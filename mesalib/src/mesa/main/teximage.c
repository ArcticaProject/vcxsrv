--- conflicted
+++ resolved
@@ -1,7053 +1,3524 @@
-<<<<<<< HEAD
-/*
- * mesa 3-D graphics library
- * Version:  7.6
- *
- * Copyright (C) 1999-2008  Brian Paul   All Rights Reserved.
- * Copyright (C) 2009  VMware, Inc.  All Rights Reserved.
- *
- * Permission is hereby granted, free of charge, to any person obtaining a
- * copy of this software and associated documentation files (the "Software"),
- * to deal in the Software without restriction, including without limitation
- * the rights to use, copy, modify, merge, publish, distribute, sublicense,
- * and/or sell copies of the Software, and to permit persons to whom the
- * Software is furnished to do so, subject to the following conditions:
- *
- * The above copyright notice and this permission notice shall be included
- * in all copies or substantial portions of the Software.
- *
- * THE SOFTWARE IS PROVIDED "AS IS", WITHOUT WARRANTY OF ANY KIND, EXPRESS
- * OR IMPLIED, INCLUDING BUT NOT LIMITED TO THE WARRANTIES OF MERCHANTABILITY,
- * FITNESS FOR A PARTICULAR PURPOSE AND NONINFRINGEMENT.  IN NO EVENT SHALL
- * BRIAN PAUL BE LIABLE FOR ANY CLAIM, DAMAGES OR OTHER LIABILITY, WHETHER IN
- * AN ACTION OF CONTRACT, TORT OR OTHERWISE, ARISING FROM, OUT OF OR IN
- * CONNECTION WITH THE SOFTWARE OR THE USE OR OTHER DEALINGS IN THE SOFTWARE.
- */
-
-
-/**
- * \file teximage.c
- * Texture image-related functions.
- */
-
-
-#include "glheader.h"
-#include "bufferobj.h"
-#include "context.h"
-#include "enums.h"
-#include "fbobject.h"
-#include "framebuffer.h"
-#include "hash.h"
-#include "image.h"
-#include "imports.h"
-#include "macros.h"
-#include "mfeatures.h"
-#include "state.h"
-#include "texcompress.h"
-#include "texfetch.h"
-#include "teximage.h"
-#include "texstate.h"
-#include "texpal.h"
-#include "mtypes.h"
-
-
-/**
- * State changes which we care about for glCopyTex[Sub]Image() calls.
- * In particular, we care about pixel transfer state and buffer state
- * (such as glReadBuffer to make sure we read from the right renderbuffer).
- */
-#define NEW_COPY_TEX_STATE (_MESA_NEW_TRANSFER_STATE | \
-                            _NEW_BUFFERS | \
-                            _NEW_PIXEL)
-
-
-
-/**
- * We allocate texture memory on 512-byte boundaries so we can use MMX/SSE
- * elsewhere.
- */
-void *
-_mesa_alloc_texmemory(GLsizei bytes)
-{
-   return _mesa_align_malloc(bytes, 512);
-}
-
-
-/**
- * Free texture memory allocated with _mesa_alloc_texmemory()
- */
-void
-_mesa_free_texmemory(void *m)
-{
-   _mesa_align_free(m);
-}
-
-
-/*
- * Compute floor(log_base_2(n)).
- * If n < 0 return -1.
- */
-static int
-logbase2( int n )
-{
-   GLint i = 1;
-   GLint log2 = 0;
-
-   if (n < 0)
-      return -1;
-
-   if (n == 0)
-      return 0;
-
-   while ( n > i ) {
-      i *= 2;
-      log2++;
-   }
-   if (i != n) {
-      return log2 - 1;
-   }
-   else {
-      return log2;
-   }
-}
-
-
-
-/**
- * Return the simple base format for a given internal texture format.
- * For example, given GL_LUMINANCE12_ALPHA4, return GL_LUMINANCE_ALPHA.
- *
- * \param ctx GL context.
- * \param internalFormat the internal texture format token or 1, 2, 3, or 4.
- *
- * \return the corresponding \u base internal format (GL_ALPHA, GL_LUMINANCE,
- * GL_LUMANCE_ALPHA, GL_INTENSITY, GL_RGB, or GL_RGBA), or -1 if invalid enum.
- *
- * This is the format which is used during texture application (i.e. the
- * texture format and env mode determine the arithmetic used.
- *
- * XXX this could be static
- */
-GLint
-_mesa_base_tex_format( struct gl_context *ctx, GLint internalFormat )
-{
-   switch (internalFormat) {
-      case GL_ALPHA:
-      case GL_ALPHA4:
-      case GL_ALPHA8:
-      case GL_ALPHA12:
-      case GL_ALPHA16:
-         return GL_ALPHA;
-      case 1:
-      case GL_LUMINANCE:
-      case GL_LUMINANCE4:
-      case GL_LUMINANCE8:
-      case GL_LUMINANCE12:
-      case GL_LUMINANCE16:
-         return GL_LUMINANCE;
-      case 2:
-      case GL_LUMINANCE_ALPHA:
-      case GL_LUMINANCE4_ALPHA4:
-      case GL_LUMINANCE6_ALPHA2:
-      case GL_LUMINANCE8_ALPHA8:
-      case GL_LUMINANCE12_ALPHA4:
-      case GL_LUMINANCE12_ALPHA12:
-      case GL_LUMINANCE16_ALPHA16:
-         return GL_LUMINANCE_ALPHA;
-      case GL_INTENSITY:
-      case GL_INTENSITY4:
-      case GL_INTENSITY8:
-      case GL_INTENSITY12:
-      case GL_INTENSITY16:
-         return GL_INTENSITY;
-      case 3:
-      case GL_RGB:
-      case GL_R3_G3_B2:
-      case GL_RGB4:
-      case GL_RGB5:
-      case GL_RGB8:
-      case GL_RGB10:
-      case GL_RGB12:
-      case GL_RGB16:
-         return GL_RGB;
-      case 4:
-      case GL_RGBA:
-      case GL_RGBA2:
-      case GL_RGBA4:
-      case GL_RGB5_A1:
-      case GL_RGBA8:
-      case GL_RGB10_A2:
-      case GL_RGBA12:
-      case GL_RGBA16:
-         return GL_RGBA;
-      default:
-         ; /* fallthrough */
-   }
-
-   if (ctx->Extensions.EXT_texture_format_BGRA8888) {
-      switch (internalFormat) {
-         case GL_BGRA_EXT:
-            return GL_RGBA;
-         default:
-            ; /* fallthrough */
-      }
-   }
-
-   if (ctx->Extensions.EXT_paletted_texture) {
-      switch (internalFormat) {
-         case GL_COLOR_INDEX:
-         case GL_COLOR_INDEX1_EXT:
-         case GL_COLOR_INDEX2_EXT:
-         case GL_COLOR_INDEX4_EXT:
-         case GL_COLOR_INDEX8_EXT:
-         case GL_COLOR_INDEX12_EXT:
-         case GL_COLOR_INDEX16_EXT:
-            return GL_COLOR_INDEX;
-         default:
-            ; /* fallthrough */
-      }
-   }
-
-   if (ctx->Extensions.ARB_depth_texture) {
-      switch (internalFormat) {
-         case GL_DEPTH_COMPONENT:
-         case GL_DEPTH_COMPONENT16:
-         case GL_DEPTH_COMPONENT24:
-         case GL_DEPTH_COMPONENT32:
-            return GL_DEPTH_COMPONENT;
-         default:
-            ; /* fallthrough */
-      }
-   }
-
-   switch (internalFormat) {
-   case GL_COMPRESSED_ALPHA:
-      return GL_ALPHA;
-   case GL_COMPRESSED_LUMINANCE:
-      return GL_LUMINANCE;
-   case GL_COMPRESSED_LUMINANCE_ALPHA:
-      return GL_LUMINANCE_ALPHA;
-   case GL_COMPRESSED_INTENSITY:
-      return GL_INTENSITY;
-   case GL_COMPRESSED_RGB:
-      return GL_RGB;
-   case GL_COMPRESSED_RGBA:
-      return GL_RGBA;
-   default:
-      ; /* fallthrough */
-   }
-         
-   if (ctx->Extensions.TDFX_texture_compression_FXT1) {
-      switch (internalFormat) {
-         case GL_COMPRESSED_RGB_FXT1_3DFX:
-            return GL_RGB;
-         case GL_COMPRESSED_RGBA_FXT1_3DFX:
-            return GL_RGBA;
-         default:
-            ; /* fallthrough */
-      }
-   }
-
-   if (ctx->Extensions.EXT_texture_compression_s3tc) {
-      switch (internalFormat) {
-         case GL_COMPRESSED_RGB_S3TC_DXT1_EXT:
-            return GL_RGB;
-         case GL_COMPRESSED_RGBA_S3TC_DXT1_EXT:
-         case GL_COMPRESSED_RGBA_S3TC_DXT3_EXT:
-         case GL_COMPRESSED_RGBA_S3TC_DXT5_EXT:
-            return GL_RGBA;
-         default:
-            ; /* fallthrough */
-      }
-   }
-
-   if (ctx->Extensions.S3_s3tc) {
-      switch (internalFormat) {
-         case GL_RGB_S3TC:
-         case GL_RGB4_S3TC:
-            return GL_RGB;
-         case GL_RGBA_S3TC:
-         case GL_RGBA4_S3TC:
-            return GL_RGBA;
-         default:
-            ; /* fallthrough */
-      }
-   }
-
-   if (ctx->Extensions.MESA_ycbcr_texture) {
-      if (internalFormat == GL_YCBCR_MESA)
-         return GL_YCBCR_MESA;
-   }
-
-   if (ctx->Extensions.ARB_texture_float) {
-      switch (internalFormat) {
-         case GL_ALPHA16F_ARB:
-         case GL_ALPHA32F_ARB:
-            return GL_ALPHA;
-         case GL_RGBA16F_ARB:
-         case GL_RGBA32F_ARB:
-            return GL_RGBA;
-         case GL_RGB16F_ARB:
-         case GL_RGB32F_ARB:
-            return GL_RGB;
-         case GL_INTENSITY16F_ARB:
-         case GL_INTENSITY32F_ARB:
-            return GL_INTENSITY;
-         case GL_LUMINANCE16F_ARB:
-         case GL_LUMINANCE32F_ARB:
-            return GL_LUMINANCE;
-         case GL_LUMINANCE_ALPHA16F_ARB:
-         case GL_LUMINANCE_ALPHA32F_ARB:
-            return GL_LUMINANCE_ALPHA;
-         default:
-            ; /* fallthrough */
-      }
-   }
-
-   if (ctx->Extensions.ATI_envmap_bumpmap) {
-      switch (internalFormat) {
-         case GL_DUDV_ATI:
-         case GL_DU8DV8_ATI:
-            return GL_DUDV_ATI;
-         default:
-            ; /* fallthrough */
-      }
-   }
-
-   if (ctx->Extensions.MESA_texture_signed_rgba) {
-      switch (internalFormat) {
-         case GL_RGBA_SNORM:
-         case GL_RGBA8_SNORM:
-            return GL_RGBA;
-         default:
-            ; /* fallthrough */
-      }
-   }
-
-   if (ctx->Extensions.EXT_packed_depth_stencil) {
-      switch (internalFormat) {
-         case GL_DEPTH_STENCIL_EXT:
-         case GL_DEPTH24_STENCIL8_EXT:
-            return GL_DEPTH_STENCIL_EXT;
-         default:
-            ; /* fallthrough */
-      }
-   }
-
-#if FEATURE_EXT_texture_sRGB
-   if (ctx->Extensions.EXT_texture_sRGB) {
-      switch (internalFormat) {
-      case GL_SRGB_EXT:
-      case GL_SRGB8_EXT:
-      case GL_COMPRESSED_SRGB_EXT:
-      case GL_COMPRESSED_SRGB_S3TC_DXT1_EXT:
-         return GL_RGB;
-      case GL_SRGB_ALPHA_EXT:
-      case GL_SRGB8_ALPHA8_EXT:
-      case GL_COMPRESSED_SRGB_ALPHA_EXT:
-      case GL_COMPRESSED_SRGB_ALPHA_S3TC_DXT1_EXT:
-      case GL_COMPRESSED_SRGB_ALPHA_S3TC_DXT3_EXT:
-      case GL_COMPRESSED_SRGB_ALPHA_S3TC_DXT5_EXT:
-         return GL_RGBA;
-      case GL_SLUMINANCE_ALPHA_EXT:
-      case GL_SLUMINANCE8_ALPHA8_EXT:
-      case GL_COMPRESSED_SLUMINANCE_ALPHA_EXT:
-         return GL_LUMINANCE_ALPHA;
-      case GL_SLUMINANCE_EXT:
-      case GL_SLUMINANCE8_EXT:
-      case GL_COMPRESSED_SLUMINANCE_EXT:
-         return GL_LUMINANCE;
-      default:
-         ; /* fallthrough */
-      }
-   }
-#endif /* FEATURE_EXT_texture_sRGB */
-
-   if (ctx->Extensions.EXT_texture_integer) {
-      switch (internalFormat) {
-      case GL_RGBA8UI_EXT:
-      case GL_RGBA16UI_EXT:
-      case GL_RGBA32UI_EXT:
-      case GL_RGBA8I_EXT:
-      case GL_RGBA16I_EXT:
-      case GL_RGBA32I_EXT:
-         return GL_RGBA;
-      case GL_RGB8UI_EXT:
-      case GL_RGB16UI_EXT:
-      case GL_RGB32UI_EXT:
-      case GL_RGB8I_EXT:
-      case GL_RGB16I_EXT:
-      case GL_RGB32I_EXT:
-         return GL_RGB;
-      case GL_ALPHA8UI_EXT:
-      case GL_ALPHA16UI_EXT:
-      case GL_ALPHA32UI_EXT:
-      case GL_ALPHA8I_EXT:
-      case GL_ALPHA16I_EXT:
-      case GL_ALPHA32I_EXT:
-         return GL_ALPHA;
-      case GL_INTENSITY8UI_EXT:
-      case GL_INTENSITY16UI_EXT:
-      case GL_INTENSITY32UI_EXT:
-      case GL_INTENSITY8I_EXT:
-      case GL_INTENSITY16I_EXT:
-      case GL_INTENSITY32I_EXT:
-         return GL_INTENSITY;
-      case GL_LUMINANCE8UI_EXT:
-      case GL_LUMINANCE16UI_EXT:
-      case GL_LUMINANCE32UI_EXT:
-      case GL_LUMINANCE8I_EXT:
-      case GL_LUMINANCE16I_EXT:
-      case GL_LUMINANCE32I_EXT:
-         return GL_LUMINANCE;
-      case GL_LUMINANCE_ALPHA8UI_EXT:
-      case GL_LUMINANCE_ALPHA16UI_EXT:
-      case GL_LUMINANCE_ALPHA32UI_EXT:
-      case GL_LUMINANCE_ALPHA8I_EXT:
-      case GL_LUMINANCE_ALPHA16I_EXT:
-      case GL_LUMINANCE_ALPHA32I_EXT:
-         return GL_LUMINANCE_ALPHA;
-      default:
-         ; /* fallthrough */
-      }
-   }
-
-   if (ctx->Extensions.ARB_texture_rg) {
-      switch (internalFormat) {
-      case GL_R16F:
-	 /* R16F depends on both ARB_half_float_pixel and ARB_texture_float.
-	  */
-	 if (!ctx->Extensions.ARB_half_float_pixel)
-	    break;
-	 /* FALLTHROUGH */
-      case GL_R32F:
-	 if (!ctx->Extensions.ARB_texture_float)
-	    break;
-         return GL_RED;
-      case GL_R8I:
-      case GL_R8UI:
-      case GL_R16I:
-      case GL_R16UI:
-      case GL_R32I:
-      case GL_R32UI:
-	 if (!ctx->Extensions.EXT_texture_integer)
-	    break;
-	 /* FALLTHROUGH */
-      case GL_R8:
-      case GL_R16:
-      case GL_RED:
-      case GL_COMPRESSED_RED:
-         return GL_RED;
-
-      case GL_RG16F:
-	 /* RG16F depends on both ARB_half_float_pixel and ARB_texture_float.
-	  */
-	 if (!ctx->Extensions.ARB_half_float_pixel)
-	    break;
-	 /* FALLTHROUGH */
-      case GL_RG32F:
-	 if (!ctx->Extensions.ARB_texture_float)
-	    break;
-         return GL_RG;
-      case GL_RG8I:
-      case GL_RG8UI:
-      case GL_RG16I:
-      case GL_RG16UI:
-      case GL_RG32I:
-      case GL_RG32UI:
-	 if (!ctx->Extensions.EXT_texture_integer)
-	    break;
-	 /* FALLTHROUGH */
-      case GL_RG:
-      case GL_RG8:
-      case GL_RG16:
-      case GL_COMPRESSED_RG:
-         return GL_RG;
-      default:
-         ; /* fallthrough */
-      }
-   }
-
-   if (ctx->Extensions.EXT_texture_shared_exponent) {
-      switch (internalFormat) {
-      case GL_RGB9_E5_EXT:
-         return GL_RGB;
-      default:
-         ; /* fallthrough */
-      }
-   }
-
-   if (ctx->Extensions.EXT_packed_float) {
-      switch (internalFormat) {
-      case GL_R11F_G11F_B10F_EXT:
-         return GL_RGB;
-      default:
-         ; /* fallthrough */
-      }
-   }
-
-   if (ctx->Extensions.ARB_depth_buffer_float) {
-      switch (internalFormat) {
-      case GL_DEPTH_COMPONENT32F:
-         return GL_DEPTH_COMPONENT;
-      case GL_DEPTH32F_STENCIL8:
-         return GL_DEPTH_STENCIL;
-      default:
-         ; /* fallthrough */
-      }
-   }
-
-   if (ctx->Extensions.ARB_texture_compression_rgtc) {
-      switch (internalFormat) {
-      case GL_COMPRESSED_RED_RGTC1:
-      case GL_COMPRESSED_SIGNED_RED_RGTC1:
-         return GL_RED;
-      case GL_COMPRESSED_RG_RGTC2:
-      case GL_COMPRESSED_SIGNED_RG_RGTC2:
-         return GL_RG;
-      default:
-         ; /* fallthrough */
-      }
-   }
-
-   if (ctx->Extensions.EXT_texture_compression_latc) {
-      switch (internalFormat) {
-      case GL_COMPRESSED_LUMINANCE_LATC1_EXT:
-      case GL_COMPRESSED_SIGNED_LUMINANCE_LATC1_EXT:
-         return GL_LUMINANCE;
-      case GL_COMPRESSED_LUMINANCE_ALPHA_LATC2_EXT:
-      case GL_COMPRESSED_SIGNED_LUMINANCE_ALPHA_LATC2_EXT:
-         return GL_LUMINANCE_ALPHA;
-      default:
-         ; /* fallthrough */
-      }
-   }
-
-   if (ctx->Extensions.ATI_texture_compression_3dc) {
-      switch (internalFormat) {
-      case GL_COMPRESSED_LUMINANCE_ALPHA_3DC_ATI:
-         return GL_LUMINANCE_ALPHA;
-      default:
-         ; /* fallthrough */
-      }
-   }
-
-   return -1; /* error */
-}
-
-
-/**
- * For cube map faces, return a face index in [0,5].
- * For other targets return 0;
- */
-GLuint
-_mesa_tex_target_to_face(GLenum target)
-{
-   if (target >= GL_TEXTURE_CUBE_MAP_POSITIVE_X_ARB &&
-       target <= GL_TEXTURE_CUBE_MAP_NEGATIVE_Z_ARB)
-      return (GLuint) target - (GLuint) GL_TEXTURE_CUBE_MAP_POSITIVE_X;
-   else
-      return 0;
-}
-
-
-
-/**
- * Store a gl_texture_image pointer in a gl_texture_object structure
- * according to the target and level parameters.
- * 
- * \param tObj texture object.
- * \param target texture target.
- * \param level image level.
- * \param texImage texture image.
- * 
- * This was basically prompted by the introduction of cube maps.
- */
-void
-_mesa_set_tex_image(struct gl_texture_object *tObj,
-                    GLenum target, GLint level,
-                    struct gl_texture_image *texImage)
-{
-   const GLuint face = _mesa_tex_target_to_face(target);
-
-   ASSERT(tObj);
-   ASSERT(texImage);
-   ASSERT(target != GL_TEXTURE_RECTANGLE_NV || level == 0);
-
-   tObj->Image[face][level] = texImage;
-
-   /* Set the 'back' pointer */
-   texImage->TexObject = tObj;
-}
-
-
-/**
- * Allocate a texture image structure.
- * 
- * Called via ctx->Driver.NewTextureImage() unless overriden by a device
- * driver.
- *
- * \return a pointer to gl_texture_image struct with all fields initialized to
- * zero.
- */
-struct gl_texture_image *
-_mesa_new_texture_image( struct gl_context *ctx )
-{
-   (void) ctx;
-   return CALLOC_STRUCT(gl_texture_image);
-}
-
-
-/**
- * Free texture image data.
- * This function is a fallback called via ctx->Driver.FreeTexImageData().
- *
- * \param texImage texture image.
- *
- * Free the texture image data if it's not marked as client data.
- */
-void
-_mesa_free_texture_image_data(struct gl_context *ctx,
-                              struct gl_texture_image *texImage)
-{
-   (void) ctx;
-
-   if (texImage->Data && !texImage->IsClientData) {
-      /* free the old texture data */
-      _mesa_free_texmemory(texImage->Data);
-   }
-
-   texImage->Data = NULL;
-}
-
-
-/**
- * Free texture image.
- *
- * \param texImage texture image.
- *
- * Free the texture image structure and the associated image data.
- */
-void
-_mesa_delete_texture_image(struct gl_context *ctx,
-                           struct gl_texture_image *texImage)
-{
-   /* Free texImage->Data and/or any other driver-specific texture
-    * image storage.
-    */
-   ASSERT(ctx->Driver.FreeTexImageData);
-   ctx->Driver.FreeTexImageData( ctx, texImage );
-
-   ASSERT(texImage->Data == NULL);
-   if (texImage->ImageOffsets)
-      free(texImage->ImageOffsets);
-   free(texImage);
-}
-
-
-/**
- * Test if a target is a proxy target.
- *
- * \param target texture target.
- *
- * \return GL_TRUE if the target is a proxy target, GL_FALSE otherwise.
- */
-GLboolean
-_mesa_is_proxy_texture(GLenum target)
-{
-   /* NUM_TEXTURE_TARGETS should match number of terms below */
-   assert(NUM_TEXTURE_TARGETS == 7);
-
-   return (target == GL_PROXY_TEXTURE_1D ||
-           target == GL_PROXY_TEXTURE_2D ||
-           target == GL_PROXY_TEXTURE_3D ||
-           target == GL_PROXY_TEXTURE_CUBE_MAP_ARB ||
-           target == GL_PROXY_TEXTURE_RECTANGLE_NV ||
-           target == GL_PROXY_TEXTURE_1D_ARRAY_EXT ||
-           target == GL_PROXY_TEXTURE_2D_ARRAY_EXT);
-}
-
-
-/**
- * Return the proxy target which corresponds to the given texture target
- */
-static GLenum
-get_proxy_target(GLenum target)
-{
-   switch (target) {
-   case GL_TEXTURE_1D:
-   case GL_PROXY_TEXTURE_1D:
-      return GL_PROXY_TEXTURE_1D;
-   case GL_TEXTURE_2D:
-   case GL_PROXY_TEXTURE_2D:
-      return GL_PROXY_TEXTURE_2D;
-   case GL_TEXTURE_3D:
-   case GL_PROXY_TEXTURE_3D:
-      return GL_PROXY_TEXTURE_3D;
-   case GL_TEXTURE_CUBE_MAP_POSITIVE_X_ARB:
-   case GL_TEXTURE_CUBE_MAP_NEGATIVE_X_ARB:
-   case GL_TEXTURE_CUBE_MAP_POSITIVE_Y_ARB:
-   case GL_TEXTURE_CUBE_MAP_NEGATIVE_Y_ARB:
-   case GL_TEXTURE_CUBE_MAP_POSITIVE_Z_ARB:
-   case GL_TEXTURE_CUBE_MAP_NEGATIVE_Z_ARB:
-   case GL_TEXTURE_CUBE_MAP_ARB:
-   case GL_PROXY_TEXTURE_CUBE_MAP_ARB:
-      return GL_PROXY_TEXTURE_CUBE_MAP_ARB;
-   case GL_TEXTURE_RECTANGLE_NV:
-   case GL_PROXY_TEXTURE_RECTANGLE_NV:
-      return GL_PROXY_TEXTURE_RECTANGLE_NV;
-   case GL_TEXTURE_1D_ARRAY_EXT:
-   case GL_PROXY_TEXTURE_1D_ARRAY_EXT:
-      return GL_PROXY_TEXTURE_1D_ARRAY_EXT;
-   case GL_TEXTURE_2D_ARRAY_EXT:
-   case GL_PROXY_TEXTURE_2D_ARRAY_EXT:
-      return GL_PROXY_TEXTURE_2D_ARRAY_EXT;
-   default:
-      _mesa_problem(NULL, "unexpected target in get_proxy_target()");
-      return 0;
-   }
-}
-
-
-/**
- * Get the texture object that corresponds to the target of the given
- * texture unit.
- *
- * \param ctx GL context.
- * \param texUnit texture unit.
- * \param target texture target.
- *
- * \return pointer to the texture object on success, or NULL on failure.
- * 
- * \sa gl_texture_unit.
- */
-struct gl_texture_object *
-_mesa_select_tex_object(struct gl_context *ctx,
-                        const struct gl_texture_unit *texUnit,
-                        GLenum target)
-{
-   const GLboolean arrayTex = (ctx->Extensions.MESA_texture_array ||
-                               ctx->Extensions.EXT_texture_array);
-
-   switch (target) {
-      case GL_TEXTURE_1D:
-         return texUnit->CurrentTex[TEXTURE_1D_INDEX];
-      case GL_PROXY_TEXTURE_1D:
-         return ctx->Texture.ProxyTex[TEXTURE_1D_INDEX];
-      case GL_TEXTURE_2D:
-         return texUnit->CurrentTex[TEXTURE_2D_INDEX];
-      case GL_PROXY_TEXTURE_2D:
-         return ctx->Texture.ProxyTex[TEXTURE_2D_INDEX];
-      case GL_TEXTURE_3D:
-         return texUnit->CurrentTex[TEXTURE_3D_INDEX];
-      case GL_PROXY_TEXTURE_3D:
-         return ctx->Texture.ProxyTex[TEXTURE_3D_INDEX];
-      case GL_TEXTURE_CUBE_MAP_POSITIVE_X_ARB:
-      case GL_TEXTURE_CUBE_MAP_NEGATIVE_X_ARB:
-      case GL_TEXTURE_CUBE_MAP_POSITIVE_Y_ARB:
-      case GL_TEXTURE_CUBE_MAP_NEGATIVE_Y_ARB:
-      case GL_TEXTURE_CUBE_MAP_POSITIVE_Z_ARB:
-      case GL_TEXTURE_CUBE_MAP_NEGATIVE_Z_ARB:
-      case GL_TEXTURE_CUBE_MAP_ARB:
-         return ctx->Extensions.ARB_texture_cube_map
-                ? texUnit->CurrentTex[TEXTURE_CUBE_INDEX] : NULL;
-      case GL_PROXY_TEXTURE_CUBE_MAP_ARB:
-         return ctx->Extensions.ARB_texture_cube_map
-                ? ctx->Texture.ProxyTex[TEXTURE_CUBE_INDEX] : NULL;
-      case GL_TEXTURE_RECTANGLE_NV:
-         return ctx->Extensions.NV_texture_rectangle
-                ? texUnit->CurrentTex[TEXTURE_RECT_INDEX] : NULL;
-      case GL_PROXY_TEXTURE_RECTANGLE_NV:
-         return ctx->Extensions.NV_texture_rectangle
-                ? ctx->Texture.ProxyTex[TEXTURE_RECT_INDEX] : NULL;
-      case GL_TEXTURE_1D_ARRAY_EXT:
-         return arrayTex ? texUnit->CurrentTex[TEXTURE_1D_ARRAY_INDEX] : NULL;
-      case GL_PROXY_TEXTURE_1D_ARRAY_EXT:
-         return arrayTex ? ctx->Texture.ProxyTex[TEXTURE_1D_ARRAY_INDEX] : NULL;
-      case GL_TEXTURE_2D_ARRAY_EXT:
-         return arrayTex ? texUnit->CurrentTex[TEXTURE_2D_ARRAY_INDEX] : NULL;
-      case GL_PROXY_TEXTURE_2D_ARRAY_EXT:
-         return arrayTex ? ctx->Texture.ProxyTex[TEXTURE_2D_ARRAY_INDEX] : NULL;
-      default:
-         _mesa_problem(NULL, "bad target in _mesa_select_tex_object()");
-         return NULL;
-   }
-}
-
-
-/**
- * Return pointer to texture object for given target on current texture unit.
- */
-struct gl_texture_object *
-_mesa_get_current_tex_object(struct gl_context *ctx, GLenum target)
-{
-   struct gl_texture_unit *texUnit = _mesa_get_current_tex_unit(ctx);
-   return _mesa_select_tex_object(ctx, texUnit, target);
-}
-
-
-/**
- * Get a texture image pointer from a texture object, given a texture
- * target and mipmap level.  The target and level parameters should
- * have already been error-checked.
- *
- * \param ctx GL context.
- * \param texObj texture unit.
- * \param target texture target.
- * \param level image level.
- *
- * \return pointer to the texture image structure, or NULL on failure.
- */
-struct gl_texture_image *
-_mesa_select_tex_image(struct gl_context *ctx,
-                       const struct gl_texture_object *texObj,
-		       GLenum target, GLint level)
-{
-   const GLuint face = _mesa_tex_target_to_face(target);
-
-   ASSERT(texObj);
-   ASSERT(level >= 0);
-   ASSERT(level < MAX_TEXTURE_LEVELS);
-
-   return texObj->Image[face][level];
-}
-
-
-/**
- * Like _mesa_select_tex_image() but if the image doesn't exist, allocate
- * it and install it.  Only return NULL if passed a bad parameter or run
- * out of memory.
- */
-struct gl_texture_image *
-_mesa_get_tex_image(struct gl_context *ctx, struct gl_texture_object *texObj,
-                    GLenum target, GLint level)
-{
-   struct gl_texture_image *texImage;
-
-   if (!texObj)
-      return NULL;
-   
-   texImage = _mesa_select_tex_image(ctx, texObj, target, level);
-   if (!texImage) {
-      texImage = ctx->Driver.NewTextureImage(ctx);
-      if (!texImage) {
-         _mesa_error(ctx, GL_OUT_OF_MEMORY, "texture image allocation");
-         return NULL;
-      }
-
-      _mesa_set_tex_image(texObj, target, level, texImage);
-   }
-
-   return texImage;
-}
-
-
-/**
- * Return pointer to the specified proxy texture image.
- * Note that proxy textures are per-context, not per-texture unit.
- * \return pointer to texture image or NULL if invalid target, invalid
- *         level, or out of memory.
- */
-struct gl_texture_image *
-_mesa_get_proxy_tex_image(struct gl_context *ctx, GLenum target, GLint level)
-{
-   struct gl_texture_image *texImage;
-   GLuint texIndex;
-
-   if (level < 0 )
-      return NULL;
-
-   switch (target) {
-   case GL_PROXY_TEXTURE_1D:
-      if (level >= ctx->Const.MaxTextureLevels)
-         return NULL;
-      texIndex = TEXTURE_1D_INDEX;
-      break;
-   case GL_PROXY_TEXTURE_2D:
-      if (level >= ctx->Const.MaxTextureLevels)
-         return NULL;
-      texIndex = TEXTURE_2D_INDEX;
-      break;
-   case GL_PROXY_TEXTURE_3D:
-      if (level >= ctx->Const.Max3DTextureLevels)
-         return NULL;
-      texIndex = TEXTURE_3D_INDEX;
-      break;
-   case GL_PROXY_TEXTURE_CUBE_MAP:
-      if (level >= ctx->Const.MaxCubeTextureLevels)
-         return NULL;
-      texIndex = TEXTURE_CUBE_INDEX;
-      break;
-   case GL_PROXY_TEXTURE_RECTANGLE_NV:
-      if (level > 0)
-         return NULL;
-      texIndex = TEXTURE_RECT_INDEX;
-      break;
-   case GL_PROXY_TEXTURE_1D_ARRAY_EXT:
-      if (level >= ctx->Const.MaxTextureLevels)
-         return NULL;
-      texIndex = TEXTURE_1D_ARRAY_INDEX;
-      break;
-   case GL_PROXY_TEXTURE_2D_ARRAY_EXT:
-      if (level >= ctx->Const.MaxTextureLevels)
-         return NULL;
-      texIndex = TEXTURE_2D_ARRAY_INDEX;
-      break;
-   default:
-      return NULL;
-   }
-
-   texImage = ctx->Texture.ProxyTex[texIndex]->Image[0][level];
-   if (!texImage) {
-      texImage = ctx->Driver.NewTextureImage(ctx);
-      if (!texImage) {
-         _mesa_error(ctx, GL_OUT_OF_MEMORY, "proxy texture allocation");
-         return NULL;
-      }
-      ctx->Texture.ProxyTex[texIndex]->Image[0][level] = texImage;
-      /* Set the 'back' pointer */
-      texImage->TexObject = ctx->Texture.ProxyTex[texIndex];
-   }
-   return texImage;
-}
-
-
-/**
- * Get the maximum number of allowed mipmap levels.
- *
- * \param ctx GL context.
- * \param target texture target.
- * 
- * \return the maximum number of allowed mipmap levels for the given
- * texture target, or zero if passed a bad target.
- *
- * \sa gl_constants.
- */
-GLint
-_mesa_max_texture_levels(struct gl_context *ctx, GLenum target)
-{
-   switch (target) {
-   case GL_TEXTURE_1D:
-   case GL_PROXY_TEXTURE_1D:
-   case GL_TEXTURE_2D:
-   case GL_PROXY_TEXTURE_2D:
-      return ctx->Const.MaxTextureLevels;
-   case GL_TEXTURE_3D:
-   case GL_PROXY_TEXTURE_3D:
-      return ctx->Const.Max3DTextureLevels;
-   case GL_TEXTURE_CUBE_MAP_POSITIVE_X_ARB:
-   case GL_TEXTURE_CUBE_MAP_NEGATIVE_X_ARB:
-   case GL_TEXTURE_CUBE_MAP_POSITIVE_Y_ARB:
-   case GL_TEXTURE_CUBE_MAP_NEGATIVE_Y_ARB:
-   case GL_TEXTURE_CUBE_MAP_POSITIVE_Z_ARB:
-   case GL_TEXTURE_CUBE_MAP_NEGATIVE_Z_ARB:
-   case GL_TEXTURE_CUBE_MAP_ARB:
-   case GL_PROXY_TEXTURE_CUBE_MAP_ARB:
-      return ctx->Extensions.ARB_texture_cube_map
-         ? ctx->Const.MaxCubeTextureLevels : 0;
-   case GL_TEXTURE_RECTANGLE_NV:
-   case GL_PROXY_TEXTURE_RECTANGLE_NV:
-      return ctx->Extensions.NV_texture_rectangle ? 1 : 0;
-   case GL_TEXTURE_1D_ARRAY_EXT:
-   case GL_PROXY_TEXTURE_1D_ARRAY_EXT:
-   case GL_TEXTURE_2D_ARRAY_EXT:
-   case GL_PROXY_TEXTURE_2D_ARRAY_EXT:
-      return (ctx->Extensions.MESA_texture_array ||
-              ctx->Extensions.EXT_texture_array)
-         ? ctx->Const.MaxTextureLevels : 0;
-   default:
-      return 0; /* bad target */
-   }
-}
-
-
-/**
- * Return number of dimensions per mipmap level for the given texture target.
- */
-GLint
-_mesa_get_texture_dimensions(GLenum target)
-{
-   switch (target) {
-   case GL_TEXTURE_1D:
-   case GL_PROXY_TEXTURE_1D:
-      return 1;
-   case GL_TEXTURE_2D:
-   case GL_TEXTURE_RECTANGLE:
-   case GL_TEXTURE_CUBE_MAP:
-   case GL_PROXY_TEXTURE_2D:
-   case GL_PROXY_TEXTURE_RECTANGLE:
-   case GL_PROXY_TEXTURE_CUBE_MAP:
-   case GL_TEXTURE_CUBE_MAP_POSITIVE_X:
-   case GL_TEXTURE_CUBE_MAP_NEGATIVE_X:
-   case GL_TEXTURE_CUBE_MAP_POSITIVE_Y:
-   case GL_TEXTURE_CUBE_MAP_NEGATIVE_Y:
-   case GL_TEXTURE_CUBE_MAP_POSITIVE_Z:
-   case GL_TEXTURE_CUBE_MAP_NEGATIVE_Z:
-   case GL_TEXTURE_1D_ARRAY:
-   case GL_PROXY_TEXTURE_1D_ARRAY:
-      return 2;
-   case GL_TEXTURE_3D:
-   case GL_PROXY_TEXTURE_3D:
-   case GL_TEXTURE_2D_ARRAY:
-   case GL_PROXY_TEXTURE_2D_ARRAY:
-      return 3;
-   default:
-      _mesa_problem(NULL, "invalid target 0x%x in get_texture_dimensions()",
-                    target);
-      return 2;
-   }
-}
-
-
-
-
-#if 000 /* not used anymore */
-/*
- * glTexImage[123]D can accept a NULL image pointer.  In this case we
- * create a texture image with unspecified image contents per the OpenGL
- * spec.
- */
-static GLubyte *
-make_null_texture(GLint width, GLint height, GLint depth, GLenum format)
-{
-   const GLint components = _mesa_components_in_format(format);
-   const GLint numPixels = width * height * depth;
-   GLubyte *data = (GLubyte *) MALLOC(numPixels * components * sizeof(GLubyte));
-
-#ifdef DEBUG
-   /*
-    * Let's see if anyone finds this.  If glTexImage2D() is called with
-    * a NULL image pointer then load the texture image with something
-    * interesting instead of leaving it indeterminate.
-    */
-   if (data) {
-      static const char message[8][32] = {
-         "   X   X  XXXXX   XXX     X    ",
-         "   XX XX  X      X   X   X X   ",
-         "   X X X  X      X      X   X  ",
-         "   X   X  XXXX    XXX   XXXXX  ",
-         "   X   X  X          X  X   X  ",
-         "   X   X  X      X   X  X   X  ",
-         "   X   X  XXXXX   XXX   X   X  ",
-         "                               "
-      };
-
-      GLubyte *imgPtr = data;
-      GLint h, i, j, k;
-      for (h = 0; h < depth; h++) {
-         for (i = 0; i < height; i++) {
-            GLint srcRow = 7 - (i % 8);
-            for (j = 0; j < width; j++) {
-               GLint srcCol = j % 32;
-               GLubyte texel = (message[srcRow][srcCol]=='X') ? 255 : 70;
-               for (k = 0; k < components; k++) {
-                  *imgPtr++ = texel;
-               }
-            }
-         }
-      }
-   }
-#endif
-
-   return data;
-}
-#endif
-
-
-
-/**
- * Reset the fields of a gl_texture_image struct to zero.
- * 
- * \param img texture image structure.
- *
- * This is called when a proxy texture test fails, we set all the
- * image members (except DriverData) to zero.
- * It's also used in glTexImage[123]D as a safeguard to be sure all
- * required fields get initialized properly by the Driver.TexImage[123]D
- * functions.
- */
-static void
-clear_teximage_fields(struct gl_texture_image *img)
-{
-   ASSERT(img);
-   img->_BaseFormat = 0;
-   img->InternalFormat = 0;
-   img->Border = 0;
-   img->Width = 0;
-   img->Height = 0;
-   img->Depth = 0;
-   img->RowStride = 0;
-   if (img->ImageOffsets) {
-      free(img->ImageOffsets);
-      img->ImageOffsets = NULL;
-   }
-   img->Width2 = 0;
-   img->Height2 = 0;
-   img->Depth2 = 0;
-   img->WidthLog2 = 0;
-   img->HeightLog2 = 0;
-   img->DepthLog2 = 0;
-   img->Data = NULL;
-   img->TexFormat = MESA_FORMAT_NONE;
-   img->FetchTexelc = NULL;
-   img->FetchTexelf = NULL;
-}
-
-
-/**
- * Initialize basic fields of the gl_texture_image struct.
- *
- * \param ctx GL context.
- * \param target texture target (GL_TEXTURE_1D, GL_TEXTURE_RECTANGLE, etc).
- * \param img texture image structure to be initialized.
- * \param width image width.
- * \param height image height.
- * \param depth image depth.
- * \param border image border.
- * \param internalFormat internal format.
- * \param format  the actual hardware format (one of MESA_FORMAT_*)
- *
- * Fills in the fields of \p img with the given information.
- * Note: width, height and depth include the border.
- */
-void
-_mesa_init_teximage_fields(struct gl_context *ctx, GLenum target,
-                           struct gl_texture_image *img,
-                           GLsizei width, GLsizei height, GLsizei depth,
-                           GLint border, GLenum internalFormat,
-                           gl_format format)
-{
-   GLint i, dims;
-
-   ASSERT(img);
-   ASSERT(width >= 0);
-   ASSERT(height >= 0);
-   ASSERT(depth >= 0);
-
-   img->_BaseFormat = _mesa_base_tex_format( ctx, internalFormat );
-   ASSERT(img->_BaseFormat > 0);
-   img->InternalFormat = internalFormat;
-   img->Border = border;
-   img->Width = width;
-   img->Height = height;
-   img->Depth = depth;
-
-   img->Width2 = width - 2 * border;   /* == 1 << img->WidthLog2; */
-   img->WidthLog2 = logbase2(img->Width2);
-
-   if (height == 1) { /* 1-D texture */
-      img->Height2 = 1;
-      img->HeightLog2 = 0;
-   }
-   else {
-      img->Height2 = height - 2 * border; /* == 1 << img->HeightLog2; */
-      img->HeightLog2 = logbase2(img->Height2);
-   }
-
-   if (depth == 1) {  /* 2-D texture */
-      img->Depth2 = 1;
-      img->DepthLog2 = 0;
-   }
-   else {
-      img->Depth2 = depth - 2 * border;   /* == 1 << img->DepthLog2; */
-      img->DepthLog2 = logbase2(img->Depth2);
-   }
-
-   img->MaxLog2 = MAX2(img->WidthLog2, img->HeightLog2);
-
-   if ((width == 1 || _mesa_is_pow_two(img->Width2)) &&
-       (height == 1 || _mesa_is_pow_two(img->Height2)) &&
-       (depth == 1 || _mesa_is_pow_two(img->Depth2)))
-      img->_IsPowerOfTwo = GL_TRUE;
-   else
-      img->_IsPowerOfTwo = GL_FALSE;
-
-   /* RowStride and ImageOffsets[] describe how to address texels in 'Data' */
-   img->RowStride = width;
-   /* Allocate the ImageOffsets array and initialize to typical values.
-    * We allocate the array for 1D/2D textures too in order to avoid special-
-    * case code in the texstore routines.
-    */
-   if (img->ImageOffsets)
-      free(img->ImageOffsets);
-   img->ImageOffsets = (GLuint *) malloc(depth * sizeof(GLuint));
-   for (i = 0; i < depth; i++) {
-      img->ImageOffsets[i] = i * width * height;
-   }
-
-   /* Compute Width/Height/DepthScale for mipmap lod computation */
-   if (target == GL_TEXTURE_RECTANGLE_NV) {
-      /* scale = 1.0 since texture coords directly map to texels */
-      img->WidthScale = 1.0;
-      img->HeightScale = 1.0;
-      img->DepthScale = 1.0;
-   }
-   else {
-      img->WidthScale = (GLfloat) img->Width;
-      img->HeightScale = (GLfloat) img->Height;
-      img->DepthScale = (GLfloat) img->Depth;
-   }
-
-   img->TexFormat = format;
-
-   dims = _mesa_get_texture_dimensions(target);
-
-   _mesa_set_fetch_functions(img, dims);
-}
-
-
-/**
- * Free and clear fields of the gl_texture_image struct.
- *
- * \param ctx GL context.
- * \param texImage texture image structure to be cleared.
- *
- * After the call, \p texImage will have no data associated with it.  Its
- * fields are cleared so that its parent object will test incomplete.
- */
-void
-_mesa_clear_texture_image(struct gl_context *ctx,
-                          struct gl_texture_image *texImage)
-{
-   ctx->Driver.FreeTexImageData(ctx, texImage);
-   clear_teximage_fields(texImage);
-}
-
-
-/**
- * This is the fallback for Driver.TestProxyTexImage().  Test the texture
- * level, width, height and depth against the ctx->Const limits for textures.
- *
- * A hardware driver might override this function if, for example, the
- * max 3D texture size is 512x512x64 (i.e. not a cube).
- *
- * Note that width, height, depth == 0 is not an error.  However, a
- * texture with zero width/height/depth will be considered "incomplete"
- * and texturing will effectively be disabled.
- *
- * \param target  one of GL_PROXY_TEXTURE_1D, GL_PROXY_TEXTURE_2D,
- *                GL_PROXY_TEXTURE_3D, GL_PROXY_TEXTURE_RECTANGLE_NV,
- *                GL_PROXY_TEXTURE_CUBE_MAP_ARB.
- * \param level  as passed to glTexImage
- * \param internalFormat  as passed to glTexImage
- * \param format  as passed to glTexImage
- * \param type  as passed to glTexImage
- * \param width  as passed to glTexImage
- * \param height  as passed to glTexImage
- * \param depth  as passed to glTexImage
- * \param border  as passed to glTexImage
- * \return GL_TRUE if the image is acceptable, GL_FALSE if not acceptable.
- */
-GLboolean
-_mesa_test_proxy_teximage(struct gl_context *ctx, GLenum target, GLint level,
-                          GLint internalFormat, GLenum format, GLenum type,
-                          GLint width, GLint height, GLint depth, GLint border)
-{
-   GLint maxSize;
-
-   (void) internalFormat;
-   (void) format;
-   (void) type;
-
-   switch (target) {
-   case GL_PROXY_TEXTURE_1D:
-      maxSize = 1 << (ctx->Const.MaxTextureLevels - 1);
-      if (width < 2 * border || width > 2 + maxSize)
-         return GL_FALSE;
-      if (level >= ctx->Const.MaxTextureLevels)
-         return GL_FALSE;
-      if (!ctx->Extensions.ARB_texture_non_power_of_two) {
-         if (width > 0 && !_mesa_is_pow_two(width - 2 * border))
-            return GL_FALSE;
-      }
-      return GL_TRUE;
-
-   case GL_PROXY_TEXTURE_2D:
-      maxSize = 1 << (ctx->Const.MaxTextureLevels - 1);
-      if (width < 2 * border || width > 2 + maxSize)
-         return GL_FALSE;
-      if (height < 2 * border || height > 2 + maxSize)
-         return GL_FALSE;
-      if (level >= ctx->Const.MaxTextureLevels)
-         return GL_FALSE;
-      if (!ctx->Extensions.ARB_texture_non_power_of_two) {
-         if (width > 0 && !_mesa_is_pow_two(width - 2 * border))
-            return GL_FALSE;
-         if (height > 0 && !_mesa_is_pow_two(height - 2 * border))
-            return GL_FALSE;
-      }
-      return GL_TRUE;
-
-   case GL_PROXY_TEXTURE_3D:
-      maxSize = 1 << (ctx->Const.Max3DTextureLevels - 1);
-      if (width < 2 * border || width > 2 + maxSize)
-         return GL_FALSE;
-      if (height < 2 * border || height > 2 + maxSize)
-         return GL_FALSE;
-      if (depth < 2 * border || depth > 2 + maxSize)
-         return GL_FALSE;
-      if (level >= ctx->Const.Max3DTextureLevels)
-         return GL_FALSE;
-      if (!ctx->Extensions.ARB_texture_non_power_of_two) {
-         if (width > 0 && !_mesa_is_pow_two(width - 2 * border))
-            return GL_FALSE;
-         if (height > 0 && !_mesa_is_pow_two(height - 2 * border))
-            return GL_FALSE;
-         if (depth > 0 && !_mesa_is_pow_two(depth - 2 * border))
-            return GL_FALSE;
-      }
-      return GL_TRUE;
-
-   case GL_PROXY_TEXTURE_RECTANGLE_NV:
-      maxSize = ctx->Const.MaxTextureRectSize;
-      if (width < 0 || width > maxSize)
-         return GL_FALSE;
-      if (height < 0 || height > maxSize)
-         return GL_FALSE;
-      if (level != 0)
-         return GL_FALSE;
-      return GL_TRUE;
-
-   case GL_PROXY_TEXTURE_CUBE_MAP_ARB:
-      maxSize = 1 << (ctx->Const.MaxCubeTextureLevels - 1);
-      if (width < 2 * border || width > 2 + maxSize)
-         return GL_FALSE;
-      if (height < 2 * border || height > 2 + maxSize)
-         return GL_FALSE;
-      if (level >= ctx->Const.MaxCubeTextureLevels)
-         return GL_FALSE;
-      if (!ctx->Extensions.ARB_texture_non_power_of_two) {
-         if (width > 0 && !_mesa_is_pow_two(width - 2 * border))
-            return GL_FALSE;
-         if (height > 0 && !_mesa_is_pow_two(height - 2 * border))
-            return GL_FALSE;
-      }
-      return GL_TRUE;
-
-   case GL_PROXY_TEXTURE_1D_ARRAY_EXT:
-      maxSize = 1 << (ctx->Const.MaxTextureLevels - 1);
-      if (width < 2 * border || width > 2 + maxSize)
-         return GL_FALSE;
-      if (height < 1 || height > ctx->Const.MaxArrayTextureLayers)
-         return GL_FALSE;
-      if (level >= ctx->Const.MaxTextureLevels)
-         return GL_FALSE;
-      if (!ctx->Extensions.ARB_texture_non_power_of_two) {
-         if (width > 0 && !_mesa_is_pow_two(width - 2 * border))
-            return GL_FALSE;
-      }
-      return GL_TRUE;
-
-   case GL_PROXY_TEXTURE_2D_ARRAY_EXT:
-      maxSize = 1 << (ctx->Const.MaxTextureLevels - 1);
-      if (width < 2 * border || width > 2 + maxSize)
-         return GL_FALSE;
-      if (height < 2 * border || height > 2 + maxSize)
-         return GL_FALSE;
-      if (depth < 1 || depth > ctx->Const.MaxArrayTextureLayers)
-         return GL_FALSE;
-      if (level >= ctx->Const.MaxTextureLevels)
-         return GL_FALSE;
-      if (!ctx->Extensions.ARB_texture_non_power_of_two) {
-         if (width > 0 && !_mesa_is_pow_two(width - 2 * border))
-            return GL_FALSE;
-         if (height > 0 && !_mesa_is_pow_two(height - 2 * border))
-            return GL_FALSE;
-      }
-      return GL_TRUE;
-
-   default:
-      _mesa_problem(ctx, "Invalid target in _mesa_test_proxy_teximage");
-      return GL_FALSE;
-   }
-}
-
-
-/**
- * Check if the memory used by the texture would exceed the driver's limit.
- * This lets us support a max 3D texture size of 8K (for example) but
- * prevents allocating a full 8K x 8K x 8K texture.
- * XXX this could be rolled into the proxy texture size test (above) but
- * we don't have the actual texture internal format at that point.
- */
-static GLboolean
-legal_texture_size(struct gl_context *ctx, gl_format format,
-                   GLint width, GLint height, GLint depth)
-{
-   uint64_t bytes = _mesa_format_image_size64(format, width, height, depth);
-   uint64_t mbytes = bytes / (1024 * 1024); /* convert to MB */
-   return mbytes <= (uint64_t) ctx->Const.MaxTextureMbytes;
-}
-
-
-
-/**
- * Helper function to determine whether a target and specific compression
- * format are supported.
- */
-static GLboolean
-target_can_be_compressed(const struct gl_context *ctx, GLenum target,
-                         GLenum intFormat)
-{
-   (void) intFormat;  /* not used yet */
-
-   switch (target) {
-   case GL_TEXTURE_2D:
-   case GL_PROXY_TEXTURE_2D:
-      return GL_TRUE; /* true for any compressed format so far */
-   case GL_PROXY_TEXTURE_CUBE_MAP:
-   case GL_TEXTURE_CUBE_MAP_POSITIVE_X:
-   case GL_TEXTURE_CUBE_MAP_NEGATIVE_X:
-   case GL_TEXTURE_CUBE_MAP_POSITIVE_Y:
-   case GL_TEXTURE_CUBE_MAP_NEGATIVE_Y:
-   case GL_TEXTURE_CUBE_MAP_POSITIVE_Z:
-   case GL_TEXTURE_CUBE_MAP_NEGATIVE_Z:
-      return ctx->Extensions.ARB_texture_cube_map;
-   case GL_PROXY_TEXTURE_2D_ARRAY_EXT:
-   case GL_TEXTURE_2D_ARRAY_EXT:
-      return (ctx->Extensions.MESA_texture_array ||
-              ctx->Extensions.EXT_texture_array);
-   default:
-      return GL_FALSE;
-   }      
-}
-
-
-/**
- * Check if the given texture target value is legal for a
- * glTexImage1/2/3D call.
- */
-static GLboolean
-legal_teximage_target(struct gl_context *ctx, GLuint dims, GLenum target)
-{
-   switch (dims) {
-   case 1:
-      switch (target) {
-      case GL_TEXTURE_1D:
-      case GL_PROXY_TEXTURE_1D:
-         return GL_TRUE;
-      default:
-         return GL_FALSE;
-      }
-   case 2:
-      switch (target) {
-      case GL_TEXTURE_2D:
-      case GL_PROXY_TEXTURE_2D:
-         return GL_TRUE;
-      case GL_PROXY_TEXTURE_CUBE_MAP:
-      case GL_TEXTURE_CUBE_MAP_POSITIVE_X:
-      case GL_TEXTURE_CUBE_MAP_NEGATIVE_X:
-      case GL_TEXTURE_CUBE_MAP_POSITIVE_Y:
-      case GL_TEXTURE_CUBE_MAP_NEGATIVE_Y:
-      case GL_TEXTURE_CUBE_MAP_POSITIVE_Z:
-      case GL_TEXTURE_CUBE_MAP_NEGATIVE_Z:
-         return ctx->Extensions.ARB_texture_cube_map;
-      case GL_TEXTURE_RECTANGLE_NV:
-      case GL_PROXY_TEXTURE_RECTANGLE_NV:
-         return ctx->Extensions.NV_texture_rectangle;
-      case GL_TEXTURE_1D_ARRAY_EXT:
-      case GL_PROXY_TEXTURE_1D_ARRAY_EXT:
-         return (ctx->Extensions.MESA_texture_array ||
-                 ctx->Extensions.EXT_texture_array);
-      default:
-         return GL_FALSE;
-      }
-   case 3:
-      switch (target) {
-      case GL_TEXTURE_3D:
-      case GL_PROXY_TEXTURE_3D:
-         return GL_TRUE;
-      case GL_TEXTURE_2D_ARRAY_EXT:
-      case GL_PROXY_TEXTURE_2D_ARRAY_EXT:
-         return (ctx->Extensions.MESA_texture_array ||
-                 ctx->Extensions.EXT_texture_array);
-      default:
-         return GL_FALSE;
-      }
-   default:
-      _mesa_problem(ctx, "invalid dims=%u in legal_teximage_target()", dims);
-      return GL_FALSE;
-   }
-}
-
-
-/**
- * Check if the given texture target value is legal for a
- * glTexSubImage, glCopyTexSubImage or glCopyTexImage call.
- * The difference compared to legal_teximage_target() above is that
- * proxy targets are not supported.
- */
-static GLboolean
-legal_texsubimage_target(struct gl_context *ctx, GLuint dims, GLenum target)
-{
-   switch (dims) {
-   case 1:
-      return target == GL_TEXTURE_1D;
-   case 2:
-      switch (target) {
-      case GL_TEXTURE_2D:
-         return GL_TRUE;
-      case GL_TEXTURE_CUBE_MAP_POSITIVE_X:
-      case GL_TEXTURE_CUBE_MAP_NEGATIVE_X:
-      case GL_TEXTURE_CUBE_MAP_POSITIVE_Y:
-      case GL_TEXTURE_CUBE_MAP_NEGATIVE_Y:
-      case GL_TEXTURE_CUBE_MAP_POSITIVE_Z:
-      case GL_TEXTURE_CUBE_MAP_NEGATIVE_Z:
-         return ctx->Extensions.ARB_texture_cube_map;
-      case GL_TEXTURE_RECTANGLE_NV:
-         return ctx->Extensions.NV_texture_rectangle;
-      case GL_TEXTURE_1D_ARRAY_EXT:
-         return (ctx->Extensions.MESA_texture_array ||
-                 ctx->Extensions.EXT_texture_array);
-      default:
-         return GL_FALSE;
-      }
-   case 3:
-      switch (target) {
-      case GL_TEXTURE_3D:
-         return GL_TRUE;
-      case GL_TEXTURE_2D_ARRAY_EXT:
-         return (ctx->Extensions.MESA_texture_array ||
-                 ctx->Extensions.EXT_texture_array);
-      default:
-         return GL_FALSE;
-      }
-   default:
-      _mesa_problem(ctx, "invalid dims=%u in legal_texsubimage_target()",
-                    dims);
-      return GL_FALSE;
-   }
-}
-
-
-/**
- * Test the glTexImage[123]D() parameters for errors.
- * 
- * \param ctx GL context.
- * \param dimensions texture image dimensions (must be 1, 2 or 3).
- * \param target texture target given by the user.
- * \param level image level given by the user.
- * \param internalFormat internal format given by the user.
- * \param format pixel data format given by the user.
- * \param type pixel data type given by the user.
- * \param width image width given by the user.
- * \param height image height given by the user.
- * \param depth image depth given by the user.
- * \param border image border given by the user.
- * 
- * \return GL_TRUE if an error was detected, or GL_FALSE if no errors.
- *
- * Verifies each of the parameters against the constants specified in
- * __struct gl_contextRec::Const and the supported extensions, and according
- * to the OpenGL specification.
- */
-static GLboolean
-texture_error_check( struct gl_context *ctx,
-                     GLuint dimensions, GLenum target,
-                     GLint level, GLint internalFormat,
-                     GLenum format, GLenum type,
-                     GLint width, GLint height,
-                     GLint depth, GLint border )
-{
-   const GLenum proxyTarget = get_proxy_target(target);
-   const GLboolean isProxy = target == proxyTarget;
-   GLboolean sizeOK = GL_TRUE;
-   GLboolean colorFormat, indexFormat;
-
-   /* Basic level check (more checking in ctx->Driver.TestProxyTexImage) */
-   if (level < 0 || level >= MAX_TEXTURE_LEVELS) {
-      if (!isProxy) {
-         _mesa_error(ctx, GL_INVALID_VALUE,
-                     "glTexImage%dD(level=%d)", dimensions, level);
-      }
-      return GL_TRUE;
-   }
-
-   /* Check border */
-   if (border < 0 || border > 1 ||
-       ((target == GL_TEXTURE_RECTANGLE_NV ||
-         target == GL_PROXY_TEXTURE_RECTANGLE_NV) && border != 0)) {
-      if (!isProxy) {
-         _mesa_error(ctx, GL_INVALID_VALUE,
-                     "glTexImage%dD(border=%d)", dimensions, border);
-      }
-      return GL_TRUE;
-   }
-
-   if (width < 0 || height < 0 || depth < 0) {
-      if (!isProxy) {
-         _mesa_error(ctx, GL_INVALID_VALUE,
-                     "glTexImage%dD(width, height or depth < 0)", dimensions);
-      }
-      return GL_TRUE;
-   }
-
-   /* Do this simple check before calling the TestProxyTexImage() function */
-   if (proxyTarget == GL_PROXY_TEXTURE_CUBE_MAP_ARB) {
-      sizeOK = (width == height);
-   }
-
-   /*
-    * Use the proxy texture driver hook to see if the size/level/etc are
-    * legal.
-    */
-   sizeOK = sizeOK && ctx->Driver.TestProxyTexImage(ctx, proxyTarget, level,
-                                                    internalFormat, format,
-                                                    type, width, height,
-                                                    depth, border);
-   if (!sizeOK) {
-      if (!isProxy) {
-         _mesa_error(ctx, GL_INVALID_VALUE,
-                     "glTexImage%dD(level=%d, width=%d, height=%d, depth=%d)",
-                     dimensions, level, width, height, depth);
-      }
-      return GL_TRUE;
-   }
-
-   /* Check internalFormat */
-   if (_mesa_base_tex_format(ctx, internalFormat) < 0) {
-      if (!isProxy) {
-         _mesa_error(ctx, GL_INVALID_VALUE,
-                     "glTexImage%dD(internalFormat=%s)",
-                     dimensions, _mesa_lookup_enum_by_nr(internalFormat));
-      }
-      return GL_TRUE;
-   }
-
-   /* Check incoming image format and type */
-   if (!_mesa_is_legal_format_and_type(ctx, format, type)) {
-      /* Normally, GL_INVALID_OPERATION is generated by a format/type
-       * mismatch (see the 1.2 spec page 94, sec 3.6.4.).  But with the
-       * GL_EXT_texture_integer extension, some combinations should generate
-       * GL_INVALID_ENUM instead (grr!).
-       */
-      if (!isProxy) {
-         GLenum error = _mesa_is_integer_format(format)
-            ? GL_INVALID_ENUM : GL_INVALID_OPERATION;
-         _mesa_error(ctx, error,
-                     "glTexImage%dD(incompatible format 0x%x, type 0x%x)",
-                     dimensions, format, type);
-      }
-      return GL_TRUE;
-   }
-
-   /* make sure internal format and format basically agree */
-   colorFormat = _mesa_is_color_format(format);
-   indexFormat = _mesa_is_index_format(format);
-   if ((_mesa_is_color_format(internalFormat) && !colorFormat && !indexFormat) ||
-       (_mesa_is_index_format(internalFormat) && !indexFormat) ||
-       (_mesa_is_depth_format(internalFormat) != _mesa_is_depth_format(format)) ||
-       (_mesa_is_ycbcr_format(internalFormat) != _mesa_is_ycbcr_format(format)) ||
-       (_mesa_is_depthstencil_format(internalFormat) != _mesa_is_depthstencil_format(format)) ||
-       (_mesa_is_dudv_format(internalFormat) != _mesa_is_dudv_format(format))) {
-      if (!isProxy)
-         _mesa_error(ctx, GL_INVALID_OPERATION,
-                     "glTexImage%dD(incompatible internalFormat 0x%x, format 0x%x)",
-                     dimensions, internalFormat, format);
-      return GL_TRUE;
-   }
-
-   /* additional checks for ycbcr textures */
-   if (internalFormat == GL_YCBCR_MESA) {
-      ASSERT(ctx->Extensions.MESA_ycbcr_texture);
-      if (type != GL_UNSIGNED_SHORT_8_8_MESA &&
-          type != GL_UNSIGNED_SHORT_8_8_REV_MESA) {
-         char message[100];
-         _mesa_snprintf(message, sizeof(message),
-                        "glTexImage%dD(format/type YCBCR mismatch", dimensions);
-         _mesa_error(ctx, GL_INVALID_ENUM, "%s", message);
-         return GL_TRUE; /* error */
-      }
-      if (target != GL_TEXTURE_2D &&
-          target != GL_PROXY_TEXTURE_2D &&
-          target != GL_TEXTURE_RECTANGLE_NV &&
-          target != GL_PROXY_TEXTURE_RECTANGLE_NV) {
-         if (!isProxy)
-            _mesa_error(ctx, GL_INVALID_ENUM, "glTexImage(target)");
-         return GL_TRUE;
-      }
-      if (border != 0) {
-         if (!isProxy) {
-            char message[100];
-            _mesa_snprintf(message, sizeof(message),
-                           "glTexImage%dD(format=GL_YCBCR_MESA and border=%d)",
-                           dimensions, border);
-            _mesa_error(ctx, GL_INVALID_VALUE, "%s", message);
-         }
-         return GL_TRUE;
-      }
-   }
-
-   /* additional checks for depth textures */
-   if (_mesa_base_tex_format(ctx, internalFormat) == GL_DEPTH_COMPONENT) {
-      /* Only 1D, 2D and rectangular textures supported, not 3D or cubes */
-      if (target != GL_TEXTURE_1D &&
-          target != GL_PROXY_TEXTURE_1D &&
-          target != GL_TEXTURE_2D &&
-          target != GL_PROXY_TEXTURE_2D &&
-          target != GL_TEXTURE_RECTANGLE_ARB &&
-          target != GL_PROXY_TEXTURE_RECTANGLE_ARB) {
-         if (!isProxy)
-            _mesa_error(ctx, GL_INVALID_ENUM,
-                        "glTexImage(target/internalFormat)");
-         return GL_TRUE;
-      }
-   }
-
-   /* additional checks for compressed textures */
-   if (_mesa_is_compressed_format(ctx, internalFormat)) {
-      if (!target_can_be_compressed(ctx, target, internalFormat)) {
-         if (!isProxy)
-            _mesa_error(ctx, GL_INVALID_ENUM,
-                        "glTexImage%dD(target)", dimensions);
-         return GL_TRUE;
-      }
-      if (border != 0) {
-         if (!isProxy) {
-            _mesa_error(ctx, GL_INVALID_OPERATION,
-                        "glTexImage%dD(border!=0)", dimensions);
-         }
-         return GL_TRUE;
-      }
-   }
-
-   /* additional checks for integer textures */
-   if (ctx->Extensions.EXT_texture_integer &&
-       (_mesa_is_integer_format(format) !=
-        _mesa_is_integer_format(internalFormat))) {
-      if (!isProxy) {
-         _mesa_error(ctx, GL_INVALID_OPERATION,
-                     "glTexImage%dD(integer/non-integer format mismatch)",
-                     dimensions);
-      }
-      return GL_TRUE;
-   }
-
-   /* if we get here, the parameters are OK */
-   return GL_FALSE;
-}
-
-
-/**
- * Test glTexSubImage[123]D() parameters for errors.
- * 
- * \param ctx GL context.
- * \param dimensions texture image dimensions (must be 1, 2 or 3).
- * \param target texture target given by the user.
- * \param level image level given by the user.
- * \param xoffset sub-image x offset given by the user.
- * \param yoffset sub-image y offset given by the user.
- * \param zoffset sub-image z offset given by the user.
- * \param format pixel data format given by the user.
- * \param type pixel data type given by the user.
- * \param width image width given by the user.
- * \param height image height given by the user.
- * \param depth image depth given by the user.
- * 
- * \return GL_TRUE if an error was detected, or GL_FALSE if no errors.
- *
- * Verifies each of the parameters against the constants specified in
- * __struct gl_contextRec::Const and the supported extensions, and according
- * to the OpenGL specification.
- */
-static GLboolean
-subtexture_error_check( struct gl_context *ctx, GLuint dimensions,
-                        GLenum target, GLint level,
-                        GLint xoffset, GLint yoffset, GLint zoffset,
-                        GLint width, GLint height, GLint depth,
-                        GLenum format, GLenum type )
-{
-   /* Basic level check */
-   if (level < 0 || level >= MAX_TEXTURE_LEVELS) {
-      _mesa_error(ctx, GL_INVALID_ENUM, "glTexSubImage2D(level=%d)", level);
-      return GL_TRUE;
-   }
-
-   /* Check for negative sizes */
-   if (width < 0) {
-      _mesa_error(ctx, GL_INVALID_VALUE,
-                  "glTexSubImage%dD(width=%d)", dimensions, width);
-      return GL_TRUE;
-   }
-   if (height < 0 && dimensions > 1) {
-      _mesa_error(ctx, GL_INVALID_VALUE,
-                  "glTexSubImage%dD(height=%d)", dimensions, height);
-      return GL_TRUE;
-   }
-   if (depth < 0 && dimensions > 2) {
-      _mesa_error(ctx, GL_INVALID_VALUE,
-                  "glTexSubImage%dD(depth=%d)", dimensions, depth);
-      return GL_TRUE;
-   }
-
-   if (!_mesa_is_legal_format_and_type(ctx, format, type)) {
-      /* As with the glTexImage2D check above, the error code here
-       * depends on texture integer.
-       */
-      GLenum error = _mesa_is_integer_format(format)
-         ? GL_INVALID_OPERATION : GL_INVALID_ENUM;
-      _mesa_error(ctx, error,
-                  "glTexSubImage%dD(incompatible format 0x%x, type 0x%x)",
-                  dimensions, format, type);
-      return GL_TRUE;
-   }
-
-   return GL_FALSE;
-}
-
-
-/**
- * Do second part of glTexSubImage which depends on the destination texture.
- * \return GL_TRUE if error recorded, GL_FALSE otherwise
- */
-static GLboolean
-subtexture_error_check2( struct gl_context *ctx, GLuint dimensions,
-			 GLenum target, GLint level,
-			 GLint xoffset, GLint yoffset, GLint zoffset,
-			 GLint width, GLint height, GLint depth,
-			 GLenum format, GLenum type,
-			 const struct gl_texture_image *destTex )
-{
-   if (!destTex) {
-      /* undefined image level */
-      _mesa_error(ctx, GL_INVALID_OPERATION, "glTexSubImage%dD", dimensions);
-      return GL_TRUE;
-   }
-
-   if (xoffset < -((GLint)destTex->Border)) {
-      _mesa_error(ctx, GL_INVALID_VALUE, "glTexSubImage%dD(xoffset)",
-                  dimensions);
-      return GL_TRUE;
-   }
-   if (xoffset + width > (GLint) (destTex->Width + destTex->Border)) {
-      _mesa_error(ctx, GL_INVALID_VALUE, "glTexSubImage%dD(xoffset+width)",
-                  dimensions);
-      return GL_TRUE;
-   }
-   if (dimensions > 1) {
-      if (yoffset < -((GLint)destTex->Border)) {
-         _mesa_error(ctx, GL_INVALID_VALUE, "glTexSubImage%dD(yoffset)",
-                     dimensions);
-         return GL_TRUE;
-      }
-      if (yoffset + height > (GLint) (destTex->Height + destTex->Border)) {
-         _mesa_error(ctx, GL_INVALID_VALUE, "glTexSubImage%dD(yoffset+height)",
-                     dimensions);
-         return GL_TRUE;
-      }
-   }
-   if (dimensions > 2) {
-      if (zoffset < -((GLint)destTex->Border)) {
-         _mesa_error(ctx, GL_INVALID_VALUE, "glTexSubImage3D(zoffset)");
-         return GL_TRUE;
-      }
-      if (zoffset + depth  > (GLint) (destTex->Depth + destTex->Border)) {
-         _mesa_error(ctx, GL_INVALID_VALUE, "glTexSubImage3D(zoffset+depth)");
-         return GL_TRUE;
-      }
-   }
-
-   if (_mesa_is_format_compressed(destTex->TexFormat)) {
-      GLuint bw, bh;
-
-      /* do tests which depend on compression block size */
-      _mesa_get_format_block_size(destTex->TexFormat, &bw, &bh);
-
-      /* offset must be multiple of block size */
-      if ((xoffset % bw != 0) || (yoffset % bh != 0)) {
-         _mesa_error(ctx, GL_INVALID_OPERATION,
-                     "glTexSubImage%dD(xoffset = %d, yoffset = %d)",
-                     dimensions, xoffset, yoffset);
-         return GL_TRUE;
-      }
-      /* size must be multiple of bw by bh or equal to whole texture size */
-      if ((width % bw != 0) && (GLuint) width != destTex->Width) {
-         _mesa_error(ctx, GL_INVALID_OPERATION,
-                     "glTexSubImage%dD(width = %d)", dimensions, width);
-         return GL_TRUE;
-      }         
-      if ((height % bh != 0) && (GLuint) height != destTex->Height) {
-         _mesa_error(ctx, GL_INVALID_OPERATION,
-                     "glTexSubImage%dD(height = %d)", dimensions, height);
-         return GL_TRUE;
-      }         
-   }
-
-   return GL_FALSE;
-}
-
-
-/**
- * Test glCopyTexImage[12]D() parameters for errors.
- * 
- * \param ctx GL context.
- * \param dimensions texture image dimensions (must be 1, 2 or 3).
- * \param target texture target given by the user.
- * \param level image level given by the user.
- * \param internalFormat internal format given by the user.
- * \param width image width given by the user.
- * \param height image height given by the user.
- * \param border texture border.
- * 
- * \return GL_TRUE if an error was detected, or GL_FALSE if no errors.
- * 
- * Verifies each of the parameters against the constants specified in
- * __struct gl_contextRec::Const and the supported extensions, and according
- * to the OpenGL specification.
- */
-static GLboolean
-copytexture_error_check( struct gl_context *ctx, GLuint dimensions,
-                         GLenum target, GLint level, GLint internalFormat,
-                         GLint width, GLint height, GLint border )
-{
-   const GLenum proxyTarget = get_proxy_target(target);
-   const GLenum type = GL_FLOAT;
-   GLboolean sizeOK;
-   GLint format;
-
-   /* check target */
-   if (!legal_texsubimage_target(ctx, dimensions, target)) {
-      _mesa_error(ctx, GL_INVALID_ENUM, "glCopyTexImage%uD(target=%s)",
-                  dimensions, _mesa_lookup_enum_by_nr(target));
-      return GL_TRUE;
-   }       
-
-   /* Basic level check (more checking in ctx->Driver.TestProxyTexImage) */
-   if (level < 0 || level >= MAX_TEXTURE_LEVELS) {
-      _mesa_error(ctx, GL_INVALID_VALUE,
-                  "glCopyTexImage%dD(level=%d)", dimensions, level);
-      return GL_TRUE;
-   }
-
-   /* Check that the source buffer is complete */
-   if (ctx->ReadBuffer->Name) {
-      if (ctx->ReadBuffer->_Status == 0) {
-         _mesa_test_framebuffer_completeness(ctx, ctx->ReadBuffer);
-      }
-      if (ctx->ReadBuffer->_Status != GL_FRAMEBUFFER_COMPLETE_EXT) {
-         _mesa_error(ctx, GL_INVALID_FRAMEBUFFER_OPERATION_EXT,
-                     "glCopyTexImage%dD(invalid readbuffer)", dimensions);
-         return GL_TRUE;
-      }
-   }
-
-   /* Check border */
-   if (border < 0 || border > 1 ||
-       ((target == GL_TEXTURE_RECTANGLE_NV ||
-         target == GL_PROXY_TEXTURE_RECTANGLE_NV) && border != 0)) {
-      return GL_TRUE;
-   }
-
-   format = _mesa_base_tex_format(ctx, internalFormat);
-   if (format < 0) {
-      _mesa_error(ctx, GL_INVALID_VALUE,
-                  "glCopyTexImage%dD(internalFormat)", dimensions);
-      return GL_TRUE;
-   }
-
-   if (!_mesa_source_buffer_exists(ctx, format)) {
-      _mesa_error(ctx, GL_INVALID_OPERATION,
-                  "glCopyTexImage%dD(missing readbuffer)", dimensions);
-      return GL_TRUE;
-   }
-
-   /* Do size, level checking */
-   sizeOK = (proxyTarget == GL_PROXY_TEXTURE_CUBE_MAP_ARB)
-      ? (width == height) : 1;
-
-   sizeOK = sizeOK && ctx->Driver.TestProxyTexImage(ctx, proxyTarget, level,
-                                                    internalFormat, format,
-                                                    type, width, height,
-                                                    1, border);
-
-   if (!sizeOK) {
-      if (dimensions == 1) {
-         _mesa_error(ctx, GL_INVALID_VALUE,
-                     "glCopyTexImage1D(width=%d)", width);
-      }
-      else {
-         ASSERT(dimensions == 2);
-         _mesa_error(ctx, GL_INVALID_VALUE,
-                     "glCopyTexImage2D(width=%d, height=%d)", width, height);
-      }
-      return GL_TRUE;
-   }
-
-   if (_mesa_is_compressed_format(ctx, internalFormat)) {
-      if (!target_can_be_compressed(ctx, target, internalFormat)) {
-         _mesa_error(ctx, GL_INVALID_ENUM,
-                     "glCopyTexImage%dD(target)", dimensions);
-         return GL_TRUE;
-      }
-      if (border != 0) {
-         _mesa_error(ctx, GL_INVALID_OPERATION,
-                     "glCopyTexImage%dD(border!=0)", dimensions);
-         return GL_TRUE;
-      }
-   }
-   else if (_mesa_is_depth_format(internalFormat)) {
-      /* make sure we have depth/stencil buffers */
-      if (!ctx->ReadBuffer->_DepthBuffer) {
-         _mesa_error(ctx, GL_INVALID_OPERATION,
-                     "glCopyTexImage%dD(no depth)", dimensions);
-         return GL_TRUE;
-      }
-   }
-   else if (_mesa_is_depthstencil_format(internalFormat)) {
-      /* make sure we have depth/stencil buffers */
-      if (!ctx->ReadBuffer->_DepthBuffer || !ctx->ReadBuffer->_StencilBuffer) {
-         _mesa_error(ctx, GL_INVALID_OPERATION,
-                     "glCopyTexImage%dD(no depth/stencil buffer)", dimensions);
-         return GL_TRUE;
-      }
-   }
-
-   /* if we get here, the parameters are OK */
-   return GL_FALSE;
-}
-
-
-/**
- * Test glCopyTexSubImage[12]D() parameters for errors.
- * Note that this is the first part of error checking.
- * See also copytexsubimage_error_check2() below for the second part.
- * 
- * \param ctx GL context.
- * \param dimensions texture image dimensions (must be 1, 2 or 3).
- * \param target texture target given by the user.
- * \param level image level given by the user.
- * 
- * \return GL_TRUE if an error was detected, or GL_FALSE if no errors.
- */
-static GLboolean
-copytexsubimage_error_check1( struct gl_context *ctx, GLuint dimensions,
-                              GLenum target, GLint level)
-{
-   /* Check that the source buffer is complete */
-   if (ctx->ReadBuffer->Name) {
-      if (ctx->ReadBuffer->_Status == 0) {
-         _mesa_test_framebuffer_completeness(ctx, ctx->ReadBuffer);
-      }
-      if (ctx->ReadBuffer->_Status != GL_FRAMEBUFFER_COMPLETE_EXT) {
-         _mesa_error(ctx, GL_INVALID_FRAMEBUFFER_OPERATION_EXT,
-                     "glCopyTexImage%dD(invalid readbuffer)", dimensions);
-         return GL_TRUE;
-      }
-   }
-
-   /* check target (proxies not allowed) */
-   if (!legal_texsubimage_target(ctx, dimensions, target)) {
-      _mesa_error(ctx, GL_INVALID_ENUM, "glCopyTexSubImage%uD(target=%s)",
-                  dimensions, _mesa_lookup_enum_by_nr(target));
-      return GL_TRUE;
-   }
-
-   /* Check level */
-   if (level < 0 || level >= MAX_TEXTURE_LEVELS) {
-      _mesa_error(ctx, GL_INVALID_VALUE,
-                  "glCopyTexSubImage%dD(level=%d)", dimensions, level);
-      return GL_TRUE;
-   }
-
-   return GL_FALSE;
-}
-
-
-/**
- * Second part of error checking for glCopyTexSubImage[12]D().
- * \param xoffset sub-image x offset given by the user.
- * \param yoffset sub-image y offset given by the user.
- * \param zoffset sub-image z offset given by the user.
- * \param width image width given by the user.
- * \param height image height given by the user.
- */
-static GLboolean
-copytexsubimage_error_check2( struct gl_context *ctx, GLuint dimensions,
-			      GLenum target, GLint level,
-			      GLint xoffset, GLint yoffset, GLint zoffset,
-			      GLsizei width, GLsizei height,
-			      const struct gl_texture_image *teximage )
-{
-   /* check that dest tex image exists */
-   if (!teximage) {
-      _mesa_error(ctx, GL_INVALID_OPERATION,
-                  "glCopyTexSubImage%dD(undefined texture level: %d)",
-                  dimensions, level);
-      return GL_TRUE;
-   }
-
-   /* Check size */
-   if (width < 0) {
-      _mesa_error(ctx, GL_INVALID_VALUE,
-                  "glCopyTexSubImage%dD(width=%d)", dimensions, width);
-      return GL_TRUE;
-   }
-   if (dimensions > 1 && height < 0) {
-      _mesa_error(ctx, GL_INVALID_VALUE,
-                  "glCopyTexSubImage%dD(height=%d)", dimensions, height);
-      return GL_TRUE;
-   }
-
-   /* check x/y offsets */
-   if (xoffset < -((GLint)teximage->Border)) {
-      _mesa_error(ctx, GL_INVALID_VALUE,
-                  "glCopyTexSubImage%dD(xoffset=%d)", dimensions, xoffset);
-      return GL_TRUE;
-   }
-   if (xoffset + width > (GLint) (teximage->Width + teximage->Border)) {
-      _mesa_error(ctx, GL_INVALID_VALUE,
-                  "glCopyTexSubImage%dD(xoffset+width)", dimensions);
-      return GL_TRUE;
-   }
-   if (dimensions > 1) {
-      if (yoffset < -((GLint)teximage->Border)) {
-         _mesa_error(ctx, GL_INVALID_VALUE,
-                     "glCopyTexSubImage%dD(yoffset=%d)", dimensions, yoffset);
-         return GL_TRUE;
-      }
-      /* NOTE: we're adding the border here, not subtracting! */
-      if (yoffset + height > (GLint) (teximage->Height + teximage->Border)) {
-         _mesa_error(ctx, GL_INVALID_VALUE,
-                     "glCopyTexSubImage%dD(yoffset+height)", dimensions);
-         return GL_TRUE;
-      }
-   }
-
-   /* check z offset */
-   if (dimensions > 2) {
-      if (zoffset < -((GLint)teximage->Border)) {
-         _mesa_error(ctx, GL_INVALID_VALUE,
-                     "glCopyTexSubImage%dD(zoffset)", dimensions);
-         return GL_TRUE;
-      }
-      if (zoffset > (GLint) (teximage->Depth + teximage->Border)) {
-         _mesa_error(ctx, GL_INVALID_VALUE,
-                     "glCopyTexSubImage%dD(zoffset+depth)", dimensions);
-         return GL_TRUE;
-      }
-   }
-
-   if (_mesa_is_format_compressed(teximage->TexFormat)) {
-      /* offset must be multiple of 4 */
-      if ((xoffset & 3) || (yoffset & 3)) {
-         _mesa_error(ctx, GL_INVALID_VALUE,
-                     "glCopyTexSubImage%dD(xoffset or yoffset)", dimensions);
-         return GL_TRUE;
-      }
-      /* size must be multiple of 4 */
-      if ((width & 3) != 0 && (GLuint) width != teximage->Width) {
-         _mesa_error(ctx, GL_INVALID_VALUE,
-                     "glCopyTexSubImage%dD(width)", dimensions);
-         return GL_TRUE;
-      }         
-      if ((height & 3) != 0 && (GLuint) height != teximage->Height) {
-         _mesa_error(ctx, GL_INVALID_VALUE,
-                     "glCopyTexSubImage%dD(height)", dimensions);
-         return GL_TRUE;
-      }         
-   }
-
-   if (teximage->InternalFormat == GL_YCBCR_MESA) {
-      _mesa_error(ctx, GL_INVALID_OPERATION, "glCopyTexSubImage2D");
-      return GL_TRUE;
-   }
-
-   if (!_mesa_source_buffer_exists(ctx, teximage->_BaseFormat)) {
-      _mesa_error(ctx, GL_INVALID_OPERATION,
-                  "glCopyTexSubImage%dD(missing readbuffer, format=0x%x)",
-                  dimensions, teximage->_BaseFormat);
-      return GL_TRUE;
-   }
-
-   if (teximage->_BaseFormat == GL_DEPTH_COMPONENT) {
-      if (!ctx->ReadBuffer->_DepthBuffer) {
-         _mesa_error(ctx, GL_INVALID_OPERATION,
-                     "glCopyTexSubImage%dD(no depth buffer)",
-                     dimensions);
-         return GL_TRUE;
-      }
-   }
-   else if (teximage->_BaseFormat == GL_DEPTH_STENCIL_EXT) {
-      if (!ctx->ReadBuffer->_DepthBuffer || !ctx->ReadBuffer->_StencilBuffer) {
-         _mesa_error(ctx, GL_INVALID_OPERATION,
-                     "glCopyTexSubImage%dD(no depth/stencil buffer)",
-                     dimensions);
-         return GL_TRUE;
-      }
-   }
-
-   /* If copying into an integer texture, the source buffer must also be
-    * integer-valued.
-    */
-   if (_mesa_is_format_integer_color(teximage->TexFormat)) {
-      struct gl_renderbuffer *rb = ctx->ReadBuffer->_ColorReadBuffer;
-      if (!_mesa_is_format_integer_color(rb->Format)) {
-         _mesa_error(ctx, GL_INVALID_OPERATION,
-                  "glCopyTexSubImage%dD(source buffer is not integer format)",
-                  dimensions);
-         return GL_TRUE;
-      }
-   }
-
-   /* if we get here, the parameters are OK */
-   return GL_FALSE;
-}
-
-
-/** Callback info for walking over FBO hash table */
-struct cb_info
-{
-   struct gl_context *ctx;
-   struct gl_texture_object *texObj;
-   GLuint level, face;
-};
-
-
-/**
- * Check render to texture callback.  Called from _mesa_HashWalk().
- */
-static void
-check_rtt_cb(GLuint key, void *data, void *userData)
-{
-   struct gl_framebuffer *fb = (struct gl_framebuffer *) data;
-   const struct cb_info *info = (struct cb_info *) userData;
-   struct gl_context *ctx = info->ctx;
-   const struct gl_texture_object *texObj = info->texObj;
-   const GLuint level = info->level, face = info->face;
-
-   /* If this is a user-created FBO */
-   if (fb->Name) {
-      GLuint i;
-      /* check if any of the FBO's attachments point to 'texObj' */
-      for (i = 0; i < BUFFER_COUNT; i++) {
-         struct gl_renderbuffer_attachment *att = fb->Attachment + i;
-         if (att->Type == GL_TEXTURE &&
-             att->Texture == texObj &&
-             att->TextureLevel == level &&
-             att->CubeMapFace == face) {
-            ASSERT(att->Texture->Image[att->CubeMapFace][att->TextureLevel]);
-            /* Tell driver about the new renderbuffer texture */
-            ctx->Driver.RenderTexture(ctx, ctx->DrawBuffer, att);
-            /* Mark fb status as indeterminate to force re-validation */
-            fb->_Status = 0;
-         }
-      }
-   }
-}
-
-
-/**
- * When a texture image is specified we have to check if it's bound to
- * any framebuffer objects (render to texture) in order to detect changes
- * in size or format since that effects FBO completeness.
- * Any FBOs rendering into the texture must be re-validated.
- */
-static void
-update_fbo_texture(struct gl_context *ctx, struct gl_texture_object *texObj,
-                   GLuint face, GLuint level)
-{
-   /* Only check this texture if it's been marked as RenderToTexture */
-   if (texObj->_RenderToTexture) {
-      struct cb_info info;
-      info.ctx = ctx;
-      info.texObj = texObj;
-      info.level = level;
-      info.face = face;
-      _mesa_HashWalk(ctx->Shared->FrameBuffers, check_rtt_cb, &info);
-   }
-}
-
-
-/**
- * If the texture object's GenerateMipmap flag is set and we've
- * changed the texture base level image, regenerate the rest of the
- * mipmap levels now.
- */
-static INLINE void
-check_gen_mipmap(struct gl_context *ctx, GLenum target,
-                 struct gl_texture_object *texObj, GLint level)
-{
-   ASSERT(target != GL_TEXTURE_CUBE_MAP);
-   if (texObj->GenerateMipmap &&
-       level == texObj->BaseLevel &&
-       level < texObj->MaxLevel) {
-      ASSERT(ctx->Driver.GenerateMipmap);
-      ctx->Driver.GenerateMipmap(ctx, target, texObj);
-   }
-}
-
-
-/** Debug helper: override the user-requested internal format */
-static GLenum
-override_internal_format(GLenum internalFormat, GLint width, GLint height)
-{
-#if 0
-   if (internalFormat == GL_RGBA16F_ARB ||
-       internalFormat == GL_RGBA32F_ARB) {
-      printf("Convert rgba float tex to int %d x %d\n", width, height);
-      return GL_RGBA;
-   }
-   else if (internalFormat == GL_RGB16F_ARB ||
-            internalFormat == GL_RGB32F_ARB) {
-      printf("Convert rgb float tex to int %d x %d\n", width, height);
-      return GL_RGB;
-   }
-   else if (internalFormat == GL_LUMINANCE_ALPHA16F_ARB ||
-            internalFormat == GL_LUMINANCE_ALPHA32F_ARB) {
-      printf("Convert luminance float tex to int %d x %d\n", width, height);
-      return GL_LUMINANCE_ALPHA;
-   }
-   else if (internalFormat == GL_LUMINANCE16F_ARB ||
-            internalFormat == GL_LUMINANCE32F_ARB) {
-      printf("Convert luminance float tex to int %d x %d\n", width, height);
-      return GL_LUMINANCE;
-   }
-   else if (internalFormat == GL_ALPHA16F_ARB ||
-            internalFormat == GL_ALPHA32F_ARB) {
-      printf("Convert luminance float tex to int %d x %d\n", width, height);
-      return GL_ALPHA;
-   }
-   /*
-   else if (internalFormat == GL_COMPRESSED_RGBA_S3TC_DXT1_EXT) {
-      internalFormat = GL_RGBA;
-   }
-   */
-   else {
-      return internalFormat;
-   }
-#else
-   return internalFormat;
-#endif
-}
-
-
-/**
- * Choose the actual hardware format for a texture image.
- * Try to use the same format as the previous image level when possible.
- * Otherwise, ask the driver for the best format.
- * It's important to try to choose a consistant format for all levels
- * for efficient texture memory layout/allocation.  In particular, this
- * comes up during automatic mipmap generation.
- */
-gl_format
-_mesa_choose_texture_format(struct gl_context *ctx,
-                            struct gl_texture_object *texObj,
-                            GLenum target, GLint level,
-                            GLenum internalFormat, GLenum format, GLenum type)
-{
-   gl_format f;
-
-   /* see if we've already chosen a format for the previous level */
-   if (level > 0) {
-      struct gl_texture_image *prevImage =
-	 _mesa_select_tex_image(ctx, texObj, target, level - 1);
-      /* See if the prev level is defined and has an internal format which
-       * matches the new internal format.
-       */
-      if (prevImage &&
-          prevImage->Width > 0 &&
-          prevImage->InternalFormat == internalFormat) {
-         /* use the same format */
-         ASSERT(prevImage->TexFormat != MESA_FORMAT_NONE);
-         return prevImage->TexFormat;
-      }
-   }
-
-   /* choose format from scratch */
-   f = ctx->Driver.ChooseTextureFormat(ctx, internalFormat, format, type);
-   ASSERT(f != MESA_FORMAT_NONE);
-   return f;
-}
-
-
-/**
- * Common code to implement all the glTexImage1D/2D/3D functions.
- */
-static void
-teximage(struct gl_context *ctx, GLuint dims,
-         GLenum target, GLint level, GLint internalFormat,
-         GLsizei width, GLsizei height, GLsizei depth,
-         GLint border, GLenum format, GLenum type,
-         const GLvoid *pixels)
-{
-   GLboolean error;
-
-   ASSERT_OUTSIDE_BEGIN_END_AND_FLUSH(ctx);
-
-   if (MESA_VERBOSE & (VERBOSE_API|VERBOSE_TEXTURE))
-      _mesa_debug(ctx, "glTexImage%uD %s %d %s %d %d %d %d %s %s %p\n",
-                  dims,
-                  _mesa_lookup_enum_by_nr(target), level,
-                  _mesa_lookup_enum_by_nr(internalFormat),
-                  width, height, depth, border,
-                  _mesa_lookup_enum_by_nr(format),
-                  _mesa_lookup_enum_by_nr(type), pixels);
-
-   internalFormat = override_internal_format(internalFormat, width, height);
-
-   /* target error checking */
-   if (!legal_teximage_target(ctx, dims, target)) {
-      _mesa_error(ctx, GL_INVALID_ENUM, "glTexImage%uD(target=%s)",
-                  dims, _mesa_lookup_enum_by_nr(target));
-      return;
-   }
-
-   /* general error checking */
-   error = texture_error_check(ctx, dims, target, level, internalFormat,
-                               format, type, width, height, depth, border);
-
-   if (_mesa_is_proxy_texture(target)) {
-      /* Proxy texture: just clear or set state depending on error checking */
-      struct gl_texture_image *texImage =
-         _mesa_get_proxy_tex_image(ctx, target, level);
-
-      if (error) {
-         /* when error, clear all proxy texture image parameters */
-         if (texImage)
-            clear_teximage_fields(texImage);
-      }
-      else {
-         /* no error, set the tex image parameters */
-         struct gl_texture_object *texObj =
-            _mesa_get_current_tex_object(ctx, target);
-         gl_format texFormat = _mesa_choose_texture_format(ctx, texObj,
-                                                           target, level,
-                                                           internalFormat,
-                                                           format, type);
-
-         if (legal_texture_size(ctx, texFormat, width, height, depth)) {
-            _mesa_init_teximage_fields(ctx, target, texImage, width, height,
-                                       depth, border, internalFormat,
-                                       texFormat);
-         }
-         else if (texImage) {
-            clear_teximage_fields(texImage);
-         }
-      }
-   }
-   else {
-      /* non-proxy target */
-      const GLuint face = _mesa_tex_target_to_face(target);
-      struct gl_texture_object *texObj;
-      struct gl_texture_image *texImage;
-
-      if (error) {
-         return;   /* error was recorded */
-      }
-
-      if (ctx->NewState & _MESA_NEW_TRANSFER_STATE)
-	 _mesa_update_state(ctx);
-
-      texObj = _mesa_get_current_tex_object(ctx, target);
-
-      _mesa_lock_texture(ctx, texObj);
-      {
-	 texImage = _mesa_get_tex_image(ctx, texObj, target, level);
-
-	 if (!texImage) {
-	    _mesa_error(ctx, GL_OUT_OF_MEMORY, "glTexImage%uD", dims);
-	 }
-         else {
-            gl_format texFormat;
-
-            if (texImage->Data) {
-               ctx->Driver.FreeTexImageData( ctx, texImage );
-            }
-
-            ASSERT(texImage->Data == NULL);
-            texFormat = _mesa_choose_texture_format(ctx, texObj, target, level,
-                                                    internalFormat, format,
-                                                    type);
-
-            if (legal_texture_size(ctx, texFormat, width, height, depth)) {
-               _mesa_init_teximage_fields(ctx, target, texImage,
-                                          width, height, depth,
-                                          border, internalFormat, texFormat);
-
-               /* Give the texture to the driver.  <pixels> may be null. */
-               ASSERT(ctx->Driver.TexImage3D);
-               switch (dims) {
-               case 1:
-                  ctx->Driver.TexImage1D(ctx, target, level, internalFormat,
-                                         width, border, format,
-                                         type, pixels, &ctx->Unpack, texObj,
-                                         texImage);
-                  break;
-               case 2:
-                  ctx->Driver.TexImage2D(ctx, target, level, internalFormat,
-                                         width, height, border, format,
-                                         type, pixels, &ctx->Unpack, texObj,
-                                         texImage);
-                  break;
-               case 3:
-                  ctx->Driver.TexImage3D(ctx, target, level, internalFormat,
-                                         width, height, depth, border, format,
-                                         type, pixels, &ctx->Unpack, texObj,
-                                         texImage);
-                  break;
-               default:
-                  _mesa_problem(ctx, "invalid dims=%u in teximage()", dims);
-               }
-
-               check_gen_mipmap(ctx, target, texObj, level);
-
-               update_fbo_texture(ctx, texObj, face, level);
-
-               /* state update */
-               texObj->_Complete = GL_FALSE;
-               ctx->NewState |= _NEW_TEXTURE;
-            }
-            else {
-               _mesa_error(ctx, GL_OUT_OF_MEMORY, "glTexImage%uD", dims);
-            }
-         }
-      }
-      _mesa_unlock_texture(ctx, texObj);
-   }
-}
-
-
-/*
- * Called from the API.  Note that width includes the border.
- */
-void GLAPIENTRY
-_mesa_TexImage1D( GLenum target, GLint level, GLint internalFormat,
-                  GLsizei width, GLint border, GLenum format,
-                  GLenum type, const GLvoid *pixels )
-{
-   GET_CURRENT_CONTEXT(ctx);
-   teximage(ctx, 1, target, level, internalFormat, width, 1, 1,
-            border, format, type, pixels);
-}
-
-
-void GLAPIENTRY
-_mesa_TexImage2D( GLenum target, GLint level, GLint internalFormat,
-                  GLsizei width, GLsizei height, GLint border,
-                  GLenum format, GLenum type,
-                  const GLvoid *pixels )
-{
-   GET_CURRENT_CONTEXT(ctx);
-   teximage(ctx, 2, target, level, internalFormat, width, height, 1,
-            border, format, type, pixels);
-}
-
-
-/*
- * Called by the API or display list executor.
- * Note that width and height include the border.
- */
-void GLAPIENTRY
-_mesa_TexImage3D( GLenum target, GLint level, GLint internalFormat,
-                  GLsizei width, GLsizei height, GLsizei depth,
-                  GLint border, GLenum format, GLenum type,
-                  const GLvoid *pixels )
-{
-   GET_CURRENT_CONTEXT(ctx);
-   teximage(ctx, 3, target, level, internalFormat, width, height, depth,
-            border, format, type, pixels);
-}
-
-
-void GLAPIENTRY
-_mesa_TexImage3DEXT( GLenum target, GLint level, GLenum internalFormat,
-                     GLsizei width, GLsizei height, GLsizei depth,
-                     GLint border, GLenum format, GLenum type,
-                     const GLvoid *pixels )
-{
-   _mesa_TexImage3D(target, level, (GLint) internalFormat, width, height,
-                    depth, border, format, type, pixels);
-}
-
-
-#if FEATURE_OES_EGL_image
-void GLAPIENTRY
-_mesa_EGLImageTargetTexture2DOES (GLenum target, GLeglImageOES image)
-{
-   struct gl_texture_object *texObj;
-   struct gl_texture_image *texImage;
-   GET_CURRENT_CONTEXT(ctx);
-   ASSERT_OUTSIDE_BEGIN_END_AND_FLUSH(ctx);
-
-   if (!ctx->Extensions.OES_EGL_image) {
-      _mesa_error(ctx, GL_INVALID_OPERATION,
-                  "glEGLImageTargetTexture2DOES(unsupported)");
-      return;
-   }
-
-   if (target != GL_TEXTURE_2D) {
-      _mesa_error(ctx, GL_INVALID_ENUM,
-		  "glEGLImageTargetTexture2D(target=%d)", target);
-      return;
-   }
-
-   if (ctx->NewState & _MESA_NEW_TRANSFER_STATE)
-      _mesa_update_state(ctx);
-
-   texObj = _mesa_get_current_tex_object(ctx, target);
-   _mesa_lock_texture(ctx, texObj);
-
-   texImage = _mesa_get_tex_image(ctx, texObj, target, 0);
-   if (!texImage) {
-      _mesa_error(ctx, GL_OUT_OF_MEMORY, "glEGLImageTargetTexture2D");
-   } else {
-      if (texImage->Data)
-	 ctx->Driver.FreeTexImageData( ctx, texImage );
-
-      ASSERT(texImage->Data == NULL);
-      ctx->Driver.EGLImageTargetTexture2D(ctx, target,
-					  texObj, texImage, image);
-
-      /* state update */
-      texObj->_Complete = GL_FALSE;
-      ctx->NewState |= _NEW_TEXTURE;
-   }
-   _mesa_unlock_texture(ctx, texObj);
-
-}
-#endif
-
-
-
-/**
- * Implement all the glTexSubImage1/2/3D() functions.
- */
-static void
-texsubimage(struct gl_context *ctx, GLuint dims, GLenum target, GLint level,
-            GLint xoffset, GLint yoffset, GLint zoffset,
-            GLsizei width, GLsizei height, GLsizei depth,
-            GLenum format, GLenum type, const GLvoid *pixels )
-{
-   struct gl_texture_object *texObj;
-   struct gl_texture_image *texImage;
-
-   ASSERT_OUTSIDE_BEGIN_END_AND_FLUSH(ctx);
-
-   if (MESA_VERBOSE & (VERBOSE_API|VERBOSE_TEXTURE))
-      _mesa_debug(ctx, "glTexSubImage%uD %s %d %d %d %d %d %d %d %s %s %p\n",
-                  dims,
-                  _mesa_lookup_enum_by_nr(target), level,
-                  xoffset, yoffset, zoffset, width, height, depth,
-                  _mesa_lookup_enum_by_nr(format),
-                  _mesa_lookup_enum_by_nr(type), pixels);
-
-   /* check target (proxies not allowed) */
-   if (!legal_texsubimage_target(ctx, dims, target)) {
-      _mesa_error(ctx, GL_INVALID_ENUM, "glTexSubImage%uD(target=%s)",
-                  dims, _mesa_lookup_enum_by_nr(target));
-      return;
-   }       
-
-   if (ctx->NewState & _MESA_NEW_TRANSFER_STATE)
-      _mesa_update_state(ctx);
-
-   if (subtexture_error_check(ctx, dims, target, level, xoffset, yoffset, zoffset,
-                              width, height, depth, format, type)) {
-      return;   /* error was detected */
-   }
-
-   texObj = _mesa_get_current_tex_object(ctx, target);
-
-   _mesa_lock_texture(ctx, texObj);
-   {
-      texImage = _mesa_select_tex_image(ctx, texObj, target, level);
-
-      if (subtexture_error_check2(ctx, dims, target, level,
-                                  xoffset, yoffset, zoffset,
-				  width, height, depth,
-                                  format, type, texImage)) {
-         /* error was recorded */
-      }
-      else if (width > 0 && height > 0 && height > 0) {
-         /* If we have a border, offset=-1 is legal.  Bias by border width. */
-         switch (dims) {
-         case 3:
-            zoffset += texImage->Border;
-            /* fall-through */
-         case 2:
-            yoffset += texImage->Border;
-            /* fall-through */
-         case 1:
-            xoffset += texImage->Border;
-         }
-
-         switch (dims) {
-         case 1:
-            ctx->Driver.TexSubImage1D(ctx, target, level,
-                                      xoffset, width,
-                                      format, type, pixels,
-                                      &ctx->Unpack, texObj, texImage );
-            break;
-         case 2:
-            ctx->Driver.TexSubImage2D(ctx, target, level,
-                                      xoffset, yoffset, width, height,
-                                      format, type, pixels,
-                                      &ctx->Unpack, texObj, texImage );
-            break;
-         case 3:
-            ctx->Driver.TexSubImage3D(ctx, target, level,
-                                      xoffset, yoffset, zoffset,
-                                      width, height, depth,
-                                      format, type, pixels,
-                                      &ctx->Unpack, texObj, texImage );
-            break;
-         default:
-            _mesa_problem(ctx, "unexpected dims in subteximage()");
-         }
-
-         check_gen_mipmap(ctx, target, texObj, level);
-
-         ctx->NewState |= _NEW_TEXTURE;
-      }
-   }
-   _mesa_unlock_texture(ctx, texObj);
-}
-
-
-void GLAPIENTRY
-_mesa_TexSubImage1D( GLenum target, GLint level,
-                     GLint xoffset, GLsizei width,
-                     GLenum format, GLenum type,
-                     const GLvoid *pixels )
-{
-   GET_CURRENT_CONTEXT(ctx);
-   texsubimage(ctx, 1, target, level,
-               xoffset, 0, 0,
-               width, 1, 1,
-               format, type, pixels);
-}
-
-
-void GLAPIENTRY
-_mesa_TexSubImage2D( GLenum target, GLint level,
-                     GLint xoffset, GLint yoffset,
-                     GLsizei width, GLsizei height,
-                     GLenum format, GLenum type,
-                     const GLvoid *pixels )
-{
-   GET_CURRENT_CONTEXT(ctx);
-   texsubimage(ctx, 2, target, level,
-               xoffset, yoffset, 0,
-               width, height, 1,
-               format, type, pixels);
-}
-
-
-
-void GLAPIENTRY
-_mesa_TexSubImage3D( GLenum target, GLint level,
-                     GLint xoffset, GLint yoffset, GLint zoffset,
-                     GLsizei width, GLsizei height, GLsizei depth,
-                     GLenum format, GLenum type,
-                     const GLvoid *pixels )
-{
-   GET_CURRENT_CONTEXT(ctx);
-   texsubimage(ctx, 3, target, level,
-               xoffset, yoffset, zoffset,
-               width, height, depth,
-               format, type, pixels);
-}
-
-
-
-/**
- * Implement the glCopyTexImage1/2D() functions.
- */
-static void
-copyteximage(struct gl_context *ctx, GLuint dims,
-             GLenum target, GLint level, GLenum internalFormat,
-             GLint x, GLint y, GLsizei width, GLsizei height, GLint border )
-{
-   struct gl_texture_object *texObj;
-   struct gl_texture_image *texImage;
-   const GLuint face = _mesa_tex_target_to_face(target);
-
-   ASSERT_OUTSIDE_BEGIN_END_AND_FLUSH(ctx);
-
-   if (MESA_VERBOSE & (VERBOSE_API|VERBOSE_TEXTURE))
-      _mesa_debug(ctx, "glCopyTexImage%uD %s %d %s %d %d %d %d %d\n",
-                  dims,
-                  _mesa_lookup_enum_by_nr(target), level,
-                  _mesa_lookup_enum_by_nr(internalFormat),
-                  x, y, width, height, border);
-
-   if (ctx->NewState & NEW_COPY_TEX_STATE)
-      _mesa_update_state(ctx);
-
-   if (copytexture_error_check(ctx, dims, target, level, internalFormat,
-                               width, height, border))
-      return;
-
-   texObj = _mesa_get_current_tex_object(ctx, target);
-
-   _mesa_lock_texture(ctx, texObj);
-   {
-      texImage = _mesa_get_tex_image(ctx, texObj, target, level);
-
-      if (!texImage) {
-	 _mesa_error(ctx, GL_OUT_OF_MEMORY, "glCopyTexImage%uD", dims);
-      }
-      else {
-         gl_format texFormat;
-
-         if (texImage->Data) {
-            ctx->Driver.FreeTexImageData( ctx, texImage );
-         }
-
-         ASSERT(texImage->Data == NULL);
-
-         texFormat = _mesa_choose_texture_format(ctx, texObj, target, level,
-                                                 internalFormat, GL_NONE,
-                                                 GL_NONE);
-
-         if (legal_texture_size(ctx, texFormat, width, height, 1)) {
-            _mesa_init_teximage_fields(ctx, target, texImage, width, height, 1,
-                                       border, internalFormat, texFormat);
-
-            ASSERT(ctx->Driver.CopyTexImage2D);
-            if (dims == 1)
-               ctx->Driver.CopyTexImage1D(ctx, target, level, internalFormat,
-                                          x, y, width, border);
-            else
-               ctx->Driver.CopyTexImage2D(ctx, target, level, internalFormat,
-                                          x, y, width, height, border);
-
-            check_gen_mipmap(ctx, target, texObj, level);
-
-            update_fbo_texture(ctx, texObj, face, level);
-
-            /* state update */
-            texObj->_Complete = GL_FALSE;
-            ctx->NewState |= _NEW_TEXTURE;
-         }
-         else {
-            _mesa_error(ctx, GL_OUT_OF_MEMORY, "glCopyTexImage%uD", dims);
-         }
-      }
-   }
-   _mesa_unlock_texture(ctx, texObj);
-}
-
-
-
-void GLAPIENTRY
-_mesa_CopyTexImage1D( GLenum target, GLint level,
-                      GLenum internalFormat,
-                      GLint x, GLint y,
-                      GLsizei width, GLint border )
-{
-   GET_CURRENT_CONTEXT(ctx);
-   copyteximage(ctx, 1, target, level, internalFormat, x, y, width, 1, border);
-}
-
-
-
-void GLAPIENTRY
-_mesa_CopyTexImage2D( GLenum target, GLint level, GLenum internalFormat,
-                      GLint x, GLint y, GLsizei width, GLsizei height,
-                      GLint border )
-{
-   GET_CURRENT_CONTEXT(ctx);
-   copyteximage(ctx, 2, target, level, internalFormat,
-                x, y, width, height, border);
-}
-
-
-
-/**
- * Implementation for glCopyTexSubImage1/2/3D() functions.
- */
-static void
-copytexsubimage(struct gl_context *ctx, GLuint dims, GLenum target, GLint level,
-                GLint xoffset, GLint yoffset, GLint zoffset,
-                GLint x, GLint y, GLsizei width, GLsizei height)
-{
-   struct gl_texture_object *texObj;
-   struct gl_texture_image *texImage;
-
-   ASSERT_OUTSIDE_BEGIN_END_AND_FLUSH(ctx);
-
-   if (MESA_VERBOSE & (VERBOSE_API|VERBOSE_TEXTURE))
-      _mesa_debug(ctx, "glCopyTexSubImage%uD %s %d %d %d %d %d %d %d %d\n",
-                  dims,
-                  _mesa_lookup_enum_by_nr(target),
-                  level, xoffset, yoffset, zoffset, x, y, width, height);
-
-   if (ctx->NewState & NEW_COPY_TEX_STATE)
-      _mesa_update_state(ctx);
-
-   if (copytexsubimage_error_check1(ctx, dims, target, level))
-      return;
-
-   texObj = _mesa_get_current_tex_object(ctx, target);
-
-   _mesa_lock_texture(ctx, texObj);
-   {
-      texImage = _mesa_select_tex_image(ctx, texObj, target, level);
-
-      if (copytexsubimage_error_check2(ctx, dims, target, level, xoffset, yoffset,
-				       zoffset, width, height, texImage)) {
-         /* error was recored */
-      }
-      else {
-         /* If we have a border, offset=-1 is legal.  Bias by border width. */
-         switch (dims) {
-         case 3:
-            zoffset += texImage->Border;
-            /* fall-through */
-         case 2:
-            yoffset += texImage->Border;
-            /* fall-through */
-         case 1:
-            xoffset += texImage->Border;
-         }
-
-         if (_mesa_clip_copytexsubimage(ctx, &xoffset, &yoffset, &x, &y,
-                                        &width, &height)) {
-            switch (dims) {
-            case 1:
-               ctx->Driver.CopyTexSubImage1D(ctx, target, level,
-                                             xoffset, x, y, width);
-               break;
-            case 2:
-               ctx->Driver.CopyTexSubImage2D(ctx, target, level,
-                                             xoffset, yoffset,
-                                             x, y, width, height);
-               break;
-            case 3:
-               ctx->Driver.CopyTexSubImage3D(ctx, target, level,
-                                             xoffset, yoffset, zoffset,
-                                             x, y, width, height);
-               break;
-            default:
-               _mesa_problem(ctx, "bad dims in copytexsubimage()");
-            }
-
-            check_gen_mipmap(ctx, target, texObj, level);
-
-            ctx->NewState |= _NEW_TEXTURE;
-         }
-      }
-   }
-   _mesa_unlock_texture(ctx, texObj);
-}
-
-
-void GLAPIENTRY
-_mesa_CopyTexSubImage1D( GLenum target, GLint level,
-                         GLint xoffset, GLint x, GLint y, GLsizei width )
-{
-   GET_CURRENT_CONTEXT(ctx);
-   copytexsubimage(ctx, 1, target, level, xoffset, 0, 0, x, y, width, 1);
-}
-
-
-
-void GLAPIENTRY
-_mesa_CopyTexSubImage2D( GLenum target, GLint level,
-                         GLint xoffset, GLint yoffset,
-                         GLint x, GLint y, GLsizei width, GLsizei height )
-{
-   GET_CURRENT_CONTEXT(ctx);
-   copytexsubimage(ctx, 2, target, level, xoffset, yoffset, 0, x, y,
-                   width, height);
-}
-
-
-
-void GLAPIENTRY
-_mesa_CopyTexSubImage3D( GLenum target, GLint level,
-                         GLint xoffset, GLint yoffset, GLint zoffset,
-                         GLint x, GLint y, GLsizei width, GLsizei height )
-{
-   GET_CURRENT_CONTEXT(ctx);
-   copytexsubimage(ctx, 3, target, level, xoffset, yoffset, zoffset,
-                   x, y, width, height);
-}
-
-
-
-
-/**********************************************************************/
-/******                   Compressed Textures                    ******/
-/**********************************************************************/
-
-
-/**
- * Return expected size of a compressed texture.
- */
-static GLuint
-compressed_tex_size(GLsizei width, GLsizei height, GLsizei depth,
-                    GLenum glformat)
-{
-   gl_format mesaFormat = _mesa_glenum_to_compressed_format(glformat);
-   return _mesa_format_image_size(mesaFormat, width, height, depth);
-}
-
-
-/*
- * Return compressed texture block size, in pixels.
- */
-static void
-get_compressed_block_size(GLenum glformat, GLuint *bw, GLuint *bh)
-{
-   gl_format mesaFormat = _mesa_glenum_to_compressed_format(glformat);
-   _mesa_get_format_block_size(mesaFormat, bw, bh);
-}
-
-
-/**
- * Error checking for glCompressedTexImage[123]D().
- * \return error code or GL_NO_ERROR.
- */
-static GLenum
-compressed_texture_error_check(struct gl_context *ctx, GLint dimensions,
-                               GLenum target, GLint level,
-                               GLenum internalFormat, GLsizei width,
-                               GLsizei height, GLsizei depth, GLint border,
-                               GLsizei imageSize)
-{
-   const GLenum proxyTarget = get_proxy_target(target);
-   const GLint maxLevels = _mesa_max_texture_levels(ctx, target);
-   GLint expectedSize;
-
-   /* check level */
-   if (level < 0 || level >= maxLevels)
-      return GL_INVALID_VALUE;
-
-   if (!target_can_be_compressed(ctx, target, internalFormat)) {
-      return GL_INVALID_ENUM;
-   }
-
-   /* This will detect any invalid internalFormat value */
-   if (!_mesa_is_compressed_format(ctx, internalFormat))
-      return GL_INVALID_ENUM;
-
-   /* This should really never fail */
-   if (_mesa_base_tex_format(ctx, internalFormat) < 0)
-      return GL_INVALID_ENUM;
-
-   /* No compressed formats support borders at this time */
-   if (border != 0)
-      return GL_INVALID_VALUE;
-
-   /* For cube map, width must equal height */
-   if (target >= GL_TEXTURE_CUBE_MAP_POSITIVE_X_ARB &&
-       target <= GL_TEXTURE_CUBE_MAP_NEGATIVE_Z_ARB && width != height)
-      return GL_INVALID_VALUE;
-
-   /* check image size against compression block size */
-   {
-      gl_format texFormat =
-         ctx->Driver.ChooseTextureFormat(ctx, internalFormat,
-                                         GL_NONE, GL_NONE);
-      GLuint bw, bh;
-
-      _mesa_get_format_block_size(texFormat, &bw, &bh);
-      if ((width > bw && width % bw > 0) ||
-          (height > bh && height % bh > 0)) {
-         /*
-          * Per GL_ARB_texture_compression:  GL_INVALID_OPERATION is
-          * generated [...] if any parameter combinations are not
-          * supported by the specific compressed internal format. 
-          */
-         return GL_INVALID_OPERATION;
-      }
-   }
-
-   /* check image sizes */
-   if (!ctx->Driver.TestProxyTexImage(ctx, proxyTarget, level,
-                                      internalFormat, GL_NONE, GL_NONE,
-                                      width, height, depth, border)) {
-      /* See error comment above */
-      return GL_INVALID_OPERATION;
-   }
-
-   /* check image size in bytes */
-   expectedSize = compressed_tex_size(width, height, depth, internalFormat);
-   if (expectedSize != imageSize) {
-      /* Per GL_ARB_texture_compression:  GL_INVALID_VALUE is generated [...]
-       * if <imageSize> is not consistent with the format, dimensions, and
-       * contents of the specified image.
-       */
-      return GL_INVALID_VALUE;
-   }
-
-   return GL_NO_ERROR;
-}
-
-
-/**
- * Error checking for glCompressedTexSubImage[123]D().
- * \warning  There are some bad assumptions here about the size of compressed
- *           texture tiles (multiple of 4) used to test the validity of the
- *           offset and size parameters.
- * \return error code or GL_NO_ERROR.
- */
-static GLenum
-compressed_subtexture_error_check(struct gl_context *ctx, GLint dimensions,
-                                  GLenum target, GLint level,
-                                  GLint xoffset, GLint yoffset, GLint zoffset,
-                                  GLsizei width, GLsizei height, GLsizei depth,
-                                  GLenum format, GLsizei imageSize)
-{
-   GLint expectedSize, maxLevels = 0, maxTextureSize;
-   GLuint bw, bh;
-   (void) zoffset;
-
-   if (dimensions == 1) {
-      /* 1D compressed textures not allowed */
-      return GL_INVALID_ENUM;
-   }
-   else if (dimensions == 2) {
-      if (target == GL_PROXY_TEXTURE_2D) {
-         maxLevels = ctx->Const.MaxTextureLevels;
-      }
-      else if (target == GL_TEXTURE_2D) {
-         maxLevels = ctx->Const.MaxTextureLevels;
-      }
-      else if (target == GL_PROXY_TEXTURE_CUBE_MAP_ARB) {
-         if (!ctx->Extensions.ARB_texture_cube_map)
-            return GL_INVALID_ENUM; /*target*/
-         maxLevels = ctx->Const.MaxCubeTextureLevels;
-      }
-      else if (target >= GL_TEXTURE_CUBE_MAP_POSITIVE_X_ARB &&
-               target <= GL_TEXTURE_CUBE_MAP_NEGATIVE_Z_ARB) {
-         if (!ctx->Extensions.ARB_texture_cube_map)
-            return GL_INVALID_ENUM; /*target*/
-         maxLevels = ctx->Const.MaxCubeTextureLevels;
-      }
-      else {
-         return GL_INVALID_ENUM; /*target*/
-      }
-   }
-   else if (dimensions == 3) {
-      /* 3D compressed textures not allowed */
-      return GL_INVALID_ENUM;
-   }
-
-   maxTextureSize = 1 << (maxLevels - 1);
-
-   /* this will catch any invalid compressed format token */
-   if (!_mesa_is_compressed_format(ctx, format))
-      return GL_INVALID_ENUM;
-
-   if (width < 1 || width > maxTextureSize)
-      return GL_INVALID_VALUE;
-
-   if ((height < 1 || height > maxTextureSize)
-       && dimensions > 1)
-      return GL_INVALID_VALUE;
-
-   if (level < 0 || level >= maxLevels)
-      return GL_INVALID_VALUE;
-
-   /*
-    * do checks which depend on compression block size
-    */
-   get_compressed_block_size(format, &bw, &bh);
-
-   if ((xoffset % bw != 0) || (yoffset % bh != 0))
-      return GL_INVALID_VALUE;
-
-   if ((width % bw != 0) && width != 2 && width != 1)
-      return GL_INVALID_VALUE;
-
-   if ((height % bh != 0) && height != 2 && height != 1)
-      return GL_INVALID_VALUE;
-
-   expectedSize = compressed_tex_size(width, height, depth, format);
-   if (expectedSize != imageSize)
-      return GL_INVALID_VALUE;
-
-   return GL_NO_ERROR;
-}
-
-
-/**
- * Do second part of glCompressedTexSubImage error checking.
- * \return GL_TRUE if error found, GL_FALSE otherwise.
- */
-static GLboolean
-compressed_subtexture_error_check2(struct gl_context *ctx, GLuint dims,
-                                   GLsizei width, GLsizei height,
-                                   GLsizei depth, GLenum format,
-                                   struct gl_texture_image *texImage)
-{
-
-   if ((GLint) format != texImage->InternalFormat) {
-      _mesa_error(ctx, GL_INVALID_OPERATION,
-                  "glCompressedTexSubImage%uD(format=0x%x)", dims, format);
-      return GL_TRUE;
-   }
-
-   if (((width == 1 || width == 2) &&
-        width != (GLsizei) texImage->Width) ||
-       (width > (GLsizei) texImage->Width)) {
-      _mesa_error(ctx, GL_INVALID_VALUE,
-                  "glCompressedTexSubImage%uD(width=%d)", dims, width);
-      return GL_TRUE;
-   }
-
-   if (dims >= 2) {
-      if (((height == 1 || height == 2) &&
-           height != (GLsizei) texImage->Height) ||
-          (height > (GLsizei) texImage->Height)) {
-         _mesa_error(ctx, GL_INVALID_VALUE,
-                     "glCompressedTexSubImage%uD(height=%d)", dims, height);
-         return GL_TRUE;
-      }
-   }
-
-   if (dims >= 3) {
-      if (((depth == 1 || depth == 2) &&
-           depth != (GLsizei) texImage->Depth) ||
-          (depth > (GLsizei) texImage->Depth)) {
-         _mesa_error(ctx, GL_INVALID_VALUE,
-                     "glCompressedTexSubImage%uD(depth=%d)", dims, depth);
-         return GL_TRUE;
-      }
-   }
-
-   return GL_FALSE;
-}
-
-
-/**
- * Implementation of the glCompressedTexImage1/2/3D() functions.
- */
-static void
-compressedteximage(struct gl_context *ctx, GLuint dims,
-                   GLenum target, GLint level,
-                   GLenum internalFormat, GLsizei width,
-                   GLsizei height, GLsizei depth, GLint border,
-                   GLsizei imageSize, const GLvoid *data)
-{
-   GLenum error;
-
-   ASSERT_OUTSIDE_BEGIN_END_AND_FLUSH(ctx);
-
-   if (MESA_VERBOSE & (VERBOSE_API|VERBOSE_TEXTURE))
-      _mesa_debug(ctx,
-                  "glCompressedTexImage%uDARB %s %d %s %d %d %d %d %d %p\n",
-                  dims,
-                  _mesa_lookup_enum_by_nr(target), level,
-                  _mesa_lookup_enum_by_nr(internalFormat),
-                  width, height, depth, border, imageSize, data);
-
-   /* check target */
-   if (!legal_teximage_target(ctx, dims, target)) {
-      _mesa_error(ctx, GL_INVALID_ENUM, "glCompressedTexImage%uD(target=%s)",
-                  dims, _mesa_lookup_enum_by_nr(target));
-      return;
-   }
-
-   error = compressed_texture_error_check(ctx, dims, target, level,
-                                          internalFormat, width, height, depth,
-                                          border, imageSize);
-
-#if FEATURE_ES
-   /* XXX this is kind of a hack */
-   if (error) {
-      _mesa_error(ctx, error, "glTexImage2D");
-      return;
-   }
-
-   if (dims == 2) {
-      switch (internalFormat) {
-      case GL_PALETTE4_RGB8_OES:
-      case GL_PALETTE4_RGBA8_OES:
-      case GL_PALETTE4_R5_G6_B5_OES:
-      case GL_PALETTE4_RGBA4_OES:
-      case GL_PALETTE4_RGB5_A1_OES:
-      case GL_PALETTE8_RGB8_OES:
-      case GL_PALETTE8_RGBA8_OES:
-      case GL_PALETTE8_R5_G6_B5_OES:
-      case GL_PALETTE8_RGBA4_OES:
-      case GL_PALETTE8_RGB5_A1_OES:
-         _mesa_cpal_compressed_teximage2d(target, level, internalFormat,
-                                          width, height, imageSize, data);
-         return;
-      }
-   }
-#endif
-
-   if (_mesa_is_proxy_texture(target)) {
-      /* Proxy texture: just check for errors and update proxy state */
-      struct gl_texture_image *texImage;
-
-      if (!error) {
-         struct gl_texture_object *texObj =
-            _mesa_get_current_tex_object(ctx, target);
-         gl_format texFormat =
-            _mesa_choose_texture_format(ctx, texObj, target, level,
-                                        internalFormat, GL_NONE, GL_NONE);
-         if (!legal_texture_size(ctx, texFormat, width, height, depth)) {
-            error = GL_OUT_OF_MEMORY;
-         }
-      }
-
-      texImage = _mesa_get_proxy_tex_image(ctx, target, level);
-      if (texImage) {
-         if (error) {
-            /* if error, clear all proxy texture image parameters */
-            clear_teximage_fields(texImage);
-         }
-         else {
-            /* no error: store the teximage parameters */
-            _mesa_init_teximage_fields(ctx, target, texImage, width, height,
-                                       depth, border, internalFormat,
-                                       MESA_FORMAT_NONE);
-         }
-      }
-   }
-   else {
-      /* non-proxy target */
-      struct gl_texture_object *texObj;
-      struct gl_texture_image *texImage;
-
-      if (error) {
-         _mesa_error(ctx, error, "glCompressedTexImage%uD", dims);
-         return;
-      }
-
-      texObj = _mesa_get_current_tex_object(ctx, target);
-
-      _mesa_lock_texture(ctx, texObj);
-      {
-	 texImage = _mesa_get_tex_image(ctx, texObj, target, level);
-	 if (!texImage) {
-	    _mesa_error(ctx, GL_OUT_OF_MEMORY,
-                        "glCompressedTexImage%uD", dims);
-	 }
-         else {
-            gl_format texFormat;
-
-            if (texImage->Data) {
-               ctx->Driver.FreeTexImageData( ctx, texImage );
-            }
-            ASSERT(texImage->Data == NULL);
-
-            texFormat = _mesa_choose_texture_format(ctx, texObj, target, level,
-                                                    internalFormat, GL_NONE,
-                                                    GL_NONE);
-
-            if (legal_texture_size(ctx, texFormat, width, height, depth)) {
-               _mesa_init_teximage_fields(ctx, target, texImage,
-                                          width, height, depth,
-                                          border, internalFormat, texFormat);
-
-               switch (dims) {
-               case 1:
-                  ASSERT(ctx->Driver.CompressedTexImage1D);
-                  ctx->Driver.CompressedTexImage1D(ctx, target, level,
-                                                   internalFormat,
-                                                   width,
-                                                   border, imageSize, data,
-                                                   texObj, texImage);
-                  break;
-               case 2:
-                  ASSERT(ctx->Driver.CompressedTexImage2D);
-                  ctx->Driver.CompressedTexImage2D(ctx, target, level,
-                                                   internalFormat,
-                                                   width, height,
-                                                   border, imageSize, data,
-                                                   texObj, texImage);
-                  break;
-               case 3:
-                  ASSERT(ctx->Driver.CompressedTexImage3D);
-                  ctx->Driver.CompressedTexImage3D(ctx, target, level,
-                                                   internalFormat,
-                                                   width, height, depth,
-                                                   border, imageSize, data,
-                                                   texObj, texImage);
-                  break;
-               default:
-                  _mesa_problem(ctx, "bad dims in compressedteximage");
-               }
-
-               check_gen_mipmap(ctx, target, texObj, level);
-
-               /* state update */
-               texObj->_Complete = GL_FALSE;
-               ctx->NewState |= _NEW_TEXTURE;
-            }
-            else {
-               _mesa_error(ctx, GL_OUT_OF_MEMORY,
-                           "glCompressedTexImage%uD", dims);
-            }
-         }
-      }
-      _mesa_unlock_texture(ctx, texObj);
-   }
-}
-
-
-void GLAPIENTRY
-_mesa_CompressedTexImage1DARB(GLenum target, GLint level,
-                              GLenum internalFormat, GLsizei width,
-                              GLint border, GLsizei imageSize,
-                              const GLvoid *data)
-{
-   GET_CURRENT_CONTEXT(ctx);
-   compressedteximage(ctx, 1, target, level, internalFormat,
-                      width, 1, 1, border, imageSize, data);
-}
-
-
-void GLAPIENTRY
-_mesa_CompressedTexImage2DARB(GLenum target, GLint level,
-                              GLenum internalFormat, GLsizei width,
-                              GLsizei height, GLint border, GLsizei imageSize,
-                              const GLvoid *data)
-{
-   GET_CURRENT_CONTEXT(ctx);
-   compressedteximage(ctx, 2, target, level, internalFormat,
-                      width, height, 1, border, imageSize, data);
-}
-
-
-void GLAPIENTRY
-_mesa_CompressedTexImage3DARB(GLenum target, GLint level,
-                              GLenum internalFormat, GLsizei width,
-                              GLsizei height, GLsizei depth, GLint border,
-                              GLsizei imageSize, const GLvoid *data)
-{
-   GET_CURRENT_CONTEXT(ctx);
-   compressedteximage(ctx, 3, target, level, internalFormat,
-                      width, height, depth, border, imageSize, data);
-}
-
-
-/**
- * Common helper for glCompressedTexSubImage1/2/3D().
- */
-static void
-compressed_tex_sub_image(GLuint dims, GLenum target, GLint level,
-                         GLint xoffset, GLint yoffset, GLint zoffset,
-                         GLsizei width, GLsizei height, GLsizei depth,
-                         GLenum format, GLsizei imageSize, const GLvoid *data)
-{
-   struct gl_texture_object *texObj;
-   struct gl_texture_image *texImage;
-   GLenum error;
-   GET_CURRENT_CONTEXT(ctx);
-   ASSERT_OUTSIDE_BEGIN_END_AND_FLUSH(ctx);
-
-   error = compressed_subtexture_error_check(ctx, dims, target, level,
-                                             xoffset, 0, 0, /* pos */
-                                             width, height, depth,   /* size */
-                                             format, imageSize);
-   if (error) {
-      _mesa_error(ctx, error, "glCompressedTexSubImage%uD", dims);
-      return;
-   }
-
-   texObj = _mesa_get_current_tex_object(ctx, target);
-
-   _mesa_lock_texture(ctx, texObj);
-   {
-      texImage = _mesa_select_tex_image(ctx, texObj, target, level);
-      assert(texImage);
-
-      if (compressed_subtexture_error_check2(ctx, dims, width, height, depth,
-                                             format, texImage)) {
-         /* error was recorded */
-      }
-      else if (width > 0 && height > 0 && depth > 0) {
-         switch (dims) {
-         case 1:
-            if (ctx->Driver.CompressedTexSubImage1D) {
-               ctx->Driver.CompressedTexSubImage1D(ctx, target, level,
-                                                   xoffset, width,
-                                                   format, imageSize, data,
-                                                   texObj, texImage);
-            }
-            break;
-         case 2:
-            if (ctx->Driver.CompressedTexSubImage2D) {
-               ctx->Driver.CompressedTexSubImage2D(ctx, target, level,
-                                                   xoffset, yoffset,
-                                                   width, height,
-                                                   format, imageSize, data,
-                                                   texObj, texImage);
-            }
-            break;
-         case 3:
-            if (ctx->Driver.CompressedTexSubImage3D) {
-               ctx->Driver.CompressedTexSubImage3D(ctx, target, level,
-                                                   xoffset, yoffset, zoffset,
-                                                   width, height, depth,
-                                                   format, imageSize, data,
-                                                   texObj, texImage);
-            }
-            break;
-         default:
-            ;
-         }
-
-         check_gen_mipmap(ctx, target, texObj, level);
-
-         ctx->NewState |= _NEW_TEXTURE;
-      }
-   }
-   _mesa_unlock_texture(ctx, texObj);
-}
-
-
-void GLAPIENTRY
-_mesa_CompressedTexSubImage1DARB(GLenum target, GLint level, GLint xoffset,
-                                 GLsizei width, GLenum format,
-                                 GLsizei imageSize, const GLvoid *data)
-{
-   compressed_tex_sub_image(1, target, level, xoffset, 0, 0, width, 1, 1,
-                            format, imageSize, data);
-}
-
-
-void GLAPIENTRY
-_mesa_CompressedTexSubImage2DARB(GLenum target, GLint level, GLint xoffset,
-                                 GLint yoffset, GLsizei width, GLsizei height,
-                                 GLenum format, GLsizei imageSize,
-                                 const GLvoid *data)
-{
-   compressed_tex_sub_image(2, target, level, xoffset, yoffset, 0,
-                            width, height, 1, format, imageSize, data);
-}
-
-
-void GLAPIENTRY
-_mesa_CompressedTexSubImage3DARB(GLenum target, GLint level, GLint xoffset,
-                                 GLint yoffset, GLint zoffset, GLsizei width,
-                                 GLsizei height, GLsizei depth, GLenum format,
-                                 GLsizei imageSize, const GLvoid *data)
-{
-   compressed_tex_sub_image(3, target, level, xoffset, yoffset, zoffset,
-                            width, height, depth, format, imageSize, data);
-}
-=======
-/*
- * mesa 3-D graphics library
- * Version:  7.6
- *
- * Copyright (C) 1999-2008  Brian Paul   All Rights Reserved.
- * Copyright (C) 2009  VMware, Inc.  All Rights Reserved.
- *
- * Permission is hereby granted, free of charge, to any person obtaining a
- * copy of this software and associated documentation files (the "Software"),
- * to deal in the Software without restriction, including without limitation
- * the rights to use, copy, modify, merge, publish, distribute, sublicense,
- * and/or sell copies of the Software, and to permit persons to whom the
- * Software is furnished to do so, subject to the following conditions:
- *
- * The above copyright notice and this permission notice shall be included
- * in all copies or substantial portions of the Software.
- *
- * THE SOFTWARE IS PROVIDED "AS IS", WITHOUT WARRANTY OF ANY KIND, EXPRESS
- * OR IMPLIED, INCLUDING BUT NOT LIMITED TO THE WARRANTIES OF MERCHANTABILITY,
- * FITNESS FOR A PARTICULAR PURPOSE AND NONINFRINGEMENT.  IN NO EVENT SHALL
- * BRIAN PAUL BE LIABLE FOR ANY CLAIM, DAMAGES OR OTHER LIABILITY, WHETHER IN
- * AN ACTION OF CONTRACT, TORT OR OTHERWISE, ARISING FROM, OUT OF OR IN
- * CONNECTION WITH THE SOFTWARE OR THE USE OR OTHER DEALINGS IN THE SOFTWARE.
- */
-
-
-/**
- * \file teximage.c
- * Texture image-related functions.
- */
-
-
-#include "glheader.h"
-#include "bufferobj.h"
-#include "context.h"
-#include "enums.h"
-#include "fbobject.h"
-#include "framebuffer.h"
-#include "hash.h"
-#include "image.h"
-#include "imports.h"
-#include "macros.h"
-#include "mfeatures.h"
-#include "state.h"
-#include "texcompress.h"
-#include "texfetch.h"
-#include "teximage.h"
-#include "texstate.h"
-#include "texpal.h"
-#include "mtypes.h"
-
-
-/**
- * State changes which we care about for glCopyTex[Sub]Image() calls.
- * In particular, we care about pixel transfer state and buffer state
- * (such as glReadBuffer to make sure we read from the right renderbuffer).
- */
-#define NEW_COPY_TEX_STATE (_NEW_BUFFERS | _NEW_PIXEL)
-
-
-
-/**
- * We allocate texture memory on 512-byte boundaries so we can use MMX/SSE
- * elsewhere.
- */
-void *
-_mesa_alloc_texmemory(GLsizei bytes)
-{
-   return _mesa_align_malloc(bytes, 512);
-}
-
-
-/**
- * Free texture memory allocated with _mesa_alloc_texmemory()
- */
-void
-_mesa_free_texmemory(void *m)
-{
-   _mesa_align_free(m);
-}
-
-
-/*
- * Compute floor(log_base_2(n)).
- * If n < 0 return -1.
- */
-static int
-logbase2( int n )
-{
-   GLint i = 1;
-   GLint log2 = 0;
-
-   if (n < 0)
-      return -1;
-
-   if (n == 0)
-      return 0;
-
-   while ( n > i ) {
-      i *= 2;
-      log2++;
-   }
-   if (i != n) {
-      return log2 - 1;
-   }
-   else {
-      return log2;
-   }
-}
-
-
-
-/**
- * Return the simple base format for a given internal texture format.
- * For example, given GL_LUMINANCE12_ALPHA4, return GL_LUMINANCE_ALPHA.
- *
- * \param ctx GL context.
- * \param internalFormat the internal texture format token or 1, 2, 3, or 4.
- *
- * \return the corresponding \u base internal format (GL_ALPHA, GL_LUMINANCE,
- * GL_LUMANCE_ALPHA, GL_INTENSITY, GL_RGB, or GL_RGBA), or -1 if invalid enum.
- *
- * This is the format which is used during texture application (i.e. the
- * texture format and env mode determine the arithmetic used.
- *
- * XXX this could be static
- */
-GLint
-_mesa_base_tex_format( struct gl_context *ctx, GLint internalFormat )
-{
-   switch (internalFormat) {
-      case GL_ALPHA:
-      case GL_ALPHA4:
-      case GL_ALPHA8:
-      case GL_ALPHA12:
-      case GL_ALPHA16:
-         return GL_ALPHA;
-      case 1:
-      case GL_LUMINANCE:
-      case GL_LUMINANCE4:
-      case GL_LUMINANCE8:
-      case GL_LUMINANCE12:
-      case GL_LUMINANCE16:
-         return GL_LUMINANCE;
-      case 2:
-      case GL_LUMINANCE_ALPHA:
-      case GL_LUMINANCE4_ALPHA4:
-      case GL_LUMINANCE6_ALPHA2:
-      case GL_LUMINANCE8_ALPHA8:
-      case GL_LUMINANCE12_ALPHA4:
-      case GL_LUMINANCE12_ALPHA12:
-      case GL_LUMINANCE16_ALPHA16:
-         return GL_LUMINANCE_ALPHA;
-      case GL_INTENSITY:
-      case GL_INTENSITY4:
-      case GL_INTENSITY8:
-      case GL_INTENSITY12:
-      case GL_INTENSITY16:
-         return GL_INTENSITY;
-      case 3:
-      case GL_RGB:
-      case GL_R3_G3_B2:
-      case GL_RGB4:
-      case GL_RGB5:
-      case GL_RGB8:
-      case GL_RGB10:
-      case GL_RGB12:
-      case GL_RGB16:
-         return GL_RGB;
-      case 4:
-      case GL_RGBA:
-      case GL_RGBA2:
-      case GL_RGBA4:
-      case GL_RGB5_A1:
-      case GL_RGBA8:
-      case GL_RGB10_A2:
-      case GL_RGBA12:
-      case GL_RGBA16:
-         return GL_RGBA;
-      default:
-         ; /* fallthrough */
-   }
-
-   if (ctx->Extensions.EXT_texture_format_BGRA8888) {
-      switch (internalFormat) {
-         case GL_BGRA_EXT:
-            return GL_RGBA;
-         default:
-            ; /* fallthrough */
-      }
-   }
-
-   if (ctx->Extensions.EXT_paletted_texture) {
-      switch (internalFormat) {
-         case GL_COLOR_INDEX:
-         case GL_COLOR_INDEX1_EXT:
-         case GL_COLOR_INDEX2_EXT:
-         case GL_COLOR_INDEX4_EXT:
-         case GL_COLOR_INDEX8_EXT:
-         case GL_COLOR_INDEX12_EXT:
-         case GL_COLOR_INDEX16_EXT:
-            return GL_COLOR_INDEX;
-         default:
-            ; /* fallthrough */
-      }
-   }
-
-   if (ctx->Extensions.ARB_depth_texture) {
-      switch (internalFormat) {
-         case GL_DEPTH_COMPONENT:
-         case GL_DEPTH_COMPONENT16:
-         case GL_DEPTH_COMPONENT24:
-         case GL_DEPTH_COMPONENT32:
-            return GL_DEPTH_COMPONENT;
-         default:
-            ; /* fallthrough */
-      }
-   }
-
-   switch (internalFormat) {
-   case GL_COMPRESSED_ALPHA:
-      return GL_ALPHA;
-   case GL_COMPRESSED_LUMINANCE:
-      return GL_LUMINANCE;
-   case GL_COMPRESSED_LUMINANCE_ALPHA:
-      return GL_LUMINANCE_ALPHA;
-   case GL_COMPRESSED_INTENSITY:
-      return GL_INTENSITY;
-   case GL_COMPRESSED_RGB:
-      return GL_RGB;
-   case GL_COMPRESSED_RGBA:
-      return GL_RGBA;
-   default:
-      ; /* fallthrough */
-   }
-         
-   if (ctx->Extensions.TDFX_texture_compression_FXT1) {
-      switch (internalFormat) {
-         case GL_COMPRESSED_RGB_FXT1_3DFX:
-            return GL_RGB;
-         case GL_COMPRESSED_RGBA_FXT1_3DFX:
-            return GL_RGBA;
-         default:
-            ; /* fallthrough */
-      }
-   }
-
-   if (ctx->Extensions.EXT_texture_compression_s3tc) {
-      switch (internalFormat) {
-         case GL_COMPRESSED_RGB_S3TC_DXT1_EXT:
-            return GL_RGB;
-         case GL_COMPRESSED_RGBA_S3TC_DXT1_EXT:
-         case GL_COMPRESSED_RGBA_S3TC_DXT3_EXT:
-         case GL_COMPRESSED_RGBA_S3TC_DXT5_EXT:
-            return GL_RGBA;
-         default:
-            ; /* fallthrough */
-      }
-   }
-
-   if (ctx->Extensions.S3_s3tc) {
-      switch (internalFormat) {
-         case GL_RGB_S3TC:
-         case GL_RGB4_S3TC:
-            return GL_RGB;
-         case GL_RGBA_S3TC:
-         case GL_RGBA4_S3TC:
-            return GL_RGBA;
-         default:
-            ; /* fallthrough */
-      }
-   }
-
-   if (ctx->Extensions.MESA_ycbcr_texture) {
-      if (internalFormat == GL_YCBCR_MESA)
-         return GL_YCBCR_MESA;
-   }
-
-   if (ctx->Extensions.ARB_texture_float) {
-      switch (internalFormat) {
-         case GL_ALPHA16F_ARB:
-         case GL_ALPHA32F_ARB:
-            return GL_ALPHA;
-         case GL_RGBA16F_ARB:
-         case GL_RGBA32F_ARB:
-            return GL_RGBA;
-         case GL_RGB16F_ARB:
-         case GL_RGB32F_ARB:
-            return GL_RGB;
-         case GL_INTENSITY16F_ARB:
-         case GL_INTENSITY32F_ARB:
-            return GL_INTENSITY;
-         case GL_LUMINANCE16F_ARB:
-         case GL_LUMINANCE32F_ARB:
-            return GL_LUMINANCE;
-         case GL_LUMINANCE_ALPHA16F_ARB:
-         case GL_LUMINANCE_ALPHA32F_ARB:
-            return GL_LUMINANCE_ALPHA;
-         default:
-            ; /* fallthrough */
-      }
-   }
-
-   if (ctx->Extensions.ATI_envmap_bumpmap) {
-      switch (internalFormat) {
-         case GL_DUDV_ATI:
-         case GL_DU8DV8_ATI:
-            return GL_DUDV_ATI;
-         default:
-            ; /* fallthrough */
-      }
-   }
-
-   if (ctx->Extensions.MESA_texture_signed_rgba) {
-      switch (internalFormat) {
-         case GL_RGBA_SNORM:
-         case GL_RGBA8_SNORM:
-            return GL_RGBA;
-         default:
-            ; /* fallthrough */
-      }
-   }
-
-   if (ctx->Extensions.EXT_packed_depth_stencil) {
-      switch (internalFormat) {
-         case GL_DEPTH_STENCIL_EXT:
-         case GL_DEPTH24_STENCIL8_EXT:
-            return GL_DEPTH_STENCIL_EXT;
-         default:
-            ; /* fallthrough */
-      }
-   }
-
-#if FEATURE_EXT_texture_sRGB
-   if (ctx->Extensions.EXT_texture_sRGB) {
-      switch (internalFormat) {
-      case GL_SRGB_EXT:
-      case GL_SRGB8_EXT:
-      case GL_COMPRESSED_SRGB_EXT:
-      case GL_COMPRESSED_SRGB_S3TC_DXT1_EXT:
-         return GL_RGB;
-      case GL_SRGB_ALPHA_EXT:
-      case GL_SRGB8_ALPHA8_EXT:
-      case GL_COMPRESSED_SRGB_ALPHA_EXT:
-      case GL_COMPRESSED_SRGB_ALPHA_S3TC_DXT1_EXT:
-      case GL_COMPRESSED_SRGB_ALPHA_S3TC_DXT3_EXT:
-      case GL_COMPRESSED_SRGB_ALPHA_S3TC_DXT5_EXT:
-         return GL_RGBA;
-      case GL_SLUMINANCE_ALPHA_EXT:
-      case GL_SLUMINANCE8_ALPHA8_EXT:
-      case GL_COMPRESSED_SLUMINANCE_ALPHA_EXT:
-         return GL_LUMINANCE_ALPHA;
-      case GL_SLUMINANCE_EXT:
-      case GL_SLUMINANCE8_EXT:
-      case GL_COMPRESSED_SLUMINANCE_EXT:
-         return GL_LUMINANCE;
-      default:
-         ; /* fallthrough */
-      }
-   }
-#endif /* FEATURE_EXT_texture_sRGB */
-
-   if (ctx->Extensions.EXT_texture_integer) {
-      switch (internalFormat) {
-      case GL_RGBA8UI_EXT:
-      case GL_RGBA16UI_EXT:
-      case GL_RGBA32UI_EXT:
-      case GL_RGBA8I_EXT:
-      case GL_RGBA16I_EXT:
-      case GL_RGBA32I_EXT:
-         return GL_RGBA;
-      case GL_RGB8UI_EXT:
-      case GL_RGB16UI_EXT:
-      case GL_RGB32UI_EXT:
-      case GL_RGB8I_EXT:
-      case GL_RGB16I_EXT:
-      case GL_RGB32I_EXT:
-         return GL_RGB;
-      case GL_ALPHA8UI_EXT:
-      case GL_ALPHA16UI_EXT:
-      case GL_ALPHA32UI_EXT:
-      case GL_ALPHA8I_EXT:
-      case GL_ALPHA16I_EXT:
-      case GL_ALPHA32I_EXT:
-         return GL_ALPHA;
-      case GL_INTENSITY8UI_EXT:
-      case GL_INTENSITY16UI_EXT:
-      case GL_INTENSITY32UI_EXT:
-      case GL_INTENSITY8I_EXT:
-      case GL_INTENSITY16I_EXT:
-      case GL_INTENSITY32I_EXT:
-         return GL_INTENSITY;
-      case GL_LUMINANCE8UI_EXT:
-      case GL_LUMINANCE16UI_EXT:
-      case GL_LUMINANCE32UI_EXT:
-      case GL_LUMINANCE8I_EXT:
-      case GL_LUMINANCE16I_EXT:
-      case GL_LUMINANCE32I_EXT:
-         return GL_LUMINANCE;
-      case GL_LUMINANCE_ALPHA8UI_EXT:
-      case GL_LUMINANCE_ALPHA16UI_EXT:
-      case GL_LUMINANCE_ALPHA32UI_EXT:
-      case GL_LUMINANCE_ALPHA8I_EXT:
-      case GL_LUMINANCE_ALPHA16I_EXT:
-      case GL_LUMINANCE_ALPHA32I_EXT:
-         return GL_LUMINANCE_ALPHA;
-      default:
-         ; /* fallthrough */
-      }
-   }
-
-   if (ctx->Extensions.ARB_texture_rg) {
-      switch (internalFormat) {
-      case GL_R16F:
-	 /* R16F depends on both ARB_half_float_pixel and ARB_texture_float.
-	  */
-	 if (!ctx->Extensions.ARB_half_float_pixel)
-	    break;
-	 /* FALLTHROUGH */
-      case GL_R32F:
-	 if (!ctx->Extensions.ARB_texture_float)
-	    break;
-         return GL_RED;
-      case GL_R8I:
-      case GL_R8UI:
-      case GL_R16I:
-      case GL_R16UI:
-      case GL_R32I:
-      case GL_R32UI:
-	 if (!ctx->Extensions.EXT_texture_integer)
-	    break;
-	 /* FALLTHROUGH */
-      case GL_R8:
-      case GL_R16:
-      case GL_RED:
-      case GL_COMPRESSED_RED:
-         return GL_RED;
-
-      case GL_RG16F:
-	 /* RG16F depends on both ARB_half_float_pixel and ARB_texture_float.
-	  */
-	 if (!ctx->Extensions.ARB_half_float_pixel)
-	    break;
-	 /* FALLTHROUGH */
-      case GL_RG32F:
-	 if (!ctx->Extensions.ARB_texture_float)
-	    break;
-         return GL_RG;
-      case GL_RG8I:
-      case GL_RG8UI:
-      case GL_RG16I:
-      case GL_RG16UI:
-      case GL_RG32I:
-      case GL_RG32UI:
-	 if (!ctx->Extensions.EXT_texture_integer)
-	    break;
-	 /* FALLTHROUGH */
-      case GL_RG:
-      case GL_RG8:
-      case GL_RG16:
-      case GL_COMPRESSED_RG:
-         return GL_RG;
-      default:
-         ; /* fallthrough */
-      }
-   }
-
-   if (ctx->Extensions.EXT_texture_shared_exponent) {
-      switch (internalFormat) {
-      case GL_RGB9_E5_EXT:
-         return GL_RGB;
-      default:
-         ; /* fallthrough */
-      }
-   }
-
-   if (ctx->Extensions.EXT_packed_float) {
-      switch (internalFormat) {
-      case GL_R11F_G11F_B10F_EXT:
-         return GL_RGB;
-      default:
-         ; /* fallthrough */
-      }
-   }
-
-   if (ctx->Extensions.ARB_depth_buffer_float) {
-      switch (internalFormat) {
-      case GL_DEPTH_COMPONENT32F:
-         return GL_DEPTH_COMPONENT;
-      case GL_DEPTH32F_STENCIL8:
-         return GL_DEPTH_STENCIL;
-      default:
-         ; /* fallthrough */
-      }
-   }
-
-   if (ctx->Extensions.ARB_texture_compression_rgtc) {
-      switch (internalFormat) {
-      case GL_COMPRESSED_RED_RGTC1:
-      case GL_COMPRESSED_SIGNED_RED_RGTC1:
-         return GL_RED;
-      case GL_COMPRESSED_RG_RGTC2:
-      case GL_COMPRESSED_SIGNED_RG_RGTC2:
-         return GL_RG;
-      default:
-         ; /* fallthrough */
-      }
-   }
-
-   if (ctx->Extensions.EXT_texture_compression_latc) {
-      switch (internalFormat) {
-      case GL_COMPRESSED_LUMINANCE_LATC1_EXT:
-      case GL_COMPRESSED_SIGNED_LUMINANCE_LATC1_EXT:
-         return GL_LUMINANCE;
-      case GL_COMPRESSED_LUMINANCE_ALPHA_LATC2_EXT:
-      case GL_COMPRESSED_SIGNED_LUMINANCE_ALPHA_LATC2_EXT:
-         return GL_LUMINANCE_ALPHA;
-      default:
-         ; /* fallthrough */
-      }
-   }
-
-   if (ctx->Extensions.ATI_texture_compression_3dc) {
-      switch (internalFormat) {
-      case GL_COMPRESSED_LUMINANCE_ALPHA_3DC_ATI:
-         return GL_LUMINANCE_ALPHA;
-      default:
-         ; /* fallthrough */
-      }
-   }
-
-   return -1; /* error */
-}
-
-
-/**
- * For cube map faces, return a face index in [0,5].
- * For other targets return 0;
- */
-GLuint
-_mesa_tex_target_to_face(GLenum target)
-{
-   if (target >= GL_TEXTURE_CUBE_MAP_POSITIVE_X_ARB &&
-       target <= GL_TEXTURE_CUBE_MAP_NEGATIVE_Z_ARB)
-      return (GLuint) target - (GLuint) GL_TEXTURE_CUBE_MAP_POSITIVE_X;
-   else
-      return 0;
-}
-
-
-
-/**
- * Store a gl_texture_image pointer in a gl_texture_object structure
- * according to the target and level parameters.
- * 
- * \param tObj texture object.
- * \param target texture target.
- * \param level image level.
- * \param texImage texture image.
- * 
- * This was basically prompted by the introduction of cube maps.
- */
-void
-_mesa_set_tex_image(struct gl_texture_object *tObj,
-                    GLenum target, GLint level,
-                    struct gl_texture_image *texImage)
-{
-   const GLuint face = _mesa_tex_target_to_face(target);
-
-   ASSERT(tObj);
-   ASSERT(texImage);
-   ASSERT(target != GL_TEXTURE_RECTANGLE_NV || level == 0);
-
-   tObj->Image[face][level] = texImage;
-
-   /* Set the 'back' pointer */
-   texImage->TexObject = tObj;
-}
-
-
-/**
- * Allocate a texture image structure.
- * 
- * Called via ctx->Driver.NewTextureImage() unless overriden by a device
- * driver.
- *
- * \return a pointer to gl_texture_image struct with all fields initialized to
- * zero.
- */
-struct gl_texture_image *
-_mesa_new_texture_image( struct gl_context *ctx )
-{
-   (void) ctx;
-   return CALLOC_STRUCT(gl_texture_image);
-}
-
-
-/**
- * Free texture image data.
- * This function is a fallback called via ctx->Driver.FreeTexImageData().
- *
- * \param texImage texture image.
- *
- * Free the texture image data if it's not marked as client data.
- */
-void
-_mesa_free_texture_image_data(struct gl_context *ctx,
-                              struct gl_texture_image *texImage)
-{
-   (void) ctx;
-
-   if (texImage->Data && !texImage->IsClientData) {
-      /* free the old texture data */
-      _mesa_free_texmemory(texImage->Data);
-   }
-
-   texImage->Data = NULL;
-}
-
-
-/**
- * Free texture image.
- *
- * \param texImage texture image.
- *
- * Free the texture image structure and the associated image data.
- */
-void
-_mesa_delete_texture_image(struct gl_context *ctx,
-                           struct gl_texture_image *texImage)
-{
-   /* Free texImage->Data and/or any other driver-specific texture
-    * image storage.
-    */
-   ASSERT(ctx->Driver.FreeTexImageData);
-   ctx->Driver.FreeTexImageData( ctx, texImage );
-
-   ASSERT(texImage->Data == NULL);
-   if (texImage->ImageOffsets)
-      free(texImage->ImageOffsets);
-   free(texImage);
-}
-
-
-/**
- * Test if a target is a proxy target.
- *
- * \param target texture target.
- *
- * \return GL_TRUE if the target is a proxy target, GL_FALSE otherwise.
- */
-GLboolean
-_mesa_is_proxy_texture(GLenum target)
-{
-   /* NUM_TEXTURE_TARGETS should match number of terms below */
-   assert(NUM_TEXTURE_TARGETS == 7);
-
-   return (target == GL_PROXY_TEXTURE_1D ||
-           target == GL_PROXY_TEXTURE_2D ||
-           target == GL_PROXY_TEXTURE_3D ||
-           target == GL_PROXY_TEXTURE_CUBE_MAP_ARB ||
-           target == GL_PROXY_TEXTURE_RECTANGLE_NV ||
-           target == GL_PROXY_TEXTURE_1D_ARRAY_EXT ||
-           target == GL_PROXY_TEXTURE_2D_ARRAY_EXT);
-}
-
-
-/**
- * Return the proxy target which corresponds to the given texture target
- */
-static GLenum
-get_proxy_target(GLenum target)
-{
-   switch (target) {
-   case GL_TEXTURE_1D:
-   case GL_PROXY_TEXTURE_1D:
-      return GL_PROXY_TEXTURE_1D;
-   case GL_TEXTURE_2D:
-   case GL_PROXY_TEXTURE_2D:
-      return GL_PROXY_TEXTURE_2D;
-   case GL_TEXTURE_3D:
-   case GL_PROXY_TEXTURE_3D:
-      return GL_PROXY_TEXTURE_3D;
-   case GL_TEXTURE_CUBE_MAP_POSITIVE_X_ARB:
-   case GL_TEXTURE_CUBE_MAP_NEGATIVE_X_ARB:
-   case GL_TEXTURE_CUBE_MAP_POSITIVE_Y_ARB:
-   case GL_TEXTURE_CUBE_MAP_NEGATIVE_Y_ARB:
-   case GL_TEXTURE_CUBE_MAP_POSITIVE_Z_ARB:
-   case GL_TEXTURE_CUBE_MAP_NEGATIVE_Z_ARB:
-   case GL_TEXTURE_CUBE_MAP_ARB:
-   case GL_PROXY_TEXTURE_CUBE_MAP_ARB:
-      return GL_PROXY_TEXTURE_CUBE_MAP_ARB;
-   case GL_TEXTURE_RECTANGLE_NV:
-   case GL_PROXY_TEXTURE_RECTANGLE_NV:
-      return GL_PROXY_TEXTURE_RECTANGLE_NV;
-   case GL_TEXTURE_1D_ARRAY_EXT:
-   case GL_PROXY_TEXTURE_1D_ARRAY_EXT:
-      return GL_PROXY_TEXTURE_1D_ARRAY_EXT;
-   case GL_TEXTURE_2D_ARRAY_EXT:
-   case GL_PROXY_TEXTURE_2D_ARRAY_EXT:
-      return GL_PROXY_TEXTURE_2D_ARRAY_EXT;
-   default:
-      _mesa_problem(NULL, "unexpected target in get_proxy_target()");
-      return 0;
-   }
-}
-
-
-/**
- * Get the texture object that corresponds to the target of the given
- * texture unit.
- *
- * \param ctx GL context.
- * \param texUnit texture unit.
- * \param target texture target.
- *
- * \return pointer to the texture object on success, or NULL on failure.
- * 
- * \sa gl_texture_unit.
- */
-struct gl_texture_object *
-_mesa_select_tex_object(struct gl_context *ctx,
-                        const struct gl_texture_unit *texUnit,
-                        GLenum target)
-{
-   const GLboolean arrayTex = (ctx->Extensions.MESA_texture_array ||
-                               ctx->Extensions.EXT_texture_array);
-
-   switch (target) {
-      case GL_TEXTURE_1D:
-         return texUnit->CurrentTex[TEXTURE_1D_INDEX];
-      case GL_PROXY_TEXTURE_1D:
-         return ctx->Texture.ProxyTex[TEXTURE_1D_INDEX];
-      case GL_TEXTURE_2D:
-         return texUnit->CurrentTex[TEXTURE_2D_INDEX];
-      case GL_PROXY_TEXTURE_2D:
-         return ctx->Texture.ProxyTex[TEXTURE_2D_INDEX];
-      case GL_TEXTURE_3D:
-         return texUnit->CurrentTex[TEXTURE_3D_INDEX];
-      case GL_PROXY_TEXTURE_3D:
-         return ctx->Texture.ProxyTex[TEXTURE_3D_INDEX];
-      case GL_TEXTURE_CUBE_MAP_POSITIVE_X_ARB:
-      case GL_TEXTURE_CUBE_MAP_NEGATIVE_X_ARB:
-      case GL_TEXTURE_CUBE_MAP_POSITIVE_Y_ARB:
-      case GL_TEXTURE_CUBE_MAP_NEGATIVE_Y_ARB:
-      case GL_TEXTURE_CUBE_MAP_POSITIVE_Z_ARB:
-      case GL_TEXTURE_CUBE_MAP_NEGATIVE_Z_ARB:
-      case GL_TEXTURE_CUBE_MAP_ARB:
-         return ctx->Extensions.ARB_texture_cube_map
-                ? texUnit->CurrentTex[TEXTURE_CUBE_INDEX] : NULL;
-      case GL_PROXY_TEXTURE_CUBE_MAP_ARB:
-         return ctx->Extensions.ARB_texture_cube_map
-                ? ctx->Texture.ProxyTex[TEXTURE_CUBE_INDEX] : NULL;
-      case GL_TEXTURE_RECTANGLE_NV:
-         return ctx->Extensions.NV_texture_rectangle
-                ? texUnit->CurrentTex[TEXTURE_RECT_INDEX] : NULL;
-      case GL_PROXY_TEXTURE_RECTANGLE_NV:
-         return ctx->Extensions.NV_texture_rectangle
-                ? ctx->Texture.ProxyTex[TEXTURE_RECT_INDEX] : NULL;
-      case GL_TEXTURE_1D_ARRAY_EXT:
-         return arrayTex ? texUnit->CurrentTex[TEXTURE_1D_ARRAY_INDEX] : NULL;
-      case GL_PROXY_TEXTURE_1D_ARRAY_EXT:
-         return arrayTex ? ctx->Texture.ProxyTex[TEXTURE_1D_ARRAY_INDEX] : NULL;
-      case GL_TEXTURE_2D_ARRAY_EXT:
-         return arrayTex ? texUnit->CurrentTex[TEXTURE_2D_ARRAY_INDEX] : NULL;
-      case GL_PROXY_TEXTURE_2D_ARRAY_EXT:
-         return arrayTex ? ctx->Texture.ProxyTex[TEXTURE_2D_ARRAY_INDEX] : NULL;
-      default:
-         _mesa_problem(NULL, "bad target in _mesa_select_tex_object()");
-         return NULL;
-   }
-}
-
-
-/**
- * Return pointer to texture object for given target on current texture unit.
- */
-struct gl_texture_object *
-_mesa_get_current_tex_object(struct gl_context *ctx, GLenum target)
-{
-   struct gl_texture_unit *texUnit = _mesa_get_current_tex_unit(ctx);
-   return _mesa_select_tex_object(ctx, texUnit, target);
-}
-
-
-/**
- * Get a texture image pointer from a texture object, given a texture
- * target and mipmap level.  The target and level parameters should
- * have already been error-checked.
- *
- * \param ctx GL context.
- * \param texObj texture unit.
- * \param target texture target.
- * \param level image level.
- *
- * \return pointer to the texture image structure, or NULL on failure.
- */
-struct gl_texture_image *
-_mesa_select_tex_image(struct gl_context *ctx,
-                       const struct gl_texture_object *texObj,
-		       GLenum target, GLint level)
-{
-   const GLuint face = _mesa_tex_target_to_face(target);
-
-   ASSERT(texObj);
-   ASSERT(level >= 0);
-   ASSERT(level < MAX_TEXTURE_LEVELS);
-
-   return texObj->Image[face][level];
-}
-
-
-/**
- * Like _mesa_select_tex_image() but if the image doesn't exist, allocate
- * it and install it.  Only return NULL if passed a bad parameter or run
- * out of memory.
- */
-struct gl_texture_image *
-_mesa_get_tex_image(struct gl_context *ctx, struct gl_texture_object *texObj,
-                    GLenum target, GLint level)
-{
-   struct gl_texture_image *texImage;
-
-   if (!texObj)
-      return NULL;
-   
-   texImage = _mesa_select_tex_image(ctx, texObj, target, level);
-   if (!texImage) {
-      texImage = ctx->Driver.NewTextureImage(ctx);
-      if (!texImage) {
-         _mesa_error(ctx, GL_OUT_OF_MEMORY, "texture image allocation");
-         return NULL;
-      }
-
-      _mesa_set_tex_image(texObj, target, level, texImage);
-   }
-
-   return texImage;
-}
-
-
-/**
- * Return pointer to the specified proxy texture image.
- * Note that proxy textures are per-context, not per-texture unit.
- * \return pointer to texture image or NULL if invalid target, invalid
- *         level, or out of memory.
- */
-struct gl_texture_image *
-_mesa_get_proxy_tex_image(struct gl_context *ctx, GLenum target, GLint level)
-{
-   struct gl_texture_image *texImage;
-   GLuint texIndex;
-
-   if (level < 0 )
-      return NULL;
-
-   switch (target) {
-   case GL_PROXY_TEXTURE_1D:
-      if (level >= ctx->Const.MaxTextureLevels)
-         return NULL;
-      texIndex = TEXTURE_1D_INDEX;
-      break;
-   case GL_PROXY_TEXTURE_2D:
-      if (level >= ctx->Const.MaxTextureLevels)
-         return NULL;
-      texIndex = TEXTURE_2D_INDEX;
-      break;
-   case GL_PROXY_TEXTURE_3D:
-      if (level >= ctx->Const.Max3DTextureLevels)
-         return NULL;
-      texIndex = TEXTURE_3D_INDEX;
-      break;
-   case GL_PROXY_TEXTURE_CUBE_MAP:
-      if (level >= ctx->Const.MaxCubeTextureLevels)
-         return NULL;
-      texIndex = TEXTURE_CUBE_INDEX;
-      break;
-   case GL_PROXY_TEXTURE_RECTANGLE_NV:
-      if (level > 0)
-         return NULL;
-      texIndex = TEXTURE_RECT_INDEX;
-      break;
-   case GL_PROXY_TEXTURE_1D_ARRAY_EXT:
-      if (level >= ctx->Const.MaxTextureLevels)
-         return NULL;
-      texIndex = TEXTURE_1D_ARRAY_INDEX;
-      break;
-   case GL_PROXY_TEXTURE_2D_ARRAY_EXT:
-      if (level >= ctx->Const.MaxTextureLevels)
-         return NULL;
-      texIndex = TEXTURE_2D_ARRAY_INDEX;
-      break;
-   default:
-      return NULL;
-   }
-
-   texImage = ctx->Texture.ProxyTex[texIndex]->Image[0][level];
-   if (!texImage) {
-      texImage = ctx->Driver.NewTextureImage(ctx);
-      if (!texImage) {
-         _mesa_error(ctx, GL_OUT_OF_MEMORY, "proxy texture allocation");
-         return NULL;
-      }
-      ctx->Texture.ProxyTex[texIndex]->Image[0][level] = texImage;
-      /* Set the 'back' pointer */
-      texImage->TexObject = ctx->Texture.ProxyTex[texIndex];
-   }
-   return texImage;
-}
-
-
-/**
- * Get the maximum number of allowed mipmap levels.
- *
- * \param ctx GL context.
- * \param target texture target.
- * 
- * \return the maximum number of allowed mipmap levels for the given
- * texture target, or zero if passed a bad target.
- *
- * \sa gl_constants.
- */
-GLint
-_mesa_max_texture_levels(struct gl_context *ctx, GLenum target)
-{
-   switch (target) {
-   case GL_TEXTURE_1D:
-   case GL_PROXY_TEXTURE_1D:
-   case GL_TEXTURE_2D:
-   case GL_PROXY_TEXTURE_2D:
-      return ctx->Const.MaxTextureLevels;
-   case GL_TEXTURE_3D:
-   case GL_PROXY_TEXTURE_3D:
-      return ctx->Const.Max3DTextureLevels;
-   case GL_TEXTURE_CUBE_MAP_POSITIVE_X_ARB:
-   case GL_TEXTURE_CUBE_MAP_NEGATIVE_X_ARB:
-   case GL_TEXTURE_CUBE_MAP_POSITIVE_Y_ARB:
-   case GL_TEXTURE_CUBE_MAP_NEGATIVE_Y_ARB:
-   case GL_TEXTURE_CUBE_MAP_POSITIVE_Z_ARB:
-   case GL_TEXTURE_CUBE_MAP_NEGATIVE_Z_ARB:
-   case GL_TEXTURE_CUBE_MAP_ARB:
-   case GL_PROXY_TEXTURE_CUBE_MAP_ARB:
-      return ctx->Extensions.ARB_texture_cube_map
-         ? ctx->Const.MaxCubeTextureLevels : 0;
-   case GL_TEXTURE_RECTANGLE_NV:
-   case GL_PROXY_TEXTURE_RECTANGLE_NV:
-      return ctx->Extensions.NV_texture_rectangle ? 1 : 0;
-   case GL_TEXTURE_1D_ARRAY_EXT:
-   case GL_PROXY_TEXTURE_1D_ARRAY_EXT:
-   case GL_TEXTURE_2D_ARRAY_EXT:
-   case GL_PROXY_TEXTURE_2D_ARRAY_EXT:
-      return (ctx->Extensions.MESA_texture_array ||
-              ctx->Extensions.EXT_texture_array)
-         ? ctx->Const.MaxTextureLevels : 0;
-   default:
-      return 0; /* bad target */
-   }
-}
-
-
-/**
- * Return number of dimensions per mipmap level for the given texture target.
- */
-GLint
-_mesa_get_texture_dimensions(GLenum target)
-{
-   switch (target) {
-   case GL_TEXTURE_1D:
-   case GL_PROXY_TEXTURE_1D:
-      return 1;
-   case GL_TEXTURE_2D:
-   case GL_TEXTURE_RECTANGLE:
-   case GL_TEXTURE_CUBE_MAP:
-   case GL_PROXY_TEXTURE_2D:
-   case GL_PROXY_TEXTURE_RECTANGLE:
-   case GL_PROXY_TEXTURE_CUBE_MAP:
-   case GL_TEXTURE_CUBE_MAP_POSITIVE_X:
-   case GL_TEXTURE_CUBE_MAP_NEGATIVE_X:
-   case GL_TEXTURE_CUBE_MAP_POSITIVE_Y:
-   case GL_TEXTURE_CUBE_MAP_NEGATIVE_Y:
-   case GL_TEXTURE_CUBE_MAP_POSITIVE_Z:
-   case GL_TEXTURE_CUBE_MAP_NEGATIVE_Z:
-   case GL_TEXTURE_1D_ARRAY:
-   case GL_PROXY_TEXTURE_1D_ARRAY:
-      return 2;
-   case GL_TEXTURE_3D:
-   case GL_PROXY_TEXTURE_3D:
-   case GL_TEXTURE_2D_ARRAY:
-   case GL_PROXY_TEXTURE_2D_ARRAY:
-      return 3;
-   default:
-      _mesa_problem(NULL, "invalid target 0x%x in get_texture_dimensions()",
-                    target);
-      return 2;
-   }
-}
-
-
-
-
-#if 000 /* not used anymore */
-/*
- * glTexImage[123]D can accept a NULL image pointer.  In this case we
- * create a texture image with unspecified image contents per the OpenGL
- * spec.
- */
-static GLubyte *
-make_null_texture(GLint width, GLint height, GLint depth, GLenum format)
-{
-   const GLint components = _mesa_components_in_format(format);
-   const GLint numPixels = width * height * depth;
-   GLubyte *data = (GLubyte *) MALLOC(numPixels * components * sizeof(GLubyte));
-
-#ifdef DEBUG
-   /*
-    * Let's see if anyone finds this.  If glTexImage2D() is called with
-    * a NULL image pointer then load the texture image with something
-    * interesting instead of leaving it indeterminate.
-    */
-   if (data) {
-      static const char message[8][32] = {
-         "   X   X  XXXXX   XXX     X    ",
-         "   XX XX  X      X   X   X X   ",
-         "   X X X  X      X      X   X  ",
-         "   X   X  XXXX    XXX   XXXXX  ",
-         "   X   X  X          X  X   X  ",
-         "   X   X  X      X   X  X   X  ",
-         "   X   X  XXXXX   XXX   X   X  ",
-         "                               "
-      };
-
-      GLubyte *imgPtr = data;
-      GLint h, i, j, k;
-      for (h = 0; h < depth; h++) {
-         for (i = 0; i < height; i++) {
-            GLint srcRow = 7 - (i % 8);
-            for (j = 0; j < width; j++) {
-               GLint srcCol = j % 32;
-               GLubyte texel = (message[srcRow][srcCol]=='X') ? 255 : 70;
-               for (k = 0; k < components; k++) {
-                  *imgPtr++ = texel;
-               }
-            }
-         }
-      }
-   }
-#endif
-
-   return data;
-}
-#endif
-
-
-
-/**
- * Reset the fields of a gl_texture_image struct to zero.
- * 
- * \param img texture image structure.
- *
- * This is called when a proxy texture test fails, we set all the
- * image members (except DriverData) to zero.
- * It's also used in glTexImage[123]D as a safeguard to be sure all
- * required fields get initialized properly by the Driver.TexImage[123]D
- * functions.
- */
-static void
-clear_teximage_fields(struct gl_texture_image *img)
-{
-   ASSERT(img);
-   img->_BaseFormat = 0;
-   img->InternalFormat = 0;
-   img->Border = 0;
-   img->Width = 0;
-   img->Height = 0;
-   img->Depth = 0;
-   img->RowStride = 0;
-   if (img->ImageOffsets) {
-      free(img->ImageOffsets);
-      img->ImageOffsets = NULL;
-   }
-   img->Width2 = 0;
-   img->Height2 = 0;
-   img->Depth2 = 0;
-   img->WidthLog2 = 0;
-   img->HeightLog2 = 0;
-   img->DepthLog2 = 0;
-   img->Data = NULL;
-   img->TexFormat = MESA_FORMAT_NONE;
-   img->FetchTexelc = NULL;
-   img->FetchTexelf = NULL;
-}
-
-
-/**
- * Initialize basic fields of the gl_texture_image struct.
- *
- * \param ctx GL context.
- * \param target texture target (GL_TEXTURE_1D, GL_TEXTURE_RECTANGLE, etc).
- * \param img texture image structure to be initialized.
- * \param width image width.
- * \param height image height.
- * \param depth image depth.
- * \param border image border.
- * \param internalFormat internal format.
- * \param format  the actual hardware format (one of MESA_FORMAT_*)
- *
- * Fills in the fields of \p img with the given information.
- * Note: width, height and depth include the border.
- */
-void
-_mesa_init_teximage_fields(struct gl_context *ctx, GLenum target,
-                           struct gl_texture_image *img,
-                           GLsizei width, GLsizei height, GLsizei depth,
-                           GLint border, GLenum internalFormat,
-                           gl_format format)
-{
-   GLint i, dims;
-
-   ASSERT(img);
-   ASSERT(width >= 0);
-   ASSERT(height >= 0);
-   ASSERT(depth >= 0);
-
-   img->_BaseFormat = _mesa_base_tex_format( ctx, internalFormat );
-   ASSERT(img->_BaseFormat > 0);
-   img->InternalFormat = internalFormat;
-   img->Border = border;
-   img->Width = width;
-   img->Height = height;
-   img->Depth = depth;
-
-   img->Width2 = width - 2 * border;   /* == 1 << img->WidthLog2; */
-   img->WidthLog2 = logbase2(img->Width2);
-
-   if (height == 1) { /* 1-D texture */
-      img->Height2 = 1;
-      img->HeightLog2 = 0;
-   }
-   else {
-      img->Height2 = height - 2 * border; /* == 1 << img->HeightLog2; */
-      img->HeightLog2 = logbase2(img->Height2);
-   }
-
-   if (depth == 1) {  /* 2-D texture */
-      img->Depth2 = 1;
-      img->DepthLog2 = 0;
-   }
-   else {
-      img->Depth2 = depth - 2 * border;   /* == 1 << img->DepthLog2; */
-      img->DepthLog2 = logbase2(img->Depth2);
-   }
-
-   img->MaxLog2 = MAX2(img->WidthLog2, img->HeightLog2);
-
-   if ((width == 1 || _mesa_is_pow_two(img->Width2)) &&
-       (height == 1 || _mesa_is_pow_two(img->Height2)) &&
-       (depth == 1 || _mesa_is_pow_two(img->Depth2)))
-      img->_IsPowerOfTwo = GL_TRUE;
-   else
-      img->_IsPowerOfTwo = GL_FALSE;
-
-   /* RowStride and ImageOffsets[] describe how to address texels in 'Data' */
-   img->RowStride = width;
-   /* Allocate the ImageOffsets array and initialize to typical values.
-    * We allocate the array for 1D/2D textures too in order to avoid special-
-    * case code in the texstore routines.
-    */
-   if (img->ImageOffsets)
-      free(img->ImageOffsets);
-   img->ImageOffsets = (GLuint *) malloc(depth * sizeof(GLuint));
-   for (i = 0; i < depth; i++) {
-      img->ImageOffsets[i] = i * width * height;
-   }
-
-   /* Compute Width/Height/DepthScale for mipmap lod computation */
-   if (target == GL_TEXTURE_RECTANGLE_NV) {
-      /* scale = 1.0 since texture coords directly map to texels */
-      img->WidthScale = 1.0;
-      img->HeightScale = 1.0;
-      img->DepthScale = 1.0;
-   }
-   else {
-      img->WidthScale = (GLfloat) img->Width;
-      img->HeightScale = (GLfloat) img->Height;
-      img->DepthScale = (GLfloat) img->Depth;
-   }
-
-   img->TexFormat = format;
-
-   dims = _mesa_get_texture_dimensions(target);
-
-   _mesa_set_fetch_functions(img, dims);
-}
-
-
-/**
- * Free and clear fields of the gl_texture_image struct.
- *
- * \param ctx GL context.
- * \param texImage texture image structure to be cleared.
- *
- * After the call, \p texImage will have no data associated with it.  Its
- * fields are cleared so that its parent object will test incomplete.
- */
-void
-_mesa_clear_texture_image(struct gl_context *ctx,
-                          struct gl_texture_image *texImage)
-{
-   ctx->Driver.FreeTexImageData(ctx, texImage);
-   clear_teximage_fields(texImage);
-}
-
-
-/**
- * This is the fallback for Driver.TestProxyTexImage().  Test the texture
- * level, width, height and depth against the ctx->Const limits for textures.
- *
- * A hardware driver might override this function if, for example, the
- * max 3D texture size is 512x512x64 (i.e. not a cube).
- *
- * Note that width, height, depth == 0 is not an error.  However, a
- * texture with zero width/height/depth will be considered "incomplete"
- * and texturing will effectively be disabled.
- *
- * \param target  one of GL_PROXY_TEXTURE_1D, GL_PROXY_TEXTURE_2D,
- *                GL_PROXY_TEXTURE_3D, GL_PROXY_TEXTURE_RECTANGLE_NV,
- *                GL_PROXY_TEXTURE_CUBE_MAP_ARB.
- * \param level  as passed to glTexImage
- * \param internalFormat  as passed to glTexImage
- * \param format  as passed to glTexImage
- * \param type  as passed to glTexImage
- * \param width  as passed to glTexImage
- * \param height  as passed to glTexImage
- * \param depth  as passed to glTexImage
- * \param border  as passed to glTexImage
- * \return GL_TRUE if the image is acceptable, GL_FALSE if not acceptable.
- */
-GLboolean
-_mesa_test_proxy_teximage(struct gl_context *ctx, GLenum target, GLint level,
-                          GLint internalFormat, GLenum format, GLenum type,
-                          GLint width, GLint height, GLint depth, GLint border)
-{
-   GLint maxSize;
-
-   (void) internalFormat;
-   (void) format;
-   (void) type;
-
-   switch (target) {
-   case GL_PROXY_TEXTURE_1D:
-      maxSize = 1 << (ctx->Const.MaxTextureLevels - 1);
-      if (width < 2 * border || width > 2 + maxSize)
-         return GL_FALSE;
-      if (level >= ctx->Const.MaxTextureLevels)
-         return GL_FALSE;
-      if (!ctx->Extensions.ARB_texture_non_power_of_two) {
-         if (width > 0 && !_mesa_is_pow_two(width - 2 * border))
-            return GL_FALSE;
-      }
-      return GL_TRUE;
-
-   case GL_PROXY_TEXTURE_2D:
-      maxSize = 1 << (ctx->Const.MaxTextureLevels - 1);
-      if (width < 2 * border || width > 2 + maxSize)
-         return GL_FALSE;
-      if (height < 2 * border || height > 2 + maxSize)
-         return GL_FALSE;
-      if (level >= ctx->Const.MaxTextureLevels)
-         return GL_FALSE;
-      if (!ctx->Extensions.ARB_texture_non_power_of_two) {
-         if (width > 0 && !_mesa_is_pow_two(width - 2 * border))
-            return GL_FALSE;
-         if (height > 0 && !_mesa_is_pow_two(height - 2 * border))
-            return GL_FALSE;
-      }
-      return GL_TRUE;
-
-   case GL_PROXY_TEXTURE_3D:
-      maxSize = 1 << (ctx->Const.Max3DTextureLevels - 1);
-      if (width < 2 * border || width > 2 + maxSize)
-         return GL_FALSE;
-      if (height < 2 * border || height > 2 + maxSize)
-         return GL_FALSE;
-      if (depth < 2 * border || depth > 2 + maxSize)
-         return GL_FALSE;
-      if (level >= ctx->Const.Max3DTextureLevels)
-         return GL_FALSE;
-      if (!ctx->Extensions.ARB_texture_non_power_of_two) {
-         if (width > 0 && !_mesa_is_pow_two(width - 2 * border))
-            return GL_FALSE;
-         if (height > 0 && !_mesa_is_pow_two(height - 2 * border))
-            return GL_FALSE;
-         if (depth > 0 && !_mesa_is_pow_two(depth - 2 * border))
-            return GL_FALSE;
-      }
-      return GL_TRUE;
-
-   case GL_PROXY_TEXTURE_RECTANGLE_NV:
-      maxSize = ctx->Const.MaxTextureRectSize;
-      if (width < 0 || width > maxSize)
-         return GL_FALSE;
-      if (height < 0 || height > maxSize)
-         return GL_FALSE;
-      if (level != 0)
-         return GL_FALSE;
-      return GL_TRUE;
-
-   case GL_PROXY_TEXTURE_CUBE_MAP_ARB:
-      maxSize = 1 << (ctx->Const.MaxCubeTextureLevels - 1);
-      if (width < 2 * border || width > 2 + maxSize)
-         return GL_FALSE;
-      if (height < 2 * border || height > 2 + maxSize)
-         return GL_FALSE;
-      if (level >= ctx->Const.MaxCubeTextureLevels)
-         return GL_FALSE;
-      if (!ctx->Extensions.ARB_texture_non_power_of_two) {
-         if (width > 0 && !_mesa_is_pow_two(width - 2 * border))
-            return GL_FALSE;
-         if (height > 0 && !_mesa_is_pow_two(height - 2 * border))
-            return GL_FALSE;
-      }
-      return GL_TRUE;
-
-   case GL_PROXY_TEXTURE_1D_ARRAY_EXT:
-      maxSize = 1 << (ctx->Const.MaxTextureLevels - 1);
-      if (width < 2 * border || width > 2 + maxSize)
-         return GL_FALSE;
-      if (height < 1 || height > ctx->Const.MaxArrayTextureLayers)
-         return GL_FALSE;
-      if (level >= ctx->Const.MaxTextureLevels)
-         return GL_FALSE;
-      if (!ctx->Extensions.ARB_texture_non_power_of_two) {
-         if (width > 0 && !_mesa_is_pow_two(width - 2 * border))
-            return GL_FALSE;
-      }
-      return GL_TRUE;
-
-   case GL_PROXY_TEXTURE_2D_ARRAY_EXT:
-      maxSize = 1 << (ctx->Const.MaxTextureLevels - 1);
-      if (width < 2 * border || width > 2 + maxSize)
-         return GL_FALSE;
-      if (height < 2 * border || height > 2 + maxSize)
-         return GL_FALSE;
-      if (depth < 1 || depth > ctx->Const.MaxArrayTextureLayers)
-         return GL_FALSE;
-      if (level >= ctx->Const.MaxTextureLevels)
-         return GL_FALSE;
-      if (!ctx->Extensions.ARB_texture_non_power_of_two) {
-         if (width > 0 && !_mesa_is_pow_two(width - 2 * border))
-            return GL_FALSE;
-         if (height > 0 && !_mesa_is_pow_two(height - 2 * border))
-            return GL_FALSE;
-      }
-      return GL_TRUE;
-
-   default:
-      _mesa_problem(ctx, "Invalid target in _mesa_test_proxy_teximage");
-      return GL_FALSE;
-   }
-}
-
-
-/**
- * Check if the memory used by the texture would exceed the driver's limit.
- * This lets us support a max 3D texture size of 8K (for example) but
- * prevents allocating a full 8K x 8K x 8K texture.
- * XXX this could be rolled into the proxy texture size test (above) but
- * we don't have the actual texture internal format at that point.
- */
-static GLboolean
-legal_texture_size(struct gl_context *ctx, gl_format format,
-                   GLint width, GLint height, GLint depth)
-{
-   uint64_t bytes = _mesa_format_image_size64(format, width, height, depth);
-   uint64_t mbytes = bytes / (1024 * 1024); /* convert to MB */
-   return mbytes <= (uint64_t) ctx->Const.MaxTextureMbytes;
-}
-
-
-
-/**
- * Helper function to determine whether a target and specific compression
- * format are supported.
- */
-static GLboolean
-target_can_be_compressed(const struct gl_context *ctx, GLenum target,
-                         GLenum intFormat)
-{
-   (void) intFormat;  /* not used yet */
-
-   switch (target) {
-   case GL_TEXTURE_2D:
-   case GL_PROXY_TEXTURE_2D:
-      return GL_TRUE; /* true for any compressed format so far */
-   case GL_PROXY_TEXTURE_CUBE_MAP:
-   case GL_TEXTURE_CUBE_MAP_POSITIVE_X:
-   case GL_TEXTURE_CUBE_MAP_NEGATIVE_X:
-   case GL_TEXTURE_CUBE_MAP_POSITIVE_Y:
-   case GL_TEXTURE_CUBE_MAP_NEGATIVE_Y:
-   case GL_TEXTURE_CUBE_MAP_POSITIVE_Z:
-   case GL_TEXTURE_CUBE_MAP_NEGATIVE_Z:
-      return ctx->Extensions.ARB_texture_cube_map;
-   case GL_PROXY_TEXTURE_2D_ARRAY_EXT:
-   case GL_TEXTURE_2D_ARRAY_EXT:
-      return (ctx->Extensions.MESA_texture_array ||
-              ctx->Extensions.EXT_texture_array);
-   default:
-      return GL_FALSE;
-   }      
-}
-
-
-/**
- * Check if the given texture target value is legal for a
- * glTexImage1/2/3D call.
- */
-static GLboolean
-legal_teximage_target(struct gl_context *ctx, GLuint dims, GLenum target)
-{
-   switch (dims) {
-   case 1:
-      switch (target) {
-      case GL_TEXTURE_1D:
-      case GL_PROXY_TEXTURE_1D:
-         return GL_TRUE;
-      default:
-         return GL_FALSE;
-      }
-   case 2:
-      switch (target) {
-      case GL_TEXTURE_2D:
-      case GL_PROXY_TEXTURE_2D:
-         return GL_TRUE;
-      case GL_PROXY_TEXTURE_CUBE_MAP:
-      case GL_TEXTURE_CUBE_MAP_POSITIVE_X:
-      case GL_TEXTURE_CUBE_MAP_NEGATIVE_X:
-      case GL_TEXTURE_CUBE_MAP_POSITIVE_Y:
-      case GL_TEXTURE_CUBE_MAP_NEGATIVE_Y:
-      case GL_TEXTURE_CUBE_MAP_POSITIVE_Z:
-      case GL_TEXTURE_CUBE_MAP_NEGATIVE_Z:
-         return ctx->Extensions.ARB_texture_cube_map;
-      case GL_TEXTURE_RECTANGLE_NV:
-      case GL_PROXY_TEXTURE_RECTANGLE_NV:
-         return ctx->Extensions.NV_texture_rectangle;
-      case GL_TEXTURE_1D_ARRAY_EXT:
-      case GL_PROXY_TEXTURE_1D_ARRAY_EXT:
-         return (ctx->Extensions.MESA_texture_array ||
-                 ctx->Extensions.EXT_texture_array);
-      default:
-         return GL_FALSE;
-      }
-   case 3:
-      switch (target) {
-      case GL_TEXTURE_3D:
-      case GL_PROXY_TEXTURE_3D:
-         return GL_TRUE;
-      case GL_TEXTURE_2D_ARRAY_EXT:
-      case GL_PROXY_TEXTURE_2D_ARRAY_EXT:
-         return (ctx->Extensions.MESA_texture_array ||
-                 ctx->Extensions.EXT_texture_array);
-      default:
-         return GL_FALSE;
-      }
-   default:
-      _mesa_problem(ctx, "invalid dims=%u in legal_teximage_target()", dims);
-      return GL_FALSE;
-   }
-}
-
-
-/**
- * Check if the given texture target value is legal for a
- * glTexSubImage, glCopyTexSubImage or glCopyTexImage call.
- * The difference compared to legal_teximage_target() above is that
- * proxy targets are not supported.
- */
-static GLboolean
-legal_texsubimage_target(struct gl_context *ctx, GLuint dims, GLenum target)
-{
-   switch (dims) {
-   case 1:
-      return target == GL_TEXTURE_1D;
-   case 2:
-      switch (target) {
-      case GL_TEXTURE_2D:
-         return GL_TRUE;
-      case GL_TEXTURE_CUBE_MAP_POSITIVE_X:
-      case GL_TEXTURE_CUBE_MAP_NEGATIVE_X:
-      case GL_TEXTURE_CUBE_MAP_POSITIVE_Y:
-      case GL_TEXTURE_CUBE_MAP_NEGATIVE_Y:
-      case GL_TEXTURE_CUBE_MAP_POSITIVE_Z:
-      case GL_TEXTURE_CUBE_MAP_NEGATIVE_Z:
-         return ctx->Extensions.ARB_texture_cube_map;
-      case GL_TEXTURE_RECTANGLE_NV:
-         return ctx->Extensions.NV_texture_rectangle;
-      case GL_TEXTURE_1D_ARRAY_EXT:
-         return (ctx->Extensions.MESA_texture_array ||
-                 ctx->Extensions.EXT_texture_array);
-      default:
-         return GL_FALSE;
-      }
-   case 3:
-      switch (target) {
-      case GL_TEXTURE_3D:
-         return GL_TRUE;
-      case GL_TEXTURE_2D_ARRAY_EXT:
-         return (ctx->Extensions.MESA_texture_array ||
-                 ctx->Extensions.EXT_texture_array);
-      default:
-         return GL_FALSE;
-      }
-   default:
-      _mesa_problem(ctx, "invalid dims=%u in legal_texsubimage_target()",
-                    dims);
-      return GL_FALSE;
-   }
-}
-
-
-/**
- * Test the glTexImage[123]D() parameters for errors.
- * 
- * \param ctx GL context.
- * \param dimensions texture image dimensions (must be 1, 2 or 3).
- * \param target texture target given by the user.
- * \param level image level given by the user.
- * \param internalFormat internal format given by the user.
- * \param format pixel data format given by the user.
- * \param type pixel data type given by the user.
- * \param width image width given by the user.
- * \param height image height given by the user.
- * \param depth image depth given by the user.
- * \param border image border given by the user.
- * 
- * \return GL_TRUE if an error was detected, or GL_FALSE if no errors.
- *
- * Verifies each of the parameters against the constants specified in
- * __struct gl_contextRec::Const and the supported extensions, and according
- * to the OpenGL specification.
- */
-static GLboolean
-texture_error_check( struct gl_context *ctx,
-                     GLuint dimensions, GLenum target,
-                     GLint level, GLint internalFormat,
-                     GLenum format, GLenum type,
-                     GLint width, GLint height,
-                     GLint depth, GLint border )
-{
-   const GLenum proxyTarget = get_proxy_target(target);
-   const GLboolean isProxy = target == proxyTarget;
-   GLboolean sizeOK = GL_TRUE;
-   GLboolean colorFormat, indexFormat;
-
-   /* Basic level check (more checking in ctx->Driver.TestProxyTexImage) */
-   if (level < 0 || level >= MAX_TEXTURE_LEVELS) {
-      if (!isProxy) {
-         _mesa_error(ctx, GL_INVALID_VALUE,
-                     "glTexImage%dD(level=%d)", dimensions, level);
-      }
-      return GL_TRUE;
-   }
-
-   /* Check border */
-   if (border < 0 || border > 1 ||
-       ((target == GL_TEXTURE_RECTANGLE_NV ||
-         target == GL_PROXY_TEXTURE_RECTANGLE_NV) && border != 0)) {
-      if (!isProxy) {
-         _mesa_error(ctx, GL_INVALID_VALUE,
-                     "glTexImage%dD(border=%d)", dimensions, border);
-      }
-      return GL_TRUE;
-   }
-
-   if (width < 0 || height < 0 || depth < 0) {
-      if (!isProxy) {
-         _mesa_error(ctx, GL_INVALID_VALUE,
-                     "glTexImage%dD(width, height or depth < 0)", dimensions);
-      }
-      return GL_TRUE;
-   }
-
-   /* Do this simple check before calling the TestProxyTexImage() function */
-   if (proxyTarget == GL_PROXY_TEXTURE_CUBE_MAP_ARB) {
-      sizeOK = (width == height);
-   }
-
-   /*
-    * Use the proxy texture driver hook to see if the size/level/etc are
-    * legal.
-    */
-   sizeOK = sizeOK && ctx->Driver.TestProxyTexImage(ctx, proxyTarget, level,
-                                                    internalFormat, format,
-                                                    type, width, height,
-                                                    depth, border);
-   if (!sizeOK) {
-      if (!isProxy) {
-         _mesa_error(ctx, GL_INVALID_VALUE,
-                     "glTexImage%dD(level=%d, width=%d, height=%d, depth=%d)",
-                     dimensions, level, width, height, depth);
-      }
-      return GL_TRUE;
-   }
-
-   /* Check internalFormat */
-   if (_mesa_base_tex_format(ctx, internalFormat) < 0) {
-      if (!isProxy) {
-         _mesa_error(ctx, GL_INVALID_VALUE,
-                     "glTexImage%dD(internalFormat=%s)",
-                     dimensions, _mesa_lookup_enum_by_nr(internalFormat));
-      }
-      return GL_TRUE;
-   }
-
-   /* Check incoming image format and type */
-   if (!_mesa_is_legal_format_and_type(ctx, format, type)) {
-      /* Normally, GL_INVALID_OPERATION is generated by a format/type
-       * mismatch (see the 1.2 spec page 94, sec 3.6.4.).  But with the
-       * GL_EXT_texture_integer extension, some combinations should generate
-       * GL_INVALID_ENUM instead (grr!).
-       */
-      if (!isProxy) {
-         GLenum error = _mesa_is_integer_format(format)
-            ? GL_INVALID_ENUM : GL_INVALID_OPERATION;
-         _mesa_error(ctx, error,
-                     "glTexImage%dD(incompatible format 0x%x, type 0x%x)",
-                     dimensions, format, type);
-      }
-      return GL_TRUE;
-   }
-
-   /* make sure internal format and format basically agree */
-   colorFormat = _mesa_is_color_format(format);
-   indexFormat = _mesa_is_index_format(format);
-   if ((_mesa_is_color_format(internalFormat) && !colorFormat && !indexFormat) ||
-       (_mesa_is_index_format(internalFormat) && !indexFormat) ||
-       (_mesa_is_depth_format(internalFormat) != _mesa_is_depth_format(format)) ||
-       (_mesa_is_ycbcr_format(internalFormat) != _mesa_is_ycbcr_format(format)) ||
-       (_mesa_is_depthstencil_format(internalFormat) != _mesa_is_depthstencil_format(format)) ||
-       (_mesa_is_dudv_format(internalFormat) != _mesa_is_dudv_format(format))) {
-      if (!isProxy)
-         _mesa_error(ctx, GL_INVALID_OPERATION,
-                     "glTexImage%dD(incompatible internalFormat 0x%x, format 0x%x)",
-                     dimensions, internalFormat, format);
-      return GL_TRUE;
-   }
-
-   /* additional checks for ycbcr textures */
-   if (internalFormat == GL_YCBCR_MESA) {
-      ASSERT(ctx->Extensions.MESA_ycbcr_texture);
-      if (type != GL_UNSIGNED_SHORT_8_8_MESA &&
-          type != GL_UNSIGNED_SHORT_8_8_REV_MESA) {
-         char message[100];
-         _mesa_snprintf(message, sizeof(message),
-                        "glTexImage%dD(format/type YCBCR mismatch", dimensions);
-         _mesa_error(ctx, GL_INVALID_ENUM, "%s", message);
-         return GL_TRUE; /* error */
-      }
-      if (target != GL_TEXTURE_2D &&
-          target != GL_PROXY_TEXTURE_2D &&
-          target != GL_TEXTURE_RECTANGLE_NV &&
-          target != GL_PROXY_TEXTURE_RECTANGLE_NV) {
-         if (!isProxy)
-            _mesa_error(ctx, GL_INVALID_ENUM, "glTexImage(target)");
-         return GL_TRUE;
-      }
-      if (border != 0) {
-         if (!isProxy) {
-            char message[100];
-            _mesa_snprintf(message, sizeof(message),
-                           "glTexImage%dD(format=GL_YCBCR_MESA and border=%d)",
-                           dimensions, border);
-            _mesa_error(ctx, GL_INVALID_VALUE, "%s", message);
-         }
-         return GL_TRUE;
-      }
-   }
-
-   /* additional checks for depth textures */
-   if (_mesa_base_tex_format(ctx, internalFormat) == GL_DEPTH_COMPONENT) {
-      /* Only 1D, 2D and rectangular textures supported, not 3D or cubes */
-      if (target != GL_TEXTURE_1D &&
-          target != GL_PROXY_TEXTURE_1D &&
-          target != GL_TEXTURE_2D &&
-          target != GL_PROXY_TEXTURE_2D &&
-          target != GL_TEXTURE_RECTANGLE_ARB &&
-          target != GL_PROXY_TEXTURE_RECTANGLE_ARB) {
-         if (!isProxy)
-            _mesa_error(ctx, GL_INVALID_ENUM,
-                        "glTexImage(target/internalFormat)");
-         return GL_TRUE;
-      }
-   }
-
-   /* additional checks for compressed textures */
-   if (_mesa_is_compressed_format(ctx, internalFormat)) {
-      if (!target_can_be_compressed(ctx, target, internalFormat)) {
-         if (!isProxy)
-            _mesa_error(ctx, GL_INVALID_ENUM,
-                        "glTexImage%dD(target)", dimensions);
-         return GL_TRUE;
-      }
-      if (border != 0) {
-         if (!isProxy) {
-            _mesa_error(ctx, GL_INVALID_OPERATION,
-                        "glTexImage%dD(border!=0)", dimensions);
-         }
-         return GL_TRUE;
-      }
-   }
-
-   /* additional checks for integer textures */
-   if (ctx->Extensions.EXT_texture_integer &&
-       (_mesa_is_integer_format(format) !=
-        _mesa_is_integer_format(internalFormat))) {
-      if (!isProxy) {
-         _mesa_error(ctx, GL_INVALID_OPERATION,
-                     "glTexImage%dD(integer/non-integer format mismatch)",
-                     dimensions);
-      }
-      return GL_TRUE;
-   }
-
-   /* if we get here, the parameters are OK */
-   return GL_FALSE;
-}
-
-
-/**
- * Test glTexSubImage[123]D() parameters for errors.
- * 
- * \param ctx GL context.
- * \param dimensions texture image dimensions (must be 1, 2 or 3).
- * \param target texture target given by the user.
- * \param level image level given by the user.
- * \param xoffset sub-image x offset given by the user.
- * \param yoffset sub-image y offset given by the user.
- * \param zoffset sub-image z offset given by the user.
- * \param format pixel data format given by the user.
- * \param type pixel data type given by the user.
- * \param width image width given by the user.
- * \param height image height given by the user.
- * \param depth image depth given by the user.
- * 
- * \return GL_TRUE if an error was detected, or GL_FALSE if no errors.
- *
- * Verifies each of the parameters against the constants specified in
- * __struct gl_contextRec::Const and the supported extensions, and according
- * to the OpenGL specification.
- */
-static GLboolean
-subtexture_error_check( struct gl_context *ctx, GLuint dimensions,
-                        GLenum target, GLint level,
-                        GLint xoffset, GLint yoffset, GLint zoffset,
-                        GLint width, GLint height, GLint depth,
-                        GLenum format, GLenum type )
-{
-   /* Basic level check */
-   if (level < 0 || level >= MAX_TEXTURE_LEVELS) {
-      _mesa_error(ctx, GL_INVALID_ENUM, "glTexSubImage2D(level=%d)", level);
-      return GL_TRUE;
-   }
-
-   /* Check for negative sizes */
-   if (width < 0) {
-      _mesa_error(ctx, GL_INVALID_VALUE,
-                  "glTexSubImage%dD(width=%d)", dimensions, width);
-      return GL_TRUE;
-   }
-   if (height < 0 && dimensions > 1) {
-      _mesa_error(ctx, GL_INVALID_VALUE,
-                  "glTexSubImage%dD(height=%d)", dimensions, height);
-      return GL_TRUE;
-   }
-   if (depth < 0 && dimensions > 2) {
-      _mesa_error(ctx, GL_INVALID_VALUE,
-                  "glTexSubImage%dD(depth=%d)", dimensions, depth);
-      return GL_TRUE;
-   }
-
-   if (!_mesa_is_legal_format_and_type(ctx, format, type)) {
-      /* As with the glTexImage2D check above, the error code here
-       * depends on texture integer.
-       */
-      GLenum error = _mesa_is_integer_format(format)
-         ? GL_INVALID_OPERATION : GL_INVALID_ENUM;
-      _mesa_error(ctx, error,
-                  "glTexSubImage%dD(incompatible format 0x%x, type 0x%x)",
-                  dimensions, format, type);
-      return GL_TRUE;
-   }
-
-   return GL_FALSE;
-}
-
-
-/**
- * Do second part of glTexSubImage which depends on the destination texture.
- * \return GL_TRUE if error recorded, GL_FALSE otherwise
- */
-static GLboolean
-subtexture_error_check2( struct gl_context *ctx, GLuint dimensions,
-			 GLenum target, GLint level,
-			 GLint xoffset, GLint yoffset, GLint zoffset,
-			 GLint width, GLint height, GLint depth,
-			 GLenum format, GLenum type,
-			 const struct gl_texture_image *destTex )
-{
-   if (!destTex) {
-      /* undefined image level */
-      _mesa_error(ctx, GL_INVALID_OPERATION, "glTexSubImage%dD", dimensions);
-      return GL_TRUE;
-   }
-
-   if (xoffset < -((GLint)destTex->Border)) {
-      _mesa_error(ctx, GL_INVALID_VALUE, "glTexSubImage%dD(xoffset)",
-                  dimensions);
-      return GL_TRUE;
-   }
-   if (xoffset + width > (GLint) (destTex->Width + destTex->Border)) {
-      _mesa_error(ctx, GL_INVALID_VALUE, "glTexSubImage%dD(xoffset+width)",
-                  dimensions);
-      return GL_TRUE;
-   }
-   if (dimensions > 1) {
-      if (yoffset < -((GLint)destTex->Border)) {
-         _mesa_error(ctx, GL_INVALID_VALUE, "glTexSubImage%dD(yoffset)",
-                     dimensions);
-         return GL_TRUE;
-      }
-      if (yoffset + height > (GLint) (destTex->Height + destTex->Border)) {
-         _mesa_error(ctx, GL_INVALID_VALUE, "glTexSubImage%dD(yoffset+height)",
-                     dimensions);
-         return GL_TRUE;
-      }
-   }
-   if (dimensions > 2) {
-      if (zoffset < -((GLint)destTex->Border)) {
-         _mesa_error(ctx, GL_INVALID_VALUE, "glTexSubImage3D(zoffset)");
-         return GL_TRUE;
-      }
-      if (zoffset + depth  > (GLint) (destTex->Depth + destTex->Border)) {
-         _mesa_error(ctx, GL_INVALID_VALUE, "glTexSubImage3D(zoffset+depth)");
-         return GL_TRUE;
-      }
-   }
-
-   if (_mesa_is_format_compressed(destTex->TexFormat)) {
-      GLuint bw, bh;
-
-      /* do tests which depend on compression block size */
-      _mesa_get_format_block_size(destTex->TexFormat, &bw, &bh);
-
-      /* offset must be multiple of block size */
-      if ((xoffset % bw != 0) || (yoffset % bh != 0)) {
-         _mesa_error(ctx, GL_INVALID_OPERATION,
-                     "glTexSubImage%dD(xoffset = %d, yoffset = %d)",
-                     dimensions, xoffset, yoffset);
-         return GL_TRUE;
-      }
-      /* size must be multiple of bw by bh or equal to whole texture size */
-      if ((width % bw != 0) && (GLuint) width != destTex->Width) {
-         _mesa_error(ctx, GL_INVALID_OPERATION,
-                     "glTexSubImage%dD(width = %d)", dimensions, width);
-         return GL_TRUE;
-      }         
-      if ((height % bh != 0) && (GLuint) height != destTex->Height) {
-         _mesa_error(ctx, GL_INVALID_OPERATION,
-                     "glTexSubImage%dD(height = %d)", dimensions, height);
-         return GL_TRUE;
-      }         
-   }
-
-   return GL_FALSE;
-}
-
-
-/**
- * Test glCopyTexImage[12]D() parameters for errors.
- * 
- * \param ctx GL context.
- * \param dimensions texture image dimensions (must be 1, 2 or 3).
- * \param target texture target given by the user.
- * \param level image level given by the user.
- * \param internalFormat internal format given by the user.
- * \param width image width given by the user.
- * \param height image height given by the user.
- * \param border texture border.
- * 
- * \return GL_TRUE if an error was detected, or GL_FALSE if no errors.
- * 
- * Verifies each of the parameters against the constants specified in
- * __struct gl_contextRec::Const and the supported extensions, and according
- * to the OpenGL specification.
- */
-static GLboolean
-copytexture_error_check( struct gl_context *ctx, GLuint dimensions,
-                         GLenum target, GLint level, GLint internalFormat,
-                         GLint width, GLint height, GLint border )
-{
-   const GLenum proxyTarget = get_proxy_target(target);
-   const GLenum type = GL_FLOAT;
-   GLboolean sizeOK;
-   GLint format;
-
-   /* check target */
-   if (!legal_texsubimage_target(ctx, dimensions, target)) {
-      _mesa_error(ctx, GL_INVALID_ENUM, "glCopyTexImage%uD(target=%s)",
-                  dimensions, _mesa_lookup_enum_by_nr(target));
-      return GL_TRUE;
-   }       
-
-   /* Basic level check (more checking in ctx->Driver.TestProxyTexImage) */
-   if (level < 0 || level >= MAX_TEXTURE_LEVELS) {
-      _mesa_error(ctx, GL_INVALID_VALUE,
-                  "glCopyTexImage%dD(level=%d)", dimensions, level);
-      return GL_TRUE;
-   }
-
-   /* Check that the source buffer is complete */
-   if (ctx->ReadBuffer->Name) {
-      if (ctx->ReadBuffer->_Status == 0) {
-         _mesa_test_framebuffer_completeness(ctx, ctx->ReadBuffer);
-      }
-      if (ctx->ReadBuffer->_Status != GL_FRAMEBUFFER_COMPLETE_EXT) {
-         _mesa_error(ctx, GL_INVALID_FRAMEBUFFER_OPERATION_EXT,
-                     "glCopyTexImage%dD(invalid readbuffer)", dimensions);
-         return GL_TRUE;
-      }
-   }
-
-   /* Check border */
-   if (border < 0 || border > 1 ||
-       ((target == GL_TEXTURE_RECTANGLE_NV ||
-         target == GL_PROXY_TEXTURE_RECTANGLE_NV) && border != 0)) {
-      return GL_TRUE;
-   }
-
-   format = _mesa_base_tex_format(ctx, internalFormat);
-   if (format < 0) {
-      _mesa_error(ctx, GL_INVALID_VALUE,
-                  "glCopyTexImage%dD(internalFormat)", dimensions);
-      return GL_TRUE;
-   }
-
-   if (!_mesa_source_buffer_exists(ctx, format)) {
-      _mesa_error(ctx, GL_INVALID_OPERATION,
-                  "glCopyTexImage%dD(missing readbuffer)", dimensions);
-      return GL_TRUE;
-   }
-
-   /* Do size, level checking */
-   sizeOK = (proxyTarget == GL_PROXY_TEXTURE_CUBE_MAP_ARB)
-      ? (width == height) : 1;
-
-   sizeOK = sizeOK && ctx->Driver.TestProxyTexImage(ctx, proxyTarget, level,
-                                                    internalFormat, format,
-                                                    type, width, height,
-                                                    1, border);
-
-   if (!sizeOK) {
-      if (dimensions == 1) {
-         _mesa_error(ctx, GL_INVALID_VALUE,
-                     "glCopyTexImage1D(width=%d)", width);
-      }
-      else {
-         ASSERT(dimensions == 2);
-         _mesa_error(ctx, GL_INVALID_VALUE,
-                     "glCopyTexImage2D(width=%d, height=%d)", width, height);
-      }
-      return GL_TRUE;
-   }
-
-   if (_mesa_is_compressed_format(ctx, internalFormat)) {
-      if (!target_can_be_compressed(ctx, target, internalFormat)) {
-         _mesa_error(ctx, GL_INVALID_ENUM,
-                     "glCopyTexImage%dD(target)", dimensions);
-         return GL_TRUE;
-      }
-      if (border != 0) {
-         _mesa_error(ctx, GL_INVALID_OPERATION,
-                     "glCopyTexImage%dD(border!=0)", dimensions);
-         return GL_TRUE;
-      }
-   }
-   else if (_mesa_is_depth_format(internalFormat)) {
-      /* make sure we have depth/stencil buffers */
-      if (!ctx->ReadBuffer->_DepthBuffer) {
-         _mesa_error(ctx, GL_INVALID_OPERATION,
-                     "glCopyTexImage%dD(no depth)", dimensions);
-         return GL_TRUE;
-      }
-   }
-   else if (_mesa_is_depthstencil_format(internalFormat)) {
-      /* make sure we have depth/stencil buffers */
-      if (!ctx->ReadBuffer->_DepthBuffer || !ctx->ReadBuffer->_StencilBuffer) {
-         _mesa_error(ctx, GL_INVALID_OPERATION,
-                     "glCopyTexImage%dD(no depth/stencil buffer)", dimensions);
-         return GL_TRUE;
-      }
-   }
-
-   /* if we get here, the parameters are OK */
-   return GL_FALSE;
-}
-
-
-/**
- * Test glCopyTexSubImage[12]D() parameters for errors.
- * Note that this is the first part of error checking.
- * See also copytexsubimage_error_check2() below for the second part.
- * 
- * \param ctx GL context.
- * \param dimensions texture image dimensions (must be 1, 2 or 3).
- * \param target texture target given by the user.
- * \param level image level given by the user.
- * 
- * \return GL_TRUE if an error was detected, or GL_FALSE if no errors.
- */
-static GLboolean
-copytexsubimage_error_check1( struct gl_context *ctx, GLuint dimensions,
-                              GLenum target, GLint level)
-{
-   /* Check that the source buffer is complete */
-   if (ctx->ReadBuffer->Name) {
-      if (ctx->ReadBuffer->_Status == 0) {
-         _mesa_test_framebuffer_completeness(ctx, ctx->ReadBuffer);
-      }
-      if (ctx->ReadBuffer->_Status != GL_FRAMEBUFFER_COMPLETE_EXT) {
-         _mesa_error(ctx, GL_INVALID_FRAMEBUFFER_OPERATION_EXT,
-                     "glCopyTexImage%dD(invalid readbuffer)", dimensions);
-         return GL_TRUE;
-      }
-   }
-
-   /* check target (proxies not allowed) */
-   if (!legal_texsubimage_target(ctx, dimensions, target)) {
-      _mesa_error(ctx, GL_INVALID_ENUM, "glCopyTexSubImage%uD(target=%s)",
-                  dimensions, _mesa_lookup_enum_by_nr(target));
-      return GL_TRUE;
-   }
-
-   /* Check level */
-   if (level < 0 || level >= MAX_TEXTURE_LEVELS) {
-      _mesa_error(ctx, GL_INVALID_VALUE,
-                  "glCopyTexSubImage%dD(level=%d)", dimensions, level);
-      return GL_TRUE;
-   }
-
-   return GL_FALSE;
-}
-
-
-/**
- * Second part of error checking for glCopyTexSubImage[12]D().
- * \param xoffset sub-image x offset given by the user.
- * \param yoffset sub-image y offset given by the user.
- * \param zoffset sub-image z offset given by the user.
- * \param width image width given by the user.
- * \param height image height given by the user.
- */
-static GLboolean
-copytexsubimage_error_check2( struct gl_context *ctx, GLuint dimensions,
-			      GLenum target, GLint level,
-			      GLint xoffset, GLint yoffset, GLint zoffset,
-			      GLsizei width, GLsizei height,
-			      const struct gl_texture_image *teximage )
-{
-   /* check that dest tex image exists */
-   if (!teximage) {
-      _mesa_error(ctx, GL_INVALID_OPERATION,
-                  "glCopyTexSubImage%dD(undefined texture level: %d)",
-                  dimensions, level);
-      return GL_TRUE;
-   }
-
-   /* Check size */
-   if (width < 0) {
-      _mesa_error(ctx, GL_INVALID_VALUE,
-                  "glCopyTexSubImage%dD(width=%d)", dimensions, width);
-      return GL_TRUE;
-   }
-   if (dimensions > 1 && height < 0) {
-      _mesa_error(ctx, GL_INVALID_VALUE,
-                  "glCopyTexSubImage%dD(height=%d)", dimensions, height);
-      return GL_TRUE;
-   }
-
-   /* check x/y offsets */
-   if (xoffset < -((GLint)teximage->Border)) {
-      _mesa_error(ctx, GL_INVALID_VALUE,
-                  "glCopyTexSubImage%dD(xoffset=%d)", dimensions, xoffset);
-      return GL_TRUE;
-   }
-   if (xoffset + width > (GLint) (teximage->Width + teximage->Border)) {
-      _mesa_error(ctx, GL_INVALID_VALUE,
-                  "glCopyTexSubImage%dD(xoffset+width)", dimensions);
-      return GL_TRUE;
-   }
-   if (dimensions > 1) {
-      if (yoffset < -((GLint)teximage->Border)) {
-         _mesa_error(ctx, GL_INVALID_VALUE,
-                     "glCopyTexSubImage%dD(yoffset=%d)", dimensions, yoffset);
-         return GL_TRUE;
-      }
-      /* NOTE: we're adding the border here, not subtracting! */
-      if (yoffset + height > (GLint) (teximage->Height + teximage->Border)) {
-         _mesa_error(ctx, GL_INVALID_VALUE,
-                     "glCopyTexSubImage%dD(yoffset+height)", dimensions);
-         return GL_TRUE;
-      }
-   }
-
-   /* check z offset */
-   if (dimensions > 2) {
-      if (zoffset < -((GLint)teximage->Border)) {
-         _mesa_error(ctx, GL_INVALID_VALUE,
-                     "glCopyTexSubImage%dD(zoffset)", dimensions);
-         return GL_TRUE;
-      }
-      if (zoffset > (GLint) (teximage->Depth + teximage->Border)) {
-         _mesa_error(ctx, GL_INVALID_VALUE,
-                     "glCopyTexSubImage%dD(zoffset+depth)", dimensions);
-         return GL_TRUE;
-      }
-   }
-
-   if (_mesa_is_format_compressed(teximage->TexFormat)) {
-      /* offset must be multiple of 4 */
-      if ((xoffset & 3) || (yoffset & 3)) {
-         _mesa_error(ctx, GL_INVALID_VALUE,
-                     "glCopyTexSubImage%dD(xoffset or yoffset)", dimensions);
-         return GL_TRUE;
-      }
-      /* size must be multiple of 4 */
-      if ((width & 3) != 0 && (GLuint) width != teximage->Width) {
-         _mesa_error(ctx, GL_INVALID_VALUE,
-                     "glCopyTexSubImage%dD(width)", dimensions);
-         return GL_TRUE;
-      }         
-      if ((height & 3) != 0 && (GLuint) height != teximage->Height) {
-         _mesa_error(ctx, GL_INVALID_VALUE,
-                     "glCopyTexSubImage%dD(height)", dimensions);
-         return GL_TRUE;
-      }         
-   }
-
-   if (teximage->InternalFormat == GL_YCBCR_MESA) {
-      _mesa_error(ctx, GL_INVALID_OPERATION, "glCopyTexSubImage2D");
-      return GL_TRUE;
-   }
-
-   if (!_mesa_source_buffer_exists(ctx, teximage->_BaseFormat)) {
-      _mesa_error(ctx, GL_INVALID_OPERATION,
-                  "glCopyTexSubImage%dD(missing readbuffer, format=0x%x)",
-                  dimensions, teximage->_BaseFormat);
-      return GL_TRUE;
-   }
-
-   if (teximage->_BaseFormat == GL_DEPTH_COMPONENT) {
-      if (!ctx->ReadBuffer->_DepthBuffer) {
-         _mesa_error(ctx, GL_INVALID_OPERATION,
-                     "glCopyTexSubImage%dD(no depth buffer)",
-                     dimensions);
-         return GL_TRUE;
-      }
-   }
-   else if (teximage->_BaseFormat == GL_DEPTH_STENCIL_EXT) {
-      if (!ctx->ReadBuffer->_DepthBuffer || !ctx->ReadBuffer->_StencilBuffer) {
-         _mesa_error(ctx, GL_INVALID_OPERATION,
-                     "glCopyTexSubImage%dD(no depth/stencil buffer)",
-                     dimensions);
-         return GL_TRUE;
-      }
-   }
-
-   /* If copying into an integer texture, the source buffer must also be
-    * integer-valued.
-    */
-   if (_mesa_is_format_integer_color(teximage->TexFormat)) {
-      struct gl_renderbuffer *rb = ctx->ReadBuffer->_ColorReadBuffer;
-      if (!_mesa_is_format_integer_color(rb->Format)) {
-         _mesa_error(ctx, GL_INVALID_OPERATION,
-                  "glCopyTexSubImage%dD(source buffer is not integer format)",
-                  dimensions);
-         return GL_TRUE;
-      }
-   }
-
-   /* if we get here, the parameters are OK */
-   return GL_FALSE;
-}
-
-
-/** Callback info for walking over FBO hash table */
-struct cb_info
-{
-   struct gl_context *ctx;
-   struct gl_texture_object *texObj;
-   GLuint level, face;
-};
-
-
-/**
- * Check render to texture callback.  Called from _mesa_HashWalk().
- */
-static void
-check_rtt_cb(GLuint key, void *data, void *userData)
-{
-   struct gl_framebuffer *fb = (struct gl_framebuffer *) data;
-   const struct cb_info *info = (struct cb_info *) userData;
-   struct gl_context *ctx = info->ctx;
-   const struct gl_texture_object *texObj = info->texObj;
-   const GLuint level = info->level, face = info->face;
-
-   /* If this is a user-created FBO */
-   if (fb->Name) {
-      GLuint i;
-      /* check if any of the FBO's attachments point to 'texObj' */
-      for (i = 0; i < BUFFER_COUNT; i++) {
-         struct gl_renderbuffer_attachment *att = fb->Attachment + i;
-         if (att->Type == GL_TEXTURE &&
-             att->Texture == texObj &&
-             att->TextureLevel == level &&
-             att->CubeMapFace == face) {
-            ASSERT(att->Texture->Image[att->CubeMapFace][att->TextureLevel]);
-            /* Tell driver about the new renderbuffer texture */
-            ctx->Driver.RenderTexture(ctx, ctx->DrawBuffer, att);
-            /* Mark fb status as indeterminate to force re-validation */
-            fb->_Status = 0;
-         }
-      }
-   }
-}
-
-
-/**
- * When a texture image is specified we have to check if it's bound to
- * any framebuffer objects (render to texture) in order to detect changes
- * in size or format since that effects FBO completeness.
- * Any FBOs rendering into the texture must be re-validated.
- */
-static void
-update_fbo_texture(struct gl_context *ctx, struct gl_texture_object *texObj,
-                   GLuint face, GLuint level)
-{
-   /* Only check this texture if it's been marked as RenderToTexture */
-   if (texObj->_RenderToTexture) {
-      struct cb_info info;
-      info.ctx = ctx;
-      info.texObj = texObj;
-      info.level = level;
-      info.face = face;
-      _mesa_HashWalk(ctx->Shared->FrameBuffers, check_rtt_cb, &info);
-   }
-}
-
-
-/**
- * If the texture object's GenerateMipmap flag is set and we've
- * changed the texture base level image, regenerate the rest of the
- * mipmap levels now.
- */
-static INLINE void
-check_gen_mipmap(struct gl_context *ctx, GLenum target,
-                 struct gl_texture_object *texObj, GLint level)
-{
-   ASSERT(target != GL_TEXTURE_CUBE_MAP);
-   if (texObj->GenerateMipmap &&
-       level == texObj->BaseLevel &&
-       level < texObj->MaxLevel) {
-      ASSERT(ctx->Driver.GenerateMipmap);
-      ctx->Driver.GenerateMipmap(ctx, target, texObj);
-   }
-}
-
-
-/** Debug helper: override the user-requested internal format */
-static GLenum
-override_internal_format(GLenum internalFormat, GLint width, GLint height)
-{
-#if 0
-   if (internalFormat == GL_RGBA16F_ARB ||
-       internalFormat == GL_RGBA32F_ARB) {
-      printf("Convert rgba float tex to int %d x %d\n", width, height);
-      return GL_RGBA;
-   }
-   else if (internalFormat == GL_RGB16F_ARB ||
-            internalFormat == GL_RGB32F_ARB) {
-      printf("Convert rgb float tex to int %d x %d\n", width, height);
-      return GL_RGB;
-   }
-   else if (internalFormat == GL_LUMINANCE_ALPHA16F_ARB ||
-            internalFormat == GL_LUMINANCE_ALPHA32F_ARB) {
-      printf("Convert luminance float tex to int %d x %d\n", width, height);
-      return GL_LUMINANCE_ALPHA;
-   }
-   else if (internalFormat == GL_LUMINANCE16F_ARB ||
-            internalFormat == GL_LUMINANCE32F_ARB) {
-      printf("Convert luminance float tex to int %d x %d\n", width, height);
-      return GL_LUMINANCE;
-   }
-   else if (internalFormat == GL_ALPHA16F_ARB ||
-            internalFormat == GL_ALPHA32F_ARB) {
-      printf("Convert luminance float tex to int %d x %d\n", width, height);
-      return GL_ALPHA;
-   }
-   /*
-   else if (internalFormat == GL_COMPRESSED_RGBA_S3TC_DXT1_EXT) {
-      internalFormat = GL_RGBA;
-   }
-   */
-   else {
-      return internalFormat;
-   }
-#else
-   return internalFormat;
-#endif
-}
-
-
-/**
- * Choose the actual hardware format for a texture image.
- * Try to use the same format as the previous image level when possible.
- * Otherwise, ask the driver for the best format.
- * It's important to try to choose a consistant format for all levels
- * for efficient texture memory layout/allocation.  In particular, this
- * comes up during automatic mipmap generation.
- */
-gl_format
-_mesa_choose_texture_format(struct gl_context *ctx,
-                            struct gl_texture_object *texObj,
-                            GLenum target, GLint level,
-                            GLenum internalFormat, GLenum format, GLenum type)
-{
-   gl_format f;
-
-   /* see if we've already chosen a format for the previous level */
-   if (level > 0) {
-      struct gl_texture_image *prevImage =
-	 _mesa_select_tex_image(ctx, texObj, target, level - 1);
-      /* See if the prev level is defined and has an internal format which
-       * matches the new internal format.
-       */
-      if (prevImage &&
-          prevImage->Width > 0 &&
-          prevImage->InternalFormat == internalFormat) {
-         /* use the same format */
-         ASSERT(prevImage->TexFormat != MESA_FORMAT_NONE);
-         return prevImage->TexFormat;
-      }
-   }
-
-   /* choose format from scratch */
-   f = ctx->Driver.ChooseTextureFormat(ctx, internalFormat, format, type);
-   ASSERT(f != MESA_FORMAT_NONE);
-   return f;
-}
-
-
-/**
- * Common code to implement all the glTexImage1D/2D/3D functions.
- */
-static void
-teximage(struct gl_context *ctx, GLuint dims,
-         GLenum target, GLint level, GLint internalFormat,
-         GLsizei width, GLsizei height, GLsizei depth,
-         GLint border, GLenum format, GLenum type,
-         const GLvoid *pixels)
-{
-   GLboolean error;
-
-   ASSERT_OUTSIDE_BEGIN_END_AND_FLUSH(ctx);
-
-   if (MESA_VERBOSE & (VERBOSE_API|VERBOSE_TEXTURE))
-      _mesa_debug(ctx, "glTexImage%uD %s %d %s %d %d %d %d %s %s %p\n",
-                  dims,
-                  _mesa_lookup_enum_by_nr(target), level,
-                  _mesa_lookup_enum_by_nr(internalFormat),
-                  width, height, depth, border,
-                  _mesa_lookup_enum_by_nr(format),
-                  _mesa_lookup_enum_by_nr(type), pixels);
-
-   internalFormat = override_internal_format(internalFormat, width, height);
-
-   /* target error checking */
-   if (!legal_teximage_target(ctx, dims, target)) {
-      _mesa_error(ctx, GL_INVALID_ENUM, "glTexImage%uD(target=%s)",
-                  dims, _mesa_lookup_enum_by_nr(target));
-      return;
-   }
-
-   /* general error checking */
-   error = texture_error_check(ctx, dims, target, level, internalFormat,
-                               format, type, width, height, depth, border);
-
-   if (_mesa_is_proxy_texture(target)) {
-      /* Proxy texture: just clear or set state depending on error checking */
-      struct gl_texture_image *texImage =
-         _mesa_get_proxy_tex_image(ctx, target, level);
-
-      if (error) {
-         /* when error, clear all proxy texture image parameters */
-         if (texImage)
-            clear_teximage_fields(texImage);
-      }
-      else {
-         /* no error, set the tex image parameters */
-         struct gl_texture_object *texObj =
-            _mesa_get_current_tex_object(ctx, target);
-         gl_format texFormat = _mesa_choose_texture_format(ctx, texObj,
-                                                           target, level,
-                                                           internalFormat,
-                                                           format, type);
-
-         if (legal_texture_size(ctx, texFormat, width, height, depth)) {
-            _mesa_init_teximage_fields(ctx, target, texImage, width, height,
-                                       depth, border, internalFormat,
-                                       texFormat);
-         }
-         else if (texImage) {
-            clear_teximage_fields(texImage);
-         }
-      }
-   }
-   else {
-      /* non-proxy target */
-      const GLuint face = _mesa_tex_target_to_face(target);
-      struct gl_texture_object *texObj;
-      struct gl_texture_image *texImage;
-
-      if (error) {
-         return;   /* error was recorded */
-      }
-
-      if (ctx->NewState & _NEW_PIXEL)
-	 _mesa_update_state(ctx);
-
-      texObj = _mesa_get_current_tex_object(ctx, target);
-
-      _mesa_lock_texture(ctx, texObj);
-      {
-	 texImage = _mesa_get_tex_image(ctx, texObj, target, level);
-
-	 if (!texImage) {
-	    _mesa_error(ctx, GL_OUT_OF_MEMORY, "glTexImage%uD", dims);
-	 }
-         else {
-            gl_format texFormat;
-
-            if (texImage->Data) {
-               ctx->Driver.FreeTexImageData( ctx, texImage );
-            }
-
-            ASSERT(texImage->Data == NULL);
-            texFormat = _mesa_choose_texture_format(ctx, texObj, target, level,
-                                                    internalFormat, format,
-                                                    type);
-
-            if (legal_texture_size(ctx, texFormat, width, height, depth)) {
-               _mesa_init_teximage_fields(ctx, target, texImage,
-                                          width, height, depth,
-                                          border, internalFormat, texFormat);
-
-               /* Give the texture to the driver.  <pixels> may be null. */
-               ASSERT(ctx->Driver.TexImage3D);
-               switch (dims) {
-               case 1:
-                  ctx->Driver.TexImage1D(ctx, target, level, internalFormat,
-                                         width, border, format,
-                                         type, pixels, &ctx->Unpack, texObj,
-                                         texImage);
-                  break;
-               case 2:
-                  ctx->Driver.TexImage2D(ctx, target, level, internalFormat,
-                                         width, height, border, format,
-                                         type, pixels, &ctx->Unpack, texObj,
-                                         texImage);
-                  break;
-               case 3:
-                  ctx->Driver.TexImage3D(ctx, target, level, internalFormat,
-                                         width, height, depth, border, format,
-                                         type, pixels, &ctx->Unpack, texObj,
-                                         texImage);
-                  break;
-               default:
-                  _mesa_problem(ctx, "invalid dims=%u in teximage()", dims);
-               }
-
-               check_gen_mipmap(ctx, target, texObj, level);
-
-               update_fbo_texture(ctx, texObj, face, level);
-
-               /* state update */
-               texObj->_Complete = GL_FALSE;
-               ctx->NewState |= _NEW_TEXTURE;
-            }
-            else {
-               _mesa_error(ctx, GL_OUT_OF_MEMORY, "glTexImage%uD", dims);
-            }
-         }
-      }
-      _mesa_unlock_texture(ctx, texObj);
-   }
-}
-
-
-/*
- * Called from the API.  Note that width includes the border.
- */
-void GLAPIENTRY
-_mesa_TexImage1D( GLenum target, GLint level, GLint internalFormat,
-                  GLsizei width, GLint border, GLenum format,
-                  GLenum type, const GLvoid *pixels )
-{
-   GET_CURRENT_CONTEXT(ctx);
-   teximage(ctx, 1, target, level, internalFormat, width, 1, 1,
-            border, format, type, pixels);
-}
-
-
-void GLAPIENTRY
-_mesa_TexImage2D( GLenum target, GLint level, GLint internalFormat,
-                  GLsizei width, GLsizei height, GLint border,
-                  GLenum format, GLenum type,
-                  const GLvoid *pixels )
-{
-   GET_CURRENT_CONTEXT(ctx);
-   teximage(ctx, 2, target, level, internalFormat, width, height, 1,
-            border, format, type, pixels);
-}
-
-
-/*
- * Called by the API or display list executor.
- * Note that width and height include the border.
- */
-void GLAPIENTRY
-_mesa_TexImage3D( GLenum target, GLint level, GLint internalFormat,
-                  GLsizei width, GLsizei height, GLsizei depth,
-                  GLint border, GLenum format, GLenum type,
-                  const GLvoid *pixels )
-{
-   GET_CURRENT_CONTEXT(ctx);
-   teximage(ctx, 3, target, level, internalFormat, width, height, depth,
-            border, format, type, pixels);
-}
-
-
-void GLAPIENTRY
-_mesa_TexImage3DEXT( GLenum target, GLint level, GLenum internalFormat,
-                     GLsizei width, GLsizei height, GLsizei depth,
-                     GLint border, GLenum format, GLenum type,
-                     const GLvoid *pixels )
-{
-   _mesa_TexImage3D(target, level, (GLint) internalFormat, width, height,
-                    depth, border, format, type, pixels);
-}
-
-
-#if FEATURE_OES_EGL_image
-void GLAPIENTRY
-_mesa_EGLImageTargetTexture2DOES (GLenum target, GLeglImageOES image)
-{
-   struct gl_texture_object *texObj;
-   struct gl_texture_image *texImage;
-   GET_CURRENT_CONTEXT(ctx);
-   ASSERT_OUTSIDE_BEGIN_END_AND_FLUSH(ctx);
-
-   if (!ctx->Extensions.OES_EGL_image) {
-      _mesa_error(ctx, GL_INVALID_OPERATION,
-                  "glEGLImageTargetTexture2DOES(unsupported)");
-      return;
-   }
-
-   if (target != GL_TEXTURE_2D) {
-      _mesa_error(ctx, GL_INVALID_ENUM,
-		  "glEGLImageTargetTexture2D(target=%d)", target);
-      return;
-   }
-
-   if (ctx->NewState & _NEW_PIXEL)
-      _mesa_update_state(ctx);
-
-   texObj = _mesa_get_current_tex_object(ctx, target);
-   _mesa_lock_texture(ctx, texObj);
-
-   texImage = _mesa_get_tex_image(ctx, texObj, target, 0);
-   if (!texImage) {
-      _mesa_error(ctx, GL_OUT_OF_MEMORY, "glEGLImageTargetTexture2D");
-   } else {
-      if (texImage->Data)
-	 ctx->Driver.FreeTexImageData( ctx, texImage );
-
-      ASSERT(texImage->Data == NULL);
-      ctx->Driver.EGLImageTargetTexture2D(ctx, target,
-					  texObj, texImage, image);
-
-      /* state update */
-      texObj->_Complete = GL_FALSE;
-      ctx->NewState |= _NEW_TEXTURE;
-   }
-   _mesa_unlock_texture(ctx, texObj);
-
-}
-#endif
-
-
-
-/**
- * Implement all the glTexSubImage1/2/3D() functions.
- */
-static void
-texsubimage(struct gl_context *ctx, GLuint dims, GLenum target, GLint level,
-            GLint xoffset, GLint yoffset, GLint zoffset,
-            GLsizei width, GLsizei height, GLsizei depth,
-            GLenum format, GLenum type, const GLvoid *pixels )
-{
-   struct gl_texture_object *texObj;
-   struct gl_texture_image *texImage;
-
-   ASSERT_OUTSIDE_BEGIN_END_AND_FLUSH(ctx);
-
-   if (MESA_VERBOSE & (VERBOSE_API|VERBOSE_TEXTURE))
-      _mesa_debug(ctx, "glTexSubImage%uD %s %d %d %d %d %d %d %d %s %s %p\n",
-                  dims,
-                  _mesa_lookup_enum_by_nr(target), level,
-                  xoffset, yoffset, zoffset, width, height, depth,
-                  _mesa_lookup_enum_by_nr(format),
-                  _mesa_lookup_enum_by_nr(type), pixels);
-
-   /* check target (proxies not allowed) */
-   if (!legal_texsubimage_target(ctx, dims, target)) {
-      _mesa_error(ctx, GL_INVALID_ENUM, "glTexSubImage%uD(target=%s)",
-                  dims, _mesa_lookup_enum_by_nr(target));
-      return;
-   }       
-
-   if (ctx->NewState & _NEW_PIXEL)
-      _mesa_update_state(ctx);
-
-   if (subtexture_error_check(ctx, dims, target, level, xoffset, yoffset, zoffset,
-                              width, height, depth, format, type)) {
-      return;   /* error was detected */
-   }
-
-   texObj = _mesa_get_current_tex_object(ctx, target);
-
-   _mesa_lock_texture(ctx, texObj);
-   {
-      texImage = _mesa_select_tex_image(ctx, texObj, target, level);
-
-      if (subtexture_error_check2(ctx, dims, target, level,
-                                  xoffset, yoffset, zoffset,
-				  width, height, depth,
-                                  format, type, texImage)) {
-         /* error was recorded */
-      }
-      else if (width > 0 && height > 0 && height > 0) {
-         /* If we have a border, offset=-1 is legal.  Bias by border width. */
-         switch (dims) {
-         case 3:
-            zoffset += texImage->Border;
-            /* fall-through */
-         case 2:
-            yoffset += texImage->Border;
-            /* fall-through */
-         case 1:
-            xoffset += texImage->Border;
-         }
-
-         switch (dims) {
-         case 1:
-            ctx->Driver.TexSubImage1D(ctx, target, level,
-                                      xoffset, width,
-                                      format, type, pixels,
-                                      &ctx->Unpack, texObj, texImage );
-            break;
-         case 2:
-            ctx->Driver.TexSubImage2D(ctx, target, level,
-                                      xoffset, yoffset, width, height,
-                                      format, type, pixels,
-                                      &ctx->Unpack, texObj, texImage );
-            break;
-         case 3:
-            ctx->Driver.TexSubImage3D(ctx, target, level,
-                                      xoffset, yoffset, zoffset,
-                                      width, height, depth,
-                                      format, type, pixels,
-                                      &ctx->Unpack, texObj, texImage );
-            break;
-         default:
-            _mesa_problem(ctx, "unexpected dims in subteximage()");
-         }
-
-         check_gen_mipmap(ctx, target, texObj, level);
-
-         ctx->NewState |= _NEW_TEXTURE;
-      }
-   }
-   _mesa_unlock_texture(ctx, texObj);
-}
-
-
-void GLAPIENTRY
-_mesa_TexSubImage1D( GLenum target, GLint level,
-                     GLint xoffset, GLsizei width,
-                     GLenum format, GLenum type,
-                     const GLvoid *pixels )
-{
-   GET_CURRENT_CONTEXT(ctx);
-   texsubimage(ctx, 1, target, level,
-               xoffset, 0, 0,
-               width, 1, 1,
-               format, type, pixels);
-}
-
-
-void GLAPIENTRY
-_mesa_TexSubImage2D( GLenum target, GLint level,
-                     GLint xoffset, GLint yoffset,
-                     GLsizei width, GLsizei height,
-                     GLenum format, GLenum type,
-                     const GLvoid *pixels )
-{
-   GET_CURRENT_CONTEXT(ctx);
-   texsubimage(ctx, 2, target, level,
-               xoffset, yoffset, 0,
-               width, height, 1,
-               format, type, pixels);
-}
-
-
-
-void GLAPIENTRY
-_mesa_TexSubImage3D( GLenum target, GLint level,
-                     GLint xoffset, GLint yoffset, GLint zoffset,
-                     GLsizei width, GLsizei height, GLsizei depth,
-                     GLenum format, GLenum type,
-                     const GLvoid *pixels )
-{
-   GET_CURRENT_CONTEXT(ctx);
-   texsubimage(ctx, 3, target, level,
-               xoffset, yoffset, zoffset,
-               width, height, depth,
-               format, type, pixels);
-}
-
-
-
-/**
- * Implement the glCopyTexImage1/2D() functions.
- */
-static void
-copyteximage(struct gl_context *ctx, GLuint dims,
-             GLenum target, GLint level, GLenum internalFormat,
-             GLint x, GLint y, GLsizei width, GLsizei height, GLint border )
-{
-   struct gl_texture_object *texObj;
-   struct gl_texture_image *texImage;
-   const GLuint face = _mesa_tex_target_to_face(target);
-
-   ASSERT_OUTSIDE_BEGIN_END_AND_FLUSH(ctx);
-
-   if (MESA_VERBOSE & (VERBOSE_API|VERBOSE_TEXTURE))
-      _mesa_debug(ctx, "glCopyTexImage%uD %s %d %s %d %d %d %d %d\n",
-                  dims,
-                  _mesa_lookup_enum_by_nr(target), level,
-                  _mesa_lookup_enum_by_nr(internalFormat),
-                  x, y, width, height, border);
-
-   if (ctx->NewState & NEW_COPY_TEX_STATE)
-      _mesa_update_state(ctx);
-
-   if (copytexture_error_check(ctx, dims, target, level, internalFormat,
-                               width, height, border))
-      return;
-
-   texObj = _mesa_get_current_tex_object(ctx, target);
-
-   _mesa_lock_texture(ctx, texObj);
-   {
-      texImage = _mesa_get_tex_image(ctx, texObj, target, level);
-
-      if (!texImage) {
-	 _mesa_error(ctx, GL_OUT_OF_MEMORY, "glCopyTexImage%uD", dims);
-      }
-      else {
-         gl_format texFormat;
-
-         if (texImage->Data) {
-            ctx->Driver.FreeTexImageData( ctx, texImage );
-         }
-
-         ASSERT(texImage->Data == NULL);
-
-         texFormat = _mesa_choose_texture_format(ctx, texObj, target, level,
-                                                 internalFormat, GL_NONE,
-                                                 GL_NONE);
-
-         if (legal_texture_size(ctx, texFormat, width, height, 1)) {
-            _mesa_init_teximage_fields(ctx, target, texImage, width, height, 1,
-                                       border, internalFormat, texFormat);
-
-            ASSERT(ctx->Driver.CopyTexImage2D);
-            if (dims == 1)
-               ctx->Driver.CopyTexImage1D(ctx, target, level, internalFormat,
-                                          x, y, width, border);
-            else
-               ctx->Driver.CopyTexImage2D(ctx, target, level, internalFormat,
-                                          x, y, width, height, border);
-
-            check_gen_mipmap(ctx, target, texObj, level);
-
-            update_fbo_texture(ctx, texObj, face, level);
-
-            /* state update */
-            texObj->_Complete = GL_FALSE;
-            ctx->NewState |= _NEW_TEXTURE;
-         }
-         else {
-            _mesa_error(ctx, GL_OUT_OF_MEMORY, "glCopyTexImage%uD", dims);
-         }
-      }
-   }
-   _mesa_unlock_texture(ctx, texObj);
-}
-
-
-
-void GLAPIENTRY
-_mesa_CopyTexImage1D( GLenum target, GLint level,
-                      GLenum internalFormat,
-                      GLint x, GLint y,
-                      GLsizei width, GLint border )
-{
-   GET_CURRENT_CONTEXT(ctx);
-   copyteximage(ctx, 1, target, level, internalFormat, x, y, width, 1, border);
-}
-
-
-
-void GLAPIENTRY
-_mesa_CopyTexImage2D( GLenum target, GLint level, GLenum internalFormat,
-                      GLint x, GLint y, GLsizei width, GLsizei height,
-                      GLint border )
-{
-   GET_CURRENT_CONTEXT(ctx);
-   copyteximage(ctx, 2, target, level, internalFormat,
-                x, y, width, height, border);
-}
-
-
-
-/**
- * Implementation for glCopyTexSubImage1/2/3D() functions.
- */
-static void
-copytexsubimage(struct gl_context *ctx, GLuint dims, GLenum target, GLint level,
-                GLint xoffset, GLint yoffset, GLint zoffset,
-                GLint x, GLint y, GLsizei width, GLsizei height)
-{
-   struct gl_texture_object *texObj;
-   struct gl_texture_image *texImage;
-
-   ASSERT_OUTSIDE_BEGIN_END_AND_FLUSH(ctx);
-
-   if (MESA_VERBOSE & (VERBOSE_API|VERBOSE_TEXTURE))
-      _mesa_debug(ctx, "glCopyTexSubImage%uD %s %d %d %d %d %d %d %d %d\n",
-                  dims,
-                  _mesa_lookup_enum_by_nr(target),
-                  level, xoffset, yoffset, zoffset, x, y, width, height);
-
-   if (ctx->NewState & NEW_COPY_TEX_STATE)
-      _mesa_update_state(ctx);
-
-   if (copytexsubimage_error_check1(ctx, dims, target, level))
-      return;
-
-   texObj = _mesa_get_current_tex_object(ctx, target);
-
-   _mesa_lock_texture(ctx, texObj);
-   {
-      texImage = _mesa_select_tex_image(ctx, texObj, target, level);
-
-      if (copytexsubimage_error_check2(ctx, dims, target, level, xoffset, yoffset,
-				       zoffset, width, height, texImage)) {
-         /* error was recored */
-      }
-      else {
-         /* If we have a border, offset=-1 is legal.  Bias by border width. */
-         switch (dims) {
-         case 3:
-            zoffset += texImage->Border;
-            /* fall-through */
-         case 2:
-            yoffset += texImage->Border;
-            /* fall-through */
-         case 1:
-            xoffset += texImage->Border;
-         }
-
-         if (_mesa_clip_copytexsubimage(ctx, &xoffset, &yoffset, &x, &y,
-                                        &width, &height)) {
-            switch (dims) {
-            case 1:
-               ctx->Driver.CopyTexSubImage1D(ctx, target, level,
-                                             xoffset, x, y, width);
-               break;
-            case 2:
-               ctx->Driver.CopyTexSubImage2D(ctx, target, level,
-                                             xoffset, yoffset,
-                                             x, y, width, height);
-               break;
-            case 3:
-               ctx->Driver.CopyTexSubImage3D(ctx, target, level,
-                                             xoffset, yoffset, zoffset,
-                                             x, y, width, height);
-               break;
-            default:
-               _mesa_problem(ctx, "bad dims in copytexsubimage()");
-            }
-
-            check_gen_mipmap(ctx, target, texObj, level);
-
-            ctx->NewState |= _NEW_TEXTURE;
-         }
-      }
-   }
-   _mesa_unlock_texture(ctx, texObj);
-}
-
-
-void GLAPIENTRY
-_mesa_CopyTexSubImage1D( GLenum target, GLint level,
-                         GLint xoffset, GLint x, GLint y, GLsizei width )
-{
-   GET_CURRENT_CONTEXT(ctx);
-   copytexsubimage(ctx, 1, target, level, xoffset, 0, 0, x, y, width, 1);
-}
-
-
-
-void GLAPIENTRY
-_mesa_CopyTexSubImage2D( GLenum target, GLint level,
-                         GLint xoffset, GLint yoffset,
-                         GLint x, GLint y, GLsizei width, GLsizei height )
-{
-   GET_CURRENT_CONTEXT(ctx);
-   copytexsubimage(ctx, 2, target, level, xoffset, yoffset, 0, x, y,
-                   width, height);
-}
-
-
-
-void GLAPIENTRY
-_mesa_CopyTexSubImage3D( GLenum target, GLint level,
-                         GLint xoffset, GLint yoffset, GLint zoffset,
-                         GLint x, GLint y, GLsizei width, GLsizei height )
-{
-   GET_CURRENT_CONTEXT(ctx);
-   copytexsubimage(ctx, 3, target, level, xoffset, yoffset, zoffset,
-                   x, y, width, height);
-}
-
-
-
-
-/**********************************************************************/
-/******                   Compressed Textures                    ******/
-/**********************************************************************/
-
-
-/**
- * Return expected size of a compressed texture.
- */
-static GLuint
-compressed_tex_size(GLsizei width, GLsizei height, GLsizei depth,
-                    GLenum glformat)
-{
-   gl_format mesaFormat = _mesa_glenum_to_compressed_format(glformat);
-   return _mesa_format_image_size(mesaFormat, width, height, depth);
-}
-
-
-/*
- * Return compressed texture block size, in pixels.
- */
-static void
-get_compressed_block_size(GLenum glformat, GLuint *bw, GLuint *bh)
-{
-   gl_format mesaFormat = _mesa_glenum_to_compressed_format(glformat);
-   _mesa_get_format_block_size(mesaFormat, bw, bh);
-}
-
-
-/**
- * Error checking for glCompressedTexImage[123]D().
- * \return error code or GL_NO_ERROR.
- */
-static GLenum
-compressed_texture_error_check(struct gl_context *ctx, GLint dimensions,
-                               GLenum target, GLint level,
-                               GLenum internalFormat, GLsizei width,
-                               GLsizei height, GLsizei depth, GLint border,
-                               GLsizei imageSize)
-{
-   const GLenum proxyTarget = get_proxy_target(target);
-   const GLint maxLevels = _mesa_max_texture_levels(ctx, target);
-   GLint expectedSize;
-
-   /* check level */
-   if (level < 0 || level >= maxLevels)
-      return GL_INVALID_VALUE;
-
-   if (!target_can_be_compressed(ctx, target, internalFormat)) {
-      return GL_INVALID_ENUM;
-   }
-
-   /* This will detect any invalid internalFormat value */
-   if (!_mesa_is_compressed_format(ctx, internalFormat))
-      return GL_INVALID_ENUM;
-
-   /* This should really never fail */
-   if (_mesa_base_tex_format(ctx, internalFormat) < 0)
-      return GL_INVALID_ENUM;
-
-   /* No compressed formats support borders at this time */
-   if (border != 0)
-      return GL_INVALID_VALUE;
-
-   /* For cube map, width must equal height */
-   if (target >= GL_TEXTURE_CUBE_MAP_POSITIVE_X_ARB &&
-       target <= GL_TEXTURE_CUBE_MAP_NEGATIVE_Z_ARB && width != height)
-      return GL_INVALID_VALUE;
-
-   /* check image size against compression block size */
-   {
-      gl_format texFormat =
-         ctx->Driver.ChooseTextureFormat(ctx, internalFormat,
-                                         GL_NONE, GL_NONE);
-      GLuint bw, bh;
-
-      _mesa_get_format_block_size(texFormat, &bw, &bh);
-      if ((width > bw && width % bw > 0) ||
-          (height > bh && height % bh > 0)) {
-         /*
-          * Per GL_ARB_texture_compression:  GL_INVALID_OPERATION is
-          * generated [...] if any parameter combinations are not
-          * supported by the specific compressed internal format. 
-          */
-         return GL_INVALID_OPERATION;
-      }
-   }
-
-   /* check image sizes */
-   if (!ctx->Driver.TestProxyTexImage(ctx, proxyTarget, level,
-                                      internalFormat, GL_NONE, GL_NONE,
-                                      width, height, depth, border)) {
-      /* See error comment above */
-      return GL_INVALID_OPERATION;
-   }
-
-   /* check image size in bytes */
-   expectedSize = compressed_tex_size(width, height, depth, internalFormat);
-   if (expectedSize != imageSize) {
-      /* Per GL_ARB_texture_compression:  GL_INVALID_VALUE is generated [...]
-       * if <imageSize> is not consistent with the format, dimensions, and
-       * contents of the specified image.
-       */
-      return GL_INVALID_VALUE;
-   }
-
-   return GL_NO_ERROR;
-}
-
-
-/**
- * Error checking for glCompressedTexSubImage[123]D().
- * \warning  There are some bad assumptions here about the size of compressed
- *           texture tiles (multiple of 4) used to test the validity of the
- *           offset and size parameters.
- * \return error code or GL_NO_ERROR.
- */
-static GLenum
-compressed_subtexture_error_check(struct gl_context *ctx, GLint dimensions,
-                                  GLenum target, GLint level,
-                                  GLint xoffset, GLint yoffset, GLint zoffset,
-                                  GLsizei width, GLsizei height, GLsizei depth,
-                                  GLenum format, GLsizei imageSize)
-{
-   GLint expectedSize, maxLevels = 0, maxTextureSize;
-   GLuint bw, bh;
-   (void) zoffset;
-
-   if (dimensions == 1) {
-      /* 1D compressed textures not allowed */
-      return GL_INVALID_ENUM;
-   }
-   else if (dimensions == 2) {
-      if (target == GL_PROXY_TEXTURE_2D) {
-         maxLevels = ctx->Const.MaxTextureLevels;
-      }
-      else if (target == GL_TEXTURE_2D) {
-         maxLevels = ctx->Const.MaxTextureLevels;
-      }
-      else if (target == GL_PROXY_TEXTURE_CUBE_MAP_ARB) {
-         if (!ctx->Extensions.ARB_texture_cube_map)
-            return GL_INVALID_ENUM; /*target*/
-         maxLevels = ctx->Const.MaxCubeTextureLevels;
-      }
-      else if (target >= GL_TEXTURE_CUBE_MAP_POSITIVE_X_ARB &&
-               target <= GL_TEXTURE_CUBE_MAP_NEGATIVE_Z_ARB) {
-         if (!ctx->Extensions.ARB_texture_cube_map)
-            return GL_INVALID_ENUM; /*target*/
-         maxLevels = ctx->Const.MaxCubeTextureLevels;
-      }
-      else {
-         return GL_INVALID_ENUM; /*target*/
-      }
-   }
-   else if (dimensions == 3) {
-      /* 3D compressed textures not allowed */
-      return GL_INVALID_ENUM;
-   }
-
-   maxTextureSize = 1 << (maxLevels - 1);
-
-   /* this will catch any invalid compressed format token */
-   if (!_mesa_is_compressed_format(ctx, format))
-      return GL_INVALID_ENUM;
-
-   if (width < 1 || width > maxTextureSize)
-      return GL_INVALID_VALUE;
-
-   if ((height < 1 || height > maxTextureSize)
-       && dimensions > 1)
-      return GL_INVALID_VALUE;
-
-   if (level < 0 || level >= maxLevels)
-      return GL_INVALID_VALUE;
-
-   /*
-    * do checks which depend on compression block size
-    */
-   get_compressed_block_size(format, &bw, &bh);
-
-   if ((xoffset % bw != 0) || (yoffset % bh != 0))
-      return GL_INVALID_VALUE;
-
-   if ((width % bw != 0) && width != 2 && width != 1)
-      return GL_INVALID_VALUE;
-
-   if ((height % bh != 0) && height != 2 && height != 1)
-      return GL_INVALID_VALUE;
-
-   expectedSize = compressed_tex_size(width, height, depth, format);
-   if (expectedSize != imageSize)
-      return GL_INVALID_VALUE;
-
-   return GL_NO_ERROR;
-}
-
-
-/**
- * Do second part of glCompressedTexSubImage error checking.
- * \return GL_TRUE if error found, GL_FALSE otherwise.
- */
-static GLboolean
-compressed_subtexture_error_check2(struct gl_context *ctx, GLuint dims,
-                                   GLsizei width, GLsizei height,
-                                   GLsizei depth, GLenum format,
-                                   struct gl_texture_image *texImage)
-{
-
-   if ((GLint) format != texImage->InternalFormat) {
-      _mesa_error(ctx, GL_INVALID_OPERATION,
-                  "glCompressedTexSubImage%uD(format=0x%x)", dims, format);
-      return GL_TRUE;
-   }
-
-   if (((width == 1 || width == 2) &&
-        width != (GLsizei) texImage->Width) ||
-       (width > (GLsizei) texImage->Width)) {
-      _mesa_error(ctx, GL_INVALID_VALUE,
-                  "glCompressedTexSubImage%uD(width=%d)", dims, width);
-      return GL_TRUE;
-   }
-
-   if (dims >= 2) {
-      if (((height == 1 || height == 2) &&
-           height != (GLsizei) texImage->Height) ||
-          (height > (GLsizei) texImage->Height)) {
-         _mesa_error(ctx, GL_INVALID_VALUE,
-                     "glCompressedTexSubImage%uD(height=%d)", dims, height);
-         return GL_TRUE;
-      }
-   }
-
-   if (dims >= 3) {
-      if (((depth == 1 || depth == 2) &&
-           depth != (GLsizei) texImage->Depth) ||
-          (depth > (GLsizei) texImage->Depth)) {
-         _mesa_error(ctx, GL_INVALID_VALUE,
-                     "glCompressedTexSubImage%uD(depth=%d)", dims, depth);
-         return GL_TRUE;
-      }
-   }
-
-   return GL_FALSE;
-}
-
-
-/**
- * Implementation of the glCompressedTexImage1/2/3D() functions.
- */
-static void
-compressedteximage(struct gl_context *ctx, GLuint dims,
-                   GLenum target, GLint level,
-                   GLenum internalFormat, GLsizei width,
-                   GLsizei height, GLsizei depth, GLint border,
-                   GLsizei imageSize, const GLvoid *data)
-{
-   GLenum error;
-
-   ASSERT_OUTSIDE_BEGIN_END_AND_FLUSH(ctx);
-
-   if (MESA_VERBOSE & (VERBOSE_API|VERBOSE_TEXTURE))
-      _mesa_debug(ctx,
-                  "glCompressedTexImage%uDARB %s %d %s %d %d %d %d %d %p\n",
-                  dims,
-                  _mesa_lookup_enum_by_nr(target), level,
-                  _mesa_lookup_enum_by_nr(internalFormat),
-                  width, height, depth, border, imageSize, data);
-
-   /* check target */
-   if (!legal_teximage_target(ctx, dims, target)) {
-      _mesa_error(ctx, GL_INVALID_ENUM, "glCompressedTexImage%uD(target=%s)",
-                  dims, _mesa_lookup_enum_by_nr(target));
-      return;
-   }
-
-   error = compressed_texture_error_check(ctx, dims, target, level,
-                                          internalFormat, width, height, depth,
-                                          border, imageSize);
-
-#if FEATURE_ES
-   /* XXX this is kind of a hack */
-   if (error) {
-      _mesa_error(ctx, error, "glTexImage2D");
-      return;
-   }
-
-   if (dims == 2) {
-      switch (internalFormat) {
-      case GL_PALETTE4_RGB8_OES:
-      case GL_PALETTE4_RGBA8_OES:
-      case GL_PALETTE4_R5_G6_B5_OES:
-      case GL_PALETTE4_RGBA4_OES:
-      case GL_PALETTE4_RGB5_A1_OES:
-      case GL_PALETTE8_RGB8_OES:
-      case GL_PALETTE8_RGBA8_OES:
-      case GL_PALETTE8_R5_G6_B5_OES:
-      case GL_PALETTE8_RGBA4_OES:
-      case GL_PALETTE8_RGB5_A1_OES:
-         _mesa_cpal_compressed_teximage2d(target, level, internalFormat,
-                                          width, height, imageSize, data);
-         return;
-      }
-   }
-#endif
-
-   if (_mesa_is_proxy_texture(target)) {
-      /* Proxy texture: just check for errors and update proxy state */
-      struct gl_texture_image *texImage;
-
-      if (!error) {
-         struct gl_texture_object *texObj =
-            _mesa_get_current_tex_object(ctx, target);
-         gl_format texFormat =
-            _mesa_choose_texture_format(ctx, texObj, target, level,
-                                        internalFormat, GL_NONE, GL_NONE);
-         if (!legal_texture_size(ctx, texFormat, width, height, depth)) {
-            error = GL_OUT_OF_MEMORY;
-         }
-      }
-
-      texImage = _mesa_get_proxy_tex_image(ctx, target, level);
-      if (texImage) {
-         if (error) {
-            /* if error, clear all proxy texture image parameters */
-            clear_teximage_fields(texImage);
-         }
-         else {
-            /* no error: store the teximage parameters */
-            _mesa_init_teximage_fields(ctx, target, texImage, width, height,
-                                       depth, border, internalFormat,
-                                       MESA_FORMAT_NONE);
-         }
-      }
-   }
-   else {
-      /* non-proxy target */
-      struct gl_texture_object *texObj;
-      struct gl_texture_image *texImage;
-
-      if (error) {
-         _mesa_error(ctx, error, "glCompressedTexImage%uD", dims);
-         return;
-      }
-
-      texObj = _mesa_get_current_tex_object(ctx, target);
-
-      _mesa_lock_texture(ctx, texObj);
-      {
-	 texImage = _mesa_get_tex_image(ctx, texObj, target, level);
-	 if (!texImage) {
-	    _mesa_error(ctx, GL_OUT_OF_MEMORY,
-                        "glCompressedTexImage%uD", dims);
-	 }
-         else {
-            gl_format texFormat;
-
-            if (texImage->Data) {
-               ctx->Driver.FreeTexImageData( ctx, texImage );
-            }
-            ASSERT(texImage->Data == NULL);
-
-            texFormat = _mesa_choose_texture_format(ctx, texObj, target, level,
-                                                    internalFormat, GL_NONE,
-                                                    GL_NONE);
-
-            if (legal_texture_size(ctx, texFormat, width, height, depth)) {
-               _mesa_init_teximage_fields(ctx, target, texImage,
-                                          width, height, depth,
-                                          border, internalFormat, texFormat);
-
-               switch (dims) {
-               case 1:
-                  ASSERT(ctx->Driver.CompressedTexImage1D);
-                  ctx->Driver.CompressedTexImage1D(ctx, target, level,
-                                                   internalFormat,
-                                                   width,
-                                                   border, imageSize, data,
-                                                   texObj, texImage);
-                  break;
-               case 2:
-                  ASSERT(ctx->Driver.CompressedTexImage2D);
-                  ctx->Driver.CompressedTexImage2D(ctx, target, level,
-                                                   internalFormat,
-                                                   width, height,
-                                                   border, imageSize, data,
-                                                   texObj, texImage);
-                  break;
-               case 3:
-                  ASSERT(ctx->Driver.CompressedTexImage3D);
-                  ctx->Driver.CompressedTexImage3D(ctx, target, level,
-                                                   internalFormat,
-                                                   width, height, depth,
-                                                   border, imageSize, data,
-                                                   texObj, texImage);
-                  break;
-               default:
-                  _mesa_problem(ctx, "bad dims in compressedteximage");
-               }
-
-               check_gen_mipmap(ctx, target, texObj, level);
-
-               /* state update */
-               texObj->_Complete = GL_FALSE;
-               ctx->NewState |= _NEW_TEXTURE;
-            }
-            else {
-               _mesa_error(ctx, GL_OUT_OF_MEMORY,
-                           "glCompressedTexImage%uD", dims);
-            }
-         }
-      }
-      _mesa_unlock_texture(ctx, texObj);
-   }
-}
-
-
-void GLAPIENTRY
-_mesa_CompressedTexImage1DARB(GLenum target, GLint level,
-                              GLenum internalFormat, GLsizei width,
-                              GLint border, GLsizei imageSize,
-                              const GLvoid *data)
-{
-   GET_CURRENT_CONTEXT(ctx);
-   compressedteximage(ctx, 1, target, level, internalFormat,
-                      width, 1, 1, border, imageSize, data);
-}
-
-
-void GLAPIENTRY
-_mesa_CompressedTexImage2DARB(GLenum target, GLint level,
-                              GLenum internalFormat, GLsizei width,
-                              GLsizei height, GLint border, GLsizei imageSize,
-                              const GLvoid *data)
-{
-   GET_CURRENT_CONTEXT(ctx);
-   compressedteximage(ctx, 2, target, level, internalFormat,
-                      width, height, 1, border, imageSize, data);
-}
-
-
-void GLAPIENTRY
-_mesa_CompressedTexImage3DARB(GLenum target, GLint level,
-                              GLenum internalFormat, GLsizei width,
-                              GLsizei height, GLsizei depth, GLint border,
-                              GLsizei imageSize, const GLvoid *data)
-{
-   GET_CURRENT_CONTEXT(ctx);
-   compressedteximage(ctx, 3, target, level, internalFormat,
-                      width, height, depth, border, imageSize, data);
-}
-
-
-/**
- * Common helper for glCompressedTexSubImage1/2/3D().
- */
-static void
-compressed_tex_sub_image(GLuint dims, GLenum target, GLint level,
-                         GLint xoffset, GLint yoffset, GLint zoffset,
-                         GLsizei width, GLsizei height, GLsizei depth,
-                         GLenum format, GLsizei imageSize, const GLvoid *data)
-{
-   struct gl_texture_object *texObj;
-   struct gl_texture_image *texImage;
-   GLenum error;
-   GET_CURRENT_CONTEXT(ctx);
-   ASSERT_OUTSIDE_BEGIN_END_AND_FLUSH(ctx);
-
-   error = compressed_subtexture_error_check(ctx, dims, target, level,
-                                             xoffset, 0, 0, /* pos */
-                                             width, height, depth,   /* size */
-                                             format, imageSize);
-   if (error) {
-      _mesa_error(ctx, error, "glCompressedTexSubImage%uD", dims);
-      return;
-   }
-
-   texObj = _mesa_get_current_tex_object(ctx, target);
-
-   _mesa_lock_texture(ctx, texObj);
-   {
-      texImage = _mesa_select_tex_image(ctx, texObj, target, level);
-      assert(texImage);
-
-      if (compressed_subtexture_error_check2(ctx, dims, width, height, depth,
-                                             format, texImage)) {
-         /* error was recorded */
-      }
-      else if (width > 0 && height > 0 && depth > 0) {
-         switch (dims) {
-         case 1:
-            if (ctx->Driver.CompressedTexSubImage1D) {
-               ctx->Driver.CompressedTexSubImage1D(ctx, target, level,
-                                                   xoffset, width,
-                                                   format, imageSize, data,
-                                                   texObj, texImage);
-            }
-            break;
-         case 2:
-            if (ctx->Driver.CompressedTexSubImage2D) {
-               ctx->Driver.CompressedTexSubImage2D(ctx, target, level,
-                                                   xoffset, yoffset,
-                                                   width, height,
-                                                   format, imageSize, data,
-                                                   texObj, texImage);
-            }
-            break;
-         case 3:
-            if (ctx->Driver.CompressedTexSubImage3D) {
-               ctx->Driver.CompressedTexSubImage3D(ctx, target, level,
-                                                   xoffset, yoffset, zoffset,
-                                                   width, height, depth,
-                                                   format, imageSize, data,
-                                                   texObj, texImage);
-            }
-            break;
-         default:
-            ;
-         }
-
-         check_gen_mipmap(ctx, target, texObj, level);
-
-         ctx->NewState |= _NEW_TEXTURE;
-      }
-   }
-   _mesa_unlock_texture(ctx, texObj);
-}
-
-
-void GLAPIENTRY
-_mesa_CompressedTexSubImage1DARB(GLenum target, GLint level, GLint xoffset,
-                                 GLsizei width, GLenum format,
-                                 GLsizei imageSize, const GLvoid *data)
-{
-   compressed_tex_sub_image(1, target, level, xoffset, 0, 0, width, 1, 1,
-                            format, imageSize, data);
-}
-
-
-void GLAPIENTRY
-_mesa_CompressedTexSubImage2DARB(GLenum target, GLint level, GLint xoffset,
-                                 GLint yoffset, GLsizei width, GLsizei height,
-                                 GLenum format, GLsizei imageSize,
-                                 const GLvoid *data)
-{
-   compressed_tex_sub_image(2, target, level, xoffset, yoffset, 0,
-                            width, height, 1, format, imageSize, data);
-}
-
-
-void GLAPIENTRY
-_mesa_CompressedTexSubImage3DARB(GLenum target, GLint level, GLint xoffset,
-                                 GLint yoffset, GLint zoffset, GLsizei width,
-                                 GLsizei height, GLsizei depth, GLenum format,
-                                 GLsizei imageSize, const GLvoid *data)
-{
-   compressed_tex_sub_image(3, target, level, xoffset, yoffset, zoffset,
-                            width, height, depth, format, imageSize, data);
-}
->>>>>>> b39f063f
+/*
+ * mesa 3-D graphics library
+ * Version:  7.6
+ *
+ * Copyright (C) 1999-2008  Brian Paul   All Rights Reserved.
+ * Copyright (C) 2009  VMware, Inc.  All Rights Reserved.
+ *
+ * Permission is hereby granted, free of charge, to any person obtaining a
+ * copy of this software and associated documentation files (the "Software"),
+ * to deal in the Software without restriction, including without limitation
+ * the rights to use, copy, modify, merge, publish, distribute, sublicense,
+ * and/or sell copies of the Software, and to permit persons to whom the
+ * Software is furnished to do so, subject to the following conditions:
+ *
+ * The above copyright notice and this permission notice shall be included
+ * in all copies or substantial portions of the Software.
+ *
+ * THE SOFTWARE IS PROVIDED "AS IS", WITHOUT WARRANTY OF ANY KIND, EXPRESS
+ * OR IMPLIED, INCLUDING BUT NOT LIMITED TO THE WARRANTIES OF MERCHANTABILITY,
+ * FITNESS FOR A PARTICULAR PURPOSE AND NONINFRINGEMENT.  IN NO EVENT SHALL
+ * BRIAN PAUL BE LIABLE FOR ANY CLAIM, DAMAGES OR OTHER LIABILITY, WHETHER IN
+ * AN ACTION OF CONTRACT, TORT OR OTHERWISE, ARISING FROM, OUT OF OR IN
+ * CONNECTION WITH THE SOFTWARE OR THE USE OR OTHER DEALINGS IN THE SOFTWARE.
+ */
+
+
+/**
+ * \file teximage.c
+ * Texture image-related functions.
+ */
+
+
+#include "glheader.h"
+#include "bufferobj.h"
+#include "context.h"
+#include "enums.h"
+#include "fbobject.h"
+#include "framebuffer.h"
+#include "hash.h"
+#include "image.h"
+#include "imports.h"
+#include "macros.h"
+#include "mfeatures.h"
+#include "state.h"
+#include "texcompress.h"
+#include "texfetch.h"
+#include "teximage.h"
+#include "texstate.h"
+#include "texpal.h"
+#include "mtypes.h"
+
+
+/**
+ * State changes which we care about for glCopyTex[Sub]Image() calls.
+ * In particular, we care about pixel transfer state and buffer state
+ * (such as glReadBuffer to make sure we read from the right renderbuffer).
+ */
+#define NEW_COPY_TEX_STATE (_NEW_BUFFERS | _NEW_PIXEL)
+
+
+
+/**
+ * We allocate texture memory on 512-byte boundaries so we can use MMX/SSE
+ * elsewhere.
+ */
+void *
+_mesa_alloc_texmemory(GLsizei bytes)
+{
+   return _mesa_align_malloc(bytes, 512);
+}
+
+
+/**
+ * Free texture memory allocated with _mesa_alloc_texmemory()
+ */
+void
+_mesa_free_texmemory(void *m)
+{
+   _mesa_align_free(m);
+}
+
+
+/*
+ * Compute floor(log_base_2(n)).
+ * If n < 0 return -1.
+ */
+static int
+logbase2( int n )
+{
+   GLint i = 1;
+   GLint log2 = 0;
+
+   if (n < 0)
+      return -1;
+
+   if (n == 0)
+      return 0;
+
+   while ( n > i ) {
+      i *= 2;
+      log2++;
+   }
+   if (i != n) {
+      return log2 - 1;
+   }
+   else {
+      return log2;
+   }
+}
+
+
+
+/**
+ * Return the simple base format for a given internal texture format.
+ * For example, given GL_LUMINANCE12_ALPHA4, return GL_LUMINANCE_ALPHA.
+ *
+ * \param ctx GL context.
+ * \param internalFormat the internal texture format token or 1, 2, 3, or 4.
+ *
+ * \return the corresponding \u base internal format (GL_ALPHA, GL_LUMINANCE,
+ * GL_LUMANCE_ALPHA, GL_INTENSITY, GL_RGB, or GL_RGBA), or -1 if invalid enum.
+ *
+ * This is the format which is used during texture application (i.e. the
+ * texture format and env mode determine the arithmetic used.
+ *
+ * XXX this could be static
+ */
+GLint
+_mesa_base_tex_format( struct gl_context *ctx, GLint internalFormat )
+{
+   switch (internalFormat) {
+      case GL_ALPHA:
+      case GL_ALPHA4:
+      case GL_ALPHA8:
+      case GL_ALPHA12:
+      case GL_ALPHA16:
+         return GL_ALPHA;
+      case 1:
+      case GL_LUMINANCE:
+      case GL_LUMINANCE4:
+      case GL_LUMINANCE8:
+      case GL_LUMINANCE12:
+      case GL_LUMINANCE16:
+         return GL_LUMINANCE;
+      case 2:
+      case GL_LUMINANCE_ALPHA:
+      case GL_LUMINANCE4_ALPHA4:
+      case GL_LUMINANCE6_ALPHA2:
+      case GL_LUMINANCE8_ALPHA8:
+      case GL_LUMINANCE12_ALPHA4:
+      case GL_LUMINANCE12_ALPHA12:
+      case GL_LUMINANCE16_ALPHA16:
+         return GL_LUMINANCE_ALPHA;
+      case GL_INTENSITY:
+      case GL_INTENSITY4:
+      case GL_INTENSITY8:
+      case GL_INTENSITY12:
+      case GL_INTENSITY16:
+         return GL_INTENSITY;
+      case 3:
+      case GL_RGB:
+      case GL_R3_G3_B2:
+      case GL_RGB4:
+      case GL_RGB5:
+      case GL_RGB8:
+      case GL_RGB10:
+      case GL_RGB12:
+      case GL_RGB16:
+         return GL_RGB;
+      case 4:
+      case GL_RGBA:
+      case GL_RGBA2:
+      case GL_RGBA4:
+      case GL_RGB5_A1:
+      case GL_RGBA8:
+      case GL_RGB10_A2:
+      case GL_RGBA12:
+      case GL_RGBA16:
+         return GL_RGBA;
+      default:
+         ; /* fallthrough */
+   }
+
+   if (ctx->Extensions.EXT_texture_format_BGRA8888) {
+      switch (internalFormat) {
+         case GL_BGRA_EXT:
+            return GL_RGBA;
+         default:
+            ; /* fallthrough */
+      }
+   }
+
+   if (ctx->Extensions.EXT_paletted_texture) {
+      switch (internalFormat) {
+         case GL_COLOR_INDEX:
+         case GL_COLOR_INDEX1_EXT:
+         case GL_COLOR_INDEX2_EXT:
+         case GL_COLOR_INDEX4_EXT:
+         case GL_COLOR_INDEX8_EXT:
+         case GL_COLOR_INDEX12_EXT:
+         case GL_COLOR_INDEX16_EXT:
+            return GL_COLOR_INDEX;
+         default:
+            ; /* fallthrough */
+      }
+   }
+
+   if (ctx->Extensions.ARB_depth_texture) {
+      switch (internalFormat) {
+         case GL_DEPTH_COMPONENT:
+         case GL_DEPTH_COMPONENT16:
+         case GL_DEPTH_COMPONENT24:
+         case GL_DEPTH_COMPONENT32:
+            return GL_DEPTH_COMPONENT;
+         default:
+            ; /* fallthrough */
+      }
+   }
+
+   switch (internalFormat) {
+   case GL_COMPRESSED_ALPHA:
+      return GL_ALPHA;
+   case GL_COMPRESSED_LUMINANCE:
+      return GL_LUMINANCE;
+   case GL_COMPRESSED_LUMINANCE_ALPHA:
+      return GL_LUMINANCE_ALPHA;
+   case GL_COMPRESSED_INTENSITY:
+      return GL_INTENSITY;
+   case GL_COMPRESSED_RGB:
+      return GL_RGB;
+   case GL_COMPRESSED_RGBA:
+      return GL_RGBA;
+   default:
+      ; /* fallthrough */
+   }
+         
+   if (ctx->Extensions.TDFX_texture_compression_FXT1) {
+      switch (internalFormat) {
+         case GL_COMPRESSED_RGB_FXT1_3DFX:
+            return GL_RGB;
+         case GL_COMPRESSED_RGBA_FXT1_3DFX:
+            return GL_RGBA;
+         default:
+            ; /* fallthrough */
+      }
+   }
+
+   if (ctx->Extensions.EXT_texture_compression_s3tc) {
+      switch (internalFormat) {
+         case GL_COMPRESSED_RGB_S3TC_DXT1_EXT:
+            return GL_RGB;
+         case GL_COMPRESSED_RGBA_S3TC_DXT1_EXT:
+         case GL_COMPRESSED_RGBA_S3TC_DXT3_EXT:
+         case GL_COMPRESSED_RGBA_S3TC_DXT5_EXT:
+            return GL_RGBA;
+         default:
+            ; /* fallthrough */
+      }
+   }
+
+   if (ctx->Extensions.S3_s3tc) {
+      switch (internalFormat) {
+         case GL_RGB_S3TC:
+         case GL_RGB4_S3TC:
+            return GL_RGB;
+         case GL_RGBA_S3TC:
+         case GL_RGBA4_S3TC:
+            return GL_RGBA;
+         default:
+            ; /* fallthrough */
+      }
+   }
+
+   if (ctx->Extensions.MESA_ycbcr_texture) {
+      if (internalFormat == GL_YCBCR_MESA)
+         return GL_YCBCR_MESA;
+   }
+
+   if (ctx->Extensions.ARB_texture_float) {
+      switch (internalFormat) {
+         case GL_ALPHA16F_ARB:
+         case GL_ALPHA32F_ARB:
+            return GL_ALPHA;
+         case GL_RGBA16F_ARB:
+         case GL_RGBA32F_ARB:
+            return GL_RGBA;
+         case GL_RGB16F_ARB:
+         case GL_RGB32F_ARB:
+            return GL_RGB;
+         case GL_INTENSITY16F_ARB:
+         case GL_INTENSITY32F_ARB:
+            return GL_INTENSITY;
+         case GL_LUMINANCE16F_ARB:
+         case GL_LUMINANCE32F_ARB:
+            return GL_LUMINANCE;
+         case GL_LUMINANCE_ALPHA16F_ARB:
+         case GL_LUMINANCE_ALPHA32F_ARB:
+            return GL_LUMINANCE_ALPHA;
+         default:
+            ; /* fallthrough */
+      }
+   }
+
+   if (ctx->Extensions.ATI_envmap_bumpmap) {
+      switch (internalFormat) {
+         case GL_DUDV_ATI:
+         case GL_DU8DV8_ATI:
+            return GL_DUDV_ATI;
+         default:
+            ; /* fallthrough */
+      }
+   }
+
+   if (ctx->Extensions.MESA_texture_signed_rgba) {
+      switch (internalFormat) {
+         case GL_RGBA_SNORM:
+         case GL_RGBA8_SNORM:
+            return GL_RGBA;
+         default:
+            ; /* fallthrough */
+      }
+   }
+
+   if (ctx->Extensions.EXT_packed_depth_stencil) {
+      switch (internalFormat) {
+         case GL_DEPTH_STENCIL_EXT:
+         case GL_DEPTH24_STENCIL8_EXT:
+            return GL_DEPTH_STENCIL_EXT;
+         default:
+            ; /* fallthrough */
+      }
+   }
+
+#if FEATURE_EXT_texture_sRGB
+   if (ctx->Extensions.EXT_texture_sRGB) {
+      switch (internalFormat) {
+      case GL_SRGB_EXT:
+      case GL_SRGB8_EXT:
+      case GL_COMPRESSED_SRGB_EXT:
+      case GL_COMPRESSED_SRGB_S3TC_DXT1_EXT:
+         return GL_RGB;
+      case GL_SRGB_ALPHA_EXT:
+      case GL_SRGB8_ALPHA8_EXT:
+      case GL_COMPRESSED_SRGB_ALPHA_EXT:
+      case GL_COMPRESSED_SRGB_ALPHA_S3TC_DXT1_EXT:
+      case GL_COMPRESSED_SRGB_ALPHA_S3TC_DXT3_EXT:
+      case GL_COMPRESSED_SRGB_ALPHA_S3TC_DXT5_EXT:
+         return GL_RGBA;
+      case GL_SLUMINANCE_ALPHA_EXT:
+      case GL_SLUMINANCE8_ALPHA8_EXT:
+      case GL_COMPRESSED_SLUMINANCE_ALPHA_EXT:
+         return GL_LUMINANCE_ALPHA;
+      case GL_SLUMINANCE_EXT:
+      case GL_SLUMINANCE8_EXT:
+      case GL_COMPRESSED_SLUMINANCE_EXT:
+         return GL_LUMINANCE;
+      default:
+         ; /* fallthrough */
+      }
+   }
+#endif /* FEATURE_EXT_texture_sRGB */
+
+   if (ctx->Extensions.EXT_texture_integer) {
+      switch (internalFormat) {
+      case GL_RGBA8UI_EXT:
+      case GL_RGBA16UI_EXT:
+      case GL_RGBA32UI_EXT:
+      case GL_RGBA8I_EXT:
+      case GL_RGBA16I_EXT:
+      case GL_RGBA32I_EXT:
+         return GL_RGBA;
+      case GL_RGB8UI_EXT:
+      case GL_RGB16UI_EXT:
+      case GL_RGB32UI_EXT:
+      case GL_RGB8I_EXT:
+      case GL_RGB16I_EXT:
+      case GL_RGB32I_EXT:
+         return GL_RGB;
+      case GL_ALPHA8UI_EXT:
+      case GL_ALPHA16UI_EXT:
+      case GL_ALPHA32UI_EXT:
+      case GL_ALPHA8I_EXT:
+      case GL_ALPHA16I_EXT:
+      case GL_ALPHA32I_EXT:
+         return GL_ALPHA;
+      case GL_INTENSITY8UI_EXT:
+      case GL_INTENSITY16UI_EXT:
+      case GL_INTENSITY32UI_EXT:
+      case GL_INTENSITY8I_EXT:
+      case GL_INTENSITY16I_EXT:
+      case GL_INTENSITY32I_EXT:
+         return GL_INTENSITY;
+      case GL_LUMINANCE8UI_EXT:
+      case GL_LUMINANCE16UI_EXT:
+      case GL_LUMINANCE32UI_EXT:
+      case GL_LUMINANCE8I_EXT:
+      case GL_LUMINANCE16I_EXT:
+      case GL_LUMINANCE32I_EXT:
+         return GL_LUMINANCE;
+      case GL_LUMINANCE_ALPHA8UI_EXT:
+      case GL_LUMINANCE_ALPHA16UI_EXT:
+      case GL_LUMINANCE_ALPHA32UI_EXT:
+      case GL_LUMINANCE_ALPHA8I_EXT:
+      case GL_LUMINANCE_ALPHA16I_EXT:
+      case GL_LUMINANCE_ALPHA32I_EXT:
+         return GL_LUMINANCE_ALPHA;
+      default:
+         ; /* fallthrough */
+      }
+   }
+
+   if (ctx->Extensions.ARB_texture_rg) {
+      switch (internalFormat) {
+      case GL_R16F:
+	 /* R16F depends on both ARB_half_float_pixel and ARB_texture_float.
+	  */
+	 if (!ctx->Extensions.ARB_half_float_pixel)
+	    break;
+	 /* FALLTHROUGH */
+      case GL_R32F:
+	 if (!ctx->Extensions.ARB_texture_float)
+	    break;
+         return GL_RED;
+      case GL_R8I:
+      case GL_R8UI:
+      case GL_R16I:
+      case GL_R16UI:
+      case GL_R32I:
+      case GL_R32UI:
+	 if (!ctx->Extensions.EXT_texture_integer)
+	    break;
+	 /* FALLTHROUGH */
+      case GL_R8:
+      case GL_R16:
+      case GL_RED:
+      case GL_COMPRESSED_RED:
+         return GL_RED;
+
+      case GL_RG16F:
+	 /* RG16F depends on both ARB_half_float_pixel and ARB_texture_float.
+	  */
+	 if (!ctx->Extensions.ARB_half_float_pixel)
+	    break;
+	 /* FALLTHROUGH */
+      case GL_RG32F:
+	 if (!ctx->Extensions.ARB_texture_float)
+	    break;
+         return GL_RG;
+      case GL_RG8I:
+      case GL_RG8UI:
+      case GL_RG16I:
+      case GL_RG16UI:
+      case GL_RG32I:
+      case GL_RG32UI:
+	 if (!ctx->Extensions.EXT_texture_integer)
+	    break;
+	 /* FALLTHROUGH */
+      case GL_RG:
+      case GL_RG8:
+      case GL_RG16:
+      case GL_COMPRESSED_RG:
+         return GL_RG;
+      default:
+         ; /* fallthrough */
+      }
+   }
+
+   if (ctx->Extensions.EXT_texture_shared_exponent) {
+      switch (internalFormat) {
+      case GL_RGB9_E5_EXT:
+         return GL_RGB;
+      default:
+         ; /* fallthrough */
+      }
+   }
+
+   if (ctx->Extensions.EXT_packed_float) {
+      switch (internalFormat) {
+      case GL_R11F_G11F_B10F_EXT:
+         return GL_RGB;
+      default:
+         ; /* fallthrough */
+      }
+   }
+
+   if (ctx->Extensions.ARB_depth_buffer_float) {
+      switch (internalFormat) {
+      case GL_DEPTH_COMPONENT32F:
+         return GL_DEPTH_COMPONENT;
+      case GL_DEPTH32F_STENCIL8:
+         return GL_DEPTH_STENCIL;
+      default:
+         ; /* fallthrough */
+      }
+   }
+
+   if (ctx->Extensions.ARB_texture_compression_rgtc) {
+      switch (internalFormat) {
+      case GL_COMPRESSED_RED_RGTC1:
+      case GL_COMPRESSED_SIGNED_RED_RGTC1:
+         return GL_RED;
+      case GL_COMPRESSED_RG_RGTC2:
+      case GL_COMPRESSED_SIGNED_RG_RGTC2:
+         return GL_RG;
+      default:
+         ; /* fallthrough */
+      }
+   }
+
+   if (ctx->Extensions.EXT_texture_compression_latc) {
+      switch (internalFormat) {
+      case GL_COMPRESSED_LUMINANCE_LATC1_EXT:
+      case GL_COMPRESSED_SIGNED_LUMINANCE_LATC1_EXT:
+         return GL_LUMINANCE;
+      case GL_COMPRESSED_LUMINANCE_ALPHA_LATC2_EXT:
+      case GL_COMPRESSED_SIGNED_LUMINANCE_ALPHA_LATC2_EXT:
+         return GL_LUMINANCE_ALPHA;
+      default:
+         ; /* fallthrough */
+      }
+   }
+
+   if (ctx->Extensions.ATI_texture_compression_3dc) {
+      switch (internalFormat) {
+      case GL_COMPRESSED_LUMINANCE_ALPHA_3DC_ATI:
+         return GL_LUMINANCE_ALPHA;
+      default:
+         ; /* fallthrough */
+      }
+   }
+
+   return -1; /* error */
+}
+
+
+/**
+ * For cube map faces, return a face index in [0,5].
+ * For other targets return 0;
+ */
+GLuint
+_mesa_tex_target_to_face(GLenum target)
+{
+   if (target >= GL_TEXTURE_CUBE_MAP_POSITIVE_X_ARB &&
+       target <= GL_TEXTURE_CUBE_MAP_NEGATIVE_Z_ARB)
+      return (GLuint) target - (GLuint) GL_TEXTURE_CUBE_MAP_POSITIVE_X;
+   else
+      return 0;
+}
+
+
+
+/**
+ * Store a gl_texture_image pointer in a gl_texture_object structure
+ * according to the target and level parameters.
+ * 
+ * \param tObj texture object.
+ * \param target texture target.
+ * \param level image level.
+ * \param texImage texture image.
+ * 
+ * This was basically prompted by the introduction of cube maps.
+ */
+void
+_mesa_set_tex_image(struct gl_texture_object *tObj,
+                    GLenum target, GLint level,
+                    struct gl_texture_image *texImage)
+{
+   const GLuint face = _mesa_tex_target_to_face(target);
+
+   ASSERT(tObj);
+   ASSERT(texImage);
+   ASSERT(target != GL_TEXTURE_RECTANGLE_NV || level == 0);
+
+   tObj->Image[face][level] = texImage;
+
+   /* Set the 'back' pointer */
+   texImage->TexObject = tObj;
+}
+
+
+/**
+ * Allocate a texture image structure.
+ * 
+ * Called via ctx->Driver.NewTextureImage() unless overriden by a device
+ * driver.
+ *
+ * \return a pointer to gl_texture_image struct with all fields initialized to
+ * zero.
+ */
+struct gl_texture_image *
+_mesa_new_texture_image( struct gl_context *ctx )
+{
+   (void) ctx;
+   return CALLOC_STRUCT(gl_texture_image);
+}
+
+
+/**
+ * Free texture image data.
+ * This function is a fallback called via ctx->Driver.FreeTexImageData().
+ *
+ * \param texImage texture image.
+ *
+ * Free the texture image data if it's not marked as client data.
+ */
+void
+_mesa_free_texture_image_data(struct gl_context *ctx,
+                              struct gl_texture_image *texImage)
+{
+   (void) ctx;
+
+   if (texImage->Data && !texImage->IsClientData) {
+      /* free the old texture data */
+      _mesa_free_texmemory(texImage->Data);
+   }
+
+   texImage->Data = NULL;
+}
+
+
+/**
+ * Free texture image.
+ *
+ * \param texImage texture image.
+ *
+ * Free the texture image structure and the associated image data.
+ */
+void
+_mesa_delete_texture_image(struct gl_context *ctx,
+                           struct gl_texture_image *texImage)
+{
+   /* Free texImage->Data and/or any other driver-specific texture
+    * image storage.
+    */
+   ASSERT(ctx->Driver.FreeTexImageData);
+   ctx->Driver.FreeTexImageData( ctx, texImage );
+
+   ASSERT(texImage->Data == NULL);
+   if (texImage->ImageOffsets)
+      free(texImage->ImageOffsets);
+   free(texImage);
+}
+
+
+/**
+ * Test if a target is a proxy target.
+ *
+ * \param target texture target.
+ *
+ * \return GL_TRUE if the target is a proxy target, GL_FALSE otherwise.
+ */
+GLboolean
+_mesa_is_proxy_texture(GLenum target)
+{
+   /* NUM_TEXTURE_TARGETS should match number of terms below */
+   assert(NUM_TEXTURE_TARGETS == 7);
+
+   return (target == GL_PROXY_TEXTURE_1D ||
+           target == GL_PROXY_TEXTURE_2D ||
+           target == GL_PROXY_TEXTURE_3D ||
+           target == GL_PROXY_TEXTURE_CUBE_MAP_ARB ||
+           target == GL_PROXY_TEXTURE_RECTANGLE_NV ||
+           target == GL_PROXY_TEXTURE_1D_ARRAY_EXT ||
+           target == GL_PROXY_TEXTURE_2D_ARRAY_EXT);
+}
+
+
+/**
+ * Return the proxy target which corresponds to the given texture target
+ */
+static GLenum
+get_proxy_target(GLenum target)
+{
+   switch (target) {
+   case GL_TEXTURE_1D:
+   case GL_PROXY_TEXTURE_1D:
+      return GL_PROXY_TEXTURE_1D;
+   case GL_TEXTURE_2D:
+   case GL_PROXY_TEXTURE_2D:
+      return GL_PROXY_TEXTURE_2D;
+   case GL_TEXTURE_3D:
+   case GL_PROXY_TEXTURE_3D:
+      return GL_PROXY_TEXTURE_3D;
+   case GL_TEXTURE_CUBE_MAP_POSITIVE_X_ARB:
+   case GL_TEXTURE_CUBE_MAP_NEGATIVE_X_ARB:
+   case GL_TEXTURE_CUBE_MAP_POSITIVE_Y_ARB:
+   case GL_TEXTURE_CUBE_MAP_NEGATIVE_Y_ARB:
+   case GL_TEXTURE_CUBE_MAP_POSITIVE_Z_ARB:
+   case GL_TEXTURE_CUBE_MAP_NEGATIVE_Z_ARB:
+   case GL_TEXTURE_CUBE_MAP_ARB:
+   case GL_PROXY_TEXTURE_CUBE_MAP_ARB:
+      return GL_PROXY_TEXTURE_CUBE_MAP_ARB;
+   case GL_TEXTURE_RECTANGLE_NV:
+   case GL_PROXY_TEXTURE_RECTANGLE_NV:
+      return GL_PROXY_TEXTURE_RECTANGLE_NV;
+   case GL_TEXTURE_1D_ARRAY_EXT:
+   case GL_PROXY_TEXTURE_1D_ARRAY_EXT:
+      return GL_PROXY_TEXTURE_1D_ARRAY_EXT;
+   case GL_TEXTURE_2D_ARRAY_EXT:
+   case GL_PROXY_TEXTURE_2D_ARRAY_EXT:
+      return GL_PROXY_TEXTURE_2D_ARRAY_EXT;
+   default:
+      _mesa_problem(NULL, "unexpected target in get_proxy_target()");
+      return 0;
+   }
+}
+
+
+/**
+ * Get the texture object that corresponds to the target of the given
+ * texture unit.
+ *
+ * \param ctx GL context.
+ * \param texUnit texture unit.
+ * \param target texture target.
+ *
+ * \return pointer to the texture object on success, or NULL on failure.
+ * 
+ * \sa gl_texture_unit.
+ */
+struct gl_texture_object *
+_mesa_select_tex_object(struct gl_context *ctx,
+                        const struct gl_texture_unit *texUnit,
+                        GLenum target)
+{
+   const GLboolean arrayTex = (ctx->Extensions.MESA_texture_array ||
+                               ctx->Extensions.EXT_texture_array);
+
+   switch (target) {
+      case GL_TEXTURE_1D:
+         return texUnit->CurrentTex[TEXTURE_1D_INDEX];
+      case GL_PROXY_TEXTURE_1D:
+         return ctx->Texture.ProxyTex[TEXTURE_1D_INDEX];
+      case GL_TEXTURE_2D:
+         return texUnit->CurrentTex[TEXTURE_2D_INDEX];
+      case GL_PROXY_TEXTURE_2D:
+         return ctx->Texture.ProxyTex[TEXTURE_2D_INDEX];
+      case GL_TEXTURE_3D:
+         return texUnit->CurrentTex[TEXTURE_3D_INDEX];
+      case GL_PROXY_TEXTURE_3D:
+         return ctx->Texture.ProxyTex[TEXTURE_3D_INDEX];
+      case GL_TEXTURE_CUBE_MAP_POSITIVE_X_ARB:
+      case GL_TEXTURE_CUBE_MAP_NEGATIVE_X_ARB:
+      case GL_TEXTURE_CUBE_MAP_POSITIVE_Y_ARB:
+      case GL_TEXTURE_CUBE_MAP_NEGATIVE_Y_ARB:
+      case GL_TEXTURE_CUBE_MAP_POSITIVE_Z_ARB:
+      case GL_TEXTURE_CUBE_MAP_NEGATIVE_Z_ARB:
+      case GL_TEXTURE_CUBE_MAP_ARB:
+         return ctx->Extensions.ARB_texture_cube_map
+                ? texUnit->CurrentTex[TEXTURE_CUBE_INDEX] : NULL;
+      case GL_PROXY_TEXTURE_CUBE_MAP_ARB:
+         return ctx->Extensions.ARB_texture_cube_map
+                ? ctx->Texture.ProxyTex[TEXTURE_CUBE_INDEX] : NULL;
+      case GL_TEXTURE_RECTANGLE_NV:
+         return ctx->Extensions.NV_texture_rectangle
+                ? texUnit->CurrentTex[TEXTURE_RECT_INDEX] : NULL;
+      case GL_PROXY_TEXTURE_RECTANGLE_NV:
+         return ctx->Extensions.NV_texture_rectangle
+                ? ctx->Texture.ProxyTex[TEXTURE_RECT_INDEX] : NULL;
+      case GL_TEXTURE_1D_ARRAY_EXT:
+         return arrayTex ? texUnit->CurrentTex[TEXTURE_1D_ARRAY_INDEX] : NULL;
+      case GL_PROXY_TEXTURE_1D_ARRAY_EXT:
+         return arrayTex ? ctx->Texture.ProxyTex[TEXTURE_1D_ARRAY_INDEX] : NULL;
+      case GL_TEXTURE_2D_ARRAY_EXT:
+         return arrayTex ? texUnit->CurrentTex[TEXTURE_2D_ARRAY_INDEX] : NULL;
+      case GL_PROXY_TEXTURE_2D_ARRAY_EXT:
+         return arrayTex ? ctx->Texture.ProxyTex[TEXTURE_2D_ARRAY_INDEX] : NULL;
+      default:
+         _mesa_problem(NULL, "bad target in _mesa_select_tex_object()");
+         return NULL;
+   }
+}
+
+
+/**
+ * Return pointer to texture object for given target on current texture unit.
+ */
+struct gl_texture_object *
+_mesa_get_current_tex_object(struct gl_context *ctx, GLenum target)
+{
+   struct gl_texture_unit *texUnit = _mesa_get_current_tex_unit(ctx);
+   return _mesa_select_tex_object(ctx, texUnit, target);
+}
+
+
+/**
+ * Get a texture image pointer from a texture object, given a texture
+ * target and mipmap level.  The target and level parameters should
+ * have already been error-checked.
+ *
+ * \param ctx GL context.
+ * \param texObj texture unit.
+ * \param target texture target.
+ * \param level image level.
+ *
+ * \return pointer to the texture image structure, or NULL on failure.
+ */
+struct gl_texture_image *
+_mesa_select_tex_image(struct gl_context *ctx,
+                       const struct gl_texture_object *texObj,
+		       GLenum target, GLint level)
+{
+   const GLuint face = _mesa_tex_target_to_face(target);
+
+   ASSERT(texObj);
+   ASSERT(level >= 0);
+   ASSERT(level < MAX_TEXTURE_LEVELS);
+
+   return texObj->Image[face][level];
+}
+
+
+/**
+ * Like _mesa_select_tex_image() but if the image doesn't exist, allocate
+ * it and install it.  Only return NULL if passed a bad parameter or run
+ * out of memory.
+ */
+struct gl_texture_image *
+_mesa_get_tex_image(struct gl_context *ctx, struct gl_texture_object *texObj,
+                    GLenum target, GLint level)
+{
+   struct gl_texture_image *texImage;
+
+   if (!texObj)
+      return NULL;
+   
+   texImage = _mesa_select_tex_image(ctx, texObj, target, level);
+   if (!texImage) {
+      texImage = ctx->Driver.NewTextureImage(ctx);
+      if (!texImage) {
+         _mesa_error(ctx, GL_OUT_OF_MEMORY, "texture image allocation");
+         return NULL;
+      }
+
+      _mesa_set_tex_image(texObj, target, level, texImage);
+   }
+
+   return texImage;
+}
+
+
+/**
+ * Return pointer to the specified proxy texture image.
+ * Note that proxy textures are per-context, not per-texture unit.
+ * \return pointer to texture image or NULL if invalid target, invalid
+ *         level, or out of memory.
+ */
+struct gl_texture_image *
+_mesa_get_proxy_tex_image(struct gl_context *ctx, GLenum target, GLint level)
+{
+   struct gl_texture_image *texImage;
+   GLuint texIndex;
+
+   if (level < 0 )
+      return NULL;
+
+   switch (target) {
+   case GL_PROXY_TEXTURE_1D:
+      if (level >= ctx->Const.MaxTextureLevels)
+         return NULL;
+      texIndex = TEXTURE_1D_INDEX;
+      break;
+   case GL_PROXY_TEXTURE_2D:
+      if (level >= ctx->Const.MaxTextureLevels)
+         return NULL;
+      texIndex = TEXTURE_2D_INDEX;
+      break;
+   case GL_PROXY_TEXTURE_3D:
+      if (level >= ctx->Const.Max3DTextureLevels)
+         return NULL;
+      texIndex = TEXTURE_3D_INDEX;
+      break;
+   case GL_PROXY_TEXTURE_CUBE_MAP:
+      if (level >= ctx->Const.MaxCubeTextureLevels)
+         return NULL;
+      texIndex = TEXTURE_CUBE_INDEX;
+      break;
+   case GL_PROXY_TEXTURE_RECTANGLE_NV:
+      if (level > 0)
+         return NULL;
+      texIndex = TEXTURE_RECT_INDEX;
+      break;
+   case GL_PROXY_TEXTURE_1D_ARRAY_EXT:
+      if (level >= ctx->Const.MaxTextureLevels)
+         return NULL;
+      texIndex = TEXTURE_1D_ARRAY_INDEX;
+      break;
+   case GL_PROXY_TEXTURE_2D_ARRAY_EXT:
+      if (level >= ctx->Const.MaxTextureLevels)
+         return NULL;
+      texIndex = TEXTURE_2D_ARRAY_INDEX;
+      break;
+   default:
+      return NULL;
+   }
+
+   texImage = ctx->Texture.ProxyTex[texIndex]->Image[0][level];
+   if (!texImage) {
+      texImage = ctx->Driver.NewTextureImage(ctx);
+      if (!texImage) {
+         _mesa_error(ctx, GL_OUT_OF_MEMORY, "proxy texture allocation");
+         return NULL;
+      }
+      ctx->Texture.ProxyTex[texIndex]->Image[0][level] = texImage;
+      /* Set the 'back' pointer */
+      texImage->TexObject = ctx->Texture.ProxyTex[texIndex];
+   }
+   return texImage;
+}
+
+
+/**
+ * Get the maximum number of allowed mipmap levels.
+ *
+ * \param ctx GL context.
+ * \param target texture target.
+ * 
+ * \return the maximum number of allowed mipmap levels for the given
+ * texture target, or zero if passed a bad target.
+ *
+ * \sa gl_constants.
+ */
+GLint
+_mesa_max_texture_levels(struct gl_context *ctx, GLenum target)
+{
+   switch (target) {
+   case GL_TEXTURE_1D:
+   case GL_PROXY_TEXTURE_1D:
+   case GL_TEXTURE_2D:
+   case GL_PROXY_TEXTURE_2D:
+      return ctx->Const.MaxTextureLevels;
+   case GL_TEXTURE_3D:
+   case GL_PROXY_TEXTURE_3D:
+      return ctx->Const.Max3DTextureLevels;
+   case GL_TEXTURE_CUBE_MAP_POSITIVE_X_ARB:
+   case GL_TEXTURE_CUBE_MAP_NEGATIVE_X_ARB:
+   case GL_TEXTURE_CUBE_MAP_POSITIVE_Y_ARB:
+   case GL_TEXTURE_CUBE_MAP_NEGATIVE_Y_ARB:
+   case GL_TEXTURE_CUBE_MAP_POSITIVE_Z_ARB:
+   case GL_TEXTURE_CUBE_MAP_NEGATIVE_Z_ARB:
+   case GL_TEXTURE_CUBE_MAP_ARB:
+   case GL_PROXY_TEXTURE_CUBE_MAP_ARB:
+      return ctx->Extensions.ARB_texture_cube_map
+         ? ctx->Const.MaxCubeTextureLevels : 0;
+   case GL_TEXTURE_RECTANGLE_NV:
+   case GL_PROXY_TEXTURE_RECTANGLE_NV:
+      return ctx->Extensions.NV_texture_rectangle ? 1 : 0;
+   case GL_TEXTURE_1D_ARRAY_EXT:
+   case GL_PROXY_TEXTURE_1D_ARRAY_EXT:
+   case GL_TEXTURE_2D_ARRAY_EXT:
+   case GL_PROXY_TEXTURE_2D_ARRAY_EXT:
+      return (ctx->Extensions.MESA_texture_array ||
+              ctx->Extensions.EXT_texture_array)
+         ? ctx->Const.MaxTextureLevels : 0;
+   default:
+      return 0; /* bad target */
+   }
+}
+
+
+/**
+ * Return number of dimensions per mipmap level for the given texture target.
+ */
+GLint
+_mesa_get_texture_dimensions(GLenum target)
+{
+   switch (target) {
+   case GL_TEXTURE_1D:
+   case GL_PROXY_TEXTURE_1D:
+      return 1;
+   case GL_TEXTURE_2D:
+   case GL_TEXTURE_RECTANGLE:
+   case GL_TEXTURE_CUBE_MAP:
+   case GL_PROXY_TEXTURE_2D:
+   case GL_PROXY_TEXTURE_RECTANGLE:
+   case GL_PROXY_TEXTURE_CUBE_MAP:
+   case GL_TEXTURE_CUBE_MAP_POSITIVE_X:
+   case GL_TEXTURE_CUBE_MAP_NEGATIVE_X:
+   case GL_TEXTURE_CUBE_MAP_POSITIVE_Y:
+   case GL_TEXTURE_CUBE_MAP_NEGATIVE_Y:
+   case GL_TEXTURE_CUBE_MAP_POSITIVE_Z:
+   case GL_TEXTURE_CUBE_MAP_NEGATIVE_Z:
+   case GL_TEXTURE_1D_ARRAY:
+   case GL_PROXY_TEXTURE_1D_ARRAY:
+      return 2;
+   case GL_TEXTURE_3D:
+   case GL_PROXY_TEXTURE_3D:
+   case GL_TEXTURE_2D_ARRAY:
+   case GL_PROXY_TEXTURE_2D_ARRAY:
+      return 3;
+   default:
+      _mesa_problem(NULL, "invalid target 0x%x in get_texture_dimensions()",
+                    target);
+      return 2;
+   }
+}
+
+
+
+
+#if 000 /* not used anymore */
+/*
+ * glTexImage[123]D can accept a NULL image pointer.  In this case we
+ * create a texture image with unspecified image contents per the OpenGL
+ * spec.
+ */
+static GLubyte *
+make_null_texture(GLint width, GLint height, GLint depth, GLenum format)
+{
+   const GLint components = _mesa_components_in_format(format);
+   const GLint numPixels = width * height * depth;
+   GLubyte *data = (GLubyte *) MALLOC(numPixels * components * sizeof(GLubyte));
+
+#ifdef DEBUG
+   /*
+    * Let's see if anyone finds this.  If glTexImage2D() is called with
+    * a NULL image pointer then load the texture image with something
+    * interesting instead of leaving it indeterminate.
+    */
+   if (data) {
+      static const char message[8][32] = {
+         "   X   X  XXXXX   XXX     X    ",
+         "   XX XX  X      X   X   X X   ",
+         "   X X X  X      X      X   X  ",
+         "   X   X  XXXX    XXX   XXXXX  ",
+         "   X   X  X          X  X   X  ",
+         "   X   X  X      X   X  X   X  ",
+         "   X   X  XXXXX   XXX   X   X  ",
+         "                               "
+      };
+
+      GLubyte *imgPtr = data;
+      GLint h, i, j, k;
+      for (h = 0; h < depth; h++) {
+         for (i = 0; i < height; i++) {
+            GLint srcRow = 7 - (i % 8);
+            for (j = 0; j < width; j++) {
+               GLint srcCol = j % 32;
+               GLubyte texel = (message[srcRow][srcCol]=='X') ? 255 : 70;
+               for (k = 0; k < components; k++) {
+                  *imgPtr++ = texel;
+               }
+            }
+         }
+      }
+   }
+#endif
+
+   return data;
+}
+#endif
+
+
+
+/**
+ * Reset the fields of a gl_texture_image struct to zero.
+ * 
+ * \param img texture image structure.
+ *
+ * This is called when a proxy texture test fails, we set all the
+ * image members (except DriverData) to zero.
+ * It's also used in glTexImage[123]D as a safeguard to be sure all
+ * required fields get initialized properly by the Driver.TexImage[123]D
+ * functions.
+ */
+static void
+clear_teximage_fields(struct gl_texture_image *img)
+{
+   ASSERT(img);
+   img->_BaseFormat = 0;
+   img->InternalFormat = 0;
+   img->Border = 0;
+   img->Width = 0;
+   img->Height = 0;
+   img->Depth = 0;
+   img->RowStride = 0;
+   if (img->ImageOffsets) {
+      free(img->ImageOffsets);
+      img->ImageOffsets = NULL;
+   }
+   img->Width2 = 0;
+   img->Height2 = 0;
+   img->Depth2 = 0;
+   img->WidthLog2 = 0;
+   img->HeightLog2 = 0;
+   img->DepthLog2 = 0;
+   img->Data = NULL;
+   img->TexFormat = MESA_FORMAT_NONE;
+   img->FetchTexelc = NULL;
+   img->FetchTexelf = NULL;
+}
+
+
+/**
+ * Initialize basic fields of the gl_texture_image struct.
+ *
+ * \param ctx GL context.
+ * \param target texture target (GL_TEXTURE_1D, GL_TEXTURE_RECTANGLE, etc).
+ * \param img texture image structure to be initialized.
+ * \param width image width.
+ * \param height image height.
+ * \param depth image depth.
+ * \param border image border.
+ * \param internalFormat internal format.
+ * \param format  the actual hardware format (one of MESA_FORMAT_*)
+ *
+ * Fills in the fields of \p img with the given information.
+ * Note: width, height and depth include the border.
+ */
+void
+_mesa_init_teximage_fields(struct gl_context *ctx, GLenum target,
+                           struct gl_texture_image *img,
+                           GLsizei width, GLsizei height, GLsizei depth,
+                           GLint border, GLenum internalFormat,
+                           gl_format format)
+{
+   GLint i, dims;
+
+   ASSERT(img);
+   ASSERT(width >= 0);
+   ASSERT(height >= 0);
+   ASSERT(depth >= 0);
+
+   img->_BaseFormat = _mesa_base_tex_format( ctx, internalFormat );
+   ASSERT(img->_BaseFormat > 0);
+   img->InternalFormat = internalFormat;
+   img->Border = border;
+   img->Width = width;
+   img->Height = height;
+   img->Depth = depth;
+
+   img->Width2 = width - 2 * border;   /* == 1 << img->WidthLog2; */
+   img->WidthLog2 = logbase2(img->Width2);
+
+   if (height == 1) { /* 1-D texture */
+      img->Height2 = 1;
+      img->HeightLog2 = 0;
+   }
+   else {
+      img->Height2 = height - 2 * border; /* == 1 << img->HeightLog2; */
+      img->HeightLog2 = logbase2(img->Height2);
+   }
+
+   if (depth == 1) {  /* 2-D texture */
+      img->Depth2 = 1;
+      img->DepthLog2 = 0;
+   }
+   else {
+      img->Depth2 = depth - 2 * border;   /* == 1 << img->DepthLog2; */
+      img->DepthLog2 = logbase2(img->Depth2);
+   }
+
+   img->MaxLog2 = MAX2(img->WidthLog2, img->HeightLog2);
+
+   if ((width == 1 || _mesa_is_pow_two(img->Width2)) &&
+       (height == 1 || _mesa_is_pow_two(img->Height2)) &&
+       (depth == 1 || _mesa_is_pow_two(img->Depth2)))
+      img->_IsPowerOfTwo = GL_TRUE;
+   else
+      img->_IsPowerOfTwo = GL_FALSE;
+
+   /* RowStride and ImageOffsets[] describe how to address texels in 'Data' */
+   img->RowStride = width;
+   /* Allocate the ImageOffsets array and initialize to typical values.
+    * We allocate the array for 1D/2D textures too in order to avoid special-
+    * case code in the texstore routines.
+    */
+   if (img->ImageOffsets)
+      free(img->ImageOffsets);
+   img->ImageOffsets = (GLuint *) malloc(depth * sizeof(GLuint));
+   for (i = 0; i < depth; i++) {
+      img->ImageOffsets[i] = i * width * height;
+   }
+
+   /* Compute Width/Height/DepthScale for mipmap lod computation */
+   if (target == GL_TEXTURE_RECTANGLE_NV) {
+      /* scale = 1.0 since texture coords directly map to texels */
+      img->WidthScale = 1.0;
+      img->HeightScale = 1.0;
+      img->DepthScale = 1.0;
+   }
+   else {
+      img->WidthScale = (GLfloat) img->Width;
+      img->HeightScale = (GLfloat) img->Height;
+      img->DepthScale = (GLfloat) img->Depth;
+   }
+
+   img->TexFormat = format;
+
+   dims = _mesa_get_texture_dimensions(target);
+
+   _mesa_set_fetch_functions(img, dims);
+}
+
+
+/**
+ * Free and clear fields of the gl_texture_image struct.
+ *
+ * \param ctx GL context.
+ * \param texImage texture image structure to be cleared.
+ *
+ * After the call, \p texImage will have no data associated with it.  Its
+ * fields are cleared so that its parent object will test incomplete.
+ */
+void
+_mesa_clear_texture_image(struct gl_context *ctx,
+                          struct gl_texture_image *texImage)
+{
+   ctx->Driver.FreeTexImageData(ctx, texImage);
+   clear_teximage_fields(texImage);
+}
+
+
+/**
+ * This is the fallback for Driver.TestProxyTexImage().  Test the texture
+ * level, width, height and depth against the ctx->Const limits for textures.
+ *
+ * A hardware driver might override this function if, for example, the
+ * max 3D texture size is 512x512x64 (i.e. not a cube).
+ *
+ * Note that width, height, depth == 0 is not an error.  However, a
+ * texture with zero width/height/depth will be considered "incomplete"
+ * and texturing will effectively be disabled.
+ *
+ * \param target  one of GL_PROXY_TEXTURE_1D, GL_PROXY_TEXTURE_2D,
+ *                GL_PROXY_TEXTURE_3D, GL_PROXY_TEXTURE_RECTANGLE_NV,
+ *                GL_PROXY_TEXTURE_CUBE_MAP_ARB.
+ * \param level  as passed to glTexImage
+ * \param internalFormat  as passed to glTexImage
+ * \param format  as passed to glTexImage
+ * \param type  as passed to glTexImage
+ * \param width  as passed to glTexImage
+ * \param height  as passed to glTexImage
+ * \param depth  as passed to glTexImage
+ * \param border  as passed to glTexImage
+ * \return GL_TRUE if the image is acceptable, GL_FALSE if not acceptable.
+ */
+GLboolean
+_mesa_test_proxy_teximage(struct gl_context *ctx, GLenum target, GLint level,
+                          GLint internalFormat, GLenum format, GLenum type,
+                          GLint width, GLint height, GLint depth, GLint border)
+{
+   GLint maxSize;
+
+   (void) internalFormat;
+   (void) format;
+   (void) type;
+
+   switch (target) {
+   case GL_PROXY_TEXTURE_1D:
+      maxSize = 1 << (ctx->Const.MaxTextureLevels - 1);
+      if (width < 2 * border || width > 2 + maxSize)
+         return GL_FALSE;
+      if (level >= ctx->Const.MaxTextureLevels)
+         return GL_FALSE;
+      if (!ctx->Extensions.ARB_texture_non_power_of_two) {
+         if (width > 0 && !_mesa_is_pow_two(width - 2 * border))
+            return GL_FALSE;
+      }
+      return GL_TRUE;
+
+   case GL_PROXY_TEXTURE_2D:
+      maxSize = 1 << (ctx->Const.MaxTextureLevels - 1);
+      if (width < 2 * border || width > 2 + maxSize)
+         return GL_FALSE;
+      if (height < 2 * border || height > 2 + maxSize)
+         return GL_FALSE;
+      if (level >= ctx->Const.MaxTextureLevels)
+         return GL_FALSE;
+      if (!ctx->Extensions.ARB_texture_non_power_of_two) {
+         if (width > 0 && !_mesa_is_pow_two(width - 2 * border))
+            return GL_FALSE;
+         if (height > 0 && !_mesa_is_pow_two(height - 2 * border))
+            return GL_FALSE;
+      }
+      return GL_TRUE;
+
+   case GL_PROXY_TEXTURE_3D:
+      maxSize = 1 << (ctx->Const.Max3DTextureLevels - 1);
+      if (width < 2 * border || width > 2 + maxSize)
+         return GL_FALSE;
+      if (height < 2 * border || height > 2 + maxSize)
+         return GL_FALSE;
+      if (depth < 2 * border || depth > 2 + maxSize)
+         return GL_FALSE;
+      if (level >= ctx->Const.Max3DTextureLevels)
+         return GL_FALSE;
+      if (!ctx->Extensions.ARB_texture_non_power_of_two) {
+         if (width > 0 && !_mesa_is_pow_two(width - 2 * border))
+            return GL_FALSE;
+         if (height > 0 && !_mesa_is_pow_two(height - 2 * border))
+            return GL_FALSE;
+         if (depth > 0 && !_mesa_is_pow_two(depth - 2 * border))
+            return GL_FALSE;
+      }
+      return GL_TRUE;
+
+   case GL_PROXY_TEXTURE_RECTANGLE_NV:
+      maxSize = ctx->Const.MaxTextureRectSize;
+      if (width < 0 || width > maxSize)
+         return GL_FALSE;
+      if (height < 0 || height > maxSize)
+         return GL_FALSE;
+      if (level != 0)
+         return GL_FALSE;
+      return GL_TRUE;
+
+   case GL_PROXY_TEXTURE_CUBE_MAP_ARB:
+      maxSize = 1 << (ctx->Const.MaxCubeTextureLevels - 1);
+      if (width < 2 * border || width > 2 + maxSize)
+         return GL_FALSE;
+      if (height < 2 * border || height > 2 + maxSize)
+         return GL_FALSE;
+      if (level >= ctx->Const.MaxCubeTextureLevels)
+         return GL_FALSE;
+      if (!ctx->Extensions.ARB_texture_non_power_of_two) {
+         if (width > 0 && !_mesa_is_pow_two(width - 2 * border))
+            return GL_FALSE;
+         if (height > 0 && !_mesa_is_pow_two(height - 2 * border))
+            return GL_FALSE;
+      }
+      return GL_TRUE;
+
+   case GL_PROXY_TEXTURE_1D_ARRAY_EXT:
+      maxSize = 1 << (ctx->Const.MaxTextureLevels - 1);
+      if (width < 2 * border || width > 2 + maxSize)
+         return GL_FALSE;
+      if (height < 1 || height > ctx->Const.MaxArrayTextureLayers)
+         return GL_FALSE;
+      if (level >= ctx->Const.MaxTextureLevels)
+         return GL_FALSE;
+      if (!ctx->Extensions.ARB_texture_non_power_of_two) {
+         if (width > 0 && !_mesa_is_pow_two(width - 2 * border))
+            return GL_FALSE;
+      }
+      return GL_TRUE;
+
+   case GL_PROXY_TEXTURE_2D_ARRAY_EXT:
+      maxSize = 1 << (ctx->Const.MaxTextureLevels - 1);
+      if (width < 2 * border || width > 2 + maxSize)
+         return GL_FALSE;
+      if (height < 2 * border || height > 2 + maxSize)
+         return GL_FALSE;
+      if (depth < 1 || depth > ctx->Const.MaxArrayTextureLayers)
+         return GL_FALSE;
+      if (level >= ctx->Const.MaxTextureLevels)
+         return GL_FALSE;
+      if (!ctx->Extensions.ARB_texture_non_power_of_two) {
+         if (width > 0 && !_mesa_is_pow_two(width - 2 * border))
+            return GL_FALSE;
+         if (height > 0 && !_mesa_is_pow_two(height - 2 * border))
+            return GL_FALSE;
+      }
+      return GL_TRUE;
+
+   default:
+      _mesa_problem(ctx, "Invalid target in _mesa_test_proxy_teximage");
+      return GL_FALSE;
+   }
+}
+
+
+/**
+ * Check if the memory used by the texture would exceed the driver's limit.
+ * This lets us support a max 3D texture size of 8K (for example) but
+ * prevents allocating a full 8K x 8K x 8K texture.
+ * XXX this could be rolled into the proxy texture size test (above) but
+ * we don't have the actual texture internal format at that point.
+ */
+static GLboolean
+legal_texture_size(struct gl_context *ctx, gl_format format,
+                   GLint width, GLint height, GLint depth)
+{
+   uint64_t bytes = _mesa_format_image_size64(format, width, height, depth);
+   uint64_t mbytes = bytes / (1024 * 1024); /* convert to MB */
+   return mbytes <= (uint64_t) ctx->Const.MaxTextureMbytes;
+}
+
+
+
+/**
+ * Helper function to determine whether a target and specific compression
+ * format are supported.
+ */
+static GLboolean
+target_can_be_compressed(const struct gl_context *ctx, GLenum target,
+                         GLenum intFormat)
+{
+   (void) intFormat;  /* not used yet */
+
+   switch (target) {
+   case GL_TEXTURE_2D:
+   case GL_PROXY_TEXTURE_2D:
+      return GL_TRUE; /* true for any compressed format so far */
+   case GL_PROXY_TEXTURE_CUBE_MAP:
+   case GL_TEXTURE_CUBE_MAP_POSITIVE_X:
+   case GL_TEXTURE_CUBE_MAP_NEGATIVE_X:
+   case GL_TEXTURE_CUBE_MAP_POSITIVE_Y:
+   case GL_TEXTURE_CUBE_MAP_NEGATIVE_Y:
+   case GL_TEXTURE_CUBE_MAP_POSITIVE_Z:
+   case GL_TEXTURE_CUBE_MAP_NEGATIVE_Z:
+      return ctx->Extensions.ARB_texture_cube_map;
+   case GL_PROXY_TEXTURE_2D_ARRAY_EXT:
+   case GL_TEXTURE_2D_ARRAY_EXT:
+      return (ctx->Extensions.MESA_texture_array ||
+              ctx->Extensions.EXT_texture_array);
+   default:
+      return GL_FALSE;
+   }      
+}
+
+
+/**
+ * Check if the given texture target value is legal for a
+ * glTexImage1/2/3D call.
+ */
+static GLboolean
+legal_teximage_target(struct gl_context *ctx, GLuint dims, GLenum target)
+{
+   switch (dims) {
+   case 1:
+      switch (target) {
+      case GL_TEXTURE_1D:
+      case GL_PROXY_TEXTURE_1D:
+         return GL_TRUE;
+      default:
+         return GL_FALSE;
+      }
+   case 2:
+      switch (target) {
+      case GL_TEXTURE_2D:
+      case GL_PROXY_TEXTURE_2D:
+         return GL_TRUE;
+      case GL_PROXY_TEXTURE_CUBE_MAP:
+      case GL_TEXTURE_CUBE_MAP_POSITIVE_X:
+      case GL_TEXTURE_CUBE_MAP_NEGATIVE_X:
+      case GL_TEXTURE_CUBE_MAP_POSITIVE_Y:
+      case GL_TEXTURE_CUBE_MAP_NEGATIVE_Y:
+      case GL_TEXTURE_CUBE_MAP_POSITIVE_Z:
+      case GL_TEXTURE_CUBE_MAP_NEGATIVE_Z:
+         return ctx->Extensions.ARB_texture_cube_map;
+      case GL_TEXTURE_RECTANGLE_NV:
+      case GL_PROXY_TEXTURE_RECTANGLE_NV:
+         return ctx->Extensions.NV_texture_rectangle;
+      case GL_TEXTURE_1D_ARRAY_EXT:
+      case GL_PROXY_TEXTURE_1D_ARRAY_EXT:
+         return (ctx->Extensions.MESA_texture_array ||
+                 ctx->Extensions.EXT_texture_array);
+      default:
+         return GL_FALSE;
+      }
+   case 3:
+      switch (target) {
+      case GL_TEXTURE_3D:
+      case GL_PROXY_TEXTURE_3D:
+         return GL_TRUE;
+      case GL_TEXTURE_2D_ARRAY_EXT:
+      case GL_PROXY_TEXTURE_2D_ARRAY_EXT:
+         return (ctx->Extensions.MESA_texture_array ||
+                 ctx->Extensions.EXT_texture_array);
+      default:
+         return GL_FALSE;
+      }
+   default:
+      _mesa_problem(ctx, "invalid dims=%u in legal_teximage_target()", dims);
+      return GL_FALSE;
+   }
+}
+
+
+/**
+ * Check if the given texture target value is legal for a
+ * glTexSubImage, glCopyTexSubImage or glCopyTexImage call.
+ * The difference compared to legal_teximage_target() above is that
+ * proxy targets are not supported.
+ */
+static GLboolean
+legal_texsubimage_target(struct gl_context *ctx, GLuint dims, GLenum target)
+{
+   switch (dims) {
+   case 1:
+      return target == GL_TEXTURE_1D;
+   case 2:
+      switch (target) {
+      case GL_TEXTURE_2D:
+         return GL_TRUE;
+      case GL_TEXTURE_CUBE_MAP_POSITIVE_X:
+      case GL_TEXTURE_CUBE_MAP_NEGATIVE_X:
+      case GL_TEXTURE_CUBE_MAP_POSITIVE_Y:
+      case GL_TEXTURE_CUBE_MAP_NEGATIVE_Y:
+      case GL_TEXTURE_CUBE_MAP_POSITIVE_Z:
+      case GL_TEXTURE_CUBE_MAP_NEGATIVE_Z:
+         return ctx->Extensions.ARB_texture_cube_map;
+      case GL_TEXTURE_RECTANGLE_NV:
+         return ctx->Extensions.NV_texture_rectangle;
+      case GL_TEXTURE_1D_ARRAY_EXT:
+         return (ctx->Extensions.MESA_texture_array ||
+                 ctx->Extensions.EXT_texture_array);
+      default:
+         return GL_FALSE;
+      }
+   case 3:
+      switch (target) {
+      case GL_TEXTURE_3D:
+         return GL_TRUE;
+      case GL_TEXTURE_2D_ARRAY_EXT:
+         return (ctx->Extensions.MESA_texture_array ||
+                 ctx->Extensions.EXT_texture_array);
+      default:
+         return GL_FALSE;
+      }
+   default:
+      _mesa_problem(ctx, "invalid dims=%u in legal_texsubimage_target()",
+                    dims);
+      return GL_FALSE;
+   }
+}
+
+
+/**
+ * Test the glTexImage[123]D() parameters for errors.
+ * 
+ * \param ctx GL context.
+ * \param dimensions texture image dimensions (must be 1, 2 or 3).
+ * \param target texture target given by the user.
+ * \param level image level given by the user.
+ * \param internalFormat internal format given by the user.
+ * \param format pixel data format given by the user.
+ * \param type pixel data type given by the user.
+ * \param width image width given by the user.
+ * \param height image height given by the user.
+ * \param depth image depth given by the user.
+ * \param border image border given by the user.
+ * 
+ * \return GL_TRUE if an error was detected, or GL_FALSE if no errors.
+ *
+ * Verifies each of the parameters against the constants specified in
+ * __struct gl_contextRec::Const and the supported extensions, and according
+ * to the OpenGL specification.
+ */
+static GLboolean
+texture_error_check( struct gl_context *ctx,
+                     GLuint dimensions, GLenum target,
+                     GLint level, GLint internalFormat,
+                     GLenum format, GLenum type,
+                     GLint width, GLint height,
+                     GLint depth, GLint border )
+{
+   const GLenum proxyTarget = get_proxy_target(target);
+   const GLboolean isProxy = target == proxyTarget;
+   GLboolean sizeOK = GL_TRUE;
+   GLboolean colorFormat, indexFormat;
+
+   /* Basic level check (more checking in ctx->Driver.TestProxyTexImage) */
+   if (level < 0 || level >= MAX_TEXTURE_LEVELS) {
+      if (!isProxy) {
+         _mesa_error(ctx, GL_INVALID_VALUE,
+                     "glTexImage%dD(level=%d)", dimensions, level);
+      }
+      return GL_TRUE;
+   }
+
+   /* Check border */
+   if (border < 0 || border > 1 ||
+       ((target == GL_TEXTURE_RECTANGLE_NV ||
+         target == GL_PROXY_TEXTURE_RECTANGLE_NV) && border != 0)) {
+      if (!isProxy) {
+         _mesa_error(ctx, GL_INVALID_VALUE,
+                     "glTexImage%dD(border=%d)", dimensions, border);
+      }
+      return GL_TRUE;
+   }
+
+   if (width < 0 || height < 0 || depth < 0) {
+      if (!isProxy) {
+         _mesa_error(ctx, GL_INVALID_VALUE,
+                     "glTexImage%dD(width, height or depth < 0)", dimensions);
+      }
+      return GL_TRUE;
+   }
+
+   /* Do this simple check before calling the TestProxyTexImage() function */
+   if (proxyTarget == GL_PROXY_TEXTURE_CUBE_MAP_ARB) {
+      sizeOK = (width == height);
+   }
+
+   /*
+    * Use the proxy texture driver hook to see if the size/level/etc are
+    * legal.
+    */
+   sizeOK = sizeOK && ctx->Driver.TestProxyTexImage(ctx, proxyTarget, level,
+                                                    internalFormat, format,
+                                                    type, width, height,
+                                                    depth, border);
+   if (!sizeOK) {
+      if (!isProxy) {
+         _mesa_error(ctx, GL_INVALID_VALUE,
+                     "glTexImage%dD(level=%d, width=%d, height=%d, depth=%d)",
+                     dimensions, level, width, height, depth);
+      }
+      return GL_TRUE;
+   }
+
+   /* Check internalFormat */
+   if (_mesa_base_tex_format(ctx, internalFormat) < 0) {
+      if (!isProxy) {
+         _mesa_error(ctx, GL_INVALID_VALUE,
+                     "glTexImage%dD(internalFormat=%s)",
+                     dimensions, _mesa_lookup_enum_by_nr(internalFormat));
+      }
+      return GL_TRUE;
+   }
+
+   /* Check incoming image format and type */
+   if (!_mesa_is_legal_format_and_type(ctx, format, type)) {
+      /* Normally, GL_INVALID_OPERATION is generated by a format/type
+       * mismatch (see the 1.2 spec page 94, sec 3.6.4.).  But with the
+       * GL_EXT_texture_integer extension, some combinations should generate
+       * GL_INVALID_ENUM instead (grr!).
+       */
+      if (!isProxy) {
+         GLenum error = _mesa_is_integer_format(format)
+            ? GL_INVALID_ENUM : GL_INVALID_OPERATION;
+         _mesa_error(ctx, error,
+                     "glTexImage%dD(incompatible format 0x%x, type 0x%x)",
+                     dimensions, format, type);
+      }
+      return GL_TRUE;
+   }
+
+   /* make sure internal format and format basically agree */
+   colorFormat = _mesa_is_color_format(format);
+   indexFormat = _mesa_is_index_format(format);
+   if ((_mesa_is_color_format(internalFormat) && !colorFormat && !indexFormat) ||
+       (_mesa_is_index_format(internalFormat) && !indexFormat) ||
+       (_mesa_is_depth_format(internalFormat) != _mesa_is_depth_format(format)) ||
+       (_mesa_is_ycbcr_format(internalFormat) != _mesa_is_ycbcr_format(format)) ||
+       (_mesa_is_depthstencil_format(internalFormat) != _mesa_is_depthstencil_format(format)) ||
+       (_mesa_is_dudv_format(internalFormat) != _mesa_is_dudv_format(format))) {
+      if (!isProxy)
+         _mesa_error(ctx, GL_INVALID_OPERATION,
+                     "glTexImage%dD(incompatible internalFormat 0x%x, format 0x%x)",
+                     dimensions, internalFormat, format);
+      return GL_TRUE;
+   }
+
+   /* additional checks for ycbcr textures */
+   if (internalFormat == GL_YCBCR_MESA) {
+      ASSERT(ctx->Extensions.MESA_ycbcr_texture);
+      if (type != GL_UNSIGNED_SHORT_8_8_MESA &&
+          type != GL_UNSIGNED_SHORT_8_8_REV_MESA) {
+         char message[100];
+         _mesa_snprintf(message, sizeof(message),
+                        "glTexImage%dD(format/type YCBCR mismatch", dimensions);
+         _mesa_error(ctx, GL_INVALID_ENUM, "%s", message);
+         return GL_TRUE; /* error */
+      }
+      if (target != GL_TEXTURE_2D &&
+          target != GL_PROXY_TEXTURE_2D &&
+          target != GL_TEXTURE_RECTANGLE_NV &&
+          target != GL_PROXY_TEXTURE_RECTANGLE_NV) {
+         if (!isProxy)
+            _mesa_error(ctx, GL_INVALID_ENUM, "glTexImage(target)");
+         return GL_TRUE;
+      }
+      if (border != 0) {
+         if (!isProxy) {
+            char message[100];
+            _mesa_snprintf(message, sizeof(message),
+                           "glTexImage%dD(format=GL_YCBCR_MESA and border=%d)",
+                           dimensions, border);
+            _mesa_error(ctx, GL_INVALID_VALUE, "%s", message);
+         }
+         return GL_TRUE;
+      }
+   }
+
+   /* additional checks for depth textures */
+   if (_mesa_base_tex_format(ctx, internalFormat) == GL_DEPTH_COMPONENT) {
+      /* Only 1D, 2D and rectangular textures supported, not 3D or cubes */
+      if (target != GL_TEXTURE_1D &&
+          target != GL_PROXY_TEXTURE_1D &&
+          target != GL_TEXTURE_2D &&
+          target != GL_PROXY_TEXTURE_2D &&
+          target != GL_TEXTURE_RECTANGLE_ARB &&
+          target != GL_PROXY_TEXTURE_RECTANGLE_ARB) {
+         if (!isProxy)
+            _mesa_error(ctx, GL_INVALID_ENUM,
+                        "glTexImage(target/internalFormat)");
+         return GL_TRUE;
+      }
+   }
+
+   /* additional checks for compressed textures */
+   if (_mesa_is_compressed_format(ctx, internalFormat)) {
+      if (!target_can_be_compressed(ctx, target, internalFormat)) {
+         if (!isProxy)
+            _mesa_error(ctx, GL_INVALID_ENUM,
+                        "glTexImage%dD(target)", dimensions);
+         return GL_TRUE;
+      }
+      if (border != 0) {
+         if (!isProxy) {
+            _mesa_error(ctx, GL_INVALID_OPERATION,
+                        "glTexImage%dD(border!=0)", dimensions);
+         }
+         return GL_TRUE;
+      }
+   }
+
+   /* additional checks for integer textures */
+   if (ctx->Extensions.EXT_texture_integer &&
+       (_mesa_is_integer_format(format) !=
+        _mesa_is_integer_format(internalFormat))) {
+      if (!isProxy) {
+         _mesa_error(ctx, GL_INVALID_OPERATION,
+                     "glTexImage%dD(integer/non-integer format mismatch)",
+                     dimensions);
+      }
+      return GL_TRUE;
+   }
+
+   /* if we get here, the parameters are OK */
+   return GL_FALSE;
+}
+
+
+/**
+ * Test glTexSubImage[123]D() parameters for errors.
+ * 
+ * \param ctx GL context.
+ * \param dimensions texture image dimensions (must be 1, 2 or 3).
+ * \param target texture target given by the user.
+ * \param level image level given by the user.
+ * \param xoffset sub-image x offset given by the user.
+ * \param yoffset sub-image y offset given by the user.
+ * \param zoffset sub-image z offset given by the user.
+ * \param format pixel data format given by the user.
+ * \param type pixel data type given by the user.
+ * \param width image width given by the user.
+ * \param height image height given by the user.
+ * \param depth image depth given by the user.
+ * 
+ * \return GL_TRUE if an error was detected, or GL_FALSE if no errors.
+ *
+ * Verifies each of the parameters against the constants specified in
+ * __struct gl_contextRec::Const and the supported extensions, and according
+ * to the OpenGL specification.
+ */
+static GLboolean
+subtexture_error_check( struct gl_context *ctx, GLuint dimensions,
+                        GLenum target, GLint level,
+                        GLint xoffset, GLint yoffset, GLint zoffset,
+                        GLint width, GLint height, GLint depth,
+                        GLenum format, GLenum type )
+{
+   /* Basic level check */
+   if (level < 0 || level >= MAX_TEXTURE_LEVELS) {
+      _mesa_error(ctx, GL_INVALID_ENUM, "glTexSubImage2D(level=%d)", level);
+      return GL_TRUE;
+   }
+
+   /* Check for negative sizes */
+   if (width < 0) {
+      _mesa_error(ctx, GL_INVALID_VALUE,
+                  "glTexSubImage%dD(width=%d)", dimensions, width);
+      return GL_TRUE;
+   }
+   if (height < 0 && dimensions > 1) {
+      _mesa_error(ctx, GL_INVALID_VALUE,
+                  "glTexSubImage%dD(height=%d)", dimensions, height);
+      return GL_TRUE;
+   }
+   if (depth < 0 && dimensions > 2) {
+      _mesa_error(ctx, GL_INVALID_VALUE,
+                  "glTexSubImage%dD(depth=%d)", dimensions, depth);
+      return GL_TRUE;
+   }
+
+   if (!_mesa_is_legal_format_and_type(ctx, format, type)) {
+      /* As with the glTexImage2D check above, the error code here
+       * depends on texture integer.
+       */
+      GLenum error = _mesa_is_integer_format(format)
+         ? GL_INVALID_OPERATION : GL_INVALID_ENUM;
+      _mesa_error(ctx, error,
+                  "glTexSubImage%dD(incompatible format 0x%x, type 0x%x)",
+                  dimensions, format, type);
+      return GL_TRUE;
+   }
+
+   return GL_FALSE;
+}
+
+
+/**
+ * Do second part of glTexSubImage which depends on the destination texture.
+ * \return GL_TRUE if error recorded, GL_FALSE otherwise
+ */
+static GLboolean
+subtexture_error_check2( struct gl_context *ctx, GLuint dimensions,
+			 GLenum target, GLint level,
+			 GLint xoffset, GLint yoffset, GLint zoffset,
+			 GLint width, GLint height, GLint depth,
+			 GLenum format, GLenum type,
+			 const struct gl_texture_image *destTex )
+{
+   if (!destTex) {
+      /* undefined image level */
+      _mesa_error(ctx, GL_INVALID_OPERATION, "glTexSubImage%dD", dimensions);
+      return GL_TRUE;
+   }
+
+   if (xoffset < -((GLint)destTex->Border)) {
+      _mesa_error(ctx, GL_INVALID_VALUE, "glTexSubImage%dD(xoffset)",
+                  dimensions);
+      return GL_TRUE;
+   }
+   if (xoffset + width > (GLint) (destTex->Width + destTex->Border)) {
+      _mesa_error(ctx, GL_INVALID_VALUE, "glTexSubImage%dD(xoffset+width)",
+                  dimensions);
+      return GL_TRUE;
+   }
+   if (dimensions > 1) {
+      if (yoffset < -((GLint)destTex->Border)) {
+         _mesa_error(ctx, GL_INVALID_VALUE, "glTexSubImage%dD(yoffset)",
+                     dimensions);
+         return GL_TRUE;
+      }
+      if (yoffset + height > (GLint) (destTex->Height + destTex->Border)) {
+         _mesa_error(ctx, GL_INVALID_VALUE, "glTexSubImage%dD(yoffset+height)",
+                     dimensions);
+         return GL_TRUE;
+      }
+   }
+   if (dimensions > 2) {
+      if (zoffset < -((GLint)destTex->Border)) {
+         _mesa_error(ctx, GL_INVALID_VALUE, "glTexSubImage3D(zoffset)");
+         return GL_TRUE;
+      }
+      if (zoffset + depth  > (GLint) (destTex->Depth + destTex->Border)) {
+         _mesa_error(ctx, GL_INVALID_VALUE, "glTexSubImage3D(zoffset+depth)");
+         return GL_TRUE;
+      }
+   }
+
+   if (_mesa_is_format_compressed(destTex->TexFormat)) {
+      GLuint bw, bh;
+
+      /* do tests which depend on compression block size */
+      _mesa_get_format_block_size(destTex->TexFormat, &bw, &bh);
+
+      /* offset must be multiple of block size */
+      if ((xoffset % bw != 0) || (yoffset % bh != 0)) {
+         _mesa_error(ctx, GL_INVALID_OPERATION,
+                     "glTexSubImage%dD(xoffset = %d, yoffset = %d)",
+                     dimensions, xoffset, yoffset);
+         return GL_TRUE;
+      }
+      /* size must be multiple of bw by bh or equal to whole texture size */
+      if ((width % bw != 0) && (GLuint) width != destTex->Width) {
+         _mesa_error(ctx, GL_INVALID_OPERATION,
+                     "glTexSubImage%dD(width = %d)", dimensions, width);
+         return GL_TRUE;
+      }         
+      if ((height % bh != 0) && (GLuint) height != destTex->Height) {
+         _mesa_error(ctx, GL_INVALID_OPERATION,
+                     "glTexSubImage%dD(height = %d)", dimensions, height);
+         return GL_TRUE;
+      }         
+   }
+
+   return GL_FALSE;
+}
+
+
+/**
+ * Test glCopyTexImage[12]D() parameters for errors.
+ * 
+ * \param ctx GL context.
+ * \param dimensions texture image dimensions (must be 1, 2 or 3).
+ * \param target texture target given by the user.
+ * \param level image level given by the user.
+ * \param internalFormat internal format given by the user.
+ * \param width image width given by the user.
+ * \param height image height given by the user.
+ * \param border texture border.
+ * 
+ * \return GL_TRUE if an error was detected, or GL_FALSE if no errors.
+ * 
+ * Verifies each of the parameters against the constants specified in
+ * __struct gl_contextRec::Const and the supported extensions, and according
+ * to the OpenGL specification.
+ */
+static GLboolean
+copytexture_error_check( struct gl_context *ctx, GLuint dimensions,
+                         GLenum target, GLint level, GLint internalFormat,
+                         GLint width, GLint height, GLint border )
+{
+   const GLenum proxyTarget = get_proxy_target(target);
+   const GLenum type = GL_FLOAT;
+   GLboolean sizeOK;
+   GLint format;
+
+   /* check target */
+   if (!legal_texsubimage_target(ctx, dimensions, target)) {
+      _mesa_error(ctx, GL_INVALID_ENUM, "glCopyTexImage%uD(target=%s)",
+                  dimensions, _mesa_lookup_enum_by_nr(target));
+      return GL_TRUE;
+   }       
+
+   /* Basic level check (more checking in ctx->Driver.TestProxyTexImage) */
+   if (level < 0 || level >= MAX_TEXTURE_LEVELS) {
+      _mesa_error(ctx, GL_INVALID_VALUE,
+                  "glCopyTexImage%dD(level=%d)", dimensions, level);
+      return GL_TRUE;
+   }
+
+   /* Check that the source buffer is complete */
+   if (ctx->ReadBuffer->Name) {
+      if (ctx->ReadBuffer->_Status == 0) {
+         _mesa_test_framebuffer_completeness(ctx, ctx->ReadBuffer);
+      }
+      if (ctx->ReadBuffer->_Status != GL_FRAMEBUFFER_COMPLETE_EXT) {
+         _mesa_error(ctx, GL_INVALID_FRAMEBUFFER_OPERATION_EXT,
+                     "glCopyTexImage%dD(invalid readbuffer)", dimensions);
+         return GL_TRUE;
+      }
+   }
+
+   /* Check border */
+   if (border < 0 || border > 1 ||
+       ((target == GL_TEXTURE_RECTANGLE_NV ||
+         target == GL_PROXY_TEXTURE_RECTANGLE_NV) && border != 0)) {
+      return GL_TRUE;
+   }
+
+   format = _mesa_base_tex_format(ctx, internalFormat);
+   if (format < 0) {
+      _mesa_error(ctx, GL_INVALID_VALUE,
+                  "glCopyTexImage%dD(internalFormat)", dimensions);
+      return GL_TRUE;
+   }
+
+   if (!_mesa_source_buffer_exists(ctx, format)) {
+      _mesa_error(ctx, GL_INVALID_OPERATION,
+                  "glCopyTexImage%dD(missing readbuffer)", dimensions);
+      return GL_TRUE;
+   }
+
+   /* Do size, level checking */
+   sizeOK = (proxyTarget == GL_PROXY_TEXTURE_CUBE_MAP_ARB)
+      ? (width == height) : 1;
+
+   sizeOK = sizeOK && ctx->Driver.TestProxyTexImage(ctx, proxyTarget, level,
+                                                    internalFormat, format,
+                                                    type, width, height,
+                                                    1, border);
+
+   if (!sizeOK) {
+      if (dimensions == 1) {
+         _mesa_error(ctx, GL_INVALID_VALUE,
+                     "glCopyTexImage1D(width=%d)", width);
+      }
+      else {
+         ASSERT(dimensions == 2);
+         _mesa_error(ctx, GL_INVALID_VALUE,
+                     "glCopyTexImage2D(width=%d, height=%d)", width, height);
+      }
+      return GL_TRUE;
+   }
+
+   if (_mesa_is_compressed_format(ctx, internalFormat)) {
+      if (!target_can_be_compressed(ctx, target, internalFormat)) {
+         _mesa_error(ctx, GL_INVALID_ENUM,
+                     "glCopyTexImage%dD(target)", dimensions);
+         return GL_TRUE;
+      }
+      if (border != 0) {
+         _mesa_error(ctx, GL_INVALID_OPERATION,
+                     "glCopyTexImage%dD(border!=0)", dimensions);
+         return GL_TRUE;
+      }
+   }
+   else if (_mesa_is_depth_format(internalFormat)) {
+      /* make sure we have depth/stencil buffers */
+      if (!ctx->ReadBuffer->_DepthBuffer) {
+         _mesa_error(ctx, GL_INVALID_OPERATION,
+                     "glCopyTexImage%dD(no depth)", dimensions);
+         return GL_TRUE;
+      }
+   }
+   else if (_mesa_is_depthstencil_format(internalFormat)) {
+      /* make sure we have depth/stencil buffers */
+      if (!ctx->ReadBuffer->_DepthBuffer || !ctx->ReadBuffer->_StencilBuffer) {
+         _mesa_error(ctx, GL_INVALID_OPERATION,
+                     "glCopyTexImage%dD(no depth/stencil buffer)", dimensions);
+         return GL_TRUE;
+      }
+   }
+
+   /* if we get here, the parameters are OK */
+   return GL_FALSE;
+}
+
+
+/**
+ * Test glCopyTexSubImage[12]D() parameters for errors.
+ * Note that this is the first part of error checking.
+ * See also copytexsubimage_error_check2() below for the second part.
+ * 
+ * \param ctx GL context.
+ * \param dimensions texture image dimensions (must be 1, 2 or 3).
+ * \param target texture target given by the user.
+ * \param level image level given by the user.
+ * 
+ * \return GL_TRUE if an error was detected, or GL_FALSE if no errors.
+ */
+static GLboolean
+copytexsubimage_error_check1( struct gl_context *ctx, GLuint dimensions,
+                              GLenum target, GLint level)
+{
+   /* Check that the source buffer is complete */
+   if (ctx->ReadBuffer->Name) {
+      if (ctx->ReadBuffer->_Status == 0) {
+         _mesa_test_framebuffer_completeness(ctx, ctx->ReadBuffer);
+      }
+      if (ctx->ReadBuffer->_Status != GL_FRAMEBUFFER_COMPLETE_EXT) {
+         _mesa_error(ctx, GL_INVALID_FRAMEBUFFER_OPERATION_EXT,
+                     "glCopyTexImage%dD(invalid readbuffer)", dimensions);
+         return GL_TRUE;
+      }
+   }
+
+   /* check target (proxies not allowed) */
+   if (!legal_texsubimage_target(ctx, dimensions, target)) {
+      _mesa_error(ctx, GL_INVALID_ENUM, "glCopyTexSubImage%uD(target=%s)",
+                  dimensions, _mesa_lookup_enum_by_nr(target));
+      return GL_TRUE;
+   }
+
+   /* Check level */
+   if (level < 0 || level >= MAX_TEXTURE_LEVELS) {
+      _mesa_error(ctx, GL_INVALID_VALUE,
+                  "glCopyTexSubImage%dD(level=%d)", dimensions, level);
+      return GL_TRUE;
+   }
+
+   return GL_FALSE;
+}
+
+
+/**
+ * Second part of error checking for glCopyTexSubImage[12]D().
+ * \param xoffset sub-image x offset given by the user.
+ * \param yoffset sub-image y offset given by the user.
+ * \param zoffset sub-image z offset given by the user.
+ * \param width image width given by the user.
+ * \param height image height given by the user.
+ */
+static GLboolean
+copytexsubimage_error_check2( struct gl_context *ctx, GLuint dimensions,
+			      GLenum target, GLint level,
+			      GLint xoffset, GLint yoffset, GLint zoffset,
+			      GLsizei width, GLsizei height,
+			      const struct gl_texture_image *teximage )
+{
+   /* check that dest tex image exists */
+   if (!teximage) {
+      _mesa_error(ctx, GL_INVALID_OPERATION,
+                  "glCopyTexSubImage%dD(undefined texture level: %d)",
+                  dimensions, level);
+      return GL_TRUE;
+   }
+
+   /* Check size */
+   if (width < 0) {
+      _mesa_error(ctx, GL_INVALID_VALUE,
+                  "glCopyTexSubImage%dD(width=%d)", dimensions, width);
+      return GL_TRUE;
+   }
+   if (dimensions > 1 && height < 0) {
+      _mesa_error(ctx, GL_INVALID_VALUE,
+                  "glCopyTexSubImage%dD(height=%d)", dimensions, height);
+      return GL_TRUE;
+   }
+
+   /* check x/y offsets */
+   if (xoffset < -((GLint)teximage->Border)) {
+      _mesa_error(ctx, GL_INVALID_VALUE,
+                  "glCopyTexSubImage%dD(xoffset=%d)", dimensions, xoffset);
+      return GL_TRUE;
+   }
+   if (xoffset + width > (GLint) (teximage->Width + teximage->Border)) {
+      _mesa_error(ctx, GL_INVALID_VALUE,
+                  "glCopyTexSubImage%dD(xoffset+width)", dimensions);
+      return GL_TRUE;
+   }
+   if (dimensions > 1) {
+      if (yoffset < -((GLint)teximage->Border)) {
+         _mesa_error(ctx, GL_INVALID_VALUE,
+                     "glCopyTexSubImage%dD(yoffset=%d)", dimensions, yoffset);
+         return GL_TRUE;
+      }
+      /* NOTE: we're adding the border here, not subtracting! */
+      if (yoffset + height > (GLint) (teximage->Height + teximage->Border)) {
+         _mesa_error(ctx, GL_INVALID_VALUE,
+                     "glCopyTexSubImage%dD(yoffset+height)", dimensions);
+         return GL_TRUE;
+      }
+   }
+
+   /* check z offset */
+   if (dimensions > 2) {
+      if (zoffset < -((GLint)teximage->Border)) {
+         _mesa_error(ctx, GL_INVALID_VALUE,
+                     "glCopyTexSubImage%dD(zoffset)", dimensions);
+         return GL_TRUE;
+      }
+      if (zoffset > (GLint) (teximage->Depth + teximage->Border)) {
+         _mesa_error(ctx, GL_INVALID_VALUE,
+                     "glCopyTexSubImage%dD(zoffset+depth)", dimensions);
+         return GL_TRUE;
+      }
+   }
+
+   if (_mesa_is_format_compressed(teximage->TexFormat)) {
+      /* offset must be multiple of 4 */
+      if ((xoffset & 3) || (yoffset & 3)) {
+         _mesa_error(ctx, GL_INVALID_VALUE,
+                     "glCopyTexSubImage%dD(xoffset or yoffset)", dimensions);
+         return GL_TRUE;
+      }
+      /* size must be multiple of 4 */
+      if ((width & 3) != 0 && (GLuint) width != teximage->Width) {
+         _mesa_error(ctx, GL_INVALID_VALUE,
+                     "glCopyTexSubImage%dD(width)", dimensions);
+         return GL_TRUE;
+      }         
+      if ((height & 3) != 0 && (GLuint) height != teximage->Height) {
+         _mesa_error(ctx, GL_INVALID_VALUE,
+                     "glCopyTexSubImage%dD(height)", dimensions);
+         return GL_TRUE;
+      }         
+   }
+
+   if (teximage->InternalFormat == GL_YCBCR_MESA) {
+      _mesa_error(ctx, GL_INVALID_OPERATION, "glCopyTexSubImage2D");
+      return GL_TRUE;
+   }
+
+   if (!_mesa_source_buffer_exists(ctx, teximage->_BaseFormat)) {
+      _mesa_error(ctx, GL_INVALID_OPERATION,
+                  "glCopyTexSubImage%dD(missing readbuffer, format=0x%x)",
+                  dimensions, teximage->_BaseFormat);
+      return GL_TRUE;
+   }
+
+   if (teximage->_BaseFormat == GL_DEPTH_COMPONENT) {
+      if (!ctx->ReadBuffer->_DepthBuffer) {
+         _mesa_error(ctx, GL_INVALID_OPERATION,
+                     "glCopyTexSubImage%dD(no depth buffer)",
+                     dimensions);
+         return GL_TRUE;
+      }
+   }
+   else if (teximage->_BaseFormat == GL_DEPTH_STENCIL_EXT) {
+      if (!ctx->ReadBuffer->_DepthBuffer || !ctx->ReadBuffer->_StencilBuffer) {
+         _mesa_error(ctx, GL_INVALID_OPERATION,
+                     "glCopyTexSubImage%dD(no depth/stencil buffer)",
+                     dimensions);
+         return GL_TRUE;
+      }
+   }
+
+   /* If copying into an integer texture, the source buffer must also be
+    * integer-valued.
+    */
+   if (_mesa_is_format_integer_color(teximage->TexFormat)) {
+      struct gl_renderbuffer *rb = ctx->ReadBuffer->_ColorReadBuffer;
+      if (!_mesa_is_format_integer_color(rb->Format)) {
+         _mesa_error(ctx, GL_INVALID_OPERATION,
+                  "glCopyTexSubImage%dD(source buffer is not integer format)",
+                  dimensions);
+         return GL_TRUE;
+      }
+   }
+
+   /* if we get here, the parameters are OK */
+   return GL_FALSE;
+}
+
+
+/** Callback info for walking over FBO hash table */
+struct cb_info
+{
+   struct gl_context *ctx;
+   struct gl_texture_object *texObj;
+   GLuint level, face;
+};
+
+
+/**
+ * Check render to texture callback.  Called from _mesa_HashWalk().
+ */
+static void
+check_rtt_cb(GLuint key, void *data, void *userData)
+{
+   struct gl_framebuffer *fb = (struct gl_framebuffer *) data;
+   const struct cb_info *info = (struct cb_info *) userData;
+   struct gl_context *ctx = info->ctx;
+   const struct gl_texture_object *texObj = info->texObj;
+   const GLuint level = info->level, face = info->face;
+
+   /* If this is a user-created FBO */
+   if (fb->Name) {
+      GLuint i;
+      /* check if any of the FBO's attachments point to 'texObj' */
+      for (i = 0; i < BUFFER_COUNT; i++) {
+         struct gl_renderbuffer_attachment *att = fb->Attachment + i;
+         if (att->Type == GL_TEXTURE &&
+             att->Texture == texObj &&
+             att->TextureLevel == level &&
+             att->CubeMapFace == face) {
+            ASSERT(att->Texture->Image[att->CubeMapFace][att->TextureLevel]);
+            /* Tell driver about the new renderbuffer texture */
+            ctx->Driver.RenderTexture(ctx, ctx->DrawBuffer, att);
+            /* Mark fb status as indeterminate to force re-validation */
+            fb->_Status = 0;
+         }
+      }
+   }
+}
+
+
+/**
+ * When a texture image is specified we have to check if it's bound to
+ * any framebuffer objects (render to texture) in order to detect changes
+ * in size or format since that effects FBO completeness.
+ * Any FBOs rendering into the texture must be re-validated.
+ */
+static void
+update_fbo_texture(struct gl_context *ctx, struct gl_texture_object *texObj,
+                   GLuint face, GLuint level)
+{
+   /* Only check this texture if it's been marked as RenderToTexture */
+   if (texObj->_RenderToTexture) {
+      struct cb_info info;
+      info.ctx = ctx;
+      info.texObj = texObj;
+      info.level = level;
+      info.face = face;
+      _mesa_HashWalk(ctx->Shared->FrameBuffers, check_rtt_cb, &info);
+   }
+}
+
+
+/**
+ * If the texture object's GenerateMipmap flag is set and we've
+ * changed the texture base level image, regenerate the rest of the
+ * mipmap levels now.
+ */
+static INLINE void
+check_gen_mipmap(struct gl_context *ctx, GLenum target,
+                 struct gl_texture_object *texObj, GLint level)
+{
+   ASSERT(target != GL_TEXTURE_CUBE_MAP);
+   if (texObj->GenerateMipmap &&
+       level == texObj->BaseLevel &&
+       level < texObj->MaxLevel) {
+      ASSERT(ctx->Driver.GenerateMipmap);
+      ctx->Driver.GenerateMipmap(ctx, target, texObj);
+   }
+}
+
+
+/** Debug helper: override the user-requested internal format */
+static GLenum
+override_internal_format(GLenum internalFormat, GLint width, GLint height)
+{
+#if 0
+   if (internalFormat == GL_RGBA16F_ARB ||
+       internalFormat == GL_RGBA32F_ARB) {
+      printf("Convert rgba float tex to int %d x %d\n", width, height);
+      return GL_RGBA;
+   }
+   else if (internalFormat == GL_RGB16F_ARB ||
+            internalFormat == GL_RGB32F_ARB) {
+      printf("Convert rgb float tex to int %d x %d\n", width, height);
+      return GL_RGB;
+   }
+   else if (internalFormat == GL_LUMINANCE_ALPHA16F_ARB ||
+            internalFormat == GL_LUMINANCE_ALPHA32F_ARB) {
+      printf("Convert luminance float tex to int %d x %d\n", width, height);
+      return GL_LUMINANCE_ALPHA;
+   }
+   else if (internalFormat == GL_LUMINANCE16F_ARB ||
+            internalFormat == GL_LUMINANCE32F_ARB) {
+      printf("Convert luminance float tex to int %d x %d\n", width, height);
+      return GL_LUMINANCE;
+   }
+   else if (internalFormat == GL_ALPHA16F_ARB ||
+            internalFormat == GL_ALPHA32F_ARB) {
+      printf("Convert luminance float tex to int %d x %d\n", width, height);
+      return GL_ALPHA;
+   }
+   /*
+   else if (internalFormat == GL_COMPRESSED_RGBA_S3TC_DXT1_EXT) {
+      internalFormat = GL_RGBA;
+   }
+   */
+   else {
+      return internalFormat;
+   }
+#else
+   return internalFormat;
+#endif
+}
+
+
+/**
+ * Choose the actual hardware format for a texture image.
+ * Try to use the same format as the previous image level when possible.
+ * Otherwise, ask the driver for the best format.
+ * It's important to try to choose a consistant format for all levels
+ * for efficient texture memory layout/allocation.  In particular, this
+ * comes up during automatic mipmap generation.
+ */
+gl_format
+_mesa_choose_texture_format(struct gl_context *ctx,
+                            struct gl_texture_object *texObj,
+                            GLenum target, GLint level,
+                            GLenum internalFormat, GLenum format, GLenum type)
+{
+   gl_format f;
+
+   /* see if we've already chosen a format for the previous level */
+   if (level > 0) {
+      struct gl_texture_image *prevImage =
+	 _mesa_select_tex_image(ctx, texObj, target, level - 1);
+      /* See if the prev level is defined and has an internal format which
+       * matches the new internal format.
+       */
+      if (prevImage &&
+          prevImage->Width > 0 &&
+          prevImage->InternalFormat == internalFormat) {
+         /* use the same format */
+         ASSERT(prevImage->TexFormat != MESA_FORMAT_NONE);
+         return prevImage->TexFormat;
+      }
+   }
+
+   /* choose format from scratch */
+   f = ctx->Driver.ChooseTextureFormat(ctx, internalFormat, format, type);
+   ASSERT(f != MESA_FORMAT_NONE);
+   return f;
+}
+
+
+/**
+ * Common code to implement all the glTexImage1D/2D/3D functions.
+ */
+static void
+teximage(struct gl_context *ctx, GLuint dims,
+         GLenum target, GLint level, GLint internalFormat,
+         GLsizei width, GLsizei height, GLsizei depth,
+         GLint border, GLenum format, GLenum type,
+         const GLvoid *pixels)
+{
+   GLboolean error;
+
+   ASSERT_OUTSIDE_BEGIN_END_AND_FLUSH(ctx);
+
+   if (MESA_VERBOSE & (VERBOSE_API|VERBOSE_TEXTURE))
+      _mesa_debug(ctx, "glTexImage%uD %s %d %s %d %d %d %d %s %s %p\n",
+                  dims,
+                  _mesa_lookup_enum_by_nr(target), level,
+                  _mesa_lookup_enum_by_nr(internalFormat),
+                  width, height, depth, border,
+                  _mesa_lookup_enum_by_nr(format),
+                  _mesa_lookup_enum_by_nr(type), pixels);
+
+   internalFormat = override_internal_format(internalFormat, width, height);
+
+   /* target error checking */
+   if (!legal_teximage_target(ctx, dims, target)) {
+      _mesa_error(ctx, GL_INVALID_ENUM, "glTexImage%uD(target=%s)",
+                  dims, _mesa_lookup_enum_by_nr(target));
+      return;
+   }
+
+   /* general error checking */
+   error = texture_error_check(ctx, dims, target, level, internalFormat,
+                               format, type, width, height, depth, border);
+
+   if (_mesa_is_proxy_texture(target)) {
+      /* Proxy texture: just clear or set state depending on error checking */
+      struct gl_texture_image *texImage =
+         _mesa_get_proxy_tex_image(ctx, target, level);
+
+      if (error) {
+         /* when error, clear all proxy texture image parameters */
+         if (texImage)
+            clear_teximage_fields(texImage);
+      }
+      else {
+         /* no error, set the tex image parameters */
+         struct gl_texture_object *texObj =
+            _mesa_get_current_tex_object(ctx, target);
+         gl_format texFormat = _mesa_choose_texture_format(ctx, texObj,
+                                                           target, level,
+                                                           internalFormat,
+                                                           format, type);
+
+         if (legal_texture_size(ctx, texFormat, width, height, depth)) {
+            _mesa_init_teximage_fields(ctx, target, texImage, width, height,
+                                       depth, border, internalFormat,
+                                       texFormat);
+         }
+         else if (texImage) {
+            clear_teximage_fields(texImage);
+         }
+      }
+   }
+   else {
+      /* non-proxy target */
+      const GLuint face = _mesa_tex_target_to_face(target);
+      struct gl_texture_object *texObj;
+      struct gl_texture_image *texImage;
+
+      if (error) {
+         return;   /* error was recorded */
+      }
+
+      if (ctx->NewState & _NEW_PIXEL)
+	 _mesa_update_state(ctx);
+
+      texObj = _mesa_get_current_tex_object(ctx, target);
+
+      _mesa_lock_texture(ctx, texObj);
+      {
+	 texImage = _mesa_get_tex_image(ctx, texObj, target, level);
+
+	 if (!texImage) {
+	    _mesa_error(ctx, GL_OUT_OF_MEMORY, "glTexImage%uD", dims);
+	 }
+         else {
+            gl_format texFormat;
+
+            if (texImage->Data) {
+               ctx->Driver.FreeTexImageData( ctx, texImage );
+            }
+
+            ASSERT(texImage->Data == NULL);
+            texFormat = _mesa_choose_texture_format(ctx, texObj, target, level,
+                                                    internalFormat, format,
+                                                    type);
+
+            if (legal_texture_size(ctx, texFormat, width, height, depth)) {
+               _mesa_init_teximage_fields(ctx, target, texImage,
+                                          width, height, depth,
+                                          border, internalFormat, texFormat);
+
+               /* Give the texture to the driver.  <pixels> may be null. */
+               ASSERT(ctx->Driver.TexImage3D);
+               switch (dims) {
+               case 1:
+                  ctx->Driver.TexImage1D(ctx, target, level, internalFormat,
+                                         width, border, format,
+                                         type, pixels, &ctx->Unpack, texObj,
+                                         texImage);
+                  break;
+               case 2:
+                  ctx->Driver.TexImage2D(ctx, target, level, internalFormat,
+                                         width, height, border, format,
+                                         type, pixels, &ctx->Unpack, texObj,
+                                         texImage);
+                  break;
+               case 3:
+                  ctx->Driver.TexImage3D(ctx, target, level, internalFormat,
+                                         width, height, depth, border, format,
+                                         type, pixels, &ctx->Unpack, texObj,
+                                         texImage);
+                  break;
+               default:
+                  _mesa_problem(ctx, "invalid dims=%u in teximage()", dims);
+               }
+
+               check_gen_mipmap(ctx, target, texObj, level);
+
+               update_fbo_texture(ctx, texObj, face, level);
+
+               /* state update */
+               texObj->_Complete = GL_FALSE;
+               ctx->NewState |= _NEW_TEXTURE;
+            }
+            else {
+               _mesa_error(ctx, GL_OUT_OF_MEMORY, "glTexImage%uD", dims);
+            }
+         }
+      }
+      _mesa_unlock_texture(ctx, texObj);
+   }
+}
+
+
+/*
+ * Called from the API.  Note that width includes the border.
+ */
+void GLAPIENTRY
+_mesa_TexImage1D( GLenum target, GLint level, GLint internalFormat,
+                  GLsizei width, GLint border, GLenum format,
+                  GLenum type, const GLvoid *pixels )
+{
+   GET_CURRENT_CONTEXT(ctx);
+   teximage(ctx, 1, target, level, internalFormat, width, 1, 1,
+            border, format, type, pixels);
+}
+
+
+void GLAPIENTRY
+_mesa_TexImage2D( GLenum target, GLint level, GLint internalFormat,
+                  GLsizei width, GLsizei height, GLint border,
+                  GLenum format, GLenum type,
+                  const GLvoid *pixels )
+{
+   GET_CURRENT_CONTEXT(ctx);
+   teximage(ctx, 2, target, level, internalFormat, width, height, 1,
+            border, format, type, pixels);
+}
+
+
+/*
+ * Called by the API or display list executor.
+ * Note that width and height include the border.
+ */
+void GLAPIENTRY
+_mesa_TexImage3D( GLenum target, GLint level, GLint internalFormat,
+                  GLsizei width, GLsizei height, GLsizei depth,
+                  GLint border, GLenum format, GLenum type,
+                  const GLvoid *pixels )
+{
+   GET_CURRENT_CONTEXT(ctx);
+   teximage(ctx, 3, target, level, internalFormat, width, height, depth,
+            border, format, type, pixels);
+}
+
+
+void GLAPIENTRY
+_mesa_TexImage3DEXT( GLenum target, GLint level, GLenum internalFormat,
+                     GLsizei width, GLsizei height, GLsizei depth,
+                     GLint border, GLenum format, GLenum type,
+                     const GLvoid *pixels )
+{
+   _mesa_TexImage3D(target, level, (GLint) internalFormat, width, height,
+                    depth, border, format, type, pixels);
+}
+
+
+#if FEATURE_OES_EGL_image
+void GLAPIENTRY
+_mesa_EGLImageTargetTexture2DOES (GLenum target, GLeglImageOES image)
+{
+   struct gl_texture_object *texObj;
+   struct gl_texture_image *texImage;
+   GET_CURRENT_CONTEXT(ctx);
+   ASSERT_OUTSIDE_BEGIN_END_AND_FLUSH(ctx);
+
+   if (!ctx->Extensions.OES_EGL_image) {
+      _mesa_error(ctx, GL_INVALID_OPERATION,
+                  "glEGLImageTargetTexture2DOES(unsupported)");
+      return;
+   }
+
+   if (target != GL_TEXTURE_2D) {
+      _mesa_error(ctx, GL_INVALID_ENUM,
+		  "glEGLImageTargetTexture2D(target=%d)", target);
+      return;
+   }
+
+   if (ctx->NewState & _NEW_PIXEL)
+      _mesa_update_state(ctx);
+
+   texObj = _mesa_get_current_tex_object(ctx, target);
+   _mesa_lock_texture(ctx, texObj);
+
+   texImage = _mesa_get_tex_image(ctx, texObj, target, 0);
+   if (!texImage) {
+      _mesa_error(ctx, GL_OUT_OF_MEMORY, "glEGLImageTargetTexture2D");
+   } else {
+      if (texImage->Data)
+	 ctx->Driver.FreeTexImageData( ctx, texImage );
+
+      ASSERT(texImage->Data == NULL);
+      ctx->Driver.EGLImageTargetTexture2D(ctx, target,
+					  texObj, texImage, image);
+
+      /* state update */
+      texObj->_Complete = GL_FALSE;
+      ctx->NewState |= _NEW_TEXTURE;
+   }
+   _mesa_unlock_texture(ctx, texObj);
+
+}
+#endif
+
+
+
+/**
+ * Implement all the glTexSubImage1/2/3D() functions.
+ */
+static void
+texsubimage(struct gl_context *ctx, GLuint dims, GLenum target, GLint level,
+            GLint xoffset, GLint yoffset, GLint zoffset,
+            GLsizei width, GLsizei height, GLsizei depth,
+            GLenum format, GLenum type, const GLvoid *pixels )
+{
+   struct gl_texture_object *texObj;
+   struct gl_texture_image *texImage;
+
+   ASSERT_OUTSIDE_BEGIN_END_AND_FLUSH(ctx);
+
+   if (MESA_VERBOSE & (VERBOSE_API|VERBOSE_TEXTURE))
+      _mesa_debug(ctx, "glTexSubImage%uD %s %d %d %d %d %d %d %d %s %s %p\n",
+                  dims,
+                  _mesa_lookup_enum_by_nr(target), level,
+                  xoffset, yoffset, zoffset, width, height, depth,
+                  _mesa_lookup_enum_by_nr(format),
+                  _mesa_lookup_enum_by_nr(type), pixels);
+
+   /* check target (proxies not allowed) */
+   if (!legal_texsubimage_target(ctx, dims, target)) {
+      _mesa_error(ctx, GL_INVALID_ENUM, "glTexSubImage%uD(target=%s)",
+                  dims, _mesa_lookup_enum_by_nr(target));
+      return;
+   }       
+
+   if (ctx->NewState & _NEW_PIXEL)
+      _mesa_update_state(ctx);
+
+   if (subtexture_error_check(ctx, dims, target, level, xoffset, yoffset, zoffset,
+                              width, height, depth, format, type)) {
+      return;   /* error was detected */
+   }
+
+   texObj = _mesa_get_current_tex_object(ctx, target);
+
+   _mesa_lock_texture(ctx, texObj);
+   {
+      texImage = _mesa_select_tex_image(ctx, texObj, target, level);
+
+      if (subtexture_error_check2(ctx, dims, target, level,
+                                  xoffset, yoffset, zoffset,
+				  width, height, depth,
+                                  format, type, texImage)) {
+         /* error was recorded */
+      }
+      else if (width > 0 && height > 0 && height > 0) {
+         /* If we have a border, offset=-1 is legal.  Bias by border width. */
+         switch (dims) {
+         case 3:
+            zoffset += texImage->Border;
+            /* fall-through */
+         case 2:
+            yoffset += texImage->Border;
+            /* fall-through */
+         case 1:
+            xoffset += texImage->Border;
+         }
+
+         switch (dims) {
+         case 1:
+            ctx->Driver.TexSubImage1D(ctx, target, level,
+                                      xoffset, width,
+                                      format, type, pixels,
+                                      &ctx->Unpack, texObj, texImage );
+            break;
+         case 2:
+            ctx->Driver.TexSubImage2D(ctx, target, level,
+                                      xoffset, yoffset, width, height,
+                                      format, type, pixels,
+                                      &ctx->Unpack, texObj, texImage );
+            break;
+         case 3:
+            ctx->Driver.TexSubImage3D(ctx, target, level,
+                                      xoffset, yoffset, zoffset,
+                                      width, height, depth,
+                                      format, type, pixels,
+                                      &ctx->Unpack, texObj, texImage );
+            break;
+         default:
+            _mesa_problem(ctx, "unexpected dims in subteximage()");
+         }
+
+         check_gen_mipmap(ctx, target, texObj, level);
+
+         ctx->NewState |= _NEW_TEXTURE;
+      }
+   }
+   _mesa_unlock_texture(ctx, texObj);
+}
+
+
+void GLAPIENTRY
+_mesa_TexSubImage1D( GLenum target, GLint level,
+                     GLint xoffset, GLsizei width,
+                     GLenum format, GLenum type,
+                     const GLvoid *pixels )
+{
+   GET_CURRENT_CONTEXT(ctx);
+   texsubimage(ctx, 1, target, level,
+               xoffset, 0, 0,
+               width, 1, 1,
+               format, type, pixels);
+}
+
+
+void GLAPIENTRY
+_mesa_TexSubImage2D( GLenum target, GLint level,
+                     GLint xoffset, GLint yoffset,
+                     GLsizei width, GLsizei height,
+                     GLenum format, GLenum type,
+                     const GLvoid *pixels )
+{
+   GET_CURRENT_CONTEXT(ctx);
+   texsubimage(ctx, 2, target, level,
+               xoffset, yoffset, 0,
+               width, height, 1,
+               format, type, pixels);
+}
+
+
+
+void GLAPIENTRY
+_mesa_TexSubImage3D( GLenum target, GLint level,
+                     GLint xoffset, GLint yoffset, GLint zoffset,
+                     GLsizei width, GLsizei height, GLsizei depth,
+                     GLenum format, GLenum type,
+                     const GLvoid *pixels )
+{
+   GET_CURRENT_CONTEXT(ctx);
+   texsubimage(ctx, 3, target, level,
+               xoffset, yoffset, zoffset,
+               width, height, depth,
+               format, type, pixels);
+}
+
+
+
+/**
+ * Implement the glCopyTexImage1/2D() functions.
+ */
+static void
+copyteximage(struct gl_context *ctx, GLuint dims,
+             GLenum target, GLint level, GLenum internalFormat,
+             GLint x, GLint y, GLsizei width, GLsizei height, GLint border )
+{
+   struct gl_texture_object *texObj;
+   struct gl_texture_image *texImage;
+   const GLuint face = _mesa_tex_target_to_face(target);
+
+   ASSERT_OUTSIDE_BEGIN_END_AND_FLUSH(ctx);
+
+   if (MESA_VERBOSE & (VERBOSE_API|VERBOSE_TEXTURE))
+      _mesa_debug(ctx, "glCopyTexImage%uD %s %d %s %d %d %d %d %d\n",
+                  dims,
+                  _mesa_lookup_enum_by_nr(target), level,
+                  _mesa_lookup_enum_by_nr(internalFormat),
+                  x, y, width, height, border);
+
+   if (ctx->NewState & NEW_COPY_TEX_STATE)
+      _mesa_update_state(ctx);
+
+   if (copytexture_error_check(ctx, dims, target, level, internalFormat,
+                               width, height, border))
+      return;
+
+   texObj = _mesa_get_current_tex_object(ctx, target);
+
+   _mesa_lock_texture(ctx, texObj);
+   {
+      texImage = _mesa_get_tex_image(ctx, texObj, target, level);
+
+      if (!texImage) {
+	 _mesa_error(ctx, GL_OUT_OF_MEMORY, "glCopyTexImage%uD", dims);
+      }
+      else {
+         gl_format texFormat;
+
+         if (texImage->Data) {
+            ctx->Driver.FreeTexImageData( ctx, texImage );
+         }
+
+         ASSERT(texImage->Data == NULL);
+
+         texFormat = _mesa_choose_texture_format(ctx, texObj, target, level,
+                                                 internalFormat, GL_NONE,
+                                                 GL_NONE);
+
+         if (legal_texture_size(ctx, texFormat, width, height, 1)) {
+            _mesa_init_teximage_fields(ctx, target, texImage, width, height, 1,
+                                       border, internalFormat, texFormat);
+
+            ASSERT(ctx->Driver.CopyTexImage2D);
+            if (dims == 1)
+               ctx->Driver.CopyTexImage1D(ctx, target, level, internalFormat,
+                                          x, y, width, border);
+            else
+               ctx->Driver.CopyTexImage2D(ctx, target, level, internalFormat,
+                                          x, y, width, height, border);
+
+            check_gen_mipmap(ctx, target, texObj, level);
+
+            update_fbo_texture(ctx, texObj, face, level);
+
+            /* state update */
+            texObj->_Complete = GL_FALSE;
+            ctx->NewState |= _NEW_TEXTURE;
+         }
+         else {
+            _mesa_error(ctx, GL_OUT_OF_MEMORY, "glCopyTexImage%uD", dims);
+         }
+      }
+   }
+   _mesa_unlock_texture(ctx, texObj);
+}
+
+
+
+void GLAPIENTRY
+_mesa_CopyTexImage1D( GLenum target, GLint level,
+                      GLenum internalFormat,
+                      GLint x, GLint y,
+                      GLsizei width, GLint border )
+{
+   GET_CURRENT_CONTEXT(ctx);
+   copyteximage(ctx, 1, target, level, internalFormat, x, y, width, 1, border);
+}
+
+
+
+void GLAPIENTRY
+_mesa_CopyTexImage2D( GLenum target, GLint level, GLenum internalFormat,
+                      GLint x, GLint y, GLsizei width, GLsizei height,
+                      GLint border )
+{
+   GET_CURRENT_CONTEXT(ctx);
+   copyteximage(ctx, 2, target, level, internalFormat,
+                x, y, width, height, border);
+}
+
+
+
+/**
+ * Implementation for glCopyTexSubImage1/2/3D() functions.
+ */
+static void
+copytexsubimage(struct gl_context *ctx, GLuint dims, GLenum target, GLint level,
+                GLint xoffset, GLint yoffset, GLint zoffset,
+                GLint x, GLint y, GLsizei width, GLsizei height)
+{
+   struct gl_texture_object *texObj;
+   struct gl_texture_image *texImage;
+
+   ASSERT_OUTSIDE_BEGIN_END_AND_FLUSH(ctx);
+
+   if (MESA_VERBOSE & (VERBOSE_API|VERBOSE_TEXTURE))
+      _mesa_debug(ctx, "glCopyTexSubImage%uD %s %d %d %d %d %d %d %d %d\n",
+                  dims,
+                  _mesa_lookup_enum_by_nr(target),
+                  level, xoffset, yoffset, zoffset, x, y, width, height);
+
+   if (ctx->NewState & NEW_COPY_TEX_STATE)
+      _mesa_update_state(ctx);
+
+   if (copytexsubimage_error_check1(ctx, dims, target, level))
+      return;
+
+   texObj = _mesa_get_current_tex_object(ctx, target);
+
+   _mesa_lock_texture(ctx, texObj);
+   {
+      texImage = _mesa_select_tex_image(ctx, texObj, target, level);
+
+      if (copytexsubimage_error_check2(ctx, dims, target, level, xoffset, yoffset,
+				       zoffset, width, height, texImage)) {
+         /* error was recored */
+      }
+      else {
+         /* If we have a border, offset=-1 is legal.  Bias by border width. */
+         switch (dims) {
+         case 3:
+            zoffset += texImage->Border;
+            /* fall-through */
+         case 2:
+            yoffset += texImage->Border;
+            /* fall-through */
+         case 1:
+            xoffset += texImage->Border;
+         }
+
+         if (_mesa_clip_copytexsubimage(ctx, &xoffset, &yoffset, &x, &y,
+                                        &width, &height)) {
+            switch (dims) {
+            case 1:
+               ctx->Driver.CopyTexSubImage1D(ctx, target, level,
+                                             xoffset, x, y, width);
+               break;
+            case 2:
+               ctx->Driver.CopyTexSubImage2D(ctx, target, level,
+                                             xoffset, yoffset,
+                                             x, y, width, height);
+               break;
+            case 3:
+               ctx->Driver.CopyTexSubImage3D(ctx, target, level,
+                                             xoffset, yoffset, zoffset,
+                                             x, y, width, height);
+               break;
+            default:
+               _mesa_problem(ctx, "bad dims in copytexsubimage()");
+            }
+
+            check_gen_mipmap(ctx, target, texObj, level);
+
+            ctx->NewState |= _NEW_TEXTURE;
+         }
+      }
+   }
+   _mesa_unlock_texture(ctx, texObj);
+}
+
+
+void GLAPIENTRY
+_mesa_CopyTexSubImage1D( GLenum target, GLint level,
+                         GLint xoffset, GLint x, GLint y, GLsizei width )
+{
+   GET_CURRENT_CONTEXT(ctx);
+   copytexsubimage(ctx, 1, target, level, xoffset, 0, 0, x, y, width, 1);
+}
+
+
+
+void GLAPIENTRY
+_mesa_CopyTexSubImage2D( GLenum target, GLint level,
+                         GLint xoffset, GLint yoffset,
+                         GLint x, GLint y, GLsizei width, GLsizei height )
+{
+   GET_CURRENT_CONTEXT(ctx);
+   copytexsubimage(ctx, 2, target, level, xoffset, yoffset, 0, x, y,
+                   width, height);
+}
+
+
+
+void GLAPIENTRY
+_mesa_CopyTexSubImage3D( GLenum target, GLint level,
+                         GLint xoffset, GLint yoffset, GLint zoffset,
+                         GLint x, GLint y, GLsizei width, GLsizei height )
+{
+   GET_CURRENT_CONTEXT(ctx);
+   copytexsubimage(ctx, 3, target, level, xoffset, yoffset, zoffset,
+                   x, y, width, height);
+}
+
+
+
+
+/**********************************************************************/
+/******                   Compressed Textures                    ******/
+/**********************************************************************/
+
+
+/**
+ * Return expected size of a compressed texture.
+ */
+static GLuint
+compressed_tex_size(GLsizei width, GLsizei height, GLsizei depth,
+                    GLenum glformat)
+{
+   gl_format mesaFormat = _mesa_glenum_to_compressed_format(glformat);
+   return _mesa_format_image_size(mesaFormat, width, height, depth);
+}
+
+
+/*
+ * Return compressed texture block size, in pixels.
+ */
+static void
+get_compressed_block_size(GLenum glformat, GLuint *bw, GLuint *bh)
+{
+   gl_format mesaFormat = _mesa_glenum_to_compressed_format(glformat);
+   _mesa_get_format_block_size(mesaFormat, bw, bh);
+}
+
+
+/**
+ * Error checking for glCompressedTexImage[123]D().
+ * \return error code or GL_NO_ERROR.
+ */
+static GLenum
+compressed_texture_error_check(struct gl_context *ctx, GLint dimensions,
+                               GLenum target, GLint level,
+                               GLenum internalFormat, GLsizei width,
+                               GLsizei height, GLsizei depth, GLint border,
+                               GLsizei imageSize)
+{
+   const GLenum proxyTarget = get_proxy_target(target);
+   const GLint maxLevels = _mesa_max_texture_levels(ctx, target);
+   GLint expectedSize;
+
+   /* check level */
+   if (level < 0 || level >= maxLevels)
+      return GL_INVALID_VALUE;
+
+   if (!target_can_be_compressed(ctx, target, internalFormat)) {
+      return GL_INVALID_ENUM;
+   }
+
+   /* This will detect any invalid internalFormat value */
+   if (!_mesa_is_compressed_format(ctx, internalFormat))
+      return GL_INVALID_ENUM;
+
+   /* This should really never fail */
+   if (_mesa_base_tex_format(ctx, internalFormat) < 0)
+      return GL_INVALID_ENUM;
+
+   /* No compressed formats support borders at this time */
+   if (border != 0)
+      return GL_INVALID_VALUE;
+
+   /* For cube map, width must equal height */
+   if (target >= GL_TEXTURE_CUBE_MAP_POSITIVE_X_ARB &&
+       target <= GL_TEXTURE_CUBE_MAP_NEGATIVE_Z_ARB && width != height)
+      return GL_INVALID_VALUE;
+
+   /* check image size against compression block size */
+   {
+      gl_format texFormat =
+         ctx->Driver.ChooseTextureFormat(ctx, internalFormat,
+                                         GL_NONE, GL_NONE);
+      GLuint bw, bh;
+
+      _mesa_get_format_block_size(texFormat, &bw, &bh);
+      if ((width > bw && width % bw > 0) ||
+          (height > bh && height % bh > 0)) {
+         /*
+          * Per GL_ARB_texture_compression:  GL_INVALID_OPERATION is
+          * generated [...] if any parameter combinations are not
+          * supported by the specific compressed internal format. 
+          */
+         return GL_INVALID_OPERATION;
+      }
+   }
+
+   /* check image sizes */
+   if (!ctx->Driver.TestProxyTexImage(ctx, proxyTarget, level,
+                                      internalFormat, GL_NONE, GL_NONE,
+                                      width, height, depth, border)) {
+      /* See error comment above */
+      return GL_INVALID_OPERATION;
+   }
+
+   /* check image size in bytes */
+   expectedSize = compressed_tex_size(width, height, depth, internalFormat);
+   if (expectedSize != imageSize) {
+      /* Per GL_ARB_texture_compression:  GL_INVALID_VALUE is generated [...]
+       * if <imageSize> is not consistent with the format, dimensions, and
+       * contents of the specified image.
+       */
+      return GL_INVALID_VALUE;
+   }
+
+   return GL_NO_ERROR;
+}
+
+
+/**
+ * Error checking for glCompressedTexSubImage[123]D().
+ * \warning  There are some bad assumptions here about the size of compressed
+ *           texture tiles (multiple of 4) used to test the validity of the
+ *           offset and size parameters.
+ * \return error code or GL_NO_ERROR.
+ */
+static GLenum
+compressed_subtexture_error_check(struct gl_context *ctx, GLint dimensions,
+                                  GLenum target, GLint level,
+                                  GLint xoffset, GLint yoffset, GLint zoffset,
+                                  GLsizei width, GLsizei height, GLsizei depth,
+                                  GLenum format, GLsizei imageSize)
+{
+   GLint expectedSize, maxLevels = 0, maxTextureSize;
+   GLuint bw, bh;
+   (void) zoffset;
+
+   if (dimensions == 1) {
+      /* 1D compressed textures not allowed */
+      return GL_INVALID_ENUM;
+   }
+   else if (dimensions == 2) {
+      if (target == GL_PROXY_TEXTURE_2D) {
+         maxLevels = ctx->Const.MaxTextureLevels;
+      }
+      else if (target == GL_TEXTURE_2D) {
+         maxLevels = ctx->Const.MaxTextureLevels;
+      }
+      else if (target == GL_PROXY_TEXTURE_CUBE_MAP_ARB) {
+         if (!ctx->Extensions.ARB_texture_cube_map)
+            return GL_INVALID_ENUM; /*target*/
+         maxLevels = ctx->Const.MaxCubeTextureLevels;
+      }
+      else if (target >= GL_TEXTURE_CUBE_MAP_POSITIVE_X_ARB &&
+               target <= GL_TEXTURE_CUBE_MAP_NEGATIVE_Z_ARB) {
+         if (!ctx->Extensions.ARB_texture_cube_map)
+            return GL_INVALID_ENUM; /*target*/
+         maxLevels = ctx->Const.MaxCubeTextureLevels;
+      }
+      else {
+         return GL_INVALID_ENUM; /*target*/
+      }
+   }
+   else if (dimensions == 3) {
+      /* 3D compressed textures not allowed */
+      return GL_INVALID_ENUM;
+   }
+
+   maxTextureSize = 1 << (maxLevels - 1);
+
+   /* this will catch any invalid compressed format token */
+   if (!_mesa_is_compressed_format(ctx, format))
+      return GL_INVALID_ENUM;
+
+   if (width < 1 || width > maxTextureSize)
+      return GL_INVALID_VALUE;
+
+   if ((height < 1 || height > maxTextureSize)
+       && dimensions > 1)
+      return GL_INVALID_VALUE;
+
+   if (level < 0 || level >= maxLevels)
+      return GL_INVALID_VALUE;
+
+   /*
+    * do checks which depend on compression block size
+    */
+   get_compressed_block_size(format, &bw, &bh);
+
+   if ((xoffset % bw != 0) || (yoffset % bh != 0))
+      return GL_INVALID_VALUE;
+
+   if ((width % bw != 0) && width != 2 && width != 1)
+      return GL_INVALID_VALUE;
+
+   if ((height % bh != 0) && height != 2 && height != 1)
+      return GL_INVALID_VALUE;
+
+   expectedSize = compressed_tex_size(width, height, depth, format);
+   if (expectedSize != imageSize)
+      return GL_INVALID_VALUE;
+
+   return GL_NO_ERROR;
+}
+
+
+/**
+ * Do second part of glCompressedTexSubImage error checking.
+ * \return GL_TRUE if error found, GL_FALSE otherwise.
+ */
+static GLboolean
+compressed_subtexture_error_check2(struct gl_context *ctx, GLuint dims,
+                                   GLsizei width, GLsizei height,
+                                   GLsizei depth, GLenum format,
+                                   struct gl_texture_image *texImage)
+{
+
+   if ((GLint) format != texImage->InternalFormat) {
+      _mesa_error(ctx, GL_INVALID_OPERATION,
+                  "glCompressedTexSubImage%uD(format=0x%x)", dims, format);
+      return GL_TRUE;
+   }
+
+   if (((width == 1 || width == 2) &&
+        width != (GLsizei) texImage->Width) ||
+       (width > (GLsizei) texImage->Width)) {
+      _mesa_error(ctx, GL_INVALID_VALUE,
+                  "glCompressedTexSubImage%uD(width=%d)", dims, width);
+      return GL_TRUE;
+   }
+
+   if (dims >= 2) {
+      if (((height == 1 || height == 2) &&
+           height != (GLsizei) texImage->Height) ||
+          (height > (GLsizei) texImage->Height)) {
+         _mesa_error(ctx, GL_INVALID_VALUE,
+                     "glCompressedTexSubImage%uD(height=%d)", dims, height);
+         return GL_TRUE;
+      }
+   }
+
+   if (dims >= 3) {
+      if (((depth == 1 || depth == 2) &&
+           depth != (GLsizei) texImage->Depth) ||
+          (depth > (GLsizei) texImage->Depth)) {
+         _mesa_error(ctx, GL_INVALID_VALUE,
+                     "glCompressedTexSubImage%uD(depth=%d)", dims, depth);
+         return GL_TRUE;
+      }
+   }
+
+   return GL_FALSE;
+}
+
+
+/**
+ * Implementation of the glCompressedTexImage1/2/3D() functions.
+ */
+static void
+compressedteximage(struct gl_context *ctx, GLuint dims,
+                   GLenum target, GLint level,
+                   GLenum internalFormat, GLsizei width,
+                   GLsizei height, GLsizei depth, GLint border,
+                   GLsizei imageSize, const GLvoid *data)
+{
+   GLenum error;
+
+   ASSERT_OUTSIDE_BEGIN_END_AND_FLUSH(ctx);
+
+   if (MESA_VERBOSE & (VERBOSE_API|VERBOSE_TEXTURE))
+      _mesa_debug(ctx,
+                  "glCompressedTexImage%uDARB %s %d %s %d %d %d %d %d %p\n",
+                  dims,
+                  _mesa_lookup_enum_by_nr(target), level,
+                  _mesa_lookup_enum_by_nr(internalFormat),
+                  width, height, depth, border, imageSize, data);
+
+   /* check target */
+   if (!legal_teximage_target(ctx, dims, target)) {
+      _mesa_error(ctx, GL_INVALID_ENUM, "glCompressedTexImage%uD(target=%s)",
+                  dims, _mesa_lookup_enum_by_nr(target));
+      return;
+   }
+
+   error = compressed_texture_error_check(ctx, dims, target, level,
+                                          internalFormat, width, height, depth,
+                                          border, imageSize);
+
+#if FEATURE_ES
+   /* XXX this is kind of a hack */
+   if (error) {
+      _mesa_error(ctx, error, "glTexImage2D");
+      return;
+   }
+
+   if (dims == 2) {
+      switch (internalFormat) {
+      case GL_PALETTE4_RGB8_OES:
+      case GL_PALETTE4_RGBA8_OES:
+      case GL_PALETTE4_R5_G6_B5_OES:
+      case GL_PALETTE4_RGBA4_OES:
+      case GL_PALETTE4_RGB5_A1_OES:
+      case GL_PALETTE8_RGB8_OES:
+      case GL_PALETTE8_RGBA8_OES:
+      case GL_PALETTE8_R5_G6_B5_OES:
+      case GL_PALETTE8_RGBA4_OES:
+      case GL_PALETTE8_RGB5_A1_OES:
+         _mesa_cpal_compressed_teximage2d(target, level, internalFormat,
+                                          width, height, imageSize, data);
+         return;
+      }
+   }
+#endif
+
+   if (_mesa_is_proxy_texture(target)) {
+      /* Proxy texture: just check for errors and update proxy state */
+      struct gl_texture_image *texImage;
+
+      if (!error) {
+         struct gl_texture_object *texObj =
+            _mesa_get_current_tex_object(ctx, target);
+         gl_format texFormat =
+            _mesa_choose_texture_format(ctx, texObj, target, level,
+                                        internalFormat, GL_NONE, GL_NONE);
+         if (!legal_texture_size(ctx, texFormat, width, height, depth)) {
+            error = GL_OUT_OF_MEMORY;
+         }
+      }
+
+      texImage = _mesa_get_proxy_tex_image(ctx, target, level);
+      if (texImage) {
+         if (error) {
+            /* if error, clear all proxy texture image parameters */
+            clear_teximage_fields(texImage);
+         }
+         else {
+            /* no error: store the teximage parameters */
+            _mesa_init_teximage_fields(ctx, target, texImage, width, height,
+                                       depth, border, internalFormat,
+                                       MESA_FORMAT_NONE);
+         }
+      }
+   }
+   else {
+      /* non-proxy target */
+      struct gl_texture_object *texObj;
+      struct gl_texture_image *texImage;
+
+      if (error) {
+         _mesa_error(ctx, error, "glCompressedTexImage%uD", dims);
+         return;
+      }
+
+      texObj = _mesa_get_current_tex_object(ctx, target);
+
+      _mesa_lock_texture(ctx, texObj);
+      {
+	 texImage = _mesa_get_tex_image(ctx, texObj, target, level);
+	 if (!texImage) {
+	    _mesa_error(ctx, GL_OUT_OF_MEMORY,
+                        "glCompressedTexImage%uD", dims);
+	 }
+         else {
+            gl_format texFormat;
+
+            if (texImage->Data) {
+               ctx->Driver.FreeTexImageData( ctx, texImage );
+            }
+            ASSERT(texImage->Data == NULL);
+
+            texFormat = _mesa_choose_texture_format(ctx, texObj, target, level,
+                                                    internalFormat, GL_NONE,
+                                                    GL_NONE);
+
+            if (legal_texture_size(ctx, texFormat, width, height, depth)) {
+               _mesa_init_teximage_fields(ctx, target, texImage,
+                                          width, height, depth,
+                                          border, internalFormat, texFormat);
+
+               switch (dims) {
+               case 1:
+                  ASSERT(ctx->Driver.CompressedTexImage1D);
+                  ctx->Driver.CompressedTexImage1D(ctx, target, level,
+                                                   internalFormat,
+                                                   width,
+                                                   border, imageSize, data,
+                                                   texObj, texImage);
+                  break;
+               case 2:
+                  ASSERT(ctx->Driver.CompressedTexImage2D);
+                  ctx->Driver.CompressedTexImage2D(ctx, target, level,
+                                                   internalFormat,
+                                                   width, height,
+                                                   border, imageSize, data,
+                                                   texObj, texImage);
+                  break;
+               case 3:
+                  ASSERT(ctx->Driver.CompressedTexImage3D);
+                  ctx->Driver.CompressedTexImage3D(ctx, target, level,
+                                                   internalFormat,
+                                                   width, height, depth,
+                                                   border, imageSize, data,
+                                                   texObj, texImage);
+                  break;
+               default:
+                  _mesa_problem(ctx, "bad dims in compressedteximage");
+               }
+
+               check_gen_mipmap(ctx, target, texObj, level);
+
+               /* state update */
+               texObj->_Complete = GL_FALSE;
+               ctx->NewState |= _NEW_TEXTURE;
+            }
+            else {
+               _mesa_error(ctx, GL_OUT_OF_MEMORY,
+                           "glCompressedTexImage%uD", dims);
+            }
+         }
+      }
+      _mesa_unlock_texture(ctx, texObj);
+   }
+}
+
+
+void GLAPIENTRY
+_mesa_CompressedTexImage1DARB(GLenum target, GLint level,
+                              GLenum internalFormat, GLsizei width,
+                              GLint border, GLsizei imageSize,
+                              const GLvoid *data)
+{
+   GET_CURRENT_CONTEXT(ctx);
+   compressedteximage(ctx, 1, target, level, internalFormat,
+                      width, 1, 1, border, imageSize, data);
+}
+
+
+void GLAPIENTRY
+_mesa_CompressedTexImage2DARB(GLenum target, GLint level,
+                              GLenum internalFormat, GLsizei width,
+                              GLsizei height, GLint border, GLsizei imageSize,
+                              const GLvoid *data)
+{
+   GET_CURRENT_CONTEXT(ctx);
+   compressedteximage(ctx, 2, target, level, internalFormat,
+                      width, height, 1, border, imageSize, data);
+}
+
+
+void GLAPIENTRY
+_mesa_CompressedTexImage3DARB(GLenum target, GLint level,
+                              GLenum internalFormat, GLsizei width,
+                              GLsizei height, GLsizei depth, GLint border,
+                              GLsizei imageSize, const GLvoid *data)
+{
+   GET_CURRENT_CONTEXT(ctx);
+   compressedteximage(ctx, 3, target, level, internalFormat,
+                      width, height, depth, border, imageSize, data);
+}
+
+
+/**
+ * Common helper for glCompressedTexSubImage1/2/3D().
+ */
+static void
+compressed_tex_sub_image(GLuint dims, GLenum target, GLint level,
+                         GLint xoffset, GLint yoffset, GLint zoffset,
+                         GLsizei width, GLsizei height, GLsizei depth,
+                         GLenum format, GLsizei imageSize, const GLvoid *data)
+{
+   struct gl_texture_object *texObj;
+   struct gl_texture_image *texImage;
+   GLenum error;
+   GET_CURRENT_CONTEXT(ctx);
+   ASSERT_OUTSIDE_BEGIN_END_AND_FLUSH(ctx);
+
+   error = compressed_subtexture_error_check(ctx, dims, target, level,
+                                             xoffset, 0, 0, /* pos */
+                                             width, height, depth,   /* size */
+                                             format, imageSize);
+   if (error) {
+      _mesa_error(ctx, error, "glCompressedTexSubImage%uD", dims);
+      return;
+   }
+
+   texObj = _mesa_get_current_tex_object(ctx, target);
+
+   _mesa_lock_texture(ctx, texObj);
+   {
+      texImage = _mesa_select_tex_image(ctx, texObj, target, level);
+      assert(texImage);
+
+      if (compressed_subtexture_error_check2(ctx, dims, width, height, depth,
+                                             format, texImage)) {
+         /* error was recorded */
+      }
+      else if (width > 0 && height > 0 && depth > 0) {
+         switch (dims) {
+         case 1:
+            if (ctx->Driver.CompressedTexSubImage1D) {
+               ctx->Driver.CompressedTexSubImage1D(ctx, target, level,
+                                                   xoffset, width,
+                                                   format, imageSize, data,
+                                                   texObj, texImage);
+            }
+            break;
+         case 2:
+            if (ctx->Driver.CompressedTexSubImage2D) {
+               ctx->Driver.CompressedTexSubImage2D(ctx, target, level,
+                                                   xoffset, yoffset,
+                                                   width, height,
+                                                   format, imageSize, data,
+                                                   texObj, texImage);
+            }
+            break;
+         case 3:
+            if (ctx->Driver.CompressedTexSubImage3D) {
+               ctx->Driver.CompressedTexSubImage3D(ctx, target, level,
+                                                   xoffset, yoffset, zoffset,
+                                                   width, height, depth,
+                                                   format, imageSize, data,
+                                                   texObj, texImage);
+            }
+            break;
+         default:
+            ;
+         }
+
+         check_gen_mipmap(ctx, target, texObj, level);
+
+         ctx->NewState |= _NEW_TEXTURE;
+      }
+   }
+   _mesa_unlock_texture(ctx, texObj);
+}
+
+
+void GLAPIENTRY
+_mesa_CompressedTexSubImage1DARB(GLenum target, GLint level, GLint xoffset,
+                                 GLsizei width, GLenum format,
+                                 GLsizei imageSize, const GLvoid *data)
+{
+   compressed_tex_sub_image(1, target, level, xoffset, 0, 0, width, 1, 1,
+                            format, imageSize, data);
+}
+
+
+void GLAPIENTRY
+_mesa_CompressedTexSubImage2DARB(GLenum target, GLint level, GLint xoffset,
+                                 GLint yoffset, GLsizei width, GLsizei height,
+                                 GLenum format, GLsizei imageSize,
+                                 const GLvoid *data)
+{
+   compressed_tex_sub_image(2, target, level, xoffset, yoffset, 0,
+                            width, height, 1, format, imageSize, data);
+}
+
+
+void GLAPIENTRY
+_mesa_CompressedTexSubImage3DARB(GLenum target, GLint level, GLint xoffset,
+                                 GLint yoffset, GLint zoffset, GLsizei width,
+                                 GLsizei height, GLsizei depth, GLenum format,
+                                 GLsizei imageSize, const GLvoid *data)
+{
+   compressed_tex_sub_image(3, target, level, xoffset, yoffset, zoffset,
+                            width, height, depth, format, imageSize, data);
+}