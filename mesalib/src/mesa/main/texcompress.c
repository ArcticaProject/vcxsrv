--- conflicted
+++ resolved
@@ -1,968 +1,526 @@
-<<<<<<< HEAD
-/*
- * Mesa 3-D graphics library
- * Version:  6.5.1
- *
- * Copyright (C) 1999-2006  Brian Paul   All Rights Reserved.
- * Copyright (c) 2008 VMware, Inc.
- *
- * Permission is hereby granted, free of charge, to any person obtaining a
- * copy of this software and associated documentation files (the "Software"),
- * to deal in the Software without restriction, including without limitation
- * the rights to use, copy, modify, merge, publish, distribute, sublicense,
- * and/or sell copies of the Software, and to permit persons to whom the
- * Software is furnished to do so, subject to the following conditions:
- *
- * The above copyright notice and this permission notice shall be included
- * in all copies or substantial portions of the Software.
- *
- * THE SOFTWARE IS PROVIDED "AS IS", WITHOUT WARRANTY OF ANY KIND, EXPRESS
- * OR IMPLIED, INCLUDING BUT NOT LIMITED TO THE WARRANTIES OF MERCHANTABILITY,
- * FITNESS FOR A PARTICULAR PURPOSE AND NONINFRINGEMENT.  IN NO EVENT SHALL
- * BRIAN PAUL BE LIABLE FOR ANY CLAIM, DAMAGES OR OTHER LIABILITY, WHETHER IN
- * AN ACTION OF CONTRACT, TORT OR OTHERWISE, ARISING FROM, OUT OF OR IN
- * CONNECTION WITH THE SOFTWARE OR THE USE OR OTHER DEALINGS IN THE SOFTWARE.
- */
-
-
-/**
- * \file texcompress.c
- * Helper functions for texture compression.
- */
-
-
-#include "glheader.h"
-#include "imports.h"
-#include "colormac.h"
-#include "formats.h"
-#include "mfeatures.h"
-#include "mtypes.h"
-#include "texcompress.h"
-
-
-/**
- * Get the GL base format of a specified GL compressed texture format
- *
- * From page 232 of the OpenGL 3.3 (Compatiblity Profile) spec:
- *
- *     "Compressed Internal Format      Base Internal Format    Type
- *     ---------------------------     --------------------    ---------
- *     COMPRESSED_ALPHA                ALPHA                   Generic
- *     COMPRESSED_LUMINANCE            LUMINANCE               Generic
- *     COMPRESSED_LUMINANCE_ALPHA      LUMINANCE_ALPHA         Generic
- *     COMPRESSED_INTENSITY            INTENSITY               Generic
- *     COMPRESSED_RED                  RED                     Generic
- *     COMPRESSED_RG                   RG                      Generic
- *     COMPRESSED_RGB                  RGB                     Generic
- *     COMPRESSED_RGBA                 RGBA                    Generic
- *     COMPRESSED_SRGB                 RGB                     Generic
- *     COMPRESSED_SRGB_ALPHA           RGBA                    Generic
- *     COMPRESSED_SLUMINANCE           LUMINANCE               Generic
- *     COMPRESSED_SLUMINANCE_ALPHA     LUMINANCE_ALPHA         Generic
- *     COMPRESSED_RED_RGTC1            RED                     Specific
- *     COMPRESSED_SIGNED_RED_RGTC1     RED                     Specific
- *     COMPRESSED_RG_RGTC2             RG                      Specific
- *     COMPRESSED_SIGNED_RG_RGTC2      RG                      Specific"
- *
- * \return
- * The base format of \c format if \c format is a compressed format (either
- * generic or specific.  Otherwise 0 is returned.
- */
-GLenum
-_mesa_gl_compressed_format_base_format(GLenum format)
-{
-   switch (format) {
-   case GL_COMPRESSED_RED:
-   case GL_COMPRESSED_RED_RGTC1:
-   case GL_COMPRESSED_SIGNED_RED_RGTC1:
-      return GL_RED;
-
-   case GL_COMPRESSED_RG:
-   case GL_COMPRESSED_RG_RGTC2:
-   case GL_COMPRESSED_SIGNED_RG_RGTC2:
-      return GL_RG;
-
-   case GL_COMPRESSED_RGB:
-   case GL_COMPRESSED_SRGB:
-   case GL_COMPRESSED_RGB_S3TC_DXT1_EXT:
-   case GL_COMPRESSED_RGB_FXT1_3DFX:
-   case GL_COMPRESSED_SRGB_S3TC_DXT1_EXT:
-      return GL_RGB;
-
-   case GL_COMPRESSED_RGBA:
-   case GL_COMPRESSED_SRGB_ALPHA:
-   case GL_COMPRESSED_RGBA_BPTC_UNORM_ARB:
-   case GL_COMPRESSED_SRGB_ALPHA_BPTC_UNORM_ARB:
-   case GL_COMPRESSED_RGB_BPTC_SIGNED_FLOAT_ARB:
-   case GL_COMPRESSED_RGB_BPTC_UNSIGNED_FLOAT_ARB:
-   case GL_COMPRESSED_RGBA_S3TC_DXT1_EXT:
-   case GL_COMPRESSED_RGBA_S3TC_DXT3_EXT:
-   case GL_COMPRESSED_RGBA_S3TC_DXT5_EXT:
-   case GL_COMPRESSED_RGBA_FXT1_3DFX:
-   case GL_COMPRESSED_SRGB_ALPHA_S3TC_DXT1_EXT:
-   case GL_COMPRESSED_SRGB_ALPHA_S3TC_DXT3_EXT:
-   case GL_COMPRESSED_SRGB_ALPHA_S3TC_DXT5_EXT:
-      return GL_RGBA;
-
-   case GL_COMPRESSED_ALPHA:
-      return GL_ALPHA;
-
-   case GL_COMPRESSED_LUMINANCE:
-   case GL_COMPRESSED_SLUMINANCE:
-   case GL_COMPRESSED_LUMINANCE_LATC1_EXT:
-   case GL_COMPRESSED_SIGNED_LUMINANCE_LATC1_EXT:
-      return GL_LUMINANCE;
-
-   case GL_COMPRESSED_LUMINANCE_ALPHA:
-   case GL_COMPRESSED_SLUMINANCE_ALPHA:
-   case GL_COMPRESSED_LUMINANCE_ALPHA_LATC2_EXT:
-   case GL_COMPRESSED_SIGNED_LUMINANCE_ALPHA_LATC2_EXT:
-   case GL_COMPRESSED_LUMINANCE_ALPHA_3DC_ATI:
-      return GL_LUMINANCE_ALPHA;
-
-   case GL_COMPRESSED_INTENSITY:
-      return GL_INTENSITY;
-
-   default:
-      return 0;
-   }
-}
-
-/**
- * Return list of (and count of) all specific texture compression
- * formats that are supported.
- *
- * Some formats are \b not returned by this function.  The
- * \c GL_COMPRESSED_TEXTURE_FORMATS query only returns formats that are
- * "suitable for general-purpose usage."  All texture compression extensions
- * have taken this to mean either linear RGB or linear RGBA.
- *
- * The GL_ARB_texture_compress_rgtc spec says:
- *
- *    "19) Should the GL_NUM_COMPRESSED_TEXTURE_FORMATS and
- *        GL_COMPRESSED_TEXTURE_FORMATS queries return the RGTC formats?
- *
- *        RESOLVED:  No.
- *
- *        The OpenGL 2.1 specification says "The only values returned
- *        by this query [GL_COMPRESSED_TEXTURE_FORMATS"] are those
- *        corresponding to formats suitable for general-purpose usage.
- *        The renderer will not enumerate formats with restrictions that
- *        need to be specifically understood prior to use."
- *
- *        Compressed textures with just red or red-green components are
- *        not general-purpose so should not be returned by these queries
- *        because they have restrictions.
- *
- *        Applications that seek to use the RGTC formats should do so
- *        by looking for this extension's name in the string returned by
- *        glGetString(GL_EXTENSIONS) rather than
- *        what GL_NUM_COMPRESSED_TEXTURE_FORMATS and
- *        GL_COMPRESSED_TEXTURE_FORMATS return."
- *
- * There is nearly identical wording in the GL_EXT_texture_compression_rgtc
- * spec.
- *
- * The GL_EXT_texture_rRGB spec says:
- *
- *    "22) Should the new COMPRESSED_SRGB_* formats be listed in an
- *        implementation's GL_COMPRESSED_TEXTURE_FORMATS list?
- *
- *        RESOLVED:  No.  Section 3.8.1 says formats listed by
- *        GL_COMPRESSED_TEXTURE_FORMATS are "suitable for general-purpose
- *        usage."  The non-linear distribution of red, green, and
- *        blue for these sRGB compressed formats makes them not really
- *        general-purpose."
- *
- * The GL_EXT_texture_compression_latc spec says:
- *
- *    "16) Should the GL_NUM_COMPRESSED_TEXTURE_FORMATS and
- *        GL_COMPRESSED_TEXTURE_FORMATS queries return the LATC formats?
- *
- *        RESOLVED:  No.
- *
- *        The OpenGL 2.1 specification says "The only values returned
- *        by this query [GL_COMPRESSED_TEXTURE_FORMATS"] are those
- *        corresponding to formats suitable for general-purpose usage.
- *        The renderer will not enumerate formats with restrictions that
- *        need to be specifically understood prior to use."
- *
- *        Historically, OpenGL implementation have advertised the RGB and
- *        RGBA versions of the S3TC extensions compressed format tokens
- *        through this mechanism.
- *
- *        The specification is not sufficiently clear about what "suitable
- *        for general-purpose usage" means.  Historically that seems to mean
- *        unsigned RGB or unsigned RGBA.  The DXT1 format supporting alpha
- *        (GL_COMPRESSED_RGBA_S3TC_DXT1_EXT) is not exposed in the list (at
- *        least for NVIDIA drivers) because the alpha is always 1.0 expect
- *        when it is 0.0 when RGB is required to be black.  NVIDIA's even
- *        limits itself to true linear RGB or RGBA formats, specifically
- *        not including EXT_texture_sRGB's sRGB S3TC compressed formats.
- *
- *        Adding luminance and luminance-alpha texture formats (and
- *        certainly signed versions of luminance and luminance-alpha
- *        formats!) invites potential comptaibility problems with old
- *        applications using this mechanism since old applications are
- *        unlikely to expect non-RGB or non-RGBA formats to be advertised
- *        through this mechanism.  However no specific misinteractions
- *        with old applications is known.
- *
- *        Applications that seek to use the LATC formats should do so
- *        by looking for this extension's name in the string returned by
- *        glGetString(GL_EXTENSIONS) rather than
- *        what GL_NUM_COMPRESSED_TEXTURE_FORMATS and
- *        GL_COMPRESSED_TEXTURE_FORMATS return."
- *
- * There is no formal spec for GL_ATI_texture_compression_3dc.  Since the
- * formats added by this extension are luminance-alpha formats, it is
- * reasonable to expect them to follow the same rules as
- * GL_EXT_texture_compression_latc.  At the very least, Catalyst 11.6 does not
- * expose the 3dc formats through this mechanism.
- *
- * \param ctx  the GL context
- * \param formats  the resulting format list (may be NULL).
- *
- * \return number of formats.
- */
-GLuint
-_mesa_get_compressed_formats(struct gl_context *ctx, GLint *formats)
-{
-   GLuint n = 0;
-   if (ctx->Extensions.TDFX_texture_compression_FXT1) {
-      if (formats) {
-         formats[n++] = GL_COMPRESSED_RGB_FXT1_3DFX;
-         formats[n++] = GL_COMPRESSED_RGBA_FXT1_3DFX;
-      }
-      else {
-         n += 2;
-      }
-   }
-
-   if (ctx->Extensions.EXT_texture_compression_s3tc) {
-      if (formats) {
-         formats[n++] = GL_COMPRESSED_RGB_S3TC_DXT1_EXT;
-         formats[n++] = GL_COMPRESSED_RGBA_S3TC_DXT3_EXT;
-         formats[n++] = GL_COMPRESSED_RGBA_S3TC_DXT5_EXT;
-      }
-      else {
-         n += 3;
-      }
-   }
-   if (ctx->Extensions.S3_s3tc) {
-      if (formats) {
-         formats[n++] = GL_RGB_S3TC;
-         formats[n++] = GL_RGB4_S3TC;
-         formats[n++] = GL_RGBA_S3TC;
-         formats[n++] = GL_RGBA4_S3TC;
-      }
-      else {
-         n += 4;
-      }
-   }
-   return n;
-
-#if FEATURE_ES1 || FEATURE_ES2
-   if (formats) {
-      formats[n++] = GL_PALETTE4_RGB8_OES;
-      formats[n++] = GL_PALETTE4_RGBA8_OES;
-      formats[n++] = GL_PALETTE4_R5_G6_B5_OES;
-      formats[n++] = GL_PALETTE4_RGBA4_OES;
-      formats[n++] = GL_PALETTE4_RGB5_A1_OES;
-      formats[n++] = GL_PALETTE8_RGB8_OES;
-      formats[n++] = GL_PALETTE8_RGBA8_OES;
-      formats[n++] = GL_PALETTE8_R5_G6_B5_OES;
-      formats[n++] = GL_PALETTE8_RGBA4_OES;
-      formats[n++] = GL_PALETTE8_RGB5_A1_OES;
-   }
-   else {
-      n += 10;
-   }
-#endif
-}
-
-
-/**
- * Convert a compressed MESA_FORMAT_x to a GLenum.
- */
-gl_format
-_mesa_glenum_to_compressed_format(GLenum format)
-{
-   switch (format) {
-   case GL_COMPRESSED_RGB_FXT1_3DFX:
-      return MESA_FORMAT_RGB_FXT1;
-   case GL_COMPRESSED_RGBA_FXT1_3DFX:
-      return MESA_FORMAT_RGBA_FXT1;
-
-   case GL_COMPRESSED_RGB_S3TC_DXT1_EXT:
-   case GL_RGB_S3TC:
-      return MESA_FORMAT_RGB_DXT1;
-   case GL_COMPRESSED_RGBA_S3TC_DXT1_EXT:
-   case GL_RGB4_S3TC:
-      return MESA_FORMAT_RGBA_DXT1;
-   case GL_COMPRESSED_RGBA_S3TC_DXT3_EXT:
-   case GL_RGBA_S3TC:
-      return MESA_FORMAT_RGBA_DXT3;
-   case GL_COMPRESSED_RGBA_S3TC_DXT5_EXT:
-   case GL_RGBA4_S3TC:
-      return MESA_FORMAT_RGBA_DXT5;
-
-   case GL_COMPRESSED_SRGB_S3TC_DXT1_EXT:
-      return MESA_FORMAT_SRGB_DXT1;
-   case GL_COMPRESSED_SRGB_ALPHA_S3TC_DXT1_EXT:
-      return MESA_FORMAT_SRGBA_DXT1;
-   case GL_COMPRESSED_SRGB_ALPHA_S3TC_DXT3_EXT:
-      return MESA_FORMAT_SRGBA_DXT3;
-   case GL_COMPRESSED_SRGB_ALPHA_S3TC_DXT5_EXT:
-      return MESA_FORMAT_SRGBA_DXT5;
-
-   case GL_COMPRESSED_RED_RGTC1:
-      return MESA_FORMAT_RED_RGTC1;
-   case GL_COMPRESSED_SIGNED_RED_RGTC1:
-      return MESA_FORMAT_SIGNED_RED_RGTC1;
-   case GL_COMPRESSED_RG_RGTC2:
-      return MESA_FORMAT_RG_RGTC2;
-   case GL_COMPRESSED_SIGNED_RG_RGTC2:
-      return MESA_FORMAT_SIGNED_RG_RGTC2;
-
-   case GL_COMPRESSED_LUMINANCE_LATC1_EXT:
-      return MESA_FORMAT_L_LATC1;
-   case GL_COMPRESSED_SIGNED_LUMINANCE_LATC1_EXT:
-      return MESA_FORMAT_SIGNED_L_LATC1;
-   case GL_COMPRESSED_LUMINANCE_ALPHA_LATC2_EXT:
-   case GL_COMPRESSED_LUMINANCE_ALPHA_3DC_ATI:
-      return MESA_FORMAT_LA_LATC2;
-   case GL_COMPRESSED_SIGNED_LUMINANCE_ALPHA_LATC2_EXT:
-      return MESA_FORMAT_SIGNED_LA_LATC2;
-
-   default:
-      return MESA_FORMAT_NONE;
-   }
-}
-
-
-/**
- * Given a compressed MESA_FORMAT_x value, return the corresponding
- * GLenum for that format.
- * This is needed for glGetTexLevelParameter(GL_TEXTURE_INTERNAL_FORMAT)
- * which must return the specific texture format used when the user might
- * have originally specified a generic compressed format in their
- * glTexImage2D() call.
- * For non-compressed textures, we always return the user-specified
- * internal format unchanged.
- */
-GLenum
-_mesa_compressed_format_to_glenum(struct gl_context *ctx, GLuint mesaFormat)
-{
-   switch (mesaFormat) {
-#if FEATURE_texture_fxt1
-   case MESA_FORMAT_RGB_FXT1:
-      return GL_COMPRESSED_RGB_FXT1_3DFX;
-   case MESA_FORMAT_RGBA_FXT1:
-      return GL_COMPRESSED_RGBA_FXT1_3DFX;
-#endif
-#if FEATURE_texture_s3tc
-   case MESA_FORMAT_RGB_DXT1:
-      return GL_COMPRESSED_RGB_S3TC_DXT1_EXT;
-   case MESA_FORMAT_RGBA_DXT1:
-      return GL_COMPRESSED_RGBA_S3TC_DXT1_EXT;
-   case MESA_FORMAT_RGBA_DXT3:
-      return GL_COMPRESSED_RGBA_S3TC_DXT3_EXT;
-   case MESA_FORMAT_RGBA_DXT5:
-      return GL_COMPRESSED_RGBA_S3TC_DXT5_EXT;
-#if FEATURE_EXT_texture_sRGB
-   case MESA_FORMAT_SRGB_DXT1:
-      return GL_COMPRESSED_SRGB_S3TC_DXT1_EXT;
-   case MESA_FORMAT_SRGBA_DXT1:
-      return GL_COMPRESSED_SRGB_ALPHA_S3TC_DXT1_EXT;
-   case MESA_FORMAT_SRGBA_DXT3:
-      return GL_COMPRESSED_SRGB_ALPHA_S3TC_DXT3_EXT;
-   case MESA_FORMAT_SRGBA_DXT5:
-      return GL_COMPRESSED_SRGB_ALPHA_S3TC_DXT5_EXT;
-#endif
-#endif
-
-   case MESA_FORMAT_RED_RGTC1:
-      return GL_COMPRESSED_RED_RGTC1;
-   case MESA_FORMAT_SIGNED_RED_RGTC1:
-      return GL_COMPRESSED_SIGNED_RED_RGTC1;
-   case MESA_FORMAT_RG_RGTC2:
-      return GL_COMPRESSED_RG_RGTC2;
-   case MESA_FORMAT_SIGNED_RG_RGTC2:
-      return GL_COMPRESSED_SIGNED_RG_RGTC2;
-
-   case MESA_FORMAT_L_LATC1:
-      return GL_COMPRESSED_LUMINANCE_LATC1_EXT;
-   case MESA_FORMAT_SIGNED_L_LATC1:
-      return GL_COMPRESSED_SIGNED_LUMINANCE_LATC1_EXT;
-   case MESA_FORMAT_LA_LATC2:
-      return GL_COMPRESSED_LUMINANCE_ALPHA_LATC2_EXT;
-   case MESA_FORMAT_SIGNED_LA_LATC2:
-      return GL_COMPRESSED_SIGNED_LUMINANCE_ALPHA_LATC2_EXT;
-
-   default:
-      _mesa_problem(ctx, "Unexpected mesa texture format in"
-                    " _mesa_compressed_format_to_glenum()");
-      return 0;
-   }
-}
-
-
-/*
- * Return the address of the pixel at (col, row, img) in a
- * compressed texture image.
- * \param col, row, img - image position (3D), should be a multiple of the
- *                        format's block size.
- * \param format - compressed image format
- * \param width - image width (stride) in pixels
- * \param image - the image address
- * \return address of pixel at (row, col, img)
- */
-GLubyte *
-_mesa_compressed_image_address(GLint col, GLint row, GLint img,
-                               gl_format mesaFormat,
-                               GLsizei width, const GLubyte *image)
-{
-   /* XXX only 2D images implemented, not 3D */
-   const GLuint blockSize = _mesa_get_format_bytes(mesaFormat);
-   GLuint bw, bh;
-   GLint offset;
-
-   _mesa_get_format_block_size(mesaFormat, &bw, &bh);
-
-   ASSERT(col % bw == 0);
-   ASSERT(row % bh == 0);
-
-   offset = ((width + bw - 1) / bw) * (row / bh) + col / bw;
-   offset *= blockSize;
-
-   return (GLubyte *) image + offset;
-}
-=======
-/*
- * Mesa 3-D graphics library
- * Version:  6.5.1
- *
- * Copyright (C) 1999-2006  Brian Paul   All Rights Reserved.
- * Copyright (c) 2008 VMware, Inc.
- *
- * Permission is hereby granted, free of charge, to any person obtaining a
- * copy of this software and associated documentation files (the "Software"),
- * to deal in the Software without restriction, including without limitation
- * the rights to use, copy, modify, merge, publish, distribute, sublicense,
- * and/or sell copies of the Software, and to permit persons to whom the
- * Software is furnished to do so, subject to the following conditions:
- *
- * The above copyright notice and this permission notice shall be included
- * in all copies or substantial portions of the Software.
- *
- * THE SOFTWARE IS PROVIDED "AS IS", WITHOUT WARRANTY OF ANY KIND, EXPRESS
- * OR IMPLIED, INCLUDING BUT NOT LIMITED TO THE WARRANTIES OF MERCHANTABILITY,
- * FITNESS FOR A PARTICULAR PURPOSE AND NONINFRINGEMENT.  IN NO EVENT SHALL
- * BRIAN PAUL BE LIABLE FOR ANY CLAIM, DAMAGES OR OTHER LIABILITY, WHETHER IN
- * AN ACTION OF CONTRACT, TORT OR OTHERWISE, ARISING FROM, OUT OF OR IN
- * CONNECTION WITH THE SOFTWARE OR THE USE OR OTHER DEALINGS IN THE SOFTWARE.
- */
-
-
-/**
- * \file texcompress.c
- * Helper functions for texture compression.
- */
-
-
-#include "glheader.h"
-#include "imports.h"
-#include "colormac.h"
-#include "formats.h"
-#include "mfeatures.h"
-#include "mtypes.h"
-#include "texcompress.h"
-#include "texcompress_fxt1.h"
-#include "texcompress_rgtc.h"
-#include "texcompress_s3tc.h"
-
-
-/**
- * Get the GL base format of a specified GL compressed texture format
- *
- * From page 232 of the OpenGL 3.3 (Compatiblity Profile) spec:
- *
- *     "Compressed Internal Format      Base Internal Format    Type
- *     ---------------------------     --------------------    ---------
- *     COMPRESSED_ALPHA                ALPHA                   Generic
- *     COMPRESSED_LUMINANCE            LUMINANCE               Generic
- *     COMPRESSED_LUMINANCE_ALPHA      LUMINANCE_ALPHA         Generic
- *     COMPRESSED_INTENSITY            INTENSITY               Generic
- *     COMPRESSED_RED                  RED                     Generic
- *     COMPRESSED_RG                   RG                      Generic
- *     COMPRESSED_RGB                  RGB                     Generic
- *     COMPRESSED_RGBA                 RGBA                    Generic
- *     COMPRESSED_SRGB                 RGB                     Generic
- *     COMPRESSED_SRGB_ALPHA           RGBA                    Generic
- *     COMPRESSED_SLUMINANCE           LUMINANCE               Generic
- *     COMPRESSED_SLUMINANCE_ALPHA     LUMINANCE_ALPHA         Generic
- *     COMPRESSED_RED_RGTC1            RED                     Specific
- *     COMPRESSED_SIGNED_RED_RGTC1     RED                     Specific
- *     COMPRESSED_RG_RGTC2             RG                      Specific
- *     COMPRESSED_SIGNED_RG_RGTC2      RG                      Specific"
- *
- * \return
- * The base format of \c format if \c format is a compressed format (either
- * generic or specific.  Otherwise 0 is returned.
- */
-GLenum
-_mesa_gl_compressed_format_base_format(GLenum format)
-{
-   switch (format) {
-   case GL_COMPRESSED_RED:
-   case GL_COMPRESSED_RED_RGTC1:
-   case GL_COMPRESSED_SIGNED_RED_RGTC1:
-      return GL_RED;
-
-   case GL_COMPRESSED_RG:
-   case GL_COMPRESSED_RG_RGTC2:
-   case GL_COMPRESSED_SIGNED_RG_RGTC2:
-      return GL_RG;
-
-   case GL_COMPRESSED_RGB:
-   case GL_COMPRESSED_SRGB:
-   case GL_COMPRESSED_RGB_S3TC_DXT1_EXT:
-   case GL_COMPRESSED_RGB_FXT1_3DFX:
-   case GL_COMPRESSED_SRGB_S3TC_DXT1_EXT:
-      return GL_RGB;
-
-   case GL_COMPRESSED_RGBA:
-   case GL_COMPRESSED_SRGB_ALPHA:
-   case GL_COMPRESSED_RGBA_BPTC_UNORM_ARB:
-   case GL_COMPRESSED_SRGB_ALPHA_BPTC_UNORM_ARB:
-   case GL_COMPRESSED_RGB_BPTC_SIGNED_FLOAT_ARB:
-   case GL_COMPRESSED_RGB_BPTC_UNSIGNED_FLOAT_ARB:
-   case GL_COMPRESSED_RGBA_S3TC_DXT1_EXT:
-   case GL_COMPRESSED_RGBA_S3TC_DXT3_EXT:
-   case GL_COMPRESSED_RGBA_S3TC_DXT5_EXT:
-   case GL_COMPRESSED_RGBA_FXT1_3DFX:
-   case GL_COMPRESSED_SRGB_ALPHA_S3TC_DXT1_EXT:
-   case GL_COMPRESSED_SRGB_ALPHA_S3TC_DXT3_EXT:
-   case GL_COMPRESSED_SRGB_ALPHA_S3TC_DXT5_EXT:
-      return GL_RGBA;
-
-   case GL_COMPRESSED_ALPHA:
-      return GL_ALPHA;
-
-   case GL_COMPRESSED_LUMINANCE:
-   case GL_COMPRESSED_SLUMINANCE:
-   case GL_COMPRESSED_LUMINANCE_LATC1_EXT:
-   case GL_COMPRESSED_SIGNED_LUMINANCE_LATC1_EXT:
-      return GL_LUMINANCE;
-
-   case GL_COMPRESSED_LUMINANCE_ALPHA:
-   case GL_COMPRESSED_SLUMINANCE_ALPHA:
-   case GL_COMPRESSED_LUMINANCE_ALPHA_LATC2_EXT:
-   case GL_COMPRESSED_SIGNED_LUMINANCE_ALPHA_LATC2_EXT:
-   case GL_COMPRESSED_LUMINANCE_ALPHA_3DC_ATI:
-      return GL_LUMINANCE_ALPHA;
-
-   case GL_COMPRESSED_INTENSITY:
-      return GL_INTENSITY;
-
-   default:
-      return 0;
-   }
-}
-
-/**
- * Return list of (and count of) all specific texture compression
- * formats that are supported.
- *
- * Some formats are \b not returned by this function.  The
- * \c GL_COMPRESSED_TEXTURE_FORMATS query only returns formats that are
- * "suitable for general-purpose usage."  All texture compression extensions
- * have taken this to mean either linear RGB or linear RGBA.
- *
- * The GL_ARB_texture_compress_rgtc spec says:
- *
- *    "19) Should the GL_NUM_COMPRESSED_TEXTURE_FORMATS and
- *        GL_COMPRESSED_TEXTURE_FORMATS queries return the RGTC formats?
- *
- *        RESOLVED:  No.
- *
- *        The OpenGL 2.1 specification says "The only values returned
- *        by this query [GL_COMPRESSED_TEXTURE_FORMATS"] are those
- *        corresponding to formats suitable for general-purpose usage.
- *        The renderer will not enumerate formats with restrictions that
- *        need to be specifically understood prior to use."
- *
- *        Compressed textures with just red or red-green components are
- *        not general-purpose so should not be returned by these queries
- *        because they have restrictions.
- *
- *        Applications that seek to use the RGTC formats should do so
- *        by looking for this extension's name in the string returned by
- *        glGetString(GL_EXTENSIONS) rather than
- *        what GL_NUM_COMPRESSED_TEXTURE_FORMATS and
- *        GL_COMPRESSED_TEXTURE_FORMATS return."
- *
- * There is nearly identical wording in the GL_EXT_texture_compression_rgtc
- * spec.
- *
- * The GL_EXT_texture_rRGB spec says:
- *
- *    "22) Should the new COMPRESSED_SRGB_* formats be listed in an
- *        implementation's GL_COMPRESSED_TEXTURE_FORMATS list?
- *
- *        RESOLVED:  No.  Section 3.8.1 says formats listed by
- *        GL_COMPRESSED_TEXTURE_FORMATS are "suitable for general-purpose
- *        usage."  The non-linear distribution of red, green, and
- *        blue for these sRGB compressed formats makes them not really
- *        general-purpose."
- *
- * The GL_EXT_texture_compression_latc spec says:
- *
- *    "16) Should the GL_NUM_COMPRESSED_TEXTURE_FORMATS and
- *        GL_COMPRESSED_TEXTURE_FORMATS queries return the LATC formats?
- *
- *        RESOLVED:  No.
- *
- *        The OpenGL 2.1 specification says "The only values returned
- *        by this query [GL_COMPRESSED_TEXTURE_FORMATS"] are those
- *        corresponding to formats suitable for general-purpose usage.
- *        The renderer will not enumerate formats with restrictions that
- *        need to be specifically understood prior to use."
- *
- *        Historically, OpenGL implementation have advertised the RGB and
- *        RGBA versions of the S3TC extensions compressed format tokens
- *        through this mechanism.
- *
- *        The specification is not sufficiently clear about what "suitable
- *        for general-purpose usage" means.  Historically that seems to mean
- *        unsigned RGB or unsigned RGBA.  The DXT1 format supporting alpha
- *        (GL_COMPRESSED_RGBA_S3TC_DXT1_EXT) is not exposed in the list (at
- *        least for NVIDIA drivers) because the alpha is always 1.0 expect
- *        when it is 0.0 when RGB is required to be black.  NVIDIA's even
- *        limits itself to true linear RGB or RGBA formats, specifically
- *        not including EXT_texture_sRGB's sRGB S3TC compressed formats.
- *
- *        Adding luminance and luminance-alpha texture formats (and
- *        certainly signed versions of luminance and luminance-alpha
- *        formats!) invites potential comptaibility problems with old
- *        applications using this mechanism since old applications are
- *        unlikely to expect non-RGB or non-RGBA formats to be advertised
- *        through this mechanism.  However no specific misinteractions
- *        with old applications is known.
- *
- *        Applications that seek to use the LATC formats should do so
- *        by looking for this extension's name in the string returned by
- *        glGetString(GL_EXTENSIONS) rather than
- *        what GL_NUM_COMPRESSED_TEXTURE_FORMATS and
- *        GL_COMPRESSED_TEXTURE_FORMATS return."
- *
- * There is no formal spec for GL_ATI_texture_compression_3dc.  Since the
- * formats added by this extension are luminance-alpha formats, it is
- * reasonable to expect them to follow the same rules as
- * GL_EXT_texture_compression_latc.  At the very least, Catalyst 11.6 does not
- * expose the 3dc formats through this mechanism.
- *
- * \param ctx  the GL context
- * \param formats  the resulting format list (may be NULL).
- *
- * \return number of formats.
- */
-GLuint
-_mesa_get_compressed_formats(struct gl_context *ctx, GLint *formats)
-{
-   GLuint n = 0;
-   if (ctx->Extensions.TDFX_texture_compression_FXT1) {
-      if (formats) {
-         formats[n++] = GL_COMPRESSED_RGB_FXT1_3DFX;
-         formats[n++] = GL_COMPRESSED_RGBA_FXT1_3DFX;
-      }
-      else {
-         n += 2;
-      }
-   }
-
-   if (ctx->Extensions.EXT_texture_compression_s3tc) {
-      if (formats) {
-         formats[n++] = GL_COMPRESSED_RGB_S3TC_DXT1_EXT;
-         formats[n++] = GL_COMPRESSED_RGBA_S3TC_DXT3_EXT;
-         formats[n++] = GL_COMPRESSED_RGBA_S3TC_DXT5_EXT;
-      }
-      else {
-         n += 3;
-      }
-   }
-   if (ctx->Extensions.S3_s3tc) {
-      if (formats) {
-         formats[n++] = GL_RGB_S3TC;
-         formats[n++] = GL_RGB4_S3TC;
-         formats[n++] = GL_RGBA_S3TC;
-         formats[n++] = GL_RGBA4_S3TC;
-      }
-      else {
-         n += 4;
-      }
-   }
-
-#if FEATURE_ES1 || FEATURE_ES2
-   if (formats) {
-      formats[n++] = GL_PALETTE4_RGB8_OES;
-      formats[n++] = GL_PALETTE4_RGBA8_OES;
-      formats[n++] = GL_PALETTE4_R5_G6_B5_OES;
-      formats[n++] = GL_PALETTE4_RGBA4_OES;
-      formats[n++] = GL_PALETTE4_RGB5_A1_OES;
-      formats[n++] = GL_PALETTE8_RGB8_OES;
-      formats[n++] = GL_PALETTE8_RGBA8_OES;
-      formats[n++] = GL_PALETTE8_R5_G6_B5_OES;
-      formats[n++] = GL_PALETTE8_RGBA4_OES;
-      formats[n++] = GL_PALETTE8_RGB5_A1_OES;
-   }
-   else {
-      n += 10;
-   }
-#endif
-
-   return n;
-}
-
-
-/**
- * Convert a compressed MESA_FORMAT_x to a GLenum.
- */
-gl_format
-_mesa_glenum_to_compressed_format(GLenum format)
-{
-   switch (format) {
-   case GL_COMPRESSED_RGB_FXT1_3DFX:
-      return MESA_FORMAT_RGB_FXT1;
-   case GL_COMPRESSED_RGBA_FXT1_3DFX:
-      return MESA_FORMAT_RGBA_FXT1;
-
-   case GL_COMPRESSED_RGB_S3TC_DXT1_EXT:
-   case GL_RGB_S3TC:
-      return MESA_FORMAT_RGB_DXT1;
-   case GL_COMPRESSED_RGBA_S3TC_DXT1_EXT:
-   case GL_RGB4_S3TC:
-      return MESA_FORMAT_RGBA_DXT1;
-   case GL_COMPRESSED_RGBA_S3TC_DXT3_EXT:
-   case GL_RGBA_S3TC:
-      return MESA_FORMAT_RGBA_DXT3;
-   case GL_COMPRESSED_RGBA_S3TC_DXT5_EXT:
-   case GL_RGBA4_S3TC:
-      return MESA_FORMAT_RGBA_DXT5;
-
-   case GL_COMPRESSED_SRGB_S3TC_DXT1_EXT:
-      return MESA_FORMAT_SRGB_DXT1;
-   case GL_COMPRESSED_SRGB_ALPHA_S3TC_DXT1_EXT:
-      return MESA_FORMAT_SRGBA_DXT1;
-   case GL_COMPRESSED_SRGB_ALPHA_S3TC_DXT3_EXT:
-      return MESA_FORMAT_SRGBA_DXT3;
-   case GL_COMPRESSED_SRGB_ALPHA_S3TC_DXT5_EXT:
-      return MESA_FORMAT_SRGBA_DXT5;
-
-   case GL_COMPRESSED_RED_RGTC1:
-      return MESA_FORMAT_RED_RGTC1;
-   case GL_COMPRESSED_SIGNED_RED_RGTC1:
-      return MESA_FORMAT_SIGNED_RED_RGTC1;
-   case GL_COMPRESSED_RG_RGTC2:
-      return MESA_FORMAT_RG_RGTC2;
-   case GL_COMPRESSED_SIGNED_RG_RGTC2:
-      return MESA_FORMAT_SIGNED_RG_RGTC2;
-
-   case GL_COMPRESSED_LUMINANCE_LATC1_EXT:
-      return MESA_FORMAT_L_LATC1;
-   case GL_COMPRESSED_SIGNED_LUMINANCE_LATC1_EXT:
-      return MESA_FORMAT_SIGNED_L_LATC1;
-   case GL_COMPRESSED_LUMINANCE_ALPHA_LATC2_EXT:
-   case GL_COMPRESSED_LUMINANCE_ALPHA_3DC_ATI:
-      return MESA_FORMAT_LA_LATC2;
-   case GL_COMPRESSED_SIGNED_LUMINANCE_ALPHA_LATC2_EXT:
-      return MESA_FORMAT_SIGNED_LA_LATC2;
-
-   default:
-      return MESA_FORMAT_NONE;
-   }
-}
-
-
-/**
- * Given a compressed MESA_FORMAT_x value, return the corresponding
- * GLenum for that format.
- * This is needed for glGetTexLevelParameter(GL_TEXTURE_INTERNAL_FORMAT)
- * which must return the specific texture format used when the user might
- * have originally specified a generic compressed format in their
- * glTexImage2D() call.
- * For non-compressed textures, we always return the user-specified
- * internal format unchanged.
- */
-GLenum
-_mesa_compressed_format_to_glenum(struct gl_context *ctx, GLuint mesaFormat)
-{
-   switch (mesaFormat) {
-#if FEATURE_texture_fxt1
-   case MESA_FORMAT_RGB_FXT1:
-      return GL_COMPRESSED_RGB_FXT1_3DFX;
-   case MESA_FORMAT_RGBA_FXT1:
-      return GL_COMPRESSED_RGBA_FXT1_3DFX;
-#endif
-#if FEATURE_texture_s3tc
-   case MESA_FORMAT_RGB_DXT1:
-      return GL_COMPRESSED_RGB_S3TC_DXT1_EXT;
-   case MESA_FORMAT_RGBA_DXT1:
-      return GL_COMPRESSED_RGBA_S3TC_DXT1_EXT;
-   case MESA_FORMAT_RGBA_DXT3:
-      return GL_COMPRESSED_RGBA_S3TC_DXT3_EXT;
-   case MESA_FORMAT_RGBA_DXT5:
-      return GL_COMPRESSED_RGBA_S3TC_DXT5_EXT;
-#if FEATURE_EXT_texture_sRGB
-   case MESA_FORMAT_SRGB_DXT1:
-      return GL_COMPRESSED_SRGB_S3TC_DXT1_EXT;
-   case MESA_FORMAT_SRGBA_DXT1:
-      return GL_COMPRESSED_SRGB_ALPHA_S3TC_DXT1_EXT;
-   case MESA_FORMAT_SRGBA_DXT3:
-      return GL_COMPRESSED_SRGB_ALPHA_S3TC_DXT3_EXT;
-   case MESA_FORMAT_SRGBA_DXT5:
-      return GL_COMPRESSED_SRGB_ALPHA_S3TC_DXT5_EXT;
-#endif
-#endif
-
-   case MESA_FORMAT_RED_RGTC1:
-      return GL_COMPRESSED_RED_RGTC1;
-   case MESA_FORMAT_SIGNED_RED_RGTC1:
-      return GL_COMPRESSED_SIGNED_RED_RGTC1;
-   case MESA_FORMAT_RG_RGTC2:
-      return GL_COMPRESSED_RG_RGTC2;
-   case MESA_FORMAT_SIGNED_RG_RGTC2:
-      return GL_COMPRESSED_SIGNED_RG_RGTC2;
-
-   case MESA_FORMAT_L_LATC1:
-      return GL_COMPRESSED_LUMINANCE_LATC1_EXT;
-   case MESA_FORMAT_SIGNED_L_LATC1:
-      return GL_COMPRESSED_SIGNED_LUMINANCE_LATC1_EXT;
-   case MESA_FORMAT_LA_LATC2:
-      return GL_COMPRESSED_LUMINANCE_ALPHA_LATC2_EXT;
-   case MESA_FORMAT_SIGNED_LA_LATC2:
-      return GL_COMPRESSED_SIGNED_LUMINANCE_ALPHA_LATC2_EXT;
-
-   default:
-      _mesa_problem(ctx, "Unexpected mesa texture format in"
-                    " _mesa_compressed_format_to_glenum()");
-      return 0;
-   }
-}
-
-
-/*
- * Return the address of the pixel at (col, row, img) in a
- * compressed texture image.
- * \param col, row, img - image position (3D), should be a multiple of the
- *                        format's block size.
- * \param format - compressed image format
- * \param width - image width (stride) in pixels
- * \param image - the image address
- * \return address of pixel at (row, col, img)
- */
-GLubyte *
-_mesa_compressed_image_address(GLint col, GLint row, GLint img,
-                               gl_format mesaFormat,
-                               GLsizei width, const GLubyte *image)
-{
-   /* XXX only 2D images implemented, not 3D */
-   const GLuint blockSize = _mesa_get_format_bytes(mesaFormat);
-   GLuint bw, bh;
-   GLint offset;
-
-   _mesa_get_format_block_size(mesaFormat, &bw, &bh);
-
-   ASSERT(col % bw == 0);
-   ASSERT(row % bh == 0);
-
-   offset = ((width + bw - 1) / bw) * (row / bh) + col / bw;
-   offset *= blockSize;
-
-   return (GLubyte *) image + offset;
-}
-
-
-/**
- * Decompress a compressed texture image, returning a GL_RGBA/GL_FLOAT image.
- */
-void
-_mesa_decompress_image(gl_format format, GLuint width, GLuint height,
-                       const GLubyte *src, GLint srcRowStride,
-                       GLfloat *dest)
-{
-   void (*fetch)(const struct gl_texture_image *texImage,
-                 GLint i, GLint j, GLint k, GLfloat *texel);
-   struct gl_texture_image texImage;  /* dummy teximage */
-   GLuint i, j;
-
-   /* setup dummy texture image info */
-   memset(&texImage, 0, sizeof(texImage));
-   texImage.Data = (void *) src;
-   texImage.RowStride = srcRowStride;
-
-   switch (format) {
-   /* DXT formats */
-   case MESA_FORMAT_RGB_DXT1:
-      fetch = _mesa_fetch_texel_2d_f_rgb_dxt1;
-      break;
-   case MESA_FORMAT_RGBA_DXT1:
-      fetch = _mesa_fetch_texel_2d_f_rgba_dxt1;
-      break;
-   case MESA_FORMAT_RGBA_DXT3:
-      fetch = _mesa_fetch_texel_2d_f_rgba_dxt3;
-      break;
-   case MESA_FORMAT_RGBA_DXT5:
-      fetch = _mesa_fetch_texel_2d_f_rgba_dxt5;
-      break;
-
-   /* FXT1 formats */
-   case MESA_FORMAT_RGB_FXT1:
-      fetch = _mesa_fetch_texel_2d_f_rgb_fxt1;
-      break;
-   case MESA_FORMAT_RGBA_FXT1:
-      fetch = _mesa_fetch_texel_2d_f_rgba_fxt1;
-      break;
-
-   /* Red/RG formats */
-   case MESA_FORMAT_RED_RGTC1:
-      fetch = _mesa_fetch_texel_2d_f_red_rgtc1;
-      break;
-   case MESA_FORMAT_SIGNED_RED_RGTC1:
-      fetch = _mesa_fetch_texel_2d_f_signed_red_rgtc1;
-      break;
-   case MESA_FORMAT_RG_RGTC2:
-      fetch = _mesa_fetch_texel_2d_f_rg_rgtc2;
-      break;
-   case MESA_FORMAT_SIGNED_RG_RGTC2:
-      fetch = _mesa_fetch_texel_2d_f_signed_rg_rgtc2;
-      break;
-
-   /* L/LA formats */
-   case MESA_FORMAT_L_LATC1:
-      fetch = _mesa_fetch_texel_2d_f_l_latc1;
-      break;
-   case MESA_FORMAT_SIGNED_L_LATC1:
-      fetch = _mesa_fetch_texel_2d_f_signed_l_latc1;
-      break;
-   case MESA_FORMAT_LA_LATC2:
-      fetch = _mesa_fetch_texel_2d_f_la_latc2;
-      break;
-   case MESA_FORMAT_SIGNED_LA_LATC2:
-      fetch = _mesa_fetch_texel_2d_f_signed_la_latc2;
-      break;
-
-   default:
-      _mesa_problem(NULL, "Unexpected format in _mesa_decompress_image()");
-      return;
-   }
-
-   for (j = 0; j < height; j++) {
-      for (i = 0; i < width; i++) {
-         fetch(&texImage, i, j, 0, dest);
-         dest += 4;
-      }
-   }
-}
->>>>>>> f9cf1113
+/*
+ * Mesa 3-D graphics library
+ * Version:  6.5.1
+ *
+ * Copyright (C) 1999-2006  Brian Paul   All Rights Reserved.
+ * Copyright (c) 2008 VMware, Inc.
+ *
+ * Permission is hereby granted, free of charge, to any person obtaining a
+ * copy of this software and associated documentation files (the "Software"),
+ * to deal in the Software without restriction, including without limitation
+ * the rights to use, copy, modify, merge, publish, distribute, sublicense,
+ * and/or sell copies of the Software, and to permit persons to whom the
+ * Software is furnished to do so, subject to the following conditions:
+ *
+ * The above copyright notice and this permission notice shall be included
+ * in all copies or substantial portions of the Software.
+ *
+ * THE SOFTWARE IS PROVIDED "AS IS", WITHOUT WARRANTY OF ANY KIND, EXPRESS
+ * OR IMPLIED, INCLUDING BUT NOT LIMITED TO THE WARRANTIES OF MERCHANTABILITY,
+ * FITNESS FOR A PARTICULAR PURPOSE AND NONINFRINGEMENT.  IN NO EVENT SHALL
+ * BRIAN PAUL BE LIABLE FOR ANY CLAIM, DAMAGES OR OTHER LIABILITY, WHETHER IN
+ * AN ACTION OF CONTRACT, TORT OR OTHERWISE, ARISING FROM, OUT OF OR IN
+ * CONNECTION WITH THE SOFTWARE OR THE USE OR OTHER DEALINGS IN THE SOFTWARE.
+ */
+
+
+/**
+ * \file texcompress.c
+ * Helper functions for texture compression.
+ */
+
+
+#include "glheader.h"
+#include "imports.h"
+#include "colormac.h"
+#include "formats.h"
+#include "mfeatures.h"
+#include "mtypes.h"
+#include "texcompress.h"
+#include "texcompress_fxt1.h"
+#include "texcompress_rgtc.h"
+#include "texcompress_s3tc.h"
+
+
+/**
+ * Get the GL base format of a specified GL compressed texture format
+ *
+ * From page 232 of the OpenGL 3.3 (Compatiblity Profile) spec:
+ *
+ *     "Compressed Internal Format      Base Internal Format    Type
+ *     ---------------------------     --------------------    ---------
+ *     COMPRESSED_ALPHA                ALPHA                   Generic
+ *     COMPRESSED_LUMINANCE            LUMINANCE               Generic
+ *     COMPRESSED_LUMINANCE_ALPHA      LUMINANCE_ALPHA         Generic
+ *     COMPRESSED_INTENSITY            INTENSITY               Generic
+ *     COMPRESSED_RED                  RED                     Generic
+ *     COMPRESSED_RG                   RG                      Generic
+ *     COMPRESSED_RGB                  RGB                     Generic
+ *     COMPRESSED_RGBA                 RGBA                    Generic
+ *     COMPRESSED_SRGB                 RGB                     Generic
+ *     COMPRESSED_SRGB_ALPHA           RGBA                    Generic
+ *     COMPRESSED_SLUMINANCE           LUMINANCE               Generic
+ *     COMPRESSED_SLUMINANCE_ALPHA     LUMINANCE_ALPHA         Generic
+ *     COMPRESSED_RED_RGTC1            RED                     Specific
+ *     COMPRESSED_SIGNED_RED_RGTC1     RED                     Specific
+ *     COMPRESSED_RG_RGTC2             RG                      Specific
+ *     COMPRESSED_SIGNED_RG_RGTC2      RG                      Specific"
+ *
+ * \return
+ * The base format of \c format if \c format is a compressed format (either
+ * generic or specific.  Otherwise 0 is returned.
+ */
+GLenum
+_mesa_gl_compressed_format_base_format(GLenum format)
+{
+   switch (format) {
+   case GL_COMPRESSED_RED:
+   case GL_COMPRESSED_RED_RGTC1:
+   case GL_COMPRESSED_SIGNED_RED_RGTC1:
+      return GL_RED;
+
+   case GL_COMPRESSED_RG:
+   case GL_COMPRESSED_RG_RGTC2:
+   case GL_COMPRESSED_SIGNED_RG_RGTC2:
+      return GL_RG;
+
+   case GL_COMPRESSED_RGB:
+   case GL_COMPRESSED_SRGB:
+   case GL_COMPRESSED_RGB_S3TC_DXT1_EXT:
+   case GL_COMPRESSED_RGB_FXT1_3DFX:
+   case GL_COMPRESSED_SRGB_S3TC_DXT1_EXT:
+      return GL_RGB;
+
+   case GL_COMPRESSED_RGBA:
+   case GL_COMPRESSED_SRGB_ALPHA:
+   case GL_COMPRESSED_RGBA_BPTC_UNORM_ARB:
+   case GL_COMPRESSED_SRGB_ALPHA_BPTC_UNORM_ARB:
+   case GL_COMPRESSED_RGB_BPTC_SIGNED_FLOAT_ARB:
+   case GL_COMPRESSED_RGB_BPTC_UNSIGNED_FLOAT_ARB:
+   case GL_COMPRESSED_RGBA_S3TC_DXT1_EXT:
+   case GL_COMPRESSED_RGBA_S3TC_DXT3_EXT:
+   case GL_COMPRESSED_RGBA_S3TC_DXT5_EXT:
+   case GL_COMPRESSED_RGBA_FXT1_3DFX:
+   case GL_COMPRESSED_SRGB_ALPHA_S3TC_DXT1_EXT:
+   case GL_COMPRESSED_SRGB_ALPHA_S3TC_DXT3_EXT:
+   case GL_COMPRESSED_SRGB_ALPHA_S3TC_DXT5_EXT:
+      return GL_RGBA;
+
+   case GL_COMPRESSED_ALPHA:
+      return GL_ALPHA;
+
+   case GL_COMPRESSED_LUMINANCE:
+   case GL_COMPRESSED_SLUMINANCE:
+   case GL_COMPRESSED_LUMINANCE_LATC1_EXT:
+   case GL_COMPRESSED_SIGNED_LUMINANCE_LATC1_EXT:
+      return GL_LUMINANCE;
+
+   case GL_COMPRESSED_LUMINANCE_ALPHA:
+   case GL_COMPRESSED_SLUMINANCE_ALPHA:
+   case GL_COMPRESSED_LUMINANCE_ALPHA_LATC2_EXT:
+   case GL_COMPRESSED_SIGNED_LUMINANCE_ALPHA_LATC2_EXT:
+   case GL_COMPRESSED_LUMINANCE_ALPHA_3DC_ATI:
+      return GL_LUMINANCE_ALPHA;
+
+   case GL_COMPRESSED_INTENSITY:
+      return GL_INTENSITY;
+
+   default:
+      return 0;
+   }
+}
+
+/**
+ * Return list of (and count of) all specific texture compression
+ * formats that are supported.
+ *
+ * Some formats are \b not returned by this function.  The
+ * \c GL_COMPRESSED_TEXTURE_FORMATS query only returns formats that are
+ * "suitable for general-purpose usage."  All texture compression extensions
+ * have taken this to mean either linear RGB or linear RGBA.
+ *
+ * The GL_ARB_texture_compress_rgtc spec says:
+ *
+ *    "19) Should the GL_NUM_COMPRESSED_TEXTURE_FORMATS and
+ *        GL_COMPRESSED_TEXTURE_FORMATS queries return the RGTC formats?
+ *
+ *        RESOLVED:  No.
+ *
+ *        The OpenGL 2.1 specification says "The only values returned
+ *        by this query [GL_COMPRESSED_TEXTURE_FORMATS"] are those
+ *        corresponding to formats suitable for general-purpose usage.
+ *        The renderer will not enumerate formats with restrictions that
+ *        need to be specifically understood prior to use."
+ *
+ *        Compressed textures with just red or red-green components are
+ *        not general-purpose so should not be returned by these queries
+ *        because they have restrictions.
+ *
+ *        Applications that seek to use the RGTC formats should do so
+ *        by looking for this extension's name in the string returned by
+ *        glGetString(GL_EXTENSIONS) rather than
+ *        what GL_NUM_COMPRESSED_TEXTURE_FORMATS and
+ *        GL_COMPRESSED_TEXTURE_FORMATS return."
+ *
+ * There is nearly identical wording in the GL_EXT_texture_compression_rgtc
+ * spec.
+ *
+ * The GL_EXT_texture_rRGB spec says:
+ *
+ *    "22) Should the new COMPRESSED_SRGB_* formats be listed in an
+ *        implementation's GL_COMPRESSED_TEXTURE_FORMATS list?
+ *
+ *        RESOLVED:  No.  Section 3.8.1 says formats listed by
+ *        GL_COMPRESSED_TEXTURE_FORMATS are "suitable for general-purpose
+ *        usage."  The non-linear distribution of red, green, and
+ *        blue for these sRGB compressed formats makes them not really
+ *        general-purpose."
+ *
+ * The GL_EXT_texture_compression_latc spec says:
+ *
+ *    "16) Should the GL_NUM_COMPRESSED_TEXTURE_FORMATS and
+ *        GL_COMPRESSED_TEXTURE_FORMATS queries return the LATC formats?
+ *
+ *        RESOLVED:  No.
+ *
+ *        The OpenGL 2.1 specification says "The only values returned
+ *        by this query [GL_COMPRESSED_TEXTURE_FORMATS"] are those
+ *        corresponding to formats suitable for general-purpose usage.
+ *        The renderer will not enumerate formats with restrictions that
+ *        need to be specifically understood prior to use."
+ *
+ *        Historically, OpenGL implementation have advertised the RGB and
+ *        RGBA versions of the S3TC extensions compressed format tokens
+ *        through this mechanism.
+ *
+ *        The specification is not sufficiently clear about what "suitable
+ *        for general-purpose usage" means.  Historically that seems to mean
+ *        unsigned RGB or unsigned RGBA.  The DXT1 format supporting alpha
+ *        (GL_COMPRESSED_RGBA_S3TC_DXT1_EXT) is not exposed in the list (at
+ *        least for NVIDIA drivers) because the alpha is always 1.0 expect
+ *        when it is 0.0 when RGB is required to be black.  NVIDIA's even
+ *        limits itself to true linear RGB or RGBA formats, specifically
+ *        not including EXT_texture_sRGB's sRGB S3TC compressed formats.
+ *
+ *        Adding luminance and luminance-alpha texture formats (and
+ *        certainly signed versions of luminance and luminance-alpha
+ *        formats!) invites potential comptaibility problems with old
+ *        applications using this mechanism since old applications are
+ *        unlikely to expect non-RGB or non-RGBA formats to be advertised
+ *        through this mechanism.  However no specific misinteractions
+ *        with old applications is known.
+ *
+ *        Applications that seek to use the LATC formats should do so
+ *        by looking for this extension's name in the string returned by
+ *        glGetString(GL_EXTENSIONS) rather than
+ *        what GL_NUM_COMPRESSED_TEXTURE_FORMATS and
+ *        GL_COMPRESSED_TEXTURE_FORMATS return."
+ *
+ * There is no formal spec for GL_ATI_texture_compression_3dc.  Since the
+ * formats added by this extension are luminance-alpha formats, it is
+ * reasonable to expect them to follow the same rules as
+ * GL_EXT_texture_compression_latc.  At the very least, Catalyst 11.6 does not
+ * expose the 3dc formats through this mechanism.
+ *
+ * \param ctx  the GL context
+ * \param formats  the resulting format list (may be NULL).
+ *
+ * \return number of formats.
+ */
+GLuint
+_mesa_get_compressed_formats(struct gl_context *ctx, GLint *formats)
+{
+   GLuint n = 0;
+   if (ctx->Extensions.TDFX_texture_compression_FXT1) {
+      if (formats) {
+         formats[n++] = GL_COMPRESSED_RGB_FXT1_3DFX;
+         formats[n++] = GL_COMPRESSED_RGBA_FXT1_3DFX;
+      }
+      else {
+         n += 2;
+      }
+   }
+
+   if (ctx->Extensions.EXT_texture_compression_s3tc) {
+      if (formats) {
+         formats[n++] = GL_COMPRESSED_RGB_S3TC_DXT1_EXT;
+         formats[n++] = GL_COMPRESSED_RGBA_S3TC_DXT3_EXT;
+         formats[n++] = GL_COMPRESSED_RGBA_S3TC_DXT5_EXT;
+      }
+      else {
+         n += 3;
+      }
+   }
+   if (ctx->Extensions.S3_s3tc) {
+      if (formats) {
+         formats[n++] = GL_RGB_S3TC;
+         formats[n++] = GL_RGB4_S3TC;
+         formats[n++] = GL_RGBA_S3TC;
+         formats[n++] = GL_RGBA4_S3TC;
+      }
+      else {
+         n += 4;
+      }
+   }
+
+#if FEATURE_ES1 || FEATURE_ES2
+   if (formats) {
+      formats[n++] = GL_PALETTE4_RGB8_OES;
+      formats[n++] = GL_PALETTE4_RGBA8_OES;
+      formats[n++] = GL_PALETTE4_R5_G6_B5_OES;
+      formats[n++] = GL_PALETTE4_RGBA4_OES;
+      formats[n++] = GL_PALETTE4_RGB5_A1_OES;
+      formats[n++] = GL_PALETTE8_RGB8_OES;
+      formats[n++] = GL_PALETTE8_RGBA8_OES;
+      formats[n++] = GL_PALETTE8_R5_G6_B5_OES;
+      formats[n++] = GL_PALETTE8_RGBA4_OES;
+      formats[n++] = GL_PALETTE8_RGB5_A1_OES;
+   }
+   else {
+      n += 10;
+   }
+#endif
+
+   return n;
+}
+
+
+/**
+ * Convert a compressed MESA_FORMAT_x to a GLenum.
+ */
+gl_format
+_mesa_glenum_to_compressed_format(GLenum format)
+{
+   switch (format) {
+   case GL_COMPRESSED_RGB_FXT1_3DFX:
+      return MESA_FORMAT_RGB_FXT1;
+   case GL_COMPRESSED_RGBA_FXT1_3DFX:
+      return MESA_FORMAT_RGBA_FXT1;
+
+   case GL_COMPRESSED_RGB_S3TC_DXT1_EXT:
+   case GL_RGB_S3TC:
+      return MESA_FORMAT_RGB_DXT1;
+   case GL_COMPRESSED_RGBA_S3TC_DXT1_EXT:
+   case GL_RGB4_S3TC:
+      return MESA_FORMAT_RGBA_DXT1;
+   case GL_COMPRESSED_RGBA_S3TC_DXT3_EXT:
+   case GL_RGBA_S3TC:
+      return MESA_FORMAT_RGBA_DXT3;
+   case GL_COMPRESSED_RGBA_S3TC_DXT5_EXT:
+   case GL_RGBA4_S3TC:
+      return MESA_FORMAT_RGBA_DXT5;
+
+   case GL_COMPRESSED_SRGB_S3TC_DXT1_EXT:
+      return MESA_FORMAT_SRGB_DXT1;
+   case GL_COMPRESSED_SRGB_ALPHA_S3TC_DXT1_EXT:
+      return MESA_FORMAT_SRGBA_DXT1;
+   case GL_COMPRESSED_SRGB_ALPHA_S3TC_DXT3_EXT:
+      return MESA_FORMAT_SRGBA_DXT3;
+   case GL_COMPRESSED_SRGB_ALPHA_S3TC_DXT5_EXT:
+      return MESA_FORMAT_SRGBA_DXT5;
+
+   case GL_COMPRESSED_RED_RGTC1:
+      return MESA_FORMAT_RED_RGTC1;
+   case GL_COMPRESSED_SIGNED_RED_RGTC1:
+      return MESA_FORMAT_SIGNED_RED_RGTC1;
+   case GL_COMPRESSED_RG_RGTC2:
+      return MESA_FORMAT_RG_RGTC2;
+   case GL_COMPRESSED_SIGNED_RG_RGTC2:
+      return MESA_FORMAT_SIGNED_RG_RGTC2;
+
+   case GL_COMPRESSED_LUMINANCE_LATC1_EXT:
+      return MESA_FORMAT_L_LATC1;
+   case GL_COMPRESSED_SIGNED_LUMINANCE_LATC1_EXT:
+      return MESA_FORMAT_SIGNED_L_LATC1;
+   case GL_COMPRESSED_LUMINANCE_ALPHA_LATC2_EXT:
+   case GL_COMPRESSED_LUMINANCE_ALPHA_3DC_ATI:
+      return MESA_FORMAT_LA_LATC2;
+   case GL_COMPRESSED_SIGNED_LUMINANCE_ALPHA_LATC2_EXT:
+      return MESA_FORMAT_SIGNED_LA_LATC2;
+
+   default:
+      return MESA_FORMAT_NONE;
+   }
+}
+
+
+/**
+ * Given a compressed MESA_FORMAT_x value, return the corresponding
+ * GLenum for that format.
+ * This is needed for glGetTexLevelParameter(GL_TEXTURE_INTERNAL_FORMAT)
+ * which must return the specific texture format used when the user might
+ * have originally specified a generic compressed format in their
+ * glTexImage2D() call.
+ * For non-compressed textures, we always return the user-specified
+ * internal format unchanged.
+ */
+GLenum
+_mesa_compressed_format_to_glenum(struct gl_context *ctx, GLuint mesaFormat)
+{
+   switch (mesaFormat) {
+#if FEATURE_texture_fxt1
+   case MESA_FORMAT_RGB_FXT1:
+      return GL_COMPRESSED_RGB_FXT1_3DFX;
+   case MESA_FORMAT_RGBA_FXT1:
+      return GL_COMPRESSED_RGBA_FXT1_3DFX;
+#endif
+#if FEATURE_texture_s3tc
+   case MESA_FORMAT_RGB_DXT1:
+      return GL_COMPRESSED_RGB_S3TC_DXT1_EXT;
+   case MESA_FORMAT_RGBA_DXT1:
+      return GL_COMPRESSED_RGBA_S3TC_DXT1_EXT;
+   case MESA_FORMAT_RGBA_DXT3:
+      return GL_COMPRESSED_RGBA_S3TC_DXT3_EXT;
+   case MESA_FORMAT_RGBA_DXT5:
+      return GL_COMPRESSED_RGBA_S3TC_DXT5_EXT;
+#if FEATURE_EXT_texture_sRGB
+   case MESA_FORMAT_SRGB_DXT1:
+      return GL_COMPRESSED_SRGB_S3TC_DXT1_EXT;
+   case MESA_FORMAT_SRGBA_DXT1:
+      return GL_COMPRESSED_SRGB_ALPHA_S3TC_DXT1_EXT;
+   case MESA_FORMAT_SRGBA_DXT3:
+      return GL_COMPRESSED_SRGB_ALPHA_S3TC_DXT3_EXT;
+   case MESA_FORMAT_SRGBA_DXT5:
+      return GL_COMPRESSED_SRGB_ALPHA_S3TC_DXT5_EXT;
+#endif
+#endif
+
+   case MESA_FORMAT_RED_RGTC1:
+      return GL_COMPRESSED_RED_RGTC1;
+   case MESA_FORMAT_SIGNED_RED_RGTC1:
+      return GL_COMPRESSED_SIGNED_RED_RGTC1;
+   case MESA_FORMAT_RG_RGTC2:
+      return GL_COMPRESSED_RG_RGTC2;
+   case MESA_FORMAT_SIGNED_RG_RGTC2:
+      return GL_COMPRESSED_SIGNED_RG_RGTC2;
+
+   case MESA_FORMAT_L_LATC1:
+      return GL_COMPRESSED_LUMINANCE_LATC1_EXT;
+   case MESA_FORMAT_SIGNED_L_LATC1:
+      return GL_COMPRESSED_SIGNED_LUMINANCE_LATC1_EXT;
+   case MESA_FORMAT_LA_LATC2:
+      return GL_COMPRESSED_LUMINANCE_ALPHA_LATC2_EXT;
+   case MESA_FORMAT_SIGNED_LA_LATC2:
+      return GL_COMPRESSED_SIGNED_LUMINANCE_ALPHA_LATC2_EXT;
+
+   default:
+      _mesa_problem(ctx, "Unexpected mesa texture format in"
+                    " _mesa_compressed_format_to_glenum()");
+      return 0;
+   }
+}
+
+
+/*
+ * Return the address of the pixel at (col, row, img) in a
+ * compressed texture image.
+ * \param col, row, img - image position (3D), should be a multiple of the
+ *                        format's block size.
+ * \param format - compressed image format
+ * \param width - image width (stride) in pixels
+ * \param image - the image address
+ * \return address of pixel at (row, col, img)
+ */
+GLubyte *
+_mesa_compressed_image_address(GLint col, GLint row, GLint img,
+                               gl_format mesaFormat,
+                               GLsizei width, const GLubyte *image)
+{
+   /* XXX only 2D images implemented, not 3D */
+   const GLuint blockSize = _mesa_get_format_bytes(mesaFormat);
+   GLuint bw, bh;
+   GLint offset;
+
+   _mesa_get_format_block_size(mesaFormat, &bw, &bh);
+
+   ASSERT(col % bw == 0);
+   ASSERT(row % bh == 0);
+
+   offset = ((width + bw - 1) / bw) * (row / bh) + col / bw;
+   offset *= blockSize;
+
+   return (GLubyte *) image + offset;
+}
+
+
+/**
+ * Decompress a compressed texture image, returning a GL_RGBA/GL_FLOAT image.
+ */
+void
+_mesa_decompress_image(gl_format format, GLuint width, GLuint height,
+                       const GLubyte *src, GLint srcRowStride,
+                       GLfloat *dest)
+{
+   void (*fetch)(const struct gl_texture_image *texImage,
+                 GLint i, GLint j, GLint k, GLfloat *texel);
+   struct gl_texture_image texImage;  /* dummy teximage */
+   GLuint i, j;
+
+   /* setup dummy texture image info */
+   memset(&texImage, 0, sizeof(texImage));
+   texImage.Data = (void *) src;
+   texImage.RowStride = srcRowStride;
+
+   switch (format) {
+   /* DXT formats */
+   case MESA_FORMAT_RGB_DXT1:
+      fetch = _mesa_fetch_texel_2d_f_rgb_dxt1;
+      break;
+   case MESA_FORMAT_RGBA_DXT1:
+      fetch = _mesa_fetch_texel_2d_f_rgba_dxt1;
+      break;
+   case MESA_FORMAT_RGBA_DXT3:
+      fetch = _mesa_fetch_texel_2d_f_rgba_dxt3;
+      break;
+   case MESA_FORMAT_RGBA_DXT5:
+      fetch = _mesa_fetch_texel_2d_f_rgba_dxt5;
+      break;
+
+   /* FXT1 formats */
+   case MESA_FORMAT_RGB_FXT1:
+      fetch = _mesa_fetch_texel_2d_f_rgb_fxt1;
+      break;
+   case MESA_FORMAT_RGBA_FXT1:
+      fetch = _mesa_fetch_texel_2d_f_rgba_fxt1;
+      break;
+
+   /* Red/RG formats */
+   case MESA_FORMAT_RED_RGTC1:
+      fetch = _mesa_fetch_texel_2d_f_red_rgtc1;
+      break;
+   case MESA_FORMAT_SIGNED_RED_RGTC1:
+      fetch = _mesa_fetch_texel_2d_f_signed_red_rgtc1;
+      break;
+   case MESA_FORMAT_RG_RGTC2:
+      fetch = _mesa_fetch_texel_2d_f_rg_rgtc2;
+      break;
+   case MESA_FORMAT_SIGNED_RG_RGTC2:
+      fetch = _mesa_fetch_texel_2d_f_signed_rg_rgtc2;
+      break;
+
+   /* L/LA formats */
+   case MESA_FORMAT_L_LATC1:
+      fetch = _mesa_fetch_texel_2d_f_l_latc1;
+      break;
+   case MESA_FORMAT_SIGNED_L_LATC1:
+      fetch = _mesa_fetch_texel_2d_f_signed_l_latc1;
+      break;
+   case MESA_FORMAT_LA_LATC2:
+      fetch = _mesa_fetch_texel_2d_f_la_latc2;
+      break;
+   case MESA_FORMAT_SIGNED_LA_LATC2:
+      fetch = _mesa_fetch_texel_2d_f_signed_la_latc2;
+      break;
+
+   default:
+      _mesa_problem(NULL, "Unexpected format in _mesa_decompress_image()");
+      return;
+   }
+
+   for (j = 0; j < height; j++) {
+      for (i = 0; i < width; i++) {
+         fetch(&texImage, i, j, 0, dest);
+         dest += 4;
+      }
+   }
+}