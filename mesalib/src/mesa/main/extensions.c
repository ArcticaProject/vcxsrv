<<<<<<< HEAD
/*
 * Mesa 3-D graphics library
 * Version:  7.6
 *
 * Copyright (C) 1999-2008  Brian Paul   All Rights Reserved.
 * Copyright (C) 2009  VMware, Inc.  All Rights Reserved.
 *
 * Permission is hereby granted, free of charge, to any person obtaining a
 * copy of this software and associated documentation files (the "Software"),
 * to deal in the Software without restriction, including without limitation
 * the rights to use, copy, modify, merge, publish, distribute, sublicense,
 * and/or sell copies of the Software, and to permit persons to whom the
 * Software is furnished to do so, subject to the following conditions:
 *
 * The above copyright notice and this permission notice shall be included
 * in all copies or substantial portions of the Software.
 *
 * THE SOFTWARE IS PROVIDED "AS IS", WITHOUT WARRANTY OF ANY KIND, EXPRESS
 * OR IMPLIED, INCLUDING BUT NOT LIMITED TO THE WARRANTIES OF MERCHANTABILITY,
 * FITNESS FOR A PARTICULAR PURPOSE AND NONINFRINGEMENT.  IN NO EVENT SHALL
 * BRIAN PAUL BE LIABLE FOR ANY CLAIM, DAMAGES OR OTHER LIABILITY, WHETHER IN
 * AN ACTION OF CONTRACT, TORT OR OTHERWISE, ARISING FROM, OUT OF OR IN
 * CONNECTION WITH THE SOFTWARE OR THE USE OR OTHER DEALINGS IN THE SOFTWARE.
 */


/**
 * \file
 * \brief Extension handling
 */


#include "glheader.h"
#include "imports.h"
#include "context.h"
#include "extensions.h"
#include "mfeatures.h"
#include "mtypes.h"

enum {
   DISABLE = 0,
   GL  = 1 << API_OPENGL,
   ES1 = 1 << API_OPENGLES,
   ES2 = 1 << API_OPENGLES2,
};

/**
 * \brief An element of the \c extension_table.
 */
struct extension {
   /** Name of extension, such as "GL_ARB_depth_clamp". */
   const char *name;

   /** Offset (in bytes) of the corresponding member in struct gl_extensions. */
   size_t offset;

   /** Set of API's in which the extension exists, as a bitset. */
   uint8_t api_set;

   /** Year the extension was proposed or approved.  Used to sort the 
    * extension string chronologically. */
   uint16_t year;
};


/**
 * Given a member \c x of struct gl_extensions, return offset of
 * \c x in bytes.
 */
#define o(x) offsetof(struct gl_extensions, x)


/**
 * \brief Table of supported OpenGL extensions for all API's.
 *
 * Note: The GL_MESAX_* extensions are placeholders for future ARB extensions.
 */
static const struct extension extension_table[] = {
   /* ARB Extensions */
   { "GL_ARB_ES2_compatibility",                   o(ARB_ES2_compatibility),                   GL,             2009 },
   { "GL_ARB_blend_func_extended",                 o(ARB_blend_func_extended),                 GL,             2009 },
   { "GL_ARB_color_buffer_float",                  o(ARB_color_buffer_float),                  GL,             2004 },
   { "GL_ARB_copy_buffer",                         o(ARB_copy_buffer),                         GL,             2008 },
   { "GL_ARB_depth_buffer_float",                  o(ARB_depth_buffer_float),                  GL,             2008 },
   { "GL_ARB_depth_clamp",                         o(ARB_depth_clamp),                         GL,             2003 },
   { "GL_ARB_depth_texture",                       o(ARB_depth_texture),                       GL,             2001 },
   { "GL_ARB_draw_buffers",                        o(ARB_draw_buffers),                        GL,             2002 },
   { "GL_ARB_draw_buffers_blend",                  o(ARB_draw_buffers_blend),                  GL,             2009 },
   { "GL_ARB_draw_elements_base_vertex",           o(ARB_draw_elements_base_vertex),           GL,             2009 },
   { "GL_ARB_draw_instanced",                      o(ARB_draw_instanced),                      GL,             2008 },
   { "GL_ARB_explicit_attrib_location",            o(ARB_explicit_attrib_location),            GL,             2009 },
   { "GL_ARB_fragment_coord_conventions",          o(ARB_fragment_coord_conventions),          GL,             2009 },
   { "GL_ARB_fragment_program",                    o(ARB_fragment_program),                    GL,             2002 },
   { "GL_ARB_fragment_program_shadow",             o(ARB_fragment_program_shadow),             GL,             2003 },
   { "GL_ARB_fragment_shader",                     o(ARB_fragment_shader),                     GL,             2002 },
   { "GL_ARB_framebuffer_object",                  o(ARB_framebuffer_object),                  GL,             2005 },
   { "GL_ARB_framebuffer_sRGB",                    o(EXT_framebuffer_sRGB),                    GL,             1998 },
   { "GL_ARB_half_float_pixel",                    o(ARB_half_float_pixel),                    GL,             2003 },
   { "GL_ARB_half_float_vertex",                   o(ARB_half_float_vertex),                   GL,             2008 },
   { "GL_ARB_instanced_arrays",                    o(ARB_instanced_arrays),                    GL,             2008 },
   { "GL_ARB_map_buffer_range",                    o(ARB_map_buffer_range),                    GL,             2008 },
   { "GL_ARB_multisample",                         o(ARB_multisample),                         GL,             1994 },
   { "GL_ARB_multitexture",                        o(ARB_multitexture),                        GL,             1998 },
   { "GL_ARB_occlusion_query2",                    o(ARB_occlusion_query2),                    GL,             2003 },
   { "GL_ARB_occlusion_query",                     o(ARB_occlusion_query),                     GL,             2001 },
   { "GL_ARB_pixel_buffer_object",                 o(EXT_pixel_buffer_object),                 GL,             2004 },
   { "GL_ARB_point_parameters",                    o(EXT_point_parameters),                    GL,             1997 },
   { "GL_ARB_point_sprite",                        o(ARB_point_sprite),                        GL,             2003 },
   { "GL_ARB_provoking_vertex",                    o(EXT_provoking_vertex),                    GL,             2009 },
   { "GL_ARB_sampler_objects",                     o(ARB_sampler_objects),                     GL,             2009 },
   { "GL_ARB_seamless_cube_map",                   o(ARB_seamless_cube_map),                   GL,             2009 },
   { "GL_ARB_shader_objects",                      o(ARB_shader_objects),                      GL,             2002 },
   { "GL_ARB_shader_stencil_export",               o(ARB_shader_stencil_export),               GL,             2009 },
   { "GL_ARB_shading_language_100",                o(ARB_shading_language_100),                GL,             2003 },
   { "GL_ARB_shadow_ambient",                      o(ARB_shadow_ambient),                      GL,             2001 },
   { "GL_ARB_shadow",                              o(ARB_shadow),                              GL,             2001 },
   { "GL_ARB_sync",                                o(ARB_sync),                                GL,             2003 },
   { "GL_ARB_texture_border_clamp",                o(ARB_texture_border_clamp),                GL,             2000 },
   { "GL_ARB_texture_buffer_object",               o(ARB_texture_buffer_object),               GL,             2008 },
   { "GL_ARB_texture_compression",                 o(ARB_texture_compression),                 GL,             2000 },
   { "GL_ARB_texture_compression_rgtc",            o(ARB_texture_compression_rgtc),            GL,             2004 },
   { "GL_ARB_texture_cube_map",                    o(ARB_texture_cube_map),                    GL,             1999 },
   { "GL_ARB_texture_env_add",                     o(EXT_texture_env_add),                     GL,             1999 },
   { "GL_ARB_texture_env_combine",                 o(ARB_texture_env_combine),                 GL,             2001 },
   { "GL_ARB_texture_env_crossbar",                o(ARB_texture_env_crossbar),                GL,             2001 },
   { "GL_ARB_texture_env_dot3",                    o(ARB_texture_env_dot3),                    GL,             2001 },
   { "GL_ARB_texture_mirrored_repeat",             o(ARB_texture_mirrored_repeat),             GL,             2001 },
   { "GL_ARB_texture_multisample",                 o(ARB_texture_multisample),                 GL,             2009 },
   { "GL_ARB_texture_non_power_of_two",            o(ARB_texture_non_power_of_two),            GL,             2003 },
   { "GL_ARB_texture_rectangle",                   o(NV_texture_rectangle),                    GL,             2004 },
   { "GL_ARB_texture_rgb10_a2ui",                  o(ARB_texture_rgb10_a2ui),                  GL,             2009 },
   { "GL_ARB_texture_rg",                          o(ARB_texture_rg),                          GL,             2008 },
   { "GL_ARB_texture_swizzle",                     o(EXT_texture_swizzle),                     GL,             2008 },
   { "GL_ARB_transform_feedback2",                 o(ARB_transform_feedback2),                 GL,             2010 },
   { "GL_ARB_transpose_matrix",                    o(ARB_transpose_matrix),                    GL,             1999 },
   { "GL_ARB_uniform_buffer_object",               o(ARB_uniform_buffer_object),               GL,             2002 },
   { "GL_ARB_vertex_array_bgra",                   o(EXT_vertex_array_bgra),                   GL,             2008 },
   { "GL_ARB_vertex_array_object",                 o(ARB_vertex_array_object),                 GL,             2006 },
   { "GL_ARB_vertex_buffer_object",                o(ARB_vertex_buffer_object),                GL,             2003 },
   { "GL_ARB_vertex_program",                      o(ARB_vertex_program),                      GL,             2002 },
   { "GL_ARB_vertex_shader",                       o(ARB_vertex_shader),                       GL,             2002 },
   { "GL_ARB_vertex_type_2_10_10_10_rev",          o(ARB_vertex_type_2_10_10_10_rev),          GL,             2009 },
   { "GL_ARB_window_pos",                          o(ARB_window_pos),                          GL,             2001 },

   /* EXT extensions */
   { "GL_EXT_abgr",                                o(EXT_abgr),                                GL,             1995 },
   { "GL_EXT_bgra",                                o(EXT_bgra),                                GL,             1995 },
   { "GL_EXT_blend_color",                         o(EXT_blend_color),                         GL,             1995 },
   { "GL_EXT_blend_equation_separate",             o(EXT_blend_equation_separate),             GL,             2003 },
   { "GL_EXT_blend_func_separate",                 o(EXT_blend_func_separate),                 GL,             1999 },
   { "GL_EXT_blend_logic_op",                      o(EXT_blend_logic_op),                      GL,             1995 },
   { "GL_EXT_blend_minmax",                        o(EXT_blend_minmax),                        GL | ES1 | ES2, 1995 },
   { "GL_EXT_blend_subtract",                      o(EXT_blend_subtract),                      GL,             1995 },
   { "GL_EXT_clip_volume_hint",                    o(EXT_clip_volume_hint),                    GL,             1996 },
   { "GL_EXT_compiled_vertex_array",               o(EXT_compiled_vertex_array),               GL,             1996 },
   { "GL_EXT_copy_texture",                        o(EXT_copy_texture),                        GL,             1995 },
   { "GL_EXT_depth_bounds_test",                   o(EXT_depth_bounds_test),                   GL,             2002 },
   { "GL_EXT_draw_buffers2",                       o(EXT_draw_buffers2),                       GL,             2006 },
   { "GL_EXT_draw_instanced",                      o(ARB_draw_instanced),                      GL,             2006 },
   { "GL_EXT_draw_range_elements",                 o(EXT_draw_range_elements),                 GL,             1997 },
   { "GL_EXT_fog_coord",                           o(EXT_fog_coord),                           GL,             1999 },
   { "GL_EXT_framebuffer_blit",                    o(EXT_framebuffer_blit),                    GL,             2005 },
   { "GL_EXT_framebuffer_multisample",             o(EXT_framebuffer_multisample),             GL,             2005 },
   { "GL_EXT_framebuffer_object",                  o(EXT_framebuffer_object),                  GL,             2000 },
   { "GL_EXT_framebuffer_sRGB",                    o(EXT_framebuffer_sRGB),                    GL,             1998 },
   { "GL_EXT_gpu_program_parameters",              o(EXT_gpu_program_parameters),              GL,             2006 },
   { "GL_EXT_gpu_shader4",                         o(EXT_gpu_shader4),                         GL,             2006 },
   { "GL_EXT_multi_draw_arrays",                   o(EXT_multi_draw_arrays),                   GL | ES1 | ES2, 1999 },
   { "GL_EXT_packed_depth_stencil",                o(EXT_packed_depth_stencil),                GL,             2005 },
   { "GL_EXT_packed_float",                        o(EXT_packed_float),                        GL,             2004 },
   { "GL_EXT_packed_pixels",                       o(EXT_packed_pixels),                       GL,             1997 },
   { "GL_EXT_paletted_texture",                    o(EXT_paletted_texture),                    GL,             1995 },
   { "GL_EXT_pixel_buffer_object",                 o(EXT_pixel_buffer_object),                 GL,             2004 },
   { "GL_EXT_point_parameters",                    o(EXT_point_parameters),                    GL,             1997 },
   { "GL_EXT_polygon_offset",                      o(EXT_polygon_offset),                      GL,             1995 },
   { "GL_EXT_provoking_vertex",                    o(EXT_provoking_vertex),                    GL,             2009 },
   { "GL_EXT_rescale_normal",                      o(EXT_rescale_normal),                      GL,             1997 },
   { "GL_EXT_secondary_color",                     o(EXT_secondary_color),                     GL,             1999 },
   { "GL_EXT_separate_shader_objects",             o(EXT_separate_shader_objects),             GL,             2008 },
   { "GL_EXT_separate_specular_color",             o(EXT_separate_specular_color),             GL,             1997 },
   { "GL_EXT_shadow_funcs",                        o(EXT_shadow_funcs),                        GL,             2002 },
   { "GL_EXT_shared_texture_palette",              o(EXT_shared_texture_palette),              GL,             2000 },
   { "GL_EXT_stencil_two_side",                    o(EXT_stencil_two_side),                    GL,             2001 },
   { "GL_EXT_stencil_wrap",                        o(EXT_stencil_wrap),                        GL,             2002 },
   { "GL_EXT_subtexture",                          o(EXT_subtexture),                          GL,             1995 },
   { "GL_EXT_texture3D",                           o(EXT_texture3D),                           GL,             1996 },
   { "GL_EXT_texture_array",                       o(EXT_texture_array),                       GL,             2006 },
   { "GL_EXT_texture_compression_dxt1",            o(EXT_texture_compression_s3tc),            GL | ES1 | ES2, 2004 },
   { "GL_EXT_texture_compression_latc",            o(EXT_texture_compression_latc),            GL,             2006 },
   { "GL_EXT_texture_compression_rgtc",            o(ARB_texture_compression_rgtc),            GL,             2004 },
   { "GL_EXT_texture_compression_s3tc",            o(EXT_texture_compression_s3tc),            GL,             2000 },
   { "GL_EXT_texture_cube_map",                    o(ARB_texture_cube_map),                    GL,             2001 },
   { "GL_EXT_texture_edge_clamp",                  o(SGIS_texture_edge_clamp),                 GL,             1997 },
   { "GL_EXT_texture_env_add",                     o(EXT_texture_env_add),                     GL,             1999 },
   { "GL_EXT_texture_env_combine",                 o(EXT_texture_env_combine),                 GL,             2006 },
   { "GL_EXT_texture_env_dot3",                    o(EXT_texture_env_dot3),                    GL,             2000 },
   { "GL_EXT_texture_filter_anisotropic",          o(EXT_texture_filter_anisotropic),          GL | ES1 | ES2, 1999 },
   { "GL_EXT_texture_format_BGRA8888",             o(EXT_texture_format_BGRA8888),                  ES1 | ES2, 2009 },
   { "GL_EXT_texture_integer",                     o(EXT_texture_integer),                     GL,             2006 },
   { "GL_EXT_texture_lod_bias",                    o(EXT_texture_lod_bias),                    GL | ES1,       1999 },
   { "GL_EXT_texture_mirror_clamp",                o(EXT_texture_mirror_clamp),                GL,             2004 },
   { "GL_EXT_texture_object",                      o(EXT_texture_object),                      GL,             1995 },
   { "GL_EXT_texture",                             o(EXT_texture),                             GL,             1996 },
   { "GL_EXT_texture_rectangle",                   o(NV_texture_rectangle),                    GL,             2004 },
   { "GL_EXT_texture_shared_exponent",             o(EXT_texture_shared_exponent),             GL,             2004 },
   { "GL_EXT_texture_snorm",                       o(EXT_texture_snorm),                       GL,             2009 },
   { "GL_EXT_texture_sRGB",                        o(EXT_texture_sRGB),                        GL,             2004 },
   { "GL_EXT_texture_sRGB_decode",                 o(EXT_texture_sRGB_decode),                        GL,      2006 },
   { "GL_EXT_texture_swizzle",                     o(EXT_texture_swizzle),                     GL,             2008 },
   { "GL_EXT_texture_type_2_10_10_10_REV",         o(dummy_true),                                         ES2, 2008 },
   { "GL_EXT_timer_query",                         o(EXT_timer_query),                         GL,             2006 },
   { "GL_EXT_transform_feedback",                  o(EXT_transform_feedback),                  GL,             2011 },
   { "GL_EXT_vertex_array_bgra",                   o(EXT_vertex_array_bgra),                   GL,             2008 },
   { "GL_EXT_vertex_array",                        o(EXT_vertex_array),                        GL,             1995 },
   { "GL_EXT_vertex_array_set",                    o(EXT_vertex_array_set),                    GL,             1997 },

   /* OES extensions */
   { "GL_OES_blend_equation_separate",             o(EXT_blend_equation_separate),                  ES1,       2009 },
   { "GL_OES_blend_func_separate",                 o(EXT_blend_func_separate),                      ES1,       2009 },
   { "GL_OES_blend_subtract",                      o(EXT_blend_subtract),                           ES1,       2009 },
   { "GL_OES_byte_coordinates",                    o(dummy_true),                                   ES1,       2002 },
   { "GL_OES_compressed_paletted_texture",         o(dummy_false),                     DISABLE,                2003 },
   { "GL_OES_depth24",                             o(EXT_framebuffer_object),                       ES1 | ES2, 2005 },
   { "GL_OES_depth32",                             o(dummy_false),                     DISABLE,                2005 },
   { "GL_OES_depth_texture",                       o(ARB_depth_texture),                                  ES2, 2006 },
#if FEATURE_OES_draw_texture
   { "GL_OES_draw_texture",                        o(OES_draw_texture),                             ES1 | ES2, 2004 },
#endif
#if FEATURE_OES_EGL_image
   /*  FIXME: Mesa expects GL_OES_EGL_image to be available in OpenGL contexts. */
   { "GL_OES_EGL_image",                           o(OES_EGL_image),                           GL | ES1 | ES2, 2006 },
#endif
   { "GL_OES_element_index_uint",                  o(EXT_vertex_array),                             ES1 | ES2, 2005 },
   { "GL_OES_fbo_render_mipmap",                   o(EXT_framebuffer_object),                       ES1 | ES2, 2005 },
   { "GL_OES_fixed_point",                         o(dummy_true),                                   ES1,       2002 },
   { "GL_OES_framebuffer_object",                  o(EXT_framebuffer_object),                       ES1,       2005 },
   { "GL_OES_mapbuffer",                           o(ARB_vertex_buffer_object),                     ES1 | ES2, 2005 },
   { "GL_OES_matrix_get",                          o(dummy_true),                                   ES1,       2004 },
   { "GL_OES_packed_depth_stencil",                o(EXT_packed_depth_stencil),                     ES1 | ES2, 2007 },
   { "GL_OES_point_size_array",                    o(dummy_true),                                   ES1,       2004 },
   { "GL_OES_point_sprite",                        o(ARB_point_sprite),                             ES1,       2004 },
   { "GL_OES_query_matrix",                        o(dummy_true),                                   ES1,       2003 },
   { "GL_OES_read_format",                         o(OES_read_format),                         GL | ES1,       2003 },
   { "GL_OES_rgb8_rgba8",                          o(EXT_framebuffer_object),                       ES1 | ES2, 2005 },
   { "GL_OES_single_precision",                    o(dummy_true),                                   ES1,       2003 },
   { "GL_OES_standard_derivatives",                o(OES_standard_derivatives),                           ES2, 2005 },
   { "GL_OES_stencil1",                            o(dummy_false),                     DISABLE,                2005 },
   { "GL_OES_stencil4",                            o(dummy_false),                     DISABLE,                2005 },
   { "GL_OES_stencil8",                            o(EXT_framebuffer_object),                       ES1 | ES2, 2005 },
   { "GL_OES_stencil_wrap",                        o(EXT_stencil_wrap),                             ES1,       2002 },
   { "GL_OES_texture_3D",                          o(EXT_texture3D),                                      ES2, 2005 },
   { "GL_OES_texture_cube_map",                    o(ARB_texture_cube_map),                         ES1,       2007 },
   { "GL_OES_texture_env_crossbar",                o(ARB_texture_env_crossbar),                     ES1,       2005 },
   { "GL_OES_texture_mirrored_repeat",             o(ARB_texture_mirrored_repeat),                  ES1,       2005 },
   { "GL_OES_texture_npot",                        o(ARB_texture_non_power_of_two),                       ES2, 2005 },

   /* Vendor extensions */
   { "GL_3DFX_texture_compression_FXT1",           o(TDFX_texture_compression_FXT1),           GL,             1999 },
   { "GL_AMD_conservative_depth",                  o(AMD_conservative_depth),                  GL,             2009 },
   { "GL_APPLE_client_storage",                    o(APPLE_client_storage),                    GL,             2002 },
   { "GL_APPLE_object_purgeable",                  o(APPLE_object_purgeable),                  GL,             2006 },
   { "GL_APPLE_packed_pixels",                     o(APPLE_packed_pixels),                     GL,             2002 },
   { "GL_APPLE_vertex_array_object",               o(APPLE_vertex_array_object),               GL,             2002 },
   { "GL_ATI_blend_equation_separate",             o(EXT_blend_equation_separate),             GL,             2003 },
   { "GL_ATI_envmap_bumpmap",                      o(ATI_envmap_bumpmap),                      GL,             2001 },
   { "GL_ATI_fragment_shader",                     o(ATI_fragment_shader),                     GL,             2001 },
   { "GL_ATI_separate_stencil",                    o(ATI_separate_stencil),                    GL,             2006 },
   { "GL_ATI_texture_compression_3dc",             o(ATI_texture_compression_3dc),             GL,             2004 },
   { "GL_ATI_texture_env_combine3",                o(ATI_texture_env_combine3),                GL,             2002 },
   { "GL_ATI_texture_mirror_once",                 o(ATI_texture_mirror_once),                 GL,             2006 },
   { "GL_IBM_multimode_draw_arrays",               o(IBM_multimode_draw_arrays),               GL,             1998 },
   { "GL_IBM_rasterpos_clip",                      o(IBM_rasterpos_clip),                      GL,             1996 },
   { "GL_IBM_texture_mirrored_repeat",             o(ARB_texture_mirrored_repeat),             GL,             1998 },
   { "GL_INGR_blend_func_separate",                o(EXT_blend_func_separate),                 GL,             1999 },
   { "GL_MESA_pack_invert",                        o(MESA_pack_invert),                        GL,             2002 },
   { "GL_MESA_resize_buffers",                     o(MESA_resize_buffers),                     GL,             1999 },
   { "GL_MESA_texture_array",                      o(MESA_texture_array),                      GL,             2007 },
   { "GL_MESA_texture_signed_rgba",                o(EXT_texture_snorm),                       GL,             2009 },
   { "GL_MESA_window_pos",                         o(ARB_window_pos),                          GL,             2000 },
   { "GL_MESAX_texture_float",                     o(ARB_texture_float),                       GL,             2009 },
   { "GL_MESA_ycbcr_texture",                      o(MESA_ycbcr_texture),                      GL,             2002 },
   { "GL_NV_blend_square",                         o(NV_blend_square),                         GL,             1999 },
   { "GL_NV_conditional_render",                   o(NV_conditional_render),                   GL,             2008 },
   { "GL_NV_depth_clamp",                          o(ARB_depth_clamp),                         GL,             2001 },
   { "GL_NV_fragment_program",                     o(NV_fragment_program),                     GL,             2001 },
   { "GL_NV_fragment_program_option",              o(NV_fragment_program_option),              GL,             2005 },
   { "GL_NV_light_max_exponent",                   o(NV_light_max_exponent),                   GL,             1999 },
   { "GL_NV_packed_depth_stencil",                 o(EXT_packed_depth_stencil),                GL,             2000 },
   { "GL_NV_point_sprite",                         o(NV_point_sprite),                         GL,             2001 },
   { "GL_NV_primitive_restart",                    o(NV_primitive_restart),                    GL,             2002 },
   { "GL_NV_texgen_reflection",                    o(NV_texgen_reflection),                    GL,             1999 },
   { "GL_NV_texture_barrier",                      o(NV_texture_barrier),                      GL,             2009 },
   { "GL_NV_texture_env_combine4",                 o(NV_texture_env_combine4),                 GL,             1999 },
   { "GL_NV_texture_rectangle",                    o(NV_texture_rectangle),                    GL,             2000 },
   { "GL_NV_vertex_program1_1",                    o(NV_vertex_program1_1),                    GL,             2001 },
   { "GL_NV_vertex_program",                       o(NV_vertex_program),                       GL,             2000 },
   { "GL_S3_s3tc",                                 o(S3_s3tc),                                 GL,             1999 },
   { "GL_SGIS_generate_mipmap",                    o(SGIS_generate_mipmap),                    GL,             1997 },
   { "GL_SGIS_texture_border_clamp",               o(ARB_texture_border_clamp),                GL,             1997 },
   { "GL_SGIS_texture_edge_clamp",                 o(SGIS_texture_edge_clamp),                 GL,             1997 },
   { "GL_SGIS_texture_lod",                        o(SGIS_texture_lod),                        GL,             1997 },
   { "GL_SUN_multi_draw_arrays",                   o(EXT_multi_draw_arrays),                   GL,             1999 },

   { 0, 0, 0, 0 },
};


/**
 * Given an extension name, lookup up the corresponding member of struct
 * gl_extensions and return that member's offset (in bytes).  If the name is
 * not found in the \c extension_table, return 0.
 *
 * \param name Name of extension.
 * \return Offset of member in struct gl_extensions.
 */
static size_t
name_to_offset(const char* name)
{
   const struct extension *i;

   if (name == 0)
      return 0;

   for (i = extension_table; i->name != 0; ++i) {
      if (strcmp(name, i->name) == 0)
	 return i->offset;
   }

   return 0;
}


/**
 * \brief Extensions enabled by default.
 *
 * These extensions are enabled by _mesa_init_extensions().
 *
 * XXX: Should these defaults also apply to GLES?
 */
static const size_t default_extensions[] = {
   o(ARB_copy_buffer),
   o(ARB_draw_buffers),
   o(ARB_multisample),
   o(ARB_texture_compression),
   o(ARB_transpose_matrix),
   o(ARB_vertex_buffer_object),
   o(ARB_window_pos),

   o(EXT_abgr),
   o(EXT_bgra),
   o(EXT_compiled_vertex_array),
   o(EXT_copy_texture),
   o(EXT_draw_range_elements),
   o(EXT_multi_draw_arrays),
   o(EXT_packed_pixels),
   o(EXT_polygon_offset),
   o(EXT_rescale_normal),
   o(EXT_separate_specular_color),
   o(EXT_subtexture),
   o(EXT_texture),
   o(EXT_texture3D),
   o(EXT_texture_object),
   o(EXT_vertex_array),

   o(OES_read_format),
   o(OES_standard_derivatives),

   /* Vendor Extensions */
   o(APPLE_packed_pixels),
   o(IBM_multimode_draw_arrays),
   o(IBM_rasterpos_clip),
   o(NV_light_max_exponent),
   o(NV_texgen_reflection),
   o(SGIS_generate_mipmap),
   o(SGIS_texture_edge_clamp),
   o(SGIS_texture_lod),

   0,
};


/**
 * Enable all extensions suitable for a software-only renderer.
 * This is a convenience function used by the XMesa, OSMesa, GGI drivers, etc.
 */
void
_mesa_enable_sw_extensions(struct gl_context *ctx)
{
   /*ctx->Extensions.ARB_copy_buffer = GL_TRUE;*/
   ctx->Extensions.ARB_depth_clamp = GL_TRUE;
   ctx->Extensions.ARB_depth_texture = GL_TRUE;
   /*ctx->Extensions.ARB_draw_buffers = GL_TRUE;*/
   ctx->Extensions.ARB_draw_elements_base_vertex = GL_TRUE;
   ctx->Extensions.ARB_draw_instanced = GL_TRUE;
   ctx->Extensions.ARB_explicit_attrib_location = GL_TRUE;
   ctx->Extensions.ARB_fragment_coord_conventions = GL_TRUE;
#if FEATURE_ARB_fragment_program
   ctx->Extensions.ARB_fragment_program = GL_TRUE;
   ctx->Extensions.ARB_fragment_program_shadow = GL_TRUE;
#endif
#if FEATURE_ARB_fragment_shader
   ctx->Extensions.ARB_fragment_shader = GL_TRUE;
#endif
#if FEATURE_ARB_framebuffer_object
   ctx->Extensions.ARB_framebuffer_object = GL_TRUE;
#endif
#if FEATURE_ARB_geometry_shader4 && 0
   /* XXX re-enable when GLSL compiler again supports geometry shaders */
   ctx->Extensions.ARB_geometry_shader4 = GL_TRUE;
#endif
   ctx->Extensions.ARB_half_float_pixel = GL_TRUE;
   ctx->Extensions.ARB_half_float_vertex = GL_TRUE;
   ctx->Extensions.ARB_map_buffer_range = GL_TRUE;
   ctx->Extensions.ARB_multitexture = GL_TRUE;
#if FEATURE_queryobj
   ctx->Extensions.ARB_occlusion_query = GL_TRUE;
   ctx->Extensions.ARB_occlusion_query2 = GL_TRUE;
#endif
   ctx->Extensions.ARB_point_sprite = GL_TRUE;
#if FEATURE_ARB_shader_objects
   ctx->Extensions.ARB_shader_objects = GL_TRUE;
   ctx->Extensions.EXT_separate_shader_objects = GL_TRUE;
#endif
#if FEATURE_ARB_shading_language_100
   ctx->Extensions.ARB_shading_language_100 = GL_TRUE;
#endif
   ctx->Extensions.ARB_shadow = GL_TRUE;
   ctx->Extensions.ARB_shadow_ambient = GL_TRUE;
   ctx->Extensions.ARB_texture_border_clamp = GL_TRUE;
   ctx->Extensions.ARB_texture_cube_map = GL_TRUE;
   ctx->Extensions.ARB_texture_env_combine = GL_TRUE;
   ctx->Extensions.ARB_texture_env_crossbar = GL_TRUE;
   ctx->Extensions.ARB_texture_env_dot3 = GL_TRUE;
   /*ctx->Extensions.ARB_texture_float = GL_TRUE;*/
   ctx->Extensions.ARB_texture_mirrored_repeat = GL_TRUE;
   ctx->Extensions.ARB_texture_non_power_of_two = GL_TRUE;
   ctx->Extensions.ARB_texture_rg = GL_TRUE;
   ctx->Extensions.ARB_texture_compression_rgtc = GL_TRUE;
   ctx->Extensions.ARB_vertex_array_object = GL_TRUE;
#if FEATURE_ARB_vertex_program
   ctx->Extensions.ARB_vertex_program = GL_TRUE;
#endif
#if FEATURE_ARB_vertex_shader
   ctx->Extensions.ARB_vertex_shader = GL_TRUE;
#endif
#if FEATURE_ARB_vertex_buffer_object
   /*ctx->Extensions.ARB_vertex_buffer_object = GL_TRUE;*/
#endif
#if FEATURE_ARB_sync
   ctx->Extensions.ARB_sync = GL_TRUE;
#endif
   ctx->Extensions.APPLE_vertex_array_object = GL_TRUE;
#if FEATURE_APPLE_object_purgeable
   ctx->Extensions.APPLE_object_purgeable = GL_TRUE;
#endif
   ctx->Extensions.ATI_envmap_bumpmap = GL_TRUE;
#if FEATURE_ATI_fragment_shader
   ctx->Extensions.ATI_fragment_shader = GL_TRUE;
#endif
   ctx->Extensions.ATI_texture_compression_3dc = GL_TRUE;
   ctx->Extensions.ATI_texture_env_combine3 = GL_TRUE;
   ctx->Extensions.ATI_texture_mirror_once = GL_TRUE;
   ctx->Extensions.ATI_separate_stencil = GL_TRUE;
   ctx->Extensions.EXT_blend_color = GL_TRUE;
   ctx->Extensions.EXT_blend_equation_separate = GL_TRUE;
   ctx->Extensions.EXT_blend_func_separate = GL_TRUE;
   ctx->Extensions.EXT_blend_logic_op = GL_TRUE;
   ctx->Extensions.EXT_blend_minmax = GL_TRUE;
   ctx->Extensions.EXT_blend_subtract = GL_TRUE;
   ctx->Extensions.EXT_depth_bounds_test = GL_TRUE;
   ctx->Extensions.EXT_draw_buffers2 = GL_TRUE;
   ctx->Extensions.EXT_fog_coord = GL_TRUE;
#if FEATURE_EXT_framebuffer_object
   ctx->Extensions.EXT_framebuffer_object = GL_TRUE;
#endif
#if FEATURE_EXT_framebuffer_blit
   ctx->Extensions.EXT_framebuffer_blit = GL_TRUE;
#endif
#if FEATURE_ARB_framebuffer_object
   ctx->Extensions.EXT_framebuffer_multisample = GL_TRUE;
#endif
   /*ctx->Extensions.EXT_multi_draw_arrays = GL_TRUE;*/
   ctx->Extensions.EXT_packed_depth_stencil = GL_TRUE;
   ctx->Extensions.EXT_paletted_texture = GL_TRUE;
#if FEATURE_EXT_pixel_buffer_object
   ctx->Extensions.EXT_pixel_buffer_object = GL_TRUE;
#endif
   ctx->Extensions.EXT_point_parameters = GL_TRUE;
   ctx->Extensions.EXT_provoking_vertex = GL_TRUE;
   ctx->Extensions.EXT_shadow_funcs = GL_TRUE;
   ctx->Extensions.EXT_secondary_color = GL_TRUE;
   ctx->Extensions.EXT_shared_texture_palette = GL_TRUE;
   ctx->Extensions.EXT_stencil_wrap = GL_TRUE;
   ctx->Extensions.EXT_stencil_two_side = GL_TRUE;
   ctx->Extensions.EXT_texture_array = GL_TRUE;
   ctx->Extensions.EXT_texture_compression_latc = GL_TRUE;
   ctx->Extensions.EXT_texture_env_add = GL_TRUE;
   ctx->Extensions.EXT_texture_env_combine = GL_TRUE;
   ctx->Extensions.EXT_texture_env_dot3 = GL_TRUE;
   ctx->Extensions.EXT_texture_mirror_clamp = GL_TRUE;
   ctx->Extensions.EXT_texture_lod_bias = GL_TRUE;
#if FEATURE_EXT_texture_sRGB
   ctx->Extensions.EXT_texture_sRGB = GL_TRUE;
   ctx->Extensions.EXT_texture_sRGB_decode = GL_TRUE;
#endif
   ctx->Extensions.EXT_texture_swizzle = GL_TRUE;
#if FEATURE_EXT_transform_feedback
   /*ctx->Extensions.EXT_transform_feedback = GL_TRUE;*/
#endif
   ctx->Extensions.EXT_vertex_array_bgra = GL_TRUE;
   /*ctx->Extensions.IBM_multimode_draw_arrays = GL_TRUE;*/
   ctx->Extensions.MESA_pack_invert = GL_TRUE;
   ctx->Extensions.MESA_resize_buffers = GL_TRUE;
   ctx->Extensions.MESA_texture_array = GL_TRUE;
   ctx->Extensions.MESA_ycbcr_texture = GL_TRUE;
   ctx->Extensions.NV_blend_square = GL_TRUE;
   ctx->Extensions.NV_conditional_render = GL_TRUE;
   /*ctx->Extensions.NV_light_max_exponent = GL_TRUE;*/
   ctx->Extensions.NV_point_sprite = GL_TRUE;
   ctx->Extensions.NV_texture_env_combine4 = GL_TRUE;
   ctx->Extensions.NV_texture_rectangle = GL_TRUE;
   /*ctx->Extensions.NV_texgen_reflection = GL_TRUE;*/
#if FEATURE_NV_vertex_program
   ctx->Extensions.NV_vertex_program = GL_TRUE;
   ctx->Extensions.NV_vertex_program1_1 = GL_TRUE;
#endif
#if FEATURE_NV_fragment_program
   ctx->Extensions.NV_fragment_program = GL_TRUE;
#endif
#if FEATURE_NV_fragment_program && FEATURE_ARB_fragment_program
   ctx->Extensions.NV_fragment_program_option = GL_TRUE;
#endif
   /*ctx->Extensions.SGIS_generate_mipmap = GL_TRUE;*/
   ctx->Extensions.SGIS_texture_edge_clamp = GL_TRUE;
#if FEATURE_ARB_vertex_program || FEATURE_ARB_fragment_program
   ctx->Extensions.EXT_gpu_program_parameters = GL_TRUE;
#endif
#if FEATURE_texture_fxt1
   _mesa_enable_extension(ctx, "GL_3DFX_texture_compression_FXT1");
#endif
#if FEATURE_texture_s3tc
   if (ctx->Mesa_DXTn) {
      _mesa_enable_extension(ctx, "GL_EXT_texture_compression_s3tc");
      _mesa_enable_extension(ctx, "GL_S3_s3tc");
   }
#endif
}


/**
 * Enable common EXT extensions in the ARB_imaging subset.
 */
void
_mesa_enable_imaging_extensions(struct gl_context *ctx)
{
   ctx->Extensions.EXT_blend_color = GL_TRUE;
   ctx->Extensions.EXT_blend_logic_op = GL_TRUE;
   ctx->Extensions.EXT_blend_minmax = GL_TRUE;
   ctx->Extensions.EXT_blend_subtract = GL_TRUE;
}



/**
 * Enable all OpenGL 1.3 features and extensions.
 * A convenience function to be called by drivers.
 */
void
_mesa_enable_1_3_extensions(struct gl_context *ctx)
{
   /*ctx->Extensions.ARB_multisample = GL_TRUE;*/
   ctx->Extensions.ARB_multitexture = GL_TRUE;
   ctx->Extensions.ARB_texture_border_clamp = GL_TRUE;
   /*ctx->Extensions.ARB_texture_compression = GL_TRUE;*/
   ctx->Extensions.ARB_texture_cube_map = GL_TRUE;
   ctx->Extensions.ARB_texture_env_combine = GL_TRUE;
   ctx->Extensions.ARB_texture_env_dot3 = GL_TRUE;
   ctx->Extensions.EXT_texture_env_add = GL_TRUE;
   /*ctx->Extensions.ARB_transpose_matrix = GL_TRUE;*/
}



/**
 * Enable all OpenGL 1.4 features and extensions.
 * A convenience function to be called by drivers.
 */
void
_mesa_enable_1_4_extensions(struct gl_context *ctx)
{
   ctx->Extensions.ARB_depth_texture = GL_TRUE;
   ctx->Extensions.ARB_shadow = GL_TRUE;
   ctx->Extensions.ARB_texture_env_crossbar = GL_TRUE;
   ctx->Extensions.ARB_texture_mirrored_repeat = GL_TRUE;
   ctx->Extensions.ARB_window_pos = GL_TRUE;
   ctx->Extensions.EXT_blend_color = GL_TRUE;
   ctx->Extensions.EXT_blend_func_separate = GL_TRUE;
   ctx->Extensions.EXT_blend_minmax = GL_TRUE;
   ctx->Extensions.EXT_blend_subtract = GL_TRUE;
   ctx->Extensions.EXT_fog_coord = GL_TRUE;
   /*ctx->Extensions.EXT_multi_draw_arrays = GL_TRUE;*/
   ctx->Extensions.EXT_point_parameters = GL_TRUE;
   ctx->Extensions.EXT_secondary_color = GL_TRUE;
   ctx->Extensions.EXT_stencil_wrap = GL_TRUE;
   ctx->Extensions.EXT_texture_lod_bias = GL_TRUE;
   /*ctx->Extensions.SGIS_generate_mipmap = GL_TRUE;*/
}


/**
 * Enable all OpenGL 1.5 features and extensions.
 * A convenience function to be called by drivers.
 */
void
_mesa_enable_1_5_extensions(struct gl_context *ctx)
{
   ctx->Extensions.ARB_occlusion_query = GL_TRUE;
   /*ctx->Extensions.ARB_vertex_buffer_object = GL_TRUE;*/
   ctx->Extensions.EXT_shadow_funcs = GL_TRUE;
}


/**
 * Enable all OpenGL 2.0 features and extensions.
 * A convenience function to be called by drivers.
 */
void
_mesa_enable_2_0_extensions(struct gl_context *ctx)
{
   /*ctx->Extensions.ARB_draw_buffers = GL_TRUE;*/
#if FEATURE_ARB_fragment_shader
   ctx->Extensions.ARB_fragment_shader = GL_TRUE;
#endif
   ctx->Extensions.ARB_point_sprite = GL_TRUE;
   ctx->Extensions.EXT_blend_equation_separate = GL_TRUE;
   ctx->Extensions.ARB_texture_non_power_of_two = GL_TRUE;
#if FEATURE_ARB_shader_objects
   ctx->Extensions.ARB_shader_objects = GL_TRUE;
#endif
#if FEATURE_ARB_shading_language_100
   ctx->Extensions.ARB_shading_language_100 = GL_TRUE;
#endif
   ctx->Extensions.EXT_stencil_two_side = GL_TRUE;
#if FEATURE_ARB_vertex_shader
   ctx->Extensions.ARB_vertex_shader = GL_TRUE;
#endif
}


/**
 * Enable all OpenGL 2.1 features and extensions.
 * A convenience function to be called by drivers.
 */
void
_mesa_enable_2_1_extensions(struct gl_context *ctx)
{
#if FEATURE_EXT_pixel_buffer_object
   ctx->Extensions.EXT_pixel_buffer_object = GL_TRUE;
#endif
#if FEATURE_EXT_texture_sRGB
   ctx->Extensions.EXT_texture_sRGB = GL_TRUE;
#endif
}


/**
 * Either enable or disable the named extension.
 * \return GL_TRUE for success, GL_FALSE if invalid extension name
 */
static GLboolean
set_extension( struct gl_context *ctx, const char *name, GLboolean state )
{
   size_t offset;

   if (ctx->Extensions.String) {
      /* The string was already queried - can't change it now! */
      _mesa_problem(ctx, "Trying to enable/disable extension after glGetString(GL_EXTENSIONS): %s", name);
      return GL_FALSE;
   }

   offset = name_to_offset(name);
   if (offset == 0) {
      _mesa_problem(ctx, "Trying to enable/disable unknown extension %s",
	            name);
      return GL_FALSE;
   } else if (offset == o(dummy_true) && state == GL_FALSE) {
      _mesa_problem(ctx, "Trying to disable a permanently enabled extension: "
	                  "%s", name);
      return GL_FALSE;
   } else {
      GLboolean *base = (GLboolean *) &ctx->Extensions;
      base[offset] = state;
      return GL_TRUE;
   }
}


/**
 * Enable the named extension.
 * Typically called by drivers.
 */
void
_mesa_enable_extension( struct gl_context *ctx, const char *name )
{
   if (!set_extension(ctx, name, GL_TRUE))
      _mesa_problem(ctx, "Trying to enable unknown extension: %s", name);
}


/**
 * Disable the named extension.
 * XXX is this really needed???
 */
void
_mesa_disable_extension( struct gl_context *ctx, const char *name )
{
   if (!set_extension(ctx, name, GL_FALSE))
      _mesa_problem(ctx, "Trying to disable unknown extension: %s", name);
}


/**
 * Test if the named extension is enabled in this context.
 */
GLboolean
_mesa_extension_is_enabled( struct gl_context *ctx, const char *name )
{
   size_t offset;
   GLboolean *base;

   if (name == 0)
      return GL_FALSE;

   offset = name_to_offset(name);
   if (offset == 0)
      return GL_FALSE;
   base = (GLboolean *) &ctx->Extensions;
   return base[offset];
}


/**
 * \brief Apply the \c MESA_EXTENSION_OVERRIDE environment variable.
 *
 * \c MESA_EXTENSION_OVERRIDE is a space-separated list of extensions to
 * enable or disable. The list is processed thus:
 *    - Enable recognized extension names that are prefixed with '+'.
 *    - Disable recognized extension names that are prefixed with '-'.
 *    - Enable recognized extension names that are not prefixed.
 *    - Collect unrecognized extension names in a new string.
 *
 * \return Space-separated list of unrecognized extension names (which must
 *    be freed). Does not return \c NULL.
 */
static char *
get_extension_override( struct gl_context *ctx )
{
   const char *env_const = _mesa_getenv("MESA_EXTENSION_OVERRIDE");
   char *env;
   char *ext;
   char *extra_exts;
   int len;

   if (env_const == NULL) {
      /* Return the empty string rather than NULL. This simplifies the logic
       * of client functions. */
      return calloc(1, sizeof(char));
   }

   /* extra_exts: List of unrecognized extensions. */
   extra_exts = calloc(strlen(env_const), sizeof(char));

   /* Copy env_const because strtok() is destructive. */
   env = strdup(env_const);
   for (ext = strtok(env, " "); ext != NULL; ext = strtok(NULL, " ")) {
      int enable;
      int recognized;
      switch (ext[0]) {
      case '+':
         enable = 1;
         ++ext;
         break;
      case '-':
         enable = 0;
         ++ext;
         break;
      default:
         enable = 1;
         break;
      }
      recognized = set_extension(ctx, ext, enable);
      if (!recognized) {
         strcat(extra_exts, ext);
         strcat(extra_exts, " ");
      }
   }

   /* Remove trailing space. */
   len = strlen(extra_exts);
   if (extra_exts[len - 1] == ' ')
      extra_exts[len - 1] = '\0';

   return extra_exts;
}


/**
 * \brief Initialize extension tables and enable default extensions.
 *
 * This should be called during context initialization.
 * Note: Sets gl_extensions.dummy_true to true.
 */
void
_mesa_init_extensions( struct gl_context *ctx )
{
   GLboolean *base = (GLboolean *) &ctx->Extensions;
   GLboolean *sentinel = base + o(extension_sentinel);
   GLboolean *i;
   const size_t *j;

   /* First, turn all extensions off. */
   for (i = base; i != sentinel; ++i)
      *i = GL_FALSE;

   /* Then, selectively turn default extensions on. */
   ctx->Extensions.dummy_true = GL_TRUE;
   for (j = default_extensions; *j != 0; ++j)
      base[*j] = GL_TRUE;
}


typedef unsigned short extension_index;


/**
 * Compare two entries of the extensions table.  Sorts first by year,
 * then by name.
 *
 * Arguments are indices into extension_table.
 */
static int
extension_compare(const void *p1, const void *p2)
{
   extension_index i1 = * (const extension_index *) p1;
   extension_index i2 = * (const extension_index *) p2;
   const struct extension *e1 = &extension_table[i1];
   const struct extension *e2 = &extension_table[i2];
   int res;

   res = (int)e1->year - (int)e2->year;

   if (res == 0) {
      res = strcmp(e1->name, e2->name);
   }

   return res;
}


/**
 * Construct the GL_EXTENSIONS string.  Called the first time that
 * glGetString(GL_EXTENSIONS) is called.
 */
GLubyte*
_mesa_make_extension_string(struct gl_context *ctx)
{
   /* The extension string. */
   char *exts = 0;
   /* Length of extension string. */
   size_t length = 0;
   /* Number of extensions */
   unsigned count;
   /* Indices of the extensions sorted by year */
   extension_index *extension_indices;
   /* String of extra extensions. */
   char *extra_extensions = get_extension_override(ctx);
   GLboolean *base = (GLboolean *) &ctx->Extensions;
   const struct extension *i;
   unsigned j;
   unsigned maxYear = ~0;

   /* Check if the MESA_EXTENSION_MAX_YEAR env var is set */
   {
      const char *env = getenv("MESA_EXTENSION_MAX_YEAR");
      if (env) {
         maxYear = atoi(env);
         _mesa_debug(ctx, "Note: limiting GL extensions to %u or earlier\n",
                     maxYear);
      }
   }

   /* Compute length of the extension string. */
   count = 0;
   for (i = extension_table; i->name != 0; ++i) {
      if (base[i->offset] &&
          i->year <= maxYear &&
          (i->api_set & (1 << ctx->API))) {
	 length += strlen(i->name) + 1; /* +1 for space */
	 ++count;
      }
   }
   if (extra_extensions != NULL)
      length += 1 + strlen(extra_extensions); /* +1 for space */

   exts = (char *) calloc(length + 1, sizeof(char));
   if (exts == NULL) {
      free(extra_extensions);
      return NULL;
   }

   extension_indices = malloc(count * sizeof(extension_index));
   if (extension_indices == NULL) {
      free(exts);
      free(extra_extensions);
      return NULL;
   }

   /* Sort extensions in chronological order because certain old applications (e.g.,
    * Quake3 demo) store the extension list in a static size buffer so chronologically
    * order ensure that the extensions that such applications expect will fit into
    * that buffer.
    */
   j = 0;
   for (i = extension_table; i->name != 0; ++i) {
      if (base[i->offset] &&
          i->year <= maxYear &&
          (i->api_set & (1 << ctx->API))) {
         extension_indices[j++] = i - extension_table;
      }
   }
   assert(j == count);
   qsort(extension_indices, count, sizeof *extension_indices, extension_compare);

   /* Build the extension string.*/
   for (j = 0; j < count; ++j) {
      i = &extension_table[extension_indices[j]];
      assert(base[i->offset] && (i->api_set & (1 << ctx->API)));
      strcat(exts, i->name);
      strcat(exts, " ");
   }
   free(extension_indices);
   if (extra_extensions != 0) {
      strcat(exts, extra_extensions);
      free(extra_extensions);
   }

   return (GLubyte *) exts;
}

/**
 * Return number of enabled extensions.
 */
GLuint
_mesa_get_extension_count(struct gl_context *ctx)
{
   GLboolean *base;
   const struct extension *i;

   /* only count once */
   if (ctx->Extensions.Count != 0)
      return ctx->Extensions.Count;

   base = (GLboolean *) &ctx->Extensions;
   for (i = extension_table; i->name != 0; ++i) {
      if (base[i->offset]) {
	 ctx->Extensions.Count++;
      }
   }
   return ctx->Extensions.Count;
}

/**
 * Return name of i-th enabled extension
 */
const GLubyte *
_mesa_get_enabled_extension(struct gl_context *ctx, GLuint index)
{
   const GLboolean *base;
   size_t n;
   const struct extension *i;

   if (index < 0)
      return NULL;

   base = (GLboolean*) &ctx->Extensions;
   n = 0;
   for (i = extension_table; i->name != 0; ++i) {
      if (n == index && base[i->offset]) {
	 return (GLubyte*) i->name;
      } else if (base[i->offset]) {
	 ++n;
      }
   }

   return NULL;
}
=======
/*
 * Mesa 3-D graphics library
 * Version:  7.6
 *
 * Copyright (C) 1999-2008  Brian Paul   All Rights Reserved.
 * Copyright (C) 2009  VMware, Inc.  All Rights Reserved.
 *
 * Permission is hereby granted, free of charge, to any person obtaining a
 * copy of this software and associated documentation files (the "Software"),
 * to deal in the Software without restriction, including without limitation
 * the rights to use, copy, modify, merge, publish, distribute, sublicense,
 * and/or sell copies of the Software, and to permit persons to whom the
 * Software is furnished to do so, subject to the following conditions:
 *
 * The above copyright notice and this permission notice shall be included
 * in all copies or substantial portions of the Software.
 *
 * THE SOFTWARE IS PROVIDED "AS IS", WITHOUT WARRANTY OF ANY KIND, EXPRESS
 * OR IMPLIED, INCLUDING BUT NOT LIMITED TO THE WARRANTIES OF MERCHANTABILITY,
 * FITNESS FOR A PARTICULAR PURPOSE AND NONINFRINGEMENT.  IN NO EVENT SHALL
 * BRIAN PAUL BE LIABLE FOR ANY CLAIM, DAMAGES OR OTHER LIABILITY, WHETHER IN
 * AN ACTION OF CONTRACT, TORT OR OTHERWISE, ARISING FROM, OUT OF OR IN
 * CONNECTION WITH THE SOFTWARE OR THE USE OR OTHER DEALINGS IN THE SOFTWARE.
 */


/**
 * \file
 * \brief Extension handling
 */


#include "glheader.h"
#include "imports.h"
#include "context.h"
#include "extensions.h"
#include "mfeatures.h"
#include "mtypes.h"

enum {
   DISABLE = 0,
   GL  = 1 << API_OPENGL,
   ES1 = 1 << API_OPENGLES,
   ES2 = 1 << API_OPENGLES2,
};

/**
 * \brief An element of the \c extension_table.
 */
struct extension {
   /** Name of extension, such as "GL_ARB_depth_clamp". */
   const char *name;

   /** Offset (in bytes) of the corresponding member in struct gl_extensions. */
   size_t offset;

   /** Set of API's in which the extension exists, as a bitset. */
   uint8_t api_set;

   /** Year the extension was proposed or approved.  Used to sort the 
    * extension string chronologically. */
   uint16_t year;
};


/**
 * Given a member \c x of struct gl_extensions, return offset of
 * \c x in bytes.
 */
#define o(x) offsetof(struct gl_extensions, x)


/**
 * \brief Table of supported OpenGL extensions for all API's.
 *
 * Note: The GL_MESAX_* extensions are placeholders for future ARB extensions.
 */
static const struct extension extension_table[] = {
   /* ARB Extensions */
   { "GL_ARB_ES2_compatibility",                   o(ARB_ES2_compatibility),                   GL,             2009 },
   { "GL_ARB_blend_func_extended",                 o(ARB_blend_func_extended),                 GL,             2009 },
   { "GL_ARB_color_buffer_float",                  o(ARB_color_buffer_float),                  GL,             2004 },
   { "GL_ARB_copy_buffer",                         o(ARB_copy_buffer),                         GL,             2008 },
   { "GL_ARB_depth_buffer_float",                  o(ARB_depth_buffer_float),                  GL,             2008 },
   { "GL_ARB_depth_clamp",                         o(ARB_depth_clamp),                         GL,             2003 },
   { "GL_ARB_depth_texture",                       o(ARB_depth_texture),                       GL,             2001 },
   { "GL_ARB_draw_buffers",                        o(ARB_draw_buffers),                        GL,             2002 },
   { "GL_ARB_draw_buffers_blend",                  o(ARB_draw_buffers_blend),                  GL,             2009 },
   { "GL_ARB_draw_elements_base_vertex",           o(ARB_draw_elements_base_vertex),           GL,             2009 },
   { "GL_ARB_draw_instanced",                      o(ARB_draw_instanced),                      GL,             2008 },
   { "GL_ARB_explicit_attrib_location",            o(ARB_explicit_attrib_location),            GL,             2009 },
   { "GL_ARB_fragment_coord_conventions",          o(ARB_fragment_coord_conventions),          GL,             2009 },
   { "GL_ARB_fragment_program",                    o(ARB_fragment_program),                    GL,             2002 },
   { "GL_ARB_fragment_program_shadow",             o(ARB_fragment_program_shadow),             GL,             2003 },
   { "GL_ARB_fragment_shader",                     o(ARB_fragment_shader),                     GL,             2002 },
   { "GL_ARB_framebuffer_object",                  o(ARB_framebuffer_object),                  GL,             2005 },
   { "GL_ARB_framebuffer_sRGB",                    o(EXT_framebuffer_sRGB),                    GL,             1998 },
   { "GL_ARB_half_float_pixel",                    o(ARB_half_float_pixel),                    GL,             2003 },
   { "GL_ARB_half_float_vertex",                   o(ARB_half_float_vertex),                   GL,             2008 },
   { "GL_ARB_instanced_arrays",                    o(ARB_instanced_arrays),                    GL,             2008 },
   { "GL_ARB_map_buffer_range",                    o(ARB_map_buffer_range),                    GL,             2008 },
   { "GL_ARB_multisample",                         o(ARB_multisample),                         GL,             1994 },
   { "GL_ARB_multitexture",                        o(ARB_multitexture),                        GL,             1998 },
   { "GL_ARB_occlusion_query2",                    o(ARB_occlusion_query2),                    GL,             2003 },
   { "GL_ARB_occlusion_query",                     o(ARB_occlusion_query),                     GL,             2001 },
   { "GL_ARB_pixel_buffer_object",                 o(EXT_pixel_buffer_object),                 GL,             2004 },
   { "GL_ARB_point_parameters",                    o(EXT_point_parameters),                    GL,             1997 },
   { "GL_ARB_point_sprite",                        o(ARB_point_sprite),                        GL,             2003 },
   { "GL_ARB_provoking_vertex",                    o(EXT_provoking_vertex),                    GL,             2009 },
   { "GL_ARB_sampler_objects",                     o(ARB_sampler_objects),                     GL,             2009 },
   { "GL_ARB_seamless_cube_map",                   o(ARB_seamless_cube_map),                   GL,             2009 },
   { "GL_ARB_shader_objects",                      o(ARB_shader_objects),                      GL,             2002 },
   { "GL_ARB_shader_stencil_export",               o(ARB_shader_stencil_export),               GL,             2009 },
   { "GL_ARB_shading_language_100",                o(ARB_shading_language_100),                GL,             2003 },
   { "GL_ARB_shadow_ambient",                      o(ARB_shadow_ambient),                      GL,             2001 },
   { "GL_ARB_shadow",                              o(ARB_shadow),                              GL,             2001 },
   { "GL_ARB_sync",                                o(ARB_sync),                                GL,             2003 },
   { "GL_ARB_texture_border_clamp",                o(ARB_texture_border_clamp),                GL,             2000 },
   { "GL_ARB_texture_buffer_object",               o(ARB_texture_buffer_object),               GL,             2008 },
   { "GL_ARB_texture_compression",                 o(ARB_texture_compression),                 GL,             2000 },
   { "GL_ARB_texture_compression_rgtc",            o(ARB_texture_compression_rgtc),            GL,             2004 },
   { "GL_ARB_texture_cube_map",                    o(ARB_texture_cube_map),                    GL,             1999 },
   { "GL_ARB_texture_env_add",                     o(EXT_texture_env_add),                     GL,             1999 },
   { "GL_ARB_texture_env_combine",                 o(ARB_texture_env_combine),                 GL,             2001 },
   { "GL_ARB_texture_env_crossbar",                o(ARB_texture_env_crossbar),                GL,             2001 },
   { "GL_ARB_texture_env_dot3",                    o(ARB_texture_env_dot3),                    GL,             2001 },
   { "GL_ARB_texture_mirrored_repeat",             o(ARB_texture_mirrored_repeat),             GL,             2001 },
   { "GL_ARB_texture_multisample",                 o(ARB_texture_multisample),                 GL,             2009 },
   { "GL_ARB_texture_non_power_of_two",            o(ARB_texture_non_power_of_two),            GL,             2003 },
   { "GL_ARB_texture_rectangle",                   o(NV_texture_rectangle),                    GL,             2004 },
   { "GL_ARB_texture_rgb10_a2ui",                  o(ARB_texture_rgb10_a2ui),                  GL,             2009 },
   { "GL_ARB_texture_rg",                          o(ARB_texture_rg),                          GL,             2008 },
   { "GL_ARB_texture_swizzle",                     o(EXT_texture_swizzle),                     GL,             2008 },
   { "GL_ARB_transform_feedback2",                 o(ARB_transform_feedback2),                 GL,             2010 },
   { "GL_ARB_transpose_matrix",                    o(ARB_transpose_matrix),                    GL,             1999 },
   { "GL_ARB_uniform_buffer_object",               o(ARB_uniform_buffer_object),               GL,             2002 },
   { "GL_ARB_vertex_array_bgra",                   o(EXT_vertex_array_bgra),                   GL,             2008 },
   { "GL_ARB_vertex_array_object",                 o(ARB_vertex_array_object),                 GL,             2006 },
   { "GL_ARB_vertex_buffer_object",                o(ARB_vertex_buffer_object),                GL,             2003 },
   { "GL_ARB_vertex_program",                      o(ARB_vertex_program),                      GL,             2002 },
   { "GL_ARB_vertex_shader",                       o(ARB_vertex_shader),                       GL,             2002 },
   { "GL_ARB_vertex_type_2_10_10_10_rev",          o(ARB_vertex_type_2_10_10_10_rev),          GL,             2009 },
   { "GL_ARB_window_pos",                          o(ARB_window_pos),                          GL,             2001 },

   /* EXT extensions */
   { "GL_EXT_abgr",                                o(EXT_abgr),                                GL,             1995 },
   { "GL_EXT_bgra",                                o(EXT_bgra),                                GL,             1995 },
   { "GL_EXT_blend_color",                         o(EXT_blend_color),                         GL,             1995 },
   { "GL_EXT_blend_equation_separate",             o(EXT_blend_equation_separate),             GL,             2003 },
   { "GL_EXT_blend_func_separate",                 o(EXT_blend_func_separate),                 GL,             1999 },
   { "GL_EXT_blend_logic_op",                      o(EXT_blend_logic_op),                      GL,             1995 },
   { "GL_EXT_blend_minmax",                        o(EXT_blend_minmax),                        GL | ES1 | ES2, 1995 },
   { "GL_EXT_blend_subtract",                      o(EXT_blend_subtract),                      GL,             1995 },
   { "GL_EXT_clip_volume_hint",                    o(EXT_clip_volume_hint),                    GL,             1996 },
   { "GL_EXT_compiled_vertex_array",               o(EXT_compiled_vertex_array),               GL,             1996 },
   { "GL_EXT_copy_texture",                        o(EXT_copy_texture),                        GL,             1995 },
   { "GL_EXT_depth_bounds_test",                   o(EXT_depth_bounds_test),                   GL,             2002 },
   { "GL_EXT_draw_buffers2",                       o(EXT_draw_buffers2),                       GL,             2006 },
   { "GL_EXT_draw_instanced",                      o(ARB_draw_instanced),                      GL,             2006 },
   { "GL_EXT_draw_range_elements",                 o(EXT_draw_range_elements),                 GL,             1997 },
   { "GL_EXT_fog_coord",                           o(EXT_fog_coord),                           GL,             1999 },
   { "GL_EXT_framebuffer_blit",                    o(EXT_framebuffer_blit),                    GL,             2005 },
   { "GL_EXT_framebuffer_multisample",             o(EXT_framebuffer_multisample),             GL,             2005 },
   { "GL_EXT_framebuffer_object",                  o(EXT_framebuffer_object),                  GL,             2000 },
   { "GL_EXT_framebuffer_sRGB",                    o(EXT_framebuffer_sRGB),                    GL,             1998 },
   { "GL_EXT_gpu_program_parameters",              o(EXT_gpu_program_parameters),              GL,             2006 },
   { "GL_EXT_gpu_shader4",                         o(EXT_gpu_shader4),                         GL,             2006 },
   { "GL_EXT_multi_draw_arrays",                   o(EXT_multi_draw_arrays),                   GL | ES1 | ES2, 1999 },
   { "GL_EXT_packed_depth_stencil",                o(EXT_packed_depth_stencil),                GL,             2005 },
   { "GL_EXT_packed_float",                        o(EXT_packed_float),                        GL,             2004 },
   { "GL_EXT_packed_pixels",                       o(EXT_packed_pixels),                       GL,             1997 },
   { "GL_EXT_paletted_texture",                    o(EXT_paletted_texture),                    GL,             1995 },
   { "GL_EXT_pixel_buffer_object",                 o(EXT_pixel_buffer_object),                 GL,             2004 },
   { "GL_EXT_point_parameters",                    o(EXT_point_parameters),                    GL,             1997 },
   { "GL_EXT_polygon_offset",                      o(EXT_polygon_offset),                      GL,             1995 },
   { "GL_EXT_provoking_vertex",                    o(EXT_provoking_vertex),                    GL,             2009 },
   { "GL_EXT_rescale_normal",                      o(EXT_rescale_normal),                      GL,             1997 },
   { "GL_EXT_secondary_color",                     o(EXT_secondary_color),                     GL,             1999 },
   { "GL_EXT_separate_shader_objects",             o(EXT_separate_shader_objects),             GL,             2008 },
   { "GL_EXT_separate_specular_color",             o(EXT_separate_specular_color),             GL,             1997 },
   { "GL_EXT_shadow_funcs",                        o(EXT_shadow_funcs),                        GL,             2002 },
   { "GL_EXT_shared_texture_palette",              o(EXT_shared_texture_palette),              GL,             2000 },
   { "GL_EXT_stencil_two_side",                    o(EXT_stencil_two_side),                    GL,             2001 },
   { "GL_EXT_stencil_wrap",                        o(EXT_stencil_wrap),                        GL,             2002 },
   { "GL_EXT_subtexture",                          o(EXT_subtexture),                          GL,             1995 },
   { "GL_EXT_texture3D",                           o(EXT_texture3D),                           GL,             1996 },
   { "GL_EXT_texture_array",                       o(EXT_texture_array),                       GL,             2006 },
   { "GL_EXT_texture_compression_dxt1",            o(EXT_texture_compression_s3tc),            GL | ES1 | ES2, 2004 },
   { "GL_EXT_texture_compression_latc",            o(EXT_texture_compression_latc),            GL,             2006 },
   { "GL_EXT_texture_compression_rgtc",            o(ARB_texture_compression_rgtc),            GL,             2004 },
   { "GL_EXT_texture_compression_s3tc",            o(EXT_texture_compression_s3tc),            GL,             2000 },
   { "GL_EXT_texture_cube_map",                    o(ARB_texture_cube_map),                    GL,             2001 },
   { "GL_EXT_texture_edge_clamp",                  o(SGIS_texture_edge_clamp),                 GL,             1997 },
   { "GL_EXT_texture_env_add",                     o(EXT_texture_env_add),                     GL,             1999 },
   { "GL_EXT_texture_env_combine",                 o(EXT_texture_env_combine),                 GL,             2006 },
   { "GL_EXT_texture_env_dot3",                    o(EXT_texture_env_dot3),                    GL,             2000 },
   { "GL_EXT_texture_filter_anisotropic",          o(EXT_texture_filter_anisotropic),          GL | ES1 | ES2, 1999 },
   { "GL_EXT_texture_format_BGRA8888",             o(EXT_texture_format_BGRA8888),                  ES1 | ES2, 2009 },
   { "GL_EXT_texture_integer",                     o(EXT_texture_integer),                     GL,             2006 },
   { "GL_EXT_texture_lod_bias",                    o(EXT_texture_lod_bias),                    GL | ES1,       1999 },
   { "GL_EXT_texture_mirror_clamp",                o(EXT_texture_mirror_clamp),                GL,             2004 },
   { "GL_EXT_texture_object",                      o(EXT_texture_object),                      GL,             1995 },
   { "GL_EXT_texture",                             o(EXT_texture),                             GL,             1996 },
   { "GL_EXT_texture_rectangle",                   o(NV_texture_rectangle),                    GL,             2004 },
   { "GL_EXT_texture_shared_exponent",             o(EXT_texture_shared_exponent),             GL,             2004 },
   { "GL_EXT_texture_snorm",                       o(EXT_texture_snorm),                       GL,             2009 },
   { "GL_EXT_texture_sRGB",                        o(EXT_texture_sRGB),                        GL,             2004 },
   { "GL_EXT_texture_sRGB_decode",                 o(EXT_texture_sRGB_decode),                        GL,      2006 },
   { "GL_EXT_texture_swizzle",                     o(EXT_texture_swizzle),                     GL,             2008 },
   { "GL_EXT_texture_type_2_10_10_10_REV",         o(dummy_true),                                         ES2, 2008 },
   { "GL_EXT_timer_query",                         o(EXT_timer_query),                         GL,             2006 },
   { "GL_EXT_transform_feedback",                  o(EXT_transform_feedback),                  GL,             2011 },
   { "GL_EXT_vertex_array_bgra",                   o(EXT_vertex_array_bgra),                   GL,             2008 },
   { "GL_EXT_vertex_array",                        o(EXT_vertex_array),                        GL,             1995 },
   { "GL_EXT_vertex_array_set",                    o(EXT_vertex_array_set),                    GL,             1997 },

   /* OES extensions */
   { "GL_OES_blend_equation_separate",             o(EXT_blend_equation_separate),                  ES1,       2009 },
   { "GL_OES_blend_func_separate",                 o(EXT_blend_func_separate),                      ES1,       2009 },
   { "GL_OES_blend_subtract",                      o(EXT_blend_subtract),                           ES1,       2009 },
   { "GL_OES_byte_coordinates",                    o(dummy_true),                                   ES1,       2002 },
   { "GL_OES_compressed_paletted_texture",         o(dummy_false),                     DISABLE,                2003 },
   { "GL_OES_depth24",                             o(EXT_framebuffer_object),                       ES1 | ES2, 2005 },
   { "GL_OES_depth32",                             o(dummy_false),                     DISABLE,                2005 },
   { "GL_OES_depth_texture",                       o(ARB_depth_texture),                                  ES2, 2006 },
#if FEATURE_OES_draw_texture
   { "GL_OES_draw_texture",                        o(OES_draw_texture),                             ES1 | ES2, 2004 },
#endif
#if FEATURE_OES_EGL_image
   /*  FIXME: Mesa expects GL_OES_EGL_image to be available in OpenGL contexts. */
   { "GL_OES_EGL_image",                           o(OES_EGL_image),                           GL | ES1 | ES2, 2006 },
#endif
   { "GL_OES_element_index_uint",                  o(EXT_vertex_array),                             ES1 | ES2, 2005 },
   { "GL_OES_fbo_render_mipmap",                   o(EXT_framebuffer_object),                       ES1 | ES2, 2005 },
   { "GL_OES_fixed_point",                         o(dummy_true),                                   ES1,       2002 },
   { "GL_OES_framebuffer_object",                  o(EXT_framebuffer_object),                       ES1,       2005 },
   { "GL_OES_mapbuffer",                           o(ARB_vertex_buffer_object),                     ES1 | ES2, 2005 },
   { "GL_OES_matrix_get",                          o(dummy_true),                                   ES1,       2004 },
   { "GL_OES_packed_depth_stencil",                o(EXT_packed_depth_stencil),                     ES1 | ES2, 2007 },
   { "GL_OES_point_size_array",                    o(dummy_true),                                   ES1,       2004 },
   { "GL_OES_point_sprite",                        o(ARB_point_sprite),                             ES1,       2004 },
   { "GL_OES_query_matrix",                        o(dummy_true),                                   ES1,       2003 },
   { "GL_OES_read_format",                         o(OES_read_format),                         GL | ES1,       2003 },
   { "GL_OES_rgb8_rgba8",                          o(EXT_framebuffer_object),                       ES1 | ES2, 2005 },
   { "GL_OES_single_precision",                    o(dummy_true),                                   ES1,       2003 },
   { "GL_OES_standard_derivatives",                o(OES_standard_derivatives),                           ES2, 2005 },
   { "GL_OES_stencil1",                            o(dummy_false),                     DISABLE,                2005 },
   { "GL_OES_stencil4",                            o(dummy_false),                     DISABLE,                2005 },
   { "GL_OES_stencil8",                            o(EXT_framebuffer_object),                       ES1 | ES2, 2005 },
   { "GL_OES_stencil_wrap",                        o(EXT_stencil_wrap),                             ES1,       2002 },
   { "GL_OES_texture_3D",                          o(EXT_texture3D),                                      ES2, 2005 },
   { "GL_OES_texture_cube_map",                    o(ARB_texture_cube_map),                         ES1,       2007 },
   { "GL_OES_texture_env_crossbar",                o(ARB_texture_env_crossbar),                     ES1,       2005 },
   { "GL_OES_texture_mirrored_repeat",             o(ARB_texture_mirrored_repeat),                  ES1,       2005 },
   { "GL_OES_texture_npot",                        o(ARB_texture_non_power_of_two),                       ES2, 2005 },

   /* Vendor extensions */
   { "GL_3DFX_texture_compression_FXT1",           o(TDFX_texture_compression_FXT1),           GL,             1999 },
   { "GL_AMD_conservative_depth",                  o(AMD_conservative_depth),                  GL,             2009 },
   { "GL_APPLE_client_storage",                    o(APPLE_client_storage),                    GL,             2002 },
   { "GL_APPLE_object_purgeable",                  o(APPLE_object_purgeable),                  GL,             2006 },
   { "GL_APPLE_packed_pixels",                     o(APPLE_packed_pixels),                     GL,             2002 },
   { "GL_APPLE_vertex_array_object",               o(APPLE_vertex_array_object),               GL,             2002 },
   { "GL_ATI_blend_equation_separate",             o(EXT_blend_equation_separate),             GL,             2003 },
   { "GL_ATI_draw_buffers",                        o(ARB_draw_buffers),                        GL,             2002 },
   { "GL_ATI_envmap_bumpmap",                      o(ATI_envmap_bumpmap),                      GL,             2001 },
   { "GL_ATI_fragment_shader",                     o(ATI_fragment_shader),                     GL,             2001 },
   { "GL_ATI_separate_stencil",                    o(ATI_separate_stencil),                    GL,             2006 },
   { "GL_ATI_texture_compression_3dc",             o(ATI_texture_compression_3dc),             GL,             2004 },
   { "GL_ATI_texture_env_combine3",                o(ATI_texture_env_combine3),                GL,             2002 },
   { "GL_ATI_texture_mirror_once",                 o(ATI_texture_mirror_once),                 GL,             2006 },
   { "GL_IBM_multimode_draw_arrays",               o(IBM_multimode_draw_arrays),               GL,             1998 },
   { "GL_IBM_rasterpos_clip",                      o(IBM_rasterpos_clip),                      GL,             1996 },
   { "GL_IBM_texture_mirrored_repeat",             o(ARB_texture_mirrored_repeat),             GL,             1998 },
   { "GL_INGR_blend_func_separate",                o(EXT_blend_func_separate),                 GL,             1999 },
   { "GL_MESA_pack_invert",                        o(MESA_pack_invert),                        GL,             2002 },
   { "GL_MESA_resize_buffers",                     o(MESA_resize_buffers),                     GL,             1999 },
   { "GL_MESA_texture_array",                      o(MESA_texture_array),                      GL,             2007 },
   { "GL_MESA_texture_signed_rgba",                o(EXT_texture_snorm),                       GL,             2009 },
   { "GL_MESA_window_pos",                         o(ARB_window_pos),                          GL,             2000 },
   { "GL_MESAX_texture_float",                     o(ARB_texture_float),                       GL,             2009 },
   { "GL_MESA_ycbcr_texture",                      o(MESA_ycbcr_texture),                      GL,             2002 },
   { "GL_NV_blend_square",                         o(NV_blend_square),                         GL,             1999 },
   { "GL_NV_conditional_render",                   o(NV_conditional_render),                   GL,             2008 },
   { "GL_NV_depth_clamp",                          o(ARB_depth_clamp),                         GL,             2001 },
   { "GL_NV_fragment_program",                     o(NV_fragment_program),                     GL,             2001 },
   { "GL_NV_fragment_program_option",              o(NV_fragment_program_option),              GL,             2005 },
   { "GL_NV_light_max_exponent",                   o(NV_light_max_exponent),                   GL,             1999 },
   { "GL_NV_packed_depth_stencil",                 o(EXT_packed_depth_stencil),                GL,             2000 },
   { "GL_NV_point_sprite",                         o(NV_point_sprite),                         GL,             2001 },
   { "GL_NV_primitive_restart",                    o(NV_primitive_restart),                    GL,             2002 },
   { "GL_NV_texgen_reflection",                    o(NV_texgen_reflection),                    GL,             1999 },
   { "GL_NV_texture_barrier",                      o(NV_texture_barrier),                      GL,             2009 },
   { "GL_NV_texture_env_combine4",                 o(NV_texture_env_combine4),                 GL,             1999 },
   { "GL_NV_texture_rectangle",                    o(NV_texture_rectangle),                    GL,             2000 },
   { "GL_NV_vertex_program1_1",                    o(NV_vertex_program1_1),                    GL,             2001 },
   { "GL_NV_vertex_program",                       o(NV_vertex_program),                       GL,             2000 },
   { "GL_S3_s3tc",                                 o(S3_s3tc),                                 GL,             1999 },
   { "GL_SGIS_generate_mipmap",                    o(SGIS_generate_mipmap),                    GL,             1997 },
   { "GL_SGIS_texture_border_clamp",               o(ARB_texture_border_clamp),                GL,             1997 },
   { "GL_SGIS_texture_edge_clamp",                 o(SGIS_texture_edge_clamp),                 GL,             1997 },
   { "GL_SGIS_texture_lod",                        o(SGIS_texture_lod),                        GL,             1997 },
   { "GL_SUN_multi_draw_arrays",                   o(EXT_multi_draw_arrays),                   GL,             1999 },

   { 0, 0, 0, 0 },
};


/**
 * Given an extension name, lookup up the corresponding member of struct
 * gl_extensions and return that member's offset (in bytes).  If the name is
 * not found in the \c extension_table, return 0.
 *
 * \param name Name of extension.
 * \return Offset of member in struct gl_extensions.
 */
static size_t
name_to_offset(const char* name)
{
   const struct extension *i;

   if (name == 0)
      return 0;

   for (i = extension_table; i->name != 0; ++i) {
      if (strcmp(name, i->name) == 0)
	 return i->offset;
   }

   return 0;
}


/**
 * \brief Extensions enabled by default.
 *
 * These extensions are enabled by _mesa_init_extensions().
 *
 * XXX: Should these defaults also apply to GLES?
 */
static const size_t default_extensions[] = {
   o(ARB_copy_buffer),
   o(ARB_draw_buffers),
   o(ARB_multisample),
   o(ARB_texture_compression),
   o(ARB_transpose_matrix),
   o(ARB_vertex_buffer_object),
   o(ARB_window_pos),

   o(EXT_abgr),
   o(EXT_bgra),
   o(EXT_compiled_vertex_array),
   o(EXT_copy_texture),
   o(EXT_draw_range_elements),
   o(EXT_multi_draw_arrays),
   o(EXT_packed_pixels),
   o(EXT_polygon_offset),
   o(EXT_rescale_normal),
   o(EXT_separate_specular_color),
   o(EXT_subtexture),
   o(EXT_texture),
   o(EXT_texture3D),
   o(EXT_texture_object),
   o(EXT_vertex_array),

   o(OES_read_format),
   o(OES_standard_derivatives),

   /* Vendor Extensions */
   o(APPLE_packed_pixels),
   o(IBM_multimode_draw_arrays),
   o(IBM_rasterpos_clip),
   o(NV_light_max_exponent),
   o(NV_texgen_reflection),
   o(SGIS_generate_mipmap),
   o(SGIS_texture_edge_clamp),
   o(SGIS_texture_lod),

   0,
};


/**
 * Enable all extensions suitable for a software-only renderer.
 * This is a convenience function used by the XMesa, OSMesa, GGI drivers, etc.
 */
void
_mesa_enable_sw_extensions(struct gl_context *ctx)
{
   /*ctx->Extensions.ARB_copy_buffer = GL_TRUE;*/
   ctx->Extensions.ARB_depth_clamp = GL_TRUE;
   ctx->Extensions.ARB_depth_texture = GL_TRUE;
   /*ctx->Extensions.ARB_draw_buffers = GL_TRUE;*/
   ctx->Extensions.ARB_draw_elements_base_vertex = GL_TRUE;
   ctx->Extensions.ARB_draw_instanced = GL_TRUE;
   ctx->Extensions.ARB_explicit_attrib_location = GL_TRUE;
   ctx->Extensions.ARB_fragment_coord_conventions = GL_TRUE;
#if FEATURE_ARB_fragment_program
   ctx->Extensions.ARB_fragment_program = GL_TRUE;
   ctx->Extensions.ARB_fragment_program_shadow = GL_TRUE;
#endif
#if FEATURE_ARB_fragment_shader
   ctx->Extensions.ARB_fragment_shader = GL_TRUE;
#endif
#if FEATURE_ARB_framebuffer_object
   ctx->Extensions.ARB_framebuffer_object = GL_TRUE;
#endif
#if FEATURE_ARB_geometry_shader4 && 0
   /* XXX re-enable when GLSL compiler again supports geometry shaders */
   ctx->Extensions.ARB_geometry_shader4 = GL_TRUE;
#endif
   ctx->Extensions.ARB_half_float_pixel = GL_TRUE;
   ctx->Extensions.ARB_half_float_vertex = GL_TRUE;
   ctx->Extensions.ARB_map_buffer_range = GL_TRUE;
   ctx->Extensions.ARB_multitexture = GL_TRUE;
#if FEATURE_queryobj
   ctx->Extensions.ARB_occlusion_query = GL_TRUE;
   ctx->Extensions.ARB_occlusion_query2 = GL_TRUE;
#endif
   ctx->Extensions.ARB_point_sprite = GL_TRUE;
#if FEATURE_ARB_shader_objects
   ctx->Extensions.ARB_shader_objects = GL_TRUE;
   ctx->Extensions.EXT_separate_shader_objects = GL_TRUE;
#endif
#if FEATURE_ARB_shading_language_100
   ctx->Extensions.ARB_shading_language_100 = GL_TRUE;
#endif
   ctx->Extensions.ARB_shadow = GL_TRUE;
   ctx->Extensions.ARB_shadow_ambient = GL_TRUE;
   ctx->Extensions.ARB_texture_border_clamp = GL_TRUE;
   ctx->Extensions.ARB_texture_cube_map = GL_TRUE;
   ctx->Extensions.ARB_texture_env_combine = GL_TRUE;
   ctx->Extensions.ARB_texture_env_crossbar = GL_TRUE;
   ctx->Extensions.ARB_texture_env_dot3 = GL_TRUE;
   /*ctx->Extensions.ARB_texture_float = GL_TRUE;*/
   ctx->Extensions.ARB_texture_mirrored_repeat = GL_TRUE;
   ctx->Extensions.ARB_texture_non_power_of_two = GL_TRUE;
   ctx->Extensions.ARB_texture_rg = GL_TRUE;
   ctx->Extensions.ARB_texture_compression_rgtc = GL_TRUE;
   ctx->Extensions.ARB_vertex_array_object = GL_TRUE;
#if FEATURE_ARB_vertex_program
   ctx->Extensions.ARB_vertex_program = GL_TRUE;
#endif
#if FEATURE_ARB_vertex_shader
   ctx->Extensions.ARB_vertex_shader = GL_TRUE;
#endif
#if FEATURE_ARB_vertex_buffer_object
   /*ctx->Extensions.ARB_vertex_buffer_object = GL_TRUE;*/
#endif
#if FEATURE_ARB_sync
   ctx->Extensions.ARB_sync = GL_TRUE;
#endif
   ctx->Extensions.APPLE_vertex_array_object = GL_TRUE;
#if FEATURE_APPLE_object_purgeable
   ctx->Extensions.APPLE_object_purgeable = GL_TRUE;
#endif
   ctx->Extensions.ATI_envmap_bumpmap = GL_TRUE;
#if FEATURE_ATI_fragment_shader
   ctx->Extensions.ATI_fragment_shader = GL_TRUE;
#endif
   ctx->Extensions.ATI_texture_compression_3dc = GL_TRUE;
   ctx->Extensions.ATI_texture_env_combine3 = GL_TRUE;
   ctx->Extensions.ATI_texture_mirror_once = GL_TRUE;
   ctx->Extensions.ATI_separate_stencil = GL_TRUE;
   ctx->Extensions.EXT_blend_color = GL_TRUE;
   ctx->Extensions.EXT_blend_equation_separate = GL_TRUE;
   ctx->Extensions.EXT_blend_func_separate = GL_TRUE;
   ctx->Extensions.EXT_blend_logic_op = GL_TRUE;
   ctx->Extensions.EXT_blend_minmax = GL_TRUE;
   ctx->Extensions.EXT_blend_subtract = GL_TRUE;
   ctx->Extensions.EXT_depth_bounds_test = GL_TRUE;
   ctx->Extensions.EXT_draw_buffers2 = GL_TRUE;
   ctx->Extensions.EXT_fog_coord = GL_TRUE;
#if FEATURE_EXT_framebuffer_object
   ctx->Extensions.EXT_framebuffer_object = GL_TRUE;
#endif
#if FEATURE_EXT_framebuffer_blit
   ctx->Extensions.EXT_framebuffer_blit = GL_TRUE;
#endif
#if FEATURE_ARB_framebuffer_object
   ctx->Extensions.EXT_framebuffer_multisample = GL_TRUE;
#endif
   /*ctx->Extensions.EXT_multi_draw_arrays = GL_TRUE;*/
   ctx->Extensions.EXT_packed_depth_stencil = GL_TRUE;
   ctx->Extensions.EXT_paletted_texture = GL_TRUE;
#if FEATURE_EXT_pixel_buffer_object
   ctx->Extensions.EXT_pixel_buffer_object = GL_TRUE;
#endif
   ctx->Extensions.EXT_point_parameters = GL_TRUE;
   ctx->Extensions.EXT_provoking_vertex = GL_TRUE;
   ctx->Extensions.EXT_shadow_funcs = GL_TRUE;
   ctx->Extensions.EXT_secondary_color = GL_TRUE;
   ctx->Extensions.EXT_shared_texture_palette = GL_TRUE;
   ctx->Extensions.EXT_stencil_wrap = GL_TRUE;
   ctx->Extensions.EXT_stencil_two_side = GL_TRUE;
   ctx->Extensions.EXT_texture_array = GL_TRUE;
   ctx->Extensions.EXT_texture_compression_latc = GL_TRUE;
   ctx->Extensions.EXT_texture_env_add = GL_TRUE;
   ctx->Extensions.EXT_texture_env_combine = GL_TRUE;
   ctx->Extensions.EXT_texture_env_dot3 = GL_TRUE;
   ctx->Extensions.EXT_texture_mirror_clamp = GL_TRUE;
   ctx->Extensions.EXT_texture_lod_bias = GL_TRUE;
#if FEATURE_EXT_texture_sRGB
   ctx->Extensions.EXT_texture_sRGB = GL_TRUE;
   ctx->Extensions.EXT_texture_sRGB_decode = GL_TRUE;
#endif
   ctx->Extensions.EXT_texture_swizzle = GL_TRUE;
#if FEATURE_EXT_transform_feedback
   /*ctx->Extensions.EXT_transform_feedback = GL_TRUE;*/
#endif
   ctx->Extensions.EXT_vertex_array_bgra = GL_TRUE;
   /*ctx->Extensions.IBM_multimode_draw_arrays = GL_TRUE;*/
   ctx->Extensions.MESA_pack_invert = GL_TRUE;
   ctx->Extensions.MESA_resize_buffers = GL_TRUE;
   ctx->Extensions.MESA_texture_array = GL_TRUE;
   ctx->Extensions.MESA_ycbcr_texture = GL_TRUE;
   ctx->Extensions.NV_blend_square = GL_TRUE;
   ctx->Extensions.NV_conditional_render = GL_TRUE;
   /*ctx->Extensions.NV_light_max_exponent = GL_TRUE;*/
   ctx->Extensions.NV_point_sprite = GL_TRUE;
   ctx->Extensions.NV_texture_env_combine4 = GL_TRUE;
   ctx->Extensions.NV_texture_rectangle = GL_TRUE;
   /*ctx->Extensions.NV_texgen_reflection = GL_TRUE;*/
#if FEATURE_NV_vertex_program
   ctx->Extensions.NV_vertex_program = GL_TRUE;
   ctx->Extensions.NV_vertex_program1_1 = GL_TRUE;
#endif
#if FEATURE_NV_fragment_program
   ctx->Extensions.NV_fragment_program = GL_TRUE;
#endif
#if FEATURE_NV_fragment_program && FEATURE_ARB_fragment_program
   ctx->Extensions.NV_fragment_program_option = GL_TRUE;
#endif
   /*ctx->Extensions.SGIS_generate_mipmap = GL_TRUE;*/
   ctx->Extensions.SGIS_texture_edge_clamp = GL_TRUE;
#if FEATURE_ARB_vertex_program || FEATURE_ARB_fragment_program
   ctx->Extensions.EXT_gpu_program_parameters = GL_TRUE;
#endif
#if FEATURE_texture_fxt1
   _mesa_enable_extension(ctx, "GL_3DFX_texture_compression_FXT1");
#endif
#if FEATURE_texture_s3tc
   if (ctx->Mesa_DXTn) {
      _mesa_enable_extension(ctx, "GL_EXT_texture_compression_s3tc");
      _mesa_enable_extension(ctx, "GL_S3_s3tc");
   }
#endif
}


/**
 * Enable common EXT extensions in the ARB_imaging subset.
 */
void
_mesa_enable_imaging_extensions(struct gl_context *ctx)
{
   ctx->Extensions.EXT_blend_color = GL_TRUE;
   ctx->Extensions.EXT_blend_logic_op = GL_TRUE;
   ctx->Extensions.EXT_blend_minmax = GL_TRUE;
   ctx->Extensions.EXT_blend_subtract = GL_TRUE;
}



/**
 * Enable all OpenGL 1.3 features and extensions.
 * A convenience function to be called by drivers.
 */
void
_mesa_enable_1_3_extensions(struct gl_context *ctx)
{
   /*ctx->Extensions.ARB_multisample = GL_TRUE;*/
   ctx->Extensions.ARB_multitexture = GL_TRUE;
   ctx->Extensions.ARB_texture_border_clamp = GL_TRUE;
   /*ctx->Extensions.ARB_texture_compression = GL_TRUE;*/
   ctx->Extensions.ARB_texture_cube_map = GL_TRUE;
   ctx->Extensions.ARB_texture_env_combine = GL_TRUE;
   ctx->Extensions.ARB_texture_env_dot3 = GL_TRUE;
   ctx->Extensions.EXT_texture_env_add = GL_TRUE;
   /*ctx->Extensions.ARB_transpose_matrix = GL_TRUE;*/
}



/**
 * Enable all OpenGL 1.4 features and extensions.
 * A convenience function to be called by drivers.
 */
void
_mesa_enable_1_4_extensions(struct gl_context *ctx)
{
   ctx->Extensions.ARB_depth_texture = GL_TRUE;
   ctx->Extensions.ARB_shadow = GL_TRUE;
   ctx->Extensions.ARB_texture_env_crossbar = GL_TRUE;
   ctx->Extensions.ARB_texture_mirrored_repeat = GL_TRUE;
   ctx->Extensions.ARB_window_pos = GL_TRUE;
   ctx->Extensions.EXT_blend_color = GL_TRUE;
   ctx->Extensions.EXT_blend_func_separate = GL_TRUE;
   ctx->Extensions.EXT_blend_minmax = GL_TRUE;
   ctx->Extensions.EXT_blend_subtract = GL_TRUE;
   ctx->Extensions.EXT_fog_coord = GL_TRUE;
   /*ctx->Extensions.EXT_multi_draw_arrays = GL_TRUE;*/
   ctx->Extensions.EXT_point_parameters = GL_TRUE;
   ctx->Extensions.EXT_secondary_color = GL_TRUE;
   ctx->Extensions.EXT_stencil_wrap = GL_TRUE;
   ctx->Extensions.EXT_texture_lod_bias = GL_TRUE;
   /*ctx->Extensions.SGIS_generate_mipmap = GL_TRUE;*/
}


/**
 * Enable all OpenGL 1.5 features and extensions.
 * A convenience function to be called by drivers.
 */
void
_mesa_enable_1_5_extensions(struct gl_context *ctx)
{
   ctx->Extensions.ARB_occlusion_query = GL_TRUE;
   /*ctx->Extensions.ARB_vertex_buffer_object = GL_TRUE;*/
   ctx->Extensions.EXT_shadow_funcs = GL_TRUE;
}


/**
 * Enable all OpenGL 2.0 features and extensions.
 * A convenience function to be called by drivers.
 */
void
_mesa_enable_2_0_extensions(struct gl_context *ctx)
{
   /*ctx->Extensions.ARB_draw_buffers = GL_TRUE;*/
#if FEATURE_ARB_fragment_shader
   ctx->Extensions.ARB_fragment_shader = GL_TRUE;
#endif
   ctx->Extensions.ARB_point_sprite = GL_TRUE;
   ctx->Extensions.EXT_blend_equation_separate = GL_TRUE;
   ctx->Extensions.ARB_texture_non_power_of_two = GL_TRUE;
#if FEATURE_ARB_shader_objects
   ctx->Extensions.ARB_shader_objects = GL_TRUE;
#endif
#if FEATURE_ARB_shading_language_100
   ctx->Extensions.ARB_shading_language_100 = GL_TRUE;
#endif
   ctx->Extensions.EXT_stencil_two_side = GL_TRUE;
#if FEATURE_ARB_vertex_shader
   ctx->Extensions.ARB_vertex_shader = GL_TRUE;
#endif
}


/**
 * Enable all OpenGL 2.1 features and extensions.
 * A convenience function to be called by drivers.
 */
void
_mesa_enable_2_1_extensions(struct gl_context *ctx)
{
#if FEATURE_EXT_pixel_buffer_object
   ctx->Extensions.EXT_pixel_buffer_object = GL_TRUE;
#endif
#if FEATURE_EXT_texture_sRGB
   ctx->Extensions.EXT_texture_sRGB = GL_TRUE;
#endif
}


/**
 * Either enable or disable the named extension.
 * \return GL_TRUE for success, GL_FALSE if invalid extension name
 */
static GLboolean
set_extension( struct gl_context *ctx, const char *name, GLboolean state )
{
   size_t offset;

   if (ctx->Extensions.String) {
      /* The string was already queried - can't change it now! */
      _mesa_problem(ctx, "Trying to enable/disable extension after glGetString(GL_EXTENSIONS): %s", name);
      return GL_FALSE;
   }

   offset = name_to_offset(name);
   if (offset == 0) {
      _mesa_problem(ctx, "Trying to enable/disable unknown extension %s",
	            name);
      return GL_FALSE;
   } else if (offset == o(dummy_true) && state == GL_FALSE) {
      _mesa_problem(ctx, "Trying to disable a permanently enabled extension: "
	                  "%s", name);
      return GL_FALSE;
   } else {
      GLboolean *base = (GLboolean *) &ctx->Extensions;
      base[offset] = state;
      return GL_TRUE;
   }
}


/**
 * Enable the named extension.
 * Typically called by drivers.
 */
void
_mesa_enable_extension( struct gl_context *ctx, const char *name )
{
   if (!set_extension(ctx, name, GL_TRUE))
      _mesa_problem(ctx, "Trying to enable unknown extension: %s", name);
}


/**
 * Disable the named extension.
 * XXX is this really needed???
 */
void
_mesa_disable_extension( struct gl_context *ctx, const char *name )
{
   if (!set_extension(ctx, name, GL_FALSE))
      _mesa_problem(ctx, "Trying to disable unknown extension: %s", name);
}


/**
 * Test if the named extension is enabled in this context.
 */
GLboolean
_mesa_extension_is_enabled( struct gl_context *ctx, const char *name )
{
   size_t offset;
   GLboolean *base;

   if (name == 0)
      return GL_FALSE;

   offset = name_to_offset(name);
   if (offset == 0)
      return GL_FALSE;
   base = (GLboolean *) &ctx->Extensions;
   return base[offset];
}


/**
 * \brief Apply the \c MESA_EXTENSION_OVERRIDE environment variable.
 *
 * \c MESA_EXTENSION_OVERRIDE is a space-separated list of extensions to
 * enable or disable. The list is processed thus:
 *    - Enable recognized extension names that are prefixed with '+'.
 *    - Disable recognized extension names that are prefixed with '-'.
 *    - Enable recognized extension names that are not prefixed.
 *    - Collect unrecognized extension names in a new string.
 *
 * \return Space-separated list of unrecognized extension names (which must
 *    be freed). Does not return \c NULL.
 */
static char *
get_extension_override( struct gl_context *ctx )
{
   const char *env_const = _mesa_getenv("MESA_EXTENSION_OVERRIDE");
   char *env;
   char *ext;
   char *extra_exts;
   int len;

   if (env_const == NULL) {
      /* Return the empty string rather than NULL. This simplifies the logic
       * of client functions. */
      return calloc(1, sizeof(char));
   }

   /* extra_exts: List of unrecognized extensions. */
   extra_exts = calloc(strlen(env_const), sizeof(char));

   /* Copy env_const because strtok() is destructive. */
   env = strdup(env_const);
   for (ext = strtok(env, " "); ext != NULL; ext = strtok(NULL, " ")) {
      int enable;
      int recognized;
      switch (ext[0]) {
      case '+':
         enable = 1;
         ++ext;
         break;
      case '-':
         enable = 0;
         ++ext;
         break;
      default:
         enable = 1;
         break;
      }
      recognized = set_extension(ctx, ext, enable);
      if (!recognized) {
         strcat(extra_exts, ext);
         strcat(extra_exts, " ");
      }
   }

   /* Remove trailing space. */
   len = strlen(extra_exts);
   if (extra_exts[len - 1] == ' ')
      extra_exts[len - 1] = '\0';

   return extra_exts;
}


/**
 * \brief Initialize extension tables and enable default extensions.
 *
 * This should be called during context initialization.
 * Note: Sets gl_extensions.dummy_true to true.
 */
void
_mesa_init_extensions( struct gl_context *ctx )
{
   GLboolean *base = (GLboolean *) &ctx->Extensions;
   GLboolean *sentinel = base + o(extension_sentinel);
   GLboolean *i;
   const size_t *j;

   /* First, turn all extensions off. */
   for (i = base; i != sentinel; ++i)
      *i = GL_FALSE;

   /* Then, selectively turn default extensions on. */
   ctx->Extensions.dummy_true = GL_TRUE;
   for (j = default_extensions; *j != 0; ++j)
      base[*j] = GL_TRUE;
}


typedef unsigned short extension_index;


/**
 * Compare two entries of the extensions table.  Sorts first by year,
 * then by name.
 *
 * Arguments are indices into extension_table.
 */
static int
extension_compare(const void *p1, const void *p2)
{
   extension_index i1 = * (const extension_index *) p1;
   extension_index i2 = * (const extension_index *) p2;
   const struct extension *e1 = &extension_table[i1];
   const struct extension *e2 = &extension_table[i2];
   int res;

   res = (int)e1->year - (int)e2->year;

   if (res == 0) {
      res = strcmp(e1->name, e2->name);
   }

   return res;
}


/**
 * Construct the GL_EXTENSIONS string.  Called the first time that
 * glGetString(GL_EXTENSIONS) is called.
 */
GLubyte*
_mesa_make_extension_string(struct gl_context *ctx)
{
   /* The extension string. */
   char *exts = 0;
   /* Length of extension string. */
   size_t length = 0;
   /* Number of extensions */
   unsigned count;
   /* Indices of the extensions sorted by year */
   extension_index *extension_indices;
   /* String of extra extensions. */
   char *extra_extensions = get_extension_override(ctx);
   GLboolean *base = (GLboolean *) &ctx->Extensions;
   const struct extension *i;
   unsigned j;
   unsigned maxYear = ~0;

   /* Check if the MESA_EXTENSION_MAX_YEAR env var is set */
   {
      const char *env = getenv("MESA_EXTENSION_MAX_YEAR");
      if (env) {
         maxYear = atoi(env);
         _mesa_debug(ctx, "Note: limiting GL extensions to %u or earlier\n",
                     maxYear);
      }
   }

   /* Compute length of the extension string. */
   count = 0;
   for (i = extension_table; i->name != 0; ++i) {
      if (base[i->offset] &&
          i->year <= maxYear &&
          (i->api_set & (1 << ctx->API))) {
	 length += strlen(i->name) + 1; /* +1 for space */
	 ++count;
      }
   }
   if (extra_extensions != NULL)
      length += 1 + strlen(extra_extensions); /* +1 for space */

   exts = (char *) calloc(length + 1, sizeof(char));
   if (exts == NULL) {
      free(extra_extensions);
      return NULL;
   }

   extension_indices = malloc(count * sizeof(extension_index));
   if (extension_indices == NULL) {
      free(exts);
      free(extra_extensions);
      return NULL;
   }

   /* Sort extensions in chronological order because certain old applications (e.g.,
    * Quake3 demo) store the extension list in a static size buffer so chronologically
    * order ensure that the extensions that such applications expect will fit into
    * that buffer.
    */
   j = 0;
   for (i = extension_table; i->name != 0; ++i) {
      if (base[i->offset] &&
          i->year <= maxYear &&
          (i->api_set & (1 << ctx->API))) {
         extension_indices[j++] = i - extension_table;
      }
   }
   assert(j == count);
   qsort(extension_indices, count, sizeof *extension_indices, extension_compare);

   /* Build the extension string.*/
   for (j = 0; j < count; ++j) {
      i = &extension_table[extension_indices[j]];
      assert(base[i->offset] && (i->api_set & (1 << ctx->API)));
      strcat(exts, i->name);
      strcat(exts, " ");
   }
   free(extension_indices);
   if (extra_extensions != 0) {
      strcat(exts, extra_extensions);
      free(extra_extensions);
   }

   return (GLubyte *) exts;
}

/**
 * Return number of enabled extensions.
 */
GLuint
_mesa_get_extension_count(struct gl_context *ctx)
{
   GLboolean *base;
   const struct extension *i;

   /* only count once */
   if (ctx->Extensions.Count != 0)
      return ctx->Extensions.Count;

   base = (GLboolean *) &ctx->Extensions;
   for (i = extension_table; i->name != 0; ++i) {
      if (base[i->offset]) {
	 ctx->Extensions.Count++;
      }
   }
   return ctx->Extensions.Count;
}

/**
 * Return name of i-th enabled extension
 */
const GLubyte *
_mesa_get_enabled_extension(struct gl_context *ctx, GLuint index)
{
   const GLboolean *base;
   size_t n;
   const struct extension *i;

   if (index < 0)
      return NULL;

   base = (GLboolean*) &ctx->Extensions;
   n = 0;
   for (i = extension_table; i->name != 0; ++i) {
      if (n == index && base[i->offset]) {
	 return (GLubyte*) i->name;
      } else if (base[i->offset]) {
	 ++n;
      }
   }

   return NULL;
}
>>>>>>> 019fc27c
<|MERGE_RESOLUTION|>--- conflicted
+++ resolved
@@ -1,1996 +1,997 @@
-<<<<<<< HEAD
-/*
- * Mesa 3-D graphics library
- * Version:  7.6
- *
- * Copyright (C) 1999-2008  Brian Paul   All Rights Reserved.
- * Copyright (C) 2009  VMware, Inc.  All Rights Reserved.
- *
- * Permission is hereby granted, free of charge, to any person obtaining a
- * copy of this software and associated documentation files (the "Software"),
- * to deal in the Software without restriction, including without limitation
- * the rights to use, copy, modify, merge, publish, distribute, sublicense,
- * and/or sell copies of the Software, and to permit persons to whom the
- * Software is furnished to do so, subject to the following conditions:
- *
- * The above copyright notice and this permission notice shall be included
- * in all copies or substantial portions of the Software.
- *
- * THE SOFTWARE IS PROVIDED "AS IS", WITHOUT WARRANTY OF ANY KIND, EXPRESS
- * OR IMPLIED, INCLUDING BUT NOT LIMITED TO THE WARRANTIES OF MERCHANTABILITY,
- * FITNESS FOR A PARTICULAR PURPOSE AND NONINFRINGEMENT.  IN NO EVENT SHALL
- * BRIAN PAUL BE LIABLE FOR ANY CLAIM, DAMAGES OR OTHER LIABILITY, WHETHER IN
- * AN ACTION OF CONTRACT, TORT OR OTHERWISE, ARISING FROM, OUT OF OR IN
- * CONNECTION WITH THE SOFTWARE OR THE USE OR OTHER DEALINGS IN THE SOFTWARE.
- */
-
-
-/**
- * \file
- * \brief Extension handling
- */
-
-
-#include "glheader.h"
-#include "imports.h"
-#include "context.h"
-#include "extensions.h"
-#include "mfeatures.h"
-#include "mtypes.h"
-
-enum {
-   DISABLE = 0,
-   GL  = 1 << API_OPENGL,
-   ES1 = 1 << API_OPENGLES,
-   ES2 = 1 << API_OPENGLES2,
-};
-
-/**
- * \brief An element of the \c extension_table.
- */
-struct extension {
-   /** Name of extension, such as "GL_ARB_depth_clamp". */
-   const char *name;
-
-   /** Offset (in bytes) of the corresponding member in struct gl_extensions. */
-   size_t offset;
-
-   /** Set of API's in which the extension exists, as a bitset. */
-   uint8_t api_set;
-
-   /** Year the extension was proposed or approved.  Used to sort the 
-    * extension string chronologically. */
-   uint16_t year;
-};
-
-
-/**
- * Given a member \c x of struct gl_extensions, return offset of
- * \c x in bytes.
- */
-#define o(x) offsetof(struct gl_extensions, x)
-
-
-/**
- * \brief Table of supported OpenGL extensions for all API's.
- *
- * Note: The GL_MESAX_* extensions are placeholders for future ARB extensions.
- */
-static const struct extension extension_table[] = {
-   /* ARB Extensions */
-   { "GL_ARB_ES2_compatibility",                   o(ARB_ES2_compatibility),                   GL,             2009 },
-   { "GL_ARB_blend_func_extended",                 o(ARB_blend_func_extended),                 GL,             2009 },
-   { "GL_ARB_color_buffer_float",                  o(ARB_color_buffer_float),                  GL,             2004 },
-   { "GL_ARB_copy_buffer",                         o(ARB_copy_buffer),                         GL,             2008 },
-   { "GL_ARB_depth_buffer_float",                  o(ARB_depth_buffer_float),                  GL,             2008 },
-   { "GL_ARB_depth_clamp",                         o(ARB_depth_clamp),                         GL,             2003 },
-   { "GL_ARB_depth_texture",                       o(ARB_depth_texture),                       GL,             2001 },
-   { "GL_ARB_draw_buffers",                        o(ARB_draw_buffers),                        GL,             2002 },
-   { "GL_ARB_draw_buffers_blend",                  o(ARB_draw_buffers_blend),                  GL,             2009 },
-   { "GL_ARB_draw_elements_base_vertex",           o(ARB_draw_elements_base_vertex),           GL,             2009 },
-   { "GL_ARB_draw_instanced",                      o(ARB_draw_instanced),                      GL,             2008 },
-   { "GL_ARB_explicit_attrib_location",            o(ARB_explicit_attrib_location),            GL,             2009 },
-   { "GL_ARB_fragment_coord_conventions",          o(ARB_fragment_coord_conventions),          GL,             2009 },
-   { "GL_ARB_fragment_program",                    o(ARB_fragment_program),                    GL,             2002 },
-   { "GL_ARB_fragment_program_shadow",             o(ARB_fragment_program_shadow),             GL,             2003 },
-   { "GL_ARB_fragment_shader",                     o(ARB_fragment_shader),                     GL,             2002 },
-   { "GL_ARB_framebuffer_object",                  o(ARB_framebuffer_object),                  GL,             2005 },
-   { "GL_ARB_framebuffer_sRGB",                    o(EXT_framebuffer_sRGB),                    GL,             1998 },
-   { "GL_ARB_half_float_pixel",                    o(ARB_half_float_pixel),                    GL,             2003 },
-   { "GL_ARB_half_float_vertex",                   o(ARB_half_float_vertex),                   GL,             2008 },
-   { "GL_ARB_instanced_arrays",                    o(ARB_instanced_arrays),                    GL,             2008 },
-   { "GL_ARB_map_buffer_range",                    o(ARB_map_buffer_range),                    GL,             2008 },
-   { "GL_ARB_multisample",                         o(ARB_multisample),                         GL,             1994 },
-   { "GL_ARB_multitexture",                        o(ARB_multitexture),                        GL,             1998 },
-   { "GL_ARB_occlusion_query2",                    o(ARB_occlusion_query2),                    GL,             2003 },
-   { "GL_ARB_occlusion_query",                     o(ARB_occlusion_query),                     GL,             2001 },
-   { "GL_ARB_pixel_buffer_object",                 o(EXT_pixel_buffer_object),                 GL,             2004 },
-   { "GL_ARB_point_parameters",                    o(EXT_point_parameters),                    GL,             1997 },
-   { "GL_ARB_point_sprite",                        o(ARB_point_sprite),                        GL,             2003 },
-   { "GL_ARB_provoking_vertex",                    o(EXT_provoking_vertex),                    GL,             2009 },
-   { "GL_ARB_sampler_objects",                     o(ARB_sampler_objects),                     GL,             2009 },
-   { "GL_ARB_seamless_cube_map",                   o(ARB_seamless_cube_map),                   GL,             2009 },
-   { "GL_ARB_shader_objects",                      o(ARB_shader_objects),                      GL,             2002 },
-   { "GL_ARB_shader_stencil_export",               o(ARB_shader_stencil_export),               GL,             2009 },
-   { "GL_ARB_shading_language_100",                o(ARB_shading_language_100),                GL,             2003 },
-   { "GL_ARB_shadow_ambient",                      o(ARB_shadow_ambient),                      GL,             2001 },
-   { "GL_ARB_shadow",                              o(ARB_shadow),                              GL,             2001 },
-   { "GL_ARB_sync",                                o(ARB_sync),                                GL,             2003 },
-   { "GL_ARB_texture_border_clamp",                o(ARB_texture_border_clamp),                GL,             2000 },
-   { "GL_ARB_texture_buffer_object",               o(ARB_texture_buffer_object),               GL,             2008 },
-   { "GL_ARB_texture_compression",                 o(ARB_texture_compression),                 GL,             2000 },
-   { "GL_ARB_texture_compression_rgtc",            o(ARB_texture_compression_rgtc),            GL,             2004 },
-   { "GL_ARB_texture_cube_map",                    o(ARB_texture_cube_map),                    GL,             1999 },
-   { "GL_ARB_texture_env_add",                     o(EXT_texture_env_add),                     GL,             1999 },
-   { "GL_ARB_texture_env_combine",                 o(ARB_texture_env_combine),                 GL,             2001 },
-   { "GL_ARB_texture_env_crossbar",                o(ARB_texture_env_crossbar),                GL,             2001 },
-   { "GL_ARB_texture_env_dot3",                    o(ARB_texture_env_dot3),                    GL,             2001 },
-   { "GL_ARB_texture_mirrored_repeat",             o(ARB_texture_mirrored_repeat),             GL,             2001 },
-   { "GL_ARB_texture_multisample",                 o(ARB_texture_multisample),                 GL,             2009 },
-   { "GL_ARB_texture_non_power_of_two",            o(ARB_texture_non_power_of_two),            GL,             2003 },
-   { "GL_ARB_texture_rectangle",                   o(NV_texture_rectangle),                    GL,             2004 },
-   { "GL_ARB_texture_rgb10_a2ui",                  o(ARB_texture_rgb10_a2ui),                  GL,             2009 },
-   { "GL_ARB_texture_rg",                          o(ARB_texture_rg),                          GL,             2008 },
-   { "GL_ARB_texture_swizzle",                     o(EXT_texture_swizzle),                     GL,             2008 },
-   { "GL_ARB_transform_feedback2",                 o(ARB_transform_feedback2),                 GL,             2010 },
-   { "GL_ARB_transpose_matrix",                    o(ARB_transpose_matrix),                    GL,             1999 },
-   { "GL_ARB_uniform_buffer_object",               o(ARB_uniform_buffer_object),               GL,             2002 },
-   { "GL_ARB_vertex_array_bgra",                   o(EXT_vertex_array_bgra),                   GL,             2008 },
-   { "GL_ARB_vertex_array_object",                 o(ARB_vertex_array_object),                 GL,             2006 },
-   { "GL_ARB_vertex_buffer_object",                o(ARB_vertex_buffer_object),                GL,             2003 },
-   { "GL_ARB_vertex_program",                      o(ARB_vertex_program),                      GL,             2002 },
-   { "GL_ARB_vertex_shader",                       o(ARB_vertex_shader),                       GL,             2002 },
-   { "GL_ARB_vertex_type_2_10_10_10_rev",          o(ARB_vertex_type_2_10_10_10_rev),          GL,             2009 },
-   { "GL_ARB_window_pos",                          o(ARB_window_pos),                          GL,             2001 },
-
-   /* EXT extensions */
-   { "GL_EXT_abgr",                                o(EXT_abgr),                                GL,             1995 },
-   { "GL_EXT_bgra",                                o(EXT_bgra),                                GL,             1995 },
-   { "GL_EXT_blend_color",                         o(EXT_blend_color),                         GL,             1995 },
-   { "GL_EXT_blend_equation_separate",             o(EXT_blend_equation_separate),             GL,             2003 },
-   { "GL_EXT_blend_func_separate",                 o(EXT_blend_func_separate),                 GL,             1999 },
-   { "GL_EXT_blend_logic_op",                      o(EXT_blend_logic_op),                      GL,             1995 },
-   { "GL_EXT_blend_minmax",                        o(EXT_blend_minmax),                        GL | ES1 | ES2, 1995 },
-   { "GL_EXT_blend_subtract",                      o(EXT_blend_subtract),                      GL,             1995 },
-   { "GL_EXT_clip_volume_hint",                    o(EXT_clip_volume_hint),                    GL,             1996 },
-   { "GL_EXT_compiled_vertex_array",               o(EXT_compiled_vertex_array),               GL,             1996 },
-   { "GL_EXT_copy_texture",                        o(EXT_copy_texture),                        GL,             1995 },
-   { "GL_EXT_depth_bounds_test",                   o(EXT_depth_bounds_test),                   GL,             2002 },
-   { "GL_EXT_draw_buffers2",                       o(EXT_draw_buffers2),                       GL,             2006 },
-   { "GL_EXT_draw_instanced",                      o(ARB_draw_instanced),                      GL,             2006 },
-   { "GL_EXT_draw_range_elements",                 o(EXT_draw_range_elements),                 GL,             1997 },
-   { "GL_EXT_fog_coord",                           o(EXT_fog_coord),                           GL,             1999 },
-   { "GL_EXT_framebuffer_blit",                    o(EXT_framebuffer_blit),                    GL,             2005 },
-   { "GL_EXT_framebuffer_multisample",             o(EXT_framebuffer_multisample),             GL,             2005 },
-   { "GL_EXT_framebuffer_object",                  o(EXT_framebuffer_object),                  GL,             2000 },
-   { "GL_EXT_framebuffer_sRGB",                    o(EXT_framebuffer_sRGB),                    GL,             1998 },
-   { "GL_EXT_gpu_program_parameters",              o(EXT_gpu_program_parameters),              GL,             2006 },
-   { "GL_EXT_gpu_shader4",                         o(EXT_gpu_shader4),                         GL,             2006 },
-   { "GL_EXT_multi_draw_arrays",                   o(EXT_multi_draw_arrays),                   GL | ES1 | ES2, 1999 },
-   { "GL_EXT_packed_depth_stencil",                o(EXT_packed_depth_stencil),                GL,             2005 },
-   { "GL_EXT_packed_float",                        o(EXT_packed_float),                        GL,             2004 },
-   { "GL_EXT_packed_pixels",                       o(EXT_packed_pixels),                       GL,             1997 },
-   { "GL_EXT_paletted_texture",                    o(EXT_paletted_texture),                    GL,             1995 },
-   { "GL_EXT_pixel_buffer_object",                 o(EXT_pixel_buffer_object),                 GL,             2004 },
-   { "GL_EXT_point_parameters",                    o(EXT_point_parameters),                    GL,             1997 },
-   { "GL_EXT_polygon_offset",                      o(EXT_polygon_offset),                      GL,             1995 },
-   { "GL_EXT_provoking_vertex",                    o(EXT_provoking_vertex),                    GL,             2009 },
-   { "GL_EXT_rescale_normal",                      o(EXT_rescale_normal),                      GL,             1997 },
-   { "GL_EXT_secondary_color",                     o(EXT_secondary_color),                     GL,             1999 },
-   { "GL_EXT_separate_shader_objects",             o(EXT_separate_shader_objects),             GL,             2008 },
-   { "GL_EXT_separate_specular_color",             o(EXT_separate_specular_color),             GL,             1997 },
-   { "GL_EXT_shadow_funcs",                        o(EXT_shadow_funcs),                        GL,             2002 },
-   { "GL_EXT_shared_texture_palette",              o(EXT_shared_texture_palette),              GL,             2000 },
-   { "GL_EXT_stencil_two_side",                    o(EXT_stencil_two_side),                    GL,             2001 },
-   { "GL_EXT_stencil_wrap",                        o(EXT_stencil_wrap),                        GL,             2002 },
-   { "GL_EXT_subtexture",                          o(EXT_subtexture),                          GL,             1995 },
-   { "GL_EXT_texture3D",                           o(EXT_texture3D),                           GL,             1996 },
-   { "GL_EXT_texture_array",                       o(EXT_texture_array),                       GL,             2006 },
-   { "GL_EXT_texture_compression_dxt1",            o(EXT_texture_compression_s3tc),            GL | ES1 | ES2, 2004 },
-   { "GL_EXT_texture_compression_latc",            o(EXT_texture_compression_latc),            GL,             2006 },
-   { "GL_EXT_texture_compression_rgtc",            o(ARB_texture_compression_rgtc),            GL,             2004 },
-   { "GL_EXT_texture_compression_s3tc",            o(EXT_texture_compression_s3tc),            GL,             2000 },
-   { "GL_EXT_texture_cube_map",                    o(ARB_texture_cube_map),                    GL,             2001 },
-   { "GL_EXT_texture_edge_clamp",                  o(SGIS_texture_edge_clamp),                 GL,             1997 },
-   { "GL_EXT_texture_env_add",                     o(EXT_texture_env_add),                     GL,             1999 },
-   { "GL_EXT_texture_env_combine",                 o(EXT_texture_env_combine),                 GL,             2006 },
-   { "GL_EXT_texture_env_dot3",                    o(EXT_texture_env_dot3),                    GL,             2000 },
-   { "GL_EXT_texture_filter_anisotropic",          o(EXT_texture_filter_anisotropic),          GL | ES1 | ES2, 1999 },
-   { "GL_EXT_texture_format_BGRA8888",             o(EXT_texture_format_BGRA8888),                  ES1 | ES2, 2009 },
-   { "GL_EXT_texture_integer",                     o(EXT_texture_integer),                     GL,             2006 },
-   { "GL_EXT_texture_lod_bias",                    o(EXT_texture_lod_bias),                    GL | ES1,       1999 },
-   { "GL_EXT_texture_mirror_clamp",                o(EXT_texture_mirror_clamp),                GL,             2004 },
-   { "GL_EXT_texture_object",                      o(EXT_texture_object),                      GL,             1995 },
-   { "GL_EXT_texture",                             o(EXT_texture),                             GL,             1996 },
-   { "GL_EXT_texture_rectangle",                   o(NV_texture_rectangle),                    GL,             2004 },
-   { "GL_EXT_texture_shared_exponent",             o(EXT_texture_shared_exponent),             GL,             2004 },
-   { "GL_EXT_texture_snorm",                       o(EXT_texture_snorm),                       GL,             2009 },
-   { "GL_EXT_texture_sRGB",                        o(EXT_texture_sRGB),                        GL,             2004 },
-   { "GL_EXT_texture_sRGB_decode",                 o(EXT_texture_sRGB_decode),                        GL,      2006 },
-   { "GL_EXT_texture_swizzle",                     o(EXT_texture_swizzle),                     GL,             2008 },
-   { "GL_EXT_texture_type_2_10_10_10_REV",         o(dummy_true),                                         ES2, 2008 },
-   { "GL_EXT_timer_query",                         o(EXT_timer_query),                         GL,             2006 },
-   { "GL_EXT_transform_feedback",                  o(EXT_transform_feedback),                  GL,             2011 },
-   { "GL_EXT_vertex_array_bgra",                   o(EXT_vertex_array_bgra),                   GL,             2008 },
-   { "GL_EXT_vertex_array",                        o(EXT_vertex_array),                        GL,             1995 },
-   { "GL_EXT_vertex_array_set",                    o(EXT_vertex_array_set),                    GL,             1997 },
-
-   /* OES extensions */
-   { "GL_OES_blend_equation_separate",             o(EXT_blend_equation_separate),                  ES1,       2009 },
-   { "GL_OES_blend_func_separate",                 o(EXT_blend_func_separate),                      ES1,       2009 },
-   { "GL_OES_blend_subtract",                      o(EXT_blend_subtract),                           ES1,       2009 },
-   { "GL_OES_byte_coordinates",                    o(dummy_true),                                   ES1,       2002 },
-   { "GL_OES_compressed_paletted_texture",         o(dummy_false),                     DISABLE,                2003 },
-   { "GL_OES_depth24",                             o(EXT_framebuffer_object),                       ES1 | ES2, 2005 },
-   { "GL_OES_depth32",                             o(dummy_false),                     DISABLE,                2005 },
-   { "GL_OES_depth_texture",                       o(ARB_depth_texture),                                  ES2, 2006 },
-#if FEATURE_OES_draw_texture
-   { "GL_OES_draw_texture",                        o(OES_draw_texture),                             ES1 | ES2, 2004 },
-#endif
-#if FEATURE_OES_EGL_image
-   /*  FIXME: Mesa expects GL_OES_EGL_image to be available in OpenGL contexts. */
-   { "GL_OES_EGL_image",                           o(OES_EGL_image),                           GL | ES1 | ES2, 2006 },
-#endif
-   { "GL_OES_element_index_uint",                  o(EXT_vertex_array),                             ES1 | ES2, 2005 },
-   { "GL_OES_fbo_render_mipmap",                   o(EXT_framebuffer_object),                       ES1 | ES2, 2005 },
-   { "GL_OES_fixed_point",                         o(dummy_true),                                   ES1,       2002 },
-   { "GL_OES_framebuffer_object",                  o(EXT_framebuffer_object),                       ES1,       2005 },
-   { "GL_OES_mapbuffer",                           o(ARB_vertex_buffer_object),                     ES1 | ES2, 2005 },
-   { "GL_OES_matrix_get",                          o(dummy_true),                                   ES1,       2004 },
-   { "GL_OES_packed_depth_stencil",                o(EXT_packed_depth_stencil),                     ES1 | ES2, 2007 },
-   { "GL_OES_point_size_array",                    o(dummy_true),                                   ES1,       2004 },
-   { "GL_OES_point_sprite",                        o(ARB_point_sprite),                             ES1,       2004 },
-   { "GL_OES_query_matrix",                        o(dummy_true),                                   ES1,       2003 },
-   { "GL_OES_read_format",                         o(OES_read_format),                         GL | ES1,       2003 },
-   { "GL_OES_rgb8_rgba8",                          o(EXT_framebuffer_object),                       ES1 | ES2, 2005 },
-   { "GL_OES_single_precision",                    o(dummy_true),                                   ES1,       2003 },
-   { "GL_OES_standard_derivatives",                o(OES_standard_derivatives),                           ES2, 2005 },
-   { "GL_OES_stencil1",                            o(dummy_false),                     DISABLE,                2005 },
-   { "GL_OES_stencil4",                            o(dummy_false),                     DISABLE,                2005 },
-   { "GL_OES_stencil8",                            o(EXT_framebuffer_object),                       ES1 | ES2, 2005 },
-   { "GL_OES_stencil_wrap",                        o(EXT_stencil_wrap),                             ES1,       2002 },
-   { "GL_OES_texture_3D",                          o(EXT_texture3D),                                      ES2, 2005 },
-   { "GL_OES_texture_cube_map",                    o(ARB_texture_cube_map),                         ES1,       2007 },
-   { "GL_OES_texture_env_crossbar",                o(ARB_texture_env_crossbar),                     ES1,       2005 },
-   { "GL_OES_texture_mirrored_repeat",             o(ARB_texture_mirrored_repeat),                  ES1,       2005 },
-   { "GL_OES_texture_npot",                        o(ARB_texture_non_power_of_two),                       ES2, 2005 },
-
-   /* Vendor extensions */
-   { "GL_3DFX_texture_compression_FXT1",           o(TDFX_texture_compression_FXT1),           GL,             1999 },
-   { "GL_AMD_conservative_depth",                  o(AMD_conservative_depth),                  GL,             2009 },
-   { "GL_APPLE_client_storage",                    o(APPLE_client_storage),                    GL,             2002 },
-   { "GL_APPLE_object_purgeable",                  o(APPLE_object_purgeable),                  GL,             2006 },
-   { "GL_APPLE_packed_pixels",                     o(APPLE_packed_pixels),                     GL,             2002 },
-   { "GL_APPLE_vertex_array_object",               o(APPLE_vertex_array_object),               GL,             2002 },
-   { "GL_ATI_blend_equation_separate",             o(EXT_blend_equation_separate),             GL,             2003 },
-   { "GL_ATI_envmap_bumpmap",                      o(ATI_envmap_bumpmap),                      GL,             2001 },
-   { "GL_ATI_fragment_shader",                     o(ATI_fragment_shader),                     GL,             2001 },
-   { "GL_ATI_separate_stencil",                    o(ATI_separate_stencil),                    GL,             2006 },
-   { "GL_ATI_texture_compression_3dc",             o(ATI_texture_compression_3dc),             GL,             2004 },
-   { "GL_ATI_texture_env_combine3",                o(ATI_texture_env_combine3),                GL,             2002 },
-   { "GL_ATI_texture_mirror_once",                 o(ATI_texture_mirror_once),                 GL,             2006 },
-   { "GL_IBM_multimode_draw_arrays",               o(IBM_multimode_draw_arrays),               GL,             1998 },
-   { "GL_IBM_rasterpos_clip",                      o(IBM_rasterpos_clip),                      GL,             1996 },
-   { "GL_IBM_texture_mirrored_repeat",             o(ARB_texture_mirrored_repeat),             GL,             1998 },
-   { "GL_INGR_blend_func_separate",                o(EXT_blend_func_separate),                 GL,             1999 },
-   { "GL_MESA_pack_invert",                        o(MESA_pack_invert),                        GL,             2002 },
-   { "GL_MESA_resize_buffers",                     o(MESA_resize_buffers),                     GL,             1999 },
-   { "GL_MESA_texture_array",                      o(MESA_texture_array),                      GL,             2007 },
-   { "GL_MESA_texture_signed_rgba",                o(EXT_texture_snorm),                       GL,             2009 },
-   { "GL_MESA_window_pos",                         o(ARB_window_pos),                          GL,             2000 },
-   { "GL_MESAX_texture_float",                     o(ARB_texture_float),                       GL,             2009 },
-   { "GL_MESA_ycbcr_texture",                      o(MESA_ycbcr_texture),                      GL,             2002 },
-   { "GL_NV_blend_square",                         o(NV_blend_square),                         GL,             1999 },
-   { "GL_NV_conditional_render",                   o(NV_conditional_render),                   GL,             2008 },
-   { "GL_NV_depth_clamp",                          o(ARB_depth_clamp),                         GL,             2001 },
-   { "GL_NV_fragment_program",                     o(NV_fragment_program),                     GL,             2001 },
-   { "GL_NV_fragment_program_option",              o(NV_fragment_program_option),              GL,             2005 },
-   { "GL_NV_light_max_exponent",                   o(NV_light_max_exponent),                   GL,             1999 },
-   { "GL_NV_packed_depth_stencil",                 o(EXT_packed_depth_stencil),                GL,             2000 },
-   { "GL_NV_point_sprite",                         o(NV_point_sprite),                         GL,             2001 },
-   { "GL_NV_primitive_restart",                    o(NV_primitive_restart),                    GL,             2002 },
-   { "GL_NV_texgen_reflection",                    o(NV_texgen_reflection),                    GL,             1999 },
-   { "GL_NV_texture_barrier",                      o(NV_texture_barrier),                      GL,             2009 },
-   { "GL_NV_texture_env_combine4",                 o(NV_texture_env_combine4),                 GL,             1999 },
-   { "GL_NV_texture_rectangle",                    o(NV_texture_rectangle),                    GL,             2000 },
-   { "GL_NV_vertex_program1_1",                    o(NV_vertex_program1_1),                    GL,             2001 },
-   { "GL_NV_vertex_program",                       o(NV_vertex_program),                       GL,             2000 },
-   { "GL_S3_s3tc",                                 o(S3_s3tc),                                 GL,             1999 },
-   { "GL_SGIS_generate_mipmap",                    o(SGIS_generate_mipmap),                    GL,             1997 },
-   { "GL_SGIS_texture_border_clamp",               o(ARB_texture_border_clamp),                GL,             1997 },
-   { "GL_SGIS_texture_edge_clamp",                 o(SGIS_texture_edge_clamp),                 GL,             1997 },
-   { "GL_SGIS_texture_lod",                        o(SGIS_texture_lod),                        GL,             1997 },
-   { "GL_SUN_multi_draw_arrays",                   o(EXT_multi_draw_arrays),                   GL,             1999 },
-
-   { 0, 0, 0, 0 },
-};
-
-
-/**
- * Given an extension name, lookup up the corresponding member of struct
- * gl_extensions and return that member's offset (in bytes).  If the name is
- * not found in the \c extension_table, return 0.
- *
- * \param name Name of extension.
- * \return Offset of member in struct gl_extensions.
- */
-static size_t
-name_to_offset(const char* name)
-{
-   const struct extension *i;
-
-   if (name == 0)
-      return 0;
-
-   for (i = extension_table; i->name != 0; ++i) {
-      if (strcmp(name, i->name) == 0)
-	 return i->offset;
-   }
-
-   return 0;
-}
-
-
-/**
- * \brief Extensions enabled by default.
- *
- * These extensions are enabled by _mesa_init_extensions().
- *
- * XXX: Should these defaults also apply to GLES?
- */
-static const size_t default_extensions[] = {
-   o(ARB_copy_buffer),
-   o(ARB_draw_buffers),
-   o(ARB_multisample),
-   o(ARB_texture_compression),
-   o(ARB_transpose_matrix),
-   o(ARB_vertex_buffer_object),
-   o(ARB_window_pos),
-
-   o(EXT_abgr),
-   o(EXT_bgra),
-   o(EXT_compiled_vertex_array),
-   o(EXT_copy_texture),
-   o(EXT_draw_range_elements),
-   o(EXT_multi_draw_arrays),
-   o(EXT_packed_pixels),
-   o(EXT_polygon_offset),
-   o(EXT_rescale_normal),
-   o(EXT_separate_specular_color),
-   o(EXT_subtexture),
-   o(EXT_texture),
-   o(EXT_texture3D),
-   o(EXT_texture_object),
-   o(EXT_vertex_array),
-
-   o(OES_read_format),
-   o(OES_standard_derivatives),
-
-   /* Vendor Extensions */
-   o(APPLE_packed_pixels),
-   o(IBM_multimode_draw_arrays),
-   o(IBM_rasterpos_clip),
-   o(NV_light_max_exponent),
-   o(NV_texgen_reflection),
-   o(SGIS_generate_mipmap),
-   o(SGIS_texture_edge_clamp),
-   o(SGIS_texture_lod),
-
-   0,
-};
-
-
-/**
- * Enable all extensions suitable for a software-only renderer.
- * This is a convenience function used by the XMesa, OSMesa, GGI drivers, etc.
- */
-void
-_mesa_enable_sw_extensions(struct gl_context *ctx)
-{
-   /*ctx->Extensions.ARB_copy_buffer = GL_TRUE;*/
-   ctx->Extensions.ARB_depth_clamp = GL_TRUE;
-   ctx->Extensions.ARB_depth_texture = GL_TRUE;
-   /*ctx->Extensions.ARB_draw_buffers = GL_TRUE;*/
-   ctx->Extensions.ARB_draw_elements_base_vertex = GL_TRUE;
-   ctx->Extensions.ARB_draw_instanced = GL_TRUE;
-   ctx->Extensions.ARB_explicit_attrib_location = GL_TRUE;
-   ctx->Extensions.ARB_fragment_coord_conventions = GL_TRUE;
-#if FEATURE_ARB_fragment_program
-   ctx->Extensions.ARB_fragment_program = GL_TRUE;
-   ctx->Extensions.ARB_fragment_program_shadow = GL_TRUE;
-#endif
-#if FEATURE_ARB_fragment_shader
-   ctx->Extensions.ARB_fragment_shader = GL_TRUE;
-#endif
-#if FEATURE_ARB_framebuffer_object
-   ctx->Extensions.ARB_framebuffer_object = GL_TRUE;
-#endif
-#if FEATURE_ARB_geometry_shader4 && 0
-   /* XXX re-enable when GLSL compiler again supports geometry shaders */
-   ctx->Extensions.ARB_geometry_shader4 = GL_TRUE;
-#endif
-   ctx->Extensions.ARB_half_float_pixel = GL_TRUE;
-   ctx->Extensions.ARB_half_float_vertex = GL_TRUE;
-   ctx->Extensions.ARB_map_buffer_range = GL_TRUE;
-   ctx->Extensions.ARB_multitexture = GL_TRUE;
-#if FEATURE_queryobj
-   ctx->Extensions.ARB_occlusion_query = GL_TRUE;
-   ctx->Extensions.ARB_occlusion_query2 = GL_TRUE;
-#endif
-   ctx->Extensions.ARB_point_sprite = GL_TRUE;
-#if FEATURE_ARB_shader_objects
-   ctx->Extensions.ARB_shader_objects = GL_TRUE;
-   ctx->Extensions.EXT_separate_shader_objects = GL_TRUE;
-#endif
-#if FEATURE_ARB_shading_language_100
-   ctx->Extensions.ARB_shading_language_100 = GL_TRUE;
-#endif
-   ctx->Extensions.ARB_shadow = GL_TRUE;
-   ctx->Extensions.ARB_shadow_ambient = GL_TRUE;
-   ctx->Extensions.ARB_texture_border_clamp = GL_TRUE;
-   ctx->Extensions.ARB_texture_cube_map = GL_TRUE;
-   ctx->Extensions.ARB_texture_env_combine = GL_TRUE;
-   ctx->Extensions.ARB_texture_env_crossbar = GL_TRUE;
-   ctx->Extensions.ARB_texture_env_dot3 = GL_TRUE;
-   /*ctx->Extensions.ARB_texture_float = GL_TRUE;*/
-   ctx->Extensions.ARB_texture_mirrored_repeat = GL_TRUE;
-   ctx->Extensions.ARB_texture_non_power_of_two = GL_TRUE;
-   ctx->Extensions.ARB_texture_rg = GL_TRUE;
-   ctx->Extensions.ARB_texture_compression_rgtc = GL_TRUE;
-   ctx->Extensions.ARB_vertex_array_object = GL_TRUE;
-#if FEATURE_ARB_vertex_program
-   ctx->Extensions.ARB_vertex_program = GL_TRUE;
-#endif
-#if FEATURE_ARB_vertex_shader
-   ctx->Extensions.ARB_vertex_shader = GL_TRUE;
-#endif
-#if FEATURE_ARB_vertex_buffer_object
-   /*ctx->Extensions.ARB_vertex_buffer_object = GL_TRUE;*/
-#endif
-#if FEATURE_ARB_sync
-   ctx->Extensions.ARB_sync = GL_TRUE;
-#endif
-   ctx->Extensions.APPLE_vertex_array_object = GL_TRUE;
-#if FEATURE_APPLE_object_purgeable
-   ctx->Extensions.APPLE_object_purgeable = GL_TRUE;
-#endif
-   ctx->Extensions.ATI_envmap_bumpmap = GL_TRUE;
-#if FEATURE_ATI_fragment_shader
-   ctx->Extensions.ATI_fragment_shader = GL_TRUE;
-#endif
-   ctx->Extensions.ATI_texture_compression_3dc = GL_TRUE;
-   ctx->Extensions.ATI_texture_env_combine3 = GL_TRUE;
-   ctx->Extensions.ATI_texture_mirror_once = GL_TRUE;
-   ctx->Extensions.ATI_separate_stencil = GL_TRUE;
-   ctx->Extensions.EXT_blend_color = GL_TRUE;
-   ctx->Extensions.EXT_blend_equation_separate = GL_TRUE;
-   ctx->Extensions.EXT_blend_func_separate = GL_TRUE;
-   ctx->Extensions.EXT_blend_logic_op = GL_TRUE;
-   ctx->Extensions.EXT_blend_minmax = GL_TRUE;
-   ctx->Extensions.EXT_blend_subtract = GL_TRUE;
-   ctx->Extensions.EXT_depth_bounds_test = GL_TRUE;
-   ctx->Extensions.EXT_draw_buffers2 = GL_TRUE;
-   ctx->Extensions.EXT_fog_coord = GL_TRUE;
-#if FEATURE_EXT_framebuffer_object
-   ctx->Extensions.EXT_framebuffer_object = GL_TRUE;
-#endif
-#if FEATURE_EXT_framebuffer_blit
-   ctx->Extensions.EXT_framebuffer_blit = GL_TRUE;
-#endif
-#if FEATURE_ARB_framebuffer_object
-   ctx->Extensions.EXT_framebuffer_multisample = GL_TRUE;
-#endif
-   /*ctx->Extensions.EXT_multi_draw_arrays = GL_TRUE;*/
-   ctx->Extensions.EXT_packed_depth_stencil = GL_TRUE;
-   ctx->Extensions.EXT_paletted_texture = GL_TRUE;
-#if FEATURE_EXT_pixel_buffer_object
-   ctx->Extensions.EXT_pixel_buffer_object = GL_TRUE;
-#endif
-   ctx->Extensions.EXT_point_parameters = GL_TRUE;
-   ctx->Extensions.EXT_provoking_vertex = GL_TRUE;
-   ctx->Extensions.EXT_shadow_funcs = GL_TRUE;
-   ctx->Extensions.EXT_secondary_color = GL_TRUE;
-   ctx->Extensions.EXT_shared_texture_palette = GL_TRUE;
-   ctx->Extensions.EXT_stencil_wrap = GL_TRUE;
-   ctx->Extensions.EXT_stencil_two_side = GL_TRUE;
-   ctx->Extensions.EXT_texture_array = GL_TRUE;
-   ctx->Extensions.EXT_texture_compression_latc = GL_TRUE;
-   ctx->Extensions.EXT_texture_env_add = GL_TRUE;
-   ctx->Extensions.EXT_texture_env_combine = GL_TRUE;
-   ctx->Extensions.EXT_texture_env_dot3 = GL_TRUE;
-   ctx->Extensions.EXT_texture_mirror_clamp = GL_TRUE;
-   ctx->Extensions.EXT_texture_lod_bias = GL_TRUE;
-#if FEATURE_EXT_texture_sRGB
-   ctx->Extensions.EXT_texture_sRGB = GL_TRUE;
-   ctx->Extensions.EXT_texture_sRGB_decode = GL_TRUE;
-#endif
-   ctx->Extensions.EXT_texture_swizzle = GL_TRUE;
-#if FEATURE_EXT_transform_feedback
-   /*ctx->Extensions.EXT_transform_feedback = GL_TRUE;*/
-#endif
-   ctx->Extensions.EXT_vertex_array_bgra = GL_TRUE;
-   /*ctx->Extensions.IBM_multimode_draw_arrays = GL_TRUE;*/
-   ctx->Extensions.MESA_pack_invert = GL_TRUE;
-   ctx->Extensions.MESA_resize_buffers = GL_TRUE;
-   ctx->Extensions.MESA_texture_array = GL_TRUE;
-   ctx->Extensions.MESA_ycbcr_texture = GL_TRUE;
-   ctx->Extensions.NV_blend_square = GL_TRUE;
-   ctx->Extensions.NV_conditional_render = GL_TRUE;
-   /*ctx->Extensions.NV_light_max_exponent = GL_TRUE;*/
-   ctx->Extensions.NV_point_sprite = GL_TRUE;
-   ctx->Extensions.NV_texture_env_combine4 = GL_TRUE;
-   ctx->Extensions.NV_texture_rectangle = GL_TRUE;
-   /*ctx->Extensions.NV_texgen_reflection = GL_TRUE;*/
-#if FEATURE_NV_vertex_program
-   ctx->Extensions.NV_vertex_program = GL_TRUE;
-   ctx->Extensions.NV_vertex_program1_1 = GL_TRUE;
-#endif
-#if FEATURE_NV_fragment_program
-   ctx->Extensions.NV_fragment_program = GL_TRUE;
-#endif
-#if FEATURE_NV_fragment_program && FEATURE_ARB_fragment_program
-   ctx->Extensions.NV_fragment_program_option = GL_TRUE;
-#endif
-   /*ctx->Extensions.SGIS_generate_mipmap = GL_TRUE;*/
-   ctx->Extensions.SGIS_texture_edge_clamp = GL_TRUE;
-#if FEATURE_ARB_vertex_program || FEATURE_ARB_fragment_program
-   ctx->Extensions.EXT_gpu_program_parameters = GL_TRUE;
-#endif
-#if FEATURE_texture_fxt1
-   _mesa_enable_extension(ctx, "GL_3DFX_texture_compression_FXT1");
-#endif
-#if FEATURE_texture_s3tc
-   if (ctx->Mesa_DXTn) {
-      _mesa_enable_extension(ctx, "GL_EXT_texture_compression_s3tc");
-      _mesa_enable_extension(ctx, "GL_S3_s3tc");
-   }
-#endif
-}
-
-
-/**
- * Enable common EXT extensions in the ARB_imaging subset.
- */
-void
-_mesa_enable_imaging_extensions(struct gl_context *ctx)
-{
-   ctx->Extensions.EXT_blend_color = GL_TRUE;
-   ctx->Extensions.EXT_blend_logic_op = GL_TRUE;
-   ctx->Extensions.EXT_blend_minmax = GL_TRUE;
-   ctx->Extensions.EXT_blend_subtract = GL_TRUE;
-}
-
-
-
-/**
- * Enable all OpenGL 1.3 features and extensions.
- * A convenience function to be called by drivers.
- */
-void
-_mesa_enable_1_3_extensions(struct gl_context *ctx)
-{
-   /*ctx->Extensions.ARB_multisample = GL_TRUE;*/
-   ctx->Extensions.ARB_multitexture = GL_TRUE;
-   ctx->Extensions.ARB_texture_border_clamp = GL_TRUE;
-   /*ctx->Extensions.ARB_texture_compression = GL_TRUE;*/
-   ctx->Extensions.ARB_texture_cube_map = GL_TRUE;
-   ctx->Extensions.ARB_texture_env_combine = GL_TRUE;
-   ctx->Extensions.ARB_texture_env_dot3 = GL_TRUE;
-   ctx->Extensions.EXT_texture_env_add = GL_TRUE;
-   /*ctx->Extensions.ARB_transpose_matrix = GL_TRUE;*/
-}
-
-
-
-/**
- * Enable all OpenGL 1.4 features and extensions.
- * A convenience function to be called by drivers.
- */
-void
-_mesa_enable_1_4_extensions(struct gl_context *ctx)
-{
-   ctx->Extensions.ARB_depth_texture = GL_TRUE;
-   ctx->Extensions.ARB_shadow = GL_TRUE;
-   ctx->Extensions.ARB_texture_env_crossbar = GL_TRUE;
-   ctx->Extensions.ARB_texture_mirrored_repeat = GL_TRUE;
-   ctx->Extensions.ARB_window_pos = GL_TRUE;
-   ctx->Extensions.EXT_blend_color = GL_TRUE;
-   ctx->Extensions.EXT_blend_func_separate = GL_TRUE;
-   ctx->Extensions.EXT_blend_minmax = GL_TRUE;
-   ctx->Extensions.EXT_blend_subtract = GL_TRUE;
-   ctx->Extensions.EXT_fog_coord = GL_TRUE;
-   /*ctx->Extensions.EXT_multi_draw_arrays = GL_TRUE;*/
-   ctx->Extensions.EXT_point_parameters = GL_TRUE;
-   ctx->Extensions.EXT_secondary_color = GL_TRUE;
-   ctx->Extensions.EXT_stencil_wrap = GL_TRUE;
-   ctx->Extensions.EXT_texture_lod_bias = GL_TRUE;
-   /*ctx->Extensions.SGIS_generate_mipmap = GL_TRUE;*/
-}
-
-
-/**
- * Enable all OpenGL 1.5 features and extensions.
- * A convenience function to be called by drivers.
- */
-void
-_mesa_enable_1_5_extensions(struct gl_context *ctx)
-{
-   ctx->Extensions.ARB_occlusion_query = GL_TRUE;
-   /*ctx->Extensions.ARB_vertex_buffer_object = GL_TRUE;*/
-   ctx->Extensions.EXT_shadow_funcs = GL_TRUE;
-}
-
-
-/**
- * Enable all OpenGL 2.0 features and extensions.
- * A convenience function to be called by drivers.
- */
-void
-_mesa_enable_2_0_extensions(struct gl_context *ctx)
-{
-   /*ctx->Extensions.ARB_draw_buffers = GL_TRUE;*/
-#if FEATURE_ARB_fragment_shader
-   ctx->Extensions.ARB_fragment_shader = GL_TRUE;
-#endif
-   ctx->Extensions.ARB_point_sprite = GL_TRUE;
-   ctx->Extensions.EXT_blend_equation_separate = GL_TRUE;
-   ctx->Extensions.ARB_texture_non_power_of_two = GL_TRUE;
-#if FEATURE_ARB_shader_objects
-   ctx->Extensions.ARB_shader_objects = GL_TRUE;
-#endif
-#if FEATURE_ARB_shading_language_100
-   ctx->Extensions.ARB_shading_language_100 = GL_TRUE;
-#endif
-   ctx->Extensions.EXT_stencil_two_side = GL_TRUE;
-#if FEATURE_ARB_vertex_shader
-   ctx->Extensions.ARB_vertex_shader = GL_TRUE;
-#endif
-}
-
-
-/**
- * Enable all OpenGL 2.1 features and extensions.
- * A convenience function to be called by drivers.
- */
-void
-_mesa_enable_2_1_extensions(struct gl_context *ctx)
-{
-#if FEATURE_EXT_pixel_buffer_object
-   ctx->Extensions.EXT_pixel_buffer_object = GL_TRUE;
-#endif
-#if FEATURE_EXT_texture_sRGB
-   ctx->Extensions.EXT_texture_sRGB = GL_TRUE;
-#endif
-}
-
-
-/**
- * Either enable or disable the named extension.
- * \return GL_TRUE for success, GL_FALSE if invalid extension name
- */
-static GLboolean
-set_extension( struct gl_context *ctx, const char *name, GLboolean state )
-{
-   size_t offset;
-
-   if (ctx->Extensions.String) {
-      /* The string was already queried - can't change it now! */
-      _mesa_problem(ctx, "Trying to enable/disable extension after glGetString(GL_EXTENSIONS): %s", name);
-      return GL_FALSE;
-   }
-
-   offset = name_to_offset(name);
-   if (offset == 0) {
-      _mesa_problem(ctx, "Trying to enable/disable unknown extension %s",
-	            name);
-      return GL_FALSE;
-   } else if (offset == o(dummy_true) && state == GL_FALSE) {
-      _mesa_problem(ctx, "Trying to disable a permanently enabled extension: "
-	                  "%s", name);
-      return GL_FALSE;
-   } else {
-      GLboolean *base = (GLboolean *) &ctx->Extensions;
-      base[offset] = state;
-      return GL_TRUE;
-   }
-}
-
-
-/**
- * Enable the named extension.
- * Typically called by drivers.
- */
-void
-_mesa_enable_extension( struct gl_context *ctx, const char *name )
-{
-   if (!set_extension(ctx, name, GL_TRUE))
-      _mesa_problem(ctx, "Trying to enable unknown extension: %s", name);
-}
-
-
-/**
- * Disable the named extension.
- * XXX is this really needed???
- */
-void
-_mesa_disable_extension( struct gl_context *ctx, const char *name )
-{
-   if (!set_extension(ctx, name, GL_FALSE))
-      _mesa_problem(ctx, "Trying to disable unknown extension: %s", name);
-}
-
-
-/**
- * Test if the named extension is enabled in this context.
- */
-GLboolean
-_mesa_extension_is_enabled( struct gl_context *ctx, const char *name )
-{
-   size_t offset;
-   GLboolean *base;
-
-   if (name == 0)
-      return GL_FALSE;
-
-   offset = name_to_offset(name);
-   if (offset == 0)
-      return GL_FALSE;
-   base = (GLboolean *) &ctx->Extensions;
-   return base[offset];
-}
-
-
-/**
- * \brief Apply the \c MESA_EXTENSION_OVERRIDE environment variable.
- *
- * \c MESA_EXTENSION_OVERRIDE is a space-separated list of extensions to
- * enable or disable. The list is processed thus:
- *    - Enable recognized extension names that are prefixed with '+'.
- *    - Disable recognized extension names that are prefixed with '-'.
- *    - Enable recognized extension names that are not prefixed.
- *    - Collect unrecognized extension names in a new string.
- *
- * \return Space-separated list of unrecognized extension names (which must
- *    be freed). Does not return \c NULL.
- */
-static char *
-get_extension_override( struct gl_context *ctx )
-{
-   const char *env_const = _mesa_getenv("MESA_EXTENSION_OVERRIDE");
-   char *env;
-   char *ext;
-   char *extra_exts;
-   int len;
-
-   if (env_const == NULL) {
-      /* Return the empty string rather than NULL. This simplifies the logic
-       * of client functions. */
-      return calloc(1, sizeof(char));
-   }
-
-   /* extra_exts: List of unrecognized extensions. */
-   extra_exts = calloc(strlen(env_const), sizeof(char));
-
-   /* Copy env_const because strtok() is destructive. */
-   env = strdup(env_const);
-   for (ext = strtok(env, " "); ext != NULL; ext = strtok(NULL, " ")) {
-      int enable;
-      int recognized;
-      switch (ext[0]) {
-      case '+':
-         enable = 1;
-         ++ext;
-         break;
-      case '-':
-         enable = 0;
-         ++ext;
-         break;
-      default:
-         enable = 1;
-         break;
-      }
-      recognized = set_extension(ctx, ext, enable);
-      if (!recognized) {
-         strcat(extra_exts, ext);
-         strcat(extra_exts, " ");
-      }
-   }
-
-   /* Remove trailing space. */
-   len = strlen(extra_exts);
-   if (extra_exts[len - 1] == ' ')
-      extra_exts[len - 1] = '\0';
-
-   return extra_exts;
-}
-
-
-/**
- * \brief Initialize extension tables and enable default extensions.
- *
- * This should be called during context initialization.
- * Note: Sets gl_extensions.dummy_true to true.
- */
-void
-_mesa_init_extensions( struct gl_context *ctx )
-{
-   GLboolean *base = (GLboolean *) &ctx->Extensions;
-   GLboolean *sentinel = base + o(extension_sentinel);
-   GLboolean *i;
-   const size_t *j;
-
-   /* First, turn all extensions off. */
-   for (i = base; i != sentinel; ++i)
-      *i = GL_FALSE;
-
-   /* Then, selectively turn default extensions on. */
-   ctx->Extensions.dummy_true = GL_TRUE;
-   for (j = default_extensions; *j != 0; ++j)
-      base[*j] = GL_TRUE;
-}
-
-
-typedef unsigned short extension_index;
-
-
-/**
- * Compare two entries of the extensions table.  Sorts first by year,
- * then by name.
- *
- * Arguments are indices into extension_table.
- */
-static int
-extension_compare(const void *p1, const void *p2)
-{
-   extension_index i1 = * (const extension_index *) p1;
-   extension_index i2 = * (const extension_index *) p2;
-   const struct extension *e1 = &extension_table[i1];
-   const struct extension *e2 = &extension_table[i2];
-   int res;
-
-   res = (int)e1->year - (int)e2->year;
-
-   if (res == 0) {
-      res = strcmp(e1->name, e2->name);
-   }
-
-   return res;
-}
-
-
-/**
- * Construct the GL_EXTENSIONS string.  Called the first time that
- * glGetString(GL_EXTENSIONS) is called.
- */
-GLubyte*
-_mesa_make_extension_string(struct gl_context *ctx)
-{
-   /* The extension string. */
-   char *exts = 0;
-   /* Length of extension string. */
-   size_t length = 0;
-   /* Number of extensions */
-   unsigned count;
-   /* Indices of the extensions sorted by year */
-   extension_index *extension_indices;
-   /* String of extra extensions. */
-   char *extra_extensions = get_extension_override(ctx);
-   GLboolean *base = (GLboolean *) &ctx->Extensions;
-   const struct extension *i;
-   unsigned j;
-   unsigned maxYear = ~0;
-
-   /* Check if the MESA_EXTENSION_MAX_YEAR env var is set */
-   {
-      const char *env = getenv("MESA_EXTENSION_MAX_YEAR");
-      if (env) {
-         maxYear = atoi(env);
-         _mesa_debug(ctx, "Note: limiting GL extensions to %u or earlier\n",
-                     maxYear);
-      }
-   }
-
-   /* Compute length of the extension string. */
-   count = 0;
-   for (i = extension_table; i->name != 0; ++i) {
-      if (base[i->offset] &&
-          i->year <= maxYear &&
-          (i->api_set & (1 << ctx->API))) {
-	 length += strlen(i->name) + 1; /* +1 for space */
-	 ++count;
-      }
-   }
-   if (extra_extensions != NULL)
-      length += 1 + strlen(extra_extensions); /* +1 for space */
-
-   exts = (char *) calloc(length + 1, sizeof(char));
-   if (exts == NULL) {
-      free(extra_extensions);
-      return NULL;
-   }
-
-   extension_indices = malloc(count * sizeof(extension_index));
-   if (extension_indices == NULL) {
-      free(exts);
-      free(extra_extensions);
-      return NULL;
-   }
-
-   /* Sort extensions in chronological order because certain old applications (e.g.,
-    * Quake3 demo) store the extension list in a static size buffer so chronologically
-    * order ensure that the extensions that such applications expect will fit into
-    * that buffer.
-    */
-   j = 0;
-   for (i = extension_table; i->name != 0; ++i) {
-      if (base[i->offset] &&
-          i->year <= maxYear &&
-          (i->api_set & (1 << ctx->API))) {
-         extension_indices[j++] = i - extension_table;
-      }
-   }
-   assert(j == count);
-   qsort(extension_indices, count, sizeof *extension_indices, extension_compare);
-
-   /* Build the extension string.*/
-   for (j = 0; j < count; ++j) {
-      i = &extension_table[extension_indices[j]];
-      assert(base[i->offset] && (i->api_set & (1 << ctx->API)));
-      strcat(exts, i->name);
-      strcat(exts, " ");
-   }
-   free(extension_indices);
-   if (extra_extensions != 0) {
-      strcat(exts, extra_extensions);
-      free(extra_extensions);
-   }
-
-   return (GLubyte *) exts;
-}
-
-/**
- * Return number of enabled extensions.
- */
-GLuint
-_mesa_get_extension_count(struct gl_context *ctx)
-{
-   GLboolean *base;
-   const struct extension *i;
-
-   /* only count once */
-   if (ctx->Extensions.Count != 0)
-      return ctx->Extensions.Count;
-
-   base = (GLboolean *) &ctx->Extensions;
-   for (i = extension_table; i->name != 0; ++i) {
-      if (base[i->offset]) {
-	 ctx->Extensions.Count++;
-      }
-   }
-   return ctx->Extensions.Count;
-}
-
-/**
- * Return name of i-th enabled extension
- */
-const GLubyte *
-_mesa_get_enabled_extension(struct gl_context *ctx, GLuint index)
-{
-   const GLboolean *base;
-   size_t n;
-   const struct extension *i;
-
-   if (index < 0)
-      return NULL;
-
-   base = (GLboolean*) &ctx->Extensions;
-   n = 0;
-   for (i = extension_table; i->name != 0; ++i) {
-      if (n == index && base[i->offset]) {
-	 return (GLubyte*) i->name;
-      } else if (base[i->offset]) {
-	 ++n;
-      }
-   }
-
-   return NULL;
-}
-=======
-/*
- * Mesa 3-D graphics library
- * Version:  7.6
- *
- * Copyright (C) 1999-2008  Brian Paul   All Rights Reserved.
- * Copyright (C) 2009  VMware, Inc.  All Rights Reserved.
- *
- * Permission is hereby granted, free of charge, to any person obtaining a
- * copy of this software and associated documentation files (the "Software"),
- * to deal in the Software without restriction, including without limitation
- * the rights to use, copy, modify, merge, publish, distribute, sublicense,
- * and/or sell copies of the Software, and to permit persons to whom the
- * Software is furnished to do so, subject to the following conditions:
- *
- * The above copyright notice and this permission notice shall be included
- * in all copies or substantial portions of the Software.
- *
- * THE SOFTWARE IS PROVIDED "AS IS", WITHOUT WARRANTY OF ANY KIND, EXPRESS
- * OR IMPLIED, INCLUDING BUT NOT LIMITED TO THE WARRANTIES OF MERCHANTABILITY,
- * FITNESS FOR A PARTICULAR PURPOSE AND NONINFRINGEMENT.  IN NO EVENT SHALL
- * BRIAN PAUL BE LIABLE FOR ANY CLAIM, DAMAGES OR OTHER LIABILITY, WHETHER IN
- * AN ACTION OF CONTRACT, TORT OR OTHERWISE, ARISING FROM, OUT OF OR IN
- * CONNECTION WITH THE SOFTWARE OR THE USE OR OTHER DEALINGS IN THE SOFTWARE.
- */
-
-
-/**
- * \file
- * \brief Extension handling
- */
-
-
-#include "glheader.h"
-#include "imports.h"
-#include "context.h"
-#include "extensions.h"
-#include "mfeatures.h"
-#include "mtypes.h"
-
-enum {
-   DISABLE = 0,
-   GL  = 1 << API_OPENGL,
-   ES1 = 1 << API_OPENGLES,
-   ES2 = 1 << API_OPENGLES2,
-};
-
-/**
- * \brief An element of the \c extension_table.
- */
-struct extension {
-   /** Name of extension, such as "GL_ARB_depth_clamp". */
-   const char *name;
-
-   /** Offset (in bytes) of the corresponding member in struct gl_extensions. */
-   size_t offset;
-
-   /** Set of API's in which the extension exists, as a bitset. */
-   uint8_t api_set;
-
-   /** Year the extension was proposed or approved.  Used to sort the 
-    * extension string chronologically. */
-   uint16_t year;
-};
-
-
-/**
- * Given a member \c x of struct gl_extensions, return offset of
- * \c x in bytes.
- */
-#define o(x) offsetof(struct gl_extensions, x)
-
-
-/**
- * \brief Table of supported OpenGL extensions for all API's.
- *
- * Note: The GL_MESAX_* extensions are placeholders for future ARB extensions.
- */
-static const struct extension extension_table[] = {
-   /* ARB Extensions */
-   { "GL_ARB_ES2_compatibility",                   o(ARB_ES2_compatibility),                   GL,             2009 },
-   { "GL_ARB_blend_func_extended",                 o(ARB_blend_func_extended),                 GL,             2009 },
-   { "GL_ARB_color_buffer_float",                  o(ARB_color_buffer_float),                  GL,             2004 },
-   { "GL_ARB_copy_buffer",                         o(ARB_copy_buffer),                         GL,             2008 },
-   { "GL_ARB_depth_buffer_float",                  o(ARB_depth_buffer_float),                  GL,             2008 },
-   { "GL_ARB_depth_clamp",                         o(ARB_depth_clamp),                         GL,             2003 },
-   { "GL_ARB_depth_texture",                       o(ARB_depth_texture),                       GL,             2001 },
-   { "GL_ARB_draw_buffers",                        o(ARB_draw_buffers),                        GL,             2002 },
-   { "GL_ARB_draw_buffers_blend",                  o(ARB_draw_buffers_blend),                  GL,             2009 },
-   { "GL_ARB_draw_elements_base_vertex",           o(ARB_draw_elements_base_vertex),           GL,             2009 },
-   { "GL_ARB_draw_instanced",                      o(ARB_draw_instanced),                      GL,             2008 },
-   { "GL_ARB_explicit_attrib_location",            o(ARB_explicit_attrib_location),            GL,             2009 },
-   { "GL_ARB_fragment_coord_conventions",          o(ARB_fragment_coord_conventions),          GL,             2009 },
-   { "GL_ARB_fragment_program",                    o(ARB_fragment_program),                    GL,             2002 },
-   { "GL_ARB_fragment_program_shadow",             o(ARB_fragment_program_shadow),             GL,             2003 },
-   { "GL_ARB_fragment_shader",                     o(ARB_fragment_shader),                     GL,             2002 },
-   { "GL_ARB_framebuffer_object",                  o(ARB_framebuffer_object),                  GL,             2005 },
-   { "GL_ARB_framebuffer_sRGB",                    o(EXT_framebuffer_sRGB),                    GL,             1998 },
-   { "GL_ARB_half_float_pixel",                    o(ARB_half_float_pixel),                    GL,             2003 },
-   { "GL_ARB_half_float_vertex",                   o(ARB_half_float_vertex),                   GL,             2008 },
-   { "GL_ARB_instanced_arrays",                    o(ARB_instanced_arrays),                    GL,             2008 },
-   { "GL_ARB_map_buffer_range",                    o(ARB_map_buffer_range),                    GL,             2008 },
-   { "GL_ARB_multisample",                         o(ARB_multisample),                         GL,             1994 },
-   { "GL_ARB_multitexture",                        o(ARB_multitexture),                        GL,             1998 },
-   { "GL_ARB_occlusion_query2",                    o(ARB_occlusion_query2),                    GL,             2003 },
-   { "GL_ARB_occlusion_query",                     o(ARB_occlusion_query),                     GL,             2001 },
-   { "GL_ARB_pixel_buffer_object",                 o(EXT_pixel_buffer_object),                 GL,             2004 },
-   { "GL_ARB_point_parameters",                    o(EXT_point_parameters),                    GL,             1997 },
-   { "GL_ARB_point_sprite",                        o(ARB_point_sprite),                        GL,             2003 },
-   { "GL_ARB_provoking_vertex",                    o(EXT_provoking_vertex),                    GL,             2009 },
-   { "GL_ARB_sampler_objects",                     o(ARB_sampler_objects),                     GL,             2009 },
-   { "GL_ARB_seamless_cube_map",                   o(ARB_seamless_cube_map),                   GL,             2009 },
-   { "GL_ARB_shader_objects",                      o(ARB_shader_objects),                      GL,             2002 },
-   { "GL_ARB_shader_stencil_export",               o(ARB_shader_stencil_export),               GL,             2009 },
-   { "GL_ARB_shading_language_100",                o(ARB_shading_language_100),                GL,             2003 },
-   { "GL_ARB_shadow_ambient",                      o(ARB_shadow_ambient),                      GL,             2001 },
-   { "GL_ARB_shadow",                              o(ARB_shadow),                              GL,             2001 },
-   { "GL_ARB_sync",                                o(ARB_sync),                                GL,             2003 },
-   { "GL_ARB_texture_border_clamp",                o(ARB_texture_border_clamp),                GL,             2000 },
-   { "GL_ARB_texture_buffer_object",               o(ARB_texture_buffer_object),               GL,             2008 },
-   { "GL_ARB_texture_compression",                 o(ARB_texture_compression),                 GL,             2000 },
-   { "GL_ARB_texture_compression_rgtc",            o(ARB_texture_compression_rgtc),            GL,             2004 },
-   { "GL_ARB_texture_cube_map",                    o(ARB_texture_cube_map),                    GL,             1999 },
-   { "GL_ARB_texture_env_add",                     o(EXT_texture_env_add),                     GL,             1999 },
-   { "GL_ARB_texture_env_combine",                 o(ARB_texture_env_combine),                 GL,             2001 },
-   { "GL_ARB_texture_env_crossbar",                o(ARB_texture_env_crossbar),                GL,             2001 },
-   { "GL_ARB_texture_env_dot3",                    o(ARB_texture_env_dot3),                    GL,             2001 },
-   { "GL_ARB_texture_mirrored_repeat",             o(ARB_texture_mirrored_repeat),             GL,             2001 },
-   { "GL_ARB_texture_multisample",                 o(ARB_texture_multisample),                 GL,             2009 },
-   { "GL_ARB_texture_non_power_of_two",            o(ARB_texture_non_power_of_two),            GL,             2003 },
-   { "GL_ARB_texture_rectangle",                   o(NV_texture_rectangle),                    GL,             2004 },
-   { "GL_ARB_texture_rgb10_a2ui",                  o(ARB_texture_rgb10_a2ui),                  GL,             2009 },
-   { "GL_ARB_texture_rg",                          o(ARB_texture_rg),                          GL,             2008 },
-   { "GL_ARB_texture_swizzle",                     o(EXT_texture_swizzle),                     GL,             2008 },
-   { "GL_ARB_transform_feedback2",                 o(ARB_transform_feedback2),                 GL,             2010 },
-   { "GL_ARB_transpose_matrix",                    o(ARB_transpose_matrix),                    GL,             1999 },
-   { "GL_ARB_uniform_buffer_object",               o(ARB_uniform_buffer_object),               GL,             2002 },
-   { "GL_ARB_vertex_array_bgra",                   o(EXT_vertex_array_bgra),                   GL,             2008 },
-   { "GL_ARB_vertex_array_object",                 o(ARB_vertex_array_object),                 GL,             2006 },
-   { "GL_ARB_vertex_buffer_object",                o(ARB_vertex_buffer_object),                GL,             2003 },
-   { "GL_ARB_vertex_program",                      o(ARB_vertex_program),                      GL,             2002 },
-   { "GL_ARB_vertex_shader",                       o(ARB_vertex_shader),                       GL,             2002 },
-   { "GL_ARB_vertex_type_2_10_10_10_rev",          o(ARB_vertex_type_2_10_10_10_rev),          GL,             2009 },
-   { "GL_ARB_window_pos",                          o(ARB_window_pos),                          GL,             2001 },
-
-   /* EXT extensions */
-   { "GL_EXT_abgr",                                o(EXT_abgr),                                GL,             1995 },
-   { "GL_EXT_bgra",                                o(EXT_bgra),                                GL,             1995 },
-   { "GL_EXT_blend_color",                         o(EXT_blend_color),                         GL,             1995 },
-   { "GL_EXT_blend_equation_separate",             o(EXT_blend_equation_separate),             GL,             2003 },
-   { "GL_EXT_blend_func_separate",                 o(EXT_blend_func_separate),                 GL,             1999 },
-   { "GL_EXT_blend_logic_op",                      o(EXT_blend_logic_op),                      GL,             1995 },
-   { "GL_EXT_blend_minmax",                        o(EXT_blend_minmax),                        GL | ES1 | ES2, 1995 },
-   { "GL_EXT_blend_subtract",                      o(EXT_blend_subtract),                      GL,             1995 },
-   { "GL_EXT_clip_volume_hint",                    o(EXT_clip_volume_hint),                    GL,             1996 },
-   { "GL_EXT_compiled_vertex_array",               o(EXT_compiled_vertex_array),               GL,             1996 },
-   { "GL_EXT_copy_texture",                        o(EXT_copy_texture),                        GL,             1995 },
-   { "GL_EXT_depth_bounds_test",                   o(EXT_depth_bounds_test),                   GL,             2002 },
-   { "GL_EXT_draw_buffers2",                       o(EXT_draw_buffers2),                       GL,             2006 },
-   { "GL_EXT_draw_instanced",                      o(ARB_draw_instanced),                      GL,             2006 },
-   { "GL_EXT_draw_range_elements",                 o(EXT_draw_range_elements),                 GL,             1997 },
-   { "GL_EXT_fog_coord",                           o(EXT_fog_coord),                           GL,             1999 },
-   { "GL_EXT_framebuffer_blit",                    o(EXT_framebuffer_blit),                    GL,             2005 },
-   { "GL_EXT_framebuffer_multisample",             o(EXT_framebuffer_multisample),             GL,             2005 },
-   { "GL_EXT_framebuffer_object",                  o(EXT_framebuffer_object),                  GL,             2000 },
-   { "GL_EXT_framebuffer_sRGB",                    o(EXT_framebuffer_sRGB),                    GL,             1998 },
-   { "GL_EXT_gpu_program_parameters",              o(EXT_gpu_program_parameters),              GL,             2006 },
-   { "GL_EXT_gpu_shader4",                         o(EXT_gpu_shader4),                         GL,             2006 },
-   { "GL_EXT_multi_draw_arrays",                   o(EXT_multi_draw_arrays),                   GL | ES1 | ES2, 1999 },
-   { "GL_EXT_packed_depth_stencil",                o(EXT_packed_depth_stencil),                GL,             2005 },
-   { "GL_EXT_packed_float",                        o(EXT_packed_float),                        GL,             2004 },
-   { "GL_EXT_packed_pixels",                       o(EXT_packed_pixels),                       GL,             1997 },
-   { "GL_EXT_paletted_texture",                    o(EXT_paletted_texture),                    GL,             1995 },
-   { "GL_EXT_pixel_buffer_object",                 o(EXT_pixel_buffer_object),                 GL,             2004 },
-   { "GL_EXT_point_parameters",                    o(EXT_point_parameters),                    GL,             1997 },
-   { "GL_EXT_polygon_offset",                      o(EXT_polygon_offset),                      GL,             1995 },
-   { "GL_EXT_provoking_vertex",                    o(EXT_provoking_vertex),                    GL,             2009 },
-   { "GL_EXT_rescale_normal",                      o(EXT_rescale_normal),                      GL,             1997 },
-   { "GL_EXT_secondary_color",                     o(EXT_secondary_color),                     GL,             1999 },
-   { "GL_EXT_separate_shader_objects",             o(EXT_separate_shader_objects),             GL,             2008 },
-   { "GL_EXT_separate_specular_color",             o(EXT_separate_specular_color),             GL,             1997 },
-   { "GL_EXT_shadow_funcs",                        o(EXT_shadow_funcs),                        GL,             2002 },
-   { "GL_EXT_shared_texture_palette",              o(EXT_shared_texture_palette),              GL,             2000 },
-   { "GL_EXT_stencil_two_side",                    o(EXT_stencil_two_side),                    GL,             2001 },
-   { "GL_EXT_stencil_wrap",                        o(EXT_stencil_wrap),                        GL,             2002 },
-   { "GL_EXT_subtexture",                          o(EXT_subtexture),                          GL,             1995 },
-   { "GL_EXT_texture3D",                           o(EXT_texture3D),                           GL,             1996 },
-   { "GL_EXT_texture_array",                       o(EXT_texture_array),                       GL,             2006 },
-   { "GL_EXT_texture_compression_dxt1",            o(EXT_texture_compression_s3tc),            GL | ES1 | ES2, 2004 },
-   { "GL_EXT_texture_compression_latc",            o(EXT_texture_compression_latc),            GL,             2006 },
-   { "GL_EXT_texture_compression_rgtc",            o(ARB_texture_compression_rgtc),            GL,             2004 },
-   { "GL_EXT_texture_compression_s3tc",            o(EXT_texture_compression_s3tc),            GL,             2000 },
-   { "GL_EXT_texture_cube_map",                    o(ARB_texture_cube_map),                    GL,             2001 },
-   { "GL_EXT_texture_edge_clamp",                  o(SGIS_texture_edge_clamp),                 GL,             1997 },
-   { "GL_EXT_texture_env_add",                     o(EXT_texture_env_add),                     GL,             1999 },
-   { "GL_EXT_texture_env_combine",                 o(EXT_texture_env_combine),                 GL,             2006 },
-   { "GL_EXT_texture_env_dot3",                    o(EXT_texture_env_dot3),                    GL,             2000 },
-   { "GL_EXT_texture_filter_anisotropic",          o(EXT_texture_filter_anisotropic),          GL | ES1 | ES2, 1999 },
-   { "GL_EXT_texture_format_BGRA8888",             o(EXT_texture_format_BGRA8888),                  ES1 | ES2, 2009 },
-   { "GL_EXT_texture_integer",                     o(EXT_texture_integer),                     GL,             2006 },
-   { "GL_EXT_texture_lod_bias",                    o(EXT_texture_lod_bias),                    GL | ES1,       1999 },
-   { "GL_EXT_texture_mirror_clamp",                o(EXT_texture_mirror_clamp),                GL,             2004 },
-   { "GL_EXT_texture_object",                      o(EXT_texture_object),                      GL,             1995 },
-   { "GL_EXT_texture",                             o(EXT_texture),                             GL,             1996 },
-   { "GL_EXT_texture_rectangle",                   o(NV_texture_rectangle),                    GL,             2004 },
-   { "GL_EXT_texture_shared_exponent",             o(EXT_texture_shared_exponent),             GL,             2004 },
-   { "GL_EXT_texture_snorm",                       o(EXT_texture_snorm),                       GL,             2009 },
-   { "GL_EXT_texture_sRGB",                        o(EXT_texture_sRGB),                        GL,             2004 },
-   { "GL_EXT_texture_sRGB_decode",                 o(EXT_texture_sRGB_decode),                        GL,      2006 },
-   { "GL_EXT_texture_swizzle",                     o(EXT_texture_swizzle),                     GL,             2008 },
-   { "GL_EXT_texture_type_2_10_10_10_REV",         o(dummy_true),                                         ES2, 2008 },
-   { "GL_EXT_timer_query",                         o(EXT_timer_query),                         GL,             2006 },
-   { "GL_EXT_transform_feedback",                  o(EXT_transform_feedback),                  GL,             2011 },
-   { "GL_EXT_vertex_array_bgra",                   o(EXT_vertex_array_bgra),                   GL,             2008 },
-   { "GL_EXT_vertex_array",                        o(EXT_vertex_array),                        GL,             1995 },
-   { "GL_EXT_vertex_array_set",                    o(EXT_vertex_array_set),                    GL,             1997 },
-
-   /* OES extensions */
-   { "GL_OES_blend_equation_separate",             o(EXT_blend_equation_separate),                  ES1,       2009 },
-   { "GL_OES_blend_func_separate",                 o(EXT_blend_func_separate),                      ES1,       2009 },
-   { "GL_OES_blend_subtract",                      o(EXT_blend_subtract),                           ES1,       2009 },
-   { "GL_OES_byte_coordinates",                    o(dummy_true),                                   ES1,       2002 },
-   { "GL_OES_compressed_paletted_texture",         o(dummy_false),                     DISABLE,                2003 },
-   { "GL_OES_depth24",                             o(EXT_framebuffer_object),                       ES1 | ES2, 2005 },
-   { "GL_OES_depth32",                             o(dummy_false),                     DISABLE,                2005 },
-   { "GL_OES_depth_texture",                       o(ARB_depth_texture),                                  ES2, 2006 },
-#if FEATURE_OES_draw_texture
-   { "GL_OES_draw_texture",                        o(OES_draw_texture),                             ES1 | ES2, 2004 },
-#endif
-#if FEATURE_OES_EGL_image
-   /*  FIXME: Mesa expects GL_OES_EGL_image to be available in OpenGL contexts. */
-   { "GL_OES_EGL_image",                           o(OES_EGL_image),                           GL | ES1 | ES2, 2006 },
-#endif
-   { "GL_OES_element_index_uint",                  o(EXT_vertex_array),                             ES1 | ES2, 2005 },
-   { "GL_OES_fbo_render_mipmap",                   o(EXT_framebuffer_object),                       ES1 | ES2, 2005 },
-   { "GL_OES_fixed_point",                         o(dummy_true),                                   ES1,       2002 },
-   { "GL_OES_framebuffer_object",                  o(EXT_framebuffer_object),                       ES1,       2005 },
-   { "GL_OES_mapbuffer",                           o(ARB_vertex_buffer_object),                     ES1 | ES2, 2005 },
-   { "GL_OES_matrix_get",                          o(dummy_true),                                   ES1,       2004 },
-   { "GL_OES_packed_depth_stencil",                o(EXT_packed_depth_stencil),                     ES1 | ES2, 2007 },
-   { "GL_OES_point_size_array",                    o(dummy_true),                                   ES1,       2004 },
-   { "GL_OES_point_sprite",                        o(ARB_point_sprite),                             ES1,       2004 },
-   { "GL_OES_query_matrix",                        o(dummy_true),                                   ES1,       2003 },
-   { "GL_OES_read_format",                         o(OES_read_format),                         GL | ES1,       2003 },
-   { "GL_OES_rgb8_rgba8",                          o(EXT_framebuffer_object),                       ES1 | ES2, 2005 },
-   { "GL_OES_single_precision",                    o(dummy_true),                                   ES1,       2003 },
-   { "GL_OES_standard_derivatives",                o(OES_standard_derivatives),                           ES2, 2005 },
-   { "GL_OES_stencil1",                            o(dummy_false),                     DISABLE,                2005 },
-   { "GL_OES_stencil4",                            o(dummy_false),                     DISABLE,                2005 },
-   { "GL_OES_stencil8",                            o(EXT_framebuffer_object),                       ES1 | ES2, 2005 },
-   { "GL_OES_stencil_wrap",                        o(EXT_stencil_wrap),                             ES1,       2002 },
-   { "GL_OES_texture_3D",                          o(EXT_texture3D),                                      ES2, 2005 },
-   { "GL_OES_texture_cube_map",                    o(ARB_texture_cube_map),                         ES1,       2007 },
-   { "GL_OES_texture_env_crossbar",                o(ARB_texture_env_crossbar),                     ES1,       2005 },
-   { "GL_OES_texture_mirrored_repeat",             o(ARB_texture_mirrored_repeat),                  ES1,       2005 },
-   { "GL_OES_texture_npot",                        o(ARB_texture_non_power_of_two),                       ES2, 2005 },
-
-   /* Vendor extensions */
-   { "GL_3DFX_texture_compression_FXT1",           o(TDFX_texture_compression_FXT1),           GL,             1999 },
-   { "GL_AMD_conservative_depth",                  o(AMD_conservative_depth),                  GL,             2009 },
-   { "GL_APPLE_client_storage",                    o(APPLE_client_storage),                    GL,             2002 },
-   { "GL_APPLE_object_purgeable",                  o(APPLE_object_purgeable),                  GL,             2006 },
-   { "GL_APPLE_packed_pixels",                     o(APPLE_packed_pixels),                     GL,             2002 },
-   { "GL_APPLE_vertex_array_object",               o(APPLE_vertex_array_object),               GL,             2002 },
-   { "GL_ATI_blend_equation_separate",             o(EXT_blend_equation_separate),             GL,             2003 },
-   { "GL_ATI_draw_buffers",                        o(ARB_draw_buffers),                        GL,             2002 },
-   { "GL_ATI_envmap_bumpmap",                      o(ATI_envmap_bumpmap),                      GL,             2001 },
-   { "GL_ATI_fragment_shader",                     o(ATI_fragment_shader),                     GL,             2001 },
-   { "GL_ATI_separate_stencil",                    o(ATI_separate_stencil),                    GL,             2006 },
-   { "GL_ATI_texture_compression_3dc",             o(ATI_texture_compression_3dc),             GL,             2004 },
-   { "GL_ATI_texture_env_combine3",                o(ATI_texture_env_combine3),                GL,             2002 },
-   { "GL_ATI_texture_mirror_once",                 o(ATI_texture_mirror_once),                 GL,             2006 },
-   { "GL_IBM_multimode_draw_arrays",               o(IBM_multimode_draw_arrays),               GL,             1998 },
-   { "GL_IBM_rasterpos_clip",                      o(IBM_rasterpos_clip),                      GL,             1996 },
-   { "GL_IBM_texture_mirrored_repeat",             o(ARB_texture_mirrored_repeat),             GL,             1998 },
-   { "GL_INGR_blend_func_separate",                o(EXT_blend_func_separate),                 GL,             1999 },
-   { "GL_MESA_pack_invert",                        o(MESA_pack_invert),                        GL,             2002 },
-   { "GL_MESA_resize_buffers",                     o(MESA_resize_buffers),                     GL,             1999 },
-   { "GL_MESA_texture_array",                      o(MESA_texture_array),                      GL,             2007 },
-   { "GL_MESA_texture_signed_rgba",                o(EXT_texture_snorm),                       GL,             2009 },
-   { "GL_MESA_window_pos",                         o(ARB_window_pos),                          GL,             2000 },
-   { "GL_MESAX_texture_float",                     o(ARB_texture_float),                       GL,             2009 },
-   { "GL_MESA_ycbcr_texture",                      o(MESA_ycbcr_texture),                      GL,             2002 },
-   { "GL_NV_blend_square",                         o(NV_blend_square),                         GL,             1999 },
-   { "GL_NV_conditional_render",                   o(NV_conditional_render),                   GL,             2008 },
-   { "GL_NV_depth_clamp",                          o(ARB_depth_clamp),                         GL,             2001 },
-   { "GL_NV_fragment_program",                     o(NV_fragment_program),                     GL,             2001 },
-   { "GL_NV_fragment_program_option",              o(NV_fragment_program_option),              GL,             2005 },
-   { "GL_NV_light_max_exponent",                   o(NV_light_max_exponent),                   GL,             1999 },
-   { "GL_NV_packed_depth_stencil",                 o(EXT_packed_depth_stencil),                GL,             2000 },
-   { "GL_NV_point_sprite",                         o(NV_point_sprite),                         GL,             2001 },
-   { "GL_NV_primitive_restart",                    o(NV_primitive_restart),                    GL,             2002 },
-   { "GL_NV_texgen_reflection",                    o(NV_texgen_reflection),                    GL,             1999 },
-   { "GL_NV_texture_barrier",                      o(NV_texture_barrier),                      GL,             2009 },
-   { "GL_NV_texture_env_combine4",                 o(NV_texture_env_combine4),                 GL,             1999 },
-   { "GL_NV_texture_rectangle",                    o(NV_texture_rectangle),                    GL,             2000 },
-   { "GL_NV_vertex_program1_1",                    o(NV_vertex_program1_1),                    GL,             2001 },
-   { "GL_NV_vertex_program",                       o(NV_vertex_program),                       GL,             2000 },
-   { "GL_S3_s3tc",                                 o(S3_s3tc),                                 GL,             1999 },
-   { "GL_SGIS_generate_mipmap",                    o(SGIS_generate_mipmap),                    GL,             1997 },
-   { "GL_SGIS_texture_border_clamp",               o(ARB_texture_border_clamp),                GL,             1997 },
-   { "GL_SGIS_texture_edge_clamp",                 o(SGIS_texture_edge_clamp),                 GL,             1997 },
-   { "GL_SGIS_texture_lod",                        o(SGIS_texture_lod),                        GL,             1997 },
-   { "GL_SUN_multi_draw_arrays",                   o(EXT_multi_draw_arrays),                   GL,             1999 },
-
-   { 0, 0, 0, 0 },
-};
-
-
-/**
- * Given an extension name, lookup up the corresponding member of struct
- * gl_extensions and return that member's offset (in bytes).  If the name is
- * not found in the \c extension_table, return 0.
- *
- * \param name Name of extension.
- * \return Offset of member in struct gl_extensions.
- */
-static size_t
-name_to_offset(const char* name)
-{
-   const struct extension *i;
-
-   if (name == 0)
-      return 0;
-
-   for (i = extension_table; i->name != 0; ++i) {
-      if (strcmp(name, i->name) == 0)
-	 return i->offset;
-   }
-
-   return 0;
-}
-
-
-/**
- * \brief Extensions enabled by default.
- *
- * These extensions are enabled by _mesa_init_extensions().
- *
- * XXX: Should these defaults also apply to GLES?
- */
-static const size_t default_extensions[] = {
-   o(ARB_copy_buffer),
-   o(ARB_draw_buffers),
-   o(ARB_multisample),
-   o(ARB_texture_compression),
-   o(ARB_transpose_matrix),
-   o(ARB_vertex_buffer_object),
-   o(ARB_window_pos),
-
-   o(EXT_abgr),
-   o(EXT_bgra),
-   o(EXT_compiled_vertex_array),
-   o(EXT_copy_texture),
-   o(EXT_draw_range_elements),
-   o(EXT_multi_draw_arrays),
-   o(EXT_packed_pixels),
-   o(EXT_polygon_offset),
-   o(EXT_rescale_normal),
-   o(EXT_separate_specular_color),
-   o(EXT_subtexture),
-   o(EXT_texture),
-   o(EXT_texture3D),
-   o(EXT_texture_object),
-   o(EXT_vertex_array),
-
-   o(OES_read_format),
-   o(OES_standard_derivatives),
-
-   /* Vendor Extensions */
-   o(APPLE_packed_pixels),
-   o(IBM_multimode_draw_arrays),
-   o(IBM_rasterpos_clip),
-   o(NV_light_max_exponent),
-   o(NV_texgen_reflection),
-   o(SGIS_generate_mipmap),
-   o(SGIS_texture_edge_clamp),
-   o(SGIS_texture_lod),
-
-   0,
-};
-
-
-/**
- * Enable all extensions suitable for a software-only renderer.
- * This is a convenience function used by the XMesa, OSMesa, GGI drivers, etc.
- */
-void
-_mesa_enable_sw_extensions(struct gl_context *ctx)
-{
-   /*ctx->Extensions.ARB_copy_buffer = GL_TRUE;*/
-   ctx->Extensions.ARB_depth_clamp = GL_TRUE;
-   ctx->Extensions.ARB_depth_texture = GL_TRUE;
-   /*ctx->Extensions.ARB_draw_buffers = GL_TRUE;*/
-   ctx->Extensions.ARB_draw_elements_base_vertex = GL_TRUE;
-   ctx->Extensions.ARB_draw_instanced = GL_TRUE;
-   ctx->Extensions.ARB_explicit_attrib_location = GL_TRUE;
-   ctx->Extensions.ARB_fragment_coord_conventions = GL_TRUE;
-#if FEATURE_ARB_fragment_program
-   ctx->Extensions.ARB_fragment_program = GL_TRUE;
-   ctx->Extensions.ARB_fragment_program_shadow = GL_TRUE;
-#endif
-#if FEATURE_ARB_fragment_shader
-   ctx->Extensions.ARB_fragment_shader = GL_TRUE;
-#endif
-#if FEATURE_ARB_framebuffer_object
-   ctx->Extensions.ARB_framebuffer_object = GL_TRUE;
-#endif
-#if FEATURE_ARB_geometry_shader4 && 0
-   /* XXX re-enable when GLSL compiler again supports geometry shaders */
-   ctx->Extensions.ARB_geometry_shader4 = GL_TRUE;
-#endif
-   ctx->Extensions.ARB_half_float_pixel = GL_TRUE;
-   ctx->Extensions.ARB_half_float_vertex = GL_TRUE;
-   ctx->Extensions.ARB_map_buffer_range = GL_TRUE;
-   ctx->Extensions.ARB_multitexture = GL_TRUE;
-#if FEATURE_queryobj
-   ctx->Extensions.ARB_occlusion_query = GL_TRUE;
-   ctx->Extensions.ARB_occlusion_query2 = GL_TRUE;
-#endif
-   ctx->Extensions.ARB_point_sprite = GL_TRUE;
-#if FEATURE_ARB_shader_objects
-   ctx->Extensions.ARB_shader_objects = GL_TRUE;
-   ctx->Extensions.EXT_separate_shader_objects = GL_TRUE;
-#endif
-#if FEATURE_ARB_shading_language_100
-   ctx->Extensions.ARB_shading_language_100 = GL_TRUE;
-#endif
-   ctx->Extensions.ARB_shadow = GL_TRUE;
-   ctx->Extensions.ARB_shadow_ambient = GL_TRUE;
-   ctx->Extensions.ARB_texture_border_clamp = GL_TRUE;
-   ctx->Extensions.ARB_texture_cube_map = GL_TRUE;
-   ctx->Extensions.ARB_texture_env_combine = GL_TRUE;
-   ctx->Extensions.ARB_texture_env_crossbar = GL_TRUE;
-   ctx->Extensions.ARB_texture_env_dot3 = GL_TRUE;
-   /*ctx->Extensions.ARB_texture_float = GL_TRUE;*/
-   ctx->Extensions.ARB_texture_mirrored_repeat = GL_TRUE;
-   ctx->Extensions.ARB_texture_non_power_of_two = GL_TRUE;
-   ctx->Extensions.ARB_texture_rg = GL_TRUE;
-   ctx->Extensions.ARB_texture_compression_rgtc = GL_TRUE;
-   ctx->Extensions.ARB_vertex_array_object = GL_TRUE;
-#if FEATURE_ARB_vertex_program
-   ctx->Extensions.ARB_vertex_program = GL_TRUE;
-#endif
-#if FEATURE_ARB_vertex_shader
-   ctx->Extensions.ARB_vertex_shader = GL_TRUE;
-#endif
-#if FEATURE_ARB_vertex_buffer_object
-   /*ctx->Extensions.ARB_vertex_buffer_object = GL_TRUE;*/
-#endif
-#if FEATURE_ARB_sync
-   ctx->Extensions.ARB_sync = GL_TRUE;
-#endif
-   ctx->Extensions.APPLE_vertex_array_object = GL_TRUE;
-#if FEATURE_APPLE_object_purgeable
-   ctx->Extensions.APPLE_object_purgeable = GL_TRUE;
-#endif
-   ctx->Extensions.ATI_envmap_bumpmap = GL_TRUE;
-#if FEATURE_ATI_fragment_shader
-   ctx->Extensions.ATI_fragment_shader = GL_TRUE;
-#endif
-   ctx->Extensions.ATI_texture_compression_3dc = GL_TRUE;
-   ctx->Extensions.ATI_texture_env_combine3 = GL_TRUE;
-   ctx->Extensions.ATI_texture_mirror_once = GL_TRUE;
-   ctx->Extensions.ATI_separate_stencil = GL_TRUE;
-   ctx->Extensions.EXT_blend_color = GL_TRUE;
-   ctx->Extensions.EXT_blend_equation_separate = GL_TRUE;
-   ctx->Extensions.EXT_blend_func_separate = GL_TRUE;
-   ctx->Extensions.EXT_blend_logic_op = GL_TRUE;
-   ctx->Extensions.EXT_blend_minmax = GL_TRUE;
-   ctx->Extensions.EXT_blend_subtract = GL_TRUE;
-   ctx->Extensions.EXT_depth_bounds_test = GL_TRUE;
-   ctx->Extensions.EXT_draw_buffers2 = GL_TRUE;
-   ctx->Extensions.EXT_fog_coord = GL_TRUE;
-#if FEATURE_EXT_framebuffer_object
-   ctx->Extensions.EXT_framebuffer_object = GL_TRUE;
-#endif
-#if FEATURE_EXT_framebuffer_blit
-   ctx->Extensions.EXT_framebuffer_blit = GL_TRUE;
-#endif
-#if FEATURE_ARB_framebuffer_object
-   ctx->Extensions.EXT_framebuffer_multisample = GL_TRUE;
-#endif
-   /*ctx->Extensions.EXT_multi_draw_arrays = GL_TRUE;*/
-   ctx->Extensions.EXT_packed_depth_stencil = GL_TRUE;
-   ctx->Extensions.EXT_paletted_texture = GL_TRUE;
-#if FEATURE_EXT_pixel_buffer_object
-   ctx->Extensions.EXT_pixel_buffer_object = GL_TRUE;
-#endif
-   ctx->Extensions.EXT_point_parameters = GL_TRUE;
-   ctx->Extensions.EXT_provoking_vertex = GL_TRUE;
-   ctx->Extensions.EXT_shadow_funcs = GL_TRUE;
-   ctx->Extensions.EXT_secondary_color = GL_TRUE;
-   ctx->Extensions.EXT_shared_texture_palette = GL_TRUE;
-   ctx->Extensions.EXT_stencil_wrap = GL_TRUE;
-   ctx->Extensions.EXT_stencil_two_side = GL_TRUE;
-   ctx->Extensions.EXT_texture_array = GL_TRUE;
-   ctx->Extensions.EXT_texture_compression_latc = GL_TRUE;
-   ctx->Extensions.EXT_texture_env_add = GL_TRUE;
-   ctx->Extensions.EXT_texture_env_combine = GL_TRUE;
-   ctx->Extensions.EXT_texture_env_dot3 = GL_TRUE;
-   ctx->Extensions.EXT_texture_mirror_clamp = GL_TRUE;
-   ctx->Extensions.EXT_texture_lod_bias = GL_TRUE;
-#if FEATURE_EXT_texture_sRGB
-   ctx->Extensions.EXT_texture_sRGB = GL_TRUE;
-   ctx->Extensions.EXT_texture_sRGB_decode = GL_TRUE;
-#endif
-   ctx->Extensions.EXT_texture_swizzle = GL_TRUE;
-#if FEATURE_EXT_transform_feedback
-   /*ctx->Extensions.EXT_transform_feedback = GL_TRUE;*/
-#endif
-   ctx->Extensions.EXT_vertex_array_bgra = GL_TRUE;
-   /*ctx->Extensions.IBM_multimode_draw_arrays = GL_TRUE;*/
-   ctx->Extensions.MESA_pack_invert = GL_TRUE;
-   ctx->Extensions.MESA_resize_buffers = GL_TRUE;
-   ctx->Extensions.MESA_texture_array = GL_TRUE;
-   ctx->Extensions.MESA_ycbcr_texture = GL_TRUE;
-   ctx->Extensions.NV_blend_square = GL_TRUE;
-   ctx->Extensions.NV_conditional_render = GL_TRUE;
-   /*ctx->Extensions.NV_light_max_exponent = GL_TRUE;*/
-   ctx->Extensions.NV_point_sprite = GL_TRUE;
-   ctx->Extensions.NV_texture_env_combine4 = GL_TRUE;
-   ctx->Extensions.NV_texture_rectangle = GL_TRUE;
-   /*ctx->Extensions.NV_texgen_reflection = GL_TRUE;*/
-#if FEATURE_NV_vertex_program
-   ctx->Extensions.NV_vertex_program = GL_TRUE;
-   ctx->Extensions.NV_vertex_program1_1 = GL_TRUE;
-#endif
-#if FEATURE_NV_fragment_program
-   ctx->Extensions.NV_fragment_program = GL_TRUE;
-#endif
-#if FEATURE_NV_fragment_program && FEATURE_ARB_fragment_program
-   ctx->Extensions.NV_fragment_program_option = GL_TRUE;
-#endif
-   /*ctx->Extensions.SGIS_generate_mipmap = GL_TRUE;*/
-   ctx->Extensions.SGIS_texture_edge_clamp = GL_TRUE;
-#if FEATURE_ARB_vertex_program || FEATURE_ARB_fragment_program
-   ctx->Extensions.EXT_gpu_program_parameters = GL_TRUE;
-#endif
-#if FEATURE_texture_fxt1
-   _mesa_enable_extension(ctx, "GL_3DFX_texture_compression_FXT1");
-#endif
-#if FEATURE_texture_s3tc
-   if (ctx->Mesa_DXTn) {
-      _mesa_enable_extension(ctx, "GL_EXT_texture_compression_s3tc");
-      _mesa_enable_extension(ctx, "GL_S3_s3tc");
-   }
-#endif
-}
-
-
-/**
- * Enable common EXT extensions in the ARB_imaging subset.
- */
-void
-_mesa_enable_imaging_extensions(struct gl_context *ctx)
-{
-   ctx->Extensions.EXT_blend_color = GL_TRUE;
-   ctx->Extensions.EXT_blend_logic_op = GL_TRUE;
-   ctx->Extensions.EXT_blend_minmax = GL_TRUE;
-   ctx->Extensions.EXT_blend_subtract = GL_TRUE;
-}
-
-
-
-/**
- * Enable all OpenGL 1.3 features and extensions.
- * A convenience function to be called by drivers.
- */
-void
-_mesa_enable_1_3_extensions(struct gl_context *ctx)
-{
-   /*ctx->Extensions.ARB_multisample = GL_TRUE;*/
-   ctx->Extensions.ARB_multitexture = GL_TRUE;
-   ctx->Extensions.ARB_texture_border_clamp = GL_TRUE;
-   /*ctx->Extensions.ARB_texture_compression = GL_TRUE;*/
-   ctx->Extensions.ARB_texture_cube_map = GL_TRUE;
-   ctx->Extensions.ARB_texture_env_combine = GL_TRUE;
-   ctx->Extensions.ARB_texture_env_dot3 = GL_TRUE;
-   ctx->Extensions.EXT_texture_env_add = GL_TRUE;
-   /*ctx->Extensions.ARB_transpose_matrix = GL_TRUE;*/
-}
-
-
-
-/**
- * Enable all OpenGL 1.4 features and extensions.
- * A convenience function to be called by drivers.
- */
-void
-_mesa_enable_1_4_extensions(struct gl_context *ctx)
-{
-   ctx->Extensions.ARB_depth_texture = GL_TRUE;
-   ctx->Extensions.ARB_shadow = GL_TRUE;
-   ctx->Extensions.ARB_texture_env_crossbar = GL_TRUE;
-   ctx->Extensions.ARB_texture_mirrored_repeat = GL_TRUE;
-   ctx->Extensions.ARB_window_pos = GL_TRUE;
-   ctx->Extensions.EXT_blend_color = GL_TRUE;
-   ctx->Extensions.EXT_blend_func_separate = GL_TRUE;
-   ctx->Extensions.EXT_blend_minmax = GL_TRUE;
-   ctx->Extensions.EXT_blend_subtract = GL_TRUE;
-   ctx->Extensions.EXT_fog_coord = GL_TRUE;
-   /*ctx->Extensions.EXT_multi_draw_arrays = GL_TRUE;*/
-   ctx->Extensions.EXT_point_parameters = GL_TRUE;
-   ctx->Extensions.EXT_secondary_color = GL_TRUE;
-   ctx->Extensions.EXT_stencil_wrap = GL_TRUE;
-   ctx->Extensions.EXT_texture_lod_bias = GL_TRUE;
-   /*ctx->Extensions.SGIS_generate_mipmap = GL_TRUE;*/
-}
-
-
-/**
- * Enable all OpenGL 1.5 features and extensions.
- * A convenience function to be called by drivers.
- */
-void
-_mesa_enable_1_5_extensions(struct gl_context *ctx)
-{
-   ctx->Extensions.ARB_occlusion_query = GL_TRUE;
-   /*ctx->Extensions.ARB_vertex_buffer_object = GL_TRUE;*/
-   ctx->Extensions.EXT_shadow_funcs = GL_TRUE;
-}
-
-
-/**
- * Enable all OpenGL 2.0 features and extensions.
- * A convenience function to be called by drivers.
- */
-void
-_mesa_enable_2_0_extensions(struct gl_context *ctx)
-{
-   /*ctx->Extensions.ARB_draw_buffers = GL_TRUE;*/
-#if FEATURE_ARB_fragment_shader
-   ctx->Extensions.ARB_fragment_shader = GL_TRUE;
-#endif
-   ctx->Extensions.ARB_point_sprite = GL_TRUE;
-   ctx->Extensions.EXT_blend_equation_separate = GL_TRUE;
-   ctx->Extensions.ARB_texture_non_power_of_two = GL_TRUE;
-#if FEATURE_ARB_shader_objects
-   ctx->Extensions.ARB_shader_objects = GL_TRUE;
-#endif
-#if FEATURE_ARB_shading_language_100
-   ctx->Extensions.ARB_shading_language_100 = GL_TRUE;
-#endif
-   ctx->Extensions.EXT_stencil_two_side = GL_TRUE;
-#if FEATURE_ARB_vertex_shader
-   ctx->Extensions.ARB_vertex_shader = GL_TRUE;
-#endif
-}
-
-
-/**
- * Enable all OpenGL 2.1 features and extensions.
- * A convenience function to be called by drivers.
- */
-void
-_mesa_enable_2_1_extensions(struct gl_context *ctx)
-{
-#if FEATURE_EXT_pixel_buffer_object
-   ctx->Extensions.EXT_pixel_buffer_object = GL_TRUE;
-#endif
-#if FEATURE_EXT_texture_sRGB
-   ctx->Extensions.EXT_texture_sRGB = GL_TRUE;
-#endif
-}
-
-
-/**
- * Either enable or disable the named extension.
- * \return GL_TRUE for success, GL_FALSE if invalid extension name
- */
-static GLboolean
-set_extension( struct gl_context *ctx, const char *name, GLboolean state )
-{
-   size_t offset;
-
-   if (ctx->Extensions.String) {
-      /* The string was already queried - can't change it now! */
-      _mesa_problem(ctx, "Trying to enable/disable extension after glGetString(GL_EXTENSIONS): %s", name);
-      return GL_FALSE;
-   }
-
-   offset = name_to_offset(name);
-   if (offset == 0) {
-      _mesa_problem(ctx, "Trying to enable/disable unknown extension %s",
-	            name);
-      return GL_FALSE;
-   } else if (offset == o(dummy_true) && state == GL_FALSE) {
-      _mesa_problem(ctx, "Trying to disable a permanently enabled extension: "
-	                  "%s", name);
-      return GL_FALSE;
-   } else {
-      GLboolean *base = (GLboolean *) &ctx->Extensions;
-      base[offset] = state;
-      return GL_TRUE;
-   }
-}
-
-
-/**
- * Enable the named extension.
- * Typically called by drivers.
- */
-void
-_mesa_enable_extension( struct gl_context *ctx, const char *name )
-{
-   if (!set_extension(ctx, name, GL_TRUE))
-      _mesa_problem(ctx, "Trying to enable unknown extension: %s", name);
-}
-
-
-/**
- * Disable the named extension.
- * XXX is this really needed???
- */
-void
-_mesa_disable_extension( struct gl_context *ctx, const char *name )
-{
-   if (!set_extension(ctx, name, GL_FALSE))
-      _mesa_problem(ctx, "Trying to disable unknown extension: %s", name);
-}
-
-
-/**
- * Test if the named extension is enabled in this context.
- */
-GLboolean
-_mesa_extension_is_enabled( struct gl_context *ctx, const char *name )
-{
-   size_t offset;
-   GLboolean *base;
-
-   if (name == 0)
-      return GL_FALSE;
-
-   offset = name_to_offset(name);
-   if (offset == 0)
-      return GL_FALSE;
-   base = (GLboolean *) &ctx->Extensions;
-   return base[offset];
-}
-
-
-/**
- * \brief Apply the \c MESA_EXTENSION_OVERRIDE environment variable.
- *
- * \c MESA_EXTENSION_OVERRIDE is a space-separated list of extensions to
- * enable or disable. The list is processed thus:
- *    - Enable recognized extension names that are prefixed with '+'.
- *    - Disable recognized extension names that are prefixed with '-'.
- *    - Enable recognized extension names that are not prefixed.
- *    - Collect unrecognized extension names in a new string.
- *
- * \return Space-separated list of unrecognized extension names (which must
- *    be freed). Does not return \c NULL.
- */
-static char *
-get_extension_override( struct gl_context *ctx )
-{
-   const char *env_const = _mesa_getenv("MESA_EXTENSION_OVERRIDE");
-   char *env;
-   char *ext;
-   char *extra_exts;
-   int len;
-
-   if (env_const == NULL) {
-      /* Return the empty string rather than NULL. This simplifies the logic
-       * of client functions. */
-      return calloc(1, sizeof(char));
-   }
-
-   /* extra_exts: List of unrecognized extensions. */
-   extra_exts = calloc(strlen(env_const), sizeof(char));
-
-   /* Copy env_const because strtok() is destructive. */
-   env = strdup(env_const);
-   for (ext = strtok(env, " "); ext != NULL; ext = strtok(NULL, " ")) {
-      int enable;
-      int recognized;
-      switch (ext[0]) {
-      case '+':
-         enable = 1;
-         ++ext;
-         break;
-      case '-':
-         enable = 0;
-         ++ext;
-         break;
-      default:
-         enable = 1;
-         break;
-      }
-      recognized = set_extension(ctx, ext, enable);
-      if (!recognized) {
-         strcat(extra_exts, ext);
-         strcat(extra_exts, " ");
-      }
-   }
-
-   /* Remove trailing space. */
-   len = strlen(extra_exts);
-   if (extra_exts[len - 1] == ' ')
-      extra_exts[len - 1] = '\0';
-
-   return extra_exts;
-}
-
-
-/**
- * \brief Initialize extension tables and enable default extensions.
- *
- * This should be called during context initialization.
- * Note: Sets gl_extensions.dummy_true to true.
- */
-void
-_mesa_init_extensions( struct gl_context *ctx )
-{
-   GLboolean *base = (GLboolean *) &ctx->Extensions;
-   GLboolean *sentinel = base + o(extension_sentinel);
-   GLboolean *i;
-   const size_t *j;
-
-   /* First, turn all extensions off. */
-   for (i = base; i != sentinel; ++i)
-      *i = GL_FALSE;
-
-   /* Then, selectively turn default extensions on. */
-   ctx->Extensions.dummy_true = GL_TRUE;
-   for (j = default_extensions; *j != 0; ++j)
-      base[*j] = GL_TRUE;
-}
-
-
-typedef unsigned short extension_index;
-
-
-/**
- * Compare two entries of the extensions table.  Sorts first by year,
- * then by name.
- *
- * Arguments are indices into extension_table.
- */
-static int
-extension_compare(const void *p1, const void *p2)
-{
-   extension_index i1 = * (const extension_index *) p1;
-   extension_index i2 = * (const extension_index *) p2;
-   const struct extension *e1 = &extension_table[i1];
-   const struct extension *e2 = &extension_table[i2];
-   int res;
-
-   res = (int)e1->year - (int)e2->year;
-
-   if (res == 0) {
-      res = strcmp(e1->name, e2->name);
-   }
-
-   return res;
-}
-
-
-/**
- * Construct the GL_EXTENSIONS string.  Called the first time that
- * glGetString(GL_EXTENSIONS) is called.
- */
-GLubyte*
-_mesa_make_extension_string(struct gl_context *ctx)
-{
-   /* The extension string. */
-   char *exts = 0;
-   /* Length of extension string. */
-   size_t length = 0;
-   /* Number of extensions */
-   unsigned count;
-   /* Indices of the extensions sorted by year */
-   extension_index *extension_indices;
-   /* String of extra extensions. */
-   char *extra_extensions = get_extension_override(ctx);
-   GLboolean *base = (GLboolean *) &ctx->Extensions;
-   const struct extension *i;
-   unsigned j;
-   unsigned maxYear = ~0;
-
-   /* Check if the MESA_EXTENSION_MAX_YEAR env var is set */
-   {
-      const char *env = getenv("MESA_EXTENSION_MAX_YEAR");
-      if (env) {
-         maxYear = atoi(env);
-         _mesa_debug(ctx, "Note: limiting GL extensions to %u or earlier\n",
-                     maxYear);
-      }
-   }
-
-   /* Compute length of the extension string. */
-   count = 0;
-   for (i = extension_table; i->name != 0; ++i) {
-      if (base[i->offset] &&
-          i->year <= maxYear &&
-          (i->api_set & (1 << ctx->API))) {
-	 length += strlen(i->name) + 1; /* +1 for space */
-	 ++count;
-      }
-   }
-   if (extra_extensions != NULL)
-      length += 1 + strlen(extra_extensions); /* +1 for space */
-
-   exts = (char *) calloc(length + 1, sizeof(char));
-   if (exts == NULL) {
-      free(extra_extensions);
-      return NULL;
-   }
-
-   extension_indices = malloc(count * sizeof(extension_index));
-   if (extension_indices == NULL) {
-      free(exts);
-      free(extra_extensions);
-      return NULL;
-   }
-
-   /* Sort extensions in chronological order because certain old applications (e.g.,
-    * Quake3 demo) store the extension list in a static size buffer so chronologically
-    * order ensure that the extensions that such applications expect will fit into
-    * that buffer.
-    */
-   j = 0;
-   for (i = extension_table; i->name != 0; ++i) {
-      if (base[i->offset] &&
-          i->year <= maxYear &&
-          (i->api_set & (1 << ctx->API))) {
-         extension_indices[j++] = i - extension_table;
-      }
-   }
-   assert(j == count);
-   qsort(extension_indices, count, sizeof *extension_indices, extension_compare);
-
-   /* Build the extension string.*/
-   for (j = 0; j < count; ++j) {
-      i = &extension_table[extension_indices[j]];
-      assert(base[i->offset] && (i->api_set & (1 << ctx->API)));
-      strcat(exts, i->name);
-      strcat(exts, " ");
-   }
-   free(extension_indices);
-   if (extra_extensions != 0) {
-      strcat(exts, extra_extensions);
-      free(extra_extensions);
-   }
-
-   return (GLubyte *) exts;
-}
-
-/**
- * Return number of enabled extensions.
- */
-GLuint
-_mesa_get_extension_count(struct gl_context *ctx)
-{
-   GLboolean *base;
-   const struct extension *i;
-
-   /* only count once */
-   if (ctx->Extensions.Count != 0)
-      return ctx->Extensions.Count;
-
-   base = (GLboolean *) &ctx->Extensions;
-   for (i = extension_table; i->name != 0; ++i) {
-      if (base[i->offset]) {
-	 ctx->Extensions.Count++;
-      }
-   }
-   return ctx->Extensions.Count;
-}
-
-/**
- * Return name of i-th enabled extension
- */
-const GLubyte *
-_mesa_get_enabled_extension(struct gl_context *ctx, GLuint index)
-{
-   const GLboolean *base;
-   size_t n;
-   const struct extension *i;
-
-   if (index < 0)
-      return NULL;
-
-   base = (GLboolean*) &ctx->Extensions;
-   n = 0;
-   for (i = extension_table; i->name != 0; ++i) {
-      if (n == index && base[i->offset]) {
-	 return (GLubyte*) i->name;
-      } else if (base[i->offset]) {
-	 ++n;
-      }
-   }
-
-   return NULL;
-}
->>>>>>> 019fc27c
+/*
+ * Mesa 3-D graphics library
+ * Version:  7.6
+ *
+ * Copyright (C) 1999-2008  Brian Paul   All Rights Reserved.
+ * Copyright (C) 2009  VMware, Inc.  All Rights Reserved.
+ *
+ * Permission is hereby granted, free of charge, to any person obtaining a
+ * copy of this software and associated documentation files (the "Software"),
+ * to deal in the Software without restriction, including without limitation
+ * the rights to use, copy, modify, merge, publish, distribute, sublicense,
+ * and/or sell copies of the Software, and to permit persons to whom the
+ * Software is furnished to do so, subject to the following conditions:
+ *
+ * The above copyright notice and this permission notice shall be included
+ * in all copies or substantial portions of the Software.
+ *
+ * THE SOFTWARE IS PROVIDED "AS IS", WITHOUT WARRANTY OF ANY KIND, EXPRESS
+ * OR IMPLIED, INCLUDING BUT NOT LIMITED TO THE WARRANTIES OF MERCHANTABILITY,
+ * FITNESS FOR A PARTICULAR PURPOSE AND NONINFRINGEMENT.  IN NO EVENT SHALL
+ * BRIAN PAUL BE LIABLE FOR ANY CLAIM, DAMAGES OR OTHER LIABILITY, WHETHER IN
+ * AN ACTION OF CONTRACT, TORT OR OTHERWISE, ARISING FROM, OUT OF OR IN
+ * CONNECTION WITH THE SOFTWARE OR THE USE OR OTHER DEALINGS IN THE SOFTWARE.
+ */
+
+
+/**
+ * \file
+ * \brief Extension handling
+ */
+
+
+#include "glheader.h"
+#include "imports.h"
+#include "context.h"
+#include "extensions.h"
+#include "mfeatures.h"
+#include "mtypes.h"
+
+enum {
+   DISABLE = 0,
+   GL  = 1 << API_OPENGL,
+   ES1 = 1 << API_OPENGLES,
+   ES2 = 1 << API_OPENGLES2,
+};
+
+/**
+ * \brief An element of the \c extension_table.
+ */
+struct extension {
+   /** Name of extension, such as "GL_ARB_depth_clamp". */
+   const char *name;
+
+   /** Offset (in bytes) of the corresponding member in struct gl_extensions. */
+   size_t offset;
+
+   /** Set of API's in which the extension exists, as a bitset. */
+   uint8_t api_set;
+
+   /** Year the extension was proposed or approved.  Used to sort the 
+    * extension string chronologically. */
+   uint16_t year;
+};
+
+
+/**
+ * Given a member \c x of struct gl_extensions, return offset of
+ * \c x in bytes.
+ */
+#define o(x) offsetof(struct gl_extensions, x)
+
+
+/**
+ * \brief Table of supported OpenGL extensions for all API's.
+ *
+ * Note: The GL_MESAX_* extensions are placeholders for future ARB extensions.
+ */
+static const struct extension extension_table[] = {
+   /* ARB Extensions */
+   { "GL_ARB_ES2_compatibility",                   o(ARB_ES2_compatibility),                   GL,             2009 },
+   { "GL_ARB_blend_func_extended",                 o(ARB_blend_func_extended),                 GL,             2009 },
+   { "GL_ARB_color_buffer_float",                  o(ARB_color_buffer_float),                  GL,             2004 },
+   { "GL_ARB_copy_buffer",                         o(ARB_copy_buffer),                         GL,             2008 },
+   { "GL_ARB_depth_buffer_float",                  o(ARB_depth_buffer_float),                  GL,             2008 },
+   { "GL_ARB_depth_clamp",                         o(ARB_depth_clamp),                         GL,             2003 },
+   { "GL_ARB_depth_texture",                       o(ARB_depth_texture),                       GL,             2001 },
+   { "GL_ARB_draw_buffers",                        o(ARB_draw_buffers),                        GL,             2002 },
+   { "GL_ARB_draw_buffers_blend",                  o(ARB_draw_buffers_blend),                  GL,             2009 },
+   { "GL_ARB_draw_elements_base_vertex",           o(ARB_draw_elements_base_vertex),           GL,             2009 },
+   { "GL_ARB_draw_instanced",                      o(ARB_draw_instanced),                      GL,             2008 },
+   { "GL_ARB_explicit_attrib_location",            o(ARB_explicit_attrib_location),            GL,             2009 },
+   { "GL_ARB_fragment_coord_conventions",          o(ARB_fragment_coord_conventions),          GL,             2009 },
+   { "GL_ARB_fragment_program",                    o(ARB_fragment_program),                    GL,             2002 },
+   { "GL_ARB_fragment_program_shadow",             o(ARB_fragment_program_shadow),             GL,             2003 },
+   { "GL_ARB_fragment_shader",                     o(ARB_fragment_shader),                     GL,             2002 },
+   { "GL_ARB_framebuffer_object",                  o(ARB_framebuffer_object),                  GL,             2005 },
+   { "GL_ARB_framebuffer_sRGB",                    o(EXT_framebuffer_sRGB),                    GL,             1998 },
+   { "GL_ARB_half_float_pixel",                    o(ARB_half_float_pixel),                    GL,             2003 },
+   { "GL_ARB_half_float_vertex",                   o(ARB_half_float_vertex),                   GL,             2008 },
+   { "GL_ARB_instanced_arrays",                    o(ARB_instanced_arrays),                    GL,             2008 },
+   { "GL_ARB_map_buffer_range",                    o(ARB_map_buffer_range),                    GL,             2008 },
+   { "GL_ARB_multisample",                         o(ARB_multisample),                         GL,             1994 },
+   { "GL_ARB_multitexture",                        o(ARB_multitexture),                        GL,             1998 },
+   { "GL_ARB_occlusion_query2",                    o(ARB_occlusion_query2),                    GL,             2003 },
+   { "GL_ARB_occlusion_query",                     o(ARB_occlusion_query),                     GL,             2001 },
+   { "GL_ARB_pixel_buffer_object",                 o(EXT_pixel_buffer_object),                 GL,             2004 },
+   { "GL_ARB_point_parameters",                    o(EXT_point_parameters),                    GL,             1997 },
+   { "GL_ARB_point_sprite",                        o(ARB_point_sprite),                        GL,             2003 },
+   { "GL_ARB_provoking_vertex",                    o(EXT_provoking_vertex),                    GL,             2009 },
+   { "GL_ARB_sampler_objects",                     o(ARB_sampler_objects),                     GL,             2009 },
+   { "GL_ARB_seamless_cube_map",                   o(ARB_seamless_cube_map),                   GL,             2009 },
+   { "GL_ARB_shader_objects",                      o(ARB_shader_objects),                      GL,             2002 },
+   { "GL_ARB_shader_stencil_export",               o(ARB_shader_stencil_export),               GL,             2009 },
+   { "GL_ARB_shading_language_100",                o(ARB_shading_language_100),                GL,             2003 },
+   { "GL_ARB_shadow_ambient",                      o(ARB_shadow_ambient),                      GL,             2001 },
+   { "GL_ARB_shadow",                              o(ARB_shadow),                              GL,             2001 },
+   { "GL_ARB_sync",                                o(ARB_sync),                                GL,             2003 },
+   { "GL_ARB_texture_border_clamp",                o(ARB_texture_border_clamp),                GL,             2000 },
+   { "GL_ARB_texture_buffer_object",               o(ARB_texture_buffer_object),               GL,             2008 },
+   { "GL_ARB_texture_compression",                 o(ARB_texture_compression),                 GL,             2000 },
+   { "GL_ARB_texture_compression_rgtc",            o(ARB_texture_compression_rgtc),            GL,             2004 },
+   { "GL_ARB_texture_cube_map",                    o(ARB_texture_cube_map),                    GL,             1999 },
+   { "GL_ARB_texture_env_add",                     o(EXT_texture_env_add),                     GL,             1999 },
+   { "GL_ARB_texture_env_combine",                 o(ARB_texture_env_combine),                 GL,             2001 },
+   { "GL_ARB_texture_env_crossbar",                o(ARB_texture_env_crossbar),                GL,             2001 },
+   { "GL_ARB_texture_env_dot3",                    o(ARB_texture_env_dot3),                    GL,             2001 },
+   { "GL_ARB_texture_mirrored_repeat",             o(ARB_texture_mirrored_repeat),             GL,             2001 },
+   { "GL_ARB_texture_multisample",                 o(ARB_texture_multisample),                 GL,             2009 },
+   { "GL_ARB_texture_non_power_of_two",            o(ARB_texture_non_power_of_two),            GL,             2003 },
+   { "GL_ARB_texture_rectangle",                   o(NV_texture_rectangle),                    GL,             2004 },
+   { "GL_ARB_texture_rgb10_a2ui",                  o(ARB_texture_rgb10_a2ui),                  GL,             2009 },
+   { "GL_ARB_texture_rg",                          o(ARB_texture_rg),                          GL,             2008 },
+   { "GL_ARB_texture_swizzle",                     o(EXT_texture_swizzle),                     GL,             2008 },
+   { "GL_ARB_transform_feedback2",                 o(ARB_transform_feedback2),                 GL,             2010 },
+   { "GL_ARB_transpose_matrix",                    o(ARB_transpose_matrix),                    GL,             1999 },
+   { "GL_ARB_uniform_buffer_object",               o(ARB_uniform_buffer_object),               GL,             2002 },
+   { "GL_ARB_vertex_array_bgra",                   o(EXT_vertex_array_bgra),                   GL,             2008 },
+   { "GL_ARB_vertex_array_object",                 o(ARB_vertex_array_object),                 GL,             2006 },
+   { "GL_ARB_vertex_buffer_object",                o(ARB_vertex_buffer_object),                GL,             2003 },
+   { "GL_ARB_vertex_program",                      o(ARB_vertex_program),                      GL,             2002 },
+   { "GL_ARB_vertex_shader",                       o(ARB_vertex_shader),                       GL,             2002 },
+   { "GL_ARB_vertex_type_2_10_10_10_rev",          o(ARB_vertex_type_2_10_10_10_rev),          GL,             2009 },
+   { "GL_ARB_window_pos",                          o(ARB_window_pos),                          GL,             2001 },
+
+   /* EXT extensions */
+   { "GL_EXT_abgr",                                o(EXT_abgr),                                GL,             1995 },
+   { "GL_EXT_bgra",                                o(EXT_bgra),                                GL,             1995 },
+   { "GL_EXT_blend_color",                         o(EXT_blend_color),                         GL,             1995 },
+   { "GL_EXT_blend_equation_separate",             o(EXT_blend_equation_separate),             GL,             2003 },
+   { "GL_EXT_blend_func_separate",                 o(EXT_blend_func_separate),                 GL,             1999 },
+   { "GL_EXT_blend_logic_op",                      o(EXT_blend_logic_op),                      GL,             1995 },
+   { "GL_EXT_blend_minmax",                        o(EXT_blend_minmax),                        GL | ES1 | ES2, 1995 },
+   { "GL_EXT_blend_subtract",                      o(EXT_blend_subtract),                      GL,             1995 },
+   { "GL_EXT_clip_volume_hint",                    o(EXT_clip_volume_hint),                    GL,             1996 },
+   { "GL_EXT_compiled_vertex_array",               o(EXT_compiled_vertex_array),               GL,             1996 },
+   { "GL_EXT_copy_texture",                        o(EXT_copy_texture),                        GL,             1995 },
+   { "GL_EXT_depth_bounds_test",                   o(EXT_depth_bounds_test),                   GL,             2002 },
+   { "GL_EXT_draw_buffers2",                       o(EXT_draw_buffers2),                       GL,             2006 },
+   { "GL_EXT_draw_instanced",                      o(ARB_draw_instanced),                      GL,             2006 },
+   { "GL_EXT_draw_range_elements",                 o(EXT_draw_range_elements),                 GL,             1997 },
+   { "GL_EXT_fog_coord",                           o(EXT_fog_coord),                           GL,             1999 },
+   { "GL_EXT_framebuffer_blit",                    o(EXT_framebuffer_blit),                    GL,             2005 },
+   { "GL_EXT_framebuffer_multisample",             o(EXT_framebuffer_multisample),             GL,             2005 },
+   { "GL_EXT_framebuffer_object",                  o(EXT_framebuffer_object),                  GL,             2000 },
+   { "GL_EXT_framebuffer_sRGB",                    o(EXT_framebuffer_sRGB),                    GL,             1998 },
+   { "GL_EXT_gpu_program_parameters",              o(EXT_gpu_program_parameters),              GL,             2006 },
+   { "GL_EXT_gpu_shader4",                         o(EXT_gpu_shader4),                         GL,             2006 },
+   { "GL_EXT_multi_draw_arrays",                   o(EXT_multi_draw_arrays),                   GL | ES1 | ES2, 1999 },
+   { "GL_EXT_packed_depth_stencil",                o(EXT_packed_depth_stencil),                GL,             2005 },
+   { "GL_EXT_packed_float",                        o(EXT_packed_float),                        GL,             2004 },
+   { "GL_EXT_packed_pixels",                       o(EXT_packed_pixels),                       GL,             1997 },
+   { "GL_EXT_paletted_texture",                    o(EXT_paletted_texture),                    GL,             1995 },
+   { "GL_EXT_pixel_buffer_object",                 o(EXT_pixel_buffer_object),                 GL,             2004 },
+   { "GL_EXT_point_parameters",                    o(EXT_point_parameters),                    GL,             1997 },
+   { "GL_EXT_polygon_offset",                      o(EXT_polygon_offset),                      GL,             1995 },
+   { "GL_EXT_provoking_vertex",                    o(EXT_provoking_vertex),                    GL,             2009 },
+   { "GL_EXT_rescale_normal",                      o(EXT_rescale_normal),                      GL,             1997 },
+   { "GL_EXT_secondary_color",                     o(EXT_secondary_color),                     GL,             1999 },
+   { "GL_EXT_separate_shader_objects",             o(EXT_separate_shader_objects),             GL,             2008 },
+   { "GL_EXT_separate_specular_color",             o(EXT_separate_specular_color),             GL,             1997 },
+   { "GL_EXT_shadow_funcs",                        o(EXT_shadow_funcs),                        GL,             2002 },
+   { "GL_EXT_shared_texture_palette",              o(EXT_shared_texture_palette),              GL,             2000 },
+   { "GL_EXT_stencil_two_side",                    o(EXT_stencil_two_side),                    GL,             2001 },
+   { "GL_EXT_stencil_wrap",                        o(EXT_stencil_wrap),                        GL,             2002 },
+   { "GL_EXT_subtexture",                          o(EXT_subtexture),                          GL,             1995 },
+   { "GL_EXT_texture3D",                           o(EXT_texture3D),                           GL,             1996 },
+   { "GL_EXT_texture_array",                       o(EXT_texture_array),                       GL,             2006 },
+   { "GL_EXT_texture_compression_dxt1",            o(EXT_texture_compression_s3tc),            GL | ES1 | ES2, 2004 },
+   { "GL_EXT_texture_compression_latc",            o(EXT_texture_compression_latc),            GL,             2006 },
+   { "GL_EXT_texture_compression_rgtc",            o(ARB_texture_compression_rgtc),            GL,             2004 },
+   { "GL_EXT_texture_compression_s3tc",            o(EXT_texture_compression_s3tc),            GL,             2000 },
+   { "GL_EXT_texture_cube_map",                    o(ARB_texture_cube_map),                    GL,             2001 },
+   { "GL_EXT_texture_edge_clamp",                  o(SGIS_texture_edge_clamp),                 GL,             1997 },
+   { "GL_EXT_texture_env_add",                     o(EXT_texture_env_add),                     GL,             1999 },
+   { "GL_EXT_texture_env_combine",                 o(EXT_texture_env_combine),                 GL,             2006 },
+   { "GL_EXT_texture_env_dot3",                    o(EXT_texture_env_dot3),                    GL,             2000 },
+   { "GL_EXT_texture_filter_anisotropic",          o(EXT_texture_filter_anisotropic),          GL | ES1 | ES2, 1999 },
+   { "GL_EXT_texture_format_BGRA8888",             o(EXT_texture_format_BGRA8888),                  ES1 | ES2, 2009 },
+   { "GL_EXT_texture_integer",                     o(EXT_texture_integer),                     GL,             2006 },
+   { "GL_EXT_texture_lod_bias",                    o(EXT_texture_lod_bias),                    GL | ES1,       1999 },
+   { "GL_EXT_texture_mirror_clamp",                o(EXT_texture_mirror_clamp),                GL,             2004 },
+   { "GL_EXT_texture_object",                      o(EXT_texture_object),                      GL,             1995 },
+   { "GL_EXT_texture",                             o(EXT_texture),                             GL,             1996 },
+   { "GL_EXT_texture_rectangle",                   o(NV_texture_rectangle),                    GL,             2004 },
+   { "GL_EXT_texture_shared_exponent",             o(EXT_texture_shared_exponent),             GL,             2004 },
+   { "GL_EXT_texture_snorm",                       o(EXT_texture_snorm),                       GL,             2009 },
+   { "GL_EXT_texture_sRGB",                        o(EXT_texture_sRGB),                        GL,             2004 },
+   { "GL_EXT_texture_sRGB_decode",                 o(EXT_texture_sRGB_decode),                        GL,      2006 },
+   { "GL_EXT_texture_swizzle",                     o(EXT_texture_swizzle),                     GL,             2008 },
+   { "GL_EXT_texture_type_2_10_10_10_REV",         o(dummy_true),                                         ES2, 2008 },
+   { "GL_EXT_timer_query",                         o(EXT_timer_query),                         GL,             2006 },
+   { "GL_EXT_transform_feedback",                  o(EXT_transform_feedback),                  GL,             2011 },
+   { "GL_EXT_vertex_array_bgra",                   o(EXT_vertex_array_bgra),                   GL,             2008 },
+   { "GL_EXT_vertex_array",                        o(EXT_vertex_array),                        GL,             1995 },
+   { "GL_EXT_vertex_array_set",                    o(EXT_vertex_array_set),                    GL,             1997 },
+
+   /* OES extensions */
+   { "GL_OES_blend_equation_separate",             o(EXT_blend_equation_separate),                  ES1,       2009 },
+   { "GL_OES_blend_func_separate",                 o(EXT_blend_func_separate),                      ES1,       2009 },
+   { "GL_OES_blend_subtract",                      o(EXT_blend_subtract),                           ES1,       2009 },
+   { "GL_OES_byte_coordinates",                    o(dummy_true),                                   ES1,       2002 },
+   { "GL_OES_compressed_paletted_texture",         o(dummy_false),                     DISABLE,                2003 },
+   { "GL_OES_depth24",                             o(EXT_framebuffer_object),                       ES1 | ES2, 2005 },
+   { "GL_OES_depth32",                             o(dummy_false),                     DISABLE,                2005 },
+   { "GL_OES_depth_texture",                       o(ARB_depth_texture),                                  ES2, 2006 },
+#if FEATURE_OES_draw_texture
+   { "GL_OES_draw_texture",                        o(OES_draw_texture),                             ES1 | ES2, 2004 },
+#endif
+#if FEATURE_OES_EGL_image
+   /*  FIXME: Mesa expects GL_OES_EGL_image to be available in OpenGL contexts. */
+   { "GL_OES_EGL_image",                           o(OES_EGL_image),                           GL | ES1 | ES2, 2006 },
+#endif
+   { "GL_OES_element_index_uint",                  o(EXT_vertex_array),                             ES1 | ES2, 2005 },
+   { "GL_OES_fbo_render_mipmap",                   o(EXT_framebuffer_object),                       ES1 | ES2, 2005 },
+   { "GL_OES_fixed_point",                         o(dummy_true),                                   ES1,       2002 },
+   { "GL_OES_framebuffer_object",                  o(EXT_framebuffer_object),                       ES1,       2005 },
+   { "GL_OES_mapbuffer",                           o(ARB_vertex_buffer_object),                     ES1 | ES2, 2005 },
+   { "GL_OES_matrix_get",                          o(dummy_true),                                   ES1,       2004 },
+   { "GL_OES_packed_depth_stencil",                o(EXT_packed_depth_stencil),                     ES1 | ES2, 2007 },
+   { "GL_OES_point_size_array",                    o(dummy_true),                                   ES1,       2004 },
+   { "GL_OES_point_sprite",                        o(ARB_point_sprite),                             ES1,       2004 },
+   { "GL_OES_query_matrix",                        o(dummy_true),                                   ES1,       2003 },
+   { "GL_OES_read_format",                         o(OES_read_format),                         GL | ES1,       2003 },
+   { "GL_OES_rgb8_rgba8",                          o(EXT_framebuffer_object),                       ES1 | ES2, 2005 },
+   { "GL_OES_single_precision",                    o(dummy_true),                                   ES1,       2003 },
+   { "GL_OES_standard_derivatives",                o(OES_standard_derivatives),                           ES2, 2005 },
+   { "GL_OES_stencil1",                            o(dummy_false),                     DISABLE,                2005 },
+   { "GL_OES_stencil4",                            o(dummy_false),                     DISABLE,                2005 },
+   { "GL_OES_stencil8",                            o(EXT_framebuffer_object),                       ES1 | ES2, 2005 },
+   { "GL_OES_stencil_wrap",                        o(EXT_stencil_wrap),                             ES1,       2002 },
+   { "GL_OES_texture_3D",                          o(EXT_texture3D),                                      ES2, 2005 },
+   { "GL_OES_texture_cube_map",                    o(ARB_texture_cube_map),                         ES1,       2007 },
+   { "GL_OES_texture_env_crossbar",                o(ARB_texture_env_crossbar),                     ES1,       2005 },
+   { "GL_OES_texture_mirrored_repeat",             o(ARB_texture_mirrored_repeat),                  ES1,       2005 },
+   { "GL_OES_texture_npot",                        o(ARB_texture_non_power_of_two),                       ES2, 2005 },
+
+   /* Vendor extensions */
+   { "GL_3DFX_texture_compression_FXT1",           o(TDFX_texture_compression_FXT1),           GL,             1999 },
+   { "GL_AMD_conservative_depth",                  o(AMD_conservative_depth),                  GL,             2009 },
+   { "GL_APPLE_client_storage",                    o(APPLE_client_storage),                    GL,             2002 },
+   { "GL_APPLE_object_purgeable",                  o(APPLE_object_purgeable),                  GL,             2006 },
+   { "GL_APPLE_packed_pixels",                     o(APPLE_packed_pixels),                     GL,             2002 },
+   { "GL_APPLE_vertex_array_object",               o(APPLE_vertex_array_object),               GL,             2002 },
+   { "GL_ATI_blend_equation_separate",             o(EXT_blend_equation_separate),             GL,             2003 },
+   { "GL_ATI_draw_buffers",                        o(ARB_draw_buffers),                        GL,             2002 },
+   { "GL_ATI_envmap_bumpmap",                      o(ATI_envmap_bumpmap),                      GL,             2001 },
+   { "GL_ATI_fragment_shader",                     o(ATI_fragment_shader),                     GL,             2001 },
+   { "GL_ATI_separate_stencil",                    o(ATI_separate_stencil),                    GL,             2006 },
+   { "GL_ATI_texture_compression_3dc",             o(ATI_texture_compression_3dc),             GL,             2004 },
+   { "GL_ATI_texture_env_combine3",                o(ATI_texture_env_combine3),                GL,             2002 },
+   { "GL_ATI_texture_mirror_once",                 o(ATI_texture_mirror_once),                 GL,             2006 },
+   { "GL_IBM_multimode_draw_arrays",               o(IBM_multimode_draw_arrays),               GL,             1998 },
+   { "GL_IBM_rasterpos_clip",                      o(IBM_rasterpos_clip),                      GL,             1996 },
+   { "GL_IBM_texture_mirrored_repeat",             o(ARB_texture_mirrored_repeat),             GL,             1998 },
+   { "GL_INGR_blend_func_separate",                o(EXT_blend_func_separate),                 GL,             1999 },
+   { "GL_MESA_pack_invert",                        o(MESA_pack_invert),                        GL,             2002 },
+   { "GL_MESA_resize_buffers",                     o(MESA_resize_buffers),                     GL,             1999 },
+   { "GL_MESA_texture_array",                      o(MESA_texture_array),                      GL,             2007 },
+   { "GL_MESA_texture_signed_rgba",                o(EXT_texture_snorm),                       GL,             2009 },
+   { "GL_MESA_window_pos",                         o(ARB_window_pos),                          GL,             2000 },
+   { "GL_MESAX_texture_float",                     o(ARB_texture_float),                       GL,             2009 },
+   { "GL_MESA_ycbcr_texture",                      o(MESA_ycbcr_texture),                      GL,             2002 },
+   { "GL_NV_blend_square",                         o(NV_blend_square),                         GL,             1999 },
+   { "GL_NV_conditional_render",                   o(NV_conditional_render),                   GL,             2008 },
+   { "GL_NV_depth_clamp",                          o(ARB_depth_clamp),                         GL,             2001 },
+   { "GL_NV_fragment_program",                     o(NV_fragment_program),                     GL,             2001 },
+   { "GL_NV_fragment_program_option",              o(NV_fragment_program_option),              GL,             2005 },
+   { "GL_NV_light_max_exponent",                   o(NV_light_max_exponent),                   GL,             1999 },
+   { "GL_NV_packed_depth_stencil",                 o(EXT_packed_depth_stencil),                GL,             2000 },
+   { "GL_NV_point_sprite",                         o(NV_point_sprite),                         GL,             2001 },
+   { "GL_NV_primitive_restart",                    o(NV_primitive_restart),                    GL,             2002 },
+   { "GL_NV_texgen_reflection",                    o(NV_texgen_reflection),                    GL,             1999 },
+   { "GL_NV_texture_barrier",                      o(NV_texture_barrier),                      GL,             2009 },
+   { "GL_NV_texture_env_combine4",                 o(NV_texture_env_combine4),                 GL,             1999 },
+   { "GL_NV_texture_rectangle",                    o(NV_texture_rectangle),                    GL,             2000 },
+   { "GL_NV_vertex_program1_1",                    o(NV_vertex_program1_1),                    GL,             2001 },
+   { "GL_NV_vertex_program",                       o(NV_vertex_program),                       GL,             2000 },
+   { "GL_S3_s3tc",                                 o(S3_s3tc),                                 GL,             1999 },
+   { "GL_SGIS_generate_mipmap",                    o(SGIS_generate_mipmap),                    GL,             1997 },
+   { "GL_SGIS_texture_border_clamp",               o(ARB_texture_border_clamp),                GL,             1997 },
+   { "GL_SGIS_texture_edge_clamp",                 o(SGIS_texture_edge_clamp),                 GL,             1997 },
+   { "GL_SGIS_texture_lod",                        o(SGIS_texture_lod),                        GL,             1997 },
+   { "GL_SUN_multi_draw_arrays",                   o(EXT_multi_draw_arrays),                   GL,             1999 },
+
+   { 0, 0, 0, 0 },
+};
+
+
+/**
+ * Given an extension name, lookup up the corresponding member of struct
+ * gl_extensions and return that member's offset (in bytes).  If the name is
+ * not found in the \c extension_table, return 0.
+ *
+ * \param name Name of extension.
+ * \return Offset of member in struct gl_extensions.
+ */
+static size_t
+name_to_offset(const char* name)
+{
+   const struct extension *i;
+
+   if (name == 0)
+      return 0;
+
+   for (i = extension_table; i->name != 0; ++i) {
+      if (strcmp(name, i->name) == 0)
+	 return i->offset;
+   }
+
+   return 0;
+}
+
+
+/**
+ * \brief Extensions enabled by default.
+ *
+ * These extensions are enabled by _mesa_init_extensions().
+ *
+ * XXX: Should these defaults also apply to GLES?
+ */
+static const size_t default_extensions[] = {
+   o(ARB_copy_buffer),
+   o(ARB_draw_buffers),
+   o(ARB_multisample),
+   o(ARB_texture_compression),
+   o(ARB_transpose_matrix),
+   o(ARB_vertex_buffer_object),
+   o(ARB_window_pos),
+
+   o(EXT_abgr),
+   o(EXT_bgra),
+   o(EXT_compiled_vertex_array),
+   o(EXT_copy_texture),
+   o(EXT_draw_range_elements),
+   o(EXT_multi_draw_arrays),
+   o(EXT_packed_pixels),
+   o(EXT_polygon_offset),
+   o(EXT_rescale_normal),
+   o(EXT_separate_specular_color),
+   o(EXT_subtexture),
+   o(EXT_texture),
+   o(EXT_texture3D),
+   o(EXT_texture_object),
+   o(EXT_vertex_array),
+
+   o(OES_read_format),
+   o(OES_standard_derivatives),
+
+   /* Vendor Extensions */
+   o(APPLE_packed_pixels),
+   o(IBM_multimode_draw_arrays),
+   o(IBM_rasterpos_clip),
+   o(NV_light_max_exponent),
+   o(NV_texgen_reflection),
+   o(SGIS_generate_mipmap),
+   o(SGIS_texture_edge_clamp),
+   o(SGIS_texture_lod),
+
+   0,
+};
+
+
+/**
+ * Enable all extensions suitable for a software-only renderer.
+ * This is a convenience function used by the XMesa, OSMesa, GGI drivers, etc.
+ */
+void
+_mesa_enable_sw_extensions(struct gl_context *ctx)
+{
+   /*ctx->Extensions.ARB_copy_buffer = GL_TRUE;*/
+   ctx->Extensions.ARB_depth_clamp = GL_TRUE;
+   ctx->Extensions.ARB_depth_texture = GL_TRUE;
+   /*ctx->Extensions.ARB_draw_buffers = GL_TRUE;*/
+   ctx->Extensions.ARB_draw_elements_base_vertex = GL_TRUE;
+   ctx->Extensions.ARB_draw_instanced = GL_TRUE;
+   ctx->Extensions.ARB_explicit_attrib_location = GL_TRUE;
+   ctx->Extensions.ARB_fragment_coord_conventions = GL_TRUE;
+#if FEATURE_ARB_fragment_program
+   ctx->Extensions.ARB_fragment_program = GL_TRUE;
+   ctx->Extensions.ARB_fragment_program_shadow = GL_TRUE;
+#endif
+#if FEATURE_ARB_fragment_shader
+   ctx->Extensions.ARB_fragment_shader = GL_TRUE;
+#endif
+#if FEATURE_ARB_framebuffer_object
+   ctx->Extensions.ARB_framebuffer_object = GL_TRUE;
+#endif
+#if FEATURE_ARB_geometry_shader4 && 0
+   /* XXX re-enable when GLSL compiler again supports geometry shaders */
+   ctx->Extensions.ARB_geometry_shader4 = GL_TRUE;
+#endif
+   ctx->Extensions.ARB_half_float_pixel = GL_TRUE;
+   ctx->Extensions.ARB_half_float_vertex = GL_TRUE;
+   ctx->Extensions.ARB_map_buffer_range = GL_TRUE;
+   ctx->Extensions.ARB_multitexture = GL_TRUE;
+#if FEATURE_queryobj
+   ctx->Extensions.ARB_occlusion_query = GL_TRUE;
+   ctx->Extensions.ARB_occlusion_query2 = GL_TRUE;
+#endif
+   ctx->Extensions.ARB_point_sprite = GL_TRUE;
+#if FEATURE_ARB_shader_objects
+   ctx->Extensions.ARB_shader_objects = GL_TRUE;
+   ctx->Extensions.EXT_separate_shader_objects = GL_TRUE;
+#endif
+#if FEATURE_ARB_shading_language_100
+   ctx->Extensions.ARB_shading_language_100 = GL_TRUE;
+#endif
+   ctx->Extensions.ARB_shadow = GL_TRUE;
+   ctx->Extensions.ARB_shadow_ambient = GL_TRUE;
+   ctx->Extensions.ARB_texture_border_clamp = GL_TRUE;
+   ctx->Extensions.ARB_texture_cube_map = GL_TRUE;
+   ctx->Extensions.ARB_texture_env_combine = GL_TRUE;
+   ctx->Extensions.ARB_texture_env_crossbar = GL_TRUE;
+   ctx->Extensions.ARB_texture_env_dot3 = GL_TRUE;
+   /*ctx->Extensions.ARB_texture_float = GL_TRUE;*/
+   ctx->Extensions.ARB_texture_mirrored_repeat = GL_TRUE;
+   ctx->Extensions.ARB_texture_non_power_of_two = GL_TRUE;
+   ctx->Extensions.ARB_texture_rg = GL_TRUE;
+   ctx->Extensions.ARB_texture_compression_rgtc = GL_TRUE;
+   ctx->Extensions.ARB_vertex_array_object = GL_TRUE;
+#if FEATURE_ARB_vertex_program
+   ctx->Extensions.ARB_vertex_program = GL_TRUE;
+#endif
+#if FEATURE_ARB_vertex_shader
+   ctx->Extensions.ARB_vertex_shader = GL_TRUE;
+#endif
+#if FEATURE_ARB_vertex_buffer_object
+   /*ctx->Extensions.ARB_vertex_buffer_object = GL_TRUE;*/
+#endif
+#if FEATURE_ARB_sync
+   ctx->Extensions.ARB_sync = GL_TRUE;
+#endif
+   ctx->Extensions.APPLE_vertex_array_object = GL_TRUE;
+#if FEATURE_APPLE_object_purgeable
+   ctx->Extensions.APPLE_object_purgeable = GL_TRUE;
+#endif
+   ctx->Extensions.ATI_envmap_bumpmap = GL_TRUE;
+#if FEATURE_ATI_fragment_shader
+   ctx->Extensions.ATI_fragment_shader = GL_TRUE;
+#endif
+   ctx->Extensions.ATI_texture_compression_3dc = GL_TRUE;
+   ctx->Extensions.ATI_texture_env_combine3 = GL_TRUE;
+   ctx->Extensions.ATI_texture_mirror_once = GL_TRUE;
+   ctx->Extensions.ATI_separate_stencil = GL_TRUE;
+   ctx->Extensions.EXT_blend_color = GL_TRUE;
+   ctx->Extensions.EXT_blend_equation_separate = GL_TRUE;
+   ctx->Extensions.EXT_blend_func_separate = GL_TRUE;
+   ctx->Extensions.EXT_blend_logic_op = GL_TRUE;
+   ctx->Extensions.EXT_blend_minmax = GL_TRUE;
+   ctx->Extensions.EXT_blend_subtract = GL_TRUE;
+   ctx->Extensions.EXT_depth_bounds_test = GL_TRUE;
+   ctx->Extensions.EXT_draw_buffers2 = GL_TRUE;
+   ctx->Extensions.EXT_fog_coord = GL_TRUE;
+#if FEATURE_EXT_framebuffer_object
+   ctx->Extensions.EXT_framebuffer_object = GL_TRUE;
+#endif
+#if FEATURE_EXT_framebuffer_blit
+   ctx->Extensions.EXT_framebuffer_blit = GL_TRUE;
+#endif
+#if FEATURE_ARB_framebuffer_object
+   ctx->Extensions.EXT_framebuffer_multisample = GL_TRUE;
+#endif
+   /*ctx->Extensions.EXT_multi_draw_arrays = GL_TRUE;*/
+   ctx->Extensions.EXT_packed_depth_stencil = GL_TRUE;
+   ctx->Extensions.EXT_paletted_texture = GL_TRUE;
+#if FEATURE_EXT_pixel_buffer_object
+   ctx->Extensions.EXT_pixel_buffer_object = GL_TRUE;
+#endif
+   ctx->Extensions.EXT_point_parameters = GL_TRUE;
+   ctx->Extensions.EXT_provoking_vertex = GL_TRUE;
+   ctx->Extensions.EXT_shadow_funcs = GL_TRUE;
+   ctx->Extensions.EXT_secondary_color = GL_TRUE;
+   ctx->Extensions.EXT_shared_texture_palette = GL_TRUE;
+   ctx->Extensions.EXT_stencil_wrap = GL_TRUE;
+   ctx->Extensions.EXT_stencil_two_side = GL_TRUE;
+   ctx->Extensions.EXT_texture_array = GL_TRUE;
+   ctx->Extensions.EXT_texture_compression_latc = GL_TRUE;
+   ctx->Extensions.EXT_texture_env_add = GL_TRUE;
+   ctx->Extensions.EXT_texture_env_combine = GL_TRUE;
+   ctx->Extensions.EXT_texture_env_dot3 = GL_TRUE;
+   ctx->Extensions.EXT_texture_mirror_clamp = GL_TRUE;
+   ctx->Extensions.EXT_texture_lod_bias = GL_TRUE;
+#if FEATURE_EXT_texture_sRGB
+   ctx->Extensions.EXT_texture_sRGB = GL_TRUE;
+   ctx->Extensions.EXT_texture_sRGB_decode = GL_TRUE;
+#endif
+   ctx->Extensions.EXT_texture_swizzle = GL_TRUE;
+#if FEATURE_EXT_transform_feedback
+   /*ctx->Extensions.EXT_transform_feedback = GL_TRUE;*/
+#endif
+   ctx->Extensions.EXT_vertex_array_bgra = GL_TRUE;
+   /*ctx->Extensions.IBM_multimode_draw_arrays = GL_TRUE;*/
+   ctx->Extensions.MESA_pack_invert = GL_TRUE;
+   ctx->Extensions.MESA_resize_buffers = GL_TRUE;
+   ctx->Extensions.MESA_texture_array = GL_TRUE;
+   ctx->Extensions.MESA_ycbcr_texture = GL_TRUE;
+   ctx->Extensions.NV_blend_square = GL_TRUE;
+   ctx->Extensions.NV_conditional_render = GL_TRUE;
+   /*ctx->Extensions.NV_light_max_exponent = GL_TRUE;*/
+   ctx->Extensions.NV_point_sprite = GL_TRUE;
+   ctx->Extensions.NV_texture_env_combine4 = GL_TRUE;
+   ctx->Extensions.NV_texture_rectangle = GL_TRUE;
+   /*ctx->Extensions.NV_texgen_reflection = GL_TRUE;*/
+#if FEATURE_NV_vertex_program
+   ctx->Extensions.NV_vertex_program = GL_TRUE;
+   ctx->Extensions.NV_vertex_program1_1 = GL_TRUE;
+#endif
+#if FEATURE_NV_fragment_program
+   ctx->Extensions.NV_fragment_program = GL_TRUE;
+#endif
+#if FEATURE_NV_fragment_program && FEATURE_ARB_fragment_program
+   ctx->Extensions.NV_fragment_program_option = GL_TRUE;
+#endif
+   /*ctx->Extensions.SGIS_generate_mipmap = GL_TRUE;*/
+   ctx->Extensions.SGIS_texture_edge_clamp = GL_TRUE;
+#if FEATURE_ARB_vertex_program || FEATURE_ARB_fragment_program
+   ctx->Extensions.EXT_gpu_program_parameters = GL_TRUE;
+#endif
+#if FEATURE_texture_fxt1
+   _mesa_enable_extension(ctx, "GL_3DFX_texture_compression_FXT1");
+#endif
+#if FEATURE_texture_s3tc
+   if (ctx->Mesa_DXTn) {
+      _mesa_enable_extension(ctx, "GL_EXT_texture_compression_s3tc");
+      _mesa_enable_extension(ctx, "GL_S3_s3tc");
+   }
+#endif
+}
+
+
+/**
+ * Enable common EXT extensions in the ARB_imaging subset.
+ */
+void
+_mesa_enable_imaging_extensions(struct gl_context *ctx)
+{
+   ctx->Extensions.EXT_blend_color = GL_TRUE;
+   ctx->Extensions.EXT_blend_logic_op = GL_TRUE;
+   ctx->Extensions.EXT_blend_minmax = GL_TRUE;
+   ctx->Extensions.EXT_blend_subtract = GL_TRUE;
+}
+
+
+
+/**
+ * Enable all OpenGL 1.3 features and extensions.
+ * A convenience function to be called by drivers.
+ */
+void
+_mesa_enable_1_3_extensions(struct gl_context *ctx)
+{
+   /*ctx->Extensions.ARB_multisample = GL_TRUE;*/
+   ctx->Extensions.ARB_multitexture = GL_TRUE;
+   ctx->Extensions.ARB_texture_border_clamp = GL_TRUE;
+   /*ctx->Extensions.ARB_texture_compression = GL_TRUE;*/
+   ctx->Extensions.ARB_texture_cube_map = GL_TRUE;
+   ctx->Extensions.ARB_texture_env_combine = GL_TRUE;
+   ctx->Extensions.ARB_texture_env_dot3 = GL_TRUE;
+   ctx->Extensions.EXT_texture_env_add = GL_TRUE;
+   /*ctx->Extensions.ARB_transpose_matrix = GL_TRUE;*/
+}
+
+
+
+/**
+ * Enable all OpenGL 1.4 features and extensions.
+ * A convenience function to be called by drivers.
+ */
+void
+_mesa_enable_1_4_extensions(struct gl_context *ctx)
+{
+   ctx->Extensions.ARB_depth_texture = GL_TRUE;
+   ctx->Extensions.ARB_shadow = GL_TRUE;
+   ctx->Extensions.ARB_texture_env_crossbar = GL_TRUE;
+   ctx->Extensions.ARB_texture_mirrored_repeat = GL_TRUE;
+   ctx->Extensions.ARB_window_pos = GL_TRUE;
+   ctx->Extensions.EXT_blend_color = GL_TRUE;
+   ctx->Extensions.EXT_blend_func_separate = GL_TRUE;
+   ctx->Extensions.EXT_blend_minmax = GL_TRUE;
+   ctx->Extensions.EXT_blend_subtract = GL_TRUE;
+   ctx->Extensions.EXT_fog_coord = GL_TRUE;
+   /*ctx->Extensions.EXT_multi_draw_arrays = GL_TRUE;*/
+   ctx->Extensions.EXT_point_parameters = GL_TRUE;
+   ctx->Extensions.EXT_secondary_color = GL_TRUE;
+   ctx->Extensions.EXT_stencil_wrap = GL_TRUE;
+   ctx->Extensions.EXT_texture_lod_bias = GL_TRUE;
+   /*ctx->Extensions.SGIS_generate_mipmap = GL_TRUE;*/
+}
+
+
+/**
+ * Enable all OpenGL 1.5 features and extensions.
+ * A convenience function to be called by drivers.
+ */
+void
+_mesa_enable_1_5_extensions(struct gl_context *ctx)
+{
+   ctx->Extensions.ARB_occlusion_query = GL_TRUE;
+   /*ctx->Extensions.ARB_vertex_buffer_object = GL_TRUE;*/
+   ctx->Extensions.EXT_shadow_funcs = GL_TRUE;
+}
+
+
+/**
+ * Enable all OpenGL 2.0 features and extensions.
+ * A convenience function to be called by drivers.
+ */
+void
+_mesa_enable_2_0_extensions(struct gl_context *ctx)
+{
+   /*ctx->Extensions.ARB_draw_buffers = GL_TRUE;*/
+#if FEATURE_ARB_fragment_shader
+   ctx->Extensions.ARB_fragment_shader = GL_TRUE;
+#endif
+   ctx->Extensions.ARB_point_sprite = GL_TRUE;
+   ctx->Extensions.EXT_blend_equation_separate = GL_TRUE;
+   ctx->Extensions.ARB_texture_non_power_of_two = GL_TRUE;
+#if FEATURE_ARB_shader_objects
+   ctx->Extensions.ARB_shader_objects = GL_TRUE;
+#endif
+#if FEATURE_ARB_shading_language_100
+   ctx->Extensions.ARB_shading_language_100 = GL_TRUE;
+#endif
+   ctx->Extensions.EXT_stencil_two_side = GL_TRUE;
+#if FEATURE_ARB_vertex_shader
+   ctx->Extensions.ARB_vertex_shader = GL_TRUE;
+#endif
+}
+
+
+/**
+ * Enable all OpenGL 2.1 features and extensions.
+ * A convenience function to be called by drivers.
+ */
+void
+_mesa_enable_2_1_extensions(struct gl_context *ctx)
+{
+#if FEATURE_EXT_pixel_buffer_object
+   ctx->Extensions.EXT_pixel_buffer_object = GL_TRUE;
+#endif
+#if FEATURE_EXT_texture_sRGB
+   ctx->Extensions.EXT_texture_sRGB = GL_TRUE;
+#endif
+}
+
+
+/**
+ * Either enable or disable the named extension.
+ * \return GL_TRUE for success, GL_FALSE if invalid extension name
+ */
+static GLboolean
+set_extension( struct gl_context *ctx, const char *name, GLboolean state )
+{
+   size_t offset;
+
+   if (ctx->Extensions.String) {
+      /* The string was already queried - can't change it now! */
+      _mesa_problem(ctx, "Trying to enable/disable extension after glGetString(GL_EXTENSIONS): %s", name);
+      return GL_FALSE;
+   }
+
+   offset = name_to_offset(name);
+   if (offset == 0) {
+      _mesa_problem(ctx, "Trying to enable/disable unknown extension %s",
+	            name);
+      return GL_FALSE;
+   } else if (offset == o(dummy_true) && state == GL_FALSE) {
+      _mesa_problem(ctx, "Trying to disable a permanently enabled extension: "
+	                  "%s", name);
+      return GL_FALSE;
+   } else {
+      GLboolean *base = (GLboolean *) &ctx->Extensions;
+      base[offset] = state;
+      return GL_TRUE;
+   }
+}
+
+
+/**
+ * Enable the named extension.
+ * Typically called by drivers.
+ */
+void
+_mesa_enable_extension( struct gl_context *ctx, const char *name )
+{
+   if (!set_extension(ctx, name, GL_TRUE))
+      _mesa_problem(ctx, "Trying to enable unknown extension: %s", name);
+}
+
+
+/**
+ * Disable the named extension.
+ * XXX is this really needed???
+ */
+void
+_mesa_disable_extension( struct gl_context *ctx, const char *name )
+{
+   if (!set_extension(ctx, name, GL_FALSE))
+      _mesa_problem(ctx, "Trying to disable unknown extension: %s", name);
+}
+
+
+/**
+ * Test if the named extension is enabled in this context.
+ */
+GLboolean
+_mesa_extension_is_enabled( struct gl_context *ctx, const char *name )
+{
+   size_t offset;
+   GLboolean *base;
+
+   if (name == 0)
+      return GL_FALSE;
+
+   offset = name_to_offset(name);
+   if (offset == 0)
+      return GL_FALSE;
+   base = (GLboolean *) &ctx->Extensions;
+   return base[offset];
+}
+
+
+/**
+ * \brief Apply the \c MESA_EXTENSION_OVERRIDE environment variable.
+ *
+ * \c MESA_EXTENSION_OVERRIDE is a space-separated list of extensions to
+ * enable or disable. The list is processed thus:
+ *    - Enable recognized extension names that are prefixed with '+'.
+ *    - Disable recognized extension names that are prefixed with '-'.
+ *    - Enable recognized extension names that are not prefixed.
+ *    - Collect unrecognized extension names in a new string.
+ *
+ * \return Space-separated list of unrecognized extension names (which must
+ *    be freed). Does not return \c NULL.
+ */
+static char *
+get_extension_override( struct gl_context *ctx )
+{
+   const char *env_const = _mesa_getenv("MESA_EXTENSION_OVERRIDE");
+   char *env;
+   char *ext;
+   char *extra_exts;
+   int len;
+
+   if (env_const == NULL) {
+      /* Return the empty string rather than NULL. This simplifies the logic
+       * of client functions. */
+      return calloc(1, sizeof(char));
+   }
+
+   /* extra_exts: List of unrecognized extensions. */
+   extra_exts = calloc(strlen(env_const), sizeof(char));
+
+   /* Copy env_const because strtok() is destructive. */
+   env = strdup(env_const);
+   for (ext = strtok(env, " "); ext != NULL; ext = strtok(NULL, " ")) {
+      int enable;
+      int recognized;
+      switch (ext[0]) {
+      case '+':
+         enable = 1;
+         ++ext;
+         break;
+      case '-':
+         enable = 0;
+         ++ext;
+         break;
+      default:
+         enable = 1;
+         break;
+      }
+      recognized = set_extension(ctx, ext, enable);
+      if (!recognized) {
+         strcat(extra_exts, ext);
+         strcat(extra_exts, " ");
+      }
+   }
+
+   /* Remove trailing space. */
+   len = strlen(extra_exts);
+   if (extra_exts[len - 1] == ' ')
+      extra_exts[len - 1] = '\0';
+
+   return extra_exts;
+}
+
+
+/**
+ * \brief Initialize extension tables and enable default extensions.
+ *
+ * This should be called during context initialization.
+ * Note: Sets gl_extensions.dummy_true to true.
+ */
+void
+_mesa_init_extensions( struct gl_context *ctx )
+{
+   GLboolean *base = (GLboolean *) &ctx->Extensions;
+   GLboolean *sentinel = base + o(extension_sentinel);
+   GLboolean *i;
+   const size_t *j;
+
+   /* First, turn all extensions off. */
+   for (i = base; i != sentinel; ++i)
+      *i = GL_FALSE;
+
+   /* Then, selectively turn default extensions on. */
+   ctx->Extensions.dummy_true = GL_TRUE;
+   for (j = default_extensions; *j != 0; ++j)
+      base[*j] = GL_TRUE;
+}
+
+
+typedef unsigned short extension_index;
+
+
+/**
+ * Compare two entries of the extensions table.  Sorts first by year,
+ * then by name.
+ *
+ * Arguments are indices into extension_table.
+ */
+static int
+extension_compare(const void *p1, const void *p2)
+{
+   extension_index i1 = * (const extension_index *) p1;
+   extension_index i2 = * (const extension_index *) p2;
+   const struct extension *e1 = &extension_table[i1];
+   const struct extension *e2 = &extension_table[i2];
+   int res;
+
+   res = (int)e1->year - (int)e2->year;
+
+   if (res == 0) {
+      res = strcmp(e1->name, e2->name);
+   }
+
+   return res;
+}
+
+
+/**
+ * Construct the GL_EXTENSIONS string.  Called the first time that
+ * glGetString(GL_EXTENSIONS) is called.
+ */
+GLubyte*
+_mesa_make_extension_string(struct gl_context *ctx)
+{
+   /* The extension string. */
+   char *exts = 0;
+   /* Length of extension string. */
+   size_t length = 0;
+   /* Number of extensions */
+   unsigned count;
+   /* Indices of the extensions sorted by year */
+   extension_index *extension_indices;
+   /* String of extra extensions. */
+   char *extra_extensions = get_extension_override(ctx);
+   GLboolean *base = (GLboolean *) &ctx->Extensions;
+   const struct extension *i;
+   unsigned j;
+   unsigned maxYear = ~0;
+
+   /* Check if the MESA_EXTENSION_MAX_YEAR env var is set */
+   {
+      const char *env = getenv("MESA_EXTENSION_MAX_YEAR");
+      if (env) {
+         maxYear = atoi(env);
+         _mesa_debug(ctx, "Note: limiting GL extensions to %u or earlier\n",
+                     maxYear);
+      }
+   }
+
+   /* Compute length of the extension string. */
+   count = 0;
+   for (i = extension_table; i->name != 0; ++i) {
+      if (base[i->offset] &&
+          i->year <= maxYear &&
+          (i->api_set & (1 << ctx->API))) {
+	 length += strlen(i->name) + 1; /* +1 for space */
+	 ++count;
+      }
+   }
+   if (extra_extensions != NULL)
+      length += 1 + strlen(extra_extensions); /* +1 for space */
+
+   exts = (char *) calloc(length + 1, sizeof(char));
+   if (exts == NULL) {
+      free(extra_extensions);
+      return NULL;
+   }
+
+   extension_indices = malloc(count * sizeof(extension_index));
+   if (extension_indices == NULL) {
+      free(exts);
+      free(extra_extensions);
+      return NULL;
+   }
+
+   /* Sort extensions in chronological order because certain old applications (e.g.,
+    * Quake3 demo) store the extension list in a static size buffer so chronologically
+    * order ensure that the extensions that such applications expect will fit into
+    * that buffer.
+    */
+   j = 0;
+   for (i = extension_table; i->name != 0; ++i) {
+      if (base[i->offset] &&
+          i->year <= maxYear &&
+          (i->api_set & (1 << ctx->API))) {
+         extension_indices[j++] = i - extension_table;
+      }
+   }
+   assert(j == count);
+   qsort(extension_indices, count, sizeof *extension_indices, extension_compare);
+
+   /* Build the extension string.*/
+   for (j = 0; j < count; ++j) {
+      i = &extension_table[extension_indices[j]];
+      assert(base[i->offset] && (i->api_set & (1 << ctx->API)));
+      strcat(exts, i->name);
+      strcat(exts, " ");
+   }
+   free(extension_indices);
+   if (extra_extensions != 0) {
+      strcat(exts, extra_extensions);
+      free(extra_extensions);
+   }
+
+   return (GLubyte *) exts;
+}
+
+/**
+ * Return number of enabled extensions.
+ */
+GLuint
+_mesa_get_extension_count(struct gl_context *ctx)
+{
+   GLboolean *base;
+   const struct extension *i;
+
+   /* only count once */
+   if (ctx->Extensions.Count != 0)
+      return ctx->Extensions.Count;
+
+   base = (GLboolean *) &ctx->Extensions;
+   for (i = extension_table; i->name != 0; ++i) {
+      if (base[i->offset]) {
+	 ctx->Extensions.Count++;
+      }
+   }
+   return ctx->Extensions.Count;
+}
+
+/**
+ * Return name of i-th enabled extension
+ */
+const GLubyte *
+_mesa_get_enabled_extension(struct gl_context *ctx, GLuint index)
+{
+   const GLboolean *base;
+   size_t n;
+   const struct extension *i;
+
+   if (index < 0)
+      return NULL;
+
+   base = (GLboolean*) &ctx->Extensions;
+   n = 0;
+   for (i = extension_table; i->name != 0; ++i) {
+      if (n == index && base[i->offset]) {
+	 return (GLubyte*) i->name;
+      } else if (base[i->offset]) {
+	 ++n;
+      }
+   }
+
+   return NULL;
+}