<<<<<<< HEAD
/*
 * Mesa 3-D graphics library
 * Version:  7.1
 *
 * Copyright (C) 1999-2007  Brian Paul   All Rights Reserved.
 *
 * Permission is hereby granted, free of charge, to any person obtaining a
 * copy of this software and associated documentation files (the "Software"),
 * to deal in the Software without restriction, including without limitation
 * the rights to use, copy, modify, merge, publish, distribute, sublicense,
 * and/or sell copies of the Software, and to permit persons to whom the
 * Software is furnished to do so, subject to the following conditions:
 *
 * The above copyright notice and this permission notice shall be included
 * in all copies or substantial portions of the Software.
 *
 * THE SOFTWARE IS PROVIDED "AS IS", WITHOUT WARRANTY OF ANY KIND, EXPRESS
 * OR IMPLIED, INCLUDING BUT NOT LIMITED TO THE WARRANTIES OF MERCHANTABILITY,
 * FITNESS FOR A PARTICULAR PURPOSE AND NONINFRINGEMENT.  IN NO EVENT SHALL
 * BRIAN PAUL BE LIABLE FOR ANY CLAIM, DAMAGES OR OTHER LIABILITY, WHETHER IN
 * AN ACTION OF CONTRACT, TORT OR OTHERWISE, ARISING FROM, OUT OF OR IN
 * CONNECTION WITH THE SOFTWARE OR THE USE OR OTHER DEALINGS IN THE SOFTWARE.
 */


/**
 * \file mipmap.c  mipmap generation and teximage resizing functions.
 */

#include "imports.h"
#include "formats.h"
#include "mipmap.h"
#include "mtypes.h"
#include "teximage.h"
#include "texstore.h"
#include "image.h"



static GLint
bytes_per_pixel(GLenum datatype, GLuint comps)
{
   GLint b = _mesa_sizeof_packed_type(datatype);
   assert(b >= 0);

   if (_mesa_type_is_packed(datatype))
       return b;
   else
       return b * comps;
}


/**
 * \name Support macros for do_row and do_row_3d
 *
 * The macro madness is here for two reasons.  First, it compacts the code
 * slightly.  Second, it makes it much easier to adjust the specifics of the
 * filter to tune the rounding characteristics.
 */
/*@{*/
#define DECLARE_ROW_POINTERS(t, e) \
      const t(*rowA)[e] = (const t(*)[e]) srcRowA; \
      const t(*rowB)[e] = (const t(*)[e]) srcRowB; \
      const t(*rowC)[e] = (const t(*)[e]) srcRowC; \
      const t(*rowD)[e] = (const t(*)[e]) srcRowD; \
      t(*dst)[e] = (t(*)[e]) dstRow

#define DECLARE_ROW_POINTERS0(t) \
      const t *rowA = (const t *) srcRowA; \
      const t *rowB = (const t *) srcRowB; \
      const t *rowC = (const t *) srcRowC; \
      const t *rowD = (const t *) srcRowD; \
      t *dst = (t *) dstRow

#define FILTER_SUM_3D(Aj, Ak, Bj, Bk, Cj, Ck, Dj, Dk) \
   ((unsigned) Aj + (unsigned) Ak \
    + (unsigned) Bj + (unsigned) Bk \
    + (unsigned) Cj + (unsigned) Ck \
    + (unsigned) Dj + (unsigned) Dk \
    + 4) >> 3

#define FILTER_3D(e) \
   do { \
      dst[i][e] = FILTER_SUM_3D(rowA[j][e], rowA[k][e], \
                                rowB[j][e], rowB[k][e], \
                                rowC[j][e], rowC[k][e], \
                                rowD[j][e], rowD[k][e]); \
   } while(0)

#define FILTER_SUM_3D_SIGNED(Aj, Ak, Bj, Bk, Cj, Ck, Dj, Dk) \
   (Aj + Ak \
    + Bj + Bk \
    + Cj + Ck \
    + Dj + Dk \
    + 4) / 8

#define FILTER_3D_SIGNED(e) \
   do { \
      dst[i][e] = FILTER_SUM_3D_SIGNED(rowA[j][e], rowA[k][e], \
                                       rowB[j][e], rowB[k][e], \
                                       rowC[j][e], rowC[k][e], \
                                       rowD[j][e], rowD[k][e]); \
   } while(0)

#define FILTER_F_3D(e) \
   do { \
      dst[i][e] = (rowA[j][e] + rowA[k][e] \
                   + rowB[j][e] + rowB[k][e] \
                   + rowC[j][e] + rowC[k][e] \
                   + rowD[j][e] + rowD[k][e]) * 0.125F; \
   } while(0)

#define FILTER_HF_3D(e) \
   do { \
      const GLfloat aj = _mesa_half_to_float(rowA[j][e]); \
      const GLfloat ak = _mesa_half_to_float(rowA[k][e]); \
      const GLfloat bj = _mesa_half_to_float(rowB[j][e]); \
      const GLfloat bk = _mesa_half_to_float(rowB[k][e]); \
      const GLfloat cj = _mesa_half_to_float(rowC[j][e]); \
      const GLfloat ck = _mesa_half_to_float(rowC[k][e]); \
      const GLfloat dj = _mesa_half_to_float(rowD[j][e]); \
      const GLfloat dk = _mesa_half_to_float(rowD[k][e]); \
      dst[i][e] = _mesa_float_to_half((aj + ak + bj + bk + cj + ck + dj + dk) \
                                      * 0.125F); \
   } while(0)
/*@}*/


/**
 * Average together two rows of a source image to produce a single new
 * row in the dest image.  It's legal for the two source rows to point
 * to the same data.  The source width must be equal to either the
 * dest width or two times the dest width.
 * \param datatype  GL_UNSIGNED_BYTE, GL_UNSIGNED_SHORT, GL_FLOAT, etc.
 * \param comps  number of components per pixel (1..4)
 */
static void
do_row(GLenum datatype, GLuint comps, GLint srcWidth,
       const GLvoid *srcRowA, const GLvoid *srcRowB,
       GLint dstWidth, GLvoid *dstRow)
{
   const GLuint k0 = (srcWidth == dstWidth) ? 0 : 1;
   const GLuint colStride = (srcWidth == dstWidth) ? 1 : 2;

   ASSERT(comps >= 1);
   ASSERT(comps <= 4);

   /* This assertion is no longer valid with non-power-of-2 textures
   assert(srcWidth == dstWidth || srcWidth == 2 * dstWidth);
   */

   if (datatype == GL_UNSIGNED_BYTE && comps == 4) {
      GLuint i, j, k;
      const GLubyte(*rowA)[4] = (const GLubyte(*)[4]) srcRowA;
      const GLubyte(*rowB)[4] = (const GLubyte(*)[4]) srcRowB;
      GLubyte(*dst)[4] = (GLubyte(*)[4]) dstRow;
      for (i = j = 0, k = k0; i < (GLuint) dstWidth;
           i++, j += colStride, k += colStride) {
         dst[i][0] = (rowA[j][0] + rowA[k][0] + rowB[j][0] + rowB[k][0]) / 4;
         dst[i][1] = (rowA[j][1] + rowA[k][1] + rowB[j][1] + rowB[k][1]) / 4;
         dst[i][2] = (rowA[j][2] + rowA[k][2] + rowB[j][2] + rowB[k][2]) / 4;
         dst[i][3] = (rowA[j][3] + rowA[k][3] + rowB[j][3] + rowB[k][3]) / 4;
      }
   }
   else if (datatype == GL_UNSIGNED_BYTE && comps == 3) {
      GLuint i, j, k;
      const GLubyte(*rowA)[3] = (const GLubyte(*)[3]) srcRowA;
      const GLubyte(*rowB)[3] = (const GLubyte(*)[3]) srcRowB;
      GLubyte(*dst)[3] = (GLubyte(*)[3]) dstRow;
      for (i = j = 0, k = k0; i < (GLuint) dstWidth;
           i++, j += colStride, k += colStride) {
         dst[i][0] = (rowA[j][0] + rowA[k][0] + rowB[j][0] + rowB[k][0]) / 4;
         dst[i][1] = (rowA[j][1] + rowA[k][1] + rowB[j][1] + rowB[k][1]) / 4;
         dst[i][2] = (rowA[j][2] + rowA[k][2] + rowB[j][2] + rowB[k][2]) / 4;
      }
   }
   else if (datatype == GL_UNSIGNED_BYTE && comps == 2) {
      GLuint i, j, k;
      const GLubyte(*rowA)[2] = (const GLubyte(*)[2]) srcRowA;
      const GLubyte(*rowB)[2] = (const GLubyte(*)[2]) srcRowB;
      GLubyte(*dst)[2] = (GLubyte(*)[2]) dstRow;
      for (i = j = 0, k = k0; i < (GLuint) dstWidth;
           i++, j += colStride, k += colStride) {
         dst[i][0] = (rowA[j][0] + rowA[k][0] + rowB[j][0] + rowB[k][0]) >> 2;
         dst[i][1] = (rowA[j][1] + rowA[k][1] + rowB[j][1] + rowB[k][1]) >> 2;
      }
   }
   else if (datatype == GL_UNSIGNED_BYTE && comps == 1) {
      GLuint i, j, k;
      const GLubyte *rowA = (const GLubyte *) srcRowA;
      const GLubyte *rowB = (const GLubyte *) srcRowB;
      GLubyte *dst = (GLubyte *) dstRow;
      for (i = j = 0, k = k0; i < (GLuint) dstWidth;
           i++, j += colStride, k += colStride) {
         dst[i] = (rowA[j] + rowA[k] + rowB[j] + rowB[k]) >> 2;
      }
   }

   else if (datatype == GL_BYTE && comps == 4) {
      GLuint i, j, k;
      const GLbyte(*rowA)[4] = (const GLbyte(*)[4]) srcRowA;
      const GLbyte(*rowB)[4] = (const GLbyte(*)[4]) srcRowB;
      GLbyte(*dst)[4] = (GLbyte(*)[4]) dstRow;
      for (i = j = 0, k = k0; i < (GLuint) dstWidth;
           i++, j += colStride, k += colStride) {
         dst[i][0] = (rowA[j][0] + rowA[k][0] + rowB[j][0] + rowB[k][0]) / 4;
         dst[i][1] = (rowA[j][1] + rowA[k][1] + rowB[j][1] + rowB[k][1]) / 4;
         dst[i][2] = (rowA[j][2] + rowA[k][2] + rowB[j][2] + rowB[k][2]) / 4;
         dst[i][3] = (rowA[j][3] + rowA[k][3] + rowB[j][3] + rowB[k][3]) / 4;
      }
   }
   else if (datatype == GL_BYTE && comps == 3) {
      GLuint i, j, k;
      const GLbyte(*rowA)[3] = (const GLbyte(*)[3]) srcRowA;
      const GLbyte(*rowB)[3] = (const GLbyte(*)[3]) srcRowB;
      GLbyte(*dst)[3] = (GLbyte(*)[3]) dstRow;
      for (i = j = 0, k = k0; i < (GLuint) dstWidth;
           i++, j += colStride, k += colStride) {
         dst[i][0] = (rowA[j][0] + rowA[k][0] + rowB[j][0] + rowB[k][0]) / 4;
         dst[i][1] = (rowA[j][1] + rowA[k][1] + rowB[j][1] + rowB[k][1]) / 4;
         dst[i][2] = (rowA[j][2] + rowA[k][2] + rowB[j][2] + rowB[k][2]) / 4;
      }
   }
   else if (datatype == GL_BYTE && comps == 2) {
      GLuint i, j, k;
      const GLbyte(*rowA)[2] = (const GLbyte(*)[2]) srcRowA;
      const GLbyte(*rowB)[2] = (const GLbyte(*)[2]) srcRowB;
      GLbyte(*dst)[2] = (GLbyte(*)[2]) dstRow;
      for (i = j = 0, k = k0; i < (GLuint) dstWidth;
           i++, j += colStride, k += colStride) {
         dst[i][0] = (rowA[j][0] + rowA[k][0] + rowB[j][0] + rowB[k][0]) / 4;
         dst[i][1] = (rowA[j][1] + rowA[k][1] + rowB[j][1] + rowB[k][1]) / 4;
      }
   }
   else if (datatype == GL_BYTE && comps == 1) {
      GLuint i, j, k;
      const GLbyte *rowA = (const GLbyte *) srcRowA;
      const GLbyte *rowB = (const GLbyte *) srcRowB;
      GLbyte *dst = (GLbyte *) dstRow;
      for (i = j = 0, k = k0; i < (GLuint) dstWidth;
           i++, j += colStride, k += colStride) {
         dst[i] = (rowA[j] + rowA[k] + rowB[j] + rowB[k]) / 4;
      }
   }

   else if (datatype == GL_UNSIGNED_SHORT && comps == 4) {
      GLuint i, j, k;
      const GLushort(*rowA)[4] = (const GLushort(*)[4]) srcRowA;
      const GLushort(*rowB)[4] = (const GLushort(*)[4]) srcRowB;
      GLushort(*dst)[4] = (GLushort(*)[4]) dstRow;
      for (i = j = 0, k = k0; i < (GLuint) dstWidth;
           i++, j += colStride, k += colStride) {
         dst[i][0] = (rowA[j][0] + rowA[k][0] + rowB[j][0] + rowB[k][0]) / 4;
         dst[i][1] = (rowA[j][1] + rowA[k][1] + rowB[j][1] + rowB[k][1]) / 4;
         dst[i][2] = (rowA[j][2] + rowA[k][2] + rowB[j][2] + rowB[k][2]) / 4;
         dst[i][3] = (rowA[j][3] + rowA[k][3] + rowB[j][3] + rowB[k][3]) / 4;
      }
   }
   else if (datatype == GL_UNSIGNED_SHORT && comps == 3) {
      GLuint i, j, k;
      const GLushort(*rowA)[3] = (const GLushort(*)[3]) srcRowA;
      const GLushort(*rowB)[3] = (const GLushort(*)[3]) srcRowB;
      GLushort(*dst)[3] = (GLushort(*)[3]) dstRow;
      for (i = j = 0, k = k0; i < (GLuint) dstWidth;
           i++, j += colStride, k += colStride) {
         dst[i][0] = (rowA[j][0] + rowA[k][0] + rowB[j][0] + rowB[k][0]) / 4;
         dst[i][1] = (rowA[j][1] + rowA[k][1] + rowB[j][1] + rowB[k][1]) / 4;
         dst[i][2] = (rowA[j][2] + rowA[k][2] + rowB[j][2] + rowB[k][2]) / 4;
      }
   }
   else if (datatype == GL_UNSIGNED_SHORT && comps == 2) {
      GLuint i, j, k;
      const GLushort(*rowA)[2] = (const GLushort(*)[2]) srcRowA;
      const GLushort(*rowB)[2] = (const GLushort(*)[2]) srcRowB;
      GLushort(*dst)[2] = (GLushort(*)[2]) dstRow;
      for (i = j = 0, k = k0; i < (GLuint) dstWidth;
           i++, j += colStride, k += colStride) {
         dst[i][0] = (rowA[j][0] + rowA[k][0] + rowB[j][0] + rowB[k][0]) / 4;
         dst[i][1] = (rowA[j][1] + rowA[k][1] + rowB[j][1] + rowB[k][1]) / 4;
      }
   }
   else if (datatype == GL_UNSIGNED_SHORT && comps == 1) {
      GLuint i, j, k;
      const GLushort *rowA = (const GLushort *) srcRowA;
      const GLushort *rowB = (const GLushort *) srcRowB;
      GLushort *dst = (GLushort *) dstRow;
      for (i = j = 0, k = k0; i < (GLuint) dstWidth;
           i++, j += colStride, k += colStride) {
         dst[i] = (rowA[j] + rowA[k] + rowB[j] + rowB[k]) / 4;
      }
   }

   else if (datatype == GL_SHORT && comps == 4) {
      GLuint i, j, k;
      const GLshort(*rowA)[4] = (const GLshort(*)[4]) srcRowA;
      const GLshort(*rowB)[4] = (const GLshort(*)[4]) srcRowB;
      GLshort(*dst)[4] = (GLshort(*)[4]) dstRow;
      for (i = j = 0, k = k0; i < (GLuint) dstWidth;
           i++, j += colStride, k += colStride) {
         dst[i][0] = (rowA[j][0] + rowA[k][0] + rowB[j][0] + rowB[k][0]) / 4;
         dst[i][1] = (rowA[j][1] + rowA[k][1] + rowB[j][1] + rowB[k][1]) / 4;
         dst[i][2] = (rowA[j][2] + rowA[k][2] + rowB[j][2] + rowB[k][2]) / 4;
         dst[i][3] = (rowA[j][3] + rowA[k][3] + rowB[j][3] + rowB[k][3]) / 4;
      }
   }
   else if (datatype == GL_SHORT && comps == 3) {
      GLuint i, j, k;
      const GLshort(*rowA)[3] = (const GLshort(*)[3]) srcRowA;
      const GLshort(*rowB)[3] = (const GLshort(*)[3]) srcRowB;
      GLshort(*dst)[3] = (GLshort(*)[3]) dstRow;
      for (i = j = 0, k = k0; i < (GLuint) dstWidth;
           i++, j += colStride, k += colStride) {
         dst[i][0] = (rowA[j][0] + rowA[k][0] + rowB[j][0] + rowB[k][0]) / 4;
         dst[i][1] = (rowA[j][1] + rowA[k][1] + rowB[j][1] + rowB[k][1]) / 4;
         dst[i][2] = (rowA[j][2] + rowA[k][2] + rowB[j][2] + rowB[k][2]) / 4;
      }
   }
   else if (datatype == GL_SHORT && comps == 2) {
      GLuint i, j, k;
      const GLshort(*rowA)[2] = (const GLshort(*)[2]) srcRowA;
      const GLshort(*rowB)[2] = (const GLshort(*)[2]) srcRowB;
      GLshort(*dst)[2] = (GLshort(*)[2]) dstRow;
      for (i = j = 0, k = k0; i < (GLuint) dstWidth;
           i++, j += colStride, k += colStride) {
         dst[i][0] = (rowA[j][0] + rowA[k][0] + rowB[j][0] + rowB[k][0]) / 4;
         dst[i][1] = (rowA[j][1] + rowA[k][1] + rowB[j][1] + rowB[k][1]) / 4;
      }
   }
   else if (datatype == GL_SHORT && comps == 1) {
      GLuint i, j, k;
      const GLshort *rowA = (const GLshort *) srcRowA;
      const GLshort *rowB = (const GLshort *) srcRowB;
      GLshort *dst = (GLshort *) dstRow;
      for (i = j = 0, k = k0; i < (GLuint) dstWidth;
           i++, j += colStride, k += colStride) {
         dst[i] = (rowA[j] + rowA[k] + rowB[j] + rowB[k]) / 4;
      }
   }

   else if (datatype == GL_FLOAT && comps == 4) {
      GLuint i, j, k;
      const GLfloat(*rowA)[4] = (const GLfloat(*)[4]) srcRowA;
      const GLfloat(*rowB)[4] = (const GLfloat(*)[4]) srcRowB;
      GLfloat(*dst)[4] = (GLfloat(*)[4]) dstRow;
      for (i = j = 0, k = k0; i < (GLuint) dstWidth;
           i++, j += colStride, k += colStride) {
         dst[i][0] = (rowA[j][0] + rowA[k][0] +
                      rowB[j][0] + rowB[k][0]) * 0.25F;
         dst[i][1] = (rowA[j][1] + rowA[k][1] +
                      rowB[j][1] + rowB[k][1]) * 0.25F;
         dst[i][2] = (rowA[j][2] + rowA[k][2] +
                      rowB[j][2] + rowB[k][2]) * 0.25F;
         dst[i][3] = (rowA[j][3] + rowA[k][3] +
                      rowB[j][3] + rowB[k][3]) * 0.25F;
      }
   }
   else if (datatype == GL_FLOAT && comps == 3) {
      GLuint i, j, k;
      const GLfloat(*rowA)[3] = (const GLfloat(*)[3]) srcRowA;
      const GLfloat(*rowB)[3] = (const GLfloat(*)[3]) srcRowB;
      GLfloat(*dst)[3] = (GLfloat(*)[3]) dstRow;
      for (i = j = 0, k = k0; i < (GLuint) dstWidth;
           i++, j += colStride, k += colStride) {
         dst[i][0] = (rowA[j][0] + rowA[k][0] +
                      rowB[j][0] + rowB[k][0]) * 0.25F;
         dst[i][1] = (rowA[j][1] + rowA[k][1] +
                      rowB[j][1] + rowB[k][1]) * 0.25F;
         dst[i][2] = (rowA[j][2] + rowA[k][2] +
                      rowB[j][2] + rowB[k][2]) * 0.25F;
      }
   }
   else if (datatype == GL_FLOAT && comps == 2) {
      GLuint i, j, k;
      const GLfloat(*rowA)[2] = (const GLfloat(*)[2]) srcRowA;
      const GLfloat(*rowB)[2] = (const GLfloat(*)[2]) srcRowB;
      GLfloat(*dst)[2] = (GLfloat(*)[2]) dstRow;
      for (i = j = 0, k = k0; i < (GLuint) dstWidth;
           i++, j += colStride, k += colStride) {
         dst[i][0] = (rowA[j][0] + rowA[k][0] +
                      rowB[j][0] + rowB[k][0]) * 0.25F;
         dst[i][1] = (rowA[j][1] + rowA[k][1] +
                      rowB[j][1] + rowB[k][1]) * 0.25F;
      }
   }
   else if (datatype == GL_FLOAT && comps == 1) {
      GLuint i, j, k;
      const GLfloat *rowA = (const GLfloat *) srcRowA;
      const GLfloat *rowB = (const GLfloat *) srcRowB;
      GLfloat *dst = (GLfloat *) dstRow;
      for (i = j = 0, k = k0; i < (GLuint) dstWidth;
           i++, j += colStride, k += colStride) {
         dst[i] = (rowA[j] + rowA[k] + rowB[j] + rowB[k]) * 0.25F;
      }
   }

   else if (datatype == GL_HALF_FLOAT_ARB && comps == 4) {
      GLuint i, j, k, comp;
      const GLhalfARB(*rowA)[4] = (const GLhalfARB(*)[4]) srcRowA;
      const GLhalfARB(*rowB)[4] = (const GLhalfARB(*)[4]) srcRowB;
      GLhalfARB(*dst)[4] = (GLhalfARB(*)[4]) dstRow;
      for (i = j = 0, k = k0; i < (GLuint) dstWidth;
           i++, j += colStride, k += colStride) {
         for (comp = 0; comp < 4; comp++) {
            GLfloat aj, ak, bj, bk;
            aj = _mesa_half_to_float(rowA[j][comp]);
            ak = _mesa_half_to_float(rowA[k][comp]);
            bj = _mesa_half_to_float(rowB[j][comp]);
            bk = _mesa_half_to_float(rowB[k][comp]);
            dst[i][comp] = _mesa_float_to_half((aj + ak + bj + bk) * 0.25F);
         }
      }
   }
   else if (datatype == GL_HALF_FLOAT_ARB && comps == 3) {
      GLuint i, j, k, comp;
      const GLhalfARB(*rowA)[3] = (const GLhalfARB(*)[3]) srcRowA;
      const GLhalfARB(*rowB)[3] = (const GLhalfARB(*)[3]) srcRowB;
      GLhalfARB(*dst)[3] = (GLhalfARB(*)[3]) dstRow;
      for (i = j = 0, k = k0; i < (GLuint) dstWidth;
           i++, j += colStride, k += colStride) {
         for (comp = 0; comp < 3; comp++) {
            GLfloat aj, ak, bj, bk;
            aj = _mesa_half_to_float(rowA[j][comp]);
            ak = _mesa_half_to_float(rowA[k][comp]);
            bj = _mesa_half_to_float(rowB[j][comp]);
            bk = _mesa_half_to_float(rowB[k][comp]);
            dst[i][comp] = _mesa_float_to_half((aj + ak + bj + bk) * 0.25F);
         }
      }
   }
   else if (datatype == GL_HALF_FLOAT_ARB && comps == 2) {
      GLuint i, j, k, comp;
      const GLhalfARB(*rowA)[2] = (const GLhalfARB(*)[2]) srcRowA;
      const GLhalfARB(*rowB)[2] = (const GLhalfARB(*)[2]) srcRowB;
      GLhalfARB(*dst)[2] = (GLhalfARB(*)[2]) dstRow;
      for (i = j = 0, k = k0; i < (GLuint) dstWidth;
           i++, j += colStride, k += colStride) {
         for (comp = 0; comp < 2; comp++) {
            GLfloat aj, ak, bj, bk;
            aj = _mesa_half_to_float(rowA[j][comp]);
            ak = _mesa_half_to_float(rowA[k][comp]);
            bj = _mesa_half_to_float(rowB[j][comp]);
            bk = _mesa_half_to_float(rowB[k][comp]);
            dst[i][comp] = _mesa_float_to_half((aj + ak + bj + bk) * 0.25F);
         }
      }
   }
   else if (datatype == GL_HALF_FLOAT_ARB && comps == 1) {
      GLuint i, j, k;
      const GLhalfARB *rowA = (const GLhalfARB *) srcRowA;
      const GLhalfARB *rowB = (const GLhalfARB *) srcRowB;
      GLhalfARB *dst = (GLhalfARB *) dstRow;
      for (i = j = 0, k = k0; i < (GLuint) dstWidth;
           i++, j += colStride, k += colStride) {
         GLfloat aj, ak, bj, bk;
         aj = _mesa_half_to_float(rowA[j]);
         ak = _mesa_half_to_float(rowA[k]);
         bj = _mesa_half_to_float(rowB[j]);
         bk = _mesa_half_to_float(rowB[k]);
         dst[i] = _mesa_float_to_half((aj + ak + bj + bk) * 0.25F);
      }
   }

   else if (datatype == GL_UNSIGNED_INT && comps == 1) {
      GLuint i, j, k;
      const GLuint *rowA = (const GLuint *) srcRowA;
      const GLuint *rowB = (const GLuint *) srcRowB;
      GLuint *dst = (GLuint *) dstRow;
      for (i = j = 0, k = k0; i < (GLuint) dstWidth;
           i++, j += colStride, k += colStride) {
         dst[i] = (GLfloat)(rowA[j] / 4 + rowA[k] / 4 + rowB[j] / 4 + rowB[k] / 4);
      }
   }

   else if (datatype == GL_UNSIGNED_SHORT_5_6_5 && comps == 3) {
      GLuint i, j, k;
      const GLushort *rowA = (const GLushort *) srcRowA;
      const GLushort *rowB = (const GLushort *) srcRowB;
      GLushort *dst = (GLushort *) dstRow;
      for (i = j = 0, k = k0; i < (GLuint) dstWidth;
           i++, j += colStride, k += colStride) {
         const GLint rowAr0 = rowA[j] & 0x1f;
         const GLint rowAr1 = rowA[k] & 0x1f;
         const GLint rowBr0 = rowB[j] & 0x1f;
         const GLint rowBr1 = rowB[k] & 0x1f;
         const GLint rowAg0 = (rowA[j] >> 5) & 0x3f;
         const GLint rowAg1 = (rowA[k] >> 5) & 0x3f;
         const GLint rowBg0 = (rowB[j] >> 5) & 0x3f;
         const GLint rowBg1 = (rowB[k] >> 5) & 0x3f;
         const GLint rowAb0 = (rowA[j] >> 11) & 0x1f;
         const GLint rowAb1 = (rowA[k] >> 11) & 0x1f;
         const GLint rowBb0 = (rowB[j] >> 11) & 0x1f;
         const GLint rowBb1 = (rowB[k] >> 11) & 0x1f;
         const GLint red = (rowAr0 + rowAr1 + rowBr0 + rowBr1) >> 2;
         const GLint green = (rowAg0 + rowAg1 + rowBg0 + rowBg1) >> 2;
         const GLint blue = (rowAb0 + rowAb1 + rowBb0 + rowBb1) >> 2;
         dst[i] = (blue << 11) | (green << 5) | red;
      }
   }
   else if (datatype == GL_UNSIGNED_SHORT_4_4_4_4 && comps == 4) {
      GLuint i, j, k;
      const GLushort *rowA = (const GLushort *) srcRowA;
      const GLushort *rowB = (const GLushort *) srcRowB;
      GLushort *dst = (GLushort *) dstRow;
      for (i = j = 0, k = k0; i < (GLuint) dstWidth;
           i++, j += colStride, k += colStride) {
         const GLint rowAr0 = rowA[j] & 0xf;
         const GLint rowAr1 = rowA[k] & 0xf;
         const GLint rowBr0 = rowB[j] & 0xf;
         const GLint rowBr1 = rowB[k] & 0xf;
         const GLint rowAg0 = (rowA[j] >> 4) & 0xf;
         const GLint rowAg1 = (rowA[k] >> 4) & 0xf;
         const GLint rowBg0 = (rowB[j] >> 4) & 0xf;
         const GLint rowBg1 = (rowB[k] >> 4) & 0xf;
         const GLint rowAb0 = (rowA[j] >> 8) & 0xf;
         const GLint rowAb1 = (rowA[k] >> 8) & 0xf;
         const GLint rowBb0 = (rowB[j] >> 8) & 0xf;
         const GLint rowBb1 = (rowB[k] >> 8) & 0xf;
         const GLint rowAa0 = (rowA[j] >> 12) & 0xf;
         const GLint rowAa1 = (rowA[k] >> 12) & 0xf;
         const GLint rowBa0 = (rowB[j] >> 12) & 0xf;
         const GLint rowBa1 = (rowB[k] >> 12) & 0xf;
         const GLint red = (rowAr0 + rowAr1 + rowBr0 + rowBr1) >> 2;
         const GLint green = (rowAg0 + rowAg1 + rowBg0 + rowBg1) >> 2;
         const GLint blue = (rowAb0 + rowAb1 + rowBb0 + rowBb1) >> 2;
         const GLint alpha = (rowAa0 + rowAa1 + rowBa0 + rowBa1) >> 2;
         dst[i] = (alpha << 12) | (blue << 8) | (green << 4) | red;
      }
   }
   else if (datatype == GL_UNSIGNED_SHORT_1_5_5_5_REV && comps == 4) {
      GLuint i, j, k;
      const GLushort *rowA = (const GLushort *) srcRowA;
      const GLushort *rowB = (const GLushort *) srcRowB;
      GLushort *dst = (GLushort *) dstRow;
      for (i = j = 0, k = k0; i < (GLuint) dstWidth;
           i++, j += colStride, k += colStride) {
         const GLint rowAr0 = rowA[j] & 0x1f;
         const GLint rowAr1 = rowA[k] & 0x1f;
         const GLint rowBr0 = rowB[j] & 0x1f;
         const GLint rowBr1 = rowB[k] & 0x1f;
         const GLint rowAg0 = (rowA[j] >> 5) & 0x1f;
         const GLint rowAg1 = (rowA[k] >> 5) & 0x1f;
         const GLint rowBg0 = (rowB[j] >> 5) & 0x1f;
         const GLint rowBg1 = (rowB[k] >> 5) & 0x1f;
         const GLint rowAb0 = (rowA[j] >> 10) & 0x1f;
         const GLint rowAb1 = (rowA[k] >> 10) & 0x1f;
         const GLint rowBb0 = (rowB[j] >> 10) & 0x1f;
         const GLint rowBb1 = (rowB[k] >> 10) & 0x1f;
         const GLint rowAa0 = (rowA[j] >> 15) & 0x1;
         const GLint rowAa1 = (rowA[k] >> 15) & 0x1;
         const GLint rowBa0 = (rowB[j] >> 15) & 0x1;
         const GLint rowBa1 = (rowB[k] >> 15) & 0x1;
         const GLint red = (rowAr0 + rowAr1 + rowBr0 + rowBr1) >> 2;
         const GLint green = (rowAg0 + rowAg1 + rowBg0 + rowBg1) >> 2;
         const GLint blue = (rowAb0 + rowAb1 + rowBb0 + rowBb1) >> 2;
         const GLint alpha = (rowAa0 + rowAa1 + rowBa0 + rowBa1) >> 2;
         dst[i] = (alpha << 15) | (blue << 10) | (green << 5) | red;
      }
   }
   else if (datatype == GL_UNSIGNED_SHORT_5_5_5_1 && comps == 4) {
      GLuint i, j, k;
      const GLushort *rowA = (const GLushort *) srcRowA;
      const GLushort *rowB = (const GLushort *) srcRowB;
      GLushort *dst = (GLushort *) dstRow;
      for (i = j = 0, k = k0; i < (GLuint) dstWidth;
           i++, j += colStride, k += colStride) {
         const GLint rowAr0 = (rowA[j] >> 11) & 0x1f;
         const GLint rowAr1 = (rowA[k] >> 11) & 0x1f;
         const GLint rowBr0 = (rowB[j] >> 11) & 0x1f;
         const GLint rowBr1 = (rowB[k] >> 11) & 0x1f;
         const GLint rowAg0 = (rowA[j] >> 6) & 0x1f;
         const GLint rowAg1 = (rowA[k] >> 6) & 0x1f;
         const GLint rowBg0 = (rowB[j] >> 6) & 0x1f;
         const GLint rowBg1 = (rowB[k] >> 6) & 0x1f;
         const GLint rowAb0 = (rowA[j] >> 1) & 0x1f;
         const GLint rowAb1 = (rowA[k] >> 1) & 0x1f;
         const GLint rowBb0 = (rowB[j] >> 1) & 0x1f;
         const GLint rowBb1 = (rowB[k] >> 1) & 0x1f;
         const GLint rowAa0 = (rowA[j] & 0x1);
         const GLint rowAa1 = (rowA[k] & 0x1);
         const GLint rowBa0 = (rowB[j] & 0x1);
         const GLint rowBa1 = (rowB[k] & 0x1);
         const GLint red = (rowAr0 + rowAr1 + rowBr0 + rowBr1) >> 2;
         const GLint green = (rowAg0 + rowAg1 + rowBg0 + rowBg1) >> 2;
         const GLint blue = (rowAb0 + rowAb1 + rowBb0 + rowBb1) >> 2;
         const GLint alpha = (rowAa0 + rowAa1 + rowBa0 + rowBa1) >> 2;
         dst[i] = (red << 11) | (green << 6) | (blue << 1) | alpha;
      }
   }

   else if (datatype == GL_UNSIGNED_BYTE_3_3_2 && comps == 3) {
      GLuint i, j, k;
      const GLubyte *rowA = (const GLubyte *) srcRowA;
      const GLubyte *rowB = (const GLubyte *) srcRowB;
      GLubyte *dst = (GLubyte *) dstRow;
      for (i = j = 0, k = k0; i < (GLuint) dstWidth;
           i++, j += colStride, k += colStride) {
         const GLint rowAr0 = rowA[j] & 0x3;
         const GLint rowAr1 = rowA[k] & 0x3;
         const GLint rowBr0 = rowB[j] & 0x3;
         const GLint rowBr1 = rowB[k] & 0x3;
         const GLint rowAg0 = (rowA[j] >> 2) & 0x7;
         const GLint rowAg1 = (rowA[k] >> 2) & 0x7;
         const GLint rowBg0 = (rowB[j] >> 2) & 0x7;
         const GLint rowBg1 = (rowB[k] >> 2) & 0x7;
         const GLint rowAb0 = (rowA[j] >> 5) & 0x7;
         const GLint rowAb1 = (rowA[k] >> 5) & 0x7;
         const GLint rowBb0 = (rowB[j] >> 5) & 0x7;
         const GLint rowBb1 = (rowB[k] >> 5) & 0x7;
         const GLint red = (rowAr0 + rowAr1 + rowBr0 + rowBr1) >> 2;
         const GLint green = (rowAg0 + rowAg1 + rowBg0 + rowBg1) >> 2;
         const GLint blue = (rowAb0 + rowAb1 + rowBb0 + rowBb1) >> 2;
         dst[i] = (blue << 5) | (green << 2) | red;
      }
   }

   else if (datatype == MESA_UNSIGNED_BYTE_4_4 && comps == 2) {
      GLuint i, j, k;
      const GLubyte *rowA = (const GLubyte *) srcRowA;
      const GLubyte *rowB = (const GLubyte *) srcRowB;
      GLubyte *dst = (GLubyte *) dstRow;
      for (i = j = 0, k = k0; i < (GLuint) dstWidth;
           i++, j += colStride, k += colStride) {
         const GLint rowAr0 = rowA[j] & 0xf;
         const GLint rowAr1 = rowA[k] & 0xf;
         const GLint rowBr0 = rowB[j] & 0xf;
         const GLint rowBr1 = rowB[k] & 0xf;
         const GLint rowAg0 = (rowA[j] >> 4) & 0xf;
         const GLint rowAg1 = (rowA[k] >> 4) & 0xf;
         const GLint rowBg0 = (rowB[j] >> 4) & 0xf;
         const GLint rowBg1 = (rowB[k] >> 4) & 0xf;
         const GLint r = (rowAr0 + rowAr1 + rowBr0 + rowBr1) >> 2;
         const GLint g = (rowAg0 + rowAg1 + rowBg0 + rowBg1) >> 2;
         dst[i] = (g << 4) | r;
      }
   }

   else {
      _mesa_problem(NULL, "bad format in do_row()");
   }
}


/**
 * Average together four rows of a source image to produce a single new
 * row in the dest image.  It's legal for the two source rows to point
 * to the same data.  The source width must be equal to either the
 * dest width or two times the dest width.
 *
 * \param datatype  GL pixel type \c GL_UNSIGNED_BYTE, \c GL_UNSIGNED_SHORT,
 *                  \c GL_FLOAT, etc.
 * \param comps     number of components per pixel (1..4)
 * \param srcWidth  Width of a row in the source data
 * \param srcRowA   Pointer to one of the rows of source data
 * \param srcRowB   Pointer to one of the rows of source data
 * \param srcRowC   Pointer to one of the rows of source data
 * \param srcRowD   Pointer to one of the rows of source data
 * \param dstWidth  Width of a row in the destination data
 * \param srcRowA   Pointer to the row of destination data
 */
static void
do_row_3D(GLenum datatype, GLuint comps, GLint srcWidth,
          const GLvoid *srcRowA, const GLvoid *srcRowB,
          const GLvoid *srcRowC, const GLvoid *srcRowD,
          GLint dstWidth, GLvoid *dstRow)
{
   const GLuint k0 = (srcWidth == dstWidth) ? 0 : 1;
   const GLuint colStride = (srcWidth == dstWidth) ? 1 : 2;
   GLuint i, j, k;

   ASSERT(comps >= 1);
   ASSERT(comps <= 4);

   if ((datatype == GL_UNSIGNED_BYTE) && (comps == 4)) {
      DECLARE_ROW_POINTERS(GLubyte, 4);

      for (i = j = 0, k = k0; i < (GLuint) dstWidth;
           i++, j += colStride, k += colStride) {
         FILTER_3D(0);
         FILTER_3D(1);
         FILTER_3D(2);
         FILTER_3D(3);
      }
   }
   else if ((datatype == GL_UNSIGNED_BYTE) && (comps == 3)) {
      DECLARE_ROW_POINTERS(GLubyte, 3);

      for (i = j = 0, k = k0; i < (GLuint) dstWidth;
           i++, j += colStride, k += colStride) {
         FILTER_3D(0);
         FILTER_3D(1);
         FILTER_3D(2);
      }
   }
   else if ((datatype == GL_UNSIGNED_BYTE) && (comps == 2)) {
      DECLARE_ROW_POINTERS(GLubyte, 2);

      for (i = j = 0, k = k0; i < (GLuint) dstWidth;
           i++, j += colStride, k += colStride) {
         FILTER_3D(0);
         FILTER_3D(1);
      }
   }
   else if ((datatype == GL_UNSIGNED_BYTE) && (comps == 1)) {
      DECLARE_ROW_POINTERS(GLubyte, 1);

      for (i = j = 0, k = k0; i < (GLuint) dstWidth;
           i++, j += colStride, k += colStride) {
         FILTER_3D(0);
      }
   }
   else if ((datatype == GL_BYTE) && (comps == 4)) {
      DECLARE_ROW_POINTERS(GLbyte, 4);

      for (i = j = 0, k = k0; i < (GLuint) dstWidth;
           i++, j += colStride, k += colStride) {
         FILTER_3D_SIGNED(0);
         FILTER_3D_SIGNED(1);
         FILTER_3D_SIGNED(2);
         FILTER_3D_SIGNED(3);
      }
   }
   else if ((datatype == GL_BYTE) && (comps == 3)) {
      DECLARE_ROW_POINTERS(GLbyte, 3);

      for (i = j = 0, k = k0; i < (GLuint) dstWidth;
           i++, j += colStride, k += colStride) {
         FILTER_3D_SIGNED(0);
         FILTER_3D_SIGNED(1);
         FILTER_3D_SIGNED(2);
      }
   }
   else if ((datatype == GL_BYTE) && (comps == 2)) {
      DECLARE_ROW_POINTERS(GLbyte, 2);

      for (i = j = 0, k = k0; i < (GLuint) dstWidth;
           i++, j += colStride, k += colStride) {
         FILTER_3D_SIGNED(0);
         FILTER_3D_SIGNED(1);
       }
   }
   else if ((datatype == GL_BYTE) && (comps == 1)) {
      DECLARE_ROW_POINTERS(GLbyte, 1);

      for (i = j = 0, k = k0; i < (GLuint) dstWidth;
           i++, j += colStride, k += colStride) {
         FILTER_3D_SIGNED(0);
      }
   }
   else if ((datatype == GL_UNSIGNED_SHORT) && (comps == 4)) {
      DECLARE_ROW_POINTERS(GLushort, 4);

      for (i = j = 0, k = k0; i < (GLuint) dstWidth;
           i++, j += colStride, k += colStride) {
         FILTER_3D(0);
         FILTER_3D(1);
         FILTER_3D(2);
         FILTER_3D(3);
      }
   }
   else if ((datatype == GL_UNSIGNED_SHORT) && (comps == 3)) {
      DECLARE_ROW_POINTERS(GLushort, 3);

      for (i = j = 0, k = k0; i < (GLuint) dstWidth;
           i++, j += colStride, k += colStride) {
         FILTER_3D(0);
         FILTER_3D(1);
         FILTER_3D(2);
      }
   }
   else if ((datatype == GL_UNSIGNED_SHORT) && (comps == 2)) {
      DECLARE_ROW_POINTERS(GLushort, 2);

      for (i = j = 0, k = k0; i < (GLuint) dstWidth;
           i++, j += colStride, k += colStride) {
         FILTER_3D(0);
         FILTER_3D(1);
      }
   }
   else if ((datatype == GL_UNSIGNED_SHORT) && (comps == 1)) {
      DECLARE_ROW_POINTERS(GLushort, 1);

      for (i = j = 0, k = k0; i < (GLuint) dstWidth;
           i++, j += colStride, k += colStride) {
         FILTER_3D(0);
      }
   }
   else if ((datatype == GL_SHORT) && (comps == 4)) {
      DECLARE_ROW_POINTERS(GLshort, 4);

      for (i = j = 0, k = k0; i < (GLuint) dstWidth;
           i++, j += colStride, k += colStride) {
         FILTER_3D(0);
         FILTER_3D(1);
         FILTER_3D(2);
         FILTER_3D(3);
      }
   }
   else if ((datatype == GL_SHORT) && (comps == 3)) {
      DECLARE_ROW_POINTERS(GLshort, 3);

      for (i = j = 0, k = k0; i < (GLuint) dstWidth;
           i++, j += colStride, k += colStride) {
         FILTER_3D(0);
         FILTER_3D(1);
         FILTER_3D(2);
      }
   }
   else if ((datatype == GL_SHORT) && (comps == 2)) {
      DECLARE_ROW_POINTERS(GLshort, 2);

      for (i = j = 0, k = k0; i < (GLuint) dstWidth;
           i++, j += colStride, k += colStride) {
         FILTER_3D(0);
         FILTER_3D(1);
      }
   }
   else if ((datatype == GL_SHORT) && (comps == 1)) {
      DECLARE_ROW_POINTERS(GLshort, 1);

      for (i = j = 0, k = k0; i < (GLuint) dstWidth;
           i++, j += colStride, k += colStride) {
         FILTER_3D(0);
      }
   }
   else if ((datatype == GL_FLOAT) && (comps == 4)) {
      DECLARE_ROW_POINTERS(GLfloat, 4);

      for (i = j = 0, k = k0; i < (GLuint) dstWidth;
           i++, j += colStride, k += colStride) {
         FILTER_F_3D(0);
         FILTER_F_3D(1);
         FILTER_F_3D(2);
         FILTER_F_3D(3);
      }
   }
   else if ((datatype == GL_FLOAT) && (comps == 3)) {
      DECLARE_ROW_POINTERS(GLfloat, 3);

      for (i = j = 0, k = k0; i < (GLuint) dstWidth;
           i++, j += colStride, k += colStride) {
         FILTER_F_3D(0);
         FILTER_F_3D(1);
         FILTER_F_3D(2);
      }
   }
   else if ((datatype == GL_FLOAT) && (comps == 2)) {
      DECLARE_ROW_POINTERS(GLfloat, 2);

      for (i = j = 0, k = k0; i < (GLuint) dstWidth;
           i++, j += colStride, k += colStride) {
         FILTER_F_3D(0);
         FILTER_F_3D(1);
      }
   }
   else if ((datatype == GL_FLOAT) && (comps == 1)) {
      DECLARE_ROW_POINTERS(GLfloat, 1);

      for (i = j = 0, k = k0; i < (GLuint) dstWidth;
           i++, j += colStride, k += colStride) {
         FILTER_F_3D(0);
      }
   }
   else if ((datatype == GL_HALF_FLOAT_ARB) && (comps == 4)) {
      DECLARE_ROW_POINTERS(GLhalfARB, 4);

      for (i = j = 0, k = k0; i < (GLuint) dstWidth;
           i++, j += colStride, k += colStride) {
         FILTER_HF_3D(0);
         FILTER_HF_3D(1);
         FILTER_HF_3D(2);
         FILTER_HF_3D(3);
      }
   }
   else if ((datatype == GL_HALF_FLOAT_ARB) && (comps == 3)) {
      DECLARE_ROW_POINTERS(GLhalfARB, 4);

      for (i = j = 0, k = k0; i < (GLuint) dstWidth;
           i++, j += colStride, k += colStride) {
         FILTER_HF_3D(0);
         FILTER_HF_3D(1);
         FILTER_HF_3D(2);
      }
   }
   else if ((datatype == GL_HALF_FLOAT_ARB) && (comps == 2)) {
      DECLARE_ROW_POINTERS(GLhalfARB, 4);

      for (i = j = 0, k = k0; i < (GLuint) dstWidth;
           i++, j += colStride, k += colStride) {
         FILTER_HF_3D(0);
         FILTER_HF_3D(1);
      }
   }
   else if ((datatype == GL_HALF_FLOAT_ARB) && (comps == 1)) {
      DECLARE_ROW_POINTERS(GLhalfARB, 4);

      for (i = j = 0, k = k0; i < (GLuint) dstWidth;
           i++, j += colStride, k += colStride) {
         FILTER_HF_3D(0);
      }
   }
   else if ((datatype == GL_UNSIGNED_INT) && (comps == 1)) {
      const GLuint *rowA = (const GLuint *) srcRowA;
      const GLuint *rowB = (const GLuint *) srcRowB;
      const GLuint *rowC = (const GLuint *) srcRowC;
      const GLuint *rowD = (const GLuint *) srcRowD;
      GLfloat *dst = (GLfloat *) dstRow;

      for (i = j = 0, k = k0; i < (GLuint) dstWidth;
           i++, j += colStride, k += colStride) {
         const uint64_t tmp = (((uint64_t) rowA[j] + (uint64_t) rowA[k])
                               + ((uint64_t) rowB[j] + (uint64_t) rowB[k])
                               + ((uint64_t) rowC[j] + (uint64_t) rowC[k])
                               + ((uint64_t) rowD[j] + (uint64_t) rowD[k]));
         dst[i] = (GLfloat)((double) tmp * 0.125);
      }
   }
   else if ((datatype == GL_UNSIGNED_SHORT_5_6_5) && (comps == 3)) {
      DECLARE_ROW_POINTERS0(GLushort);

      for (i = j = 0, k = k0; i < (GLuint) dstWidth;
           i++, j += colStride, k += colStride) {
         const GLint rowAr0 = rowA[j] & 0x1f;
         const GLint rowAr1 = rowA[k] & 0x1f;
         const GLint rowBr0 = rowB[j] & 0x1f;
         const GLint rowBr1 = rowB[k] & 0x1f;
         const GLint rowCr0 = rowC[j] & 0x1f;
         const GLint rowCr1 = rowC[k] & 0x1f;
         const GLint rowDr0 = rowD[j] & 0x1f;
         const GLint rowDr1 = rowD[k] & 0x1f;
         const GLint rowAg0 = (rowA[j] >> 5) & 0x3f;
         const GLint rowAg1 = (rowA[k] >> 5) & 0x3f;
         const GLint rowBg0 = (rowB[j] >> 5) & 0x3f;
         const GLint rowBg1 = (rowB[k] >> 5) & 0x3f;
         const GLint rowCg0 = (rowC[j] >> 5) & 0x3f;
         const GLint rowCg1 = (rowC[k] >> 5) & 0x3f;
         const GLint rowDg0 = (rowD[j] >> 5) & 0x3f;
         const GLint rowDg1 = (rowD[k] >> 5) & 0x3f;
         const GLint rowAb0 = (rowA[j] >> 11) & 0x1f;
         const GLint rowAb1 = (rowA[k] >> 11) & 0x1f;
         const GLint rowBb0 = (rowB[j] >> 11) & 0x1f;
         const GLint rowBb1 = (rowB[k] >> 11) & 0x1f;
         const GLint rowCb0 = (rowC[j] >> 11) & 0x1f;
         const GLint rowCb1 = (rowC[k] >> 11) & 0x1f;
         const GLint rowDb0 = (rowD[j] >> 11) & 0x1f;
         const GLint rowDb1 = (rowD[k] >> 11) & 0x1f;
         const GLint r = FILTER_SUM_3D(rowAr0, rowAr1, rowBr0, rowBr1,
                                       rowCr0, rowCr1, rowDr0, rowDr1);
         const GLint g = FILTER_SUM_3D(rowAg0, rowAg1, rowBg0, rowBg1,
                                       rowCg0, rowCg1, rowDg0, rowDg1);
         const GLint b = FILTER_SUM_3D(rowAb0, rowAb1, rowBb0, rowBb1,
                                       rowCb0, rowCb1, rowDb0, rowDb1);
         dst[i] = (b << 11) | (g << 5) | r;
      }
   }
   else if ((datatype == GL_UNSIGNED_SHORT_4_4_4_4) && (comps == 4)) {
      DECLARE_ROW_POINTERS0(GLushort);

      for (i = j = 0, k = k0; i < (GLuint) dstWidth;
           i++, j += colStride, k += colStride) {
         const GLint rowAr0 = rowA[j] & 0xf;
         const GLint rowAr1 = rowA[k] & 0xf;
         const GLint rowBr0 = rowB[j] & 0xf;
         const GLint rowBr1 = rowB[k] & 0xf;
         const GLint rowCr0 = rowC[j] & 0xf;
         const GLint rowCr1 = rowC[k] & 0xf;
         const GLint rowDr0 = rowD[j] & 0xf;
         const GLint rowDr1 = rowD[k] & 0xf;
         const GLint rowAg0 = (rowA[j] >> 4) & 0xf;
         const GLint rowAg1 = (rowA[k] >> 4) & 0xf;
         const GLint rowBg0 = (rowB[j] >> 4) & 0xf;
         const GLint rowBg1 = (rowB[k] >> 4) & 0xf;
         const GLint rowCg0 = (rowC[j] >> 4) & 0xf;
         const GLint rowCg1 = (rowC[k] >> 4) & 0xf;
         const GLint rowDg0 = (rowD[j] >> 4) & 0xf;
         const GLint rowDg1 = (rowD[k] >> 4) & 0xf;
         const GLint rowAb0 = (rowA[j] >> 8) & 0xf;
         const GLint rowAb1 = (rowA[k] >> 8) & 0xf;
         const GLint rowBb0 = (rowB[j] >> 8) & 0xf;
         const GLint rowBb1 = (rowB[k] >> 8) & 0xf;
         const GLint rowCb0 = (rowC[j] >> 8) & 0xf;
         const GLint rowCb1 = (rowC[k] >> 8) & 0xf;
         const GLint rowDb0 = (rowD[j] >> 8) & 0xf;
         const GLint rowDb1 = (rowD[k] >> 8) & 0xf;
         const GLint rowAa0 = (rowA[j] >> 12) & 0xf;
         const GLint rowAa1 = (rowA[k] >> 12) & 0xf;
         const GLint rowBa0 = (rowB[j] >> 12) & 0xf;
         const GLint rowBa1 = (rowB[k] >> 12) & 0xf;
         const GLint rowCa0 = (rowC[j] >> 12) & 0xf;
         const GLint rowCa1 = (rowC[k] >> 12) & 0xf;
         const GLint rowDa0 = (rowD[j] >> 12) & 0xf;
         const GLint rowDa1 = (rowD[k] >> 12) & 0xf;
         const GLint r = FILTER_SUM_3D(rowAr0, rowAr1, rowBr0, rowBr1,
                                       rowCr0, rowCr1, rowDr0, rowDr1);
         const GLint g = FILTER_SUM_3D(rowAg0, rowAg1, rowBg0, rowBg1,
                                       rowCg0, rowCg1, rowDg0, rowDg1);
         const GLint b = FILTER_SUM_3D(rowAb0, rowAb1, rowBb0, rowBb1,
                                       rowCb0, rowCb1, rowDb0, rowDb1);
         const GLint a = FILTER_SUM_3D(rowAa0, rowAa1, rowBa0, rowBa1,
                                       rowCa0, rowCa1, rowDa0, rowDa1);

         dst[i] = (a << 12) | (b << 8) | (g << 4) | r;
      }
   }
   else if ((datatype == GL_UNSIGNED_SHORT_1_5_5_5_REV) && (comps == 4)) {
      DECLARE_ROW_POINTERS0(GLushort);

      for (i = j = 0, k = k0; i < (GLuint) dstWidth;
           i++, j += colStride, k += colStride) {
         const GLint rowAr0 = rowA[j] & 0x1f;
         const GLint rowAr1 = rowA[k] & 0x1f;
         const GLint rowBr0 = rowB[j] & 0x1f;
         const GLint rowBr1 = rowB[k] & 0x1f;
         const GLint rowCr0 = rowC[j] & 0x1f;
         const GLint rowCr1 = rowC[k] & 0x1f;
         const GLint rowDr0 = rowD[j] & 0x1f;
         const GLint rowDr1 = rowD[k] & 0x1f;
         const GLint rowAg0 = (rowA[j] >> 5) & 0x1f;
         const GLint rowAg1 = (rowA[k] >> 5) & 0x1f;
         const GLint rowBg0 = (rowB[j] >> 5) & 0x1f;
         const GLint rowBg1 = (rowB[k] >> 5) & 0x1f;
         const GLint rowCg0 = (rowC[j] >> 5) & 0x1f;
         const GLint rowCg1 = (rowC[k] >> 5) & 0x1f;
         const GLint rowDg0 = (rowD[j] >> 5) & 0x1f;
         const GLint rowDg1 = (rowD[k] >> 5) & 0x1f;
         const GLint rowAb0 = (rowA[j] >> 10) & 0x1f;
         const GLint rowAb1 = (rowA[k] >> 10) & 0x1f;
         const GLint rowBb0 = (rowB[j] >> 10) & 0x1f;
         const GLint rowBb1 = (rowB[k] >> 10) & 0x1f;
         const GLint rowCb0 = (rowC[j] >> 10) & 0x1f;
         const GLint rowCb1 = (rowC[k] >> 10) & 0x1f;
         const GLint rowDb0 = (rowD[j] >> 10) & 0x1f;
         const GLint rowDb1 = (rowD[k] >> 10) & 0x1f;
         const GLint rowAa0 = (rowA[j] >> 15) & 0x1;
         const GLint rowAa1 = (rowA[k] >> 15) & 0x1;
         const GLint rowBa0 = (rowB[j] >> 15) & 0x1;
         const GLint rowBa1 = (rowB[k] >> 15) & 0x1;
         const GLint rowCa0 = (rowC[j] >> 15) & 0x1;
         const GLint rowCa1 = (rowC[k] >> 15) & 0x1;
         const GLint rowDa0 = (rowD[j] >> 15) & 0x1;
         const GLint rowDa1 = (rowD[k] >> 15) & 0x1;
         const GLint r = FILTER_SUM_3D(rowAr0, rowAr1, rowBr0, rowBr1,
                                       rowCr0, rowCr1, rowDr0, rowDr1);
         const GLint g = FILTER_SUM_3D(rowAg0, rowAg1, rowBg0, rowBg1,
                                       rowCg0, rowCg1, rowDg0, rowDg1);
         const GLint b = FILTER_SUM_3D(rowAb0, rowAb1, rowBb0, rowBb1,
                                       rowCb0, rowCb1, rowDb0, rowDb1);
         const GLint a = FILTER_SUM_3D(rowAa0, rowAa1, rowBa0, rowBa1,
                                       rowCa0, rowCa1, rowDa0, rowDa1);

         dst[i] = (a << 15) | (b << 10) | (g << 5) | r;
      }
   }
   else if ((datatype == GL_UNSIGNED_SHORT_5_5_5_1) && (comps == 4)) {
      DECLARE_ROW_POINTERS0(GLushort);

      for (i = j = 0, k = k0; i < (GLuint) dstWidth;
           i++, j += colStride, k += colStride) {
         const GLint rowAr0 = (rowA[j] >> 11) & 0x1f;
         const GLint rowAr1 = (rowA[k] >> 11) & 0x1f;
         const GLint rowBr0 = (rowB[j] >> 11) & 0x1f;
         const GLint rowBr1 = (rowB[k] >> 11) & 0x1f;
         const GLint rowCr0 = (rowC[j] >> 11) & 0x1f;
         const GLint rowCr1 = (rowC[k] >> 11) & 0x1f;
         const GLint rowDr0 = (rowD[j] >> 11) & 0x1f;
         const GLint rowDr1 = (rowD[k] >> 11) & 0x1f;
         const GLint rowAg0 = (rowA[j] >> 6) & 0x1f;
         const GLint rowAg1 = (rowA[k] >> 6) & 0x1f;
         const GLint rowBg0 = (rowB[j] >> 6) & 0x1f;
         const GLint rowBg1 = (rowB[k] >> 6) & 0x1f;
         const GLint rowCg0 = (rowC[j] >> 6) & 0x1f;
         const GLint rowCg1 = (rowC[k] >> 6) & 0x1f;
         const GLint rowDg0 = (rowD[j] >> 6) & 0x1f;
         const GLint rowDg1 = (rowD[k] >> 6) & 0x1f;
         const GLint rowAb0 = (rowA[j] >> 1) & 0x1f;
         const GLint rowAb1 = (rowA[k] >> 1) & 0x1f;
         const GLint rowBb0 = (rowB[j] >> 1) & 0x1f;
         const GLint rowBb1 = (rowB[k] >> 1) & 0x1f;
         const GLint rowCb0 = (rowC[j] >> 1) & 0x1f;
         const GLint rowCb1 = (rowC[k] >> 1) & 0x1f;
         const GLint rowDb0 = (rowD[j] >> 1) & 0x1f;
         const GLint rowDb1 = (rowD[k] >> 1) & 0x1f;
         const GLint rowAa0 = (rowA[j] & 0x1);
         const GLint rowAa1 = (rowA[k] & 0x1);
         const GLint rowBa0 = (rowB[j] & 0x1);
         const GLint rowBa1 = (rowB[k] & 0x1);
         const GLint rowCa0 = (rowC[j] & 0x1);
         const GLint rowCa1 = (rowC[k] & 0x1);
         const GLint rowDa0 = (rowD[j] & 0x1);
         const GLint rowDa1 = (rowD[k] & 0x1);
         const GLint r = FILTER_SUM_3D(rowAr0, rowAr1, rowBr0, rowBr1,
                                       rowCr0, rowCr1, rowDr0, rowDr1);
         const GLint g = FILTER_SUM_3D(rowAg0, rowAg1, rowBg0, rowBg1,
                                       rowCg0, rowCg1, rowDg0, rowDg1);
         const GLint b = FILTER_SUM_3D(rowAb0, rowAb1, rowBb0, rowBb1,
                                       rowCb0, rowCb1, rowDb0, rowDb1);
         const GLint a = FILTER_SUM_3D(rowAa0, rowAa1, rowBa0, rowBa1,
                                       rowCa0, rowCa1, rowDa0, rowDa1);

         dst[i] = (r << 11) | (g << 6) | (b << 1) | a;
      }
   }
   else if ((datatype == GL_UNSIGNED_BYTE_3_3_2) && (comps == 3)) {
      DECLARE_ROW_POINTERS0(GLubyte);

      for (i = j = 0, k = k0; i < (GLuint) dstWidth;
           i++, j += colStride, k += colStride) {
         const GLint rowAr0 = rowA[j] & 0x3;
         const GLint rowAr1 = rowA[k] & 0x3;
         const GLint rowBr0 = rowB[j] & 0x3;
         const GLint rowBr1 = rowB[k] & 0x3;
         const GLint rowCr0 = rowC[j] & 0x3;
         const GLint rowCr1 = rowC[k] & 0x3;
         const GLint rowDr0 = rowD[j] & 0x3;
         const GLint rowDr1 = rowD[k] & 0x3;
         const GLint rowAg0 = (rowA[j] >> 2) & 0x7;
         const GLint rowAg1 = (rowA[k] >> 2) & 0x7;
         const GLint rowBg0 = (rowB[j] >> 2) & 0x7;
         const GLint rowBg1 = (rowB[k] >> 2) & 0x7;
         const GLint rowCg0 = (rowC[j] >> 2) & 0x7;
         const GLint rowCg1 = (rowC[k] >> 2) & 0x7;
         const GLint rowDg0 = (rowD[j] >> 2) & 0x7;
         const GLint rowDg1 = (rowD[k] >> 2) & 0x7;
         const GLint rowAb0 = (rowA[j] >> 5) & 0x7;
         const GLint rowAb1 = (rowA[k] >> 5) & 0x7;
         const GLint rowBb0 = (rowB[j] >> 5) & 0x7;
         const GLint rowBb1 = (rowB[k] >> 5) & 0x7;
         const GLint rowCb0 = (rowC[j] >> 5) & 0x7;
         const GLint rowCb1 = (rowC[k] >> 5) & 0x7;
         const GLint rowDb0 = (rowD[j] >> 5) & 0x7;
         const GLint rowDb1 = (rowD[k] >> 5) & 0x7;
         const GLint r = FILTER_SUM_3D(rowAr0, rowAr1, rowBr0, rowBr1,
                                       rowCr0, rowCr1, rowDr0, rowDr1);
         const GLint g = FILTER_SUM_3D(rowAg0, rowAg1, rowBg0, rowBg1,
                                       rowCg0, rowCg1, rowDg0, rowDg1);
         const GLint b = FILTER_SUM_3D(rowAb0, rowAb1, rowBb0, rowBb1,
                                       rowCb0, rowCb1, rowDb0, rowDb1);
         dst[i] = (b << 5) | (g << 2) | r;
      }
   }
   else if (datatype == MESA_UNSIGNED_BYTE_4_4 && comps == 2) {
      DECLARE_ROW_POINTERS0(GLubyte);

      for (i = j = 0, k = k0; i < (GLuint) dstWidth;
           i++, j += colStride, k += colStride) {
         const GLint rowAr0 = rowA[j] & 0xf;
         const GLint rowAr1 = rowA[k] & 0xf;
         const GLint rowBr0 = rowB[j] & 0xf;
         const GLint rowBr1 = rowB[k] & 0xf;
         const GLint rowCr0 = rowC[j] & 0xf;
         const GLint rowCr1 = rowC[k] & 0xf;
         const GLint rowDr0 = rowD[j] & 0xf;
         const GLint rowDr1 = rowD[k] & 0xf;
         const GLint rowAg0 = (rowA[j] >> 4) & 0xf;
         const GLint rowAg1 = (rowA[k] >> 4) & 0xf;
         const GLint rowBg0 = (rowB[j] >> 4) & 0xf;
         const GLint rowBg1 = (rowB[k] >> 4) & 0xf;
         const GLint rowCg0 = (rowC[j] >> 4) & 0xf;
         const GLint rowCg1 = (rowC[k] >> 4) & 0xf;
         const GLint rowDg0 = (rowD[j] >> 4) & 0xf;
         const GLint rowDg1 = (rowD[k] >> 4) & 0xf;
         const GLint r = FILTER_SUM_3D(rowAr0, rowAr1, rowBr0, rowBr1,
                                       rowCr0, rowCr1, rowDr0, rowDr1);
         const GLint g = FILTER_SUM_3D(rowAg0, rowAg1, rowBg0, rowBg1,
                                       rowCg0, rowCg1, rowDg0, rowDg1);
         dst[i] = (g << 4) | r;
      }
   }
   else {
      _mesa_problem(NULL, "bad format in do_row()");
   }
}


/*
 * These functions generate a 1/2-size mipmap image from a source image.
 * Texture borders are handled by copying or averaging the source image's
 * border texels, depending on the scale-down factor.
 */

static void
make_1d_mipmap(GLenum datatype, GLuint comps, GLint border,
               GLint srcWidth, const GLubyte *srcPtr,
               GLint dstWidth, GLubyte *dstPtr)
{
   const GLint bpt = bytes_per_pixel(datatype, comps);
   const GLubyte *src;
   GLubyte *dst;

   /* skip the border pixel, if any */
   src = srcPtr + border * bpt;
   dst = dstPtr + border * bpt;

   /* we just duplicate the input row, kind of hack, saves code */
   do_row(datatype, comps, srcWidth - 2 * border, src, src,
          dstWidth - 2 * border, dst);

   if (border) {
      /* copy left-most pixel from source */
      assert(dstPtr);
      assert(srcPtr);
      memcpy(dstPtr, srcPtr, bpt);
      /* copy right-most pixel from source */
      memcpy(dstPtr + (dstWidth - 1) * bpt,
             srcPtr + (srcWidth - 1) * bpt,
             bpt);
   }
}


static void
make_2d_mipmap(GLenum datatype, GLuint comps, GLint border,
               GLint srcWidth, GLint srcHeight,
	       const GLubyte *srcPtr, GLint srcRowStride,
               GLint dstWidth, GLint dstHeight,
	       GLubyte *dstPtr, GLint dstRowStride)
{
   const GLint bpt = bytes_per_pixel(datatype, comps);
   const GLint srcWidthNB = srcWidth - 2 * border;  /* sizes w/out border */
   const GLint dstWidthNB = dstWidth - 2 * border;
   const GLint dstHeightNB = dstHeight - 2 * border;
   const GLint srcRowBytes = bpt * srcRowStride;
   const GLint dstRowBytes = bpt * dstRowStride;
   const GLubyte *srcA, *srcB;
   GLubyte *dst;
   GLint row, srcRowStep;

   /* Compute src and dst pointers, skipping any border */
   srcA = srcPtr + border * ((srcWidth + 1) * bpt);
   if (srcHeight > 1 && srcHeight > dstHeight) {
      /* sample from two source rows */
      srcB = srcA + srcRowBytes;
      srcRowStep = 2;
   }
   else {
      /* sample from one source row */
      srcB = srcA;
      srcRowStep = 1;
   }

   dst = dstPtr + border * ((dstWidth + 1) * bpt);

   for (row = 0; row < dstHeightNB; row++) {
      do_row(datatype, comps, srcWidthNB, srcA, srcB,
             dstWidthNB, dst);
      srcA += srcRowStep * srcRowBytes;
      srcB += srcRowStep * srcRowBytes;
      dst += dstRowBytes;
   }

   /* This is ugly but probably won't be used much */
   if (border > 0) {
      /* fill in dest border */
      /* lower-left border pixel */
      assert(dstPtr);
      assert(srcPtr);
      memcpy(dstPtr, srcPtr, bpt);
      /* lower-right border pixel */
      memcpy(dstPtr + (dstWidth - 1) * bpt,
             srcPtr + (srcWidth - 1) * bpt, bpt);
      /* upper-left border pixel */
      memcpy(dstPtr + dstWidth * (dstHeight - 1) * bpt,
             srcPtr + srcWidth * (srcHeight - 1) * bpt, bpt);
      /* upper-right border pixel */
      memcpy(dstPtr + (dstWidth * dstHeight - 1) * bpt,
             srcPtr + (srcWidth * srcHeight - 1) * bpt, bpt);
      /* lower border */
      do_row(datatype, comps, srcWidthNB,
             srcPtr + bpt,
             srcPtr + bpt,
             dstWidthNB, dstPtr + bpt);
      /* upper border */
      do_row(datatype, comps, srcWidthNB,
             srcPtr + (srcWidth * (srcHeight - 1) + 1) * bpt,
             srcPtr + (srcWidth * (srcHeight - 1) + 1) * bpt,
             dstWidthNB,
             dstPtr + (dstWidth * (dstHeight - 1) + 1) * bpt);
      /* left and right borders */
      if (srcHeight == dstHeight) {
         /* copy border pixel from src to dst */
         for (row = 1; row < srcHeight; row++) {
            memcpy(dstPtr + dstWidth * row * bpt,
                   srcPtr + srcWidth * row * bpt, bpt);
            memcpy(dstPtr + (dstWidth * row + dstWidth - 1) * bpt,
                   srcPtr + (srcWidth * row + srcWidth - 1) * bpt, bpt);
         }
      }
      else {
         /* average two src pixels each dest pixel */
         for (row = 0; row < dstHeightNB; row += 2) {
            do_row(datatype, comps, 1,
                   srcPtr + (srcWidth * (row * 2 + 1)) * bpt,
                   srcPtr + (srcWidth * (row * 2 + 2)) * bpt,
                   1, dstPtr + (dstWidth * row + 1) * bpt);
            do_row(datatype, comps, 1,
                   srcPtr + (srcWidth * (row * 2 + 1) + srcWidth - 1) * bpt,
                   srcPtr + (srcWidth * (row * 2 + 2) + srcWidth - 1) * bpt,
                   1, dstPtr + (dstWidth * row + 1 + dstWidth - 1) * bpt);
         }
      }
   }
}


static void
make_3d_mipmap(GLenum datatype, GLuint comps, GLint border,
               GLint srcWidth, GLint srcHeight, GLint srcDepth,
               const GLubyte *srcPtr, GLint srcRowStride,
               GLint dstWidth, GLint dstHeight, GLint dstDepth,
               GLubyte *dstPtr, GLint dstRowStride)
{
   const GLint bpt = bytes_per_pixel(datatype, comps);
   const GLint srcWidthNB = srcWidth - 2 * border;  /* sizes w/out border */
   const GLint srcDepthNB = srcDepth - 2 * border;
   const GLint dstWidthNB = dstWidth - 2 * border;
   const GLint dstHeightNB = dstHeight - 2 * border;
   const GLint dstDepthNB = dstDepth - 2 * border;
   GLint img, row;
   GLint bytesPerSrcImage, bytesPerDstImage;
   GLint bytesPerSrcRow, bytesPerDstRow;
   GLint srcImageOffset, srcRowOffset;

   (void) srcDepthNB; /* silence warnings */


   bytesPerSrcImage = srcWidth * srcHeight * bpt;
   bytesPerDstImage = dstWidth * dstHeight * bpt;

   bytesPerSrcRow = srcWidth * bpt;
   bytesPerDstRow = dstWidth * bpt;

   /* Offset between adjacent src images to be averaged together */
   srcImageOffset = (srcDepth == dstDepth) ? 0 : bytesPerSrcImage;

   /* Offset between adjacent src rows to be averaged together */
   srcRowOffset = (srcHeight == dstHeight) ? 0 : srcWidth * bpt;

   /*
    * Need to average together up to 8 src pixels for each dest pixel.
    * Break that down into 3 operations:
    *   1. take two rows from source image and average them together.
    *   2. take two rows from next source image and average them together.
    *   3. take the two averaged rows and average them for the final dst row.
    */

   /*
   printf("mip3d %d x %d x %d  ->  %d x %d x %d\n",
          srcWidth, srcHeight, srcDepth, dstWidth, dstHeight, dstDepth);
   */

   for (img = 0; img < dstDepthNB; img++) {
      /* first source image pointer, skipping border */
      const GLubyte *imgSrcA = srcPtr
         + (bytesPerSrcImage + bytesPerSrcRow + border) * bpt * border
         + img * (bytesPerSrcImage + srcImageOffset);
      /* second source image pointer, skipping border */
      const GLubyte *imgSrcB = imgSrcA + srcImageOffset;
      /* address of the dest image, skipping border */
      GLubyte *imgDst = dstPtr
         + (bytesPerDstImage + bytesPerDstRow + border) * bpt * border
         + img * bytesPerDstImage;

      /* setup the four source row pointers and the dest row pointer */
      const GLubyte *srcImgARowA = imgSrcA;
      const GLubyte *srcImgARowB = imgSrcA + srcRowOffset;
      const GLubyte *srcImgBRowA = imgSrcB;
      const GLubyte *srcImgBRowB = imgSrcB + srcRowOffset;
      GLubyte *dstImgRow = imgDst;

      for (row = 0; row < dstHeightNB; row++) {
         do_row_3D(datatype, comps, srcWidthNB, 
                   srcImgARowA, srcImgARowB,
                   srcImgBRowA, srcImgBRowB,
                   dstWidthNB, dstImgRow);

         /* advance to next rows */
         srcImgARowA += bytesPerSrcRow + srcRowOffset;
         srcImgARowB += bytesPerSrcRow + srcRowOffset;
         srcImgBRowA += bytesPerSrcRow + srcRowOffset;
         srcImgBRowB += bytesPerSrcRow + srcRowOffset;
         dstImgRow += bytesPerDstRow;
      }
   }


   /* Luckily we can leverage the make_2d_mipmap() function here! */
   if (border > 0) {
      /* do front border image */
      make_2d_mipmap(datatype, comps, 1, srcWidth, srcHeight, srcPtr, srcRowStride,
                     dstWidth, dstHeight, dstPtr, dstRowStride);
      /* do back border image */
      make_2d_mipmap(datatype, comps, 1, srcWidth, srcHeight,
                     srcPtr + bytesPerSrcImage * (srcDepth - 1), srcRowStride,
                     dstWidth, dstHeight,
                     dstPtr + bytesPerDstImage * (dstDepth - 1), dstRowStride);
      /* do four remaining border edges that span the image slices */
      if (srcDepth == dstDepth) {
         /* just copy border pixels from src to dst */
         for (img = 0; img < dstDepthNB; img++) {
            const GLubyte *src;
            GLubyte *dst;

            /* do border along [img][row=0][col=0] */
            src = srcPtr + (img + 1) * bytesPerSrcImage;
            dst = dstPtr + (img + 1) * bytesPerDstImage;
            memcpy(dst, src, bpt);

            /* do border along [img][row=dstHeight-1][col=0] */
            src = srcPtr + (img * 2 + 1) * bytesPerSrcImage
                         + (srcHeight - 1) * bytesPerSrcRow;
            dst = dstPtr + (img + 1) * bytesPerDstImage
                         + (dstHeight - 1) * bytesPerDstRow;
            memcpy(dst, src, bpt);

            /* do border along [img][row=0][col=dstWidth-1] */
            src = srcPtr + (img * 2 + 1) * bytesPerSrcImage
                         + (srcWidth - 1) * bpt;
            dst = dstPtr + (img + 1) * bytesPerDstImage
                         + (dstWidth - 1) * bpt;
            memcpy(dst, src, bpt);

            /* do border along [img][row=dstHeight-1][col=dstWidth-1] */
            src = srcPtr + (img * 2 + 1) * bytesPerSrcImage
                         + (bytesPerSrcImage - bpt);
            dst = dstPtr + (img + 1) * bytesPerDstImage
                         + (bytesPerDstImage - bpt);
            memcpy(dst, src, bpt);
         }
      }
      else {
         /* average border pixels from adjacent src image pairs */
         ASSERT(srcDepthNB == 2 * dstDepthNB);
         for (img = 0; img < dstDepthNB; img++) {
            const GLubyte *src;
            GLubyte *dst;

            /* do border along [img][row=0][col=0] */
            src = srcPtr + (img * 2 + 1) * bytesPerSrcImage;
            dst = dstPtr + (img + 1) * bytesPerDstImage;
            do_row(datatype, comps, 1, src, src + srcImageOffset, 1, dst);

            /* do border along [img][row=dstHeight-1][col=0] */
            src = srcPtr + (img * 2 + 1) * bytesPerSrcImage
                         + (srcHeight - 1) * bytesPerSrcRow;
            dst = dstPtr + (img + 1) * bytesPerDstImage
                         + (dstHeight - 1) * bytesPerDstRow;
            do_row(datatype, comps, 1, src, src + srcImageOffset, 1, dst);

            /* do border along [img][row=0][col=dstWidth-1] */
            src = srcPtr + (img * 2 + 1) * bytesPerSrcImage
                         + (srcWidth - 1) * bpt;
            dst = dstPtr + (img + 1) * bytesPerDstImage
                         + (dstWidth - 1) * bpt;
            do_row(datatype, comps, 1, src, src + srcImageOffset, 1, dst);

            /* do border along [img][row=dstHeight-1][col=dstWidth-1] */
            src = srcPtr + (img * 2 + 1) * bytesPerSrcImage
                         + (bytesPerSrcImage - bpt);
            dst = dstPtr + (img + 1) * bytesPerDstImage
                         + (bytesPerDstImage - bpt);
            do_row(datatype, comps, 1, src, src + srcImageOffset, 1, dst);
         }
      }
   }
}


static void
make_1d_stack_mipmap(GLenum datatype, GLuint comps, GLint border,
                     GLint srcWidth, const GLubyte *srcPtr, GLuint srcRowStride,
                     GLint dstWidth, GLint dstHeight,
		     GLubyte *dstPtr, GLuint dstRowStride )
{
   const GLint bpt = bytes_per_pixel(datatype, comps);
   const GLint srcWidthNB = srcWidth - 2 * border;  /* sizes w/out border */
   const GLint dstWidthNB = dstWidth - 2 * border;
   const GLint dstHeightNB = dstHeight - 2 * border;
   const GLint srcRowBytes = bpt * srcRowStride;
   const GLint dstRowBytes = bpt * dstRowStride;
   const GLubyte *src;
   GLubyte *dst;
   GLint row;

   /* Compute src and dst pointers, skipping any border */
   src = srcPtr + border * ((srcWidth + 1) * bpt);
   dst = dstPtr + border * ((dstWidth + 1) * bpt);

   for (row = 0; row < dstHeightNB; row++) {
      do_row(datatype, comps, srcWidthNB, src, src,
             dstWidthNB, dst);
      src += srcRowBytes;
      dst += dstRowBytes;
   }

   if (border) {
      /* copy left-most pixel from source */
      assert(dstPtr);
      assert(srcPtr);
      memcpy(dstPtr, srcPtr, bpt);
      /* copy right-most pixel from source */
      memcpy(dstPtr + (dstWidth - 1) * bpt,
             srcPtr + (srcWidth - 1) * bpt,
             bpt);
   }
}


/**
 * \bug
 * There is quite a bit of refactoring that could be done with this function
 * and \c make_2d_mipmap.
 */
static void
make_2d_stack_mipmap(GLenum datatype, GLuint comps, GLint border,
                     GLint srcWidth, GLint srcHeight,
		     const GLubyte *srcPtr, GLint srcRowStride,
                     GLint dstWidth, GLint dstHeight, GLint dstDepth,
                     GLubyte *dstPtr, GLint dstRowStride)
{
   const GLint bpt = bytes_per_pixel(datatype, comps);
   const GLint srcWidthNB = srcWidth - 2 * border;  /* sizes w/out border */
   const GLint dstWidthNB = dstWidth - 2 * border;
   const GLint dstHeightNB = dstHeight - 2 * border;
   const GLint dstDepthNB = dstDepth - 2 * border;
   const GLint srcRowBytes = bpt * srcRowStride;
   const GLint dstRowBytes = bpt * dstRowStride;
   const GLubyte *srcA, *srcB;
   GLubyte *dst;
   GLint layer;
   GLint row;

   /* Compute src and dst pointers, skipping any border */
   srcA = srcPtr + border * ((srcWidth + 1) * bpt);
   if (srcHeight > 1) 
      srcB = srcA + srcRowBytes;
   else
      srcB = srcA;
   dst = dstPtr + border * ((dstWidth + 1) * bpt);

   for (layer = 0; layer < dstDepthNB; layer++) {
      for (row = 0; row < dstHeightNB; row++) {
         do_row(datatype, comps, srcWidthNB, srcA, srcB,
                dstWidthNB, dst);
         srcA += 2 * srcRowBytes;
         srcB += 2 * srcRowBytes;
         dst += dstRowBytes;
      }

      /* This is ugly but probably won't be used much */
      if (border > 0) {
         /* fill in dest border */
         /* lower-left border pixel */
         assert(dstPtr);
         assert(srcPtr);
         memcpy(dstPtr, srcPtr, bpt);
         /* lower-right border pixel */
         memcpy(dstPtr + (dstWidth - 1) * bpt,
                srcPtr + (srcWidth - 1) * bpt, bpt);
         /* upper-left border pixel */
         memcpy(dstPtr + dstWidth * (dstHeight - 1) * bpt,
                srcPtr + srcWidth * (srcHeight - 1) * bpt, bpt);
         /* upper-right border pixel */
         memcpy(dstPtr + (dstWidth * dstHeight - 1) * bpt,
                srcPtr + (srcWidth * srcHeight - 1) * bpt, bpt);
         /* lower border */
         do_row(datatype, comps, srcWidthNB,
                srcPtr + bpt,
                srcPtr + bpt,
                dstWidthNB, dstPtr + bpt);
         /* upper border */
         do_row(datatype, comps, srcWidthNB,
                srcPtr + (srcWidth * (srcHeight - 1) + 1) * bpt,
                srcPtr + (srcWidth * (srcHeight - 1) + 1) * bpt,
                dstWidthNB,
                dstPtr + (dstWidth * (dstHeight - 1) + 1) * bpt);
         /* left and right borders */
         if (srcHeight == dstHeight) {
            /* copy border pixel from src to dst */
            for (row = 1; row < srcHeight; row++) {
               memcpy(dstPtr + dstWidth * row * bpt,
                      srcPtr + srcWidth * row * bpt, bpt);
               memcpy(dstPtr + (dstWidth * row + dstWidth - 1) * bpt,
                      srcPtr + (srcWidth * row + srcWidth - 1) * bpt, bpt);
            }
         }
         else {
            /* average two src pixels each dest pixel */
            for (row = 0; row < dstHeightNB; row += 2) {
               do_row(datatype, comps, 1,
                      srcPtr + (srcWidth * (row * 2 + 1)) * bpt,
                      srcPtr + (srcWidth * (row * 2 + 2)) * bpt,
                      1, dstPtr + (dstWidth * row + 1) * bpt);
               do_row(datatype, comps, 1,
                      srcPtr + (srcWidth * (row * 2 + 1) + srcWidth - 1) * bpt,
                      srcPtr + (srcWidth * (row * 2 + 2) + srcWidth - 1) * bpt,
                      1, dstPtr + (dstWidth * row + 1 + dstWidth - 1) * bpt);
            }
         }
      }
   }
}


/**
 * Down-sample a texture image to produce the next lower mipmap level.
 * \param comps  components per texel (1, 2, 3 or 4)
 * \param srcRowStride  stride between source rows, in texels
 * \param dstRowStride  stride between destination rows, in texels
 */
void
_mesa_generate_mipmap_level(GLenum target,
                            GLenum datatype, GLuint comps,
                            GLint border,
                            GLint srcWidth, GLint srcHeight, GLint srcDepth,
                            const GLubyte *srcData,
                            GLint srcRowStride,
                            GLint dstWidth, GLint dstHeight, GLint dstDepth,
                            GLubyte *dstData,
                            GLint dstRowStride)
{
   /*
    * We use simple 2x2 averaging to compute the next mipmap level.
    */
   switch (target) {
   case GL_TEXTURE_1D:
      make_1d_mipmap(datatype, comps, border,
                     srcWidth, srcData,
                     dstWidth, dstData);
      break;
   case GL_TEXTURE_2D:
   case GL_TEXTURE_CUBE_MAP_POSITIVE_X_ARB:
   case GL_TEXTURE_CUBE_MAP_NEGATIVE_X_ARB:
   case GL_TEXTURE_CUBE_MAP_POSITIVE_Y_ARB:
   case GL_TEXTURE_CUBE_MAP_NEGATIVE_Y_ARB:
   case GL_TEXTURE_CUBE_MAP_POSITIVE_Z_ARB:
   case GL_TEXTURE_CUBE_MAP_NEGATIVE_Z_ARB:
      make_2d_mipmap(datatype, comps, border,
                     srcWidth, srcHeight, srcData, srcRowStride,
                     dstWidth, dstHeight, dstData, dstRowStride);
      break;
   case GL_TEXTURE_3D:
      make_3d_mipmap(datatype, comps, border,
                     srcWidth, srcHeight, srcDepth,
                     srcData, srcRowStride,
                     dstWidth, dstHeight, dstDepth,
                     dstData, dstRowStride);
      break;
   case GL_TEXTURE_1D_ARRAY_EXT:
      make_1d_stack_mipmap(datatype, comps, border,
                           srcWidth, srcData, srcRowStride,
                           dstWidth, dstHeight,
                           dstData, dstRowStride);
      break;
   case GL_TEXTURE_2D_ARRAY_EXT:
      make_2d_stack_mipmap(datatype, comps, border,
                           srcWidth, srcHeight,
                           srcData, srcRowStride,
                           dstWidth, dstHeight,
                           dstDepth, dstData, dstRowStride);
      break;
   case GL_TEXTURE_RECTANGLE_NV:
      /* no mipmaps, do nothing */
      break;
   default:
      _mesa_problem(NULL, "bad dimensions in _mesa_generate_mipmaps");
      return;
   }
}


/**
 * compute next (level+1) image size
 * \return GL_FALSE if no smaller size can be generated (eg. src is 1x1x1 size)
 */
static GLboolean
next_mipmap_level_size(GLenum target, GLint border,
                       GLint srcWidth, GLint srcHeight, GLint srcDepth,
                       GLint *dstWidth, GLint *dstHeight, GLint *dstDepth)
{
   if (srcWidth - 2 * border > 1) {
      *dstWidth = (srcWidth - 2 * border) / 2 + 2 * border;
   }
   else {
      *dstWidth = srcWidth; /* can't go smaller */
   }

   if ((srcHeight - 2 * border > 1) && 
       (target != GL_TEXTURE_1D_ARRAY_EXT)) {
      *dstHeight = (srcHeight - 2 * border) / 2 + 2 * border;
   }
   else {
      *dstHeight = srcHeight; /* can't go smaller */
   }

   if ((srcDepth - 2 * border > 1) &&
       (target != GL_TEXTURE_2D_ARRAY_EXT)) {
      *dstDepth = (srcDepth - 2 * border) / 2 + 2 * border;
   }
   else {
      *dstDepth = srcDepth; /* can't go smaller */
   }

   if (*dstWidth == srcWidth &&
       *dstHeight == srcHeight &&
       *dstDepth == srcDepth) {
      return GL_FALSE;
   }
   else {
      return GL_TRUE;
   }
}




/**
 * Automatic mipmap generation.
 * This is the fallback/default function for ctx->Driver.GenerateMipmap().
 * Generate a complete set of mipmaps from texObj's BaseLevel image.
 * Stop at texObj's MaxLevel or when we get to the 1x1 texture.
 * For cube maps, target will be one of
 * GL_TEXTURE_CUBE_MAP_POSITIVE/NEGATIVE_X/Y/Z; never GL_TEXTURE_CUBE_MAP.
 */
void
_mesa_generate_mipmap(struct gl_context *ctx, GLenum target,
                      struct gl_texture_object *texObj)
{
   const struct gl_texture_image *srcImage;
   gl_format convertFormat;
   const GLubyte *srcData = NULL;
   GLubyte *dstData = NULL;
   GLint level, maxLevels;
   GLenum datatype;
   GLuint comps;

   ASSERT(texObj);
   srcImage = _mesa_select_tex_image(ctx, texObj, target, texObj->BaseLevel);
   ASSERT(srcImage);

   maxLevels = _mesa_max_texture_levels(ctx, texObj->Target);
   ASSERT(maxLevels > 0);  /* bad target */

   /* Find convertFormat - the format that do_row() will process */

   if (_mesa_is_format_compressed(srcImage->TexFormat)) {
      /* setup for compressed textures - need to allocate temporary
       * image buffers to hold uncompressed images.
       */
      GLuint row;
      GLint  components, size;
      GLchan *dst;

      assert(texObj->Target == GL_TEXTURE_2D ||
             texObj->Target == GL_TEXTURE_CUBE_MAP_ARB);

      if (srcImage->_BaseFormat == GL_RGB) {
         convertFormat = MESA_FORMAT_RGB888;
         components = 3;
      } else if (srcImage->_BaseFormat == GL_RED) {
         convertFormat = MESA_FORMAT_R8;
         components = 1;
      } else if (srcImage->_BaseFormat == GL_RG) {
         convertFormat = MESA_FORMAT_RG88;
         components = 2;
      } else if (srcImage->_BaseFormat == GL_RGBA) {
         convertFormat = MESA_FORMAT_RGBA8888;
         components = 4;
      } else if (srcImage->_BaseFormat == GL_LUMINANCE) {
         convertFormat = MESA_FORMAT_L8;
         components = 1;
      } else if (srcImage->_BaseFormat == GL_LUMINANCE_ALPHA) {
         convertFormat = MESA_FORMAT_AL88;
         components = 2;
      } else {
         _mesa_problem(ctx, "bad srcImage->_BaseFormat in _mesa_generate_mipmaps");
         return;
      }

      /* allocate storage for uncompressed GL_RGB or GL_RGBA images */
      size = _mesa_bytes_per_pixel(srcImage->_BaseFormat, CHAN_TYPE)
         * srcImage->Width * srcImage->Height * srcImage->Depth + 20;
      /* 20 extra bytes, just be safe when calling last FetchTexel */
      srcData = (GLubyte *) malloc(size);
      if (!srcData) {
         _mesa_error(ctx, GL_OUT_OF_MEMORY, "generate mipmaps");
         return;
      }
      dstData = (GLubyte *) malloc(size / 2);  /* 1/4 would probably be OK */
      if (!dstData) {
         _mesa_error(ctx, GL_OUT_OF_MEMORY, "generate mipmaps");
         free((void *) srcData);
         return;
      }

      /* decompress base image here */
      dst = (GLchan *) srcData;
      for (row = 0; row < srcImage->Height; row++) {
         GLuint col;
         for (col = 0; col < srcImage->Width; col++) {
            srcImage->FetchTexelc(srcImage, col, row, 0, dst);
            dst += components;
         }
      }
   }
   else {
      /* uncompressed */
      convertFormat = srcImage->TexFormat;
   }

   _mesa_format_to_type_and_comps(convertFormat, &datatype, &comps);

   for (level = texObj->BaseLevel; level < texObj->MaxLevel
           && level < maxLevels - 1; level++) {
      /* generate image[level+1] from image[level] */
      const struct gl_texture_image *srcImage;
      struct gl_texture_image *dstImage;
      GLint srcWidth, srcHeight, srcDepth;
      GLint dstWidth, dstHeight, dstDepth;
      GLint border;
      GLboolean nextLevel;

      /* get src image parameters */
      srcImage = _mesa_select_tex_image(ctx, texObj, target, level);
      ASSERT(srcImage);
      srcWidth = srcImage->Width;
      srcHeight = srcImage->Height;
      srcDepth = srcImage->Depth;
      border = srcImage->Border;

      nextLevel = next_mipmap_level_size(target, border,
                                         srcWidth, srcHeight, srcDepth,
                                         &dstWidth, &dstHeight, &dstDepth);
      if (!nextLevel) {
         /* all done */
         if (_mesa_is_format_compressed(srcImage->TexFormat)) {
            free((void *) srcData);
            free(dstData);
         }
         return;
      }

      /* get dest gl_texture_image */
      dstImage = _mesa_get_tex_image(ctx, texObj, target, level + 1);
      if (!dstImage) {
         _mesa_error(ctx, GL_OUT_OF_MEMORY, "generating mipmaps");
         return;
      }

      /* Free old image data */
      if (dstImage->Data)
         ctx->Driver.FreeTexImageData(ctx, dstImage);

      /* initialize new image */
      _mesa_init_teximage_fields(ctx, target, dstImage, dstWidth, dstHeight,
                                 dstDepth, border, srcImage->InternalFormat,
                                 srcImage->TexFormat);
      dstImage->DriverData = NULL;
      dstImage->FetchTexelc = srcImage->FetchTexelc;
      dstImage->FetchTexelf = srcImage->FetchTexelf;

      /* Alloc new teximage data buffer */
      {
         GLuint size = _mesa_format_image_size(dstImage->TexFormat,
                                               dstWidth, dstHeight, dstDepth);
         dstImage->Data = _mesa_alloc_texmemory(size);
         if (!dstImage->Data) {
            _mesa_error(ctx, GL_OUT_OF_MEMORY, "generating mipmaps");
            return;
         }
      }

      /* Setup src and dest data pointers */
      if (_mesa_is_format_compressed(dstImage->TexFormat)) {
         /* srcData and dstData are already set */
         ASSERT(srcData);
         ASSERT(dstData);
      }
      else {
         srcData = (const GLubyte *) srcImage->Data;
         dstData = (GLubyte *) dstImage->Data;
      }

      ASSERT(dstImage->TexFormat);
      ASSERT(dstImage->FetchTexelc);
      ASSERT(dstImage->FetchTexelf);

      _mesa_generate_mipmap_level(target, datatype, comps, border,
                                  srcWidth, srcHeight, srcDepth, 
                                  srcData, srcImage->RowStride,
                                  dstWidth, dstHeight, dstDepth, 
                                  dstData, dstImage->RowStride);


      if (_mesa_is_format_compressed(dstImage->TexFormat)) {
         GLubyte *temp;
         /* compress image from dstData into dstImage->Data */
         const GLenum srcFormat = _mesa_get_format_base_format(convertFormat);
         GLint dstRowStride
            = _mesa_format_row_stride(dstImage->TexFormat, dstWidth);
         ASSERT(srcFormat == GL_RGB || srcFormat == GL_RGBA);

         _mesa_texstore(ctx, 2, dstImage->_BaseFormat,
                        dstImage->TexFormat,
                        dstImage->Data,
                        0, 0, 0, /* dstX/Y/Zoffset */
                        dstRowStride, 0, /* strides */
                        dstWidth, dstHeight, 1, /* size */
                        srcFormat, CHAN_TYPE,
                        dstData, /* src data, actually */
                        &ctx->DefaultPacking);

         /* swap src and dest pointers */
         temp = (GLubyte *) srcData;
         srcData = dstData;
         dstData = temp;
      }

   } /* loop over mipmap levels */
}


/**
 * Helper function for drivers which need to rescale texture images to
 * certain aspect ratios.
 * Nearest filtering only (for broken hardware that can't support
 * all aspect ratios).  This can be made a lot faster, but I don't
 * really care enough...
 */
void
_mesa_rescale_teximage2d(GLuint bytesPerPixel,
			 GLuint srcStrideInPixels,
			 GLuint dstRowStride,
			 GLint srcWidth, GLint srcHeight,
			 GLint dstWidth, GLint dstHeight,
			 const GLvoid *srcImage, GLvoid *dstImage)
{
   GLint row, col;

#define INNER_LOOP( TYPE, HOP, WOP )					\
   for ( row = 0 ; row < dstHeight ; row++ ) {				\
      GLint srcRow = row HOP hScale;					\
      for ( col = 0 ; col < dstWidth ; col++ ) {			\
	 GLint srcCol = col WOP wScale;					\
	 dst[col] = src[srcRow * srcStrideInPixels + srcCol];		\
      }									\
      dst = (TYPE *) ((GLubyte *) dst + dstRowStride);			\
   }									\

#define RESCALE_IMAGE( TYPE )						\
do {									\
   const TYPE *src = (const TYPE *)srcImage;				\
   TYPE *dst = (TYPE *)dstImage;					\
									\
   if ( srcHeight < dstHeight ) {					\
      const GLint hScale = dstHeight / srcHeight;			\
      if ( srcWidth < dstWidth ) {					\
	 const GLint wScale = dstWidth / srcWidth;			\
	 INNER_LOOP( TYPE, /, / );					\
      }									\
      else {								\
	 const GLint wScale = srcWidth / dstWidth;			\
	 INNER_LOOP( TYPE, /, * );					\
      }									\
   }									\
   else {								\
      const GLint hScale = srcHeight / dstHeight;			\
      if ( srcWidth < dstWidth ) {					\
	 const GLint wScale = dstWidth / srcWidth;			\
	 INNER_LOOP( TYPE, *, / );					\
      }									\
      else {								\
	 const GLint wScale = srcWidth / dstWidth;			\
	 INNER_LOOP( TYPE, *, * );					\
      }									\
   }									\
} while (0)

   switch ( bytesPerPixel ) {
   case 4:
      RESCALE_IMAGE( GLuint );
      break;

   case 2:
      RESCALE_IMAGE( GLushort );
      break;

   case 1:
      RESCALE_IMAGE( GLubyte );
      break;
   default:
      _mesa_problem(NULL,"unexpected bytes/pixel in _mesa_rescale_teximage2d");
   }
}


/**
 * Upscale an image by replication, not (typical) stretching.
 * We use this when the image width or height is less than a
 * certain size (4, 8) and we need to upscale an image.
 */
void
_mesa_upscale_teximage2d(GLsizei inWidth, GLsizei inHeight,
                         GLsizei outWidth, GLsizei outHeight,
                         GLint comps, const GLchan *src, GLint srcRowStride,
                         GLchan *dest )
{
   GLint i, j, k;

   ASSERT(outWidth >= inWidth);
   ASSERT(outHeight >= inHeight);
#if 0
   ASSERT(inWidth == 1 || inWidth == 2 || inHeight == 1 || inHeight == 2);
   ASSERT((outWidth & 3) == 0);
   ASSERT((outHeight & 3) == 0);
#endif

   for (i = 0; i < outHeight; i++) {
      const GLint ii = i % inHeight;
      for (j = 0; j < outWidth; j++) {
         const GLint jj = j % inWidth;
         for (k = 0; k < comps; k++) {
            dest[(i * outWidth + j) * comps + k]
               = src[ii * srcRowStride + jj * comps + k];
         }
      }
   }
}

=======
/*
 * Mesa 3-D graphics library
 * Version:  7.1
 *
 * Copyright (C) 1999-2007  Brian Paul   All Rights Reserved.
 *
 * Permission is hereby granted, free of charge, to any person obtaining a
 * copy of this software and associated documentation files (the "Software"),
 * to deal in the Software without restriction, including without limitation
 * the rights to use, copy, modify, merge, publish, distribute, sublicense,
 * and/or sell copies of the Software, and to permit persons to whom the
 * Software is furnished to do so, subject to the following conditions:
 *
 * The above copyright notice and this permission notice shall be included
 * in all copies or substantial portions of the Software.
 *
 * THE SOFTWARE IS PROVIDED "AS IS", WITHOUT WARRANTY OF ANY KIND, EXPRESS
 * OR IMPLIED, INCLUDING BUT NOT LIMITED TO THE WARRANTIES OF MERCHANTABILITY,
 * FITNESS FOR A PARTICULAR PURPOSE AND NONINFRINGEMENT.  IN NO EVENT SHALL
 * BRIAN PAUL BE LIABLE FOR ANY CLAIM, DAMAGES OR OTHER LIABILITY, WHETHER IN
 * AN ACTION OF CONTRACT, TORT OR OTHERWISE, ARISING FROM, OUT OF OR IN
 * CONNECTION WITH THE SOFTWARE OR THE USE OR OTHER DEALINGS IN THE SOFTWARE.
 */


/**
 * \file mipmap.c  mipmap generation and teximage resizing functions.
 */

#include "imports.h"
#include "formats.h"
#include "mipmap.h"
#include "mtypes.h"
#include "teximage.h"
#include "texstore.h"
#include "image.h"



static GLint
bytes_per_pixel(GLenum datatype, GLuint comps)
{
   GLint b = _mesa_sizeof_packed_type(datatype);
   assert(b >= 0);

   if (_mesa_type_is_packed(datatype))
       return b;
   else
       return b * comps;
}


/**
 * \name Support macros for do_row and do_row_3d
 *
 * The macro madness is here for two reasons.  First, it compacts the code
 * slightly.  Second, it makes it much easier to adjust the specifics of the
 * filter to tune the rounding characteristics.
 */
/*@{*/
#define DECLARE_ROW_POINTERS(t, e) \
      const t(*rowA)[e] = (const t(*)[e]) srcRowA; \
      const t(*rowB)[e] = (const t(*)[e]) srcRowB; \
      const t(*rowC)[e] = (const t(*)[e]) srcRowC; \
      const t(*rowD)[e] = (const t(*)[e]) srcRowD; \
      t(*dst)[e] = (t(*)[e]) dstRow

#define DECLARE_ROW_POINTERS0(t) \
      const t *rowA = (const t *) srcRowA; \
      const t *rowB = (const t *) srcRowB; \
      const t *rowC = (const t *) srcRowC; \
      const t *rowD = (const t *) srcRowD; \
      t *dst = (t *) dstRow

#define FILTER_SUM_3D(Aj, Ak, Bj, Bk, Cj, Ck, Dj, Dk) \
   ((unsigned) Aj + (unsigned) Ak \
    + (unsigned) Bj + (unsigned) Bk \
    + (unsigned) Cj + (unsigned) Ck \
    + (unsigned) Dj + (unsigned) Dk \
    + 4) >> 3

#define FILTER_3D(e) \
   do { \
      dst[i][e] = FILTER_SUM_3D(rowA[j][e], rowA[k][e], \
                                rowB[j][e], rowB[k][e], \
                                rowC[j][e], rowC[k][e], \
                                rowD[j][e], rowD[k][e]); \
   } while(0)

#define FILTER_SUM_3D_SIGNED(Aj, Ak, Bj, Bk, Cj, Ck, Dj, Dk) \
   (Aj + Ak \
    + Bj + Bk \
    + Cj + Ck \
    + Dj + Dk \
    + 4) / 8

#define FILTER_3D_SIGNED(e) \
   do { \
      dst[i][e] = FILTER_SUM_3D_SIGNED(rowA[j][e], rowA[k][e], \
                                       rowB[j][e], rowB[k][e], \
                                       rowC[j][e], rowC[k][e], \
                                       rowD[j][e], rowD[k][e]); \
   } while(0)

#define FILTER_F_3D(e) \
   do { \
      dst[i][e] = (rowA[j][e] + rowA[k][e] \
                   + rowB[j][e] + rowB[k][e] \
                   + rowC[j][e] + rowC[k][e] \
                   + rowD[j][e] + rowD[k][e]) * 0.125F; \
   } while(0)

#define FILTER_HF_3D(e) \
   do { \
      const GLfloat aj = _mesa_half_to_float(rowA[j][e]); \
      const GLfloat ak = _mesa_half_to_float(rowA[k][e]); \
      const GLfloat bj = _mesa_half_to_float(rowB[j][e]); \
      const GLfloat bk = _mesa_half_to_float(rowB[k][e]); \
      const GLfloat cj = _mesa_half_to_float(rowC[j][e]); \
      const GLfloat ck = _mesa_half_to_float(rowC[k][e]); \
      const GLfloat dj = _mesa_half_to_float(rowD[j][e]); \
      const GLfloat dk = _mesa_half_to_float(rowD[k][e]); \
      dst[i][e] = _mesa_float_to_half((aj + ak + bj + bk + cj + ck + dj + dk) \
                                      * 0.125F); \
   } while(0)
/*@}*/


/**
 * Average together two rows of a source image to produce a single new
 * row in the dest image.  It's legal for the two source rows to point
 * to the same data.  The source width must be equal to either the
 * dest width or two times the dest width.
 * \param datatype  GL_UNSIGNED_BYTE, GL_UNSIGNED_SHORT, GL_FLOAT, etc.
 * \param comps  number of components per pixel (1..4)
 */
static void
do_row(GLenum datatype, GLuint comps, GLint srcWidth,
       const GLvoid *srcRowA, const GLvoid *srcRowB,
       GLint dstWidth, GLvoid *dstRow)
{
   const GLuint k0 = (srcWidth == dstWidth) ? 0 : 1;
   const GLuint colStride = (srcWidth == dstWidth) ? 1 : 2;

   ASSERT(comps >= 1);
   ASSERT(comps <= 4);

   /* This assertion is no longer valid with non-power-of-2 textures
   assert(srcWidth == dstWidth || srcWidth == 2 * dstWidth);
   */

   if (datatype == GL_UNSIGNED_BYTE && comps == 4) {
      GLuint i, j, k;
      const GLubyte(*rowA)[4] = (const GLubyte(*)[4]) srcRowA;
      const GLubyte(*rowB)[4] = (const GLubyte(*)[4]) srcRowB;
      GLubyte(*dst)[4] = (GLubyte(*)[4]) dstRow;
      for (i = j = 0, k = k0; i < (GLuint) dstWidth;
           i++, j += colStride, k += colStride) {
         dst[i][0] = (rowA[j][0] + rowA[k][0] + rowB[j][0] + rowB[k][0]) / 4;
         dst[i][1] = (rowA[j][1] + rowA[k][1] + rowB[j][1] + rowB[k][1]) / 4;
         dst[i][2] = (rowA[j][2] + rowA[k][2] + rowB[j][2] + rowB[k][2]) / 4;
         dst[i][3] = (rowA[j][3] + rowA[k][3] + rowB[j][3] + rowB[k][3]) / 4;
      }
   }
   else if (datatype == GL_UNSIGNED_BYTE && comps == 3) {
      GLuint i, j, k;
      const GLubyte(*rowA)[3] = (const GLubyte(*)[3]) srcRowA;
      const GLubyte(*rowB)[3] = (const GLubyte(*)[3]) srcRowB;
      GLubyte(*dst)[3] = (GLubyte(*)[3]) dstRow;
      for (i = j = 0, k = k0; i < (GLuint) dstWidth;
           i++, j += colStride, k += colStride) {
         dst[i][0] = (rowA[j][0] + rowA[k][0] + rowB[j][0] + rowB[k][0]) / 4;
         dst[i][1] = (rowA[j][1] + rowA[k][1] + rowB[j][1] + rowB[k][1]) / 4;
         dst[i][2] = (rowA[j][2] + rowA[k][2] + rowB[j][2] + rowB[k][2]) / 4;
      }
   }
   else if (datatype == GL_UNSIGNED_BYTE && comps == 2) {
      GLuint i, j, k;
      const GLubyte(*rowA)[2] = (const GLubyte(*)[2]) srcRowA;
      const GLubyte(*rowB)[2] = (const GLubyte(*)[2]) srcRowB;
      GLubyte(*dst)[2] = (GLubyte(*)[2]) dstRow;
      for (i = j = 0, k = k0; i < (GLuint) dstWidth;
           i++, j += colStride, k += colStride) {
         dst[i][0] = (rowA[j][0] + rowA[k][0] + rowB[j][0] + rowB[k][0]) >> 2;
         dst[i][1] = (rowA[j][1] + rowA[k][1] + rowB[j][1] + rowB[k][1]) >> 2;
      }
   }
   else if (datatype == GL_UNSIGNED_BYTE && comps == 1) {
      GLuint i, j, k;
      const GLubyte *rowA = (const GLubyte *) srcRowA;
      const GLubyte *rowB = (const GLubyte *) srcRowB;
      GLubyte *dst = (GLubyte *) dstRow;
      for (i = j = 0, k = k0; i < (GLuint) dstWidth;
           i++, j += colStride, k += colStride) {
         dst[i] = (rowA[j] + rowA[k] + rowB[j] + rowB[k]) >> 2;
      }
   }

   else if (datatype == GL_BYTE && comps == 4) {
      GLuint i, j, k;
      const GLbyte(*rowA)[4] = (const GLbyte(*)[4]) srcRowA;
      const GLbyte(*rowB)[4] = (const GLbyte(*)[4]) srcRowB;
      GLbyte(*dst)[4] = (GLbyte(*)[4]) dstRow;
      for (i = j = 0, k = k0; i < (GLuint) dstWidth;
           i++, j += colStride, k += colStride) {
         dst[i][0] = (rowA[j][0] + rowA[k][0] + rowB[j][0] + rowB[k][0]) / 4;
         dst[i][1] = (rowA[j][1] + rowA[k][1] + rowB[j][1] + rowB[k][1]) / 4;
         dst[i][2] = (rowA[j][2] + rowA[k][2] + rowB[j][2] + rowB[k][2]) / 4;
         dst[i][3] = (rowA[j][3] + rowA[k][3] + rowB[j][3] + rowB[k][3]) / 4;
      }
   }
   else if (datatype == GL_BYTE && comps == 3) {
      GLuint i, j, k;
      const GLbyte(*rowA)[3] = (const GLbyte(*)[3]) srcRowA;
      const GLbyte(*rowB)[3] = (const GLbyte(*)[3]) srcRowB;
      GLbyte(*dst)[3] = (GLbyte(*)[3]) dstRow;
      for (i = j = 0, k = k0; i < (GLuint) dstWidth;
           i++, j += colStride, k += colStride) {
         dst[i][0] = (rowA[j][0] + rowA[k][0] + rowB[j][0] + rowB[k][0]) / 4;
         dst[i][1] = (rowA[j][1] + rowA[k][1] + rowB[j][1] + rowB[k][1]) / 4;
         dst[i][2] = (rowA[j][2] + rowA[k][2] + rowB[j][2] + rowB[k][2]) / 4;
      }
   }
   else if (datatype == GL_BYTE && comps == 2) {
      GLuint i, j, k;
      const GLbyte(*rowA)[2] = (const GLbyte(*)[2]) srcRowA;
      const GLbyte(*rowB)[2] = (const GLbyte(*)[2]) srcRowB;
      GLbyte(*dst)[2] = (GLbyte(*)[2]) dstRow;
      for (i = j = 0, k = k0; i < (GLuint) dstWidth;
           i++, j += colStride, k += colStride) {
         dst[i][0] = (rowA[j][0] + rowA[k][0] + rowB[j][0] + rowB[k][0]) / 4;
         dst[i][1] = (rowA[j][1] + rowA[k][1] + rowB[j][1] + rowB[k][1]) / 4;
      }
   }
   else if (datatype == GL_BYTE && comps == 1) {
      GLuint i, j, k;
      const GLbyte *rowA = (const GLbyte *) srcRowA;
      const GLbyte *rowB = (const GLbyte *) srcRowB;
      GLbyte *dst = (GLbyte *) dstRow;
      for (i = j = 0, k = k0; i < (GLuint) dstWidth;
           i++, j += colStride, k += colStride) {
         dst[i] = (rowA[j] + rowA[k] + rowB[j] + rowB[k]) / 4;
      }
   }

   else if (datatype == GL_UNSIGNED_SHORT && comps == 4) {
      GLuint i, j, k;
      const GLushort(*rowA)[4] = (const GLushort(*)[4]) srcRowA;
      const GLushort(*rowB)[4] = (const GLushort(*)[4]) srcRowB;
      GLushort(*dst)[4] = (GLushort(*)[4]) dstRow;
      for (i = j = 0, k = k0; i < (GLuint) dstWidth;
           i++, j += colStride, k += colStride) {
         dst[i][0] = (rowA[j][0] + rowA[k][0] + rowB[j][0] + rowB[k][0]) / 4;
         dst[i][1] = (rowA[j][1] + rowA[k][1] + rowB[j][1] + rowB[k][1]) / 4;
         dst[i][2] = (rowA[j][2] + rowA[k][2] + rowB[j][2] + rowB[k][2]) / 4;
         dst[i][3] = (rowA[j][3] + rowA[k][3] + rowB[j][3] + rowB[k][3]) / 4;
      }
   }
   else if (datatype == GL_UNSIGNED_SHORT && comps == 3) {
      GLuint i, j, k;
      const GLushort(*rowA)[3] = (const GLushort(*)[3]) srcRowA;
      const GLushort(*rowB)[3] = (const GLushort(*)[3]) srcRowB;
      GLushort(*dst)[3] = (GLushort(*)[3]) dstRow;
      for (i = j = 0, k = k0; i < (GLuint) dstWidth;
           i++, j += colStride, k += colStride) {
         dst[i][0] = (rowA[j][0] + rowA[k][0] + rowB[j][0] + rowB[k][0]) / 4;
         dst[i][1] = (rowA[j][1] + rowA[k][1] + rowB[j][1] + rowB[k][1]) / 4;
         dst[i][2] = (rowA[j][2] + rowA[k][2] + rowB[j][2] + rowB[k][2]) / 4;
      }
   }
   else if (datatype == GL_UNSIGNED_SHORT && comps == 2) {
      GLuint i, j, k;
      const GLushort(*rowA)[2] = (const GLushort(*)[2]) srcRowA;
      const GLushort(*rowB)[2] = (const GLushort(*)[2]) srcRowB;
      GLushort(*dst)[2] = (GLushort(*)[2]) dstRow;
      for (i = j = 0, k = k0; i < (GLuint) dstWidth;
           i++, j += colStride, k += colStride) {
         dst[i][0] = (rowA[j][0] + rowA[k][0] + rowB[j][0] + rowB[k][0]) / 4;
         dst[i][1] = (rowA[j][1] + rowA[k][1] + rowB[j][1] + rowB[k][1]) / 4;
      }
   }
   else if (datatype == GL_UNSIGNED_SHORT && comps == 1) {
      GLuint i, j, k;
      const GLushort *rowA = (const GLushort *) srcRowA;
      const GLushort *rowB = (const GLushort *) srcRowB;
      GLushort *dst = (GLushort *) dstRow;
      for (i = j = 0, k = k0; i < (GLuint) dstWidth;
           i++, j += colStride, k += colStride) {
         dst[i] = (rowA[j] + rowA[k] + rowB[j] + rowB[k]) / 4;
      }
   }

   else if (datatype == GL_SHORT && comps == 4) {
      GLuint i, j, k;
      const GLshort(*rowA)[4] = (const GLshort(*)[4]) srcRowA;
      const GLshort(*rowB)[4] = (const GLshort(*)[4]) srcRowB;
      GLshort(*dst)[4] = (GLshort(*)[4]) dstRow;
      for (i = j = 0, k = k0; i < (GLuint) dstWidth;
           i++, j += colStride, k += colStride) {
         dst[i][0] = (rowA[j][0] + rowA[k][0] + rowB[j][0] + rowB[k][0]) / 4;
         dst[i][1] = (rowA[j][1] + rowA[k][1] + rowB[j][1] + rowB[k][1]) / 4;
         dst[i][2] = (rowA[j][2] + rowA[k][2] + rowB[j][2] + rowB[k][2]) / 4;
         dst[i][3] = (rowA[j][3] + rowA[k][3] + rowB[j][3] + rowB[k][3]) / 4;
      }
   }
   else if (datatype == GL_SHORT && comps == 3) {
      GLuint i, j, k;
      const GLshort(*rowA)[3] = (const GLshort(*)[3]) srcRowA;
      const GLshort(*rowB)[3] = (const GLshort(*)[3]) srcRowB;
      GLshort(*dst)[3] = (GLshort(*)[3]) dstRow;
      for (i = j = 0, k = k0; i < (GLuint) dstWidth;
           i++, j += colStride, k += colStride) {
         dst[i][0] = (rowA[j][0] + rowA[k][0] + rowB[j][0] + rowB[k][0]) / 4;
         dst[i][1] = (rowA[j][1] + rowA[k][1] + rowB[j][1] + rowB[k][1]) / 4;
         dst[i][2] = (rowA[j][2] + rowA[k][2] + rowB[j][2] + rowB[k][2]) / 4;
      }
   }
   else if (datatype == GL_SHORT && comps == 2) {
      GLuint i, j, k;
      const GLshort(*rowA)[2] = (const GLshort(*)[2]) srcRowA;
      const GLshort(*rowB)[2] = (const GLshort(*)[2]) srcRowB;
      GLshort(*dst)[2] = (GLshort(*)[2]) dstRow;
      for (i = j = 0, k = k0; i < (GLuint) dstWidth;
           i++, j += colStride, k += colStride) {
         dst[i][0] = (rowA[j][0] + rowA[k][0] + rowB[j][0] + rowB[k][0]) / 4;
         dst[i][1] = (rowA[j][1] + rowA[k][1] + rowB[j][1] + rowB[k][1]) / 4;
      }
   }
   else if (datatype == GL_SHORT && comps == 1) {
      GLuint i, j, k;
      const GLshort *rowA = (const GLshort *) srcRowA;
      const GLshort *rowB = (const GLshort *) srcRowB;
      GLshort *dst = (GLshort *) dstRow;
      for (i = j = 0, k = k0; i < (GLuint) dstWidth;
           i++, j += colStride, k += colStride) {
         dst[i] = (rowA[j] + rowA[k] + rowB[j] + rowB[k]) / 4;
      }
   }

   else if (datatype == GL_FLOAT && comps == 4) {
      GLuint i, j, k;
      const GLfloat(*rowA)[4] = (const GLfloat(*)[4]) srcRowA;
      const GLfloat(*rowB)[4] = (const GLfloat(*)[4]) srcRowB;
      GLfloat(*dst)[4] = (GLfloat(*)[4]) dstRow;
      for (i = j = 0, k = k0; i < (GLuint) dstWidth;
           i++, j += colStride, k += colStride) {
         dst[i][0] = (rowA[j][0] + rowA[k][0] +
                      rowB[j][0] + rowB[k][0]) * 0.25F;
         dst[i][1] = (rowA[j][1] + rowA[k][1] +
                      rowB[j][1] + rowB[k][1]) * 0.25F;
         dst[i][2] = (rowA[j][2] + rowA[k][2] +
                      rowB[j][2] + rowB[k][2]) * 0.25F;
         dst[i][3] = (rowA[j][3] + rowA[k][3] +
                      rowB[j][3] + rowB[k][3]) * 0.25F;
      }
   }
   else if (datatype == GL_FLOAT && comps == 3) {
      GLuint i, j, k;
      const GLfloat(*rowA)[3] = (const GLfloat(*)[3]) srcRowA;
      const GLfloat(*rowB)[3] = (const GLfloat(*)[3]) srcRowB;
      GLfloat(*dst)[3] = (GLfloat(*)[3]) dstRow;
      for (i = j = 0, k = k0; i < (GLuint) dstWidth;
           i++, j += colStride, k += colStride) {
         dst[i][0] = (rowA[j][0] + rowA[k][0] +
                      rowB[j][0] + rowB[k][0]) * 0.25F;
         dst[i][1] = (rowA[j][1] + rowA[k][1] +
                      rowB[j][1] + rowB[k][1]) * 0.25F;
         dst[i][2] = (rowA[j][2] + rowA[k][2] +
                      rowB[j][2] + rowB[k][2]) * 0.25F;
      }
   }
   else if (datatype == GL_FLOAT && comps == 2) {
      GLuint i, j, k;
      const GLfloat(*rowA)[2] = (const GLfloat(*)[2]) srcRowA;
      const GLfloat(*rowB)[2] = (const GLfloat(*)[2]) srcRowB;
      GLfloat(*dst)[2] = (GLfloat(*)[2]) dstRow;
      for (i = j = 0, k = k0; i < (GLuint) dstWidth;
           i++, j += colStride, k += colStride) {
         dst[i][0] = (rowA[j][0] + rowA[k][0] +
                      rowB[j][0] + rowB[k][0]) * 0.25F;
         dst[i][1] = (rowA[j][1] + rowA[k][1] +
                      rowB[j][1] + rowB[k][1]) * 0.25F;
      }
   }
   else if (datatype == GL_FLOAT && comps == 1) {
      GLuint i, j, k;
      const GLfloat *rowA = (const GLfloat *) srcRowA;
      const GLfloat *rowB = (const GLfloat *) srcRowB;
      GLfloat *dst = (GLfloat *) dstRow;
      for (i = j = 0, k = k0; i < (GLuint) dstWidth;
           i++, j += colStride, k += colStride) {
         dst[i] = (rowA[j] + rowA[k] + rowB[j] + rowB[k]) * 0.25F;
      }
   }

   else if (datatype == GL_HALF_FLOAT_ARB && comps == 4) {
      GLuint i, j, k, comp;
      const GLhalfARB(*rowA)[4] = (const GLhalfARB(*)[4]) srcRowA;
      const GLhalfARB(*rowB)[4] = (const GLhalfARB(*)[4]) srcRowB;
      GLhalfARB(*dst)[4] = (GLhalfARB(*)[4]) dstRow;
      for (i = j = 0, k = k0; i < (GLuint) dstWidth;
           i++, j += colStride, k += colStride) {
         for (comp = 0; comp < 4; comp++) {
            GLfloat aj, ak, bj, bk;
            aj = _mesa_half_to_float(rowA[j][comp]);
            ak = _mesa_half_to_float(rowA[k][comp]);
            bj = _mesa_half_to_float(rowB[j][comp]);
            bk = _mesa_half_to_float(rowB[k][comp]);
            dst[i][comp] = _mesa_float_to_half((aj + ak + bj + bk) * 0.25F);
         }
      }
   }
   else if (datatype == GL_HALF_FLOAT_ARB && comps == 3) {
      GLuint i, j, k, comp;
      const GLhalfARB(*rowA)[3] = (const GLhalfARB(*)[3]) srcRowA;
      const GLhalfARB(*rowB)[3] = (const GLhalfARB(*)[3]) srcRowB;
      GLhalfARB(*dst)[3] = (GLhalfARB(*)[3]) dstRow;
      for (i = j = 0, k = k0; i < (GLuint) dstWidth;
           i++, j += colStride, k += colStride) {
         for (comp = 0; comp < 3; comp++) {
            GLfloat aj, ak, bj, bk;
            aj = _mesa_half_to_float(rowA[j][comp]);
            ak = _mesa_half_to_float(rowA[k][comp]);
            bj = _mesa_half_to_float(rowB[j][comp]);
            bk = _mesa_half_to_float(rowB[k][comp]);
            dst[i][comp] = _mesa_float_to_half((aj + ak + bj + bk) * 0.25F);
         }
      }
   }
   else if (datatype == GL_HALF_FLOAT_ARB && comps == 2) {
      GLuint i, j, k, comp;
      const GLhalfARB(*rowA)[2] = (const GLhalfARB(*)[2]) srcRowA;
      const GLhalfARB(*rowB)[2] = (const GLhalfARB(*)[2]) srcRowB;
      GLhalfARB(*dst)[2] = (GLhalfARB(*)[2]) dstRow;
      for (i = j = 0, k = k0; i < (GLuint) dstWidth;
           i++, j += colStride, k += colStride) {
         for (comp = 0; comp < 2; comp++) {
            GLfloat aj, ak, bj, bk;
            aj = _mesa_half_to_float(rowA[j][comp]);
            ak = _mesa_half_to_float(rowA[k][comp]);
            bj = _mesa_half_to_float(rowB[j][comp]);
            bk = _mesa_half_to_float(rowB[k][comp]);
            dst[i][comp] = _mesa_float_to_half((aj + ak + bj + bk) * 0.25F);
         }
      }
   }
   else if (datatype == GL_HALF_FLOAT_ARB && comps == 1) {
      GLuint i, j, k;
      const GLhalfARB *rowA = (const GLhalfARB *) srcRowA;
      const GLhalfARB *rowB = (const GLhalfARB *) srcRowB;
      GLhalfARB *dst = (GLhalfARB *) dstRow;
      for (i = j = 0, k = k0; i < (GLuint) dstWidth;
           i++, j += colStride, k += colStride) {
         GLfloat aj, ak, bj, bk;
         aj = _mesa_half_to_float(rowA[j]);
         ak = _mesa_half_to_float(rowA[k]);
         bj = _mesa_half_to_float(rowB[j]);
         bk = _mesa_half_to_float(rowB[k]);
         dst[i] = _mesa_float_to_half((aj + ak + bj + bk) * 0.25F);
      }
   }

   else if (datatype == GL_UNSIGNED_INT && comps == 1) {
      GLuint i, j, k;
      const GLuint *rowA = (const GLuint *) srcRowA;
      const GLuint *rowB = (const GLuint *) srcRowB;
      GLuint *dst = (GLuint *) dstRow;
      for (i = j = 0, k = k0; i < (GLuint) dstWidth;
           i++, j += colStride, k += colStride) {
         dst[i] = (GLfloat)(rowA[j] / 4 + rowA[k] / 4 + rowB[j] / 4 + rowB[k] / 4);
      }
   }

   else if (datatype == GL_UNSIGNED_SHORT_5_6_5 && comps == 3) {
      GLuint i, j, k;
      const GLushort *rowA = (const GLushort *) srcRowA;
      const GLushort *rowB = (const GLushort *) srcRowB;
      GLushort *dst = (GLushort *) dstRow;
      for (i = j = 0, k = k0; i < (GLuint) dstWidth;
           i++, j += colStride, k += colStride) {
         const GLint rowAr0 = rowA[j] & 0x1f;
         const GLint rowAr1 = rowA[k] & 0x1f;
         const GLint rowBr0 = rowB[j] & 0x1f;
         const GLint rowBr1 = rowB[k] & 0x1f;
         const GLint rowAg0 = (rowA[j] >> 5) & 0x3f;
         const GLint rowAg1 = (rowA[k] >> 5) & 0x3f;
         const GLint rowBg0 = (rowB[j] >> 5) & 0x3f;
         const GLint rowBg1 = (rowB[k] >> 5) & 0x3f;
         const GLint rowAb0 = (rowA[j] >> 11) & 0x1f;
         const GLint rowAb1 = (rowA[k] >> 11) & 0x1f;
         const GLint rowBb0 = (rowB[j] >> 11) & 0x1f;
         const GLint rowBb1 = (rowB[k] >> 11) & 0x1f;
         const GLint red = (rowAr0 + rowAr1 + rowBr0 + rowBr1) >> 2;
         const GLint green = (rowAg0 + rowAg1 + rowBg0 + rowBg1) >> 2;
         const GLint blue = (rowAb0 + rowAb1 + rowBb0 + rowBb1) >> 2;
         dst[i] = (blue << 11) | (green << 5) | red;
      }
   }
   else if (datatype == GL_UNSIGNED_SHORT_4_4_4_4 && comps == 4) {
      GLuint i, j, k;
      const GLushort *rowA = (const GLushort *) srcRowA;
      const GLushort *rowB = (const GLushort *) srcRowB;
      GLushort *dst = (GLushort *) dstRow;
      for (i = j = 0, k = k0; i < (GLuint) dstWidth;
           i++, j += colStride, k += colStride) {
         const GLint rowAr0 = rowA[j] & 0xf;
         const GLint rowAr1 = rowA[k] & 0xf;
         const GLint rowBr0 = rowB[j] & 0xf;
         const GLint rowBr1 = rowB[k] & 0xf;
         const GLint rowAg0 = (rowA[j] >> 4) & 0xf;
         const GLint rowAg1 = (rowA[k] >> 4) & 0xf;
         const GLint rowBg0 = (rowB[j] >> 4) & 0xf;
         const GLint rowBg1 = (rowB[k] >> 4) & 0xf;
         const GLint rowAb0 = (rowA[j] >> 8) & 0xf;
         const GLint rowAb1 = (rowA[k] >> 8) & 0xf;
         const GLint rowBb0 = (rowB[j] >> 8) & 0xf;
         const GLint rowBb1 = (rowB[k] >> 8) & 0xf;
         const GLint rowAa0 = (rowA[j] >> 12) & 0xf;
         const GLint rowAa1 = (rowA[k] >> 12) & 0xf;
         const GLint rowBa0 = (rowB[j] >> 12) & 0xf;
         const GLint rowBa1 = (rowB[k] >> 12) & 0xf;
         const GLint red = (rowAr0 + rowAr1 + rowBr0 + rowBr1) >> 2;
         const GLint green = (rowAg0 + rowAg1 + rowBg0 + rowBg1) >> 2;
         const GLint blue = (rowAb0 + rowAb1 + rowBb0 + rowBb1) >> 2;
         const GLint alpha = (rowAa0 + rowAa1 + rowBa0 + rowBa1) >> 2;
         dst[i] = (alpha << 12) | (blue << 8) | (green << 4) | red;
      }
   }
   else if (datatype == GL_UNSIGNED_SHORT_1_5_5_5_REV && comps == 4) {
      GLuint i, j, k;
      const GLushort *rowA = (const GLushort *) srcRowA;
      const GLushort *rowB = (const GLushort *) srcRowB;
      GLushort *dst = (GLushort *) dstRow;
      for (i = j = 0, k = k0; i < (GLuint) dstWidth;
           i++, j += colStride, k += colStride) {
         const GLint rowAr0 = rowA[j] & 0x1f;
         const GLint rowAr1 = rowA[k] & 0x1f;
         const GLint rowBr0 = rowB[j] & 0x1f;
         const GLint rowBr1 = rowB[k] & 0x1f;
         const GLint rowAg0 = (rowA[j] >> 5) & 0x1f;
         const GLint rowAg1 = (rowA[k] >> 5) & 0x1f;
         const GLint rowBg0 = (rowB[j] >> 5) & 0x1f;
         const GLint rowBg1 = (rowB[k] >> 5) & 0x1f;
         const GLint rowAb0 = (rowA[j] >> 10) & 0x1f;
         const GLint rowAb1 = (rowA[k] >> 10) & 0x1f;
         const GLint rowBb0 = (rowB[j] >> 10) & 0x1f;
         const GLint rowBb1 = (rowB[k] >> 10) & 0x1f;
         const GLint rowAa0 = (rowA[j] >> 15) & 0x1;
         const GLint rowAa1 = (rowA[k] >> 15) & 0x1;
         const GLint rowBa0 = (rowB[j] >> 15) & 0x1;
         const GLint rowBa1 = (rowB[k] >> 15) & 0x1;
         const GLint red = (rowAr0 + rowAr1 + rowBr0 + rowBr1) >> 2;
         const GLint green = (rowAg0 + rowAg1 + rowBg0 + rowBg1) >> 2;
         const GLint blue = (rowAb0 + rowAb1 + rowBb0 + rowBb1) >> 2;
         const GLint alpha = (rowAa0 + rowAa1 + rowBa0 + rowBa1) >> 2;
         dst[i] = (alpha << 15) | (blue << 10) | (green << 5) | red;
      }
   }
   else if (datatype == GL_UNSIGNED_SHORT_5_5_5_1 && comps == 4) {
      GLuint i, j, k;
      const GLushort *rowA = (const GLushort *) srcRowA;
      const GLushort *rowB = (const GLushort *) srcRowB;
      GLushort *dst = (GLushort *) dstRow;
      for (i = j = 0, k = k0; i < (GLuint) dstWidth;
           i++, j += colStride, k += colStride) {
         const GLint rowAr0 = (rowA[j] >> 11) & 0x1f;
         const GLint rowAr1 = (rowA[k] >> 11) & 0x1f;
         const GLint rowBr0 = (rowB[j] >> 11) & 0x1f;
         const GLint rowBr1 = (rowB[k] >> 11) & 0x1f;
         const GLint rowAg0 = (rowA[j] >> 6) & 0x1f;
         const GLint rowAg1 = (rowA[k] >> 6) & 0x1f;
         const GLint rowBg0 = (rowB[j] >> 6) & 0x1f;
         const GLint rowBg1 = (rowB[k] >> 6) & 0x1f;
         const GLint rowAb0 = (rowA[j] >> 1) & 0x1f;
         const GLint rowAb1 = (rowA[k] >> 1) & 0x1f;
         const GLint rowBb0 = (rowB[j] >> 1) & 0x1f;
         const GLint rowBb1 = (rowB[k] >> 1) & 0x1f;
         const GLint rowAa0 = (rowA[j] & 0x1);
         const GLint rowAa1 = (rowA[k] & 0x1);
         const GLint rowBa0 = (rowB[j] & 0x1);
         const GLint rowBa1 = (rowB[k] & 0x1);
         const GLint red = (rowAr0 + rowAr1 + rowBr0 + rowBr1) >> 2;
         const GLint green = (rowAg0 + rowAg1 + rowBg0 + rowBg1) >> 2;
         const GLint blue = (rowAb0 + rowAb1 + rowBb0 + rowBb1) >> 2;
         const GLint alpha = (rowAa0 + rowAa1 + rowBa0 + rowBa1) >> 2;
         dst[i] = (red << 11) | (green << 6) | (blue << 1) | alpha;
      }
   }

   else if (datatype == GL_UNSIGNED_BYTE_3_3_2 && comps == 3) {
      GLuint i, j, k;
      const GLubyte *rowA = (const GLubyte *) srcRowA;
      const GLubyte *rowB = (const GLubyte *) srcRowB;
      GLubyte *dst = (GLubyte *) dstRow;
      for (i = j = 0, k = k0; i < (GLuint) dstWidth;
           i++, j += colStride, k += colStride) {
         const GLint rowAr0 = rowA[j] & 0x3;
         const GLint rowAr1 = rowA[k] & 0x3;
         const GLint rowBr0 = rowB[j] & 0x3;
         const GLint rowBr1 = rowB[k] & 0x3;
         const GLint rowAg0 = (rowA[j] >> 2) & 0x7;
         const GLint rowAg1 = (rowA[k] >> 2) & 0x7;
         const GLint rowBg0 = (rowB[j] >> 2) & 0x7;
         const GLint rowBg1 = (rowB[k] >> 2) & 0x7;
         const GLint rowAb0 = (rowA[j] >> 5) & 0x7;
         const GLint rowAb1 = (rowA[k] >> 5) & 0x7;
         const GLint rowBb0 = (rowB[j] >> 5) & 0x7;
         const GLint rowBb1 = (rowB[k] >> 5) & 0x7;
         const GLint red = (rowAr0 + rowAr1 + rowBr0 + rowBr1) >> 2;
         const GLint green = (rowAg0 + rowAg1 + rowBg0 + rowBg1) >> 2;
         const GLint blue = (rowAb0 + rowAb1 + rowBb0 + rowBb1) >> 2;
         dst[i] = (blue << 5) | (green << 2) | red;
      }
   }

   else if (datatype == MESA_UNSIGNED_BYTE_4_4 && comps == 2) {
      GLuint i, j, k;
      const GLubyte *rowA = (const GLubyte *) srcRowA;
      const GLubyte *rowB = (const GLubyte *) srcRowB;
      GLubyte *dst = (GLubyte *) dstRow;
      for (i = j = 0, k = k0; i < (GLuint) dstWidth;
           i++, j += colStride, k += colStride) {
         const GLint rowAr0 = rowA[j] & 0xf;
         const GLint rowAr1 = rowA[k] & 0xf;
         const GLint rowBr0 = rowB[j] & 0xf;
         const GLint rowBr1 = rowB[k] & 0xf;
         const GLint rowAg0 = (rowA[j] >> 4) & 0xf;
         const GLint rowAg1 = (rowA[k] >> 4) & 0xf;
         const GLint rowBg0 = (rowB[j] >> 4) & 0xf;
         const GLint rowBg1 = (rowB[k] >> 4) & 0xf;
         const GLint r = (rowAr0 + rowAr1 + rowBr0 + rowBr1) >> 2;
         const GLint g = (rowAg0 + rowAg1 + rowBg0 + rowBg1) >> 2;
         dst[i] = (g << 4) | r;
      }
   }

   else if (datatype == GL_UNSIGNED_INT_2_10_10_10_REV && comps == 4) {
      GLuint i, j, k;
      const GLuint *rowA = (const GLuint *) srcRowA;
      const GLuint *rowB = (const GLuint *) srcRowB;
      GLuint *dst = (GLuint *) dstRow;
      for (i = j = 0, k = k0; i < (GLuint) dstWidth;
           i++, j += colStride, k += colStride) {
         const GLint rowAr0 = rowA[j] & 0x3ff;
         const GLint rowAr1 = rowA[k] & 0x3ff;
         const GLint rowBr0 = rowB[j] & 0x3ff;
         const GLint rowBr1 = rowB[k] & 0x3ff;
         const GLint rowAg0 = (rowA[j] >> 10) & 0x3ff;
         const GLint rowAg1 = (rowA[k] >> 10) & 0x3ff;
         const GLint rowBg0 = (rowB[j] >> 10) & 0x3ff;
         const GLint rowBg1 = (rowB[k] >> 10) & 0x3ff;
         const GLint rowAb0 = (rowA[j] >> 20) & 0x3ff;
         const GLint rowAb1 = (rowA[k] >> 20) & 0x3ff;
         const GLint rowBb0 = (rowB[j] >> 20) & 0x3ff;
         const GLint rowBb1 = (rowB[k] >> 20) & 0x3ff;
         const GLint rowAa0 = (rowA[j] >> 30) & 0x3;
         const GLint rowAa1 = (rowA[k] >> 30) & 0x3;
         const GLint rowBa0 = (rowB[j] >> 30) & 0x3;
         const GLint rowBa1 = (rowB[k] >> 30) & 0x3;
         const GLint red = (rowAr0 + rowAr1 + rowBr0 + rowBr1) >> 2;
         const GLint green = (rowAg0 + rowAg1 + rowBg0 + rowBg1) >> 2;
         const GLint blue = (rowAb0 + rowAb1 + rowBb0 + rowBb1) >> 2;
         const GLint alpha = (rowAa0 + rowAa1 + rowBa0 + rowBa1) >> 2;
         dst[i] = (alpha << 30) | (blue << 20) | (green << 10) | red;
      }
   }

   else {
      _mesa_problem(NULL, "bad format in do_row()");
   }
}


/**
 * Average together four rows of a source image to produce a single new
 * row in the dest image.  It's legal for the two source rows to point
 * to the same data.  The source width must be equal to either the
 * dest width or two times the dest width.
 *
 * \param datatype  GL pixel type \c GL_UNSIGNED_BYTE, \c GL_UNSIGNED_SHORT,
 *                  \c GL_FLOAT, etc.
 * \param comps     number of components per pixel (1..4)
 * \param srcWidth  Width of a row in the source data
 * \param srcRowA   Pointer to one of the rows of source data
 * \param srcRowB   Pointer to one of the rows of source data
 * \param srcRowC   Pointer to one of the rows of source data
 * \param srcRowD   Pointer to one of the rows of source data
 * \param dstWidth  Width of a row in the destination data
 * \param srcRowA   Pointer to the row of destination data
 */
static void
do_row_3D(GLenum datatype, GLuint comps, GLint srcWidth,
          const GLvoid *srcRowA, const GLvoid *srcRowB,
          const GLvoid *srcRowC, const GLvoid *srcRowD,
          GLint dstWidth, GLvoid *dstRow)
{
   const GLuint k0 = (srcWidth == dstWidth) ? 0 : 1;
   const GLuint colStride = (srcWidth == dstWidth) ? 1 : 2;
   GLuint i, j, k;

   ASSERT(comps >= 1);
   ASSERT(comps <= 4);

   if ((datatype == GL_UNSIGNED_BYTE) && (comps == 4)) {
      DECLARE_ROW_POINTERS(GLubyte, 4);

      for (i = j = 0, k = k0; i < (GLuint) dstWidth;
           i++, j += colStride, k += colStride) {
         FILTER_3D(0);
         FILTER_3D(1);
         FILTER_3D(2);
         FILTER_3D(3);
      }
   }
   else if ((datatype == GL_UNSIGNED_BYTE) && (comps == 3)) {
      DECLARE_ROW_POINTERS(GLubyte, 3);

      for (i = j = 0, k = k0; i < (GLuint) dstWidth;
           i++, j += colStride, k += colStride) {
         FILTER_3D(0);
         FILTER_3D(1);
         FILTER_3D(2);
      }
   }
   else if ((datatype == GL_UNSIGNED_BYTE) && (comps == 2)) {
      DECLARE_ROW_POINTERS(GLubyte, 2);

      for (i = j = 0, k = k0; i < (GLuint) dstWidth;
           i++, j += colStride, k += colStride) {
         FILTER_3D(0);
         FILTER_3D(1);
      }
   }
   else if ((datatype == GL_UNSIGNED_BYTE) && (comps == 1)) {
      DECLARE_ROW_POINTERS(GLubyte, 1);

      for (i = j = 0, k = k0; i < (GLuint) dstWidth;
           i++, j += colStride, k += colStride) {
         FILTER_3D(0);
      }
   }
   else if ((datatype == GL_BYTE) && (comps == 4)) {
      DECLARE_ROW_POINTERS(GLbyte, 4);

      for (i = j = 0, k = k0; i < (GLuint) dstWidth;
           i++, j += colStride, k += colStride) {
         FILTER_3D_SIGNED(0);
         FILTER_3D_SIGNED(1);
         FILTER_3D_SIGNED(2);
         FILTER_3D_SIGNED(3);
      }
   }
   else if ((datatype == GL_BYTE) && (comps == 3)) {
      DECLARE_ROW_POINTERS(GLbyte, 3);

      for (i = j = 0, k = k0; i < (GLuint) dstWidth;
           i++, j += colStride, k += colStride) {
         FILTER_3D_SIGNED(0);
         FILTER_3D_SIGNED(1);
         FILTER_3D_SIGNED(2);
      }
   }
   else if ((datatype == GL_BYTE) && (comps == 2)) {
      DECLARE_ROW_POINTERS(GLbyte, 2);

      for (i = j = 0, k = k0; i < (GLuint) dstWidth;
           i++, j += colStride, k += colStride) {
         FILTER_3D_SIGNED(0);
         FILTER_3D_SIGNED(1);
       }
   }
   else if ((datatype == GL_BYTE) && (comps == 1)) {
      DECLARE_ROW_POINTERS(GLbyte, 1);

      for (i = j = 0, k = k0; i < (GLuint) dstWidth;
           i++, j += colStride, k += colStride) {
         FILTER_3D_SIGNED(0);
      }
   }
   else if ((datatype == GL_UNSIGNED_SHORT) && (comps == 4)) {
      DECLARE_ROW_POINTERS(GLushort, 4);

      for (i = j = 0, k = k0; i < (GLuint) dstWidth;
           i++, j += colStride, k += colStride) {
         FILTER_3D(0);
         FILTER_3D(1);
         FILTER_3D(2);
         FILTER_3D(3);
      }
   }
   else if ((datatype == GL_UNSIGNED_SHORT) && (comps == 3)) {
      DECLARE_ROW_POINTERS(GLushort, 3);

      for (i = j = 0, k = k0; i < (GLuint) dstWidth;
           i++, j += colStride, k += colStride) {
         FILTER_3D(0);
         FILTER_3D(1);
         FILTER_3D(2);
      }
   }
   else if ((datatype == GL_UNSIGNED_SHORT) && (comps == 2)) {
      DECLARE_ROW_POINTERS(GLushort, 2);

      for (i = j = 0, k = k0; i < (GLuint) dstWidth;
           i++, j += colStride, k += colStride) {
         FILTER_3D(0);
         FILTER_3D(1);
      }
   }
   else if ((datatype == GL_UNSIGNED_SHORT) && (comps == 1)) {
      DECLARE_ROW_POINTERS(GLushort, 1);

      for (i = j = 0, k = k0; i < (GLuint) dstWidth;
           i++, j += colStride, k += colStride) {
         FILTER_3D(0);
      }
   }
   else if ((datatype == GL_SHORT) && (comps == 4)) {
      DECLARE_ROW_POINTERS(GLshort, 4);

      for (i = j = 0, k = k0; i < (GLuint) dstWidth;
           i++, j += colStride, k += colStride) {
         FILTER_3D(0);
         FILTER_3D(1);
         FILTER_3D(2);
         FILTER_3D(3);
      }
   }
   else if ((datatype == GL_SHORT) && (comps == 3)) {
      DECLARE_ROW_POINTERS(GLshort, 3);

      for (i = j = 0, k = k0; i < (GLuint) dstWidth;
           i++, j += colStride, k += colStride) {
         FILTER_3D(0);
         FILTER_3D(1);
         FILTER_3D(2);
      }
   }
   else if ((datatype == GL_SHORT) && (comps == 2)) {
      DECLARE_ROW_POINTERS(GLshort, 2);

      for (i = j = 0, k = k0; i < (GLuint) dstWidth;
           i++, j += colStride, k += colStride) {
         FILTER_3D(0);
         FILTER_3D(1);
      }
   }
   else if ((datatype == GL_SHORT) && (comps == 1)) {
      DECLARE_ROW_POINTERS(GLshort, 1);

      for (i = j = 0, k = k0; i < (GLuint) dstWidth;
           i++, j += colStride, k += colStride) {
         FILTER_3D(0);
      }
   }
   else if ((datatype == GL_FLOAT) && (comps == 4)) {
      DECLARE_ROW_POINTERS(GLfloat, 4);

      for (i = j = 0, k = k0; i < (GLuint) dstWidth;
           i++, j += colStride, k += colStride) {
         FILTER_F_3D(0);
         FILTER_F_3D(1);
         FILTER_F_3D(2);
         FILTER_F_3D(3);
      }
   }
   else if ((datatype == GL_FLOAT) && (comps == 3)) {
      DECLARE_ROW_POINTERS(GLfloat, 3);

      for (i = j = 0, k = k0; i < (GLuint) dstWidth;
           i++, j += colStride, k += colStride) {
         FILTER_F_3D(0);
         FILTER_F_3D(1);
         FILTER_F_3D(2);
      }
   }
   else if ((datatype == GL_FLOAT) && (comps == 2)) {
      DECLARE_ROW_POINTERS(GLfloat, 2);

      for (i = j = 0, k = k0; i < (GLuint) dstWidth;
           i++, j += colStride, k += colStride) {
         FILTER_F_3D(0);
         FILTER_F_3D(1);
      }
   }
   else if ((datatype == GL_FLOAT) && (comps == 1)) {
      DECLARE_ROW_POINTERS(GLfloat, 1);

      for (i = j = 0, k = k0; i < (GLuint) dstWidth;
           i++, j += colStride, k += colStride) {
         FILTER_F_3D(0);
      }
   }
   else if ((datatype == GL_HALF_FLOAT_ARB) && (comps == 4)) {
      DECLARE_ROW_POINTERS(GLhalfARB, 4);

      for (i = j = 0, k = k0; i < (GLuint) dstWidth;
           i++, j += colStride, k += colStride) {
         FILTER_HF_3D(0);
         FILTER_HF_3D(1);
         FILTER_HF_3D(2);
         FILTER_HF_3D(3);
      }
   }
   else if ((datatype == GL_HALF_FLOAT_ARB) && (comps == 3)) {
      DECLARE_ROW_POINTERS(GLhalfARB, 4);

      for (i = j = 0, k = k0; i < (GLuint) dstWidth;
           i++, j += colStride, k += colStride) {
         FILTER_HF_3D(0);
         FILTER_HF_3D(1);
         FILTER_HF_3D(2);
      }
   }
   else if ((datatype == GL_HALF_FLOAT_ARB) && (comps == 2)) {
      DECLARE_ROW_POINTERS(GLhalfARB, 4);

      for (i = j = 0, k = k0; i < (GLuint) dstWidth;
           i++, j += colStride, k += colStride) {
         FILTER_HF_3D(0);
         FILTER_HF_3D(1);
      }
   }
   else if ((datatype == GL_HALF_FLOAT_ARB) && (comps == 1)) {
      DECLARE_ROW_POINTERS(GLhalfARB, 4);

      for (i = j = 0, k = k0; i < (GLuint) dstWidth;
           i++, j += colStride, k += colStride) {
         FILTER_HF_3D(0);
      }
   }
   else if ((datatype == GL_UNSIGNED_INT) && (comps == 1)) {
      const GLuint *rowA = (const GLuint *) srcRowA;
      const GLuint *rowB = (const GLuint *) srcRowB;
      const GLuint *rowC = (const GLuint *) srcRowC;
      const GLuint *rowD = (const GLuint *) srcRowD;
      GLfloat *dst = (GLfloat *) dstRow;

      for (i = j = 0, k = k0; i < (GLuint) dstWidth;
           i++, j += colStride, k += colStride) {
         const uint64_t tmp = (((uint64_t) rowA[j] + (uint64_t) rowA[k])
                               + ((uint64_t) rowB[j] + (uint64_t) rowB[k])
                               + ((uint64_t) rowC[j] + (uint64_t) rowC[k])
                               + ((uint64_t) rowD[j] + (uint64_t) rowD[k]));
         dst[i] = (GLfloat)((double) tmp * 0.125);
      }
   }
   else if ((datatype == GL_UNSIGNED_SHORT_5_6_5) && (comps == 3)) {
      DECLARE_ROW_POINTERS0(GLushort);

      for (i = j = 0, k = k0; i < (GLuint) dstWidth;
           i++, j += colStride, k += colStride) {
         const GLint rowAr0 = rowA[j] & 0x1f;
         const GLint rowAr1 = rowA[k] & 0x1f;
         const GLint rowBr0 = rowB[j] & 0x1f;
         const GLint rowBr1 = rowB[k] & 0x1f;
         const GLint rowCr0 = rowC[j] & 0x1f;
         const GLint rowCr1 = rowC[k] & 0x1f;
         const GLint rowDr0 = rowD[j] & 0x1f;
         const GLint rowDr1 = rowD[k] & 0x1f;
         const GLint rowAg0 = (rowA[j] >> 5) & 0x3f;
         const GLint rowAg1 = (rowA[k] >> 5) & 0x3f;
         const GLint rowBg0 = (rowB[j] >> 5) & 0x3f;
         const GLint rowBg1 = (rowB[k] >> 5) & 0x3f;
         const GLint rowCg0 = (rowC[j] >> 5) & 0x3f;
         const GLint rowCg1 = (rowC[k] >> 5) & 0x3f;
         const GLint rowDg0 = (rowD[j] >> 5) & 0x3f;
         const GLint rowDg1 = (rowD[k] >> 5) & 0x3f;
         const GLint rowAb0 = (rowA[j] >> 11) & 0x1f;
         const GLint rowAb1 = (rowA[k] >> 11) & 0x1f;
         const GLint rowBb0 = (rowB[j] >> 11) & 0x1f;
         const GLint rowBb1 = (rowB[k] >> 11) & 0x1f;
         const GLint rowCb0 = (rowC[j] >> 11) & 0x1f;
         const GLint rowCb1 = (rowC[k] >> 11) & 0x1f;
         const GLint rowDb0 = (rowD[j] >> 11) & 0x1f;
         const GLint rowDb1 = (rowD[k] >> 11) & 0x1f;
         const GLint r = FILTER_SUM_3D(rowAr0, rowAr1, rowBr0, rowBr1,
                                       rowCr0, rowCr1, rowDr0, rowDr1);
         const GLint g = FILTER_SUM_3D(rowAg0, rowAg1, rowBg0, rowBg1,
                                       rowCg0, rowCg1, rowDg0, rowDg1);
         const GLint b = FILTER_SUM_3D(rowAb0, rowAb1, rowBb0, rowBb1,
                                       rowCb0, rowCb1, rowDb0, rowDb1);
         dst[i] = (b << 11) | (g << 5) | r;
      }
   }
   else if ((datatype == GL_UNSIGNED_SHORT_4_4_4_4) && (comps == 4)) {
      DECLARE_ROW_POINTERS0(GLushort);

      for (i = j = 0, k = k0; i < (GLuint) dstWidth;
           i++, j += colStride, k += colStride) {
         const GLint rowAr0 = rowA[j] & 0xf;
         const GLint rowAr1 = rowA[k] & 0xf;
         const GLint rowBr0 = rowB[j] & 0xf;
         const GLint rowBr1 = rowB[k] & 0xf;
         const GLint rowCr0 = rowC[j] & 0xf;
         const GLint rowCr1 = rowC[k] & 0xf;
         const GLint rowDr0 = rowD[j] & 0xf;
         const GLint rowDr1 = rowD[k] & 0xf;
         const GLint rowAg0 = (rowA[j] >> 4) & 0xf;
         const GLint rowAg1 = (rowA[k] >> 4) & 0xf;
         const GLint rowBg0 = (rowB[j] >> 4) & 0xf;
         const GLint rowBg1 = (rowB[k] >> 4) & 0xf;
         const GLint rowCg0 = (rowC[j] >> 4) & 0xf;
         const GLint rowCg1 = (rowC[k] >> 4) & 0xf;
         const GLint rowDg0 = (rowD[j] >> 4) & 0xf;
         const GLint rowDg1 = (rowD[k] >> 4) & 0xf;
         const GLint rowAb0 = (rowA[j] >> 8) & 0xf;
         const GLint rowAb1 = (rowA[k] >> 8) & 0xf;
         const GLint rowBb0 = (rowB[j] >> 8) & 0xf;
         const GLint rowBb1 = (rowB[k] >> 8) & 0xf;
         const GLint rowCb0 = (rowC[j] >> 8) & 0xf;
         const GLint rowCb1 = (rowC[k] >> 8) & 0xf;
         const GLint rowDb0 = (rowD[j] >> 8) & 0xf;
         const GLint rowDb1 = (rowD[k] >> 8) & 0xf;
         const GLint rowAa0 = (rowA[j] >> 12) & 0xf;
         const GLint rowAa1 = (rowA[k] >> 12) & 0xf;
         const GLint rowBa0 = (rowB[j] >> 12) & 0xf;
         const GLint rowBa1 = (rowB[k] >> 12) & 0xf;
         const GLint rowCa0 = (rowC[j] >> 12) & 0xf;
         const GLint rowCa1 = (rowC[k] >> 12) & 0xf;
         const GLint rowDa0 = (rowD[j] >> 12) & 0xf;
         const GLint rowDa1 = (rowD[k] >> 12) & 0xf;
         const GLint r = FILTER_SUM_3D(rowAr0, rowAr1, rowBr0, rowBr1,
                                       rowCr0, rowCr1, rowDr0, rowDr1);
         const GLint g = FILTER_SUM_3D(rowAg0, rowAg1, rowBg0, rowBg1,
                                       rowCg0, rowCg1, rowDg0, rowDg1);
         const GLint b = FILTER_SUM_3D(rowAb0, rowAb1, rowBb0, rowBb1,
                                       rowCb0, rowCb1, rowDb0, rowDb1);
         const GLint a = FILTER_SUM_3D(rowAa0, rowAa1, rowBa0, rowBa1,
                                       rowCa0, rowCa1, rowDa0, rowDa1);

         dst[i] = (a << 12) | (b << 8) | (g << 4) | r;
      }
   }
   else if ((datatype == GL_UNSIGNED_SHORT_1_5_5_5_REV) && (comps == 4)) {
      DECLARE_ROW_POINTERS0(GLushort);

      for (i = j = 0, k = k0; i < (GLuint) dstWidth;
           i++, j += colStride, k += colStride) {
         const GLint rowAr0 = rowA[j] & 0x1f;
         const GLint rowAr1 = rowA[k] & 0x1f;
         const GLint rowBr0 = rowB[j] & 0x1f;
         const GLint rowBr1 = rowB[k] & 0x1f;
         const GLint rowCr0 = rowC[j] & 0x1f;
         const GLint rowCr1 = rowC[k] & 0x1f;
         const GLint rowDr0 = rowD[j] & 0x1f;
         const GLint rowDr1 = rowD[k] & 0x1f;
         const GLint rowAg0 = (rowA[j] >> 5) & 0x1f;
         const GLint rowAg1 = (rowA[k] >> 5) & 0x1f;
         const GLint rowBg0 = (rowB[j] >> 5) & 0x1f;
         const GLint rowBg1 = (rowB[k] >> 5) & 0x1f;
         const GLint rowCg0 = (rowC[j] >> 5) & 0x1f;
         const GLint rowCg1 = (rowC[k] >> 5) & 0x1f;
         const GLint rowDg0 = (rowD[j] >> 5) & 0x1f;
         const GLint rowDg1 = (rowD[k] >> 5) & 0x1f;
         const GLint rowAb0 = (rowA[j] >> 10) & 0x1f;
         const GLint rowAb1 = (rowA[k] >> 10) & 0x1f;
         const GLint rowBb0 = (rowB[j] >> 10) & 0x1f;
         const GLint rowBb1 = (rowB[k] >> 10) & 0x1f;
         const GLint rowCb0 = (rowC[j] >> 10) & 0x1f;
         const GLint rowCb1 = (rowC[k] >> 10) & 0x1f;
         const GLint rowDb0 = (rowD[j] >> 10) & 0x1f;
         const GLint rowDb1 = (rowD[k] >> 10) & 0x1f;
         const GLint rowAa0 = (rowA[j] >> 15) & 0x1;
         const GLint rowAa1 = (rowA[k] >> 15) & 0x1;
         const GLint rowBa0 = (rowB[j] >> 15) & 0x1;
         const GLint rowBa1 = (rowB[k] >> 15) & 0x1;
         const GLint rowCa0 = (rowC[j] >> 15) & 0x1;
         const GLint rowCa1 = (rowC[k] >> 15) & 0x1;
         const GLint rowDa0 = (rowD[j] >> 15) & 0x1;
         const GLint rowDa1 = (rowD[k] >> 15) & 0x1;
         const GLint r = FILTER_SUM_3D(rowAr0, rowAr1, rowBr0, rowBr1,
                                       rowCr0, rowCr1, rowDr0, rowDr1);
         const GLint g = FILTER_SUM_3D(rowAg0, rowAg1, rowBg0, rowBg1,
                                       rowCg0, rowCg1, rowDg0, rowDg1);
         const GLint b = FILTER_SUM_3D(rowAb0, rowAb1, rowBb0, rowBb1,
                                       rowCb0, rowCb1, rowDb0, rowDb1);
         const GLint a = FILTER_SUM_3D(rowAa0, rowAa1, rowBa0, rowBa1,
                                       rowCa0, rowCa1, rowDa0, rowDa1);

         dst[i] = (a << 15) | (b << 10) | (g << 5) | r;
      }
   }
   else if ((datatype == GL_UNSIGNED_SHORT_5_5_5_1) && (comps == 4)) {
      DECLARE_ROW_POINTERS0(GLushort);

      for (i = j = 0, k = k0; i < (GLuint) dstWidth;
           i++, j += colStride, k += colStride) {
         const GLint rowAr0 = (rowA[j] >> 11) & 0x1f;
         const GLint rowAr1 = (rowA[k] >> 11) & 0x1f;
         const GLint rowBr0 = (rowB[j] >> 11) & 0x1f;
         const GLint rowBr1 = (rowB[k] >> 11) & 0x1f;
         const GLint rowCr0 = (rowC[j] >> 11) & 0x1f;
         const GLint rowCr1 = (rowC[k] >> 11) & 0x1f;
         const GLint rowDr0 = (rowD[j] >> 11) & 0x1f;
         const GLint rowDr1 = (rowD[k] >> 11) & 0x1f;
         const GLint rowAg0 = (rowA[j] >> 6) & 0x1f;
         const GLint rowAg1 = (rowA[k] >> 6) & 0x1f;
         const GLint rowBg0 = (rowB[j] >> 6) & 0x1f;
         const GLint rowBg1 = (rowB[k] >> 6) & 0x1f;
         const GLint rowCg0 = (rowC[j] >> 6) & 0x1f;
         const GLint rowCg1 = (rowC[k] >> 6) & 0x1f;
         const GLint rowDg0 = (rowD[j] >> 6) & 0x1f;
         const GLint rowDg1 = (rowD[k] >> 6) & 0x1f;
         const GLint rowAb0 = (rowA[j] >> 1) & 0x1f;
         const GLint rowAb1 = (rowA[k] >> 1) & 0x1f;
         const GLint rowBb0 = (rowB[j] >> 1) & 0x1f;
         const GLint rowBb1 = (rowB[k] >> 1) & 0x1f;
         const GLint rowCb0 = (rowC[j] >> 1) & 0x1f;
         const GLint rowCb1 = (rowC[k] >> 1) & 0x1f;
         const GLint rowDb0 = (rowD[j] >> 1) & 0x1f;
         const GLint rowDb1 = (rowD[k] >> 1) & 0x1f;
         const GLint rowAa0 = (rowA[j] & 0x1);
         const GLint rowAa1 = (rowA[k] & 0x1);
         const GLint rowBa0 = (rowB[j] & 0x1);
         const GLint rowBa1 = (rowB[k] & 0x1);
         const GLint rowCa0 = (rowC[j] & 0x1);
         const GLint rowCa1 = (rowC[k] & 0x1);
         const GLint rowDa0 = (rowD[j] & 0x1);
         const GLint rowDa1 = (rowD[k] & 0x1);
         const GLint r = FILTER_SUM_3D(rowAr0, rowAr1, rowBr0, rowBr1,
                                       rowCr0, rowCr1, rowDr0, rowDr1);
         const GLint g = FILTER_SUM_3D(rowAg0, rowAg1, rowBg0, rowBg1,
                                       rowCg0, rowCg1, rowDg0, rowDg1);
         const GLint b = FILTER_SUM_3D(rowAb0, rowAb1, rowBb0, rowBb1,
                                       rowCb0, rowCb1, rowDb0, rowDb1);
         const GLint a = FILTER_SUM_3D(rowAa0, rowAa1, rowBa0, rowBa1,
                                       rowCa0, rowCa1, rowDa0, rowDa1);

         dst[i] = (r << 11) | (g << 6) | (b << 1) | a;
      }
   }
   else if ((datatype == GL_UNSIGNED_BYTE_3_3_2) && (comps == 3)) {
      DECLARE_ROW_POINTERS0(GLubyte);

      for (i = j = 0, k = k0; i < (GLuint) dstWidth;
           i++, j += colStride, k += colStride) {
         const GLint rowAr0 = rowA[j] & 0x3;
         const GLint rowAr1 = rowA[k] & 0x3;
         const GLint rowBr0 = rowB[j] & 0x3;
         const GLint rowBr1 = rowB[k] & 0x3;
         const GLint rowCr0 = rowC[j] & 0x3;
         const GLint rowCr1 = rowC[k] & 0x3;
         const GLint rowDr0 = rowD[j] & 0x3;
         const GLint rowDr1 = rowD[k] & 0x3;
         const GLint rowAg0 = (rowA[j] >> 2) & 0x7;
         const GLint rowAg1 = (rowA[k] >> 2) & 0x7;
         const GLint rowBg0 = (rowB[j] >> 2) & 0x7;
         const GLint rowBg1 = (rowB[k] >> 2) & 0x7;
         const GLint rowCg0 = (rowC[j] >> 2) & 0x7;
         const GLint rowCg1 = (rowC[k] >> 2) & 0x7;
         const GLint rowDg0 = (rowD[j] >> 2) & 0x7;
         const GLint rowDg1 = (rowD[k] >> 2) & 0x7;
         const GLint rowAb0 = (rowA[j] >> 5) & 0x7;
         const GLint rowAb1 = (rowA[k] >> 5) & 0x7;
         const GLint rowBb0 = (rowB[j] >> 5) & 0x7;
         const GLint rowBb1 = (rowB[k] >> 5) & 0x7;
         const GLint rowCb0 = (rowC[j] >> 5) & 0x7;
         const GLint rowCb1 = (rowC[k] >> 5) & 0x7;
         const GLint rowDb0 = (rowD[j] >> 5) & 0x7;
         const GLint rowDb1 = (rowD[k] >> 5) & 0x7;
         const GLint r = FILTER_SUM_3D(rowAr0, rowAr1, rowBr0, rowBr1,
                                       rowCr0, rowCr1, rowDr0, rowDr1);
         const GLint g = FILTER_SUM_3D(rowAg0, rowAg1, rowBg0, rowBg1,
                                       rowCg0, rowCg1, rowDg0, rowDg1);
         const GLint b = FILTER_SUM_3D(rowAb0, rowAb1, rowBb0, rowBb1,
                                       rowCb0, rowCb1, rowDb0, rowDb1);
         dst[i] = (b << 5) | (g << 2) | r;
      }
   }
   else if (datatype == MESA_UNSIGNED_BYTE_4_4 && comps == 2) {
      DECLARE_ROW_POINTERS0(GLubyte);

      for (i = j = 0, k = k0; i < (GLuint) dstWidth;
           i++, j += colStride, k += colStride) {
         const GLint rowAr0 = rowA[j] & 0xf;
         const GLint rowAr1 = rowA[k] & 0xf;
         const GLint rowBr0 = rowB[j] & 0xf;
         const GLint rowBr1 = rowB[k] & 0xf;
         const GLint rowCr0 = rowC[j] & 0xf;
         const GLint rowCr1 = rowC[k] & 0xf;
         const GLint rowDr0 = rowD[j] & 0xf;
         const GLint rowDr1 = rowD[k] & 0xf;
         const GLint rowAg0 = (rowA[j] >> 4) & 0xf;
         const GLint rowAg1 = (rowA[k] >> 4) & 0xf;
         const GLint rowBg0 = (rowB[j] >> 4) & 0xf;
         const GLint rowBg1 = (rowB[k] >> 4) & 0xf;
         const GLint rowCg0 = (rowC[j] >> 4) & 0xf;
         const GLint rowCg1 = (rowC[k] >> 4) & 0xf;
         const GLint rowDg0 = (rowD[j] >> 4) & 0xf;
         const GLint rowDg1 = (rowD[k] >> 4) & 0xf;
         const GLint r = FILTER_SUM_3D(rowAr0, rowAr1, rowBr0, rowBr1,
                                       rowCr0, rowCr1, rowDr0, rowDr1);
         const GLint g = FILTER_SUM_3D(rowAg0, rowAg1, rowBg0, rowBg1,
                                       rowCg0, rowCg1, rowDg0, rowDg1);
         dst[i] = (g << 4) | r;
      }
   }
   else if ((datatype == GL_UNSIGNED_INT_2_10_10_10_REV) && (comps == 4)) {
      DECLARE_ROW_POINTERS0(GLuint);

      for (i = j = 0, k = k0; i < (GLuint) dstWidth;
           i++, j += colStride, k += colStride) {
         const GLint rowAr0 = rowA[j] & 0x3ff;
         const GLint rowAr1 = rowA[k] & 0x3ff;
         const GLint rowBr0 = rowB[j] & 0x3ff;
         const GLint rowBr1 = rowB[k] & 0x3ff;
         const GLint rowCr0 = rowC[j] & 0x3ff;
         const GLint rowCr1 = rowC[k] & 0x3ff;
         const GLint rowDr0 = rowD[j] & 0x3ff;
         const GLint rowDr1 = rowD[k] & 0x3ff;
         const GLint rowAg0 = (rowA[j] >> 10) & 0x3ff;
         const GLint rowAg1 = (rowA[k] >> 10) & 0x3ff;
         const GLint rowBg0 = (rowB[j] >> 10) & 0x3ff;
         const GLint rowBg1 = (rowB[k] >> 10) & 0x3ff;
         const GLint rowCg0 = (rowC[j] >> 10) & 0x3ff;
         const GLint rowCg1 = (rowC[k] >> 10) & 0x3ff;
         const GLint rowDg0 = (rowD[j] >> 10) & 0x3ff;
         const GLint rowDg1 = (rowD[k] >> 10) & 0x3ff;
         const GLint rowAb0 = (rowA[j] >> 20) & 0x3ff;
         const GLint rowAb1 = (rowA[k] >> 20) & 0x3ff;
         const GLint rowBb0 = (rowB[j] >> 20) & 0x3ff;
         const GLint rowBb1 = (rowB[k] >> 20) & 0x3ff;
         const GLint rowCb0 = (rowC[j] >> 20) & 0x3ff;
         const GLint rowCb1 = (rowC[k] >> 20) & 0x3ff;
         const GLint rowDb0 = (rowD[j] >> 20) & 0x3ff;
         const GLint rowDb1 = (rowD[k] >> 20) & 0x3ff;
         const GLint rowAa0 = (rowA[j] >> 30) & 0x3;
         const GLint rowAa1 = (rowA[k] >> 30) & 0x3;
         const GLint rowBa0 = (rowB[j] >> 30) & 0x3;
         const GLint rowBa1 = (rowB[k] >> 30) & 0x3;
         const GLint rowCa0 = (rowC[j] >> 30) & 0x3;
         const GLint rowCa1 = (rowC[k] >> 30) & 0x3;
         const GLint rowDa0 = (rowD[j] >> 30) & 0x3;
         const GLint rowDa1 = (rowD[k] >> 30) & 0x3;
         const GLint r = FILTER_SUM_3D(rowAr0, rowAr1, rowBr0, rowBr1,
                                       rowCr0, rowCr1, rowDr0, rowDr1);
         const GLint g = FILTER_SUM_3D(rowAg0, rowAg1, rowBg0, rowBg1,
                                       rowCg0, rowCg1, rowDg0, rowDg1);
         const GLint b = FILTER_SUM_3D(rowAb0, rowAb1, rowBb0, rowBb1,
                                       rowCb0, rowCb1, rowDb0, rowDb1);
         const GLint a = FILTER_SUM_3D(rowAa0, rowAa1, rowBa0, rowBa1,
                                       rowCa0, rowCa1, rowDa0, rowDa1);

         dst[i] = (a << 30) | (b << 20) | (g << 10) | r;
      }
   }
   else {
      _mesa_problem(NULL, "bad format in do_row()");
   }
}


/*
 * These functions generate a 1/2-size mipmap image from a source image.
 * Texture borders are handled by copying or averaging the source image's
 * border texels, depending on the scale-down factor.
 */

static void
make_1d_mipmap(GLenum datatype, GLuint comps, GLint border,
               GLint srcWidth, const GLubyte *srcPtr,
               GLint dstWidth, GLubyte *dstPtr)
{
   const GLint bpt = bytes_per_pixel(datatype, comps);
   const GLubyte *src;
   GLubyte *dst;

   /* skip the border pixel, if any */
   src = srcPtr + border * bpt;
   dst = dstPtr + border * bpt;

   /* we just duplicate the input row, kind of hack, saves code */
   do_row(datatype, comps, srcWidth - 2 * border, src, src,
          dstWidth - 2 * border, dst);

   if (border) {
      /* copy left-most pixel from source */
      assert(dstPtr);
      assert(srcPtr);
      memcpy(dstPtr, srcPtr, bpt);
      /* copy right-most pixel from source */
      memcpy(dstPtr + (dstWidth - 1) * bpt,
             srcPtr + (srcWidth - 1) * bpt,
             bpt);
   }
}


static void
make_2d_mipmap(GLenum datatype, GLuint comps, GLint border,
               GLint srcWidth, GLint srcHeight,
	       const GLubyte *srcPtr, GLint srcRowStride,
               GLint dstWidth, GLint dstHeight,
	       GLubyte *dstPtr, GLint dstRowStride)
{
   const GLint bpt = bytes_per_pixel(datatype, comps);
   const GLint srcWidthNB = srcWidth - 2 * border;  /* sizes w/out border */
   const GLint dstWidthNB = dstWidth - 2 * border;
   const GLint dstHeightNB = dstHeight - 2 * border;
   const GLint srcRowBytes = bpt * srcRowStride;
   const GLint dstRowBytes = bpt * dstRowStride;
   const GLubyte *srcA, *srcB;
   GLubyte *dst;
   GLint row, srcRowStep;

   /* Compute src and dst pointers, skipping any border */
   srcA = srcPtr + border * ((srcWidth + 1) * bpt);
   if (srcHeight > 1 && srcHeight > dstHeight) {
      /* sample from two source rows */
      srcB = srcA + srcRowBytes;
      srcRowStep = 2;
   }
   else {
      /* sample from one source row */
      srcB = srcA;
      srcRowStep = 1;
   }

   dst = dstPtr + border * ((dstWidth + 1) * bpt);

   for (row = 0; row < dstHeightNB; row++) {
      do_row(datatype, comps, srcWidthNB, srcA, srcB,
             dstWidthNB, dst);
      srcA += srcRowStep * srcRowBytes;
      srcB += srcRowStep * srcRowBytes;
      dst += dstRowBytes;
   }

   /* This is ugly but probably won't be used much */
   if (border > 0) {
      /* fill in dest border */
      /* lower-left border pixel */
      assert(dstPtr);
      assert(srcPtr);
      memcpy(dstPtr, srcPtr, bpt);
      /* lower-right border pixel */
      memcpy(dstPtr + (dstWidth - 1) * bpt,
             srcPtr + (srcWidth - 1) * bpt, bpt);
      /* upper-left border pixel */
      memcpy(dstPtr + dstWidth * (dstHeight - 1) * bpt,
             srcPtr + srcWidth * (srcHeight - 1) * bpt, bpt);
      /* upper-right border pixel */
      memcpy(dstPtr + (dstWidth * dstHeight - 1) * bpt,
             srcPtr + (srcWidth * srcHeight - 1) * bpt, bpt);
      /* lower border */
      do_row(datatype, comps, srcWidthNB,
             srcPtr + bpt,
             srcPtr + bpt,
             dstWidthNB, dstPtr + bpt);
      /* upper border */
      do_row(datatype, comps, srcWidthNB,
             srcPtr + (srcWidth * (srcHeight - 1) + 1) * bpt,
             srcPtr + (srcWidth * (srcHeight - 1) + 1) * bpt,
             dstWidthNB,
             dstPtr + (dstWidth * (dstHeight - 1) + 1) * bpt);
      /* left and right borders */
      if (srcHeight == dstHeight) {
         /* copy border pixel from src to dst */
         for (row = 1; row < srcHeight; row++) {
            memcpy(dstPtr + dstWidth * row * bpt,
                   srcPtr + srcWidth * row * bpt, bpt);
            memcpy(dstPtr + (dstWidth * row + dstWidth - 1) * bpt,
                   srcPtr + (srcWidth * row + srcWidth - 1) * bpt, bpt);
         }
      }
      else {
         /* average two src pixels each dest pixel */
         for (row = 0; row < dstHeightNB; row += 2) {
            do_row(datatype, comps, 1,
                   srcPtr + (srcWidth * (row * 2 + 1)) * bpt,
                   srcPtr + (srcWidth * (row * 2 + 2)) * bpt,
                   1, dstPtr + (dstWidth * row + 1) * bpt);
            do_row(datatype, comps, 1,
                   srcPtr + (srcWidth * (row * 2 + 1) + srcWidth - 1) * bpt,
                   srcPtr + (srcWidth * (row * 2 + 2) + srcWidth - 1) * bpt,
                   1, dstPtr + (dstWidth * row + 1 + dstWidth - 1) * bpt);
         }
      }
   }
}


static void
make_3d_mipmap(GLenum datatype, GLuint comps, GLint border,
               GLint srcWidth, GLint srcHeight, GLint srcDepth,
               const GLubyte *srcPtr, GLint srcRowStride,
               GLint dstWidth, GLint dstHeight, GLint dstDepth,
               GLubyte *dstPtr, GLint dstRowStride)
{
   const GLint bpt = bytes_per_pixel(datatype, comps);
   const GLint srcWidthNB = srcWidth - 2 * border;  /* sizes w/out border */
   const GLint srcDepthNB = srcDepth - 2 * border;
   const GLint dstWidthNB = dstWidth - 2 * border;
   const GLint dstHeightNB = dstHeight - 2 * border;
   const GLint dstDepthNB = dstDepth - 2 * border;
   GLint img, row;
   GLint bytesPerSrcImage, bytesPerDstImage;
   GLint bytesPerSrcRow, bytesPerDstRow;
   GLint srcImageOffset, srcRowOffset;

   (void) srcDepthNB; /* silence warnings */


   bytesPerSrcImage = srcWidth * srcHeight * bpt;
   bytesPerDstImage = dstWidth * dstHeight * bpt;

   bytesPerSrcRow = srcWidth * bpt;
   bytesPerDstRow = dstWidth * bpt;

   /* Offset between adjacent src images to be averaged together */
   srcImageOffset = (srcDepth == dstDepth) ? 0 : bytesPerSrcImage;

   /* Offset between adjacent src rows to be averaged together */
   srcRowOffset = (srcHeight == dstHeight) ? 0 : srcWidth * bpt;

   /*
    * Need to average together up to 8 src pixels for each dest pixel.
    * Break that down into 3 operations:
    *   1. take two rows from source image and average them together.
    *   2. take two rows from next source image and average them together.
    *   3. take the two averaged rows and average them for the final dst row.
    */

   /*
   printf("mip3d %d x %d x %d  ->  %d x %d x %d\n",
          srcWidth, srcHeight, srcDepth, dstWidth, dstHeight, dstDepth);
   */

   for (img = 0; img < dstDepthNB; img++) {
      /* first source image pointer, skipping border */
      const GLubyte *imgSrcA = srcPtr
         + (bytesPerSrcImage + bytesPerSrcRow + border) * bpt * border
         + img * (bytesPerSrcImage + srcImageOffset);
      /* second source image pointer, skipping border */
      const GLubyte *imgSrcB = imgSrcA + srcImageOffset;
      /* address of the dest image, skipping border */
      GLubyte *imgDst = dstPtr
         + (bytesPerDstImage + bytesPerDstRow + border) * bpt * border
         + img * bytesPerDstImage;

      /* setup the four source row pointers and the dest row pointer */
      const GLubyte *srcImgARowA = imgSrcA;
      const GLubyte *srcImgARowB = imgSrcA + srcRowOffset;
      const GLubyte *srcImgBRowA = imgSrcB;
      const GLubyte *srcImgBRowB = imgSrcB + srcRowOffset;
      GLubyte *dstImgRow = imgDst;

      for (row = 0; row < dstHeightNB; row++) {
         do_row_3D(datatype, comps, srcWidthNB, 
                   srcImgARowA, srcImgARowB,
                   srcImgBRowA, srcImgBRowB,
                   dstWidthNB, dstImgRow);

         /* advance to next rows */
         srcImgARowA += bytesPerSrcRow + srcRowOffset;
         srcImgARowB += bytesPerSrcRow + srcRowOffset;
         srcImgBRowA += bytesPerSrcRow + srcRowOffset;
         srcImgBRowB += bytesPerSrcRow + srcRowOffset;
         dstImgRow += bytesPerDstRow;
      }
   }


   /* Luckily we can leverage the make_2d_mipmap() function here! */
   if (border > 0) {
      /* do front border image */
      make_2d_mipmap(datatype, comps, 1, srcWidth, srcHeight, srcPtr, srcRowStride,
                     dstWidth, dstHeight, dstPtr, dstRowStride);
      /* do back border image */
      make_2d_mipmap(datatype, comps, 1, srcWidth, srcHeight,
                     srcPtr + bytesPerSrcImage * (srcDepth - 1), srcRowStride,
                     dstWidth, dstHeight,
                     dstPtr + bytesPerDstImage * (dstDepth - 1), dstRowStride);
      /* do four remaining border edges that span the image slices */
      if (srcDepth == dstDepth) {
         /* just copy border pixels from src to dst */
         for (img = 0; img < dstDepthNB; img++) {
            const GLubyte *src;
            GLubyte *dst;

            /* do border along [img][row=0][col=0] */
            src = srcPtr + (img + 1) * bytesPerSrcImage;
            dst = dstPtr + (img + 1) * bytesPerDstImage;
            memcpy(dst, src, bpt);

            /* do border along [img][row=dstHeight-1][col=0] */
            src = srcPtr + (img * 2 + 1) * bytesPerSrcImage
                         + (srcHeight - 1) * bytesPerSrcRow;
            dst = dstPtr + (img + 1) * bytesPerDstImage
                         + (dstHeight - 1) * bytesPerDstRow;
            memcpy(dst, src, bpt);

            /* do border along [img][row=0][col=dstWidth-1] */
            src = srcPtr + (img * 2 + 1) * bytesPerSrcImage
                         + (srcWidth - 1) * bpt;
            dst = dstPtr + (img + 1) * bytesPerDstImage
                         + (dstWidth - 1) * bpt;
            memcpy(dst, src, bpt);

            /* do border along [img][row=dstHeight-1][col=dstWidth-1] */
            src = srcPtr + (img * 2 + 1) * bytesPerSrcImage
                         + (bytesPerSrcImage - bpt);
            dst = dstPtr + (img + 1) * bytesPerDstImage
                         + (bytesPerDstImage - bpt);
            memcpy(dst, src, bpt);
         }
      }
      else {
         /* average border pixels from adjacent src image pairs */
         ASSERT(srcDepthNB == 2 * dstDepthNB);
         for (img = 0; img < dstDepthNB; img++) {
            const GLubyte *src;
            GLubyte *dst;

            /* do border along [img][row=0][col=0] */
            src = srcPtr + (img * 2 + 1) * bytesPerSrcImage;
            dst = dstPtr + (img + 1) * bytesPerDstImage;
            do_row(datatype, comps, 1, src, src + srcImageOffset, 1, dst);

            /* do border along [img][row=dstHeight-1][col=0] */
            src = srcPtr + (img * 2 + 1) * bytesPerSrcImage
                         + (srcHeight - 1) * bytesPerSrcRow;
            dst = dstPtr + (img + 1) * bytesPerDstImage
                         + (dstHeight - 1) * bytesPerDstRow;
            do_row(datatype, comps, 1, src, src + srcImageOffset, 1, dst);

            /* do border along [img][row=0][col=dstWidth-1] */
            src = srcPtr + (img * 2 + 1) * bytesPerSrcImage
                         + (srcWidth - 1) * bpt;
            dst = dstPtr + (img + 1) * bytesPerDstImage
                         + (dstWidth - 1) * bpt;
            do_row(datatype, comps, 1, src, src + srcImageOffset, 1, dst);

            /* do border along [img][row=dstHeight-1][col=dstWidth-1] */
            src = srcPtr + (img * 2 + 1) * bytesPerSrcImage
                         + (bytesPerSrcImage - bpt);
            dst = dstPtr + (img + 1) * bytesPerDstImage
                         + (bytesPerDstImage - bpt);
            do_row(datatype, comps, 1, src, src + srcImageOffset, 1, dst);
         }
      }
   }
}


static void
make_1d_stack_mipmap(GLenum datatype, GLuint comps, GLint border,
                     GLint srcWidth, const GLubyte *srcPtr, GLuint srcRowStride,
                     GLint dstWidth, GLint dstHeight,
		     GLubyte *dstPtr, GLuint dstRowStride )
{
   const GLint bpt = bytes_per_pixel(datatype, comps);
   const GLint srcWidthNB = srcWidth - 2 * border;  /* sizes w/out border */
   const GLint dstWidthNB = dstWidth - 2 * border;
   const GLint dstHeightNB = dstHeight - 2 * border;
   const GLint srcRowBytes = bpt * srcRowStride;
   const GLint dstRowBytes = bpt * dstRowStride;
   const GLubyte *src;
   GLubyte *dst;
   GLint row;

   /* Compute src and dst pointers, skipping any border */
   src = srcPtr + border * ((srcWidth + 1) * bpt);
   dst = dstPtr + border * ((dstWidth + 1) * bpt);

   for (row = 0; row < dstHeightNB; row++) {
      do_row(datatype, comps, srcWidthNB, src, src,
             dstWidthNB, dst);
      src += srcRowBytes;
      dst += dstRowBytes;
   }

   if (border) {
      /* copy left-most pixel from source */
      assert(dstPtr);
      assert(srcPtr);
      memcpy(dstPtr, srcPtr, bpt);
      /* copy right-most pixel from source */
      memcpy(dstPtr + (dstWidth - 1) * bpt,
             srcPtr + (srcWidth - 1) * bpt,
             bpt);
   }
}


/**
 * \bug
 * There is quite a bit of refactoring that could be done with this function
 * and \c make_2d_mipmap.
 */
static void
make_2d_stack_mipmap(GLenum datatype, GLuint comps, GLint border,
                     GLint srcWidth, GLint srcHeight,
		     const GLubyte *srcPtr, GLint srcRowStride,
                     GLint dstWidth, GLint dstHeight, GLint dstDepth,
                     GLubyte *dstPtr, GLint dstRowStride)
{
   const GLint bpt = bytes_per_pixel(datatype, comps);
   const GLint srcWidthNB = srcWidth - 2 * border;  /* sizes w/out border */
   const GLint dstWidthNB = dstWidth - 2 * border;
   const GLint dstHeightNB = dstHeight - 2 * border;
   const GLint dstDepthNB = dstDepth - 2 * border;
   const GLint srcRowBytes = bpt * srcRowStride;
   const GLint dstRowBytes = bpt * dstRowStride;
   const GLubyte *srcA, *srcB;
   GLubyte *dst;
   GLint layer;
   GLint row;

   /* Compute src and dst pointers, skipping any border */
   srcA = srcPtr + border * ((srcWidth + 1) * bpt);
   if (srcHeight > 1) 
      srcB = srcA + srcRowBytes;
   else
      srcB = srcA;
   dst = dstPtr + border * ((dstWidth + 1) * bpt);

   for (layer = 0; layer < dstDepthNB; layer++) {
      for (row = 0; row < dstHeightNB; row++) {
         do_row(datatype, comps, srcWidthNB, srcA, srcB,
                dstWidthNB, dst);
         srcA += 2 * srcRowBytes;
         srcB += 2 * srcRowBytes;
         dst += dstRowBytes;
      }

      /* This is ugly but probably won't be used much */
      if (border > 0) {
         /* fill in dest border */
         /* lower-left border pixel */
         assert(dstPtr);
         assert(srcPtr);
         memcpy(dstPtr, srcPtr, bpt);
         /* lower-right border pixel */
         memcpy(dstPtr + (dstWidth - 1) * bpt,
                srcPtr + (srcWidth - 1) * bpt, bpt);
         /* upper-left border pixel */
         memcpy(dstPtr + dstWidth * (dstHeight - 1) * bpt,
                srcPtr + srcWidth * (srcHeight - 1) * bpt, bpt);
         /* upper-right border pixel */
         memcpy(dstPtr + (dstWidth * dstHeight - 1) * bpt,
                srcPtr + (srcWidth * srcHeight - 1) * bpt, bpt);
         /* lower border */
         do_row(datatype, comps, srcWidthNB,
                srcPtr + bpt,
                srcPtr + bpt,
                dstWidthNB, dstPtr + bpt);
         /* upper border */
         do_row(datatype, comps, srcWidthNB,
                srcPtr + (srcWidth * (srcHeight - 1) + 1) * bpt,
                srcPtr + (srcWidth * (srcHeight - 1) + 1) * bpt,
                dstWidthNB,
                dstPtr + (dstWidth * (dstHeight - 1) + 1) * bpt);
         /* left and right borders */
         if (srcHeight == dstHeight) {
            /* copy border pixel from src to dst */
            for (row = 1; row < srcHeight; row++) {
               memcpy(dstPtr + dstWidth * row * bpt,
                      srcPtr + srcWidth * row * bpt, bpt);
               memcpy(dstPtr + (dstWidth * row + dstWidth - 1) * bpt,
                      srcPtr + (srcWidth * row + srcWidth - 1) * bpt, bpt);
            }
         }
         else {
            /* average two src pixels each dest pixel */
            for (row = 0; row < dstHeightNB; row += 2) {
               do_row(datatype, comps, 1,
                      srcPtr + (srcWidth * (row * 2 + 1)) * bpt,
                      srcPtr + (srcWidth * (row * 2 + 2)) * bpt,
                      1, dstPtr + (dstWidth * row + 1) * bpt);
               do_row(datatype, comps, 1,
                      srcPtr + (srcWidth * (row * 2 + 1) + srcWidth - 1) * bpt,
                      srcPtr + (srcWidth * (row * 2 + 2) + srcWidth - 1) * bpt,
                      1, dstPtr + (dstWidth * row + 1 + dstWidth - 1) * bpt);
            }
         }
      }
   }
}


/**
 * Down-sample a texture image to produce the next lower mipmap level.
 * \param comps  components per texel (1, 2, 3 or 4)
 * \param srcRowStride  stride between source rows, in texels
 * \param dstRowStride  stride between destination rows, in texels
 */
void
_mesa_generate_mipmap_level(GLenum target,
                            GLenum datatype, GLuint comps,
                            GLint border,
                            GLint srcWidth, GLint srcHeight, GLint srcDepth,
                            const GLubyte *srcData,
                            GLint srcRowStride,
                            GLint dstWidth, GLint dstHeight, GLint dstDepth,
                            GLubyte *dstData,
                            GLint dstRowStride)
{
   /*
    * We use simple 2x2 averaging to compute the next mipmap level.
    */
   switch (target) {
   case GL_TEXTURE_1D:
      make_1d_mipmap(datatype, comps, border,
                     srcWidth, srcData,
                     dstWidth, dstData);
      break;
   case GL_TEXTURE_2D:
   case GL_TEXTURE_CUBE_MAP_POSITIVE_X_ARB:
   case GL_TEXTURE_CUBE_MAP_NEGATIVE_X_ARB:
   case GL_TEXTURE_CUBE_MAP_POSITIVE_Y_ARB:
   case GL_TEXTURE_CUBE_MAP_NEGATIVE_Y_ARB:
   case GL_TEXTURE_CUBE_MAP_POSITIVE_Z_ARB:
   case GL_TEXTURE_CUBE_MAP_NEGATIVE_Z_ARB:
      make_2d_mipmap(datatype, comps, border,
                     srcWidth, srcHeight, srcData, srcRowStride,
                     dstWidth, dstHeight, dstData, dstRowStride);
      break;
   case GL_TEXTURE_3D:
      make_3d_mipmap(datatype, comps, border,
                     srcWidth, srcHeight, srcDepth,
                     srcData, srcRowStride,
                     dstWidth, dstHeight, dstDepth,
                     dstData, dstRowStride);
      break;
   case GL_TEXTURE_1D_ARRAY_EXT:
      make_1d_stack_mipmap(datatype, comps, border,
                           srcWidth, srcData, srcRowStride,
                           dstWidth, dstHeight,
                           dstData, dstRowStride);
      break;
   case GL_TEXTURE_2D_ARRAY_EXT:
      make_2d_stack_mipmap(datatype, comps, border,
                           srcWidth, srcHeight,
                           srcData, srcRowStride,
                           dstWidth, dstHeight,
                           dstDepth, dstData, dstRowStride);
      break;
   case GL_TEXTURE_RECTANGLE_NV:
      /* no mipmaps, do nothing */
      break;
   default:
      _mesa_problem(NULL, "bad dimensions in _mesa_generate_mipmaps");
      return;
   }
}


/**
 * compute next (level+1) image size
 * \return GL_FALSE if no smaller size can be generated (eg. src is 1x1x1 size)
 */
static GLboolean
next_mipmap_level_size(GLenum target, GLint border,
                       GLint srcWidth, GLint srcHeight, GLint srcDepth,
                       GLint *dstWidth, GLint *dstHeight, GLint *dstDepth)
{
   if (srcWidth - 2 * border > 1) {
      *dstWidth = (srcWidth - 2 * border) / 2 + 2 * border;
   }
   else {
      *dstWidth = srcWidth; /* can't go smaller */
   }

   if ((srcHeight - 2 * border > 1) && 
       (target != GL_TEXTURE_1D_ARRAY_EXT)) {
      *dstHeight = (srcHeight - 2 * border) / 2 + 2 * border;
   }
   else {
      *dstHeight = srcHeight; /* can't go smaller */
   }

   if ((srcDepth - 2 * border > 1) &&
       (target != GL_TEXTURE_2D_ARRAY_EXT)) {
      *dstDepth = (srcDepth - 2 * border) / 2 + 2 * border;
   }
   else {
      *dstDepth = srcDepth; /* can't go smaller */
   }

   if (*dstWidth == srcWidth &&
       *dstHeight == srcHeight &&
       *dstDepth == srcDepth) {
      return GL_FALSE;
   }
   else {
      return GL_TRUE;
   }
}




/**
 * Automatic mipmap generation.
 * This is the fallback/default function for ctx->Driver.GenerateMipmap().
 * Generate a complete set of mipmaps from texObj's BaseLevel image.
 * Stop at texObj's MaxLevel or when we get to the 1x1 texture.
 * For cube maps, target will be one of
 * GL_TEXTURE_CUBE_MAP_POSITIVE/NEGATIVE_X/Y/Z; never GL_TEXTURE_CUBE_MAP.
 */
void
_mesa_generate_mipmap(struct gl_context *ctx, GLenum target,
                      struct gl_texture_object *texObj)
{
   const struct gl_texture_image *srcImage;
   gl_format convertFormat;
   const GLubyte *srcData = NULL;
   GLubyte *dstData = NULL;
   GLint level, maxLevels;
   GLenum datatype;
   GLuint comps;

   ASSERT(texObj);
   srcImage = _mesa_select_tex_image(ctx, texObj, target, texObj->BaseLevel);
   ASSERT(srcImage);

   maxLevels = _mesa_max_texture_levels(ctx, texObj->Target);
   ASSERT(maxLevels > 0);  /* bad target */

   /* Find convertFormat - the format that do_row() will process */

   if (_mesa_is_format_compressed(srcImage->TexFormat)) {
      /* setup for compressed textures - need to allocate temporary
       * image buffers to hold uncompressed images.
       */
      GLuint row;
      GLint  components, size;
      GLchan *dst;

      assert(texObj->Target == GL_TEXTURE_2D ||
             texObj->Target == GL_TEXTURE_CUBE_MAP_ARB);

      if (srcImage->_BaseFormat == GL_RGB) {
         convertFormat = MESA_FORMAT_RGB888;
         components = 3;
      } else if (srcImage->_BaseFormat == GL_RED) {
         convertFormat = MESA_FORMAT_R8;
         components = 1;
      } else if (srcImage->_BaseFormat == GL_RG) {
         convertFormat = MESA_FORMAT_RG88;
         components = 2;
      } else if (srcImage->_BaseFormat == GL_RGBA) {
         convertFormat = MESA_FORMAT_RGBA8888;
         components = 4;
      } else if (srcImage->_BaseFormat == GL_LUMINANCE) {
         convertFormat = MESA_FORMAT_L8;
         components = 1;
      } else if (srcImage->_BaseFormat == GL_LUMINANCE_ALPHA) {
         convertFormat = MESA_FORMAT_AL88;
         components = 2;
      } else {
         _mesa_problem(ctx, "bad srcImage->_BaseFormat in _mesa_generate_mipmaps");
         return;
      }

      /* allocate storage for uncompressed GL_RGB or GL_RGBA images */
      size = _mesa_bytes_per_pixel(srcImage->_BaseFormat, CHAN_TYPE)
         * srcImage->Width * srcImage->Height * srcImage->Depth + 20;
      /* 20 extra bytes, just be safe when calling last FetchTexel */
      srcData = (GLubyte *) malloc(size);
      if (!srcData) {
         _mesa_error(ctx, GL_OUT_OF_MEMORY, "generate mipmaps");
         return;
      }
      dstData = (GLubyte *) malloc(size / 2);  /* 1/4 would probably be OK */
      if (!dstData) {
         _mesa_error(ctx, GL_OUT_OF_MEMORY, "generate mipmaps");
         free((void *) srcData);
         return;
      }

      /* decompress base image here */
      dst = (GLchan *) srcData;
      for (row = 0; row < srcImage->Height; row++) {
         GLuint col;
         for (col = 0; col < srcImage->Width; col++) {
            srcImage->FetchTexelc(srcImage, col, row, 0, dst);
            dst += components;
         }
      }
   }
   else {
      /* uncompressed */
      convertFormat = srcImage->TexFormat;
   }

   _mesa_format_to_type_and_comps(convertFormat, &datatype, &comps);

   for (level = texObj->BaseLevel; level < texObj->MaxLevel
           && level < maxLevels - 1; level++) {
      /* generate image[level+1] from image[level] */
      const struct gl_texture_image *srcImage;
      struct gl_texture_image *dstImage;
      GLint srcWidth, srcHeight, srcDepth;
      GLint dstWidth, dstHeight, dstDepth;
      GLint border;
      GLboolean nextLevel;

      /* get src image parameters */
      srcImage = _mesa_select_tex_image(ctx, texObj, target, level);
      ASSERT(srcImage);
      srcWidth = srcImage->Width;
      srcHeight = srcImage->Height;
      srcDepth = srcImage->Depth;
      border = srcImage->Border;

      nextLevel = next_mipmap_level_size(target, border,
                                         srcWidth, srcHeight, srcDepth,
                                         &dstWidth, &dstHeight, &dstDepth);
      if (!nextLevel) {
         /* all done */
         if (_mesa_is_format_compressed(srcImage->TexFormat)) {
            free((void *) srcData);
            free(dstData);
         }
         return;
      }

      /* get dest gl_texture_image */
      dstImage = _mesa_get_tex_image(ctx, texObj, target, level + 1);
      if (!dstImage) {
         _mesa_error(ctx, GL_OUT_OF_MEMORY, "generating mipmaps");
         return;
      }

      /* Free old image data */
      if (dstImage->Data)
         ctx->Driver.FreeTexImageData(ctx, dstImage);

      /* initialize new image */
      _mesa_init_teximage_fields(ctx, target, dstImage, dstWidth, dstHeight,
                                 dstDepth, border, srcImage->InternalFormat,
                                 srcImage->TexFormat);
      dstImage->DriverData = NULL;
      dstImage->FetchTexelc = srcImage->FetchTexelc;
      dstImage->FetchTexelf = srcImage->FetchTexelf;

      /* Alloc new teximage data buffer */
      {
         GLuint size = _mesa_format_image_size(dstImage->TexFormat,
                                               dstWidth, dstHeight, dstDepth);
         dstImage->Data = _mesa_alloc_texmemory(size);
         if (!dstImage->Data) {
            _mesa_error(ctx, GL_OUT_OF_MEMORY, "generating mipmaps");
            return;
         }
      }

      /* Setup src and dest data pointers */
      if (_mesa_is_format_compressed(dstImage->TexFormat)) {
         /* srcData and dstData are already set */
         ASSERT(srcData);
         ASSERT(dstData);
      }
      else {
         srcData = (const GLubyte *) srcImage->Data;
         dstData = (GLubyte *) dstImage->Data;
      }

      ASSERT(dstImage->TexFormat);
      ASSERT(dstImage->FetchTexelc);
      ASSERT(dstImage->FetchTexelf);

      _mesa_generate_mipmap_level(target, datatype, comps, border,
                                  srcWidth, srcHeight, srcDepth, 
                                  srcData, srcImage->RowStride,
                                  dstWidth, dstHeight, dstDepth, 
                                  dstData, dstImage->RowStride);


      if (_mesa_is_format_compressed(dstImage->TexFormat)) {
         GLubyte *temp;
         /* compress image from dstData into dstImage->Data */
         const GLenum srcFormat = _mesa_get_format_base_format(convertFormat);
         GLint dstRowStride
            = _mesa_format_row_stride(dstImage->TexFormat, dstWidth);

         _mesa_texstore(ctx, 2, dstImage->_BaseFormat,
                        dstImage->TexFormat,
                        dstImage->Data,
                        0, 0, 0, /* dstX/Y/Zoffset */
                        dstRowStride, 0, /* strides */
                        dstWidth, dstHeight, 1, /* size */
                        srcFormat, CHAN_TYPE,
                        dstData, /* src data, actually */
                        &ctx->DefaultPacking);

         /* swap src and dest pointers */
         temp = (GLubyte *) srcData;
         srcData = dstData;
         dstData = temp;
      }

   } /* loop over mipmap levels */
}


/**
 * Helper function for drivers which need to rescale texture images to
 * certain aspect ratios.
 * Nearest filtering only (for broken hardware that can't support
 * all aspect ratios).  This can be made a lot faster, but I don't
 * really care enough...
 */
void
_mesa_rescale_teximage2d(GLuint bytesPerPixel,
			 GLuint srcStrideInPixels,
			 GLuint dstRowStride,
			 GLint srcWidth, GLint srcHeight,
			 GLint dstWidth, GLint dstHeight,
			 const GLvoid *srcImage, GLvoid *dstImage)
{
   GLint row, col;

#define INNER_LOOP( TYPE, HOP, WOP )					\
   for ( row = 0 ; row < dstHeight ; row++ ) {				\
      GLint srcRow = row HOP hScale;					\
      for ( col = 0 ; col < dstWidth ; col++ ) {			\
	 GLint srcCol = col WOP wScale;					\
	 dst[col] = src[srcRow * srcStrideInPixels + srcCol];		\
      }									\
      dst = (TYPE *) ((GLubyte *) dst + dstRowStride);			\
   }									\

#define RESCALE_IMAGE( TYPE )						\
do {									\
   const TYPE *src = (const TYPE *)srcImage;				\
   TYPE *dst = (TYPE *)dstImage;					\
									\
   if ( srcHeight < dstHeight ) {					\
      const GLint hScale = dstHeight / srcHeight;			\
      if ( srcWidth < dstWidth ) {					\
	 const GLint wScale = dstWidth / srcWidth;			\
	 INNER_LOOP( TYPE, /, / );					\
      }									\
      else {								\
	 const GLint wScale = srcWidth / dstWidth;			\
	 INNER_LOOP( TYPE, /, * );					\
      }									\
   }									\
   else {								\
      const GLint hScale = srcHeight / dstHeight;			\
      if ( srcWidth < dstWidth ) {					\
	 const GLint wScale = dstWidth / srcWidth;			\
	 INNER_LOOP( TYPE, *, / );					\
      }									\
      else {								\
	 const GLint wScale = srcWidth / dstWidth;			\
	 INNER_LOOP( TYPE, *, * );					\
      }									\
   }									\
} while (0)

   switch ( bytesPerPixel ) {
   case 4:
      RESCALE_IMAGE( GLuint );
      break;

   case 2:
      RESCALE_IMAGE( GLushort );
      break;

   case 1:
      RESCALE_IMAGE( GLubyte );
      break;
   default:
      _mesa_problem(NULL,"unexpected bytes/pixel in _mesa_rescale_teximage2d");
   }
}


/**
 * Upscale an image by replication, not (typical) stretching.
 * We use this when the image width or height is less than a
 * certain size (4, 8) and we need to upscale an image.
 */
void
_mesa_upscale_teximage2d(GLsizei inWidth, GLsizei inHeight,
                         GLsizei outWidth, GLsizei outHeight,
                         GLint comps, const GLchan *src, GLint srcRowStride,
                         GLchan *dest )
{
   GLint i, j, k;

   ASSERT(outWidth >= inWidth);
   ASSERT(outHeight >= inHeight);
#if 0
   ASSERT(inWidth == 1 || inWidth == 2 || inHeight == 1 || inHeight == 2);
   ASSERT((outWidth & 3) == 0);
   ASSERT((outHeight & 3) == 0);
#endif

   for (i = 0; i < outHeight; i++) {
      const GLint ii = i % inHeight;
      for (j = 0; j < outWidth; j++) {
         const GLint jj = j % inWidth;
         for (k = 0; k < comps; k++) {
            dest[(i * outWidth + j) * comps + k]
               = src[ii * srcRowStride + jj * comps + k];
         }
      }
   }
}
>>>>>>> 96d6df5d
<|MERGE_RESOLUTION|>--- conflicted
+++ resolved
@@ -1,4135 +1,2106 @@
-<<<<<<< HEAD
-/*
- * Mesa 3-D graphics library
- * Version:  7.1
- *
- * Copyright (C) 1999-2007  Brian Paul   All Rights Reserved.
- *
- * Permission is hereby granted, free of charge, to any person obtaining a
- * copy of this software and associated documentation files (the "Software"),
- * to deal in the Software without restriction, including without limitation
- * the rights to use, copy, modify, merge, publish, distribute, sublicense,
- * and/or sell copies of the Software, and to permit persons to whom the
- * Software is furnished to do so, subject to the following conditions:
- *
- * The above copyright notice and this permission notice shall be included
- * in all copies or substantial portions of the Software.
- *
- * THE SOFTWARE IS PROVIDED "AS IS", WITHOUT WARRANTY OF ANY KIND, EXPRESS
- * OR IMPLIED, INCLUDING BUT NOT LIMITED TO THE WARRANTIES OF MERCHANTABILITY,
- * FITNESS FOR A PARTICULAR PURPOSE AND NONINFRINGEMENT.  IN NO EVENT SHALL
- * BRIAN PAUL BE LIABLE FOR ANY CLAIM, DAMAGES OR OTHER LIABILITY, WHETHER IN
- * AN ACTION OF CONTRACT, TORT OR OTHERWISE, ARISING FROM, OUT OF OR IN
- * CONNECTION WITH THE SOFTWARE OR THE USE OR OTHER DEALINGS IN THE SOFTWARE.
- */
-
-
-/**
- * \file mipmap.c  mipmap generation and teximage resizing functions.
- */
-
-#include "imports.h"
-#include "formats.h"
-#include "mipmap.h"
-#include "mtypes.h"
-#include "teximage.h"
-#include "texstore.h"
-#include "image.h"
-
-
-
-static GLint
-bytes_per_pixel(GLenum datatype, GLuint comps)
-{
-   GLint b = _mesa_sizeof_packed_type(datatype);
-   assert(b >= 0);
-
-   if (_mesa_type_is_packed(datatype))
-       return b;
-   else
-       return b * comps;
-}
-
-
-/**
- * \name Support macros for do_row and do_row_3d
- *
- * The macro madness is here for two reasons.  First, it compacts the code
- * slightly.  Second, it makes it much easier to adjust the specifics of the
- * filter to tune the rounding characteristics.
- */
-/*@{*/
-#define DECLARE_ROW_POINTERS(t, e) \
-      const t(*rowA)[e] = (const t(*)[e]) srcRowA; \
-      const t(*rowB)[e] = (const t(*)[e]) srcRowB; \
-      const t(*rowC)[e] = (const t(*)[e]) srcRowC; \
-      const t(*rowD)[e] = (const t(*)[e]) srcRowD; \
-      t(*dst)[e] = (t(*)[e]) dstRow
-
-#define DECLARE_ROW_POINTERS0(t) \
-      const t *rowA = (const t *) srcRowA; \
-      const t *rowB = (const t *) srcRowB; \
-      const t *rowC = (const t *) srcRowC; \
-      const t *rowD = (const t *) srcRowD; \
-      t *dst = (t *) dstRow
-
-#define FILTER_SUM_3D(Aj, Ak, Bj, Bk, Cj, Ck, Dj, Dk) \
-   ((unsigned) Aj + (unsigned) Ak \
-    + (unsigned) Bj + (unsigned) Bk \
-    + (unsigned) Cj + (unsigned) Ck \
-    + (unsigned) Dj + (unsigned) Dk \
-    + 4) >> 3
-
-#define FILTER_3D(e) \
-   do { \
-      dst[i][e] = FILTER_SUM_3D(rowA[j][e], rowA[k][e], \
-                                rowB[j][e], rowB[k][e], \
-                                rowC[j][e], rowC[k][e], \
-                                rowD[j][e], rowD[k][e]); \
-   } while(0)
-
-#define FILTER_SUM_3D_SIGNED(Aj, Ak, Bj, Bk, Cj, Ck, Dj, Dk) \
-   (Aj + Ak \
-    + Bj + Bk \
-    + Cj + Ck \
-    + Dj + Dk \
-    + 4) / 8
-
-#define FILTER_3D_SIGNED(e) \
-   do { \
-      dst[i][e] = FILTER_SUM_3D_SIGNED(rowA[j][e], rowA[k][e], \
-                                       rowB[j][e], rowB[k][e], \
-                                       rowC[j][e], rowC[k][e], \
-                                       rowD[j][e], rowD[k][e]); \
-   } while(0)
-
-#define FILTER_F_3D(e) \
-   do { \
-      dst[i][e] = (rowA[j][e] + rowA[k][e] \
-                   + rowB[j][e] + rowB[k][e] \
-                   + rowC[j][e] + rowC[k][e] \
-                   + rowD[j][e] + rowD[k][e]) * 0.125F; \
-   } while(0)
-
-#define FILTER_HF_3D(e) \
-   do { \
-      const GLfloat aj = _mesa_half_to_float(rowA[j][e]); \
-      const GLfloat ak = _mesa_half_to_float(rowA[k][e]); \
-      const GLfloat bj = _mesa_half_to_float(rowB[j][e]); \
-      const GLfloat bk = _mesa_half_to_float(rowB[k][e]); \
-      const GLfloat cj = _mesa_half_to_float(rowC[j][e]); \
-      const GLfloat ck = _mesa_half_to_float(rowC[k][e]); \
-      const GLfloat dj = _mesa_half_to_float(rowD[j][e]); \
-      const GLfloat dk = _mesa_half_to_float(rowD[k][e]); \
-      dst[i][e] = _mesa_float_to_half((aj + ak + bj + bk + cj + ck + dj + dk) \
-                                      * 0.125F); \
-   } while(0)
-/*@}*/
-
-
-/**
- * Average together two rows of a source image to produce a single new
- * row in the dest image.  It's legal for the two source rows to point
- * to the same data.  The source width must be equal to either the
- * dest width or two times the dest width.
- * \param datatype  GL_UNSIGNED_BYTE, GL_UNSIGNED_SHORT, GL_FLOAT, etc.
- * \param comps  number of components per pixel (1..4)
- */
-static void
-do_row(GLenum datatype, GLuint comps, GLint srcWidth,
-       const GLvoid *srcRowA, const GLvoid *srcRowB,
-       GLint dstWidth, GLvoid *dstRow)
-{
-   const GLuint k0 = (srcWidth == dstWidth) ? 0 : 1;
-   const GLuint colStride = (srcWidth == dstWidth) ? 1 : 2;
-
-   ASSERT(comps >= 1);
-   ASSERT(comps <= 4);
-
-   /* This assertion is no longer valid with non-power-of-2 textures
-   assert(srcWidth == dstWidth || srcWidth == 2 * dstWidth);
-   */
-
-   if (datatype == GL_UNSIGNED_BYTE && comps == 4) {
-      GLuint i, j, k;
-      const GLubyte(*rowA)[4] = (const GLubyte(*)[4]) srcRowA;
-      const GLubyte(*rowB)[4] = (const GLubyte(*)[4]) srcRowB;
-      GLubyte(*dst)[4] = (GLubyte(*)[4]) dstRow;
-      for (i = j = 0, k = k0; i < (GLuint) dstWidth;
-           i++, j += colStride, k += colStride) {
-         dst[i][0] = (rowA[j][0] + rowA[k][0] + rowB[j][0] + rowB[k][0]) / 4;
-         dst[i][1] = (rowA[j][1] + rowA[k][1] + rowB[j][1] + rowB[k][1]) / 4;
-         dst[i][2] = (rowA[j][2] + rowA[k][2] + rowB[j][2] + rowB[k][2]) / 4;
-         dst[i][3] = (rowA[j][3] + rowA[k][3] + rowB[j][3] + rowB[k][3]) / 4;
-      }
-   }
-   else if (datatype == GL_UNSIGNED_BYTE && comps == 3) {
-      GLuint i, j, k;
-      const GLubyte(*rowA)[3] = (const GLubyte(*)[3]) srcRowA;
-      const GLubyte(*rowB)[3] = (const GLubyte(*)[3]) srcRowB;
-      GLubyte(*dst)[3] = (GLubyte(*)[3]) dstRow;
-      for (i = j = 0, k = k0; i < (GLuint) dstWidth;
-           i++, j += colStride, k += colStride) {
-         dst[i][0] = (rowA[j][0] + rowA[k][0] + rowB[j][0] + rowB[k][0]) / 4;
-         dst[i][1] = (rowA[j][1] + rowA[k][1] + rowB[j][1] + rowB[k][1]) / 4;
-         dst[i][2] = (rowA[j][2] + rowA[k][2] + rowB[j][2] + rowB[k][2]) / 4;
-      }
-   }
-   else if (datatype == GL_UNSIGNED_BYTE && comps == 2) {
-      GLuint i, j, k;
-      const GLubyte(*rowA)[2] = (const GLubyte(*)[2]) srcRowA;
-      const GLubyte(*rowB)[2] = (const GLubyte(*)[2]) srcRowB;
-      GLubyte(*dst)[2] = (GLubyte(*)[2]) dstRow;
-      for (i = j = 0, k = k0; i < (GLuint) dstWidth;
-           i++, j += colStride, k += colStride) {
-         dst[i][0] = (rowA[j][0] + rowA[k][0] + rowB[j][0] + rowB[k][0]) >> 2;
-         dst[i][1] = (rowA[j][1] + rowA[k][1] + rowB[j][1] + rowB[k][1]) >> 2;
-      }
-   }
-   else if (datatype == GL_UNSIGNED_BYTE && comps == 1) {
-      GLuint i, j, k;
-      const GLubyte *rowA = (const GLubyte *) srcRowA;
-      const GLubyte *rowB = (const GLubyte *) srcRowB;
-      GLubyte *dst = (GLubyte *) dstRow;
-      for (i = j = 0, k = k0; i < (GLuint) dstWidth;
-           i++, j += colStride, k += colStride) {
-         dst[i] = (rowA[j] + rowA[k] + rowB[j] + rowB[k]) >> 2;
-      }
-   }
-
-   else if (datatype == GL_BYTE && comps == 4) {
-      GLuint i, j, k;
-      const GLbyte(*rowA)[4] = (const GLbyte(*)[4]) srcRowA;
-      const GLbyte(*rowB)[4] = (const GLbyte(*)[4]) srcRowB;
-      GLbyte(*dst)[4] = (GLbyte(*)[4]) dstRow;
-      for (i = j = 0, k = k0; i < (GLuint) dstWidth;
-           i++, j += colStride, k += colStride) {
-         dst[i][0] = (rowA[j][0] + rowA[k][0] + rowB[j][0] + rowB[k][0]) / 4;
-         dst[i][1] = (rowA[j][1] + rowA[k][1] + rowB[j][1] + rowB[k][1]) / 4;
-         dst[i][2] = (rowA[j][2] + rowA[k][2] + rowB[j][2] + rowB[k][2]) / 4;
-         dst[i][3] = (rowA[j][3] + rowA[k][3] + rowB[j][3] + rowB[k][3]) / 4;
-      }
-   }
-   else if (datatype == GL_BYTE && comps == 3) {
-      GLuint i, j, k;
-      const GLbyte(*rowA)[3] = (const GLbyte(*)[3]) srcRowA;
-      const GLbyte(*rowB)[3] = (const GLbyte(*)[3]) srcRowB;
-      GLbyte(*dst)[3] = (GLbyte(*)[3]) dstRow;
-      for (i = j = 0, k = k0; i < (GLuint) dstWidth;
-           i++, j += colStride, k += colStride) {
-         dst[i][0] = (rowA[j][0] + rowA[k][0] + rowB[j][0] + rowB[k][0]) / 4;
-         dst[i][1] = (rowA[j][1] + rowA[k][1] + rowB[j][1] + rowB[k][1]) / 4;
-         dst[i][2] = (rowA[j][2] + rowA[k][2] + rowB[j][2] + rowB[k][2]) / 4;
-      }
-   }
-   else if (datatype == GL_BYTE && comps == 2) {
-      GLuint i, j, k;
-      const GLbyte(*rowA)[2] = (const GLbyte(*)[2]) srcRowA;
-      const GLbyte(*rowB)[2] = (const GLbyte(*)[2]) srcRowB;
-      GLbyte(*dst)[2] = (GLbyte(*)[2]) dstRow;
-      for (i = j = 0, k = k0; i < (GLuint) dstWidth;
-           i++, j += colStride, k += colStride) {
-         dst[i][0] = (rowA[j][0] + rowA[k][0] + rowB[j][0] + rowB[k][0]) / 4;
-         dst[i][1] = (rowA[j][1] + rowA[k][1] + rowB[j][1] + rowB[k][1]) / 4;
-      }
-   }
-   else if (datatype == GL_BYTE && comps == 1) {
-      GLuint i, j, k;
-      const GLbyte *rowA = (const GLbyte *) srcRowA;
-      const GLbyte *rowB = (const GLbyte *) srcRowB;
-      GLbyte *dst = (GLbyte *) dstRow;
-      for (i = j = 0, k = k0; i < (GLuint) dstWidth;
-           i++, j += colStride, k += colStride) {
-         dst[i] = (rowA[j] + rowA[k] + rowB[j] + rowB[k]) / 4;
-      }
-   }
-
-   else if (datatype == GL_UNSIGNED_SHORT && comps == 4) {
-      GLuint i, j, k;
-      const GLushort(*rowA)[4] = (const GLushort(*)[4]) srcRowA;
-      const GLushort(*rowB)[4] = (const GLushort(*)[4]) srcRowB;
-      GLushort(*dst)[4] = (GLushort(*)[4]) dstRow;
-      for (i = j = 0, k = k0; i < (GLuint) dstWidth;
-           i++, j += colStride, k += colStride) {
-         dst[i][0] = (rowA[j][0] + rowA[k][0] + rowB[j][0] + rowB[k][0]) / 4;
-         dst[i][1] = (rowA[j][1] + rowA[k][1] + rowB[j][1] + rowB[k][1]) / 4;
-         dst[i][2] = (rowA[j][2] + rowA[k][2] + rowB[j][2] + rowB[k][2]) / 4;
-         dst[i][3] = (rowA[j][3] + rowA[k][3] + rowB[j][3] + rowB[k][3]) / 4;
-      }
-   }
-   else if (datatype == GL_UNSIGNED_SHORT && comps == 3) {
-      GLuint i, j, k;
-      const GLushort(*rowA)[3] = (const GLushort(*)[3]) srcRowA;
-      const GLushort(*rowB)[3] = (const GLushort(*)[3]) srcRowB;
-      GLushort(*dst)[3] = (GLushort(*)[3]) dstRow;
-      for (i = j = 0, k = k0; i < (GLuint) dstWidth;
-           i++, j += colStride, k += colStride) {
-         dst[i][0] = (rowA[j][0] + rowA[k][0] + rowB[j][0] + rowB[k][0]) / 4;
-         dst[i][1] = (rowA[j][1] + rowA[k][1] + rowB[j][1] + rowB[k][1]) / 4;
-         dst[i][2] = (rowA[j][2] + rowA[k][2] + rowB[j][2] + rowB[k][2]) / 4;
-      }
-   }
-   else if (datatype == GL_UNSIGNED_SHORT && comps == 2) {
-      GLuint i, j, k;
-      const GLushort(*rowA)[2] = (const GLushort(*)[2]) srcRowA;
-      const GLushort(*rowB)[2] = (const GLushort(*)[2]) srcRowB;
-      GLushort(*dst)[2] = (GLushort(*)[2]) dstRow;
-      for (i = j = 0, k = k0; i < (GLuint) dstWidth;
-           i++, j += colStride, k += colStride) {
-         dst[i][0] = (rowA[j][0] + rowA[k][0] + rowB[j][0] + rowB[k][0]) / 4;
-         dst[i][1] = (rowA[j][1] + rowA[k][1] + rowB[j][1] + rowB[k][1]) / 4;
-      }
-   }
-   else if (datatype == GL_UNSIGNED_SHORT && comps == 1) {
-      GLuint i, j, k;
-      const GLushort *rowA = (const GLushort *) srcRowA;
-      const GLushort *rowB = (const GLushort *) srcRowB;
-      GLushort *dst = (GLushort *) dstRow;
-      for (i = j = 0, k = k0; i < (GLuint) dstWidth;
-           i++, j += colStride, k += colStride) {
-         dst[i] = (rowA[j] + rowA[k] + rowB[j] + rowB[k]) / 4;
-      }
-   }
-
-   else if (datatype == GL_SHORT && comps == 4) {
-      GLuint i, j, k;
-      const GLshort(*rowA)[4] = (const GLshort(*)[4]) srcRowA;
-      const GLshort(*rowB)[4] = (const GLshort(*)[4]) srcRowB;
-      GLshort(*dst)[4] = (GLshort(*)[4]) dstRow;
-      for (i = j = 0, k = k0; i < (GLuint) dstWidth;
-           i++, j += colStride, k += colStride) {
-         dst[i][0] = (rowA[j][0] + rowA[k][0] + rowB[j][0] + rowB[k][0]) / 4;
-         dst[i][1] = (rowA[j][1] + rowA[k][1] + rowB[j][1] + rowB[k][1]) / 4;
-         dst[i][2] = (rowA[j][2] + rowA[k][2] + rowB[j][2] + rowB[k][2]) / 4;
-         dst[i][3] = (rowA[j][3] + rowA[k][3] + rowB[j][3] + rowB[k][3]) / 4;
-      }
-   }
-   else if (datatype == GL_SHORT && comps == 3) {
-      GLuint i, j, k;
-      const GLshort(*rowA)[3] = (const GLshort(*)[3]) srcRowA;
-      const GLshort(*rowB)[3] = (const GLshort(*)[3]) srcRowB;
-      GLshort(*dst)[3] = (GLshort(*)[3]) dstRow;
-      for (i = j = 0, k = k0; i < (GLuint) dstWidth;
-           i++, j += colStride, k += colStride) {
-         dst[i][0] = (rowA[j][0] + rowA[k][0] + rowB[j][0] + rowB[k][0]) / 4;
-         dst[i][1] = (rowA[j][1] + rowA[k][1] + rowB[j][1] + rowB[k][1]) / 4;
-         dst[i][2] = (rowA[j][2] + rowA[k][2] + rowB[j][2] + rowB[k][2]) / 4;
-      }
-   }
-   else if (datatype == GL_SHORT && comps == 2) {
-      GLuint i, j, k;
-      const GLshort(*rowA)[2] = (const GLshort(*)[2]) srcRowA;
-      const GLshort(*rowB)[2] = (const GLshort(*)[2]) srcRowB;
-      GLshort(*dst)[2] = (GLshort(*)[2]) dstRow;
-      for (i = j = 0, k = k0; i < (GLuint) dstWidth;
-           i++, j += colStride, k += colStride) {
-         dst[i][0] = (rowA[j][0] + rowA[k][0] + rowB[j][0] + rowB[k][0]) / 4;
-         dst[i][1] = (rowA[j][1] + rowA[k][1] + rowB[j][1] + rowB[k][1]) / 4;
-      }
-   }
-   else if (datatype == GL_SHORT && comps == 1) {
-      GLuint i, j, k;
-      const GLshort *rowA = (const GLshort *) srcRowA;
-      const GLshort *rowB = (const GLshort *) srcRowB;
-      GLshort *dst = (GLshort *) dstRow;
-      for (i = j = 0, k = k0; i < (GLuint) dstWidth;
-           i++, j += colStride, k += colStride) {
-         dst[i] = (rowA[j] + rowA[k] + rowB[j] + rowB[k]) / 4;
-      }
-   }
-
-   else if (datatype == GL_FLOAT && comps == 4) {
-      GLuint i, j, k;
-      const GLfloat(*rowA)[4] = (const GLfloat(*)[4]) srcRowA;
-      const GLfloat(*rowB)[4] = (const GLfloat(*)[4]) srcRowB;
-      GLfloat(*dst)[4] = (GLfloat(*)[4]) dstRow;
-      for (i = j = 0, k = k0; i < (GLuint) dstWidth;
-           i++, j += colStride, k += colStride) {
-         dst[i][0] = (rowA[j][0] + rowA[k][0] +
-                      rowB[j][0] + rowB[k][0]) * 0.25F;
-         dst[i][1] = (rowA[j][1] + rowA[k][1] +
-                      rowB[j][1] + rowB[k][1]) * 0.25F;
-         dst[i][2] = (rowA[j][2] + rowA[k][2] +
-                      rowB[j][2] + rowB[k][2]) * 0.25F;
-         dst[i][3] = (rowA[j][3] + rowA[k][3] +
-                      rowB[j][3] + rowB[k][3]) * 0.25F;
-      }
-   }
-   else if (datatype == GL_FLOAT && comps == 3) {
-      GLuint i, j, k;
-      const GLfloat(*rowA)[3] = (const GLfloat(*)[3]) srcRowA;
-      const GLfloat(*rowB)[3] = (const GLfloat(*)[3]) srcRowB;
-      GLfloat(*dst)[3] = (GLfloat(*)[3]) dstRow;
-      for (i = j = 0, k = k0; i < (GLuint) dstWidth;
-           i++, j += colStride, k += colStride) {
-         dst[i][0] = (rowA[j][0] + rowA[k][0] +
-                      rowB[j][0] + rowB[k][0]) * 0.25F;
-         dst[i][1] = (rowA[j][1] + rowA[k][1] +
-                      rowB[j][1] + rowB[k][1]) * 0.25F;
-         dst[i][2] = (rowA[j][2] + rowA[k][2] +
-                      rowB[j][2] + rowB[k][2]) * 0.25F;
-      }
-   }
-   else if (datatype == GL_FLOAT && comps == 2) {
-      GLuint i, j, k;
-      const GLfloat(*rowA)[2] = (const GLfloat(*)[2]) srcRowA;
-      const GLfloat(*rowB)[2] = (const GLfloat(*)[2]) srcRowB;
-      GLfloat(*dst)[2] = (GLfloat(*)[2]) dstRow;
-      for (i = j = 0, k = k0; i < (GLuint) dstWidth;
-           i++, j += colStride, k += colStride) {
-         dst[i][0] = (rowA[j][0] + rowA[k][0] +
-                      rowB[j][0] + rowB[k][0]) * 0.25F;
-         dst[i][1] = (rowA[j][1] + rowA[k][1] +
-                      rowB[j][1] + rowB[k][1]) * 0.25F;
-      }
-   }
-   else if (datatype == GL_FLOAT && comps == 1) {
-      GLuint i, j, k;
-      const GLfloat *rowA = (const GLfloat *) srcRowA;
-      const GLfloat *rowB = (const GLfloat *) srcRowB;
-      GLfloat *dst = (GLfloat *) dstRow;
-      for (i = j = 0, k = k0; i < (GLuint) dstWidth;
-           i++, j += colStride, k += colStride) {
-         dst[i] = (rowA[j] + rowA[k] + rowB[j] + rowB[k]) * 0.25F;
-      }
-   }
-
-   else if (datatype == GL_HALF_FLOAT_ARB && comps == 4) {
-      GLuint i, j, k, comp;
-      const GLhalfARB(*rowA)[4] = (const GLhalfARB(*)[4]) srcRowA;
-      const GLhalfARB(*rowB)[4] = (const GLhalfARB(*)[4]) srcRowB;
-      GLhalfARB(*dst)[4] = (GLhalfARB(*)[4]) dstRow;
-      for (i = j = 0, k = k0; i < (GLuint) dstWidth;
-           i++, j += colStride, k += colStride) {
-         for (comp = 0; comp < 4; comp++) {
-            GLfloat aj, ak, bj, bk;
-            aj = _mesa_half_to_float(rowA[j][comp]);
-            ak = _mesa_half_to_float(rowA[k][comp]);
-            bj = _mesa_half_to_float(rowB[j][comp]);
-            bk = _mesa_half_to_float(rowB[k][comp]);
-            dst[i][comp] = _mesa_float_to_half((aj + ak + bj + bk) * 0.25F);
-         }
-      }
-   }
-   else if (datatype == GL_HALF_FLOAT_ARB && comps == 3) {
-      GLuint i, j, k, comp;
-      const GLhalfARB(*rowA)[3] = (const GLhalfARB(*)[3]) srcRowA;
-      const GLhalfARB(*rowB)[3] = (const GLhalfARB(*)[3]) srcRowB;
-      GLhalfARB(*dst)[3] = (GLhalfARB(*)[3]) dstRow;
-      for (i = j = 0, k = k0; i < (GLuint) dstWidth;
-           i++, j += colStride, k += colStride) {
-         for (comp = 0; comp < 3; comp++) {
-            GLfloat aj, ak, bj, bk;
-            aj = _mesa_half_to_float(rowA[j][comp]);
-            ak = _mesa_half_to_float(rowA[k][comp]);
-            bj = _mesa_half_to_float(rowB[j][comp]);
-            bk = _mesa_half_to_float(rowB[k][comp]);
-            dst[i][comp] = _mesa_float_to_half((aj + ak + bj + bk) * 0.25F);
-         }
-      }
-   }
-   else if (datatype == GL_HALF_FLOAT_ARB && comps == 2) {
-      GLuint i, j, k, comp;
-      const GLhalfARB(*rowA)[2] = (const GLhalfARB(*)[2]) srcRowA;
-      const GLhalfARB(*rowB)[2] = (const GLhalfARB(*)[2]) srcRowB;
-      GLhalfARB(*dst)[2] = (GLhalfARB(*)[2]) dstRow;
-      for (i = j = 0, k = k0; i < (GLuint) dstWidth;
-           i++, j += colStride, k += colStride) {
-         for (comp = 0; comp < 2; comp++) {
-            GLfloat aj, ak, bj, bk;
-            aj = _mesa_half_to_float(rowA[j][comp]);
-            ak = _mesa_half_to_float(rowA[k][comp]);
-            bj = _mesa_half_to_float(rowB[j][comp]);
-            bk = _mesa_half_to_float(rowB[k][comp]);
-            dst[i][comp] = _mesa_float_to_half((aj + ak + bj + bk) * 0.25F);
-         }
-      }
-   }
-   else if (datatype == GL_HALF_FLOAT_ARB && comps == 1) {
-      GLuint i, j, k;
-      const GLhalfARB *rowA = (const GLhalfARB *) srcRowA;
-      const GLhalfARB *rowB = (const GLhalfARB *) srcRowB;
-      GLhalfARB *dst = (GLhalfARB *) dstRow;
-      for (i = j = 0, k = k0; i < (GLuint) dstWidth;
-           i++, j += colStride, k += colStride) {
-         GLfloat aj, ak, bj, bk;
-         aj = _mesa_half_to_float(rowA[j]);
-         ak = _mesa_half_to_float(rowA[k]);
-         bj = _mesa_half_to_float(rowB[j]);
-         bk = _mesa_half_to_float(rowB[k]);
-         dst[i] = _mesa_float_to_half((aj + ak + bj + bk) * 0.25F);
-      }
-   }
-
-   else if (datatype == GL_UNSIGNED_INT && comps == 1) {
-      GLuint i, j, k;
-      const GLuint *rowA = (const GLuint *) srcRowA;
-      const GLuint *rowB = (const GLuint *) srcRowB;
-      GLuint *dst = (GLuint *) dstRow;
-      for (i = j = 0, k = k0; i < (GLuint) dstWidth;
-           i++, j += colStride, k += colStride) {
-         dst[i] = (GLfloat)(rowA[j] / 4 + rowA[k] / 4 + rowB[j] / 4 + rowB[k] / 4);
-      }
-   }
-
-   else if (datatype == GL_UNSIGNED_SHORT_5_6_5 && comps == 3) {
-      GLuint i, j, k;
-      const GLushort *rowA = (const GLushort *) srcRowA;
-      const GLushort *rowB = (const GLushort *) srcRowB;
-      GLushort *dst = (GLushort *) dstRow;
-      for (i = j = 0, k = k0; i < (GLuint) dstWidth;
-           i++, j += colStride, k += colStride) {
-         const GLint rowAr0 = rowA[j] & 0x1f;
-         const GLint rowAr1 = rowA[k] & 0x1f;
-         const GLint rowBr0 = rowB[j] & 0x1f;
-         const GLint rowBr1 = rowB[k] & 0x1f;
-         const GLint rowAg0 = (rowA[j] >> 5) & 0x3f;
-         const GLint rowAg1 = (rowA[k] >> 5) & 0x3f;
-         const GLint rowBg0 = (rowB[j] >> 5) & 0x3f;
-         const GLint rowBg1 = (rowB[k] >> 5) & 0x3f;
-         const GLint rowAb0 = (rowA[j] >> 11) & 0x1f;
-         const GLint rowAb1 = (rowA[k] >> 11) & 0x1f;
-         const GLint rowBb0 = (rowB[j] >> 11) & 0x1f;
-         const GLint rowBb1 = (rowB[k] >> 11) & 0x1f;
-         const GLint red = (rowAr0 + rowAr1 + rowBr0 + rowBr1) >> 2;
-         const GLint green = (rowAg0 + rowAg1 + rowBg0 + rowBg1) >> 2;
-         const GLint blue = (rowAb0 + rowAb1 + rowBb0 + rowBb1) >> 2;
-         dst[i] = (blue << 11) | (green << 5) | red;
-      }
-   }
-   else if (datatype == GL_UNSIGNED_SHORT_4_4_4_4 && comps == 4) {
-      GLuint i, j, k;
-      const GLushort *rowA = (const GLushort *) srcRowA;
-      const GLushort *rowB = (const GLushort *) srcRowB;
-      GLushort *dst = (GLushort *) dstRow;
-      for (i = j = 0, k = k0; i < (GLuint) dstWidth;
-           i++, j += colStride, k += colStride) {
-         const GLint rowAr0 = rowA[j] & 0xf;
-         const GLint rowAr1 = rowA[k] & 0xf;
-         const GLint rowBr0 = rowB[j] & 0xf;
-         const GLint rowBr1 = rowB[k] & 0xf;
-         const GLint rowAg0 = (rowA[j] >> 4) & 0xf;
-         const GLint rowAg1 = (rowA[k] >> 4) & 0xf;
-         const GLint rowBg0 = (rowB[j] >> 4) & 0xf;
-         const GLint rowBg1 = (rowB[k] >> 4) & 0xf;
-         const GLint rowAb0 = (rowA[j] >> 8) & 0xf;
-         const GLint rowAb1 = (rowA[k] >> 8) & 0xf;
-         const GLint rowBb0 = (rowB[j] >> 8) & 0xf;
-         const GLint rowBb1 = (rowB[k] >> 8) & 0xf;
-         const GLint rowAa0 = (rowA[j] >> 12) & 0xf;
-         const GLint rowAa1 = (rowA[k] >> 12) & 0xf;
-         const GLint rowBa0 = (rowB[j] >> 12) & 0xf;
-         const GLint rowBa1 = (rowB[k] >> 12) & 0xf;
-         const GLint red = (rowAr0 + rowAr1 + rowBr0 + rowBr1) >> 2;
-         const GLint green = (rowAg0 + rowAg1 + rowBg0 + rowBg1) >> 2;
-         const GLint blue = (rowAb0 + rowAb1 + rowBb0 + rowBb1) >> 2;
-         const GLint alpha = (rowAa0 + rowAa1 + rowBa0 + rowBa1) >> 2;
-         dst[i] = (alpha << 12) | (blue << 8) | (green << 4) | red;
-      }
-   }
-   else if (datatype == GL_UNSIGNED_SHORT_1_5_5_5_REV && comps == 4) {
-      GLuint i, j, k;
-      const GLushort *rowA = (const GLushort *) srcRowA;
-      const GLushort *rowB = (const GLushort *) srcRowB;
-      GLushort *dst = (GLushort *) dstRow;
-      for (i = j = 0, k = k0; i < (GLuint) dstWidth;
-           i++, j += colStride, k += colStride) {
-         const GLint rowAr0 = rowA[j] & 0x1f;
-         const GLint rowAr1 = rowA[k] & 0x1f;
-         const GLint rowBr0 = rowB[j] & 0x1f;
-         const GLint rowBr1 = rowB[k] & 0x1f;
-         const GLint rowAg0 = (rowA[j] >> 5) & 0x1f;
-         const GLint rowAg1 = (rowA[k] >> 5) & 0x1f;
-         const GLint rowBg0 = (rowB[j] >> 5) & 0x1f;
-         const GLint rowBg1 = (rowB[k] >> 5) & 0x1f;
-         const GLint rowAb0 = (rowA[j] >> 10) & 0x1f;
-         const GLint rowAb1 = (rowA[k] >> 10) & 0x1f;
-         const GLint rowBb0 = (rowB[j] >> 10) & 0x1f;
-         const GLint rowBb1 = (rowB[k] >> 10) & 0x1f;
-         const GLint rowAa0 = (rowA[j] >> 15) & 0x1;
-         const GLint rowAa1 = (rowA[k] >> 15) & 0x1;
-         const GLint rowBa0 = (rowB[j] >> 15) & 0x1;
-         const GLint rowBa1 = (rowB[k] >> 15) & 0x1;
-         const GLint red = (rowAr0 + rowAr1 + rowBr0 + rowBr1) >> 2;
-         const GLint green = (rowAg0 + rowAg1 + rowBg0 + rowBg1) >> 2;
-         const GLint blue = (rowAb0 + rowAb1 + rowBb0 + rowBb1) >> 2;
-         const GLint alpha = (rowAa0 + rowAa1 + rowBa0 + rowBa1) >> 2;
-         dst[i] = (alpha << 15) | (blue << 10) | (green << 5) | red;
-      }
-   }
-   else if (datatype == GL_UNSIGNED_SHORT_5_5_5_1 && comps == 4) {
-      GLuint i, j, k;
-      const GLushort *rowA = (const GLushort *) srcRowA;
-      const GLushort *rowB = (const GLushort *) srcRowB;
-      GLushort *dst = (GLushort *) dstRow;
-      for (i = j = 0, k = k0; i < (GLuint) dstWidth;
-           i++, j += colStride, k += colStride) {
-         const GLint rowAr0 = (rowA[j] >> 11) & 0x1f;
-         const GLint rowAr1 = (rowA[k] >> 11) & 0x1f;
-         const GLint rowBr0 = (rowB[j] >> 11) & 0x1f;
-         const GLint rowBr1 = (rowB[k] >> 11) & 0x1f;
-         const GLint rowAg0 = (rowA[j] >> 6) & 0x1f;
-         const GLint rowAg1 = (rowA[k] >> 6) & 0x1f;
-         const GLint rowBg0 = (rowB[j] >> 6) & 0x1f;
-         const GLint rowBg1 = (rowB[k] >> 6) & 0x1f;
-         const GLint rowAb0 = (rowA[j] >> 1) & 0x1f;
-         const GLint rowAb1 = (rowA[k] >> 1) & 0x1f;
-         const GLint rowBb0 = (rowB[j] >> 1) & 0x1f;
-         const GLint rowBb1 = (rowB[k] >> 1) & 0x1f;
-         const GLint rowAa0 = (rowA[j] & 0x1);
-         const GLint rowAa1 = (rowA[k] & 0x1);
-         const GLint rowBa0 = (rowB[j] & 0x1);
-         const GLint rowBa1 = (rowB[k] & 0x1);
-         const GLint red = (rowAr0 + rowAr1 + rowBr0 + rowBr1) >> 2;
-         const GLint green = (rowAg0 + rowAg1 + rowBg0 + rowBg1) >> 2;
-         const GLint blue = (rowAb0 + rowAb1 + rowBb0 + rowBb1) >> 2;
-         const GLint alpha = (rowAa0 + rowAa1 + rowBa0 + rowBa1) >> 2;
-         dst[i] = (red << 11) | (green << 6) | (blue << 1) | alpha;
-      }
-   }
-
-   else if (datatype == GL_UNSIGNED_BYTE_3_3_2 && comps == 3) {
-      GLuint i, j, k;
-      const GLubyte *rowA = (const GLubyte *) srcRowA;
-      const GLubyte *rowB = (const GLubyte *) srcRowB;
-      GLubyte *dst = (GLubyte *) dstRow;
-      for (i = j = 0, k = k0; i < (GLuint) dstWidth;
-           i++, j += colStride, k += colStride) {
-         const GLint rowAr0 = rowA[j] & 0x3;
-         const GLint rowAr1 = rowA[k] & 0x3;
-         const GLint rowBr0 = rowB[j] & 0x3;
-         const GLint rowBr1 = rowB[k] & 0x3;
-         const GLint rowAg0 = (rowA[j] >> 2) & 0x7;
-         const GLint rowAg1 = (rowA[k] >> 2) & 0x7;
-         const GLint rowBg0 = (rowB[j] >> 2) & 0x7;
-         const GLint rowBg1 = (rowB[k] >> 2) & 0x7;
-         const GLint rowAb0 = (rowA[j] >> 5) & 0x7;
-         const GLint rowAb1 = (rowA[k] >> 5) & 0x7;
-         const GLint rowBb0 = (rowB[j] >> 5) & 0x7;
-         const GLint rowBb1 = (rowB[k] >> 5) & 0x7;
-         const GLint red = (rowAr0 + rowAr1 + rowBr0 + rowBr1) >> 2;
-         const GLint green = (rowAg0 + rowAg1 + rowBg0 + rowBg1) >> 2;
-         const GLint blue = (rowAb0 + rowAb1 + rowBb0 + rowBb1) >> 2;
-         dst[i] = (blue << 5) | (green << 2) | red;
-      }
-   }
-
-   else if (datatype == MESA_UNSIGNED_BYTE_4_4 && comps == 2) {
-      GLuint i, j, k;
-      const GLubyte *rowA = (const GLubyte *) srcRowA;
-      const GLubyte *rowB = (const GLubyte *) srcRowB;
-      GLubyte *dst = (GLubyte *) dstRow;
-      for (i = j = 0, k = k0; i < (GLuint) dstWidth;
-           i++, j += colStride, k += colStride) {
-         const GLint rowAr0 = rowA[j] & 0xf;
-         const GLint rowAr1 = rowA[k] & 0xf;
-         const GLint rowBr0 = rowB[j] & 0xf;
-         const GLint rowBr1 = rowB[k] & 0xf;
-         const GLint rowAg0 = (rowA[j] >> 4) & 0xf;
-         const GLint rowAg1 = (rowA[k] >> 4) & 0xf;
-         const GLint rowBg0 = (rowB[j] >> 4) & 0xf;
-         const GLint rowBg1 = (rowB[k] >> 4) & 0xf;
-         const GLint r = (rowAr0 + rowAr1 + rowBr0 + rowBr1) >> 2;
-         const GLint g = (rowAg0 + rowAg1 + rowBg0 + rowBg1) >> 2;
-         dst[i] = (g << 4) | r;
-      }
-   }
-
-   else {
-      _mesa_problem(NULL, "bad format in do_row()");
-   }
-}
-
-
-/**
- * Average together four rows of a source image to produce a single new
- * row in the dest image.  It's legal for the two source rows to point
- * to the same data.  The source width must be equal to either the
- * dest width or two times the dest width.
- *
- * \param datatype  GL pixel type \c GL_UNSIGNED_BYTE, \c GL_UNSIGNED_SHORT,
- *                  \c GL_FLOAT, etc.
- * \param comps     number of components per pixel (1..4)
- * \param srcWidth  Width of a row in the source data
- * \param srcRowA   Pointer to one of the rows of source data
- * \param srcRowB   Pointer to one of the rows of source data
- * \param srcRowC   Pointer to one of the rows of source data
- * \param srcRowD   Pointer to one of the rows of source data
- * \param dstWidth  Width of a row in the destination data
- * \param srcRowA   Pointer to the row of destination data
- */
-static void
-do_row_3D(GLenum datatype, GLuint comps, GLint srcWidth,
-          const GLvoid *srcRowA, const GLvoid *srcRowB,
-          const GLvoid *srcRowC, const GLvoid *srcRowD,
-          GLint dstWidth, GLvoid *dstRow)
-{
-   const GLuint k0 = (srcWidth == dstWidth) ? 0 : 1;
-   const GLuint colStride = (srcWidth == dstWidth) ? 1 : 2;
-   GLuint i, j, k;
-
-   ASSERT(comps >= 1);
-   ASSERT(comps <= 4);
-
-   if ((datatype == GL_UNSIGNED_BYTE) && (comps == 4)) {
-      DECLARE_ROW_POINTERS(GLubyte, 4);
-
-      for (i = j = 0, k = k0; i < (GLuint) dstWidth;
-           i++, j += colStride, k += colStride) {
-         FILTER_3D(0);
-         FILTER_3D(1);
-         FILTER_3D(2);
-         FILTER_3D(3);
-      }
-   }
-   else if ((datatype == GL_UNSIGNED_BYTE) && (comps == 3)) {
-      DECLARE_ROW_POINTERS(GLubyte, 3);
-
-      for (i = j = 0, k = k0; i < (GLuint) dstWidth;
-           i++, j += colStride, k += colStride) {
-         FILTER_3D(0);
-         FILTER_3D(1);
-         FILTER_3D(2);
-      }
-   }
-   else if ((datatype == GL_UNSIGNED_BYTE) && (comps == 2)) {
-      DECLARE_ROW_POINTERS(GLubyte, 2);
-
-      for (i = j = 0, k = k0; i < (GLuint) dstWidth;
-           i++, j += colStride, k += colStride) {
-         FILTER_3D(0);
-         FILTER_3D(1);
-      }
-   }
-   else if ((datatype == GL_UNSIGNED_BYTE) && (comps == 1)) {
-      DECLARE_ROW_POINTERS(GLubyte, 1);
-
-      for (i = j = 0, k = k0; i < (GLuint) dstWidth;
-           i++, j += colStride, k += colStride) {
-         FILTER_3D(0);
-      }
-   }
-   else if ((datatype == GL_BYTE) && (comps == 4)) {
-      DECLARE_ROW_POINTERS(GLbyte, 4);
-
-      for (i = j = 0, k = k0; i < (GLuint) dstWidth;
-           i++, j += colStride, k += colStride) {
-         FILTER_3D_SIGNED(0);
-         FILTER_3D_SIGNED(1);
-         FILTER_3D_SIGNED(2);
-         FILTER_3D_SIGNED(3);
-      }
-   }
-   else if ((datatype == GL_BYTE) && (comps == 3)) {
-      DECLARE_ROW_POINTERS(GLbyte, 3);
-
-      for (i = j = 0, k = k0; i < (GLuint) dstWidth;
-           i++, j += colStride, k += colStride) {
-         FILTER_3D_SIGNED(0);
-         FILTER_3D_SIGNED(1);
-         FILTER_3D_SIGNED(2);
-      }
-   }
-   else if ((datatype == GL_BYTE) && (comps == 2)) {
-      DECLARE_ROW_POINTERS(GLbyte, 2);
-
-      for (i = j = 0, k = k0; i < (GLuint) dstWidth;
-           i++, j += colStride, k += colStride) {
-         FILTER_3D_SIGNED(0);
-         FILTER_3D_SIGNED(1);
-       }
-   }
-   else if ((datatype == GL_BYTE) && (comps == 1)) {
-      DECLARE_ROW_POINTERS(GLbyte, 1);
-
-      for (i = j = 0, k = k0; i < (GLuint) dstWidth;
-           i++, j += colStride, k += colStride) {
-         FILTER_3D_SIGNED(0);
-      }
-   }
-   else if ((datatype == GL_UNSIGNED_SHORT) && (comps == 4)) {
-      DECLARE_ROW_POINTERS(GLushort, 4);
-
-      for (i = j = 0, k = k0; i < (GLuint) dstWidth;
-           i++, j += colStride, k += colStride) {
-         FILTER_3D(0);
-         FILTER_3D(1);
-         FILTER_3D(2);
-         FILTER_3D(3);
-      }
-   }
-   else if ((datatype == GL_UNSIGNED_SHORT) && (comps == 3)) {
-      DECLARE_ROW_POINTERS(GLushort, 3);
-
-      for (i = j = 0, k = k0; i < (GLuint) dstWidth;
-           i++, j += colStride, k += colStride) {
-         FILTER_3D(0);
-         FILTER_3D(1);
-         FILTER_3D(2);
-      }
-   }
-   else if ((datatype == GL_UNSIGNED_SHORT) && (comps == 2)) {
-      DECLARE_ROW_POINTERS(GLushort, 2);
-
-      for (i = j = 0, k = k0; i < (GLuint) dstWidth;
-           i++, j += colStride, k += colStride) {
-         FILTER_3D(0);
-         FILTER_3D(1);
-      }
-   }
-   else if ((datatype == GL_UNSIGNED_SHORT) && (comps == 1)) {
-      DECLARE_ROW_POINTERS(GLushort, 1);
-
-      for (i = j = 0, k = k0; i < (GLuint) dstWidth;
-           i++, j += colStride, k += colStride) {
-         FILTER_3D(0);
-      }
-   }
-   else if ((datatype == GL_SHORT) && (comps == 4)) {
-      DECLARE_ROW_POINTERS(GLshort, 4);
-
-      for (i = j = 0, k = k0; i < (GLuint) dstWidth;
-           i++, j += colStride, k += colStride) {
-         FILTER_3D(0);
-         FILTER_3D(1);
-         FILTER_3D(2);
-         FILTER_3D(3);
-      }
-   }
-   else if ((datatype == GL_SHORT) && (comps == 3)) {
-      DECLARE_ROW_POINTERS(GLshort, 3);
-
-      for (i = j = 0, k = k0; i < (GLuint) dstWidth;
-           i++, j += colStride, k += colStride) {
-         FILTER_3D(0);
-         FILTER_3D(1);
-         FILTER_3D(2);
-      }
-   }
-   else if ((datatype == GL_SHORT) && (comps == 2)) {
-      DECLARE_ROW_POINTERS(GLshort, 2);
-
-      for (i = j = 0, k = k0; i < (GLuint) dstWidth;
-           i++, j += colStride, k += colStride) {
-         FILTER_3D(0);
-         FILTER_3D(1);
-      }
-   }
-   else if ((datatype == GL_SHORT) && (comps == 1)) {
-      DECLARE_ROW_POINTERS(GLshort, 1);
-
-      for (i = j = 0, k = k0; i < (GLuint) dstWidth;
-           i++, j += colStride, k += colStride) {
-         FILTER_3D(0);
-      }
-   }
-   else if ((datatype == GL_FLOAT) && (comps == 4)) {
-      DECLARE_ROW_POINTERS(GLfloat, 4);
-
-      for (i = j = 0, k = k0; i < (GLuint) dstWidth;
-           i++, j += colStride, k += colStride) {
-         FILTER_F_3D(0);
-         FILTER_F_3D(1);
-         FILTER_F_3D(2);
-         FILTER_F_3D(3);
-      }
-   }
-   else if ((datatype == GL_FLOAT) && (comps == 3)) {
-      DECLARE_ROW_POINTERS(GLfloat, 3);
-
-      for (i = j = 0, k = k0; i < (GLuint) dstWidth;
-           i++, j += colStride, k += colStride) {
-         FILTER_F_3D(0);
-         FILTER_F_3D(1);
-         FILTER_F_3D(2);
-      }
-   }
-   else if ((datatype == GL_FLOAT) && (comps == 2)) {
-      DECLARE_ROW_POINTERS(GLfloat, 2);
-
-      for (i = j = 0, k = k0; i < (GLuint) dstWidth;
-           i++, j += colStride, k += colStride) {
-         FILTER_F_3D(0);
-         FILTER_F_3D(1);
-      }
-   }
-   else if ((datatype == GL_FLOAT) && (comps == 1)) {
-      DECLARE_ROW_POINTERS(GLfloat, 1);
-
-      for (i = j = 0, k = k0; i < (GLuint) dstWidth;
-           i++, j += colStride, k += colStride) {
-         FILTER_F_3D(0);
-      }
-   }
-   else if ((datatype == GL_HALF_FLOAT_ARB) && (comps == 4)) {
-      DECLARE_ROW_POINTERS(GLhalfARB, 4);
-
-      for (i = j = 0, k = k0; i < (GLuint) dstWidth;
-           i++, j += colStride, k += colStride) {
-         FILTER_HF_3D(0);
-         FILTER_HF_3D(1);
-         FILTER_HF_3D(2);
-         FILTER_HF_3D(3);
-      }
-   }
-   else if ((datatype == GL_HALF_FLOAT_ARB) && (comps == 3)) {
-      DECLARE_ROW_POINTERS(GLhalfARB, 4);
-
-      for (i = j = 0, k = k0; i < (GLuint) dstWidth;
-           i++, j += colStride, k += colStride) {
-         FILTER_HF_3D(0);
-         FILTER_HF_3D(1);
-         FILTER_HF_3D(2);
-      }
-   }
-   else if ((datatype == GL_HALF_FLOAT_ARB) && (comps == 2)) {
-      DECLARE_ROW_POINTERS(GLhalfARB, 4);
-
-      for (i = j = 0, k = k0; i < (GLuint) dstWidth;
-           i++, j += colStride, k += colStride) {
-         FILTER_HF_3D(0);
-         FILTER_HF_3D(1);
-      }
-   }
-   else if ((datatype == GL_HALF_FLOAT_ARB) && (comps == 1)) {
-      DECLARE_ROW_POINTERS(GLhalfARB, 4);
-
-      for (i = j = 0, k = k0; i < (GLuint) dstWidth;
-           i++, j += colStride, k += colStride) {
-         FILTER_HF_3D(0);
-      }
-   }
-   else if ((datatype == GL_UNSIGNED_INT) && (comps == 1)) {
-      const GLuint *rowA = (const GLuint *) srcRowA;
-      const GLuint *rowB = (const GLuint *) srcRowB;
-      const GLuint *rowC = (const GLuint *) srcRowC;
-      const GLuint *rowD = (const GLuint *) srcRowD;
-      GLfloat *dst = (GLfloat *) dstRow;
-
-      for (i = j = 0, k = k0; i < (GLuint) dstWidth;
-           i++, j += colStride, k += colStride) {
-         const uint64_t tmp = (((uint64_t) rowA[j] + (uint64_t) rowA[k])
-                               + ((uint64_t) rowB[j] + (uint64_t) rowB[k])
-                               + ((uint64_t) rowC[j] + (uint64_t) rowC[k])
-                               + ((uint64_t) rowD[j] + (uint64_t) rowD[k]));
-         dst[i] = (GLfloat)((double) tmp * 0.125);
-      }
-   }
-   else if ((datatype == GL_UNSIGNED_SHORT_5_6_5) && (comps == 3)) {
-      DECLARE_ROW_POINTERS0(GLushort);
-
-      for (i = j = 0, k = k0; i < (GLuint) dstWidth;
-           i++, j += colStride, k += colStride) {
-         const GLint rowAr0 = rowA[j] & 0x1f;
-         const GLint rowAr1 = rowA[k] & 0x1f;
-         const GLint rowBr0 = rowB[j] & 0x1f;
-         const GLint rowBr1 = rowB[k] & 0x1f;
-         const GLint rowCr0 = rowC[j] & 0x1f;
-         const GLint rowCr1 = rowC[k] & 0x1f;
-         const GLint rowDr0 = rowD[j] & 0x1f;
-         const GLint rowDr1 = rowD[k] & 0x1f;
-         const GLint rowAg0 = (rowA[j] >> 5) & 0x3f;
-         const GLint rowAg1 = (rowA[k] >> 5) & 0x3f;
-         const GLint rowBg0 = (rowB[j] >> 5) & 0x3f;
-         const GLint rowBg1 = (rowB[k] >> 5) & 0x3f;
-         const GLint rowCg0 = (rowC[j] >> 5) & 0x3f;
-         const GLint rowCg1 = (rowC[k] >> 5) & 0x3f;
-         const GLint rowDg0 = (rowD[j] >> 5) & 0x3f;
-         const GLint rowDg1 = (rowD[k] >> 5) & 0x3f;
-         const GLint rowAb0 = (rowA[j] >> 11) & 0x1f;
-         const GLint rowAb1 = (rowA[k] >> 11) & 0x1f;
-         const GLint rowBb0 = (rowB[j] >> 11) & 0x1f;
-         const GLint rowBb1 = (rowB[k] >> 11) & 0x1f;
-         const GLint rowCb0 = (rowC[j] >> 11) & 0x1f;
-         const GLint rowCb1 = (rowC[k] >> 11) & 0x1f;
-         const GLint rowDb0 = (rowD[j] >> 11) & 0x1f;
-         const GLint rowDb1 = (rowD[k] >> 11) & 0x1f;
-         const GLint r = FILTER_SUM_3D(rowAr0, rowAr1, rowBr0, rowBr1,
-                                       rowCr0, rowCr1, rowDr0, rowDr1);
-         const GLint g = FILTER_SUM_3D(rowAg0, rowAg1, rowBg0, rowBg1,
-                                       rowCg0, rowCg1, rowDg0, rowDg1);
-         const GLint b = FILTER_SUM_3D(rowAb0, rowAb1, rowBb0, rowBb1,
-                                       rowCb0, rowCb1, rowDb0, rowDb1);
-         dst[i] = (b << 11) | (g << 5) | r;
-      }
-   }
-   else if ((datatype == GL_UNSIGNED_SHORT_4_4_4_4) && (comps == 4)) {
-      DECLARE_ROW_POINTERS0(GLushort);
-
-      for (i = j = 0, k = k0; i < (GLuint) dstWidth;
-           i++, j += colStride, k += colStride) {
-         const GLint rowAr0 = rowA[j] & 0xf;
-         const GLint rowAr1 = rowA[k] & 0xf;
-         const GLint rowBr0 = rowB[j] & 0xf;
-         const GLint rowBr1 = rowB[k] & 0xf;
-         const GLint rowCr0 = rowC[j] & 0xf;
-         const GLint rowCr1 = rowC[k] & 0xf;
-         const GLint rowDr0 = rowD[j] & 0xf;
-         const GLint rowDr1 = rowD[k] & 0xf;
-         const GLint rowAg0 = (rowA[j] >> 4) & 0xf;
-         const GLint rowAg1 = (rowA[k] >> 4) & 0xf;
-         const GLint rowBg0 = (rowB[j] >> 4) & 0xf;
-         const GLint rowBg1 = (rowB[k] >> 4) & 0xf;
-         const GLint rowCg0 = (rowC[j] >> 4) & 0xf;
-         const GLint rowCg1 = (rowC[k] >> 4) & 0xf;
-         const GLint rowDg0 = (rowD[j] >> 4) & 0xf;
-         const GLint rowDg1 = (rowD[k] >> 4) & 0xf;
-         const GLint rowAb0 = (rowA[j] >> 8) & 0xf;
-         const GLint rowAb1 = (rowA[k] >> 8) & 0xf;
-         const GLint rowBb0 = (rowB[j] >> 8) & 0xf;
-         const GLint rowBb1 = (rowB[k] >> 8) & 0xf;
-         const GLint rowCb0 = (rowC[j] >> 8) & 0xf;
-         const GLint rowCb1 = (rowC[k] >> 8) & 0xf;
-         const GLint rowDb0 = (rowD[j] >> 8) & 0xf;
-         const GLint rowDb1 = (rowD[k] >> 8) & 0xf;
-         const GLint rowAa0 = (rowA[j] >> 12) & 0xf;
-         const GLint rowAa1 = (rowA[k] >> 12) & 0xf;
-         const GLint rowBa0 = (rowB[j] >> 12) & 0xf;
-         const GLint rowBa1 = (rowB[k] >> 12) & 0xf;
-         const GLint rowCa0 = (rowC[j] >> 12) & 0xf;
-         const GLint rowCa1 = (rowC[k] >> 12) & 0xf;
-         const GLint rowDa0 = (rowD[j] >> 12) & 0xf;
-         const GLint rowDa1 = (rowD[k] >> 12) & 0xf;
-         const GLint r = FILTER_SUM_3D(rowAr0, rowAr1, rowBr0, rowBr1,
-                                       rowCr0, rowCr1, rowDr0, rowDr1);
-         const GLint g = FILTER_SUM_3D(rowAg0, rowAg1, rowBg0, rowBg1,
-                                       rowCg0, rowCg1, rowDg0, rowDg1);
-         const GLint b = FILTER_SUM_3D(rowAb0, rowAb1, rowBb0, rowBb1,
-                                       rowCb0, rowCb1, rowDb0, rowDb1);
-         const GLint a = FILTER_SUM_3D(rowAa0, rowAa1, rowBa0, rowBa1,
-                                       rowCa0, rowCa1, rowDa0, rowDa1);
-
-         dst[i] = (a << 12) | (b << 8) | (g << 4) | r;
-      }
-   }
-   else if ((datatype == GL_UNSIGNED_SHORT_1_5_5_5_REV) && (comps == 4)) {
-      DECLARE_ROW_POINTERS0(GLushort);
-
-      for (i = j = 0, k = k0; i < (GLuint) dstWidth;
-           i++, j += colStride, k += colStride) {
-         const GLint rowAr0 = rowA[j] & 0x1f;
-         const GLint rowAr1 = rowA[k] & 0x1f;
-         const GLint rowBr0 = rowB[j] & 0x1f;
-         const GLint rowBr1 = rowB[k] & 0x1f;
-         const GLint rowCr0 = rowC[j] & 0x1f;
-         const GLint rowCr1 = rowC[k] & 0x1f;
-         const GLint rowDr0 = rowD[j] & 0x1f;
-         const GLint rowDr1 = rowD[k] & 0x1f;
-         const GLint rowAg0 = (rowA[j] >> 5) & 0x1f;
-         const GLint rowAg1 = (rowA[k] >> 5) & 0x1f;
-         const GLint rowBg0 = (rowB[j] >> 5) & 0x1f;
-         const GLint rowBg1 = (rowB[k] >> 5) & 0x1f;
-         const GLint rowCg0 = (rowC[j] >> 5) & 0x1f;
-         const GLint rowCg1 = (rowC[k] >> 5) & 0x1f;
-         const GLint rowDg0 = (rowD[j] >> 5) & 0x1f;
-         const GLint rowDg1 = (rowD[k] >> 5) & 0x1f;
-         const GLint rowAb0 = (rowA[j] >> 10) & 0x1f;
-         const GLint rowAb1 = (rowA[k] >> 10) & 0x1f;
-         const GLint rowBb0 = (rowB[j] >> 10) & 0x1f;
-         const GLint rowBb1 = (rowB[k] >> 10) & 0x1f;
-         const GLint rowCb0 = (rowC[j] >> 10) & 0x1f;
-         const GLint rowCb1 = (rowC[k] >> 10) & 0x1f;
-         const GLint rowDb0 = (rowD[j] >> 10) & 0x1f;
-         const GLint rowDb1 = (rowD[k] >> 10) & 0x1f;
-         const GLint rowAa0 = (rowA[j] >> 15) & 0x1;
-         const GLint rowAa1 = (rowA[k] >> 15) & 0x1;
-         const GLint rowBa0 = (rowB[j] >> 15) & 0x1;
-         const GLint rowBa1 = (rowB[k] >> 15) & 0x1;
-         const GLint rowCa0 = (rowC[j] >> 15) & 0x1;
-         const GLint rowCa1 = (rowC[k] >> 15) & 0x1;
-         const GLint rowDa0 = (rowD[j] >> 15) & 0x1;
-         const GLint rowDa1 = (rowD[k] >> 15) & 0x1;
-         const GLint r = FILTER_SUM_3D(rowAr0, rowAr1, rowBr0, rowBr1,
-                                       rowCr0, rowCr1, rowDr0, rowDr1);
-         const GLint g = FILTER_SUM_3D(rowAg0, rowAg1, rowBg0, rowBg1,
-                                       rowCg0, rowCg1, rowDg0, rowDg1);
-         const GLint b = FILTER_SUM_3D(rowAb0, rowAb1, rowBb0, rowBb1,
-                                       rowCb0, rowCb1, rowDb0, rowDb1);
-         const GLint a = FILTER_SUM_3D(rowAa0, rowAa1, rowBa0, rowBa1,
-                                       rowCa0, rowCa1, rowDa0, rowDa1);
-
-         dst[i] = (a << 15) | (b << 10) | (g << 5) | r;
-      }
-   }
-   else if ((datatype == GL_UNSIGNED_SHORT_5_5_5_1) && (comps == 4)) {
-      DECLARE_ROW_POINTERS0(GLushort);
-
-      for (i = j = 0, k = k0; i < (GLuint) dstWidth;
-           i++, j += colStride, k += colStride) {
-         const GLint rowAr0 = (rowA[j] >> 11) & 0x1f;
-         const GLint rowAr1 = (rowA[k] >> 11) & 0x1f;
-         const GLint rowBr0 = (rowB[j] >> 11) & 0x1f;
-         const GLint rowBr1 = (rowB[k] >> 11) & 0x1f;
-         const GLint rowCr0 = (rowC[j] >> 11) & 0x1f;
-         const GLint rowCr1 = (rowC[k] >> 11) & 0x1f;
-         const GLint rowDr0 = (rowD[j] >> 11) & 0x1f;
-         const GLint rowDr1 = (rowD[k] >> 11) & 0x1f;
-         const GLint rowAg0 = (rowA[j] >> 6) & 0x1f;
-         const GLint rowAg1 = (rowA[k] >> 6) & 0x1f;
-         const GLint rowBg0 = (rowB[j] >> 6) & 0x1f;
-         const GLint rowBg1 = (rowB[k] >> 6) & 0x1f;
-         const GLint rowCg0 = (rowC[j] >> 6) & 0x1f;
-         const GLint rowCg1 = (rowC[k] >> 6) & 0x1f;
-         const GLint rowDg0 = (rowD[j] >> 6) & 0x1f;
-         const GLint rowDg1 = (rowD[k] >> 6) & 0x1f;
-         const GLint rowAb0 = (rowA[j] >> 1) & 0x1f;
-         const GLint rowAb1 = (rowA[k] >> 1) & 0x1f;
-         const GLint rowBb0 = (rowB[j] >> 1) & 0x1f;
-         const GLint rowBb1 = (rowB[k] >> 1) & 0x1f;
-         const GLint rowCb0 = (rowC[j] >> 1) & 0x1f;
-         const GLint rowCb1 = (rowC[k] >> 1) & 0x1f;
-         const GLint rowDb0 = (rowD[j] >> 1) & 0x1f;
-         const GLint rowDb1 = (rowD[k] >> 1) & 0x1f;
-         const GLint rowAa0 = (rowA[j] & 0x1);
-         const GLint rowAa1 = (rowA[k] & 0x1);
-         const GLint rowBa0 = (rowB[j] & 0x1);
-         const GLint rowBa1 = (rowB[k] & 0x1);
-         const GLint rowCa0 = (rowC[j] & 0x1);
-         const GLint rowCa1 = (rowC[k] & 0x1);
-         const GLint rowDa0 = (rowD[j] & 0x1);
-         const GLint rowDa1 = (rowD[k] & 0x1);
-         const GLint r = FILTER_SUM_3D(rowAr0, rowAr1, rowBr0, rowBr1,
-                                       rowCr0, rowCr1, rowDr0, rowDr1);
-         const GLint g = FILTER_SUM_3D(rowAg0, rowAg1, rowBg0, rowBg1,
-                                       rowCg0, rowCg1, rowDg0, rowDg1);
-         const GLint b = FILTER_SUM_3D(rowAb0, rowAb1, rowBb0, rowBb1,
-                                       rowCb0, rowCb1, rowDb0, rowDb1);
-         const GLint a = FILTER_SUM_3D(rowAa0, rowAa1, rowBa0, rowBa1,
-                                       rowCa0, rowCa1, rowDa0, rowDa1);
-
-         dst[i] = (r << 11) | (g << 6) | (b << 1) | a;
-      }
-   }
-   else if ((datatype == GL_UNSIGNED_BYTE_3_3_2) && (comps == 3)) {
-      DECLARE_ROW_POINTERS0(GLubyte);
-
-      for (i = j = 0, k = k0; i < (GLuint) dstWidth;
-           i++, j += colStride, k += colStride) {
-         const GLint rowAr0 = rowA[j] & 0x3;
-         const GLint rowAr1 = rowA[k] & 0x3;
-         const GLint rowBr0 = rowB[j] & 0x3;
-         const GLint rowBr1 = rowB[k] & 0x3;
-         const GLint rowCr0 = rowC[j] & 0x3;
-         const GLint rowCr1 = rowC[k] & 0x3;
-         const GLint rowDr0 = rowD[j] & 0x3;
-         const GLint rowDr1 = rowD[k] & 0x3;
-         const GLint rowAg0 = (rowA[j] >> 2) & 0x7;
-         const GLint rowAg1 = (rowA[k] >> 2) & 0x7;
-         const GLint rowBg0 = (rowB[j] >> 2) & 0x7;
-         const GLint rowBg1 = (rowB[k] >> 2) & 0x7;
-         const GLint rowCg0 = (rowC[j] >> 2) & 0x7;
-         const GLint rowCg1 = (rowC[k] >> 2) & 0x7;
-         const GLint rowDg0 = (rowD[j] >> 2) & 0x7;
-         const GLint rowDg1 = (rowD[k] >> 2) & 0x7;
-         const GLint rowAb0 = (rowA[j] >> 5) & 0x7;
-         const GLint rowAb1 = (rowA[k] >> 5) & 0x7;
-         const GLint rowBb0 = (rowB[j] >> 5) & 0x7;
-         const GLint rowBb1 = (rowB[k] >> 5) & 0x7;
-         const GLint rowCb0 = (rowC[j] >> 5) & 0x7;
-         const GLint rowCb1 = (rowC[k] >> 5) & 0x7;
-         const GLint rowDb0 = (rowD[j] >> 5) & 0x7;
-         const GLint rowDb1 = (rowD[k] >> 5) & 0x7;
-         const GLint r = FILTER_SUM_3D(rowAr0, rowAr1, rowBr0, rowBr1,
-                                       rowCr0, rowCr1, rowDr0, rowDr1);
-         const GLint g = FILTER_SUM_3D(rowAg0, rowAg1, rowBg0, rowBg1,
-                                       rowCg0, rowCg1, rowDg0, rowDg1);
-         const GLint b = FILTER_SUM_3D(rowAb0, rowAb1, rowBb0, rowBb1,
-                                       rowCb0, rowCb1, rowDb0, rowDb1);
-         dst[i] = (b << 5) | (g << 2) | r;
-      }
-   }
-   else if (datatype == MESA_UNSIGNED_BYTE_4_4 && comps == 2) {
-      DECLARE_ROW_POINTERS0(GLubyte);
-
-      for (i = j = 0, k = k0; i < (GLuint) dstWidth;
-           i++, j += colStride, k += colStride) {
-         const GLint rowAr0 = rowA[j] & 0xf;
-         const GLint rowAr1 = rowA[k] & 0xf;
-         const GLint rowBr0 = rowB[j] & 0xf;
-         const GLint rowBr1 = rowB[k] & 0xf;
-         const GLint rowCr0 = rowC[j] & 0xf;
-         const GLint rowCr1 = rowC[k] & 0xf;
-         const GLint rowDr0 = rowD[j] & 0xf;
-         const GLint rowDr1 = rowD[k] & 0xf;
-         const GLint rowAg0 = (rowA[j] >> 4) & 0xf;
-         const GLint rowAg1 = (rowA[k] >> 4) & 0xf;
-         const GLint rowBg0 = (rowB[j] >> 4) & 0xf;
-         const GLint rowBg1 = (rowB[k] >> 4) & 0xf;
-         const GLint rowCg0 = (rowC[j] >> 4) & 0xf;
-         const GLint rowCg1 = (rowC[k] >> 4) & 0xf;
-         const GLint rowDg0 = (rowD[j] >> 4) & 0xf;
-         const GLint rowDg1 = (rowD[k] >> 4) & 0xf;
-         const GLint r = FILTER_SUM_3D(rowAr0, rowAr1, rowBr0, rowBr1,
-                                       rowCr0, rowCr1, rowDr0, rowDr1);
-         const GLint g = FILTER_SUM_3D(rowAg0, rowAg1, rowBg0, rowBg1,
-                                       rowCg0, rowCg1, rowDg0, rowDg1);
-         dst[i] = (g << 4) | r;
-      }
-   }
-   else {
-      _mesa_problem(NULL, "bad format in do_row()");
-   }
-}
-
-
-/*
- * These functions generate a 1/2-size mipmap image from a source image.
- * Texture borders are handled by copying or averaging the source image's
- * border texels, depending on the scale-down factor.
- */
-
-static void
-make_1d_mipmap(GLenum datatype, GLuint comps, GLint border,
-               GLint srcWidth, const GLubyte *srcPtr,
-               GLint dstWidth, GLubyte *dstPtr)
-{
-   const GLint bpt = bytes_per_pixel(datatype, comps);
-   const GLubyte *src;
-   GLubyte *dst;
-
-   /* skip the border pixel, if any */
-   src = srcPtr + border * bpt;
-   dst = dstPtr + border * bpt;
-
-   /* we just duplicate the input row, kind of hack, saves code */
-   do_row(datatype, comps, srcWidth - 2 * border, src, src,
-          dstWidth - 2 * border, dst);
-
-   if (border) {
-      /* copy left-most pixel from source */
-      assert(dstPtr);
-      assert(srcPtr);
-      memcpy(dstPtr, srcPtr, bpt);
-      /* copy right-most pixel from source */
-      memcpy(dstPtr + (dstWidth - 1) * bpt,
-             srcPtr + (srcWidth - 1) * bpt,
-             bpt);
-   }
-}
-
-
-static void
-make_2d_mipmap(GLenum datatype, GLuint comps, GLint border,
-               GLint srcWidth, GLint srcHeight,
-	       const GLubyte *srcPtr, GLint srcRowStride,
-               GLint dstWidth, GLint dstHeight,
-	       GLubyte *dstPtr, GLint dstRowStride)
-{
-   const GLint bpt = bytes_per_pixel(datatype, comps);
-   const GLint srcWidthNB = srcWidth - 2 * border;  /* sizes w/out border */
-   const GLint dstWidthNB = dstWidth - 2 * border;
-   const GLint dstHeightNB = dstHeight - 2 * border;
-   const GLint srcRowBytes = bpt * srcRowStride;
-   const GLint dstRowBytes = bpt * dstRowStride;
-   const GLubyte *srcA, *srcB;
-   GLubyte *dst;
-   GLint row, srcRowStep;
-
-   /* Compute src and dst pointers, skipping any border */
-   srcA = srcPtr + border * ((srcWidth + 1) * bpt);
-   if (srcHeight > 1 && srcHeight > dstHeight) {
-      /* sample from two source rows */
-      srcB = srcA + srcRowBytes;
-      srcRowStep = 2;
-   }
-   else {
-      /* sample from one source row */
-      srcB = srcA;
-      srcRowStep = 1;
-   }
-
-   dst = dstPtr + border * ((dstWidth + 1) * bpt);
-
-   for (row = 0; row < dstHeightNB; row++) {
-      do_row(datatype, comps, srcWidthNB, srcA, srcB,
-             dstWidthNB, dst);
-      srcA += srcRowStep * srcRowBytes;
-      srcB += srcRowStep * srcRowBytes;
-      dst += dstRowBytes;
-   }
-
-   /* This is ugly but probably won't be used much */
-   if (border > 0) {
-      /* fill in dest border */
-      /* lower-left border pixel */
-      assert(dstPtr);
-      assert(srcPtr);
-      memcpy(dstPtr, srcPtr, bpt);
-      /* lower-right border pixel */
-      memcpy(dstPtr + (dstWidth - 1) * bpt,
-             srcPtr + (srcWidth - 1) * bpt, bpt);
-      /* upper-left border pixel */
-      memcpy(dstPtr + dstWidth * (dstHeight - 1) * bpt,
-             srcPtr + srcWidth * (srcHeight - 1) * bpt, bpt);
-      /* upper-right border pixel */
-      memcpy(dstPtr + (dstWidth * dstHeight - 1) * bpt,
-             srcPtr + (srcWidth * srcHeight - 1) * bpt, bpt);
-      /* lower border */
-      do_row(datatype, comps, srcWidthNB,
-             srcPtr + bpt,
-             srcPtr + bpt,
-             dstWidthNB, dstPtr + bpt);
-      /* upper border */
-      do_row(datatype, comps, srcWidthNB,
-             srcPtr + (srcWidth * (srcHeight - 1) + 1) * bpt,
-             srcPtr + (srcWidth * (srcHeight - 1) + 1) * bpt,
-             dstWidthNB,
-             dstPtr + (dstWidth * (dstHeight - 1) + 1) * bpt);
-      /* left and right borders */
-      if (srcHeight == dstHeight) {
-         /* copy border pixel from src to dst */
-         for (row = 1; row < srcHeight; row++) {
-            memcpy(dstPtr + dstWidth * row * bpt,
-                   srcPtr + srcWidth * row * bpt, bpt);
-            memcpy(dstPtr + (dstWidth * row + dstWidth - 1) * bpt,
-                   srcPtr + (srcWidth * row + srcWidth - 1) * bpt, bpt);
-         }
-      }
-      else {
-         /* average two src pixels each dest pixel */
-         for (row = 0; row < dstHeightNB; row += 2) {
-            do_row(datatype, comps, 1,
-                   srcPtr + (srcWidth * (row * 2 + 1)) * bpt,
-                   srcPtr + (srcWidth * (row * 2 + 2)) * bpt,
-                   1, dstPtr + (dstWidth * row + 1) * bpt);
-            do_row(datatype, comps, 1,
-                   srcPtr + (srcWidth * (row * 2 + 1) + srcWidth - 1) * bpt,
-                   srcPtr + (srcWidth * (row * 2 + 2) + srcWidth - 1) * bpt,
-                   1, dstPtr + (dstWidth * row + 1 + dstWidth - 1) * bpt);
-         }
-      }
-   }
-}
-
-
-static void
-make_3d_mipmap(GLenum datatype, GLuint comps, GLint border,
-               GLint srcWidth, GLint srcHeight, GLint srcDepth,
-               const GLubyte *srcPtr, GLint srcRowStride,
-               GLint dstWidth, GLint dstHeight, GLint dstDepth,
-               GLubyte *dstPtr, GLint dstRowStride)
-{
-   const GLint bpt = bytes_per_pixel(datatype, comps);
-   const GLint srcWidthNB = srcWidth - 2 * border;  /* sizes w/out border */
-   const GLint srcDepthNB = srcDepth - 2 * border;
-   const GLint dstWidthNB = dstWidth - 2 * border;
-   const GLint dstHeightNB = dstHeight - 2 * border;
-   const GLint dstDepthNB = dstDepth - 2 * border;
-   GLint img, row;
-   GLint bytesPerSrcImage, bytesPerDstImage;
-   GLint bytesPerSrcRow, bytesPerDstRow;
-   GLint srcImageOffset, srcRowOffset;
-
-   (void) srcDepthNB; /* silence warnings */
-
-
-   bytesPerSrcImage = srcWidth * srcHeight * bpt;
-   bytesPerDstImage = dstWidth * dstHeight * bpt;
-
-   bytesPerSrcRow = srcWidth * bpt;
-   bytesPerDstRow = dstWidth * bpt;
-
-   /* Offset between adjacent src images to be averaged together */
-   srcImageOffset = (srcDepth == dstDepth) ? 0 : bytesPerSrcImage;
-
-   /* Offset between adjacent src rows to be averaged together */
-   srcRowOffset = (srcHeight == dstHeight) ? 0 : srcWidth * bpt;
-
-   /*
-    * Need to average together up to 8 src pixels for each dest pixel.
-    * Break that down into 3 operations:
-    *   1. take two rows from source image and average them together.
-    *   2. take two rows from next source image and average them together.
-    *   3. take the two averaged rows and average them for the final dst row.
-    */
-
-   /*
-   printf("mip3d %d x %d x %d  ->  %d x %d x %d\n",
-          srcWidth, srcHeight, srcDepth, dstWidth, dstHeight, dstDepth);
-   */
-
-   for (img = 0; img < dstDepthNB; img++) {
-      /* first source image pointer, skipping border */
-      const GLubyte *imgSrcA = srcPtr
-         + (bytesPerSrcImage + bytesPerSrcRow + border) * bpt * border
-         + img * (bytesPerSrcImage + srcImageOffset);
-      /* second source image pointer, skipping border */
-      const GLubyte *imgSrcB = imgSrcA + srcImageOffset;
-      /* address of the dest image, skipping border */
-      GLubyte *imgDst = dstPtr
-         + (bytesPerDstImage + bytesPerDstRow + border) * bpt * border
-         + img * bytesPerDstImage;
-
-      /* setup the four source row pointers and the dest row pointer */
-      const GLubyte *srcImgARowA = imgSrcA;
-      const GLubyte *srcImgARowB = imgSrcA + srcRowOffset;
-      const GLubyte *srcImgBRowA = imgSrcB;
-      const GLubyte *srcImgBRowB = imgSrcB + srcRowOffset;
-      GLubyte *dstImgRow = imgDst;
-
-      for (row = 0; row < dstHeightNB; row++) {
-         do_row_3D(datatype, comps, srcWidthNB, 
-                   srcImgARowA, srcImgARowB,
-                   srcImgBRowA, srcImgBRowB,
-                   dstWidthNB, dstImgRow);
-
-         /* advance to next rows */
-         srcImgARowA += bytesPerSrcRow + srcRowOffset;
-         srcImgARowB += bytesPerSrcRow + srcRowOffset;
-         srcImgBRowA += bytesPerSrcRow + srcRowOffset;
-         srcImgBRowB += bytesPerSrcRow + srcRowOffset;
-         dstImgRow += bytesPerDstRow;
-      }
-   }
-
-
-   /* Luckily we can leverage the make_2d_mipmap() function here! */
-   if (border > 0) {
-      /* do front border image */
-      make_2d_mipmap(datatype, comps, 1, srcWidth, srcHeight, srcPtr, srcRowStride,
-                     dstWidth, dstHeight, dstPtr, dstRowStride);
-      /* do back border image */
-      make_2d_mipmap(datatype, comps, 1, srcWidth, srcHeight,
-                     srcPtr + bytesPerSrcImage * (srcDepth - 1), srcRowStride,
-                     dstWidth, dstHeight,
-                     dstPtr + bytesPerDstImage * (dstDepth - 1), dstRowStride);
-      /* do four remaining border edges that span the image slices */
-      if (srcDepth == dstDepth) {
-         /* just copy border pixels from src to dst */
-         for (img = 0; img < dstDepthNB; img++) {
-            const GLubyte *src;
-            GLubyte *dst;
-
-            /* do border along [img][row=0][col=0] */
-            src = srcPtr + (img + 1) * bytesPerSrcImage;
-            dst = dstPtr + (img + 1) * bytesPerDstImage;
-            memcpy(dst, src, bpt);
-
-            /* do border along [img][row=dstHeight-1][col=0] */
-            src = srcPtr + (img * 2 + 1) * bytesPerSrcImage
-                         + (srcHeight - 1) * bytesPerSrcRow;
-            dst = dstPtr + (img + 1) * bytesPerDstImage
-                         + (dstHeight - 1) * bytesPerDstRow;
-            memcpy(dst, src, bpt);
-
-            /* do border along [img][row=0][col=dstWidth-1] */
-            src = srcPtr + (img * 2 + 1) * bytesPerSrcImage
-                         + (srcWidth - 1) * bpt;
-            dst = dstPtr + (img + 1) * bytesPerDstImage
-                         + (dstWidth - 1) * bpt;
-            memcpy(dst, src, bpt);
-
-            /* do border along [img][row=dstHeight-1][col=dstWidth-1] */
-            src = srcPtr + (img * 2 + 1) * bytesPerSrcImage
-                         + (bytesPerSrcImage - bpt);
-            dst = dstPtr + (img + 1) * bytesPerDstImage
-                         + (bytesPerDstImage - bpt);
-            memcpy(dst, src, bpt);
-         }
-      }
-      else {
-         /* average border pixels from adjacent src image pairs */
-         ASSERT(srcDepthNB == 2 * dstDepthNB);
-         for (img = 0; img < dstDepthNB; img++) {
-            const GLubyte *src;
-            GLubyte *dst;
-
-            /* do border along [img][row=0][col=0] */
-            src = srcPtr + (img * 2 + 1) * bytesPerSrcImage;
-            dst = dstPtr + (img + 1) * bytesPerDstImage;
-            do_row(datatype, comps, 1, src, src + srcImageOffset, 1, dst);
-
-            /* do border along [img][row=dstHeight-1][col=0] */
-            src = srcPtr + (img * 2 + 1) * bytesPerSrcImage
-                         + (srcHeight - 1) * bytesPerSrcRow;
-            dst = dstPtr + (img + 1) * bytesPerDstImage
-                         + (dstHeight - 1) * bytesPerDstRow;
-            do_row(datatype, comps, 1, src, src + srcImageOffset, 1, dst);
-
-            /* do border along [img][row=0][col=dstWidth-1] */
-            src = srcPtr + (img * 2 + 1) * bytesPerSrcImage
-                         + (srcWidth - 1) * bpt;
-            dst = dstPtr + (img + 1) * bytesPerDstImage
-                         + (dstWidth - 1) * bpt;
-            do_row(datatype, comps, 1, src, src + srcImageOffset, 1, dst);
-
-            /* do border along [img][row=dstHeight-1][col=dstWidth-1] */
-            src = srcPtr + (img * 2 + 1) * bytesPerSrcImage
-                         + (bytesPerSrcImage - bpt);
-            dst = dstPtr + (img + 1) * bytesPerDstImage
-                         + (bytesPerDstImage - bpt);
-            do_row(datatype, comps, 1, src, src + srcImageOffset, 1, dst);
-         }
-      }
-   }
-}
-
-
-static void
-make_1d_stack_mipmap(GLenum datatype, GLuint comps, GLint border,
-                     GLint srcWidth, const GLubyte *srcPtr, GLuint srcRowStride,
-                     GLint dstWidth, GLint dstHeight,
-		     GLubyte *dstPtr, GLuint dstRowStride )
-{
-   const GLint bpt = bytes_per_pixel(datatype, comps);
-   const GLint srcWidthNB = srcWidth - 2 * border;  /* sizes w/out border */
-   const GLint dstWidthNB = dstWidth - 2 * border;
-   const GLint dstHeightNB = dstHeight - 2 * border;
-   const GLint srcRowBytes = bpt * srcRowStride;
-   const GLint dstRowBytes = bpt * dstRowStride;
-   const GLubyte *src;
-   GLubyte *dst;
-   GLint row;
-
-   /* Compute src and dst pointers, skipping any border */
-   src = srcPtr + border * ((srcWidth + 1) * bpt);
-   dst = dstPtr + border * ((dstWidth + 1) * bpt);
-
-   for (row = 0; row < dstHeightNB; row++) {
-      do_row(datatype, comps, srcWidthNB, src, src,
-             dstWidthNB, dst);
-      src += srcRowBytes;
-      dst += dstRowBytes;
-   }
-
-   if (border) {
-      /* copy left-most pixel from source */
-      assert(dstPtr);
-      assert(srcPtr);
-      memcpy(dstPtr, srcPtr, bpt);
-      /* copy right-most pixel from source */
-      memcpy(dstPtr + (dstWidth - 1) * bpt,
-             srcPtr + (srcWidth - 1) * bpt,
-             bpt);
-   }
-}
-
-
-/**
- * \bug
- * There is quite a bit of refactoring that could be done with this function
- * and \c make_2d_mipmap.
- */
-static void
-make_2d_stack_mipmap(GLenum datatype, GLuint comps, GLint border,
-                     GLint srcWidth, GLint srcHeight,
-		     const GLubyte *srcPtr, GLint srcRowStride,
-                     GLint dstWidth, GLint dstHeight, GLint dstDepth,
-                     GLubyte *dstPtr, GLint dstRowStride)
-{
-   const GLint bpt = bytes_per_pixel(datatype, comps);
-   const GLint srcWidthNB = srcWidth - 2 * border;  /* sizes w/out border */
-   const GLint dstWidthNB = dstWidth - 2 * border;
-   const GLint dstHeightNB = dstHeight - 2 * border;
-   const GLint dstDepthNB = dstDepth - 2 * border;
-   const GLint srcRowBytes = bpt * srcRowStride;
-   const GLint dstRowBytes = bpt * dstRowStride;
-   const GLubyte *srcA, *srcB;
-   GLubyte *dst;
-   GLint layer;
-   GLint row;
-
-   /* Compute src and dst pointers, skipping any border */
-   srcA = srcPtr + border * ((srcWidth + 1) * bpt);
-   if (srcHeight > 1) 
-      srcB = srcA + srcRowBytes;
-   else
-      srcB = srcA;
-   dst = dstPtr + border * ((dstWidth + 1) * bpt);
-
-   for (layer = 0; layer < dstDepthNB; layer++) {
-      for (row = 0; row < dstHeightNB; row++) {
-         do_row(datatype, comps, srcWidthNB, srcA, srcB,
-                dstWidthNB, dst);
-         srcA += 2 * srcRowBytes;
-         srcB += 2 * srcRowBytes;
-         dst += dstRowBytes;
-      }
-
-      /* This is ugly but probably won't be used much */
-      if (border > 0) {
-         /* fill in dest border */
-         /* lower-left border pixel */
-         assert(dstPtr);
-         assert(srcPtr);
-         memcpy(dstPtr, srcPtr, bpt);
-         /* lower-right border pixel */
-         memcpy(dstPtr + (dstWidth - 1) * bpt,
-                srcPtr + (srcWidth - 1) * bpt, bpt);
-         /* upper-left border pixel */
-         memcpy(dstPtr + dstWidth * (dstHeight - 1) * bpt,
-                srcPtr + srcWidth * (srcHeight - 1) * bpt, bpt);
-         /* upper-right border pixel */
-         memcpy(dstPtr + (dstWidth * dstHeight - 1) * bpt,
-                srcPtr + (srcWidth * srcHeight - 1) * bpt, bpt);
-         /* lower border */
-         do_row(datatype, comps, srcWidthNB,
-                srcPtr + bpt,
-                srcPtr + bpt,
-                dstWidthNB, dstPtr + bpt);
-         /* upper border */
-         do_row(datatype, comps, srcWidthNB,
-                srcPtr + (srcWidth * (srcHeight - 1) + 1) * bpt,
-                srcPtr + (srcWidth * (srcHeight - 1) + 1) * bpt,
-                dstWidthNB,
-                dstPtr + (dstWidth * (dstHeight - 1) + 1) * bpt);
-         /* left and right borders */
-         if (srcHeight == dstHeight) {
-            /* copy border pixel from src to dst */
-            for (row = 1; row < srcHeight; row++) {
-               memcpy(dstPtr + dstWidth * row * bpt,
-                      srcPtr + srcWidth * row * bpt, bpt);
-               memcpy(dstPtr + (dstWidth * row + dstWidth - 1) * bpt,
-                      srcPtr + (srcWidth * row + srcWidth - 1) * bpt, bpt);
-            }
-         }
-         else {
-            /* average two src pixels each dest pixel */
-            for (row = 0; row < dstHeightNB; row += 2) {
-               do_row(datatype, comps, 1,
-                      srcPtr + (srcWidth * (row * 2 + 1)) * bpt,
-                      srcPtr + (srcWidth * (row * 2 + 2)) * bpt,
-                      1, dstPtr + (dstWidth * row + 1) * bpt);
-               do_row(datatype, comps, 1,
-                      srcPtr + (srcWidth * (row * 2 + 1) + srcWidth - 1) * bpt,
-                      srcPtr + (srcWidth * (row * 2 + 2) + srcWidth - 1) * bpt,
-                      1, dstPtr + (dstWidth * row + 1 + dstWidth - 1) * bpt);
-            }
-         }
-      }
-   }
-}
-
-
-/**
- * Down-sample a texture image to produce the next lower mipmap level.
- * \param comps  components per texel (1, 2, 3 or 4)
- * \param srcRowStride  stride between source rows, in texels
- * \param dstRowStride  stride between destination rows, in texels
- */
-void
-_mesa_generate_mipmap_level(GLenum target,
-                            GLenum datatype, GLuint comps,
-                            GLint border,
-                            GLint srcWidth, GLint srcHeight, GLint srcDepth,
-                            const GLubyte *srcData,
-                            GLint srcRowStride,
-                            GLint dstWidth, GLint dstHeight, GLint dstDepth,
-                            GLubyte *dstData,
-                            GLint dstRowStride)
-{
-   /*
-    * We use simple 2x2 averaging to compute the next mipmap level.
-    */
-   switch (target) {
-   case GL_TEXTURE_1D:
-      make_1d_mipmap(datatype, comps, border,
-                     srcWidth, srcData,
-                     dstWidth, dstData);
-      break;
-   case GL_TEXTURE_2D:
-   case GL_TEXTURE_CUBE_MAP_POSITIVE_X_ARB:
-   case GL_TEXTURE_CUBE_MAP_NEGATIVE_X_ARB:
-   case GL_TEXTURE_CUBE_MAP_POSITIVE_Y_ARB:
-   case GL_TEXTURE_CUBE_MAP_NEGATIVE_Y_ARB:
-   case GL_TEXTURE_CUBE_MAP_POSITIVE_Z_ARB:
-   case GL_TEXTURE_CUBE_MAP_NEGATIVE_Z_ARB:
-      make_2d_mipmap(datatype, comps, border,
-                     srcWidth, srcHeight, srcData, srcRowStride,
-                     dstWidth, dstHeight, dstData, dstRowStride);
-      break;
-   case GL_TEXTURE_3D:
-      make_3d_mipmap(datatype, comps, border,
-                     srcWidth, srcHeight, srcDepth,
-                     srcData, srcRowStride,
-                     dstWidth, dstHeight, dstDepth,
-                     dstData, dstRowStride);
-      break;
-   case GL_TEXTURE_1D_ARRAY_EXT:
-      make_1d_stack_mipmap(datatype, comps, border,
-                           srcWidth, srcData, srcRowStride,
-                           dstWidth, dstHeight,
-                           dstData, dstRowStride);
-      break;
-   case GL_TEXTURE_2D_ARRAY_EXT:
-      make_2d_stack_mipmap(datatype, comps, border,
-                           srcWidth, srcHeight,
-                           srcData, srcRowStride,
-                           dstWidth, dstHeight,
-                           dstDepth, dstData, dstRowStride);
-      break;
-   case GL_TEXTURE_RECTANGLE_NV:
-      /* no mipmaps, do nothing */
-      break;
-   default:
-      _mesa_problem(NULL, "bad dimensions in _mesa_generate_mipmaps");
-      return;
-   }
-}
-
-
-/**
- * compute next (level+1) image size
- * \return GL_FALSE if no smaller size can be generated (eg. src is 1x1x1 size)
- */
-static GLboolean
-next_mipmap_level_size(GLenum target, GLint border,
-                       GLint srcWidth, GLint srcHeight, GLint srcDepth,
-                       GLint *dstWidth, GLint *dstHeight, GLint *dstDepth)
-{
-   if (srcWidth - 2 * border > 1) {
-      *dstWidth = (srcWidth - 2 * border) / 2 + 2 * border;
-   }
-   else {
-      *dstWidth = srcWidth; /* can't go smaller */
-   }
-
-   if ((srcHeight - 2 * border > 1) && 
-       (target != GL_TEXTURE_1D_ARRAY_EXT)) {
-      *dstHeight = (srcHeight - 2 * border) / 2 + 2 * border;
-   }
-   else {
-      *dstHeight = srcHeight; /* can't go smaller */
-   }
-
-   if ((srcDepth - 2 * border > 1) &&
-       (target != GL_TEXTURE_2D_ARRAY_EXT)) {
-      *dstDepth = (srcDepth - 2 * border) / 2 + 2 * border;
-   }
-   else {
-      *dstDepth = srcDepth; /* can't go smaller */
-   }
-
-   if (*dstWidth == srcWidth &&
-       *dstHeight == srcHeight &&
-       *dstDepth == srcDepth) {
-      return GL_FALSE;
-   }
-   else {
-      return GL_TRUE;
-   }
-}
-
-
-
-
-/**
- * Automatic mipmap generation.
- * This is the fallback/default function for ctx->Driver.GenerateMipmap().
- * Generate a complete set of mipmaps from texObj's BaseLevel image.
- * Stop at texObj's MaxLevel or when we get to the 1x1 texture.
- * For cube maps, target will be one of
- * GL_TEXTURE_CUBE_MAP_POSITIVE/NEGATIVE_X/Y/Z; never GL_TEXTURE_CUBE_MAP.
- */
-void
-_mesa_generate_mipmap(struct gl_context *ctx, GLenum target,
-                      struct gl_texture_object *texObj)
-{
-   const struct gl_texture_image *srcImage;
-   gl_format convertFormat;
-   const GLubyte *srcData = NULL;
-   GLubyte *dstData = NULL;
-   GLint level, maxLevels;
-   GLenum datatype;
-   GLuint comps;
-
-   ASSERT(texObj);
-   srcImage = _mesa_select_tex_image(ctx, texObj, target, texObj->BaseLevel);
-   ASSERT(srcImage);
-
-   maxLevels = _mesa_max_texture_levels(ctx, texObj->Target);
-   ASSERT(maxLevels > 0);  /* bad target */
-
-   /* Find convertFormat - the format that do_row() will process */
-
-   if (_mesa_is_format_compressed(srcImage->TexFormat)) {
-      /* setup for compressed textures - need to allocate temporary
-       * image buffers to hold uncompressed images.
-       */
-      GLuint row;
-      GLint  components, size;
-      GLchan *dst;
-
-      assert(texObj->Target == GL_TEXTURE_2D ||
-             texObj->Target == GL_TEXTURE_CUBE_MAP_ARB);
-
-      if (srcImage->_BaseFormat == GL_RGB) {
-         convertFormat = MESA_FORMAT_RGB888;
-         components = 3;
-      } else if (srcImage->_BaseFormat == GL_RED) {
-         convertFormat = MESA_FORMAT_R8;
-         components = 1;
-      } else if (srcImage->_BaseFormat == GL_RG) {
-         convertFormat = MESA_FORMAT_RG88;
-         components = 2;
-      } else if (srcImage->_BaseFormat == GL_RGBA) {
-         convertFormat = MESA_FORMAT_RGBA8888;
-         components = 4;
-      } else if (srcImage->_BaseFormat == GL_LUMINANCE) {
-         convertFormat = MESA_FORMAT_L8;
-         components = 1;
-      } else if (srcImage->_BaseFormat == GL_LUMINANCE_ALPHA) {
-         convertFormat = MESA_FORMAT_AL88;
-         components = 2;
-      } else {
-         _mesa_problem(ctx, "bad srcImage->_BaseFormat in _mesa_generate_mipmaps");
-         return;
-      }
-
-      /* allocate storage for uncompressed GL_RGB or GL_RGBA images */
-      size = _mesa_bytes_per_pixel(srcImage->_BaseFormat, CHAN_TYPE)
-         * srcImage->Width * srcImage->Height * srcImage->Depth + 20;
-      /* 20 extra bytes, just be safe when calling last FetchTexel */
-      srcData = (GLubyte *) malloc(size);
-      if (!srcData) {
-         _mesa_error(ctx, GL_OUT_OF_MEMORY, "generate mipmaps");
-         return;
-      }
-      dstData = (GLubyte *) malloc(size / 2);  /* 1/4 would probably be OK */
-      if (!dstData) {
-         _mesa_error(ctx, GL_OUT_OF_MEMORY, "generate mipmaps");
-         free((void *) srcData);
-         return;
-      }
-
-      /* decompress base image here */
-      dst = (GLchan *) srcData;
-      for (row = 0; row < srcImage->Height; row++) {
-         GLuint col;
-         for (col = 0; col < srcImage->Width; col++) {
-            srcImage->FetchTexelc(srcImage, col, row, 0, dst);
-            dst += components;
-         }
-      }
-   }
-   else {
-      /* uncompressed */
-      convertFormat = srcImage->TexFormat;
-   }
-
-   _mesa_format_to_type_and_comps(convertFormat, &datatype, &comps);
-
-   for (level = texObj->BaseLevel; level < texObj->MaxLevel
-           && level < maxLevels - 1; level++) {
-      /* generate image[level+1] from image[level] */
-      const struct gl_texture_image *srcImage;
-      struct gl_texture_image *dstImage;
-      GLint srcWidth, srcHeight, srcDepth;
-      GLint dstWidth, dstHeight, dstDepth;
-      GLint border;
-      GLboolean nextLevel;
-
-      /* get src image parameters */
-      srcImage = _mesa_select_tex_image(ctx, texObj, target, level);
-      ASSERT(srcImage);
-      srcWidth = srcImage->Width;
-      srcHeight = srcImage->Height;
-      srcDepth = srcImage->Depth;
-      border = srcImage->Border;
-
-      nextLevel = next_mipmap_level_size(target, border,
-                                         srcWidth, srcHeight, srcDepth,
-                                         &dstWidth, &dstHeight, &dstDepth);
-      if (!nextLevel) {
-         /* all done */
-         if (_mesa_is_format_compressed(srcImage->TexFormat)) {
-            free((void *) srcData);
-            free(dstData);
-         }
-         return;
-      }
-
-      /* get dest gl_texture_image */
-      dstImage = _mesa_get_tex_image(ctx, texObj, target, level + 1);
-      if (!dstImage) {
-         _mesa_error(ctx, GL_OUT_OF_MEMORY, "generating mipmaps");
-         return;
-      }
-
-      /* Free old image data */
-      if (dstImage->Data)
-         ctx->Driver.FreeTexImageData(ctx, dstImage);
-
-      /* initialize new image */
-      _mesa_init_teximage_fields(ctx, target, dstImage, dstWidth, dstHeight,
-                                 dstDepth, border, srcImage->InternalFormat,
-                                 srcImage->TexFormat);
-      dstImage->DriverData = NULL;
-      dstImage->FetchTexelc = srcImage->FetchTexelc;
-      dstImage->FetchTexelf = srcImage->FetchTexelf;
-
-      /* Alloc new teximage data buffer */
-      {
-         GLuint size = _mesa_format_image_size(dstImage->TexFormat,
-                                               dstWidth, dstHeight, dstDepth);
-         dstImage->Data = _mesa_alloc_texmemory(size);
-         if (!dstImage->Data) {
-            _mesa_error(ctx, GL_OUT_OF_MEMORY, "generating mipmaps");
-            return;
-         }
-      }
-
-      /* Setup src and dest data pointers */
-      if (_mesa_is_format_compressed(dstImage->TexFormat)) {
-         /* srcData and dstData are already set */
-         ASSERT(srcData);
-         ASSERT(dstData);
-      }
-      else {
-         srcData = (const GLubyte *) srcImage->Data;
-         dstData = (GLubyte *) dstImage->Data;
-      }
-
-      ASSERT(dstImage->TexFormat);
-      ASSERT(dstImage->FetchTexelc);
-      ASSERT(dstImage->FetchTexelf);
-
-      _mesa_generate_mipmap_level(target, datatype, comps, border,
-                                  srcWidth, srcHeight, srcDepth, 
-                                  srcData, srcImage->RowStride,
-                                  dstWidth, dstHeight, dstDepth, 
-                                  dstData, dstImage->RowStride);
-
-
-      if (_mesa_is_format_compressed(dstImage->TexFormat)) {
-         GLubyte *temp;
-         /* compress image from dstData into dstImage->Data */
-         const GLenum srcFormat = _mesa_get_format_base_format(convertFormat);
-         GLint dstRowStride
-            = _mesa_format_row_stride(dstImage->TexFormat, dstWidth);
-         ASSERT(srcFormat == GL_RGB || srcFormat == GL_RGBA);
-
-         _mesa_texstore(ctx, 2, dstImage->_BaseFormat,
-                        dstImage->TexFormat,
-                        dstImage->Data,
-                        0, 0, 0, /* dstX/Y/Zoffset */
-                        dstRowStride, 0, /* strides */
-                        dstWidth, dstHeight, 1, /* size */
-                        srcFormat, CHAN_TYPE,
-                        dstData, /* src data, actually */
-                        &ctx->DefaultPacking);
-
-         /* swap src and dest pointers */
-         temp = (GLubyte *) srcData;
-         srcData = dstData;
-         dstData = temp;
-      }
-
-   } /* loop over mipmap levels */
-}
-
-
-/**
- * Helper function for drivers which need to rescale texture images to
- * certain aspect ratios.
- * Nearest filtering only (for broken hardware that can't support
- * all aspect ratios).  This can be made a lot faster, but I don't
- * really care enough...
- */
-void
-_mesa_rescale_teximage2d(GLuint bytesPerPixel,
-			 GLuint srcStrideInPixels,
-			 GLuint dstRowStride,
-			 GLint srcWidth, GLint srcHeight,
-			 GLint dstWidth, GLint dstHeight,
-			 const GLvoid *srcImage, GLvoid *dstImage)
-{
-   GLint row, col;
-
-#define INNER_LOOP( TYPE, HOP, WOP )					\
-   for ( row = 0 ; row < dstHeight ; row++ ) {				\
-      GLint srcRow = row HOP hScale;					\
-      for ( col = 0 ; col < dstWidth ; col++ ) {			\
-	 GLint srcCol = col WOP wScale;					\
-	 dst[col] = src[srcRow * srcStrideInPixels + srcCol];		\
-      }									\
-      dst = (TYPE *) ((GLubyte *) dst + dstRowStride);			\
-   }									\
-
-#define RESCALE_IMAGE( TYPE )						\
-do {									\
-   const TYPE *src = (const TYPE *)srcImage;				\
-   TYPE *dst = (TYPE *)dstImage;					\
-									\
-   if ( srcHeight < dstHeight ) {					\
-      const GLint hScale = dstHeight / srcHeight;			\
-      if ( srcWidth < dstWidth ) {					\
-	 const GLint wScale = dstWidth / srcWidth;			\
-	 INNER_LOOP( TYPE, /, / );					\
-      }									\
-      else {								\
-	 const GLint wScale = srcWidth / dstWidth;			\
-	 INNER_LOOP( TYPE, /, * );					\
-      }									\
-   }									\
-   else {								\
-      const GLint hScale = srcHeight / dstHeight;			\
-      if ( srcWidth < dstWidth ) {					\
-	 const GLint wScale = dstWidth / srcWidth;			\
-	 INNER_LOOP( TYPE, *, / );					\
-      }									\
-      else {								\
-	 const GLint wScale = srcWidth / dstWidth;			\
-	 INNER_LOOP( TYPE, *, * );					\
-      }									\
-   }									\
-} while (0)
-
-   switch ( bytesPerPixel ) {
-   case 4:
-      RESCALE_IMAGE( GLuint );
-      break;
-
-   case 2:
-      RESCALE_IMAGE( GLushort );
-      break;
-
-   case 1:
-      RESCALE_IMAGE( GLubyte );
-      break;
-   default:
-      _mesa_problem(NULL,"unexpected bytes/pixel in _mesa_rescale_teximage2d");
-   }
-}
-
-
-/**
- * Upscale an image by replication, not (typical) stretching.
- * We use this when the image width or height is less than a
- * certain size (4, 8) and we need to upscale an image.
- */
-void
-_mesa_upscale_teximage2d(GLsizei inWidth, GLsizei inHeight,
-                         GLsizei outWidth, GLsizei outHeight,
-                         GLint comps, const GLchan *src, GLint srcRowStride,
-                         GLchan *dest )
-{
-   GLint i, j, k;
-
-   ASSERT(outWidth >= inWidth);
-   ASSERT(outHeight >= inHeight);
-#if 0
-   ASSERT(inWidth == 1 || inWidth == 2 || inHeight == 1 || inHeight == 2);
-   ASSERT((outWidth & 3) == 0);
-   ASSERT((outHeight & 3) == 0);
-#endif
-
-   for (i = 0; i < outHeight; i++) {
-      const GLint ii = i % inHeight;
-      for (j = 0; j < outWidth; j++) {
-         const GLint jj = j % inWidth;
-         for (k = 0; k < comps; k++) {
-            dest[(i * outWidth + j) * comps + k]
-               = src[ii * srcRowStride + jj * comps + k];
-         }
-      }
-   }
-}
-
-=======
-/*
- * Mesa 3-D graphics library
- * Version:  7.1
- *
- * Copyright (C) 1999-2007  Brian Paul   All Rights Reserved.
- *
- * Permission is hereby granted, free of charge, to any person obtaining a
- * copy of this software and associated documentation files (the "Software"),
- * to deal in the Software without restriction, including without limitation
- * the rights to use, copy, modify, merge, publish, distribute, sublicense,
- * and/or sell copies of the Software, and to permit persons to whom the
- * Software is furnished to do so, subject to the following conditions:
- *
- * The above copyright notice and this permission notice shall be included
- * in all copies or substantial portions of the Software.
- *
- * THE SOFTWARE IS PROVIDED "AS IS", WITHOUT WARRANTY OF ANY KIND, EXPRESS
- * OR IMPLIED, INCLUDING BUT NOT LIMITED TO THE WARRANTIES OF MERCHANTABILITY,
- * FITNESS FOR A PARTICULAR PURPOSE AND NONINFRINGEMENT.  IN NO EVENT SHALL
- * BRIAN PAUL BE LIABLE FOR ANY CLAIM, DAMAGES OR OTHER LIABILITY, WHETHER IN
- * AN ACTION OF CONTRACT, TORT OR OTHERWISE, ARISING FROM, OUT OF OR IN
- * CONNECTION WITH THE SOFTWARE OR THE USE OR OTHER DEALINGS IN THE SOFTWARE.
- */
-
-
-/**
- * \file mipmap.c  mipmap generation and teximage resizing functions.
- */
-
-#include "imports.h"
-#include "formats.h"
-#include "mipmap.h"
-#include "mtypes.h"
-#include "teximage.h"
-#include "texstore.h"
-#include "image.h"
-
-
-
-static GLint
-bytes_per_pixel(GLenum datatype, GLuint comps)
-{
-   GLint b = _mesa_sizeof_packed_type(datatype);
-   assert(b >= 0);
-
-   if (_mesa_type_is_packed(datatype))
-       return b;
-   else
-       return b * comps;
-}
-
-
-/**
- * \name Support macros for do_row and do_row_3d
- *
- * The macro madness is here for two reasons.  First, it compacts the code
- * slightly.  Second, it makes it much easier to adjust the specifics of the
- * filter to tune the rounding characteristics.
- */
-/*@{*/
-#define DECLARE_ROW_POINTERS(t, e) \
-      const t(*rowA)[e] = (const t(*)[e]) srcRowA; \
-      const t(*rowB)[e] = (const t(*)[e]) srcRowB; \
-      const t(*rowC)[e] = (const t(*)[e]) srcRowC; \
-      const t(*rowD)[e] = (const t(*)[e]) srcRowD; \
-      t(*dst)[e] = (t(*)[e]) dstRow
-
-#define DECLARE_ROW_POINTERS0(t) \
-      const t *rowA = (const t *) srcRowA; \
-      const t *rowB = (const t *) srcRowB; \
-      const t *rowC = (const t *) srcRowC; \
-      const t *rowD = (const t *) srcRowD; \
-      t *dst = (t *) dstRow
-
-#define FILTER_SUM_3D(Aj, Ak, Bj, Bk, Cj, Ck, Dj, Dk) \
-   ((unsigned) Aj + (unsigned) Ak \
-    + (unsigned) Bj + (unsigned) Bk \
-    + (unsigned) Cj + (unsigned) Ck \
-    + (unsigned) Dj + (unsigned) Dk \
-    + 4) >> 3
-
-#define FILTER_3D(e) \
-   do { \
-      dst[i][e] = FILTER_SUM_3D(rowA[j][e], rowA[k][e], \
-                                rowB[j][e], rowB[k][e], \
-                                rowC[j][e], rowC[k][e], \
-                                rowD[j][e], rowD[k][e]); \
-   } while(0)
-
-#define FILTER_SUM_3D_SIGNED(Aj, Ak, Bj, Bk, Cj, Ck, Dj, Dk) \
-   (Aj + Ak \
-    + Bj + Bk \
-    + Cj + Ck \
-    + Dj + Dk \
-    + 4) / 8
-
-#define FILTER_3D_SIGNED(e) \
-   do { \
-      dst[i][e] = FILTER_SUM_3D_SIGNED(rowA[j][e], rowA[k][e], \
-                                       rowB[j][e], rowB[k][e], \
-                                       rowC[j][e], rowC[k][e], \
-                                       rowD[j][e], rowD[k][e]); \
-   } while(0)
-
-#define FILTER_F_3D(e) \
-   do { \
-      dst[i][e] = (rowA[j][e] + rowA[k][e] \
-                   + rowB[j][e] + rowB[k][e] \
-                   + rowC[j][e] + rowC[k][e] \
-                   + rowD[j][e] + rowD[k][e]) * 0.125F; \
-   } while(0)
-
-#define FILTER_HF_3D(e) \
-   do { \
-      const GLfloat aj = _mesa_half_to_float(rowA[j][e]); \
-      const GLfloat ak = _mesa_half_to_float(rowA[k][e]); \
-      const GLfloat bj = _mesa_half_to_float(rowB[j][e]); \
-      const GLfloat bk = _mesa_half_to_float(rowB[k][e]); \
-      const GLfloat cj = _mesa_half_to_float(rowC[j][e]); \
-      const GLfloat ck = _mesa_half_to_float(rowC[k][e]); \
-      const GLfloat dj = _mesa_half_to_float(rowD[j][e]); \
-      const GLfloat dk = _mesa_half_to_float(rowD[k][e]); \
-      dst[i][e] = _mesa_float_to_half((aj + ak + bj + bk + cj + ck + dj + dk) \
-                                      * 0.125F); \
-   } while(0)
-/*@}*/
-
-
-/**
- * Average together two rows of a source image to produce a single new
- * row in the dest image.  It's legal for the two source rows to point
- * to the same data.  The source width must be equal to either the
- * dest width or two times the dest width.
- * \param datatype  GL_UNSIGNED_BYTE, GL_UNSIGNED_SHORT, GL_FLOAT, etc.
- * \param comps  number of components per pixel (1..4)
- */
-static void
-do_row(GLenum datatype, GLuint comps, GLint srcWidth,
-       const GLvoid *srcRowA, const GLvoid *srcRowB,
-       GLint dstWidth, GLvoid *dstRow)
-{
-   const GLuint k0 = (srcWidth == dstWidth) ? 0 : 1;
-   const GLuint colStride = (srcWidth == dstWidth) ? 1 : 2;
-
-   ASSERT(comps >= 1);
-   ASSERT(comps <= 4);
-
-   /* This assertion is no longer valid with non-power-of-2 textures
-   assert(srcWidth == dstWidth || srcWidth == 2 * dstWidth);
-   */
-
-   if (datatype == GL_UNSIGNED_BYTE && comps == 4) {
-      GLuint i, j, k;
-      const GLubyte(*rowA)[4] = (const GLubyte(*)[4]) srcRowA;
-      const GLubyte(*rowB)[4] = (const GLubyte(*)[4]) srcRowB;
-      GLubyte(*dst)[4] = (GLubyte(*)[4]) dstRow;
-      for (i = j = 0, k = k0; i < (GLuint) dstWidth;
-           i++, j += colStride, k += colStride) {
-         dst[i][0] = (rowA[j][0] + rowA[k][0] + rowB[j][0] + rowB[k][0]) / 4;
-         dst[i][1] = (rowA[j][1] + rowA[k][1] + rowB[j][1] + rowB[k][1]) / 4;
-         dst[i][2] = (rowA[j][2] + rowA[k][2] + rowB[j][2] + rowB[k][2]) / 4;
-         dst[i][3] = (rowA[j][3] + rowA[k][3] + rowB[j][3] + rowB[k][3]) / 4;
-      }
-   }
-   else if (datatype == GL_UNSIGNED_BYTE && comps == 3) {
-      GLuint i, j, k;
-      const GLubyte(*rowA)[3] = (const GLubyte(*)[3]) srcRowA;
-      const GLubyte(*rowB)[3] = (const GLubyte(*)[3]) srcRowB;
-      GLubyte(*dst)[3] = (GLubyte(*)[3]) dstRow;
-      for (i = j = 0, k = k0; i < (GLuint) dstWidth;
-           i++, j += colStride, k += colStride) {
-         dst[i][0] = (rowA[j][0] + rowA[k][0] + rowB[j][0] + rowB[k][0]) / 4;
-         dst[i][1] = (rowA[j][1] + rowA[k][1] + rowB[j][1] + rowB[k][1]) / 4;
-         dst[i][2] = (rowA[j][2] + rowA[k][2] + rowB[j][2] + rowB[k][2]) / 4;
-      }
-   }
-   else if (datatype == GL_UNSIGNED_BYTE && comps == 2) {
-      GLuint i, j, k;
-      const GLubyte(*rowA)[2] = (const GLubyte(*)[2]) srcRowA;
-      const GLubyte(*rowB)[2] = (const GLubyte(*)[2]) srcRowB;
-      GLubyte(*dst)[2] = (GLubyte(*)[2]) dstRow;
-      for (i = j = 0, k = k0; i < (GLuint) dstWidth;
-           i++, j += colStride, k += colStride) {
-         dst[i][0] = (rowA[j][0] + rowA[k][0] + rowB[j][0] + rowB[k][0]) >> 2;
-         dst[i][1] = (rowA[j][1] + rowA[k][1] + rowB[j][1] + rowB[k][1]) >> 2;
-      }
-   }
-   else if (datatype == GL_UNSIGNED_BYTE && comps == 1) {
-      GLuint i, j, k;
-      const GLubyte *rowA = (const GLubyte *) srcRowA;
-      const GLubyte *rowB = (const GLubyte *) srcRowB;
-      GLubyte *dst = (GLubyte *) dstRow;
-      for (i = j = 0, k = k0; i < (GLuint) dstWidth;
-           i++, j += colStride, k += colStride) {
-         dst[i] = (rowA[j] + rowA[k] + rowB[j] + rowB[k]) >> 2;
-      }
-   }
-
-   else if (datatype == GL_BYTE && comps == 4) {
-      GLuint i, j, k;
-      const GLbyte(*rowA)[4] = (const GLbyte(*)[4]) srcRowA;
-      const GLbyte(*rowB)[4] = (const GLbyte(*)[4]) srcRowB;
-      GLbyte(*dst)[4] = (GLbyte(*)[4]) dstRow;
-      for (i = j = 0, k = k0; i < (GLuint) dstWidth;
-           i++, j += colStride, k += colStride) {
-         dst[i][0] = (rowA[j][0] + rowA[k][0] + rowB[j][0] + rowB[k][0]) / 4;
-         dst[i][1] = (rowA[j][1] + rowA[k][1] + rowB[j][1] + rowB[k][1]) / 4;
-         dst[i][2] = (rowA[j][2] + rowA[k][2] + rowB[j][2] + rowB[k][2]) / 4;
-         dst[i][3] = (rowA[j][3] + rowA[k][3] + rowB[j][3] + rowB[k][3]) / 4;
-      }
-   }
-   else if (datatype == GL_BYTE && comps == 3) {
-      GLuint i, j, k;
-      const GLbyte(*rowA)[3] = (const GLbyte(*)[3]) srcRowA;
-      const GLbyte(*rowB)[3] = (const GLbyte(*)[3]) srcRowB;
-      GLbyte(*dst)[3] = (GLbyte(*)[3]) dstRow;
-      for (i = j = 0, k = k0; i < (GLuint) dstWidth;
-           i++, j += colStride, k += colStride) {
-         dst[i][0] = (rowA[j][0] + rowA[k][0] + rowB[j][0] + rowB[k][0]) / 4;
-         dst[i][1] = (rowA[j][1] + rowA[k][1] + rowB[j][1] + rowB[k][1]) / 4;
-         dst[i][2] = (rowA[j][2] + rowA[k][2] + rowB[j][2] + rowB[k][2]) / 4;
-      }
-   }
-   else if (datatype == GL_BYTE && comps == 2) {
-      GLuint i, j, k;
-      const GLbyte(*rowA)[2] = (const GLbyte(*)[2]) srcRowA;
-      const GLbyte(*rowB)[2] = (const GLbyte(*)[2]) srcRowB;
-      GLbyte(*dst)[2] = (GLbyte(*)[2]) dstRow;
-      for (i = j = 0, k = k0; i < (GLuint) dstWidth;
-           i++, j += colStride, k += colStride) {
-         dst[i][0] = (rowA[j][0] + rowA[k][0] + rowB[j][0] + rowB[k][0]) / 4;
-         dst[i][1] = (rowA[j][1] + rowA[k][1] + rowB[j][1] + rowB[k][1]) / 4;
-      }
-   }
-   else if (datatype == GL_BYTE && comps == 1) {
-      GLuint i, j, k;
-      const GLbyte *rowA = (const GLbyte *) srcRowA;
-      const GLbyte *rowB = (const GLbyte *) srcRowB;
-      GLbyte *dst = (GLbyte *) dstRow;
-      for (i = j = 0, k = k0; i < (GLuint) dstWidth;
-           i++, j += colStride, k += colStride) {
-         dst[i] = (rowA[j] + rowA[k] + rowB[j] + rowB[k]) / 4;
-      }
-   }
-
-   else if (datatype == GL_UNSIGNED_SHORT && comps == 4) {
-      GLuint i, j, k;
-      const GLushort(*rowA)[4] = (const GLushort(*)[4]) srcRowA;
-      const GLushort(*rowB)[4] = (const GLushort(*)[4]) srcRowB;
-      GLushort(*dst)[4] = (GLushort(*)[4]) dstRow;
-      for (i = j = 0, k = k0; i < (GLuint) dstWidth;
-           i++, j += colStride, k += colStride) {
-         dst[i][0] = (rowA[j][0] + rowA[k][0] + rowB[j][0] + rowB[k][0]) / 4;
-         dst[i][1] = (rowA[j][1] + rowA[k][1] + rowB[j][1] + rowB[k][1]) / 4;
-         dst[i][2] = (rowA[j][2] + rowA[k][2] + rowB[j][2] + rowB[k][2]) / 4;
-         dst[i][3] = (rowA[j][3] + rowA[k][3] + rowB[j][3] + rowB[k][3]) / 4;
-      }
-   }
-   else if (datatype == GL_UNSIGNED_SHORT && comps == 3) {
-      GLuint i, j, k;
-      const GLushort(*rowA)[3] = (const GLushort(*)[3]) srcRowA;
-      const GLushort(*rowB)[3] = (const GLushort(*)[3]) srcRowB;
-      GLushort(*dst)[3] = (GLushort(*)[3]) dstRow;
-      for (i = j = 0, k = k0; i < (GLuint) dstWidth;
-           i++, j += colStride, k += colStride) {
-         dst[i][0] = (rowA[j][0] + rowA[k][0] + rowB[j][0] + rowB[k][0]) / 4;
-         dst[i][1] = (rowA[j][1] + rowA[k][1] + rowB[j][1] + rowB[k][1]) / 4;
-         dst[i][2] = (rowA[j][2] + rowA[k][2] + rowB[j][2] + rowB[k][2]) / 4;
-      }
-   }
-   else if (datatype == GL_UNSIGNED_SHORT && comps == 2) {
-      GLuint i, j, k;
-      const GLushort(*rowA)[2] = (const GLushort(*)[2]) srcRowA;
-      const GLushort(*rowB)[2] = (const GLushort(*)[2]) srcRowB;
-      GLushort(*dst)[2] = (GLushort(*)[2]) dstRow;
-      for (i = j = 0, k = k0; i < (GLuint) dstWidth;
-           i++, j += colStride, k += colStride) {
-         dst[i][0] = (rowA[j][0] + rowA[k][0] + rowB[j][0] + rowB[k][0]) / 4;
-         dst[i][1] = (rowA[j][1] + rowA[k][1] + rowB[j][1] + rowB[k][1]) / 4;
-      }
-   }
-   else if (datatype == GL_UNSIGNED_SHORT && comps == 1) {
-      GLuint i, j, k;
-      const GLushort *rowA = (const GLushort *) srcRowA;
-      const GLushort *rowB = (const GLushort *) srcRowB;
-      GLushort *dst = (GLushort *) dstRow;
-      for (i = j = 0, k = k0; i < (GLuint) dstWidth;
-           i++, j += colStride, k += colStride) {
-         dst[i] = (rowA[j] + rowA[k] + rowB[j] + rowB[k]) / 4;
-      }
-   }
-
-   else if (datatype == GL_SHORT && comps == 4) {
-      GLuint i, j, k;
-      const GLshort(*rowA)[4] = (const GLshort(*)[4]) srcRowA;
-      const GLshort(*rowB)[4] = (const GLshort(*)[4]) srcRowB;
-      GLshort(*dst)[4] = (GLshort(*)[4]) dstRow;
-      for (i = j = 0, k = k0; i < (GLuint) dstWidth;
-           i++, j += colStride, k += colStride) {
-         dst[i][0] = (rowA[j][0] + rowA[k][0] + rowB[j][0] + rowB[k][0]) / 4;
-         dst[i][1] = (rowA[j][1] + rowA[k][1] + rowB[j][1] + rowB[k][1]) / 4;
-         dst[i][2] = (rowA[j][2] + rowA[k][2] + rowB[j][2] + rowB[k][2]) / 4;
-         dst[i][3] = (rowA[j][3] + rowA[k][3] + rowB[j][3] + rowB[k][3]) / 4;
-      }
-   }
-   else if (datatype == GL_SHORT && comps == 3) {
-      GLuint i, j, k;
-      const GLshort(*rowA)[3] = (const GLshort(*)[3]) srcRowA;
-      const GLshort(*rowB)[3] = (const GLshort(*)[3]) srcRowB;
-      GLshort(*dst)[3] = (GLshort(*)[3]) dstRow;
-      for (i = j = 0, k = k0; i < (GLuint) dstWidth;
-           i++, j += colStride, k += colStride) {
-         dst[i][0] = (rowA[j][0] + rowA[k][0] + rowB[j][0] + rowB[k][0]) / 4;
-         dst[i][1] = (rowA[j][1] + rowA[k][1] + rowB[j][1] + rowB[k][1]) / 4;
-         dst[i][2] = (rowA[j][2] + rowA[k][2] + rowB[j][2] + rowB[k][2]) / 4;
-      }
-   }
-   else if (datatype == GL_SHORT && comps == 2) {
-      GLuint i, j, k;
-      const GLshort(*rowA)[2] = (const GLshort(*)[2]) srcRowA;
-      const GLshort(*rowB)[2] = (const GLshort(*)[2]) srcRowB;
-      GLshort(*dst)[2] = (GLshort(*)[2]) dstRow;
-      for (i = j = 0, k = k0; i < (GLuint) dstWidth;
-           i++, j += colStride, k += colStride) {
-         dst[i][0] = (rowA[j][0] + rowA[k][0] + rowB[j][0] + rowB[k][0]) / 4;
-         dst[i][1] = (rowA[j][1] + rowA[k][1] + rowB[j][1] + rowB[k][1]) / 4;
-      }
-   }
-   else if (datatype == GL_SHORT && comps == 1) {
-      GLuint i, j, k;
-      const GLshort *rowA = (const GLshort *) srcRowA;
-      const GLshort *rowB = (const GLshort *) srcRowB;
-      GLshort *dst = (GLshort *) dstRow;
-      for (i = j = 0, k = k0; i < (GLuint) dstWidth;
-           i++, j += colStride, k += colStride) {
-         dst[i] = (rowA[j] + rowA[k] + rowB[j] + rowB[k]) / 4;
-      }
-   }
-
-   else if (datatype == GL_FLOAT && comps == 4) {
-      GLuint i, j, k;
-      const GLfloat(*rowA)[4] = (const GLfloat(*)[4]) srcRowA;
-      const GLfloat(*rowB)[4] = (const GLfloat(*)[4]) srcRowB;
-      GLfloat(*dst)[4] = (GLfloat(*)[4]) dstRow;
-      for (i = j = 0, k = k0; i < (GLuint) dstWidth;
-           i++, j += colStride, k += colStride) {
-         dst[i][0] = (rowA[j][0] + rowA[k][0] +
-                      rowB[j][0] + rowB[k][0]) * 0.25F;
-         dst[i][1] = (rowA[j][1] + rowA[k][1] +
-                      rowB[j][1] + rowB[k][1]) * 0.25F;
-         dst[i][2] = (rowA[j][2] + rowA[k][2] +
-                      rowB[j][2] + rowB[k][2]) * 0.25F;
-         dst[i][3] = (rowA[j][3] + rowA[k][3] +
-                      rowB[j][3] + rowB[k][3]) * 0.25F;
-      }
-   }
-   else if (datatype == GL_FLOAT && comps == 3) {
-      GLuint i, j, k;
-      const GLfloat(*rowA)[3] = (const GLfloat(*)[3]) srcRowA;
-      const GLfloat(*rowB)[3] = (const GLfloat(*)[3]) srcRowB;
-      GLfloat(*dst)[3] = (GLfloat(*)[3]) dstRow;
-      for (i = j = 0, k = k0; i < (GLuint) dstWidth;
-           i++, j += colStride, k += colStride) {
-         dst[i][0] = (rowA[j][0] + rowA[k][0] +
-                      rowB[j][0] + rowB[k][0]) * 0.25F;
-         dst[i][1] = (rowA[j][1] + rowA[k][1] +
-                      rowB[j][1] + rowB[k][1]) * 0.25F;
-         dst[i][2] = (rowA[j][2] + rowA[k][2] +
-                      rowB[j][2] + rowB[k][2]) * 0.25F;
-      }
-   }
-   else if (datatype == GL_FLOAT && comps == 2) {
-      GLuint i, j, k;
-      const GLfloat(*rowA)[2] = (const GLfloat(*)[2]) srcRowA;
-      const GLfloat(*rowB)[2] = (const GLfloat(*)[2]) srcRowB;
-      GLfloat(*dst)[2] = (GLfloat(*)[2]) dstRow;
-      for (i = j = 0, k = k0; i < (GLuint) dstWidth;
-           i++, j += colStride, k += colStride) {
-         dst[i][0] = (rowA[j][0] + rowA[k][0] +
-                      rowB[j][0] + rowB[k][0]) * 0.25F;
-         dst[i][1] = (rowA[j][1] + rowA[k][1] +
-                      rowB[j][1] + rowB[k][1]) * 0.25F;
-      }
-   }
-   else if (datatype == GL_FLOAT && comps == 1) {
-      GLuint i, j, k;
-      const GLfloat *rowA = (const GLfloat *) srcRowA;
-      const GLfloat *rowB = (const GLfloat *) srcRowB;
-      GLfloat *dst = (GLfloat *) dstRow;
-      for (i = j = 0, k = k0; i < (GLuint) dstWidth;
-           i++, j += colStride, k += colStride) {
-         dst[i] = (rowA[j] + rowA[k] + rowB[j] + rowB[k]) * 0.25F;
-      }
-   }
-
-   else if (datatype == GL_HALF_FLOAT_ARB && comps == 4) {
-      GLuint i, j, k, comp;
-      const GLhalfARB(*rowA)[4] = (const GLhalfARB(*)[4]) srcRowA;
-      const GLhalfARB(*rowB)[4] = (const GLhalfARB(*)[4]) srcRowB;
-      GLhalfARB(*dst)[4] = (GLhalfARB(*)[4]) dstRow;
-      for (i = j = 0, k = k0; i < (GLuint) dstWidth;
-           i++, j += colStride, k += colStride) {
-         for (comp = 0; comp < 4; comp++) {
-            GLfloat aj, ak, bj, bk;
-            aj = _mesa_half_to_float(rowA[j][comp]);
-            ak = _mesa_half_to_float(rowA[k][comp]);
-            bj = _mesa_half_to_float(rowB[j][comp]);
-            bk = _mesa_half_to_float(rowB[k][comp]);
-            dst[i][comp] = _mesa_float_to_half((aj + ak + bj + bk) * 0.25F);
-         }
-      }
-   }
-   else if (datatype == GL_HALF_FLOAT_ARB && comps == 3) {
-      GLuint i, j, k, comp;
-      const GLhalfARB(*rowA)[3] = (const GLhalfARB(*)[3]) srcRowA;
-      const GLhalfARB(*rowB)[3] = (const GLhalfARB(*)[3]) srcRowB;
-      GLhalfARB(*dst)[3] = (GLhalfARB(*)[3]) dstRow;
-      for (i = j = 0, k = k0; i < (GLuint) dstWidth;
-           i++, j += colStride, k += colStride) {
-         for (comp = 0; comp < 3; comp++) {
-            GLfloat aj, ak, bj, bk;
-            aj = _mesa_half_to_float(rowA[j][comp]);
-            ak = _mesa_half_to_float(rowA[k][comp]);
-            bj = _mesa_half_to_float(rowB[j][comp]);
-            bk = _mesa_half_to_float(rowB[k][comp]);
-            dst[i][comp] = _mesa_float_to_half((aj + ak + bj + bk) * 0.25F);
-         }
-      }
-   }
-   else if (datatype == GL_HALF_FLOAT_ARB && comps == 2) {
-      GLuint i, j, k, comp;
-      const GLhalfARB(*rowA)[2] = (const GLhalfARB(*)[2]) srcRowA;
-      const GLhalfARB(*rowB)[2] = (const GLhalfARB(*)[2]) srcRowB;
-      GLhalfARB(*dst)[2] = (GLhalfARB(*)[2]) dstRow;
-      for (i = j = 0, k = k0; i < (GLuint) dstWidth;
-           i++, j += colStride, k += colStride) {
-         for (comp = 0; comp < 2; comp++) {
-            GLfloat aj, ak, bj, bk;
-            aj = _mesa_half_to_float(rowA[j][comp]);
-            ak = _mesa_half_to_float(rowA[k][comp]);
-            bj = _mesa_half_to_float(rowB[j][comp]);
-            bk = _mesa_half_to_float(rowB[k][comp]);
-            dst[i][comp] = _mesa_float_to_half((aj + ak + bj + bk) * 0.25F);
-         }
-      }
-   }
-   else if (datatype == GL_HALF_FLOAT_ARB && comps == 1) {
-      GLuint i, j, k;
-      const GLhalfARB *rowA = (const GLhalfARB *) srcRowA;
-      const GLhalfARB *rowB = (const GLhalfARB *) srcRowB;
-      GLhalfARB *dst = (GLhalfARB *) dstRow;
-      for (i = j = 0, k = k0; i < (GLuint) dstWidth;
-           i++, j += colStride, k += colStride) {
-         GLfloat aj, ak, bj, bk;
-         aj = _mesa_half_to_float(rowA[j]);
-         ak = _mesa_half_to_float(rowA[k]);
-         bj = _mesa_half_to_float(rowB[j]);
-         bk = _mesa_half_to_float(rowB[k]);
-         dst[i] = _mesa_float_to_half((aj + ak + bj + bk) * 0.25F);
-      }
-   }
-
-   else if (datatype == GL_UNSIGNED_INT && comps == 1) {
-      GLuint i, j, k;
-      const GLuint *rowA = (const GLuint *) srcRowA;
-      const GLuint *rowB = (const GLuint *) srcRowB;
-      GLuint *dst = (GLuint *) dstRow;
-      for (i = j = 0, k = k0; i < (GLuint) dstWidth;
-           i++, j += colStride, k += colStride) {
-         dst[i] = (GLfloat)(rowA[j] / 4 + rowA[k] / 4 + rowB[j] / 4 + rowB[k] / 4);
-      }
-   }
-
-   else if (datatype == GL_UNSIGNED_SHORT_5_6_5 && comps == 3) {
-      GLuint i, j, k;
-      const GLushort *rowA = (const GLushort *) srcRowA;
-      const GLushort *rowB = (const GLushort *) srcRowB;
-      GLushort *dst = (GLushort *) dstRow;
-      for (i = j = 0, k = k0; i < (GLuint) dstWidth;
-           i++, j += colStride, k += colStride) {
-         const GLint rowAr0 = rowA[j] & 0x1f;
-         const GLint rowAr1 = rowA[k] & 0x1f;
-         const GLint rowBr0 = rowB[j] & 0x1f;
-         const GLint rowBr1 = rowB[k] & 0x1f;
-         const GLint rowAg0 = (rowA[j] >> 5) & 0x3f;
-         const GLint rowAg1 = (rowA[k] >> 5) & 0x3f;
-         const GLint rowBg0 = (rowB[j] >> 5) & 0x3f;
-         const GLint rowBg1 = (rowB[k] >> 5) & 0x3f;
-         const GLint rowAb0 = (rowA[j] >> 11) & 0x1f;
-         const GLint rowAb1 = (rowA[k] >> 11) & 0x1f;
-         const GLint rowBb0 = (rowB[j] >> 11) & 0x1f;
-         const GLint rowBb1 = (rowB[k] >> 11) & 0x1f;
-         const GLint red = (rowAr0 + rowAr1 + rowBr0 + rowBr1) >> 2;
-         const GLint green = (rowAg0 + rowAg1 + rowBg0 + rowBg1) >> 2;
-         const GLint blue = (rowAb0 + rowAb1 + rowBb0 + rowBb1) >> 2;
-         dst[i] = (blue << 11) | (green << 5) | red;
-      }
-   }
-   else if (datatype == GL_UNSIGNED_SHORT_4_4_4_4 && comps == 4) {
-      GLuint i, j, k;
-      const GLushort *rowA = (const GLushort *) srcRowA;
-      const GLushort *rowB = (const GLushort *) srcRowB;
-      GLushort *dst = (GLushort *) dstRow;
-      for (i = j = 0, k = k0; i < (GLuint) dstWidth;
-           i++, j += colStride, k += colStride) {
-         const GLint rowAr0 = rowA[j] & 0xf;
-         const GLint rowAr1 = rowA[k] & 0xf;
-         const GLint rowBr0 = rowB[j] & 0xf;
-         const GLint rowBr1 = rowB[k] & 0xf;
-         const GLint rowAg0 = (rowA[j] >> 4) & 0xf;
-         const GLint rowAg1 = (rowA[k] >> 4) & 0xf;
-         const GLint rowBg0 = (rowB[j] >> 4) & 0xf;
-         const GLint rowBg1 = (rowB[k] >> 4) & 0xf;
-         const GLint rowAb0 = (rowA[j] >> 8) & 0xf;
-         const GLint rowAb1 = (rowA[k] >> 8) & 0xf;
-         const GLint rowBb0 = (rowB[j] >> 8) & 0xf;
-         const GLint rowBb1 = (rowB[k] >> 8) & 0xf;
-         const GLint rowAa0 = (rowA[j] >> 12) & 0xf;
-         const GLint rowAa1 = (rowA[k] >> 12) & 0xf;
-         const GLint rowBa0 = (rowB[j] >> 12) & 0xf;
-         const GLint rowBa1 = (rowB[k] >> 12) & 0xf;
-         const GLint red = (rowAr0 + rowAr1 + rowBr0 + rowBr1) >> 2;
-         const GLint green = (rowAg0 + rowAg1 + rowBg0 + rowBg1) >> 2;
-         const GLint blue = (rowAb0 + rowAb1 + rowBb0 + rowBb1) >> 2;
-         const GLint alpha = (rowAa0 + rowAa1 + rowBa0 + rowBa1) >> 2;
-         dst[i] = (alpha << 12) | (blue << 8) | (green << 4) | red;
-      }
-   }
-   else if (datatype == GL_UNSIGNED_SHORT_1_5_5_5_REV && comps == 4) {
-      GLuint i, j, k;
-      const GLushort *rowA = (const GLushort *) srcRowA;
-      const GLushort *rowB = (const GLushort *) srcRowB;
-      GLushort *dst = (GLushort *) dstRow;
-      for (i = j = 0, k = k0; i < (GLuint) dstWidth;
-           i++, j += colStride, k += colStride) {
-         const GLint rowAr0 = rowA[j] & 0x1f;
-         const GLint rowAr1 = rowA[k] & 0x1f;
-         const GLint rowBr0 = rowB[j] & 0x1f;
-         const GLint rowBr1 = rowB[k] & 0x1f;
-         const GLint rowAg0 = (rowA[j] >> 5) & 0x1f;
-         const GLint rowAg1 = (rowA[k] >> 5) & 0x1f;
-         const GLint rowBg0 = (rowB[j] >> 5) & 0x1f;
-         const GLint rowBg1 = (rowB[k] >> 5) & 0x1f;
-         const GLint rowAb0 = (rowA[j] >> 10) & 0x1f;
-         const GLint rowAb1 = (rowA[k] >> 10) & 0x1f;
-         const GLint rowBb0 = (rowB[j] >> 10) & 0x1f;
-         const GLint rowBb1 = (rowB[k] >> 10) & 0x1f;
-         const GLint rowAa0 = (rowA[j] >> 15) & 0x1;
-         const GLint rowAa1 = (rowA[k] >> 15) & 0x1;
-         const GLint rowBa0 = (rowB[j] >> 15) & 0x1;
-         const GLint rowBa1 = (rowB[k] >> 15) & 0x1;
-         const GLint red = (rowAr0 + rowAr1 + rowBr0 + rowBr1) >> 2;
-         const GLint green = (rowAg0 + rowAg1 + rowBg0 + rowBg1) >> 2;
-         const GLint blue = (rowAb0 + rowAb1 + rowBb0 + rowBb1) >> 2;
-         const GLint alpha = (rowAa0 + rowAa1 + rowBa0 + rowBa1) >> 2;
-         dst[i] = (alpha << 15) | (blue << 10) | (green << 5) | red;
-      }
-   }
-   else if (datatype == GL_UNSIGNED_SHORT_5_5_5_1 && comps == 4) {
-      GLuint i, j, k;
-      const GLushort *rowA = (const GLushort *) srcRowA;
-      const GLushort *rowB = (const GLushort *) srcRowB;
-      GLushort *dst = (GLushort *) dstRow;
-      for (i = j = 0, k = k0; i < (GLuint) dstWidth;
-           i++, j += colStride, k += colStride) {
-         const GLint rowAr0 = (rowA[j] >> 11) & 0x1f;
-         const GLint rowAr1 = (rowA[k] >> 11) & 0x1f;
-         const GLint rowBr0 = (rowB[j] >> 11) & 0x1f;
-         const GLint rowBr1 = (rowB[k] >> 11) & 0x1f;
-         const GLint rowAg0 = (rowA[j] >> 6) & 0x1f;
-         const GLint rowAg1 = (rowA[k] >> 6) & 0x1f;
-         const GLint rowBg0 = (rowB[j] >> 6) & 0x1f;
-         const GLint rowBg1 = (rowB[k] >> 6) & 0x1f;
-         const GLint rowAb0 = (rowA[j] >> 1) & 0x1f;
-         const GLint rowAb1 = (rowA[k] >> 1) & 0x1f;
-         const GLint rowBb0 = (rowB[j] >> 1) & 0x1f;
-         const GLint rowBb1 = (rowB[k] >> 1) & 0x1f;
-         const GLint rowAa0 = (rowA[j] & 0x1);
-         const GLint rowAa1 = (rowA[k] & 0x1);
-         const GLint rowBa0 = (rowB[j] & 0x1);
-         const GLint rowBa1 = (rowB[k] & 0x1);
-         const GLint red = (rowAr0 + rowAr1 + rowBr0 + rowBr1) >> 2;
-         const GLint green = (rowAg0 + rowAg1 + rowBg0 + rowBg1) >> 2;
-         const GLint blue = (rowAb0 + rowAb1 + rowBb0 + rowBb1) >> 2;
-         const GLint alpha = (rowAa0 + rowAa1 + rowBa0 + rowBa1) >> 2;
-         dst[i] = (red << 11) | (green << 6) | (blue << 1) | alpha;
-      }
-   }
-
-   else if (datatype == GL_UNSIGNED_BYTE_3_3_2 && comps == 3) {
-      GLuint i, j, k;
-      const GLubyte *rowA = (const GLubyte *) srcRowA;
-      const GLubyte *rowB = (const GLubyte *) srcRowB;
-      GLubyte *dst = (GLubyte *) dstRow;
-      for (i = j = 0, k = k0; i < (GLuint) dstWidth;
-           i++, j += colStride, k += colStride) {
-         const GLint rowAr0 = rowA[j] & 0x3;
-         const GLint rowAr1 = rowA[k] & 0x3;
-         const GLint rowBr0 = rowB[j] & 0x3;
-         const GLint rowBr1 = rowB[k] & 0x3;
-         const GLint rowAg0 = (rowA[j] >> 2) & 0x7;
-         const GLint rowAg1 = (rowA[k] >> 2) & 0x7;
-         const GLint rowBg0 = (rowB[j] >> 2) & 0x7;
-         const GLint rowBg1 = (rowB[k] >> 2) & 0x7;
-         const GLint rowAb0 = (rowA[j] >> 5) & 0x7;
-         const GLint rowAb1 = (rowA[k] >> 5) & 0x7;
-         const GLint rowBb0 = (rowB[j] >> 5) & 0x7;
-         const GLint rowBb1 = (rowB[k] >> 5) & 0x7;
-         const GLint red = (rowAr0 + rowAr1 + rowBr0 + rowBr1) >> 2;
-         const GLint green = (rowAg0 + rowAg1 + rowBg0 + rowBg1) >> 2;
-         const GLint blue = (rowAb0 + rowAb1 + rowBb0 + rowBb1) >> 2;
-         dst[i] = (blue << 5) | (green << 2) | red;
-      }
-   }
-
-   else if (datatype == MESA_UNSIGNED_BYTE_4_4 && comps == 2) {
-      GLuint i, j, k;
-      const GLubyte *rowA = (const GLubyte *) srcRowA;
-      const GLubyte *rowB = (const GLubyte *) srcRowB;
-      GLubyte *dst = (GLubyte *) dstRow;
-      for (i = j = 0, k = k0; i < (GLuint) dstWidth;
-           i++, j += colStride, k += colStride) {
-         const GLint rowAr0 = rowA[j] & 0xf;
-         const GLint rowAr1 = rowA[k] & 0xf;
-         const GLint rowBr0 = rowB[j] & 0xf;
-         const GLint rowBr1 = rowB[k] & 0xf;
-         const GLint rowAg0 = (rowA[j] >> 4) & 0xf;
-         const GLint rowAg1 = (rowA[k] >> 4) & 0xf;
-         const GLint rowBg0 = (rowB[j] >> 4) & 0xf;
-         const GLint rowBg1 = (rowB[k] >> 4) & 0xf;
-         const GLint r = (rowAr0 + rowAr1 + rowBr0 + rowBr1) >> 2;
-         const GLint g = (rowAg0 + rowAg1 + rowBg0 + rowBg1) >> 2;
-         dst[i] = (g << 4) | r;
-      }
-   }
-
-   else if (datatype == GL_UNSIGNED_INT_2_10_10_10_REV && comps == 4) {
-      GLuint i, j, k;
-      const GLuint *rowA = (const GLuint *) srcRowA;
-      const GLuint *rowB = (const GLuint *) srcRowB;
-      GLuint *dst = (GLuint *) dstRow;
-      for (i = j = 0, k = k0; i < (GLuint) dstWidth;
-           i++, j += colStride, k += colStride) {
-         const GLint rowAr0 = rowA[j] & 0x3ff;
-         const GLint rowAr1 = rowA[k] & 0x3ff;
-         const GLint rowBr0 = rowB[j] & 0x3ff;
-         const GLint rowBr1 = rowB[k] & 0x3ff;
-         const GLint rowAg0 = (rowA[j] >> 10) & 0x3ff;
-         const GLint rowAg1 = (rowA[k] >> 10) & 0x3ff;
-         const GLint rowBg0 = (rowB[j] >> 10) & 0x3ff;
-         const GLint rowBg1 = (rowB[k] >> 10) & 0x3ff;
-         const GLint rowAb0 = (rowA[j] >> 20) & 0x3ff;
-         const GLint rowAb1 = (rowA[k] >> 20) & 0x3ff;
-         const GLint rowBb0 = (rowB[j] >> 20) & 0x3ff;
-         const GLint rowBb1 = (rowB[k] >> 20) & 0x3ff;
-         const GLint rowAa0 = (rowA[j] >> 30) & 0x3;
-         const GLint rowAa1 = (rowA[k] >> 30) & 0x3;
-         const GLint rowBa0 = (rowB[j] >> 30) & 0x3;
-         const GLint rowBa1 = (rowB[k] >> 30) & 0x3;
-         const GLint red = (rowAr0 + rowAr1 + rowBr0 + rowBr1) >> 2;
-         const GLint green = (rowAg0 + rowAg1 + rowBg0 + rowBg1) >> 2;
-         const GLint blue = (rowAb0 + rowAb1 + rowBb0 + rowBb1) >> 2;
-         const GLint alpha = (rowAa0 + rowAa1 + rowBa0 + rowBa1) >> 2;
-         dst[i] = (alpha << 30) | (blue << 20) | (green << 10) | red;
-      }
-   }
-
-   else {
-      _mesa_problem(NULL, "bad format in do_row()");
-   }
-}
-
-
-/**
- * Average together four rows of a source image to produce a single new
- * row in the dest image.  It's legal for the two source rows to point
- * to the same data.  The source width must be equal to either the
- * dest width or two times the dest width.
- *
- * \param datatype  GL pixel type \c GL_UNSIGNED_BYTE, \c GL_UNSIGNED_SHORT,
- *                  \c GL_FLOAT, etc.
- * \param comps     number of components per pixel (1..4)
- * \param srcWidth  Width of a row in the source data
- * \param srcRowA   Pointer to one of the rows of source data
- * \param srcRowB   Pointer to one of the rows of source data
- * \param srcRowC   Pointer to one of the rows of source data
- * \param srcRowD   Pointer to one of the rows of source data
- * \param dstWidth  Width of a row in the destination data
- * \param srcRowA   Pointer to the row of destination data
- */
-static void
-do_row_3D(GLenum datatype, GLuint comps, GLint srcWidth,
-          const GLvoid *srcRowA, const GLvoid *srcRowB,
-          const GLvoid *srcRowC, const GLvoid *srcRowD,
-          GLint dstWidth, GLvoid *dstRow)
-{
-   const GLuint k0 = (srcWidth == dstWidth) ? 0 : 1;
-   const GLuint colStride = (srcWidth == dstWidth) ? 1 : 2;
-   GLuint i, j, k;
-
-   ASSERT(comps >= 1);
-   ASSERT(comps <= 4);
-
-   if ((datatype == GL_UNSIGNED_BYTE) && (comps == 4)) {
-      DECLARE_ROW_POINTERS(GLubyte, 4);
-
-      for (i = j = 0, k = k0; i < (GLuint) dstWidth;
-           i++, j += colStride, k += colStride) {
-         FILTER_3D(0);
-         FILTER_3D(1);
-         FILTER_3D(2);
-         FILTER_3D(3);
-      }
-   }
-   else if ((datatype == GL_UNSIGNED_BYTE) && (comps == 3)) {
-      DECLARE_ROW_POINTERS(GLubyte, 3);
-
-      for (i = j = 0, k = k0; i < (GLuint) dstWidth;
-           i++, j += colStride, k += colStride) {
-         FILTER_3D(0);
-         FILTER_3D(1);
-         FILTER_3D(2);
-      }
-   }
-   else if ((datatype == GL_UNSIGNED_BYTE) && (comps == 2)) {
-      DECLARE_ROW_POINTERS(GLubyte, 2);
-
-      for (i = j = 0, k = k0; i < (GLuint) dstWidth;
-           i++, j += colStride, k += colStride) {
-         FILTER_3D(0);
-         FILTER_3D(1);
-      }
-   }
-   else if ((datatype == GL_UNSIGNED_BYTE) && (comps == 1)) {
-      DECLARE_ROW_POINTERS(GLubyte, 1);
-
-      for (i = j = 0, k = k0; i < (GLuint) dstWidth;
-           i++, j += colStride, k += colStride) {
-         FILTER_3D(0);
-      }
-   }
-   else if ((datatype == GL_BYTE) && (comps == 4)) {
-      DECLARE_ROW_POINTERS(GLbyte, 4);
-
-      for (i = j = 0, k = k0; i < (GLuint) dstWidth;
-           i++, j += colStride, k += colStride) {
-         FILTER_3D_SIGNED(0);
-         FILTER_3D_SIGNED(1);
-         FILTER_3D_SIGNED(2);
-         FILTER_3D_SIGNED(3);
-      }
-   }
-   else if ((datatype == GL_BYTE) && (comps == 3)) {
-      DECLARE_ROW_POINTERS(GLbyte, 3);
-
-      for (i = j = 0, k = k0; i < (GLuint) dstWidth;
-           i++, j += colStride, k += colStride) {
-         FILTER_3D_SIGNED(0);
-         FILTER_3D_SIGNED(1);
-         FILTER_3D_SIGNED(2);
-      }
-   }
-   else if ((datatype == GL_BYTE) && (comps == 2)) {
-      DECLARE_ROW_POINTERS(GLbyte, 2);
-
-      for (i = j = 0, k = k0; i < (GLuint) dstWidth;
-           i++, j += colStride, k += colStride) {
-         FILTER_3D_SIGNED(0);
-         FILTER_3D_SIGNED(1);
-       }
-   }
-   else if ((datatype == GL_BYTE) && (comps == 1)) {
-      DECLARE_ROW_POINTERS(GLbyte, 1);
-
-      for (i = j = 0, k = k0; i < (GLuint) dstWidth;
-           i++, j += colStride, k += colStride) {
-         FILTER_3D_SIGNED(0);
-      }
-   }
-   else if ((datatype == GL_UNSIGNED_SHORT) && (comps == 4)) {
-      DECLARE_ROW_POINTERS(GLushort, 4);
-
-      for (i = j = 0, k = k0; i < (GLuint) dstWidth;
-           i++, j += colStride, k += colStride) {
-         FILTER_3D(0);
-         FILTER_3D(1);
-         FILTER_3D(2);
-         FILTER_3D(3);
-      }
-   }
-   else if ((datatype == GL_UNSIGNED_SHORT) && (comps == 3)) {
-      DECLARE_ROW_POINTERS(GLushort, 3);
-
-      for (i = j = 0, k = k0; i < (GLuint) dstWidth;
-           i++, j += colStride, k += colStride) {
-         FILTER_3D(0);
-         FILTER_3D(1);
-         FILTER_3D(2);
-      }
-   }
-   else if ((datatype == GL_UNSIGNED_SHORT) && (comps == 2)) {
-      DECLARE_ROW_POINTERS(GLushort, 2);
-
-      for (i = j = 0, k = k0; i < (GLuint) dstWidth;
-           i++, j += colStride, k += colStride) {
-         FILTER_3D(0);
-         FILTER_3D(1);
-      }
-   }
-   else if ((datatype == GL_UNSIGNED_SHORT) && (comps == 1)) {
-      DECLARE_ROW_POINTERS(GLushort, 1);
-
-      for (i = j = 0, k = k0; i < (GLuint) dstWidth;
-           i++, j += colStride, k += colStride) {
-         FILTER_3D(0);
-      }
-   }
-   else if ((datatype == GL_SHORT) && (comps == 4)) {
-      DECLARE_ROW_POINTERS(GLshort, 4);
-
-      for (i = j = 0, k = k0; i < (GLuint) dstWidth;
-           i++, j += colStride, k += colStride) {
-         FILTER_3D(0);
-         FILTER_3D(1);
-         FILTER_3D(2);
-         FILTER_3D(3);
-      }
-   }
-   else if ((datatype == GL_SHORT) && (comps == 3)) {
-      DECLARE_ROW_POINTERS(GLshort, 3);
-
-      for (i = j = 0, k = k0; i < (GLuint) dstWidth;
-           i++, j += colStride, k += colStride) {
-         FILTER_3D(0);
-         FILTER_3D(1);
-         FILTER_3D(2);
-      }
-   }
-   else if ((datatype == GL_SHORT) && (comps == 2)) {
-      DECLARE_ROW_POINTERS(GLshort, 2);
-
-      for (i = j = 0, k = k0; i < (GLuint) dstWidth;
-           i++, j += colStride, k += colStride) {
-         FILTER_3D(0);
-         FILTER_3D(1);
-      }
-   }
-   else if ((datatype == GL_SHORT) && (comps == 1)) {
-      DECLARE_ROW_POINTERS(GLshort, 1);
-
-      for (i = j = 0, k = k0; i < (GLuint) dstWidth;
-           i++, j += colStride, k += colStride) {
-         FILTER_3D(0);
-      }
-   }
-   else if ((datatype == GL_FLOAT) && (comps == 4)) {
-      DECLARE_ROW_POINTERS(GLfloat, 4);
-
-      for (i = j = 0, k = k0; i < (GLuint) dstWidth;
-           i++, j += colStride, k += colStride) {
-         FILTER_F_3D(0);
-         FILTER_F_3D(1);
-         FILTER_F_3D(2);
-         FILTER_F_3D(3);
-      }
-   }
-   else if ((datatype == GL_FLOAT) && (comps == 3)) {
-      DECLARE_ROW_POINTERS(GLfloat, 3);
-
-      for (i = j = 0, k = k0; i < (GLuint) dstWidth;
-           i++, j += colStride, k += colStride) {
-         FILTER_F_3D(0);
-         FILTER_F_3D(1);
-         FILTER_F_3D(2);
-      }
-   }
-   else if ((datatype == GL_FLOAT) && (comps == 2)) {
-      DECLARE_ROW_POINTERS(GLfloat, 2);
-
-      for (i = j = 0, k = k0; i < (GLuint) dstWidth;
-           i++, j += colStride, k += colStride) {
-         FILTER_F_3D(0);
-         FILTER_F_3D(1);
-      }
-   }
-   else if ((datatype == GL_FLOAT) && (comps == 1)) {
-      DECLARE_ROW_POINTERS(GLfloat, 1);
-
-      for (i = j = 0, k = k0; i < (GLuint) dstWidth;
-           i++, j += colStride, k += colStride) {
-         FILTER_F_3D(0);
-      }
-   }
-   else if ((datatype == GL_HALF_FLOAT_ARB) && (comps == 4)) {
-      DECLARE_ROW_POINTERS(GLhalfARB, 4);
-
-      for (i = j = 0, k = k0; i < (GLuint) dstWidth;
-           i++, j += colStride, k += colStride) {
-         FILTER_HF_3D(0);
-         FILTER_HF_3D(1);
-         FILTER_HF_3D(2);
-         FILTER_HF_3D(3);
-      }
-   }
-   else if ((datatype == GL_HALF_FLOAT_ARB) && (comps == 3)) {
-      DECLARE_ROW_POINTERS(GLhalfARB, 4);
-
-      for (i = j = 0, k = k0; i < (GLuint) dstWidth;
-           i++, j += colStride, k += colStride) {
-         FILTER_HF_3D(0);
-         FILTER_HF_3D(1);
-         FILTER_HF_3D(2);
-      }
-   }
-   else if ((datatype == GL_HALF_FLOAT_ARB) && (comps == 2)) {
-      DECLARE_ROW_POINTERS(GLhalfARB, 4);
-
-      for (i = j = 0, k = k0; i < (GLuint) dstWidth;
-           i++, j += colStride, k += colStride) {
-         FILTER_HF_3D(0);
-         FILTER_HF_3D(1);
-      }
-   }
-   else if ((datatype == GL_HALF_FLOAT_ARB) && (comps == 1)) {
-      DECLARE_ROW_POINTERS(GLhalfARB, 4);
-
-      for (i = j = 0, k = k0; i < (GLuint) dstWidth;
-           i++, j += colStride, k += colStride) {
-         FILTER_HF_3D(0);
-      }
-   }
-   else if ((datatype == GL_UNSIGNED_INT) && (comps == 1)) {
-      const GLuint *rowA = (const GLuint *) srcRowA;
-      const GLuint *rowB = (const GLuint *) srcRowB;
-      const GLuint *rowC = (const GLuint *) srcRowC;
-      const GLuint *rowD = (const GLuint *) srcRowD;
-      GLfloat *dst = (GLfloat *) dstRow;
-
-      for (i = j = 0, k = k0; i < (GLuint) dstWidth;
-           i++, j += colStride, k += colStride) {
-         const uint64_t tmp = (((uint64_t) rowA[j] + (uint64_t) rowA[k])
-                               + ((uint64_t) rowB[j] + (uint64_t) rowB[k])
-                               + ((uint64_t) rowC[j] + (uint64_t) rowC[k])
-                               + ((uint64_t) rowD[j] + (uint64_t) rowD[k]));
-         dst[i] = (GLfloat)((double) tmp * 0.125);
-      }
-   }
-   else if ((datatype == GL_UNSIGNED_SHORT_5_6_5) && (comps == 3)) {
-      DECLARE_ROW_POINTERS0(GLushort);
-
-      for (i = j = 0, k = k0; i < (GLuint) dstWidth;
-           i++, j += colStride, k += colStride) {
-         const GLint rowAr0 = rowA[j] & 0x1f;
-         const GLint rowAr1 = rowA[k] & 0x1f;
-         const GLint rowBr0 = rowB[j] & 0x1f;
-         const GLint rowBr1 = rowB[k] & 0x1f;
-         const GLint rowCr0 = rowC[j] & 0x1f;
-         const GLint rowCr1 = rowC[k] & 0x1f;
-         const GLint rowDr0 = rowD[j] & 0x1f;
-         const GLint rowDr1 = rowD[k] & 0x1f;
-         const GLint rowAg0 = (rowA[j] >> 5) & 0x3f;
-         const GLint rowAg1 = (rowA[k] >> 5) & 0x3f;
-         const GLint rowBg0 = (rowB[j] >> 5) & 0x3f;
-         const GLint rowBg1 = (rowB[k] >> 5) & 0x3f;
-         const GLint rowCg0 = (rowC[j] >> 5) & 0x3f;
-         const GLint rowCg1 = (rowC[k] >> 5) & 0x3f;
-         const GLint rowDg0 = (rowD[j] >> 5) & 0x3f;
-         const GLint rowDg1 = (rowD[k] >> 5) & 0x3f;
-         const GLint rowAb0 = (rowA[j] >> 11) & 0x1f;
-         const GLint rowAb1 = (rowA[k] >> 11) & 0x1f;
-         const GLint rowBb0 = (rowB[j] >> 11) & 0x1f;
-         const GLint rowBb1 = (rowB[k] >> 11) & 0x1f;
-         const GLint rowCb0 = (rowC[j] >> 11) & 0x1f;
-         const GLint rowCb1 = (rowC[k] >> 11) & 0x1f;
-         const GLint rowDb0 = (rowD[j] >> 11) & 0x1f;
-         const GLint rowDb1 = (rowD[k] >> 11) & 0x1f;
-         const GLint r = FILTER_SUM_3D(rowAr0, rowAr1, rowBr0, rowBr1,
-                                       rowCr0, rowCr1, rowDr0, rowDr1);
-         const GLint g = FILTER_SUM_3D(rowAg0, rowAg1, rowBg0, rowBg1,
-                                       rowCg0, rowCg1, rowDg0, rowDg1);
-         const GLint b = FILTER_SUM_3D(rowAb0, rowAb1, rowBb0, rowBb1,
-                                       rowCb0, rowCb1, rowDb0, rowDb1);
-         dst[i] = (b << 11) | (g << 5) | r;
-      }
-   }
-   else if ((datatype == GL_UNSIGNED_SHORT_4_4_4_4) && (comps == 4)) {
-      DECLARE_ROW_POINTERS0(GLushort);
-
-      for (i = j = 0, k = k0; i < (GLuint) dstWidth;
-           i++, j += colStride, k += colStride) {
-         const GLint rowAr0 = rowA[j] & 0xf;
-         const GLint rowAr1 = rowA[k] & 0xf;
-         const GLint rowBr0 = rowB[j] & 0xf;
-         const GLint rowBr1 = rowB[k] & 0xf;
-         const GLint rowCr0 = rowC[j] & 0xf;
-         const GLint rowCr1 = rowC[k] & 0xf;
-         const GLint rowDr0 = rowD[j] & 0xf;
-         const GLint rowDr1 = rowD[k] & 0xf;
-         const GLint rowAg0 = (rowA[j] >> 4) & 0xf;
-         const GLint rowAg1 = (rowA[k] >> 4) & 0xf;
-         const GLint rowBg0 = (rowB[j] >> 4) & 0xf;
-         const GLint rowBg1 = (rowB[k] >> 4) & 0xf;
-         const GLint rowCg0 = (rowC[j] >> 4) & 0xf;
-         const GLint rowCg1 = (rowC[k] >> 4) & 0xf;
-         const GLint rowDg0 = (rowD[j] >> 4) & 0xf;
-         const GLint rowDg1 = (rowD[k] >> 4) & 0xf;
-         const GLint rowAb0 = (rowA[j] >> 8) & 0xf;
-         const GLint rowAb1 = (rowA[k] >> 8) & 0xf;
-         const GLint rowBb0 = (rowB[j] >> 8) & 0xf;
-         const GLint rowBb1 = (rowB[k] >> 8) & 0xf;
-         const GLint rowCb0 = (rowC[j] >> 8) & 0xf;
-         const GLint rowCb1 = (rowC[k] >> 8) & 0xf;
-         const GLint rowDb0 = (rowD[j] >> 8) & 0xf;
-         const GLint rowDb1 = (rowD[k] >> 8) & 0xf;
-         const GLint rowAa0 = (rowA[j] >> 12) & 0xf;
-         const GLint rowAa1 = (rowA[k] >> 12) & 0xf;
-         const GLint rowBa0 = (rowB[j] >> 12) & 0xf;
-         const GLint rowBa1 = (rowB[k] >> 12) & 0xf;
-         const GLint rowCa0 = (rowC[j] >> 12) & 0xf;
-         const GLint rowCa1 = (rowC[k] >> 12) & 0xf;
-         const GLint rowDa0 = (rowD[j] >> 12) & 0xf;
-         const GLint rowDa1 = (rowD[k] >> 12) & 0xf;
-         const GLint r = FILTER_SUM_3D(rowAr0, rowAr1, rowBr0, rowBr1,
-                                       rowCr0, rowCr1, rowDr0, rowDr1);
-         const GLint g = FILTER_SUM_3D(rowAg0, rowAg1, rowBg0, rowBg1,
-                                       rowCg0, rowCg1, rowDg0, rowDg1);
-         const GLint b = FILTER_SUM_3D(rowAb0, rowAb1, rowBb0, rowBb1,
-                                       rowCb0, rowCb1, rowDb0, rowDb1);
-         const GLint a = FILTER_SUM_3D(rowAa0, rowAa1, rowBa0, rowBa1,
-                                       rowCa0, rowCa1, rowDa0, rowDa1);
-
-         dst[i] = (a << 12) | (b << 8) | (g << 4) | r;
-      }
-   }
-   else if ((datatype == GL_UNSIGNED_SHORT_1_5_5_5_REV) && (comps == 4)) {
-      DECLARE_ROW_POINTERS0(GLushort);
-
-      for (i = j = 0, k = k0; i < (GLuint) dstWidth;
-           i++, j += colStride, k += colStride) {
-         const GLint rowAr0 = rowA[j] & 0x1f;
-         const GLint rowAr1 = rowA[k] & 0x1f;
-         const GLint rowBr0 = rowB[j] & 0x1f;
-         const GLint rowBr1 = rowB[k] & 0x1f;
-         const GLint rowCr0 = rowC[j] & 0x1f;
-         const GLint rowCr1 = rowC[k] & 0x1f;
-         const GLint rowDr0 = rowD[j] & 0x1f;
-         const GLint rowDr1 = rowD[k] & 0x1f;
-         const GLint rowAg0 = (rowA[j] >> 5) & 0x1f;
-         const GLint rowAg1 = (rowA[k] >> 5) & 0x1f;
-         const GLint rowBg0 = (rowB[j] >> 5) & 0x1f;
-         const GLint rowBg1 = (rowB[k] >> 5) & 0x1f;
-         const GLint rowCg0 = (rowC[j] >> 5) & 0x1f;
-         const GLint rowCg1 = (rowC[k] >> 5) & 0x1f;
-         const GLint rowDg0 = (rowD[j] >> 5) & 0x1f;
-         const GLint rowDg1 = (rowD[k] >> 5) & 0x1f;
-         const GLint rowAb0 = (rowA[j] >> 10) & 0x1f;
-         const GLint rowAb1 = (rowA[k] >> 10) & 0x1f;
-         const GLint rowBb0 = (rowB[j] >> 10) & 0x1f;
-         const GLint rowBb1 = (rowB[k] >> 10) & 0x1f;
-         const GLint rowCb0 = (rowC[j] >> 10) & 0x1f;
-         const GLint rowCb1 = (rowC[k] >> 10) & 0x1f;
-         const GLint rowDb0 = (rowD[j] >> 10) & 0x1f;
-         const GLint rowDb1 = (rowD[k] >> 10) & 0x1f;
-         const GLint rowAa0 = (rowA[j] >> 15) & 0x1;
-         const GLint rowAa1 = (rowA[k] >> 15) & 0x1;
-         const GLint rowBa0 = (rowB[j] >> 15) & 0x1;
-         const GLint rowBa1 = (rowB[k] >> 15) & 0x1;
-         const GLint rowCa0 = (rowC[j] >> 15) & 0x1;
-         const GLint rowCa1 = (rowC[k] >> 15) & 0x1;
-         const GLint rowDa0 = (rowD[j] >> 15) & 0x1;
-         const GLint rowDa1 = (rowD[k] >> 15) & 0x1;
-         const GLint r = FILTER_SUM_3D(rowAr0, rowAr1, rowBr0, rowBr1,
-                                       rowCr0, rowCr1, rowDr0, rowDr1);
-         const GLint g = FILTER_SUM_3D(rowAg0, rowAg1, rowBg0, rowBg1,
-                                       rowCg0, rowCg1, rowDg0, rowDg1);
-         const GLint b = FILTER_SUM_3D(rowAb0, rowAb1, rowBb0, rowBb1,
-                                       rowCb0, rowCb1, rowDb0, rowDb1);
-         const GLint a = FILTER_SUM_3D(rowAa0, rowAa1, rowBa0, rowBa1,
-                                       rowCa0, rowCa1, rowDa0, rowDa1);
-
-         dst[i] = (a << 15) | (b << 10) | (g << 5) | r;
-      }
-   }
-   else if ((datatype == GL_UNSIGNED_SHORT_5_5_5_1) && (comps == 4)) {
-      DECLARE_ROW_POINTERS0(GLushort);
-
-      for (i = j = 0, k = k0; i < (GLuint) dstWidth;
-           i++, j += colStride, k += colStride) {
-         const GLint rowAr0 = (rowA[j] >> 11) & 0x1f;
-         const GLint rowAr1 = (rowA[k] >> 11) & 0x1f;
-         const GLint rowBr0 = (rowB[j] >> 11) & 0x1f;
-         const GLint rowBr1 = (rowB[k] >> 11) & 0x1f;
-         const GLint rowCr0 = (rowC[j] >> 11) & 0x1f;
-         const GLint rowCr1 = (rowC[k] >> 11) & 0x1f;
-         const GLint rowDr0 = (rowD[j] >> 11) & 0x1f;
-         const GLint rowDr1 = (rowD[k] >> 11) & 0x1f;
-         const GLint rowAg0 = (rowA[j] >> 6) & 0x1f;
-         const GLint rowAg1 = (rowA[k] >> 6) & 0x1f;
-         const GLint rowBg0 = (rowB[j] >> 6) & 0x1f;
-         const GLint rowBg1 = (rowB[k] >> 6) & 0x1f;
-         const GLint rowCg0 = (rowC[j] >> 6) & 0x1f;
-         const GLint rowCg1 = (rowC[k] >> 6) & 0x1f;
-         const GLint rowDg0 = (rowD[j] >> 6) & 0x1f;
-         const GLint rowDg1 = (rowD[k] >> 6) & 0x1f;
-         const GLint rowAb0 = (rowA[j] >> 1) & 0x1f;
-         const GLint rowAb1 = (rowA[k] >> 1) & 0x1f;
-         const GLint rowBb0 = (rowB[j] >> 1) & 0x1f;
-         const GLint rowBb1 = (rowB[k] >> 1) & 0x1f;
-         const GLint rowCb0 = (rowC[j] >> 1) & 0x1f;
-         const GLint rowCb1 = (rowC[k] >> 1) & 0x1f;
-         const GLint rowDb0 = (rowD[j] >> 1) & 0x1f;
-         const GLint rowDb1 = (rowD[k] >> 1) & 0x1f;
-         const GLint rowAa0 = (rowA[j] & 0x1);
-         const GLint rowAa1 = (rowA[k] & 0x1);
-         const GLint rowBa0 = (rowB[j] & 0x1);
-         const GLint rowBa1 = (rowB[k] & 0x1);
-         const GLint rowCa0 = (rowC[j] & 0x1);
-         const GLint rowCa1 = (rowC[k] & 0x1);
-         const GLint rowDa0 = (rowD[j] & 0x1);
-         const GLint rowDa1 = (rowD[k] & 0x1);
-         const GLint r = FILTER_SUM_3D(rowAr0, rowAr1, rowBr0, rowBr1,
-                                       rowCr0, rowCr1, rowDr0, rowDr1);
-         const GLint g = FILTER_SUM_3D(rowAg0, rowAg1, rowBg0, rowBg1,
-                                       rowCg0, rowCg1, rowDg0, rowDg1);
-         const GLint b = FILTER_SUM_3D(rowAb0, rowAb1, rowBb0, rowBb1,
-                                       rowCb0, rowCb1, rowDb0, rowDb1);
-         const GLint a = FILTER_SUM_3D(rowAa0, rowAa1, rowBa0, rowBa1,
-                                       rowCa0, rowCa1, rowDa0, rowDa1);
-
-         dst[i] = (r << 11) | (g << 6) | (b << 1) | a;
-      }
-   }
-   else if ((datatype == GL_UNSIGNED_BYTE_3_3_2) && (comps == 3)) {
-      DECLARE_ROW_POINTERS0(GLubyte);
-
-      for (i = j = 0, k = k0; i < (GLuint) dstWidth;
-           i++, j += colStride, k += colStride) {
-         const GLint rowAr0 = rowA[j] & 0x3;
-         const GLint rowAr1 = rowA[k] & 0x3;
-         const GLint rowBr0 = rowB[j] & 0x3;
-         const GLint rowBr1 = rowB[k] & 0x3;
-         const GLint rowCr0 = rowC[j] & 0x3;
-         const GLint rowCr1 = rowC[k] & 0x3;
-         const GLint rowDr0 = rowD[j] & 0x3;
-         const GLint rowDr1 = rowD[k] & 0x3;
-         const GLint rowAg0 = (rowA[j] >> 2) & 0x7;
-         const GLint rowAg1 = (rowA[k] >> 2) & 0x7;
-         const GLint rowBg0 = (rowB[j] >> 2) & 0x7;
-         const GLint rowBg1 = (rowB[k] >> 2) & 0x7;
-         const GLint rowCg0 = (rowC[j] >> 2) & 0x7;
-         const GLint rowCg1 = (rowC[k] >> 2) & 0x7;
-         const GLint rowDg0 = (rowD[j] >> 2) & 0x7;
-         const GLint rowDg1 = (rowD[k] >> 2) & 0x7;
-         const GLint rowAb0 = (rowA[j] >> 5) & 0x7;
-         const GLint rowAb1 = (rowA[k] >> 5) & 0x7;
-         const GLint rowBb0 = (rowB[j] >> 5) & 0x7;
-         const GLint rowBb1 = (rowB[k] >> 5) & 0x7;
-         const GLint rowCb0 = (rowC[j] >> 5) & 0x7;
-         const GLint rowCb1 = (rowC[k] >> 5) & 0x7;
-         const GLint rowDb0 = (rowD[j] >> 5) & 0x7;
-         const GLint rowDb1 = (rowD[k] >> 5) & 0x7;
-         const GLint r = FILTER_SUM_3D(rowAr0, rowAr1, rowBr0, rowBr1,
-                                       rowCr0, rowCr1, rowDr0, rowDr1);
-         const GLint g = FILTER_SUM_3D(rowAg0, rowAg1, rowBg0, rowBg1,
-                                       rowCg0, rowCg1, rowDg0, rowDg1);
-         const GLint b = FILTER_SUM_3D(rowAb0, rowAb1, rowBb0, rowBb1,
-                                       rowCb0, rowCb1, rowDb0, rowDb1);
-         dst[i] = (b << 5) | (g << 2) | r;
-      }
-   }
-   else if (datatype == MESA_UNSIGNED_BYTE_4_4 && comps == 2) {
-      DECLARE_ROW_POINTERS0(GLubyte);
-
-      for (i = j = 0, k = k0; i < (GLuint) dstWidth;
-           i++, j += colStride, k += colStride) {
-         const GLint rowAr0 = rowA[j] & 0xf;
-         const GLint rowAr1 = rowA[k] & 0xf;
-         const GLint rowBr0 = rowB[j] & 0xf;
-         const GLint rowBr1 = rowB[k] & 0xf;
-         const GLint rowCr0 = rowC[j] & 0xf;
-         const GLint rowCr1 = rowC[k] & 0xf;
-         const GLint rowDr0 = rowD[j] & 0xf;
-         const GLint rowDr1 = rowD[k] & 0xf;
-         const GLint rowAg0 = (rowA[j] >> 4) & 0xf;
-         const GLint rowAg1 = (rowA[k] >> 4) & 0xf;
-         const GLint rowBg0 = (rowB[j] >> 4) & 0xf;
-         const GLint rowBg1 = (rowB[k] >> 4) & 0xf;
-         const GLint rowCg0 = (rowC[j] >> 4) & 0xf;
-         const GLint rowCg1 = (rowC[k] >> 4) & 0xf;
-         const GLint rowDg0 = (rowD[j] >> 4) & 0xf;
-         const GLint rowDg1 = (rowD[k] >> 4) & 0xf;
-         const GLint r = FILTER_SUM_3D(rowAr0, rowAr1, rowBr0, rowBr1,
-                                       rowCr0, rowCr1, rowDr0, rowDr1);
-         const GLint g = FILTER_SUM_3D(rowAg0, rowAg1, rowBg0, rowBg1,
-                                       rowCg0, rowCg1, rowDg0, rowDg1);
-         dst[i] = (g << 4) | r;
-      }
-   }
-   else if ((datatype == GL_UNSIGNED_INT_2_10_10_10_REV) && (comps == 4)) {
-      DECLARE_ROW_POINTERS0(GLuint);
-
-      for (i = j = 0, k = k0; i < (GLuint) dstWidth;
-           i++, j += colStride, k += colStride) {
-         const GLint rowAr0 = rowA[j] & 0x3ff;
-         const GLint rowAr1 = rowA[k] & 0x3ff;
-         const GLint rowBr0 = rowB[j] & 0x3ff;
-         const GLint rowBr1 = rowB[k] & 0x3ff;
-         const GLint rowCr0 = rowC[j] & 0x3ff;
-         const GLint rowCr1 = rowC[k] & 0x3ff;
-         const GLint rowDr0 = rowD[j] & 0x3ff;
-         const GLint rowDr1 = rowD[k] & 0x3ff;
-         const GLint rowAg0 = (rowA[j] >> 10) & 0x3ff;
-         const GLint rowAg1 = (rowA[k] >> 10) & 0x3ff;
-         const GLint rowBg0 = (rowB[j] >> 10) & 0x3ff;
-         const GLint rowBg1 = (rowB[k] >> 10) & 0x3ff;
-         const GLint rowCg0 = (rowC[j] >> 10) & 0x3ff;
-         const GLint rowCg1 = (rowC[k] >> 10) & 0x3ff;
-         const GLint rowDg0 = (rowD[j] >> 10) & 0x3ff;
-         const GLint rowDg1 = (rowD[k] >> 10) & 0x3ff;
-         const GLint rowAb0 = (rowA[j] >> 20) & 0x3ff;
-         const GLint rowAb1 = (rowA[k] >> 20) & 0x3ff;
-         const GLint rowBb0 = (rowB[j] >> 20) & 0x3ff;
-         const GLint rowBb1 = (rowB[k] >> 20) & 0x3ff;
-         const GLint rowCb0 = (rowC[j] >> 20) & 0x3ff;
-         const GLint rowCb1 = (rowC[k] >> 20) & 0x3ff;
-         const GLint rowDb0 = (rowD[j] >> 20) & 0x3ff;
-         const GLint rowDb1 = (rowD[k] >> 20) & 0x3ff;
-         const GLint rowAa0 = (rowA[j] >> 30) & 0x3;
-         const GLint rowAa1 = (rowA[k] >> 30) & 0x3;
-         const GLint rowBa0 = (rowB[j] >> 30) & 0x3;
-         const GLint rowBa1 = (rowB[k] >> 30) & 0x3;
-         const GLint rowCa0 = (rowC[j] >> 30) & 0x3;
-         const GLint rowCa1 = (rowC[k] >> 30) & 0x3;
-         const GLint rowDa0 = (rowD[j] >> 30) & 0x3;
-         const GLint rowDa1 = (rowD[k] >> 30) & 0x3;
-         const GLint r = FILTER_SUM_3D(rowAr0, rowAr1, rowBr0, rowBr1,
-                                       rowCr0, rowCr1, rowDr0, rowDr1);
-         const GLint g = FILTER_SUM_3D(rowAg0, rowAg1, rowBg0, rowBg1,
-                                       rowCg0, rowCg1, rowDg0, rowDg1);
-         const GLint b = FILTER_SUM_3D(rowAb0, rowAb1, rowBb0, rowBb1,
-                                       rowCb0, rowCb1, rowDb0, rowDb1);
-         const GLint a = FILTER_SUM_3D(rowAa0, rowAa1, rowBa0, rowBa1,
-                                       rowCa0, rowCa1, rowDa0, rowDa1);
-
-         dst[i] = (a << 30) | (b << 20) | (g << 10) | r;
-      }
-   }
-   else {
-      _mesa_problem(NULL, "bad format in do_row()");
-   }
-}
-
-
-/*
- * These functions generate a 1/2-size mipmap image from a source image.
- * Texture borders are handled by copying or averaging the source image's
- * border texels, depending on the scale-down factor.
- */
-
-static void
-make_1d_mipmap(GLenum datatype, GLuint comps, GLint border,
-               GLint srcWidth, const GLubyte *srcPtr,
-               GLint dstWidth, GLubyte *dstPtr)
-{
-   const GLint bpt = bytes_per_pixel(datatype, comps);
-   const GLubyte *src;
-   GLubyte *dst;
-
-   /* skip the border pixel, if any */
-   src = srcPtr + border * bpt;
-   dst = dstPtr + border * bpt;
-
-   /* we just duplicate the input row, kind of hack, saves code */
-   do_row(datatype, comps, srcWidth - 2 * border, src, src,
-          dstWidth - 2 * border, dst);
-
-   if (border) {
-      /* copy left-most pixel from source */
-      assert(dstPtr);
-      assert(srcPtr);
-      memcpy(dstPtr, srcPtr, bpt);
-      /* copy right-most pixel from source */
-      memcpy(dstPtr + (dstWidth - 1) * bpt,
-             srcPtr + (srcWidth - 1) * bpt,
-             bpt);
-   }
-}
-
-
-static void
-make_2d_mipmap(GLenum datatype, GLuint comps, GLint border,
-               GLint srcWidth, GLint srcHeight,
-	       const GLubyte *srcPtr, GLint srcRowStride,
-               GLint dstWidth, GLint dstHeight,
-	       GLubyte *dstPtr, GLint dstRowStride)
-{
-   const GLint bpt = bytes_per_pixel(datatype, comps);
-   const GLint srcWidthNB = srcWidth - 2 * border;  /* sizes w/out border */
-   const GLint dstWidthNB = dstWidth - 2 * border;
-   const GLint dstHeightNB = dstHeight - 2 * border;
-   const GLint srcRowBytes = bpt * srcRowStride;
-   const GLint dstRowBytes = bpt * dstRowStride;
-   const GLubyte *srcA, *srcB;
-   GLubyte *dst;
-   GLint row, srcRowStep;
-
-   /* Compute src and dst pointers, skipping any border */
-   srcA = srcPtr + border * ((srcWidth + 1) * bpt);
-   if (srcHeight > 1 && srcHeight > dstHeight) {
-      /* sample from two source rows */
-      srcB = srcA + srcRowBytes;
-      srcRowStep = 2;
-   }
-   else {
-      /* sample from one source row */
-      srcB = srcA;
-      srcRowStep = 1;
-   }
-
-   dst = dstPtr + border * ((dstWidth + 1) * bpt);
-
-   for (row = 0; row < dstHeightNB; row++) {
-      do_row(datatype, comps, srcWidthNB, srcA, srcB,
-             dstWidthNB, dst);
-      srcA += srcRowStep * srcRowBytes;
-      srcB += srcRowStep * srcRowBytes;
-      dst += dstRowBytes;
-   }
-
-   /* This is ugly but probably won't be used much */
-   if (border > 0) {
-      /* fill in dest border */
-      /* lower-left border pixel */
-      assert(dstPtr);
-      assert(srcPtr);
-      memcpy(dstPtr, srcPtr, bpt);
-      /* lower-right border pixel */
-      memcpy(dstPtr + (dstWidth - 1) * bpt,
-             srcPtr + (srcWidth - 1) * bpt, bpt);
-      /* upper-left border pixel */
-      memcpy(dstPtr + dstWidth * (dstHeight - 1) * bpt,
-             srcPtr + srcWidth * (srcHeight - 1) * bpt, bpt);
-      /* upper-right border pixel */
-      memcpy(dstPtr + (dstWidth * dstHeight - 1) * bpt,
-             srcPtr + (srcWidth * srcHeight - 1) * bpt, bpt);
-      /* lower border */
-      do_row(datatype, comps, srcWidthNB,
-             srcPtr + bpt,
-             srcPtr + bpt,
-             dstWidthNB, dstPtr + bpt);
-      /* upper border */
-      do_row(datatype, comps, srcWidthNB,
-             srcPtr + (srcWidth * (srcHeight - 1) + 1) * bpt,
-             srcPtr + (srcWidth * (srcHeight - 1) + 1) * bpt,
-             dstWidthNB,
-             dstPtr + (dstWidth * (dstHeight - 1) + 1) * bpt);
-      /* left and right borders */
-      if (srcHeight == dstHeight) {
-         /* copy border pixel from src to dst */
-         for (row = 1; row < srcHeight; row++) {
-            memcpy(dstPtr + dstWidth * row * bpt,
-                   srcPtr + srcWidth * row * bpt, bpt);
-            memcpy(dstPtr + (dstWidth * row + dstWidth - 1) * bpt,
-                   srcPtr + (srcWidth * row + srcWidth - 1) * bpt, bpt);
-         }
-      }
-      else {
-         /* average two src pixels each dest pixel */
-         for (row = 0; row < dstHeightNB; row += 2) {
-            do_row(datatype, comps, 1,
-                   srcPtr + (srcWidth * (row * 2 + 1)) * bpt,
-                   srcPtr + (srcWidth * (row * 2 + 2)) * bpt,
-                   1, dstPtr + (dstWidth * row + 1) * bpt);
-            do_row(datatype, comps, 1,
-                   srcPtr + (srcWidth * (row * 2 + 1) + srcWidth - 1) * bpt,
-                   srcPtr + (srcWidth * (row * 2 + 2) + srcWidth - 1) * bpt,
-                   1, dstPtr + (dstWidth * row + 1 + dstWidth - 1) * bpt);
-         }
-      }
-   }
-}
-
-
-static void
-make_3d_mipmap(GLenum datatype, GLuint comps, GLint border,
-               GLint srcWidth, GLint srcHeight, GLint srcDepth,
-               const GLubyte *srcPtr, GLint srcRowStride,
-               GLint dstWidth, GLint dstHeight, GLint dstDepth,
-               GLubyte *dstPtr, GLint dstRowStride)
-{
-   const GLint bpt = bytes_per_pixel(datatype, comps);
-   const GLint srcWidthNB = srcWidth - 2 * border;  /* sizes w/out border */
-   const GLint srcDepthNB = srcDepth - 2 * border;
-   const GLint dstWidthNB = dstWidth - 2 * border;
-   const GLint dstHeightNB = dstHeight - 2 * border;
-   const GLint dstDepthNB = dstDepth - 2 * border;
-   GLint img, row;
-   GLint bytesPerSrcImage, bytesPerDstImage;
-   GLint bytesPerSrcRow, bytesPerDstRow;
-   GLint srcImageOffset, srcRowOffset;
-
-   (void) srcDepthNB; /* silence warnings */
-
-
-   bytesPerSrcImage = srcWidth * srcHeight * bpt;
-   bytesPerDstImage = dstWidth * dstHeight * bpt;
-
-   bytesPerSrcRow = srcWidth * bpt;
-   bytesPerDstRow = dstWidth * bpt;
-
-   /* Offset between adjacent src images to be averaged together */
-   srcImageOffset = (srcDepth == dstDepth) ? 0 : bytesPerSrcImage;
-
-   /* Offset between adjacent src rows to be averaged together */
-   srcRowOffset = (srcHeight == dstHeight) ? 0 : srcWidth * bpt;
-
-   /*
-    * Need to average together up to 8 src pixels for each dest pixel.
-    * Break that down into 3 operations:
-    *   1. take two rows from source image and average them together.
-    *   2. take two rows from next source image and average them together.
-    *   3. take the two averaged rows and average them for the final dst row.
-    */
-
-   /*
-   printf("mip3d %d x %d x %d  ->  %d x %d x %d\n",
-          srcWidth, srcHeight, srcDepth, dstWidth, dstHeight, dstDepth);
-   */
-
-   for (img = 0; img < dstDepthNB; img++) {
-      /* first source image pointer, skipping border */
-      const GLubyte *imgSrcA = srcPtr
-         + (bytesPerSrcImage + bytesPerSrcRow + border) * bpt * border
-         + img * (bytesPerSrcImage + srcImageOffset);
-      /* second source image pointer, skipping border */
-      const GLubyte *imgSrcB = imgSrcA + srcImageOffset;
-      /* address of the dest image, skipping border */
-      GLubyte *imgDst = dstPtr
-         + (bytesPerDstImage + bytesPerDstRow + border) * bpt * border
-         + img * bytesPerDstImage;
-
-      /* setup the four source row pointers and the dest row pointer */
-      const GLubyte *srcImgARowA = imgSrcA;
-      const GLubyte *srcImgARowB = imgSrcA + srcRowOffset;
-      const GLubyte *srcImgBRowA = imgSrcB;
-      const GLubyte *srcImgBRowB = imgSrcB + srcRowOffset;
-      GLubyte *dstImgRow = imgDst;
-
-      for (row = 0; row < dstHeightNB; row++) {
-         do_row_3D(datatype, comps, srcWidthNB, 
-                   srcImgARowA, srcImgARowB,
-                   srcImgBRowA, srcImgBRowB,
-                   dstWidthNB, dstImgRow);
-
-         /* advance to next rows */
-         srcImgARowA += bytesPerSrcRow + srcRowOffset;
-         srcImgARowB += bytesPerSrcRow + srcRowOffset;
-         srcImgBRowA += bytesPerSrcRow + srcRowOffset;
-         srcImgBRowB += bytesPerSrcRow + srcRowOffset;
-         dstImgRow += bytesPerDstRow;
-      }
-   }
-
-
-   /* Luckily we can leverage the make_2d_mipmap() function here! */
-   if (border > 0) {
-      /* do front border image */
-      make_2d_mipmap(datatype, comps, 1, srcWidth, srcHeight, srcPtr, srcRowStride,
-                     dstWidth, dstHeight, dstPtr, dstRowStride);
-      /* do back border image */
-      make_2d_mipmap(datatype, comps, 1, srcWidth, srcHeight,
-                     srcPtr + bytesPerSrcImage * (srcDepth - 1), srcRowStride,
-                     dstWidth, dstHeight,
-                     dstPtr + bytesPerDstImage * (dstDepth - 1), dstRowStride);
-      /* do four remaining border edges that span the image slices */
-      if (srcDepth == dstDepth) {
-         /* just copy border pixels from src to dst */
-         for (img = 0; img < dstDepthNB; img++) {
-            const GLubyte *src;
-            GLubyte *dst;
-
-            /* do border along [img][row=0][col=0] */
-            src = srcPtr + (img + 1) * bytesPerSrcImage;
-            dst = dstPtr + (img + 1) * bytesPerDstImage;
-            memcpy(dst, src, bpt);
-
-            /* do border along [img][row=dstHeight-1][col=0] */
-            src = srcPtr + (img * 2 + 1) * bytesPerSrcImage
-                         + (srcHeight - 1) * bytesPerSrcRow;
-            dst = dstPtr + (img + 1) * bytesPerDstImage
-                         + (dstHeight - 1) * bytesPerDstRow;
-            memcpy(dst, src, bpt);
-
-            /* do border along [img][row=0][col=dstWidth-1] */
-            src = srcPtr + (img * 2 + 1) * bytesPerSrcImage
-                         + (srcWidth - 1) * bpt;
-            dst = dstPtr + (img + 1) * bytesPerDstImage
-                         + (dstWidth - 1) * bpt;
-            memcpy(dst, src, bpt);
-
-            /* do border along [img][row=dstHeight-1][col=dstWidth-1] */
-            src = srcPtr + (img * 2 + 1) * bytesPerSrcImage
-                         + (bytesPerSrcImage - bpt);
-            dst = dstPtr + (img + 1) * bytesPerDstImage
-                         + (bytesPerDstImage - bpt);
-            memcpy(dst, src, bpt);
-         }
-      }
-      else {
-         /* average border pixels from adjacent src image pairs */
-         ASSERT(srcDepthNB == 2 * dstDepthNB);
-         for (img = 0; img < dstDepthNB; img++) {
-            const GLubyte *src;
-            GLubyte *dst;
-
-            /* do border along [img][row=0][col=0] */
-            src = srcPtr + (img * 2 + 1) * bytesPerSrcImage;
-            dst = dstPtr + (img + 1) * bytesPerDstImage;
-            do_row(datatype, comps, 1, src, src + srcImageOffset, 1, dst);
-
-            /* do border along [img][row=dstHeight-1][col=0] */
-            src = srcPtr + (img * 2 + 1) * bytesPerSrcImage
-                         + (srcHeight - 1) * bytesPerSrcRow;
-            dst = dstPtr + (img + 1) * bytesPerDstImage
-                         + (dstHeight - 1) * bytesPerDstRow;
-            do_row(datatype, comps, 1, src, src + srcImageOffset, 1, dst);
-
-            /* do border along [img][row=0][col=dstWidth-1] */
-            src = srcPtr + (img * 2 + 1) * bytesPerSrcImage
-                         + (srcWidth - 1) * bpt;
-            dst = dstPtr + (img + 1) * bytesPerDstImage
-                         + (dstWidth - 1) * bpt;
-            do_row(datatype, comps, 1, src, src + srcImageOffset, 1, dst);
-
-            /* do border along [img][row=dstHeight-1][col=dstWidth-1] */
-            src = srcPtr + (img * 2 + 1) * bytesPerSrcImage
-                         + (bytesPerSrcImage - bpt);
-            dst = dstPtr + (img + 1) * bytesPerDstImage
-                         + (bytesPerDstImage - bpt);
-            do_row(datatype, comps, 1, src, src + srcImageOffset, 1, dst);
-         }
-      }
-   }
-}
-
-
-static void
-make_1d_stack_mipmap(GLenum datatype, GLuint comps, GLint border,
-                     GLint srcWidth, const GLubyte *srcPtr, GLuint srcRowStride,
-                     GLint dstWidth, GLint dstHeight,
-		     GLubyte *dstPtr, GLuint dstRowStride )
-{
-   const GLint bpt = bytes_per_pixel(datatype, comps);
-   const GLint srcWidthNB = srcWidth - 2 * border;  /* sizes w/out border */
-   const GLint dstWidthNB = dstWidth - 2 * border;
-   const GLint dstHeightNB = dstHeight - 2 * border;
-   const GLint srcRowBytes = bpt * srcRowStride;
-   const GLint dstRowBytes = bpt * dstRowStride;
-   const GLubyte *src;
-   GLubyte *dst;
-   GLint row;
-
-   /* Compute src and dst pointers, skipping any border */
-   src = srcPtr + border * ((srcWidth + 1) * bpt);
-   dst = dstPtr + border * ((dstWidth + 1) * bpt);
-
-   for (row = 0; row < dstHeightNB; row++) {
-      do_row(datatype, comps, srcWidthNB, src, src,
-             dstWidthNB, dst);
-      src += srcRowBytes;
-      dst += dstRowBytes;
-   }
-
-   if (border) {
-      /* copy left-most pixel from source */
-      assert(dstPtr);
-      assert(srcPtr);
-      memcpy(dstPtr, srcPtr, bpt);
-      /* copy right-most pixel from source */
-      memcpy(dstPtr + (dstWidth - 1) * bpt,
-             srcPtr + (srcWidth - 1) * bpt,
-             bpt);
-   }
-}
-
-
-/**
- * \bug
- * There is quite a bit of refactoring that could be done with this function
- * and \c make_2d_mipmap.
- */
-static void
-make_2d_stack_mipmap(GLenum datatype, GLuint comps, GLint border,
-                     GLint srcWidth, GLint srcHeight,
-		     const GLubyte *srcPtr, GLint srcRowStride,
-                     GLint dstWidth, GLint dstHeight, GLint dstDepth,
-                     GLubyte *dstPtr, GLint dstRowStride)
-{
-   const GLint bpt = bytes_per_pixel(datatype, comps);
-   const GLint srcWidthNB = srcWidth - 2 * border;  /* sizes w/out border */
-   const GLint dstWidthNB = dstWidth - 2 * border;
-   const GLint dstHeightNB = dstHeight - 2 * border;
-   const GLint dstDepthNB = dstDepth - 2 * border;
-   const GLint srcRowBytes = bpt * srcRowStride;
-   const GLint dstRowBytes = bpt * dstRowStride;
-   const GLubyte *srcA, *srcB;
-   GLubyte *dst;
-   GLint layer;
-   GLint row;
-
-   /* Compute src and dst pointers, skipping any border */
-   srcA = srcPtr + border * ((srcWidth + 1) * bpt);
-   if (srcHeight > 1) 
-      srcB = srcA + srcRowBytes;
-   else
-      srcB = srcA;
-   dst = dstPtr + border * ((dstWidth + 1) * bpt);
-
-   for (layer = 0; layer < dstDepthNB; layer++) {
-      for (row = 0; row < dstHeightNB; row++) {
-         do_row(datatype, comps, srcWidthNB, srcA, srcB,
-                dstWidthNB, dst);
-         srcA += 2 * srcRowBytes;
-         srcB += 2 * srcRowBytes;
-         dst += dstRowBytes;
-      }
-
-      /* This is ugly but probably won't be used much */
-      if (border > 0) {
-         /* fill in dest border */
-         /* lower-left border pixel */
-         assert(dstPtr);
-         assert(srcPtr);
-         memcpy(dstPtr, srcPtr, bpt);
-         /* lower-right border pixel */
-         memcpy(dstPtr + (dstWidth - 1) * bpt,
-                srcPtr + (srcWidth - 1) * bpt, bpt);
-         /* upper-left border pixel */
-         memcpy(dstPtr + dstWidth * (dstHeight - 1) * bpt,
-                srcPtr + srcWidth * (srcHeight - 1) * bpt, bpt);
-         /* upper-right border pixel */
-         memcpy(dstPtr + (dstWidth * dstHeight - 1) * bpt,
-                srcPtr + (srcWidth * srcHeight - 1) * bpt, bpt);
-         /* lower border */
-         do_row(datatype, comps, srcWidthNB,
-                srcPtr + bpt,
-                srcPtr + bpt,
-                dstWidthNB, dstPtr + bpt);
-         /* upper border */
-         do_row(datatype, comps, srcWidthNB,
-                srcPtr + (srcWidth * (srcHeight - 1) + 1) * bpt,
-                srcPtr + (srcWidth * (srcHeight - 1) + 1) * bpt,
-                dstWidthNB,
-                dstPtr + (dstWidth * (dstHeight - 1) + 1) * bpt);
-         /* left and right borders */
-         if (srcHeight == dstHeight) {
-            /* copy border pixel from src to dst */
-            for (row = 1; row < srcHeight; row++) {
-               memcpy(dstPtr + dstWidth * row * bpt,
-                      srcPtr + srcWidth * row * bpt, bpt);
-               memcpy(dstPtr + (dstWidth * row + dstWidth - 1) * bpt,
-                      srcPtr + (srcWidth * row + srcWidth - 1) * bpt, bpt);
-            }
-         }
-         else {
-            /* average two src pixels each dest pixel */
-            for (row = 0; row < dstHeightNB; row += 2) {
-               do_row(datatype, comps, 1,
-                      srcPtr + (srcWidth * (row * 2 + 1)) * bpt,
-                      srcPtr + (srcWidth * (row * 2 + 2)) * bpt,
-                      1, dstPtr + (dstWidth * row + 1) * bpt);
-               do_row(datatype, comps, 1,
-                      srcPtr + (srcWidth * (row * 2 + 1) + srcWidth - 1) * bpt,
-                      srcPtr + (srcWidth * (row * 2 + 2) + srcWidth - 1) * bpt,
-                      1, dstPtr + (dstWidth * row + 1 + dstWidth - 1) * bpt);
-            }
-         }
-      }
-   }
-}
-
-
-/**
- * Down-sample a texture image to produce the next lower mipmap level.
- * \param comps  components per texel (1, 2, 3 or 4)
- * \param srcRowStride  stride between source rows, in texels
- * \param dstRowStride  stride between destination rows, in texels
- */
-void
-_mesa_generate_mipmap_level(GLenum target,
-                            GLenum datatype, GLuint comps,
-                            GLint border,
-                            GLint srcWidth, GLint srcHeight, GLint srcDepth,
-                            const GLubyte *srcData,
-                            GLint srcRowStride,
-                            GLint dstWidth, GLint dstHeight, GLint dstDepth,
-                            GLubyte *dstData,
-                            GLint dstRowStride)
-{
-   /*
-    * We use simple 2x2 averaging to compute the next mipmap level.
-    */
-   switch (target) {
-   case GL_TEXTURE_1D:
-      make_1d_mipmap(datatype, comps, border,
-                     srcWidth, srcData,
-                     dstWidth, dstData);
-      break;
-   case GL_TEXTURE_2D:
-   case GL_TEXTURE_CUBE_MAP_POSITIVE_X_ARB:
-   case GL_TEXTURE_CUBE_MAP_NEGATIVE_X_ARB:
-   case GL_TEXTURE_CUBE_MAP_POSITIVE_Y_ARB:
-   case GL_TEXTURE_CUBE_MAP_NEGATIVE_Y_ARB:
-   case GL_TEXTURE_CUBE_MAP_POSITIVE_Z_ARB:
-   case GL_TEXTURE_CUBE_MAP_NEGATIVE_Z_ARB:
-      make_2d_mipmap(datatype, comps, border,
-                     srcWidth, srcHeight, srcData, srcRowStride,
-                     dstWidth, dstHeight, dstData, dstRowStride);
-      break;
-   case GL_TEXTURE_3D:
-      make_3d_mipmap(datatype, comps, border,
-                     srcWidth, srcHeight, srcDepth,
-                     srcData, srcRowStride,
-                     dstWidth, dstHeight, dstDepth,
-                     dstData, dstRowStride);
-      break;
-   case GL_TEXTURE_1D_ARRAY_EXT:
-      make_1d_stack_mipmap(datatype, comps, border,
-                           srcWidth, srcData, srcRowStride,
-                           dstWidth, dstHeight,
-                           dstData, dstRowStride);
-      break;
-   case GL_TEXTURE_2D_ARRAY_EXT:
-      make_2d_stack_mipmap(datatype, comps, border,
-                           srcWidth, srcHeight,
-                           srcData, srcRowStride,
-                           dstWidth, dstHeight,
-                           dstDepth, dstData, dstRowStride);
-      break;
-   case GL_TEXTURE_RECTANGLE_NV:
-      /* no mipmaps, do nothing */
-      break;
-   default:
-      _mesa_problem(NULL, "bad dimensions in _mesa_generate_mipmaps");
-      return;
-   }
-}
-
-
-/**
- * compute next (level+1) image size
- * \return GL_FALSE if no smaller size can be generated (eg. src is 1x1x1 size)
- */
-static GLboolean
-next_mipmap_level_size(GLenum target, GLint border,
-                       GLint srcWidth, GLint srcHeight, GLint srcDepth,
-                       GLint *dstWidth, GLint *dstHeight, GLint *dstDepth)
-{
-   if (srcWidth - 2 * border > 1) {
-      *dstWidth = (srcWidth - 2 * border) / 2 + 2 * border;
-   }
-   else {
-      *dstWidth = srcWidth; /* can't go smaller */
-   }
-
-   if ((srcHeight - 2 * border > 1) && 
-       (target != GL_TEXTURE_1D_ARRAY_EXT)) {
-      *dstHeight = (srcHeight - 2 * border) / 2 + 2 * border;
-   }
-   else {
-      *dstHeight = srcHeight; /* can't go smaller */
-   }
-
-   if ((srcDepth - 2 * border > 1) &&
-       (target != GL_TEXTURE_2D_ARRAY_EXT)) {
-      *dstDepth = (srcDepth - 2 * border) / 2 + 2 * border;
-   }
-   else {
-      *dstDepth = srcDepth; /* can't go smaller */
-   }
-
-   if (*dstWidth == srcWidth &&
-       *dstHeight == srcHeight &&
-       *dstDepth == srcDepth) {
-      return GL_FALSE;
-   }
-   else {
-      return GL_TRUE;
-   }
-}
-
-
-
-
-/**
- * Automatic mipmap generation.
- * This is the fallback/default function for ctx->Driver.GenerateMipmap().
- * Generate a complete set of mipmaps from texObj's BaseLevel image.
- * Stop at texObj's MaxLevel or when we get to the 1x1 texture.
- * For cube maps, target will be one of
- * GL_TEXTURE_CUBE_MAP_POSITIVE/NEGATIVE_X/Y/Z; never GL_TEXTURE_CUBE_MAP.
- */
-void
-_mesa_generate_mipmap(struct gl_context *ctx, GLenum target,
-                      struct gl_texture_object *texObj)
-{
-   const struct gl_texture_image *srcImage;
-   gl_format convertFormat;
-   const GLubyte *srcData = NULL;
-   GLubyte *dstData = NULL;
-   GLint level, maxLevels;
-   GLenum datatype;
-   GLuint comps;
-
-   ASSERT(texObj);
-   srcImage = _mesa_select_tex_image(ctx, texObj, target, texObj->BaseLevel);
-   ASSERT(srcImage);
-
-   maxLevels = _mesa_max_texture_levels(ctx, texObj->Target);
-   ASSERT(maxLevels > 0);  /* bad target */
-
-   /* Find convertFormat - the format that do_row() will process */
-
-   if (_mesa_is_format_compressed(srcImage->TexFormat)) {
-      /* setup for compressed textures - need to allocate temporary
-       * image buffers to hold uncompressed images.
-       */
-      GLuint row;
-      GLint  components, size;
-      GLchan *dst;
-
-      assert(texObj->Target == GL_TEXTURE_2D ||
-             texObj->Target == GL_TEXTURE_CUBE_MAP_ARB);
-
-      if (srcImage->_BaseFormat == GL_RGB) {
-         convertFormat = MESA_FORMAT_RGB888;
-         components = 3;
-      } else if (srcImage->_BaseFormat == GL_RED) {
-         convertFormat = MESA_FORMAT_R8;
-         components = 1;
-      } else if (srcImage->_BaseFormat == GL_RG) {
-         convertFormat = MESA_FORMAT_RG88;
-         components = 2;
-      } else if (srcImage->_BaseFormat == GL_RGBA) {
-         convertFormat = MESA_FORMAT_RGBA8888;
-         components = 4;
-      } else if (srcImage->_BaseFormat == GL_LUMINANCE) {
-         convertFormat = MESA_FORMAT_L8;
-         components = 1;
-      } else if (srcImage->_BaseFormat == GL_LUMINANCE_ALPHA) {
-         convertFormat = MESA_FORMAT_AL88;
-         components = 2;
-      } else {
-         _mesa_problem(ctx, "bad srcImage->_BaseFormat in _mesa_generate_mipmaps");
-         return;
-      }
-
-      /* allocate storage for uncompressed GL_RGB or GL_RGBA images */
-      size = _mesa_bytes_per_pixel(srcImage->_BaseFormat, CHAN_TYPE)
-         * srcImage->Width * srcImage->Height * srcImage->Depth + 20;
-      /* 20 extra bytes, just be safe when calling last FetchTexel */
-      srcData = (GLubyte *) malloc(size);
-      if (!srcData) {
-         _mesa_error(ctx, GL_OUT_OF_MEMORY, "generate mipmaps");
-         return;
-      }
-      dstData = (GLubyte *) malloc(size / 2);  /* 1/4 would probably be OK */
-      if (!dstData) {
-         _mesa_error(ctx, GL_OUT_OF_MEMORY, "generate mipmaps");
-         free((void *) srcData);
-         return;
-      }
-
-      /* decompress base image here */
-      dst = (GLchan *) srcData;
-      for (row = 0; row < srcImage->Height; row++) {
-         GLuint col;
-         for (col = 0; col < srcImage->Width; col++) {
-            srcImage->FetchTexelc(srcImage, col, row, 0, dst);
-            dst += components;
-         }
-      }
-   }
-   else {
-      /* uncompressed */
-      convertFormat = srcImage->TexFormat;
-   }
-
-   _mesa_format_to_type_and_comps(convertFormat, &datatype, &comps);
-
-   for (level = texObj->BaseLevel; level < texObj->MaxLevel
-           && level < maxLevels - 1; level++) {
-      /* generate image[level+1] from image[level] */
-      const struct gl_texture_image *srcImage;
-      struct gl_texture_image *dstImage;
-      GLint srcWidth, srcHeight, srcDepth;
-      GLint dstWidth, dstHeight, dstDepth;
-      GLint border;
-      GLboolean nextLevel;
-
-      /* get src image parameters */
-      srcImage = _mesa_select_tex_image(ctx, texObj, target, level);
-      ASSERT(srcImage);
-      srcWidth = srcImage->Width;
-      srcHeight = srcImage->Height;
-      srcDepth = srcImage->Depth;
-      border = srcImage->Border;
-
-      nextLevel = next_mipmap_level_size(target, border,
-                                         srcWidth, srcHeight, srcDepth,
-                                         &dstWidth, &dstHeight, &dstDepth);
-      if (!nextLevel) {
-         /* all done */
-         if (_mesa_is_format_compressed(srcImage->TexFormat)) {
-            free((void *) srcData);
-            free(dstData);
-         }
-         return;
-      }
-
-      /* get dest gl_texture_image */
-      dstImage = _mesa_get_tex_image(ctx, texObj, target, level + 1);
-      if (!dstImage) {
-         _mesa_error(ctx, GL_OUT_OF_MEMORY, "generating mipmaps");
-         return;
-      }
-
-      /* Free old image data */
-      if (dstImage->Data)
-         ctx->Driver.FreeTexImageData(ctx, dstImage);
-
-      /* initialize new image */
-      _mesa_init_teximage_fields(ctx, target, dstImage, dstWidth, dstHeight,
-                                 dstDepth, border, srcImage->InternalFormat,
-                                 srcImage->TexFormat);
-      dstImage->DriverData = NULL;
-      dstImage->FetchTexelc = srcImage->FetchTexelc;
-      dstImage->FetchTexelf = srcImage->FetchTexelf;
-
-      /* Alloc new teximage data buffer */
-      {
-         GLuint size = _mesa_format_image_size(dstImage->TexFormat,
-                                               dstWidth, dstHeight, dstDepth);
-         dstImage->Data = _mesa_alloc_texmemory(size);
-         if (!dstImage->Data) {
-            _mesa_error(ctx, GL_OUT_OF_MEMORY, "generating mipmaps");
-            return;
-         }
-      }
-
-      /* Setup src and dest data pointers */
-      if (_mesa_is_format_compressed(dstImage->TexFormat)) {
-         /* srcData and dstData are already set */
-         ASSERT(srcData);
-         ASSERT(dstData);
-      }
-      else {
-         srcData = (const GLubyte *) srcImage->Data;
-         dstData = (GLubyte *) dstImage->Data;
-      }
-
-      ASSERT(dstImage->TexFormat);
-      ASSERT(dstImage->FetchTexelc);
-      ASSERT(dstImage->FetchTexelf);
-
-      _mesa_generate_mipmap_level(target, datatype, comps, border,
-                                  srcWidth, srcHeight, srcDepth, 
-                                  srcData, srcImage->RowStride,
-                                  dstWidth, dstHeight, dstDepth, 
-                                  dstData, dstImage->RowStride);
-
-
-      if (_mesa_is_format_compressed(dstImage->TexFormat)) {
-         GLubyte *temp;
-         /* compress image from dstData into dstImage->Data */
-         const GLenum srcFormat = _mesa_get_format_base_format(convertFormat);
-         GLint dstRowStride
-            = _mesa_format_row_stride(dstImage->TexFormat, dstWidth);
-
-         _mesa_texstore(ctx, 2, dstImage->_BaseFormat,
-                        dstImage->TexFormat,
-                        dstImage->Data,
-                        0, 0, 0, /* dstX/Y/Zoffset */
-                        dstRowStride, 0, /* strides */
-                        dstWidth, dstHeight, 1, /* size */
-                        srcFormat, CHAN_TYPE,
-                        dstData, /* src data, actually */
-                        &ctx->DefaultPacking);
-
-         /* swap src and dest pointers */
-         temp = (GLubyte *) srcData;
-         srcData = dstData;
-         dstData = temp;
-      }
-
-   } /* loop over mipmap levels */
-}
-
-
-/**
- * Helper function for drivers which need to rescale texture images to
- * certain aspect ratios.
- * Nearest filtering only (for broken hardware that can't support
- * all aspect ratios).  This can be made a lot faster, but I don't
- * really care enough...
- */
-void
-_mesa_rescale_teximage2d(GLuint bytesPerPixel,
-			 GLuint srcStrideInPixels,
-			 GLuint dstRowStride,
-			 GLint srcWidth, GLint srcHeight,
-			 GLint dstWidth, GLint dstHeight,
-			 const GLvoid *srcImage, GLvoid *dstImage)
-{
-   GLint row, col;
-
-#define INNER_LOOP( TYPE, HOP, WOP )					\
-   for ( row = 0 ; row < dstHeight ; row++ ) {				\
-      GLint srcRow = row HOP hScale;					\
-      for ( col = 0 ; col < dstWidth ; col++ ) {			\
-	 GLint srcCol = col WOP wScale;					\
-	 dst[col] = src[srcRow * srcStrideInPixels + srcCol];		\
-      }									\
-      dst = (TYPE *) ((GLubyte *) dst + dstRowStride);			\
-   }									\
-
-#define RESCALE_IMAGE( TYPE )						\
-do {									\
-   const TYPE *src = (const TYPE *)srcImage;				\
-   TYPE *dst = (TYPE *)dstImage;					\
-									\
-   if ( srcHeight < dstHeight ) {					\
-      const GLint hScale = dstHeight / srcHeight;			\
-      if ( srcWidth < dstWidth ) {					\
-	 const GLint wScale = dstWidth / srcWidth;			\
-	 INNER_LOOP( TYPE, /, / );					\
-      }									\
-      else {								\
-	 const GLint wScale = srcWidth / dstWidth;			\
-	 INNER_LOOP( TYPE, /, * );					\
-      }									\
-   }									\
-   else {								\
-      const GLint hScale = srcHeight / dstHeight;			\
-      if ( srcWidth < dstWidth ) {					\
-	 const GLint wScale = dstWidth / srcWidth;			\
-	 INNER_LOOP( TYPE, *, / );					\
-      }									\
-      else {								\
-	 const GLint wScale = srcWidth / dstWidth;			\
-	 INNER_LOOP( TYPE, *, * );					\
-      }									\
-   }									\
-} while (0)
-
-   switch ( bytesPerPixel ) {
-   case 4:
-      RESCALE_IMAGE( GLuint );
-      break;
-
-   case 2:
-      RESCALE_IMAGE( GLushort );
-      break;
-
-   case 1:
-      RESCALE_IMAGE( GLubyte );
-      break;
-   default:
-      _mesa_problem(NULL,"unexpected bytes/pixel in _mesa_rescale_teximage2d");
-   }
-}
-
-
-/**
- * Upscale an image by replication, not (typical) stretching.
- * We use this when the image width or height is less than a
- * certain size (4, 8) and we need to upscale an image.
- */
-void
-_mesa_upscale_teximage2d(GLsizei inWidth, GLsizei inHeight,
-                         GLsizei outWidth, GLsizei outHeight,
-                         GLint comps, const GLchan *src, GLint srcRowStride,
-                         GLchan *dest )
-{
-   GLint i, j, k;
-
-   ASSERT(outWidth >= inWidth);
-   ASSERT(outHeight >= inHeight);
-#if 0
-   ASSERT(inWidth == 1 || inWidth == 2 || inHeight == 1 || inHeight == 2);
-   ASSERT((outWidth & 3) == 0);
-   ASSERT((outHeight & 3) == 0);
-#endif
-
-   for (i = 0; i < outHeight; i++) {
-      const GLint ii = i % inHeight;
-      for (j = 0; j < outWidth; j++) {
-         const GLint jj = j % inWidth;
-         for (k = 0; k < comps; k++) {
-            dest[(i * outWidth + j) * comps + k]
-               = src[ii * srcRowStride + jj * comps + k];
-         }
-      }
-   }
-}
->>>>>>> 96d6df5d
+/*
+ * Mesa 3-D graphics library
+ * Version:  7.1
+ *
+ * Copyright (C) 1999-2007  Brian Paul   All Rights Reserved.
+ *
+ * Permission is hereby granted, free of charge, to any person obtaining a
+ * copy of this software and associated documentation files (the "Software"),
+ * to deal in the Software without restriction, including without limitation
+ * the rights to use, copy, modify, merge, publish, distribute, sublicense,
+ * and/or sell copies of the Software, and to permit persons to whom the
+ * Software is furnished to do so, subject to the following conditions:
+ *
+ * The above copyright notice and this permission notice shall be included
+ * in all copies or substantial portions of the Software.
+ *
+ * THE SOFTWARE IS PROVIDED "AS IS", WITHOUT WARRANTY OF ANY KIND, EXPRESS
+ * OR IMPLIED, INCLUDING BUT NOT LIMITED TO THE WARRANTIES OF MERCHANTABILITY,
+ * FITNESS FOR A PARTICULAR PURPOSE AND NONINFRINGEMENT.  IN NO EVENT SHALL
+ * BRIAN PAUL BE LIABLE FOR ANY CLAIM, DAMAGES OR OTHER LIABILITY, WHETHER IN
+ * AN ACTION OF CONTRACT, TORT OR OTHERWISE, ARISING FROM, OUT OF OR IN
+ * CONNECTION WITH THE SOFTWARE OR THE USE OR OTHER DEALINGS IN THE SOFTWARE.
+ */
+
+
+/**
+ * \file mipmap.c  mipmap generation and teximage resizing functions.
+ */
+
+#include "imports.h"
+#include "formats.h"
+#include "mipmap.h"
+#include "mtypes.h"
+#include "teximage.h"
+#include "texstore.h"
+#include "image.h"
+
+
+
+static GLint
+bytes_per_pixel(GLenum datatype, GLuint comps)
+{
+   GLint b = _mesa_sizeof_packed_type(datatype);
+   assert(b >= 0);
+
+   if (_mesa_type_is_packed(datatype))
+       return b;
+   else
+       return b * comps;
+}
+
+
+/**
+ * \name Support macros for do_row and do_row_3d
+ *
+ * The macro madness is here for two reasons.  First, it compacts the code
+ * slightly.  Second, it makes it much easier to adjust the specifics of the
+ * filter to tune the rounding characteristics.
+ */
+/*@{*/
+#define DECLARE_ROW_POINTERS(t, e) \
+      const t(*rowA)[e] = (const t(*)[e]) srcRowA; \
+      const t(*rowB)[e] = (const t(*)[e]) srcRowB; \
+      const t(*rowC)[e] = (const t(*)[e]) srcRowC; \
+      const t(*rowD)[e] = (const t(*)[e]) srcRowD; \
+      t(*dst)[e] = (t(*)[e]) dstRow
+
+#define DECLARE_ROW_POINTERS0(t) \
+      const t *rowA = (const t *) srcRowA; \
+      const t *rowB = (const t *) srcRowB; \
+      const t *rowC = (const t *) srcRowC; \
+      const t *rowD = (const t *) srcRowD; \
+      t *dst = (t *) dstRow
+
+#define FILTER_SUM_3D(Aj, Ak, Bj, Bk, Cj, Ck, Dj, Dk) \
+   ((unsigned) Aj + (unsigned) Ak \
+    + (unsigned) Bj + (unsigned) Bk \
+    + (unsigned) Cj + (unsigned) Ck \
+    + (unsigned) Dj + (unsigned) Dk \
+    + 4) >> 3
+
+#define FILTER_3D(e) \
+   do { \
+      dst[i][e] = FILTER_SUM_3D(rowA[j][e], rowA[k][e], \
+                                rowB[j][e], rowB[k][e], \
+                                rowC[j][e], rowC[k][e], \
+                                rowD[j][e], rowD[k][e]); \
+   } while(0)
+
+#define FILTER_SUM_3D_SIGNED(Aj, Ak, Bj, Bk, Cj, Ck, Dj, Dk) \
+   (Aj + Ak \
+    + Bj + Bk \
+    + Cj + Ck \
+    + Dj + Dk \
+    + 4) / 8
+
+#define FILTER_3D_SIGNED(e) \
+   do { \
+      dst[i][e] = FILTER_SUM_3D_SIGNED(rowA[j][e], rowA[k][e], \
+                                       rowB[j][e], rowB[k][e], \
+                                       rowC[j][e], rowC[k][e], \
+                                       rowD[j][e], rowD[k][e]); \
+   } while(0)
+
+#define FILTER_F_3D(e) \
+   do { \
+      dst[i][e] = (rowA[j][e] + rowA[k][e] \
+                   + rowB[j][e] + rowB[k][e] \
+                   + rowC[j][e] + rowC[k][e] \
+                   + rowD[j][e] + rowD[k][e]) * 0.125F; \
+   } while(0)
+
+#define FILTER_HF_3D(e) \
+   do { \
+      const GLfloat aj = _mesa_half_to_float(rowA[j][e]); \
+      const GLfloat ak = _mesa_half_to_float(rowA[k][e]); \
+      const GLfloat bj = _mesa_half_to_float(rowB[j][e]); \
+      const GLfloat bk = _mesa_half_to_float(rowB[k][e]); \
+      const GLfloat cj = _mesa_half_to_float(rowC[j][e]); \
+      const GLfloat ck = _mesa_half_to_float(rowC[k][e]); \
+      const GLfloat dj = _mesa_half_to_float(rowD[j][e]); \
+      const GLfloat dk = _mesa_half_to_float(rowD[k][e]); \
+      dst[i][e] = _mesa_float_to_half((aj + ak + bj + bk + cj + ck + dj + dk) \
+                                      * 0.125F); \
+   } while(0)
+/*@}*/
+
+
+/**
+ * Average together two rows of a source image to produce a single new
+ * row in the dest image.  It's legal for the two source rows to point
+ * to the same data.  The source width must be equal to either the
+ * dest width or two times the dest width.
+ * \param datatype  GL_UNSIGNED_BYTE, GL_UNSIGNED_SHORT, GL_FLOAT, etc.
+ * \param comps  number of components per pixel (1..4)
+ */
+static void
+do_row(GLenum datatype, GLuint comps, GLint srcWidth,
+       const GLvoid *srcRowA, const GLvoid *srcRowB,
+       GLint dstWidth, GLvoid *dstRow)
+{
+   const GLuint k0 = (srcWidth == dstWidth) ? 0 : 1;
+   const GLuint colStride = (srcWidth == dstWidth) ? 1 : 2;
+
+   ASSERT(comps >= 1);
+   ASSERT(comps <= 4);
+
+   /* This assertion is no longer valid with non-power-of-2 textures
+   assert(srcWidth == dstWidth || srcWidth == 2 * dstWidth);
+   */
+
+   if (datatype == GL_UNSIGNED_BYTE && comps == 4) {
+      GLuint i, j, k;
+      const GLubyte(*rowA)[4] = (const GLubyte(*)[4]) srcRowA;
+      const GLubyte(*rowB)[4] = (const GLubyte(*)[4]) srcRowB;
+      GLubyte(*dst)[4] = (GLubyte(*)[4]) dstRow;
+      for (i = j = 0, k = k0; i < (GLuint) dstWidth;
+           i++, j += colStride, k += colStride) {
+         dst[i][0] = (rowA[j][0] + rowA[k][0] + rowB[j][0] + rowB[k][0]) / 4;
+         dst[i][1] = (rowA[j][1] + rowA[k][1] + rowB[j][1] + rowB[k][1]) / 4;
+         dst[i][2] = (rowA[j][2] + rowA[k][2] + rowB[j][2] + rowB[k][2]) / 4;
+         dst[i][3] = (rowA[j][3] + rowA[k][3] + rowB[j][3] + rowB[k][3]) / 4;
+      }
+   }
+   else if (datatype == GL_UNSIGNED_BYTE && comps == 3) {
+      GLuint i, j, k;
+      const GLubyte(*rowA)[3] = (const GLubyte(*)[3]) srcRowA;
+      const GLubyte(*rowB)[3] = (const GLubyte(*)[3]) srcRowB;
+      GLubyte(*dst)[3] = (GLubyte(*)[3]) dstRow;
+      for (i = j = 0, k = k0; i < (GLuint) dstWidth;
+           i++, j += colStride, k += colStride) {
+         dst[i][0] = (rowA[j][0] + rowA[k][0] + rowB[j][0] + rowB[k][0]) / 4;
+         dst[i][1] = (rowA[j][1] + rowA[k][1] + rowB[j][1] + rowB[k][1]) / 4;
+         dst[i][2] = (rowA[j][2] + rowA[k][2] + rowB[j][2] + rowB[k][2]) / 4;
+      }
+   }
+   else if (datatype == GL_UNSIGNED_BYTE && comps == 2) {
+      GLuint i, j, k;
+      const GLubyte(*rowA)[2] = (const GLubyte(*)[2]) srcRowA;
+      const GLubyte(*rowB)[2] = (const GLubyte(*)[2]) srcRowB;
+      GLubyte(*dst)[2] = (GLubyte(*)[2]) dstRow;
+      for (i = j = 0, k = k0; i < (GLuint) dstWidth;
+           i++, j += colStride, k += colStride) {
+         dst[i][0] = (rowA[j][0] + rowA[k][0] + rowB[j][0] + rowB[k][0]) >> 2;
+         dst[i][1] = (rowA[j][1] + rowA[k][1] + rowB[j][1] + rowB[k][1]) >> 2;
+      }
+   }
+   else if (datatype == GL_UNSIGNED_BYTE && comps == 1) {
+      GLuint i, j, k;
+      const GLubyte *rowA = (const GLubyte *) srcRowA;
+      const GLubyte *rowB = (const GLubyte *) srcRowB;
+      GLubyte *dst = (GLubyte *) dstRow;
+      for (i = j = 0, k = k0; i < (GLuint) dstWidth;
+           i++, j += colStride, k += colStride) {
+         dst[i] = (rowA[j] + rowA[k] + rowB[j] + rowB[k]) >> 2;
+      }
+   }
+
+   else if (datatype == GL_BYTE && comps == 4) {
+      GLuint i, j, k;
+      const GLbyte(*rowA)[4] = (const GLbyte(*)[4]) srcRowA;
+      const GLbyte(*rowB)[4] = (const GLbyte(*)[4]) srcRowB;
+      GLbyte(*dst)[4] = (GLbyte(*)[4]) dstRow;
+      for (i = j = 0, k = k0; i < (GLuint) dstWidth;
+           i++, j += colStride, k += colStride) {
+         dst[i][0] = (rowA[j][0] + rowA[k][0] + rowB[j][0] + rowB[k][0]) / 4;
+         dst[i][1] = (rowA[j][1] + rowA[k][1] + rowB[j][1] + rowB[k][1]) / 4;
+         dst[i][2] = (rowA[j][2] + rowA[k][2] + rowB[j][2] + rowB[k][2]) / 4;
+         dst[i][3] = (rowA[j][3] + rowA[k][3] + rowB[j][3] + rowB[k][3]) / 4;
+      }
+   }
+   else if (datatype == GL_BYTE && comps == 3) {
+      GLuint i, j, k;
+      const GLbyte(*rowA)[3] = (const GLbyte(*)[3]) srcRowA;
+      const GLbyte(*rowB)[3] = (const GLbyte(*)[3]) srcRowB;
+      GLbyte(*dst)[3] = (GLbyte(*)[3]) dstRow;
+      for (i = j = 0, k = k0; i < (GLuint) dstWidth;
+           i++, j += colStride, k += colStride) {
+         dst[i][0] = (rowA[j][0] + rowA[k][0] + rowB[j][0] + rowB[k][0]) / 4;
+         dst[i][1] = (rowA[j][1] + rowA[k][1] + rowB[j][1] + rowB[k][1]) / 4;
+         dst[i][2] = (rowA[j][2] + rowA[k][2] + rowB[j][2] + rowB[k][2]) / 4;
+      }
+   }
+   else if (datatype == GL_BYTE && comps == 2) {
+      GLuint i, j, k;
+      const GLbyte(*rowA)[2] = (const GLbyte(*)[2]) srcRowA;
+      const GLbyte(*rowB)[2] = (const GLbyte(*)[2]) srcRowB;
+      GLbyte(*dst)[2] = (GLbyte(*)[2]) dstRow;
+      for (i = j = 0, k = k0; i < (GLuint) dstWidth;
+           i++, j += colStride, k += colStride) {
+         dst[i][0] = (rowA[j][0] + rowA[k][0] + rowB[j][0] + rowB[k][0]) / 4;
+         dst[i][1] = (rowA[j][1] + rowA[k][1] + rowB[j][1] + rowB[k][1]) / 4;
+      }
+   }
+   else if (datatype == GL_BYTE && comps == 1) {
+      GLuint i, j, k;
+      const GLbyte *rowA = (const GLbyte *) srcRowA;
+      const GLbyte *rowB = (const GLbyte *) srcRowB;
+      GLbyte *dst = (GLbyte *) dstRow;
+      for (i = j = 0, k = k0; i < (GLuint) dstWidth;
+           i++, j += colStride, k += colStride) {
+         dst[i] = (rowA[j] + rowA[k] + rowB[j] + rowB[k]) / 4;
+      }
+   }
+
+   else if (datatype == GL_UNSIGNED_SHORT && comps == 4) {
+      GLuint i, j, k;
+      const GLushort(*rowA)[4] = (const GLushort(*)[4]) srcRowA;
+      const GLushort(*rowB)[4] = (const GLushort(*)[4]) srcRowB;
+      GLushort(*dst)[4] = (GLushort(*)[4]) dstRow;
+      for (i = j = 0, k = k0; i < (GLuint) dstWidth;
+           i++, j += colStride, k += colStride) {
+         dst[i][0] = (rowA[j][0] + rowA[k][0] + rowB[j][0] + rowB[k][0]) / 4;
+         dst[i][1] = (rowA[j][1] + rowA[k][1] + rowB[j][1] + rowB[k][1]) / 4;
+         dst[i][2] = (rowA[j][2] + rowA[k][2] + rowB[j][2] + rowB[k][2]) / 4;
+         dst[i][3] = (rowA[j][3] + rowA[k][3] + rowB[j][3] + rowB[k][3]) / 4;
+      }
+   }
+   else if (datatype == GL_UNSIGNED_SHORT && comps == 3) {
+      GLuint i, j, k;
+      const GLushort(*rowA)[3] = (const GLushort(*)[3]) srcRowA;
+      const GLushort(*rowB)[3] = (const GLushort(*)[3]) srcRowB;
+      GLushort(*dst)[3] = (GLushort(*)[3]) dstRow;
+      for (i = j = 0, k = k0; i < (GLuint) dstWidth;
+           i++, j += colStride, k += colStride) {
+         dst[i][0] = (rowA[j][0] + rowA[k][0] + rowB[j][0] + rowB[k][0]) / 4;
+         dst[i][1] = (rowA[j][1] + rowA[k][1] + rowB[j][1] + rowB[k][1]) / 4;
+         dst[i][2] = (rowA[j][2] + rowA[k][2] + rowB[j][2] + rowB[k][2]) / 4;
+      }
+   }
+   else if (datatype == GL_UNSIGNED_SHORT && comps == 2) {
+      GLuint i, j, k;
+      const GLushort(*rowA)[2] = (const GLushort(*)[2]) srcRowA;
+      const GLushort(*rowB)[2] = (const GLushort(*)[2]) srcRowB;
+      GLushort(*dst)[2] = (GLushort(*)[2]) dstRow;
+      for (i = j = 0, k = k0; i < (GLuint) dstWidth;
+           i++, j += colStride, k += colStride) {
+         dst[i][0] = (rowA[j][0] + rowA[k][0] + rowB[j][0] + rowB[k][0]) / 4;
+         dst[i][1] = (rowA[j][1] + rowA[k][1] + rowB[j][1] + rowB[k][1]) / 4;
+      }
+   }
+   else if (datatype == GL_UNSIGNED_SHORT && comps == 1) {
+      GLuint i, j, k;
+      const GLushort *rowA = (const GLushort *) srcRowA;
+      const GLushort *rowB = (const GLushort *) srcRowB;
+      GLushort *dst = (GLushort *) dstRow;
+      for (i = j = 0, k = k0; i < (GLuint) dstWidth;
+           i++, j += colStride, k += colStride) {
+         dst[i] = (rowA[j] + rowA[k] + rowB[j] + rowB[k]) / 4;
+      }
+   }
+
+   else if (datatype == GL_SHORT && comps == 4) {
+      GLuint i, j, k;
+      const GLshort(*rowA)[4] = (const GLshort(*)[4]) srcRowA;
+      const GLshort(*rowB)[4] = (const GLshort(*)[4]) srcRowB;
+      GLshort(*dst)[4] = (GLshort(*)[4]) dstRow;
+      for (i = j = 0, k = k0; i < (GLuint) dstWidth;
+           i++, j += colStride, k += colStride) {
+         dst[i][0] = (rowA[j][0] + rowA[k][0] + rowB[j][0] + rowB[k][0]) / 4;
+         dst[i][1] = (rowA[j][1] + rowA[k][1] + rowB[j][1] + rowB[k][1]) / 4;
+         dst[i][2] = (rowA[j][2] + rowA[k][2] + rowB[j][2] + rowB[k][2]) / 4;
+         dst[i][3] = (rowA[j][3] + rowA[k][3] + rowB[j][3] + rowB[k][3]) / 4;
+      }
+   }
+   else if (datatype == GL_SHORT && comps == 3) {
+      GLuint i, j, k;
+      const GLshort(*rowA)[3] = (const GLshort(*)[3]) srcRowA;
+      const GLshort(*rowB)[3] = (const GLshort(*)[3]) srcRowB;
+      GLshort(*dst)[3] = (GLshort(*)[3]) dstRow;
+      for (i = j = 0, k = k0; i < (GLuint) dstWidth;
+           i++, j += colStride, k += colStride) {
+         dst[i][0] = (rowA[j][0] + rowA[k][0] + rowB[j][0] + rowB[k][0]) / 4;
+         dst[i][1] = (rowA[j][1] + rowA[k][1] + rowB[j][1] + rowB[k][1]) / 4;
+         dst[i][2] = (rowA[j][2] + rowA[k][2] + rowB[j][2] + rowB[k][2]) / 4;
+      }
+   }
+   else if (datatype == GL_SHORT && comps == 2) {
+      GLuint i, j, k;
+      const GLshort(*rowA)[2] = (const GLshort(*)[2]) srcRowA;
+      const GLshort(*rowB)[2] = (const GLshort(*)[2]) srcRowB;
+      GLshort(*dst)[2] = (GLshort(*)[2]) dstRow;
+      for (i = j = 0, k = k0; i < (GLuint) dstWidth;
+           i++, j += colStride, k += colStride) {
+         dst[i][0] = (rowA[j][0] + rowA[k][0] + rowB[j][0] + rowB[k][0]) / 4;
+         dst[i][1] = (rowA[j][1] + rowA[k][1] + rowB[j][1] + rowB[k][1]) / 4;
+      }
+   }
+   else if (datatype == GL_SHORT && comps == 1) {
+      GLuint i, j, k;
+      const GLshort *rowA = (const GLshort *) srcRowA;
+      const GLshort *rowB = (const GLshort *) srcRowB;
+      GLshort *dst = (GLshort *) dstRow;
+      for (i = j = 0, k = k0; i < (GLuint) dstWidth;
+           i++, j += colStride, k += colStride) {
+         dst[i] = (rowA[j] + rowA[k] + rowB[j] + rowB[k]) / 4;
+      }
+   }
+
+   else if (datatype == GL_FLOAT && comps == 4) {
+      GLuint i, j, k;
+      const GLfloat(*rowA)[4] = (const GLfloat(*)[4]) srcRowA;
+      const GLfloat(*rowB)[4] = (const GLfloat(*)[4]) srcRowB;
+      GLfloat(*dst)[4] = (GLfloat(*)[4]) dstRow;
+      for (i = j = 0, k = k0; i < (GLuint) dstWidth;
+           i++, j += colStride, k += colStride) {
+         dst[i][0] = (rowA[j][0] + rowA[k][0] +
+                      rowB[j][0] + rowB[k][0]) * 0.25F;
+         dst[i][1] = (rowA[j][1] + rowA[k][1] +
+                      rowB[j][1] + rowB[k][1]) * 0.25F;
+         dst[i][2] = (rowA[j][2] + rowA[k][2] +
+                      rowB[j][2] + rowB[k][2]) * 0.25F;
+         dst[i][3] = (rowA[j][3] + rowA[k][3] +
+                      rowB[j][3] + rowB[k][3]) * 0.25F;
+      }
+   }
+   else if (datatype == GL_FLOAT && comps == 3) {
+      GLuint i, j, k;
+      const GLfloat(*rowA)[3] = (const GLfloat(*)[3]) srcRowA;
+      const GLfloat(*rowB)[3] = (const GLfloat(*)[3]) srcRowB;
+      GLfloat(*dst)[3] = (GLfloat(*)[3]) dstRow;
+      for (i = j = 0, k = k0; i < (GLuint) dstWidth;
+           i++, j += colStride, k += colStride) {
+         dst[i][0] = (rowA[j][0] + rowA[k][0] +
+                      rowB[j][0] + rowB[k][0]) * 0.25F;
+         dst[i][1] = (rowA[j][1] + rowA[k][1] +
+                      rowB[j][1] + rowB[k][1]) * 0.25F;
+         dst[i][2] = (rowA[j][2] + rowA[k][2] +
+                      rowB[j][2] + rowB[k][2]) * 0.25F;
+      }
+   }
+   else if (datatype == GL_FLOAT && comps == 2) {
+      GLuint i, j, k;
+      const GLfloat(*rowA)[2] = (const GLfloat(*)[2]) srcRowA;
+      const GLfloat(*rowB)[2] = (const GLfloat(*)[2]) srcRowB;
+      GLfloat(*dst)[2] = (GLfloat(*)[2]) dstRow;
+      for (i = j = 0, k = k0; i < (GLuint) dstWidth;
+           i++, j += colStride, k += colStride) {
+         dst[i][0] = (rowA[j][0] + rowA[k][0] +
+                      rowB[j][0] + rowB[k][0]) * 0.25F;
+         dst[i][1] = (rowA[j][1] + rowA[k][1] +
+                      rowB[j][1] + rowB[k][1]) * 0.25F;
+      }
+   }
+   else if (datatype == GL_FLOAT && comps == 1) {
+      GLuint i, j, k;
+      const GLfloat *rowA = (const GLfloat *) srcRowA;
+      const GLfloat *rowB = (const GLfloat *) srcRowB;
+      GLfloat *dst = (GLfloat *) dstRow;
+      for (i = j = 0, k = k0; i < (GLuint) dstWidth;
+           i++, j += colStride, k += colStride) {
+         dst[i] = (rowA[j] + rowA[k] + rowB[j] + rowB[k]) * 0.25F;
+      }
+   }
+
+   else if (datatype == GL_HALF_FLOAT_ARB && comps == 4) {
+      GLuint i, j, k, comp;
+      const GLhalfARB(*rowA)[4] = (const GLhalfARB(*)[4]) srcRowA;
+      const GLhalfARB(*rowB)[4] = (const GLhalfARB(*)[4]) srcRowB;
+      GLhalfARB(*dst)[4] = (GLhalfARB(*)[4]) dstRow;
+      for (i = j = 0, k = k0; i < (GLuint) dstWidth;
+           i++, j += colStride, k += colStride) {
+         for (comp = 0; comp < 4; comp++) {
+            GLfloat aj, ak, bj, bk;
+            aj = _mesa_half_to_float(rowA[j][comp]);
+            ak = _mesa_half_to_float(rowA[k][comp]);
+            bj = _mesa_half_to_float(rowB[j][comp]);
+            bk = _mesa_half_to_float(rowB[k][comp]);
+            dst[i][comp] = _mesa_float_to_half((aj + ak + bj + bk) * 0.25F);
+         }
+      }
+   }
+   else if (datatype == GL_HALF_FLOAT_ARB && comps == 3) {
+      GLuint i, j, k, comp;
+      const GLhalfARB(*rowA)[3] = (const GLhalfARB(*)[3]) srcRowA;
+      const GLhalfARB(*rowB)[3] = (const GLhalfARB(*)[3]) srcRowB;
+      GLhalfARB(*dst)[3] = (GLhalfARB(*)[3]) dstRow;
+      for (i = j = 0, k = k0; i < (GLuint) dstWidth;
+           i++, j += colStride, k += colStride) {
+         for (comp = 0; comp < 3; comp++) {
+            GLfloat aj, ak, bj, bk;
+            aj = _mesa_half_to_float(rowA[j][comp]);
+            ak = _mesa_half_to_float(rowA[k][comp]);
+            bj = _mesa_half_to_float(rowB[j][comp]);
+            bk = _mesa_half_to_float(rowB[k][comp]);
+            dst[i][comp] = _mesa_float_to_half((aj + ak + bj + bk) * 0.25F);
+         }
+      }
+   }
+   else if (datatype == GL_HALF_FLOAT_ARB && comps == 2) {
+      GLuint i, j, k, comp;
+      const GLhalfARB(*rowA)[2] = (const GLhalfARB(*)[2]) srcRowA;
+      const GLhalfARB(*rowB)[2] = (const GLhalfARB(*)[2]) srcRowB;
+      GLhalfARB(*dst)[2] = (GLhalfARB(*)[2]) dstRow;
+      for (i = j = 0, k = k0; i < (GLuint) dstWidth;
+           i++, j += colStride, k += colStride) {
+         for (comp = 0; comp < 2; comp++) {
+            GLfloat aj, ak, bj, bk;
+            aj = _mesa_half_to_float(rowA[j][comp]);
+            ak = _mesa_half_to_float(rowA[k][comp]);
+            bj = _mesa_half_to_float(rowB[j][comp]);
+            bk = _mesa_half_to_float(rowB[k][comp]);
+            dst[i][comp] = _mesa_float_to_half((aj + ak + bj + bk) * 0.25F);
+         }
+      }
+   }
+   else if (datatype == GL_HALF_FLOAT_ARB && comps == 1) {
+      GLuint i, j, k;
+      const GLhalfARB *rowA = (const GLhalfARB *) srcRowA;
+      const GLhalfARB *rowB = (const GLhalfARB *) srcRowB;
+      GLhalfARB *dst = (GLhalfARB *) dstRow;
+      for (i = j = 0, k = k0; i < (GLuint) dstWidth;
+           i++, j += colStride, k += colStride) {
+         GLfloat aj, ak, bj, bk;
+         aj = _mesa_half_to_float(rowA[j]);
+         ak = _mesa_half_to_float(rowA[k]);
+         bj = _mesa_half_to_float(rowB[j]);
+         bk = _mesa_half_to_float(rowB[k]);
+         dst[i] = _mesa_float_to_half((aj + ak + bj + bk) * 0.25F);
+      }
+   }
+
+   else if (datatype == GL_UNSIGNED_INT && comps == 1) {
+      GLuint i, j, k;
+      const GLuint *rowA = (const GLuint *) srcRowA;
+      const GLuint *rowB = (const GLuint *) srcRowB;
+      GLuint *dst = (GLuint *) dstRow;
+      for (i = j = 0, k = k0; i < (GLuint) dstWidth;
+           i++, j += colStride, k += colStride) {
+         dst[i] = (GLfloat)(rowA[j] / 4 + rowA[k] / 4 + rowB[j] / 4 + rowB[k] / 4);
+      }
+   }
+
+   else if (datatype == GL_UNSIGNED_SHORT_5_6_5 && comps == 3) {
+      GLuint i, j, k;
+      const GLushort *rowA = (const GLushort *) srcRowA;
+      const GLushort *rowB = (const GLushort *) srcRowB;
+      GLushort *dst = (GLushort *) dstRow;
+      for (i = j = 0, k = k0; i < (GLuint) dstWidth;
+           i++, j += colStride, k += colStride) {
+         const GLint rowAr0 = rowA[j] & 0x1f;
+         const GLint rowAr1 = rowA[k] & 0x1f;
+         const GLint rowBr0 = rowB[j] & 0x1f;
+         const GLint rowBr1 = rowB[k] & 0x1f;
+         const GLint rowAg0 = (rowA[j] >> 5) & 0x3f;
+         const GLint rowAg1 = (rowA[k] >> 5) & 0x3f;
+         const GLint rowBg0 = (rowB[j] >> 5) & 0x3f;
+         const GLint rowBg1 = (rowB[k] >> 5) & 0x3f;
+         const GLint rowAb0 = (rowA[j] >> 11) & 0x1f;
+         const GLint rowAb1 = (rowA[k] >> 11) & 0x1f;
+         const GLint rowBb0 = (rowB[j] >> 11) & 0x1f;
+         const GLint rowBb1 = (rowB[k] >> 11) & 0x1f;
+         const GLint red = (rowAr0 + rowAr1 + rowBr0 + rowBr1) >> 2;
+         const GLint green = (rowAg0 + rowAg1 + rowBg0 + rowBg1) >> 2;
+         const GLint blue = (rowAb0 + rowAb1 + rowBb0 + rowBb1) >> 2;
+         dst[i] = (blue << 11) | (green << 5) | red;
+      }
+   }
+   else if (datatype == GL_UNSIGNED_SHORT_4_4_4_4 && comps == 4) {
+      GLuint i, j, k;
+      const GLushort *rowA = (const GLushort *) srcRowA;
+      const GLushort *rowB = (const GLushort *) srcRowB;
+      GLushort *dst = (GLushort *) dstRow;
+      for (i = j = 0, k = k0; i < (GLuint) dstWidth;
+           i++, j += colStride, k += colStride) {
+         const GLint rowAr0 = rowA[j] & 0xf;
+         const GLint rowAr1 = rowA[k] & 0xf;
+         const GLint rowBr0 = rowB[j] & 0xf;
+         const GLint rowBr1 = rowB[k] & 0xf;
+         const GLint rowAg0 = (rowA[j] >> 4) & 0xf;
+         const GLint rowAg1 = (rowA[k] >> 4) & 0xf;
+         const GLint rowBg0 = (rowB[j] >> 4) & 0xf;
+         const GLint rowBg1 = (rowB[k] >> 4) & 0xf;
+         const GLint rowAb0 = (rowA[j] >> 8) & 0xf;
+         const GLint rowAb1 = (rowA[k] >> 8) & 0xf;
+         const GLint rowBb0 = (rowB[j] >> 8) & 0xf;
+         const GLint rowBb1 = (rowB[k] >> 8) & 0xf;
+         const GLint rowAa0 = (rowA[j] >> 12) & 0xf;
+         const GLint rowAa1 = (rowA[k] >> 12) & 0xf;
+         const GLint rowBa0 = (rowB[j] >> 12) & 0xf;
+         const GLint rowBa1 = (rowB[k] >> 12) & 0xf;
+         const GLint red = (rowAr0 + rowAr1 + rowBr0 + rowBr1) >> 2;
+         const GLint green = (rowAg0 + rowAg1 + rowBg0 + rowBg1) >> 2;
+         const GLint blue = (rowAb0 + rowAb1 + rowBb0 + rowBb1) >> 2;
+         const GLint alpha = (rowAa0 + rowAa1 + rowBa0 + rowBa1) >> 2;
+         dst[i] = (alpha << 12) | (blue << 8) | (green << 4) | red;
+      }
+   }
+   else if (datatype == GL_UNSIGNED_SHORT_1_5_5_5_REV && comps == 4) {
+      GLuint i, j, k;
+      const GLushort *rowA = (const GLushort *) srcRowA;
+      const GLushort *rowB = (const GLushort *) srcRowB;
+      GLushort *dst = (GLushort *) dstRow;
+      for (i = j = 0, k = k0; i < (GLuint) dstWidth;
+           i++, j += colStride, k += colStride) {
+         const GLint rowAr0 = rowA[j] & 0x1f;
+         const GLint rowAr1 = rowA[k] & 0x1f;
+         const GLint rowBr0 = rowB[j] & 0x1f;
+         const GLint rowBr1 = rowB[k] & 0x1f;
+         const GLint rowAg0 = (rowA[j] >> 5) & 0x1f;
+         const GLint rowAg1 = (rowA[k] >> 5) & 0x1f;
+         const GLint rowBg0 = (rowB[j] >> 5) & 0x1f;
+         const GLint rowBg1 = (rowB[k] >> 5) & 0x1f;
+         const GLint rowAb0 = (rowA[j] >> 10) & 0x1f;
+         const GLint rowAb1 = (rowA[k] >> 10) & 0x1f;
+         const GLint rowBb0 = (rowB[j] >> 10) & 0x1f;
+         const GLint rowBb1 = (rowB[k] >> 10) & 0x1f;
+         const GLint rowAa0 = (rowA[j] >> 15) & 0x1;
+         const GLint rowAa1 = (rowA[k] >> 15) & 0x1;
+         const GLint rowBa0 = (rowB[j] >> 15) & 0x1;
+         const GLint rowBa1 = (rowB[k] >> 15) & 0x1;
+         const GLint red = (rowAr0 + rowAr1 + rowBr0 + rowBr1) >> 2;
+         const GLint green = (rowAg0 + rowAg1 + rowBg0 + rowBg1) >> 2;
+         const GLint blue = (rowAb0 + rowAb1 + rowBb0 + rowBb1) >> 2;
+         const GLint alpha = (rowAa0 + rowAa1 + rowBa0 + rowBa1) >> 2;
+         dst[i] = (alpha << 15) | (blue << 10) | (green << 5) | red;
+      }
+   }
+   else if (datatype == GL_UNSIGNED_SHORT_5_5_5_1 && comps == 4) {
+      GLuint i, j, k;
+      const GLushort *rowA = (const GLushort *) srcRowA;
+      const GLushort *rowB = (const GLushort *) srcRowB;
+      GLushort *dst = (GLushort *) dstRow;
+      for (i = j = 0, k = k0; i < (GLuint) dstWidth;
+           i++, j += colStride, k += colStride) {
+         const GLint rowAr0 = (rowA[j] >> 11) & 0x1f;
+         const GLint rowAr1 = (rowA[k] >> 11) & 0x1f;
+         const GLint rowBr0 = (rowB[j] >> 11) & 0x1f;
+         const GLint rowBr1 = (rowB[k] >> 11) & 0x1f;
+         const GLint rowAg0 = (rowA[j] >> 6) & 0x1f;
+         const GLint rowAg1 = (rowA[k] >> 6) & 0x1f;
+         const GLint rowBg0 = (rowB[j] >> 6) & 0x1f;
+         const GLint rowBg1 = (rowB[k] >> 6) & 0x1f;
+         const GLint rowAb0 = (rowA[j] >> 1) & 0x1f;
+         const GLint rowAb1 = (rowA[k] >> 1) & 0x1f;
+         const GLint rowBb0 = (rowB[j] >> 1) & 0x1f;
+         const GLint rowBb1 = (rowB[k] >> 1) & 0x1f;
+         const GLint rowAa0 = (rowA[j] & 0x1);
+         const GLint rowAa1 = (rowA[k] & 0x1);
+         const GLint rowBa0 = (rowB[j] & 0x1);
+         const GLint rowBa1 = (rowB[k] & 0x1);
+         const GLint red = (rowAr0 + rowAr1 + rowBr0 + rowBr1) >> 2;
+         const GLint green = (rowAg0 + rowAg1 + rowBg0 + rowBg1) >> 2;
+         const GLint blue = (rowAb0 + rowAb1 + rowBb0 + rowBb1) >> 2;
+         const GLint alpha = (rowAa0 + rowAa1 + rowBa0 + rowBa1) >> 2;
+         dst[i] = (red << 11) | (green << 6) | (blue << 1) | alpha;
+      }
+   }
+
+   else if (datatype == GL_UNSIGNED_BYTE_3_3_2 && comps == 3) {
+      GLuint i, j, k;
+      const GLubyte *rowA = (const GLubyte *) srcRowA;
+      const GLubyte *rowB = (const GLubyte *) srcRowB;
+      GLubyte *dst = (GLubyte *) dstRow;
+      for (i = j = 0, k = k0; i < (GLuint) dstWidth;
+           i++, j += colStride, k += colStride) {
+         const GLint rowAr0 = rowA[j] & 0x3;
+         const GLint rowAr1 = rowA[k] & 0x3;
+         const GLint rowBr0 = rowB[j] & 0x3;
+         const GLint rowBr1 = rowB[k] & 0x3;
+         const GLint rowAg0 = (rowA[j] >> 2) & 0x7;
+         const GLint rowAg1 = (rowA[k] >> 2) & 0x7;
+         const GLint rowBg0 = (rowB[j] >> 2) & 0x7;
+         const GLint rowBg1 = (rowB[k] >> 2) & 0x7;
+         const GLint rowAb0 = (rowA[j] >> 5) & 0x7;
+         const GLint rowAb1 = (rowA[k] >> 5) & 0x7;
+         const GLint rowBb0 = (rowB[j] >> 5) & 0x7;
+         const GLint rowBb1 = (rowB[k] >> 5) & 0x7;
+         const GLint red = (rowAr0 + rowAr1 + rowBr0 + rowBr1) >> 2;
+         const GLint green = (rowAg0 + rowAg1 + rowBg0 + rowBg1) >> 2;
+         const GLint blue = (rowAb0 + rowAb1 + rowBb0 + rowBb1) >> 2;
+         dst[i] = (blue << 5) | (green << 2) | red;
+      }
+   }
+
+   else if (datatype == MESA_UNSIGNED_BYTE_4_4 && comps == 2) {
+      GLuint i, j, k;
+      const GLubyte *rowA = (const GLubyte *) srcRowA;
+      const GLubyte *rowB = (const GLubyte *) srcRowB;
+      GLubyte *dst = (GLubyte *) dstRow;
+      for (i = j = 0, k = k0; i < (GLuint) dstWidth;
+           i++, j += colStride, k += colStride) {
+         const GLint rowAr0 = rowA[j] & 0xf;
+         const GLint rowAr1 = rowA[k] & 0xf;
+         const GLint rowBr0 = rowB[j] & 0xf;
+         const GLint rowBr1 = rowB[k] & 0xf;
+         const GLint rowAg0 = (rowA[j] >> 4) & 0xf;
+         const GLint rowAg1 = (rowA[k] >> 4) & 0xf;
+         const GLint rowBg0 = (rowB[j] >> 4) & 0xf;
+         const GLint rowBg1 = (rowB[k] >> 4) & 0xf;
+         const GLint r = (rowAr0 + rowAr1 + rowBr0 + rowBr1) >> 2;
+         const GLint g = (rowAg0 + rowAg1 + rowBg0 + rowBg1) >> 2;
+         dst[i] = (g << 4) | r;
+      }
+   }
+
+   else if (datatype == GL_UNSIGNED_INT_2_10_10_10_REV && comps == 4) {
+      GLuint i, j, k;
+      const GLuint *rowA = (const GLuint *) srcRowA;
+      const GLuint *rowB = (const GLuint *) srcRowB;
+      GLuint *dst = (GLuint *) dstRow;
+      for (i = j = 0, k = k0; i < (GLuint) dstWidth;
+           i++, j += colStride, k += colStride) {
+         const GLint rowAr0 = rowA[j] & 0x3ff;
+         const GLint rowAr1 = rowA[k] & 0x3ff;
+         const GLint rowBr0 = rowB[j] & 0x3ff;
+         const GLint rowBr1 = rowB[k] & 0x3ff;
+         const GLint rowAg0 = (rowA[j] >> 10) & 0x3ff;
+         const GLint rowAg1 = (rowA[k] >> 10) & 0x3ff;
+         const GLint rowBg0 = (rowB[j] >> 10) & 0x3ff;
+         const GLint rowBg1 = (rowB[k] >> 10) & 0x3ff;
+         const GLint rowAb0 = (rowA[j] >> 20) & 0x3ff;
+         const GLint rowAb1 = (rowA[k] >> 20) & 0x3ff;
+         const GLint rowBb0 = (rowB[j] >> 20) & 0x3ff;
+         const GLint rowBb1 = (rowB[k] >> 20) & 0x3ff;
+         const GLint rowAa0 = (rowA[j] >> 30) & 0x3;
+         const GLint rowAa1 = (rowA[k] >> 30) & 0x3;
+         const GLint rowBa0 = (rowB[j] >> 30) & 0x3;
+         const GLint rowBa1 = (rowB[k] >> 30) & 0x3;
+         const GLint red = (rowAr0 + rowAr1 + rowBr0 + rowBr1) >> 2;
+         const GLint green = (rowAg0 + rowAg1 + rowBg0 + rowBg1) >> 2;
+         const GLint blue = (rowAb0 + rowAb1 + rowBb0 + rowBb1) >> 2;
+         const GLint alpha = (rowAa0 + rowAa1 + rowBa0 + rowBa1) >> 2;
+         dst[i] = (alpha << 30) | (blue << 20) | (green << 10) | red;
+      }
+   }
+
+   else {
+      _mesa_problem(NULL, "bad format in do_row()");
+   }
+}
+
+
+/**
+ * Average together four rows of a source image to produce a single new
+ * row in the dest image.  It's legal for the two source rows to point
+ * to the same data.  The source width must be equal to either the
+ * dest width or two times the dest width.
+ *
+ * \param datatype  GL pixel type \c GL_UNSIGNED_BYTE, \c GL_UNSIGNED_SHORT,
+ *                  \c GL_FLOAT, etc.
+ * \param comps     number of components per pixel (1..4)
+ * \param srcWidth  Width of a row in the source data
+ * \param srcRowA   Pointer to one of the rows of source data
+ * \param srcRowB   Pointer to one of the rows of source data
+ * \param srcRowC   Pointer to one of the rows of source data
+ * \param srcRowD   Pointer to one of the rows of source data
+ * \param dstWidth  Width of a row in the destination data
+ * \param srcRowA   Pointer to the row of destination data
+ */
+static void
+do_row_3D(GLenum datatype, GLuint comps, GLint srcWidth,
+          const GLvoid *srcRowA, const GLvoid *srcRowB,
+          const GLvoid *srcRowC, const GLvoid *srcRowD,
+          GLint dstWidth, GLvoid *dstRow)
+{
+   const GLuint k0 = (srcWidth == dstWidth) ? 0 : 1;
+   const GLuint colStride = (srcWidth == dstWidth) ? 1 : 2;
+   GLuint i, j, k;
+
+   ASSERT(comps >= 1);
+   ASSERT(comps <= 4);
+
+   if ((datatype == GL_UNSIGNED_BYTE) && (comps == 4)) {
+      DECLARE_ROW_POINTERS(GLubyte, 4);
+
+      for (i = j = 0, k = k0; i < (GLuint) dstWidth;
+           i++, j += colStride, k += colStride) {
+         FILTER_3D(0);
+         FILTER_3D(1);
+         FILTER_3D(2);
+         FILTER_3D(3);
+      }
+   }
+   else if ((datatype == GL_UNSIGNED_BYTE) && (comps == 3)) {
+      DECLARE_ROW_POINTERS(GLubyte, 3);
+
+      for (i = j = 0, k = k0; i < (GLuint) dstWidth;
+           i++, j += colStride, k += colStride) {
+         FILTER_3D(0);
+         FILTER_3D(1);
+         FILTER_3D(2);
+      }
+   }
+   else if ((datatype == GL_UNSIGNED_BYTE) && (comps == 2)) {
+      DECLARE_ROW_POINTERS(GLubyte, 2);
+
+      for (i = j = 0, k = k0; i < (GLuint) dstWidth;
+           i++, j += colStride, k += colStride) {
+         FILTER_3D(0);
+         FILTER_3D(1);
+      }
+   }
+   else if ((datatype == GL_UNSIGNED_BYTE) && (comps == 1)) {
+      DECLARE_ROW_POINTERS(GLubyte, 1);
+
+      for (i = j = 0, k = k0; i < (GLuint) dstWidth;
+           i++, j += colStride, k += colStride) {
+         FILTER_3D(0);
+      }
+   }
+   else if ((datatype == GL_BYTE) && (comps == 4)) {
+      DECLARE_ROW_POINTERS(GLbyte, 4);
+
+      for (i = j = 0, k = k0; i < (GLuint) dstWidth;
+           i++, j += colStride, k += colStride) {
+         FILTER_3D_SIGNED(0);
+         FILTER_3D_SIGNED(1);
+         FILTER_3D_SIGNED(2);
+         FILTER_3D_SIGNED(3);
+      }
+   }
+   else if ((datatype == GL_BYTE) && (comps == 3)) {
+      DECLARE_ROW_POINTERS(GLbyte, 3);
+
+      for (i = j = 0, k = k0; i < (GLuint) dstWidth;
+           i++, j += colStride, k += colStride) {
+         FILTER_3D_SIGNED(0);
+         FILTER_3D_SIGNED(1);
+         FILTER_3D_SIGNED(2);
+      }
+   }
+   else if ((datatype == GL_BYTE) && (comps == 2)) {
+      DECLARE_ROW_POINTERS(GLbyte, 2);
+
+      for (i = j = 0, k = k0; i < (GLuint) dstWidth;
+           i++, j += colStride, k += colStride) {
+         FILTER_3D_SIGNED(0);
+         FILTER_3D_SIGNED(1);
+       }
+   }
+   else if ((datatype == GL_BYTE) && (comps == 1)) {
+      DECLARE_ROW_POINTERS(GLbyte, 1);
+
+      for (i = j = 0, k = k0; i < (GLuint) dstWidth;
+           i++, j += colStride, k += colStride) {
+         FILTER_3D_SIGNED(0);
+      }
+   }
+   else if ((datatype == GL_UNSIGNED_SHORT) && (comps == 4)) {
+      DECLARE_ROW_POINTERS(GLushort, 4);
+
+      for (i = j = 0, k = k0; i < (GLuint) dstWidth;
+           i++, j += colStride, k += colStride) {
+         FILTER_3D(0);
+         FILTER_3D(1);
+         FILTER_3D(2);
+         FILTER_3D(3);
+      }
+   }
+   else if ((datatype == GL_UNSIGNED_SHORT) && (comps == 3)) {
+      DECLARE_ROW_POINTERS(GLushort, 3);
+
+      for (i = j = 0, k = k0; i < (GLuint) dstWidth;
+           i++, j += colStride, k += colStride) {
+         FILTER_3D(0);
+         FILTER_3D(1);
+         FILTER_3D(2);
+      }
+   }
+   else if ((datatype == GL_UNSIGNED_SHORT) && (comps == 2)) {
+      DECLARE_ROW_POINTERS(GLushort, 2);
+
+      for (i = j = 0, k = k0; i < (GLuint) dstWidth;
+           i++, j += colStride, k += colStride) {
+         FILTER_3D(0);
+         FILTER_3D(1);
+      }
+   }
+   else if ((datatype == GL_UNSIGNED_SHORT) && (comps == 1)) {
+      DECLARE_ROW_POINTERS(GLushort, 1);
+
+      for (i = j = 0, k = k0; i < (GLuint) dstWidth;
+           i++, j += colStride, k += colStride) {
+         FILTER_3D(0);
+      }
+   }
+   else if ((datatype == GL_SHORT) && (comps == 4)) {
+      DECLARE_ROW_POINTERS(GLshort, 4);
+
+      for (i = j = 0, k = k0; i < (GLuint) dstWidth;
+           i++, j += colStride, k += colStride) {
+         FILTER_3D(0);
+         FILTER_3D(1);
+         FILTER_3D(2);
+         FILTER_3D(3);
+      }
+   }
+   else if ((datatype == GL_SHORT) && (comps == 3)) {
+      DECLARE_ROW_POINTERS(GLshort, 3);
+
+      for (i = j = 0, k = k0; i < (GLuint) dstWidth;
+           i++, j += colStride, k += colStride) {
+         FILTER_3D(0);
+         FILTER_3D(1);
+         FILTER_3D(2);
+      }
+   }
+   else if ((datatype == GL_SHORT) && (comps == 2)) {
+      DECLARE_ROW_POINTERS(GLshort, 2);
+
+      for (i = j = 0, k = k0; i < (GLuint) dstWidth;
+           i++, j += colStride, k += colStride) {
+         FILTER_3D(0);
+         FILTER_3D(1);
+      }
+   }
+   else if ((datatype == GL_SHORT) && (comps == 1)) {
+      DECLARE_ROW_POINTERS(GLshort, 1);
+
+      for (i = j = 0, k = k0; i < (GLuint) dstWidth;
+           i++, j += colStride, k += colStride) {
+         FILTER_3D(0);
+      }
+   }
+   else if ((datatype == GL_FLOAT) && (comps == 4)) {
+      DECLARE_ROW_POINTERS(GLfloat, 4);
+
+      for (i = j = 0, k = k0; i < (GLuint) dstWidth;
+           i++, j += colStride, k += colStride) {
+         FILTER_F_3D(0);
+         FILTER_F_3D(1);
+         FILTER_F_3D(2);
+         FILTER_F_3D(3);
+      }
+   }
+   else if ((datatype == GL_FLOAT) && (comps == 3)) {
+      DECLARE_ROW_POINTERS(GLfloat, 3);
+
+      for (i = j = 0, k = k0; i < (GLuint) dstWidth;
+           i++, j += colStride, k += colStride) {
+         FILTER_F_3D(0);
+         FILTER_F_3D(1);
+         FILTER_F_3D(2);
+      }
+   }
+   else if ((datatype == GL_FLOAT) && (comps == 2)) {
+      DECLARE_ROW_POINTERS(GLfloat, 2);
+
+      for (i = j = 0, k = k0; i < (GLuint) dstWidth;
+           i++, j += colStride, k += colStride) {
+         FILTER_F_3D(0);
+         FILTER_F_3D(1);
+      }
+   }
+   else if ((datatype == GL_FLOAT) && (comps == 1)) {
+      DECLARE_ROW_POINTERS(GLfloat, 1);
+
+      for (i = j = 0, k = k0; i < (GLuint) dstWidth;
+           i++, j += colStride, k += colStride) {
+         FILTER_F_3D(0);
+      }
+   }
+   else if ((datatype == GL_HALF_FLOAT_ARB) && (comps == 4)) {
+      DECLARE_ROW_POINTERS(GLhalfARB, 4);
+
+      for (i = j = 0, k = k0; i < (GLuint) dstWidth;
+           i++, j += colStride, k += colStride) {
+         FILTER_HF_3D(0);
+         FILTER_HF_3D(1);
+         FILTER_HF_3D(2);
+         FILTER_HF_3D(3);
+      }
+   }
+   else if ((datatype == GL_HALF_FLOAT_ARB) && (comps == 3)) {
+      DECLARE_ROW_POINTERS(GLhalfARB, 4);
+
+      for (i = j = 0, k = k0; i < (GLuint) dstWidth;
+           i++, j += colStride, k += colStride) {
+         FILTER_HF_3D(0);
+         FILTER_HF_3D(1);
+         FILTER_HF_3D(2);
+      }
+   }
+   else if ((datatype == GL_HALF_FLOAT_ARB) && (comps == 2)) {
+      DECLARE_ROW_POINTERS(GLhalfARB, 4);
+
+      for (i = j = 0, k = k0; i < (GLuint) dstWidth;
+           i++, j += colStride, k += colStride) {
+         FILTER_HF_3D(0);
+         FILTER_HF_3D(1);
+      }
+   }
+   else if ((datatype == GL_HALF_FLOAT_ARB) && (comps == 1)) {
+      DECLARE_ROW_POINTERS(GLhalfARB, 4);
+
+      for (i = j = 0, k = k0; i < (GLuint) dstWidth;
+           i++, j += colStride, k += colStride) {
+         FILTER_HF_3D(0);
+      }
+   }
+   else if ((datatype == GL_UNSIGNED_INT) && (comps == 1)) {
+      const GLuint *rowA = (const GLuint *) srcRowA;
+      const GLuint *rowB = (const GLuint *) srcRowB;
+      const GLuint *rowC = (const GLuint *) srcRowC;
+      const GLuint *rowD = (const GLuint *) srcRowD;
+      GLfloat *dst = (GLfloat *) dstRow;
+
+      for (i = j = 0, k = k0; i < (GLuint) dstWidth;
+           i++, j += colStride, k += colStride) {
+         const uint64_t tmp = (((uint64_t) rowA[j] + (uint64_t) rowA[k])
+                               + ((uint64_t) rowB[j] + (uint64_t) rowB[k])
+                               + ((uint64_t) rowC[j] + (uint64_t) rowC[k])
+                               + ((uint64_t) rowD[j] + (uint64_t) rowD[k]));
+         dst[i] = (GLfloat)((double) tmp * 0.125);
+      }
+   }
+   else if ((datatype == GL_UNSIGNED_SHORT_5_6_5) && (comps == 3)) {
+      DECLARE_ROW_POINTERS0(GLushort);
+
+      for (i = j = 0, k = k0; i < (GLuint) dstWidth;
+           i++, j += colStride, k += colStride) {
+         const GLint rowAr0 = rowA[j] & 0x1f;
+         const GLint rowAr1 = rowA[k] & 0x1f;
+         const GLint rowBr0 = rowB[j] & 0x1f;
+         const GLint rowBr1 = rowB[k] & 0x1f;
+         const GLint rowCr0 = rowC[j] & 0x1f;
+         const GLint rowCr1 = rowC[k] & 0x1f;
+         const GLint rowDr0 = rowD[j] & 0x1f;
+         const GLint rowDr1 = rowD[k] & 0x1f;
+         const GLint rowAg0 = (rowA[j] >> 5) & 0x3f;
+         const GLint rowAg1 = (rowA[k] >> 5) & 0x3f;
+         const GLint rowBg0 = (rowB[j] >> 5) & 0x3f;
+         const GLint rowBg1 = (rowB[k] >> 5) & 0x3f;
+         const GLint rowCg0 = (rowC[j] >> 5) & 0x3f;
+         const GLint rowCg1 = (rowC[k] >> 5) & 0x3f;
+         const GLint rowDg0 = (rowD[j] >> 5) & 0x3f;
+         const GLint rowDg1 = (rowD[k] >> 5) & 0x3f;
+         const GLint rowAb0 = (rowA[j] >> 11) & 0x1f;
+         const GLint rowAb1 = (rowA[k] >> 11) & 0x1f;
+         const GLint rowBb0 = (rowB[j] >> 11) & 0x1f;
+         const GLint rowBb1 = (rowB[k] >> 11) & 0x1f;
+         const GLint rowCb0 = (rowC[j] >> 11) & 0x1f;
+         const GLint rowCb1 = (rowC[k] >> 11) & 0x1f;
+         const GLint rowDb0 = (rowD[j] >> 11) & 0x1f;
+         const GLint rowDb1 = (rowD[k] >> 11) & 0x1f;
+         const GLint r = FILTER_SUM_3D(rowAr0, rowAr1, rowBr0, rowBr1,
+                                       rowCr0, rowCr1, rowDr0, rowDr1);
+         const GLint g = FILTER_SUM_3D(rowAg0, rowAg1, rowBg0, rowBg1,
+                                       rowCg0, rowCg1, rowDg0, rowDg1);
+         const GLint b = FILTER_SUM_3D(rowAb0, rowAb1, rowBb0, rowBb1,
+                                       rowCb0, rowCb1, rowDb0, rowDb1);
+         dst[i] = (b << 11) | (g << 5) | r;
+      }
+   }
+   else if ((datatype == GL_UNSIGNED_SHORT_4_4_4_4) && (comps == 4)) {
+      DECLARE_ROW_POINTERS0(GLushort);
+
+      for (i = j = 0, k = k0; i < (GLuint) dstWidth;
+           i++, j += colStride, k += colStride) {
+         const GLint rowAr0 = rowA[j] & 0xf;
+         const GLint rowAr1 = rowA[k] & 0xf;
+         const GLint rowBr0 = rowB[j] & 0xf;
+         const GLint rowBr1 = rowB[k] & 0xf;
+         const GLint rowCr0 = rowC[j] & 0xf;
+         const GLint rowCr1 = rowC[k] & 0xf;
+         const GLint rowDr0 = rowD[j] & 0xf;
+         const GLint rowDr1 = rowD[k] & 0xf;
+         const GLint rowAg0 = (rowA[j] >> 4) & 0xf;
+         const GLint rowAg1 = (rowA[k] >> 4) & 0xf;
+         const GLint rowBg0 = (rowB[j] >> 4) & 0xf;
+         const GLint rowBg1 = (rowB[k] >> 4) & 0xf;
+         const GLint rowCg0 = (rowC[j] >> 4) & 0xf;
+         const GLint rowCg1 = (rowC[k] >> 4) & 0xf;
+         const GLint rowDg0 = (rowD[j] >> 4) & 0xf;
+         const GLint rowDg1 = (rowD[k] >> 4) & 0xf;
+         const GLint rowAb0 = (rowA[j] >> 8) & 0xf;
+         const GLint rowAb1 = (rowA[k] >> 8) & 0xf;
+         const GLint rowBb0 = (rowB[j] >> 8) & 0xf;
+         const GLint rowBb1 = (rowB[k] >> 8) & 0xf;
+         const GLint rowCb0 = (rowC[j] >> 8) & 0xf;
+         const GLint rowCb1 = (rowC[k] >> 8) & 0xf;
+         const GLint rowDb0 = (rowD[j] >> 8) & 0xf;
+         const GLint rowDb1 = (rowD[k] >> 8) & 0xf;
+         const GLint rowAa0 = (rowA[j] >> 12) & 0xf;
+         const GLint rowAa1 = (rowA[k] >> 12) & 0xf;
+         const GLint rowBa0 = (rowB[j] >> 12) & 0xf;
+         const GLint rowBa1 = (rowB[k] >> 12) & 0xf;
+         const GLint rowCa0 = (rowC[j] >> 12) & 0xf;
+         const GLint rowCa1 = (rowC[k] >> 12) & 0xf;
+         const GLint rowDa0 = (rowD[j] >> 12) & 0xf;
+         const GLint rowDa1 = (rowD[k] >> 12) & 0xf;
+         const GLint r = FILTER_SUM_3D(rowAr0, rowAr1, rowBr0, rowBr1,
+                                       rowCr0, rowCr1, rowDr0, rowDr1);
+         const GLint g = FILTER_SUM_3D(rowAg0, rowAg1, rowBg0, rowBg1,
+                                       rowCg0, rowCg1, rowDg0, rowDg1);
+         const GLint b = FILTER_SUM_3D(rowAb0, rowAb1, rowBb0, rowBb1,
+                                       rowCb0, rowCb1, rowDb0, rowDb1);
+         const GLint a = FILTER_SUM_3D(rowAa0, rowAa1, rowBa0, rowBa1,
+                                       rowCa0, rowCa1, rowDa0, rowDa1);
+
+         dst[i] = (a << 12) | (b << 8) | (g << 4) | r;
+      }
+   }
+   else if ((datatype == GL_UNSIGNED_SHORT_1_5_5_5_REV) && (comps == 4)) {
+      DECLARE_ROW_POINTERS0(GLushort);
+
+      for (i = j = 0, k = k0; i < (GLuint) dstWidth;
+           i++, j += colStride, k += colStride) {
+         const GLint rowAr0 = rowA[j] & 0x1f;
+         const GLint rowAr1 = rowA[k] & 0x1f;
+         const GLint rowBr0 = rowB[j] & 0x1f;
+         const GLint rowBr1 = rowB[k] & 0x1f;
+         const GLint rowCr0 = rowC[j] & 0x1f;
+         const GLint rowCr1 = rowC[k] & 0x1f;
+         const GLint rowDr0 = rowD[j] & 0x1f;
+         const GLint rowDr1 = rowD[k] & 0x1f;
+         const GLint rowAg0 = (rowA[j] >> 5) & 0x1f;
+         const GLint rowAg1 = (rowA[k] >> 5) & 0x1f;
+         const GLint rowBg0 = (rowB[j] >> 5) & 0x1f;
+         const GLint rowBg1 = (rowB[k] >> 5) & 0x1f;
+         const GLint rowCg0 = (rowC[j] >> 5) & 0x1f;
+         const GLint rowCg1 = (rowC[k] >> 5) & 0x1f;
+         const GLint rowDg0 = (rowD[j] >> 5) & 0x1f;
+         const GLint rowDg1 = (rowD[k] >> 5) & 0x1f;
+         const GLint rowAb0 = (rowA[j] >> 10) & 0x1f;
+         const GLint rowAb1 = (rowA[k] >> 10) & 0x1f;
+         const GLint rowBb0 = (rowB[j] >> 10) & 0x1f;
+         const GLint rowBb1 = (rowB[k] >> 10) & 0x1f;
+         const GLint rowCb0 = (rowC[j] >> 10) & 0x1f;
+         const GLint rowCb1 = (rowC[k] >> 10) & 0x1f;
+         const GLint rowDb0 = (rowD[j] >> 10) & 0x1f;
+         const GLint rowDb1 = (rowD[k] >> 10) & 0x1f;
+         const GLint rowAa0 = (rowA[j] >> 15) & 0x1;
+         const GLint rowAa1 = (rowA[k] >> 15) & 0x1;
+         const GLint rowBa0 = (rowB[j] >> 15) & 0x1;
+         const GLint rowBa1 = (rowB[k] >> 15) & 0x1;
+         const GLint rowCa0 = (rowC[j] >> 15) & 0x1;
+         const GLint rowCa1 = (rowC[k] >> 15) & 0x1;
+         const GLint rowDa0 = (rowD[j] >> 15) & 0x1;
+         const GLint rowDa1 = (rowD[k] >> 15) & 0x1;
+         const GLint r = FILTER_SUM_3D(rowAr0, rowAr1, rowBr0, rowBr1,
+                                       rowCr0, rowCr1, rowDr0, rowDr1);
+         const GLint g = FILTER_SUM_3D(rowAg0, rowAg1, rowBg0, rowBg1,
+                                       rowCg0, rowCg1, rowDg0, rowDg1);
+         const GLint b = FILTER_SUM_3D(rowAb0, rowAb1, rowBb0, rowBb1,
+                                       rowCb0, rowCb1, rowDb0, rowDb1);
+         const GLint a = FILTER_SUM_3D(rowAa0, rowAa1, rowBa0, rowBa1,
+                                       rowCa0, rowCa1, rowDa0, rowDa1);
+
+         dst[i] = (a << 15) | (b << 10) | (g << 5) | r;
+      }
+   }
+   else if ((datatype == GL_UNSIGNED_SHORT_5_5_5_1) && (comps == 4)) {
+      DECLARE_ROW_POINTERS0(GLushort);
+
+      for (i = j = 0, k = k0; i < (GLuint) dstWidth;
+           i++, j += colStride, k += colStride) {
+         const GLint rowAr0 = (rowA[j] >> 11) & 0x1f;
+         const GLint rowAr1 = (rowA[k] >> 11) & 0x1f;
+         const GLint rowBr0 = (rowB[j] >> 11) & 0x1f;
+         const GLint rowBr1 = (rowB[k] >> 11) & 0x1f;
+         const GLint rowCr0 = (rowC[j] >> 11) & 0x1f;
+         const GLint rowCr1 = (rowC[k] >> 11) & 0x1f;
+         const GLint rowDr0 = (rowD[j] >> 11) & 0x1f;
+         const GLint rowDr1 = (rowD[k] >> 11) & 0x1f;
+         const GLint rowAg0 = (rowA[j] >> 6) & 0x1f;
+         const GLint rowAg1 = (rowA[k] >> 6) & 0x1f;
+         const GLint rowBg0 = (rowB[j] >> 6) & 0x1f;
+         const GLint rowBg1 = (rowB[k] >> 6) & 0x1f;
+         const GLint rowCg0 = (rowC[j] >> 6) & 0x1f;
+         const GLint rowCg1 = (rowC[k] >> 6) & 0x1f;
+         const GLint rowDg0 = (rowD[j] >> 6) & 0x1f;
+         const GLint rowDg1 = (rowD[k] >> 6) & 0x1f;
+         const GLint rowAb0 = (rowA[j] >> 1) & 0x1f;
+         const GLint rowAb1 = (rowA[k] >> 1) & 0x1f;
+         const GLint rowBb0 = (rowB[j] >> 1) & 0x1f;
+         const GLint rowBb1 = (rowB[k] >> 1) & 0x1f;
+         const GLint rowCb0 = (rowC[j] >> 1) & 0x1f;
+         const GLint rowCb1 = (rowC[k] >> 1) & 0x1f;
+         const GLint rowDb0 = (rowD[j] >> 1) & 0x1f;
+         const GLint rowDb1 = (rowD[k] >> 1) & 0x1f;
+         const GLint rowAa0 = (rowA[j] & 0x1);
+         const GLint rowAa1 = (rowA[k] & 0x1);
+         const GLint rowBa0 = (rowB[j] & 0x1);
+         const GLint rowBa1 = (rowB[k] & 0x1);
+         const GLint rowCa0 = (rowC[j] & 0x1);
+         const GLint rowCa1 = (rowC[k] & 0x1);
+         const GLint rowDa0 = (rowD[j] & 0x1);
+         const GLint rowDa1 = (rowD[k] & 0x1);
+         const GLint r = FILTER_SUM_3D(rowAr0, rowAr1, rowBr0, rowBr1,
+                                       rowCr0, rowCr1, rowDr0, rowDr1);
+         const GLint g = FILTER_SUM_3D(rowAg0, rowAg1, rowBg0, rowBg1,
+                                       rowCg0, rowCg1, rowDg0, rowDg1);
+         const GLint b = FILTER_SUM_3D(rowAb0, rowAb1, rowBb0, rowBb1,
+                                       rowCb0, rowCb1, rowDb0, rowDb1);
+         const GLint a = FILTER_SUM_3D(rowAa0, rowAa1, rowBa0, rowBa1,
+                                       rowCa0, rowCa1, rowDa0, rowDa1);
+
+         dst[i] = (r << 11) | (g << 6) | (b << 1) | a;
+      }
+   }
+   else if ((datatype == GL_UNSIGNED_BYTE_3_3_2) && (comps == 3)) {
+      DECLARE_ROW_POINTERS0(GLubyte);
+
+      for (i = j = 0, k = k0; i < (GLuint) dstWidth;
+           i++, j += colStride, k += colStride) {
+         const GLint rowAr0 = rowA[j] & 0x3;
+         const GLint rowAr1 = rowA[k] & 0x3;
+         const GLint rowBr0 = rowB[j] & 0x3;
+         const GLint rowBr1 = rowB[k] & 0x3;
+         const GLint rowCr0 = rowC[j] & 0x3;
+         const GLint rowCr1 = rowC[k] & 0x3;
+         const GLint rowDr0 = rowD[j] & 0x3;
+         const GLint rowDr1 = rowD[k] & 0x3;
+         const GLint rowAg0 = (rowA[j] >> 2) & 0x7;
+         const GLint rowAg1 = (rowA[k] >> 2) & 0x7;
+         const GLint rowBg0 = (rowB[j] >> 2) & 0x7;
+         const GLint rowBg1 = (rowB[k] >> 2) & 0x7;
+         const GLint rowCg0 = (rowC[j] >> 2) & 0x7;
+         const GLint rowCg1 = (rowC[k] >> 2) & 0x7;
+         const GLint rowDg0 = (rowD[j] >> 2) & 0x7;
+         const GLint rowDg1 = (rowD[k] >> 2) & 0x7;
+         const GLint rowAb0 = (rowA[j] >> 5) & 0x7;
+         const GLint rowAb1 = (rowA[k] >> 5) & 0x7;
+         const GLint rowBb0 = (rowB[j] >> 5) & 0x7;
+         const GLint rowBb1 = (rowB[k] >> 5) & 0x7;
+         const GLint rowCb0 = (rowC[j] >> 5) & 0x7;
+         const GLint rowCb1 = (rowC[k] >> 5) & 0x7;
+         const GLint rowDb0 = (rowD[j] >> 5) & 0x7;
+         const GLint rowDb1 = (rowD[k] >> 5) & 0x7;
+         const GLint r = FILTER_SUM_3D(rowAr0, rowAr1, rowBr0, rowBr1,
+                                       rowCr0, rowCr1, rowDr0, rowDr1);
+         const GLint g = FILTER_SUM_3D(rowAg0, rowAg1, rowBg0, rowBg1,
+                                       rowCg0, rowCg1, rowDg0, rowDg1);
+         const GLint b = FILTER_SUM_3D(rowAb0, rowAb1, rowBb0, rowBb1,
+                                       rowCb0, rowCb1, rowDb0, rowDb1);
+         dst[i] = (b << 5) | (g << 2) | r;
+      }
+   }
+   else if (datatype == MESA_UNSIGNED_BYTE_4_4 && comps == 2) {
+      DECLARE_ROW_POINTERS0(GLubyte);
+
+      for (i = j = 0, k = k0; i < (GLuint) dstWidth;
+           i++, j += colStride, k += colStride) {
+         const GLint rowAr0 = rowA[j] & 0xf;
+         const GLint rowAr1 = rowA[k] & 0xf;
+         const GLint rowBr0 = rowB[j] & 0xf;
+         const GLint rowBr1 = rowB[k] & 0xf;
+         const GLint rowCr0 = rowC[j] & 0xf;
+         const GLint rowCr1 = rowC[k] & 0xf;
+         const GLint rowDr0 = rowD[j] & 0xf;
+         const GLint rowDr1 = rowD[k] & 0xf;
+         const GLint rowAg0 = (rowA[j] >> 4) & 0xf;
+         const GLint rowAg1 = (rowA[k] >> 4) & 0xf;
+         const GLint rowBg0 = (rowB[j] >> 4) & 0xf;
+         const GLint rowBg1 = (rowB[k] >> 4) & 0xf;
+         const GLint rowCg0 = (rowC[j] >> 4) & 0xf;
+         const GLint rowCg1 = (rowC[k] >> 4) & 0xf;
+         const GLint rowDg0 = (rowD[j] >> 4) & 0xf;
+         const GLint rowDg1 = (rowD[k] >> 4) & 0xf;
+         const GLint r = FILTER_SUM_3D(rowAr0, rowAr1, rowBr0, rowBr1,
+                                       rowCr0, rowCr1, rowDr0, rowDr1);
+         const GLint g = FILTER_SUM_3D(rowAg0, rowAg1, rowBg0, rowBg1,
+                                       rowCg0, rowCg1, rowDg0, rowDg1);
+         dst[i] = (g << 4) | r;
+      }
+   }
+   else if ((datatype == GL_UNSIGNED_INT_2_10_10_10_REV) && (comps == 4)) {
+      DECLARE_ROW_POINTERS0(GLuint);
+
+      for (i = j = 0, k = k0; i < (GLuint) dstWidth;
+           i++, j += colStride, k += colStride) {
+         const GLint rowAr0 = rowA[j] & 0x3ff;
+         const GLint rowAr1 = rowA[k] & 0x3ff;
+         const GLint rowBr0 = rowB[j] & 0x3ff;
+         const GLint rowBr1 = rowB[k] & 0x3ff;
+         const GLint rowCr0 = rowC[j] & 0x3ff;
+         const GLint rowCr1 = rowC[k] & 0x3ff;
+         const GLint rowDr0 = rowD[j] & 0x3ff;
+         const GLint rowDr1 = rowD[k] & 0x3ff;
+         const GLint rowAg0 = (rowA[j] >> 10) & 0x3ff;
+         const GLint rowAg1 = (rowA[k] >> 10) & 0x3ff;
+         const GLint rowBg0 = (rowB[j] >> 10) & 0x3ff;
+         const GLint rowBg1 = (rowB[k] >> 10) & 0x3ff;
+         const GLint rowCg0 = (rowC[j] >> 10) & 0x3ff;
+         const GLint rowCg1 = (rowC[k] >> 10) & 0x3ff;
+         const GLint rowDg0 = (rowD[j] >> 10) & 0x3ff;
+         const GLint rowDg1 = (rowD[k] >> 10) & 0x3ff;
+         const GLint rowAb0 = (rowA[j] >> 20) & 0x3ff;
+         const GLint rowAb1 = (rowA[k] >> 20) & 0x3ff;
+         const GLint rowBb0 = (rowB[j] >> 20) & 0x3ff;
+         const GLint rowBb1 = (rowB[k] >> 20) & 0x3ff;
+         const GLint rowCb0 = (rowC[j] >> 20) & 0x3ff;
+         const GLint rowCb1 = (rowC[k] >> 20) & 0x3ff;
+         const GLint rowDb0 = (rowD[j] >> 20) & 0x3ff;
+         const GLint rowDb1 = (rowD[k] >> 20) & 0x3ff;
+         const GLint rowAa0 = (rowA[j] >> 30) & 0x3;
+         const GLint rowAa1 = (rowA[k] >> 30) & 0x3;
+         const GLint rowBa0 = (rowB[j] >> 30) & 0x3;
+         const GLint rowBa1 = (rowB[k] >> 30) & 0x3;
+         const GLint rowCa0 = (rowC[j] >> 30) & 0x3;
+         const GLint rowCa1 = (rowC[k] >> 30) & 0x3;
+         const GLint rowDa0 = (rowD[j] >> 30) & 0x3;
+         const GLint rowDa1 = (rowD[k] >> 30) & 0x3;
+         const GLint r = FILTER_SUM_3D(rowAr0, rowAr1, rowBr0, rowBr1,
+                                       rowCr0, rowCr1, rowDr0, rowDr1);
+         const GLint g = FILTER_SUM_3D(rowAg0, rowAg1, rowBg0, rowBg1,
+                                       rowCg0, rowCg1, rowDg0, rowDg1);
+         const GLint b = FILTER_SUM_3D(rowAb0, rowAb1, rowBb0, rowBb1,
+                                       rowCb0, rowCb1, rowDb0, rowDb1);
+         const GLint a = FILTER_SUM_3D(rowAa0, rowAa1, rowBa0, rowBa1,
+                                       rowCa0, rowCa1, rowDa0, rowDa1);
+
+         dst[i] = (a << 30) | (b << 20) | (g << 10) | r;
+      }
+   }
+   else {
+      _mesa_problem(NULL, "bad format in do_row()");
+   }
+}
+
+
+/*
+ * These functions generate a 1/2-size mipmap image from a source image.
+ * Texture borders are handled by copying or averaging the source image's
+ * border texels, depending on the scale-down factor.
+ */
+
+static void
+make_1d_mipmap(GLenum datatype, GLuint comps, GLint border,
+               GLint srcWidth, const GLubyte *srcPtr,
+               GLint dstWidth, GLubyte *dstPtr)
+{
+   const GLint bpt = bytes_per_pixel(datatype, comps);
+   const GLubyte *src;
+   GLubyte *dst;
+
+   /* skip the border pixel, if any */
+   src = srcPtr + border * bpt;
+   dst = dstPtr + border * bpt;
+
+   /* we just duplicate the input row, kind of hack, saves code */
+   do_row(datatype, comps, srcWidth - 2 * border, src, src,
+          dstWidth - 2 * border, dst);
+
+   if (border) {
+      /* copy left-most pixel from source */
+      assert(dstPtr);
+      assert(srcPtr);
+      memcpy(dstPtr, srcPtr, bpt);
+      /* copy right-most pixel from source */
+      memcpy(dstPtr + (dstWidth - 1) * bpt,
+             srcPtr + (srcWidth - 1) * bpt,
+             bpt);
+   }
+}
+
+
+static void
+make_2d_mipmap(GLenum datatype, GLuint comps, GLint border,
+               GLint srcWidth, GLint srcHeight,
+	       const GLubyte *srcPtr, GLint srcRowStride,
+               GLint dstWidth, GLint dstHeight,
+	       GLubyte *dstPtr, GLint dstRowStride)
+{
+   const GLint bpt = bytes_per_pixel(datatype, comps);
+   const GLint srcWidthNB = srcWidth - 2 * border;  /* sizes w/out border */
+   const GLint dstWidthNB = dstWidth - 2 * border;
+   const GLint dstHeightNB = dstHeight - 2 * border;
+   const GLint srcRowBytes = bpt * srcRowStride;
+   const GLint dstRowBytes = bpt * dstRowStride;
+   const GLubyte *srcA, *srcB;
+   GLubyte *dst;
+   GLint row, srcRowStep;
+
+   /* Compute src and dst pointers, skipping any border */
+   srcA = srcPtr + border * ((srcWidth + 1) * bpt);
+   if (srcHeight > 1 && srcHeight > dstHeight) {
+      /* sample from two source rows */
+      srcB = srcA + srcRowBytes;
+      srcRowStep = 2;
+   }
+   else {
+      /* sample from one source row */
+      srcB = srcA;
+      srcRowStep = 1;
+   }
+
+   dst = dstPtr + border * ((dstWidth + 1) * bpt);
+
+   for (row = 0; row < dstHeightNB; row++) {
+      do_row(datatype, comps, srcWidthNB, srcA, srcB,
+             dstWidthNB, dst);
+      srcA += srcRowStep * srcRowBytes;
+      srcB += srcRowStep * srcRowBytes;
+      dst += dstRowBytes;
+   }
+
+   /* This is ugly but probably won't be used much */
+   if (border > 0) {
+      /* fill in dest border */
+      /* lower-left border pixel */
+      assert(dstPtr);
+      assert(srcPtr);
+      memcpy(dstPtr, srcPtr, bpt);
+      /* lower-right border pixel */
+      memcpy(dstPtr + (dstWidth - 1) * bpt,
+             srcPtr + (srcWidth - 1) * bpt, bpt);
+      /* upper-left border pixel */
+      memcpy(dstPtr + dstWidth * (dstHeight - 1) * bpt,
+             srcPtr + srcWidth * (srcHeight - 1) * bpt, bpt);
+      /* upper-right border pixel */
+      memcpy(dstPtr + (dstWidth * dstHeight - 1) * bpt,
+             srcPtr + (srcWidth * srcHeight - 1) * bpt, bpt);
+      /* lower border */
+      do_row(datatype, comps, srcWidthNB,
+             srcPtr + bpt,
+             srcPtr + bpt,
+             dstWidthNB, dstPtr + bpt);
+      /* upper border */
+      do_row(datatype, comps, srcWidthNB,
+             srcPtr + (srcWidth * (srcHeight - 1) + 1) * bpt,
+             srcPtr + (srcWidth * (srcHeight - 1) + 1) * bpt,
+             dstWidthNB,
+             dstPtr + (dstWidth * (dstHeight - 1) + 1) * bpt);
+      /* left and right borders */
+      if (srcHeight == dstHeight) {
+         /* copy border pixel from src to dst */
+         for (row = 1; row < srcHeight; row++) {
+            memcpy(dstPtr + dstWidth * row * bpt,
+                   srcPtr + srcWidth * row * bpt, bpt);
+            memcpy(dstPtr + (dstWidth * row + dstWidth - 1) * bpt,
+                   srcPtr + (srcWidth * row + srcWidth - 1) * bpt, bpt);
+         }
+      }
+      else {
+         /* average two src pixels each dest pixel */
+         for (row = 0; row < dstHeightNB; row += 2) {
+            do_row(datatype, comps, 1,
+                   srcPtr + (srcWidth * (row * 2 + 1)) * bpt,
+                   srcPtr + (srcWidth * (row * 2 + 2)) * bpt,
+                   1, dstPtr + (dstWidth * row + 1) * bpt);
+            do_row(datatype, comps, 1,
+                   srcPtr + (srcWidth * (row * 2 + 1) + srcWidth - 1) * bpt,
+                   srcPtr + (srcWidth * (row * 2 + 2) + srcWidth - 1) * bpt,
+                   1, dstPtr + (dstWidth * row + 1 + dstWidth - 1) * bpt);
+         }
+      }
+   }
+}
+
+
+static void
+make_3d_mipmap(GLenum datatype, GLuint comps, GLint border,
+               GLint srcWidth, GLint srcHeight, GLint srcDepth,
+               const GLubyte *srcPtr, GLint srcRowStride,
+               GLint dstWidth, GLint dstHeight, GLint dstDepth,
+               GLubyte *dstPtr, GLint dstRowStride)
+{
+   const GLint bpt = bytes_per_pixel(datatype, comps);
+   const GLint srcWidthNB = srcWidth - 2 * border;  /* sizes w/out border */
+   const GLint srcDepthNB = srcDepth - 2 * border;
+   const GLint dstWidthNB = dstWidth - 2 * border;
+   const GLint dstHeightNB = dstHeight - 2 * border;
+   const GLint dstDepthNB = dstDepth - 2 * border;
+   GLint img, row;
+   GLint bytesPerSrcImage, bytesPerDstImage;
+   GLint bytesPerSrcRow, bytesPerDstRow;
+   GLint srcImageOffset, srcRowOffset;
+
+   (void) srcDepthNB; /* silence warnings */
+
+
+   bytesPerSrcImage = srcWidth * srcHeight * bpt;
+   bytesPerDstImage = dstWidth * dstHeight * bpt;
+
+   bytesPerSrcRow = srcWidth * bpt;
+   bytesPerDstRow = dstWidth * bpt;
+
+   /* Offset between adjacent src images to be averaged together */
+   srcImageOffset = (srcDepth == dstDepth) ? 0 : bytesPerSrcImage;
+
+   /* Offset between adjacent src rows to be averaged together */
+   srcRowOffset = (srcHeight == dstHeight) ? 0 : srcWidth * bpt;
+
+   /*
+    * Need to average together up to 8 src pixels for each dest pixel.
+    * Break that down into 3 operations:
+    *   1. take two rows from source image and average them together.
+    *   2. take two rows from next source image and average them together.
+    *   3. take the two averaged rows and average them for the final dst row.
+    */
+
+   /*
+   printf("mip3d %d x %d x %d  ->  %d x %d x %d\n",
+          srcWidth, srcHeight, srcDepth, dstWidth, dstHeight, dstDepth);
+   */
+
+   for (img = 0; img < dstDepthNB; img++) {
+      /* first source image pointer, skipping border */
+      const GLubyte *imgSrcA = srcPtr
+         + (bytesPerSrcImage + bytesPerSrcRow + border) * bpt * border
+         + img * (bytesPerSrcImage + srcImageOffset);
+      /* second source image pointer, skipping border */
+      const GLubyte *imgSrcB = imgSrcA + srcImageOffset;
+      /* address of the dest image, skipping border */
+      GLubyte *imgDst = dstPtr
+         + (bytesPerDstImage + bytesPerDstRow + border) * bpt * border
+         + img * bytesPerDstImage;
+
+      /* setup the four source row pointers and the dest row pointer */
+      const GLubyte *srcImgARowA = imgSrcA;
+      const GLubyte *srcImgARowB = imgSrcA + srcRowOffset;
+      const GLubyte *srcImgBRowA = imgSrcB;
+      const GLubyte *srcImgBRowB = imgSrcB + srcRowOffset;
+      GLubyte *dstImgRow = imgDst;
+
+      for (row = 0; row < dstHeightNB; row++) {
+         do_row_3D(datatype, comps, srcWidthNB, 
+                   srcImgARowA, srcImgARowB,
+                   srcImgBRowA, srcImgBRowB,
+                   dstWidthNB, dstImgRow);
+
+         /* advance to next rows */
+         srcImgARowA += bytesPerSrcRow + srcRowOffset;
+         srcImgARowB += bytesPerSrcRow + srcRowOffset;
+         srcImgBRowA += bytesPerSrcRow + srcRowOffset;
+         srcImgBRowB += bytesPerSrcRow + srcRowOffset;
+         dstImgRow += bytesPerDstRow;
+      }
+   }
+
+
+   /* Luckily we can leverage the make_2d_mipmap() function here! */
+   if (border > 0) {
+      /* do front border image */
+      make_2d_mipmap(datatype, comps, 1, srcWidth, srcHeight, srcPtr, srcRowStride,
+                     dstWidth, dstHeight, dstPtr, dstRowStride);
+      /* do back border image */
+      make_2d_mipmap(datatype, comps, 1, srcWidth, srcHeight,
+                     srcPtr + bytesPerSrcImage * (srcDepth - 1), srcRowStride,
+                     dstWidth, dstHeight,
+                     dstPtr + bytesPerDstImage * (dstDepth - 1), dstRowStride);
+      /* do four remaining border edges that span the image slices */
+      if (srcDepth == dstDepth) {
+         /* just copy border pixels from src to dst */
+         for (img = 0; img < dstDepthNB; img++) {
+            const GLubyte *src;
+            GLubyte *dst;
+
+            /* do border along [img][row=0][col=0] */
+            src = srcPtr + (img + 1) * bytesPerSrcImage;
+            dst = dstPtr + (img + 1) * bytesPerDstImage;
+            memcpy(dst, src, bpt);
+
+            /* do border along [img][row=dstHeight-1][col=0] */
+            src = srcPtr + (img * 2 + 1) * bytesPerSrcImage
+                         + (srcHeight - 1) * bytesPerSrcRow;
+            dst = dstPtr + (img + 1) * bytesPerDstImage
+                         + (dstHeight - 1) * bytesPerDstRow;
+            memcpy(dst, src, bpt);
+
+            /* do border along [img][row=0][col=dstWidth-1] */
+            src = srcPtr + (img * 2 + 1) * bytesPerSrcImage
+                         + (srcWidth - 1) * bpt;
+            dst = dstPtr + (img + 1) * bytesPerDstImage
+                         + (dstWidth - 1) * bpt;
+            memcpy(dst, src, bpt);
+
+            /* do border along [img][row=dstHeight-1][col=dstWidth-1] */
+            src = srcPtr + (img * 2 + 1) * bytesPerSrcImage
+                         + (bytesPerSrcImage - bpt);
+            dst = dstPtr + (img + 1) * bytesPerDstImage
+                         + (bytesPerDstImage - bpt);
+            memcpy(dst, src, bpt);
+         }
+      }
+      else {
+         /* average border pixels from adjacent src image pairs */
+         ASSERT(srcDepthNB == 2 * dstDepthNB);
+         for (img = 0; img < dstDepthNB; img++) {
+            const GLubyte *src;
+            GLubyte *dst;
+
+            /* do border along [img][row=0][col=0] */
+            src = srcPtr + (img * 2 + 1) * bytesPerSrcImage;
+            dst = dstPtr + (img + 1) * bytesPerDstImage;
+            do_row(datatype, comps, 1, src, src + srcImageOffset, 1, dst);
+
+            /* do border along [img][row=dstHeight-1][col=0] */
+            src = srcPtr + (img * 2 + 1) * bytesPerSrcImage
+                         + (srcHeight - 1) * bytesPerSrcRow;
+            dst = dstPtr + (img + 1) * bytesPerDstImage
+                         + (dstHeight - 1) * bytesPerDstRow;
+            do_row(datatype, comps, 1, src, src + srcImageOffset, 1, dst);
+
+            /* do border along [img][row=0][col=dstWidth-1] */
+            src = srcPtr + (img * 2 + 1) * bytesPerSrcImage
+                         + (srcWidth - 1) * bpt;
+            dst = dstPtr + (img + 1) * bytesPerDstImage
+                         + (dstWidth - 1) * bpt;
+            do_row(datatype, comps, 1, src, src + srcImageOffset, 1, dst);
+
+            /* do border along [img][row=dstHeight-1][col=dstWidth-1] */
+            src = srcPtr + (img * 2 + 1) * bytesPerSrcImage
+                         + (bytesPerSrcImage - bpt);
+            dst = dstPtr + (img + 1) * bytesPerDstImage
+                         + (bytesPerDstImage - bpt);
+            do_row(datatype, comps, 1, src, src + srcImageOffset, 1, dst);
+         }
+      }
+   }
+}
+
+
+static void
+make_1d_stack_mipmap(GLenum datatype, GLuint comps, GLint border,
+                     GLint srcWidth, const GLubyte *srcPtr, GLuint srcRowStride,
+                     GLint dstWidth, GLint dstHeight,
+		     GLubyte *dstPtr, GLuint dstRowStride )
+{
+   const GLint bpt = bytes_per_pixel(datatype, comps);
+   const GLint srcWidthNB = srcWidth - 2 * border;  /* sizes w/out border */
+   const GLint dstWidthNB = dstWidth - 2 * border;
+   const GLint dstHeightNB = dstHeight - 2 * border;
+   const GLint srcRowBytes = bpt * srcRowStride;
+   const GLint dstRowBytes = bpt * dstRowStride;
+   const GLubyte *src;
+   GLubyte *dst;
+   GLint row;
+
+   /* Compute src and dst pointers, skipping any border */
+   src = srcPtr + border * ((srcWidth + 1) * bpt);
+   dst = dstPtr + border * ((dstWidth + 1) * bpt);
+
+   for (row = 0; row < dstHeightNB; row++) {
+      do_row(datatype, comps, srcWidthNB, src, src,
+             dstWidthNB, dst);
+      src += srcRowBytes;
+      dst += dstRowBytes;
+   }
+
+   if (border) {
+      /* copy left-most pixel from source */
+      assert(dstPtr);
+      assert(srcPtr);
+      memcpy(dstPtr, srcPtr, bpt);
+      /* copy right-most pixel from source */
+      memcpy(dstPtr + (dstWidth - 1) * bpt,
+             srcPtr + (srcWidth - 1) * bpt,
+             bpt);
+   }
+}
+
+
+/**
+ * \bug
+ * There is quite a bit of refactoring that could be done with this function
+ * and \c make_2d_mipmap.
+ */
+static void
+make_2d_stack_mipmap(GLenum datatype, GLuint comps, GLint border,
+                     GLint srcWidth, GLint srcHeight,
+		     const GLubyte *srcPtr, GLint srcRowStride,
+                     GLint dstWidth, GLint dstHeight, GLint dstDepth,
+                     GLubyte *dstPtr, GLint dstRowStride)
+{
+   const GLint bpt = bytes_per_pixel(datatype, comps);
+   const GLint srcWidthNB = srcWidth - 2 * border;  /* sizes w/out border */
+   const GLint dstWidthNB = dstWidth - 2 * border;
+   const GLint dstHeightNB = dstHeight - 2 * border;
+   const GLint dstDepthNB = dstDepth - 2 * border;
+   const GLint srcRowBytes = bpt * srcRowStride;
+   const GLint dstRowBytes = bpt * dstRowStride;
+   const GLubyte *srcA, *srcB;
+   GLubyte *dst;
+   GLint layer;
+   GLint row;
+
+   /* Compute src and dst pointers, skipping any border */
+   srcA = srcPtr + border * ((srcWidth + 1) * bpt);
+   if (srcHeight > 1) 
+      srcB = srcA + srcRowBytes;
+   else
+      srcB = srcA;
+   dst = dstPtr + border * ((dstWidth + 1) * bpt);
+
+   for (layer = 0; layer < dstDepthNB; layer++) {
+      for (row = 0; row < dstHeightNB; row++) {
+         do_row(datatype, comps, srcWidthNB, srcA, srcB,
+                dstWidthNB, dst);
+         srcA += 2 * srcRowBytes;
+         srcB += 2 * srcRowBytes;
+         dst += dstRowBytes;
+      }
+
+      /* This is ugly but probably won't be used much */
+      if (border > 0) {
+         /* fill in dest border */
+         /* lower-left border pixel */
+         assert(dstPtr);
+         assert(srcPtr);
+         memcpy(dstPtr, srcPtr, bpt);
+         /* lower-right border pixel */
+         memcpy(dstPtr + (dstWidth - 1) * bpt,
+                srcPtr + (srcWidth - 1) * bpt, bpt);
+         /* upper-left border pixel */
+         memcpy(dstPtr + dstWidth * (dstHeight - 1) * bpt,
+                srcPtr + srcWidth * (srcHeight - 1) * bpt, bpt);
+         /* upper-right border pixel */
+         memcpy(dstPtr + (dstWidth * dstHeight - 1) * bpt,
+                srcPtr + (srcWidth * srcHeight - 1) * bpt, bpt);
+         /* lower border */
+         do_row(datatype, comps, srcWidthNB,
+                srcPtr + bpt,
+                srcPtr + bpt,
+                dstWidthNB, dstPtr + bpt);
+         /* upper border */
+         do_row(datatype, comps, srcWidthNB,
+                srcPtr + (srcWidth * (srcHeight - 1) + 1) * bpt,
+                srcPtr + (srcWidth * (srcHeight - 1) + 1) * bpt,
+                dstWidthNB,
+                dstPtr + (dstWidth * (dstHeight - 1) + 1) * bpt);
+         /* left and right borders */
+         if (srcHeight == dstHeight) {
+            /* copy border pixel from src to dst */
+            for (row = 1; row < srcHeight; row++) {
+               memcpy(dstPtr + dstWidth * row * bpt,
+                      srcPtr + srcWidth * row * bpt, bpt);
+               memcpy(dstPtr + (dstWidth * row + dstWidth - 1) * bpt,
+                      srcPtr + (srcWidth * row + srcWidth - 1) * bpt, bpt);
+            }
+         }
+         else {
+            /* average two src pixels each dest pixel */
+            for (row = 0; row < dstHeightNB; row += 2) {
+               do_row(datatype, comps, 1,
+                      srcPtr + (srcWidth * (row * 2 + 1)) * bpt,
+                      srcPtr + (srcWidth * (row * 2 + 2)) * bpt,
+                      1, dstPtr + (dstWidth * row + 1) * bpt);
+               do_row(datatype, comps, 1,
+                      srcPtr + (srcWidth * (row * 2 + 1) + srcWidth - 1) * bpt,
+                      srcPtr + (srcWidth * (row * 2 + 2) + srcWidth - 1) * bpt,
+                      1, dstPtr + (dstWidth * row + 1 + dstWidth - 1) * bpt);
+            }
+         }
+      }
+   }
+}
+
+
+/**
+ * Down-sample a texture image to produce the next lower mipmap level.
+ * \param comps  components per texel (1, 2, 3 or 4)
+ * \param srcRowStride  stride between source rows, in texels
+ * \param dstRowStride  stride between destination rows, in texels
+ */
+void
+_mesa_generate_mipmap_level(GLenum target,
+                            GLenum datatype, GLuint comps,
+                            GLint border,
+                            GLint srcWidth, GLint srcHeight, GLint srcDepth,
+                            const GLubyte *srcData,
+                            GLint srcRowStride,
+                            GLint dstWidth, GLint dstHeight, GLint dstDepth,
+                            GLubyte *dstData,
+                            GLint dstRowStride)
+{
+   /*
+    * We use simple 2x2 averaging to compute the next mipmap level.
+    */
+   switch (target) {
+   case GL_TEXTURE_1D:
+      make_1d_mipmap(datatype, comps, border,
+                     srcWidth, srcData,
+                     dstWidth, dstData);
+      break;
+   case GL_TEXTURE_2D:
+   case GL_TEXTURE_CUBE_MAP_POSITIVE_X_ARB:
+   case GL_TEXTURE_CUBE_MAP_NEGATIVE_X_ARB:
+   case GL_TEXTURE_CUBE_MAP_POSITIVE_Y_ARB:
+   case GL_TEXTURE_CUBE_MAP_NEGATIVE_Y_ARB:
+   case GL_TEXTURE_CUBE_MAP_POSITIVE_Z_ARB:
+   case GL_TEXTURE_CUBE_MAP_NEGATIVE_Z_ARB:
+      make_2d_mipmap(datatype, comps, border,
+                     srcWidth, srcHeight, srcData, srcRowStride,
+                     dstWidth, dstHeight, dstData, dstRowStride);
+      break;
+   case GL_TEXTURE_3D:
+      make_3d_mipmap(datatype, comps, border,
+                     srcWidth, srcHeight, srcDepth,
+                     srcData, srcRowStride,
+                     dstWidth, dstHeight, dstDepth,
+                     dstData, dstRowStride);
+      break;
+   case GL_TEXTURE_1D_ARRAY_EXT:
+      make_1d_stack_mipmap(datatype, comps, border,
+                           srcWidth, srcData, srcRowStride,
+                           dstWidth, dstHeight,
+                           dstData, dstRowStride);
+      break;
+   case GL_TEXTURE_2D_ARRAY_EXT:
+      make_2d_stack_mipmap(datatype, comps, border,
+                           srcWidth, srcHeight,
+                           srcData, srcRowStride,
+                           dstWidth, dstHeight,
+                           dstDepth, dstData, dstRowStride);
+      break;
+   case GL_TEXTURE_RECTANGLE_NV:
+      /* no mipmaps, do nothing */
+      break;
+   default:
+      _mesa_problem(NULL, "bad dimensions in _mesa_generate_mipmaps");
+      return;
+   }
+}
+
+
+/**
+ * compute next (level+1) image size
+ * \return GL_FALSE if no smaller size can be generated (eg. src is 1x1x1 size)
+ */
+static GLboolean
+next_mipmap_level_size(GLenum target, GLint border,
+                       GLint srcWidth, GLint srcHeight, GLint srcDepth,
+                       GLint *dstWidth, GLint *dstHeight, GLint *dstDepth)
+{
+   if (srcWidth - 2 * border > 1) {
+      *dstWidth = (srcWidth - 2 * border) / 2 + 2 * border;
+   }
+   else {
+      *dstWidth = srcWidth; /* can't go smaller */
+   }
+
+   if ((srcHeight - 2 * border > 1) && 
+       (target != GL_TEXTURE_1D_ARRAY_EXT)) {
+      *dstHeight = (srcHeight - 2 * border) / 2 + 2 * border;
+   }
+   else {
+      *dstHeight = srcHeight; /* can't go smaller */
+   }
+
+   if ((srcDepth - 2 * border > 1) &&
+       (target != GL_TEXTURE_2D_ARRAY_EXT)) {
+      *dstDepth = (srcDepth - 2 * border) / 2 + 2 * border;
+   }
+   else {
+      *dstDepth = srcDepth; /* can't go smaller */
+   }
+
+   if (*dstWidth == srcWidth &&
+       *dstHeight == srcHeight &&
+       *dstDepth == srcDepth) {
+      return GL_FALSE;
+   }
+   else {
+      return GL_TRUE;
+   }
+}
+
+
+
+
+/**
+ * Automatic mipmap generation.
+ * This is the fallback/default function for ctx->Driver.GenerateMipmap().
+ * Generate a complete set of mipmaps from texObj's BaseLevel image.
+ * Stop at texObj's MaxLevel or when we get to the 1x1 texture.
+ * For cube maps, target will be one of
+ * GL_TEXTURE_CUBE_MAP_POSITIVE/NEGATIVE_X/Y/Z; never GL_TEXTURE_CUBE_MAP.
+ */
+void
+_mesa_generate_mipmap(struct gl_context *ctx, GLenum target,
+                      struct gl_texture_object *texObj)
+{
+   const struct gl_texture_image *srcImage;
+   gl_format convertFormat;
+   const GLubyte *srcData = NULL;
+   GLubyte *dstData = NULL;
+   GLint level, maxLevels;
+   GLenum datatype;
+   GLuint comps;
+
+   ASSERT(texObj);
+   srcImage = _mesa_select_tex_image(ctx, texObj, target, texObj->BaseLevel);
+   ASSERT(srcImage);
+
+   maxLevels = _mesa_max_texture_levels(ctx, texObj->Target);
+   ASSERT(maxLevels > 0);  /* bad target */
+
+   /* Find convertFormat - the format that do_row() will process */
+
+   if (_mesa_is_format_compressed(srcImage->TexFormat)) {
+      /* setup for compressed textures - need to allocate temporary
+       * image buffers to hold uncompressed images.
+       */
+      GLuint row;
+      GLint  components, size;
+      GLchan *dst;
+
+      assert(texObj->Target == GL_TEXTURE_2D ||
+             texObj->Target == GL_TEXTURE_CUBE_MAP_ARB);
+
+      if (srcImage->_BaseFormat == GL_RGB) {
+         convertFormat = MESA_FORMAT_RGB888;
+         components = 3;
+      } else if (srcImage->_BaseFormat == GL_RED) {
+         convertFormat = MESA_FORMAT_R8;
+         components = 1;
+      } else if (srcImage->_BaseFormat == GL_RG) {
+         convertFormat = MESA_FORMAT_RG88;
+         components = 2;
+      } else if (srcImage->_BaseFormat == GL_RGBA) {
+         convertFormat = MESA_FORMAT_RGBA8888;
+         components = 4;
+      } else if (srcImage->_BaseFormat == GL_LUMINANCE) {
+         convertFormat = MESA_FORMAT_L8;
+         components = 1;
+      } else if (srcImage->_BaseFormat == GL_LUMINANCE_ALPHA) {
+         convertFormat = MESA_FORMAT_AL88;
+         components = 2;
+      } else {
+         _mesa_problem(ctx, "bad srcImage->_BaseFormat in _mesa_generate_mipmaps");
+         return;
+      }
+
+      /* allocate storage for uncompressed GL_RGB or GL_RGBA images */
+      size = _mesa_bytes_per_pixel(srcImage->_BaseFormat, CHAN_TYPE)
+         * srcImage->Width * srcImage->Height * srcImage->Depth + 20;
+      /* 20 extra bytes, just be safe when calling last FetchTexel */
+      srcData = (GLubyte *) malloc(size);
+      if (!srcData) {
+         _mesa_error(ctx, GL_OUT_OF_MEMORY, "generate mipmaps");
+         return;
+      }
+      dstData = (GLubyte *) malloc(size / 2);  /* 1/4 would probably be OK */
+      if (!dstData) {
+         _mesa_error(ctx, GL_OUT_OF_MEMORY, "generate mipmaps");
+         free((void *) srcData);
+         return;
+      }
+
+      /* decompress base image here */
+      dst = (GLchan *) srcData;
+      for (row = 0; row < srcImage->Height; row++) {
+         GLuint col;
+         for (col = 0; col < srcImage->Width; col++) {
+            srcImage->FetchTexelc(srcImage, col, row, 0, dst);
+            dst += components;
+         }
+      }
+   }
+   else {
+      /* uncompressed */
+      convertFormat = srcImage->TexFormat;
+   }
+
+   _mesa_format_to_type_and_comps(convertFormat, &datatype, &comps);
+
+   for (level = texObj->BaseLevel; level < texObj->MaxLevel
+           && level < maxLevels - 1; level++) {
+      /* generate image[level+1] from image[level] */
+      const struct gl_texture_image *srcImage;
+      struct gl_texture_image *dstImage;
+      GLint srcWidth, srcHeight, srcDepth;
+      GLint dstWidth, dstHeight, dstDepth;
+      GLint border;
+      GLboolean nextLevel;
+
+      /* get src image parameters */
+      srcImage = _mesa_select_tex_image(ctx, texObj, target, level);
+      ASSERT(srcImage);
+      srcWidth = srcImage->Width;
+      srcHeight = srcImage->Height;
+      srcDepth = srcImage->Depth;
+      border = srcImage->Border;
+
+      nextLevel = next_mipmap_level_size(target, border,
+                                         srcWidth, srcHeight, srcDepth,
+                                         &dstWidth, &dstHeight, &dstDepth);
+      if (!nextLevel) {
+         /* all done */
+         if (_mesa_is_format_compressed(srcImage->TexFormat)) {
+            free((void *) srcData);
+            free(dstData);
+         }
+         return;
+      }
+
+      /* get dest gl_texture_image */
+      dstImage = _mesa_get_tex_image(ctx, texObj, target, level + 1);
+      if (!dstImage) {
+         _mesa_error(ctx, GL_OUT_OF_MEMORY, "generating mipmaps");
+         return;
+      }
+
+      /* Free old image data */
+      if (dstImage->Data)
+         ctx->Driver.FreeTexImageData(ctx, dstImage);
+
+      /* initialize new image */
+      _mesa_init_teximage_fields(ctx, target, dstImage, dstWidth, dstHeight,
+                                 dstDepth, border, srcImage->InternalFormat,
+                                 srcImage->TexFormat);
+      dstImage->DriverData = NULL;
+      dstImage->FetchTexelc = srcImage->FetchTexelc;
+      dstImage->FetchTexelf = srcImage->FetchTexelf;
+
+      /* Alloc new teximage data buffer */
+      {
+         GLuint size = _mesa_format_image_size(dstImage->TexFormat,
+                                               dstWidth, dstHeight, dstDepth);
+         dstImage->Data = _mesa_alloc_texmemory(size);
+         if (!dstImage->Data) {
+            _mesa_error(ctx, GL_OUT_OF_MEMORY, "generating mipmaps");
+            return;
+         }
+      }
+
+      /* Setup src and dest data pointers */
+      if (_mesa_is_format_compressed(dstImage->TexFormat)) {
+         /* srcData and dstData are already set */
+         ASSERT(srcData);
+         ASSERT(dstData);
+      }
+      else {
+         srcData = (const GLubyte *) srcImage->Data;
+         dstData = (GLubyte *) dstImage->Data;
+      }
+
+      ASSERT(dstImage->TexFormat);
+      ASSERT(dstImage->FetchTexelc);
+      ASSERT(dstImage->FetchTexelf);
+
+      _mesa_generate_mipmap_level(target, datatype, comps, border,
+                                  srcWidth, srcHeight, srcDepth, 
+                                  srcData, srcImage->RowStride,
+                                  dstWidth, dstHeight, dstDepth, 
+                                  dstData, dstImage->RowStride);
+
+
+      if (_mesa_is_format_compressed(dstImage->TexFormat)) {
+         GLubyte *temp;
+         /* compress image from dstData into dstImage->Data */
+         const GLenum srcFormat = _mesa_get_format_base_format(convertFormat);
+         GLint dstRowStride
+            = _mesa_format_row_stride(dstImage->TexFormat, dstWidth);
+
+         _mesa_texstore(ctx, 2, dstImage->_BaseFormat,
+                        dstImage->TexFormat,
+                        dstImage->Data,
+                        0, 0, 0, /* dstX/Y/Zoffset */
+                        dstRowStride, 0, /* strides */
+                        dstWidth, dstHeight, 1, /* size */
+                        srcFormat, CHAN_TYPE,
+                        dstData, /* src data, actually */
+                        &ctx->DefaultPacking);
+
+         /* swap src and dest pointers */
+         temp = (GLubyte *) srcData;
+         srcData = dstData;
+         dstData = temp;
+      }
+
+   } /* loop over mipmap levels */
+}
+
+
+/**
+ * Helper function for drivers which need to rescale texture images to
+ * certain aspect ratios.
+ * Nearest filtering only (for broken hardware that can't support
+ * all aspect ratios).  This can be made a lot faster, but I don't
+ * really care enough...
+ */
+void
+_mesa_rescale_teximage2d(GLuint bytesPerPixel,
+			 GLuint srcStrideInPixels,
+			 GLuint dstRowStride,
+			 GLint srcWidth, GLint srcHeight,
+			 GLint dstWidth, GLint dstHeight,
+			 const GLvoid *srcImage, GLvoid *dstImage)
+{
+   GLint row, col;
+
+#define INNER_LOOP( TYPE, HOP, WOP )					\
+   for ( row = 0 ; row < dstHeight ; row++ ) {				\
+      GLint srcRow = row HOP hScale;					\
+      for ( col = 0 ; col < dstWidth ; col++ ) {			\
+	 GLint srcCol = col WOP wScale;					\
+	 dst[col] = src[srcRow * srcStrideInPixels + srcCol];		\
+      }									\
+      dst = (TYPE *) ((GLubyte *) dst + dstRowStride);			\
+   }									\
+
+#define RESCALE_IMAGE( TYPE )						\
+do {									\
+   const TYPE *src = (const TYPE *)srcImage;				\
+   TYPE *dst = (TYPE *)dstImage;					\
+									\
+   if ( srcHeight < dstHeight ) {					\
+      const GLint hScale = dstHeight / srcHeight;			\
+      if ( srcWidth < dstWidth ) {					\
+	 const GLint wScale = dstWidth / srcWidth;			\
+	 INNER_LOOP( TYPE, /, / );					\
+      }									\
+      else {								\
+	 const GLint wScale = srcWidth / dstWidth;			\
+	 INNER_LOOP( TYPE, /, * );					\
+      }									\
+   }									\
+   else {								\
+      const GLint hScale = srcHeight / dstHeight;			\
+      if ( srcWidth < dstWidth ) {					\
+	 const GLint wScale = dstWidth / srcWidth;			\
+	 INNER_LOOP( TYPE, *, / );					\
+      }									\
+      else {								\
+	 const GLint wScale = srcWidth / dstWidth;			\
+	 INNER_LOOP( TYPE, *, * );					\
+      }									\
+   }									\
+} while (0)
+
+   switch ( bytesPerPixel ) {
+   case 4:
+      RESCALE_IMAGE( GLuint );
+      break;
+
+   case 2:
+      RESCALE_IMAGE( GLushort );
+      break;
+
+   case 1:
+      RESCALE_IMAGE( GLubyte );
+      break;
+   default:
+      _mesa_problem(NULL,"unexpected bytes/pixel in _mesa_rescale_teximage2d");
+   }
+}
+
+
+/**
+ * Upscale an image by replication, not (typical) stretching.
+ * We use this when the image width or height is less than a
+ * certain size (4, 8) and we need to upscale an image.
+ */
+void
+_mesa_upscale_teximage2d(GLsizei inWidth, GLsizei inHeight,
+                         GLsizei outWidth, GLsizei outHeight,
+                         GLint comps, const GLchan *src, GLint srcRowStride,
+                         GLchan *dest )
+{
+   GLint i, j, k;
+
+   ASSERT(outWidth >= inWidth);
+   ASSERT(outHeight >= inHeight);
+#if 0
+   ASSERT(inWidth == 1 || inWidth == 2 || inHeight == 1 || inHeight == 2);
+   ASSERT((outWidth & 3) == 0);
+   ASSERT((outHeight & 3) == 0);
+#endif
+
+   for (i = 0; i < outHeight; i++) {
+      const GLint ii = i % inHeight;
+      for (j = 0; j < outWidth; j++) {
+         const GLint jj = j % inWidth;
+         for (k = 0; k < comps; k++) {
+            dest[(i * outWidth + j) * comps + k]
+               = src[ii * srcRowStride + jj * comps + k];
+         }
+      }
+   }
+}
+