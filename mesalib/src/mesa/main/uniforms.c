--- conflicted
+++ resolved
@@ -1,3018 +1,1478 @@
-<<<<<<< HEAD
-/*
- * Mesa 3-D graphics library
- *
- * Copyright (C) 2004-2008  Brian Paul   All Rights Reserved.
- * Copyright (C) 2009-2010  VMware, Inc.  All Rights Reserved.
- * Copyright © 2010 Intel Corporation
- *
- * Permission is hereby granted, free of charge, to any person obtaining a
- * copy of this software and associated documentation files (the "Software"),
- * to deal in the Software without restriction, including without limitation
- * the rights to use, copy, modify, merge, publish, distribute, sublicense,
- * and/or sell copies of the Software, and to permit persons to whom the
- * Software is furnished to do so, subject to the following conditions:
- *
- * The above copyright notice and this permission notice shall be included
- * in all copies or substantial portions of the Software.
- *
- * THE SOFTWARE IS PROVIDED "AS IS", WITHOUT WARRANTY OF ANY KIND, EXPRESS
- * OR IMPLIED, INCLUDING BUT NOT LIMITED TO THE WARRANTIES OF MERCHANTABILITY,
- * FITNESS FOR A PARTICULAR PURPOSE AND NONINFRINGEMENT.  IN NO EVENT SHALL
- * BRIAN PAUL BE LIABLE FOR ANY CLAIM, DAMAGES OR OTHER LIABILITY, WHETHER IN
- * AN ACTION OF CONTRACT, TORT OR OTHERWISE, ARISING FROM, OUT OF OR IN
- * CONNECTION WITH THE SOFTWARE OR THE USE OR OTHER DEALINGS IN THE SOFTWARE.
- */
-
-/**
- * \file uniforms.c
- * Functions related to GLSL uniform variables.
- * \author Brian Paul
- */
-
-/**
- * XXX things to do:
- * 1. Check that the right error code is generated for all _mesa_error() calls.
- * 2. Insert FLUSH_VERTICES calls in various places
- */
-
-
-#include "main/glheader.h"
-#include "main/context.h"
-#include "main/dispatch.h"
-#include "main/mfeatures.h"
-#include "main/mtypes.h"
-#include "main/shaderapi.h"
-#include "main/shaderobj.h"
-#include "main/uniforms.h"
-#include "program/prog_parameter.h"
-#include "program/prog_statevars.h"
-#include "program/prog_uniform.h"
-#include "program/prog_instruction.h"
-
-
-static GLenum
-base_uniform_type(GLenum type)
-{
-   switch (type) {
-#if 0 /* not needed, for now */
-   case GL_BOOL:
-   case GL_BOOL_VEC2:
-   case GL_BOOL_VEC3:
-   case GL_BOOL_VEC4:
-      return GL_BOOL;
-#endif
-   case GL_FLOAT:
-   case GL_FLOAT_VEC2:
-   case GL_FLOAT_VEC3:
-   case GL_FLOAT_VEC4:
-      return GL_FLOAT;
-   case GL_UNSIGNED_INT:
-   case GL_UNSIGNED_INT_VEC2:
-   case GL_UNSIGNED_INT_VEC3:
-   case GL_UNSIGNED_INT_VEC4:
-      return GL_UNSIGNED_INT;
-   case GL_INT:
-   case GL_INT_VEC2:
-   case GL_INT_VEC3:
-   case GL_INT_VEC4:
-      return GL_INT;
-   default:
-      _mesa_problem(NULL, "Invalid type in base_uniform_type()");
-      return GL_FLOAT;
-   }
-}
-
-
-static GLboolean
-is_boolean_type(GLenum type)
-{
-   switch (type) {
-   case GL_BOOL:
-   case GL_BOOL_VEC2:
-   case GL_BOOL_VEC3:
-   case GL_BOOL_VEC4:
-      return GL_TRUE;
-   default:
-      return GL_FALSE;
-   }
-}
-
-
-static GLboolean
-is_sampler_type(GLenum type)
-{
-   switch (type) {
-   case GL_SAMPLER_1D:
-   case GL_SAMPLER_2D:
-   case GL_SAMPLER_3D:
-   case GL_SAMPLER_CUBE:
-   case GL_SAMPLER_1D_SHADOW:
-   case GL_SAMPLER_2D_SHADOW:
-   case GL_SAMPLER_2D_RECT_ARB:
-   case GL_SAMPLER_2D_RECT_SHADOW_ARB:
-   case GL_SAMPLER_1D_ARRAY_EXT:
-   case GL_SAMPLER_2D_ARRAY_EXT:
-   case GL_SAMPLER_1D_ARRAY_SHADOW_EXT:
-   case GL_SAMPLER_2D_ARRAY_SHADOW_EXT:
-      return GL_TRUE;
-   default:
-      return GL_FALSE;
-   }
-}
-
-
-static struct gl_program_parameter *
-get_uniform_parameter(const struct gl_shader_program *shProg, GLuint index)
-{
-   const struct gl_program *prog = NULL;
-   GLint progPos;
-
-   progPos = shProg->Uniforms->Uniforms[index].VertPos;
-   if (progPos >= 0) {
-      prog = &shProg->VertexProgram->Base;
-   }
-   else {
-      progPos = shProg->Uniforms->Uniforms[index].FragPos;
-      if (progPos >= 0) {
-         prog = &shProg->FragmentProgram->Base;
-      } else {
-         progPos = shProg->Uniforms->Uniforms[index].GeomPos;
-         if (progPos >= 0) {
-            prog = &shProg->GeometryProgram->Base;
-         }
-      }
-   }
-
-   if (!prog || progPos < 0)
-      return NULL; /* should never happen */
-
-   return &prog->Parameters->Parameters[progPos];
-}
-
-
-/**
- * Called by glGetActiveUniform().
- */
-static void
-_mesa_get_active_uniform(struct gl_context *ctx, GLuint program, GLuint index,
-                         GLsizei maxLength, GLsizei *length, GLint *size,
-                         GLenum *type, GLchar *nameOut)
-{
-   const struct gl_shader_program *shProg;
-   const struct gl_program *prog = NULL;
-   const struct gl_program_parameter *param;
-   GLint progPos;
-
-   shProg = _mesa_lookup_shader_program_err(ctx, program, "glGetActiveUniform");
-   if (!shProg)
-      return;
-
-   if (!shProg->Uniforms || index >= shProg->Uniforms->NumUniforms) {
-      _mesa_error(ctx, GL_INVALID_VALUE, "glGetActiveUniform(index)");
-      return;
-   }
-
-   progPos = shProg->Uniforms->Uniforms[index].VertPos;
-   if (progPos >= 0) {
-      prog = &shProg->VertexProgram->Base;
-   }
-   else {
-      progPos = shProg->Uniforms->Uniforms[index].FragPos;
-      if (progPos >= 0) {
-         prog = &shProg->FragmentProgram->Base;
-      } else {
-         progPos = shProg->Uniforms->Uniforms[index].GeomPos;
-         if (progPos >= 0) {
-            prog = &shProg->GeometryProgram->Base;
-         }
-      }
-   }
-
-   if (!prog || progPos < 0)
-      return; /* should never happen */
-
-   ASSERT(progPos < prog->Parameters->NumParameters);
-   param = &prog->Parameters->Parameters[progPos];
-
-   if (nameOut) {
-      _mesa_copy_string(nameOut, maxLength, length, param->Name);
-   }
-
-   if (size) {
-      GLint typeSize = _mesa_sizeof_glsl_type(param->DataType);
-      if ((GLint) param->Size > typeSize) {
-         /* This is an array.
-          * Array elements are placed on vector[4] boundaries so they're
-          * a multiple of four floats.  We round typeSize up to next multiple
-          * of four to get the right size below.
-          */
-         typeSize = (typeSize + 3) & ~3;
-      }
-      /* Note that the returned size is in units of the <type>, not bytes */
-      *size = param->Size / typeSize;
-   }
-
-   if (type) {
-      *type = param->DataType;
-   }
-}
-
-
-static unsigned
-get_vector_elements(GLenum type)
-{
-   switch (type) {
-   case GL_FLOAT:
-   case GL_INT:
-   case GL_BOOL:
-   case GL_UNSIGNED_INT:
-   default: /* Catch all the various sampler types. */
-      return 1;
-
-   case GL_FLOAT_VEC2:
-   case GL_INT_VEC2:
-   case GL_BOOL_VEC2:
-   case GL_UNSIGNED_INT_VEC2:
-      return 2;
-
-   case GL_FLOAT_VEC3:
-   case GL_INT_VEC3:
-   case GL_BOOL_VEC3:
-   case GL_UNSIGNED_INT_VEC3:
-      return 3;
-
-   case GL_FLOAT_VEC4:
-   case GL_INT_VEC4:
-   case GL_BOOL_VEC4:
-   case GL_UNSIGNED_INT_VEC4:
-      return 4;
-   }
-}
-
-static void
-get_matrix_dims(GLenum type, GLint *rows, GLint *cols)
-{
-   switch (type) {
-   case GL_FLOAT_MAT2:
-      *rows = *cols = 2;
-      break;
-   case GL_FLOAT_MAT2x3:
-      *rows = 3;
-      *cols = 2;
-      break;
-   case GL_FLOAT_MAT2x4:
-      *rows = 4;
-      *cols = 2;
-      break;
-   case GL_FLOAT_MAT3:
-      *rows = 3;
-      *cols = 3;
-      break;
-   case GL_FLOAT_MAT3x2:
-      *rows = 2;
-      *cols = 3;
-      break;
-   case GL_FLOAT_MAT3x4:
-      *rows = 4;
-      *cols = 3;
-      break;
-   case GL_FLOAT_MAT4:
-      *rows = 4;
-      *cols = 4;
-      break;
-   case GL_FLOAT_MAT4x2:
-      *rows = 2;
-      *cols = 4;
-      break;
-   case GL_FLOAT_MAT4x3:
-      *rows = 3;
-      *cols = 4;
-      break;
-   default:
-      *rows = *cols = 0;
-   }
-}
-
-
-/**
- * Determine the number of rows and columns occupied by a uniform
- * according to its datatype.  For non-matrix types (such as GL_FLOAT_VEC4),
- * the number of rows = 1 and cols = number of elements in the vector.
- */
-static void
-get_uniform_rows_cols(const struct gl_program_parameter *p,
-                      GLint *rows, GLint *cols)
-{
-   get_matrix_dims(p->DataType, rows, cols);
-   if (*rows == 0 && *cols == 0) {
-      /* not a matrix type, probably a float or vector */
-      *rows = 1;
-      *cols = get_vector_elements(p->DataType);
-   }
-}
-
-
-/**
- * Helper for get_uniform[fi]v() functions.
- * Given a shader program name and uniform location, return a pointer
- * to the shader program and return the program parameter position.
- */
-static void
-lookup_uniform_parameter(struct gl_context *ctx, GLuint program, GLint location,
-                         struct gl_program **progOut, GLint *paramPosOut)
-{
-   struct gl_shader_program *shProg
-      = _mesa_lookup_shader_program_err(ctx, program, "glGetUniform[if]v");
-   struct gl_program *prog = NULL;
-   GLint progPos = -1;
-
-   /* if shProg is NULL, we'll have already recorded an error */
-
-   if (shProg) {
-      if (!shProg->Uniforms ||
-          location < 0 ||
-          location >= (GLint) shProg->Uniforms->NumUniforms) {
-         _mesa_error(ctx, GL_INVALID_OPERATION,  "glGetUniformfv(location)");
-      }
-      else {
-         /* OK, find the gl_program and program parameter location */
-         progPos = shProg->Uniforms->Uniforms[location].VertPos;
-         if (progPos >= 0) {
-            prog = &shProg->VertexProgram->Base;
-         }
-         else {
-            progPos = shProg->Uniforms->Uniforms[location].FragPos;
-            if (progPos >= 0) {
-               prog = &shProg->FragmentProgram->Base;
-            } else {
-               progPos = shProg->Uniforms->Uniforms[location].GeomPos;
-               if (progPos >= 0) {
-                  prog = &shProg->GeometryProgram->Base;
-               }
-            }
-         }
-      }
-   }
-
-   *progOut = prog;
-   *paramPosOut = progPos;
-}
-
-
-/**
- * GLGL uniform arrays and structs require special handling.
- *
- * The GL_ARB_shader_objects spec says that if you use
- * glGetUniformLocation to get the location of an array, you CANNOT
- * access other elements of the array by adding an offset to the
- * returned location.  For example, you must call
- * glGetUniformLocation("foo[16]") if you want to set the 16th element
- * of the array with glUniform().
- *
- * HOWEVER, some other OpenGL drivers allow accessing array elements
- * by adding an offset to the returned array location.  And some apps
- * seem to depend on that behaviour.
- *
- * Mesa's gl_uniform_list doesn't directly support this since each
- * entry in the list describes one uniform variable, not one uniform
- * element.  We could insert dummy entries in the list for each array
- * element after [0] but that causes complications elsewhere.
- *
- * We solve this problem by encoding two values in the location that's
- * returned by glGetUniformLocation():
- *  a) index into gl_uniform_list::Uniforms[] for the uniform
- *  b) an array/field offset (0 for simple types)
- *
- * These two values are encoded in the high and low halves of a GLint.
- * By putting the uniform number in the high part and the offset in the
- * low part, we can support the unofficial ability to index into arrays
- * by adding offsets to the location value.
- */
-static void
-merge_location_offset(GLint *location, GLint offset)
-{
-   *location = (*location << 16) | offset;
-}
-
-
-/**
- * Separate the uniform location and parameter offset.  See above.
- */
-static void
-split_location_offset(GLint *location, GLint *offset)
-{
-   *offset = *location & 0xffff;
-   *location = *location >> 16;
-}
-
-
-
-/**
- * Called via glGetUniformfv().
- */
-static void
-_mesa_get_uniformfv(struct gl_context *ctx, GLuint program, GLint location,
-                    GLsizei bufSize, GLfloat *params)
-{
-   struct gl_program *prog;
-   GLint paramPos, offset;
-
-   split_location_offset(&location, &offset);
-
-   lookup_uniform_parameter(ctx, program, location, &prog, &paramPos);
-
-   if (prog) {
-      const struct gl_program_parameter *p =
-         &prog->Parameters->Parameters[paramPos];
-      GLint rows, cols, i, j, k;
-      GLsizei numBytes;
-
-      get_uniform_rows_cols(p, &rows, &cols);
-
-      numBytes = rows * cols * sizeof *params;
-      if (bufSize < numBytes) {
-         _mesa_error( ctx, GL_INVALID_OPERATION,
-                     "glGetnUniformfvARB(out of bounds: bufSize is %d,"
-                     " but %d bytes are required)", bufSize, numBytes );
-         return;
-      }
-
-      k = 0;
-      for (i = 0; i < rows; i++) {
-	 const int base = paramPos + offset + i;
-
-         for (j = 0; j < cols; j++ ) {
-            params[k++] = prog->Parameters->ParameterValues[base][j];
-         }
-      }
-   }
-}
-
-
-/**
- * Called via glGetUniformiv().
- * \sa _mesa_get_uniformfv, only difference is a cast.
- */
-static void
-_mesa_get_uniformiv(struct gl_context *ctx, GLuint program, GLint location,
-                    GLsizei bufSize, GLint *params)
-{
-   struct gl_program *prog;
-   GLint paramPos, offset;
-
-   split_location_offset(&location, &offset);
-
-   lookup_uniform_parameter(ctx, program, location, &prog, &paramPos);
-
-   if (prog) {
-      const struct gl_program_parameter *p =
-         &prog->Parameters->Parameters[paramPos];
-      GLint rows, cols, i, j, k;
-      GLsizei numBytes;
-
-      get_uniform_rows_cols(p, &rows, &cols);
-
-      numBytes = rows * cols * sizeof *params;
-      if (bufSize < numBytes) {
-         _mesa_error( ctx, GL_INVALID_OPERATION,
-                     "glGetnUniformivARB(out of bounds: bufSize is %d,"
-                     " but %d bytes are required)", bufSize, numBytes );
-         return;
-      }
-
-      k = 0;
-      for (i = 0; i < rows; i++) {
-	 const int base = paramPos + offset + i;
-
-         for (j = 0; j < cols; j++ ) {
-            params[k++] = (GLint) prog->Parameters->ParameterValues[base][j];
-         }
-      }
-   }
-}
-
-
-/**
- * Called via glGetUniformuiv().
- * New in GL_EXT_gpu_shader4, OpenGL 3.0
- * \sa _mesa_get_uniformfv, only difference is a cast.
- */
-static void
-_mesa_get_uniformuiv(struct gl_context *ctx, GLuint program, GLint location,
-                     GLsizei bufSize, GLuint *params)
-{
-   struct gl_program *prog;
-   GLint paramPos, offset;
-
-   split_location_offset(&location, &offset);
-
-   lookup_uniform_parameter(ctx, program, location, &prog, &paramPos);
-
-   if (prog) {
-      const struct gl_program_parameter *p =
-         &prog->Parameters->Parameters[paramPos];
-      GLint rows, cols, i, j, k;
-      GLsizei numBytes;
-
-      get_uniform_rows_cols(p, &rows, &cols);
-
-      numBytes = rows * cols * sizeof *params;
-      if (bufSize < numBytes) {
-         _mesa_error( ctx, GL_INVALID_OPERATION,
-                     "glGetnUniformuivARB(out of bounds: bufSize is %d,"
-                     " but %d bytes are required)", bufSize, numBytes );
-         return;
-      }
-
-      k = 0;
-      for (i = 0; i < rows; i++) {
-	 const int base = paramPos + offset + i;
-
-         for (j = 0; j < cols; j++ ) {
-            params[k++] = (GLuint) prog->Parameters->ParameterValues[base][j];
-         }
-      }
-   }
-}
-
-
-/**
- * Called via glGetUniformdv().
- * New in GL_ARB_gpu_shader_fp64, OpenGL 4.0
- */
-static void
-_mesa_get_uniformdv(struct gl_context *ctx, GLuint program, GLint location,
-                    GLsizei bufSize, GLdouble *params)
-{
-   _mesa_error(ctx, GL_INVALID_OPERATION, "glGetUniformdvARB"
-               "(GL_ARB_gpu_shader_fp64 not implemented)");
-}
-
-
-/**
- * Called via glGetUniformLocation().
- *
- * The return value will encode two values, the uniform location and an
- * offset (used for arrays, structs).
- */
-GLint
-_mesa_get_uniform_location(struct gl_context *ctx, struct gl_shader_program *shProg,
-			   const GLchar *name)
-{
-   GLint offset = 0, location = -1;
-
-   if (shProg->LinkStatus == GL_FALSE) {
-      _mesa_error(ctx, GL_INVALID_OPERATION, "glGetUniformfv(program)");
-      return -1;
-   }
-
-   /* XXX we should return -1 if the uniform was declared, but not
-    * actually used.
-    */
-
-   /* XXX we need to be able to parse uniform names for structs and arrays
-    * such as:
-    *   mymatrix[1]
-    *   mystruct.field1
-    */
-
-   {
-      /* handle 1-dimension arrays here... */
-      char *c = strchr(name, '[');
-      if (c) {
-         /* truncate name at [ */
-         const GLint len = c - name;
-         GLchar *newName = malloc(len + 1);
-         if (!newName)
-            return -1; /* out of mem */
-         memcpy(newName, name, len);
-         newName[len] = 0;
-
-         location = _mesa_lookup_uniform(shProg->Uniforms, newName);
-         if (location >= 0) {
-            const GLint element = atoi(c + 1);
-            if (element > 0) {
-               /* get type of the uniform array element */
-               struct gl_program_parameter *p;
-               p = get_uniform_parameter(shProg, location);
-               if (p) {
-                  GLint rows, cols;
-                  get_matrix_dims(p->DataType, &rows, &cols);
-                  if (rows < 1)
-                     rows = 1;
-                  offset = element * rows;
-               }
-            }
-         }
-
-         free(newName);
-      }
-   }
-
-   if (location < 0) {
-      location = _mesa_lookup_uniform(shProg->Uniforms, name);
-   }
-
-   if (location >= 0) {
-      merge_location_offset(&location, offset);
-   }
-
-   return location;
-}
-
-
-
-/**
- * Update the vertex/fragment program's TexturesUsed array.
- *
- * This needs to be called after glUniform(set sampler var) is called.
- * A call to glUniform(samplerVar, value) causes a sampler to point to a
- * particular texture unit.  We know the sampler's texture target
- * (1D/2D/3D/etc) from compile time but the sampler's texture unit is
- * set by glUniform() calls.
- *
- * So, scan the program->SamplerUnits[] and program->SamplerTargets[]
- * information to update the prog->TexturesUsed[] values.
- * Each value of TexturesUsed[unit] is one of zero, TEXTURE_1D_INDEX,
- * TEXTURE_2D_INDEX, TEXTURE_3D_INDEX, etc.
- * We'll use that info for state validation before rendering.
- */
-void
-_mesa_update_shader_textures_used(struct gl_program *prog)
-{
-   GLuint s;
-
-   memset(prog->TexturesUsed, 0, sizeof(prog->TexturesUsed));
-
-   for (s = 0; s < MAX_SAMPLERS; s++) {
-      if (prog->SamplersUsed & (1 << s)) {
-         GLuint unit = prog->SamplerUnits[s];
-         GLuint tgt = prog->SamplerTargets[s];
-         assert(unit < MAX_TEXTURE_IMAGE_UNITS);
-         assert(tgt < NUM_TEXTURE_TARGETS);
-         prog->TexturesUsed[unit] |= (1 << tgt);
-      }
-   }
-}
-
-
-/**
- * Check if the type given by userType is allowed to set a uniform of the
- * target type.  Generally, equivalence is required, but setting Boolean
- * uniforms can be done with glUniformiv or glUniformfv.
- */
-static GLboolean
-compatible_types(GLenum userType, GLenum targetType)
-{
-   if (userType == targetType)
-      return GL_TRUE;
-
-   if (targetType == GL_BOOL && (userType == GL_FLOAT ||
-                                 userType == GL_UNSIGNED_INT ||
-                                 userType == GL_INT))
-      return GL_TRUE;
-
-   if (targetType == GL_BOOL_VEC2 && (userType == GL_FLOAT_VEC2 ||
-                                      userType == GL_UNSIGNED_INT_VEC2 ||
-                                      userType == GL_INT_VEC2))
-      return GL_TRUE;
-
-   if (targetType == GL_BOOL_VEC3 && (userType == GL_FLOAT_VEC3 ||
-                                      userType == GL_UNSIGNED_INT_VEC3 ||
-                                      userType == GL_INT_VEC3))
-      return GL_TRUE;
-
-   if (targetType == GL_BOOL_VEC4 && (userType == GL_FLOAT_VEC4 ||
-                                      userType == GL_UNSIGNED_INT_VEC4 ||
-                                      userType == GL_INT_VEC4))
-      return GL_TRUE;
-
-   if (is_sampler_type(targetType) && userType == GL_INT)
-      return GL_TRUE;
-
-   return GL_FALSE;
-}
-
-
-/**
- * Set the value of a program's uniform variable.
- * \param program  the program whose uniform to update
- * \param index  the index of the program parameter for the uniform
- * \param offset  additional parameter slot offset (for arrays)
- * \param type  the incoming datatype of 'values'
- * \param count  the number of uniforms to set
- * \param elems  number of elements per uniform (1, 2, 3 or 4)
- * \param values  the new values, of datatype 'type'
- */
-static void
-set_program_uniform(struct gl_context *ctx, struct gl_program *program,
-                    GLint index, GLint offset,
-                    GLenum type, GLsizei count, GLint elems,
-                    const void *values)
-{
-   const struct gl_program_parameter *param =
-      &program->Parameters->Parameters[index];
-
-   assert(offset >= 0);
-   assert(elems >= 1);
-   assert(elems <= 4);
-
-   if (!compatible_types(type, param->DataType)) {
-      _mesa_error(ctx, GL_INVALID_OPERATION, "glUniform(type mismatch)");
-      return;
-   }
-
-   if (index + offset > (GLint) program->Parameters->Size) {
-      /* out of bounds! */
-      return;
-   }
-
-   if (param->Type == PROGRAM_SAMPLER) {
-      /* This controls which texture unit which is used by a sampler */
-      GLboolean changed = GL_FALSE;
-      GLint i;
-
-      /* this should have been caught by the compatible_types() check */
-      ASSERT(type == GL_INT);
-
-      /* loop over number of samplers to change */
-      for (i = 0; i < count; i++) {
-         GLuint sampler =
-            (GLuint) program->Parameters->ParameterValues[index + offset + i][0];
-         GLuint texUnit = ((GLuint *) values)[i];
-
-         /* check that the sampler (tex unit index) is legal */
-         if (texUnit >= ctx->Const.MaxTextureImageUnits) {
-            _mesa_error(ctx, GL_INVALID_VALUE,
-                        "glUniform1(invalid sampler/tex unit index for '%s')",
-                        param->Name);
-            return;
-         }
-
-         /* This maps a sampler to a texture unit: */
-         if (sampler < MAX_SAMPLERS) {
-#if 0
-            printf("Set program %p sampler %d '%s' to unit %u\n",
-		   program, sampler, param->Name, texUnit);
-#endif
-            if (program->SamplerUnits[sampler] != texUnit) {
-               program->SamplerUnits[sampler] = texUnit;
-               changed = GL_TRUE;
-            }
-         }
-      }
-
-      if (changed) {
-         /* When a sampler's value changes it usually requires rewriting
-          * a GPU program's TEX instructions since there may not be a
-          * sampler->texture lookup table.  We signal this with the
-          * ProgramStringNotify() callback.
-          */
-         FLUSH_VERTICES(ctx, _NEW_TEXTURE | _NEW_PROGRAM);
-         _mesa_update_shader_textures_used(program);
-         /* Do we need to care about the return value here?
-          * This should not be the first time the driver was notified of
-          * this program.
-          */
-         (void) ctx->Driver.ProgramStringNotify(ctx, program->Target, program);
-      }
-   }
-   else {
-      /* ordinary uniform variable */
-      const GLboolean isUniformBool = is_boolean_type(param->DataType);
-      const GLenum basicType = base_uniform_type(type);
-      const GLint slots = (param->Size + 3) / 4;
-      const GLint typeSize = _mesa_sizeof_glsl_type(param->DataType);
-      GLsizei k, i;
-
-      if ((GLint) param->Size > typeSize) {
-         /* an array */
-         /* we'll ignore extra data below */
-      }
-      else {
-         /* non-array: count must be at most one; count == 0 is handled by the loop below */
-         if (count > 1) {
-            _mesa_error(ctx, GL_INVALID_OPERATION,
-                        "glUniform(uniform '%s' is not an array)",
-                        param->Name);
-            return;
-         }
-      }
-
-      /* loop over number of array elements */
-      for (k = 0; k < count; k++) {
-         GLfloat *uniformVal;
-
-         if (offset + k >= slots) {
-            /* Extra array data is ignored */
-            break;
-         }
-
-         /* uniformVal (the destination) is always float[4] */
-         uniformVal = program->Parameters->ParameterValues[index + offset + k];
-
-         if (basicType == GL_INT) {
-            /* convert user's ints to floats */
-            const GLint *iValues = ((const GLint *) values) + k * elems;
-            for (i = 0; i < elems; i++) {
-               uniformVal[i] = (GLfloat) iValues[i];
-            }
-         }
-         else if (basicType == GL_UNSIGNED_INT) {
-            /* convert user's uints to floats */
-            const GLuint *iValues = ((const GLuint *) values) + k * elems;
-            for (i = 0; i < elems; i++) {
-               uniformVal[i] = (GLfloat) iValues[i];
-            }
-         }
-         else {
-            const GLfloat *fValues = ((const GLfloat *) values) + k * elems;
-            assert(basicType == GL_FLOAT);
-            for (i = 0; i < elems; i++) {
-               uniformVal[i] = fValues[i];
-            }
-         }
-
-         /* if the uniform is bool-valued, convert to 1.0 or 0.0 */
-         if (isUniformBool) {
-            for (i = 0; i < elems; i++) {
-               uniformVal[i] = uniformVal[i] ? 1.0f : 0.0f;
-            }
-         }
-      }
-   }
-}
-
-
-/**
- * Called via glUniform*() functions.
- */
-void
-_mesa_uniform(struct gl_context *ctx, struct gl_shader_program *shProg,
-	      GLint location, GLsizei count,
-              const GLvoid *values, GLenum type)
-{
-   struct gl_uniform *uniform;
-   GLint elems, offset;
-
-   if (!shProg || !shProg->LinkStatus) {
-      _mesa_error(ctx, GL_INVALID_OPERATION, "glUniform(program not linked)");
-      return;
-   }
-
-   if (location == -1)
-      return;   /* The standard specifies this as a no-op */
-
-   if (location < -1) {
-      _mesa_error(ctx, GL_INVALID_OPERATION, "glUniform(location=%d)",
-                  location);
-      return;
-   }
-
-   split_location_offset(&location, &offset);
-
-   if (location < 0 || location >= (GLint) shProg->Uniforms->NumUniforms) {
-      _mesa_error(ctx, GL_INVALID_VALUE, "glUniform(location=%d)", location);
-      return;
-   }
-
-   if (count < 0) {
-      _mesa_error(ctx, GL_INVALID_VALUE, "glUniform(count < 0)");
-      return;
-   }
-
-   elems = _mesa_sizeof_glsl_type(type);
-
-   FLUSH_VERTICES(ctx, _NEW_PROGRAM_CONSTANTS);
-
-   uniform = &shProg->Uniforms->Uniforms[location];
-
-   if (ctx->Shader.Flags & GLSL_UNIFORMS) {
-      const GLenum basicType = base_uniform_type(type);
-      GLint i;
-      printf("Mesa: set program %u uniform %s (loc %d) to: ",
-	     shProg->Name, uniform->Name, location);
-      if (basicType == GL_INT) {
-         const GLint *v = (const GLint *) values;
-         for (i = 0; i < count * elems; i++) {
-            printf("%d ", v[i]);
-         }
-      }
-      else if (basicType == GL_UNSIGNED_INT) {
-         const GLuint *v = (const GLuint *) values;
-         for (i = 0; i < count * elems; i++) {
-            printf("%u ", v[i]);
-         }
-      }
-      else {
-         const GLfloat *v = (const GLfloat *) values;
-         assert(basicType == GL_FLOAT);
-         for (i = 0; i < count * elems; i++) {
-            printf("%g ", v[i]);
-         }
-      }
-      printf("\n");
-   }
-
-   /* A uniform var may be used by both a vertex shader and a fragment
-    * shader.  We may need to update one or both shader's uniform here:
-    */
-   if (shProg->VertexProgram) {
-      /* convert uniform location to program parameter index */
-      GLint index = uniform->VertPos;
-      if (index >= 0) {
-         set_program_uniform(ctx, &shProg->VertexProgram->Base,
-                             index, offset, type, count, elems, values);
-      }
-   }
-
-   if (shProg->FragmentProgram) {
-      /* convert uniform location to program parameter index */
-      GLint index = uniform->FragPos;
-      if (index >= 0) {
-         set_program_uniform(ctx, &shProg->FragmentProgram->Base,
-                             index, offset, type, count, elems, values);
-      }
-   }
-
-   if (shProg->GeometryProgram) {
-      /* convert uniform location to program parameter index */
-      GLint index = uniform->GeomPos;
-      if (index >= 0) {
-         set_program_uniform(ctx, &shProg->GeometryProgram->Base,
-                             index, offset, type, count, elems, values);
-      }
-   }
-
-   uniform->Initialized = GL_TRUE;
-}
-
-
-/**
- * Set a matrix-valued program parameter.
- */
-static void
-set_program_uniform_matrix(struct gl_context *ctx, struct gl_program *program,
-                           GLuint index, GLuint offset,
-                           GLuint count, GLuint rows, GLuint cols,
-                           GLboolean transpose, const GLfloat *values)
-{
-   GLuint mat, row, col;
-   GLuint src = 0;
-   const struct gl_program_parameter * param = &program->Parameters->Parameters[index];
-   const GLuint slots = (param->Size + 3) / 4;
-   const GLint typeSize = _mesa_sizeof_glsl_type(param->DataType);
-   GLint nr, nc;
-
-   /* check that the number of rows, columns is correct */
-   get_matrix_dims(param->DataType, &nr, &nc);
-   if (rows != nr || cols != nc) {
-      _mesa_error(ctx, GL_INVALID_OPERATION,
-                  "glUniformMatrix(matrix size mismatch)");
-      return;
-   }
-
-   if ((GLint) param->Size <= typeSize) {
-      /* non-array: count must be at most one; count == 0 is handled by the loop below */
-      if (count > 1) {
-         _mesa_error(ctx, GL_INVALID_OPERATION,
-                     "glUniformMatrix(uniform is not an array)");
-         return;
-      }
-   }
-
-   /*
-    * Note: the _columns_ of a matrix are stored in program registers, not
-    * the rows.  So, the loops below look a little funny.
-    * XXX could optimize this a bit...
-    */
-
-   /* loop over matrices */
-   for (mat = 0; mat < count; mat++) {
-
-      /* each matrix: */
-      for (col = 0; col < cols; col++) {
-         GLfloat *v;
-         if (offset >= slots) {
-            /* Ignore writes beyond the end of (the used part of) an array */
-            return;
-         }
-         v = program->Parameters->ParameterValues[index + offset];
-         for (row = 0; row < rows; row++) {
-            if (transpose) {
-               v[row] = values[src + row * cols + col];
-            }
-            else {
-               v[row] = values[src + col * rows + row];
-            }
-         }
-
-         offset++;
-      }
-
-      src += rows * cols;  /* next matrix */
-   }
-}
-
-
-/**
- * Called by glUniformMatrix*() functions.
- * Note: cols=2, rows=4  ==>  array[2] of vec4
- */
-void
-_mesa_uniform_matrix(struct gl_context *ctx, struct gl_shader_program *shProg,
-		     GLint cols, GLint rows,
-                     GLint location, GLsizei count,
-                     GLboolean transpose, const GLfloat *values)
-{
-   struct gl_uniform *uniform;
-   GLint offset;
-
-   if (!shProg || !shProg->LinkStatus) {
-      _mesa_error(ctx, GL_INVALID_OPERATION,
-         "glUniformMatrix(program not linked)");
-      return;
-   }
-
-   if (location == -1)
-      return;   /* The standard specifies this as a no-op */
-
-   if (location < -1) {
-      _mesa_error(ctx, GL_INVALID_OPERATION, "glUniformMatrix(location)");
-      return;
-   }
-
-   split_location_offset(&location, &offset);
-
-   if (location < 0 || location >= (GLint) shProg->Uniforms->NumUniforms) {
-      _mesa_error(ctx, GL_INVALID_VALUE, "glUniformMatrix(location)");
-      return;
-   }
-   if (values == NULL) {
-      _mesa_error(ctx, GL_INVALID_VALUE, "glUniformMatrix");
-      return;
-   }
-
-   FLUSH_VERTICES(ctx, _NEW_PROGRAM_CONSTANTS);
-
-   uniform = &shProg->Uniforms->Uniforms[location];
-
-   if (shProg->VertexProgram) {
-      /* convert uniform location to program parameter index */
-      GLint index = uniform->VertPos;
-      if (index >= 0) {
-         set_program_uniform_matrix(ctx, &shProg->VertexProgram->Base,
-                                    index, offset,
-                                    count, rows, cols, transpose, values);
-      }
-   }
-
-   if (shProg->FragmentProgram) {
-      /* convert uniform location to program parameter index */
-      GLint index = uniform->FragPos;
-      if (index >= 0) {
-         set_program_uniform_matrix(ctx, &shProg->FragmentProgram->Base,
-                                    index, offset,
-                                    count, rows, cols, transpose, values);
-      }
-   }
-
-   if (shProg->GeometryProgram) {
-      /* convert uniform location to program parameter index */
-      GLint index = uniform->GeomPos;
-      if (index >= 0) {
-         set_program_uniform_matrix(ctx, &shProg->GeometryProgram->Base,
-                                    index, offset,
-                                    count, rows, cols, transpose, values);
-      }
-   }
-
-   uniform->Initialized = GL_TRUE;
-}
-
-
-void GLAPIENTRY
-_mesa_Uniform1fARB(GLint location, GLfloat v0)
-{
-   GET_CURRENT_CONTEXT(ctx);
-   _mesa_uniform(ctx, ctx->Shader.ActiveProgram, location, 1, &v0, GL_FLOAT);
-}
-
-void GLAPIENTRY
-_mesa_Uniform2fARB(GLint location, GLfloat v0, GLfloat v1)
-{
-   GET_CURRENT_CONTEXT(ctx);
-   GLfloat v[2];
-   v[0] = v0;
-   v[1] = v1;
-   _mesa_uniform(ctx, ctx->Shader.ActiveProgram, location, 1, v, GL_FLOAT_VEC2);
-}
-
-void GLAPIENTRY
-_mesa_Uniform3fARB(GLint location, GLfloat v0, GLfloat v1, GLfloat v2)
-{
-   GET_CURRENT_CONTEXT(ctx);
-   GLfloat v[3];
-   v[0] = v0;
-   v[1] = v1;
-   v[2] = v2;
-   _mesa_uniform(ctx, ctx->Shader.ActiveProgram, location, 1, v, GL_FLOAT_VEC3);
-}
-
-void GLAPIENTRY
-_mesa_Uniform4fARB(GLint location, GLfloat v0, GLfloat v1, GLfloat v2,
-                   GLfloat v3)
-{
-   GET_CURRENT_CONTEXT(ctx);
-   GLfloat v[4];
-   v[0] = v0;
-   v[1] = v1;
-   v[2] = v2;
-   v[3] = v3;
-   _mesa_uniform(ctx, ctx->Shader.ActiveProgram, location, 1, v, GL_FLOAT_VEC4);
-}
-
-void GLAPIENTRY
-_mesa_Uniform1iARB(GLint location, GLint v0)
-{
-   GET_CURRENT_CONTEXT(ctx);
-   _mesa_uniform(ctx, ctx->Shader.ActiveProgram, location, 1, &v0, GL_INT);
-}
-
-void GLAPIENTRY
-_mesa_Uniform2iARB(GLint location, GLint v0, GLint v1)
-{
-   GET_CURRENT_CONTEXT(ctx);
-   GLint v[2];
-   v[0] = v0;
-   v[1] = v1;
-   _mesa_uniform(ctx, ctx->Shader.ActiveProgram, location, 1, v, GL_INT_VEC2);
-}
-
-void GLAPIENTRY
-_mesa_Uniform3iARB(GLint location, GLint v0, GLint v1, GLint v2)
-{
-   GET_CURRENT_CONTEXT(ctx);
-   GLint v[3];
-   v[0] = v0;
-   v[1] = v1;
-   v[2] = v2;
-   _mesa_uniform(ctx, ctx->Shader.ActiveProgram, location, 1, v, GL_INT_VEC3);
-}
-
-void GLAPIENTRY
-_mesa_Uniform4iARB(GLint location, GLint v0, GLint v1, GLint v2, GLint v3)
-{
-   GET_CURRENT_CONTEXT(ctx);
-   GLint v[4];
-   v[0] = v0;
-   v[1] = v1;
-   v[2] = v2;
-   v[3] = v3;
-   _mesa_uniform(ctx, ctx->Shader.ActiveProgram, location, 1, v, GL_INT_VEC4);
-}
-
-void GLAPIENTRY
-_mesa_Uniform1fvARB(GLint location, GLsizei count, const GLfloat * value)
-{
-   GET_CURRENT_CONTEXT(ctx);
-   _mesa_uniform(ctx, ctx->Shader.ActiveProgram, location, count, value, GL_FLOAT);
-}
-
-void GLAPIENTRY
-_mesa_Uniform2fvARB(GLint location, GLsizei count, const GLfloat * value)
-{
-   GET_CURRENT_CONTEXT(ctx);
-   _mesa_uniform(ctx, ctx->Shader.ActiveProgram, location, count, value, GL_FLOAT_VEC2);
-}
-
-void GLAPIENTRY
-_mesa_Uniform3fvARB(GLint location, GLsizei count, const GLfloat * value)
-{
-   GET_CURRENT_CONTEXT(ctx);
-   _mesa_uniform(ctx, ctx->Shader.ActiveProgram, location, count, value, GL_FLOAT_VEC3);
-}
-
-void GLAPIENTRY
-_mesa_Uniform4fvARB(GLint location, GLsizei count, const GLfloat * value)
-{
-   GET_CURRENT_CONTEXT(ctx);
-   _mesa_uniform(ctx, ctx->Shader.ActiveProgram, location, count, value, GL_FLOAT_VEC4);
-}
-
-void GLAPIENTRY
-_mesa_Uniform1ivARB(GLint location, GLsizei count, const GLint * value)
-{
-   GET_CURRENT_CONTEXT(ctx);
-   _mesa_uniform(ctx, ctx->Shader.ActiveProgram, location, count, value, GL_INT);
-}
-
-void GLAPIENTRY
-_mesa_Uniform2ivARB(GLint location, GLsizei count, const GLint * value)
-{
-   GET_CURRENT_CONTEXT(ctx);
-   _mesa_uniform(ctx, ctx->Shader.ActiveProgram, location, count, value, GL_INT_VEC2);
-}
-
-void GLAPIENTRY
-_mesa_Uniform3ivARB(GLint location, GLsizei count, const GLint * value)
-{
-   GET_CURRENT_CONTEXT(ctx);
-   _mesa_uniform(ctx, ctx->Shader.ActiveProgram, location, count, value, GL_INT_VEC3);
-}
-
-void GLAPIENTRY
-_mesa_Uniform4ivARB(GLint location, GLsizei count, const GLint * value)
-{
-   GET_CURRENT_CONTEXT(ctx);
-   _mesa_uniform(ctx, ctx->Shader.ActiveProgram, location, count, value, GL_INT_VEC4);
-}
-
-
-/** OpenGL 3.0 GLuint-valued functions **/
-void GLAPIENTRY
-_mesa_Uniform1ui(GLint location, GLuint v0)
-{
-   GET_CURRENT_CONTEXT(ctx);
-   _mesa_uniform(ctx, ctx->Shader.ActiveProgram, location, 1, &v0, GL_UNSIGNED_INT);
-}
-
-void GLAPIENTRY
-_mesa_Uniform2ui(GLint location, GLuint v0, GLuint v1)
-{
-   GET_CURRENT_CONTEXT(ctx);
-   GLuint v[2];
-   v[0] = v0;
-   v[1] = v1;
-   _mesa_uniform(ctx, ctx->Shader.ActiveProgram, location, 1, v, GL_UNSIGNED_INT_VEC2);
-}
-
-void GLAPIENTRY
-_mesa_Uniform3ui(GLint location, GLuint v0, GLuint v1, GLuint v2)
-{
-   GET_CURRENT_CONTEXT(ctx);
-   GLuint v[3];
-   v[0] = v0;
-   v[1] = v1;
-   v[2] = v2;
-   _mesa_uniform(ctx, ctx->Shader.ActiveProgram, location, 1, v, GL_UNSIGNED_INT_VEC3);
-}
-
-void GLAPIENTRY
-_mesa_Uniform4ui(GLint location, GLuint v0, GLuint v1, GLuint v2, GLuint v3)
-{
-   GET_CURRENT_CONTEXT(ctx);
-   GLuint v[4];
-   v[0] = v0;
-   v[1] = v1;
-   v[2] = v2;
-   v[3] = v3;
-   _mesa_uniform(ctx, ctx->Shader.ActiveProgram, location, 1, v, GL_UNSIGNED_INT_VEC4);
-}
-
-void GLAPIENTRY
-_mesa_Uniform1uiv(GLint location, GLsizei count, const GLuint *value)
-{
-   GET_CURRENT_CONTEXT(ctx);
-   _mesa_uniform(ctx, ctx->Shader.ActiveProgram, location, count, value, GL_UNSIGNED_INT);
-}
-
-void GLAPIENTRY
-_mesa_Uniform2uiv(GLint location, GLsizei count, const GLuint *value)
-{
-   GET_CURRENT_CONTEXT(ctx);
-   _mesa_uniform(ctx, ctx->Shader.ActiveProgram, location, count, value, GL_UNSIGNED_INT_VEC2);
-}
-
-void GLAPIENTRY
-_mesa_Uniform3uiv(GLint location, GLsizei count, const GLuint *value)
-{
-   GET_CURRENT_CONTEXT(ctx);
-   _mesa_uniform(ctx, ctx->Shader.ActiveProgram, location, count, value, GL_UNSIGNED_INT_VEC3);
-}
-
-void GLAPIENTRY
-_mesa_Uniform4uiv(GLint location, GLsizei count, const GLuint *value)
-{
-   GET_CURRENT_CONTEXT(ctx);
-   _mesa_uniform(ctx, ctx->Shader.ActiveProgram, location, count, value, GL_UNSIGNED_INT_VEC4);
-}
-
-
-
-void GLAPIENTRY
-_mesa_UniformMatrix2fvARB(GLint location, GLsizei count, GLboolean transpose,
-                          const GLfloat * value)
-{
-   GET_CURRENT_CONTEXT(ctx);
-   _mesa_uniform_matrix(ctx, ctx->Shader.ActiveProgram,
-			2, 2, location, count, transpose, value);
-}
-
-void GLAPIENTRY
-_mesa_UniformMatrix3fvARB(GLint location, GLsizei count, GLboolean transpose,
-                          const GLfloat * value)
-{
-   GET_CURRENT_CONTEXT(ctx);
-   _mesa_uniform_matrix(ctx, ctx->Shader.ActiveProgram,
-			3, 3, location, count, transpose, value);
-}
-
-void GLAPIENTRY
-_mesa_UniformMatrix4fvARB(GLint location, GLsizei count, GLboolean transpose,
-                          const GLfloat * value)
-{
-   GET_CURRENT_CONTEXT(ctx);
-   _mesa_uniform_matrix(ctx, ctx->Shader.ActiveProgram,
-			4, 4, location, count, transpose, value);
-}
-
-
-/**
- * Non-square UniformMatrix are OpenGL 2.1
- */
-void GLAPIENTRY
-_mesa_UniformMatrix2x3fv(GLint location, GLsizei count, GLboolean transpose,
-                         const GLfloat *value)
-{
-   GET_CURRENT_CONTEXT(ctx);
-   _mesa_uniform_matrix(ctx, ctx->Shader.ActiveProgram,
-			2, 3, location, count, transpose, value);
-}
-
-void GLAPIENTRY
-_mesa_UniformMatrix3x2fv(GLint location, GLsizei count, GLboolean transpose,
-                         const GLfloat *value)
-{
-   GET_CURRENT_CONTEXT(ctx);
-   _mesa_uniform_matrix(ctx, ctx->Shader.ActiveProgram,
-			3, 2, location, count, transpose, value);
-}
-
-void GLAPIENTRY
-_mesa_UniformMatrix2x4fv(GLint location, GLsizei count, GLboolean transpose,
-                         const GLfloat *value)
-{
-   GET_CURRENT_CONTEXT(ctx);
-   _mesa_uniform_matrix(ctx, ctx->Shader.ActiveProgram,
-			2, 4, location, count, transpose, value);
-}
-
-void GLAPIENTRY
-_mesa_UniformMatrix4x2fv(GLint location, GLsizei count, GLboolean transpose,
-                         const GLfloat *value)
-{
-   GET_CURRENT_CONTEXT(ctx);
-   _mesa_uniform_matrix(ctx, ctx->Shader.ActiveProgram,
-			4, 2, location, count, transpose, value);
-}
-
-void GLAPIENTRY
-_mesa_UniformMatrix3x4fv(GLint location, GLsizei count, GLboolean transpose,
-                         const GLfloat *value)
-{
-   GET_CURRENT_CONTEXT(ctx);
-   _mesa_uniform_matrix(ctx, ctx->Shader.ActiveProgram,
-			3, 4, location, count, transpose, value);
-}
-
-void GLAPIENTRY
-_mesa_UniformMatrix4x3fv(GLint location, GLsizei count, GLboolean transpose,
-                         const GLfloat *value)
-{
-   GET_CURRENT_CONTEXT(ctx);
-   _mesa_uniform_matrix(ctx, ctx->Shader.ActiveProgram,
-			4, 3, location, count, transpose, value);
-}
-
-
-void GLAPIENTRY
-_mesa_GetnUniformfvARB(GLhandleARB program, GLint location,
-                       GLsizei bufSize, GLfloat *params)
-{
-   GET_CURRENT_CONTEXT(ctx);
-   _mesa_get_uniformfv(ctx, program, location, bufSize, params);
-}
-
-void GLAPIENTRY
-_mesa_GetUniformfvARB(GLhandleARB program, GLint location, GLfloat *params)
-{
-   _mesa_GetnUniformfvARB(program, location, INT_MAX, params);
-}
-
-
-void GLAPIENTRY
-_mesa_GetnUniformivARB(GLhandleARB program, GLint location,
-                       GLsizei bufSize, GLint *params)
-{
-   GET_CURRENT_CONTEXT(ctx);
-   _mesa_get_uniformiv(ctx, program, location, bufSize, params);
-}
-
-void GLAPIENTRY
-_mesa_GetUniformivARB(GLhandleARB program, GLint location, GLint *params)
-{
-   _mesa_GetnUniformivARB(program, location, INT_MAX, params);
-}
-
-
-/* GL3 */
-void GLAPIENTRY
-_mesa_GetnUniformuivARB(GLhandleARB program, GLint location,
-                        GLsizei bufSize, GLuint *params)
-{
-   GET_CURRENT_CONTEXT(ctx);
-   _mesa_get_uniformuiv(ctx, program, location, bufSize, params);
-}
-
-void GLAPIENTRY
-_mesa_GetUniformuiv(GLhandleARB program, GLint location, GLuint *params)
-{
-   _mesa_GetnUniformuivARB(program, location, INT_MAX, params);
-}
-
-
-/* GL4 */
-void GLAPIENTRY
-_mesa_GetnUniformdvARB(GLhandleARB program, GLint location,
-                        GLsizei bufSize, GLdouble *params)
-{
-   GET_CURRENT_CONTEXT(ctx);
-   _mesa_get_uniformdv(ctx, program, location, bufSize, params);
-}
-
-void GLAPIENTRY
-_mesa_GetUniformdv(GLhandleARB program, GLint location, GLdouble *params)
-{
-   _mesa_GetnUniformdvARB(program, location, INT_MAX, params);
-}
-
-
-GLint GLAPIENTRY
-_mesa_GetUniformLocationARB(GLhandleARB programObj, const GLcharARB *name)
-{
-   struct gl_shader_program *shProg;
-
-   GET_CURRENT_CONTEXT(ctx);
-
-   shProg = _mesa_lookup_shader_program_err(ctx, programObj,
-					    "glGetUniformLocation");
-   if (!shProg)
-      return -1;
-
-   return _mesa_get_uniform_location(ctx, shProg, name);
-}
-
-
-void GLAPIENTRY
-_mesa_GetActiveUniformARB(GLhandleARB program, GLuint index,
-                          GLsizei maxLength, GLsizei * length, GLint * size,
-                          GLenum * type, GLcharARB * name)
-{
-   GET_CURRENT_CONTEXT(ctx);
-   _mesa_get_active_uniform(ctx, program, index, maxLength, length, size,
-                            type, name);
-}
-
-
-/**
- * Plug in shader uniform-related functions into API dispatch table.
- */
-void
-_mesa_init_shader_uniform_dispatch(struct _glapi_table *exec)
-{
-#if FEATURE_GL
-   SET_Uniform1fARB(exec, _mesa_Uniform1fARB);
-   SET_Uniform2fARB(exec, _mesa_Uniform2fARB);
-   SET_Uniform3fARB(exec, _mesa_Uniform3fARB);
-   SET_Uniform4fARB(exec, _mesa_Uniform4fARB);
-   SET_Uniform1iARB(exec, _mesa_Uniform1iARB);
-   SET_Uniform2iARB(exec, _mesa_Uniform2iARB);
-   SET_Uniform3iARB(exec, _mesa_Uniform3iARB);
-   SET_Uniform4iARB(exec, _mesa_Uniform4iARB);
-   SET_Uniform1fvARB(exec, _mesa_Uniform1fvARB);
-   SET_Uniform2fvARB(exec, _mesa_Uniform2fvARB);
-   SET_Uniform3fvARB(exec, _mesa_Uniform3fvARB);
-   SET_Uniform4fvARB(exec, _mesa_Uniform4fvARB);
-   SET_Uniform1ivARB(exec, _mesa_Uniform1ivARB);
-   SET_Uniform2ivARB(exec, _mesa_Uniform2ivARB);
-   SET_Uniform3ivARB(exec, _mesa_Uniform3ivARB);
-   SET_Uniform4ivARB(exec, _mesa_Uniform4ivARB);
-   SET_UniformMatrix2fvARB(exec, _mesa_UniformMatrix2fvARB);
-   SET_UniformMatrix3fvARB(exec, _mesa_UniformMatrix3fvARB);
-   SET_UniformMatrix4fvARB(exec, _mesa_UniformMatrix4fvARB);
-
-   SET_GetActiveUniformARB(exec, _mesa_GetActiveUniformARB);
-   SET_GetUniformLocationARB(exec, _mesa_GetUniformLocationARB);
-   SET_GetUniformfvARB(exec, _mesa_GetUniformfvARB);
-   SET_GetUniformivARB(exec, _mesa_GetUniformivARB);
-
-   /* OpenGL 2.1 */
-   SET_UniformMatrix2x3fv(exec, _mesa_UniformMatrix2x3fv);
-   SET_UniformMatrix3x2fv(exec, _mesa_UniformMatrix3x2fv);
-   SET_UniformMatrix2x4fv(exec, _mesa_UniformMatrix2x4fv);
-   SET_UniformMatrix4x2fv(exec, _mesa_UniformMatrix4x2fv);
-   SET_UniformMatrix3x4fv(exec, _mesa_UniformMatrix3x4fv);
-   SET_UniformMatrix4x3fv(exec, _mesa_UniformMatrix4x3fv);
-
-   /* OpenGL 3.0 */
-   /* XXX finish dispatch */
-   SET_Uniform1uiEXT(exec, _mesa_Uniform1ui);
-   SET_Uniform2uiEXT(exec, _mesa_Uniform2ui);
-   SET_Uniform3uiEXT(exec, _mesa_Uniform3ui);
-   SET_Uniform4uiEXT(exec, _mesa_Uniform4ui);
-   SET_Uniform1uivEXT(exec, _mesa_Uniform1uiv);
-   SET_Uniform2uivEXT(exec, _mesa_Uniform2uiv);
-   SET_Uniform3uivEXT(exec, _mesa_Uniform3uiv);
-   SET_Uniform4uivEXT(exec, _mesa_Uniform4uiv);
-   SET_GetUniformuivEXT(exec, _mesa_GetUniformuiv);
-
-   /* GL_ARB_robustness */
-   SET_GetnUniformfvARB(exec, _mesa_GetnUniformfvARB);
-   SET_GetnUniformivARB(exec, _mesa_GetnUniformivARB);
-   SET_GetnUniformuivARB(exec, _mesa_GetnUniformuivARB);
-   SET_GetnUniformdvARB(exec, _mesa_GetnUniformdvARB); /* GL 4.0 */
-
-#endif /* FEATURE_GL */
-}
-=======
-/*
- * Mesa 3-D graphics library
- *
- * Copyright (C) 2004-2008  Brian Paul   All Rights Reserved.
- * Copyright (C) 2009-2010  VMware, Inc.  All Rights Reserved.
- * Copyright © 2010 Intel Corporation
- *
- * Permission is hereby granted, free of charge, to any person obtaining a
- * copy of this software and associated documentation files (the "Software"),
- * to deal in the Software without restriction, including without limitation
- * the rights to use, copy, modify, merge, publish, distribute, sublicense,
- * and/or sell copies of the Software, and to permit persons to whom the
- * Software is furnished to do so, subject to the following conditions:
- *
- * The above copyright notice and this permission notice shall be included
- * in all copies or substantial portions of the Software.
- *
- * THE SOFTWARE IS PROVIDED "AS IS", WITHOUT WARRANTY OF ANY KIND, EXPRESS
- * OR IMPLIED, INCLUDING BUT NOT LIMITED TO THE WARRANTIES OF MERCHANTABILITY,
- * FITNESS FOR A PARTICULAR PURPOSE AND NONINFRINGEMENT.  IN NO EVENT SHALL
- * BRIAN PAUL BE LIABLE FOR ANY CLAIM, DAMAGES OR OTHER LIABILITY, WHETHER IN
- * AN ACTION OF CONTRACT, TORT OR OTHERWISE, ARISING FROM, OUT OF OR IN
- * CONNECTION WITH THE SOFTWARE OR THE USE OR OTHER DEALINGS IN THE SOFTWARE.
- */
-
-/**
- * \file uniforms.c
- * Functions related to GLSL uniform variables.
- * \author Brian Paul
- */
-
-/**
- * XXX things to do:
- * 1. Check that the right error code is generated for all _mesa_error() calls.
- * 2. Insert FLUSH_VERTICES calls in various places
- */
-
-
-#include "main/glheader.h"
-#include "main/context.h"
-#include "main/dispatch.h"
-#include "main/image.h"
-#include "main/mfeatures.h"
-#include "main/mtypes.h"
-#include "main/shaderapi.h"
-#include "main/shaderobj.h"
-#include "main/uniforms.h"
-#include "program/prog_parameter.h"
-#include "program/prog_statevars.h"
-#include "program/prog_uniform.h"
-#include "program/prog_instruction.h"
-
-
-static GLenum
-base_uniform_type(GLenum type)
-{
-   switch (type) {
-#if 0 /* not needed, for now */
-   case GL_BOOL:
-   case GL_BOOL_VEC2:
-   case GL_BOOL_VEC3:
-   case GL_BOOL_VEC4:
-      return GL_BOOL;
-#endif
-   case GL_FLOAT:
-   case GL_FLOAT_VEC2:
-   case GL_FLOAT_VEC3:
-   case GL_FLOAT_VEC4:
-      return GL_FLOAT;
-   case GL_UNSIGNED_INT:
-   case GL_UNSIGNED_INT_VEC2:
-   case GL_UNSIGNED_INT_VEC3:
-   case GL_UNSIGNED_INT_VEC4:
-      return GL_UNSIGNED_INT;
-   case GL_INT:
-   case GL_INT_VEC2:
-   case GL_INT_VEC3:
-   case GL_INT_VEC4:
-      return GL_INT;
-   default:
-      _mesa_problem(NULL, "Invalid type in base_uniform_type()");
-      return GL_FLOAT;
-   }
-}
-
-
-static GLboolean
-is_boolean_type(GLenum type)
-{
-   switch (type) {
-   case GL_BOOL:
-   case GL_BOOL_VEC2:
-   case GL_BOOL_VEC3:
-   case GL_BOOL_VEC4:
-      return GL_TRUE;
-   default:
-      return GL_FALSE;
-   }
-}
-
-
-static GLboolean
-is_sampler_type(GLenum type)
-{
-   switch (type) {
-   case GL_SAMPLER_1D:
-   case GL_SAMPLER_2D:
-   case GL_SAMPLER_3D:
-   case GL_SAMPLER_CUBE:
-   case GL_SAMPLER_1D_SHADOW:
-   case GL_SAMPLER_2D_SHADOW:
-   case GL_SAMPLER_2D_RECT_ARB:
-   case GL_SAMPLER_2D_RECT_SHADOW_ARB:
-   case GL_SAMPLER_1D_ARRAY_EXT:
-   case GL_SAMPLER_2D_ARRAY_EXT:
-   case GL_SAMPLER_1D_ARRAY_SHADOW_EXT:
-   case GL_SAMPLER_2D_ARRAY_SHADOW_EXT:
-      return GL_TRUE;
-   default:
-      return GL_FALSE;
-   }
-}
-
-
-/**
- * Given a uniform index, return the vertex/geometry/fragment program
- * that has that parameter, plus the position of the parameter in the
- * parameter/constant buffer.
- * \param shProg  the shader program
- * \param index  the uniform index in [0, NumUniforms-1]
- * \param progOut  returns containing program
- * \param posOut  returns position of the uniform in the param/const buffer
- * \return GL_TRUE for success, GL_FALSE for invalid index
- */
-static GLboolean
-find_uniform_parameter_pos(struct gl_shader_program *shProg, GLint index,
-                           struct gl_program **progOut, GLint *posOut)
-{
-   struct gl_program *prog = NULL;
-   GLint pos;
-
-   if (!shProg->Uniforms ||
-       index < 0 ||
-       index >= (GLint) shProg->Uniforms->NumUniforms) {
-      return GL_FALSE;
-   }
-
-   pos = shProg->Uniforms->Uniforms[index].VertPos;
-   if (pos >= 0) {
-      prog = &shProg->VertexProgram->Base;
-   }
-   else {
-      pos = shProg->Uniforms->Uniforms[index].FragPos;
-      if (pos >= 0) {
-         prog = &shProg->FragmentProgram->Base;
-      }
-      else {
-         pos = shProg->Uniforms->Uniforms[index].GeomPos;
-         if (pos >= 0) {
-            prog = &shProg->GeometryProgram->Base;
-         }
-      }
-   }
-
-   if (!prog || pos < 0)
-      return GL_FALSE; /* should really never happen */
-
-   *progOut = prog;
-   *posOut = pos;
-
-   return GL_TRUE;
-}
-
-
-/**
- * Return pointer to a gl_program_parameter which corresponds to a uniform.
- * \param shProg  the shader program
- * \param index  the uniform index in [0, NumUniforms-1]
- * \return gl_program_parameter point or NULL if index is invalid
- */
-static const struct gl_program_parameter *
-get_uniform_parameter(struct gl_shader_program *shProg, GLint index)
-{
-   struct gl_program *prog;
-   GLint progPos;
-
-   if (find_uniform_parameter_pos(shProg, index, &prog, &progPos))
-      return &prog->Parameters->Parameters[progPos];
-   else
-      return NULL;
-}
-
-
-/**
- * Called by glGetActiveUniform().
- */
-static void
-_mesa_get_active_uniform(struct gl_context *ctx, GLuint program, GLuint index,
-                         GLsizei maxLength, GLsizei *length, GLint *size,
-                         GLenum *type, GLchar *nameOut)
-{
-   struct gl_shader_program *shProg =
-      _mesa_lookup_shader_program_err(ctx, program, "glGetActiveUniform");
-   const struct gl_program_parameter *param;
-
-   if (!shProg)
-      return;
-
-   if (!shProg->Uniforms || index >= shProg->Uniforms->NumUniforms) {
-      _mesa_error(ctx, GL_INVALID_VALUE, "glGetActiveUniform(index)");
-      return;
-   }
-
-   param = get_uniform_parameter(shProg, index);
-   if (!param)
-      return;
-
-   if (nameOut) {
-      _mesa_copy_string(nameOut, maxLength, length, param->Name);
-   }
-
-   if (size) {
-      GLint typeSize = _mesa_sizeof_glsl_type(param->DataType);
-      if ((GLint) param->Size > typeSize) {
-         /* This is an array.
-          * Array elements are placed on vector[4] boundaries so they're
-          * a multiple of four floats.  We round typeSize up to next multiple
-          * of four to get the right size below.
-          */
-         typeSize = (typeSize + 3) & ~3;
-      }
-      /* Note that the returned size is in units of the <type>, not bytes */
-      *size = param->Size / typeSize;
-   }
-
-   if (type) {
-      *type = param->DataType;
-   }
-}
-
-
-static unsigned
-get_vector_elements(GLenum type)
-{
-   switch (type) {
-   case GL_FLOAT:
-   case GL_INT:
-   case GL_BOOL:
-   case GL_UNSIGNED_INT:
-   default: /* Catch all the various sampler types. */
-      return 1;
-
-   case GL_FLOAT_VEC2:
-   case GL_INT_VEC2:
-   case GL_BOOL_VEC2:
-   case GL_UNSIGNED_INT_VEC2:
-      return 2;
-
-   case GL_FLOAT_VEC3:
-   case GL_INT_VEC3:
-   case GL_BOOL_VEC3:
-   case GL_UNSIGNED_INT_VEC3:
-      return 3;
-
-   case GL_FLOAT_VEC4:
-   case GL_INT_VEC4:
-   case GL_BOOL_VEC4:
-   case GL_UNSIGNED_INT_VEC4:
-      return 4;
-   }
-}
-
-static void
-get_matrix_dims(GLenum type, GLint *rows, GLint *cols)
-{
-   switch (type) {
-   case GL_FLOAT_MAT2:
-      *rows = *cols = 2;
-      break;
-   case GL_FLOAT_MAT2x3:
-      *rows = 3;
-      *cols = 2;
-      break;
-   case GL_FLOAT_MAT2x4:
-      *rows = 4;
-      *cols = 2;
-      break;
-   case GL_FLOAT_MAT3:
-      *rows = 3;
-      *cols = 3;
-      break;
-   case GL_FLOAT_MAT3x2:
-      *rows = 2;
-      *cols = 3;
-      break;
-   case GL_FLOAT_MAT3x4:
-      *rows = 4;
-      *cols = 3;
-      break;
-   case GL_FLOAT_MAT4:
-      *rows = 4;
-      *cols = 4;
-      break;
-   case GL_FLOAT_MAT4x2:
-      *rows = 2;
-      *cols = 4;
-      break;
-   case GL_FLOAT_MAT4x3:
-      *rows = 3;
-      *cols = 4;
-      break;
-   default:
-      *rows = *cols = 0;
-   }
-}
-
-
-/**
- * Determine the number of rows and columns occupied by a uniform
- * according to its datatype.  For non-matrix types (such as GL_FLOAT_VEC4),
- * the number of rows = 1 and cols = number of elements in the vector.
- */
-static void
-get_uniform_rows_cols(const struct gl_program_parameter *p,
-                      GLint *rows, GLint *cols)
-{
-   get_matrix_dims(p->DataType, rows, cols);
-   if (*rows == 0 && *cols == 0) {
-      /* not a matrix type, probably a float or vector */
-      *rows = 1;
-      *cols = get_vector_elements(p->DataType);
-   }
-}
-
-
-/**
- * GLSL uniform arrays and structs require special handling.
- *
- * The GL_ARB_shader_objects spec says that if you use
- * glGetUniformLocation to get the location of an array, you CANNOT
- * access other elements of the array by adding an offset to the
- * returned location.  For example, you must call
- * glGetUniformLocation("foo[16]") if you want to set the 16th element
- * of the array with glUniform().
- *
- * HOWEVER, some other OpenGL drivers allow accessing array elements
- * by adding an offset to the returned array location.  And some apps
- * seem to depend on that behaviour.
- *
- * Mesa's gl_uniform_list doesn't directly support this since each
- * entry in the list describes one uniform variable, not one uniform
- * element.  We could insert dummy entries in the list for each array
- * element after [0] but that causes complications elsewhere.
- *
- * We solve this problem by encoding two values in the location that's
- * returned by glGetUniformLocation():
- *  a) index into gl_uniform_list::Uniforms[] for the uniform
- *  b) an array/field offset (0 for simple types)
- *
- * These two values are encoded in the high and low halves of a GLint.
- * By putting the uniform number in the high part and the offset in the
- * low part, we can support the unofficial ability to index into arrays
- * by adding offsets to the location value.
- */
-static void
-merge_location_offset(GLint *location, GLint offset)
-{
-   *location = (*location << 16) | offset;
-}
-
-
-/**
- * Separate the uniform location and parameter offset.  See above.
- */
-static void
-split_location_offset(GLint *location, GLint *offset)
-{
-   *offset = *location & 0xffff;
-   *location = *location >> 16;
-}
-
-
-
-/**
- * Called via glGetUniform[fiui]v() to get the current value of a uniform.
- */
-static void
-get_uniform(struct gl_context *ctx, GLuint program, GLint location,
-            GLsizei bufSize, GLenum returnType, GLvoid *paramsOut)
-{
-   struct gl_shader_program *shProg =
-      _mesa_lookup_shader_program_err(ctx, program, "glGetUniformfv");
-   struct gl_program *prog;
-   GLint paramPos, offset;
-
-   if (!shProg)
-      return;
-
-   split_location_offset(&location, &offset);
-
-   if (!find_uniform_parameter_pos(shProg, location, &prog, &paramPos)) {
-      _mesa_error(ctx, GL_INVALID_OPERATION,  "glGetUniformfv(location)");
-   }
-   else {
-      const struct gl_program_parameter *p =
-         &prog->Parameters->Parameters[paramPos];
-      GLint rows, cols, i, j, k;
-      GLsizei numBytes;
-
-      get_uniform_rows_cols(p, &rows, &cols);
-
-      numBytes = rows * cols * _mesa_sizeof_type(returnType);
-      if (bufSize < numBytes) {
-         _mesa_error( ctx, GL_INVALID_OPERATION,
-                     "glGetnUniformfvARB(out of bounds: bufSize is %d,"
-                     " but %d bytes are required)", bufSize, numBytes );
-         return;
-      }
-
-      switch (returnType) {
-      case GL_FLOAT:
-         {
-            GLfloat *params = (GLfloat *) paramsOut;
-            k = 0;
-            for (i = 0; i < rows; i++) {
-               const int base = paramPos + offset + i;
-               for (j = 0; j < cols; j++ ) {
-                  params[k++] = prog->Parameters->ParameterValues[base][j];
-               }
-            }
-         }
-         break;
-      case GL_DOUBLE:
-         {
-            GLfloat *params = (GLfloat *) paramsOut;
-            k = 0;
-            for (i = 0; i < rows; i++) {
-               const int base = paramPos + offset + i;
-               for (j = 0; j < cols; j++ ) {
-                  params[k++] = (GLdouble)
-                     prog->Parameters->ParameterValues[base][j];
-               }
-            }
-         }
-         break;
-      case GL_INT:
-         {
-            GLint *params = (GLint *) paramsOut;
-            k = 0;
-            for (i = 0; i < rows; i++) {
-               const int base = paramPos + offset + i;
-               for (j = 0; j < cols; j++ ) {
-                  params[k++] = (GLint)
-                     prog->Parameters->ParameterValues[base][j];
-               }
-            }
-         }
-         break;
-      case GL_UNSIGNED_INT:
-         {
-            GLuint *params = (GLuint *) paramsOut;
-            k = 0;
-            for (i = 0; i < rows; i++) {
-               const int base = paramPos + offset + i;
-               for (j = 0; j < cols; j++ ) {
-                  params[k++] = (GLuint)
-                     prog->Parameters->ParameterValues[base][j];
-               }
-            }
-         }
-         break;
-      default:
-         _mesa_problem(ctx, "bad returnType in get_uniform()");
-      }
-   }
-}
-
-
-/**
- * Called via glGetUniformLocation().
- *
- * The return value will encode two values, the uniform location and an
- * offset (used for arrays, structs).
- */
-GLint
-_mesa_get_uniform_location(struct gl_context *ctx,
-                           struct gl_shader_program *shProg,
-			   const GLchar *name)
-{
-   GLint offset = 0, location = -1;
-
-   if (shProg->LinkStatus == GL_FALSE) {
-      _mesa_error(ctx, GL_INVALID_OPERATION, "glGetUniformfv(program)");
-      return -1;
-   }
-
-   /* XXX we should return -1 if the uniform was declared, but not
-    * actually used.
-    */
-
-   /* XXX we need to be able to parse uniform names for structs and arrays
-    * such as:
-    *   mymatrix[1]
-    *   mystruct.field1
-    */
-
-   {
-      /* handle 1-dimension arrays here... */
-      char *c = strchr(name, '[');
-      if (c) {
-         /* truncate name at [ */
-         const GLint len = c - name;
-         GLchar *newName = malloc(len + 1);
-         if (!newName)
-            return -1; /* out of mem */
-         memcpy(newName, name, len);
-         newName[len] = 0;
-
-         location = _mesa_lookup_uniform(shProg->Uniforms, newName);
-         if (location >= 0) {
-            const GLint element = atoi(c + 1);
-            if (element > 0) {
-               /* get type of the uniform array element */
-               const struct gl_program_parameter *p =
-                  get_uniform_parameter(shProg, location);
-               if (p) {
-                  GLint rows, cols;
-                  get_matrix_dims(p->DataType, &rows, &cols);
-                  if (rows < 1)
-                     rows = 1;
-                  offset = element * rows;
-               }
-            }
-         }
-
-         free(newName);
-      }
-   }
-
-   if (location < 0) {
-      location = _mesa_lookup_uniform(shProg->Uniforms, name);
-   }
-
-   if (location >= 0) {
-      merge_location_offset(&location, offset);
-   }
-
-   return location;
-}
-
-
-
-/**
- * Update the vertex/fragment program's TexturesUsed array.
- *
- * This needs to be called after glUniform(set sampler var) is called.
- * A call to glUniform(samplerVar, value) causes a sampler to point to a
- * particular texture unit.  We know the sampler's texture target
- * (1D/2D/3D/etc) from compile time but the sampler's texture unit is
- * set by glUniform() calls.
- *
- * So, scan the program->SamplerUnits[] and program->SamplerTargets[]
- * information to update the prog->TexturesUsed[] values.
- * Each value of TexturesUsed[unit] is one of zero, TEXTURE_1D_INDEX,
- * TEXTURE_2D_INDEX, TEXTURE_3D_INDEX, etc.
- * We'll use that info for state validation before rendering.
- */
-void
-_mesa_update_shader_textures_used(struct gl_program *prog)
-{
-   GLuint s;
-
-   memset(prog->TexturesUsed, 0, sizeof(prog->TexturesUsed));
-
-   for (s = 0; s < MAX_SAMPLERS; s++) {
-      if (prog->SamplersUsed & (1 << s)) {
-         GLuint unit = prog->SamplerUnits[s];
-         GLuint tgt = prog->SamplerTargets[s];
-         assert(unit < MAX_TEXTURE_IMAGE_UNITS);
-         assert(tgt < NUM_TEXTURE_TARGETS);
-         prog->TexturesUsed[unit] |= (1 << tgt);
-      }
-   }
-}
-
-
-/**
- * Check if the type given by userType is allowed to set a uniform of the
- * target type.  Generally, equivalence is required, but setting Boolean
- * uniforms can be done with glUniformiv or glUniformfv.
- */
-static GLboolean
-compatible_types(GLenum userType, GLenum targetType)
-{
-   if (userType == targetType)
-      return GL_TRUE;
-
-   if (targetType == GL_BOOL && (userType == GL_FLOAT ||
-                                 userType == GL_UNSIGNED_INT ||
-                                 userType == GL_INT))
-      return GL_TRUE;
-
-   if (targetType == GL_BOOL_VEC2 && (userType == GL_FLOAT_VEC2 ||
-                                      userType == GL_UNSIGNED_INT_VEC2 ||
-                                      userType == GL_INT_VEC2))
-      return GL_TRUE;
-
-   if (targetType == GL_BOOL_VEC3 && (userType == GL_FLOAT_VEC3 ||
-                                      userType == GL_UNSIGNED_INT_VEC3 ||
-                                      userType == GL_INT_VEC3))
-      return GL_TRUE;
-
-   if (targetType == GL_BOOL_VEC4 && (userType == GL_FLOAT_VEC4 ||
-                                      userType == GL_UNSIGNED_INT_VEC4 ||
-                                      userType == GL_INT_VEC4))
-      return GL_TRUE;
-
-   if (is_sampler_type(targetType) && userType == GL_INT)
-      return GL_TRUE;
-
-   return GL_FALSE;
-}
-
-
-/**
- * Set the value of a program's uniform variable.
- * \param program  the program whose uniform to update
- * \param index  the index of the program parameter for the uniform
- * \param offset  additional parameter slot offset (for arrays)
- * \param type  the incoming datatype of 'values'
- * \param count  the number of uniforms to set
- * \param elems  number of elements per uniform (1, 2, 3 or 4)
- * \param values  the new values, of datatype 'type'
- */
-static void
-set_program_uniform(struct gl_context *ctx, struct gl_program *program,
-                    GLint index, GLint offset,
-                    GLenum type, GLsizei count, GLint elems,
-                    const void *values)
-{
-   const struct gl_program_parameter *param =
-      &program->Parameters->Parameters[index];
-
-   assert(offset >= 0);
-   assert(elems >= 1);
-   assert(elems <= 4);
-
-   if (!compatible_types(type, param->DataType)) {
-      _mesa_error(ctx, GL_INVALID_OPERATION, "glUniform(type mismatch)");
-      return;
-   }
-
-   if (index + offset > (GLint) program->Parameters->Size) {
-      /* out of bounds! */
-      return;
-   }
-
-   if (param->Type == PROGRAM_SAMPLER) {
-      /* This controls which texture unit which is used by a sampler */
-      GLboolean changed = GL_FALSE;
-      GLint i;
-
-      /* this should have been caught by the compatible_types() check */
-      ASSERT(type == GL_INT);
-
-      /* loop over number of samplers to change */
-      for (i = 0; i < count; i++) {
-         GLuint sampler = (GLuint)
-            program->Parameters->ParameterValues[index + offset + i][0];
-         GLuint texUnit = ((GLuint *) values)[i];
-
-         /* check that the sampler (tex unit index) is legal */
-         if (texUnit >= ctx->Const.MaxTextureImageUnits) {
-            _mesa_error(ctx, GL_INVALID_VALUE,
-                        "glUniform1(invalid sampler/tex unit index for '%s')",
-                        param->Name);
-            return;
-         }
-
-         /* This maps a sampler to a texture unit: */
-         if (sampler < MAX_SAMPLERS) {
-#if 0
-            printf("Set program %p sampler %d '%s' to unit %u\n",
-		   program, sampler, param->Name, texUnit);
-#endif
-            if (program->SamplerUnits[sampler] != texUnit) {
-               program->SamplerUnits[sampler] = texUnit;
-               changed = GL_TRUE;
-            }
-         }
-      }
-
-      if (changed) {
-         /* When a sampler's value changes it usually requires rewriting
-          * a GPU program's TEX instructions since there may not be a
-          * sampler->texture lookup table.  We signal this with the
-          * ProgramStringNotify() callback.
-          */
-         FLUSH_VERTICES(ctx, _NEW_TEXTURE | _NEW_PROGRAM);
-         _mesa_update_shader_textures_used(program);
-         /* Do we need to care about the return value here?
-          * This should not be the first time the driver was notified of
-          * this program.
-          */
-         (void) ctx->Driver.ProgramStringNotify(ctx, program->Target, program);
-      }
-   }
-   else {
-      /* ordinary uniform variable */
-      const GLboolean isUniformBool = is_boolean_type(param->DataType);
-      const GLenum basicType = base_uniform_type(type);
-      const GLint slots = (param->Size + 3) / 4;
-      const GLint typeSize = _mesa_sizeof_glsl_type(param->DataType);
-      GLsizei k, i;
-
-      if ((GLint) param->Size > typeSize) {
-         /* an array */
-         /* we'll ignore extra data below */
-      }
-      else {
-         /* non-array: count must be at most one; count == 0 is handled
-          * by the loop below
-          */
-         if (count > 1) {
-            _mesa_error(ctx, GL_INVALID_OPERATION,
-                        "glUniform(uniform '%s' is not an array)",
-                        param->Name);
-            return;
-         }
-      }
-
-      /* loop over number of array elements */
-      for (k = 0; k < count; k++) {
-         GLfloat *uniformVal;
-
-         if (offset + k >= slots) {
-            /* Extra array data is ignored */
-            break;
-         }
-
-         /* uniformVal (the destination) is always float[4] */
-         uniformVal = program->Parameters->ParameterValues[index + offset + k];
-
-         if (basicType == GL_INT) {
-            /* convert user's ints to floats */
-            const GLint *iValues = ((const GLint *) values) + k * elems;
-            for (i = 0; i < elems; i++) {
-               uniformVal[i] = (GLfloat) iValues[i];
-            }
-         }
-         else if (basicType == GL_UNSIGNED_INT) {
-            /* convert user's uints to floats */
-            const GLuint *iValues = ((const GLuint *) values) + k * elems;
-            for (i = 0; i < elems; i++) {
-               uniformVal[i] = (GLfloat) iValues[i];
-            }
-         }
-         else {
-            const GLfloat *fValues = ((const GLfloat *) values) + k * elems;
-            assert(basicType == GL_FLOAT);
-            for (i = 0; i < elems; i++) {
-               uniformVal[i] = fValues[i];
-            }
-         }
-
-         /* if the uniform is bool-valued, convert to 1.0 or 0.0 */
-         if (isUniformBool) {
-            for (i = 0; i < elems; i++) {
-               uniformVal[i] = uniformVal[i] ? 1.0f : 0.0f;
-            }
-         }
-      }
-   }
-}
-
-
-/**
- * Called via glUniform*() functions.
- */
-void
-_mesa_uniform(struct gl_context *ctx, struct gl_shader_program *shProg,
-	      GLint location, GLsizei count,
-              const GLvoid *values, GLenum type)
-{
-   struct gl_uniform *uniform;
-   GLint elems, offset;
-
-   ASSERT_OUTSIDE_BEGIN_END(ctx);
-
-   if (!shProg || !shProg->LinkStatus) {
-      _mesa_error(ctx, GL_INVALID_OPERATION, "glUniform(program not linked)");
-      return;
-   }
-
-   if (location == -1)
-      return;   /* The standard specifies this as a no-op */
-
-   if (location < -1) {
-      _mesa_error(ctx, GL_INVALID_OPERATION, "glUniform(location=%d)",
-                  location);
-      return;
-   }
-
-   split_location_offset(&location, &offset);
-
-   if (location < 0 || location >= (GLint) shProg->Uniforms->NumUniforms) {
-      _mesa_error(ctx, GL_INVALID_VALUE, "glUniform(location=%d)", location);
-      return;
-   }
-
-   if (count < 0) {
-      _mesa_error(ctx, GL_INVALID_VALUE, "glUniform(count < 0)");
-      return;
-   }
-
-   elems = _mesa_sizeof_glsl_type(type);
-
-   FLUSH_VERTICES(ctx, _NEW_PROGRAM_CONSTANTS);
-
-   uniform = &shProg->Uniforms->Uniforms[location];
-
-   if (ctx->Shader.Flags & GLSL_UNIFORMS) {
-      const GLenum basicType = base_uniform_type(type);
-      GLint i;
-      printf("Mesa: set program %u uniform %s (loc %d) to: ",
-	     shProg->Name, uniform->Name, location);
-      if (basicType == GL_INT) {
-         const GLint *v = (const GLint *) values;
-         for (i = 0; i < count * elems; i++) {
-            printf("%d ", v[i]);
-         }
-      }
-      else if (basicType == GL_UNSIGNED_INT) {
-         const GLuint *v = (const GLuint *) values;
-         for (i = 0; i < count * elems; i++) {
-            printf("%u ", v[i]);
-         }
-      }
-      else {
-         const GLfloat *v = (const GLfloat *) values;
-         assert(basicType == GL_FLOAT);
-         for (i = 0; i < count * elems; i++) {
-            printf("%g ", v[i]);
-         }
-      }
-      printf("\n");
-   }
-
-   /* A uniform var may be used by both a vertex shader and a fragment
-    * shader.  We may need to update one or both shader's uniform here:
-    */
-   if (shProg->VertexProgram) {
-      /* convert uniform location to program parameter index */
-      GLint index = uniform->VertPos;
-      if (index >= 0) {
-         set_program_uniform(ctx, &shProg->VertexProgram->Base,
-                             index, offset, type, count, elems, values);
-      }
-   }
-
-   if (shProg->FragmentProgram) {
-      /* convert uniform location to program parameter index */
-      GLint index = uniform->FragPos;
-      if (index >= 0) {
-         set_program_uniform(ctx, &shProg->FragmentProgram->Base,
-                             index, offset, type, count, elems, values);
-      }
-   }
-
-   if (shProg->GeometryProgram) {
-      /* convert uniform location to program parameter index */
-      GLint index = uniform->GeomPos;
-      if (index >= 0) {
-         set_program_uniform(ctx, &shProg->GeometryProgram->Base,
-                             index, offset, type, count, elems, values);
-      }
-   }
-
-   uniform->Initialized = GL_TRUE;
-}
-
-
-/**
- * Set a matrix-valued program parameter.
- */
-static void
-set_program_uniform_matrix(struct gl_context *ctx, struct gl_program *program,
-                           GLuint index, GLuint offset,
-                           GLuint count, GLuint rows, GLuint cols,
-                           GLboolean transpose, const GLfloat *values)
-{
-   GLuint mat, row, col;
-   GLuint src = 0;
-   const struct gl_program_parameter *param =
-      &program->Parameters->Parameters[index];
-   const GLuint slots = (param->Size + 3) / 4;
-   const GLint typeSize = _mesa_sizeof_glsl_type(param->DataType);
-   GLint nr, nc;
-
-   /* check that the number of rows, columns is correct */
-   get_matrix_dims(param->DataType, &nr, &nc);
-   if (rows != nr || cols != nc) {
-      _mesa_error(ctx, GL_INVALID_OPERATION,
-                  "glUniformMatrix(matrix size mismatch)");
-      return;
-   }
-
-   if ((GLint) param->Size <= typeSize) {
-      /* non-array: count must be at most one; count == 0 is handled
-       * by the loop below
-       */
-      if (count > 1) {
-         _mesa_error(ctx, GL_INVALID_OPERATION,
-                     "glUniformMatrix(uniform is not an array)");
-         return;
-      }
-   }
-
-   /*
-    * Note: the _columns_ of a matrix are stored in program registers, not
-    * the rows.  So, the loops below look a little funny.
-    * XXX could optimize this a bit...
-    */
-
-   /* loop over matrices */
-   for (mat = 0; mat < count; mat++) {
-
-      /* each matrix: */
-      for (col = 0; col < cols; col++) {
-         GLfloat *v;
-         if (offset >= slots) {
-            /* Ignore writes beyond the end of (the used part of) an array */
-            return;
-         }
-         v = program->Parameters->ParameterValues[index + offset];
-         for (row = 0; row < rows; row++) {
-            if (transpose) {
-               v[row] = values[src + row * cols + col];
-            }
-            else {
-               v[row] = values[src + col * rows + row];
-            }
-         }
-
-         offset++;
-      }
-
-      src += rows * cols;  /* next matrix */
-   }
-}
-
-
-/**
- * Called by glUniformMatrix*() functions.
- * Note: cols=2, rows=4  ==>  array[2] of vec4
- */
-void
-_mesa_uniform_matrix(struct gl_context *ctx, struct gl_shader_program *shProg,
-		     GLint cols, GLint rows,
-                     GLint location, GLsizei count,
-                     GLboolean transpose, const GLfloat *values)
-{
-   struct gl_uniform *uniform;
-   GLint offset;
-
-   ASSERT_OUTSIDE_BEGIN_END(ctx);
-
-   if (!shProg || !shProg->LinkStatus) {
-      _mesa_error(ctx, GL_INVALID_OPERATION,
-         "glUniformMatrix(program not linked)");
-      return;
-   }
-
-   if (location == -1)
-      return;   /* The standard specifies this as a no-op */
-
-   if (location < -1) {
-      _mesa_error(ctx, GL_INVALID_OPERATION, "glUniformMatrix(location)");
-      return;
-   }
-
-   split_location_offset(&location, &offset);
-
-   if (location < 0 || location >= (GLint) shProg->Uniforms->NumUniforms) {
-      _mesa_error(ctx, GL_INVALID_VALUE, "glUniformMatrix(location)");
-      return;
-   }
-   if (values == NULL) {
-      _mesa_error(ctx, GL_INVALID_VALUE, "glUniformMatrix");
-      return;
-   }
-
-   FLUSH_VERTICES(ctx, _NEW_PROGRAM_CONSTANTS);
-
-   uniform = &shProg->Uniforms->Uniforms[location];
-
-   if (shProg->VertexProgram) {
-      /* convert uniform location to program parameter index */
-      GLint index = uniform->VertPos;
-      if (index >= 0) {
-         set_program_uniform_matrix(ctx, &shProg->VertexProgram->Base,
-                                    index, offset,
-                                    count, rows, cols, transpose, values);
-      }
-   }
-
-   if (shProg->FragmentProgram) {
-      /* convert uniform location to program parameter index */
-      GLint index = uniform->FragPos;
-      if (index >= 0) {
-         set_program_uniform_matrix(ctx, &shProg->FragmentProgram->Base,
-                                    index, offset,
-                                    count, rows, cols, transpose, values);
-      }
-   }
-
-   if (shProg->GeometryProgram) {
-      /* convert uniform location to program parameter index */
-      GLint index = uniform->GeomPos;
-      if (index >= 0) {
-         set_program_uniform_matrix(ctx, &shProg->GeometryProgram->Base,
-                                    index, offset,
-                                    count, rows, cols, transpose, values);
-      }
-   }
-
-   uniform->Initialized = GL_TRUE;
-}
-
-
-void GLAPIENTRY
-_mesa_Uniform1fARB(GLint location, GLfloat v0)
-{
-   GET_CURRENT_CONTEXT(ctx);
-   _mesa_uniform(ctx, ctx->Shader.ActiveProgram, location, 1, &v0, GL_FLOAT);
-}
-
-void GLAPIENTRY
-_mesa_Uniform2fARB(GLint location, GLfloat v0, GLfloat v1)
-{
-   GET_CURRENT_CONTEXT(ctx);
-   GLfloat v[2];
-   v[0] = v0;
-   v[1] = v1;
-   _mesa_uniform(ctx, ctx->Shader.ActiveProgram, location, 1, v, GL_FLOAT_VEC2);
-}
-
-void GLAPIENTRY
-_mesa_Uniform3fARB(GLint location, GLfloat v0, GLfloat v1, GLfloat v2)
-{
-   GET_CURRENT_CONTEXT(ctx);
-   GLfloat v[3];
-   v[0] = v0;
-   v[1] = v1;
-   v[2] = v2;
-   _mesa_uniform(ctx, ctx->Shader.ActiveProgram, location, 1, v, GL_FLOAT_VEC3);
-}
-
-void GLAPIENTRY
-_mesa_Uniform4fARB(GLint location, GLfloat v0, GLfloat v1, GLfloat v2,
-                   GLfloat v3)
-{
-   GET_CURRENT_CONTEXT(ctx);
-   GLfloat v[4];
-   v[0] = v0;
-   v[1] = v1;
-   v[2] = v2;
-   v[3] = v3;
-   _mesa_uniform(ctx, ctx->Shader.ActiveProgram, location, 1, v, GL_FLOAT_VEC4);
-}
-
-void GLAPIENTRY
-_mesa_Uniform1iARB(GLint location, GLint v0)
-{
-   GET_CURRENT_CONTEXT(ctx);
-   _mesa_uniform(ctx, ctx->Shader.ActiveProgram, location, 1, &v0, GL_INT);
-}
-
-void GLAPIENTRY
-_mesa_Uniform2iARB(GLint location, GLint v0, GLint v1)
-{
-   GET_CURRENT_CONTEXT(ctx);
-   GLint v[2];
-   v[0] = v0;
-   v[1] = v1;
-   _mesa_uniform(ctx, ctx->Shader.ActiveProgram, location, 1, v, GL_INT_VEC2);
-}
-
-void GLAPIENTRY
-_mesa_Uniform3iARB(GLint location, GLint v0, GLint v1, GLint v2)
-{
-   GET_CURRENT_CONTEXT(ctx);
-   GLint v[3];
-   v[0] = v0;
-   v[1] = v1;
-   v[2] = v2;
-   _mesa_uniform(ctx, ctx->Shader.ActiveProgram, location, 1, v, GL_INT_VEC3);
-}
-
-void GLAPIENTRY
-_mesa_Uniform4iARB(GLint location, GLint v0, GLint v1, GLint v2, GLint v3)
-{
-   GET_CURRENT_CONTEXT(ctx);
-   GLint v[4];
-   v[0] = v0;
-   v[1] = v1;
-   v[2] = v2;
-   v[3] = v3;
-   _mesa_uniform(ctx, ctx->Shader.ActiveProgram, location, 1, v, GL_INT_VEC4);
-}
-
-void GLAPIENTRY
-_mesa_Uniform1fvARB(GLint location, GLsizei count, const GLfloat * value)
-{
-   GET_CURRENT_CONTEXT(ctx);
-   _mesa_uniform(ctx, ctx->Shader.ActiveProgram, location, count, value, GL_FLOAT);
-}
-
-void GLAPIENTRY
-_mesa_Uniform2fvARB(GLint location, GLsizei count, const GLfloat * value)
-{
-   GET_CURRENT_CONTEXT(ctx);
-   _mesa_uniform(ctx, ctx->Shader.ActiveProgram, location, count, value, GL_FLOAT_VEC2);
-}
-
-void GLAPIENTRY
-_mesa_Uniform3fvARB(GLint location, GLsizei count, const GLfloat * value)
-{
-   GET_CURRENT_CONTEXT(ctx);
-   _mesa_uniform(ctx, ctx->Shader.ActiveProgram, location, count, value, GL_FLOAT_VEC3);
-}
-
-void GLAPIENTRY
-_mesa_Uniform4fvARB(GLint location, GLsizei count, const GLfloat * value)
-{
-   GET_CURRENT_CONTEXT(ctx);
-   _mesa_uniform(ctx, ctx->Shader.ActiveProgram, location, count, value, GL_FLOAT_VEC4);
-}
-
-void GLAPIENTRY
-_mesa_Uniform1ivARB(GLint location, GLsizei count, const GLint * value)
-{
-   GET_CURRENT_CONTEXT(ctx);
-   _mesa_uniform(ctx, ctx->Shader.ActiveProgram, location, count, value, GL_INT);
-}
-
-void GLAPIENTRY
-_mesa_Uniform2ivARB(GLint location, GLsizei count, const GLint * value)
-{
-   GET_CURRENT_CONTEXT(ctx);
-   _mesa_uniform(ctx, ctx->Shader.ActiveProgram, location, count, value, GL_INT_VEC2);
-}
-
-void GLAPIENTRY
-_mesa_Uniform3ivARB(GLint location, GLsizei count, const GLint * value)
-{
-   GET_CURRENT_CONTEXT(ctx);
-   _mesa_uniform(ctx, ctx->Shader.ActiveProgram, location, count, value, GL_INT_VEC3);
-}
-
-void GLAPIENTRY
-_mesa_Uniform4ivARB(GLint location, GLsizei count, const GLint * value)
-{
-   GET_CURRENT_CONTEXT(ctx);
-   _mesa_uniform(ctx, ctx->Shader.ActiveProgram, location, count, value, GL_INT_VEC4);
-}
-
-
-/** OpenGL 3.0 GLuint-valued functions **/
-void GLAPIENTRY
-_mesa_Uniform1ui(GLint location, GLuint v0)
-{
-   GET_CURRENT_CONTEXT(ctx);
-   _mesa_uniform(ctx, ctx->Shader.ActiveProgram, location, 1, &v0, GL_UNSIGNED_INT);
-}
-
-void GLAPIENTRY
-_mesa_Uniform2ui(GLint location, GLuint v0, GLuint v1)
-{
-   GET_CURRENT_CONTEXT(ctx);
-   GLuint v[2];
-   v[0] = v0;
-   v[1] = v1;
-   _mesa_uniform(ctx, ctx->Shader.ActiveProgram, location, 1, v, GL_UNSIGNED_INT_VEC2);
-}
-
-void GLAPIENTRY
-_mesa_Uniform3ui(GLint location, GLuint v0, GLuint v1, GLuint v2)
-{
-   GET_CURRENT_CONTEXT(ctx);
-   GLuint v[3];
-   v[0] = v0;
-   v[1] = v1;
-   v[2] = v2;
-   _mesa_uniform(ctx, ctx->Shader.ActiveProgram, location, 1, v, GL_UNSIGNED_INT_VEC3);
-}
-
-void GLAPIENTRY
-_mesa_Uniform4ui(GLint location, GLuint v0, GLuint v1, GLuint v2, GLuint v3)
-{
-   GET_CURRENT_CONTEXT(ctx);
-   GLuint v[4];
-   v[0] = v0;
-   v[1] = v1;
-   v[2] = v2;
-   v[3] = v3;
-   _mesa_uniform(ctx, ctx->Shader.ActiveProgram, location, 1, v, GL_UNSIGNED_INT_VEC4);
-}
-
-void GLAPIENTRY
-_mesa_Uniform1uiv(GLint location, GLsizei count, const GLuint *value)
-{
-   GET_CURRENT_CONTEXT(ctx);
-   _mesa_uniform(ctx, ctx->Shader.ActiveProgram, location, count, value, GL_UNSIGNED_INT);
-}
-
-void GLAPIENTRY
-_mesa_Uniform2uiv(GLint location, GLsizei count, const GLuint *value)
-{
-   GET_CURRENT_CONTEXT(ctx);
-   _mesa_uniform(ctx, ctx->Shader.ActiveProgram, location, count, value, GL_UNSIGNED_INT_VEC2);
-}
-
-void GLAPIENTRY
-_mesa_Uniform3uiv(GLint location, GLsizei count, const GLuint *value)
-{
-   GET_CURRENT_CONTEXT(ctx);
-   _mesa_uniform(ctx, ctx->Shader.ActiveProgram, location, count, value, GL_UNSIGNED_INT_VEC3);
-}
-
-void GLAPIENTRY
-_mesa_Uniform4uiv(GLint location, GLsizei count, const GLuint *value)
-{
-   GET_CURRENT_CONTEXT(ctx);
-   _mesa_uniform(ctx, ctx->Shader.ActiveProgram, location, count, value, GL_UNSIGNED_INT_VEC4);
-}
-
-
-
-void GLAPIENTRY
-_mesa_UniformMatrix2fvARB(GLint location, GLsizei count, GLboolean transpose,
-                          const GLfloat * value)
-{
-   GET_CURRENT_CONTEXT(ctx);
-   _mesa_uniform_matrix(ctx, ctx->Shader.ActiveProgram,
-			2, 2, location, count, transpose, value);
-}
-
-void GLAPIENTRY
-_mesa_UniformMatrix3fvARB(GLint location, GLsizei count, GLboolean transpose,
-                          const GLfloat * value)
-{
-   GET_CURRENT_CONTEXT(ctx);
-   _mesa_uniform_matrix(ctx, ctx->Shader.ActiveProgram,
-			3, 3, location, count, transpose, value);
-}
-
-void GLAPIENTRY
-_mesa_UniformMatrix4fvARB(GLint location, GLsizei count, GLboolean transpose,
-                          const GLfloat * value)
-{
-   GET_CURRENT_CONTEXT(ctx);
-   _mesa_uniform_matrix(ctx, ctx->Shader.ActiveProgram,
-			4, 4, location, count, transpose, value);
-}
-
-
-/**
- * Non-square UniformMatrix are OpenGL 2.1
- */
-void GLAPIENTRY
-_mesa_UniformMatrix2x3fv(GLint location, GLsizei count, GLboolean transpose,
-                         const GLfloat *value)
-{
-   GET_CURRENT_CONTEXT(ctx);
-   _mesa_uniform_matrix(ctx, ctx->Shader.ActiveProgram,
-			2, 3, location, count, transpose, value);
-}
-
-void GLAPIENTRY
-_mesa_UniformMatrix3x2fv(GLint location, GLsizei count, GLboolean transpose,
-                         const GLfloat *value)
-{
-   GET_CURRENT_CONTEXT(ctx);
-   _mesa_uniform_matrix(ctx, ctx->Shader.ActiveProgram,
-			3, 2, location, count, transpose, value);
-}
-
-void GLAPIENTRY
-_mesa_UniformMatrix2x4fv(GLint location, GLsizei count, GLboolean transpose,
-                         const GLfloat *value)
-{
-   GET_CURRENT_CONTEXT(ctx);
-   _mesa_uniform_matrix(ctx, ctx->Shader.ActiveProgram,
-			2, 4, location, count, transpose, value);
-}
-
-void GLAPIENTRY
-_mesa_UniformMatrix4x2fv(GLint location, GLsizei count, GLboolean transpose,
-                         const GLfloat *value)
-{
-   GET_CURRENT_CONTEXT(ctx);
-   _mesa_uniform_matrix(ctx, ctx->Shader.ActiveProgram,
-			4, 2, location, count, transpose, value);
-}
-
-void GLAPIENTRY
-_mesa_UniformMatrix3x4fv(GLint location, GLsizei count, GLboolean transpose,
-                         const GLfloat *value)
-{
-   GET_CURRENT_CONTEXT(ctx);
-   _mesa_uniform_matrix(ctx, ctx->Shader.ActiveProgram,
-			3, 4, location, count, transpose, value);
-}
-
-void GLAPIENTRY
-_mesa_UniformMatrix4x3fv(GLint location, GLsizei count, GLboolean transpose,
-                         const GLfloat *value)
-{
-   GET_CURRENT_CONTEXT(ctx);
-   _mesa_uniform_matrix(ctx, ctx->Shader.ActiveProgram,
-			4, 3, location, count, transpose, value);
-}
-
-
-void GLAPIENTRY
-_mesa_GetnUniformfvARB(GLhandleARB program, GLint location,
-                       GLsizei bufSize, GLfloat *params)
-{
-   GET_CURRENT_CONTEXT(ctx);
-   get_uniform(ctx, program, location, bufSize, GL_FLOAT, params);
-}
-
-void GLAPIENTRY
-_mesa_GetUniformfvARB(GLhandleARB program, GLint location, GLfloat *params)
-{
-   _mesa_GetnUniformfvARB(program, location, INT_MAX, params);
-}
-
-
-void GLAPIENTRY
-_mesa_GetnUniformivARB(GLhandleARB program, GLint location,
-                       GLsizei bufSize, GLint *params)
-{
-   GET_CURRENT_CONTEXT(ctx);
-   get_uniform(ctx, program, location, bufSize, GL_INT, params);
-}
-
-void GLAPIENTRY
-_mesa_GetUniformivARB(GLhandleARB program, GLint location, GLint *params)
-{
-   _mesa_GetnUniformivARB(program, location, INT_MAX, params);
-}
-
-
-/* GL3 */
-void GLAPIENTRY
-_mesa_GetnUniformuivARB(GLhandleARB program, GLint location,
-                        GLsizei bufSize, GLuint *params)
-{
-   GET_CURRENT_CONTEXT(ctx);
-   get_uniform(ctx, program, location, bufSize, GL_UNSIGNED_INT, params);
-}
-
-void GLAPIENTRY
-_mesa_GetUniformuiv(GLhandleARB program, GLint location, GLuint *params)
-{
-   _mesa_GetnUniformuivARB(program, location, INT_MAX, params);
-}
-
-
-/* GL4 */
-void GLAPIENTRY
-_mesa_GetnUniformdvARB(GLhandleARB program, GLint location,
-                        GLsizei bufSize, GLdouble *params)
-{
-   GET_CURRENT_CONTEXT(ctx);
-   /*
-   get_uniform(ctx, program, location, bufSize, GL_DOUBLE, params);
-   */
-   _mesa_error(ctx, GL_INVALID_OPERATION, "glGetUniformdvARB"
-               "(GL_ARB_gpu_shader_fp64 not implemented)");
-}
-
-void GLAPIENTRY
-_mesa_GetUniformdv(GLhandleARB program, GLint location, GLdouble *params)
-{
-   _mesa_GetnUniformdvARB(program, location, INT_MAX, params);
-}
-
-
-GLint GLAPIENTRY
-_mesa_GetUniformLocationARB(GLhandleARB programObj, const GLcharARB *name)
-{
-   struct gl_shader_program *shProg;
-
-   GET_CURRENT_CONTEXT(ctx);
-
-   shProg = _mesa_lookup_shader_program_err(ctx, programObj,
-					    "glGetUniformLocation");
-   if (!shProg)
-      return -1;
-
-   return _mesa_get_uniform_location(ctx, shProg, name);
-}
-
-
-void GLAPIENTRY
-_mesa_GetActiveUniformARB(GLhandleARB program, GLuint index,
-                          GLsizei maxLength, GLsizei * length, GLint * size,
-                          GLenum * type, GLcharARB * name)
-{
-   GET_CURRENT_CONTEXT(ctx);
-   _mesa_get_active_uniform(ctx, program, index, maxLength, length, size,
-                            type, name);
-}
-
-
-/**
- * Plug in shader uniform-related functions into API dispatch table.
- */
-void
-_mesa_init_shader_uniform_dispatch(struct _glapi_table *exec)
-{
-#if FEATURE_GL
-   SET_Uniform1fARB(exec, _mesa_Uniform1fARB);
-   SET_Uniform2fARB(exec, _mesa_Uniform2fARB);
-   SET_Uniform3fARB(exec, _mesa_Uniform3fARB);
-   SET_Uniform4fARB(exec, _mesa_Uniform4fARB);
-   SET_Uniform1iARB(exec, _mesa_Uniform1iARB);
-   SET_Uniform2iARB(exec, _mesa_Uniform2iARB);
-   SET_Uniform3iARB(exec, _mesa_Uniform3iARB);
-   SET_Uniform4iARB(exec, _mesa_Uniform4iARB);
-   SET_Uniform1fvARB(exec, _mesa_Uniform1fvARB);
-   SET_Uniform2fvARB(exec, _mesa_Uniform2fvARB);
-   SET_Uniform3fvARB(exec, _mesa_Uniform3fvARB);
-   SET_Uniform4fvARB(exec, _mesa_Uniform4fvARB);
-   SET_Uniform1ivARB(exec, _mesa_Uniform1ivARB);
-   SET_Uniform2ivARB(exec, _mesa_Uniform2ivARB);
-   SET_Uniform3ivARB(exec, _mesa_Uniform3ivARB);
-   SET_Uniform4ivARB(exec, _mesa_Uniform4ivARB);
-   SET_UniformMatrix2fvARB(exec, _mesa_UniformMatrix2fvARB);
-   SET_UniformMatrix3fvARB(exec, _mesa_UniformMatrix3fvARB);
-   SET_UniformMatrix4fvARB(exec, _mesa_UniformMatrix4fvARB);
-
-   SET_GetActiveUniformARB(exec, _mesa_GetActiveUniformARB);
-   SET_GetUniformLocationARB(exec, _mesa_GetUniformLocationARB);
-   SET_GetUniformfvARB(exec, _mesa_GetUniformfvARB);
-   SET_GetUniformivARB(exec, _mesa_GetUniformivARB);
-
-   /* OpenGL 2.1 */
-   SET_UniformMatrix2x3fv(exec, _mesa_UniformMatrix2x3fv);
-   SET_UniformMatrix3x2fv(exec, _mesa_UniformMatrix3x2fv);
-   SET_UniformMatrix2x4fv(exec, _mesa_UniformMatrix2x4fv);
-   SET_UniformMatrix4x2fv(exec, _mesa_UniformMatrix4x2fv);
-   SET_UniformMatrix3x4fv(exec, _mesa_UniformMatrix3x4fv);
-   SET_UniformMatrix4x3fv(exec, _mesa_UniformMatrix4x3fv);
-
-   /* OpenGL 3.0 */
-   /* XXX finish dispatch */
-   SET_Uniform1uiEXT(exec, _mesa_Uniform1ui);
-   SET_Uniform2uiEXT(exec, _mesa_Uniform2ui);
-   SET_Uniform3uiEXT(exec, _mesa_Uniform3ui);
-   SET_Uniform4uiEXT(exec, _mesa_Uniform4ui);
-   SET_Uniform1uivEXT(exec, _mesa_Uniform1uiv);
-   SET_Uniform2uivEXT(exec, _mesa_Uniform2uiv);
-   SET_Uniform3uivEXT(exec, _mesa_Uniform3uiv);
-   SET_Uniform4uivEXT(exec, _mesa_Uniform4uiv);
-   SET_GetUniformuivEXT(exec, _mesa_GetUniformuiv);
-
-   /* GL_ARB_robustness */
-   SET_GetnUniformfvARB(exec, _mesa_GetnUniformfvARB);
-   SET_GetnUniformivARB(exec, _mesa_GetnUniformivARB);
-   SET_GetnUniformuivARB(exec, _mesa_GetnUniformuivARB);
-   SET_GetnUniformdvARB(exec, _mesa_GetnUniformdvARB); /* GL 4.0 */
-
-#endif /* FEATURE_GL */
-}
->>>>>>> cda19b1d
+/*
+ * Mesa 3-D graphics library
+ *
+ * Copyright (C) 2004-2008  Brian Paul   All Rights Reserved.
+ * Copyright (C) 2009-2010  VMware, Inc.  All Rights Reserved.
+ * Copyright © 2010 Intel Corporation
+ *
+ * Permission is hereby granted, free of charge, to any person obtaining a
+ * copy of this software and associated documentation files (the "Software"),
+ * to deal in the Software without restriction, including without limitation
+ * the rights to use, copy, modify, merge, publish, distribute, sublicense,
+ * and/or sell copies of the Software, and to permit persons to whom the
+ * Software is furnished to do so, subject to the following conditions:
+ *
+ * The above copyright notice and this permission notice shall be included
+ * in all copies or substantial portions of the Software.
+ *
+ * THE SOFTWARE IS PROVIDED "AS IS", WITHOUT WARRANTY OF ANY KIND, EXPRESS
+ * OR IMPLIED, INCLUDING BUT NOT LIMITED TO THE WARRANTIES OF MERCHANTABILITY,
+ * FITNESS FOR A PARTICULAR PURPOSE AND NONINFRINGEMENT.  IN NO EVENT SHALL
+ * BRIAN PAUL BE LIABLE FOR ANY CLAIM, DAMAGES OR OTHER LIABILITY, WHETHER IN
+ * AN ACTION OF CONTRACT, TORT OR OTHERWISE, ARISING FROM, OUT OF OR IN
+ * CONNECTION WITH THE SOFTWARE OR THE USE OR OTHER DEALINGS IN THE SOFTWARE.
+ */
+
+/**
+ * \file uniforms.c
+ * Functions related to GLSL uniform variables.
+ * \author Brian Paul
+ */
+
+/**
+ * XXX things to do:
+ * 1. Check that the right error code is generated for all _mesa_error() calls.
+ * 2. Insert FLUSH_VERTICES calls in various places
+ */
+
+
+#include "main/glheader.h"
+#include "main/context.h"
+#include "main/dispatch.h"
+#include "main/image.h"
+#include "main/mfeatures.h"
+#include "main/mtypes.h"
+#include "main/shaderapi.h"
+#include "main/shaderobj.h"
+#include "main/uniforms.h"
+#include "program/prog_parameter.h"
+#include "program/prog_statevars.h"
+#include "program/prog_uniform.h"
+#include "program/prog_instruction.h"
+
+
+static GLenum
+base_uniform_type(GLenum type)
+{
+   switch (type) {
+#if 0 /* not needed, for now */
+   case GL_BOOL:
+   case GL_BOOL_VEC2:
+   case GL_BOOL_VEC3:
+   case GL_BOOL_VEC4:
+      return GL_BOOL;
+#endif
+   case GL_FLOAT:
+   case GL_FLOAT_VEC2:
+   case GL_FLOAT_VEC3:
+   case GL_FLOAT_VEC4:
+      return GL_FLOAT;
+   case GL_UNSIGNED_INT:
+   case GL_UNSIGNED_INT_VEC2:
+   case GL_UNSIGNED_INT_VEC3:
+   case GL_UNSIGNED_INT_VEC4:
+      return GL_UNSIGNED_INT;
+   case GL_INT:
+   case GL_INT_VEC2:
+   case GL_INT_VEC3:
+   case GL_INT_VEC4:
+      return GL_INT;
+   default:
+      _mesa_problem(NULL, "Invalid type in base_uniform_type()");
+      return GL_FLOAT;
+   }
+}
+
+
+static GLboolean
+is_boolean_type(GLenum type)
+{
+   switch (type) {
+   case GL_BOOL:
+   case GL_BOOL_VEC2:
+   case GL_BOOL_VEC3:
+   case GL_BOOL_VEC4:
+      return GL_TRUE;
+   default:
+      return GL_FALSE;
+   }
+}
+
+
+static GLboolean
+is_sampler_type(GLenum type)
+{
+   switch (type) {
+   case GL_SAMPLER_1D:
+   case GL_SAMPLER_2D:
+   case GL_SAMPLER_3D:
+   case GL_SAMPLER_CUBE:
+   case GL_SAMPLER_1D_SHADOW:
+   case GL_SAMPLER_2D_SHADOW:
+   case GL_SAMPLER_2D_RECT_ARB:
+   case GL_SAMPLER_2D_RECT_SHADOW_ARB:
+   case GL_SAMPLER_1D_ARRAY_EXT:
+   case GL_SAMPLER_2D_ARRAY_EXT:
+   case GL_SAMPLER_1D_ARRAY_SHADOW_EXT:
+   case GL_SAMPLER_2D_ARRAY_SHADOW_EXT:
+      return GL_TRUE;
+   default:
+      return GL_FALSE;
+   }
+}
+
+
+/**
+ * Given a uniform index, return the vertex/geometry/fragment program
+ * that has that parameter, plus the position of the parameter in the
+ * parameter/constant buffer.
+ * \param shProg  the shader program
+ * \param index  the uniform index in [0, NumUniforms-1]
+ * \param progOut  returns containing program
+ * \param posOut  returns position of the uniform in the param/const buffer
+ * \return GL_TRUE for success, GL_FALSE for invalid index
+ */
+static GLboolean
+find_uniform_parameter_pos(struct gl_shader_program *shProg, GLint index,
+                           struct gl_program **progOut, GLint *posOut)
+{
+   struct gl_program *prog = NULL;
+   GLint pos;
+
+   if (!shProg->Uniforms ||
+       index < 0 ||
+       index >= (GLint) shProg->Uniforms->NumUniforms) {
+      return GL_FALSE;
+   }
+
+   pos = shProg->Uniforms->Uniforms[index].VertPos;
+   if (pos >= 0) {
+      prog = &shProg->VertexProgram->Base;
+   }
+   else {
+      pos = shProg->Uniforms->Uniforms[index].FragPos;
+      if (pos >= 0) {
+         prog = &shProg->FragmentProgram->Base;
+      }
+      else {
+         pos = shProg->Uniforms->Uniforms[index].GeomPos;
+         if (pos >= 0) {
+            prog = &shProg->GeometryProgram->Base;
+         }
+      }
+   }
+
+   if (!prog || pos < 0)
+      return GL_FALSE; /* should really never happen */
+
+   *progOut = prog;
+   *posOut = pos;
+
+   return GL_TRUE;
+}
+
+
+/**
+ * Return pointer to a gl_program_parameter which corresponds to a uniform.
+ * \param shProg  the shader program
+ * \param index  the uniform index in [0, NumUniforms-1]
+ * \return gl_program_parameter point or NULL if index is invalid
+ */
+static const struct gl_program_parameter *
+get_uniform_parameter(struct gl_shader_program *shProg, GLint index)
+{
+   struct gl_program *prog;
+   GLint progPos;
+
+   if (find_uniform_parameter_pos(shProg, index, &prog, &progPos))
+      return &prog->Parameters->Parameters[progPos];
+   else
+      return NULL;
+}
+
+
+/**
+ * Called by glGetActiveUniform().
+ */
+static void
+_mesa_get_active_uniform(struct gl_context *ctx, GLuint program, GLuint index,
+                         GLsizei maxLength, GLsizei *length, GLint *size,
+                         GLenum *type, GLchar *nameOut)
+{
+   struct gl_shader_program *shProg =
+      _mesa_lookup_shader_program_err(ctx, program, "glGetActiveUniform");
+   const struct gl_program_parameter *param;
+
+   if (!shProg)
+      return;
+
+   if (!shProg->Uniforms || index >= shProg->Uniforms->NumUniforms) {
+      _mesa_error(ctx, GL_INVALID_VALUE, "glGetActiveUniform(index)");
+      return;
+   }
+
+   param = get_uniform_parameter(shProg, index);
+   if (!param)
+      return;
+
+   if (nameOut) {
+      _mesa_copy_string(nameOut, maxLength, length, param->Name);
+   }
+
+   if (size) {
+      GLint typeSize = _mesa_sizeof_glsl_type(param->DataType);
+      if ((GLint) param->Size > typeSize) {
+         /* This is an array.
+          * Array elements are placed on vector[4] boundaries so they're
+          * a multiple of four floats.  We round typeSize up to next multiple
+          * of four to get the right size below.
+          */
+         typeSize = (typeSize + 3) & ~3;
+      }
+      /* Note that the returned size is in units of the <type>, not bytes */
+      *size = param->Size / typeSize;
+   }
+
+   if (type) {
+      *type = param->DataType;
+   }
+}
+
+
+static unsigned
+get_vector_elements(GLenum type)
+{
+   switch (type) {
+   case GL_FLOAT:
+   case GL_INT:
+   case GL_BOOL:
+   case GL_UNSIGNED_INT:
+   default: /* Catch all the various sampler types. */
+      return 1;
+
+   case GL_FLOAT_VEC2:
+   case GL_INT_VEC2:
+   case GL_BOOL_VEC2:
+   case GL_UNSIGNED_INT_VEC2:
+      return 2;
+
+   case GL_FLOAT_VEC3:
+   case GL_INT_VEC3:
+   case GL_BOOL_VEC3:
+   case GL_UNSIGNED_INT_VEC3:
+      return 3;
+
+   case GL_FLOAT_VEC4:
+   case GL_INT_VEC4:
+   case GL_BOOL_VEC4:
+   case GL_UNSIGNED_INT_VEC4:
+      return 4;
+   }
+}
+
+static void
+get_matrix_dims(GLenum type, GLint *rows, GLint *cols)
+{
+   switch (type) {
+   case GL_FLOAT_MAT2:
+      *rows = *cols = 2;
+      break;
+   case GL_FLOAT_MAT2x3:
+      *rows = 3;
+      *cols = 2;
+      break;
+   case GL_FLOAT_MAT2x4:
+      *rows = 4;
+      *cols = 2;
+      break;
+   case GL_FLOAT_MAT3:
+      *rows = 3;
+      *cols = 3;
+      break;
+   case GL_FLOAT_MAT3x2:
+      *rows = 2;
+      *cols = 3;
+      break;
+   case GL_FLOAT_MAT3x4:
+      *rows = 4;
+      *cols = 3;
+      break;
+   case GL_FLOAT_MAT4:
+      *rows = 4;
+      *cols = 4;
+      break;
+   case GL_FLOAT_MAT4x2:
+      *rows = 2;
+      *cols = 4;
+      break;
+   case GL_FLOAT_MAT4x3:
+      *rows = 3;
+      *cols = 4;
+      break;
+   default:
+      *rows = *cols = 0;
+   }
+}
+
+
+/**
+ * Determine the number of rows and columns occupied by a uniform
+ * according to its datatype.  For non-matrix types (such as GL_FLOAT_VEC4),
+ * the number of rows = 1 and cols = number of elements in the vector.
+ */
+static void
+get_uniform_rows_cols(const struct gl_program_parameter *p,
+                      GLint *rows, GLint *cols)
+{
+   get_matrix_dims(p->DataType, rows, cols);
+   if (*rows == 0 && *cols == 0) {
+      /* not a matrix type, probably a float or vector */
+      *rows = 1;
+      *cols = get_vector_elements(p->DataType);
+   }
+}
+
+
+/**
+ * GLSL uniform arrays and structs require special handling.
+ *
+ * The GL_ARB_shader_objects spec says that if you use
+ * glGetUniformLocation to get the location of an array, you CANNOT
+ * access other elements of the array by adding an offset to the
+ * returned location.  For example, you must call
+ * glGetUniformLocation("foo[16]") if you want to set the 16th element
+ * of the array with glUniform().
+ *
+ * HOWEVER, some other OpenGL drivers allow accessing array elements
+ * by adding an offset to the returned array location.  And some apps
+ * seem to depend on that behaviour.
+ *
+ * Mesa's gl_uniform_list doesn't directly support this since each
+ * entry in the list describes one uniform variable, not one uniform
+ * element.  We could insert dummy entries in the list for each array
+ * element after [0] but that causes complications elsewhere.
+ *
+ * We solve this problem by encoding two values in the location that's
+ * returned by glGetUniformLocation():
+ *  a) index into gl_uniform_list::Uniforms[] for the uniform
+ *  b) an array/field offset (0 for simple types)
+ *
+ * These two values are encoded in the high and low halves of a GLint.
+ * By putting the uniform number in the high part and the offset in the
+ * low part, we can support the unofficial ability to index into arrays
+ * by adding offsets to the location value.
+ */
+static void
+merge_location_offset(GLint *location, GLint offset)
+{
+   *location = (*location << 16) | offset;
+}
+
+
+/**
+ * Separate the uniform location and parameter offset.  See above.
+ */
+static void
+split_location_offset(GLint *location, GLint *offset)
+{
+   *offset = *location & 0xffff;
+   *location = *location >> 16;
+}
+
+
+
+/**
+ * Called via glGetUniform[fiui]v() to get the current value of a uniform.
+ */
+static void
+get_uniform(struct gl_context *ctx, GLuint program, GLint location,
+            GLsizei bufSize, GLenum returnType, GLvoid *paramsOut)
+{
+   struct gl_shader_program *shProg =
+      _mesa_lookup_shader_program_err(ctx, program, "glGetUniformfv");
+   struct gl_program *prog;
+   GLint paramPos, offset;
+
+   if (!shProg)
+      return;
+
+   split_location_offset(&location, &offset);
+
+   if (!find_uniform_parameter_pos(shProg, location, &prog, &paramPos)) {
+      _mesa_error(ctx, GL_INVALID_OPERATION,  "glGetUniformfv(location)");
+   }
+   else {
+      const struct gl_program_parameter *p =
+         &prog->Parameters->Parameters[paramPos];
+      GLint rows, cols, i, j, k;
+      GLsizei numBytes;
+
+      get_uniform_rows_cols(p, &rows, &cols);
+
+      numBytes = rows * cols * _mesa_sizeof_type(returnType);
+      if (bufSize < numBytes) {
+         _mesa_error( ctx, GL_INVALID_OPERATION,
+                     "glGetnUniformfvARB(out of bounds: bufSize is %d,"
+                     " but %d bytes are required)", bufSize, numBytes );
+         return;
+      }
+
+      switch (returnType) {
+      case GL_FLOAT:
+         {
+            GLfloat *params = (GLfloat *) paramsOut;
+            k = 0;
+            for (i = 0; i < rows; i++) {
+               const int base = paramPos + offset + i;
+               for (j = 0; j < cols; j++ ) {
+                  params[k++] = prog->Parameters->ParameterValues[base][j];
+               }
+            }
+         }
+         break;
+      case GL_DOUBLE:
+         {
+            GLfloat *params = (GLfloat *) paramsOut;
+            k = 0;
+            for (i = 0; i < rows; i++) {
+               const int base = paramPos + offset + i;
+               for (j = 0; j < cols; j++ ) {
+                  params[k++] = (GLdouble)
+                     prog->Parameters->ParameterValues[base][j];
+               }
+            }
+         }
+         break;
+      case GL_INT:
+         {
+            GLint *params = (GLint *) paramsOut;
+            k = 0;
+            for (i = 0; i < rows; i++) {
+               const int base = paramPos + offset + i;
+               for (j = 0; j < cols; j++ ) {
+                  params[k++] = (GLint)
+                     prog->Parameters->ParameterValues[base][j];
+               }
+            }
+         }
+         break;
+      case GL_UNSIGNED_INT:
+         {
+            GLuint *params = (GLuint *) paramsOut;
+            k = 0;
+            for (i = 0; i < rows; i++) {
+               const int base = paramPos + offset + i;
+               for (j = 0; j < cols; j++ ) {
+                  params[k++] = (GLuint)
+                     prog->Parameters->ParameterValues[base][j];
+               }
+            }
+         }
+         break;
+      default:
+         _mesa_problem(ctx, "bad returnType in get_uniform()");
+      }
+   }
+}
+
+
+/**
+ * Called via glGetUniformLocation().
+ *
+ * The return value will encode two values, the uniform location and an
+ * offset (used for arrays, structs).
+ */
+GLint
+_mesa_get_uniform_location(struct gl_context *ctx,
+                           struct gl_shader_program *shProg,
+			   const GLchar *name)
+{
+   GLint offset = 0, location = -1;
+
+   if (shProg->LinkStatus == GL_FALSE) {
+      _mesa_error(ctx, GL_INVALID_OPERATION, "glGetUniformfv(program)");
+      return -1;
+   }
+
+   /* XXX we should return -1 if the uniform was declared, but not
+    * actually used.
+    */
+
+   /* XXX we need to be able to parse uniform names for structs and arrays
+    * such as:
+    *   mymatrix[1]
+    *   mystruct.field1
+    */
+
+   {
+      /* handle 1-dimension arrays here... */
+      char *c = strchr(name, '[');
+      if (c) {
+         /* truncate name at [ */
+         const GLint len = c - name;
+         GLchar *newName = malloc(len + 1);
+         if (!newName)
+            return -1; /* out of mem */
+         memcpy(newName, name, len);
+         newName[len] = 0;
+
+         location = _mesa_lookup_uniform(shProg->Uniforms, newName);
+         if (location >= 0) {
+            const GLint element = atoi(c + 1);
+            if (element > 0) {
+               /* get type of the uniform array element */
+               const struct gl_program_parameter *p =
+                  get_uniform_parameter(shProg, location);
+               if (p) {
+                  GLint rows, cols;
+                  get_matrix_dims(p->DataType, &rows, &cols);
+                  if (rows < 1)
+                     rows = 1;
+                  offset = element * rows;
+               }
+            }
+         }
+
+         free(newName);
+      }
+   }
+
+   if (location < 0) {
+      location = _mesa_lookup_uniform(shProg->Uniforms, name);
+   }
+
+   if (location >= 0) {
+      merge_location_offset(&location, offset);
+   }
+
+   return location;
+}
+
+
+
+/**
+ * Update the vertex/fragment program's TexturesUsed array.
+ *
+ * This needs to be called after glUniform(set sampler var) is called.
+ * A call to glUniform(samplerVar, value) causes a sampler to point to a
+ * particular texture unit.  We know the sampler's texture target
+ * (1D/2D/3D/etc) from compile time but the sampler's texture unit is
+ * set by glUniform() calls.
+ *
+ * So, scan the program->SamplerUnits[] and program->SamplerTargets[]
+ * information to update the prog->TexturesUsed[] values.
+ * Each value of TexturesUsed[unit] is one of zero, TEXTURE_1D_INDEX,
+ * TEXTURE_2D_INDEX, TEXTURE_3D_INDEX, etc.
+ * We'll use that info for state validation before rendering.
+ */
+void
+_mesa_update_shader_textures_used(struct gl_program *prog)
+{
+   GLuint s;
+
+   memset(prog->TexturesUsed, 0, sizeof(prog->TexturesUsed));
+
+   for (s = 0; s < MAX_SAMPLERS; s++) {
+      if (prog->SamplersUsed & (1 << s)) {
+         GLuint unit = prog->SamplerUnits[s];
+         GLuint tgt = prog->SamplerTargets[s];
+         assert(unit < MAX_TEXTURE_IMAGE_UNITS);
+         assert(tgt < NUM_TEXTURE_TARGETS);
+         prog->TexturesUsed[unit] |= (1 << tgt);
+      }
+   }
+}
+
+
+/**
+ * Check if the type given by userType is allowed to set a uniform of the
+ * target type.  Generally, equivalence is required, but setting Boolean
+ * uniforms can be done with glUniformiv or glUniformfv.
+ */
+static GLboolean
+compatible_types(GLenum userType, GLenum targetType)
+{
+   if (userType == targetType)
+      return GL_TRUE;
+
+   if (targetType == GL_BOOL && (userType == GL_FLOAT ||
+                                 userType == GL_UNSIGNED_INT ||
+                                 userType == GL_INT))
+      return GL_TRUE;
+
+   if (targetType == GL_BOOL_VEC2 && (userType == GL_FLOAT_VEC2 ||
+                                      userType == GL_UNSIGNED_INT_VEC2 ||
+                                      userType == GL_INT_VEC2))
+      return GL_TRUE;
+
+   if (targetType == GL_BOOL_VEC3 && (userType == GL_FLOAT_VEC3 ||
+                                      userType == GL_UNSIGNED_INT_VEC3 ||
+                                      userType == GL_INT_VEC3))
+      return GL_TRUE;
+
+   if (targetType == GL_BOOL_VEC4 && (userType == GL_FLOAT_VEC4 ||
+                                      userType == GL_UNSIGNED_INT_VEC4 ||
+                                      userType == GL_INT_VEC4))
+      return GL_TRUE;
+
+   if (is_sampler_type(targetType) && userType == GL_INT)
+      return GL_TRUE;
+
+   return GL_FALSE;
+}
+
+
+/**
+ * Set the value of a program's uniform variable.
+ * \param program  the program whose uniform to update
+ * \param index  the index of the program parameter for the uniform
+ * \param offset  additional parameter slot offset (for arrays)
+ * \param type  the incoming datatype of 'values'
+ * \param count  the number of uniforms to set
+ * \param elems  number of elements per uniform (1, 2, 3 or 4)
+ * \param values  the new values, of datatype 'type'
+ */
+static void
+set_program_uniform(struct gl_context *ctx, struct gl_program *program,
+                    GLint index, GLint offset,
+                    GLenum type, GLsizei count, GLint elems,
+                    const void *values)
+{
+   const struct gl_program_parameter *param =
+      &program->Parameters->Parameters[index];
+
+   assert(offset >= 0);
+   assert(elems >= 1);
+   assert(elems <= 4);
+
+   if (!compatible_types(type, param->DataType)) {
+      _mesa_error(ctx, GL_INVALID_OPERATION, "glUniform(type mismatch)");
+      return;
+   }
+
+   if (index + offset > (GLint) program->Parameters->Size) {
+      /* out of bounds! */
+      return;
+   }
+
+   if (param->Type == PROGRAM_SAMPLER) {
+      /* This controls which texture unit which is used by a sampler */
+      GLboolean changed = GL_FALSE;
+      GLint i;
+
+      /* this should have been caught by the compatible_types() check */
+      ASSERT(type == GL_INT);
+
+      /* loop over number of samplers to change */
+      for (i = 0; i < count; i++) {
+         GLuint sampler = (GLuint)
+            program->Parameters->ParameterValues[index + offset + i][0];
+         GLuint texUnit = ((GLuint *) values)[i];
+
+         /* check that the sampler (tex unit index) is legal */
+         if (texUnit >= ctx->Const.MaxTextureImageUnits) {
+            _mesa_error(ctx, GL_INVALID_VALUE,
+                        "glUniform1(invalid sampler/tex unit index for '%s')",
+                        param->Name);
+            return;
+         }
+
+         /* This maps a sampler to a texture unit: */
+         if (sampler < MAX_SAMPLERS) {
+#if 0
+            printf("Set program %p sampler %d '%s' to unit %u\n",
+		   program, sampler, param->Name, texUnit);
+#endif
+            if (program->SamplerUnits[sampler] != texUnit) {
+               program->SamplerUnits[sampler] = texUnit;
+               changed = GL_TRUE;
+            }
+         }
+      }
+
+      if (changed) {
+         /* When a sampler's value changes it usually requires rewriting
+          * a GPU program's TEX instructions since there may not be a
+          * sampler->texture lookup table.  We signal this with the
+          * ProgramStringNotify() callback.
+          */
+         FLUSH_VERTICES(ctx, _NEW_TEXTURE | _NEW_PROGRAM);
+         _mesa_update_shader_textures_used(program);
+         /* Do we need to care about the return value here?
+          * This should not be the first time the driver was notified of
+          * this program.
+          */
+         (void) ctx->Driver.ProgramStringNotify(ctx, program->Target, program);
+      }
+   }
+   else {
+      /* ordinary uniform variable */
+      const GLboolean isUniformBool = is_boolean_type(param->DataType);
+      const GLenum basicType = base_uniform_type(type);
+      const GLint slots = (param->Size + 3) / 4;
+      const GLint typeSize = _mesa_sizeof_glsl_type(param->DataType);
+      GLsizei k, i;
+
+      if ((GLint) param->Size > typeSize) {
+         /* an array */
+         /* we'll ignore extra data below */
+      }
+      else {
+         /* non-array: count must be at most one; count == 0 is handled
+          * by the loop below
+          */
+         if (count > 1) {
+            _mesa_error(ctx, GL_INVALID_OPERATION,
+                        "glUniform(uniform '%s' is not an array)",
+                        param->Name);
+            return;
+         }
+      }
+
+      /* loop over number of array elements */
+      for (k = 0; k < count; k++) {
+         GLfloat *uniformVal;
+
+         if (offset + k >= slots) {
+            /* Extra array data is ignored */
+            break;
+         }
+
+         /* uniformVal (the destination) is always float[4] */
+         uniformVal = program->Parameters->ParameterValues[index + offset + k];
+
+         if (basicType == GL_INT) {
+            /* convert user's ints to floats */
+            const GLint *iValues = ((const GLint *) values) + k * elems;
+            for (i = 0; i < elems; i++) {
+               uniformVal[i] = (GLfloat) iValues[i];
+            }
+         }
+         else if (basicType == GL_UNSIGNED_INT) {
+            /* convert user's uints to floats */
+            const GLuint *iValues = ((const GLuint *) values) + k * elems;
+            for (i = 0; i < elems; i++) {
+               uniformVal[i] = (GLfloat) iValues[i];
+            }
+         }
+         else {
+            const GLfloat *fValues = ((const GLfloat *) values) + k * elems;
+            assert(basicType == GL_FLOAT);
+            for (i = 0; i < elems; i++) {
+               uniformVal[i] = fValues[i];
+            }
+         }
+
+         /* if the uniform is bool-valued, convert to 1.0 or 0.0 */
+         if (isUniformBool) {
+            for (i = 0; i < elems; i++) {
+               uniformVal[i] = uniformVal[i] ? 1.0f : 0.0f;
+            }
+         }
+      }
+   }
+}
+
+
+/**
+ * Called via glUniform*() functions.
+ */
+void
+_mesa_uniform(struct gl_context *ctx, struct gl_shader_program *shProg,
+	      GLint location, GLsizei count,
+              const GLvoid *values, GLenum type)
+{
+   struct gl_uniform *uniform;
+   GLint elems, offset;
+
+   ASSERT_OUTSIDE_BEGIN_END(ctx);
+
+   if (!shProg || !shProg->LinkStatus) {
+      _mesa_error(ctx, GL_INVALID_OPERATION, "glUniform(program not linked)");
+      return;
+   }
+
+   if (location == -1)
+      return;   /* The standard specifies this as a no-op */
+
+   if (location < -1) {
+      _mesa_error(ctx, GL_INVALID_OPERATION, "glUniform(location=%d)",
+                  location);
+      return;
+   }
+
+   split_location_offset(&location, &offset);
+
+   if (location < 0 || location >= (GLint) shProg->Uniforms->NumUniforms) {
+      _mesa_error(ctx, GL_INVALID_VALUE, "glUniform(location=%d)", location);
+      return;
+   }
+
+   if (count < 0) {
+      _mesa_error(ctx, GL_INVALID_VALUE, "glUniform(count < 0)");
+      return;
+   }
+
+   elems = _mesa_sizeof_glsl_type(type);
+
+   FLUSH_VERTICES(ctx, _NEW_PROGRAM_CONSTANTS);
+
+   uniform = &shProg->Uniforms->Uniforms[location];
+
+   if (ctx->Shader.Flags & GLSL_UNIFORMS) {
+      const GLenum basicType = base_uniform_type(type);
+      GLint i;
+      printf("Mesa: set program %u uniform %s (loc %d) to: ",
+	     shProg->Name, uniform->Name, location);
+      if (basicType == GL_INT) {
+         const GLint *v = (const GLint *) values;
+         for (i = 0; i < count * elems; i++) {
+            printf("%d ", v[i]);
+         }
+      }
+      else if (basicType == GL_UNSIGNED_INT) {
+         const GLuint *v = (const GLuint *) values;
+         for (i = 0; i < count * elems; i++) {
+            printf("%u ", v[i]);
+         }
+      }
+      else {
+         const GLfloat *v = (const GLfloat *) values;
+         assert(basicType == GL_FLOAT);
+         for (i = 0; i < count * elems; i++) {
+            printf("%g ", v[i]);
+         }
+      }
+      printf("\n");
+   }
+
+   /* A uniform var may be used by both a vertex shader and a fragment
+    * shader.  We may need to update one or both shader's uniform here:
+    */
+   if (shProg->VertexProgram) {
+      /* convert uniform location to program parameter index */
+      GLint index = uniform->VertPos;
+      if (index >= 0) {
+         set_program_uniform(ctx, &shProg->VertexProgram->Base,
+                             index, offset, type, count, elems, values);
+      }
+   }
+
+   if (shProg->FragmentProgram) {
+      /* convert uniform location to program parameter index */
+      GLint index = uniform->FragPos;
+      if (index >= 0) {
+         set_program_uniform(ctx, &shProg->FragmentProgram->Base,
+                             index, offset, type, count, elems, values);
+      }
+   }
+
+   if (shProg->GeometryProgram) {
+      /* convert uniform location to program parameter index */
+      GLint index = uniform->GeomPos;
+      if (index >= 0) {
+         set_program_uniform(ctx, &shProg->GeometryProgram->Base,
+                             index, offset, type, count, elems, values);
+      }
+   }
+
+   uniform->Initialized = GL_TRUE;
+}
+
+
+/**
+ * Set a matrix-valued program parameter.
+ */
+static void
+set_program_uniform_matrix(struct gl_context *ctx, struct gl_program *program,
+                           GLuint index, GLuint offset,
+                           GLuint count, GLuint rows, GLuint cols,
+                           GLboolean transpose, const GLfloat *values)
+{
+   GLuint mat, row, col;
+   GLuint src = 0;
+   const struct gl_program_parameter *param =
+      &program->Parameters->Parameters[index];
+   const GLuint slots = (param->Size + 3) / 4;
+   const GLint typeSize = _mesa_sizeof_glsl_type(param->DataType);
+   GLint nr, nc;
+
+   /* check that the number of rows, columns is correct */
+   get_matrix_dims(param->DataType, &nr, &nc);
+   if (rows != nr || cols != nc) {
+      _mesa_error(ctx, GL_INVALID_OPERATION,
+                  "glUniformMatrix(matrix size mismatch)");
+      return;
+   }
+
+   if ((GLint) param->Size <= typeSize) {
+      /* non-array: count must be at most one; count == 0 is handled
+       * by the loop below
+       */
+      if (count > 1) {
+         _mesa_error(ctx, GL_INVALID_OPERATION,
+                     "glUniformMatrix(uniform is not an array)");
+         return;
+      }
+   }
+
+   /*
+    * Note: the _columns_ of a matrix are stored in program registers, not
+    * the rows.  So, the loops below look a little funny.
+    * XXX could optimize this a bit...
+    */
+
+   /* loop over matrices */
+   for (mat = 0; mat < count; mat++) {
+
+      /* each matrix: */
+      for (col = 0; col < cols; col++) {
+         GLfloat *v;
+         if (offset >= slots) {
+            /* Ignore writes beyond the end of (the used part of) an array */
+            return;
+         }
+         v = program->Parameters->ParameterValues[index + offset];
+         for (row = 0; row < rows; row++) {
+            if (transpose) {
+               v[row] = values[src + row * cols + col];
+            }
+            else {
+               v[row] = values[src + col * rows + row];
+            }
+         }
+
+         offset++;
+      }
+
+      src += rows * cols;  /* next matrix */
+   }
+}
+
+
+/**
+ * Called by glUniformMatrix*() functions.
+ * Note: cols=2, rows=4  ==>  array[2] of vec4
+ */
+void
+_mesa_uniform_matrix(struct gl_context *ctx, struct gl_shader_program *shProg,
+		     GLint cols, GLint rows,
+                     GLint location, GLsizei count,
+                     GLboolean transpose, const GLfloat *values)
+{
+   struct gl_uniform *uniform;
+   GLint offset;
+
+   ASSERT_OUTSIDE_BEGIN_END(ctx);
+
+   if (!shProg || !shProg->LinkStatus) {
+      _mesa_error(ctx, GL_INVALID_OPERATION,
+         "glUniformMatrix(program not linked)");
+      return;
+   }
+
+   if (location == -1)
+      return;   /* The standard specifies this as a no-op */
+
+   if (location < -1) {
+      _mesa_error(ctx, GL_INVALID_OPERATION, "glUniformMatrix(location)");
+      return;
+   }
+
+   split_location_offset(&location, &offset);
+
+   if (location < 0 || location >= (GLint) shProg->Uniforms->NumUniforms) {
+      _mesa_error(ctx, GL_INVALID_VALUE, "glUniformMatrix(location)");
+      return;
+   }
+   if (values == NULL) {
+      _mesa_error(ctx, GL_INVALID_VALUE, "glUniformMatrix");
+      return;
+   }
+
+   FLUSH_VERTICES(ctx, _NEW_PROGRAM_CONSTANTS);
+
+   uniform = &shProg->Uniforms->Uniforms[location];
+
+   if (shProg->VertexProgram) {
+      /* convert uniform location to program parameter index */
+      GLint index = uniform->VertPos;
+      if (index >= 0) {
+         set_program_uniform_matrix(ctx, &shProg->VertexProgram->Base,
+                                    index, offset,
+                                    count, rows, cols, transpose, values);
+      }
+   }
+
+   if (shProg->FragmentProgram) {
+      /* convert uniform location to program parameter index */
+      GLint index = uniform->FragPos;
+      if (index >= 0) {
+         set_program_uniform_matrix(ctx, &shProg->FragmentProgram->Base,
+                                    index, offset,
+                                    count, rows, cols, transpose, values);
+      }
+   }
+
+   if (shProg->GeometryProgram) {
+      /* convert uniform location to program parameter index */
+      GLint index = uniform->GeomPos;
+      if (index >= 0) {
+         set_program_uniform_matrix(ctx, &shProg->GeometryProgram->Base,
+                                    index, offset,
+                                    count, rows, cols, transpose, values);
+      }
+   }
+
+   uniform->Initialized = GL_TRUE;
+}
+
+
+void GLAPIENTRY
+_mesa_Uniform1fARB(GLint location, GLfloat v0)
+{
+   GET_CURRENT_CONTEXT(ctx);
+   _mesa_uniform(ctx, ctx->Shader.ActiveProgram, location, 1, &v0, GL_FLOAT);
+}
+
+void GLAPIENTRY
+_mesa_Uniform2fARB(GLint location, GLfloat v0, GLfloat v1)
+{
+   GET_CURRENT_CONTEXT(ctx);
+   GLfloat v[2];
+   v[0] = v0;
+   v[1] = v1;
+   _mesa_uniform(ctx, ctx->Shader.ActiveProgram, location, 1, v, GL_FLOAT_VEC2);
+}
+
+void GLAPIENTRY
+_mesa_Uniform3fARB(GLint location, GLfloat v0, GLfloat v1, GLfloat v2)
+{
+   GET_CURRENT_CONTEXT(ctx);
+   GLfloat v[3];
+   v[0] = v0;
+   v[1] = v1;
+   v[2] = v2;
+   _mesa_uniform(ctx, ctx->Shader.ActiveProgram, location, 1, v, GL_FLOAT_VEC3);
+}
+
+void GLAPIENTRY
+_mesa_Uniform4fARB(GLint location, GLfloat v0, GLfloat v1, GLfloat v2,
+                   GLfloat v3)
+{
+   GET_CURRENT_CONTEXT(ctx);
+   GLfloat v[4];
+   v[0] = v0;
+   v[1] = v1;
+   v[2] = v2;
+   v[3] = v3;
+   _mesa_uniform(ctx, ctx->Shader.ActiveProgram, location, 1, v, GL_FLOAT_VEC4);
+}
+
+void GLAPIENTRY
+_mesa_Uniform1iARB(GLint location, GLint v0)
+{
+   GET_CURRENT_CONTEXT(ctx);
+   _mesa_uniform(ctx, ctx->Shader.ActiveProgram, location, 1, &v0, GL_INT);
+}
+
+void GLAPIENTRY
+_mesa_Uniform2iARB(GLint location, GLint v0, GLint v1)
+{
+   GET_CURRENT_CONTEXT(ctx);
+   GLint v[2];
+   v[0] = v0;
+   v[1] = v1;
+   _mesa_uniform(ctx, ctx->Shader.ActiveProgram, location, 1, v, GL_INT_VEC2);
+}
+
+void GLAPIENTRY
+_mesa_Uniform3iARB(GLint location, GLint v0, GLint v1, GLint v2)
+{
+   GET_CURRENT_CONTEXT(ctx);
+   GLint v[3];
+   v[0] = v0;
+   v[1] = v1;
+   v[2] = v2;
+   _mesa_uniform(ctx, ctx->Shader.ActiveProgram, location, 1, v, GL_INT_VEC3);
+}
+
+void GLAPIENTRY
+_mesa_Uniform4iARB(GLint location, GLint v0, GLint v1, GLint v2, GLint v3)
+{
+   GET_CURRENT_CONTEXT(ctx);
+   GLint v[4];
+   v[0] = v0;
+   v[1] = v1;
+   v[2] = v2;
+   v[3] = v3;
+   _mesa_uniform(ctx, ctx->Shader.ActiveProgram, location, 1, v, GL_INT_VEC4);
+}
+
+void GLAPIENTRY
+_mesa_Uniform1fvARB(GLint location, GLsizei count, const GLfloat * value)
+{
+   GET_CURRENT_CONTEXT(ctx);
+   _mesa_uniform(ctx, ctx->Shader.ActiveProgram, location, count, value, GL_FLOAT);
+}
+
+void GLAPIENTRY
+_mesa_Uniform2fvARB(GLint location, GLsizei count, const GLfloat * value)
+{
+   GET_CURRENT_CONTEXT(ctx);
+   _mesa_uniform(ctx, ctx->Shader.ActiveProgram, location, count, value, GL_FLOAT_VEC2);
+}
+
+void GLAPIENTRY
+_mesa_Uniform3fvARB(GLint location, GLsizei count, const GLfloat * value)
+{
+   GET_CURRENT_CONTEXT(ctx);
+   _mesa_uniform(ctx, ctx->Shader.ActiveProgram, location, count, value, GL_FLOAT_VEC3);
+}
+
+void GLAPIENTRY
+_mesa_Uniform4fvARB(GLint location, GLsizei count, const GLfloat * value)
+{
+   GET_CURRENT_CONTEXT(ctx);
+   _mesa_uniform(ctx, ctx->Shader.ActiveProgram, location, count, value, GL_FLOAT_VEC4);
+}
+
+void GLAPIENTRY
+_mesa_Uniform1ivARB(GLint location, GLsizei count, const GLint * value)
+{
+   GET_CURRENT_CONTEXT(ctx);
+   _mesa_uniform(ctx, ctx->Shader.ActiveProgram, location, count, value, GL_INT);
+}
+
+void GLAPIENTRY
+_mesa_Uniform2ivARB(GLint location, GLsizei count, const GLint * value)
+{
+   GET_CURRENT_CONTEXT(ctx);
+   _mesa_uniform(ctx, ctx->Shader.ActiveProgram, location, count, value, GL_INT_VEC2);
+}
+
+void GLAPIENTRY
+_mesa_Uniform3ivARB(GLint location, GLsizei count, const GLint * value)
+{
+   GET_CURRENT_CONTEXT(ctx);
+   _mesa_uniform(ctx, ctx->Shader.ActiveProgram, location, count, value, GL_INT_VEC3);
+}
+
+void GLAPIENTRY
+_mesa_Uniform4ivARB(GLint location, GLsizei count, const GLint * value)
+{
+   GET_CURRENT_CONTEXT(ctx);
+   _mesa_uniform(ctx, ctx->Shader.ActiveProgram, location, count, value, GL_INT_VEC4);
+}
+
+
+/** OpenGL 3.0 GLuint-valued functions **/
+void GLAPIENTRY
+_mesa_Uniform1ui(GLint location, GLuint v0)
+{
+   GET_CURRENT_CONTEXT(ctx);
+   _mesa_uniform(ctx, ctx->Shader.ActiveProgram, location, 1, &v0, GL_UNSIGNED_INT);
+}
+
+void GLAPIENTRY
+_mesa_Uniform2ui(GLint location, GLuint v0, GLuint v1)
+{
+   GET_CURRENT_CONTEXT(ctx);
+   GLuint v[2];
+   v[0] = v0;
+   v[1] = v1;
+   _mesa_uniform(ctx, ctx->Shader.ActiveProgram, location, 1, v, GL_UNSIGNED_INT_VEC2);
+}
+
+void GLAPIENTRY
+_mesa_Uniform3ui(GLint location, GLuint v0, GLuint v1, GLuint v2)
+{
+   GET_CURRENT_CONTEXT(ctx);
+   GLuint v[3];
+   v[0] = v0;
+   v[1] = v1;
+   v[2] = v2;
+   _mesa_uniform(ctx, ctx->Shader.ActiveProgram, location, 1, v, GL_UNSIGNED_INT_VEC3);
+}
+
+void GLAPIENTRY
+_mesa_Uniform4ui(GLint location, GLuint v0, GLuint v1, GLuint v2, GLuint v3)
+{
+   GET_CURRENT_CONTEXT(ctx);
+   GLuint v[4];
+   v[0] = v0;
+   v[1] = v1;
+   v[2] = v2;
+   v[3] = v3;
+   _mesa_uniform(ctx, ctx->Shader.ActiveProgram, location, 1, v, GL_UNSIGNED_INT_VEC4);
+}
+
+void GLAPIENTRY
+_mesa_Uniform1uiv(GLint location, GLsizei count, const GLuint *value)
+{
+   GET_CURRENT_CONTEXT(ctx);
+   _mesa_uniform(ctx, ctx->Shader.ActiveProgram, location, count, value, GL_UNSIGNED_INT);
+}
+
+void GLAPIENTRY
+_mesa_Uniform2uiv(GLint location, GLsizei count, const GLuint *value)
+{
+   GET_CURRENT_CONTEXT(ctx);
+   _mesa_uniform(ctx, ctx->Shader.ActiveProgram, location, count, value, GL_UNSIGNED_INT_VEC2);
+}
+
+void GLAPIENTRY
+_mesa_Uniform3uiv(GLint location, GLsizei count, const GLuint *value)
+{
+   GET_CURRENT_CONTEXT(ctx);
+   _mesa_uniform(ctx, ctx->Shader.ActiveProgram, location, count, value, GL_UNSIGNED_INT_VEC3);
+}
+
+void GLAPIENTRY
+_mesa_Uniform4uiv(GLint location, GLsizei count, const GLuint *value)
+{
+   GET_CURRENT_CONTEXT(ctx);
+   _mesa_uniform(ctx, ctx->Shader.ActiveProgram, location, count, value, GL_UNSIGNED_INT_VEC4);
+}
+
+
+
+void GLAPIENTRY
+_mesa_UniformMatrix2fvARB(GLint location, GLsizei count, GLboolean transpose,
+                          const GLfloat * value)
+{
+   GET_CURRENT_CONTEXT(ctx);
+   _mesa_uniform_matrix(ctx, ctx->Shader.ActiveProgram,
+			2, 2, location, count, transpose, value);
+}
+
+void GLAPIENTRY
+_mesa_UniformMatrix3fvARB(GLint location, GLsizei count, GLboolean transpose,
+                          const GLfloat * value)
+{
+   GET_CURRENT_CONTEXT(ctx);
+   _mesa_uniform_matrix(ctx, ctx->Shader.ActiveProgram,
+			3, 3, location, count, transpose, value);
+}
+
+void GLAPIENTRY
+_mesa_UniformMatrix4fvARB(GLint location, GLsizei count, GLboolean transpose,
+                          const GLfloat * value)
+{
+   GET_CURRENT_CONTEXT(ctx);
+   _mesa_uniform_matrix(ctx, ctx->Shader.ActiveProgram,
+			4, 4, location, count, transpose, value);
+}
+
+
+/**
+ * Non-square UniformMatrix are OpenGL 2.1
+ */
+void GLAPIENTRY
+_mesa_UniformMatrix2x3fv(GLint location, GLsizei count, GLboolean transpose,
+                         const GLfloat *value)
+{
+   GET_CURRENT_CONTEXT(ctx);
+   _mesa_uniform_matrix(ctx, ctx->Shader.ActiveProgram,
+			2, 3, location, count, transpose, value);
+}
+
+void GLAPIENTRY
+_mesa_UniformMatrix3x2fv(GLint location, GLsizei count, GLboolean transpose,
+                         const GLfloat *value)
+{
+   GET_CURRENT_CONTEXT(ctx);
+   _mesa_uniform_matrix(ctx, ctx->Shader.ActiveProgram,
+			3, 2, location, count, transpose, value);
+}
+
+void GLAPIENTRY
+_mesa_UniformMatrix2x4fv(GLint location, GLsizei count, GLboolean transpose,
+                         const GLfloat *value)
+{
+   GET_CURRENT_CONTEXT(ctx);
+   _mesa_uniform_matrix(ctx, ctx->Shader.ActiveProgram,
+			2, 4, location, count, transpose, value);
+}
+
+void GLAPIENTRY
+_mesa_UniformMatrix4x2fv(GLint location, GLsizei count, GLboolean transpose,
+                         const GLfloat *value)
+{
+   GET_CURRENT_CONTEXT(ctx);
+   _mesa_uniform_matrix(ctx, ctx->Shader.ActiveProgram,
+			4, 2, location, count, transpose, value);
+}
+
+void GLAPIENTRY
+_mesa_UniformMatrix3x4fv(GLint location, GLsizei count, GLboolean transpose,
+                         const GLfloat *value)
+{
+   GET_CURRENT_CONTEXT(ctx);
+   _mesa_uniform_matrix(ctx, ctx->Shader.ActiveProgram,
+			3, 4, location, count, transpose, value);
+}
+
+void GLAPIENTRY
+_mesa_UniformMatrix4x3fv(GLint location, GLsizei count, GLboolean transpose,
+                         const GLfloat *value)
+{
+   GET_CURRENT_CONTEXT(ctx);
+   _mesa_uniform_matrix(ctx, ctx->Shader.ActiveProgram,
+			4, 3, location, count, transpose, value);
+}
+
+
+void GLAPIENTRY
+_mesa_GetnUniformfvARB(GLhandleARB program, GLint location,
+                       GLsizei bufSize, GLfloat *params)
+{
+   GET_CURRENT_CONTEXT(ctx);
+   get_uniform(ctx, program, location, bufSize, GL_FLOAT, params);
+}
+
+void GLAPIENTRY
+_mesa_GetUniformfvARB(GLhandleARB program, GLint location, GLfloat *params)
+{
+   _mesa_GetnUniformfvARB(program, location, INT_MAX, params);
+}
+
+
+void GLAPIENTRY
+_mesa_GetnUniformivARB(GLhandleARB program, GLint location,
+                       GLsizei bufSize, GLint *params)
+{
+   GET_CURRENT_CONTEXT(ctx);
+   get_uniform(ctx, program, location, bufSize, GL_INT, params);
+}
+
+void GLAPIENTRY
+_mesa_GetUniformivARB(GLhandleARB program, GLint location, GLint *params)
+{
+   _mesa_GetnUniformivARB(program, location, INT_MAX, params);
+}
+
+
+/* GL3 */
+void GLAPIENTRY
+_mesa_GetnUniformuivARB(GLhandleARB program, GLint location,
+                        GLsizei bufSize, GLuint *params)
+{
+   GET_CURRENT_CONTEXT(ctx);
+   get_uniform(ctx, program, location, bufSize, GL_UNSIGNED_INT, params);
+}
+
+void GLAPIENTRY
+_mesa_GetUniformuiv(GLhandleARB program, GLint location, GLuint *params)
+{
+   _mesa_GetnUniformuivARB(program, location, INT_MAX, params);
+}
+
+
+/* GL4 */
+void GLAPIENTRY
+_mesa_GetnUniformdvARB(GLhandleARB program, GLint location,
+                        GLsizei bufSize, GLdouble *params)
+{
+   GET_CURRENT_CONTEXT(ctx);
+   /*
+   get_uniform(ctx, program, location, bufSize, GL_DOUBLE, params);
+   */
+   _mesa_error(ctx, GL_INVALID_OPERATION, "glGetUniformdvARB"
+               "(GL_ARB_gpu_shader_fp64 not implemented)");
+}
+
+void GLAPIENTRY
+_mesa_GetUniformdv(GLhandleARB program, GLint location, GLdouble *params)
+{
+   _mesa_GetnUniformdvARB(program, location, INT_MAX, params);
+}
+
+
+GLint GLAPIENTRY
+_mesa_GetUniformLocationARB(GLhandleARB programObj, const GLcharARB *name)
+{
+   struct gl_shader_program *shProg;
+
+   GET_CURRENT_CONTEXT(ctx);
+
+   shProg = _mesa_lookup_shader_program_err(ctx, programObj,
+					    "glGetUniformLocation");
+   if (!shProg)
+      return -1;
+
+   return _mesa_get_uniform_location(ctx, shProg, name);
+}
+
+
+void GLAPIENTRY
+_mesa_GetActiveUniformARB(GLhandleARB program, GLuint index,
+                          GLsizei maxLength, GLsizei * length, GLint * size,
+                          GLenum * type, GLcharARB * name)
+{
+   GET_CURRENT_CONTEXT(ctx);
+   _mesa_get_active_uniform(ctx, program, index, maxLength, length, size,
+                            type, name);
+}
+
+
+/**
+ * Plug in shader uniform-related functions into API dispatch table.
+ */
+void
+_mesa_init_shader_uniform_dispatch(struct _glapi_table *exec)
+{
+#if FEATURE_GL
+   SET_Uniform1fARB(exec, _mesa_Uniform1fARB);
+   SET_Uniform2fARB(exec, _mesa_Uniform2fARB);
+   SET_Uniform3fARB(exec, _mesa_Uniform3fARB);
+   SET_Uniform4fARB(exec, _mesa_Uniform4fARB);
+   SET_Uniform1iARB(exec, _mesa_Uniform1iARB);
+   SET_Uniform2iARB(exec, _mesa_Uniform2iARB);
+   SET_Uniform3iARB(exec, _mesa_Uniform3iARB);
+   SET_Uniform4iARB(exec, _mesa_Uniform4iARB);
+   SET_Uniform1fvARB(exec, _mesa_Uniform1fvARB);
+   SET_Uniform2fvARB(exec, _mesa_Uniform2fvARB);
+   SET_Uniform3fvARB(exec, _mesa_Uniform3fvARB);
+   SET_Uniform4fvARB(exec, _mesa_Uniform4fvARB);
+   SET_Uniform1ivARB(exec, _mesa_Uniform1ivARB);
+   SET_Uniform2ivARB(exec, _mesa_Uniform2ivARB);
+   SET_Uniform3ivARB(exec, _mesa_Uniform3ivARB);
+   SET_Uniform4ivARB(exec, _mesa_Uniform4ivARB);
+   SET_UniformMatrix2fvARB(exec, _mesa_UniformMatrix2fvARB);
+   SET_UniformMatrix3fvARB(exec, _mesa_UniformMatrix3fvARB);
+   SET_UniformMatrix4fvARB(exec, _mesa_UniformMatrix4fvARB);
+
+   SET_GetActiveUniformARB(exec, _mesa_GetActiveUniformARB);
+   SET_GetUniformLocationARB(exec, _mesa_GetUniformLocationARB);
+   SET_GetUniformfvARB(exec, _mesa_GetUniformfvARB);
+   SET_GetUniformivARB(exec, _mesa_GetUniformivARB);
+
+   /* OpenGL 2.1 */
+   SET_UniformMatrix2x3fv(exec, _mesa_UniformMatrix2x3fv);
+   SET_UniformMatrix3x2fv(exec, _mesa_UniformMatrix3x2fv);
+   SET_UniformMatrix2x4fv(exec, _mesa_UniformMatrix2x4fv);
+   SET_UniformMatrix4x2fv(exec, _mesa_UniformMatrix4x2fv);
+   SET_UniformMatrix3x4fv(exec, _mesa_UniformMatrix3x4fv);
+   SET_UniformMatrix4x3fv(exec, _mesa_UniformMatrix4x3fv);
+
+   /* OpenGL 3.0 */
+   /* XXX finish dispatch */
+   SET_Uniform1uiEXT(exec, _mesa_Uniform1ui);
+   SET_Uniform2uiEXT(exec, _mesa_Uniform2ui);
+   SET_Uniform3uiEXT(exec, _mesa_Uniform3ui);
+   SET_Uniform4uiEXT(exec, _mesa_Uniform4ui);
+   SET_Uniform1uivEXT(exec, _mesa_Uniform1uiv);
+   SET_Uniform2uivEXT(exec, _mesa_Uniform2uiv);
+   SET_Uniform3uivEXT(exec, _mesa_Uniform3uiv);
+   SET_Uniform4uivEXT(exec, _mesa_Uniform4uiv);
+   SET_GetUniformuivEXT(exec, _mesa_GetUniformuiv);
+
+   /* GL_ARB_robustness */
+   SET_GetnUniformfvARB(exec, _mesa_GetnUniformfvARB);
+   SET_GetnUniformivARB(exec, _mesa_GetnUniformivARB);
+   SET_GetnUniformuivARB(exec, _mesa_GetnUniformuivARB);
+   SET_GetnUniformdvARB(exec, _mesa_GetnUniformdvARB); /* GL 4.0 */
+
+#endif /* FEATURE_GL */
+}