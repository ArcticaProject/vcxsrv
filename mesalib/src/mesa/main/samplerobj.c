--- conflicted
+++ resolved
@@ -1,2829 +1,1413 @@
-<<<<<<< HEAD
-/*
- * Mesa 3-D graphics library
- *
- * Copyright (C) 2011  VMware, Inc.  All Rights Reserved.
- *
- * Permission is hereby granted, free of charge, to any person obtaining a
- * copy of this software and associated documentation files (the "Software"),
- * to deal in the Software without restriction, including without limitation
- * the rights to use, copy, modify, merge, publish, distribute, sublicense,
- * and/or sell copies of the Software, and to permit persons to whom the
- * Software is furnished to do so, subject to the following conditions:
- *
- * The above copyright notice and this permission notice shall be included
- * in all copies or substantial portions of the Software.
- *
- * THE SOFTWARE IS PROVIDED "AS IS", WITHOUT WARRANTY OF ANY KIND, EXPRESS
- * OR IMPLIED, INCLUDING BUT NOT LIMITED TO THE WARRANTIES OF MERCHANTABILITY,
- * FITNESS FOR A PARTICULAR PURPOSE AND NONINFRINGEMENT.  IN NO EVENT SHALL
- * BRIAN PAUL BE LIABLE FOR ANY CLAIM, DAMAGES OR OTHER LIABILITY, WHETHER IN
- * AN ACTION OF CONTRACT, TORT OR OTHERWISE, ARISING FROM, OUT OF OR IN
- * CONNECTION WITH THE SOFTWARE OR THE USE OR OTHER DEALINGS IN THE SOFTWARE.
- */
-
-
-/**
- * \file samplerobj.c
- * \brief Functions for the GL_ARB_sampler_objects extension.
- * \author Brian Paul
- */
-
-
-#include "main/glheader.h"
-#include "main/context.h"
-#include "main/dispatch.h"
-#include "main/enums.h"
-#include "main/hash.h"
-#include "main/macros.h"
-#include "main/mfeatures.h"
-#include "main/mtypes.h"
-#include "main/samplerobj.h"
-
-
-static struct gl_sampler_object *
-_mesa_lookup_samplerobj(struct gl_context *ctx, GLuint name)
-{
-   if (name == 0)
-      return NULL;
-   else
-      return (struct gl_sampler_object *)
-         _mesa_HashLookup(ctx->Shared->SamplerObjects, name);
-}
-
-
-/**
- * Handle reference counting.
- */
-void
-_mesa_reference_sampler_object(struct gl_context *ctx,
-                               struct gl_sampler_object **ptr,
-                               struct gl_sampler_object *samp)
-{
-   if (*ptr == samp)
-      return;
-
-   if (*ptr) {
-      /* Unreference the old sampler */
-      GLboolean deleteFlag = GL_FALSE;
-      struct gl_sampler_object *oldSamp = *ptr;
-
-      /*_glthread_LOCK_MUTEX(oldSamp->Mutex);*/
-      ASSERT(oldSamp->RefCount > 0);
-      oldSamp->RefCount--;
-#if 0
-      printf("SamplerObj %p %d DECR to %d\n",
-             (void *) oldSamp, oldSamp->Name, oldSamp->RefCount);
-#endif
-      deleteFlag = (oldSamp->RefCount == 0);
-      /*_glthread_UNLOCK_MUTEX(oldSamp->Mutex);*/
-
-      if (deleteFlag) {
-	 ASSERT(ctx->Driver.DeleteSamplerObject);
-         ctx->Driver.DeleteSamplerObject(ctx, oldSamp);
-      }
-
-      *ptr = NULL;
-   }
-   ASSERT(!*ptr);
-
-   if (samp) {
-      /* reference new sampler */
-      /*_glthread_LOCK_MUTEX(samp->Mutex);*/
-      if (samp->RefCount == 0) {
-         /* this sampler's being deleted (look just above) */
-         /* Not sure this can every really happen.  Warn if it does. */
-         _mesa_problem(NULL, "referencing deleted sampler object");
-         *ptr = NULL;
-      }
-      else {
-         samp->RefCount++;
-#if 0
-         printf("SamplerObj %p %d INCR to %d\n",
-                (void *) samp, samp->Name, samp->RefCount);
-#endif
-         *ptr = samp;
-      }
-      /*_glthread_UNLOCK_MUTEX(samp->Mutex);*/
-   }
-}
-
-
-/**
- * Initialize the fields of the given sampler object.
- */
-void
-_mesa_init_sampler_object(struct gl_sampler_object *sampObj, GLuint name)
-{
-   sampObj->Name = name;
-   sampObj->RefCount = 1;
-   sampObj->WrapS = GL_REPEAT;
-   sampObj->WrapT = GL_REPEAT;
-   sampObj->WrapR = GL_REPEAT;
-   sampObj->MinFilter = GL_NEAREST_MIPMAP_LINEAR;
-   sampObj->MagFilter = GL_LINEAR;
-   sampObj->BorderColor.f[0] = 0.0;
-   sampObj->BorderColor.f[1] = 0.0;
-   sampObj->BorderColor.f[2] = 0.0;
-   sampObj->BorderColor.f[3] = 0.0;
-   sampObj->MinLod = -1000.0F;
-   sampObj->MaxLod = 1000.0F;
-   sampObj->LodBias = 0.0F;
-   sampObj->MaxAnisotropy = 1.0F;
-   sampObj->CompareMode = GL_NONE;
-   sampObj->CompareFunc = GL_LEQUAL;
-   sampObj->CompareFailValue = 0.0;
-   sampObj->sRGBDecode = GL_FALSE;
-   sampObj->CubeMapSeamless = GL_FALSE;
-   sampObj->DepthMode = 0;
-}
-
-
-/**
- * Fallback for ctx->Driver.NewSamplerObject();
- */
-struct gl_sampler_object *
-_mesa_new_sampler_object(struct gl_context *ctx, GLuint name)
-{
-   struct gl_sampler_object *sampObj = CALLOC_STRUCT(gl_sampler_object);
-   if (sampObj) {
-      _mesa_init_sampler_object(sampObj, name);
-   }
-   return sampObj;
-}
-
-
-/**
- * Fallback for ctx->Driver.DeleteSamplerObject();
- */
-void
-_mesa_delete_sampler_object(struct gl_context *ctx,
-                            struct gl_sampler_object *sampObj)
-{
-   FREE(sampObj);
-}
-
-
-static void GLAPIENTRY
-_mesa_GenSamplers(GLsizei count, GLuint *samplers)
-{
-   GET_CURRENT_CONTEXT(ctx);
-   GLuint first;
-   GLint i;
-
-   ASSERT_OUTSIDE_BEGIN_END(ctx);
-
-   if (MESA_VERBOSE & VERBOSE_API)
-      _mesa_debug(ctx, "glGenSamplers(%d)\n", count);
-
-   if (count < 0) {
-      _mesa_error(ctx, GL_INVALID_VALUE, "glGenSamplers");
-      return;
-   }
-
-   if (!samplers)
-      return;
-
-   first = _mesa_HashFindFreeKeyBlock(ctx->Shared->SamplerObjects, count);
-
-   /* Insert the ID and pointer to new sampler object into hash table */
-   for (i = 0; i < count; i++) {
-      struct gl_sampler_object *sampObj =
-         ctx->Driver.NewSamplerObject(ctx, first + i);
-      _mesa_HashInsert(ctx->Shared->SamplerObjects, first + i, sampObj);
-      samplers[i] = first + i;
-   }
-}
-
-
-static void GLAPIENTRY
-_mesa_DeleteSamplers(GLsizei count, const GLuint *samplers)
-{
-   GET_CURRENT_CONTEXT(ctx);
-   GLsizei i;
-
-   ASSERT_OUTSIDE_BEGIN_END(ctx);
-   FLUSH_VERTICES(ctx, 0);
-
-   if (count < 0) {
-      _mesa_error(ctx, GL_INVALID_VALUE, "glDeleteSamplers(count)");
-      return;
-   }
-
-   _glthread_LOCK_MUTEX(ctx->Shared->Mutex);
-
-   for (i = 0; i < count; i++) {
-      if (samplers[i]) {
-         struct gl_sampler_object *sampObj =
-            _mesa_lookup_samplerobj(ctx, samplers[i]);
-         if (sampObj) {
-            /* The ID is immediately freed for re-use */
-            _mesa_HashRemove(ctx->Shared->SamplerObjects, samplers[i]);
-            /* But the object exists until its reference count goes to zero */
-            _mesa_reference_sampler_object(ctx, &sampObj, NULL);
-         }
-      }
-   }
-
-   _glthread_UNLOCK_MUTEX(ctx->Shared->Mutex);
-}
-
-
-static GLboolean GLAPIENTRY
-_mesa_IsSampler(GLuint sampler)
-{
-   struct gl_sampler_object *sampObj;
-   GET_CURRENT_CONTEXT(ctx);
-
-   ASSERT_OUTSIDE_BEGIN_END_WITH_RETVAL(ctx, GL_FALSE);
-
-   if (sampler == 0)
-      return GL_FALSE;
-
-   sampObj = _mesa_lookup_samplerobj(ctx, sampler);
-
-   return sampObj != NULL;
-}
-
-
-static void GLAPIENTRY
-_mesa_BindSampler(GLuint unit, GLuint sampler)
-{
-   struct gl_sampler_object *sampObj;
-   GET_CURRENT_CONTEXT(ctx);
-
-   if (unit >= ctx->Const.MaxTextureImageUnits) {
-      _mesa_error(ctx, GL_INVALID_VALUE, "glBindSampler(unit %u)", unit);
-      return;
-   }
-
-   if (sampler == 0) {
-      /* Use the default sampler object, the one contained in the texture
-       * object.
-       */
-      sampObj = NULL;
-   }
-   else {
-      /* user-defined sampler object */
-      sampObj = _mesa_lookup_samplerobj(ctx, sampler);
-      if (!sampObj) {
-         _mesa_error(ctx, GL_INVALID_OPERATION, "glBindSampler(sampler)");
-         return;
-      }
-   }
-   
-   if (ctx->Texture.Unit[unit].Sampler != sampObj) {
-      FLUSH_VERTICES(ctx, _NEW_TEXTURE);
-   }
-
-   /* bind new sampler */
-   _mesa_reference_sampler_object(ctx, &ctx->Texture.Unit[unit].Sampler,
-                                  sampObj);
-}
-
-
-/**
- * Check if a coordinate wrap mode is legal.
- * \return GL_TRUE if legal, GL_FALSE otherwise
- */
-static GLboolean 
-validate_texture_wrap_mode(struct gl_context *ctx, GLenum wrap)
-{
-   const struct gl_extensions * const e = &ctx->Extensions;
-
-   switch (wrap) {
-   case GL_CLAMP:
-   case GL_CLAMP_TO_EDGE:
-   case GL_REPEAT:
-      return GL_TRUE;
-   case GL_CLAMP_TO_BORDER:
-      return e->ARB_texture_border_clamp;
-   case GL_MIRRORED_REPEAT:
-      return e->ARB_texture_mirrored_repeat;
-   case GL_MIRROR_CLAMP_EXT:
-      return e->ATI_texture_mirror_once || e->EXT_texture_mirror_clamp;
-   case GL_MIRROR_CLAMP_TO_EDGE_EXT:
-      return e->ATI_texture_mirror_once || e->EXT_texture_mirror_clamp;
-   case GL_MIRROR_CLAMP_TO_BORDER_EXT:
-      return e->EXT_texture_mirror_clamp;
-   default:
-      return GL_FALSE;
-   }
-}
-
-
-/**
- * This is called just prior to changing any sampler object state.
- */
-static INLINE void
-flush(struct gl_context *ctx)
-{
-   FLUSH_VERTICES(ctx, _NEW_TEXTURE);
-}
-
-
-#define INVALID_PARAM 0x100
-#define INVALID_PNAME 0x101
-#define INVALID_VALUE 0x102
-
-static GLuint
-set_sampler_wrap_s(struct gl_context *ctx, struct gl_sampler_object *samp,
-                   GLint param)
-{
-   if (samp->WrapS == param)
-      return GL_FALSE;
-   if (validate_texture_wrap_mode(ctx, param)) {
-      flush(ctx);
-      samp->WrapS = param;
-      return GL_TRUE;
-   }
-   return INVALID_PARAM;
-}
-
-
-static GLuint
-set_sampler_wrap_t(struct gl_context *ctx, struct gl_sampler_object *samp,
-                   GLint param)
-{
-   if (samp->WrapT == param)
-      return GL_FALSE;
-   if (validate_texture_wrap_mode(ctx, param)) {
-      flush(ctx);
-      samp->WrapT = param;
-      return GL_TRUE;
-   }
-   return INVALID_PARAM;
-}
-
-
-static GLuint
-set_sampler_wrap_r(struct gl_context *ctx, struct gl_sampler_object *samp,
-                   GLint param)
-{
-   if (samp->WrapR == param)
-      return GL_FALSE;
-   if (validate_texture_wrap_mode(ctx, param)) {
-      flush(ctx);
-      samp->WrapR = param;
-      return GL_TRUE;
-   }
-   return INVALID_PARAM;
-}
-
-
-static GLuint
-set_sampler_min_filter(struct gl_context *ctx, struct gl_sampler_object *samp,
-                       GLint param)
-{
-   if (samp->MinFilter == param)
-      return GL_FALSE;
-
-   switch (param) {
-   case GL_NEAREST:
-   case GL_LINEAR:
-   case GL_NEAREST_MIPMAP_NEAREST:
-   case GL_LINEAR_MIPMAP_NEAREST:
-   case GL_NEAREST_MIPMAP_LINEAR:
-   case GL_LINEAR_MIPMAP_LINEAR:
-      flush(ctx);
-      samp->MinFilter = param;
-      return GL_TRUE;
-   default:
-      return INVALID_PARAM;
-   }
-}
-
-
-static GLuint
-set_sampler_mag_filter(struct gl_context *ctx, struct gl_sampler_object *samp,
-                       GLint param)
-{
-   if (samp->MagFilter == param)
-      return GL_FALSE;
-
-   switch (param) {
-   case GL_NEAREST:
-   case GL_LINEAR:
-      flush(ctx);
-      samp->MagFilter = param;
-      return GL_TRUE;
-   default:
-      return INVALID_PARAM;
-   }
-}
-
-
-static GLuint
-set_sampler_lod_bias(struct gl_context *ctx, struct gl_sampler_object *samp,
-                     GLfloat param)
-{
-   if (samp->LodBias == param)
-      return GL_FALSE;
-
-   flush(ctx);
-   samp->LodBias = param;
-   return GL_TRUE;
-}
-
-
-static GLuint
-set_sampler_border_colorf(struct gl_context *ctx,
-                          struct gl_sampler_object *samp,
-                          const GLfloat params[4])
-{
-   flush(ctx);
-   samp->BorderColor.f[RCOMP] = params[0];
-   samp->BorderColor.f[GCOMP] = params[1];
-   samp->BorderColor.f[BCOMP] = params[2];
-   samp->BorderColor.f[ACOMP] = params[3];
-   return GL_TRUE;
-}
-
-
-static GLuint
-set_sampler_border_colori(struct gl_context *ctx,
-                          struct gl_sampler_object *samp,
-                          const GLint params[4])
-{
-   flush(ctx);
-   samp->BorderColor.i[RCOMP] = params[0];
-   samp->BorderColor.i[GCOMP] = params[1];
-   samp->BorderColor.i[BCOMP] = params[2];
-   samp->BorderColor.i[ACOMP] = params[3];
-   return GL_TRUE;
-}
-
-
-static GLuint
-set_sampler_border_colorui(struct gl_context *ctx,
-                           struct gl_sampler_object *samp,
-                           const GLuint params[4])
-{
-   flush(ctx);
-   samp->BorderColor.ui[RCOMP] = params[0];
-   samp->BorderColor.ui[GCOMP] = params[1];
-   samp->BorderColor.ui[BCOMP] = params[2];
-   samp->BorderColor.ui[ACOMP] = params[3];
-   return GL_TRUE;
-}
-
-
-static GLuint
-set_sampler_min_lod(struct gl_context *ctx, struct gl_sampler_object *samp,
-                    GLfloat param)
-{
-   if (samp->MinLod == param)
-      return GL_FALSE;
-
-   flush(ctx);
-   samp->MinLod = param;
-   return GL_TRUE;
-}
-
-
-static GLuint
-set_sampler_max_lod(struct gl_context *ctx, struct gl_sampler_object *samp,
-                    GLfloat param)
-{
-   if (samp->MaxLod == param)
-      return GL_FALSE;
-
-   flush(ctx);
-   samp->MaxLod = param;
-   return GL_TRUE;
-}
-
-
-static GLuint
-set_sampler_compare_mode(struct gl_context *ctx,
-                         struct gl_sampler_object *samp, GLint param)
-{
-   if (!ctx->Extensions.ARB_shadow)
-      return INVALID_PNAME;
-
-   if (samp->CompareMode == param)
-      return GL_FALSE;
-
-   if (param == GL_NONE ||
-       param == GL_COMPARE_R_TO_TEXTURE_ARB) {
-      flush(ctx);
-      samp->CompareMode = param;
-      return GL_TRUE;
-   }
-
-   return INVALID_PARAM;
-}
-
-
-static GLuint
-set_sampler_compare_func(struct gl_context *ctx,
-                         struct gl_sampler_object *samp, GLint param)
-{
-   if (!ctx->Extensions.ARB_shadow)
-      return INVALID_PNAME;
-
-   if (samp->CompareFunc == param)
-      return GL_FALSE;
-
-   switch (param) {
-   case GL_LEQUAL:
-   case GL_GEQUAL:
-      flush(ctx);
-      samp->CompareFunc = param;
-      return GL_TRUE;
-   case GL_EQUAL:
-   case GL_NOTEQUAL:
-   case GL_LESS:
-   case GL_GREATER:
-   case GL_ALWAYS:
-   case GL_NEVER:
-      if (ctx->Extensions.EXT_shadow_funcs) {
-         flush(ctx);
-         samp->CompareFunc = param;
-         return GL_TRUE;
-      }
-      /* fall-through */
-   default:
-      return INVALID_PARAM;
-   }
-}
-
-
-static GLuint
-set_sampler_max_anisotropy(struct gl_context *ctx,
-                           struct gl_sampler_object *samp, GLfloat param)
-{
-   if (!ctx->Extensions.EXT_texture_filter_anisotropic)
-      return INVALID_PNAME;
-
-   if (samp->MaxAnisotropy == param)
-      return GL_FALSE;
-
-   if (param < 1.0)
-      return INVALID_VALUE;
-
-   flush(ctx);
-   /* clamp to max, that's what NVIDIA does */
-   samp->MaxAnisotropy = MIN2(param, ctx->Const.MaxTextureMaxAnisotropy);
-   return GL_TRUE;
-}
-
-
-static GLuint
-set_sampler_cube_map_seamless(struct gl_context *ctx,
-                              struct gl_sampler_object *samp, GLboolean param)
-{
-   if (!ctx->Extensions.AMD_seamless_cubemap_per_texture)
-      return INVALID_PNAME;
-
-   if (samp->CubeMapSeamless == param)
-      return GL_FALSE;
-
-   if (param != GL_TRUE && param != GL_FALSE)
-      return INVALID_VALUE;
-
-   flush(ctx);
-   samp->CubeMapSeamless = param;
-   return GL_TRUE;
-}
-
-
-static void GLAPIENTRY
-_mesa_SamplerParameteri(GLuint sampler, GLenum pname, GLint param)
-{
-   struct gl_sampler_object *sampObj;
-   GLuint res;
-   GET_CURRENT_CONTEXT(ctx);
-
-   sampObj = _mesa_lookup_samplerobj(ctx, sampler);
-   if (!sampObj) {
-      _mesa_error(ctx, GL_INVALID_VALUE, "glSamplerParameteri(sampler %u)",
-                  sampler);
-      return;
-   }
-
-   switch (pname) {
-   case GL_TEXTURE_WRAP_S:
-      res = set_sampler_wrap_s(ctx, sampObj, param);
-      break;
-   case GL_TEXTURE_WRAP_T:
-      res = set_sampler_wrap_t(ctx, sampObj, param);
-      break;
-   case GL_TEXTURE_WRAP_R:
-      res = set_sampler_wrap_r(ctx, sampObj, param);
-      break;
-   case GL_TEXTURE_MIN_FILTER:
-      res = set_sampler_min_filter(ctx, sampObj, param);
-      break;
-   case GL_TEXTURE_MAG_FILTER:
-      res = set_sampler_mag_filter(ctx, sampObj, param);
-      break;
-   case GL_TEXTURE_MIN_LOD:
-      res = set_sampler_min_lod(ctx, sampObj, (GLfloat) param);
-      break;
-   case GL_TEXTURE_MAX_LOD:
-      res = set_sampler_max_lod(ctx, sampObj, (GLfloat) param);
-      break;
-   case GL_TEXTURE_LOD_BIAS:
-      res = set_sampler_lod_bias(ctx, sampObj, (GLfloat) param);
-      break;
-   case GL_TEXTURE_COMPARE_MODE:
-      res = set_sampler_compare_mode(ctx, sampObj, param);
-      break;
-   case GL_TEXTURE_COMPARE_FUNC:
-      res = set_sampler_compare_func(ctx, sampObj, param);
-      break;
-   case GL_TEXTURE_MAX_ANISOTROPY_EXT:
-      res = set_sampler_max_anisotropy(ctx, sampObj, (GLfloat) param);
-      break;
-   case GL_TEXTURE_CUBE_MAP_SEAMLESS:
-      res = set_sampler_cube_map_seamless(ctx, sampObj, param);
-      break;
-   case GL_TEXTURE_BORDER_COLOR:
-      /* fall-through */
-   default:
-      res = INVALID_PNAME;
-   }
-
-   switch (res) {
-   case GL_FALSE:
-      /* no change */
-      break;
-   case GL_TRUE:
-      /* state change - we do nothing special at this time */
-      break;
-   case INVALID_PNAME:
-      _mesa_error(ctx, GL_INVALID_ENUM, "glSamplerParameteri(pname=%s)\n",
-                  _mesa_lookup_enum_by_nr(pname));
-      break;
-   case INVALID_PARAM:
-      _mesa_error(ctx, GL_INVALID_ENUM, "glSamplerParameteri(param=%d)\n",
-                  param);
-      break;
-   case INVALID_VALUE:
-      _mesa_error(ctx, GL_INVALID_VALUE, "glSamplerParameteri(param=%d)\n",
-                  param);
-      break;
-   default:
-      ;
-   }
-}
-
-
-static void GLAPIENTRY
-_mesa_SamplerParameterf(GLuint sampler, GLenum pname, GLfloat param)
-{
-   struct gl_sampler_object *sampObj;
-   GLuint res;
-   GET_CURRENT_CONTEXT(ctx);
-
-   ASSERT_OUTSIDE_BEGIN_END(ctx);
-
-   sampObj = _mesa_lookup_samplerobj(ctx, sampler);
-   if (!sampObj) {
-      _mesa_error(ctx, GL_INVALID_VALUE, "glSamplerParameterf(sampler %u)",
-                  sampler);
-      return;
-   }
-
-   switch (pname) {
-   case GL_TEXTURE_WRAP_S:
-      res = set_sampler_wrap_s(ctx, sampObj, (GLint) param);
-      break;
-   case GL_TEXTURE_WRAP_T:
-      res = set_sampler_wrap_t(ctx, sampObj, (GLint) param);
-      break;
-   case GL_TEXTURE_WRAP_R:
-      res = set_sampler_wrap_r(ctx, sampObj, (GLint) param);
-      break;
-   case GL_TEXTURE_MIN_FILTER:
-      res = set_sampler_min_filter(ctx, sampObj, (GLint) param);
-      break;
-   case GL_TEXTURE_MAG_FILTER:
-      res = set_sampler_mag_filter(ctx, sampObj, (GLint) param);
-      break;
-   case GL_TEXTURE_MIN_LOD:
-      res = set_sampler_min_lod(ctx, sampObj, param);
-      break;
-   case GL_TEXTURE_MAX_LOD:
-      res = set_sampler_max_lod(ctx, sampObj, param);
-      break;
-   case GL_TEXTURE_LOD_BIAS:
-      res = set_sampler_lod_bias(ctx, sampObj, param);
-      break;
-   case GL_TEXTURE_COMPARE_MODE:
-      res = set_sampler_compare_mode(ctx, sampObj, (GLint) param);
-      break;
-   case GL_TEXTURE_COMPARE_FUNC:
-      res = set_sampler_compare_func(ctx, sampObj, (GLint) param);
-      break;
-   case GL_TEXTURE_MAX_ANISOTROPY_EXT:
-      res = set_sampler_max_anisotropy(ctx, sampObj, param);
-      break;
-   case GL_TEXTURE_CUBE_MAP_SEAMLESS:
-      res = set_sampler_cube_map_seamless(ctx, sampObj, (GLboolean) param);
-      break;
-   case GL_TEXTURE_BORDER_COLOR:
-      /* fall-through */
-   default:
-      res = INVALID_PNAME;
-   }
-
-   switch (res) {
-   case GL_FALSE:
-      /* no change */
-      break;
-   case GL_TRUE:
-      /* state change - we do nothing special at this time */
-      break;
-   case INVALID_PNAME:
-      _mesa_error(ctx, GL_INVALID_ENUM, "glSamplerParameterf(pname=%s)\n",
-                  _mesa_lookup_enum_by_nr(pname));
-      break;
-   case INVALID_PARAM:
-      _mesa_error(ctx, GL_INVALID_ENUM, "glSamplerParameterf(param=%f)\n",
-                  param);
-      break;
-   case INVALID_VALUE:
-      _mesa_error(ctx, GL_INVALID_VALUE, "glSamplerParameterf(param=%f)\n",
-                  param);
-      break;
-   default:
-      ;
-   }
-}
-
-static void GLAPIENTRY
-_mesa_SamplerParameteriv(GLuint sampler, GLenum pname, const GLint *params)
-{
-   struct gl_sampler_object *sampObj;
-   GLuint res;
-   GET_CURRENT_CONTEXT(ctx);
-
-   sampObj = _mesa_lookup_samplerobj(ctx, sampler);
-   if (!sampObj) {
-      _mesa_error(ctx, GL_INVALID_VALUE, "glSamplerParameteriv(sampler %u)",
-                  sampler);
-      return;
-   }
-
-   switch (pname) {
-   case GL_TEXTURE_WRAP_S:
-      res = set_sampler_wrap_s(ctx, sampObj, params[0]);
-      break;
-   case GL_TEXTURE_WRAP_T:
-      res = set_sampler_wrap_t(ctx, sampObj, params[0]);
-      break;
-   case GL_TEXTURE_WRAP_R:
-      res = set_sampler_wrap_r(ctx, sampObj, params[0]);
-      break;
-   case GL_TEXTURE_MIN_FILTER:
-      res = set_sampler_min_filter(ctx, sampObj, params[0]);
-      break;
-   case GL_TEXTURE_MAG_FILTER:
-      res = set_sampler_mag_filter(ctx, sampObj, params[0]);
-      break;
-   case GL_TEXTURE_MIN_LOD:
-      res = set_sampler_min_lod(ctx, sampObj, (GLfloat) params[0]);
-      break;
-   case GL_TEXTURE_MAX_LOD:
-      res = set_sampler_max_lod(ctx, sampObj, (GLfloat) params[0]);
-      break;
-   case GL_TEXTURE_LOD_BIAS:
-      res = set_sampler_lod_bias(ctx, sampObj, (GLfloat) params[0]);
-      break;
-   case GL_TEXTURE_COMPARE_MODE:
-      res = set_sampler_compare_mode(ctx, sampObj, params[0]);
-      break;
-   case GL_TEXTURE_COMPARE_FUNC:
-      res = set_sampler_compare_func(ctx, sampObj, params[0]);
-      break;
-   case GL_TEXTURE_MAX_ANISOTROPY_EXT:
-      res = set_sampler_max_anisotropy(ctx, sampObj, (GLfloat) params[0]);
-      break;
-   case GL_TEXTURE_CUBE_MAP_SEAMLESS:
-      res = set_sampler_cube_map_seamless(ctx, sampObj, params[0]);
-      break;
-   case GL_TEXTURE_BORDER_COLOR:
-      {
-         GLfloat c[4];
-         c[0] = INT_TO_FLOAT(params[0]);
-         c[1] = INT_TO_FLOAT(params[1]);
-         c[2] = INT_TO_FLOAT(params[2]);
-         c[3] = INT_TO_FLOAT(params[3]);
-         res = set_sampler_border_colorf(ctx, sampObj, c);
-      }
-      break;
-   default:
-      res = INVALID_PNAME;
-   }
-
-   switch (res) {
-   case GL_FALSE:
-      /* no change */
-      break;
-   case GL_TRUE:
-      /* state change - we do nothing special at this time */
-      break;
-   case INVALID_PNAME:
-      _mesa_error(ctx, GL_INVALID_ENUM, "glSamplerParameteriv(pname=%s)\n",
-                  _mesa_lookup_enum_by_nr(pname));
-      break;
-   case INVALID_PARAM:
-      _mesa_error(ctx, GL_INVALID_ENUM, "glSamplerParameteriv(param=%d)\n",
-                  params[0]);
-      break;
-   case INVALID_VALUE:
-      _mesa_error(ctx, GL_INVALID_VALUE, "glSamplerParameteriv(param=%d)\n",
-                  params[0]);
-      break;
-   default:
-      ;
-   }
-}
-
-static void GLAPIENTRY
-_mesa_SamplerParameterfv(GLuint sampler, GLenum pname, const GLfloat *params)
-{
-   struct gl_sampler_object *sampObj;
-   GLuint res;
-   GET_CURRENT_CONTEXT(ctx);
-
-   ASSERT_OUTSIDE_BEGIN_END(ctx);
-
-   sampObj = _mesa_lookup_samplerobj(ctx, sampler);
-   if (!sampObj) {
-      _mesa_error(ctx, GL_INVALID_VALUE, "glSamplerParameterfv(sampler %u)",
-                  sampler);
-      return;
-   }
-
-   switch (pname) {
-   case GL_TEXTURE_WRAP_S:
-      res = set_sampler_wrap_s(ctx, sampObj, (GLint) params[0]);
-      break;
-   case GL_TEXTURE_WRAP_T:
-      res = set_sampler_wrap_t(ctx, sampObj, (GLint) params[0]);
-      break;
-   case GL_TEXTURE_WRAP_R:
-      res = set_sampler_wrap_r(ctx, sampObj, (GLint) params[0]);
-      break;
-   case GL_TEXTURE_MIN_FILTER:
-      res = set_sampler_min_filter(ctx, sampObj, (GLint) params[0]);
-      break;
-   case GL_TEXTURE_MAG_FILTER:
-      res = set_sampler_mag_filter(ctx, sampObj, (GLint) params[0]);
-      break;
-   case GL_TEXTURE_MIN_LOD:
-      res = set_sampler_min_lod(ctx, sampObj, params[0]);
-      break;
-   case GL_TEXTURE_MAX_LOD:
-      res = set_sampler_max_lod(ctx, sampObj, params[0]);
-      break;
-   case GL_TEXTURE_LOD_BIAS:
-      res = set_sampler_lod_bias(ctx, sampObj, params[0]);
-      break;
-   case GL_TEXTURE_COMPARE_MODE:
-      res = set_sampler_compare_mode(ctx, sampObj, (GLint) params[0]);
-      break;
-   case GL_TEXTURE_COMPARE_FUNC:
-      res = set_sampler_compare_func(ctx, sampObj, (GLint) params[0]);
-      break;
-   case GL_TEXTURE_MAX_ANISOTROPY_EXT:
-      res = set_sampler_max_anisotropy(ctx, sampObj, params[0]);
-      break;
-   case GL_TEXTURE_CUBE_MAP_SEAMLESS:
-      res = set_sampler_cube_map_seamless(ctx, sampObj, (GLboolean) params[0]);
-      break;
-   case GL_TEXTURE_BORDER_COLOR:
-      res = set_sampler_border_colorf(ctx, sampObj, params);
-      break;
-   default:
-      res = INVALID_PNAME;
-   }
-
-   switch (res) {
-   case GL_FALSE:
-      /* no change */
-      break;
-   case GL_TRUE:
-      /* state change - we do nothing special at this time */
-      break;
-   case INVALID_PNAME:
-      _mesa_error(ctx, GL_INVALID_ENUM, "glSamplerParameterfv(pname=%s)\n",
-                  _mesa_lookup_enum_by_nr(pname));
-      break;
-   case INVALID_PARAM:
-      _mesa_error(ctx, GL_INVALID_ENUM, "glSamplerParameterfv(param=%f)\n",
-                  params[0]);
-      break;
-   case INVALID_VALUE:
-      _mesa_error(ctx, GL_INVALID_VALUE, "glSamplerParameterfv(param=%f)\n",
-                  params[0]);
-      break;
-   default:
-      ;
-   }
-}
-
-static void GLAPIENTRY
-_mesa_SamplerParameterIiv(GLuint sampler, GLenum pname, const GLint *params)
-{
-   struct gl_sampler_object *sampObj;
-   GLuint res;
-   GET_CURRENT_CONTEXT(ctx);
-
-   sampObj = _mesa_lookup_samplerobj(ctx, sampler);
-   if (!sampObj) {
-      _mesa_error(ctx, GL_INVALID_VALUE, "glSamplerParameterIiv(sampler %u)",
-                  sampler);
-      return;
-   }
-
-   switch (pname) {
-   case GL_TEXTURE_WRAP_S:
-      res = set_sampler_wrap_s(ctx, sampObj, params[0]);
-      break;
-   case GL_TEXTURE_WRAP_T:
-      res = set_sampler_wrap_t(ctx, sampObj, params[0]);
-      break;
-   case GL_TEXTURE_WRAP_R:
-      res = set_sampler_wrap_r(ctx, sampObj, params[0]);
-      break;
-   case GL_TEXTURE_MIN_FILTER:
-      res = set_sampler_min_filter(ctx, sampObj, params[0]);
-      break;
-   case GL_TEXTURE_MAG_FILTER:
-      res = set_sampler_mag_filter(ctx, sampObj, params[0]);
-      break;
-   case GL_TEXTURE_MIN_LOD:
-      res = set_sampler_min_lod(ctx, sampObj, (GLfloat) params[0]);
-      break;
-   case GL_TEXTURE_MAX_LOD:
-      res = set_sampler_max_lod(ctx, sampObj, (GLfloat) params[0]);
-      break;
-   case GL_TEXTURE_LOD_BIAS:
-      res = set_sampler_lod_bias(ctx, sampObj, (GLfloat) params[0]);
-      break;
-   case GL_TEXTURE_COMPARE_MODE:
-      res = set_sampler_compare_mode(ctx, sampObj, params[0]);
-      break;
-   case GL_TEXTURE_COMPARE_FUNC:
-      res = set_sampler_compare_func(ctx, sampObj, params[0]);
-      break;
-   case GL_TEXTURE_MAX_ANISOTROPY_EXT:
-      res = set_sampler_max_anisotropy(ctx, sampObj, (GLfloat) params[0]);
-      break;
-   case GL_TEXTURE_CUBE_MAP_SEAMLESS:
-      res = set_sampler_cube_map_seamless(ctx, sampObj, params[0]);
-      break;
-   case GL_TEXTURE_BORDER_COLOR:
-      res = set_sampler_border_colori(ctx, sampObj, params);
-      break;
-   default:
-      res = INVALID_PNAME;
-   }
-
-   switch (res) {
-   case GL_FALSE:
-      /* no change */
-      break;
-   case GL_TRUE:
-      /* state change - we do nothing special at this time */
-      break;
-   case INVALID_PNAME:
-      _mesa_error(ctx, GL_INVALID_ENUM, "glSamplerParameterIiv(pname=%s)\n",
-                  _mesa_lookup_enum_by_nr(pname));
-      break;
-   case INVALID_PARAM:
-      _mesa_error(ctx, GL_INVALID_ENUM, "glSamplerParameterIiv(param=%d)\n",
-                  params[0]);
-      break;
-   case INVALID_VALUE:
-      _mesa_error(ctx, GL_INVALID_VALUE, "glSamplerParameterIiv(param=%d)\n",
-                  params[0]);
-      break;
-   default:
-      ;
-   }
-}
-
-
-static void GLAPIENTRY
-_mesa_SamplerParameterIuiv(GLuint sampler, GLenum pname, const GLuint *params)
-{
-   struct gl_sampler_object *sampObj;
-   GLuint res;
-   GET_CURRENT_CONTEXT(ctx);
-
-   sampObj = _mesa_lookup_samplerobj(ctx, sampler);
-   if (!sampObj) {
-      _mesa_error(ctx, GL_INVALID_VALUE, "glSamplerParameterIuiv(sampler %u)",
-                  sampler);
-      return;
-   }
-
-   switch (pname) {
-   case GL_TEXTURE_WRAP_S:
-      res = set_sampler_wrap_s(ctx, sampObj, params[0]);
-      break;
-   case GL_TEXTURE_WRAP_T:
-      res = set_sampler_wrap_t(ctx, sampObj, params[0]);
-      break;
-   case GL_TEXTURE_WRAP_R:
-      res = set_sampler_wrap_r(ctx, sampObj, params[0]);
-      break;
-   case GL_TEXTURE_MIN_FILTER:
-      res = set_sampler_min_filter(ctx, sampObj, params[0]);
-      break;
-   case GL_TEXTURE_MAG_FILTER:
-      res = set_sampler_mag_filter(ctx, sampObj, params[0]);
-      break;
-   case GL_TEXTURE_MIN_LOD:
-      res = set_sampler_min_lod(ctx, sampObj, (GLfloat) params[0]);
-      break;
-   case GL_TEXTURE_MAX_LOD:
-      res = set_sampler_max_lod(ctx, sampObj, (GLfloat) params[0]);
-      break;
-   case GL_TEXTURE_LOD_BIAS:
-      res = set_sampler_lod_bias(ctx, sampObj, (GLfloat) params[0]);
-      break;
-   case GL_TEXTURE_COMPARE_MODE:
-      res = set_sampler_compare_mode(ctx, sampObj, params[0]);
-      break;
-   case GL_TEXTURE_COMPARE_FUNC:
-      res = set_sampler_compare_func(ctx, sampObj, params[0]);
-      break;
-   case GL_TEXTURE_MAX_ANISOTROPY_EXT:
-      res = set_sampler_max_anisotropy(ctx, sampObj, (GLfloat) params[0]);
-      break;
-   case GL_TEXTURE_CUBE_MAP_SEAMLESS:
-      res = set_sampler_cube_map_seamless(ctx, sampObj, params[0]);
-      break;
-   case GL_TEXTURE_BORDER_COLOR:
-      res = set_sampler_border_colorui(ctx, sampObj, params);
-      break;
-   default:
-      res = INVALID_PNAME;
-   }
-
-   switch (res) {
-   case GL_FALSE:
-      /* no change */
-      break;
-   case GL_TRUE:
-      /* state change - we do nothing special at this time */
-      break;
-   case INVALID_PNAME:
-      _mesa_error(ctx, GL_INVALID_ENUM, "glSamplerParameterIuiv(pname=%s)\n",
-                  _mesa_lookup_enum_by_nr(pname));
-      break;
-   case INVALID_PARAM:
-      _mesa_error(ctx, GL_INVALID_ENUM, "glSamplerParameterIuiv(param=%u)\n",
-                  params[0]);
-      break;
-   case INVALID_VALUE:
-      _mesa_error(ctx, GL_INVALID_VALUE, "glSamplerParameterIuiv(param=%u)\n",
-                  params[0]);
-      break;
-   default:
-      ;
-   }
-}
-
-
-static void GLAPIENTRY
-_mesa_GetSamplerParameteriv(GLuint sampler, GLenum pname, GLint *params)
-{
-   struct gl_sampler_object *sampObj;
-   GET_CURRENT_CONTEXT(ctx);
-
-   sampObj = _mesa_lookup_samplerobj(ctx, sampler);
-   if (!sampObj) {
-      _mesa_error(ctx, GL_INVALID_VALUE, "glGetSamplerParameteriv(sampler %u)",
-                  sampler);
-      return;
-   }
-
-   switch (pname) {
-   case GL_TEXTURE_WRAP_S:
-      *params = sampObj->WrapS;
-      break;
-   case GL_TEXTURE_WRAP_T:
-      *params = sampObj->WrapT;
-      break;
-   case GL_TEXTURE_WRAP_R:
-      *params = sampObj->WrapR;
-      break;
-   case GL_TEXTURE_MIN_FILTER:
-      *params = sampObj->MinFilter;
-      break;
-   case GL_TEXTURE_MAG_FILTER:
-      *params = sampObj->MagFilter;
-      break;
-   case GL_TEXTURE_MIN_LOD:
-      *params = (GLint) sampObj->MinLod;
-      break;
-   case GL_TEXTURE_MAX_LOD:
-      *params = (GLint) sampObj->MaxLod;
-      break;
-   case GL_TEXTURE_LOD_BIAS:
-      *params = (GLint) sampObj->LodBias;
-      break;
-   case GL_TEXTURE_COMPARE_MODE:
-      if (!ctx->Extensions.ARB_shadow)
-         goto invalid_pname;
-      *params = sampObj->CompareMode;
-      break;
-   case GL_TEXTURE_COMPARE_FUNC:
-      if (!ctx->Extensions.ARB_shadow)
-         goto invalid_pname;
-      *params = sampObj->CompareFunc;
-      break;
-   case GL_TEXTURE_MAX_ANISOTROPY_EXT:
-      *params = (GLint) sampObj->MaxAnisotropy;
-      break;
-   case GL_TEXTURE_BORDER_COLOR:
-      params[0] = FLOAT_TO_INT(sampObj->BorderColor.f[0]);
-      params[1] = FLOAT_TO_INT(sampObj->BorderColor.f[1]);
-      params[2] = FLOAT_TO_INT(sampObj->BorderColor.f[2]);
-      params[3] = FLOAT_TO_INT(sampObj->BorderColor.f[3]);
-      break;
-   case GL_TEXTURE_CUBE_MAP_SEAMLESS:
-      if (!ctx->Extensions.AMD_seamless_cubemap_per_texture)
-         goto invalid_pname;
-      *params = sampObj->CubeMapSeamless;
-      break;
-   default:
-      goto invalid_pname;
-   }
-   return;
-
-invalid_pname:
-   _mesa_error(ctx, GL_INVALID_ENUM, "glGetSamplerParameteriv(pname=%s)",
-               _mesa_lookup_enum_by_nr(pname));
-}
-
-
-static void GLAPIENTRY
-_mesa_GetSamplerParameterfv(GLuint sampler, GLenum pname, GLfloat *params)
-{
-   struct gl_sampler_object *sampObj;
-   GET_CURRENT_CONTEXT(ctx);
-
-   sampObj = _mesa_lookup_samplerobj(ctx, sampler);
-   if (!sampObj) {
-      _mesa_error(ctx, GL_INVALID_VALUE, "glGetSamplerParameterfv(sampler %u)",
-                  sampler);
-      return;
-   }
-
-   switch (pname) {
-   case GL_TEXTURE_WRAP_S:
-      *params = (GLfloat) sampObj->WrapS;
-      break;
-   case GL_TEXTURE_WRAP_T:
-      *params = (GLfloat) sampObj->WrapT;
-      break;
-   case GL_TEXTURE_WRAP_R:
-      *params = (GLfloat) sampObj->WrapR;
-      break;
-   case GL_TEXTURE_MIN_FILTER:
-      *params = (GLfloat) sampObj->MinFilter;
-      break;
-   case GL_TEXTURE_MAG_FILTER:
-      *params = (GLfloat) sampObj->MagFilter;
-      break;
-   case GL_TEXTURE_MIN_LOD:
-      *params = sampObj->MinLod;
-      break;
-   case GL_TEXTURE_MAX_LOD:
-      *params = sampObj->MaxLod;
-      break;
-   case GL_TEXTURE_LOD_BIAS:
-      *params = sampObj->LodBias;
-      break;
-   case GL_TEXTURE_COMPARE_MODE:
-      if (!ctx->Extensions.ARB_shadow)
-         goto invalid_pname;
-      *params = (GLfloat) sampObj->CompareMode;
-      break;
-   case GL_TEXTURE_COMPARE_FUNC:
-      if (!ctx->Extensions.ARB_shadow)
-         goto invalid_pname;
-      *params = (GLfloat) sampObj->CompareFunc;
-      break;
-   case GL_TEXTURE_MAX_ANISOTROPY_EXT:
-      *params = sampObj->MaxAnisotropy;
-      break;
-   case GL_TEXTURE_BORDER_COLOR:
-      params[0] = sampObj->BorderColor.f[0];
-      params[1] = sampObj->BorderColor.f[1];
-      params[2] = sampObj->BorderColor.f[2];
-      params[3] = sampObj->BorderColor.f[3];
-      break;
-   case GL_TEXTURE_CUBE_MAP_SEAMLESS:
-      if (!ctx->Extensions.AMD_seamless_cubemap_per_texture)
-         goto invalid_pname;
-      *params = (GLfloat) sampObj->CubeMapSeamless;
-      break;
-   default:
-      goto invalid_pname;
-   }
-   return;
-
-invalid_pname:
-   _mesa_error(ctx, GL_INVALID_ENUM, "glGetSamplerParameterfv(pname=%s)",
-               _mesa_lookup_enum_by_nr(pname));
-}
-
-
-static void GLAPIENTRY
-_mesa_GetSamplerParameterIiv(GLuint sampler, GLenum pname, GLint *params)
-{
-   struct gl_sampler_object *sampObj;
-   GET_CURRENT_CONTEXT(ctx);
-
-   sampObj = _mesa_lookup_samplerobj(ctx, sampler);
-   if (!sampObj) {
-      _mesa_error(ctx, GL_INVALID_VALUE,
-                  "glGetSamplerParameterIiv(sampler %u)",
-                  sampler);
-      return;
-   }
-
-   switch (pname) {
-   case GL_TEXTURE_WRAP_S:
-      *params = sampObj->WrapS;
-      break;
-   case GL_TEXTURE_WRAP_T:
-      *params = sampObj->WrapT;
-      break;
-   case GL_TEXTURE_WRAP_R:
-      *params = sampObj->WrapR;
-      break;
-   case GL_TEXTURE_MIN_FILTER:
-      *params = sampObj->MinFilter;
-      break;
-   case GL_TEXTURE_MAG_FILTER:
-      *params = sampObj->MagFilter;
-      break;
-   case GL_TEXTURE_MIN_LOD:
-      *params = (GLint) sampObj->MinLod;
-      break;
-   case GL_TEXTURE_MAX_LOD:
-      *params = (GLint) sampObj->MaxLod;
-      break;
-   case GL_TEXTURE_LOD_BIAS:
-      *params = (GLint) sampObj->LodBias;
-      break;
-   case GL_TEXTURE_COMPARE_MODE:
-      if (!ctx->Extensions.ARB_shadow)
-         goto invalid_pname;
-      *params = sampObj->CompareMode;
-      break;
-   case GL_TEXTURE_COMPARE_FUNC:
-      if (!ctx->Extensions.ARB_shadow)
-         goto invalid_pname;
-      *params = sampObj->CompareFunc;
-      break;
-   case GL_TEXTURE_MAX_ANISOTROPY_EXT:
-      *params = (GLint) sampObj->MaxAnisotropy;
-      break;
-   case GL_TEXTURE_BORDER_COLOR:
-      params[0] = sampObj->BorderColor.i[0];
-      params[1] = sampObj->BorderColor.i[1];
-      params[2] = sampObj->BorderColor.i[2];
-      params[3] = sampObj->BorderColor.i[3];
-      break;
-   case GL_TEXTURE_CUBE_MAP_SEAMLESS:
-      if (!ctx->Extensions.AMD_seamless_cubemap_per_texture)
-         goto invalid_pname;
-      *params = sampObj->CubeMapSeamless;
-      break;
-   default:
-      goto invalid_pname;
-   }
-   return;
-
-invalid_pname:
-   _mesa_error(ctx, GL_INVALID_ENUM, "glGetSamplerParameterIiv(pname=%s)",
-               _mesa_lookup_enum_by_nr(pname));
-}
-
-
-static void GLAPIENTRY
-_mesa_GetSamplerParameterIuiv(GLuint sampler, GLenum pname, GLuint *params)
-{
-   struct gl_sampler_object *sampObj;
-   GET_CURRENT_CONTEXT(ctx);
-
-   sampObj = _mesa_lookup_samplerobj(ctx, sampler);
-   if (!sampObj) {
-      _mesa_error(ctx, GL_INVALID_VALUE,
-                  "glGetSamplerParameterIuiv(sampler %u)",
-                  sampler);
-      return;
-   }
-
-   switch (pname) {
-   case GL_TEXTURE_WRAP_S:
-      *params = sampObj->WrapS;
-      break;
-   case GL_TEXTURE_WRAP_T:
-      *params = sampObj->WrapT;
-      break;
-   case GL_TEXTURE_WRAP_R:
-      *params = sampObj->WrapR;
-      break;
-   case GL_TEXTURE_MIN_FILTER:
-      *params = sampObj->MinFilter;
-      break;
-   case GL_TEXTURE_MAG_FILTER:
-      *params = sampObj->MagFilter;
-      break;
-   case GL_TEXTURE_MIN_LOD:
-      *params = (GLuint) sampObj->MinLod;
-      break;
-   case GL_TEXTURE_MAX_LOD:
-      *params = (GLuint) sampObj->MaxLod;
-      break;
-   case GL_TEXTURE_LOD_BIAS:
-      *params = (GLuint) sampObj->LodBias;
-      break;
-   case GL_TEXTURE_COMPARE_MODE:
-      if (!ctx->Extensions.ARB_shadow)
-         goto invalid_pname;
-      *params = sampObj->CompareMode;
-      break;
-   case GL_TEXTURE_COMPARE_FUNC:
-      if (!ctx->Extensions.ARB_shadow)
-         goto invalid_pname;
-      *params = sampObj->CompareFunc;
-      break;
-   case GL_TEXTURE_MAX_ANISOTROPY_EXT:
-      *params = (GLuint) sampObj->MaxAnisotropy;
-      break;
-   case GL_TEXTURE_BORDER_COLOR:
-      params[0] = sampObj->BorderColor.ui[0];
-      params[1] = sampObj->BorderColor.ui[1];
-      params[2] = sampObj->BorderColor.ui[2];
-      params[3] = sampObj->BorderColor.ui[3];
-      break;
-   case GL_TEXTURE_CUBE_MAP_SEAMLESS:
-      if (!ctx->Extensions.AMD_seamless_cubemap_per_texture)
-         goto invalid_pname;
-      *params = sampObj->CubeMapSeamless;
-      break;
-   default:
-      goto invalid_pname;
-   }
-   return;
-
-invalid_pname:
-   _mesa_error(ctx, GL_INVALID_ENUM, "glGetSamplerParameterIuiv(pname=%s)",
-               _mesa_lookup_enum_by_nr(pname));
-}
-
-
-void
-_mesa_init_sampler_object_functions(struct dd_function_table *driver)
-{
-   driver->NewSamplerObject = _mesa_new_sampler_object;
-   driver->DeleteSamplerObject = _mesa_delete_sampler_object;
-}
-
-
-void
-_mesa_init_sampler_object_dispatch(struct _glapi_table *disp)
-{
-   SET_GenSamplers(disp, _mesa_GenSamplers);
-   SET_DeleteSamplers(disp, _mesa_DeleteSamplers);
-   SET_IsSampler(disp, _mesa_IsSampler);
-   SET_BindSampler(disp, _mesa_BindSampler);
-   SET_SamplerParameteri(disp, _mesa_SamplerParameteri);
-   SET_SamplerParameterf(disp, _mesa_SamplerParameterf);
-   SET_SamplerParameteriv(disp, _mesa_SamplerParameteriv);
-   SET_SamplerParameterfv(disp, _mesa_SamplerParameterfv);
-   SET_SamplerParameterIiv(disp, _mesa_SamplerParameterIiv);
-   SET_SamplerParameterIuiv(disp, _mesa_SamplerParameterIuiv);
-   SET_GetSamplerParameteriv(disp, _mesa_GetSamplerParameteriv);
-   SET_GetSamplerParameterfv(disp, _mesa_GetSamplerParameterfv);
-   SET_GetSamplerParameterIiv(disp, _mesa_GetSamplerParameterIiv);
-   SET_GetSamplerParameterIuiv(disp, _mesa_GetSamplerParameterIuiv);
-}
-=======
-/*
- * Mesa 3-D graphics library
- *
- * Copyright (C) 2011  VMware, Inc.  All Rights Reserved.
- *
- * Permission is hereby granted, free of charge, to any person obtaining a
- * copy of this software and associated documentation files (the "Software"),
- * to deal in the Software without restriction, including without limitation
- * the rights to use, copy, modify, merge, publish, distribute, sublicense,
- * and/or sell copies of the Software, and to permit persons to whom the
- * Software is furnished to do so, subject to the following conditions:
- *
- * The above copyright notice and this permission notice shall be included
- * in all copies or substantial portions of the Software.
- *
- * THE SOFTWARE IS PROVIDED "AS IS", WITHOUT WARRANTY OF ANY KIND, EXPRESS
- * OR IMPLIED, INCLUDING BUT NOT LIMITED TO THE WARRANTIES OF MERCHANTABILITY,
- * FITNESS FOR A PARTICULAR PURPOSE AND NONINFRINGEMENT.  IN NO EVENT SHALL
- * BRIAN PAUL BE LIABLE FOR ANY CLAIM, DAMAGES OR OTHER LIABILITY, WHETHER IN
- * AN ACTION OF CONTRACT, TORT OR OTHERWISE, ARISING FROM, OUT OF OR IN
- * CONNECTION WITH THE SOFTWARE OR THE USE OR OTHER DEALINGS IN THE SOFTWARE.
- */
-
-
-/**
- * \file samplerobj.c
- * \brief Functions for the GL_ARB_sampler_objects extension.
- * \author Brian Paul
- */
-
-
-#include "main/glheader.h"
-#include "main/context.h"
-#include "main/dispatch.h"
-#include "main/enums.h"
-#include "main/hash.h"
-#include "main/macros.h"
-#include "main/mfeatures.h"
-#include "main/mtypes.h"
-#include "main/samplerobj.h"
-
-
-static struct gl_sampler_object *
-_mesa_lookup_samplerobj(struct gl_context *ctx, GLuint name)
-{
-   if (name == 0)
-      return NULL;
-   else
-      return (struct gl_sampler_object *)
-         _mesa_HashLookup(ctx->Shared->SamplerObjects, name);
-}
-
-
-/**
- * Handle reference counting.
- */
-void
-_mesa_reference_sampler_object(struct gl_context *ctx,
-                               struct gl_sampler_object **ptr,
-                               struct gl_sampler_object *samp)
-{
-   if (*ptr == samp)
-      return;
-
-   if (*ptr) {
-      /* Unreference the old sampler */
-      GLboolean deleteFlag = GL_FALSE;
-      struct gl_sampler_object *oldSamp = *ptr;
-
-      /*_glthread_LOCK_MUTEX(oldSamp->Mutex);*/
-      ASSERT(oldSamp->RefCount > 0);
-      oldSamp->RefCount--;
-#if 0
-      printf("SamplerObj %p %d DECR to %d\n",
-             (void *) oldSamp, oldSamp->Name, oldSamp->RefCount);
-#endif
-      deleteFlag = (oldSamp->RefCount == 0);
-      /*_glthread_UNLOCK_MUTEX(oldSamp->Mutex);*/
-
-      if (deleteFlag) {
-	 ASSERT(ctx->Driver.DeleteSamplerObject);
-         ctx->Driver.DeleteSamplerObject(ctx, oldSamp);
-      }
-
-      *ptr = NULL;
-   }
-   ASSERT(!*ptr);
-
-   if (samp) {
-      /* reference new sampler */
-      /*_glthread_LOCK_MUTEX(samp->Mutex);*/
-      if (samp->RefCount == 0) {
-         /* this sampler's being deleted (look just above) */
-         /* Not sure this can every really happen.  Warn if it does. */
-         _mesa_problem(NULL, "referencing deleted sampler object");
-         *ptr = NULL;
-      }
-      else {
-         samp->RefCount++;
-#if 0
-         printf("SamplerObj %p %d INCR to %d\n",
-                (void *) samp, samp->Name, samp->RefCount);
-#endif
-         *ptr = samp;
-      }
-      /*_glthread_UNLOCK_MUTEX(samp->Mutex);*/
-   }
-}
-
-
-/**
- * Initialize the fields of the given sampler object.
- */
-void
-_mesa_init_sampler_object(struct gl_sampler_object *sampObj, GLuint name)
-{
-   sampObj->Name = name;
-   sampObj->RefCount = 1;
-   sampObj->WrapS = GL_REPEAT;
-   sampObj->WrapT = GL_REPEAT;
-   sampObj->WrapR = GL_REPEAT;
-   sampObj->MinFilter = GL_NEAREST_MIPMAP_LINEAR;
-   sampObj->MagFilter = GL_LINEAR;
-   sampObj->BorderColor.f[0] = 0.0;
-   sampObj->BorderColor.f[1] = 0.0;
-   sampObj->BorderColor.f[2] = 0.0;
-   sampObj->BorderColor.f[3] = 0.0;
-   sampObj->MinLod = -1000.0F;
-   sampObj->MaxLod = 1000.0F;
-   sampObj->LodBias = 0.0F;
-   sampObj->MaxAnisotropy = 1.0F;
-   sampObj->CompareMode = GL_NONE;
-   sampObj->CompareFunc = GL_LEQUAL;
-   sampObj->CompareFailValue = 0.0;
-   sampObj->sRGBDecode = GL_DECODE_EXT;
-   sampObj->CubeMapSeamless = GL_FALSE;
-   sampObj->DepthMode = 0;
-}
-
-
-/**
- * Fallback for ctx->Driver.NewSamplerObject();
- */
-struct gl_sampler_object *
-_mesa_new_sampler_object(struct gl_context *ctx, GLuint name)
-{
-   struct gl_sampler_object *sampObj = CALLOC_STRUCT(gl_sampler_object);
-   if (sampObj) {
-      _mesa_init_sampler_object(sampObj, name);
-   }
-   return sampObj;
-}
-
-
-/**
- * Fallback for ctx->Driver.DeleteSamplerObject();
- */
-void
-_mesa_delete_sampler_object(struct gl_context *ctx,
-                            struct gl_sampler_object *sampObj)
-{
-   FREE(sampObj);
-}
-
-
-static void GLAPIENTRY
-_mesa_GenSamplers(GLsizei count, GLuint *samplers)
-{
-   GET_CURRENT_CONTEXT(ctx);
-   GLuint first;
-   GLint i;
-
-   ASSERT_OUTSIDE_BEGIN_END(ctx);
-
-   if (MESA_VERBOSE & VERBOSE_API)
-      _mesa_debug(ctx, "glGenSamplers(%d)\n", count);
-
-   if (count < 0) {
-      _mesa_error(ctx, GL_INVALID_VALUE, "glGenSamplers");
-      return;
-   }
-
-   if (!samplers)
-      return;
-
-   first = _mesa_HashFindFreeKeyBlock(ctx->Shared->SamplerObjects, count);
-
-   /* Insert the ID and pointer to new sampler object into hash table */
-   for (i = 0; i < count; i++) {
-      struct gl_sampler_object *sampObj =
-         ctx->Driver.NewSamplerObject(ctx, first + i);
-      _mesa_HashInsert(ctx->Shared->SamplerObjects, first + i, sampObj);
-      samplers[i] = first + i;
-   }
-}
-
-
-static void GLAPIENTRY
-_mesa_DeleteSamplers(GLsizei count, const GLuint *samplers)
-{
-   GET_CURRENT_CONTEXT(ctx);
-   GLsizei i;
-
-   ASSERT_OUTSIDE_BEGIN_END(ctx);
-   FLUSH_VERTICES(ctx, 0);
-
-   if (count < 0) {
-      _mesa_error(ctx, GL_INVALID_VALUE, "glDeleteSamplers(count)");
-      return;
-   }
-
-   _glthread_LOCK_MUTEX(ctx->Shared->Mutex);
-
-   for (i = 0; i < count; i++) {
-      if (samplers[i]) {
-         struct gl_sampler_object *sampObj =
-            _mesa_lookup_samplerobj(ctx, samplers[i]);
-         if (sampObj) {
-            /* The ID is immediately freed for re-use */
-            _mesa_HashRemove(ctx->Shared->SamplerObjects, samplers[i]);
-            /* But the object exists until its reference count goes to zero */
-            _mesa_reference_sampler_object(ctx, &sampObj, NULL);
-         }
-      }
-   }
-
-   _glthread_UNLOCK_MUTEX(ctx->Shared->Mutex);
-}
-
-
-static GLboolean GLAPIENTRY
-_mesa_IsSampler(GLuint sampler)
-{
-   struct gl_sampler_object *sampObj;
-   GET_CURRENT_CONTEXT(ctx);
-
-   ASSERT_OUTSIDE_BEGIN_END_WITH_RETVAL(ctx, GL_FALSE);
-
-   if (sampler == 0)
-      return GL_FALSE;
-
-   sampObj = _mesa_lookup_samplerobj(ctx, sampler);
-
-   return sampObj != NULL;
-}
-
-
-static void GLAPIENTRY
-_mesa_BindSampler(GLuint unit, GLuint sampler)
-{
-   struct gl_sampler_object *sampObj;
-   GET_CURRENT_CONTEXT(ctx);
-
-   if (unit >= ctx->Const.MaxTextureImageUnits) {
-      _mesa_error(ctx, GL_INVALID_VALUE, "glBindSampler(unit %u)", unit);
-      return;
-   }
-
-   if (sampler == 0) {
-      /* Use the default sampler object, the one contained in the texture
-       * object.
-       */
-      sampObj = NULL;
-   }
-   else {
-      /* user-defined sampler object */
-      sampObj = _mesa_lookup_samplerobj(ctx, sampler);
-      if (!sampObj) {
-         _mesa_error(ctx, GL_INVALID_OPERATION, "glBindSampler(sampler)");
-         return;
-      }
-   }
-   
-   if (ctx->Texture.Unit[unit].Sampler != sampObj) {
-      FLUSH_VERTICES(ctx, _NEW_TEXTURE);
-   }
-
-   /* bind new sampler */
-   _mesa_reference_sampler_object(ctx, &ctx->Texture.Unit[unit].Sampler,
-                                  sampObj);
-}
-
-
-/**
- * Check if a coordinate wrap mode is legal.
- * \return GL_TRUE if legal, GL_FALSE otherwise
- */
-static GLboolean 
-validate_texture_wrap_mode(struct gl_context *ctx, GLenum wrap)
-{
-   const struct gl_extensions * const e = &ctx->Extensions;
-
-   switch (wrap) {
-   case GL_CLAMP:
-   case GL_CLAMP_TO_EDGE:
-   case GL_REPEAT:
-      return GL_TRUE;
-   case GL_CLAMP_TO_BORDER:
-      return e->ARB_texture_border_clamp;
-   case GL_MIRRORED_REPEAT:
-      return e->ARB_texture_mirrored_repeat;
-   case GL_MIRROR_CLAMP_EXT:
-      return e->ATI_texture_mirror_once || e->EXT_texture_mirror_clamp;
-   case GL_MIRROR_CLAMP_TO_EDGE_EXT:
-      return e->ATI_texture_mirror_once || e->EXT_texture_mirror_clamp;
-   case GL_MIRROR_CLAMP_TO_BORDER_EXT:
-      return e->EXT_texture_mirror_clamp;
-   default:
-      return GL_FALSE;
-   }
-}
-
-
-/**
- * This is called just prior to changing any sampler object state.
- */
-static INLINE void
-flush(struct gl_context *ctx)
-{
-   FLUSH_VERTICES(ctx, _NEW_TEXTURE);
-}
-
-
-#define INVALID_PARAM 0x100
-#define INVALID_PNAME 0x101
-#define INVALID_VALUE 0x102
-
-static GLuint
-set_sampler_wrap_s(struct gl_context *ctx, struct gl_sampler_object *samp,
-                   GLint param)
-{
-   if (samp->WrapS == param)
-      return GL_FALSE;
-   if (validate_texture_wrap_mode(ctx, param)) {
-      flush(ctx);
-      samp->WrapS = param;
-      return GL_TRUE;
-   }
-   return INVALID_PARAM;
-}
-
-
-static GLuint
-set_sampler_wrap_t(struct gl_context *ctx, struct gl_sampler_object *samp,
-                   GLint param)
-{
-   if (samp->WrapT == param)
-      return GL_FALSE;
-   if (validate_texture_wrap_mode(ctx, param)) {
-      flush(ctx);
-      samp->WrapT = param;
-      return GL_TRUE;
-   }
-   return INVALID_PARAM;
-}
-
-
-static GLuint
-set_sampler_wrap_r(struct gl_context *ctx, struct gl_sampler_object *samp,
-                   GLint param)
-{
-   if (samp->WrapR == param)
-      return GL_FALSE;
-   if (validate_texture_wrap_mode(ctx, param)) {
-      flush(ctx);
-      samp->WrapR = param;
-      return GL_TRUE;
-   }
-   return INVALID_PARAM;
-}
-
-
-static GLuint
-set_sampler_min_filter(struct gl_context *ctx, struct gl_sampler_object *samp,
-                       GLint param)
-{
-   if (samp->MinFilter == param)
-      return GL_FALSE;
-
-   switch (param) {
-   case GL_NEAREST:
-   case GL_LINEAR:
-   case GL_NEAREST_MIPMAP_NEAREST:
-   case GL_LINEAR_MIPMAP_NEAREST:
-   case GL_NEAREST_MIPMAP_LINEAR:
-   case GL_LINEAR_MIPMAP_LINEAR:
-      flush(ctx);
-      samp->MinFilter = param;
-      return GL_TRUE;
-   default:
-      return INVALID_PARAM;
-   }
-}
-
-
-static GLuint
-set_sampler_mag_filter(struct gl_context *ctx, struct gl_sampler_object *samp,
-                       GLint param)
-{
-   if (samp->MagFilter == param)
-      return GL_FALSE;
-
-   switch (param) {
-   case GL_NEAREST:
-   case GL_LINEAR:
-      flush(ctx);
-      samp->MagFilter = param;
-      return GL_TRUE;
-   default:
-      return INVALID_PARAM;
-   }
-}
-
-
-static GLuint
-set_sampler_lod_bias(struct gl_context *ctx, struct gl_sampler_object *samp,
-                     GLfloat param)
-{
-   if (samp->LodBias == param)
-      return GL_FALSE;
-
-   flush(ctx);
-   samp->LodBias = param;
-   return GL_TRUE;
-}
-
-
-static GLuint
-set_sampler_border_colorf(struct gl_context *ctx,
-                          struct gl_sampler_object *samp,
-                          const GLfloat params[4])
-{
-   flush(ctx);
-   samp->BorderColor.f[RCOMP] = params[0];
-   samp->BorderColor.f[GCOMP] = params[1];
-   samp->BorderColor.f[BCOMP] = params[2];
-   samp->BorderColor.f[ACOMP] = params[3];
-   return GL_TRUE;
-}
-
-
-static GLuint
-set_sampler_border_colori(struct gl_context *ctx,
-                          struct gl_sampler_object *samp,
-                          const GLint params[4])
-{
-   flush(ctx);
-   samp->BorderColor.i[RCOMP] = params[0];
-   samp->BorderColor.i[GCOMP] = params[1];
-   samp->BorderColor.i[BCOMP] = params[2];
-   samp->BorderColor.i[ACOMP] = params[3];
-   return GL_TRUE;
-}
-
-
-static GLuint
-set_sampler_border_colorui(struct gl_context *ctx,
-                           struct gl_sampler_object *samp,
-                           const GLuint params[4])
-{
-   flush(ctx);
-   samp->BorderColor.ui[RCOMP] = params[0];
-   samp->BorderColor.ui[GCOMP] = params[1];
-   samp->BorderColor.ui[BCOMP] = params[2];
-   samp->BorderColor.ui[ACOMP] = params[3];
-   return GL_TRUE;
-}
-
-
-static GLuint
-set_sampler_min_lod(struct gl_context *ctx, struct gl_sampler_object *samp,
-                    GLfloat param)
-{
-   if (samp->MinLod == param)
-      return GL_FALSE;
-
-   flush(ctx);
-   samp->MinLod = param;
-   return GL_TRUE;
-}
-
-
-static GLuint
-set_sampler_max_lod(struct gl_context *ctx, struct gl_sampler_object *samp,
-                    GLfloat param)
-{
-   if (samp->MaxLod == param)
-      return GL_FALSE;
-
-   flush(ctx);
-   samp->MaxLod = param;
-   return GL_TRUE;
-}
-
-
-static GLuint
-set_sampler_compare_mode(struct gl_context *ctx,
-                         struct gl_sampler_object *samp, GLint param)
-{
-   if (!ctx->Extensions.ARB_shadow)
-      return INVALID_PNAME;
-
-   if (samp->CompareMode == param)
-      return GL_FALSE;
-
-   if (param == GL_NONE ||
-       param == GL_COMPARE_R_TO_TEXTURE_ARB) {
-      flush(ctx);
-      samp->CompareMode = param;
-      return GL_TRUE;
-   }
-
-   return INVALID_PARAM;
-}
-
-
-static GLuint
-set_sampler_compare_func(struct gl_context *ctx,
-                         struct gl_sampler_object *samp, GLint param)
-{
-   if (!ctx->Extensions.ARB_shadow)
-      return INVALID_PNAME;
-
-   if (samp->CompareFunc == param)
-      return GL_FALSE;
-
-   switch (param) {
-   case GL_LEQUAL:
-   case GL_GEQUAL:
-      flush(ctx);
-      samp->CompareFunc = param;
-      return GL_TRUE;
-   case GL_EQUAL:
-   case GL_NOTEQUAL:
-   case GL_LESS:
-   case GL_GREATER:
-   case GL_ALWAYS:
-   case GL_NEVER:
-      if (ctx->Extensions.EXT_shadow_funcs) {
-         flush(ctx);
-         samp->CompareFunc = param;
-         return GL_TRUE;
-      }
-      /* fall-through */
-   default:
-      return INVALID_PARAM;
-   }
-}
-
-
-static GLuint
-set_sampler_max_anisotropy(struct gl_context *ctx,
-                           struct gl_sampler_object *samp, GLfloat param)
-{
-   if (!ctx->Extensions.EXT_texture_filter_anisotropic)
-      return INVALID_PNAME;
-
-   if (samp->MaxAnisotropy == param)
-      return GL_FALSE;
-
-   if (param < 1.0)
-      return INVALID_VALUE;
-
-   flush(ctx);
-   /* clamp to max, that's what NVIDIA does */
-   samp->MaxAnisotropy = MIN2(param, ctx->Const.MaxTextureMaxAnisotropy);
-   return GL_TRUE;
-}
-
-
-static GLuint
-set_sampler_cube_map_seamless(struct gl_context *ctx,
-                              struct gl_sampler_object *samp, GLboolean param)
-{
-   if (!ctx->Extensions.AMD_seamless_cubemap_per_texture)
-      return INVALID_PNAME;
-
-   if (samp->CubeMapSeamless == param)
-      return GL_FALSE;
-
-   if (param != GL_TRUE && param != GL_FALSE)
-      return INVALID_VALUE;
-
-   flush(ctx);
-   samp->CubeMapSeamless = param;
-   return GL_TRUE;
-}
-
-
-static void GLAPIENTRY
-_mesa_SamplerParameteri(GLuint sampler, GLenum pname, GLint param)
-{
-   struct gl_sampler_object *sampObj;
-   GLuint res;
-   GET_CURRENT_CONTEXT(ctx);
-
-   sampObj = _mesa_lookup_samplerobj(ctx, sampler);
-   if (!sampObj) {
-      _mesa_error(ctx, GL_INVALID_VALUE, "glSamplerParameteri(sampler %u)",
-                  sampler);
-      return;
-   }
-
-   switch (pname) {
-   case GL_TEXTURE_WRAP_S:
-      res = set_sampler_wrap_s(ctx, sampObj, param);
-      break;
-   case GL_TEXTURE_WRAP_T:
-      res = set_sampler_wrap_t(ctx, sampObj, param);
-      break;
-   case GL_TEXTURE_WRAP_R:
-      res = set_sampler_wrap_r(ctx, sampObj, param);
-      break;
-   case GL_TEXTURE_MIN_FILTER:
-      res = set_sampler_min_filter(ctx, sampObj, param);
-      break;
-   case GL_TEXTURE_MAG_FILTER:
-      res = set_sampler_mag_filter(ctx, sampObj, param);
-      break;
-   case GL_TEXTURE_MIN_LOD:
-      res = set_sampler_min_lod(ctx, sampObj, (GLfloat) param);
-      break;
-   case GL_TEXTURE_MAX_LOD:
-      res = set_sampler_max_lod(ctx, sampObj, (GLfloat) param);
-      break;
-   case GL_TEXTURE_LOD_BIAS:
-      res = set_sampler_lod_bias(ctx, sampObj, (GLfloat) param);
-      break;
-   case GL_TEXTURE_COMPARE_MODE:
-      res = set_sampler_compare_mode(ctx, sampObj, param);
-      break;
-   case GL_TEXTURE_COMPARE_FUNC:
-      res = set_sampler_compare_func(ctx, sampObj, param);
-      break;
-   case GL_TEXTURE_MAX_ANISOTROPY_EXT:
-      res = set_sampler_max_anisotropy(ctx, sampObj, (GLfloat) param);
-      break;
-   case GL_TEXTURE_CUBE_MAP_SEAMLESS:
-      res = set_sampler_cube_map_seamless(ctx, sampObj, param);
-      break;
-   case GL_TEXTURE_BORDER_COLOR:
-      /* fall-through */
-   default:
-      res = INVALID_PNAME;
-   }
-
-   switch (res) {
-   case GL_FALSE:
-      /* no change */
-      break;
-   case GL_TRUE:
-      /* state change - we do nothing special at this time */
-      break;
-   case INVALID_PNAME:
-      _mesa_error(ctx, GL_INVALID_ENUM, "glSamplerParameteri(pname=%s)\n",
-                  _mesa_lookup_enum_by_nr(pname));
-      break;
-   case INVALID_PARAM:
-      _mesa_error(ctx, GL_INVALID_ENUM, "glSamplerParameteri(param=%d)\n",
-                  param);
-      break;
-   case INVALID_VALUE:
-      _mesa_error(ctx, GL_INVALID_VALUE, "glSamplerParameteri(param=%d)\n",
-                  param);
-      break;
-   default:
-      ;
-   }
-}
-
-
-static void GLAPIENTRY
-_mesa_SamplerParameterf(GLuint sampler, GLenum pname, GLfloat param)
-{
-   struct gl_sampler_object *sampObj;
-   GLuint res;
-   GET_CURRENT_CONTEXT(ctx);
-
-   ASSERT_OUTSIDE_BEGIN_END(ctx);
-
-   sampObj = _mesa_lookup_samplerobj(ctx, sampler);
-   if (!sampObj) {
-      _mesa_error(ctx, GL_INVALID_VALUE, "glSamplerParameterf(sampler %u)",
-                  sampler);
-      return;
-   }
-
-   switch (pname) {
-   case GL_TEXTURE_WRAP_S:
-      res = set_sampler_wrap_s(ctx, sampObj, (GLint) param);
-      break;
-   case GL_TEXTURE_WRAP_T:
-      res = set_sampler_wrap_t(ctx, sampObj, (GLint) param);
-      break;
-   case GL_TEXTURE_WRAP_R:
-      res = set_sampler_wrap_r(ctx, sampObj, (GLint) param);
-      break;
-   case GL_TEXTURE_MIN_FILTER:
-      res = set_sampler_min_filter(ctx, sampObj, (GLint) param);
-      break;
-   case GL_TEXTURE_MAG_FILTER:
-      res = set_sampler_mag_filter(ctx, sampObj, (GLint) param);
-      break;
-   case GL_TEXTURE_MIN_LOD:
-      res = set_sampler_min_lod(ctx, sampObj, param);
-      break;
-   case GL_TEXTURE_MAX_LOD:
-      res = set_sampler_max_lod(ctx, sampObj, param);
-      break;
-   case GL_TEXTURE_LOD_BIAS:
-      res = set_sampler_lod_bias(ctx, sampObj, param);
-      break;
-   case GL_TEXTURE_COMPARE_MODE:
-      res = set_sampler_compare_mode(ctx, sampObj, (GLint) param);
-      break;
-   case GL_TEXTURE_COMPARE_FUNC:
-      res = set_sampler_compare_func(ctx, sampObj, (GLint) param);
-      break;
-   case GL_TEXTURE_MAX_ANISOTROPY_EXT:
-      res = set_sampler_max_anisotropy(ctx, sampObj, param);
-      break;
-   case GL_TEXTURE_CUBE_MAP_SEAMLESS:
-      res = set_sampler_cube_map_seamless(ctx, sampObj, (GLboolean) param);
-      break;
-   case GL_TEXTURE_BORDER_COLOR:
-      /* fall-through */
-   default:
-      res = INVALID_PNAME;
-   }
-
-   switch (res) {
-   case GL_FALSE:
-      /* no change */
-      break;
-   case GL_TRUE:
-      /* state change - we do nothing special at this time */
-      break;
-   case INVALID_PNAME:
-      _mesa_error(ctx, GL_INVALID_ENUM, "glSamplerParameterf(pname=%s)\n",
-                  _mesa_lookup_enum_by_nr(pname));
-      break;
-   case INVALID_PARAM:
-      _mesa_error(ctx, GL_INVALID_ENUM, "glSamplerParameterf(param=%f)\n",
-                  param);
-      break;
-   case INVALID_VALUE:
-      _mesa_error(ctx, GL_INVALID_VALUE, "glSamplerParameterf(param=%f)\n",
-                  param);
-      break;
-   default:
-      ;
-   }
-}
-
-static void GLAPIENTRY
-_mesa_SamplerParameteriv(GLuint sampler, GLenum pname, const GLint *params)
-{
-   struct gl_sampler_object *sampObj;
-   GLuint res;
-   GET_CURRENT_CONTEXT(ctx);
-
-   sampObj = _mesa_lookup_samplerobj(ctx, sampler);
-   if (!sampObj) {
-      _mesa_error(ctx, GL_INVALID_VALUE, "glSamplerParameteriv(sampler %u)",
-                  sampler);
-      return;
-   }
-
-   switch (pname) {
-   case GL_TEXTURE_WRAP_S:
-      res = set_sampler_wrap_s(ctx, sampObj, params[0]);
-      break;
-   case GL_TEXTURE_WRAP_T:
-      res = set_sampler_wrap_t(ctx, sampObj, params[0]);
-      break;
-   case GL_TEXTURE_WRAP_R:
-      res = set_sampler_wrap_r(ctx, sampObj, params[0]);
-      break;
-   case GL_TEXTURE_MIN_FILTER:
-      res = set_sampler_min_filter(ctx, sampObj, params[0]);
-      break;
-   case GL_TEXTURE_MAG_FILTER:
-      res = set_sampler_mag_filter(ctx, sampObj, params[0]);
-      break;
-   case GL_TEXTURE_MIN_LOD:
-      res = set_sampler_min_lod(ctx, sampObj, (GLfloat) params[0]);
-      break;
-   case GL_TEXTURE_MAX_LOD:
-      res = set_sampler_max_lod(ctx, sampObj, (GLfloat) params[0]);
-      break;
-   case GL_TEXTURE_LOD_BIAS:
-      res = set_sampler_lod_bias(ctx, sampObj, (GLfloat) params[0]);
-      break;
-   case GL_TEXTURE_COMPARE_MODE:
-      res = set_sampler_compare_mode(ctx, sampObj, params[0]);
-      break;
-   case GL_TEXTURE_COMPARE_FUNC:
-      res = set_sampler_compare_func(ctx, sampObj, params[0]);
-      break;
-   case GL_TEXTURE_MAX_ANISOTROPY_EXT:
-      res = set_sampler_max_anisotropy(ctx, sampObj, (GLfloat) params[0]);
-      break;
-   case GL_TEXTURE_CUBE_MAP_SEAMLESS:
-      res = set_sampler_cube_map_seamless(ctx, sampObj, params[0]);
-      break;
-   case GL_TEXTURE_BORDER_COLOR:
-      {
-         GLfloat c[4];
-         c[0] = INT_TO_FLOAT(params[0]);
-         c[1] = INT_TO_FLOAT(params[1]);
-         c[2] = INT_TO_FLOAT(params[2]);
-         c[3] = INT_TO_FLOAT(params[3]);
-         res = set_sampler_border_colorf(ctx, sampObj, c);
-      }
-      break;
-   default:
-      res = INVALID_PNAME;
-   }
-
-   switch (res) {
-   case GL_FALSE:
-      /* no change */
-      break;
-   case GL_TRUE:
-      /* state change - we do nothing special at this time */
-      break;
-   case INVALID_PNAME:
-      _mesa_error(ctx, GL_INVALID_ENUM, "glSamplerParameteriv(pname=%s)\n",
-                  _mesa_lookup_enum_by_nr(pname));
-      break;
-   case INVALID_PARAM:
-      _mesa_error(ctx, GL_INVALID_ENUM, "glSamplerParameteriv(param=%d)\n",
-                  params[0]);
-      break;
-   case INVALID_VALUE:
-      _mesa_error(ctx, GL_INVALID_VALUE, "glSamplerParameteriv(param=%d)\n",
-                  params[0]);
-      break;
-   default:
-      ;
-   }
-}
-
-static void GLAPIENTRY
-_mesa_SamplerParameterfv(GLuint sampler, GLenum pname, const GLfloat *params)
-{
-   struct gl_sampler_object *sampObj;
-   GLuint res;
-   GET_CURRENT_CONTEXT(ctx);
-
-   ASSERT_OUTSIDE_BEGIN_END(ctx);
-
-   sampObj = _mesa_lookup_samplerobj(ctx, sampler);
-   if (!sampObj) {
-      _mesa_error(ctx, GL_INVALID_VALUE, "glSamplerParameterfv(sampler %u)",
-                  sampler);
-      return;
-   }
-
-   switch (pname) {
-   case GL_TEXTURE_WRAP_S:
-      res = set_sampler_wrap_s(ctx, sampObj, (GLint) params[0]);
-      break;
-   case GL_TEXTURE_WRAP_T:
-      res = set_sampler_wrap_t(ctx, sampObj, (GLint) params[0]);
-      break;
-   case GL_TEXTURE_WRAP_R:
-      res = set_sampler_wrap_r(ctx, sampObj, (GLint) params[0]);
-      break;
-   case GL_TEXTURE_MIN_FILTER:
-      res = set_sampler_min_filter(ctx, sampObj, (GLint) params[0]);
-      break;
-   case GL_TEXTURE_MAG_FILTER:
-      res = set_sampler_mag_filter(ctx, sampObj, (GLint) params[0]);
-      break;
-   case GL_TEXTURE_MIN_LOD:
-      res = set_sampler_min_lod(ctx, sampObj, params[0]);
-      break;
-   case GL_TEXTURE_MAX_LOD:
-      res = set_sampler_max_lod(ctx, sampObj, params[0]);
-      break;
-   case GL_TEXTURE_LOD_BIAS:
-      res = set_sampler_lod_bias(ctx, sampObj, params[0]);
-      break;
-   case GL_TEXTURE_COMPARE_MODE:
-      res = set_sampler_compare_mode(ctx, sampObj, (GLint) params[0]);
-      break;
-   case GL_TEXTURE_COMPARE_FUNC:
-      res = set_sampler_compare_func(ctx, sampObj, (GLint) params[0]);
-      break;
-   case GL_TEXTURE_MAX_ANISOTROPY_EXT:
-      res = set_sampler_max_anisotropy(ctx, sampObj, params[0]);
-      break;
-   case GL_TEXTURE_CUBE_MAP_SEAMLESS:
-      res = set_sampler_cube_map_seamless(ctx, sampObj, (GLboolean) params[0]);
-      break;
-   case GL_TEXTURE_BORDER_COLOR:
-      res = set_sampler_border_colorf(ctx, sampObj, params);
-      break;
-   default:
-      res = INVALID_PNAME;
-   }
-
-   switch (res) {
-   case GL_FALSE:
-      /* no change */
-      break;
-   case GL_TRUE:
-      /* state change - we do nothing special at this time */
-      break;
-   case INVALID_PNAME:
-      _mesa_error(ctx, GL_INVALID_ENUM, "glSamplerParameterfv(pname=%s)\n",
-                  _mesa_lookup_enum_by_nr(pname));
-      break;
-   case INVALID_PARAM:
-      _mesa_error(ctx, GL_INVALID_ENUM, "glSamplerParameterfv(param=%f)\n",
-                  params[0]);
-      break;
-   case INVALID_VALUE:
-      _mesa_error(ctx, GL_INVALID_VALUE, "glSamplerParameterfv(param=%f)\n",
-                  params[0]);
-      break;
-   default:
-      ;
-   }
-}
-
-static void GLAPIENTRY
-_mesa_SamplerParameterIiv(GLuint sampler, GLenum pname, const GLint *params)
-{
-   struct gl_sampler_object *sampObj;
-   GLuint res;
-   GET_CURRENT_CONTEXT(ctx);
-
-   sampObj = _mesa_lookup_samplerobj(ctx, sampler);
-   if (!sampObj) {
-      _mesa_error(ctx, GL_INVALID_VALUE, "glSamplerParameterIiv(sampler %u)",
-                  sampler);
-      return;
-   }
-
-   switch (pname) {
-   case GL_TEXTURE_WRAP_S:
-      res = set_sampler_wrap_s(ctx, sampObj, params[0]);
-      break;
-   case GL_TEXTURE_WRAP_T:
-      res = set_sampler_wrap_t(ctx, sampObj, params[0]);
-      break;
-   case GL_TEXTURE_WRAP_R:
-      res = set_sampler_wrap_r(ctx, sampObj, params[0]);
-      break;
-   case GL_TEXTURE_MIN_FILTER:
-      res = set_sampler_min_filter(ctx, sampObj, params[0]);
-      break;
-   case GL_TEXTURE_MAG_FILTER:
-      res = set_sampler_mag_filter(ctx, sampObj, params[0]);
-      break;
-   case GL_TEXTURE_MIN_LOD:
-      res = set_sampler_min_lod(ctx, sampObj, (GLfloat) params[0]);
-      break;
-   case GL_TEXTURE_MAX_LOD:
-      res = set_sampler_max_lod(ctx, sampObj, (GLfloat) params[0]);
-      break;
-   case GL_TEXTURE_LOD_BIAS:
-      res = set_sampler_lod_bias(ctx, sampObj, (GLfloat) params[0]);
-      break;
-   case GL_TEXTURE_COMPARE_MODE:
-      res = set_sampler_compare_mode(ctx, sampObj, params[0]);
-      break;
-   case GL_TEXTURE_COMPARE_FUNC:
-      res = set_sampler_compare_func(ctx, sampObj, params[0]);
-      break;
-   case GL_TEXTURE_MAX_ANISOTROPY_EXT:
-      res = set_sampler_max_anisotropy(ctx, sampObj, (GLfloat) params[0]);
-      break;
-   case GL_TEXTURE_CUBE_MAP_SEAMLESS:
-      res = set_sampler_cube_map_seamless(ctx, sampObj, params[0]);
-      break;
-   case GL_TEXTURE_BORDER_COLOR:
-      res = set_sampler_border_colori(ctx, sampObj, params);
-      break;
-   default:
-      res = INVALID_PNAME;
-   }
-
-   switch (res) {
-   case GL_FALSE:
-      /* no change */
-      break;
-   case GL_TRUE:
-      /* state change - we do nothing special at this time */
-      break;
-   case INVALID_PNAME:
-      _mesa_error(ctx, GL_INVALID_ENUM, "glSamplerParameterIiv(pname=%s)\n",
-                  _mesa_lookup_enum_by_nr(pname));
-      break;
-   case INVALID_PARAM:
-      _mesa_error(ctx, GL_INVALID_ENUM, "glSamplerParameterIiv(param=%d)\n",
-                  params[0]);
-      break;
-   case INVALID_VALUE:
-      _mesa_error(ctx, GL_INVALID_VALUE, "glSamplerParameterIiv(param=%d)\n",
-                  params[0]);
-      break;
-   default:
-      ;
-   }
-}
-
-
-static void GLAPIENTRY
-_mesa_SamplerParameterIuiv(GLuint sampler, GLenum pname, const GLuint *params)
-{
-   struct gl_sampler_object *sampObj;
-   GLuint res;
-   GET_CURRENT_CONTEXT(ctx);
-
-   sampObj = _mesa_lookup_samplerobj(ctx, sampler);
-   if (!sampObj) {
-      _mesa_error(ctx, GL_INVALID_VALUE, "glSamplerParameterIuiv(sampler %u)",
-                  sampler);
-      return;
-   }
-
-   switch (pname) {
-   case GL_TEXTURE_WRAP_S:
-      res = set_sampler_wrap_s(ctx, sampObj, params[0]);
-      break;
-   case GL_TEXTURE_WRAP_T:
-      res = set_sampler_wrap_t(ctx, sampObj, params[0]);
-      break;
-   case GL_TEXTURE_WRAP_R:
-      res = set_sampler_wrap_r(ctx, sampObj, params[0]);
-      break;
-   case GL_TEXTURE_MIN_FILTER:
-      res = set_sampler_min_filter(ctx, sampObj, params[0]);
-      break;
-   case GL_TEXTURE_MAG_FILTER:
-      res = set_sampler_mag_filter(ctx, sampObj, params[0]);
-      break;
-   case GL_TEXTURE_MIN_LOD:
-      res = set_sampler_min_lod(ctx, sampObj, (GLfloat) params[0]);
-      break;
-   case GL_TEXTURE_MAX_LOD:
-      res = set_sampler_max_lod(ctx, sampObj, (GLfloat) params[0]);
-      break;
-   case GL_TEXTURE_LOD_BIAS:
-      res = set_sampler_lod_bias(ctx, sampObj, (GLfloat) params[0]);
-      break;
-   case GL_TEXTURE_COMPARE_MODE:
-      res = set_sampler_compare_mode(ctx, sampObj, params[0]);
-      break;
-   case GL_TEXTURE_COMPARE_FUNC:
-      res = set_sampler_compare_func(ctx, sampObj, params[0]);
-      break;
-   case GL_TEXTURE_MAX_ANISOTROPY_EXT:
-      res = set_sampler_max_anisotropy(ctx, sampObj, (GLfloat) params[0]);
-      break;
-   case GL_TEXTURE_CUBE_MAP_SEAMLESS:
-      res = set_sampler_cube_map_seamless(ctx, sampObj, params[0]);
-      break;
-   case GL_TEXTURE_BORDER_COLOR:
-      res = set_sampler_border_colorui(ctx, sampObj, params);
-      break;
-   default:
-      res = INVALID_PNAME;
-   }
-
-   switch (res) {
-   case GL_FALSE:
-      /* no change */
-      break;
-   case GL_TRUE:
-      /* state change - we do nothing special at this time */
-      break;
-   case INVALID_PNAME:
-      _mesa_error(ctx, GL_INVALID_ENUM, "glSamplerParameterIuiv(pname=%s)\n",
-                  _mesa_lookup_enum_by_nr(pname));
-      break;
-   case INVALID_PARAM:
-      _mesa_error(ctx, GL_INVALID_ENUM, "glSamplerParameterIuiv(param=%u)\n",
-                  params[0]);
-      break;
-   case INVALID_VALUE:
-      _mesa_error(ctx, GL_INVALID_VALUE, "glSamplerParameterIuiv(param=%u)\n",
-                  params[0]);
-      break;
-   default:
-      ;
-   }
-}
-
-
-static void GLAPIENTRY
-_mesa_GetSamplerParameteriv(GLuint sampler, GLenum pname, GLint *params)
-{
-   struct gl_sampler_object *sampObj;
-   GET_CURRENT_CONTEXT(ctx);
-
-   sampObj = _mesa_lookup_samplerobj(ctx, sampler);
-   if (!sampObj) {
-      _mesa_error(ctx, GL_INVALID_VALUE, "glGetSamplerParameteriv(sampler %u)",
-                  sampler);
-      return;
-   }
-
-   switch (pname) {
-   case GL_TEXTURE_WRAP_S:
-      *params = sampObj->WrapS;
-      break;
-   case GL_TEXTURE_WRAP_T:
-      *params = sampObj->WrapT;
-      break;
-   case GL_TEXTURE_WRAP_R:
-      *params = sampObj->WrapR;
-      break;
-   case GL_TEXTURE_MIN_FILTER:
-      *params = sampObj->MinFilter;
-      break;
-   case GL_TEXTURE_MAG_FILTER:
-      *params = sampObj->MagFilter;
-      break;
-   case GL_TEXTURE_MIN_LOD:
-      *params = (GLint) sampObj->MinLod;
-      break;
-   case GL_TEXTURE_MAX_LOD:
-      *params = (GLint) sampObj->MaxLod;
-      break;
-   case GL_TEXTURE_LOD_BIAS:
-      *params = (GLint) sampObj->LodBias;
-      break;
-   case GL_TEXTURE_COMPARE_MODE:
-      if (!ctx->Extensions.ARB_shadow)
-         goto invalid_pname;
-      *params = sampObj->CompareMode;
-      break;
-   case GL_TEXTURE_COMPARE_FUNC:
-      if (!ctx->Extensions.ARB_shadow)
-         goto invalid_pname;
-      *params = sampObj->CompareFunc;
-      break;
-   case GL_TEXTURE_MAX_ANISOTROPY_EXT:
-      *params = (GLint) sampObj->MaxAnisotropy;
-      break;
-   case GL_TEXTURE_BORDER_COLOR:
-      params[0] = FLOAT_TO_INT(sampObj->BorderColor.f[0]);
-      params[1] = FLOAT_TO_INT(sampObj->BorderColor.f[1]);
-      params[2] = FLOAT_TO_INT(sampObj->BorderColor.f[2]);
-      params[3] = FLOAT_TO_INT(sampObj->BorderColor.f[3]);
-      break;
-   case GL_TEXTURE_CUBE_MAP_SEAMLESS:
-      if (!ctx->Extensions.AMD_seamless_cubemap_per_texture)
-         goto invalid_pname;
-      *params = sampObj->CubeMapSeamless;
-      break;
-   default:
-      goto invalid_pname;
-   }
-   return;
-
-invalid_pname:
-   _mesa_error(ctx, GL_INVALID_ENUM, "glGetSamplerParameteriv(pname=%s)",
-               _mesa_lookup_enum_by_nr(pname));
-}
-
-
-static void GLAPIENTRY
-_mesa_GetSamplerParameterfv(GLuint sampler, GLenum pname, GLfloat *params)
-{
-   struct gl_sampler_object *sampObj;
-   GET_CURRENT_CONTEXT(ctx);
-
-   sampObj = _mesa_lookup_samplerobj(ctx, sampler);
-   if (!sampObj) {
-      _mesa_error(ctx, GL_INVALID_VALUE, "glGetSamplerParameterfv(sampler %u)",
-                  sampler);
-      return;
-   }
-
-   switch (pname) {
-   case GL_TEXTURE_WRAP_S:
-      *params = (GLfloat) sampObj->WrapS;
-      break;
-   case GL_TEXTURE_WRAP_T:
-      *params = (GLfloat) sampObj->WrapT;
-      break;
-   case GL_TEXTURE_WRAP_R:
-      *params = (GLfloat) sampObj->WrapR;
-      break;
-   case GL_TEXTURE_MIN_FILTER:
-      *params = (GLfloat) sampObj->MinFilter;
-      break;
-   case GL_TEXTURE_MAG_FILTER:
-      *params = (GLfloat) sampObj->MagFilter;
-      break;
-   case GL_TEXTURE_MIN_LOD:
-      *params = sampObj->MinLod;
-      break;
-   case GL_TEXTURE_MAX_LOD:
-      *params = sampObj->MaxLod;
-      break;
-   case GL_TEXTURE_LOD_BIAS:
-      *params = sampObj->LodBias;
-      break;
-   case GL_TEXTURE_COMPARE_MODE:
-      if (!ctx->Extensions.ARB_shadow)
-         goto invalid_pname;
-      *params = (GLfloat) sampObj->CompareMode;
-      break;
-   case GL_TEXTURE_COMPARE_FUNC:
-      if (!ctx->Extensions.ARB_shadow)
-         goto invalid_pname;
-      *params = (GLfloat) sampObj->CompareFunc;
-      break;
-   case GL_TEXTURE_MAX_ANISOTROPY_EXT:
-      *params = sampObj->MaxAnisotropy;
-      break;
-   case GL_TEXTURE_BORDER_COLOR:
-      params[0] = sampObj->BorderColor.f[0];
-      params[1] = sampObj->BorderColor.f[1];
-      params[2] = sampObj->BorderColor.f[2];
-      params[3] = sampObj->BorderColor.f[3];
-      break;
-   case GL_TEXTURE_CUBE_MAP_SEAMLESS:
-      if (!ctx->Extensions.AMD_seamless_cubemap_per_texture)
-         goto invalid_pname;
-      *params = (GLfloat) sampObj->CubeMapSeamless;
-      break;
-   default:
-      goto invalid_pname;
-   }
-   return;
-
-invalid_pname:
-   _mesa_error(ctx, GL_INVALID_ENUM, "glGetSamplerParameterfv(pname=%s)",
-               _mesa_lookup_enum_by_nr(pname));
-}
-
-
-static void GLAPIENTRY
-_mesa_GetSamplerParameterIiv(GLuint sampler, GLenum pname, GLint *params)
-{
-   struct gl_sampler_object *sampObj;
-   GET_CURRENT_CONTEXT(ctx);
-
-   sampObj = _mesa_lookup_samplerobj(ctx, sampler);
-   if (!sampObj) {
-      _mesa_error(ctx, GL_INVALID_VALUE,
-                  "glGetSamplerParameterIiv(sampler %u)",
-                  sampler);
-      return;
-   }
-
-   switch (pname) {
-   case GL_TEXTURE_WRAP_S:
-      *params = sampObj->WrapS;
-      break;
-   case GL_TEXTURE_WRAP_T:
-      *params = sampObj->WrapT;
-      break;
-   case GL_TEXTURE_WRAP_R:
-      *params = sampObj->WrapR;
-      break;
-   case GL_TEXTURE_MIN_FILTER:
-      *params = sampObj->MinFilter;
-      break;
-   case GL_TEXTURE_MAG_FILTER:
-      *params = sampObj->MagFilter;
-      break;
-   case GL_TEXTURE_MIN_LOD:
-      *params = (GLint) sampObj->MinLod;
-      break;
-   case GL_TEXTURE_MAX_LOD:
-      *params = (GLint) sampObj->MaxLod;
-      break;
-   case GL_TEXTURE_LOD_BIAS:
-      *params = (GLint) sampObj->LodBias;
-      break;
-   case GL_TEXTURE_COMPARE_MODE:
-      if (!ctx->Extensions.ARB_shadow)
-         goto invalid_pname;
-      *params = sampObj->CompareMode;
-      break;
-   case GL_TEXTURE_COMPARE_FUNC:
-      if (!ctx->Extensions.ARB_shadow)
-         goto invalid_pname;
-      *params = sampObj->CompareFunc;
-      break;
-   case GL_TEXTURE_MAX_ANISOTROPY_EXT:
-      *params = (GLint) sampObj->MaxAnisotropy;
-      break;
-   case GL_TEXTURE_BORDER_COLOR:
-      params[0] = sampObj->BorderColor.i[0];
-      params[1] = sampObj->BorderColor.i[1];
-      params[2] = sampObj->BorderColor.i[2];
-      params[3] = sampObj->BorderColor.i[3];
-      break;
-   case GL_TEXTURE_CUBE_MAP_SEAMLESS:
-      if (!ctx->Extensions.AMD_seamless_cubemap_per_texture)
-         goto invalid_pname;
-      *params = sampObj->CubeMapSeamless;
-      break;
-   default:
-      goto invalid_pname;
-   }
-   return;
-
-invalid_pname:
-   _mesa_error(ctx, GL_INVALID_ENUM, "glGetSamplerParameterIiv(pname=%s)",
-               _mesa_lookup_enum_by_nr(pname));
-}
-
-
-static void GLAPIENTRY
-_mesa_GetSamplerParameterIuiv(GLuint sampler, GLenum pname, GLuint *params)
-{
-   struct gl_sampler_object *sampObj;
-   GET_CURRENT_CONTEXT(ctx);
-
-   sampObj = _mesa_lookup_samplerobj(ctx, sampler);
-   if (!sampObj) {
-      _mesa_error(ctx, GL_INVALID_VALUE,
-                  "glGetSamplerParameterIuiv(sampler %u)",
-                  sampler);
-      return;
-   }
-
-   switch (pname) {
-   case GL_TEXTURE_WRAP_S:
-      *params = sampObj->WrapS;
-      break;
-   case GL_TEXTURE_WRAP_T:
-      *params = sampObj->WrapT;
-      break;
-   case GL_TEXTURE_WRAP_R:
-      *params = sampObj->WrapR;
-      break;
-   case GL_TEXTURE_MIN_FILTER:
-      *params = sampObj->MinFilter;
-      break;
-   case GL_TEXTURE_MAG_FILTER:
-      *params = sampObj->MagFilter;
-      break;
-   case GL_TEXTURE_MIN_LOD:
-      *params = (GLuint) sampObj->MinLod;
-      break;
-   case GL_TEXTURE_MAX_LOD:
-      *params = (GLuint) sampObj->MaxLod;
-      break;
-   case GL_TEXTURE_LOD_BIAS:
-      *params = (GLuint) sampObj->LodBias;
-      break;
-   case GL_TEXTURE_COMPARE_MODE:
-      if (!ctx->Extensions.ARB_shadow)
-         goto invalid_pname;
-      *params = sampObj->CompareMode;
-      break;
-   case GL_TEXTURE_COMPARE_FUNC:
-      if (!ctx->Extensions.ARB_shadow)
-         goto invalid_pname;
-      *params = sampObj->CompareFunc;
-      break;
-   case GL_TEXTURE_MAX_ANISOTROPY_EXT:
-      *params = (GLuint) sampObj->MaxAnisotropy;
-      break;
-   case GL_TEXTURE_BORDER_COLOR:
-      params[0] = sampObj->BorderColor.ui[0];
-      params[1] = sampObj->BorderColor.ui[1];
-      params[2] = sampObj->BorderColor.ui[2];
-      params[3] = sampObj->BorderColor.ui[3];
-      break;
-   case GL_TEXTURE_CUBE_MAP_SEAMLESS:
-      if (!ctx->Extensions.AMD_seamless_cubemap_per_texture)
-         goto invalid_pname;
-      *params = sampObj->CubeMapSeamless;
-      break;
-   default:
-      goto invalid_pname;
-   }
-   return;
-
-invalid_pname:
-   _mesa_error(ctx, GL_INVALID_ENUM, "glGetSamplerParameterIuiv(pname=%s)",
-               _mesa_lookup_enum_by_nr(pname));
-}
-
-
-void
-_mesa_init_sampler_object_functions(struct dd_function_table *driver)
-{
-   driver->NewSamplerObject = _mesa_new_sampler_object;
-   driver->DeleteSamplerObject = _mesa_delete_sampler_object;
-}
-
-
-void
-_mesa_init_sampler_object_dispatch(struct _glapi_table *disp)
-{
-   SET_GenSamplers(disp, _mesa_GenSamplers);
-   SET_DeleteSamplers(disp, _mesa_DeleteSamplers);
-   SET_IsSampler(disp, _mesa_IsSampler);
-   SET_BindSampler(disp, _mesa_BindSampler);
-   SET_SamplerParameteri(disp, _mesa_SamplerParameteri);
-   SET_SamplerParameterf(disp, _mesa_SamplerParameterf);
-   SET_SamplerParameteriv(disp, _mesa_SamplerParameteriv);
-   SET_SamplerParameterfv(disp, _mesa_SamplerParameterfv);
-   SET_SamplerParameterIiv(disp, _mesa_SamplerParameterIiv);
-   SET_SamplerParameterIuiv(disp, _mesa_SamplerParameterIuiv);
-   SET_GetSamplerParameteriv(disp, _mesa_GetSamplerParameteriv);
-   SET_GetSamplerParameterfv(disp, _mesa_GetSamplerParameterfv);
-   SET_GetSamplerParameterIiv(disp, _mesa_GetSamplerParameterIiv);
-   SET_GetSamplerParameterIuiv(disp, _mesa_GetSamplerParameterIuiv);
-}
->>>>>>> d8c3e3d2
+/*
+ * Mesa 3-D graphics library
+ *
+ * Copyright (C) 2011  VMware, Inc.  All Rights Reserved.
+ *
+ * Permission is hereby granted, free of charge, to any person obtaining a
+ * copy of this software and associated documentation files (the "Software"),
+ * to deal in the Software without restriction, including without limitation
+ * the rights to use, copy, modify, merge, publish, distribute, sublicense,
+ * and/or sell copies of the Software, and to permit persons to whom the
+ * Software is furnished to do so, subject to the following conditions:
+ *
+ * The above copyright notice and this permission notice shall be included
+ * in all copies or substantial portions of the Software.
+ *
+ * THE SOFTWARE IS PROVIDED "AS IS", WITHOUT WARRANTY OF ANY KIND, EXPRESS
+ * OR IMPLIED, INCLUDING BUT NOT LIMITED TO THE WARRANTIES OF MERCHANTABILITY,
+ * FITNESS FOR A PARTICULAR PURPOSE AND NONINFRINGEMENT.  IN NO EVENT SHALL
+ * BRIAN PAUL BE LIABLE FOR ANY CLAIM, DAMAGES OR OTHER LIABILITY, WHETHER IN
+ * AN ACTION OF CONTRACT, TORT OR OTHERWISE, ARISING FROM, OUT OF OR IN
+ * CONNECTION WITH THE SOFTWARE OR THE USE OR OTHER DEALINGS IN THE SOFTWARE.
+ */
+
+
+/**
+ * \file samplerobj.c
+ * \brief Functions for the GL_ARB_sampler_objects extension.
+ * \author Brian Paul
+ */
+
+
+#include "main/glheader.h"
+#include "main/context.h"
+#include "main/dispatch.h"
+#include "main/enums.h"
+#include "main/hash.h"
+#include "main/macros.h"
+#include "main/mfeatures.h"
+#include "main/mtypes.h"
+#include "main/samplerobj.h"
+
+
+static struct gl_sampler_object *
+_mesa_lookup_samplerobj(struct gl_context *ctx, GLuint name)
+{
+   if (name == 0)
+      return NULL;
+   else
+      return (struct gl_sampler_object *)
+         _mesa_HashLookup(ctx->Shared->SamplerObjects, name);
+}
+
+
+/**
+ * Handle reference counting.
+ */
+void
+_mesa_reference_sampler_object(struct gl_context *ctx,
+                               struct gl_sampler_object **ptr,
+                               struct gl_sampler_object *samp)
+{
+   if (*ptr == samp)
+      return;
+
+   if (*ptr) {
+      /* Unreference the old sampler */
+      GLboolean deleteFlag = GL_FALSE;
+      struct gl_sampler_object *oldSamp = *ptr;
+
+      /*_glthread_LOCK_MUTEX(oldSamp->Mutex);*/
+      ASSERT(oldSamp->RefCount > 0);
+      oldSamp->RefCount--;
+#if 0
+      printf("SamplerObj %p %d DECR to %d\n",
+             (void *) oldSamp, oldSamp->Name, oldSamp->RefCount);
+#endif
+      deleteFlag = (oldSamp->RefCount == 0);
+      /*_glthread_UNLOCK_MUTEX(oldSamp->Mutex);*/
+
+      if (deleteFlag) {
+	 ASSERT(ctx->Driver.DeleteSamplerObject);
+         ctx->Driver.DeleteSamplerObject(ctx, oldSamp);
+      }
+
+      *ptr = NULL;
+   }
+   ASSERT(!*ptr);
+
+   if (samp) {
+      /* reference new sampler */
+      /*_glthread_LOCK_MUTEX(samp->Mutex);*/
+      if (samp->RefCount == 0) {
+         /* this sampler's being deleted (look just above) */
+         /* Not sure this can every really happen.  Warn if it does. */
+         _mesa_problem(NULL, "referencing deleted sampler object");
+         *ptr = NULL;
+      }
+      else {
+         samp->RefCount++;
+#if 0
+         printf("SamplerObj %p %d INCR to %d\n",
+                (void *) samp, samp->Name, samp->RefCount);
+#endif
+         *ptr = samp;
+      }
+      /*_glthread_UNLOCK_MUTEX(samp->Mutex);*/
+   }
+}
+
+
+/**
+ * Initialize the fields of the given sampler object.
+ */
+void
+_mesa_init_sampler_object(struct gl_sampler_object *sampObj, GLuint name)
+{
+   sampObj->Name = name;
+   sampObj->RefCount = 1;
+   sampObj->WrapS = GL_REPEAT;
+   sampObj->WrapT = GL_REPEAT;
+   sampObj->WrapR = GL_REPEAT;
+   sampObj->MinFilter = GL_NEAREST_MIPMAP_LINEAR;
+   sampObj->MagFilter = GL_LINEAR;
+   sampObj->BorderColor.f[0] = 0.0;
+   sampObj->BorderColor.f[1] = 0.0;
+   sampObj->BorderColor.f[2] = 0.0;
+   sampObj->BorderColor.f[3] = 0.0;
+   sampObj->MinLod = -1000.0F;
+   sampObj->MaxLod = 1000.0F;
+   sampObj->LodBias = 0.0F;
+   sampObj->MaxAnisotropy = 1.0F;
+   sampObj->CompareMode = GL_NONE;
+   sampObj->CompareFunc = GL_LEQUAL;
+   sampObj->CompareFailValue = 0.0;
+   sampObj->sRGBDecode = GL_DECODE_EXT;
+   sampObj->CubeMapSeamless = GL_FALSE;
+   sampObj->DepthMode = 0;
+}
+
+
+/**
+ * Fallback for ctx->Driver.NewSamplerObject();
+ */
+struct gl_sampler_object *
+_mesa_new_sampler_object(struct gl_context *ctx, GLuint name)
+{
+   struct gl_sampler_object *sampObj = CALLOC_STRUCT(gl_sampler_object);
+   if (sampObj) {
+      _mesa_init_sampler_object(sampObj, name);
+   }
+   return sampObj;
+}
+
+
+/**
+ * Fallback for ctx->Driver.DeleteSamplerObject();
+ */
+void
+_mesa_delete_sampler_object(struct gl_context *ctx,
+                            struct gl_sampler_object *sampObj)
+{
+   FREE(sampObj);
+}
+
+
+static void GLAPIENTRY
+_mesa_GenSamplers(GLsizei count, GLuint *samplers)
+{
+   GET_CURRENT_CONTEXT(ctx);
+   GLuint first;
+   GLint i;
+
+   ASSERT_OUTSIDE_BEGIN_END(ctx);
+
+   if (MESA_VERBOSE & VERBOSE_API)
+      _mesa_debug(ctx, "glGenSamplers(%d)\n", count);
+
+   if (count < 0) {
+      _mesa_error(ctx, GL_INVALID_VALUE, "glGenSamplers");
+      return;
+   }
+
+   if (!samplers)
+      return;
+
+   first = _mesa_HashFindFreeKeyBlock(ctx->Shared->SamplerObjects, count);
+
+   /* Insert the ID and pointer to new sampler object into hash table */
+   for (i = 0; i < count; i++) {
+      struct gl_sampler_object *sampObj =
+         ctx->Driver.NewSamplerObject(ctx, first + i);
+      _mesa_HashInsert(ctx->Shared->SamplerObjects, first + i, sampObj);
+      samplers[i] = first + i;
+   }
+}
+
+
+static void GLAPIENTRY
+_mesa_DeleteSamplers(GLsizei count, const GLuint *samplers)
+{
+   GET_CURRENT_CONTEXT(ctx);
+   GLsizei i;
+
+   ASSERT_OUTSIDE_BEGIN_END(ctx);
+   FLUSH_VERTICES(ctx, 0);
+
+   if (count < 0) {
+      _mesa_error(ctx, GL_INVALID_VALUE, "glDeleteSamplers(count)");
+      return;
+   }
+
+   _glthread_LOCK_MUTEX(ctx->Shared->Mutex);
+
+   for (i = 0; i < count; i++) {
+      if (samplers[i]) {
+         struct gl_sampler_object *sampObj =
+            _mesa_lookup_samplerobj(ctx, samplers[i]);
+         if (sampObj) {
+            /* The ID is immediately freed for re-use */
+            _mesa_HashRemove(ctx->Shared->SamplerObjects, samplers[i]);
+            /* But the object exists until its reference count goes to zero */
+            _mesa_reference_sampler_object(ctx, &sampObj, NULL);
+         }
+      }
+   }
+
+   _glthread_UNLOCK_MUTEX(ctx->Shared->Mutex);
+}
+
+
+static GLboolean GLAPIENTRY
+_mesa_IsSampler(GLuint sampler)
+{
+   struct gl_sampler_object *sampObj;
+   GET_CURRENT_CONTEXT(ctx);
+
+   ASSERT_OUTSIDE_BEGIN_END_WITH_RETVAL(ctx, GL_FALSE);
+
+   if (sampler == 0)
+      return GL_FALSE;
+
+   sampObj = _mesa_lookup_samplerobj(ctx, sampler);
+
+   return sampObj != NULL;
+}
+
+
+static void GLAPIENTRY
+_mesa_BindSampler(GLuint unit, GLuint sampler)
+{
+   struct gl_sampler_object *sampObj;
+   GET_CURRENT_CONTEXT(ctx);
+
+   if (unit >= ctx->Const.MaxTextureImageUnits) {
+      _mesa_error(ctx, GL_INVALID_VALUE, "glBindSampler(unit %u)", unit);
+      return;
+   }
+
+   if (sampler == 0) {
+      /* Use the default sampler object, the one contained in the texture
+       * object.
+       */
+      sampObj = NULL;
+   }
+   else {
+      /* user-defined sampler object */
+      sampObj = _mesa_lookup_samplerobj(ctx, sampler);
+      if (!sampObj) {
+         _mesa_error(ctx, GL_INVALID_OPERATION, "glBindSampler(sampler)");
+         return;
+      }
+   }
+   
+   if (ctx->Texture.Unit[unit].Sampler != sampObj) {
+      FLUSH_VERTICES(ctx, _NEW_TEXTURE);
+   }
+
+   /* bind new sampler */
+   _mesa_reference_sampler_object(ctx, &ctx->Texture.Unit[unit].Sampler,
+                                  sampObj);
+}
+
+
+/**
+ * Check if a coordinate wrap mode is legal.
+ * \return GL_TRUE if legal, GL_FALSE otherwise
+ */
+static GLboolean 
+validate_texture_wrap_mode(struct gl_context *ctx, GLenum wrap)
+{
+   const struct gl_extensions * const e = &ctx->Extensions;
+
+   switch (wrap) {
+   case GL_CLAMP:
+   case GL_CLAMP_TO_EDGE:
+   case GL_REPEAT:
+      return GL_TRUE;
+   case GL_CLAMP_TO_BORDER:
+      return e->ARB_texture_border_clamp;
+   case GL_MIRRORED_REPEAT:
+      return e->ARB_texture_mirrored_repeat;
+   case GL_MIRROR_CLAMP_EXT:
+      return e->ATI_texture_mirror_once || e->EXT_texture_mirror_clamp;
+   case GL_MIRROR_CLAMP_TO_EDGE_EXT:
+      return e->ATI_texture_mirror_once || e->EXT_texture_mirror_clamp;
+   case GL_MIRROR_CLAMP_TO_BORDER_EXT:
+      return e->EXT_texture_mirror_clamp;
+   default:
+      return GL_FALSE;
+   }
+}
+
+
+/**
+ * This is called just prior to changing any sampler object state.
+ */
+static INLINE void
+flush(struct gl_context *ctx)
+{
+   FLUSH_VERTICES(ctx, _NEW_TEXTURE);
+}
+
+
+#define INVALID_PARAM 0x100
+#define INVALID_PNAME 0x101
+#define INVALID_VALUE 0x102
+
+static GLuint
+set_sampler_wrap_s(struct gl_context *ctx, struct gl_sampler_object *samp,
+                   GLint param)
+{
+   if (samp->WrapS == param)
+      return GL_FALSE;
+   if (validate_texture_wrap_mode(ctx, param)) {
+      flush(ctx);
+      samp->WrapS = param;
+      return GL_TRUE;
+   }
+   return INVALID_PARAM;
+}
+
+
+static GLuint
+set_sampler_wrap_t(struct gl_context *ctx, struct gl_sampler_object *samp,
+                   GLint param)
+{
+   if (samp->WrapT == param)
+      return GL_FALSE;
+   if (validate_texture_wrap_mode(ctx, param)) {
+      flush(ctx);
+      samp->WrapT = param;
+      return GL_TRUE;
+   }
+   return INVALID_PARAM;
+}
+
+
+static GLuint
+set_sampler_wrap_r(struct gl_context *ctx, struct gl_sampler_object *samp,
+                   GLint param)
+{
+   if (samp->WrapR == param)
+      return GL_FALSE;
+   if (validate_texture_wrap_mode(ctx, param)) {
+      flush(ctx);
+      samp->WrapR = param;
+      return GL_TRUE;
+   }
+   return INVALID_PARAM;
+}
+
+
+static GLuint
+set_sampler_min_filter(struct gl_context *ctx, struct gl_sampler_object *samp,
+                       GLint param)
+{
+   if (samp->MinFilter == param)
+      return GL_FALSE;
+
+   switch (param) {
+   case GL_NEAREST:
+   case GL_LINEAR:
+   case GL_NEAREST_MIPMAP_NEAREST:
+   case GL_LINEAR_MIPMAP_NEAREST:
+   case GL_NEAREST_MIPMAP_LINEAR:
+   case GL_LINEAR_MIPMAP_LINEAR:
+      flush(ctx);
+      samp->MinFilter = param;
+      return GL_TRUE;
+   default:
+      return INVALID_PARAM;
+   }
+}
+
+
+static GLuint
+set_sampler_mag_filter(struct gl_context *ctx, struct gl_sampler_object *samp,
+                       GLint param)
+{
+   if (samp->MagFilter == param)
+      return GL_FALSE;
+
+   switch (param) {
+   case GL_NEAREST:
+   case GL_LINEAR:
+      flush(ctx);
+      samp->MagFilter = param;
+      return GL_TRUE;
+   default:
+      return INVALID_PARAM;
+   }
+}
+
+
+static GLuint
+set_sampler_lod_bias(struct gl_context *ctx, struct gl_sampler_object *samp,
+                     GLfloat param)
+{
+   if (samp->LodBias == param)
+      return GL_FALSE;
+
+   flush(ctx);
+   samp->LodBias = param;
+   return GL_TRUE;
+}
+
+
+static GLuint
+set_sampler_border_colorf(struct gl_context *ctx,
+                          struct gl_sampler_object *samp,
+                          const GLfloat params[4])
+{
+   flush(ctx);
+   samp->BorderColor.f[RCOMP] = params[0];
+   samp->BorderColor.f[GCOMP] = params[1];
+   samp->BorderColor.f[BCOMP] = params[2];
+   samp->BorderColor.f[ACOMP] = params[3];
+   return GL_TRUE;
+}
+
+
+static GLuint
+set_sampler_border_colori(struct gl_context *ctx,
+                          struct gl_sampler_object *samp,
+                          const GLint params[4])
+{
+   flush(ctx);
+   samp->BorderColor.i[RCOMP] = params[0];
+   samp->BorderColor.i[GCOMP] = params[1];
+   samp->BorderColor.i[BCOMP] = params[2];
+   samp->BorderColor.i[ACOMP] = params[3];
+   return GL_TRUE;
+}
+
+
+static GLuint
+set_sampler_border_colorui(struct gl_context *ctx,
+                           struct gl_sampler_object *samp,
+                           const GLuint params[4])
+{
+   flush(ctx);
+   samp->BorderColor.ui[RCOMP] = params[0];
+   samp->BorderColor.ui[GCOMP] = params[1];
+   samp->BorderColor.ui[BCOMP] = params[2];
+   samp->BorderColor.ui[ACOMP] = params[3];
+   return GL_TRUE;
+}
+
+
+static GLuint
+set_sampler_min_lod(struct gl_context *ctx, struct gl_sampler_object *samp,
+                    GLfloat param)
+{
+   if (samp->MinLod == param)
+      return GL_FALSE;
+
+   flush(ctx);
+   samp->MinLod = param;
+   return GL_TRUE;
+}
+
+
+static GLuint
+set_sampler_max_lod(struct gl_context *ctx, struct gl_sampler_object *samp,
+                    GLfloat param)
+{
+   if (samp->MaxLod == param)
+      return GL_FALSE;
+
+   flush(ctx);
+   samp->MaxLod = param;
+   return GL_TRUE;
+}
+
+
+static GLuint
+set_sampler_compare_mode(struct gl_context *ctx,
+                         struct gl_sampler_object *samp, GLint param)
+{
+   if (!ctx->Extensions.ARB_shadow)
+      return INVALID_PNAME;
+
+   if (samp->CompareMode == param)
+      return GL_FALSE;
+
+   if (param == GL_NONE ||
+       param == GL_COMPARE_R_TO_TEXTURE_ARB) {
+      flush(ctx);
+      samp->CompareMode = param;
+      return GL_TRUE;
+   }
+
+   return INVALID_PARAM;
+}
+
+
+static GLuint
+set_sampler_compare_func(struct gl_context *ctx,
+                         struct gl_sampler_object *samp, GLint param)
+{
+   if (!ctx->Extensions.ARB_shadow)
+      return INVALID_PNAME;
+
+   if (samp->CompareFunc == param)
+      return GL_FALSE;
+
+   switch (param) {
+   case GL_LEQUAL:
+   case GL_GEQUAL:
+      flush(ctx);
+      samp->CompareFunc = param;
+      return GL_TRUE;
+   case GL_EQUAL:
+   case GL_NOTEQUAL:
+   case GL_LESS:
+   case GL_GREATER:
+   case GL_ALWAYS:
+   case GL_NEVER:
+      if (ctx->Extensions.EXT_shadow_funcs) {
+         flush(ctx);
+         samp->CompareFunc = param;
+         return GL_TRUE;
+      }
+      /* fall-through */
+   default:
+      return INVALID_PARAM;
+   }
+}
+
+
+static GLuint
+set_sampler_max_anisotropy(struct gl_context *ctx,
+                           struct gl_sampler_object *samp, GLfloat param)
+{
+   if (!ctx->Extensions.EXT_texture_filter_anisotropic)
+      return INVALID_PNAME;
+
+   if (samp->MaxAnisotropy == param)
+      return GL_FALSE;
+
+   if (param < 1.0)
+      return INVALID_VALUE;
+
+   flush(ctx);
+   /* clamp to max, that's what NVIDIA does */
+   samp->MaxAnisotropy = MIN2(param, ctx->Const.MaxTextureMaxAnisotropy);
+   return GL_TRUE;
+}
+
+
+static GLuint
+set_sampler_cube_map_seamless(struct gl_context *ctx,
+                              struct gl_sampler_object *samp, GLboolean param)
+{
+   if (!ctx->Extensions.AMD_seamless_cubemap_per_texture)
+      return INVALID_PNAME;
+
+   if (samp->CubeMapSeamless == param)
+      return GL_FALSE;
+
+   if (param != GL_TRUE && param != GL_FALSE)
+      return INVALID_VALUE;
+
+   flush(ctx);
+   samp->CubeMapSeamless = param;
+   return GL_TRUE;
+}
+
+
+static void GLAPIENTRY
+_mesa_SamplerParameteri(GLuint sampler, GLenum pname, GLint param)
+{
+   struct gl_sampler_object *sampObj;
+   GLuint res;
+   GET_CURRENT_CONTEXT(ctx);
+
+   sampObj = _mesa_lookup_samplerobj(ctx, sampler);
+   if (!sampObj) {
+      _mesa_error(ctx, GL_INVALID_VALUE, "glSamplerParameteri(sampler %u)",
+                  sampler);
+      return;
+   }
+
+   switch (pname) {
+   case GL_TEXTURE_WRAP_S:
+      res = set_sampler_wrap_s(ctx, sampObj, param);
+      break;
+   case GL_TEXTURE_WRAP_T:
+      res = set_sampler_wrap_t(ctx, sampObj, param);
+      break;
+   case GL_TEXTURE_WRAP_R:
+      res = set_sampler_wrap_r(ctx, sampObj, param);
+      break;
+   case GL_TEXTURE_MIN_FILTER:
+      res = set_sampler_min_filter(ctx, sampObj, param);
+      break;
+   case GL_TEXTURE_MAG_FILTER:
+      res = set_sampler_mag_filter(ctx, sampObj, param);
+      break;
+   case GL_TEXTURE_MIN_LOD:
+      res = set_sampler_min_lod(ctx, sampObj, (GLfloat) param);
+      break;
+   case GL_TEXTURE_MAX_LOD:
+      res = set_sampler_max_lod(ctx, sampObj, (GLfloat) param);
+      break;
+   case GL_TEXTURE_LOD_BIAS:
+      res = set_sampler_lod_bias(ctx, sampObj, (GLfloat) param);
+      break;
+   case GL_TEXTURE_COMPARE_MODE:
+      res = set_sampler_compare_mode(ctx, sampObj, param);
+      break;
+   case GL_TEXTURE_COMPARE_FUNC:
+      res = set_sampler_compare_func(ctx, sampObj, param);
+      break;
+   case GL_TEXTURE_MAX_ANISOTROPY_EXT:
+      res = set_sampler_max_anisotropy(ctx, sampObj, (GLfloat) param);
+      break;
+   case GL_TEXTURE_CUBE_MAP_SEAMLESS:
+      res = set_sampler_cube_map_seamless(ctx, sampObj, param);
+      break;
+   case GL_TEXTURE_BORDER_COLOR:
+      /* fall-through */
+   default:
+      res = INVALID_PNAME;
+   }
+
+   switch (res) {
+   case GL_FALSE:
+      /* no change */
+      break;
+   case GL_TRUE:
+      /* state change - we do nothing special at this time */
+      break;
+   case INVALID_PNAME:
+      _mesa_error(ctx, GL_INVALID_ENUM, "glSamplerParameteri(pname=%s)\n",
+                  _mesa_lookup_enum_by_nr(pname));
+      break;
+   case INVALID_PARAM:
+      _mesa_error(ctx, GL_INVALID_ENUM, "glSamplerParameteri(param=%d)\n",
+                  param);
+      break;
+   case INVALID_VALUE:
+      _mesa_error(ctx, GL_INVALID_VALUE, "glSamplerParameteri(param=%d)\n",
+                  param);
+      break;
+   default:
+      ;
+   }
+}
+
+
+static void GLAPIENTRY
+_mesa_SamplerParameterf(GLuint sampler, GLenum pname, GLfloat param)
+{
+   struct gl_sampler_object *sampObj;
+   GLuint res;
+   GET_CURRENT_CONTEXT(ctx);
+
+   ASSERT_OUTSIDE_BEGIN_END(ctx);
+
+   sampObj = _mesa_lookup_samplerobj(ctx, sampler);
+   if (!sampObj) {
+      _mesa_error(ctx, GL_INVALID_VALUE, "glSamplerParameterf(sampler %u)",
+                  sampler);
+      return;
+   }
+
+   switch (pname) {
+   case GL_TEXTURE_WRAP_S:
+      res = set_sampler_wrap_s(ctx, sampObj, (GLint) param);
+      break;
+   case GL_TEXTURE_WRAP_T:
+      res = set_sampler_wrap_t(ctx, sampObj, (GLint) param);
+      break;
+   case GL_TEXTURE_WRAP_R:
+      res = set_sampler_wrap_r(ctx, sampObj, (GLint) param);
+      break;
+   case GL_TEXTURE_MIN_FILTER:
+      res = set_sampler_min_filter(ctx, sampObj, (GLint) param);
+      break;
+   case GL_TEXTURE_MAG_FILTER:
+      res = set_sampler_mag_filter(ctx, sampObj, (GLint) param);
+      break;
+   case GL_TEXTURE_MIN_LOD:
+      res = set_sampler_min_lod(ctx, sampObj, param);
+      break;
+   case GL_TEXTURE_MAX_LOD:
+      res = set_sampler_max_lod(ctx, sampObj, param);
+      break;
+   case GL_TEXTURE_LOD_BIAS:
+      res = set_sampler_lod_bias(ctx, sampObj, param);
+      break;
+   case GL_TEXTURE_COMPARE_MODE:
+      res = set_sampler_compare_mode(ctx, sampObj, (GLint) param);
+      break;
+   case GL_TEXTURE_COMPARE_FUNC:
+      res = set_sampler_compare_func(ctx, sampObj, (GLint) param);
+      break;
+   case GL_TEXTURE_MAX_ANISOTROPY_EXT:
+      res = set_sampler_max_anisotropy(ctx, sampObj, param);
+      break;
+   case GL_TEXTURE_CUBE_MAP_SEAMLESS:
+      res = set_sampler_cube_map_seamless(ctx, sampObj, (GLboolean) param);
+      break;
+   case GL_TEXTURE_BORDER_COLOR:
+      /* fall-through */
+   default:
+      res = INVALID_PNAME;
+   }
+
+   switch (res) {
+   case GL_FALSE:
+      /* no change */
+      break;
+   case GL_TRUE:
+      /* state change - we do nothing special at this time */
+      break;
+   case INVALID_PNAME:
+      _mesa_error(ctx, GL_INVALID_ENUM, "glSamplerParameterf(pname=%s)\n",
+                  _mesa_lookup_enum_by_nr(pname));
+      break;
+   case INVALID_PARAM:
+      _mesa_error(ctx, GL_INVALID_ENUM, "glSamplerParameterf(param=%f)\n",
+                  param);
+      break;
+   case INVALID_VALUE:
+      _mesa_error(ctx, GL_INVALID_VALUE, "glSamplerParameterf(param=%f)\n",
+                  param);
+      break;
+   default:
+      ;
+   }
+}
+
+static void GLAPIENTRY
+_mesa_SamplerParameteriv(GLuint sampler, GLenum pname, const GLint *params)
+{
+   struct gl_sampler_object *sampObj;
+   GLuint res;
+   GET_CURRENT_CONTEXT(ctx);
+
+   sampObj = _mesa_lookup_samplerobj(ctx, sampler);
+   if (!sampObj) {
+      _mesa_error(ctx, GL_INVALID_VALUE, "glSamplerParameteriv(sampler %u)",
+                  sampler);
+      return;
+   }
+
+   switch (pname) {
+   case GL_TEXTURE_WRAP_S:
+      res = set_sampler_wrap_s(ctx, sampObj, params[0]);
+      break;
+   case GL_TEXTURE_WRAP_T:
+      res = set_sampler_wrap_t(ctx, sampObj, params[0]);
+      break;
+   case GL_TEXTURE_WRAP_R:
+      res = set_sampler_wrap_r(ctx, sampObj, params[0]);
+      break;
+   case GL_TEXTURE_MIN_FILTER:
+      res = set_sampler_min_filter(ctx, sampObj, params[0]);
+      break;
+   case GL_TEXTURE_MAG_FILTER:
+      res = set_sampler_mag_filter(ctx, sampObj, params[0]);
+      break;
+   case GL_TEXTURE_MIN_LOD:
+      res = set_sampler_min_lod(ctx, sampObj, (GLfloat) params[0]);
+      break;
+   case GL_TEXTURE_MAX_LOD:
+      res = set_sampler_max_lod(ctx, sampObj, (GLfloat) params[0]);
+      break;
+   case GL_TEXTURE_LOD_BIAS:
+      res = set_sampler_lod_bias(ctx, sampObj, (GLfloat) params[0]);
+      break;
+   case GL_TEXTURE_COMPARE_MODE:
+      res = set_sampler_compare_mode(ctx, sampObj, params[0]);
+      break;
+   case GL_TEXTURE_COMPARE_FUNC:
+      res = set_sampler_compare_func(ctx, sampObj, params[0]);
+      break;
+   case GL_TEXTURE_MAX_ANISOTROPY_EXT:
+      res = set_sampler_max_anisotropy(ctx, sampObj, (GLfloat) params[0]);
+      break;
+   case GL_TEXTURE_CUBE_MAP_SEAMLESS:
+      res = set_sampler_cube_map_seamless(ctx, sampObj, params[0]);
+      break;
+   case GL_TEXTURE_BORDER_COLOR:
+      {
+         GLfloat c[4];
+         c[0] = INT_TO_FLOAT(params[0]);
+         c[1] = INT_TO_FLOAT(params[1]);
+         c[2] = INT_TO_FLOAT(params[2]);
+         c[3] = INT_TO_FLOAT(params[3]);
+         res = set_sampler_border_colorf(ctx, sampObj, c);
+      }
+      break;
+   default:
+      res = INVALID_PNAME;
+   }
+
+   switch (res) {
+   case GL_FALSE:
+      /* no change */
+      break;
+   case GL_TRUE:
+      /* state change - we do nothing special at this time */
+      break;
+   case INVALID_PNAME:
+      _mesa_error(ctx, GL_INVALID_ENUM, "glSamplerParameteriv(pname=%s)\n",
+                  _mesa_lookup_enum_by_nr(pname));
+      break;
+   case INVALID_PARAM:
+      _mesa_error(ctx, GL_INVALID_ENUM, "glSamplerParameteriv(param=%d)\n",
+                  params[0]);
+      break;
+   case INVALID_VALUE:
+      _mesa_error(ctx, GL_INVALID_VALUE, "glSamplerParameteriv(param=%d)\n",
+                  params[0]);
+      break;
+   default:
+      ;
+   }
+}
+
+static void GLAPIENTRY
+_mesa_SamplerParameterfv(GLuint sampler, GLenum pname, const GLfloat *params)
+{
+   struct gl_sampler_object *sampObj;
+   GLuint res;
+   GET_CURRENT_CONTEXT(ctx);
+
+   ASSERT_OUTSIDE_BEGIN_END(ctx);
+
+   sampObj = _mesa_lookup_samplerobj(ctx, sampler);
+   if (!sampObj) {
+      _mesa_error(ctx, GL_INVALID_VALUE, "glSamplerParameterfv(sampler %u)",
+                  sampler);
+      return;
+   }
+
+   switch (pname) {
+   case GL_TEXTURE_WRAP_S:
+      res = set_sampler_wrap_s(ctx, sampObj, (GLint) params[0]);
+      break;
+   case GL_TEXTURE_WRAP_T:
+      res = set_sampler_wrap_t(ctx, sampObj, (GLint) params[0]);
+      break;
+   case GL_TEXTURE_WRAP_R:
+      res = set_sampler_wrap_r(ctx, sampObj, (GLint) params[0]);
+      break;
+   case GL_TEXTURE_MIN_FILTER:
+      res = set_sampler_min_filter(ctx, sampObj, (GLint) params[0]);
+      break;
+   case GL_TEXTURE_MAG_FILTER:
+      res = set_sampler_mag_filter(ctx, sampObj, (GLint) params[0]);
+      break;
+   case GL_TEXTURE_MIN_LOD:
+      res = set_sampler_min_lod(ctx, sampObj, params[0]);
+      break;
+   case GL_TEXTURE_MAX_LOD:
+      res = set_sampler_max_lod(ctx, sampObj, params[0]);
+      break;
+   case GL_TEXTURE_LOD_BIAS:
+      res = set_sampler_lod_bias(ctx, sampObj, params[0]);
+      break;
+   case GL_TEXTURE_COMPARE_MODE:
+      res = set_sampler_compare_mode(ctx, sampObj, (GLint) params[0]);
+      break;
+   case GL_TEXTURE_COMPARE_FUNC:
+      res = set_sampler_compare_func(ctx, sampObj, (GLint) params[0]);
+      break;
+   case GL_TEXTURE_MAX_ANISOTROPY_EXT:
+      res = set_sampler_max_anisotropy(ctx, sampObj, params[0]);
+      break;
+   case GL_TEXTURE_CUBE_MAP_SEAMLESS:
+      res = set_sampler_cube_map_seamless(ctx, sampObj, (GLboolean) params[0]);
+      break;
+   case GL_TEXTURE_BORDER_COLOR:
+      res = set_sampler_border_colorf(ctx, sampObj, params);
+      break;
+   default:
+      res = INVALID_PNAME;
+   }
+
+   switch (res) {
+   case GL_FALSE:
+      /* no change */
+      break;
+   case GL_TRUE:
+      /* state change - we do nothing special at this time */
+      break;
+   case INVALID_PNAME:
+      _mesa_error(ctx, GL_INVALID_ENUM, "glSamplerParameterfv(pname=%s)\n",
+                  _mesa_lookup_enum_by_nr(pname));
+      break;
+   case INVALID_PARAM:
+      _mesa_error(ctx, GL_INVALID_ENUM, "glSamplerParameterfv(param=%f)\n",
+                  params[0]);
+      break;
+   case INVALID_VALUE:
+      _mesa_error(ctx, GL_INVALID_VALUE, "glSamplerParameterfv(param=%f)\n",
+                  params[0]);
+      break;
+   default:
+      ;
+   }
+}
+
+static void GLAPIENTRY
+_mesa_SamplerParameterIiv(GLuint sampler, GLenum pname, const GLint *params)
+{
+   struct gl_sampler_object *sampObj;
+   GLuint res;
+   GET_CURRENT_CONTEXT(ctx);
+
+   sampObj = _mesa_lookup_samplerobj(ctx, sampler);
+   if (!sampObj) {
+      _mesa_error(ctx, GL_INVALID_VALUE, "glSamplerParameterIiv(sampler %u)",
+                  sampler);
+      return;
+   }
+
+   switch (pname) {
+   case GL_TEXTURE_WRAP_S:
+      res = set_sampler_wrap_s(ctx, sampObj, params[0]);
+      break;
+   case GL_TEXTURE_WRAP_T:
+      res = set_sampler_wrap_t(ctx, sampObj, params[0]);
+      break;
+   case GL_TEXTURE_WRAP_R:
+      res = set_sampler_wrap_r(ctx, sampObj, params[0]);
+      break;
+   case GL_TEXTURE_MIN_FILTER:
+      res = set_sampler_min_filter(ctx, sampObj, params[0]);
+      break;
+   case GL_TEXTURE_MAG_FILTER:
+      res = set_sampler_mag_filter(ctx, sampObj, params[0]);
+      break;
+   case GL_TEXTURE_MIN_LOD:
+      res = set_sampler_min_lod(ctx, sampObj, (GLfloat) params[0]);
+      break;
+   case GL_TEXTURE_MAX_LOD:
+      res = set_sampler_max_lod(ctx, sampObj, (GLfloat) params[0]);
+      break;
+   case GL_TEXTURE_LOD_BIAS:
+      res = set_sampler_lod_bias(ctx, sampObj, (GLfloat) params[0]);
+      break;
+   case GL_TEXTURE_COMPARE_MODE:
+      res = set_sampler_compare_mode(ctx, sampObj, params[0]);
+      break;
+   case GL_TEXTURE_COMPARE_FUNC:
+      res = set_sampler_compare_func(ctx, sampObj, params[0]);
+      break;
+   case GL_TEXTURE_MAX_ANISOTROPY_EXT:
+      res = set_sampler_max_anisotropy(ctx, sampObj, (GLfloat) params[0]);
+      break;
+   case GL_TEXTURE_CUBE_MAP_SEAMLESS:
+      res = set_sampler_cube_map_seamless(ctx, sampObj, params[0]);
+      break;
+   case GL_TEXTURE_BORDER_COLOR:
+      res = set_sampler_border_colori(ctx, sampObj, params);
+      break;
+   default:
+      res = INVALID_PNAME;
+   }
+
+   switch (res) {
+   case GL_FALSE:
+      /* no change */
+      break;
+   case GL_TRUE:
+      /* state change - we do nothing special at this time */
+      break;
+   case INVALID_PNAME:
+      _mesa_error(ctx, GL_INVALID_ENUM, "glSamplerParameterIiv(pname=%s)\n",
+                  _mesa_lookup_enum_by_nr(pname));
+      break;
+   case INVALID_PARAM:
+      _mesa_error(ctx, GL_INVALID_ENUM, "glSamplerParameterIiv(param=%d)\n",
+                  params[0]);
+      break;
+   case INVALID_VALUE:
+      _mesa_error(ctx, GL_INVALID_VALUE, "glSamplerParameterIiv(param=%d)\n",
+                  params[0]);
+      break;
+   default:
+      ;
+   }
+}
+
+
+static void GLAPIENTRY
+_mesa_SamplerParameterIuiv(GLuint sampler, GLenum pname, const GLuint *params)
+{
+   struct gl_sampler_object *sampObj;
+   GLuint res;
+   GET_CURRENT_CONTEXT(ctx);
+
+   sampObj = _mesa_lookup_samplerobj(ctx, sampler);
+   if (!sampObj) {
+      _mesa_error(ctx, GL_INVALID_VALUE, "glSamplerParameterIuiv(sampler %u)",
+                  sampler);
+      return;
+   }
+
+   switch (pname) {
+   case GL_TEXTURE_WRAP_S:
+      res = set_sampler_wrap_s(ctx, sampObj, params[0]);
+      break;
+   case GL_TEXTURE_WRAP_T:
+      res = set_sampler_wrap_t(ctx, sampObj, params[0]);
+      break;
+   case GL_TEXTURE_WRAP_R:
+      res = set_sampler_wrap_r(ctx, sampObj, params[0]);
+      break;
+   case GL_TEXTURE_MIN_FILTER:
+      res = set_sampler_min_filter(ctx, sampObj, params[0]);
+      break;
+   case GL_TEXTURE_MAG_FILTER:
+      res = set_sampler_mag_filter(ctx, sampObj, params[0]);
+      break;
+   case GL_TEXTURE_MIN_LOD:
+      res = set_sampler_min_lod(ctx, sampObj, (GLfloat) params[0]);
+      break;
+   case GL_TEXTURE_MAX_LOD:
+      res = set_sampler_max_lod(ctx, sampObj, (GLfloat) params[0]);
+      break;
+   case GL_TEXTURE_LOD_BIAS:
+      res = set_sampler_lod_bias(ctx, sampObj, (GLfloat) params[0]);
+      break;
+   case GL_TEXTURE_COMPARE_MODE:
+      res = set_sampler_compare_mode(ctx, sampObj, params[0]);
+      break;
+   case GL_TEXTURE_COMPARE_FUNC:
+      res = set_sampler_compare_func(ctx, sampObj, params[0]);
+      break;
+   case GL_TEXTURE_MAX_ANISOTROPY_EXT:
+      res = set_sampler_max_anisotropy(ctx, sampObj, (GLfloat) params[0]);
+      break;
+   case GL_TEXTURE_CUBE_MAP_SEAMLESS:
+      res = set_sampler_cube_map_seamless(ctx, sampObj, params[0]);
+      break;
+   case GL_TEXTURE_BORDER_COLOR:
+      res = set_sampler_border_colorui(ctx, sampObj, params);
+      break;
+   default:
+      res = INVALID_PNAME;
+   }
+
+   switch (res) {
+   case GL_FALSE:
+      /* no change */
+      break;
+   case GL_TRUE:
+      /* state change - we do nothing special at this time */
+      break;
+   case INVALID_PNAME:
+      _mesa_error(ctx, GL_INVALID_ENUM, "glSamplerParameterIuiv(pname=%s)\n",
+                  _mesa_lookup_enum_by_nr(pname));
+      break;
+   case INVALID_PARAM:
+      _mesa_error(ctx, GL_INVALID_ENUM, "glSamplerParameterIuiv(param=%u)\n",
+                  params[0]);
+      break;
+   case INVALID_VALUE:
+      _mesa_error(ctx, GL_INVALID_VALUE, "glSamplerParameterIuiv(param=%u)\n",
+                  params[0]);
+      break;
+   default:
+      ;
+   }
+}
+
+
+static void GLAPIENTRY
+_mesa_GetSamplerParameteriv(GLuint sampler, GLenum pname, GLint *params)
+{
+   struct gl_sampler_object *sampObj;
+   GET_CURRENT_CONTEXT(ctx);
+
+   sampObj = _mesa_lookup_samplerobj(ctx, sampler);
+   if (!sampObj) {
+      _mesa_error(ctx, GL_INVALID_VALUE, "glGetSamplerParameteriv(sampler %u)",
+                  sampler);
+      return;
+   }
+
+   switch (pname) {
+   case GL_TEXTURE_WRAP_S:
+      *params = sampObj->WrapS;
+      break;
+   case GL_TEXTURE_WRAP_T:
+      *params = sampObj->WrapT;
+      break;
+   case GL_TEXTURE_WRAP_R:
+      *params = sampObj->WrapR;
+      break;
+   case GL_TEXTURE_MIN_FILTER:
+      *params = sampObj->MinFilter;
+      break;
+   case GL_TEXTURE_MAG_FILTER:
+      *params = sampObj->MagFilter;
+      break;
+   case GL_TEXTURE_MIN_LOD:
+      *params = (GLint) sampObj->MinLod;
+      break;
+   case GL_TEXTURE_MAX_LOD:
+      *params = (GLint) sampObj->MaxLod;
+      break;
+   case GL_TEXTURE_LOD_BIAS:
+      *params = (GLint) sampObj->LodBias;
+      break;
+   case GL_TEXTURE_COMPARE_MODE:
+      if (!ctx->Extensions.ARB_shadow)
+         goto invalid_pname;
+      *params = sampObj->CompareMode;
+      break;
+   case GL_TEXTURE_COMPARE_FUNC:
+      if (!ctx->Extensions.ARB_shadow)
+         goto invalid_pname;
+      *params = sampObj->CompareFunc;
+      break;
+   case GL_TEXTURE_MAX_ANISOTROPY_EXT:
+      *params = (GLint) sampObj->MaxAnisotropy;
+      break;
+   case GL_TEXTURE_BORDER_COLOR:
+      params[0] = FLOAT_TO_INT(sampObj->BorderColor.f[0]);
+      params[1] = FLOAT_TO_INT(sampObj->BorderColor.f[1]);
+      params[2] = FLOAT_TO_INT(sampObj->BorderColor.f[2]);
+      params[3] = FLOAT_TO_INT(sampObj->BorderColor.f[3]);
+      break;
+   case GL_TEXTURE_CUBE_MAP_SEAMLESS:
+      if (!ctx->Extensions.AMD_seamless_cubemap_per_texture)
+         goto invalid_pname;
+      *params = sampObj->CubeMapSeamless;
+      break;
+   default:
+      goto invalid_pname;
+   }
+   return;
+
+invalid_pname:
+   _mesa_error(ctx, GL_INVALID_ENUM, "glGetSamplerParameteriv(pname=%s)",
+               _mesa_lookup_enum_by_nr(pname));
+}
+
+
+static void GLAPIENTRY
+_mesa_GetSamplerParameterfv(GLuint sampler, GLenum pname, GLfloat *params)
+{
+   struct gl_sampler_object *sampObj;
+   GET_CURRENT_CONTEXT(ctx);
+
+   sampObj = _mesa_lookup_samplerobj(ctx, sampler);
+   if (!sampObj) {
+      _mesa_error(ctx, GL_INVALID_VALUE, "glGetSamplerParameterfv(sampler %u)",
+                  sampler);
+      return;
+   }
+
+   switch (pname) {
+   case GL_TEXTURE_WRAP_S:
+      *params = (GLfloat) sampObj->WrapS;
+      break;
+   case GL_TEXTURE_WRAP_T:
+      *params = (GLfloat) sampObj->WrapT;
+      break;
+   case GL_TEXTURE_WRAP_R:
+      *params = (GLfloat) sampObj->WrapR;
+      break;
+   case GL_TEXTURE_MIN_FILTER:
+      *params = (GLfloat) sampObj->MinFilter;
+      break;
+   case GL_TEXTURE_MAG_FILTER:
+      *params = (GLfloat) sampObj->MagFilter;
+      break;
+   case GL_TEXTURE_MIN_LOD:
+      *params = sampObj->MinLod;
+      break;
+   case GL_TEXTURE_MAX_LOD:
+      *params = sampObj->MaxLod;
+      break;
+   case GL_TEXTURE_LOD_BIAS:
+      *params = sampObj->LodBias;
+      break;
+   case GL_TEXTURE_COMPARE_MODE:
+      if (!ctx->Extensions.ARB_shadow)
+         goto invalid_pname;
+      *params = (GLfloat) sampObj->CompareMode;
+      break;
+   case GL_TEXTURE_COMPARE_FUNC:
+      if (!ctx->Extensions.ARB_shadow)
+         goto invalid_pname;
+      *params = (GLfloat) sampObj->CompareFunc;
+      break;
+   case GL_TEXTURE_MAX_ANISOTROPY_EXT:
+      *params = sampObj->MaxAnisotropy;
+      break;
+   case GL_TEXTURE_BORDER_COLOR:
+      params[0] = sampObj->BorderColor.f[0];
+      params[1] = sampObj->BorderColor.f[1];
+      params[2] = sampObj->BorderColor.f[2];
+      params[3] = sampObj->BorderColor.f[3];
+      break;
+   case GL_TEXTURE_CUBE_MAP_SEAMLESS:
+      if (!ctx->Extensions.AMD_seamless_cubemap_per_texture)
+         goto invalid_pname;
+      *params = (GLfloat) sampObj->CubeMapSeamless;
+      break;
+   default:
+      goto invalid_pname;
+   }
+   return;
+
+invalid_pname:
+   _mesa_error(ctx, GL_INVALID_ENUM, "glGetSamplerParameterfv(pname=%s)",
+               _mesa_lookup_enum_by_nr(pname));
+}
+
+
+static void GLAPIENTRY
+_mesa_GetSamplerParameterIiv(GLuint sampler, GLenum pname, GLint *params)
+{
+   struct gl_sampler_object *sampObj;
+   GET_CURRENT_CONTEXT(ctx);
+
+   sampObj = _mesa_lookup_samplerobj(ctx, sampler);
+   if (!sampObj) {
+      _mesa_error(ctx, GL_INVALID_VALUE,
+                  "glGetSamplerParameterIiv(sampler %u)",
+                  sampler);
+      return;
+   }
+
+   switch (pname) {
+   case GL_TEXTURE_WRAP_S:
+      *params = sampObj->WrapS;
+      break;
+   case GL_TEXTURE_WRAP_T:
+      *params = sampObj->WrapT;
+      break;
+   case GL_TEXTURE_WRAP_R:
+      *params = sampObj->WrapR;
+      break;
+   case GL_TEXTURE_MIN_FILTER:
+      *params = sampObj->MinFilter;
+      break;
+   case GL_TEXTURE_MAG_FILTER:
+      *params = sampObj->MagFilter;
+      break;
+   case GL_TEXTURE_MIN_LOD:
+      *params = (GLint) sampObj->MinLod;
+      break;
+   case GL_TEXTURE_MAX_LOD:
+      *params = (GLint) sampObj->MaxLod;
+      break;
+   case GL_TEXTURE_LOD_BIAS:
+      *params = (GLint) sampObj->LodBias;
+      break;
+   case GL_TEXTURE_COMPARE_MODE:
+      if (!ctx->Extensions.ARB_shadow)
+         goto invalid_pname;
+      *params = sampObj->CompareMode;
+      break;
+   case GL_TEXTURE_COMPARE_FUNC:
+      if (!ctx->Extensions.ARB_shadow)
+         goto invalid_pname;
+      *params = sampObj->CompareFunc;
+      break;
+   case GL_TEXTURE_MAX_ANISOTROPY_EXT:
+      *params = (GLint) sampObj->MaxAnisotropy;
+      break;
+   case GL_TEXTURE_BORDER_COLOR:
+      params[0] = sampObj->BorderColor.i[0];
+      params[1] = sampObj->BorderColor.i[1];
+      params[2] = sampObj->BorderColor.i[2];
+      params[3] = sampObj->BorderColor.i[3];
+      break;
+   case GL_TEXTURE_CUBE_MAP_SEAMLESS:
+      if (!ctx->Extensions.AMD_seamless_cubemap_per_texture)
+         goto invalid_pname;
+      *params = sampObj->CubeMapSeamless;
+      break;
+   default:
+      goto invalid_pname;
+   }
+   return;
+
+invalid_pname:
+   _mesa_error(ctx, GL_INVALID_ENUM, "glGetSamplerParameterIiv(pname=%s)",
+               _mesa_lookup_enum_by_nr(pname));
+}
+
+
+static void GLAPIENTRY
+_mesa_GetSamplerParameterIuiv(GLuint sampler, GLenum pname, GLuint *params)
+{
+   struct gl_sampler_object *sampObj;
+   GET_CURRENT_CONTEXT(ctx);
+
+   sampObj = _mesa_lookup_samplerobj(ctx, sampler);
+   if (!sampObj) {
+      _mesa_error(ctx, GL_INVALID_VALUE,
+                  "glGetSamplerParameterIuiv(sampler %u)",
+                  sampler);
+      return;
+   }
+
+   switch (pname) {
+   case GL_TEXTURE_WRAP_S:
+      *params = sampObj->WrapS;
+      break;
+   case GL_TEXTURE_WRAP_T:
+      *params = sampObj->WrapT;
+      break;
+   case GL_TEXTURE_WRAP_R:
+      *params = sampObj->WrapR;
+      break;
+   case GL_TEXTURE_MIN_FILTER:
+      *params = sampObj->MinFilter;
+      break;
+   case GL_TEXTURE_MAG_FILTER:
+      *params = sampObj->MagFilter;
+      break;
+   case GL_TEXTURE_MIN_LOD:
+      *params = (GLuint) sampObj->MinLod;
+      break;
+   case GL_TEXTURE_MAX_LOD:
+      *params = (GLuint) sampObj->MaxLod;
+      break;
+   case GL_TEXTURE_LOD_BIAS:
+      *params = (GLuint) sampObj->LodBias;
+      break;
+   case GL_TEXTURE_COMPARE_MODE:
+      if (!ctx->Extensions.ARB_shadow)
+         goto invalid_pname;
+      *params = sampObj->CompareMode;
+      break;
+   case GL_TEXTURE_COMPARE_FUNC:
+      if (!ctx->Extensions.ARB_shadow)
+         goto invalid_pname;
+      *params = sampObj->CompareFunc;
+      break;
+   case GL_TEXTURE_MAX_ANISOTROPY_EXT:
+      *params = (GLuint) sampObj->MaxAnisotropy;
+      break;
+   case GL_TEXTURE_BORDER_COLOR:
+      params[0] = sampObj->BorderColor.ui[0];
+      params[1] = sampObj->BorderColor.ui[1];
+      params[2] = sampObj->BorderColor.ui[2];
+      params[3] = sampObj->BorderColor.ui[3];
+      break;
+   case GL_TEXTURE_CUBE_MAP_SEAMLESS:
+      if (!ctx->Extensions.AMD_seamless_cubemap_per_texture)
+         goto invalid_pname;
+      *params = sampObj->CubeMapSeamless;
+      break;
+   default:
+      goto invalid_pname;
+   }
+   return;
+
+invalid_pname:
+   _mesa_error(ctx, GL_INVALID_ENUM, "glGetSamplerParameterIuiv(pname=%s)",
+               _mesa_lookup_enum_by_nr(pname));
+}
+
+
+void
+_mesa_init_sampler_object_functions(struct dd_function_table *driver)
+{
+   driver->NewSamplerObject = _mesa_new_sampler_object;
+   driver->DeleteSamplerObject = _mesa_delete_sampler_object;
+}
+
+
+void
+_mesa_init_sampler_object_dispatch(struct _glapi_table *disp)
+{
+   SET_GenSamplers(disp, _mesa_GenSamplers);
+   SET_DeleteSamplers(disp, _mesa_DeleteSamplers);
+   SET_IsSampler(disp, _mesa_IsSampler);
+   SET_BindSampler(disp, _mesa_BindSampler);
+   SET_SamplerParameteri(disp, _mesa_SamplerParameteri);
+   SET_SamplerParameterf(disp, _mesa_SamplerParameterf);
+   SET_SamplerParameteriv(disp, _mesa_SamplerParameteriv);
+   SET_SamplerParameterfv(disp, _mesa_SamplerParameterfv);
+   SET_SamplerParameterIiv(disp, _mesa_SamplerParameterIiv);
+   SET_SamplerParameterIuiv(disp, _mesa_SamplerParameterIuiv);
+   SET_GetSamplerParameteriv(disp, _mesa_GetSamplerParameteriv);
+   SET_GetSamplerParameterfv(disp, _mesa_GetSamplerParameterfv);
+   SET_GetSamplerParameterIiv(disp, _mesa_GetSamplerParameterIiv);
+   SET_GetSamplerParameterIuiv(disp, _mesa_GetSamplerParameterIuiv);
+}