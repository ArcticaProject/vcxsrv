--- conflicted
+++ resolved
@@ -1,863 +1,850 @@
-/*
- * Mesa 3-D graphics library
- * Version:  7.5
- *
- * Copyright (C) 1999-2007  Brian Paul   All Rights Reserved.
- *
- * Permission is hereby granted, free of charge, to any person obtaining a
- * copy of this software and associated documentation files (the "Software"),
- * to deal in the Software without restriction, including without limitation
- * the rights to use, copy, modify, merge, publish, distribute, sublicense,
- * and/or sell copies of the Software, and to permit persons to whom the
- * Software is furnished to do so, subject to the following conditions:
- *
- * The above copyright notice and this permission notice shall be included
- * in all copies or substantial portions of the Software.
- *
- * THE SOFTWARE IS PROVIDED "AS IS", WITHOUT WARRANTY OF ANY KIND, EXPRESS
- * OR IMPLIED, INCLUDING BUT NOT LIMITED TO THE WARRANTIES OF MERCHANTABILITY,
- * FITNESS FOR A PARTICULAR PURPOSE AND NONINFRINGEMENT.  IN NO EVENT SHALL
- * BRIAN PAUL BE LIABLE FOR ANY CLAIM, DAMAGES OR OTHER LIABILITY, WHETHER IN
- * AN ACTION OF CONTRACT, TORT OR OTHERWISE, ARISING FROM, OUT OF OR IN
- * CONNECTION WITH THE SOFTWARE OR THE USE OR OTHER DEALINGS IN THE SOFTWARE.
- */
-
-/** 
- * \file texstate.c
- *
- * Texture state handling.
- */
-
-#include "glheader.h"
-#include "mfeatures.h"
-<<<<<<< HEAD
-=======
-#include "bufferobj.h"
->>>>>>> 704e01fc
-#include "colormac.h"
-#include "colortab.h"
-#include "context.h"
-#include "enums.h"
-#include "macros.h"
-#include "texobj.h"
-#include "teximage.h"
-#include "texstate.h"
-#include "mtypes.h"
-
-
-
-/**
- * Default texture combine environment state.  This is used to initialize
- * a context's texture units and as the basis for converting "classic"
- * texture environmnets to ARB_texture_env_combine style values.
- */
-static const struct gl_tex_env_combine_state default_combine_state = {
-   GL_MODULATE, GL_MODULATE,
-   { GL_TEXTURE, GL_PREVIOUS, GL_CONSTANT, GL_CONSTANT },
-   { GL_TEXTURE, GL_PREVIOUS, GL_CONSTANT, GL_CONSTANT },
-   { GL_SRC_COLOR, GL_SRC_COLOR, GL_SRC_ALPHA, GL_SRC_ALPHA },
-   { GL_SRC_ALPHA, GL_SRC_ALPHA, GL_SRC_ALPHA, GL_SRC_ALPHA },
-   0, 0,
-   2, 2
-};
-
-
-
-/**
- * Used by glXCopyContext to copy texture state from one context to another.
- */
-void
-_mesa_copy_texture_state( const struct gl_context *src, struct gl_context *dst )
-{
-   GLuint u, tex;
-
-   ASSERT(src);
-   ASSERT(dst);
-
-   dst->Texture.CurrentUnit = src->Texture.CurrentUnit;
-   dst->Texture._GenFlags = src->Texture._GenFlags;
-   dst->Texture._TexGenEnabled = src->Texture._TexGenEnabled;
-   dst->Texture._TexMatEnabled = src->Texture._TexMatEnabled;
-   dst->Texture.SharedPalette = src->Texture.SharedPalette;
-
-   /* per-unit state */
-   for (u = 0; u < src->Const.MaxCombinedTextureImageUnits; u++) {
-      dst->Texture.Unit[u].Enabled = src->Texture.Unit[u].Enabled;
-      dst->Texture.Unit[u].EnvMode = src->Texture.Unit[u].EnvMode;
-      COPY_4V(dst->Texture.Unit[u].EnvColor, src->Texture.Unit[u].EnvColor);
-      dst->Texture.Unit[u].TexGenEnabled = src->Texture.Unit[u].TexGenEnabled;
-      dst->Texture.Unit[u].GenS = src->Texture.Unit[u].GenS;
-      dst->Texture.Unit[u].GenT = src->Texture.Unit[u].GenT;
-      dst->Texture.Unit[u].GenR = src->Texture.Unit[u].GenR;
-      dst->Texture.Unit[u].GenQ = src->Texture.Unit[u].GenQ;
-      dst->Texture.Unit[u].LodBias = src->Texture.Unit[u].LodBias;
-
-      /* GL_EXT_texture_env_combine */
-      dst->Texture.Unit[u].Combine = src->Texture.Unit[u].Combine;
-
-      /* GL_ATI_envmap_bumpmap - need this? */
-      dst->Texture.Unit[u].BumpTarget = src->Texture.Unit[u].BumpTarget;
-      COPY_4V(dst->Texture.Unit[u].RotMatrix, src->Texture.Unit[u].RotMatrix);
-
-      /*
-       * XXX strictly speaking, we should compare texture names/ids and
-       * bind textures in the dest context according to id.  For now, only
-       * copy bindings if the contexts share the same pool of textures to
-       * avoid refcounting bugs.
-       */
-      if (dst->Shared == src->Shared) {
-         /* copy texture object bindings, not contents of texture objects */
-         _mesa_lock_context_textures(dst);
-
-         for (tex = 0; tex < NUM_TEXTURE_TARGETS; tex++) {
-            _mesa_reference_texobj(&dst->Texture.Unit[u].CurrentTex[tex],
-                                   src->Texture.Unit[u].CurrentTex[tex]);
-         }
-         _mesa_unlock_context_textures(dst);
-      }
-   }
-}
-
-
-/*
- * For debugging
- */
-void
-_mesa_print_texunit_state( struct gl_context *ctx, GLuint unit )
-{
-   const struct gl_texture_unit *texUnit = ctx->Texture.Unit + unit;
-   printf("Texture Unit %d\n", unit);
-   printf("  GL_TEXTURE_ENV_MODE = %s\n", _mesa_lookup_enum_by_nr(texUnit->EnvMode));
-   printf("  GL_COMBINE_RGB = %s\n", _mesa_lookup_enum_by_nr(texUnit->Combine.ModeRGB));
-   printf("  GL_COMBINE_ALPHA = %s\n", _mesa_lookup_enum_by_nr(texUnit->Combine.ModeA));
-   printf("  GL_SOURCE0_RGB = %s\n", _mesa_lookup_enum_by_nr(texUnit->Combine.SourceRGB[0]));
-   printf("  GL_SOURCE1_RGB = %s\n", _mesa_lookup_enum_by_nr(texUnit->Combine.SourceRGB[1]));
-   printf("  GL_SOURCE2_RGB = %s\n", _mesa_lookup_enum_by_nr(texUnit->Combine.SourceRGB[2]));
-   printf("  GL_SOURCE0_ALPHA = %s\n", _mesa_lookup_enum_by_nr(texUnit->Combine.SourceA[0]));
-   printf("  GL_SOURCE1_ALPHA = %s\n", _mesa_lookup_enum_by_nr(texUnit->Combine.SourceA[1]));
-   printf("  GL_SOURCE2_ALPHA = %s\n", _mesa_lookup_enum_by_nr(texUnit->Combine.SourceA[2]));
-   printf("  GL_OPERAND0_RGB = %s\n", _mesa_lookup_enum_by_nr(texUnit->Combine.OperandRGB[0]));
-   printf("  GL_OPERAND1_RGB = %s\n", _mesa_lookup_enum_by_nr(texUnit->Combine.OperandRGB[1]));
-   printf("  GL_OPERAND2_RGB = %s\n", _mesa_lookup_enum_by_nr(texUnit->Combine.OperandRGB[2]));
-   printf("  GL_OPERAND0_ALPHA = %s\n", _mesa_lookup_enum_by_nr(texUnit->Combine.OperandA[0]));
-   printf("  GL_OPERAND1_ALPHA = %s\n", _mesa_lookup_enum_by_nr(texUnit->Combine.OperandA[1]));
-   printf("  GL_OPERAND2_ALPHA = %s\n", _mesa_lookup_enum_by_nr(texUnit->Combine.OperandA[2]));
-   printf("  GL_RGB_SCALE = %d\n", 1 << texUnit->Combine.ScaleShiftRGB);
-   printf("  GL_ALPHA_SCALE = %d\n", 1 << texUnit->Combine.ScaleShiftA);
-   printf("  GL_TEXTURE_ENV_COLOR = (%f, %f, %f, %f)\n", texUnit->EnvColor[0], texUnit->EnvColor[1], texUnit->EnvColor[2], texUnit->EnvColor[3]);
-}
-
-
-
-/**********************************************************************/
-/*                       Texture Environment                          */
-/**********************************************************************/
-
-/**
- * Convert "classic" texture environment to ARB_texture_env_combine style
- * environments.
- * 
- * \param state  texture_env_combine state vector to be filled-in.
- * \param mode   Classic texture environment mode (i.e., \c GL_REPLACE,
- *               \c GL_BLEND, \c GL_DECAL, etc.).
- * \param texBaseFormat  Base format of the texture associated with the
- *               texture unit.
- */
-static void
-calculate_derived_texenv( struct gl_tex_env_combine_state *state,
-			  GLenum mode, GLenum texBaseFormat )
-{
-   GLenum mode_rgb;
-   GLenum mode_a;
-
-   *state = default_combine_state;
-
-   switch (texBaseFormat) {
-   case GL_ALPHA:
-      state->SourceRGB[0] = GL_PREVIOUS;
-      break;
-
-   case GL_LUMINANCE_ALPHA:
-   case GL_INTENSITY:
-   case GL_RGBA:
-      break;
-
-   case GL_LUMINANCE:
-   case GL_RED:
-   case GL_RG:
-   case GL_RGB:
-   case GL_YCBCR_MESA:
-   case GL_DUDV_ATI:
-      state->SourceA[0] = GL_PREVIOUS;
-      break;
-      
-   default:
-      _mesa_problem(NULL,
-                    "Invalid texBaseFormat 0x%x in calculate_derived_texenv",
-                    texBaseFormat);
-      return;
-   }
-
-   if (mode == GL_REPLACE_EXT)
-      mode = GL_REPLACE;
-
-   switch (mode) {
-   case GL_REPLACE:
-   case GL_MODULATE:
-      mode_rgb = (texBaseFormat == GL_ALPHA) ? GL_REPLACE : mode;
-      mode_a   = mode;
-      break;
-   
-   case GL_DECAL:
-      mode_rgb = GL_INTERPOLATE;
-      mode_a   = GL_REPLACE;
-
-      state->SourceA[0] = GL_PREVIOUS;
-
-      /* Having alpha / luminance / intensity textures replace using the
-       * incoming fragment color matches the definition in NV_texture_shader.
-       * The 1.5 spec simply marks these as "undefined".
-       */
-      switch (texBaseFormat) {
-      case GL_ALPHA:
-      case GL_LUMINANCE:
-      case GL_LUMINANCE_ALPHA:
-      case GL_INTENSITY:
-	 state->SourceRGB[0] = GL_PREVIOUS;
-	 break;
-      case GL_RED:
-      case GL_RG:
-      case GL_RGB:
-      case GL_YCBCR_MESA:
-      case GL_DUDV_ATI:
-	 mode_rgb = GL_REPLACE;
-	 break;
-      case GL_RGBA:
-	 state->SourceRGB[2] = GL_TEXTURE;
-	 break;
-      }
-      break;
-
-   case GL_BLEND:
-      mode_rgb = GL_INTERPOLATE;
-      mode_a   = GL_MODULATE;
-
-      switch (texBaseFormat) {
-      case GL_ALPHA:
-	 mode_rgb = GL_REPLACE;
-	 break;
-      case GL_INTENSITY:
-	 mode_a = GL_INTERPOLATE;
-	 state->SourceA[0] = GL_CONSTANT;
-	 state->OperandA[2] = GL_SRC_ALPHA;
-	 /* FALLTHROUGH */
-      case GL_LUMINANCE:
-      case GL_RED:
-      case GL_RG:
-      case GL_RGB:
-      case GL_LUMINANCE_ALPHA:
-      case GL_RGBA:
-      case GL_YCBCR_MESA:
-      case GL_DUDV_ATI:
-	 state->SourceRGB[2] = GL_TEXTURE;
-	 state->SourceA[2]   = GL_TEXTURE;
-	 state->SourceRGB[0] = GL_CONSTANT;
-	 state->OperandRGB[2] = GL_SRC_COLOR;
-	 break;
-      }
-      break;
-
-   case GL_ADD:
-      mode_rgb = (texBaseFormat == GL_ALPHA) ? GL_REPLACE : GL_ADD;
-      mode_a   = (texBaseFormat == GL_INTENSITY) ? GL_ADD : GL_MODULATE;
-      break;
-
-   default:
-      _mesa_problem(NULL,
-                    "Invalid texture env mode 0x%x in calculate_derived_texenv",
-                    mode);
-      return;
-   }
-   
-   state->ModeRGB = (state->SourceRGB[0] != GL_PREVIOUS)
-       ? mode_rgb : GL_REPLACE;
-   state->ModeA   = (state->SourceA[0]   != GL_PREVIOUS)
-       ? mode_a   : GL_REPLACE;
-}
-
-
-
-
-/* GL_ARB_multitexture */
-void GLAPIENTRY
-_mesa_ActiveTextureARB(GLenum texture)
-{
-   const GLuint texUnit = texture - GL_TEXTURE0;
-   GLuint k;
-   GET_CURRENT_CONTEXT(ctx);
-
-   /* See OpenGL spec for glActiveTexture: */
-   k = MAX2(ctx->Const.MaxCombinedTextureImageUnits,
-            ctx->Const.MaxTextureCoordUnits);
-
-   ASSERT(k <= Elements(ctx->Texture.Unit));
-   
-   ASSERT_OUTSIDE_BEGIN_END(ctx);
-
-   if (MESA_VERBOSE & (VERBOSE_API|VERBOSE_TEXTURE))
-      _mesa_debug(ctx, "glActiveTexture %s\n",
-                  _mesa_lookup_enum_by_nr(texture));
-
-   if (texUnit >= k) {
-      _mesa_error(ctx, GL_INVALID_ENUM, "glActiveTexture(texture=%s)",
-                  _mesa_lookup_enum_by_nr(texture));
-      return;
-   }
-
-   if (ctx->Texture.CurrentUnit == texUnit)
-      return;
-
-   FLUSH_VERTICES(ctx, _NEW_TEXTURE);
-
-   ctx->Texture.CurrentUnit = texUnit;
-   if (ctx->Transform.MatrixMode == GL_TEXTURE) {
-      /* update current stack pointer */
-      ctx->CurrentStack = &ctx->TextureMatrixStack[texUnit];
-   }
-}
-
-
-/* GL_ARB_multitexture */
-void GLAPIENTRY
-_mesa_ClientActiveTextureARB(GLenum texture)
-{
-   GET_CURRENT_CONTEXT(ctx);
-   GLuint texUnit = texture - GL_TEXTURE0;
-   ASSERT_OUTSIDE_BEGIN_END(ctx);
-
-   if (MESA_VERBOSE & (VERBOSE_API | VERBOSE_TEXTURE))
-      _mesa_debug(ctx, "glClientActiveTexture %s\n",
-                  _mesa_lookup_enum_by_nr(texture));
-
-   if (texUnit >= ctx->Const.MaxTextureCoordUnits) {
-      _mesa_error(ctx, GL_INVALID_ENUM, "glClientActiveTexture(texture)");
-      return;
-   }
-
-   if (ctx->Array.ActiveTexture == texUnit)
-      return;
-
-   FLUSH_VERTICES(ctx, _NEW_ARRAY);
-   ctx->Array.ActiveTexture = texUnit;
-}
-
-
-
-/**********************************************************************/
-/*****                    State management                        *****/
-/**********************************************************************/
-
-
-/**
- * \note This routine refers to derived texture attribute values to
- * compute the ENABLE_TEXMAT flags, but is only called on
- * _NEW_TEXTURE_MATRIX.  On changes to _NEW_TEXTURE, the ENABLE_TEXMAT
- * flags are updated by _mesa_update_textures(), below.
- *
- * \param ctx GL context.
- */
-static void
-update_texture_matrices( struct gl_context *ctx )
-{
-   GLuint u;
-
-   ctx->Texture._TexMatEnabled = 0x0;
-
-   for (u = 0; u < ctx->Const.MaxTextureCoordUnits; u++) {
-      ASSERT(u < Elements(ctx->TextureMatrixStack));
-      if (_math_matrix_is_dirty(ctx->TextureMatrixStack[u].Top)) {
-	 _math_matrix_analyse( ctx->TextureMatrixStack[u].Top );
-
-	 if (ctx->Texture.Unit[u]._ReallyEnabled &&
-	     ctx->TextureMatrixStack[u].Top->type != MATRIX_IDENTITY)
-	    ctx->Texture._TexMatEnabled |= ENABLE_TEXMAT(u);
-      }
-   }
-}
-
-
-/**
- * Examine texture unit's combine/env state to update derived state.
- */
-static void
-update_tex_combine(struct gl_context *ctx, struct gl_texture_unit *texUnit)
-{
-   struct gl_tex_env_combine_state *combine;
-
-   /* Set the texUnit->_CurrentCombine field to point to the user's combiner
-    * state, or the combiner state which is derived from traditional texenv
-    * mode.
-    */
-   if (texUnit->EnvMode == GL_COMBINE ||
-       texUnit->EnvMode == GL_COMBINE4_NV) {
-      texUnit->_CurrentCombine = & texUnit->Combine;
-   }
-   else {
-      const struct gl_texture_object *texObj = texUnit->_Current;
-      GLenum format = texObj->Image[0][texObj->BaseLevel]->_BaseFormat;
-      if (format == GL_COLOR_INDEX) {
-         format = GL_RGBA;  /* a bit of a hack */
-      }
-      else if (format == GL_DEPTH_COMPONENT ||
-               format == GL_DEPTH_STENCIL_EXT) {
-         format = texObj->DepthMode;
-      }
-      calculate_derived_texenv(&texUnit->_EnvMode, texUnit->EnvMode, format);
-      texUnit->_CurrentCombine = & texUnit->_EnvMode;
-   }
-
-   combine = texUnit->_CurrentCombine;
-
-   /* Determine number of source RGB terms in the combiner function */
-   switch (combine->ModeRGB) {
-   case GL_REPLACE:
-      combine->_NumArgsRGB = 1;
-      break;
-   case GL_ADD:
-   case GL_ADD_SIGNED:
-      if (texUnit->EnvMode == GL_COMBINE4_NV)
-         combine->_NumArgsRGB = 4;
-      else
-         combine->_NumArgsRGB = 2;
-      break;
-   case GL_MODULATE:
-   case GL_SUBTRACT:
-   case GL_DOT3_RGB:
-   case GL_DOT3_RGBA:
-   case GL_DOT3_RGB_EXT:
-   case GL_DOT3_RGBA_EXT:
-      combine->_NumArgsRGB = 2;
-      break;
-   case GL_INTERPOLATE:
-   case GL_MODULATE_ADD_ATI:
-   case GL_MODULATE_SIGNED_ADD_ATI:
-   case GL_MODULATE_SUBTRACT_ATI:
-      combine->_NumArgsRGB = 3;
-      break;
-   case GL_BUMP_ENVMAP_ATI:
-      /* no real arguments for this case */
-      combine->_NumArgsRGB = 0;
-      break;
-   default:
-      combine->_NumArgsRGB = 0;
-      _mesa_problem(ctx, "invalid RGB combine mode in update_texture_state");
-      return;
-   }
-
-   /* Determine number of source Alpha terms in the combiner function */
-   switch (combine->ModeA) {
-   case GL_REPLACE:
-      combine->_NumArgsA = 1;
-      break;
-   case GL_ADD:
-   case GL_ADD_SIGNED:
-      if (texUnit->EnvMode == GL_COMBINE4_NV)
-         combine->_NumArgsA = 4;
-      else
-         combine->_NumArgsA = 2;
-      break;
-   case GL_MODULATE:
-   case GL_SUBTRACT:
-      combine->_NumArgsA = 2;
-      break;
-   case GL_INTERPOLATE:
-   case GL_MODULATE_ADD_ATI:
-   case GL_MODULATE_SIGNED_ADD_ATI:
-   case GL_MODULATE_SUBTRACT_ATI:
-      combine->_NumArgsA = 3;
-      break;
-   default:
-      combine->_NumArgsA = 0;
-      _mesa_problem(ctx, "invalid Alpha combine mode in update_texture_state");
-      break;
-   }
-}
-
-
-/**
- * \note This routine refers to derived texture matrix values to
- * compute the ENABLE_TEXMAT flags, but is only called on
- * _NEW_TEXTURE.  On changes to _NEW_TEXTURE_MATRIX, the ENABLE_TEXMAT
- * flags are updated by _mesa_update_texture_matrices, above.
- *
- * \param ctx GL context.
- */
-static void
-update_texture_state( struct gl_context *ctx )
-{
-   GLuint unit;
-   struct gl_fragment_program *fprog = NULL;
-   struct gl_vertex_program *vprog = NULL;
-   GLbitfield enabledFragUnits = 0x0;
-
-   if (ctx->Shader.CurrentVertexProgram &&
-       ctx->Shader.CurrentVertexProgram->LinkStatus) {
-      vprog = ctx->Shader.CurrentVertexProgram->VertexProgram;
-   } else if (ctx->VertexProgram._Enabled) {
-      /* XXX enable this if/when non-shader vertex programs get
-       * texture fetches:
-       vprog = ctx->VertexProgram.Current;
-       */
-   }
-
-   if (ctx->Shader.CurrentFragmentProgram &&
-       ctx->Shader.CurrentFragmentProgram->LinkStatus) {
-      fprog = ctx->Shader.CurrentFragmentProgram->FragmentProgram;
-   }
-   else if (ctx->FragmentProgram._Enabled) {
-      fprog = ctx->FragmentProgram.Current;
-   }
-
-   /* FINISHME: Geometry shader texture accesses should also be considered
-    * FINISHME: here.
-    */
-
-   /* TODO: only set this if there are actual changes */
-   ctx->NewState |= _NEW_TEXTURE;
-
-   ctx->Texture._EnabledUnits = 0x0;
-   ctx->Texture._GenFlags = 0x0;
-   ctx->Texture._TexMatEnabled = 0x0;
-   ctx->Texture._TexGenEnabled = 0x0;
-
-   /*
-    * Update texture unit state.
-    */
-   for (unit = 0; unit < ctx->Const.MaxCombinedTextureImageUnits; unit++) {
-      struct gl_texture_unit *texUnit = &ctx->Texture.Unit[unit];
-      GLbitfield enabledVertTargets = 0x0;
-      GLbitfield enabledFragTargets = 0x0;
-      GLbitfield enabledTargets = 0x0;
-      GLuint texIndex;
-
-      /* Get the bitmask of texture target enables.
-       * enableBits will be a mask of the TEXTURE_*_BIT flags indicating
-       * which texture targets are enabled (fixed function) or referenced
-       * by a fragment program/program.  When multiple flags are set, we'll
-       * settle on the one with highest priority (see below).
-       */
-      if (vprog) {
-         enabledVertTargets |= vprog->Base.TexturesUsed[unit];
-      }
-
-      if (fprog) {
-         enabledFragTargets |= fprog->Base.TexturesUsed[unit];
-      }
-      else {
-         /* fixed-function fragment program */
-         enabledFragTargets |= texUnit->Enabled;
-      }
-
-      enabledTargets = enabledVertTargets | enabledFragTargets;
-
-      texUnit->_ReallyEnabled = 0x0;
-
-      if (enabledTargets == 0x0) {
-         /* neither vertex nor fragment processing uses this unit */
-         continue;
-      }
-
-      /* Look for the highest priority texture target that's enabled (or used
-       * by the vert/frag shaders) and "complete".  That's the one we'll use
-       * for texturing.  If we're using vert/frag program we're guaranteed
-       * that bitcount(enabledBits) <= 1.
-       * Note that the TEXTURE_x_INDEX values are in high to low priority.
-       */
-      for (texIndex = 0; texIndex < NUM_TEXTURE_TARGETS; texIndex++) {
-         if (enabledTargets & (1 << texIndex)) {
-            struct gl_texture_object *texObj = texUnit->CurrentTex[texIndex];
-            if (!texObj->_Complete) {
-               _mesa_test_texobj_completeness(ctx, texObj);
-            }
-            if (texObj->_Complete) {
-               texUnit->_ReallyEnabled = 1 << texIndex;
-               _mesa_reference_texobj(&texUnit->_Current, texObj);
-               break;
-            }
-         }
-      }
-
-      if (!texUnit->_ReallyEnabled) {
-         if (fprog) {
-            /* If we get here it means the shader is expecting a texture
-             * object, but there isn't one (or it's incomplete).  Use the
-             * fallback texture.
-             */
-            struct gl_texture_object *texObj = _mesa_get_fallback_texture(ctx);
-            texUnit->_ReallyEnabled = 1 << TEXTURE_2D_INDEX;
-            _mesa_reference_texobj(&texUnit->_Current, texObj);
-         }
-         else {
-            /* fixed-function: texture unit is really disabled */
-            continue;
-         }
-      }
-
-      /* if we get here, we know this texture unit is enabled */
-
-      ctx->Texture._EnabledUnits |= (1 << unit);
-
-      if (enabledFragTargets)
-         enabledFragUnits |= (1 << unit);
-
-      update_tex_combine(ctx, texUnit);
-   }
-
-
-   /* Determine which texture coordinate sets are actually needed */
-   if (fprog) {
-      const GLuint coordMask = (1 << MAX_TEXTURE_COORD_UNITS) - 1;
-      ctx->Texture._EnabledCoordUnits
-         = (fprog->Base.InputsRead >> FRAG_ATTRIB_TEX0) & coordMask;
-   }
-   else {
-      ctx->Texture._EnabledCoordUnits = enabledFragUnits;
-   }
-
-   /* Setup texgen for those texture coordinate sets that are in use */
-   for (unit = 0; unit < ctx->Const.MaxTextureCoordUnits; unit++) {
-      struct gl_texture_unit *texUnit = &ctx->Texture.Unit[unit];
-
-      texUnit->_GenFlags = 0x0;
-
-      if (!(ctx->Texture._EnabledCoordUnits & (1 << unit)))
-	 continue;
-
-      if (texUnit->TexGenEnabled) {
-	 if (texUnit->TexGenEnabled & S_BIT) {
-	    texUnit->_GenFlags |= texUnit->GenS._ModeBit;
-	 }
-	 if (texUnit->TexGenEnabled & T_BIT) {
-	    texUnit->_GenFlags |= texUnit->GenT._ModeBit;
-	 }
-	 if (texUnit->TexGenEnabled & R_BIT) {
-	    texUnit->_GenFlags |= texUnit->GenR._ModeBit;
-	 }
-	 if (texUnit->TexGenEnabled & Q_BIT) {
-	    texUnit->_GenFlags |= texUnit->GenQ._ModeBit;
-	 }
-
-	 ctx->Texture._TexGenEnabled |= ENABLE_TEXGEN(unit);
-	 ctx->Texture._GenFlags |= texUnit->_GenFlags;
-      }
-
-      ASSERT(unit < Elements(ctx->TextureMatrixStack));
-      if (ctx->TextureMatrixStack[unit].Top->type != MATRIX_IDENTITY)
-	 ctx->Texture._TexMatEnabled |= ENABLE_TEXMAT(unit);
-   }
-}
-
-
-/**
- * Update texture-related derived state.
- */
-void
-_mesa_update_texture( struct gl_context *ctx, GLuint new_state )
-{
-   if (new_state & _NEW_TEXTURE_MATRIX)
-      update_texture_matrices( ctx );
-
-   if (new_state & (_NEW_TEXTURE | _NEW_PROGRAM))
-      update_texture_state( ctx );
-}
-
-
-/**********************************************************************/
-/*****                      Initialization                        *****/
-/**********************************************************************/
-
-/**
- * Allocate the proxy textures for the given context.
- * 
- * \param ctx the context to allocate proxies for.
- * 
- * \return GL_TRUE on success, or GL_FALSE on failure
- * 
- * If run out of memory part way through the allocations, clean up and return
- * GL_FALSE.
- */
-static GLboolean
-alloc_proxy_textures( struct gl_context *ctx )
-{
-   static const GLenum targets[] = {
-      GL_TEXTURE_1D,
-      GL_TEXTURE_2D,
-      GL_TEXTURE_3D,
-      GL_TEXTURE_CUBE_MAP_ARB,
-      GL_TEXTURE_RECTANGLE_NV,
-      GL_TEXTURE_1D_ARRAY_EXT,
-<<<<<<< HEAD
-      GL_TEXTURE_2D_ARRAY_EXT
-=======
-      GL_TEXTURE_2D_ARRAY_EXT,
-      GL_TEXTURE_BUFFER
->>>>>>> 704e01fc
-   };
-   GLint tgt;
-
-   ASSERT(Elements(targets) == NUM_TEXTURE_TARGETS);
-
-   for (tgt = 0; tgt < NUM_TEXTURE_TARGETS; tgt++) {
-      if (!(ctx->Texture.ProxyTex[tgt]
-            = ctx->Driver.NewTextureObject(ctx, 0, targets[tgt]))) {
-         /* out of memory, free what we did allocate */
-         while (--tgt >= 0) {
-            ctx->Driver.DeleteTexture(ctx, ctx->Texture.ProxyTex[tgt]);
-         }
-         return GL_FALSE;
-      }
-   }
-
-   assert(ctx->Texture.ProxyTex[0]->RefCount == 1); /* sanity check */
-   return GL_TRUE;
-}
-
-
-/**
- * Initialize a texture unit.
- *
- * \param ctx GL context.
- * \param unit texture unit number to be initialized.
- */
-static void
-init_texture_unit( struct gl_context *ctx, GLuint unit )
-{
-   struct gl_texture_unit *texUnit = &ctx->Texture.Unit[unit];
-   GLuint tex;
-
-   texUnit->EnvMode = GL_MODULATE;
-   ASSIGN_4V( texUnit->EnvColor, 0.0, 0.0, 0.0, 0.0 );
-
-   texUnit->Combine = default_combine_state;
-   texUnit->_EnvMode = default_combine_state;
-   texUnit->_CurrentCombine = & texUnit->_EnvMode;
-   texUnit->BumpTarget = GL_TEXTURE0;
-
-   texUnit->TexGenEnabled = 0x0;
-   texUnit->GenS.Mode = GL_EYE_LINEAR;
-   texUnit->GenT.Mode = GL_EYE_LINEAR;
-   texUnit->GenR.Mode = GL_EYE_LINEAR;
-   texUnit->GenQ.Mode = GL_EYE_LINEAR;
-   texUnit->GenS._ModeBit = TEXGEN_EYE_LINEAR;
-   texUnit->GenT._ModeBit = TEXGEN_EYE_LINEAR;
-   texUnit->GenR._ModeBit = TEXGEN_EYE_LINEAR;
-   texUnit->GenQ._ModeBit = TEXGEN_EYE_LINEAR;
-
-   /* Yes, these plane coefficients are correct! */
-   ASSIGN_4V( texUnit->GenS.ObjectPlane, 1.0, 0.0, 0.0, 0.0 );
-   ASSIGN_4V( texUnit->GenT.ObjectPlane, 0.0, 1.0, 0.0, 0.0 );
-   ASSIGN_4V( texUnit->GenR.ObjectPlane, 0.0, 0.0, 0.0, 0.0 );
-   ASSIGN_4V( texUnit->GenQ.ObjectPlane, 0.0, 0.0, 0.0, 0.0 );
-   ASSIGN_4V( texUnit->GenS.EyePlane, 1.0, 0.0, 0.0, 0.0 );
-   ASSIGN_4V( texUnit->GenT.EyePlane, 0.0, 1.0, 0.0, 0.0 );
-   ASSIGN_4V( texUnit->GenR.EyePlane, 0.0, 0.0, 0.0, 0.0 );
-   ASSIGN_4V( texUnit->GenQ.EyePlane, 0.0, 0.0, 0.0, 0.0 );
-
-   /* no mention of this in spec, but maybe id matrix expected? */
-   ASSIGN_4V( texUnit->RotMatrix, 1.0, 0.0, 0.0, 1.0 );
-
-   /* initialize current texture object ptrs to the shared default objects */
-   for (tex = 0; tex < NUM_TEXTURE_TARGETS; tex++) {
-      _mesa_reference_texobj(&texUnit->CurrentTex[tex],
-                             ctx->Shared->DefaultTex[tex]);
-   }
-}
-
-
-/**
- * Initialize texture state for the given context.
- */
-GLboolean
-_mesa_init_texture(struct gl_context *ctx)
-{
-   GLuint u;
-
-   /* Texture group */
-   ctx->Texture.CurrentUnit = 0;      /* multitexture */
-   ctx->Texture._EnabledUnits = 0x0;
-   ctx->Texture.SharedPalette = GL_FALSE;
-   _mesa_init_colortable(&ctx->Texture.Palette);
-
-   for (u = 0; u < Elements(ctx->Texture.Unit); u++)
-      init_texture_unit(ctx, u);
-
-   /* After we're done initializing the context's texture state the default
-    * texture objects' refcounts should be at least
-    * MAX_COMBINED_TEXTURE_IMAGE_UNITS + 1.
-    */
-   assert(ctx->Shared->DefaultTex[TEXTURE_1D_INDEX]->RefCount
-          >= MAX_COMBINED_TEXTURE_IMAGE_UNITS + 1);
-
-   /* Allocate proxy textures */
-   if (!alloc_proxy_textures( ctx ))
-      return GL_FALSE;
-
-<<<<<<< HEAD
-=======
-   /* GL_ARB_texture_buffer_object */
-   _mesa_reference_buffer_object(ctx, &ctx->Texture.BufferObject,
-                                 ctx->Shared->NullBufferObj);
-
->>>>>>> 704e01fc
-   return GL_TRUE;
-}
-
-
-/**
- * Free dynamically-allocted texture data attached to the given context.
- */
-void
-_mesa_free_texture_data(struct gl_context *ctx)
-{
-   GLuint u, tgt;
-
-   /* unreference current textures */
-   for (u = 0; u < Elements(ctx->Texture.Unit); u++) {
-      /* The _Current texture could account for another reference */
-      _mesa_reference_texobj(&ctx->Texture.Unit[u]._Current, NULL);
-
-      for (tgt = 0; tgt < NUM_TEXTURE_TARGETS; tgt++) {
-         _mesa_reference_texobj(&ctx->Texture.Unit[u].CurrentTex[tgt], NULL);
-      }
-   }
-
-   /* Free proxy texture objects */
-   for (tgt = 0; tgt < NUM_TEXTURE_TARGETS; tgt++)
-      ctx->Driver.DeleteTexture(ctx, ctx->Texture.ProxyTex[tgt]);
-<<<<<<< HEAD
-=======
-
-   /* GL_ARB_texture_buffer_object */
-   _mesa_reference_buffer_object(ctx, &ctx->Texture.BufferObject, NULL);
->>>>>>> 704e01fc
-}
-
-
-/**
- * Update the default texture objects in the given context to reference those
- * specified in the shared state and release those referencing the old 
- * shared state.
- */
-void
-_mesa_update_default_objects_texture(struct gl_context *ctx)
-{
-   GLuint u, tex;
-
-   for (u = 0; u < Elements(ctx->Texture.Unit); u++) {
-      struct gl_texture_unit *texUnit = &ctx->Texture.Unit[u];
-      for (tex = 0; tex < NUM_TEXTURE_TARGETS; tex++) {
-         _mesa_reference_texobj(&texUnit->CurrentTex[tex],
-                                ctx->Shared->DefaultTex[tex]);
-      }
-   }
-}
+/*
+ * Mesa 3-D graphics library
+ * Version:  7.5
+ *
+ * Copyright (C) 1999-2007  Brian Paul   All Rights Reserved.
+ *
+ * Permission is hereby granted, free of charge, to any person obtaining a
+ * copy of this software and associated documentation files (the "Software"),
+ * to deal in the Software without restriction, including without limitation
+ * the rights to use, copy, modify, merge, publish, distribute, sublicense,
+ * and/or sell copies of the Software, and to permit persons to whom the
+ * Software is furnished to do so, subject to the following conditions:
+ *
+ * The above copyright notice and this permission notice shall be included
+ * in all copies or substantial portions of the Software.
+ *
+ * THE SOFTWARE IS PROVIDED "AS IS", WITHOUT WARRANTY OF ANY KIND, EXPRESS
+ * OR IMPLIED, INCLUDING BUT NOT LIMITED TO THE WARRANTIES OF MERCHANTABILITY,
+ * FITNESS FOR A PARTICULAR PURPOSE AND NONINFRINGEMENT.  IN NO EVENT SHALL
+ * BRIAN PAUL BE LIABLE FOR ANY CLAIM, DAMAGES OR OTHER LIABILITY, WHETHER IN
+ * AN ACTION OF CONTRACT, TORT OR OTHERWISE, ARISING FROM, OUT OF OR IN
+ * CONNECTION WITH THE SOFTWARE OR THE USE OR OTHER DEALINGS IN THE SOFTWARE.
+ */
+
+/** 
+ * \file texstate.c
+ *
+ * Texture state handling.
+ */
+
+#include "glheader.h"
+#include "mfeatures.h"
+#include "bufferobj.h"
+#include "colormac.h"
+#include "colortab.h"
+#include "context.h"
+#include "enums.h"
+#include "macros.h"
+#include "texobj.h"
+#include "teximage.h"
+#include "texstate.h"
+#include "mtypes.h"
+
+
+
+/**
+ * Default texture combine environment state.  This is used to initialize
+ * a context's texture units and as the basis for converting "classic"
+ * texture environmnets to ARB_texture_env_combine style values.
+ */
+static const struct gl_tex_env_combine_state default_combine_state = {
+   GL_MODULATE, GL_MODULATE,
+   { GL_TEXTURE, GL_PREVIOUS, GL_CONSTANT, GL_CONSTANT },
+   { GL_TEXTURE, GL_PREVIOUS, GL_CONSTANT, GL_CONSTANT },
+   { GL_SRC_COLOR, GL_SRC_COLOR, GL_SRC_ALPHA, GL_SRC_ALPHA },
+   { GL_SRC_ALPHA, GL_SRC_ALPHA, GL_SRC_ALPHA, GL_SRC_ALPHA },
+   0, 0,
+   2, 2
+};
+
+
+
+/**
+ * Used by glXCopyContext to copy texture state from one context to another.
+ */
+void
+_mesa_copy_texture_state( const struct gl_context *src, struct gl_context *dst )
+{
+   GLuint u, tex;
+
+   ASSERT(src);
+   ASSERT(dst);
+
+   dst->Texture.CurrentUnit = src->Texture.CurrentUnit;
+   dst->Texture._GenFlags = src->Texture._GenFlags;
+   dst->Texture._TexGenEnabled = src->Texture._TexGenEnabled;
+   dst->Texture._TexMatEnabled = src->Texture._TexMatEnabled;
+   dst->Texture.SharedPalette = src->Texture.SharedPalette;
+
+   /* per-unit state */
+   for (u = 0; u < src->Const.MaxCombinedTextureImageUnits; u++) {
+      dst->Texture.Unit[u].Enabled = src->Texture.Unit[u].Enabled;
+      dst->Texture.Unit[u].EnvMode = src->Texture.Unit[u].EnvMode;
+      COPY_4V(dst->Texture.Unit[u].EnvColor, src->Texture.Unit[u].EnvColor);
+      dst->Texture.Unit[u].TexGenEnabled = src->Texture.Unit[u].TexGenEnabled;
+      dst->Texture.Unit[u].GenS = src->Texture.Unit[u].GenS;
+      dst->Texture.Unit[u].GenT = src->Texture.Unit[u].GenT;
+      dst->Texture.Unit[u].GenR = src->Texture.Unit[u].GenR;
+      dst->Texture.Unit[u].GenQ = src->Texture.Unit[u].GenQ;
+      dst->Texture.Unit[u].LodBias = src->Texture.Unit[u].LodBias;
+
+      /* GL_EXT_texture_env_combine */
+      dst->Texture.Unit[u].Combine = src->Texture.Unit[u].Combine;
+
+      /* GL_ATI_envmap_bumpmap - need this? */
+      dst->Texture.Unit[u].BumpTarget = src->Texture.Unit[u].BumpTarget;
+      COPY_4V(dst->Texture.Unit[u].RotMatrix, src->Texture.Unit[u].RotMatrix);
+
+      /*
+       * XXX strictly speaking, we should compare texture names/ids and
+       * bind textures in the dest context according to id.  For now, only
+       * copy bindings if the contexts share the same pool of textures to
+       * avoid refcounting bugs.
+       */
+      if (dst->Shared == src->Shared) {
+         /* copy texture object bindings, not contents of texture objects */
+         _mesa_lock_context_textures(dst);
+
+         for (tex = 0; tex < NUM_TEXTURE_TARGETS; tex++) {
+            _mesa_reference_texobj(&dst->Texture.Unit[u].CurrentTex[tex],
+                                   src->Texture.Unit[u].CurrentTex[tex]);
+         }
+         _mesa_unlock_context_textures(dst);
+      }
+   }
+}
+
+
+/*
+ * For debugging
+ */
+void
+_mesa_print_texunit_state( struct gl_context *ctx, GLuint unit )
+{
+   const struct gl_texture_unit *texUnit = ctx->Texture.Unit + unit;
+   printf("Texture Unit %d\n", unit);
+   printf("  GL_TEXTURE_ENV_MODE = %s\n", _mesa_lookup_enum_by_nr(texUnit->EnvMode));
+   printf("  GL_COMBINE_RGB = %s\n", _mesa_lookup_enum_by_nr(texUnit->Combine.ModeRGB));
+   printf("  GL_COMBINE_ALPHA = %s\n", _mesa_lookup_enum_by_nr(texUnit->Combine.ModeA));
+   printf("  GL_SOURCE0_RGB = %s\n", _mesa_lookup_enum_by_nr(texUnit->Combine.SourceRGB[0]));
+   printf("  GL_SOURCE1_RGB = %s\n", _mesa_lookup_enum_by_nr(texUnit->Combine.SourceRGB[1]));
+   printf("  GL_SOURCE2_RGB = %s\n", _mesa_lookup_enum_by_nr(texUnit->Combine.SourceRGB[2]));
+   printf("  GL_SOURCE0_ALPHA = %s\n", _mesa_lookup_enum_by_nr(texUnit->Combine.SourceA[0]));
+   printf("  GL_SOURCE1_ALPHA = %s\n", _mesa_lookup_enum_by_nr(texUnit->Combine.SourceA[1]));
+   printf("  GL_SOURCE2_ALPHA = %s\n", _mesa_lookup_enum_by_nr(texUnit->Combine.SourceA[2]));
+   printf("  GL_OPERAND0_RGB = %s\n", _mesa_lookup_enum_by_nr(texUnit->Combine.OperandRGB[0]));
+   printf("  GL_OPERAND1_RGB = %s\n", _mesa_lookup_enum_by_nr(texUnit->Combine.OperandRGB[1]));
+   printf("  GL_OPERAND2_RGB = %s\n", _mesa_lookup_enum_by_nr(texUnit->Combine.OperandRGB[2]));
+   printf("  GL_OPERAND0_ALPHA = %s\n", _mesa_lookup_enum_by_nr(texUnit->Combine.OperandA[0]));
+   printf("  GL_OPERAND1_ALPHA = %s\n", _mesa_lookup_enum_by_nr(texUnit->Combine.OperandA[1]));
+   printf("  GL_OPERAND2_ALPHA = %s\n", _mesa_lookup_enum_by_nr(texUnit->Combine.OperandA[2]));
+   printf("  GL_RGB_SCALE = %d\n", 1 << texUnit->Combine.ScaleShiftRGB);
+   printf("  GL_ALPHA_SCALE = %d\n", 1 << texUnit->Combine.ScaleShiftA);
+   printf("  GL_TEXTURE_ENV_COLOR = (%f, %f, %f, %f)\n", texUnit->EnvColor[0], texUnit->EnvColor[1], texUnit->EnvColor[2], texUnit->EnvColor[3]);
+}
+
+
+
+/**********************************************************************/
+/*                       Texture Environment                          */
+/**********************************************************************/
+
+/**
+ * Convert "classic" texture environment to ARB_texture_env_combine style
+ * environments.
+ * 
+ * \param state  texture_env_combine state vector to be filled-in.
+ * \param mode   Classic texture environment mode (i.e., \c GL_REPLACE,
+ *               \c GL_BLEND, \c GL_DECAL, etc.).
+ * \param texBaseFormat  Base format of the texture associated with the
+ *               texture unit.
+ */
+static void
+calculate_derived_texenv( struct gl_tex_env_combine_state *state,
+			  GLenum mode, GLenum texBaseFormat )
+{
+   GLenum mode_rgb;
+   GLenum mode_a;
+
+   *state = default_combine_state;
+
+   switch (texBaseFormat) {
+   case GL_ALPHA:
+      state->SourceRGB[0] = GL_PREVIOUS;
+      break;
+
+   case GL_LUMINANCE_ALPHA:
+   case GL_INTENSITY:
+   case GL_RGBA:
+      break;
+
+   case GL_LUMINANCE:
+   case GL_RED:
+   case GL_RG:
+   case GL_RGB:
+   case GL_YCBCR_MESA:
+   case GL_DUDV_ATI:
+      state->SourceA[0] = GL_PREVIOUS;
+      break;
+      
+   default:
+      _mesa_problem(NULL,
+                    "Invalid texBaseFormat 0x%x in calculate_derived_texenv",
+                    texBaseFormat);
+      return;
+   }
+
+   if (mode == GL_REPLACE_EXT)
+      mode = GL_REPLACE;
+
+   switch (mode) {
+   case GL_REPLACE:
+   case GL_MODULATE:
+      mode_rgb = (texBaseFormat == GL_ALPHA) ? GL_REPLACE : mode;
+      mode_a   = mode;
+      break;
+   
+   case GL_DECAL:
+      mode_rgb = GL_INTERPOLATE;
+      mode_a   = GL_REPLACE;
+
+      state->SourceA[0] = GL_PREVIOUS;
+
+      /* Having alpha / luminance / intensity textures replace using the
+       * incoming fragment color matches the definition in NV_texture_shader.
+       * The 1.5 spec simply marks these as "undefined".
+       */
+      switch (texBaseFormat) {
+      case GL_ALPHA:
+      case GL_LUMINANCE:
+      case GL_LUMINANCE_ALPHA:
+      case GL_INTENSITY:
+	 state->SourceRGB[0] = GL_PREVIOUS;
+	 break;
+      case GL_RED:
+      case GL_RG:
+      case GL_RGB:
+      case GL_YCBCR_MESA:
+      case GL_DUDV_ATI:
+	 mode_rgb = GL_REPLACE;
+	 break;
+      case GL_RGBA:
+	 state->SourceRGB[2] = GL_TEXTURE;
+	 break;
+      }
+      break;
+
+   case GL_BLEND:
+      mode_rgb = GL_INTERPOLATE;
+      mode_a   = GL_MODULATE;
+
+      switch (texBaseFormat) {
+      case GL_ALPHA:
+	 mode_rgb = GL_REPLACE;
+	 break;
+      case GL_INTENSITY:
+	 mode_a = GL_INTERPOLATE;
+	 state->SourceA[0] = GL_CONSTANT;
+	 state->OperandA[2] = GL_SRC_ALPHA;
+	 /* FALLTHROUGH */
+      case GL_LUMINANCE:
+      case GL_RED:
+      case GL_RG:
+      case GL_RGB:
+      case GL_LUMINANCE_ALPHA:
+      case GL_RGBA:
+      case GL_YCBCR_MESA:
+      case GL_DUDV_ATI:
+	 state->SourceRGB[2] = GL_TEXTURE;
+	 state->SourceA[2]   = GL_TEXTURE;
+	 state->SourceRGB[0] = GL_CONSTANT;
+	 state->OperandRGB[2] = GL_SRC_COLOR;
+	 break;
+      }
+      break;
+
+   case GL_ADD:
+      mode_rgb = (texBaseFormat == GL_ALPHA) ? GL_REPLACE : GL_ADD;
+      mode_a   = (texBaseFormat == GL_INTENSITY) ? GL_ADD : GL_MODULATE;
+      break;
+
+   default:
+      _mesa_problem(NULL,
+                    "Invalid texture env mode 0x%x in calculate_derived_texenv",
+                    mode);
+      return;
+   }
+   
+   state->ModeRGB = (state->SourceRGB[0] != GL_PREVIOUS)
+       ? mode_rgb : GL_REPLACE;
+   state->ModeA   = (state->SourceA[0]   != GL_PREVIOUS)
+       ? mode_a   : GL_REPLACE;
+}
+
+
+
+
+/* GL_ARB_multitexture */
+void GLAPIENTRY
+_mesa_ActiveTextureARB(GLenum texture)
+{
+   const GLuint texUnit = texture - GL_TEXTURE0;
+   GLuint k;
+   GET_CURRENT_CONTEXT(ctx);
+
+   /* See OpenGL spec for glActiveTexture: */
+   k = MAX2(ctx->Const.MaxCombinedTextureImageUnits,
+            ctx->Const.MaxTextureCoordUnits);
+
+   ASSERT(k <= Elements(ctx->Texture.Unit));
+   
+   ASSERT_OUTSIDE_BEGIN_END(ctx);
+
+   if (MESA_VERBOSE & (VERBOSE_API|VERBOSE_TEXTURE))
+      _mesa_debug(ctx, "glActiveTexture %s\n",
+                  _mesa_lookup_enum_by_nr(texture));
+
+   if (texUnit >= k) {
+      _mesa_error(ctx, GL_INVALID_ENUM, "glActiveTexture(texture=%s)",
+                  _mesa_lookup_enum_by_nr(texture));
+      return;
+   }
+
+   if (ctx->Texture.CurrentUnit == texUnit)
+      return;
+
+   FLUSH_VERTICES(ctx, _NEW_TEXTURE);
+
+   ctx->Texture.CurrentUnit = texUnit;
+   if (ctx->Transform.MatrixMode == GL_TEXTURE) {
+      /* update current stack pointer */
+      ctx->CurrentStack = &ctx->TextureMatrixStack[texUnit];
+   }
+}
+
+
+/* GL_ARB_multitexture */
+void GLAPIENTRY
+_mesa_ClientActiveTextureARB(GLenum texture)
+{
+   GET_CURRENT_CONTEXT(ctx);
+   GLuint texUnit = texture - GL_TEXTURE0;
+   ASSERT_OUTSIDE_BEGIN_END(ctx);
+
+   if (MESA_VERBOSE & (VERBOSE_API | VERBOSE_TEXTURE))
+      _mesa_debug(ctx, "glClientActiveTexture %s\n",
+                  _mesa_lookup_enum_by_nr(texture));
+
+   if (texUnit >= ctx->Const.MaxTextureCoordUnits) {
+      _mesa_error(ctx, GL_INVALID_ENUM, "glClientActiveTexture(texture)");
+      return;
+   }
+
+   if (ctx->Array.ActiveTexture == texUnit)
+      return;
+
+   FLUSH_VERTICES(ctx, _NEW_ARRAY);
+   ctx->Array.ActiveTexture = texUnit;
+}
+
+
+
+/**********************************************************************/
+/*****                    State management                        *****/
+/**********************************************************************/
+
+
+/**
+ * \note This routine refers to derived texture attribute values to
+ * compute the ENABLE_TEXMAT flags, but is only called on
+ * _NEW_TEXTURE_MATRIX.  On changes to _NEW_TEXTURE, the ENABLE_TEXMAT
+ * flags are updated by _mesa_update_textures(), below.
+ *
+ * \param ctx GL context.
+ */
+static void
+update_texture_matrices( struct gl_context *ctx )
+{
+   GLuint u;
+
+   ctx->Texture._TexMatEnabled = 0x0;
+
+   for (u = 0; u < ctx->Const.MaxTextureCoordUnits; u++) {
+      ASSERT(u < Elements(ctx->TextureMatrixStack));
+      if (_math_matrix_is_dirty(ctx->TextureMatrixStack[u].Top)) {
+	 _math_matrix_analyse( ctx->TextureMatrixStack[u].Top );
+
+	 if (ctx->Texture.Unit[u]._ReallyEnabled &&
+	     ctx->TextureMatrixStack[u].Top->type != MATRIX_IDENTITY)
+	    ctx->Texture._TexMatEnabled |= ENABLE_TEXMAT(u);
+      }
+   }
+}
+
+
+/**
+ * Examine texture unit's combine/env state to update derived state.
+ */
+static void
+update_tex_combine(struct gl_context *ctx, struct gl_texture_unit *texUnit)
+{
+   struct gl_tex_env_combine_state *combine;
+
+   /* Set the texUnit->_CurrentCombine field to point to the user's combiner
+    * state, or the combiner state which is derived from traditional texenv
+    * mode.
+    */
+   if (texUnit->EnvMode == GL_COMBINE ||
+       texUnit->EnvMode == GL_COMBINE4_NV) {
+      texUnit->_CurrentCombine = & texUnit->Combine;
+   }
+   else {
+      const struct gl_texture_object *texObj = texUnit->_Current;
+      GLenum format = texObj->Image[0][texObj->BaseLevel]->_BaseFormat;
+      if (format == GL_COLOR_INDEX) {
+         format = GL_RGBA;  /* a bit of a hack */
+      }
+      else if (format == GL_DEPTH_COMPONENT ||
+               format == GL_DEPTH_STENCIL_EXT) {
+         format = texObj->DepthMode;
+      }
+      calculate_derived_texenv(&texUnit->_EnvMode, texUnit->EnvMode, format);
+      texUnit->_CurrentCombine = & texUnit->_EnvMode;
+   }
+
+   combine = texUnit->_CurrentCombine;
+
+   /* Determine number of source RGB terms in the combiner function */
+   switch (combine->ModeRGB) {
+   case GL_REPLACE:
+      combine->_NumArgsRGB = 1;
+      break;
+   case GL_ADD:
+   case GL_ADD_SIGNED:
+      if (texUnit->EnvMode == GL_COMBINE4_NV)
+         combine->_NumArgsRGB = 4;
+      else
+         combine->_NumArgsRGB = 2;
+      break;
+   case GL_MODULATE:
+   case GL_SUBTRACT:
+   case GL_DOT3_RGB:
+   case GL_DOT3_RGBA:
+   case GL_DOT3_RGB_EXT:
+   case GL_DOT3_RGBA_EXT:
+      combine->_NumArgsRGB = 2;
+      break;
+   case GL_INTERPOLATE:
+   case GL_MODULATE_ADD_ATI:
+   case GL_MODULATE_SIGNED_ADD_ATI:
+   case GL_MODULATE_SUBTRACT_ATI:
+      combine->_NumArgsRGB = 3;
+      break;
+   case GL_BUMP_ENVMAP_ATI:
+      /* no real arguments for this case */
+      combine->_NumArgsRGB = 0;
+      break;
+   default:
+      combine->_NumArgsRGB = 0;
+      _mesa_problem(ctx, "invalid RGB combine mode in update_texture_state");
+      return;
+   }
+
+   /* Determine number of source Alpha terms in the combiner function */
+   switch (combine->ModeA) {
+   case GL_REPLACE:
+      combine->_NumArgsA = 1;
+      break;
+   case GL_ADD:
+   case GL_ADD_SIGNED:
+      if (texUnit->EnvMode == GL_COMBINE4_NV)
+         combine->_NumArgsA = 4;
+      else
+         combine->_NumArgsA = 2;
+      break;
+   case GL_MODULATE:
+   case GL_SUBTRACT:
+      combine->_NumArgsA = 2;
+      break;
+   case GL_INTERPOLATE:
+   case GL_MODULATE_ADD_ATI:
+   case GL_MODULATE_SIGNED_ADD_ATI:
+   case GL_MODULATE_SUBTRACT_ATI:
+      combine->_NumArgsA = 3;
+      break;
+   default:
+      combine->_NumArgsA = 0;
+      _mesa_problem(ctx, "invalid Alpha combine mode in update_texture_state");
+      break;
+   }
+}
+
+
+/**
+ * \note This routine refers to derived texture matrix values to
+ * compute the ENABLE_TEXMAT flags, but is only called on
+ * _NEW_TEXTURE.  On changes to _NEW_TEXTURE_MATRIX, the ENABLE_TEXMAT
+ * flags are updated by _mesa_update_texture_matrices, above.
+ *
+ * \param ctx GL context.
+ */
+static void
+update_texture_state( struct gl_context *ctx )
+{
+   GLuint unit;
+   struct gl_fragment_program *fprog = NULL;
+   struct gl_vertex_program *vprog = NULL;
+   GLbitfield enabledFragUnits = 0x0;
+
+   if (ctx->Shader.CurrentVertexProgram &&
+       ctx->Shader.CurrentVertexProgram->LinkStatus) {
+      vprog = ctx->Shader.CurrentVertexProgram->VertexProgram;
+   } else if (ctx->VertexProgram._Enabled) {
+      /* XXX enable this if/when non-shader vertex programs get
+       * texture fetches:
+       vprog = ctx->VertexProgram.Current;
+       */
+   }
+
+   if (ctx->Shader.CurrentFragmentProgram &&
+       ctx->Shader.CurrentFragmentProgram->LinkStatus) {
+      fprog = ctx->Shader.CurrentFragmentProgram->FragmentProgram;
+   }
+   else if (ctx->FragmentProgram._Enabled) {
+      fprog = ctx->FragmentProgram.Current;
+   }
+
+   /* FINISHME: Geometry shader texture accesses should also be considered
+    * FINISHME: here.
+    */
+
+   /* TODO: only set this if there are actual changes */
+   ctx->NewState |= _NEW_TEXTURE;
+
+   ctx->Texture._EnabledUnits = 0x0;
+   ctx->Texture._GenFlags = 0x0;
+   ctx->Texture._TexMatEnabled = 0x0;
+   ctx->Texture._TexGenEnabled = 0x0;
+
+   /*
+    * Update texture unit state.
+    */
+   for (unit = 0; unit < ctx->Const.MaxCombinedTextureImageUnits; unit++) {
+      struct gl_texture_unit *texUnit = &ctx->Texture.Unit[unit];
+      GLbitfield enabledVertTargets = 0x0;
+      GLbitfield enabledFragTargets = 0x0;
+      GLbitfield enabledTargets = 0x0;
+      GLuint texIndex;
+
+      /* Get the bitmask of texture target enables.
+       * enableBits will be a mask of the TEXTURE_*_BIT flags indicating
+       * which texture targets are enabled (fixed function) or referenced
+       * by a fragment program/program.  When multiple flags are set, we'll
+       * settle on the one with highest priority (see below).
+       */
+      if (vprog) {
+         enabledVertTargets |= vprog->Base.TexturesUsed[unit];
+      }
+
+      if (fprog) {
+         enabledFragTargets |= fprog->Base.TexturesUsed[unit];
+      }
+      else {
+         /* fixed-function fragment program */
+         enabledFragTargets |= texUnit->Enabled;
+      }
+
+      enabledTargets = enabledVertTargets | enabledFragTargets;
+
+      texUnit->_ReallyEnabled = 0x0;
+
+      if (enabledTargets == 0x0) {
+         /* neither vertex nor fragment processing uses this unit */
+         continue;
+      }
+
+      /* Look for the highest priority texture target that's enabled (or used
+       * by the vert/frag shaders) and "complete".  That's the one we'll use
+       * for texturing.  If we're using vert/frag program we're guaranteed
+       * that bitcount(enabledBits) <= 1.
+       * Note that the TEXTURE_x_INDEX values are in high to low priority.
+       */
+      for (texIndex = 0; texIndex < NUM_TEXTURE_TARGETS; texIndex++) {
+         if (enabledTargets & (1 << texIndex)) {
+            struct gl_texture_object *texObj = texUnit->CurrentTex[texIndex];
+            if (!texObj->_Complete) {
+               _mesa_test_texobj_completeness(ctx, texObj);
+            }
+            if (texObj->_Complete) {
+               texUnit->_ReallyEnabled = 1 << texIndex;
+               _mesa_reference_texobj(&texUnit->_Current, texObj);
+               break;
+            }
+         }
+      }
+
+      if (!texUnit->_ReallyEnabled) {
+         if (fprog) {
+            /* If we get here it means the shader is expecting a texture
+             * object, but there isn't one (or it's incomplete).  Use the
+             * fallback texture.
+             */
+            struct gl_texture_object *texObj = _mesa_get_fallback_texture(ctx);
+            texUnit->_ReallyEnabled = 1 << TEXTURE_2D_INDEX;
+            _mesa_reference_texobj(&texUnit->_Current, texObj);
+         }
+         else {
+            /* fixed-function: texture unit is really disabled */
+            continue;
+         }
+      }
+
+      /* if we get here, we know this texture unit is enabled */
+
+      ctx->Texture._EnabledUnits |= (1 << unit);
+
+      if (enabledFragTargets)
+         enabledFragUnits |= (1 << unit);
+
+      update_tex_combine(ctx, texUnit);
+   }
+
+
+   /* Determine which texture coordinate sets are actually needed */
+   if (fprog) {
+      const GLuint coordMask = (1 << MAX_TEXTURE_COORD_UNITS) - 1;
+      ctx->Texture._EnabledCoordUnits
+         = (fprog->Base.InputsRead >> FRAG_ATTRIB_TEX0) & coordMask;
+   }
+   else {
+      ctx->Texture._EnabledCoordUnits = enabledFragUnits;
+   }
+
+   /* Setup texgen for those texture coordinate sets that are in use */
+   for (unit = 0; unit < ctx->Const.MaxTextureCoordUnits; unit++) {
+      struct gl_texture_unit *texUnit = &ctx->Texture.Unit[unit];
+
+      texUnit->_GenFlags = 0x0;
+
+      if (!(ctx->Texture._EnabledCoordUnits & (1 << unit)))
+	 continue;
+
+      if (texUnit->TexGenEnabled) {
+	 if (texUnit->TexGenEnabled & S_BIT) {
+	    texUnit->_GenFlags |= texUnit->GenS._ModeBit;
+	 }
+	 if (texUnit->TexGenEnabled & T_BIT) {
+	    texUnit->_GenFlags |= texUnit->GenT._ModeBit;
+	 }
+	 if (texUnit->TexGenEnabled & R_BIT) {
+	    texUnit->_GenFlags |= texUnit->GenR._ModeBit;
+	 }
+	 if (texUnit->TexGenEnabled & Q_BIT) {
+	    texUnit->_GenFlags |= texUnit->GenQ._ModeBit;
+	 }
+
+	 ctx->Texture._TexGenEnabled |= ENABLE_TEXGEN(unit);
+	 ctx->Texture._GenFlags |= texUnit->_GenFlags;
+      }
+
+      ASSERT(unit < Elements(ctx->TextureMatrixStack));
+      if (ctx->TextureMatrixStack[unit].Top->type != MATRIX_IDENTITY)
+	 ctx->Texture._TexMatEnabled |= ENABLE_TEXMAT(unit);
+   }
+}
+
+
+/**
+ * Update texture-related derived state.
+ */
+void
+_mesa_update_texture( struct gl_context *ctx, GLuint new_state )
+{
+   if (new_state & _NEW_TEXTURE_MATRIX)
+      update_texture_matrices( ctx );
+
+   if (new_state & (_NEW_TEXTURE | _NEW_PROGRAM))
+      update_texture_state( ctx );
+}
+
+
+/**********************************************************************/
+/*****                      Initialization                        *****/
+/**********************************************************************/
+
+/**
+ * Allocate the proxy textures for the given context.
+ * 
+ * \param ctx the context to allocate proxies for.
+ * 
+ * \return GL_TRUE on success, or GL_FALSE on failure
+ * 
+ * If run out of memory part way through the allocations, clean up and return
+ * GL_FALSE.
+ */
+static GLboolean
+alloc_proxy_textures( struct gl_context *ctx )
+{
+   static const GLenum targets[] = {
+      GL_TEXTURE_1D,
+      GL_TEXTURE_2D,
+      GL_TEXTURE_3D,
+      GL_TEXTURE_CUBE_MAP_ARB,
+      GL_TEXTURE_RECTANGLE_NV,
+      GL_TEXTURE_1D_ARRAY_EXT,
+      GL_TEXTURE_2D_ARRAY_EXT,
+      GL_TEXTURE_BUFFER
+   };
+   GLint tgt;
+
+   ASSERT(Elements(targets) == NUM_TEXTURE_TARGETS);
+
+   for (tgt = 0; tgt < NUM_TEXTURE_TARGETS; tgt++) {
+      if (!(ctx->Texture.ProxyTex[tgt]
+            = ctx->Driver.NewTextureObject(ctx, 0, targets[tgt]))) {
+         /* out of memory, free what we did allocate */
+         while (--tgt >= 0) {
+            ctx->Driver.DeleteTexture(ctx, ctx->Texture.ProxyTex[tgt]);
+         }
+         return GL_FALSE;
+      }
+   }
+
+   assert(ctx->Texture.ProxyTex[0]->RefCount == 1); /* sanity check */
+   return GL_TRUE;
+}
+
+
+/**
+ * Initialize a texture unit.
+ *
+ * \param ctx GL context.
+ * \param unit texture unit number to be initialized.
+ */
+static void
+init_texture_unit( struct gl_context *ctx, GLuint unit )
+{
+   struct gl_texture_unit *texUnit = &ctx->Texture.Unit[unit];
+   GLuint tex;
+
+   texUnit->EnvMode = GL_MODULATE;
+   ASSIGN_4V( texUnit->EnvColor, 0.0, 0.0, 0.0, 0.0 );
+
+   texUnit->Combine = default_combine_state;
+   texUnit->_EnvMode = default_combine_state;
+   texUnit->_CurrentCombine = & texUnit->_EnvMode;
+   texUnit->BumpTarget = GL_TEXTURE0;
+
+   texUnit->TexGenEnabled = 0x0;
+   texUnit->GenS.Mode = GL_EYE_LINEAR;
+   texUnit->GenT.Mode = GL_EYE_LINEAR;
+   texUnit->GenR.Mode = GL_EYE_LINEAR;
+   texUnit->GenQ.Mode = GL_EYE_LINEAR;
+   texUnit->GenS._ModeBit = TEXGEN_EYE_LINEAR;
+   texUnit->GenT._ModeBit = TEXGEN_EYE_LINEAR;
+   texUnit->GenR._ModeBit = TEXGEN_EYE_LINEAR;
+   texUnit->GenQ._ModeBit = TEXGEN_EYE_LINEAR;
+
+   /* Yes, these plane coefficients are correct! */
+   ASSIGN_4V( texUnit->GenS.ObjectPlane, 1.0, 0.0, 0.0, 0.0 );
+   ASSIGN_4V( texUnit->GenT.ObjectPlane, 0.0, 1.0, 0.0, 0.0 );
+   ASSIGN_4V( texUnit->GenR.ObjectPlane, 0.0, 0.0, 0.0, 0.0 );
+   ASSIGN_4V( texUnit->GenQ.ObjectPlane, 0.0, 0.0, 0.0, 0.0 );
+   ASSIGN_4V( texUnit->GenS.EyePlane, 1.0, 0.0, 0.0, 0.0 );
+   ASSIGN_4V( texUnit->GenT.EyePlane, 0.0, 1.0, 0.0, 0.0 );
+   ASSIGN_4V( texUnit->GenR.EyePlane, 0.0, 0.0, 0.0, 0.0 );
+   ASSIGN_4V( texUnit->GenQ.EyePlane, 0.0, 0.0, 0.0, 0.0 );
+
+   /* no mention of this in spec, but maybe id matrix expected? */
+   ASSIGN_4V( texUnit->RotMatrix, 1.0, 0.0, 0.0, 1.0 );
+
+   /* initialize current texture object ptrs to the shared default objects */
+   for (tex = 0; tex < NUM_TEXTURE_TARGETS; tex++) {
+      _mesa_reference_texobj(&texUnit->CurrentTex[tex],
+                             ctx->Shared->DefaultTex[tex]);
+   }
+}
+
+
+/**
+ * Initialize texture state for the given context.
+ */
+GLboolean
+_mesa_init_texture(struct gl_context *ctx)
+{
+   GLuint u;
+
+   /* Texture group */
+   ctx->Texture.CurrentUnit = 0;      /* multitexture */
+   ctx->Texture._EnabledUnits = 0x0;
+   ctx->Texture.SharedPalette = GL_FALSE;
+   _mesa_init_colortable(&ctx->Texture.Palette);
+
+   for (u = 0; u < Elements(ctx->Texture.Unit); u++)
+      init_texture_unit(ctx, u);
+
+   /* After we're done initializing the context's texture state the default
+    * texture objects' refcounts should be at least
+    * MAX_COMBINED_TEXTURE_IMAGE_UNITS + 1.
+    */
+   assert(ctx->Shared->DefaultTex[TEXTURE_1D_INDEX]->RefCount
+          >= MAX_COMBINED_TEXTURE_IMAGE_UNITS + 1);
+
+   /* Allocate proxy textures */
+   if (!alloc_proxy_textures( ctx ))
+      return GL_FALSE;
+
+   /* GL_ARB_texture_buffer_object */
+   _mesa_reference_buffer_object(ctx, &ctx->Texture.BufferObject,
+                                 ctx->Shared->NullBufferObj);
+
+   return GL_TRUE;
+}
+
+
+/**
+ * Free dynamically-allocted texture data attached to the given context.
+ */
+void
+_mesa_free_texture_data(struct gl_context *ctx)
+{
+   GLuint u, tgt;
+
+   /* unreference current textures */
+   for (u = 0; u < Elements(ctx->Texture.Unit); u++) {
+      /* The _Current texture could account for another reference */
+      _mesa_reference_texobj(&ctx->Texture.Unit[u]._Current, NULL);
+
+      for (tgt = 0; tgt < NUM_TEXTURE_TARGETS; tgt++) {
+         _mesa_reference_texobj(&ctx->Texture.Unit[u].CurrentTex[tgt], NULL);
+      }
+   }
+
+   /* Free proxy texture objects */
+   for (tgt = 0; tgt < NUM_TEXTURE_TARGETS; tgt++)
+      ctx->Driver.DeleteTexture(ctx, ctx->Texture.ProxyTex[tgt]);
+
+   /* GL_ARB_texture_buffer_object */
+   _mesa_reference_buffer_object(ctx, &ctx->Texture.BufferObject, NULL);
+}
+
+
+/**
+ * Update the default texture objects in the given context to reference those
+ * specified in the shared state and release those referencing the old 
+ * shared state.
+ */
+void
+_mesa_update_default_objects_texture(struct gl_context *ctx)
+{
+   GLuint u, tex;
+
+   for (u = 0; u < Elements(ctx->Texture.Unit); u++) {
+      struct gl_texture_unit *texUnit = &ctx->Texture.Unit[u];
+      for (tex = 0; tex < NUM_TEXTURE_TARGETS; tex++) {
+         _mesa_reference_texobj(&texUnit->CurrentTex[tex],
+                                ctx->Shared->DefaultTex[tex]);
+      }
+   }
+}