/*
 * Mesa 3-D graphics library
 * Version:  7.5
 *
 * Copyright (C) 1999-2008  Brian Paul   All Rights Reserved.
 * Copyright (C) 2009  VMware, Inc.  All Rights Reserved.
 *
 * Permission is hereby granted, free of charge, to any person obtaining a
 * copy of this software and associated documentation files (the "Software"),
 * to deal in the Software without restriction, including without limitation
 * the rights to use, copy, modify, merge, publish, distribute, sublicense,
 * and/or sell copies of the Software, and to permit persons to whom the
 * Software is furnished to do so, subject to the following conditions:
 *
 * The above copyright notice and this permission notice shall be included
 * in all copies or substantial portions of the Software.
 *
 * THE SOFTWARE IS PROVIDED "AS IS", WITHOUT WARRANTY OF ANY KIND, EXPRESS
 * OR IMPLIED, INCLUDING BUT NOT LIMITED TO THE WARRANTIES OF MERCHANTABILITY,
 * FITNESS FOR A PARTICULAR PURPOSE AND NONINFRINGEMENT.  IN NO EVENT SHALL
 * BRIAN PAUL BE LIABLE FOR ANY CLAIM, DAMAGES OR OTHER LIABILITY, WHETHER IN
 * AN ACTION OF CONTRACT, TORT OR OTHERWISE, ARISING FROM, OUT OF OR IN
 * CONNECTION WITH THE SOFTWARE OR THE USE OR OTHER DEALINGS IN THE SOFTWARE.
 */


/**
 * \file image.c
 * Image handling.
 */


#include "glheader.h"
#include "colormac.h"
#include "image.h"
#include "imports.h"
#include "macros.h"
#include "mfeatures.h"
#include "mtypes.h"


/**
 * NOTE:
 * Normally, BYTE_TO_FLOAT(0) returns 0.00392  That causes problems when
 * we later convert the float to a packed integer value (such as for
 * GL_RGB5_A1) because we'll wind up with a non-zero value.
 *
 * We redefine the macros here so zero is handled correctly.
 */
#undef BYTE_TO_FLOAT
#define BYTE_TO_FLOAT(B)    ((B) == 0 ? 0.0F : ((2.0F * (B) + 1.0F) * (1.0F/255.0F)))

#undef SHORT_TO_FLOAT
#define SHORT_TO_FLOAT(S)   ((S) == 0 ? 0.0F : ((2.0F * (S) + 1.0F) * (1.0F/65535.0F)))



/** Compute ceiling of integer quotient of A divided by B. */
#define CEILING( A, B )  ( (A) % (B) == 0 ? (A)/(B) : (A)/(B)+1 )


/**
 * \return GL_TRUE if type is packed pixel type, GL_FALSE otherwise.
 */
GLboolean
_mesa_type_is_packed(GLenum type)
{
   switch (type) {
   case GL_UNSIGNED_BYTE_3_3_2:
   case GL_UNSIGNED_BYTE_2_3_3_REV:
   case MESA_UNSIGNED_BYTE_4_4:
   case GL_UNSIGNED_SHORT_5_6_5:
   case GL_UNSIGNED_SHORT_5_6_5_REV:
   case GL_UNSIGNED_SHORT_4_4_4_4:
   case GL_UNSIGNED_SHORT_4_4_4_4_REV:
   case GL_UNSIGNED_SHORT_5_5_5_1:
   case GL_UNSIGNED_SHORT_1_5_5_5_REV:
   case GL_UNSIGNED_INT_8_8_8_8:
   case GL_UNSIGNED_INT_8_8_8_8_REV:
   case GL_UNSIGNED_INT_10_10_10_2:
   case GL_UNSIGNED_INT_2_10_10_10_REV:
   case GL_UNSIGNED_SHORT_8_8_MESA:
   case GL_UNSIGNED_SHORT_8_8_REV_MESA:
   case GL_UNSIGNED_INT_24_8_EXT:
<<<<<<< HEAD
=======
   case GL_UNSIGNED_INT_5_9_9_9_REV:
   case GL_UNSIGNED_INT_10F_11F_11F_REV:
>>>>>>> 0402d388
      return GL_TRUE;
   }

   return GL_FALSE;
}



/**
 * Flip the order of the 2 bytes in each word in the given array.
 *
 * \param p array.
 * \param n number of words.
 */
void
_mesa_swap2( GLushort *p, GLuint n )
{
   GLuint i;
   for (i = 0; i < n; i++) {
      p[i] = (p[i] >> 8) | ((p[i] << 8) & 0xff00);
   }
}



/*
 * Flip the order of the 4 bytes in each word in the given array.
 */
void
_mesa_swap4( GLuint *p, GLuint n )
{
   GLuint i, a, b;
   for (i = 0; i < n; i++) {
      b = p[i];
      a =  (b >> 24)
	| ((b >> 8) & 0xff00)
	| ((b << 8) & 0xff0000)
	| ((b << 24) & 0xff000000);
      p[i] = a;
   }
}


/**
 * Get the size of a GL data type.
 *
 * \param type GL data type.
 *
 * \return the size, in bytes, of the given data type, 0 if a GL_BITMAP, or -1
 * if an invalid type enum.
 */
GLint
_mesa_sizeof_type( GLenum type )
{
   switch (type) {
      case GL_BITMAP:
	 return 0;
      case GL_UNSIGNED_BYTE:
         return sizeof(GLubyte);
      case GL_BYTE:
	 return sizeof(GLbyte);
      case GL_UNSIGNED_SHORT:
	 return sizeof(GLushort);
      case GL_SHORT:
	 return sizeof(GLshort);
      case GL_UNSIGNED_INT:
	 return sizeof(GLuint);
      case GL_INT:
	 return sizeof(GLint);
      case GL_FLOAT:
	 return sizeof(GLfloat);
      case GL_DOUBLE:
	 return sizeof(GLdouble);
      case GL_HALF_FLOAT_ARB:
	 return sizeof(GLhalfARB);
      case GL_FIXED:
	 return sizeof(GLfixed);
      default:
         return -1;
   }
}


/**
 * Same as _mesa_sizeof_type() but also accepting the packed pixel
 * format data types.
 */
GLint
_mesa_sizeof_packed_type( GLenum type )
{
   switch (type) {
      case GL_BITMAP:
	 return 0;
      case GL_UNSIGNED_BYTE:
         return sizeof(GLubyte);
      case GL_BYTE:
	 return sizeof(GLbyte);
      case GL_UNSIGNED_SHORT:
	 return sizeof(GLushort);
      case GL_SHORT:
	 return sizeof(GLshort);
      case GL_UNSIGNED_INT:
	 return sizeof(GLuint);
      case GL_INT:
	 return sizeof(GLint);
      case GL_HALF_FLOAT_ARB:
	 return sizeof(GLhalfARB);
      case GL_FLOAT:
	 return sizeof(GLfloat);
      case GL_UNSIGNED_BYTE_3_3_2:
         return sizeof(GLubyte);
      case GL_UNSIGNED_BYTE_2_3_3_REV:
         return sizeof(GLubyte);
      case MESA_UNSIGNED_BYTE_4_4:
         return sizeof(GLubyte);
      case GL_UNSIGNED_SHORT_5_6_5:
         return sizeof(GLushort);
      case GL_UNSIGNED_SHORT_5_6_5_REV:
         return sizeof(GLushort);
      case GL_UNSIGNED_SHORT_4_4_4_4:
         return sizeof(GLushort);
      case GL_UNSIGNED_SHORT_4_4_4_4_REV:
         return sizeof(GLushort);
      case GL_UNSIGNED_SHORT_5_5_5_1:
         return sizeof(GLushort);
      case GL_UNSIGNED_SHORT_1_5_5_5_REV:
         return sizeof(GLushort);
      case GL_UNSIGNED_INT_8_8_8_8:
         return sizeof(GLuint);
      case GL_UNSIGNED_INT_8_8_8_8_REV:
         return sizeof(GLuint);
      case GL_UNSIGNED_INT_10_10_10_2:
         return sizeof(GLuint);
      case GL_UNSIGNED_INT_2_10_10_10_REV:
         return sizeof(GLuint);
      case GL_UNSIGNED_SHORT_8_8_MESA:
      case GL_UNSIGNED_SHORT_8_8_REV_MESA:
         return sizeof(GLushort);      
      case GL_UNSIGNED_INT_24_8_EXT:
         return sizeof(GLuint);
<<<<<<< HEAD
=======
      case GL_UNSIGNED_INT_5_9_9_9_REV:
         return sizeof(GLuint);
      case GL_UNSIGNED_INT_10F_11F_11F_REV:
         return sizeof(GLuint);
>>>>>>> 0402d388
      default:
         return -1;
   }
}


/**
 * Get the number of components in a pixel format.
 *
 * \param format pixel format.
 *
 * \return the number of components in the given format, or -1 if a bad format.
 */
GLint
_mesa_components_in_format( GLenum format )
{
   switch (format) {
      case GL_COLOR_INDEX:
      case GL_COLOR_INDEX1_EXT:
      case GL_COLOR_INDEX2_EXT:
      case GL_COLOR_INDEX4_EXT:
      case GL_COLOR_INDEX8_EXT:
      case GL_COLOR_INDEX12_EXT:
      case GL_COLOR_INDEX16_EXT:
      case GL_STENCIL_INDEX:
      case GL_DEPTH_COMPONENT:
      case GL_RED:
      case GL_RED_INTEGER_EXT:
      case GL_GREEN:
      case GL_GREEN_INTEGER_EXT:
      case GL_BLUE:
      case GL_BLUE_INTEGER_EXT:
      case GL_ALPHA:
      case GL_ALPHA_INTEGER_EXT:
      case GL_LUMINANCE:
      case GL_LUMINANCE_INTEGER_EXT:
      case GL_INTENSITY:
         return 1;
      case GL_LUMINANCE_ALPHA:
      case GL_LUMINANCE_ALPHA_INTEGER_EXT:
      case GL_RG:
	 return 2;
      case GL_RGB:
      case GL_RGB_INTEGER_EXT:
	 return 3;
      case GL_RGBA:
      case GL_RGBA_INTEGER_EXT:
	 return 4;
      case GL_BGR:
	 return 3;
      case GL_BGRA:
	 return 4;
      case GL_ABGR_EXT:
         return 4;
      case GL_YCBCR_MESA:
         return 2;
      case GL_DEPTH_STENCIL_EXT:
         return 2;
      case GL_DUDV_ATI:
      case GL_DU8DV8_ATI:
         return 2;
      default:
         return -1;
   }
}


/**
 * Get the bytes per pixel of pixel format type pair.
 *
 * \param format pixel format.
 * \param type pixel type.
 *
 * \return bytes per pixel, or -1 if a bad format or type was given.
 */
GLint
_mesa_bytes_per_pixel( GLenum format, GLenum type )
{
   GLint comps = _mesa_components_in_format( format );
   if (comps < 0)
      return -1;

   switch (type) {
      case GL_BITMAP:
         return 0;  /* special case */
      case GL_BYTE:
      case GL_UNSIGNED_BYTE:
         return comps * sizeof(GLubyte);
      case GL_SHORT:
      case GL_UNSIGNED_SHORT:
         return comps * sizeof(GLshort);
      case GL_INT:
      case GL_UNSIGNED_INT:
         return comps * sizeof(GLint);
      case GL_FLOAT:
         return comps * sizeof(GLfloat);
      case GL_HALF_FLOAT_ARB:
         return comps * sizeof(GLhalfARB);
      case GL_UNSIGNED_BYTE_3_3_2:
      case GL_UNSIGNED_BYTE_2_3_3_REV:
         if (format == GL_RGB || format == GL_BGR ||
             format == GL_RGB_INTEGER_EXT || format == GL_BGR_INTEGER_EXT)
            return sizeof(GLubyte);
         else
            return -1;  /* error */
      case GL_UNSIGNED_SHORT_5_6_5:
      case GL_UNSIGNED_SHORT_5_6_5_REV:
         if (format == GL_RGB || format == GL_BGR ||
             format == GL_RGB_INTEGER_EXT || format == GL_BGR_INTEGER_EXT)
            return sizeof(GLushort);
         else
            return -1;  /* error */
      case GL_UNSIGNED_SHORT_4_4_4_4:
      case GL_UNSIGNED_SHORT_4_4_4_4_REV:
      case GL_UNSIGNED_SHORT_5_5_5_1:
      case GL_UNSIGNED_SHORT_1_5_5_5_REV:
         if (format == GL_RGBA || format == GL_BGRA || format == GL_ABGR_EXT ||
             format == GL_RGBA_INTEGER_EXT || format == GL_BGRA_INTEGER_EXT)
            return sizeof(GLushort);
         else
            return -1;
      case GL_UNSIGNED_INT_8_8_8_8:
      case GL_UNSIGNED_INT_8_8_8_8_REV:
      case GL_UNSIGNED_INT_10_10_10_2:
      case GL_UNSIGNED_INT_2_10_10_10_REV:
         if (format == GL_RGBA || format == GL_BGRA || format == GL_ABGR_EXT ||
             format == GL_RGBA_INTEGER_EXT || format == GL_BGRA_INTEGER_EXT)
            return sizeof(GLuint);
         else
            return -1;
      case GL_UNSIGNED_SHORT_8_8_MESA:
      case GL_UNSIGNED_SHORT_8_8_REV_MESA:
         if (format == GL_YCBCR_MESA)
            return sizeof(GLushort);
         else
            return -1;
      case GL_UNSIGNED_INT_24_8_EXT:
         if (format == GL_DEPTH_STENCIL_EXT)
            return sizeof(GLuint);
         else
            return -1;
<<<<<<< HEAD
=======
      case GL_UNSIGNED_INT_5_9_9_9_REV:
         if (format == GL_RGB)
            return sizeof(GLuint);
         else
            return -1;
      case GL_UNSIGNED_INT_10F_11F_11F_REV:
         if (format == GL_RGB)
            return sizeof(GLuint);
         else
            return -1;
>>>>>>> 0402d388
      default:
         return -1;
   }
}


/**
 * Test for a legal pixel format and type.
 *
 * \param format pixel format.
 * \param type pixel type.
 *
 * \return GL_TRUE if the given pixel format and type are legal, or GL_FALSE
 * otherwise.
 */
GLboolean
_mesa_is_legal_format_and_type(const struct gl_context *ctx,
                               GLenum format, GLenum type)
{
   switch (format) {
      case GL_COLOR_INDEX:
      case GL_STENCIL_INDEX:
         switch (type) {
            case GL_BITMAP:
            case GL_BYTE:
            case GL_UNSIGNED_BYTE:
            case GL_SHORT:
            case GL_UNSIGNED_SHORT:
            case GL_INT:
            case GL_UNSIGNED_INT:
            case GL_FLOAT:
               return GL_TRUE;
            case GL_HALF_FLOAT_ARB:
               return ctx->Extensions.ARB_half_float_pixel;
            default:
               return GL_FALSE;
         }
      case GL_RED:
      case GL_GREEN:
      case GL_BLUE:
      case GL_ALPHA:
#if 0 /* not legal!  see table 3.6 of the 1.5 spec */
      case GL_INTENSITY:
#endif
      case GL_LUMINANCE:
      case GL_LUMINANCE_ALPHA:
      case GL_DEPTH_COMPONENT:
         switch (type) {
            case GL_BYTE:
            case GL_UNSIGNED_BYTE:
            case GL_SHORT:
            case GL_UNSIGNED_SHORT:
            case GL_INT:
            case GL_UNSIGNED_INT:
            case GL_FLOAT:
               return GL_TRUE;
            case GL_HALF_FLOAT_ARB:
               return ctx->Extensions.ARB_half_float_pixel;
            default:
               return GL_FALSE;
         }
      case GL_RG:
	 if (!ctx->Extensions.ARB_texture_rg)
	    return GL_FALSE;

         switch (type) {
            case GL_BYTE:
            case GL_UNSIGNED_BYTE:
            case GL_SHORT:
            case GL_UNSIGNED_SHORT:
            case GL_INT:
            case GL_UNSIGNED_INT:
            case GL_FLOAT:
               return GL_TRUE;
            case GL_HALF_FLOAT_ARB:
               return ctx->Extensions.ARB_half_float_pixel;
            default:
               return GL_FALSE;
         }
      case GL_RGB:
         switch (type) {
            case GL_BYTE:
            case GL_UNSIGNED_BYTE:
            case GL_SHORT:
            case GL_UNSIGNED_SHORT:
            case GL_INT:
            case GL_UNSIGNED_INT:
            case GL_FLOAT:
            case GL_UNSIGNED_BYTE_3_3_2:
            case GL_UNSIGNED_BYTE_2_3_3_REV:
            case GL_UNSIGNED_SHORT_5_6_5:
            case GL_UNSIGNED_SHORT_5_6_5_REV:
               return GL_TRUE;
            case GL_HALF_FLOAT_ARB:
               return ctx->Extensions.ARB_half_float_pixel;
<<<<<<< HEAD
=======
            case GL_UNSIGNED_INT_5_9_9_9_REV:
               return ctx->Extensions.EXT_texture_shared_exponent;
            case GL_UNSIGNED_INT_10F_11F_11F_REV:
               return ctx->Extensions.EXT_packed_float;
>>>>>>> 0402d388
            default:
               return GL_FALSE;
         }
      case GL_BGR:
         switch (type) {
            /* NOTE: no packed types are supported with BGR.  That's
             * intentional, according to the GL spec.
             */
            case GL_BYTE:
            case GL_UNSIGNED_BYTE:
            case GL_SHORT:
            case GL_UNSIGNED_SHORT:
            case GL_INT:
            case GL_UNSIGNED_INT:
            case GL_FLOAT:
               return GL_TRUE;
            case GL_HALF_FLOAT_ARB:
               return ctx->Extensions.ARB_half_float_pixel;
            default:
               return GL_FALSE;
         }
      case GL_RGBA:
      case GL_BGRA:
      case GL_ABGR_EXT:
         switch (type) {
            case GL_BYTE:
            case GL_UNSIGNED_BYTE:
            case GL_SHORT:
            case GL_UNSIGNED_SHORT:
            case GL_INT:
            case GL_UNSIGNED_INT:
            case GL_FLOAT:
            case GL_UNSIGNED_SHORT_4_4_4_4:
            case GL_UNSIGNED_SHORT_4_4_4_4_REV:
            case GL_UNSIGNED_SHORT_5_5_5_1:
            case GL_UNSIGNED_SHORT_1_5_5_5_REV:
            case GL_UNSIGNED_INT_8_8_8_8:
            case GL_UNSIGNED_INT_8_8_8_8_REV:
            case GL_UNSIGNED_INT_10_10_10_2:
            case GL_UNSIGNED_INT_2_10_10_10_REV:
               return GL_TRUE;
            case GL_HALF_FLOAT_ARB:
               return ctx->Extensions.ARB_half_float_pixel;
            default:
               return GL_FALSE;
         }
      case GL_YCBCR_MESA:
         if (type == GL_UNSIGNED_SHORT_8_8_MESA ||
             type == GL_UNSIGNED_SHORT_8_8_REV_MESA)
            return GL_TRUE;
         else
            return GL_FALSE;
      case GL_DEPTH_STENCIL_EXT:
         if (ctx->Extensions.EXT_packed_depth_stencil
             && type == GL_UNSIGNED_INT_24_8_EXT)
            return GL_TRUE;
         else
            return GL_FALSE;
      case GL_DUDV_ATI:
      case GL_DU8DV8_ATI:
         switch (type) {
            case GL_BYTE:
            case GL_UNSIGNED_BYTE:
            case GL_SHORT:
            case GL_UNSIGNED_SHORT:
            case GL_INT:
            case GL_UNSIGNED_INT:
            case GL_FLOAT:
               return GL_TRUE;
            default:
               return GL_FALSE;
         }

      /* integer-valued formats */
      case GL_RED_INTEGER_EXT:
      case GL_GREEN_INTEGER_EXT:
      case GL_BLUE_INTEGER_EXT:
      case GL_ALPHA_INTEGER_EXT:
         switch (type) {
            case GL_BYTE:
            case GL_UNSIGNED_BYTE:
            case GL_SHORT:
            case GL_UNSIGNED_SHORT:
            case GL_INT:
            case GL_UNSIGNED_INT:
               return ctx->Extensions.EXT_texture_integer;
            default:
               return GL_FALSE;
         }

      case GL_RGB_INTEGER_EXT:
         switch (type) {
            case GL_BYTE:
            case GL_UNSIGNED_BYTE:
            case GL_SHORT:
            case GL_UNSIGNED_SHORT:
            case GL_INT:
            case GL_UNSIGNED_INT:
            case GL_UNSIGNED_BYTE_3_3_2:
            case GL_UNSIGNED_BYTE_2_3_3_REV:
            case GL_UNSIGNED_SHORT_5_6_5:
            case GL_UNSIGNED_SHORT_5_6_5_REV:
               return ctx->Extensions.EXT_texture_integer;
            default:
               return GL_FALSE;
         }

      case GL_BGR_INTEGER_EXT:
         switch (type) {
            case GL_BYTE:
            case GL_UNSIGNED_BYTE:
            case GL_SHORT:
            case GL_UNSIGNED_SHORT:
            case GL_INT:
            case GL_UNSIGNED_INT:
            /* NOTE: no packed formats w/ BGR format */
               return ctx->Extensions.EXT_texture_integer;
            default:
               return GL_FALSE;
         }

      case GL_RGBA_INTEGER_EXT:
      case GL_BGRA_INTEGER_EXT:
         switch (type) {
            case GL_BYTE:
            case GL_UNSIGNED_BYTE:
            case GL_SHORT:
            case GL_UNSIGNED_SHORT:
            case GL_INT:
            case GL_UNSIGNED_INT:
            case GL_UNSIGNED_SHORT_4_4_4_4:
            case GL_UNSIGNED_SHORT_4_4_4_4_REV:
            case GL_UNSIGNED_SHORT_5_5_5_1:
            case GL_UNSIGNED_SHORT_1_5_5_5_REV:
            case GL_UNSIGNED_INT_8_8_8_8:
            case GL_UNSIGNED_INT_8_8_8_8_REV:
            case GL_UNSIGNED_INT_10_10_10_2:
            case GL_UNSIGNED_INT_2_10_10_10_REV:
               return ctx->Extensions.EXT_texture_integer;
            default:
               return GL_FALSE;
         }

      case GL_LUMINANCE_INTEGER_EXT:
      case GL_LUMINANCE_ALPHA_INTEGER_EXT:
         switch (type) {
            case GL_BYTE:
            case GL_UNSIGNED_BYTE:
            case GL_SHORT:
            case GL_UNSIGNED_SHORT:
            case GL_INT:
            case GL_UNSIGNED_INT:
               return ctx->Extensions.EXT_texture_integer;
            default:
               return GL_FALSE;
         }

      default:
         ; /* fall-through */
   }
   return GL_FALSE;
}


/**
 * Test if the given image format is a color/RGBA format (i.e., not color
 * index, depth, stencil, etc).
 * \param format  the image format value (may by an internal texture format)
 * \return GL_TRUE if its a color/RGBA format, GL_FALSE otherwise.
 */
GLboolean
_mesa_is_color_format(GLenum format)
{
   switch (format) {
      case GL_RED:
      case GL_GREEN:
      case GL_BLUE:
      case GL_ALPHA:
      case GL_ALPHA4:
      case GL_ALPHA8:
      case GL_ALPHA12:
      case GL_ALPHA16:
      case 1:
      case GL_LUMINANCE:
      case GL_LUMINANCE4:
      case GL_LUMINANCE8:
      case GL_LUMINANCE12:
      case GL_LUMINANCE16:
      case 2:
      case GL_LUMINANCE_ALPHA:
      case GL_LUMINANCE4_ALPHA4:
      case GL_LUMINANCE6_ALPHA2:
      case GL_LUMINANCE8_ALPHA8:
      case GL_LUMINANCE12_ALPHA4:
      case GL_LUMINANCE12_ALPHA12:
      case GL_LUMINANCE16_ALPHA16:
      case GL_INTENSITY:
      case GL_INTENSITY4:
      case GL_INTENSITY8:
      case GL_INTENSITY12:
      case GL_INTENSITY16:
      case GL_R8:
      case GL_R16:
      case GL_RG:
      case GL_RG8:
      case GL_RG16:
      case 3:
      case GL_RGB:
      case GL_BGR:
      case GL_R3_G3_B2:
      case GL_RGB4:
      case GL_RGB5:
      case GL_RGB8:
      case GL_RGB10:
      case GL_RGB12:
      case GL_RGB16:
      case 4:
      case GL_ABGR_EXT:
      case GL_RGBA:
      case GL_BGRA:
      case GL_RGBA2:
      case GL_RGBA4:
      case GL_RGB5_A1:
      case GL_RGBA8:
      case GL_RGB10_A2:
      case GL_RGBA12:
      case GL_RGBA16:
      /* float texture formats */
      case GL_ALPHA16F_ARB:
      case GL_ALPHA32F_ARB:
      case GL_LUMINANCE16F_ARB:
      case GL_LUMINANCE32F_ARB:
      case GL_LUMINANCE_ALPHA16F_ARB:
      case GL_LUMINANCE_ALPHA32F_ARB:
      case GL_INTENSITY16F_ARB:
      case GL_INTENSITY32F_ARB:
      case GL_R16F:
      case GL_R32F:
      case GL_RG16F:
      case GL_RG32F:
      case GL_RGB16F_ARB:
      case GL_RGB32F_ARB:
      case GL_RGBA16F_ARB:
      case GL_RGBA32F_ARB:
      /* compressed formats */
      case GL_COMPRESSED_ALPHA:
      case GL_COMPRESSED_LUMINANCE:
      case GL_COMPRESSED_LUMINANCE_ALPHA:
      case GL_COMPRESSED_INTENSITY:
      case GL_COMPRESSED_RED:
      case GL_COMPRESSED_RG:
      case GL_COMPRESSED_RGB:
      case GL_COMPRESSED_RGBA:
      case GL_RGB_S3TC:
      case GL_RGB4_S3TC:
      case GL_RGBA_S3TC:
      case GL_RGBA4_S3TC:
      case GL_COMPRESSED_RGB_S3TC_DXT1_EXT:
      case GL_COMPRESSED_RGBA_S3TC_DXT1_EXT:
      case GL_COMPRESSED_RGBA_S3TC_DXT3_EXT:
      case GL_COMPRESSED_RGBA_S3TC_DXT5_EXT:
      case GL_COMPRESSED_RGB_FXT1_3DFX:
      case GL_COMPRESSED_RGBA_FXT1_3DFX:
#if FEATURE_EXT_texture_sRGB
      case GL_SRGB_EXT:
      case GL_SRGB8_EXT:
      case GL_SRGB_ALPHA_EXT:
      case GL_SRGB8_ALPHA8_EXT:
      case GL_SLUMINANCE_ALPHA_EXT:
      case GL_SLUMINANCE8_ALPHA8_EXT:
      case GL_SLUMINANCE_EXT:
      case GL_SLUMINANCE8_EXT:
      case GL_COMPRESSED_SRGB_EXT:
      case GL_COMPRESSED_SRGB_S3TC_DXT1_EXT:
      case GL_COMPRESSED_SRGB_ALPHA_EXT:
      case GL_COMPRESSED_SRGB_ALPHA_S3TC_DXT1_EXT:
      case GL_COMPRESSED_SRGB_ALPHA_S3TC_DXT3_EXT:
      case GL_COMPRESSED_SRGB_ALPHA_S3TC_DXT5_EXT:
      case GL_COMPRESSED_SLUMINANCE_EXT:
      case GL_COMPRESSED_SLUMINANCE_ALPHA_EXT:
#endif /* FEATURE_EXT_texture_sRGB */
      case GL_COMPRESSED_RED_RGTC1:
      case GL_COMPRESSED_SIGNED_RED_RGTC1:
      case GL_COMPRESSED_RG_RGTC2:
      case GL_COMPRESSED_SIGNED_RG_RGTC2:
      case GL_COMPRESSED_LUMINANCE_LATC1_EXT:
      case GL_COMPRESSED_SIGNED_LUMINANCE_LATC1_EXT:
      case GL_COMPRESSED_LUMINANCE_ALPHA_LATC2_EXT:
      case GL_COMPRESSED_SIGNED_LUMINANCE_ALPHA_LATC2_EXT:
      case GL_COMPRESSED_LUMINANCE_ALPHA_3DC_ATI:
      /* generic integer formats */
      case GL_RED_INTEGER_EXT:
      case GL_GREEN_INTEGER_EXT:
      case GL_BLUE_INTEGER_EXT:
      case GL_ALPHA_INTEGER_EXT:
      case GL_RGB_INTEGER_EXT:
      case GL_RGBA_INTEGER_EXT:
      case GL_BGR_INTEGER_EXT:
      case GL_BGRA_INTEGER_EXT:
      case GL_LUMINANCE_INTEGER_EXT:
      case GL_LUMINANCE_ALPHA_INTEGER_EXT:
      /* sized integer formats */
      case GL_RGBA32UI_EXT:
      case GL_RGB32UI_EXT:
      case GL_ALPHA32UI_EXT:
      case GL_INTENSITY32UI_EXT:
      case GL_LUMINANCE32UI_EXT:
      case GL_LUMINANCE_ALPHA32UI_EXT:
      case GL_RGBA16UI_EXT:
      case GL_RGB16UI_EXT:
      case GL_ALPHA16UI_EXT:
      case GL_INTENSITY16UI_EXT:
      case GL_LUMINANCE16UI_EXT:
      case GL_LUMINANCE_ALPHA16UI_EXT:
      case GL_RGBA8UI_EXT:
      case GL_RGB8UI_EXT:
      case GL_ALPHA8UI_EXT:
      case GL_INTENSITY8UI_EXT:
      case GL_LUMINANCE8UI_EXT:
      case GL_LUMINANCE_ALPHA8UI_EXT:
      case GL_RGBA32I_EXT:
      case GL_RGB32I_EXT:
      case GL_ALPHA32I_EXT:
      case GL_INTENSITY32I_EXT:
      case GL_LUMINANCE32I_EXT:
      case GL_LUMINANCE_ALPHA32I_EXT:
      case GL_RGBA16I_EXT:
      case GL_RGB16I_EXT:
      case GL_ALPHA16I_EXT:
      case GL_INTENSITY16I_EXT:
      case GL_LUMINANCE16I_EXT:
      case GL_LUMINANCE_ALPHA16I_EXT:
      case GL_RGBA8I_EXT:
      case GL_RGB8I_EXT:
      case GL_ALPHA8I_EXT:
      case GL_INTENSITY8I_EXT:
      case GL_LUMINANCE8I_EXT:
      case GL_LUMINANCE_ALPHA8I_EXT:
      /* signed, normalized texture formats */
      case GL_RED_SNORM:
      case GL_R8_SNORM:
      case GL_R16_SNORM:
      case GL_RG_SNORM:
      case GL_RG8_SNORM:
      case GL_RG16_SNORM:
      case GL_RGB_SNORM:
      case GL_RGB8_SNORM:
      case GL_RGB16_SNORM:
      case GL_RGBA_SNORM:
      case GL_RGBA8_SNORM:
      case GL_RGBA16_SNORM:
      case GL_ALPHA_SNORM:
      case GL_ALPHA8_SNORM:
      case GL_ALPHA16_SNORM:
      case GL_LUMINANCE_SNORM:
      case GL_LUMINANCE8_SNORM:
      case GL_LUMINANCE16_SNORM:
      case GL_LUMINANCE_ALPHA_SNORM:
      case GL_LUMINANCE8_ALPHA8_SNORM:
      case GL_LUMINANCE16_ALPHA16_SNORM:
      case GL_INTENSITY_SNORM:
      case GL_INTENSITY8_SNORM:
      case GL_INTENSITY16_SNORM:
<<<<<<< HEAD
=======
      case GL_RGB9_E5:
      case GL_R11F_G11F_B10F:
>>>>>>> 0402d388
         return GL_TRUE;
      case GL_YCBCR_MESA:  /* not considered to be RGB */
         /* fall-through */
      default:
         return GL_FALSE;
   }
}


/**
 * Test if the given image format is a color index format.
 */
GLboolean
_mesa_is_index_format(GLenum format)
{
   switch (format) {
      case GL_COLOR_INDEX:
      case GL_COLOR_INDEX1_EXT:
      case GL_COLOR_INDEX2_EXT:
      case GL_COLOR_INDEX4_EXT:
      case GL_COLOR_INDEX8_EXT:
      case GL_COLOR_INDEX12_EXT:
      case GL_COLOR_INDEX16_EXT:
         return GL_TRUE;
      default:
         return GL_FALSE;
   }
}


/**
 * Test if the given image format is a depth component format.
 */
GLboolean
_mesa_is_depth_format(GLenum format)
{
   switch (format) {
      case GL_DEPTH_COMPONENT:
      case GL_DEPTH_COMPONENT16:
      case GL_DEPTH_COMPONENT24:
      case GL_DEPTH_COMPONENT32:
         return GL_TRUE;
      default:
         return GL_FALSE;
   }
}


/**
 * Test if the given image format is a stencil format.
 */
GLboolean
_mesa_is_stencil_format(GLenum format)
{
   switch (format) {
      case GL_STENCIL_INDEX:
      case GL_DEPTH_STENCIL:
         return GL_TRUE;
      default:
         return GL_FALSE;
   }
}


/**
 * Test if the given image format is a YCbCr format.
 */
GLboolean
_mesa_is_ycbcr_format(GLenum format)
{
   switch (format) {
      case GL_YCBCR_MESA:
         return GL_TRUE;
      default:
         return GL_FALSE;
   }
}


/**
 * Test if the given image format is a depth+stencil format.
 */
GLboolean
_mesa_is_depthstencil_format(GLenum format)
{
   switch (format) {
      case GL_DEPTH24_STENCIL8_EXT:
      case GL_DEPTH_STENCIL_EXT:
         return GL_TRUE;
      default:
         return GL_FALSE;
   }
}


/**
 * Test if the given image format is a depth or stencil format.
 */
GLboolean
_mesa_is_depth_or_stencil_format(GLenum format)
{
   switch (format) {
      case GL_DEPTH_COMPONENT:
      case GL_DEPTH_COMPONENT16:
      case GL_DEPTH_COMPONENT24:
      case GL_DEPTH_COMPONENT32:
      case GL_STENCIL_INDEX:
      case GL_STENCIL_INDEX1_EXT:
      case GL_STENCIL_INDEX4_EXT:
      case GL_STENCIL_INDEX8_EXT:
      case GL_STENCIL_INDEX16_EXT:
      case GL_DEPTH_STENCIL_EXT:
      case GL_DEPTH24_STENCIL8_EXT:
         return GL_TRUE;
      default:
         return GL_FALSE;
   }
}


/**
 * Test if the given image format is a dudv format.
 */
GLboolean
_mesa_is_dudv_format(GLenum format)
{
   switch (format) {
      case GL_DUDV_ATI:
      case GL_DU8DV8_ATI:
         return GL_TRUE;
      default:
         return GL_FALSE;
   }
}


/**
 * Test if the given format is an integer (non-normalized) format.
 */
GLboolean
_mesa_is_integer_format(GLenum format)
{
   switch (format) {
   /* generic integer formats */
   case GL_RED_INTEGER_EXT:
   case GL_GREEN_INTEGER_EXT:
   case GL_BLUE_INTEGER_EXT:
   case GL_ALPHA_INTEGER_EXT:
   case GL_RGB_INTEGER_EXT:
   case GL_RGBA_INTEGER_EXT:
   case GL_BGR_INTEGER_EXT:
   case GL_BGRA_INTEGER_EXT:
   case GL_LUMINANCE_INTEGER_EXT:
   case GL_LUMINANCE_ALPHA_INTEGER_EXT:
   /* specific integer formats */
   case GL_RGBA32UI_EXT:
   case GL_RGB32UI_EXT:
   case GL_ALPHA32UI_EXT:
   case GL_INTENSITY32UI_EXT:
   case GL_LUMINANCE32UI_EXT:
   case GL_LUMINANCE_ALPHA32UI_EXT:
   case GL_RGBA16UI_EXT:
   case GL_RGB16UI_EXT:
   case GL_ALPHA16UI_EXT:
   case GL_INTENSITY16UI_EXT:
   case GL_LUMINANCE16UI_EXT:
   case GL_LUMINANCE_ALPHA16UI_EXT:
   case GL_RGBA8UI_EXT:
   case GL_RGB8UI_EXT:
   case GL_ALPHA8UI_EXT:
   case GL_INTENSITY8UI_EXT:
   case GL_LUMINANCE8UI_EXT:
   case GL_LUMINANCE_ALPHA8UI_EXT:
   case GL_RGBA32I_EXT:
   case GL_RGB32I_EXT:
   case GL_ALPHA32I_EXT:
   case GL_INTENSITY32I_EXT:
   case GL_LUMINANCE32I_EXT:
   case GL_LUMINANCE_ALPHA32I_EXT:
   case GL_RGBA16I_EXT:
   case GL_RGB16I_EXT:
   case GL_ALPHA16I_EXT:
   case GL_INTENSITY16I_EXT:
   case GL_LUMINANCE16I_EXT:
   case GL_LUMINANCE_ALPHA16I_EXT:
   case GL_RGBA8I_EXT:
   case GL_RGB8I_EXT:
   case GL_ALPHA8I_EXT:
   case GL_INTENSITY8I_EXT:
   case GL_LUMINANCE8I_EXT:
   case GL_LUMINANCE_ALPHA8I_EXT:
      return GL_TRUE;
   default:
      return GL_FALSE;
   }
}


/**
 * Test if an image format is a supported compressed format.
 * \param format the internal format token provided by the user.
 * \return GL_TRUE if compressed, GL_FALSE if uncompressed
 */
GLboolean
_mesa_is_compressed_format(struct gl_context *ctx, GLenum format)
{
   switch (format) {
   case GL_COMPRESSED_RGB_S3TC_DXT1_EXT:
   case GL_COMPRESSED_RGBA_S3TC_DXT1_EXT:
   case GL_COMPRESSED_RGBA_S3TC_DXT3_EXT:
   case GL_COMPRESSED_RGBA_S3TC_DXT5_EXT:
      return ctx->Extensions.EXT_texture_compression_s3tc;
   case GL_RGB_S3TC:
   case GL_RGB4_S3TC:
   case GL_RGBA_S3TC:
   case GL_RGBA4_S3TC:
      return ctx->Extensions.S3_s3tc;
   case GL_COMPRESSED_SRGB_S3TC_DXT1_EXT:
   case GL_COMPRESSED_SRGB_ALPHA_S3TC_DXT1_EXT:
   case GL_COMPRESSED_SRGB_ALPHA_S3TC_DXT3_EXT:
   case GL_COMPRESSED_SRGB_ALPHA_S3TC_DXT5_EXT:
      return ctx->Extensions.EXT_texture_sRGB
         && ctx->Extensions.EXT_texture_compression_s3tc;
   case GL_COMPRESSED_RGB_FXT1_3DFX:
   case GL_COMPRESSED_RGBA_FXT1_3DFX:
      return ctx->Extensions.TDFX_texture_compression_FXT1;
   case GL_COMPRESSED_RED_RGTC1:
   case GL_COMPRESSED_SIGNED_RED_RGTC1:
   case GL_COMPRESSED_RG_RGTC2:
   case GL_COMPRESSED_SIGNED_RG_RGTC2:
      return ctx->Extensions.ARB_texture_compression_rgtc;
   case GL_COMPRESSED_LUMINANCE_LATC1_EXT:
   case GL_COMPRESSED_SIGNED_LUMINANCE_LATC1_EXT:
   case GL_COMPRESSED_LUMINANCE_ALPHA_LATC2_EXT:
   case GL_COMPRESSED_SIGNED_LUMINANCE_ALPHA_LATC2_EXT:
      return ctx->Extensions.EXT_texture_compression_latc;
   case GL_COMPRESSED_LUMINANCE_ALPHA_3DC_ATI:
      return ctx->Extensions.ATI_texture_compression_3dc;
   default:
      return GL_FALSE;
   }
}


/**
 * Return the address of a specific pixel in an image (1D, 2D or 3D).
 *
 * Pixel unpacking/packing parameters are observed according to \p packing.
 *
 * \param dimensions either 1, 2 or 3 to indicate dimensionality of image
 * \param image  starting address of image data
 * \param width  the image width
 * \param height  theimage height
 * \param format  the pixel format
 * \param type  the pixel data type
 * \param packing  the pixelstore attributes
 * \param img  which image in the volume (0 for 1D or 2D images)
 * \param row  row of pixel in the image (0 for 1D images)
 * \param column column of pixel in the image
 * 
 * \return address of pixel on success, or NULL on error.
 *
 * \sa gl_pixelstore_attrib.
 */
GLvoid *
_mesa_image_address( GLuint dimensions,
                     const struct gl_pixelstore_attrib *packing,
                     const GLvoid *image,
                     GLsizei width, GLsizei height,
                     GLenum format, GLenum type,
                     GLint img, GLint row, GLint column )
{
   GLint alignment;        /* 1, 2 or 4 */
   GLint pixels_per_row;
   GLint rows_per_image;
   GLint skiprows;
   GLint skippixels;
   GLint skipimages;       /* for 3-D volume images */
   GLubyte *pixel_addr;

   ASSERT(dimensions >= 1 && dimensions <= 3);

   alignment = packing->Alignment;
   if (packing->RowLength > 0) {
      pixels_per_row = packing->RowLength;
   }
   else {
      pixels_per_row = width;
   }
   if (packing->ImageHeight > 0) {
      rows_per_image = packing->ImageHeight;
   }
   else {
      rows_per_image = height;
   }

   skippixels = packing->SkipPixels;
   /* Note: SKIP_ROWS _is_ used for 1D images */
   skiprows = packing->SkipRows;
   /* Note: SKIP_IMAGES is only used for 3D images */
   skipimages = (dimensions == 3) ? packing->SkipImages : 0;

   if (type == GL_BITMAP) {
      /* BITMAP data */
      GLint comp_per_pixel;   /* components per pixel */
      GLint bytes_per_comp;   /* bytes per component */
      GLint bytes_per_row;
      GLint bytes_per_image;

      /* Compute bytes per component */
      bytes_per_comp = _mesa_sizeof_packed_type( type );
      if (bytes_per_comp < 0) {
         return NULL;
      }

      /* Compute number of components per pixel */
      comp_per_pixel = _mesa_components_in_format( format );
      if (comp_per_pixel < 0) {
         return NULL;
      }

      bytes_per_row = alignment
                    * CEILING( comp_per_pixel*pixels_per_row, 8*alignment );

      bytes_per_image = bytes_per_row * rows_per_image;

      pixel_addr = (GLubyte *) image
                 + (skipimages + img) * bytes_per_image
                 + (skiprows + row) * bytes_per_row
                 + (skippixels + column) / 8;
   }
   else {
      /* Non-BITMAP data */
      GLint bytes_per_pixel, bytes_per_row, remainder, bytes_per_image;
      GLint topOfImage;

      bytes_per_pixel = _mesa_bytes_per_pixel( format, type );

      /* The pixel type and format should have been error checked earlier */
      assert(bytes_per_pixel > 0);

      bytes_per_row = pixels_per_row * bytes_per_pixel;
      remainder = bytes_per_row % alignment;
      if (remainder > 0)
         bytes_per_row += (alignment - remainder);

      ASSERT(bytes_per_row % alignment == 0);

      bytes_per_image = bytes_per_row * rows_per_image;

      if (packing->Invert) {
         /* set pixel_addr to the last row */
         topOfImage = bytes_per_row * (height - 1);
         bytes_per_row = -bytes_per_row;
      }
      else {
         topOfImage = 0;
      }

      /* compute final pixel address */
      pixel_addr = (GLubyte *) image
                 + (skipimages + img) * bytes_per_image
                 + topOfImage
                 + (skiprows + row) * bytes_per_row
                 + (skippixels + column) * bytes_per_pixel;
   }

   return (GLvoid *) pixel_addr;
}


GLvoid *
_mesa_image_address1d( const struct gl_pixelstore_attrib *packing,
                       const GLvoid *image,
                       GLsizei width,
                       GLenum format, GLenum type,
                       GLint column )
{
   return _mesa_image_address(1, packing, image, width, 1,
                              format, type, 0, 0, column);
}


GLvoid *
_mesa_image_address2d( const struct gl_pixelstore_attrib *packing,
                       const GLvoid *image,
                       GLsizei width, GLsizei height,
                       GLenum format, GLenum type,
                       GLint row, GLint column )
{
   return _mesa_image_address(2, packing, image, width, height,
                              format, type, 0, row, column);
}


GLvoid *
_mesa_image_address3d( const struct gl_pixelstore_attrib *packing,
                       const GLvoid *image,
                       GLsizei width, GLsizei height,
                       GLenum format, GLenum type,
                       GLint img, GLint row, GLint column )
{
   return _mesa_image_address(3, packing, image, width, height,
                              format, type, img, row, column);
}



/**
 * Compute the stride (in bytes) between image rows.
 *
 * \param packing the pixelstore attributes
 * \param width image width.
 * \param format pixel format.
 * \param type pixel data type.
 * 
 * \return the stride in bytes for the given parameters, or -1 if error
 */
GLint
_mesa_image_row_stride( const struct gl_pixelstore_attrib *packing,
                        GLint width, GLenum format, GLenum type )
{
   GLint bytesPerRow, remainder;

   ASSERT(packing);

   if (type == GL_BITMAP) {
      if (packing->RowLength == 0) {
         bytesPerRow = (width + 7) / 8;
      }
      else {
         bytesPerRow = (packing->RowLength + 7) / 8;
      }
   }
   else {
      /* Non-BITMAP data */
      const GLint bytesPerPixel = _mesa_bytes_per_pixel(format, type);
      if (bytesPerPixel <= 0)
         return -1;  /* error */
      if (packing->RowLength == 0) {
         bytesPerRow = bytesPerPixel * width;
      }
      else {
         bytesPerRow = bytesPerPixel * packing->RowLength;
      }
   }

   remainder = bytesPerRow % packing->Alignment;
   if (remainder > 0) {
      bytesPerRow += (packing->Alignment - remainder);
   }

   if (packing->Invert) {
      /* negate the bytes per row (negative row stride) */
      bytesPerRow = -bytesPerRow;
   }

   return bytesPerRow;
}


/*
 * Compute the stride between images in a 3D texture (in bytes) for the given
 * pixel packing parameters and image width, format and type.
 */
GLint
_mesa_image_image_stride( const struct gl_pixelstore_attrib *packing,
                          GLint width, GLint height,
                          GLenum format, GLenum type )
{
   GLint bytesPerRow, bytesPerImage, remainder;

   ASSERT(packing);

   if (type == GL_BITMAP) {
      if (packing->RowLength == 0) {
         bytesPerRow = (width + 7) / 8;
      }
      else {
         bytesPerRow = (packing->RowLength + 7) / 8;
      }
   }
   else {
      const GLint bytesPerPixel = _mesa_bytes_per_pixel(format, type);

      if (bytesPerPixel <= 0)
         return -1;  /* error */
      if (packing->RowLength == 0) {
         bytesPerRow = bytesPerPixel * width;
      }
      else {
         bytesPerRow = bytesPerPixel * packing->RowLength;
      }
   }

   remainder = bytesPerRow % packing->Alignment;
   if (remainder > 0)
      bytesPerRow += (packing->Alignment - remainder);

   if (packing->ImageHeight == 0)
      bytesPerImage = bytesPerRow * height;
   else
      bytesPerImage = bytesPerRow * packing->ImageHeight;

   return bytesPerImage;
}



/**
 * "Expand" a bitmap from 1-bit per pixel to 8-bits per pixel.
 * This is typically used to convert a bitmap into a GLubyte/pixel texture.
 * "On" bits will set texels to \p onValue.
 * "Off" bits will not modify texels.
 * \param width  src bitmap width in pixels
 * \param height  src bitmap height in pixels
 * \param unpack  bitmap unpacking state
 * \param bitmap  the src bitmap data
 * \param destBuffer  start of dest buffer
 * \param destStride  row stride in dest buffer
 * \param onValue  if bit is 1, set destBuffer pixel to this value
 */
void
_mesa_expand_bitmap(GLsizei width, GLsizei height,
                    const struct gl_pixelstore_attrib *unpack,
                    const GLubyte *bitmap,
                    GLubyte *destBuffer, GLint destStride,
                    GLubyte onValue)
{
   const GLubyte *srcRow = (const GLubyte *)
      _mesa_image_address2d(unpack, bitmap, width, height,
                            GL_COLOR_INDEX, GL_BITMAP, 0, 0);
   const GLint srcStride = _mesa_image_row_stride(unpack, width,
                                                  GL_COLOR_INDEX, GL_BITMAP);
   GLint row, col;

#define SET_PIXEL(COL, ROW) \
   destBuffer[(ROW) * destStride + (COL)] = onValue;

   for (row = 0; row < height; row++) {
      const GLubyte *src = srcRow;

      if (unpack->LsbFirst) {
         /* Lsb first */
         GLubyte mask = 1U << (unpack->SkipPixels & 0x7);
         for (col = 0; col < width; col++) {

            if (*src & mask) {
               SET_PIXEL(col, row);
            }

            if (mask == 128U) {
               src++;
               mask = 1U;
            }
            else {
               mask = mask << 1;
            }
         }

         /* get ready for next row */
         if (mask != 1)
            src++;
      }
      else {
         /* Msb first */
         GLubyte mask = 128U >> (unpack->SkipPixels & 0x7);
         for (col = 0; col < width; col++) {

            if (*src & mask) {
               SET_PIXEL(col, row);
            }

            if (mask == 1U) {
               src++;
               mask = 128U;
            }
            else {
               mask = mask >> 1;
            }
         }

         /* get ready for next row */
         if (mask != 128)
            src++;
      }

      srcRow += srcStride;
   } /* row */

#undef SET_PIXEL
}




/**
 * Convert an array of RGBA colors from one datatype to another.
 * NOTE: src may equal dst.  In that case, we use a temporary buffer.
 */
void
_mesa_convert_colors(GLenum srcType, const GLvoid *src,
                     GLenum dstType, GLvoid *dst,
                     GLuint count, const GLubyte mask[])
{
   GLuint tempBuffer[MAX_WIDTH][4];
   const GLboolean useTemp = (src == dst);

   ASSERT(srcType != dstType);

   switch (srcType) {
   case GL_UNSIGNED_BYTE:
      if (dstType == GL_UNSIGNED_SHORT) {
         const GLubyte (*src1)[4] = (const GLubyte (*)[4]) src;
         GLushort (*dst2)[4] = (GLushort (*)[4]) (useTemp ? tempBuffer : dst);
         GLuint i;
         for (i = 0; i < count; i++) {
            if (!mask || mask[i]) {
               dst2[i][RCOMP] = UBYTE_TO_USHORT(src1[i][RCOMP]);
               dst2[i][GCOMP] = UBYTE_TO_USHORT(src1[i][GCOMP]);
               dst2[i][BCOMP] = UBYTE_TO_USHORT(src1[i][BCOMP]);
               dst2[i][ACOMP] = UBYTE_TO_USHORT(src1[i][ACOMP]);
            }
         }
         if (useTemp)
            memcpy(dst, tempBuffer, count * 4 * sizeof(GLushort));
      }
      else {
         const GLubyte (*src1)[4] = (const GLubyte (*)[4]) src;
         GLfloat (*dst4)[4] = (GLfloat (*)[4]) (useTemp ? tempBuffer : dst);
         GLuint i;
         ASSERT(dstType == GL_FLOAT);
         for (i = 0; i < count; i++) {
            if (!mask || mask[i]) {
               dst4[i][RCOMP] = UBYTE_TO_FLOAT(src1[i][RCOMP]);
               dst4[i][GCOMP] = UBYTE_TO_FLOAT(src1[i][GCOMP]);
               dst4[i][BCOMP] = UBYTE_TO_FLOAT(src1[i][BCOMP]);
               dst4[i][ACOMP] = UBYTE_TO_FLOAT(src1[i][ACOMP]);
            }
         }
         if (useTemp)
            memcpy(dst, tempBuffer, count * 4 * sizeof(GLfloat));
      }
      break;
   case GL_UNSIGNED_SHORT:
      if (dstType == GL_UNSIGNED_BYTE) {
         const GLushort (*src2)[4] = (const GLushort (*)[4]) src;
         GLubyte (*dst1)[4] = (GLubyte (*)[4]) (useTemp ? tempBuffer : dst);
         GLuint i;
         for (i = 0; i < count; i++) {
            if (!mask || mask[i]) {
               dst1[i][RCOMP] = USHORT_TO_UBYTE(src2[i][RCOMP]);
               dst1[i][GCOMP] = USHORT_TO_UBYTE(src2[i][GCOMP]);
               dst1[i][BCOMP] = USHORT_TO_UBYTE(src2[i][BCOMP]);
               dst1[i][ACOMP] = USHORT_TO_UBYTE(src2[i][ACOMP]);
            }
         }
         if (useTemp)
            memcpy(dst, tempBuffer, count * 4 * sizeof(GLubyte));
      }
      else {
         const GLushort (*src2)[4] = (const GLushort (*)[4]) src;
         GLfloat (*dst4)[4] = (GLfloat (*)[4]) (useTemp ? tempBuffer : dst);
         GLuint i;
         ASSERT(dstType == GL_FLOAT);
         for (i = 0; i < count; i++) {
            if (!mask || mask[i]) {
               dst4[i][RCOMP] = USHORT_TO_FLOAT(src2[i][RCOMP]);
               dst4[i][GCOMP] = USHORT_TO_FLOAT(src2[i][GCOMP]);
               dst4[i][BCOMP] = USHORT_TO_FLOAT(src2[i][BCOMP]);
               dst4[i][ACOMP] = USHORT_TO_FLOAT(src2[i][ACOMP]);
            }
         }
         if (useTemp)
            memcpy(dst, tempBuffer, count * 4 * sizeof(GLfloat));
      }
      break;
   case GL_FLOAT:
      if (dstType == GL_UNSIGNED_BYTE) {
         const GLfloat (*src4)[4] = (const GLfloat (*)[4]) src;
         GLubyte (*dst1)[4] = (GLubyte (*)[4]) (useTemp ? tempBuffer : dst);
         GLuint i;
         for (i = 0; i < count; i++) {
            if (!mask || mask[i]) {
               UNCLAMPED_FLOAT_TO_UBYTE(dst1[i][RCOMP], src4[i][RCOMP]);
               UNCLAMPED_FLOAT_TO_UBYTE(dst1[i][GCOMP], src4[i][GCOMP]);
               UNCLAMPED_FLOAT_TO_UBYTE(dst1[i][BCOMP], src4[i][BCOMP]);
               UNCLAMPED_FLOAT_TO_UBYTE(dst1[i][ACOMP], src4[i][ACOMP]);
            }
         }
         if (useTemp)
            memcpy(dst, tempBuffer, count * 4 * sizeof(GLubyte));
      }
      else {
         const GLfloat (*src4)[4] = (const GLfloat (*)[4]) src;
         GLushort (*dst2)[4] = (GLushort (*)[4]) (useTemp ? tempBuffer : dst);
         GLuint i;
         ASSERT(dstType == GL_UNSIGNED_SHORT);
         for (i = 0; i < count; i++) {
            if (!mask || mask[i]) {
               UNCLAMPED_FLOAT_TO_USHORT(dst2[i][RCOMP], src4[i][RCOMP]);
               UNCLAMPED_FLOAT_TO_USHORT(dst2[i][GCOMP], src4[i][GCOMP]);
               UNCLAMPED_FLOAT_TO_USHORT(dst2[i][BCOMP], src4[i][BCOMP]);
               UNCLAMPED_FLOAT_TO_USHORT(dst2[i][ACOMP], src4[i][ACOMP]);
            }
         }
         if (useTemp)
            memcpy(dst, tempBuffer, count * 4 * sizeof(GLushort));
      }
      break;
   default:
      _mesa_problem(NULL, "Invalid datatype in _mesa_convert_colors");
   }
}




/**
 * Perform basic clipping for glDrawPixels.  The image's position and size
 * and the unpack SkipPixels and SkipRows are adjusted so that the image
 * region is entirely within the window and scissor bounds.
 * NOTE: this will only work when glPixelZoom is (1, 1) or (1, -1).
 * If Pixel.ZoomY is -1, *destY will be changed to be the first row which
 * we'll actually write.  Beforehand, *destY-1 is the first drawing row.
 *
 * \return  GL_TRUE if image is ready for drawing or
 *          GL_FALSE if image was completely clipped away (draw nothing)
 */
GLboolean
_mesa_clip_drawpixels(const struct gl_context *ctx,
                      GLint *destX, GLint *destY,
                      GLsizei *width, GLsizei *height,
                      struct gl_pixelstore_attrib *unpack)
{
   const struct gl_framebuffer *buffer = ctx->DrawBuffer;

   if (unpack->RowLength == 0) {
      unpack->RowLength = *width;
   }

   ASSERT(ctx->Pixel.ZoomX == 1.0F);
   ASSERT(ctx->Pixel.ZoomY == 1.0F || ctx->Pixel.ZoomY == -1.0F);

   /* left clipping */
   if (*destX < buffer->_Xmin) {
      unpack->SkipPixels += (buffer->_Xmin - *destX);
      *width -= (buffer->_Xmin - *destX);
      *destX = buffer->_Xmin;
   }
   /* right clipping */
   if (*destX + *width > buffer->_Xmax)
      *width -= (*destX + *width - buffer->_Xmax);

   if (*width <= 0)
      return GL_FALSE;

   if (ctx->Pixel.ZoomY == 1.0F) {
      /* bottom clipping */
      if (*destY < buffer->_Ymin) {
         unpack->SkipRows += (buffer->_Ymin - *destY);
         *height -= (buffer->_Ymin - *destY);
         *destY = buffer->_Ymin;
      }
      /* top clipping */
      if (*destY + *height > buffer->_Ymax)
         *height -= (*destY + *height - buffer->_Ymax);
   }
   else { /* upside down */
      /* top clipping */
      if (*destY > buffer->_Ymax) {
         unpack->SkipRows += (*destY - buffer->_Ymax);
         *height -= (*destY - buffer->_Ymax);
         *destY = buffer->_Ymax;
      }
      /* bottom clipping */
      if (*destY - *height < buffer->_Ymin)
         *height -= (buffer->_Ymin - (*destY - *height));
      /* adjust destY so it's the first row to write to */
      (*destY)--;
   }

   if (*height <= 0)
      return GL_FALSE;

   return GL_TRUE;
}


/**
 * Perform clipping for glReadPixels.  The image's window position
 * and size, and the pack skipPixels, skipRows and rowLength are adjusted
 * so that the image region is entirely within the window bounds.
 * Note: this is different from _mesa_clip_drawpixels() in that the
 * scissor box is ignored, and we use the bounds of the current readbuffer
 * surface.
 *
 * \return  GL_TRUE if region to read is in bounds
 *          GL_FALSE if region is completely out of bounds (nothing to read)
 */
GLboolean
_mesa_clip_readpixels(const struct gl_context *ctx,
                      GLint *srcX, GLint *srcY,
                      GLsizei *width, GLsizei *height,
                      struct gl_pixelstore_attrib *pack)
{
   const struct gl_framebuffer *buffer = ctx->ReadBuffer;

   if (pack->RowLength == 0) {
      pack->RowLength = *width;
   }

   /* left clipping */
   if (*srcX < 0) {
      pack->SkipPixels += (0 - *srcX);
      *width -= (0 - *srcX);
      *srcX = 0;
   }
   /* right clipping */
   if (*srcX + *width > (GLsizei) buffer->Width)
      *width -= (*srcX + *width - buffer->Width);

   if (*width <= 0)
      return GL_FALSE;

   /* bottom clipping */
   if (*srcY < 0) {
      pack->SkipRows += (0 - *srcY);
      *height -= (0 - *srcY);
      *srcY = 0;
   }
   /* top clipping */
   if (*srcY + *height > (GLsizei) buffer->Height)
      *height -= (*srcY + *height - buffer->Height);

   if (*height <= 0)
      return GL_FALSE;

   return GL_TRUE;
}


/**
 * Do clipping for a glCopyTexSubImage call.
 * The framebuffer source region might extend outside the framebuffer
 * bounds.  Clip the source region against the framebuffer bounds and
 * adjust the texture/dest position and size accordingly.
 *
 * \return GL_FALSE if region is totally clipped, GL_TRUE otherwise.
 */
GLboolean
_mesa_clip_copytexsubimage(const struct gl_context *ctx,
                           GLint *destX, GLint *destY,
                           GLint *srcX, GLint *srcY,
                           GLsizei *width, GLsizei *height)
{
   const struct gl_framebuffer *fb = ctx->ReadBuffer;
   const GLint srcX0 = *srcX, srcY0 = *srcY;

   if (_mesa_clip_to_region(0, 0, fb->Width, fb->Height,
                            srcX, srcY, width, height)) {
      *destX = *destX + *srcX - srcX0;
      *destY = *destY + *srcY - srcY0;

      return GL_TRUE;
   }
   else {
      return GL_FALSE;
   }
}



/**
 * Clip the rectangle defined by (x, y, width, height) against the bounds
 * specified by [xmin, xmax) and [ymin, ymax).
 * \return GL_FALSE if rect is totally clipped, GL_TRUE otherwise.
 */
GLboolean
_mesa_clip_to_region(GLint xmin, GLint ymin,
                     GLint xmax, GLint ymax,
                     GLint *x, GLint *y,
                     GLsizei *width, GLsizei *height )
{
   /* left clipping */
   if (*x < xmin) {
      *width -= (xmin - *x);
      *x = xmin;
   }

   /* right clipping */
   if (*x + *width > xmax)
      *width -= (*x + *width - xmax);

   if (*width <= 0)
      return GL_FALSE;

   /* bottom (or top) clipping */
   if (*y < ymin) {
      *height -= (ymin - *y);
      *y = ymin;
   }

   /* top (or bottom) clipping */
   if (*y + *height > ymax)
      *height -= (*y + *height - ymax);

   if (*height <= 0)
      return GL_FALSE;

   return GL_TRUE;
}


/**
 * Clip dst coords against Xmax (or Ymax).
 */
static INLINE void
clip_right_or_top(GLint *srcX0, GLint *srcX1,
                  GLint *dstX0, GLint *dstX1,
                  GLint maxValue)
{
   GLfloat t, bias;

   if (*dstX1 > maxValue) {
      /* X1 outside right edge */
      ASSERT(*dstX0 < maxValue); /* X0 should be inside right edge */
      t = (GLfloat) (maxValue - *dstX0) / (GLfloat) (*dstX1 - *dstX0);
      /* chop off [t, 1] part */
      ASSERT(t >= 0.0 && t <= 1.0);
      *dstX1 = maxValue;
      bias = (*srcX0 < *srcX1) ? 0.5F : -0.5F;
      *srcX1 = *srcX0 + (GLint) (t * (*srcX1 - *srcX0) + bias);
   }
   else if (*dstX0 > maxValue) {
      /* X0 outside right edge */
      ASSERT(*dstX1 < maxValue); /* X1 should be inside right edge */
      t = (GLfloat) (maxValue - *dstX1) / (GLfloat) (*dstX0 - *dstX1);
      /* chop off [t, 1] part */
      ASSERT(t >= 0.0 && t <= 1.0);
      *dstX0 = maxValue;
      bias = (*srcX0 < *srcX1) ? -0.5F : 0.5F;
      *srcX0 = *srcX1 + (GLint) (t * (*srcX0 - *srcX1) + bias);
   }
}


/**
 * Clip dst coords against Xmin (or Ymin).
 */
static INLINE void
clip_left_or_bottom(GLint *srcX0, GLint *srcX1,
                    GLint *dstX0, GLint *dstX1,
                    GLint minValue)
{
   GLfloat t, bias;

   if (*dstX0 < minValue) {
      /* X0 outside left edge */
      ASSERT(*dstX1 > minValue); /* X1 should be inside left edge */
      t = (GLfloat) (minValue - *dstX0) / (GLfloat) (*dstX1 - *dstX0);
      /* chop off [0, t] part */
      ASSERT(t >= 0.0 && t <= 1.0);
      *dstX0 = minValue;
      bias = (*srcX0 < *srcX1) ? 0.5F : -0.5F; /* flipped??? */
      *srcX0 = *srcX0 + (GLint) (t * (*srcX1 - *srcX0) + bias);
   }
   else if (*dstX1 < minValue) {
      /* X1 outside left edge */
      ASSERT(*dstX0 > minValue); /* X0 should be inside left edge */
      t = (GLfloat) (minValue - *dstX1) / (GLfloat) (*dstX0 - *dstX1);
      /* chop off [0, t] part */
      ASSERT(t >= 0.0 && t <= 1.0);
      *dstX1 = minValue;
      bias = (*srcX0 < *srcX1) ? 0.5F : -0.5F;
      *srcX1 = *srcX1 + (GLint) (t * (*srcX0 - *srcX1) + bias);
   }
}


/**
 * Do clipping of blit src/dest rectangles.
 * The dest rect is clipped against both the buffer bounds and scissor bounds.
 * The src rect is just clipped against the buffer bounds.
 *
 * When either the src or dest rect is clipped, the other is also clipped
 * proportionately!
 *
 * Note that X0 need not be less than X1 (same for Y) for either the source
 * and dest rects.  That makes the clipping a little trickier.
 *
 * \return GL_TRUE if anything is left to draw, GL_FALSE if totally clipped
 */
GLboolean
_mesa_clip_blit(struct gl_context *ctx,
                GLint *srcX0, GLint *srcY0, GLint *srcX1, GLint *srcY1,
                GLint *dstX0, GLint *dstY0, GLint *dstX1, GLint *dstY1)
{
   const GLint srcXmin = 0;
   const GLint srcXmax = ctx->ReadBuffer->Width;
   const GLint srcYmin = 0;
   const GLint srcYmax = ctx->ReadBuffer->Height;

   /* these include scissor bounds */
   const GLint dstXmin = ctx->DrawBuffer->_Xmin;
   const GLint dstXmax = ctx->DrawBuffer->_Xmax;
   const GLint dstYmin = ctx->DrawBuffer->_Ymin;
   const GLint dstYmax = ctx->DrawBuffer->_Ymax;

   /*
   printf("PreClipX:  src: %d .. %d  dst: %d .. %d\n",
          *srcX0, *srcX1, *dstX0, *dstX1);
   printf("PreClipY:  src: %d .. %d  dst: %d .. %d\n",
          *srcY0, *srcY1, *dstY0, *dstY1);
   */

   /* trivial rejection tests */
   if (*dstX0 == *dstX1)
      return GL_FALSE; /* no width */
   if (*dstX0 <= dstXmin && *dstX1 <= dstXmin)
      return GL_FALSE; /* totally out (left) of bounds */
   if (*dstX0 >= dstXmax && *dstX1 >= dstXmax)
      return GL_FALSE; /* totally out (right) of bounds */

   if (*dstY0 == *dstY1)
      return GL_FALSE;
   if (*dstY0 <= dstYmin && *dstY1 <= dstYmin)
      return GL_FALSE;
   if (*dstY0 >= dstYmax && *dstY1 >= dstYmax)
      return GL_FALSE;

   if (*srcX0 == *srcX1)
      return GL_FALSE;
   if (*srcX0 <= srcXmin && *srcX1 <= srcXmin)
      return GL_FALSE;
   if (*srcX0 >= srcXmax && *srcX1 >= srcXmax)
      return GL_FALSE;

   if (*srcY0 == *srcY1)
      return GL_FALSE;
   if (*srcY0 <= srcYmin && *srcY1 <= srcYmin)
      return GL_FALSE;
   if (*srcY0 >= srcYmax && *srcY1 >= srcYmax)
      return GL_FALSE;

   /*
    * dest clip
    */
   clip_right_or_top(srcX0, srcX1, dstX0, dstX1, dstXmax);
   clip_right_or_top(srcY0, srcY1, dstY0, dstY1, dstYmax);
   clip_left_or_bottom(srcX0, srcX1, dstX0, dstX1, dstXmin);
   clip_left_or_bottom(srcY0, srcY1, dstY0, dstY1, dstYmin);

   /*
    * src clip (just swap src/dst values from above)
    */
   clip_right_or_top(dstX0, dstX1, srcX0, srcX1, srcXmax);
   clip_right_or_top(dstY0, dstY1, srcY0, srcY1, srcYmax);
   clip_left_or_bottom(dstX0, dstX1, srcX0, srcX1, srcXmin);
   clip_left_or_bottom(dstY0, dstY1, srcY0, srcY1, srcYmin);

   /*
   printf("PostClipX: src: %d .. %d  dst: %d .. %d\n",
          *srcX0, *srcX1, *dstX0, *dstX1);
   printf("PostClipY: src: %d .. %d  dst: %d .. %d\n",
          *srcY0, *srcY1, *dstY0, *dstY1);
   */

   ASSERT(*dstX0 >= dstXmin);
   ASSERT(*dstX0 <= dstXmax);
   ASSERT(*dstX1 >= dstXmin);
   ASSERT(*dstX1 <= dstXmax);

   ASSERT(*dstY0 >= dstYmin);
   ASSERT(*dstY0 <= dstYmax);
   ASSERT(*dstY1 >= dstYmin);
   ASSERT(*dstY1 <= dstYmax);

   ASSERT(*srcX0 >= srcXmin);
   ASSERT(*srcX0 <= srcXmax);
   ASSERT(*srcX1 >= srcXmin);
   ASSERT(*srcX1 <= srcXmax);

   ASSERT(*srcY0 >= srcYmin);
   ASSERT(*srcY0 <= srcYmax);
   ASSERT(*srcY1 >= srcYmin);
   ASSERT(*srcY1 <= srcYmax);

   return GL_TRUE;
}
<|MERGE_RESOLUTION|>--- conflicted
+++ resolved
@@ -1,1950 +1,1935 @@
-/*
- * Mesa 3-D graphics library
- * Version:  7.5
- *
- * Copyright (C) 1999-2008  Brian Paul   All Rights Reserved.
- * Copyright (C) 2009  VMware, Inc.  All Rights Reserved.
- *
- * Permission is hereby granted, free of charge, to any person obtaining a
- * copy of this software and associated documentation files (the "Software"),
- * to deal in the Software without restriction, including without limitation
- * the rights to use, copy, modify, merge, publish, distribute, sublicense,
- * and/or sell copies of the Software, and to permit persons to whom the
- * Software is furnished to do so, subject to the following conditions:
- *
- * The above copyright notice and this permission notice shall be included
- * in all copies or substantial portions of the Software.
- *
- * THE SOFTWARE IS PROVIDED "AS IS", WITHOUT WARRANTY OF ANY KIND, EXPRESS
- * OR IMPLIED, INCLUDING BUT NOT LIMITED TO THE WARRANTIES OF MERCHANTABILITY,
- * FITNESS FOR A PARTICULAR PURPOSE AND NONINFRINGEMENT.  IN NO EVENT SHALL
- * BRIAN PAUL BE LIABLE FOR ANY CLAIM, DAMAGES OR OTHER LIABILITY, WHETHER IN
- * AN ACTION OF CONTRACT, TORT OR OTHERWISE, ARISING FROM, OUT OF OR IN
- * CONNECTION WITH THE SOFTWARE OR THE USE OR OTHER DEALINGS IN THE SOFTWARE.
- */
-
-
-/**
- * \file image.c
- * Image handling.
- */
-
-
-#include "glheader.h"
-#include "colormac.h"
-#include "image.h"
-#include "imports.h"
-#include "macros.h"
-#include "mfeatures.h"
-#include "mtypes.h"
-
-
-/**
- * NOTE:
- * Normally, BYTE_TO_FLOAT(0) returns 0.00392  That causes problems when
- * we later convert the float to a packed integer value (such as for
- * GL_RGB5_A1) because we'll wind up with a non-zero value.
- *
- * We redefine the macros here so zero is handled correctly.
- */
-#undef BYTE_TO_FLOAT
-#define BYTE_TO_FLOAT(B)    ((B) == 0 ? 0.0F : ((2.0F * (B) + 1.0F) * (1.0F/255.0F)))
-
-#undef SHORT_TO_FLOAT
-#define SHORT_TO_FLOAT(S)   ((S) == 0 ? 0.0F : ((2.0F * (S) + 1.0F) * (1.0F/65535.0F)))
-
-
-
-/** Compute ceiling of integer quotient of A divided by B. */
-#define CEILING( A, B )  ( (A) % (B) == 0 ? (A)/(B) : (A)/(B)+1 )
-
-
-/**
- * \return GL_TRUE if type is packed pixel type, GL_FALSE otherwise.
- */
-GLboolean
-_mesa_type_is_packed(GLenum type)
-{
-   switch (type) {
-   case GL_UNSIGNED_BYTE_3_3_2:
-   case GL_UNSIGNED_BYTE_2_3_3_REV:
-   case MESA_UNSIGNED_BYTE_4_4:
-   case GL_UNSIGNED_SHORT_5_6_5:
-   case GL_UNSIGNED_SHORT_5_6_5_REV:
-   case GL_UNSIGNED_SHORT_4_4_4_4:
-   case GL_UNSIGNED_SHORT_4_4_4_4_REV:
-   case GL_UNSIGNED_SHORT_5_5_5_1:
-   case GL_UNSIGNED_SHORT_1_5_5_5_REV:
-   case GL_UNSIGNED_INT_8_8_8_8:
-   case GL_UNSIGNED_INT_8_8_8_8_REV:
-   case GL_UNSIGNED_INT_10_10_10_2:
-   case GL_UNSIGNED_INT_2_10_10_10_REV:
-   case GL_UNSIGNED_SHORT_8_8_MESA:
-   case GL_UNSIGNED_SHORT_8_8_REV_MESA:
-   case GL_UNSIGNED_INT_24_8_EXT:
-<<<<<<< HEAD
-=======
-   case GL_UNSIGNED_INT_5_9_9_9_REV:
-   case GL_UNSIGNED_INT_10F_11F_11F_REV:
->>>>>>> 0402d388
-      return GL_TRUE;
-   }
-
-   return GL_FALSE;
-}
-
-
-
-/**
- * Flip the order of the 2 bytes in each word in the given array.
- *
- * \param p array.
- * \param n number of words.
- */
-void
-_mesa_swap2( GLushort *p, GLuint n )
-{
-   GLuint i;
-   for (i = 0; i < n; i++) {
-      p[i] = (p[i] >> 8) | ((p[i] << 8) & 0xff00);
-   }
-}
-
-
-
-/*
- * Flip the order of the 4 bytes in each word in the given array.
- */
-void
-_mesa_swap4( GLuint *p, GLuint n )
-{
-   GLuint i, a, b;
-   for (i = 0; i < n; i++) {
-      b = p[i];
-      a =  (b >> 24)
-	| ((b >> 8) & 0xff00)
-	| ((b << 8) & 0xff0000)
-	| ((b << 24) & 0xff000000);
-      p[i] = a;
-   }
-}
-
-
-/**
- * Get the size of a GL data type.
- *
- * \param type GL data type.
- *
- * \return the size, in bytes, of the given data type, 0 if a GL_BITMAP, or -1
- * if an invalid type enum.
- */
-GLint
-_mesa_sizeof_type( GLenum type )
-{
-   switch (type) {
-      case GL_BITMAP:
-	 return 0;
-      case GL_UNSIGNED_BYTE:
-         return sizeof(GLubyte);
-      case GL_BYTE:
-	 return sizeof(GLbyte);
-      case GL_UNSIGNED_SHORT:
-	 return sizeof(GLushort);
-      case GL_SHORT:
-	 return sizeof(GLshort);
-      case GL_UNSIGNED_INT:
-	 return sizeof(GLuint);
-      case GL_INT:
-	 return sizeof(GLint);
-      case GL_FLOAT:
-	 return sizeof(GLfloat);
-      case GL_DOUBLE:
-	 return sizeof(GLdouble);
-      case GL_HALF_FLOAT_ARB:
-	 return sizeof(GLhalfARB);
-      case GL_FIXED:
-	 return sizeof(GLfixed);
-      default:
-         return -1;
-   }
-}
-
-
-/**
- * Same as _mesa_sizeof_type() but also accepting the packed pixel
- * format data types.
- */
-GLint
-_mesa_sizeof_packed_type( GLenum type )
-{
-   switch (type) {
-      case GL_BITMAP:
-	 return 0;
-      case GL_UNSIGNED_BYTE:
-         return sizeof(GLubyte);
-      case GL_BYTE:
-	 return sizeof(GLbyte);
-      case GL_UNSIGNED_SHORT:
-	 return sizeof(GLushort);
-      case GL_SHORT:
-	 return sizeof(GLshort);
-      case GL_UNSIGNED_INT:
-	 return sizeof(GLuint);
-      case GL_INT:
-	 return sizeof(GLint);
-      case GL_HALF_FLOAT_ARB:
-	 return sizeof(GLhalfARB);
-      case GL_FLOAT:
-	 return sizeof(GLfloat);
-      case GL_UNSIGNED_BYTE_3_3_2:
-         return sizeof(GLubyte);
-      case GL_UNSIGNED_BYTE_2_3_3_REV:
-         return sizeof(GLubyte);
-      case MESA_UNSIGNED_BYTE_4_4:
-         return sizeof(GLubyte);
-      case GL_UNSIGNED_SHORT_5_6_5:
-         return sizeof(GLushort);
-      case GL_UNSIGNED_SHORT_5_6_5_REV:
-         return sizeof(GLushort);
-      case GL_UNSIGNED_SHORT_4_4_4_4:
-         return sizeof(GLushort);
-      case GL_UNSIGNED_SHORT_4_4_4_4_REV:
-         return sizeof(GLushort);
-      case GL_UNSIGNED_SHORT_5_5_5_1:
-         return sizeof(GLushort);
-      case GL_UNSIGNED_SHORT_1_5_5_5_REV:
-         return sizeof(GLushort);
-      case GL_UNSIGNED_INT_8_8_8_8:
-         return sizeof(GLuint);
-      case GL_UNSIGNED_INT_8_8_8_8_REV:
-         return sizeof(GLuint);
-      case GL_UNSIGNED_INT_10_10_10_2:
-         return sizeof(GLuint);
-      case GL_UNSIGNED_INT_2_10_10_10_REV:
-         return sizeof(GLuint);
-      case GL_UNSIGNED_SHORT_8_8_MESA:
-      case GL_UNSIGNED_SHORT_8_8_REV_MESA:
-         return sizeof(GLushort);      
-      case GL_UNSIGNED_INT_24_8_EXT:
-         return sizeof(GLuint);
-<<<<<<< HEAD
-=======
-      case GL_UNSIGNED_INT_5_9_9_9_REV:
-         return sizeof(GLuint);
-      case GL_UNSIGNED_INT_10F_11F_11F_REV:
-         return sizeof(GLuint);
->>>>>>> 0402d388
-      default:
-         return -1;
-   }
-}
-
-
-/**
- * Get the number of components in a pixel format.
- *
- * \param format pixel format.
- *
- * \return the number of components in the given format, or -1 if a bad format.
- */
-GLint
-_mesa_components_in_format( GLenum format )
-{
-   switch (format) {
-      case GL_COLOR_INDEX:
-      case GL_COLOR_INDEX1_EXT:
-      case GL_COLOR_INDEX2_EXT:
-      case GL_COLOR_INDEX4_EXT:
-      case GL_COLOR_INDEX8_EXT:
-      case GL_COLOR_INDEX12_EXT:
-      case GL_COLOR_INDEX16_EXT:
-      case GL_STENCIL_INDEX:
-      case GL_DEPTH_COMPONENT:
-      case GL_RED:
-      case GL_RED_INTEGER_EXT:
-      case GL_GREEN:
-      case GL_GREEN_INTEGER_EXT:
-      case GL_BLUE:
-      case GL_BLUE_INTEGER_EXT:
-      case GL_ALPHA:
-      case GL_ALPHA_INTEGER_EXT:
-      case GL_LUMINANCE:
-      case GL_LUMINANCE_INTEGER_EXT:
-      case GL_INTENSITY:
-         return 1;
-      case GL_LUMINANCE_ALPHA:
-      case GL_LUMINANCE_ALPHA_INTEGER_EXT:
-      case GL_RG:
-	 return 2;
-      case GL_RGB:
-      case GL_RGB_INTEGER_EXT:
-	 return 3;
-      case GL_RGBA:
-      case GL_RGBA_INTEGER_EXT:
-	 return 4;
-      case GL_BGR:
-	 return 3;
-      case GL_BGRA:
-	 return 4;
-      case GL_ABGR_EXT:
-         return 4;
-      case GL_YCBCR_MESA:
-         return 2;
-      case GL_DEPTH_STENCIL_EXT:
-         return 2;
-      case GL_DUDV_ATI:
-      case GL_DU8DV8_ATI:
-         return 2;
-      default:
-         return -1;
-   }
-}
-
-
-/**
- * Get the bytes per pixel of pixel format type pair.
- *
- * \param format pixel format.
- * \param type pixel type.
- *
- * \return bytes per pixel, or -1 if a bad format or type was given.
- */
-GLint
-_mesa_bytes_per_pixel( GLenum format, GLenum type )
-{
-   GLint comps = _mesa_components_in_format( format );
-   if (comps < 0)
-      return -1;
-
-   switch (type) {
-      case GL_BITMAP:
-         return 0;  /* special case */
-      case GL_BYTE:
-      case GL_UNSIGNED_BYTE:
-         return comps * sizeof(GLubyte);
-      case GL_SHORT:
-      case GL_UNSIGNED_SHORT:
-         return comps * sizeof(GLshort);
-      case GL_INT:
-      case GL_UNSIGNED_INT:
-         return comps * sizeof(GLint);
-      case GL_FLOAT:
-         return comps * sizeof(GLfloat);
-      case GL_HALF_FLOAT_ARB:
-         return comps * sizeof(GLhalfARB);
-      case GL_UNSIGNED_BYTE_3_3_2:
-      case GL_UNSIGNED_BYTE_2_3_3_REV:
-         if (format == GL_RGB || format == GL_BGR ||
-             format == GL_RGB_INTEGER_EXT || format == GL_BGR_INTEGER_EXT)
-            return sizeof(GLubyte);
-         else
-            return -1;  /* error */
-      case GL_UNSIGNED_SHORT_5_6_5:
-      case GL_UNSIGNED_SHORT_5_6_5_REV:
-         if (format == GL_RGB || format == GL_BGR ||
-             format == GL_RGB_INTEGER_EXT || format == GL_BGR_INTEGER_EXT)
-            return sizeof(GLushort);
-         else
-            return -1;  /* error */
-      case GL_UNSIGNED_SHORT_4_4_4_4:
-      case GL_UNSIGNED_SHORT_4_4_4_4_REV:
-      case GL_UNSIGNED_SHORT_5_5_5_1:
-      case GL_UNSIGNED_SHORT_1_5_5_5_REV:
-         if (format == GL_RGBA || format == GL_BGRA || format == GL_ABGR_EXT ||
-             format == GL_RGBA_INTEGER_EXT || format == GL_BGRA_INTEGER_EXT)
-            return sizeof(GLushort);
-         else
-            return -1;
-      case GL_UNSIGNED_INT_8_8_8_8:
-      case GL_UNSIGNED_INT_8_8_8_8_REV:
-      case GL_UNSIGNED_INT_10_10_10_2:
-      case GL_UNSIGNED_INT_2_10_10_10_REV:
-         if (format == GL_RGBA || format == GL_BGRA || format == GL_ABGR_EXT ||
-             format == GL_RGBA_INTEGER_EXT || format == GL_BGRA_INTEGER_EXT)
-            return sizeof(GLuint);
-         else
-            return -1;
-      case GL_UNSIGNED_SHORT_8_8_MESA:
-      case GL_UNSIGNED_SHORT_8_8_REV_MESA:
-         if (format == GL_YCBCR_MESA)
-            return sizeof(GLushort);
-         else
-            return -1;
-      case GL_UNSIGNED_INT_24_8_EXT:
-         if (format == GL_DEPTH_STENCIL_EXT)
-            return sizeof(GLuint);
-         else
-            return -1;
-<<<<<<< HEAD
-=======
-      case GL_UNSIGNED_INT_5_9_9_9_REV:
-         if (format == GL_RGB)
-            return sizeof(GLuint);
-         else
-            return -1;
-      case GL_UNSIGNED_INT_10F_11F_11F_REV:
-         if (format == GL_RGB)
-            return sizeof(GLuint);
-         else
-            return -1;
->>>>>>> 0402d388
-      default:
-         return -1;
-   }
-}
-
-
-/**
- * Test for a legal pixel format and type.
- *
- * \param format pixel format.
- * \param type pixel type.
- *
- * \return GL_TRUE if the given pixel format and type are legal, or GL_FALSE
- * otherwise.
- */
-GLboolean
-_mesa_is_legal_format_and_type(const struct gl_context *ctx,
-                               GLenum format, GLenum type)
-{
-   switch (format) {
-      case GL_COLOR_INDEX:
-      case GL_STENCIL_INDEX:
-         switch (type) {
-            case GL_BITMAP:
-            case GL_BYTE:
-            case GL_UNSIGNED_BYTE:
-            case GL_SHORT:
-            case GL_UNSIGNED_SHORT:
-            case GL_INT:
-            case GL_UNSIGNED_INT:
-            case GL_FLOAT:
-               return GL_TRUE;
-            case GL_HALF_FLOAT_ARB:
-               return ctx->Extensions.ARB_half_float_pixel;
-            default:
-               return GL_FALSE;
-         }
-      case GL_RED:
-      case GL_GREEN:
-      case GL_BLUE:
-      case GL_ALPHA:
-#if 0 /* not legal!  see table 3.6 of the 1.5 spec */
-      case GL_INTENSITY:
-#endif
-      case GL_LUMINANCE:
-      case GL_LUMINANCE_ALPHA:
-      case GL_DEPTH_COMPONENT:
-         switch (type) {
-            case GL_BYTE:
-            case GL_UNSIGNED_BYTE:
-            case GL_SHORT:
-            case GL_UNSIGNED_SHORT:
-            case GL_INT:
-            case GL_UNSIGNED_INT:
-            case GL_FLOAT:
-               return GL_TRUE;
-            case GL_HALF_FLOAT_ARB:
-               return ctx->Extensions.ARB_half_float_pixel;
-            default:
-               return GL_FALSE;
-         }
-      case GL_RG:
-	 if (!ctx->Extensions.ARB_texture_rg)
-	    return GL_FALSE;
-
-         switch (type) {
-            case GL_BYTE:
-            case GL_UNSIGNED_BYTE:
-            case GL_SHORT:
-            case GL_UNSIGNED_SHORT:
-            case GL_INT:
-            case GL_UNSIGNED_INT:
-            case GL_FLOAT:
-               return GL_TRUE;
-            case GL_HALF_FLOAT_ARB:
-               return ctx->Extensions.ARB_half_float_pixel;
-            default:
-               return GL_FALSE;
-         }
-      case GL_RGB:
-         switch (type) {
-            case GL_BYTE:
-            case GL_UNSIGNED_BYTE:
-            case GL_SHORT:
-            case GL_UNSIGNED_SHORT:
-            case GL_INT:
-            case GL_UNSIGNED_INT:
-            case GL_FLOAT:
-            case GL_UNSIGNED_BYTE_3_3_2:
-            case GL_UNSIGNED_BYTE_2_3_3_REV:
-            case GL_UNSIGNED_SHORT_5_6_5:
-            case GL_UNSIGNED_SHORT_5_6_5_REV:
-               return GL_TRUE;
-            case GL_HALF_FLOAT_ARB:
-               return ctx->Extensions.ARB_half_float_pixel;
-<<<<<<< HEAD
-=======
-            case GL_UNSIGNED_INT_5_9_9_9_REV:
-               return ctx->Extensions.EXT_texture_shared_exponent;
-            case GL_UNSIGNED_INT_10F_11F_11F_REV:
-               return ctx->Extensions.EXT_packed_float;
->>>>>>> 0402d388
-            default:
-               return GL_FALSE;
-         }
-      case GL_BGR:
-         switch (type) {
-            /* NOTE: no packed types are supported with BGR.  That's
-             * intentional, according to the GL spec.
-             */
-            case GL_BYTE:
-            case GL_UNSIGNED_BYTE:
-            case GL_SHORT:
-            case GL_UNSIGNED_SHORT:
-            case GL_INT:
-            case GL_UNSIGNED_INT:
-            case GL_FLOAT:
-               return GL_TRUE;
-            case GL_HALF_FLOAT_ARB:
-               return ctx->Extensions.ARB_half_float_pixel;
-            default:
-               return GL_FALSE;
-         }
-      case GL_RGBA:
-      case GL_BGRA:
-      case GL_ABGR_EXT:
-         switch (type) {
-            case GL_BYTE:
-            case GL_UNSIGNED_BYTE:
-            case GL_SHORT:
-            case GL_UNSIGNED_SHORT:
-            case GL_INT:
-            case GL_UNSIGNED_INT:
-            case GL_FLOAT:
-            case GL_UNSIGNED_SHORT_4_4_4_4:
-            case GL_UNSIGNED_SHORT_4_4_4_4_REV:
-            case GL_UNSIGNED_SHORT_5_5_5_1:
-            case GL_UNSIGNED_SHORT_1_5_5_5_REV:
-            case GL_UNSIGNED_INT_8_8_8_8:
-            case GL_UNSIGNED_INT_8_8_8_8_REV:
-            case GL_UNSIGNED_INT_10_10_10_2:
-            case GL_UNSIGNED_INT_2_10_10_10_REV:
-               return GL_TRUE;
-            case GL_HALF_FLOAT_ARB:
-               return ctx->Extensions.ARB_half_float_pixel;
-            default:
-               return GL_FALSE;
-         }
-      case GL_YCBCR_MESA:
-         if (type == GL_UNSIGNED_SHORT_8_8_MESA ||
-             type == GL_UNSIGNED_SHORT_8_8_REV_MESA)
-            return GL_TRUE;
-         else
-            return GL_FALSE;
-      case GL_DEPTH_STENCIL_EXT:
-         if (ctx->Extensions.EXT_packed_depth_stencil
-             && type == GL_UNSIGNED_INT_24_8_EXT)
-            return GL_TRUE;
-         else
-            return GL_FALSE;
-      case GL_DUDV_ATI:
-      case GL_DU8DV8_ATI:
-         switch (type) {
-            case GL_BYTE:
-            case GL_UNSIGNED_BYTE:
-            case GL_SHORT:
-            case GL_UNSIGNED_SHORT:
-            case GL_INT:
-            case GL_UNSIGNED_INT:
-            case GL_FLOAT:
-               return GL_TRUE;
-            default:
-               return GL_FALSE;
-         }
-
-      /* integer-valued formats */
-      case GL_RED_INTEGER_EXT:
-      case GL_GREEN_INTEGER_EXT:
-      case GL_BLUE_INTEGER_EXT:
-      case GL_ALPHA_INTEGER_EXT:
-         switch (type) {
-            case GL_BYTE:
-            case GL_UNSIGNED_BYTE:
-            case GL_SHORT:
-            case GL_UNSIGNED_SHORT:
-            case GL_INT:
-            case GL_UNSIGNED_INT:
-               return ctx->Extensions.EXT_texture_integer;
-            default:
-               return GL_FALSE;
-         }
-
-      case GL_RGB_INTEGER_EXT:
-         switch (type) {
-            case GL_BYTE:
-            case GL_UNSIGNED_BYTE:
-            case GL_SHORT:
-            case GL_UNSIGNED_SHORT:
-            case GL_INT:
-            case GL_UNSIGNED_INT:
-            case GL_UNSIGNED_BYTE_3_3_2:
-            case GL_UNSIGNED_BYTE_2_3_3_REV:
-            case GL_UNSIGNED_SHORT_5_6_5:
-            case GL_UNSIGNED_SHORT_5_6_5_REV:
-               return ctx->Extensions.EXT_texture_integer;
-            default:
-               return GL_FALSE;
-         }
-
-      case GL_BGR_INTEGER_EXT:
-         switch (type) {
-            case GL_BYTE:
-            case GL_UNSIGNED_BYTE:
-            case GL_SHORT:
-            case GL_UNSIGNED_SHORT:
-            case GL_INT:
-            case GL_UNSIGNED_INT:
-            /* NOTE: no packed formats w/ BGR format */
-               return ctx->Extensions.EXT_texture_integer;
-            default:
-               return GL_FALSE;
-         }
-
-      case GL_RGBA_INTEGER_EXT:
-      case GL_BGRA_INTEGER_EXT:
-         switch (type) {
-            case GL_BYTE:
-            case GL_UNSIGNED_BYTE:
-            case GL_SHORT:
-            case GL_UNSIGNED_SHORT:
-            case GL_INT:
-            case GL_UNSIGNED_INT:
-            case GL_UNSIGNED_SHORT_4_4_4_4:
-            case GL_UNSIGNED_SHORT_4_4_4_4_REV:
-            case GL_UNSIGNED_SHORT_5_5_5_1:
-            case GL_UNSIGNED_SHORT_1_5_5_5_REV:
-            case GL_UNSIGNED_INT_8_8_8_8:
-            case GL_UNSIGNED_INT_8_8_8_8_REV:
-            case GL_UNSIGNED_INT_10_10_10_2:
-            case GL_UNSIGNED_INT_2_10_10_10_REV:
-               return ctx->Extensions.EXT_texture_integer;
-            default:
-               return GL_FALSE;
-         }
-
-      case GL_LUMINANCE_INTEGER_EXT:
-      case GL_LUMINANCE_ALPHA_INTEGER_EXT:
-         switch (type) {
-            case GL_BYTE:
-            case GL_UNSIGNED_BYTE:
-            case GL_SHORT:
-            case GL_UNSIGNED_SHORT:
-            case GL_INT:
-            case GL_UNSIGNED_INT:
-               return ctx->Extensions.EXT_texture_integer;
-            default:
-               return GL_FALSE;
-         }
-
-      default:
-         ; /* fall-through */
-   }
-   return GL_FALSE;
-}
-
-
-/**
- * Test if the given image format is a color/RGBA format (i.e., not color
- * index, depth, stencil, etc).
- * \param format  the image format value (may by an internal texture format)
- * \return GL_TRUE if its a color/RGBA format, GL_FALSE otherwise.
- */
-GLboolean
-_mesa_is_color_format(GLenum format)
-{
-   switch (format) {
-      case GL_RED:
-      case GL_GREEN:
-      case GL_BLUE:
-      case GL_ALPHA:
-      case GL_ALPHA4:
-      case GL_ALPHA8:
-      case GL_ALPHA12:
-      case GL_ALPHA16:
-      case 1:
-      case GL_LUMINANCE:
-      case GL_LUMINANCE4:
-      case GL_LUMINANCE8:
-      case GL_LUMINANCE12:
-      case GL_LUMINANCE16:
-      case 2:
-      case GL_LUMINANCE_ALPHA:
-      case GL_LUMINANCE4_ALPHA4:
-      case GL_LUMINANCE6_ALPHA2:
-      case GL_LUMINANCE8_ALPHA8:
-      case GL_LUMINANCE12_ALPHA4:
-      case GL_LUMINANCE12_ALPHA12:
-      case GL_LUMINANCE16_ALPHA16:
-      case GL_INTENSITY:
-      case GL_INTENSITY4:
-      case GL_INTENSITY8:
-      case GL_INTENSITY12:
-      case GL_INTENSITY16:
-      case GL_R8:
-      case GL_R16:
-      case GL_RG:
-      case GL_RG8:
-      case GL_RG16:
-      case 3:
-      case GL_RGB:
-      case GL_BGR:
-      case GL_R3_G3_B2:
-      case GL_RGB4:
-      case GL_RGB5:
-      case GL_RGB8:
-      case GL_RGB10:
-      case GL_RGB12:
-      case GL_RGB16:
-      case 4:
-      case GL_ABGR_EXT:
-      case GL_RGBA:
-      case GL_BGRA:
-      case GL_RGBA2:
-      case GL_RGBA4:
-      case GL_RGB5_A1:
-      case GL_RGBA8:
-      case GL_RGB10_A2:
-      case GL_RGBA12:
-      case GL_RGBA16:
-      /* float texture formats */
-      case GL_ALPHA16F_ARB:
-      case GL_ALPHA32F_ARB:
-      case GL_LUMINANCE16F_ARB:
-      case GL_LUMINANCE32F_ARB:
-      case GL_LUMINANCE_ALPHA16F_ARB:
-      case GL_LUMINANCE_ALPHA32F_ARB:
-      case GL_INTENSITY16F_ARB:
-      case GL_INTENSITY32F_ARB:
-      case GL_R16F:
-      case GL_R32F:
-      case GL_RG16F:
-      case GL_RG32F:
-      case GL_RGB16F_ARB:
-      case GL_RGB32F_ARB:
-      case GL_RGBA16F_ARB:
-      case GL_RGBA32F_ARB:
-      /* compressed formats */
-      case GL_COMPRESSED_ALPHA:
-      case GL_COMPRESSED_LUMINANCE:
-      case GL_COMPRESSED_LUMINANCE_ALPHA:
-      case GL_COMPRESSED_INTENSITY:
-      case GL_COMPRESSED_RED:
-      case GL_COMPRESSED_RG:
-      case GL_COMPRESSED_RGB:
-      case GL_COMPRESSED_RGBA:
-      case GL_RGB_S3TC:
-      case GL_RGB4_S3TC:
-      case GL_RGBA_S3TC:
-      case GL_RGBA4_S3TC:
-      case GL_COMPRESSED_RGB_S3TC_DXT1_EXT:
-      case GL_COMPRESSED_RGBA_S3TC_DXT1_EXT:
-      case GL_COMPRESSED_RGBA_S3TC_DXT3_EXT:
-      case GL_COMPRESSED_RGBA_S3TC_DXT5_EXT:
-      case GL_COMPRESSED_RGB_FXT1_3DFX:
-      case GL_COMPRESSED_RGBA_FXT1_3DFX:
-#if FEATURE_EXT_texture_sRGB
-      case GL_SRGB_EXT:
-      case GL_SRGB8_EXT:
-      case GL_SRGB_ALPHA_EXT:
-      case GL_SRGB8_ALPHA8_EXT:
-      case GL_SLUMINANCE_ALPHA_EXT:
-      case GL_SLUMINANCE8_ALPHA8_EXT:
-      case GL_SLUMINANCE_EXT:
-      case GL_SLUMINANCE8_EXT:
-      case GL_COMPRESSED_SRGB_EXT:
-      case GL_COMPRESSED_SRGB_S3TC_DXT1_EXT:
-      case GL_COMPRESSED_SRGB_ALPHA_EXT:
-      case GL_COMPRESSED_SRGB_ALPHA_S3TC_DXT1_EXT:
-      case GL_COMPRESSED_SRGB_ALPHA_S3TC_DXT3_EXT:
-      case GL_COMPRESSED_SRGB_ALPHA_S3TC_DXT5_EXT:
-      case GL_COMPRESSED_SLUMINANCE_EXT:
-      case GL_COMPRESSED_SLUMINANCE_ALPHA_EXT:
-#endif /* FEATURE_EXT_texture_sRGB */
-      case GL_COMPRESSED_RED_RGTC1:
-      case GL_COMPRESSED_SIGNED_RED_RGTC1:
-      case GL_COMPRESSED_RG_RGTC2:
-      case GL_COMPRESSED_SIGNED_RG_RGTC2:
-      case GL_COMPRESSED_LUMINANCE_LATC1_EXT:
-      case GL_COMPRESSED_SIGNED_LUMINANCE_LATC1_EXT:
-      case GL_COMPRESSED_LUMINANCE_ALPHA_LATC2_EXT:
-      case GL_COMPRESSED_SIGNED_LUMINANCE_ALPHA_LATC2_EXT:
-      case GL_COMPRESSED_LUMINANCE_ALPHA_3DC_ATI:
-      /* generic integer formats */
-      case GL_RED_INTEGER_EXT:
-      case GL_GREEN_INTEGER_EXT:
-      case GL_BLUE_INTEGER_EXT:
-      case GL_ALPHA_INTEGER_EXT:
-      case GL_RGB_INTEGER_EXT:
-      case GL_RGBA_INTEGER_EXT:
-      case GL_BGR_INTEGER_EXT:
-      case GL_BGRA_INTEGER_EXT:
-      case GL_LUMINANCE_INTEGER_EXT:
-      case GL_LUMINANCE_ALPHA_INTEGER_EXT:
-      /* sized integer formats */
-      case GL_RGBA32UI_EXT:
-      case GL_RGB32UI_EXT:
-      case GL_ALPHA32UI_EXT:
-      case GL_INTENSITY32UI_EXT:
-      case GL_LUMINANCE32UI_EXT:
-      case GL_LUMINANCE_ALPHA32UI_EXT:
-      case GL_RGBA16UI_EXT:
-      case GL_RGB16UI_EXT:
-      case GL_ALPHA16UI_EXT:
-      case GL_INTENSITY16UI_EXT:
-      case GL_LUMINANCE16UI_EXT:
-      case GL_LUMINANCE_ALPHA16UI_EXT:
-      case GL_RGBA8UI_EXT:
-      case GL_RGB8UI_EXT:
-      case GL_ALPHA8UI_EXT:
-      case GL_INTENSITY8UI_EXT:
-      case GL_LUMINANCE8UI_EXT:
-      case GL_LUMINANCE_ALPHA8UI_EXT:
-      case GL_RGBA32I_EXT:
-      case GL_RGB32I_EXT:
-      case GL_ALPHA32I_EXT:
-      case GL_INTENSITY32I_EXT:
-      case GL_LUMINANCE32I_EXT:
-      case GL_LUMINANCE_ALPHA32I_EXT:
-      case GL_RGBA16I_EXT:
-      case GL_RGB16I_EXT:
-      case GL_ALPHA16I_EXT:
-      case GL_INTENSITY16I_EXT:
-      case GL_LUMINANCE16I_EXT:
-      case GL_LUMINANCE_ALPHA16I_EXT:
-      case GL_RGBA8I_EXT:
-      case GL_RGB8I_EXT:
-      case GL_ALPHA8I_EXT:
-      case GL_INTENSITY8I_EXT:
-      case GL_LUMINANCE8I_EXT:
-      case GL_LUMINANCE_ALPHA8I_EXT:
-      /* signed, normalized texture formats */
-      case GL_RED_SNORM:
-      case GL_R8_SNORM:
-      case GL_R16_SNORM:
-      case GL_RG_SNORM:
-      case GL_RG8_SNORM:
-      case GL_RG16_SNORM:
-      case GL_RGB_SNORM:
-      case GL_RGB8_SNORM:
-      case GL_RGB16_SNORM:
-      case GL_RGBA_SNORM:
-      case GL_RGBA8_SNORM:
-      case GL_RGBA16_SNORM:
-      case GL_ALPHA_SNORM:
-      case GL_ALPHA8_SNORM:
-      case GL_ALPHA16_SNORM:
-      case GL_LUMINANCE_SNORM:
-      case GL_LUMINANCE8_SNORM:
-      case GL_LUMINANCE16_SNORM:
-      case GL_LUMINANCE_ALPHA_SNORM:
-      case GL_LUMINANCE8_ALPHA8_SNORM:
-      case GL_LUMINANCE16_ALPHA16_SNORM:
-      case GL_INTENSITY_SNORM:
-      case GL_INTENSITY8_SNORM:
-      case GL_INTENSITY16_SNORM:
-<<<<<<< HEAD
-=======
-      case GL_RGB9_E5:
-      case GL_R11F_G11F_B10F:
->>>>>>> 0402d388
-         return GL_TRUE;
-      case GL_YCBCR_MESA:  /* not considered to be RGB */
-         /* fall-through */
-      default:
-         return GL_FALSE;
-   }
-}
-
-
-/**
- * Test if the given image format is a color index format.
- */
-GLboolean
-_mesa_is_index_format(GLenum format)
-{
-   switch (format) {
-      case GL_COLOR_INDEX:
-      case GL_COLOR_INDEX1_EXT:
-      case GL_COLOR_INDEX2_EXT:
-      case GL_COLOR_INDEX4_EXT:
-      case GL_COLOR_INDEX8_EXT:
-      case GL_COLOR_INDEX12_EXT:
-      case GL_COLOR_INDEX16_EXT:
-         return GL_TRUE;
-      default:
-         return GL_FALSE;
-   }
-}
-
-
-/**
- * Test if the given image format is a depth component format.
- */
-GLboolean
-_mesa_is_depth_format(GLenum format)
-{
-   switch (format) {
-      case GL_DEPTH_COMPONENT:
-      case GL_DEPTH_COMPONENT16:
-      case GL_DEPTH_COMPONENT24:
-      case GL_DEPTH_COMPONENT32:
-         return GL_TRUE;
-      default:
-         return GL_FALSE;
-   }
-}
-
-
-/**
- * Test if the given image format is a stencil format.
- */
-GLboolean
-_mesa_is_stencil_format(GLenum format)
-{
-   switch (format) {
-      case GL_STENCIL_INDEX:
-      case GL_DEPTH_STENCIL:
-         return GL_TRUE;
-      default:
-         return GL_FALSE;
-   }
-}
-
-
-/**
- * Test if the given image format is a YCbCr format.
- */
-GLboolean
-_mesa_is_ycbcr_format(GLenum format)
-{
-   switch (format) {
-      case GL_YCBCR_MESA:
-         return GL_TRUE;
-      default:
-         return GL_FALSE;
-   }
-}
-
-
-/**
- * Test if the given image format is a depth+stencil format.
- */
-GLboolean
-_mesa_is_depthstencil_format(GLenum format)
-{
-   switch (format) {
-      case GL_DEPTH24_STENCIL8_EXT:
-      case GL_DEPTH_STENCIL_EXT:
-         return GL_TRUE;
-      default:
-         return GL_FALSE;
-   }
-}
-
-
-/**
- * Test if the given image format is a depth or stencil format.
- */
-GLboolean
-_mesa_is_depth_or_stencil_format(GLenum format)
-{
-   switch (format) {
-      case GL_DEPTH_COMPONENT:
-      case GL_DEPTH_COMPONENT16:
-      case GL_DEPTH_COMPONENT24:
-      case GL_DEPTH_COMPONENT32:
-      case GL_STENCIL_INDEX:
-      case GL_STENCIL_INDEX1_EXT:
-      case GL_STENCIL_INDEX4_EXT:
-      case GL_STENCIL_INDEX8_EXT:
-      case GL_STENCIL_INDEX16_EXT:
-      case GL_DEPTH_STENCIL_EXT:
-      case GL_DEPTH24_STENCIL8_EXT:
-         return GL_TRUE;
-      default:
-         return GL_FALSE;
-   }
-}
-
-
-/**
- * Test if the given image format is a dudv format.
- */
-GLboolean
-_mesa_is_dudv_format(GLenum format)
-{
-   switch (format) {
-      case GL_DUDV_ATI:
-      case GL_DU8DV8_ATI:
-         return GL_TRUE;
-      default:
-         return GL_FALSE;
-   }
-}
-
-
-/**
- * Test if the given format is an integer (non-normalized) format.
- */
-GLboolean
-_mesa_is_integer_format(GLenum format)
-{
-   switch (format) {
-   /* generic integer formats */
-   case GL_RED_INTEGER_EXT:
-   case GL_GREEN_INTEGER_EXT:
-   case GL_BLUE_INTEGER_EXT:
-   case GL_ALPHA_INTEGER_EXT:
-   case GL_RGB_INTEGER_EXT:
-   case GL_RGBA_INTEGER_EXT:
-   case GL_BGR_INTEGER_EXT:
-   case GL_BGRA_INTEGER_EXT:
-   case GL_LUMINANCE_INTEGER_EXT:
-   case GL_LUMINANCE_ALPHA_INTEGER_EXT:
-   /* specific integer formats */
-   case GL_RGBA32UI_EXT:
-   case GL_RGB32UI_EXT:
-   case GL_ALPHA32UI_EXT:
-   case GL_INTENSITY32UI_EXT:
-   case GL_LUMINANCE32UI_EXT:
-   case GL_LUMINANCE_ALPHA32UI_EXT:
-   case GL_RGBA16UI_EXT:
-   case GL_RGB16UI_EXT:
-   case GL_ALPHA16UI_EXT:
-   case GL_INTENSITY16UI_EXT:
-   case GL_LUMINANCE16UI_EXT:
-   case GL_LUMINANCE_ALPHA16UI_EXT:
-   case GL_RGBA8UI_EXT:
-   case GL_RGB8UI_EXT:
-   case GL_ALPHA8UI_EXT:
-   case GL_INTENSITY8UI_EXT:
-   case GL_LUMINANCE8UI_EXT:
-   case GL_LUMINANCE_ALPHA8UI_EXT:
-   case GL_RGBA32I_EXT:
-   case GL_RGB32I_EXT:
-   case GL_ALPHA32I_EXT:
-   case GL_INTENSITY32I_EXT:
-   case GL_LUMINANCE32I_EXT:
-   case GL_LUMINANCE_ALPHA32I_EXT:
-   case GL_RGBA16I_EXT:
-   case GL_RGB16I_EXT:
-   case GL_ALPHA16I_EXT:
-   case GL_INTENSITY16I_EXT:
-   case GL_LUMINANCE16I_EXT:
-   case GL_LUMINANCE_ALPHA16I_EXT:
-   case GL_RGBA8I_EXT:
-   case GL_RGB8I_EXT:
-   case GL_ALPHA8I_EXT:
-   case GL_INTENSITY8I_EXT:
-   case GL_LUMINANCE8I_EXT:
-   case GL_LUMINANCE_ALPHA8I_EXT:
-      return GL_TRUE;
-   default:
-      return GL_FALSE;
-   }
-}
-
-
-/**
- * Test if an image format is a supported compressed format.
- * \param format the internal format token provided by the user.
- * \return GL_TRUE if compressed, GL_FALSE if uncompressed
- */
-GLboolean
-_mesa_is_compressed_format(struct gl_context *ctx, GLenum format)
-{
-   switch (format) {
-   case GL_COMPRESSED_RGB_S3TC_DXT1_EXT:
-   case GL_COMPRESSED_RGBA_S3TC_DXT1_EXT:
-   case GL_COMPRESSED_RGBA_S3TC_DXT3_EXT:
-   case GL_COMPRESSED_RGBA_S3TC_DXT5_EXT:
-      return ctx->Extensions.EXT_texture_compression_s3tc;
-   case GL_RGB_S3TC:
-   case GL_RGB4_S3TC:
-   case GL_RGBA_S3TC:
-   case GL_RGBA4_S3TC:
-      return ctx->Extensions.S3_s3tc;
-   case GL_COMPRESSED_SRGB_S3TC_DXT1_EXT:
-   case GL_COMPRESSED_SRGB_ALPHA_S3TC_DXT1_EXT:
-   case GL_COMPRESSED_SRGB_ALPHA_S3TC_DXT3_EXT:
-   case GL_COMPRESSED_SRGB_ALPHA_S3TC_DXT5_EXT:
-      return ctx->Extensions.EXT_texture_sRGB
-         && ctx->Extensions.EXT_texture_compression_s3tc;
-   case GL_COMPRESSED_RGB_FXT1_3DFX:
-   case GL_COMPRESSED_RGBA_FXT1_3DFX:
-      return ctx->Extensions.TDFX_texture_compression_FXT1;
-   case GL_COMPRESSED_RED_RGTC1:
-   case GL_COMPRESSED_SIGNED_RED_RGTC1:
-   case GL_COMPRESSED_RG_RGTC2:
-   case GL_COMPRESSED_SIGNED_RG_RGTC2:
-      return ctx->Extensions.ARB_texture_compression_rgtc;
-   case GL_COMPRESSED_LUMINANCE_LATC1_EXT:
-   case GL_COMPRESSED_SIGNED_LUMINANCE_LATC1_EXT:
-   case GL_COMPRESSED_LUMINANCE_ALPHA_LATC2_EXT:
-   case GL_COMPRESSED_SIGNED_LUMINANCE_ALPHA_LATC2_EXT:
-      return ctx->Extensions.EXT_texture_compression_latc;
-   case GL_COMPRESSED_LUMINANCE_ALPHA_3DC_ATI:
-      return ctx->Extensions.ATI_texture_compression_3dc;
-   default:
-      return GL_FALSE;
-   }
-}
-
-
-/**
- * Return the address of a specific pixel in an image (1D, 2D or 3D).
- *
- * Pixel unpacking/packing parameters are observed according to \p packing.
- *
- * \param dimensions either 1, 2 or 3 to indicate dimensionality of image
- * \param image  starting address of image data
- * \param width  the image width
- * \param height  theimage height
- * \param format  the pixel format
- * \param type  the pixel data type
- * \param packing  the pixelstore attributes
- * \param img  which image in the volume (0 for 1D or 2D images)
- * \param row  row of pixel in the image (0 for 1D images)
- * \param column column of pixel in the image
- * 
- * \return address of pixel on success, or NULL on error.
- *
- * \sa gl_pixelstore_attrib.
- */
-GLvoid *
-_mesa_image_address( GLuint dimensions,
-                     const struct gl_pixelstore_attrib *packing,
-                     const GLvoid *image,
-                     GLsizei width, GLsizei height,
-                     GLenum format, GLenum type,
-                     GLint img, GLint row, GLint column )
-{
-   GLint alignment;        /* 1, 2 or 4 */
-   GLint pixels_per_row;
-   GLint rows_per_image;
-   GLint skiprows;
-   GLint skippixels;
-   GLint skipimages;       /* for 3-D volume images */
-   GLubyte *pixel_addr;
-
-   ASSERT(dimensions >= 1 && dimensions <= 3);
-
-   alignment = packing->Alignment;
-   if (packing->RowLength > 0) {
-      pixels_per_row = packing->RowLength;
-   }
-   else {
-      pixels_per_row = width;
-   }
-   if (packing->ImageHeight > 0) {
-      rows_per_image = packing->ImageHeight;
-   }
-   else {
-      rows_per_image = height;
-   }
-
-   skippixels = packing->SkipPixels;
-   /* Note: SKIP_ROWS _is_ used for 1D images */
-   skiprows = packing->SkipRows;
-   /* Note: SKIP_IMAGES is only used for 3D images */
-   skipimages = (dimensions == 3) ? packing->SkipImages : 0;
-
-   if (type == GL_BITMAP) {
-      /* BITMAP data */
-      GLint comp_per_pixel;   /* components per pixel */
-      GLint bytes_per_comp;   /* bytes per component */
-      GLint bytes_per_row;
-      GLint bytes_per_image;
-
-      /* Compute bytes per component */
-      bytes_per_comp = _mesa_sizeof_packed_type( type );
-      if (bytes_per_comp < 0) {
-         return NULL;
-      }
-
-      /* Compute number of components per pixel */
-      comp_per_pixel = _mesa_components_in_format( format );
-      if (comp_per_pixel < 0) {
-         return NULL;
-      }
-
-      bytes_per_row = alignment
-                    * CEILING( comp_per_pixel*pixels_per_row, 8*alignment );
-
-      bytes_per_image = bytes_per_row * rows_per_image;
-
-      pixel_addr = (GLubyte *) image
-                 + (skipimages + img) * bytes_per_image
-                 + (skiprows + row) * bytes_per_row
-                 + (skippixels + column) / 8;
-   }
-   else {
-      /* Non-BITMAP data */
-      GLint bytes_per_pixel, bytes_per_row, remainder, bytes_per_image;
-      GLint topOfImage;
-
-      bytes_per_pixel = _mesa_bytes_per_pixel( format, type );
-
-      /* The pixel type and format should have been error checked earlier */
-      assert(bytes_per_pixel > 0);
-
-      bytes_per_row = pixels_per_row * bytes_per_pixel;
-      remainder = bytes_per_row % alignment;
-      if (remainder > 0)
-         bytes_per_row += (alignment - remainder);
-
-      ASSERT(bytes_per_row % alignment == 0);
-
-      bytes_per_image = bytes_per_row * rows_per_image;
-
-      if (packing->Invert) {
-         /* set pixel_addr to the last row */
-         topOfImage = bytes_per_row * (height - 1);
-         bytes_per_row = -bytes_per_row;
-      }
-      else {
-         topOfImage = 0;
-      }
-
-      /* compute final pixel address */
-      pixel_addr = (GLubyte *) image
-                 + (skipimages + img) * bytes_per_image
-                 + topOfImage
-                 + (skiprows + row) * bytes_per_row
-                 + (skippixels + column) * bytes_per_pixel;
-   }
-
-   return (GLvoid *) pixel_addr;
-}
-
-
-GLvoid *
-_mesa_image_address1d( const struct gl_pixelstore_attrib *packing,
-                       const GLvoid *image,
-                       GLsizei width,
-                       GLenum format, GLenum type,
-                       GLint column )
-{
-   return _mesa_image_address(1, packing, image, width, 1,
-                              format, type, 0, 0, column);
-}
-
-
-GLvoid *
-_mesa_image_address2d( const struct gl_pixelstore_attrib *packing,
-                       const GLvoid *image,
-                       GLsizei width, GLsizei height,
-                       GLenum format, GLenum type,
-                       GLint row, GLint column )
-{
-   return _mesa_image_address(2, packing, image, width, height,
-                              format, type, 0, row, column);
-}
-
-
-GLvoid *
-_mesa_image_address3d( const struct gl_pixelstore_attrib *packing,
-                       const GLvoid *image,
-                       GLsizei width, GLsizei height,
-                       GLenum format, GLenum type,
-                       GLint img, GLint row, GLint column )
-{
-   return _mesa_image_address(3, packing, image, width, height,
-                              format, type, img, row, column);
-}
-
-
-
-/**
- * Compute the stride (in bytes) between image rows.
- *
- * \param packing the pixelstore attributes
- * \param width image width.
- * \param format pixel format.
- * \param type pixel data type.
- * 
- * \return the stride in bytes for the given parameters, or -1 if error
- */
-GLint
-_mesa_image_row_stride( const struct gl_pixelstore_attrib *packing,
-                        GLint width, GLenum format, GLenum type )
-{
-   GLint bytesPerRow, remainder;
-
-   ASSERT(packing);
-
-   if (type == GL_BITMAP) {
-      if (packing->RowLength == 0) {
-         bytesPerRow = (width + 7) / 8;
-      }
-      else {
-         bytesPerRow = (packing->RowLength + 7) / 8;
-      }
-   }
-   else {
-      /* Non-BITMAP data */
-      const GLint bytesPerPixel = _mesa_bytes_per_pixel(format, type);
-      if (bytesPerPixel <= 0)
-         return -1;  /* error */
-      if (packing->RowLength == 0) {
-         bytesPerRow = bytesPerPixel * width;
-      }
-      else {
-         bytesPerRow = bytesPerPixel * packing->RowLength;
-      }
-   }
-
-   remainder = bytesPerRow % packing->Alignment;
-   if (remainder > 0) {
-      bytesPerRow += (packing->Alignment - remainder);
-   }
-
-   if (packing->Invert) {
-      /* negate the bytes per row (negative row stride) */
-      bytesPerRow = -bytesPerRow;
-   }
-
-   return bytesPerRow;
-}
-
-
-/*
- * Compute the stride between images in a 3D texture (in bytes) for the given
- * pixel packing parameters and image width, format and type.
- */
-GLint
-_mesa_image_image_stride( const struct gl_pixelstore_attrib *packing,
-                          GLint width, GLint height,
-                          GLenum format, GLenum type )
-{
-   GLint bytesPerRow, bytesPerImage, remainder;
-
-   ASSERT(packing);
-
-   if (type == GL_BITMAP) {
-      if (packing->RowLength == 0) {
-         bytesPerRow = (width + 7) / 8;
-      }
-      else {
-         bytesPerRow = (packing->RowLength + 7) / 8;
-      }
-   }
-   else {
-      const GLint bytesPerPixel = _mesa_bytes_per_pixel(format, type);
-
-      if (bytesPerPixel <= 0)
-         return -1;  /* error */
-      if (packing->RowLength == 0) {
-         bytesPerRow = bytesPerPixel * width;
-      }
-      else {
-         bytesPerRow = bytesPerPixel * packing->RowLength;
-      }
-   }
-
-   remainder = bytesPerRow % packing->Alignment;
-   if (remainder > 0)
-      bytesPerRow += (packing->Alignment - remainder);
-
-   if (packing->ImageHeight == 0)
-      bytesPerImage = bytesPerRow * height;
-   else
-      bytesPerImage = bytesPerRow * packing->ImageHeight;
-
-   return bytesPerImage;
-}
-
-
-
-/**
- * "Expand" a bitmap from 1-bit per pixel to 8-bits per pixel.
- * This is typically used to convert a bitmap into a GLubyte/pixel texture.
- * "On" bits will set texels to \p onValue.
- * "Off" bits will not modify texels.
- * \param width  src bitmap width in pixels
- * \param height  src bitmap height in pixels
- * \param unpack  bitmap unpacking state
- * \param bitmap  the src bitmap data
- * \param destBuffer  start of dest buffer
- * \param destStride  row stride in dest buffer
- * \param onValue  if bit is 1, set destBuffer pixel to this value
- */
-void
-_mesa_expand_bitmap(GLsizei width, GLsizei height,
-                    const struct gl_pixelstore_attrib *unpack,
-                    const GLubyte *bitmap,
-                    GLubyte *destBuffer, GLint destStride,
-                    GLubyte onValue)
-{
-   const GLubyte *srcRow = (const GLubyte *)
-      _mesa_image_address2d(unpack, bitmap, width, height,
-                            GL_COLOR_INDEX, GL_BITMAP, 0, 0);
-   const GLint srcStride = _mesa_image_row_stride(unpack, width,
-                                                  GL_COLOR_INDEX, GL_BITMAP);
-   GLint row, col;
-
-#define SET_PIXEL(COL, ROW) \
-   destBuffer[(ROW) * destStride + (COL)] = onValue;
-
-   for (row = 0; row < height; row++) {
-      const GLubyte *src = srcRow;
-
-      if (unpack->LsbFirst) {
-         /* Lsb first */
-         GLubyte mask = 1U << (unpack->SkipPixels & 0x7);
-         for (col = 0; col < width; col++) {
-
-            if (*src & mask) {
-               SET_PIXEL(col, row);
-            }
-
-            if (mask == 128U) {
-               src++;
-               mask = 1U;
-            }
-            else {
-               mask = mask << 1;
-            }
-         }
-
-         /* get ready for next row */
-         if (mask != 1)
-            src++;
-      }
-      else {
-         /* Msb first */
-         GLubyte mask = 128U >> (unpack->SkipPixels & 0x7);
-         for (col = 0; col < width; col++) {
-
-            if (*src & mask) {
-               SET_PIXEL(col, row);
-            }
-
-            if (mask == 1U) {
-               src++;
-               mask = 128U;
-            }
-            else {
-               mask = mask >> 1;
-            }
-         }
-
-         /* get ready for next row */
-         if (mask != 128)
-            src++;
-      }
-
-      srcRow += srcStride;
-   } /* row */
-
-#undef SET_PIXEL
-}
-
-
-
-
-/**
- * Convert an array of RGBA colors from one datatype to another.
- * NOTE: src may equal dst.  In that case, we use a temporary buffer.
- */
-void
-_mesa_convert_colors(GLenum srcType, const GLvoid *src,
-                     GLenum dstType, GLvoid *dst,
-                     GLuint count, const GLubyte mask[])
-{
-   GLuint tempBuffer[MAX_WIDTH][4];
-   const GLboolean useTemp = (src == dst);
-
-   ASSERT(srcType != dstType);
-
-   switch (srcType) {
-   case GL_UNSIGNED_BYTE:
-      if (dstType == GL_UNSIGNED_SHORT) {
-         const GLubyte (*src1)[4] = (const GLubyte (*)[4]) src;
-         GLushort (*dst2)[4] = (GLushort (*)[4]) (useTemp ? tempBuffer : dst);
-         GLuint i;
-         for (i = 0; i < count; i++) {
-            if (!mask || mask[i]) {
-               dst2[i][RCOMP] = UBYTE_TO_USHORT(src1[i][RCOMP]);
-               dst2[i][GCOMP] = UBYTE_TO_USHORT(src1[i][GCOMP]);
-               dst2[i][BCOMP] = UBYTE_TO_USHORT(src1[i][BCOMP]);
-               dst2[i][ACOMP] = UBYTE_TO_USHORT(src1[i][ACOMP]);
-            }
-         }
-         if (useTemp)
-            memcpy(dst, tempBuffer, count * 4 * sizeof(GLushort));
-      }
-      else {
-         const GLubyte (*src1)[4] = (const GLubyte (*)[4]) src;
-         GLfloat (*dst4)[4] = (GLfloat (*)[4]) (useTemp ? tempBuffer : dst);
-         GLuint i;
-         ASSERT(dstType == GL_FLOAT);
-         for (i = 0; i < count; i++) {
-            if (!mask || mask[i]) {
-               dst4[i][RCOMP] = UBYTE_TO_FLOAT(src1[i][RCOMP]);
-               dst4[i][GCOMP] = UBYTE_TO_FLOAT(src1[i][GCOMP]);
-               dst4[i][BCOMP] = UBYTE_TO_FLOAT(src1[i][BCOMP]);
-               dst4[i][ACOMP] = UBYTE_TO_FLOAT(src1[i][ACOMP]);
-            }
-         }
-         if (useTemp)
-            memcpy(dst, tempBuffer, count * 4 * sizeof(GLfloat));
-      }
-      break;
-   case GL_UNSIGNED_SHORT:
-      if (dstType == GL_UNSIGNED_BYTE) {
-         const GLushort (*src2)[4] = (const GLushort (*)[4]) src;
-         GLubyte (*dst1)[4] = (GLubyte (*)[4]) (useTemp ? tempBuffer : dst);
-         GLuint i;
-         for (i = 0; i < count; i++) {
-            if (!mask || mask[i]) {
-               dst1[i][RCOMP] = USHORT_TO_UBYTE(src2[i][RCOMP]);
-               dst1[i][GCOMP] = USHORT_TO_UBYTE(src2[i][GCOMP]);
-               dst1[i][BCOMP] = USHORT_TO_UBYTE(src2[i][BCOMP]);
-               dst1[i][ACOMP] = USHORT_TO_UBYTE(src2[i][ACOMP]);
-            }
-         }
-         if (useTemp)
-            memcpy(dst, tempBuffer, count * 4 * sizeof(GLubyte));
-      }
-      else {
-         const GLushort (*src2)[4] = (const GLushort (*)[4]) src;
-         GLfloat (*dst4)[4] = (GLfloat (*)[4]) (useTemp ? tempBuffer : dst);
-         GLuint i;
-         ASSERT(dstType == GL_FLOAT);
-         for (i = 0; i < count; i++) {
-            if (!mask || mask[i]) {
-               dst4[i][RCOMP] = USHORT_TO_FLOAT(src2[i][RCOMP]);
-               dst4[i][GCOMP] = USHORT_TO_FLOAT(src2[i][GCOMP]);
-               dst4[i][BCOMP] = USHORT_TO_FLOAT(src2[i][BCOMP]);
-               dst4[i][ACOMP] = USHORT_TO_FLOAT(src2[i][ACOMP]);
-            }
-         }
-         if (useTemp)
-            memcpy(dst, tempBuffer, count * 4 * sizeof(GLfloat));
-      }
-      break;
-   case GL_FLOAT:
-      if (dstType == GL_UNSIGNED_BYTE) {
-         const GLfloat (*src4)[4] = (const GLfloat (*)[4]) src;
-         GLubyte (*dst1)[4] = (GLubyte (*)[4]) (useTemp ? tempBuffer : dst);
-         GLuint i;
-         for (i = 0; i < count; i++) {
-            if (!mask || mask[i]) {
-               UNCLAMPED_FLOAT_TO_UBYTE(dst1[i][RCOMP], src4[i][RCOMP]);
-               UNCLAMPED_FLOAT_TO_UBYTE(dst1[i][GCOMP], src4[i][GCOMP]);
-               UNCLAMPED_FLOAT_TO_UBYTE(dst1[i][BCOMP], src4[i][BCOMP]);
-               UNCLAMPED_FLOAT_TO_UBYTE(dst1[i][ACOMP], src4[i][ACOMP]);
-            }
-         }
-         if (useTemp)
-            memcpy(dst, tempBuffer, count * 4 * sizeof(GLubyte));
-      }
-      else {
-         const GLfloat (*src4)[4] = (const GLfloat (*)[4]) src;
-         GLushort (*dst2)[4] = (GLushort (*)[4]) (useTemp ? tempBuffer : dst);
-         GLuint i;
-         ASSERT(dstType == GL_UNSIGNED_SHORT);
-         for (i = 0; i < count; i++) {
-            if (!mask || mask[i]) {
-               UNCLAMPED_FLOAT_TO_USHORT(dst2[i][RCOMP], src4[i][RCOMP]);
-               UNCLAMPED_FLOAT_TO_USHORT(dst2[i][GCOMP], src4[i][GCOMP]);
-               UNCLAMPED_FLOAT_TO_USHORT(dst2[i][BCOMP], src4[i][BCOMP]);
-               UNCLAMPED_FLOAT_TO_USHORT(dst2[i][ACOMP], src4[i][ACOMP]);
-            }
-         }
-         if (useTemp)
-            memcpy(dst, tempBuffer, count * 4 * sizeof(GLushort));
-      }
-      break;
-   default:
-      _mesa_problem(NULL, "Invalid datatype in _mesa_convert_colors");
-   }
-}
-
-
-
-
-/**
- * Perform basic clipping for glDrawPixels.  The image's position and size
- * and the unpack SkipPixels and SkipRows are adjusted so that the image
- * region is entirely within the window and scissor bounds.
- * NOTE: this will only work when glPixelZoom is (1, 1) or (1, -1).
- * If Pixel.ZoomY is -1, *destY will be changed to be the first row which
- * we'll actually write.  Beforehand, *destY-1 is the first drawing row.
- *
- * \return  GL_TRUE if image is ready for drawing or
- *          GL_FALSE if image was completely clipped away (draw nothing)
- */
-GLboolean
-_mesa_clip_drawpixels(const struct gl_context *ctx,
-                      GLint *destX, GLint *destY,
-                      GLsizei *width, GLsizei *height,
-                      struct gl_pixelstore_attrib *unpack)
-{
-   const struct gl_framebuffer *buffer = ctx->DrawBuffer;
-
-   if (unpack->RowLength == 0) {
-      unpack->RowLength = *width;
-   }
-
-   ASSERT(ctx->Pixel.ZoomX == 1.0F);
-   ASSERT(ctx->Pixel.ZoomY == 1.0F || ctx->Pixel.ZoomY == -1.0F);
-
-   /* left clipping */
-   if (*destX < buffer->_Xmin) {
-      unpack->SkipPixels += (buffer->_Xmin - *destX);
-      *width -= (buffer->_Xmin - *destX);
-      *destX = buffer->_Xmin;
-   }
-   /* right clipping */
-   if (*destX + *width > buffer->_Xmax)
-      *width -= (*destX + *width - buffer->_Xmax);
-
-   if (*width <= 0)
-      return GL_FALSE;
-
-   if (ctx->Pixel.ZoomY == 1.0F) {
-      /* bottom clipping */
-      if (*destY < buffer->_Ymin) {
-         unpack->SkipRows += (buffer->_Ymin - *destY);
-         *height -= (buffer->_Ymin - *destY);
-         *destY = buffer->_Ymin;
-      }
-      /* top clipping */
-      if (*destY + *height > buffer->_Ymax)
-         *height -= (*destY + *height - buffer->_Ymax);
-   }
-   else { /* upside down */
-      /* top clipping */
-      if (*destY > buffer->_Ymax) {
-         unpack->SkipRows += (*destY - buffer->_Ymax);
-         *height -= (*destY - buffer->_Ymax);
-         *destY = buffer->_Ymax;
-      }
-      /* bottom clipping */
-      if (*destY - *height < buffer->_Ymin)
-         *height -= (buffer->_Ymin - (*destY - *height));
-      /* adjust destY so it's the first row to write to */
-      (*destY)--;
-   }
-
-   if (*height <= 0)
-      return GL_FALSE;
-
-   return GL_TRUE;
-}
-
-
-/**
- * Perform clipping for glReadPixels.  The image's window position
- * and size, and the pack skipPixels, skipRows and rowLength are adjusted
- * so that the image region is entirely within the window bounds.
- * Note: this is different from _mesa_clip_drawpixels() in that the
- * scissor box is ignored, and we use the bounds of the current readbuffer
- * surface.
- *
- * \return  GL_TRUE if region to read is in bounds
- *          GL_FALSE if region is completely out of bounds (nothing to read)
- */
-GLboolean
-_mesa_clip_readpixels(const struct gl_context *ctx,
-                      GLint *srcX, GLint *srcY,
-                      GLsizei *width, GLsizei *height,
-                      struct gl_pixelstore_attrib *pack)
-{
-   const struct gl_framebuffer *buffer = ctx->ReadBuffer;
-
-   if (pack->RowLength == 0) {
-      pack->RowLength = *width;
-   }
-
-   /* left clipping */
-   if (*srcX < 0) {
-      pack->SkipPixels += (0 - *srcX);
-      *width -= (0 - *srcX);
-      *srcX = 0;
-   }
-   /* right clipping */
-   if (*srcX + *width > (GLsizei) buffer->Width)
-      *width -= (*srcX + *width - buffer->Width);
-
-   if (*width <= 0)
-      return GL_FALSE;
-
-   /* bottom clipping */
-   if (*srcY < 0) {
-      pack->SkipRows += (0 - *srcY);
-      *height -= (0 - *srcY);
-      *srcY = 0;
-   }
-   /* top clipping */
-   if (*srcY + *height > (GLsizei) buffer->Height)
-      *height -= (*srcY + *height - buffer->Height);
-
-   if (*height <= 0)
-      return GL_FALSE;
-
-   return GL_TRUE;
-}
-
-
-/**
- * Do clipping for a glCopyTexSubImage call.
- * The framebuffer source region might extend outside the framebuffer
- * bounds.  Clip the source region against the framebuffer bounds and
- * adjust the texture/dest position and size accordingly.
- *
- * \return GL_FALSE if region is totally clipped, GL_TRUE otherwise.
- */
-GLboolean
-_mesa_clip_copytexsubimage(const struct gl_context *ctx,
-                           GLint *destX, GLint *destY,
-                           GLint *srcX, GLint *srcY,
-                           GLsizei *width, GLsizei *height)
-{
-   const struct gl_framebuffer *fb = ctx->ReadBuffer;
-   const GLint srcX0 = *srcX, srcY0 = *srcY;
-
-   if (_mesa_clip_to_region(0, 0, fb->Width, fb->Height,
-                            srcX, srcY, width, height)) {
-      *destX = *destX + *srcX - srcX0;
-      *destY = *destY + *srcY - srcY0;
-
-      return GL_TRUE;
-   }
-   else {
-      return GL_FALSE;
-   }
-}
-
-
-
-/**
- * Clip the rectangle defined by (x, y, width, height) against the bounds
- * specified by [xmin, xmax) and [ymin, ymax).
- * \return GL_FALSE if rect is totally clipped, GL_TRUE otherwise.
- */
-GLboolean
-_mesa_clip_to_region(GLint xmin, GLint ymin,
-                     GLint xmax, GLint ymax,
-                     GLint *x, GLint *y,
-                     GLsizei *width, GLsizei *height )
-{
-   /* left clipping */
-   if (*x < xmin) {
-      *width -= (xmin - *x);
-      *x = xmin;
-   }
-
-   /* right clipping */
-   if (*x + *width > xmax)
-      *width -= (*x + *width - xmax);
-
-   if (*width <= 0)
-      return GL_FALSE;
-
-   /* bottom (or top) clipping */
-   if (*y < ymin) {
-      *height -= (ymin - *y);
-      *y = ymin;
-   }
-
-   /* top (or bottom) clipping */
-   if (*y + *height > ymax)
-      *height -= (*y + *height - ymax);
-
-   if (*height <= 0)
-      return GL_FALSE;
-
-   return GL_TRUE;
-}
-
-
-/**
- * Clip dst coords against Xmax (or Ymax).
- */
-static INLINE void
-clip_right_or_top(GLint *srcX0, GLint *srcX1,
-                  GLint *dstX0, GLint *dstX1,
-                  GLint maxValue)
-{
-   GLfloat t, bias;
-
-   if (*dstX1 > maxValue) {
-      /* X1 outside right edge */
-      ASSERT(*dstX0 < maxValue); /* X0 should be inside right edge */
-      t = (GLfloat) (maxValue - *dstX0) / (GLfloat) (*dstX1 - *dstX0);
-      /* chop off [t, 1] part */
-      ASSERT(t >= 0.0 && t <= 1.0);
-      *dstX1 = maxValue;
-      bias = (*srcX0 < *srcX1) ? 0.5F : -0.5F;
-      *srcX1 = *srcX0 + (GLint) (t * (*srcX1 - *srcX0) + bias);
-   }
-   else if (*dstX0 > maxValue) {
-      /* X0 outside right edge */
-      ASSERT(*dstX1 < maxValue); /* X1 should be inside right edge */
-      t = (GLfloat) (maxValue - *dstX1) / (GLfloat) (*dstX0 - *dstX1);
-      /* chop off [t, 1] part */
-      ASSERT(t >= 0.0 && t <= 1.0);
-      *dstX0 = maxValue;
-      bias = (*srcX0 < *srcX1) ? -0.5F : 0.5F;
-      *srcX0 = *srcX1 + (GLint) (t * (*srcX0 - *srcX1) + bias);
-   }
-}
-
-
-/**
- * Clip dst coords against Xmin (or Ymin).
- */
-static INLINE void
-clip_left_or_bottom(GLint *srcX0, GLint *srcX1,
-                    GLint *dstX0, GLint *dstX1,
-                    GLint minValue)
-{
-   GLfloat t, bias;
-
-   if (*dstX0 < minValue) {
-      /* X0 outside left edge */
-      ASSERT(*dstX1 > minValue); /* X1 should be inside left edge */
-      t = (GLfloat) (minValue - *dstX0) / (GLfloat) (*dstX1 - *dstX0);
-      /* chop off [0, t] part */
-      ASSERT(t >= 0.0 && t <= 1.0);
-      *dstX0 = minValue;
-      bias = (*srcX0 < *srcX1) ? 0.5F : -0.5F; /* flipped??? */
-      *srcX0 = *srcX0 + (GLint) (t * (*srcX1 - *srcX0) + bias);
-   }
-   else if (*dstX1 < minValue) {
-      /* X1 outside left edge */
-      ASSERT(*dstX0 > minValue); /* X0 should be inside left edge */
-      t = (GLfloat) (minValue - *dstX1) / (GLfloat) (*dstX0 - *dstX1);
-      /* chop off [0, t] part */
-      ASSERT(t >= 0.0 && t <= 1.0);
-      *dstX1 = minValue;
-      bias = (*srcX0 < *srcX1) ? 0.5F : -0.5F;
-      *srcX1 = *srcX1 + (GLint) (t * (*srcX0 - *srcX1) + bias);
-   }
-}
-
-
-/**
- * Do clipping of blit src/dest rectangles.
- * The dest rect is clipped against both the buffer bounds and scissor bounds.
- * The src rect is just clipped against the buffer bounds.
- *
- * When either the src or dest rect is clipped, the other is also clipped
- * proportionately!
- *
- * Note that X0 need not be less than X1 (same for Y) for either the source
- * and dest rects.  That makes the clipping a little trickier.
- *
- * \return GL_TRUE if anything is left to draw, GL_FALSE if totally clipped
- */
-GLboolean
-_mesa_clip_blit(struct gl_context *ctx,
-                GLint *srcX0, GLint *srcY0, GLint *srcX1, GLint *srcY1,
-                GLint *dstX0, GLint *dstY0, GLint *dstX1, GLint *dstY1)
-{
-   const GLint srcXmin = 0;
-   const GLint srcXmax = ctx->ReadBuffer->Width;
-   const GLint srcYmin = 0;
-   const GLint srcYmax = ctx->ReadBuffer->Height;
-
-   /* these include scissor bounds */
-   const GLint dstXmin = ctx->DrawBuffer->_Xmin;
-   const GLint dstXmax = ctx->DrawBuffer->_Xmax;
-   const GLint dstYmin = ctx->DrawBuffer->_Ymin;
-   const GLint dstYmax = ctx->DrawBuffer->_Ymax;
-
-   /*
-   printf("PreClipX:  src: %d .. %d  dst: %d .. %d\n",
-          *srcX0, *srcX1, *dstX0, *dstX1);
-   printf("PreClipY:  src: %d .. %d  dst: %d .. %d\n",
-          *srcY0, *srcY1, *dstY0, *dstY1);
-   */
-
-   /* trivial rejection tests */
-   if (*dstX0 == *dstX1)
-      return GL_FALSE; /* no width */
-   if (*dstX0 <= dstXmin && *dstX1 <= dstXmin)
-      return GL_FALSE; /* totally out (left) of bounds */
-   if (*dstX0 >= dstXmax && *dstX1 >= dstXmax)
-      return GL_FALSE; /* totally out (right) of bounds */
-
-   if (*dstY0 == *dstY1)
-      return GL_FALSE;
-   if (*dstY0 <= dstYmin && *dstY1 <= dstYmin)
-      return GL_FALSE;
-   if (*dstY0 >= dstYmax && *dstY1 >= dstYmax)
-      return GL_FALSE;
-
-   if (*srcX0 == *srcX1)
-      return GL_FALSE;
-   if (*srcX0 <= srcXmin && *srcX1 <= srcXmin)
-      return GL_FALSE;
-   if (*srcX0 >= srcXmax && *srcX1 >= srcXmax)
-      return GL_FALSE;
-
-   if (*srcY0 == *srcY1)
-      return GL_FALSE;
-   if (*srcY0 <= srcYmin && *srcY1 <= srcYmin)
-      return GL_FALSE;
-   if (*srcY0 >= srcYmax && *srcY1 >= srcYmax)
-      return GL_FALSE;
-
-   /*
-    * dest clip
-    */
-   clip_right_or_top(srcX0, srcX1, dstX0, dstX1, dstXmax);
-   clip_right_or_top(srcY0, srcY1, dstY0, dstY1, dstYmax);
-   clip_left_or_bottom(srcX0, srcX1, dstX0, dstX1, dstXmin);
-   clip_left_or_bottom(srcY0, srcY1, dstY0, dstY1, dstYmin);
-
-   /*
-    * src clip (just swap src/dst values from above)
-    */
-   clip_right_or_top(dstX0, dstX1, srcX0, srcX1, srcXmax);
-   clip_right_or_top(dstY0, dstY1, srcY0, srcY1, srcYmax);
-   clip_left_or_bottom(dstX0, dstX1, srcX0, srcX1, srcXmin);
-   clip_left_or_bottom(dstY0, dstY1, srcY0, srcY1, srcYmin);
-
-   /*
-   printf("PostClipX: src: %d .. %d  dst: %d .. %d\n",
-          *srcX0, *srcX1, *dstX0, *dstX1);
-   printf("PostClipY: src: %d .. %d  dst: %d .. %d\n",
-          *srcY0, *srcY1, *dstY0, *dstY1);
-   */
-
-   ASSERT(*dstX0 >= dstXmin);
-   ASSERT(*dstX0 <= dstXmax);
-   ASSERT(*dstX1 >= dstXmin);
-   ASSERT(*dstX1 <= dstXmax);
-
-   ASSERT(*dstY0 >= dstYmin);
-   ASSERT(*dstY0 <= dstYmax);
-   ASSERT(*dstY1 >= dstYmin);
-   ASSERT(*dstY1 <= dstYmax);
-
-   ASSERT(*srcX0 >= srcXmin);
-   ASSERT(*srcX0 <= srcXmax);
-   ASSERT(*srcX1 >= srcXmin);
-   ASSERT(*srcX1 <= srcXmax);
-
-   ASSERT(*srcY0 >= srcYmin);
-   ASSERT(*srcY0 <= srcYmax);
-   ASSERT(*srcY1 >= srcYmin);
-   ASSERT(*srcY1 <= srcYmax);
-
-   return GL_TRUE;
-}
+/*
+ * Mesa 3-D graphics library
+ * Version:  7.5
+ *
+ * Copyright (C) 1999-2008  Brian Paul   All Rights Reserved.
+ * Copyright (C) 2009  VMware, Inc.  All Rights Reserved.
+ *
+ * Permission is hereby granted, free of charge, to any person obtaining a
+ * copy of this software and associated documentation files (the "Software"),
+ * to deal in the Software without restriction, including without limitation
+ * the rights to use, copy, modify, merge, publish, distribute, sublicense,
+ * and/or sell copies of the Software, and to permit persons to whom the
+ * Software is furnished to do so, subject to the following conditions:
+ *
+ * The above copyright notice and this permission notice shall be included
+ * in all copies or substantial portions of the Software.
+ *
+ * THE SOFTWARE IS PROVIDED "AS IS", WITHOUT WARRANTY OF ANY KIND, EXPRESS
+ * OR IMPLIED, INCLUDING BUT NOT LIMITED TO THE WARRANTIES OF MERCHANTABILITY,
+ * FITNESS FOR A PARTICULAR PURPOSE AND NONINFRINGEMENT.  IN NO EVENT SHALL
+ * BRIAN PAUL BE LIABLE FOR ANY CLAIM, DAMAGES OR OTHER LIABILITY, WHETHER IN
+ * AN ACTION OF CONTRACT, TORT OR OTHERWISE, ARISING FROM, OUT OF OR IN
+ * CONNECTION WITH THE SOFTWARE OR THE USE OR OTHER DEALINGS IN THE SOFTWARE.
+ */
+
+
+/**
+ * \file image.c
+ * Image handling.
+ */
+
+
+#include "glheader.h"
+#include "colormac.h"
+#include "image.h"
+#include "imports.h"
+#include "macros.h"
+#include "mfeatures.h"
+#include "mtypes.h"
+
+
+/**
+ * NOTE:
+ * Normally, BYTE_TO_FLOAT(0) returns 0.00392  That causes problems when
+ * we later convert the float to a packed integer value (such as for
+ * GL_RGB5_A1) because we'll wind up with a non-zero value.
+ *
+ * We redefine the macros here so zero is handled correctly.
+ */
+#undef BYTE_TO_FLOAT
+#define BYTE_TO_FLOAT(B)    ((B) == 0 ? 0.0F : ((2.0F * (B) + 1.0F) * (1.0F/255.0F)))
+
+#undef SHORT_TO_FLOAT
+#define SHORT_TO_FLOAT(S)   ((S) == 0 ? 0.0F : ((2.0F * (S) + 1.0F) * (1.0F/65535.0F)))
+
+
+
+/** Compute ceiling of integer quotient of A divided by B. */
+#define CEILING( A, B )  ( (A) % (B) == 0 ? (A)/(B) : (A)/(B)+1 )
+
+
+/**
+ * \return GL_TRUE if type is packed pixel type, GL_FALSE otherwise.
+ */
+GLboolean
+_mesa_type_is_packed(GLenum type)
+{
+   switch (type) {
+   case GL_UNSIGNED_BYTE_3_3_2:
+   case GL_UNSIGNED_BYTE_2_3_3_REV:
+   case MESA_UNSIGNED_BYTE_4_4:
+   case GL_UNSIGNED_SHORT_5_6_5:
+   case GL_UNSIGNED_SHORT_5_6_5_REV:
+   case GL_UNSIGNED_SHORT_4_4_4_4:
+   case GL_UNSIGNED_SHORT_4_4_4_4_REV:
+   case GL_UNSIGNED_SHORT_5_5_5_1:
+   case GL_UNSIGNED_SHORT_1_5_5_5_REV:
+   case GL_UNSIGNED_INT_8_8_8_8:
+   case GL_UNSIGNED_INT_8_8_8_8_REV:
+   case GL_UNSIGNED_INT_10_10_10_2:
+   case GL_UNSIGNED_INT_2_10_10_10_REV:
+   case GL_UNSIGNED_SHORT_8_8_MESA:
+   case GL_UNSIGNED_SHORT_8_8_REV_MESA:
+   case GL_UNSIGNED_INT_24_8_EXT:
+   case GL_UNSIGNED_INT_5_9_9_9_REV:
+   case GL_UNSIGNED_INT_10F_11F_11F_REV:
+      return GL_TRUE;
+   }
+
+   return GL_FALSE;
+}
+
+
+
+/**
+ * Flip the order of the 2 bytes in each word in the given array.
+ *
+ * \param p array.
+ * \param n number of words.
+ */
+void
+_mesa_swap2( GLushort *p, GLuint n )
+{
+   GLuint i;
+   for (i = 0; i < n; i++) {
+      p[i] = (p[i] >> 8) | ((p[i] << 8) & 0xff00);
+   }
+}
+
+
+
+/*
+ * Flip the order of the 4 bytes in each word in the given array.
+ */
+void
+_mesa_swap4( GLuint *p, GLuint n )
+{
+   GLuint i, a, b;
+   for (i = 0; i < n; i++) {
+      b = p[i];
+      a =  (b >> 24)
+	| ((b >> 8) & 0xff00)
+	| ((b << 8) & 0xff0000)
+	| ((b << 24) & 0xff000000);
+      p[i] = a;
+   }
+}
+
+
+/**
+ * Get the size of a GL data type.
+ *
+ * \param type GL data type.
+ *
+ * \return the size, in bytes, of the given data type, 0 if a GL_BITMAP, or -1
+ * if an invalid type enum.
+ */
+GLint
+_mesa_sizeof_type( GLenum type )
+{
+   switch (type) {
+      case GL_BITMAP:
+	 return 0;
+      case GL_UNSIGNED_BYTE:
+         return sizeof(GLubyte);
+      case GL_BYTE:
+	 return sizeof(GLbyte);
+      case GL_UNSIGNED_SHORT:
+	 return sizeof(GLushort);
+      case GL_SHORT:
+	 return sizeof(GLshort);
+      case GL_UNSIGNED_INT:
+	 return sizeof(GLuint);
+      case GL_INT:
+	 return sizeof(GLint);
+      case GL_FLOAT:
+	 return sizeof(GLfloat);
+      case GL_DOUBLE:
+	 return sizeof(GLdouble);
+      case GL_HALF_FLOAT_ARB:
+	 return sizeof(GLhalfARB);
+      case GL_FIXED:
+	 return sizeof(GLfixed);
+      default:
+         return -1;
+   }
+}
+
+
+/**
+ * Same as _mesa_sizeof_type() but also accepting the packed pixel
+ * format data types.
+ */
+GLint
+_mesa_sizeof_packed_type( GLenum type )
+{
+   switch (type) {
+      case GL_BITMAP:
+	 return 0;
+      case GL_UNSIGNED_BYTE:
+         return sizeof(GLubyte);
+      case GL_BYTE:
+	 return sizeof(GLbyte);
+      case GL_UNSIGNED_SHORT:
+	 return sizeof(GLushort);
+      case GL_SHORT:
+	 return sizeof(GLshort);
+      case GL_UNSIGNED_INT:
+	 return sizeof(GLuint);
+      case GL_INT:
+	 return sizeof(GLint);
+      case GL_HALF_FLOAT_ARB:
+	 return sizeof(GLhalfARB);
+      case GL_FLOAT:
+	 return sizeof(GLfloat);
+      case GL_UNSIGNED_BYTE_3_3_2:
+         return sizeof(GLubyte);
+      case GL_UNSIGNED_BYTE_2_3_3_REV:
+         return sizeof(GLubyte);
+      case MESA_UNSIGNED_BYTE_4_4:
+         return sizeof(GLubyte);
+      case GL_UNSIGNED_SHORT_5_6_5:
+         return sizeof(GLushort);
+      case GL_UNSIGNED_SHORT_5_6_5_REV:
+         return sizeof(GLushort);
+      case GL_UNSIGNED_SHORT_4_4_4_4:
+         return sizeof(GLushort);
+      case GL_UNSIGNED_SHORT_4_4_4_4_REV:
+         return sizeof(GLushort);
+      case GL_UNSIGNED_SHORT_5_5_5_1:
+         return sizeof(GLushort);
+      case GL_UNSIGNED_SHORT_1_5_5_5_REV:
+         return sizeof(GLushort);
+      case GL_UNSIGNED_INT_8_8_8_8:
+         return sizeof(GLuint);
+      case GL_UNSIGNED_INT_8_8_8_8_REV:
+         return sizeof(GLuint);
+      case GL_UNSIGNED_INT_10_10_10_2:
+         return sizeof(GLuint);
+      case GL_UNSIGNED_INT_2_10_10_10_REV:
+         return sizeof(GLuint);
+      case GL_UNSIGNED_SHORT_8_8_MESA:
+      case GL_UNSIGNED_SHORT_8_8_REV_MESA:
+         return sizeof(GLushort);      
+      case GL_UNSIGNED_INT_24_8_EXT:
+         return sizeof(GLuint);
+      case GL_UNSIGNED_INT_5_9_9_9_REV:
+         return sizeof(GLuint);
+      case GL_UNSIGNED_INT_10F_11F_11F_REV:
+         return sizeof(GLuint);
+      default:
+         return -1;
+   }
+}
+
+
+/**
+ * Get the number of components in a pixel format.
+ *
+ * \param format pixel format.
+ *
+ * \return the number of components in the given format, or -1 if a bad format.
+ */
+GLint
+_mesa_components_in_format( GLenum format )
+{
+   switch (format) {
+      case GL_COLOR_INDEX:
+      case GL_COLOR_INDEX1_EXT:
+      case GL_COLOR_INDEX2_EXT:
+      case GL_COLOR_INDEX4_EXT:
+      case GL_COLOR_INDEX8_EXT:
+      case GL_COLOR_INDEX12_EXT:
+      case GL_COLOR_INDEX16_EXT:
+      case GL_STENCIL_INDEX:
+      case GL_DEPTH_COMPONENT:
+      case GL_RED:
+      case GL_RED_INTEGER_EXT:
+      case GL_GREEN:
+      case GL_GREEN_INTEGER_EXT:
+      case GL_BLUE:
+      case GL_BLUE_INTEGER_EXT:
+      case GL_ALPHA:
+      case GL_ALPHA_INTEGER_EXT:
+      case GL_LUMINANCE:
+      case GL_LUMINANCE_INTEGER_EXT:
+      case GL_INTENSITY:
+         return 1;
+      case GL_LUMINANCE_ALPHA:
+      case GL_LUMINANCE_ALPHA_INTEGER_EXT:
+      case GL_RG:
+	 return 2;
+      case GL_RGB:
+      case GL_RGB_INTEGER_EXT:
+	 return 3;
+      case GL_RGBA:
+      case GL_RGBA_INTEGER_EXT:
+	 return 4;
+      case GL_BGR:
+	 return 3;
+      case GL_BGRA:
+	 return 4;
+      case GL_ABGR_EXT:
+         return 4;
+      case GL_YCBCR_MESA:
+         return 2;
+      case GL_DEPTH_STENCIL_EXT:
+         return 2;
+      case GL_DUDV_ATI:
+      case GL_DU8DV8_ATI:
+         return 2;
+      default:
+         return -1;
+   }
+}
+
+
+/**
+ * Get the bytes per pixel of pixel format type pair.
+ *
+ * \param format pixel format.
+ * \param type pixel type.
+ *
+ * \return bytes per pixel, or -1 if a bad format or type was given.
+ */
+GLint
+_mesa_bytes_per_pixel( GLenum format, GLenum type )
+{
+   GLint comps = _mesa_components_in_format( format );
+   if (comps < 0)
+      return -1;
+
+   switch (type) {
+      case GL_BITMAP:
+         return 0;  /* special case */
+      case GL_BYTE:
+      case GL_UNSIGNED_BYTE:
+         return comps * sizeof(GLubyte);
+      case GL_SHORT:
+      case GL_UNSIGNED_SHORT:
+         return comps * sizeof(GLshort);
+      case GL_INT:
+      case GL_UNSIGNED_INT:
+         return comps * sizeof(GLint);
+      case GL_FLOAT:
+         return comps * sizeof(GLfloat);
+      case GL_HALF_FLOAT_ARB:
+         return comps * sizeof(GLhalfARB);
+      case GL_UNSIGNED_BYTE_3_3_2:
+      case GL_UNSIGNED_BYTE_2_3_3_REV:
+         if (format == GL_RGB || format == GL_BGR ||
+             format == GL_RGB_INTEGER_EXT || format == GL_BGR_INTEGER_EXT)
+            return sizeof(GLubyte);
+         else
+            return -1;  /* error */
+      case GL_UNSIGNED_SHORT_5_6_5:
+      case GL_UNSIGNED_SHORT_5_6_5_REV:
+         if (format == GL_RGB || format == GL_BGR ||
+             format == GL_RGB_INTEGER_EXT || format == GL_BGR_INTEGER_EXT)
+            return sizeof(GLushort);
+         else
+            return -1;  /* error */
+      case GL_UNSIGNED_SHORT_4_4_4_4:
+      case GL_UNSIGNED_SHORT_4_4_4_4_REV:
+      case GL_UNSIGNED_SHORT_5_5_5_1:
+      case GL_UNSIGNED_SHORT_1_5_5_5_REV:
+         if (format == GL_RGBA || format == GL_BGRA || format == GL_ABGR_EXT ||
+             format == GL_RGBA_INTEGER_EXT || format == GL_BGRA_INTEGER_EXT)
+            return sizeof(GLushort);
+         else
+            return -1;
+      case GL_UNSIGNED_INT_8_8_8_8:
+      case GL_UNSIGNED_INT_8_8_8_8_REV:
+      case GL_UNSIGNED_INT_10_10_10_2:
+      case GL_UNSIGNED_INT_2_10_10_10_REV:
+         if (format == GL_RGBA || format == GL_BGRA || format == GL_ABGR_EXT ||
+             format == GL_RGBA_INTEGER_EXT || format == GL_BGRA_INTEGER_EXT)
+            return sizeof(GLuint);
+         else
+            return -1;
+      case GL_UNSIGNED_SHORT_8_8_MESA:
+      case GL_UNSIGNED_SHORT_8_8_REV_MESA:
+         if (format == GL_YCBCR_MESA)
+            return sizeof(GLushort);
+         else
+            return -1;
+      case GL_UNSIGNED_INT_24_8_EXT:
+         if (format == GL_DEPTH_STENCIL_EXT)
+            return sizeof(GLuint);
+         else
+            return -1;
+      case GL_UNSIGNED_INT_5_9_9_9_REV:
+         if (format == GL_RGB)
+            return sizeof(GLuint);
+         else
+            return -1;
+      case GL_UNSIGNED_INT_10F_11F_11F_REV:
+         if (format == GL_RGB)
+            return sizeof(GLuint);
+         else
+            return -1;
+      default:
+         return -1;
+   }
+}
+
+
+/**
+ * Test for a legal pixel format and type.
+ *
+ * \param format pixel format.
+ * \param type pixel type.
+ *
+ * \return GL_TRUE if the given pixel format and type are legal, or GL_FALSE
+ * otherwise.
+ */
+GLboolean
+_mesa_is_legal_format_and_type(const struct gl_context *ctx,
+                               GLenum format, GLenum type)
+{
+   switch (format) {
+      case GL_COLOR_INDEX:
+      case GL_STENCIL_INDEX:
+         switch (type) {
+            case GL_BITMAP:
+            case GL_BYTE:
+            case GL_UNSIGNED_BYTE:
+            case GL_SHORT:
+            case GL_UNSIGNED_SHORT:
+            case GL_INT:
+            case GL_UNSIGNED_INT:
+            case GL_FLOAT:
+               return GL_TRUE;
+            case GL_HALF_FLOAT_ARB:
+               return ctx->Extensions.ARB_half_float_pixel;
+            default:
+               return GL_FALSE;
+         }
+      case GL_RED:
+      case GL_GREEN:
+      case GL_BLUE:
+      case GL_ALPHA:
+#if 0 /* not legal!  see table 3.6 of the 1.5 spec */
+      case GL_INTENSITY:
+#endif
+      case GL_LUMINANCE:
+      case GL_LUMINANCE_ALPHA:
+      case GL_DEPTH_COMPONENT:
+         switch (type) {
+            case GL_BYTE:
+            case GL_UNSIGNED_BYTE:
+            case GL_SHORT:
+            case GL_UNSIGNED_SHORT:
+            case GL_INT:
+            case GL_UNSIGNED_INT:
+            case GL_FLOAT:
+               return GL_TRUE;
+            case GL_HALF_FLOAT_ARB:
+               return ctx->Extensions.ARB_half_float_pixel;
+            default:
+               return GL_FALSE;
+         }
+      case GL_RG:
+	 if (!ctx->Extensions.ARB_texture_rg)
+	    return GL_FALSE;
+
+         switch (type) {
+            case GL_BYTE:
+            case GL_UNSIGNED_BYTE:
+            case GL_SHORT:
+            case GL_UNSIGNED_SHORT:
+            case GL_INT:
+            case GL_UNSIGNED_INT:
+            case GL_FLOAT:
+               return GL_TRUE;
+            case GL_HALF_FLOAT_ARB:
+               return ctx->Extensions.ARB_half_float_pixel;
+            default:
+               return GL_FALSE;
+         }
+      case GL_RGB:
+         switch (type) {
+            case GL_BYTE:
+            case GL_UNSIGNED_BYTE:
+            case GL_SHORT:
+            case GL_UNSIGNED_SHORT:
+            case GL_INT:
+            case GL_UNSIGNED_INT:
+            case GL_FLOAT:
+            case GL_UNSIGNED_BYTE_3_3_2:
+            case GL_UNSIGNED_BYTE_2_3_3_REV:
+            case GL_UNSIGNED_SHORT_5_6_5:
+            case GL_UNSIGNED_SHORT_5_6_5_REV:
+               return GL_TRUE;
+            case GL_HALF_FLOAT_ARB:
+               return ctx->Extensions.ARB_half_float_pixel;
+            case GL_UNSIGNED_INT_5_9_9_9_REV:
+               return ctx->Extensions.EXT_texture_shared_exponent;
+            case GL_UNSIGNED_INT_10F_11F_11F_REV:
+               return ctx->Extensions.EXT_packed_float;
+            default:
+               return GL_FALSE;
+         }
+      case GL_BGR:
+         switch (type) {
+            /* NOTE: no packed types are supported with BGR.  That's
+             * intentional, according to the GL spec.
+             */
+            case GL_BYTE:
+            case GL_UNSIGNED_BYTE:
+            case GL_SHORT:
+            case GL_UNSIGNED_SHORT:
+            case GL_INT:
+            case GL_UNSIGNED_INT:
+            case GL_FLOAT:
+               return GL_TRUE;
+            case GL_HALF_FLOAT_ARB:
+               return ctx->Extensions.ARB_half_float_pixel;
+            default:
+               return GL_FALSE;
+         }
+      case GL_RGBA:
+      case GL_BGRA:
+      case GL_ABGR_EXT:
+         switch (type) {
+            case GL_BYTE:
+            case GL_UNSIGNED_BYTE:
+            case GL_SHORT:
+            case GL_UNSIGNED_SHORT:
+            case GL_INT:
+            case GL_UNSIGNED_INT:
+            case GL_FLOAT:
+            case GL_UNSIGNED_SHORT_4_4_4_4:
+            case GL_UNSIGNED_SHORT_4_4_4_4_REV:
+            case GL_UNSIGNED_SHORT_5_5_5_1:
+            case GL_UNSIGNED_SHORT_1_5_5_5_REV:
+            case GL_UNSIGNED_INT_8_8_8_8:
+            case GL_UNSIGNED_INT_8_8_8_8_REV:
+            case GL_UNSIGNED_INT_10_10_10_2:
+            case GL_UNSIGNED_INT_2_10_10_10_REV:
+               return GL_TRUE;
+            case GL_HALF_FLOAT_ARB:
+               return ctx->Extensions.ARB_half_float_pixel;
+            default:
+               return GL_FALSE;
+         }
+      case GL_YCBCR_MESA:
+         if (type == GL_UNSIGNED_SHORT_8_8_MESA ||
+             type == GL_UNSIGNED_SHORT_8_8_REV_MESA)
+            return GL_TRUE;
+         else
+            return GL_FALSE;
+      case GL_DEPTH_STENCIL_EXT:
+         if (ctx->Extensions.EXT_packed_depth_stencil
+             && type == GL_UNSIGNED_INT_24_8_EXT)
+            return GL_TRUE;
+         else
+            return GL_FALSE;
+      case GL_DUDV_ATI:
+      case GL_DU8DV8_ATI:
+         switch (type) {
+            case GL_BYTE:
+            case GL_UNSIGNED_BYTE:
+            case GL_SHORT:
+            case GL_UNSIGNED_SHORT:
+            case GL_INT:
+            case GL_UNSIGNED_INT:
+            case GL_FLOAT:
+               return GL_TRUE;
+            default:
+               return GL_FALSE;
+         }
+
+      /* integer-valued formats */
+      case GL_RED_INTEGER_EXT:
+      case GL_GREEN_INTEGER_EXT:
+      case GL_BLUE_INTEGER_EXT:
+      case GL_ALPHA_INTEGER_EXT:
+         switch (type) {
+            case GL_BYTE:
+            case GL_UNSIGNED_BYTE:
+            case GL_SHORT:
+            case GL_UNSIGNED_SHORT:
+            case GL_INT:
+            case GL_UNSIGNED_INT:
+               return ctx->Extensions.EXT_texture_integer;
+            default:
+               return GL_FALSE;
+         }
+
+      case GL_RGB_INTEGER_EXT:
+         switch (type) {
+            case GL_BYTE:
+            case GL_UNSIGNED_BYTE:
+            case GL_SHORT:
+            case GL_UNSIGNED_SHORT:
+            case GL_INT:
+            case GL_UNSIGNED_INT:
+            case GL_UNSIGNED_BYTE_3_3_2:
+            case GL_UNSIGNED_BYTE_2_3_3_REV:
+            case GL_UNSIGNED_SHORT_5_6_5:
+            case GL_UNSIGNED_SHORT_5_6_5_REV:
+               return ctx->Extensions.EXT_texture_integer;
+            default:
+               return GL_FALSE;
+         }
+
+      case GL_BGR_INTEGER_EXT:
+         switch (type) {
+            case GL_BYTE:
+            case GL_UNSIGNED_BYTE:
+            case GL_SHORT:
+            case GL_UNSIGNED_SHORT:
+            case GL_INT:
+            case GL_UNSIGNED_INT:
+            /* NOTE: no packed formats w/ BGR format */
+               return ctx->Extensions.EXT_texture_integer;
+            default:
+               return GL_FALSE;
+         }
+
+      case GL_RGBA_INTEGER_EXT:
+      case GL_BGRA_INTEGER_EXT:
+         switch (type) {
+            case GL_BYTE:
+            case GL_UNSIGNED_BYTE:
+            case GL_SHORT:
+            case GL_UNSIGNED_SHORT:
+            case GL_INT:
+            case GL_UNSIGNED_INT:
+            case GL_UNSIGNED_SHORT_4_4_4_4:
+            case GL_UNSIGNED_SHORT_4_4_4_4_REV:
+            case GL_UNSIGNED_SHORT_5_5_5_1:
+            case GL_UNSIGNED_SHORT_1_5_5_5_REV:
+            case GL_UNSIGNED_INT_8_8_8_8:
+            case GL_UNSIGNED_INT_8_8_8_8_REV:
+            case GL_UNSIGNED_INT_10_10_10_2:
+            case GL_UNSIGNED_INT_2_10_10_10_REV:
+               return ctx->Extensions.EXT_texture_integer;
+            default:
+               return GL_FALSE;
+         }
+
+      case GL_LUMINANCE_INTEGER_EXT:
+      case GL_LUMINANCE_ALPHA_INTEGER_EXT:
+         switch (type) {
+            case GL_BYTE:
+            case GL_UNSIGNED_BYTE:
+            case GL_SHORT:
+            case GL_UNSIGNED_SHORT:
+            case GL_INT:
+            case GL_UNSIGNED_INT:
+               return ctx->Extensions.EXT_texture_integer;
+            default:
+               return GL_FALSE;
+         }
+
+      default:
+         ; /* fall-through */
+   }
+   return GL_FALSE;
+}
+
+
+/**
+ * Test if the given image format is a color/RGBA format (i.e., not color
+ * index, depth, stencil, etc).
+ * \param format  the image format value (may by an internal texture format)
+ * \return GL_TRUE if its a color/RGBA format, GL_FALSE otherwise.
+ */
+GLboolean
+_mesa_is_color_format(GLenum format)
+{
+   switch (format) {
+      case GL_RED:
+      case GL_GREEN:
+      case GL_BLUE:
+      case GL_ALPHA:
+      case GL_ALPHA4:
+      case GL_ALPHA8:
+      case GL_ALPHA12:
+      case GL_ALPHA16:
+      case 1:
+      case GL_LUMINANCE:
+      case GL_LUMINANCE4:
+      case GL_LUMINANCE8:
+      case GL_LUMINANCE12:
+      case GL_LUMINANCE16:
+      case 2:
+      case GL_LUMINANCE_ALPHA:
+      case GL_LUMINANCE4_ALPHA4:
+      case GL_LUMINANCE6_ALPHA2:
+      case GL_LUMINANCE8_ALPHA8:
+      case GL_LUMINANCE12_ALPHA4:
+      case GL_LUMINANCE12_ALPHA12:
+      case GL_LUMINANCE16_ALPHA16:
+      case GL_INTENSITY:
+      case GL_INTENSITY4:
+      case GL_INTENSITY8:
+      case GL_INTENSITY12:
+      case GL_INTENSITY16:
+      case GL_R8:
+      case GL_R16:
+      case GL_RG:
+      case GL_RG8:
+      case GL_RG16:
+      case 3:
+      case GL_RGB:
+      case GL_BGR:
+      case GL_R3_G3_B2:
+      case GL_RGB4:
+      case GL_RGB5:
+      case GL_RGB8:
+      case GL_RGB10:
+      case GL_RGB12:
+      case GL_RGB16:
+      case 4:
+      case GL_ABGR_EXT:
+      case GL_RGBA:
+      case GL_BGRA:
+      case GL_RGBA2:
+      case GL_RGBA4:
+      case GL_RGB5_A1:
+      case GL_RGBA8:
+      case GL_RGB10_A2:
+      case GL_RGBA12:
+      case GL_RGBA16:
+      /* float texture formats */
+      case GL_ALPHA16F_ARB:
+      case GL_ALPHA32F_ARB:
+      case GL_LUMINANCE16F_ARB:
+      case GL_LUMINANCE32F_ARB:
+      case GL_LUMINANCE_ALPHA16F_ARB:
+      case GL_LUMINANCE_ALPHA32F_ARB:
+      case GL_INTENSITY16F_ARB:
+      case GL_INTENSITY32F_ARB:
+      case GL_R16F:
+      case GL_R32F:
+      case GL_RG16F:
+      case GL_RG32F:
+      case GL_RGB16F_ARB:
+      case GL_RGB32F_ARB:
+      case GL_RGBA16F_ARB:
+      case GL_RGBA32F_ARB:
+      /* compressed formats */
+      case GL_COMPRESSED_ALPHA:
+      case GL_COMPRESSED_LUMINANCE:
+      case GL_COMPRESSED_LUMINANCE_ALPHA:
+      case GL_COMPRESSED_INTENSITY:
+      case GL_COMPRESSED_RED:
+      case GL_COMPRESSED_RG:
+      case GL_COMPRESSED_RGB:
+      case GL_COMPRESSED_RGBA:
+      case GL_RGB_S3TC:
+      case GL_RGB4_S3TC:
+      case GL_RGBA_S3TC:
+      case GL_RGBA4_S3TC:
+      case GL_COMPRESSED_RGB_S3TC_DXT1_EXT:
+      case GL_COMPRESSED_RGBA_S3TC_DXT1_EXT:
+      case GL_COMPRESSED_RGBA_S3TC_DXT3_EXT:
+      case GL_COMPRESSED_RGBA_S3TC_DXT5_EXT:
+      case GL_COMPRESSED_RGB_FXT1_3DFX:
+      case GL_COMPRESSED_RGBA_FXT1_3DFX:
+#if FEATURE_EXT_texture_sRGB
+      case GL_SRGB_EXT:
+      case GL_SRGB8_EXT:
+      case GL_SRGB_ALPHA_EXT:
+      case GL_SRGB8_ALPHA8_EXT:
+      case GL_SLUMINANCE_ALPHA_EXT:
+      case GL_SLUMINANCE8_ALPHA8_EXT:
+      case GL_SLUMINANCE_EXT:
+      case GL_SLUMINANCE8_EXT:
+      case GL_COMPRESSED_SRGB_EXT:
+      case GL_COMPRESSED_SRGB_S3TC_DXT1_EXT:
+      case GL_COMPRESSED_SRGB_ALPHA_EXT:
+      case GL_COMPRESSED_SRGB_ALPHA_S3TC_DXT1_EXT:
+      case GL_COMPRESSED_SRGB_ALPHA_S3TC_DXT3_EXT:
+      case GL_COMPRESSED_SRGB_ALPHA_S3TC_DXT5_EXT:
+      case GL_COMPRESSED_SLUMINANCE_EXT:
+      case GL_COMPRESSED_SLUMINANCE_ALPHA_EXT:
+#endif /* FEATURE_EXT_texture_sRGB */
+      case GL_COMPRESSED_RED_RGTC1:
+      case GL_COMPRESSED_SIGNED_RED_RGTC1:
+      case GL_COMPRESSED_RG_RGTC2:
+      case GL_COMPRESSED_SIGNED_RG_RGTC2:
+      case GL_COMPRESSED_LUMINANCE_LATC1_EXT:
+      case GL_COMPRESSED_SIGNED_LUMINANCE_LATC1_EXT:
+      case GL_COMPRESSED_LUMINANCE_ALPHA_LATC2_EXT:
+      case GL_COMPRESSED_SIGNED_LUMINANCE_ALPHA_LATC2_EXT:
+      case GL_COMPRESSED_LUMINANCE_ALPHA_3DC_ATI:
+      /* generic integer formats */
+      case GL_RED_INTEGER_EXT:
+      case GL_GREEN_INTEGER_EXT:
+      case GL_BLUE_INTEGER_EXT:
+      case GL_ALPHA_INTEGER_EXT:
+      case GL_RGB_INTEGER_EXT:
+      case GL_RGBA_INTEGER_EXT:
+      case GL_BGR_INTEGER_EXT:
+      case GL_BGRA_INTEGER_EXT:
+      case GL_LUMINANCE_INTEGER_EXT:
+      case GL_LUMINANCE_ALPHA_INTEGER_EXT:
+      /* sized integer formats */
+      case GL_RGBA32UI_EXT:
+      case GL_RGB32UI_EXT:
+      case GL_ALPHA32UI_EXT:
+      case GL_INTENSITY32UI_EXT:
+      case GL_LUMINANCE32UI_EXT:
+      case GL_LUMINANCE_ALPHA32UI_EXT:
+      case GL_RGBA16UI_EXT:
+      case GL_RGB16UI_EXT:
+      case GL_ALPHA16UI_EXT:
+      case GL_INTENSITY16UI_EXT:
+      case GL_LUMINANCE16UI_EXT:
+      case GL_LUMINANCE_ALPHA16UI_EXT:
+      case GL_RGBA8UI_EXT:
+      case GL_RGB8UI_EXT:
+      case GL_ALPHA8UI_EXT:
+      case GL_INTENSITY8UI_EXT:
+      case GL_LUMINANCE8UI_EXT:
+      case GL_LUMINANCE_ALPHA8UI_EXT:
+      case GL_RGBA32I_EXT:
+      case GL_RGB32I_EXT:
+      case GL_ALPHA32I_EXT:
+      case GL_INTENSITY32I_EXT:
+      case GL_LUMINANCE32I_EXT:
+      case GL_LUMINANCE_ALPHA32I_EXT:
+      case GL_RGBA16I_EXT:
+      case GL_RGB16I_EXT:
+      case GL_ALPHA16I_EXT:
+      case GL_INTENSITY16I_EXT:
+      case GL_LUMINANCE16I_EXT:
+      case GL_LUMINANCE_ALPHA16I_EXT:
+      case GL_RGBA8I_EXT:
+      case GL_RGB8I_EXT:
+      case GL_ALPHA8I_EXT:
+      case GL_INTENSITY8I_EXT:
+      case GL_LUMINANCE8I_EXT:
+      case GL_LUMINANCE_ALPHA8I_EXT:
+      /* signed, normalized texture formats */
+      case GL_RED_SNORM:
+      case GL_R8_SNORM:
+      case GL_R16_SNORM:
+      case GL_RG_SNORM:
+      case GL_RG8_SNORM:
+      case GL_RG16_SNORM:
+      case GL_RGB_SNORM:
+      case GL_RGB8_SNORM:
+      case GL_RGB16_SNORM:
+      case GL_RGBA_SNORM:
+      case GL_RGBA8_SNORM:
+      case GL_RGBA16_SNORM:
+      case GL_ALPHA_SNORM:
+      case GL_ALPHA8_SNORM:
+      case GL_ALPHA16_SNORM:
+      case GL_LUMINANCE_SNORM:
+      case GL_LUMINANCE8_SNORM:
+      case GL_LUMINANCE16_SNORM:
+      case GL_LUMINANCE_ALPHA_SNORM:
+      case GL_LUMINANCE8_ALPHA8_SNORM:
+      case GL_LUMINANCE16_ALPHA16_SNORM:
+      case GL_INTENSITY_SNORM:
+      case GL_INTENSITY8_SNORM:
+      case GL_INTENSITY16_SNORM:
+      case GL_RGB9_E5:
+      case GL_R11F_G11F_B10F:
+         return GL_TRUE;
+      case GL_YCBCR_MESA:  /* not considered to be RGB */
+         /* fall-through */
+      default:
+         return GL_FALSE;
+   }
+}
+
+
+/**
+ * Test if the given image format is a color index format.
+ */
+GLboolean
+_mesa_is_index_format(GLenum format)
+{
+   switch (format) {
+      case GL_COLOR_INDEX:
+      case GL_COLOR_INDEX1_EXT:
+      case GL_COLOR_INDEX2_EXT:
+      case GL_COLOR_INDEX4_EXT:
+      case GL_COLOR_INDEX8_EXT:
+      case GL_COLOR_INDEX12_EXT:
+      case GL_COLOR_INDEX16_EXT:
+         return GL_TRUE;
+      default:
+         return GL_FALSE;
+   }
+}
+
+
+/**
+ * Test if the given image format is a depth component format.
+ */
+GLboolean
+_mesa_is_depth_format(GLenum format)
+{
+   switch (format) {
+      case GL_DEPTH_COMPONENT:
+      case GL_DEPTH_COMPONENT16:
+      case GL_DEPTH_COMPONENT24:
+      case GL_DEPTH_COMPONENT32:
+         return GL_TRUE;
+      default:
+         return GL_FALSE;
+   }
+}
+
+
+/**
+ * Test if the given image format is a stencil format.
+ */
+GLboolean
+_mesa_is_stencil_format(GLenum format)
+{
+   switch (format) {
+      case GL_STENCIL_INDEX:
+      case GL_DEPTH_STENCIL:
+         return GL_TRUE;
+      default:
+         return GL_FALSE;
+   }
+}
+
+
+/**
+ * Test if the given image format is a YCbCr format.
+ */
+GLboolean
+_mesa_is_ycbcr_format(GLenum format)
+{
+   switch (format) {
+      case GL_YCBCR_MESA:
+         return GL_TRUE;
+      default:
+         return GL_FALSE;
+   }
+}
+
+
+/**
+ * Test if the given image format is a depth+stencil format.
+ */
+GLboolean
+_mesa_is_depthstencil_format(GLenum format)
+{
+   switch (format) {
+      case GL_DEPTH24_STENCIL8_EXT:
+      case GL_DEPTH_STENCIL_EXT:
+         return GL_TRUE;
+      default:
+         return GL_FALSE;
+   }
+}
+
+
+/**
+ * Test if the given image format is a depth or stencil format.
+ */
+GLboolean
+_mesa_is_depth_or_stencil_format(GLenum format)
+{
+   switch (format) {
+      case GL_DEPTH_COMPONENT:
+      case GL_DEPTH_COMPONENT16:
+      case GL_DEPTH_COMPONENT24:
+      case GL_DEPTH_COMPONENT32:
+      case GL_STENCIL_INDEX:
+      case GL_STENCIL_INDEX1_EXT:
+      case GL_STENCIL_INDEX4_EXT:
+      case GL_STENCIL_INDEX8_EXT:
+      case GL_STENCIL_INDEX16_EXT:
+      case GL_DEPTH_STENCIL_EXT:
+      case GL_DEPTH24_STENCIL8_EXT:
+         return GL_TRUE;
+      default:
+         return GL_FALSE;
+   }
+}
+
+
+/**
+ * Test if the given image format is a dudv format.
+ */
+GLboolean
+_mesa_is_dudv_format(GLenum format)
+{
+   switch (format) {
+      case GL_DUDV_ATI:
+      case GL_DU8DV8_ATI:
+         return GL_TRUE;
+      default:
+         return GL_FALSE;
+   }
+}
+
+
+/**
+ * Test if the given format is an integer (non-normalized) format.
+ */
+GLboolean
+_mesa_is_integer_format(GLenum format)
+{
+   switch (format) {
+   /* generic integer formats */
+   case GL_RED_INTEGER_EXT:
+   case GL_GREEN_INTEGER_EXT:
+   case GL_BLUE_INTEGER_EXT:
+   case GL_ALPHA_INTEGER_EXT:
+   case GL_RGB_INTEGER_EXT:
+   case GL_RGBA_INTEGER_EXT:
+   case GL_BGR_INTEGER_EXT:
+   case GL_BGRA_INTEGER_EXT:
+   case GL_LUMINANCE_INTEGER_EXT:
+   case GL_LUMINANCE_ALPHA_INTEGER_EXT:
+   /* specific integer formats */
+   case GL_RGBA32UI_EXT:
+   case GL_RGB32UI_EXT:
+   case GL_ALPHA32UI_EXT:
+   case GL_INTENSITY32UI_EXT:
+   case GL_LUMINANCE32UI_EXT:
+   case GL_LUMINANCE_ALPHA32UI_EXT:
+   case GL_RGBA16UI_EXT:
+   case GL_RGB16UI_EXT:
+   case GL_ALPHA16UI_EXT:
+   case GL_INTENSITY16UI_EXT:
+   case GL_LUMINANCE16UI_EXT:
+   case GL_LUMINANCE_ALPHA16UI_EXT:
+   case GL_RGBA8UI_EXT:
+   case GL_RGB8UI_EXT:
+   case GL_ALPHA8UI_EXT:
+   case GL_INTENSITY8UI_EXT:
+   case GL_LUMINANCE8UI_EXT:
+   case GL_LUMINANCE_ALPHA8UI_EXT:
+   case GL_RGBA32I_EXT:
+   case GL_RGB32I_EXT:
+   case GL_ALPHA32I_EXT:
+   case GL_INTENSITY32I_EXT:
+   case GL_LUMINANCE32I_EXT:
+   case GL_LUMINANCE_ALPHA32I_EXT:
+   case GL_RGBA16I_EXT:
+   case GL_RGB16I_EXT:
+   case GL_ALPHA16I_EXT:
+   case GL_INTENSITY16I_EXT:
+   case GL_LUMINANCE16I_EXT:
+   case GL_LUMINANCE_ALPHA16I_EXT:
+   case GL_RGBA8I_EXT:
+   case GL_RGB8I_EXT:
+   case GL_ALPHA8I_EXT:
+   case GL_INTENSITY8I_EXT:
+   case GL_LUMINANCE8I_EXT:
+   case GL_LUMINANCE_ALPHA8I_EXT:
+      return GL_TRUE;
+   default:
+      return GL_FALSE;
+   }
+}
+
+
+/**
+ * Test if an image format is a supported compressed format.
+ * \param format the internal format token provided by the user.
+ * \return GL_TRUE if compressed, GL_FALSE if uncompressed
+ */
+GLboolean
+_mesa_is_compressed_format(struct gl_context *ctx, GLenum format)
+{
+   switch (format) {
+   case GL_COMPRESSED_RGB_S3TC_DXT1_EXT:
+   case GL_COMPRESSED_RGBA_S3TC_DXT1_EXT:
+   case GL_COMPRESSED_RGBA_S3TC_DXT3_EXT:
+   case GL_COMPRESSED_RGBA_S3TC_DXT5_EXT:
+      return ctx->Extensions.EXT_texture_compression_s3tc;
+   case GL_RGB_S3TC:
+   case GL_RGB4_S3TC:
+   case GL_RGBA_S3TC:
+   case GL_RGBA4_S3TC:
+      return ctx->Extensions.S3_s3tc;
+   case GL_COMPRESSED_SRGB_S3TC_DXT1_EXT:
+   case GL_COMPRESSED_SRGB_ALPHA_S3TC_DXT1_EXT:
+   case GL_COMPRESSED_SRGB_ALPHA_S3TC_DXT3_EXT:
+   case GL_COMPRESSED_SRGB_ALPHA_S3TC_DXT5_EXT:
+      return ctx->Extensions.EXT_texture_sRGB
+         && ctx->Extensions.EXT_texture_compression_s3tc;
+   case GL_COMPRESSED_RGB_FXT1_3DFX:
+   case GL_COMPRESSED_RGBA_FXT1_3DFX:
+      return ctx->Extensions.TDFX_texture_compression_FXT1;
+   case GL_COMPRESSED_RED_RGTC1:
+   case GL_COMPRESSED_SIGNED_RED_RGTC1:
+   case GL_COMPRESSED_RG_RGTC2:
+   case GL_COMPRESSED_SIGNED_RG_RGTC2:
+      return ctx->Extensions.ARB_texture_compression_rgtc;
+   case GL_COMPRESSED_LUMINANCE_LATC1_EXT:
+   case GL_COMPRESSED_SIGNED_LUMINANCE_LATC1_EXT:
+   case GL_COMPRESSED_LUMINANCE_ALPHA_LATC2_EXT:
+   case GL_COMPRESSED_SIGNED_LUMINANCE_ALPHA_LATC2_EXT:
+      return ctx->Extensions.EXT_texture_compression_latc;
+   case GL_COMPRESSED_LUMINANCE_ALPHA_3DC_ATI:
+      return ctx->Extensions.ATI_texture_compression_3dc;
+   default:
+      return GL_FALSE;
+   }
+}
+
+
+/**
+ * Return the address of a specific pixel in an image (1D, 2D or 3D).
+ *
+ * Pixel unpacking/packing parameters are observed according to \p packing.
+ *
+ * \param dimensions either 1, 2 or 3 to indicate dimensionality of image
+ * \param image  starting address of image data
+ * \param width  the image width
+ * \param height  theimage height
+ * \param format  the pixel format
+ * \param type  the pixel data type
+ * \param packing  the pixelstore attributes
+ * \param img  which image in the volume (0 for 1D or 2D images)
+ * \param row  row of pixel in the image (0 for 1D images)
+ * \param column column of pixel in the image
+ * 
+ * \return address of pixel on success, or NULL on error.
+ *
+ * \sa gl_pixelstore_attrib.
+ */
+GLvoid *
+_mesa_image_address( GLuint dimensions,
+                     const struct gl_pixelstore_attrib *packing,
+                     const GLvoid *image,
+                     GLsizei width, GLsizei height,
+                     GLenum format, GLenum type,
+                     GLint img, GLint row, GLint column )
+{
+   GLint alignment;        /* 1, 2 or 4 */
+   GLint pixels_per_row;
+   GLint rows_per_image;
+   GLint skiprows;
+   GLint skippixels;
+   GLint skipimages;       /* for 3-D volume images */
+   GLubyte *pixel_addr;
+
+   ASSERT(dimensions >= 1 && dimensions <= 3);
+
+   alignment = packing->Alignment;
+   if (packing->RowLength > 0) {
+      pixels_per_row = packing->RowLength;
+   }
+   else {
+      pixels_per_row = width;
+   }
+   if (packing->ImageHeight > 0) {
+      rows_per_image = packing->ImageHeight;
+   }
+   else {
+      rows_per_image = height;
+   }
+
+   skippixels = packing->SkipPixels;
+   /* Note: SKIP_ROWS _is_ used for 1D images */
+   skiprows = packing->SkipRows;
+   /* Note: SKIP_IMAGES is only used for 3D images */
+   skipimages = (dimensions == 3) ? packing->SkipImages : 0;
+
+   if (type == GL_BITMAP) {
+      /* BITMAP data */
+      GLint comp_per_pixel;   /* components per pixel */
+      GLint bytes_per_comp;   /* bytes per component */
+      GLint bytes_per_row;
+      GLint bytes_per_image;
+
+      /* Compute bytes per component */
+      bytes_per_comp = _mesa_sizeof_packed_type( type );
+      if (bytes_per_comp < 0) {
+         return NULL;
+      }
+
+      /* Compute number of components per pixel */
+      comp_per_pixel = _mesa_components_in_format( format );
+      if (comp_per_pixel < 0) {
+         return NULL;
+      }
+
+      bytes_per_row = alignment
+                    * CEILING( comp_per_pixel*pixels_per_row, 8*alignment );
+
+      bytes_per_image = bytes_per_row * rows_per_image;
+
+      pixel_addr = (GLubyte *) image
+                 + (skipimages + img) * bytes_per_image
+                 + (skiprows + row) * bytes_per_row
+                 + (skippixels + column) / 8;
+   }
+   else {
+      /* Non-BITMAP data */
+      GLint bytes_per_pixel, bytes_per_row, remainder, bytes_per_image;
+      GLint topOfImage;
+
+      bytes_per_pixel = _mesa_bytes_per_pixel( format, type );
+
+      /* The pixel type and format should have been error checked earlier */
+      assert(bytes_per_pixel > 0);
+
+      bytes_per_row = pixels_per_row * bytes_per_pixel;
+      remainder = bytes_per_row % alignment;
+      if (remainder > 0)
+         bytes_per_row += (alignment - remainder);
+
+      ASSERT(bytes_per_row % alignment == 0);
+
+      bytes_per_image = bytes_per_row * rows_per_image;
+
+      if (packing->Invert) {
+         /* set pixel_addr to the last row */
+         topOfImage = bytes_per_row * (height - 1);
+         bytes_per_row = -bytes_per_row;
+      }
+      else {
+         topOfImage = 0;
+      }
+
+      /* compute final pixel address */
+      pixel_addr = (GLubyte *) image
+                 + (skipimages + img) * bytes_per_image
+                 + topOfImage
+                 + (skiprows + row) * bytes_per_row
+                 + (skippixels + column) * bytes_per_pixel;
+   }
+
+   return (GLvoid *) pixel_addr;
+}
+
+
+GLvoid *
+_mesa_image_address1d( const struct gl_pixelstore_attrib *packing,
+                       const GLvoid *image,
+                       GLsizei width,
+                       GLenum format, GLenum type,
+                       GLint column )
+{
+   return _mesa_image_address(1, packing, image, width, 1,
+                              format, type, 0, 0, column);
+}
+
+
+GLvoid *
+_mesa_image_address2d( const struct gl_pixelstore_attrib *packing,
+                       const GLvoid *image,
+                       GLsizei width, GLsizei height,
+                       GLenum format, GLenum type,
+                       GLint row, GLint column )
+{
+   return _mesa_image_address(2, packing, image, width, height,
+                              format, type, 0, row, column);
+}
+
+
+GLvoid *
+_mesa_image_address3d( const struct gl_pixelstore_attrib *packing,
+                       const GLvoid *image,
+                       GLsizei width, GLsizei height,
+                       GLenum format, GLenum type,
+                       GLint img, GLint row, GLint column )
+{
+   return _mesa_image_address(3, packing, image, width, height,
+                              format, type, img, row, column);
+}
+
+
+
+/**
+ * Compute the stride (in bytes) between image rows.
+ *
+ * \param packing the pixelstore attributes
+ * \param width image width.
+ * \param format pixel format.
+ * \param type pixel data type.
+ * 
+ * \return the stride in bytes for the given parameters, or -1 if error
+ */
+GLint
+_mesa_image_row_stride( const struct gl_pixelstore_attrib *packing,
+                        GLint width, GLenum format, GLenum type )
+{
+   GLint bytesPerRow, remainder;
+
+   ASSERT(packing);
+
+   if (type == GL_BITMAP) {
+      if (packing->RowLength == 0) {
+         bytesPerRow = (width + 7) / 8;
+      }
+      else {
+         bytesPerRow = (packing->RowLength + 7) / 8;
+      }
+   }
+   else {
+      /* Non-BITMAP data */
+      const GLint bytesPerPixel = _mesa_bytes_per_pixel(format, type);
+      if (bytesPerPixel <= 0)
+         return -1;  /* error */
+      if (packing->RowLength == 0) {
+         bytesPerRow = bytesPerPixel * width;
+      }
+      else {
+         bytesPerRow = bytesPerPixel * packing->RowLength;
+      }
+   }
+
+   remainder = bytesPerRow % packing->Alignment;
+   if (remainder > 0) {
+      bytesPerRow += (packing->Alignment - remainder);
+   }
+
+   if (packing->Invert) {
+      /* negate the bytes per row (negative row stride) */
+      bytesPerRow = -bytesPerRow;
+   }
+
+   return bytesPerRow;
+}
+
+
+/*
+ * Compute the stride between images in a 3D texture (in bytes) for the given
+ * pixel packing parameters and image width, format and type.
+ */
+GLint
+_mesa_image_image_stride( const struct gl_pixelstore_attrib *packing,
+                          GLint width, GLint height,
+                          GLenum format, GLenum type )
+{
+   GLint bytesPerRow, bytesPerImage, remainder;
+
+   ASSERT(packing);
+
+   if (type == GL_BITMAP) {
+      if (packing->RowLength == 0) {
+         bytesPerRow = (width + 7) / 8;
+      }
+      else {
+         bytesPerRow = (packing->RowLength + 7) / 8;
+      }
+   }
+   else {
+      const GLint bytesPerPixel = _mesa_bytes_per_pixel(format, type);
+
+      if (bytesPerPixel <= 0)
+         return -1;  /* error */
+      if (packing->RowLength == 0) {
+         bytesPerRow = bytesPerPixel * width;
+      }
+      else {
+         bytesPerRow = bytesPerPixel * packing->RowLength;
+      }
+   }
+
+   remainder = bytesPerRow % packing->Alignment;
+   if (remainder > 0)
+      bytesPerRow += (packing->Alignment - remainder);
+
+   if (packing->ImageHeight == 0)
+      bytesPerImage = bytesPerRow * height;
+   else
+      bytesPerImage = bytesPerRow * packing->ImageHeight;
+
+   return bytesPerImage;
+}
+
+
+
+/**
+ * "Expand" a bitmap from 1-bit per pixel to 8-bits per pixel.
+ * This is typically used to convert a bitmap into a GLubyte/pixel texture.
+ * "On" bits will set texels to \p onValue.
+ * "Off" bits will not modify texels.
+ * \param width  src bitmap width in pixels
+ * \param height  src bitmap height in pixels
+ * \param unpack  bitmap unpacking state
+ * \param bitmap  the src bitmap data
+ * \param destBuffer  start of dest buffer
+ * \param destStride  row stride in dest buffer
+ * \param onValue  if bit is 1, set destBuffer pixel to this value
+ */
+void
+_mesa_expand_bitmap(GLsizei width, GLsizei height,
+                    const struct gl_pixelstore_attrib *unpack,
+                    const GLubyte *bitmap,
+                    GLubyte *destBuffer, GLint destStride,
+                    GLubyte onValue)
+{
+   const GLubyte *srcRow = (const GLubyte *)
+      _mesa_image_address2d(unpack, bitmap, width, height,
+                            GL_COLOR_INDEX, GL_BITMAP, 0, 0);
+   const GLint srcStride = _mesa_image_row_stride(unpack, width,
+                                                  GL_COLOR_INDEX, GL_BITMAP);
+   GLint row, col;
+
+#define SET_PIXEL(COL, ROW) \
+   destBuffer[(ROW) * destStride + (COL)] = onValue;
+
+   for (row = 0; row < height; row++) {
+      const GLubyte *src = srcRow;
+
+      if (unpack->LsbFirst) {
+         /* Lsb first */
+         GLubyte mask = 1U << (unpack->SkipPixels & 0x7);
+         for (col = 0; col < width; col++) {
+
+            if (*src & mask) {
+               SET_PIXEL(col, row);
+            }
+
+            if (mask == 128U) {
+               src++;
+               mask = 1U;
+            }
+            else {
+               mask = mask << 1;
+            }
+         }
+
+         /* get ready for next row */
+         if (mask != 1)
+            src++;
+      }
+      else {
+         /* Msb first */
+         GLubyte mask = 128U >> (unpack->SkipPixels & 0x7);
+         for (col = 0; col < width; col++) {
+
+            if (*src & mask) {
+               SET_PIXEL(col, row);
+            }
+
+            if (mask == 1U) {
+               src++;
+               mask = 128U;
+            }
+            else {
+               mask = mask >> 1;
+            }
+         }
+
+         /* get ready for next row */
+         if (mask != 128)
+            src++;
+      }
+
+      srcRow += srcStride;
+   } /* row */
+
+#undef SET_PIXEL
+}
+
+
+
+
+/**
+ * Convert an array of RGBA colors from one datatype to another.
+ * NOTE: src may equal dst.  In that case, we use a temporary buffer.
+ */
+void
+_mesa_convert_colors(GLenum srcType, const GLvoid *src,
+                     GLenum dstType, GLvoid *dst,
+                     GLuint count, const GLubyte mask[])
+{
+   GLuint tempBuffer[MAX_WIDTH][4];
+   const GLboolean useTemp = (src == dst);
+
+   ASSERT(srcType != dstType);
+
+   switch (srcType) {
+   case GL_UNSIGNED_BYTE:
+      if (dstType == GL_UNSIGNED_SHORT) {
+         const GLubyte (*src1)[4] = (const GLubyte (*)[4]) src;
+         GLushort (*dst2)[4] = (GLushort (*)[4]) (useTemp ? tempBuffer : dst);
+         GLuint i;
+         for (i = 0; i < count; i++) {
+            if (!mask || mask[i]) {
+               dst2[i][RCOMP] = UBYTE_TO_USHORT(src1[i][RCOMP]);
+               dst2[i][GCOMP] = UBYTE_TO_USHORT(src1[i][GCOMP]);
+               dst2[i][BCOMP] = UBYTE_TO_USHORT(src1[i][BCOMP]);
+               dst2[i][ACOMP] = UBYTE_TO_USHORT(src1[i][ACOMP]);
+            }
+         }
+         if (useTemp)
+            memcpy(dst, tempBuffer, count * 4 * sizeof(GLushort));
+      }
+      else {
+         const GLubyte (*src1)[4] = (const GLubyte (*)[4]) src;
+         GLfloat (*dst4)[4] = (GLfloat (*)[4]) (useTemp ? tempBuffer : dst);
+         GLuint i;
+         ASSERT(dstType == GL_FLOAT);
+         for (i = 0; i < count; i++) {
+            if (!mask || mask[i]) {
+               dst4[i][RCOMP] = UBYTE_TO_FLOAT(src1[i][RCOMP]);
+               dst4[i][GCOMP] = UBYTE_TO_FLOAT(src1[i][GCOMP]);
+               dst4[i][BCOMP] = UBYTE_TO_FLOAT(src1[i][BCOMP]);
+               dst4[i][ACOMP] = UBYTE_TO_FLOAT(src1[i][ACOMP]);
+            }
+         }
+         if (useTemp)
+            memcpy(dst, tempBuffer, count * 4 * sizeof(GLfloat));
+      }
+      break;
+   case GL_UNSIGNED_SHORT:
+      if (dstType == GL_UNSIGNED_BYTE) {
+         const GLushort (*src2)[4] = (const GLushort (*)[4]) src;
+         GLubyte (*dst1)[4] = (GLubyte (*)[4]) (useTemp ? tempBuffer : dst);
+         GLuint i;
+         for (i = 0; i < count; i++) {
+            if (!mask || mask[i]) {
+               dst1[i][RCOMP] = USHORT_TO_UBYTE(src2[i][RCOMP]);
+               dst1[i][GCOMP] = USHORT_TO_UBYTE(src2[i][GCOMP]);
+               dst1[i][BCOMP] = USHORT_TO_UBYTE(src2[i][BCOMP]);
+               dst1[i][ACOMP] = USHORT_TO_UBYTE(src2[i][ACOMP]);
+            }
+         }
+         if (useTemp)
+            memcpy(dst, tempBuffer, count * 4 * sizeof(GLubyte));
+      }
+      else {
+         const GLushort (*src2)[4] = (const GLushort (*)[4]) src;
+         GLfloat (*dst4)[4] = (GLfloat (*)[4]) (useTemp ? tempBuffer : dst);
+         GLuint i;
+         ASSERT(dstType == GL_FLOAT);
+         for (i = 0; i < count; i++) {
+            if (!mask || mask[i]) {
+               dst4[i][RCOMP] = USHORT_TO_FLOAT(src2[i][RCOMP]);
+               dst4[i][GCOMP] = USHORT_TO_FLOAT(src2[i][GCOMP]);
+               dst4[i][BCOMP] = USHORT_TO_FLOAT(src2[i][BCOMP]);
+               dst4[i][ACOMP] = USHORT_TO_FLOAT(src2[i][ACOMP]);
+            }
+         }
+         if (useTemp)
+            memcpy(dst, tempBuffer, count * 4 * sizeof(GLfloat));
+      }
+      break;
+   case GL_FLOAT:
+      if (dstType == GL_UNSIGNED_BYTE) {
+         const GLfloat (*src4)[4] = (const GLfloat (*)[4]) src;
+         GLubyte (*dst1)[4] = (GLubyte (*)[4]) (useTemp ? tempBuffer : dst);
+         GLuint i;
+         for (i = 0; i < count; i++) {
+            if (!mask || mask[i]) {
+               UNCLAMPED_FLOAT_TO_UBYTE(dst1[i][RCOMP], src4[i][RCOMP]);
+               UNCLAMPED_FLOAT_TO_UBYTE(dst1[i][GCOMP], src4[i][GCOMP]);
+               UNCLAMPED_FLOAT_TO_UBYTE(dst1[i][BCOMP], src4[i][BCOMP]);
+               UNCLAMPED_FLOAT_TO_UBYTE(dst1[i][ACOMP], src4[i][ACOMP]);
+            }
+         }
+         if (useTemp)
+            memcpy(dst, tempBuffer, count * 4 * sizeof(GLubyte));
+      }
+      else {
+         const GLfloat (*src4)[4] = (const GLfloat (*)[4]) src;
+         GLushort (*dst2)[4] = (GLushort (*)[4]) (useTemp ? tempBuffer : dst);
+         GLuint i;
+         ASSERT(dstType == GL_UNSIGNED_SHORT);
+         for (i = 0; i < count; i++) {
+            if (!mask || mask[i]) {
+               UNCLAMPED_FLOAT_TO_USHORT(dst2[i][RCOMP], src4[i][RCOMP]);
+               UNCLAMPED_FLOAT_TO_USHORT(dst2[i][GCOMP], src4[i][GCOMP]);
+               UNCLAMPED_FLOAT_TO_USHORT(dst2[i][BCOMP], src4[i][BCOMP]);
+               UNCLAMPED_FLOAT_TO_USHORT(dst2[i][ACOMP], src4[i][ACOMP]);
+            }
+         }
+         if (useTemp)
+            memcpy(dst, tempBuffer, count * 4 * sizeof(GLushort));
+      }
+      break;
+   default:
+      _mesa_problem(NULL, "Invalid datatype in _mesa_convert_colors");
+   }
+}
+
+
+
+
+/**
+ * Perform basic clipping for glDrawPixels.  The image's position and size
+ * and the unpack SkipPixels and SkipRows are adjusted so that the image
+ * region is entirely within the window and scissor bounds.
+ * NOTE: this will only work when glPixelZoom is (1, 1) or (1, -1).
+ * If Pixel.ZoomY is -1, *destY will be changed to be the first row which
+ * we'll actually write.  Beforehand, *destY-1 is the first drawing row.
+ *
+ * \return  GL_TRUE if image is ready for drawing or
+ *          GL_FALSE if image was completely clipped away (draw nothing)
+ */
+GLboolean
+_mesa_clip_drawpixels(const struct gl_context *ctx,
+                      GLint *destX, GLint *destY,
+                      GLsizei *width, GLsizei *height,
+                      struct gl_pixelstore_attrib *unpack)
+{
+   const struct gl_framebuffer *buffer = ctx->DrawBuffer;
+
+   if (unpack->RowLength == 0) {
+      unpack->RowLength = *width;
+   }
+
+   ASSERT(ctx->Pixel.ZoomX == 1.0F);
+   ASSERT(ctx->Pixel.ZoomY == 1.0F || ctx->Pixel.ZoomY == -1.0F);
+
+   /* left clipping */
+   if (*destX < buffer->_Xmin) {
+      unpack->SkipPixels += (buffer->_Xmin - *destX);
+      *width -= (buffer->_Xmin - *destX);
+      *destX = buffer->_Xmin;
+   }
+   /* right clipping */
+   if (*destX + *width > buffer->_Xmax)
+      *width -= (*destX + *width - buffer->_Xmax);
+
+   if (*width <= 0)
+      return GL_FALSE;
+
+   if (ctx->Pixel.ZoomY == 1.0F) {
+      /* bottom clipping */
+      if (*destY < buffer->_Ymin) {
+         unpack->SkipRows += (buffer->_Ymin - *destY);
+         *height -= (buffer->_Ymin - *destY);
+         *destY = buffer->_Ymin;
+      }
+      /* top clipping */
+      if (*destY + *height > buffer->_Ymax)
+         *height -= (*destY + *height - buffer->_Ymax);
+   }
+   else { /* upside down */
+      /* top clipping */
+      if (*destY > buffer->_Ymax) {
+         unpack->SkipRows += (*destY - buffer->_Ymax);
+         *height -= (*destY - buffer->_Ymax);
+         *destY = buffer->_Ymax;
+      }
+      /* bottom clipping */
+      if (*destY - *height < buffer->_Ymin)
+         *height -= (buffer->_Ymin - (*destY - *height));
+      /* adjust destY so it's the first row to write to */
+      (*destY)--;
+   }
+
+   if (*height <= 0)
+      return GL_FALSE;
+
+   return GL_TRUE;
+}
+
+
+/**
+ * Perform clipping for glReadPixels.  The image's window position
+ * and size, and the pack skipPixels, skipRows and rowLength are adjusted
+ * so that the image region is entirely within the window bounds.
+ * Note: this is different from _mesa_clip_drawpixels() in that the
+ * scissor box is ignored, and we use the bounds of the current readbuffer
+ * surface.
+ *
+ * \return  GL_TRUE if region to read is in bounds
+ *          GL_FALSE if region is completely out of bounds (nothing to read)
+ */
+GLboolean
+_mesa_clip_readpixels(const struct gl_context *ctx,
+                      GLint *srcX, GLint *srcY,
+                      GLsizei *width, GLsizei *height,
+                      struct gl_pixelstore_attrib *pack)
+{
+   const struct gl_framebuffer *buffer = ctx->ReadBuffer;
+
+   if (pack->RowLength == 0) {
+      pack->RowLength = *width;
+   }
+
+   /* left clipping */
+   if (*srcX < 0) {
+      pack->SkipPixels += (0 - *srcX);
+      *width -= (0 - *srcX);
+      *srcX = 0;
+   }
+   /* right clipping */
+   if (*srcX + *width > (GLsizei) buffer->Width)
+      *width -= (*srcX + *width - buffer->Width);
+
+   if (*width <= 0)
+      return GL_FALSE;
+
+   /* bottom clipping */
+   if (*srcY < 0) {
+      pack->SkipRows += (0 - *srcY);
+      *height -= (0 - *srcY);
+      *srcY = 0;
+   }
+   /* top clipping */
+   if (*srcY + *height > (GLsizei) buffer->Height)
+      *height -= (*srcY + *height - buffer->Height);
+
+   if (*height <= 0)
+      return GL_FALSE;
+
+   return GL_TRUE;
+}
+
+
+/**
+ * Do clipping for a glCopyTexSubImage call.
+ * The framebuffer source region might extend outside the framebuffer
+ * bounds.  Clip the source region against the framebuffer bounds and
+ * adjust the texture/dest position and size accordingly.
+ *
+ * \return GL_FALSE if region is totally clipped, GL_TRUE otherwise.
+ */
+GLboolean
+_mesa_clip_copytexsubimage(const struct gl_context *ctx,
+                           GLint *destX, GLint *destY,
+                           GLint *srcX, GLint *srcY,
+                           GLsizei *width, GLsizei *height)
+{
+   const struct gl_framebuffer *fb = ctx->ReadBuffer;
+   const GLint srcX0 = *srcX, srcY0 = *srcY;
+
+   if (_mesa_clip_to_region(0, 0, fb->Width, fb->Height,
+                            srcX, srcY, width, height)) {
+      *destX = *destX + *srcX - srcX0;
+      *destY = *destY + *srcY - srcY0;
+
+      return GL_TRUE;
+   }
+   else {
+      return GL_FALSE;
+   }
+}
+
+
+
+/**
+ * Clip the rectangle defined by (x, y, width, height) against the bounds
+ * specified by [xmin, xmax) and [ymin, ymax).
+ * \return GL_FALSE if rect is totally clipped, GL_TRUE otherwise.
+ */
+GLboolean
+_mesa_clip_to_region(GLint xmin, GLint ymin,
+                     GLint xmax, GLint ymax,
+                     GLint *x, GLint *y,
+                     GLsizei *width, GLsizei *height )
+{
+   /* left clipping */
+   if (*x < xmin) {
+      *width -= (xmin - *x);
+      *x = xmin;
+   }
+
+   /* right clipping */
+   if (*x + *width > xmax)
+      *width -= (*x + *width - xmax);
+
+   if (*width <= 0)
+      return GL_FALSE;
+
+   /* bottom (or top) clipping */
+   if (*y < ymin) {
+      *height -= (ymin - *y);
+      *y = ymin;
+   }
+
+   /* top (or bottom) clipping */
+   if (*y + *height > ymax)
+      *height -= (*y + *height - ymax);
+
+   if (*height <= 0)
+      return GL_FALSE;
+
+   return GL_TRUE;
+}
+
+
+/**
+ * Clip dst coords against Xmax (or Ymax).
+ */
+static INLINE void
+clip_right_or_top(GLint *srcX0, GLint *srcX1,
+                  GLint *dstX0, GLint *dstX1,
+                  GLint maxValue)
+{
+   GLfloat t, bias;
+
+   if (*dstX1 > maxValue) {
+      /* X1 outside right edge */
+      ASSERT(*dstX0 < maxValue); /* X0 should be inside right edge */
+      t = (GLfloat) (maxValue - *dstX0) / (GLfloat) (*dstX1 - *dstX0);
+      /* chop off [t, 1] part */
+      ASSERT(t >= 0.0 && t <= 1.0);
+      *dstX1 = maxValue;
+      bias = (*srcX0 < *srcX1) ? 0.5F : -0.5F;
+      *srcX1 = *srcX0 + (GLint) (t * (*srcX1 - *srcX0) + bias);
+   }
+   else if (*dstX0 > maxValue) {
+      /* X0 outside right edge */
+      ASSERT(*dstX1 < maxValue); /* X1 should be inside right edge */
+      t = (GLfloat) (maxValue - *dstX1) / (GLfloat) (*dstX0 - *dstX1);
+      /* chop off [t, 1] part */
+      ASSERT(t >= 0.0 && t <= 1.0);
+      *dstX0 = maxValue;
+      bias = (*srcX0 < *srcX1) ? -0.5F : 0.5F;
+      *srcX0 = *srcX1 + (GLint) (t * (*srcX0 - *srcX1) + bias);
+   }
+}
+
+
+/**
+ * Clip dst coords against Xmin (or Ymin).
+ */
+static INLINE void
+clip_left_or_bottom(GLint *srcX0, GLint *srcX1,
+                    GLint *dstX0, GLint *dstX1,
+                    GLint minValue)
+{
+   GLfloat t, bias;
+
+   if (*dstX0 < minValue) {
+      /* X0 outside left edge */
+      ASSERT(*dstX1 > minValue); /* X1 should be inside left edge */
+      t = (GLfloat) (minValue - *dstX0) / (GLfloat) (*dstX1 - *dstX0);
+      /* chop off [0, t] part */
+      ASSERT(t >= 0.0 && t <= 1.0);
+      *dstX0 = minValue;
+      bias = (*srcX0 < *srcX1) ? 0.5F : -0.5F; /* flipped??? */
+      *srcX0 = *srcX0 + (GLint) (t * (*srcX1 - *srcX0) + bias);
+   }
+   else if (*dstX1 < minValue) {
+      /* X1 outside left edge */
+      ASSERT(*dstX0 > minValue); /* X0 should be inside left edge */
+      t = (GLfloat) (minValue - *dstX1) / (GLfloat) (*dstX0 - *dstX1);
+      /* chop off [0, t] part */
+      ASSERT(t >= 0.0 && t <= 1.0);
+      *dstX1 = minValue;
+      bias = (*srcX0 < *srcX1) ? 0.5F : -0.5F;
+      *srcX1 = *srcX1 + (GLint) (t * (*srcX0 - *srcX1) + bias);
+   }
+}
+
+
+/**
+ * Do clipping of blit src/dest rectangles.
+ * The dest rect is clipped against both the buffer bounds and scissor bounds.
+ * The src rect is just clipped against the buffer bounds.
+ *
+ * When either the src or dest rect is clipped, the other is also clipped
+ * proportionately!
+ *
+ * Note that X0 need not be less than X1 (same for Y) for either the source
+ * and dest rects.  That makes the clipping a little trickier.
+ *
+ * \return GL_TRUE if anything is left to draw, GL_FALSE if totally clipped
+ */
+GLboolean
+_mesa_clip_blit(struct gl_context *ctx,
+                GLint *srcX0, GLint *srcY0, GLint *srcX1, GLint *srcY1,
+                GLint *dstX0, GLint *dstY0, GLint *dstX1, GLint *dstY1)
+{
+   const GLint srcXmin = 0;
+   const GLint srcXmax = ctx->ReadBuffer->Width;
+   const GLint srcYmin = 0;
+   const GLint srcYmax = ctx->ReadBuffer->Height;
+
+   /* these include scissor bounds */
+   const GLint dstXmin = ctx->DrawBuffer->_Xmin;
+   const GLint dstXmax = ctx->DrawBuffer->_Xmax;
+   const GLint dstYmin = ctx->DrawBuffer->_Ymin;
+   const GLint dstYmax = ctx->DrawBuffer->_Ymax;
+
+   /*
+   printf("PreClipX:  src: %d .. %d  dst: %d .. %d\n",
+          *srcX0, *srcX1, *dstX0, *dstX1);
+   printf("PreClipY:  src: %d .. %d  dst: %d .. %d\n",
+          *srcY0, *srcY1, *dstY0, *dstY1);
+   */
+
+   /* trivial rejection tests */
+   if (*dstX0 == *dstX1)
+      return GL_FALSE; /* no width */
+   if (*dstX0 <= dstXmin && *dstX1 <= dstXmin)
+      return GL_FALSE; /* totally out (left) of bounds */
+   if (*dstX0 >= dstXmax && *dstX1 >= dstXmax)
+      return GL_FALSE; /* totally out (right) of bounds */
+
+   if (*dstY0 == *dstY1)
+      return GL_FALSE;
+   if (*dstY0 <= dstYmin && *dstY1 <= dstYmin)
+      return GL_FALSE;
+   if (*dstY0 >= dstYmax && *dstY1 >= dstYmax)
+      return GL_FALSE;
+
+   if (*srcX0 == *srcX1)
+      return GL_FALSE;
+   if (*srcX0 <= srcXmin && *srcX1 <= srcXmin)
+      return GL_FALSE;
+   if (*srcX0 >= srcXmax && *srcX1 >= srcXmax)
+      return GL_FALSE;
+
+   if (*srcY0 == *srcY1)
+      return GL_FALSE;
+   if (*srcY0 <= srcYmin && *srcY1 <= srcYmin)
+      return GL_FALSE;
+   if (*srcY0 >= srcYmax && *srcY1 >= srcYmax)
+      return GL_FALSE;
+
+   /*
+    * dest clip
+    */
+   clip_right_or_top(srcX0, srcX1, dstX0, dstX1, dstXmax);
+   clip_right_or_top(srcY0, srcY1, dstY0, dstY1, dstYmax);
+   clip_left_or_bottom(srcX0, srcX1, dstX0, dstX1, dstXmin);
+   clip_left_or_bottom(srcY0, srcY1, dstY0, dstY1, dstYmin);
+
+   /*
+    * src clip (just swap src/dst values from above)
+    */
+   clip_right_or_top(dstX0, dstX1, srcX0, srcX1, srcXmax);
+   clip_right_or_top(dstY0, dstY1, srcY0, srcY1, srcYmax);
+   clip_left_or_bottom(dstX0, dstX1, srcX0, srcX1, srcXmin);
+   clip_left_or_bottom(dstY0, dstY1, srcY0, srcY1, srcYmin);
+
+   /*
+   printf("PostClipX: src: %d .. %d  dst: %d .. %d\n",
+          *srcX0, *srcX1, *dstX0, *dstX1);
+   printf("PostClipY: src: %d .. %d  dst: %d .. %d\n",
+          *srcY0, *srcY1, *dstY0, *dstY1);
+   */
+
+   ASSERT(*dstX0 >= dstXmin);
+   ASSERT(*dstX0 <= dstXmax);
+   ASSERT(*dstX1 >= dstXmin);
+   ASSERT(*dstX1 <= dstXmax);
+
+   ASSERT(*dstY0 >= dstYmin);
+   ASSERT(*dstY0 <= dstYmax);
+   ASSERT(*dstY1 >= dstYmin);
+   ASSERT(*dstY1 <= dstYmax);
+
+   ASSERT(*srcX0 >= srcXmin);
+   ASSERT(*srcX0 <= srcXmax);
+   ASSERT(*srcX1 >= srcXmin);
+   ASSERT(*srcX1 <= srcXmax);
+
+   ASSERT(*srcY0 >= srcYmin);
+   ASSERT(*srcY0 <= srcYmax);
+   ASSERT(*srcY1 >= srcYmin);
+   ASSERT(*srcY1 <= srcYmax);
+
+   return GL_TRUE;
+}