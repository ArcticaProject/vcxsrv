--- conflicted
+++ resolved
@@ -146,14 +146,6 @@
 get_pipe_stats_binding_point(struct gl_context *ctx,
                              GLenum target)
 {
-<<<<<<< HEAD
-	const int which = target - GL_VERTICES_SUBMITTED_ARB;
-	if (!_mesa_is_desktop_gl(ctx) ||
-       !ctx->Extensions.ARB_pipeline_statistics_query)
-      return NULL;
-
-   assert(which < MAX_PIPELINE_STATISTICS);
-=======
    const int which = target - GL_VERTICES_SUBMITTED_ARB;
    assert(which < MAX_PIPELINE_STATISTICS);
 
@@ -161,7 +153,6 @@
        !ctx->Extensions.ARB_pipeline_statistics_query)
       return NULL;
 
->>>>>>> 8574eba8
    return &ctx->Query.pipeline_stats[which];
 }
 
