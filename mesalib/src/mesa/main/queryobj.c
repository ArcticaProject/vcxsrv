--- conflicted
+++ resolved
@@ -1,1152 +1,584 @@
-<<<<<<< HEAD
-/*
- * Mesa 3-D graphics library
- * Version:  7.1
- *
- * Copyright (C) 1999-2007  Brian Paul   All Rights Reserved.
- *
- * Permission is hereby granted, free of charge, to any person obtaining a
- * copy of this software and associated documentation files (the "Software"),
- * to deal in the Software without restriction, including without limitation
- * the rights to use, copy, modify, merge, publish, distribute, sublicense,
- * and/or sell copies of the Software, and to permit persons to whom the
- * Software is furnished to do so, subject to the following conditions:
- *
- * The above copyright notice and this permission notice shall be included
- * in all copies or substantial portions of the Software.
- *
- * THE SOFTWARE IS PROVIDED "AS IS", WITHOUT WARRANTY OF ANY KIND, EXPRESS
- * OR IMPLIED, INCLUDING BUT NOT LIMITED TO THE WARRANTIES OF MERCHANTABILITY,
- * FITNESS FOR A PARTICULAR PURPOSE AND NONINFRINGEMENT.  IN NO EVENT SHALL
- * BRIAN PAUL BE LIABLE FOR ANY CLAIM, DAMAGES OR OTHER LIABILITY, WHETHER IN
- * AN ACTION OF CONTRACT, TORT OR OTHERWISE, ARISING FROM, OUT OF OR IN
- * CONNECTION WITH THE SOFTWARE OR THE USE OR OTHER DEALINGS IN THE SOFTWARE.
- */
-
-
-#include "glheader.h"
-#include "context.h"
-#include "hash.h"
-#include "imports.h"
-#include "queryobj.h"
-#include "mtypes.h"
-#include "main/dispatch.h"
-
-
-#if FEATURE_queryobj
-
-
-/**
- * Allocate a new query object.  This is a fallback routine called via
- * ctx->Driver.NewQueryObject().
- * \param ctx - rendering context
- * \param id - the new object's ID
- * \return pointer to new query_object object or NULL if out of memory.
- */
-struct gl_query_object *
-_mesa_new_query_object(GLcontext *ctx, GLuint id)
-{
-   struct gl_query_object *q = MALLOC_STRUCT(gl_query_object);
-   (void) ctx;
-   if (q) {
-      q->Id = id;
-      q->Result = 0;
-      q->Active = GL_FALSE;
-      q->Ready = GL_TRUE;   /* correct, see spec */
-   }
-   return q;
-}
-
-
-/**
- * Begin a query.  Software driver fallback.
- * Called via ctx->Driver.BeginQuery().
- */
-void
-_mesa_begin_query(GLcontext *ctx, struct gl_query_object *q)
-{
-   /* no-op */
-}
-
-
-/**
- * End a query.  Software driver fallback.
- * Called via ctx->Driver.EndQuery().
- */
-void
-_mesa_end_query(GLcontext *ctx, struct gl_query_object *q)
-{
-   q->Ready = GL_TRUE;
-}
-
-
-/**
- * Wait for query to complete.  Software driver fallback.
- * Called via ctx->Driver.WaitQuery().
- */
-void
-_mesa_wait_query(GLcontext *ctx, struct gl_query_object *q)
-{
-   /* For software drivers, _mesa_end_query() should have completed the query.
-    * For real hardware, implement a proper WaitQuery() driver function,
-    * which may require issuing a flush.
-    */
-   assert(q->Ready);
-}
-
-
-/**
- * Check if a query results are ready.  Software driver fallback.
- * Called via ctx->Driver.CheckQuery().
- */
-static void
-_mesa_check_query(GLcontext *ctx, struct gl_query_object *q)
-{
-   /* No-op for sw rendering.
-    * HW drivers may need to flush at this time.
-    */
-}
-
-
-/**
- * Delete a query object.  Called via ctx->Driver.DeleteQuery().
- * Not removed from hash table here.
- */
-void
-_mesa_delete_query(GLcontext *ctx, struct gl_query_object *q)
-{
-   free(q);
-}
-
-
-void
-_mesa_init_query_object_functions(struct dd_function_table *driver)
-{
-   driver->NewQueryObject = _mesa_new_query_object;
-   driver->DeleteQuery = _mesa_delete_query;
-   driver->BeginQuery = _mesa_begin_query;
-   driver->EndQuery = _mesa_end_query;
-   driver->WaitQuery = _mesa_wait_query;
-   driver->CheckQuery = _mesa_check_query;
-}
-
-
-/**
- * Return pointer to the query object binding point for the given target.
- * \return NULL if invalid target, else the address of binding point
- */
-static struct gl_query_object **
-get_query_binding_point(GLcontext *ctx, GLenum target)
-{
-   switch (target) {
-   case GL_SAMPLES_PASSED_ARB:
-      if (ctx->Extensions.ARB_occlusion_query)
-         return &ctx->Query.CurrentOcclusionObject;
-      else
-         return NULL;
-   case GL_TIME_ELAPSED_EXT:
-      if (ctx->Extensions.EXT_timer_query)
-         return &ctx->Query.CurrentTimerObject;
-      else
-         return NULL;
-#if FEATURE_EXT_transform_feedback
-   case GL_PRIMITIVES_GENERATED:
-      if (ctx->Extensions.EXT_transform_feedback)
-         return &ctx->Query.PrimitivesGenerated;
-      else
-         return NULL;
-   case GL_TRANSFORM_FEEDBACK_PRIMITIVES_WRITTEN:
-      if (ctx->Extensions.EXT_transform_feedback)
-         return &ctx->Query.PrimitivesWritten;
-      else
-         return NULL;
-#endif
-   default:
-      return NULL;
-   }
-}
-
-
-void GLAPIENTRY
-_mesa_GenQueriesARB(GLsizei n, GLuint *ids)
-{
-   GLuint first;
-   GET_CURRENT_CONTEXT(ctx);
-   ASSERT_OUTSIDE_BEGIN_END(ctx);
-
-   if (n < 0) {
-      _mesa_error(ctx, GL_INVALID_VALUE, "glGenQueriesARB(n < 0)");
-      return;
-   }
-
-   /* No query objects can be active at this time! */
-   if (ctx->Query.CurrentOcclusionObject ||
-       ctx->Query.CurrentTimerObject) {
-      _mesa_error(ctx, GL_INVALID_OPERATION, "glGenQueriesARB");
-      return;
-   }
-
-   first = _mesa_HashFindFreeKeyBlock(ctx->Query.QueryObjects, n);
-   if (first) {
-      GLsizei i;
-      for (i = 0; i < n; i++) {
-         struct gl_query_object *q
-            = ctx->Driver.NewQueryObject(ctx, first + i);
-         if (!q) {
-            _mesa_error(ctx, GL_OUT_OF_MEMORY, "glGenQueriesARB");
-            return;
-         }
-         ids[i] = first + i;
-         _mesa_HashInsert(ctx->Query.QueryObjects, first + i, q);
-      }
-   }
-}
-
-
-void GLAPIENTRY
-_mesa_DeleteQueriesARB(GLsizei n, const GLuint *ids)
-{
-   GLint i;
-   GET_CURRENT_CONTEXT(ctx);
-   ASSERT_OUTSIDE_BEGIN_END(ctx);
-
-   if (n < 0) {
-      _mesa_error(ctx, GL_INVALID_VALUE, "glDeleteQueriesARB(n < 0)");
-      return;
-   }
-
-   /* No query objects can be active at this time! */
-   if (ctx->Query.CurrentOcclusionObject ||
-       ctx->Query.CurrentTimerObject) {
-      _mesa_error(ctx, GL_INVALID_OPERATION, "glDeleteQueriesARB");
-      return;
-   }
-
-   for (i = 0; i < n; i++) {
-      if (ids[i] > 0) {
-         struct gl_query_object *q = _mesa_lookup_query_object(ctx, ids[i]);
-         if (q) {
-            ASSERT(!q->Active); /* should be caught earlier */
-            _mesa_HashRemove(ctx->Query.QueryObjects, ids[i]);
-            ctx->Driver.DeleteQuery(ctx, q);
-         }
-      }
-   }
-}
-
-
-GLboolean GLAPIENTRY
-_mesa_IsQueryARB(GLuint id)
-{
-   GET_CURRENT_CONTEXT(ctx);
-   ASSERT_OUTSIDE_BEGIN_END_WITH_RETVAL(ctx, GL_FALSE);
-
-   if (id && _mesa_lookup_query_object(ctx, id))
-      return GL_TRUE;
-   else
-      return GL_FALSE;
-}
-
-
-static void GLAPIENTRY
-_mesa_BeginQueryARB(GLenum target, GLuint id)
-{
-   struct gl_query_object *q, **bindpt;
-   GET_CURRENT_CONTEXT(ctx);
-   ASSERT_OUTSIDE_BEGIN_END(ctx);
-
-   FLUSH_VERTICES(ctx, _NEW_DEPTH);
-
-   bindpt = get_query_binding_point(ctx, target);
-   if (!bindpt) {
-      _mesa_error(ctx, GL_INVALID_ENUM, "glBeginQueryARB(target)");
-      return;
-   }
-
-   if (id == 0) {
-      _mesa_error(ctx, GL_INVALID_OPERATION, "glBeginQueryARB(id==0)");
-      return;
-   }
-
-   q = _mesa_lookup_query_object(ctx, id);
-   if (!q) {
-      /* create new object */
-      q = ctx->Driver.NewQueryObject(ctx, id);
-      if (!q) {
-         _mesa_error(ctx, GL_OUT_OF_MEMORY, "glBeginQueryARB");
-         return;
-      }
-      _mesa_HashInsert(ctx->Query.QueryObjects, id, q);
-   }
-   else {
-      /* pre-existing object */
-      if (q->Active) {
-         _mesa_error(ctx, GL_INVALID_OPERATION,
-                     "glBeginQueryARB(query already active)");
-         return;
-      }
-   }
-
-   q->Target = target;
-   q->Active = GL_TRUE;
-   q->Result = 0;
-   q->Ready = GL_FALSE;
-
-   /* XXX should probably refcount query objects */
-   *bindpt = q;
-
-   ctx->Driver.BeginQuery(ctx, q);
-}
-
-
-static void GLAPIENTRY
-_mesa_EndQueryARB(GLenum target)
-{
-   struct gl_query_object *q, **bindpt;
-   GET_CURRENT_CONTEXT(ctx);
-   ASSERT_OUTSIDE_BEGIN_END(ctx);
-
-   FLUSH_VERTICES(ctx, _NEW_DEPTH);
-
-   bindpt = get_query_binding_point(ctx, target);
-   if (!bindpt) {
-      _mesa_error(ctx, GL_INVALID_ENUM, "glEndQueryARB(target)");
-      return;
-   }
-
-   /* XXX should probably refcount query objects */
-   q = *bindpt;
-   *bindpt = NULL;
-
-   if (!q || !q->Active) {
-      _mesa_error(ctx, GL_INVALID_OPERATION,
-                  "glEndQueryARB(no matching glBeginQueryARB)");
-      return;
-   }
-
-   q->Active = GL_FALSE;
-   ctx->Driver.EndQuery(ctx, q);
-}
-
-
-void GLAPIENTRY
-_mesa_GetQueryivARB(GLenum target, GLenum pname, GLint *params)
-{
-   struct gl_query_object *q, **bindpt;
-   GET_CURRENT_CONTEXT(ctx);
-   ASSERT_OUTSIDE_BEGIN_END(ctx);
-
-   bindpt = get_query_binding_point(ctx, target);
-   if (!bindpt) {
-      _mesa_error(ctx, GL_INVALID_ENUM, "glGetQueryARB(target)");
-      return;
-   }
-
-   q = *bindpt;
-
-   switch (pname) {
-      case GL_QUERY_COUNTER_BITS_ARB:
-         *params = 8 * sizeof(q->Result);
-         break;
-      case GL_CURRENT_QUERY_ARB:
-         *params = q ? q->Id : 0;
-         break;
-      default:
-         _mesa_error(ctx, GL_INVALID_ENUM, "glGetQueryivARB(pname)");
-         return;
-   }
-}
-
-
-void GLAPIENTRY
-_mesa_GetQueryObjectivARB(GLuint id, GLenum pname, GLint *params)
-{
-   struct gl_query_object *q = NULL;
-   GET_CURRENT_CONTEXT(ctx);
-   ASSERT_OUTSIDE_BEGIN_END(ctx);
-
-   if (id)
-      q = _mesa_lookup_query_object(ctx, id);
-
-   if (!q || q->Active) {
-      _mesa_error(ctx, GL_INVALID_OPERATION,
-                  "glGetQueryObjectivARB(id=%d is invalid or active)", id);
-      return;
-   }
-
-   switch (pname) {
-      case GL_QUERY_RESULT_ARB:
-         if (!q->Ready)
-            ctx->Driver.WaitQuery(ctx, q);
-         /* if result is too large for returned type, clamp to max value */
-         if (q->Result > 0x7fffffff) {
-            *params = 0x7fffffff;
-         }
-         else {
-            *params = (GLint)q->Result;
-         }
-         break;
-      case GL_QUERY_RESULT_AVAILABLE_ARB:
-	 if (!q->Ready)
-	    ctx->Driver.CheckQuery( ctx, q );
-         *params = q->Ready;
-         break;
-      default:
-         _mesa_error(ctx, GL_INVALID_ENUM, "glGetQueryObjectivARB(pname)");
-         return;
-   }
-}
-
-
-void GLAPIENTRY
-_mesa_GetQueryObjectuivARB(GLuint id, GLenum pname, GLuint *params)
-{
-   struct gl_query_object *q = NULL;
-   GET_CURRENT_CONTEXT(ctx);
-   ASSERT_OUTSIDE_BEGIN_END(ctx);
-
-   if (id)
-      q = _mesa_lookup_query_object(ctx, id);
-
-   if (!q || q->Active) {
-      _mesa_error(ctx, GL_INVALID_OPERATION,
-                  "glGetQueryObjectuivARB(id=%d is invalid or active)", id);
-      return;
-   }
-
-   switch (pname) {
-      case GL_QUERY_RESULT_ARB:
-         if (!q->Ready)
-            ctx->Driver.WaitQuery(ctx, q);
-         /* if result is too large for returned type, clamp to max value */
-         if (q->Result > 0xffffffff) {
-            *params = 0xffffffff;
-         }
-         else {
-            *params = (GLuint)q->Result;
-         }
-         break;
-      case GL_QUERY_RESULT_AVAILABLE_ARB:
-	 if (!q->Ready)
-	    ctx->Driver.CheckQuery( ctx, q );
-         *params = q->Ready;
-         break;
-      default:
-         _mesa_error(ctx, GL_INVALID_ENUM, "glGetQueryObjectuivARB(pname)");
-         return;
-   }
-}
-
-
-/**
- * New with GL_EXT_timer_query
- */
-static void GLAPIENTRY
-_mesa_GetQueryObjecti64vEXT(GLuint id, GLenum pname, GLint64EXT *params)
-{
-   struct gl_query_object *q = NULL;
-   GET_CURRENT_CONTEXT(ctx);
-   ASSERT_OUTSIDE_BEGIN_END(ctx);
-
-   if (id)
-      q = _mesa_lookup_query_object(ctx, id);
-
-   if (!q || q->Active) {
-      _mesa_error(ctx, GL_INVALID_OPERATION,
-                  "glGetQueryObjectui64vARB(id=%d is invalid or active)", id);
-      return;
-   }
-
-   switch (pname) {
-      case GL_QUERY_RESULT_ARB:
-         if (!q->Ready)
-            ctx->Driver.WaitQuery(ctx, q);
-         *params = q->Result;
-         break;
-      case GL_QUERY_RESULT_AVAILABLE_ARB:
-	 if (!q->Ready)
-	    ctx->Driver.CheckQuery( ctx, q );
-         *params = q->Ready;
-         break;
-      default:
-         _mesa_error(ctx, GL_INVALID_ENUM, "glGetQueryObjecti64vARB(pname)");
-         return;
-   }
-}
-
-
-/**
- * New with GL_EXT_timer_query
- */
-static void GLAPIENTRY
-_mesa_GetQueryObjectui64vEXT(GLuint id, GLenum pname, GLuint64EXT *params)
-{
-   struct gl_query_object *q = NULL;
-   GET_CURRENT_CONTEXT(ctx);
-   ASSERT_OUTSIDE_BEGIN_END(ctx);
-
-   if (id)
-      q = _mesa_lookup_query_object(ctx, id);
-
-   if (!q || q->Active) {
-      _mesa_error(ctx, GL_INVALID_OPERATION,
-                  "glGetQueryObjectuui64vARB(id=%d is invalid or active)", id);
-      return;
-   }
-
-   switch (pname) {
-      case GL_QUERY_RESULT_ARB:
-         if (!q->Ready)
-            ctx->Driver.WaitQuery(ctx, q);
-         *params = q->Result;
-         break;
-      case GL_QUERY_RESULT_AVAILABLE_ARB:
-	 if (!q->Ready)
-	    ctx->Driver.CheckQuery( ctx, q );
-         *params = q->Ready;
-         break;
-      default:
-         _mesa_error(ctx, GL_INVALID_ENUM, "glGetQueryObjectui64vARB(pname)");
-         return;
-   }
-}
-
-
-void
-_mesa_init_queryobj_dispatch(struct _glapi_table *disp)
-{
-   SET_GenQueriesARB(disp, _mesa_GenQueriesARB);
-   SET_DeleteQueriesARB(disp, _mesa_DeleteQueriesARB);
-   SET_IsQueryARB(disp, _mesa_IsQueryARB);
-   SET_BeginQueryARB(disp, _mesa_BeginQueryARB);
-   SET_EndQueryARB(disp, _mesa_EndQueryARB);
-   SET_GetQueryivARB(disp, _mesa_GetQueryivARB);
-   SET_GetQueryObjectivARB(disp, _mesa_GetQueryObjectivARB);
-   SET_GetQueryObjectuivARB(disp, _mesa_GetQueryObjectuivARB);
-
-   SET_GetQueryObjecti64vEXT(disp, _mesa_GetQueryObjecti64vEXT);
-   SET_GetQueryObjectui64vEXT(disp, _mesa_GetQueryObjectui64vEXT);
-}
-
-
-#endif /* FEATURE_queryobj */
-
-
-/**
- * Allocate/init the context state related to query objects.
- */
-void
-_mesa_init_queryobj(GLcontext *ctx)
-{
-   ctx->Query.QueryObjects = _mesa_NewHashTable();
-   ctx->Query.CurrentOcclusionObject = NULL;
-}
-
-
-/**
- * Callback for deleting a query object.  Called by _mesa_HashDeleteAll().
- */
-static void
-delete_queryobj_cb(GLuint id, void *data, void *userData)
-{
-   struct gl_query_object *q= (struct gl_query_object *) data;
-   GLcontext *ctx = (GLcontext *)userData;
-   ctx->Driver.DeleteQuery(ctx, q);
-}
-
-
-/**
- * Free the context state related to query objects.
- */
-void
-_mesa_free_queryobj_data(GLcontext *ctx)
-{
-   _mesa_HashDeleteAll(ctx->Query.QueryObjects, delete_queryobj_cb, ctx);
-   _mesa_DeleteHashTable(ctx->Query.QueryObjects);
-}
-=======
-/*
- * Mesa 3-D graphics library
- * Version:  7.1
- *
- * Copyright (C) 1999-2007  Brian Paul   All Rights Reserved.
- *
- * Permission is hereby granted, free of charge, to any person obtaining a
- * copy of this software and associated documentation files (the "Software"),
- * to deal in the Software without restriction, including without limitation
- * the rights to use, copy, modify, merge, publish, distribute, sublicense,
- * and/or sell copies of the Software, and to permit persons to whom the
- * Software is furnished to do so, subject to the following conditions:
- *
- * The above copyright notice and this permission notice shall be included
- * in all copies or substantial portions of the Software.
- *
- * THE SOFTWARE IS PROVIDED "AS IS", WITHOUT WARRANTY OF ANY KIND, EXPRESS
- * OR IMPLIED, INCLUDING BUT NOT LIMITED TO THE WARRANTIES OF MERCHANTABILITY,
- * FITNESS FOR A PARTICULAR PURPOSE AND NONINFRINGEMENT.  IN NO EVENT SHALL
- * BRIAN PAUL BE LIABLE FOR ANY CLAIM, DAMAGES OR OTHER LIABILITY, WHETHER IN
- * AN ACTION OF CONTRACT, TORT OR OTHERWISE, ARISING FROM, OUT OF OR IN
- * CONNECTION WITH THE SOFTWARE OR THE USE OR OTHER DEALINGS IN THE SOFTWARE.
- */
-
-
-#include "glheader.h"
-#include "context.h"
-#include "hash.h"
-#include "imports.h"
-#include "queryobj.h"
-#include "mtypes.h"
-#include "main/dispatch.h"
-
-
-#if FEATURE_queryobj
-
-
-/**
- * Allocate a new query object.  This is a fallback routine called via
- * ctx->Driver.NewQueryObject().
- * \param ctx - rendering context
- * \param id - the new object's ID
- * \return pointer to new query_object object or NULL if out of memory.
- */
-static struct gl_query_object *
-_mesa_new_query_object(struct gl_context *ctx, GLuint id)
-{
-   struct gl_query_object *q = MALLOC_STRUCT(gl_query_object);
-   (void) ctx;
-   if (q) {
-      q->Id = id;
-      q->Result = 0;
-      q->Active = GL_FALSE;
-      q->Ready = GL_TRUE;   /* correct, see spec */
-   }
-   return q;
-}
-
-
-/**
- * Begin a query.  Software driver fallback.
- * Called via ctx->Driver.BeginQuery().
- */
-static void
-_mesa_begin_query(struct gl_context *ctx, struct gl_query_object *q)
-{
-   /* no-op */
-}
-
-
-/**
- * End a query.  Software driver fallback.
- * Called via ctx->Driver.EndQuery().
- */
-static void
-_mesa_end_query(struct gl_context *ctx, struct gl_query_object *q)
-{
-   q->Ready = GL_TRUE;
-}
-
-
-/**
- * Wait for query to complete.  Software driver fallback.
- * Called via ctx->Driver.WaitQuery().
- */
-static void
-_mesa_wait_query(struct gl_context *ctx, struct gl_query_object *q)
-{
-   /* For software drivers, _mesa_end_query() should have completed the query.
-    * For real hardware, implement a proper WaitQuery() driver function,
-    * which may require issuing a flush.
-    */
-   assert(q->Ready);
-}
-
-
-/**
- * Check if a query results are ready.  Software driver fallback.
- * Called via ctx->Driver.CheckQuery().
- */
-static void
-_mesa_check_query(struct gl_context *ctx, struct gl_query_object *q)
-{
-   /* No-op for sw rendering.
-    * HW drivers may need to flush at this time.
-    */
-}
-
-
-/**
- * Delete a query object.  Called via ctx->Driver.DeleteQuery().
- * Not removed from hash table here.
- */
-static void
-_mesa_delete_query(struct gl_context *ctx, struct gl_query_object *q)
-{
-   free(q);
-}
-
-
-void
-_mesa_init_query_object_functions(struct dd_function_table *driver)
-{
-   driver->NewQueryObject = _mesa_new_query_object;
-   driver->DeleteQuery = _mesa_delete_query;
-   driver->BeginQuery = _mesa_begin_query;
-   driver->EndQuery = _mesa_end_query;
-   driver->WaitQuery = _mesa_wait_query;
-   driver->CheckQuery = _mesa_check_query;
-}
-
-
-/**
- * Return pointer to the query object binding point for the given target.
- * \return NULL if invalid target, else the address of binding point
- */
-static struct gl_query_object **
-get_query_binding_point(struct gl_context *ctx, GLenum target)
-{
-   switch (target) {
-   case GL_SAMPLES_PASSED_ARB:
-      if (ctx->Extensions.ARB_occlusion_query)
-         return &ctx->Query.CurrentOcclusionObject;
-      else
-         return NULL;
-   case GL_ANY_SAMPLES_PASSED:
-      if (ctx->Extensions.ARB_occlusion_query2)
-         return &ctx->Query.CurrentOcclusionObject;
-      else
-         return NULL;
-   case GL_TIME_ELAPSED_EXT:
-      if (ctx->Extensions.EXT_timer_query)
-         return &ctx->Query.CurrentTimerObject;
-      else
-         return NULL;
-#if FEATURE_EXT_transform_feedback
-   case GL_PRIMITIVES_GENERATED:
-      if (ctx->Extensions.EXT_transform_feedback)
-         return &ctx->Query.PrimitivesGenerated;
-      else
-         return NULL;
-   case GL_TRANSFORM_FEEDBACK_PRIMITIVES_WRITTEN:
-      if (ctx->Extensions.EXT_transform_feedback)
-         return &ctx->Query.PrimitivesWritten;
-      else
-         return NULL;
-#endif
-   default:
-      return NULL;
-   }
-}
-
-
-void GLAPIENTRY
-_mesa_GenQueriesARB(GLsizei n, GLuint *ids)
-{
-   GLuint first;
-   GET_CURRENT_CONTEXT(ctx);
-   ASSERT_OUTSIDE_BEGIN_END(ctx);
-
-   if (n < 0) {
-      _mesa_error(ctx, GL_INVALID_VALUE, "glGenQueriesARB(n < 0)");
-      return;
-   }
-
-   /* No query objects can be active at this time! */
-   if (ctx->Query.CurrentOcclusionObject ||
-       ctx->Query.CurrentTimerObject) {
-      _mesa_error(ctx, GL_INVALID_OPERATION, "glGenQueriesARB");
-      return;
-   }
-
-   first = _mesa_HashFindFreeKeyBlock(ctx->Query.QueryObjects, n);
-   if (first) {
-      GLsizei i;
-      for (i = 0; i < n; i++) {
-         struct gl_query_object *q
-            = ctx->Driver.NewQueryObject(ctx, first + i);
-         if (!q) {
-            _mesa_error(ctx, GL_OUT_OF_MEMORY, "glGenQueriesARB");
-            return;
-         }
-         ids[i] = first + i;
-         _mesa_HashInsert(ctx->Query.QueryObjects, first + i, q);
-      }
-   }
-}
-
-
-void GLAPIENTRY
-_mesa_DeleteQueriesARB(GLsizei n, const GLuint *ids)
-{
-   GLint i;
-   GET_CURRENT_CONTEXT(ctx);
-   ASSERT_OUTSIDE_BEGIN_END(ctx);
-
-   if (n < 0) {
-      _mesa_error(ctx, GL_INVALID_VALUE, "glDeleteQueriesARB(n < 0)");
-      return;
-   }
-
-   /* No query objects can be active at this time! */
-   if (ctx->Query.CurrentOcclusionObject ||
-       ctx->Query.CurrentTimerObject) {
-      _mesa_error(ctx, GL_INVALID_OPERATION, "glDeleteQueriesARB");
-      return;
-   }
-
-   for (i = 0; i < n; i++) {
-      if (ids[i] > 0) {
-         struct gl_query_object *q = _mesa_lookup_query_object(ctx, ids[i]);
-         if (q) {
-            ASSERT(!q->Active); /* should be caught earlier */
-            _mesa_HashRemove(ctx->Query.QueryObjects, ids[i]);
-            ctx->Driver.DeleteQuery(ctx, q);
-         }
-      }
-   }
-}
-
-
-GLboolean GLAPIENTRY
-_mesa_IsQueryARB(GLuint id)
-{
-   GET_CURRENT_CONTEXT(ctx);
-   ASSERT_OUTSIDE_BEGIN_END_WITH_RETVAL(ctx, GL_FALSE);
-
-   if (id && _mesa_lookup_query_object(ctx, id))
-      return GL_TRUE;
-   else
-      return GL_FALSE;
-}
-
-
-static void GLAPIENTRY
-_mesa_BeginQueryARB(GLenum target, GLuint id)
-{
-   struct gl_query_object *q, **bindpt;
-   GET_CURRENT_CONTEXT(ctx);
-   ASSERT_OUTSIDE_BEGIN_END(ctx);
-
-   FLUSH_VERTICES(ctx, _NEW_DEPTH);
-
-   bindpt = get_query_binding_point(ctx, target);
-   if (!bindpt) {
-      _mesa_error(ctx, GL_INVALID_ENUM, "glBeginQueryARB(target)");
-      return;
-   }
-
-   if (id == 0) {
-      _mesa_error(ctx, GL_INVALID_OPERATION, "glBeginQueryARB(id==0)");
-      return;
-   }
-
-   q = _mesa_lookup_query_object(ctx, id);
-   if (!q) {
-      /* create new object */
-      q = ctx->Driver.NewQueryObject(ctx, id);
-      if (!q) {
-         _mesa_error(ctx, GL_OUT_OF_MEMORY, "glBeginQueryARB");
-         return;
-      }
-      _mesa_HashInsert(ctx->Query.QueryObjects, id, q);
-   }
-   else {
-      /* pre-existing object */
-      if (q->Active) {
-         _mesa_error(ctx, GL_INVALID_OPERATION,
-                     "glBeginQueryARB(query already active)");
-         return;
-      }
-   }
-
-   q->Target = target;
-   q->Active = GL_TRUE;
-   q->Result = 0;
-   q->Ready = GL_FALSE;
-
-   /* XXX should probably refcount query objects */
-   *bindpt = q;
-
-   ctx->Driver.BeginQuery(ctx, q);
-}
-
-
-static void GLAPIENTRY
-_mesa_EndQueryARB(GLenum target)
-{
-   struct gl_query_object *q, **bindpt;
-   GET_CURRENT_CONTEXT(ctx);
-   ASSERT_OUTSIDE_BEGIN_END(ctx);
-
-   FLUSH_VERTICES(ctx, _NEW_DEPTH);
-
-   bindpt = get_query_binding_point(ctx, target);
-   if (!bindpt) {
-      _mesa_error(ctx, GL_INVALID_ENUM, "glEndQueryARB(target)");
-      return;
-   }
-
-   /* XXX should probably refcount query objects */
-   q = *bindpt;
-   *bindpt = NULL;
-
-   if (!q || !q->Active) {
-      _mesa_error(ctx, GL_INVALID_OPERATION,
-                  "glEndQueryARB(no matching glBeginQueryARB)");
-      return;
-   }
-
-   q->Active = GL_FALSE;
-   ctx->Driver.EndQuery(ctx, q);
-}
-
-
-void GLAPIENTRY
-_mesa_GetQueryivARB(GLenum target, GLenum pname, GLint *params)
-{
-   struct gl_query_object *q, **bindpt;
-   GET_CURRENT_CONTEXT(ctx);
-   ASSERT_OUTSIDE_BEGIN_END(ctx);
-
-   bindpt = get_query_binding_point(ctx, target);
-   if (!bindpt) {
-      _mesa_error(ctx, GL_INVALID_ENUM, "glGetQueryARB(target)");
-      return;
-   }
-
-   q = *bindpt;
-
-   switch (pname) {
-      case GL_QUERY_COUNTER_BITS_ARB:
-         *params = 8 * sizeof(q->Result);
-         break;
-      case GL_CURRENT_QUERY_ARB:
-         *params = q ? q->Id : 0;
-         break;
-      default:
-         _mesa_error(ctx, GL_INVALID_ENUM, "glGetQueryivARB(pname)");
-         return;
-   }
-}
-
-
-void GLAPIENTRY
-_mesa_GetQueryObjectivARB(GLuint id, GLenum pname, GLint *params)
-{
-   struct gl_query_object *q = NULL;
-   GET_CURRENT_CONTEXT(ctx);
-   ASSERT_OUTSIDE_BEGIN_END(ctx);
-
-   if (id)
-      q = _mesa_lookup_query_object(ctx, id);
-
-   if (!q || q->Active) {
-      _mesa_error(ctx, GL_INVALID_OPERATION,
-                  "glGetQueryObjectivARB(id=%d is invalid or active)", id);
-      return;
-   }
-
-   switch (pname) {
-      case GL_QUERY_RESULT_ARB:
-         if (!q->Ready)
-            ctx->Driver.WaitQuery(ctx, q);
-         /* if result is too large for returned type, clamp to max value */
-         if (q->Target == GL_ANY_SAMPLES_PASSED) {
-            if (q->Result)
-               *params = GL_TRUE;
-            else
-               *params = GL_FALSE;
-         } else {
-            if (q->Result > 0x7fffffff) {
-               *params = 0x7fffffff;
-            }
-            else {
-               *params = (GLint)q->Result;
-            }
-         }
-         break;
-      case GL_QUERY_RESULT_AVAILABLE_ARB:
-	 if (!q->Ready)
-	    ctx->Driver.CheckQuery( ctx, q );
-         *params = q->Ready;
-         break;
-      default:
-         _mesa_error(ctx, GL_INVALID_ENUM, "glGetQueryObjectivARB(pname)");
-         return;
-   }
-}
-
-
-void GLAPIENTRY
-_mesa_GetQueryObjectuivARB(GLuint id, GLenum pname, GLuint *params)
-{
-   struct gl_query_object *q = NULL;
-   GET_CURRENT_CONTEXT(ctx);
-   ASSERT_OUTSIDE_BEGIN_END(ctx);
-
-   if (id)
-      q = _mesa_lookup_query_object(ctx, id);
-
-   if (!q || q->Active) {
-      _mesa_error(ctx, GL_INVALID_OPERATION,
-                  "glGetQueryObjectuivARB(id=%d is invalid or active)", id);
-      return;
-   }
-
-   switch (pname) {
-      case GL_QUERY_RESULT_ARB:
-         if (!q->Ready)
-            ctx->Driver.WaitQuery(ctx, q);
-         /* if result is too large for returned type, clamp to max value */
-         if (q->Target == GL_ANY_SAMPLES_PASSED) {
-            if (q->Result)
-               *params = GL_TRUE;
-            else
-               *params = GL_FALSE;
-         } else {
-            if (q->Result > 0xffffffff) {
-               *params = 0xffffffff;
-            }
-            else {
-               *params = (GLuint)q->Result;
-            }
-         }
-         break;
-      case GL_QUERY_RESULT_AVAILABLE_ARB:
-	 if (!q->Ready)
-	    ctx->Driver.CheckQuery( ctx, q );
-         *params = q->Ready;
-         break;
-      default:
-         _mesa_error(ctx, GL_INVALID_ENUM, "glGetQueryObjectuivARB(pname)");
-         return;
-   }
-}
-
-
-/**
- * New with GL_EXT_timer_query
- */
-static void GLAPIENTRY
-_mesa_GetQueryObjecti64vEXT(GLuint id, GLenum pname, GLint64EXT *params)
-{
-   struct gl_query_object *q = NULL;
-   GET_CURRENT_CONTEXT(ctx);
-   ASSERT_OUTSIDE_BEGIN_END(ctx);
-
-   if (id)
-      q = _mesa_lookup_query_object(ctx, id);
-
-   if (!q || q->Active) {
-      _mesa_error(ctx, GL_INVALID_OPERATION,
-                  "glGetQueryObjectui64vARB(id=%d is invalid or active)", id);
-      return;
-   }
-
-   switch (pname) {
-      case GL_QUERY_RESULT_ARB:
-         if (!q->Ready)
-            ctx->Driver.WaitQuery(ctx, q);
-         *params = q->Result;
-         break;
-      case GL_QUERY_RESULT_AVAILABLE_ARB:
-	 if (!q->Ready)
-	    ctx->Driver.CheckQuery( ctx, q );
-         *params = q->Ready;
-         break;
-      default:
-         _mesa_error(ctx, GL_INVALID_ENUM, "glGetQueryObjecti64vARB(pname)");
-         return;
-   }
-}
-
-
-/**
- * New with GL_EXT_timer_query
- */
-static void GLAPIENTRY
-_mesa_GetQueryObjectui64vEXT(GLuint id, GLenum pname, GLuint64EXT *params)
-{
-   struct gl_query_object *q = NULL;
-   GET_CURRENT_CONTEXT(ctx);
-   ASSERT_OUTSIDE_BEGIN_END(ctx);
-
-   if (id)
-      q = _mesa_lookup_query_object(ctx, id);
-
-   if (!q || q->Active) {
-      _mesa_error(ctx, GL_INVALID_OPERATION,
-                  "glGetQueryObjectuui64vARB(id=%d is invalid or active)", id);
-      return;
-   }
-
-   switch (pname) {
-      case GL_QUERY_RESULT_ARB:
-         if (!q->Ready)
-            ctx->Driver.WaitQuery(ctx, q);
-         *params = q->Result;
-         break;
-      case GL_QUERY_RESULT_AVAILABLE_ARB:
-	 if (!q->Ready)
-	    ctx->Driver.CheckQuery( ctx, q );
-         *params = q->Ready;
-         break;
-      default:
-         _mesa_error(ctx, GL_INVALID_ENUM, "glGetQueryObjectui64vARB(pname)");
-         return;
-   }
-}
-
-
-void
-_mesa_init_queryobj_dispatch(struct _glapi_table *disp)
-{
-   SET_GenQueriesARB(disp, _mesa_GenQueriesARB);
-   SET_DeleteQueriesARB(disp, _mesa_DeleteQueriesARB);
-   SET_IsQueryARB(disp, _mesa_IsQueryARB);
-   SET_BeginQueryARB(disp, _mesa_BeginQueryARB);
-   SET_EndQueryARB(disp, _mesa_EndQueryARB);
-   SET_GetQueryivARB(disp, _mesa_GetQueryivARB);
-   SET_GetQueryObjectivARB(disp, _mesa_GetQueryObjectivARB);
-   SET_GetQueryObjectuivARB(disp, _mesa_GetQueryObjectuivARB);
-
-   SET_GetQueryObjecti64vEXT(disp, _mesa_GetQueryObjecti64vEXT);
-   SET_GetQueryObjectui64vEXT(disp, _mesa_GetQueryObjectui64vEXT);
-}
-
-
-#endif /* FEATURE_queryobj */
-
-
-/**
- * Allocate/init the context state related to query objects.
- */
-void
-_mesa_init_queryobj(struct gl_context *ctx)
-{
-   ctx->Query.QueryObjects = _mesa_NewHashTable();
-   ctx->Query.CurrentOcclusionObject = NULL;
-}
-
-
-/**
- * Callback for deleting a query object.  Called by _mesa_HashDeleteAll().
- */
-static void
-delete_queryobj_cb(GLuint id, void *data, void *userData)
-{
-   struct gl_query_object *q= (struct gl_query_object *) data;
-   struct gl_context *ctx = (struct gl_context *)userData;
-   ctx->Driver.DeleteQuery(ctx, q);
-}
-
-
-/**
- * Free the context state related to query objects.
- */
-void
-_mesa_free_queryobj_data(struct gl_context *ctx)
-{
-   _mesa_HashDeleteAll(ctx->Query.QueryObjects, delete_queryobj_cb, ctx);
-   _mesa_DeleteHashTable(ctx->Query.QueryObjects);
-}
->>>>>>> 807c6931
+/*
+ * Mesa 3-D graphics library
+ * Version:  7.1
+ *
+ * Copyright (C) 1999-2007  Brian Paul   All Rights Reserved.
+ *
+ * Permission is hereby granted, free of charge, to any person obtaining a
+ * copy of this software and associated documentation files (the "Software"),
+ * to deal in the Software without restriction, including without limitation
+ * the rights to use, copy, modify, merge, publish, distribute, sublicense,
+ * and/or sell copies of the Software, and to permit persons to whom the
+ * Software is furnished to do so, subject to the following conditions:
+ *
+ * The above copyright notice and this permission notice shall be included
+ * in all copies or substantial portions of the Software.
+ *
+ * THE SOFTWARE IS PROVIDED "AS IS", WITHOUT WARRANTY OF ANY KIND, EXPRESS
+ * OR IMPLIED, INCLUDING BUT NOT LIMITED TO THE WARRANTIES OF MERCHANTABILITY,
+ * FITNESS FOR A PARTICULAR PURPOSE AND NONINFRINGEMENT.  IN NO EVENT SHALL
+ * BRIAN PAUL BE LIABLE FOR ANY CLAIM, DAMAGES OR OTHER LIABILITY, WHETHER IN
+ * AN ACTION OF CONTRACT, TORT OR OTHERWISE, ARISING FROM, OUT OF OR IN
+ * CONNECTION WITH THE SOFTWARE OR THE USE OR OTHER DEALINGS IN THE SOFTWARE.
+ */
+
+
+#include "glheader.h"
+#include "context.h"
+#include "hash.h"
+#include "imports.h"
+#include "queryobj.h"
+#include "mtypes.h"
+#include "main/dispatch.h"
+
+
+#if FEATURE_queryobj
+
+
+/**
+ * Allocate a new query object.  This is a fallback routine called via
+ * ctx->Driver.NewQueryObject().
+ * \param ctx - rendering context
+ * \param id - the new object's ID
+ * \return pointer to new query_object object or NULL if out of memory.
+ */
+struct gl_query_object *
+_mesa_new_query_object(struct gl_context *ctx, GLuint id)
+{
+   struct gl_query_object *q = MALLOC_STRUCT(gl_query_object);
+   (void) ctx;
+   if (q) {
+      q->Id = id;
+      q->Result = 0;
+      q->Active = GL_FALSE;
+      q->Ready = GL_TRUE;   /* correct, see spec */
+   }
+   return q;
+}
+
+
+/**
+ * Begin a query.  Software driver fallback.
+ * Called via ctx->Driver.BeginQuery().
+ */
+void
+_mesa_begin_query(struct gl_context *ctx, struct gl_query_object *q)
+{
+   /* no-op */
+}
+
+
+/**
+ * End a query.  Software driver fallback.
+ * Called via ctx->Driver.EndQuery().
+ */
+void
+_mesa_end_query(struct gl_context *ctx, struct gl_query_object *q)
+{
+   q->Ready = GL_TRUE;
+}
+
+
+/**
+ * Wait for query to complete.  Software driver fallback.
+ * Called via ctx->Driver.WaitQuery().
+ */
+void
+_mesa_wait_query(struct gl_context *ctx, struct gl_query_object *q)
+{
+   /* For software drivers, _mesa_end_query() should have completed the query.
+    * For real hardware, implement a proper WaitQuery() driver function,
+    * which may require issuing a flush.
+    */
+   assert(q->Ready);
+}
+
+
+/**
+ * Check if a query results are ready.  Software driver fallback.
+ * Called via ctx->Driver.CheckQuery().
+ */
+static void
+_mesa_check_query(struct gl_context *ctx, struct gl_query_object *q)
+{
+   /* No-op for sw rendering.
+    * HW drivers may need to flush at this time.
+    */
+}
+
+
+/**
+ * Delete a query object.  Called via ctx->Driver.DeleteQuery().
+ * Not removed from hash table here.
+ */
+void
+_mesa_delete_query(struct gl_context *ctx, struct gl_query_object *q)
+{
+   free(q);
+}
+
+
+void
+_mesa_init_query_object_functions(struct dd_function_table *driver)
+{
+   driver->NewQueryObject = _mesa_new_query_object;
+   driver->DeleteQuery = _mesa_delete_query;
+   driver->BeginQuery = _mesa_begin_query;
+   driver->EndQuery = _mesa_end_query;
+   driver->WaitQuery = _mesa_wait_query;
+   driver->CheckQuery = _mesa_check_query;
+}
+
+
+/**
+ * Return pointer to the query object binding point for the given target.
+ * \return NULL if invalid target, else the address of binding point
+ */
+static struct gl_query_object **
+get_query_binding_point(struct gl_context *ctx, GLenum target)
+{
+   switch (target) {
+   case GL_SAMPLES_PASSED_ARB:
+      if (ctx->Extensions.ARB_occlusion_query)
+         return &ctx->Query.CurrentOcclusionObject;
+      else
+         return NULL;
+   case GL_ANY_SAMPLES_PASSED:
+      if (ctx->Extensions.ARB_occlusion_query2)
+         return &ctx->Query.CurrentOcclusionObject;
+      else
+         return NULL;
+   case GL_TIME_ELAPSED_EXT:
+      if (ctx->Extensions.EXT_timer_query)
+         return &ctx->Query.CurrentTimerObject;
+      else
+         return NULL;
+#if FEATURE_EXT_transform_feedback
+   case GL_PRIMITIVES_GENERATED:
+      if (ctx->Extensions.EXT_transform_feedback)
+         return &ctx->Query.PrimitivesGenerated;
+      else
+         return NULL;
+   case GL_TRANSFORM_FEEDBACK_PRIMITIVES_WRITTEN:
+      if (ctx->Extensions.EXT_transform_feedback)
+         return &ctx->Query.PrimitivesWritten;
+      else
+         return NULL;
+#endif
+   default:
+      return NULL;
+   }
+}
+
+
+void GLAPIENTRY
+_mesa_GenQueriesARB(GLsizei n, GLuint *ids)
+{
+   GLuint first;
+   GET_CURRENT_CONTEXT(ctx);
+   ASSERT_OUTSIDE_BEGIN_END(ctx);
+
+   if (n < 0) {
+      _mesa_error(ctx, GL_INVALID_VALUE, "glGenQueriesARB(n < 0)");
+      return;
+   }
+
+   /* No query objects can be active at this time! */
+   if (ctx->Query.CurrentOcclusionObject ||
+       ctx->Query.CurrentTimerObject) {
+      _mesa_error(ctx, GL_INVALID_OPERATION, "glGenQueriesARB");
+      return;
+   }
+
+   first = _mesa_HashFindFreeKeyBlock(ctx->Query.QueryObjects, n);
+   if (first) {
+      GLsizei i;
+      for (i = 0; i < n; i++) {
+         struct gl_query_object *q
+            = ctx->Driver.NewQueryObject(ctx, first + i);
+         if (!q) {
+            _mesa_error(ctx, GL_OUT_OF_MEMORY, "glGenQueriesARB");
+            return;
+         }
+         ids[i] = first + i;
+         _mesa_HashInsert(ctx->Query.QueryObjects, first + i, q);
+      }
+   }
+}
+
+
+void GLAPIENTRY
+_mesa_DeleteQueriesARB(GLsizei n, const GLuint *ids)
+{
+   GLint i;
+   GET_CURRENT_CONTEXT(ctx);
+   ASSERT_OUTSIDE_BEGIN_END(ctx);
+
+   if (n < 0) {
+      _mesa_error(ctx, GL_INVALID_VALUE, "glDeleteQueriesARB(n < 0)");
+      return;
+   }
+
+   /* No query objects can be active at this time! */
+   if (ctx->Query.CurrentOcclusionObject ||
+       ctx->Query.CurrentTimerObject) {
+      _mesa_error(ctx, GL_INVALID_OPERATION, "glDeleteQueriesARB");
+      return;
+   }
+
+   for (i = 0; i < n; i++) {
+      if (ids[i] > 0) {
+         struct gl_query_object *q = _mesa_lookup_query_object(ctx, ids[i]);
+         if (q) {
+            ASSERT(!q->Active); /* should be caught earlier */
+            _mesa_HashRemove(ctx->Query.QueryObjects, ids[i]);
+            ctx->Driver.DeleteQuery(ctx, q);
+         }
+      }
+   }
+}
+
+
+GLboolean GLAPIENTRY
+_mesa_IsQueryARB(GLuint id)
+{
+   GET_CURRENT_CONTEXT(ctx);
+   ASSERT_OUTSIDE_BEGIN_END_WITH_RETVAL(ctx, GL_FALSE);
+
+   if (id && _mesa_lookup_query_object(ctx, id))
+      return GL_TRUE;
+   else
+      return GL_FALSE;
+}
+
+
+static void GLAPIENTRY
+_mesa_BeginQueryARB(GLenum target, GLuint id)
+{
+   struct gl_query_object *q, **bindpt;
+   GET_CURRENT_CONTEXT(ctx);
+   ASSERT_OUTSIDE_BEGIN_END(ctx);
+
+   FLUSH_VERTICES(ctx, _NEW_DEPTH);
+
+   bindpt = get_query_binding_point(ctx, target);
+   if (!bindpt) {
+      _mesa_error(ctx, GL_INVALID_ENUM, "glBeginQueryARB(target)");
+      return;
+   }
+
+   if (id == 0) {
+      _mesa_error(ctx, GL_INVALID_OPERATION, "glBeginQueryARB(id==0)");
+      return;
+   }
+
+   q = _mesa_lookup_query_object(ctx, id);
+   if (!q) {
+      /* create new object */
+      q = ctx->Driver.NewQueryObject(ctx, id);
+      if (!q) {
+         _mesa_error(ctx, GL_OUT_OF_MEMORY, "glBeginQueryARB");
+         return;
+      }
+      _mesa_HashInsert(ctx->Query.QueryObjects, id, q);
+   }
+   else {
+      /* pre-existing object */
+      if (q->Active) {
+         _mesa_error(ctx, GL_INVALID_OPERATION,
+                     "glBeginQueryARB(query already active)");
+         return;
+      }
+   }
+
+   q->Target = target;
+   q->Active = GL_TRUE;
+   q->Result = 0;
+   q->Ready = GL_FALSE;
+
+   /* XXX should probably refcount query objects */
+   *bindpt = q;
+
+   ctx->Driver.BeginQuery(ctx, q);
+}
+
+
+static void GLAPIENTRY
+_mesa_EndQueryARB(GLenum target)
+{
+   struct gl_query_object *q, **bindpt;
+   GET_CURRENT_CONTEXT(ctx);
+   ASSERT_OUTSIDE_BEGIN_END(ctx);
+
+   FLUSH_VERTICES(ctx, _NEW_DEPTH);
+
+   bindpt = get_query_binding_point(ctx, target);
+   if (!bindpt) {
+      _mesa_error(ctx, GL_INVALID_ENUM, "glEndQueryARB(target)");
+      return;
+   }
+
+   /* XXX should probably refcount query objects */
+   q = *bindpt;
+   *bindpt = NULL;
+
+   if (!q || !q->Active) {
+      _mesa_error(ctx, GL_INVALID_OPERATION,
+                  "glEndQueryARB(no matching glBeginQueryARB)");
+      return;
+   }
+
+   q->Active = GL_FALSE;
+   ctx->Driver.EndQuery(ctx, q);
+}
+
+
+void GLAPIENTRY
+_mesa_GetQueryivARB(GLenum target, GLenum pname, GLint *params)
+{
+   struct gl_query_object *q, **bindpt;
+   GET_CURRENT_CONTEXT(ctx);
+   ASSERT_OUTSIDE_BEGIN_END(ctx);
+
+   bindpt = get_query_binding_point(ctx, target);
+   if (!bindpt) {
+      _mesa_error(ctx, GL_INVALID_ENUM, "glGetQueryARB(target)");
+      return;
+   }
+
+   q = *bindpt;
+
+   switch (pname) {
+      case GL_QUERY_COUNTER_BITS_ARB:
+         *params = 8 * sizeof(q->Result);
+         break;
+      case GL_CURRENT_QUERY_ARB:
+         *params = q ? q->Id : 0;
+         break;
+      default:
+         _mesa_error(ctx, GL_INVALID_ENUM, "glGetQueryivARB(pname)");
+         return;
+   }
+}
+
+
+void GLAPIENTRY
+_mesa_GetQueryObjectivARB(GLuint id, GLenum pname, GLint *params)
+{
+   struct gl_query_object *q = NULL;
+   GET_CURRENT_CONTEXT(ctx);
+   ASSERT_OUTSIDE_BEGIN_END(ctx);
+
+   if (id)
+      q = _mesa_lookup_query_object(ctx, id);
+
+   if (!q || q->Active) {
+      _mesa_error(ctx, GL_INVALID_OPERATION,
+                  "glGetQueryObjectivARB(id=%d is invalid or active)", id);
+      return;
+   }
+
+   switch (pname) {
+      case GL_QUERY_RESULT_ARB:
+         if (!q->Ready)
+            ctx->Driver.WaitQuery(ctx, q);
+         /* if result is too large for returned type, clamp to max value */
+         if (q->Target == GL_ANY_SAMPLES_PASSED) {
+            if (q->Result)
+               *params = GL_TRUE;
+            else
+               *params = GL_FALSE;
+         } else {
+            if (q->Result > 0x7fffffff) {
+               *params = 0x7fffffff;
+            }
+            else {
+               *params = (GLint)q->Result;
+            }
+         }
+         break;
+      case GL_QUERY_RESULT_AVAILABLE_ARB:
+	 if (!q->Ready)
+	    ctx->Driver.CheckQuery( ctx, q );
+         *params = q->Ready;
+         break;
+      default:
+         _mesa_error(ctx, GL_INVALID_ENUM, "glGetQueryObjectivARB(pname)");
+         return;
+   }
+}
+
+
+void GLAPIENTRY
+_mesa_GetQueryObjectuivARB(GLuint id, GLenum pname, GLuint *params)
+{
+   struct gl_query_object *q = NULL;
+   GET_CURRENT_CONTEXT(ctx);
+   ASSERT_OUTSIDE_BEGIN_END(ctx);
+
+   if (id)
+      q = _mesa_lookup_query_object(ctx, id);
+
+   if (!q || q->Active) {
+      _mesa_error(ctx, GL_INVALID_OPERATION,
+                  "glGetQueryObjectuivARB(id=%d is invalid or active)", id);
+      return;
+   }
+
+   switch (pname) {
+      case GL_QUERY_RESULT_ARB:
+         if (!q->Ready)
+            ctx->Driver.WaitQuery(ctx, q);
+         /* if result is too large for returned type, clamp to max value */
+         if (q->Target == GL_ANY_SAMPLES_PASSED) {
+            if (q->Result)
+               *params = GL_TRUE;
+            else
+               *params = GL_FALSE;
+         } else {
+            if (q->Result > 0xffffffff) {
+               *params = 0xffffffff;
+            }
+            else {
+               *params = (GLuint)q->Result;
+            }
+         }
+         break;
+      case GL_QUERY_RESULT_AVAILABLE_ARB:
+	 if (!q->Ready)
+	    ctx->Driver.CheckQuery( ctx, q );
+         *params = q->Ready;
+         break;
+      default:
+         _mesa_error(ctx, GL_INVALID_ENUM, "glGetQueryObjectuivARB(pname)");
+         return;
+   }
+}
+
+
+/**
+ * New with GL_EXT_timer_query
+ */
+static void GLAPIENTRY
+_mesa_GetQueryObjecti64vEXT(GLuint id, GLenum pname, GLint64EXT *params)
+{
+   struct gl_query_object *q = NULL;
+   GET_CURRENT_CONTEXT(ctx);
+   ASSERT_OUTSIDE_BEGIN_END(ctx);
+
+   if (id)
+      q = _mesa_lookup_query_object(ctx, id);
+
+   if (!q || q->Active) {
+      _mesa_error(ctx, GL_INVALID_OPERATION,
+                  "glGetQueryObjectui64vARB(id=%d is invalid or active)", id);
+      return;
+   }
+
+   switch (pname) {
+      case GL_QUERY_RESULT_ARB:
+         if (!q->Ready)
+            ctx->Driver.WaitQuery(ctx, q);
+         *params = q->Result;
+         break;
+      case GL_QUERY_RESULT_AVAILABLE_ARB:
+	 if (!q->Ready)
+	    ctx->Driver.CheckQuery( ctx, q );
+         *params = q->Ready;
+         break;
+      default:
+         _mesa_error(ctx, GL_INVALID_ENUM, "glGetQueryObjecti64vARB(pname)");
+         return;
+   }
+}
+
+
+/**
+ * New with GL_EXT_timer_query
+ */
+static void GLAPIENTRY
+_mesa_GetQueryObjectui64vEXT(GLuint id, GLenum pname, GLuint64EXT *params)
+{
+   struct gl_query_object *q = NULL;
+   GET_CURRENT_CONTEXT(ctx);
+   ASSERT_OUTSIDE_BEGIN_END(ctx);
+
+   if (id)
+      q = _mesa_lookup_query_object(ctx, id);
+
+   if (!q || q->Active) {
+      _mesa_error(ctx, GL_INVALID_OPERATION,
+                  "glGetQueryObjectuui64vARB(id=%d is invalid or active)", id);
+      return;
+   }
+
+   switch (pname) {
+      case GL_QUERY_RESULT_ARB:
+         if (!q->Ready)
+            ctx->Driver.WaitQuery(ctx, q);
+         *params = q->Result;
+         break;
+      case GL_QUERY_RESULT_AVAILABLE_ARB:
+	 if (!q->Ready)
+	    ctx->Driver.CheckQuery( ctx, q );
+         *params = q->Ready;
+         break;
+      default:
+         _mesa_error(ctx, GL_INVALID_ENUM, "glGetQueryObjectui64vARB(pname)");
+         return;
+   }
+}
+
+
+void
+_mesa_init_queryobj_dispatch(struct _glapi_table *disp)
+{
+   SET_GenQueriesARB(disp, _mesa_GenQueriesARB);
+   SET_DeleteQueriesARB(disp, _mesa_DeleteQueriesARB);
+   SET_IsQueryARB(disp, _mesa_IsQueryARB);
+   SET_BeginQueryARB(disp, _mesa_BeginQueryARB);
+   SET_EndQueryARB(disp, _mesa_EndQueryARB);
+   SET_GetQueryivARB(disp, _mesa_GetQueryivARB);
+   SET_GetQueryObjectivARB(disp, _mesa_GetQueryObjectivARB);
+   SET_GetQueryObjectuivARB(disp, _mesa_GetQueryObjectuivARB);
+
+   SET_GetQueryObjecti64vEXT(disp, _mesa_GetQueryObjecti64vEXT);
+   SET_GetQueryObjectui64vEXT(disp, _mesa_GetQueryObjectui64vEXT);
+}
+
+
+#endif /* FEATURE_queryobj */
+
+
+/**
+ * Allocate/init the context state related to query objects.
+ */
+void
+_mesa_init_queryobj(struct gl_context *ctx)
+{
+   ctx->Query.QueryObjects = _mesa_NewHashTable();
+   ctx->Query.CurrentOcclusionObject = NULL;
+}
+
+
+/**
+ * Callback for deleting a query object.  Called by _mesa_HashDeleteAll().
+ */
+static void
+delete_queryobj_cb(GLuint id, void *data, void *userData)
+{
+   struct gl_query_object *q= (struct gl_query_object *) data;
+   struct gl_context *ctx = (struct gl_context *)userData;
+   ctx->Driver.DeleteQuery(ctx, q);
+}
+
+
+/**
+ * Free the context state related to query objects.
+ */
+void
+_mesa_free_queryobj_data(struct gl_context *ctx)
+{
+   _mesa_HashDeleteAll(ctx->Query.QueryObjects, delete_queryobj_cb, ctx);
+   _mesa_DeleteHashTable(ctx->Query.QueryObjects);
+}