<<<<<<< HEAD
/* DO NOT EDIT - This file generated automatically by remap_helper.py (from Mesa) script */

/*
 * Copyright (C) 2009 Chia-I Wu <olv@0xlab.org>
 * All Rights Reserved.
 * 
 * Permission is hereby granted, free of charge, to any person obtaining a
 * copy of this software and associated documentation files (the "Software"),
 * to deal in the Software without restriction, including without limitation
 * the rights to use, copy, modify, merge, publish, distribute, sub license,
 * and/or sell copies of the Software, and to permit persons to whom the
 * Software is furnished to do so, subject to the following conditions:
 * 
 * The above copyright notice and this permission notice (including the next
 * paragraph) shall be included in all copies or substantial portions of the
 * Software.
 * 
 * THE SOFTWARE IS PROVIDED "AS IS", WITHOUT WARRANTY OF ANY KIND, EXPRESS OR
 * IMPLIED, INCLUDING BUT NOT LIMITED TO THE WARRANTIES OF MERCHANTABILITY,
 * FITNESS FOR A PARTICULAR PURPOSE AND NON-INFRINGEMENT.  IN NO EVENT SHALL
 * Chia-I Wu,
 * AND/OR THEIR SUPPLIERS BE LIABLE FOR ANY CLAIM, DAMAGES OR OTHER LIABILITY,
 * WHETHER IN AN ACTION OF CONTRACT, TORT OR OTHERWISE, ARISING FROM, OUT OF
 * OR IN CONNECTION WITH THE SOFTWARE OR THE USE OR OTHER DEALINGS IN THE
 * SOFTWARE.
 */

#include "main/dispatch.h"
#include "main/remap.h"

/* this is internal to remap.c */
#ifdef need_MESA_remap_table

static const char _mesa_function_pool[] =
   /* _mesa_function_pool[0]: MapGrid1d (offset 224) */
   "idd\0"
   "glMapGrid1d\0"
   "\0"
   /* _mesa_function_pool[17]: UniformMatrix3fvARB (will be remapped) */
   "iiip\0"
   "glUniformMatrix3fv\0"
   "glUniformMatrix3fvARB\0"
   "\0"
   /* _mesa_function_pool[64]: MapGrid1f (offset 225) */
   "iff\0"
   "glMapGrid1f\0"
   "\0"
   /* _mesa_function_pool[81]: VertexAttribI2iEXT (will be remapped) */
   "iii\0"
   "glVertexAttribI2iEXT\0"
   "glVertexAttribI2i\0"
   "\0"
   /* _mesa_function_pool[125]: RasterPos4i (offset 82) */
   "iiii\0"
   "glRasterPos4i\0"
   "\0"
   /* _mesa_function_pool[145]: RasterPos4d (offset 78) */
   "dddd\0"
   "glRasterPos4d\0"
   "\0"
   /* _mesa_function_pool[165]: NewList (dynamic) */
   "ii\0"
   "glNewList\0"
   "\0"
   /* _mesa_function_pool[179]: RasterPos4f (offset 80) */
   "ffff\0"
   "glRasterPos4f\0"
   "\0"
   /* _mesa_function_pool[199]: LoadIdentity (offset 290) */
   "\0"
   "glLoadIdentity\0"
   "\0"
   /* _mesa_function_pool[216]: SampleCoverageARB (will be remapped) */
   "fi\0"
   "glSampleCoverage\0"
   "glSampleCoverageARB\0"
   "\0"
   /* _mesa_function_pool[257]: ConvolutionFilter1D (offset 348) */
   "iiiiip\0"
   "glConvolutionFilter1D\0"
   "glConvolutionFilter1DEXT\0"
   "\0"
   /* _mesa_function_pool[312]: BeginQueryARB (will be remapped) */
   "ii\0"
   "glBeginQuery\0"
   "glBeginQueryARB\0"
   "\0"
   /* _mesa_function_pool[345]: RasterPos3dv (offset 71) */
   "p\0"
   "glRasterPos3dv\0"
   "\0"
   /* _mesa_function_pool[363]: PointParameteriNV (will be remapped) */
   "ii\0"
   "glPointParameteri\0"
   "glPointParameteriNV\0"
   "\0"
   /* _mesa_function_pool[405]: GetProgramiv (will be remapped) */
   "iip\0"
   "glGetProgramiv\0"
   "\0"
   /* _mesa_function_pool[425]: MultiTexCoord3sARB (offset 398) */
   "iiii\0"
   "glMultiTexCoord3s\0"
   "glMultiTexCoord3sARB\0"
   "\0"
   /* _mesa_function_pool[470]: SecondaryColor3iEXT (will be remapped) */
   "iii\0"
   "glSecondaryColor3i\0"
   "glSecondaryColor3iEXT\0"
   "\0"
   /* _mesa_function_pool[516]: WindowPos3fMESA (will be remapped) */
   "fff\0"
   "glWindowPos3f\0"
   "glWindowPos3fARB\0"
   "glWindowPos3fMESA\0"
   "\0"
   /* _mesa_function_pool[570]: TexCoord1iv (offset 99) */
   "p\0"
   "glTexCoord1iv\0"
   "\0"
   /* _mesa_function_pool[587]: TexCoord4sv (offset 125) */
   "p\0"
   "glTexCoord4sv\0"
   "\0"
   /* _mesa_function_pool[604]: RasterPos4s (offset 84) */
   "iiii\0"
   "glRasterPos4s\0"
   "\0"
   /* _mesa_function_pool[624]: PixelTexGenParameterfvSGIS (will be remapped) */
   "ip\0"
   "glPixelTexGenParameterfvSGIS\0"
   "\0"
   /* _mesa_function_pool[657]: ActiveTextureARB (offset 374) */
   "i\0"
   "glActiveTexture\0"
   "glActiveTextureARB\0"
   "\0"
   /* _mesa_function_pool[695]: BlitFramebufferEXT (will be remapped) */
   "iiiiiiiiii\0"
   "glBlitFramebuffer\0"
   "glBlitFramebufferEXT\0"
   "\0"
   /* _mesa_function_pool[746]: TexCoord1f (offset 96) */
   "f\0"
   "glTexCoord1f\0"
   "\0"
   /* _mesa_function_pool[762]: TexCoord1d (offset 94) */
   "d\0"
   "glTexCoord1d\0"
   "\0"
   /* _mesa_function_pool[778]: VertexAttrib4ubvNV (will be remapped) */
   "ip\0"
   "glVertexAttrib4ubvNV\0"
   "\0"
   /* _mesa_function_pool[803]: TexCoord1i (offset 98) */
   "i\0"
   "glTexCoord1i\0"
   "\0"
   /* _mesa_function_pool[819]: GetProgramNamedParameterdvNV (will be remapped) */
   "iipp\0"
   "glGetProgramNamedParameterdvNV\0"
   "\0"
   /* _mesa_function_pool[856]: Histogram (offset 367) */
   "iiii\0"
   "glHistogram\0"
   "glHistogramEXT\0"
   "\0"
   /* _mesa_function_pool[889]: TexCoord1s (offset 100) */
   "i\0"
   "glTexCoord1s\0"
   "\0"
   /* _mesa_function_pool[905]: GetMapfv (offset 267) */
   "iip\0"
   "glGetMapfv\0"
   "\0"
   /* _mesa_function_pool[921]: EvalCoord1f (offset 230) */
   "f\0"
   "glEvalCoord1f\0"
   "\0"
   /* _mesa_function_pool[938]: FramebufferTexture (will be remapped) */
   "iiii\0"
   "glFramebufferTexture\0"
   "\0"
   /* _mesa_function_pool[965]: GetGraphicsResetStatusARB (will be remapped) */
   "\0"
   "glGetGraphicsResetStatusARB\0"
   "\0"
   /* _mesa_function_pool[995]: TexImage4DSGIS (dynamic) */
   "iiiiiiiiiip\0"
   "glTexImage4DSGIS\0"
   "\0"
   /* _mesa_function_pool[1025]: PolygonStipple (offset 175) */
   "p\0"
   "glPolygonStipple\0"
   "\0"
   /* _mesa_function_pool[1045]: WindowPos2dvMESA (will be remapped) */
   "p\0"
   "glWindowPos2dv\0"
   "glWindowPos2dvARB\0"
   "glWindowPos2dvMESA\0"
   "\0"
   /* _mesa_function_pool[1100]: ReplacementCodeuiColor3fVertex3fvSUN (dynamic) */
   "ppp\0"
   "glReplacementCodeuiColor3fVertex3fvSUN\0"
   "\0"
   /* _mesa_function_pool[1144]: BlendEquationSeparateEXT (will be remapped) */
   "ii\0"
   "glBlendEquationSeparate\0"
   "glBlendEquationSeparateEXT\0"
   "glBlendEquationSeparateATI\0"
   "\0"
   /* _mesa_function_pool[1226]: ListParameterfSGIX (dynamic) */
   "iif\0"
   "glListParameterfSGIX\0"
   "\0"
   /* _mesa_function_pool[1252]: SecondaryColor3bEXT (will be remapped) */
   "iii\0"
   "glSecondaryColor3b\0"
   "glSecondaryColor3bEXT\0"
   "\0"
   /* _mesa_function_pool[1298]: TexCoord4fColor4fNormal3fVertex4fvSUN (dynamic) */
   "pppp\0"
   "glTexCoord4fColor4fNormal3fVertex4fvSUN\0"
   "\0"
   /* _mesa_function_pool[1344]: GetnPolygonStippleARB (will be remapped) */
   "ip\0"
   "glGetnPolygonStippleARB\0"
   "\0"
   /* _mesa_function_pool[1372]: GetPixelMapfv (offset 271) */
   "ip\0"
   "glGetPixelMapfv\0"
   "\0"
   /* _mesa_function_pool[1392]: Color3uiv (offset 22) */
   "p\0"
   "glColor3uiv\0"
   "\0"
   /* _mesa_function_pool[1407]: IsEnabled (offset 286) */
   "i\0"
   "glIsEnabled\0"
   "\0"
   /* _mesa_function_pool[1422]: VertexAttrib4svNV (will be remapped) */
   "ip\0"
   "glVertexAttrib4svNV\0"
   "\0"
   /* _mesa_function_pool[1446]: EvalCoord2fv (offset 235) */
   "p\0"
   "glEvalCoord2fv\0"
   "\0"
   /* _mesa_function_pool[1464]: GetBufferSubDataARB (will be remapped) */
   "iiip\0"
   "glGetBufferSubData\0"
   "glGetBufferSubDataARB\0"
   "\0"
   /* _mesa_function_pool[1511]: BufferSubDataARB (will be remapped) */
   "iiip\0"
   "glBufferSubData\0"
   "glBufferSubDataARB\0"
   "\0"
   /* _mesa_function_pool[1552]: TexCoord2fColor4ubVertex3fvSUN (dynamic) */
   "ppp\0"
   "glTexCoord2fColor4ubVertex3fvSUN\0"
   "\0"
   /* _mesa_function_pool[1590]: AttachShader (will be remapped) */
   "ii\0"
   "glAttachShader\0"
   "\0"
   /* _mesa_function_pool[1609]: GetCombinerInputParameterfvNV (will be remapped) */
   "iiiip\0"
   "glGetCombinerInputParameterfvNV\0"
   "\0"
   /* _mesa_function_pool[1648]: VertexAttrib2fARB (will be remapped) */
   "iff\0"
   "glVertexAttrib2f\0"
   "glVertexAttrib2fARB\0"
   "\0"
   /* _mesa_function_pool[1690]: GetDebugLogLengthMESA (dynamic) */
   "iii\0"
   "glGetDebugLogLengthMESA\0"
   "\0"
   /* _mesa_function_pool[1719]: GetMapiv (offset 268) */
   "iip\0"
   "glGetMapiv\0"
   "\0"
   /* _mesa_function_pool[1735]: VertexAttrib3fARB (will be remapped) */
   "ifff\0"
   "glVertexAttrib3f\0"
   "glVertexAttrib3fARB\0"
   "\0"
   /* _mesa_function_pool[1778]: Indexubv (offset 316) */
   "p\0"
   "glIndexubv\0"
   "\0"
   /* _mesa_function_pool[1792]: GetQueryivARB (will be remapped) */
   "iip\0"
   "glGetQueryiv\0"
   "glGetQueryivARB\0"
   "\0"
   /* _mesa_function_pool[1826]: TexImage3D (offset 371) */
   "iiiiiiiiip\0"
   "glTexImage3D\0"
   "glTexImage3DEXT\0"
   "\0"
   /* _mesa_function_pool[1867]: BindFragDataLocationEXT (will be remapped) */
   "iip\0"
   "glBindFragDataLocationEXT\0"
   "glBindFragDataLocation\0"
   "\0"
   /* _mesa_function_pool[1921]: ReplacementCodeuiVertex3fvSUN (dynamic) */
   "pp\0"
   "glReplacementCodeuiVertex3fvSUN\0"
   "\0"
   /* _mesa_function_pool[1957]: EdgeFlagPointer (offset 312) */
   "ip\0"
   "glEdgeFlagPointer\0"
   "\0"
   /* _mesa_function_pool[1979]: Color3ubv (offset 20) */
   "p\0"
   "glColor3ubv\0"
   "\0"
   /* _mesa_function_pool[1994]: GetQueryObjectivARB (will be remapped) */
   "iip\0"
   "glGetQueryObjectiv\0"
   "glGetQueryObjectivARB\0"
   "\0"
   /* _mesa_function_pool[2040]: Vertex3dv (offset 135) */
   "p\0"
   "glVertex3dv\0"
   "\0"
   /* _mesa_function_pool[2055]: ReplacementCodeuiTexCoord2fVertex3fvSUN (dynamic) */
   "ppp\0"
   "glReplacementCodeuiTexCoord2fVertex3fvSUN\0"
   "\0"
   /* _mesa_function_pool[2102]: CompressedTexSubImage2DARB (will be remapped) */
   "iiiiiiiip\0"
   "glCompressedTexSubImage2D\0"
   "glCompressedTexSubImage2DARB\0"
   "\0"
   /* _mesa_function_pool[2168]: CombinerOutputNV (will be remapped) */
   "iiiiiiiiii\0"
   "glCombinerOutputNV\0"
   "\0"
   /* _mesa_function_pool[2199]: VertexAttribs3fvNV (will be remapped) */
   "iip\0"
   "glVertexAttribs3fvNV\0"
   "\0"
   /* _mesa_function_pool[2225]: GetnMapivARB (will be remapped) */
   "iiip\0"
   "glGetnMapivARB\0"
   "\0"
   /* _mesa_function_pool[2246]: Uniform2fARB (will be remapped) */
   "iff\0"
   "glUniform2f\0"
   "glUniform2fARB\0"
   "\0"
   /* _mesa_function_pool[2278]: LightModeliv (offset 166) */
   "ip\0"
   "glLightModeliv\0"
   "\0"
   /* _mesa_function_pool[2297]: VertexAttrib1svARB (will be remapped) */
   "ip\0"
   "glVertexAttrib1sv\0"
   "glVertexAttrib1svARB\0"
   "\0"
   /* _mesa_function_pool[2340]: VertexAttribs1dvNV (will be remapped) */
   "iip\0"
   "glVertexAttribs1dvNV\0"
   "\0"
   /* _mesa_function_pool[2366]: Uniform2ivARB (will be remapped) */
   "iip\0"
   "glUniform2iv\0"
   "glUniform2ivARB\0"
   "\0"
   /* _mesa_function_pool[2400]: GetImageTransformParameterfvHP (dynamic) */
   "iip\0"
   "glGetImageTransformParameterfvHP\0"
   "\0"
   /* _mesa_function_pool[2438]: Normal3bv (offset 53) */
   "p\0"
   "glNormal3bv\0"
   "\0"
   /* _mesa_function_pool[2453]: TexGeniv (offset 193) */
   "iip\0"
   "glTexGeniv\0"
   "\0"
   /* _mesa_function_pool[2469]: WeightubvARB (dynamic) */
   "ip\0"
   "glWeightubvARB\0"
   "\0"
   /* _mesa_function_pool[2488]: VertexAttrib1fvNV (will be remapped) */
   "ip\0"
   "glVertexAttrib1fvNV\0"
   "\0"
   /* _mesa_function_pool[2512]: Vertex3iv (offset 139) */
   "p\0"
   "glVertex3iv\0"
   "\0"
   /* _mesa_function_pool[2527]: CopyConvolutionFilter1D (offset 354) */
   "iiiii\0"
   "glCopyConvolutionFilter1D\0"
   "glCopyConvolutionFilter1DEXT\0"
   "\0"
   /* _mesa_function_pool[2589]: VertexAttribI1uiEXT (will be remapped) */
   "ii\0"
   "glVertexAttribI1uiEXT\0"
   "glVertexAttribI1ui\0"
   "\0"
   /* _mesa_function_pool[2634]: ReplacementCodeuiNormal3fVertex3fSUN (dynamic) */
   "iffffff\0"
   "glReplacementCodeuiNormal3fVertex3fSUN\0"
   "\0"
   /* _mesa_function_pool[2682]: DeleteSync (will be remapped) */
   "i\0"
   "glDeleteSync\0"
   "\0"
   /* _mesa_function_pool[2698]: FragmentMaterialfvSGIX (dynamic) */
   "iip\0"
   "glFragmentMaterialfvSGIX\0"
   "\0"
   /* _mesa_function_pool[2728]: BlendColor (offset 336) */
   "ffff\0"
   "glBlendColor\0"
   "glBlendColorEXT\0"
   "\0"
   /* _mesa_function_pool[2763]: UniformMatrix4fvARB (will be remapped) */
   "iiip\0"
   "glUniformMatrix4fv\0"
   "glUniformMatrix4fvARB\0"
   "\0"
   /* _mesa_function_pool[2810]: DeleteVertexArraysAPPLE (will be remapped) */
   "ip\0"
   "glDeleteVertexArrays\0"
   "glDeleteVertexArraysAPPLE\0"
   "\0"
   /* _mesa_function_pool[2861]: TexBuffer (will be remapped) */
   "iii\0"
   "glTexBuffer\0"
   "\0"
   /* _mesa_function_pool[2878]: ReadInstrumentsSGIX (dynamic) */
   "i\0"
   "glReadInstrumentsSGIX\0"
   "\0"
   /* _mesa_function_pool[2903]: CallLists (offset 3) */
   "iip\0"
   "glCallLists\0"
   "\0"
   /* _mesa_function_pool[2920]: UniformMatrix2x4fv (will be remapped) */
   "iiip\0"
   "glUniformMatrix2x4fv\0"
   "\0"
   /* _mesa_function_pool[2947]: ReadnPixelsARB (will be remapped) */
   "iiiiiiip\0"
   "glReadnPixelsARB\0"
   "\0"
   /* _mesa_function_pool[2974]: Color4ubVertex3fvSUN (dynamic) */
   "pp\0"
   "glColor4ubVertex3fvSUN\0"
   "\0"
   /* _mesa_function_pool[3001]: Normal3iv (offset 59) */
   "p\0"
   "glNormal3iv\0"
   "\0"
   /* _mesa_function_pool[3016]: PassThrough (offset 199) */
   "f\0"
   "glPassThrough\0"
   "\0"
   /* _mesa_function_pool[3033]: GetnPixelMapusvARB (will be remapped) */
   "iip\0"
   "glGetnPixelMapusvARB\0"
   "\0"
   /* _mesa_function_pool[3059]: TexParameterIivEXT (will be remapped) */
   "iip\0"
   "glTexParameterIivEXT\0"
   "glTexParameterIiv\0"
   "\0"
   /* _mesa_function_pool[3103]: FramebufferTextureLayerEXT (will be remapped) */
   "iiiii\0"
   "glFramebufferTextureLayer\0"
   "glFramebufferTextureLayerARB\0"
   "glFramebufferTextureLayerEXT\0"
   "\0"
   /* _mesa_function_pool[3194]: GetListParameterfvSGIX (dynamic) */
   "iip\0"
   "glGetListParameterfvSGIX\0"
   "\0"
   /* _mesa_function_pool[3224]: Viewport (offset 305) */
   "iiii\0"
   "glViewport\0"
   "\0"
   /* _mesa_function_pool[3241]: VertexAttrib4NusvARB (will be remapped) */
   "ip\0"
   "glVertexAttrib4Nusv\0"
   "glVertexAttrib4NusvARB\0"
   "\0"
   /* _mesa_function_pool[3288]: WindowPos4svMESA (will be remapped) */
   "p\0"
   "glWindowPos4svMESA\0"
   "\0"
   /* _mesa_function_pool[3310]: CreateProgramObjectARB (will be remapped) */
   "\0"
   "glCreateProgramObjectARB\0"
   "\0"
   /* _mesa_function_pool[3337]: DeleteTransformFeedbacks (will be remapped) */
   "ip\0"
   "glDeleteTransformFeedbacks\0"
   "\0"
   /* _mesa_function_pool[3368]: UniformMatrix4x3fv (will be remapped) */
   "iiip\0"
   "glUniformMatrix4x3fv\0"
   "\0"
   /* _mesa_function_pool[3395]: PrioritizeTextures (offset 331) */
   "ipp\0"
   "glPrioritizeTextures\0"
   "glPrioritizeTexturesEXT\0"
   "\0"
   /* _mesa_function_pool[3445]: VertexAttribI3uiEXT (will be remapped) */
   "iiii\0"
   "glVertexAttribI3uiEXT\0"
   "glVertexAttribI3ui\0"
   "\0"
   /* _mesa_function_pool[3492]: AsyncMarkerSGIX (dynamic) */
   "i\0"
   "glAsyncMarkerSGIX\0"
   "\0"
   /* _mesa_function_pool[3513]: GlobalAlphaFactorubSUN (dynamic) */
   "i\0"
   "glGlobalAlphaFactorubSUN\0"
   "\0"
   /* _mesa_function_pool[3541]: ClearColorIuiEXT (will be remapped) */
   "iiii\0"
   "glClearColorIuiEXT\0"
   "\0"
   /* _mesa_function_pool[3566]: ClearDebugLogMESA (dynamic) */
   "iii\0"
   "glClearDebugLogMESA\0"
   "\0"
   /* _mesa_function_pool[3591]: Uniform4uiEXT (will be remapped) */
   "iiiii\0"
   "glUniform4uiEXT\0"
   "glUniform4ui\0"
   "\0"
   /* _mesa_function_pool[3627]: ResetHistogram (offset 369) */
   "i\0"
   "glResetHistogram\0"
   "glResetHistogramEXT\0"
   "\0"
   /* _mesa_function_pool[3667]: GetProgramNamedParameterfvNV (will be remapped) */
   "iipp\0"
   "glGetProgramNamedParameterfvNV\0"
   "\0"
   /* _mesa_function_pool[3704]: PointParameterfEXT (will be remapped) */
   "if\0"
   "glPointParameterf\0"
   "glPointParameterfARB\0"
   "glPointParameterfEXT\0"
   "glPointParameterfSGIS\0"
   "\0"
   /* _mesa_function_pool[3790]: LoadIdentityDeformationMapSGIX (dynamic) */
   "i\0"
   "glLoadIdentityDeformationMapSGIX\0"
   "\0"
   /* _mesa_function_pool[3826]: GenFencesNV (will be remapped) */
   "ip\0"
   "glGenFencesNV\0"
   "\0"
   /* _mesa_function_pool[3844]: ImageTransformParameterfHP (dynamic) */
   "iif\0"
   "glImageTransformParameterfHP\0"
   "\0"
   /* _mesa_function_pool[3878]: MatrixIndexusvARB (dynamic) */
   "ip\0"
   "glMatrixIndexusvARB\0"
   "\0"
   /* _mesa_function_pool[3902]: DrawElementsBaseVertex (will be remapped) */
   "iiipi\0"
   "glDrawElementsBaseVertex\0"
   "\0"
   /* _mesa_function_pool[3934]: DisableVertexAttribArrayARB (will be remapped) */
   "i\0"
   "glDisableVertexAttribArray\0"
   "glDisableVertexAttribArrayARB\0"
   "\0"
   /* _mesa_function_pool[3994]: GetnConvolutionFilterARB (will be remapped) */
   "iiiip\0"
   "glGetnConvolutionFilterARB\0"
   "\0"
   /* _mesa_function_pool[4028]: TexCoord2sv (offset 109) */
   "p\0"
   "glTexCoord2sv\0"
   "\0"
   /* _mesa_function_pool[4045]: Vertex4dv (offset 143) */
   "p\0"
   "glVertex4dv\0"
   "\0"
   /* _mesa_function_pool[4060]: StencilMaskSeparate (will be remapped) */
   "ii\0"
   "glStencilMaskSeparate\0"
   "\0"
   /* _mesa_function_pool[4086]: ProgramLocalParameter4dARB (will be remapped) */
   "iidddd\0"
   "glProgramLocalParameter4dARB\0"
   "\0"
   /* _mesa_function_pool[4123]: CompressedTexImage3DARB (will be remapped) */
   "iiiiiiiip\0"
   "glCompressedTexImage3D\0"
   "glCompressedTexImage3DARB\0"
   "\0"
   /* _mesa_function_pool[4183]: Color3sv (offset 18) */
   "p\0"
   "glColor3sv\0"
   "\0"
   /* _mesa_function_pool[4197]: GetConvolutionParameteriv (offset 358) */
   "iip\0"
   "glGetConvolutionParameteriv\0"
   "glGetConvolutionParameterivEXT\0"
   "\0"
   /* _mesa_function_pool[4261]: DeleteSamplers (will be remapped) */
   "ip\0"
   "glDeleteSamplers\0"
   "\0"
   /* _mesa_function_pool[4282]: VertexAttrib1fARB (will be remapped) */
   "if\0"
   "glVertexAttrib1f\0"
   "glVertexAttrib1fARB\0"
   "\0"
   /* _mesa_function_pool[4323]: Vertex2dv (offset 127) */
   "p\0"
   "glVertex2dv\0"
   "\0"
   /* _mesa_function_pool[4338]: TestFenceNV (will be remapped) */
   "i\0"
   "glTestFenceNV\0"
   "\0"
   /* _mesa_function_pool[4355]: GetVertexAttribIuivEXT (will be remapped) */
   "iip\0"
   "glGetVertexAttribIuivEXT\0"
   "glGetVertexAttribIuiv\0"
   "\0"
   /* _mesa_function_pool[4407]: MultiTexCoord1fvARB (offset 379) */
   "ip\0"
   "glMultiTexCoord1fv\0"
   "glMultiTexCoord1fvARB\0"
   "\0"
   /* _mesa_function_pool[4452]: TexCoord3iv (offset 115) */
   "p\0"
   "glTexCoord3iv\0"
   "\0"
   /* _mesa_function_pool[4469]: Uniform2uivEXT (will be remapped) */
   "iip\0"
   "glUniform2uivEXT\0"
   "glUniform2uiv\0"
   "\0"
   /* _mesa_function_pool[4505]: ColorFragmentOp2ATI (will be remapped) */
   "iiiiiiiiii\0"
   "glColorFragmentOp2ATI\0"
   "\0"
   /* _mesa_function_pool[4539]: SecondaryColorPointerListIBM (dynamic) */
   "iiipi\0"
   "glSecondaryColorPointerListIBM\0"
   "\0"
   /* _mesa_function_pool[4577]: GetPixelTexGenParameterivSGIS (will be remapped) */
   "ip\0"
   "glGetPixelTexGenParameterivSGIS\0"
   "\0"
   /* _mesa_function_pool[4613]: Color3fv (offset 14) */
   "p\0"
   "glColor3fv\0"
   "\0"
   /* _mesa_function_pool[4627]: GetnPixelMapfvARB (will be remapped) */
   "iip\0"
   "glGetnPixelMapfvARB\0"
   "\0"
   /* _mesa_function_pool[4652]: ReplacementCodeubSUN (dynamic) */
   "i\0"
   "glReplacementCodeubSUN\0"
   "\0"
   /* _mesa_function_pool[4678]: FinishAsyncSGIX (dynamic) */
   "p\0"
   "glFinishAsyncSGIX\0"
   "\0"
   /* _mesa_function_pool[4699]: GetnUniformfvARB (will be remapped) */
   "iiip\0"
   "glGetnUniformfvARB\0"
   "\0"
   /* _mesa_function_pool[4724]: GetDebugLogMESA (dynamic) */
   "iiiipp\0"
   "glGetDebugLogMESA\0"
   "\0"
   /* _mesa_function_pool[4750]: FogCoorddEXT (will be remapped) */
   "d\0"
   "glFogCoordd\0"
   "glFogCoorddEXT\0"
   "\0"
   /* _mesa_function_pool[4780]: BeginConditionalRenderNV (will be remapped) */
   "ii\0"
   "glBeginConditionalRenderNV\0"
   "glBeginConditionalRender\0"
   "\0"
   /* _mesa_function_pool[4836]: Color4ubVertex3fSUN (dynamic) */
   "iiiifff\0"
   "glColor4ubVertex3fSUN\0"
   "\0"
   /* _mesa_function_pool[4867]: FogCoordfEXT (will be remapped) */
   "f\0"
   "glFogCoordf\0"
   "glFogCoordfEXT\0"
   "\0"
   /* _mesa_function_pool[4897]: PointSize (offset 173) */
   "f\0"
   "glPointSize\0"
   "\0"
   /* _mesa_function_pool[4912]: VertexAttribI2uivEXT (will be remapped) */
   "ip\0"
   "glVertexAttribI2uivEXT\0"
   "glVertexAttribI2uiv\0"
   "\0"
   /* _mesa_function_pool[4959]: TexCoord2fVertex3fSUN (dynamic) */
   "fffff\0"
   "glTexCoord2fVertex3fSUN\0"
   "\0"
   /* _mesa_function_pool[4990]: PopName (offset 200) */
   "\0"
   "glPopName\0"
   "\0"
   /* _mesa_function_pool[5002]: GetSamplerParameterfv (will be remapped) */
   "iip\0"
   "glGetSamplerParameterfv\0"
   "\0"
   /* _mesa_function_pool[5031]: GlobalAlphaFactoriSUN (dynamic) */
   "i\0"
   "glGlobalAlphaFactoriSUN\0"
   "\0"
   /* _mesa_function_pool[5058]: VertexAttrib2dNV (will be remapped) */
   "idd\0"
   "glVertexAttrib2dNV\0"
   "\0"
   /* _mesa_function_pool[5082]: GetProgramInfoLog (will be remapped) */
   "iipp\0"
   "glGetProgramInfoLog\0"
   "\0"
   /* _mesa_function_pool[5108]: VertexAttrib4NbvARB (will be remapped) */
   "ip\0"
   "glVertexAttrib4Nbv\0"
   "glVertexAttrib4NbvARB\0"
   "\0"
   /* _mesa_function_pool[5153]: GetActiveAttribARB (will be remapped) */
   "iiipppp\0"
   "glGetActiveAttrib\0"
   "glGetActiveAttribARB\0"
   "\0"
   /* _mesa_function_pool[5201]: Vertex4sv (offset 149) */
   "p\0"
   "glVertex4sv\0"
   "\0"
   /* _mesa_function_pool[5216]: VertexAttrib4ubNV (will be remapped) */
   "iiiii\0"
   "glVertexAttrib4ubNV\0"
   "\0"
   /* _mesa_function_pool[5243]: VertexAttribI1ivEXT (will be remapped) */
   "ip\0"
   "glVertexAttribI1ivEXT\0"
   "glVertexAttribI1iv\0"
   "\0"
   /* _mesa_function_pool[5288]: ClampColor (will be remapped) */
   "ii\0"
   "glClampColor\0"
   "\0"
   /* _mesa_function_pool[5305]: TextureRangeAPPLE (will be remapped) */
   "iip\0"
   "glTextureRangeAPPLE\0"
   "\0"
   /* _mesa_function_pool[5330]: GetTexEnvfv (offset 276) */
   "iip\0"
   "glGetTexEnvfv\0"
   "\0"
   /* _mesa_function_pool[5349]: BindTransformFeedback (will be remapped) */
   "ii\0"
   "glBindTransformFeedback\0"
   "\0"
   /* _mesa_function_pool[5377]: TexCoord2fColor4fNormal3fVertex3fSUN (dynamic) */
   "ffffffffffff\0"
   "glTexCoord2fColor4fNormal3fVertex3fSUN\0"
   "\0"
   /* _mesa_function_pool[5430]: Indexub (offset 315) */
   "i\0"
   "glIndexub\0"
   "\0"
   /* _mesa_function_pool[5443]: VertexAttrib4fNV (will be remapped) */
   "iffff\0"
   "glVertexAttrib4fNV\0"
   "\0"
   /* _mesa_function_pool[5469]: TexEnvi (offset 186) */
   "iii\0"
   "glTexEnvi\0"
   "\0"
   /* _mesa_function_pool[5484]: GetClipPlane (offset 259) */
   "ip\0"
   "glGetClipPlane\0"
   "\0"
   /* _mesa_function_pool[5503]: CombinerParameterfvNV (will be remapped) */
   "ip\0"
   "glCombinerParameterfvNV\0"
   "\0"
   /* _mesa_function_pool[5531]: VertexAttribs3dvNV (will be remapped) */
   "iip\0"
   "glVertexAttribs3dvNV\0"
   "\0"
   /* _mesa_function_pool[5557]: VertexAttribI2uiEXT (will be remapped) */
   "iii\0"
   "glVertexAttribI2uiEXT\0"
   "glVertexAttribI2ui\0"
   "\0"
   /* _mesa_function_pool[5603]: VertexAttribs4fvNV (will be remapped) */
   "iip\0"
   "glVertexAttribs4fvNV\0"
   "\0"
   /* _mesa_function_pool[5629]: VertexArrayRangeNV (will be remapped) */
   "ip\0"
   "glVertexArrayRangeNV\0"
   "\0"
   /* _mesa_function_pool[5654]: FragmentLightiSGIX (dynamic) */
   "iii\0"
   "glFragmentLightiSGIX\0"
   "\0"
   /* _mesa_function_pool[5680]: PolygonOffsetEXT (will be remapped) */
   "ff\0"
   "glPolygonOffsetEXT\0"
   "\0"
   /* _mesa_function_pool[5703]: VertexAttribI4uivEXT (will be remapped) */
   "ip\0"
   "glVertexAttribI4uivEXT\0"
   "glVertexAttribI4uiv\0"
   "\0"
   /* _mesa_function_pool[5750]: PollAsyncSGIX (dynamic) */
   "p\0"
   "glPollAsyncSGIX\0"
   "\0"
   /* _mesa_function_pool[5769]: DeleteFragmentShaderATI (will be remapped) */
   "i\0"
   "glDeleteFragmentShaderATI\0"
   "\0"
   /* _mesa_function_pool[5798]: Scaled (offset 301) */
   "ddd\0"
   "glScaled\0"
   "\0"
   /* _mesa_function_pool[5812]: ResumeTransformFeedback (will be remapped) */
   "\0"
   "glResumeTransformFeedback\0"
   "\0"
   /* _mesa_function_pool[5840]: Scalef (offset 302) */
   "fff\0"
   "glScalef\0"
   "\0"
   /* _mesa_function_pool[5854]: TexCoord2fNormal3fVertex3fvSUN (dynamic) */
   "ppp\0"
   "glTexCoord2fNormal3fVertex3fvSUN\0"
   "\0"
   /* _mesa_function_pool[5892]: ProgramEnvParameters4fvEXT (will be remapped) */
   "iiip\0"
   "glProgramEnvParameters4fvEXT\0"
   "\0"
   /* _mesa_function_pool[5927]: MultTransposeMatrixdARB (will be remapped) */
   "p\0"
   "glMultTransposeMatrixd\0"
   "glMultTransposeMatrixdARB\0"
   "\0"
   /* _mesa_function_pool[5979]: ColorMaskIndexedEXT (will be remapped) */
   "iiiii\0"
   "glColorMaskIndexedEXT\0"
   "glColorMaski\0"
   "\0"
   /* _mesa_function_pool[6021]: ObjectUnpurgeableAPPLE (will be remapped) */
   "iii\0"
   "glObjectUnpurgeableAPPLE\0"
   "\0"
   /* _mesa_function_pool[6051]: AlphaFunc (offset 240) */
   "if\0"
   "glAlphaFunc\0"
   "\0"
   /* _mesa_function_pool[6067]: WindowPos2svMESA (will be remapped) */
   "p\0"
   "glWindowPos2sv\0"
   "glWindowPos2svARB\0"
   "glWindowPos2svMESA\0"
   "\0"
   /* _mesa_function_pool[6122]: EdgeFlag (offset 41) */
   "i\0"
   "glEdgeFlag\0"
   "\0"
   /* _mesa_function_pool[6136]: TexCoord2iv (offset 107) */
   "p\0"
   "glTexCoord2iv\0"
   "\0"
   /* _mesa_function_pool[6153]: CompressedTexImage1DARB (will be remapped) */
   "iiiiiip\0"
   "glCompressedTexImage1D\0"
   "glCompressedTexImage1DARB\0"
   "\0"
   /* _mesa_function_pool[6211]: Rotated (offset 299) */
   "dddd\0"
   "glRotated\0"
   "\0"
   /* _mesa_function_pool[6227]: GetTexParameterIuivEXT (will be remapped) */
   "iip\0"
   "glGetTexParameterIuivEXT\0"
   "glGetTexParameterIuiv\0"
   "\0"
   /* _mesa_function_pool[6279]: VertexAttrib2sNV (will be remapped) */
   "iii\0"
   "glVertexAttrib2sNV\0"
   "\0"
   /* _mesa_function_pool[6303]: ReadPixels (offset 256) */
   "iiiiiip\0"
   "glReadPixels\0"
   "\0"
   /* _mesa_function_pool[6325]: VertexAttribDivisorARB (will be remapped) */
   "ii\0"
   "glVertexAttribDivisorARB\0"
   "\0"
   /* _mesa_function_pool[6354]: EdgeFlagv (offset 42) */
   "p\0"
   "glEdgeFlagv\0"
   "\0"
   /* _mesa_function_pool[6369]: NormalPointerListIBM (dynamic) */
   "iipi\0"
   "glNormalPointerListIBM\0"
   "\0"
   /* _mesa_function_pool[6398]: IndexPointerEXT (will be remapped) */
   "iiip\0"
   "glIndexPointerEXT\0"
   "\0"
   /* _mesa_function_pool[6422]: Color4iv (offset 32) */
   "p\0"
   "glColor4iv\0"
   "\0"
   /* _mesa_function_pool[6436]: TexParameterf (offset 178) */
   "iif\0"
   "glTexParameterf\0"
   "\0"
   /* _mesa_function_pool[6457]: TexParameteri (offset 180) */
   "iii\0"
   "glTexParameteri\0"
   "\0"
   /* _mesa_function_pool[6478]: NormalPointerEXT (will be remapped) */
   "iiip\0"
   "glNormalPointerEXT\0"
   "\0"
   /* _mesa_function_pool[6503]: MultiTexCoord3dARB (offset 392) */
   "iddd\0"
   "glMultiTexCoord3d\0"
   "glMultiTexCoord3dARB\0"
   "\0"
   /* _mesa_function_pool[6548]: MultiTexCoord2iARB (offset 388) */
   "iii\0"
   "glMultiTexCoord2i\0"
   "glMultiTexCoord2iARB\0"
   "\0"
   /* _mesa_function_pool[6592]: DrawPixels (offset 257) */
   "iiiip\0"
   "glDrawPixels\0"
   "\0"
   /* _mesa_function_pool[6612]: ReplacementCodeuiTexCoord2fNormal3fVertex3fSUN (dynamic) */
   "iffffffff\0"
   "glReplacementCodeuiTexCoord2fNormal3fVertex3fSUN\0"
   "\0"
   /* _mesa_function_pool[6672]: MultiTexCoord2svARB (offset 391) */
   "ip\0"
   "glMultiTexCoord2sv\0"
   "glMultiTexCoord2svARB\0"
   "\0"
   /* _mesa_function_pool[6717]: ReplacementCodeubvSUN (dynamic) */
   "p\0"
   "glReplacementCodeubvSUN\0"
   "\0"
   /* _mesa_function_pool[6744]: Uniform3iARB (will be remapped) */
   "iiii\0"
   "glUniform3i\0"
   "glUniform3iARB\0"
   "\0"
   /* _mesa_function_pool[6777]: DrawTransformFeedback (will be remapped) */
   "ii\0"
   "glDrawTransformFeedback\0"
   "\0"
   /* _mesa_function_pool[6805]: DrawElementsInstancedARB (will be remapped) */
   "iiipi\0"
   "glDrawElementsInstancedARB\0"
   "glDrawElementsInstancedEXT\0"
   "glDrawElementsInstanced\0"
   "\0"
   /* _mesa_function_pool[6890]: GetShaderInfoLog (will be remapped) */
   "iipp\0"
   "glGetShaderInfoLog\0"
   "\0"
   /* _mesa_function_pool[6915]: WeightivARB (dynamic) */
   "ip\0"
   "glWeightivARB\0"
   "\0"
   /* _mesa_function_pool[6933]: PollInstrumentsSGIX (dynamic) */
   "p\0"
   "glPollInstrumentsSGIX\0"
   "\0"
   /* _mesa_function_pool[6958]: GlobalAlphaFactordSUN (dynamic) */
   "d\0"
   "glGlobalAlphaFactordSUN\0"
   "\0"
   /* _mesa_function_pool[6985]: GetFinalCombinerInputParameterfvNV (will be remapped) */
   "iip\0"
   "glGetFinalCombinerInputParameterfvNV\0"
   "\0"
   /* _mesa_function_pool[7027]: GenerateMipmapEXT (will be remapped) */
   "i\0"
   "glGenerateMipmap\0"
   "glGenerateMipmapEXT\0"
   "\0"
   /* _mesa_function_pool[7067]: GenLists (offset 5) */
   "i\0"
   "glGenLists\0"
   "\0"
   /* _mesa_function_pool[7081]: DepthRangef (will be remapped) */
   "ff\0"
   "glDepthRangef\0"
   "\0"
   /* _mesa_function_pool[7099]: GetMapAttribParameterivNV (dynamic) */
   "iiip\0"
   "glGetMapAttribParameterivNV\0"
   "\0"
   /* _mesa_function_pool[7133]: CreateShaderObjectARB (will be remapped) */
   "i\0"
   "glCreateShaderObjectARB\0"
   "\0"
   /* _mesa_function_pool[7160]: GetSharpenTexFuncSGIS (dynamic) */
   "ip\0"
   "glGetSharpenTexFuncSGIS\0"
   "\0"
   /* _mesa_function_pool[7188]: BufferDataARB (will be remapped) */
   "iipi\0"
   "glBufferData\0"
   "glBufferDataARB\0"
   "\0"
   /* _mesa_function_pool[7223]: FlushVertexArrayRangeNV (will be remapped) */
   "\0"
   "glFlushVertexArrayRangeNV\0"
   "\0"
   /* _mesa_function_pool[7251]: MapGrid2d (offset 226) */
   "iddidd\0"
   "glMapGrid2d\0"
   "\0"
   /* _mesa_function_pool[7271]: MapGrid2f (offset 227) */
   "iffiff\0"
   "glMapGrid2f\0"
   "\0"
   /* _mesa_function_pool[7291]: SampleMapATI (will be remapped) */
   "iii\0"
   "glSampleMapATI\0"
   "\0"
   /* _mesa_function_pool[7311]: VertexPointerEXT (will be remapped) */
   "iiiip\0"
   "glVertexPointerEXT\0"
   "\0"
   /* _mesa_function_pool[7337]: GetTexFilterFuncSGIS (dynamic) */
   "iip\0"
   "glGetTexFilterFuncSGIS\0"
   "\0"
   /* _mesa_function_pool[7365]: Scissor (offset 176) */
   "iiii\0"
   "glScissor\0"
   "\0"
   /* _mesa_function_pool[7381]: Fogf (offset 153) */
   "if\0"
   "glFogf\0"
   "\0"
   /* _mesa_function_pool[7392]: ReplacementCodeuiColor4ubVertex3fvSUN (dynamic) */
   "ppp\0"
   "glReplacementCodeuiColor4ubVertex3fvSUN\0"
   "\0"
   /* _mesa_function_pool[7437]: TexSubImage1D (offset 332) */
   "iiiiiip\0"
   "glTexSubImage1D\0"
   "glTexSubImage1DEXT\0"
   "\0"
   /* _mesa_function_pool[7481]: VertexAttrib1sARB (will be remapped) */
   "ii\0"
   "glVertexAttrib1s\0"
   "glVertexAttrib1sARB\0"
   "\0"
   /* _mesa_function_pool[7522]: FenceSync (will be remapped) */
   "ii\0"
   "glFenceSync\0"
   "\0"
   /* _mesa_function_pool[7538]: Color4usv (offset 40) */
   "p\0"
   "glColor4usv\0"
   "\0"
   /* _mesa_function_pool[7553]: Fogi (offset 155) */
   "ii\0"
   "glFogi\0"
   "\0"
   /* _mesa_function_pool[7564]: DepthRange (offset 288) */
   "dd\0"
   "glDepthRange\0"
   "\0"
   /* _mesa_function_pool[7581]: RasterPos3iv (offset 75) */
   "p\0"
   "glRasterPos3iv\0"
   "\0"
   /* _mesa_function_pool[7599]: FinalCombinerInputNV (will be remapped) */
   "iiii\0"
   "glFinalCombinerInputNV\0"
   "\0"
   /* _mesa_function_pool[7628]: TexCoord2i (offset 106) */
   "ii\0"
   "glTexCoord2i\0"
   "\0"
   /* _mesa_function_pool[7645]: PixelMapfv (offset 251) */
   "iip\0"
   "glPixelMapfv\0"
   "\0"
   /* _mesa_function_pool[7663]: Color4ui (offset 37) */
   "iiii\0"
   "glColor4ui\0"
   "\0"
   /* _mesa_function_pool[7680]: RasterPos3s (offset 76) */
   "iii\0"
   "glRasterPos3s\0"
   "\0"
   /* _mesa_function_pool[7699]: Color3usv (offset 24) */
   "p\0"
   "glColor3usv\0"
   "\0"
   /* _mesa_function_pool[7714]: FlushRasterSGIX (dynamic) */
   "\0"
   "glFlushRasterSGIX\0"
   "\0"
   /* _mesa_function_pool[7734]: TexCoord2f (offset 104) */
   "ff\0"
   "glTexCoord2f\0"
   "\0"
   /* _mesa_function_pool[7751]: ReplacementCodeuiTexCoord2fVertex3fSUN (dynamic) */
   "ifffff\0"
   "glReplacementCodeuiTexCoord2fVertex3fSUN\0"
   "\0"
   /* _mesa_function_pool[7800]: TexCoord2d (offset 102) */
   "dd\0"
   "glTexCoord2d\0"
   "\0"
   /* _mesa_function_pool[7817]: RasterPos3d (offset 70) */
   "ddd\0"
   "glRasterPos3d\0"
   "\0"
   /* _mesa_function_pool[7836]: RasterPos3f (offset 72) */
   "fff\0"
   "glRasterPos3f\0"
   "\0"
   /* _mesa_function_pool[7855]: Uniform1fARB (will be remapped) */
   "if\0"
   "glUniform1f\0"
   "glUniform1fARB\0"
   "\0"
   /* _mesa_function_pool[7886]: AreTexturesResident (offset 322) */
   "ipp\0"
   "glAreTexturesResident\0"
   "glAreTexturesResidentEXT\0"
   "\0"
   /* _mesa_function_pool[7938]: TexCoord2s (offset 108) */
   "ii\0"
   "glTexCoord2s\0"
   "\0"
   /* _mesa_function_pool[7955]: StencilOpSeparate (will be remapped) */
   "iiii\0"
   "glStencilOpSeparate\0"
   "glStencilOpSeparateATI\0"
   "\0"
   /* _mesa_function_pool[8004]: ColorTableParameteriv (offset 341) */
   "iip\0"
   "glColorTableParameteriv\0"
   "glColorTableParameterivSGI\0"
   "\0"
   /* _mesa_function_pool[8060]: FogCoordPointerListIBM (dynamic) */
   "iipi\0"
   "glFogCoordPointerListIBM\0"
   "\0"
   /* _mesa_function_pool[8091]: WindowPos3dMESA (will be remapped) */
   "ddd\0"
   "glWindowPos3d\0"
   "glWindowPos3dARB\0"
   "glWindowPos3dMESA\0"
   "\0"
   /* _mesa_function_pool[8145]: Color4us (offset 39) */
   "iiii\0"
   "glColor4us\0"
   "\0"
   /* _mesa_function_pool[8162]: PointParameterfvEXT (will be remapped) */
   "ip\0"
   "glPointParameterfv\0"
   "glPointParameterfvARB\0"
   "glPointParameterfvEXT\0"
   "glPointParameterfvSGIS\0"
   "\0"
   /* _mesa_function_pool[8252]: Color3bv (offset 10) */
   "p\0"
   "glColor3bv\0"
   "\0"
   /* _mesa_function_pool[8266]: GetnCompressedTexImageARB (will be remapped) */
   "iiip\0"
   "glGetnCompressedTexImageARB\0"
   "\0"
   /* _mesa_function_pool[8300]: WindowPos2fvMESA (will be remapped) */
   "p\0"
   "glWindowPos2fv\0"
   "glWindowPos2fvARB\0"
   "glWindowPos2fvMESA\0"
   "\0"
   /* _mesa_function_pool[8355]: SecondaryColor3bvEXT (will be remapped) */
   "p\0"
   "glSecondaryColor3bv\0"
   "glSecondaryColor3bvEXT\0"
   "\0"
   /* _mesa_function_pool[8401]: VertexPointerListIBM (dynamic) */
   "iiipi\0"
   "glVertexPointerListIBM\0"
   "\0"
   /* _mesa_function_pool[8431]: GetProgramLocalParameterfvARB (will be remapped) */
   "iip\0"
   "glGetProgramLocalParameterfvARB\0"
   "\0"
   /* _mesa_function_pool[8468]: FragmentMaterialfSGIX (dynamic) */
   "iif\0"
   "glFragmentMaterialfSGIX\0"
   "\0"
   /* _mesa_function_pool[8497]: BindSampler (will be remapped) */
   "ii\0"
   "glBindSampler\0"
   "\0"
   /* _mesa_function_pool[8515]: RenderbufferStorageEXT (will be remapped) */
   "iiii\0"
   "glRenderbufferStorage\0"
   "glRenderbufferStorageEXT\0"
   "\0"
   /* _mesa_function_pool[8568]: IsFenceNV (will be remapped) */
   "i\0"
   "glIsFenceNV\0"
   "\0"
   /* _mesa_function_pool[8583]: AttachObjectARB (will be remapped) */
   "ii\0"
   "glAttachObjectARB\0"
   "\0"
   /* _mesa_function_pool[8605]: GetFragmentLightivSGIX (dynamic) */
   "iip\0"
   "glGetFragmentLightivSGIX\0"
   "\0"
   /* _mesa_function_pool[8635]: UniformMatrix2fvARB (will be remapped) */
   "iiip\0"
   "glUniformMatrix2fv\0"
   "glUniformMatrix2fvARB\0"
   "\0"
   /* _mesa_function_pool[8682]: MultiTexCoord2fARB (offset 386) */
   "iff\0"
   "glMultiTexCoord2f\0"
   "glMultiTexCoord2fARB\0"
   "\0"
   /* _mesa_function_pool[8726]: ColorTable (offset 339) */
   "iiiiip\0"
   "glColorTable\0"
   "glColorTableSGI\0"
   "glColorTableEXT\0"
   "\0"
   /* _mesa_function_pool[8779]: IndexPointer (offset 314) */
   "iip\0"
   "glIndexPointer\0"
   "\0"
   /* _mesa_function_pool[8799]: Accum (offset 213) */
   "if\0"
   "glAccum\0"
   "\0"
   /* _mesa_function_pool[8811]: GetTexImage (offset 281) */
   "iiiip\0"
   "glGetTexImage\0"
   "\0"
   /* _mesa_function_pool[8832]: MapControlPointsNV (dynamic) */
   "iiiiiiiip\0"
   "glMapControlPointsNV\0"
   "\0"
   /* _mesa_function_pool[8864]: ConvolutionFilter2D (offset 349) */
   "iiiiiip\0"
   "glConvolutionFilter2D\0"
   "glConvolutionFilter2DEXT\0"
   "\0"
   /* _mesa_function_pool[8920]: Finish (offset 216) */
   "\0"
   "glFinish\0"
   "\0"
   /* _mesa_function_pool[8931]: MapParameterfvNV (dynamic) */
   "iip\0"
   "glMapParameterfvNV\0"
   "\0"
   /* _mesa_function_pool[8955]: ClearStencil (offset 207) */
   "i\0"
   "glClearStencil\0"
   "\0"
   /* _mesa_function_pool[8973]: VertexAttrib3dvARB (will be remapped) */
   "ip\0"
   "glVertexAttrib3dv\0"
   "glVertexAttrib3dvARB\0"
   "\0"
   /* _mesa_function_pool[9016]: Uniform4uivEXT (will be remapped) */
   "iip\0"
   "glUniform4uivEXT\0"
   "glUniform4uiv\0"
   "\0"
   /* _mesa_function_pool[9052]: HintPGI (dynamic) */
   "ii\0"
   "glHintPGI\0"
   "\0"
   /* _mesa_function_pool[9066]: ConvolutionParameteriv (offset 353) */
   "iip\0"
   "glConvolutionParameteriv\0"
   "glConvolutionParameterivEXT\0"
   "\0"
   /* _mesa_function_pool[9124]: Color4s (offset 33) */
   "iiii\0"
   "glColor4s\0"
   "\0"
   /* _mesa_function_pool[9140]: InterleavedArrays (offset 317) */
   "iip\0"
   "glInterleavedArrays\0"
   "\0"
   /* _mesa_function_pool[9165]: RasterPos2fv (offset 65) */
   "p\0"
   "glRasterPos2fv\0"
   "\0"
   /* _mesa_function_pool[9183]: TexCoord1fv (offset 97) */
   "p\0"
   "glTexCoord1fv\0"
   "\0"
   /* _mesa_function_pool[9200]: Vertex2d (offset 126) */
   "dd\0"
   "glVertex2d\0"
   "\0"
   /* _mesa_function_pool[9215]: CullParameterdvEXT (dynamic) */
   "ip\0"
   "glCullParameterdvEXT\0"
   "\0"
   /* _mesa_function_pool[9240]: ProgramNamedParameter4fNV (will be remapped) */
   "iipffff\0"
   "glProgramNamedParameter4fNV\0"
   "\0"
   /* _mesa_function_pool[9277]: Color3fVertex3fSUN (dynamic) */
   "ffffff\0"
   "glColor3fVertex3fSUN\0"
   "\0"
   /* _mesa_function_pool[9306]: ProgramEnvParameter4fvARB (will be remapped) */
   "iip\0"
   "glProgramEnvParameter4fvARB\0"
   "glProgramParameter4fvNV\0"
   "\0"
   /* _mesa_function_pool[9363]: Color4i (offset 31) */
   "iiii\0"
   "glColor4i\0"
   "\0"
   /* _mesa_function_pool[9379]: Color4f (offset 29) */
   "ffff\0"
   "glColor4f\0"
   "\0"
   /* _mesa_function_pool[9395]: RasterPos4fv (offset 81) */
   "p\0"
   "glRasterPos4fv\0"
   "\0"
   /* _mesa_function_pool[9413]: Color4d (offset 27) */
   "dddd\0"
   "glColor4d\0"
   "\0"
   /* _mesa_function_pool[9429]: ClearIndex (offset 205) */
   "f\0"
   "glClearIndex\0"
   "\0"
   /* _mesa_function_pool[9445]: Color4b (offset 25) */
   "iiii\0"
   "glColor4b\0"
   "\0"
   /* _mesa_function_pool[9461]: LoadMatrixd (offset 292) */
   "p\0"
   "glLoadMatrixd\0"
   "\0"
   /* _mesa_function_pool[9478]: FragmentLightModeliSGIX (dynamic) */
   "ii\0"
   "glFragmentLightModeliSGIX\0"
   "\0"
   /* _mesa_function_pool[9508]: RasterPos2dv (offset 63) */
   "p\0"
   "glRasterPos2dv\0"
   "\0"
   /* _mesa_function_pool[9526]: ConvolutionParameterfv (offset 351) */
   "iip\0"
   "glConvolutionParameterfv\0"
   "glConvolutionParameterfvEXT\0"
   "\0"
   /* _mesa_function_pool[9584]: TbufferMask3DFX (dynamic) */
   "i\0"
   "glTbufferMask3DFX\0"
   "\0"
   /* _mesa_function_pool[9605]: GetTexGendv (offset 278) */
   "iip\0"
   "glGetTexGendv\0"
   "\0"
   /* _mesa_function_pool[9624]: GetVertexAttribfvNV (will be remapped) */
   "iip\0"
   "glGetVertexAttribfvNV\0"
   "\0"
   /* _mesa_function_pool[9651]: BeginTransformFeedbackEXT (will be remapped) */
   "i\0"
   "glBeginTransformFeedbackEXT\0"
   "glBeginTransformFeedback\0"
   "\0"
   /* _mesa_function_pool[9707]: LoadProgramNV (will be remapped) */
   "iiip\0"
   "glLoadProgramNV\0"
   "\0"
   /* _mesa_function_pool[9729]: WaitSync (will be remapped) */
   "iii\0"
   "glWaitSync\0"
   "\0"
   /* _mesa_function_pool[9745]: EndList (offset 1) */
   "\0"
   "glEndList\0"
   "\0"
   /* _mesa_function_pool[9757]: VertexAttrib4fvNV (will be remapped) */
   "ip\0"
   "glVertexAttrib4fvNV\0"
   "\0"
   /* _mesa_function_pool[9781]: GetAttachedObjectsARB (will be remapped) */
   "iipp\0"
   "glGetAttachedObjectsARB\0"
   "\0"
   /* _mesa_function_pool[9811]: Uniform3fvARB (will be remapped) */
   "iip\0"
   "glUniform3fv\0"
   "glUniform3fvARB\0"
   "\0"
   /* _mesa_function_pool[9845]: EvalCoord1fv (offset 231) */
   "p\0"
   "glEvalCoord1fv\0"
   "\0"
   /* _mesa_function_pool[9863]: DrawRangeElements (offset 338) */
   "iiiiip\0"
   "glDrawRangeElements\0"
   "glDrawRangeElementsEXT\0"
   "\0"
   /* _mesa_function_pool[9914]: EvalMesh2 (offset 238) */
   "iiiii\0"
   "glEvalMesh2\0"
   "\0"
   /* _mesa_function_pool[9933]: Vertex4fv (offset 145) */
   "p\0"
   "glVertex4fv\0"
   "\0"
   /* _mesa_function_pool[9948]: GenTransformFeedbacks (will be remapped) */
   "ip\0"
   "glGenTransformFeedbacks\0"
   "\0"
   /* _mesa_function_pool[9976]: SpriteParameterfvSGIX (dynamic) */
   "ip\0"
   "glSpriteParameterfvSGIX\0"
   "\0"
   /* _mesa_function_pool[10004]: CheckFramebufferStatusEXT (will be remapped) */
   "i\0"
   "glCheckFramebufferStatus\0"
   "glCheckFramebufferStatusEXT\0"
   "\0"
   /* _mesa_function_pool[10060]: GlobalAlphaFactoruiSUN (dynamic) */
   "i\0"
   "glGlobalAlphaFactoruiSUN\0"
   "\0"
   /* _mesa_function_pool[10088]: GetHandleARB (will be remapped) */
   "i\0"
   "glGetHandleARB\0"
   "\0"
   /* _mesa_function_pool[10106]: GetVertexAttribivARB (will be remapped) */
   "iip\0"
   "glGetVertexAttribiv\0"
   "glGetVertexAttribivARB\0"
   "\0"
   /* _mesa_function_pool[10154]: BlendFunciARB (will be remapped) */
   "iii\0"
   "glBlendFunciARB\0"
   "glBlendFuncIndexedAMD\0"
   "\0"
   /* _mesa_function_pool[10197]: GetnUniformivARB (will be remapped) */
   "iiip\0"
   "glGetnUniformivARB\0"
   "\0"
   /* _mesa_function_pool[10222]: GetTexParameterIivEXT (will be remapped) */
   "iip\0"
   "glGetTexParameterIivEXT\0"
   "glGetTexParameterIiv\0"
   "\0"
   /* _mesa_function_pool[10272]: CreateProgram (will be remapped) */
   "\0"
   "glCreateProgram\0"
   "\0"
   /* _mesa_function_pool[10290]: LoadTransposeMatrixdARB (will be remapped) */
   "p\0"
   "glLoadTransposeMatrixd\0"
   "glLoadTransposeMatrixdARB\0"
   "\0"
   /* _mesa_function_pool[10342]: ReleaseShaderCompiler (will be remapped) */
   "\0"
   "glReleaseShaderCompiler\0"
   "\0"
   /* _mesa_function_pool[10368]: GetMinmax (offset 364) */
   "iiiip\0"
   "glGetMinmax\0"
   "glGetMinmaxEXT\0"
   "\0"
   /* _mesa_function_pool[10402]: StencilFuncSeparate (will be remapped) */
   "iiii\0"
   "glStencilFuncSeparate\0"
   "\0"
   /* _mesa_function_pool[10430]: SecondaryColor3sEXT (will be remapped) */
   "iii\0"
   "glSecondaryColor3s\0"
   "glSecondaryColor3sEXT\0"
   "\0"
   /* _mesa_function_pool[10476]: Color3fVertex3fvSUN (dynamic) */
   "pp\0"
   "glColor3fVertex3fvSUN\0"
   "\0"
   /* _mesa_function_pool[10502]: GetInteger64i_v (will be remapped) */
   "iip\0"
   "glGetInteger64i_v\0"
   "\0"
   /* _mesa_function_pool[10525]: GetVertexAttribdvNV (will be remapped) */
   "iip\0"
   "glGetVertexAttribdvNV\0"
   "\0"
   /* _mesa_function_pool[10552]: Normal3fv (offset 57) */
   "p\0"
   "glNormal3fv\0"
   "\0"
   /* _mesa_function_pool[10567]: GlobalAlphaFactorbSUN (dynamic) */
   "i\0"
   "glGlobalAlphaFactorbSUN\0"
   "\0"
   /* _mesa_function_pool[10594]: Color3us (offset 23) */
   "iii\0"
   "glColor3us\0"
   "\0"
   /* _mesa_function_pool[10610]: ImageTransformParameterfvHP (dynamic) */
   "iip\0"
   "glImageTransformParameterfvHP\0"
   "\0"
   /* _mesa_function_pool[10645]: VertexAttrib4ivARB (will be remapped) */
   "ip\0"
   "glVertexAttrib4iv\0"
   "glVertexAttrib4ivARB\0"
   "\0"
   /* _mesa_function_pool[10688]: End (offset 43) */
   "\0"
   "glEnd\0"
   "\0"
   /* _mesa_function_pool[10696]: VertexAttrib3fNV (will be remapped) */
   "ifff\0"
   "glVertexAttrib3fNV\0"
   "\0"
   /* _mesa_function_pool[10721]: VertexAttribs2dvNV (will be remapped) */
   "iip\0"
   "glVertexAttribs2dvNV\0"
   "\0"
   /* _mesa_function_pool[10747]: GetQueryObjectui64vEXT (will be remapped) */
   "iip\0"
   "glGetQueryObjectui64vEXT\0"
   "\0"
   /* _mesa_function_pool[10777]: MultiTexCoord3fvARB (offset 395) */
   "ip\0"
   "glMultiTexCoord3fv\0"
   "glMultiTexCoord3fvARB\0"
   "\0"
   /* _mesa_function_pool[10822]: SecondaryColor3dEXT (will be remapped) */
   "ddd\0"
   "glSecondaryColor3d\0"
   "glSecondaryColor3dEXT\0"
   "\0"
   /* _mesa_function_pool[10868]: Color3ub (offset 19) */
   "iii\0"
   "glColor3ub\0"
   "\0"
   /* _mesa_function_pool[10884]: GetProgramParameterfvNV (will be remapped) */
   "iiip\0"
   "glGetProgramParameterfvNV\0"
   "\0"
   /* _mesa_function_pool[10916]: TangentPointerEXT (dynamic) */
   "iip\0"
   "glTangentPointerEXT\0"
   "\0"
   /* _mesa_function_pool[10941]: Color4fNormal3fVertex3fvSUN (dynamic) */
   "ppp\0"
   "glColor4fNormal3fVertex3fvSUN\0"
   "\0"
   /* _mesa_function_pool[10976]: GetInstrumentsSGIX (dynamic) */
   "\0"
   "glGetInstrumentsSGIX\0"
   "\0"
   /* _mesa_function_pool[10999]: GetUniformuivEXT (will be remapped) */
   "iip\0"
   "glGetUniformuivEXT\0"
   "glGetUniformuiv\0"
   "\0"
   /* _mesa_function_pool[11039]: Color3ui (offset 21) */
   "iii\0"
   "glColor3ui\0"
   "\0"
   /* _mesa_function_pool[11055]: EvalMapsNV (dynamic) */
   "ii\0"
   "glEvalMapsNV\0"
   "\0"
   /* _mesa_function_pool[11072]: TexSubImage2D (offset 333) */
   "iiiiiiiip\0"
   "glTexSubImage2D\0"
   "glTexSubImage2DEXT\0"
   "\0"
   /* _mesa_function_pool[11118]: FragmentLightivSGIX (dynamic) */
   "iip\0"
   "glFragmentLightivSGIX\0"
   "\0"
   /* _mesa_function_pool[11145]: GetTexParameterPointervAPPLE (will be remapped) */
   "iip\0"
   "glGetTexParameterPointervAPPLE\0"
   "\0"
   /* _mesa_function_pool[11181]: TexGenfv (offset 191) */
   "iip\0"
   "glTexGenfv\0"
   "\0"
   /* _mesa_function_pool[11197]: GetTransformFeedbackVaryingEXT (will be remapped) */
   "iiipppp\0"
   "glGetTransformFeedbackVaryingEXT\0"
   "glGetTransformFeedbackVarying\0"
   "\0"
   /* _mesa_function_pool[11269]: VertexAttrib4bvARB (will be remapped) */
   "ip\0"
   "glVertexAttrib4bv\0"
   "glVertexAttrib4bvARB\0"
   "\0"
   /* _mesa_function_pool[11312]: ShaderBinary (will be remapped) */
   "ipipi\0"
   "glShaderBinary\0"
   "\0"
   /* _mesa_function_pool[11334]: GetIntegerIndexedvEXT (will be remapped) */
   "iip\0"
   "glGetIntegerIndexedvEXT\0"
   "glGetIntegeri_v\0"
   "\0"
   /* _mesa_function_pool[11379]: MultiTexCoord4sARB (offset 406) */
   "iiiii\0"
   "glMultiTexCoord4s\0"
   "glMultiTexCoord4sARB\0"
   "\0"
   /* _mesa_function_pool[11425]: GetFragmentMaterialivSGIX (dynamic) */
   "iip\0"
   "glGetFragmentMaterialivSGIX\0"
   "\0"
   /* _mesa_function_pool[11458]: WindowPos4dMESA (will be remapped) */
   "dddd\0"
   "glWindowPos4dMESA\0"
   "\0"
   /* _mesa_function_pool[11482]: WeightPointerARB (dynamic) */
   "iiip\0"
   "glWeightPointerARB\0"
   "\0"
   /* _mesa_function_pool[11507]: WindowPos2dMESA (will be remapped) */
   "dd\0"
   "glWindowPos2d\0"
   "glWindowPos2dARB\0"
   "glWindowPos2dMESA\0"
   "\0"
   /* _mesa_function_pool[11560]: FramebufferTexture3DEXT (will be remapped) */
   "iiiiii\0"
   "glFramebufferTexture3D\0"
   "glFramebufferTexture3DEXT\0"
   "\0"
   /* _mesa_function_pool[11617]: BlendEquation (offset 337) */
   "i\0"
   "glBlendEquation\0"
   "glBlendEquationEXT\0"
   "\0"
   /* _mesa_function_pool[11655]: VertexAttrib3dNV (will be remapped) */
   "iddd\0"
   "glVertexAttrib3dNV\0"
   "\0"
   /* _mesa_function_pool[11680]: VertexAttrib3dARB (will be remapped) */
   "iddd\0"
   "glVertexAttrib3d\0"
   "glVertexAttrib3dARB\0"
   "\0"
   /* _mesa_function_pool[11723]: VertexAttribI4usvEXT (will be remapped) */
   "ip\0"
   "glVertexAttribI4usvEXT\0"
   "glVertexAttribI4usv\0"
   "\0"
   /* _mesa_function_pool[11770]: ReplacementCodeuiTexCoord2fColor4fNormal3fVertex3fvSUN (dynamic) */
   "ppppp\0"
   "glReplacementCodeuiTexCoord2fColor4fNormal3fVertex3fvSUN\0"
   "\0"
   /* _mesa_function_pool[11834]: VertexAttrib4fARB (will be remapped) */
   "iffff\0"
   "glVertexAttrib4f\0"
   "glVertexAttrib4fARB\0"
   "\0"
   /* _mesa_function_pool[11878]: GetError (offset 261) */
   "\0"
   "glGetError\0"
   "\0"
   /* _mesa_function_pool[11891]: IndexFuncEXT (dynamic) */
   "if\0"
   "glIndexFuncEXT\0"
   "\0"
   /* _mesa_function_pool[11910]: TexCoord3dv (offset 111) */
   "p\0"
   "glTexCoord3dv\0"
   "\0"
   /* _mesa_function_pool[11927]: Indexdv (offset 45) */
   "p\0"
   "glIndexdv\0"
   "\0"
   /* _mesa_function_pool[11940]: FramebufferTexture2DEXT (will be remapped) */
   "iiiii\0"
   "glFramebufferTexture2D\0"
   "glFramebufferTexture2DEXT\0"
   "\0"
   /* _mesa_function_pool[11996]: Normal3s (offset 60) */
   "iii\0"
   "glNormal3s\0"
   "\0"
   /* _mesa_function_pool[12012]: GetObjectParameterivAPPLE (will be remapped) */
   "iiip\0"
   "glGetObjectParameterivAPPLE\0"
   "\0"
   /* _mesa_function_pool[12046]: PushName (offset 201) */
   "i\0"
   "glPushName\0"
   "\0"
   /* _mesa_function_pool[12060]: MultiTexCoord2dvARB (offset 385) */
   "ip\0"
   "glMultiTexCoord2dv\0"
   "glMultiTexCoord2dvARB\0"
   "\0"
   /* _mesa_function_pool[12105]: CullParameterfvEXT (dynamic) */
   "ip\0"
   "glCullParameterfvEXT\0"
   "\0"
   /* _mesa_function_pool[12130]: Normal3i (offset 58) */
   "iii\0"
   "glNormal3i\0"
   "\0"
   /* _mesa_function_pool[12146]: ProgramNamedParameter4fvNV (will be remapped) */
   "iipp\0"
   "glProgramNamedParameter4fvNV\0"
   "\0"
   /* _mesa_function_pool[12181]: SecondaryColorPointerEXT (will be remapped) */
   "iiip\0"
   "glSecondaryColorPointer\0"
   "glSecondaryColorPointerEXT\0"
   "\0"
   /* _mesa_function_pool[12238]: VertexAttrib4fvARB (will be remapped) */
   "ip\0"
   "glVertexAttrib4fv\0"
   "glVertexAttrib4fvARB\0"
   "\0"
   /* _mesa_function_pool[12281]: PixelTexGenSGIX (will be remapped) */
   "i\0"
   "glPixelTexGenSGIX\0"
   "\0"
   /* _mesa_function_pool[12302]: GetActiveUniformARB (will be remapped) */
   "iiipppp\0"
   "glGetActiveUniform\0"
   "glGetActiveUniformARB\0"
   "\0"
   /* _mesa_function_pool[12352]: ImageTransformParameteriHP (dynamic) */
   "iii\0"
   "glImageTransformParameteriHP\0"
   "\0"
   /* _mesa_function_pool[12386]: Normal3b (offset 52) */
   "iii\0"
   "glNormal3b\0"
   "\0"
   /* _mesa_function_pool[12402]: Normal3d (offset 54) */
   "ddd\0"
   "glNormal3d\0"
   "\0"
   /* _mesa_function_pool[12418]: Uniform1uiEXT (will be remapped) */
   "ii\0"
   "glUniform1uiEXT\0"
   "glUniform1ui\0"
   "\0"
   /* _mesa_function_pool[12451]: Normal3f (offset 56) */
   "fff\0"
   "glNormal3f\0"
   "\0"
   /* _mesa_function_pool[12467]: MultiTexCoord1svARB (offset 383) */
   "ip\0"
   "glMultiTexCoord1sv\0"
   "glMultiTexCoord1svARB\0"
   "\0"
   /* _mesa_function_pool[12512]: Indexi (offset 48) */
   "i\0"
   "glIndexi\0"
   "\0"
   /* _mesa_function_pool[12524]: EGLImageTargetTexture2DOES (will be remapped) */
   "ip\0"
   "glEGLImageTargetTexture2DOES\0"
   "\0"
   /* _mesa_function_pool[12557]: EndQueryARB (will be remapped) */
   "i\0"
   "glEndQuery\0"
   "glEndQueryARB\0"
   "\0"
   /* _mesa_function_pool[12585]: DeleteFencesNV (will be remapped) */
   "ip\0"
   "glDeleteFencesNV\0"
   "\0"
   /* _mesa_function_pool[12606]: ColorPointerListIBM (dynamic) */
   "iiipi\0"
   "glColorPointerListIBM\0"
   "\0"
   /* _mesa_function_pool[12635]: BindBufferRangeEXT (will be remapped) */
   "iiiii\0"
   "glBindBufferRangeEXT\0"
   "glBindBufferRange\0"
   "\0"
   /* _mesa_function_pool[12681]: DepthMask (offset 211) */
   "i\0"
   "glDepthMask\0"
   "\0"
   /* _mesa_function_pool[12696]: IsShader (will be remapped) */
   "i\0"
   "glIsShader\0"
   "\0"
   /* _mesa_function_pool[12710]: Indexf (offset 46) */
   "f\0"
   "glIndexf\0"
   "\0"
   /* _mesa_function_pool[12722]: GetImageTransformParameterivHP (dynamic) */
   "iip\0"
   "glGetImageTransformParameterivHP\0"
   "\0"
   /* _mesa_function_pool[12760]: Indexd (offset 44) */
   "d\0"
   "glIndexd\0"
   "\0"
   /* _mesa_function_pool[12772]: GetMaterialiv (offset 270) */
   "iip\0"
   "glGetMaterialiv\0"
   "\0"
   /* _mesa_function_pool[12793]: StencilOp (offset 244) */
   "iii\0"
   "glStencilOp\0"
   "\0"
   /* _mesa_function_pool[12810]: WindowPos4ivMESA (will be remapped) */
   "p\0"
   "glWindowPos4ivMESA\0"
   "\0"
   /* _mesa_function_pool[12832]: MultiTexCoord3svARB (offset 399) */
   "ip\0"
   "glMultiTexCoord3sv\0"
   "glMultiTexCoord3svARB\0"
   "\0"
   /* _mesa_function_pool[12877]: TexEnvfv (offset 185) */
   "iip\0"
   "glTexEnvfv\0"
   "\0"
   /* _mesa_function_pool[12893]: MultiTexCoord4iARB (offset 404) */
   "iiiii\0"
   "glMultiTexCoord4i\0"
   "glMultiTexCoord4iARB\0"
   "\0"
   /* _mesa_function_pool[12939]: Indexs (offset 50) */
   "i\0"
   "glIndexs\0"
   "\0"
   /* _mesa_function_pool[12951]: Binormal3ivEXT (dynamic) */
   "p\0"
   "glBinormal3ivEXT\0"
   "\0"
   /* _mesa_function_pool[12971]: ResizeBuffersMESA (will be remapped) */
   "\0"
   "glResizeBuffersMESA\0"
   "\0"
   /* _mesa_function_pool[12993]: BlendFuncSeparateiARB (will be remapped) */
   "iiiii\0"
   "glBlendFuncSeparateiARB\0"
   "glBlendFuncSeparateIndexedAMD\0"
   "\0"
   /* _mesa_function_pool[13054]: GetUniformivARB (will be remapped) */
   "iip\0"
   "glGetUniformiv\0"
   "glGetUniformivARB\0"
   "\0"
   /* _mesa_function_pool[13092]: PixelTexGenParameteriSGIS (will be remapped) */
   "ii\0"
   "glPixelTexGenParameteriSGIS\0"
   "\0"
   /* _mesa_function_pool[13124]: VertexPointervINTEL (dynamic) */
   "iip\0"
   "glVertexPointervINTEL\0"
   "\0"
   /* _mesa_function_pool[13151]: Vertex2i (offset 130) */
   "ii\0"
   "glVertex2i\0"
   "\0"
   /* _mesa_function_pool[13166]: LoadMatrixf (offset 291) */
   "p\0"
   "glLoadMatrixf\0"
   "\0"
   /* _mesa_function_pool[13183]: VertexAttribI1uivEXT (will be remapped) */
   "ip\0"
   "glVertexAttribI1uivEXT\0"
   "glVertexAttribI1uiv\0"
   "\0"
   /* _mesa_function_pool[13230]: Vertex2f (offset 128) */
   "ff\0"
   "glVertex2f\0"
   "\0"
   /* _mesa_function_pool[13245]: ReplacementCodeuiColor4fNormal3fVertex3fvSUN (dynamic) */
   "pppp\0"
   "glReplacementCodeuiColor4fNormal3fVertex3fvSUN\0"
   "\0"
   /* _mesa_function_pool[13298]: Color4bv (offset 26) */
   "p\0"
   "glColor4bv\0"
   "\0"
   /* _mesa_function_pool[13312]: VertexPointer (offset 321) */
   "iiip\0"
   "glVertexPointer\0"
   "\0"
   /* _mesa_function_pool[13334]: SecondaryColor3uiEXT (will be remapped) */
   "iii\0"
   "glSecondaryColor3ui\0"
   "glSecondaryColor3uiEXT\0"
   "\0"
   /* _mesa_function_pool[13382]: StartInstrumentsSGIX (dynamic) */
   "\0"
   "glStartInstrumentsSGIX\0"
   "\0"
   /* _mesa_function_pool[13407]: SecondaryColor3usvEXT (will be remapped) */
   "p\0"
   "glSecondaryColor3usv\0"
   "glSecondaryColor3usvEXT\0"
   "\0"
   /* _mesa_function_pool[13455]: VertexAttrib2fvNV (will be remapped) */
   "ip\0"
   "glVertexAttrib2fvNV\0"
   "\0"
   /* _mesa_function_pool[13479]: ProgramLocalParameter4dvARB (will be remapped) */
   "iip\0"
   "glProgramLocalParameter4dvARB\0"
   "\0"
   /* _mesa_function_pool[13514]: DeleteLists (offset 4) */
   "ii\0"
   "glDeleteLists\0"
   "\0"
   /* _mesa_function_pool[13532]: LogicOp (offset 242) */
   "i\0"
   "glLogicOp\0"
   "\0"
   /* _mesa_function_pool[13545]: MatrixIndexuivARB (dynamic) */
   "ip\0"
   "glMatrixIndexuivARB\0"
   "\0"
   /* _mesa_function_pool[13569]: Vertex2s (offset 132) */
   "ii\0"
   "glVertex2s\0"
   "\0"
   /* _mesa_function_pool[13584]: RenderbufferStorageMultisample (will be remapped) */
   "iiiii\0"
   "glRenderbufferStorageMultisample\0"
   "glRenderbufferStorageMultisampleEXT\0"
   "\0"
   /* _mesa_function_pool[13660]: TexCoord4fv (offset 121) */
   "p\0"
   "glTexCoord4fv\0"
   "\0"
   /* _mesa_function_pool[13677]: Tangent3sEXT (dynamic) */
   "iii\0"
   "glTangent3sEXT\0"
   "\0"
   /* _mesa_function_pool[13697]: GlobalAlphaFactorfSUN (dynamic) */
   "f\0"
   "glGlobalAlphaFactorfSUN\0"
   "\0"
   /* _mesa_function_pool[13724]: MultiTexCoord3iARB (offset 396) */
   "iiii\0"
   "glMultiTexCoord3i\0"
   "glMultiTexCoord3iARB\0"
   "\0"
   /* _mesa_function_pool[13769]: IsProgram (will be remapped) */
   "i\0"
   "glIsProgram\0"
   "\0"
   /* _mesa_function_pool[13784]: TexCoordPointerListIBM (dynamic) */
   "iiipi\0"
   "glTexCoordPointerListIBM\0"
   "\0"
   /* _mesa_function_pool[13816]: VertexAttribI4svEXT (will be remapped) */
   "ip\0"
   "glVertexAttribI4svEXT\0"
   "glVertexAttribI4sv\0"
   "\0"
   /* _mesa_function_pool[13861]: GlobalAlphaFactorusSUN (dynamic) */
   "i\0"
   "glGlobalAlphaFactorusSUN\0"
   "\0"
   /* _mesa_function_pool[13889]: VertexAttrib2dvNV (will be remapped) */
   "ip\0"
   "glVertexAttrib2dvNV\0"
   "\0"
   /* _mesa_function_pool[13913]: FramebufferRenderbufferEXT (will be remapped) */
   "iiii\0"
   "glFramebufferRenderbuffer\0"
   "glFramebufferRenderbufferEXT\0"
   "\0"
   /* _mesa_function_pool[13974]: ClearBufferuiv (will be remapped) */
   "iip\0"
   "glClearBufferuiv\0"
   "\0"
   /* _mesa_function_pool[13996]: VertexAttrib1dvNV (will be remapped) */
   "ip\0"
   "glVertexAttrib1dvNV\0"
   "\0"
   /* _mesa_function_pool[14020]: GenTextures (offset 328) */
   "ip\0"
   "glGenTextures\0"
   "glGenTexturesEXT\0"
   "\0"
   /* _mesa_function_pool[14055]: FramebufferTextureARB (will be remapped) */
   "iiii\0"
   "glFramebufferTextureARB\0"
   "\0"
   /* _mesa_function_pool[14085]: SetFenceNV (will be remapped) */
   "ii\0"
   "glSetFenceNV\0"
   "\0"
   /* _mesa_function_pool[14102]: FramebufferTexture1DEXT (will be remapped) */
   "iiiii\0"
   "glFramebufferTexture1D\0"
   "glFramebufferTexture1DEXT\0"
   "\0"
   /* _mesa_function_pool[14158]: GetCombinerOutputParameterivNV (will be remapped) */
   "iiip\0"
   "glGetCombinerOutputParameterivNV\0"
   "\0"
   /* _mesa_function_pool[14197]: MultiModeDrawArraysIBM (will be remapped) */
   "pppii\0"
   "glMultiModeDrawArraysIBM\0"
   "\0"
   /* _mesa_function_pool[14229]: PixelTexGenParameterivSGIS (will be remapped) */
   "ip\0"
   "glPixelTexGenParameterivSGIS\0"
   "\0"
   /* _mesa_function_pool[14262]: TextureNormalEXT (dynamic) */
   "i\0"
   "glTextureNormalEXT\0"
   "\0"
   /* _mesa_function_pool[14284]: IndexPointerListIBM (dynamic) */
   "iipi\0"
   "glIndexPointerListIBM\0"
   "\0"
   /* _mesa_function_pool[14312]: WeightfvARB (dynamic) */
   "ip\0"
   "glWeightfvARB\0"
   "\0"
   /* _mesa_function_pool[14330]: GetCombinerOutputParameterfvNV (will be remapped) */
   "iiip\0"
   "glGetCombinerOutputParameterfvNV\0"
   "\0"
   /* _mesa_function_pool[14369]: RasterPos2sv (offset 69) */
   "p\0"
   "glRasterPos2sv\0"
   "\0"
   /* _mesa_function_pool[14387]: Color4ubv (offset 36) */
   "p\0"
   "glColor4ubv\0"
   "\0"
   /* _mesa_function_pool[14402]: DrawBuffer (offset 202) */
   "i\0"
   "glDrawBuffer\0"
   "\0"
   /* _mesa_function_pool[14418]: TexCoord2fv (offset 105) */
   "p\0"
   "glTexCoord2fv\0"
   "\0"
   /* _mesa_function_pool[14435]: WindowPos4fMESA (will be remapped) */
   "ffff\0"
   "glWindowPos4fMESA\0"
   "\0"
   /* _mesa_function_pool[14459]: TexCoord1sv (offset 101) */
   "p\0"
   "glTexCoord1sv\0"
   "\0"
   /* _mesa_function_pool[14476]: WindowPos3dvMESA (will be remapped) */
   "p\0"
   "glWindowPos3dv\0"
   "glWindowPos3dvARB\0"
   "glWindowPos3dvMESA\0"
   "\0"
   /* _mesa_function_pool[14531]: DepthFunc (offset 245) */
   "i\0"
   "glDepthFunc\0"
   "\0"
   /* _mesa_function_pool[14546]: PixelMapusv (offset 253) */
   "iip\0"
   "glPixelMapusv\0"
   "\0"
   /* _mesa_function_pool[14565]: GetQueryObjecti64vEXT (will be remapped) */
   "iip\0"
   "glGetQueryObjecti64vEXT\0"
   "\0"
   /* _mesa_function_pool[14594]: MultiTexCoord1dARB (offset 376) */
   "id\0"
   "glMultiTexCoord1d\0"
   "glMultiTexCoord1dARB\0"
   "\0"
   /* _mesa_function_pool[14637]: PointParameterivNV (will be remapped) */
   "ip\0"
   "glPointParameteriv\0"
   "glPointParameterivNV\0"
   "\0"
   /* _mesa_function_pool[14681]: IsSampler (will be remapped) */
   "i\0"
   "glIsSampler\0"
   "\0"
   /* _mesa_function_pool[14696]: BlendFunc (offset 241) */
   "ii\0"
   "glBlendFunc\0"
   "\0"
   /* _mesa_function_pool[14712]: EndTransformFeedbackEXT (will be remapped) */
   "\0"
   "glEndTransformFeedbackEXT\0"
   "glEndTransformFeedback\0"
   "\0"
   /* _mesa_function_pool[14763]: Uniform2fvARB (will be remapped) */
   "iip\0"
   "glUniform2fv\0"
   "glUniform2fvARB\0"
   "\0"
   /* _mesa_function_pool[14797]: BufferParameteriAPPLE (will be remapped) */
   "iii\0"
   "glBufferParameteriAPPLE\0"
   "\0"
   /* _mesa_function_pool[14826]: MultiTexCoord3dvARB (offset 393) */
   "ip\0"
   "glMultiTexCoord3dv\0"
   "glMultiTexCoord3dvARB\0"
   "\0"
   /* _mesa_function_pool[14871]: ReplacementCodeuiTexCoord2fNormal3fVertex3fvSUN (dynamic) */
   "pppp\0"
   "glReplacementCodeuiTexCoord2fNormal3fVertex3fvSUN\0"
   "\0"
   /* _mesa_function_pool[14927]: DeleteObjectARB (will be remapped) */
   "i\0"
   "glDeleteObjectARB\0"
   "\0"
   /* _mesa_function_pool[14948]: GetShaderPrecisionFormat (will be remapped) */
   "iipp\0"
   "glGetShaderPrecisionFormat\0"
   "\0"
   /* _mesa_function_pool[14981]: MatrixIndexPointerARB (dynamic) */
   "iiip\0"
   "glMatrixIndexPointerARB\0"
   "\0"
   /* _mesa_function_pool[15011]: ProgramNamedParameter4dvNV (will be remapped) */
   "iipp\0"
   "glProgramNamedParameter4dvNV\0"
   "\0"
   /* _mesa_function_pool[15046]: Tangent3fvEXT (dynamic) */
   "p\0"
   "glTangent3fvEXT\0"
   "\0"
   /* _mesa_function_pool[15065]: Flush (offset 217) */
   "\0"
   "glFlush\0"
   "\0"
   /* _mesa_function_pool[15075]: Color4uiv (offset 38) */
   "p\0"
   "glColor4uiv\0"
   "\0"
   /* _mesa_function_pool[15090]: VertexAttribI4iEXT (will be remapped) */
   "iiiii\0"
   "glVertexAttribI4iEXT\0"
   "glVertexAttribI4i\0"
   "\0"
   /* _mesa_function_pool[15136]: GenVertexArrays (will be remapped) */
   "ip\0"
   "glGenVertexArrays\0"
   "\0"
   /* _mesa_function_pool[15158]: Uniform3uivEXT (will be remapped) */
   "iip\0"
   "glUniform3uivEXT\0"
   "glUniform3uiv\0"
   "\0"
   /* _mesa_function_pool[15194]: RasterPos3sv (offset 77) */
   "p\0"
   "glRasterPos3sv\0"
   "\0"
   /* _mesa_function_pool[15212]: BindFramebufferEXT (will be remapped) */
   "ii\0"
   "glBindFramebuffer\0"
   "glBindFramebufferEXT\0"
   "\0"
   /* _mesa_function_pool[15255]: ReferencePlaneSGIX (dynamic) */
   "p\0"
   "glReferencePlaneSGIX\0"
   "\0"
   /* _mesa_function_pool[15279]: PushAttrib (offset 219) */
   "i\0"
   "glPushAttrib\0"
   "\0"
   /* _mesa_function_pool[15295]: RasterPos2i (offset 66) */
   "ii\0"
   "glRasterPos2i\0"
   "\0"
   /* _mesa_function_pool[15313]: ValidateProgramARB (will be remapped) */
   "i\0"
   "glValidateProgram\0"
   "glValidateProgramARB\0"
   "\0"
   /* _mesa_function_pool[15355]: TexParameteriv (offset 181) */
   "iip\0"
   "glTexParameteriv\0"
   "\0"
   /* _mesa_function_pool[15377]: UnlockArraysEXT (will be remapped) */
   "\0"
   "glUnlockArraysEXT\0"
   "\0"
   /* _mesa_function_pool[15397]: TexCoord2fColor3fVertex3fSUN (dynamic) */
   "ffffffff\0"
   "glTexCoord2fColor3fVertex3fSUN\0"
   "\0"
   /* _mesa_function_pool[15438]: WindowPos3fvMESA (will be remapped) */
   "p\0"
   "glWindowPos3fv\0"
   "glWindowPos3fvARB\0"
   "glWindowPos3fvMESA\0"
   "\0"
   /* _mesa_function_pool[15493]: RasterPos2f (offset 64) */
   "ff\0"
   "glRasterPos2f\0"
   "\0"
   /* _mesa_function_pool[15511]: VertexAttrib1svNV (will be remapped) */
   "ip\0"
   "glVertexAttrib1svNV\0"
   "\0"
   /* _mesa_function_pool[15535]: RasterPos2d (offset 62) */
   "dd\0"
   "glRasterPos2d\0"
   "\0"
   /* _mesa_function_pool[15553]: RasterPos3fv (offset 73) */
   "p\0"
   "glRasterPos3fv\0"
   "\0"
   /* _mesa_function_pool[15571]: CopyTexSubImage3D (offset 373) */
   "iiiiiiiii\0"
   "glCopyTexSubImage3D\0"
   "glCopyTexSubImage3DEXT\0"
   "\0"
   /* _mesa_function_pool[15625]: VertexAttrib2dARB (will be remapped) */
   "idd\0"
   "glVertexAttrib2d\0"
   "glVertexAttrib2dARB\0"
   "\0"
   /* _mesa_function_pool[15667]: Color4ub (offset 35) */
   "iiii\0"
   "glColor4ub\0"
   "\0"
   /* _mesa_function_pool[15684]: GetInteger64v (will be remapped) */
   "ip\0"
   "glGetInteger64v\0"
   "\0"
   /* _mesa_function_pool[15704]: TextureColorMaskSGIS (dynamic) */
   "iiii\0"
   "glTextureColorMaskSGIS\0"
   "\0"
   /* _mesa_function_pool[15733]: RasterPos2s (offset 68) */
   "ii\0"
   "glRasterPos2s\0"
   "\0"
   /* _mesa_function_pool[15751]: GetColorTable (offset 343) */
   "iiip\0"
   "glGetColorTable\0"
   "glGetColorTableSGI\0"
   "glGetColorTableEXT\0"
   "\0"
   /* _mesa_function_pool[15811]: SelectBuffer (offset 195) */
   "ip\0"
   "glSelectBuffer\0"
   "\0"
   /* _mesa_function_pool[15830]: Indexiv (offset 49) */
   "p\0"
   "glIndexiv\0"
   "\0"
   /* _mesa_function_pool[15843]: TexCoord3i (offset 114) */
   "iii\0"
   "glTexCoord3i\0"
   "\0"
   /* _mesa_function_pool[15861]: CopyColorTable (offset 342) */
   "iiiii\0"
   "glCopyColorTable\0"
   "glCopyColorTableSGI\0"
   "\0"
   /* _mesa_function_pool[15905]: GetHistogramParameterfv (offset 362) */
   "iip\0"
   "glGetHistogramParameterfv\0"
   "glGetHistogramParameterfvEXT\0"
   "\0"
   /* _mesa_function_pool[15965]: Frustum (offset 289) */
   "dddddd\0"
   "glFrustum\0"
   "\0"
   /* _mesa_function_pool[15983]: GetString (offset 275) */
   "i\0"
   "glGetString\0"
   "\0"
   /* _mesa_function_pool[15998]: ColorPointervINTEL (dynamic) */
   "iip\0"
   "glColorPointervINTEL\0"
   "\0"
   /* _mesa_function_pool[16024]: TexEnvf (offset 184) */
   "iif\0"
   "glTexEnvf\0"
   "\0"
   /* _mesa_function_pool[16039]: TexCoord3d (offset 110) */
   "ddd\0"
   "glTexCoord3d\0"
   "\0"
   /* _mesa_function_pool[16057]: AlphaFragmentOp1ATI (will be remapped) */
   "iiiiii\0"
   "glAlphaFragmentOp1ATI\0"
   "\0"
   /* _mesa_function_pool[16087]: TexCoord3f (offset 112) */
   "fff\0"
   "glTexCoord3f\0"
   "\0"
   /* _mesa_function_pool[16105]: MultiTexCoord3ivARB (offset 397) */
   "ip\0"
   "glMultiTexCoord3iv\0"
   "glMultiTexCoord3ivARB\0"
   "\0"
   /* _mesa_function_pool[16150]: MultiTexCoord2sARB (offset 390) */
   "iii\0"
   "glMultiTexCoord2s\0"
   "glMultiTexCoord2sARB\0"
   "\0"
   /* _mesa_function_pool[16194]: VertexAttrib1dvARB (will be remapped) */
   "ip\0"
   "glVertexAttrib1dv\0"
   "glVertexAttrib1dvARB\0"
   "\0"
   /* _mesa_function_pool[16237]: GetnHistogramARB (will be remapped) */
   "iiiiip\0"
   "glGetnHistogramARB\0"
   "\0"
   /* _mesa_function_pool[16264]: DeleteTextures (offset 327) */
   "ip\0"
   "glDeleteTextures\0"
   "glDeleteTexturesEXT\0"
   "\0"
   /* _mesa_function_pool[16305]: TexCoordPointerEXT (will be remapped) */
   "iiiip\0"
   "glTexCoordPointerEXT\0"
   "\0"
   /* _mesa_function_pool[16333]: TexSubImage4DSGIS (dynamic) */
   "iiiiiiiiiiiip\0"
   "glTexSubImage4DSGIS\0"
   "\0"
   /* _mesa_function_pool[16368]: TexCoord3s (offset 116) */
   "iii\0"
   "glTexCoord3s\0"
   "\0"
   /* _mesa_function_pool[16386]: GetTexLevelParameteriv (offset 285) */
   "iiip\0"
   "glGetTexLevelParameteriv\0"
   "\0"
   /* _mesa_function_pool[16417]: CombinerStageParameterfvNV (dynamic) */
   "iip\0"
   "glCombinerStageParameterfvNV\0"
   "\0"
   /* _mesa_function_pool[16451]: StopInstrumentsSGIX (dynamic) */
   "i\0"
   "glStopInstrumentsSGIX\0"
   "\0"
   /* _mesa_function_pool[16476]: TexCoord4fColor4fNormal3fVertex4fSUN (dynamic) */
   "fffffffffffffff\0"
   "glTexCoord4fColor4fNormal3fVertex4fSUN\0"
   "\0"
   /* _mesa_function_pool[16532]: ClearAccum (offset 204) */
   "ffff\0"
   "glClearAccum\0"
   "\0"
   /* _mesa_function_pool[16551]: DeformSGIX (dynamic) */
   "i\0"
   "glDeformSGIX\0"
   "\0"
   /* _mesa_function_pool[16567]: GetVertexAttribfvARB (will be remapped) */
   "iip\0"
   "glGetVertexAttribfv\0"
   "glGetVertexAttribfvARB\0"
   "\0"
   /* _mesa_function_pool[16615]: SecondaryColor3ivEXT (will be remapped) */
   "p\0"
   "glSecondaryColor3iv\0"
   "glSecondaryColor3ivEXT\0"
   "\0"
   /* _mesa_function_pool[16661]: TexCoord4iv (offset 123) */
   "p\0"
   "glTexCoord4iv\0"
   "\0"
   /* _mesa_function_pool[16678]: VertexAttribI4uiEXT (will be remapped) */
   "iiiii\0"
   "glVertexAttribI4uiEXT\0"
   "glVertexAttribI4ui\0"
   "\0"
   /* _mesa_function_pool[16726]: GetFragmentMaterialfvSGIX (dynamic) */
   "iip\0"
   "glGetFragmentMaterialfvSGIX\0"
   "\0"
   /* _mesa_function_pool[16759]: UniformMatrix4x2fv (will be remapped) */
   "iiip\0"
   "glUniformMatrix4x2fv\0"
   "\0"
   /* _mesa_function_pool[16786]: GetDetailTexFuncSGIS (dynamic) */
   "ip\0"
   "glGetDetailTexFuncSGIS\0"
   "\0"
   /* _mesa_function_pool[16813]: GetCombinerStageParameterfvNV (dynamic) */
   "iip\0"
   "glGetCombinerStageParameterfvNV\0"
   "\0"
   /* _mesa_function_pool[16850]: SamplerParameterIiv (will be remapped) */
   "iip\0"
   "glSamplerParameterIiv\0"
   "\0"
   /* _mesa_function_pool[16877]: PolygonOffset (offset 319) */
   "ff\0"
   "glPolygonOffset\0"
   "\0"
   /* _mesa_function_pool[16897]: BindVertexArray (will be remapped) */
   "i\0"
   "glBindVertexArray\0"
   "\0"
   /* _mesa_function_pool[16918]: Color4ubVertex2fvSUN (dynamic) */
   "pp\0"
   "glColor4ubVertex2fvSUN\0"
   "\0"
   /* _mesa_function_pool[16945]: Rectd (offset 86) */
   "dddd\0"
   "glRectd\0"
   "\0"
   /* _mesa_function_pool[16959]: TexFilterFuncSGIS (dynamic) */
   "iiip\0"
   "glTexFilterFuncSGIS\0"
   "\0"
   /* _mesa_function_pool[16985]: TextureBarrierNV (will be remapped) */
   "\0"
   "glTextureBarrierNV\0"
   "\0"
   /* _mesa_function_pool[17006]: SamplerParameterfv (will be remapped) */
   "iip\0"
   "glSamplerParameterfv\0"
   "\0"
   /* _mesa_function_pool[17032]: VertexAttribI4ubvEXT (will be remapped) */
   "ip\0"
   "glVertexAttribI4ubvEXT\0"
   "glVertexAttribI4ubv\0"
   "\0"
   /* _mesa_function_pool[17079]: GetAttribLocationARB (will be remapped) */
   "ip\0"
   "glGetAttribLocation\0"
   "glGetAttribLocationARB\0"
   "\0"
   /* _mesa_function_pool[17126]: RasterPos3i (offset 74) */
   "iii\0"
   "glRasterPos3i\0"
   "\0"
   /* _mesa_function_pool[17145]: BlendEquationSeparateiARB (will be remapped) */
   "iii\0"
   "glBlendEquationSeparateiARB\0"
   "glBlendEquationSeparateIndexedAMD\0"
   "\0"
   /* _mesa_function_pool[17212]: VertexAttrib4ubvARB (will be remapped) */
   "ip\0"
   "glVertexAttrib4ubv\0"
   "glVertexAttrib4ubvARB\0"
   "\0"
   /* _mesa_function_pool[17257]: DetailTexFuncSGIS (dynamic) */
   "iip\0"
   "glDetailTexFuncSGIS\0"
   "\0"
   /* _mesa_function_pool[17282]: Normal3fVertex3fSUN (dynamic) */
   "ffffff\0"
   "glNormal3fVertex3fSUN\0"
   "\0"
   /* _mesa_function_pool[17312]: CopyTexImage2D (offset 324) */
   "iiiiiiii\0"
   "glCopyTexImage2D\0"
   "glCopyTexImage2DEXT\0"
   "\0"
   /* _mesa_function_pool[17359]: GetBufferPointervARB (will be remapped) */
   "iip\0"
   "glGetBufferPointerv\0"
   "glGetBufferPointervARB\0"
   "\0"
   /* _mesa_function_pool[17407]: ProgramEnvParameter4fARB (will be remapped) */
   "iiffff\0"
   "glProgramEnvParameter4fARB\0"
   "glProgramParameter4fNV\0"
   "\0"
   /* _mesa_function_pool[17465]: Uniform3ivARB (will be remapped) */
   "iip\0"
   "glUniform3iv\0"
   "glUniform3ivARB\0"
   "\0"
   /* _mesa_function_pool[17499]: Lightfv (offset 160) */
   "iip\0"
   "glLightfv\0"
   "\0"
   /* _mesa_function_pool[17514]: PrimitiveRestartIndexNV (will be remapped) */
   "i\0"
   "glPrimitiveRestartIndexNV\0"
   "glPrimitiveRestartIndex\0"
   "\0"
   /* _mesa_function_pool[17567]: ClearDepth (offset 208) */
   "d\0"
   "glClearDepth\0"
   "\0"
   /* _mesa_function_pool[17583]: GetFenceivNV (will be remapped) */
   "iip\0"
   "glGetFenceivNV\0"
   "\0"
   /* _mesa_function_pool[17603]: WindowPos4dvMESA (will be remapped) */
   "p\0"
   "glWindowPos4dvMESA\0"
   "\0"
   /* _mesa_function_pool[17625]: ColorSubTable (offset 346) */
   "iiiiip\0"
   "glColorSubTable\0"
   "glColorSubTableEXT\0"
   "\0"
   /* _mesa_function_pool[17668]: Color4fv (offset 30) */
   "p\0"
   "glColor4fv\0"
   "\0"
   /* _mesa_function_pool[17682]: MultiTexCoord4ivARB (offset 405) */
   "ip\0"
   "glMultiTexCoord4iv\0"
   "glMultiTexCoord4ivARB\0"
   "\0"
   /* _mesa_function_pool[17727]: GetnMinmaxARB (will be remapped) */
   "iiiiip\0"
   "glGetnMinmaxARB\0"
   "\0"
   /* _mesa_function_pool[17751]: ProgramLocalParameters4fvEXT (will be remapped) */
   "iiip\0"
   "glProgramLocalParameters4fvEXT\0"
   "\0"
   /* _mesa_function_pool[17788]: ColorPointer (offset 308) */
   "iiip\0"
   "glColorPointer\0"
   "\0"
   /* _mesa_function_pool[17809]: Rects (offset 92) */
   "iiii\0"
   "glRects\0"
   "\0"
   /* _mesa_function_pool[17823]: GetMapAttribParameterfvNV (dynamic) */
   "iiip\0"
   "glGetMapAttribParameterfvNV\0"
   "\0"
   /* _mesa_function_pool[17857]: CreateShaderProgramEXT (will be remapped) */
   "ip\0"
   "glCreateShaderProgramEXT\0"
   "\0"
   /* _mesa_function_pool[17886]: ActiveProgramEXT (will be remapped) */
   "i\0"
   "glActiveProgramEXT\0"
   "\0"
   /* _mesa_function_pool[17908]: Lightiv (offset 162) */
   "iip\0"
   "glLightiv\0"
   "\0"
   /* _mesa_function_pool[17923]: VertexAttrib4sARB (will be remapped) */
   "iiiii\0"
   "glVertexAttrib4s\0"
   "glVertexAttrib4sARB\0"
   "\0"
   /* _mesa_function_pool[17967]: GetQueryObjectuivARB (will be remapped) */
   "iip\0"
   "glGetQueryObjectuiv\0"
   "glGetQueryObjectuivARB\0"
   "\0"
   /* _mesa_function_pool[18015]: GetTexParameteriv (offset 283) */
   "iip\0"
   "glGetTexParameteriv\0"
   "\0"
   /* _mesa_function_pool[18040]: MapParameterivNV (dynamic) */
   "iip\0"
   "glMapParameterivNV\0"
   "\0"
   /* _mesa_function_pool[18064]: GenRenderbuffersEXT (will be remapped) */
   "ip\0"
   "glGenRenderbuffers\0"
   "glGenRenderbuffersEXT\0"
   "\0"
   /* _mesa_function_pool[18109]: ClearBufferfv (will be remapped) */
   "iip\0"
   "glClearBufferfv\0"
   "\0"
   /* _mesa_function_pool[18130]: VertexAttrib2dvARB (will be remapped) */
   "ip\0"
   "glVertexAttrib2dv\0"
   "glVertexAttrib2dvARB\0"
   "\0"
   /* _mesa_function_pool[18173]: EdgeFlagPointerEXT (will be remapped) */
   "iip\0"
   "glEdgeFlagPointerEXT\0"
   "\0"
   /* _mesa_function_pool[18199]: VertexAttribs2svNV (will be remapped) */
   "iip\0"
   "glVertexAttribs2svNV\0"
   "\0"
   /* _mesa_function_pool[18225]: WeightbvARB (dynamic) */
   "ip\0"
   "glWeightbvARB\0"
   "\0"
   /* _mesa_function_pool[18243]: VertexAttrib2fvARB (will be remapped) */
   "ip\0"
   "glVertexAttrib2fv\0"
   "glVertexAttrib2fvARB\0"
   "\0"
   /* _mesa_function_pool[18286]: GetBufferParameterivARB (will be remapped) */
   "iip\0"
   "glGetBufferParameteriv\0"
   "glGetBufferParameterivARB\0"
   "\0"
   /* _mesa_function_pool[18340]: Rectdv (offset 87) */
   "pp\0"
   "glRectdv\0"
   "\0"
   /* _mesa_function_pool[18353]: ListParameteriSGIX (dynamic) */
   "iii\0"
   "glListParameteriSGIX\0"
   "\0"
   /* _mesa_function_pool[18379]: BlendEquationiARB (will be remapped) */
   "ii\0"
   "glBlendEquationiARB\0"
   "glBlendEquationIndexedAMD\0"
   "\0"
   /* _mesa_function_pool[18429]: ReplacementCodeuiColor4fNormal3fVertex3fSUN (dynamic) */
   "iffffffffff\0"
   "glReplacementCodeuiColor4fNormal3fVertex3fSUN\0"
   "\0"
   /* _mesa_function_pool[18488]: InstrumentsBufferSGIX (dynamic) */
   "ip\0"
   "glInstrumentsBufferSGIX\0"
   "\0"
   /* _mesa_function_pool[18516]: VertexAttrib4NivARB (will be remapped) */
   "ip\0"
   "glVertexAttrib4Niv\0"
   "glVertexAttrib4NivARB\0"
   "\0"
   /* _mesa_function_pool[18561]: DrawArraysInstancedARB (will be remapped) */
   "iiii\0"
   "glDrawArraysInstancedARB\0"
   "glDrawArraysInstancedEXT\0"
   "glDrawArraysInstanced\0"
   "\0"
   /* _mesa_function_pool[18639]: GetAttachedShaders (will be remapped) */
   "iipp\0"
   "glGetAttachedShaders\0"
   "\0"
   /* _mesa_function_pool[18666]: GenVertexArraysAPPLE (will be remapped) */
   "ip\0"
   "glGenVertexArraysAPPLE\0"
   "\0"
   /* _mesa_function_pool[18693]: ClearBufferfi (will be remapped) */
   "iifi\0"
   "glClearBufferfi\0"
   "\0"
   /* _mesa_function_pool[18715]: Materialiv (offset 172) */
   "iip\0"
   "glMaterialiv\0"
   "\0"
   /* _mesa_function_pool[18733]: PushClientAttrib (offset 335) */
   "i\0"
   "glPushClientAttrib\0"
   "\0"
   /* _mesa_function_pool[18755]: SamplerParameteriv (will be remapped) */
   "iip\0"
   "glSamplerParameteriv\0"
   "\0"
   /* _mesa_function_pool[18781]: TexCoord2fColor4fNormal3fVertex3fvSUN (dynamic) */
   "pppp\0"
   "glTexCoord2fColor4fNormal3fVertex3fvSUN\0"
   "\0"
   /* _mesa_function_pool[18827]: WindowPos2iMESA (will be remapped) */
   "ii\0"
   "glWindowPos2i\0"
   "glWindowPos2iARB\0"
   "glWindowPos2iMESA\0"
   "\0"
   /* _mesa_function_pool[18880]: SampleMaskSGIS (will be remapped) */
   "fi\0"
   "glSampleMaskSGIS\0"
   "glSampleMaskEXT\0"
   "\0"
   /* _mesa_function_pool[18917]: SecondaryColor3fvEXT (will be remapped) */
   "p\0"
   "glSecondaryColor3fv\0"
   "glSecondaryColor3fvEXT\0"
   "\0"
   /* _mesa_function_pool[18963]: PolygonMode (offset 174) */
   "ii\0"
   "glPolygonMode\0"
   "\0"
   /* _mesa_function_pool[18981]: CompressedTexSubImage1DARB (will be remapped) */
   "iiiiiip\0"
   "glCompressedTexSubImage1D\0"
   "glCompressedTexSubImage1DARB\0"
   "\0"
   /* _mesa_function_pool[19045]: VertexAttribI1iEXT (will be remapped) */
   "ii\0"
   "glVertexAttribI1iEXT\0"
   "glVertexAttribI1i\0"
   "\0"
   /* _mesa_function_pool[19088]: TexCoord2fNormal3fVertex3fSUN (dynamic) */
   "ffffffff\0"
   "glTexCoord2fNormal3fVertex3fSUN\0"
   "\0"
   /* _mesa_function_pool[19130]: GetVertexAttribivNV (will be remapped) */
   "iip\0"
   "glGetVertexAttribivNV\0"
   "\0"
   /* _mesa_function_pool[19157]: GetProgramStringARB (will be remapped) */
   "iip\0"
   "glGetProgramStringARB\0"
   "\0"
   /* _mesa_function_pool[19184]: GetnUniformdvARB (will be remapped) */
   "iiip\0"
   "glGetnUniformdvARB\0"
   "\0"
   /* _mesa_function_pool[19209]: DrawElementsInstancedBaseVertex (will be remapped) */
   "iiipii\0"
   "glDrawElementsInstancedBaseVertex\0"
   "\0"
   /* _mesa_function_pool[19251]: VertexAttribIPointerEXT (will be remapped) */
   "iiiip\0"
   "glVertexAttribIPointerEXT\0"
   "glVertexAttribIPointer\0"
   "\0"
   /* _mesa_function_pool[19307]: TexBumpParameterfvATI (will be remapped) */
   "ip\0"
   "glTexBumpParameterfvATI\0"
   "\0"
   /* _mesa_function_pool[19335]: Tangent3ivEXT (dynamic) */
   "p\0"
   "glTangent3ivEXT\0"
   "\0"
   /* _mesa_function_pool[19354]: CompileShaderARB (will be remapped) */
   "i\0"
   "glCompileShader\0"
   "glCompileShaderARB\0"
   "\0"
   /* _mesa_function_pool[19392]: DeleteShader (will be remapped) */
   "i\0"
   "glDeleteShader\0"
   "\0"
   /* _mesa_function_pool[19410]: DisableClientState (offset 309) */
   "i\0"
   "glDisableClientState\0"
   "\0"
   /* _mesa_function_pool[19434]: TexGeni (offset 192) */
   "iii\0"
   "glTexGeni\0"
   "\0"
   /* _mesa_function_pool[19449]: TexGenf (offset 190) */
   "iif\0"
   "glTexGenf\0"
   "\0"
   /* _mesa_function_pool[19464]: Uniform3fARB (will be remapped) */
   "ifff\0"
   "glUniform3f\0"
   "glUniform3fARB\0"
   "\0"
   /* _mesa_function_pool[19497]: TexGend (offset 188) */
   "iid\0"
   "glTexGend\0"
   "\0"
   /* _mesa_function_pool[19512]: ListParameterfvSGIX (dynamic) */
   "iip\0"
   "glListParameterfvSGIX\0"
   "\0"
   /* _mesa_function_pool[19539]: GetPolygonStipple (offset 274) */
   "p\0"
   "glGetPolygonStipple\0"
   "\0"
   /* _mesa_function_pool[19562]: Tangent3dvEXT (dynamic) */
   "p\0"
   "glTangent3dvEXT\0"
   "\0"
   /* _mesa_function_pool[19581]: BindBufferOffsetEXT (will be remapped) */
   "iiii\0"
   "glBindBufferOffsetEXT\0"
   "\0"
   /* _mesa_function_pool[19609]: WindowPos3sMESA (will be remapped) */
   "iii\0"
   "glWindowPos3s\0"
   "glWindowPos3sARB\0"
   "glWindowPos3sMESA\0"
   "\0"
   /* _mesa_function_pool[19663]: VertexAttrib2svNV (will be remapped) */
   "ip\0"
   "glVertexAttrib2svNV\0"
   "\0"
   /* _mesa_function_pool[19687]: DisableIndexedEXT (will be remapped) */
   "ii\0"
   "glDisableIndexedEXT\0"
   "glDisablei\0"
   "\0"
   /* _mesa_function_pool[19722]: BindBufferBaseEXT (will be remapped) */
   "iii\0"
   "glBindBufferBaseEXT\0"
   "glBindBufferBase\0"
   "\0"
   /* _mesa_function_pool[19764]: TexCoord2fVertex3fvSUN (dynamic) */
   "pp\0"
   "glTexCoord2fVertex3fvSUN\0"
   "\0"
   /* _mesa_function_pool[19793]: WindowPos4sMESA (will be remapped) */
   "iiii\0"
   "glWindowPos4sMESA\0"
   "\0"
   /* _mesa_function_pool[19817]: GetnPixelMapuivARB (will be remapped) */
   "iip\0"
   "glGetnPixelMapuivARB\0"
   "\0"
   /* _mesa_function_pool[19843]: VertexAttrib4NuivARB (will be remapped) */
   "ip\0"
   "glVertexAttrib4Nuiv\0"
   "glVertexAttrib4NuivARB\0"
   "\0"
   /* _mesa_function_pool[19890]: ClientActiveTextureARB (offset 375) */
   "i\0"
   "glClientActiveTexture\0"
   "glClientActiveTextureARB\0"
   "\0"
   /* _mesa_function_pool[19940]: GetSamplerParameterIuiv (will be remapped) */
   "iip\0"
   "glGetSamplerParameterIuiv\0"
   "\0"
   /* _mesa_function_pool[19971]: ReplacementCodeusvSUN (dynamic) */
   "p\0"
   "glReplacementCodeusvSUN\0"
   "\0"
   /* _mesa_function_pool[19998]: Uniform4fARB (will be remapped) */
   "iffff\0"
   "glUniform4f\0"
   "glUniform4fARB\0"
   "\0"
   /* _mesa_function_pool[20032]: Color4sv (offset 34) */
   "p\0"
   "glColor4sv\0"
   "\0"
   /* _mesa_function_pool[20046]: FlushMappedBufferRange (will be remapped) */
   "iii\0"
   "glFlushMappedBufferRange\0"
   "\0"
   /* _mesa_function_pool[20076]: IsProgramNV (will be remapped) */
   "i\0"
   "glIsProgramARB\0"
   "glIsProgramNV\0"
   "\0"
   /* _mesa_function_pool[20108]: FlushMappedBufferRangeAPPLE (will be remapped) */
   "iii\0"
   "glFlushMappedBufferRangeAPPLE\0"
   "\0"
   /* _mesa_function_pool[20143]: PixelZoom (offset 246) */
   "ff\0"
   "glPixelZoom\0"
   "\0"
   /* _mesa_function_pool[20159]: ReplacementCodePointerSUN (dynamic) */
   "iip\0"
   "glReplacementCodePointerSUN\0"
   "\0"
   /* _mesa_function_pool[20192]: ProgramEnvParameter4dARB (will be remapped) */
   "iidddd\0"
   "glProgramEnvParameter4dARB\0"
   "glProgramParameter4dNV\0"
   "\0"
   /* _mesa_function_pool[20250]: ColorTableParameterfv (offset 340) */
   "iip\0"
   "glColorTableParameterfv\0"
   "glColorTableParameterfvSGI\0"
   "\0"
   /* _mesa_function_pool[20306]: FragmentLightModelfSGIX (dynamic) */
   "if\0"
   "glFragmentLightModelfSGIX\0"
   "\0"
   /* _mesa_function_pool[20336]: Binormal3bvEXT (dynamic) */
   "p\0"
   "glBinormal3bvEXT\0"
   "\0"
   /* _mesa_function_pool[20356]: PixelMapuiv (offset 252) */
   "iip\0"
   "glPixelMapuiv\0"
   "\0"
   /* _mesa_function_pool[20375]: Color3dv (offset 12) */
   "p\0"
   "glColor3dv\0"
   "\0"
   /* _mesa_function_pool[20389]: IsTexture (offset 330) */
   "i\0"
   "glIsTexture\0"
   "glIsTextureEXT\0"
   "\0"
   /* _mesa_function_pool[20419]: GenSamplers (will be remapped) */
   "ip\0"
   "glGenSamplers\0"
   "\0"
   /* _mesa_function_pool[20437]: VertexWeightfvEXT (dynamic) */
   "p\0"
   "glVertexWeightfvEXT\0"
   "\0"
   /* _mesa_function_pool[20460]: VertexAttrib1dARB (will be remapped) */
   "id\0"
   "glVertexAttrib1d\0"
   "glVertexAttrib1dARB\0"
   "\0"
   /* _mesa_function_pool[20501]: ImageTransformParameterivHP (dynamic) */
   "iip\0"
   "glImageTransformParameterivHP\0"
   "\0"
   /* _mesa_function_pool[20536]: TexCoord4i (offset 122) */
   "iiii\0"
   "glTexCoord4i\0"
   "\0"
   /* _mesa_function_pool[20555]: DeleteQueriesARB (will be remapped) */
   "ip\0"
   "glDeleteQueries\0"
   "glDeleteQueriesARB\0"
   "\0"
   /* _mesa_function_pool[20594]: Color4ubVertex2fSUN (dynamic) */
   "iiiiff\0"
   "glColor4ubVertex2fSUN\0"
   "\0"
   /* _mesa_function_pool[20624]: FragmentColorMaterialSGIX (dynamic) */
   "ii\0"
   "glFragmentColorMaterialSGIX\0"
   "\0"
   /* _mesa_function_pool[20656]: CurrentPaletteMatrixARB (dynamic) */
   "i\0"
   "glCurrentPaletteMatrixARB\0"
   "\0"
   /* _mesa_function_pool[20685]: GetMapdv (offset 266) */
   "iip\0"
   "glGetMapdv\0"
   "\0"
   /* _mesa_function_pool[20701]: ObjectPurgeableAPPLE (will be remapped) */
   "iii\0"
   "glObjectPurgeableAPPLE\0"
   "\0"
   /* _mesa_function_pool[20729]: GetStringi (will be remapped) */
   "ii\0"
   "glGetStringi\0"
   "\0"
   /* _mesa_function_pool[20746]: SamplePatternSGIS (will be remapped) */
   "i\0"
   "glSamplePatternSGIS\0"
   "glSamplePatternEXT\0"
   "\0"
   /* _mesa_function_pool[20788]: PixelStoref (offset 249) */
   "if\0"
   "glPixelStoref\0"
   "\0"
   /* _mesa_function_pool[20806]: IsQueryARB (will be remapped) */
   "i\0"
   "glIsQuery\0"
   "glIsQueryARB\0"
   "\0"
   /* _mesa_function_pool[20832]: ReplacementCodeuiColor4ubVertex3fSUN (dynamic) */
   "iiiiifff\0"
   "glReplacementCodeuiColor4ubVertex3fSUN\0"
   "\0"
   /* _mesa_function_pool[20881]: PixelStorei (offset 250) */
   "ii\0"
   "glPixelStorei\0"
   "\0"
   /* _mesa_function_pool[20899]: VertexAttrib4usvARB (will be remapped) */
   "ip\0"
   "glVertexAttrib4usv\0"
   "glVertexAttrib4usvARB\0"
   "\0"
   /* _mesa_function_pool[20944]: LinkProgramARB (will be remapped) */
   "i\0"
   "glLinkProgram\0"
   "glLinkProgramARB\0"
   "\0"
   /* _mesa_function_pool[20978]: VertexAttrib2fNV (will be remapped) */
   "iff\0"
   "glVertexAttrib2fNV\0"
   "\0"
   /* _mesa_function_pool[21002]: ShaderSourceARB (will be remapped) */
   "iipp\0"
   "glShaderSource\0"
   "glShaderSourceARB\0"
   "\0"
   /* _mesa_function_pool[21041]: FragmentMaterialiSGIX (dynamic) */
   "iii\0"
   "glFragmentMaterialiSGIX\0"
   "\0"
   /* _mesa_function_pool[21070]: EvalCoord2dv (offset 233) */
   "p\0"
   "glEvalCoord2dv\0"
   "\0"
   /* _mesa_function_pool[21088]: VertexAttrib3svARB (will be remapped) */
   "ip\0"
   "glVertexAttrib3sv\0"
   "glVertexAttrib3svARB\0"
   "\0"
   /* _mesa_function_pool[21131]: ColorMaterial (offset 151) */
   "ii\0"
   "glColorMaterial\0"
   "\0"
   /* _mesa_function_pool[21151]: CompressedTexSubImage3DARB (will be remapped) */
   "iiiiiiiiiip\0"
   "glCompressedTexSubImage3D\0"
   "glCompressedTexSubImage3DARB\0"
   "\0"
   /* _mesa_function_pool[21219]: WindowPos2ivMESA (will be remapped) */
   "p\0"
   "glWindowPos2iv\0"
   "glWindowPos2ivARB\0"
   "glWindowPos2ivMESA\0"
   "\0"
   /* _mesa_function_pool[21274]: IsFramebufferEXT (will be remapped) */
   "i\0"
   "glIsFramebuffer\0"
   "glIsFramebufferEXT\0"
   "\0"
   /* _mesa_function_pool[21312]: Uniform4ivARB (will be remapped) */
   "iip\0"
   "glUniform4iv\0"
   "glUniform4ivARB\0"
   "\0"
   /* _mesa_function_pool[21346]: GetVertexAttribdvARB (will be remapped) */
   "iip\0"
   "glGetVertexAttribdv\0"
   "glGetVertexAttribdvARB\0"
   "\0"
   /* _mesa_function_pool[21394]: TexBumpParameterivATI (will be remapped) */
   "ip\0"
   "glTexBumpParameterivATI\0"
   "\0"
   /* _mesa_function_pool[21422]: GetSeparableFilter (offset 359) */
   "iiippp\0"
   "glGetSeparableFilter\0"
   "glGetSeparableFilterEXT\0"
   "\0"
   /* _mesa_function_pool[21475]: Binormal3dEXT (dynamic) */
   "ddd\0"
   "glBinormal3dEXT\0"
   "\0"
   /* _mesa_function_pool[21496]: SpriteParameteriSGIX (dynamic) */
   "ii\0"
   "glSpriteParameteriSGIX\0"
   "\0"
   /* _mesa_function_pool[21523]: RequestResidentProgramsNV (will be remapped) */
   "ip\0"
   "glRequestResidentProgramsNV\0"
   "\0"
   /* _mesa_function_pool[21555]: TagSampleBufferSGIX (dynamic) */
   "\0"
   "glTagSampleBufferSGIX\0"
   "\0"
   /* _mesa_function_pool[21579]: TransformFeedbackVaryingsEXT (will be remapped) */
   "iipi\0"
   "glTransformFeedbackVaryingsEXT\0"
   "glTransformFeedbackVaryings\0"
   "\0"
   /* _mesa_function_pool[21644]: FeedbackBuffer (offset 194) */
   "iip\0"
   "glFeedbackBuffer\0"
   "\0"
   /* _mesa_function_pool[21666]: RasterPos2iv (offset 67) */
   "p\0"
   "glRasterPos2iv\0"
   "\0"
   /* _mesa_function_pool[21684]: TexImage1D (offset 182) */
   "iiiiiiip\0"
   "glTexImage1D\0"
   "\0"
   /* _mesa_function_pool[21707]: ListParameterivSGIX (dynamic) */
   "iip\0"
   "glListParameterivSGIX\0"
   "\0"
   /* _mesa_function_pool[21734]: MultiDrawElementsEXT (will be remapped) */
   "ipipi\0"
   "glMultiDrawElements\0"
   "glMultiDrawElementsEXT\0"
   "\0"
   /* _mesa_function_pool[21784]: Color3s (offset 17) */
   "iii\0"
   "glColor3s\0"
   "\0"
   /* _mesa_function_pool[21799]: Uniform1ivARB (will be remapped) */
   "iip\0"
   "glUniform1iv\0"
   "glUniform1ivARB\0"
   "\0"
   /* _mesa_function_pool[21833]: WindowPos2sMESA (will be remapped) */
   "ii\0"
   "glWindowPos2s\0"
   "glWindowPos2sARB\0"
   "glWindowPos2sMESA\0"
   "\0"
   /* _mesa_function_pool[21886]: WeightusvARB (dynamic) */
   "ip\0"
   "glWeightusvARB\0"
   "\0"
   /* _mesa_function_pool[21905]: TexCoordPointer (offset 320) */
   "iiip\0"
   "glTexCoordPointer\0"
   "\0"
   /* _mesa_function_pool[21929]: FogCoordPointerEXT (will be remapped) */
   "iip\0"
   "glFogCoordPointer\0"
   "glFogCoordPointerEXT\0"
   "\0"
   /* _mesa_function_pool[21973]: GetnSeparableFilterARB (will be remapped) */
   "iiiipipp\0"
   "glGetnSeparableFilterARB\0"
   "\0"
   /* _mesa_function_pool[22008]: IndexMaterialEXT (dynamic) */
   "ii\0"
   "glIndexMaterialEXT\0"
   "\0"
   /* _mesa_function_pool[22031]: Color3i (offset 15) */
   "iii\0"
   "glColor3i\0"
   "\0"
   /* _mesa_function_pool[22046]: FrontFace (offset 157) */
   "i\0"
   "glFrontFace\0"
   "\0"
   /* _mesa_function_pool[22061]: EvalCoord2d (offset 232) */
   "dd\0"
   "glEvalCoord2d\0"
   "\0"
   /* _mesa_function_pool[22079]: SecondaryColor3ubvEXT (will be remapped) */
   "p\0"
   "glSecondaryColor3ubv\0"
   "glSecondaryColor3ubvEXT\0"
   "\0"
   /* _mesa_function_pool[22127]: EvalCoord2f (offset 234) */
   "ff\0"
   "glEvalCoord2f\0"
   "\0"
   /* _mesa_function_pool[22145]: VertexAttrib4dvARB (will be remapped) */
   "ip\0"
   "glVertexAttrib4dv\0"
   "glVertexAttrib4dvARB\0"
   "\0"
   /* _mesa_function_pool[22188]: BindAttribLocationARB (will be remapped) */
   "iip\0"
   "glBindAttribLocation\0"
   "glBindAttribLocationARB\0"
   "\0"
   /* _mesa_function_pool[22238]: Color3b (offset 9) */
   "iii\0"
   "glColor3b\0"
   "\0"
   /* _mesa_function_pool[22253]: MultiTexCoord2dARB (offset 384) */
   "idd\0"
   "glMultiTexCoord2d\0"
   "glMultiTexCoord2dARB\0"
   "\0"
   /* _mesa_function_pool[22297]: ExecuteProgramNV (will be remapped) */
   "iip\0"
   "glExecuteProgramNV\0"
   "\0"
   /* _mesa_function_pool[22321]: Color3f (offset 13) */
   "fff\0"
   "glColor3f\0"
   "\0"
   /* _mesa_function_pool[22336]: LightEnviSGIX (dynamic) */
   "ii\0"
   "glLightEnviSGIX\0"
   "\0"
   /* _mesa_function_pool[22356]: Color3d (offset 11) */
   "ddd\0"
   "glColor3d\0"
   "\0"
   /* _mesa_function_pool[22371]: Normal3dv (offset 55) */
   "p\0"
   "glNormal3dv\0"
   "\0"
   /* _mesa_function_pool[22386]: Lightf (offset 159) */
   "iif\0"
   "glLightf\0"
   "\0"
   /* _mesa_function_pool[22400]: ReplacementCodeuiSUN (dynamic) */
   "i\0"
   "glReplacementCodeuiSUN\0"
   "\0"
   /* _mesa_function_pool[22426]: MatrixMode (offset 293) */
   "i\0"
   "glMatrixMode\0"
   "\0"
   /* _mesa_function_pool[22442]: GetPixelMapusv (offset 273) */
   "ip\0"
   "glGetPixelMapusv\0"
   "\0"
   /* _mesa_function_pool[22463]: Lighti (offset 161) */
   "iii\0"
   "glLighti\0"
   "\0"
   /* _mesa_function_pool[22477]: VertexAttribPointerNV (will be remapped) */
   "iiiip\0"
   "glVertexAttribPointerNV\0"
   "\0"
   /* _mesa_function_pool[22508]: ClearDepthf (will be remapped) */
   "f\0"
   "glClearDepthf\0"
   "\0"
   /* _mesa_function_pool[22525]: GetBooleanIndexedvEXT (will be remapped) */
   "iip\0"
   "glGetBooleanIndexedvEXT\0"
   "glGetBooleani_v\0"
   "\0"
   /* _mesa_function_pool[22570]: GetFramebufferAttachmentParameterivEXT (will be remapped) */
   "iiip\0"
   "glGetFramebufferAttachmentParameteriv\0"
   "glGetFramebufferAttachmentParameterivEXT\0"
   "\0"
   /* _mesa_function_pool[22655]: PixelTransformParameterfEXT (dynamic) */
   "iif\0"
   "glPixelTransformParameterfEXT\0"
   "\0"
   /* _mesa_function_pool[22690]: MultiTexCoord4dvARB (offset 401) */
   "ip\0"
   "glMultiTexCoord4dv\0"
   "glMultiTexCoord4dvARB\0"
   "\0"
   /* _mesa_function_pool[22735]: PixelTransformParameteriEXT (dynamic) */
   "iii\0"
   "glPixelTransformParameteriEXT\0"
   "\0"
   /* _mesa_function_pool[22770]: GetDoublev (offset 260) */
   "ip\0"
   "glGetDoublev\0"
   "\0"
   /* _mesa_function_pool[22787]: MultMatrixd (offset 295) */
   "p\0"
   "glMultMatrixd\0"
   "\0"
   /* _mesa_function_pool[22804]: MultMatrixf (offset 294) */
   "p\0"
   "glMultMatrixf\0"
   "\0"
   /* _mesa_function_pool[22821]: VertexAttribI4bvEXT (will be remapped) */
   "ip\0"
   "glVertexAttribI4bvEXT\0"
   "glVertexAttribI4bv\0"
   "\0"
   /* _mesa_function_pool[22866]: TexCoord2fColor4ubVertex3fSUN (dynamic) */
   "ffiiiifff\0"
   "glTexCoord2fColor4ubVertex3fSUN\0"
   "\0"
   /* _mesa_function_pool[22909]: Uniform1iARB (will be remapped) */
   "ii\0"
   "glUniform1i\0"
   "glUniform1iARB\0"
   "\0"
   /* _mesa_function_pool[22940]: GetnMapfvARB (will be remapped) */
   "iiip\0"
   "glGetnMapfvARB\0"
   "\0"
   /* _mesa_function_pool[22961]: VertexAttribPointerARB (will be remapped) */
   "iiiiip\0"
   "glVertexAttribPointer\0"
   "glVertexAttribPointerARB\0"
   "\0"
   /* _mesa_function_pool[23016]: VertexAttrib3sNV (will be remapped) */
   "iiii\0"
   "glVertexAttrib3sNV\0"
   "\0"
   /* _mesa_function_pool[23041]: SharpenTexFuncSGIS (dynamic) */
   "iip\0"
   "glSharpenTexFuncSGIS\0"
   "\0"
   /* _mesa_function_pool[23067]: MultiTexCoord4fvARB (offset 403) */
   "ip\0"
   "glMultiTexCoord4fv\0"
   "glMultiTexCoord4fvARB\0"
   "\0"
   /* _mesa_function_pool[23112]: Uniform2uiEXT (will be remapped) */
   "iii\0"
   "glUniform2uiEXT\0"
   "glUniform2ui\0"
   "\0"
   /* _mesa_function_pool[23146]: UniformMatrix2x3fv (will be remapped) */
   "iiip\0"
   "glUniformMatrix2x3fv\0"
   "\0"
   /* _mesa_function_pool[23173]: SamplerParameteri (will be remapped) */
   "iii\0"
   "glSamplerParameteri\0"
   "\0"
   /* _mesa_function_pool[23198]: SamplerParameterf (will be remapped) */
   "iif\0"
   "glSamplerParameterf\0"
   "\0"
   /* _mesa_function_pool[23223]: CombinerParameteriNV (will be remapped) */
   "ii\0"
   "glCombinerParameteriNV\0"
   "\0"
   /* _mesa_function_pool[23250]: DeleteAsyncMarkersSGIX (dynamic) */
   "ii\0"
   "glDeleteAsyncMarkersSGIX\0"
   "\0"
   /* _mesa_function_pool[23279]: ReplacementCodeusSUN (dynamic) */
   "i\0"
   "glReplacementCodeusSUN\0"
   "\0"
   /* _mesa_function_pool[23305]: IsAsyncMarkerSGIX (dynamic) */
   "i\0"
   "glIsAsyncMarkerSGIX\0"
   "\0"
   /* _mesa_function_pool[23328]: FrameZoomSGIX (dynamic) */
   "i\0"
   "glFrameZoomSGIX\0"
   "\0"
   /* _mesa_function_pool[23347]: Normal3fVertex3fvSUN (dynamic) */
   "pp\0"
   "glNormal3fVertex3fvSUN\0"
   "\0"
   /* _mesa_function_pool[23374]: GetnUniformuivARB (will be remapped) */
   "iiip\0"
   "glGetnUniformuivARB\0"
   "\0"
   /* _mesa_function_pool[23400]: RasterPos4sv (offset 85) */
   "p\0"
   "glRasterPos4sv\0"
   "\0"
   /* _mesa_function_pool[23418]: VertexAttrib4NsvARB (will be remapped) */
   "ip\0"
   "glVertexAttrib4Nsv\0"
   "glVertexAttrib4NsvARB\0"
   "\0"
   /* _mesa_function_pool[23463]: VertexAttrib3fvARB (will be remapped) */
   "ip\0"
   "glVertexAttrib3fv\0"
   "glVertexAttrib3fvARB\0"
   "\0"
   /* _mesa_function_pool[23506]: ClearColor (offset 206) */
   "ffff\0"
   "glClearColor\0"
   "\0"
   /* _mesa_function_pool[23525]: GetSynciv (will be remapped) */
   "iiipp\0"
   "glGetSynciv\0"
   "\0"
   /* _mesa_function_pool[23544]: ClearColorIiEXT (will be remapped) */
   "iiii\0"
   "glClearColorIiEXT\0"
   "\0"
   /* _mesa_function_pool[23568]: DeleteFramebuffersEXT (will be remapped) */
   "ip\0"
   "glDeleteFramebuffers\0"
   "glDeleteFramebuffersEXT\0"
   "\0"
   /* _mesa_function_pool[23617]: GlobalAlphaFactorsSUN (dynamic) */
   "i\0"
   "glGlobalAlphaFactorsSUN\0"
   "\0"
   /* _mesa_function_pool[23644]: IsEnabledIndexedEXT (will be remapped) */
   "ii\0"
   "glIsEnabledIndexedEXT\0"
   "glIsEnabledi\0"
   "\0"
   /* _mesa_function_pool[23683]: TexEnviv (offset 187) */
   "iip\0"
   "glTexEnviv\0"
   "\0"
   /* _mesa_function_pool[23699]: TexSubImage3D (offset 372) */
   "iiiiiiiiiip\0"
   "glTexSubImage3D\0"
   "glTexSubImage3DEXT\0"
   "\0"
   /* _mesa_function_pool[23747]: Tangent3fEXT (dynamic) */
   "fff\0"
   "glTangent3fEXT\0"
   "\0"
   /* _mesa_function_pool[23767]: SecondaryColor3uivEXT (will be remapped) */
   "p\0"
   "glSecondaryColor3uiv\0"
   "glSecondaryColor3uivEXT\0"
   "\0"
   /* _mesa_function_pool[23815]: MatrixIndexubvARB (dynamic) */
   "ip\0"
   "glMatrixIndexubvARB\0"
   "\0"
   /* _mesa_function_pool[23839]: Color4fNormal3fVertex3fSUN (dynamic) */
   "ffffffffff\0"
   "glColor4fNormal3fVertex3fSUN\0"
   "\0"
   /* _mesa_function_pool[23880]: PixelTexGenParameterfSGIS (will be remapped) */
   "if\0"
   "glPixelTexGenParameterfSGIS\0"
   "\0"
   /* _mesa_function_pool[23912]: CreateShader (will be remapped) */
   "i\0"
   "glCreateShader\0"
   "\0"
   /* _mesa_function_pool[23930]: GetColorTableParameterfv (offset 344) */
   "iip\0"
   "glGetColorTableParameterfv\0"
   "glGetColorTableParameterfvSGI\0"
   "glGetColorTableParameterfvEXT\0"
   "\0"
   /* _mesa_function_pool[24022]: FragmentLightModelfvSGIX (dynamic) */
   "ip\0"
   "glFragmentLightModelfvSGIX\0"
   "\0"
   /* _mesa_function_pool[24053]: Bitmap (offset 8) */
   "iiffffp\0"
   "glBitmap\0"
   "\0"
   /* _mesa_function_pool[24071]: MultiTexCoord3fARB (offset 394) */
   "ifff\0"
   "glMultiTexCoord3f\0"
   "glMultiTexCoord3fARB\0"
   "\0"
   /* _mesa_function_pool[24116]: GetTexLevelParameterfv (offset 284) */
   "iiip\0"
   "glGetTexLevelParameterfv\0"
   "\0"
   /* _mesa_function_pool[24147]: GetPixelTexGenParameterfvSGIS (will be remapped) */
   "ip\0"
   "glGetPixelTexGenParameterfvSGIS\0"
   "\0"
   /* _mesa_function_pool[24183]: GenFramebuffersEXT (will be remapped) */
   "ip\0"
   "glGenFramebuffers\0"
   "glGenFramebuffersEXT\0"
   "\0"
   /* _mesa_function_pool[24226]: VertexAttribDivisor (will be remapped) */
   "ii\0"
   "glVertexAttribDivisor\0"
   "\0"
   /* _mesa_function_pool[24252]: GetProgramParameterdvNV (will be remapped) */
   "iiip\0"
   "glGetProgramParameterdvNV\0"
   "\0"
   /* _mesa_function_pool[24284]: Vertex2sv (offset 133) */
   "p\0"
   "glVertex2sv\0"
   "\0"
   /* _mesa_function_pool[24299]: GetIntegerv (offset 263) */
   "ip\0"
   "glGetIntegerv\0"
   "\0"
   /* _mesa_function_pool[24317]: IsVertexArrayAPPLE (will be remapped) */
   "i\0"
   "glIsVertexArray\0"
   "glIsVertexArrayAPPLE\0"
   "\0"
   /* _mesa_function_pool[24357]: FragmentLightfvSGIX (dynamic) */
   "iip\0"
   "glFragmentLightfvSGIX\0"
   "\0"
   /* _mesa_function_pool[24384]: GetnMapdvARB (will be remapped) */
   "iiip\0"
   "glGetnMapdvARB\0"
   "\0"
   /* _mesa_function_pool[24405]: DetachShader (will be remapped) */
   "ii\0"
   "glDetachShader\0"
   "\0"
   /* _mesa_function_pool[24424]: VertexAttrib4NubARB (will be remapped) */
   "iiiii\0"
   "glVertexAttrib4Nub\0"
   "glVertexAttrib4NubARB\0"
   "\0"
   /* _mesa_function_pool[24472]: GetProgramEnvParameterfvARB (will be remapped) */
   "iip\0"
   "glGetProgramEnvParameterfvARB\0"
   "\0"
   /* _mesa_function_pool[24507]: GetTrackMatrixivNV (will be remapped) */
   "iiip\0"
   "glGetTrackMatrixivNV\0"
   "\0"
   /* _mesa_function_pool[24534]: VertexAttrib3svNV (will be remapped) */
   "ip\0"
   "glVertexAttrib3svNV\0"
   "\0"
   /* _mesa_function_pool[24558]: Uniform4fvARB (will be remapped) */
   "iip\0"
   "glUniform4fv\0"
   "glUniform4fvARB\0"
   "\0"
   /* _mesa_function_pool[24592]: MultTransposeMatrixfARB (will be remapped) */
   "p\0"
   "glMultTransposeMatrixf\0"
   "glMultTransposeMatrixfARB\0"
   "\0"
   /* _mesa_function_pool[24644]: GetTexEnviv (offset 277) */
   "iip\0"
   "glGetTexEnviv\0"
   "\0"
   /* _mesa_function_pool[24663]: ColorFragmentOp1ATI (will be remapped) */
   "iiiiiii\0"
   "glColorFragmentOp1ATI\0"
   "\0"
   /* _mesa_function_pool[24694]: GetUniformfvARB (will be remapped) */
   "iip\0"
   "glGetUniformfv\0"
   "glGetUniformfvARB\0"
   "\0"
   /* _mesa_function_pool[24732]: EGLImageTargetRenderbufferStorageOES (will be remapped) */
   "ip\0"
   "glEGLImageTargetRenderbufferStorageOES\0"
   "\0"
   /* _mesa_function_pool[24775]: VertexAttribI2ivEXT (will be remapped) */
   "ip\0"
   "glVertexAttribI2ivEXT\0"
   "glVertexAttribI2iv\0"
   "\0"
   /* _mesa_function_pool[24820]: PopClientAttrib (offset 334) */
   "\0"
   "glPopClientAttrib\0"
   "\0"
   /* _mesa_function_pool[24840]: ReplacementCodeuiTexCoord2fColor4fNormal3fVertex3fSUN (dynamic) */
   "iffffffffffff\0"
   "glReplacementCodeuiTexCoord2fColor4fNormal3fVertex3fSUN\0"
   "\0"
   /* _mesa_function_pool[24911]: DetachObjectARB (will be remapped) */
   "ii\0"
   "glDetachObjectARB\0"
   "\0"
   /* _mesa_function_pool[24933]: VertexBlendARB (dynamic) */
   "i\0"
   "glVertexBlendARB\0"
   "\0"
   /* _mesa_function_pool[24953]: WindowPos3iMESA (will be remapped) */
   "iii\0"
   "glWindowPos3i\0"
   "glWindowPos3iARB\0"
   "glWindowPos3iMESA\0"
   "\0"
   /* _mesa_function_pool[25007]: SeparableFilter2D (offset 360) */
   "iiiiiipp\0"
   "glSeparableFilter2D\0"
   "glSeparableFilter2DEXT\0"
   "\0"
   /* _mesa_function_pool[25060]: ProgramParameteriARB (will be remapped) */
   "iii\0"
   "glProgramParameteriARB\0"
   "\0"
   /* _mesa_function_pool[25088]: Map1d (offset 220) */
   "iddiip\0"
   "glMap1d\0"
   "\0"
   /* _mesa_function_pool[25104]: Map1f (offset 221) */
   "iffiip\0"
   "glMap1f\0"
   "\0"
   /* _mesa_function_pool[25120]: CompressedTexImage2DARB (will be remapped) */
   "iiiiiiip\0"
   "glCompressedTexImage2D\0"
   "glCompressedTexImage2DARB\0"
   "\0"
   /* _mesa_function_pool[25179]: ArrayElement (offset 306) */
   "i\0"
   "glArrayElement\0"
   "glArrayElementEXT\0"
   "\0"
   /* _mesa_function_pool[25215]: TexImage2D (offset 183) */
   "iiiiiiiip\0"
   "glTexImage2D\0"
   "\0"
   /* _mesa_function_pool[25239]: DepthBoundsEXT (will be remapped) */
   "dd\0"
   "glDepthBoundsEXT\0"
   "\0"
   /* _mesa_function_pool[25260]: ProgramParameters4fvNV (will be remapped) */
   "iiip\0"
   "glProgramParameters4fvNV\0"
   "\0"
   /* _mesa_function_pool[25291]: DeformationMap3fSGIX (dynamic) */
   "iffiiffiiffiip\0"
   "glDeformationMap3fSGIX\0"
   "\0"
   /* _mesa_function_pool[25330]: GetProgramivNV (will be remapped) */
   "iip\0"
   "glGetProgramivNV\0"
   "\0"
   /* _mesa_function_pool[25352]: GetFragDataLocationEXT (will be remapped) */
   "ip\0"
   "glGetFragDataLocationEXT\0"
   "glGetFragDataLocation\0"
   "\0"
   /* _mesa_function_pool[25403]: GetMinmaxParameteriv (offset 366) */
   "iip\0"
   "glGetMinmaxParameteriv\0"
   "glGetMinmaxParameterivEXT\0"
   "\0"
   /* _mesa_function_pool[25457]: PixelTransferf (offset 247) */
   "if\0"
   "glPixelTransferf\0"
   "\0"
   /* _mesa_function_pool[25478]: CopyTexImage1D (offset 323) */
   "iiiiiii\0"
   "glCopyTexImage1D\0"
   "glCopyTexImage1DEXT\0"
   "\0"
   /* _mesa_function_pool[25524]: PushMatrix (offset 298) */
   "\0"
   "glPushMatrix\0"
   "\0"
   /* _mesa_function_pool[25539]: Fogiv (offset 156) */
   "ip\0"
   "glFogiv\0"
   "\0"
   /* _mesa_function_pool[25551]: TexCoord1dv (offset 95) */
   "p\0"
   "glTexCoord1dv\0"
   "\0"
   /* _mesa_function_pool[25568]: AlphaFragmentOp3ATI (will be remapped) */
   "iiiiiiiiiiii\0"
   "glAlphaFragmentOp3ATI\0"
   "\0"
   /* _mesa_function_pool[25604]: PixelTransferi (offset 248) */
   "ii\0"
   "glPixelTransferi\0"
   "\0"
   /* _mesa_function_pool[25625]: GetnColorTableARB (will be remapped) */
   "iiiip\0"
   "glGetnColorTableARB\0"
   "\0"
   /* _mesa_function_pool[25652]: VertexAttrib3fvNV (will be remapped) */
   "ip\0"
   "glVertexAttrib3fvNV\0"
   "\0"
   /* _mesa_function_pool[25676]: Rotatef (offset 300) */
   "ffff\0"
   "glRotatef\0"
   "\0"
   /* _mesa_function_pool[25692]: GetFinalCombinerInputParameterivNV (will be remapped) */
   "iip\0"
   "glGetFinalCombinerInputParameterivNV\0"
   "\0"
   /* _mesa_function_pool[25734]: Vertex3i (offset 138) */
   "iii\0"
   "glVertex3i\0"
   "\0"
   /* _mesa_function_pool[25750]: Vertex3f (offset 136) */
   "fff\0"
   "glVertex3f\0"
   "\0"
   /* _mesa_function_pool[25766]: Clear (offset 203) */
   "i\0"
   "glClear\0"
   "\0"
   /* _mesa_function_pool[25777]: Vertex3d (offset 134) */
   "ddd\0"
   "glVertex3d\0"
   "\0"
   /* _mesa_function_pool[25793]: GetMapParameterivNV (dynamic) */
   "iip\0"
   "glGetMapParameterivNV\0"
   "\0"
   /* _mesa_function_pool[25820]: Uniform4iARB (will be remapped) */
   "iiiii\0"
   "glUniform4i\0"
   "glUniform4iARB\0"
   "\0"
   /* _mesa_function_pool[25854]: ReadBuffer (offset 254) */
   "i\0"
   "glReadBuffer\0"
   "\0"
   /* _mesa_function_pool[25870]: ConvolutionParameteri (offset 352) */
   "iii\0"
   "glConvolutionParameteri\0"
   "glConvolutionParameteriEXT\0"
   "\0"
   /* _mesa_function_pool[25926]: Ortho (offset 296) */
   "dddddd\0"
   "glOrtho\0"
   "\0"
   /* _mesa_function_pool[25942]: Binormal3sEXT (dynamic) */
   "iii\0"
   "glBinormal3sEXT\0"
   "\0"
   /* _mesa_function_pool[25963]: ListBase (offset 6) */
   "i\0"
   "glListBase\0"
   "\0"
   /* _mesa_function_pool[25977]: VertexAttribI3ivEXT (will be remapped) */
   "ip\0"
   "glVertexAttribI3ivEXT\0"
   "glVertexAttribI3iv\0"
   "\0"
   /* _mesa_function_pool[26022]: Vertex3s (offset 140) */
   "iii\0"
   "glVertex3s\0"
   "\0"
   /* _mesa_function_pool[26038]: ConvolutionParameterf (offset 350) */
   "iif\0"
   "glConvolutionParameterf\0"
   "glConvolutionParameterfEXT\0"
   "\0"
   /* _mesa_function_pool[26094]: GetColorTableParameteriv (offset 345) */
   "iip\0"
   "glGetColorTableParameteriv\0"
   "glGetColorTableParameterivSGI\0"
   "glGetColorTableParameterivEXT\0"
   "\0"
   /* _mesa_function_pool[26186]: ProgramEnvParameter4dvARB (will be remapped) */
   "iip\0"
   "glProgramEnvParameter4dvARB\0"
   "glProgramParameter4dvNV\0"
   "\0"
   /* _mesa_function_pool[26243]: ShadeModel (offset 177) */
   "i\0"
   "glShadeModel\0"
   "\0"
   /* _mesa_function_pool[26259]: VertexAttribs2fvNV (will be remapped) */
   "iip\0"
   "glVertexAttribs2fvNV\0"
   "\0"
   /* _mesa_function_pool[26285]: Rectiv (offset 91) */
   "pp\0"
   "glRectiv\0"
   "\0"
   /* _mesa_function_pool[26298]: UseProgramObjectARB (will be remapped) */
   "i\0"
   "glUseProgram\0"
   "glUseProgramObjectARB\0"
   "\0"
   /* _mesa_function_pool[26336]: GetMapParameterfvNV (dynamic) */
   "iip\0"
   "glGetMapParameterfvNV\0"
   "\0"
   /* _mesa_function_pool[26363]: EndConditionalRenderNV (will be remapped) */
   "\0"
   "glEndConditionalRenderNV\0"
   "glEndConditionalRender\0"
   "\0"
   /* _mesa_function_pool[26413]: PassTexCoordATI (will be remapped) */
   "iii\0"
   "glPassTexCoordATI\0"
   "\0"
   /* _mesa_function_pool[26436]: DeleteProgram (will be remapped) */
   "i\0"
   "glDeleteProgram\0"
   "\0"
   /* _mesa_function_pool[26455]: GetSamplerParameteriv (will be remapped) */
   "iip\0"
   "glGetSamplerParameteriv\0"
   "\0"
   /* _mesa_function_pool[26484]: Tangent3dEXT (dynamic) */
   "ddd\0"
   "glTangent3dEXT\0"
   "\0"
   /* _mesa_function_pool[26504]: SecondaryColor3dvEXT (will be remapped) */
   "p\0"
   "glSecondaryColor3dv\0"
   "glSecondaryColor3dvEXT\0"
   "\0"
   /* _mesa_function_pool[26550]: AlphaFragmentOp2ATI (will be remapped) */
   "iiiiiiiii\0"
   "glAlphaFragmentOp2ATI\0"
   "\0"
   /* _mesa_function_pool[26583]: Vertex2fv (offset 129) */
   "p\0"
   "glVertex2fv\0"
   "\0"
   /* _mesa_function_pool[26598]: MultiDrawArraysEXT (will be remapped) */
   "ippi\0"
   "glMultiDrawArrays\0"
   "glMultiDrawArraysEXT\0"
   "\0"
   /* _mesa_function_pool[26643]: BindRenderbufferEXT (will be remapped) */
   "ii\0"
   "glBindRenderbuffer\0"
   "glBindRenderbufferEXT\0"
   "\0"
   /* _mesa_function_pool[26688]: MultiTexCoord4dARB (offset 400) */
   "idddd\0"
   "glMultiTexCoord4d\0"
   "glMultiTexCoord4dARB\0"
   "\0"
   /* _mesa_function_pool[26734]: FramebufferTextureFaceARB (will be remapped) */
   "iiiii\0"
   "glFramebufferTextureFaceARB\0"
   "\0"
   /* _mesa_function_pool[26769]: Vertex3sv (offset 141) */
   "p\0"
   "glVertex3sv\0"
   "\0"
   /* _mesa_function_pool[26784]: SecondaryColor3usEXT (will be remapped) */
   "iii\0"
   "glSecondaryColor3us\0"
   "glSecondaryColor3usEXT\0"
   "\0"
   /* _mesa_function_pool[26832]: ProgramLocalParameter4fvARB (will be remapped) */
   "iip\0"
   "glProgramLocalParameter4fvARB\0"
   "\0"
   /* _mesa_function_pool[26867]: DeleteProgramsNV (will be remapped) */
   "ip\0"
   "glDeleteProgramsARB\0"
   "glDeleteProgramsNV\0"
   "\0"
   /* _mesa_function_pool[26910]: EvalMesh1 (offset 236) */
   "iii\0"
   "glEvalMesh1\0"
   "\0"
   /* _mesa_function_pool[26927]: PauseTransformFeedback (will be remapped) */
   "\0"
   "glPauseTransformFeedback\0"
   "\0"
   /* _mesa_function_pool[26954]: MultiTexCoord1sARB (offset 382) */
   "ii\0"
   "glMultiTexCoord1s\0"
   "glMultiTexCoord1sARB\0"
   "\0"
   /* _mesa_function_pool[26997]: ReplacementCodeuiColor3fVertex3fSUN (dynamic) */
   "iffffff\0"
   "glReplacementCodeuiColor3fVertex3fSUN\0"
   "\0"
   /* _mesa_function_pool[27044]: GetVertexAttribPointervNV (will be remapped) */
   "iip\0"
   "glGetVertexAttribPointerv\0"
   "glGetVertexAttribPointervARB\0"
   "glGetVertexAttribPointervNV\0"
   "\0"
   /* _mesa_function_pool[27132]: VertexAttribs1fvNV (will be remapped) */
   "iip\0"
   "glVertexAttribs1fvNV\0"
   "\0"
   /* _mesa_function_pool[27158]: MultiTexCoord1dvARB (offset 377) */
   "ip\0"
   "glMultiTexCoord1dv\0"
   "glMultiTexCoord1dvARB\0"
   "\0"
   /* _mesa_function_pool[27203]: Uniform2iARB (will be remapped) */
   "iii\0"
   "glUniform2i\0"
   "glUniform2iARB\0"
   "\0"
   /* _mesa_function_pool[27235]: Vertex2iv (offset 131) */
   "p\0"
   "glVertex2iv\0"
   "\0"
   /* _mesa_function_pool[27250]: GetProgramStringNV (will be remapped) */
   "iip\0"
   "glGetProgramStringNV\0"
   "\0"
   /* _mesa_function_pool[27276]: ColorPointerEXT (will be remapped) */
   "iiiip\0"
   "glColorPointerEXT\0"
   "\0"
   /* _mesa_function_pool[27301]: LineWidth (offset 168) */
   "f\0"
   "glLineWidth\0"
   "\0"
   /* _mesa_function_pool[27316]: MapBufferARB (will be remapped) */
   "ii\0"
   "glMapBuffer\0"
   "glMapBufferARB\0"
   "\0"
   /* _mesa_function_pool[27347]: MultiDrawElementsBaseVertex (will be remapped) */
   "ipipip\0"
   "glMultiDrawElementsBaseVertex\0"
   "\0"
   /* _mesa_function_pool[27385]: TexParameterIuivEXT (will be remapped) */
   "iip\0"
   "glTexParameterIuivEXT\0"
   "glTexParameterIuiv\0"
   "\0"
   /* _mesa_function_pool[27431]: Binormal3svEXT (dynamic) */
   "p\0"
   "glBinormal3svEXT\0"
   "\0"
   /* _mesa_function_pool[27451]: ApplyTextureEXT (dynamic) */
   "i\0"
   "glApplyTextureEXT\0"
   "\0"
   /* _mesa_function_pool[27472]: GetBufferParameteri64v (will be remapped) */
   "iip\0"
   "glGetBufferParameteri64v\0"
   "\0"
   /* _mesa_function_pool[27502]: TexGendv (offset 189) */
   "iip\0"
   "glTexGendv\0"
   "\0"
   /* _mesa_function_pool[27518]: VertexAttribI3iEXT (will be remapped) */
   "iiii\0"
   "glVertexAttribI3iEXT\0"
   "glVertexAttribI3i\0"
   "\0"
   /* _mesa_function_pool[27563]: EnableIndexedEXT (will be remapped) */
   "ii\0"
   "glEnableIndexedEXT\0"
   "glEnablei\0"
   "\0"
   /* _mesa_function_pool[27596]: TextureMaterialEXT (dynamic) */
   "ii\0"
   "glTextureMaterialEXT\0"
   "\0"
   /* _mesa_function_pool[27621]: TextureLightEXT (dynamic) */
   "i\0"
   "glTextureLightEXT\0"
   "\0"
   /* _mesa_function_pool[27642]: ResetMinmax (offset 370) */
   "i\0"
   "glResetMinmax\0"
   "glResetMinmaxEXT\0"
   "\0"
   /* _mesa_function_pool[27676]: SpriteParameterfSGIX (dynamic) */
   "if\0"
   "glSpriteParameterfSGIX\0"
   "\0"
   /* _mesa_function_pool[27703]: EnableClientState (offset 313) */
   "i\0"
   "glEnableClientState\0"
   "\0"
   /* _mesa_function_pool[27726]: VertexAttrib4sNV (will be remapped) */
   "iiiii\0"
   "glVertexAttrib4sNV\0"
   "\0"
   /* _mesa_function_pool[27752]: GetConvolutionParameterfv (offset 357) */
   "iip\0"
   "glGetConvolutionParameterfv\0"
   "glGetConvolutionParameterfvEXT\0"
   "\0"
   /* _mesa_function_pool[27816]: VertexAttribs4dvNV (will be remapped) */
   "iip\0"
   "glVertexAttribs4dvNV\0"
   "\0"
   /* _mesa_function_pool[27842]: VertexAttrib4dARB (will be remapped) */
   "idddd\0"
   "glVertexAttrib4d\0"
   "glVertexAttrib4dARB\0"
   "\0"
   /* _mesa_function_pool[27886]: GetTexBumpParameterfvATI (will be remapped) */
   "ip\0"
   "glGetTexBumpParameterfvATI\0"
   "\0"
   /* _mesa_function_pool[27917]: ProgramNamedParameter4dNV (will be remapped) */
   "iipdddd\0"
   "glProgramNamedParameter4dNV\0"
   "\0"
   /* _mesa_function_pool[27954]: GetMaterialfv (offset 269) */
   "iip\0"
   "glGetMaterialfv\0"
   "\0"
   /* _mesa_function_pool[27975]: VertexWeightfEXT (dynamic) */
   "f\0"
   "glVertexWeightfEXT\0"
   "\0"
   /* _mesa_function_pool[27997]: SetFragmentShaderConstantATI (will be remapped) */
   "ip\0"
   "glSetFragmentShaderConstantATI\0"
   "\0"
   /* _mesa_function_pool[28032]: Binormal3fEXT (dynamic) */
   "fff\0"
   "glBinormal3fEXT\0"
   "\0"
   /* _mesa_function_pool[28053]: CallList (offset 2) */
   "i\0"
   "glCallList\0"
   "\0"
   /* _mesa_function_pool[28067]: Materialfv (offset 170) */
   "iip\0"
   "glMaterialfv\0"
   "\0"
   /* _mesa_function_pool[28085]: TexCoord3fv (offset 113) */
   "p\0"
   "glTexCoord3fv\0"
   "\0"
   /* _mesa_function_pool[28102]: FogCoordfvEXT (will be remapped) */
   "p\0"
   "glFogCoordfv\0"
   "glFogCoordfvEXT\0"
   "\0"
   /* _mesa_function_pool[28134]: MultiTexCoord1ivARB (offset 381) */
   "ip\0"
   "glMultiTexCoord1iv\0"
   "glMultiTexCoord1ivARB\0"
   "\0"
   /* _mesa_function_pool[28179]: SecondaryColor3ubEXT (will be remapped) */
   "iii\0"
   "glSecondaryColor3ub\0"
   "glSecondaryColor3ubEXT\0"
   "\0"
   /* _mesa_function_pool[28227]: MultiTexCoord2ivARB (offset 389) */
   "ip\0"
   "glMultiTexCoord2iv\0"
   "glMultiTexCoord2ivARB\0"
   "\0"
   /* _mesa_function_pool[28272]: FogFuncSGIS (dynamic) */
   "ip\0"
   "glFogFuncSGIS\0"
   "\0"
   /* _mesa_function_pool[28290]: CopyTexSubImage2D (offset 326) */
   "iiiiiiii\0"
   "glCopyTexSubImage2D\0"
   "glCopyTexSubImage2DEXT\0"
   "\0"
   /* _mesa_function_pool[28343]: GetObjectParameterivARB (will be remapped) */
   "iip\0"
   "glGetObjectParameterivARB\0"
   "\0"
   /* _mesa_function_pool[28374]: Color3iv (offset 16) */
   "p\0"
   "glColor3iv\0"
   "\0"
   /* _mesa_function_pool[28388]: TexCoord4fVertex4fSUN (dynamic) */
   "ffffffff\0"
   "glTexCoord4fVertex4fSUN\0"
   "\0"
   /* _mesa_function_pool[28422]: DrawElements (offset 311) */
   "iiip\0"
   "glDrawElements\0"
   "\0"
   /* _mesa_function_pool[28443]: BindVertexArrayAPPLE (will be remapped) */
   "i\0"
   "glBindVertexArrayAPPLE\0"
   "\0"
   /* _mesa_function_pool[28469]: GetProgramLocalParameterdvARB (will be remapped) */
   "iip\0"
   "glGetProgramLocalParameterdvARB\0"
   "\0"
   /* _mesa_function_pool[28506]: GetHistogramParameteriv (offset 363) */
   "iip\0"
   "glGetHistogramParameteriv\0"
   "glGetHistogramParameterivEXT\0"
   "\0"
   /* _mesa_function_pool[28566]: MultiTexCoord1iARB (offset 380) */
   "ii\0"
   "glMultiTexCoord1i\0"
   "glMultiTexCoord1iARB\0"
   "\0"
   /* _mesa_function_pool[28609]: GetConvolutionFilter (offset 356) */
   "iiip\0"
   "glGetConvolutionFilter\0"
   "glGetConvolutionFilterEXT\0"
   "\0"
   /* _mesa_function_pool[28664]: GetProgramivARB (will be remapped) */
   "iip\0"
   "glGetProgramivARB\0"
   "\0"
   /* _mesa_function_pool[28687]: TexBufferARB (will be remapped) */
   "iii\0"
   "glTexBufferARB\0"
   "\0"
   /* _mesa_function_pool[28707]: BlendFuncSeparateEXT (will be remapped) */
   "iiii\0"
   "glBlendFuncSeparate\0"
   "glBlendFuncSeparateEXT\0"
   "glBlendFuncSeparateINGR\0"
   "\0"
   /* _mesa_function_pool[28780]: MapBufferRange (will be remapped) */
   "iiii\0"
   "glMapBufferRange\0"
   "\0"
   /* _mesa_function_pool[28803]: ProgramParameters4dvNV (will be remapped) */
   "iiip\0"
   "glProgramParameters4dvNV\0"
   "\0"
   /* _mesa_function_pool[28834]: TexCoord2fColor3fVertex3fvSUN (dynamic) */
   "ppp\0"
   "glTexCoord2fColor3fVertex3fvSUN\0"
   "\0"
   /* _mesa_function_pool[28871]: EvalPoint2 (offset 239) */
   "ii\0"
   "glEvalPoint2\0"
   "\0"
   /* _mesa_function_pool[28888]: Uniform1uivEXT (will be remapped) */
   "iip\0"
   "glUniform1uivEXT\0"
   "glUniform1uiv\0"
   "\0"
   /* _mesa_function_pool[28924]: EvalPoint1 (offset 237) */
   "i\0"
   "glEvalPoint1\0"
   "\0"
   /* _mesa_function_pool[28940]: Binormal3dvEXT (dynamic) */
   "p\0"
   "glBinormal3dvEXT\0"
   "\0"
   /* _mesa_function_pool[28960]: PopMatrix (offset 297) */
   "\0"
   "glPopMatrix\0"
   "\0"
   /* _mesa_function_pool[28974]: FinishFenceNV (will be remapped) */
   "i\0"
   "glFinishFenceNV\0"
   "\0"
   /* _mesa_function_pool[28993]: GetFogFuncSGIS (dynamic) */
   "p\0"
   "glGetFogFuncSGIS\0"
   "\0"
   /* _mesa_function_pool[29013]: GetUniformLocationARB (will be remapped) */
   "ip\0"
   "glGetUniformLocation\0"
   "glGetUniformLocationARB\0"
   "\0"
   /* _mesa_function_pool[29062]: SecondaryColor3fEXT (will be remapped) */
   "fff\0"
   "glSecondaryColor3f\0"
   "glSecondaryColor3fEXT\0"
   "\0"
   /* _mesa_function_pool[29108]: GetTexGeniv (offset 280) */
   "iip\0"
   "glGetTexGeniv\0"
   "\0"
   /* _mesa_function_pool[29127]: CombinerInputNV (will be remapped) */
   "iiiiii\0"
   "glCombinerInputNV\0"
   "\0"
   /* _mesa_function_pool[29153]: VertexAttrib3sARB (will be remapped) */
   "iiii\0"
   "glVertexAttrib3s\0"
   "glVertexAttrib3sARB\0"
   "\0"
   /* _mesa_function_pool[29196]: IsTransformFeedback (will be remapped) */
   "i\0"
   "glIsTransformFeedback\0"
   "\0"
   /* _mesa_function_pool[29221]: ReplacementCodeuiNormal3fVertex3fvSUN (dynamic) */
   "ppp\0"
   "glReplacementCodeuiNormal3fVertex3fvSUN\0"
   "\0"
   /* _mesa_function_pool[29266]: Map2d (offset 222) */
   "iddiiddiip\0"
   "glMap2d\0"
   "\0"
   /* _mesa_function_pool[29286]: Map2f (offset 223) */
   "iffiiffiip\0"
   "glMap2f\0"
   "\0"
   /* _mesa_function_pool[29306]: ProgramStringARB (will be remapped) */
   "iiip\0"
   "glProgramStringARB\0"
   "\0"
   /* _mesa_function_pool[29331]: Vertex4s (offset 148) */
   "iiii\0"
   "glVertex4s\0"
   "\0"
   /* _mesa_function_pool[29348]: TexCoord4fVertex4fvSUN (dynamic) */
   "pp\0"
   "glTexCoord4fVertex4fvSUN\0"
   "\0"
   /* _mesa_function_pool[29377]: FragmentLightModelivSGIX (dynamic) */
   "ip\0"
   "glFragmentLightModelivSGIX\0"
   "\0"
   /* _mesa_function_pool[29408]: VertexAttrib1fNV (will be remapped) */
   "if\0"
   "glVertexAttrib1fNV\0"
   "\0"
   /* _mesa_function_pool[29431]: Vertex4f (offset 144) */
   "ffff\0"
   "glVertex4f\0"
   "\0"
   /* _mesa_function_pool[29448]: EvalCoord1d (offset 228) */
   "d\0"
   "glEvalCoord1d\0"
   "\0"
   /* _mesa_function_pool[29465]: Vertex4d (offset 142) */
   "dddd\0"
   "glVertex4d\0"
   "\0"
   /* _mesa_function_pool[29482]: RasterPos4dv (offset 79) */
   "p\0"
   "glRasterPos4dv\0"
   "\0"
   /* _mesa_function_pool[29500]: UseShaderProgramEXT (will be remapped) */
   "ii\0"
   "glUseShaderProgramEXT\0"
   "\0"
   /* _mesa_function_pool[29526]: FragmentLightfSGIX (dynamic) */
   "iif\0"
   "glFragmentLightfSGIX\0"
   "\0"
   /* _mesa_function_pool[29552]: GetCompressedTexImageARB (will be remapped) */
   "iip\0"
   "glGetCompressedTexImage\0"
   "glGetCompressedTexImageARB\0"
   "\0"
   /* _mesa_function_pool[29608]: GetTexGenfv (offset 279) */
   "iip\0"
   "glGetTexGenfv\0"
   "\0"
   /* _mesa_function_pool[29627]: Vertex4i (offset 146) */
   "iiii\0"
   "glVertex4i\0"
   "\0"
   /* _mesa_function_pool[29644]: VertexWeightPointerEXT (dynamic) */
   "iiip\0"
   "glVertexWeightPointerEXT\0"
   "\0"
   /* _mesa_function_pool[29675]: GetHistogram (offset 361) */
   "iiiip\0"
   "glGetHistogram\0"
   "glGetHistogramEXT\0"
   "\0"
   /* _mesa_function_pool[29715]: ActiveStencilFaceEXT (will be remapped) */
   "i\0"
   "glActiveStencilFaceEXT\0"
   "\0"
   /* _mesa_function_pool[29741]: StencilFuncSeparateATI (will be remapped) */
   "iiii\0"
   "glStencilFuncSeparateATI\0"
   "\0"
   /* _mesa_function_pool[29772]: Materialf (offset 169) */
   "iif\0"
   "glMaterialf\0"
   "\0"
   /* _mesa_function_pool[29789]: GetShaderSourceARB (will be remapped) */
   "iipp\0"
   "glGetShaderSource\0"
   "glGetShaderSourceARB\0"
   "\0"
   /* _mesa_function_pool[29834]: IglooInterfaceSGIX (dynamic) */
   "ip\0"
   "glIglooInterfaceSGIX\0"
   "\0"
   /* _mesa_function_pool[29859]: Materiali (offset 171) */
   "iii\0"
   "glMateriali\0"
   "\0"
   /* _mesa_function_pool[29876]: VertexAttrib4dNV (will be remapped) */
   "idddd\0"
   "glVertexAttrib4dNV\0"
   "\0"
   /* _mesa_function_pool[29902]: MultiModeDrawElementsIBM (will be remapped) */
   "ppipii\0"
   "glMultiModeDrawElementsIBM\0"
   "\0"
   /* _mesa_function_pool[29937]: Indexsv (offset 51) */
   "p\0"
   "glIndexsv\0"
   "\0"
   /* _mesa_function_pool[29950]: MultiTexCoord4svARB (offset 407) */
   "ip\0"
   "glMultiTexCoord4sv\0"
   "glMultiTexCoord4svARB\0"
   "\0"
   /* _mesa_function_pool[29995]: LightModelfv (offset 164) */
   "ip\0"
   "glLightModelfv\0"
   "\0"
   /* _mesa_function_pool[30014]: TexCoord2dv (offset 103) */
   "p\0"
   "glTexCoord2dv\0"
   "\0"
   /* _mesa_function_pool[30031]: GenQueriesARB (will be remapped) */
   "ip\0"
   "glGenQueries\0"
   "glGenQueriesARB\0"
   "\0"
   /* _mesa_function_pool[30064]: EvalCoord1dv (offset 229) */
   "p\0"
   "glEvalCoord1dv\0"
   "\0"
   /* _mesa_function_pool[30082]: ReplacementCodeuiVertex3fSUN (dynamic) */
   "ifff\0"
   "glReplacementCodeuiVertex3fSUN\0"
   "\0"
   /* _mesa_function_pool[30119]: Translated (offset 303) */
   "ddd\0"
   "glTranslated\0"
   "\0"
   /* _mesa_function_pool[30137]: Translatef (offset 304) */
   "fff\0"
   "glTranslatef\0"
   "\0"
   /* _mesa_function_pool[30155]: Uniform3uiEXT (will be remapped) */
   "iiii\0"
   "glUniform3uiEXT\0"
   "glUniform3ui\0"
   "\0"
   /* _mesa_function_pool[30190]: StencilMask (offset 209) */
   "i\0"
   "glStencilMask\0"
   "\0"
   /* _mesa_function_pool[30207]: Tangent3iEXT (dynamic) */
   "iii\0"
   "glTangent3iEXT\0"
   "\0"
   /* _mesa_function_pool[30227]: ClampColorARB (will be remapped) */
   "ii\0"
   "glClampColorARB\0"
   "\0"
   /* _mesa_function_pool[30247]: GetLightiv (offset 265) */
   "iip\0"
   "glGetLightiv\0"
   "\0"
   /* _mesa_function_pool[30265]: GetSamplerParameterIiv (will be remapped) */
   "iip\0"
   "glGetSamplerParameterIiv\0"
   "\0"
   /* _mesa_function_pool[30295]: DrawMeshArraysSUN (dynamic) */
   "iiii\0"
   "glDrawMeshArraysSUN\0"
   "\0"
   /* _mesa_function_pool[30321]: IsList (offset 287) */
   "i\0"
   "glIsList\0"
   "\0"
   /* _mesa_function_pool[30333]: IsSync (will be remapped) */
   "i\0"
   "glIsSync\0"
   "\0"
   /* _mesa_function_pool[30345]: RenderMode (offset 196) */
   "i\0"
   "glRenderMode\0"
   "\0"
   /* _mesa_function_pool[30361]: GetMapControlPointsNV (dynamic) */
   "iiiiiip\0"
   "glGetMapControlPointsNV\0"
   "\0"
   /* _mesa_function_pool[30394]: DrawBuffersARB (will be remapped) */
   "ip\0"
   "glDrawBuffers\0"
   "glDrawBuffersARB\0"
   "glDrawBuffersATI\0"
   "\0"
   /* _mesa_function_pool[30446]: ClearBufferiv (will be remapped) */
   "iip\0"
   "glClearBufferiv\0"
   "\0"
   /* _mesa_function_pool[30467]: ProgramLocalParameter4fARB (will be remapped) */
   "iiffff\0"
   "glProgramLocalParameter4fARB\0"
   "\0"
   /* _mesa_function_pool[30504]: SpriteParameterivSGIX (dynamic) */
   "ip\0"
   "glSpriteParameterivSGIX\0"
   "\0"
   /* _mesa_function_pool[30532]: ProvokingVertexEXT (will be remapped) */
   "i\0"
   "glProvokingVertexEXT\0"
   "glProvokingVertex\0"
   "\0"
   /* _mesa_function_pool[30574]: MultiTexCoord1fARB (offset 378) */
   "if\0"
   "glMultiTexCoord1f\0"
   "glMultiTexCoord1fARB\0"
   "\0"
   /* _mesa_function_pool[30617]: LoadName (offset 198) */
   "i\0"
   "glLoadName\0"
   "\0"
   /* _mesa_function_pool[30631]: VertexAttribs4ubvNV (will be remapped) */
   "iip\0"
   "glVertexAttribs4ubvNV\0"
   "\0"
   /* _mesa_function_pool[30658]: WeightsvARB (dynamic) */
   "ip\0"
   "glWeightsvARB\0"
   "\0"
   /* _mesa_function_pool[30676]: Uniform1fvARB (will be remapped) */
   "iip\0"
   "glUniform1fv\0"
   "glUniform1fvARB\0"
   "\0"
   /* _mesa_function_pool[30710]: CopyTexSubImage1D (offset 325) */
   "iiiiii\0"
   "glCopyTexSubImage1D\0"
   "glCopyTexSubImage1DEXT\0"
   "\0"
   /* _mesa_function_pool[30761]: CullFace (offset 152) */
   "i\0"
   "glCullFace\0"
   "\0"
   /* _mesa_function_pool[30775]: BindTexture (offset 307) */
   "ii\0"
   "glBindTexture\0"
   "glBindTextureEXT\0"
   "\0"
   /* _mesa_function_pool[30810]: BeginFragmentShaderATI (will be remapped) */
   "\0"
   "glBeginFragmentShaderATI\0"
   "\0"
   /* _mesa_function_pool[30837]: MultiTexCoord4fARB (offset 402) */
   "iffff\0"
   "glMultiTexCoord4f\0"
   "glMultiTexCoord4fARB\0"
   "\0"
   /* _mesa_function_pool[30883]: VertexAttribs3svNV (will be remapped) */
   "iip\0"
   "glVertexAttribs3svNV\0"
   "\0"
   /* _mesa_function_pool[30909]: StencilFunc (offset 243) */
   "iii\0"
   "glStencilFunc\0"
   "\0"
   /* _mesa_function_pool[30928]: CopyPixels (offset 255) */
   "iiiii\0"
   "glCopyPixels\0"
   "\0"
   /* _mesa_function_pool[30948]: Rectsv (offset 93) */
   "pp\0"
   "glRectsv\0"
   "\0"
   /* _mesa_function_pool[30961]: ReplacementCodeuivSUN (dynamic) */
   "p\0"
   "glReplacementCodeuivSUN\0"
   "\0"
   /* _mesa_function_pool[30988]: EnableVertexAttribArrayARB (will be remapped) */
   "i\0"
   "glEnableVertexAttribArray\0"
   "glEnableVertexAttribArrayARB\0"
   "\0"
   /* _mesa_function_pool[31046]: NormalPointervINTEL (dynamic) */
   "ip\0"
   "glNormalPointervINTEL\0"
   "\0"
   /* _mesa_function_pool[31072]: CopyConvolutionFilter2D (offset 355) */
   "iiiiii\0"
   "glCopyConvolutionFilter2D\0"
   "glCopyConvolutionFilter2DEXT\0"
   "\0"
   /* _mesa_function_pool[31135]: WindowPos3ivMESA (will be remapped) */
   "p\0"
   "glWindowPos3iv\0"
   "glWindowPos3ivARB\0"
   "glWindowPos3ivMESA\0"
   "\0"
   /* _mesa_function_pool[31190]: CopyBufferSubData (will be remapped) */
   "iiiii\0"
   "glCopyBufferSubData\0"
   "\0"
   /* _mesa_function_pool[31217]: NormalPointer (offset 318) */
   "iip\0"
   "glNormalPointer\0"
   "\0"
   /* _mesa_function_pool[31238]: TexParameterfv (offset 179) */
   "iip\0"
   "glTexParameterfv\0"
   "\0"
   /* _mesa_function_pool[31260]: IsBufferARB (will be remapped) */
   "i\0"
   "glIsBuffer\0"
   "glIsBufferARB\0"
   "\0"
   /* _mesa_function_pool[31288]: WindowPos4iMESA (will be remapped) */
   "iiii\0"
   "glWindowPos4iMESA\0"
   "\0"
   /* _mesa_function_pool[31312]: VertexAttrib4uivARB (will be remapped) */
   "ip\0"
   "glVertexAttrib4uiv\0"
   "glVertexAttrib4uivARB\0"
   "\0"
   /* _mesa_function_pool[31357]: Tangent3bvEXT (dynamic) */
   "p\0"
   "glTangent3bvEXT\0"
   "\0"
   /* _mesa_function_pool[31376]: VertexAttribI3uivEXT (will be remapped) */
   "ip\0"
   "glVertexAttribI3uivEXT\0"
   "glVertexAttribI3uiv\0"
   "\0"
   /* _mesa_function_pool[31423]: UniformMatrix3x4fv (will be remapped) */
   "iiip\0"
   "glUniformMatrix3x4fv\0"
   "\0"
   /* _mesa_function_pool[31450]: ClipPlane (offset 150) */
   "ip\0"
   "glClipPlane\0"
   "\0"
   /* _mesa_function_pool[31466]: Recti (offset 90) */
   "iiii\0"
   "glRecti\0"
   "\0"
   /* _mesa_function_pool[31480]: TrackMatrixNV (will be remapped) */
   "iiii\0"
   "glTrackMatrixNV\0"
   "\0"
   /* _mesa_function_pool[31502]: DrawRangeElementsBaseVertex (will be remapped) */
   "iiiiipi\0"
   "glDrawRangeElementsBaseVertex\0"
   "\0"
   /* _mesa_function_pool[31541]: SamplerParameterIuiv (will be remapped) */
   "iip\0"
   "glSamplerParameterIuiv\0"
   "\0"
   /* _mesa_function_pool[31569]: TexCoordPointervINTEL (dynamic) */
   "iip\0"
   "glTexCoordPointervINTEL\0"
   "\0"
   /* _mesa_function_pool[31598]: DeleteBuffersARB (will be remapped) */
   "ip\0"
   "glDeleteBuffers\0"
   "glDeleteBuffersARB\0"
   "\0"
   /* _mesa_function_pool[31637]: PixelTransformParameterfvEXT (dynamic) */
   "iip\0"
   "glPixelTransformParameterfvEXT\0"
   "\0"
   /* _mesa_function_pool[31673]: PrimitiveRestartNV (will be remapped) */
   "\0"
   "glPrimitiveRestartNV\0"
   "\0"
   /* _mesa_function_pool[31696]: WindowPos4fvMESA (will be remapped) */
   "p\0"
   "glWindowPos4fvMESA\0"
   "\0"
   /* _mesa_function_pool[31718]: GetPixelMapuiv (offset 272) */
   "ip\0"
   "glGetPixelMapuiv\0"
   "\0"
   /* _mesa_function_pool[31739]: Rectf (offset 88) */
   "ffff\0"
   "glRectf\0"
   "\0"
   /* _mesa_function_pool[31753]: VertexAttrib1sNV (will be remapped) */
   "ii\0"
   "glVertexAttrib1sNV\0"
   "\0"
   /* _mesa_function_pool[31776]: Indexfv (offset 47) */
   "p\0"
   "glIndexfv\0"
   "\0"
   /* _mesa_function_pool[31789]: SecondaryColor3svEXT (will be remapped) */
   "p\0"
   "glSecondaryColor3sv\0"
   "glSecondaryColor3svEXT\0"
   "\0"
   /* _mesa_function_pool[31835]: LoadTransposeMatrixfARB (will be remapped) */
   "p\0"
   "glLoadTransposeMatrixf\0"
   "glLoadTransposeMatrixfARB\0"
   "\0"
   /* _mesa_function_pool[31887]: GetPointerv (offset 329) */
   "ip\0"
   "glGetPointerv\0"
   "glGetPointervEXT\0"
   "\0"
   /* _mesa_function_pool[31922]: Tangent3bEXT (dynamic) */
   "iii\0"
   "glTangent3bEXT\0"
   "\0"
   /* _mesa_function_pool[31942]: CombinerParameterfNV (will be remapped) */
   "if\0"
   "glCombinerParameterfNV\0"
   "\0"
   /* _mesa_function_pool[31969]: IndexMask (offset 212) */
   "i\0"
   "glIndexMask\0"
   "\0"
   /* _mesa_function_pool[31984]: BindProgramNV (will be remapped) */
   "ii\0"
   "glBindProgramARB\0"
   "glBindProgramNV\0"
   "\0"
   /* _mesa_function_pool[32021]: VertexAttrib4svARB (will be remapped) */
   "ip\0"
   "glVertexAttrib4sv\0"
   "glVertexAttrib4svARB\0"
   "\0"
   /* _mesa_function_pool[32064]: GetFloatv (offset 262) */
   "ip\0"
   "glGetFloatv\0"
   "\0"
   /* _mesa_function_pool[32080]: CreateDebugObjectMESA (dynamic) */
   "\0"
   "glCreateDebugObjectMESA\0"
   "\0"
   /* _mesa_function_pool[32106]: GetShaderiv (will be remapped) */
   "iip\0"
   "glGetShaderiv\0"
   "\0"
   /* _mesa_function_pool[32125]: ClientWaitSync (will be remapped) */
   "iii\0"
   "glClientWaitSync\0"
   "\0"
   /* _mesa_function_pool[32147]: TexCoord4s (offset 124) */
   "iiii\0"
   "glTexCoord4s\0"
   "\0"
   /* _mesa_function_pool[32166]: TexCoord3sv (offset 117) */
   "p\0"
   "glTexCoord3sv\0"
   "\0"
   /* _mesa_function_pool[32183]: BindFragmentShaderATI (will be remapped) */
   "i\0"
   "glBindFragmentShaderATI\0"
   "\0"
   /* _mesa_function_pool[32210]: PopAttrib (offset 218) */
   "\0"
   "glPopAttrib\0"
   "\0"
   /* _mesa_function_pool[32224]: Fogfv (offset 154) */
   "ip\0"
   "glFogfv\0"
   "\0"
   /* _mesa_function_pool[32236]: UnmapBufferARB (will be remapped) */
   "i\0"
   "glUnmapBuffer\0"
   "glUnmapBufferARB\0"
   "\0"
   /* _mesa_function_pool[32270]: InitNames (offset 197) */
   "\0"
   "glInitNames\0"
   "\0"
   /* _mesa_function_pool[32284]: Normal3sv (offset 61) */
   "p\0"
   "glNormal3sv\0"
   "\0"
   /* _mesa_function_pool[32299]: Minmax (offset 368) */
   "iii\0"
   "glMinmax\0"
   "glMinmaxEXT\0"
   "\0"
   /* _mesa_function_pool[32325]: TexCoord4d (offset 118) */
   "dddd\0"
   "glTexCoord4d\0"
   "\0"
   /* _mesa_function_pool[32344]: DeformationMap3dSGIX (dynamic) */
   "iddiiddiiddiip\0"
   "glDeformationMap3dSGIX\0"
   "\0"
   /* _mesa_function_pool[32383]: TexCoord4f (offset 120) */
   "ffff\0"
   "glTexCoord4f\0"
   "\0"
   /* _mesa_function_pool[32402]: FogCoorddvEXT (will be remapped) */
   "p\0"
   "glFogCoorddv\0"
   "glFogCoorddvEXT\0"
   "\0"
   /* _mesa_function_pool[32434]: FinishTextureSUNX (dynamic) */
   "\0"
   "glFinishTextureSUNX\0"
   "\0"
   /* _mesa_function_pool[32456]: GetFragmentLightfvSGIX (dynamic) */
   "iip\0"
   "glGetFragmentLightfvSGIX\0"
   "\0"
   /* _mesa_function_pool[32486]: Binormal3fvEXT (dynamic) */
   "p\0"
   "glBinormal3fvEXT\0"
   "\0"
   /* _mesa_function_pool[32506]: GetBooleanv (offset 258) */
   "ip\0"
   "glGetBooleanv\0"
   "\0"
   /* _mesa_function_pool[32524]: ColorFragmentOp3ATI (will be remapped) */
   "iiiiiiiiiiiii\0"
   "glColorFragmentOp3ATI\0"
   "\0"
   /* _mesa_function_pool[32561]: Hint (offset 158) */
   "ii\0"
   "glHint\0"
   "\0"
   /* _mesa_function_pool[32572]: Color4dv (offset 28) */
   "p\0"
   "glColor4dv\0"
   "\0"
   /* _mesa_function_pool[32586]: VertexAttrib2svARB (will be remapped) */
   "ip\0"
   "glVertexAttrib2sv\0"
   "glVertexAttrib2svARB\0"
   "\0"
   /* _mesa_function_pool[32629]: AreProgramsResidentNV (will be remapped) */
   "ipp\0"
   "glAreProgramsResidentNV\0"
   "\0"
   /* _mesa_function_pool[32658]: WindowPos3svMESA (will be remapped) */
   "p\0"
   "glWindowPos3sv\0"
   "glWindowPos3svARB\0"
   "glWindowPos3svMESA\0"
   "\0"
   /* _mesa_function_pool[32713]: CopyColorSubTable (offset 347) */
   "iiiii\0"
   "glCopyColorSubTable\0"
   "glCopyColorSubTableEXT\0"
   "\0"
   /* _mesa_function_pool[32763]: WeightdvARB (dynamic) */
   "ip\0"
   "glWeightdvARB\0"
   "\0"
   /* _mesa_function_pool[32781]: DeleteRenderbuffersEXT (will be remapped) */
   "ip\0"
   "glDeleteRenderbuffers\0"
   "glDeleteRenderbuffersEXT\0"
   "\0"
   /* _mesa_function_pool[32832]: VertexAttrib4NubvARB (will be remapped) */
   "ip\0"
   "glVertexAttrib4Nubv\0"
   "glVertexAttrib4NubvARB\0"
   "\0"
   /* _mesa_function_pool[32879]: VertexAttrib3dvNV (will be remapped) */
   "ip\0"
   "glVertexAttrib3dvNV\0"
   "\0"
   /* _mesa_function_pool[32903]: GetObjectParameterfvARB (will be remapped) */
   "iip\0"
   "glGetObjectParameterfvARB\0"
   "\0"
   /* _mesa_function_pool[32934]: Vertex4iv (offset 147) */
   "p\0"
   "glVertex4iv\0"
   "\0"
   /* _mesa_function_pool[32949]: GetProgramEnvParameterdvARB (will be remapped) */
   "iip\0"
   "glGetProgramEnvParameterdvARB\0"
   "\0"
   /* _mesa_function_pool[32984]: TexCoord4dv (offset 119) */
   "p\0"
   "glTexCoord4dv\0"
   "\0"
   /* _mesa_function_pool[33001]: LockArraysEXT (will be remapped) */
   "ii\0"
   "glLockArraysEXT\0"
   "\0"
   /* _mesa_function_pool[33021]: Begin (offset 7) */
   "i\0"
   "glBegin\0"
   "\0"
   /* _mesa_function_pool[33032]: LightModeli (offset 165) */
   "ii\0"
   "glLightModeli\0"
   "\0"
   /* _mesa_function_pool[33050]: VertexAttribI4ivEXT (will be remapped) */
   "ip\0"
   "glVertexAttribI4ivEXT\0"
   "glVertexAttribI4iv\0"
   "\0"
   /* _mesa_function_pool[33095]: Rectfv (offset 89) */
   "pp\0"
   "glRectfv\0"
   "\0"
   /* _mesa_function_pool[33108]: LightModelf (offset 163) */
   "if\0"
   "glLightModelf\0"
   "\0"
   /* _mesa_function_pool[33126]: GetTexParameterfv (offset 282) */
   "iip\0"
   "glGetTexParameterfv\0"
   "\0"
   /* _mesa_function_pool[33151]: GetLightfv (offset 264) */
   "iip\0"
   "glGetLightfv\0"
   "\0"
   /* _mesa_function_pool[33169]: PixelTransformParameterivEXT (dynamic) */
   "iip\0"
   "glPixelTransformParameterivEXT\0"
   "\0"
   /* _mesa_function_pool[33205]: BinormalPointerEXT (dynamic) */
   "iip\0"
   "glBinormalPointerEXT\0"
   "\0"
   /* _mesa_function_pool[33231]: VertexAttrib1dNV (will be remapped) */
   "id\0"
   "glVertexAttrib1dNV\0"
   "\0"
   /* _mesa_function_pool[33254]: GetCombinerInputParameterivNV (will be remapped) */
   "iiiip\0"
   "glGetCombinerInputParameterivNV\0"
   "\0"
   /* _mesa_function_pool[33293]: Disable (offset 214) */
   "i\0"
   "glDisable\0"
   "\0"
   /* _mesa_function_pool[33306]: MultiTexCoord2fvARB (offset 387) */
   "ip\0"
   "glMultiTexCoord2fv\0"
   "glMultiTexCoord2fvARB\0"
   "\0"
   /* _mesa_function_pool[33351]: GetRenderbufferParameterivEXT (will be remapped) */
   "iip\0"
   "glGetRenderbufferParameteriv\0"
   "glGetRenderbufferParameterivEXT\0"
   "\0"
   /* _mesa_function_pool[33417]: CombinerParameterivNV (will be remapped) */
   "ip\0"
   "glCombinerParameterivNV\0"
   "\0"
   /* _mesa_function_pool[33445]: GenFragmentShadersATI (will be remapped) */
   "i\0"
   "glGenFragmentShadersATI\0"
   "\0"
   /* _mesa_function_pool[33472]: DrawArrays (offset 310) */
   "iii\0"
   "glDrawArrays\0"
   "glDrawArraysEXT\0"
   "\0"
   /* _mesa_function_pool[33506]: WeightuivARB (dynamic) */
   "ip\0"
   "glWeightuivARB\0"
   "\0"
   /* _mesa_function_pool[33525]: GetVertexAttribIivEXT (will be remapped) */
   "iip\0"
   "glGetVertexAttribIivEXT\0"
   "glGetVertexAttribIiv\0"
   "\0"
   /* _mesa_function_pool[33575]: VertexAttrib2sARB (will be remapped) */
   "iii\0"
   "glVertexAttrib2s\0"
   "glVertexAttrib2sARB\0"
   "\0"
   /* _mesa_function_pool[33617]: GetnTexImageARB (will be remapped) */
   "iiiiip\0"
   "glGetnTexImageARB\0"
   "\0"
   /* _mesa_function_pool[33643]: ColorMask (offset 210) */
   "iiii\0"
   "glColorMask\0"
   "\0"
   /* _mesa_function_pool[33661]: GenAsyncMarkersSGIX (dynamic) */
   "i\0"
   "glGenAsyncMarkersSGIX\0"
   "\0"
   /* _mesa_function_pool[33686]: Tangent3svEXT (dynamic) */
   "p\0"
   "glTangent3svEXT\0"
   "\0"
   /* _mesa_function_pool[33705]: GetListParameterivSGIX (dynamic) */
   "iip\0"
   "glGetListParameterivSGIX\0"
   "\0"
   /* _mesa_function_pool[33735]: BindBufferARB (will be remapped) */
   "ii\0"
   "glBindBuffer\0"
   "glBindBufferARB\0"
   "\0"
   /* _mesa_function_pool[33768]: GetInfoLogARB (will be remapped) */
   "iipp\0"
   "glGetInfoLogARB\0"
   "\0"
   /* _mesa_function_pool[33790]: RasterPos4iv (offset 83) */
   "p\0"
   "glRasterPos4iv\0"
   "\0"
   /* _mesa_function_pool[33808]: Enable (offset 215) */
   "i\0"
   "glEnable\0"
   "\0"
   /* _mesa_function_pool[33820]: LineStipple (offset 167) */
   "ii\0"
   "glLineStipple\0"
   "\0"
   /* _mesa_function_pool[33838]: VertexAttribs4svNV (will be remapped) */
   "iip\0"
   "glVertexAttribs4svNV\0"
   "\0"
   /* _mesa_function_pool[33864]: EdgeFlagPointerListIBM (dynamic) */
   "ipi\0"
   "glEdgeFlagPointerListIBM\0"
   "\0"
   /* _mesa_function_pool[33894]: UniformMatrix3x2fv (will be remapped) */
   "iiip\0"
   "glUniformMatrix3x2fv\0"
   "\0"
   /* _mesa_function_pool[33921]: GetMinmaxParameterfv (offset 365) */
   "iip\0"
   "glGetMinmaxParameterfv\0"
   "glGetMinmaxParameterfvEXT\0"
   "\0"
   /* _mesa_function_pool[33975]: VertexAttrib1fvARB (will be remapped) */
   "ip\0"
   "glVertexAttrib1fv\0"
   "glVertexAttrib1fvARB\0"
   "\0"
   /* _mesa_function_pool[34018]: GenBuffersARB (will be remapped) */
   "ip\0"
   "glGenBuffers\0"
   "glGenBuffersARB\0"
   "\0"
   /* _mesa_function_pool[34051]: VertexAttribs1svNV (will be remapped) */
   "iip\0"
   "glVertexAttribs1svNV\0"
   "\0"
   /* _mesa_function_pool[34077]: Vertex3fv (offset 137) */
   "p\0"
   "glVertex3fv\0"
   "\0"
   /* _mesa_function_pool[34092]: GetTexBumpParameterivATI (will be remapped) */
   "ip\0"
   "glGetTexBumpParameterivATI\0"
   "\0"
   /* _mesa_function_pool[34123]: Binormal3bEXT (dynamic) */
   "iii\0"
   "glBinormal3bEXT\0"
   "\0"
   /* _mesa_function_pool[34144]: FragmentMaterialivSGIX (dynamic) */
   "iip\0"
   "glFragmentMaterialivSGIX\0"
   "\0"
   /* _mesa_function_pool[34174]: IsRenderbufferEXT (will be remapped) */
   "i\0"
   "glIsRenderbuffer\0"
   "glIsRenderbufferEXT\0"
   "\0"
   /* _mesa_function_pool[34214]: GenProgramsNV (will be remapped) */
   "ip\0"
   "glGenProgramsARB\0"
   "glGenProgramsNV\0"
   "\0"
   /* _mesa_function_pool[34251]: VertexAttrib4dvNV (will be remapped) */
   "ip\0"
   "glVertexAttrib4dvNV\0"
   "\0"
   /* _mesa_function_pool[34275]: EndFragmentShaderATI (will be remapped) */
   "\0"
   "glEndFragmentShaderATI\0"
   "\0"
   /* _mesa_function_pool[34300]: Binormal3iEXT (dynamic) */
   "iii\0"
   "glBinormal3iEXT\0"
   "\0"
   /* _mesa_function_pool[34321]: WindowPos2fMESA (will be remapped) */
   "ff\0"
   "glWindowPos2f\0"
   "glWindowPos2fARB\0"
   "glWindowPos2fMESA\0"
   "\0"
   ;

/* these functions need to be remapped */
static const struct gl_function_pool_remap MESA_remap_table_functions[] = {
   {  1590, AttachShader_remap_index },
   { 10272, CreateProgram_remap_index },
   { 23912, CreateShader_remap_index },
   { 26436, DeleteProgram_remap_index },
   { 19392, DeleteShader_remap_index },
   { 24405, DetachShader_remap_index },
   { 18639, GetAttachedShaders_remap_index },
   {  5082, GetProgramInfoLog_remap_index },
   {   405, GetProgramiv_remap_index },
   {  6890, GetShaderInfoLog_remap_index },
   { 32106, GetShaderiv_remap_index },
   { 13769, IsProgram_remap_index },
   { 12696, IsShader_remap_index },
   { 10402, StencilFuncSeparate_remap_index },
   {  4060, StencilMaskSeparate_remap_index },
   {  7955, StencilOpSeparate_remap_index },
   { 23146, UniformMatrix2x3fv_remap_index },
   {  2920, UniformMatrix2x4fv_remap_index },
   { 33894, UniformMatrix3x2fv_remap_index },
   { 31423, UniformMatrix3x4fv_remap_index },
   { 16759, UniformMatrix4x2fv_remap_index },
   {  3368, UniformMatrix4x3fv_remap_index },
   {  5288, ClampColor_remap_index },
   { 18693, ClearBufferfi_remap_index },
   { 18109, ClearBufferfv_remap_index },
   { 30446, ClearBufferiv_remap_index },
   { 13974, ClearBufferuiv_remap_index },
   { 20729, GetStringi_remap_index },
   {  2861, TexBuffer_remap_index },
   {   938, FramebufferTexture_remap_index },
   { 27472, GetBufferParameteri64v_remap_index },
   { 10502, GetInteger64i_v_remap_index },
   { 24226, VertexAttribDivisor_remap_index },
   { 10290, LoadTransposeMatrixdARB_remap_index },
   { 31835, LoadTransposeMatrixfARB_remap_index },
   {  5927, MultTransposeMatrixdARB_remap_index },
   { 24592, MultTransposeMatrixfARB_remap_index },
   {   216, SampleCoverageARB_remap_index },
   {  6153, CompressedTexImage1DARB_remap_index },
   { 25120, CompressedTexImage2DARB_remap_index },
   {  4123, CompressedTexImage3DARB_remap_index },
   { 18981, CompressedTexSubImage1DARB_remap_index },
   {  2102, CompressedTexSubImage2DARB_remap_index },
   { 21151, CompressedTexSubImage3DARB_remap_index },
   { 29552, GetCompressedTexImageARB_remap_index },
   {  3934, DisableVertexAttribArrayARB_remap_index },
   { 30988, EnableVertexAttribArrayARB_remap_index },
   { 32949, GetProgramEnvParameterdvARB_remap_index },
   { 24472, GetProgramEnvParameterfvARB_remap_index },
   { 28469, GetProgramLocalParameterdvARB_remap_index },
   {  8431, GetProgramLocalParameterfvARB_remap_index },
   { 19157, GetProgramStringARB_remap_index },
   { 28664, GetProgramivARB_remap_index },
   { 21346, GetVertexAttribdvARB_remap_index },
   { 16567, GetVertexAttribfvARB_remap_index },
   { 10106, GetVertexAttribivARB_remap_index },
   { 20192, ProgramEnvParameter4dARB_remap_index },
   { 26186, ProgramEnvParameter4dvARB_remap_index },
   { 17407, ProgramEnvParameter4fARB_remap_index },
   {  9306, ProgramEnvParameter4fvARB_remap_index },
   {  4086, ProgramLocalParameter4dARB_remap_index },
   { 13479, ProgramLocalParameter4dvARB_remap_index },
   { 30467, ProgramLocalParameter4fARB_remap_index },
   { 26832, ProgramLocalParameter4fvARB_remap_index },
   { 29306, ProgramStringARB_remap_index },
   { 20460, VertexAttrib1dARB_remap_index },
   { 16194, VertexAttrib1dvARB_remap_index },
   {  4282, VertexAttrib1fARB_remap_index },
   { 33975, VertexAttrib1fvARB_remap_index },
   {  7481, VertexAttrib1sARB_remap_index },
   {  2297, VertexAttrib1svARB_remap_index },
   { 15625, VertexAttrib2dARB_remap_index },
   { 18130, VertexAttrib2dvARB_remap_index },
   {  1648, VertexAttrib2fARB_remap_index },
   { 18243, VertexAttrib2fvARB_remap_index },
   { 33575, VertexAttrib2sARB_remap_index },
   { 32586, VertexAttrib2svARB_remap_index },
   { 11680, VertexAttrib3dARB_remap_index },
   {  8973, VertexAttrib3dvARB_remap_index },
   {  1735, VertexAttrib3fARB_remap_index },
   { 23463, VertexAttrib3fvARB_remap_index },
   { 29153, VertexAttrib3sARB_remap_index },
   { 21088, VertexAttrib3svARB_remap_index },
   {  5108, VertexAttrib4NbvARB_remap_index },
   { 18516, VertexAttrib4NivARB_remap_index },
   { 23418, VertexAttrib4NsvARB_remap_index },
   { 24424, VertexAttrib4NubARB_remap_index },
   { 32832, VertexAttrib4NubvARB_remap_index },
   { 19843, VertexAttrib4NuivARB_remap_index },
   {  3241, VertexAttrib4NusvARB_remap_index },
   { 11269, VertexAttrib4bvARB_remap_index },
   { 27842, VertexAttrib4dARB_remap_index },
   { 22145, VertexAttrib4dvARB_remap_index },
   { 11834, VertexAttrib4fARB_remap_index },
   { 12238, VertexAttrib4fvARB_remap_index },
   { 10645, VertexAttrib4ivARB_remap_index },
   { 17923, VertexAttrib4sARB_remap_index },
   { 32021, VertexAttrib4svARB_remap_index },
   { 17212, VertexAttrib4ubvARB_remap_index },
   { 31312, VertexAttrib4uivARB_remap_index },
   { 20899, VertexAttrib4usvARB_remap_index },
   { 22961, VertexAttribPointerARB_remap_index },
   { 33735, BindBufferARB_remap_index },
   {  7188, BufferDataARB_remap_index },
   {  1511, BufferSubDataARB_remap_index },
   { 31598, DeleteBuffersARB_remap_index },
   { 34018, GenBuffersARB_remap_index },
   { 18286, GetBufferParameterivARB_remap_index },
   { 17359, GetBufferPointervARB_remap_index },
   {  1464, GetBufferSubDataARB_remap_index },
   { 31260, IsBufferARB_remap_index },
   { 27316, MapBufferARB_remap_index },
   { 32236, UnmapBufferARB_remap_index },
   {   312, BeginQueryARB_remap_index },
   { 20555, DeleteQueriesARB_remap_index },
   { 12557, EndQueryARB_remap_index },
   { 30031, GenQueriesARB_remap_index },
   {  1994, GetQueryObjectivARB_remap_index },
   { 17967, GetQueryObjectuivARB_remap_index },
   {  1792, GetQueryivARB_remap_index },
   { 20806, IsQueryARB_remap_index },
   {  8583, AttachObjectARB_remap_index },
   { 19354, CompileShaderARB_remap_index },
   {  3310, CreateProgramObjectARB_remap_index },
   {  7133, CreateShaderObjectARB_remap_index },
   { 14927, DeleteObjectARB_remap_index },
   { 24911, DetachObjectARB_remap_index },
   { 12302, GetActiveUniformARB_remap_index },
   {  9781, GetAttachedObjectsARB_remap_index },
   { 10088, GetHandleARB_remap_index },
   { 33768, GetInfoLogARB_remap_index },
   { 32903, GetObjectParameterfvARB_remap_index },
   { 28343, GetObjectParameterivARB_remap_index },
   { 29789, GetShaderSourceARB_remap_index },
   { 29013, GetUniformLocationARB_remap_index },
   { 24694, GetUniformfvARB_remap_index },
   { 13054, GetUniformivARB_remap_index },
   { 20944, LinkProgramARB_remap_index },
   { 21002, ShaderSourceARB_remap_index },
   {  7855, Uniform1fARB_remap_index },
   { 30676, Uniform1fvARB_remap_index },
   { 22909, Uniform1iARB_remap_index },
   { 21799, Uniform1ivARB_remap_index },
   {  2246, Uniform2fARB_remap_index },
   { 14763, Uniform2fvARB_remap_index },
   { 27203, Uniform2iARB_remap_index },
   {  2366, Uniform2ivARB_remap_index },
   { 19464, Uniform3fARB_remap_index },
   {  9811, Uniform3fvARB_remap_index },
   {  6744, Uniform3iARB_remap_index },
   { 17465, Uniform3ivARB_remap_index },
   { 19998, Uniform4fARB_remap_index },
   { 24558, Uniform4fvARB_remap_index },
   { 25820, Uniform4iARB_remap_index },
   { 21312, Uniform4ivARB_remap_index },
   {  8635, UniformMatrix2fvARB_remap_index },
   {    17, UniformMatrix3fvARB_remap_index },
   {  2763, UniformMatrix4fvARB_remap_index },
   { 26298, UseProgramObjectARB_remap_index },
   { 15313, ValidateProgramARB_remap_index },
   { 22188, BindAttribLocationARB_remap_index },
   {  5153, GetActiveAttribARB_remap_index },
   { 17079, GetAttribLocationARB_remap_index },
   { 30394, DrawBuffersARB_remap_index },
   { 30227, ClampColorARB_remap_index },
   { 18561, DrawArraysInstancedARB_remap_index },
   {  6805, DrawElementsInstancedARB_remap_index },
   { 13584, RenderbufferStorageMultisample_remap_index },
   { 14055, FramebufferTextureARB_remap_index },
   { 26734, FramebufferTextureFaceARB_remap_index },
   { 25060, ProgramParameteriARB_remap_index },
   {  6325, VertexAttribDivisorARB_remap_index },
   { 20046, FlushMappedBufferRange_remap_index },
   { 28780, MapBufferRange_remap_index },
   { 28687, TexBufferARB_remap_index },
   { 16897, BindVertexArray_remap_index },
   { 15136, GenVertexArrays_remap_index },
   { 31190, CopyBufferSubData_remap_index },
   { 32125, ClientWaitSync_remap_index },
   {  2682, DeleteSync_remap_index },
   {  7522, FenceSync_remap_index },
   { 15684, GetInteger64v_remap_index },
   { 23525, GetSynciv_remap_index },
   { 30333, IsSync_remap_index },
   {  9729, WaitSync_remap_index },
   {  3902, DrawElementsBaseVertex_remap_index },
   { 19209, DrawElementsInstancedBaseVertex_remap_index },
   { 31502, DrawRangeElementsBaseVertex_remap_index },
   { 27347, MultiDrawElementsBaseVertex_remap_index },
   { 17145, BlendEquationSeparateiARB_remap_index },
   { 18379, BlendEquationiARB_remap_index },
   { 12993, BlendFuncSeparateiARB_remap_index },
   { 10154, BlendFunciARB_remap_index },
   {  8497, BindSampler_remap_index },
   {  4261, DeleteSamplers_remap_index },
   { 20419, GenSamplers_remap_index },
   { 30265, GetSamplerParameterIiv_remap_index },
   { 19940, GetSamplerParameterIuiv_remap_index },
   {  5002, GetSamplerParameterfv_remap_index },
   { 26455, GetSamplerParameteriv_remap_index },
   { 14681, IsSampler_remap_index },
   { 16850, SamplerParameterIiv_remap_index },
   { 31541, SamplerParameterIuiv_remap_index },
   { 23198, SamplerParameterf_remap_index },
   { 17006, SamplerParameterfv_remap_index },
   { 23173, SamplerParameteri_remap_index },
   { 18755, SamplerParameteriv_remap_index },
   {  5349, BindTransformFeedback_remap_index },
   {  3337, DeleteTransformFeedbacks_remap_index },
   {  6777, DrawTransformFeedback_remap_index },
   {  9948, GenTransformFeedbacks_remap_index },
   { 29196, IsTransformFeedback_remap_index },
   { 26927, PauseTransformFeedback_remap_index },
   {  5812, ResumeTransformFeedback_remap_index },
   { 22508, ClearDepthf_remap_index },
   {  7081, DepthRangef_remap_index },
   { 14948, GetShaderPrecisionFormat_remap_index },
   { 10342, ReleaseShaderCompiler_remap_index },
   { 11312, ShaderBinary_remap_index },
   {   965, GetGraphicsResetStatusARB_remap_index },
   { 25625, GetnColorTableARB_remap_index },
   {  8266, GetnCompressedTexImageARB_remap_index },
   {  3994, GetnConvolutionFilterARB_remap_index },
   { 16237, GetnHistogramARB_remap_index },
   { 24384, GetnMapdvARB_remap_index },
   { 22940, GetnMapfvARB_remap_index },
   {  2225, GetnMapivARB_remap_index },
   { 17727, GetnMinmaxARB_remap_index },
   {  4627, GetnPixelMapfvARB_remap_index },
   { 19817, GetnPixelMapuivARB_remap_index },
   {  3033, GetnPixelMapusvARB_remap_index },
   {  1344, GetnPolygonStippleARB_remap_index },
   { 21973, GetnSeparableFilterARB_remap_index },
   { 33617, GetnTexImageARB_remap_index },
   { 19184, GetnUniformdvARB_remap_index },
   {  4699, GetnUniformfvARB_remap_index },
   { 10197, GetnUniformivARB_remap_index },
   { 23374, GetnUniformuivARB_remap_index },
   {  2947, ReadnPixelsARB_remap_index },
   {  5680, PolygonOffsetEXT_remap_index },
   { 24147, GetPixelTexGenParameterfvSGIS_remap_index },
   {  4577, GetPixelTexGenParameterivSGIS_remap_index },
   { 23880, PixelTexGenParameterfSGIS_remap_index },
   {   624, PixelTexGenParameterfvSGIS_remap_index },
   { 13092, PixelTexGenParameteriSGIS_remap_index },
   { 14229, PixelTexGenParameterivSGIS_remap_index },
   { 18880, SampleMaskSGIS_remap_index },
   { 20746, SamplePatternSGIS_remap_index },
   { 27276, ColorPointerEXT_remap_index },
   { 18173, EdgeFlagPointerEXT_remap_index },
   {  6398, IndexPointerEXT_remap_index },
   {  6478, NormalPointerEXT_remap_index },
   { 16305, TexCoordPointerEXT_remap_index },
   {  7311, VertexPointerEXT_remap_index },
   {  3704, PointParameterfEXT_remap_index },
   {  8162, PointParameterfvEXT_remap_index },
   { 33001, LockArraysEXT_remap_index },
   { 15377, UnlockArraysEXT_remap_index },
   {  1252, SecondaryColor3bEXT_remap_index },
   {  8355, SecondaryColor3bvEXT_remap_index },
   { 10822, SecondaryColor3dEXT_remap_index },
   { 26504, SecondaryColor3dvEXT_remap_index },
   { 29062, SecondaryColor3fEXT_remap_index },
   { 18917, SecondaryColor3fvEXT_remap_index },
   {   470, SecondaryColor3iEXT_remap_index },
   { 16615, SecondaryColor3ivEXT_remap_index },
   { 10430, SecondaryColor3sEXT_remap_index },
   { 31789, SecondaryColor3svEXT_remap_index },
   { 28179, SecondaryColor3ubEXT_remap_index },
   { 22079, SecondaryColor3ubvEXT_remap_index },
   { 13334, SecondaryColor3uiEXT_remap_index },
   { 23767, SecondaryColor3uivEXT_remap_index },
   { 26784, SecondaryColor3usEXT_remap_index },
   { 13407, SecondaryColor3usvEXT_remap_index },
   { 12181, SecondaryColorPointerEXT_remap_index },
   { 26598, MultiDrawArraysEXT_remap_index },
   { 21734, MultiDrawElementsEXT_remap_index },
   { 21929, FogCoordPointerEXT_remap_index },
   {  4750, FogCoorddEXT_remap_index },
   { 32402, FogCoorddvEXT_remap_index },
   {  4867, FogCoordfEXT_remap_index },
   { 28102, FogCoordfvEXT_remap_index },
   { 12281, PixelTexGenSGIX_remap_index },
   { 28707, BlendFuncSeparateEXT_remap_index },
   {  7223, FlushVertexArrayRangeNV_remap_index },
   {  5629, VertexArrayRangeNV_remap_index },
   { 29127, CombinerInputNV_remap_index },
   {  2168, CombinerOutputNV_remap_index },
   { 31942, CombinerParameterfNV_remap_index },
   {  5503, CombinerParameterfvNV_remap_index },
   { 23223, CombinerParameteriNV_remap_index },
   { 33417, CombinerParameterivNV_remap_index },
   {  7599, FinalCombinerInputNV_remap_index },
   {  1609, GetCombinerInputParameterfvNV_remap_index },
   { 33254, GetCombinerInputParameterivNV_remap_index },
   { 14330, GetCombinerOutputParameterfvNV_remap_index },
   { 14158, GetCombinerOutputParameterivNV_remap_index },
   {  6985, GetFinalCombinerInputParameterfvNV_remap_index },
   { 25692, GetFinalCombinerInputParameterivNV_remap_index },
   { 12971, ResizeBuffersMESA_remap_index },
   { 11507, WindowPos2dMESA_remap_index },
   {  1045, WindowPos2dvMESA_remap_index },
   { 34321, WindowPos2fMESA_remap_index },
   {  8300, WindowPos2fvMESA_remap_index },
   { 18827, WindowPos2iMESA_remap_index },
   { 21219, WindowPos2ivMESA_remap_index },
   { 21833, WindowPos2sMESA_remap_index },
   {  6067, WindowPos2svMESA_remap_index },
   {  8091, WindowPos3dMESA_remap_index },
   { 14476, WindowPos3dvMESA_remap_index },
   {   516, WindowPos3fMESA_remap_index },
   { 15438, WindowPos3fvMESA_remap_index },
   { 24953, WindowPos3iMESA_remap_index },
   { 31135, WindowPos3ivMESA_remap_index },
   { 19609, WindowPos3sMESA_remap_index },
   { 32658, WindowPos3svMESA_remap_index },
   { 11458, WindowPos4dMESA_remap_index },
   { 17603, WindowPos4dvMESA_remap_index },
   { 14435, WindowPos4fMESA_remap_index },
   { 31696, WindowPos4fvMESA_remap_index },
   { 31288, WindowPos4iMESA_remap_index },
   { 12810, WindowPos4ivMESA_remap_index },
   { 19793, WindowPos4sMESA_remap_index },
   {  3288, WindowPos4svMESA_remap_index },
   { 14197, MultiModeDrawArraysIBM_remap_index },
   { 29902, MultiModeDrawElementsIBM_remap_index },
   { 12585, DeleteFencesNV_remap_index },
   { 28974, FinishFenceNV_remap_index },
   {  3826, GenFencesNV_remap_index },
   { 17583, GetFenceivNV_remap_index },
   {  8568, IsFenceNV_remap_index },
   { 14085, SetFenceNV_remap_index },
   {  4338, TestFenceNV_remap_index },
   { 32629, AreProgramsResidentNV_remap_index },
   { 31984, BindProgramNV_remap_index },
   { 26867, DeleteProgramsNV_remap_index },
   { 22297, ExecuteProgramNV_remap_index },
   { 34214, GenProgramsNV_remap_index },
   { 24252, GetProgramParameterdvNV_remap_index },
   { 10884, GetProgramParameterfvNV_remap_index },
   { 27250, GetProgramStringNV_remap_index },
   { 25330, GetProgramivNV_remap_index },
   { 24507, GetTrackMatrixivNV_remap_index },
   { 27044, GetVertexAttribPointervNV_remap_index },
   { 10525, GetVertexAttribdvNV_remap_index },
   {  9624, GetVertexAttribfvNV_remap_index },
   { 19130, GetVertexAttribivNV_remap_index },
   { 20076, IsProgramNV_remap_index },
   {  9707, LoadProgramNV_remap_index },
   { 28803, ProgramParameters4dvNV_remap_index },
   { 25260, ProgramParameters4fvNV_remap_index },
   { 21523, RequestResidentProgramsNV_remap_index },
   { 31480, TrackMatrixNV_remap_index },
   { 33231, VertexAttrib1dNV_remap_index },
   { 13996, VertexAttrib1dvNV_remap_index },
   { 29408, VertexAttrib1fNV_remap_index },
   {  2488, VertexAttrib1fvNV_remap_index },
   { 31753, VertexAttrib1sNV_remap_index },
   { 15511, VertexAttrib1svNV_remap_index },
   {  5058, VertexAttrib2dNV_remap_index },
   { 13889, VertexAttrib2dvNV_remap_index },
   { 20978, VertexAttrib2fNV_remap_index },
   { 13455, VertexAttrib2fvNV_remap_index },
   {  6279, VertexAttrib2sNV_remap_index },
   { 19663, VertexAttrib2svNV_remap_index },
   { 11655, VertexAttrib3dNV_remap_index },
   { 32879, VertexAttrib3dvNV_remap_index },
   { 10696, VertexAttrib3fNV_remap_index },
   { 25652, VertexAttrib3fvNV_remap_index },
   { 23016, VertexAttrib3sNV_remap_index },
   { 24534, VertexAttrib3svNV_remap_index },
   { 29876, VertexAttrib4dNV_remap_index },
   { 34251, VertexAttrib4dvNV_remap_index },
   {  5443, VertexAttrib4fNV_remap_index },
   {  9757, VertexAttrib4fvNV_remap_index },
   { 27726, VertexAttrib4sNV_remap_index },
   {  1422, VertexAttrib4svNV_remap_index },
   {  5216, VertexAttrib4ubNV_remap_index },
   {   778, VertexAttrib4ubvNV_remap_index },
   { 22477, VertexAttribPointerNV_remap_index },
   {  2340, VertexAttribs1dvNV_remap_index },
   { 27132, VertexAttribs1fvNV_remap_index },
   { 34051, VertexAttribs1svNV_remap_index },
   { 10721, VertexAttribs2dvNV_remap_index },
   { 26259, VertexAttribs2fvNV_remap_index },
   { 18199, VertexAttribs2svNV_remap_index },
   {  5531, VertexAttribs3dvNV_remap_index },
   {  2199, VertexAttribs3fvNV_remap_index },
   { 30883, VertexAttribs3svNV_remap_index },
   { 27816, VertexAttribs4dvNV_remap_index },
   {  5603, VertexAttribs4fvNV_remap_index },
   { 33838, VertexAttribs4svNV_remap_index },
   { 30631, VertexAttribs4ubvNV_remap_index },
   { 27886, GetTexBumpParameterfvATI_remap_index },
   { 34092, GetTexBumpParameterivATI_remap_index },
   { 19307, TexBumpParameterfvATI_remap_index },
   { 21394, TexBumpParameterivATI_remap_index },
   { 16057, AlphaFragmentOp1ATI_remap_index },
   { 26550, AlphaFragmentOp2ATI_remap_index },
   { 25568, AlphaFragmentOp3ATI_remap_index },
   { 30810, BeginFragmentShaderATI_remap_index },
   { 32183, BindFragmentShaderATI_remap_index },
   { 24663, ColorFragmentOp1ATI_remap_index },
   {  4505, ColorFragmentOp2ATI_remap_index },
   { 32524, ColorFragmentOp3ATI_remap_index },
   {  5769, DeleteFragmentShaderATI_remap_index },
   { 34275, EndFragmentShaderATI_remap_index },
   { 33445, GenFragmentShadersATI_remap_index },
   { 26413, PassTexCoordATI_remap_index },
   {  7291, SampleMapATI_remap_index },
   { 27997, SetFragmentShaderConstantATI_remap_index },
   {   363, PointParameteriNV_remap_index },
   { 14637, PointParameterivNV_remap_index },
   { 29715, ActiveStencilFaceEXT_remap_index },
   { 28443, BindVertexArrayAPPLE_remap_index },
   {  2810, DeleteVertexArraysAPPLE_remap_index },
   { 18666, GenVertexArraysAPPLE_remap_index },
   { 24317, IsVertexArrayAPPLE_remap_index },
   {   819, GetProgramNamedParameterdvNV_remap_index },
   {  3667, GetProgramNamedParameterfvNV_remap_index },
   { 27917, ProgramNamedParameter4dNV_remap_index },
   { 15011, ProgramNamedParameter4dvNV_remap_index },
   {  9240, ProgramNamedParameter4fNV_remap_index },
   { 12146, ProgramNamedParameter4fvNV_remap_index },
   { 17514, PrimitiveRestartIndexNV_remap_index },
   { 31673, PrimitiveRestartNV_remap_index },
   { 25239, DepthBoundsEXT_remap_index },
   {  1144, BlendEquationSeparateEXT_remap_index },
   { 15212, BindFramebufferEXT_remap_index },
   { 26643, BindRenderbufferEXT_remap_index },
   { 10004, CheckFramebufferStatusEXT_remap_index },
   { 23568, DeleteFramebuffersEXT_remap_index },
   { 32781, DeleteRenderbuffersEXT_remap_index },
   { 13913, FramebufferRenderbufferEXT_remap_index },
   { 14102, FramebufferTexture1DEXT_remap_index },
   { 11940, FramebufferTexture2DEXT_remap_index },
   { 11560, FramebufferTexture3DEXT_remap_index },
   { 24183, GenFramebuffersEXT_remap_index },
   { 18064, GenRenderbuffersEXT_remap_index },
   {  7027, GenerateMipmapEXT_remap_index },
   { 22570, GetFramebufferAttachmentParameterivEXT_remap_index },
   { 33351, GetRenderbufferParameterivEXT_remap_index },
   { 21274, IsFramebufferEXT_remap_index },
   { 34174, IsRenderbufferEXT_remap_index },
   {  8515, RenderbufferStorageEXT_remap_index },
   {   695, BlitFramebufferEXT_remap_index },
   { 14797, BufferParameteriAPPLE_remap_index },
   { 20108, FlushMappedBufferRangeAPPLE_remap_index },
   {  1867, BindFragDataLocationEXT_remap_index },
   { 25352, GetFragDataLocationEXT_remap_index },
   { 10999, GetUniformuivEXT_remap_index },
   { 33525, GetVertexAttribIivEXT_remap_index },
   {  4355, GetVertexAttribIuivEXT_remap_index },
   { 12418, Uniform1uiEXT_remap_index },
   { 28888, Uniform1uivEXT_remap_index },
   { 23112, Uniform2uiEXT_remap_index },
   {  4469, Uniform2uivEXT_remap_index },
   { 30155, Uniform3uiEXT_remap_index },
   { 15158, Uniform3uivEXT_remap_index },
   {  3591, Uniform4uiEXT_remap_index },
   {  9016, Uniform4uivEXT_remap_index },
   { 19045, VertexAttribI1iEXT_remap_index },
   {  5243, VertexAttribI1ivEXT_remap_index },
   {  2589, VertexAttribI1uiEXT_remap_index },
   { 13183, VertexAttribI1uivEXT_remap_index },
   {    81, VertexAttribI2iEXT_remap_index },
   { 24775, VertexAttribI2ivEXT_remap_index },
   {  5557, VertexAttribI2uiEXT_remap_index },
   {  4912, VertexAttribI2uivEXT_remap_index },
   { 27518, VertexAttribI3iEXT_remap_index },
   { 25977, VertexAttribI3ivEXT_remap_index },
   {  3445, VertexAttribI3uiEXT_remap_index },
   { 31376, VertexAttribI3uivEXT_remap_index },
   { 22821, VertexAttribI4bvEXT_remap_index },
   { 15090, VertexAttribI4iEXT_remap_index },
   { 33050, VertexAttribI4ivEXT_remap_index },
   { 13816, VertexAttribI4svEXT_remap_index },
   { 17032, VertexAttribI4ubvEXT_remap_index },
   { 16678, VertexAttribI4uiEXT_remap_index },
   {  5703, VertexAttribI4uivEXT_remap_index },
   { 11723, VertexAttribI4usvEXT_remap_index },
   { 19251, VertexAttribIPointerEXT_remap_index },
   {  3103, FramebufferTextureLayerEXT_remap_index },
   {  5979, ColorMaskIndexedEXT_remap_index },
   { 19687, DisableIndexedEXT_remap_index },
   { 27563, EnableIndexedEXT_remap_index },
   { 22525, GetBooleanIndexedvEXT_remap_index },
   { 11334, GetIntegerIndexedvEXT_remap_index },
   { 23644, IsEnabledIndexedEXT_remap_index },
   { 23544, ClearColorIiEXT_remap_index },
   {  3541, ClearColorIuiEXT_remap_index },
   { 10222, GetTexParameterIivEXT_remap_index },
   {  6227, GetTexParameterIuivEXT_remap_index },
   {  3059, TexParameterIivEXT_remap_index },
   { 27385, TexParameterIuivEXT_remap_index },
   {  4780, BeginConditionalRenderNV_remap_index },
   { 26363, EndConditionalRenderNV_remap_index },
   {  9651, BeginTransformFeedbackEXT_remap_index },
   { 19722, BindBufferBaseEXT_remap_index },
   { 19581, BindBufferOffsetEXT_remap_index },
   { 12635, BindBufferRangeEXT_remap_index },
   { 14712, EndTransformFeedbackEXT_remap_index },
   { 11197, GetTransformFeedbackVaryingEXT_remap_index },
   { 21579, TransformFeedbackVaryingsEXT_remap_index },
   { 30532, ProvokingVertexEXT_remap_index },
   { 11145, GetTexParameterPointervAPPLE_remap_index },
   {  5305, TextureRangeAPPLE_remap_index },
   { 12012, GetObjectParameterivAPPLE_remap_index },
   { 20701, ObjectPurgeableAPPLE_remap_index },
   {  6021, ObjectUnpurgeableAPPLE_remap_index },
   { 17886, ActiveProgramEXT_remap_index },
   { 17857, CreateShaderProgramEXT_remap_index },
   { 29500, UseShaderProgramEXT_remap_index },
   { 16985, TextureBarrierNV_remap_index },
   { 29741, StencilFuncSeparateATI_remap_index },
   {  5892, ProgramEnvParameters4fvEXT_remap_index },
   { 17751, ProgramLocalParameters4fvEXT_remap_index },
   { 14565, GetQueryObjecti64vEXT_remap_index },
   { 10747, GetQueryObjectui64vEXT_remap_index },
   { 24732, EGLImageTargetRenderbufferStorageOES_remap_index },
   { 12524, EGLImageTargetTexture2DOES_remap_index },
   {    -1, -1 }
};

/* these functions are in the ABI, but have alternative names */
static const struct gl_function_remap MESA_alt_functions[] = {
   /* from GL_EXT_blend_color */
   {  2728, _gloffset_BlendColor },
   /* from GL_EXT_blend_minmax */
   { 11617, _gloffset_BlendEquation },
   /* from GL_EXT_color_subtable */
   { 17625, _gloffset_ColorSubTable },
   { 32713, _gloffset_CopyColorSubTable },
   /* from GL_EXT_convolution */
   {   257, _gloffset_ConvolutionFilter1D },
   {  2527, _gloffset_CopyConvolutionFilter1D },
   {  4197, _gloffset_GetConvolutionParameteriv },
   {  8864, _gloffset_ConvolutionFilter2D },
   {  9066, _gloffset_ConvolutionParameteriv },
   {  9526, _gloffset_ConvolutionParameterfv },
   { 21422, _gloffset_GetSeparableFilter },
   { 25007, _gloffset_SeparableFilter2D },
   { 25870, _gloffset_ConvolutionParameteri },
   { 26038, _gloffset_ConvolutionParameterf },
   { 27752, _gloffset_GetConvolutionParameterfv },
   { 28609, _gloffset_GetConvolutionFilter },
   { 31072, _gloffset_CopyConvolutionFilter2D },
   /* from GL_EXT_copy_texture */
   { 15571, _gloffset_CopyTexSubImage3D },
   { 17312, _gloffset_CopyTexImage2D },
   { 25478, _gloffset_CopyTexImage1D },
   { 28290, _gloffset_CopyTexSubImage2D },
   { 30710, _gloffset_CopyTexSubImage1D },
   /* from GL_EXT_draw_range_elements */
   {  9863, _gloffset_DrawRangeElements },
   /* from GL_EXT_histogram */
   {   856, _gloffset_Histogram },
   {  3627, _gloffset_ResetHistogram },
   { 10368, _gloffset_GetMinmax },
   { 15905, _gloffset_GetHistogramParameterfv },
   { 25403, _gloffset_GetMinmaxParameteriv },
   { 27642, _gloffset_ResetMinmax },
   { 28506, _gloffset_GetHistogramParameteriv },
   { 29675, _gloffset_GetHistogram },
   { 32299, _gloffset_Minmax },
   { 33921, _gloffset_GetMinmaxParameterfv },
   /* from GL_EXT_paletted_texture */
   {  8726, _gloffset_ColorTable },
   { 15751, _gloffset_GetColorTable },
   { 23930, _gloffset_GetColorTableParameterfv },
   { 26094, _gloffset_GetColorTableParameteriv },
   /* from GL_EXT_subtexture */
   {  7437, _gloffset_TexSubImage1D },
   { 11072, _gloffset_TexSubImage2D },
   /* from GL_EXT_texture3D */
   {  1826, _gloffset_TexImage3D },
   { 23699, _gloffset_TexSubImage3D },
   /* from GL_EXT_texture_object */
   {  3395, _gloffset_PrioritizeTextures },
   {  7886, _gloffset_AreTexturesResident },
   { 14020, _gloffset_GenTextures },
   { 16264, _gloffset_DeleteTextures },
   { 20389, _gloffset_IsTexture },
   { 30775, _gloffset_BindTexture },
   /* from GL_EXT_vertex_array */
   { 25179, _gloffset_ArrayElement },
   { 31887, _gloffset_GetPointerv },
   { 33472, _gloffset_DrawArrays },
   /* from GL_SGI_color_table */
   {  8004, _gloffset_ColorTableParameteriv },
   {  8726, _gloffset_ColorTable },
   { 15751, _gloffset_GetColorTable },
   { 15861, _gloffset_CopyColorTable },
   { 20250, _gloffset_ColorTableParameterfv },
   { 23930, _gloffset_GetColorTableParameterfv },
   { 26094, _gloffset_GetColorTableParameteriv },
   /* from GL_VERSION_1_3 */
   {   425, _gloffset_MultiTexCoord3sARB },
   {   657, _gloffset_ActiveTextureARB },
   {  4407, _gloffset_MultiTexCoord1fvARB },
   {  6503, _gloffset_MultiTexCoord3dARB },
   {  6548, _gloffset_MultiTexCoord2iARB },
   {  6672, _gloffset_MultiTexCoord2svARB },
   {  8682, _gloffset_MultiTexCoord2fARB },
   { 10777, _gloffset_MultiTexCoord3fvARB },
   { 11379, _gloffset_MultiTexCoord4sARB },
   { 12060, _gloffset_MultiTexCoord2dvARB },
   { 12467, _gloffset_MultiTexCoord1svARB },
   { 12832, _gloffset_MultiTexCoord3svARB },
   { 12893, _gloffset_MultiTexCoord4iARB },
   { 13724, _gloffset_MultiTexCoord3iARB },
   { 14594, _gloffset_MultiTexCoord1dARB },
   { 14826, _gloffset_MultiTexCoord3dvARB },
   { 16105, _gloffset_MultiTexCoord3ivARB },
   { 16150, _gloffset_MultiTexCoord2sARB },
   { 17682, _gloffset_MultiTexCoord4ivARB },
   { 19890, _gloffset_ClientActiveTextureARB },
   { 22253, _gloffset_MultiTexCoord2dARB },
   { 22690, _gloffset_MultiTexCoord4dvARB },
   { 23067, _gloffset_MultiTexCoord4fvARB },
   { 24071, _gloffset_MultiTexCoord3fARB },
   { 26688, _gloffset_MultiTexCoord4dARB },
   { 26954, _gloffset_MultiTexCoord1sARB },
   { 27158, _gloffset_MultiTexCoord1dvARB },
   { 28134, _gloffset_MultiTexCoord1ivARB },
   { 28227, _gloffset_MultiTexCoord2ivARB },
   { 28566, _gloffset_MultiTexCoord1iARB },
   { 29950, _gloffset_MultiTexCoord4svARB },
   { 30574, _gloffset_MultiTexCoord1fARB },
   { 30837, _gloffset_MultiTexCoord4fARB },
   { 33306, _gloffset_MultiTexCoord2fvARB },
   {    -1, -1 }
};

#endif /* need_MESA_remap_table */

#if defined(need_GL_3DFX_tbuffer)
static const struct gl_function_remap GL_3DFX_tbuffer_functions[] = {
   {  9584, -1 }, /* TbufferMask3DFX */
   {    -1, -1 }
};
#endif

#if defined(need_GL_AMD_draw_buffers_blend)
/* functions defined in MESA_remap_table_functions are excluded */
static const struct gl_function_remap GL_AMD_draw_buffers_blend_functions[] = {
   {    -1, -1 }
};
#endif

#if defined(need_GL_APPLE_flush_buffer_range)
/* functions defined in MESA_remap_table_functions are excluded */
static const struct gl_function_remap GL_APPLE_flush_buffer_range_functions[] = {
   {    -1, -1 }
};
#endif

#if defined(need_GL_APPLE_object_purgeable)
/* functions defined in MESA_remap_table_functions are excluded */
static const struct gl_function_remap GL_APPLE_object_purgeable_functions[] = {
   {    -1, -1 }
};
#endif

#if defined(need_GL_APPLE_texture_range)
/* functions defined in MESA_remap_table_functions are excluded */
static const struct gl_function_remap GL_APPLE_texture_range_functions[] = {
   {    -1, -1 }
};
#endif

#if defined(need_GL_APPLE_vertex_array_object)
/* functions defined in MESA_remap_table_functions are excluded */
static const struct gl_function_remap GL_APPLE_vertex_array_object_functions[] = {
   {    -1, -1 }
};
#endif

#if defined(need_GL_ARB_ES2_compatibility)
/* functions defined in MESA_remap_table_functions are excluded */
static const struct gl_function_remap GL_ARB_ES2_compatibility_functions[] = {
   {    -1, -1 }
};
#endif

#if defined(need_GL_ARB_color_buffer_float)
/* functions defined in MESA_remap_table_functions are excluded */
static const struct gl_function_remap GL_ARB_color_buffer_float_functions[] = {
   {    -1, -1 }
};
#endif

#if defined(need_GL_ARB_copy_buffer)
/* functions defined in MESA_remap_table_functions are excluded */
static const struct gl_function_remap GL_ARB_copy_buffer_functions[] = {
   {    -1, -1 }
};
#endif

#if defined(need_GL_ARB_draw_buffers)
/* functions defined in MESA_remap_table_functions are excluded */
static const struct gl_function_remap GL_ARB_draw_buffers_functions[] = {
   {    -1, -1 }
};
#endif

#if defined(need_GL_ARB_draw_buffers_blend)
/* functions defined in MESA_remap_table_functions are excluded */
static const struct gl_function_remap GL_ARB_draw_buffers_blend_functions[] = {
   {    -1, -1 }
};
#endif

#if defined(need_GL_ARB_draw_elements_base_vertex)
/* functions defined in MESA_remap_table_functions are excluded */
static const struct gl_function_remap GL_ARB_draw_elements_base_vertex_functions[] = {
   {    -1, -1 }
};
#endif

#if defined(need_GL_ARB_draw_instanced)
/* functions defined in MESA_remap_table_functions are excluded */
static const struct gl_function_remap GL_ARB_draw_instanced_functions[] = {
   {    -1, -1 }
};
#endif

#if defined(need_GL_ARB_framebuffer_object)
/* functions defined in MESA_remap_table_functions are excluded */
static const struct gl_function_remap GL_ARB_framebuffer_object_functions[] = {
   {    -1, -1 }
};
#endif

#if defined(need_GL_ARB_geometry_shader4)
/* functions defined in MESA_remap_table_functions are excluded */
static const struct gl_function_remap GL_ARB_geometry_shader4_functions[] = {
   {    -1, -1 }
};
#endif

#if defined(need_GL_ARB_instanced_arrays)
/* functions defined in MESA_remap_table_functions are excluded */
static const struct gl_function_remap GL_ARB_instanced_arrays_functions[] = {
   {    -1, -1 }
};
#endif

#if defined(need_GL_ARB_map_buffer_range)
/* functions defined in MESA_remap_table_functions are excluded */
static const struct gl_function_remap GL_ARB_map_buffer_range_functions[] = {
   {    -1, -1 }
};
#endif

#if defined(need_GL_ARB_matrix_palette)
static const struct gl_function_remap GL_ARB_matrix_palette_functions[] = {
   {  3878, -1 }, /* MatrixIndexusvARB */
   { 13545, -1 }, /* MatrixIndexuivARB */
   { 14981, -1 }, /* MatrixIndexPointerARB */
   { 20656, -1 }, /* CurrentPaletteMatrixARB */
   { 23815, -1 }, /* MatrixIndexubvARB */
   {    -1, -1 }
};
#endif

#if defined(need_GL_ARB_multisample)
/* functions defined in MESA_remap_table_functions are excluded */
static const struct gl_function_remap GL_ARB_multisample_functions[] = {
   {    -1, -1 }
};
#endif

#if defined(need_GL_ARB_occlusion_query)
/* functions defined in MESA_remap_table_functions are excluded */
static const struct gl_function_remap GL_ARB_occlusion_query_functions[] = {
   {    -1, -1 }
};
#endif

#if defined(need_GL_ARB_point_parameters)
/* functions defined in MESA_remap_table_functions are excluded */
static const struct gl_function_remap GL_ARB_point_parameters_functions[] = {
   {    -1, -1 }
};
#endif

#if defined(need_GL_ARB_provoking_vertex)
/* functions defined in MESA_remap_table_functions are excluded */
static const struct gl_function_remap GL_ARB_provoking_vertex_functions[] = {
   {    -1, -1 }
};
#endif

#if defined(need_GL_ARB_robustness)
/* functions defined in MESA_remap_table_functions are excluded */
static const struct gl_function_remap GL_ARB_robustness_functions[] = {
   {    -1, -1 }
};
#endif

#if defined(need_GL_ARB_sampler_objects)
/* functions defined in MESA_remap_table_functions are excluded */
static const struct gl_function_remap GL_ARB_sampler_objects_functions[] = {
   {    -1, -1 }
};
#endif

#if defined(need_GL_ARB_shader_objects)
/* functions defined in MESA_remap_table_functions are excluded */
static const struct gl_function_remap GL_ARB_shader_objects_functions[] = {
   {    -1, -1 }
};
#endif

#if defined(need_GL_ARB_sync)
/* functions defined in MESA_remap_table_functions are excluded */
static const struct gl_function_remap GL_ARB_sync_functions[] = {
   {    -1, -1 }
};
#endif

#if defined(need_GL_ARB_texture_buffer_object)
/* functions defined in MESA_remap_table_functions are excluded */
static const struct gl_function_remap GL_ARB_texture_buffer_object_functions[] = {
   {    -1, -1 }
};
#endif

#if defined(need_GL_ARB_texture_compression)
/* functions defined in MESA_remap_table_functions are excluded */
static const struct gl_function_remap GL_ARB_texture_compression_functions[] = {
   {    -1, -1 }
};
#endif

#if defined(need_GL_ARB_transform_feedback2)
/* functions defined in MESA_remap_table_functions are excluded */
static const struct gl_function_remap GL_ARB_transform_feedback2_functions[] = {
   {    -1, -1 }
};
#endif

#if defined(need_GL_ARB_transpose_matrix)
/* functions defined in MESA_remap_table_functions are excluded */
static const struct gl_function_remap GL_ARB_transpose_matrix_functions[] = {
   {    -1, -1 }
};
#endif

#if defined(need_GL_ARB_vertex_array_object)
/* functions defined in MESA_remap_table_functions are excluded */
static const struct gl_function_remap GL_ARB_vertex_array_object_functions[] = {
   {    -1, -1 }
};
#endif

#if defined(need_GL_ARB_vertex_blend)
static const struct gl_function_remap GL_ARB_vertex_blend_functions[] = {
   {  2469, -1 }, /* WeightubvARB */
   {  6915, -1 }, /* WeightivARB */
   { 11482, -1 }, /* WeightPointerARB */
   { 14312, -1 }, /* WeightfvARB */
   { 18225, -1 }, /* WeightbvARB */
   { 21886, -1 }, /* WeightusvARB */
   { 24933, -1 }, /* VertexBlendARB */
   { 30658, -1 }, /* WeightsvARB */
   { 32763, -1 }, /* WeightdvARB */
   { 33506, -1 }, /* WeightuivARB */
   {    -1, -1 }
};
#endif

#if defined(need_GL_ARB_vertex_buffer_object)
/* functions defined in MESA_remap_table_functions are excluded */
static const struct gl_function_remap GL_ARB_vertex_buffer_object_functions[] = {
   {    -1, -1 }
};
#endif

#if defined(need_GL_ARB_vertex_program)
/* functions defined in MESA_remap_table_functions are excluded */
static const struct gl_function_remap GL_ARB_vertex_program_functions[] = {
   {    -1, -1 }
};
#endif

#if defined(need_GL_ARB_vertex_shader)
/* functions defined in MESA_remap_table_functions are excluded */
static const struct gl_function_remap GL_ARB_vertex_shader_functions[] = {
   {    -1, -1 }
};
#endif

#if defined(need_GL_ARB_window_pos)
/* functions defined in MESA_remap_table_functions are excluded */
static const struct gl_function_remap GL_ARB_window_pos_functions[] = {
   {    -1, -1 }
};
#endif

#if defined(need_GL_ATI_blend_equation_separate)
/* functions defined in MESA_remap_table_functions are excluded */
static const struct gl_function_remap GL_ATI_blend_equation_separate_functions[] = {
   {    -1, -1 }
};
#endif

#if defined(need_GL_ATI_draw_buffers)
/* functions defined in MESA_remap_table_functions are excluded */
static const struct gl_function_remap GL_ATI_draw_buffers_functions[] = {
   {    -1, -1 }
};
#endif

#if defined(need_GL_ATI_envmap_bumpmap)
/* functions defined in MESA_remap_table_functions are excluded */
static const struct gl_function_remap GL_ATI_envmap_bumpmap_functions[] = {
   {    -1, -1 }
};
#endif

#if defined(need_GL_ATI_fragment_shader)
/* functions defined in MESA_remap_table_functions are excluded */
static const struct gl_function_remap GL_ATI_fragment_shader_functions[] = {
   {    -1, -1 }
};
#endif

#if defined(need_GL_ATI_separate_stencil)
/* functions defined in MESA_remap_table_functions are excluded */
static const struct gl_function_remap GL_ATI_separate_stencil_functions[] = {
   {    -1, -1 }
};
#endif

#if defined(need_GL_EXT_blend_color)
static const struct gl_function_remap GL_EXT_blend_color_functions[] = {
   {  2728, _gloffset_BlendColor },
   {    -1, -1 }
};
#endif

#if defined(need_GL_EXT_blend_equation_separate)
/* functions defined in MESA_remap_table_functions are excluded */
static const struct gl_function_remap GL_EXT_blend_equation_separate_functions[] = {
   {    -1, -1 }
};
#endif

#if defined(need_GL_EXT_blend_func_separate)
/* functions defined in MESA_remap_table_functions are excluded */
static const struct gl_function_remap GL_EXT_blend_func_separate_functions[] = {
   {    -1, -1 }
};
#endif

#if defined(need_GL_EXT_blend_minmax)
static const struct gl_function_remap GL_EXT_blend_minmax_functions[] = {
   { 11617, _gloffset_BlendEquation },
   {    -1, -1 }
};
#endif

#if defined(need_GL_EXT_color_subtable)
static const struct gl_function_remap GL_EXT_color_subtable_functions[] = {
   { 17625, _gloffset_ColorSubTable },
   { 32713, _gloffset_CopyColorSubTable },
   {    -1, -1 }
};
#endif

#if defined(need_GL_EXT_compiled_vertex_array)
/* functions defined in MESA_remap_table_functions are excluded */
static const struct gl_function_remap GL_EXT_compiled_vertex_array_functions[] = {
   {    -1, -1 }
};
#endif

#if defined(need_GL_EXT_convolution)
static const struct gl_function_remap GL_EXT_convolution_functions[] = {
   {   257, _gloffset_ConvolutionFilter1D },
   {  2527, _gloffset_CopyConvolutionFilter1D },
   {  4197, _gloffset_GetConvolutionParameteriv },
   {  8864, _gloffset_ConvolutionFilter2D },
   {  9066, _gloffset_ConvolutionParameteriv },
   {  9526, _gloffset_ConvolutionParameterfv },
   { 21422, _gloffset_GetSeparableFilter },
   { 25007, _gloffset_SeparableFilter2D },
   { 25870, _gloffset_ConvolutionParameteri },
   { 26038, _gloffset_ConvolutionParameterf },
   { 27752, _gloffset_GetConvolutionParameterfv },
   { 28609, _gloffset_GetConvolutionFilter },
   { 31072, _gloffset_CopyConvolutionFilter2D },
   {    -1, -1 }
};
#endif

#if defined(need_GL_EXT_coordinate_frame)
static const struct gl_function_remap GL_EXT_coordinate_frame_functions[] = {
   { 10916, -1 }, /* TangentPointerEXT */
   { 12951, -1 }, /* Binormal3ivEXT */
   { 13677, -1 }, /* Tangent3sEXT */
   { 15046, -1 }, /* Tangent3fvEXT */
   { 19335, -1 }, /* Tangent3ivEXT */
   { 19562, -1 }, /* Tangent3dvEXT */
   { 20336, -1 }, /* Binormal3bvEXT */
   { 21475, -1 }, /* Binormal3dEXT */
   { 23747, -1 }, /* Tangent3fEXT */
   { 25942, -1 }, /* Binormal3sEXT */
   { 26484, -1 }, /* Tangent3dEXT */
   { 27431, -1 }, /* Binormal3svEXT */
   { 28032, -1 }, /* Binormal3fEXT */
   { 28940, -1 }, /* Binormal3dvEXT */
   { 30207, -1 }, /* Tangent3iEXT */
   { 31357, -1 }, /* Tangent3bvEXT */
   { 31922, -1 }, /* Tangent3bEXT */
   { 32486, -1 }, /* Binormal3fvEXT */
   { 33205, -1 }, /* BinormalPointerEXT */
   { 33686, -1 }, /* Tangent3svEXT */
   { 34123, -1 }, /* Binormal3bEXT */
   { 34300, -1 }, /* Binormal3iEXT */
   {    -1, -1 }
};
#endif

#if defined(need_GL_EXT_copy_texture)
static const struct gl_function_remap GL_EXT_copy_texture_functions[] = {
   { 15571, _gloffset_CopyTexSubImage3D },
   { 17312, _gloffset_CopyTexImage2D },
   { 25478, _gloffset_CopyTexImage1D },
   { 28290, _gloffset_CopyTexSubImage2D },
   { 30710, _gloffset_CopyTexSubImage1D },
   {    -1, -1 }
};
#endif

#if defined(need_GL_EXT_cull_vertex)
static const struct gl_function_remap GL_EXT_cull_vertex_functions[] = {
   {  9215, -1 }, /* CullParameterdvEXT */
   { 12105, -1 }, /* CullParameterfvEXT */
   {    -1, -1 }
};
#endif

#if defined(need_GL_EXT_depth_bounds_test)
/* functions defined in MESA_remap_table_functions are excluded */
static const struct gl_function_remap GL_EXT_depth_bounds_test_functions[] = {
   {    -1, -1 }
};
#endif

#if defined(need_GL_EXT_draw_buffers2)
/* functions defined in MESA_remap_table_functions are excluded */
static const struct gl_function_remap GL_EXT_draw_buffers2_functions[] = {
   {    -1, -1 }
};
#endif

#if defined(need_GL_EXT_draw_instanced)
/* functions defined in MESA_remap_table_functions are excluded */
static const struct gl_function_remap GL_EXT_draw_instanced_functions[] = {
   {    -1, -1 }
};
#endif

#if defined(need_GL_EXT_draw_range_elements)
static const struct gl_function_remap GL_EXT_draw_range_elements_functions[] = {
   {  9863, _gloffset_DrawRangeElements },
   {    -1, -1 }
};
#endif

#if defined(need_GL_EXT_fog_coord)
/* functions defined in MESA_remap_table_functions are excluded */
static const struct gl_function_remap GL_EXT_fog_coord_functions[] = {
   {    -1, -1 }
};
#endif

#if defined(need_GL_EXT_framebuffer_blit)
/* functions defined in MESA_remap_table_functions are excluded */
static const struct gl_function_remap GL_EXT_framebuffer_blit_functions[] = {
   {    -1, -1 }
};
#endif

#if defined(need_GL_EXT_framebuffer_multisample)
/* functions defined in MESA_remap_table_functions are excluded */
static const struct gl_function_remap GL_EXT_framebuffer_multisample_functions[] = {
   {    -1, -1 }
};
#endif

#if defined(need_GL_EXT_framebuffer_object)
/* functions defined in MESA_remap_table_functions are excluded */
static const struct gl_function_remap GL_EXT_framebuffer_object_functions[] = {
   {    -1, -1 }
};
#endif

#if defined(need_GL_EXT_gpu_program_parameters)
/* functions defined in MESA_remap_table_functions are excluded */
static const struct gl_function_remap GL_EXT_gpu_program_parameters_functions[] = {
   {    -1, -1 }
};
#endif

#if defined(need_GL_EXT_gpu_shader4)
/* functions defined in MESA_remap_table_functions are excluded */
static const struct gl_function_remap GL_EXT_gpu_shader4_functions[] = {
   {    -1, -1 }
};
#endif

#if defined(need_GL_EXT_histogram)
static const struct gl_function_remap GL_EXT_histogram_functions[] = {
   {   856, _gloffset_Histogram },
   {  3627, _gloffset_ResetHistogram },
   { 10368, _gloffset_GetMinmax },
   { 15905, _gloffset_GetHistogramParameterfv },
   { 25403, _gloffset_GetMinmaxParameteriv },
   { 27642, _gloffset_ResetMinmax },
   { 28506, _gloffset_GetHistogramParameteriv },
   { 29675, _gloffset_GetHistogram },
   { 32299, _gloffset_Minmax },
   { 33921, _gloffset_GetMinmaxParameterfv },
   {    -1, -1 }
};
#endif

#if defined(need_GL_EXT_index_func)
static const struct gl_function_remap GL_EXT_index_func_functions[] = {
   { 11891, -1 }, /* IndexFuncEXT */
   {    -1, -1 }
};
#endif

#if defined(need_GL_EXT_index_material)
static const struct gl_function_remap GL_EXT_index_material_functions[] = {
   { 22008, -1 }, /* IndexMaterialEXT */
   {    -1, -1 }
};
#endif

#if defined(need_GL_EXT_light_texture)
static const struct gl_function_remap GL_EXT_light_texture_functions[] = {
   { 27451, -1 }, /* ApplyTextureEXT */
   { 27596, -1 }, /* TextureMaterialEXT */
   { 27621, -1 }, /* TextureLightEXT */
   {    -1, -1 }
};
#endif

#if defined(need_GL_EXT_multi_draw_arrays)
/* functions defined in MESA_remap_table_functions are excluded */
static const struct gl_function_remap GL_EXT_multi_draw_arrays_functions[] = {
   {    -1, -1 }
};
#endif

#if defined(need_GL_EXT_multisample)
/* functions defined in MESA_remap_table_functions are excluded */
static const struct gl_function_remap GL_EXT_multisample_functions[] = {
   {    -1, -1 }
};
#endif

#if defined(need_GL_EXT_paletted_texture)
static const struct gl_function_remap GL_EXT_paletted_texture_functions[] = {
   {  8726, _gloffset_ColorTable },
   { 15751, _gloffset_GetColorTable },
   { 23930, _gloffset_GetColorTableParameterfv },
   { 26094, _gloffset_GetColorTableParameteriv },
   {    -1, -1 }
};
#endif

#if defined(need_GL_EXT_pixel_transform)
static const struct gl_function_remap GL_EXT_pixel_transform_functions[] = {
   { 22655, -1 }, /* PixelTransformParameterfEXT */
   { 22735, -1 }, /* PixelTransformParameteriEXT */
   { 31637, -1 }, /* PixelTransformParameterfvEXT */
   { 33169, -1 }, /* PixelTransformParameterivEXT */
   {    -1, -1 }
};
#endif

#if defined(need_GL_EXT_point_parameters)
/* functions defined in MESA_remap_table_functions are excluded */
static const struct gl_function_remap GL_EXT_point_parameters_functions[] = {
   {    -1, -1 }
};
#endif

#if defined(need_GL_EXT_polygon_offset)
/* functions defined in MESA_remap_table_functions are excluded */
static const struct gl_function_remap GL_EXT_polygon_offset_functions[] = {
   {    -1, -1 }
};
#endif

#if defined(need_GL_EXT_provoking_vertex)
/* functions defined in MESA_remap_table_functions are excluded */
static const struct gl_function_remap GL_EXT_provoking_vertex_functions[] = {
   {    -1, -1 }
};
#endif

#if defined(need_GL_EXT_secondary_color)
/* functions defined in MESA_remap_table_functions are excluded */
static const struct gl_function_remap GL_EXT_secondary_color_functions[] = {
   {    -1, -1 }
};
#endif

#if defined(need_GL_EXT_separate_shader_objects)
/* functions defined in MESA_remap_table_functions are excluded */
static const struct gl_function_remap GL_EXT_separate_shader_objects_functions[] = {
   {    -1, -1 }
};
#endif

#if defined(need_GL_EXT_stencil_two_side)
/* functions defined in MESA_remap_table_functions are excluded */
static const struct gl_function_remap GL_EXT_stencil_two_side_functions[] = {
   {    -1, -1 }
};
#endif

#if defined(need_GL_EXT_subtexture)
static const struct gl_function_remap GL_EXT_subtexture_functions[] = {
   {  7437, _gloffset_TexSubImage1D },
   { 11072, _gloffset_TexSubImage2D },
   {    -1, -1 }
};
#endif

#if defined(need_GL_EXT_texture3D)
static const struct gl_function_remap GL_EXT_texture3D_functions[] = {
   {  1826, _gloffset_TexImage3D },
   { 23699, _gloffset_TexSubImage3D },
   {    -1, -1 }
};
#endif

#if defined(need_GL_EXT_texture_array)
/* functions defined in MESA_remap_table_functions are excluded */
static const struct gl_function_remap GL_EXT_texture_array_functions[] = {
   {    -1, -1 }
};
#endif

#if defined(need_GL_EXT_texture_integer)
/* functions defined in MESA_remap_table_functions are excluded */
static const struct gl_function_remap GL_EXT_texture_integer_functions[] = {
   {    -1, -1 }
};
#endif

#if defined(need_GL_EXT_texture_object)
static const struct gl_function_remap GL_EXT_texture_object_functions[] = {
   {  3395, _gloffset_PrioritizeTextures },
   {  7886, _gloffset_AreTexturesResident },
   { 14020, _gloffset_GenTextures },
   { 16264, _gloffset_DeleteTextures },
   { 20389, _gloffset_IsTexture },
   { 30775, _gloffset_BindTexture },
   {    -1, -1 }
};
#endif

#if defined(need_GL_EXT_texture_perturb_normal)
static const struct gl_function_remap GL_EXT_texture_perturb_normal_functions[] = {
   { 14262, -1 }, /* TextureNormalEXT */
   {    -1, -1 }
};
#endif

#if defined(need_GL_EXT_timer_query)
/* functions defined in MESA_remap_table_functions are excluded */
static const struct gl_function_remap GL_EXT_timer_query_functions[] = {
   {    -1, -1 }
};
#endif

#if defined(need_GL_EXT_transform_feedback)
/* functions defined in MESA_remap_table_functions are excluded */
static const struct gl_function_remap GL_EXT_transform_feedback_functions[] = {
   {    -1, -1 }
};
#endif

#if defined(need_GL_EXT_vertex_array)
/* functions defined in MESA_remap_table_functions are excluded */
static const struct gl_function_remap GL_EXT_vertex_array_functions[] = {
   { 25179, _gloffset_ArrayElement },
   { 31887, _gloffset_GetPointerv },
   { 33472, _gloffset_DrawArrays },
   {    -1, -1 }
};
#endif

#if defined(need_GL_EXT_vertex_weighting)
static const struct gl_function_remap GL_EXT_vertex_weighting_functions[] = {
   { 20437, -1 }, /* VertexWeightfvEXT */
   { 27975, -1 }, /* VertexWeightfEXT */
   { 29644, -1 }, /* VertexWeightPointerEXT */
   {    -1, -1 }
};
#endif

#if defined(need_GL_HP_image_transform)
static const struct gl_function_remap GL_HP_image_transform_functions[] = {
   {  2400, -1 }, /* GetImageTransformParameterfvHP */
   {  3844, -1 }, /* ImageTransformParameterfHP */
   { 10610, -1 }, /* ImageTransformParameterfvHP */
   { 12352, -1 }, /* ImageTransformParameteriHP */
   { 12722, -1 }, /* GetImageTransformParameterivHP */
   { 20501, -1 }, /* ImageTransformParameterivHP */
   {    -1, -1 }
};
#endif

#if defined(need_GL_IBM_multimode_draw_arrays)
/* functions defined in MESA_remap_table_functions are excluded */
static const struct gl_function_remap GL_IBM_multimode_draw_arrays_functions[] = {
   {    -1, -1 }
};
#endif

#if defined(need_GL_IBM_vertex_array_lists)
static const struct gl_function_remap GL_IBM_vertex_array_lists_functions[] = {
   {  4539, -1 }, /* SecondaryColorPointerListIBM */
   {  6369, -1 }, /* NormalPointerListIBM */
   {  8060, -1 }, /* FogCoordPointerListIBM */
   {  8401, -1 }, /* VertexPointerListIBM */
   { 12606, -1 }, /* ColorPointerListIBM */
   { 13784, -1 }, /* TexCoordPointerListIBM */
   { 14284, -1 }, /* IndexPointerListIBM */
   { 33864, -1 }, /* EdgeFlagPointerListIBM */
   {    -1, -1 }
};
#endif

#if defined(need_GL_INGR_blend_func_separate)
/* functions defined in MESA_remap_table_functions are excluded */
static const struct gl_function_remap GL_INGR_blend_func_separate_functions[] = {
   {    -1, -1 }
};
#endif

#if defined(need_GL_INTEL_parallel_arrays)
static const struct gl_function_remap GL_INTEL_parallel_arrays_functions[] = {
   { 13124, -1 }, /* VertexPointervINTEL */
   { 15998, -1 }, /* ColorPointervINTEL */
   { 31046, -1 }, /* NormalPointervINTEL */
   { 31569, -1 }, /* TexCoordPointervINTEL */
   {    -1, -1 }
};
#endif

#if defined(need_GL_MESA_resize_buffers)
/* functions defined in MESA_remap_table_functions are excluded */
static const struct gl_function_remap GL_MESA_resize_buffers_functions[] = {
   {    -1, -1 }
};
#endif

#if defined(need_GL_MESA_shader_debug)
static const struct gl_function_remap GL_MESA_shader_debug_functions[] = {
   {  1690, -1 }, /* GetDebugLogLengthMESA */
   {  3566, -1 }, /* ClearDebugLogMESA */
   {  4724, -1 }, /* GetDebugLogMESA */
   { 32080, -1 }, /* CreateDebugObjectMESA */
   {    -1, -1 }
};
#endif

#if defined(need_GL_MESA_window_pos)
/* functions defined in MESA_remap_table_functions are excluded */
static const struct gl_function_remap GL_MESA_window_pos_functions[] = {
   {    -1, -1 }
};
#endif

#if defined(need_GL_NV_condtitional_render)
/* functions defined in MESA_remap_table_functions are excluded */
static const struct gl_function_remap GL_NV_condtitional_render_functions[] = {
   {    -1, -1 }
};
#endif

#if defined(need_GL_NV_evaluators)
static const struct gl_function_remap GL_NV_evaluators_functions[] = {
   {  7099, -1 }, /* GetMapAttribParameterivNV */
   {  8832, -1 }, /* MapControlPointsNV */
   {  8931, -1 }, /* MapParameterfvNV */
   { 11055, -1 }, /* EvalMapsNV */
   { 17823, -1 }, /* GetMapAttribParameterfvNV */
   { 18040, -1 }, /* MapParameterivNV */
   { 25793, -1 }, /* GetMapParameterivNV */
   { 26336, -1 }, /* GetMapParameterfvNV */
   { 30361, -1 }, /* GetMapControlPointsNV */
   {    -1, -1 }
};
#endif

#if defined(need_GL_NV_fence)
/* functions defined in MESA_remap_table_functions are excluded */
static const struct gl_function_remap GL_NV_fence_functions[] = {
   {    -1, -1 }
};
#endif

#if defined(need_GL_NV_fragment_program)
/* functions defined in MESA_remap_table_functions are excluded */
static const struct gl_function_remap GL_NV_fragment_program_functions[] = {
   {    -1, -1 }
};
#endif

#if defined(need_GL_NV_point_sprite)
/* functions defined in MESA_remap_table_functions are excluded */
static const struct gl_function_remap GL_NV_point_sprite_functions[] = {
   {    -1, -1 }
};
#endif

#if defined(need_GL_NV_primitive_restart)
/* functions defined in MESA_remap_table_functions are excluded */
static const struct gl_function_remap GL_NV_primitive_restart_functions[] = {
   {    -1, -1 }
};
#endif

#if defined(need_GL_NV_register_combiners)
/* functions defined in MESA_remap_table_functions are excluded */
static const struct gl_function_remap GL_NV_register_combiners_functions[] = {
   {    -1, -1 }
};
#endif

#if defined(need_GL_NV_register_combiners2)
static const struct gl_function_remap GL_NV_register_combiners2_functions[] = {
   { 16417, -1 }, /* CombinerStageParameterfvNV */
   { 16813, -1 }, /* GetCombinerStageParameterfvNV */
   {    -1, -1 }
};
#endif

#if defined(need_GL_NV_texture_barrier)
/* functions defined in MESA_remap_table_functions are excluded */
static const struct gl_function_remap GL_NV_texture_barrier_functions[] = {
   {    -1, -1 }
};
#endif

#if defined(need_GL_NV_vertex_array_range)
/* functions defined in MESA_remap_table_functions are excluded */
static const struct gl_function_remap GL_NV_vertex_array_range_functions[] = {
   {    -1, -1 }
};
#endif

#if defined(need_GL_NV_vertex_program)
/* functions defined in MESA_remap_table_functions are excluded */
static const struct gl_function_remap GL_NV_vertex_program_functions[] = {
   {    -1, -1 }
};
#endif

#if defined(need_GL_OES_EGL_image)
/* functions defined in MESA_remap_table_functions are excluded */
static const struct gl_function_remap GL_OES_EGL_image_functions[] = {
   {    -1, -1 }
};
#endif

#if defined(need_GL_PGI_misc_hints)
static const struct gl_function_remap GL_PGI_misc_hints_functions[] = {
   {  9052, -1 }, /* HintPGI */
   {    -1, -1 }
};
#endif

#if defined(need_GL_SGIS_detail_texture)
static const struct gl_function_remap GL_SGIS_detail_texture_functions[] = {
   { 16786, -1 }, /* GetDetailTexFuncSGIS */
   { 17257, -1 }, /* DetailTexFuncSGIS */
   {    -1, -1 }
};
#endif

#if defined(need_GL_SGIS_fog_function)
static const struct gl_function_remap GL_SGIS_fog_function_functions[] = {
   { 28272, -1 }, /* FogFuncSGIS */
   { 28993, -1 }, /* GetFogFuncSGIS */
   {    -1, -1 }
};
#endif

#if defined(need_GL_SGIS_multisample)
/* functions defined in MESA_remap_table_functions are excluded */
static const struct gl_function_remap GL_SGIS_multisample_functions[] = {
   {    -1, -1 }
};
#endif

#if defined(need_GL_SGIS_pixel_texture)
/* functions defined in MESA_remap_table_functions are excluded */
static const struct gl_function_remap GL_SGIS_pixel_texture_functions[] = {
   {    -1, -1 }
};
#endif

#if defined(need_GL_SGIS_point_parameters)
/* functions defined in MESA_remap_table_functions are excluded */
static const struct gl_function_remap GL_SGIS_point_parameters_functions[] = {
   {    -1, -1 }
};
#endif

#if defined(need_GL_SGIS_sharpen_texture)
static const struct gl_function_remap GL_SGIS_sharpen_texture_functions[] = {
   {  7160, -1 }, /* GetSharpenTexFuncSGIS */
   { 23041, -1 }, /* SharpenTexFuncSGIS */
   {    -1, -1 }
};
#endif

#if defined(need_GL_SGIS_texture4D)
static const struct gl_function_remap GL_SGIS_texture4D_functions[] = {
   {   995, -1 }, /* TexImage4DSGIS */
   { 16333, -1 }, /* TexSubImage4DSGIS */
   {    -1, -1 }
};
#endif

#if defined(need_GL_SGIS_texture_color_mask)
static const struct gl_function_remap GL_SGIS_texture_color_mask_functions[] = {
   { 15704, -1 }, /* TextureColorMaskSGIS */
   {    -1, -1 }
};
#endif

#if defined(need_GL_SGIS_texture_filter4)
static const struct gl_function_remap GL_SGIS_texture_filter4_functions[] = {
   {  7337, -1 }, /* GetTexFilterFuncSGIS */
   { 16959, -1 }, /* TexFilterFuncSGIS */
   {    -1, -1 }
};
#endif

#if defined(need_GL_SGIX_async)
static const struct gl_function_remap GL_SGIX_async_functions[] = {
   {  3492, -1 }, /* AsyncMarkerSGIX */
   {  4678, -1 }, /* FinishAsyncSGIX */
   {  5750, -1 }, /* PollAsyncSGIX */
   { 23250, -1 }, /* DeleteAsyncMarkersSGIX */
   { 23305, -1 }, /* IsAsyncMarkerSGIX */
   { 33661, -1 }, /* GenAsyncMarkersSGIX */
   {    -1, -1 }
};
#endif

#if defined(need_GL_SGIX_flush_raster)
static const struct gl_function_remap GL_SGIX_flush_raster_functions[] = {
   {  7714, -1 }, /* FlushRasterSGIX */
   {    -1, -1 }
};
#endif

#if defined(need_GL_SGIX_fragment_lighting)
static const struct gl_function_remap GL_SGIX_fragment_lighting_functions[] = {
   {  2698, -1 }, /* FragmentMaterialfvSGIX */
   {  5654, -1 }, /* FragmentLightiSGIX */
   {  8468, -1 }, /* FragmentMaterialfSGIX */
   {  8605, -1 }, /* GetFragmentLightivSGIX */
   {  9478, -1 }, /* FragmentLightModeliSGIX */
   { 11118, -1 }, /* FragmentLightivSGIX */
   { 11425, -1 }, /* GetFragmentMaterialivSGIX */
   { 16726, -1 }, /* GetFragmentMaterialfvSGIX */
   { 20306, -1 }, /* FragmentLightModelfSGIX */
   { 20624, -1 }, /* FragmentColorMaterialSGIX */
   { 21041, -1 }, /* FragmentMaterialiSGIX */
   { 22336, -1 }, /* LightEnviSGIX */
   { 24022, -1 }, /* FragmentLightModelfvSGIX */
   { 24357, -1 }, /* FragmentLightfvSGIX */
   { 29377, -1 }, /* FragmentLightModelivSGIX */
   { 29526, -1 }, /* FragmentLightfSGIX */
   { 32456, -1 }, /* GetFragmentLightfvSGIX */
   { 34144, -1 }, /* FragmentMaterialivSGIX */
   {    -1, -1 }
};
#endif

#if defined(need_GL_SGIX_framezoom)
static const struct gl_function_remap GL_SGIX_framezoom_functions[] = {
   { 23328, -1 }, /* FrameZoomSGIX */
   {    -1, -1 }
};
#endif

#if defined(need_GL_SGIX_igloo_interface)
static const struct gl_function_remap GL_SGIX_igloo_interface_functions[] = {
   { 29834, -1 }, /* IglooInterfaceSGIX */
   {    -1, -1 }
};
#endif

#if defined(need_GL_SGIX_instruments)
static const struct gl_function_remap GL_SGIX_instruments_functions[] = {
   {  2878, -1 }, /* ReadInstrumentsSGIX */
   {  6933, -1 }, /* PollInstrumentsSGIX */
   { 10976, -1 }, /* GetInstrumentsSGIX */
   { 13382, -1 }, /* StartInstrumentsSGIX */
   { 16451, -1 }, /* StopInstrumentsSGIX */
   { 18488, -1 }, /* InstrumentsBufferSGIX */
   {    -1, -1 }
};
#endif

#if defined(need_GL_SGIX_list_priority)
static const struct gl_function_remap GL_SGIX_list_priority_functions[] = {
   {  1226, -1 }, /* ListParameterfSGIX */
   {  3194, -1 }, /* GetListParameterfvSGIX */
   { 18353, -1 }, /* ListParameteriSGIX */
   { 19512, -1 }, /* ListParameterfvSGIX */
   { 21707, -1 }, /* ListParameterivSGIX */
   { 33705, -1 }, /* GetListParameterivSGIX */
   {    -1, -1 }
};
#endif

#if defined(need_GL_SGIX_pixel_texture)
/* functions defined in MESA_remap_table_functions are excluded */
static const struct gl_function_remap GL_SGIX_pixel_texture_functions[] = {
   {    -1, -1 }
};
#endif

#if defined(need_GL_SGIX_polynomial_ffd)
static const struct gl_function_remap GL_SGIX_polynomial_ffd_functions[] = {
   {  3790, -1 }, /* LoadIdentityDeformationMapSGIX */
   { 16551, -1 }, /* DeformSGIX */
   { 25291, -1 }, /* DeformationMap3fSGIX */
   { 32344, -1 }, /* DeformationMap3dSGIX */
   {    -1, -1 }
};
#endif

#if defined(need_GL_SGIX_reference_plane)
static const struct gl_function_remap GL_SGIX_reference_plane_functions[] = {
   { 15255, -1 }, /* ReferencePlaneSGIX */
   {    -1, -1 }
};
#endif

#if defined(need_GL_SGIX_sprite)
static const struct gl_function_remap GL_SGIX_sprite_functions[] = {
   {  9976, -1 }, /* SpriteParameterfvSGIX */
   { 21496, -1 }, /* SpriteParameteriSGIX */
   { 27676, -1 }, /* SpriteParameterfSGIX */
   { 30504, -1 }, /* SpriteParameterivSGIX */
   {    -1, -1 }
};
#endif

#if defined(need_GL_SGIX_tag_sample_buffer)
static const struct gl_function_remap GL_SGIX_tag_sample_buffer_functions[] = {
   { 21555, -1 }, /* TagSampleBufferSGIX */
   {    -1, -1 }
};
#endif

#if defined(need_GL_SGI_color_table)
static const struct gl_function_remap GL_SGI_color_table_functions[] = {
   {  8004, _gloffset_ColorTableParameteriv },
   {  8726, _gloffset_ColorTable },
   { 15751, _gloffset_GetColorTable },
   { 15861, _gloffset_CopyColorTable },
   { 20250, _gloffset_ColorTableParameterfv },
   { 23930, _gloffset_GetColorTableParameterfv },
   { 26094, _gloffset_GetColorTableParameteriv },
   {    -1, -1 }
};
#endif

#if defined(need_GL_SUNX_constant_data)
static const struct gl_function_remap GL_SUNX_constant_data_functions[] = {
   { 32434, -1 }, /* FinishTextureSUNX */
   {    -1, -1 }
};
#endif

#if defined(need_GL_SUN_global_alpha)
static const struct gl_function_remap GL_SUN_global_alpha_functions[] = {
   {  3513, -1 }, /* GlobalAlphaFactorubSUN */
   {  5031, -1 }, /* GlobalAlphaFactoriSUN */
   {  6958, -1 }, /* GlobalAlphaFactordSUN */
   { 10060, -1 }, /* GlobalAlphaFactoruiSUN */
   { 10567, -1 }, /* GlobalAlphaFactorbSUN */
   { 13697, -1 }, /* GlobalAlphaFactorfSUN */
   { 13861, -1 }, /* GlobalAlphaFactorusSUN */
   { 23617, -1 }, /* GlobalAlphaFactorsSUN */
   {    -1, -1 }
};
#endif

#if defined(need_GL_SUN_mesh_array)
static const struct gl_function_remap GL_SUN_mesh_array_functions[] = {
   { 30295, -1 }, /* DrawMeshArraysSUN */
   {    -1, -1 }
};
#endif

#if defined(need_GL_SUN_triangle_list)
static const struct gl_function_remap GL_SUN_triangle_list_functions[] = {
   {  4652, -1 }, /* ReplacementCodeubSUN */
   {  6717, -1 }, /* ReplacementCodeubvSUN */
   { 19971, -1 }, /* ReplacementCodeusvSUN */
   { 20159, -1 }, /* ReplacementCodePointerSUN */
   { 22400, -1 }, /* ReplacementCodeuiSUN */
   { 23279, -1 }, /* ReplacementCodeusSUN */
   { 30961, -1 }, /* ReplacementCodeuivSUN */
   {    -1, -1 }
};
#endif

#if defined(need_GL_SUN_vertex)
static const struct gl_function_remap GL_SUN_vertex_functions[] = {
   {  1100, -1 }, /* ReplacementCodeuiColor3fVertex3fvSUN */
   {  1298, -1 }, /* TexCoord4fColor4fNormal3fVertex4fvSUN */
   {  1552, -1 }, /* TexCoord2fColor4ubVertex3fvSUN */
   {  1921, -1 }, /* ReplacementCodeuiVertex3fvSUN */
   {  2055, -1 }, /* ReplacementCodeuiTexCoord2fVertex3fvSUN */
   {  2634, -1 }, /* ReplacementCodeuiNormal3fVertex3fSUN */
   {  2974, -1 }, /* Color4ubVertex3fvSUN */
   {  4836, -1 }, /* Color4ubVertex3fSUN */
   {  4959, -1 }, /* TexCoord2fVertex3fSUN */
   {  5377, -1 }, /* TexCoord2fColor4fNormal3fVertex3fSUN */
   {  5854, -1 }, /* TexCoord2fNormal3fVertex3fvSUN */
   {  6612, -1 }, /* ReplacementCodeuiTexCoord2fNormal3fVertex3fSUN */
   {  7392, -1 }, /* ReplacementCodeuiColor4ubVertex3fvSUN */
   {  7751, -1 }, /* ReplacementCodeuiTexCoord2fVertex3fSUN */
   {  9277, -1 }, /* Color3fVertex3fSUN */
   { 10476, -1 }, /* Color3fVertex3fvSUN */
   { 10941, -1 }, /* Color4fNormal3fVertex3fvSUN */
   { 11770, -1 }, /* ReplacementCodeuiTexCoord2fColor4fNormal3fVertex3fvSUN */
   { 13245, -1 }, /* ReplacementCodeuiColor4fNormal3fVertex3fvSUN */
   { 14871, -1 }, /* ReplacementCodeuiTexCoord2fNormal3fVertex3fvSUN */
   { 15397, -1 }, /* TexCoord2fColor3fVertex3fSUN */
   { 16476, -1 }, /* TexCoord4fColor4fNormal3fVertex4fSUN */
   { 16918, -1 }, /* Color4ubVertex2fvSUN */
   { 17282, -1 }, /* Normal3fVertex3fSUN */
   { 18429, -1 }, /* ReplacementCodeuiColor4fNormal3fVertex3fSUN */
   { 18781, -1 }, /* TexCoord2fColor4fNormal3fVertex3fvSUN */
   { 19088, -1 }, /* TexCoord2fNormal3fVertex3fSUN */
   { 19764, -1 }, /* TexCoord2fVertex3fvSUN */
   { 20594, -1 }, /* Color4ubVertex2fSUN */
   { 20832, -1 }, /* ReplacementCodeuiColor4ubVertex3fSUN */
   { 22866, -1 }, /* TexCoord2fColor4ubVertex3fSUN */
   { 23347, -1 }, /* Normal3fVertex3fvSUN */
   { 23839, -1 }, /* Color4fNormal3fVertex3fSUN */
   { 24840, -1 }, /* ReplacementCodeuiTexCoord2fColor4fNormal3fVertex3fSUN */
   { 26997, -1 }, /* ReplacementCodeuiColor3fVertex3fSUN */
   { 28388, -1 }, /* TexCoord4fVertex4fSUN */
   { 28834, -1 }, /* TexCoord2fColor3fVertex3fvSUN */
   { 29221, -1 }, /* ReplacementCodeuiNormal3fVertex3fvSUN */
   { 29348, -1 }, /* TexCoord4fVertex4fvSUN */
   { 30082, -1 }, /* ReplacementCodeuiVertex3fSUN */
   {    -1, -1 }
};
#endif

#if defined(need_GL_VERSION_1_3)
/* functions defined in MESA_remap_table_functions are excluded */
static const struct gl_function_remap GL_VERSION_1_3_functions[] = {
   {   425, _gloffset_MultiTexCoord3sARB },
   {   657, _gloffset_ActiveTextureARB },
   {  4407, _gloffset_MultiTexCoord1fvARB },
   {  6503, _gloffset_MultiTexCoord3dARB },
   {  6548, _gloffset_MultiTexCoord2iARB },
   {  6672, _gloffset_MultiTexCoord2svARB },
   {  8682, _gloffset_MultiTexCoord2fARB },
   { 10777, _gloffset_MultiTexCoord3fvARB },
   { 11379, _gloffset_MultiTexCoord4sARB },
   { 12060, _gloffset_MultiTexCoord2dvARB },
   { 12467, _gloffset_MultiTexCoord1svARB },
   { 12832, _gloffset_MultiTexCoord3svARB },
   { 12893, _gloffset_MultiTexCoord4iARB },
   { 13724, _gloffset_MultiTexCoord3iARB },
   { 14594, _gloffset_MultiTexCoord1dARB },
   { 14826, _gloffset_MultiTexCoord3dvARB },
   { 16105, _gloffset_MultiTexCoord3ivARB },
   { 16150, _gloffset_MultiTexCoord2sARB },
   { 17682, _gloffset_MultiTexCoord4ivARB },
   { 19890, _gloffset_ClientActiveTextureARB },
   { 22253, _gloffset_MultiTexCoord2dARB },
   { 22690, _gloffset_MultiTexCoord4dvARB },
   { 23067, _gloffset_MultiTexCoord4fvARB },
   { 24071, _gloffset_MultiTexCoord3fARB },
   { 26688, _gloffset_MultiTexCoord4dARB },
   { 26954, _gloffset_MultiTexCoord1sARB },
   { 27158, _gloffset_MultiTexCoord1dvARB },
   { 28134, _gloffset_MultiTexCoord1ivARB },
   { 28227, _gloffset_MultiTexCoord2ivARB },
   { 28566, _gloffset_MultiTexCoord1iARB },
   { 29950, _gloffset_MultiTexCoord4svARB },
   { 30574, _gloffset_MultiTexCoord1fARB },
   { 30837, _gloffset_MultiTexCoord4fARB },
   { 33306, _gloffset_MultiTexCoord2fvARB },
   {    -1, -1 }
};
#endif

#if defined(need_GL_VERSION_1_4)
/* functions defined in MESA_remap_table_functions are excluded */
static const struct gl_function_remap GL_VERSION_1_4_functions[] = {
   {    -1, -1 }
};
#endif

#if defined(need_GL_VERSION_1_5)
/* functions defined in MESA_remap_table_functions are excluded */
static const struct gl_function_remap GL_VERSION_1_5_functions[] = {
   {    -1, -1 }
};
#endif

#if defined(need_GL_VERSION_2_0)
/* functions defined in MESA_remap_table_functions are excluded */
static const struct gl_function_remap GL_VERSION_2_0_functions[] = {
   {    -1, -1 }
};
#endif

#if defined(need_GL_VERSION_2_1)
/* functions defined in MESA_remap_table_functions are excluded */
static const struct gl_function_remap GL_VERSION_2_1_functions[] = {
   {    -1, -1 }
};
#endif

#if defined(need_GL_VERSION_3_0)
/* functions defined in MESA_remap_table_functions are excluded */
static const struct gl_function_remap GL_VERSION_3_0_functions[] = {
   {    -1, -1 }
};
#endif

#if defined(need_GL_VERSION_3_1)
/* functions defined in MESA_remap_table_functions are excluded */
static const struct gl_function_remap GL_VERSION_3_1_functions[] = {
   {    -1, -1 }
};
#endif

#if defined(need_GL_VERSION_3_2)
/* functions defined in MESA_remap_table_functions are excluded */
static const struct gl_function_remap GL_VERSION_3_2_functions[] = {
   {    -1, -1 }
};
#endif

#if defined(need_GL_VERSION_3_3)
/* functions defined in MESA_remap_table_functions are excluded */
static const struct gl_function_remap GL_VERSION_3_3_functions[] = {
   {    -1, -1 }
};
#endif

=======
/* DO NOT EDIT - This file generated automatically by remap_helper.py (from Mesa) script */

/*
 * Copyright (C) 2009 Chia-I Wu <olv@0xlab.org>
 * All Rights Reserved.
 * 
 * Permission is hereby granted, free of charge, to any person obtaining a
 * copy of this software and associated documentation files (the "Software"),
 * to deal in the Software without restriction, including without limitation
 * the rights to use, copy, modify, merge, publish, distribute, sub license,
 * and/or sell copies of the Software, and to permit persons to whom the
 * Software is furnished to do so, subject to the following conditions:
 * 
 * The above copyright notice and this permission notice (including the next
 * paragraph) shall be included in all copies or substantial portions of the
 * Software.
 * 
 * THE SOFTWARE IS PROVIDED "AS IS", WITHOUT WARRANTY OF ANY KIND, EXPRESS OR
 * IMPLIED, INCLUDING BUT NOT LIMITED TO THE WARRANTIES OF MERCHANTABILITY,
 * FITNESS FOR A PARTICULAR PURPOSE AND NON-INFRINGEMENT.  IN NO EVENT SHALL
 * Chia-I Wu,
 * AND/OR THEIR SUPPLIERS BE LIABLE FOR ANY CLAIM, DAMAGES OR OTHER LIABILITY,
 * WHETHER IN AN ACTION OF CONTRACT, TORT OR OTHERWISE, ARISING FROM, OUT OF
 * OR IN CONNECTION WITH THE SOFTWARE OR THE USE OR OTHER DEALINGS IN THE
 * SOFTWARE.
 */

#include "main/dispatch.h"
#include "main/remap.h"

/* this is internal to remap.c */
#ifdef need_MESA_remap_table

static const char _mesa_function_pool[] =
   /* _mesa_function_pool[0]: MapGrid1d (offset 224) */
   "idd\0"
   "glMapGrid1d\0"
   "\0"
   /* _mesa_function_pool[17]: UniformMatrix3fvARB (will be remapped) */
   "iiip\0"
   "glUniformMatrix3fv\0"
   "glUniformMatrix3fvARB\0"
   "\0"
   /* _mesa_function_pool[64]: MapGrid1f (offset 225) */
   "iff\0"
   "glMapGrid1f\0"
   "\0"
   /* _mesa_function_pool[81]: VertexAttribI2iEXT (will be remapped) */
   "iii\0"
   "glVertexAttribI2iEXT\0"
   "glVertexAttribI2i\0"
   "\0"
   /* _mesa_function_pool[125]: RasterPos4i (offset 82) */
   "iiii\0"
   "glRasterPos4i\0"
   "\0"
   /* _mesa_function_pool[145]: RasterPos4d (offset 78) */
   "dddd\0"
   "glRasterPos4d\0"
   "\0"
   /* _mesa_function_pool[165]: NewList (dynamic) */
   "ii\0"
   "glNewList\0"
   "\0"
   /* _mesa_function_pool[179]: RasterPos4f (offset 80) */
   "ffff\0"
   "glRasterPos4f\0"
   "\0"
   /* _mesa_function_pool[199]: LoadIdentity (offset 290) */
   "\0"
   "glLoadIdentity\0"
   "\0"
   /* _mesa_function_pool[216]: GetCombinerOutputParameterfvNV (will be remapped) */
   "iiip\0"
   "glGetCombinerOutputParameterfvNV\0"
   "\0"
   /* _mesa_function_pool[255]: SampleCoverageARB (will be remapped) */
   "fi\0"
   "glSampleCoverage\0"
   "glSampleCoverageARB\0"
   "\0"
   /* _mesa_function_pool[296]: ConvolutionFilter1D (offset 348) */
   "iiiiip\0"
   "glConvolutionFilter1D\0"
   "glConvolutionFilter1DEXT\0"
   "\0"
   /* _mesa_function_pool[351]: BeginQueryARB (will be remapped) */
   "ii\0"
   "glBeginQuery\0"
   "glBeginQueryARB\0"
   "\0"
   /* _mesa_function_pool[384]: RasterPos3dv (offset 71) */
   "p\0"
   "glRasterPos3dv\0"
   "\0"
   /* _mesa_function_pool[402]: PointParameteriNV (will be remapped) */
   "ii\0"
   "glPointParameteri\0"
   "glPointParameteriNV\0"
   "\0"
   /* _mesa_function_pool[444]: GetProgramiv (will be remapped) */
   "iip\0"
   "glGetProgramiv\0"
   "\0"
   /* _mesa_function_pool[464]: MultiTexCoord3sARB (offset 398) */
   "iiii\0"
   "glMultiTexCoord3s\0"
   "glMultiTexCoord3sARB\0"
   "\0"
   /* _mesa_function_pool[509]: SecondaryColor3iEXT (will be remapped) */
   "iii\0"
   "glSecondaryColor3i\0"
   "glSecondaryColor3iEXT\0"
   "\0"
   /* _mesa_function_pool[555]: WindowPos3fMESA (will be remapped) */
   "fff\0"
   "glWindowPos3f\0"
   "glWindowPos3fARB\0"
   "glWindowPos3fMESA\0"
   "\0"
   /* _mesa_function_pool[609]: TexCoord1iv (offset 99) */
   "p\0"
   "glTexCoord1iv\0"
   "\0"
   /* _mesa_function_pool[626]: TexCoord4sv (offset 125) */
   "p\0"
   "glTexCoord4sv\0"
   "\0"
   /* _mesa_function_pool[643]: RasterPos4s (offset 84) */
   "iiii\0"
   "glRasterPos4s\0"
   "\0"
   /* _mesa_function_pool[663]: PixelTexGenParameterfvSGIS (will be remapped) */
   "ip\0"
   "glPixelTexGenParameterfvSGIS\0"
   "\0"
   /* _mesa_function_pool[696]: ActiveTextureARB (offset 374) */
   "i\0"
   "glActiveTexture\0"
   "glActiveTextureARB\0"
   "\0"
   /* _mesa_function_pool[734]: BlitFramebufferEXT (will be remapped) */
   "iiiiiiiiii\0"
   "glBlitFramebuffer\0"
   "glBlitFramebufferEXT\0"
   "\0"
   /* _mesa_function_pool[785]: TexCoord1f (offset 96) */
   "f\0"
   "glTexCoord1f\0"
   "\0"
   /* _mesa_function_pool[801]: TexCoord1d (offset 94) */
   "d\0"
   "glTexCoord1d\0"
   "\0"
   /* _mesa_function_pool[817]: VertexAttrib4ubvNV (will be remapped) */
   "ip\0"
   "glVertexAttrib4ubvNV\0"
   "\0"
   /* _mesa_function_pool[842]: TexCoord1i (offset 98) */
   "i\0"
   "glTexCoord1i\0"
   "\0"
   /* _mesa_function_pool[858]: GetProgramNamedParameterdvNV (will be remapped) */
   "iipp\0"
   "glGetProgramNamedParameterdvNV\0"
   "\0"
   /* _mesa_function_pool[895]: Histogram (offset 367) */
   "iiii\0"
   "glHistogram\0"
   "glHistogramEXT\0"
   "\0"
   /* _mesa_function_pool[928]: TexCoord1s (offset 100) */
   "i\0"
   "glTexCoord1s\0"
   "\0"
   /* _mesa_function_pool[944]: GetMapfv (offset 267) */
   "iip\0"
   "glGetMapfv\0"
   "\0"
   /* _mesa_function_pool[960]: EvalCoord1f (offset 230) */
   "f\0"
   "glEvalCoord1f\0"
   "\0"
   /* _mesa_function_pool[977]: FramebufferTexture (will be remapped) */
   "iiii\0"
   "glFramebufferTexture\0"
   "\0"
   /* _mesa_function_pool[1004]: GetGraphicsResetStatusARB (will be remapped) */
   "\0"
   "glGetGraphicsResetStatusARB\0"
   "\0"
   /* _mesa_function_pool[1034]: TexImage4DSGIS (dynamic) */
   "iiiiiiiiiip\0"
   "glTexImage4DSGIS\0"
   "\0"
   /* _mesa_function_pool[1064]: PolygonStipple (offset 175) */
   "p\0"
   "glPolygonStipple\0"
   "\0"
   /* _mesa_function_pool[1084]: WindowPos2dvMESA (will be remapped) */
   "p\0"
   "glWindowPos2dv\0"
   "glWindowPos2dvARB\0"
   "glWindowPos2dvMESA\0"
   "\0"
   /* _mesa_function_pool[1139]: ReplacementCodeuiColor3fVertex3fvSUN (dynamic) */
   "ppp\0"
   "glReplacementCodeuiColor3fVertex3fvSUN\0"
   "\0"
   /* _mesa_function_pool[1183]: BlendEquationSeparateEXT (will be remapped) */
   "ii\0"
   "glBlendEquationSeparate\0"
   "glBlendEquationSeparateEXT\0"
   "glBlendEquationSeparateATI\0"
   "\0"
   /* _mesa_function_pool[1265]: ListParameterfSGIX (dynamic) */
   "iif\0"
   "glListParameterfSGIX\0"
   "\0"
   /* _mesa_function_pool[1291]: SecondaryColor3bEXT (will be remapped) */
   "iii\0"
   "glSecondaryColor3b\0"
   "glSecondaryColor3bEXT\0"
   "\0"
   /* _mesa_function_pool[1337]: TexCoord4fColor4fNormal3fVertex4fvSUN (dynamic) */
   "pppp\0"
   "glTexCoord4fColor4fNormal3fVertex4fvSUN\0"
   "\0"
   /* _mesa_function_pool[1383]: GetnPolygonStippleARB (will be remapped) */
   "ip\0"
   "glGetnPolygonStippleARB\0"
   "\0"
   /* _mesa_function_pool[1411]: GetPixelMapfv (offset 271) */
   "ip\0"
   "glGetPixelMapfv\0"
   "\0"
   /* _mesa_function_pool[1431]: Color3uiv (offset 22) */
   "p\0"
   "glColor3uiv\0"
   "\0"
   /* _mesa_function_pool[1446]: IsEnabled (offset 286) */
   "i\0"
   "glIsEnabled\0"
   "\0"
   /* _mesa_function_pool[1461]: VertexAttrib4svNV (will be remapped) */
   "ip\0"
   "glVertexAttrib4svNV\0"
   "\0"
   /* _mesa_function_pool[1485]: EvalCoord2fv (offset 235) */
   "p\0"
   "glEvalCoord2fv\0"
   "\0"
   /* _mesa_function_pool[1503]: GetBufferSubDataARB (will be remapped) */
   "iiip\0"
   "glGetBufferSubData\0"
   "glGetBufferSubDataARB\0"
   "\0"
   /* _mesa_function_pool[1550]: BufferSubDataARB (will be remapped) */
   "iiip\0"
   "glBufferSubData\0"
   "glBufferSubDataARB\0"
   "\0"
   /* _mesa_function_pool[1591]: TexCoord2fColor4ubVertex3fvSUN (dynamic) */
   "ppp\0"
   "glTexCoord2fColor4ubVertex3fvSUN\0"
   "\0"
   /* _mesa_function_pool[1629]: AttachShader (will be remapped) */
   "ii\0"
   "glAttachShader\0"
   "\0"
   /* _mesa_function_pool[1648]: GetCombinerInputParameterfvNV (will be remapped) */
   "iiiip\0"
   "glGetCombinerInputParameterfvNV\0"
   "\0"
   /* _mesa_function_pool[1687]: MultiTexCoordP2ui (will be remapped) */
   "iii\0"
   "glMultiTexCoordP2ui\0"
   "\0"
   /* _mesa_function_pool[1712]: VertexAttrib2fARB (will be remapped) */
   "iff\0"
   "glVertexAttrib2f\0"
   "glVertexAttrib2fARB\0"
   "\0"
   /* _mesa_function_pool[1754]: GetDebugLogLengthMESA (dynamic) */
   "iii\0"
   "glGetDebugLogLengthMESA\0"
   "\0"
   /* _mesa_function_pool[1783]: GetMapiv (offset 268) */
   "iip\0"
   "glGetMapiv\0"
   "\0"
   /* _mesa_function_pool[1799]: VertexAttrib3fARB (will be remapped) */
   "ifff\0"
   "glVertexAttrib3f\0"
   "glVertexAttrib3fARB\0"
   "\0"
   /* _mesa_function_pool[1842]: Indexubv (offset 316) */
   "p\0"
   "glIndexubv\0"
   "\0"
   /* _mesa_function_pool[1856]: GetQueryivARB (will be remapped) */
   "iip\0"
   "glGetQueryiv\0"
   "glGetQueryivARB\0"
   "\0"
   /* _mesa_function_pool[1890]: TexImage3D (offset 371) */
   "iiiiiiiiip\0"
   "glTexImage3D\0"
   "glTexImage3DEXT\0"
   "\0"
   /* _mesa_function_pool[1931]: BindFragDataLocationEXT (will be remapped) */
   "iip\0"
   "glBindFragDataLocationEXT\0"
   "glBindFragDataLocation\0"
   "\0"
   /* _mesa_function_pool[1985]: TexCoordP4ui (will be remapped) */
   "ii\0"
   "glTexCoordP4ui\0"
   "\0"
   /* _mesa_function_pool[2004]: ReplacementCodeuiVertex3fvSUN (dynamic) */
   "pp\0"
   "glReplacementCodeuiVertex3fvSUN\0"
   "\0"
   /* _mesa_function_pool[2040]: EdgeFlagPointer (offset 312) */
   "ip\0"
   "glEdgeFlagPointer\0"
   "\0"
   /* _mesa_function_pool[2062]: Color3ubv (offset 20) */
   "p\0"
   "glColor3ubv\0"
   "\0"
   /* _mesa_function_pool[2077]: GetQueryObjectivARB (will be remapped) */
   "iip\0"
   "glGetQueryObjectiv\0"
   "glGetQueryObjectivARB\0"
   "\0"
   /* _mesa_function_pool[2123]: Vertex3dv (offset 135) */
   "p\0"
   "glVertex3dv\0"
   "\0"
   /* _mesa_function_pool[2138]: ReplacementCodeuiTexCoord2fVertex3fvSUN (dynamic) */
   "ppp\0"
   "glReplacementCodeuiTexCoord2fVertex3fvSUN\0"
   "\0"
   /* _mesa_function_pool[2185]: CompressedTexSubImage2DARB (will be remapped) */
   "iiiiiiiip\0"
   "glCompressedTexSubImage2D\0"
   "glCompressedTexSubImage2DARB\0"
   "\0"
   /* _mesa_function_pool[2251]: CombinerOutputNV (will be remapped) */
   "iiiiiiiiii\0"
   "glCombinerOutputNV\0"
   "\0"
   /* _mesa_function_pool[2282]: VertexAttribs3fvNV (will be remapped) */
   "iip\0"
   "glVertexAttribs3fvNV\0"
   "\0"
   /* _mesa_function_pool[2308]: GetnMapivARB (will be remapped) */
   "iiip\0"
   "glGetnMapivARB\0"
   "\0"
   /* _mesa_function_pool[2329]: Uniform2fARB (will be remapped) */
   "iff\0"
   "glUniform2f\0"
   "glUniform2fARB\0"
   "\0"
   /* _mesa_function_pool[2361]: LightModeliv (offset 166) */
   "ip\0"
   "glLightModeliv\0"
   "\0"
   /* _mesa_function_pool[2380]: VertexAttrib1svARB (will be remapped) */
   "ip\0"
   "glVertexAttrib1sv\0"
   "glVertexAttrib1svARB\0"
   "\0"
   /* _mesa_function_pool[2423]: VertexAttribs1dvNV (will be remapped) */
   "iip\0"
   "glVertexAttribs1dvNV\0"
   "\0"
   /* _mesa_function_pool[2449]: VertexP3ui (will be remapped) */
   "ii\0"
   "glVertexP3ui\0"
   "\0"
   /* _mesa_function_pool[2466]: Uniform2ivARB (will be remapped) */
   "iip\0"
   "glUniform2iv\0"
   "glUniform2ivARB\0"
   "\0"
   /* _mesa_function_pool[2500]: GetImageTransformParameterfvHP (dynamic) */
   "iip\0"
   "glGetImageTransformParameterfvHP\0"
   "\0"
   /* _mesa_function_pool[2538]: Normal3bv (offset 53) */
   "p\0"
   "glNormal3bv\0"
   "\0"
   /* _mesa_function_pool[2553]: TexGeniv (offset 193) */
   "iip\0"
   "glTexGeniv\0"
   "\0"
   /* _mesa_function_pool[2569]: TexCoordP1uiv (will be remapped) */
   "ip\0"
   "glTexCoordP1uiv\0"
   "\0"
   /* _mesa_function_pool[2589]: WeightubvARB (dynamic) */
   "ip\0"
   "glWeightubvARB\0"
   "\0"
   /* _mesa_function_pool[2608]: VertexAttrib1fvNV (will be remapped) */
   "ip\0"
   "glVertexAttrib1fvNV\0"
   "\0"
   /* _mesa_function_pool[2632]: Vertex3iv (offset 139) */
   "p\0"
   "glVertex3iv\0"
   "\0"
   /* _mesa_function_pool[2647]: CopyConvolutionFilter1D (offset 354) */
   "iiiii\0"
   "glCopyConvolutionFilter1D\0"
   "glCopyConvolutionFilter1DEXT\0"
   "\0"
   /* _mesa_function_pool[2709]: VertexAttribI1uiEXT (will be remapped) */
   "ii\0"
   "glVertexAttribI1uiEXT\0"
   "glVertexAttribI1ui\0"
   "\0"
   /* _mesa_function_pool[2754]: ReplacementCodeuiNormal3fVertex3fSUN (dynamic) */
   "iffffff\0"
   "glReplacementCodeuiNormal3fVertex3fSUN\0"
   "\0"
   /* _mesa_function_pool[2802]: TexCoordP1ui (will be remapped) */
   "ii\0"
   "glTexCoordP1ui\0"
   "\0"
   /* _mesa_function_pool[2821]: DeleteSync (will be remapped) */
   "i\0"
   "glDeleteSync\0"
   "\0"
   /* _mesa_function_pool[2837]: FragmentMaterialfvSGIX (dynamic) */
   "iip\0"
   "glFragmentMaterialfvSGIX\0"
   "\0"
   /* _mesa_function_pool[2867]: BlendColor (offset 336) */
   "ffff\0"
   "glBlendColor\0"
   "glBlendColorEXT\0"
   "\0"
   /* _mesa_function_pool[2902]: UniformMatrix4fvARB (will be remapped) */
   "iiip\0"
   "glUniformMatrix4fv\0"
   "glUniformMatrix4fvARB\0"
   "\0"
   /* _mesa_function_pool[2949]: DeleteVertexArraysAPPLE (will be remapped) */
   "ip\0"
   "glDeleteVertexArrays\0"
   "glDeleteVertexArraysAPPLE\0"
   "\0"
   /* _mesa_function_pool[3000]: TexBuffer (will be remapped) */
   "iii\0"
   "glTexBuffer\0"
   "\0"
   /* _mesa_function_pool[3017]: ReadInstrumentsSGIX (dynamic) */
   "i\0"
   "glReadInstrumentsSGIX\0"
   "\0"
   /* _mesa_function_pool[3042]: CallLists (offset 3) */
   "iip\0"
   "glCallLists\0"
   "\0"
   /* _mesa_function_pool[3059]: DeformationMap3dSGIX (dynamic) */
   "iddiiddiiddiip\0"
   "glDeformationMap3dSGIX\0"
   "\0"
   /* _mesa_function_pool[3098]: UniformMatrix2x4fv (will be remapped) */
   "iiip\0"
   "glUniformMatrix2x4fv\0"
   "\0"
   /* _mesa_function_pool[3125]: ReadnPixelsARB (will be remapped) */
   "iiiiiiip\0"
   "glReadnPixelsARB\0"
   "\0"
   /* _mesa_function_pool[3152]: Color4ubVertex3fvSUN (dynamic) */
   "pp\0"
   "glColor4ubVertex3fvSUN\0"
   "\0"
   /* _mesa_function_pool[3179]: Normal3iv (offset 59) */
   "p\0"
   "glNormal3iv\0"
   "\0"
   /* _mesa_function_pool[3194]: PassThrough (offset 199) */
   "f\0"
   "glPassThrough\0"
   "\0"
   /* _mesa_function_pool[3211]: GetnPixelMapusvARB (will be remapped) */
   "iip\0"
   "glGetnPixelMapusvARB\0"
   "\0"
   /* _mesa_function_pool[3237]: TexParameterIivEXT (will be remapped) */
   "iip\0"
   "glTexParameterIivEXT\0"
   "glTexParameterIiv\0"
   "\0"
   /* _mesa_function_pool[3281]: FramebufferTextureLayerEXT (will be remapped) */
   "iiiii\0"
   "glFramebufferTextureLayer\0"
   "glFramebufferTextureLayerARB\0"
   "glFramebufferTextureLayerEXT\0"
   "\0"
   /* _mesa_function_pool[3372]: GetListParameterfvSGIX (dynamic) */
   "iip\0"
   "glGetListParameterfvSGIX\0"
   "\0"
   /* _mesa_function_pool[3402]: Viewport (offset 305) */
   "iiii\0"
   "glViewport\0"
   "\0"
   /* _mesa_function_pool[3419]: VertexAttrib4NusvARB (will be remapped) */
   "ip\0"
   "glVertexAttrib4Nusv\0"
   "glVertexAttrib4NusvARB\0"
   "\0"
   /* _mesa_function_pool[3466]: VertexP4uiv (will be remapped) */
   "ip\0"
   "glVertexP4uiv\0"
   "\0"
   /* _mesa_function_pool[3484]: VertexAttribP3ui (will be remapped) */
   "iiii\0"
   "glVertexAttribP3ui\0"
   "\0"
   /* _mesa_function_pool[3509]: WindowPos4svMESA (will be remapped) */
   "p\0"
   "glWindowPos4svMESA\0"
   "\0"
   /* _mesa_function_pool[3531]: CreateProgramObjectARB (will be remapped) */
   "\0"
   "glCreateProgramObjectARB\0"
   "\0"
   /* _mesa_function_pool[3558]: DeleteTransformFeedbacks (will be remapped) */
   "ip\0"
   "glDeleteTransformFeedbacks\0"
   "\0"
   /* _mesa_function_pool[3589]: UniformMatrix4x3fv (will be remapped) */
   "iiip\0"
   "glUniformMatrix4x3fv\0"
   "\0"
   /* _mesa_function_pool[3616]: PrioritizeTextures (offset 331) */
   "ipp\0"
   "glPrioritizeTextures\0"
   "glPrioritizeTexturesEXT\0"
   "\0"
   /* _mesa_function_pool[3666]: VertexAttribI3uiEXT (will be remapped) */
   "iiii\0"
   "glVertexAttribI3uiEXT\0"
   "glVertexAttribI3ui\0"
   "\0"
   /* _mesa_function_pool[3713]: AsyncMarkerSGIX (dynamic) */
   "i\0"
   "glAsyncMarkerSGIX\0"
   "\0"
   /* _mesa_function_pool[3734]: GlobalAlphaFactorubSUN (dynamic) */
   "i\0"
   "glGlobalAlphaFactorubSUN\0"
   "\0"
   /* _mesa_function_pool[3762]: ClearColorIuiEXT (will be remapped) */
   "iiii\0"
   "glClearColorIuiEXT\0"
   "\0"
   /* _mesa_function_pool[3787]: ClearDebugLogMESA (dynamic) */
   "iii\0"
   "glClearDebugLogMESA\0"
   "\0"
   /* _mesa_function_pool[3812]: Uniform4uiEXT (will be remapped) */
   "iiiii\0"
   "glUniform4uiEXT\0"
   "glUniform4ui\0"
   "\0"
   /* _mesa_function_pool[3848]: ResetHistogram (offset 369) */
   "i\0"
   "glResetHistogram\0"
   "glResetHistogramEXT\0"
   "\0"
   /* _mesa_function_pool[3888]: GetProgramNamedParameterfvNV (will be remapped) */
   "iipp\0"
   "glGetProgramNamedParameterfvNV\0"
   "\0"
   /* _mesa_function_pool[3925]: PointParameterfEXT (will be remapped) */
   "if\0"
   "glPointParameterf\0"
   "glPointParameterfARB\0"
   "glPointParameterfEXT\0"
   "glPointParameterfSGIS\0"
   "\0"
   /* _mesa_function_pool[4011]: MultiTexCoordP4uiv (will be remapped) */
   "iip\0"
   "glMultiTexCoordP4uiv\0"
   "\0"
   /* _mesa_function_pool[4037]: LoadIdentityDeformationMapSGIX (dynamic) */
   "i\0"
   "glLoadIdentityDeformationMapSGIX\0"
   "\0"
   /* _mesa_function_pool[4073]: GenFencesNV (will be remapped) */
   "ip\0"
   "glGenFencesNV\0"
   "\0"
   /* _mesa_function_pool[4091]: ImageTransformParameterfHP (dynamic) */
   "iif\0"
   "glImageTransformParameterfHP\0"
   "\0"
   /* _mesa_function_pool[4125]: MatrixIndexusvARB (dynamic) */
   "ip\0"
   "glMatrixIndexusvARB\0"
   "\0"
   /* _mesa_function_pool[4149]: DrawElementsBaseVertex (will be remapped) */
   "iiipi\0"
   "glDrawElementsBaseVertex\0"
   "\0"
   /* _mesa_function_pool[4181]: DisableVertexAttribArrayARB (will be remapped) */
   "i\0"
   "glDisableVertexAttribArray\0"
   "glDisableVertexAttribArrayARB\0"
   "\0"
   /* _mesa_function_pool[4241]: VertexAttribI4ubvEXT (will be remapped) */
   "ip\0"
   "glVertexAttribI4ubvEXT\0"
   "glVertexAttribI4ubv\0"
   "\0"
   /* _mesa_function_pool[4288]: GetnConvolutionFilterARB (will be remapped) */
   "iiiip\0"
   "glGetnConvolutionFilterARB\0"
   "\0"
   /* _mesa_function_pool[4322]: TexCoord2sv (offset 109) */
   "p\0"
   "glTexCoord2sv\0"
   "\0"
   /* _mesa_function_pool[4339]: ColorP4uiv (will be remapped) */
   "ip\0"
   "glColorP4uiv\0"
   "\0"
   /* _mesa_function_pool[4356]: Vertex4dv (offset 143) */
   "p\0"
   "glVertex4dv\0"
   "\0"
   /* _mesa_function_pool[4371]: StencilMaskSeparate (will be remapped) */
   "ii\0"
   "glStencilMaskSeparate\0"
   "\0"
   /* _mesa_function_pool[4397]: ProgramLocalParameter4dARB (will be remapped) */
   "iidddd\0"
   "glProgramLocalParameter4dARB\0"
   "\0"
   /* _mesa_function_pool[4434]: CompressedTexImage3DARB (will be remapped) */
   "iiiiiiiip\0"
   "glCompressedTexImage3D\0"
   "glCompressedTexImage3DARB\0"
   "\0"
   /* _mesa_function_pool[4494]: Color3sv (offset 18) */
   "p\0"
   "glColor3sv\0"
   "\0"
   /* _mesa_function_pool[4508]: GetConvolutionParameteriv (offset 358) */
   "iip\0"
   "glGetConvolutionParameteriv\0"
   "glGetConvolutionParameterivEXT\0"
   "\0"
   /* _mesa_function_pool[4572]: DeleteSamplers (will be remapped) */
   "ip\0"
   "glDeleteSamplers\0"
   "\0"
   /* _mesa_function_pool[4593]: VertexAttrib1fARB (will be remapped) */
   "if\0"
   "glVertexAttrib1f\0"
   "glVertexAttrib1fARB\0"
   "\0"
   /* _mesa_function_pool[4634]: Vertex2dv (offset 127) */
   "p\0"
   "glVertex2dv\0"
   "\0"
   /* _mesa_function_pool[4649]: TestFenceNV (will be remapped) */
   "i\0"
   "glTestFenceNV\0"
   "\0"
   /* _mesa_function_pool[4666]: MultiTexCoord1fvARB (offset 379) */
   "ip\0"
   "glMultiTexCoord1fv\0"
   "glMultiTexCoord1fvARB\0"
   "\0"
   /* _mesa_function_pool[4711]: TexCoord3iv (offset 115) */
   "p\0"
   "glTexCoord3iv\0"
   "\0"
   /* _mesa_function_pool[4728]: Uniform2uivEXT (will be remapped) */
   "iip\0"
   "glUniform2uivEXT\0"
   "glUniform2uiv\0"
   "\0"
   /* _mesa_function_pool[4764]: ColorFragmentOp2ATI (will be remapped) */
   "iiiiiiiiii\0"
   "glColorFragmentOp2ATI\0"
   "\0"
   /* _mesa_function_pool[4798]: SecondaryColorPointerListIBM (dynamic) */
   "iiipi\0"
   "glSecondaryColorPointerListIBM\0"
   "\0"
   /* _mesa_function_pool[4836]: GetPixelTexGenParameterivSGIS (will be remapped) */
   "ip\0"
   "glGetPixelTexGenParameterivSGIS\0"
   "\0"
   /* _mesa_function_pool[4872]: Color3fv (offset 14) */
   "p\0"
   "glColor3fv\0"
   "\0"
   /* _mesa_function_pool[4886]: GetnPixelMapfvARB (will be remapped) */
   "iip\0"
   "glGetnPixelMapfvARB\0"
   "\0"
   /* _mesa_function_pool[4911]: ReplacementCodeubSUN (dynamic) */
   "i\0"
   "glReplacementCodeubSUN\0"
   "\0"
   /* _mesa_function_pool[4937]: FinishAsyncSGIX (dynamic) */
   "p\0"
   "glFinishAsyncSGIX\0"
   "\0"
   /* _mesa_function_pool[4958]: GetnUniformfvARB (will be remapped) */
   "iiip\0"
   "glGetnUniformfvARB\0"
   "\0"
   /* _mesa_function_pool[4983]: GetDebugLogMESA (dynamic) */
   "iiiipp\0"
   "glGetDebugLogMESA\0"
   "\0"
   /* _mesa_function_pool[5009]: FogCoorddEXT (will be remapped) */
   "d\0"
   "glFogCoordd\0"
   "glFogCoorddEXT\0"
   "\0"
   /* _mesa_function_pool[5039]: BeginConditionalRenderNV (will be remapped) */
   "ii\0"
   "glBeginConditionalRenderNV\0"
   "glBeginConditionalRender\0"
   "\0"
   /* _mesa_function_pool[5095]: Color4ubVertex3fSUN (dynamic) */
   "iiiifff\0"
   "glColor4ubVertex3fSUN\0"
   "\0"
   /* _mesa_function_pool[5126]: FogCoordfEXT (will be remapped) */
   "f\0"
   "glFogCoordf\0"
   "glFogCoordfEXT\0"
   "\0"
   /* _mesa_function_pool[5156]: PointSize (offset 173) */
   "f\0"
   "glPointSize\0"
   "\0"
   /* _mesa_function_pool[5171]: VertexAttribI2uivEXT (will be remapped) */
   "ip\0"
   "glVertexAttribI2uivEXT\0"
   "glVertexAttribI2uiv\0"
   "\0"
   /* _mesa_function_pool[5218]: TexCoord2fVertex3fSUN (dynamic) */
   "fffff\0"
   "glTexCoord2fVertex3fSUN\0"
   "\0"
   /* _mesa_function_pool[5249]: PopName (offset 200) */
   "\0"
   "glPopName\0"
   "\0"
   /* _mesa_function_pool[5261]: GetSamplerParameterfv (will be remapped) */
   "iip\0"
   "glGetSamplerParameterfv\0"
   "\0"
   /* _mesa_function_pool[5290]: GlobalAlphaFactoriSUN (dynamic) */
   "i\0"
   "glGlobalAlphaFactoriSUN\0"
   "\0"
   /* _mesa_function_pool[5317]: VertexAttrib2dNV (will be remapped) */
   "idd\0"
   "glVertexAttrib2dNV\0"
   "\0"
   /* _mesa_function_pool[5341]: GetProgramInfoLog (will be remapped) */
   "iipp\0"
   "glGetProgramInfoLog\0"
   "\0"
   /* _mesa_function_pool[5367]: VertexP2ui (will be remapped) */
   "ii\0"
   "glVertexP2ui\0"
   "\0"
   /* _mesa_function_pool[5384]: VertexAttrib4NbvARB (will be remapped) */
   "ip\0"
   "glVertexAttrib4Nbv\0"
   "glVertexAttrib4NbvARB\0"
   "\0"
   /* _mesa_function_pool[5429]: GetActiveAttribARB (will be remapped) */
   "iiipppp\0"
   "glGetActiveAttrib\0"
   "glGetActiveAttribARB\0"
   "\0"
   /* _mesa_function_pool[5477]: Vertex4sv (offset 149) */
   "p\0"
   "glVertex4sv\0"
   "\0"
   /* _mesa_function_pool[5492]: VertexAttrib4ubNV (will be remapped) */
   "iiiii\0"
   "glVertexAttrib4ubNV\0"
   "\0"
   /* _mesa_function_pool[5519]: VertexAttribI1ivEXT (will be remapped) */
   "ip\0"
   "glVertexAttribI1ivEXT\0"
   "glVertexAttribI1iv\0"
   "\0"
   /* _mesa_function_pool[5564]: ClampColor (will be remapped) */
   "ii\0"
   "glClampColor\0"
   "\0"
   /* _mesa_function_pool[5581]: TextureRangeAPPLE (will be remapped) */
   "iip\0"
   "glTextureRangeAPPLE\0"
   "\0"
   /* _mesa_function_pool[5606]: GetTexEnvfv (offset 276) */
   "iip\0"
   "glGetTexEnvfv\0"
   "\0"
   /* _mesa_function_pool[5625]: VertexAttribP2uiv (will be remapped) */
   "iiip\0"
   "glVertexAttribP2uiv\0"
   "\0"
   /* _mesa_function_pool[5651]: BindTransformFeedback (will be remapped) */
   "ii\0"
   "glBindTransformFeedback\0"
   "\0"
   /* _mesa_function_pool[5679]: TexCoord2fColor4fNormal3fVertex3fSUN (dynamic) */
   "ffffffffffff\0"
   "glTexCoord2fColor4fNormal3fVertex3fSUN\0"
   "\0"
   /* _mesa_function_pool[5732]: Indexub (offset 315) */
   "i\0"
   "glIndexub\0"
   "\0"
   /* _mesa_function_pool[5745]: VertexAttrib4fNV (will be remapped) */
   "iffff\0"
   "glVertexAttrib4fNV\0"
   "\0"
   /* _mesa_function_pool[5771]: TexEnvi (offset 186) */
   "iii\0"
   "glTexEnvi\0"
   "\0"
   /* _mesa_function_pool[5786]: GetClipPlane (offset 259) */
   "ip\0"
   "glGetClipPlane\0"
   "\0"
   /* _mesa_function_pool[5805]: CombinerParameterfvNV (will be remapped) */
   "ip\0"
   "glCombinerParameterfvNV\0"
   "\0"
   /* _mesa_function_pool[5833]: TexCoordP4uiv (will be remapped) */
   "ip\0"
   "glTexCoordP4uiv\0"
   "\0"
   /* _mesa_function_pool[5853]: VertexAttribs3dvNV (will be remapped) */
   "iip\0"
   "glVertexAttribs3dvNV\0"
   "\0"
   /* _mesa_function_pool[5879]: VertexAttribI2uiEXT (will be remapped) */
   "iii\0"
   "glVertexAttribI2uiEXT\0"
   "glVertexAttribI2ui\0"
   "\0"
   /* _mesa_function_pool[5925]: VertexAttribs4fvNV (will be remapped) */
   "iip\0"
   "glVertexAttribs4fvNV\0"
   "\0"
   /* _mesa_function_pool[5951]: VertexArrayRangeNV (will be remapped) */
   "ip\0"
   "glVertexArrayRangeNV\0"
   "\0"
   /* _mesa_function_pool[5976]: FragmentLightiSGIX (dynamic) */
   "iii\0"
   "glFragmentLightiSGIX\0"
   "\0"
   /* _mesa_function_pool[6002]: PolygonOffsetEXT (will be remapped) */
   "ff\0"
   "glPolygonOffsetEXT\0"
   "\0"
   /* _mesa_function_pool[6025]: VertexAttribI4uivEXT (will be remapped) */
   "ip\0"
   "glVertexAttribI4uivEXT\0"
   "glVertexAttribI4uiv\0"
   "\0"
   /* _mesa_function_pool[6072]: PollAsyncSGIX (dynamic) */
   "p\0"
   "glPollAsyncSGIX\0"
   "\0"
   /* _mesa_function_pool[6091]: DeleteFragmentShaderATI (will be remapped) */
   "i\0"
   "glDeleteFragmentShaderATI\0"
   "\0"
   /* _mesa_function_pool[6120]: Scaled (offset 301) */
   "ddd\0"
   "glScaled\0"
   "\0"
   /* _mesa_function_pool[6134]: ResumeTransformFeedback (will be remapped) */
   "\0"
   "glResumeTransformFeedback\0"
   "\0"
   /* _mesa_function_pool[6162]: Scalef (offset 302) */
   "fff\0"
   "glScalef\0"
   "\0"
   /* _mesa_function_pool[6176]: TexCoord2fNormal3fVertex3fvSUN (dynamic) */
   "ppp\0"
   "glTexCoord2fNormal3fVertex3fvSUN\0"
   "\0"
   /* _mesa_function_pool[6214]: ProgramEnvParameters4fvEXT (will be remapped) */
   "iiip\0"
   "glProgramEnvParameters4fvEXT\0"
   "\0"
   /* _mesa_function_pool[6249]: MultTransposeMatrixdARB (will be remapped) */
   "p\0"
   "glMultTransposeMatrixd\0"
   "glMultTransposeMatrixdARB\0"
   "\0"
   /* _mesa_function_pool[6301]: ObjectUnpurgeableAPPLE (will be remapped) */
   "iii\0"
   "glObjectUnpurgeableAPPLE\0"
   "\0"
   /* _mesa_function_pool[6331]: TexCoordP3ui (will be remapped) */
   "ii\0"
   "glTexCoordP3ui\0"
   "\0"
   /* _mesa_function_pool[6350]: AlphaFunc (offset 240) */
   "if\0"
   "glAlphaFunc\0"
   "\0"
   /* _mesa_function_pool[6366]: WindowPos2svMESA (will be remapped) */
   "p\0"
   "glWindowPos2sv\0"
   "glWindowPos2svARB\0"
   "glWindowPos2svMESA\0"
   "\0"
   /* _mesa_function_pool[6421]: EdgeFlag (offset 41) */
   "i\0"
   "glEdgeFlag\0"
   "\0"
   /* _mesa_function_pool[6435]: TexCoord2iv (offset 107) */
   "p\0"
   "glTexCoord2iv\0"
   "\0"
   /* _mesa_function_pool[6452]: CompressedTexImage1DARB (will be remapped) */
   "iiiiiip\0"
   "glCompressedTexImage1D\0"
   "glCompressedTexImage1DARB\0"
   "\0"
   /* _mesa_function_pool[6510]: Rotated (offset 299) */
   "dddd\0"
   "glRotated\0"
   "\0"
   /* _mesa_function_pool[6526]: GetTexParameterIuivEXT (will be remapped) */
   "iip\0"
   "glGetTexParameterIuivEXT\0"
   "glGetTexParameterIuiv\0"
   "\0"
   /* _mesa_function_pool[6578]: VertexAttrib2sNV (will be remapped) */
   "iii\0"
   "glVertexAttrib2sNV\0"
   "\0"
   /* _mesa_function_pool[6602]: ReadPixels (offset 256) */
   "iiiiiip\0"
   "glReadPixels\0"
   "\0"
   /* _mesa_function_pool[6624]: VertexAttribDivisorARB (will be remapped) */
   "ii\0"
   "glVertexAttribDivisorARB\0"
   "\0"
   /* _mesa_function_pool[6653]: EdgeFlagv (offset 42) */
   "p\0"
   "glEdgeFlagv\0"
   "\0"
   /* _mesa_function_pool[6668]: NormalPointerListIBM (dynamic) */
   "iipi\0"
   "glNormalPointerListIBM\0"
   "\0"
   /* _mesa_function_pool[6697]: IndexPointerEXT (will be remapped) */
   "iiip\0"
   "glIndexPointerEXT\0"
   "\0"
   /* _mesa_function_pool[6721]: Color4iv (offset 32) */
   "p\0"
   "glColor4iv\0"
   "\0"
   /* _mesa_function_pool[6735]: TexParameterf (offset 178) */
   "iif\0"
   "glTexParameterf\0"
   "\0"
   /* _mesa_function_pool[6756]: TexParameteri (offset 180) */
   "iii\0"
   "glTexParameteri\0"
   "\0"
   /* _mesa_function_pool[6777]: NormalPointerEXT (will be remapped) */
   "iiip\0"
   "glNormalPointerEXT\0"
   "\0"
   /* _mesa_function_pool[6802]: MultiTexCoord3dARB (offset 392) */
   "iddd\0"
   "glMultiTexCoord3d\0"
   "glMultiTexCoord3dARB\0"
   "\0"
   /* _mesa_function_pool[6847]: MultiTexCoord2iARB (offset 388) */
   "iii\0"
   "glMultiTexCoord2i\0"
   "glMultiTexCoord2iARB\0"
   "\0"
   /* _mesa_function_pool[6891]: DrawPixels (offset 257) */
   "iiiip\0"
   "glDrawPixels\0"
   "\0"
   /* _mesa_function_pool[6911]: ReplacementCodeuiTexCoord2fNormal3fVertex3fSUN (dynamic) */
   "iffffffff\0"
   "glReplacementCodeuiTexCoord2fNormal3fVertex3fSUN\0"
   "\0"
   /* _mesa_function_pool[6971]: MultiTexCoord2svARB (offset 391) */
   "ip\0"
   "glMultiTexCoord2sv\0"
   "glMultiTexCoord2svARB\0"
   "\0"
   /* _mesa_function_pool[7016]: ReplacementCodeubvSUN (dynamic) */
   "p\0"
   "glReplacementCodeubvSUN\0"
   "\0"
   /* _mesa_function_pool[7043]: Uniform3iARB (will be remapped) */
   "iiii\0"
   "glUniform3i\0"
   "glUniform3iARB\0"
   "\0"
   /* _mesa_function_pool[7076]: DrawTransformFeedback (will be remapped) */
   "ii\0"
   "glDrawTransformFeedback\0"
   "\0"
   /* _mesa_function_pool[7104]: DrawElementsInstancedARB (will be remapped) */
   "iiipi\0"
   "glDrawElementsInstancedARB\0"
   "glDrawElementsInstancedEXT\0"
   "glDrawElementsInstanced\0"
   "\0"
   /* _mesa_function_pool[7189]: GetShaderInfoLog (will be remapped) */
   "iipp\0"
   "glGetShaderInfoLog\0"
   "\0"
   /* _mesa_function_pool[7214]: WeightivARB (dynamic) */
   "ip\0"
   "glWeightivARB\0"
   "\0"
   /* _mesa_function_pool[7232]: PollInstrumentsSGIX (dynamic) */
   "p\0"
   "glPollInstrumentsSGIX\0"
   "\0"
   /* _mesa_function_pool[7257]: GlobalAlphaFactordSUN (dynamic) */
   "d\0"
   "glGlobalAlphaFactordSUN\0"
   "\0"
   /* _mesa_function_pool[7284]: GetFinalCombinerInputParameterfvNV (will be remapped) */
   "iip\0"
   "glGetFinalCombinerInputParameterfvNV\0"
   "\0"
   /* _mesa_function_pool[7326]: GenerateMipmapEXT (will be remapped) */
   "i\0"
   "glGenerateMipmap\0"
   "glGenerateMipmapEXT\0"
   "\0"
   /* _mesa_function_pool[7366]: GenLists (offset 5) */
   "i\0"
   "glGenLists\0"
   "\0"
   /* _mesa_function_pool[7380]: DepthRangef (will be remapped) */
   "ff\0"
   "glDepthRangef\0"
   "\0"
   /* _mesa_function_pool[7398]: GetMapAttribParameterivNV (dynamic) */
   "iiip\0"
   "glGetMapAttribParameterivNV\0"
   "\0"
   /* _mesa_function_pool[7432]: CreateShaderObjectARB (will be remapped) */
   "i\0"
   "glCreateShaderObjectARB\0"
   "\0"
   /* _mesa_function_pool[7459]: GetSharpenTexFuncSGIS (dynamic) */
   "ip\0"
   "glGetSharpenTexFuncSGIS\0"
   "\0"
   /* _mesa_function_pool[7487]: BufferDataARB (will be remapped) */
   "iipi\0"
   "glBufferData\0"
   "glBufferDataARB\0"
   "\0"
   /* _mesa_function_pool[7522]: FlushVertexArrayRangeNV (will be remapped) */
   "\0"
   "glFlushVertexArrayRangeNV\0"
   "\0"
   /* _mesa_function_pool[7550]: MapGrid2d (offset 226) */
   "iddidd\0"
   "glMapGrid2d\0"
   "\0"
   /* _mesa_function_pool[7570]: MapGrid2f (offset 227) */
   "iffiff\0"
   "glMapGrid2f\0"
   "\0"
   /* _mesa_function_pool[7590]: SampleMapATI (will be remapped) */
   "iii\0"
   "glSampleMapATI\0"
   "\0"
   /* _mesa_function_pool[7610]: VertexPointerEXT (will be remapped) */
   "iiiip\0"
   "glVertexPointerEXT\0"
   "\0"
   /* _mesa_function_pool[7636]: GetTexFilterFuncSGIS (dynamic) */
   "iip\0"
   "glGetTexFilterFuncSGIS\0"
   "\0"
   /* _mesa_function_pool[7664]: Scissor (offset 176) */
   "iiii\0"
   "glScissor\0"
   "\0"
   /* _mesa_function_pool[7680]: Fogf (offset 153) */
   "if\0"
   "glFogf\0"
   "\0"
   /* _mesa_function_pool[7691]: ReplacementCodeuiColor4ubVertex3fvSUN (dynamic) */
   "ppp\0"
   "glReplacementCodeuiColor4ubVertex3fvSUN\0"
   "\0"
   /* _mesa_function_pool[7736]: TexSubImage1D (offset 332) */
   "iiiiiip\0"
   "glTexSubImage1D\0"
   "glTexSubImage1DEXT\0"
   "\0"
   /* _mesa_function_pool[7780]: VertexAttrib1sARB (will be remapped) */
   "ii\0"
   "glVertexAttrib1s\0"
   "glVertexAttrib1sARB\0"
   "\0"
   /* _mesa_function_pool[7821]: FenceSync (will be remapped) */
   "ii\0"
   "glFenceSync\0"
   "\0"
   /* _mesa_function_pool[7837]: Color4usv (offset 40) */
   "p\0"
   "glColor4usv\0"
   "\0"
   /* _mesa_function_pool[7852]: Fogi (offset 155) */
   "ii\0"
   "glFogi\0"
   "\0"
   /* _mesa_function_pool[7863]: DepthRange (offset 288) */
   "dd\0"
   "glDepthRange\0"
   "\0"
   /* _mesa_function_pool[7880]: RasterPos3iv (offset 75) */
   "p\0"
   "glRasterPos3iv\0"
   "\0"
   /* _mesa_function_pool[7898]: FinalCombinerInputNV (will be remapped) */
   "iiii\0"
   "glFinalCombinerInputNV\0"
   "\0"
   /* _mesa_function_pool[7927]: TexCoord2i (offset 106) */
   "ii\0"
   "glTexCoord2i\0"
   "\0"
   /* _mesa_function_pool[7944]: PixelMapfv (offset 251) */
   "iip\0"
   "glPixelMapfv\0"
   "\0"
   /* _mesa_function_pool[7962]: Color4ui (offset 37) */
   "iiii\0"
   "glColor4ui\0"
   "\0"
   /* _mesa_function_pool[7979]: RasterPos3s (offset 76) */
   "iii\0"
   "glRasterPos3s\0"
   "\0"
   /* _mesa_function_pool[7998]: Color3usv (offset 24) */
   "p\0"
   "glColor3usv\0"
   "\0"
   /* _mesa_function_pool[8013]: FlushRasterSGIX (dynamic) */
   "\0"
   "glFlushRasterSGIX\0"
   "\0"
   /* _mesa_function_pool[8033]: TexCoord2f (offset 104) */
   "ff\0"
   "glTexCoord2f\0"
   "\0"
   /* _mesa_function_pool[8050]: ReplacementCodeuiTexCoord2fVertex3fSUN (dynamic) */
   "ifffff\0"
   "glReplacementCodeuiTexCoord2fVertex3fSUN\0"
   "\0"
   /* _mesa_function_pool[8099]: TexCoord2d (offset 102) */
   "dd\0"
   "glTexCoord2d\0"
   "\0"
   /* _mesa_function_pool[8116]: RasterPos3d (offset 70) */
   "ddd\0"
   "glRasterPos3d\0"
   "\0"
   /* _mesa_function_pool[8135]: RasterPos3f (offset 72) */
   "fff\0"
   "glRasterPos3f\0"
   "\0"
   /* _mesa_function_pool[8154]: Uniform1fARB (will be remapped) */
   "if\0"
   "glUniform1f\0"
   "glUniform1fARB\0"
   "\0"
   /* _mesa_function_pool[8185]: AreTexturesResident (offset 322) */
   "ipp\0"
   "glAreTexturesResident\0"
   "glAreTexturesResidentEXT\0"
   "\0"
   /* _mesa_function_pool[8237]: TexCoord2s (offset 108) */
   "ii\0"
   "glTexCoord2s\0"
   "\0"
   /* _mesa_function_pool[8254]: StencilOpSeparate (will be remapped) */
   "iiii\0"
   "glStencilOpSeparate\0"
   "glStencilOpSeparateATI\0"
   "\0"
   /* _mesa_function_pool[8303]: ColorTableParameteriv (offset 341) */
   "iip\0"
   "glColorTableParameteriv\0"
   "glColorTableParameterivSGI\0"
   "\0"
   /* _mesa_function_pool[8359]: FogCoordPointerListIBM (dynamic) */
   "iipi\0"
   "glFogCoordPointerListIBM\0"
   "\0"
   /* _mesa_function_pool[8390]: WindowPos3dMESA (will be remapped) */
   "ddd\0"
   "glWindowPos3d\0"
   "glWindowPos3dARB\0"
   "glWindowPos3dMESA\0"
   "\0"
   /* _mesa_function_pool[8444]: Color4us (offset 39) */
   "iiii\0"
   "glColor4us\0"
   "\0"
   /* _mesa_function_pool[8461]: PointParameterfvEXT (will be remapped) */
   "ip\0"
   "glPointParameterfv\0"
   "glPointParameterfvARB\0"
   "glPointParameterfvEXT\0"
   "glPointParameterfvSGIS\0"
   "\0"
   /* _mesa_function_pool[8551]: Color3bv (offset 10) */
   "p\0"
   "glColor3bv\0"
   "\0"
   /* _mesa_function_pool[8565]: GetnCompressedTexImageARB (will be remapped) */
   "iiip\0"
   "glGetnCompressedTexImageARB\0"
   "\0"
   /* _mesa_function_pool[8599]: WindowPos2fvMESA (will be remapped) */
   "p\0"
   "glWindowPos2fv\0"
   "glWindowPos2fvARB\0"
   "glWindowPos2fvMESA\0"
   "\0"
   /* _mesa_function_pool[8654]: SecondaryColor3bvEXT (will be remapped) */
   "p\0"
   "glSecondaryColor3bv\0"
   "glSecondaryColor3bvEXT\0"
   "\0"
   /* _mesa_function_pool[8700]: VertexPointerListIBM (dynamic) */
   "iiipi\0"
   "glVertexPointerListIBM\0"
   "\0"
   /* _mesa_function_pool[8730]: GetProgramLocalParameterfvARB (will be remapped) */
   "iip\0"
   "glGetProgramLocalParameterfvARB\0"
   "\0"
   /* _mesa_function_pool[8767]: FragmentMaterialfSGIX (dynamic) */
   "iif\0"
   "glFragmentMaterialfSGIX\0"
   "\0"
   /* _mesa_function_pool[8796]: BindSampler (will be remapped) */
   "ii\0"
   "glBindSampler\0"
   "\0"
   /* _mesa_function_pool[8814]: RenderbufferStorageEXT (will be remapped) */
   "iiii\0"
   "glRenderbufferStorage\0"
   "glRenderbufferStorageEXT\0"
   "\0"
   /* _mesa_function_pool[8867]: IsFenceNV (will be remapped) */
   "i\0"
   "glIsFenceNV\0"
   "\0"
   /* _mesa_function_pool[8882]: AttachObjectARB (will be remapped) */
   "ii\0"
   "glAttachObjectARB\0"
   "\0"
   /* _mesa_function_pool[8904]: GetFragmentLightivSGIX (dynamic) */
   "iip\0"
   "glGetFragmentLightivSGIX\0"
   "\0"
   /* _mesa_function_pool[8934]: UniformMatrix2fvARB (will be remapped) */
   "iiip\0"
   "glUniformMatrix2fv\0"
   "glUniformMatrix2fvARB\0"
   "\0"
   /* _mesa_function_pool[8981]: MultiTexCoord2fARB (offset 386) */
   "iff\0"
   "glMultiTexCoord2f\0"
   "glMultiTexCoord2fARB\0"
   "\0"
   /* _mesa_function_pool[9025]: ColorTable (offset 339) */
   "iiiiip\0"
   "glColorTable\0"
   "glColorTableSGI\0"
   "glColorTableEXT\0"
   "\0"
   /* _mesa_function_pool[9078]: IndexPointer (offset 314) */
   "iip\0"
   "glIndexPointer\0"
   "\0"
   /* _mesa_function_pool[9098]: Accum (offset 213) */
   "if\0"
   "glAccum\0"
   "\0"
   /* _mesa_function_pool[9110]: GetTexImage (offset 281) */
   "iiiip\0"
   "glGetTexImage\0"
   "\0"
   /* _mesa_function_pool[9131]: MapControlPointsNV (dynamic) */
   "iiiiiiiip\0"
   "glMapControlPointsNV\0"
   "\0"
   /* _mesa_function_pool[9163]: ConvolutionFilter2D (offset 349) */
   "iiiiiip\0"
   "glConvolutionFilter2D\0"
   "glConvolutionFilter2DEXT\0"
   "\0"
   /* _mesa_function_pool[9219]: Finish (offset 216) */
   "\0"
   "glFinish\0"
   "\0"
   /* _mesa_function_pool[9230]: MapParameterfvNV (dynamic) */
   "iip\0"
   "glMapParameterfvNV\0"
   "\0"
   /* _mesa_function_pool[9254]: ClearStencil (offset 207) */
   "i\0"
   "glClearStencil\0"
   "\0"
   /* _mesa_function_pool[9272]: VertexAttrib3dvARB (will be remapped) */
   "ip\0"
   "glVertexAttrib3dv\0"
   "glVertexAttrib3dvARB\0"
   "\0"
   /* _mesa_function_pool[9315]: Uniform4uivEXT (will be remapped) */
   "iip\0"
   "glUniform4uivEXT\0"
   "glUniform4uiv\0"
   "\0"
   /* _mesa_function_pool[9351]: HintPGI (dynamic) */
   "ii\0"
   "glHintPGI\0"
   "\0"
   /* _mesa_function_pool[9365]: ConvolutionParameteriv (offset 353) */
   "iip\0"
   "glConvolutionParameteriv\0"
   "glConvolutionParameterivEXT\0"
   "\0"
   /* _mesa_function_pool[9423]: Color4s (offset 33) */
   "iiii\0"
   "glColor4s\0"
   "\0"
   /* _mesa_function_pool[9439]: InterleavedArrays (offset 317) */
   "iip\0"
   "glInterleavedArrays\0"
   "\0"
   /* _mesa_function_pool[9464]: RasterPos2fv (offset 65) */
   "p\0"
   "glRasterPos2fv\0"
   "\0"
   /* _mesa_function_pool[9482]: TexCoord1fv (offset 97) */
   "p\0"
   "glTexCoord1fv\0"
   "\0"
   /* _mesa_function_pool[9499]: Vertex2d (offset 126) */
   "dd\0"
   "glVertex2d\0"
   "\0"
   /* _mesa_function_pool[9514]: CullParameterdvEXT (dynamic) */
   "ip\0"
   "glCullParameterdvEXT\0"
   "\0"
   /* _mesa_function_pool[9539]: ProgramNamedParameter4fNV (will be remapped) */
   "iipffff\0"
   "glProgramNamedParameter4fNV\0"
   "\0"
   /* _mesa_function_pool[9576]: Color3fVertex3fSUN (dynamic) */
   "ffffff\0"
   "glColor3fVertex3fSUN\0"
   "\0"
   /* _mesa_function_pool[9605]: ProgramEnvParameter4fvARB (will be remapped) */
   "iip\0"
   "glProgramEnvParameter4fvARB\0"
   "glProgramParameter4fvNV\0"
   "\0"
   /* _mesa_function_pool[9662]: Color4i (offset 31) */
   "iiii\0"
   "glColor4i\0"
   "\0"
   /* _mesa_function_pool[9678]: Color4f (offset 29) */
   "ffff\0"
   "glColor4f\0"
   "\0"
   /* _mesa_function_pool[9694]: RasterPos4fv (offset 81) */
   "p\0"
   "glRasterPos4fv\0"
   "\0"
   /* _mesa_function_pool[9712]: Color4d (offset 27) */
   "dddd\0"
   "glColor4d\0"
   "\0"
   /* _mesa_function_pool[9728]: ClearIndex (offset 205) */
   "f\0"
   "glClearIndex\0"
   "\0"
   /* _mesa_function_pool[9744]: Color4b (offset 25) */
   "iiii\0"
   "glColor4b\0"
   "\0"
   /* _mesa_function_pool[9760]: LoadMatrixd (offset 292) */
   "p\0"
   "glLoadMatrixd\0"
   "\0"
   /* _mesa_function_pool[9777]: FragmentLightModeliSGIX (dynamic) */
   "ii\0"
   "glFragmentLightModeliSGIX\0"
   "\0"
   /* _mesa_function_pool[9807]: RasterPos2dv (offset 63) */
   "p\0"
   "glRasterPos2dv\0"
   "\0"
   /* _mesa_function_pool[9825]: ConvolutionParameterfv (offset 351) */
   "iip\0"
   "glConvolutionParameterfv\0"
   "glConvolutionParameterfvEXT\0"
   "\0"
   /* _mesa_function_pool[9883]: TbufferMask3DFX (dynamic) */
   "i\0"
   "glTbufferMask3DFX\0"
   "\0"
   /* _mesa_function_pool[9904]: GetTexGendv (offset 278) */
   "iip\0"
   "glGetTexGendv\0"
   "\0"
   /* _mesa_function_pool[9923]: GetVertexAttribfvNV (will be remapped) */
   "iip\0"
   "glGetVertexAttribfvNV\0"
   "\0"
   /* _mesa_function_pool[9950]: BeginTransformFeedbackEXT (will be remapped) */
   "i\0"
   "glBeginTransformFeedbackEXT\0"
   "glBeginTransformFeedback\0"
   "\0"
   /* _mesa_function_pool[10006]: LoadProgramNV (will be remapped) */
   "iiip\0"
   "glLoadProgramNV\0"
   "\0"
   /* _mesa_function_pool[10028]: WaitSync (will be remapped) */
   "iii\0"
   "glWaitSync\0"
   "\0"
   /* _mesa_function_pool[10044]: EndList (offset 1) */
   "\0"
   "glEndList\0"
   "\0"
   /* _mesa_function_pool[10056]: VertexP4ui (will be remapped) */
   "ii\0"
   "glVertexP4ui\0"
   "\0"
   /* _mesa_function_pool[10073]: VertexAttrib4fvNV (will be remapped) */
   "ip\0"
   "glVertexAttrib4fvNV\0"
   "\0"
   /* _mesa_function_pool[10097]: GetAttachedObjectsARB (will be remapped) */
   "iipp\0"
   "glGetAttachedObjectsARB\0"
   "\0"
   /* _mesa_function_pool[10127]: Uniform3fvARB (will be remapped) */
   "iip\0"
   "glUniform3fv\0"
   "glUniform3fvARB\0"
   "\0"
   /* _mesa_function_pool[10161]: EvalCoord1fv (offset 231) */
   "p\0"
   "glEvalCoord1fv\0"
   "\0"
   /* _mesa_function_pool[10179]: DrawRangeElements (offset 338) */
   "iiiiip\0"
   "glDrawRangeElements\0"
   "glDrawRangeElementsEXT\0"
   "\0"
   /* _mesa_function_pool[10230]: EvalMesh2 (offset 238) */
   "iiiii\0"
   "glEvalMesh2\0"
   "\0"
   /* _mesa_function_pool[10249]: Vertex4fv (offset 145) */
   "p\0"
   "glVertex4fv\0"
   "\0"
   /* _mesa_function_pool[10264]: GenTransformFeedbacks (will be remapped) */
   "ip\0"
   "glGenTransformFeedbacks\0"
   "\0"
   /* _mesa_function_pool[10292]: SpriteParameterfvSGIX (dynamic) */
   "ip\0"
   "glSpriteParameterfvSGIX\0"
   "\0"
   /* _mesa_function_pool[10320]: CheckFramebufferStatusEXT (will be remapped) */
   "i\0"
   "glCheckFramebufferStatus\0"
   "glCheckFramebufferStatusEXT\0"
   "\0"
   /* _mesa_function_pool[10376]: GlobalAlphaFactoruiSUN (dynamic) */
   "i\0"
   "glGlobalAlphaFactoruiSUN\0"
   "\0"
   /* _mesa_function_pool[10404]: GetHandleARB (will be remapped) */
   "i\0"
   "glGetHandleARB\0"
   "\0"
   /* _mesa_function_pool[10422]: GetVertexAttribivARB (will be remapped) */
   "iip\0"
   "glGetVertexAttribiv\0"
   "glGetVertexAttribivARB\0"
   "\0"
   /* _mesa_function_pool[10470]: BlendFunciARB (will be remapped) */
   "iii\0"
   "glBlendFunciARB\0"
   "glBlendFuncIndexedAMD\0"
   "\0"
   /* _mesa_function_pool[10513]: VertexAttribP1ui (will be remapped) */
   "iiii\0"
   "glVertexAttribP1ui\0"
   "\0"
   /* _mesa_function_pool[10538]: GetnUniformivARB (will be remapped) */
   "iiip\0"
   "glGetnUniformivARB\0"
   "\0"
   /* _mesa_function_pool[10563]: GetTexParameterIivEXT (will be remapped) */
   "iip\0"
   "glGetTexParameterIivEXT\0"
   "glGetTexParameterIiv\0"
   "\0"
   /* _mesa_function_pool[10613]: CreateProgram (will be remapped) */
   "\0"
   "glCreateProgram\0"
   "\0"
   /* _mesa_function_pool[10631]: LoadTransposeMatrixdARB (will be remapped) */
   "p\0"
   "glLoadTransposeMatrixd\0"
   "glLoadTransposeMatrixdARB\0"
   "\0"
   /* _mesa_function_pool[10683]: ReleaseShaderCompiler (will be remapped) */
   "\0"
   "glReleaseShaderCompiler\0"
   "\0"
   /* _mesa_function_pool[10709]: GetMinmax (offset 364) */
   "iiiip\0"
   "glGetMinmax\0"
   "glGetMinmaxEXT\0"
   "\0"
   /* _mesa_function_pool[10743]: StencilFuncSeparate (will be remapped) */
   "iiii\0"
   "glStencilFuncSeparate\0"
   "\0"
   /* _mesa_function_pool[10771]: SecondaryColor3sEXT (will be remapped) */
   "iii\0"
   "glSecondaryColor3s\0"
   "glSecondaryColor3sEXT\0"
   "\0"
   /* _mesa_function_pool[10817]: Color3fVertex3fvSUN (dynamic) */
   "pp\0"
   "glColor3fVertex3fvSUN\0"
   "\0"
   /* _mesa_function_pool[10843]: GetInteger64i_v (will be remapped) */
   "iip\0"
   "glGetInteger64i_v\0"
   "\0"
   /* _mesa_function_pool[10866]: GetVertexAttribdvNV (will be remapped) */
   "iip\0"
   "glGetVertexAttribdvNV\0"
   "\0"
   /* _mesa_function_pool[10893]: Normal3fv (offset 57) */
   "p\0"
   "glNormal3fv\0"
   "\0"
   /* _mesa_function_pool[10908]: GlobalAlphaFactorbSUN (dynamic) */
   "i\0"
   "glGlobalAlphaFactorbSUN\0"
   "\0"
   /* _mesa_function_pool[10935]: Color3us (offset 23) */
   "iii\0"
   "glColor3us\0"
   "\0"
   /* _mesa_function_pool[10951]: ImageTransformParameterfvHP (dynamic) */
   "iip\0"
   "glImageTransformParameterfvHP\0"
   "\0"
   /* _mesa_function_pool[10986]: VertexAttrib4ivARB (will be remapped) */
   "ip\0"
   "glVertexAttrib4iv\0"
   "glVertexAttrib4ivARB\0"
   "\0"
   /* _mesa_function_pool[11029]: End (offset 43) */
   "\0"
   "glEnd\0"
   "\0"
   /* _mesa_function_pool[11037]: VertexAttrib3fNV (will be remapped) */
   "ifff\0"
   "glVertexAttrib3fNV\0"
   "\0"
   /* _mesa_function_pool[11062]: MultiTexCoordP3uiv (will be remapped) */
   "iip\0"
   "glMultiTexCoordP3uiv\0"
   "\0"
   /* _mesa_function_pool[11088]: VertexAttribs2dvNV (will be remapped) */
   "iip\0"
   "glVertexAttribs2dvNV\0"
   "\0"
   /* _mesa_function_pool[11114]: GetQueryObjectui64vEXT (will be remapped) */
   "iip\0"
   "glGetQueryObjectui64vEXT\0"
   "\0"
   /* _mesa_function_pool[11144]: MultiTexCoord3fvARB (offset 395) */
   "ip\0"
   "glMultiTexCoord3fv\0"
   "glMultiTexCoord3fvARB\0"
   "\0"
   /* _mesa_function_pool[11189]: SecondaryColor3dEXT (will be remapped) */
   "ddd\0"
   "glSecondaryColor3d\0"
   "glSecondaryColor3dEXT\0"
   "\0"
   /* _mesa_function_pool[11235]: Color3ub (offset 19) */
   "iii\0"
   "glColor3ub\0"
   "\0"
   /* _mesa_function_pool[11251]: GetProgramParameterfvNV (will be remapped) */
   "iiip\0"
   "glGetProgramParameterfvNV\0"
   "\0"
   /* _mesa_function_pool[11283]: TangentPointerEXT (dynamic) */
   "iip\0"
   "glTangentPointerEXT\0"
   "\0"
   /* _mesa_function_pool[11308]: Color4fNormal3fVertex3fvSUN (dynamic) */
   "ppp\0"
   "glColor4fNormal3fVertex3fvSUN\0"
   "\0"
   /* _mesa_function_pool[11343]: GetInstrumentsSGIX (dynamic) */
   "\0"
   "glGetInstrumentsSGIX\0"
   "\0"
   /* _mesa_function_pool[11366]: GetUniformuivEXT (will be remapped) */
   "iip\0"
   "glGetUniformuivEXT\0"
   "glGetUniformuiv\0"
   "\0"
   /* _mesa_function_pool[11406]: Color3ui (offset 21) */
   "iii\0"
   "glColor3ui\0"
   "\0"
   /* _mesa_function_pool[11422]: EvalMapsNV (dynamic) */
   "ii\0"
   "glEvalMapsNV\0"
   "\0"
   /* _mesa_function_pool[11439]: TexSubImage2D (offset 333) */
   "iiiiiiiip\0"
   "glTexSubImage2D\0"
   "glTexSubImage2DEXT\0"
   "\0"
   /* _mesa_function_pool[11485]: FragmentLightivSGIX (dynamic) */
   "iip\0"
   "glFragmentLightivSGIX\0"
   "\0"
   /* _mesa_function_pool[11512]: GetTexParameterPointervAPPLE (will be remapped) */
   "iip\0"
   "glGetTexParameterPointervAPPLE\0"
   "\0"
   /* _mesa_function_pool[11548]: TexGenfv (offset 191) */
   "iip\0"
   "glTexGenfv\0"
   "\0"
   /* _mesa_function_pool[11564]: GetTransformFeedbackVaryingEXT (will be remapped) */
   "iiipppp\0"
   "glGetTransformFeedbackVaryingEXT\0"
   "glGetTransformFeedbackVarying\0"
   "\0"
   /* _mesa_function_pool[11636]: VertexAttrib4bvARB (will be remapped) */
   "ip\0"
   "glVertexAttrib4bv\0"
   "glVertexAttrib4bvARB\0"
   "\0"
   /* _mesa_function_pool[11679]: ShaderBinary (will be remapped) */
   "ipipi\0"
   "glShaderBinary\0"
   "\0"
   /* _mesa_function_pool[11701]: GetIntegerIndexedvEXT (will be remapped) */
   "iip\0"
   "glGetIntegerIndexedvEXT\0"
   "glGetIntegeri_v\0"
   "\0"
   /* _mesa_function_pool[11746]: MultiTexCoord4sARB (offset 406) */
   "iiiii\0"
   "glMultiTexCoord4s\0"
   "glMultiTexCoord4sARB\0"
   "\0"
   /* _mesa_function_pool[11792]: GetFragmentMaterialivSGIX (dynamic) */
   "iip\0"
   "glGetFragmentMaterialivSGIX\0"
   "\0"
   /* _mesa_function_pool[11825]: WindowPos4dMESA (will be remapped) */
   "dddd\0"
   "glWindowPos4dMESA\0"
   "\0"
   /* _mesa_function_pool[11849]: WeightPointerARB (dynamic) */
   "iiip\0"
   "glWeightPointerARB\0"
   "\0"
   /* _mesa_function_pool[11874]: WindowPos2dMESA (will be remapped) */
   "dd\0"
   "glWindowPos2d\0"
   "glWindowPos2dARB\0"
   "glWindowPos2dMESA\0"
   "\0"
   /* _mesa_function_pool[11927]: FramebufferTexture3DEXT (will be remapped) */
   "iiiiii\0"
   "glFramebufferTexture3D\0"
   "glFramebufferTexture3DEXT\0"
   "\0"
   /* _mesa_function_pool[11984]: BlendEquation (offset 337) */
   "i\0"
   "glBlendEquation\0"
   "glBlendEquationEXT\0"
   "\0"
   /* _mesa_function_pool[12022]: VertexAttrib3dNV (will be remapped) */
   "iddd\0"
   "glVertexAttrib3dNV\0"
   "\0"
   /* _mesa_function_pool[12047]: VertexAttrib3dARB (will be remapped) */
   "iddd\0"
   "glVertexAttrib3d\0"
   "glVertexAttrib3dARB\0"
   "\0"
   /* _mesa_function_pool[12090]: VertexAttribI4usvEXT (will be remapped) */
   "ip\0"
   "glVertexAttribI4usvEXT\0"
   "glVertexAttribI4usv\0"
   "\0"
   /* _mesa_function_pool[12137]: ReplacementCodeuiTexCoord2fColor4fNormal3fVertex3fvSUN (dynamic) */
   "ppppp\0"
   "glReplacementCodeuiTexCoord2fColor4fNormal3fVertex3fvSUN\0"
   "\0"
   /* _mesa_function_pool[12201]: VertexAttrib4fARB (will be remapped) */
   "iffff\0"
   "glVertexAttrib4f\0"
   "glVertexAttrib4fARB\0"
   "\0"
   /* _mesa_function_pool[12245]: GetError (offset 261) */
   "\0"
   "glGetError\0"
   "\0"
   /* _mesa_function_pool[12258]: IndexFuncEXT (dynamic) */
   "if\0"
   "glIndexFuncEXT\0"
   "\0"
   /* _mesa_function_pool[12277]: TexCoord3dv (offset 111) */
   "p\0"
   "glTexCoord3dv\0"
   "\0"
   /* _mesa_function_pool[12294]: Indexdv (offset 45) */
   "p\0"
   "glIndexdv\0"
   "\0"
   /* _mesa_function_pool[12307]: FramebufferTexture2DEXT (will be remapped) */
   "iiiii\0"
   "glFramebufferTexture2D\0"
   "glFramebufferTexture2DEXT\0"
   "\0"
   /* _mesa_function_pool[12363]: Normal3s (offset 60) */
   "iii\0"
   "glNormal3s\0"
   "\0"
   /* _mesa_function_pool[12379]: GetObjectParameterivAPPLE (will be remapped) */
   "iiip\0"
   "glGetObjectParameterivAPPLE\0"
   "\0"
   /* _mesa_function_pool[12413]: PushName (offset 201) */
   "i\0"
   "glPushName\0"
   "\0"
   /* _mesa_function_pool[12427]: MultiTexCoord2dvARB (offset 385) */
   "ip\0"
   "glMultiTexCoord2dv\0"
   "glMultiTexCoord2dvARB\0"
   "\0"
   /* _mesa_function_pool[12472]: CullParameterfvEXT (dynamic) */
   "ip\0"
   "glCullParameterfvEXT\0"
   "\0"
   /* _mesa_function_pool[12497]: Normal3i (offset 58) */
   "iii\0"
   "glNormal3i\0"
   "\0"
   /* _mesa_function_pool[12513]: ProgramNamedParameter4fvNV (will be remapped) */
   "iipp\0"
   "glProgramNamedParameter4fvNV\0"
   "\0"
   /* _mesa_function_pool[12548]: SecondaryColorPointerEXT (will be remapped) */
   "iiip\0"
   "glSecondaryColorPointer\0"
   "glSecondaryColorPointerEXT\0"
   "\0"
   /* _mesa_function_pool[12605]: VertexAttrib4fvARB (will be remapped) */
   "ip\0"
   "glVertexAttrib4fv\0"
   "glVertexAttrib4fvARB\0"
   "\0"
   /* _mesa_function_pool[12648]: PixelTexGenSGIX (will be remapped) */
   "i\0"
   "glPixelTexGenSGIX\0"
   "\0"
   /* _mesa_function_pool[12669]: GetActiveUniformARB (will be remapped) */
   "iiipppp\0"
   "glGetActiveUniform\0"
   "glGetActiveUniformARB\0"
   "\0"
   /* _mesa_function_pool[12719]: ImageTransformParameteriHP (dynamic) */
   "iii\0"
   "glImageTransformParameteriHP\0"
   "\0"
   /* _mesa_function_pool[12753]: Normal3b (offset 52) */
   "iii\0"
   "glNormal3b\0"
   "\0"
   /* _mesa_function_pool[12769]: Normal3d (offset 54) */
   "ddd\0"
   "glNormal3d\0"
   "\0"
   /* _mesa_function_pool[12785]: Uniform1uiEXT (will be remapped) */
   "ii\0"
   "glUniform1uiEXT\0"
   "glUniform1ui\0"
   "\0"
   /* _mesa_function_pool[12818]: Normal3f (offset 56) */
   "fff\0"
   "glNormal3f\0"
   "\0"
   /* _mesa_function_pool[12834]: MultiTexCoord1svARB (offset 383) */
   "ip\0"
   "glMultiTexCoord1sv\0"
   "glMultiTexCoord1svARB\0"
   "\0"
   /* _mesa_function_pool[12879]: Indexi (offset 48) */
   "i\0"
   "glIndexi\0"
   "\0"
   /* _mesa_function_pool[12891]: EGLImageTargetTexture2DOES (will be remapped) */
   "ip\0"
   "glEGLImageTargetTexture2DOES\0"
   "\0"
   /* _mesa_function_pool[12924]: EndQueryARB (will be remapped) */
   "i\0"
   "glEndQuery\0"
   "glEndQueryARB\0"
   "\0"
   /* _mesa_function_pool[12952]: DeleteFencesNV (will be remapped) */
   "ip\0"
   "glDeleteFencesNV\0"
   "\0"
   /* _mesa_function_pool[12973]: ColorPointerListIBM (dynamic) */
   "iiipi\0"
   "glColorPointerListIBM\0"
   "\0"
   /* _mesa_function_pool[13002]: BindBufferRangeEXT (will be remapped) */
   "iiiii\0"
   "glBindBufferRangeEXT\0"
   "glBindBufferRange\0"
   "\0"
   /* _mesa_function_pool[13048]: DepthMask (offset 211) */
   "i\0"
   "glDepthMask\0"
   "\0"
   /* _mesa_function_pool[13063]: IsShader (will be remapped) */
   "i\0"
   "glIsShader\0"
   "\0"
   /* _mesa_function_pool[13077]: Indexf (offset 46) */
   "f\0"
   "glIndexf\0"
   "\0"
   /* _mesa_function_pool[13089]: GetImageTransformParameterivHP (dynamic) */
   "iip\0"
   "glGetImageTransformParameterivHP\0"
   "\0"
   /* _mesa_function_pool[13127]: Indexd (offset 44) */
   "d\0"
   "glIndexd\0"
   "\0"
   /* _mesa_function_pool[13139]: GetMaterialiv (offset 270) */
   "iip\0"
   "glGetMaterialiv\0"
   "\0"
   /* _mesa_function_pool[13160]: StencilOp (offset 244) */
   "iii\0"
   "glStencilOp\0"
   "\0"
   /* _mesa_function_pool[13177]: WindowPos4ivMESA (will be remapped) */
   "p\0"
   "glWindowPos4ivMESA\0"
   "\0"
   /* _mesa_function_pool[13199]: MultiTexCoord3svARB (offset 399) */
   "ip\0"
   "glMultiTexCoord3sv\0"
   "glMultiTexCoord3svARB\0"
   "\0"
   /* _mesa_function_pool[13244]: TexEnvfv (offset 185) */
   "iip\0"
   "glTexEnvfv\0"
   "\0"
   /* _mesa_function_pool[13260]: MultiTexCoord4iARB (offset 404) */
   "iiiii\0"
   "glMultiTexCoord4i\0"
   "glMultiTexCoord4iARB\0"
   "\0"
   /* _mesa_function_pool[13306]: Indexs (offset 50) */
   "i\0"
   "glIndexs\0"
   "\0"
   /* _mesa_function_pool[13318]: Binormal3ivEXT (dynamic) */
   "p\0"
   "glBinormal3ivEXT\0"
   "\0"
   /* _mesa_function_pool[13338]: ResizeBuffersMESA (will be remapped) */
   "\0"
   "glResizeBuffersMESA\0"
   "\0"
   /* _mesa_function_pool[13360]: MultiTexCoordP1uiv (will be remapped) */
   "iip\0"
   "glMultiTexCoordP1uiv\0"
   "\0"
   /* _mesa_function_pool[13386]: BlendFuncSeparateiARB (will be remapped) */
   "iiiii\0"
   "glBlendFuncSeparateiARB\0"
   "glBlendFuncSeparateIndexedAMD\0"
   "\0"
   /* _mesa_function_pool[13447]: GetUniformivARB (will be remapped) */
   "iip\0"
   "glGetUniformiv\0"
   "glGetUniformivARB\0"
   "\0"
   /* _mesa_function_pool[13485]: PixelTexGenParameteriSGIS (will be remapped) */
   "ii\0"
   "glPixelTexGenParameteriSGIS\0"
   "\0"
   /* _mesa_function_pool[13517]: VertexPointervINTEL (dynamic) */
   "iip\0"
   "glVertexPointervINTEL\0"
   "\0"
   /* _mesa_function_pool[13544]: Vertex2i (offset 130) */
   "ii\0"
   "glVertex2i\0"
   "\0"
   /* _mesa_function_pool[13559]: LoadMatrixf (offset 291) */
   "p\0"
   "glLoadMatrixf\0"
   "\0"
   /* _mesa_function_pool[13576]: VertexAttribI1uivEXT (will be remapped) */
   "ip\0"
   "glVertexAttribI1uivEXT\0"
   "glVertexAttribI1uiv\0"
   "\0"
   /* _mesa_function_pool[13623]: Vertex2f (offset 128) */
   "ff\0"
   "glVertex2f\0"
   "\0"
   /* _mesa_function_pool[13638]: ReplacementCodeuiColor4fNormal3fVertex3fvSUN (dynamic) */
   "pppp\0"
   "glReplacementCodeuiColor4fNormal3fVertex3fvSUN\0"
   "\0"
   /* _mesa_function_pool[13691]: Color4bv (offset 26) */
   "p\0"
   "glColor4bv\0"
   "\0"
   /* _mesa_function_pool[13705]: VertexPointer (offset 321) */
   "iiip\0"
   "glVertexPointer\0"
   "\0"
   /* _mesa_function_pool[13727]: SecondaryColor3uiEXT (will be remapped) */
   "iii\0"
   "glSecondaryColor3ui\0"
   "glSecondaryColor3uiEXT\0"
   "\0"
   /* _mesa_function_pool[13775]: StartInstrumentsSGIX (dynamic) */
   "\0"
   "glStartInstrumentsSGIX\0"
   "\0"
   /* _mesa_function_pool[13800]: SecondaryColor3usvEXT (will be remapped) */
   "p\0"
   "glSecondaryColor3usv\0"
   "glSecondaryColor3usvEXT\0"
   "\0"
   /* _mesa_function_pool[13848]: VertexAttrib2fvNV (will be remapped) */
   "ip\0"
   "glVertexAttrib2fvNV\0"
   "\0"
   /* _mesa_function_pool[13872]: ProgramLocalParameter4dvARB (will be remapped) */
   "iip\0"
   "glProgramLocalParameter4dvARB\0"
   "\0"
   /* _mesa_function_pool[13907]: DeleteLists (offset 4) */
   "ii\0"
   "glDeleteLists\0"
   "\0"
   /* _mesa_function_pool[13925]: LogicOp (offset 242) */
   "i\0"
   "glLogicOp\0"
   "\0"
   /* _mesa_function_pool[13938]: MatrixIndexuivARB (dynamic) */
   "ip\0"
   "glMatrixIndexuivARB\0"
   "\0"
   /* _mesa_function_pool[13962]: Vertex2s (offset 132) */
   "ii\0"
   "glVertex2s\0"
   "\0"
   /* _mesa_function_pool[13977]: RenderbufferStorageMultisample (will be remapped) */
   "iiiii\0"
   "glRenderbufferStorageMultisample\0"
   "glRenderbufferStorageMultisampleEXT\0"
   "\0"
   /* _mesa_function_pool[14053]: TexCoord4fv (offset 121) */
   "p\0"
   "glTexCoord4fv\0"
   "\0"
   /* _mesa_function_pool[14070]: Tangent3sEXT (dynamic) */
   "iii\0"
   "glTangent3sEXT\0"
   "\0"
   /* _mesa_function_pool[14090]: GlobalAlphaFactorfSUN (dynamic) */
   "f\0"
   "glGlobalAlphaFactorfSUN\0"
   "\0"
   /* _mesa_function_pool[14117]: MultiTexCoord3iARB (offset 396) */
   "iiii\0"
   "glMultiTexCoord3i\0"
   "glMultiTexCoord3iARB\0"
   "\0"
   /* _mesa_function_pool[14162]: IsProgram (will be remapped) */
   "i\0"
   "glIsProgram\0"
   "\0"
   /* _mesa_function_pool[14177]: TexCoordPointerListIBM (dynamic) */
   "iiipi\0"
   "glTexCoordPointerListIBM\0"
   "\0"
   /* _mesa_function_pool[14209]: VertexAttribI4svEXT (will be remapped) */
   "ip\0"
   "glVertexAttribI4svEXT\0"
   "glVertexAttribI4sv\0"
   "\0"
   /* _mesa_function_pool[14254]: GlobalAlphaFactorusSUN (dynamic) */
   "i\0"
   "glGlobalAlphaFactorusSUN\0"
   "\0"
   /* _mesa_function_pool[14282]: VertexAttrib2dvNV (will be remapped) */
   "ip\0"
   "glVertexAttrib2dvNV\0"
   "\0"
   /* _mesa_function_pool[14306]: FramebufferRenderbufferEXT (will be remapped) */
   "iiii\0"
   "glFramebufferRenderbuffer\0"
   "glFramebufferRenderbufferEXT\0"
   "\0"
   /* _mesa_function_pool[14367]: ClearBufferuiv (will be remapped) */
   "iip\0"
   "glClearBufferuiv\0"
   "\0"
   /* _mesa_function_pool[14389]: VertexAttrib1dvNV (will be remapped) */
   "ip\0"
   "glVertexAttrib1dvNV\0"
   "\0"
   /* _mesa_function_pool[14413]: GenTextures (offset 328) */
   "ip\0"
   "glGenTextures\0"
   "glGenTexturesEXT\0"
   "\0"
   /* _mesa_function_pool[14448]: FramebufferTextureARB (will be remapped) */
   "iiii\0"
   "glFramebufferTextureARB\0"
   "\0"
   /* _mesa_function_pool[14478]: SetFenceNV (will be remapped) */
   "ii\0"
   "glSetFenceNV\0"
   "\0"
   /* _mesa_function_pool[14495]: FramebufferTexture1DEXT (will be remapped) */
   "iiiii\0"
   "glFramebufferTexture1D\0"
   "glFramebufferTexture1DEXT\0"
   "\0"
   /* _mesa_function_pool[14551]: GetCombinerOutputParameterivNV (will be remapped) */
   "iiip\0"
   "glGetCombinerOutputParameterivNV\0"
   "\0"
   /* _mesa_function_pool[14590]: PixelTexGenParameterivSGIS (will be remapped) */
   "ip\0"
   "glPixelTexGenParameterivSGIS\0"
   "\0"
   /* _mesa_function_pool[14623]: TextureNormalEXT (dynamic) */
   "i\0"
   "glTextureNormalEXT\0"
   "\0"
   /* _mesa_function_pool[14645]: IndexPointerListIBM (dynamic) */
   "iipi\0"
   "glIndexPointerListIBM\0"
   "\0"
   /* _mesa_function_pool[14673]: WeightfvARB (dynamic) */
   "ip\0"
   "glWeightfvARB\0"
   "\0"
   /* _mesa_function_pool[14691]: MultiTexCoordP3ui (will be remapped) */
   "iii\0"
   "glMultiTexCoordP3ui\0"
   "\0"
   /* _mesa_function_pool[14716]: RasterPos2sv (offset 69) */
   "p\0"
   "glRasterPos2sv\0"
   "\0"
   /* _mesa_function_pool[14734]: Color4ubv (offset 36) */
   "p\0"
   "glColor4ubv\0"
   "\0"
   /* _mesa_function_pool[14749]: DrawBuffer (offset 202) */
   "i\0"
   "glDrawBuffer\0"
   "\0"
   /* _mesa_function_pool[14765]: TexCoord2fv (offset 105) */
   "p\0"
   "glTexCoord2fv\0"
   "\0"
   /* _mesa_function_pool[14782]: WindowPos4fMESA (will be remapped) */
   "ffff\0"
   "glWindowPos4fMESA\0"
   "\0"
   /* _mesa_function_pool[14806]: TexCoord1sv (offset 101) */
   "p\0"
   "glTexCoord1sv\0"
   "\0"
   /* _mesa_function_pool[14823]: WindowPos3dvMESA (will be remapped) */
   "p\0"
   "glWindowPos3dv\0"
   "glWindowPos3dvARB\0"
   "glWindowPos3dvMESA\0"
   "\0"
   /* _mesa_function_pool[14878]: VertexAttribP1uiv (will be remapped) */
   "iiip\0"
   "glVertexAttribP1uiv\0"
   "\0"
   /* _mesa_function_pool[14904]: VertexAttribP4ui (will be remapped) */
   "iiii\0"
   "glVertexAttribP4ui\0"
   "\0"
   /* _mesa_function_pool[14929]: DepthFunc (offset 245) */
   "i\0"
   "glDepthFunc\0"
   "\0"
   /* _mesa_function_pool[14944]: PixelMapusv (offset 253) */
   "iip\0"
   "glPixelMapusv\0"
   "\0"
   /* _mesa_function_pool[14963]: GetQueryObjecti64vEXT (will be remapped) */
   "iip\0"
   "glGetQueryObjecti64vEXT\0"
   "\0"
   /* _mesa_function_pool[14992]: MultiTexCoord1dARB (offset 376) */
   "id\0"
   "glMultiTexCoord1d\0"
   "glMultiTexCoord1dARB\0"
   "\0"
   /* _mesa_function_pool[15035]: PointParameterivNV (will be remapped) */
   "ip\0"
   "glPointParameteriv\0"
   "glPointParameterivNV\0"
   "\0"
   /* _mesa_function_pool[15079]: IsSampler (will be remapped) */
   "i\0"
   "glIsSampler\0"
   "\0"
   /* _mesa_function_pool[15094]: BlendFunc (offset 241) */
   "ii\0"
   "glBlendFunc\0"
   "\0"
   /* _mesa_function_pool[15110]: EndTransformFeedbackEXT (will be remapped) */
   "\0"
   "glEndTransformFeedbackEXT\0"
   "glEndTransformFeedback\0"
   "\0"
   /* _mesa_function_pool[15161]: Uniform2fvARB (will be remapped) */
   "iip\0"
   "glUniform2fv\0"
   "glUniform2fvARB\0"
   "\0"
   /* _mesa_function_pool[15195]: BufferParameteriAPPLE (will be remapped) */
   "iii\0"
   "glBufferParameteriAPPLE\0"
   "\0"
   /* _mesa_function_pool[15224]: MultiTexCoord3dvARB (offset 393) */
   "ip\0"
   "glMultiTexCoord3dv\0"
   "glMultiTexCoord3dvARB\0"
   "\0"
   /* _mesa_function_pool[15269]: ReplacementCodeuiTexCoord2fNormal3fVertex3fvSUN (dynamic) */
   "pppp\0"
   "glReplacementCodeuiTexCoord2fNormal3fVertex3fvSUN\0"
   "\0"
   /* _mesa_function_pool[15325]: DeleteObjectARB (will be remapped) */
   "i\0"
   "glDeleteObjectARB\0"
   "\0"
   /* _mesa_function_pool[15346]: GetShaderPrecisionFormat (will be remapped) */
   "iipp\0"
   "glGetShaderPrecisionFormat\0"
   "\0"
   /* _mesa_function_pool[15379]: MatrixIndexPointerARB (dynamic) */
   "iiip\0"
   "glMatrixIndexPointerARB\0"
   "\0"
   /* _mesa_function_pool[15409]: ProgramNamedParameter4dvNV (will be remapped) */
   "iipp\0"
   "glProgramNamedParameter4dvNV\0"
   "\0"
   /* _mesa_function_pool[15444]: Tangent3fvEXT (dynamic) */
   "p\0"
   "glTangent3fvEXT\0"
   "\0"
   /* _mesa_function_pool[15463]: Flush (offset 217) */
   "\0"
   "glFlush\0"
   "\0"
   /* _mesa_function_pool[15473]: Color4uiv (offset 38) */
   "p\0"
   "glColor4uiv\0"
   "\0"
   /* _mesa_function_pool[15488]: VertexAttribI4iEXT (will be remapped) */
   "iiiii\0"
   "glVertexAttribI4iEXT\0"
   "glVertexAttribI4i\0"
   "\0"
   /* _mesa_function_pool[15534]: GenVertexArrays (will be remapped) */
   "ip\0"
   "glGenVertexArrays\0"
   "\0"
   /* _mesa_function_pool[15556]: Uniform3uivEXT (will be remapped) */
   "iip\0"
   "glUniform3uivEXT\0"
   "glUniform3uiv\0"
   "\0"
   /* _mesa_function_pool[15592]: RasterPos3sv (offset 77) */
   "p\0"
   "glRasterPos3sv\0"
   "\0"
   /* _mesa_function_pool[15610]: TexCoordP2ui (will be remapped) */
   "ii\0"
   "glTexCoordP2ui\0"
   "\0"
   /* _mesa_function_pool[15629]: BindFramebufferEXT (will be remapped) */
   "ii\0"
   "glBindFramebuffer\0"
   "glBindFramebufferEXT\0"
   "\0"
   /* _mesa_function_pool[15672]: ReferencePlaneSGIX (dynamic) */
   "p\0"
   "glReferencePlaneSGIX\0"
   "\0"
   /* _mesa_function_pool[15696]: PushAttrib (offset 219) */
   "i\0"
   "glPushAttrib\0"
   "\0"
   /* _mesa_function_pool[15712]: RasterPos2i (offset 66) */
   "ii\0"
   "glRasterPos2i\0"
   "\0"
   /* _mesa_function_pool[15730]: ValidateProgramARB (will be remapped) */
   "i\0"
   "glValidateProgram\0"
   "glValidateProgramARB\0"
   "\0"
   /* _mesa_function_pool[15772]: TexParameteriv (offset 181) */
   "iip\0"
   "glTexParameteriv\0"
   "\0"
   /* _mesa_function_pool[15794]: UnlockArraysEXT (will be remapped) */
   "\0"
   "glUnlockArraysEXT\0"
   "\0"
   /* _mesa_function_pool[15814]: TexCoord2fColor3fVertex3fSUN (dynamic) */
   "ffffffff\0"
   "glTexCoord2fColor3fVertex3fSUN\0"
   "\0"
   /* _mesa_function_pool[15855]: WindowPos3fvMESA (will be remapped) */
   "p\0"
   "glWindowPos3fv\0"
   "glWindowPos3fvARB\0"
   "glWindowPos3fvMESA\0"
   "\0"
   /* _mesa_function_pool[15910]: RasterPos2f (offset 64) */
   "ff\0"
   "glRasterPos2f\0"
   "\0"
   /* _mesa_function_pool[15928]: VertexAttrib1svNV (will be remapped) */
   "ip\0"
   "glVertexAttrib1svNV\0"
   "\0"
   /* _mesa_function_pool[15952]: RasterPos2d (offset 62) */
   "dd\0"
   "glRasterPos2d\0"
   "\0"
   /* _mesa_function_pool[15970]: RasterPos3fv (offset 73) */
   "p\0"
   "glRasterPos3fv\0"
   "\0"
   /* _mesa_function_pool[15988]: CopyTexSubImage3D (offset 373) */
   "iiiiiiiii\0"
   "glCopyTexSubImage3D\0"
   "glCopyTexSubImage3DEXT\0"
   "\0"
   /* _mesa_function_pool[16042]: VertexAttrib2dARB (will be remapped) */
   "idd\0"
   "glVertexAttrib2d\0"
   "glVertexAttrib2dARB\0"
   "\0"
   /* _mesa_function_pool[16084]: Color4ub (offset 35) */
   "iiii\0"
   "glColor4ub\0"
   "\0"
   /* _mesa_function_pool[16101]: GetInteger64v (will be remapped) */
   "ip\0"
   "glGetInteger64v\0"
   "\0"
   /* _mesa_function_pool[16121]: TextureColorMaskSGIS (dynamic) */
   "iiii\0"
   "glTextureColorMaskSGIS\0"
   "\0"
   /* _mesa_function_pool[16150]: RasterPos2s (offset 68) */
   "ii\0"
   "glRasterPos2s\0"
   "\0"
   /* _mesa_function_pool[16168]: GetColorTable (offset 343) */
   "iiip\0"
   "glGetColorTable\0"
   "glGetColorTableSGI\0"
   "glGetColorTableEXT\0"
   "\0"
   /* _mesa_function_pool[16228]: SelectBuffer (offset 195) */
   "ip\0"
   "glSelectBuffer\0"
   "\0"
   /* _mesa_function_pool[16247]: Indexiv (offset 49) */
   "p\0"
   "glIndexiv\0"
   "\0"
   /* _mesa_function_pool[16260]: TexCoord3i (offset 114) */
   "iii\0"
   "glTexCoord3i\0"
   "\0"
   /* _mesa_function_pool[16278]: CopyColorTable (offset 342) */
   "iiiii\0"
   "glCopyColorTable\0"
   "glCopyColorTableSGI\0"
   "\0"
   /* _mesa_function_pool[16322]: GetHistogramParameterfv (offset 362) */
   "iip\0"
   "glGetHistogramParameterfv\0"
   "glGetHistogramParameterfvEXT\0"
   "\0"
   /* _mesa_function_pool[16382]: Frustum (offset 289) */
   "dddddd\0"
   "glFrustum\0"
   "\0"
   /* _mesa_function_pool[16400]: GetString (offset 275) */
   "i\0"
   "glGetString\0"
   "\0"
   /* _mesa_function_pool[16415]: ColorPointervINTEL (dynamic) */
   "iip\0"
   "glColorPointervINTEL\0"
   "\0"
   /* _mesa_function_pool[16441]: TexEnvf (offset 184) */
   "iif\0"
   "glTexEnvf\0"
   "\0"
   /* _mesa_function_pool[16456]: VertexP2uiv (will be remapped) */
   "ip\0"
   "glVertexP2uiv\0"
   "\0"
   /* _mesa_function_pool[16474]: TexCoord3d (offset 110) */
   "ddd\0"
   "glTexCoord3d\0"
   "\0"
   /* _mesa_function_pool[16492]: AlphaFragmentOp1ATI (will be remapped) */
   "iiiiii\0"
   "glAlphaFragmentOp1ATI\0"
   "\0"
   /* _mesa_function_pool[16522]: TexCoord3f (offset 112) */
   "fff\0"
   "glTexCoord3f\0"
   "\0"
   /* _mesa_function_pool[16540]: MultiTexCoord3ivARB (offset 397) */
   "ip\0"
   "glMultiTexCoord3iv\0"
   "glMultiTexCoord3ivARB\0"
   "\0"
   /* _mesa_function_pool[16585]: MultiTexCoord2sARB (offset 390) */
   "iii\0"
   "glMultiTexCoord2s\0"
   "glMultiTexCoord2sARB\0"
   "\0"
   /* _mesa_function_pool[16629]: VertexAttrib1dvARB (will be remapped) */
   "ip\0"
   "glVertexAttrib1dv\0"
   "glVertexAttrib1dvARB\0"
   "\0"
   /* _mesa_function_pool[16672]: GetnHistogramARB (will be remapped) */
   "iiiiip\0"
   "glGetnHistogramARB\0"
   "\0"
   /* _mesa_function_pool[16699]: DeleteTextures (offset 327) */
   "ip\0"
   "glDeleteTextures\0"
   "glDeleteTexturesEXT\0"
   "\0"
   /* _mesa_function_pool[16740]: TexCoordPointerEXT (will be remapped) */
   "iiiip\0"
   "glTexCoordPointerEXT\0"
   "\0"
   /* _mesa_function_pool[16768]: TexSubImage4DSGIS (dynamic) */
   "iiiiiiiiiiiip\0"
   "glTexSubImage4DSGIS\0"
   "\0"
   /* _mesa_function_pool[16803]: TexCoord3s (offset 116) */
   "iii\0"
   "glTexCoord3s\0"
   "\0"
   /* _mesa_function_pool[16821]: GetTexLevelParameteriv (offset 285) */
   "iiip\0"
   "glGetTexLevelParameteriv\0"
   "\0"
   /* _mesa_function_pool[16852]: CombinerStageParameterfvNV (dynamic) */
   "iip\0"
   "glCombinerStageParameterfvNV\0"
   "\0"
   /* _mesa_function_pool[16886]: VertexAttribP4uiv (will be remapped) */
   "iiip\0"
   "glVertexAttribP4uiv\0"
   "\0"
   /* _mesa_function_pool[16912]: StopInstrumentsSGIX (dynamic) */
   "i\0"
   "glStopInstrumentsSGIX\0"
   "\0"
   /* _mesa_function_pool[16937]: TexCoord4fColor4fNormal3fVertex4fSUN (dynamic) */
   "fffffffffffffff\0"
   "glTexCoord4fColor4fNormal3fVertex4fSUN\0"
   "\0"
   /* _mesa_function_pool[16993]: ClearAccum (offset 204) */
   "ffff\0"
   "glClearAccum\0"
   "\0"
   /* _mesa_function_pool[17012]: DeformSGIX (dynamic) */
   "i\0"
   "glDeformSGIX\0"
   "\0"
   /* _mesa_function_pool[17028]: GetVertexAttribfvARB (will be remapped) */
   "iip\0"
   "glGetVertexAttribfv\0"
   "glGetVertexAttribfvARB\0"
   "\0"
   /* _mesa_function_pool[17076]: SecondaryColor3ivEXT (will be remapped) */
   "p\0"
   "glSecondaryColor3iv\0"
   "glSecondaryColor3ivEXT\0"
   "\0"
   /* _mesa_function_pool[17122]: TexCoord4iv (offset 123) */
   "p\0"
   "glTexCoord4iv\0"
   "\0"
   /* _mesa_function_pool[17139]: VertexAttribI4uiEXT (will be remapped) */
   "iiiii\0"
   "glVertexAttribI4uiEXT\0"
   "glVertexAttribI4ui\0"
   "\0"
   /* _mesa_function_pool[17187]: GetFragmentMaterialfvSGIX (dynamic) */
   "iip\0"
   "glGetFragmentMaterialfvSGIX\0"
   "\0"
   /* _mesa_function_pool[17220]: UniformMatrix4x2fv (will be remapped) */
   "iiip\0"
   "glUniformMatrix4x2fv\0"
   "\0"
   /* _mesa_function_pool[17247]: GetDetailTexFuncSGIS (dynamic) */
   "ip\0"
   "glGetDetailTexFuncSGIS\0"
   "\0"
   /* _mesa_function_pool[17274]: GetCombinerStageParameterfvNV (dynamic) */
   "iip\0"
   "glGetCombinerStageParameterfvNV\0"
   "\0"
   /* _mesa_function_pool[17311]: SamplerParameterIiv (will be remapped) */
   "iip\0"
   "glSamplerParameterIiv\0"
   "\0"
   /* _mesa_function_pool[17338]: PolygonOffset (offset 319) */
   "ff\0"
   "glPolygonOffset\0"
   "\0"
   /* _mesa_function_pool[17358]: BindVertexArray (will be remapped) */
   "i\0"
   "glBindVertexArray\0"
   "\0"
   /* _mesa_function_pool[17379]: Color4ubVertex2fvSUN (dynamic) */
   "pp\0"
   "glColor4ubVertex2fvSUN\0"
   "\0"
   /* _mesa_function_pool[17406]: VertexP3uiv (will be remapped) */
   "ip\0"
   "glVertexP3uiv\0"
   "\0"
   /* _mesa_function_pool[17424]: Rectd (offset 86) */
   "dddd\0"
   "glRectd\0"
   "\0"
   /* _mesa_function_pool[17438]: TexFilterFuncSGIS (dynamic) */
   "iiip\0"
   "glTexFilterFuncSGIS\0"
   "\0"
   /* _mesa_function_pool[17464]: TextureBarrierNV (will be remapped) */
   "\0"
   "glTextureBarrierNV\0"
   "\0"
   /* _mesa_function_pool[17485]: SamplerParameterfv (will be remapped) */
   "iip\0"
   "glSamplerParameterfv\0"
   "\0"
   /* _mesa_function_pool[17511]: ColorMaskIndexedEXT (will be remapped) */
   "iiiii\0"
   "glColorMaskIndexedEXT\0"
   "glColorMaski\0"
   "\0"
   /* _mesa_function_pool[17553]: GetAttribLocationARB (will be remapped) */
   "ip\0"
   "glGetAttribLocation\0"
   "glGetAttribLocationARB\0"
   "\0"
   /* _mesa_function_pool[17600]: RasterPos3i (offset 74) */
   "iii\0"
   "glRasterPos3i\0"
   "\0"
   /* _mesa_function_pool[17619]: VertexAttrib4ubvARB (will be remapped) */
   "ip\0"
   "glVertexAttrib4ubv\0"
   "glVertexAttrib4ubvARB\0"
   "\0"
   /* _mesa_function_pool[17664]: DetailTexFuncSGIS (dynamic) */
   "iip\0"
   "glDetailTexFuncSGIS\0"
   "\0"
   /* _mesa_function_pool[17689]: Normal3fVertex3fSUN (dynamic) */
   "ffffff\0"
   "glNormal3fVertex3fSUN\0"
   "\0"
   /* _mesa_function_pool[17719]: CopyTexImage2D (offset 324) */
   "iiiiiiii\0"
   "glCopyTexImage2D\0"
   "glCopyTexImage2DEXT\0"
   "\0"
   /* _mesa_function_pool[17766]: GetBufferPointervARB (will be remapped) */
   "iip\0"
   "glGetBufferPointerv\0"
   "glGetBufferPointervARB\0"
   "\0"
   /* _mesa_function_pool[17814]: ProgramEnvParameter4fARB (will be remapped) */
   "iiffff\0"
   "glProgramEnvParameter4fARB\0"
   "glProgramParameter4fNV\0"
   "\0"
   /* _mesa_function_pool[17872]: Uniform3ivARB (will be remapped) */
   "iip\0"
   "glUniform3iv\0"
   "glUniform3ivARB\0"
   "\0"
   /* _mesa_function_pool[17906]: Lightfv (offset 160) */
   "iip\0"
   "glLightfv\0"
   "\0"
   /* _mesa_function_pool[17921]: PrimitiveRestartIndexNV (will be remapped) */
   "i\0"
   "glPrimitiveRestartIndexNV\0"
   "glPrimitiveRestartIndex\0"
   "\0"
   /* _mesa_function_pool[17974]: ClearDepth (offset 208) */
   "d\0"
   "glClearDepth\0"
   "\0"
   /* _mesa_function_pool[17990]: GetFenceivNV (will be remapped) */
   "iip\0"
   "glGetFenceivNV\0"
   "\0"
   /* _mesa_function_pool[18010]: WindowPos4dvMESA (will be remapped) */
   "p\0"
   "glWindowPos4dvMESA\0"
   "\0"
   /* _mesa_function_pool[18032]: ColorSubTable (offset 346) */
   "iiiiip\0"
   "glColorSubTable\0"
   "glColorSubTableEXT\0"
   "\0"
   /* _mesa_function_pool[18075]: Color4fv (offset 30) */
   "p\0"
   "glColor4fv\0"
   "\0"
   /* _mesa_function_pool[18089]: MultiTexCoord4ivARB (offset 405) */
   "ip\0"
   "glMultiTexCoord4iv\0"
   "glMultiTexCoord4ivARB\0"
   "\0"
   /* _mesa_function_pool[18134]: GetnMinmaxARB (will be remapped) */
   "iiiiip\0"
   "glGetnMinmaxARB\0"
   "\0"
   /* _mesa_function_pool[18158]: ProgramLocalParameters4fvEXT (will be remapped) */
   "iiip\0"
   "glProgramLocalParameters4fvEXT\0"
   "\0"
   /* _mesa_function_pool[18195]: ColorPointer (offset 308) */
   "iiip\0"
   "glColorPointer\0"
   "\0"
   /* _mesa_function_pool[18216]: Rects (offset 92) */
   "iiii\0"
   "glRects\0"
   "\0"
   /* _mesa_function_pool[18230]: GetMapAttribParameterfvNV (dynamic) */
   "iiip\0"
   "glGetMapAttribParameterfvNV\0"
   "\0"
   /* _mesa_function_pool[18264]: CreateShaderProgramEXT (will be remapped) */
   "ip\0"
   "glCreateShaderProgramEXT\0"
   "\0"
   /* _mesa_function_pool[18293]: ActiveProgramEXT (will be remapped) */
   "i\0"
   "glActiveProgramEXT\0"
   "\0"
   /* _mesa_function_pool[18315]: Lightiv (offset 162) */
   "iip\0"
   "glLightiv\0"
   "\0"
   /* _mesa_function_pool[18330]: VertexAttrib4sARB (will be remapped) */
   "iiiii\0"
   "glVertexAttrib4s\0"
   "glVertexAttrib4sARB\0"
   "\0"
   /* _mesa_function_pool[18374]: GetQueryObjectuivARB (will be remapped) */
   "iip\0"
   "glGetQueryObjectuiv\0"
   "glGetQueryObjectuivARB\0"
   "\0"
   /* _mesa_function_pool[18422]: GetTexParameteriv (offset 283) */
   "iip\0"
   "glGetTexParameteriv\0"
   "\0"
   /* _mesa_function_pool[18447]: MapParameterivNV (dynamic) */
   "iip\0"
   "glMapParameterivNV\0"
   "\0"
   /* _mesa_function_pool[18471]: GenRenderbuffersEXT (will be remapped) */
   "ip\0"
   "glGenRenderbuffers\0"
   "glGenRenderbuffersEXT\0"
   "\0"
   /* _mesa_function_pool[18516]: ClearBufferfv (will be remapped) */
   "iip\0"
   "glClearBufferfv\0"
   "\0"
   /* _mesa_function_pool[18537]: VertexAttrib2dvARB (will be remapped) */
   "ip\0"
   "glVertexAttrib2dv\0"
   "glVertexAttrib2dvARB\0"
   "\0"
   /* _mesa_function_pool[18580]: EdgeFlagPointerEXT (will be remapped) */
   "iip\0"
   "glEdgeFlagPointerEXT\0"
   "\0"
   /* _mesa_function_pool[18606]: VertexAttribs2svNV (will be remapped) */
   "iip\0"
   "glVertexAttribs2svNV\0"
   "\0"
   /* _mesa_function_pool[18632]: WeightbvARB (dynamic) */
   "ip\0"
   "glWeightbvARB\0"
   "\0"
   /* _mesa_function_pool[18650]: VertexAttrib2fvARB (will be remapped) */
   "ip\0"
   "glVertexAttrib2fv\0"
   "glVertexAttrib2fvARB\0"
   "\0"
   /* _mesa_function_pool[18693]: GetBufferParameterivARB (will be remapped) */
   "iip\0"
   "glGetBufferParameteriv\0"
   "glGetBufferParameterivARB\0"
   "\0"
   /* _mesa_function_pool[18747]: Rectdv (offset 87) */
   "pp\0"
   "glRectdv\0"
   "\0"
   /* _mesa_function_pool[18760]: ListParameteriSGIX (dynamic) */
   "iii\0"
   "glListParameteriSGIX\0"
   "\0"
   /* _mesa_function_pool[18786]: BlendEquationiARB (will be remapped) */
   "ii\0"
   "glBlendEquationiARB\0"
   "glBlendEquationIndexedAMD\0"
   "\0"
   /* _mesa_function_pool[18836]: ReplacementCodeuiColor4fNormal3fVertex3fSUN (dynamic) */
   "iffffffffff\0"
   "glReplacementCodeuiColor4fNormal3fVertex3fSUN\0"
   "\0"
   /* _mesa_function_pool[18895]: InstrumentsBufferSGIX (dynamic) */
   "ip\0"
   "glInstrumentsBufferSGIX\0"
   "\0"
   /* _mesa_function_pool[18923]: VertexAttrib4NivARB (will be remapped) */
   "ip\0"
   "glVertexAttrib4Niv\0"
   "glVertexAttrib4NivARB\0"
   "\0"
   /* _mesa_function_pool[18968]: DrawArraysInstancedARB (will be remapped) */
   "iiii\0"
   "glDrawArraysInstancedARB\0"
   "glDrawArraysInstancedEXT\0"
   "glDrawArraysInstanced\0"
   "\0"
   /* _mesa_function_pool[19046]: GetAttachedShaders (will be remapped) */
   "iipp\0"
   "glGetAttachedShaders\0"
   "\0"
   /* _mesa_function_pool[19073]: GenVertexArraysAPPLE (will be remapped) */
   "ip\0"
   "glGenVertexArraysAPPLE\0"
   "\0"
   /* _mesa_function_pool[19100]: ClearBufferfi (will be remapped) */
   "iifi\0"
   "glClearBufferfi\0"
   "\0"
   /* _mesa_function_pool[19122]: Materialiv (offset 172) */
   "iip\0"
   "glMaterialiv\0"
   "\0"
   /* _mesa_function_pool[19140]: PushClientAttrib (offset 335) */
   "i\0"
   "glPushClientAttrib\0"
   "\0"
   /* _mesa_function_pool[19162]: SamplerParameteriv (will be remapped) */
   "iip\0"
   "glSamplerParameteriv\0"
   "\0"
   /* _mesa_function_pool[19188]: TexCoord2fColor4fNormal3fVertex3fvSUN (dynamic) */
   "pppp\0"
   "glTexCoord2fColor4fNormal3fVertex3fvSUN\0"
   "\0"
   /* _mesa_function_pool[19234]: WindowPos2iMESA (will be remapped) */
   "ii\0"
   "glWindowPos2i\0"
   "glWindowPos2iARB\0"
   "glWindowPos2iMESA\0"
   "\0"
   /* _mesa_function_pool[19287]: SampleMaskSGIS (will be remapped) */
   "fi\0"
   "glSampleMaskSGIS\0"
   "glSampleMaskEXT\0"
   "\0"
   /* _mesa_function_pool[19324]: SecondaryColor3fvEXT (will be remapped) */
   "p\0"
   "glSecondaryColor3fv\0"
   "glSecondaryColor3fvEXT\0"
   "\0"
   /* _mesa_function_pool[19370]: PolygonMode (offset 174) */
   "ii\0"
   "glPolygonMode\0"
   "\0"
   /* _mesa_function_pool[19388]: CompressedTexSubImage1DARB (will be remapped) */
   "iiiiiip\0"
   "glCompressedTexSubImage1D\0"
   "glCompressedTexSubImage1DARB\0"
   "\0"
   /* _mesa_function_pool[19452]: VertexAttribI1iEXT (will be remapped) */
   "ii\0"
   "glVertexAttribI1iEXT\0"
   "glVertexAttribI1i\0"
   "\0"
   /* _mesa_function_pool[19495]: TexCoord2fNormal3fVertex3fSUN (dynamic) */
   "ffffffff\0"
   "glTexCoord2fNormal3fVertex3fSUN\0"
   "\0"
   /* _mesa_function_pool[19537]: GetVertexAttribivNV (will be remapped) */
   "iip\0"
   "glGetVertexAttribivNV\0"
   "\0"
   /* _mesa_function_pool[19564]: GetProgramStringARB (will be remapped) */
   "iip\0"
   "glGetProgramStringARB\0"
   "\0"
   /* _mesa_function_pool[19591]: GetnUniformdvARB (will be remapped) */
   "iiip\0"
   "glGetnUniformdvARB\0"
   "\0"
   /* _mesa_function_pool[19616]: DrawElementsInstancedBaseVertex (will be remapped) */
   "iiipii\0"
   "glDrawElementsInstancedBaseVertex\0"
   "\0"
   /* _mesa_function_pool[19658]: VertexAttribIPointerEXT (will be remapped) */
   "iiiip\0"
   "glVertexAttribIPointerEXT\0"
   "glVertexAttribIPointer\0"
   "\0"
   /* _mesa_function_pool[19714]: TexBumpParameterfvATI (will be remapped) */
   "ip\0"
   "glTexBumpParameterfvATI\0"
   "\0"
   /* _mesa_function_pool[19742]: Tangent3ivEXT (dynamic) */
   "p\0"
   "glTangent3ivEXT\0"
   "\0"
   /* _mesa_function_pool[19761]: CompileShaderARB (will be remapped) */
   "i\0"
   "glCompileShader\0"
   "glCompileShaderARB\0"
   "\0"
   /* _mesa_function_pool[19799]: DeleteShader (will be remapped) */
   "i\0"
   "glDeleteShader\0"
   "\0"
   /* _mesa_function_pool[19817]: DisableClientState (offset 309) */
   "i\0"
   "glDisableClientState\0"
   "\0"
   /* _mesa_function_pool[19841]: TexGeni (offset 192) */
   "iii\0"
   "glTexGeni\0"
   "\0"
   /* _mesa_function_pool[19856]: TexGenf (offset 190) */
   "iif\0"
   "glTexGenf\0"
   "\0"
   /* _mesa_function_pool[19871]: Uniform3fARB (will be remapped) */
   "ifff\0"
   "glUniform3f\0"
   "glUniform3fARB\0"
   "\0"
   /* _mesa_function_pool[19904]: TexGend (offset 188) */
   "iid\0"
   "glTexGend\0"
   "\0"
   /* _mesa_function_pool[19919]: ListParameterfvSGIX (dynamic) */
   "iip\0"
   "glListParameterfvSGIX\0"
   "\0"
   /* _mesa_function_pool[19946]: GetPolygonStipple (offset 274) */
   "p\0"
   "glGetPolygonStipple\0"
   "\0"
   /* _mesa_function_pool[19969]: ColorP3ui (will be remapped) */
   "ii\0"
   "glColorP3ui\0"
   "\0"
   /* _mesa_function_pool[19985]: Tangent3dvEXT (dynamic) */
   "p\0"
   "glTangent3dvEXT\0"
   "\0"
   /* _mesa_function_pool[20004]: BindBufferOffsetEXT (will be remapped) */
   "iiii\0"
   "glBindBufferOffsetEXT\0"
   "\0"
   /* _mesa_function_pool[20032]: WindowPos3sMESA (will be remapped) */
   "iii\0"
   "glWindowPos3s\0"
   "glWindowPos3sARB\0"
   "glWindowPos3sMESA\0"
   "\0"
   /* _mesa_function_pool[20086]: VertexAttrib2svNV (will be remapped) */
   "ip\0"
   "glVertexAttrib2svNV\0"
   "\0"
   /* _mesa_function_pool[20110]: DisableIndexedEXT (will be remapped) */
   "ii\0"
   "glDisableIndexedEXT\0"
   "glDisablei\0"
   "\0"
   /* _mesa_function_pool[20145]: NormalP3uiv (will be remapped) */
   "ip\0"
   "glNormalP3uiv\0"
   "\0"
   /* _mesa_function_pool[20163]: SecondaryColorP3uiv (will be remapped) */
   "ip\0"
   "glSecondaryColorP3uiv\0"
   "\0"
   /* _mesa_function_pool[20189]: BindBufferBaseEXT (will be remapped) */
   "iii\0"
   "glBindBufferBaseEXT\0"
   "glBindBufferBase\0"
   "\0"
   /* _mesa_function_pool[20231]: TexCoord2fVertex3fvSUN (dynamic) */
   "pp\0"
   "glTexCoord2fVertex3fvSUN\0"
   "\0"
   /* _mesa_function_pool[20260]: WindowPos4sMESA (will be remapped) */
   "iiii\0"
   "glWindowPos4sMESA\0"
   "\0"
   /* _mesa_function_pool[20284]: GetnPixelMapuivARB (will be remapped) */
   "iip\0"
   "glGetnPixelMapuivARB\0"
   "\0"
   /* _mesa_function_pool[20310]: VertexAttrib4NuivARB (will be remapped) */
   "ip\0"
   "glVertexAttrib4Nuiv\0"
   "glVertexAttrib4NuivARB\0"
   "\0"
   /* _mesa_function_pool[20357]: ClientActiveTextureARB (offset 375) */
   "i\0"
   "glClientActiveTexture\0"
   "glClientActiveTextureARB\0"
   "\0"
   /* _mesa_function_pool[20407]: GetSamplerParameterIuiv (will be remapped) */
   "iip\0"
   "glGetSamplerParameterIuiv\0"
   "\0"
   /* _mesa_function_pool[20438]: ReplacementCodeusvSUN (dynamic) */
   "p\0"
   "glReplacementCodeusvSUN\0"
   "\0"
   /* _mesa_function_pool[20465]: Uniform4fARB (will be remapped) */
   "iffff\0"
   "glUniform4f\0"
   "glUniform4fARB\0"
   "\0"
   /* _mesa_function_pool[20499]: Color4sv (offset 34) */
   "p\0"
   "glColor4sv\0"
   "\0"
   /* _mesa_function_pool[20513]: FlushMappedBufferRange (will be remapped) */
   "iii\0"
   "glFlushMappedBufferRange\0"
   "\0"
   /* _mesa_function_pool[20543]: IsProgramNV (will be remapped) */
   "i\0"
   "glIsProgramARB\0"
   "glIsProgramNV\0"
   "\0"
   /* _mesa_function_pool[20575]: FlushMappedBufferRangeAPPLE (will be remapped) */
   "iii\0"
   "glFlushMappedBufferRangeAPPLE\0"
   "\0"
   /* _mesa_function_pool[20610]: PixelZoom (offset 246) */
   "ff\0"
   "glPixelZoom\0"
   "\0"
   /* _mesa_function_pool[20626]: ReplacementCodePointerSUN (dynamic) */
   "iip\0"
   "glReplacementCodePointerSUN\0"
   "\0"
   /* _mesa_function_pool[20659]: ProgramEnvParameter4dARB (will be remapped) */
   "iidddd\0"
   "glProgramEnvParameter4dARB\0"
   "glProgramParameter4dNV\0"
   "\0"
   /* _mesa_function_pool[20717]: ColorTableParameterfv (offset 340) */
   "iip\0"
   "glColorTableParameterfv\0"
   "glColorTableParameterfvSGI\0"
   "\0"
   /* _mesa_function_pool[20773]: FragmentLightModelfSGIX (dynamic) */
   "if\0"
   "glFragmentLightModelfSGIX\0"
   "\0"
   /* _mesa_function_pool[20803]: Binormal3bvEXT (dynamic) */
   "p\0"
   "glBinormal3bvEXT\0"
   "\0"
   /* _mesa_function_pool[20823]: PixelMapuiv (offset 252) */
   "iip\0"
   "glPixelMapuiv\0"
   "\0"
   /* _mesa_function_pool[20842]: Color3dv (offset 12) */
   "p\0"
   "glColor3dv\0"
   "\0"
   /* _mesa_function_pool[20856]: IsTexture (offset 330) */
   "i\0"
   "glIsTexture\0"
   "glIsTextureEXT\0"
   "\0"
   /* _mesa_function_pool[20886]: GenSamplers (will be remapped) */
   "ip\0"
   "glGenSamplers\0"
   "\0"
   /* _mesa_function_pool[20904]: VertexAttribP3uiv (will be remapped) */
   "iiip\0"
   "glVertexAttribP3uiv\0"
   "\0"
   /* _mesa_function_pool[20930]: VertexWeightfvEXT (dynamic) */
   "p\0"
   "glVertexWeightfvEXT\0"
   "\0"
   /* _mesa_function_pool[20953]: VertexAttrib1dARB (will be remapped) */
   "id\0"
   "glVertexAttrib1d\0"
   "glVertexAttrib1dARB\0"
   "\0"
   /* _mesa_function_pool[20994]: ImageTransformParameterivHP (dynamic) */
   "iip\0"
   "glImageTransformParameterivHP\0"
   "\0"
   /* _mesa_function_pool[21029]: TexCoord4i (offset 122) */
   "iiii\0"
   "glTexCoord4i\0"
   "\0"
   /* _mesa_function_pool[21048]: DeleteQueriesARB (will be remapped) */
   "ip\0"
   "glDeleteQueries\0"
   "glDeleteQueriesARB\0"
   "\0"
   /* _mesa_function_pool[21087]: Color4ubVertex2fSUN (dynamic) */
   "iiiiff\0"
   "glColor4ubVertex2fSUN\0"
   "\0"
   /* _mesa_function_pool[21117]: FragmentColorMaterialSGIX (dynamic) */
   "ii\0"
   "glFragmentColorMaterialSGIX\0"
   "\0"
   /* _mesa_function_pool[21149]: CurrentPaletteMatrixARB (dynamic) */
   "i\0"
   "glCurrentPaletteMatrixARB\0"
   "\0"
   /* _mesa_function_pool[21178]: GetMapdv (offset 266) */
   "iip\0"
   "glGetMapdv\0"
   "\0"
   /* _mesa_function_pool[21194]: ObjectPurgeableAPPLE (will be remapped) */
   "iii\0"
   "glObjectPurgeableAPPLE\0"
   "\0"
   /* _mesa_function_pool[21222]: GetStringi (will be remapped) */
   "ii\0"
   "glGetStringi\0"
   "\0"
   /* _mesa_function_pool[21239]: SamplePatternSGIS (will be remapped) */
   "i\0"
   "glSamplePatternSGIS\0"
   "glSamplePatternEXT\0"
   "\0"
   /* _mesa_function_pool[21281]: PixelStoref (offset 249) */
   "if\0"
   "glPixelStoref\0"
   "\0"
   /* _mesa_function_pool[21299]: IsQueryARB (will be remapped) */
   "i\0"
   "glIsQuery\0"
   "glIsQueryARB\0"
   "\0"
   /* _mesa_function_pool[21325]: ReplacementCodeuiColor4ubVertex3fSUN (dynamic) */
   "iiiiifff\0"
   "glReplacementCodeuiColor4ubVertex3fSUN\0"
   "\0"
   /* _mesa_function_pool[21374]: PixelStorei (offset 250) */
   "ii\0"
   "glPixelStorei\0"
   "\0"
   /* _mesa_function_pool[21392]: VertexAttrib4usvARB (will be remapped) */
   "ip\0"
   "glVertexAttrib4usv\0"
   "glVertexAttrib4usvARB\0"
   "\0"
   /* _mesa_function_pool[21437]: LinkProgramARB (will be remapped) */
   "i\0"
   "glLinkProgram\0"
   "glLinkProgramARB\0"
   "\0"
   /* _mesa_function_pool[21471]: VertexAttrib2fNV (will be remapped) */
   "iff\0"
   "glVertexAttrib2fNV\0"
   "\0"
   /* _mesa_function_pool[21495]: ShaderSourceARB (will be remapped) */
   "iipp\0"
   "glShaderSource\0"
   "glShaderSourceARB\0"
   "\0"
   /* _mesa_function_pool[21534]: FragmentMaterialiSGIX (dynamic) */
   "iii\0"
   "glFragmentMaterialiSGIX\0"
   "\0"
   /* _mesa_function_pool[21563]: EvalCoord2dv (offset 233) */
   "p\0"
   "glEvalCoord2dv\0"
   "\0"
   /* _mesa_function_pool[21581]: VertexAttrib3svARB (will be remapped) */
   "ip\0"
   "glVertexAttrib3sv\0"
   "glVertexAttrib3svARB\0"
   "\0"
   /* _mesa_function_pool[21624]: ColorMaterial (offset 151) */
   "ii\0"
   "glColorMaterial\0"
   "\0"
   /* _mesa_function_pool[21644]: CompressedTexSubImage3DARB (will be remapped) */
   "iiiiiiiiiip\0"
   "glCompressedTexSubImage3D\0"
   "glCompressedTexSubImage3DARB\0"
   "\0"
   /* _mesa_function_pool[21712]: WindowPos2ivMESA (will be remapped) */
   "p\0"
   "glWindowPos2iv\0"
   "glWindowPos2ivARB\0"
   "glWindowPos2ivMESA\0"
   "\0"
   /* _mesa_function_pool[21767]: IsFramebufferEXT (will be remapped) */
   "i\0"
   "glIsFramebuffer\0"
   "glIsFramebufferEXT\0"
   "\0"
   /* _mesa_function_pool[21805]: Uniform4ivARB (will be remapped) */
   "iip\0"
   "glUniform4iv\0"
   "glUniform4ivARB\0"
   "\0"
   /* _mesa_function_pool[21839]: GetVertexAttribdvARB (will be remapped) */
   "iip\0"
   "glGetVertexAttribdv\0"
   "glGetVertexAttribdvARB\0"
   "\0"
   /* _mesa_function_pool[21887]: TexBumpParameterivATI (will be remapped) */
   "ip\0"
   "glTexBumpParameterivATI\0"
   "\0"
   /* _mesa_function_pool[21915]: GetSeparableFilter (offset 359) */
   "iiippp\0"
   "glGetSeparableFilter\0"
   "glGetSeparableFilterEXT\0"
   "\0"
   /* _mesa_function_pool[21968]: Binormal3dEXT (dynamic) */
   "ddd\0"
   "glBinormal3dEXT\0"
   "\0"
   /* _mesa_function_pool[21989]: SpriteParameteriSGIX (dynamic) */
   "ii\0"
   "glSpriteParameteriSGIX\0"
   "\0"
   /* _mesa_function_pool[22016]: RequestResidentProgramsNV (will be remapped) */
   "ip\0"
   "glRequestResidentProgramsNV\0"
   "\0"
   /* _mesa_function_pool[22048]: TagSampleBufferSGIX (dynamic) */
   "\0"
   "glTagSampleBufferSGIX\0"
   "\0"
   /* _mesa_function_pool[22072]: TransformFeedbackVaryingsEXT (will be remapped) */
   "iipi\0"
   "glTransformFeedbackVaryingsEXT\0"
   "glTransformFeedbackVaryings\0"
   "\0"
   /* _mesa_function_pool[22137]: FeedbackBuffer (offset 194) */
   "iip\0"
   "glFeedbackBuffer\0"
   "\0"
   /* _mesa_function_pool[22159]: RasterPos2iv (offset 67) */
   "p\0"
   "glRasterPos2iv\0"
   "\0"
   /* _mesa_function_pool[22177]: TexImage1D (offset 182) */
   "iiiiiiip\0"
   "glTexImage1D\0"
   "\0"
   /* _mesa_function_pool[22200]: ListParameterivSGIX (dynamic) */
   "iip\0"
   "glListParameterivSGIX\0"
   "\0"
   /* _mesa_function_pool[22227]: MultiDrawElementsEXT (will be remapped) */
   "ipipi\0"
   "glMultiDrawElements\0"
   "glMultiDrawElementsEXT\0"
   "\0"
   /* _mesa_function_pool[22277]: Color3s (offset 17) */
   "iii\0"
   "glColor3s\0"
   "\0"
   /* _mesa_function_pool[22292]: Uniform1ivARB (will be remapped) */
   "iip\0"
   "glUniform1iv\0"
   "glUniform1ivARB\0"
   "\0"
   /* _mesa_function_pool[22326]: WindowPos2sMESA (will be remapped) */
   "ii\0"
   "glWindowPos2s\0"
   "glWindowPos2sARB\0"
   "glWindowPos2sMESA\0"
   "\0"
   /* _mesa_function_pool[22379]: WeightusvARB (dynamic) */
   "ip\0"
   "glWeightusvARB\0"
   "\0"
   /* _mesa_function_pool[22398]: ColorP4ui (will be remapped) */
   "ii\0"
   "glColorP4ui\0"
   "\0"
   /* _mesa_function_pool[22414]: TexCoordPointer (offset 320) */
   "iiip\0"
   "glTexCoordPointer\0"
   "\0"
   /* _mesa_function_pool[22438]: FogCoordPointerEXT (will be remapped) */
   "iip\0"
   "glFogCoordPointer\0"
   "glFogCoordPointerEXT\0"
   "\0"
   /* _mesa_function_pool[22482]: GetnSeparableFilterARB (will be remapped) */
   "iiiipipp\0"
   "glGetnSeparableFilterARB\0"
   "\0"
   /* _mesa_function_pool[22517]: IndexMaterialEXT (dynamic) */
   "ii\0"
   "glIndexMaterialEXT\0"
   "\0"
   /* _mesa_function_pool[22540]: Color3i (offset 15) */
   "iii\0"
   "glColor3i\0"
   "\0"
   /* _mesa_function_pool[22555]: FrontFace (offset 157) */
   "i\0"
   "glFrontFace\0"
   "\0"
   /* _mesa_function_pool[22570]: EvalCoord2d (offset 232) */
   "dd\0"
   "glEvalCoord2d\0"
   "\0"
   /* _mesa_function_pool[22588]: SecondaryColor3ubvEXT (will be remapped) */
   "p\0"
   "glSecondaryColor3ubv\0"
   "glSecondaryColor3ubvEXT\0"
   "\0"
   /* _mesa_function_pool[22636]: EvalCoord2f (offset 234) */
   "ff\0"
   "glEvalCoord2f\0"
   "\0"
   /* _mesa_function_pool[22654]: VertexAttrib4dvARB (will be remapped) */
   "ip\0"
   "glVertexAttrib4dv\0"
   "glVertexAttrib4dvARB\0"
   "\0"
   /* _mesa_function_pool[22697]: BindAttribLocationARB (will be remapped) */
   "iip\0"
   "glBindAttribLocation\0"
   "glBindAttribLocationARB\0"
   "\0"
   /* _mesa_function_pool[22747]: Color3b (offset 9) */
   "iii\0"
   "glColor3b\0"
   "\0"
   /* _mesa_function_pool[22762]: MultiTexCoord2dARB (offset 384) */
   "idd\0"
   "glMultiTexCoord2d\0"
   "glMultiTexCoord2dARB\0"
   "\0"
   /* _mesa_function_pool[22806]: ExecuteProgramNV (will be remapped) */
   "iip\0"
   "glExecuteProgramNV\0"
   "\0"
   /* _mesa_function_pool[22830]: Color3f (offset 13) */
   "fff\0"
   "glColor3f\0"
   "\0"
   /* _mesa_function_pool[22845]: LightEnviSGIX (dynamic) */
   "ii\0"
   "glLightEnviSGIX\0"
   "\0"
   /* _mesa_function_pool[22865]: Color3d (offset 11) */
   "ddd\0"
   "glColor3d\0"
   "\0"
   /* _mesa_function_pool[22880]: Normal3dv (offset 55) */
   "p\0"
   "glNormal3dv\0"
   "\0"
   /* _mesa_function_pool[22895]: Lightf (offset 159) */
   "iif\0"
   "glLightf\0"
   "\0"
   /* _mesa_function_pool[22909]: ReplacementCodeuiSUN (dynamic) */
   "i\0"
   "glReplacementCodeuiSUN\0"
   "\0"
   /* _mesa_function_pool[22935]: MatrixMode (offset 293) */
   "i\0"
   "glMatrixMode\0"
   "\0"
   /* _mesa_function_pool[22951]: GetPixelMapusv (offset 273) */
   "ip\0"
   "glGetPixelMapusv\0"
   "\0"
   /* _mesa_function_pool[22972]: Lighti (offset 161) */
   "iii\0"
   "glLighti\0"
   "\0"
   /* _mesa_function_pool[22986]: VertexAttribPointerNV (will be remapped) */
   "iiiip\0"
   "glVertexAttribPointerNV\0"
   "\0"
   /* _mesa_function_pool[23017]: ClearDepthf (will be remapped) */
   "f\0"
   "glClearDepthf\0"
   "\0"
   /* _mesa_function_pool[23034]: GetBooleanIndexedvEXT (will be remapped) */
   "iip\0"
   "glGetBooleanIndexedvEXT\0"
   "glGetBooleani_v\0"
   "\0"
   /* _mesa_function_pool[23079]: GetFramebufferAttachmentParameterivEXT (will be remapped) */
   "iiip\0"
   "glGetFramebufferAttachmentParameteriv\0"
   "glGetFramebufferAttachmentParameterivEXT\0"
   "\0"
   /* _mesa_function_pool[23164]: PixelTransformParameterfEXT (dynamic) */
   "iif\0"
   "glPixelTransformParameterfEXT\0"
   "\0"
   /* _mesa_function_pool[23199]: MultiTexCoord4dvARB (offset 401) */
   "ip\0"
   "glMultiTexCoord4dv\0"
   "glMultiTexCoord4dvARB\0"
   "\0"
   /* _mesa_function_pool[23244]: PixelTransformParameteriEXT (dynamic) */
   "iii\0"
   "glPixelTransformParameteriEXT\0"
   "\0"
   /* _mesa_function_pool[23279]: GetDoublev (offset 260) */
   "ip\0"
   "glGetDoublev\0"
   "\0"
   /* _mesa_function_pool[23296]: MultiTexCoordP4ui (will be remapped) */
   "iii\0"
   "glMultiTexCoordP4ui\0"
   "\0"
   /* _mesa_function_pool[23321]: TexCoordP2uiv (will be remapped) */
   "ip\0"
   "glTexCoordP2uiv\0"
   "\0"
   /* _mesa_function_pool[23341]: MultMatrixd (offset 295) */
   "p\0"
   "glMultMatrixd\0"
   "\0"
   /* _mesa_function_pool[23358]: MultMatrixf (offset 294) */
   "p\0"
   "glMultMatrixf\0"
   "\0"
   /* _mesa_function_pool[23375]: VertexAttribI4bvEXT (will be remapped) */
   "ip\0"
   "glVertexAttribI4bvEXT\0"
   "glVertexAttribI4bv\0"
   "\0"
   /* _mesa_function_pool[23420]: TexCoord2fColor4ubVertex3fSUN (dynamic) */
   "ffiiiifff\0"
   "glTexCoord2fColor4ubVertex3fSUN\0"
   "\0"
   /* _mesa_function_pool[23463]: Uniform1iARB (will be remapped) */
   "ii\0"
   "glUniform1i\0"
   "glUniform1iARB\0"
   "\0"
   /* _mesa_function_pool[23494]: GetnMapfvARB (will be remapped) */
   "iiip\0"
   "glGetnMapfvARB\0"
   "\0"
   /* _mesa_function_pool[23515]: VertexAttribPointerARB (will be remapped) */
   "iiiiip\0"
   "glVertexAttribPointer\0"
   "glVertexAttribPointerARB\0"
   "\0"
   /* _mesa_function_pool[23570]: VertexAttrib3sNV (will be remapped) */
   "iiii\0"
   "glVertexAttrib3sNV\0"
   "\0"
   /* _mesa_function_pool[23595]: SharpenTexFuncSGIS (dynamic) */
   "iip\0"
   "glSharpenTexFuncSGIS\0"
   "\0"
   /* _mesa_function_pool[23621]: MultiTexCoord4fvARB (offset 403) */
   "ip\0"
   "glMultiTexCoord4fv\0"
   "glMultiTexCoord4fvARB\0"
   "\0"
   /* _mesa_function_pool[23666]: Uniform2uiEXT (will be remapped) */
   "iii\0"
   "glUniform2uiEXT\0"
   "glUniform2ui\0"
   "\0"
   /* _mesa_function_pool[23700]: TexCoordP3uiv (will be remapped) */
   "ip\0"
   "glTexCoordP3uiv\0"
   "\0"
   /* _mesa_function_pool[23720]: UniformMatrix2x3fv (will be remapped) */
   "iiip\0"
   "glUniformMatrix2x3fv\0"
   "\0"
   /* _mesa_function_pool[23747]: SamplerParameteri (will be remapped) */
   "iii\0"
   "glSamplerParameteri\0"
   "\0"
   /* _mesa_function_pool[23772]: SamplerParameterf (will be remapped) */
   "iif\0"
   "glSamplerParameterf\0"
   "\0"
   /* _mesa_function_pool[23797]: CombinerParameteriNV (will be remapped) */
   "ii\0"
   "glCombinerParameteriNV\0"
   "\0"
   /* _mesa_function_pool[23824]: DeleteAsyncMarkersSGIX (dynamic) */
   "ii\0"
   "glDeleteAsyncMarkersSGIX\0"
   "\0"
   /* _mesa_function_pool[23853]: ReplacementCodeusSUN (dynamic) */
   "i\0"
   "glReplacementCodeusSUN\0"
   "\0"
   /* _mesa_function_pool[23879]: IsAsyncMarkerSGIX (dynamic) */
   "i\0"
   "glIsAsyncMarkerSGIX\0"
   "\0"
   /* _mesa_function_pool[23902]: FrameZoomSGIX (dynamic) */
   "i\0"
   "glFrameZoomSGIX\0"
   "\0"
   /* _mesa_function_pool[23921]: Normal3fVertex3fvSUN (dynamic) */
   "pp\0"
   "glNormal3fVertex3fvSUN\0"
   "\0"
   /* _mesa_function_pool[23948]: GetnUniformuivARB (will be remapped) */
   "iiip\0"
   "glGetnUniformuivARB\0"
   "\0"
   /* _mesa_function_pool[23974]: RasterPos4sv (offset 85) */
   "p\0"
   "glRasterPos4sv\0"
   "\0"
   /* _mesa_function_pool[23992]: VertexAttrib4NsvARB (will be remapped) */
   "ip\0"
   "glVertexAttrib4Nsv\0"
   "glVertexAttrib4NsvARB\0"
   "\0"
   /* _mesa_function_pool[24037]: VertexAttrib3fvARB (will be remapped) */
   "ip\0"
   "glVertexAttrib3fv\0"
   "glVertexAttrib3fvARB\0"
   "\0"
   /* _mesa_function_pool[24080]: ClearColor (offset 206) */
   "ffff\0"
   "glClearColor\0"
   "\0"
   /* _mesa_function_pool[24099]: GetSynciv (will be remapped) */
   "iiipp\0"
   "glGetSynciv\0"
   "\0"
   /* _mesa_function_pool[24118]: ClearColorIiEXT (will be remapped) */
   "iiii\0"
   "glClearColorIiEXT\0"
   "\0"
   /* _mesa_function_pool[24142]: DeleteFramebuffersEXT (will be remapped) */
   "ip\0"
   "glDeleteFramebuffers\0"
   "glDeleteFramebuffersEXT\0"
   "\0"
   /* _mesa_function_pool[24191]: GlobalAlphaFactorsSUN (dynamic) */
   "i\0"
   "glGlobalAlphaFactorsSUN\0"
   "\0"
   /* _mesa_function_pool[24218]: IsEnabledIndexedEXT (will be remapped) */
   "ii\0"
   "glIsEnabledIndexedEXT\0"
   "glIsEnabledi\0"
   "\0"
   /* _mesa_function_pool[24257]: TexEnviv (offset 187) */
   "iip\0"
   "glTexEnviv\0"
   "\0"
   /* _mesa_function_pool[24273]: TexSubImage3D (offset 372) */
   "iiiiiiiiiip\0"
   "glTexSubImage3D\0"
   "glTexSubImage3DEXT\0"
   "\0"
   /* _mesa_function_pool[24321]: Tangent3fEXT (dynamic) */
   "fff\0"
   "glTangent3fEXT\0"
   "\0"
   /* _mesa_function_pool[24341]: SecondaryColor3uivEXT (will be remapped) */
   "p\0"
   "glSecondaryColor3uiv\0"
   "glSecondaryColor3uivEXT\0"
   "\0"
   /* _mesa_function_pool[24389]: MatrixIndexubvARB (dynamic) */
   "ip\0"
   "glMatrixIndexubvARB\0"
   "\0"
   /* _mesa_function_pool[24413]: Color4fNormal3fVertex3fSUN (dynamic) */
   "ffffffffff\0"
   "glColor4fNormal3fVertex3fSUN\0"
   "\0"
   /* _mesa_function_pool[24454]: PixelTexGenParameterfSGIS (will be remapped) */
   "if\0"
   "glPixelTexGenParameterfSGIS\0"
   "\0"
   /* _mesa_function_pool[24486]: CreateShader (will be remapped) */
   "i\0"
   "glCreateShader\0"
   "\0"
   /* _mesa_function_pool[24504]: GetColorTableParameterfv (offset 344) */
   "iip\0"
   "glGetColorTableParameterfv\0"
   "glGetColorTableParameterfvSGI\0"
   "glGetColorTableParameterfvEXT\0"
   "\0"
   /* _mesa_function_pool[24596]: FragmentLightModelfvSGIX (dynamic) */
   "ip\0"
   "glFragmentLightModelfvSGIX\0"
   "\0"
   /* _mesa_function_pool[24627]: Bitmap (offset 8) */
   "iiffffp\0"
   "glBitmap\0"
   "\0"
   /* _mesa_function_pool[24645]: MultiTexCoord3fARB (offset 394) */
   "ifff\0"
   "glMultiTexCoord3f\0"
   "glMultiTexCoord3fARB\0"
   "\0"
   /* _mesa_function_pool[24690]: GetTexLevelParameterfv (offset 284) */
   "iiip\0"
   "glGetTexLevelParameterfv\0"
   "\0"
   /* _mesa_function_pool[24721]: GetPixelTexGenParameterfvSGIS (will be remapped) */
   "ip\0"
   "glGetPixelTexGenParameterfvSGIS\0"
   "\0"
   /* _mesa_function_pool[24757]: GenFramebuffersEXT (will be remapped) */
   "ip\0"
   "glGenFramebuffers\0"
   "glGenFramebuffersEXT\0"
   "\0"
   /* _mesa_function_pool[24800]: VertexAttribDivisor (will be remapped) */
   "ii\0"
   "glVertexAttribDivisor\0"
   "\0"
   /* _mesa_function_pool[24826]: GetProgramParameterdvNV (will be remapped) */
   "iiip\0"
   "glGetProgramParameterdvNV\0"
   "\0"
   /* _mesa_function_pool[24858]: Vertex2sv (offset 133) */
   "p\0"
   "glVertex2sv\0"
   "\0"
   /* _mesa_function_pool[24873]: GetIntegerv (offset 263) */
   "ip\0"
   "glGetIntegerv\0"
   "\0"
   /* _mesa_function_pool[24891]: IsVertexArrayAPPLE (will be remapped) */
   "i\0"
   "glIsVertexArray\0"
   "glIsVertexArrayAPPLE\0"
   "\0"
   /* _mesa_function_pool[24931]: FragmentLightfvSGIX (dynamic) */
   "iip\0"
   "glFragmentLightfvSGIX\0"
   "\0"
   /* _mesa_function_pool[24958]: GetnMapdvARB (will be remapped) */
   "iiip\0"
   "glGetnMapdvARB\0"
   "\0"
   /* _mesa_function_pool[24979]: DetachShader (will be remapped) */
   "ii\0"
   "glDetachShader\0"
   "\0"
   /* _mesa_function_pool[24998]: VertexAttrib4NubARB (will be remapped) */
   "iiiii\0"
   "glVertexAttrib4Nub\0"
   "glVertexAttrib4NubARB\0"
   "\0"
   /* _mesa_function_pool[25046]: GetProgramEnvParameterfvARB (will be remapped) */
   "iip\0"
   "glGetProgramEnvParameterfvARB\0"
   "\0"
   /* _mesa_function_pool[25081]: GetTrackMatrixivNV (will be remapped) */
   "iiip\0"
   "glGetTrackMatrixivNV\0"
   "\0"
   /* _mesa_function_pool[25108]: VertexAttrib3svNV (will be remapped) */
   "ip\0"
   "glVertexAttrib3svNV\0"
   "\0"
   /* _mesa_function_pool[25132]: Uniform4fvARB (will be remapped) */
   "iip\0"
   "glUniform4fv\0"
   "glUniform4fvARB\0"
   "\0"
   /* _mesa_function_pool[25166]: MultTransposeMatrixfARB (will be remapped) */
   "p\0"
   "glMultTransposeMatrixf\0"
   "glMultTransposeMatrixfARB\0"
   "\0"
   /* _mesa_function_pool[25218]: GetTexEnviv (offset 277) */
   "iip\0"
   "glGetTexEnviv\0"
   "\0"
   /* _mesa_function_pool[25237]: ColorFragmentOp1ATI (will be remapped) */
   "iiiiiii\0"
   "glColorFragmentOp1ATI\0"
   "\0"
   /* _mesa_function_pool[25268]: GetUniformfvARB (will be remapped) */
   "iip\0"
   "glGetUniformfv\0"
   "glGetUniformfvARB\0"
   "\0"
   /* _mesa_function_pool[25306]: EGLImageTargetRenderbufferStorageOES (will be remapped) */
   "ip\0"
   "glEGLImageTargetRenderbufferStorageOES\0"
   "\0"
   /* _mesa_function_pool[25349]: VertexAttribI2ivEXT (will be remapped) */
   "ip\0"
   "glVertexAttribI2ivEXT\0"
   "glVertexAttribI2iv\0"
   "\0"
   /* _mesa_function_pool[25394]: PopClientAttrib (offset 334) */
   "\0"
   "glPopClientAttrib\0"
   "\0"
   /* _mesa_function_pool[25414]: ReplacementCodeuiTexCoord2fColor4fNormal3fVertex3fSUN (dynamic) */
   "iffffffffffff\0"
   "glReplacementCodeuiTexCoord2fColor4fNormal3fVertex3fSUN\0"
   "\0"
   /* _mesa_function_pool[25485]: DetachObjectARB (will be remapped) */
   "ii\0"
   "glDetachObjectARB\0"
   "\0"
   /* _mesa_function_pool[25507]: VertexBlendARB (dynamic) */
   "i\0"
   "glVertexBlendARB\0"
   "\0"
   /* _mesa_function_pool[25527]: WindowPos3iMESA (will be remapped) */
   "iii\0"
   "glWindowPos3i\0"
   "glWindowPos3iARB\0"
   "glWindowPos3iMESA\0"
   "\0"
   /* _mesa_function_pool[25581]: SeparableFilter2D (offset 360) */
   "iiiiiipp\0"
   "glSeparableFilter2D\0"
   "glSeparableFilter2DEXT\0"
   "\0"
   /* _mesa_function_pool[25634]: ProgramParameteriARB (will be remapped) */
   "iii\0"
   "glProgramParameteriARB\0"
   "\0"
   /* _mesa_function_pool[25662]: Map1d (offset 220) */
   "iddiip\0"
   "glMap1d\0"
   "\0"
   /* _mesa_function_pool[25678]: Map1f (offset 221) */
   "iffiip\0"
   "glMap1f\0"
   "\0"
   /* _mesa_function_pool[25694]: CompressedTexImage2DARB (will be remapped) */
   "iiiiiiip\0"
   "glCompressedTexImage2D\0"
   "glCompressedTexImage2DARB\0"
   "\0"
   /* _mesa_function_pool[25753]: ArrayElement (offset 306) */
   "i\0"
   "glArrayElement\0"
   "glArrayElementEXT\0"
   "\0"
   /* _mesa_function_pool[25789]: TexImage2D (offset 183) */
   "iiiiiiiip\0"
   "glTexImage2D\0"
   "\0"
   /* _mesa_function_pool[25813]: DepthBoundsEXT (will be remapped) */
   "dd\0"
   "glDepthBoundsEXT\0"
   "\0"
   /* _mesa_function_pool[25834]: ProgramParameters4fvNV (will be remapped) */
   "iiip\0"
   "glProgramParameters4fvNV\0"
   "\0"
   /* _mesa_function_pool[25865]: DeformationMap3fSGIX (dynamic) */
   "iffiiffiiffiip\0"
   "glDeformationMap3fSGIX\0"
   "\0"
   /* _mesa_function_pool[25904]: GetProgramivNV (will be remapped) */
   "iip\0"
   "glGetProgramivNV\0"
   "\0"
   /* _mesa_function_pool[25926]: GetFragDataLocationEXT (will be remapped) */
   "ip\0"
   "glGetFragDataLocationEXT\0"
   "glGetFragDataLocation\0"
   "\0"
   /* _mesa_function_pool[25977]: GetMinmaxParameteriv (offset 366) */
   "iip\0"
   "glGetMinmaxParameteriv\0"
   "glGetMinmaxParameterivEXT\0"
   "\0"
   /* _mesa_function_pool[26031]: PixelTransferf (offset 247) */
   "if\0"
   "glPixelTransferf\0"
   "\0"
   /* _mesa_function_pool[26052]: CopyTexImage1D (offset 323) */
   "iiiiiii\0"
   "glCopyTexImage1D\0"
   "glCopyTexImage1DEXT\0"
   "\0"
   /* _mesa_function_pool[26098]: PushMatrix (offset 298) */
   "\0"
   "glPushMatrix\0"
   "\0"
   /* _mesa_function_pool[26113]: Fogiv (offset 156) */
   "ip\0"
   "glFogiv\0"
   "\0"
   /* _mesa_function_pool[26125]: TexCoord1dv (offset 95) */
   "p\0"
   "glTexCoord1dv\0"
   "\0"
   /* _mesa_function_pool[26142]: AlphaFragmentOp3ATI (will be remapped) */
   "iiiiiiiiiiii\0"
   "glAlphaFragmentOp3ATI\0"
   "\0"
   /* _mesa_function_pool[26178]: PixelTransferi (offset 248) */
   "ii\0"
   "glPixelTransferi\0"
   "\0"
   /* _mesa_function_pool[26199]: GetnColorTableARB (will be remapped) */
   "iiiip\0"
   "glGetnColorTableARB\0"
   "\0"
   /* _mesa_function_pool[26226]: VertexAttrib3fvNV (will be remapped) */
   "ip\0"
   "glVertexAttrib3fvNV\0"
   "\0"
   /* _mesa_function_pool[26250]: Rotatef (offset 300) */
   "ffff\0"
   "glRotatef\0"
   "\0"
   /* _mesa_function_pool[26266]: GetFinalCombinerInputParameterivNV (will be remapped) */
   "iip\0"
   "glGetFinalCombinerInputParameterivNV\0"
   "\0"
   /* _mesa_function_pool[26308]: Vertex3i (offset 138) */
   "iii\0"
   "glVertex3i\0"
   "\0"
   /* _mesa_function_pool[26324]: SecondaryColorP3ui (will be remapped) */
   "ii\0"
   "glSecondaryColorP3ui\0"
   "\0"
   /* _mesa_function_pool[26349]: Vertex3f (offset 136) */
   "fff\0"
   "glVertex3f\0"
   "\0"
   /* _mesa_function_pool[26365]: Clear (offset 203) */
   "i\0"
   "glClear\0"
   "\0"
   /* _mesa_function_pool[26376]: Vertex3d (offset 134) */
   "ddd\0"
   "glVertex3d\0"
   "\0"
   /* _mesa_function_pool[26392]: GetMapParameterivNV (dynamic) */
   "iip\0"
   "glGetMapParameterivNV\0"
   "\0"
   /* _mesa_function_pool[26419]: Uniform4iARB (will be remapped) */
   "iiiii\0"
   "glUniform4i\0"
   "glUniform4iARB\0"
   "\0"
   /* _mesa_function_pool[26453]: ReadBuffer (offset 254) */
   "i\0"
   "glReadBuffer\0"
   "\0"
   /* _mesa_function_pool[26469]: ConvolutionParameteri (offset 352) */
   "iii\0"
   "glConvolutionParameteri\0"
   "glConvolutionParameteriEXT\0"
   "\0"
   /* _mesa_function_pool[26525]: Ortho (offset 296) */
   "dddddd\0"
   "glOrtho\0"
   "\0"
   /* _mesa_function_pool[26541]: Binormal3sEXT (dynamic) */
   "iii\0"
   "glBinormal3sEXT\0"
   "\0"
   /* _mesa_function_pool[26562]: ListBase (offset 6) */
   "i\0"
   "glListBase\0"
   "\0"
   /* _mesa_function_pool[26576]: VertexAttribI3ivEXT (will be remapped) */
   "ip\0"
   "glVertexAttribI3ivEXT\0"
   "glVertexAttribI3iv\0"
   "\0"
   /* _mesa_function_pool[26621]: MultiTexCoordP1ui (will be remapped) */
   "iii\0"
   "glMultiTexCoordP1ui\0"
   "\0"
   /* _mesa_function_pool[26646]: Vertex3s (offset 140) */
   "iii\0"
   "glVertex3s\0"
   "\0"
   /* _mesa_function_pool[26662]: ConvolutionParameterf (offset 350) */
   "iif\0"
   "glConvolutionParameterf\0"
   "glConvolutionParameterfEXT\0"
   "\0"
   /* _mesa_function_pool[26718]: GetColorTableParameteriv (offset 345) */
   "iip\0"
   "glGetColorTableParameteriv\0"
   "glGetColorTableParameterivSGI\0"
   "glGetColorTableParameterivEXT\0"
   "\0"
   /* _mesa_function_pool[26810]: ProgramEnvParameter4dvARB (will be remapped) */
   "iip\0"
   "glProgramEnvParameter4dvARB\0"
   "glProgramParameter4dvNV\0"
   "\0"
   /* _mesa_function_pool[26867]: ShadeModel (offset 177) */
   "i\0"
   "glShadeModel\0"
   "\0"
   /* _mesa_function_pool[26883]: VertexAttribs2fvNV (will be remapped) */
   "iip\0"
   "glVertexAttribs2fvNV\0"
   "\0"
   /* _mesa_function_pool[26909]: Rectiv (offset 91) */
   "pp\0"
   "glRectiv\0"
   "\0"
   /* _mesa_function_pool[26922]: UseProgramObjectARB (will be remapped) */
   "i\0"
   "glUseProgram\0"
   "glUseProgramObjectARB\0"
   "\0"
   /* _mesa_function_pool[26960]: GetMapParameterfvNV (dynamic) */
   "iip\0"
   "glGetMapParameterfvNV\0"
   "\0"
   /* _mesa_function_pool[26987]: EndConditionalRenderNV (will be remapped) */
   "\0"
   "glEndConditionalRenderNV\0"
   "glEndConditionalRender\0"
   "\0"
   /* _mesa_function_pool[27037]: PassTexCoordATI (will be remapped) */
   "iii\0"
   "glPassTexCoordATI\0"
   "\0"
   /* _mesa_function_pool[27060]: DeleteProgram (will be remapped) */
   "i\0"
   "glDeleteProgram\0"
   "\0"
   /* _mesa_function_pool[27079]: GetSamplerParameteriv (will be remapped) */
   "iip\0"
   "glGetSamplerParameteriv\0"
   "\0"
   /* _mesa_function_pool[27108]: Tangent3dEXT (dynamic) */
   "ddd\0"
   "glTangent3dEXT\0"
   "\0"
   /* _mesa_function_pool[27128]: SecondaryColor3dvEXT (will be remapped) */
   "p\0"
   "glSecondaryColor3dv\0"
   "glSecondaryColor3dvEXT\0"
   "\0"
   /* _mesa_function_pool[27174]: AlphaFragmentOp2ATI (will be remapped) */
   "iiiiiiiii\0"
   "glAlphaFragmentOp2ATI\0"
   "\0"
   /* _mesa_function_pool[27207]: Vertex2fv (offset 129) */
   "p\0"
   "glVertex2fv\0"
   "\0"
   /* _mesa_function_pool[27222]: MultiDrawArraysEXT (will be remapped) */
   "ippi\0"
   "glMultiDrawArrays\0"
   "glMultiDrawArraysEXT\0"
   "\0"
   /* _mesa_function_pool[27267]: BindRenderbufferEXT (will be remapped) */
   "ii\0"
   "glBindRenderbuffer\0"
   "glBindRenderbufferEXT\0"
   "\0"
   /* _mesa_function_pool[27312]: MultiTexCoord4dARB (offset 400) */
   "idddd\0"
   "glMultiTexCoord4d\0"
   "glMultiTexCoord4dARB\0"
   "\0"
   /* _mesa_function_pool[27358]: FramebufferTextureFaceARB (will be remapped) */
   "iiiii\0"
   "glFramebufferTextureFaceARB\0"
   "\0"
   /* _mesa_function_pool[27393]: Vertex3sv (offset 141) */
   "p\0"
   "glVertex3sv\0"
   "\0"
   /* _mesa_function_pool[27408]: SecondaryColor3usEXT (will be remapped) */
   "iii\0"
   "glSecondaryColor3us\0"
   "glSecondaryColor3usEXT\0"
   "\0"
   /* _mesa_function_pool[27456]: ProgramLocalParameter4fvARB (will be remapped) */
   "iip\0"
   "glProgramLocalParameter4fvARB\0"
   "\0"
   /* _mesa_function_pool[27491]: DeleteProgramsNV (will be remapped) */
   "ip\0"
   "glDeleteProgramsARB\0"
   "glDeleteProgramsNV\0"
   "\0"
   /* _mesa_function_pool[27534]: EvalMesh1 (offset 236) */
   "iii\0"
   "glEvalMesh1\0"
   "\0"
   /* _mesa_function_pool[27551]: PauseTransformFeedback (will be remapped) */
   "\0"
   "glPauseTransformFeedback\0"
   "\0"
   /* _mesa_function_pool[27578]: MultiTexCoord1sARB (offset 382) */
   "ii\0"
   "glMultiTexCoord1s\0"
   "glMultiTexCoord1sARB\0"
   "\0"
   /* _mesa_function_pool[27621]: ReplacementCodeuiColor3fVertex3fSUN (dynamic) */
   "iffffff\0"
   "glReplacementCodeuiColor3fVertex3fSUN\0"
   "\0"
   /* _mesa_function_pool[27668]: GetVertexAttribPointervNV (will be remapped) */
   "iip\0"
   "glGetVertexAttribPointerv\0"
   "glGetVertexAttribPointervARB\0"
   "glGetVertexAttribPointervNV\0"
   "\0"
   /* _mesa_function_pool[27756]: VertexAttribs1fvNV (will be remapped) */
   "iip\0"
   "glVertexAttribs1fvNV\0"
   "\0"
   /* _mesa_function_pool[27782]: MultiTexCoord1dvARB (offset 377) */
   "ip\0"
   "glMultiTexCoord1dv\0"
   "glMultiTexCoord1dvARB\0"
   "\0"
   /* _mesa_function_pool[27827]: Uniform2iARB (will be remapped) */
   "iii\0"
   "glUniform2i\0"
   "glUniform2iARB\0"
   "\0"
   /* _mesa_function_pool[27859]: Vertex2iv (offset 131) */
   "p\0"
   "glVertex2iv\0"
   "\0"
   /* _mesa_function_pool[27874]: GetProgramStringNV (will be remapped) */
   "iip\0"
   "glGetProgramStringNV\0"
   "\0"
   /* _mesa_function_pool[27900]: ColorPointerEXT (will be remapped) */
   "iiiip\0"
   "glColorPointerEXT\0"
   "\0"
   /* _mesa_function_pool[27925]: LineWidth (offset 168) */
   "f\0"
   "glLineWidth\0"
   "\0"
   /* _mesa_function_pool[27940]: MapBufferARB (will be remapped) */
   "ii\0"
   "glMapBuffer\0"
   "glMapBufferARB\0"
   "\0"
   /* _mesa_function_pool[27971]: MultiDrawElementsBaseVertex (will be remapped) */
   "ipipip\0"
   "glMultiDrawElementsBaseVertex\0"
   "\0"
   /* _mesa_function_pool[28009]: TexParameterIuivEXT (will be remapped) */
   "iip\0"
   "glTexParameterIuivEXT\0"
   "glTexParameterIuiv\0"
   "\0"
   /* _mesa_function_pool[28055]: Binormal3svEXT (dynamic) */
   "p\0"
   "glBinormal3svEXT\0"
   "\0"
   /* _mesa_function_pool[28075]: ApplyTextureEXT (dynamic) */
   "i\0"
   "glApplyTextureEXT\0"
   "\0"
   /* _mesa_function_pool[28096]: GetBufferParameteri64v (will be remapped) */
   "iip\0"
   "glGetBufferParameteri64v\0"
   "\0"
   /* _mesa_function_pool[28126]: TexGendv (offset 189) */
   "iip\0"
   "glTexGendv\0"
   "\0"
   /* _mesa_function_pool[28142]: VertexAttribI3iEXT (will be remapped) */
   "iiii\0"
   "glVertexAttribI3iEXT\0"
   "glVertexAttribI3i\0"
   "\0"
   /* _mesa_function_pool[28187]: EnableIndexedEXT (will be remapped) */
   "ii\0"
   "glEnableIndexedEXT\0"
   "glEnablei\0"
   "\0"
   /* _mesa_function_pool[28220]: TextureMaterialEXT (dynamic) */
   "ii\0"
   "glTextureMaterialEXT\0"
   "\0"
   /* _mesa_function_pool[28245]: TextureLightEXT (dynamic) */
   "i\0"
   "glTextureLightEXT\0"
   "\0"
   /* _mesa_function_pool[28266]: ResetMinmax (offset 370) */
   "i\0"
   "glResetMinmax\0"
   "glResetMinmaxEXT\0"
   "\0"
   /* _mesa_function_pool[28300]: SpriteParameterfSGIX (dynamic) */
   "if\0"
   "glSpriteParameterfSGIX\0"
   "\0"
   /* _mesa_function_pool[28327]: EnableClientState (offset 313) */
   "i\0"
   "glEnableClientState\0"
   "\0"
   /* _mesa_function_pool[28350]: VertexAttrib4sNV (will be remapped) */
   "iiiii\0"
   "glVertexAttrib4sNV\0"
   "\0"
   /* _mesa_function_pool[28376]: GetConvolutionParameterfv (offset 357) */
   "iip\0"
   "glGetConvolutionParameterfv\0"
   "glGetConvolutionParameterfvEXT\0"
   "\0"
   /* _mesa_function_pool[28440]: VertexAttribs4dvNV (will be remapped) */
   "iip\0"
   "glVertexAttribs4dvNV\0"
   "\0"
   /* _mesa_function_pool[28466]: MultiModeDrawArraysIBM (will be remapped) */
   "pppii\0"
   "glMultiModeDrawArraysIBM\0"
   "\0"
   /* _mesa_function_pool[28498]: VertexAttrib4dARB (will be remapped) */
   "idddd\0"
   "glVertexAttrib4d\0"
   "glVertexAttrib4dARB\0"
   "\0"
   /* _mesa_function_pool[28542]: GetTexBumpParameterfvATI (will be remapped) */
   "ip\0"
   "glGetTexBumpParameterfvATI\0"
   "\0"
   /* _mesa_function_pool[28573]: ProgramNamedParameter4dNV (will be remapped) */
   "iipdddd\0"
   "glProgramNamedParameter4dNV\0"
   "\0"
   /* _mesa_function_pool[28610]: GetMaterialfv (offset 269) */
   "iip\0"
   "glGetMaterialfv\0"
   "\0"
   /* _mesa_function_pool[28631]: VertexWeightfEXT (dynamic) */
   "f\0"
   "glVertexWeightfEXT\0"
   "\0"
   /* _mesa_function_pool[28653]: SetFragmentShaderConstantATI (will be remapped) */
   "ip\0"
   "glSetFragmentShaderConstantATI\0"
   "\0"
   /* _mesa_function_pool[28688]: Binormal3fEXT (dynamic) */
   "fff\0"
   "glBinormal3fEXT\0"
   "\0"
   /* _mesa_function_pool[28709]: CallList (offset 2) */
   "i\0"
   "glCallList\0"
   "\0"
   /* _mesa_function_pool[28723]: Materialfv (offset 170) */
   "iip\0"
   "glMaterialfv\0"
   "\0"
   /* _mesa_function_pool[28741]: TexCoord3fv (offset 113) */
   "p\0"
   "glTexCoord3fv\0"
   "\0"
   /* _mesa_function_pool[28758]: FogCoordfvEXT (will be remapped) */
   "p\0"
   "glFogCoordfv\0"
   "glFogCoordfvEXT\0"
   "\0"
   /* _mesa_function_pool[28790]: MultiTexCoord1ivARB (offset 381) */
   "ip\0"
   "glMultiTexCoord1iv\0"
   "glMultiTexCoord1ivARB\0"
   "\0"
   /* _mesa_function_pool[28835]: SecondaryColor3ubEXT (will be remapped) */
   "iii\0"
   "glSecondaryColor3ub\0"
   "glSecondaryColor3ubEXT\0"
   "\0"
   /* _mesa_function_pool[28883]: MultiTexCoord2ivARB (offset 389) */
   "ip\0"
   "glMultiTexCoord2iv\0"
   "glMultiTexCoord2ivARB\0"
   "\0"
   /* _mesa_function_pool[28928]: FogFuncSGIS (dynamic) */
   "ip\0"
   "glFogFuncSGIS\0"
   "\0"
   /* _mesa_function_pool[28946]: CopyTexSubImage2D (offset 326) */
   "iiiiiiii\0"
   "glCopyTexSubImage2D\0"
   "glCopyTexSubImage2DEXT\0"
   "\0"
   /* _mesa_function_pool[28999]: GetObjectParameterivARB (will be remapped) */
   "iip\0"
   "glGetObjectParameterivARB\0"
   "\0"
   /* _mesa_function_pool[29030]: Color3iv (offset 16) */
   "p\0"
   "glColor3iv\0"
   "\0"
   /* _mesa_function_pool[29044]: TexCoord4fVertex4fSUN (dynamic) */
   "ffffffff\0"
   "glTexCoord4fVertex4fSUN\0"
   "\0"
   /* _mesa_function_pool[29078]: DrawElements (offset 311) */
   "iiip\0"
   "glDrawElements\0"
   "\0"
   /* _mesa_function_pool[29099]: BindVertexArrayAPPLE (will be remapped) */
   "i\0"
   "glBindVertexArrayAPPLE\0"
   "\0"
   /* _mesa_function_pool[29125]: GetProgramLocalParameterdvARB (will be remapped) */
   "iip\0"
   "glGetProgramLocalParameterdvARB\0"
   "\0"
   /* _mesa_function_pool[29162]: GetHistogramParameteriv (offset 363) */
   "iip\0"
   "glGetHistogramParameteriv\0"
   "glGetHistogramParameterivEXT\0"
   "\0"
   /* _mesa_function_pool[29222]: MultiTexCoord1iARB (offset 380) */
   "ii\0"
   "glMultiTexCoord1i\0"
   "glMultiTexCoord1iARB\0"
   "\0"
   /* _mesa_function_pool[29265]: GetConvolutionFilter (offset 356) */
   "iiip\0"
   "glGetConvolutionFilter\0"
   "glGetConvolutionFilterEXT\0"
   "\0"
   /* _mesa_function_pool[29320]: GetProgramivARB (will be remapped) */
   "iip\0"
   "glGetProgramivARB\0"
   "\0"
   /* _mesa_function_pool[29343]: TexBufferARB (will be remapped) */
   "iii\0"
   "glTexBufferARB\0"
   "\0"
   /* _mesa_function_pool[29363]: BlendFuncSeparateEXT (will be remapped) */
   "iiii\0"
   "glBlendFuncSeparate\0"
   "glBlendFuncSeparateEXT\0"
   "glBlendFuncSeparateINGR\0"
   "\0"
   /* _mesa_function_pool[29436]: MapBufferRange (will be remapped) */
   "iiii\0"
   "glMapBufferRange\0"
   "\0"
   /* _mesa_function_pool[29459]: ProgramParameters4dvNV (will be remapped) */
   "iiip\0"
   "glProgramParameters4dvNV\0"
   "\0"
   /* _mesa_function_pool[29490]: TexCoord2fColor3fVertex3fvSUN (dynamic) */
   "ppp\0"
   "glTexCoord2fColor3fVertex3fvSUN\0"
   "\0"
   /* _mesa_function_pool[29527]: EvalPoint2 (offset 239) */
   "ii\0"
   "glEvalPoint2\0"
   "\0"
   /* _mesa_function_pool[29544]: Uniform1uivEXT (will be remapped) */
   "iip\0"
   "glUniform1uivEXT\0"
   "glUniform1uiv\0"
   "\0"
   /* _mesa_function_pool[29580]: EvalPoint1 (offset 237) */
   "i\0"
   "glEvalPoint1\0"
   "\0"
   /* _mesa_function_pool[29596]: Binormal3dvEXT (dynamic) */
   "p\0"
   "glBinormal3dvEXT\0"
   "\0"
   /* _mesa_function_pool[29616]: PopMatrix (offset 297) */
   "\0"
   "glPopMatrix\0"
   "\0"
   /* _mesa_function_pool[29630]: GetVertexAttribIuivEXT (will be remapped) */
   "iip\0"
   "glGetVertexAttribIuivEXT\0"
   "glGetVertexAttribIuiv\0"
   "\0"
   /* _mesa_function_pool[29682]: FinishFenceNV (will be remapped) */
   "i\0"
   "glFinishFenceNV\0"
   "\0"
   /* _mesa_function_pool[29701]: GetFogFuncSGIS (dynamic) */
   "p\0"
   "glGetFogFuncSGIS\0"
   "\0"
   /* _mesa_function_pool[29721]: GetUniformLocationARB (will be remapped) */
   "ip\0"
   "glGetUniformLocation\0"
   "glGetUniformLocationARB\0"
   "\0"
   /* _mesa_function_pool[29770]: SecondaryColor3fEXT (will be remapped) */
   "fff\0"
   "glSecondaryColor3f\0"
   "glSecondaryColor3fEXT\0"
   "\0"
   /* _mesa_function_pool[29816]: GetTexGeniv (offset 280) */
   "iip\0"
   "glGetTexGeniv\0"
   "\0"
   /* _mesa_function_pool[29835]: CombinerInputNV (will be remapped) */
   "iiiiii\0"
   "glCombinerInputNV\0"
   "\0"
   /* _mesa_function_pool[29861]: VertexAttrib3sARB (will be remapped) */
   "iiii\0"
   "glVertexAttrib3s\0"
   "glVertexAttrib3sARB\0"
   "\0"
   /* _mesa_function_pool[29904]: IsTransformFeedback (will be remapped) */
   "i\0"
   "glIsTransformFeedback\0"
   "\0"
   /* _mesa_function_pool[29929]: ReplacementCodeuiNormal3fVertex3fvSUN (dynamic) */
   "ppp\0"
   "glReplacementCodeuiNormal3fVertex3fvSUN\0"
   "\0"
   /* _mesa_function_pool[29974]: Map2d (offset 222) */
   "iddiiddiip\0"
   "glMap2d\0"
   "\0"
   /* _mesa_function_pool[29994]: Map2f (offset 223) */
   "iffiiffiip\0"
   "glMap2f\0"
   "\0"
   /* _mesa_function_pool[30014]: ProgramStringARB (will be remapped) */
   "iiip\0"
   "glProgramStringARB\0"
   "\0"
   /* _mesa_function_pool[30039]: Vertex4s (offset 148) */
   "iiii\0"
   "glVertex4s\0"
   "\0"
   /* _mesa_function_pool[30056]: TexCoord4fVertex4fvSUN (dynamic) */
   "pp\0"
   "glTexCoord4fVertex4fvSUN\0"
   "\0"
   /* _mesa_function_pool[30085]: FragmentLightModelivSGIX (dynamic) */
   "ip\0"
   "glFragmentLightModelivSGIX\0"
   "\0"
   /* _mesa_function_pool[30116]: VertexAttrib1fNV (will be remapped) */
   "if\0"
   "glVertexAttrib1fNV\0"
   "\0"
   /* _mesa_function_pool[30139]: Vertex4f (offset 144) */
   "ffff\0"
   "glVertex4f\0"
   "\0"
   /* _mesa_function_pool[30156]: EvalCoord1d (offset 228) */
   "d\0"
   "glEvalCoord1d\0"
   "\0"
   /* _mesa_function_pool[30173]: Vertex4d (offset 142) */
   "dddd\0"
   "glVertex4d\0"
   "\0"
   /* _mesa_function_pool[30190]: RasterPos4dv (offset 79) */
   "p\0"
   "glRasterPos4dv\0"
   "\0"
   /* _mesa_function_pool[30208]: UseShaderProgramEXT (will be remapped) */
   "ii\0"
   "glUseShaderProgramEXT\0"
   "\0"
   /* _mesa_function_pool[30234]: FragmentLightfSGIX (dynamic) */
   "iif\0"
   "glFragmentLightfSGIX\0"
   "\0"
   /* _mesa_function_pool[30260]: GetCompressedTexImageARB (will be remapped) */
   "iip\0"
   "glGetCompressedTexImage\0"
   "glGetCompressedTexImageARB\0"
   "\0"
   /* _mesa_function_pool[30316]: GetTexGenfv (offset 279) */
   "iip\0"
   "glGetTexGenfv\0"
   "\0"
   /* _mesa_function_pool[30335]: Vertex4i (offset 146) */
   "iiii\0"
   "glVertex4i\0"
   "\0"
   /* _mesa_function_pool[30352]: VertexWeightPointerEXT (dynamic) */
   "iiip\0"
   "glVertexWeightPointerEXT\0"
   "\0"
   /* _mesa_function_pool[30383]: GetHistogram (offset 361) */
   "iiiip\0"
   "glGetHistogram\0"
   "glGetHistogramEXT\0"
   "\0"
   /* _mesa_function_pool[30423]: ActiveStencilFaceEXT (will be remapped) */
   "i\0"
   "glActiveStencilFaceEXT\0"
   "\0"
   /* _mesa_function_pool[30449]: StencilFuncSeparateATI (will be remapped) */
   "iiii\0"
   "glStencilFuncSeparateATI\0"
   "\0"
   /* _mesa_function_pool[30480]: Materialf (offset 169) */
   "iif\0"
   "glMaterialf\0"
   "\0"
   /* _mesa_function_pool[30497]: GetShaderSourceARB (will be remapped) */
   "iipp\0"
   "glGetShaderSource\0"
   "glGetShaderSourceARB\0"
   "\0"
   /* _mesa_function_pool[30542]: IglooInterfaceSGIX (dynamic) */
   "ip\0"
   "glIglooInterfaceSGIX\0"
   "\0"
   /* _mesa_function_pool[30567]: Materiali (offset 171) */
   "iii\0"
   "glMateriali\0"
   "\0"
   /* _mesa_function_pool[30584]: VertexAttrib4dNV (will be remapped) */
   "idddd\0"
   "glVertexAttrib4dNV\0"
   "\0"
   /* _mesa_function_pool[30610]: MultiModeDrawElementsIBM (will be remapped) */
   "ppipii\0"
   "glMultiModeDrawElementsIBM\0"
   "\0"
   /* _mesa_function_pool[30645]: Indexsv (offset 51) */
   "p\0"
   "glIndexsv\0"
   "\0"
   /* _mesa_function_pool[30658]: MultiTexCoord4svARB (offset 407) */
   "ip\0"
   "glMultiTexCoord4sv\0"
   "glMultiTexCoord4svARB\0"
   "\0"
   /* _mesa_function_pool[30703]: LightModelfv (offset 164) */
   "ip\0"
   "glLightModelfv\0"
   "\0"
   /* _mesa_function_pool[30722]: TexCoord2dv (offset 103) */
   "p\0"
   "glTexCoord2dv\0"
   "\0"
   /* _mesa_function_pool[30739]: GenQueriesARB (will be remapped) */
   "ip\0"
   "glGenQueries\0"
   "glGenQueriesARB\0"
   "\0"
   /* _mesa_function_pool[30772]: EvalCoord1dv (offset 229) */
   "p\0"
   "glEvalCoord1dv\0"
   "\0"
   /* _mesa_function_pool[30790]: ReplacementCodeuiVertex3fSUN (dynamic) */
   "ifff\0"
   "glReplacementCodeuiVertex3fSUN\0"
   "\0"
   /* _mesa_function_pool[30827]: Translated (offset 303) */
   "ddd\0"
   "glTranslated\0"
   "\0"
   /* _mesa_function_pool[30845]: Translatef (offset 304) */
   "fff\0"
   "glTranslatef\0"
   "\0"
   /* _mesa_function_pool[30863]: Uniform3uiEXT (will be remapped) */
   "iiii\0"
   "glUniform3uiEXT\0"
   "glUniform3ui\0"
   "\0"
   /* _mesa_function_pool[30898]: StencilMask (offset 209) */
   "i\0"
   "glStencilMask\0"
   "\0"
   /* _mesa_function_pool[30915]: Tangent3iEXT (dynamic) */
   "iii\0"
   "glTangent3iEXT\0"
   "\0"
   /* _mesa_function_pool[30935]: ClampColorARB (will be remapped) */
   "ii\0"
   "glClampColorARB\0"
   "\0"
   /* _mesa_function_pool[30955]: GetLightiv (offset 265) */
   "iip\0"
   "glGetLightiv\0"
   "\0"
   /* _mesa_function_pool[30973]: GetSamplerParameterIiv (will be remapped) */
   "iip\0"
   "glGetSamplerParameterIiv\0"
   "\0"
   /* _mesa_function_pool[31003]: DrawMeshArraysSUN (dynamic) */
   "iiii\0"
   "glDrawMeshArraysSUN\0"
   "\0"
   /* _mesa_function_pool[31029]: IsList (offset 287) */
   "i\0"
   "glIsList\0"
   "\0"
   /* _mesa_function_pool[31041]: IsSync (will be remapped) */
   "i\0"
   "glIsSync\0"
   "\0"
   /* _mesa_function_pool[31053]: RenderMode (offset 196) */
   "i\0"
   "glRenderMode\0"
   "\0"
   /* _mesa_function_pool[31069]: GetMapControlPointsNV (dynamic) */
   "iiiiiip\0"
   "glGetMapControlPointsNV\0"
   "\0"
   /* _mesa_function_pool[31102]: DrawBuffersARB (will be remapped) */
   "ip\0"
   "glDrawBuffers\0"
   "glDrawBuffersARB\0"
   "glDrawBuffersATI\0"
   "\0"
   /* _mesa_function_pool[31154]: ClearBufferiv (will be remapped) */
   "iip\0"
   "glClearBufferiv\0"
   "\0"
   /* _mesa_function_pool[31175]: ProgramLocalParameter4fARB (will be remapped) */
   "iiffff\0"
   "glProgramLocalParameter4fARB\0"
   "\0"
   /* _mesa_function_pool[31212]: SpriteParameterivSGIX (dynamic) */
   "ip\0"
   "glSpriteParameterivSGIX\0"
   "\0"
   /* _mesa_function_pool[31240]: ProvokingVertexEXT (will be remapped) */
   "i\0"
   "glProvokingVertexEXT\0"
   "glProvokingVertex\0"
   "\0"
   /* _mesa_function_pool[31282]: MultiTexCoord1fARB (offset 378) */
   "if\0"
   "glMultiTexCoord1f\0"
   "glMultiTexCoord1fARB\0"
   "\0"
   /* _mesa_function_pool[31325]: LoadName (offset 198) */
   "i\0"
   "glLoadName\0"
   "\0"
   /* _mesa_function_pool[31339]: VertexAttribs4ubvNV (will be remapped) */
   "iip\0"
   "glVertexAttribs4ubvNV\0"
   "\0"
   /* _mesa_function_pool[31366]: WeightsvARB (dynamic) */
   "ip\0"
   "glWeightsvARB\0"
   "\0"
   /* _mesa_function_pool[31384]: NormalP3ui (will be remapped) */
   "ii\0"
   "glNormalP3ui\0"
   "\0"
   /* _mesa_function_pool[31401]: Uniform1fvARB (will be remapped) */
   "iip\0"
   "glUniform1fv\0"
   "glUniform1fvARB\0"
   "\0"
   /* _mesa_function_pool[31435]: CopyTexSubImage1D (offset 325) */
   "iiiiii\0"
   "glCopyTexSubImage1D\0"
   "glCopyTexSubImage1DEXT\0"
   "\0"
   /* _mesa_function_pool[31486]: CullFace (offset 152) */
   "i\0"
   "glCullFace\0"
   "\0"
   /* _mesa_function_pool[31500]: BindTexture (offset 307) */
   "ii\0"
   "glBindTexture\0"
   "glBindTextureEXT\0"
   "\0"
   /* _mesa_function_pool[31535]: BeginFragmentShaderATI (will be remapped) */
   "\0"
   "glBeginFragmentShaderATI\0"
   "\0"
   /* _mesa_function_pool[31562]: MultiTexCoord4fARB (offset 402) */
   "iffff\0"
   "glMultiTexCoord4f\0"
   "glMultiTexCoord4fARB\0"
   "\0"
   /* _mesa_function_pool[31608]: VertexAttribs3svNV (will be remapped) */
   "iip\0"
   "glVertexAttribs3svNV\0"
   "\0"
   /* _mesa_function_pool[31634]: StencilFunc (offset 243) */
   "iii\0"
   "glStencilFunc\0"
   "\0"
   /* _mesa_function_pool[31653]: CopyPixels (offset 255) */
   "iiiii\0"
   "glCopyPixels\0"
   "\0"
   /* _mesa_function_pool[31673]: Rectsv (offset 93) */
   "pp\0"
   "glRectsv\0"
   "\0"
   /* _mesa_function_pool[31686]: ReplacementCodeuivSUN (dynamic) */
   "p\0"
   "glReplacementCodeuivSUN\0"
   "\0"
   /* _mesa_function_pool[31713]: MultiTexCoordP2uiv (will be remapped) */
   "iip\0"
   "glMultiTexCoordP2uiv\0"
   "\0"
   /* _mesa_function_pool[31739]: EnableVertexAttribArrayARB (will be remapped) */
   "i\0"
   "glEnableVertexAttribArray\0"
   "glEnableVertexAttribArrayARB\0"
   "\0"
   /* _mesa_function_pool[31797]: NormalPointervINTEL (dynamic) */
   "ip\0"
   "glNormalPointervINTEL\0"
   "\0"
   /* _mesa_function_pool[31823]: CopyConvolutionFilter2D (offset 355) */
   "iiiiii\0"
   "glCopyConvolutionFilter2D\0"
   "glCopyConvolutionFilter2DEXT\0"
   "\0"
   /* _mesa_function_pool[31886]: WindowPos3ivMESA (will be remapped) */
   "p\0"
   "glWindowPos3iv\0"
   "glWindowPos3ivARB\0"
   "glWindowPos3ivMESA\0"
   "\0"
   /* _mesa_function_pool[31941]: CopyBufferSubData (will be remapped) */
   "iiiii\0"
   "glCopyBufferSubData\0"
   "\0"
   /* _mesa_function_pool[31968]: NormalPointer (offset 318) */
   "iip\0"
   "glNormalPointer\0"
   "\0"
   /* _mesa_function_pool[31989]: TexParameterfv (offset 179) */
   "iip\0"
   "glTexParameterfv\0"
   "\0"
   /* _mesa_function_pool[32011]: IsBufferARB (will be remapped) */
   "i\0"
   "glIsBuffer\0"
   "glIsBufferARB\0"
   "\0"
   /* _mesa_function_pool[32039]: WindowPos4iMESA (will be remapped) */
   "iiii\0"
   "glWindowPos4iMESA\0"
   "\0"
   /* _mesa_function_pool[32063]: VertexAttrib4uivARB (will be remapped) */
   "ip\0"
   "glVertexAttrib4uiv\0"
   "glVertexAttrib4uivARB\0"
   "\0"
   /* _mesa_function_pool[32108]: Tangent3bvEXT (dynamic) */
   "p\0"
   "glTangent3bvEXT\0"
   "\0"
   /* _mesa_function_pool[32127]: VertexAttribI3uivEXT (will be remapped) */
   "ip\0"
   "glVertexAttribI3uivEXT\0"
   "glVertexAttribI3uiv\0"
   "\0"
   /* _mesa_function_pool[32174]: UniformMatrix3x4fv (will be remapped) */
   "iiip\0"
   "glUniformMatrix3x4fv\0"
   "\0"
   /* _mesa_function_pool[32201]: ClipPlane (offset 150) */
   "ip\0"
   "glClipPlane\0"
   "\0"
   /* _mesa_function_pool[32217]: Recti (offset 90) */
   "iiii\0"
   "glRecti\0"
   "\0"
   /* _mesa_function_pool[32231]: TrackMatrixNV (will be remapped) */
   "iiii\0"
   "glTrackMatrixNV\0"
   "\0"
   /* _mesa_function_pool[32253]: DrawRangeElementsBaseVertex (will be remapped) */
   "iiiiipi\0"
   "glDrawRangeElementsBaseVertex\0"
   "\0"
   /* _mesa_function_pool[32292]: SamplerParameterIuiv (will be remapped) */
   "iip\0"
   "glSamplerParameterIuiv\0"
   "\0"
   /* _mesa_function_pool[32320]: TexCoordPointervINTEL (dynamic) */
   "iip\0"
   "glTexCoordPointervINTEL\0"
   "\0"
   /* _mesa_function_pool[32349]: DeleteBuffersARB (will be remapped) */
   "ip\0"
   "glDeleteBuffers\0"
   "glDeleteBuffersARB\0"
   "\0"
   /* _mesa_function_pool[32388]: PixelTransformParameterfvEXT (dynamic) */
   "iip\0"
   "glPixelTransformParameterfvEXT\0"
   "\0"
   /* _mesa_function_pool[32424]: PrimitiveRestartNV (will be remapped) */
   "\0"
   "glPrimitiveRestartNV\0"
   "\0"
   /* _mesa_function_pool[32447]: WindowPos4fvMESA (will be remapped) */
   "p\0"
   "glWindowPos4fvMESA\0"
   "\0"
   /* _mesa_function_pool[32469]: GetPixelMapuiv (offset 272) */
   "ip\0"
   "glGetPixelMapuiv\0"
   "\0"
   /* _mesa_function_pool[32490]: Rectf (offset 88) */
   "ffff\0"
   "glRectf\0"
   "\0"
   /* _mesa_function_pool[32504]: VertexAttrib1sNV (will be remapped) */
   "ii\0"
   "glVertexAttrib1sNV\0"
   "\0"
   /* _mesa_function_pool[32527]: Indexfv (offset 47) */
   "p\0"
   "glIndexfv\0"
   "\0"
   /* _mesa_function_pool[32540]: ColorP3uiv (will be remapped) */
   "ip\0"
   "glColorP3uiv\0"
   "\0"
   /* _mesa_function_pool[32557]: SecondaryColor3svEXT (will be remapped) */
   "p\0"
   "glSecondaryColor3sv\0"
   "glSecondaryColor3svEXT\0"
   "\0"
   /* _mesa_function_pool[32603]: LoadTransposeMatrixfARB (will be remapped) */
   "p\0"
   "glLoadTransposeMatrixf\0"
   "glLoadTransposeMatrixfARB\0"
   "\0"
   /* _mesa_function_pool[32655]: GetPointerv (offset 329) */
   "ip\0"
   "glGetPointerv\0"
   "glGetPointervEXT\0"
   "\0"
   /* _mesa_function_pool[32690]: Tangent3bEXT (dynamic) */
   "iii\0"
   "glTangent3bEXT\0"
   "\0"
   /* _mesa_function_pool[32710]: CombinerParameterfNV (will be remapped) */
   "if\0"
   "glCombinerParameterfNV\0"
   "\0"
   /* _mesa_function_pool[32737]: IndexMask (offset 212) */
   "i\0"
   "glIndexMask\0"
   "\0"
   /* _mesa_function_pool[32752]: BindProgramNV (will be remapped) */
   "ii\0"
   "glBindProgramARB\0"
   "glBindProgramNV\0"
   "\0"
   /* _mesa_function_pool[32789]: VertexAttrib4svARB (will be remapped) */
   "ip\0"
   "glVertexAttrib4sv\0"
   "glVertexAttrib4svARB\0"
   "\0"
   /* _mesa_function_pool[32832]: GetFloatv (offset 262) */
   "ip\0"
   "glGetFloatv\0"
   "\0"
   /* _mesa_function_pool[32848]: CreateDebugObjectMESA (dynamic) */
   "\0"
   "glCreateDebugObjectMESA\0"
   "\0"
   /* _mesa_function_pool[32874]: GetShaderiv (will be remapped) */
   "iip\0"
   "glGetShaderiv\0"
   "\0"
   /* _mesa_function_pool[32893]: ClientWaitSync (will be remapped) */
   "iii\0"
   "glClientWaitSync\0"
   "\0"
   /* _mesa_function_pool[32915]: TexCoord4s (offset 124) */
   "iiii\0"
   "glTexCoord4s\0"
   "\0"
   /* _mesa_function_pool[32934]: TexCoord3sv (offset 117) */
   "p\0"
   "glTexCoord3sv\0"
   "\0"
   /* _mesa_function_pool[32951]: BindFragmentShaderATI (will be remapped) */
   "i\0"
   "glBindFragmentShaderATI\0"
   "\0"
   /* _mesa_function_pool[32978]: PopAttrib (offset 218) */
   "\0"
   "glPopAttrib\0"
   "\0"
   /* _mesa_function_pool[32992]: Fogfv (offset 154) */
   "ip\0"
   "glFogfv\0"
   "\0"
   /* _mesa_function_pool[33004]: UnmapBufferARB (will be remapped) */
   "i\0"
   "glUnmapBuffer\0"
   "glUnmapBufferARB\0"
   "\0"
   /* _mesa_function_pool[33038]: InitNames (offset 197) */
   "\0"
   "glInitNames\0"
   "\0"
   /* _mesa_function_pool[33052]: Normal3sv (offset 61) */
   "p\0"
   "glNormal3sv\0"
   "\0"
   /* _mesa_function_pool[33067]: Minmax (offset 368) */
   "iii\0"
   "glMinmax\0"
   "glMinmaxEXT\0"
   "\0"
   /* _mesa_function_pool[33093]: TexCoord4d (offset 118) */
   "dddd\0"
   "glTexCoord4d\0"
   "\0"
   /* _mesa_function_pool[33112]: TexCoord4f (offset 120) */
   "ffff\0"
   "glTexCoord4f\0"
   "\0"
   /* _mesa_function_pool[33131]: FogCoorddvEXT (will be remapped) */
   "p\0"
   "glFogCoorddv\0"
   "glFogCoorddvEXT\0"
   "\0"
   /* _mesa_function_pool[33163]: FinishTextureSUNX (dynamic) */
   "\0"
   "glFinishTextureSUNX\0"
   "\0"
   /* _mesa_function_pool[33185]: GetFragmentLightfvSGIX (dynamic) */
   "iip\0"
   "glGetFragmentLightfvSGIX\0"
   "\0"
   /* _mesa_function_pool[33215]: Binormal3fvEXT (dynamic) */
   "p\0"
   "glBinormal3fvEXT\0"
   "\0"
   /* _mesa_function_pool[33235]: GetBooleanv (offset 258) */
   "ip\0"
   "glGetBooleanv\0"
   "\0"
   /* _mesa_function_pool[33253]: ColorFragmentOp3ATI (will be remapped) */
   "iiiiiiiiiiiii\0"
   "glColorFragmentOp3ATI\0"
   "\0"
   /* _mesa_function_pool[33290]: Hint (offset 158) */
   "ii\0"
   "glHint\0"
   "\0"
   /* _mesa_function_pool[33301]: Color4dv (offset 28) */
   "p\0"
   "glColor4dv\0"
   "\0"
   /* _mesa_function_pool[33315]: VertexAttrib2svARB (will be remapped) */
   "ip\0"
   "glVertexAttrib2sv\0"
   "glVertexAttrib2svARB\0"
   "\0"
   /* _mesa_function_pool[33358]: AreProgramsResidentNV (will be remapped) */
   "ipp\0"
   "glAreProgramsResidentNV\0"
   "\0"
   /* _mesa_function_pool[33387]: WindowPos3svMESA (will be remapped) */
   "p\0"
   "glWindowPos3sv\0"
   "glWindowPos3svARB\0"
   "glWindowPos3svMESA\0"
   "\0"
   /* _mesa_function_pool[33442]: CopyColorSubTable (offset 347) */
   "iiiii\0"
   "glCopyColorSubTable\0"
   "glCopyColorSubTableEXT\0"
   "\0"
   /* _mesa_function_pool[33492]: WeightdvARB (dynamic) */
   "ip\0"
   "glWeightdvARB\0"
   "\0"
   /* _mesa_function_pool[33510]: DeleteRenderbuffersEXT (will be remapped) */
   "ip\0"
   "glDeleteRenderbuffers\0"
   "glDeleteRenderbuffersEXT\0"
   "\0"
   /* _mesa_function_pool[33561]: VertexAttrib4NubvARB (will be remapped) */
   "ip\0"
   "glVertexAttrib4Nubv\0"
   "glVertexAttrib4NubvARB\0"
   "\0"
   /* _mesa_function_pool[33608]: VertexAttrib3dvNV (will be remapped) */
   "ip\0"
   "glVertexAttrib3dvNV\0"
   "\0"
   /* _mesa_function_pool[33632]: GetObjectParameterfvARB (will be remapped) */
   "iip\0"
   "glGetObjectParameterfvARB\0"
   "\0"
   /* _mesa_function_pool[33663]: Vertex4iv (offset 147) */
   "p\0"
   "glVertex4iv\0"
   "\0"
   /* _mesa_function_pool[33678]: GetProgramEnvParameterdvARB (will be remapped) */
   "iip\0"
   "glGetProgramEnvParameterdvARB\0"
   "\0"
   /* _mesa_function_pool[33713]: TexCoord4dv (offset 119) */
   "p\0"
   "glTexCoord4dv\0"
   "\0"
   /* _mesa_function_pool[33730]: LockArraysEXT (will be remapped) */
   "ii\0"
   "glLockArraysEXT\0"
   "\0"
   /* _mesa_function_pool[33750]: Begin (offset 7) */
   "i\0"
   "glBegin\0"
   "\0"
   /* _mesa_function_pool[33761]: LightModeli (offset 165) */
   "ii\0"
   "glLightModeli\0"
   "\0"
   /* _mesa_function_pool[33779]: VertexAttribI4ivEXT (will be remapped) */
   "ip\0"
   "glVertexAttribI4ivEXT\0"
   "glVertexAttribI4iv\0"
   "\0"
   /* _mesa_function_pool[33824]: Rectfv (offset 89) */
   "pp\0"
   "glRectfv\0"
   "\0"
   /* _mesa_function_pool[33837]: BlendEquationSeparateiARB (will be remapped) */
   "iii\0"
   "glBlendEquationSeparateiARB\0"
   "glBlendEquationSeparateIndexedAMD\0"
   "\0"
   /* _mesa_function_pool[33904]: LightModelf (offset 163) */
   "if\0"
   "glLightModelf\0"
   "\0"
   /* _mesa_function_pool[33922]: GetTexParameterfv (offset 282) */
   "iip\0"
   "glGetTexParameterfv\0"
   "\0"
   /* _mesa_function_pool[33947]: GetLightfv (offset 264) */
   "iip\0"
   "glGetLightfv\0"
   "\0"
   /* _mesa_function_pool[33965]: PixelTransformParameterivEXT (dynamic) */
   "iip\0"
   "glPixelTransformParameterivEXT\0"
   "\0"
   /* _mesa_function_pool[34001]: BinormalPointerEXT (dynamic) */
   "iip\0"
   "glBinormalPointerEXT\0"
   "\0"
   /* _mesa_function_pool[34027]: VertexAttrib1dNV (will be remapped) */
   "id\0"
   "glVertexAttrib1dNV\0"
   "\0"
   /* _mesa_function_pool[34050]: GetCombinerInputParameterivNV (will be remapped) */
   "iiiip\0"
   "glGetCombinerInputParameterivNV\0"
   "\0"
   /* _mesa_function_pool[34089]: Disable (offset 214) */
   "i\0"
   "glDisable\0"
   "\0"
   /* _mesa_function_pool[34102]: MultiTexCoord2fvARB (offset 387) */
   "ip\0"
   "glMultiTexCoord2fv\0"
   "glMultiTexCoord2fvARB\0"
   "\0"
   /* _mesa_function_pool[34147]: GetRenderbufferParameterivEXT (will be remapped) */
   "iip\0"
   "glGetRenderbufferParameteriv\0"
   "glGetRenderbufferParameterivEXT\0"
   "\0"
   /* _mesa_function_pool[34213]: CombinerParameterivNV (will be remapped) */
   "ip\0"
   "glCombinerParameterivNV\0"
   "\0"
   /* _mesa_function_pool[34241]: GenFragmentShadersATI (will be remapped) */
   "i\0"
   "glGenFragmentShadersATI\0"
   "\0"
   /* _mesa_function_pool[34268]: DrawArrays (offset 310) */
   "iii\0"
   "glDrawArrays\0"
   "glDrawArraysEXT\0"
   "\0"
   /* _mesa_function_pool[34302]: WeightuivARB (dynamic) */
   "ip\0"
   "glWeightuivARB\0"
   "\0"
   /* _mesa_function_pool[34321]: GetVertexAttribIivEXT (will be remapped) */
   "iip\0"
   "glGetVertexAttribIivEXT\0"
   "glGetVertexAttribIiv\0"
   "\0"
   /* _mesa_function_pool[34371]: VertexAttrib2sARB (will be remapped) */
   "iii\0"
   "glVertexAttrib2s\0"
   "glVertexAttrib2sARB\0"
   "\0"
   /* _mesa_function_pool[34413]: GetnTexImageARB (will be remapped) */
   "iiiiip\0"
   "glGetnTexImageARB\0"
   "\0"
   /* _mesa_function_pool[34439]: ColorMask (offset 210) */
   "iiii\0"
   "glColorMask\0"
   "\0"
   /* _mesa_function_pool[34457]: GenAsyncMarkersSGIX (dynamic) */
   "i\0"
   "glGenAsyncMarkersSGIX\0"
   "\0"
   /* _mesa_function_pool[34482]: Tangent3svEXT (dynamic) */
   "p\0"
   "glTangent3svEXT\0"
   "\0"
   /* _mesa_function_pool[34501]: GetListParameterivSGIX (dynamic) */
   "iip\0"
   "glGetListParameterivSGIX\0"
   "\0"
   /* _mesa_function_pool[34531]: BindBufferARB (will be remapped) */
   "ii\0"
   "glBindBuffer\0"
   "glBindBufferARB\0"
   "\0"
   /* _mesa_function_pool[34564]: GetInfoLogARB (will be remapped) */
   "iipp\0"
   "glGetInfoLogARB\0"
   "\0"
   /* _mesa_function_pool[34586]: RasterPos4iv (offset 83) */
   "p\0"
   "glRasterPos4iv\0"
   "\0"
   /* _mesa_function_pool[34604]: Enable (offset 215) */
   "i\0"
   "glEnable\0"
   "\0"
   /* _mesa_function_pool[34616]: LineStipple (offset 167) */
   "ii\0"
   "glLineStipple\0"
   "\0"
   /* _mesa_function_pool[34634]: VertexAttribP2ui (will be remapped) */
   "iiii\0"
   "glVertexAttribP2ui\0"
   "\0"
   /* _mesa_function_pool[34659]: VertexAttribs4svNV (will be remapped) */
   "iip\0"
   "glVertexAttribs4svNV\0"
   "\0"
   /* _mesa_function_pool[34685]: EdgeFlagPointerListIBM (dynamic) */
   "ipi\0"
   "glEdgeFlagPointerListIBM\0"
   "\0"
   /* _mesa_function_pool[34715]: UniformMatrix3x2fv (will be remapped) */
   "iiip\0"
   "glUniformMatrix3x2fv\0"
   "\0"
   /* _mesa_function_pool[34742]: GetMinmaxParameterfv (offset 365) */
   "iip\0"
   "glGetMinmaxParameterfv\0"
   "glGetMinmaxParameterfvEXT\0"
   "\0"
   /* _mesa_function_pool[34796]: VertexAttrib1fvARB (will be remapped) */
   "ip\0"
   "glVertexAttrib1fv\0"
   "glVertexAttrib1fvARB\0"
   "\0"
   /* _mesa_function_pool[34839]: GenBuffersARB (will be remapped) */
   "ip\0"
   "glGenBuffers\0"
   "glGenBuffersARB\0"
   "\0"
   /* _mesa_function_pool[34872]: VertexAttribs1svNV (will be remapped) */
   "iip\0"
   "glVertexAttribs1svNV\0"
   "\0"
   /* _mesa_function_pool[34898]: Vertex3fv (offset 137) */
   "p\0"
   "glVertex3fv\0"
   "\0"
   /* _mesa_function_pool[34913]: GetTexBumpParameterivATI (will be remapped) */
   "ip\0"
   "glGetTexBumpParameterivATI\0"
   "\0"
   /* _mesa_function_pool[34944]: Binormal3bEXT (dynamic) */
   "iii\0"
   "glBinormal3bEXT\0"
   "\0"
   /* _mesa_function_pool[34965]: FragmentMaterialivSGIX (dynamic) */
   "iip\0"
   "glFragmentMaterialivSGIX\0"
   "\0"
   /* _mesa_function_pool[34995]: IsRenderbufferEXT (will be remapped) */
   "i\0"
   "glIsRenderbuffer\0"
   "glIsRenderbufferEXT\0"
   "\0"
   /* _mesa_function_pool[35035]: GenProgramsNV (will be remapped) */
   "ip\0"
   "glGenProgramsARB\0"
   "glGenProgramsNV\0"
   "\0"
   /* _mesa_function_pool[35072]: VertexAttrib4dvNV (will be remapped) */
   "ip\0"
   "glVertexAttrib4dvNV\0"
   "\0"
   /* _mesa_function_pool[35096]: EndFragmentShaderATI (will be remapped) */
   "\0"
   "glEndFragmentShaderATI\0"
   "\0"
   /* _mesa_function_pool[35121]: Binormal3iEXT (dynamic) */
   "iii\0"
   "glBinormal3iEXT\0"
   "\0"
   /* _mesa_function_pool[35142]: WindowPos2fMESA (will be remapped) */
   "ff\0"
   "glWindowPos2f\0"
   "glWindowPos2fARB\0"
   "glWindowPos2fMESA\0"
   "\0"
   ;

/* these functions need to be remapped */
static const struct gl_function_pool_remap MESA_remap_table_functions[] = {
   {  1629, AttachShader_remap_index },
   { 10613, CreateProgram_remap_index },
   { 24486, CreateShader_remap_index },
   { 27060, DeleteProgram_remap_index },
   { 19799, DeleteShader_remap_index },
   { 24979, DetachShader_remap_index },
   { 19046, GetAttachedShaders_remap_index },
   {  5341, GetProgramInfoLog_remap_index },
   {   444, GetProgramiv_remap_index },
   {  7189, GetShaderInfoLog_remap_index },
   { 32874, GetShaderiv_remap_index },
   { 14162, IsProgram_remap_index },
   { 13063, IsShader_remap_index },
   { 10743, StencilFuncSeparate_remap_index },
   {  4371, StencilMaskSeparate_remap_index },
   {  8254, StencilOpSeparate_remap_index },
   { 23720, UniformMatrix2x3fv_remap_index },
   {  3098, UniformMatrix2x4fv_remap_index },
   { 34715, UniformMatrix3x2fv_remap_index },
   { 32174, UniformMatrix3x4fv_remap_index },
   { 17220, UniformMatrix4x2fv_remap_index },
   {  3589, UniformMatrix4x3fv_remap_index },
   {  5564, ClampColor_remap_index },
   { 19100, ClearBufferfi_remap_index },
   { 18516, ClearBufferfv_remap_index },
   { 31154, ClearBufferiv_remap_index },
   { 14367, ClearBufferuiv_remap_index },
   { 21222, GetStringi_remap_index },
   {  3000, TexBuffer_remap_index },
   {   977, FramebufferTexture_remap_index },
   { 28096, GetBufferParameteri64v_remap_index },
   { 10843, GetInteger64i_v_remap_index },
   { 24800, VertexAttribDivisor_remap_index },
   { 10631, LoadTransposeMatrixdARB_remap_index },
   { 32603, LoadTransposeMatrixfARB_remap_index },
   {  6249, MultTransposeMatrixdARB_remap_index },
   { 25166, MultTransposeMatrixfARB_remap_index },
   {   255, SampleCoverageARB_remap_index },
   {  6452, CompressedTexImage1DARB_remap_index },
   { 25694, CompressedTexImage2DARB_remap_index },
   {  4434, CompressedTexImage3DARB_remap_index },
   { 19388, CompressedTexSubImage1DARB_remap_index },
   {  2185, CompressedTexSubImage2DARB_remap_index },
   { 21644, CompressedTexSubImage3DARB_remap_index },
   { 30260, GetCompressedTexImageARB_remap_index },
   {  4181, DisableVertexAttribArrayARB_remap_index },
   { 31739, EnableVertexAttribArrayARB_remap_index },
   { 33678, GetProgramEnvParameterdvARB_remap_index },
   { 25046, GetProgramEnvParameterfvARB_remap_index },
   { 29125, GetProgramLocalParameterdvARB_remap_index },
   {  8730, GetProgramLocalParameterfvARB_remap_index },
   { 19564, GetProgramStringARB_remap_index },
   { 29320, GetProgramivARB_remap_index },
   { 21839, GetVertexAttribdvARB_remap_index },
   { 17028, GetVertexAttribfvARB_remap_index },
   { 10422, GetVertexAttribivARB_remap_index },
   { 20659, ProgramEnvParameter4dARB_remap_index },
   { 26810, ProgramEnvParameter4dvARB_remap_index },
   { 17814, ProgramEnvParameter4fARB_remap_index },
   {  9605, ProgramEnvParameter4fvARB_remap_index },
   {  4397, ProgramLocalParameter4dARB_remap_index },
   { 13872, ProgramLocalParameter4dvARB_remap_index },
   { 31175, ProgramLocalParameter4fARB_remap_index },
   { 27456, ProgramLocalParameter4fvARB_remap_index },
   { 30014, ProgramStringARB_remap_index },
   { 20953, VertexAttrib1dARB_remap_index },
   { 16629, VertexAttrib1dvARB_remap_index },
   {  4593, VertexAttrib1fARB_remap_index },
   { 34796, VertexAttrib1fvARB_remap_index },
   {  7780, VertexAttrib1sARB_remap_index },
   {  2380, VertexAttrib1svARB_remap_index },
   { 16042, VertexAttrib2dARB_remap_index },
   { 18537, VertexAttrib2dvARB_remap_index },
   {  1712, VertexAttrib2fARB_remap_index },
   { 18650, VertexAttrib2fvARB_remap_index },
   { 34371, VertexAttrib2sARB_remap_index },
   { 33315, VertexAttrib2svARB_remap_index },
   { 12047, VertexAttrib3dARB_remap_index },
   {  9272, VertexAttrib3dvARB_remap_index },
   {  1799, VertexAttrib3fARB_remap_index },
   { 24037, VertexAttrib3fvARB_remap_index },
   { 29861, VertexAttrib3sARB_remap_index },
   { 21581, VertexAttrib3svARB_remap_index },
   {  5384, VertexAttrib4NbvARB_remap_index },
   { 18923, VertexAttrib4NivARB_remap_index },
   { 23992, VertexAttrib4NsvARB_remap_index },
   { 24998, VertexAttrib4NubARB_remap_index },
   { 33561, VertexAttrib4NubvARB_remap_index },
   { 20310, VertexAttrib4NuivARB_remap_index },
   {  3419, VertexAttrib4NusvARB_remap_index },
   { 11636, VertexAttrib4bvARB_remap_index },
   { 28498, VertexAttrib4dARB_remap_index },
   { 22654, VertexAttrib4dvARB_remap_index },
   { 12201, VertexAttrib4fARB_remap_index },
   { 12605, VertexAttrib4fvARB_remap_index },
   { 10986, VertexAttrib4ivARB_remap_index },
   { 18330, VertexAttrib4sARB_remap_index },
   { 32789, VertexAttrib4svARB_remap_index },
   { 17619, VertexAttrib4ubvARB_remap_index },
   { 32063, VertexAttrib4uivARB_remap_index },
   { 21392, VertexAttrib4usvARB_remap_index },
   { 23515, VertexAttribPointerARB_remap_index },
   { 34531, BindBufferARB_remap_index },
   {  7487, BufferDataARB_remap_index },
   {  1550, BufferSubDataARB_remap_index },
   { 32349, DeleteBuffersARB_remap_index },
   { 34839, GenBuffersARB_remap_index },
   { 18693, GetBufferParameterivARB_remap_index },
   { 17766, GetBufferPointervARB_remap_index },
   {  1503, GetBufferSubDataARB_remap_index },
   { 32011, IsBufferARB_remap_index },
   { 27940, MapBufferARB_remap_index },
   { 33004, UnmapBufferARB_remap_index },
   {   351, BeginQueryARB_remap_index },
   { 21048, DeleteQueriesARB_remap_index },
   { 12924, EndQueryARB_remap_index },
   { 30739, GenQueriesARB_remap_index },
   {  2077, GetQueryObjectivARB_remap_index },
   { 18374, GetQueryObjectuivARB_remap_index },
   {  1856, GetQueryivARB_remap_index },
   { 21299, IsQueryARB_remap_index },
   {  8882, AttachObjectARB_remap_index },
   { 19761, CompileShaderARB_remap_index },
   {  3531, CreateProgramObjectARB_remap_index },
   {  7432, CreateShaderObjectARB_remap_index },
   { 15325, DeleteObjectARB_remap_index },
   { 25485, DetachObjectARB_remap_index },
   { 12669, GetActiveUniformARB_remap_index },
   { 10097, GetAttachedObjectsARB_remap_index },
   { 10404, GetHandleARB_remap_index },
   { 34564, GetInfoLogARB_remap_index },
   { 33632, GetObjectParameterfvARB_remap_index },
   { 28999, GetObjectParameterivARB_remap_index },
   { 30497, GetShaderSourceARB_remap_index },
   { 29721, GetUniformLocationARB_remap_index },
   { 25268, GetUniformfvARB_remap_index },
   { 13447, GetUniformivARB_remap_index },
   { 21437, LinkProgramARB_remap_index },
   { 21495, ShaderSourceARB_remap_index },
   {  8154, Uniform1fARB_remap_index },
   { 31401, Uniform1fvARB_remap_index },
   { 23463, Uniform1iARB_remap_index },
   { 22292, Uniform1ivARB_remap_index },
   {  2329, Uniform2fARB_remap_index },
   { 15161, Uniform2fvARB_remap_index },
   { 27827, Uniform2iARB_remap_index },
   {  2466, Uniform2ivARB_remap_index },
   { 19871, Uniform3fARB_remap_index },
   { 10127, Uniform3fvARB_remap_index },
   {  7043, Uniform3iARB_remap_index },
   { 17872, Uniform3ivARB_remap_index },
   { 20465, Uniform4fARB_remap_index },
   { 25132, Uniform4fvARB_remap_index },
   { 26419, Uniform4iARB_remap_index },
   { 21805, Uniform4ivARB_remap_index },
   {  8934, UniformMatrix2fvARB_remap_index },
   {    17, UniformMatrix3fvARB_remap_index },
   {  2902, UniformMatrix4fvARB_remap_index },
   { 26922, UseProgramObjectARB_remap_index },
   { 15730, ValidateProgramARB_remap_index },
   { 22697, BindAttribLocationARB_remap_index },
   {  5429, GetActiveAttribARB_remap_index },
   { 17553, GetAttribLocationARB_remap_index },
   { 31102, DrawBuffersARB_remap_index },
   { 30935, ClampColorARB_remap_index },
   { 18968, DrawArraysInstancedARB_remap_index },
   {  7104, DrawElementsInstancedARB_remap_index },
   { 13977, RenderbufferStorageMultisample_remap_index },
   { 14448, FramebufferTextureARB_remap_index },
   { 27358, FramebufferTextureFaceARB_remap_index },
   { 25634, ProgramParameteriARB_remap_index },
   {  6624, VertexAttribDivisorARB_remap_index },
   { 20513, FlushMappedBufferRange_remap_index },
   { 29436, MapBufferRange_remap_index },
   { 29343, TexBufferARB_remap_index },
   { 17358, BindVertexArray_remap_index },
   { 15534, GenVertexArrays_remap_index },
   { 31941, CopyBufferSubData_remap_index },
   { 32893, ClientWaitSync_remap_index },
   {  2821, DeleteSync_remap_index },
   {  7821, FenceSync_remap_index },
   { 16101, GetInteger64v_remap_index },
   { 24099, GetSynciv_remap_index },
   { 31041, IsSync_remap_index },
   { 10028, WaitSync_remap_index },
   {  4149, DrawElementsBaseVertex_remap_index },
   { 19616, DrawElementsInstancedBaseVertex_remap_index },
   { 32253, DrawRangeElementsBaseVertex_remap_index },
   { 27971, MultiDrawElementsBaseVertex_remap_index },
   { 33837, BlendEquationSeparateiARB_remap_index },
   { 18786, BlendEquationiARB_remap_index },
   { 13386, BlendFuncSeparateiARB_remap_index },
   { 10470, BlendFunciARB_remap_index },
   {  8796, BindSampler_remap_index },
   {  4572, DeleteSamplers_remap_index },
   { 20886, GenSamplers_remap_index },
   { 30973, GetSamplerParameterIiv_remap_index },
   { 20407, GetSamplerParameterIuiv_remap_index },
   {  5261, GetSamplerParameterfv_remap_index },
   { 27079, GetSamplerParameteriv_remap_index },
   { 15079, IsSampler_remap_index },
   { 17311, SamplerParameterIiv_remap_index },
   { 32292, SamplerParameterIuiv_remap_index },
   { 23772, SamplerParameterf_remap_index },
   { 17485, SamplerParameterfv_remap_index },
   { 23747, SamplerParameteri_remap_index },
   { 19162, SamplerParameteriv_remap_index },
   { 19969, ColorP3ui_remap_index },
   { 32540, ColorP3uiv_remap_index },
   { 22398, ColorP4ui_remap_index },
   {  4339, ColorP4uiv_remap_index },
   { 26621, MultiTexCoordP1ui_remap_index },
   { 13360, MultiTexCoordP1uiv_remap_index },
   {  1687, MultiTexCoordP2ui_remap_index },
   { 31713, MultiTexCoordP2uiv_remap_index },
   { 14691, MultiTexCoordP3ui_remap_index },
   { 11062, MultiTexCoordP3uiv_remap_index },
   { 23296, MultiTexCoordP4ui_remap_index },
   {  4011, MultiTexCoordP4uiv_remap_index },
   { 31384, NormalP3ui_remap_index },
   { 20145, NormalP3uiv_remap_index },
   { 26324, SecondaryColorP3ui_remap_index },
   { 20163, SecondaryColorP3uiv_remap_index },
   {  2802, TexCoordP1ui_remap_index },
   {  2569, TexCoordP1uiv_remap_index },
   { 15610, TexCoordP2ui_remap_index },
   { 23321, TexCoordP2uiv_remap_index },
   {  6331, TexCoordP3ui_remap_index },
   { 23700, TexCoordP3uiv_remap_index },
   {  1985, TexCoordP4ui_remap_index },
   {  5833, TexCoordP4uiv_remap_index },
   { 10513, VertexAttribP1ui_remap_index },
   { 14878, VertexAttribP1uiv_remap_index },
   { 34634, VertexAttribP2ui_remap_index },
   {  5625, VertexAttribP2uiv_remap_index },
   {  3484, VertexAttribP3ui_remap_index },
   { 20904, VertexAttribP3uiv_remap_index },
   { 14904, VertexAttribP4ui_remap_index },
   { 16886, VertexAttribP4uiv_remap_index },
   {  5367, VertexP2ui_remap_index },
   { 16456, VertexP2uiv_remap_index },
   {  2449, VertexP3ui_remap_index },
   { 17406, VertexP3uiv_remap_index },
   { 10056, VertexP4ui_remap_index },
   {  3466, VertexP4uiv_remap_index },
   {  5651, BindTransformFeedback_remap_index },
   {  3558, DeleteTransformFeedbacks_remap_index },
   {  7076, DrawTransformFeedback_remap_index },
   { 10264, GenTransformFeedbacks_remap_index },
   { 29904, IsTransformFeedback_remap_index },
   { 27551, PauseTransformFeedback_remap_index },
   {  6134, ResumeTransformFeedback_remap_index },
   { 23017, ClearDepthf_remap_index },
   {  7380, DepthRangef_remap_index },
   { 15346, GetShaderPrecisionFormat_remap_index },
   { 10683, ReleaseShaderCompiler_remap_index },
   { 11679, ShaderBinary_remap_index },
   {  1004, GetGraphicsResetStatusARB_remap_index },
   { 26199, GetnColorTableARB_remap_index },
   {  8565, GetnCompressedTexImageARB_remap_index },
   {  4288, GetnConvolutionFilterARB_remap_index },
   { 16672, GetnHistogramARB_remap_index },
   { 24958, GetnMapdvARB_remap_index },
   { 23494, GetnMapfvARB_remap_index },
   {  2308, GetnMapivARB_remap_index },
   { 18134, GetnMinmaxARB_remap_index },
   {  4886, GetnPixelMapfvARB_remap_index },
   { 20284, GetnPixelMapuivARB_remap_index },
   {  3211, GetnPixelMapusvARB_remap_index },
   {  1383, GetnPolygonStippleARB_remap_index },
   { 22482, GetnSeparableFilterARB_remap_index },
   { 34413, GetnTexImageARB_remap_index },
   { 19591, GetnUniformdvARB_remap_index },
   {  4958, GetnUniformfvARB_remap_index },
   { 10538, GetnUniformivARB_remap_index },
   { 23948, GetnUniformuivARB_remap_index },
   {  3125, ReadnPixelsARB_remap_index },
   {  6002, PolygonOffsetEXT_remap_index },
   { 24721, GetPixelTexGenParameterfvSGIS_remap_index },
   {  4836, GetPixelTexGenParameterivSGIS_remap_index },
   { 24454, PixelTexGenParameterfSGIS_remap_index },
   {   663, PixelTexGenParameterfvSGIS_remap_index },
   { 13485, PixelTexGenParameteriSGIS_remap_index },
   { 14590, PixelTexGenParameterivSGIS_remap_index },
   { 19287, SampleMaskSGIS_remap_index },
   { 21239, SamplePatternSGIS_remap_index },
   { 27900, ColorPointerEXT_remap_index },
   { 18580, EdgeFlagPointerEXT_remap_index },
   {  6697, IndexPointerEXT_remap_index },
   {  6777, NormalPointerEXT_remap_index },
   { 16740, TexCoordPointerEXT_remap_index },
   {  7610, VertexPointerEXT_remap_index },
   {  3925, PointParameterfEXT_remap_index },
   {  8461, PointParameterfvEXT_remap_index },
   { 33730, LockArraysEXT_remap_index },
   { 15794, UnlockArraysEXT_remap_index },
   {  1291, SecondaryColor3bEXT_remap_index },
   {  8654, SecondaryColor3bvEXT_remap_index },
   { 11189, SecondaryColor3dEXT_remap_index },
   { 27128, SecondaryColor3dvEXT_remap_index },
   { 29770, SecondaryColor3fEXT_remap_index },
   { 19324, SecondaryColor3fvEXT_remap_index },
   {   509, SecondaryColor3iEXT_remap_index },
   { 17076, SecondaryColor3ivEXT_remap_index },
   { 10771, SecondaryColor3sEXT_remap_index },
   { 32557, SecondaryColor3svEXT_remap_index },
   { 28835, SecondaryColor3ubEXT_remap_index },
   { 22588, SecondaryColor3ubvEXT_remap_index },
   { 13727, SecondaryColor3uiEXT_remap_index },
   { 24341, SecondaryColor3uivEXT_remap_index },
   { 27408, SecondaryColor3usEXT_remap_index },
   { 13800, SecondaryColor3usvEXT_remap_index },
   { 12548, SecondaryColorPointerEXT_remap_index },
   { 27222, MultiDrawArraysEXT_remap_index },
   { 22227, MultiDrawElementsEXT_remap_index },
   { 22438, FogCoordPointerEXT_remap_index },
   {  5009, FogCoorddEXT_remap_index },
   { 33131, FogCoorddvEXT_remap_index },
   {  5126, FogCoordfEXT_remap_index },
   { 28758, FogCoordfvEXT_remap_index },
   { 12648, PixelTexGenSGIX_remap_index },
   { 29363, BlendFuncSeparateEXT_remap_index },
   {  7522, FlushVertexArrayRangeNV_remap_index },
   {  5951, VertexArrayRangeNV_remap_index },
   { 29835, CombinerInputNV_remap_index },
   {  2251, CombinerOutputNV_remap_index },
   { 32710, CombinerParameterfNV_remap_index },
   {  5805, CombinerParameterfvNV_remap_index },
   { 23797, CombinerParameteriNV_remap_index },
   { 34213, CombinerParameterivNV_remap_index },
   {  7898, FinalCombinerInputNV_remap_index },
   {  1648, GetCombinerInputParameterfvNV_remap_index },
   { 34050, GetCombinerInputParameterivNV_remap_index },
   {   216, GetCombinerOutputParameterfvNV_remap_index },
   { 14551, GetCombinerOutputParameterivNV_remap_index },
   {  7284, GetFinalCombinerInputParameterfvNV_remap_index },
   { 26266, GetFinalCombinerInputParameterivNV_remap_index },
   { 13338, ResizeBuffersMESA_remap_index },
   { 11874, WindowPos2dMESA_remap_index },
   {  1084, WindowPos2dvMESA_remap_index },
   { 35142, WindowPos2fMESA_remap_index },
   {  8599, WindowPos2fvMESA_remap_index },
   { 19234, WindowPos2iMESA_remap_index },
   { 21712, WindowPos2ivMESA_remap_index },
   { 22326, WindowPos2sMESA_remap_index },
   {  6366, WindowPos2svMESA_remap_index },
   {  8390, WindowPos3dMESA_remap_index },
   { 14823, WindowPos3dvMESA_remap_index },
   {   555, WindowPos3fMESA_remap_index },
   { 15855, WindowPos3fvMESA_remap_index },
   { 25527, WindowPos3iMESA_remap_index },
   { 31886, WindowPos3ivMESA_remap_index },
   { 20032, WindowPos3sMESA_remap_index },
   { 33387, WindowPos3svMESA_remap_index },
   { 11825, WindowPos4dMESA_remap_index },
   { 18010, WindowPos4dvMESA_remap_index },
   { 14782, WindowPos4fMESA_remap_index },
   { 32447, WindowPos4fvMESA_remap_index },
   { 32039, WindowPos4iMESA_remap_index },
   { 13177, WindowPos4ivMESA_remap_index },
   { 20260, WindowPos4sMESA_remap_index },
   {  3509, WindowPos4svMESA_remap_index },
   { 28466, MultiModeDrawArraysIBM_remap_index },
   { 30610, MultiModeDrawElementsIBM_remap_index },
   { 12952, DeleteFencesNV_remap_index },
   { 29682, FinishFenceNV_remap_index },
   {  4073, GenFencesNV_remap_index },
   { 17990, GetFenceivNV_remap_index },
   {  8867, IsFenceNV_remap_index },
   { 14478, SetFenceNV_remap_index },
   {  4649, TestFenceNV_remap_index },
   { 33358, AreProgramsResidentNV_remap_index },
   { 32752, BindProgramNV_remap_index },
   { 27491, DeleteProgramsNV_remap_index },
   { 22806, ExecuteProgramNV_remap_index },
   { 35035, GenProgramsNV_remap_index },
   { 24826, GetProgramParameterdvNV_remap_index },
   { 11251, GetProgramParameterfvNV_remap_index },
   { 27874, GetProgramStringNV_remap_index },
   { 25904, GetProgramivNV_remap_index },
   { 25081, GetTrackMatrixivNV_remap_index },
   { 27668, GetVertexAttribPointervNV_remap_index },
   { 10866, GetVertexAttribdvNV_remap_index },
   {  9923, GetVertexAttribfvNV_remap_index },
   { 19537, GetVertexAttribivNV_remap_index },
   { 20543, IsProgramNV_remap_index },
   { 10006, LoadProgramNV_remap_index },
   { 29459, ProgramParameters4dvNV_remap_index },
   { 25834, ProgramParameters4fvNV_remap_index },
   { 22016, RequestResidentProgramsNV_remap_index },
   { 32231, TrackMatrixNV_remap_index },
   { 34027, VertexAttrib1dNV_remap_index },
   { 14389, VertexAttrib1dvNV_remap_index },
   { 30116, VertexAttrib1fNV_remap_index },
   {  2608, VertexAttrib1fvNV_remap_index },
   { 32504, VertexAttrib1sNV_remap_index },
   { 15928, VertexAttrib1svNV_remap_index },
   {  5317, VertexAttrib2dNV_remap_index },
   { 14282, VertexAttrib2dvNV_remap_index },
   { 21471, VertexAttrib2fNV_remap_index },
   { 13848, VertexAttrib2fvNV_remap_index },
   {  6578, VertexAttrib2sNV_remap_index },
   { 20086, VertexAttrib2svNV_remap_index },
   { 12022, VertexAttrib3dNV_remap_index },
   { 33608, VertexAttrib3dvNV_remap_index },
   { 11037, VertexAttrib3fNV_remap_index },
   { 26226, VertexAttrib3fvNV_remap_index },
   { 23570, VertexAttrib3sNV_remap_index },
   { 25108, VertexAttrib3svNV_remap_index },
   { 30584, VertexAttrib4dNV_remap_index },
   { 35072, VertexAttrib4dvNV_remap_index },
   {  5745, VertexAttrib4fNV_remap_index },
   { 10073, VertexAttrib4fvNV_remap_index },
   { 28350, VertexAttrib4sNV_remap_index },
   {  1461, VertexAttrib4svNV_remap_index },
   {  5492, VertexAttrib4ubNV_remap_index },
   {   817, VertexAttrib4ubvNV_remap_index },
   { 22986, VertexAttribPointerNV_remap_index },
   {  2423, VertexAttribs1dvNV_remap_index },
   { 27756, VertexAttribs1fvNV_remap_index },
   { 34872, VertexAttribs1svNV_remap_index },
   { 11088, VertexAttribs2dvNV_remap_index },
   { 26883, VertexAttribs2fvNV_remap_index },
   { 18606, VertexAttribs2svNV_remap_index },
   {  5853, VertexAttribs3dvNV_remap_index },
   {  2282, VertexAttribs3fvNV_remap_index },
   { 31608, VertexAttribs3svNV_remap_index },
   { 28440, VertexAttribs4dvNV_remap_index },
   {  5925, VertexAttribs4fvNV_remap_index },
   { 34659, VertexAttribs4svNV_remap_index },
   { 31339, VertexAttribs4ubvNV_remap_index },
   { 28542, GetTexBumpParameterfvATI_remap_index },
   { 34913, GetTexBumpParameterivATI_remap_index },
   { 19714, TexBumpParameterfvATI_remap_index },
   { 21887, TexBumpParameterivATI_remap_index },
   { 16492, AlphaFragmentOp1ATI_remap_index },
   { 27174, AlphaFragmentOp2ATI_remap_index },
   { 26142, AlphaFragmentOp3ATI_remap_index },
   { 31535, BeginFragmentShaderATI_remap_index },
   { 32951, BindFragmentShaderATI_remap_index },
   { 25237, ColorFragmentOp1ATI_remap_index },
   {  4764, ColorFragmentOp2ATI_remap_index },
   { 33253, ColorFragmentOp3ATI_remap_index },
   {  6091, DeleteFragmentShaderATI_remap_index },
   { 35096, EndFragmentShaderATI_remap_index },
   { 34241, GenFragmentShadersATI_remap_index },
   { 27037, PassTexCoordATI_remap_index },
   {  7590, SampleMapATI_remap_index },
   { 28653, SetFragmentShaderConstantATI_remap_index },
   {   402, PointParameteriNV_remap_index },
   { 15035, PointParameterivNV_remap_index },
   { 30423, ActiveStencilFaceEXT_remap_index },
   { 29099, BindVertexArrayAPPLE_remap_index },
   {  2949, DeleteVertexArraysAPPLE_remap_index },
   { 19073, GenVertexArraysAPPLE_remap_index },
   { 24891, IsVertexArrayAPPLE_remap_index },
   {   858, GetProgramNamedParameterdvNV_remap_index },
   {  3888, GetProgramNamedParameterfvNV_remap_index },
   { 28573, ProgramNamedParameter4dNV_remap_index },
   { 15409, ProgramNamedParameter4dvNV_remap_index },
   {  9539, ProgramNamedParameter4fNV_remap_index },
   { 12513, ProgramNamedParameter4fvNV_remap_index },
   { 17921, PrimitiveRestartIndexNV_remap_index },
   { 32424, PrimitiveRestartNV_remap_index },
   { 25813, DepthBoundsEXT_remap_index },
   {  1183, BlendEquationSeparateEXT_remap_index },
   { 15629, BindFramebufferEXT_remap_index },
   { 27267, BindRenderbufferEXT_remap_index },
   { 10320, CheckFramebufferStatusEXT_remap_index },
   { 24142, DeleteFramebuffersEXT_remap_index },
   { 33510, DeleteRenderbuffersEXT_remap_index },
   { 14306, FramebufferRenderbufferEXT_remap_index },
   { 14495, FramebufferTexture1DEXT_remap_index },
   { 12307, FramebufferTexture2DEXT_remap_index },
   { 11927, FramebufferTexture3DEXT_remap_index },
   { 24757, GenFramebuffersEXT_remap_index },
   { 18471, GenRenderbuffersEXT_remap_index },
   {  7326, GenerateMipmapEXT_remap_index },
   { 23079, GetFramebufferAttachmentParameterivEXT_remap_index },
   { 34147, GetRenderbufferParameterivEXT_remap_index },
   { 21767, IsFramebufferEXT_remap_index },
   { 34995, IsRenderbufferEXT_remap_index },
   {  8814, RenderbufferStorageEXT_remap_index },
   {   734, BlitFramebufferEXT_remap_index },
   { 15195, BufferParameteriAPPLE_remap_index },
   { 20575, FlushMappedBufferRangeAPPLE_remap_index },
   {  1931, BindFragDataLocationEXT_remap_index },
   { 25926, GetFragDataLocationEXT_remap_index },
   { 11366, GetUniformuivEXT_remap_index },
   { 34321, GetVertexAttribIivEXT_remap_index },
   { 29630, GetVertexAttribIuivEXT_remap_index },
   { 12785, Uniform1uiEXT_remap_index },
   { 29544, Uniform1uivEXT_remap_index },
   { 23666, Uniform2uiEXT_remap_index },
   {  4728, Uniform2uivEXT_remap_index },
   { 30863, Uniform3uiEXT_remap_index },
   { 15556, Uniform3uivEXT_remap_index },
   {  3812, Uniform4uiEXT_remap_index },
   {  9315, Uniform4uivEXT_remap_index },
   { 19452, VertexAttribI1iEXT_remap_index },
   {  5519, VertexAttribI1ivEXT_remap_index },
   {  2709, VertexAttribI1uiEXT_remap_index },
   { 13576, VertexAttribI1uivEXT_remap_index },
   {    81, VertexAttribI2iEXT_remap_index },
   { 25349, VertexAttribI2ivEXT_remap_index },
   {  5879, VertexAttribI2uiEXT_remap_index },
   {  5171, VertexAttribI2uivEXT_remap_index },
   { 28142, VertexAttribI3iEXT_remap_index },
   { 26576, VertexAttribI3ivEXT_remap_index },
   {  3666, VertexAttribI3uiEXT_remap_index },
   { 32127, VertexAttribI3uivEXT_remap_index },
   { 23375, VertexAttribI4bvEXT_remap_index },
   { 15488, VertexAttribI4iEXT_remap_index },
   { 33779, VertexAttribI4ivEXT_remap_index },
   { 14209, VertexAttribI4svEXT_remap_index },
   {  4241, VertexAttribI4ubvEXT_remap_index },
   { 17139, VertexAttribI4uiEXT_remap_index },
   {  6025, VertexAttribI4uivEXT_remap_index },
   { 12090, VertexAttribI4usvEXT_remap_index },
   { 19658, VertexAttribIPointerEXT_remap_index },
   {  3281, FramebufferTextureLayerEXT_remap_index },
   { 17511, ColorMaskIndexedEXT_remap_index },
   { 20110, DisableIndexedEXT_remap_index },
   { 28187, EnableIndexedEXT_remap_index },
   { 23034, GetBooleanIndexedvEXT_remap_index },
   { 11701, GetIntegerIndexedvEXT_remap_index },
   { 24218, IsEnabledIndexedEXT_remap_index },
   { 24118, ClearColorIiEXT_remap_index },
   {  3762, ClearColorIuiEXT_remap_index },
   { 10563, GetTexParameterIivEXT_remap_index },
   {  6526, GetTexParameterIuivEXT_remap_index },
   {  3237, TexParameterIivEXT_remap_index },
   { 28009, TexParameterIuivEXT_remap_index },
   {  5039, BeginConditionalRenderNV_remap_index },
   { 26987, EndConditionalRenderNV_remap_index },
   {  9950, BeginTransformFeedbackEXT_remap_index },
   { 20189, BindBufferBaseEXT_remap_index },
   { 20004, BindBufferOffsetEXT_remap_index },
   { 13002, BindBufferRangeEXT_remap_index },
   { 15110, EndTransformFeedbackEXT_remap_index },
   { 11564, GetTransformFeedbackVaryingEXT_remap_index },
   { 22072, TransformFeedbackVaryingsEXT_remap_index },
   { 31240, ProvokingVertexEXT_remap_index },
   { 11512, GetTexParameterPointervAPPLE_remap_index },
   {  5581, TextureRangeAPPLE_remap_index },
   { 12379, GetObjectParameterivAPPLE_remap_index },
   { 21194, ObjectPurgeableAPPLE_remap_index },
   {  6301, ObjectUnpurgeableAPPLE_remap_index },
   { 18293, ActiveProgramEXT_remap_index },
   { 18264, CreateShaderProgramEXT_remap_index },
   { 30208, UseShaderProgramEXT_remap_index },
   { 17464, TextureBarrierNV_remap_index },
   { 30449, StencilFuncSeparateATI_remap_index },
   {  6214, ProgramEnvParameters4fvEXT_remap_index },
   { 18158, ProgramLocalParameters4fvEXT_remap_index },
   { 14963, GetQueryObjecti64vEXT_remap_index },
   { 11114, GetQueryObjectui64vEXT_remap_index },
   { 25306, EGLImageTargetRenderbufferStorageOES_remap_index },
   { 12891, EGLImageTargetTexture2DOES_remap_index },
   {    -1, -1 }
};

/* these functions are in the ABI, but have alternative names */
static const struct gl_function_remap MESA_alt_functions[] = {
   /* from GL_EXT_blend_color */
   {  2867, _gloffset_BlendColor },
   /* from GL_EXT_blend_minmax */
   { 11984, _gloffset_BlendEquation },
   /* from GL_EXT_color_subtable */
   { 18032, _gloffset_ColorSubTable },
   { 33442, _gloffset_CopyColorSubTable },
   /* from GL_EXT_convolution */
   {   296, _gloffset_ConvolutionFilter1D },
   {  2647, _gloffset_CopyConvolutionFilter1D },
   {  4508, _gloffset_GetConvolutionParameteriv },
   {  9163, _gloffset_ConvolutionFilter2D },
   {  9365, _gloffset_ConvolutionParameteriv },
   {  9825, _gloffset_ConvolutionParameterfv },
   { 21915, _gloffset_GetSeparableFilter },
   { 25581, _gloffset_SeparableFilter2D },
   { 26469, _gloffset_ConvolutionParameteri },
   { 26662, _gloffset_ConvolutionParameterf },
   { 28376, _gloffset_GetConvolutionParameterfv },
   { 29265, _gloffset_GetConvolutionFilter },
   { 31823, _gloffset_CopyConvolutionFilter2D },
   /* from GL_EXT_copy_texture */
   { 15988, _gloffset_CopyTexSubImage3D },
   { 17719, _gloffset_CopyTexImage2D },
   { 26052, _gloffset_CopyTexImage1D },
   { 28946, _gloffset_CopyTexSubImage2D },
   { 31435, _gloffset_CopyTexSubImage1D },
   /* from GL_EXT_draw_range_elements */
   { 10179, _gloffset_DrawRangeElements },
   /* from GL_EXT_histogram */
   {   895, _gloffset_Histogram },
   {  3848, _gloffset_ResetHistogram },
   { 10709, _gloffset_GetMinmax },
   { 16322, _gloffset_GetHistogramParameterfv },
   { 25977, _gloffset_GetMinmaxParameteriv },
   { 28266, _gloffset_ResetMinmax },
   { 29162, _gloffset_GetHistogramParameteriv },
   { 30383, _gloffset_GetHistogram },
   { 33067, _gloffset_Minmax },
   { 34742, _gloffset_GetMinmaxParameterfv },
   /* from GL_EXT_paletted_texture */
   {  9025, _gloffset_ColorTable },
   { 16168, _gloffset_GetColorTable },
   { 24504, _gloffset_GetColorTableParameterfv },
   { 26718, _gloffset_GetColorTableParameteriv },
   /* from GL_EXT_subtexture */
   {  7736, _gloffset_TexSubImage1D },
   { 11439, _gloffset_TexSubImage2D },
   /* from GL_EXT_texture3D */
   {  1890, _gloffset_TexImage3D },
   { 24273, _gloffset_TexSubImage3D },
   /* from GL_EXT_texture_object */
   {  3616, _gloffset_PrioritizeTextures },
   {  8185, _gloffset_AreTexturesResident },
   { 14413, _gloffset_GenTextures },
   { 16699, _gloffset_DeleteTextures },
   { 20856, _gloffset_IsTexture },
   { 31500, _gloffset_BindTexture },
   /* from GL_EXT_vertex_array */
   { 25753, _gloffset_ArrayElement },
   { 32655, _gloffset_GetPointerv },
   { 34268, _gloffset_DrawArrays },
   /* from GL_SGI_color_table */
   {  8303, _gloffset_ColorTableParameteriv },
   {  9025, _gloffset_ColorTable },
   { 16168, _gloffset_GetColorTable },
   { 16278, _gloffset_CopyColorTable },
   { 20717, _gloffset_ColorTableParameterfv },
   { 24504, _gloffset_GetColorTableParameterfv },
   { 26718, _gloffset_GetColorTableParameteriv },
   /* from GL_VERSION_1_3 */
   {   464, _gloffset_MultiTexCoord3sARB },
   {   696, _gloffset_ActiveTextureARB },
   {  4666, _gloffset_MultiTexCoord1fvARB },
   {  6802, _gloffset_MultiTexCoord3dARB },
   {  6847, _gloffset_MultiTexCoord2iARB },
   {  6971, _gloffset_MultiTexCoord2svARB },
   {  8981, _gloffset_MultiTexCoord2fARB },
   { 11144, _gloffset_MultiTexCoord3fvARB },
   { 11746, _gloffset_MultiTexCoord4sARB },
   { 12427, _gloffset_MultiTexCoord2dvARB },
   { 12834, _gloffset_MultiTexCoord1svARB },
   { 13199, _gloffset_MultiTexCoord3svARB },
   { 13260, _gloffset_MultiTexCoord4iARB },
   { 14117, _gloffset_MultiTexCoord3iARB },
   { 14992, _gloffset_MultiTexCoord1dARB },
   { 15224, _gloffset_MultiTexCoord3dvARB },
   { 16540, _gloffset_MultiTexCoord3ivARB },
   { 16585, _gloffset_MultiTexCoord2sARB },
   { 18089, _gloffset_MultiTexCoord4ivARB },
   { 20357, _gloffset_ClientActiveTextureARB },
   { 22762, _gloffset_MultiTexCoord2dARB },
   { 23199, _gloffset_MultiTexCoord4dvARB },
   { 23621, _gloffset_MultiTexCoord4fvARB },
   { 24645, _gloffset_MultiTexCoord3fARB },
   { 27312, _gloffset_MultiTexCoord4dARB },
   { 27578, _gloffset_MultiTexCoord1sARB },
   { 27782, _gloffset_MultiTexCoord1dvARB },
   { 28790, _gloffset_MultiTexCoord1ivARB },
   { 28883, _gloffset_MultiTexCoord2ivARB },
   { 29222, _gloffset_MultiTexCoord1iARB },
   { 30658, _gloffset_MultiTexCoord4svARB },
   { 31282, _gloffset_MultiTexCoord1fARB },
   { 31562, _gloffset_MultiTexCoord4fARB },
   { 34102, _gloffset_MultiTexCoord2fvARB },
   {    -1, -1 }
};

#endif /* need_MESA_remap_table */

#if defined(need_GL_3DFX_tbuffer)
static const struct gl_function_remap GL_3DFX_tbuffer_functions[] = {
   {  9883, -1 }, /* TbufferMask3DFX */
   {    -1, -1 }
};
#endif

#if defined(need_GL_AMD_draw_buffers_blend)
/* functions defined in MESA_remap_table_functions are excluded */
static const struct gl_function_remap GL_AMD_draw_buffers_blend_functions[] = {
   {    -1, -1 }
};
#endif

#if defined(need_GL_APPLE_flush_buffer_range)
/* functions defined in MESA_remap_table_functions are excluded */
static const struct gl_function_remap GL_APPLE_flush_buffer_range_functions[] = {
   {    -1, -1 }
};
#endif

#if defined(need_GL_APPLE_object_purgeable)
/* functions defined in MESA_remap_table_functions are excluded */
static const struct gl_function_remap GL_APPLE_object_purgeable_functions[] = {
   {    -1, -1 }
};
#endif

#if defined(need_GL_APPLE_texture_range)
/* functions defined in MESA_remap_table_functions are excluded */
static const struct gl_function_remap GL_APPLE_texture_range_functions[] = {
   {    -1, -1 }
};
#endif

#if defined(need_GL_APPLE_vertex_array_object)
/* functions defined in MESA_remap_table_functions are excluded */
static const struct gl_function_remap GL_APPLE_vertex_array_object_functions[] = {
   {    -1, -1 }
};
#endif

#if defined(need_GL_ARB_ES2_compatibility)
/* functions defined in MESA_remap_table_functions are excluded */
static const struct gl_function_remap GL_ARB_ES2_compatibility_functions[] = {
   {    -1, -1 }
};
#endif

#if defined(need_GL_ARB_color_buffer_float)
/* functions defined in MESA_remap_table_functions are excluded */
static const struct gl_function_remap GL_ARB_color_buffer_float_functions[] = {
   {    -1, -1 }
};
#endif

#if defined(need_GL_ARB_copy_buffer)
/* functions defined in MESA_remap_table_functions are excluded */
static const struct gl_function_remap GL_ARB_copy_buffer_functions[] = {
   {    -1, -1 }
};
#endif

#if defined(need_GL_ARB_draw_buffers)
/* functions defined in MESA_remap_table_functions are excluded */
static const struct gl_function_remap GL_ARB_draw_buffers_functions[] = {
   {    -1, -1 }
};
#endif

#if defined(need_GL_ARB_draw_buffers_blend)
/* functions defined in MESA_remap_table_functions are excluded */
static const struct gl_function_remap GL_ARB_draw_buffers_blend_functions[] = {
   {    -1, -1 }
};
#endif

#if defined(need_GL_ARB_draw_elements_base_vertex)
/* functions defined in MESA_remap_table_functions are excluded */
static const struct gl_function_remap GL_ARB_draw_elements_base_vertex_functions[] = {
   {    -1, -1 }
};
#endif

#if defined(need_GL_ARB_draw_instanced)
/* functions defined in MESA_remap_table_functions are excluded */
static const struct gl_function_remap GL_ARB_draw_instanced_functions[] = {
   {    -1, -1 }
};
#endif

#if defined(need_GL_ARB_framebuffer_object)
/* functions defined in MESA_remap_table_functions are excluded */
static const struct gl_function_remap GL_ARB_framebuffer_object_functions[] = {
   {    -1, -1 }
};
#endif

#if defined(need_GL_ARB_geometry_shader4)
/* functions defined in MESA_remap_table_functions are excluded */
static const struct gl_function_remap GL_ARB_geometry_shader4_functions[] = {
   {    -1, -1 }
};
#endif

#if defined(need_GL_ARB_instanced_arrays)
/* functions defined in MESA_remap_table_functions are excluded */
static const struct gl_function_remap GL_ARB_instanced_arrays_functions[] = {
   {    -1, -1 }
};
#endif

#if defined(need_GL_ARB_map_buffer_range)
/* functions defined in MESA_remap_table_functions are excluded */
static const struct gl_function_remap GL_ARB_map_buffer_range_functions[] = {
   {    -1, -1 }
};
#endif

#if defined(need_GL_ARB_matrix_palette)
static const struct gl_function_remap GL_ARB_matrix_palette_functions[] = {
   {  4125, -1 }, /* MatrixIndexusvARB */
   { 13938, -1 }, /* MatrixIndexuivARB */
   { 15379, -1 }, /* MatrixIndexPointerARB */
   { 21149, -1 }, /* CurrentPaletteMatrixARB */
   { 24389, -1 }, /* MatrixIndexubvARB */
   {    -1, -1 }
};
#endif

#if defined(need_GL_ARB_multisample)
/* functions defined in MESA_remap_table_functions are excluded */
static const struct gl_function_remap GL_ARB_multisample_functions[] = {
   {    -1, -1 }
};
#endif

#if defined(need_GL_ARB_occlusion_query)
/* functions defined in MESA_remap_table_functions are excluded */
static const struct gl_function_remap GL_ARB_occlusion_query_functions[] = {
   {    -1, -1 }
};
#endif

#if defined(need_GL_ARB_point_parameters)
/* functions defined in MESA_remap_table_functions are excluded */
static const struct gl_function_remap GL_ARB_point_parameters_functions[] = {
   {    -1, -1 }
};
#endif

#if defined(need_GL_ARB_provoking_vertex)
/* functions defined in MESA_remap_table_functions are excluded */
static const struct gl_function_remap GL_ARB_provoking_vertex_functions[] = {
   {    -1, -1 }
};
#endif

#if defined(need_GL_ARB_robustness)
/* functions defined in MESA_remap_table_functions are excluded */
static const struct gl_function_remap GL_ARB_robustness_functions[] = {
   {    -1, -1 }
};
#endif

#if defined(need_GL_ARB_sampler_objects)
/* functions defined in MESA_remap_table_functions are excluded */
static const struct gl_function_remap GL_ARB_sampler_objects_functions[] = {
   {    -1, -1 }
};
#endif

#if defined(need_GL_ARB_shader_objects)
/* functions defined in MESA_remap_table_functions are excluded */
static const struct gl_function_remap GL_ARB_shader_objects_functions[] = {
   {    -1, -1 }
};
#endif

#if defined(need_GL_ARB_sync)
/* functions defined in MESA_remap_table_functions are excluded */
static const struct gl_function_remap GL_ARB_sync_functions[] = {
   {    -1, -1 }
};
#endif

#if defined(need_GL_ARB_texture_buffer_object)
/* functions defined in MESA_remap_table_functions are excluded */
static const struct gl_function_remap GL_ARB_texture_buffer_object_functions[] = {
   {    -1, -1 }
};
#endif

#if defined(need_GL_ARB_texture_compression)
/* functions defined in MESA_remap_table_functions are excluded */
static const struct gl_function_remap GL_ARB_texture_compression_functions[] = {
   {    -1, -1 }
};
#endif

#if defined(need_GL_ARB_transform_feedback2)
/* functions defined in MESA_remap_table_functions are excluded */
static const struct gl_function_remap GL_ARB_transform_feedback2_functions[] = {
   {    -1, -1 }
};
#endif

#if defined(need_GL_ARB_transpose_matrix)
/* functions defined in MESA_remap_table_functions are excluded */
static const struct gl_function_remap GL_ARB_transpose_matrix_functions[] = {
   {    -1, -1 }
};
#endif

#if defined(need_GL_ARB_vertex_array_object)
/* functions defined in MESA_remap_table_functions are excluded */
static const struct gl_function_remap GL_ARB_vertex_array_object_functions[] = {
   {    -1, -1 }
};
#endif

#if defined(need_GL_ARB_vertex_blend)
static const struct gl_function_remap GL_ARB_vertex_blend_functions[] = {
   {  2589, -1 }, /* WeightubvARB */
   {  7214, -1 }, /* WeightivARB */
   { 11849, -1 }, /* WeightPointerARB */
   { 14673, -1 }, /* WeightfvARB */
   { 18632, -1 }, /* WeightbvARB */
   { 22379, -1 }, /* WeightusvARB */
   { 25507, -1 }, /* VertexBlendARB */
   { 31366, -1 }, /* WeightsvARB */
   { 33492, -1 }, /* WeightdvARB */
   { 34302, -1 }, /* WeightuivARB */
   {    -1, -1 }
};
#endif

#if defined(need_GL_ARB_vertex_buffer_object)
/* functions defined in MESA_remap_table_functions are excluded */
static const struct gl_function_remap GL_ARB_vertex_buffer_object_functions[] = {
   {    -1, -1 }
};
#endif

#if defined(need_GL_ARB_vertex_program)
/* functions defined in MESA_remap_table_functions are excluded */
static const struct gl_function_remap GL_ARB_vertex_program_functions[] = {
   {    -1, -1 }
};
#endif

#if defined(need_GL_ARB_vertex_shader)
/* functions defined in MESA_remap_table_functions are excluded */
static const struct gl_function_remap GL_ARB_vertex_shader_functions[] = {
   {    -1, -1 }
};
#endif

#if defined(need_GL_ARB_vertex_type_2_10_10_10_rev)
/* functions defined in MESA_remap_table_functions are excluded */
static const struct gl_function_remap GL_ARB_vertex_type_2_10_10_10_rev_functions[] = {
   {    -1, -1 }
};
#endif

#if defined(need_GL_ARB_window_pos)
/* functions defined in MESA_remap_table_functions are excluded */
static const struct gl_function_remap GL_ARB_window_pos_functions[] = {
   {    -1, -1 }
};
#endif

#if defined(need_GL_ATI_blend_equation_separate)
/* functions defined in MESA_remap_table_functions are excluded */
static const struct gl_function_remap GL_ATI_blend_equation_separate_functions[] = {
   {    -1, -1 }
};
#endif

#if defined(need_GL_ATI_draw_buffers)
/* functions defined in MESA_remap_table_functions are excluded */
static const struct gl_function_remap GL_ATI_draw_buffers_functions[] = {
   {    -1, -1 }
};
#endif

#if defined(need_GL_ATI_envmap_bumpmap)
/* functions defined in MESA_remap_table_functions are excluded */
static const struct gl_function_remap GL_ATI_envmap_bumpmap_functions[] = {
   {    -1, -1 }
};
#endif

#if defined(need_GL_ATI_fragment_shader)
/* functions defined in MESA_remap_table_functions are excluded */
static const struct gl_function_remap GL_ATI_fragment_shader_functions[] = {
   {    -1, -1 }
};
#endif

#if defined(need_GL_ATI_separate_stencil)
/* functions defined in MESA_remap_table_functions are excluded */
static const struct gl_function_remap GL_ATI_separate_stencil_functions[] = {
   {    -1, -1 }
};
#endif

#if defined(need_GL_EXT_blend_color)
static const struct gl_function_remap GL_EXT_blend_color_functions[] = {
   {  2867, _gloffset_BlendColor },
   {    -1, -1 }
};
#endif

#if defined(need_GL_EXT_blend_equation_separate)
/* functions defined in MESA_remap_table_functions are excluded */
static const struct gl_function_remap GL_EXT_blend_equation_separate_functions[] = {
   {    -1, -1 }
};
#endif

#if defined(need_GL_EXT_blend_func_separate)
/* functions defined in MESA_remap_table_functions are excluded */
static const struct gl_function_remap GL_EXT_blend_func_separate_functions[] = {
   {    -1, -1 }
};
#endif

#if defined(need_GL_EXT_blend_minmax)
static const struct gl_function_remap GL_EXT_blend_minmax_functions[] = {
   { 11984, _gloffset_BlendEquation },
   {    -1, -1 }
};
#endif

#if defined(need_GL_EXT_color_subtable)
static const struct gl_function_remap GL_EXT_color_subtable_functions[] = {
   { 18032, _gloffset_ColorSubTable },
   { 33442, _gloffset_CopyColorSubTable },
   {    -1, -1 }
};
#endif

#if defined(need_GL_EXT_compiled_vertex_array)
/* functions defined in MESA_remap_table_functions are excluded */
static const struct gl_function_remap GL_EXT_compiled_vertex_array_functions[] = {
   {    -1, -1 }
};
#endif

#if defined(need_GL_EXT_convolution)
static const struct gl_function_remap GL_EXT_convolution_functions[] = {
   {   296, _gloffset_ConvolutionFilter1D },
   {  2647, _gloffset_CopyConvolutionFilter1D },
   {  4508, _gloffset_GetConvolutionParameteriv },
   {  9163, _gloffset_ConvolutionFilter2D },
   {  9365, _gloffset_ConvolutionParameteriv },
   {  9825, _gloffset_ConvolutionParameterfv },
   { 21915, _gloffset_GetSeparableFilter },
   { 25581, _gloffset_SeparableFilter2D },
   { 26469, _gloffset_ConvolutionParameteri },
   { 26662, _gloffset_ConvolutionParameterf },
   { 28376, _gloffset_GetConvolutionParameterfv },
   { 29265, _gloffset_GetConvolutionFilter },
   { 31823, _gloffset_CopyConvolutionFilter2D },
   {    -1, -1 }
};
#endif

#if defined(need_GL_EXT_coordinate_frame)
static const struct gl_function_remap GL_EXT_coordinate_frame_functions[] = {
   { 11283, -1 }, /* TangentPointerEXT */
   { 13318, -1 }, /* Binormal3ivEXT */
   { 14070, -1 }, /* Tangent3sEXT */
   { 15444, -1 }, /* Tangent3fvEXT */
   { 19742, -1 }, /* Tangent3ivEXT */
   { 19985, -1 }, /* Tangent3dvEXT */
   { 20803, -1 }, /* Binormal3bvEXT */
   { 21968, -1 }, /* Binormal3dEXT */
   { 24321, -1 }, /* Tangent3fEXT */
   { 26541, -1 }, /* Binormal3sEXT */
   { 27108, -1 }, /* Tangent3dEXT */
   { 28055, -1 }, /* Binormal3svEXT */
   { 28688, -1 }, /* Binormal3fEXT */
   { 29596, -1 }, /* Binormal3dvEXT */
   { 30915, -1 }, /* Tangent3iEXT */
   { 32108, -1 }, /* Tangent3bvEXT */
   { 32690, -1 }, /* Tangent3bEXT */
   { 33215, -1 }, /* Binormal3fvEXT */
   { 34001, -1 }, /* BinormalPointerEXT */
   { 34482, -1 }, /* Tangent3svEXT */
   { 34944, -1 }, /* Binormal3bEXT */
   { 35121, -1 }, /* Binormal3iEXT */
   {    -1, -1 }
};
#endif

#if defined(need_GL_EXT_copy_texture)
static const struct gl_function_remap GL_EXT_copy_texture_functions[] = {
   { 15988, _gloffset_CopyTexSubImage3D },
   { 17719, _gloffset_CopyTexImage2D },
   { 26052, _gloffset_CopyTexImage1D },
   { 28946, _gloffset_CopyTexSubImage2D },
   { 31435, _gloffset_CopyTexSubImage1D },
   {    -1, -1 }
};
#endif

#if defined(need_GL_EXT_cull_vertex)
static const struct gl_function_remap GL_EXT_cull_vertex_functions[] = {
   {  9514, -1 }, /* CullParameterdvEXT */
   { 12472, -1 }, /* CullParameterfvEXT */
   {    -1, -1 }
};
#endif

#if defined(need_GL_EXT_depth_bounds_test)
/* functions defined in MESA_remap_table_functions are excluded */
static const struct gl_function_remap GL_EXT_depth_bounds_test_functions[] = {
   {    -1, -1 }
};
#endif

#if defined(need_GL_EXT_draw_buffers2)
/* functions defined in MESA_remap_table_functions are excluded */
static const struct gl_function_remap GL_EXT_draw_buffers2_functions[] = {
   {    -1, -1 }
};
#endif

#if defined(need_GL_EXT_draw_instanced)
/* functions defined in MESA_remap_table_functions are excluded */
static const struct gl_function_remap GL_EXT_draw_instanced_functions[] = {
   {    -1, -1 }
};
#endif

#if defined(need_GL_EXT_draw_range_elements)
static const struct gl_function_remap GL_EXT_draw_range_elements_functions[] = {
   { 10179, _gloffset_DrawRangeElements },
   {    -1, -1 }
};
#endif

#if defined(need_GL_EXT_fog_coord)
/* functions defined in MESA_remap_table_functions are excluded */
static const struct gl_function_remap GL_EXT_fog_coord_functions[] = {
   {    -1, -1 }
};
#endif

#if defined(need_GL_EXT_framebuffer_blit)
/* functions defined in MESA_remap_table_functions are excluded */
static const struct gl_function_remap GL_EXT_framebuffer_blit_functions[] = {
   {    -1, -1 }
};
#endif

#if defined(need_GL_EXT_framebuffer_multisample)
/* functions defined in MESA_remap_table_functions are excluded */
static const struct gl_function_remap GL_EXT_framebuffer_multisample_functions[] = {
   {    -1, -1 }
};
#endif

#if defined(need_GL_EXT_framebuffer_object)
/* functions defined in MESA_remap_table_functions are excluded */
static const struct gl_function_remap GL_EXT_framebuffer_object_functions[] = {
   {    -1, -1 }
};
#endif

#if defined(need_GL_EXT_gpu_program_parameters)
/* functions defined in MESA_remap_table_functions are excluded */
static const struct gl_function_remap GL_EXT_gpu_program_parameters_functions[] = {
   {    -1, -1 }
};
#endif

#if defined(need_GL_EXT_gpu_shader4)
/* functions defined in MESA_remap_table_functions are excluded */
static const struct gl_function_remap GL_EXT_gpu_shader4_functions[] = {
   {    -1, -1 }
};
#endif

#if defined(need_GL_EXT_histogram)
static const struct gl_function_remap GL_EXT_histogram_functions[] = {
   {   895, _gloffset_Histogram },
   {  3848, _gloffset_ResetHistogram },
   { 10709, _gloffset_GetMinmax },
   { 16322, _gloffset_GetHistogramParameterfv },
   { 25977, _gloffset_GetMinmaxParameteriv },
   { 28266, _gloffset_ResetMinmax },
   { 29162, _gloffset_GetHistogramParameteriv },
   { 30383, _gloffset_GetHistogram },
   { 33067, _gloffset_Minmax },
   { 34742, _gloffset_GetMinmaxParameterfv },
   {    -1, -1 }
};
#endif

#if defined(need_GL_EXT_index_func)
static const struct gl_function_remap GL_EXT_index_func_functions[] = {
   { 12258, -1 }, /* IndexFuncEXT */
   {    -1, -1 }
};
#endif

#if defined(need_GL_EXT_index_material)
static const struct gl_function_remap GL_EXT_index_material_functions[] = {
   { 22517, -1 }, /* IndexMaterialEXT */
   {    -1, -1 }
};
#endif

#if defined(need_GL_EXT_light_texture)
static const struct gl_function_remap GL_EXT_light_texture_functions[] = {
   { 28075, -1 }, /* ApplyTextureEXT */
   { 28220, -1 }, /* TextureMaterialEXT */
   { 28245, -1 }, /* TextureLightEXT */
   {    -1, -1 }
};
#endif

#if defined(need_GL_EXT_multi_draw_arrays)
/* functions defined in MESA_remap_table_functions are excluded */
static const struct gl_function_remap GL_EXT_multi_draw_arrays_functions[] = {
   {    -1, -1 }
};
#endif

#if defined(need_GL_EXT_multisample)
/* functions defined in MESA_remap_table_functions are excluded */
static const struct gl_function_remap GL_EXT_multisample_functions[] = {
   {    -1, -1 }
};
#endif

#if defined(need_GL_EXT_paletted_texture)
static const struct gl_function_remap GL_EXT_paletted_texture_functions[] = {
   {  9025, _gloffset_ColorTable },
   { 16168, _gloffset_GetColorTable },
   { 24504, _gloffset_GetColorTableParameterfv },
   { 26718, _gloffset_GetColorTableParameteriv },
   {    -1, -1 }
};
#endif

#if defined(need_GL_EXT_pixel_transform)
static const struct gl_function_remap GL_EXT_pixel_transform_functions[] = {
   { 23164, -1 }, /* PixelTransformParameterfEXT */
   { 23244, -1 }, /* PixelTransformParameteriEXT */
   { 32388, -1 }, /* PixelTransformParameterfvEXT */
   { 33965, -1 }, /* PixelTransformParameterivEXT */
   {    -1, -1 }
};
#endif

#if defined(need_GL_EXT_point_parameters)
/* functions defined in MESA_remap_table_functions are excluded */
static const struct gl_function_remap GL_EXT_point_parameters_functions[] = {
   {    -1, -1 }
};
#endif

#if defined(need_GL_EXT_polygon_offset)
/* functions defined in MESA_remap_table_functions are excluded */
static const struct gl_function_remap GL_EXT_polygon_offset_functions[] = {
   {    -1, -1 }
};
#endif

#if defined(need_GL_EXT_provoking_vertex)
/* functions defined in MESA_remap_table_functions are excluded */
static const struct gl_function_remap GL_EXT_provoking_vertex_functions[] = {
   {    -1, -1 }
};
#endif

#if defined(need_GL_EXT_secondary_color)
/* functions defined in MESA_remap_table_functions are excluded */
static const struct gl_function_remap GL_EXT_secondary_color_functions[] = {
   {    -1, -1 }
};
#endif

#if defined(need_GL_EXT_separate_shader_objects)
/* functions defined in MESA_remap_table_functions are excluded */
static const struct gl_function_remap GL_EXT_separate_shader_objects_functions[] = {
   {    -1, -1 }
};
#endif

#if defined(need_GL_EXT_stencil_two_side)
/* functions defined in MESA_remap_table_functions are excluded */
static const struct gl_function_remap GL_EXT_stencil_two_side_functions[] = {
   {    -1, -1 }
};
#endif

#if defined(need_GL_EXT_subtexture)
static const struct gl_function_remap GL_EXT_subtexture_functions[] = {
   {  7736, _gloffset_TexSubImage1D },
   { 11439, _gloffset_TexSubImage2D },
   {    -1, -1 }
};
#endif

#if defined(need_GL_EXT_texture3D)
static const struct gl_function_remap GL_EXT_texture3D_functions[] = {
   {  1890, _gloffset_TexImage3D },
   { 24273, _gloffset_TexSubImage3D },
   {    -1, -1 }
};
#endif

#if defined(need_GL_EXT_texture_array)
/* functions defined in MESA_remap_table_functions are excluded */
static const struct gl_function_remap GL_EXT_texture_array_functions[] = {
   {    -1, -1 }
};
#endif

#if defined(need_GL_EXT_texture_integer)
/* functions defined in MESA_remap_table_functions are excluded */
static const struct gl_function_remap GL_EXT_texture_integer_functions[] = {
   {    -1, -1 }
};
#endif

#if defined(need_GL_EXT_texture_object)
static const struct gl_function_remap GL_EXT_texture_object_functions[] = {
   {  3616, _gloffset_PrioritizeTextures },
   {  8185, _gloffset_AreTexturesResident },
   { 14413, _gloffset_GenTextures },
   { 16699, _gloffset_DeleteTextures },
   { 20856, _gloffset_IsTexture },
   { 31500, _gloffset_BindTexture },
   {    -1, -1 }
};
#endif

#if defined(need_GL_EXT_texture_perturb_normal)
static const struct gl_function_remap GL_EXT_texture_perturb_normal_functions[] = {
   { 14623, -1 }, /* TextureNormalEXT */
   {    -1, -1 }
};
#endif

#if defined(need_GL_EXT_timer_query)
/* functions defined in MESA_remap_table_functions are excluded */
static const struct gl_function_remap GL_EXT_timer_query_functions[] = {
   {    -1, -1 }
};
#endif

#if defined(need_GL_EXT_transform_feedback)
/* functions defined in MESA_remap_table_functions are excluded */
static const struct gl_function_remap GL_EXT_transform_feedback_functions[] = {
   {    -1, -1 }
};
#endif

#if defined(need_GL_EXT_vertex_array)
/* functions defined in MESA_remap_table_functions are excluded */
static const struct gl_function_remap GL_EXT_vertex_array_functions[] = {
   { 25753, _gloffset_ArrayElement },
   { 32655, _gloffset_GetPointerv },
   { 34268, _gloffset_DrawArrays },
   {    -1, -1 }
};
#endif

#if defined(need_GL_EXT_vertex_weighting)
static const struct gl_function_remap GL_EXT_vertex_weighting_functions[] = {
   { 20930, -1 }, /* VertexWeightfvEXT */
   { 28631, -1 }, /* VertexWeightfEXT */
   { 30352, -1 }, /* VertexWeightPointerEXT */
   {    -1, -1 }
};
#endif

#if defined(need_GL_HP_image_transform)
static const struct gl_function_remap GL_HP_image_transform_functions[] = {
   {  2500, -1 }, /* GetImageTransformParameterfvHP */
   {  4091, -1 }, /* ImageTransformParameterfHP */
   { 10951, -1 }, /* ImageTransformParameterfvHP */
   { 12719, -1 }, /* ImageTransformParameteriHP */
   { 13089, -1 }, /* GetImageTransformParameterivHP */
   { 20994, -1 }, /* ImageTransformParameterivHP */
   {    -1, -1 }
};
#endif

#if defined(need_GL_IBM_multimode_draw_arrays)
/* functions defined in MESA_remap_table_functions are excluded */
static const struct gl_function_remap GL_IBM_multimode_draw_arrays_functions[] = {
   {    -1, -1 }
};
#endif

#if defined(need_GL_IBM_vertex_array_lists)
static const struct gl_function_remap GL_IBM_vertex_array_lists_functions[] = {
   {  4798, -1 }, /* SecondaryColorPointerListIBM */
   {  6668, -1 }, /* NormalPointerListIBM */
   {  8359, -1 }, /* FogCoordPointerListIBM */
   {  8700, -1 }, /* VertexPointerListIBM */
   { 12973, -1 }, /* ColorPointerListIBM */
   { 14177, -1 }, /* TexCoordPointerListIBM */
   { 14645, -1 }, /* IndexPointerListIBM */
   { 34685, -1 }, /* EdgeFlagPointerListIBM */
   {    -1, -1 }
};
#endif

#if defined(need_GL_INGR_blend_func_separate)
/* functions defined in MESA_remap_table_functions are excluded */
static const struct gl_function_remap GL_INGR_blend_func_separate_functions[] = {
   {    -1, -1 }
};
#endif

#if defined(need_GL_INTEL_parallel_arrays)
static const struct gl_function_remap GL_INTEL_parallel_arrays_functions[] = {
   { 13517, -1 }, /* VertexPointervINTEL */
   { 16415, -1 }, /* ColorPointervINTEL */
   { 31797, -1 }, /* NormalPointervINTEL */
   { 32320, -1 }, /* TexCoordPointervINTEL */
   {    -1, -1 }
};
#endif

#if defined(need_GL_MESA_resize_buffers)
/* functions defined in MESA_remap_table_functions are excluded */
static const struct gl_function_remap GL_MESA_resize_buffers_functions[] = {
   {    -1, -1 }
};
#endif

#if defined(need_GL_MESA_shader_debug)
static const struct gl_function_remap GL_MESA_shader_debug_functions[] = {
   {  1754, -1 }, /* GetDebugLogLengthMESA */
   {  3787, -1 }, /* ClearDebugLogMESA */
   {  4983, -1 }, /* GetDebugLogMESA */
   { 32848, -1 }, /* CreateDebugObjectMESA */
   {    -1, -1 }
};
#endif

#if defined(need_GL_MESA_window_pos)
/* functions defined in MESA_remap_table_functions are excluded */
static const struct gl_function_remap GL_MESA_window_pos_functions[] = {
   {    -1, -1 }
};
#endif

#if defined(need_GL_NV_condtitional_render)
/* functions defined in MESA_remap_table_functions are excluded */
static const struct gl_function_remap GL_NV_condtitional_render_functions[] = {
   {    -1, -1 }
};
#endif

#if defined(need_GL_NV_evaluators)
static const struct gl_function_remap GL_NV_evaluators_functions[] = {
   {  7398, -1 }, /* GetMapAttribParameterivNV */
   {  9131, -1 }, /* MapControlPointsNV */
   {  9230, -1 }, /* MapParameterfvNV */
   { 11422, -1 }, /* EvalMapsNV */
   { 18230, -1 }, /* GetMapAttribParameterfvNV */
   { 18447, -1 }, /* MapParameterivNV */
   { 26392, -1 }, /* GetMapParameterivNV */
   { 26960, -1 }, /* GetMapParameterfvNV */
   { 31069, -1 }, /* GetMapControlPointsNV */
   {    -1, -1 }
};
#endif

#if defined(need_GL_NV_fence)
/* functions defined in MESA_remap_table_functions are excluded */
static const struct gl_function_remap GL_NV_fence_functions[] = {
   {    -1, -1 }
};
#endif

#if defined(need_GL_NV_fragment_program)
/* functions defined in MESA_remap_table_functions are excluded */
static const struct gl_function_remap GL_NV_fragment_program_functions[] = {
   {    -1, -1 }
};
#endif

#if defined(need_GL_NV_point_sprite)
/* functions defined in MESA_remap_table_functions are excluded */
static const struct gl_function_remap GL_NV_point_sprite_functions[] = {
   {    -1, -1 }
};
#endif

#if defined(need_GL_NV_primitive_restart)
/* functions defined in MESA_remap_table_functions are excluded */
static const struct gl_function_remap GL_NV_primitive_restart_functions[] = {
   {    -1, -1 }
};
#endif

#if defined(need_GL_NV_register_combiners)
/* functions defined in MESA_remap_table_functions are excluded */
static const struct gl_function_remap GL_NV_register_combiners_functions[] = {
   {    -1, -1 }
};
#endif

#if defined(need_GL_NV_register_combiners2)
static const struct gl_function_remap GL_NV_register_combiners2_functions[] = {
   { 16852, -1 }, /* CombinerStageParameterfvNV */
   { 17274, -1 }, /* GetCombinerStageParameterfvNV */
   {    -1, -1 }
};
#endif

#if defined(need_GL_NV_texture_barrier)
/* functions defined in MESA_remap_table_functions are excluded */
static const struct gl_function_remap GL_NV_texture_barrier_functions[] = {
   {    -1, -1 }
};
#endif

#if defined(need_GL_NV_vertex_array_range)
/* functions defined in MESA_remap_table_functions are excluded */
static const struct gl_function_remap GL_NV_vertex_array_range_functions[] = {
   {    -1, -1 }
};
#endif

#if defined(need_GL_NV_vertex_program)
/* functions defined in MESA_remap_table_functions are excluded */
static const struct gl_function_remap GL_NV_vertex_program_functions[] = {
   {    -1, -1 }
};
#endif

#if defined(need_GL_OES_EGL_image)
/* functions defined in MESA_remap_table_functions are excluded */
static const struct gl_function_remap GL_OES_EGL_image_functions[] = {
   {    -1, -1 }
};
#endif

#if defined(need_GL_PGI_misc_hints)
static const struct gl_function_remap GL_PGI_misc_hints_functions[] = {
   {  9351, -1 }, /* HintPGI */
   {    -1, -1 }
};
#endif

#if defined(need_GL_SGIS_detail_texture)
static const struct gl_function_remap GL_SGIS_detail_texture_functions[] = {
   { 17247, -1 }, /* GetDetailTexFuncSGIS */
   { 17664, -1 }, /* DetailTexFuncSGIS */
   {    -1, -1 }
};
#endif

#if defined(need_GL_SGIS_fog_function)
static const struct gl_function_remap GL_SGIS_fog_function_functions[] = {
   { 28928, -1 }, /* FogFuncSGIS */
   { 29701, -1 }, /* GetFogFuncSGIS */
   {    -1, -1 }
};
#endif

#if defined(need_GL_SGIS_multisample)
/* functions defined in MESA_remap_table_functions are excluded */
static const struct gl_function_remap GL_SGIS_multisample_functions[] = {
   {    -1, -1 }
};
#endif

#if defined(need_GL_SGIS_pixel_texture)
/* functions defined in MESA_remap_table_functions are excluded */
static const struct gl_function_remap GL_SGIS_pixel_texture_functions[] = {
   {    -1, -1 }
};
#endif

#if defined(need_GL_SGIS_point_parameters)
/* functions defined in MESA_remap_table_functions are excluded */
static const struct gl_function_remap GL_SGIS_point_parameters_functions[] = {
   {    -1, -1 }
};
#endif

#if defined(need_GL_SGIS_sharpen_texture)
static const struct gl_function_remap GL_SGIS_sharpen_texture_functions[] = {
   {  7459, -1 }, /* GetSharpenTexFuncSGIS */
   { 23595, -1 }, /* SharpenTexFuncSGIS */
   {    -1, -1 }
};
#endif

#if defined(need_GL_SGIS_texture4D)
static const struct gl_function_remap GL_SGIS_texture4D_functions[] = {
   {  1034, -1 }, /* TexImage4DSGIS */
   { 16768, -1 }, /* TexSubImage4DSGIS */
   {    -1, -1 }
};
#endif

#if defined(need_GL_SGIS_texture_color_mask)
static const struct gl_function_remap GL_SGIS_texture_color_mask_functions[] = {
   { 16121, -1 }, /* TextureColorMaskSGIS */
   {    -1, -1 }
};
#endif

#if defined(need_GL_SGIS_texture_filter4)
static const struct gl_function_remap GL_SGIS_texture_filter4_functions[] = {
   {  7636, -1 }, /* GetTexFilterFuncSGIS */
   { 17438, -1 }, /* TexFilterFuncSGIS */
   {    -1, -1 }
};
#endif

#if defined(need_GL_SGIX_async)
static const struct gl_function_remap GL_SGIX_async_functions[] = {
   {  3713, -1 }, /* AsyncMarkerSGIX */
   {  4937, -1 }, /* FinishAsyncSGIX */
   {  6072, -1 }, /* PollAsyncSGIX */
   { 23824, -1 }, /* DeleteAsyncMarkersSGIX */
   { 23879, -1 }, /* IsAsyncMarkerSGIX */
   { 34457, -1 }, /* GenAsyncMarkersSGIX */
   {    -1, -1 }
};
#endif

#if defined(need_GL_SGIX_flush_raster)
static const struct gl_function_remap GL_SGIX_flush_raster_functions[] = {
   {  8013, -1 }, /* FlushRasterSGIX */
   {    -1, -1 }
};
#endif

#if defined(need_GL_SGIX_fragment_lighting)
static const struct gl_function_remap GL_SGIX_fragment_lighting_functions[] = {
   {  2837, -1 }, /* FragmentMaterialfvSGIX */
   {  5976, -1 }, /* FragmentLightiSGIX */
   {  8767, -1 }, /* FragmentMaterialfSGIX */
   {  8904, -1 }, /* GetFragmentLightivSGIX */
   {  9777, -1 }, /* FragmentLightModeliSGIX */
   { 11485, -1 }, /* FragmentLightivSGIX */
   { 11792, -1 }, /* GetFragmentMaterialivSGIX */
   { 17187, -1 }, /* GetFragmentMaterialfvSGIX */
   { 20773, -1 }, /* FragmentLightModelfSGIX */
   { 21117, -1 }, /* FragmentColorMaterialSGIX */
   { 21534, -1 }, /* FragmentMaterialiSGIX */
   { 22845, -1 }, /* LightEnviSGIX */
   { 24596, -1 }, /* FragmentLightModelfvSGIX */
   { 24931, -1 }, /* FragmentLightfvSGIX */
   { 30085, -1 }, /* FragmentLightModelivSGIX */
   { 30234, -1 }, /* FragmentLightfSGIX */
   { 33185, -1 }, /* GetFragmentLightfvSGIX */
   { 34965, -1 }, /* FragmentMaterialivSGIX */
   {    -1, -1 }
};
#endif

#if defined(need_GL_SGIX_framezoom)
static const struct gl_function_remap GL_SGIX_framezoom_functions[] = {
   { 23902, -1 }, /* FrameZoomSGIX */
   {    -1, -1 }
};
#endif

#if defined(need_GL_SGIX_igloo_interface)
static const struct gl_function_remap GL_SGIX_igloo_interface_functions[] = {
   { 30542, -1 }, /* IglooInterfaceSGIX */
   {    -1, -1 }
};
#endif

#if defined(need_GL_SGIX_instruments)
static const struct gl_function_remap GL_SGIX_instruments_functions[] = {
   {  3017, -1 }, /* ReadInstrumentsSGIX */
   {  7232, -1 }, /* PollInstrumentsSGIX */
   { 11343, -1 }, /* GetInstrumentsSGIX */
   { 13775, -1 }, /* StartInstrumentsSGIX */
   { 16912, -1 }, /* StopInstrumentsSGIX */
   { 18895, -1 }, /* InstrumentsBufferSGIX */
   {    -1, -1 }
};
#endif

#if defined(need_GL_SGIX_list_priority)
static const struct gl_function_remap GL_SGIX_list_priority_functions[] = {
   {  1265, -1 }, /* ListParameterfSGIX */
   {  3372, -1 }, /* GetListParameterfvSGIX */
   { 18760, -1 }, /* ListParameteriSGIX */
   { 19919, -1 }, /* ListParameterfvSGIX */
   { 22200, -1 }, /* ListParameterivSGIX */
   { 34501, -1 }, /* GetListParameterivSGIX */
   {    -1, -1 }
};
#endif

#if defined(need_GL_SGIX_pixel_texture)
/* functions defined in MESA_remap_table_functions are excluded */
static const struct gl_function_remap GL_SGIX_pixel_texture_functions[] = {
   {    -1, -1 }
};
#endif

#if defined(need_GL_SGIX_polynomial_ffd)
static const struct gl_function_remap GL_SGIX_polynomial_ffd_functions[] = {
   {  3059, -1 }, /* DeformationMap3dSGIX */
   {  4037, -1 }, /* LoadIdentityDeformationMapSGIX */
   { 17012, -1 }, /* DeformSGIX */
   { 25865, -1 }, /* DeformationMap3fSGIX */
   {    -1, -1 }
};
#endif

#if defined(need_GL_SGIX_reference_plane)
static const struct gl_function_remap GL_SGIX_reference_plane_functions[] = {
   { 15672, -1 }, /* ReferencePlaneSGIX */
   {    -1, -1 }
};
#endif

#if defined(need_GL_SGIX_sprite)
static const struct gl_function_remap GL_SGIX_sprite_functions[] = {
   { 10292, -1 }, /* SpriteParameterfvSGIX */
   { 21989, -1 }, /* SpriteParameteriSGIX */
   { 28300, -1 }, /* SpriteParameterfSGIX */
   { 31212, -1 }, /* SpriteParameterivSGIX */
   {    -1, -1 }
};
#endif

#if defined(need_GL_SGIX_tag_sample_buffer)
static const struct gl_function_remap GL_SGIX_tag_sample_buffer_functions[] = {
   { 22048, -1 }, /* TagSampleBufferSGIX */
   {    -1, -1 }
};
#endif

#if defined(need_GL_SGI_color_table)
static const struct gl_function_remap GL_SGI_color_table_functions[] = {
   {  8303, _gloffset_ColorTableParameteriv },
   {  9025, _gloffset_ColorTable },
   { 16168, _gloffset_GetColorTable },
   { 16278, _gloffset_CopyColorTable },
   { 20717, _gloffset_ColorTableParameterfv },
   { 24504, _gloffset_GetColorTableParameterfv },
   { 26718, _gloffset_GetColorTableParameteriv },
   {    -1, -1 }
};
#endif

#if defined(need_GL_SUNX_constant_data)
static const struct gl_function_remap GL_SUNX_constant_data_functions[] = {
   { 33163, -1 }, /* FinishTextureSUNX */
   {    -1, -1 }
};
#endif

#if defined(need_GL_SUN_global_alpha)
static const struct gl_function_remap GL_SUN_global_alpha_functions[] = {
   {  3734, -1 }, /* GlobalAlphaFactorubSUN */
   {  5290, -1 }, /* GlobalAlphaFactoriSUN */
   {  7257, -1 }, /* GlobalAlphaFactordSUN */
   { 10376, -1 }, /* GlobalAlphaFactoruiSUN */
   { 10908, -1 }, /* GlobalAlphaFactorbSUN */
   { 14090, -1 }, /* GlobalAlphaFactorfSUN */
   { 14254, -1 }, /* GlobalAlphaFactorusSUN */
   { 24191, -1 }, /* GlobalAlphaFactorsSUN */
   {    -1, -1 }
};
#endif

#if defined(need_GL_SUN_mesh_array)
static const struct gl_function_remap GL_SUN_mesh_array_functions[] = {
   { 31003, -1 }, /* DrawMeshArraysSUN */
   {    -1, -1 }
};
#endif

#if defined(need_GL_SUN_triangle_list)
static const struct gl_function_remap GL_SUN_triangle_list_functions[] = {
   {  4911, -1 }, /* ReplacementCodeubSUN */
   {  7016, -1 }, /* ReplacementCodeubvSUN */
   { 20438, -1 }, /* ReplacementCodeusvSUN */
   { 20626, -1 }, /* ReplacementCodePointerSUN */
   { 22909, -1 }, /* ReplacementCodeuiSUN */
   { 23853, -1 }, /* ReplacementCodeusSUN */
   { 31686, -1 }, /* ReplacementCodeuivSUN */
   {    -1, -1 }
};
#endif

#if defined(need_GL_SUN_vertex)
static const struct gl_function_remap GL_SUN_vertex_functions[] = {
   {  1139, -1 }, /* ReplacementCodeuiColor3fVertex3fvSUN */
   {  1337, -1 }, /* TexCoord4fColor4fNormal3fVertex4fvSUN */
   {  1591, -1 }, /* TexCoord2fColor4ubVertex3fvSUN */
   {  2004, -1 }, /* ReplacementCodeuiVertex3fvSUN */
   {  2138, -1 }, /* ReplacementCodeuiTexCoord2fVertex3fvSUN */
   {  2754, -1 }, /* ReplacementCodeuiNormal3fVertex3fSUN */
   {  3152, -1 }, /* Color4ubVertex3fvSUN */
   {  5095, -1 }, /* Color4ubVertex3fSUN */
   {  5218, -1 }, /* TexCoord2fVertex3fSUN */
   {  5679, -1 }, /* TexCoord2fColor4fNormal3fVertex3fSUN */
   {  6176, -1 }, /* TexCoord2fNormal3fVertex3fvSUN */
   {  6911, -1 }, /* ReplacementCodeuiTexCoord2fNormal3fVertex3fSUN */
   {  7691, -1 }, /* ReplacementCodeuiColor4ubVertex3fvSUN */
   {  8050, -1 }, /* ReplacementCodeuiTexCoord2fVertex3fSUN */
   {  9576, -1 }, /* Color3fVertex3fSUN */
   { 10817, -1 }, /* Color3fVertex3fvSUN */
   { 11308, -1 }, /* Color4fNormal3fVertex3fvSUN */
   { 12137, -1 }, /* ReplacementCodeuiTexCoord2fColor4fNormal3fVertex3fvSUN */
   { 13638, -1 }, /* ReplacementCodeuiColor4fNormal3fVertex3fvSUN */
   { 15269, -1 }, /* ReplacementCodeuiTexCoord2fNormal3fVertex3fvSUN */
   { 15814, -1 }, /* TexCoord2fColor3fVertex3fSUN */
   { 16937, -1 }, /* TexCoord4fColor4fNormal3fVertex4fSUN */
   { 17379, -1 }, /* Color4ubVertex2fvSUN */
   { 17689, -1 }, /* Normal3fVertex3fSUN */
   { 18836, -1 }, /* ReplacementCodeuiColor4fNormal3fVertex3fSUN */
   { 19188, -1 }, /* TexCoord2fColor4fNormal3fVertex3fvSUN */
   { 19495, -1 }, /* TexCoord2fNormal3fVertex3fSUN */
   { 20231, -1 }, /* TexCoord2fVertex3fvSUN */
   { 21087, -1 }, /* Color4ubVertex2fSUN */
   { 21325, -1 }, /* ReplacementCodeuiColor4ubVertex3fSUN */
   { 23420, -1 }, /* TexCoord2fColor4ubVertex3fSUN */
   { 23921, -1 }, /* Normal3fVertex3fvSUN */
   { 24413, -1 }, /* Color4fNormal3fVertex3fSUN */
   { 25414, -1 }, /* ReplacementCodeuiTexCoord2fColor4fNormal3fVertex3fSUN */
   { 27621, -1 }, /* ReplacementCodeuiColor3fVertex3fSUN */
   { 29044, -1 }, /* TexCoord4fVertex4fSUN */
   { 29490, -1 }, /* TexCoord2fColor3fVertex3fvSUN */
   { 29929, -1 }, /* ReplacementCodeuiNormal3fVertex3fvSUN */
   { 30056, -1 }, /* TexCoord4fVertex4fvSUN */
   { 30790, -1 }, /* ReplacementCodeuiVertex3fSUN */
   {    -1, -1 }
};
#endif

#if defined(need_GL_VERSION_1_3)
/* functions defined in MESA_remap_table_functions are excluded */
static const struct gl_function_remap GL_VERSION_1_3_functions[] = {
   {   464, _gloffset_MultiTexCoord3sARB },
   {   696, _gloffset_ActiveTextureARB },
   {  4666, _gloffset_MultiTexCoord1fvARB },
   {  6802, _gloffset_MultiTexCoord3dARB },
   {  6847, _gloffset_MultiTexCoord2iARB },
   {  6971, _gloffset_MultiTexCoord2svARB },
   {  8981, _gloffset_MultiTexCoord2fARB },
   { 11144, _gloffset_MultiTexCoord3fvARB },
   { 11746, _gloffset_MultiTexCoord4sARB },
   { 12427, _gloffset_MultiTexCoord2dvARB },
   { 12834, _gloffset_MultiTexCoord1svARB },
   { 13199, _gloffset_MultiTexCoord3svARB },
   { 13260, _gloffset_MultiTexCoord4iARB },
   { 14117, _gloffset_MultiTexCoord3iARB },
   { 14992, _gloffset_MultiTexCoord1dARB },
   { 15224, _gloffset_MultiTexCoord3dvARB },
   { 16540, _gloffset_MultiTexCoord3ivARB },
   { 16585, _gloffset_MultiTexCoord2sARB },
   { 18089, _gloffset_MultiTexCoord4ivARB },
   { 20357, _gloffset_ClientActiveTextureARB },
   { 22762, _gloffset_MultiTexCoord2dARB },
   { 23199, _gloffset_MultiTexCoord4dvARB },
   { 23621, _gloffset_MultiTexCoord4fvARB },
   { 24645, _gloffset_MultiTexCoord3fARB },
   { 27312, _gloffset_MultiTexCoord4dARB },
   { 27578, _gloffset_MultiTexCoord1sARB },
   { 27782, _gloffset_MultiTexCoord1dvARB },
   { 28790, _gloffset_MultiTexCoord1ivARB },
   { 28883, _gloffset_MultiTexCoord2ivARB },
   { 29222, _gloffset_MultiTexCoord1iARB },
   { 30658, _gloffset_MultiTexCoord4svARB },
   { 31282, _gloffset_MultiTexCoord1fARB },
   { 31562, _gloffset_MultiTexCoord4fARB },
   { 34102, _gloffset_MultiTexCoord2fvARB },
   {    -1, -1 }
};
#endif

#if defined(need_GL_VERSION_1_4)
/* functions defined in MESA_remap_table_functions are excluded */
static const struct gl_function_remap GL_VERSION_1_4_functions[] = {
   {    -1, -1 }
};
#endif

#if defined(need_GL_VERSION_1_5)
/* functions defined in MESA_remap_table_functions are excluded */
static const struct gl_function_remap GL_VERSION_1_5_functions[] = {
   {    -1, -1 }
};
#endif

#if defined(need_GL_VERSION_2_0)
/* functions defined in MESA_remap_table_functions are excluded */
static const struct gl_function_remap GL_VERSION_2_0_functions[] = {
   {    -1, -1 }
};
#endif

#if defined(need_GL_VERSION_2_1)
/* functions defined in MESA_remap_table_functions are excluded */
static const struct gl_function_remap GL_VERSION_2_1_functions[] = {
   {    -1, -1 }
};
#endif

#if defined(need_GL_VERSION_3_0)
/* functions defined in MESA_remap_table_functions are excluded */
static const struct gl_function_remap GL_VERSION_3_0_functions[] = {
   {    -1, -1 }
};
#endif

#if defined(need_GL_VERSION_3_1)
/* functions defined in MESA_remap_table_functions are excluded */
static const struct gl_function_remap GL_VERSION_3_1_functions[] = {
   {    -1, -1 }
};
#endif

#if defined(need_GL_VERSION_3_2)
/* functions defined in MESA_remap_table_functions are excluded */
static const struct gl_function_remap GL_VERSION_3_2_functions[] = {
   {    -1, -1 }
};
#endif

#if defined(need_GL_VERSION_3_3)
/* functions defined in MESA_remap_table_functions are excluded */
static const struct gl_function_remap GL_VERSION_3_3_functions[] = {
   {    -1, -1 }
};
#endif
>>>>>>> 53da0b7e
<|MERGE_RESOLUTION|>--- conflicted
+++ resolved
@@ -1,13813 +1,7004 @@
-<<<<<<< HEAD
-/* DO NOT EDIT - This file generated automatically by remap_helper.py (from Mesa) script */
-
-/*
- * Copyright (C) 2009 Chia-I Wu <olv@0xlab.org>
- * All Rights Reserved.
- * 
- * Permission is hereby granted, free of charge, to any person obtaining a
- * copy of this software and associated documentation files (the "Software"),
- * to deal in the Software without restriction, including without limitation
- * the rights to use, copy, modify, merge, publish, distribute, sub license,
- * and/or sell copies of the Software, and to permit persons to whom the
- * Software is furnished to do so, subject to the following conditions:
- * 
- * The above copyright notice and this permission notice (including the next
- * paragraph) shall be included in all copies or substantial portions of the
- * Software.
- * 
- * THE SOFTWARE IS PROVIDED "AS IS", WITHOUT WARRANTY OF ANY KIND, EXPRESS OR
- * IMPLIED, INCLUDING BUT NOT LIMITED TO THE WARRANTIES OF MERCHANTABILITY,
- * FITNESS FOR A PARTICULAR PURPOSE AND NON-INFRINGEMENT.  IN NO EVENT SHALL
- * Chia-I Wu,
- * AND/OR THEIR SUPPLIERS BE LIABLE FOR ANY CLAIM, DAMAGES OR OTHER LIABILITY,
- * WHETHER IN AN ACTION OF CONTRACT, TORT OR OTHERWISE, ARISING FROM, OUT OF
- * OR IN CONNECTION WITH THE SOFTWARE OR THE USE OR OTHER DEALINGS IN THE
- * SOFTWARE.
- */
-
-#include "main/dispatch.h"
-#include "main/remap.h"
-
-/* this is internal to remap.c */
-#ifdef need_MESA_remap_table
-
-static const char _mesa_function_pool[] =
-   /* _mesa_function_pool[0]: MapGrid1d (offset 224) */
-   "idd\0"
-   "glMapGrid1d\0"
-   "\0"
-   /* _mesa_function_pool[17]: UniformMatrix3fvARB (will be remapped) */
-   "iiip\0"
-   "glUniformMatrix3fv\0"
-   "glUniformMatrix3fvARB\0"
-   "\0"
-   /* _mesa_function_pool[64]: MapGrid1f (offset 225) */
-   "iff\0"
-   "glMapGrid1f\0"
-   "\0"
-   /* _mesa_function_pool[81]: VertexAttribI2iEXT (will be remapped) */
-   "iii\0"
-   "glVertexAttribI2iEXT\0"
-   "glVertexAttribI2i\0"
-   "\0"
-   /* _mesa_function_pool[125]: RasterPos4i (offset 82) */
-   "iiii\0"
-   "glRasterPos4i\0"
-   "\0"
-   /* _mesa_function_pool[145]: RasterPos4d (offset 78) */
-   "dddd\0"
-   "glRasterPos4d\0"
-   "\0"
-   /* _mesa_function_pool[165]: NewList (dynamic) */
-   "ii\0"
-   "glNewList\0"
-   "\0"
-   /* _mesa_function_pool[179]: RasterPos4f (offset 80) */
-   "ffff\0"
-   "glRasterPos4f\0"
-   "\0"
-   /* _mesa_function_pool[199]: LoadIdentity (offset 290) */
-   "\0"
-   "glLoadIdentity\0"
-   "\0"
-   /* _mesa_function_pool[216]: SampleCoverageARB (will be remapped) */
-   "fi\0"
-   "glSampleCoverage\0"
-   "glSampleCoverageARB\0"
-   "\0"
-   /* _mesa_function_pool[257]: ConvolutionFilter1D (offset 348) */
-   "iiiiip\0"
-   "glConvolutionFilter1D\0"
-   "glConvolutionFilter1DEXT\0"
-   "\0"
-   /* _mesa_function_pool[312]: BeginQueryARB (will be remapped) */
-   "ii\0"
-   "glBeginQuery\0"
-   "glBeginQueryARB\0"
-   "\0"
-   /* _mesa_function_pool[345]: RasterPos3dv (offset 71) */
-   "p\0"
-   "glRasterPos3dv\0"
-   "\0"
-   /* _mesa_function_pool[363]: PointParameteriNV (will be remapped) */
-   "ii\0"
-   "glPointParameteri\0"
-   "glPointParameteriNV\0"
-   "\0"
-   /* _mesa_function_pool[405]: GetProgramiv (will be remapped) */
-   "iip\0"
-   "glGetProgramiv\0"
-   "\0"
-   /* _mesa_function_pool[425]: MultiTexCoord3sARB (offset 398) */
-   "iiii\0"
-   "glMultiTexCoord3s\0"
-   "glMultiTexCoord3sARB\0"
-   "\0"
-   /* _mesa_function_pool[470]: SecondaryColor3iEXT (will be remapped) */
-   "iii\0"
-   "glSecondaryColor3i\0"
-   "glSecondaryColor3iEXT\0"
-   "\0"
-   /* _mesa_function_pool[516]: WindowPos3fMESA (will be remapped) */
-   "fff\0"
-   "glWindowPos3f\0"
-   "glWindowPos3fARB\0"
-   "glWindowPos3fMESA\0"
-   "\0"
-   /* _mesa_function_pool[570]: TexCoord1iv (offset 99) */
-   "p\0"
-   "glTexCoord1iv\0"
-   "\0"
-   /* _mesa_function_pool[587]: TexCoord4sv (offset 125) */
-   "p\0"
-   "glTexCoord4sv\0"
-   "\0"
-   /* _mesa_function_pool[604]: RasterPos4s (offset 84) */
-   "iiii\0"
-   "glRasterPos4s\0"
-   "\0"
-   /* _mesa_function_pool[624]: PixelTexGenParameterfvSGIS (will be remapped) */
-   "ip\0"
-   "glPixelTexGenParameterfvSGIS\0"
-   "\0"
-   /* _mesa_function_pool[657]: ActiveTextureARB (offset 374) */
-   "i\0"
-   "glActiveTexture\0"
-   "glActiveTextureARB\0"
-   "\0"
-   /* _mesa_function_pool[695]: BlitFramebufferEXT (will be remapped) */
-   "iiiiiiiiii\0"
-   "glBlitFramebuffer\0"
-   "glBlitFramebufferEXT\0"
-   "\0"
-   /* _mesa_function_pool[746]: TexCoord1f (offset 96) */
-   "f\0"
-   "glTexCoord1f\0"
-   "\0"
-   /* _mesa_function_pool[762]: TexCoord1d (offset 94) */
-   "d\0"
-   "glTexCoord1d\0"
-   "\0"
-   /* _mesa_function_pool[778]: VertexAttrib4ubvNV (will be remapped) */
-   "ip\0"
-   "glVertexAttrib4ubvNV\0"
-   "\0"
-   /* _mesa_function_pool[803]: TexCoord1i (offset 98) */
-   "i\0"
-   "glTexCoord1i\0"
-   "\0"
-   /* _mesa_function_pool[819]: GetProgramNamedParameterdvNV (will be remapped) */
-   "iipp\0"
-   "glGetProgramNamedParameterdvNV\0"
-   "\0"
-   /* _mesa_function_pool[856]: Histogram (offset 367) */
-   "iiii\0"
-   "glHistogram\0"
-   "glHistogramEXT\0"
-   "\0"
-   /* _mesa_function_pool[889]: TexCoord1s (offset 100) */
-   "i\0"
-   "glTexCoord1s\0"
-   "\0"
-   /* _mesa_function_pool[905]: GetMapfv (offset 267) */
-   "iip\0"
-   "glGetMapfv\0"
-   "\0"
-   /* _mesa_function_pool[921]: EvalCoord1f (offset 230) */
-   "f\0"
-   "glEvalCoord1f\0"
-   "\0"
-   /* _mesa_function_pool[938]: FramebufferTexture (will be remapped) */
-   "iiii\0"
-   "glFramebufferTexture\0"
-   "\0"
-   /* _mesa_function_pool[965]: GetGraphicsResetStatusARB (will be remapped) */
-   "\0"
-   "glGetGraphicsResetStatusARB\0"
-   "\0"
-   /* _mesa_function_pool[995]: TexImage4DSGIS (dynamic) */
-   "iiiiiiiiiip\0"
-   "glTexImage4DSGIS\0"
-   "\0"
-   /* _mesa_function_pool[1025]: PolygonStipple (offset 175) */
-   "p\0"
-   "glPolygonStipple\0"
-   "\0"
-   /* _mesa_function_pool[1045]: WindowPos2dvMESA (will be remapped) */
-   "p\0"
-   "glWindowPos2dv\0"
-   "glWindowPos2dvARB\0"
-   "glWindowPos2dvMESA\0"
-   "\0"
-   /* _mesa_function_pool[1100]: ReplacementCodeuiColor3fVertex3fvSUN (dynamic) */
-   "ppp\0"
-   "glReplacementCodeuiColor3fVertex3fvSUN\0"
-   "\0"
-   /* _mesa_function_pool[1144]: BlendEquationSeparateEXT (will be remapped) */
-   "ii\0"
-   "glBlendEquationSeparate\0"
-   "glBlendEquationSeparateEXT\0"
-   "glBlendEquationSeparateATI\0"
-   "\0"
-   /* _mesa_function_pool[1226]: ListParameterfSGIX (dynamic) */
-   "iif\0"
-   "glListParameterfSGIX\0"
-   "\0"
-   /* _mesa_function_pool[1252]: SecondaryColor3bEXT (will be remapped) */
-   "iii\0"
-   "glSecondaryColor3b\0"
-   "glSecondaryColor3bEXT\0"
-   "\0"
-   /* _mesa_function_pool[1298]: TexCoord4fColor4fNormal3fVertex4fvSUN (dynamic) */
-   "pppp\0"
-   "glTexCoord4fColor4fNormal3fVertex4fvSUN\0"
-   "\0"
-   /* _mesa_function_pool[1344]: GetnPolygonStippleARB (will be remapped) */
-   "ip\0"
-   "glGetnPolygonStippleARB\0"
-   "\0"
-   /* _mesa_function_pool[1372]: GetPixelMapfv (offset 271) */
-   "ip\0"
-   "glGetPixelMapfv\0"
-   "\0"
-   /* _mesa_function_pool[1392]: Color3uiv (offset 22) */
-   "p\0"
-   "glColor3uiv\0"
-   "\0"
-   /* _mesa_function_pool[1407]: IsEnabled (offset 286) */
-   "i\0"
-   "glIsEnabled\0"
-   "\0"
-   /* _mesa_function_pool[1422]: VertexAttrib4svNV (will be remapped) */
-   "ip\0"
-   "glVertexAttrib4svNV\0"
-   "\0"
-   /* _mesa_function_pool[1446]: EvalCoord2fv (offset 235) */
-   "p\0"
-   "glEvalCoord2fv\0"
-   "\0"
-   /* _mesa_function_pool[1464]: GetBufferSubDataARB (will be remapped) */
-   "iiip\0"
-   "glGetBufferSubData\0"
-   "glGetBufferSubDataARB\0"
-   "\0"
-   /* _mesa_function_pool[1511]: BufferSubDataARB (will be remapped) */
-   "iiip\0"
-   "glBufferSubData\0"
-   "glBufferSubDataARB\0"
-   "\0"
-   /* _mesa_function_pool[1552]: TexCoord2fColor4ubVertex3fvSUN (dynamic) */
-   "ppp\0"
-   "glTexCoord2fColor4ubVertex3fvSUN\0"
-   "\0"
-   /* _mesa_function_pool[1590]: AttachShader (will be remapped) */
-   "ii\0"
-   "glAttachShader\0"
-   "\0"
-   /* _mesa_function_pool[1609]: GetCombinerInputParameterfvNV (will be remapped) */
-   "iiiip\0"
-   "glGetCombinerInputParameterfvNV\0"
-   "\0"
-   /* _mesa_function_pool[1648]: VertexAttrib2fARB (will be remapped) */
-   "iff\0"
-   "glVertexAttrib2f\0"
-   "glVertexAttrib2fARB\0"
-   "\0"
-   /* _mesa_function_pool[1690]: GetDebugLogLengthMESA (dynamic) */
-   "iii\0"
-   "glGetDebugLogLengthMESA\0"
-   "\0"
-   /* _mesa_function_pool[1719]: GetMapiv (offset 268) */
-   "iip\0"
-   "glGetMapiv\0"
-   "\0"
-   /* _mesa_function_pool[1735]: VertexAttrib3fARB (will be remapped) */
-   "ifff\0"
-   "glVertexAttrib3f\0"
-   "glVertexAttrib3fARB\0"
-   "\0"
-   /* _mesa_function_pool[1778]: Indexubv (offset 316) */
-   "p\0"
-   "glIndexubv\0"
-   "\0"
-   /* _mesa_function_pool[1792]: GetQueryivARB (will be remapped) */
-   "iip\0"
-   "glGetQueryiv\0"
-   "glGetQueryivARB\0"
-   "\0"
-   /* _mesa_function_pool[1826]: TexImage3D (offset 371) */
-   "iiiiiiiiip\0"
-   "glTexImage3D\0"
-   "glTexImage3DEXT\0"
-   "\0"
-   /* _mesa_function_pool[1867]: BindFragDataLocationEXT (will be remapped) */
-   "iip\0"
-   "glBindFragDataLocationEXT\0"
-   "glBindFragDataLocation\0"
-   "\0"
-   /* _mesa_function_pool[1921]: ReplacementCodeuiVertex3fvSUN (dynamic) */
-   "pp\0"
-   "glReplacementCodeuiVertex3fvSUN\0"
-   "\0"
-   /* _mesa_function_pool[1957]: EdgeFlagPointer (offset 312) */
-   "ip\0"
-   "glEdgeFlagPointer\0"
-   "\0"
-   /* _mesa_function_pool[1979]: Color3ubv (offset 20) */
-   "p\0"
-   "glColor3ubv\0"
-   "\0"
-   /* _mesa_function_pool[1994]: GetQueryObjectivARB (will be remapped) */
-   "iip\0"
-   "glGetQueryObjectiv\0"
-   "glGetQueryObjectivARB\0"
-   "\0"
-   /* _mesa_function_pool[2040]: Vertex3dv (offset 135) */
-   "p\0"
-   "glVertex3dv\0"
-   "\0"
-   /* _mesa_function_pool[2055]: ReplacementCodeuiTexCoord2fVertex3fvSUN (dynamic) */
-   "ppp\0"
-   "glReplacementCodeuiTexCoord2fVertex3fvSUN\0"
-   "\0"
-   /* _mesa_function_pool[2102]: CompressedTexSubImage2DARB (will be remapped) */
-   "iiiiiiiip\0"
-   "glCompressedTexSubImage2D\0"
-   "glCompressedTexSubImage2DARB\0"
-   "\0"
-   /* _mesa_function_pool[2168]: CombinerOutputNV (will be remapped) */
-   "iiiiiiiiii\0"
-   "glCombinerOutputNV\0"
-   "\0"
-   /* _mesa_function_pool[2199]: VertexAttribs3fvNV (will be remapped) */
-   "iip\0"
-   "glVertexAttribs3fvNV\0"
-   "\0"
-   /* _mesa_function_pool[2225]: GetnMapivARB (will be remapped) */
-   "iiip\0"
-   "glGetnMapivARB\0"
-   "\0"
-   /* _mesa_function_pool[2246]: Uniform2fARB (will be remapped) */
-   "iff\0"
-   "glUniform2f\0"
-   "glUniform2fARB\0"
-   "\0"
-   /* _mesa_function_pool[2278]: LightModeliv (offset 166) */
-   "ip\0"
-   "glLightModeliv\0"
-   "\0"
-   /* _mesa_function_pool[2297]: VertexAttrib1svARB (will be remapped) */
-   "ip\0"
-   "glVertexAttrib1sv\0"
-   "glVertexAttrib1svARB\0"
-   "\0"
-   /* _mesa_function_pool[2340]: VertexAttribs1dvNV (will be remapped) */
-   "iip\0"
-   "glVertexAttribs1dvNV\0"
-   "\0"
-   /* _mesa_function_pool[2366]: Uniform2ivARB (will be remapped) */
-   "iip\0"
-   "glUniform2iv\0"
-   "glUniform2ivARB\0"
-   "\0"
-   /* _mesa_function_pool[2400]: GetImageTransformParameterfvHP (dynamic) */
-   "iip\0"
-   "glGetImageTransformParameterfvHP\0"
-   "\0"
-   /* _mesa_function_pool[2438]: Normal3bv (offset 53) */
-   "p\0"
-   "glNormal3bv\0"
-   "\0"
-   /* _mesa_function_pool[2453]: TexGeniv (offset 193) */
-   "iip\0"
-   "glTexGeniv\0"
-   "\0"
-   /* _mesa_function_pool[2469]: WeightubvARB (dynamic) */
-   "ip\0"
-   "glWeightubvARB\0"
-   "\0"
-   /* _mesa_function_pool[2488]: VertexAttrib1fvNV (will be remapped) */
-   "ip\0"
-   "glVertexAttrib1fvNV\0"
-   "\0"
-   /* _mesa_function_pool[2512]: Vertex3iv (offset 139) */
-   "p\0"
-   "glVertex3iv\0"
-   "\0"
-   /* _mesa_function_pool[2527]: CopyConvolutionFilter1D (offset 354) */
-   "iiiii\0"
-   "glCopyConvolutionFilter1D\0"
-   "glCopyConvolutionFilter1DEXT\0"
-   "\0"
-   /* _mesa_function_pool[2589]: VertexAttribI1uiEXT (will be remapped) */
-   "ii\0"
-   "glVertexAttribI1uiEXT\0"
-   "glVertexAttribI1ui\0"
-   "\0"
-   /* _mesa_function_pool[2634]: ReplacementCodeuiNormal3fVertex3fSUN (dynamic) */
-   "iffffff\0"
-   "glReplacementCodeuiNormal3fVertex3fSUN\0"
-   "\0"
-   /* _mesa_function_pool[2682]: DeleteSync (will be remapped) */
-   "i\0"
-   "glDeleteSync\0"
-   "\0"
-   /* _mesa_function_pool[2698]: FragmentMaterialfvSGIX (dynamic) */
-   "iip\0"
-   "glFragmentMaterialfvSGIX\0"
-   "\0"
-   /* _mesa_function_pool[2728]: BlendColor (offset 336) */
-   "ffff\0"
-   "glBlendColor\0"
-   "glBlendColorEXT\0"
-   "\0"
-   /* _mesa_function_pool[2763]: UniformMatrix4fvARB (will be remapped) */
-   "iiip\0"
-   "glUniformMatrix4fv\0"
-   "glUniformMatrix4fvARB\0"
-   "\0"
-   /* _mesa_function_pool[2810]: DeleteVertexArraysAPPLE (will be remapped) */
-   "ip\0"
-   "glDeleteVertexArrays\0"
-   "glDeleteVertexArraysAPPLE\0"
-   "\0"
-   /* _mesa_function_pool[2861]: TexBuffer (will be remapped) */
-   "iii\0"
-   "glTexBuffer\0"
-   "\0"
-   /* _mesa_function_pool[2878]: ReadInstrumentsSGIX (dynamic) */
-   "i\0"
-   "glReadInstrumentsSGIX\0"
-   "\0"
-   /* _mesa_function_pool[2903]: CallLists (offset 3) */
-   "iip\0"
-   "glCallLists\0"
-   "\0"
-   /* _mesa_function_pool[2920]: UniformMatrix2x4fv (will be remapped) */
-   "iiip\0"
-   "glUniformMatrix2x4fv\0"
-   "\0"
-   /* _mesa_function_pool[2947]: ReadnPixelsARB (will be remapped) */
-   "iiiiiiip\0"
-   "glReadnPixelsARB\0"
-   "\0"
-   /* _mesa_function_pool[2974]: Color4ubVertex3fvSUN (dynamic) */
-   "pp\0"
-   "glColor4ubVertex3fvSUN\0"
-   "\0"
-   /* _mesa_function_pool[3001]: Normal3iv (offset 59) */
-   "p\0"
-   "glNormal3iv\0"
-   "\0"
-   /* _mesa_function_pool[3016]: PassThrough (offset 199) */
-   "f\0"
-   "glPassThrough\0"
-   "\0"
-   /* _mesa_function_pool[3033]: GetnPixelMapusvARB (will be remapped) */
-   "iip\0"
-   "glGetnPixelMapusvARB\0"
-   "\0"
-   /* _mesa_function_pool[3059]: TexParameterIivEXT (will be remapped) */
-   "iip\0"
-   "glTexParameterIivEXT\0"
-   "glTexParameterIiv\0"
-   "\0"
-   /* _mesa_function_pool[3103]: FramebufferTextureLayerEXT (will be remapped) */
-   "iiiii\0"
-   "glFramebufferTextureLayer\0"
-   "glFramebufferTextureLayerARB\0"
-   "glFramebufferTextureLayerEXT\0"
-   "\0"
-   /* _mesa_function_pool[3194]: GetListParameterfvSGIX (dynamic) */
-   "iip\0"
-   "glGetListParameterfvSGIX\0"
-   "\0"
-   /* _mesa_function_pool[3224]: Viewport (offset 305) */
-   "iiii\0"
-   "glViewport\0"
-   "\0"
-   /* _mesa_function_pool[3241]: VertexAttrib4NusvARB (will be remapped) */
-   "ip\0"
-   "glVertexAttrib4Nusv\0"
-   "glVertexAttrib4NusvARB\0"
-   "\0"
-   /* _mesa_function_pool[3288]: WindowPos4svMESA (will be remapped) */
-   "p\0"
-   "glWindowPos4svMESA\0"
-   "\0"
-   /* _mesa_function_pool[3310]: CreateProgramObjectARB (will be remapped) */
-   "\0"
-   "glCreateProgramObjectARB\0"
-   "\0"
-   /* _mesa_function_pool[3337]: DeleteTransformFeedbacks (will be remapped) */
-   "ip\0"
-   "glDeleteTransformFeedbacks\0"
-   "\0"
-   /* _mesa_function_pool[3368]: UniformMatrix4x3fv (will be remapped) */
-   "iiip\0"
-   "glUniformMatrix4x3fv\0"
-   "\0"
-   /* _mesa_function_pool[3395]: PrioritizeTextures (offset 331) */
-   "ipp\0"
-   "glPrioritizeTextures\0"
-   "glPrioritizeTexturesEXT\0"
-   "\0"
-   /* _mesa_function_pool[3445]: VertexAttribI3uiEXT (will be remapped) */
-   "iiii\0"
-   "glVertexAttribI3uiEXT\0"
-   "glVertexAttribI3ui\0"
-   "\0"
-   /* _mesa_function_pool[3492]: AsyncMarkerSGIX (dynamic) */
-   "i\0"
-   "glAsyncMarkerSGIX\0"
-   "\0"
-   /* _mesa_function_pool[3513]: GlobalAlphaFactorubSUN (dynamic) */
-   "i\0"
-   "glGlobalAlphaFactorubSUN\0"
-   "\0"
-   /* _mesa_function_pool[3541]: ClearColorIuiEXT (will be remapped) */
-   "iiii\0"
-   "glClearColorIuiEXT\0"
-   "\0"
-   /* _mesa_function_pool[3566]: ClearDebugLogMESA (dynamic) */
-   "iii\0"
-   "glClearDebugLogMESA\0"
-   "\0"
-   /* _mesa_function_pool[3591]: Uniform4uiEXT (will be remapped) */
-   "iiiii\0"
-   "glUniform4uiEXT\0"
-   "glUniform4ui\0"
-   "\0"
-   /* _mesa_function_pool[3627]: ResetHistogram (offset 369) */
-   "i\0"
-   "glResetHistogram\0"
-   "glResetHistogramEXT\0"
-   "\0"
-   /* _mesa_function_pool[3667]: GetProgramNamedParameterfvNV (will be remapped) */
-   "iipp\0"
-   "glGetProgramNamedParameterfvNV\0"
-   "\0"
-   /* _mesa_function_pool[3704]: PointParameterfEXT (will be remapped) */
-   "if\0"
-   "glPointParameterf\0"
-   "glPointParameterfARB\0"
-   "glPointParameterfEXT\0"
-   "glPointParameterfSGIS\0"
-   "\0"
-   /* _mesa_function_pool[3790]: LoadIdentityDeformationMapSGIX (dynamic) */
-   "i\0"
-   "glLoadIdentityDeformationMapSGIX\0"
-   "\0"
-   /* _mesa_function_pool[3826]: GenFencesNV (will be remapped) */
-   "ip\0"
-   "glGenFencesNV\0"
-   "\0"
-   /* _mesa_function_pool[3844]: ImageTransformParameterfHP (dynamic) */
-   "iif\0"
-   "glImageTransformParameterfHP\0"
-   "\0"
-   /* _mesa_function_pool[3878]: MatrixIndexusvARB (dynamic) */
-   "ip\0"
-   "glMatrixIndexusvARB\0"
-   "\0"
-   /* _mesa_function_pool[3902]: DrawElementsBaseVertex (will be remapped) */
-   "iiipi\0"
-   "glDrawElementsBaseVertex\0"
-   "\0"
-   /* _mesa_function_pool[3934]: DisableVertexAttribArrayARB (will be remapped) */
-   "i\0"
-   "glDisableVertexAttribArray\0"
-   "glDisableVertexAttribArrayARB\0"
-   "\0"
-   /* _mesa_function_pool[3994]: GetnConvolutionFilterARB (will be remapped) */
-   "iiiip\0"
-   "glGetnConvolutionFilterARB\0"
-   "\0"
-   /* _mesa_function_pool[4028]: TexCoord2sv (offset 109) */
-   "p\0"
-   "glTexCoord2sv\0"
-   "\0"
-   /* _mesa_function_pool[4045]: Vertex4dv (offset 143) */
-   "p\0"
-   "glVertex4dv\0"
-   "\0"
-   /* _mesa_function_pool[4060]: StencilMaskSeparate (will be remapped) */
-   "ii\0"
-   "glStencilMaskSeparate\0"
-   "\0"
-   /* _mesa_function_pool[4086]: ProgramLocalParameter4dARB (will be remapped) */
-   "iidddd\0"
-   "glProgramLocalParameter4dARB\0"
-   "\0"
-   /* _mesa_function_pool[4123]: CompressedTexImage3DARB (will be remapped) */
-   "iiiiiiiip\0"
-   "glCompressedTexImage3D\0"
-   "glCompressedTexImage3DARB\0"
-   "\0"
-   /* _mesa_function_pool[4183]: Color3sv (offset 18) */
-   "p\0"
-   "glColor3sv\0"
-   "\0"
-   /* _mesa_function_pool[4197]: GetConvolutionParameteriv (offset 358) */
-   "iip\0"
-   "glGetConvolutionParameteriv\0"
-   "glGetConvolutionParameterivEXT\0"
-   "\0"
-   /* _mesa_function_pool[4261]: DeleteSamplers (will be remapped) */
-   "ip\0"
-   "glDeleteSamplers\0"
-   "\0"
-   /* _mesa_function_pool[4282]: VertexAttrib1fARB (will be remapped) */
-   "if\0"
-   "glVertexAttrib1f\0"
-   "glVertexAttrib1fARB\0"
-   "\0"
-   /* _mesa_function_pool[4323]: Vertex2dv (offset 127) */
-   "p\0"
-   "glVertex2dv\0"
-   "\0"
-   /* _mesa_function_pool[4338]: TestFenceNV (will be remapped) */
-   "i\0"
-   "glTestFenceNV\0"
-   "\0"
-   /* _mesa_function_pool[4355]: GetVertexAttribIuivEXT (will be remapped) */
-   "iip\0"
-   "glGetVertexAttribIuivEXT\0"
-   "glGetVertexAttribIuiv\0"
-   "\0"
-   /* _mesa_function_pool[4407]: MultiTexCoord1fvARB (offset 379) */
-   "ip\0"
-   "glMultiTexCoord1fv\0"
-   "glMultiTexCoord1fvARB\0"
-   "\0"
-   /* _mesa_function_pool[4452]: TexCoord3iv (offset 115) */
-   "p\0"
-   "glTexCoord3iv\0"
-   "\0"
-   /* _mesa_function_pool[4469]: Uniform2uivEXT (will be remapped) */
-   "iip\0"
-   "glUniform2uivEXT\0"
-   "glUniform2uiv\0"
-   "\0"
-   /* _mesa_function_pool[4505]: ColorFragmentOp2ATI (will be remapped) */
-   "iiiiiiiiii\0"
-   "glColorFragmentOp2ATI\0"
-   "\0"
-   /* _mesa_function_pool[4539]: SecondaryColorPointerListIBM (dynamic) */
-   "iiipi\0"
-   "glSecondaryColorPointerListIBM\0"
-   "\0"
-   /* _mesa_function_pool[4577]: GetPixelTexGenParameterivSGIS (will be remapped) */
-   "ip\0"
-   "glGetPixelTexGenParameterivSGIS\0"
-   "\0"
-   /* _mesa_function_pool[4613]: Color3fv (offset 14) */
-   "p\0"
-   "glColor3fv\0"
-   "\0"
-   /* _mesa_function_pool[4627]: GetnPixelMapfvARB (will be remapped) */
-   "iip\0"
-   "glGetnPixelMapfvARB\0"
-   "\0"
-   /* _mesa_function_pool[4652]: ReplacementCodeubSUN (dynamic) */
-   "i\0"
-   "glReplacementCodeubSUN\0"
-   "\0"
-   /* _mesa_function_pool[4678]: FinishAsyncSGIX (dynamic) */
-   "p\0"
-   "glFinishAsyncSGIX\0"
-   "\0"
-   /* _mesa_function_pool[4699]: GetnUniformfvARB (will be remapped) */
-   "iiip\0"
-   "glGetnUniformfvARB\0"
-   "\0"
-   /* _mesa_function_pool[4724]: GetDebugLogMESA (dynamic) */
-   "iiiipp\0"
-   "glGetDebugLogMESA\0"
-   "\0"
-   /* _mesa_function_pool[4750]: FogCoorddEXT (will be remapped) */
-   "d\0"
-   "glFogCoordd\0"
-   "glFogCoorddEXT\0"
-   "\0"
-   /* _mesa_function_pool[4780]: BeginConditionalRenderNV (will be remapped) */
-   "ii\0"
-   "glBeginConditionalRenderNV\0"
-   "glBeginConditionalRender\0"
-   "\0"
-   /* _mesa_function_pool[4836]: Color4ubVertex3fSUN (dynamic) */
-   "iiiifff\0"
-   "glColor4ubVertex3fSUN\0"
-   "\0"
-   /* _mesa_function_pool[4867]: FogCoordfEXT (will be remapped) */
-   "f\0"
-   "glFogCoordf\0"
-   "glFogCoordfEXT\0"
-   "\0"
-   /* _mesa_function_pool[4897]: PointSize (offset 173) */
-   "f\0"
-   "glPointSize\0"
-   "\0"
-   /* _mesa_function_pool[4912]: VertexAttribI2uivEXT (will be remapped) */
-   "ip\0"
-   "glVertexAttribI2uivEXT\0"
-   "glVertexAttribI2uiv\0"
-   "\0"
-   /* _mesa_function_pool[4959]: TexCoord2fVertex3fSUN (dynamic) */
-   "fffff\0"
-   "glTexCoord2fVertex3fSUN\0"
-   "\0"
-   /* _mesa_function_pool[4990]: PopName (offset 200) */
-   "\0"
-   "glPopName\0"
-   "\0"
-   /* _mesa_function_pool[5002]: GetSamplerParameterfv (will be remapped) */
-   "iip\0"
-   "glGetSamplerParameterfv\0"
-   "\0"
-   /* _mesa_function_pool[5031]: GlobalAlphaFactoriSUN (dynamic) */
-   "i\0"
-   "glGlobalAlphaFactoriSUN\0"
-   "\0"
-   /* _mesa_function_pool[5058]: VertexAttrib2dNV (will be remapped) */
-   "idd\0"
-   "glVertexAttrib2dNV\0"
-   "\0"
-   /* _mesa_function_pool[5082]: GetProgramInfoLog (will be remapped) */
-   "iipp\0"
-   "glGetProgramInfoLog\0"
-   "\0"
-   /* _mesa_function_pool[5108]: VertexAttrib4NbvARB (will be remapped) */
-   "ip\0"
-   "glVertexAttrib4Nbv\0"
-   "glVertexAttrib4NbvARB\0"
-   "\0"
-   /* _mesa_function_pool[5153]: GetActiveAttribARB (will be remapped) */
-   "iiipppp\0"
-   "glGetActiveAttrib\0"
-   "glGetActiveAttribARB\0"
-   "\0"
-   /* _mesa_function_pool[5201]: Vertex4sv (offset 149) */
-   "p\0"
-   "glVertex4sv\0"
-   "\0"
-   /* _mesa_function_pool[5216]: VertexAttrib4ubNV (will be remapped) */
-   "iiiii\0"
-   "glVertexAttrib4ubNV\0"
-   "\0"
-   /* _mesa_function_pool[5243]: VertexAttribI1ivEXT (will be remapped) */
-   "ip\0"
-   "glVertexAttribI1ivEXT\0"
-   "glVertexAttribI1iv\0"
-   "\0"
-   /* _mesa_function_pool[5288]: ClampColor (will be remapped) */
-   "ii\0"
-   "glClampColor\0"
-   "\0"
-   /* _mesa_function_pool[5305]: TextureRangeAPPLE (will be remapped) */
-   "iip\0"
-   "glTextureRangeAPPLE\0"
-   "\0"
-   /* _mesa_function_pool[5330]: GetTexEnvfv (offset 276) */
-   "iip\0"
-   "glGetTexEnvfv\0"
-   "\0"
-   /* _mesa_function_pool[5349]: BindTransformFeedback (will be remapped) */
-   "ii\0"
-   "glBindTransformFeedback\0"
-   "\0"
-   /* _mesa_function_pool[5377]: TexCoord2fColor4fNormal3fVertex3fSUN (dynamic) */
-   "ffffffffffff\0"
-   "glTexCoord2fColor4fNormal3fVertex3fSUN\0"
-   "\0"
-   /* _mesa_function_pool[5430]: Indexub (offset 315) */
-   "i\0"
-   "glIndexub\0"
-   "\0"
-   /* _mesa_function_pool[5443]: VertexAttrib4fNV (will be remapped) */
-   "iffff\0"
-   "glVertexAttrib4fNV\0"
-   "\0"
-   /* _mesa_function_pool[5469]: TexEnvi (offset 186) */
-   "iii\0"
-   "glTexEnvi\0"
-   "\0"
-   /* _mesa_function_pool[5484]: GetClipPlane (offset 259) */
-   "ip\0"
-   "glGetClipPlane\0"
-   "\0"
-   /* _mesa_function_pool[5503]: CombinerParameterfvNV (will be remapped) */
-   "ip\0"
-   "glCombinerParameterfvNV\0"
-   "\0"
-   /* _mesa_function_pool[5531]: VertexAttribs3dvNV (will be remapped) */
-   "iip\0"
-   "glVertexAttribs3dvNV\0"
-   "\0"
-   /* _mesa_function_pool[5557]: VertexAttribI2uiEXT (will be remapped) */
-   "iii\0"
-   "glVertexAttribI2uiEXT\0"
-   "glVertexAttribI2ui\0"
-   "\0"
-   /* _mesa_function_pool[5603]: VertexAttribs4fvNV (will be remapped) */
-   "iip\0"
-   "glVertexAttribs4fvNV\0"
-   "\0"
-   /* _mesa_function_pool[5629]: VertexArrayRangeNV (will be remapped) */
-   "ip\0"
-   "glVertexArrayRangeNV\0"
-   "\0"
-   /* _mesa_function_pool[5654]: FragmentLightiSGIX (dynamic) */
-   "iii\0"
-   "glFragmentLightiSGIX\0"
-   "\0"
-   /* _mesa_function_pool[5680]: PolygonOffsetEXT (will be remapped) */
-   "ff\0"
-   "glPolygonOffsetEXT\0"
-   "\0"
-   /* _mesa_function_pool[5703]: VertexAttribI4uivEXT (will be remapped) */
-   "ip\0"
-   "glVertexAttribI4uivEXT\0"
-   "glVertexAttribI4uiv\0"
-   "\0"
-   /* _mesa_function_pool[5750]: PollAsyncSGIX (dynamic) */
-   "p\0"
-   "glPollAsyncSGIX\0"
-   "\0"
-   /* _mesa_function_pool[5769]: DeleteFragmentShaderATI (will be remapped) */
-   "i\0"
-   "glDeleteFragmentShaderATI\0"
-   "\0"
-   /* _mesa_function_pool[5798]: Scaled (offset 301) */
-   "ddd\0"
-   "glScaled\0"
-   "\0"
-   /* _mesa_function_pool[5812]: ResumeTransformFeedback (will be remapped) */
-   "\0"
-   "glResumeTransformFeedback\0"
-   "\0"
-   /* _mesa_function_pool[5840]: Scalef (offset 302) */
-   "fff\0"
-   "glScalef\0"
-   "\0"
-   /* _mesa_function_pool[5854]: TexCoord2fNormal3fVertex3fvSUN (dynamic) */
-   "ppp\0"
-   "glTexCoord2fNormal3fVertex3fvSUN\0"
-   "\0"
-   /* _mesa_function_pool[5892]: ProgramEnvParameters4fvEXT (will be remapped) */
-   "iiip\0"
-   "glProgramEnvParameters4fvEXT\0"
-   "\0"
-   /* _mesa_function_pool[5927]: MultTransposeMatrixdARB (will be remapped) */
-   "p\0"
-   "glMultTransposeMatrixd\0"
-   "glMultTransposeMatrixdARB\0"
-   "\0"
-   /* _mesa_function_pool[5979]: ColorMaskIndexedEXT (will be remapped) */
-   "iiiii\0"
-   "glColorMaskIndexedEXT\0"
-   "glColorMaski\0"
-   "\0"
-   /* _mesa_function_pool[6021]: ObjectUnpurgeableAPPLE (will be remapped) */
-   "iii\0"
-   "glObjectUnpurgeableAPPLE\0"
-   "\0"
-   /* _mesa_function_pool[6051]: AlphaFunc (offset 240) */
-   "if\0"
-   "glAlphaFunc\0"
-   "\0"
-   /* _mesa_function_pool[6067]: WindowPos2svMESA (will be remapped) */
-   "p\0"
-   "glWindowPos2sv\0"
-   "glWindowPos2svARB\0"
-   "glWindowPos2svMESA\0"
-   "\0"
-   /* _mesa_function_pool[6122]: EdgeFlag (offset 41) */
-   "i\0"
-   "glEdgeFlag\0"
-   "\0"
-   /* _mesa_function_pool[6136]: TexCoord2iv (offset 107) */
-   "p\0"
-   "glTexCoord2iv\0"
-   "\0"
-   /* _mesa_function_pool[6153]: CompressedTexImage1DARB (will be remapped) */
-   "iiiiiip\0"
-   "glCompressedTexImage1D\0"
-   "glCompressedTexImage1DARB\0"
-   "\0"
-   /* _mesa_function_pool[6211]: Rotated (offset 299) */
-   "dddd\0"
-   "glRotated\0"
-   "\0"
-   /* _mesa_function_pool[6227]: GetTexParameterIuivEXT (will be remapped) */
-   "iip\0"
-   "glGetTexParameterIuivEXT\0"
-   "glGetTexParameterIuiv\0"
-   "\0"
-   /* _mesa_function_pool[6279]: VertexAttrib2sNV (will be remapped) */
-   "iii\0"
-   "glVertexAttrib2sNV\0"
-   "\0"
-   /* _mesa_function_pool[6303]: ReadPixels (offset 256) */
-   "iiiiiip\0"
-   "glReadPixels\0"
-   "\0"
-   /* _mesa_function_pool[6325]: VertexAttribDivisorARB (will be remapped) */
-   "ii\0"
-   "glVertexAttribDivisorARB\0"
-   "\0"
-   /* _mesa_function_pool[6354]: EdgeFlagv (offset 42) */
-   "p\0"
-   "glEdgeFlagv\0"
-   "\0"
-   /* _mesa_function_pool[6369]: NormalPointerListIBM (dynamic) */
-   "iipi\0"
-   "glNormalPointerListIBM\0"
-   "\0"
-   /* _mesa_function_pool[6398]: IndexPointerEXT (will be remapped) */
-   "iiip\0"
-   "glIndexPointerEXT\0"
-   "\0"
-   /* _mesa_function_pool[6422]: Color4iv (offset 32) */
-   "p\0"
-   "glColor4iv\0"
-   "\0"
-   /* _mesa_function_pool[6436]: TexParameterf (offset 178) */
-   "iif\0"
-   "glTexParameterf\0"
-   "\0"
-   /* _mesa_function_pool[6457]: TexParameteri (offset 180) */
-   "iii\0"
-   "glTexParameteri\0"
-   "\0"
-   /* _mesa_function_pool[6478]: NormalPointerEXT (will be remapped) */
-   "iiip\0"
-   "glNormalPointerEXT\0"
-   "\0"
-   /* _mesa_function_pool[6503]: MultiTexCoord3dARB (offset 392) */
-   "iddd\0"
-   "glMultiTexCoord3d\0"
-   "glMultiTexCoord3dARB\0"
-   "\0"
-   /* _mesa_function_pool[6548]: MultiTexCoord2iARB (offset 388) */
-   "iii\0"
-   "glMultiTexCoord2i\0"
-   "glMultiTexCoord2iARB\0"
-   "\0"
-   /* _mesa_function_pool[6592]: DrawPixels (offset 257) */
-   "iiiip\0"
-   "glDrawPixels\0"
-   "\0"
-   /* _mesa_function_pool[6612]: ReplacementCodeuiTexCoord2fNormal3fVertex3fSUN (dynamic) */
-   "iffffffff\0"
-   "glReplacementCodeuiTexCoord2fNormal3fVertex3fSUN\0"
-   "\0"
-   /* _mesa_function_pool[6672]: MultiTexCoord2svARB (offset 391) */
-   "ip\0"
-   "glMultiTexCoord2sv\0"
-   "glMultiTexCoord2svARB\0"
-   "\0"
-   /* _mesa_function_pool[6717]: ReplacementCodeubvSUN (dynamic) */
-   "p\0"
-   "glReplacementCodeubvSUN\0"
-   "\0"
-   /* _mesa_function_pool[6744]: Uniform3iARB (will be remapped) */
-   "iiii\0"
-   "glUniform3i\0"
-   "glUniform3iARB\0"
-   "\0"
-   /* _mesa_function_pool[6777]: DrawTransformFeedback (will be remapped) */
-   "ii\0"
-   "glDrawTransformFeedback\0"
-   "\0"
-   /* _mesa_function_pool[6805]: DrawElementsInstancedARB (will be remapped) */
-   "iiipi\0"
-   "glDrawElementsInstancedARB\0"
-   "glDrawElementsInstancedEXT\0"
-   "glDrawElementsInstanced\0"
-   "\0"
-   /* _mesa_function_pool[6890]: GetShaderInfoLog (will be remapped) */
-   "iipp\0"
-   "glGetShaderInfoLog\0"
-   "\0"
-   /* _mesa_function_pool[6915]: WeightivARB (dynamic) */
-   "ip\0"
-   "glWeightivARB\0"
-   "\0"
-   /* _mesa_function_pool[6933]: PollInstrumentsSGIX (dynamic) */
-   "p\0"
-   "glPollInstrumentsSGIX\0"
-   "\0"
-   /* _mesa_function_pool[6958]: GlobalAlphaFactordSUN (dynamic) */
-   "d\0"
-   "glGlobalAlphaFactordSUN\0"
-   "\0"
-   /* _mesa_function_pool[6985]: GetFinalCombinerInputParameterfvNV (will be remapped) */
-   "iip\0"
-   "glGetFinalCombinerInputParameterfvNV\0"
-   "\0"
-   /* _mesa_function_pool[7027]: GenerateMipmapEXT (will be remapped) */
-   "i\0"
-   "glGenerateMipmap\0"
-   "glGenerateMipmapEXT\0"
-   "\0"
-   /* _mesa_function_pool[7067]: GenLists (offset 5) */
-   "i\0"
-   "glGenLists\0"
-   "\0"
-   /* _mesa_function_pool[7081]: DepthRangef (will be remapped) */
-   "ff\0"
-   "glDepthRangef\0"
-   "\0"
-   /* _mesa_function_pool[7099]: GetMapAttribParameterivNV (dynamic) */
-   "iiip\0"
-   "glGetMapAttribParameterivNV\0"
-   "\0"
-   /* _mesa_function_pool[7133]: CreateShaderObjectARB (will be remapped) */
-   "i\0"
-   "glCreateShaderObjectARB\0"
-   "\0"
-   /* _mesa_function_pool[7160]: GetSharpenTexFuncSGIS (dynamic) */
-   "ip\0"
-   "glGetSharpenTexFuncSGIS\0"
-   "\0"
-   /* _mesa_function_pool[7188]: BufferDataARB (will be remapped) */
-   "iipi\0"
-   "glBufferData\0"
-   "glBufferDataARB\0"
-   "\0"
-   /* _mesa_function_pool[7223]: FlushVertexArrayRangeNV (will be remapped) */
-   "\0"
-   "glFlushVertexArrayRangeNV\0"
-   "\0"
-   /* _mesa_function_pool[7251]: MapGrid2d (offset 226) */
-   "iddidd\0"
-   "glMapGrid2d\0"
-   "\0"
-   /* _mesa_function_pool[7271]: MapGrid2f (offset 227) */
-   "iffiff\0"
-   "glMapGrid2f\0"
-   "\0"
-   /* _mesa_function_pool[7291]: SampleMapATI (will be remapped) */
-   "iii\0"
-   "glSampleMapATI\0"
-   "\0"
-   /* _mesa_function_pool[7311]: VertexPointerEXT (will be remapped) */
-   "iiiip\0"
-   "glVertexPointerEXT\0"
-   "\0"
-   /* _mesa_function_pool[7337]: GetTexFilterFuncSGIS (dynamic) */
-   "iip\0"
-   "glGetTexFilterFuncSGIS\0"
-   "\0"
-   /* _mesa_function_pool[7365]: Scissor (offset 176) */
-   "iiii\0"
-   "glScissor\0"
-   "\0"
-   /* _mesa_function_pool[7381]: Fogf (offset 153) */
-   "if\0"
-   "glFogf\0"
-   "\0"
-   /* _mesa_function_pool[7392]: ReplacementCodeuiColor4ubVertex3fvSUN (dynamic) */
-   "ppp\0"
-   "glReplacementCodeuiColor4ubVertex3fvSUN\0"
-   "\0"
-   /* _mesa_function_pool[7437]: TexSubImage1D (offset 332) */
-   "iiiiiip\0"
-   "glTexSubImage1D\0"
-   "glTexSubImage1DEXT\0"
-   "\0"
-   /* _mesa_function_pool[7481]: VertexAttrib1sARB (will be remapped) */
-   "ii\0"
-   "glVertexAttrib1s\0"
-   "glVertexAttrib1sARB\0"
-   "\0"
-   /* _mesa_function_pool[7522]: FenceSync (will be remapped) */
-   "ii\0"
-   "glFenceSync\0"
-   "\0"
-   /* _mesa_function_pool[7538]: Color4usv (offset 40) */
-   "p\0"
-   "glColor4usv\0"
-   "\0"
-   /* _mesa_function_pool[7553]: Fogi (offset 155) */
-   "ii\0"
-   "glFogi\0"
-   "\0"
-   /* _mesa_function_pool[7564]: DepthRange (offset 288) */
-   "dd\0"
-   "glDepthRange\0"
-   "\0"
-   /* _mesa_function_pool[7581]: RasterPos3iv (offset 75) */
-   "p\0"
-   "glRasterPos3iv\0"
-   "\0"
-   /* _mesa_function_pool[7599]: FinalCombinerInputNV (will be remapped) */
-   "iiii\0"
-   "glFinalCombinerInputNV\0"
-   "\0"
-   /* _mesa_function_pool[7628]: TexCoord2i (offset 106) */
-   "ii\0"
-   "glTexCoord2i\0"
-   "\0"
-   /* _mesa_function_pool[7645]: PixelMapfv (offset 251) */
-   "iip\0"
-   "glPixelMapfv\0"
-   "\0"
-   /* _mesa_function_pool[7663]: Color4ui (offset 37) */
-   "iiii\0"
-   "glColor4ui\0"
-   "\0"
-   /* _mesa_function_pool[7680]: RasterPos3s (offset 76) */
-   "iii\0"
-   "glRasterPos3s\0"
-   "\0"
-   /* _mesa_function_pool[7699]: Color3usv (offset 24) */
-   "p\0"
-   "glColor3usv\0"
-   "\0"
-   /* _mesa_function_pool[7714]: FlushRasterSGIX (dynamic) */
-   "\0"
-   "glFlushRasterSGIX\0"
-   "\0"
-   /* _mesa_function_pool[7734]: TexCoord2f (offset 104) */
-   "ff\0"
-   "glTexCoord2f\0"
-   "\0"
-   /* _mesa_function_pool[7751]: ReplacementCodeuiTexCoord2fVertex3fSUN (dynamic) */
-   "ifffff\0"
-   "glReplacementCodeuiTexCoord2fVertex3fSUN\0"
-   "\0"
-   /* _mesa_function_pool[7800]: TexCoord2d (offset 102) */
-   "dd\0"
-   "glTexCoord2d\0"
-   "\0"
-   /* _mesa_function_pool[7817]: RasterPos3d (offset 70) */
-   "ddd\0"
-   "glRasterPos3d\0"
-   "\0"
-   /* _mesa_function_pool[7836]: RasterPos3f (offset 72) */
-   "fff\0"
-   "glRasterPos3f\0"
-   "\0"
-   /* _mesa_function_pool[7855]: Uniform1fARB (will be remapped) */
-   "if\0"
-   "glUniform1f\0"
-   "glUniform1fARB\0"
-   "\0"
-   /* _mesa_function_pool[7886]: AreTexturesResident (offset 322) */
-   "ipp\0"
-   "glAreTexturesResident\0"
-   "glAreTexturesResidentEXT\0"
-   "\0"
-   /* _mesa_function_pool[7938]: TexCoord2s (offset 108) */
-   "ii\0"
-   "glTexCoord2s\0"
-   "\0"
-   /* _mesa_function_pool[7955]: StencilOpSeparate (will be remapped) */
-   "iiii\0"
-   "glStencilOpSeparate\0"
-   "glStencilOpSeparateATI\0"
-   "\0"
-   /* _mesa_function_pool[8004]: ColorTableParameteriv (offset 341) */
-   "iip\0"
-   "glColorTableParameteriv\0"
-   "glColorTableParameterivSGI\0"
-   "\0"
-   /* _mesa_function_pool[8060]: FogCoordPointerListIBM (dynamic) */
-   "iipi\0"
-   "glFogCoordPointerListIBM\0"
-   "\0"
-   /* _mesa_function_pool[8091]: WindowPos3dMESA (will be remapped) */
-   "ddd\0"
-   "glWindowPos3d\0"
-   "glWindowPos3dARB\0"
-   "glWindowPos3dMESA\0"
-   "\0"
-   /* _mesa_function_pool[8145]: Color4us (offset 39) */
-   "iiii\0"
-   "glColor4us\0"
-   "\0"
-   /* _mesa_function_pool[8162]: PointParameterfvEXT (will be remapped) */
-   "ip\0"
-   "glPointParameterfv\0"
-   "glPointParameterfvARB\0"
-   "glPointParameterfvEXT\0"
-   "glPointParameterfvSGIS\0"
-   "\0"
-   /* _mesa_function_pool[8252]: Color3bv (offset 10) */
-   "p\0"
-   "glColor3bv\0"
-   "\0"
-   /* _mesa_function_pool[8266]: GetnCompressedTexImageARB (will be remapped) */
-   "iiip\0"
-   "glGetnCompressedTexImageARB\0"
-   "\0"
-   /* _mesa_function_pool[8300]: WindowPos2fvMESA (will be remapped) */
-   "p\0"
-   "glWindowPos2fv\0"
-   "glWindowPos2fvARB\0"
-   "glWindowPos2fvMESA\0"
-   "\0"
-   /* _mesa_function_pool[8355]: SecondaryColor3bvEXT (will be remapped) */
-   "p\0"
-   "glSecondaryColor3bv\0"
-   "glSecondaryColor3bvEXT\0"
-   "\0"
-   /* _mesa_function_pool[8401]: VertexPointerListIBM (dynamic) */
-   "iiipi\0"
-   "glVertexPointerListIBM\0"
-   "\0"
-   /* _mesa_function_pool[8431]: GetProgramLocalParameterfvARB (will be remapped) */
-   "iip\0"
-   "glGetProgramLocalParameterfvARB\0"
-   "\0"
-   /* _mesa_function_pool[8468]: FragmentMaterialfSGIX (dynamic) */
-   "iif\0"
-   "glFragmentMaterialfSGIX\0"
-   "\0"
-   /* _mesa_function_pool[8497]: BindSampler (will be remapped) */
-   "ii\0"
-   "glBindSampler\0"
-   "\0"
-   /* _mesa_function_pool[8515]: RenderbufferStorageEXT (will be remapped) */
-   "iiii\0"
-   "glRenderbufferStorage\0"
-   "glRenderbufferStorageEXT\0"
-   "\0"
-   /* _mesa_function_pool[8568]: IsFenceNV (will be remapped) */
-   "i\0"
-   "glIsFenceNV\0"
-   "\0"
-   /* _mesa_function_pool[8583]: AttachObjectARB (will be remapped) */
-   "ii\0"
-   "glAttachObjectARB\0"
-   "\0"
-   /* _mesa_function_pool[8605]: GetFragmentLightivSGIX (dynamic) */
-   "iip\0"
-   "glGetFragmentLightivSGIX\0"
-   "\0"
-   /* _mesa_function_pool[8635]: UniformMatrix2fvARB (will be remapped) */
-   "iiip\0"
-   "glUniformMatrix2fv\0"
-   "glUniformMatrix2fvARB\0"
-   "\0"
-   /* _mesa_function_pool[8682]: MultiTexCoord2fARB (offset 386) */
-   "iff\0"
-   "glMultiTexCoord2f\0"
-   "glMultiTexCoord2fARB\0"
-   "\0"
-   /* _mesa_function_pool[8726]: ColorTable (offset 339) */
-   "iiiiip\0"
-   "glColorTable\0"
-   "glColorTableSGI\0"
-   "glColorTableEXT\0"
-   "\0"
-   /* _mesa_function_pool[8779]: IndexPointer (offset 314) */
-   "iip\0"
-   "glIndexPointer\0"
-   "\0"
-   /* _mesa_function_pool[8799]: Accum (offset 213) */
-   "if\0"
-   "glAccum\0"
-   "\0"
-   /* _mesa_function_pool[8811]: GetTexImage (offset 281) */
-   "iiiip\0"
-   "glGetTexImage\0"
-   "\0"
-   /* _mesa_function_pool[8832]: MapControlPointsNV (dynamic) */
-   "iiiiiiiip\0"
-   "glMapControlPointsNV\0"
-   "\0"
-   /* _mesa_function_pool[8864]: ConvolutionFilter2D (offset 349) */
-   "iiiiiip\0"
-   "glConvolutionFilter2D\0"
-   "glConvolutionFilter2DEXT\0"
-   "\0"
-   /* _mesa_function_pool[8920]: Finish (offset 216) */
-   "\0"
-   "glFinish\0"
-   "\0"
-   /* _mesa_function_pool[8931]: MapParameterfvNV (dynamic) */
-   "iip\0"
-   "glMapParameterfvNV\0"
-   "\0"
-   /* _mesa_function_pool[8955]: ClearStencil (offset 207) */
-   "i\0"
-   "glClearStencil\0"
-   "\0"
-   /* _mesa_function_pool[8973]: VertexAttrib3dvARB (will be remapped) */
-   "ip\0"
-   "glVertexAttrib3dv\0"
-   "glVertexAttrib3dvARB\0"
-   "\0"
-   /* _mesa_function_pool[9016]: Uniform4uivEXT (will be remapped) */
-   "iip\0"
-   "glUniform4uivEXT\0"
-   "glUniform4uiv\0"
-   "\0"
-   /* _mesa_function_pool[9052]: HintPGI (dynamic) */
-   "ii\0"
-   "glHintPGI\0"
-   "\0"
-   /* _mesa_function_pool[9066]: ConvolutionParameteriv (offset 353) */
-   "iip\0"
-   "glConvolutionParameteriv\0"
-   "glConvolutionParameterivEXT\0"
-   "\0"
-   /* _mesa_function_pool[9124]: Color4s (offset 33) */
-   "iiii\0"
-   "glColor4s\0"
-   "\0"
-   /* _mesa_function_pool[9140]: InterleavedArrays (offset 317) */
-   "iip\0"
-   "glInterleavedArrays\0"
-   "\0"
-   /* _mesa_function_pool[9165]: RasterPos2fv (offset 65) */
-   "p\0"
-   "glRasterPos2fv\0"
-   "\0"
-   /* _mesa_function_pool[9183]: TexCoord1fv (offset 97) */
-   "p\0"
-   "glTexCoord1fv\0"
-   "\0"
-   /* _mesa_function_pool[9200]: Vertex2d (offset 126) */
-   "dd\0"
-   "glVertex2d\0"
-   "\0"
-   /* _mesa_function_pool[9215]: CullParameterdvEXT (dynamic) */
-   "ip\0"
-   "glCullParameterdvEXT\0"
-   "\0"
-   /* _mesa_function_pool[9240]: ProgramNamedParameter4fNV (will be remapped) */
-   "iipffff\0"
-   "glProgramNamedParameter4fNV\0"
-   "\0"
-   /* _mesa_function_pool[9277]: Color3fVertex3fSUN (dynamic) */
-   "ffffff\0"
-   "glColor3fVertex3fSUN\0"
-   "\0"
-   /* _mesa_function_pool[9306]: ProgramEnvParameter4fvARB (will be remapped) */
-   "iip\0"
-   "glProgramEnvParameter4fvARB\0"
-   "glProgramParameter4fvNV\0"
-   "\0"
-   /* _mesa_function_pool[9363]: Color4i (offset 31) */
-   "iiii\0"
-   "glColor4i\0"
-   "\0"
-   /* _mesa_function_pool[9379]: Color4f (offset 29) */
-   "ffff\0"
-   "glColor4f\0"
-   "\0"
-   /* _mesa_function_pool[9395]: RasterPos4fv (offset 81) */
-   "p\0"
-   "glRasterPos4fv\0"
-   "\0"
-   /* _mesa_function_pool[9413]: Color4d (offset 27) */
-   "dddd\0"
-   "glColor4d\0"
-   "\0"
-   /* _mesa_function_pool[9429]: ClearIndex (offset 205) */
-   "f\0"
-   "glClearIndex\0"
-   "\0"
-   /* _mesa_function_pool[9445]: Color4b (offset 25) */
-   "iiii\0"
-   "glColor4b\0"
-   "\0"
-   /* _mesa_function_pool[9461]: LoadMatrixd (offset 292) */
-   "p\0"
-   "glLoadMatrixd\0"
-   "\0"
-   /* _mesa_function_pool[9478]: FragmentLightModeliSGIX (dynamic) */
-   "ii\0"
-   "glFragmentLightModeliSGIX\0"
-   "\0"
-   /* _mesa_function_pool[9508]: RasterPos2dv (offset 63) */
-   "p\0"
-   "glRasterPos2dv\0"
-   "\0"
-   /* _mesa_function_pool[9526]: ConvolutionParameterfv (offset 351) */
-   "iip\0"
-   "glConvolutionParameterfv\0"
-   "glConvolutionParameterfvEXT\0"
-   "\0"
-   /* _mesa_function_pool[9584]: TbufferMask3DFX (dynamic) */
-   "i\0"
-   "glTbufferMask3DFX\0"
-   "\0"
-   /* _mesa_function_pool[9605]: GetTexGendv (offset 278) */
-   "iip\0"
-   "glGetTexGendv\0"
-   "\0"
-   /* _mesa_function_pool[9624]: GetVertexAttribfvNV (will be remapped) */
-   "iip\0"
-   "glGetVertexAttribfvNV\0"
-   "\0"
-   /* _mesa_function_pool[9651]: BeginTransformFeedbackEXT (will be remapped) */
-   "i\0"
-   "glBeginTransformFeedbackEXT\0"
-   "glBeginTransformFeedback\0"
-   "\0"
-   /* _mesa_function_pool[9707]: LoadProgramNV (will be remapped) */
-   "iiip\0"
-   "glLoadProgramNV\0"
-   "\0"
-   /* _mesa_function_pool[9729]: WaitSync (will be remapped) */
-   "iii\0"
-   "glWaitSync\0"
-   "\0"
-   /* _mesa_function_pool[9745]: EndList (offset 1) */
-   "\0"
-   "glEndList\0"
-   "\0"
-   /* _mesa_function_pool[9757]: VertexAttrib4fvNV (will be remapped) */
-   "ip\0"
-   "glVertexAttrib4fvNV\0"
-   "\0"
-   /* _mesa_function_pool[9781]: GetAttachedObjectsARB (will be remapped) */
-   "iipp\0"
-   "glGetAttachedObjectsARB\0"
-   "\0"
-   /* _mesa_function_pool[9811]: Uniform3fvARB (will be remapped) */
-   "iip\0"
-   "glUniform3fv\0"
-   "glUniform3fvARB\0"
-   "\0"
-   /* _mesa_function_pool[9845]: EvalCoord1fv (offset 231) */
-   "p\0"
-   "glEvalCoord1fv\0"
-   "\0"
-   /* _mesa_function_pool[9863]: DrawRangeElements (offset 338) */
-   "iiiiip\0"
-   "glDrawRangeElements\0"
-   "glDrawRangeElementsEXT\0"
-   "\0"
-   /* _mesa_function_pool[9914]: EvalMesh2 (offset 238) */
-   "iiiii\0"
-   "glEvalMesh2\0"
-   "\0"
-   /* _mesa_function_pool[9933]: Vertex4fv (offset 145) */
-   "p\0"
-   "glVertex4fv\0"
-   "\0"
-   /* _mesa_function_pool[9948]: GenTransformFeedbacks (will be remapped) */
-   "ip\0"
-   "glGenTransformFeedbacks\0"
-   "\0"
-   /* _mesa_function_pool[9976]: SpriteParameterfvSGIX (dynamic) */
-   "ip\0"
-   "glSpriteParameterfvSGIX\0"
-   "\0"
-   /* _mesa_function_pool[10004]: CheckFramebufferStatusEXT (will be remapped) */
-   "i\0"
-   "glCheckFramebufferStatus\0"
-   "glCheckFramebufferStatusEXT\0"
-   "\0"
-   /* _mesa_function_pool[10060]: GlobalAlphaFactoruiSUN (dynamic) */
-   "i\0"
-   "glGlobalAlphaFactoruiSUN\0"
-   "\0"
-   /* _mesa_function_pool[10088]: GetHandleARB (will be remapped) */
-   "i\0"
-   "glGetHandleARB\0"
-   "\0"
-   /* _mesa_function_pool[10106]: GetVertexAttribivARB (will be remapped) */
-   "iip\0"
-   "glGetVertexAttribiv\0"
-   "glGetVertexAttribivARB\0"
-   "\0"
-   /* _mesa_function_pool[10154]: BlendFunciARB (will be remapped) */
-   "iii\0"
-   "glBlendFunciARB\0"
-   "glBlendFuncIndexedAMD\0"
-   "\0"
-   /* _mesa_function_pool[10197]: GetnUniformivARB (will be remapped) */
-   "iiip\0"
-   "glGetnUniformivARB\0"
-   "\0"
-   /* _mesa_function_pool[10222]: GetTexParameterIivEXT (will be remapped) */
-   "iip\0"
-   "glGetTexParameterIivEXT\0"
-   "glGetTexParameterIiv\0"
-   "\0"
-   /* _mesa_function_pool[10272]: CreateProgram (will be remapped) */
-   "\0"
-   "glCreateProgram\0"
-   "\0"
-   /* _mesa_function_pool[10290]: LoadTransposeMatrixdARB (will be remapped) */
-   "p\0"
-   "glLoadTransposeMatrixd\0"
-   "glLoadTransposeMatrixdARB\0"
-   "\0"
-   /* _mesa_function_pool[10342]: ReleaseShaderCompiler (will be remapped) */
-   "\0"
-   "glReleaseShaderCompiler\0"
-   "\0"
-   /* _mesa_function_pool[10368]: GetMinmax (offset 364) */
-   "iiiip\0"
-   "glGetMinmax\0"
-   "glGetMinmaxEXT\0"
-   "\0"
-   /* _mesa_function_pool[10402]: StencilFuncSeparate (will be remapped) */
-   "iiii\0"
-   "glStencilFuncSeparate\0"
-   "\0"
-   /* _mesa_function_pool[10430]: SecondaryColor3sEXT (will be remapped) */
-   "iii\0"
-   "glSecondaryColor3s\0"
-   "glSecondaryColor3sEXT\0"
-   "\0"
-   /* _mesa_function_pool[10476]: Color3fVertex3fvSUN (dynamic) */
-   "pp\0"
-   "glColor3fVertex3fvSUN\0"
-   "\0"
-   /* _mesa_function_pool[10502]: GetInteger64i_v (will be remapped) */
-   "iip\0"
-   "glGetInteger64i_v\0"
-   "\0"
-   /* _mesa_function_pool[10525]: GetVertexAttribdvNV (will be remapped) */
-   "iip\0"
-   "glGetVertexAttribdvNV\0"
-   "\0"
-   /* _mesa_function_pool[10552]: Normal3fv (offset 57) */
-   "p\0"
-   "glNormal3fv\0"
-   "\0"
-   /* _mesa_function_pool[10567]: GlobalAlphaFactorbSUN (dynamic) */
-   "i\0"
-   "glGlobalAlphaFactorbSUN\0"
-   "\0"
-   /* _mesa_function_pool[10594]: Color3us (offset 23) */
-   "iii\0"
-   "glColor3us\0"
-   "\0"
-   /* _mesa_function_pool[10610]: ImageTransformParameterfvHP (dynamic) */
-   "iip\0"
-   "glImageTransformParameterfvHP\0"
-   "\0"
-   /* _mesa_function_pool[10645]: VertexAttrib4ivARB (will be remapped) */
-   "ip\0"
-   "glVertexAttrib4iv\0"
-   "glVertexAttrib4ivARB\0"
-   "\0"
-   /* _mesa_function_pool[10688]: End (offset 43) */
-   "\0"
-   "glEnd\0"
-   "\0"
-   /* _mesa_function_pool[10696]: VertexAttrib3fNV (will be remapped) */
-   "ifff\0"
-   "glVertexAttrib3fNV\0"
-   "\0"
-   /* _mesa_function_pool[10721]: VertexAttribs2dvNV (will be remapped) */
-   "iip\0"
-   "glVertexAttribs2dvNV\0"
-   "\0"
-   /* _mesa_function_pool[10747]: GetQueryObjectui64vEXT (will be remapped) */
-   "iip\0"
-   "glGetQueryObjectui64vEXT\0"
-   "\0"
-   /* _mesa_function_pool[10777]: MultiTexCoord3fvARB (offset 395) */
-   "ip\0"
-   "glMultiTexCoord3fv\0"
-   "glMultiTexCoord3fvARB\0"
-   "\0"
-   /* _mesa_function_pool[10822]: SecondaryColor3dEXT (will be remapped) */
-   "ddd\0"
-   "glSecondaryColor3d\0"
-   "glSecondaryColor3dEXT\0"
-   "\0"
-   /* _mesa_function_pool[10868]: Color3ub (offset 19) */
-   "iii\0"
-   "glColor3ub\0"
-   "\0"
-   /* _mesa_function_pool[10884]: GetProgramParameterfvNV (will be remapped) */
-   "iiip\0"
-   "glGetProgramParameterfvNV\0"
-   "\0"
-   /* _mesa_function_pool[10916]: TangentPointerEXT (dynamic) */
-   "iip\0"
-   "glTangentPointerEXT\0"
-   "\0"
-   /* _mesa_function_pool[10941]: Color4fNormal3fVertex3fvSUN (dynamic) */
-   "ppp\0"
-   "glColor4fNormal3fVertex3fvSUN\0"
-   "\0"
-   /* _mesa_function_pool[10976]: GetInstrumentsSGIX (dynamic) */
-   "\0"
-   "glGetInstrumentsSGIX\0"
-   "\0"
-   /* _mesa_function_pool[10999]: GetUniformuivEXT (will be remapped) */
-   "iip\0"
-   "glGetUniformuivEXT\0"
-   "glGetUniformuiv\0"
-   "\0"
-   /* _mesa_function_pool[11039]: Color3ui (offset 21) */
-   "iii\0"
-   "glColor3ui\0"
-   "\0"
-   /* _mesa_function_pool[11055]: EvalMapsNV (dynamic) */
-   "ii\0"
-   "glEvalMapsNV\0"
-   "\0"
-   /* _mesa_function_pool[11072]: TexSubImage2D (offset 333) */
-   "iiiiiiiip\0"
-   "glTexSubImage2D\0"
-   "glTexSubImage2DEXT\0"
-   "\0"
-   /* _mesa_function_pool[11118]: FragmentLightivSGIX (dynamic) */
-   "iip\0"
-   "glFragmentLightivSGIX\0"
-   "\0"
-   /* _mesa_function_pool[11145]: GetTexParameterPointervAPPLE (will be remapped) */
-   "iip\0"
-   "glGetTexParameterPointervAPPLE\0"
-   "\0"
-   /* _mesa_function_pool[11181]: TexGenfv (offset 191) */
-   "iip\0"
-   "glTexGenfv\0"
-   "\0"
-   /* _mesa_function_pool[11197]: GetTransformFeedbackVaryingEXT (will be remapped) */
-   "iiipppp\0"
-   "glGetTransformFeedbackVaryingEXT\0"
-   "glGetTransformFeedbackVarying\0"
-   "\0"
-   /* _mesa_function_pool[11269]: VertexAttrib4bvARB (will be remapped) */
-   "ip\0"
-   "glVertexAttrib4bv\0"
-   "glVertexAttrib4bvARB\0"
-   "\0"
-   /* _mesa_function_pool[11312]: ShaderBinary (will be remapped) */
-   "ipipi\0"
-   "glShaderBinary\0"
-   "\0"
-   /* _mesa_function_pool[11334]: GetIntegerIndexedvEXT (will be remapped) */
-   "iip\0"
-   "glGetIntegerIndexedvEXT\0"
-   "glGetIntegeri_v\0"
-   "\0"
-   /* _mesa_function_pool[11379]: MultiTexCoord4sARB (offset 406) */
-   "iiiii\0"
-   "glMultiTexCoord4s\0"
-   "glMultiTexCoord4sARB\0"
-   "\0"
-   /* _mesa_function_pool[11425]: GetFragmentMaterialivSGIX (dynamic) */
-   "iip\0"
-   "glGetFragmentMaterialivSGIX\0"
-   "\0"
-   /* _mesa_function_pool[11458]: WindowPos4dMESA (will be remapped) */
-   "dddd\0"
-   "glWindowPos4dMESA\0"
-   "\0"
-   /* _mesa_function_pool[11482]: WeightPointerARB (dynamic) */
-   "iiip\0"
-   "glWeightPointerARB\0"
-   "\0"
-   /* _mesa_function_pool[11507]: WindowPos2dMESA (will be remapped) */
-   "dd\0"
-   "glWindowPos2d\0"
-   "glWindowPos2dARB\0"
-   "glWindowPos2dMESA\0"
-   "\0"
-   /* _mesa_function_pool[11560]: FramebufferTexture3DEXT (will be remapped) */
-   "iiiiii\0"
-   "glFramebufferTexture3D\0"
-   "glFramebufferTexture3DEXT\0"
-   "\0"
-   /* _mesa_function_pool[11617]: BlendEquation (offset 337) */
-   "i\0"
-   "glBlendEquation\0"
-   "glBlendEquationEXT\0"
-   "\0"
-   /* _mesa_function_pool[11655]: VertexAttrib3dNV (will be remapped) */
-   "iddd\0"
-   "glVertexAttrib3dNV\0"
-   "\0"
-   /* _mesa_function_pool[11680]: VertexAttrib3dARB (will be remapped) */
-   "iddd\0"
-   "glVertexAttrib3d\0"
-   "glVertexAttrib3dARB\0"
-   "\0"
-   /* _mesa_function_pool[11723]: VertexAttribI4usvEXT (will be remapped) */
-   "ip\0"
-   "glVertexAttribI4usvEXT\0"
-   "glVertexAttribI4usv\0"
-   "\0"
-   /* _mesa_function_pool[11770]: ReplacementCodeuiTexCoord2fColor4fNormal3fVertex3fvSUN (dynamic) */
-   "ppppp\0"
-   "glReplacementCodeuiTexCoord2fColor4fNormal3fVertex3fvSUN\0"
-   "\0"
-   /* _mesa_function_pool[11834]: VertexAttrib4fARB (will be remapped) */
-   "iffff\0"
-   "glVertexAttrib4f\0"
-   "glVertexAttrib4fARB\0"
-   "\0"
-   /* _mesa_function_pool[11878]: GetError (offset 261) */
-   "\0"
-   "glGetError\0"
-   "\0"
-   /* _mesa_function_pool[11891]: IndexFuncEXT (dynamic) */
-   "if\0"
-   "glIndexFuncEXT\0"
-   "\0"
-   /* _mesa_function_pool[11910]: TexCoord3dv (offset 111) */
-   "p\0"
-   "glTexCoord3dv\0"
-   "\0"
-   /* _mesa_function_pool[11927]: Indexdv (offset 45) */
-   "p\0"
-   "glIndexdv\0"
-   "\0"
-   /* _mesa_function_pool[11940]: FramebufferTexture2DEXT (will be remapped) */
-   "iiiii\0"
-   "glFramebufferTexture2D\0"
-   "glFramebufferTexture2DEXT\0"
-   "\0"
-   /* _mesa_function_pool[11996]: Normal3s (offset 60) */
-   "iii\0"
-   "glNormal3s\0"
-   "\0"
-   /* _mesa_function_pool[12012]: GetObjectParameterivAPPLE (will be remapped) */
-   "iiip\0"
-   "glGetObjectParameterivAPPLE\0"
-   "\0"
-   /* _mesa_function_pool[12046]: PushName (offset 201) */
-   "i\0"
-   "glPushName\0"
-   "\0"
-   /* _mesa_function_pool[12060]: MultiTexCoord2dvARB (offset 385) */
-   "ip\0"
-   "glMultiTexCoord2dv\0"
-   "glMultiTexCoord2dvARB\0"
-   "\0"
-   /* _mesa_function_pool[12105]: CullParameterfvEXT (dynamic) */
-   "ip\0"
-   "glCullParameterfvEXT\0"
-   "\0"
-   /* _mesa_function_pool[12130]: Normal3i (offset 58) */
-   "iii\0"
-   "glNormal3i\0"
-   "\0"
-   /* _mesa_function_pool[12146]: ProgramNamedParameter4fvNV (will be remapped) */
-   "iipp\0"
-   "glProgramNamedParameter4fvNV\0"
-   "\0"
-   /* _mesa_function_pool[12181]: SecondaryColorPointerEXT (will be remapped) */
-   "iiip\0"
-   "glSecondaryColorPointer\0"
-   "glSecondaryColorPointerEXT\0"
-   "\0"
-   /* _mesa_function_pool[12238]: VertexAttrib4fvARB (will be remapped) */
-   "ip\0"
-   "glVertexAttrib4fv\0"
-   "glVertexAttrib4fvARB\0"
-   "\0"
-   /* _mesa_function_pool[12281]: PixelTexGenSGIX (will be remapped) */
-   "i\0"
-   "glPixelTexGenSGIX\0"
-   "\0"
-   /* _mesa_function_pool[12302]: GetActiveUniformARB (will be remapped) */
-   "iiipppp\0"
-   "glGetActiveUniform\0"
-   "glGetActiveUniformARB\0"
-   "\0"
-   /* _mesa_function_pool[12352]: ImageTransformParameteriHP (dynamic) */
-   "iii\0"
-   "glImageTransformParameteriHP\0"
-   "\0"
-   /* _mesa_function_pool[12386]: Normal3b (offset 52) */
-   "iii\0"
-   "glNormal3b\0"
-   "\0"
-   /* _mesa_function_pool[12402]: Normal3d (offset 54) */
-   "ddd\0"
-   "glNormal3d\0"
-   "\0"
-   /* _mesa_function_pool[12418]: Uniform1uiEXT (will be remapped) */
-   "ii\0"
-   "glUniform1uiEXT\0"
-   "glUniform1ui\0"
-   "\0"
-   /* _mesa_function_pool[12451]: Normal3f (offset 56) */
-   "fff\0"
-   "glNormal3f\0"
-   "\0"
-   /* _mesa_function_pool[12467]: MultiTexCoord1svARB (offset 383) */
-   "ip\0"
-   "glMultiTexCoord1sv\0"
-   "glMultiTexCoord1svARB\0"
-   "\0"
-   /* _mesa_function_pool[12512]: Indexi (offset 48) */
-   "i\0"
-   "glIndexi\0"
-   "\0"
-   /* _mesa_function_pool[12524]: EGLImageTargetTexture2DOES (will be remapped) */
-   "ip\0"
-   "glEGLImageTargetTexture2DOES\0"
-   "\0"
-   /* _mesa_function_pool[12557]: EndQueryARB (will be remapped) */
-   "i\0"
-   "glEndQuery\0"
-   "glEndQueryARB\0"
-   "\0"
-   /* _mesa_function_pool[12585]: DeleteFencesNV (will be remapped) */
-   "ip\0"
-   "glDeleteFencesNV\0"
-   "\0"
-   /* _mesa_function_pool[12606]: ColorPointerListIBM (dynamic) */
-   "iiipi\0"
-   "glColorPointerListIBM\0"
-   "\0"
-   /* _mesa_function_pool[12635]: BindBufferRangeEXT (will be remapped) */
-   "iiiii\0"
-   "glBindBufferRangeEXT\0"
-   "glBindBufferRange\0"
-   "\0"
-   /* _mesa_function_pool[12681]: DepthMask (offset 211) */
-   "i\0"
-   "glDepthMask\0"
-   "\0"
-   /* _mesa_function_pool[12696]: IsShader (will be remapped) */
-   "i\0"
-   "glIsShader\0"
-   "\0"
-   /* _mesa_function_pool[12710]: Indexf (offset 46) */
-   "f\0"
-   "glIndexf\0"
-   "\0"
-   /* _mesa_function_pool[12722]: GetImageTransformParameterivHP (dynamic) */
-   "iip\0"
-   "glGetImageTransformParameterivHP\0"
-   "\0"
-   /* _mesa_function_pool[12760]: Indexd (offset 44) */
-   "d\0"
-   "glIndexd\0"
-   "\0"
-   /* _mesa_function_pool[12772]: GetMaterialiv (offset 270) */
-   "iip\0"
-   "glGetMaterialiv\0"
-   "\0"
-   /* _mesa_function_pool[12793]: StencilOp (offset 244) */
-   "iii\0"
-   "glStencilOp\0"
-   "\0"
-   /* _mesa_function_pool[12810]: WindowPos4ivMESA (will be remapped) */
-   "p\0"
-   "glWindowPos4ivMESA\0"
-   "\0"
-   /* _mesa_function_pool[12832]: MultiTexCoord3svARB (offset 399) */
-   "ip\0"
-   "glMultiTexCoord3sv\0"
-   "glMultiTexCoord3svARB\0"
-   "\0"
-   /* _mesa_function_pool[12877]: TexEnvfv (offset 185) */
-   "iip\0"
-   "glTexEnvfv\0"
-   "\0"
-   /* _mesa_function_pool[12893]: MultiTexCoord4iARB (offset 404) */
-   "iiiii\0"
-   "glMultiTexCoord4i\0"
-   "glMultiTexCoord4iARB\0"
-   "\0"
-   /* _mesa_function_pool[12939]: Indexs (offset 50) */
-   "i\0"
-   "glIndexs\0"
-   "\0"
-   /* _mesa_function_pool[12951]: Binormal3ivEXT (dynamic) */
-   "p\0"
-   "glBinormal3ivEXT\0"
-   "\0"
-   /* _mesa_function_pool[12971]: ResizeBuffersMESA (will be remapped) */
-   "\0"
-   "glResizeBuffersMESA\0"
-   "\0"
-   /* _mesa_function_pool[12993]: BlendFuncSeparateiARB (will be remapped) */
-   "iiiii\0"
-   "glBlendFuncSeparateiARB\0"
-   "glBlendFuncSeparateIndexedAMD\0"
-   "\0"
-   /* _mesa_function_pool[13054]: GetUniformivARB (will be remapped) */
-   "iip\0"
-   "glGetUniformiv\0"
-   "glGetUniformivARB\0"
-   "\0"
-   /* _mesa_function_pool[13092]: PixelTexGenParameteriSGIS (will be remapped) */
-   "ii\0"
-   "glPixelTexGenParameteriSGIS\0"
-   "\0"
-   /* _mesa_function_pool[13124]: VertexPointervINTEL (dynamic) */
-   "iip\0"
-   "glVertexPointervINTEL\0"
-   "\0"
-   /* _mesa_function_pool[13151]: Vertex2i (offset 130) */
-   "ii\0"
-   "glVertex2i\0"
-   "\0"
-   /* _mesa_function_pool[13166]: LoadMatrixf (offset 291) */
-   "p\0"
-   "glLoadMatrixf\0"
-   "\0"
-   /* _mesa_function_pool[13183]: VertexAttribI1uivEXT (will be remapped) */
-   "ip\0"
-   "glVertexAttribI1uivEXT\0"
-   "glVertexAttribI1uiv\0"
-   "\0"
-   /* _mesa_function_pool[13230]: Vertex2f (offset 128) */
-   "ff\0"
-   "glVertex2f\0"
-   "\0"
-   /* _mesa_function_pool[13245]: ReplacementCodeuiColor4fNormal3fVertex3fvSUN (dynamic) */
-   "pppp\0"
-   "glReplacementCodeuiColor4fNormal3fVertex3fvSUN\0"
-   "\0"
-   /* _mesa_function_pool[13298]: Color4bv (offset 26) */
-   "p\0"
-   "glColor4bv\0"
-   "\0"
-   /* _mesa_function_pool[13312]: VertexPointer (offset 321) */
-   "iiip\0"
-   "glVertexPointer\0"
-   "\0"
-   /* _mesa_function_pool[13334]: SecondaryColor3uiEXT (will be remapped) */
-   "iii\0"
-   "glSecondaryColor3ui\0"
-   "glSecondaryColor3uiEXT\0"
-   "\0"
-   /* _mesa_function_pool[13382]: StartInstrumentsSGIX (dynamic) */
-   "\0"
-   "glStartInstrumentsSGIX\0"
-   "\0"
-   /* _mesa_function_pool[13407]: SecondaryColor3usvEXT (will be remapped) */
-   "p\0"
-   "glSecondaryColor3usv\0"
-   "glSecondaryColor3usvEXT\0"
-   "\0"
-   /* _mesa_function_pool[13455]: VertexAttrib2fvNV (will be remapped) */
-   "ip\0"
-   "glVertexAttrib2fvNV\0"
-   "\0"
-   /* _mesa_function_pool[13479]: ProgramLocalParameter4dvARB (will be remapped) */
-   "iip\0"
-   "glProgramLocalParameter4dvARB\0"
-   "\0"
-   /* _mesa_function_pool[13514]: DeleteLists (offset 4) */
-   "ii\0"
-   "glDeleteLists\0"
-   "\0"
-   /* _mesa_function_pool[13532]: LogicOp (offset 242) */
-   "i\0"
-   "glLogicOp\0"
-   "\0"
-   /* _mesa_function_pool[13545]: MatrixIndexuivARB (dynamic) */
-   "ip\0"
-   "glMatrixIndexuivARB\0"
-   "\0"
-   /* _mesa_function_pool[13569]: Vertex2s (offset 132) */
-   "ii\0"
-   "glVertex2s\0"
-   "\0"
-   /* _mesa_function_pool[13584]: RenderbufferStorageMultisample (will be remapped) */
-   "iiiii\0"
-   "glRenderbufferStorageMultisample\0"
-   "glRenderbufferStorageMultisampleEXT\0"
-   "\0"
-   /* _mesa_function_pool[13660]: TexCoord4fv (offset 121) */
-   "p\0"
-   "glTexCoord4fv\0"
-   "\0"
-   /* _mesa_function_pool[13677]: Tangent3sEXT (dynamic) */
-   "iii\0"
-   "glTangent3sEXT\0"
-   "\0"
-   /* _mesa_function_pool[13697]: GlobalAlphaFactorfSUN (dynamic) */
-   "f\0"
-   "glGlobalAlphaFactorfSUN\0"
-   "\0"
-   /* _mesa_function_pool[13724]: MultiTexCoord3iARB (offset 396) */
-   "iiii\0"
-   "glMultiTexCoord3i\0"
-   "glMultiTexCoord3iARB\0"
-   "\0"
-   /* _mesa_function_pool[13769]: IsProgram (will be remapped) */
-   "i\0"
-   "glIsProgram\0"
-   "\0"
-   /* _mesa_function_pool[13784]: TexCoordPointerListIBM (dynamic) */
-   "iiipi\0"
-   "glTexCoordPointerListIBM\0"
-   "\0"
-   /* _mesa_function_pool[13816]: VertexAttribI4svEXT (will be remapped) */
-   "ip\0"
-   "glVertexAttribI4svEXT\0"
-   "glVertexAttribI4sv\0"
-   "\0"
-   /* _mesa_function_pool[13861]: GlobalAlphaFactorusSUN (dynamic) */
-   "i\0"
-   "glGlobalAlphaFactorusSUN\0"
-   "\0"
-   /* _mesa_function_pool[13889]: VertexAttrib2dvNV (will be remapped) */
-   "ip\0"
-   "glVertexAttrib2dvNV\0"
-   "\0"
-   /* _mesa_function_pool[13913]: FramebufferRenderbufferEXT (will be remapped) */
-   "iiii\0"
-   "glFramebufferRenderbuffer\0"
-   "glFramebufferRenderbufferEXT\0"
-   "\0"
-   /* _mesa_function_pool[13974]: ClearBufferuiv (will be remapped) */
-   "iip\0"
-   "glClearBufferuiv\0"
-   "\0"
-   /* _mesa_function_pool[13996]: VertexAttrib1dvNV (will be remapped) */
-   "ip\0"
-   "glVertexAttrib1dvNV\0"
-   "\0"
-   /* _mesa_function_pool[14020]: GenTextures (offset 328) */
-   "ip\0"
-   "glGenTextures\0"
-   "glGenTexturesEXT\0"
-   "\0"
-   /* _mesa_function_pool[14055]: FramebufferTextureARB (will be remapped) */
-   "iiii\0"
-   "glFramebufferTextureARB\0"
-   "\0"
-   /* _mesa_function_pool[14085]: SetFenceNV (will be remapped) */
-   "ii\0"
-   "glSetFenceNV\0"
-   "\0"
-   /* _mesa_function_pool[14102]: FramebufferTexture1DEXT (will be remapped) */
-   "iiiii\0"
-   "glFramebufferTexture1D\0"
-   "glFramebufferTexture1DEXT\0"
-   "\0"
-   /* _mesa_function_pool[14158]: GetCombinerOutputParameterivNV (will be remapped) */
-   "iiip\0"
-   "glGetCombinerOutputParameterivNV\0"
-   "\0"
-   /* _mesa_function_pool[14197]: MultiModeDrawArraysIBM (will be remapped) */
-   "pppii\0"
-   "glMultiModeDrawArraysIBM\0"
-   "\0"
-   /* _mesa_function_pool[14229]: PixelTexGenParameterivSGIS (will be remapped) */
-   "ip\0"
-   "glPixelTexGenParameterivSGIS\0"
-   "\0"
-   /* _mesa_function_pool[14262]: TextureNormalEXT (dynamic) */
-   "i\0"
-   "glTextureNormalEXT\0"
-   "\0"
-   /* _mesa_function_pool[14284]: IndexPointerListIBM (dynamic) */
-   "iipi\0"
-   "glIndexPointerListIBM\0"
-   "\0"
-   /* _mesa_function_pool[14312]: WeightfvARB (dynamic) */
-   "ip\0"
-   "glWeightfvARB\0"
-   "\0"
-   /* _mesa_function_pool[14330]: GetCombinerOutputParameterfvNV (will be remapped) */
-   "iiip\0"
-   "glGetCombinerOutputParameterfvNV\0"
-   "\0"
-   /* _mesa_function_pool[14369]: RasterPos2sv (offset 69) */
-   "p\0"
-   "glRasterPos2sv\0"
-   "\0"
-   /* _mesa_function_pool[14387]: Color4ubv (offset 36) */
-   "p\0"
-   "glColor4ubv\0"
-   "\0"
-   /* _mesa_function_pool[14402]: DrawBuffer (offset 202) */
-   "i\0"
-   "glDrawBuffer\0"
-   "\0"
-   /* _mesa_function_pool[14418]: TexCoord2fv (offset 105) */
-   "p\0"
-   "glTexCoord2fv\0"
-   "\0"
-   /* _mesa_function_pool[14435]: WindowPos4fMESA (will be remapped) */
-   "ffff\0"
-   "glWindowPos4fMESA\0"
-   "\0"
-   /* _mesa_function_pool[14459]: TexCoord1sv (offset 101) */
-   "p\0"
-   "glTexCoord1sv\0"
-   "\0"
-   /* _mesa_function_pool[14476]: WindowPos3dvMESA (will be remapped) */
-   "p\0"
-   "glWindowPos3dv\0"
-   "glWindowPos3dvARB\0"
-   "glWindowPos3dvMESA\0"
-   "\0"
-   /* _mesa_function_pool[14531]: DepthFunc (offset 245) */
-   "i\0"
-   "glDepthFunc\0"
-   "\0"
-   /* _mesa_function_pool[14546]: PixelMapusv (offset 253) */
-   "iip\0"
-   "glPixelMapusv\0"
-   "\0"
-   /* _mesa_function_pool[14565]: GetQueryObjecti64vEXT (will be remapped) */
-   "iip\0"
-   "glGetQueryObjecti64vEXT\0"
-   "\0"
-   /* _mesa_function_pool[14594]: MultiTexCoord1dARB (offset 376) */
-   "id\0"
-   "glMultiTexCoord1d\0"
-   "glMultiTexCoord1dARB\0"
-   "\0"
-   /* _mesa_function_pool[14637]: PointParameterivNV (will be remapped) */
-   "ip\0"
-   "glPointParameteriv\0"
-   "glPointParameterivNV\0"
-   "\0"
-   /* _mesa_function_pool[14681]: IsSampler (will be remapped) */
-   "i\0"
-   "glIsSampler\0"
-   "\0"
-   /* _mesa_function_pool[14696]: BlendFunc (offset 241) */
-   "ii\0"
-   "glBlendFunc\0"
-   "\0"
-   /* _mesa_function_pool[14712]: EndTransformFeedbackEXT (will be remapped) */
-   "\0"
-   "glEndTransformFeedbackEXT\0"
-   "glEndTransformFeedback\0"
-   "\0"
-   /* _mesa_function_pool[14763]: Uniform2fvARB (will be remapped) */
-   "iip\0"
-   "glUniform2fv\0"
-   "glUniform2fvARB\0"
-   "\0"
-   /* _mesa_function_pool[14797]: BufferParameteriAPPLE (will be remapped) */
-   "iii\0"
-   "glBufferParameteriAPPLE\0"
-   "\0"
-   /* _mesa_function_pool[14826]: MultiTexCoord3dvARB (offset 393) */
-   "ip\0"
-   "glMultiTexCoord3dv\0"
-   "glMultiTexCoord3dvARB\0"
-   "\0"
-   /* _mesa_function_pool[14871]: ReplacementCodeuiTexCoord2fNormal3fVertex3fvSUN (dynamic) */
-   "pppp\0"
-   "glReplacementCodeuiTexCoord2fNormal3fVertex3fvSUN\0"
-   "\0"
-   /* _mesa_function_pool[14927]: DeleteObjectARB (will be remapped) */
-   "i\0"
-   "glDeleteObjectARB\0"
-   "\0"
-   /* _mesa_function_pool[14948]: GetShaderPrecisionFormat (will be remapped) */
-   "iipp\0"
-   "glGetShaderPrecisionFormat\0"
-   "\0"
-   /* _mesa_function_pool[14981]: MatrixIndexPointerARB (dynamic) */
-   "iiip\0"
-   "glMatrixIndexPointerARB\0"
-   "\0"
-   /* _mesa_function_pool[15011]: ProgramNamedParameter4dvNV (will be remapped) */
-   "iipp\0"
-   "glProgramNamedParameter4dvNV\0"
-   "\0"
-   /* _mesa_function_pool[15046]: Tangent3fvEXT (dynamic) */
-   "p\0"
-   "glTangent3fvEXT\0"
-   "\0"
-   /* _mesa_function_pool[15065]: Flush (offset 217) */
-   "\0"
-   "glFlush\0"
-   "\0"
-   /* _mesa_function_pool[15075]: Color4uiv (offset 38) */
-   "p\0"
-   "glColor4uiv\0"
-   "\0"
-   /* _mesa_function_pool[15090]: VertexAttribI4iEXT (will be remapped) */
-   "iiiii\0"
-   "glVertexAttribI4iEXT\0"
-   "glVertexAttribI4i\0"
-   "\0"
-   /* _mesa_function_pool[15136]: GenVertexArrays (will be remapped) */
-   "ip\0"
-   "glGenVertexArrays\0"
-   "\0"
-   /* _mesa_function_pool[15158]: Uniform3uivEXT (will be remapped) */
-   "iip\0"
-   "glUniform3uivEXT\0"
-   "glUniform3uiv\0"
-   "\0"
-   /* _mesa_function_pool[15194]: RasterPos3sv (offset 77) */
-   "p\0"
-   "glRasterPos3sv\0"
-   "\0"
-   /* _mesa_function_pool[15212]: BindFramebufferEXT (will be remapped) */
-   "ii\0"
-   "glBindFramebuffer\0"
-   "glBindFramebufferEXT\0"
-   "\0"
-   /* _mesa_function_pool[15255]: ReferencePlaneSGIX (dynamic) */
-   "p\0"
-   "glReferencePlaneSGIX\0"
-   "\0"
-   /* _mesa_function_pool[15279]: PushAttrib (offset 219) */
-   "i\0"
-   "glPushAttrib\0"
-   "\0"
-   /* _mesa_function_pool[15295]: RasterPos2i (offset 66) */
-   "ii\0"
-   "glRasterPos2i\0"
-   "\0"
-   /* _mesa_function_pool[15313]: ValidateProgramARB (will be remapped) */
-   "i\0"
-   "glValidateProgram\0"
-   "glValidateProgramARB\0"
-   "\0"
-   /* _mesa_function_pool[15355]: TexParameteriv (offset 181) */
-   "iip\0"
-   "glTexParameteriv\0"
-   "\0"
-   /* _mesa_function_pool[15377]: UnlockArraysEXT (will be remapped) */
-   "\0"
-   "glUnlockArraysEXT\0"
-   "\0"
-   /* _mesa_function_pool[15397]: TexCoord2fColor3fVertex3fSUN (dynamic) */
-   "ffffffff\0"
-   "glTexCoord2fColor3fVertex3fSUN\0"
-   "\0"
-   /* _mesa_function_pool[15438]: WindowPos3fvMESA (will be remapped) */
-   "p\0"
-   "glWindowPos3fv\0"
-   "glWindowPos3fvARB\0"
-   "glWindowPos3fvMESA\0"
-   "\0"
-   /* _mesa_function_pool[15493]: RasterPos2f (offset 64) */
-   "ff\0"
-   "glRasterPos2f\0"
-   "\0"
-   /* _mesa_function_pool[15511]: VertexAttrib1svNV (will be remapped) */
-   "ip\0"
-   "glVertexAttrib1svNV\0"
-   "\0"
-   /* _mesa_function_pool[15535]: RasterPos2d (offset 62) */
-   "dd\0"
-   "glRasterPos2d\0"
-   "\0"
-   /* _mesa_function_pool[15553]: RasterPos3fv (offset 73) */
-   "p\0"
-   "glRasterPos3fv\0"
-   "\0"
-   /* _mesa_function_pool[15571]: CopyTexSubImage3D (offset 373) */
-   "iiiiiiiii\0"
-   "glCopyTexSubImage3D\0"
-   "glCopyTexSubImage3DEXT\0"
-   "\0"
-   /* _mesa_function_pool[15625]: VertexAttrib2dARB (will be remapped) */
-   "idd\0"
-   "glVertexAttrib2d\0"
-   "glVertexAttrib2dARB\0"
-   "\0"
-   /* _mesa_function_pool[15667]: Color4ub (offset 35) */
-   "iiii\0"
-   "glColor4ub\0"
-   "\0"
-   /* _mesa_function_pool[15684]: GetInteger64v (will be remapped) */
-   "ip\0"
-   "glGetInteger64v\0"
-   "\0"
-   /* _mesa_function_pool[15704]: TextureColorMaskSGIS (dynamic) */
-   "iiii\0"
-   "glTextureColorMaskSGIS\0"
-   "\0"
-   /* _mesa_function_pool[15733]: RasterPos2s (offset 68) */
-   "ii\0"
-   "glRasterPos2s\0"
-   "\0"
-   /* _mesa_function_pool[15751]: GetColorTable (offset 343) */
-   "iiip\0"
-   "glGetColorTable\0"
-   "glGetColorTableSGI\0"
-   "glGetColorTableEXT\0"
-   "\0"
-   /* _mesa_function_pool[15811]: SelectBuffer (offset 195) */
-   "ip\0"
-   "glSelectBuffer\0"
-   "\0"
-   /* _mesa_function_pool[15830]: Indexiv (offset 49) */
-   "p\0"
-   "glIndexiv\0"
-   "\0"
-   /* _mesa_function_pool[15843]: TexCoord3i (offset 114) */
-   "iii\0"
-   "glTexCoord3i\0"
-   "\0"
-   /* _mesa_function_pool[15861]: CopyColorTable (offset 342) */
-   "iiiii\0"
-   "glCopyColorTable\0"
-   "glCopyColorTableSGI\0"
-   "\0"
-   /* _mesa_function_pool[15905]: GetHistogramParameterfv (offset 362) */
-   "iip\0"
-   "glGetHistogramParameterfv\0"
-   "glGetHistogramParameterfvEXT\0"
-   "\0"
-   /* _mesa_function_pool[15965]: Frustum (offset 289) */
-   "dddddd\0"
-   "glFrustum\0"
-   "\0"
-   /* _mesa_function_pool[15983]: GetString (offset 275) */
-   "i\0"
-   "glGetString\0"
-   "\0"
-   /* _mesa_function_pool[15998]: ColorPointervINTEL (dynamic) */
-   "iip\0"
-   "glColorPointervINTEL\0"
-   "\0"
-   /* _mesa_function_pool[16024]: TexEnvf (offset 184) */
-   "iif\0"
-   "glTexEnvf\0"
-   "\0"
-   /* _mesa_function_pool[16039]: TexCoord3d (offset 110) */
-   "ddd\0"
-   "glTexCoord3d\0"
-   "\0"
-   /* _mesa_function_pool[16057]: AlphaFragmentOp1ATI (will be remapped) */
-   "iiiiii\0"
-   "glAlphaFragmentOp1ATI\0"
-   "\0"
-   /* _mesa_function_pool[16087]: TexCoord3f (offset 112) */
-   "fff\0"
-   "glTexCoord3f\0"
-   "\0"
-   /* _mesa_function_pool[16105]: MultiTexCoord3ivARB (offset 397) */
-   "ip\0"
-   "glMultiTexCoord3iv\0"
-   "glMultiTexCoord3ivARB\0"
-   "\0"
-   /* _mesa_function_pool[16150]: MultiTexCoord2sARB (offset 390) */
-   "iii\0"
-   "glMultiTexCoord2s\0"
-   "glMultiTexCoord2sARB\0"
-   "\0"
-   /* _mesa_function_pool[16194]: VertexAttrib1dvARB (will be remapped) */
-   "ip\0"
-   "glVertexAttrib1dv\0"
-   "glVertexAttrib1dvARB\0"
-   "\0"
-   /* _mesa_function_pool[16237]: GetnHistogramARB (will be remapped) */
-   "iiiiip\0"
-   "glGetnHistogramARB\0"
-   "\0"
-   /* _mesa_function_pool[16264]: DeleteTextures (offset 327) */
-   "ip\0"
-   "glDeleteTextures\0"
-   "glDeleteTexturesEXT\0"
-   "\0"
-   /* _mesa_function_pool[16305]: TexCoordPointerEXT (will be remapped) */
-   "iiiip\0"
-   "glTexCoordPointerEXT\0"
-   "\0"
-   /* _mesa_function_pool[16333]: TexSubImage4DSGIS (dynamic) */
-   "iiiiiiiiiiiip\0"
-   "glTexSubImage4DSGIS\0"
-   "\0"
-   /* _mesa_function_pool[16368]: TexCoord3s (offset 116) */
-   "iii\0"
-   "glTexCoord3s\0"
-   "\0"
-   /* _mesa_function_pool[16386]: GetTexLevelParameteriv (offset 285) */
-   "iiip\0"
-   "glGetTexLevelParameteriv\0"
-   "\0"
-   /* _mesa_function_pool[16417]: CombinerStageParameterfvNV (dynamic) */
-   "iip\0"
-   "glCombinerStageParameterfvNV\0"
-   "\0"
-   /* _mesa_function_pool[16451]: StopInstrumentsSGIX (dynamic) */
-   "i\0"
-   "glStopInstrumentsSGIX\0"
-   "\0"
-   /* _mesa_function_pool[16476]: TexCoord4fColor4fNormal3fVertex4fSUN (dynamic) */
-   "fffffffffffffff\0"
-   "glTexCoord4fColor4fNormal3fVertex4fSUN\0"
-   "\0"
-   /* _mesa_function_pool[16532]: ClearAccum (offset 204) */
-   "ffff\0"
-   "glClearAccum\0"
-   "\0"
-   /* _mesa_function_pool[16551]: DeformSGIX (dynamic) */
-   "i\0"
-   "glDeformSGIX\0"
-   "\0"
-   /* _mesa_function_pool[16567]: GetVertexAttribfvARB (will be remapped) */
-   "iip\0"
-   "glGetVertexAttribfv\0"
-   "glGetVertexAttribfvARB\0"
-   "\0"
-   /* _mesa_function_pool[16615]: SecondaryColor3ivEXT (will be remapped) */
-   "p\0"
-   "glSecondaryColor3iv\0"
-   "glSecondaryColor3ivEXT\0"
-   "\0"
-   /* _mesa_function_pool[16661]: TexCoord4iv (offset 123) */
-   "p\0"
-   "glTexCoord4iv\0"
-   "\0"
-   /* _mesa_function_pool[16678]: VertexAttribI4uiEXT (will be remapped) */
-   "iiiii\0"
-   "glVertexAttribI4uiEXT\0"
-   "glVertexAttribI4ui\0"
-   "\0"
-   /* _mesa_function_pool[16726]: GetFragmentMaterialfvSGIX (dynamic) */
-   "iip\0"
-   "glGetFragmentMaterialfvSGIX\0"
-   "\0"
-   /* _mesa_function_pool[16759]: UniformMatrix4x2fv (will be remapped) */
-   "iiip\0"
-   "glUniformMatrix4x2fv\0"
-   "\0"
-   /* _mesa_function_pool[16786]: GetDetailTexFuncSGIS (dynamic) */
-   "ip\0"
-   "glGetDetailTexFuncSGIS\0"
-   "\0"
-   /* _mesa_function_pool[16813]: GetCombinerStageParameterfvNV (dynamic) */
-   "iip\0"
-   "glGetCombinerStageParameterfvNV\0"
-   "\0"
-   /* _mesa_function_pool[16850]: SamplerParameterIiv (will be remapped) */
-   "iip\0"
-   "glSamplerParameterIiv\0"
-   "\0"
-   /* _mesa_function_pool[16877]: PolygonOffset (offset 319) */
-   "ff\0"
-   "glPolygonOffset\0"
-   "\0"
-   /* _mesa_function_pool[16897]: BindVertexArray (will be remapped) */
-   "i\0"
-   "glBindVertexArray\0"
-   "\0"
-   /* _mesa_function_pool[16918]: Color4ubVertex2fvSUN (dynamic) */
-   "pp\0"
-   "glColor4ubVertex2fvSUN\0"
-   "\0"
-   /* _mesa_function_pool[16945]: Rectd (offset 86) */
-   "dddd\0"
-   "glRectd\0"
-   "\0"
-   /* _mesa_function_pool[16959]: TexFilterFuncSGIS (dynamic) */
-   "iiip\0"
-   "glTexFilterFuncSGIS\0"
-   "\0"
-   /* _mesa_function_pool[16985]: TextureBarrierNV (will be remapped) */
-   "\0"
-   "glTextureBarrierNV\0"
-   "\0"
-   /* _mesa_function_pool[17006]: SamplerParameterfv (will be remapped) */
-   "iip\0"
-   "glSamplerParameterfv\0"
-   "\0"
-   /* _mesa_function_pool[17032]: VertexAttribI4ubvEXT (will be remapped) */
-   "ip\0"
-   "glVertexAttribI4ubvEXT\0"
-   "glVertexAttribI4ubv\0"
-   "\0"
-   /* _mesa_function_pool[17079]: GetAttribLocationARB (will be remapped) */
-   "ip\0"
-   "glGetAttribLocation\0"
-   "glGetAttribLocationARB\0"
-   "\0"
-   /* _mesa_function_pool[17126]: RasterPos3i (offset 74) */
-   "iii\0"
-   "glRasterPos3i\0"
-   "\0"
-   /* _mesa_function_pool[17145]: BlendEquationSeparateiARB (will be remapped) */
-   "iii\0"
-   "glBlendEquationSeparateiARB\0"
-   "glBlendEquationSeparateIndexedAMD\0"
-   "\0"
-   /* _mesa_function_pool[17212]: VertexAttrib4ubvARB (will be remapped) */
-   "ip\0"
-   "glVertexAttrib4ubv\0"
-   "glVertexAttrib4ubvARB\0"
-   "\0"
-   /* _mesa_function_pool[17257]: DetailTexFuncSGIS (dynamic) */
-   "iip\0"
-   "glDetailTexFuncSGIS\0"
-   "\0"
-   /* _mesa_function_pool[17282]: Normal3fVertex3fSUN (dynamic) */
-   "ffffff\0"
-   "glNormal3fVertex3fSUN\0"
-   "\0"
-   /* _mesa_function_pool[17312]: CopyTexImage2D (offset 324) */
-   "iiiiiiii\0"
-   "glCopyTexImage2D\0"
-   "glCopyTexImage2DEXT\0"
-   "\0"
-   /* _mesa_function_pool[17359]: GetBufferPointervARB (will be remapped) */
-   "iip\0"
-   "glGetBufferPointerv\0"
-   "glGetBufferPointervARB\0"
-   "\0"
-   /* _mesa_function_pool[17407]: ProgramEnvParameter4fARB (will be remapped) */
-   "iiffff\0"
-   "glProgramEnvParameter4fARB\0"
-   "glProgramParameter4fNV\0"
-   "\0"
-   /* _mesa_function_pool[17465]: Uniform3ivARB (will be remapped) */
-   "iip\0"
-   "glUniform3iv\0"
-   "glUniform3ivARB\0"
-   "\0"
-   /* _mesa_function_pool[17499]: Lightfv (offset 160) */
-   "iip\0"
-   "glLightfv\0"
-   "\0"
-   /* _mesa_function_pool[17514]: PrimitiveRestartIndexNV (will be remapped) */
-   "i\0"
-   "glPrimitiveRestartIndexNV\0"
-   "glPrimitiveRestartIndex\0"
-   "\0"
-   /* _mesa_function_pool[17567]: ClearDepth (offset 208) */
-   "d\0"
-   "glClearDepth\0"
-   "\0"
-   /* _mesa_function_pool[17583]: GetFenceivNV (will be remapped) */
-   "iip\0"
-   "glGetFenceivNV\0"
-   "\0"
-   /* _mesa_function_pool[17603]: WindowPos4dvMESA (will be remapped) */
-   "p\0"
-   "glWindowPos4dvMESA\0"
-   "\0"
-   /* _mesa_function_pool[17625]: ColorSubTable (offset 346) */
-   "iiiiip\0"
-   "glColorSubTable\0"
-   "glColorSubTableEXT\0"
-   "\0"
-   /* _mesa_function_pool[17668]: Color4fv (offset 30) */
-   "p\0"
-   "glColor4fv\0"
-   "\0"
-   /* _mesa_function_pool[17682]: MultiTexCoord4ivARB (offset 405) */
-   "ip\0"
-   "glMultiTexCoord4iv\0"
-   "glMultiTexCoord4ivARB\0"
-   "\0"
-   /* _mesa_function_pool[17727]: GetnMinmaxARB (will be remapped) */
-   "iiiiip\0"
-   "glGetnMinmaxARB\0"
-   "\0"
-   /* _mesa_function_pool[17751]: ProgramLocalParameters4fvEXT (will be remapped) */
-   "iiip\0"
-   "glProgramLocalParameters4fvEXT\0"
-   "\0"
-   /* _mesa_function_pool[17788]: ColorPointer (offset 308) */
-   "iiip\0"
-   "glColorPointer\0"
-   "\0"
-   /* _mesa_function_pool[17809]: Rects (offset 92) */
-   "iiii\0"
-   "glRects\0"
-   "\0"
-   /* _mesa_function_pool[17823]: GetMapAttribParameterfvNV (dynamic) */
-   "iiip\0"
-   "glGetMapAttribParameterfvNV\0"
-   "\0"
-   /* _mesa_function_pool[17857]: CreateShaderProgramEXT (will be remapped) */
-   "ip\0"
-   "glCreateShaderProgramEXT\0"
-   "\0"
-   /* _mesa_function_pool[17886]: ActiveProgramEXT (will be remapped) */
-   "i\0"
-   "glActiveProgramEXT\0"
-   "\0"
-   /* _mesa_function_pool[17908]: Lightiv (offset 162) */
-   "iip\0"
-   "glLightiv\0"
-   "\0"
-   /* _mesa_function_pool[17923]: VertexAttrib4sARB (will be remapped) */
-   "iiiii\0"
-   "glVertexAttrib4s\0"
-   "glVertexAttrib4sARB\0"
-   "\0"
-   /* _mesa_function_pool[17967]: GetQueryObjectuivARB (will be remapped) */
-   "iip\0"
-   "glGetQueryObjectuiv\0"
-   "glGetQueryObjectuivARB\0"
-   "\0"
-   /* _mesa_function_pool[18015]: GetTexParameteriv (offset 283) */
-   "iip\0"
-   "glGetTexParameteriv\0"
-   "\0"
-   /* _mesa_function_pool[18040]: MapParameterivNV (dynamic) */
-   "iip\0"
-   "glMapParameterivNV\0"
-   "\0"
-   /* _mesa_function_pool[18064]: GenRenderbuffersEXT (will be remapped) */
-   "ip\0"
-   "glGenRenderbuffers\0"
-   "glGenRenderbuffersEXT\0"
-   "\0"
-   /* _mesa_function_pool[18109]: ClearBufferfv (will be remapped) */
-   "iip\0"
-   "glClearBufferfv\0"
-   "\0"
-   /* _mesa_function_pool[18130]: VertexAttrib2dvARB (will be remapped) */
-   "ip\0"
-   "glVertexAttrib2dv\0"
-   "glVertexAttrib2dvARB\0"
-   "\0"
-   /* _mesa_function_pool[18173]: EdgeFlagPointerEXT (will be remapped) */
-   "iip\0"
-   "glEdgeFlagPointerEXT\0"
-   "\0"
-   /* _mesa_function_pool[18199]: VertexAttribs2svNV (will be remapped) */
-   "iip\0"
-   "glVertexAttribs2svNV\0"
-   "\0"
-   /* _mesa_function_pool[18225]: WeightbvARB (dynamic) */
-   "ip\0"
-   "glWeightbvARB\0"
-   "\0"
-   /* _mesa_function_pool[18243]: VertexAttrib2fvARB (will be remapped) */
-   "ip\0"
-   "glVertexAttrib2fv\0"
-   "glVertexAttrib2fvARB\0"
-   "\0"
-   /* _mesa_function_pool[18286]: GetBufferParameterivARB (will be remapped) */
-   "iip\0"
-   "glGetBufferParameteriv\0"
-   "glGetBufferParameterivARB\0"
-   "\0"
-   /* _mesa_function_pool[18340]: Rectdv (offset 87) */
-   "pp\0"
-   "glRectdv\0"
-   "\0"
-   /* _mesa_function_pool[18353]: ListParameteriSGIX (dynamic) */
-   "iii\0"
-   "glListParameteriSGIX\0"
-   "\0"
-   /* _mesa_function_pool[18379]: BlendEquationiARB (will be remapped) */
-   "ii\0"
-   "glBlendEquationiARB\0"
-   "glBlendEquationIndexedAMD\0"
-   "\0"
-   /* _mesa_function_pool[18429]: ReplacementCodeuiColor4fNormal3fVertex3fSUN (dynamic) */
-   "iffffffffff\0"
-   "glReplacementCodeuiColor4fNormal3fVertex3fSUN\0"
-   "\0"
-   /* _mesa_function_pool[18488]: InstrumentsBufferSGIX (dynamic) */
-   "ip\0"
-   "glInstrumentsBufferSGIX\0"
-   "\0"
-   /* _mesa_function_pool[18516]: VertexAttrib4NivARB (will be remapped) */
-   "ip\0"
-   "glVertexAttrib4Niv\0"
-   "glVertexAttrib4NivARB\0"
-   "\0"
-   /* _mesa_function_pool[18561]: DrawArraysInstancedARB (will be remapped) */
-   "iiii\0"
-   "glDrawArraysInstancedARB\0"
-   "glDrawArraysInstancedEXT\0"
-   "glDrawArraysInstanced\0"
-   "\0"
-   /* _mesa_function_pool[18639]: GetAttachedShaders (will be remapped) */
-   "iipp\0"
-   "glGetAttachedShaders\0"
-   "\0"
-   /* _mesa_function_pool[18666]: GenVertexArraysAPPLE (will be remapped) */
-   "ip\0"
-   "glGenVertexArraysAPPLE\0"
-   "\0"
-   /* _mesa_function_pool[18693]: ClearBufferfi (will be remapped) */
-   "iifi\0"
-   "glClearBufferfi\0"
-   "\0"
-   /* _mesa_function_pool[18715]: Materialiv (offset 172) */
-   "iip\0"
-   "glMaterialiv\0"
-   "\0"
-   /* _mesa_function_pool[18733]: PushClientAttrib (offset 335) */
-   "i\0"
-   "glPushClientAttrib\0"
-   "\0"
-   /* _mesa_function_pool[18755]: SamplerParameteriv (will be remapped) */
-   "iip\0"
-   "glSamplerParameteriv\0"
-   "\0"
-   /* _mesa_function_pool[18781]: TexCoord2fColor4fNormal3fVertex3fvSUN (dynamic) */
-   "pppp\0"
-   "glTexCoord2fColor4fNormal3fVertex3fvSUN\0"
-   "\0"
-   /* _mesa_function_pool[18827]: WindowPos2iMESA (will be remapped) */
-   "ii\0"
-   "glWindowPos2i\0"
-   "glWindowPos2iARB\0"
-   "glWindowPos2iMESA\0"
-   "\0"
-   /* _mesa_function_pool[18880]: SampleMaskSGIS (will be remapped) */
-   "fi\0"
-   "glSampleMaskSGIS\0"
-   "glSampleMaskEXT\0"
-   "\0"
-   /* _mesa_function_pool[18917]: SecondaryColor3fvEXT (will be remapped) */
-   "p\0"
-   "glSecondaryColor3fv\0"
-   "glSecondaryColor3fvEXT\0"
-   "\0"
-   /* _mesa_function_pool[18963]: PolygonMode (offset 174) */
-   "ii\0"
-   "glPolygonMode\0"
-   "\0"
-   /* _mesa_function_pool[18981]: CompressedTexSubImage1DARB (will be remapped) */
-   "iiiiiip\0"
-   "glCompressedTexSubImage1D\0"
-   "glCompressedTexSubImage1DARB\0"
-   "\0"
-   /* _mesa_function_pool[19045]: VertexAttribI1iEXT (will be remapped) */
-   "ii\0"
-   "glVertexAttribI1iEXT\0"
-   "glVertexAttribI1i\0"
-   "\0"
-   /* _mesa_function_pool[19088]: TexCoord2fNormal3fVertex3fSUN (dynamic) */
-   "ffffffff\0"
-   "glTexCoord2fNormal3fVertex3fSUN\0"
-   "\0"
-   /* _mesa_function_pool[19130]: GetVertexAttribivNV (will be remapped) */
-   "iip\0"
-   "glGetVertexAttribivNV\0"
-   "\0"
-   /* _mesa_function_pool[19157]: GetProgramStringARB (will be remapped) */
-   "iip\0"
-   "glGetProgramStringARB\0"
-   "\0"
-   /* _mesa_function_pool[19184]: GetnUniformdvARB (will be remapped) */
-   "iiip\0"
-   "glGetnUniformdvARB\0"
-   "\0"
-   /* _mesa_function_pool[19209]: DrawElementsInstancedBaseVertex (will be remapped) */
-   "iiipii\0"
-   "glDrawElementsInstancedBaseVertex\0"
-   "\0"
-   /* _mesa_function_pool[19251]: VertexAttribIPointerEXT (will be remapped) */
-   "iiiip\0"
-   "glVertexAttribIPointerEXT\0"
-   "glVertexAttribIPointer\0"
-   "\0"
-   /* _mesa_function_pool[19307]: TexBumpParameterfvATI (will be remapped) */
-   "ip\0"
-   "glTexBumpParameterfvATI\0"
-   "\0"
-   /* _mesa_function_pool[19335]: Tangent3ivEXT (dynamic) */
-   "p\0"
-   "glTangent3ivEXT\0"
-   "\0"
-   /* _mesa_function_pool[19354]: CompileShaderARB (will be remapped) */
-   "i\0"
-   "glCompileShader\0"
-   "glCompileShaderARB\0"
-   "\0"
-   /* _mesa_function_pool[19392]: DeleteShader (will be remapped) */
-   "i\0"
-   "glDeleteShader\0"
-   "\0"
-   /* _mesa_function_pool[19410]: DisableClientState (offset 309) */
-   "i\0"
-   "glDisableClientState\0"
-   "\0"
-   /* _mesa_function_pool[19434]: TexGeni (offset 192) */
-   "iii\0"
-   "glTexGeni\0"
-   "\0"
-   /* _mesa_function_pool[19449]: TexGenf (offset 190) */
-   "iif\0"
-   "glTexGenf\0"
-   "\0"
-   /* _mesa_function_pool[19464]: Uniform3fARB (will be remapped) */
-   "ifff\0"
-   "glUniform3f\0"
-   "glUniform3fARB\0"
-   "\0"
-   /* _mesa_function_pool[19497]: TexGend (offset 188) */
-   "iid\0"
-   "glTexGend\0"
-   "\0"
-   /* _mesa_function_pool[19512]: ListParameterfvSGIX (dynamic) */
-   "iip\0"
-   "glListParameterfvSGIX\0"
-   "\0"
-   /* _mesa_function_pool[19539]: GetPolygonStipple (offset 274) */
-   "p\0"
-   "glGetPolygonStipple\0"
-   "\0"
-   /* _mesa_function_pool[19562]: Tangent3dvEXT (dynamic) */
-   "p\0"
-   "glTangent3dvEXT\0"
-   "\0"
-   /* _mesa_function_pool[19581]: BindBufferOffsetEXT (will be remapped) */
-   "iiii\0"
-   "glBindBufferOffsetEXT\0"
-   "\0"
-   /* _mesa_function_pool[19609]: WindowPos3sMESA (will be remapped) */
-   "iii\0"
-   "glWindowPos3s\0"
-   "glWindowPos3sARB\0"
-   "glWindowPos3sMESA\0"
-   "\0"
-   /* _mesa_function_pool[19663]: VertexAttrib2svNV (will be remapped) */
-   "ip\0"
-   "glVertexAttrib2svNV\0"
-   "\0"
-   /* _mesa_function_pool[19687]: DisableIndexedEXT (will be remapped) */
-   "ii\0"
-   "glDisableIndexedEXT\0"
-   "glDisablei\0"
-   "\0"
-   /* _mesa_function_pool[19722]: BindBufferBaseEXT (will be remapped) */
-   "iii\0"
-   "glBindBufferBaseEXT\0"
-   "glBindBufferBase\0"
-   "\0"
-   /* _mesa_function_pool[19764]: TexCoord2fVertex3fvSUN (dynamic) */
-   "pp\0"
-   "glTexCoord2fVertex3fvSUN\0"
-   "\0"
-   /* _mesa_function_pool[19793]: WindowPos4sMESA (will be remapped) */
-   "iiii\0"
-   "glWindowPos4sMESA\0"
-   "\0"
-   /* _mesa_function_pool[19817]: GetnPixelMapuivARB (will be remapped) */
-   "iip\0"
-   "glGetnPixelMapuivARB\0"
-   "\0"
-   /* _mesa_function_pool[19843]: VertexAttrib4NuivARB (will be remapped) */
-   "ip\0"
-   "glVertexAttrib4Nuiv\0"
-   "glVertexAttrib4NuivARB\0"
-   "\0"
-   /* _mesa_function_pool[19890]: ClientActiveTextureARB (offset 375) */
-   "i\0"
-   "glClientActiveTexture\0"
-   "glClientActiveTextureARB\0"
-   "\0"
-   /* _mesa_function_pool[19940]: GetSamplerParameterIuiv (will be remapped) */
-   "iip\0"
-   "glGetSamplerParameterIuiv\0"
-   "\0"
-   /* _mesa_function_pool[19971]: ReplacementCodeusvSUN (dynamic) */
-   "p\0"
-   "glReplacementCodeusvSUN\0"
-   "\0"
-   /* _mesa_function_pool[19998]: Uniform4fARB (will be remapped) */
-   "iffff\0"
-   "glUniform4f\0"
-   "glUniform4fARB\0"
-   "\0"
-   /* _mesa_function_pool[20032]: Color4sv (offset 34) */
-   "p\0"
-   "glColor4sv\0"
-   "\0"
-   /* _mesa_function_pool[20046]: FlushMappedBufferRange (will be remapped) */
-   "iii\0"
-   "glFlushMappedBufferRange\0"
-   "\0"
-   /* _mesa_function_pool[20076]: IsProgramNV (will be remapped) */
-   "i\0"
-   "glIsProgramARB\0"
-   "glIsProgramNV\0"
-   "\0"
-   /* _mesa_function_pool[20108]: FlushMappedBufferRangeAPPLE (will be remapped) */
-   "iii\0"
-   "glFlushMappedBufferRangeAPPLE\0"
-   "\0"
-   /* _mesa_function_pool[20143]: PixelZoom (offset 246) */
-   "ff\0"
-   "glPixelZoom\0"
-   "\0"
-   /* _mesa_function_pool[20159]: ReplacementCodePointerSUN (dynamic) */
-   "iip\0"
-   "glReplacementCodePointerSUN\0"
-   "\0"
-   /* _mesa_function_pool[20192]: ProgramEnvParameter4dARB (will be remapped) */
-   "iidddd\0"
-   "glProgramEnvParameter4dARB\0"
-   "glProgramParameter4dNV\0"
-   "\0"
-   /* _mesa_function_pool[20250]: ColorTableParameterfv (offset 340) */
-   "iip\0"
-   "glColorTableParameterfv\0"
-   "glColorTableParameterfvSGI\0"
-   "\0"
-   /* _mesa_function_pool[20306]: FragmentLightModelfSGIX (dynamic) */
-   "if\0"
-   "glFragmentLightModelfSGIX\0"
-   "\0"
-   /* _mesa_function_pool[20336]: Binormal3bvEXT (dynamic) */
-   "p\0"
-   "glBinormal3bvEXT\0"
-   "\0"
-   /* _mesa_function_pool[20356]: PixelMapuiv (offset 252) */
-   "iip\0"
-   "glPixelMapuiv\0"
-   "\0"
-   /* _mesa_function_pool[20375]: Color3dv (offset 12) */
-   "p\0"
-   "glColor3dv\0"
-   "\0"
-   /* _mesa_function_pool[20389]: IsTexture (offset 330) */
-   "i\0"
-   "glIsTexture\0"
-   "glIsTextureEXT\0"
-   "\0"
-   /* _mesa_function_pool[20419]: GenSamplers (will be remapped) */
-   "ip\0"
-   "glGenSamplers\0"
-   "\0"
-   /* _mesa_function_pool[20437]: VertexWeightfvEXT (dynamic) */
-   "p\0"
-   "glVertexWeightfvEXT\0"
-   "\0"
-   /* _mesa_function_pool[20460]: VertexAttrib1dARB (will be remapped) */
-   "id\0"
-   "glVertexAttrib1d\0"
-   "glVertexAttrib1dARB\0"
-   "\0"
-   /* _mesa_function_pool[20501]: ImageTransformParameterivHP (dynamic) */
-   "iip\0"
-   "glImageTransformParameterivHP\0"
-   "\0"
-   /* _mesa_function_pool[20536]: TexCoord4i (offset 122) */
-   "iiii\0"
-   "glTexCoord4i\0"
-   "\0"
-   /* _mesa_function_pool[20555]: DeleteQueriesARB (will be remapped) */
-   "ip\0"
-   "glDeleteQueries\0"
-   "glDeleteQueriesARB\0"
-   "\0"
-   /* _mesa_function_pool[20594]: Color4ubVertex2fSUN (dynamic) */
-   "iiiiff\0"
-   "glColor4ubVertex2fSUN\0"
-   "\0"
-   /* _mesa_function_pool[20624]: FragmentColorMaterialSGIX (dynamic) */
-   "ii\0"
-   "glFragmentColorMaterialSGIX\0"
-   "\0"
-   /* _mesa_function_pool[20656]: CurrentPaletteMatrixARB (dynamic) */
-   "i\0"
-   "glCurrentPaletteMatrixARB\0"
-   "\0"
-   /* _mesa_function_pool[20685]: GetMapdv (offset 266) */
-   "iip\0"
-   "glGetMapdv\0"
-   "\0"
-   /* _mesa_function_pool[20701]: ObjectPurgeableAPPLE (will be remapped) */
-   "iii\0"
-   "glObjectPurgeableAPPLE\0"
-   "\0"
-   /* _mesa_function_pool[20729]: GetStringi (will be remapped) */
-   "ii\0"
-   "glGetStringi\0"
-   "\0"
-   /* _mesa_function_pool[20746]: SamplePatternSGIS (will be remapped) */
-   "i\0"
-   "glSamplePatternSGIS\0"
-   "glSamplePatternEXT\0"
-   "\0"
-   /* _mesa_function_pool[20788]: PixelStoref (offset 249) */
-   "if\0"
-   "glPixelStoref\0"
-   "\0"
-   /* _mesa_function_pool[20806]: IsQueryARB (will be remapped) */
-   "i\0"
-   "glIsQuery\0"
-   "glIsQueryARB\0"
-   "\0"
-   /* _mesa_function_pool[20832]: ReplacementCodeuiColor4ubVertex3fSUN (dynamic) */
-   "iiiiifff\0"
-   "glReplacementCodeuiColor4ubVertex3fSUN\0"
-   "\0"
-   /* _mesa_function_pool[20881]: PixelStorei (offset 250) */
-   "ii\0"
-   "glPixelStorei\0"
-   "\0"
-   /* _mesa_function_pool[20899]: VertexAttrib4usvARB (will be remapped) */
-   "ip\0"
-   "glVertexAttrib4usv\0"
-   "glVertexAttrib4usvARB\0"
-   "\0"
-   /* _mesa_function_pool[20944]: LinkProgramARB (will be remapped) */
-   "i\0"
-   "glLinkProgram\0"
-   "glLinkProgramARB\0"
-   "\0"
-   /* _mesa_function_pool[20978]: VertexAttrib2fNV (will be remapped) */
-   "iff\0"
-   "glVertexAttrib2fNV\0"
-   "\0"
-   /* _mesa_function_pool[21002]: ShaderSourceARB (will be remapped) */
-   "iipp\0"
-   "glShaderSource\0"
-   "glShaderSourceARB\0"
-   "\0"
-   /* _mesa_function_pool[21041]: FragmentMaterialiSGIX (dynamic) */
-   "iii\0"
-   "glFragmentMaterialiSGIX\0"
-   "\0"
-   /* _mesa_function_pool[21070]: EvalCoord2dv (offset 233) */
-   "p\0"
-   "glEvalCoord2dv\0"
-   "\0"
-   /* _mesa_function_pool[21088]: VertexAttrib3svARB (will be remapped) */
-   "ip\0"
-   "glVertexAttrib3sv\0"
-   "glVertexAttrib3svARB\0"
-   "\0"
-   /* _mesa_function_pool[21131]: ColorMaterial (offset 151) */
-   "ii\0"
-   "glColorMaterial\0"
-   "\0"
-   /* _mesa_function_pool[21151]: CompressedTexSubImage3DARB (will be remapped) */
-   "iiiiiiiiiip\0"
-   "glCompressedTexSubImage3D\0"
-   "glCompressedTexSubImage3DARB\0"
-   "\0"
-   /* _mesa_function_pool[21219]: WindowPos2ivMESA (will be remapped) */
-   "p\0"
-   "glWindowPos2iv\0"
-   "glWindowPos2ivARB\0"
-   "glWindowPos2ivMESA\0"
-   "\0"
-   /* _mesa_function_pool[21274]: IsFramebufferEXT (will be remapped) */
-   "i\0"
-   "glIsFramebuffer\0"
-   "glIsFramebufferEXT\0"
-   "\0"
-   /* _mesa_function_pool[21312]: Uniform4ivARB (will be remapped) */
-   "iip\0"
-   "glUniform4iv\0"
-   "glUniform4ivARB\0"
-   "\0"
-   /* _mesa_function_pool[21346]: GetVertexAttribdvARB (will be remapped) */
-   "iip\0"
-   "glGetVertexAttribdv\0"
-   "glGetVertexAttribdvARB\0"
-   "\0"
-   /* _mesa_function_pool[21394]: TexBumpParameterivATI (will be remapped) */
-   "ip\0"
-   "glTexBumpParameterivATI\0"
-   "\0"
-   /* _mesa_function_pool[21422]: GetSeparableFilter (offset 359) */
-   "iiippp\0"
-   "glGetSeparableFilter\0"
-   "glGetSeparableFilterEXT\0"
-   "\0"
-   /* _mesa_function_pool[21475]: Binormal3dEXT (dynamic) */
-   "ddd\0"
-   "glBinormal3dEXT\0"
-   "\0"
-   /* _mesa_function_pool[21496]: SpriteParameteriSGIX (dynamic) */
-   "ii\0"
-   "glSpriteParameteriSGIX\0"
-   "\0"
-   /* _mesa_function_pool[21523]: RequestResidentProgramsNV (will be remapped) */
-   "ip\0"
-   "glRequestResidentProgramsNV\0"
-   "\0"
-   /* _mesa_function_pool[21555]: TagSampleBufferSGIX (dynamic) */
-   "\0"
-   "glTagSampleBufferSGIX\0"
-   "\0"
-   /* _mesa_function_pool[21579]: TransformFeedbackVaryingsEXT (will be remapped) */
-   "iipi\0"
-   "glTransformFeedbackVaryingsEXT\0"
-   "glTransformFeedbackVaryings\0"
-   "\0"
-   /* _mesa_function_pool[21644]: FeedbackBuffer (offset 194) */
-   "iip\0"
-   "glFeedbackBuffer\0"
-   "\0"
-   /* _mesa_function_pool[21666]: RasterPos2iv (offset 67) */
-   "p\0"
-   "glRasterPos2iv\0"
-   "\0"
-   /* _mesa_function_pool[21684]: TexImage1D (offset 182) */
-   "iiiiiiip\0"
-   "glTexImage1D\0"
-   "\0"
-   /* _mesa_function_pool[21707]: ListParameterivSGIX (dynamic) */
-   "iip\0"
-   "glListParameterivSGIX\0"
-   "\0"
-   /* _mesa_function_pool[21734]: MultiDrawElementsEXT (will be remapped) */
-   "ipipi\0"
-   "glMultiDrawElements\0"
-   "glMultiDrawElementsEXT\0"
-   "\0"
-   /* _mesa_function_pool[21784]: Color3s (offset 17) */
-   "iii\0"
-   "glColor3s\0"
-   "\0"
-   /* _mesa_function_pool[21799]: Uniform1ivARB (will be remapped) */
-   "iip\0"
-   "glUniform1iv\0"
-   "glUniform1ivARB\0"
-   "\0"
-   /* _mesa_function_pool[21833]: WindowPos2sMESA (will be remapped) */
-   "ii\0"
-   "glWindowPos2s\0"
-   "glWindowPos2sARB\0"
-   "glWindowPos2sMESA\0"
-   "\0"
-   /* _mesa_function_pool[21886]: WeightusvARB (dynamic) */
-   "ip\0"
-   "glWeightusvARB\0"
-   "\0"
-   /* _mesa_function_pool[21905]: TexCoordPointer (offset 320) */
-   "iiip\0"
-   "glTexCoordPointer\0"
-   "\0"
-   /* _mesa_function_pool[21929]: FogCoordPointerEXT (will be remapped) */
-   "iip\0"
-   "glFogCoordPointer\0"
-   "glFogCoordPointerEXT\0"
-   "\0"
-   /* _mesa_function_pool[21973]: GetnSeparableFilterARB (will be remapped) */
-   "iiiipipp\0"
-   "glGetnSeparableFilterARB\0"
-   "\0"
-   /* _mesa_function_pool[22008]: IndexMaterialEXT (dynamic) */
-   "ii\0"
-   "glIndexMaterialEXT\0"
-   "\0"
-   /* _mesa_function_pool[22031]: Color3i (offset 15) */
-   "iii\0"
-   "glColor3i\0"
-   "\0"
-   /* _mesa_function_pool[22046]: FrontFace (offset 157) */
-   "i\0"
-   "glFrontFace\0"
-   "\0"
-   /* _mesa_function_pool[22061]: EvalCoord2d (offset 232) */
-   "dd\0"
-   "glEvalCoord2d\0"
-   "\0"
-   /* _mesa_function_pool[22079]: SecondaryColor3ubvEXT (will be remapped) */
-   "p\0"
-   "glSecondaryColor3ubv\0"
-   "glSecondaryColor3ubvEXT\0"
-   "\0"
-   /* _mesa_function_pool[22127]: EvalCoord2f (offset 234) */
-   "ff\0"
-   "glEvalCoord2f\0"
-   "\0"
-   /* _mesa_function_pool[22145]: VertexAttrib4dvARB (will be remapped) */
-   "ip\0"
-   "glVertexAttrib4dv\0"
-   "glVertexAttrib4dvARB\0"
-   "\0"
-   /* _mesa_function_pool[22188]: BindAttribLocationARB (will be remapped) */
-   "iip\0"
-   "glBindAttribLocation\0"
-   "glBindAttribLocationARB\0"
-   "\0"
-   /* _mesa_function_pool[22238]: Color3b (offset 9) */
-   "iii\0"
-   "glColor3b\0"
-   "\0"
-   /* _mesa_function_pool[22253]: MultiTexCoord2dARB (offset 384) */
-   "idd\0"
-   "glMultiTexCoord2d\0"
-   "glMultiTexCoord2dARB\0"
-   "\0"
-   /* _mesa_function_pool[22297]: ExecuteProgramNV (will be remapped) */
-   "iip\0"
-   "glExecuteProgramNV\0"
-   "\0"
-   /* _mesa_function_pool[22321]: Color3f (offset 13) */
-   "fff\0"
-   "glColor3f\0"
-   "\0"
-   /* _mesa_function_pool[22336]: LightEnviSGIX (dynamic) */
-   "ii\0"
-   "glLightEnviSGIX\0"
-   "\0"
-   /* _mesa_function_pool[22356]: Color3d (offset 11) */
-   "ddd\0"
-   "glColor3d\0"
-   "\0"
-   /* _mesa_function_pool[22371]: Normal3dv (offset 55) */
-   "p\0"
-   "glNormal3dv\0"
-   "\0"
-   /* _mesa_function_pool[22386]: Lightf (offset 159) */
-   "iif\0"
-   "glLightf\0"
-   "\0"
-   /* _mesa_function_pool[22400]: ReplacementCodeuiSUN (dynamic) */
-   "i\0"
-   "glReplacementCodeuiSUN\0"
-   "\0"
-   /* _mesa_function_pool[22426]: MatrixMode (offset 293) */
-   "i\0"
-   "glMatrixMode\0"
-   "\0"
-   /* _mesa_function_pool[22442]: GetPixelMapusv (offset 273) */
-   "ip\0"
-   "glGetPixelMapusv\0"
-   "\0"
-   /* _mesa_function_pool[22463]: Lighti (offset 161) */
-   "iii\0"
-   "glLighti\0"
-   "\0"
-   /* _mesa_function_pool[22477]: VertexAttribPointerNV (will be remapped) */
-   "iiiip\0"
-   "glVertexAttribPointerNV\0"
-   "\0"
-   /* _mesa_function_pool[22508]: ClearDepthf (will be remapped) */
-   "f\0"
-   "glClearDepthf\0"
-   "\0"
-   /* _mesa_function_pool[22525]: GetBooleanIndexedvEXT (will be remapped) */
-   "iip\0"
-   "glGetBooleanIndexedvEXT\0"
-   "glGetBooleani_v\0"
-   "\0"
-   /* _mesa_function_pool[22570]: GetFramebufferAttachmentParameterivEXT (will be remapped) */
-   "iiip\0"
-   "glGetFramebufferAttachmentParameteriv\0"
-   "glGetFramebufferAttachmentParameterivEXT\0"
-   "\0"
-   /* _mesa_function_pool[22655]: PixelTransformParameterfEXT (dynamic) */
-   "iif\0"
-   "glPixelTransformParameterfEXT\0"
-   "\0"
-   /* _mesa_function_pool[22690]: MultiTexCoord4dvARB (offset 401) */
-   "ip\0"
-   "glMultiTexCoord4dv\0"
-   "glMultiTexCoord4dvARB\0"
-   "\0"
-   /* _mesa_function_pool[22735]: PixelTransformParameteriEXT (dynamic) */
-   "iii\0"
-   "glPixelTransformParameteriEXT\0"
-   "\0"
-   /* _mesa_function_pool[22770]: GetDoublev (offset 260) */
-   "ip\0"
-   "glGetDoublev\0"
-   "\0"
-   /* _mesa_function_pool[22787]: MultMatrixd (offset 295) */
-   "p\0"
-   "glMultMatrixd\0"
-   "\0"
-   /* _mesa_function_pool[22804]: MultMatrixf (offset 294) */
-   "p\0"
-   "glMultMatrixf\0"
-   "\0"
-   /* _mesa_function_pool[22821]: VertexAttribI4bvEXT (will be remapped) */
-   "ip\0"
-   "glVertexAttribI4bvEXT\0"
-   "glVertexAttribI4bv\0"
-   "\0"
-   /* _mesa_function_pool[22866]: TexCoord2fColor4ubVertex3fSUN (dynamic) */
-   "ffiiiifff\0"
-   "glTexCoord2fColor4ubVertex3fSUN\0"
-   "\0"
-   /* _mesa_function_pool[22909]: Uniform1iARB (will be remapped) */
-   "ii\0"
-   "glUniform1i\0"
-   "glUniform1iARB\0"
-   "\0"
-   /* _mesa_function_pool[22940]: GetnMapfvARB (will be remapped) */
-   "iiip\0"
-   "glGetnMapfvARB\0"
-   "\0"
-   /* _mesa_function_pool[22961]: VertexAttribPointerARB (will be remapped) */
-   "iiiiip\0"
-   "glVertexAttribPointer\0"
-   "glVertexAttribPointerARB\0"
-   "\0"
-   /* _mesa_function_pool[23016]: VertexAttrib3sNV (will be remapped) */
-   "iiii\0"
-   "glVertexAttrib3sNV\0"
-   "\0"
-   /* _mesa_function_pool[23041]: SharpenTexFuncSGIS (dynamic) */
-   "iip\0"
-   "glSharpenTexFuncSGIS\0"
-   "\0"
-   /* _mesa_function_pool[23067]: MultiTexCoord4fvARB (offset 403) */
-   "ip\0"
-   "glMultiTexCoord4fv\0"
-   "glMultiTexCoord4fvARB\0"
-   "\0"
-   /* _mesa_function_pool[23112]: Uniform2uiEXT (will be remapped) */
-   "iii\0"
-   "glUniform2uiEXT\0"
-   "glUniform2ui\0"
-   "\0"
-   /* _mesa_function_pool[23146]: UniformMatrix2x3fv (will be remapped) */
-   "iiip\0"
-   "glUniformMatrix2x3fv\0"
-   "\0"
-   /* _mesa_function_pool[23173]: SamplerParameteri (will be remapped) */
-   "iii\0"
-   "glSamplerParameteri\0"
-   "\0"
-   /* _mesa_function_pool[23198]: SamplerParameterf (will be remapped) */
-   "iif\0"
-   "glSamplerParameterf\0"
-   "\0"
-   /* _mesa_function_pool[23223]: CombinerParameteriNV (will be remapped) */
-   "ii\0"
-   "glCombinerParameteriNV\0"
-   "\0"
-   /* _mesa_function_pool[23250]: DeleteAsyncMarkersSGIX (dynamic) */
-   "ii\0"
-   "glDeleteAsyncMarkersSGIX\0"
-   "\0"
-   /* _mesa_function_pool[23279]: ReplacementCodeusSUN (dynamic) */
-   "i\0"
-   "glReplacementCodeusSUN\0"
-   "\0"
-   /* _mesa_function_pool[23305]: IsAsyncMarkerSGIX (dynamic) */
-   "i\0"
-   "glIsAsyncMarkerSGIX\0"
-   "\0"
-   /* _mesa_function_pool[23328]: FrameZoomSGIX (dynamic) */
-   "i\0"
-   "glFrameZoomSGIX\0"
-   "\0"
-   /* _mesa_function_pool[23347]: Normal3fVertex3fvSUN (dynamic) */
-   "pp\0"
-   "glNormal3fVertex3fvSUN\0"
-   "\0"
-   /* _mesa_function_pool[23374]: GetnUniformuivARB (will be remapped) */
-   "iiip\0"
-   "glGetnUniformuivARB\0"
-   "\0"
-   /* _mesa_function_pool[23400]: RasterPos4sv (offset 85) */
-   "p\0"
-   "glRasterPos4sv\0"
-   "\0"
-   /* _mesa_function_pool[23418]: VertexAttrib4NsvARB (will be remapped) */
-   "ip\0"
-   "glVertexAttrib4Nsv\0"
-   "glVertexAttrib4NsvARB\0"
-   "\0"
-   /* _mesa_function_pool[23463]: VertexAttrib3fvARB (will be remapped) */
-   "ip\0"
-   "glVertexAttrib3fv\0"
-   "glVertexAttrib3fvARB\0"
-   "\0"
-   /* _mesa_function_pool[23506]: ClearColor (offset 206) */
-   "ffff\0"
-   "glClearColor\0"
-   "\0"
-   /* _mesa_function_pool[23525]: GetSynciv (will be remapped) */
-   "iiipp\0"
-   "glGetSynciv\0"
-   "\0"
-   /* _mesa_function_pool[23544]: ClearColorIiEXT (will be remapped) */
-   "iiii\0"
-   "glClearColorIiEXT\0"
-   "\0"
-   /* _mesa_function_pool[23568]: DeleteFramebuffersEXT (will be remapped) */
-   "ip\0"
-   "glDeleteFramebuffers\0"
-   "glDeleteFramebuffersEXT\0"
-   "\0"
-   /* _mesa_function_pool[23617]: GlobalAlphaFactorsSUN (dynamic) */
-   "i\0"
-   "glGlobalAlphaFactorsSUN\0"
-   "\0"
-   /* _mesa_function_pool[23644]: IsEnabledIndexedEXT (will be remapped) */
-   "ii\0"
-   "glIsEnabledIndexedEXT\0"
-   "glIsEnabledi\0"
-   "\0"
-   /* _mesa_function_pool[23683]: TexEnviv (offset 187) */
-   "iip\0"
-   "glTexEnviv\0"
-   "\0"
-   /* _mesa_function_pool[23699]: TexSubImage3D (offset 372) */
-   "iiiiiiiiiip\0"
-   "glTexSubImage3D\0"
-   "glTexSubImage3DEXT\0"
-   "\0"
-   /* _mesa_function_pool[23747]: Tangent3fEXT (dynamic) */
-   "fff\0"
-   "glTangent3fEXT\0"
-   "\0"
-   /* _mesa_function_pool[23767]: SecondaryColor3uivEXT (will be remapped) */
-   "p\0"
-   "glSecondaryColor3uiv\0"
-   "glSecondaryColor3uivEXT\0"
-   "\0"
-   /* _mesa_function_pool[23815]: MatrixIndexubvARB (dynamic) */
-   "ip\0"
-   "glMatrixIndexubvARB\0"
-   "\0"
-   /* _mesa_function_pool[23839]: Color4fNormal3fVertex3fSUN (dynamic) */
-   "ffffffffff\0"
-   "glColor4fNormal3fVertex3fSUN\0"
-   "\0"
-   /* _mesa_function_pool[23880]: PixelTexGenParameterfSGIS (will be remapped) */
-   "if\0"
-   "glPixelTexGenParameterfSGIS\0"
-   "\0"
-   /* _mesa_function_pool[23912]: CreateShader (will be remapped) */
-   "i\0"
-   "glCreateShader\0"
-   "\0"
-   /* _mesa_function_pool[23930]: GetColorTableParameterfv (offset 344) */
-   "iip\0"
-   "glGetColorTableParameterfv\0"
-   "glGetColorTableParameterfvSGI\0"
-   "glGetColorTableParameterfvEXT\0"
-   "\0"
-   /* _mesa_function_pool[24022]: FragmentLightModelfvSGIX (dynamic) */
-   "ip\0"
-   "glFragmentLightModelfvSGIX\0"
-   "\0"
-   /* _mesa_function_pool[24053]: Bitmap (offset 8) */
-   "iiffffp\0"
-   "glBitmap\0"
-   "\0"
-   /* _mesa_function_pool[24071]: MultiTexCoord3fARB (offset 394) */
-   "ifff\0"
-   "glMultiTexCoord3f\0"
-   "glMultiTexCoord3fARB\0"
-   "\0"
-   /* _mesa_function_pool[24116]: GetTexLevelParameterfv (offset 284) */
-   "iiip\0"
-   "glGetTexLevelParameterfv\0"
-   "\0"
-   /* _mesa_function_pool[24147]: GetPixelTexGenParameterfvSGIS (will be remapped) */
-   "ip\0"
-   "glGetPixelTexGenParameterfvSGIS\0"
-   "\0"
-   /* _mesa_function_pool[24183]: GenFramebuffersEXT (will be remapped) */
-   "ip\0"
-   "glGenFramebuffers\0"
-   "glGenFramebuffersEXT\0"
-   "\0"
-   /* _mesa_function_pool[24226]: VertexAttribDivisor (will be remapped) */
-   "ii\0"
-   "glVertexAttribDivisor\0"
-   "\0"
-   /* _mesa_function_pool[24252]: GetProgramParameterdvNV (will be remapped) */
-   "iiip\0"
-   "glGetProgramParameterdvNV\0"
-   "\0"
-   /* _mesa_function_pool[24284]: Vertex2sv (offset 133) */
-   "p\0"
-   "glVertex2sv\0"
-   "\0"
-   /* _mesa_function_pool[24299]: GetIntegerv (offset 263) */
-   "ip\0"
-   "glGetIntegerv\0"
-   "\0"
-   /* _mesa_function_pool[24317]: IsVertexArrayAPPLE (will be remapped) */
-   "i\0"
-   "glIsVertexArray\0"
-   "glIsVertexArrayAPPLE\0"
-   "\0"
-   /* _mesa_function_pool[24357]: FragmentLightfvSGIX (dynamic) */
-   "iip\0"
-   "glFragmentLightfvSGIX\0"
-   "\0"
-   /* _mesa_function_pool[24384]: GetnMapdvARB (will be remapped) */
-   "iiip\0"
-   "glGetnMapdvARB\0"
-   "\0"
-   /* _mesa_function_pool[24405]: DetachShader (will be remapped) */
-   "ii\0"
-   "glDetachShader\0"
-   "\0"
-   /* _mesa_function_pool[24424]: VertexAttrib4NubARB (will be remapped) */
-   "iiiii\0"
-   "glVertexAttrib4Nub\0"
-   "glVertexAttrib4NubARB\0"
-   "\0"
-   /* _mesa_function_pool[24472]: GetProgramEnvParameterfvARB (will be remapped) */
-   "iip\0"
-   "glGetProgramEnvParameterfvARB\0"
-   "\0"
-   /* _mesa_function_pool[24507]: GetTrackMatrixivNV (will be remapped) */
-   "iiip\0"
-   "glGetTrackMatrixivNV\0"
-   "\0"
-   /* _mesa_function_pool[24534]: VertexAttrib3svNV (will be remapped) */
-   "ip\0"
-   "glVertexAttrib3svNV\0"
-   "\0"
-   /* _mesa_function_pool[24558]: Uniform4fvARB (will be remapped) */
-   "iip\0"
-   "glUniform4fv\0"
-   "glUniform4fvARB\0"
-   "\0"
-   /* _mesa_function_pool[24592]: MultTransposeMatrixfARB (will be remapped) */
-   "p\0"
-   "glMultTransposeMatrixf\0"
-   "glMultTransposeMatrixfARB\0"
-   "\0"
-   /* _mesa_function_pool[24644]: GetTexEnviv (offset 277) */
-   "iip\0"
-   "glGetTexEnviv\0"
-   "\0"
-   /* _mesa_function_pool[24663]: ColorFragmentOp1ATI (will be remapped) */
-   "iiiiiii\0"
-   "glColorFragmentOp1ATI\0"
-   "\0"
-   /* _mesa_function_pool[24694]: GetUniformfvARB (will be remapped) */
-   "iip\0"
-   "glGetUniformfv\0"
-   "glGetUniformfvARB\0"
-   "\0"
-   /* _mesa_function_pool[24732]: EGLImageTargetRenderbufferStorageOES (will be remapped) */
-   "ip\0"
-   "glEGLImageTargetRenderbufferStorageOES\0"
-   "\0"
-   /* _mesa_function_pool[24775]: VertexAttribI2ivEXT (will be remapped) */
-   "ip\0"
-   "glVertexAttribI2ivEXT\0"
-   "glVertexAttribI2iv\0"
-   "\0"
-   /* _mesa_function_pool[24820]: PopClientAttrib (offset 334) */
-   "\0"
-   "glPopClientAttrib\0"
-   "\0"
-   /* _mesa_function_pool[24840]: ReplacementCodeuiTexCoord2fColor4fNormal3fVertex3fSUN (dynamic) */
-   "iffffffffffff\0"
-   "glReplacementCodeuiTexCoord2fColor4fNormal3fVertex3fSUN\0"
-   "\0"
-   /* _mesa_function_pool[24911]: DetachObjectARB (will be remapped) */
-   "ii\0"
-   "glDetachObjectARB\0"
-   "\0"
-   /* _mesa_function_pool[24933]: VertexBlendARB (dynamic) */
-   "i\0"
-   "glVertexBlendARB\0"
-   "\0"
-   /* _mesa_function_pool[24953]: WindowPos3iMESA (will be remapped) */
-   "iii\0"
-   "glWindowPos3i\0"
-   "glWindowPos3iARB\0"
-   "glWindowPos3iMESA\0"
-   "\0"
-   /* _mesa_function_pool[25007]: SeparableFilter2D (offset 360) */
-   "iiiiiipp\0"
-   "glSeparableFilter2D\0"
-   "glSeparableFilter2DEXT\0"
-   "\0"
-   /* _mesa_function_pool[25060]: ProgramParameteriARB (will be remapped) */
-   "iii\0"
-   "glProgramParameteriARB\0"
-   "\0"
-   /* _mesa_function_pool[25088]: Map1d (offset 220) */
-   "iddiip\0"
-   "glMap1d\0"
-   "\0"
-   /* _mesa_function_pool[25104]: Map1f (offset 221) */
-   "iffiip\0"
-   "glMap1f\0"
-   "\0"
-   /* _mesa_function_pool[25120]: CompressedTexImage2DARB (will be remapped) */
-   "iiiiiiip\0"
-   "glCompressedTexImage2D\0"
-   "glCompressedTexImage2DARB\0"
-   "\0"
-   /* _mesa_function_pool[25179]: ArrayElement (offset 306) */
-   "i\0"
-   "glArrayElement\0"
-   "glArrayElementEXT\0"
-   "\0"
-   /* _mesa_function_pool[25215]: TexImage2D (offset 183) */
-   "iiiiiiiip\0"
-   "glTexImage2D\0"
-   "\0"
-   /* _mesa_function_pool[25239]: DepthBoundsEXT (will be remapped) */
-   "dd\0"
-   "glDepthBoundsEXT\0"
-   "\0"
-   /* _mesa_function_pool[25260]: ProgramParameters4fvNV (will be remapped) */
-   "iiip\0"
-   "glProgramParameters4fvNV\0"
-   "\0"
-   /* _mesa_function_pool[25291]: DeformationMap3fSGIX (dynamic) */
-   "iffiiffiiffiip\0"
-   "glDeformationMap3fSGIX\0"
-   "\0"
-   /* _mesa_function_pool[25330]: GetProgramivNV (will be remapped) */
-   "iip\0"
-   "glGetProgramivNV\0"
-   "\0"
-   /* _mesa_function_pool[25352]: GetFragDataLocationEXT (will be remapped) */
-   "ip\0"
-   "glGetFragDataLocationEXT\0"
-   "glGetFragDataLocation\0"
-   "\0"
-   /* _mesa_function_pool[25403]: GetMinmaxParameteriv (offset 366) */
-   "iip\0"
-   "glGetMinmaxParameteriv\0"
-   "glGetMinmaxParameterivEXT\0"
-   "\0"
-   /* _mesa_function_pool[25457]: PixelTransferf (offset 247) */
-   "if\0"
-   "glPixelTransferf\0"
-   "\0"
-   /* _mesa_function_pool[25478]: CopyTexImage1D (offset 323) */
-   "iiiiiii\0"
-   "glCopyTexImage1D\0"
-   "glCopyTexImage1DEXT\0"
-   "\0"
-   /* _mesa_function_pool[25524]: PushMatrix (offset 298) */
-   "\0"
-   "glPushMatrix\0"
-   "\0"
-   /* _mesa_function_pool[25539]: Fogiv (offset 156) */
-   "ip\0"
-   "glFogiv\0"
-   "\0"
-   /* _mesa_function_pool[25551]: TexCoord1dv (offset 95) */
-   "p\0"
-   "glTexCoord1dv\0"
-   "\0"
-   /* _mesa_function_pool[25568]: AlphaFragmentOp3ATI (will be remapped) */
-   "iiiiiiiiiiii\0"
-   "glAlphaFragmentOp3ATI\0"
-   "\0"
-   /* _mesa_function_pool[25604]: PixelTransferi (offset 248) */
-   "ii\0"
-   "glPixelTransferi\0"
-   "\0"
-   /* _mesa_function_pool[25625]: GetnColorTableARB (will be remapped) */
-   "iiiip\0"
-   "glGetnColorTableARB\0"
-   "\0"
-   /* _mesa_function_pool[25652]: VertexAttrib3fvNV (will be remapped) */
-   "ip\0"
-   "glVertexAttrib3fvNV\0"
-   "\0"
-   /* _mesa_function_pool[25676]: Rotatef (offset 300) */
-   "ffff\0"
-   "glRotatef\0"
-   "\0"
-   /* _mesa_function_pool[25692]: GetFinalCombinerInputParameterivNV (will be remapped) */
-   "iip\0"
-   "glGetFinalCombinerInputParameterivNV\0"
-   "\0"
-   /* _mesa_function_pool[25734]: Vertex3i (offset 138) */
-   "iii\0"
-   "glVertex3i\0"
-   "\0"
-   /* _mesa_function_pool[25750]: Vertex3f (offset 136) */
-   "fff\0"
-   "glVertex3f\0"
-   "\0"
-   /* _mesa_function_pool[25766]: Clear (offset 203) */
-   "i\0"
-   "glClear\0"
-   "\0"
-   /* _mesa_function_pool[25777]: Vertex3d (offset 134) */
-   "ddd\0"
-   "glVertex3d\0"
-   "\0"
-   /* _mesa_function_pool[25793]: GetMapParameterivNV (dynamic) */
-   "iip\0"
-   "glGetMapParameterivNV\0"
-   "\0"
-   /* _mesa_function_pool[25820]: Uniform4iARB (will be remapped) */
-   "iiiii\0"
-   "glUniform4i\0"
-   "glUniform4iARB\0"
-   "\0"
-   /* _mesa_function_pool[25854]: ReadBuffer (offset 254) */
-   "i\0"
-   "glReadBuffer\0"
-   "\0"
-   /* _mesa_function_pool[25870]: ConvolutionParameteri (offset 352) */
-   "iii\0"
-   "glConvolutionParameteri\0"
-   "glConvolutionParameteriEXT\0"
-   "\0"
-   /* _mesa_function_pool[25926]: Ortho (offset 296) */
-   "dddddd\0"
-   "glOrtho\0"
-   "\0"
-   /* _mesa_function_pool[25942]: Binormal3sEXT (dynamic) */
-   "iii\0"
-   "glBinormal3sEXT\0"
-   "\0"
-   /* _mesa_function_pool[25963]: ListBase (offset 6) */
-   "i\0"
-   "glListBase\0"
-   "\0"
-   /* _mesa_function_pool[25977]: VertexAttribI3ivEXT (will be remapped) */
-   "ip\0"
-   "glVertexAttribI3ivEXT\0"
-   "glVertexAttribI3iv\0"
-   "\0"
-   /* _mesa_function_pool[26022]: Vertex3s (offset 140) */
-   "iii\0"
-   "glVertex3s\0"
-   "\0"
-   /* _mesa_function_pool[26038]: ConvolutionParameterf (offset 350) */
-   "iif\0"
-   "glConvolutionParameterf\0"
-   "glConvolutionParameterfEXT\0"
-   "\0"
-   /* _mesa_function_pool[26094]: GetColorTableParameteriv (offset 345) */
-   "iip\0"
-   "glGetColorTableParameteriv\0"
-   "glGetColorTableParameterivSGI\0"
-   "glGetColorTableParameterivEXT\0"
-   "\0"
-   /* _mesa_function_pool[26186]: ProgramEnvParameter4dvARB (will be remapped) */
-   "iip\0"
-   "glProgramEnvParameter4dvARB\0"
-   "glProgramParameter4dvNV\0"
-   "\0"
-   /* _mesa_function_pool[26243]: ShadeModel (offset 177) */
-   "i\0"
-   "glShadeModel\0"
-   "\0"
-   /* _mesa_function_pool[26259]: VertexAttribs2fvNV (will be remapped) */
-   "iip\0"
-   "glVertexAttribs2fvNV\0"
-   "\0"
-   /* _mesa_function_pool[26285]: Rectiv (offset 91) */
-   "pp\0"
-   "glRectiv\0"
-   "\0"
-   /* _mesa_function_pool[26298]: UseProgramObjectARB (will be remapped) */
-   "i\0"
-   "glUseProgram\0"
-   "glUseProgramObjectARB\0"
-   "\0"
-   /* _mesa_function_pool[26336]: GetMapParameterfvNV (dynamic) */
-   "iip\0"
-   "glGetMapParameterfvNV\0"
-   "\0"
-   /* _mesa_function_pool[26363]: EndConditionalRenderNV (will be remapped) */
-   "\0"
-   "glEndConditionalRenderNV\0"
-   "glEndConditionalRender\0"
-   "\0"
-   /* _mesa_function_pool[26413]: PassTexCoordATI (will be remapped) */
-   "iii\0"
-   "glPassTexCoordATI\0"
-   "\0"
-   /* _mesa_function_pool[26436]: DeleteProgram (will be remapped) */
-   "i\0"
-   "glDeleteProgram\0"
-   "\0"
-   /* _mesa_function_pool[26455]: GetSamplerParameteriv (will be remapped) */
-   "iip\0"
-   "glGetSamplerParameteriv\0"
-   "\0"
-   /* _mesa_function_pool[26484]: Tangent3dEXT (dynamic) */
-   "ddd\0"
-   "glTangent3dEXT\0"
-   "\0"
-   /* _mesa_function_pool[26504]: SecondaryColor3dvEXT (will be remapped) */
-   "p\0"
-   "glSecondaryColor3dv\0"
-   "glSecondaryColor3dvEXT\0"
-   "\0"
-   /* _mesa_function_pool[26550]: AlphaFragmentOp2ATI (will be remapped) */
-   "iiiiiiiii\0"
-   "glAlphaFragmentOp2ATI\0"
-   "\0"
-   /* _mesa_function_pool[26583]: Vertex2fv (offset 129) */
-   "p\0"
-   "glVertex2fv\0"
-   "\0"
-   /* _mesa_function_pool[26598]: MultiDrawArraysEXT (will be remapped) */
-   "ippi\0"
-   "glMultiDrawArrays\0"
-   "glMultiDrawArraysEXT\0"
-   "\0"
-   /* _mesa_function_pool[26643]: BindRenderbufferEXT (will be remapped) */
-   "ii\0"
-   "glBindRenderbuffer\0"
-   "glBindRenderbufferEXT\0"
-   "\0"
-   /* _mesa_function_pool[26688]: MultiTexCoord4dARB (offset 400) */
-   "idddd\0"
-   "glMultiTexCoord4d\0"
-   "glMultiTexCoord4dARB\0"
-   "\0"
-   /* _mesa_function_pool[26734]: FramebufferTextureFaceARB (will be remapped) */
-   "iiiii\0"
-   "glFramebufferTextureFaceARB\0"
-   "\0"
-   /* _mesa_function_pool[26769]: Vertex3sv (offset 141) */
-   "p\0"
-   "glVertex3sv\0"
-   "\0"
-   /* _mesa_function_pool[26784]: SecondaryColor3usEXT (will be remapped) */
-   "iii\0"
-   "glSecondaryColor3us\0"
-   "glSecondaryColor3usEXT\0"
-   "\0"
-   /* _mesa_function_pool[26832]: ProgramLocalParameter4fvARB (will be remapped) */
-   "iip\0"
-   "glProgramLocalParameter4fvARB\0"
-   "\0"
-   /* _mesa_function_pool[26867]: DeleteProgramsNV (will be remapped) */
-   "ip\0"
-   "glDeleteProgramsARB\0"
-   "glDeleteProgramsNV\0"
-   "\0"
-   /* _mesa_function_pool[26910]: EvalMesh1 (offset 236) */
-   "iii\0"
-   "glEvalMesh1\0"
-   "\0"
-   /* _mesa_function_pool[26927]: PauseTransformFeedback (will be remapped) */
-   "\0"
-   "glPauseTransformFeedback\0"
-   "\0"
-   /* _mesa_function_pool[26954]: MultiTexCoord1sARB (offset 382) */
-   "ii\0"
-   "glMultiTexCoord1s\0"
-   "glMultiTexCoord1sARB\0"
-   "\0"
-   /* _mesa_function_pool[26997]: ReplacementCodeuiColor3fVertex3fSUN (dynamic) */
-   "iffffff\0"
-   "glReplacementCodeuiColor3fVertex3fSUN\0"
-   "\0"
-   /* _mesa_function_pool[27044]: GetVertexAttribPointervNV (will be remapped) */
-   "iip\0"
-   "glGetVertexAttribPointerv\0"
-   "glGetVertexAttribPointervARB\0"
-   "glGetVertexAttribPointervNV\0"
-   "\0"
-   /* _mesa_function_pool[27132]: VertexAttribs1fvNV (will be remapped) */
-   "iip\0"
-   "glVertexAttribs1fvNV\0"
-   "\0"
-   /* _mesa_function_pool[27158]: MultiTexCoord1dvARB (offset 377) */
-   "ip\0"
-   "glMultiTexCoord1dv\0"
-   "glMultiTexCoord1dvARB\0"
-   "\0"
-   /* _mesa_function_pool[27203]: Uniform2iARB (will be remapped) */
-   "iii\0"
-   "glUniform2i\0"
-   "glUniform2iARB\0"
-   "\0"
-   /* _mesa_function_pool[27235]: Vertex2iv (offset 131) */
-   "p\0"
-   "glVertex2iv\0"
-   "\0"
-   /* _mesa_function_pool[27250]: GetProgramStringNV (will be remapped) */
-   "iip\0"
-   "glGetProgramStringNV\0"
-   "\0"
-   /* _mesa_function_pool[27276]: ColorPointerEXT (will be remapped) */
-   "iiiip\0"
-   "glColorPointerEXT\0"
-   "\0"
-   /* _mesa_function_pool[27301]: LineWidth (offset 168) */
-   "f\0"
-   "glLineWidth\0"
-   "\0"
-   /* _mesa_function_pool[27316]: MapBufferARB (will be remapped) */
-   "ii\0"
-   "glMapBuffer\0"
-   "glMapBufferARB\0"
-   "\0"
-   /* _mesa_function_pool[27347]: MultiDrawElementsBaseVertex (will be remapped) */
-   "ipipip\0"
-   "glMultiDrawElementsBaseVertex\0"
-   "\0"
-   /* _mesa_function_pool[27385]: TexParameterIuivEXT (will be remapped) */
-   "iip\0"
-   "glTexParameterIuivEXT\0"
-   "glTexParameterIuiv\0"
-   "\0"
-   /* _mesa_function_pool[27431]: Binormal3svEXT (dynamic) */
-   "p\0"
-   "glBinormal3svEXT\0"
-   "\0"
-   /* _mesa_function_pool[27451]: ApplyTextureEXT (dynamic) */
-   "i\0"
-   "glApplyTextureEXT\0"
-   "\0"
-   /* _mesa_function_pool[27472]: GetBufferParameteri64v (will be remapped) */
-   "iip\0"
-   "glGetBufferParameteri64v\0"
-   "\0"
-   /* _mesa_function_pool[27502]: TexGendv (offset 189) */
-   "iip\0"
-   "glTexGendv\0"
-   "\0"
-   /* _mesa_function_pool[27518]: VertexAttribI3iEXT (will be remapped) */
-   "iiii\0"
-   "glVertexAttribI3iEXT\0"
-   "glVertexAttribI3i\0"
-   "\0"
-   /* _mesa_function_pool[27563]: EnableIndexedEXT (will be remapped) */
-   "ii\0"
-   "glEnableIndexedEXT\0"
-   "glEnablei\0"
-   "\0"
-   /* _mesa_function_pool[27596]: TextureMaterialEXT (dynamic) */
-   "ii\0"
-   "glTextureMaterialEXT\0"
-   "\0"
-   /* _mesa_function_pool[27621]: TextureLightEXT (dynamic) */
-   "i\0"
-   "glTextureLightEXT\0"
-   "\0"
-   /* _mesa_function_pool[27642]: ResetMinmax (offset 370) */
-   "i\0"
-   "glResetMinmax\0"
-   "glResetMinmaxEXT\0"
-   "\0"
-   /* _mesa_function_pool[27676]: SpriteParameterfSGIX (dynamic) */
-   "if\0"
-   "glSpriteParameterfSGIX\0"
-   "\0"
-   /* _mesa_function_pool[27703]: EnableClientState (offset 313) */
-   "i\0"
-   "glEnableClientState\0"
-   "\0"
-   /* _mesa_function_pool[27726]: VertexAttrib4sNV (will be remapped) */
-   "iiiii\0"
-   "glVertexAttrib4sNV\0"
-   "\0"
-   /* _mesa_function_pool[27752]: GetConvolutionParameterfv (offset 357) */
-   "iip\0"
-   "glGetConvolutionParameterfv\0"
-   "glGetConvolutionParameterfvEXT\0"
-   "\0"
-   /* _mesa_function_pool[27816]: VertexAttribs4dvNV (will be remapped) */
-   "iip\0"
-   "glVertexAttribs4dvNV\0"
-   "\0"
-   /* _mesa_function_pool[27842]: VertexAttrib4dARB (will be remapped) */
-   "idddd\0"
-   "glVertexAttrib4d\0"
-   "glVertexAttrib4dARB\0"
-   "\0"
-   /* _mesa_function_pool[27886]: GetTexBumpParameterfvATI (will be remapped) */
-   "ip\0"
-   "glGetTexBumpParameterfvATI\0"
-   "\0"
-   /* _mesa_function_pool[27917]: ProgramNamedParameter4dNV (will be remapped) */
-   "iipdddd\0"
-   "glProgramNamedParameter4dNV\0"
-   "\0"
-   /* _mesa_function_pool[27954]: GetMaterialfv (offset 269) */
-   "iip\0"
-   "glGetMaterialfv\0"
-   "\0"
-   /* _mesa_function_pool[27975]: VertexWeightfEXT (dynamic) */
-   "f\0"
-   "glVertexWeightfEXT\0"
-   "\0"
-   /* _mesa_function_pool[27997]: SetFragmentShaderConstantATI (will be remapped) */
-   "ip\0"
-   "glSetFragmentShaderConstantATI\0"
-   "\0"
-   /* _mesa_function_pool[28032]: Binormal3fEXT (dynamic) */
-   "fff\0"
-   "glBinormal3fEXT\0"
-   "\0"
-   /* _mesa_function_pool[28053]: CallList (offset 2) */
-   "i\0"
-   "glCallList\0"
-   "\0"
-   /* _mesa_function_pool[28067]: Materialfv (offset 170) */
-   "iip\0"
-   "glMaterialfv\0"
-   "\0"
-   /* _mesa_function_pool[28085]: TexCoord3fv (offset 113) */
-   "p\0"
-   "glTexCoord3fv\0"
-   "\0"
-   /* _mesa_function_pool[28102]: FogCoordfvEXT (will be remapped) */
-   "p\0"
-   "glFogCoordfv\0"
-   "glFogCoordfvEXT\0"
-   "\0"
-   /* _mesa_function_pool[28134]: MultiTexCoord1ivARB (offset 381) */
-   "ip\0"
-   "glMultiTexCoord1iv\0"
-   "glMultiTexCoord1ivARB\0"
-   "\0"
-   /* _mesa_function_pool[28179]: SecondaryColor3ubEXT (will be remapped) */
-   "iii\0"
-   "glSecondaryColor3ub\0"
-   "glSecondaryColor3ubEXT\0"
-   "\0"
-   /* _mesa_function_pool[28227]: MultiTexCoord2ivARB (offset 389) */
-   "ip\0"
-   "glMultiTexCoord2iv\0"
-   "glMultiTexCoord2ivARB\0"
-   "\0"
-   /* _mesa_function_pool[28272]: FogFuncSGIS (dynamic) */
-   "ip\0"
-   "glFogFuncSGIS\0"
-   "\0"
-   /* _mesa_function_pool[28290]: CopyTexSubImage2D (offset 326) */
-   "iiiiiiii\0"
-   "glCopyTexSubImage2D\0"
-   "glCopyTexSubImage2DEXT\0"
-   "\0"
-   /* _mesa_function_pool[28343]: GetObjectParameterivARB (will be remapped) */
-   "iip\0"
-   "glGetObjectParameterivARB\0"
-   "\0"
-   /* _mesa_function_pool[28374]: Color3iv (offset 16) */
-   "p\0"
-   "glColor3iv\0"
-   "\0"
-   /* _mesa_function_pool[28388]: TexCoord4fVertex4fSUN (dynamic) */
-   "ffffffff\0"
-   "glTexCoord4fVertex4fSUN\0"
-   "\0"
-   /* _mesa_function_pool[28422]: DrawElements (offset 311) */
-   "iiip\0"
-   "glDrawElements\0"
-   "\0"
-   /* _mesa_function_pool[28443]: BindVertexArrayAPPLE (will be remapped) */
-   "i\0"
-   "glBindVertexArrayAPPLE\0"
-   "\0"
-   /* _mesa_function_pool[28469]: GetProgramLocalParameterdvARB (will be remapped) */
-   "iip\0"
-   "glGetProgramLocalParameterdvARB\0"
-   "\0"
-   /* _mesa_function_pool[28506]: GetHistogramParameteriv (offset 363) */
-   "iip\0"
-   "glGetHistogramParameteriv\0"
-   "glGetHistogramParameterivEXT\0"
-   "\0"
-   /* _mesa_function_pool[28566]: MultiTexCoord1iARB (offset 380) */
-   "ii\0"
-   "glMultiTexCoord1i\0"
-   "glMultiTexCoord1iARB\0"
-   "\0"
-   /* _mesa_function_pool[28609]: GetConvolutionFilter (offset 356) */
-   "iiip\0"
-   "glGetConvolutionFilter\0"
-   "glGetConvolutionFilterEXT\0"
-   "\0"
-   /* _mesa_function_pool[28664]: GetProgramivARB (will be remapped) */
-   "iip\0"
-   "glGetProgramivARB\0"
-   "\0"
-   /* _mesa_function_pool[28687]: TexBufferARB (will be remapped) */
-   "iii\0"
-   "glTexBufferARB\0"
-   "\0"
-   /* _mesa_function_pool[28707]: BlendFuncSeparateEXT (will be remapped) */
-   "iiii\0"
-   "glBlendFuncSeparate\0"
-   "glBlendFuncSeparateEXT\0"
-   "glBlendFuncSeparateINGR\0"
-   "\0"
-   /* _mesa_function_pool[28780]: MapBufferRange (will be remapped) */
-   "iiii\0"
-   "glMapBufferRange\0"
-   "\0"
-   /* _mesa_function_pool[28803]: ProgramParameters4dvNV (will be remapped) */
-   "iiip\0"
-   "glProgramParameters4dvNV\0"
-   "\0"
-   /* _mesa_function_pool[28834]: TexCoord2fColor3fVertex3fvSUN (dynamic) */
-   "ppp\0"
-   "glTexCoord2fColor3fVertex3fvSUN\0"
-   "\0"
-   /* _mesa_function_pool[28871]: EvalPoint2 (offset 239) */
-   "ii\0"
-   "glEvalPoint2\0"
-   "\0"
-   /* _mesa_function_pool[28888]: Uniform1uivEXT (will be remapped) */
-   "iip\0"
-   "glUniform1uivEXT\0"
-   "glUniform1uiv\0"
-   "\0"
-   /* _mesa_function_pool[28924]: EvalPoint1 (offset 237) */
-   "i\0"
-   "glEvalPoint1\0"
-   "\0"
-   /* _mesa_function_pool[28940]: Binormal3dvEXT (dynamic) */
-   "p\0"
-   "glBinormal3dvEXT\0"
-   "\0"
-   /* _mesa_function_pool[28960]: PopMatrix (offset 297) */
-   "\0"
-   "glPopMatrix\0"
-   "\0"
-   /* _mesa_function_pool[28974]: FinishFenceNV (will be remapped) */
-   "i\0"
-   "glFinishFenceNV\0"
-   "\0"
-   /* _mesa_function_pool[28993]: GetFogFuncSGIS (dynamic) */
-   "p\0"
-   "glGetFogFuncSGIS\0"
-   "\0"
-   /* _mesa_function_pool[29013]: GetUniformLocationARB (will be remapped) */
-   "ip\0"
-   "glGetUniformLocation\0"
-   "glGetUniformLocationARB\0"
-   "\0"
-   /* _mesa_function_pool[29062]: SecondaryColor3fEXT (will be remapped) */
-   "fff\0"
-   "glSecondaryColor3f\0"
-   "glSecondaryColor3fEXT\0"
-   "\0"
-   /* _mesa_function_pool[29108]: GetTexGeniv (offset 280) */
-   "iip\0"
-   "glGetTexGeniv\0"
-   "\0"
-   /* _mesa_function_pool[29127]: CombinerInputNV (will be remapped) */
-   "iiiiii\0"
-   "glCombinerInputNV\0"
-   "\0"
-   /* _mesa_function_pool[29153]: VertexAttrib3sARB (will be remapped) */
-   "iiii\0"
-   "glVertexAttrib3s\0"
-   "glVertexAttrib3sARB\0"
-   "\0"
-   /* _mesa_function_pool[29196]: IsTransformFeedback (will be remapped) */
-   "i\0"
-   "glIsTransformFeedback\0"
-   "\0"
-   /* _mesa_function_pool[29221]: ReplacementCodeuiNormal3fVertex3fvSUN (dynamic) */
-   "ppp\0"
-   "glReplacementCodeuiNormal3fVertex3fvSUN\0"
-   "\0"
-   /* _mesa_function_pool[29266]: Map2d (offset 222) */
-   "iddiiddiip\0"
-   "glMap2d\0"
-   "\0"
-   /* _mesa_function_pool[29286]: Map2f (offset 223) */
-   "iffiiffiip\0"
-   "glMap2f\0"
-   "\0"
-   /* _mesa_function_pool[29306]: ProgramStringARB (will be remapped) */
-   "iiip\0"
-   "glProgramStringARB\0"
-   "\0"
-   /* _mesa_function_pool[29331]: Vertex4s (offset 148) */
-   "iiii\0"
-   "glVertex4s\0"
-   "\0"
-   /* _mesa_function_pool[29348]: TexCoord4fVertex4fvSUN (dynamic) */
-   "pp\0"
-   "glTexCoord4fVertex4fvSUN\0"
-   "\0"
-   /* _mesa_function_pool[29377]: FragmentLightModelivSGIX (dynamic) */
-   "ip\0"
-   "glFragmentLightModelivSGIX\0"
-   "\0"
-   /* _mesa_function_pool[29408]: VertexAttrib1fNV (will be remapped) */
-   "if\0"
-   "glVertexAttrib1fNV\0"
-   "\0"
-   /* _mesa_function_pool[29431]: Vertex4f (offset 144) */
-   "ffff\0"
-   "glVertex4f\0"
-   "\0"
-   /* _mesa_function_pool[29448]: EvalCoord1d (offset 228) */
-   "d\0"
-   "glEvalCoord1d\0"
-   "\0"
-   /* _mesa_function_pool[29465]: Vertex4d (offset 142) */
-   "dddd\0"
-   "glVertex4d\0"
-   "\0"
-   /* _mesa_function_pool[29482]: RasterPos4dv (offset 79) */
-   "p\0"
-   "glRasterPos4dv\0"
-   "\0"
-   /* _mesa_function_pool[29500]: UseShaderProgramEXT (will be remapped) */
-   "ii\0"
-   "glUseShaderProgramEXT\0"
-   "\0"
-   /* _mesa_function_pool[29526]: FragmentLightfSGIX (dynamic) */
-   "iif\0"
-   "glFragmentLightfSGIX\0"
-   "\0"
-   /* _mesa_function_pool[29552]: GetCompressedTexImageARB (will be remapped) */
-   "iip\0"
-   "glGetCompressedTexImage\0"
-   "glGetCompressedTexImageARB\0"
-   "\0"
-   /* _mesa_function_pool[29608]: GetTexGenfv (offset 279) */
-   "iip\0"
-   "glGetTexGenfv\0"
-   "\0"
-   /* _mesa_function_pool[29627]: Vertex4i (offset 146) */
-   "iiii\0"
-   "glVertex4i\0"
-   "\0"
-   /* _mesa_function_pool[29644]: VertexWeightPointerEXT (dynamic) */
-   "iiip\0"
-   "glVertexWeightPointerEXT\0"
-   "\0"
-   /* _mesa_function_pool[29675]: GetHistogram (offset 361) */
-   "iiiip\0"
-   "glGetHistogram\0"
-   "glGetHistogramEXT\0"
-   "\0"
-   /* _mesa_function_pool[29715]: ActiveStencilFaceEXT (will be remapped) */
-   "i\0"
-   "glActiveStencilFaceEXT\0"
-   "\0"
-   /* _mesa_function_pool[29741]: StencilFuncSeparateATI (will be remapped) */
-   "iiii\0"
-   "glStencilFuncSeparateATI\0"
-   "\0"
-   /* _mesa_function_pool[29772]: Materialf (offset 169) */
-   "iif\0"
-   "glMaterialf\0"
-   "\0"
-   /* _mesa_function_pool[29789]: GetShaderSourceARB (will be remapped) */
-   "iipp\0"
-   "glGetShaderSource\0"
-   "glGetShaderSourceARB\0"
-   "\0"
-   /* _mesa_function_pool[29834]: IglooInterfaceSGIX (dynamic) */
-   "ip\0"
-   "glIglooInterfaceSGIX\0"
-   "\0"
-   /* _mesa_function_pool[29859]: Materiali (offset 171) */
-   "iii\0"
-   "glMateriali\0"
-   "\0"
-   /* _mesa_function_pool[29876]: VertexAttrib4dNV (will be remapped) */
-   "idddd\0"
-   "glVertexAttrib4dNV\0"
-   "\0"
-   /* _mesa_function_pool[29902]: MultiModeDrawElementsIBM (will be remapped) */
-   "ppipii\0"
-   "glMultiModeDrawElementsIBM\0"
-   "\0"
-   /* _mesa_function_pool[29937]: Indexsv (offset 51) */
-   "p\0"
-   "glIndexsv\0"
-   "\0"
-   /* _mesa_function_pool[29950]: MultiTexCoord4svARB (offset 407) */
-   "ip\0"
-   "glMultiTexCoord4sv\0"
-   "glMultiTexCoord4svARB\0"
-   "\0"
-   /* _mesa_function_pool[29995]: LightModelfv (offset 164) */
-   "ip\0"
-   "glLightModelfv\0"
-   "\0"
-   /* _mesa_function_pool[30014]: TexCoord2dv (offset 103) */
-   "p\0"
-   "glTexCoord2dv\0"
-   "\0"
-   /* _mesa_function_pool[30031]: GenQueriesARB (will be remapped) */
-   "ip\0"
-   "glGenQueries\0"
-   "glGenQueriesARB\0"
-   "\0"
-   /* _mesa_function_pool[30064]: EvalCoord1dv (offset 229) */
-   "p\0"
-   "glEvalCoord1dv\0"
-   "\0"
-   /* _mesa_function_pool[30082]: ReplacementCodeuiVertex3fSUN (dynamic) */
-   "ifff\0"
-   "glReplacementCodeuiVertex3fSUN\0"
-   "\0"
-   /* _mesa_function_pool[30119]: Translated (offset 303) */
-   "ddd\0"
-   "glTranslated\0"
-   "\0"
-   /* _mesa_function_pool[30137]: Translatef (offset 304) */
-   "fff\0"
-   "glTranslatef\0"
-   "\0"
-   /* _mesa_function_pool[30155]: Uniform3uiEXT (will be remapped) */
-   "iiii\0"
-   "glUniform3uiEXT\0"
-   "glUniform3ui\0"
-   "\0"
-   /* _mesa_function_pool[30190]: StencilMask (offset 209) */
-   "i\0"
-   "glStencilMask\0"
-   "\0"
-   /* _mesa_function_pool[30207]: Tangent3iEXT (dynamic) */
-   "iii\0"
-   "glTangent3iEXT\0"
-   "\0"
-   /* _mesa_function_pool[30227]: ClampColorARB (will be remapped) */
-   "ii\0"
-   "glClampColorARB\0"
-   "\0"
-   /* _mesa_function_pool[30247]: GetLightiv (offset 265) */
-   "iip\0"
-   "glGetLightiv\0"
-   "\0"
-   /* _mesa_function_pool[30265]: GetSamplerParameterIiv (will be remapped) */
-   "iip\0"
-   "glGetSamplerParameterIiv\0"
-   "\0"
-   /* _mesa_function_pool[30295]: DrawMeshArraysSUN (dynamic) */
-   "iiii\0"
-   "glDrawMeshArraysSUN\0"
-   "\0"
-   /* _mesa_function_pool[30321]: IsList (offset 287) */
-   "i\0"
-   "glIsList\0"
-   "\0"
-   /* _mesa_function_pool[30333]: IsSync (will be remapped) */
-   "i\0"
-   "glIsSync\0"
-   "\0"
-   /* _mesa_function_pool[30345]: RenderMode (offset 196) */
-   "i\0"
-   "glRenderMode\0"
-   "\0"
-   /* _mesa_function_pool[30361]: GetMapControlPointsNV (dynamic) */
-   "iiiiiip\0"
-   "glGetMapControlPointsNV\0"
-   "\0"
-   /* _mesa_function_pool[30394]: DrawBuffersARB (will be remapped) */
-   "ip\0"
-   "glDrawBuffers\0"
-   "glDrawBuffersARB\0"
-   "glDrawBuffersATI\0"
-   "\0"
-   /* _mesa_function_pool[30446]: ClearBufferiv (will be remapped) */
-   "iip\0"
-   "glClearBufferiv\0"
-   "\0"
-   /* _mesa_function_pool[30467]: ProgramLocalParameter4fARB (will be remapped) */
-   "iiffff\0"
-   "glProgramLocalParameter4fARB\0"
-   "\0"
-   /* _mesa_function_pool[30504]: SpriteParameterivSGIX (dynamic) */
-   "ip\0"
-   "glSpriteParameterivSGIX\0"
-   "\0"
-   /* _mesa_function_pool[30532]: ProvokingVertexEXT (will be remapped) */
-   "i\0"
-   "glProvokingVertexEXT\0"
-   "glProvokingVertex\0"
-   "\0"
-   /* _mesa_function_pool[30574]: MultiTexCoord1fARB (offset 378) */
-   "if\0"
-   "glMultiTexCoord1f\0"
-   "glMultiTexCoord1fARB\0"
-   "\0"
-   /* _mesa_function_pool[30617]: LoadName (offset 198) */
-   "i\0"
-   "glLoadName\0"
-   "\0"
-   /* _mesa_function_pool[30631]: VertexAttribs4ubvNV (will be remapped) */
-   "iip\0"
-   "glVertexAttribs4ubvNV\0"
-   "\0"
-   /* _mesa_function_pool[30658]: WeightsvARB (dynamic) */
-   "ip\0"
-   "glWeightsvARB\0"
-   "\0"
-   /* _mesa_function_pool[30676]: Uniform1fvARB (will be remapped) */
-   "iip\0"
-   "glUniform1fv\0"
-   "glUniform1fvARB\0"
-   "\0"
-   /* _mesa_function_pool[30710]: CopyTexSubImage1D (offset 325) */
-   "iiiiii\0"
-   "glCopyTexSubImage1D\0"
-   "glCopyTexSubImage1DEXT\0"
-   "\0"
-   /* _mesa_function_pool[30761]: CullFace (offset 152) */
-   "i\0"
-   "glCullFace\0"
-   "\0"
-   /* _mesa_function_pool[30775]: BindTexture (offset 307) */
-   "ii\0"
-   "glBindTexture\0"
-   "glBindTextureEXT\0"
-   "\0"
-   /* _mesa_function_pool[30810]: BeginFragmentShaderATI (will be remapped) */
-   "\0"
-   "glBeginFragmentShaderATI\0"
-   "\0"
-   /* _mesa_function_pool[30837]: MultiTexCoord4fARB (offset 402) */
-   "iffff\0"
-   "glMultiTexCoord4f\0"
-   "glMultiTexCoord4fARB\0"
-   "\0"
-   /* _mesa_function_pool[30883]: VertexAttribs3svNV (will be remapped) */
-   "iip\0"
-   "glVertexAttribs3svNV\0"
-   "\0"
-   /* _mesa_function_pool[30909]: StencilFunc (offset 243) */
-   "iii\0"
-   "glStencilFunc\0"
-   "\0"
-   /* _mesa_function_pool[30928]: CopyPixels (offset 255) */
-   "iiiii\0"
-   "glCopyPixels\0"
-   "\0"
-   /* _mesa_function_pool[30948]: Rectsv (offset 93) */
-   "pp\0"
-   "glRectsv\0"
-   "\0"
-   /* _mesa_function_pool[30961]: ReplacementCodeuivSUN (dynamic) */
-   "p\0"
-   "glReplacementCodeuivSUN\0"
-   "\0"
-   /* _mesa_function_pool[30988]: EnableVertexAttribArrayARB (will be remapped) */
-   "i\0"
-   "glEnableVertexAttribArray\0"
-   "glEnableVertexAttribArrayARB\0"
-   "\0"
-   /* _mesa_function_pool[31046]: NormalPointervINTEL (dynamic) */
-   "ip\0"
-   "glNormalPointervINTEL\0"
-   "\0"
-   /* _mesa_function_pool[31072]: CopyConvolutionFilter2D (offset 355) */
-   "iiiiii\0"
-   "glCopyConvolutionFilter2D\0"
-   "glCopyConvolutionFilter2DEXT\0"
-   "\0"
-   /* _mesa_function_pool[31135]: WindowPos3ivMESA (will be remapped) */
-   "p\0"
-   "glWindowPos3iv\0"
-   "glWindowPos3ivARB\0"
-   "glWindowPos3ivMESA\0"
-   "\0"
-   /* _mesa_function_pool[31190]: CopyBufferSubData (will be remapped) */
-   "iiiii\0"
-   "glCopyBufferSubData\0"
-   "\0"
-   /* _mesa_function_pool[31217]: NormalPointer (offset 318) */
-   "iip\0"
-   "glNormalPointer\0"
-   "\0"
-   /* _mesa_function_pool[31238]: TexParameterfv (offset 179) */
-   "iip\0"
-   "glTexParameterfv\0"
-   "\0"
-   /* _mesa_function_pool[31260]: IsBufferARB (will be remapped) */
-   "i\0"
-   "glIsBuffer\0"
-   "glIsBufferARB\0"
-   "\0"
-   /* _mesa_function_pool[31288]: WindowPos4iMESA (will be remapped) */
-   "iiii\0"
-   "glWindowPos4iMESA\0"
-   "\0"
-   /* _mesa_function_pool[31312]: VertexAttrib4uivARB (will be remapped) */
-   "ip\0"
-   "glVertexAttrib4uiv\0"
-   "glVertexAttrib4uivARB\0"
-   "\0"
-   /* _mesa_function_pool[31357]: Tangent3bvEXT (dynamic) */
-   "p\0"
-   "glTangent3bvEXT\0"
-   "\0"
-   /* _mesa_function_pool[31376]: VertexAttribI3uivEXT (will be remapped) */
-   "ip\0"
-   "glVertexAttribI3uivEXT\0"
-   "glVertexAttribI3uiv\0"
-   "\0"
-   /* _mesa_function_pool[31423]: UniformMatrix3x4fv (will be remapped) */
-   "iiip\0"
-   "glUniformMatrix3x4fv\0"
-   "\0"
-   /* _mesa_function_pool[31450]: ClipPlane (offset 150) */
-   "ip\0"
-   "glClipPlane\0"
-   "\0"
-   /* _mesa_function_pool[31466]: Recti (offset 90) */
-   "iiii\0"
-   "glRecti\0"
-   "\0"
-   /* _mesa_function_pool[31480]: TrackMatrixNV (will be remapped) */
-   "iiii\0"
-   "glTrackMatrixNV\0"
-   "\0"
-   /* _mesa_function_pool[31502]: DrawRangeElementsBaseVertex (will be remapped) */
-   "iiiiipi\0"
-   "glDrawRangeElementsBaseVertex\0"
-   "\0"
-   /* _mesa_function_pool[31541]: SamplerParameterIuiv (will be remapped) */
-   "iip\0"
-   "glSamplerParameterIuiv\0"
-   "\0"
-   /* _mesa_function_pool[31569]: TexCoordPointervINTEL (dynamic) */
-   "iip\0"
-   "glTexCoordPointervINTEL\0"
-   "\0"
-   /* _mesa_function_pool[31598]: DeleteBuffersARB (will be remapped) */
-   "ip\0"
-   "glDeleteBuffers\0"
-   "glDeleteBuffersARB\0"
-   "\0"
-   /* _mesa_function_pool[31637]: PixelTransformParameterfvEXT (dynamic) */
-   "iip\0"
-   "glPixelTransformParameterfvEXT\0"
-   "\0"
-   /* _mesa_function_pool[31673]: PrimitiveRestartNV (will be remapped) */
-   "\0"
-   "glPrimitiveRestartNV\0"
-   "\0"
-   /* _mesa_function_pool[31696]: WindowPos4fvMESA (will be remapped) */
-   "p\0"
-   "glWindowPos4fvMESA\0"
-   "\0"
-   /* _mesa_function_pool[31718]: GetPixelMapuiv (offset 272) */
-   "ip\0"
-   "glGetPixelMapuiv\0"
-   "\0"
-   /* _mesa_function_pool[31739]: Rectf (offset 88) */
-   "ffff\0"
-   "glRectf\0"
-   "\0"
-   /* _mesa_function_pool[31753]: VertexAttrib1sNV (will be remapped) */
-   "ii\0"
-   "glVertexAttrib1sNV\0"
-   "\0"
-   /* _mesa_function_pool[31776]: Indexfv (offset 47) */
-   "p\0"
-   "glIndexfv\0"
-   "\0"
-   /* _mesa_function_pool[31789]: SecondaryColor3svEXT (will be remapped) */
-   "p\0"
-   "glSecondaryColor3sv\0"
-   "glSecondaryColor3svEXT\0"
-   "\0"
-   /* _mesa_function_pool[31835]: LoadTransposeMatrixfARB (will be remapped) */
-   "p\0"
-   "glLoadTransposeMatrixf\0"
-   "glLoadTransposeMatrixfARB\0"
-   "\0"
-   /* _mesa_function_pool[31887]: GetPointerv (offset 329) */
-   "ip\0"
-   "glGetPointerv\0"
-   "glGetPointervEXT\0"
-   "\0"
-   /* _mesa_function_pool[31922]: Tangent3bEXT (dynamic) */
-   "iii\0"
-   "glTangent3bEXT\0"
-   "\0"
-   /* _mesa_function_pool[31942]: CombinerParameterfNV (will be remapped) */
-   "if\0"
-   "glCombinerParameterfNV\0"
-   "\0"
-   /* _mesa_function_pool[31969]: IndexMask (offset 212) */
-   "i\0"
-   "glIndexMask\0"
-   "\0"
-   /* _mesa_function_pool[31984]: BindProgramNV (will be remapped) */
-   "ii\0"
-   "glBindProgramARB\0"
-   "glBindProgramNV\0"
-   "\0"
-   /* _mesa_function_pool[32021]: VertexAttrib4svARB (will be remapped) */
-   "ip\0"
-   "glVertexAttrib4sv\0"
-   "glVertexAttrib4svARB\0"
-   "\0"
-   /* _mesa_function_pool[32064]: GetFloatv (offset 262) */
-   "ip\0"
-   "glGetFloatv\0"
-   "\0"
-   /* _mesa_function_pool[32080]: CreateDebugObjectMESA (dynamic) */
-   "\0"
-   "glCreateDebugObjectMESA\0"
-   "\0"
-   /* _mesa_function_pool[32106]: GetShaderiv (will be remapped) */
-   "iip\0"
-   "glGetShaderiv\0"
-   "\0"
-   /* _mesa_function_pool[32125]: ClientWaitSync (will be remapped) */
-   "iii\0"
-   "glClientWaitSync\0"
-   "\0"
-   /* _mesa_function_pool[32147]: TexCoord4s (offset 124) */
-   "iiii\0"
-   "glTexCoord4s\0"
-   "\0"
-   /* _mesa_function_pool[32166]: TexCoord3sv (offset 117) */
-   "p\0"
-   "glTexCoord3sv\0"
-   "\0"
-   /* _mesa_function_pool[32183]: BindFragmentShaderATI (will be remapped) */
-   "i\0"
-   "glBindFragmentShaderATI\0"
-   "\0"
-   /* _mesa_function_pool[32210]: PopAttrib (offset 218) */
-   "\0"
-   "glPopAttrib\0"
-   "\0"
-   /* _mesa_function_pool[32224]: Fogfv (offset 154) */
-   "ip\0"
-   "glFogfv\0"
-   "\0"
-   /* _mesa_function_pool[32236]: UnmapBufferARB (will be remapped) */
-   "i\0"
-   "glUnmapBuffer\0"
-   "glUnmapBufferARB\0"
-   "\0"
-   /* _mesa_function_pool[32270]: InitNames (offset 197) */
-   "\0"
-   "glInitNames\0"
-   "\0"
-   /* _mesa_function_pool[32284]: Normal3sv (offset 61) */
-   "p\0"
-   "glNormal3sv\0"
-   "\0"
-   /* _mesa_function_pool[32299]: Minmax (offset 368) */
-   "iii\0"
-   "glMinmax\0"
-   "glMinmaxEXT\0"
-   "\0"
-   /* _mesa_function_pool[32325]: TexCoord4d (offset 118) */
-   "dddd\0"
-   "glTexCoord4d\0"
-   "\0"
-   /* _mesa_function_pool[32344]: DeformationMap3dSGIX (dynamic) */
-   "iddiiddiiddiip\0"
-   "glDeformationMap3dSGIX\0"
-   "\0"
-   /* _mesa_function_pool[32383]: TexCoord4f (offset 120) */
-   "ffff\0"
-   "glTexCoord4f\0"
-   "\0"
-   /* _mesa_function_pool[32402]: FogCoorddvEXT (will be remapped) */
-   "p\0"
-   "glFogCoorddv\0"
-   "glFogCoorddvEXT\0"
-   "\0"
-   /* _mesa_function_pool[32434]: FinishTextureSUNX (dynamic) */
-   "\0"
-   "glFinishTextureSUNX\0"
-   "\0"
-   /* _mesa_function_pool[32456]: GetFragmentLightfvSGIX (dynamic) */
-   "iip\0"
-   "glGetFragmentLightfvSGIX\0"
-   "\0"
-   /* _mesa_function_pool[32486]: Binormal3fvEXT (dynamic) */
-   "p\0"
-   "glBinormal3fvEXT\0"
-   "\0"
-   /* _mesa_function_pool[32506]: GetBooleanv (offset 258) */
-   "ip\0"
-   "glGetBooleanv\0"
-   "\0"
-   /* _mesa_function_pool[32524]: ColorFragmentOp3ATI (will be remapped) */
-   "iiiiiiiiiiiii\0"
-   "glColorFragmentOp3ATI\0"
-   "\0"
-   /* _mesa_function_pool[32561]: Hint (offset 158) */
-   "ii\0"
-   "glHint\0"
-   "\0"
-   /* _mesa_function_pool[32572]: Color4dv (offset 28) */
-   "p\0"
-   "glColor4dv\0"
-   "\0"
-   /* _mesa_function_pool[32586]: VertexAttrib2svARB (will be remapped) */
-   "ip\0"
-   "glVertexAttrib2sv\0"
-   "glVertexAttrib2svARB\0"
-   "\0"
-   /* _mesa_function_pool[32629]: AreProgramsResidentNV (will be remapped) */
-   "ipp\0"
-   "glAreProgramsResidentNV\0"
-   "\0"
-   /* _mesa_function_pool[32658]: WindowPos3svMESA (will be remapped) */
-   "p\0"
-   "glWindowPos3sv\0"
-   "glWindowPos3svARB\0"
-   "glWindowPos3svMESA\0"
-   "\0"
-   /* _mesa_function_pool[32713]: CopyColorSubTable (offset 347) */
-   "iiiii\0"
-   "glCopyColorSubTable\0"
-   "glCopyColorSubTableEXT\0"
-   "\0"
-   /* _mesa_function_pool[32763]: WeightdvARB (dynamic) */
-   "ip\0"
-   "glWeightdvARB\0"
-   "\0"
-   /* _mesa_function_pool[32781]: DeleteRenderbuffersEXT (will be remapped) */
-   "ip\0"
-   "glDeleteRenderbuffers\0"
-   "glDeleteRenderbuffersEXT\0"
-   "\0"
-   /* _mesa_function_pool[32832]: VertexAttrib4NubvARB (will be remapped) */
-   "ip\0"
-   "glVertexAttrib4Nubv\0"
-   "glVertexAttrib4NubvARB\0"
-   "\0"
-   /* _mesa_function_pool[32879]: VertexAttrib3dvNV (will be remapped) */
-   "ip\0"
-   "glVertexAttrib3dvNV\0"
-   "\0"
-   /* _mesa_function_pool[32903]: GetObjectParameterfvARB (will be remapped) */
-   "iip\0"
-   "glGetObjectParameterfvARB\0"
-   "\0"
-   /* _mesa_function_pool[32934]: Vertex4iv (offset 147) */
-   "p\0"
-   "glVertex4iv\0"
-   "\0"
-   /* _mesa_function_pool[32949]: GetProgramEnvParameterdvARB (will be remapped) */
-   "iip\0"
-   "glGetProgramEnvParameterdvARB\0"
-   "\0"
-   /* _mesa_function_pool[32984]: TexCoord4dv (offset 119) */
-   "p\0"
-   "glTexCoord4dv\0"
-   "\0"
-   /* _mesa_function_pool[33001]: LockArraysEXT (will be remapped) */
-   "ii\0"
-   "glLockArraysEXT\0"
-   "\0"
-   /* _mesa_function_pool[33021]: Begin (offset 7) */
-   "i\0"
-   "glBegin\0"
-   "\0"
-   /* _mesa_function_pool[33032]: LightModeli (offset 165) */
-   "ii\0"
-   "glLightModeli\0"
-   "\0"
-   /* _mesa_function_pool[33050]: VertexAttribI4ivEXT (will be remapped) */
-   "ip\0"
-   "glVertexAttribI4ivEXT\0"
-   "glVertexAttribI4iv\0"
-   "\0"
-   /* _mesa_function_pool[33095]: Rectfv (offset 89) */
-   "pp\0"
-   "glRectfv\0"
-   "\0"
-   /* _mesa_function_pool[33108]: LightModelf (offset 163) */
-   "if\0"
-   "glLightModelf\0"
-   "\0"
-   /* _mesa_function_pool[33126]: GetTexParameterfv (offset 282) */
-   "iip\0"
-   "glGetTexParameterfv\0"
-   "\0"
-   /* _mesa_function_pool[33151]: GetLightfv (offset 264) */
-   "iip\0"
-   "glGetLightfv\0"
-   "\0"
-   /* _mesa_function_pool[33169]: PixelTransformParameterivEXT (dynamic) */
-   "iip\0"
-   "glPixelTransformParameterivEXT\0"
-   "\0"
-   /* _mesa_function_pool[33205]: BinormalPointerEXT (dynamic) */
-   "iip\0"
-   "glBinormalPointerEXT\0"
-   "\0"
-   /* _mesa_function_pool[33231]: VertexAttrib1dNV (will be remapped) */
-   "id\0"
-   "glVertexAttrib1dNV\0"
-   "\0"
-   /* _mesa_function_pool[33254]: GetCombinerInputParameterivNV (will be remapped) */
-   "iiiip\0"
-   "glGetCombinerInputParameterivNV\0"
-   "\0"
-   /* _mesa_function_pool[33293]: Disable (offset 214) */
-   "i\0"
-   "glDisable\0"
-   "\0"
-   /* _mesa_function_pool[33306]: MultiTexCoord2fvARB (offset 387) */
-   "ip\0"
-   "glMultiTexCoord2fv\0"
-   "glMultiTexCoord2fvARB\0"
-   "\0"
-   /* _mesa_function_pool[33351]: GetRenderbufferParameterivEXT (will be remapped) */
-   "iip\0"
-   "glGetRenderbufferParameteriv\0"
-   "glGetRenderbufferParameterivEXT\0"
-   "\0"
-   /* _mesa_function_pool[33417]: CombinerParameterivNV (will be remapped) */
-   "ip\0"
-   "glCombinerParameterivNV\0"
-   "\0"
-   /* _mesa_function_pool[33445]: GenFragmentShadersATI (will be remapped) */
-   "i\0"
-   "glGenFragmentShadersATI\0"
-   "\0"
-   /* _mesa_function_pool[33472]: DrawArrays (offset 310) */
-   "iii\0"
-   "glDrawArrays\0"
-   "glDrawArraysEXT\0"
-   "\0"
-   /* _mesa_function_pool[33506]: WeightuivARB (dynamic) */
-   "ip\0"
-   "glWeightuivARB\0"
-   "\0"
-   /* _mesa_function_pool[33525]: GetVertexAttribIivEXT (will be remapped) */
-   "iip\0"
-   "glGetVertexAttribIivEXT\0"
-   "glGetVertexAttribIiv\0"
-   "\0"
-   /* _mesa_function_pool[33575]: VertexAttrib2sARB (will be remapped) */
-   "iii\0"
-   "glVertexAttrib2s\0"
-   "glVertexAttrib2sARB\0"
-   "\0"
-   /* _mesa_function_pool[33617]: GetnTexImageARB (will be remapped) */
-   "iiiiip\0"
-   "glGetnTexImageARB\0"
-   "\0"
-   /* _mesa_function_pool[33643]: ColorMask (offset 210) */
-   "iiii\0"
-   "glColorMask\0"
-   "\0"
-   /* _mesa_function_pool[33661]: GenAsyncMarkersSGIX (dynamic) */
-   "i\0"
-   "glGenAsyncMarkersSGIX\0"
-   "\0"
-   /* _mesa_function_pool[33686]: Tangent3svEXT (dynamic) */
-   "p\0"
-   "glTangent3svEXT\0"
-   "\0"
-   /* _mesa_function_pool[33705]: GetListParameterivSGIX (dynamic) */
-   "iip\0"
-   "glGetListParameterivSGIX\0"
-   "\0"
-   /* _mesa_function_pool[33735]: BindBufferARB (will be remapped) */
-   "ii\0"
-   "glBindBuffer\0"
-   "glBindBufferARB\0"
-   "\0"
-   /* _mesa_function_pool[33768]: GetInfoLogARB (will be remapped) */
-   "iipp\0"
-   "glGetInfoLogARB\0"
-   "\0"
-   /* _mesa_function_pool[33790]: RasterPos4iv (offset 83) */
-   "p\0"
-   "glRasterPos4iv\0"
-   "\0"
-   /* _mesa_function_pool[33808]: Enable (offset 215) */
-   "i\0"
-   "glEnable\0"
-   "\0"
-   /* _mesa_function_pool[33820]: LineStipple (offset 167) */
-   "ii\0"
-   "glLineStipple\0"
-   "\0"
-   /* _mesa_function_pool[33838]: VertexAttribs4svNV (will be remapped) */
-   "iip\0"
-   "glVertexAttribs4svNV\0"
-   "\0"
-   /* _mesa_function_pool[33864]: EdgeFlagPointerListIBM (dynamic) */
-   "ipi\0"
-   "glEdgeFlagPointerListIBM\0"
-   "\0"
-   /* _mesa_function_pool[33894]: UniformMatrix3x2fv (will be remapped) */
-   "iiip\0"
-   "glUniformMatrix3x2fv\0"
-   "\0"
-   /* _mesa_function_pool[33921]: GetMinmaxParameterfv (offset 365) */
-   "iip\0"
-   "glGetMinmaxParameterfv\0"
-   "glGetMinmaxParameterfvEXT\0"
-   "\0"
-   /* _mesa_function_pool[33975]: VertexAttrib1fvARB (will be remapped) */
-   "ip\0"
-   "glVertexAttrib1fv\0"
-   "glVertexAttrib1fvARB\0"
-   "\0"
-   /* _mesa_function_pool[34018]: GenBuffersARB (will be remapped) */
-   "ip\0"
-   "glGenBuffers\0"
-   "glGenBuffersARB\0"
-   "\0"
-   /* _mesa_function_pool[34051]: VertexAttribs1svNV (will be remapped) */
-   "iip\0"
-   "glVertexAttribs1svNV\0"
-   "\0"
-   /* _mesa_function_pool[34077]: Vertex3fv (offset 137) */
-   "p\0"
-   "glVertex3fv\0"
-   "\0"
-   /* _mesa_function_pool[34092]: GetTexBumpParameterivATI (will be remapped) */
-   "ip\0"
-   "glGetTexBumpParameterivATI\0"
-   "\0"
-   /* _mesa_function_pool[34123]: Binormal3bEXT (dynamic) */
-   "iii\0"
-   "glBinormal3bEXT\0"
-   "\0"
-   /* _mesa_function_pool[34144]: FragmentMaterialivSGIX (dynamic) */
-   "iip\0"
-   "glFragmentMaterialivSGIX\0"
-   "\0"
-   /* _mesa_function_pool[34174]: IsRenderbufferEXT (will be remapped) */
-   "i\0"
-   "glIsRenderbuffer\0"
-   "glIsRenderbufferEXT\0"
-   "\0"
-   /* _mesa_function_pool[34214]: GenProgramsNV (will be remapped) */
-   "ip\0"
-   "glGenProgramsARB\0"
-   "glGenProgramsNV\0"
-   "\0"
-   /* _mesa_function_pool[34251]: VertexAttrib4dvNV (will be remapped) */
-   "ip\0"
-   "glVertexAttrib4dvNV\0"
-   "\0"
-   /* _mesa_function_pool[34275]: EndFragmentShaderATI (will be remapped) */
-   "\0"
-   "glEndFragmentShaderATI\0"
-   "\0"
-   /* _mesa_function_pool[34300]: Binormal3iEXT (dynamic) */
-   "iii\0"
-   "glBinormal3iEXT\0"
-   "\0"
-   /* _mesa_function_pool[34321]: WindowPos2fMESA (will be remapped) */
-   "ff\0"
-   "glWindowPos2f\0"
-   "glWindowPos2fARB\0"
-   "glWindowPos2fMESA\0"
-   "\0"
-   ;
-
-/* these functions need to be remapped */
-static const struct gl_function_pool_remap MESA_remap_table_functions[] = {
-   {  1590, AttachShader_remap_index },
-   { 10272, CreateProgram_remap_index },
-   { 23912, CreateShader_remap_index },
-   { 26436, DeleteProgram_remap_index },
-   { 19392, DeleteShader_remap_index },
-   { 24405, DetachShader_remap_index },
-   { 18639, GetAttachedShaders_remap_index },
-   {  5082, GetProgramInfoLog_remap_index },
-   {   405, GetProgramiv_remap_index },
-   {  6890, GetShaderInfoLog_remap_index },
-   { 32106, GetShaderiv_remap_index },
-   { 13769, IsProgram_remap_index },
-   { 12696, IsShader_remap_index },
-   { 10402, StencilFuncSeparate_remap_index },
-   {  4060, StencilMaskSeparate_remap_index },
-   {  7955, StencilOpSeparate_remap_index },
-   { 23146, UniformMatrix2x3fv_remap_index },
-   {  2920, UniformMatrix2x4fv_remap_index },
-   { 33894, UniformMatrix3x2fv_remap_index },
-   { 31423, UniformMatrix3x4fv_remap_index },
-   { 16759, UniformMatrix4x2fv_remap_index },
-   {  3368, UniformMatrix4x3fv_remap_index },
-   {  5288, ClampColor_remap_index },
-   { 18693, ClearBufferfi_remap_index },
-   { 18109, ClearBufferfv_remap_index },
-   { 30446, ClearBufferiv_remap_index },
-   { 13974, ClearBufferuiv_remap_index },
-   { 20729, GetStringi_remap_index },
-   {  2861, TexBuffer_remap_index },
-   {   938, FramebufferTexture_remap_index },
-   { 27472, GetBufferParameteri64v_remap_index },
-   { 10502, GetInteger64i_v_remap_index },
-   { 24226, VertexAttribDivisor_remap_index },
-   { 10290, LoadTransposeMatrixdARB_remap_index },
-   { 31835, LoadTransposeMatrixfARB_remap_index },
-   {  5927, MultTransposeMatrixdARB_remap_index },
-   { 24592, MultTransposeMatrixfARB_remap_index },
-   {   216, SampleCoverageARB_remap_index },
-   {  6153, CompressedTexImage1DARB_remap_index },
-   { 25120, CompressedTexImage2DARB_remap_index },
-   {  4123, CompressedTexImage3DARB_remap_index },
-   { 18981, CompressedTexSubImage1DARB_remap_index },
-   {  2102, CompressedTexSubImage2DARB_remap_index },
-   { 21151, CompressedTexSubImage3DARB_remap_index },
-   { 29552, GetCompressedTexImageARB_remap_index },
-   {  3934, DisableVertexAttribArrayARB_remap_index },
-   { 30988, EnableVertexAttribArrayARB_remap_index },
-   { 32949, GetProgramEnvParameterdvARB_remap_index },
-   { 24472, GetProgramEnvParameterfvARB_remap_index },
-   { 28469, GetProgramLocalParameterdvARB_remap_index },
-   {  8431, GetProgramLocalParameterfvARB_remap_index },
-   { 19157, GetProgramStringARB_remap_index },
-   { 28664, GetProgramivARB_remap_index },
-   { 21346, GetVertexAttribdvARB_remap_index },
-   { 16567, GetVertexAttribfvARB_remap_index },
-   { 10106, GetVertexAttribivARB_remap_index },
-   { 20192, ProgramEnvParameter4dARB_remap_index },
-   { 26186, ProgramEnvParameter4dvARB_remap_index },
-   { 17407, ProgramEnvParameter4fARB_remap_index },
-   {  9306, ProgramEnvParameter4fvARB_remap_index },
-   {  4086, ProgramLocalParameter4dARB_remap_index },
-   { 13479, ProgramLocalParameter4dvARB_remap_index },
-   { 30467, ProgramLocalParameter4fARB_remap_index },
-   { 26832, ProgramLocalParameter4fvARB_remap_index },
-   { 29306, ProgramStringARB_remap_index },
-   { 20460, VertexAttrib1dARB_remap_index },
-   { 16194, VertexAttrib1dvARB_remap_index },
-   {  4282, VertexAttrib1fARB_remap_index },
-   { 33975, VertexAttrib1fvARB_remap_index },
-   {  7481, VertexAttrib1sARB_remap_index },
-   {  2297, VertexAttrib1svARB_remap_index },
-   { 15625, VertexAttrib2dARB_remap_index },
-   { 18130, VertexAttrib2dvARB_remap_index },
-   {  1648, VertexAttrib2fARB_remap_index },
-   { 18243, VertexAttrib2fvARB_remap_index },
-   { 33575, VertexAttrib2sARB_remap_index },
-   { 32586, VertexAttrib2svARB_remap_index },
-   { 11680, VertexAttrib3dARB_remap_index },
-   {  8973, VertexAttrib3dvARB_remap_index },
-   {  1735, VertexAttrib3fARB_remap_index },
-   { 23463, VertexAttrib3fvARB_remap_index },
-   { 29153, VertexAttrib3sARB_remap_index },
-   { 21088, VertexAttrib3svARB_remap_index },
-   {  5108, VertexAttrib4NbvARB_remap_index },
-   { 18516, VertexAttrib4NivARB_remap_index },
-   { 23418, VertexAttrib4NsvARB_remap_index },
-   { 24424, VertexAttrib4NubARB_remap_index },
-   { 32832, VertexAttrib4NubvARB_remap_index },
-   { 19843, VertexAttrib4NuivARB_remap_index },
-   {  3241, VertexAttrib4NusvARB_remap_index },
-   { 11269, VertexAttrib4bvARB_remap_index },
-   { 27842, VertexAttrib4dARB_remap_index },
-   { 22145, VertexAttrib4dvARB_remap_index },
-   { 11834, VertexAttrib4fARB_remap_index },
-   { 12238, VertexAttrib4fvARB_remap_index },
-   { 10645, VertexAttrib4ivARB_remap_index },
-   { 17923, VertexAttrib4sARB_remap_index },
-   { 32021, VertexAttrib4svARB_remap_index },
-   { 17212, VertexAttrib4ubvARB_remap_index },
-   { 31312, VertexAttrib4uivARB_remap_index },
-   { 20899, VertexAttrib4usvARB_remap_index },
-   { 22961, VertexAttribPointerARB_remap_index },
-   { 33735, BindBufferARB_remap_index },
-   {  7188, BufferDataARB_remap_index },
-   {  1511, BufferSubDataARB_remap_index },
-   { 31598, DeleteBuffersARB_remap_index },
-   { 34018, GenBuffersARB_remap_index },
-   { 18286, GetBufferParameterivARB_remap_index },
-   { 17359, GetBufferPointervARB_remap_index },
-   {  1464, GetBufferSubDataARB_remap_index },
-   { 31260, IsBufferARB_remap_index },
-   { 27316, MapBufferARB_remap_index },
-   { 32236, UnmapBufferARB_remap_index },
-   {   312, BeginQueryARB_remap_index },
-   { 20555, DeleteQueriesARB_remap_index },
-   { 12557, EndQueryARB_remap_index },
-   { 30031, GenQueriesARB_remap_index },
-   {  1994, GetQueryObjectivARB_remap_index },
-   { 17967, GetQueryObjectuivARB_remap_index },
-   {  1792, GetQueryivARB_remap_index },
-   { 20806, IsQueryARB_remap_index },
-   {  8583, AttachObjectARB_remap_index },
-   { 19354, CompileShaderARB_remap_index },
-   {  3310, CreateProgramObjectARB_remap_index },
-   {  7133, CreateShaderObjectARB_remap_index },
-   { 14927, DeleteObjectARB_remap_index },
-   { 24911, DetachObjectARB_remap_index },
-   { 12302, GetActiveUniformARB_remap_index },
-   {  9781, GetAttachedObjectsARB_remap_index },
-   { 10088, GetHandleARB_remap_index },
-   { 33768, GetInfoLogARB_remap_index },
-   { 32903, GetObjectParameterfvARB_remap_index },
-   { 28343, GetObjectParameterivARB_remap_index },
-   { 29789, GetShaderSourceARB_remap_index },
-   { 29013, GetUniformLocationARB_remap_index },
-   { 24694, GetUniformfvARB_remap_index },
-   { 13054, GetUniformivARB_remap_index },
-   { 20944, LinkProgramARB_remap_index },
-   { 21002, ShaderSourceARB_remap_index },
-   {  7855, Uniform1fARB_remap_index },
-   { 30676, Uniform1fvARB_remap_index },
-   { 22909, Uniform1iARB_remap_index },
-   { 21799, Uniform1ivARB_remap_index },
-   {  2246, Uniform2fARB_remap_index },
-   { 14763, Uniform2fvARB_remap_index },
-   { 27203, Uniform2iARB_remap_index },
-   {  2366, Uniform2ivARB_remap_index },
-   { 19464, Uniform3fARB_remap_index },
-   {  9811, Uniform3fvARB_remap_index },
-   {  6744, Uniform3iARB_remap_index },
-   { 17465, Uniform3ivARB_remap_index },
-   { 19998, Uniform4fARB_remap_index },
-   { 24558, Uniform4fvARB_remap_index },
-   { 25820, Uniform4iARB_remap_index },
-   { 21312, Uniform4ivARB_remap_index },
-   {  8635, UniformMatrix2fvARB_remap_index },
-   {    17, UniformMatrix3fvARB_remap_index },
-   {  2763, UniformMatrix4fvARB_remap_index },
-   { 26298, UseProgramObjectARB_remap_index },
-   { 15313, ValidateProgramARB_remap_index },
-   { 22188, BindAttribLocationARB_remap_index },
-   {  5153, GetActiveAttribARB_remap_index },
-   { 17079, GetAttribLocationARB_remap_index },
-   { 30394, DrawBuffersARB_remap_index },
-   { 30227, ClampColorARB_remap_index },
-   { 18561, DrawArraysInstancedARB_remap_index },
-   {  6805, DrawElementsInstancedARB_remap_index },
-   { 13584, RenderbufferStorageMultisample_remap_index },
-   { 14055, FramebufferTextureARB_remap_index },
-   { 26734, FramebufferTextureFaceARB_remap_index },
-   { 25060, ProgramParameteriARB_remap_index },
-   {  6325, VertexAttribDivisorARB_remap_index },
-   { 20046, FlushMappedBufferRange_remap_index },
-   { 28780, MapBufferRange_remap_index },
-   { 28687, TexBufferARB_remap_index },
-   { 16897, BindVertexArray_remap_index },
-   { 15136, GenVertexArrays_remap_index },
-   { 31190, CopyBufferSubData_remap_index },
-   { 32125, ClientWaitSync_remap_index },
-   {  2682, DeleteSync_remap_index },
-   {  7522, FenceSync_remap_index },
-   { 15684, GetInteger64v_remap_index },
-   { 23525, GetSynciv_remap_index },
-   { 30333, IsSync_remap_index },
-   {  9729, WaitSync_remap_index },
-   {  3902, DrawElementsBaseVertex_remap_index },
-   { 19209, DrawElementsInstancedBaseVertex_remap_index },
-   { 31502, DrawRangeElementsBaseVertex_remap_index },
-   { 27347, MultiDrawElementsBaseVertex_remap_index },
-   { 17145, BlendEquationSeparateiARB_remap_index },
-   { 18379, BlendEquationiARB_remap_index },
-   { 12993, BlendFuncSeparateiARB_remap_index },
-   { 10154, BlendFunciARB_remap_index },
-   {  8497, BindSampler_remap_index },
-   {  4261, DeleteSamplers_remap_index },
-   { 20419, GenSamplers_remap_index },
-   { 30265, GetSamplerParameterIiv_remap_index },
-   { 19940, GetSamplerParameterIuiv_remap_index },
-   {  5002, GetSamplerParameterfv_remap_index },
-   { 26455, GetSamplerParameteriv_remap_index },
-   { 14681, IsSampler_remap_index },
-   { 16850, SamplerParameterIiv_remap_index },
-   { 31541, SamplerParameterIuiv_remap_index },
-   { 23198, SamplerParameterf_remap_index },
-   { 17006, SamplerParameterfv_remap_index },
-   { 23173, SamplerParameteri_remap_index },
-   { 18755, SamplerParameteriv_remap_index },
-   {  5349, BindTransformFeedback_remap_index },
-   {  3337, DeleteTransformFeedbacks_remap_index },
-   {  6777, DrawTransformFeedback_remap_index },
-   {  9948, GenTransformFeedbacks_remap_index },
-   { 29196, IsTransformFeedback_remap_index },
-   { 26927, PauseTransformFeedback_remap_index },
-   {  5812, ResumeTransformFeedback_remap_index },
-   { 22508, ClearDepthf_remap_index },
-   {  7081, DepthRangef_remap_index },
-   { 14948, GetShaderPrecisionFormat_remap_index },
-   { 10342, ReleaseShaderCompiler_remap_index },
-   { 11312, ShaderBinary_remap_index },
-   {   965, GetGraphicsResetStatusARB_remap_index },
-   { 25625, GetnColorTableARB_remap_index },
-   {  8266, GetnCompressedTexImageARB_remap_index },
-   {  3994, GetnConvolutionFilterARB_remap_index },
-   { 16237, GetnHistogramARB_remap_index },
-   { 24384, GetnMapdvARB_remap_index },
-   { 22940, GetnMapfvARB_remap_index },
-   {  2225, GetnMapivARB_remap_index },
-   { 17727, GetnMinmaxARB_remap_index },
-   {  4627, GetnPixelMapfvARB_remap_index },
-   { 19817, GetnPixelMapuivARB_remap_index },
-   {  3033, GetnPixelMapusvARB_remap_index },
-   {  1344, GetnPolygonStippleARB_remap_index },
-   { 21973, GetnSeparableFilterARB_remap_index },
-   { 33617, GetnTexImageARB_remap_index },
-   { 19184, GetnUniformdvARB_remap_index },
-   {  4699, GetnUniformfvARB_remap_index },
-   { 10197, GetnUniformivARB_remap_index },
-   { 23374, GetnUniformuivARB_remap_index },
-   {  2947, ReadnPixelsARB_remap_index },
-   {  5680, PolygonOffsetEXT_remap_index },
-   { 24147, GetPixelTexGenParameterfvSGIS_remap_index },
-   {  4577, GetPixelTexGenParameterivSGIS_remap_index },
-   { 23880, PixelTexGenParameterfSGIS_remap_index },
-   {   624, PixelTexGenParameterfvSGIS_remap_index },
-   { 13092, PixelTexGenParameteriSGIS_remap_index },
-   { 14229, PixelTexGenParameterivSGIS_remap_index },
-   { 18880, SampleMaskSGIS_remap_index },
-   { 20746, SamplePatternSGIS_remap_index },
-   { 27276, ColorPointerEXT_remap_index },
-   { 18173, EdgeFlagPointerEXT_remap_index },
-   {  6398, IndexPointerEXT_remap_index },
-   {  6478, NormalPointerEXT_remap_index },
-   { 16305, TexCoordPointerEXT_remap_index },
-   {  7311, VertexPointerEXT_remap_index },
-   {  3704, PointParameterfEXT_remap_index },
-   {  8162, PointParameterfvEXT_remap_index },
-   { 33001, LockArraysEXT_remap_index },
-   { 15377, UnlockArraysEXT_remap_index },
-   {  1252, SecondaryColor3bEXT_remap_index },
-   {  8355, SecondaryColor3bvEXT_remap_index },
-   { 10822, SecondaryColor3dEXT_remap_index },
-   { 26504, SecondaryColor3dvEXT_remap_index },
-   { 29062, SecondaryColor3fEXT_remap_index },
-   { 18917, SecondaryColor3fvEXT_remap_index },
-   {   470, SecondaryColor3iEXT_remap_index },
-   { 16615, SecondaryColor3ivEXT_remap_index },
-   { 10430, SecondaryColor3sEXT_remap_index },
-   { 31789, SecondaryColor3svEXT_remap_index },
-   { 28179, SecondaryColor3ubEXT_remap_index },
-   { 22079, SecondaryColor3ubvEXT_remap_index },
-   { 13334, SecondaryColor3uiEXT_remap_index },
-   { 23767, SecondaryColor3uivEXT_remap_index },
-   { 26784, SecondaryColor3usEXT_remap_index },
-   { 13407, SecondaryColor3usvEXT_remap_index },
-   { 12181, SecondaryColorPointerEXT_remap_index },
-   { 26598, MultiDrawArraysEXT_remap_index },
-   { 21734, MultiDrawElementsEXT_remap_index },
-   { 21929, FogCoordPointerEXT_remap_index },
-   {  4750, FogCoorddEXT_remap_index },
-   { 32402, FogCoorddvEXT_remap_index },
-   {  4867, FogCoordfEXT_remap_index },
-   { 28102, FogCoordfvEXT_remap_index },
-   { 12281, PixelTexGenSGIX_remap_index },
-   { 28707, BlendFuncSeparateEXT_remap_index },
-   {  7223, FlushVertexArrayRangeNV_remap_index },
-   {  5629, VertexArrayRangeNV_remap_index },
-   { 29127, CombinerInputNV_remap_index },
-   {  2168, CombinerOutputNV_remap_index },
-   { 31942, CombinerParameterfNV_remap_index },
-   {  5503, CombinerParameterfvNV_remap_index },
-   { 23223, CombinerParameteriNV_remap_index },
-   { 33417, CombinerParameterivNV_remap_index },
-   {  7599, FinalCombinerInputNV_remap_index },
-   {  1609, GetCombinerInputParameterfvNV_remap_index },
-   { 33254, GetCombinerInputParameterivNV_remap_index },
-   { 14330, GetCombinerOutputParameterfvNV_remap_index },
-   { 14158, GetCombinerOutputParameterivNV_remap_index },
-   {  6985, GetFinalCombinerInputParameterfvNV_remap_index },
-   { 25692, GetFinalCombinerInputParameterivNV_remap_index },
-   { 12971, ResizeBuffersMESA_remap_index },
-   { 11507, WindowPos2dMESA_remap_index },
-   {  1045, WindowPos2dvMESA_remap_index },
-   { 34321, WindowPos2fMESA_remap_index },
-   {  8300, WindowPos2fvMESA_remap_index },
-   { 18827, WindowPos2iMESA_remap_index },
-   { 21219, WindowPos2ivMESA_remap_index },
-   { 21833, WindowPos2sMESA_remap_index },
-   {  6067, WindowPos2svMESA_remap_index },
-   {  8091, WindowPos3dMESA_remap_index },
-   { 14476, WindowPos3dvMESA_remap_index },
-   {   516, WindowPos3fMESA_remap_index },
-   { 15438, WindowPos3fvMESA_remap_index },
-   { 24953, WindowPos3iMESA_remap_index },
-   { 31135, WindowPos3ivMESA_remap_index },
-   { 19609, WindowPos3sMESA_remap_index },
-   { 32658, WindowPos3svMESA_remap_index },
-   { 11458, WindowPos4dMESA_remap_index },
-   { 17603, WindowPos4dvMESA_remap_index },
-   { 14435, WindowPos4fMESA_remap_index },
-   { 31696, WindowPos4fvMESA_remap_index },
-   { 31288, WindowPos4iMESA_remap_index },
-   { 12810, WindowPos4ivMESA_remap_index },
-   { 19793, WindowPos4sMESA_remap_index },
-   {  3288, WindowPos4svMESA_remap_index },
-   { 14197, MultiModeDrawArraysIBM_remap_index },
-   { 29902, MultiModeDrawElementsIBM_remap_index },
-   { 12585, DeleteFencesNV_remap_index },
-   { 28974, FinishFenceNV_remap_index },
-   {  3826, GenFencesNV_remap_index },
-   { 17583, GetFenceivNV_remap_index },
-   {  8568, IsFenceNV_remap_index },
-   { 14085, SetFenceNV_remap_index },
-   {  4338, TestFenceNV_remap_index },
-   { 32629, AreProgramsResidentNV_remap_index },
-   { 31984, BindProgramNV_remap_index },
-   { 26867, DeleteProgramsNV_remap_index },
-   { 22297, ExecuteProgramNV_remap_index },
-   { 34214, GenProgramsNV_remap_index },
-   { 24252, GetProgramParameterdvNV_remap_index },
-   { 10884, GetProgramParameterfvNV_remap_index },
-   { 27250, GetProgramStringNV_remap_index },
-   { 25330, GetProgramivNV_remap_index },
-   { 24507, GetTrackMatrixivNV_remap_index },
-   { 27044, GetVertexAttribPointervNV_remap_index },
-   { 10525, GetVertexAttribdvNV_remap_index },
-   {  9624, GetVertexAttribfvNV_remap_index },
-   { 19130, GetVertexAttribivNV_remap_index },
-   { 20076, IsProgramNV_remap_index },
-   {  9707, LoadProgramNV_remap_index },
-   { 28803, ProgramParameters4dvNV_remap_index },
-   { 25260, ProgramParameters4fvNV_remap_index },
-   { 21523, RequestResidentProgramsNV_remap_index },
-   { 31480, TrackMatrixNV_remap_index },
-   { 33231, VertexAttrib1dNV_remap_index },
-   { 13996, VertexAttrib1dvNV_remap_index },
-   { 29408, VertexAttrib1fNV_remap_index },
-   {  2488, VertexAttrib1fvNV_remap_index },
-   { 31753, VertexAttrib1sNV_remap_index },
-   { 15511, VertexAttrib1svNV_remap_index },
-   {  5058, VertexAttrib2dNV_remap_index },
-   { 13889, VertexAttrib2dvNV_remap_index },
-   { 20978, VertexAttrib2fNV_remap_index },
-   { 13455, VertexAttrib2fvNV_remap_index },
-   {  6279, VertexAttrib2sNV_remap_index },
-   { 19663, VertexAttrib2svNV_remap_index },
-   { 11655, VertexAttrib3dNV_remap_index },
-   { 32879, VertexAttrib3dvNV_remap_index },
-   { 10696, VertexAttrib3fNV_remap_index },
-   { 25652, VertexAttrib3fvNV_remap_index },
-   { 23016, VertexAttrib3sNV_remap_index },
-   { 24534, VertexAttrib3svNV_remap_index },
-   { 29876, VertexAttrib4dNV_remap_index },
-   { 34251, VertexAttrib4dvNV_remap_index },
-   {  5443, VertexAttrib4fNV_remap_index },
-   {  9757, VertexAttrib4fvNV_remap_index },
-   { 27726, VertexAttrib4sNV_remap_index },
-   {  1422, VertexAttrib4svNV_remap_index },
-   {  5216, VertexAttrib4ubNV_remap_index },
-   {   778, VertexAttrib4ubvNV_remap_index },
-   { 22477, VertexAttribPointerNV_remap_index },
-   {  2340, VertexAttribs1dvNV_remap_index },
-   { 27132, VertexAttribs1fvNV_remap_index },
-   { 34051, VertexAttribs1svNV_remap_index },
-   { 10721, VertexAttribs2dvNV_remap_index },
-   { 26259, VertexAttribs2fvNV_remap_index },
-   { 18199, VertexAttribs2svNV_remap_index },
-   {  5531, VertexAttribs3dvNV_remap_index },
-   {  2199, VertexAttribs3fvNV_remap_index },
-   { 30883, VertexAttribs3svNV_remap_index },
-   { 27816, VertexAttribs4dvNV_remap_index },
-   {  5603, VertexAttribs4fvNV_remap_index },
-   { 33838, VertexAttribs4svNV_remap_index },
-   { 30631, VertexAttribs4ubvNV_remap_index },
-   { 27886, GetTexBumpParameterfvATI_remap_index },
-   { 34092, GetTexBumpParameterivATI_remap_index },
-   { 19307, TexBumpParameterfvATI_remap_index },
-   { 21394, TexBumpParameterivATI_remap_index },
-   { 16057, AlphaFragmentOp1ATI_remap_index },
-   { 26550, AlphaFragmentOp2ATI_remap_index },
-   { 25568, AlphaFragmentOp3ATI_remap_index },
-   { 30810, BeginFragmentShaderATI_remap_index },
-   { 32183, BindFragmentShaderATI_remap_index },
-   { 24663, ColorFragmentOp1ATI_remap_index },
-   {  4505, ColorFragmentOp2ATI_remap_index },
-   { 32524, ColorFragmentOp3ATI_remap_index },
-   {  5769, DeleteFragmentShaderATI_remap_index },
-   { 34275, EndFragmentShaderATI_remap_index },
-   { 33445, GenFragmentShadersATI_remap_index },
-   { 26413, PassTexCoordATI_remap_index },
-   {  7291, SampleMapATI_remap_index },
-   { 27997, SetFragmentShaderConstantATI_remap_index },
-   {   363, PointParameteriNV_remap_index },
-   { 14637, PointParameterivNV_remap_index },
-   { 29715, ActiveStencilFaceEXT_remap_index },
-   { 28443, BindVertexArrayAPPLE_remap_index },
-   {  2810, DeleteVertexArraysAPPLE_remap_index },
-   { 18666, GenVertexArraysAPPLE_remap_index },
-   { 24317, IsVertexArrayAPPLE_remap_index },
-   {   819, GetProgramNamedParameterdvNV_remap_index },
-   {  3667, GetProgramNamedParameterfvNV_remap_index },
-   { 27917, ProgramNamedParameter4dNV_remap_index },
-   { 15011, ProgramNamedParameter4dvNV_remap_index },
-   {  9240, ProgramNamedParameter4fNV_remap_index },
-   { 12146, ProgramNamedParameter4fvNV_remap_index },
-   { 17514, PrimitiveRestartIndexNV_remap_index },
-   { 31673, PrimitiveRestartNV_remap_index },
-   { 25239, DepthBoundsEXT_remap_index },
-   {  1144, BlendEquationSeparateEXT_remap_index },
-   { 15212, BindFramebufferEXT_remap_index },
-   { 26643, BindRenderbufferEXT_remap_index },
-   { 10004, CheckFramebufferStatusEXT_remap_index },
-   { 23568, DeleteFramebuffersEXT_remap_index },
-   { 32781, DeleteRenderbuffersEXT_remap_index },
-   { 13913, FramebufferRenderbufferEXT_remap_index },
-   { 14102, FramebufferTexture1DEXT_remap_index },
-   { 11940, FramebufferTexture2DEXT_remap_index },
-   { 11560, FramebufferTexture3DEXT_remap_index },
-   { 24183, GenFramebuffersEXT_remap_index },
-   { 18064, GenRenderbuffersEXT_remap_index },
-   {  7027, GenerateMipmapEXT_remap_index },
-   { 22570, GetFramebufferAttachmentParameterivEXT_remap_index },
-   { 33351, GetRenderbufferParameterivEXT_remap_index },
-   { 21274, IsFramebufferEXT_remap_index },
-   { 34174, IsRenderbufferEXT_remap_index },
-   {  8515, RenderbufferStorageEXT_remap_index },
-   {   695, BlitFramebufferEXT_remap_index },
-   { 14797, BufferParameteriAPPLE_remap_index },
-   { 20108, FlushMappedBufferRangeAPPLE_remap_index },
-   {  1867, BindFragDataLocationEXT_remap_index },
-   { 25352, GetFragDataLocationEXT_remap_index },
-   { 10999, GetUniformuivEXT_remap_index },
-   { 33525, GetVertexAttribIivEXT_remap_index },
-   {  4355, GetVertexAttribIuivEXT_remap_index },
-   { 12418, Uniform1uiEXT_remap_index },
-   { 28888, Uniform1uivEXT_remap_index },
-   { 23112, Uniform2uiEXT_remap_index },
-   {  4469, Uniform2uivEXT_remap_index },
-   { 30155, Uniform3uiEXT_remap_index },
-   { 15158, Uniform3uivEXT_remap_index },
-   {  3591, Uniform4uiEXT_remap_index },
-   {  9016, Uniform4uivEXT_remap_index },
-   { 19045, VertexAttribI1iEXT_remap_index },
-   {  5243, VertexAttribI1ivEXT_remap_index },
-   {  2589, VertexAttribI1uiEXT_remap_index },
-   { 13183, VertexAttribI1uivEXT_remap_index },
-   {    81, VertexAttribI2iEXT_remap_index },
-   { 24775, VertexAttribI2ivEXT_remap_index },
-   {  5557, VertexAttribI2uiEXT_remap_index },
-   {  4912, VertexAttribI2uivEXT_remap_index },
-   { 27518, VertexAttribI3iEXT_remap_index },
-   { 25977, VertexAttribI3ivEXT_remap_index },
-   {  3445, VertexAttribI3uiEXT_remap_index },
-   { 31376, VertexAttribI3uivEXT_remap_index },
-   { 22821, VertexAttribI4bvEXT_remap_index },
-   { 15090, VertexAttribI4iEXT_remap_index },
-   { 33050, VertexAttribI4ivEXT_remap_index },
-   { 13816, VertexAttribI4svEXT_remap_index },
-   { 17032, VertexAttribI4ubvEXT_remap_index },
-   { 16678, VertexAttribI4uiEXT_remap_index },
-   {  5703, VertexAttribI4uivEXT_remap_index },
-   { 11723, VertexAttribI4usvEXT_remap_index },
-   { 19251, VertexAttribIPointerEXT_remap_index },
-   {  3103, FramebufferTextureLayerEXT_remap_index },
-   {  5979, ColorMaskIndexedEXT_remap_index },
-   { 19687, DisableIndexedEXT_remap_index },
-   { 27563, EnableIndexedEXT_remap_index },
-   { 22525, GetBooleanIndexedvEXT_remap_index },
-   { 11334, GetIntegerIndexedvEXT_remap_index },
-   { 23644, IsEnabledIndexedEXT_remap_index },
-   { 23544, ClearColorIiEXT_remap_index },
-   {  3541, ClearColorIuiEXT_remap_index },
-   { 10222, GetTexParameterIivEXT_remap_index },
-   {  6227, GetTexParameterIuivEXT_remap_index },
-   {  3059, TexParameterIivEXT_remap_index },
-   { 27385, TexParameterIuivEXT_remap_index },
-   {  4780, BeginConditionalRenderNV_remap_index },
-   { 26363, EndConditionalRenderNV_remap_index },
-   {  9651, BeginTransformFeedbackEXT_remap_index },
-   { 19722, BindBufferBaseEXT_remap_index },
-   { 19581, BindBufferOffsetEXT_remap_index },
-   { 12635, BindBufferRangeEXT_remap_index },
-   { 14712, EndTransformFeedbackEXT_remap_index },
-   { 11197, GetTransformFeedbackVaryingEXT_remap_index },
-   { 21579, TransformFeedbackVaryingsEXT_remap_index },
-   { 30532, ProvokingVertexEXT_remap_index },
-   { 11145, GetTexParameterPointervAPPLE_remap_index },
-   {  5305, TextureRangeAPPLE_remap_index },
-   { 12012, GetObjectParameterivAPPLE_remap_index },
-   { 20701, ObjectPurgeableAPPLE_remap_index },
-   {  6021, ObjectUnpurgeableAPPLE_remap_index },
-   { 17886, ActiveProgramEXT_remap_index },
-   { 17857, CreateShaderProgramEXT_remap_index },
-   { 29500, UseShaderProgramEXT_remap_index },
-   { 16985, TextureBarrierNV_remap_index },
-   { 29741, StencilFuncSeparateATI_remap_index },
-   {  5892, ProgramEnvParameters4fvEXT_remap_index },
-   { 17751, ProgramLocalParameters4fvEXT_remap_index },
-   { 14565, GetQueryObjecti64vEXT_remap_index },
-   { 10747, GetQueryObjectui64vEXT_remap_index },
-   { 24732, EGLImageTargetRenderbufferStorageOES_remap_index },
-   { 12524, EGLImageTargetTexture2DOES_remap_index },
-   {    -1, -1 }
-};
-
-/* these functions are in the ABI, but have alternative names */
-static const struct gl_function_remap MESA_alt_functions[] = {
-   /* from GL_EXT_blend_color */
-   {  2728, _gloffset_BlendColor },
-   /* from GL_EXT_blend_minmax */
-   { 11617, _gloffset_BlendEquation },
-   /* from GL_EXT_color_subtable */
-   { 17625, _gloffset_ColorSubTable },
-   { 32713, _gloffset_CopyColorSubTable },
-   /* from GL_EXT_convolution */
-   {   257, _gloffset_ConvolutionFilter1D },
-   {  2527, _gloffset_CopyConvolutionFilter1D },
-   {  4197, _gloffset_GetConvolutionParameteriv },
-   {  8864, _gloffset_ConvolutionFilter2D },
-   {  9066, _gloffset_ConvolutionParameteriv },
-   {  9526, _gloffset_ConvolutionParameterfv },
-   { 21422, _gloffset_GetSeparableFilter },
-   { 25007, _gloffset_SeparableFilter2D },
-   { 25870, _gloffset_ConvolutionParameteri },
-   { 26038, _gloffset_ConvolutionParameterf },
-   { 27752, _gloffset_GetConvolutionParameterfv },
-   { 28609, _gloffset_GetConvolutionFilter },
-   { 31072, _gloffset_CopyConvolutionFilter2D },
-   /* from GL_EXT_copy_texture */
-   { 15571, _gloffset_CopyTexSubImage3D },
-   { 17312, _gloffset_CopyTexImage2D },
-   { 25478, _gloffset_CopyTexImage1D },
-   { 28290, _gloffset_CopyTexSubImage2D },
-   { 30710, _gloffset_CopyTexSubImage1D },
-   /* from GL_EXT_draw_range_elements */
-   {  9863, _gloffset_DrawRangeElements },
-   /* from GL_EXT_histogram */
-   {   856, _gloffset_Histogram },
-   {  3627, _gloffset_ResetHistogram },
-   { 10368, _gloffset_GetMinmax },
-   { 15905, _gloffset_GetHistogramParameterfv },
-   { 25403, _gloffset_GetMinmaxParameteriv },
-   { 27642, _gloffset_ResetMinmax },
-   { 28506, _gloffset_GetHistogramParameteriv },
-   { 29675, _gloffset_GetHistogram },
-   { 32299, _gloffset_Minmax },
-   { 33921, _gloffset_GetMinmaxParameterfv },
-   /* from GL_EXT_paletted_texture */
-   {  8726, _gloffset_ColorTable },
-   { 15751, _gloffset_GetColorTable },
-   { 23930, _gloffset_GetColorTableParameterfv },
-   { 26094, _gloffset_GetColorTableParameteriv },
-   /* from GL_EXT_subtexture */
-   {  7437, _gloffset_TexSubImage1D },
-   { 11072, _gloffset_TexSubImage2D },
-   /* from GL_EXT_texture3D */
-   {  1826, _gloffset_TexImage3D },
-   { 23699, _gloffset_TexSubImage3D },
-   /* from GL_EXT_texture_object */
-   {  3395, _gloffset_PrioritizeTextures },
-   {  7886, _gloffset_AreTexturesResident },
-   { 14020, _gloffset_GenTextures },
-   { 16264, _gloffset_DeleteTextures },
-   { 20389, _gloffset_IsTexture },
-   { 30775, _gloffset_BindTexture },
-   /* from GL_EXT_vertex_array */
-   { 25179, _gloffset_ArrayElement },
-   { 31887, _gloffset_GetPointerv },
-   { 33472, _gloffset_DrawArrays },
-   /* from GL_SGI_color_table */
-   {  8004, _gloffset_ColorTableParameteriv },
-   {  8726, _gloffset_ColorTable },
-   { 15751, _gloffset_GetColorTable },
-   { 15861, _gloffset_CopyColorTable },
-   { 20250, _gloffset_ColorTableParameterfv },
-   { 23930, _gloffset_GetColorTableParameterfv },
-   { 26094, _gloffset_GetColorTableParameteriv },
-   /* from GL_VERSION_1_3 */
-   {   425, _gloffset_MultiTexCoord3sARB },
-   {   657, _gloffset_ActiveTextureARB },
-   {  4407, _gloffset_MultiTexCoord1fvARB },
-   {  6503, _gloffset_MultiTexCoord3dARB },
-   {  6548, _gloffset_MultiTexCoord2iARB },
-   {  6672, _gloffset_MultiTexCoord2svARB },
-   {  8682, _gloffset_MultiTexCoord2fARB },
-   { 10777, _gloffset_MultiTexCoord3fvARB },
-   { 11379, _gloffset_MultiTexCoord4sARB },
-   { 12060, _gloffset_MultiTexCoord2dvARB },
-   { 12467, _gloffset_MultiTexCoord1svARB },
-   { 12832, _gloffset_MultiTexCoord3svARB },
-   { 12893, _gloffset_MultiTexCoord4iARB },
-   { 13724, _gloffset_MultiTexCoord3iARB },
-   { 14594, _gloffset_MultiTexCoord1dARB },
-   { 14826, _gloffset_MultiTexCoord3dvARB },
-   { 16105, _gloffset_MultiTexCoord3ivARB },
-   { 16150, _gloffset_MultiTexCoord2sARB },
-   { 17682, _gloffset_MultiTexCoord4ivARB },
-   { 19890, _gloffset_ClientActiveTextureARB },
-   { 22253, _gloffset_MultiTexCoord2dARB },
-   { 22690, _gloffset_MultiTexCoord4dvARB },
-   { 23067, _gloffset_MultiTexCoord4fvARB },
-   { 24071, _gloffset_MultiTexCoord3fARB },
-   { 26688, _gloffset_MultiTexCoord4dARB },
-   { 26954, _gloffset_MultiTexCoord1sARB },
-   { 27158, _gloffset_MultiTexCoord1dvARB },
-   { 28134, _gloffset_MultiTexCoord1ivARB },
-   { 28227, _gloffset_MultiTexCoord2ivARB },
-   { 28566, _gloffset_MultiTexCoord1iARB },
-   { 29950, _gloffset_MultiTexCoord4svARB },
-   { 30574, _gloffset_MultiTexCoord1fARB },
-   { 30837, _gloffset_MultiTexCoord4fARB },
-   { 33306, _gloffset_MultiTexCoord2fvARB },
-   {    -1, -1 }
-};
-
-#endif /* need_MESA_remap_table */
-
-#if defined(need_GL_3DFX_tbuffer)
-static const struct gl_function_remap GL_3DFX_tbuffer_functions[] = {
-   {  9584, -1 }, /* TbufferMask3DFX */
-   {    -1, -1 }
-};
-#endif
-
-#if defined(need_GL_AMD_draw_buffers_blend)
-/* functions defined in MESA_remap_table_functions are excluded */
-static const struct gl_function_remap GL_AMD_draw_buffers_blend_functions[] = {
-   {    -1, -1 }
-};
-#endif
-
-#if defined(need_GL_APPLE_flush_buffer_range)
-/* functions defined in MESA_remap_table_functions are excluded */
-static const struct gl_function_remap GL_APPLE_flush_buffer_range_functions[] = {
-   {    -1, -1 }
-};
-#endif
-
-#if defined(need_GL_APPLE_object_purgeable)
-/* functions defined in MESA_remap_table_functions are excluded */
-static const struct gl_function_remap GL_APPLE_object_purgeable_functions[] = {
-   {    -1, -1 }
-};
-#endif
-
-#if defined(need_GL_APPLE_texture_range)
-/* functions defined in MESA_remap_table_functions are excluded */
-static const struct gl_function_remap GL_APPLE_texture_range_functions[] = {
-   {    -1, -1 }
-};
-#endif
-
-#if defined(need_GL_APPLE_vertex_array_object)
-/* functions defined in MESA_remap_table_functions are excluded */
-static const struct gl_function_remap GL_APPLE_vertex_array_object_functions[] = {
-   {    -1, -1 }
-};
-#endif
-
-#if defined(need_GL_ARB_ES2_compatibility)
-/* functions defined in MESA_remap_table_functions are excluded */
-static const struct gl_function_remap GL_ARB_ES2_compatibility_functions[] = {
-   {    -1, -1 }
-};
-#endif
-
-#if defined(need_GL_ARB_color_buffer_float)
-/* functions defined in MESA_remap_table_functions are excluded */
-static const struct gl_function_remap GL_ARB_color_buffer_float_functions[] = {
-   {    -1, -1 }
-};
-#endif
-
-#if defined(need_GL_ARB_copy_buffer)
-/* functions defined in MESA_remap_table_functions are excluded */
-static const struct gl_function_remap GL_ARB_copy_buffer_functions[] = {
-   {    -1, -1 }
-};
-#endif
-
-#if defined(need_GL_ARB_draw_buffers)
-/* functions defined in MESA_remap_table_functions are excluded */
-static const struct gl_function_remap GL_ARB_draw_buffers_functions[] = {
-   {    -1, -1 }
-};
-#endif
-
-#if defined(need_GL_ARB_draw_buffers_blend)
-/* functions defined in MESA_remap_table_functions are excluded */
-static const struct gl_function_remap GL_ARB_draw_buffers_blend_functions[] = {
-   {    -1, -1 }
-};
-#endif
-
-#if defined(need_GL_ARB_draw_elements_base_vertex)
-/* functions defined in MESA_remap_table_functions are excluded */
-static const struct gl_function_remap GL_ARB_draw_elements_base_vertex_functions[] = {
-   {    -1, -1 }
-};
-#endif
-
-#if defined(need_GL_ARB_draw_instanced)
-/* functions defined in MESA_remap_table_functions are excluded */
-static const struct gl_function_remap GL_ARB_draw_instanced_functions[] = {
-   {    -1, -1 }
-};
-#endif
-
-#if defined(need_GL_ARB_framebuffer_object)
-/* functions defined in MESA_remap_table_functions are excluded */
-static const struct gl_function_remap GL_ARB_framebuffer_object_functions[] = {
-   {    -1, -1 }
-};
-#endif
-
-#if defined(need_GL_ARB_geometry_shader4)
-/* functions defined in MESA_remap_table_functions are excluded */
-static const struct gl_function_remap GL_ARB_geometry_shader4_functions[] = {
-   {    -1, -1 }
-};
-#endif
-
-#if defined(need_GL_ARB_instanced_arrays)
-/* functions defined in MESA_remap_table_functions are excluded */
-static const struct gl_function_remap GL_ARB_instanced_arrays_functions[] = {
-   {    -1, -1 }
-};
-#endif
-
-#if defined(need_GL_ARB_map_buffer_range)
-/* functions defined in MESA_remap_table_functions are excluded */
-static const struct gl_function_remap GL_ARB_map_buffer_range_functions[] = {
-   {    -1, -1 }
-};
-#endif
-
-#if defined(need_GL_ARB_matrix_palette)
-static const struct gl_function_remap GL_ARB_matrix_palette_functions[] = {
-   {  3878, -1 }, /* MatrixIndexusvARB */
-   { 13545, -1 }, /* MatrixIndexuivARB */
-   { 14981, -1 }, /* MatrixIndexPointerARB */
-   { 20656, -1 }, /* CurrentPaletteMatrixARB */
-   { 23815, -1 }, /* MatrixIndexubvARB */
-   {    -1, -1 }
-};
-#endif
-
-#if defined(need_GL_ARB_multisample)
-/* functions defined in MESA_remap_table_functions are excluded */
-static const struct gl_function_remap GL_ARB_multisample_functions[] = {
-   {    -1, -1 }
-};
-#endif
-
-#if defined(need_GL_ARB_occlusion_query)
-/* functions defined in MESA_remap_table_functions are excluded */
-static const struct gl_function_remap GL_ARB_occlusion_query_functions[] = {
-   {    -1, -1 }
-};
-#endif
-
-#if defined(need_GL_ARB_point_parameters)
-/* functions defined in MESA_remap_table_functions are excluded */
-static const struct gl_function_remap GL_ARB_point_parameters_functions[] = {
-   {    -1, -1 }
-};
-#endif
-
-#if defined(need_GL_ARB_provoking_vertex)
-/* functions defined in MESA_remap_table_functions are excluded */
-static const struct gl_function_remap GL_ARB_provoking_vertex_functions[] = {
-   {    -1, -1 }
-};
-#endif
-
-#if defined(need_GL_ARB_robustness)
-/* functions defined in MESA_remap_table_functions are excluded */
-static const struct gl_function_remap GL_ARB_robustness_functions[] = {
-   {    -1, -1 }
-};
-#endif
-
-#if defined(need_GL_ARB_sampler_objects)
-/* functions defined in MESA_remap_table_functions are excluded */
-static const struct gl_function_remap GL_ARB_sampler_objects_functions[] = {
-   {    -1, -1 }
-};
-#endif
-
-#if defined(need_GL_ARB_shader_objects)
-/* functions defined in MESA_remap_table_functions are excluded */
-static const struct gl_function_remap GL_ARB_shader_objects_functions[] = {
-   {    -1, -1 }
-};
-#endif
-
-#if defined(need_GL_ARB_sync)
-/* functions defined in MESA_remap_table_functions are excluded */
-static const struct gl_function_remap GL_ARB_sync_functions[] = {
-   {    -1, -1 }
-};
-#endif
-
-#if defined(need_GL_ARB_texture_buffer_object)
-/* functions defined in MESA_remap_table_functions are excluded */
-static const struct gl_function_remap GL_ARB_texture_buffer_object_functions[] = {
-   {    -1, -1 }
-};
-#endif
-
-#if defined(need_GL_ARB_texture_compression)
-/* functions defined in MESA_remap_table_functions are excluded */
-static const struct gl_function_remap GL_ARB_texture_compression_functions[] = {
-   {    -1, -1 }
-};
-#endif
-
-#if defined(need_GL_ARB_transform_feedback2)
-/* functions defined in MESA_remap_table_functions are excluded */
-static const struct gl_function_remap GL_ARB_transform_feedback2_functions[] = {
-   {    -1, -1 }
-};
-#endif
-
-#if defined(need_GL_ARB_transpose_matrix)
-/* functions defined in MESA_remap_table_functions are excluded */
-static const struct gl_function_remap GL_ARB_transpose_matrix_functions[] = {
-   {    -1, -1 }
-};
-#endif
-
-#if defined(need_GL_ARB_vertex_array_object)
-/* functions defined in MESA_remap_table_functions are excluded */
-static const struct gl_function_remap GL_ARB_vertex_array_object_functions[] = {
-   {    -1, -1 }
-};
-#endif
-
-#if defined(need_GL_ARB_vertex_blend)
-static const struct gl_function_remap GL_ARB_vertex_blend_functions[] = {
-   {  2469, -1 }, /* WeightubvARB */
-   {  6915, -1 }, /* WeightivARB */
-   { 11482, -1 }, /* WeightPointerARB */
-   { 14312, -1 }, /* WeightfvARB */
-   { 18225, -1 }, /* WeightbvARB */
-   { 21886, -1 }, /* WeightusvARB */
-   { 24933, -1 }, /* VertexBlendARB */
-   { 30658, -1 }, /* WeightsvARB */
-   { 32763, -1 }, /* WeightdvARB */
-   { 33506, -1 }, /* WeightuivARB */
-   {    -1, -1 }
-};
-#endif
-
-#if defined(need_GL_ARB_vertex_buffer_object)
-/* functions defined in MESA_remap_table_functions are excluded */
-static const struct gl_function_remap GL_ARB_vertex_buffer_object_functions[] = {
-   {    -1, -1 }
-};
-#endif
-
-#if defined(need_GL_ARB_vertex_program)
-/* functions defined in MESA_remap_table_functions are excluded */
-static const struct gl_function_remap GL_ARB_vertex_program_functions[] = {
-   {    -1, -1 }
-};
-#endif
-
-#if defined(need_GL_ARB_vertex_shader)
-/* functions defined in MESA_remap_table_functions are excluded */
-static const struct gl_function_remap GL_ARB_vertex_shader_functions[] = {
-   {    -1, -1 }
-};
-#endif
-
-#if defined(need_GL_ARB_window_pos)
-/* functions defined in MESA_remap_table_functions are excluded */
-static const struct gl_function_remap GL_ARB_window_pos_functions[] = {
-   {    -1, -1 }
-};
-#endif
-
-#if defined(need_GL_ATI_blend_equation_separate)
-/* functions defined in MESA_remap_table_functions are excluded */
-static const struct gl_function_remap GL_ATI_blend_equation_separate_functions[] = {
-   {    -1, -1 }
-};
-#endif
-
-#if defined(need_GL_ATI_draw_buffers)
-/* functions defined in MESA_remap_table_functions are excluded */
-static const struct gl_function_remap GL_ATI_draw_buffers_functions[] = {
-   {    -1, -1 }
-};
-#endif
-
-#if defined(need_GL_ATI_envmap_bumpmap)
-/* functions defined in MESA_remap_table_functions are excluded */
-static const struct gl_function_remap GL_ATI_envmap_bumpmap_functions[] = {
-   {    -1, -1 }
-};
-#endif
-
-#if defined(need_GL_ATI_fragment_shader)
-/* functions defined in MESA_remap_table_functions are excluded */
-static const struct gl_function_remap GL_ATI_fragment_shader_functions[] = {
-   {    -1, -1 }
-};
-#endif
-
-#if defined(need_GL_ATI_separate_stencil)
-/* functions defined in MESA_remap_table_functions are excluded */
-static const struct gl_function_remap GL_ATI_separate_stencil_functions[] = {
-   {    -1, -1 }
-};
-#endif
-
-#if defined(need_GL_EXT_blend_color)
-static const struct gl_function_remap GL_EXT_blend_color_functions[] = {
-   {  2728, _gloffset_BlendColor },
-   {    -1, -1 }
-};
-#endif
-
-#if defined(need_GL_EXT_blend_equation_separate)
-/* functions defined in MESA_remap_table_functions are excluded */
-static const struct gl_function_remap GL_EXT_blend_equation_separate_functions[] = {
-   {    -1, -1 }
-};
-#endif
-
-#if defined(need_GL_EXT_blend_func_separate)
-/* functions defined in MESA_remap_table_functions are excluded */
-static const struct gl_function_remap GL_EXT_blend_func_separate_functions[] = {
-   {    -1, -1 }
-};
-#endif
-
-#if defined(need_GL_EXT_blend_minmax)
-static const struct gl_function_remap GL_EXT_blend_minmax_functions[] = {
-   { 11617, _gloffset_BlendEquation },
-   {    -1, -1 }
-};
-#endif
-
-#if defined(need_GL_EXT_color_subtable)
-static const struct gl_function_remap GL_EXT_color_subtable_functions[] = {
-   { 17625, _gloffset_ColorSubTable },
-   { 32713, _gloffset_CopyColorSubTable },
-   {    -1, -1 }
-};
-#endif
-
-#if defined(need_GL_EXT_compiled_vertex_array)
-/* functions defined in MESA_remap_table_functions are excluded */
-static const struct gl_function_remap GL_EXT_compiled_vertex_array_functions[] = {
-   {    -1, -1 }
-};
-#endif
-
-#if defined(need_GL_EXT_convolution)
-static const struct gl_function_remap GL_EXT_convolution_functions[] = {
-   {   257, _gloffset_ConvolutionFilter1D },
-   {  2527, _gloffset_CopyConvolutionFilter1D },
-   {  4197, _gloffset_GetConvolutionParameteriv },
-   {  8864, _gloffset_ConvolutionFilter2D },
-   {  9066, _gloffset_ConvolutionParameteriv },
-   {  9526, _gloffset_ConvolutionParameterfv },
-   { 21422, _gloffset_GetSeparableFilter },
-   { 25007, _gloffset_SeparableFilter2D },
-   { 25870, _gloffset_ConvolutionParameteri },
-   { 26038, _gloffset_ConvolutionParameterf },
-   { 27752, _gloffset_GetConvolutionParameterfv },
-   { 28609, _gloffset_GetConvolutionFilter },
-   { 31072, _gloffset_CopyConvolutionFilter2D },
-   {    -1, -1 }
-};
-#endif
-
-#if defined(need_GL_EXT_coordinate_frame)
-static const struct gl_function_remap GL_EXT_coordinate_frame_functions[] = {
-   { 10916, -1 }, /* TangentPointerEXT */
-   { 12951, -1 }, /* Binormal3ivEXT */
-   { 13677, -1 }, /* Tangent3sEXT */
-   { 15046, -1 }, /* Tangent3fvEXT */
-   { 19335, -1 }, /* Tangent3ivEXT */
-   { 19562, -1 }, /* Tangent3dvEXT */
-   { 20336, -1 }, /* Binormal3bvEXT */
-   { 21475, -1 }, /* Binormal3dEXT */
-   { 23747, -1 }, /* Tangent3fEXT */
-   { 25942, -1 }, /* Binormal3sEXT */
-   { 26484, -1 }, /* Tangent3dEXT */
-   { 27431, -1 }, /* Binormal3svEXT */
-   { 28032, -1 }, /* Binormal3fEXT */
-   { 28940, -1 }, /* Binormal3dvEXT */
-   { 30207, -1 }, /* Tangent3iEXT */
-   { 31357, -1 }, /* Tangent3bvEXT */
-   { 31922, -1 }, /* Tangent3bEXT */
-   { 32486, -1 }, /* Binormal3fvEXT */
-   { 33205, -1 }, /* BinormalPointerEXT */
-   { 33686, -1 }, /* Tangent3svEXT */
-   { 34123, -1 }, /* Binormal3bEXT */
-   { 34300, -1 }, /* Binormal3iEXT */
-   {    -1, -1 }
-};
-#endif
-
-#if defined(need_GL_EXT_copy_texture)
-static const struct gl_function_remap GL_EXT_copy_texture_functions[] = {
-   { 15571, _gloffset_CopyTexSubImage3D },
-   { 17312, _gloffset_CopyTexImage2D },
-   { 25478, _gloffset_CopyTexImage1D },
-   { 28290, _gloffset_CopyTexSubImage2D },
-   { 30710, _gloffset_CopyTexSubImage1D },
-   {    -1, -1 }
-};
-#endif
-
-#if defined(need_GL_EXT_cull_vertex)
-static const struct gl_function_remap GL_EXT_cull_vertex_functions[] = {
-   {  9215, -1 }, /* CullParameterdvEXT */
-   { 12105, -1 }, /* CullParameterfvEXT */
-   {    -1, -1 }
-};
-#endif
-
-#if defined(need_GL_EXT_depth_bounds_test)
-/* functions defined in MESA_remap_table_functions are excluded */
-static const struct gl_function_remap GL_EXT_depth_bounds_test_functions[] = {
-   {    -1, -1 }
-};
-#endif
-
-#if defined(need_GL_EXT_draw_buffers2)
-/* functions defined in MESA_remap_table_functions are excluded */
-static const struct gl_function_remap GL_EXT_draw_buffers2_functions[] = {
-   {    -1, -1 }
-};
-#endif
-
-#if defined(need_GL_EXT_draw_instanced)
-/* functions defined in MESA_remap_table_functions are excluded */
-static const struct gl_function_remap GL_EXT_draw_instanced_functions[] = {
-   {    -1, -1 }
-};
-#endif
-
-#if defined(need_GL_EXT_draw_range_elements)
-static const struct gl_function_remap GL_EXT_draw_range_elements_functions[] = {
-   {  9863, _gloffset_DrawRangeElements },
-   {    -1, -1 }
-};
-#endif
-
-#if defined(need_GL_EXT_fog_coord)
-/* functions defined in MESA_remap_table_functions are excluded */
-static const struct gl_function_remap GL_EXT_fog_coord_functions[] = {
-   {    -1, -1 }
-};
-#endif
-
-#if defined(need_GL_EXT_framebuffer_blit)
-/* functions defined in MESA_remap_table_functions are excluded */
-static const struct gl_function_remap GL_EXT_framebuffer_blit_functions[] = {
-   {    -1, -1 }
-};
-#endif
-
-#if defined(need_GL_EXT_framebuffer_multisample)
-/* functions defined in MESA_remap_table_functions are excluded */
-static const struct gl_function_remap GL_EXT_framebuffer_multisample_functions[] = {
-   {    -1, -1 }
-};
-#endif
-
-#if defined(need_GL_EXT_framebuffer_object)
-/* functions defined in MESA_remap_table_functions are excluded */
-static const struct gl_function_remap GL_EXT_framebuffer_object_functions[] = {
-   {    -1, -1 }
-};
-#endif
-
-#if defined(need_GL_EXT_gpu_program_parameters)
-/* functions defined in MESA_remap_table_functions are excluded */
-static const struct gl_function_remap GL_EXT_gpu_program_parameters_functions[] = {
-   {    -1, -1 }
-};
-#endif
-
-#if defined(need_GL_EXT_gpu_shader4)
-/* functions defined in MESA_remap_table_functions are excluded */
-static const struct gl_function_remap GL_EXT_gpu_shader4_functions[] = {
-   {    -1, -1 }
-};
-#endif
-
-#if defined(need_GL_EXT_histogram)
-static const struct gl_function_remap GL_EXT_histogram_functions[] = {
-   {   856, _gloffset_Histogram },
-   {  3627, _gloffset_ResetHistogram },
-   { 10368, _gloffset_GetMinmax },
-   { 15905, _gloffset_GetHistogramParameterfv },
-   { 25403, _gloffset_GetMinmaxParameteriv },
-   { 27642, _gloffset_ResetMinmax },
-   { 28506, _gloffset_GetHistogramParameteriv },
-   { 29675, _gloffset_GetHistogram },
-   { 32299, _gloffset_Minmax },
-   { 33921, _gloffset_GetMinmaxParameterfv },
-   {    -1, -1 }
-};
-#endif
-
-#if defined(need_GL_EXT_index_func)
-static const struct gl_function_remap GL_EXT_index_func_functions[] = {
-   { 11891, -1 }, /* IndexFuncEXT */
-   {    -1, -1 }
-};
-#endif
-
-#if defined(need_GL_EXT_index_material)
-static const struct gl_function_remap GL_EXT_index_material_functions[] = {
-   { 22008, -1 }, /* IndexMaterialEXT */
-   {    -1, -1 }
-};
-#endif
-
-#if defined(need_GL_EXT_light_texture)
-static const struct gl_function_remap GL_EXT_light_texture_functions[] = {
-   { 27451, -1 }, /* ApplyTextureEXT */
-   { 27596, -1 }, /* TextureMaterialEXT */
-   { 27621, -1 }, /* TextureLightEXT */
-   {    -1, -1 }
-};
-#endif
-
-#if defined(need_GL_EXT_multi_draw_arrays)
-/* functions defined in MESA_remap_table_functions are excluded */
-static const struct gl_function_remap GL_EXT_multi_draw_arrays_functions[] = {
-   {    -1, -1 }
-};
-#endif
-
-#if defined(need_GL_EXT_multisample)
-/* functions defined in MESA_remap_table_functions are excluded */
-static const struct gl_function_remap GL_EXT_multisample_functions[] = {
-   {    -1, -1 }
-};
-#endif
-
-#if defined(need_GL_EXT_paletted_texture)
-static const struct gl_function_remap GL_EXT_paletted_texture_functions[] = {
-   {  8726, _gloffset_ColorTable },
-   { 15751, _gloffset_GetColorTable },
-   { 23930, _gloffset_GetColorTableParameterfv },
-   { 26094, _gloffset_GetColorTableParameteriv },
-   {    -1, -1 }
-};
-#endif
-
-#if defined(need_GL_EXT_pixel_transform)
-static const struct gl_function_remap GL_EXT_pixel_transform_functions[] = {
-   { 22655, -1 }, /* PixelTransformParameterfEXT */
-   { 22735, -1 }, /* PixelTransformParameteriEXT */
-   { 31637, -1 }, /* PixelTransformParameterfvEXT */
-   { 33169, -1 }, /* PixelTransformParameterivEXT */
-   {    -1, -1 }
-};
-#endif
-
-#if defined(need_GL_EXT_point_parameters)
-/* functions defined in MESA_remap_table_functions are excluded */
-static const struct gl_function_remap GL_EXT_point_parameters_functions[] = {
-   {    -1, -1 }
-};
-#endif
-
-#if defined(need_GL_EXT_polygon_offset)
-/* functions defined in MESA_remap_table_functions are excluded */
-static const struct gl_function_remap GL_EXT_polygon_offset_functions[] = {
-   {    -1, -1 }
-};
-#endif
-
-#if defined(need_GL_EXT_provoking_vertex)
-/* functions defined in MESA_remap_table_functions are excluded */
-static const struct gl_function_remap GL_EXT_provoking_vertex_functions[] = {
-   {    -1, -1 }
-};
-#endif
-
-#if defined(need_GL_EXT_secondary_color)
-/* functions defined in MESA_remap_table_functions are excluded */
-static const struct gl_function_remap GL_EXT_secondary_color_functions[] = {
-   {    -1, -1 }
-};
-#endif
-
-#if defined(need_GL_EXT_separate_shader_objects)
-/* functions defined in MESA_remap_table_functions are excluded */
-static const struct gl_function_remap GL_EXT_separate_shader_objects_functions[] = {
-   {    -1, -1 }
-};
-#endif
-
-#if defined(need_GL_EXT_stencil_two_side)
-/* functions defined in MESA_remap_table_functions are excluded */
-static const struct gl_function_remap GL_EXT_stencil_two_side_functions[] = {
-   {    -1, -1 }
-};
-#endif
-
-#if defined(need_GL_EXT_subtexture)
-static const struct gl_function_remap GL_EXT_subtexture_functions[] = {
-   {  7437, _gloffset_TexSubImage1D },
-   { 11072, _gloffset_TexSubImage2D },
-   {    -1, -1 }
-};
-#endif
-
-#if defined(need_GL_EXT_texture3D)
-static const struct gl_function_remap GL_EXT_texture3D_functions[] = {
-   {  1826, _gloffset_TexImage3D },
-   { 23699, _gloffset_TexSubImage3D },
-   {    -1, -1 }
-};
-#endif
-
-#if defined(need_GL_EXT_texture_array)
-/* functions defined in MESA_remap_table_functions are excluded */
-static const struct gl_function_remap GL_EXT_texture_array_functions[] = {
-   {    -1, -1 }
-};
-#endif
-
-#if defined(need_GL_EXT_texture_integer)
-/* functions defined in MESA_remap_table_functions are excluded */
-static const struct gl_function_remap GL_EXT_texture_integer_functions[] = {
-   {    -1, -1 }
-};
-#endif
-
-#if defined(need_GL_EXT_texture_object)
-static const struct gl_function_remap GL_EXT_texture_object_functions[] = {
-   {  3395, _gloffset_PrioritizeTextures },
-   {  7886, _gloffset_AreTexturesResident },
-   { 14020, _gloffset_GenTextures },
-   { 16264, _gloffset_DeleteTextures },
-   { 20389, _gloffset_IsTexture },
-   { 30775, _gloffset_BindTexture },
-   {    -1, -1 }
-};
-#endif
-
-#if defined(need_GL_EXT_texture_perturb_normal)
-static const struct gl_function_remap GL_EXT_texture_perturb_normal_functions[] = {
-   { 14262, -1 }, /* TextureNormalEXT */
-   {    -1, -1 }
-};
-#endif
-
-#if defined(need_GL_EXT_timer_query)
-/* functions defined in MESA_remap_table_functions are excluded */
-static const struct gl_function_remap GL_EXT_timer_query_functions[] = {
-   {    -1, -1 }
-};
-#endif
-
-#if defined(need_GL_EXT_transform_feedback)
-/* functions defined in MESA_remap_table_functions are excluded */
-static const struct gl_function_remap GL_EXT_transform_feedback_functions[] = {
-   {    -1, -1 }
-};
-#endif
-
-#if defined(need_GL_EXT_vertex_array)
-/* functions defined in MESA_remap_table_functions are excluded */
-static const struct gl_function_remap GL_EXT_vertex_array_functions[] = {
-   { 25179, _gloffset_ArrayElement },
-   { 31887, _gloffset_GetPointerv },
-   { 33472, _gloffset_DrawArrays },
-   {    -1, -1 }
-};
-#endif
-
-#if defined(need_GL_EXT_vertex_weighting)
-static const struct gl_function_remap GL_EXT_vertex_weighting_functions[] = {
-   { 20437, -1 }, /* VertexWeightfvEXT */
-   { 27975, -1 }, /* VertexWeightfEXT */
-   { 29644, -1 }, /* VertexWeightPointerEXT */
-   {    -1, -1 }
-};
-#endif
-
-#if defined(need_GL_HP_image_transform)
-static const struct gl_function_remap GL_HP_image_transform_functions[] = {
-   {  2400, -1 }, /* GetImageTransformParameterfvHP */
-   {  3844, -1 }, /* ImageTransformParameterfHP */
-   { 10610, -1 }, /* ImageTransformParameterfvHP */
-   { 12352, -1 }, /* ImageTransformParameteriHP */
-   { 12722, -1 }, /* GetImageTransformParameterivHP */
-   { 20501, -1 }, /* ImageTransformParameterivHP */
-   {    -1, -1 }
-};
-#endif
-
-#if defined(need_GL_IBM_multimode_draw_arrays)
-/* functions defined in MESA_remap_table_functions are excluded */
-static const struct gl_function_remap GL_IBM_multimode_draw_arrays_functions[] = {
-   {    -1, -1 }
-};
-#endif
-
-#if defined(need_GL_IBM_vertex_array_lists)
-static const struct gl_function_remap GL_IBM_vertex_array_lists_functions[] = {
-   {  4539, -1 }, /* SecondaryColorPointerListIBM */
-   {  6369, -1 }, /* NormalPointerListIBM */
-   {  8060, -1 }, /* FogCoordPointerListIBM */
-   {  8401, -1 }, /* VertexPointerListIBM */
-   { 12606, -1 }, /* ColorPointerListIBM */
-   { 13784, -1 }, /* TexCoordPointerListIBM */
-   { 14284, -1 }, /* IndexPointerListIBM */
-   { 33864, -1 }, /* EdgeFlagPointerListIBM */
-   {    -1, -1 }
-};
-#endif
-
-#if defined(need_GL_INGR_blend_func_separate)
-/* functions defined in MESA_remap_table_functions are excluded */
-static const struct gl_function_remap GL_INGR_blend_func_separate_functions[] = {
-   {    -1, -1 }
-};
-#endif
-
-#if defined(need_GL_INTEL_parallel_arrays)
-static const struct gl_function_remap GL_INTEL_parallel_arrays_functions[] = {
-   { 13124, -1 }, /* VertexPointervINTEL */
-   { 15998, -1 }, /* ColorPointervINTEL */
-   { 31046, -1 }, /* NormalPointervINTEL */
-   { 31569, -1 }, /* TexCoordPointervINTEL */
-   {    -1, -1 }
-};
-#endif
-
-#if defined(need_GL_MESA_resize_buffers)
-/* functions defined in MESA_remap_table_functions are excluded */
-static const struct gl_function_remap GL_MESA_resize_buffers_functions[] = {
-   {    -1, -1 }
-};
-#endif
-
-#if defined(need_GL_MESA_shader_debug)
-static const struct gl_function_remap GL_MESA_shader_debug_functions[] = {
-   {  1690, -1 }, /* GetDebugLogLengthMESA */
-   {  3566, -1 }, /* ClearDebugLogMESA */
-   {  4724, -1 }, /* GetDebugLogMESA */
-   { 32080, -1 }, /* CreateDebugObjectMESA */
-   {    -1, -1 }
-};
-#endif
-
-#if defined(need_GL_MESA_window_pos)
-/* functions defined in MESA_remap_table_functions are excluded */
-static const struct gl_function_remap GL_MESA_window_pos_functions[] = {
-   {    -1, -1 }
-};
-#endif
-
-#if defined(need_GL_NV_condtitional_render)
-/* functions defined in MESA_remap_table_functions are excluded */
-static const struct gl_function_remap GL_NV_condtitional_render_functions[] = {
-   {    -1, -1 }
-};
-#endif
-
-#if defined(need_GL_NV_evaluators)
-static const struct gl_function_remap GL_NV_evaluators_functions[] = {
-   {  7099, -1 }, /* GetMapAttribParameterivNV */
-   {  8832, -1 }, /* MapControlPointsNV */
-   {  8931, -1 }, /* MapParameterfvNV */
-   { 11055, -1 }, /* EvalMapsNV */
-   { 17823, -1 }, /* GetMapAttribParameterfvNV */
-   { 18040, -1 }, /* MapParameterivNV */
-   { 25793, -1 }, /* GetMapParameterivNV */
-   { 26336, -1 }, /* GetMapParameterfvNV */
-   { 30361, -1 }, /* GetMapControlPointsNV */
-   {    -1, -1 }
-};
-#endif
-
-#if defined(need_GL_NV_fence)
-/* functions defined in MESA_remap_table_functions are excluded */
-static const struct gl_function_remap GL_NV_fence_functions[] = {
-   {    -1, -1 }
-};
-#endif
-
-#if defined(need_GL_NV_fragment_program)
-/* functions defined in MESA_remap_table_functions are excluded */
-static const struct gl_function_remap GL_NV_fragment_program_functions[] = {
-   {    -1, -1 }
-};
-#endif
-
-#if defined(need_GL_NV_point_sprite)
-/* functions defined in MESA_remap_table_functions are excluded */
-static const struct gl_function_remap GL_NV_point_sprite_functions[] = {
-   {    -1, -1 }
-};
-#endif
-
-#if defined(need_GL_NV_primitive_restart)
-/* functions defined in MESA_remap_table_functions are excluded */
-static const struct gl_function_remap GL_NV_primitive_restart_functions[] = {
-   {    -1, -1 }
-};
-#endif
-
-#if defined(need_GL_NV_register_combiners)
-/* functions defined in MESA_remap_table_functions are excluded */
-static const struct gl_function_remap GL_NV_register_combiners_functions[] = {
-   {    -1, -1 }
-};
-#endif
-
-#if defined(need_GL_NV_register_combiners2)
-static const struct gl_function_remap GL_NV_register_combiners2_functions[] = {
-   { 16417, -1 }, /* CombinerStageParameterfvNV */
-   { 16813, -1 }, /* GetCombinerStageParameterfvNV */
-   {    -1, -1 }
-};
-#endif
-
-#if defined(need_GL_NV_texture_barrier)
-/* functions defined in MESA_remap_table_functions are excluded */
-static const struct gl_function_remap GL_NV_texture_barrier_functions[] = {
-   {    -1, -1 }
-};
-#endif
-
-#if defined(need_GL_NV_vertex_array_range)
-/* functions defined in MESA_remap_table_functions are excluded */
-static const struct gl_function_remap GL_NV_vertex_array_range_functions[] = {
-   {    -1, -1 }
-};
-#endif
-
-#if defined(need_GL_NV_vertex_program)
-/* functions defined in MESA_remap_table_functions are excluded */
-static const struct gl_function_remap GL_NV_vertex_program_functions[] = {
-   {    -1, -1 }
-};
-#endif
-
-#if defined(need_GL_OES_EGL_image)
-/* functions defined in MESA_remap_table_functions are excluded */
-static const struct gl_function_remap GL_OES_EGL_image_functions[] = {
-   {    -1, -1 }
-};
-#endif
-
-#if defined(need_GL_PGI_misc_hints)
-static const struct gl_function_remap GL_PGI_misc_hints_functions[] = {
-   {  9052, -1 }, /* HintPGI */
-   {    -1, -1 }
-};
-#endif
-
-#if defined(need_GL_SGIS_detail_texture)
-static const struct gl_function_remap GL_SGIS_detail_texture_functions[] = {
-   { 16786, -1 }, /* GetDetailTexFuncSGIS */
-   { 17257, -1 }, /* DetailTexFuncSGIS */
-   {    -1, -1 }
-};
-#endif
-
-#if defined(need_GL_SGIS_fog_function)
-static const struct gl_function_remap GL_SGIS_fog_function_functions[] = {
-   { 28272, -1 }, /* FogFuncSGIS */
-   { 28993, -1 }, /* GetFogFuncSGIS */
-   {    -1, -1 }
-};
-#endif
-
-#if defined(need_GL_SGIS_multisample)
-/* functions defined in MESA_remap_table_functions are excluded */
-static const struct gl_function_remap GL_SGIS_multisample_functions[] = {
-   {    -1, -1 }
-};
-#endif
-
-#if defined(need_GL_SGIS_pixel_texture)
-/* functions defined in MESA_remap_table_functions are excluded */
-static const struct gl_function_remap GL_SGIS_pixel_texture_functions[] = {
-   {    -1, -1 }
-};
-#endif
-
-#if defined(need_GL_SGIS_point_parameters)
-/* functions defined in MESA_remap_table_functions are excluded */
-static const struct gl_function_remap GL_SGIS_point_parameters_functions[] = {
-   {    -1, -1 }
-};
-#endif
-
-#if defined(need_GL_SGIS_sharpen_texture)
-static const struct gl_function_remap GL_SGIS_sharpen_texture_functions[] = {
-   {  7160, -1 }, /* GetSharpenTexFuncSGIS */
-   { 23041, -1 }, /* SharpenTexFuncSGIS */
-   {    -1, -1 }
-};
-#endif
-
-#if defined(need_GL_SGIS_texture4D)
-static const struct gl_function_remap GL_SGIS_texture4D_functions[] = {
-   {   995, -1 }, /* TexImage4DSGIS */
-   { 16333, -1 }, /* TexSubImage4DSGIS */
-   {    -1, -1 }
-};
-#endif
-
-#if defined(need_GL_SGIS_texture_color_mask)
-static const struct gl_function_remap GL_SGIS_texture_color_mask_functions[] = {
-   { 15704, -1 }, /* TextureColorMaskSGIS */
-   {    -1, -1 }
-};
-#endif
-
-#if defined(need_GL_SGIS_texture_filter4)
-static const struct gl_function_remap GL_SGIS_texture_filter4_functions[] = {
-   {  7337, -1 }, /* GetTexFilterFuncSGIS */
-   { 16959, -1 }, /* TexFilterFuncSGIS */
-   {    -1, -1 }
-};
-#endif
-
-#if defined(need_GL_SGIX_async)
-static const struct gl_function_remap GL_SGIX_async_functions[] = {
-   {  3492, -1 }, /* AsyncMarkerSGIX */
-   {  4678, -1 }, /* FinishAsyncSGIX */
-   {  5750, -1 }, /* PollAsyncSGIX */
-   { 23250, -1 }, /* DeleteAsyncMarkersSGIX */
-   { 23305, -1 }, /* IsAsyncMarkerSGIX */
-   { 33661, -1 }, /* GenAsyncMarkersSGIX */
-   {    -1, -1 }
-};
-#endif
-
-#if defined(need_GL_SGIX_flush_raster)
-static const struct gl_function_remap GL_SGIX_flush_raster_functions[] = {
-   {  7714, -1 }, /* FlushRasterSGIX */
-   {    -1, -1 }
-};
-#endif
-
-#if defined(need_GL_SGIX_fragment_lighting)
-static const struct gl_function_remap GL_SGIX_fragment_lighting_functions[] = {
-   {  2698, -1 }, /* FragmentMaterialfvSGIX */
-   {  5654, -1 }, /* FragmentLightiSGIX */
-   {  8468, -1 }, /* FragmentMaterialfSGIX */
-   {  8605, -1 }, /* GetFragmentLightivSGIX */
-   {  9478, -1 }, /* FragmentLightModeliSGIX */
-   { 11118, -1 }, /* FragmentLightivSGIX */
-   { 11425, -1 }, /* GetFragmentMaterialivSGIX */
-   { 16726, -1 }, /* GetFragmentMaterialfvSGIX */
-   { 20306, -1 }, /* FragmentLightModelfSGIX */
-   { 20624, -1 }, /* FragmentColorMaterialSGIX */
-   { 21041, -1 }, /* FragmentMaterialiSGIX */
-   { 22336, -1 }, /* LightEnviSGIX */
-   { 24022, -1 }, /* FragmentLightModelfvSGIX */
-   { 24357, -1 }, /* FragmentLightfvSGIX */
-   { 29377, -1 }, /* FragmentLightModelivSGIX */
-   { 29526, -1 }, /* FragmentLightfSGIX */
-   { 32456, -1 }, /* GetFragmentLightfvSGIX */
-   { 34144, -1 }, /* FragmentMaterialivSGIX */
-   {    -1, -1 }
-};
-#endif
-
-#if defined(need_GL_SGIX_framezoom)
-static const struct gl_function_remap GL_SGIX_framezoom_functions[] = {
-   { 23328, -1 }, /* FrameZoomSGIX */
-   {    -1, -1 }
-};
-#endif
-
-#if defined(need_GL_SGIX_igloo_interface)
-static const struct gl_function_remap GL_SGIX_igloo_interface_functions[] = {
-   { 29834, -1 }, /* IglooInterfaceSGIX */
-   {    -1, -1 }
-};
-#endif
-
-#if defined(need_GL_SGIX_instruments)
-static const struct gl_function_remap GL_SGIX_instruments_functions[] = {
-   {  2878, -1 }, /* ReadInstrumentsSGIX */
-   {  6933, -1 }, /* PollInstrumentsSGIX */
-   { 10976, -1 }, /* GetInstrumentsSGIX */
-   { 13382, -1 }, /* StartInstrumentsSGIX */
-   { 16451, -1 }, /* StopInstrumentsSGIX */
-   { 18488, -1 }, /* InstrumentsBufferSGIX */
-   {    -1, -1 }
-};
-#endif
-
-#if defined(need_GL_SGIX_list_priority)
-static const struct gl_function_remap GL_SGIX_list_priority_functions[] = {
-   {  1226, -1 }, /* ListParameterfSGIX */
-   {  3194, -1 }, /* GetListParameterfvSGIX */
-   { 18353, -1 }, /* ListParameteriSGIX */
-   { 19512, -1 }, /* ListParameterfvSGIX */
-   { 21707, -1 }, /* ListParameterivSGIX */
-   { 33705, -1 }, /* GetListParameterivSGIX */
-   {    -1, -1 }
-};
-#endif
-
-#if defined(need_GL_SGIX_pixel_texture)
-/* functions defined in MESA_remap_table_functions are excluded */
-static const struct gl_function_remap GL_SGIX_pixel_texture_functions[] = {
-   {    -1, -1 }
-};
-#endif
-
-#if defined(need_GL_SGIX_polynomial_ffd)
-static const struct gl_function_remap GL_SGIX_polynomial_ffd_functions[] = {
-   {  3790, -1 }, /* LoadIdentityDeformationMapSGIX */
-   { 16551, -1 }, /* DeformSGIX */
-   { 25291, -1 }, /* DeformationMap3fSGIX */
-   { 32344, -1 }, /* DeformationMap3dSGIX */
-   {    -1, -1 }
-};
-#endif
-
-#if defined(need_GL_SGIX_reference_plane)
-static const struct gl_function_remap GL_SGIX_reference_plane_functions[] = {
-   { 15255, -1 }, /* ReferencePlaneSGIX */
-   {    -1, -1 }
-};
-#endif
-
-#if defined(need_GL_SGIX_sprite)
-static const struct gl_function_remap GL_SGIX_sprite_functions[] = {
-   {  9976, -1 }, /* SpriteParameterfvSGIX */
-   { 21496, -1 }, /* SpriteParameteriSGIX */
-   { 27676, -1 }, /* SpriteParameterfSGIX */
-   { 30504, -1 }, /* SpriteParameterivSGIX */
-   {    -1, -1 }
-};
-#endif
-
-#if defined(need_GL_SGIX_tag_sample_buffer)
-static const struct gl_function_remap GL_SGIX_tag_sample_buffer_functions[] = {
-   { 21555, -1 }, /* TagSampleBufferSGIX */
-   {    -1, -1 }
-};
-#endif
-
-#if defined(need_GL_SGI_color_table)
-static const struct gl_function_remap GL_SGI_color_table_functions[] = {
-   {  8004, _gloffset_ColorTableParameteriv },
-   {  8726, _gloffset_ColorTable },
-   { 15751, _gloffset_GetColorTable },
-   { 15861, _gloffset_CopyColorTable },
-   { 20250, _gloffset_ColorTableParameterfv },
-   { 23930, _gloffset_GetColorTableParameterfv },
-   { 26094, _gloffset_GetColorTableParameteriv },
-   {    -1, -1 }
-};
-#endif
-
-#if defined(need_GL_SUNX_constant_data)
-static const struct gl_function_remap GL_SUNX_constant_data_functions[] = {
-   { 32434, -1 }, /* FinishTextureSUNX */
-   {    -1, -1 }
-};
-#endif
-
-#if defined(need_GL_SUN_global_alpha)
-static const struct gl_function_remap GL_SUN_global_alpha_functions[] = {
-   {  3513, -1 }, /* GlobalAlphaFactorubSUN */
-   {  5031, -1 }, /* GlobalAlphaFactoriSUN */
-   {  6958, -1 }, /* GlobalAlphaFactordSUN */
-   { 10060, -1 }, /* GlobalAlphaFactoruiSUN */
-   { 10567, -1 }, /* GlobalAlphaFactorbSUN */
-   { 13697, -1 }, /* GlobalAlphaFactorfSUN */
-   { 13861, -1 }, /* GlobalAlphaFactorusSUN */
-   { 23617, -1 }, /* GlobalAlphaFactorsSUN */
-   {    -1, -1 }
-};
-#endif
-
-#if defined(need_GL_SUN_mesh_array)
-static const struct gl_function_remap GL_SUN_mesh_array_functions[] = {
-   { 30295, -1 }, /* DrawMeshArraysSUN */
-   {    -1, -1 }
-};
-#endif
-
-#if defined(need_GL_SUN_triangle_list)
-static const struct gl_function_remap GL_SUN_triangle_list_functions[] = {
-   {  4652, -1 }, /* ReplacementCodeubSUN */
-   {  6717, -1 }, /* ReplacementCodeubvSUN */
-   { 19971, -1 }, /* ReplacementCodeusvSUN */
-   { 20159, -1 }, /* ReplacementCodePointerSUN */
-   { 22400, -1 }, /* ReplacementCodeuiSUN */
-   { 23279, -1 }, /* ReplacementCodeusSUN */
-   { 30961, -1 }, /* ReplacementCodeuivSUN */
-   {    -1, -1 }
-};
-#endif
-
-#if defined(need_GL_SUN_vertex)
-static const struct gl_function_remap GL_SUN_vertex_functions[] = {
-   {  1100, -1 }, /* ReplacementCodeuiColor3fVertex3fvSUN */
-   {  1298, -1 }, /* TexCoord4fColor4fNormal3fVertex4fvSUN */
-   {  1552, -1 }, /* TexCoord2fColor4ubVertex3fvSUN */
-   {  1921, -1 }, /* ReplacementCodeuiVertex3fvSUN */
-   {  2055, -1 }, /* ReplacementCodeuiTexCoord2fVertex3fvSUN */
-   {  2634, -1 }, /* ReplacementCodeuiNormal3fVertex3fSUN */
-   {  2974, -1 }, /* Color4ubVertex3fvSUN */
-   {  4836, -1 }, /* Color4ubVertex3fSUN */
-   {  4959, -1 }, /* TexCoord2fVertex3fSUN */
-   {  5377, -1 }, /* TexCoord2fColor4fNormal3fVertex3fSUN */
-   {  5854, -1 }, /* TexCoord2fNormal3fVertex3fvSUN */
-   {  6612, -1 }, /* ReplacementCodeuiTexCoord2fNormal3fVertex3fSUN */
-   {  7392, -1 }, /* ReplacementCodeuiColor4ubVertex3fvSUN */
-   {  7751, -1 }, /* ReplacementCodeuiTexCoord2fVertex3fSUN */
-   {  9277, -1 }, /* Color3fVertex3fSUN */
-   { 10476, -1 }, /* Color3fVertex3fvSUN */
-   { 10941, -1 }, /* Color4fNormal3fVertex3fvSUN */
-   { 11770, -1 }, /* ReplacementCodeuiTexCoord2fColor4fNormal3fVertex3fvSUN */
-   { 13245, -1 }, /* ReplacementCodeuiColor4fNormal3fVertex3fvSUN */
-   { 14871, -1 }, /* ReplacementCodeuiTexCoord2fNormal3fVertex3fvSUN */
-   { 15397, -1 }, /* TexCoord2fColor3fVertex3fSUN */
-   { 16476, -1 }, /* TexCoord4fColor4fNormal3fVertex4fSUN */
-   { 16918, -1 }, /* Color4ubVertex2fvSUN */
-   { 17282, -1 }, /* Normal3fVertex3fSUN */
-   { 18429, -1 }, /* ReplacementCodeuiColor4fNormal3fVertex3fSUN */
-   { 18781, -1 }, /* TexCoord2fColor4fNormal3fVertex3fvSUN */
-   { 19088, -1 }, /* TexCoord2fNormal3fVertex3fSUN */
-   { 19764, -1 }, /* TexCoord2fVertex3fvSUN */
-   { 20594, -1 }, /* Color4ubVertex2fSUN */
-   { 20832, -1 }, /* ReplacementCodeuiColor4ubVertex3fSUN */
-   { 22866, -1 }, /* TexCoord2fColor4ubVertex3fSUN */
-   { 23347, -1 }, /* Normal3fVertex3fvSUN */
-   { 23839, -1 }, /* Color4fNormal3fVertex3fSUN */
-   { 24840, -1 }, /* ReplacementCodeuiTexCoord2fColor4fNormal3fVertex3fSUN */
-   { 26997, -1 }, /* ReplacementCodeuiColor3fVertex3fSUN */
-   { 28388, -1 }, /* TexCoord4fVertex4fSUN */
-   { 28834, -1 }, /* TexCoord2fColor3fVertex3fvSUN */
-   { 29221, -1 }, /* ReplacementCodeuiNormal3fVertex3fvSUN */
-   { 29348, -1 }, /* TexCoord4fVertex4fvSUN */
-   { 30082, -1 }, /* ReplacementCodeuiVertex3fSUN */
-   {    -1, -1 }
-};
-#endif
-
-#if defined(need_GL_VERSION_1_3)
-/* functions defined in MESA_remap_table_functions are excluded */
-static const struct gl_function_remap GL_VERSION_1_3_functions[] = {
-   {   425, _gloffset_MultiTexCoord3sARB },
-   {   657, _gloffset_ActiveTextureARB },
-   {  4407, _gloffset_MultiTexCoord1fvARB },
-   {  6503, _gloffset_MultiTexCoord3dARB },
-   {  6548, _gloffset_MultiTexCoord2iARB },
-   {  6672, _gloffset_MultiTexCoord2svARB },
-   {  8682, _gloffset_MultiTexCoord2fARB },
-   { 10777, _gloffset_MultiTexCoord3fvARB },
-   { 11379, _gloffset_MultiTexCoord4sARB },
-   { 12060, _gloffset_MultiTexCoord2dvARB },
-   { 12467, _gloffset_MultiTexCoord1svARB },
-   { 12832, _gloffset_MultiTexCoord3svARB },
-   { 12893, _gloffset_MultiTexCoord4iARB },
-   { 13724, _gloffset_MultiTexCoord3iARB },
-   { 14594, _gloffset_MultiTexCoord1dARB },
-   { 14826, _gloffset_MultiTexCoord3dvARB },
-   { 16105, _gloffset_MultiTexCoord3ivARB },
-   { 16150, _gloffset_MultiTexCoord2sARB },
-   { 17682, _gloffset_MultiTexCoord4ivARB },
-   { 19890, _gloffset_ClientActiveTextureARB },
-   { 22253, _gloffset_MultiTexCoord2dARB },
-   { 22690, _gloffset_MultiTexCoord4dvARB },
-   { 23067, _gloffset_MultiTexCoord4fvARB },
-   { 24071, _gloffset_MultiTexCoord3fARB },
-   { 26688, _gloffset_MultiTexCoord4dARB },
-   { 26954, _gloffset_MultiTexCoord1sARB },
-   { 27158, _gloffset_MultiTexCoord1dvARB },
-   { 28134, _gloffset_MultiTexCoord1ivARB },
-   { 28227, _gloffset_MultiTexCoord2ivARB },
-   { 28566, _gloffset_MultiTexCoord1iARB },
-   { 29950, _gloffset_MultiTexCoord4svARB },
-   { 30574, _gloffset_MultiTexCoord1fARB },
-   { 30837, _gloffset_MultiTexCoord4fARB },
-   { 33306, _gloffset_MultiTexCoord2fvARB },
-   {    -1, -1 }
-};
-#endif
-
-#if defined(need_GL_VERSION_1_4)
-/* functions defined in MESA_remap_table_functions are excluded */
-static const struct gl_function_remap GL_VERSION_1_4_functions[] = {
-   {    -1, -1 }
-};
-#endif
-
-#if defined(need_GL_VERSION_1_5)
-/* functions defined in MESA_remap_table_functions are excluded */
-static const struct gl_function_remap GL_VERSION_1_5_functions[] = {
-   {    -1, -1 }
-};
-#endif
-
-#if defined(need_GL_VERSION_2_0)
-/* functions defined in MESA_remap_table_functions are excluded */
-static const struct gl_function_remap GL_VERSION_2_0_functions[] = {
-   {    -1, -1 }
-};
-#endif
-
-#if defined(need_GL_VERSION_2_1)
-/* functions defined in MESA_remap_table_functions are excluded */
-static const struct gl_function_remap GL_VERSION_2_1_functions[] = {
-   {    -1, -1 }
-};
-#endif
-
-#if defined(need_GL_VERSION_3_0)
-/* functions defined in MESA_remap_table_functions are excluded */
-static const struct gl_function_remap GL_VERSION_3_0_functions[] = {
-   {    -1, -1 }
-};
-#endif
-
-#if defined(need_GL_VERSION_3_1)
-/* functions defined in MESA_remap_table_functions are excluded */
-static const struct gl_function_remap GL_VERSION_3_1_functions[] = {
-   {    -1, -1 }
-};
-#endif
-
-#if defined(need_GL_VERSION_3_2)
-/* functions defined in MESA_remap_table_functions are excluded */
-static const struct gl_function_remap GL_VERSION_3_2_functions[] = {
-   {    -1, -1 }
-};
-#endif
-
-#if defined(need_GL_VERSION_3_3)
-/* functions defined in MESA_remap_table_functions are excluded */
-static const struct gl_function_remap GL_VERSION_3_3_functions[] = {
-   {    -1, -1 }
-};
-#endif
-
-=======
-/* DO NOT EDIT - This file generated automatically by remap_helper.py (from Mesa) script */
-
-/*
- * Copyright (C) 2009 Chia-I Wu <olv@0xlab.org>
- * All Rights Reserved.
- * 
- * Permission is hereby granted, free of charge, to any person obtaining a
- * copy of this software and associated documentation files (the "Software"),
- * to deal in the Software without restriction, including without limitation
- * the rights to use, copy, modify, merge, publish, distribute, sub license,
- * and/or sell copies of the Software, and to permit persons to whom the
- * Software is furnished to do so, subject to the following conditions:
- * 
- * The above copyright notice and this permission notice (including the next
- * paragraph) shall be included in all copies or substantial portions of the
- * Software.
- * 
- * THE SOFTWARE IS PROVIDED "AS IS", WITHOUT WARRANTY OF ANY KIND, EXPRESS OR
- * IMPLIED, INCLUDING BUT NOT LIMITED TO THE WARRANTIES OF MERCHANTABILITY,
- * FITNESS FOR A PARTICULAR PURPOSE AND NON-INFRINGEMENT.  IN NO EVENT SHALL
- * Chia-I Wu,
- * AND/OR THEIR SUPPLIERS BE LIABLE FOR ANY CLAIM, DAMAGES OR OTHER LIABILITY,
- * WHETHER IN AN ACTION OF CONTRACT, TORT OR OTHERWISE, ARISING FROM, OUT OF
- * OR IN CONNECTION WITH THE SOFTWARE OR THE USE OR OTHER DEALINGS IN THE
- * SOFTWARE.
- */
-
-#include "main/dispatch.h"
-#include "main/remap.h"
-
-/* this is internal to remap.c */
-#ifdef need_MESA_remap_table
-
-static const char _mesa_function_pool[] =
-   /* _mesa_function_pool[0]: MapGrid1d (offset 224) */
-   "idd\0"
-   "glMapGrid1d\0"
-   "\0"
-   /* _mesa_function_pool[17]: UniformMatrix3fvARB (will be remapped) */
-   "iiip\0"
-   "glUniformMatrix3fv\0"
-   "glUniformMatrix3fvARB\0"
-   "\0"
-   /* _mesa_function_pool[64]: MapGrid1f (offset 225) */
-   "iff\0"
-   "glMapGrid1f\0"
-   "\0"
-   /* _mesa_function_pool[81]: VertexAttribI2iEXT (will be remapped) */
-   "iii\0"
-   "glVertexAttribI2iEXT\0"
-   "glVertexAttribI2i\0"
-   "\0"
-   /* _mesa_function_pool[125]: RasterPos4i (offset 82) */
-   "iiii\0"
-   "glRasterPos4i\0"
-   "\0"
-   /* _mesa_function_pool[145]: RasterPos4d (offset 78) */
-   "dddd\0"
-   "glRasterPos4d\0"
-   "\0"
-   /* _mesa_function_pool[165]: NewList (dynamic) */
-   "ii\0"
-   "glNewList\0"
-   "\0"
-   /* _mesa_function_pool[179]: RasterPos4f (offset 80) */
-   "ffff\0"
-   "glRasterPos4f\0"
-   "\0"
-   /* _mesa_function_pool[199]: LoadIdentity (offset 290) */
-   "\0"
-   "glLoadIdentity\0"
-   "\0"
-   /* _mesa_function_pool[216]: GetCombinerOutputParameterfvNV (will be remapped) */
-   "iiip\0"
-   "glGetCombinerOutputParameterfvNV\0"
-   "\0"
-   /* _mesa_function_pool[255]: SampleCoverageARB (will be remapped) */
-   "fi\0"
-   "glSampleCoverage\0"
-   "glSampleCoverageARB\0"
-   "\0"
-   /* _mesa_function_pool[296]: ConvolutionFilter1D (offset 348) */
-   "iiiiip\0"
-   "glConvolutionFilter1D\0"
-   "glConvolutionFilter1DEXT\0"
-   "\0"
-   /* _mesa_function_pool[351]: BeginQueryARB (will be remapped) */
-   "ii\0"
-   "glBeginQuery\0"
-   "glBeginQueryARB\0"
-   "\0"
-   /* _mesa_function_pool[384]: RasterPos3dv (offset 71) */
-   "p\0"
-   "glRasterPos3dv\0"
-   "\0"
-   /* _mesa_function_pool[402]: PointParameteriNV (will be remapped) */
-   "ii\0"
-   "glPointParameteri\0"
-   "glPointParameteriNV\0"
-   "\0"
-   /* _mesa_function_pool[444]: GetProgramiv (will be remapped) */
-   "iip\0"
-   "glGetProgramiv\0"
-   "\0"
-   /* _mesa_function_pool[464]: MultiTexCoord3sARB (offset 398) */
-   "iiii\0"
-   "glMultiTexCoord3s\0"
-   "glMultiTexCoord3sARB\0"
-   "\0"
-   /* _mesa_function_pool[509]: SecondaryColor3iEXT (will be remapped) */
-   "iii\0"
-   "glSecondaryColor3i\0"
-   "glSecondaryColor3iEXT\0"
-   "\0"
-   /* _mesa_function_pool[555]: WindowPos3fMESA (will be remapped) */
-   "fff\0"
-   "glWindowPos3f\0"
-   "glWindowPos3fARB\0"
-   "glWindowPos3fMESA\0"
-   "\0"
-   /* _mesa_function_pool[609]: TexCoord1iv (offset 99) */
-   "p\0"
-   "glTexCoord1iv\0"
-   "\0"
-   /* _mesa_function_pool[626]: TexCoord4sv (offset 125) */
-   "p\0"
-   "glTexCoord4sv\0"
-   "\0"
-   /* _mesa_function_pool[643]: RasterPos4s (offset 84) */
-   "iiii\0"
-   "glRasterPos4s\0"
-   "\0"
-   /* _mesa_function_pool[663]: PixelTexGenParameterfvSGIS (will be remapped) */
-   "ip\0"
-   "glPixelTexGenParameterfvSGIS\0"
-   "\0"
-   /* _mesa_function_pool[696]: ActiveTextureARB (offset 374) */
-   "i\0"
-   "glActiveTexture\0"
-   "glActiveTextureARB\0"
-   "\0"
-   /* _mesa_function_pool[734]: BlitFramebufferEXT (will be remapped) */
-   "iiiiiiiiii\0"
-   "glBlitFramebuffer\0"
-   "glBlitFramebufferEXT\0"
-   "\0"
-   /* _mesa_function_pool[785]: TexCoord1f (offset 96) */
-   "f\0"
-   "glTexCoord1f\0"
-   "\0"
-   /* _mesa_function_pool[801]: TexCoord1d (offset 94) */
-   "d\0"
-   "glTexCoord1d\0"
-   "\0"
-   /* _mesa_function_pool[817]: VertexAttrib4ubvNV (will be remapped) */
-   "ip\0"
-   "glVertexAttrib4ubvNV\0"
-   "\0"
-   /* _mesa_function_pool[842]: TexCoord1i (offset 98) */
-   "i\0"
-   "glTexCoord1i\0"
-   "\0"
-   /* _mesa_function_pool[858]: GetProgramNamedParameterdvNV (will be remapped) */
-   "iipp\0"
-   "glGetProgramNamedParameterdvNV\0"
-   "\0"
-   /* _mesa_function_pool[895]: Histogram (offset 367) */
-   "iiii\0"
-   "glHistogram\0"
-   "glHistogramEXT\0"
-   "\0"
-   /* _mesa_function_pool[928]: TexCoord1s (offset 100) */
-   "i\0"
-   "glTexCoord1s\0"
-   "\0"
-   /* _mesa_function_pool[944]: GetMapfv (offset 267) */
-   "iip\0"
-   "glGetMapfv\0"
-   "\0"
-   /* _mesa_function_pool[960]: EvalCoord1f (offset 230) */
-   "f\0"
-   "glEvalCoord1f\0"
-   "\0"
-   /* _mesa_function_pool[977]: FramebufferTexture (will be remapped) */
-   "iiii\0"
-   "glFramebufferTexture\0"
-   "\0"
-   /* _mesa_function_pool[1004]: GetGraphicsResetStatusARB (will be remapped) */
-   "\0"
-   "glGetGraphicsResetStatusARB\0"
-   "\0"
-   /* _mesa_function_pool[1034]: TexImage4DSGIS (dynamic) */
-   "iiiiiiiiiip\0"
-   "glTexImage4DSGIS\0"
-   "\0"
-   /* _mesa_function_pool[1064]: PolygonStipple (offset 175) */
-   "p\0"
-   "glPolygonStipple\0"
-   "\0"
-   /* _mesa_function_pool[1084]: WindowPos2dvMESA (will be remapped) */
-   "p\0"
-   "glWindowPos2dv\0"
-   "glWindowPos2dvARB\0"
-   "glWindowPos2dvMESA\0"
-   "\0"
-   /* _mesa_function_pool[1139]: ReplacementCodeuiColor3fVertex3fvSUN (dynamic) */
-   "ppp\0"
-   "glReplacementCodeuiColor3fVertex3fvSUN\0"
-   "\0"
-   /* _mesa_function_pool[1183]: BlendEquationSeparateEXT (will be remapped) */
-   "ii\0"
-   "glBlendEquationSeparate\0"
-   "glBlendEquationSeparateEXT\0"
-   "glBlendEquationSeparateATI\0"
-   "\0"
-   /* _mesa_function_pool[1265]: ListParameterfSGIX (dynamic) */
-   "iif\0"
-   "glListParameterfSGIX\0"
-   "\0"
-   /* _mesa_function_pool[1291]: SecondaryColor3bEXT (will be remapped) */
-   "iii\0"
-   "glSecondaryColor3b\0"
-   "glSecondaryColor3bEXT\0"
-   "\0"
-   /* _mesa_function_pool[1337]: TexCoord4fColor4fNormal3fVertex4fvSUN (dynamic) */
-   "pppp\0"
-   "glTexCoord4fColor4fNormal3fVertex4fvSUN\0"
-   "\0"
-   /* _mesa_function_pool[1383]: GetnPolygonStippleARB (will be remapped) */
-   "ip\0"
-   "glGetnPolygonStippleARB\0"
-   "\0"
-   /* _mesa_function_pool[1411]: GetPixelMapfv (offset 271) */
-   "ip\0"
-   "glGetPixelMapfv\0"
-   "\0"
-   /* _mesa_function_pool[1431]: Color3uiv (offset 22) */
-   "p\0"
-   "glColor3uiv\0"
-   "\0"
-   /* _mesa_function_pool[1446]: IsEnabled (offset 286) */
-   "i\0"
-   "glIsEnabled\0"
-   "\0"
-   /* _mesa_function_pool[1461]: VertexAttrib4svNV (will be remapped) */
-   "ip\0"
-   "glVertexAttrib4svNV\0"
-   "\0"
-   /* _mesa_function_pool[1485]: EvalCoord2fv (offset 235) */
-   "p\0"
-   "glEvalCoord2fv\0"
-   "\0"
-   /* _mesa_function_pool[1503]: GetBufferSubDataARB (will be remapped) */
-   "iiip\0"
-   "glGetBufferSubData\0"
-   "glGetBufferSubDataARB\0"
-   "\0"
-   /* _mesa_function_pool[1550]: BufferSubDataARB (will be remapped) */
-   "iiip\0"
-   "glBufferSubData\0"
-   "glBufferSubDataARB\0"
-   "\0"
-   /* _mesa_function_pool[1591]: TexCoord2fColor4ubVertex3fvSUN (dynamic) */
-   "ppp\0"
-   "glTexCoord2fColor4ubVertex3fvSUN\0"
-   "\0"
-   /* _mesa_function_pool[1629]: AttachShader (will be remapped) */
-   "ii\0"
-   "glAttachShader\0"
-   "\0"
-   /* _mesa_function_pool[1648]: GetCombinerInputParameterfvNV (will be remapped) */
-   "iiiip\0"
-   "glGetCombinerInputParameterfvNV\0"
-   "\0"
-   /* _mesa_function_pool[1687]: MultiTexCoordP2ui (will be remapped) */
-   "iii\0"
-   "glMultiTexCoordP2ui\0"
-   "\0"
-   /* _mesa_function_pool[1712]: VertexAttrib2fARB (will be remapped) */
-   "iff\0"
-   "glVertexAttrib2f\0"
-   "glVertexAttrib2fARB\0"
-   "\0"
-   /* _mesa_function_pool[1754]: GetDebugLogLengthMESA (dynamic) */
-   "iii\0"
-   "glGetDebugLogLengthMESA\0"
-   "\0"
-   /* _mesa_function_pool[1783]: GetMapiv (offset 268) */
-   "iip\0"
-   "glGetMapiv\0"
-   "\0"
-   /* _mesa_function_pool[1799]: VertexAttrib3fARB (will be remapped) */
-   "ifff\0"
-   "glVertexAttrib3f\0"
-   "glVertexAttrib3fARB\0"
-   "\0"
-   /* _mesa_function_pool[1842]: Indexubv (offset 316) */
-   "p\0"
-   "glIndexubv\0"
-   "\0"
-   /* _mesa_function_pool[1856]: GetQueryivARB (will be remapped) */
-   "iip\0"
-   "glGetQueryiv\0"
-   "glGetQueryivARB\0"
-   "\0"
-   /* _mesa_function_pool[1890]: TexImage3D (offset 371) */
-   "iiiiiiiiip\0"
-   "glTexImage3D\0"
-   "glTexImage3DEXT\0"
-   "\0"
-   /* _mesa_function_pool[1931]: BindFragDataLocationEXT (will be remapped) */
-   "iip\0"
-   "glBindFragDataLocationEXT\0"
-   "glBindFragDataLocation\0"
-   "\0"
-   /* _mesa_function_pool[1985]: TexCoordP4ui (will be remapped) */
-   "ii\0"
-   "glTexCoordP4ui\0"
-   "\0"
-   /* _mesa_function_pool[2004]: ReplacementCodeuiVertex3fvSUN (dynamic) */
-   "pp\0"
-   "glReplacementCodeuiVertex3fvSUN\0"
-   "\0"
-   /* _mesa_function_pool[2040]: EdgeFlagPointer (offset 312) */
-   "ip\0"
-   "glEdgeFlagPointer\0"
-   "\0"
-   /* _mesa_function_pool[2062]: Color3ubv (offset 20) */
-   "p\0"
-   "glColor3ubv\0"
-   "\0"
-   /* _mesa_function_pool[2077]: GetQueryObjectivARB (will be remapped) */
-   "iip\0"
-   "glGetQueryObjectiv\0"
-   "glGetQueryObjectivARB\0"
-   "\0"
-   /* _mesa_function_pool[2123]: Vertex3dv (offset 135) */
-   "p\0"
-   "glVertex3dv\0"
-   "\0"
-   /* _mesa_function_pool[2138]: ReplacementCodeuiTexCoord2fVertex3fvSUN (dynamic) */
-   "ppp\0"
-   "glReplacementCodeuiTexCoord2fVertex3fvSUN\0"
-   "\0"
-   /* _mesa_function_pool[2185]: CompressedTexSubImage2DARB (will be remapped) */
-   "iiiiiiiip\0"
-   "glCompressedTexSubImage2D\0"
-   "glCompressedTexSubImage2DARB\0"
-   "\0"
-   /* _mesa_function_pool[2251]: CombinerOutputNV (will be remapped) */
-   "iiiiiiiiii\0"
-   "glCombinerOutputNV\0"
-   "\0"
-   /* _mesa_function_pool[2282]: VertexAttribs3fvNV (will be remapped) */
-   "iip\0"
-   "glVertexAttribs3fvNV\0"
-   "\0"
-   /* _mesa_function_pool[2308]: GetnMapivARB (will be remapped) */
-   "iiip\0"
-   "glGetnMapivARB\0"
-   "\0"
-   /* _mesa_function_pool[2329]: Uniform2fARB (will be remapped) */
-   "iff\0"
-   "glUniform2f\0"
-   "glUniform2fARB\0"
-   "\0"
-   /* _mesa_function_pool[2361]: LightModeliv (offset 166) */
-   "ip\0"
-   "glLightModeliv\0"
-   "\0"
-   /* _mesa_function_pool[2380]: VertexAttrib1svARB (will be remapped) */
-   "ip\0"
-   "glVertexAttrib1sv\0"
-   "glVertexAttrib1svARB\0"
-   "\0"
-   /* _mesa_function_pool[2423]: VertexAttribs1dvNV (will be remapped) */
-   "iip\0"
-   "glVertexAttribs1dvNV\0"
-   "\0"
-   /* _mesa_function_pool[2449]: VertexP3ui (will be remapped) */
-   "ii\0"
-   "glVertexP3ui\0"
-   "\0"
-   /* _mesa_function_pool[2466]: Uniform2ivARB (will be remapped) */
-   "iip\0"
-   "glUniform2iv\0"
-   "glUniform2ivARB\0"
-   "\0"
-   /* _mesa_function_pool[2500]: GetImageTransformParameterfvHP (dynamic) */
-   "iip\0"
-   "glGetImageTransformParameterfvHP\0"
-   "\0"
-   /* _mesa_function_pool[2538]: Normal3bv (offset 53) */
-   "p\0"
-   "glNormal3bv\0"
-   "\0"
-   /* _mesa_function_pool[2553]: TexGeniv (offset 193) */
-   "iip\0"
-   "glTexGeniv\0"
-   "\0"
-   /* _mesa_function_pool[2569]: TexCoordP1uiv (will be remapped) */
-   "ip\0"
-   "glTexCoordP1uiv\0"
-   "\0"
-   /* _mesa_function_pool[2589]: WeightubvARB (dynamic) */
-   "ip\0"
-   "glWeightubvARB\0"
-   "\0"
-   /* _mesa_function_pool[2608]: VertexAttrib1fvNV (will be remapped) */
-   "ip\0"
-   "glVertexAttrib1fvNV\0"
-   "\0"
-   /* _mesa_function_pool[2632]: Vertex3iv (offset 139) */
-   "p\0"
-   "glVertex3iv\0"
-   "\0"
-   /* _mesa_function_pool[2647]: CopyConvolutionFilter1D (offset 354) */
-   "iiiii\0"
-   "glCopyConvolutionFilter1D\0"
-   "glCopyConvolutionFilter1DEXT\0"
-   "\0"
-   /* _mesa_function_pool[2709]: VertexAttribI1uiEXT (will be remapped) */
-   "ii\0"
-   "glVertexAttribI1uiEXT\0"
-   "glVertexAttribI1ui\0"
-   "\0"
-   /* _mesa_function_pool[2754]: ReplacementCodeuiNormal3fVertex3fSUN (dynamic) */
-   "iffffff\0"
-   "glReplacementCodeuiNormal3fVertex3fSUN\0"
-   "\0"
-   /* _mesa_function_pool[2802]: TexCoordP1ui (will be remapped) */
-   "ii\0"
-   "glTexCoordP1ui\0"
-   "\0"
-   /* _mesa_function_pool[2821]: DeleteSync (will be remapped) */
-   "i\0"
-   "glDeleteSync\0"
-   "\0"
-   /* _mesa_function_pool[2837]: FragmentMaterialfvSGIX (dynamic) */
-   "iip\0"
-   "glFragmentMaterialfvSGIX\0"
-   "\0"
-   /* _mesa_function_pool[2867]: BlendColor (offset 336) */
-   "ffff\0"
-   "glBlendColor\0"
-   "glBlendColorEXT\0"
-   "\0"
-   /* _mesa_function_pool[2902]: UniformMatrix4fvARB (will be remapped) */
-   "iiip\0"
-   "glUniformMatrix4fv\0"
-   "glUniformMatrix4fvARB\0"
-   "\0"
-   /* _mesa_function_pool[2949]: DeleteVertexArraysAPPLE (will be remapped) */
-   "ip\0"
-   "glDeleteVertexArrays\0"
-   "glDeleteVertexArraysAPPLE\0"
-   "\0"
-   /* _mesa_function_pool[3000]: TexBuffer (will be remapped) */
-   "iii\0"
-   "glTexBuffer\0"
-   "\0"
-   /* _mesa_function_pool[3017]: ReadInstrumentsSGIX (dynamic) */
-   "i\0"
-   "glReadInstrumentsSGIX\0"
-   "\0"
-   /* _mesa_function_pool[3042]: CallLists (offset 3) */
-   "iip\0"
-   "glCallLists\0"
-   "\0"
-   /* _mesa_function_pool[3059]: DeformationMap3dSGIX (dynamic) */
-   "iddiiddiiddiip\0"
-   "glDeformationMap3dSGIX\0"
-   "\0"
-   /* _mesa_function_pool[3098]: UniformMatrix2x4fv (will be remapped) */
-   "iiip\0"
-   "glUniformMatrix2x4fv\0"
-   "\0"
-   /* _mesa_function_pool[3125]: ReadnPixelsARB (will be remapped) */
-   "iiiiiiip\0"
-   "glReadnPixelsARB\0"
-   "\0"
-   /* _mesa_function_pool[3152]: Color4ubVertex3fvSUN (dynamic) */
-   "pp\0"
-   "glColor4ubVertex3fvSUN\0"
-   "\0"
-   /* _mesa_function_pool[3179]: Normal3iv (offset 59) */
-   "p\0"
-   "glNormal3iv\0"
-   "\0"
-   /* _mesa_function_pool[3194]: PassThrough (offset 199) */
-   "f\0"
-   "glPassThrough\0"
-   "\0"
-   /* _mesa_function_pool[3211]: GetnPixelMapusvARB (will be remapped) */
-   "iip\0"
-   "glGetnPixelMapusvARB\0"
-   "\0"
-   /* _mesa_function_pool[3237]: TexParameterIivEXT (will be remapped) */
-   "iip\0"
-   "glTexParameterIivEXT\0"
-   "glTexParameterIiv\0"
-   "\0"
-   /* _mesa_function_pool[3281]: FramebufferTextureLayerEXT (will be remapped) */
-   "iiiii\0"
-   "glFramebufferTextureLayer\0"
-   "glFramebufferTextureLayerARB\0"
-   "glFramebufferTextureLayerEXT\0"
-   "\0"
-   /* _mesa_function_pool[3372]: GetListParameterfvSGIX (dynamic) */
-   "iip\0"
-   "glGetListParameterfvSGIX\0"
-   "\0"
-   /* _mesa_function_pool[3402]: Viewport (offset 305) */
-   "iiii\0"
-   "glViewport\0"
-   "\0"
-   /* _mesa_function_pool[3419]: VertexAttrib4NusvARB (will be remapped) */
-   "ip\0"
-   "glVertexAttrib4Nusv\0"
-   "glVertexAttrib4NusvARB\0"
-   "\0"
-   /* _mesa_function_pool[3466]: VertexP4uiv (will be remapped) */
-   "ip\0"
-   "glVertexP4uiv\0"
-   "\0"
-   /* _mesa_function_pool[3484]: VertexAttribP3ui (will be remapped) */
-   "iiii\0"
-   "glVertexAttribP3ui\0"
-   "\0"
-   /* _mesa_function_pool[3509]: WindowPos4svMESA (will be remapped) */
-   "p\0"
-   "glWindowPos4svMESA\0"
-   "\0"
-   /* _mesa_function_pool[3531]: CreateProgramObjectARB (will be remapped) */
-   "\0"
-   "glCreateProgramObjectARB\0"
-   "\0"
-   /* _mesa_function_pool[3558]: DeleteTransformFeedbacks (will be remapped) */
-   "ip\0"
-   "glDeleteTransformFeedbacks\0"
-   "\0"
-   /* _mesa_function_pool[3589]: UniformMatrix4x3fv (will be remapped) */
-   "iiip\0"
-   "glUniformMatrix4x3fv\0"
-   "\0"
-   /* _mesa_function_pool[3616]: PrioritizeTextures (offset 331) */
-   "ipp\0"
-   "glPrioritizeTextures\0"
-   "glPrioritizeTexturesEXT\0"
-   "\0"
-   /* _mesa_function_pool[3666]: VertexAttribI3uiEXT (will be remapped) */
-   "iiii\0"
-   "glVertexAttribI3uiEXT\0"
-   "glVertexAttribI3ui\0"
-   "\0"
-   /* _mesa_function_pool[3713]: AsyncMarkerSGIX (dynamic) */
-   "i\0"
-   "glAsyncMarkerSGIX\0"
-   "\0"
-   /* _mesa_function_pool[3734]: GlobalAlphaFactorubSUN (dynamic) */
-   "i\0"
-   "glGlobalAlphaFactorubSUN\0"
-   "\0"
-   /* _mesa_function_pool[3762]: ClearColorIuiEXT (will be remapped) */
-   "iiii\0"
-   "glClearColorIuiEXT\0"
-   "\0"
-   /* _mesa_function_pool[3787]: ClearDebugLogMESA (dynamic) */
-   "iii\0"
-   "glClearDebugLogMESA\0"
-   "\0"
-   /* _mesa_function_pool[3812]: Uniform4uiEXT (will be remapped) */
-   "iiiii\0"
-   "glUniform4uiEXT\0"
-   "glUniform4ui\0"
-   "\0"
-   /* _mesa_function_pool[3848]: ResetHistogram (offset 369) */
-   "i\0"
-   "glResetHistogram\0"
-   "glResetHistogramEXT\0"
-   "\0"
-   /* _mesa_function_pool[3888]: GetProgramNamedParameterfvNV (will be remapped) */
-   "iipp\0"
-   "glGetProgramNamedParameterfvNV\0"
-   "\0"
-   /* _mesa_function_pool[3925]: PointParameterfEXT (will be remapped) */
-   "if\0"
-   "glPointParameterf\0"
-   "glPointParameterfARB\0"
-   "glPointParameterfEXT\0"
-   "glPointParameterfSGIS\0"
-   "\0"
-   /* _mesa_function_pool[4011]: MultiTexCoordP4uiv (will be remapped) */
-   "iip\0"
-   "glMultiTexCoordP4uiv\0"
-   "\0"
-   /* _mesa_function_pool[4037]: LoadIdentityDeformationMapSGIX (dynamic) */
-   "i\0"
-   "glLoadIdentityDeformationMapSGIX\0"
-   "\0"
-   /* _mesa_function_pool[4073]: GenFencesNV (will be remapped) */
-   "ip\0"
-   "glGenFencesNV\0"
-   "\0"
-   /* _mesa_function_pool[4091]: ImageTransformParameterfHP (dynamic) */
-   "iif\0"
-   "glImageTransformParameterfHP\0"
-   "\0"
-   /* _mesa_function_pool[4125]: MatrixIndexusvARB (dynamic) */
-   "ip\0"
-   "glMatrixIndexusvARB\0"
-   "\0"
-   /* _mesa_function_pool[4149]: DrawElementsBaseVertex (will be remapped) */
-   "iiipi\0"
-   "glDrawElementsBaseVertex\0"
-   "\0"
-   /* _mesa_function_pool[4181]: DisableVertexAttribArrayARB (will be remapped) */
-   "i\0"
-   "glDisableVertexAttribArray\0"
-   "glDisableVertexAttribArrayARB\0"
-   "\0"
-   /* _mesa_function_pool[4241]: VertexAttribI4ubvEXT (will be remapped) */
-   "ip\0"
-   "glVertexAttribI4ubvEXT\0"
-   "glVertexAttribI4ubv\0"
-   "\0"
-   /* _mesa_function_pool[4288]: GetnConvolutionFilterARB (will be remapped) */
-   "iiiip\0"
-   "glGetnConvolutionFilterARB\0"
-   "\0"
-   /* _mesa_function_pool[4322]: TexCoord2sv (offset 109) */
-   "p\0"
-   "glTexCoord2sv\0"
-   "\0"
-   /* _mesa_function_pool[4339]: ColorP4uiv (will be remapped) */
-   "ip\0"
-   "glColorP4uiv\0"
-   "\0"
-   /* _mesa_function_pool[4356]: Vertex4dv (offset 143) */
-   "p\0"
-   "glVertex4dv\0"
-   "\0"
-   /* _mesa_function_pool[4371]: StencilMaskSeparate (will be remapped) */
-   "ii\0"
-   "glStencilMaskSeparate\0"
-   "\0"
-   /* _mesa_function_pool[4397]: ProgramLocalParameter4dARB (will be remapped) */
-   "iidddd\0"
-   "glProgramLocalParameter4dARB\0"
-   "\0"
-   /* _mesa_function_pool[4434]: CompressedTexImage3DARB (will be remapped) */
-   "iiiiiiiip\0"
-   "glCompressedTexImage3D\0"
-   "glCompressedTexImage3DARB\0"
-   "\0"
-   /* _mesa_function_pool[4494]: Color3sv (offset 18) */
-   "p\0"
-   "glColor3sv\0"
-   "\0"
-   /* _mesa_function_pool[4508]: GetConvolutionParameteriv (offset 358) */
-   "iip\0"
-   "glGetConvolutionParameteriv\0"
-   "glGetConvolutionParameterivEXT\0"
-   "\0"
-   /* _mesa_function_pool[4572]: DeleteSamplers (will be remapped) */
-   "ip\0"
-   "glDeleteSamplers\0"
-   "\0"
-   /* _mesa_function_pool[4593]: VertexAttrib1fARB (will be remapped) */
-   "if\0"
-   "glVertexAttrib1f\0"
-   "glVertexAttrib1fARB\0"
-   "\0"
-   /* _mesa_function_pool[4634]: Vertex2dv (offset 127) */
-   "p\0"
-   "glVertex2dv\0"
-   "\0"
-   /* _mesa_function_pool[4649]: TestFenceNV (will be remapped) */
-   "i\0"
-   "glTestFenceNV\0"
-   "\0"
-   /* _mesa_function_pool[4666]: MultiTexCoord1fvARB (offset 379) */
-   "ip\0"
-   "glMultiTexCoord1fv\0"
-   "glMultiTexCoord1fvARB\0"
-   "\0"
-   /* _mesa_function_pool[4711]: TexCoord3iv (offset 115) */
-   "p\0"
-   "glTexCoord3iv\0"
-   "\0"
-   /* _mesa_function_pool[4728]: Uniform2uivEXT (will be remapped) */
-   "iip\0"
-   "glUniform2uivEXT\0"
-   "glUniform2uiv\0"
-   "\0"
-   /* _mesa_function_pool[4764]: ColorFragmentOp2ATI (will be remapped) */
-   "iiiiiiiiii\0"
-   "glColorFragmentOp2ATI\0"
-   "\0"
-   /* _mesa_function_pool[4798]: SecondaryColorPointerListIBM (dynamic) */
-   "iiipi\0"
-   "glSecondaryColorPointerListIBM\0"
-   "\0"
-   /* _mesa_function_pool[4836]: GetPixelTexGenParameterivSGIS (will be remapped) */
-   "ip\0"
-   "glGetPixelTexGenParameterivSGIS\0"
-   "\0"
-   /* _mesa_function_pool[4872]: Color3fv (offset 14) */
-   "p\0"
-   "glColor3fv\0"
-   "\0"
-   /* _mesa_function_pool[4886]: GetnPixelMapfvARB (will be remapped) */
-   "iip\0"
-   "glGetnPixelMapfvARB\0"
-   "\0"
-   /* _mesa_function_pool[4911]: ReplacementCodeubSUN (dynamic) */
-   "i\0"
-   "glReplacementCodeubSUN\0"
-   "\0"
-   /* _mesa_function_pool[4937]: FinishAsyncSGIX (dynamic) */
-   "p\0"
-   "glFinishAsyncSGIX\0"
-   "\0"
-   /* _mesa_function_pool[4958]: GetnUniformfvARB (will be remapped) */
-   "iiip\0"
-   "glGetnUniformfvARB\0"
-   "\0"
-   /* _mesa_function_pool[4983]: GetDebugLogMESA (dynamic) */
-   "iiiipp\0"
-   "glGetDebugLogMESA\0"
-   "\0"
-   /* _mesa_function_pool[5009]: FogCoorddEXT (will be remapped) */
-   "d\0"
-   "glFogCoordd\0"
-   "glFogCoorddEXT\0"
-   "\0"
-   /* _mesa_function_pool[5039]: BeginConditionalRenderNV (will be remapped) */
-   "ii\0"
-   "glBeginConditionalRenderNV\0"
-   "glBeginConditionalRender\0"
-   "\0"
-   /* _mesa_function_pool[5095]: Color4ubVertex3fSUN (dynamic) */
-   "iiiifff\0"
-   "glColor4ubVertex3fSUN\0"
-   "\0"
-   /* _mesa_function_pool[5126]: FogCoordfEXT (will be remapped) */
-   "f\0"
-   "glFogCoordf\0"
-   "glFogCoordfEXT\0"
-   "\0"
-   /* _mesa_function_pool[5156]: PointSize (offset 173) */
-   "f\0"
-   "glPointSize\0"
-   "\0"
-   /* _mesa_function_pool[5171]: VertexAttribI2uivEXT (will be remapped) */
-   "ip\0"
-   "glVertexAttribI2uivEXT\0"
-   "glVertexAttribI2uiv\0"
-   "\0"
-   /* _mesa_function_pool[5218]: TexCoord2fVertex3fSUN (dynamic) */
-   "fffff\0"
-   "glTexCoord2fVertex3fSUN\0"
-   "\0"
-   /* _mesa_function_pool[5249]: PopName (offset 200) */
-   "\0"
-   "glPopName\0"
-   "\0"
-   /* _mesa_function_pool[5261]: GetSamplerParameterfv (will be remapped) */
-   "iip\0"
-   "glGetSamplerParameterfv\0"
-   "\0"
-   /* _mesa_function_pool[5290]: GlobalAlphaFactoriSUN (dynamic) */
-   "i\0"
-   "glGlobalAlphaFactoriSUN\0"
-   "\0"
-   /* _mesa_function_pool[5317]: VertexAttrib2dNV (will be remapped) */
-   "idd\0"
-   "glVertexAttrib2dNV\0"
-   "\0"
-   /* _mesa_function_pool[5341]: GetProgramInfoLog (will be remapped) */
-   "iipp\0"
-   "glGetProgramInfoLog\0"
-   "\0"
-   /* _mesa_function_pool[5367]: VertexP2ui (will be remapped) */
-   "ii\0"
-   "glVertexP2ui\0"
-   "\0"
-   /* _mesa_function_pool[5384]: VertexAttrib4NbvARB (will be remapped) */
-   "ip\0"
-   "glVertexAttrib4Nbv\0"
-   "glVertexAttrib4NbvARB\0"
-   "\0"
-   /* _mesa_function_pool[5429]: GetActiveAttribARB (will be remapped) */
-   "iiipppp\0"
-   "glGetActiveAttrib\0"
-   "glGetActiveAttribARB\0"
-   "\0"
-   /* _mesa_function_pool[5477]: Vertex4sv (offset 149) */
-   "p\0"
-   "glVertex4sv\0"
-   "\0"
-   /* _mesa_function_pool[5492]: VertexAttrib4ubNV (will be remapped) */
-   "iiiii\0"
-   "glVertexAttrib4ubNV\0"
-   "\0"
-   /* _mesa_function_pool[5519]: VertexAttribI1ivEXT (will be remapped) */
-   "ip\0"
-   "glVertexAttribI1ivEXT\0"
-   "glVertexAttribI1iv\0"
-   "\0"
-   /* _mesa_function_pool[5564]: ClampColor (will be remapped) */
-   "ii\0"
-   "glClampColor\0"
-   "\0"
-   /* _mesa_function_pool[5581]: TextureRangeAPPLE (will be remapped) */
-   "iip\0"
-   "glTextureRangeAPPLE\0"
-   "\0"
-   /* _mesa_function_pool[5606]: GetTexEnvfv (offset 276) */
-   "iip\0"
-   "glGetTexEnvfv\0"
-   "\0"
-   /* _mesa_function_pool[5625]: VertexAttribP2uiv (will be remapped) */
-   "iiip\0"
-   "glVertexAttribP2uiv\0"
-   "\0"
-   /* _mesa_function_pool[5651]: BindTransformFeedback (will be remapped) */
-   "ii\0"
-   "glBindTransformFeedback\0"
-   "\0"
-   /* _mesa_function_pool[5679]: TexCoord2fColor4fNormal3fVertex3fSUN (dynamic) */
-   "ffffffffffff\0"
-   "glTexCoord2fColor4fNormal3fVertex3fSUN\0"
-   "\0"
-   /* _mesa_function_pool[5732]: Indexub (offset 315) */
-   "i\0"
-   "glIndexub\0"
-   "\0"
-   /* _mesa_function_pool[5745]: VertexAttrib4fNV (will be remapped) */
-   "iffff\0"
-   "glVertexAttrib4fNV\0"
-   "\0"
-   /* _mesa_function_pool[5771]: TexEnvi (offset 186) */
-   "iii\0"
-   "glTexEnvi\0"
-   "\0"
-   /* _mesa_function_pool[5786]: GetClipPlane (offset 259) */
-   "ip\0"
-   "glGetClipPlane\0"
-   "\0"
-   /* _mesa_function_pool[5805]: CombinerParameterfvNV (will be remapped) */
-   "ip\0"
-   "glCombinerParameterfvNV\0"
-   "\0"
-   /* _mesa_function_pool[5833]: TexCoordP4uiv (will be remapped) */
-   "ip\0"
-   "glTexCoordP4uiv\0"
-   "\0"
-   /* _mesa_function_pool[5853]: VertexAttribs3dvNV (will be remapped) */
-   "iip\0"
-   "glVertexAttribs3dvNV\0"
-   "\0"
-   /* _mesa_function_pool[5879]: VertexAttribI2uiEXT (will be remapped) */
-   "iii\0"
-   "glVertexAttribI2uiEXT\0"
-   "glVertexAttribI2ui\0"
-   "\0"
-   /* _mesa_function_pool[5925]: VertexAttribs4fvNV (will be remapped) */
-   "iip\0"
-   "glVertexAttribs4fvNV\0"
-   "\0"
-   /* _mesa_function_pool[5951]: VertexArrayRangeNV (will be remapped) */
-   "ip\0"
-   "glVertexArrayRangeNV\0"
-   "\0"
-   /* _mesa_function_pool[5976]: FragmentLightiSGIX (dynamic) */
-   "iii\0"
-   "glFragmentLightiSGIX\0"
-   "\0"
-   /* _mesa_function_pool[6002]: PolygonOffsetEXT (will be remapped) */
-   "ff\0"
-   "glPolygonOffsetEXT\0"
-   "\0"
-   /* _mesa_function_pool[6025]: VertexAttribI4uivEXT (will be remapped) */
-   "ip\0"
-   "glVertexAttribI4uivEXT\0"
-   "glVertexAttribI4uiv\0"
-   "\0"
-   /* _mesa_function_pool[6072]: PollAsyncSGIX (dynamic) */
-   "p\0"
-   "glPollAsyncSGIX\0"
-   "\0"
-   /* _mesa_function_pool[6091]: DeleteFragmentShaderATI (will be remapped) */
-   "i\0"
-   "glDeleteFragmentShaderATI\0"
-   "\0"
-   /* _mesa_function_pool[6120]: Scaled (offset 301) */
-   "ddd\0"
-   "glScaled\0"
-   "\0"
-   /* _mesa_function_pool[6134]: ResumeTransformFeedback (will be remapped) */
-   "\0"
-   "glResumeTransformFeedback\0"
-   "\0"
-   /* _mesa_function_pool[6162]: Scalef (offset 302) */
-   "fff\0"
-   "glScalef\0"
-   "\0"
-   /* _mesa_function_pool[6176]: TexCoord2fNormal3fVertex3fvSUN (dynamic) */
-   "ppp\0"
-   "glTexCoord2fNormal3fVertex3fvSUN\0"
-   "\0"
-   /* _mesa_function_pool[6214]: ProgramEnvParameters4fvEXT (will be remapped) */
-   "iiip\0"
-   "glProgramEnvParameters4fvEXT\0"
-   "\0"
-   /* _mesa_function_pool[6249]: MultTransposeMatrixdARB (will be remapped) */
-   "p\0"
-   "glMultTransposeMatrixd\0"
-   "glMultTransposeMatrixdARB\0"
-   "\0"
-   /* _mesa_function_pool[6301]: ObjectUnpurgeableAPPLE (will be remapped) */
-   "iii\0"
-   "glObjectUnpurgeableAPPLE\0"
-   "\0"
-   /* _mesa_function_pool[6331]: TexCoordP3ui (will be remapped) */
-   "ii\0"
-   "glTexCoordP3ui\0"
-   "\0"
-   /* _mesa_function_pool[6350]: AlphaFunc (offset 240) */
-   "if\0"
-   "glAlphaFunc\0"
-   "\0"
-   /* _mesa_function_pool[6366]: WindowPos2svMESA (will be remapped) */
-   "p\0"
-   "glWindowPos2sv\0"
-   "glWindowPos2svARB\0"
-   "glWindowPos2svMESA\0"
-   "\0"
-   /* _mesa_function_pool[6421]: EdgeFlag (offset 41) */
-   "i\0"
-   "glEdgeFlag\0"
-   "\0"
-   /* _mesa_function_pool[6435]: TexCoord2iv (offset 107) */
-   "p\0"
-   "glTexCoord2iv\0"
-   "\0"
-   /* _mesa_function_pool[6452]: CompressedTexImage1DARB (will be remapped) */
-   "iiiiiip\0"
-   "glCompressedTexImage1D\0"
-   "glCompressedTexImage1DARB\0"
-   "\0"
-   /* _mesa_function_pool[6510]: Rotated (offset 299) */
-   "dddd\0"
-   "glRotated\0"
-   "\0"
-   /* _mesa_function_pool[6526]: GetTexParameterIuivEXT (will be remapped) */
-   "iip\0"
-   "glGetTexParameterIuivEXT\0"
-   "glGetTexParameterIuiv\0"
-   "\0"
-   /* _mesa_function_pool[6578]: VertexAttrib2sNV (will be remapped) */
-   "iii\0"
-   "glVertexAttrib2sNV\0"
-   "\0"
-   /* _mesa_function_pool[6602]: ReadPixels (offset 256) */
-   "iiiiiip\0"
-   "glReadPixels\0"
-   "\0"
-   /* _mesa_function_pool[6624]: VertexAttribDivisorARB (will be remapped) */
-   "ii\0"
-   "glVertexAttribDivisorARB\0"
-   "\0"
-   /* _mesa_function_pool[6653]: EdgeFlagv (offset 42) */
-   "p\0"
-   "glEdgeFlagv\0"
-   "\0"
-   /* _mesa_function_pool[6668]: NormalPointerListIBM (dynamic) */
-   "iipi\0"
-   "glNormalPointerListIBM\0"
-   "\0"
-   /* _mesa_function_pool[6697]: IndexPointerEXT (will be remapped) */
-   "iiip\0"
-   "glIndexPointerEXT\0"
-   "\0"
-   /* _mesa_function_pool[6721]: Color4iv (offset 32) */
-   "p\0"
-   "glColor4iv\0"
-   "\0"
-   /* _mesa_function_pool[6735]: TexParameterf (offset 178) */
-   "iif\0"
-   "glTexParameterf\0"
-   "\0"
-   /* _mesa_function_pool[6756]: TexParameteri (offset 180) */
-   "iii\0"
-   "glTexParameteri\0"
-   "\0"
-   /* _mesa_function_pool[6777]: NormalPointerEXT (will be remapped) */
-   "iiip\0"
-   "glNormalPointerEXT\0"
-   "\0"
-   /* _mesa_function_pool[6802]: MultiTexCoord3dARB (offset 392) */
-   "iddd\0"
-   "glMultiTexCoord3d\0"
-   "glMultiTexCoord3dARB\0"
-   "\0"
-   /* _mesa_function_pool[6847]: MultiTexCoord2iARB (offset 388) */
-   "iii\0"
-   "glMultiTexCoord2i\0"
-   "glMultiTexCoord2iARB\0"
-   "\0"
-   /* _mesa_function_pool[6891]: DrawPixels (offset 257) */
-   "iiiip\0"
-   "glDrawPixels\0"
-   "\0"
-   /* _mesa_function_pool[6911]: ReplacementCodeuiTexCoord2fNormal3fVertex3fSUN (dynamic) */
-   "iffffffff\0"
-   "glReplacementCodeuiTexCoord2fNormal3fVertex3fSUN\0"
-   "\0"
-   /* _mesa_function_pool[6971]: MultiTexCoord2svARB (offset 391) */
-   "ip\0"
-   "glMultiTexCoord2sv\0"
-   "glMultiTexCoord2svARB\0"
-   "\0"
-   /* _mesa_function_pool[7016]: ReplacementCodeubvSUN (dynamic) */
-   "p\0"
-   "glReplacementCodeubvSUN\0"
-   "\0"
-   /* _mesa_function_pool[7043]: Uniform3iARB (will be remapped) */
-   "iiii\0"
-   "glUniform3i\0"
-   "glUniform3iARB\0"
-   "\0"
-   /* _mesa_function_pool[7076]: DrawTransformFeedback (will be remapped) */
-   "ii\0"
-   "glDrawTransformFeedback\0"
-   "\0"
-   /* _mesa_function_pool[7104]: DrawElementsInstancedARB (will be remapped) */
-   "iiipi\0"
-   "glDrawElementsInstancedARB\0"
-   "glDrawElementsInstancedEXT\0"
-   "glDrawElementsInstanced\0"
-   "\0"
-   /* _mesa_function_pool[7189]: GetShaderInfoLog (will be remapped) */
-   "iipp\0"
-   "glGetShaderInfoLog\0"
-   "\0"
-   /* _mesa_function_pool[7214]: WeightivARB (dynamic) */
-   "ip\0"
-   "glWeightivARB\0"
-   "\0"
-   /* _mesa_function_pool[7232]: PollInstrumentsSGIX (dynamic) */
-   "p\0"
-   "glPollInstrumentsSGIX\0"
-   "\0"
-   /* _mesa_function_pool[7257]: GlobalAlphaFactordSUN (dynamic) */
-   "d\0"
-   "glGlobalAlphaFactordSUN\0"
-   "\0"
-   /* _mesa_function_pool[7284]: GetFinalCombinerInputParameterfvNV (will be remapped) */
-   "iip\0"
-   "glGetFinalCombinerInputParameterfvNV\0"
-   "\0"
-   /* _mesa_function_pool[7326]: GenerateMipmapEXT (will be remapped) */
-   "i\0"
-   "glGenerateMipmap\0"
-   "glGenerateMipmapEXT\0"
-   "\0"
-   /* _mesa_function_pool[7366]: GenLists (offset 5) */
-   "i\0"
-   "glGenLists\0"
-   "\0"
-   /* _mesa_function_pool[7380]: DepthRangef (will be remapped) */
-   "ff\0"
-   "glDepthRangef\0"
-   "\0"
-   /* _mesa_function_pool[7398]: GetMapAttribParameterivNV (dynamic) */
-   "iiip\0"
-   "glGetMapAttribParameterivNV\0"
-   "\0"
-   /* _mesa_function_pool[7432]: CreateShaderObjectARB (will be remapped) */
-   "i\0"
-   "glCreateShaderObjectARB\0"
-   "\0"
-   /* _mesa_function_pool[7459]: GetSharpenTexFuncSGIS (dynamic) */
-   "ip\0"
-   "glGetSharpenTexFuncSGIS\0"
-   "\0"
-   /* _mesa_function_pool[7487]: BufferDataARB (will be remapped) */
-   "iipi\0"
-   "glBufferData\0"
-   "glBufferDataARB\0"
-   "\0"
-   /* _mesa_function_pool[7522]: FlushVertexArrayRangeNV (will be remapped) */
-   "\0"
-   "glFlushVertexArrayRangeNV\0"
-   "\0"
-   /* _mesa_function_pool[7550]: MapGrid2d (offset 226) */
-   "iddidd\0"
-   "glMapGrid2d\0"
-   "\0"
-   /* _mesa_function_pool[7570]: MapGrid2f (offset 227) */
-   "iffiff\0"
-   "glMapGrid2f\0"
-   "\0"
-   /* _mesa_function_pool[7590]: SampleMapATI (will be remapped) */
-   "iii\0"
-   "glSampleMapATI\0"
-   "\0"
-   /* _mesa_function_pool[7610]: VertexPointerEXT (will be remapped) */
-   "iiiip\0"
-   "glVertexPointerEXT\0"
-   "\0"
-   /* _mesa_function_pool[7636]: GetTexFilterFuncSGIS (dynamic) */
-   "iip\0"
-   "glGetTexFilterFuncSGIS\0"
-   "\0"
-   /* _mesa_function_pool[7664]: Scissor (offset 176) */
-   "iiii\0"
-   "glScissor\0"
-   "\0"
-   /* _mesa_function_pool[7680]: Fogf (offset 153) */
-   "if\0"
-   "glFogf\0"
-   "\0"
-   /* _mesa_function_pool[7691]: ReplacementCodeuiColor4ubVertex3fvSUN (dynamic) */
-   "ppp\0"
-   "glReplacementCodeuiColor4ubVertex3fvSUN\0"
-   "\0"
-   /* _mesa_function_pool[7736]: TexSubImage1D (offset 332) */
-   "iiiiiip\0"
-   "glTexSubImage1D\0"
-   "glTexSubImage1DEXT\0"
-   "\0"
-   /* _mesa_function_pool[7780]: VertexAttrib1sARB (will be remapped) */
-   "ii\0"
-   "glVertexAttrib1s\0"
-   "glVertexAttrib1sARB\0"
-   "\0"
-   /* _mesa_function_pool[7821]: FenceSync (will be remapped) */
-   "ii\0"
-   "glFenceSync\0"
-   "\0"
-   /* _mesa_function_pool[7837]: Color4usv (offset 40) */
-   "p\0"
-   "glColor4usv\0"
-   "\0"
-   /* _mesa_function_pool[7852]: Fogi (offset 155) */
-   "ii\0"
-   "glFogi\0"
-   "\0"
-   /* _mesa_function_pool[7863]: DepthRange (offset 288) */
-   "dd\0"
-   "glDepthRange\0"
-   "\0"
-   /* _mesa_function_pool[7880]: RasterPos3iv (offset 75) */
-   "p\0"
-   "glRasterPos3iv\0"
-   "\0"
-   /* _mesa_function_pool[7898]: FinalCombinerInputNV (will be remapped) */
-   "iiii\0"
-   "glFinalCombinerInputNV\0"
-   "\0"
-   /* _mesa_function_pool[7927]: TexCoord2i (offset 106) */
-   "ii\0"
-   "glTexCoord2i\0"
-   "\0"
-   /* _mesa_function_pool[7944]: PixelMapfv (offset 251) */
-   "iip\0"
-   "glPixelMapfv\0"
-   "\0"
-   /* _mesa_function_pool[7962]: Color4ui (offset 37) */
-   "iiii\0"
-   "glColor4ui\0"
-   "\0"
-   /* _mesa_function_pool[7979]: RasterPos3s (offset 76) */
-   "iii\0"
-   "glRasterPos3s\0"
-   "\0"
-   /* _mesa_function_pool[7998]: Color3usv (offset 24) */
-   "p\0"
-   "glColor3usv\0"
-   "\0"
-   /* _mesa_function_pool[8013]: FlushRasterSGIX (dynamic) */
-   "\0"
-   "glFlushRasterSGIX\0"
-   "\0"
-   /* _mesa_function_pool[8033]: TexCoord2f (offset 104) */
-   "ff\0"
-   "glTexCoord2f\0"
-   "\0"
-   /* _mesa_function_pool[8050]: ReplacementCodeuiTexCoord2fVertex3fSUN (dynamic) */
-   "ifffff\0"
-   "glReplacementCodeuiTexCoord2fVertex3fSUN\0"
-   "\0"
-   /* _mesa_function_pool[8099]: TexCoord2d (offset 102) */
-   "dd\0"
-   "glTexCoord2d\0"
-   "\0"
-   /* _mesa_function_pool[8116]: RasterPos3d (offset 70) */
-   "ddd\0"
-   "glRasterPos3d\0"
-   "\0"
-   /* _mesa_function_pool[8135]: RasterPos3f (offset 72) */
-   "fff\0"
-   "glRasterPos3f\0"
-   "\0"
-   /* _mesa_function_pool[8154]: Uniform1fARB (will be remapped) */
-   "if\0"
-   "glUniform1f\0"
-   "glUniform1fARB\0"
-   "\0"
-   /* _mesa_function_pool[8185]: AreTexturesResident (offset 322) */
-   "ipp\0"
-   "glAreTexturesResident\0"
-   "glAreTexturesResidentEXT\0"
-   "\0"
-   /* _mesa_function_pool[8237]: TexCoord2s (offset 108) */
-   "ii\0"
-   "glTexCoord2s\0"
-   "\0"
-   /* _mesa_function_pool[8254]: StencilOpSeparate (will be remapped) */
-   "iiii\0"
-   "glStencilOpSeparate\0"
-   "glStencilOpSeparateATI\0"
-   "\0"
-   /* _mesa_function_pool[8303]: ColorTableParameteriv (offset 341) */
-   "iip\0"
-   "glColorTableParameteriv\0"
-   "glColorTableParameterivSGI\0"
-   "\0"
-   /* _mesa_function_pool[8359]: FogCoordPointerListIBM (dynamic) */
-   "iipi\0"
-   "glFogCoordPointerListIBM\0"
-   "\0"
-   /* _mesa_function_pool[8390]: WindowPos3dMESA (will be remapped) */
-   "ddd\0"
-   "glWindowPos3d\0"
-   "glWindowPos3dARB\0"
-   "glWindowPos3dMESA\0"
-   "\0"
-   /* _mesa_function_pool[8444]: Color4us (offset 39) */
-   "iiii\0"
-   "glColor4us\0"
-   "\0"
-   /* _mesa_function_pool[8461]: PointParameterfvEXT (will be remapped) */
-   "ip\0"
-   "glPointParameterfv\0"
-   "glPointParameterfvARB\0"
-   "glPointParameterfvEXT\0"
-   "glPointParameterfvSGIS\0"
-   "\0"
-   /* _mesa_function_pool[8551]: Color3bv (offset 10) */
-   "p\0"
-   "glColor3bv\0"
-   "\0"
-   /* _mesa_function_pool[8565]: GetnCompressedTexImageARB (will be remapped) */
-   "iiip\0"
-   "glGetnCompressedTexImageARB\0"
-   "\0"
-   /* _mesa_function_pool[8599]: WindowPos2fvMESA (will be remapped) */
-   "p\0"
-   "glWindowPos2fv\0"
-   "glWindowPos2fvARB\0"
-   "glWindowPos2fvMESA\0"
-   "\0"
-   /* _mesa_function_pool[8654]: SecondaryColor3bvEXT (will be remapped) */
-   "p\0"
-   "glSecondaryColor3bv\0"
-   "glSecondaryColor3bvEXT\0"
-   "\0"
-   /* _mesa_function_pool[8700]: VertexPointerListIBM (dynamic) */
-   "iiipi\0"
-   "glVertexPointerListIBM\0"
-   "\0"
-   /* _mesa_function_pool[8730]: GetProgramLocalParameterfvARB (will be remapped) */
-   "iip\0"
-   "glGetProgramLocalParameterfvARB\0"
-   "\0"
-   /* _mesa_function_pool[8767]: FragmentMaterialfSGIX (dynamic) */
-   "iif\0"
-   "glFragmentMaterialfSGIX\0"
-   "\0"
-   /* _mesa_function_pool[8796]: BindSampler (will be remapped) */
-   "ii\0"
-   "glBindSampler\0"
-   "\0"
-   /* _mesa_function_pool[8814]: RenderbufferStorageEXT (will be remapped) */
-   "iiii\0"
-   "glRenderbufferStorage\0"
-   "glRenderbufferStorageEXT\0"
-   "\0"
-   /* _mesa_function_pool[8867]: IsFenceNV (will be remapped) */
-   "i\0"
-   "glIsFenceNV\0"
-   "\0"
-   /* _mesa_function_pool[8882]: AttachObjectARB (will be remapped) */
-   "ii\0"
-   "glAttachObjectARB\0"
-   "\0"
-   /* _mesa_function_pool[8904]: GetFragmentLightivSGIX (dynamic) */
-   "iip\0"
-   "glGetFragmentLightivSGIX\0"
-   "\0"
-   /* _mesa_function_pool[8934]: UniformMatrix2fvARB (will be remapped) */
-   "iiip\0"
-   "glUniformMatrix2fv\0"
-   "glUniformMatrix2fvARB\0"
-   "\0"
-   /* _mesa_function_pool[8981]: MultiTexCoord2fARB (offset 386) */
-   "iff\0"
-   "glMultiTexCoord2f\0"
-   "glMultiTexCoord2fARB\0"
-   "\0"
-   /* _mesa_function_pool[9025]: ColorTable (offset 339) */
-   "iiiiip\0"
-   "glColorTable\0"
-   "glColorTableSGI\0"
-   "glColorTableEXT\0"
-   "\0"
-   /* _mesa_function_pool[9078]: IndexPointer (offset 314) */
-   "iip\0"
-   "glIndexPointer\0"
-   "\0"
-   /* _mesa_function_pool[9098]: Accum (offset 213) */
-   "if\0"
-   "glAccum\0"
-   "\0"
-   /* _mesa_function_pool[9110]: GetTexImage (offset 281) */
-   "iiiip\0"
-   "glGetTexImage\0"
-   "\0"
-   /* _mesa_function_pool[9131]: MapControlPointsNV (dynamic) */
-   "iiiiiiiip\0"
-   "glMapControlPointsNV\0"
-   "\0"
-   /* _mesa_function_pool[9163]: ConvolutionFilter2D (offset 349) */
-   "iiiiiip\0"
-   "glConvolutionFilter2D\0"
-   "glConvolutionFilter2DEXT\0"
-   "\0"
-   /* _mesa_function_pool[9219]: Finish (offset 216) */
-   "\0"
-   "glFinish\0"
-   "\0"
-   /* _mesa_function_pool[9230]: MapParameterfvNV (dynamic) */
-   "iip\0"
-   "glMapParameterfvNV\0"
-   "\0"
-   /* _mesa_function_pool[9254]: ClearStencil (offset 207) */
-   "i\0"
-   "glClearStencil\0"
-   "\0"
-   /* _mesa_function_pool[9272]: VertexAttrib3dvARB (will be remapped) */
-   "ip\0"
-   "glVertexAttrib3dv\0"
-   "glVertexAttrib3dvARB\0"
-   "\0"
-   /* _mesa_function_pool[9315]: Uniform4uivEXT (will be remapped) */
-   "iip\0"
-   "glUniform4uivEXT\0"
-   "glUniform4uiv\0"
-   "\0"
-   /* _mesa_function_pool[9351]: HintPGI (dynamic) */
-   "ii\0"
-   "glHintPGI\0"
-   "\0"
-   /* _mesa_function_pool[9365]: ConvolutionParameteriv (offset 353) */
-   "iip\0"
-   "glConvolutionParameteriv\0"
-   "glConvolutionParameterivEXT\0"
-   "\0"
-   /* _mesa_function_pool[9423]: Color4s (offset 33) */
-   "iiii\0"
-   "glColor4s\0"
-   "\0"
-   /* _mesa_function_pool[9439]: InterleavedArrays (offset 317) */
-   "iip\0"
-   "glInterleavedArrays\0"
-   "\0"
-   /* _mesa_function_pool[9464]: RasterPos2fv (offset 65) */
-   "p\0"
-   "glRasterPos2fv\0"
-   "\0"
-   /* _mesa_function_pool[9482]: TexCoord1fv (offset 97) */
-   "p\0"
-   "glTexCoord1fv\0"
-   "\0"
-   /* _mesa_function_pool[9499]: Vertex2d (offset 126) */
-   "dd\0"
-   "glVertex2d\0"
-   "\0"
-   /* _mesa_function_pool[9514]: CullParameterdvEXT (dynamic) */
-   "ip\0"
-   "glCullParameterdvEXT\0"
-   "\0"
-   /* _mesa_function_pool[9539]: ProgramNamedParameter4fNV (will be remapped) */
-   "iipffff\0"
-   "glProgramNamedParameter4fNV\0"
-   "\0"
-   /* _mesa_function_pool[9576]: Color3fVertex3fSUN (dynamic) */
-   "ffffff\0"
-   "glColor3fVertex3fSUN\0"
-   "\0"
-   /* _mesa_function_pool[9605]: ProgramEnvParameter4fvARB (will be remapped) */
-   "iip\0"
-   "glProgramEnvParameter4fvARB\0"
-   "glProgramParameter4fvNV\0"
-   "\0"
-   /* _mesa_function_pool[9662]: Color4i (offset 31) */
-   "iiii\0"
-   "glColor4i\0"
-   "\0"
-   /* _mesa_function_pool[9678]: Color4f (offset 29) */
-   "ffff\0"
-   "glColor4f\0"
-   "\0"
-   /* _mesa_function_pool[9694]: RasterPos4fv (offset 81) */
-   "p\0"
-   "glRasterPos4fv\0"
-   "\0"
-   /* _mesa_function_pool[9712]: Color4d (offset 27) */
-   "dddd\0"
-   "glColor4d\0"
-   "\0"
-   /* _mesa_function_pool[9728]: ClearIndex (offset 205) */
-   "f\0"
-   "glClearIndex\0"
-   "\0"
-   /* _mesa_function_pool[9744]: Color4b (offset 25) */
-   "iiii\0"
-   "glColor4b\0"
-   "\0"
-   /* _mesa_function_pool[9760]: LoadMatrixd (offset 292) */
-   "p\0"
-   "glLoadMatrixd\0"
-   "\0"
-   /* _mesa_function_pool[9777]: FragmentLightModeliSGIX (dynamic) */
-   "ii\0"
-   "glFragmentLightModeliSGIX\0"
-   "\0"
-   /* _mesa_function_pool[9807]: RasterPos2dv (offset 63) */
-   "p\0"
-   "glRasterPos2dv\0"
-   "\0"
-   /* _mesa_function_pool[9825]: ConvolutionParameterfv (offset 351) */
-   "iip\0"
-   "glConvolutionParameterfv\0"
-   "glConvolutionParameterfvEXT\0"
-   "\0"
-   /* _mesa_function_pool[9883]: TbufferMask3DFX (dynamic) */
-   "i\0"
-   "glTbufferMask3DFX\0"
-   "\0"
-   /* _mesa_function_pool[9904]: GetTexGendv (offset 278) */
-   "iip\0"
-   "glGetTexGendv\0"
-   "\0"
-   /* _mesa_function_pool[9923]: GetVertexAttribfvNV (will be remapped) */
-   "iip\0"
-   "glGetVertexAttribfvNV\0"
-   "\0"
-   /* _mesa_function_pool[9950]: BeginTransformFeedbackEXT (will be remapped) */
-   "i\0"
-   "glBeginTransformFeedbackEXT\0"
-   "glBeginTransformFeedback\0"
-   "\0"
-   /* _mesa_function_pool[10006]: LoadProgramNV (will be remapped) */
-   "iiip\0"
-   "glLoadProgramNV\0"
-   "\0"
-   /* _mesa_function_pool[10028]: WaitSync (will be remapped) */
-   "iii\0"
-   "glWaitSync\0"
-   "\0"
-   /* _mesa_function_pool[10044]: EndList (offset 1) */
-   "\0"
-   "glEndList\0"
-   "\0"
-   /* _mesa_function_pool[10056]: VertexP4ui (will be remapped) */
-   "ii\0"
-   "glVertexP4ui\0"
-   "\0"
-   /* _mesa_function_pool[10073]: VertexAttrib4fvNV (will be remapped) */
-   "ip\0"
-   "glVertexAttrib4fvNV\0"
-   "\0"
-   /* _mesa_function_pool[10097]: GetAttachedObjectsARB (will be remapped) */
-   "iipp\0"
-   "glGetAttachedObjectsARB\0"
-   "\0"
-   /* _mesa_function_pool[10127]: Uniform3fvARB (will be remapped) */
-   "iip\0"
-   "glUniform3fv\0"
-   "glUniform3fvARB\0"
-   "\0"
-   /* _mesa_function_pool[10161]: EvalCoord1fv (offset 231) */
-   "p\0"
-   "glEvalCoord1fv\0"
-   "\0"
-   /* _mesa_function_pool[10179]: DrawRangeElements (offset 338) */
-   "iiiiip\0"
-   "glDrawRangeElements\0"
-   "glDrawRangeElementsEXT\0"
-   "\0"
-   /* _mesa_function_pool[10230]: EvalMesh2 (offset 238) */
-   "iiiii\0"
-   "glEvalMesh2\0"
-   "\0"
-   /* _mesa_function_pool[10249]: Vertex4fv (offset 145) */
-   "p\0"
-   "glVertex4fv\0"
-   "\0"
-   /* _mesa_function_pool[10264]: GenTransformFeedbacks (will be remapped) */
-   "ip\0"
-   "glGenTransformFeedbacks\0"
-   "\0"
-   /* _mesa_function_pool[10292]: SpriteParameterfvSGIX (dynamic) */
-   "ip\0"
-   "glSpriteParameterfvSGIX\0"
-   "\0"
-   /* _mesa_function_pool[10320]: CheckFramebufferStatusEXT (will be remapped) */
-   "i\0"
-   "glCheckFramebufferStatus\0"
-   "glCheckFramebufferStatusEXT\0"
-   "\0"
-   /* _mesa_function_pool[10376]: GlobalAlphaFactoruiSUN (dynamic) */
-   "i\0"
-   "glGlobalAlphaFactoruiSUN\0"
-   "\0"
-   /* _mesa_function_pool[10404]: GetHandleARB (will be remapped) */
-   "i\0"
-   "glGetHandleARB\0"
-   "\0"
-   /* _mesa_function_pool[10422]: GetVertexAttribivARB (will be remapped) */
-   "iip\0"
-   "glGetVertexAttribiv\0"
-   "glGetVertexAttribivARB\0"
-   "\0"
-   /* _mesa_function_pool[10470]: BlendFunciARB (will be remapped) */
-   "iii\0"
-   "glBlendFunciARB\0"
-   "glBlendFuncIndexedAMD\0"
-   "\0"
-   /* _mesa_function_pool[10513]: VertexAttribP1ui (will be remapped) */
-   "iiii\0"
-   "glVertexAttribP1ui\0"
-   "\0"
-   /* _mesa_function_pool[10538]: GetnUniformivARB (will be remapped) */
-   "iiip\0"
-   "glGetnUniformivARB\0"
-   "\0"
-   /* _mesa_function_pool[10563]: GetTexParameterIivEXT (will be remapped) */
-   "iip\0"
-   "glGetTexParameterIivEXT\0"
-   "glGetTexParameterIiv\0"
-   "\0"
-   /* _mesa_function_pool[10613]: CreateProgram (will be remapped) */
-   "\0"
-   "glCreateProgram\0"
-   "\0"
-   /* _mesa_function_pool[10631]: LoadTransposeMatrixdARB (will be remapped) */
-   "p\0"
-   "glLoadTransposeMatrixd\0"
-   "glLoadTransposeMatrixdARB\0"
-   "\0"
-   /* _mesa_function_pool[10683]: ReleaseShaderCompiler (will be remapped) */
-   "\0"
-   "glReleaseShaderCompiler\0"
-   "\0"
-   /* _mesa_function_pool[10709]: GetMinmax (offset 364) */
-   "iiiip\0"
-   "glGetMinmax\0"
-   "glGetMinmaxEXT\0"
-   "\0"
-   /* _mesa_function_pool[10743]: StencilFuncSeparate (will be remapped) */
-   "iiii\0"
-   "glStencilFuncSeparate\0"
-   "\0"
-   /* _mesa_function_pool[10771]: SecondaryColor3sEXT (will be remapped) */
-   "iii\0"
-   "glSecondaryColor3s\0"
-   "glSecondaryColor3sEXT\0"
-   "\0"
-   /* _mesa_function_pool[10817]: Color3fVertex3fvSUN (dynamic) */
-   "pp\0"
-   "glColor3fVertex3fvSUN\0"
-   "\0"
-   /* _mesa_function_pool[10843]: GetInteger64i_v (will be remapped) */
-   "iip\0"
-   "glGetInteger64i_v\0"
-   "\0"
-   /* _mesa_function_pool[10866]: GetVertexAttribdvNV (will be remapped) */
-   "iip\0"
-   "glGetVertexAttribdvNV\0"
-   "\0"
-   /* _mesa_function_pool[10893]: Normal3fv (offset 57) */
-   "p\0"
-   "glNormal3fv\0"
-   "\0"
-   /* _mesa_function_pool[10908]: GlobalAlphaFactorbSUN (dynamic) */
-   "i\0"
-   "glGlobalAlphaFactorbSUN\0"
-   "\0"
-   /* _mesa_function_pool[10935]: Color3us (offset 23) */
-   "iii\0"
-   "glColor3us\0"
-   "\0"
-   /* _mesa_function_pool[10951]: ImageTransformParameterfvHP (dynamic) */
-   "iip\0"
-   "glImageTransformParameterfvHP\0"
-   "\0"
-   /* _mesa_function_pool[10986]: VertexAttrib4ivARB (will be remapped) */
-   "ip\0"
-   "glVertexAttrib4iv\0"
-   "glVertexAttrib4ivARB\0"
-   "\0"
-   /* _mesa_function_pool[11029]: End (offset 43) */
-   "\0"
-   "glEnd\0"
-   "\0"
-   /* _mesa_function_pool[11037]: VertexAttrib3fNV (will be remapped) */
-   "ifff\0"
-   "glVertexAttrib3fNV\0"
-   "\0"
-   /* _mesa_function_pool[11062]: MultiTexCoordP3uiv (will be remapped) */
-   "iip\0"
-   "glMultiTexCoordP3uiv\0"
-   "\0"
-   /* _mesa_function_pool[11088]: VertexAttribs2dvNV (will be remapped) */
-   "iip\0"
-   "glVertexAttribs2dvNV\0"
-   "\0"
-   /* _mesa_function_pool[11114]: GetQueryObjectui64vEXT (will be remapped) */
-   "iip\0"
-   "glGetQueryObjectui64vEXT\0"
-   "\0"
-   /* _mesa_function_pool[11144]: MultiTexCoord3fvARB (offset 395) */
-   "ip\0"
-   "glMultiTexCoord3fv\0"
-   "glMultiTexCoord3fvARB\0"
-   "\0"
-   /* _mesa_function_pool[11189]: SecondaryColor3dEXT (will be remapped) */
-   "ddd\0"
-   "glSecondaryColor3d\0"
-   "glSecondaryColor3dEXT\0"
-   "\0"
-   /* _mesa_function_pool[11235]: Color3ub (offset 19) */
-   "iii\0"
-   "glColor3ub\0"
-   "\0"
-   /* _mesa_function_pool[11251]: GetProgramParameterfvNV (will be remapped) */
-   "iiip\0"
-   "glGetProgramParameterfvNV\0"
-   "\0"
-   /* _mesa_function_pool[11283]: TangentPointerEXT (dynamic) */
-   "iip\0"
-   "glTangentPointerEXT\0"
-   "\0"
-   /* _mesa_function_pool[11308]: Color4fNormal3fVertex3fvSUN (dynamic) */
-   "ppp\0"
-   "glColor4fNormal3fVertex3fvSUN\0"
-   "\0"
-   /* _mesa_function_pool[11343]: GetInstrumentsSGIX (dynamic) */
-   "\0"
-   "glGetInstrumentsSGIX\0"
-   "\0"
-   /* _mesa_function_pool[11366]: GetUniformuivEXT (will be remapped) */
-   "iip\0"
-   "glGetUniformuivEXT\0"
-   "glGetUniformuiv\0"
-   "\0"
-   /* _mesa_function_pool[11406]: Color3ui (offset 21) */
-   "iii\0"
-   "glColor3ui\0"
-   "\0"
-   /* _mesa_function_pool[11422]: EvalMapsNV (dynamic) */
-   "ii\0"
-   "glEvalMapsNV\0"
-   "\0"
-   /* _mesa_function_pool[11439]: TexSubImage2D (offset 333) */
-   "iiiiiiiip\0"
-   "glTexSubImage2D\0"
-   "glTexSubImage2DEXT\0"
-   "\0"
-   /* _mesa_function_pool[11485]: FragmentLightivSGIX (dynamic) */
-   "iip\0"
-   "glFragmentLightivSGIX\0"
-   "\0"
-   /* _mesa_function_pool[11512]: GetTexParameterPointervAPPLE (will be remapped) */
-   "iip\0"
-   "glGetTexParameterPointervAPPLE\0"
-   "\0"
-   /* _mesa_function_pool[11548]: TexGenfv (offset 191) */
-   "iip\0"
-   "glTexGenfv\0"
-   "\0"
-   /* _mesa_function_pool[11564]: GetTransformFeedbackVaryingEXT (will be remapped) */
-   "iiipppp\0"
-   "glGetTransformFeedbackVaryingEXT\0"
-   "glGetTransformFeedbackVarying\0"
-   "\0"
-   /* _mesa_function_pool[11636]: VertexAttrib4bvARB (will be remapped) */
-   "ip\0"
-   "glVertexAttrib4bv\0"
-   "glVertexAttrib4bvARB\0"
-   "\0"
-   /* _mesa_function_pool[11679]: ShaderBinary (will be remapped) */
-   "ipipi\0"
-   "glShaderBinary\0"
-   "\0"
-   /* _mesa_function_pool[11701]: GetIntegerIndexedvEXT (will be remapped) */
-   "iip\0"
-   "glGetIntegerIndexedvEXT\0"
-   "glGetIntegeri_v\0"
-   "\0"
-   /* _mesa_function_pool[11746]: MultiTexCoord4sARB (offset 406) */
-   "iiiii\0"
-   "glMultiTexCoord4s\0"
-   "glMultiTexCoord4sARB\0"
-   "\0"
-   /* _mesa_function_pool[11792]: GetFragmentMaterialivSGIX (dynamic) */
-   "iip\0"
-   "glGetFragmentMaterialivSGIX\0"
-   "\0"
-   /* _mesa_function_pool[11825]: WindowPos4dMESA (will be remapped) */
-   "dddd\0"
-   "glWindowPos4dMESA\0"
-   "\0"
-   /* _mesa_function_pool[11849]: WeightPointerARB (dynamic) */
-   "iiip\0"
-   "glWeightPointerARB\0"
-   "\0"
-   /* _mesa_function_pool[11874]: WindowPos2dMESA (will be remapped) */
-   "dd\0"
-   "glWindowPos2d\0"
-   "glWindowPos2dARB\0"
-   "glWindowPos2dMESA\0"
-   "\0"
-   /* _mesa_function_pool[11927]: FramebufferTexture3DEXT (will be remapped) */
-   "iiiiii\0"
-   "glFramebufferTexture3D\0"
-   "glFramebufferTexture3DEXT\0"
-   "\0"
-   /* _mesa_function_pool[11984]: BlendEquation (offset 337) */
-   "i\0"
-   "glBlendEquation\0"
-   "glBlendEquationEXT\0"
-   "\0"
-   /* _mesa_function_pool[12022]: VertexAttrib3dNV (will be remapped) */
-   "iddd\0"
-   "glVertexAttrib3dNV\0"
-   "\0"
-   /* _mesa_function_pool[12047]: VertexAttrib3dARB (will be remapped) */
-   "iddd\0"
-   "glVertexAttrib3d\0"
-   "glVertexAttrib3dARB\0"
-   "\0"
-   /* _mesa_function_pool[12090]: VertexAttribI4usvEXT (will be remapped) */
-   "ip\0"
-   "glVertexAttribI4usvEXT\0"
-   "glVertexAttribI4usv\0"
-   "\0"
-   /* _mesa_function_pool[12137]: ReplacementCodeuiTexCoord2fColor4fNormal3fVertex3fvSUN (dynamic) */
-   "ppppp\0"
-   "glReplacementCodeuiTexCoord2fColor4fNormal3fVertex3fvSUN\0"
-   "\0"
-   /* _mesa_function_pool[12201]: VertexAttrib4fARB (will be remapped) */
-   "iffff\0"
-   "glVertexAttrib4f\0"
-   "glVertexAttrib4fARB\0"
-   "\0"
-   /* _mesa_function_pool[12245]: GetError (offset 261) */
-   "\0"
-   "glGetError\0"
-   "\0"
-   /* _mesa_function_pool[12258]: IndexFuncEXT (dynamic) */
-   "if\0"
-   "glIndexFuncEXT\0"
-   "\0"
-   /* _mesa_function_pool[12277]: TexCoord3dv (offset 111) */
-   "p\0"
-   "glTexCoord3dv\0"
-   "\0"
-   /* _mesa_function_pool[12294]: Indexdv (offset 45) */
-   "p\0"
-   "glIndexdv\0"
-   "\0"
-   /* _mesa_function_pool[12307]: FramebufferTexture2DEXT (will be remapped) */
-   "iiiii\0"
-   "glFramebufferTexture2D\0"
-   "glFramebufferTexture2DEXT\0"
-   "\0"
-   /* _mesa_function_pool[12363]: Normal3s (offset 60) */
-   "iii\0"
-   "glNormal3s\0"
-   "\0"
-   /* _mesa_function_pool[12379]: GetObjectParameterivAPPLE (will be remapped) */
-   "iiip\0"
-   "glGetObjectParameterivAPPLE\0"
-   "\0"
-   /* _mesa_function_pool[12413]: PushName (offset 201) */
-   "i\0"
-   "glPushName\0"
-   "\0"
-   /* _mesa_function_pool[12427]: MultiTexCoord2dvARB (offset 385) */
-   "ip\0"
-   "glMultiTexCoord2dv\0"
-   "glMultiTexCoord2dvARB\0"
-   "\0"
-   /* _mesa_function_pool[12472]: CullParameterfvEXT (dynamic) */
-   "ip\0"
-   "glCullParameterfvEXT\0"
-   "\0"
-   /* _mesa_function_pool[12497]: Normal3i (offset 58) */
-   "iii\0"
-   "glNormal3i\0"
-   "\0"
-   /* _mesa_function_pool[12513]: ProgramNamedParameter4fvNV (will be remapped) */
-   "iipp\0"
-   "glProgramNamedParameter4fvNV\0"
-   "\0"
-   /* _mesa_function_pool[12548]: SecondaryColorPointerEXT (will be remapped) */
-   "iiip\0"
-   "glSecondaryColorPointer\0"
-   "glSecondaryColorPointerEXT\0"
-   "\0"
-   /* _mesa_function_pool[12605]: VertexAttrib4fvARB (will be remapped) */
-   "ip\0"
-   "glVertexAttrib4fv\0"
-   "glVertexAttrib4fvARB\0"
-   "\0"
-   /* _mesa_function_pool[12648]: PixelTexGenSGIX (will be remapped) */
-   "i\0"
-   "glPixelTexGenSGIX\0"
-   "\0"
-   /* _mesa_function_pool[12669]: GetActiveUniformARB (will be remapped) */
-   "iiipppp\0"
-   "glGetActiveUniform\0"
-   "glGetActiveUniformARB\0"
-   "\0"
-   /* _mesa_function_pool[12719]: ImageTransformParameteriHP (dynamic) */
-   "iii\0"
-   "glImageTransformParameteriHP\0"
-   "\0"
-   /* _mesa_function_pool[12753]: Normal3b (offset 52) */
-   "iii\0"
-   "glNormal3b\0"
-   "\0"
-   /* _mesa_function_pool[12769]: Normal3d (offset 54) */
-   "ddd\0"
-   "glNormal3d\0"
-   "\0"
-   /* _mesa_function_pool[12785]: Uniform1uiEXT (will be remapped) */
-   "ii\0"
-   "glUniform1uiEXT\0"
-   "glUniform1ui\0"
-   "\0"
-   /* _mesa_function_pool[12818]: Normal3f (offset 56) */
-   "fff\0"
-   "glNormal3f\0"
-   "\0"
-   /* _mesa_function_pool[12834]: MultiTexCoord1svARB (offset 383) */
-   "ip\0"
-   "glMultiTexCoord1sv\0"
-   "glMultiTexCoord1svARB\0"
-   "\0"
-   /* _mesa_function_pool[12879]: Indexi (offset 48) */
-   "i\0"
-   "glIndexi\0"
-   "\0"
-   /* _mesa_function_pool[12891]: EGLImageTargetTexture2DOES (will be remapped) */
-   "ip\0"
-   "glEGLImageTargetTexture2DOES\0"
-   "\0"
-   /* _mesa_function_pool[12924]: EndQueryARB (will be remapped) */
-   "i\0"
-   "glEndQuery\0"
-   "glEndQueryARB\0"
-   "\0"
-   /* _mesa_function_pool[12952]: DeleteFencesNV (will be remapped) */
-   "ip\0"
-   "glDeleteFencesNV\0"
-   "\0"
-   /* _mesa_function_pool[12973]: ColorPointerListIBM (dynamic) */
-   "iiipi\0"
-   "glColorPointerListIBM\0"
-   "\0"
-   /* _mesa_function_pool[13002]: BindBufferRangeEXT (will be remapped) */
-   "iiiii\0"
-   "glBindBufferRangeEXT\0"
-   "glBindBufferRange\0"
-   "\0"
-   /* _mesa_function_pool[13048]: DepthMask (offset 211) */
-   "i\0"
-   "glDepthMask\0"
-   "\0"
-   /* _mesa_function_pool[13063]: IsShader (will be remapped) */
-   "i\0"
-   "glIsShader\0"
-   "\0"
-   /* _mesa_function_pool[13077]: Indexf (offset 46) */
-   "f\0"
-   "glIndexf\0"
-   "\0"
-   /* _mesa_function_pool[13089]: GetImageTransformParameterivHP (dynamic) */
-   "iip\0"
-   "glGetImageTransformParameterivHP\0"
-   "\0"
-   /* _mesa_function_pool[13127]: Indexd (offset 44) */
-   "d\0"
-   "glIndexd\0"
-   "\0"
-   /* _mesa_function_pool[13139]: GetMaterialiv (offset 270) */
-   "iip\0"
-   "glGetMaterialiv\0"
-   "\0"
-   /* _mesa_function_pool[13160]: StencilOp (offset 244) */
-   "iii\0"
-   "glStencilOp\0"
-   "\0"
-   /* _mesa_function_pool[13177]: WindowPos4ivMESA (will be remapped) */
-   "p\0"
-   "glWindowPos4ivMESA\0"
-   "\0"
-   /* _mesa_function_pool[13199]: MultiTexCoord3svARB (offset 399) */
-   "ip\0"
-   "glMultiTexCoord3sv\0"
-   "glMultiTexCoord3svARB\0"
-   "\0"
-   /* _mesa_function_pool[13244]: TexEnvfv (offset 185) */
-   "iip\0"
-   "glTexEnvfv\0"
-   "\0"
-   /* _mesa_function_pool[13260]: MultiTexCoord4iARB (offset 404) */
-   "iiiii\0"
-   "glMultiTexCoord4i\0"
-   "glMultiTexCoord4iARB\0"
-   "\0"
-   /* _mesa_function_pool[13306]: Indexs (offset 50) */
-   "i\0"
-   "glIndexs\0"
-   "\0"
-   /* _mesa_function_pool[13318]: Binormal3ivEXT (dynamic) */
-   "p\0"
-   "glBinormal3ivEXT\0"
-   "\0"
-   /* _mesa_function_pool[13338]: ResizeBuffersMESA (will be remapped) */
-   "\0"
-   "glResizeBuffersMESA\0"
-   "\0"
-   /* _mesa_function_pool[13360]: MultiTexCoordP1uiv (will be remapped) */
-   "iip\0"
-   "glMultiTexCoordP1uiv\0"
-   "\0"
-   /* _mesa_function_pool[13386]: BlendFuncSeparateiARB (will be remapped) */
-   "iiiii\0"
-   "glBlendFuncSeparateiARB\0"
-   "glBlendFuncSeparateIndexedAMD\0"
-   "\0"
-   /* _mesa_function_pool[13447]: GetUniformivARB (will be remapped) */
-   "iip\0"
-   "glGetUniformiv\0"
-   "glGetUniformivARB\0"
-   "\0"
-   /* _mesa_function_pool[13485]: PixelTexGenParameteriSGIS (will be remapped) */
-   "ii\0"
-   "glPixelTexGenParameteriSGIS\0"
-   "\0"
-   /* _mesa_function_pool[13517]: VertexPointervINTEL (dynamic) */
-   "iip\0"
-   "glVertexPointervINTEL\0"
-   "\0"
-   /* _mesa_function_pool[13544]: Vertex2i (offset 130) */
-   "ii\0"
-   "glVertex2i\0"
-   "\0"
-   /* _mesa_function_pool[13559]: LoadMatrixf (offset 291) */
-   "p\0"
-   "glLoadMatrixf\0"
-   "\0"
-   /* _mesa_function_pool[13576]: VertexAttribI1uivEXT (will be remapped) */
-   "ip\0"
-   "glVertexAttribI1uivEXT\0"
-   "glVertexAttribI1uiv\0"
-   "\0"
-   /* _mesa_function_pool[13623]: Vertex2f (offset 128) */
-   "ff\0"
-   "glVertex2f\0"
-   "\0"
-   /* _mesa_function_pool[13638]: ReplacementCodeuiColor4fNormal3fVertex3fvSUN (dynamic) */
-   "pppp\0"
-   "glReplacementCodeuiColor4fNormal3fVertex3fvSUN\0"
-   "\0"
-   /* _mesa_function_pool[13691]: Color4bv (offset 26) */
-   "p\0"
-   "glColor4bv\0"
-   "\0"
-   /* _mesa_function_pool[13705]: VertexPointer (offset 321) */
-   "iiip\0"
-   "glVertexPointer\0"
-   "\0"
-   /* _mesa_function_pool[13727]: SecondaryColor3uiEXT (will be remapped) */
-   "iii\0"
-   "glSecondaryColor3ui\0"
-   "glSecondaryColor3uiEXT\0"
-   "\0"
-   /* _mesa_function_pool[13775]: StartInstrumentsSGIX (dynamic) */
-   "\0"
-   "glStartInstrumentsSGIX\0"
-   "\0"
-   /* _mesa_function_pool[13800]: SecondaryColor3usvEXT (will be remapped) */
-   "p\0"
-   "glSecondaryColor3usv\0"
-   "glSecondaryColor3usvEXT\0"
-   "\0"
-   /* _mesa_function_pool[13848]: VertexAttrib2fvNV (will be remapped) */
-   "ip\0"
-   "glVertexAttrib2fvNV\0"
-   "\0"
-   /* _mesa_function_pool[13872]: ProgramLocalParameter4dvARB (will be remapped) */
-   "iip\0"
-   "glProgramLocalParameter4dvARB\0"
-   "\0"
-   /* _mesa_function_pool[13907]: DeleteLists (offset 4) */
-   "ii\0"
-   "glDeleteLists\0"
-   "\0"
-   /* _mesa_function_pool[13925]: LogicOp (offset 242) */
-   "i\0"
-   "glLogicOp\0"
-   "\0"
-   /* _mesa_function_pool[13938]: MatrixIndexuivARB (dynamic) */
-   "ip\0"
-   "glMatrixIndexuivARB\0"
-   "\0"
-   /* _mesa_function_pool[13962]: Vertex2s (offset 132) */
-   "ii\0"
-   "glVertex2s\0"
-   "\0"
-   /* _mesa_function_pool[13977]: RenderbufferStorageMultisample (will be remapped) */
-   "iiiii\0"
-   "glRenderbufferStorageMultisample\0"
-   "glRenderbufferStorageMultisampleEXT\0"
-   "\0"
-   /* _mesa_function_pool[14053]: TexCoord4fv (offset 121) */
-   "p\0"
-   "glTexCoord4fv\0"
-   "\0"
-   /* _mesa_function_pool[14070]: Tangent3sEXT (dynamic) */
-   "iii\0"
-   "glTangent3sEXT\0"
-   "\0"
-   /* _mesa_function_pool[14090]: GlobalAlphaFactorfSUN (dynamic) */
-   "f\0"
-   "glGlobalAlphaFactorfSUN\0"
-   "\0"
-   /* _mesa_function_pool[14117]: MultiTexCoord3iARB (offset 396) */
-   "iiii\0"
-   "glMultiTexCoord3i\0"
-   "glMultiTexCoord3iARB\0"
-   "\0"
-   /* _mesa_function_pool[14162]: IsProgram (will be remapped) */
-   "i\0"
-   "glIsProgram\0"
-   "\0"
-   /* _mesa_function_pool[14177]: TexCoordPointerListIBM (dynamic) */
-   "iiipi\0"
-   "glTexCoordPointerListIBM\0"
-   "\0"
-   /* _mesa_function_pool[14209]: VertexAttribI4svEXT (will be remapped) */
-   "ip\0"
-   "glVertexAttribI4svEXT\0"
-   "glVertexAttribI4sv\0"
-   "\0"
-   /* _mesa_function_pool[14254]: GlobalAlphaFactorusSUN (dynamic) */
-   "i\0"
-   "glGlobalAlphaFactorusSUN\0"
-   "\0"
-   /* _mesa_function_pool[14282]: VertexAttrib2dvNV (will be remapped) */
-   "ip\0"
-   "glVertexAttrib2dvNV\0"
-   "\0"
-   /* _mesa_function_pool[14306]: FramebufferRenderbufferEXT (will be remapped) */
-   "iiii\0"
-   "glFramebufferRenderbuffer\0"
-   "glFramebufferRenderbufferEXT\0"
-   "\0"
-   /* _mesa_function_pool[14367]: ClearBufferuiv (will be remapped) */
-   "iip\0"
-   "glClearBufferuiv\0"
-   "\0"
-   /* _mesa_function_pool[14389]: VertexAttrib1dvNV (will be remapped) */
-   "ip\0"
-   "glVertexAttrib1dvNV\0"
-   "\0"
-   /* _mesa_function_pool[14413]: GenTextures (offset 328) */
-   "ip\0"
-   "glGenTextures\0"
-   "glGenTexturesEXT\0"
-   "\0"
-   /* _mesa_function_pool[14448]: FramebufferTextureARB (will be remapped) */
-   "iiii\0"
-   "glFramebufferTextureARB\0"
-   "\0"
-   /* _mesa_function_pool[14478]: SetFenceNV (will be remapped) */
-   "ii\0"
-   "glSetFenceNV\0"
-   "\0"
-   /* _mesa_function_pool[14495]: FramebufferTexture1DEXT (will be remapped) */
-   "iiiii\0"
-   "glFramebufferTexture1D\0"
-   "glFramebufferTexture1DEXT\0"
-   "\0"
-   /* _mesa_function_pool[14551]: GetCombinerOutputParameterivNV (will be remapped) */
-   "iiip\0"
-   "glGetCombinerOutputParameterivNV\0"
-   "\0"
-   /* _mesa_function_pool[14590]: PixelTexGenParameterivSGIS (will be remapped) */
-   "ip\0"
-   "glPixelTexGenParameterivSGIS\0"
-   "\0"
-   /* _mesa_function_pool[14623]: TextureNormalEXT (dynamic) */
-   "i\0"
-   "glTextureNormalEXT\0"
-   "\0"
-   /* _mesa_function_pool[14645]: IndexPointerListIBM (dynamic) */
-   "iipi\0"
-   "glIndexPointerListIBM\0"
-   "\0"
-   /* _mesa_function_pool[14673]: WeightfvARB (dynamic) */
-   "ip\0"
-   "glWeightfvARB\0"
-   "\0"
-   /* _mesa_function_pool[14691]: MultiTexCoordP3ui (will be remapped) */
-   "iii\0"
-   "glMultiTexCoordP3ui\0"
-   "\0"
-   /* _mesa_function_pool[14716]: RasterPos2sv (offset 69) */
-   "p\0"
-   "glRasterPos2sv\0"
-   "\0"
-   /* _mesa_function_pool[14734]: Color4ubv (offset 36) */
-   "p\0"
-   "glColor4ubv\0"
-   "\0"
-   /* _mesa_function_pool[14749]: DrawBuffer (offset 202) */
-   "i\0"
-   "glDrawBuffer\0"
-   "\0"
-   /* _mesa_function_pool[14765]: TexCoord2fv (offset 105) */
-   "p\0"
-   "glTexCoord2fv\0"
-   "\0"
-   /* _mesa_function_pool[14782]: WindowPos4fMESA (will be remapped) */
-   "ffff\0"
-   "glWindowPos4fMESA\0"
-   "\0"
-   /* _mesa_function_pool[14806]: TexCoord1sv (offset 101) */
-   "p\0"
-   "glTexCoord1sv\0"
-   "\0"
-   /* _mesa_function_pool[14823]: WindowPos3dvMESA (will be remapped) */
-   "p\0"
-   "glWindowPos3dv\0"
-   "glWindowPos3dvARB\0"
-   "glWindowPos3dvMESA\0"
-   "\0"
-   /* _mesa_function_pool[14878]: VertexAttribP1uiv (will be remapped) */
-   "iiip\0"
-   "glVertexAttribP1uiv\0"
-   "\0"
-   /* _mesa_function_pool[14904]: VertexAttribP4ui (will be remapped) */
-   "iiii\0"
-   "glVertexAttribP4ui\0"
-   "\0"
-   /* _mesa_function_pool[14929]: DepthFunc (offset 245) */
-   "i\0"
-   "glDepthFunc\0"
-   "\0"
-   /* _mesa_function_pool[14944]: PixelMapusv (offset 253) */
-   "iip\0"
-   "glPixelMapusv\0"
-   "\0"
-   /* _mesa_function_pool[14963]: GetQueryObjecti64vEXT (will be remapped) */
-   "iip\0"
-   "glGetQueryObjecti64vEXT\0"
-   "\0"
-   /* _mesa_function_pool[14992]: MultiTexCoord1dARB (offset 376) */
-   "id\0"
-   "glMultiTexCoord1d\0"
-   "glMultiTexCoord1dARB\0"
-   "\0"
-   /* _mesa_function_pool[15035]: PointParameterivNV (will be remapped) */
-   "ip\0"
-   "glPointParameteriv\0"
-   "glPointParameterivNV\0"
-   "\0"
-   /* _mesa_function_pool[15079]: IsSampler (will be remapped) */
-   "i\0"
-   "glIsSampler\0"
-   "\0"
-   /* _mesa_function_pool[15094]: BlendFunc (offset 241) */
-   "ii\0"
-   "glBlendFunc\0"
-   "\0"
-   /* _mesa_function_pool[15110]: EndTransformFeedbackEXT (will be remapped) */
-   "\0"
-   "glEndTransformFeedbackEXT\0"
-   "glEndTransformFeedback\0"
-   "\0"
-   /* _mesa_function_pool[15161]: Uniform2fvARB (will be remapped) */
-   "iip\0"
-   "glUniform2fv\0"
-   "glUniform2fvARB\0"
-   "\0"
-   /* _mesa_function_pool[15195]: BufferParameteriAPPLE (will be remapped) */
-   "iii\0"
-   "glBufferParameteriAPPLE\0"
-   "\0"
-   /* _mesa_function_pool[15224]: MultiTexCoord3dvARB (offset 393) */
-   "ip\0"
-   "glMultiTexCoord3dv\0"
-   "glMultiTexCoord3dvARB\0"
-   "\0"
-   /* _mesa_function_pool[15269]: ReplacementCodeuiTexCoord2fNormal3fVertex3fvSUN (dynamic) */
-   "pppp\0"
-   "glReplacementCodeuiTexCoord2fNormal3fVertex3fvSUN\0"
-   "\0"
-   /* _mesa_function_pool[15325]: DeleteObjectARB (will be remapped) */
-   "i\0"
-   "glDeleteObjectARB\0"
-   "\0"
-   /* _mesa_function_pool[15346]: GetShaderPrecisionFormat (will be remapped) */
-   "iipp\0"
-   "glGetShaderPrecisionFormat\0"
-   "\0"
-   /* _mesa_function_pool[15379]: MatrixIndexPointerARB (dynamic) */
-   "iiip\0"
-   "glMatrixIndexPointerARB\0"
-   "\0"
-   /* _mesa_function_pool[15409]: ProgramNamedParameter4dvNV (will be remapped) */
-   "iipp\0"
-   "glProgramNamedParameter4dvNV\0"
-   "\0"
-   /* _mesa_function_pool[15444]: Tangent3fvEXT (dynamic) */
-   "p\0"
-   "glTangent3fvEXT\0"
-   "\0"
-   /* _mesa_function_pool[15463]: Flush (offset 217) */
-   "\0"
-   "glFlush\0"
-   "\0"
-   /* _mesa_function_pool[15473]: Color4uiv (offset 38) */
-   "p\0"
-   "glColor4uiv\0"
-   "\0"
-   /* _mesa_function_pool[15488]: VertexAttribI4iEXT (will be remapped) */
-   "iiiii\0"
-   "glVertexAttribI4iEXT\0"
-   "glVertexAttribI4i\0"
-   "\0"
-   /* _mesa_function_pool[15534]: GenVertexArrays (will be remapped) */
-   "ip\0"
-   "glGenVertexArrays\0"
-   "\0"
-   /* _mesa_function_pool[15556]: Uniform3uivEXT (will be remapped) */
-   "iip\0"
-   "glUniform3uivEXT\0"
-   "glUniform3uiv\0"
-   "\0"
-   /* _mesa_function_pool[15592]: RasterPos3sv (offset 77) */
-   "p\0"
-   "glRasterPos3sv\0"
-   "\0"
-   /* _mesa_function_pool[15610]: TexCoordP2ui (will be remapped) */
-   "ii\0"
-   "glTexCoordP2ui\0"
-   "\0"
-   /* _mesa_function_pool[15629]: BindFramebufferEXT (will be remapped) */
-   "ii\0"
-   "glBindFramebuffer\0"
-   "glBindFramebufferEXT\0"
-   "\0"
-   /* _mesa_function_pool[15672]: ReferencePlaneSGIX (dynamic) */
-   "p\0"
-   "glReferencePlaneSGIX\0"
-   "\0"
-   /* _mesa_function_pool[15696]: PushAttrib (offset 219) */
-   "i\0"
-   "glPushAttrib\0"
-   "\0"
-   /* _mesa_function_pool[15712]: RasterPos2i (offset 66) */
-   "ii\0"
-   "glRasterPos2i\0"
-   "\0"
-   /* _mesa_function_pool[15730]: ValidateProgramARB (will be remapped) */
-   "i\0"
-   "glValidateProgram\0"
-   "glValidateProgramARB\0"
-   "\0"
-   /* _mesa_function_pool[15772]: TexParameteriv (offset 181) */
-   "iip\0"
-   "glTexParameteriv\0"
-   "\0"
-   /* _mesa_function_pool[15794]: UnlockArraysEXT (will be remapped) */
-   "\0"
-   "glUnlockArraysEXT\0"
-   "\0"
-   /* _mesa_function_pool[15814]: TexCoord2fColor3fVertex3fSUN (dynamic) */
-   "ffffffff\0"
-   "glTexCoord2fColor3fVertex3fSUN\0"
-   "\0"
-   /* _mesa_function_pool[15855]: WindowPos3fvMESA (will be remapped) */
-   "p\0"
-   "glWindowPos3fv\0"
-   "glWindowPos3fvARB\0"
-   "glWindowPos3fvMESA\0"
-   "\0"
-   /* _mesa_function_pool[15910]: RasterPos2f (offset 64) */
-   "ff\0"
-   "glRasterPos2f\0"
-   "\0"
-   /* _mesa_function_pool[15928]: VertexAttrib1svNV (will be remapped) */
-   "ip\0"
-   "glVertexAttrib1svNV\0"
-   "\0"
-   /* _mesa_function_pool[15952]: RasterPos2d (offset 62) */
-   "dd\0"
-   "glRasterPos2d\0"
-   "\0"
-   /* _mesa_function_pool[15970]: RasterPos3fv (offset 73) */
-   "p\0"
-   "glRasterPos3fv\0"
-   "\0"
-   /* _mesa_function_pool[15988]: CopyTexSubImage3D (offset 373) */
-   "iiiiiiiii\0"
-   "glCopyTexSubImage3D\0"
-   "glCopyTexSubImage3DEXT\0"
-   "\0"
-   /* _mesa_function_pool[16042]: VertexAttrib2dARB (will be remapped) */
-   "idd\0"
-   "glVertexAttrib2d\0"
-   "glVertexAttrib2dARB\0"
-   "\0"
-   /* _mesa_function_pool[16084]: Color4ub (offset 35) */
-   "iiii\0"
-   "glColor4ub\0"
-   "\0"
-   /* _mesa_function_pool[16101]: GetInteger64v (will be remapped) */
-   "ip\0"
-   "glGetInteger64v\0"
-   "\0"
-   /* _mesa_function_pool[16121]: TextureColorMaskSGIS (dynamic) */
-   "iiii\0"
-   "glTextureColorMaskSGIS\0"
-   "\0"
-   /* _mesa_function_pool[16150]: RasterPos2s (offset 68) */
-   "ii\0"
-   "glRasterPos2s\0"
-   "\0"
-   /* _mesa_function_pool[16168]: GetColorTable (offset 343) */
-   "iiip\0"
-   "glGetColorTable\0"
-   "glGetColorTableSGI\0"
-   "glGetColorTableEXT\0"
-   "\0"
-   /* _mesa_function_pool[16228]: SelectBuffer (offset 195) */
-   "ip\0"
-   "glSelectBuffer\0"
-   "\0"
-   /* _mesa_function_pool[16247]: Indexiv (offset 49) */
-   "p\0"
-   "glIndexiv\0"
-   "\0"
-   /* _mesa_function_pool[16260]: TexCoord3i (offset 114) */
-   "iii\0"
-   "glTexCoord3i\0"
-   "\0"
-   /* _mesa_function_pool[16278]: CopyColorTable (offset 342) */
-   "iiiii\0"
-   "glCopyColorTable\0"
-   "glCopyColorTableSGI\0"
-   "\0"
-   /* _mesa_function_pool[16322]: GetHistogramParameterfv (offset 362) */
-   "iip\0"
-   "glGetHistogramParameterfv\0"
-   "glGetHistogramParameterfvEXT\0"
-   "\0"
-   /* _mesa_function_pool[16382]: Frustum (offset 289) */
-   "dddddd\0"
-   "glFrustum\0"
-   "\0"
-   /* _mesa_function_pool[16400]: GetString (offset 275) */
-   "i\0"
-   "glGetString\0"
-   "\0"
-   /* _mesa_function_pool[16415]: ColorPointervINTEL (dynamic) */
-   "iip\0"
-   "glColorPointervINTEL\0"
-   "\0"
-   /* _mesa_function_pool[16441]: TexEnvf (offset 184) */
-   "iif\0"
-   "glTexEnvf\0"
-   "\0"
-   /* _mesa_function_pool[16456]: VertexP2uiv (will be remapped) */
-   "ip\0"
-   "glVertexP2uiv\0"
-   "\0"
-   /* _mesa_function_pool[16474]: TexCoord3d (offset 110) */
-   "ddd\0"
-   "glTexCoord3d\0"
-   "\0"
-   /* _mesa_function_pool[16492]: AlphaFragmentOp1ATI (will be remapped) */
-   "iiiiii\0"
-   "glAlphaFragmentOp1ATI\0"
-   "\0"
-   /* _mesa_function_pool[16522]: TexCoord3f (offset 112) */
-   "fff\0"
-   "glTexCoord3f\0"
-   "\0"
-   /* _mesa_function_pool[16540]: MultiTexCoord3ivARB (offset 397) */
-   "ip\0"
-   "glMultiTexCoord3iv\0"
-   "glMultiTexCoord3ivARB\0"
-   "\0"
-   /* _mesa_function_pool[16585]: MultiTexCoord2sARB (offset 390) */
-   "iii\0"
-   "glMultiTexCoord2s\0"
-   "glMultiTexCoord2sARB\0"
-   "\0"
-   /* _mesa_function_pool[16629]: VertexAttrib1dvARB (will be remapped) */
-   "ip\0"
-   "glVertexAttrib1dv\0"
-   "glVertexAttrib1dvARB\0"
-   "\0"
-   /* _mesa_function_pool[16672]: GetnHistogramARB (will be remapped) */
-   "iiiiip\0"
-   "glGetnHistogramARB\0"
-   "\0"
-   /* _mesa_function_pool[16699]: DeleteTextures (offset 327) */
-   "ip\0"
-   "glDeleteTextures\0"
-   "glDeleteTexturesEXT\0"
-   "\0"
-   /* _mesa_function_pool[16740]: TexCoordPointerEXT (will be remapped) */
-   "iiiip\0"
-   "glTexCoordPointerEXT\0"
-   "\0"
-   /* _mesa_function_pool[16768]: TexSubImage4DSGIS (dynamic) */
-   "iiiiiiiiiiiip\0"
-   "glTexSubImage4DSGIS\0"
-   "\0"
-   /* _mesa_function_pool[16803]: TexCoord3s (offset 116) */
-   "iii\0"
-   "glTexCoord3s\0"
-   "\0"
-   /* _mesa_function_pool[16821]: GetTexLevelParameteriv (offset 285) */
-   "iiip\0"
-   "glGetTexLevelParameteriv\0"
-   "\0"
-   /* _mesa_function_pool[16852]: CombinerStageParameterfvNV (dynamic) */
-   "iip\0"
-   "glCombinerStageParameterfvNV\0"
-   "\0"
-   /* _mesa_function_pool[16886]: VertexAttribP4uiv (will be remapped) */
-   "iiip\0"
-   "glVertexAttribP4uiv\0"
-   "\0"
-   /* _mesa_function_pool[16912]: StopInstrumentsSGIX (dynamic) */
-   "i\0"
-   "glStopInstrumentsSGIX\0"
-   "\0"
-   /* _mesa_function_pool[16937]: TexCoord4fColor4fNormal3fVertex4fSUN (dynamic) */
-   "fffffffffffffff\0"
-   "glTexCoord4fColor4fNormal3fVertex4fSUN\0"
-   "\0"
-   /* _mesa_function_pool[16993]: ClearAccum (offset 204) */
-   "ffff\0"
-   "glClearAccum\0"
-   "\0"
-   /* _mesa_function_pool[17012]: DeformSGIX (dynamic) */
-   "i\0"
-   "glDeformSGIX\0"
-   "\0"
-   /* _mesa_function_pool[17028]: GetVertexAttribfvARB (will be remapped) */
-   "iip\0"
-   "glGetVertexAttribfv\0"
-   "glGetVertexAttribfvARB\0"
-   "\0"
-   /* _mesa_function_pool[17076]: SecondaryColor3ivEXT (will be remapped) */
-   "p\0"
-   "glSecondaryColor3iv\0"
-   "glSecondaryColor3ivEXT\0"
-   "\0"
-   /* _mesa_function_pool[17122]: TexCoord4iv (offset 123) */
-   "p\0"
-   "glTexCoord4iv\0"
-   "\0"
-   /* _mesa_function_pool[17139]: VertexAttribI4uiEXT (will be remapped) */
-   "iiiii\0"
-   "glVertexAttribI4uiEXT\0"
-   "glVertexAttribI4ui\0"
-   "\0"
-   /* _mesa_function_pool[17187]: GetFragmentMaterialfvSGIX (dynamic) */
-   "iip\0"
-   "glGetFragmentMaterialfvSGIX\0"
-   "\0"
-   /* _mesa_function_pool[17220]: UniformMatrix4x2fv (will be remapped) */
-   "iiip\0"
-   "glUniformMatrix4x2fv\0"
-   "\0"
-   /* _mesa_function_pool[17247]: GetDetailTexFuncSGIS (dynamic) */
-   "ip\0"
-   "glGetDetailTexFuncSGIS\0"
-   "\0"
-   /* _mesa_function_pool[17274]: GetCombinerStageParameterfvNV (dynamic) */
-   "iip\0"
-   "glGetCombinerStageParameterfvNV\0"
-   "\0"
-   /* _mesa_function_pool[17311]: SamplerParameterIiv (will be remapped) */
-   "iip\0"
-   "glSamplerParameterIiv\0"
-   "\0"
-   /* _mesa_function_pool[17338]: PolygonOffset (offset 319) */
-   "ff\0"
-   "glPolygonOffset\0"
-   "\0"
-   /* _mesa_function_pool[17358]: BindVertexArray (will be remapped) */
-   "i\0"
-   "glBindVertexArray\0"
-   "\0"
-   /* _mesa_function_pool[17379]: Color4ubVertex2fvSUN (dynamic) */
-   "pp\0"
-   "glColor4ubVertex2fvSUN\0"
-   "\0"
-   /* _mesa_function_pool[17406]: VertexP3uiv (will be remapped) */
-   "ip\0"
-   "glVertexP3uiv\0"
-   "\0"
-   /* _mesa_function_pool[17424]: Rectd (offset 86) */
-   "dddd\0"
-   "glRectd\0"
-   "\0"
-   /* _mesa_function_pool[17438]: TexFilterFuncSGIS (dynamic) */
-   "iiip\0"
-   "glTexFilterFuncSGIS\0"
-   "\0"
-   /* _mesa_function_pool[17464]: TextureBarrierNV (will be remapped) */
-   "\0"
-   "glTextureBarrierNV\0"
-   "\0"
-   /* _mesa_function_pool[17485]: SamplerParameterfv (will be remapped) */
-   "iip\0"
-   "glSamplerParameterfv\0"
-   "\0"
-   /* _mesa_function_pool[17511]: ColorMaskIndexedEXT (will be remapped) */
-   "iiiii\0"
-   "glColorMaskIndexedEXT\0"
-   "glColorMaski\0"
-   "\0"
-   /* _mesa_function_pool[17553]: GetAttribLocationARB (will be remapped) */
-   "ip\0"
-   "glGetAttribLocation\0"
-   "glGetAttribLocationARB\0"
-   "\0"
-   /* _mesa_function_pool[17600]: RasterPos3i (offset 74) */
-   "iii\0"
-   "glRasterPos3i\0"
-   "\0"
-   /* _mesa_function_pool[17619]: VertexAttrib4ubvARB (will be remapped) */
-   "ip\0"
-   "glVertexAttrib4ubv\0"
-   "glVertexAttrib4ubvARB\0"
-   "\0"
-   /* _mesa_function_pool[17664]: DetailTexFuncSGIS (dynamic) */
-   "iip\0"
-   "glDetailTexFuncSGIS\0"
-   "\0"
-   /* _mesa_function_pool[17689]: Normal3fVertex3fSUN (dynamic) */
-   "ffffff\0"
-   "glNormal3fVertex3fSUN\0"
-   "\0"
-   /* _mesa_function_pool[17719]: CopyTexImage2D (offset 324) */
-   "iiiiiiii\0"
-   "glCopyTexImage2D\0"
-   "glCopyTexImage2DEXT\0"
-   "\0"
-   /* _mesa_function_pool[17766]: GetBufferPointervARB (will be remapped) */
-   "iip\0"
-   "glGetBufferPointerv\0"
-   "glGetBufferPointervARB\0"
-   "\0"
-   /* _mesa_function_pool[17814]: ProgramEnvParameter4fARB (will be remapped) */
-   "iiffff\0"
-   "glProgramEnvParameter4fARB\0"
-   "glProgramParameter4fNV\0"
-   "\0"
-   /* _mesa_function_pool[17872]: Uniform3ivARB (will be remapped) */
-   "iip\0"
-   "glUniform3iv\0"
-   "glUniform3ivARB\0"
-   "\0"
-   /* _mesa_function_pool[17906]: Lightfv (offset 160) */
-   "iip\0"
-   "glLightfv\0"
-   "\0"
-   /* _mesa_function_pool[17921]: PrimitiveRestartIndexNV (will be remapped) */
-   "i\0"
-   "glPrimitiveRestartIndexNV\0"
-   "glPrimitiveRestartIndex\0"
-   "\0"
-   /* _mesa_function_pool[17974]: ClearDepth (offset 208) */
-   "d\0"
-   "glClearDepth\0"
-   "\0"
-   /* _mesa_function_pool[17990]: GetFenceivNV (will be remapped) */
-   "iip\0"
-   "glGetFenceivNV\0"
-   "\0"
-   /* _mesa_function_pool[18010]: WindowPos4dvMESA (will be remapped) */
-   "p\0"
-   "glWindowPos4dvMESA\0"
-   "\0"
-   /* _mesa_function_pool[18032]: ColorSubTable (offset 346) */
-   "iiiiip\0"
-   "glColorSubTable\0"
-   "glColorSubTableEXT\0"
-   "\0"
-   /* _mesa_function_pool[18075]: Color4fv (offset 30) */
-   "p\0"
-   "glColor4fv\0"
-   "\0"
-   /* _mesa_function_pool[18089]: MultiTexCoord4ivARB (offset 405) */
-   "ip\0"
-   "glMultiTexCoord4iv\0"
-   "glMultiTexCoord4ivARB\0"
-   "\0"
-   /* _mesa_function_pool[18134]: GetnMinmaxARB (will be remapped) */
-   "iiiiip\0"
-   "glGetnMinmaxARB\0"
-   "\0"
-   /* _mesa_function_pool[18158]: ProgramLocalParameters4fvEXT (will be remapped) */
-   "iiip\0"
-   "glProgramLocalParameters4fvEXT\0"
-   "\0"
-   /* _mesa_function_pool[18195]: ColorPointer (offset 308) */
-   "iiip\0"
-   "glColorPointer\0"
-   "\0"
-   /* _mesa_function_pool[18216]: Rects (offset 92) */
-   "iiii\0"
-   "glRects\0"
-   "\0"
-   /* _mesa_function_pool[18230]: GetMapAttribParameterfvNV (dynamic) */
-   "iiip\0"
-   "glGetMapAttribParameterfvNV\0"
-   "\0"
-   /* _mesa_function_pool[18264]: CreateShaderProgramEXT (will be remapped) */
-   "ip\0"
-   "glCreateShaderProgramEXT\0"
-   "\0"
-   /* _mesa_function_pool[18293]: ActiveProgramEXT (will be remapped) */
-   "i\0"
-   "glActiveProgramEXT\0"
-   "\0"
-   /* _mesa_function_pool[18315]: Lightiv (offset 162) */
-   "iip\0"
-   "glLightiv\0"
-   "\0"
-   /* _mesa_function_pool[18330]: VertexAttrib4sARB (will be remapped) */
-   "iiiii\0"
-   "glVertexAttrib4s\0"
-   "glVertexAttrib4sARB\0"
-   "\0"
-   /* _mesa_function_pool[18374]: GetQueryObjectuivARB (will be remapped) */
-   "iip\0"
-   "glGetQueryObjectuiv\0"
-   "glGetQueryObjectuivARB\0"
-   "\0"
-   /* _mesa_function_pool[18422]: GetTexParameteriv (offset 283) */
-   "iip\0"
-   "glGetTexParameteriv\0"
-   "\0"
-   /* _mesa_function_pool[18447]: MapParameterivNV (dynamic) */
-   "iip\0"
-   "glMapParameterivNV\0"
-   "\0"
-   /* _mesa_function_pool[18471]: GenRenderbuffersEXT (will be remapped) */
-   "ip\0"
-   "glGenRenderbuffers\0"
-   "glGenRenderbuffersEXT\0"
-   "\0"
-   /* _mesa_function_pool[18516]: ClearBufferfv (will be remapped) */
-   "iip\0"
-   "glClearBufferfv\0"
-   "\0"
-   /* _mesa_function_pool[18537]: VertexAttrib2dvARB (will be remapped) */
-   "ip\0"
-   "glVertexAttrib2dv\0"
-   "glVertexAttrib2dvARB\0"
-   "\0"
-   /* _mesa_function_pool[18580]: EdgeFlagPointerEXT (will be remapped) */
-   "iip\0"
-   "glEdgeFlagPointerEXT\0"
-   "\0"
-   /* _mesa_function_pool[18606]: VertexAttribs2svNV (will be remapped) */
-   "iip\0"
-   "glVertexAttribs2svNV\0"
-   "\0"
-   /* _mesa_function_pool[18632]: WeightbvARB (dynamic) */
-   "ip\0"
-   "glWeightbvARB\0"
-   "\0"
-   /* _mesa_function_pool[18650]: VertexAttrib2fvARB (will be remapped) */
-   "ip\0"
-   "glVertexAttrib2fv\0"
-   "glVertexAttrib2fvARB\0"
-   "\0"
-   /* _mesa_function_pool[18693]: GetBufferParameterivARB (will be remapped) */
-   "iip\0"
-   "glGetBufferParameteriv\0"
-   "glGetBufferParameterivARB\0"
-   "\0"
-   /* _mesa_function_pool[18747]: Rectdv (offset 87) */
-   "pp\0"
-   "glRectdv\0"
-   "\0"
-   /* _mesa_function_pool[18760]: ListParameteriSGIX (dynamic) */
-   "iii\0"
-   "glListParameteriSGIX\0"
-   "\0"
-   /* _mesa_function_pool[18786]: BlendEquationiARB (will be remapped) */
-   "ii\0"
-   "glBlendEquationiARB\0"
-   "glBlendEquationIndexedAMD\0"
-   "\0"
-   /* _mesa_function_pool[18836]: ReplacementCodeuiColor4fNormal3fVertex3fSUN (dynamic) */
-   "iffffffffff\0"
-   "glReplacementCodeuiColor4fNormal3fVertex3fSUN\0"
-   "\0"
-   /* _mesa_function_pool[18895]: InstrumentsBufferSGIX (dynamic) */
-   "ip\0"
-   "glInstrumentsBufferSGIX\0"
-   "\0"
-   /* _mesa_function_pool[18923]: VertexAttrib4NivARB (will be remapped) */
-   "ip\0"
-   "glVertexAttrib4Niv\0"
-   "glVertexAttrib4NivARB\0"
-   "\0"
-   /* _mesa_function_pool[18968]: DrawArraysInstancedARB (will be remapped) */
-   "iiii\0"
-   "glDrawArraysInstancedARB\0"
-   "glDrawArraysInstancedEXT\0"
-   "glDrawArraysInstanced\0"
-   "\0"
-   /* _mesa_function_pool[19046]: GetAttachedShaders (will be remapped) */
-   "iipp\0"
-   "glGetAttachedShaders\0"
-   "\0"
-   /* _mesa_function_pool[19073]: GenVertexArraysAPPLE (will be remapped) */
-   "ip\0"
-   "glGenVertexArraysAPPLE\0"
-   "\0"
-   /* _mesa_function_pool[19100]: ClearBufferfi (will be remapped) */
-   "iifi\0"
-   "glClearBufferfi\0"
-   "\0"
-   /* _mesa_function_pool[19122]: Materialiv (offset 172) */
-   "iip\0"
-   "glMaterialiv\0"
-   "\0"
-   /* _mesa_function_pool[19140]: PushClientAttrib (offset 335) */
-   "i\0"
-   "glPushClientAttrib\0"
-   "\0"
-   /* _mesa_function_pool[19162]: SamplerParameteriv (will be remapped) */
-   "iip\0"
-   "glSamplerParameteriv\0"
-   "\0"
-   /* _mesa_function_pool[19188]: TexCoord2fColor4fNormal3fVertex3fvSUN (dynamic) */
-   "pppp\0"
-   "glTexCoord2fColor4fNormal3fVertex3fvSUN\0"
-   "\0"
-   /* _mesa_function_pool[19234]: WindowPos2iMESA (will be remapped) */
-   "ii\0"
-   "glWindowPos2i\0"
-   "glWindowPos2iARB\0"
-   "glWindowPos2iMESA\0"
-   "\0"
-   /* _mesa_function_pool[19287]: SampleMaskSGIS (will be remapped) */
-   "fi\0"
-   "glSampleMaskSGIS\0"
-   "glSampleMaskEXT\0"
-   "\0"
-   /* _mesa_function_pool[19324]: SecondaryColor3fvEXT (will be remapped) */
-   "p\0"
-   "glSecondaryColor3fv\0"
-   "glSecondaryColor3fvEXT\0"
-   "\0"
-   /* _mesa_function_pool[19370]: PolygonMode (offset 174) */
-   "ii\0"
-   "glPolygonMode\0"
-   "\0"
-   /* _mesa_function_pool[19388]: CompressedTexSubImage1DARB (will be remapped) */
-   "iiiiiip\0"
-   "glCompressedTexSubImage1D\0"
-   "glCompressedTexSubImage1DARB\0"
-   "\0"
-   /* _mesa_function_pool[19452]: VertexAttribI1iEXT (will be remapped) */
-   "ii\0"
-   "glVertexAttribI1iEXT\0"
-   "glVertexAttribI1i\0"
-   "\0"
-   /* _mesa_function_pool[19495]: TexCoord2fNormal3fVertex3fSUN (dynamic) */
-   "ffffffff\0"
-   "glTexCoord2fNormal3fVertex3fSUN\0"
-   "\0"
-   /* _mesa_function_pool[19537]: GetVertexAttribivNV (will be remapped) */
-   "iip\0"
-   "glGetVertexAttribivNV\0"
-   "\0"
-   /* _mesa_function_pool[19564]: GetProgramStringARB (will be remapped) */
-   "iip\0"
-   "glGetProgramStringARB\0"
-   "\0"
-   /* _mesa_function_pool[19591]: GetnUniformdvARB (will be remapped) */
-   "iiip\0"
-   "glGetnUniformdvARB\0"
-   "\0"
-   /* _mesa_function_pool[19616]: DrawElementsInstancedBaseVertex (will be remapped) */
-   "iiipii\0"
-   "glDrawElementsInstancedBaseVertex\0"
-   "\0"
-   /* _mesa_function_pool[19658]: VertexAttribIPointerEXT (will be remapped) */
-   "iiiip\0"
-   "glVertexAttribIPointerEXT\0"
-   "glVertexAttribIPointer\0"
-   "\0"
-   /* _mesa_function_pool[19714]: TexBumpParameterfvATI (will be remapped) */
-   "ip\0"
-   "glTexBumpParameterfvATI\0"
-   "\0"
-   /* _mesa_function_pool[19742]: Tangent3ivEXT (dynamic) */
-   "p\0"
-   "glTangent3ivEXT\0"
-   "\0"
-   /* _mesa_function_pool[19761]: CompileShaderARB (will be remapped) */
-   "i\0"
-   "glCompileShader\0"
-   "glCompileShaderARB\0"
-   "\0"
-   /* _mesa_function_pool[19799]: DeleteShader (will be remapped) */
-   "i\0"
-   "glDeleteShader\0"
-   "\0"
-   /* _mesa_function_pool[19817]: DisableClientState (offset 309) */
-   "i\0"
-   "glDisableClientState\0"
-   "\0"
-   /* _mesa_function_pool[19841]: TexGeni (offset 192) */
-   "iii\0"
-   "glTexGeni\0"
-   "\0"
-   /* _mesa_function_pool[19856]: TexGenf (offset 190) */
-   "iif\0"
-   "glTexGenf\0"
-   "\0"
-   /* _mesa_function_pool[19871]: Uniform3fARB (will be remapped) */
-   "ifff\0"
-   "glUniform3f\0"
-   "glUniform3fARB\0"
-   "\0"
-   /* _mesa_function_pool[19904]: TexGend (offset 188) */
-   "iid\0"
-   "glTexGend\0"
-   "\0"
-   /* _mesa_function_pool[19919]: ListParameterfvSGIX (dynamic) */
-   "iip\0"
-   "glListParameterfvSGIX\0"
-   "\0"
-   /* _mesa_function_pool[19946]: GetPolygonStipple (offset 274) */
-   "p\0"
-   "glGetPolygonStipple\0"
-   "\0"
-   /* _mesa_function_pool[19969]: ColorP3ui (will be remapped) */
-   "ii\0"
-   "glColorP3ui\0"
-   "\0"
-   /* _mesa_function_pool[19985]: Tangent3dvEXT (dynamic) */
-   "p\0"
-   "glTangent3dvEXT\0"
-   "\0"
-   /* _mesa_function_pool[20004]: BindBufferOffsetEXT (will be remapped) */
-   "iiii\0"
-   "glBindBufferOffsetEXT\0"
-   "\0"
-   /* _mesa_function_pool[20032]: WindowPos3sMESA (will be remapped) */
-   "iii\0"
-   "glWindowPos3s\0"
-   "glWindowPos3sARB\0"
-   "glWindowPos3sMESA\0"
-   "\0"
-   /* _mesa_function_pool[20086]: VertexAttrib2svNV (will be remapped) */
-   "ip\0"
-   "glVertexAttrib2svNV\0"
-   "\0"
-   /* _mesa_function_pool[20110]: DisableIndexedEXT (will be remapped) */
-   "ii\0"
-   "glDisableIndexedEXT\0"
-   "glDisablei\0"
-   "\0"
-   /* _mesa_function_pool[20145]: NormalP3uiv (will be remapped) */
-   "ip\0"
-   "glNormalP3uiv\0"
-   "\0"
-   /* _mesa_function_pool[20163]: SecondaryColorP3uiv (will be remapped) */
-   "ip\0"
-   "glSecondaryColorP3uiv\0"
-   "\0"
-   /* _mesa_function_pool[20189]: BindBufferBaseEXT (will be remapped) */
-   "iii\0"
-   "glBindBufferBaseEXT\0"
-   "glBindBufferBase\0"
-   "\0"
-   /* _mesa_function_pool[20231]: TexCoord2fVertex3fvSUN (dynamic) */
-   "pp\0"
-   "glTexCoord2fVertex3fvSUN\0"
-   "\0"
-   /* _mesa_function_pool[20260]: WindowPos4sMESA (will be remapped) */
-   "iiii\0"
-   "glWindowPos4sMESA\0"
-   "\0"
-   /* _mesa_function_pool[20284]: GetnPixelMapuivARB (will be remapped) */
-   "iip\0"
-   "glGetnPixelMapuivARB\0"
-   "\0"
-   /* _mesa_function_pool[20310]: VertexAttrib4NuivARB (will be remapped) */
-   "ip\0"
-   "glVertexAttrib4Nuiv\0"
-   "glVertexAttrib4NuivARB\0"
-   "\0"
-   /* _mesa_function_pool[20357]: ClientActiveTextureARB (offset 375) */
-   "i\0"
-   "glClientActiveTexture\0"
-   "glClientActiveTextureARB\0"
-   "\0"
-   /* _mesa_function_pool[20407]: GetSamplerParameterIuiv (will be remapped) */
-   "iip\0"
-   "glGetSamplerParameterIuiv\0"
-   "\0"
-   /* _mesa_function_pool[20438]: ReplacementCodeusvSUN (dynamic) */
-   "p\0"
-   "glReplacementCodeusvSUN\0"
-   "\0"
-   /* _mesa_function_pool[20465]: Uniform4fARB (will be remapped) */
-   "iffff\0"
-   "glUniform4f\0"
-   "glUniform4fARB\0"
-   "\0"
-   /* _mesa_function_pool[20499]: Color4sv (offset 34) */
-   "p\0"
-   "glColor4sv\0"
-   "\0"
-   /* _mesa_function_pool[20513]: FlushMappedBufferRange (will be remapped) */
-   "iii\0"
-   "glFlushMappedBufferRange\0"
-   "\0"
-   /* _mesa_function_pool[20543]: IsProgramNV (will be remapped) */
-   "i\0"
-   "glIsProgramARB\0"
-   "glIsProgramNV\0"
-   "\0"
-   /* _mesa_function_pool[20575]: FlushMappedBufferRangeAPPLE (will be remapped) */
-   "iii\0"
-   "glFlushMappedBufferRangeAPPLE\0"
-   "\0"
-   /* _mesa_function_pool[20610]: PixelZoom (offset 246) */
-   "ff\0"
-   "glPixelZoom\0"
-   "\0"
-   /* _mesa_function_pool[20626]: ReplacementCodePointerSUN (dynamic) */
-   "iip\0"
-   "glReplacementCodePointerSUN\0"
-   "\0"
-   /* _mesa_function_pool[20659]: ProgramEnvParameter4dARB (will be remapped) */
-   "iidddd\0"
-   "glProgramEnvParameter4dARB\0"
-   "glProgramParameter4dNV\0"
-   "\0"
-   /* _mesa_function_pool[20717]: ColorTableParameterfv (offset 340) */
-   "iip\0"
-   "glColorTableParameterfv\0"
-   "glColorTableParameterfvSGI\0"
-   "\0"
-   /* _mesa_function_pool[20773]: FragmentLightModelfSGIX (dynamic) */
-   "if\0"
-   "glFragmentLightModelfSGIX\0"
-   "\0"
-   /* _mesa_function_pool[20803]: Binormal3bvEXT (dynamic) */
-   "p\0"
-   "glBinormal3bvEXT\0"
-   "\0"
-   /* _mesa_function_pool[20823]: PixelMapuiv (offset 252) */
-   "iip\0"
-   "glPixelMapuiv\0"
-   "\0"
-   /* _mesa_function_pool[20842]: Color3dv (offset 12) */
-   "p\0"
-   "glColor3dv\0"
-   "\0"
-   /* _mesa_function_pool[20856]: IsTexture (offset 330) */
-   "i\0"
-   "glIsTexture\0"
-   "glIsTextureEXT\0"
-   "\0"
-   /* _mesa_function_pool[20886]: GenSamplers (will be remapped) */
-   "ip\0"
-   "glGenSamplers\0"
-   "\0"
-   /* _mesa_function_pool[20904]: VertexAttribP3uiv (will be remapped) */
-   "iiip\0"
-   "glVertexAttribP3uiv\0"
-   "\0"
-   /* _mesa_function_pool[20930]: VertexWeightfvEXT (dynamic) */
-   "p\0"
-   "glVertexWeightfvEXT\0"
-   "\0"
-   /* _mesa_function_pool[20953]: VertexAttrib1dARB (will be remapped) */
-   "id\0"
-   "glVertexAttrib1d\0"
-   "glVertexAttrib1dARB\0"
-   "\0"
-   /* _mesa_function_pool[20994]: ImageTransformParameterivHP (dynamic) */
-   "iip\0"
-   "glImageTransformParameterivHP\0"
-   "\0"
-   /* _mesa_function_pool[21029]: TexCoord4i (offset 122) */
-   "iiii\0"
-   "glTexCoord4i\0"
-   "\0"
-   /* _mesa_function_pool[21048]: DeleteQueriesARB (will be remapped) */
-   "ip\0"
-   "glDeleteQueries\0"
-   "glDeleteQueriesARB\0"
-   "\0"
-   /* _mesa_function_pool[21087]: Color4ubVertex2fSUN (dynamic) */
-   "iiiiff\0"
-   "glColor4ubVertex2fSUN\0"
-   "\0"
-   /* _mesa_function_pool[21117]: FragmentColorMaterialSGIX (dynamic) */
-   "ii\0"
-   "glFragmentColorMaterialSGIX\0"
-   "\0"
-   /* _mesa_function_pool[21149]: CurrentPaletteMatrixARB (dynamic) */
-   "i\0"
-   "glCurrentPaletteMatrixARB\0"
-   "\0"
-   /* _mesa_function_pool[21178]: GetMapdv (offset 266) */
-   "iip\0"
-   "glGetMapdv\0"
-   "\0"
-   /* _mesa_function_pool[21194]: ObjectPurgeableAPPLE (will be remapped) */
-   "iii\0"
-   "glObjectPurgeableAPPLE\0"
-   "\0"
-   /* _mesa_function_pool[21222]: GetStringi (will be remapped) */
-   "ii\0"
-   "glGetStringi\0"
-   "\0"
-   /* _mesa_function_pool[21239]: SamplePatternSGIS (will be remapped) */
-   "i\0"
-   "glSamplePatternSGIS\0"
-   "glSamplePatternEXT\0"
-   "\0"
-   /* _mesa_function_pool[21281]: PixelStoref (offset 249) */
-   "if\0"
-   "glPixelStoref\0"
-   "\0"
-   /* _mesa_function_pool[21299]: IsQueryARB (will be remapped) */
-   "i\0"
-   "glIsQuery\0"
-   "glIsQueryARB\0"
-   "\0"
-   /* _mesa_function_pool[21325]: ReplacementCodeuiColor4ubVertex3fSUN (dynamic) */
-   "iiiiifff\0"
-   "glReplacementCodeuiColor4ubVertex3fSUN\0"
-   "\0"
-   /* _mesa_function_pool[21374]: PixelStorei (offset 250) */
-   "ii\0"
-   "glPixelStorei\0"
-   "\0"
-   /* _mesa_function_pool[21392]: VertexAttrib4usvARB (will be remapped) */
-   "ip\0"
-   "glVertexAttrib4usv\0"
-   "glVertexAttrib4usvARB\0"
-   "\0"
-   /* _mesa_function_pool[21437]: LinkProgramARB (will be remapped) */
-   "i\0"
-   "glLinkProgram\0"
-   "glLinkProgramARB\0"
-   "\0"
-   /* _mesa_function_pool[21471]: VertexAttrib2fNV (will be remapped) */
-   "iff\0"
-   "glVertexAttrib2fNV\0"
-   "\0"
-   /* _mesa_function_pool[21495]: ShaderSourceARB (will be remapped) */
-   "iipp\0"
-   "glShaderSource\0"
-   "glShaderSourceARB\0"
-   "\0"
-   /* _mesa_function_pool[21534]: FragmentMaterialiSGIX (dynamic) */
-   "iii\0"
-   "glFragmentMaterialiSGIX\0"
-   "\0"
-   /* _mesa_function_pool[21563]: EvalCoord2dv (offset 233) */
-   "p\0"
-   "glEvalCoord2dv\0"
-   "\0"
-   /* _mesa_function_pool[21581]: VertexAttrib3svARB (will be remapped) */
-   "ip\0"
-   "glVertexAttrib3sv\0"
-   "glVertexAttrib3svARB\0"
-   "\0"
-   /* _mesa_function_pool[21624]: ColorMaterial (offset 151) */
-   "ii\0"
-   "glColorMaterial\0"
-   "\0"
-   /* _mesa_function_pool[21644]: CompressedTexSubImage3DARB (will be remapped) */
-   "iiiiiiiiiip\0"
-   "glCompressedTexSubImage3D\0"
-   "glCompressedTexSubImage3DARB\0"
-   "\0"
-   /* _mesa_function_pool[21712]: WindowPos2ivMESA (will be remapped) */
-   "p\0"
-   "glWindowPos2iv\0"
-   "glWindowPos2ivARB\0"
-   "glWindowPos2ivMESA\0"
-   "\0"
-   /* _mesa_function_pool[21767]: IsFramebufferEXT (will be remapped) */
-   "i\0"
-   "glIsFramebuffer\0"
-   "glIsFramebufferEXT\0"
-   "\0"
-   /* _mesa_function_pool[21805]: Uniform4ivARB (will be remapped) */
-   "iip\0"
-   "glUniform4iv\0"
-   "glUniform4ivARB\0"
-   "\0"
-   /* _mesa_function_pool[21839]: GetVertexAttribdvARB (will be remapped) */
-   "iip\0"
-   "glGetVertexAttribdv\0"
-   "glGetVertexAttribdvARB\0"
-   "\0"
-   /* _mesa_function_pool[21887]: TexBumpParameterivATI (will be remapped) */
-   "ip\0"
-   "glTexBumpParameterivATI\0"
-   "\0"
-   /* _mesa_function_pool[21915]: GetSeparableFilter (offset 359) */
-   "iiippp\0"
-   "glGetSeparableFilter\0"
-   "glGetSeparableFilterEXT\0"
-   "\0"
-   /* _mesa_function_pool[21968]: Binormal3dEXT (dynamic) */
-   "ddd\0"
-   "glBinormal3dEXT\0"
-   "\0"
-   /* _mesa_function_pool[21989]: SpriteParameteriSGIX (dynamic) */
-   "ii\0"
-   "glSpriteParameteriSGIX\0"
-   "\0"
-   /* _mesa_function_pool[22016]: RequestResidentProgramsNV (will be remapped) */
-   "ip\0"
-   "glRequestResidentProgramsNV\0"
-   "\0"
-   /* _mesa_function_pool[22048]: TagSampleBufferSGIX (dynamic) */
-   "\0"
-   "glTagSampleBufferSGIX\0"
-   "\0"
-   /* _mesa_function_pool[22072]: TransformFeedbackVaryingsEXT (will be remapped) */
-   "iipi\0"
-   "glTransformFeedbackVaryingsEXT\0"
-   "glTransformFeedbackVaryings\0"
-   "\0"
-   /* _mesa_function_pool[22137]: FeedbackBuffer (offset 194) */
-   "iip\0"
-   "glFeedbackBuffer\0"
-   "\0"
-   /* _mesa_function_pool[22159]: RasterPos2iv (offset 67) */
-   "p\0"
-   "glRasterPos2iv\0"
-   "\0"
-   /* _mesa_function_pool[22177]: TexImage1D (offset 182) */
-   "iiiiiiip\0"
-   "glTexImage1D\0"
-   "\0"
-   /* _mesa_function_pool[22200]: ListParameterivSGIX (dynamic) */
-   "iip\0"
-   "glListParameterivSGIX\0"
-   "\0"
-   /* _mesa_function_pool[22227]: MultiDrawElementsEXT (will be remapped) */
-   "ipipi\0"
-   "glMultiDrawElements\0"
-   "glMultiDrawElementsEXT\0"
-   "\0"
-   /* _mesa_function_pool[22277]: Color3s (offset 17) */
-   "iii\0"
-   "glColor3s\0"
-   "\0"
-   /* _mesa_function_pool[22292]: Uniform1ivARB (will be remapped) */
-   "iip\0"
-   "glUniform1iv\0"
-   "glUniform1ivARB\0"
-   "\0"
-   /* _mesa_function_pool[22326]: WindowPos2sMESA (will be remapped) */
-   "ii\0"
-   "glWindowPos2s\0"
-   "glWindowPos2sARB\0"
-   "glWindowPos2sMESA\0"
-   "\0"
-   /* _mesa_function_pool[22379]: WeightusvARB (dynamic) */
-   "ip\0"
-   "glWeightusvARB\0"
-   "\0"
-   /* _mesa_function_pool[22398]: ColorP4ui (will be remapped) */
-   "ii\0"
-   "glColorP4ui\0"
-   "\0"
-   /* _mesa_function_pool[22414]: TexCoordPointer (offset 320) */
-   "iiip\0"
-   "glTexCoordPointer\0"
-   "\0"
-   /* _mesa_function_pool[22438]: FogCoordPointerEXT (will be remapped) */
-   "iip\0"
-   "glFogCoordPointer\0"
-   "glFogCoordPointerEXT\0"
-   "\0"
-   /* _mesa_function_pool[22482]: GetnSeparableFilterARB (will be remapped) */
-   "iiiipipp\0"
-   "glGetnSeparableFilterARB\0"
-   "\0"
-   /* _mesa_function_pool[22517]: IndexMaterialEXT (dynamic) */
-   "ii\0"
-   "glIndexMaterialEXT\0"
-   "\0"
-   /* _mesa_function_pool[22540]: Color3i (offset 15) */
-   "iii\0"
-   "glColor3i\0"
-   "\0"
-   /* _mesa_function_pool[22555]: FrontFace (offset 157) */
-   "i\0"
-   "glFrontFace\0"
-   "\0"
-   /* _mesa_function_pool[22570]: EvalCoord2d (offset 232) */
-   "dd\0"
-   "glEvalCoord2d\0"
-   "\0"
-   /* _mesa_function_pool[22588]: SecondaryColor3ubvEXT (will be remapped) */
-   "p\0"
-   "glSecondaryColor3ubv\0"
-   "glSecondaryColor3ubvEXT\0"
-   "\0"
-   /* _mesa_function_pool[22636]: EvalCoord2f (offset 234) */
-   "ff\0"
-   "glEvalCoord2f\0"
-   "\0"
-   /* _mesa_function_pool[22654]: VertexAttrib4dvARB (will be remapped) */
-   "ip\0"
-   "glVertexAttrib4dv\0"
-   "glVertexAttrib4dvARB\0"
-   "\0"
-   /* _mesa_function_pool[22697]: BindAttribLocationARB (will be remapped) */
-   "iip\0"
-   "glBindAttribLocation\0"
-   "glBindAttribLocationARB\0"
-   "\0"
-   /* _mesa_function_pool[22747]: Color3b (offset 9) */
-   "iii\0"
-   "glColor3b\0"
-   "\0"
-   /* _mesa_function_pool[22762]: MultiTexCoord2dARB (offset 384) */
-   "idd\0"
-   "glMultiTexCoord2d\0"
-   "glMultiTexCoord2dARB\0"
-   "\0"
-   /* _mesa_function_pool[22806]: ExecuteProgramNV (will be remapped) */
-   "iip\0"
-   "glExecuteProgramNV\0"
-   "\0"
-   /* _mesa_function_pool[22830]: Color3f (offset 13) */
-   "fff\0"
-   "glColor3f\0"
-   "\0"
-   /* _mesa_function_pool[22845]: LightEnviSGIX (dynamic) */
-   "ii\0"
-   "glLightEnviSGIX\0"
-   "\0"
-   /* _mesa_function_pool[22865]: Color3d (offset 11) */
-   "ddd\0"
-   "glColor3d\0"
-   "\0"
-   /* _mesa_function_pool[22880]: Normal3dv (offset 55) */
-   "p\0"
-   "glNormal3dv\0"
-   "\0"
-   /* _mesa_function_pool[22895]: Lightf (offset 159) */
-   "iif\0"
-   "glLightf\0"
-   "\0"
-   /* _mesa_function_pool[22909]: ReplacementCodeuiSUN (dynamic) */
-   "i\0"
-   "glReplacementCodeuiSUN\0"
-   "\0"
-   /* _mesa_function_pool[22935]: MatrixMode (offset 293) */
-   "i\0"
-   "glMatrixMode\0"
-   "\0"
-   /* _mesa_function_pool[22951]: GetPixelMapusv (offset 273) */
-   "ip\0"
-   "glGetPixelMapusv\0"
-   "\0"
-   /* _mesa_function_pool[22972]: Lighti (offset 161) */
-   "iii\0"
-   "glLighti\0"
-   "\0"
-   /* _mesa_function_pool[22986]: VertexAttribPointerNV (will be remapped) */
-   "iiiip\0"
-   "glVertexAttribPointerNV\0"
-   "\0"
-   /* _mesa_function_pool[23017]: ClearDepthf (will be remapped) */
-   "f\0"
-   "glClearDepthf\0"
-   "\0"
-   /* _mesa_function_pool[23034]: GetBooleanIndexedvEXT (will be remapped) */
-   "iip\0"
-   "glGetBooleanIndexedvEXT\0"
-   "glGetBooleani_v\0"
-   "\0"
-   /* _mesa_function_pool[23079]: GetFramebufferAttachmentParameterivEXT (will be remapped) */
-   "iiip\0"
-   "glGetFramebufferAttachmentParameteriv\0"
-   "glGetFramebufferAttachmentParameterivEXT\0"
-   "\0"
-   /* _mesa_function_pool[23164]: PixelTransformParameterfEXT (dynamic) */
-   "iif\0"
-   "glPixelTransformParameterfEXT\0"
-   "\0"
-   /* _mesa_function_pool[23199]: MultiTexCoord4dvARB (offset 401) */
-   "ip\0"
-   "glMultiTexCoord4dv\0"
-   "glMultiTexCoord4dvARB\0"
-   "\0"
-   /* _mesa_function_pool[23244]: PixelTransformParameteriEXT (dynamic) */
-   "iii\0"
-   "glPixelTransformParameteriEXT\0"
-   "\0"
-   /* _mesa_function_pool[23279]: GetDoublev (offset 260) */
-   "ip\0"
-   "glGetDoublev\0"
-   "\0"
-   /* _mesa_function_pool[23296]: MultiTexCoordP4ui (will be remapped) */
-   "iii\0"
-   "glMultiTexCoordP4ui\0"
-   "\0"
-   /* _mesa_function_pool[23321]: TexCoordP2uiv (will be remapped) */
-   "ip\0"
-   "glTexCoordP2uiv\0"
-   "\0"
-   /* _mesa_function_pool[23341]: MultMatrixd (offset 295) */
-   "p\0"
-   "glMultMatrixd\0"
-   "\0"
-   /* _mesa_function_pool[23358]: MultMatrixf (offset 294) */
-   "p\0"
-   "glMultMatrixf\0"
-   "\0"
-   /* _mesa_function_pool[23375]: VertexAttribI4bvEXT (will be remapped) */
-   "ip\0"
-   "glVertexAttribI4bvEXT\0"
-   "glVertexAttribI4bv\0"
-   "\0"
-   /* _mesa_function_pool[23420]: TexCoord2fColor4ubVertex3fSUN (dynamic) */
-   "ffiiiifff\0"
-   "glTexCoord2fColor4ubVertex3fSUN\0"
-   "\0"
-   /* _mesa_function_pool[23463]: Uniform1iARB (will be remapped) */
-   "ii\0"
-   "glUniform1i\0"
-   "glUniform1iARB\0"
-   "\0"
-   /* _mesa_function_pool[23494]: GetnMapfvARB (will be remapped) */
-   "iiip\0"
-   "glGetnMapfvARB\0"
-   "\0"
-   /* _mesa_function_pool[23515]: VertexAttribPointerARB (will be remapped) */
-   "iiiiip\0"
-   "glVertexAttribPointer\0"
-   "glVertexAttribPointerARB\0"
-   "\0"
-   /* _mesa_function_pool[23570]: VertexAttrib3sNV (will be remapped) */
-   "iiii\0"
-   "glVertexAttrib3sNV\0"
-   "\0"
-   /* _mesa_function_pool[23595]: SharpenTexFuncSGIS (dynamic) */
-   "iip\0"
-   "glSharpenTexFuncSGIS\0"
-   "\0"
-   /* _mesa_function_pool[23621]: MultiTexCoord4fvARB (offset 403) */
-   "ip\0"
-   "glMultiTexCoord4fv\0"
-   "glMultiTexCoord4fvARB\0"
-   "\0"
-   /* _mesa_function_pool[23666]: Uniform2uiEXT (will be remapped) */
-   "iii\0"
-   "glUniform2uiEXT\0"
-   "glUniform2ui\0"
-   "\0"
-   /* _mesa_function_pool[23700]: TexCoordP3uiv (will be remapped) */
-   "ip\0"
-   "glTexCoordP3uiv\0"
-   "\0"
-   /* _mesa_function_pool[23720]: UniformMatrix2x3fv (will be remapped) */
-   "iiip\0"
-   "glUniformMatrix2x3fv\0"
-   "\0"
-   /* _mesa_function_pool[23747]: SamplerParameteri (will be remapped) */
-   "iii\0"
-   "glSamplerParameteri\0"
-   "\0"
-   /* _mesa_function_pool[23772]: SamplerParameterf (will be remapped) */
-   "iif\0"
-   "glSamplerParameterf\0"
-   "\0"
-   /* _mesa_function_pool[23797]: CombinerParameteriNV (will be remapped) */
-   "ii\0"
-   "glCombinerParameteriNV\0"
-   "\0"
-   /* _mesa_function_pool[23824]: DeleteAsyncMarkersSGIX (dynamic) */
-   "ii\0"
-   "glDeleteAsyncMarkersSGIX\0"
-   "\0"
-   /* _mesa_function_pool[23853]: ReplacementCodeusSUN (dynamic) */
-   "i\0"
-   "glReplacementCodeusSUN\0"
-   "\0"
-   /* _mesa_function_pool[23879]: IsAsyncMarkerSGIX (dynamic) */
-   "i\0"
-   "glIsAsyncMarkerSGIX\0"
-   "\0"
-   /* _mesa_function_pool[23902]: FrameZoomSGIX (dynamic) */
-   "i\0"
-   "glFrameZoomSGIX\0"
-   "\0"
-   /* _mesa_function_pool[23921]: Normal3fVertex3fvSUN (dynamic) */
-   "pp\0"
-   "glNormal3fVertex3fvSUN\0"
-   "\0"
-   /* _mesa_function_pool[23948]: GetnUniformuivARB (will be remapped) */
-   "iiip\0"
-   "glGetnUniformuivARB\0"
-   "\0"
-   /* _mesa_function_pool[23974]: RasterPos4sv (offset 85) */
-   "p\0"
-   "glRasterPos4sv\0"
-   "\0"
-   /* _mesa_function_pool[23992]: VertexAttrib4NsvARB (will be remapped) */
-   "ip\0"
-   "glVertexAttrib4Nsv\0"
-   "glVertexAttrib4NsvARB\0"
-   "\0"
-   /* _mesa_function_pool[24037]: VertexAttrib3fvARB (will be remapped) */
-   "ip\0"
-   "glVertexAttrib3fv\0"
-   "glVertexAttrib3fvARB\0"
-   "\0"
-   /* _mesa_function_pool[24080]: ClearColor (offset 206) */
-   "ffff\0"
-   "glClearColor\0"
-   "\0"
-   /* _mesa_function_pool[24099]: GetSynciv (will be remapped) */
-   "iiipp\0"
-   "glGetSynciv\0"
-   "\0"
-   /* _mesa_function_pool[24118]: ClearColorIiEXT (will be remapped) */
-   "iiii\0"
-   "glClearColorIiEXT\0"
-   "\0"
-   /* _mesa_function_pool[24142]: DeleteFramebuffersEXT (will be remapped) */
-   "ip\0"
-   "glDeleteFramebuffers\0"
-   "glDeleteFramebuffersEXT\0"
-   "\0"
-   /* _mesa_function_pool[24191]: GlobalAlphaFactorsSUN (dynamic) */
-   "i\0"
-   "glGlobalAlphaFactorsSUN\0"
-   "\0"
-   /* _mesa_function_pool[24218]: IsEnabledIndexedEXT (will be remapped) */
-   "ii\0"
-   "glIsEnabledIndexedEXT\0"
-   "glIsEnabledi\0"
-   "\0"
-   /* _mesa_function_pool[24257]: TexEnviv (offset 187) */
-   "iip\0"
-   "glTexEnviv\0"
-   "\0"
-   /* _mesa_function_pool[24273]: TexSubImage3D (offset 372) */
-   "iiiiiiiiiip\0"
-   "glTexSubImage3D\0"
-   "glTexSubImage3DEXT\0"
-   "\0"
-   /* _mesa_function_pool[24321]: Tangent3fEXT (dynamic) */
-   "fff\0"
-   "glTangent3fEXT\0"
-   "\0"
-   /* _mesa_function_pool[24341]: SecondaryColor3uivEXT (will be remapped) */
-   "p\0"
-   "glSecondaryColor3uiv\0"
-   "glSecondaryColor3uivEXT\0"
-   "\0"
-   /* _mesa_function_pool[24389]: MatrixIndexubvARB (dynamic) */
-   "ip\0"
-   "glMatrixIndexubvARB\0"
-   "\0"
-   /* _mesa_function_pool[24413]: Color4fNormal3fVertex3fSUN (dynamic) */
-   "ffffffffff\0"
-   "glColor4fNormal3fVertex3fSUN\0"
-   "\0"
-   /* _mesa_function_pool[24454]: PixelTexGenParameterfSGIS (will be remapped) */
-   "if\0"
-   "glPixelTexGenParameterfSGIS\0"
-   "\0"
-   /* _mesa_function_pool[24486]: CreateShader (will be remapped) */
-   "i\0"
-   "glCreateShader\0"
-   "\0"
-   /* _mesa_function_pool[24504]: GetColorTableParameterfv (offset 344) */
-   "iip\0"
-   "glGetColorTableParameterfv\0"
-   "glGetColorTableParameterfvSGI\0"
-   "glGetColorTableParameterfvEXT\0"
-   "\0"
-   /* _mesa_function_pool[24596]: FragmentLightModelfvSGIX (dynamic) */
-   "ip\0"
-   "glFragmentLightModelfvSGIX\0"
-   "\0"
-   /* _mesa_function_pool[24627]: Bitmap (offset 8) */
-   "iiffffp\0"
-   "glBitmap\0"
-   "\0"
-   /* _mesa_function_pool[24645]: MultiTexCoord3fARB (offset 394) */
-   "ifff\0"
-   "glMultiTexCoord3f\0"
-   "glMultiTexCoord3fARB\0"
-   "\0"
-   /* _mesa_function_pool[24690]: GetTexLevelParameterfv (offset 284) */
-   "iiip\0"
-   "glGetTexLevelParameterfv\0"
-   "\0"
-   /* _mesa_function_pool[24721]: GetPixelTexGenParameterfvSGIS (will be remapped) */
-   "ip\0"
-   "glGetPixelTexGenParameterfvSGIS\0"
-   "\0"
-   /* _mesa_function_pool[24757]: GenFramebuffersEXT (will be remapped) */
-   "ip\0"
-   "glGenFramebuffers\0"
-   "glGenFramebuffersEXT\0"
-   "\0"
-   /* _mesa_function_pool[24800]: VertexAttribDivisor (will be remapped) */
-   "ii\0"
-   "glVertexAttribDivisor\0"
-   "\0"
-   /* _mesa_function_pool[24826]: GetProgramParameterdvNV (will be remapped) */
-   "iiip\0"
-   "glGetProgramParameterdvNV\0"
-   "\0"
-   /* _mesa_function_pool[24858]: Vertex2sv (offset 133) */
-   "p\0"
-   "glVertex2sv\0"
-   "\0"
-   /* _mesa_function_pool[24873]: GetIntegerv (offset 263) */
-   "ip\0"
-   "glGetIntegerv\0"
-   "\0"
-   /* _mesa_function_pool[24891]: IsVertexArrayAPPLE (will be remapped) */
-   "i\0"
-   "glIsVertexArray\0"
-   "glIsVertexArrayAPPLE\0"
-   "\0"
-   /* _mesa_function_pool[24931]: FragmentLightfvSGIX (dynamic) */
-   "iip\0"
-   "glFragmentLightfvSGIX\0"
-   "\0"
-   /* _mesa_function_pool[24958]: GetnMapdvARB (will be remapped) */
-   "iiip\0"
-   "glGetnMapdvARB\0"
-   "\0"
-   /* _mesa_function_pool[24979]: DetachShader (will be remapped) */
-   "ii\0"
-   "glDetachShader\0"
-   "\0"
-   /* _mesa_function_pool[24998]: VertexAttrib4NubARB (will be remapped) */
-   "iiiii\0"
-   "glVertexAttrib4Nub\0"
-   "glVertexAttrib4NubARB\0"
-   "\0"
-   /* _mesa_function_pool[25046]: GetProgramEnvParameterfvARB (will be remapped) */
-   "iip\0"
-   "glGetProgramEnvParameterfvARB\0"
-   "\0"
-   /* _mesa_function_pool[25081]: GetTrackMatrixivNV (will be remapped) */
-   "iiip\0"
-   "glGetTrackMatrixivNV\0"
-   "\0"
-   /* _mesa_function_pool[25108]: VertexAttrib3svNV (will be remapped) */
-   "ip\0"
-   "glVertexAttrib3svNV\0"
-   "\0"
-   /* _mesa_function_pool[25132]: Uniform4fvARB (will be remapped) */
-   "iip\0"
-   "glUniform4fv\0"
-   "glUniform4fvARB\0"
-   "\0"
-   /* _mesa_function_pool[25166]: MultTransposeMatrixfARB (will be remapped) */
-   "p\0"
-   "glMultTransposeMatrixf\0"
-   "glMultTransposeMatrixfARB\0"
-   "\0"
-   /* _mesa_function_pool[25218]: GetTexEnviv (offset 277) */
-   "iip\0"
-   "glGetTexEnviv\0"
-   "\0"
-   /* _mesa_function_pool[25237]: ColorFragmentOp1ATI (will be remapped) */
-   "iiiiiii\0"
-   "glColorFragmentOp1ATI\0"
-   "\0"
-   /* _mesa_function_pool[25268]: GetUniformfvARB (will be remapped) */
-   "iip\0"
-   "glGetUniformfv\0"
-   "glGetUniformfvARB\0"
-   "\0"
-   /* _mesa_function_pool[25306]: EGLImageTargetRenderbufferStorageOES (will be remapped) */
-   "ip\0"
-   "glEGLImageTargetRenderbufferStorageOES\0"
-   "\0"
-   /* _mesa_function_pool[25349]: VertexAttribI2ivEXT (will be remapped) */
-   "ip\0"
-   "glVertexAttribI2ivEXT\0"
-   "glVertexAttribI2iv\0"
-   "\0"
-   /* _mesa_function_pool[25394]: PopClientAttrib (offset 334) */
-   "\0"
-   "glPopClientAttrib\0"
-   "\0"
-   /* _mesa_function_pool[25414]: ReplacementCodeuiTexCoord2fColor4fNormal3fVertex3fSUN (dynamic) */
-   "iffffffffffff\0"
-   "glReplacementCodeuiTexCoord2fColor4fNormal3fVertex3fSUN\0"
-   "\0"
-   /* _mesa_function_pool[25485]: DetachObjectARB (will be remapped) */
-   "ii\0"
-   "glDetachObjectARB\0"
-   "\0"
-   /* _mesa_function_pool[25507]: VertexBlendARB (dynamic) */
-   "i\0"
-   "glVertexBlendARB\0"
-   "\0"
-   /* _mesa_function_pool[25527]: WindowPos3iMESA (will be remapped) */
-   "iii\0"
-   "glWindowPos3i\0"
-   "glWindowPos3iARB\0"
-   "glWindowPos3iMESA\0"
-   "\0"
-   /* _mesa_function_pool[25581]: SeparableFilter2D (offset 360) */
-   "iiiiiipp\0"
-   "glSeparableFilter2D\0"
-   "glSeparableFilter2DEXT\0"
-   "\0"
-   /* _mesa_function_pool[25634]: ProgramParameteriARB (will be remapped) */
-   "iii\0"
-   "glProgramParameteriARB\0"
-   "\0"
-   /* _mesa_function_pool[25662]: Map1d (offset 220) */
-   "iddiip\0"
-   "glMap1d\0"
-   "\0"
-   /* _mesa_function_pool[25678]: Map1f (offset 221) */
-   "iffiip\0"
-   "glMap1f\0"
-   "\0"
-   /* _mesa_function_pool[25694]: CompressedTexImage2DARB (will be remapped) */
-   "iiiiiiip\0"
-   "glCompressedTexImage2D\0"
-   "glCompressedTexImage2DARB\0"
-   "\0"
-   /* _mesa_function_pool[25753]: ArrayElement (offset 306) */
-   "i\0"
-   "glArrayElement\0"
-   "glArrayElementEXT\0"
-   "\0"
-   /* _mesa_function_pool[25789]: TexImage2D (offset 183) */
-   "iiiiiiiip\0"
-   "glTexImage2D\0"
-   "\0"
-   /* _mesa_function_pool[25813]: DepthBoundsEXT (will be remapped) */
-   "dd\0"
-   "glDepthBoundsEXT\0"
-   "\0"
-   /* _mesa_function_pool[25834]: ProgramParameters4fvNV (will be remapped) */
-   "iiip\0"
-   "glProgramParameters4fvNV\0"
-   "\0"
-   /* _mesa_function_pool[25865]: DeformationMap3fSGIX (dynamic) */
-   "iffiiffiiffiip\0"
-   "glDeformationMap3fSGIX\0"
-   "\0"
-   /* _mesa_function_pool[25904]: GetProgramivNV (will be remapped) */
-   "iip\0"
-   "glGetProgramivNV\0"
-   "\0"
-   /* _mesa_function_pool[25926]: GetFragDataLocationEXT (will be remapped) */
-   "ip\0"
-   "glGetFragDataLocationEXT\0"
-   "glGetFragDataLocation\0"
-   "\0"
-   /* _mesa_function_pool[25977]: GetMinmaxParameteriv (offset 366) */
-   "iip\0"
-   "glGetMinmaxParameteriv\0"
-   "glGetMinmaxParameterivEXT\0"
-   "\0"
-   /* _mesa_function_pool[26031]: PixelTransferf (offset 247) */
-   "if\0"
-   "glPixelTransferf\0"
-   "\0"
-   /* _mesa_function_pool[26052]: CopyTexImage1D (offset 323) */
-   "iiiiiii\0"
-   "glCopyTexImage1D\0"
-   "glCopyTexImage1DEXT\0"
-   "\0"
-   /* _mesa_function_pool[26098]: PushMatrix (offset 298) */
-   "\0"
-   "glPushMatrix\0"
-   "\0"
-   /* _mesa_function_pool[26113]: Fogiv (offset 156) */
-   "ip\0"
-   "glFogiv\0"
-   "\0"
-   /* _mesa_function_pool[26125]: TexCoord1dv (offset 95) */
-   "p\0"
-   "glTexCoord1dv\0"
-   "\0"
-   /* _mesa_function_pool[26142]: AlphaFragmentOp3ATI (will be remapped) */
-   "iiiiiiiiiiii\0"
-   "glAlphaFragmentOp3ATI\0"
-   "\0"
-   /* _mesa_function_pool[26178]: PixelTransferi (offset 248) */
-   "ii\0"
-   "glPixelTransferi\0"
-   "\0"
-   /* _mesa_function_pool[26199]: GetnColorTableARB (will be remapped) */
-   "iiiip\0"
-   "glGetnColorTableARB\0"
-   "\0"
-   /* _mesa_function_pool[26226]: VertexAttrib3fvNV (will be remapped) */
-   "ip\0"
-   "glVertexAttrib3fvNV\0"
-   "\0"
-   /* _mesa_function_pool[26250]: Rotatef (offset 300) */
-   "ffff\0"
-   "glRotatef\0"
-   "\0"
-   /* _mesa_function_pool[26266]: GetFinalCombinerInputParameterivNV (will be remapped) */
-   "iip\0"
-   "glGetFinalCombinerInputParameterivNV\0"
-   "\0"
-   /* _mesa_function_pool[26308]: Vertex3i (offset 138) */
-   "iii\0"
-   "glVertex3i\0"
-   "\0"
-   /* _mesa_function_pool[26324]: SecondaryColorP3ui (will be remapped) */
-   "ii\0"
-   "glSecondaryColorP3ui\0"
-   "\0"
-   /* _mesa_function_pool[26349]: Vertex3f (offset 136) */
-   "fff\0"
-   "glVertex3f\0"
-   "\0"
-   /* _mesa_function_pool[26365]: Clear (offset 203) */
-   "i\0"
-   "glClear\0"
-   "\0"
-   /* _mesa_function_pool[26376]: Vertex3d (offset 134) */
-   "ddd\0"
-   "glVertex3d\0"
-   "\0"
-   /* _mesa_function_pool[26392]: GetMapParameterivNV (dynamic) */
-   "iip\0"
-   "glGetMapParameterivNV\0"
-   "\0"
-   /* _mesa_function_pool[26419]: Uniform4iARB (will be remapped) */
-   "iiiii\0"
-   "glUniform4i\0"
-   "glUniform4iARB\0"
-   "\0"
-   /* _mesa_function_pool[26453]: ReadBuffer (offset 254) */
-   "i\0"
-   "glReadBuffer\0"
-   "\0"
-   /* _mesa_function_pool[26469]: ConvolutionParameteri (offset 352) */
-   "iii\0"
-   "glConvolutionParameteri\0"
-   "glConvolutionParameteriEXT\0"
-   "\0"
-   /* _mesa_function_pool[26525]: Ortho (offset 296) */
-   "dddddd\0"
-   "glOrtho\0"
-   "\0"
-   /* _mesa_function_pool[26541]: Binormal3sEXT (dynamic) */
-   "iii\0"
-   "glBinormal3sEXT\0"
-   "\0"
-   /* _mesa_function_pool[26562]: ListBase (offset 6) */
-   "i\0"
-   "glListBase\0"
-   "\0"
-   /* _mesa_function_pool[26576]: VertexAttribI3ivEXT (will be remapped) */
-   "ip\0"
-   "glVertexAttribI3ivEXT\0"
-   "glVertexAttribI3iv\0"
-   "\0"
-   /* _mesa_function_pool[26621]: MultiTexCoordP1ui (will be remapped) */
-   "iii\0"
-   "glMultiTexCoordP1ui\0"
-   "\0"
-   /* _mesa_function_pool[26646]: Vertex3s (offset 140) */
-   "iii\0"
-   "glVertex3s\0"
-   "\0"
-   /* _mesa_function_pool[26662]: ConvolutionParameterf (offset 350) */
-   "iif\0"
-   "glConvolutionParameterf\0"
-   "glConvolutionParameterfEXT\0"
-   "\0"
-   /* _mesa_function_pool[26718]: GetColorTableParameteriv (offset 345) */
-   "iip\0"
-   "glGetColorTableParameteriv\0"
-   "glGetColorTableParameterivSGI\0"
-   "glGetColorTableParameterivEXT\0"
-   "\0"
-   /* _mesa_function_pool[26810]: ProgramEnvParameter4dvARB (will be remapped) */
-   "iip\0"
-   "glProgramEnvParameter4dvARB\0"
-   "glProgramParameter4dvNV\0"
-   "\0"
-   /* _mesa_function_pool[26867]: ShadeModel (offset 177) */
-   "i\0"
-   "glShadeModel\0"
-   "\0"
-   /* _mesa_function_pool[26883]: VertexAttribs2fvNV (will be remapped) */
-   "iip\0"
-   "glVertexAttribs2fvNV\0"
-   "\0"
-   /* _mesa_function_pool[26909]: Rectiv (offset 91) */
-   "pp\0"
-   "glRectiv\0"
-   "\0"
-   /* _mesa_function_pool[26922]: UseProgramObjectARB (will be remapped) */
-   "i\0"
-   "glUseProgram\0"
-   "glUseProgramObjectARB\0"
-   "\0"
-   /* _mesa_function_pool[26960]: GetMapParameterfvNV (dynamic) */
-   "iip\0"
-   "glGetMapParameterfvNV\0"
-   "\0"
-   /* _mesa_function_pool[26987]: EndConditionalRenderNV (will be remapped) */
-   "\0"
-   "glEndConditionalRenderNV\0"
-   "glEndConditionalRender\0"
-   "\0"
-   /* _mesa_function_pool[27037]: PassTexCoordATI (will be remapped) */
-   "iii\0"
-   "glPassTexCoordATI\0"
-   "\0"
-   /* _mesa_function_pool[27060]: DeleteProgram (will be remapped) */
-   "i\0"
-   "glDeleteProgram\0"
-   "\0"
-   /* _mesa_function_pool[27079]: GetSamplerParameteriv (will be remapped) */
-   "iip\0"
-   "glGetSamplerParameteriv\0"
-   "\0"
-   /* _mesa_function_pool[27108]: Tangent3dEXT (dynamic) */
-   "ddd\0"
-   "glTangent3dEXT\0"
-   "\0"
-   /* _mesa_function_pool[27128]: SecondaryColor3dvEXT (will be remapped) */
-   "p\0"
-   "glSecondaryColor3dv\0"
-   "glSecondaryColor3dvEXT\0"
-   "\0"
-   /* _mesa_function_pool[27174]: AlphaFragmentOp2ATI (will be remapped) */
-   "iiiiiiiii\0"
-   "glAlphaFragmentOp2ATI\0"
-   "\0"
-   /* _mesa_function_pool[27207]: Vertex2fv (offset 129) */
-   "p\0"
-   "glVertex2fv\0"
-   "\0"
-   /* _mesa_function_pool[27222]: MultiDrawArraysEXT (will be remapped) */
-   "ippi\0"
-   "glMultiDrawArrays\0"
-   "glMultiDrawArraysEXT\0"
-   "\0"
-   /* _mesa_function_pool[27267]: BindRenderbufferEXT (will be remapped) */
-   "ii\0"
-   "glBindRenderbuffer\0"
-   "glBindRenderbufferEXT\0"
-   "\0"
-   /* _mesa_function_pool[27312]: MultiTexCoord4dARB (offset 400) */
-   "idddd\0"
-   "glMultiTexCoord4d\0"
-   "glMultiTexCoord4dARB\0"
-   "\0"
-   /* _mesa_function_pool[27358]: FramebufferTextureFaceARB (will be remapped) */
-   "iiiii\0"
-   "glFramebufferTextureFaceARB\0"
-   "\0"
-   /* _mesa_function_pool[27393]: Vertex3sv (offset 141) */
-   "p\0"
-   "glVertex3sv\0"
-   "\0"
-   /* _mesa_function_pool[27408]: SecondaryColor3usEXT (will be remapped) */
-   "iii\0"
-   "glSecondaryColor3us\0"
-   "glSecondaryColor3usEXT\0"
-   "\0"
-   /* _mesa_function_pool[27456]: ProgramLocalParameter4fvARB (will be remapped) */
-   "iip\0"
-   "glProgramLocalParameter4fvARB\0"
-   "\0"
-   /* _mesa_function_pool[27491]: DeleteProgramsNV (will be remapped) */
-   "ip\0"
-   "glDeleteProgramsARB\0"
-   "glDeleteProgramsNV\0"
-   "\0"
-   /* _mesa_function_pool[27534]: EvalMesh1 (offset 236) */
-   "iii\0"
-   "glEvalMesh1\0"
-   "\0"
-   /* _mesa_function_pool[27551]: PauseTransformFeedback (will be remapped) */
-   "\0"
-   "glPauseTransformFeedback\0"
-   "\0"
-   /* _mesa_function_pool[27578]: MultiTexCoord1sARB (offset 382) */
-   "ii\0"
-   "glMultiTexCoord1s\0"
-   "glMultiTexCoord1sARB\0"
-   "\0"
-   /* _mesa_function_pool[27621]: ReplacementCodeuiColor3fVertex3fSUN (dynamic) */
-   "iffffff\0"
-   "glReplacementCodeuiColor3fVertex3fSUN\0"
-   "\0"
-   /* _mesa_function_pool[27668]: GetVertexAttribPointervNV (will be remapped) */
-   "iip\0"
-   "glGetVertexAttribPointerv\0"
-   "glGetVertexAttribPointervARB\0"
-   "glGetVertexAttribPointervNV\0"
-   "\0"
-   /* _mesa_function_pool[27756]: VertexAttribs1fvNV (will be remapped) */
-   "iip\0"
-   "glVertexAttribs1fvNV\0"
-   "\0"
-   /* _mesa_function_pool[27782]: MultiTexCoord1dvARB (offset 377) */
-   "ip\0"
-   "glMultiTexCoord1dv\0"
-   "glMultiTexCoord1dvARB\0"
-   "\0"
-   /* _mesa_function_pool[27827]: Uniform2iARB (will be remapped) */
-   "iii\0"
-   "glUniform2i\0"
-   "glUniform2iARB\0"
-   "\0"
-   /* _mesa_function_pool[27859]: Vertex2iv (offset 131) */
-   "p\0"
-   "glVertex2iv\0"
-   "\0"
-   /* _mesa_function_pool[27874]: GetProgramStringNV (will be remapped) */
-   "iip\0"
-   "glGetProgramStringNV\0"
-   "\0"
-   /* _mesa_function_pool[27900]: ColorPointerEXT (will be remapped) */
-   "iiiip\0"
-   "glColorPointerEXT\0"
-   "\0"
-   /* _mesa_function_pool[27925]: LineWidth (offset 168) */
-   "f\0"
-   "glLineWidth\0"
-   "\0"
-   /* _mesa_function_pool[27940]: MapBufferARB (will be remapped) */
-   "ii\0"
-   "glMapBuffer\0"
-   "glMapBufferARB\0"
-   "\0"
-   /* _mesa_function_pool[27971]: MultiDrawElementsBaseVertex (will be remapped) */
-   "ipipip\0"
-   "glMultiDrawElementsBaseVertex\0"
-   "\0"
-   /* _mesa_function_pool[28009]: TexParameterIuivEXT (will be remapped) */
-   "iip\0"
-   "glTexParameterIuivEXT\0"
-   "glTexParameterIuiv\0"
-   "\0"
-   /* _mesa_function_pool[28055]: Binormal3svEXT (dynamic) */
-   "p\0"
-   "glBinormal3svEXT\0"
-   "\0"
-   /* _mesa_function_pool[28075]: ApplyTextureEXT (dynamic) */
-   "i\0"
-   "glApplyTextureEXT\0"
-   "\0"
-   /* _mesa_function_pool[28096]: GetBufferParameteri64v (will be remapped) */
-   "iip\0"
-   "glGetBufferParameteri64v\0"
-   "\0"
-   /* _mesa_function_pool[28126]: TexGendv (offset 189) */
-   "iip\0"
-   "glTexGendv\0"
-   "\0"
-   /* _mesa_function_pool[28142]: VertexAttribI3iEXT (will be remapped) */
-   "iiii\0"
-   "glVertexAttribI3iEXT\0"
-   "glVertexAttribI3i\0"
-   "\0"
-   /* _mesa_function_pool[28187]: EnableIndexedEXT (will be remapped) */
-   "ii\0"
-   "glEnableIndexedEXT\0"
-   "glEnablei\0"
-   "\0"
-   /* _mesa_function_pool[28220]: TextureMaterialEXT (dynamic) */
-   "ii\0"
-   "glTextureMaterialEXT\0"
-   "\0"
-   /* _mesa_function_pool[28245]: TextureLightEXT (dynamic) */
-   "i\0"
-   "glTextureLightEXT\0"
-   "\0"
-   /* _mesa_function_pool[28266]: ResetMinmax (offset 370) */
-   "i\0"
-   "glResetMinmax\0"
-   "glResetMinmaxEXT\0"
-   "\0"
-   /* _mesa_function_pool[28300]: SpriteParameterfSGIX (dynamic) */
-   "if\0"
-   "glSpriteParameterfSGIX\0"
-   "\0"
-   /* _mesa_function_pool[28327]: EnableClientState (offset 313) */
-   "i\0"
-   "glEnableClientState\0"
-   "\0"
-   /* _mesa_function_pool[28350]: VertexAttrib4sNV (will be remapped) */
-   "iiiii\0"
-   "glVertexAttrib4sNV\0"
-   "\0"
-   /* _mesa_function_pool[28376]: GetConvolutionParameterfv (offset 357) */
-   "iip\0"
-   "glGetConvolutionParameterfv\0"
-   "glGetConvolutionParameterfvEXT\0"
-   "\0"
-   /* _mesa_function_pool[28440]: VertexAttribs4dvNV (will be remapped) */
-   "iip\0"
-   "glVertexAttribs4dvNV\0"
-   "\0"
-   /* _mesa_function_pool[28466]: MultiModeDrawArraysIBM (will be remapped) */
-   "pppii\0"
-   "glMultiModeDrawArraysIBM\0"
-   "\0"
-   /* _mesa_function_pool[28498]: VertexAttrib4dARB (will be remapped) */
-   "idddd\0"
-   "glVertexAttrib4d\0"
-   "glVertexAttrib4dARB\0"
-   "\0"
-   /* _mesa_function_pool[28542]: GetTexBumpParameterfvATI (will be remapped) */
-   "ip\0"
-   "glGetTexBumpParameterfvATI\0"
-   "\0"
-   /* _mesa_function_pool[28573]: ProgramNamedParameter4dNV (will be remapped) */
-   "iipdddd\0"
-   "glProgramNamedParameter4dNV\0"
-   "\0"
-   /* _mesa_function_pool[28610]: GetMaterialfv (offset 269) */
-   "iip\0"
-   "glGetMaterialfv\0"
-   "\0"
-   /* _mesa_function_pool[28631]: VertexWeightfEXT (dynamic) */
-   "f\0"
-   "glVertexWeightfEXT\0"
-   "\0"
-   /* _mesa_function_pool[28653]: SetFragmentShaderConstantATI (will be remapped) */
-   "ip\0"
-   "glSetFragmentShaderConstantATI\0"
-   "\0"
-   /* _mesa_function_pool[28688]: Binormal3fEXT (dynamic) */
-   "fff\0"
-   "glBinormal3fEXT\0"
-   "\0"
-   /* _mesa_function_pool[28709]: CallList (offset 2) */
-   "i\0"
-   "glCallList\0"
-   "\0"
-   /* _mesa_function_pool[28723]: Materialfv (offset 170) */
-   "iip\0"
-   "glMaterialfv\0"
-   "\0"
-   /* _mesa_function_pool[28741]: TexCoord3fv (offset 113) */
-   "p\0"
-   "glTexCoord3fv\0"
-   "\0"
-   /* _mesa_function_pool[28758]: FogCoordfvEXT (will be remapped) */
-   "p\0"
-   "glFogCoordfv\0"
-   "glFogCoordfvEXT\0"
-   "\0"
-   /* _mesa_function_pool[28790]: MultiTexCoord1ivARB (offset 381) */
-   "ip\0"
-   "glMultiTexCoord1iv\0"
-   "glMultiTexCoord1ivARB\0"
-   "\0"
-   /* _mesa_function_pool[28835]: SecondaryColor3ubEXT (will be remapped) */
-   "iii\0"
-   "glSecondaryColor3ub\0"
-   "glSecondaryColor3ubEXT\0"
-   "\0"
-   /* _mesa_function_pool[28883]: MultiTexCoord2ivARB (offset 389) */
-   "ip\0"
-   "glMultiTexCoord2iv\0"
-   "glMultiTexCoord2ivARB\0"
-   "\0"
-   /* _mesa_function_pool[28928]: FogFuncSGIS (dynamic) */
-   "ip\0"
-   "glFogFuncSGIS\0"
-   "\0"
-   /* _mesa_function_pool[28946]: CopyTexSubImage2D (offset 326) */
-   "iiiiiiii\0"
-   "glCopyTexSubImage2D\0"
-   "glCopyTexSubImage2DEXT\0"
-   "\0"
-   /* _mesa_function_pool[28999]: GetObjectParameterivARB (will be remapped) */
-   "iip\0"
-   "glGetObjectParameterivARB\0"
-   "\0"
-   /* _mesa_function_pool[29030]: Color3iv (offset 16) */
-   "p\0"
-   "glColor3iv\0"
-   "\0"
-   /* _mesa_function_pool[29044]: TexCoord4fVertex4fSUN (dynamic) */
-   "ffffffff\0"
-   "glTexCoord4fVertex4fSUN\0"
-   "\0"
-   /* _mesa_function_pool[29078]: DrawElements (offset 311) */
-   "iiip\0"
-   "glDrawElements\0"
-   "\0"
-   /* _mesa_function_pool[29099]: BindVertexArrayAPPLE (will be remapped) */
-   "i\0"
-   "glBindVertexArrayAPPLE\0"
-   "\0"
-   /* _mesa_function_pool[29125]: GetProgramLocalParameterdvARB (will be remapped) */
-   "iip\0"
-   "glGetProgramLocalParameterdvARB\0"
-   "\0"
-   /* _mesa_function_pool[29162]: GetHistogramParameteriv (offset 363) */
-   "iip\0"
-   "glGetHistogramParameteriv\0"
-   "glGetHistogramParameterivEXT\0"
-   "\0"
-   /* _mesa_function_pool[29222]: MultiTexCoord1iARB (offset 380) */
-   "ii\0"
-   "glMultiTexCoord1i\0"
-   "glMultiTexCoord1iARB\0"
-   "\0"
-   /* _mesa_function_pool[29265]: GetConvolutionFilter (offset 356) */
-   "iiip\0"
-   "glGetConvolutionFilter\0"
-   "glGetConvolutionFilterEXT\0"
-   "\0"
-   /* _mesa_function_pool[29320]: GetProgramivARB (will be remapped) */
-   "iip\0"
-   "glGetProgramivARB\0"
-   "\0"
-   /* _mesa_function_pool[29343]: TexBufferARB (will be remapped) */
-   "iii\0"
-   "glTexBufferARB\0"
-   "\0"
-   /* _mesa_function_pool[29363]: BlendFuncSeparateEXT (will be remapped) */
-   "iiii\0"
-   "glBlendFuncSeparate\0"
-   "glBlendFuncSeparateEXT\0"
-   "glBlendFuncSeparateINGR\0"
-   "\0"
-   /* _mesa_function_pool[29436]: MapBufferRange (will be remapped) */
-   "iiii\0"
-   "glMapBufferRange\0"
-   "\0"
-   /* _mesa_function_pool[29459]: ProgramParameters4dvNV (will be remapped) */
-   "iiip\0"
-   "glProgramParameters4dvNV\0"
-   "\0"
-   /* _mesa_function_pool[29490]: TexCoord2fColor3fVertex3fvSUN (dynamic) */
-   "ppp\0"
-   "glTexCoord2fColor3fVertex3fvSUN\0"
-   "\0"
-   /* _mesa_function_pool[29527]: EvalPoint2 (offset 239) */
-   "ii\0"
-   "glEvalPoint2\0"
-   "\0"
-   /* _mesa_function_pool[29544]: Uniform1uivEXT (will be remapped) */
-   "iip\0"
-   "glUniform1uivEXT\0"
-   "glUniform1uiv\0"
-   "\0"
-   /* _mesa_function_pool[29580]: EvalPoint1 (offset 237) */
-   "i\0"
-   "glEvalPoint1\0"
-   "\0"
-   /* _mesa_function_pool[29596]: Binormal3dvEXT (dynamic) */
-   "p\0"
-   "glBinormal3dvEXT\0"
-   "\0"
-   /* _mesa_function_pool[29616]: PopMatrix (offset 297) */
-   "\0"
-   "glPopMatrix\0"
-   "\0"
-   /* _mesa_function_pool[29630]: GetVertexAttribIuivEXT (will be remapped) */
-   "iip\0"
-   "glGetVertexAttribIuivEXT\0"
-   "glGetVertexAttribIuiv\0"
-   "\0"
-   /* _mesa_function_pool[29682]: FinishFenceNV (will be remapped) */
-   "i\0"
-   "glFinishFenceNV\0"
-   "\0"
-   /* _mesa_function_pool[29701]: GetFogFuncSGIS (dynamic) */
-   "p\0"
-   "glGetFogFuncSGIS\0"
-   "\0"
-   /* _mesa_function_pool[29721]: GetUniformLocationARB (will be remapped) */
-   "ip\0"
-   "glGetUniformLocation\0"
-   "glGetUniformLocationARB\0"
-   "\0"
-   /* _mesa_function_pool[29770]: SecondaryColor3fEXT (will be remapped) */
-   "fff\0"
-   "glSecondaryColor3f\0"
-   "glSecondaryColor3fEXT\0"
-   "\0"
-   /* _mesa_function_pool[29816]: GetTexGeniv (offset 280) */
-   "iip\0"
-   "glGetTexGeniv\0"
-   "\0"
-   /* _mesa_function_pool[29835]: CombinerInputNV (will be remapped) */
-   "iiiiii\0"
-   "glCombinerInputNV\0"
-   "\0"
-   /* _mesa_function_pool[29861]: VertexAttrib3sARB (will be remapped) */
-   "iiii\0"
-   "glVertexAttrib3s\0"
-   "glVertexAttrib3sARB\0"
-   "\0"
-   /* _mesa_function_pool[29904]: IsTransformFeedback (will be remapped) */
-   "i\0"
-   "glIsTransformFeedback\0"
-   "\0"
-   /* _mesa_function_pool[29929]: ReplacementCodeuiNormal3fVertex3fvSUN (dynamic) */
-   "ppp\0"
-   "glReplacementCodeuiNormal3fVertex3fvSUN\0"
-   "\0"
-   /* _mesa_function_pool[29974]: Map2d (offset 222) */
-   "iddiiddiip\0"
-   "glMap2d\0"
-   "\0"
-   /* _mesa_function_pool[29994]: Map2f (offset 223) */
-   "iffiiffiip\0"
-   "glMap2f\0"
-   "\0"
-   /* _mesa_function_pool[30014]: ProgramStringARB (will be remapped) */
-   "iiip\0"
-   "glProgramStringARB\0"
-   "\0"
-   /* _mesa_function_pool[30039]: Vertex4s (offset 148) */
-   "iiii\0"
-   "glVertex4s\0"
-   "\0"
-   /* _mesa_function_pool[30056]: TexCoord4fVertex4fvSUN (dynamic) */
-   "pp\0"
-   "glTexCoord4fVertex4fvSUN\0"
-   "\0"
-   /* _mesa_function_pool[30085]: FragmentLightModelivSGIX (dynamic) */
-   "ip\0"
-   "glFragmentLightModelivSGIX\0"
-   "\0"
-   /* _mesa_function_pool[30116]: VertexAttrib1fNV (will be remapped) */
-   "if\0"
-   "glVertexAttrib1fNV\0"
-   "\0"
-   /* _mesa_function_pool[30139]: Vertex4f (offset 144) */
-   "ffff\0"
-   "glVertex4f\0"
-   "\0"
-   /* _mesa_function_pool[30156]: EvalCoord1d (offset 228) */
-   "d\0"
-   "glEvalCoord1d\0"
-   "\0"
-   /* _mesa_function_pool[30173]: Vertex4d (offset 142) */
-   "dddd\0"
-   "glVertex4d\0"
-   "\0"
-   /* _mesa_function_pool[30190]: RasterPos4dv (offset 79) */
-   "p\0"
-   "glRasterPos4dv\0"
-   "\0"
-   /* _mesa_function_pool[30208]: UseShaderProgramEXT (will be remapped) */
-   "ii\0"
-   "glUseShaderProgramEXT\0"
-   "\0"
-   /* _mesa_function_pool[30234]: FragmentLightfSGIX (dynamic) */
-   "iif\0"
-   "glFragmentLightfSGIX\0"
-   "\0"
-   /* _mesa_function_pool[30260]: GetCompressedTexImageARB (will be remapped) */
-   "iip\0"
-   "glGetCompressedTexImage\0"
-   "glGetCompressedTexImageARB\0"
-   "\0"
-   /* _mesa_function_pool[30316]: GetTexGenfv (offset 279) */
-   "iip\0"
-   "glGetTexGenfv\0"
-   "\0"
-   /* _mesa_function_pool[30335]: Vertex4i (offset 146) */
-   "iiii\0"
-   "glVertex4i\0"
-   "\0"
-   /* _mesa_function_pool[30352]: VertexWeightPointerEXT (dynamic) */
-   "iiip\0"
-   "glVertexWeightPointerEXT\0"
-   "\0"
-   /* _mesa_function_pool[30383]: GetHistogram (offset 361) */
-   "iiiip\0"
-   "glGetHistogram\0"
-   "glGetHistogramEXT\0"
-   "\0"
-   /* _mesa_function_pool[30423]: ActiveStencilFaceEXT (will be remapped) */
-   "i\0"
-   "glActiveStencilFaceEXT\0"
-   "\0"
-   /* _mesa_function_pool[30449]: StencilFuncSeparateATI (will be remapped) */
-   "iiii\0"
-   "glStencilFuncSeparateATI\0"
-   "\0"
-   /* _mesa_function_pool[30480]: Materialf (offset 169) */
-   "iif\0"
-   "glMaterialf\0"
-   "\0"
-   /* _mesa_function_pool[30497]: GetShaderSourceARB (will be remapped) */
-   "iipp\0"
-   "glGetShaderSource\0"
-   "glGetShaderSourceARB\0"
-   "\0"
-   /* _mesa_function_pool[30542]: IglooInterfaceSGIX (dynamic) */
-   "ip\0"
-   "glIglooInterfaceSGIX\0"
-   "\0"
-   /* _mesa_function_pool[30567]: Materiali (offset 171) */
-   "iii\0"
-   "glMateriali\0"
-   "\0"
-   /* _mesa_function_pool[30584]: VertexAttrib4dNV (will be remapped) */
-   "idddd\0"
-   "glVertexAttrib4dNV\0"
-   "\0"
-   /* _mesa_function_pool[30610]: MultiModeDrawElementsIBM (will be remapped) */
-   "ppipii\0"
-   "glMultiModeDrawElementsIBM\0"
-   "\0"
-   /* _mesa_function_pool[30645]: Indexsv (offset 51) */
-   "p\0"
-   "glIndexsv\0"
-   "\0"
-   /* _mesa_function_pool[30658]: MultiTexCoord4svARB (offset 407) */
-   "ip\0"
-   "glMultiTexCoord4sv\0"
-   "glMultiTexCoord4svARB\0"
-   "\0"
-   /* _mesa_function_pool[30703]: LightModelfv (offset 164) */
-   "ip\0"
-   "glLightModelfv\0"
-   "\0"
-   /* _mesa_function_pool[30722]: TexCoord2dv (offset 103) */
-   "p\0"
-   "glTexCoord2dv\0"
-   "\0"
-   /* _mesa_function_pool[30739]: GenQueriesARB (will be remapped) */
-   "ip\0"
-   "glGenQueries\0"
-   "glGenQueriesARB\0"
-   "\0"
-   /* _mesa_function_pool[30772]: EvalCoord1dv (offset 229) */
-   "p\0"
-   "glEvalCoord1dv\0"
-   "\0"
-   /* _mesa_function_pool[30790]: ReplacementCodeuiVertex3fSUN (dynamic) */
-   "ifff\0"
-   "glReplacementCodeuiVertex3fSUN\0"
-   "\0"
-   /* _mesa_function_pool[30827]: Translated (offset 303) */
-   "ddd\0"
-   "glTranslated\0"
-   "\0"
-   /* _mesa_function_pool[30845]: Translatef (offset 304) */
-   "fff\0"
-   "glTranslatef\0"
-   "\0"
-   /* _mesa_function_pool[30863]: Uniform3uiEXT (will be remapped) */
-   "iiii\0"
-   "glUniform3uiEXT\0"
-   "glUniform3ui\0"
-   "\0"
-   /* _mesa_function_pool[30898]: StencilMask (offset 209) */
-   "i\0"
-   "glStencilMask\0"
-   "\0"
-   /* _mesa_function_pool[30915]: Tangent3iEXT (dynamic) */
-   "iii\0"
-   "glTangent3iEXT\0"
-   "\0"
-   /* _mesa_function_pool[30935]: ClampColorARB (will be remapped) */
-   "ii\0"
-   "glClampColorARB\0"
-   "\0"
-   /* _mesa_function_pool[30955]: GetLightiv (offset 265) */
-   "iip\0"
-   "glGetLightiv\0"
-   "\0"
-   /* _mesa_function_pool[30973]: GetSamplerParameterIiv (will be remapped) */
-   "iip\0"
-   "glGetSamplerParameterIiv\0"
-   "\0"
-   /* _mesa_function_pool[31003]: DrawMeshArraysSUN (dynamic) */
-   "iiii\0"
-   "glDrawMeshArraysSUN\0"
-   "\0"
-   /* _mesa_function_pool[31029]: IsList (offset 287) */
-   "i\0"
-   "glIsList\0"
-   "\0"
-   /* _mesa_function_pool[31041]: IsSync (will be remapped) */
-   "i\0"
-   "glIsSync\0"
-   "\0"
-   /* _mesa_function_pool[31053]: RenderMode (offset 196) */
-   "i\0"
-   "glRenderMode\0"
-   "\0"
-   /* _mesa_function_pool[31069]: GetMapControlPointsNV (dynamic) */
-   "iiiiiip\0"
-   "glGetMapControlPointsNV\0"
-   "\0"
-   /* _mesa_function_pool[31102]: DrawBuffersARB (will be remapped) */
-   "ip\0"
-   "glDrawBuffers\0"
-   "glDrawBuffersARB\0"
-   "glDrawBuffersATI\0"
-   "\0"
-   /* _mesa_function_pool[31154]: ClearBufferiv (will be remapped) */
-   "iip\0"
-   "glClearBufferiv\0"
-   "\0"
-   /* _mesa_function_pool[31175]: ProgramLocalParameter4fARB (will be remapped) */
-   "iiffff\0"
-   "glProgramLocalParameter4fARB\0"
-   "\0"
-   /* _mesa_function_pool[31212]: SpriteParameterivSGIX (dynamic) */
-   "ip\0"
-   "glSpriteParameterivSGIX\0"
-   "\0"
-   /* _mesa_function_pool[31240]: ProvokingVertexEXT (will be remapped) */
-   "i\0"
-   "glProvokingVertexEXT\0"
-   "glProvokingVertex\0"
-   "\0"
-   /* _mesa_function_pool[31282]: MultiTexCoord1fARB (offset 378) */
-   "if\0"
-   "glMultiTexCoord1f\0"
-   "glMultiTexCoord1fARB\0"
-   "\0"
-   /* _mesa_function_pool[31325]: LoadName (offset 198) */
-   "i\0"
-   "glLoadName\0"
-   "\0"
-   /* _mesa_function_pool[31339]: VertexAttribs4ubvNV (will be remapped) */
-   "iip\0"
-   "glVertexAttribs4ubvNV\0"
-   "\0"
-   /* _mesa_function_pool[31366]: WeightsvARB (dynamic) */
-   "ip\0"
-   "glWeightsvARB\0"
-   "\0"
-   /* _mesa_function_pool[31384]: NormalP3ui (will be remapped) */
-   "ii\0"
-   "glNormalP3ui\0"
-   "\0"
-   /* _mesa_function_pool[31401]: Uniform1fvARB (will be remapped) */
-   "iip\0"
-   "glUniform1fv\0"
-   "glUniform1fvARB\0"
-   "\0"
-   /* _mesa_function_pool[31435]: CopyTexSubImage1D (offset 325) */
-   "iiiiii\0"
-   "glCopyTexSubImage1D\0"
-   "glCopyTexSubImage1DEXT\0"
-   "\0"
-   /* _mesa_function_pool[31486]: CullFace (offset 152) */
-   "i\0"
-   "glCullFace\0"
-   "\0"
-   /* _mesa_function_pool[31500]: BindTexture (offset 307) */
-   "ii\0"
-   "glBindTexture\0"
-   "glBindTextureEXT\0"
-   "\0"
-   /* _mesa_function_pool[31535]: BeginFragmentShaderATI (will be remapped) */
-   "\0"
-   "glBeginFragmentShaderATI\0"
-   "\0"
-   /* _mesa_function_pool[31562]: MultiTexCoord4fARB (offset 402) */
-   "iffff\0"
-   "glMultiTexCoord4f\0"
-   "glMultiTexCoord4fARB\0"
-   "\0"
-   /* _mesa_function_pool[31608]: VertexAttribs3svNV (will be remapped) */
-   "iip\0"
-   "glVertexAttribs3svNV\0"
-   "\0"
-   /* _mesa_function_pool[31634]: StencilFunc (offset 243) */
-   "iii\0"
-   "glStencilFunc\0"
-   "\0"
-   /* _mesa_function_pool[31653]: CopyPixels (offset 255) */
-   "iiiii\0"
-   "glCopyPixels\0"
-   "\0"
-   /* _mesa_function_pool[31673]: Rectsv (offset 93) */
-   "pp\0"
-   "glRectsv\0"
-   "\0"
-   /* _mesa_function_pool[31686]: ReplacementCodeuivSUN (dynamic) */
-   "p\0"
-   "glReplacementCodeuivSUN\0"
-   "\0"
-   /* _mesa_function_pool[31713]: MultiTexCoordP2uiv (will be remapped) */
-   "iip\0"
-   "glMultiTexCoordP2uiv\0"
-   "\0"
-   /* _mesa_function_pool[31739]: EnableVertexAttribArrayARB (will be remapped) */
-   "i\0"
-   "glEnableVertexAttribArray\0"
-   "glEnableVertexAttribArrayARB\0"
-   "\0"
-   /* _mesa_function_pool[31797]: NormalPointervINTEL (dynamic) */
-   "ip\0"
-   "glNormalPointervINTEL\0"
-   "\0"
-   /* _mesa_function_pool[31823]: CopyConvolutionFilter2D (offset 355) */
-   "iiiiii\0"
-   "glCopyConvolutionFilter2D\0"
-   "glCopyConvolutionFilter2DEXT\0"
-   "\0"
-   /* _mesa_function_pool[31886]: WindowPos3ivMESA (will be remapped) */
-   "p\0"
-   "glWindowPos3iv\0"
-   "glWindowPos3ivARB\0"
-   "glWindowPos3ivMESA\0"
-   "\0"
-   /* _mesa_function_pool[31941]: CopyBufferSubData (will be remapped) */
-   "iiiii\0"
-   "glCopyBufferSubData\0"
-   "\0"
-   /* _mesa_function_pool[31968]: NormalPointer (offset 318) */
-   "iip\0"
-   "glNormalPointer\0"
-   "\0"
-   /* _mesa_function_pool[31989]: TexParameterfv (offset 179) */
-   "iip\0"
-   "glTexParameterfv\0"
-   "\0"
-   /* _mesa_function_pool[32011]: IsBufferARB (will be remapped) */
-   "i\0"
-   "glIsBuffer\0"
-   "glIsBufferARB\0"
-   "\0"
-   /* _mesa_function_pool[32039]: WindowPos4iMESA (will be remapped) */
-   "iiii\0"
-   "glWindowPos4iMESA\0"
-   "\0"
-   /* _mesa_function_pool[32063]: VertexAttrib4uivARB (will be remapped) */
-   "ip\0"
-   "glVertexAttrib4uiv\0"
-   "glVertexAttrib4uivARB\0"
-   "\0"
-   /* _mesa_function_pool[32108]: Tangent3bvEXT (dynamic) */
-   "p\0"
-   "glTangent3bvEXT\0"
-   "\0"
-   /* _mesa_function_pool[32127]: VertexAttribI3uivEXT (will be remapped) */
-   "ip\0"
-   "glVertexAttribI3uivEXT\0"
-   "glVertexAttribI3uiv\0"
-   "\0"
-   /* _mesa_function_pool[32174]: UniformMatrix3x4fv (will be remapped) */
-   "iiip\0"
-   "glUniformMatrix3x4fv\0"
-   "\0"
-   /* _mesa_function_pool[32201]: ClipPlane (offset 150) */
-   "ip\0"
-   "glClipPlane\0"
-   "\0"
-   /* _mesa_function_pool[32217]: Recti (offset 90) */
-   "iiii\0"
-   "glRecti\0"
-   "\0"
-   /* _mesa_function_pool[32231]: TrackMatrixNV (will be remapped) */
-   "iiii\0"
-   "glTrackMatrixNV\0"
-   "\0"
-   /* _mesa_function_pool[32253]: DrawRangeElementsBaseVertex (will be remapped) */
-   "iiiiipi\0"
-   "glDrawRangeElementsBaseVertex\0"
-   "\0"
-   /* _mesa_function_pool[32292]: SamplerParameterIuiv (will be remapped) */
-   "iip\0"
-   "glSamplerParameterIuiv\0"
-   "\0"
-   /* _mesa_function_pool[32320]: TexCoordPointervINTEL (dynamic) */
-   "iip\0"
-   "glTexCoordPointervINTEL\0"
-   "\0"
-   /* _mesa_function_pool[32349]: DeleteBuffersARB (will be remapped) */
-   "ip\0"
-   "glDeleteBuffers\0"
-   "glDeleteBuffersARB\0"
-   "\0"
-   /* _mesa_function_pool[32388]: PixelTransformParameterfvEXT (dynamic) */
-   "iip\0"
-   "glPixelTransformParameterfvEXT\0"
-   "\0"
-   /* _mesa_function_pool[32424]: PrimitiveRestartNV (will be remapped) */
-   "\0"
-   "glPrimitiveRestartNV\0"
-   "\0"
-   /* _mesa_function_pool[32447]: WindowPos4fvMESA (will be remapped) */
-   "p\0"
-   "glWindowPos4fvMESA\0"
-   "\0"
-   /* _mesa_function_pool[32469]: GetPixelMapuiv (offset 272) */
-   "ip\0"
-   "glGetPixelMapuiv\0"
-   "\0"
-   /* _mesa_function_pool[32490]: Rectf (offset 88) */
-   "ffff\0"
-   "glRectf\0"
-   "\0"
-   /* _mesa_function_pool[32504]: VertexAttrib1sNV (will be remapped) */
-   "ii\0"
-   "glVertexAttrib1sNV\0"
-   "\0"
-   /* _mesa_function_pool[32527]: Indexfv (offset 47) */
-   "p\0"
-   "glIndexfv\0"
-   "\0"
-   /* _mesa_function_pool[32540]: ColorP3uiv (will be remapped) */
-   "ip\0"
-   "glColorP3uiv\0"
-   "\0"
-   /* _mesa_function_pool[32557]: SecondaryColor3svEXT (will be remapped) */
-   "p\0"
-   "glSecondaryColor3sv\0"
-   "glSecondaryColor3svEXT\0"
-   "\0"
-   /* _mesa_function_pool[32603]: LoadTransposeMatrixfARB (will be remapped) */
-   "p\0"
-   "glLoadTransposeMatrixf\0"
-   "glLoadTransposeMatrixfARB\0"
-   "\0"
-   /* _mesa_function_pool[32655]: GetPointerv (offset 329) */
-   "ip\0"
-   "glGetPointerv\0"
-   "glGetPointervEXT\0"
-   "\0"
-   /* _mesa_function_pool[32690]: Tangent3bEXT (dynamic) */
-   "iii\0"
-   "glTangent3bEXT\0"
-   "\0"
-   /* _mesa_function_pool[32710]: CombinerParameterfNV (will be remapped) */
-   "if\0"
-   "glCombinerParameterfNV\0"
-   "\0"
-   /* _mesa_function_pool[32737]: IndexMask (offset 212) */
-   "i\0"
-   "glIndexMask\0"
-   "\0"
-   /* _mesa_function_pool[32752]: BindProgramNV (will be remapped) */
-   "ii\0"
-   "glBindProgramARB\0"
-   "glBindProgramNV\0"
-   "\0"
-   /* _mesa_function_pool[32789]: VertexAttrib4svARB (will be remapped) */
-   "ip\0"
-   "glVertexAttrib4sv\0"
-   "glVertexAttrib4svARB\0"
-   "\0"
-   /* _mesa_function_pool[32832]: GetFloatv (offset 262) */
-   "ip\0"
-   "glGetFloatv\0"
-   "\0"
-   /* _mesa_function_pool[32848]: CreateDebugObjectMESA (dynamic) */
-   "\0"
-   "glCreateDebugObjectMESA\0"
-   "\0"
-   /* _mesa_function_pool[32874]: GetShaderiv (will be remapped) */
-   "iip\0"
-   "glGetShaderiv\0"
-   "\0"
-   /* _mesa_function_pool[32893]: ClientWaitSync (will be remapped) */
-   "iii\0"
-   "glClientWaitSync\0"
-   "\0"
-   /* _mesa_function_pool[32915]: TexCoord4s (offset 124) */
-   "iiii\0"
-   "glTexCoord4s\0"
-   "\0"
-   /* _mesa_function_pool[32934]: TexCoord3sv (offset 117) */
-   "p\0"
-   "glTexCoord3sv\0"
-   "\0"
-   /* _mesa_function_pool[32951]: BindFragmentShaderATI (will be remapped) */
-   "i\0"
-   "glBindFragmentShaderATI\0"
-   "\0"
-   /* _mesa_function_pool[32978]: PopAttrib (offset 218) */
-   "\0"
-   "glPopAttrib\0"
-   "\0"
-   /* _mesa_function_pool[32992]: Fogfv (offset 154) */
-   "ip\0"
-   "glFogfv\0"
-   "\0"
-   /* _mesa_function_pool[33004]: UnmapBufferARB (will be remapped) */
-   "i\0"
-   "glUnmapBuffer\0"
-   "glUnmapBufferARB\0"
-   "\0"
-   /* _mesa_function_pool[33038]: InitNames (offset 197) */
-   "\0"
-   "glInitNames\0"
-   "\0"
-   /* _mesa_function_pool[33052]: Normal3sv (offset 61) */
-   "p\0"
-   "glNormal3sv\0"
-   "\0"
-   /* _mesa_function_pool[33067]: Minmax (offset 368) */
-   "iii\0"
-   "glMinmax\0"
-   "glMinmaxEXT\0"
-   "\0"
-   /* _mesa_function_pool[33093]: TexCoord4d (offset 118) */
-   "dddd\0"
-   "glTexCoord4d\0"
-   "\0"
-   /* _mesa_function_pool[33112]: TexCoord4f (offset 120) */
-   "ffff\0"
-   "glTexCoord4f\0"
-   "\0"
-   /* _mesa_function_pool[33131]: FogCoorddvEXT (will be remapped) */
-   "p\0"
-   "glFogCoorddv\0"
-   "glFogCoorddvEXT\0"
-   "\0"
-   /* _mesa_function_pool[33163]: FinishTextureSUNX (dynamic) */
-   "\0"
-   "glFinishTextureSUNX\0"
-   "\0"
-   /* _mesa_function_pool[33185]: GetFragmentLightfvSGIX (dynamic) */
-   "iip\0"
-   "glGetFragmentLightfvSGIX\0"
-   "\0"
-   /* _mesa_function_pool[33215]: Binormal3fvEXT (dynamic) */
-   "p\0"
-   "glBinormal3fvEXT\0"
-   "\0"
-   /* _mesa_function_pool[33235]: GetBooleanv (offset 258) */
-   "ip\0"
-   "glGetBooleanv\0"
-   "\0"
-   /* _mesa_function_pool[33253]: ColorFragmentOp3ATI (will be remapped) */
-   "iiiiiiiiiiiii\0"
-   "glColorFragmentOp3ATI\0"
-   "\0"
-   /* _mesa_function_pool[33290]: Hint (offset 158) */
-   "ii\0"
-   "glHint\0"
-   "\0"
-   /* _mesa_function_pool[33301]: Color4dv (offset 28) */
-   "p\0"
-   "glColor4dv\0"
-   "\0"
-   /* _mesa_function_pool[33315]: VertexAttrib2svARB (will be remapped) */
-   "ip\0"
-   "glVertexAttrib2sv\0"
-   "glVertexAttrib2svARB\0"
-   "\0"
-   /* _mesa_function_pool[33358]: AreProgramsResidentNV (will be remapped) */
-   "ipp\0"
-   "glAreProgramsResidentNV\0"
-   "\0"
-   /* _mesa_function_pool[33387]: WindowPos3svMESA (will be remapped) */
-   "p\0"
-   "glWindowPos3sv\0"
-   "glWindowPos3svARB\0"
-   "glWindowPos3svMESA\0"
-   "\0"
-   /* _mesa_function_pool[33442]: CopyColorSubTable (offset 347) */
-   "iiiii\0"
-   "glCopyColorSubTable\0"
-   "glCopyColorSubTableEXT\0"
-   "\0"
-   /* _mesa_function_pool[33492]: WeightdvARB (dynamic) */
-   "ip\0"
-   "glWeightdvARB\0"
-   "\0"
-   /* _mesa_function_pool[33510]: DeleteRenderbuffersEXT (will be remapped) */
-   "ip\0"
-   "glDeleteRenderbuffers\0"
-   "glDeleteRenderbuffersEXT\0"
-   "\0"
-   /* _mesa_function_pool[33561]: VertexAttrib4NubvARB (will be remapped) */
-   "ip\0"
-   "glVertexAttrib4Nubv\0"
-   "glVertexAttrib4NubvARB\0"
-   "\0"
-   /* _mesa_function_pool[33608]: VertexAttrib3dvNV (will be remapped) */
-   "ip\0"
-   "glVertexAttrib3dvNV\0"
-   "\0"
-   /* _mesa_function_pool[33632]: GetObjectParameterfvARB (will be remapped) */
-   "iip\0"
-   "glGetObjectParameterfvARB\0"
-   "\0"
-   /* _mesa_function_pool[33663]: Vertex4iv (offset 147) */
-   "p\0"
-   "glVertex4iv\0"
-   "\0"
-   /* _mesa_function_pool[33678]: GetProgramEnvParameterdvARB (will be remapped) */
-   "iip\0"
-   "glGetProgramEnvParameterdvARB\0"
-   "\0"
-   /* _mesa_function_pool[33713]: TexCoord4dv (offset 119) */
-   "p\0"
-   "glTexCoord4dv\0"
-   "\0"
-   /* _mesa_function_pool[33730]: LockArraysEXT (will be remapped) */
-   "ii\0"
-   "glLockArraysEXT\0"
-   "\0"
-   /* _mesa_function_pool[33750]: Begin (offset 7) */
-   "i\0"
-   "glBegin\0"
-   "\0"
-   /* _mesa_function_pool[33761]: LightModeli (offset 165) */
-   "ii\0"
-   "glLightModeli\0"
-   "\0"
-   /* _mesa_function_pool[33779]: VertexAttribI4ivEXT (will be remapped) */
-   "ip\0"
-   "glVertexAttribI4ivEXT\0"
-   "glVertexAttribI4iv\0"
-   "\0"
-   /* _mesa_function_pool[33824]: Rectfv (offset 89) */
-   "pp\0"
-   "glRectfv\0"
-   "\0"
-   /* _mesa_function_pool[33837]: BlendEquationSeparateiARB (will be remapped) */
-   "iii\0"
-   "glBlendEquationSeparateiARB\0"
-   "glBlendEquationSeparateIndexedAMD\0"
-   "\0"
-   /* _mesa_function_pool[33904]: LightModelf (offset 163) */
-   "if\0"
-   "glLightModelf\0"
-   "\0"
-   /* _mesa_function_pool[33922]: GetTexParameterfv (offset 282) */
-   "iip\0"
-   "glGetTexParameterfv\0"
-   "\0"
-   /* _mesa_function_pool[33947]: GetLightfv (offset 264) */
-   "iip\0"
-   "glGetLightfv\0"
-   "\0"
-   /* _mesa_function_pool[33965]: PixelTransformParameterivEXT (dynamic) */
-   "iip\0"
-   "glPixelTransformParameterivEXT\0"
-   "\0"
-   /* _mesa_function_pool[34001]: BinormalPointerEXT (dynamic) */
-   "iip\0"
-   "glBinormalPointerEXT\0"
-   "\0"
-   /* _mesa_function_pool[34027]: VertexAttrib1dNV (will be remapped) */
-   "id\0"
-   "glVertexAttrib1dNV\0"
-   "\0"
-   /* _mesa_function_pool[34050]: GetCombinerInputParameterivNV (will be remapped) */
-   "iiiip\0"
-   "glGetCombinerInputParameterivNV\0"
-   "\0"
-   /* _mesa_function_pool[34089]: Disable (offset 214) */
-   "i\0"
-   "glDisable\0"
-   "\0"
-   /* _mesa_function_pool[34102]: MultiTexCoord2fvARB (offset 387) */
-   "ip\0"
-   "glMultiTexCoord2fv\0"
-   "glMultiTexCoord2fvARB\0"
-   "\0"
-   /* _mesa_function_pool[34147]: GetRenderbufferParameterivEXT (will be remapped) */
-   "iip\0"
-   "glGetRenderbufferParameteriv\0"
-   "glGetRenderbufferParameterivEXT\0"
-   "\0"
-   /* _mesa_function_pool[34213]: CombinerParameterivNV (will be remapped) */
-   "ip\0"
-   "glCombinerParameterivNV\0"
-   "\0"
-   /* _mesa_function_pool[34241]: GenFragmentShadersATI (will be remapped) */
-   "i\0"
-   "glGenFragmentShadersATI\0"
-   "\0"
-   /* _mesa_function_pool[34268]: DrawArrays (offset 310) */
-   "iii\0"
-   "glDrawArrays\0"
-   "glDrawArraysEXT\0"
-   "\0"
-   /* _mesa_function_pool[34302]: WeightuivARB (dynamic) */
-   "ip\0"
-   "glWeightuivARB\0"
-   "\0"
-   /* _mesa_function_pool[34321]: GetVertexAttribIivEXT (will be remapped) */
-   "iip\0"
-   "glGetVertexAttribIivEXT\0"
-   "glGetVertexAttribIiv\0"
-   "\0"
-   /* _mesa_function_pool[34371]: VertexAttrib2sARB (will be remapped) */
-   "iii\0"
-   "glVertexAttrib2s\0"
-   "glVertexAttrib2sARB\0"
-   "\0"
-   /* _mesa_function_pool[34413]: GetnTexImageARB (will be remapped) */
-   "iiiiip\0"
-   "glGetnTexImageARB\0"
-   "\0"
-   /* _mesa_function_pool[34439]: ColorMask (offset 210) */
-   "iiii\0"
-   "glColorMask\0"
-   "\0"
-   /* _mesa_function_pool[34457]: GenAsyncMarkersSGIX (dynamic) */
-   "i\0"
-   "glGenAsyncMarkersSGIX\0"
-   "\0"
-   /* _mesa_function_pool[34482]: Tangent3svEXT (dynamic) */
-   "p\0"
-   "glTangent3svEXT\0"
-   "\0"
-   /* _mesa_function_pool[34501]: GetListParameterivSGIX (dynamic) */
-   "iip\0"
-   "glGetListParameterivSGIX\0"
-   "\0"
-   /* _mesa_function_pool[34531]: BindBufferARB (will be remapped) */
-   "ii\0"
-   "glBindBuffer\0"
-   "glBindBufferARB\0"
-   "\0"
-   /* _mesa_function_pool[34564]: GetInfoLogARB (will be remapped) */
-   "iipp\0"
-   "glGetInfoLogARB\0"
-   "\0"
-   /* _mesa_function_pool[34586]: RasterPos4iv (offset 83) */
-   "p\0"
-   "glRasterPos4iv\0"
-   "\0"
-   /* _mesa_function_pool[34604]: Enable (offset 215) */
-   "i\0"
-   "glEnable\0"
-   "\0"
-   /* _mesa_function_pool[34616]: LineStipple (offset 167) */
-   "ii\0"
-   "glLineStipple\0"
-   "\0"
-   /* _mesa_function_pool[34634]: VertexAttribP2ui (will be remapped) */
-   "iiii\0"
-   "glVertexAttribP2ui\0"
-   "\0"
-   /* _mesa_function_pool[34659]: VertexAttribs4svNV (will be remapped) */
-   "iip\0"
-   "glVertexAttribs4svNV\0"
-   "\0"
-   /* _mesa_function_pool[34685]: EdgeFlagPointerListIBM (dynamic) */
-   "ipi\0"
-   "glEdgeFlagPointerListIBM\0"
-   "\0"
-   /* _mesa_function_pool[34715]: UniformMatrix3x2fv (will be remapped) */
-   "iiip\0"
-   "glUniformMatrix3x2fv\0"
-   "\0"
-   /* _mesa_function_pool[34742]: GetMinmaxParameterfv (offset 365) */
-   "iip\0"
-   "glGetMinmaxParameterfv\0"
-   "glGetMinmaxParameterfvEXT\0"
-   "\0"
-   /* _mesa_function_pool[34796]: VertexAttrib1fvARB (will be remapped) */
-   "ip\0"
-   "glVertexAttrib1fv\0"
-   "glVertexAttrib1fvARB\0"
-   "\0"
-   /* _mesa_function_pool[34839]: GenBuffersARB (will be remapped) */
-   "ip\0"
-   "glGenBuffers\0"
-   "glGenBuffersARB\0"
-   "\0"
-   /* _mesa_function_pool[34872]: VertexAttribs1svNV (will be remapped) */
-   "iip\0"
-   "glVertexAttribs1svNV\0"
-   "\0"
-   /* _mesa_function_pool[34898]: Vertex3fv (offset 137) */
-   "p\0"
-   "glVertex3fv\0"
-   "\0"
-   /* _mesa_function_pool[34913]: GetTexBumpParameterivATI (will be remapped) */
-   "ip\0"
-   "glGetTexBumpParameterivATI\0"
-   "\0"
-   /* _mesa_function_pool[34944]: Binormal3bEXT (dynamic) */
-   "iii\0"
-   "glBinormal3bEXT\0"
-   "\0"
-   /* _mesa_function_pool[34965]: FragmentMaterialivSGIX (dynamic) */
-   "iip\0"
-   "glFragmentMaterialivSGIX\0"
-   "\0"
-   /* _mesa_function_pool[34995]: IsRenderbufferEXT (will be remapped) */
-   "i\0"
-   "glIsRenderbuffer\0"
-   "glIsRenderbufferEXT\0"
-   "\0"
-   /* _mesa_function_pool[35035]: GenProgramsNV (will be remapped) */
-   "ip\0"
-   "glGenProgramsARB\0"
-   "glGenProgramsNV\0"
-   "\0"
-   /* _mesa_function_pool[35072]: VertexAttrib4dvNV (will be remapped) */
-   "ip\0"
-   "glVertexAttrib4dvNV\0"
-   "\0"
-   /* _mesa_function_pool[35096]: EndFragmentShaderATI (will be remapped) */
-   "\0"
-   "glEndFragmentShaderATI\0"
-   "\0"
-   /* _mesa_function_pool[35121]: Binormal3iEXT (dynamic) */
-   "iii\0"
-   "glBinormal3iEXT\0"
-   "\0"
-   /* _mesa_function_pool[35142]: WindowPos2fMESA (will be remapped) */
-   "ff\0"
-   "glWindowPos2f\0"
-   "glWindowPos2fARB\0"
-   "glWindowPos2fMESA\0"
-   "\0"
-   ;
-
-/* these functions need to be remapped */
-static const struct gl_function_pool_remap MESA_remap_table_functions[] = {
-   {  1629, AttachShader_remap_index },
-   { 10613, CreateProgram_remap_index },
-   { 24486, CreateShader_remap_index },
-   { 27060, DeleteProgram_remap_index },
-   { 19799, DeleteShader_remap_index },
-   { 24979, DetachShader_remap_index },
-   { 19046, GetAttachedShaders_remap_index },
-   {  5341, GetProgramInfoLog_remap_index },
-   {   444, GetProgramiv_remap_index },
-   {  7189, GetShaderInfoLog_remap_index },
-   { 32874, GetShaderiv_remap_index },
-   { 14162, IsProgram_remap_index },
-   { 13063, IsShader_remap_index },
-   { 10743, StencilFuncSeparate_remap_index },
-   {  4371, StencilMaskSeparate_remap_index },
-   {  8254, StencilOpSeparate_remap_index },
-   { 23720, UniformMatrix2x3fv_remap_index },
-   {  3098, UniformMatrix2x4fv_remap_index },
-   { 34715, UniformMatrix3x2fv_remap_index },
-   { 32174, UniformMatrix3x4fv_remap_index },
-   { 17220, UniformMatrix4x2fv_remap_index },
-   {  3589, UniformMatrix4x3fv_remap_index },
-   {  5564, ClampColor_remap_index },
-   { 19100, ClearBufferfi_remap_index },
-   { 18516, ClearBufferfv_remap_index },
-   { 31154, ClearBufferiv_remap_index },
-   { 14367, ClearBufferuiv_remap_index },
-   { 21222, GetStringi_remap_index },
-   {  3000, TexBuffer_remap_index },
-   {   977, FramebufferTexture_remap_index },
-   { 28096, GetBufferParameteri64v_remap_index },
-   { 10843, GetInteger64i_v_remap_index },
-   { 24800, VertexAttribDivisor_remap_index },
-   { 10631, LoadTransposeMatrixdARB_remap_index },
-   { 32603, LoadTransposeMatrixfARB_remap_index },
-   {  6249, MultTransposeMatrixdARB_remap_index },
-   { 25166, MultTransposeMatrixfARB_remap_index },
-   {   255, SampleCoverageARB_remap_index },
-   {  6452, CompressedTexImage1DARB_remap_index },
-   { 25694, CompressedTexImage2DARB_remap_index },
-   {  4434, CompressedTexImage3DARB_remap_index },
-   { 19388, CompressedTexSubImage1DARB_remap_index },
-   {  2185, CompressedTexSubImage2DARB_remap_index },
-   { 21644, CompressedTexSubImage3DARB_remap_index },
-   { 30260, GetCompressedTexImageARB_remap_index },
-   {  4181, DisableVertexAttribArrayARB_remap_index },
-   { 31739, EnableVertexAttribArrayARB_remap_index },
-   { 33678, GetProgramEnvParameterdvARB_remap_index },
-   { 25046, GetProgramEnvParameterfvARB_remap_index },
-   { 29125, GetProgramLocalParameterdvARB_remap_index },
-   {  8730, GetProgramLocalParameterfvARB_remap_index },
-   { 19564, GetProgramStringARB_remap_index },
-   { 29320, GetProgramivARB_remap_index },
-   { 21839, GetVertexAttribdvARB_remap_index },
-   { 17028, GetVertexAttribfvARB_remap_index },
-   { 10422, GetVertexAttribivARB_remap_index },
-   { 20659, ProgramEnvParameter4dARB_remap_index },
-   { 26810, ProgramEnvParameter4dvARB_remap_index },
-   { 17814, ProgramEnvParameter4fARB_remap_index },
-   {  9605, ProgramEnvParameter4fvARB_remap_index },
-   {  4397, ProgramLocalParameter4dARB_remap_index },
-   { 13872, ProgramLocalParameter4dvARB_remap_index },
-   { 31175, ProgramLocalParameter4fARB_remap_index },
-   { 27456, ProgramLocalParameter4fvARB_remap_index },
-   { 30014, ProgramStringARB_remap_index },
-   { 20953, VertexAttrib1dARB_remap_index },
-   { 16629, VertexAttrib1dvARB_remap_index },
-   {  4593, VertexAttrib1fARB_remap_index },
-   { 34796, VertexAttrib1fvARB_remap_index },
-   {  7780, VertexAttrib1sARB_remap_index },
-   {  2380, VertexAttrib1svARB_remap_index },
-   { 16042, VertexAttrib2dARB_remap_index },
-   { 18537, VertexAttrib2dvARB_remap_index },
-   {  1712, VertexAttrib2fARB_remap_index },
-   { 18650, VertexAttrib2fvARB_remap_index },
-   { 34371, VertexAttrib2sARB_remap_index },
-   { 33315, VertexAttrib2svARB_remap_index },
-   { 12047, VertexAttrib3dARB_remap_index },
-   {  9272, VertexAttrib3dvARB_remap_index },
-   {  1799, VertexAttrib3fARB_remap_index },
-   { 24037, VertexAttrib3fvARB_remap_index },
-   { 29861, VertexAttrib3sARB_remap_index },
-   { 21581, VertexAttrib3svARB_remap_index },
-   {  5384, VertexAttrib4NbvARB_remap_index },
-   { 18923, VertexAttrib4NivARB_remap_index },
-   { 23992, VertexAttrib4NsvARB_remap_index },
-   { 24998, VertexAttrib4NubARB_remap_index },
-   { 33561, VertexAttrib4NubvARB_remap_index },
-   { 20310, VertexAttrib4NuivARB_remap_index },
-   {  3419, VertexAttrib4NusvARB_remap_index },
-   { 11636, VertexAttrib4bvARB_remap_index },
-   { 28498, VertexAttrib4dARB_remap_index },
-   { 22654, VertexAttrib4dvARB_remap_index },
-   { 12201, VertexAttrib4fARB_remap_index },
-   { 12605, VertexAttrib4fvARB_remap_index },
-   { 10986, VertexAttrib4ivARB_remap_index },
-   { 18330, VertexAttrib4sARB_remap_index },
-   { 32789, VertexAttrib4svARB_remap_index },
-   { 17619, VertexAttrib4ubvARB_remap_index },
-   { 32063, VertexAttrib4uivARB_remap_index },
-   { 21392, VertexAttrib4usvARB_remap_index },
-   { 23515, VertexAttribPointerARB_remap_index },
-   { 34531, BindBufferARB_remap_index },
-   {  7487, BufferDataARB_remap_index },
-   {  1550, BufferSubDataARB_remap_index },
-   { 32349, DeleteBuffersARB_remap_index },
-   { 34839, GenBuffersARB_remap_index },
-   { 18693, GetBufferParameterivARB_remap_index },
-   { 17766, GetBufferPointervARB_remap_index },
-   {  1503, GetBufferSubDataARB_remap_index },
-   { 32011, IsBufferARB_remap_index },
-   { 27940, MapBufferARB_remap_index },
-   { 33004, UnmapBufferARB_remap_index },
-   {   351, BeginQueryARB_remap_index },
-   { 21048, DeleteQueriesARB_remap_index },
-   { 12924, EndQueryARB_remap_index },
-   { 30739, GenQueriesARB_remap_index },
-   {  2077, GetQueryObjectivARB_remap_index },
-   { 18374, GetQueryObjectuivARB_remap_index },
-   {  1856, GetQueryivARB_remap_index },
-   { 21299, IsQueryARB_remap_index },
-   {  8882, AttachObjectARB_remap_index },
-   { 19761, CompileShaderARB_remap_index },
-   {  3531, CreateProgramObjectARB_remap_index },
-   {  7432, CreateShaderObjectARB_remap_index },
-   { 15325, DeleteObjectARB_remap_index },
-   { 25485, DetachObjectARB_remap_index },
-   { 12669, GetActiveUniformARB_remap_index },
-   { 10097, GetAttachedObjectsARB_remap_index },
-   { 10404, GetHandleARB_remap_index },
-   { 34564, GetInfoLogARB_remap_index },
-   { 33632, GetObjectParameterfvARB_remap_index },
-   { 28999, GetObjectParameterivARB_remap_index },
-   { 30497, GetShaderSourceARB_remap_index },
-   { 29721, GetUniformLocationARB_remap_index },
-   { 25268, GetUniformfvARB_remap_index },
-   { 13447, GetUniformivARB_remap_index },
-   { 21437, LinkProgramARB_remap_index },
-   { 21495, ShaderSourceARB_remap_index },
-   {  8154, Uniform1fARB_remap_index },
-   { 31401, Uniform1fvARB_remap_index },
-   { 23463, Uniform1iARB_remap_index },
-   { 22292, Uniform1ivARB_remap_index },
-   {  2329, Uniform2fARB_remap_index },
-   { 15161, Uniform2fvARB_remap_index },
-   { 27827, Uniform2iARB_remap_index },
-   {  2466, Uniform2ivARB_remap_index },
-   { 19871, Uniform3fARB_remap_index },
-   { 10127, Uniform3fvARB_remap_index },
-   {  7043, Uniform3iARB_remap_index },
-   { 17872, Uniform3ivARB_remap_index },
-   { 20465, Uniform4fARB_remap_index },
-   { 25132, Uniform4fvARB_remap_index },
-   { 26419, Uniform4iARB_remap_index },
-   { 21805, Uniform4ivARB_remap_index },
-   {  8934, UniformMatrix2fvARB_remap_index },
-   {    17, UniformMatrix3fvARB_remap_index },
-   {  2902, UniformMatrix4fvARB_remap_index },
-   { 26922, UseProgramObjectARB_remap_index },
-   { 15730, ValidateProgramARB_remap_index },
-   { 22697, BindAttribLocationARB_remap_index },
-   {  5429, GetActiveAttribARB_remap_index },
-   { 17553, GetAttribLocationARB_remap_index },
-   { 31102, DrawBuffersARB_remap_index },
-   { 30935, ClampColorARB_remap_index },
-   { 18968, DrawArraysInstancedARB_remap_index },
-   {  7104, DrawElementsInstancedARB_remap_index },
-   { 13977, RenderbufferStorageMultisample_remap_index },
-   { 14448, FramebufferTextureARB_remap_index },
-   { 27358, FramebufferTextureFaceARB_remap_index },
-   { 25634, ProgramParameteriARB_remap_index },
-   {  6624, VertexAttribDivisorARB_remap_index },
-   { 20513, FlushMappedBufferRange_remap_index },
-   { 29436, MapBufferRange_remap_index },
-   { 29343, TexBufferARB_remap_index },
-   { 17358, BindVertexArray_remap_index },
-   { 15534, GenVertexArrays_remap_index },
-   { 31941, CopyBufferSubData_remap_index },
-   { 32893, ClientWaitSync_remap_index },
-   {  2821, DeleteSync_remap_index },
-   {  7821, FenceSync_remap_index },
-   { 16101, GetInteger64v_remap_index },
-   { 24099, GetSynciv_remap_index },
-   { 31041, IsSync_remap_index },
-   { 10028, WaitSync_remap_index },
-   {  4149, DrawElementsBaseVertex_remap_index },
-   { 19616, DrawElementsInstancedBaseVertex_remap_index },
-   { 32253, DrawRangeElementsBaseVertex_remap_index },
-   { 27971, MultiDrawElementsBaseVertex_remap_index },
-   { 33837, BlendEquationSeparateiARB_remap_index },
-   { 18786, BlendEquationiARB_remap_index },
-   { 13386, BlendFuncSeparateiARB_remap_index },
-   { 10470, BlendFunciARB_remap_index },
-   {  8796, BindSampler_remap_index },
-   {  4572, DeleteSamplers_remap_index },
-   { 20886, GenSamplers_remap_index },
-   { 30973, GetSamplerParameterIiv_remap_index },
-   { 20407, GetSamplerParameterIuiv_remap_index },
-   {  5261, GetSamplerParameterfv_remap_index },
-   { 27079, GetSamplerParameteriv_remap_index },
-   { 15079, IsSampler_remap_index },
-   { 17311, SamplerParameterIiv_remap_index },
-   { 32292, SamplerParameterIuiv_remap_index },
-   { 23772, SamplerParameterf_remap_index },
-   { 17485, SamplerParameterfv_remap_index },
-   { 23747, SamplerParameteri_remap_index },
-   { 19162, SamplerParameteriv_remap_index },
-   { 19969, ColorP3ui_remap_index },
-   { 32540, ColorP3uiv_remap_index },
-   { 22398, ColorP4ui_remap_index },
-   {  4339, ColorP4uiv_remap_index },
-   { 26621, MultiTexCoordP1ui_remap_index },
-   { 13360, MultiTexCoordP1uiv_remap_index },
-   {  1687, MultiTexCoordP2ui_remap_index },
-   { 31713, MultiTexCoordP2uiv_remap_index },
-   { 14691, MultiTexCoordP3ui_remap_index },
-   { 11062, MultiTexCoordP3uiv_remap_index },
-   { 23296, MultiTexCoordP4ui_remap_index },
-   {  4011, MultiTexCoordP4uiv_remap_index },
-   { 31384, NormalP3ui_remap_index },
-   { 20145, NormalP3uiv_remap_index },
-   { 26324, SecondaryColorP3ui_remap_index },
-   { 20163, SecondaryColorP3uiv_remap_index },
-   {  2802, TexCoordP1ui_remap_index },
-   {  2569, TexCoordP1uiv_remap_index },
-   { 15610, TexCoordP2ui_remap_index },
-   { 23321, TexCoordP2uiv_remap_index },
-   {  6331, TexCoordP3ui_remap_index },
-   { 23700, TexCoordP3uiv_remap_index },
-   {  1985, TexCoordP4ui_remap_index },
-   {  5833, TexCoordP4uiv_remap_index },
-   { 10513, VertexAttribP1ui_remap_index },
-   { 14878, VertexAttribP1uiv_remap_index },
-   { 34634, VertexAttribP2ui_remap_index },
-   {  5625, VertexAttribP2uiv_remap_index },
-   {  3484, VertexAttribP3ui_remap_index },
-   { 20904, VertexAttribP3uiv_remap_index },
-   { 14904, VertexAttribP4ui_remap_index },
-   { 16886, VertexAttribP4uiv_remap_index },
-   {  5367, VertexP2ui_remap_index },
-   { 16456, VertexP2uiv_remap_index },
-   {  2449, VertexP3ui_remap_index },
-   { 17406, VertexP3uiv_remap_index },
-   { 10056, VertexP4ui_remap_index },
-   {  3466, VertexP4uiv_remap_index },
-   {  5651, BindTransformFeedback_remap_index },
-   {  3558, DeleteTransformFeedbacks_remap_index },
-   {  7076, DrawTransformFeedback_remap_index },
-   { 10264, GenTransformFeedbacks_remap_index },
-   { 29904, IsTransformFeedback_remap_index },
-   { 27551, PauseTransformFeedback_remap_index },
-   {  6134, ResumeTransformFeedback_remap_index },
-   { 23017, ClearDepthf_remap_index },
-   {  7380, DepthRangef_remap_index },
-   { 15346, GetShaderPrecisionFormat_remap_index },
-   { 10683, ReleaseShaderCompiler_remap_index },
-   { 11679, ShaderBinary_remap_index },
-   {  1004, GetGraphicsResetStatusARB_remap_index },
-   { 26199, GetnColorTableARB_remap_index },
-   {  8565, GetnCompressedTexImageARB_remap_index },
-   {  4288, GetnConvolutionFilterARB_remap_index },
-   { 16672, GetnHistogramARB_remap_index },
-   { 24958, GetnMapdvARB_remap_index },
-   { 23494, GetnMapfvARB_remap_index },
-   {  2308, GetnMapivARB_remap_index },
-   { 18134, GetnMinmaxARB_remap_index },
-   {  4886, GetnPixelMapfvARB_remap_index },
-   { 20284, GetnPixelMapuivARB_remap_index },
-   {  3211, GetnPixelMapusvARB_remap_index },
-   {  1383, GetnPolygonStippleARB_remap_index },
-   { 22482, GetnSeparableFilterARB_remap_index },
-   { 34413, GetnTexImageARB_remap_index },
-   { 19591, GetnUniformdvARB_remap_index },
-   {  4958, GetnUniformfvARB_remap_index },
-   { 10538, GetnUniformivARB_remap_index },
-   { 23948, GetnUniformuivARB_remap_index },
-   {  3125, ReadnPixelsARB_remap_index },
-   {  6002, PolygonOffsetEXT_remap_index },
-   { 24721, GetPixelTexGenParameterfvSGIS_remap_index },
-   {  4836, GetPixelTexGenParameterivSGIS_remap_index },
-   { 24454, PixelTexGenParameterfSGIS_remap_index },
-   {   663, PixelTexGenParameterfvSGIS_remap_index },
-   { 13485, PixelTexGenParameteriSGIS_remap_index },
-   { 14590, PixelTexGenParameterivSGIS_remap_index },
-   { 19287, SampleMaskSGIS_remap_index },
-   { 21239, SamplePatternSGIS_remap_index },
-   { 27900, ColorPointerEXT_remap_index },
-   { 18580, EdgeFlagPointerEXT_remap_index },
-   {  6697, IndexPointerEXT_remap_index },
-   {  6777, NormalPointerEXT_remap_index },
-   { 16740, TexCoordPointerEXT_remap_index },
-   {  7610, VertexPointerEXT_remap_index },
-   {  3925, PointParameterfEXT_remap_index },
-   {  8461, PointParameterfvEXT_remap_index },
-   { 33730, LockArraysEXT_remap_index },
-   { 15794, UnlockArraysEXT_remap_index },
-   {  1291, SecondaryColor3bEXT_remap_index },
-   {  8654, SecondaryColor3bvEXT_remap_index },
-   { 11189, SecondaryColor3dEXT_remap_index },
-   { 27128, SecondaryColor3dvEXT_remap_index },
-   { 29770, SecondaryColor3fEXT_remap_index },
-   { 19324, SecondaryColor3fvEXT_remap_index },
-   {   509, SecondaryColor3iEXT_remap_index },
-   { 17076, SecondaryColor3ivEXT_remap_index },
-   { 10771, SecondaryColor3sEXT_remap_index },
-   { 32557, SecondaryColor3svEXT_remap_index },
-   { 28835, SecondaryColor3ubEXT_remap_index },
-   { 22588, SecondaryColor3ubvEXT_remap_index },
-   { 13727, SecondaryColor3uiEXT_remap_index },
-   { 24341, SecondaryColor3uivEXT_remap_index },
-   { 27408, SecondaryColor3usEXT_remap_index },
-   { 13800, SecondaryColor3usvEXT_remap_index },
-   { 12548, SecondaryColorPointerEXT_remap_index },
-   { 27222, MultiDrawArraysEXT_remap_index },
-   { 22227, MultiDrawElementsEXT_remap_index },
-   { 22438, FogCoordPointerEXT_remap_index },
-   {  5009, FogCoorddEXT_remap_index },
-   { 33131, FogCoorddvEXT_remap_index },
-   {  5126, FogCoordfEXT_remap_index },
-   { 28758, FogCoordfvEXT_remap_index },
-   { 12648, PixelTexGenSGIX_remap_index },
-   { 29363, BlendFuncSeparateEXT_remap_index },
-   {  7522, FlushVertexArrayRangeNV_remap_index },
-   {  5951, VertexArrayRangeNV_remap_index },
-   { 29835, CombinerInputNV_remap_index },
-   {  2251, CombinerOutputNV_remap_index },
-   { 32710, CombinerParameterfNV_remap_index },
-   {  5805, CombinerParameterfvNV_remap_index },
-   { 23797, CombinerParameteriNV_remap_index },
-   { 34213, CombinerParameterivNV_remap_index },
-   {  7898, FinalCombinerInputNV_remap_index },
-   {  1648, GetCombinerInputParameterfvNV_remap_index },
-   { 34050, GetCombinerInputParameterivNV_remap_index },
-   {   216, GetCombinerOutputParameterfvNV_remap_index },
-   { 14551, GetCombinerOutputParameterivNV_remap_index },
-   {  7284, GetFinalCombinerInputParameterfvNV_remap_index },
-   { 26266, GetFinalCombinerInputParameterivNV_remap_index },
-   { 13338, ResizeBuffersMESA_remap_index },
-   { 11874, WindowPos2dMESA_remap_index },
-   {  1084, WindowPos2dvMESA_remap_index },
-   { 35142, WindowPos2fMESA_remap_index },
-   {  8599, WindowPos2fvMESA_remap_index },
-   { 19234, WindowPos2iMESA_remap_index },
-   { 21712, WindowPos2ivMESA_remap_index },
-   { 22326, WindowPos2sMESA_remap_index },
-   {  6366, WindowPos2svMESA_remap_index },
-   {  8390, WindowPos3dMESA_remap_index },
-   { 14823, WindowPos3dvMESA_remap_index },
-   {   555, WindowPos3fMESA_remap_index },
-   { 15855, WindowPos3fvMESA_remap_index },
-   { 25527, WindowPos3iMESA_remap_index },
-   { 31886, WindowPos3ivMESA_remap_index },
-   { 20032, WindowPos3sMESA_remap_index },
-   { 33387, WindowPos3svMESA_remap_index },
-   { 11825, WindowPos4dMESA_remap_index },
-   { 18010, WindowPos4dvMESA_remap_index },
-   { 14782, WindowPos4fMESA_remap_index },
-   { 32447, WindowPos4fvMESA_remap_index },
-   { 32039, WindowPos4iMESA_remap_index },
-   { 13177, WindowPos4ivMESA_remap_index },
-   { 20260, WindowPos4sMESA_remap_index },
-   {  3509, WindowPos4svMESA_remap_index },
-   { 28466, MultiModeDrawArraysIBM_remap_index },
-   { 30610, MultiModeDrawElementsIBM_remap_index },
-   { 12952, DeleteFencesNV_remap_index },
-   { 29682, FinishFenceNV_remap_index },
-   {  4073, GenFencesNV_remap_index },
-   { 17990, GetFenceivNV_remap_index },
-   {  8867, IsFenceNV_remap_index },
-   { 14478, SetFenceNV_remap_index },
-   {  4649, TestFenceNV_remap_index },
-   { 33358, AreProgramsResidentNV_remap_index },
-   { 32752, BindProgramNV_remap_index },
-   { 27491, DeleteProgramsNV_remap_index },
-   { 22806, ExecuteProgramNV_remap_index },
-   { 35035, GenProgramsNV_remap_index },
-   { 24826, GetProgramParameterdvNV_remap_index },
-   { 11251, GetProgramParameterfvNV_remap_index },
-   { 27874, GetProgramStringNV_remap_index },
-   { 25904, GetProgramivNV_remap_index },
-   { 25081, GetTrackMatrixivNV_remap_index },
-   { 27668, GetVertexAttribPointervNV_remap_index },
-   { 10866, GetVertexAttribdvNV_remap_index },
-   {  9923, GetVertexAttribfvNV_remap_index },
-   { 19537, GetVertexAttribivNV_remap_index },
-   { 20543, IsProgramNV_remap_index },
-   { 10006, LoadProgramNV_remap_index },
-   { 29459, ProgramParameters4dvNV_remap_index },
-   { 25834, ProgramParameters4fvNV_remap_index },
-   { 22016, RequestResidentProgramsNV_remap_index },
-   { 32231, TrackMatrixNV_remap_index },
-   { 34027, VertexAttrib1dNV_remap_index },
-   { 14389, VertexAttrib1dvNV_remap_index },
-   { 30116, VertexAttrib1fNV_remap_index },
-   {  2608, VertexAttrib1fvNV_remap_index },
-   { 32504, VertexAttrib1sNV_remap_index },
-   { 15928, VertexAttrib1svNV_remap_index },
-   {  5317, VertexAttrib2dNV_remap_index },
-   { 14282, VertexAttrib2dvNV_remap_index },
-   { 21471, VertexAttrib2fNV_remap_index },
-   { 13848, VertexAttrib2fvNV_remap_index },
-   {  6578, VertexAttrib2sNV_remap_index },
-   { 20086, VertexAttrib2svNV_remap_index },
-   { 12022, VertexAttrib3dNV_remap_index },
-   { 33608, VertexAttrib3dvNV_remap_index },
-   { 11037, VertexAttrib3fNV_remap_index },
-   { 26226, VertexAttrib3fvNV_remap_index },
-   { 23570, VertexAttrib3sNV_remap_index },
-   { 25108, VertexAttrib3svNV_remap_index },
-   { 30584, VertexAttrib4dNV_remap_index },
-   { 35072, VertexAttrib4dvNV_remap_index },
-   {  5745, VertexAttrib4fNV_remap_index },
-   { 10073, VertexAttrib4fvNV_remap_index },
-   { 28350, VertexAttrib4sNV_remap_index },
-   {  1461, VertexAttrib4svNV_remap_index },
-   {  5492, VertexAttrib4ubNV_remap_index },
-   {   817, VertexAttrib4ubvNV_remap_index },
-   { 22986, VertexAttribPointerNV_remap_index },
-   {  2423, VertexAttribs1dvNV_remap_index },
-   { 27756, VertexAttribs1fvNV_remap_index },
-   { 34872, VertexAttribs1svNV_remap_index },
-   { 11088, VertexAttribs2dvNV_remap_index },
-   { 26883, VertexAttribs2fvNV_remap_index },
-   { 18606, VertexAttribs2svNV_remap_index },
-   {  5853, VertexAttribs3dvNV_remap_index },
-   {  2282, VertexAttribs3fvNV_remap_index },
-   { 31608, VertexAttribs3svNV_remap_index },
-   { 28440, VertexAttribs4dvNV_remap_index },
-   {  5925, VertexAttribs4fvNV_remap_index },
-   { 34659, VertexAttribs4svNV_remap_index },
-   { 31339, VertexAttribs4ubvNV_remap_index },
-   { 28542, GetTexBumpParameterfvATI_remap_index },
-   { 34913, GetTexBumpParameterivATI_remap_index },
-   { 19714, TexBumpParameterfvATI_remap_index },
-   { 21887, TexBumpParameterivATI_remap_index },
-   { 16492, AlphaFragmentOp1ATI_remap_index },
-   { 27174, AlphaFragmentOp2ATI_remap_index },
-   { 26142, AlphaFragmentOp3ATI_remap_index },
-   { 31535, BeginFragmentShaderATI_remap_index },
-   { 32951, BindFragmentShaderATI_remap_index },
-   { 25237, ColorFragmentOp1ATI_remap_index },
-   {  4764, ColorFragmentOp2ATI_remap_index },
-   { 33253, ColorFragmentOp3ATI_remap_index },
-   {  6091, DeleteFragmentShaderATI_remap_index },
-   { 35096, EndFragmentShaderATI_remap_index },
-   { 34241, GenFragmentShadersATI_remap_index },
-   { 27037, PassTexCoordATI_remap_index },
-   {  7590, SampleMapATI_remap_index },
-   { 28653, SetFragmentShaderConstantATI_remap_index },
-   {   402, PointParameteriNV_remap_index },
-   { 15035, PointParameterivNV_remap_index },
-   { 30423, ActiveStencilFaceEXT_remap_index },
-   { 29099, BindVertexArrayAPPLE_remap_index },
-   {  2949, DeleteVertexArraysAPPLE_remap_index },
-   { 19073, GenVertexArraysAPPLE_remap_index },
-   { 24891, IsVertexArrayAPPLE_remap_index },
-   {   858, GetProgramNamedParameterdvNV_remap_index },
-   {  3888, GetProgramNamedParameterfvNV_remap_index },
-   { 28573, ProgramNamedParameter4dNV_remap_index },
-   { 15409, ProgramNamedParameter4dvNV_remap_index },
-   {  9539, ProgramNamedParameter4fNV_remap_index },
-   { 12513, ProgramNamedParameter4fvNV_remap_index },
-   { 17921, PrimitiveRestartIndexNV_remap_index },
-   { 32424, PrimitiveRestartNV_remap_index },
-   { 25813, DepthBoundsEXT_remap_index },
-   {  1183, BlendEquationSeparateEXT_remap_index },
-   { 15629, BindFramebufferEXT_remap_index },
-   { 27267, BindRenderbufferEXT_remap_index },
-   { 10320, CheckFramebufferStatusEXT_remap_index },
-   { 24142, DeleteFramebuffersEXT_remap_index },
-   { 33510, DeleteRenderbuffersEXT_remap_index },
-   { 14306, FramebufferRenderbufferEXT_remap_index },
-   { 14495, FramebufferTexture1DEXT_remap_index },
-   { 12307, FramebufferTexture2DEXT_remap_index },
-   { 11927, FramebufferTexture3DEXT_remap_index },
-   { 24757, GenFramebuffersEXT_remap_index },
-   { 18471, GenRenderbuffersEXT_remap_index },
-   {  7326, GenerateMipmapEXT_remap_index },
-   { 23079, GetFramebufferAttachmentParameterivEXT_remap_index },
-   { 34147, GetRenderbufferParameterivEXT_remap_index },
-   { 21767, IsFramebufferEXT_remap_index },
-   { 34995, IsRenderbufferEXT_remap_index },
-   {  8814, RenderbufferStorageEXT_remap_index },
-   {   734, BlitFramebufferEXT_remap_index },
-   { 15195, BufferParameteriAPPLE_remap_index },
-   { 20575, FlushMappedBufferRangeAPPLE_remap_index },
-   {  1931, BindFragDataLocationEXT_remap_index },
-   { 25926, GetFragDataLocationEXT_remap_index },
-   { 11366, GetUniformuivEXT_remap_index },
-   { 34321, GetVertexAttribIivEXT_remap_index },
-   { 29630, GetVertexAttribIuivEXT_remap_index },
-   { 12785, Uniform1uiEXT_remap_index },
-   { 29544, Uniform1uivEXT_remap_index },
-   { 23666, Uniform2uiEXT_remap_index },
-   {  4728, Uniform2uivEXT_remap_index },
-   { 30863, Uniform3uiEXT_remap_index },
-   { 15556, Uniform3uivEXT_remap_index },
-   {  3812, Uniform4uiEXT_remap_index },
-   {  9315, Uniform4uivEXT_remap_index },
-   { 19452, VertexAttribI1iEXT_remap_index },
-   {  5519, VertexAttribI1ivEXT_remap_index },
-   {  2709, VertexAttribI1uiEXT_remap_index },
-   { 13576, VertexAttribI1uivEXT_remap_index },
-   {    81, VertexAttribI2iEXT_remap_index },
-   { 25349, VertexAttribI2ivEXT_remap_index },
-   {  5879, VertexAttribI2uiEXT_remap_index },
-   {  5171, VertexAttribI2uivEXT_remap_index },
-   { 28142, VertexAttribI3iEXT_remap_index },
-   { 26576, VertexAttribI3ivEXT_remap_index },
-   {  3666, VertexAttribI3uiEXT_remap_index },
-   { 32127, VertexAttribI3uivEXT_remap_index },
-   { 23375, VertexAttribI4bvEXT_remap_index },
-   { 15488, VertexAttribI4iEXT_remap_index },
-   { 33779, VertexAttribI4ivEXT_remap_index },
-   { 14209, VertexAttribI4svEXT_remap_index },
-   {  4241, VertexAttribI4ubvEXT_remap_index },
-   { 17139, VertexAttribI4uiEXT_remap_index },
-   {  6025, VertexAttribI4uivEXT_remap_index },
-   { 12090, VertexAttribI4usvEXT_remap_index },
-   { 19658, VertexAttribIPointerEXT_remap_index },
-   {  3281, FramebufferTextureLayerEXT_remap_index },
-   { 17511, ColorMaskIndexedEXT_remap_index },
-   { 20110, DisableIndexedEXT_remap_index },
-   { 28187, EnableIndexedEXT_remap_index },
-   { 23034, GetBooleanIndexedvEXT_remap_index },
-   { 11701, GetIntegerIndexedvEXT_remap_index },
-   { 24218, IsEnabledIndexedEXT_remap_index },
-   { 24118, ClearColorIiEXT_remap_index },
-   {  3762, ClearColorIuiEXT_remap_index },
-   { 10563, GetTexParameterIivEXT_remap_index },
-   {  6526, GetTexParameterIuivEXT_remap_index },
-   {  3237, TexParameterIivEXT_remap_index },
-   { 28009, TexParameterIuivEXT_remap_index },
-   {  5039, BeginConditionalRenderNV_remap_index },
-   { 26987, EndConditionalRenderNV_remap_index },
-   {  9950, BeginTransformFeedbackEXT_remap_index },
-   { 20189, BindBufferBaseEXT_remap_index },
-   { 20004, BindBufferOffsetEXT_remap_index },
-   { 13002, BindBufferRangeEXT_remap_index },
-   { 15110, EndTransformFeedbackEXT_remap_index },
-   { 11564, GetTransformFeedbackVaryingEXT_remap_index },
-   { 22072, TransformFeedbackVaryingsEXT_remap_index },
-   { 31240, ProvokingVertexEXT_remap_index },
-   { 11512, GetTexParameterPointervAPPLE_remap_index },
-   {  5581, TextureRangeAPPLE_remap_index },
-   { 12379, GetObjectParameterivAPPLE_remap_index },
-   { 21194, ObjectPurgeableAPPLE_remap_index },
-   {  6301, ObjectUnpurgeableAPPLE_remap_index },
-   { 18293, ActiveProgramEXT_remap_index },
-   { 18264, CreateShaderProgramEXT_remap_index },
-   { 30208, UseShaderProgramEXT_remap_index },
-   { 17464, TextureBarrierNV_remap_index },
-   { 30449, StencilFuncSeparateATI_remap_index },
-   {  6214, ProgramEnvParameters4fvEXT_remap_index },
-   { 18158, ProgramLocalParameters4fvEXT_remap_index },
-   { 14963, GetQueryObjecti64vEXT_remap_index },
-   { 11114, GetQueryObjectui64vEXT_remap_index },
-   { 25306, EGLImageTargetRenderbufferStorageOES_remap_index },
-   { 12891, EGLImageTargetTexture2DOES_remap_index },
-   {    -1, -1 }
-};
-
-/* these functions are in the ABI, but have alternative names */
-static const struct gl_function_remap MESA_alt_functions[] = {
-   /* from GL_EXT_blend_color */
-   {  2867, _gloffset_BlendColor },
-   /* from GL_EXT_blend_minmax */
-   { 11984, _gloffset_BlendEquation },
-   /* from GL_EXT_color_subtable */
-   { 18032, _gloffset_ColorSubTable },
-   { 33442, _gloffset_CopyColorSubTable },
-   /* from GL_EXT_convolution */
-   {   296, _gloffset_ConvolutionFilter1D },
-   {  2647, _gloffset_CopyConvolutionFilter1D },
-   {  4508, _gloffset_GetConvolutionParameteriv },
-   {  9163, _gloffset_ConvolutionFilter2D },
-   {  9365, _gloffset_ConvolutionParameteriv },
-   {  9825, _gloffset_ConvolutionParameterfv },
-   { 21915, _gloffset_GetSeparableFilter },
-   { 25581, _gloffset_SeparableFilter2D },
-   { 26469, _gloffset_ConvolutionParameteri },
-   { 26662, _gloffset_ConvolutionParameterf },
-   { 28376, _gloffset_GetConvolutionParameterfv },
-   { 29265, _gloffset_GetConvolutionFilter },
-   { 31823, _gloffset_CopyConvolutionFilter2D },
-   /* from GL_EXT_copy_texture */
-   { 15988, _gloffset_CopyTexSubImage3D },
-   { 17719, _gloffset_CopyTexImage2D },
-   { 26052, _gloffset_CopyTexImage1D },
-   { 28946, _gloffset_CopyTexSubImage2D },
-   { 31435, _gloffset_CopyTexSubImage1D },
-   /* from GL_EXT_draw_range_elements */
-   { 10179, _gloffset_DrawRangeElements },
-   /* from GL_EXT_histogram */
-   {   895, _gloffset_Histogram },
-   {  3848, _gloffset_ResetHistogram },
-   { 10709, _gloffset_GetMinmax },
-   { 16322, _gloffset_GetHistogramParameterfv },
-   { 25977, _gloffset_GetMinmaxParameteriv },
-   { 28266, _gloffset_ResetMinmax },
-   { 29162, _gloffset_GetHistogramParameteriv },
-   { 30383, _gloffset_GetHistogram },
-   { 33067, _gloffset_Minmax },
-   { 34742, _gloffset_GetMinmaxParameterfv },
-   /* from GL_EXT_paletted_texture */
-   {  9025, _gloffset_ColorTable },
-   { 16168, _gloffset_GetColorTable },
-   { 24504, _gloffset_GetColorTableParameterfv },
-   { 26718, _gloffset_GetColorTableParameteriv },
-   /* from GL_EXT_subtexture */
-   {  7736, _gloffset_TexSubImage1D },
-   { 11439, _gloffset_TexSubImage2D },
-   /* from GL_EXT_texture3D */
-   {  1890, _gloffset_TexImage3D },
-   { 24273, _gloffset_TexSubImage3D },
-   /* from GL_EXT_texture_object */
-   {  3616, _gloffset_PrioritizeTextures },
-   {  8185, _gloffset_AreTexturesResident },
-   { 14413, _gloffset_GenTextures },
-   { 16699, _gloffset_DeleteTextures },
-   { 20856, _gloffset_IsTexture },
-   { 31500, _gloffset_BindTexture },
-   /* from GL_EXT_vertex_array */
-   { 25753, _gloffset_ArrayElement },
-   { 32655, _gloffset_GetPointerv },
-   { 34268, _gloffset_DrawArrays },
-   /* from GL_SGI_color_table */
-   {  8303, _gloffset_ColorTableParameteriv },
-   {  9025, _gloffset_ColorTable },
-   { 16168, _gloffset_GetColorTable },
-   { 16278, _gloffset_CopyColorTable },
-   { 20717, _gloffset_ColorTableParameterfv },
-   { 24504, _gloffset_GetColorTableParameterfv },
-   { 26718, _gloffset_GetColorTableParameteriv },
-   /* from GL_VERSION_1_3 */
-   {   464, _gloffset_MultiTexCoord3sARB },
-   {   696, _gloffset_ActiveTextureARB },
-   {  4666, _gloffset_MultiTexCoord1fvARB },
-   {  6802, _gloffset_MultiTexCoord3dARB },
-   {  6847, _gloffset_MultiTexCoord2iARB },
-   {  6971, _gloffset_MultiTexCoord2svARB },
-   {  8981, _gloffset_MultiTexCoord2fARB },
-   { 11144, _gloffset_MultiTexCoord3fvARB },
-   { 11746, _gloffset_MultiTexCoord4sARB },
-   { 12427, _gloffset_MultiTexCoord2dvARB },
-   { 12834, _gloffset_MultiTexCoord1svARB },
-   { 13199, _gloffset_MultiTexCoord3svARB },
-   { 13260, _gloffset_MultiTexCoord4iARB },
-   { 14117, _gloffset_MultiTexCoord3iARB },
-   { 14992, _gloffset_MultiTexCoord1dARB },
-   { 15224, _gloffset_MultiTexCoord3dvARB },
-   { 16540, _gloffset_MultiTexCoord3ivARB },
-   { 16585, _gloffset_MultiTexCoord2sARB },
-   { 18089, _gloffset_MultiTexCoord4ivARB },
-   { 20357, _gloffset_ClientActiveTextureARB },
-   { 22762, _gloffset_MultiTexCoord2dARB },
-   { 23199, _gloffset_MultiTexCoord4dvARB },
-   { 23621, _gloffset_MultiTexCoord4fvARB },
-   { 24645, _gloffset_MultiTexCoord3fARB },
-   { 27312, _gloffset_MultiTexCoord4dARB },
-   { 27578, _gloffset_MultiTexCoord1sARB },
-   { 27782, _gloffset_MultiTexCoord1dvARB },
-   { 28790, _gloffset_MultiTexCoord1ivARB },
-   { 28883, _gloffset_MultiTexCoord2ivARB },
-   { 29222, _gloffset_MultiTexCoord1iARB },
-   { 30658, _gloffset_MultiTexCoord4svARB },
-   { 31282, _gloffset_MultiTexCoord1fARB },
-   { 31562, _gloffset_MultiTexCoord4fARB },
-   { 34102, _gloffset_MultiTexCoord2fvARB },
-   {    -1, -1 }
-};
-
-#endif /* need_MESA_remap_table */
-
-#if defined(need_GL_3DFX_tbuffer)
-static const struct gl_function_remap GL_3DFX_tbuffer_functions[] = {
-   {  9883, -1 }, /* TbufferMask3DFX */
-   {    -1, -1 }
-};
-#endif
-
-#if defined(need_GL_AMD_draw_buffers_blend)
-/* functions defined in MESA_remap_table_functions are excluded */
-static const struct gl_function_remap GL_AMD_draw_buffers_blend_functions[] = {
-   {    -1, -1 }
-};
-#endif
-
-#if defined(need_GL_APPLE_flush_buffer_range)
-/* functions defined in MESA_remap_table_functions are excluded */
-static const struct gl_function_remap GL_APPLE_flush_buffer_range_functions[] = {
-   {    -1, -1 }
-};
-#endif
-
-#if defined(need_GL_APPLE_object_purgeable)
-/* functions defined in MESA_remap_table_functions are excluded */
-static const struct gl_function_remap GL_APPLE_object_purgeable_functions[] = {
-   {    -1, -1 }
-};
-#endif
-
-#if defined(need_GL_APPLE_texture_range)
-/* functions defined in MESA_remap_table_functions are excluded */
-static const struct gl_function_remap GL_APPLE_texture_range_functions[] = {
-   {    -1, -1 }
-};
-#endif
-
-#if defined(need_GL_APPLE_vertex_array_object)
-/* functions defined in MESA_remap_table_functions are excluded */
-static const struct gl_function_remap GL_APPLE_vertex_array_object_functions[] = {
-   {    -1, -1 }
-};
-#endif
-
-#if defined(need_GL_ARB_ES2_compatibility)
-/* functions defined in MESA_remap_table_functions are excluded */
-static const struct gl_function_remap GL_ARB_ES2_compatibility_functions[] = {
-   {    -1, -1 }
-};
-#endif
-
-#if defined(need_GL_ARB_color_buffer_float)
-/* functions defined in MESA_remap_table_functions are excluded */
-static const struct gl_function_remap GL_ARB_color_buffer_float_functions[] = {
-   {    -1, -1 }
-};
-#endif
-
-#if defined(need_GL_ARB_copy_buffer)
-/* functions defined in MESA_remap_table_functions are excluded */
-static const struct gl_function_remap GL_ARB_copy_buffer_functions[] = {
-   {    -1, -1 }
-};
-#endif
-
-#if defined(need_GL_ARB_draw_buffers)
-/* functions defined in MESA_remap_table_functions are excluded */
-static const struct gl_function_remap GL_ARB_draw_buffers_functions[] = {
-   {    -1, -1 }
-};
-#endif
-
-#if defined(need_GL_ARB_draw_buffers_blend)
-/* functions defined in MESA_remap_table_functions are excluded */
-static const struct gl_function_remap GL_ARB_draw_buffers_blend_functions[] = {
-   {    -1, -1 }
-};
-#endif
-
-#if defined(need_GL_ARB_draw_elements_base_vertex)
-/* functions defined in MESA_remap_table_functions are excluded */
-static const struct gl_function_remap GL_ARB_draw_elements_base_vertex_functions[] = {
-   {    -1, -1 }
-};
-#endif
-
-#if defined(need_GL_ARB_draw_instanced)
-/* functions defined in MESA_remap_table_functions are excluded */
-static const struct gl_function_remap GL_ARB_draw_instanced_functions[] = {
-   {    -1, -1 }
-};
-#endif
-
-#if defined(need_GL_ARB_framebuffer_object)
-/* functions defined in MESA_remap_table_functions are excluded */
-static const struct gl_function_remap GL_ARB_framebuffer_object_functions[] = {
-   {    -1, -1 }
-};
-#endif
-
-#if defined(need_GL_ARB_geometry_shader4)
-/* functions defined in MESA_remap_table_functions are excluded */
-static const struct gl_function_remap GL_ARB_geometry_shader4_functions[] = {
-   {    -1, -1 }
-};
-#endif
-
-#if defined(need_GL_ARB_instanced_arrays)
-/* functions defined in MESA_remap_table_functions are excluded */
-static const struct gl_function_remap GL_ARB_instanced_arrays_functions[] = {
-   {    -1, -1 }
-};
-#endif
-
-#if defined(need_GL_ARB_map_buffer_range)
-/* functions defined in MESA_remap_table_functions are excluded */
-static const struct gl_function_remap GL_ARB_map_buffer_range_functions[] = {
-   {    -1, -1 }
-};
-#endif
-
-#if defined(need_GL_ARB_matrix_palette)
-static const struct gl_function_remap GL_ARB_matrix_palette_functions[] = {
-   {  4125, -1 }, /* MatrixIndexusvARB */
-   { 13938, -1 }, /* MatrixIndexuivARB */
-   { 15379, -1 }, /* MatrixIndexPointerARB */
-   { 21149, -1 }, /* CurrentPaletteMatrixARB */
-   { 24389, -1 }, /* MatrixIndexubvARB */
-   {    -1, -1 }
-};
-#endif
-
-#if defined(need_GL_ARB_multisample)
-/* functions defined in MESA_remap_table_functions are excluded */
-static const struct gl_function_remap GL_ARB_multisample_functions[] = {
-   {    -1, -1 }
-};
-#endif
-
-#if defined(need_GL_ARB_occlusion_query)
-/* functions defined in MESA_remap_table_functions are excluded */
-static const struct gl_function_remap GL_ARB_occlusion_query_functions[] = {
-   {    -1, -1 }
-};
-#endif
-
-#if defined(need_GL_ARB_point_parameters)
-/* functions defined in MESA_remap_table_functions are excluded */
-static const struct gl_function_remap GL_ARB_point_parameters_functions[] = {
-   {    -1, -1 }
-};
-#endif
-
-#if defined(need_GL_ARB_provoking_vertex)
-/* functions defined in MESA_remap_table_functions are excluded */
-static const struct gl_function_remap GL_ARB_provoking_vertex_functions[] = {
-   {    -1, -1 }
-};
-#endif
-
-#if defined(need_GL_ARB_robustness)
-/* functions defined in MESA_remap_table_functions are excluded */
-static const struct gl_function_remap GL_ARB_robustness_functions[] = {
-   {    -1, -1 }
-};
-#endif
-
-#if defined(need_GL_ARB_sampler_objects)
-/* functions defined in MESA_remap_table_functions are excluded */
-static const struct gl_function_remap GL_ARB_sampler_objects_functions[] = {
-   {    -1, -1 }
-};
-#endif
-
-#if defined(need_GL_ARB_shader_objects)
-/* functions defined in MESA_remap_table_functions are excluded */
-static const struct gl_function_remap GL_ARB_shader_objects_functions[] = {
-   {    -1, -1 }
-};
-#endif
-
-#if defined(need_GL_ARB_sync)
-/* functions defined in MESA_remap_table_functions are excluded */
-static const struct gl_function_remap GL_ARB_sync_functions[] = {
-   {    -1, -1 }
-};
-#endif
-
-#if defined(need_GL_ARB_texture_buffer_object)
-/* functions defined in MESA_remap_table_functions are excluded */
-static const struct gl_function_remap GL_ARB_texture_buffer_object_functions[] = {
-   {    -1, -1 }
-};
-#endif
-
-#if defined(need_GL_ARB_texture_compression)
-/* functions defined in MESA_remap_table_functions are excluded */
-static const struct gl_function_remap GL_ARB_texture_compression_functions[] = {
-   {    -1, -1 }
-};
-#endif
-
-#if defined(need_GL_ARB_transform_feedback2)
-/* functions defined in MESA_remap_table_functions are excluded */
-static const struct gl_function_remap GL_ARB_transform_feedback2_functions[] = {
-   {    -1, -1 }
-};
-#endif
-
-#if defined(need_GL_ARB_transpose_matrix)
-/* functions defined in MESA_remap_table_functions are excluded */
-static const struct gl_function_remap GL_ARB_transpose_matrix_functions[] = {
-   {    -1, -1 }
-};
-#endif
-
-#if defined(need_GL_ARB_vertex_array_object)
-/* functions defined in MESA_remap_table_functions are excluded */
-static const struct gl_function_remap GL_ARB_vertex_array_object_functions[] = {
-   {    -1, -1 }
-};
-#endif
-
-#if defined(need_GL_ARB_vertex_blend)
-static const struct gl_function_remap GL_ARB_vertex_blend_functions[] = {
-   {  2589, -1 }, /* WeightubvARB */
-   {  7214, -1 }, /* WeightivARB */
-   { 11849, -1 }, /* WeightPointerARB */
-   { 14673, -1 }, /* WeightfvARB */
-   { 18632, -1 }, /* WeightbvARB */
-   { 22379, -1 }, /* WeightusvARB */
-   { 25507, -1 }, /* VertexBlendARB */
-   { 31366, -1 }, /* WeightsvARB */
-   { 33492, -1 }, /* WeightdvARB */
-   { 34302, -1 }, /* WeightuivARB */
-   {    -1, -1 }
-};
-#endif
-
-#if defined(need_GL_ARB_vertex_buffer_object)
-/* functions defined in MESA_remap_table_functions are excluded */
-static const struct gl_function_remap GL_ARB_vertex_buffer_object_functions[] = {
-   {    -1, -1 }
-};
-#endif
-
-#if defined(need_GL_ARB_vertex_program)
-/* functions defined in MESA_remap_table_functions are excluded */
-static const struct gl_function_remap GL_ARB_vertex_program_functions[] = {
-   {    -1, -1 }
-};
-#endif
-
-#if defined(need_GL_ARB_vertex_shader)
-/* functions defined in MESA_remap_table_functions are excluded */
-static const struct gl_function_remap GL_ARB_vertex_shader_functions[] = {
-   {    -1, -1 }
-};
-#endif
-
-#if defined(need_GL_ARB_vertex_type_2_10_10_10_rev)
-/* functions defined in MESA_remap_table_functions are excluded */
-static const struct gl_function_remap GL_ARB_vertex_type_2_10_10_10_rev_functions[] = {
-   {    -1, -1 }
-};
-#endif
-
-#if defined(need_GL_ARB_window_pos)
-/* functions defined in MESA_remap_table_functions are excluded */
-static const struct gl_function_remap GL_ARB_window_pos_functions[] = {
-   {    -1, -1 }
-};
-#endif
-
-#if defined(need_GL_ATI_blend_equation_separate)
-/* functions defined in MESA_remap_table_functions are excluded */
-static const struct gl_function_remap GL_ATI_blend_equation_separate_functions[] = {
-   {    -1, -1 }
-};
-#endif
-
-#if defined(need_GL_ATI_draw_buffers)
-/* functions defined in MESA_remap_table_functions are excluded */
-static const struct gl_function_remap GL_ATI_draw_buffers_functions[] = {
-   {    -1, -1 }
-};
-#endif
-
-#if defined(need_GL_ATI_envmap_bumpmap)
-/* functions defined in MESA_remap_table_functions are excluded */
-static const struct gl_function_remap GL_ATI_envmap_bumpmap_functions[] = {
-   {    -1, -1 }
-};
-#endif
-
-#if defined(need_GL_ATI_fragment_shader)
-/* functions defined in MESA_remap_table_functions are excluded */
-static const struct gl_function_remap GL_ATI_fragment_shader_functions[] = {
-   {    -1, -1 }
-};
-#endif
-
-#if defined(need_GL_ATI_separate_stencil)
-/* functions defined in MESA_remap_table_functions are excluded */
-static const struct gl_function_remap GL_ATI_separate_stencil_functions[] = {
-   {    -1, -1 }
-};
-#endif
-
-#if defined(need_GL_EXT_blend_color)
-static const struct gl_function_remap GL_EXT_blend_color_functions[] = {
-   {  2867, _gloffset_BlendColor },
-   {    -1, -1 }
-};
-#endif
-
-#if defined(need_GL_EXT_blend_equation_separate)
-/* functions defined in MESA_remap_table_functions are excluded */
-static const struct gl_function_remap GL_EXT_blend_equation_separate_functions[] = {
-   {    -1, -1 }
-};
-#endif
-
-#if defined(need_GL_EXT_blend_func_separate)
-/* functions defined in MESA_remap_table_functions are excluded */
-static const struct gl_function_remap GL_EXT_blend_func_separate_functions[] = {
-   {    -1, -1 }
-};
-#endif
-
-#if defined(need_GL_EXT_blend_minmax)
-static const struct gl_function_remap GL_EXT_blend_minmax_functions[] = {
-   { 11984, _gloffset_BlendEquation },
-   {    -1, -1 }
-};
-#endif
-
-#if defined(need_GL_EXT_color_subtable)
-static const struct gl_function_remap GL_EXT_color_subtable_functions[] = {
-   { 18032, _gloffset_ColorSubTable },
-   { 33442, _gloffset_CopyColorSubTable },
-   {    -1, -1 }
-};
-#endif
-
-#if defined(need_GL_EXT_compiled_vertex_array)
-/* functions defined in MESA_remap_table_functions are excluded */
-static const struct gl_function_remap GL_EXT_compiled_vertex_array_functions[] = {
-   {    -1, -1 }
-};
-#endif
-
-#if defined(need_GL_EXT_convolution)
-static const struct gl_function_remap GL_EXT_convolution_functions[] = {
-   {   296, _gloffset_ConvolutionFilter1D },
-   {  2647, _gloffset_CopyConvolutionFilter1D },
-   {  4508, _gloffset_GetConvolutionParameteriv },
-   {  9163, _gloffset_ConvolutionFilter2D },
-   {  9365, _gloffset_ConvolutionParameteriv },
-   {  9825, _gloffset_ConvolutionParameterfv },
-   { 21915, _gloffset_GetSeparableFilter },
-   { 25581, _gloffset_SeparableFilter2D },
-   { 26469, _gloffset_ConvolutionParameteri },
-   { 26662, _gloffset_ConvolutionParameterf },
-   { 28376, _gloffset_GetConvolutionParameterfv },
-   { 29265, _gloffset_GetConvolutionFilter },
-   { 31823, _gloffset_CopyConvolutionFilter2D },
-   {    -1, -1 }
-};
-#endif
-
-#if defined(need_GL_EXT_coordinate_frame)
-static const struct gl_function_remap GL_EXT_coordinate_frame_functions[] = {
-   { 11283, -1 }, /* TangentPointerEXT */
-   { 13318, -1 }, /* Binormal3ivEXT */
-   { 14070, -1 }, /* Tangent3sEXT */
-   { 15444, -1 }, /* Tangent3fvEXT */
-   { 19742, -1 }, /* Tangent3ivEXT */
-   { 19985, -1 }, /* Tangent3dvEXT */
-   { 20803, -1 }, /* Binormal3bvEXT */
-   { 21968, -1 }, /* Binormal3dEXT */
-   { 24321, -1 }, /* Tangent3fEXT */
-   { 26541, -1 }, /* Binormal3sEXT */
-   { 27108, -1 }, /* Tangent3dEXT */
-   { 28055, -1 }, /* Binormal3svEXT */
-   { 28688, -1 }, /* Binormal3fEXT */
-   { 29596, -1 }, /* Binormal3dvEXT */
-   { 30915, -1 }, /* Tangent3iEXT */
-   { 32108, -1 }, /* Tangent3bvEXT */
-   { 32690, -1 }, /* Tangent3bEXT */
-   { 33215, -1 }, /* Binormal3fvEXT */
-   { 34001, -1 }, /* BinormalPointerEXT */
-   { 34482, -1 }, /* Tangent3svEXT */
-   { 34944, -1 }, /* Binormal3bEXT */
-   { 35121, -1 }, /* Binormal3iEXT */
-   {    -1, -1 }
-};
-#endif
-
-#if defined(need_GL_EXT_copy_texture)
-static const struct gl_function_remap GL_EXT_copy_texture_functions[] = {
-   { 15988, _gloffset_CopyTexSubImage3D },
-   { 17719, _gloffset_CopyTexImage2D },
-   { 26052, _gloffset_CopyTexImage1D },
-   { 28946, _gloffset_CopyTexSubImage2D },
-   { 31435, _gloffset_CopyTexSubImage1D },
-   {    -1, -1 }
-};
-#endif
-
-#if defined(need_GL_EXT_cull_vertex)
-static const struct gl_function_remap GL_EXT_cull_vertex_functions[] = {
-   {  9514, -1 }, /* CullParameterdvEXT */
-   { 12472, -1 }, /* CullParameterfvEXT */
-   {    -1, -1 }
-};
-#endif
-
-#if defined(need_GL_EXT_depth_bounds_test)
-/* functions defined in MESA_remap_table_functions are excluded */
-static const struct gl_function_remap GL_EXT_depth_bounds_test_functions[] = {
-   {    -1, -1 }
-};
-#endif
-
-#if defined(need_GL_EXT_draw_buffers2)
-/* functions defined in MESA_remap_table_functions are excluded */
-static const struct gl_function_remap GL_EXT_draw_buffers2_functions[] = {
-   {    -1, -1 }
-};
-#endif
-
-#if defined(need_GL_EXT_draw_instanced)
-/* functions defined in MESA_remap_table_functions are excluded */
-static const struct gl_function_remap GL_EXT_draw_instanced_functions[] = {
-   {    -1, -1 }
-};
-#endif
-
-#if defined(need_GL_EXT_draw_range_elements)
-static const struct gl_function_remap GL_EXT_draw_range_elements_functions[] = {
-   { 10179, _gloffset_DrawRangeElements },
-   {    -1, -1 }
-};
-#endif
-
-#if defined(need_GL_EXT_fog_coord)
-/* functions defined in MESA_remap_table_functions are excluded */
-static const struct gl_function_remap GL_EXT_fog_coord_functions[] = {
-   {    -1, -1 }
-};
-#endif
-
-#if defined(need_GL_EXT_framebuffer_blit)
-/* functions defined in MESA_remap_table_functions are excluded */
-static const struct gl_function_remap GL_EXT_framebuffer_blit_functions[] = {
-   {    -1, -1 }
-};
-#endif
-
-#if defined(need_GL_EXT_framebuffer_multisample)
-/* functions defined in MESA_remap_table_functions are excluded */
-static const struct gl_function_remap GL_EXT_framebuffer_multisample_functions[] = {
-   {    -1, -1 }
-};
-#endif
-
-#if defined(need_GL_EXT_framebuffer_object)
-/* functions defined in MESA_remap_table_functions are excluded */
-static const struct gl_function_remap GL_EXT_framebuffer_object_functions[] = {
-   {    -1, -1 }
-};
-#endif
-
-#if defined(need_GL_EXT_gpu_program_parameters)
-/* functions defined in MESA_remap_table_functions are excluded */
-static const struct gl_function_remap GL_EXT_gpu_program_parameters_functions[] = {
-   {    -1, -1 }
-};
-#endif
-
-#if defined(need_GL_EXT_gpu_shader4)
-/* functions defined in MESA_remap_table_functions are excluded */
-static const struct gl_function_remap GL_EXT_gpu_shader4_functions[] = {
-   {    -1, -1 }
-};
-#endif
-
-#if defined(need_GL_EXT_histogram)
-static const struct gl_function_remap GL_EXT_histogram_functions[] = {
-   {   895, _gloffset_Histogram },
-   {  3848, _gloffset_ResetHistogram },
-   { 10709, _gloffset_GetMinmax },
-   { 16322, _gloffset_GetHistogramParameterfv },
-   { 25977, _gloffset_GetMinmaxParameteriv },
-   { 28266, _gloffset_ResetMinmax },
-   { 29162, _gloffset_GetHistogramParameteriv },
-   { 30383, _gloffset_GetHistogram },
-   { 33067, _gloffset_Minmax },
-   { 34742, _gloffset_GetMinmaxParameterfv },
-   {    -1, -1 }
-};
-#endif
-
-#if defined(need_GL_EXT_index_func)
-static const struct gl_function_remap GL_EXT_index_func_functions[] = {
-   { 12258, -1 }, /* IndexFuncEXT */
-   {    -1, -1 }
-};
-#endif
-
-#if defined(need_GL_EXT_index_material)
-static const struct gl_function_remap GL_EXT_index_material_functions[] = {
-   { 22517, -1 }, /* IndexMaterialEXT */
-   {    -1, -1 }
-};
-#endif
-
-#if defined(need_GL_EXT_light_texture)
-static const struct gl_function_remap GL_EXT_light_texture_functions[] = {
-   { 28075, -1 }, /* ApplyTextureEXT */
-   { 28220, -1 }, /* TextureMaterialEXT */
-   { 28245, -1 }, /* TextureLightEXT */
-   {    -1, -1 }
-};
-#endif
-
-#if defined(need_GL_EXT_multi_draw_arrays)
-/* functions defined in MESA_remap_table_functions are excluded */
-static const struct gl_function_remap GL_EXT_multi_draw_arrays_functions[] = {
-   {    -1, -1 }
-};
-#endif
-
-#if defined(need_GL_EXT_multisample)
-/* functions defined in MESA_remap_table_functions are excluded */
-static const struct gl_function_remap GL_EXT_multisample_functions[] = {
-   {    -1, -1 }
-};
-#endif
-
-#if defined(need_GL_EXT_paletted_texture)
-static const struct gl_function_remap GL_EXT_paletted_texture_functions[] = {
-   {  9025, _gloffset_ColorTable },
-   { 16168, _gloffset_GetColorTable },
-   { 24504, _gloffset_GetColorTableParameterfv },
-   { 26718, _gloffset_GetColorTableParameteriv },
-   {    -1, -1 }
-};
-#endif
-
-#if defined(need_GL_EXT_pixel_transform)
-static const struct gl_function_remap GL_EXT_pixel_transform_functions[] = {
-   { 23164, -1 }, /* PixelTransformParameterfEXT */
-   { 23244, -1 }, /* PixelTransformParameteriEXT */
-   { 32388, -1 }, /* PixelTransformParameterfvEXT */
-   { 33965, -1 }, /* PixelTransformParameterivEXT */
-   {    -1, -1 }
-};
-#endif
-
-#if defined(need_GL_EXT_point_parameters)
-/* functions defined in MESA_remap_table_functions are excluded */
-static const struct gl_function_remap GL_EXT_point_parameters_functions[] = {
-   {    -1, -1 }
-};
-#endif
-
-#if defined(need_GL_EXT_polygon_offset)
-/* functions defined in MESA_remap_table_functions are excluded */
-static const struct gl_function_remap GL_EXT_polygon_offset_functions[] = {
-   {    -1, -1 }
-};
-#endif
-
-#if defined(need_GL_EXT_provoking_vertex)
-/* functions defined in MESA_remap_table_functions are excluded */
-static const struct gl_function_remap GL_EXT_provoking_vertex_functions[] = {
-   {    -1, -1 }
-};
-#endif
-
-#if defined(need_GL_EXT_secondary_color)
-/* functions defined in MESA_remap_table_functions are excluded */
-static const struct gl_function_remap GL_EXT_secondary_color_functions[] = {
-   {    -1, -1 }
-};
-#endif
-
-#if defined(need_GL_EXT_separate_shader_objects)
-/* functions defined in MESA_remap_table_functions are excluded */
-static const struct gl_function_remap GL_EXT_separate_shader_objects_functions[] = {
-   {    -1, -1 }
-};
-#endif
-
-#if defined(need_GL_EXT_stencil_two_side)
-/* functions defined in MESA_remap_table_functions are excluded */
-static const struct gl_function_remap GL_EXT_stencil_two_side_functions[] = {
-   {    -1, -1 }
-};
-#endif
-
-#if defined(need_GL_EXT_subtexture)
-static const struct gl_function_remap GL_EXT_subtexture_functions[] = {
-   {  7736, _gloffset_TexSubImage1D },
-   { 11439, _gloffset_TexSubImage2D },
-   {    -1, -1 }
-};
-#endif
-
-#if defined(need_GL_EXT_texture3D)
-static const struct gl_function_remap GL_EXT_texture3D_functions[] = {
-   {  1890, _gloffset_TexImage3D },
-   { 24273, _gloffset_TexSubImage3D },
-   {    -1, -1 }
-};
-#endif
-
-#if defined(need_GL_EXT_texture_array)
-/* functions defined in MESA_remap_table_functions are excluded */
-static const struct gl_function_remap GL_EXT_texture_array_functions[] = {
-   {    -1, -1 }
-};
-#endif
-
-#if defined(need_GL_EXT_texture_integer)
-/* functions defined in MESA_remap_table_functions are excluded */
-static const struct gl_function_remap GL_EXT_texture_integer_functions[] = {
-   {    -1, -1 }
-};
-#endif
-
-#if defined(need_GL_EXT_texture_object)
-static const struct gl_function_remap GL_EXT_texture_object_functions[] = {
-   {  3616, _gloffset_PrioritizeTextures },
-   {  8185, _gloffset_AreTexturesResident },
-   { 14413, _gloffset_GenTextures },
-   { 16699, _gloffset_DeleteTextures },
-   { 20856, _gloffset_IsTexture },
-   { 31500, _gloffset_BindTexture },
-   {    -1, -1 }
-};
-#endif
-
-#if defined(need_GL_EXT_texture_perturb_normal)
-static const struct gl_function_remap GL_EXT_texture_perturb_normal_functions[] = {
-   { 14623, -1 }, /* TextureNormalEXT */
-   {    -1, -1 }
-};
-#endif
-
-#if defined(need_GL_EXT_timer_query)
-/* functions defined in MESA_remap_table_functions are excluded */
-static const struct gl_function_remap GL_EXT_timer_query_functions[] = {
-   {    -1, -1 }
-};
-#endif
-
-#if defined(need_GL_EXT_transform_feedback)
-/* functions defined in MESA_remap_table_functions are excluded */
-static const struct gl_function_remap GL_EXT_transform_feedback_functions[] = {
-   {    -1, -1 }
-};
-#endif
-
-#if defined(need_GL_EXT_vertex_array)
-/* functions defined in MESA_remap_table_functions are excluded */
-static const struct gl_function_remap GL_EXT_vertex_array_functions[] = {
-   { 25753, _gloffset_ArrayElement },
-   { 32655, _gloffset_GetPointerv },
-   { 34268, _gloffset_DrawArrays },
-   {    -1, -1 }
-};
-#endif
-
-#if defined(need_GL_EXT_vertex_weighting)
-static const struct gl_function_remap GL_EXT_vertex_weighting_functions[] = {
-   { 20930, -1 }, /* VertexWeightfvEXT */
-   { 28631, -1 }, /* VertexWeightfEXT */
-   { 30352, -1 }, /* VertexWeightPointerEXT */
-   {    -1, -1 }
-};
-#endif
-
-#if defined(need_GL_HP_image_transform)
-static const struct gl_function_remap GL_HP_image_transform_functions[] = {
-   {  2500, -1 }, /* GetImageTransformParameterfvHP */
-   {  4091, -1 }, /* ImageTransformParameterfHP */
-   { 10951, -1 }, /* ImageTransformParameterfvHP */
-   { 12719, -1 }, /* ImageTransformParameteriHP */
-   { 13089, -1 }, /* GetImageTransformParameterivHP */
-   { 20994, -1 }, /* ImageTransformParameterivHP */
-   {    -1, -1 }
-};
-#endif
-
-#if defined(need_GL_IBM_multimode_draw_arrays)
-/* functions defined in MESA_remap_table_functions are excluded */
-static const struct gl_function_remap GL_IBM_multimode_draw_arrays_functions[] = {
-   {    -1, -1 }
-};
-#endif
-
-#if defined(need_GL_IBM_vertex_array_lists)
-static const struct gl_function_remap GL_IBM_vertex_array_lists_functions[] = {
-   {  4798, -1 }, /* SecondaryColorPointerListIBM */
-   {  6668, -1 }, /* NormalPointerListIBM */
-   {  8359, -1 }, /* FogCoordPointerListIBM */
-   {  8700, -1 }, /* VertexPointerListIBM */
-   { 12973, -1 }, /* ColorPointerListIBM */
-   { 14177, -1 }, /* TexCoordPointerListIBM */
-   { 14645, -1 }, /* IndexPointerListIBM */
-   { 34685, -1 }, /* EdgeFlagPointerListIBM */
-   {    -1, -1 }
-};
-#endif
-
-#if defined(need_GL_INGR_blend_func_separate)
-/* functions defined in MESA_remap_table_functions are excluded */
-static const struct gl_function_remap GL_INGR_blend_func_separate_functions[] = {
-   {    -1, -1 }
-};
-#endif
-
-#if defined(need_GL_INTEL_parallel_arrays)
-static const struct gl_function_remap GL_INTEL_parallel_arrays_functions[] = {
-   { 13517, -1 }, /* VertexPointervINTEL */
-   { 16415, -1 }, /* ColorPointervINTEL */
-   { 31797, -1 }, /* NormalPointervINTEL */
-   { 32320, -1 }, /* TexCoordPointervINTEL */
-   {    -1, -1 }
-};
-#endif
-
-#if defined(need_GL_MESA_resize_buffers)
-/* functions defined in MESA_remap_table_functions are excluded */
-static const struct gl_function_remap GL_MESA_resize_buffers_functions[] = {
-   {    -1, -1 }
-};
-#endif
-
-#if defined(need_GL_MESA_shader_debug)
-static const struct gl_function_remap GL_MESA_shader_debug_functions[] = {
-   {  1754, -1 }, /* GetDebugLogLengthMESA */
-   {  3787, -1 }, /* ClearDebugLogMESA */
-   {  4983, -1 }, /* GetDebugLogMESA */
-   { 32848, -1 }, /* CreateDebugObjectMESA */
-   {    -1, -1 }
-};
-#endif
-
-#if defined(need_GL_MESA_window_pos)
-/* functions defined in MESA_remap_table_functions are excluded */
-static const struct gl_function_remap GL_MESA_window_pos_functions[] = {
-   {    -1, -1 }
-};
-#endif
-
-#if defined(need_GL_NV_condtitional_render)
-/* functions defined in MESA_remap_table_functions are excluded */
-static const struct gl_function_remap GL_NV_condtitional_render_functions[] = {
-   {    -1, -1 }
-};
-#endif
-
-#if defined(need_GL_NV_evaluators)
-static const struct gl_function_remap GL_NV_evaluators_functions[] = {
-   {  7398, -1 }, /* GetMapAttribParameterivNV */
-   {  9131, -1 }, /* MapControlPointsNV */
-   {  9230, -1 }, /* MapParameterfvNV */
-   { 11422, -1 }, /* EvalMapsNV */
-   { 18230, -1 }, /* GetMapAttribParameterfvNV */
-   { 18447, -1 }, /* MapParameterivNV */
-   { 26392, -1 }, /* GetMapParameterivNV */
-   { 26960, -1 }, /* GetMapParameterfvNV */
-   { 31069, -1 }, /* GetMapControlPointsNV */
-   {    -1, -1 }
-};
-#endif
-
-#if defined(need_GL_NV_fence)
-/* functions defined in MESA_remap_table_functions are excluded */
-static const struct gl_function_remap GL_NV_fence_functions[] = {
-   {    -1, -1 }
-};
-#endif
-
-#if defined(need_GL_NV_fragment_program)
-/* functions defined in MESA_remap_table_functions are excluded */
-static const struct gl_function_remap GL_NV_fragment_program_functions[] = {
-   {    -1, -1 }
-};
-#endif
-
-#if defined(need_GL_NV_point_sprite)
-/* functions defined in MESA_remap_table_functions are excluded */
-static const struct gl_function_remap GL_NV_point_sprite_functions[] = {
-   {    -1, -1 }
-};
-#endif
-
-#if defined(need_GL_NV_primitive_restart)
-/* functions defined in MESA_remap_table_functions are excluded */
-static const struct gl_function_remap GL_NV_primitive_restart_functions[] = {
-   {    -1, -1 }
-};
-#endif
-
-#if defined(need_GL_NV_register_combiners)
-/* functions defined in MESA_remap_table_functions are excluded */
-static const struct gl_function_remap GL_NV_register_combiners_functions[] = {
-   {    -1, -1 }
-};
-#endif
-
-#if defined(need_GL_NV_register_combiners2)
-static const struct gl_function_remap GL_NV_register_combiners2_functions[] = {
-   { 16852, -1 }, /* CombinerStageParameterfvNV */
-   { 17274, -1 }, /* GetCombinerStageParameterfvNV */
-   {    -1, -1 }
-};
-#endif
-
-#if defined(need_GL_NV_texture_barrier)
-/* functions defined in MESA_remap_table_functions are excluded */
-static const struct gl_function_remap GL_NV_texture_barrier_functions[] = {
-   {    -1, -1 }
-};
-#endif
-
-#if defined(need_GL_NV_vertex_array_range)
-/* functions defined in MESA_remap_table_functions are excluded */
-static const struct gl_function_remap GL_NV_vertex_array_range_functions[] = {
-   {    -1, -1 }
-};
-#endif
-
-#if defined(need_GL_NV_vertex_program)
-/* functions defined in MESA_remap_table_functions are excluded */
-static const struct gl_function_remap GL_NV_vertex_program_functions[] = {
-   {    -1, -1 }
-};
-#endif
-
-#if defined(need_GL_OES_EGL_image)
-/* functions defined in MESA_remap_table_functions are excluded */
-static const struct gl_function_remap GL_OES_EGL_image_functions[] = {
-   {    -1, -1 }
-};
-#endif
-
-#if defined(need_GL_PGI_misc_hints)
-static const struct gl_function_remap GL_PGI_misc_hints_functions[] = {
-   {  9351, -1 }, /* HintPGI */
-   {    -1, -1 }
-};
-#endif
-
-#if defined(need_GL_SGIS_detail_texture)
-static const struct gl_function_remap GL_SGIS_detail_texture_functions[] = {
-   { 17247, -1 }, /* GetDetailTexFuncSGIS */
-   { 17664, -1 }, /* DetailTexFuncSGIS */
-   {    -1, -1 }
-};
-#endif
-
-#if defined(need_GL_SGIS_fog_function)
-static const struct gl_function_remap GL_SGIS_fog_function_functions[] = {
-   { 28928, -1 }, /* FogFuncSGIS */
-   { 29701, -1 }, /* GetFogFuncSGIS */
-   {    -1, -1 }
-};
-#endif
-
-#if defined(need_GL_SGIS_multisample)
-/* functions defined in MESA_remap_table_functions are excluded */
-static const struct gl_function_remap GL_SGIS_multisample_functions[] = {
-   {    -1, -1 }
-};
-#endif
-
-#if defined(need_GL_SGIS_pixel_texture)
-/* functions defined in MESA_remap_table_functions are excluded */
-static const struct gl_function_remap GL_SGIS_pixel_texture_functions[] = {
-   {    -1, -1 }
-};
-#endif
-
-#if defined(need_GL_SGIS_point_parameters)
-/* functions defined in MESA_remap_table_functions are excluded */
-static const struct gl_function_remap GL_SGIS_point_parameters_functions[] = {
-   {    -1, -1 }
-};
-#endif
-
-#if defined(need_GL_SGIS_sharpen_texture)
-static const struct gl_function_remap GL_SGIS_sharpen_texture_functions[] = {
-   {  7459, -1 }, /* GetSharpenTexFuncSGIS */
-   { 23595, -1 }, /* SharpenTexFuncSGIS */
-   {    -1, -1 }
-};
-#endif
-
-#if defined(need_GL_SGIS_texture4D)
-static const struct gl_function_remap GL_SGIS_texture4D_functions[] = {
-   {  1034, -1 }, /* TexImage4DSGIS */
-   { 16768, -1 }, /* TexSubImage4DSGIS */
-   {    -1, -1 }
-};
-#endif
-
-#if defined(need_GL_SGIS_texture_color_mask)
-static const struct gl_function_remap GL_SGIS_texture_color_mask_functions[] = {
-   { 16121, -1 }, /* TextureColorMaskSGIS */
-   {    -1, -1 }
-};
-#endif
-
-#if defined(need_GL_SGIS_texture_filter4)
-static const struct gl_function_remap GL_SGIS_texture_filter4_functions[] = {
-   {  7636, -1 }, /* GetTexFilterFuncSGIS */
-   { 17438, -1 }, /* TexFilterFuncSGIS */
-   {    -1, -1 }
-};
-#endif
-
-#if defined(need_GL_SGIX_async)
-static const struct gl_function_remap GL_SGIX_async_functions[] = {
-   {  3713, -1 }, /* AsyncMarkerSGIX */
-   {  4937, -1 }, /* FinishAsyncSGIX */
-   {  6072, -1 }, /* PollAsyncSGIX */
-   { 23824, -1 }, /* DeleteAsyncMarkersSGIX */
-   { 23879, -1 }, /* IsAsyncMarkerSGIX */
-   { 34457, -1 }, /* GenAsyncMarkersSGIX */
-   {    -1, -1 }
-};
-#endif
-
-#if defined(need_GL_SGIX_flush_raster)
-static const struct gl_function_remap GL_SGIX_flush_raster_functions[] = {
-   {  8013, -1 }, /* FlushRasterSGIX */
-   {    -1, -1 }
-};
-#endif
-
-#if defined(need_GL_SGIX_fragment_lighting)
-static const struct gl_function_remap GL_SGIX_fragment_lighting_functions[] = {
-   {  2837, -1 }, /* FragmentMaterialfvSGIX */
-   {  5976, -1 }, /* FragmentLightiSGIX */
-   {  8767, -1 }, /* FragmentMaterialfSGIX */
-   {  8904, -1 }, /* GetFragmentLightivSGIX */
-   {  9777, -1 }, /* FragmentLightModeliSGIX */
-   { 11485, -1 }, /* FragmentLightivSGIX */
-   { 11792, -1 }, /* GetFragmentMaterialivSGIX */
-   { 17187, -1 }, /* GetFragmentMaterialfvSGIX */
-   { 20773, -1 }, /* FragmentLightModelfSGIX */
-   { 21117, -1 }, /* FragmentColorMaterialSGIX */
-   { 21534, -1 }, /* FragmentMaterialiSGIX */
-   { 22845, -1 }, /* LightEnviSGIX */
-   { 24596, -1 }, /* FragmentLightModelfvSGIX */
-   { 24931, -1 }, /* FragmentLightfvSGIX */
-   { 30085, -1 }, /* FragmentLightModelivSGIX */
-   { 30234, -1 }, /* FragmentLightfSGIX */
-   { 33185, -1 }, /* GetFragmentLightfvSGIX */
-   { 34965, -1 }, /* FragmentMaterialivSGIX */
-   {    -1, -1 }
-};
-#endif
-
-#if defined(need_GL_SGIX_framezoom)
-static const struct gl_function_remap GL_SGIX_framezoom_functions[] = {
-   { 23902, -1 }, /* FrameZoomSGIX */
-   {    -1, -1 }
-};
-#endif
-
-#if defined(need_GL_SGIX_igloo_interface)
-static const struct gl_function_remap GL_SGIX_igloo_interface_functions[] = {
-   { 30542, -1 }, /* IglooInterfaceSGIX */
-   {    -1, -1 }
-};
-#endif
-
-#if defined(need_GL_SGIX_instruments)
-static const struct gl_function_remap GL_SGIX_instruments_functions[] = {
-   {  3017, -1 }, /* ReadInstrumentsSGIX */
-   {  7232, -1 }, /* PollInstrumentsSGIX */
-   { 11343, -1 }, /* GetInstrumentsSGIX */
-   { 13775, -1 }, /* StartInstrumentsSGIX */
-   { 16912, -1 }, /* StopInstrumentsSGIX */
-   { 18895, -1 }, /* InstrumentsBufferSGIX */
-   {    -1, -1 }
-};
-#endif
-
-#if defined(need_GL_SGIX_list_priority)
-static const struct gl_function_remap GL_SGIX_list_priority_functions[] = {
-   {  1265, -1 }, /* ListParameterfSGIX */
-   {  3372, -1 }, /* GetListParameterfvSGIX */
-   { 18760, -1 }, /* ListParameteriSGIX */
-   { 19919, -1 }, /* ListParameterfvSGIX */
-   { 22200, -1 }, /* ListParameterivSGIX */
-   { 34501, -1 }, /* GetListParameterivSGIX */
-   {    -1, -1 }
-};
-#endif
-
-#if defined(need_GL_SGIX_pixel_texture)
-/* functions defined in MESA_remap_table_functions are excluded */
-static const struct gl_function_remap GL_SGIX_pixel_texture_functions[] = {
-   {    -1, -1 }
-};
-#endif
-
-#if defined(need_GL_SGIX_polynomial_ffd)
-static const struct gl_function_remap GL_SGIX_polynomial_ffd_functions[] = {
-   {  3059, -1 }, /* DeformationMap3dSGIX */
-   {  4037, -1 }, /* LoadIdentityDeformationMapSGIX */
-   { 17012, -1 }, /* DeformSGIX */
-   { 25865, -1 }, /* DeformationMap3fSGIX */
-   {    -1, -1 }
-};
-#endif
-
-#if defined(need_GL_SGIX_reference_plane)
-static const struct gl_function_remap GL_SGIX_reference_plane_functions[] = {
-   { 15672, -1 }, /* ReferencePlaneSGIX */
-   {    -1, -1 }
-};
-#endif
-
-#if defined(need_GL_SGIX_sprite)
-static const struct gl_function_remap GL_SGIX_sprite_functions[] = {
-   { 10292, -1 }, /* SpriteParameterfvSGIX */
-   { 21989, -1 }, /* SpriteParameteriSGIX */
-   { 28300, -1 }, /* SpriteParameterfSGIX */
-   { 31212, -1 }, /* SpriteParameterivSGIX */
-   {    -1, -1 }
-};
-#endif
-
-#if defined(need_GL_SGIX_tag_sample_buffer)
-static const struct gl_function_remap GL_SGIX_tag_sample_buffer_functions[] = {
-   { 22048, -1 }, /* TagSampleBufferSGIX */
-   {    -1, -1 }
-};
-#endif
-
-#if defined(need_GL_SGI_color_table)
-static const struct gl_function_remap GL_SGI_color_table_functions[] = {
-   {  8303, _gloffset_ColorTableParameteriv },
-   {  9025, _gloffset_ColorTable },
-   { 16168, _gloffset_GetColorTable },
-   { 16278, _gloffset_CopyColorTable },
-   { 20717, _gloffset_ColorTableParameterfv },
-   { 24504, _gloffset_GetColorTableParameterfv },
-   { 26718, _gloffset_GetColorTableParameteriv },
-   {    -1, -1 }
-};
-#endif
-
-#if defined(need_GL_SUNX_constant_data)
-static const struct gl_function_remap GL_SUNX_constant_data_functions[] = {
-   { 33163, -1 }, /* FinishTextureSUNX */
-   {    -1, -1 }
-};
-#endif
-
-#if defined(need_GL_SUN_global_alpha)
-static const struct gl_function_remap GL_SUN_global_alpha_functions[] = {
-   {  3734, -1 }, /* GlobalAlphaFactorubSUN */
-   {  5290, -1 }, /* GlobalAlphaFactoriSUN */
-   {  7257, -1 }, /* GlobalAlphaFactordSUN */
-   { 10376, -1 }, /* GlobalAlphaFactoruiSUN */
-   { 10908, -1 }, /* GlobalAlphaFactorbSUN */
-   { 14090, -1 }, /* GlobalAlphaFactorfSUN */
-   { 14254, -1 }, /* GlobalAlphaFactorusSUN */
-   { 24191, -1 }, /* GlobalAlphaFactorsSUN */
-   {    -1, -1 }
-};
-#endif
-
-#if defined(need_GL_SUN_mesh_array)
-static const struct gl_function_remap GL_SUN_mesh_array_functions[] = {
-   { 31003, -1 }, /* DrawMeshArraysSUN */
-   {    -1, -1 }
-};
-#endif
-
-#if defined(need_GL_SUN_triangle_list)
-static const struct gl_function_remap GL_SUN_triangle_list_functions[] = {
-   {  4911, -1 }, /* ReplacementCodeubSUN */
-   {  7016, -1 }, /* ReplacementCodeubvSUN */
-   { 20438, -1 }, /* ReplacementCodeusvSUN */
-   { 20626, -1 }, /* ReplacementCodePointerSUN */
-   { 22909, -1 }, /* ReplacementCodeuiSUN */
-   { 23853, -1 }, /* ReplacementCodeusSUN */
-   { 31686, -1 }, /* ReplacementCodeuivSUN */
-   {    -1, -1 }
-};
-#endif
-
-#if defined(need_GL_SUN_vertex)
-static const struct gl_function_remap GL_SUN_vertex_functions[] = {
-   {  1139, -1 }, /* ReplacementCodeuiColor3fVertex3fvSUN */
-   {  1337, -1 }, /* TexCoord4fColor4fNormal3fVertex4fvSUN */
-   {  1591, -1 }, /* TexCoord2fColor4ubVertex3fvSUN */
-   {  2004, -1 }, /* ReplacementCodeuiVertex3fvSUN */
-   {  2138, -1 }, /* ReplacementCodeuiTexCoord2fVertex3fvSUN */
-   {  2754, -1 }, /* ReplacementCodeuiNormal3fVertex3fSUN */
-   {  3152, -1 }, /* Color4ubVertex3fvSUN */
-   {  5095, -1 }, /* Color4ubVertex3fSUN */
-   {  5218, -1 }, /* TexCoord2fVertex3fSUN */
-   {  5679, -1 }, /* TexCoord2fColor4fNormal3fVertex3fSUN */
-   {  6176, -1 }, /* TexCoord2fNormal3fVertex3fvSUN */
-   {  6911, -1 }, /* ReplacementCodeuiTexCoord2fNormal3fVertex3fSUN */
-   {  7691, -1 }, /* ReplacementCodeuiColor4ubVertex3fvSUN */
-   {  8050, -1 }, /* ReplacementCodeuiTexCoord2fVertex3fSUN */
-   {  9576, -1 }, /* Color3fVertex3fSUN */
-   { 10817, -1 }, /* Color3fVertex3fvSUN */
-   { 11308, -1 }, /* Color4fNormal3fVertex3fvSUN */
-   { 12137, -1 }, /* ReplacementCodeuiTexCoord2fColor4fNormal3fVertex3fvSUN */
-   { 13638, -1 }, /* ReplacementCodeuiColor4fNormal3fVertex3fvSUN */
-   { 15269, -1 }, /* ReplacementCodeuiTexCoord2fNormal3fVertex3fvSUN */
-   { 15814, -1 }, /* TexCoord2fColor3fVertex3fSUN */
-   { 16937, -1 }, /* TexCoord4fColor4fNormal3fVertex4fSUN */
-   { 17379, -1 }, /* Color4ubVertex2fvSUN */
-   { 17689, -1 }, /* Normal3fVertex3fSUN */
-   { 18836, -1 }, /* ReplacementCodeuiColor4fNormal3fVertex3fSUN */
-   { 19188, -1 }, /* TexCoord2fColor4fNormal3fVertex3fvSUN */
-   { 19495, -1 }, /* TexCoord2fNormal3fVertex3fSUN */
-   { 20231, -1 }, /* TexCoord2fVertex3fvSUN */
-   { 21087, -1 }, /* Color4ubVertex2fSUN */
-   { 21325, -1 }, /* ReplacementCodeuiColor4ubVertex3fSUN */
-   { 23420, -1 }, /* TexCoord2fColor4ubVertex3fSUN */
-   { 23921, -1 }, /* Normal3fVertex3fvSUN */
-   { 24413, -1 }, /* Color4fNormal3fVertex3fSUN */
-   { 25414, -1 }, /* ReplacementCodeuiTexCoord2fColor4fNormal3fVertex3fSUN */
-   { 27621, -1 }, /* ReplacementCodeuiColor3fVertex3fSUN */
-   { 29044, -1 }, /* TexCoord4fVertex4fSUN */
-   { 29490, -1 }, /* TexCoord2fColor3fVertex3fvSUN */
-   { 29929, -1 }, /* ReplacementCodeuiNormal3fVertex3fvSUN */
-   { 30056, -1 }, /* TexCoord4fVertex4fvSUN */
-   { 30790, -1 }, /* ReplacementCodeuiVertex3fSUN */
-   {    -1, -1 }
-};
-#endif
-
-#if defined(need_GL_VERSION_1_3)
-/* functions defined in MESA_remap_table_functions are excluded */
-static const struct gl_function_remap GL_VERSION_1_3_functions[] = {
-   {   464, _gloffset_MultiTexCoord3sARB },
-   {   696, _gloffset_ActiveTextureARB },
-   {  4666, _gloffset_MultiTexCoord1fvARB },
-   {  6802, _gloffset_MultiTexCoord3dARB },
-   {  6847, _gloffset_MultiTexCoord2iARB },
-   {  6971, _gloffset_MultiTexCoord2svARB },
-   {  8981, _gloffset_MultiTexCoord2fARB },
-   { 11144, _gloffset_MultiTexCoord3fvARB },
-   { 11746, _gloffset_MultiTexCoord4sARB },
-   { 12427, _gloffset_MultiTexCoord2dvARB },
-   { 12834, _gloffset_MultiTexCoord1svARB },
-   { 13199, _gloffset_MultiTexCoord3svARB },
-   { 13260, _gloffset_MultiTexCoord4iARB },
-   { 14117, _gloffset_MultiTexCoord3iARB },
-   { 14992, _gloffset_MultiTexCoord1dARB },
-   { 15224, _gloffset_MultiTexCoord3dvARB },
-   { 16540, _gloffset_MultiTexCoord3ivARB },
-   { 16585, _gloffset_MultiTexCoord2sARB },
-   { 18089, _gloffset_MultiTexCoord4ivARB },
-   { 20357, _gloffset_ClientActiveTextureARB },
-   { 22762, _gloffset_MultiTexCoord2dARB },
-   { 23199, _gloffset_MultiTexCoord4dvARB },
-   { 23621, _gloffset_MultiTexCoord4fvARB },
-   { 24645, _gloffset_MultiTexCoord3fARB },
-   { 27312, _gloffset_MultiTexCoord4dARB },
-   { 27578, _gloffset_MultiTexCoord1sARB },
-   { 27782, _gloffset_MultiTexCoord1dvARB },
-   { 28790, _gloffset_MultiTexCoord1ivARB },
-   { 28883, _gloffset_MultiTexCoord2ivARB },
-   { 29222, _gloffset_MultiTexCoord1iARB },
-   { 30658, _gloffset_MultiTexCoord4svARB },
-   { 31282, _gloffset_MultiTexCoord1fARB },
-   { 31562, _gloffset_MultiTexCoord4fARB },
-   { 34102, _gloffset_MultiTexCoord2fvARB },
-   {    -1, -1 }
-};
-#endif
-
-#if defined(need_GL_VERSION_1_4)
-/* functions defined in MESA_remap_table_functions are excluded */
-static const struct gl_function_remap GL_VERSION_1_4_functions[] = {
-   {    -1, -1 }
-};
-#endif
-
-#if defined(need_GL_VERSION_1_5)
-/* functions defined in MESA_remap_table_functions are excluded */
-static const struct gl_function_remap GL_VERSION_1_5_functions[] = {
-   {    -1, -1 }
-};
-#endif
-
-#if defined(need_GL_VERSION_2_0)
-/* functions defined in MESA_remap_table_functions are excluded */
-static const struct gl_function_remap GL_VERSION_2_0_functions[] = {
-   {    -1, -1 }
-};
-#endif
-
-#if defined(need_GL_VERSION_2_1)
-/* functions defined in MESA_remap_table_functions are excluded */
-static const struct gl_function_remap GL_VERSION_2_1_functions[] = {
-   {    -1, -1 }
-};
-#endif
-
-#if defined(need_GL_VERSION_3_0)
-/* functions defined in MESA_remap_table_functions are excluded */
-static const struct gl_function_remap GL_VERSION_3_0_functions[] = {
-   {    -1, -1 }
-};
-#endif
-
-#if defined(need_GL_VERSION_3_1)
-/* functions defined in MESA_remap_table_functions are excluded */
-static const struct gl_function_remap GL_VERSION_3_1_functions[] = {
-   {    -1, -1 }
-};
-#endif
-
-#if defined(need_GL_VERSION_3_2)
-/* functions defined in MESA_remap_table_functions are excluded */
-static const struct gl_function_remap GL_VERSION_3_2_functions[] = {
-   {    -1, -1 }
-};
-#endif
-
-#if defined(need_GL_VERSION_3_3)
-/* functions defined in MESA_remap_table_functions are excluded */
-static const struct gl_function_remap GL_VERSION_3_3_functions[] = {
-   {    -1, -1 }
-};
-#endif
->>>>>>> 53da0b7e
+/* DO NOT EDIT - This file generated automatically by remap_helper.py (from Mesa) script */
+
+/*
+ * Copyright (C) 2009 Chia-I Wu <olv@0xlab.org>
+ * All Rights Reserved.
+ * 
+ * Permission is hereby granted, free of charge, to any person obtaining a
+ * copy of this software and associated documentation files (the "Software"),
+ * to deal in the Software without restriction, including without limitation
+ * the rights to use, copy, modify, merge, publish, distribute, sub license,
+ * and/or sell copies of the Software, and to permit persons to whom the
+ * Software is furnished to do so, subject to the following conditions:
+ * 
+ * The above copyright notice and this permission notice (including the next
+ * paragraph) shall be included in all copies or substantial portions of the
+ * Software.
+ * 
+ * THE SOFTWARE IS PROVIDED "AS IS", WITHOUT WARRANTY OF ANY KIND, EXPRESS OR
+ * IMPLIED, INCLUDING BUT NOT LIMITED TO THE WARRANTIES OF MERCHANTABILITY,
+ * FITNESS FOR A PARTICULAR PURPOSE AND NON-INFRINGEMENT.  IN NO EVENT SHALL
+ * Chia-I Wu,
+ * AND/OR THEIR SUPPLIERS BE LIABLE FOR ANY CLAIM, DAMAGES OR OTHER LIABILITY,
+ * WHETHER IN AN ACTION OF CONTRACT, TORT OR OTHERWISE, ARISING FROM, OUT OF
+ * OR IN CONNECTION WITH THE SOFTWARE OR THE USE OR OTHER DEALINGS IN THE
+ * SOFTWARE.
+ */
+
+#include "main/dispatch.h"
+#include "main/remap.h"
+
+/* this is internal to remap.c */
+#ifdef need_MESA_remap_table
+
+static const char _mesa_function_pool[] =
+   /* _mesa_function_pool[0]: MapGrid1d (offset 224) */
+   "idd\0"
+   "glMapGrid1d\0"
+   "\0"
+   /* _mesa_function_pool[17]: UniformMatrix3fvARB (will be remapped) */
+   "iiip\0"
+   "glUniformMatrix3fv\0"
+   "glUniformMatrix3fvARB\0"
+   "\0"
+   /* _mesa_function_pool[64]: MapGrid1f (offset 225) */
+   "iff\0"
+   "glMapGrid1f\0"
+   "\0"
+   /* _mesa_function_pool[81]: VertexAttribI2iEXT (will be remapped) */
+   "iii\0"
+   "glVertexAttribI2iEXT\0"
+   "glVertexAttribI2i\0"
+   "\0"
+   /* _mesa_function_pool[125]: RasterPos4i (offset 82) */
+   "iiii\0"
+   "glRasterPos4i\0"
+   "\0"
+   /* _mesa_function_pool[145]: RasterPos4d (offset 78) */
+   "dddd\0"
+   "glRasterPos4d\0"
+   "\0"
+   /* _mesa_function_pool[165]: NewList (dynamic) */
+   "ii\0"
+   "glNewList\0"
+   "\0"
+   /* _mesa_function_pool[179]: RasterPos4f (offset 80) */
+   "ffff\0"
+   "glRasterPos4f\0"
+   "\0"
+   /* _mesa_function_pool[199]: LoadIdentity (offset 290) */
+   "\0"
+   "glLoadIdentity\0"
+   "\0"
+   /* _mesa_function_pool[216]: GetCombinerOutputParameterfvNV (will be remapped) */
+   "iiip\0"
+   "glGetCombinerOutputParameterfvNV\0"
+   "\0"
+   /* _mesa_function_pool[255]: SampleCoverageARB (will be remapped) */
+   "fi\0"
+   "glSampleCoverage\0"
+   "glSampleCoverageARB\0"
+   "\0"
+   /* _mesa_function_pool[296]: ConvolutionFilter1D (offset 348) */
+   "iiiiip\0"
+   "glConvolutionFilter1D\0"
+   "glConvolutionFilter1DEXT\0"
+   "\0"
+   /* _mesa_function_pool[351]: BeginQueryARB (will be remapped) */
+   "ii\0"
+   "glBeginQuery\0"
+   "glBeginQueryARB\0"
+   "\0"
+   /* _mesa_function_pool[384]: RasterPos3dv (offset 71) */
+   "p\0"
+   "glRasterPos3dv\0"
+   "\0"
+   /* _mesa_function_pool[402]: PointParameteriNV (will be remapped) */
+   "ii\0"
+   "glPointParameteri\0"
+   "glPointParameteriNV\0"
+   "\0"
+   /* _mesa_function_pool[444]: GetProgramiv (will be remapped) */
+   "iip\0"
+   "glGetProgramiv\0"
+   "\0"
+   /* _mesa_function_pool[464]: MultiTexCoord3sARB (offset 398) */
+   "iiii\0"
+   "glMultiTexCoord3s\0"
+   "glMultiTexCoord3sARB\0"
+   "\0"
+   /* _mesa_function_pool[509]: SecondaryColor3iEXT (will be remapped) */
+   "iii\0"
+   "glSecondaryColor3i\0"
+   "glSecondaryColor3iEXT\0"
+   "\0"
+   /* _mesa_function_pool[555]: WindowPos3fMESA (will be remapped) */
+   "fff\0"
+   "glWindowPos3f\0"
+   "glWindowPos3fARB\0"
+   "glWindowPos3fMESA\0"
+   "\0"
+   /* _mesa_function_pool[609]: TexCoord1iv (offset 99) */
+   "p\0"
+   "glTexCoord1iv\0"
+   "\0"
+   /* _mesa_function_pool[626]: TexCoord4sv (offset 125) */
+   "p\0"
+   "glTexCoord4sv\0"
+   "\0"
+   /* _mesa_function_pool[643]: RasterPos4s (offset 84) */
+   "iiii\0"
+   "glRasterPos4s\0"
+   "\0"
+   /* _mesa_function_pool[663]: PixelTexGenParameterfvSGIS (will be remapped) */
+   "ip\0"
+   "glPixelTexGenParameterfvSGIS\0"
+   "\0"
+   /* _mesa_function_pool[696]: ActiveTextureARB (offset 374) */
+   "i\0"
+   "glActiveTexture\0"
+   "glActiveTextureARB\0"
+   "\0"
+   /* _mesa_function_pool[734]: BlitFramebufferEXT (will be remapped) */
+   "iiiiiiiiii\0"
+   "glBlitFramebuffer\0"
+   "glBlitFramebufferEXT\0"
+   "\0"
+   /* _mesa_function_pool[785]: TexCoord1f (offset 96) */
+   "f\0"
+   "glTexCoord1f\0"
+   "\0"
+   /* _mesa_function_pool[801]: TexCoord1d (offset 94) */
+   "d\0"
+   "glTexCoord1d\0"
+   "\0"
+   /* _mesa_function_pool[817]: VertexAttrib4ubvNV (will be remapped) */
+   "ip\0"
+   "glVertexAttrib4ubvNV\0"
+   "\0"
+   /* _mesa_function_pool[842]: TexCoord1i (offset 98) */
+   "i\0"
+   "glTexCoord1i\0"
+   "\0"
+   /* _mesa_function_pool[858]: GetProgramNamedParameterdvNV (will be remapped) */
+   "iipp\0"
+   "glGetProgramNamedParameterdvNV\0"
+   "\0"
+   /* _mesa_function_pool[895]: Histogram (offset 367) */
+   "iiii\0"
+   "glHistogram\0"
+   "glHistogramEXT\0"
+   "\0"
+   /* _mesa_function_pool[928]: TexCoord1s (offset 100) */
+   "i\0"
+   "glTexCoord1s\0"
+   "\0"
+   /* _mesa_function_pool[944]: GetMapfv (offset 267) */
+   "iip\0"
+   "glGetMapfv\0"
+   "\0"
+   /* _mesa_function_pool[960]: EvalCoord1f (offset 230) */
+   "f\0"
+   "glEvalCoord1f\0"
+   "\0"
+   /* _mesa_function_pool[977]: FramebufferTexture (will be remapped) */
+   "iiii\0"
+   "glFramebufferTexture\0"
+   "\0"
+   /* _mesa_function_pool[1004]: GetGraphicsResetStatusARB (will be remapped) */
+   "\0"
+   "glGetGraphicsResetStatusARB\0"
+   "\0"
+   /* _mesa_function_pool[1034]: TexImage4DSGIS (dynamic) */
+   "iiiiiiiiiip\0"
+   "glTexImage4DSGIS\0"
+   "\0"
+   /* _mesa_function_pool[1064]: PolygonStipple (offset 175) */
+   "p\0"
+   "glPolygonStipple\0"
+   "\0"
+   /* _mesa_function_pool[1084]: WindowPos2dvMESA (will be remapped) */
+   "p\0"
+   "glWindowPos2dv\0"
+   "glWindowPos2dvARB\0"
+   "glWindowPos2dvMESA\0"
+   "\0"
+   /* _mesa_function_pool[1139]: ReplacementCodeuiColor3fVertex3fvSUN (dynamic) */
+   "ppp\0"
+   "glReplacementCodeuiColor3fVertex3fvSUN\0"
+   "\0"
+   /* _mesa_function_pool[1183]: BlendEquationSeparateEXT (will be remapped) */
+   "ii\0"
+   "glBlendEquationSeparate\0"
+   "glBlendEquationSeparateEXT\0"
+   "glBlendEquationSeparateATI\0"
+   "\0"
+   /* _mesa_function_pool[1265]: ListParameterfSGIX (dynamic) */
+   "iif\0"
+   "glListParameterfSGIX\0"
+   "\0"
+   /* _mesa_function_pool[1291]: SecondaryColor3bEXT (will be remapped) */
+   "iii\0"
+   "glSecondaryColor3b\0"
+   "glSecondaryColor3bEXT\0"
+   "\0"
+   /* _mesa_function_pool[1337]: TexCoord4fColor4fNormal3fVertex4fvSUN (dynamic) */
+   "pppp\0"
+   "glTexCoord4fColor4fNormal3fVertex4fvSUN\0"
+   "\0"
+   /* _mesa_function_pool[1383]: GetnPolygonStippleARB (will be remapped) */
+   "ip\0"
+   "glGetnPolygonStippleARB\0"
+   "\0"
+   /* _mesa_function_pool[1411]: GetPixelMapfv (offset 271) */
+   "ip\0"
+   "glGetPixelMapfv\0"
+   "\0"
+   /* _mesa_function_pool[1431]: Color3uiv (offset 22) */
+   "p\0"
+   "glColor3uiv\0"
+   "\0"
+   /* _mesa_function_pool[1446]: IsEnabled (offset 286) */
+   "i\0"
+   "glIsEnabled\0"
+   "\0"
+   /* _mesa_function_pool[1461]: VertexAttrib4svNV (will be remapped) */
+   "ip\0"
+   "glVertexAttrib4svNV\0"
+   "\0"
+   /* _mesa_function_pool[1485]: EvalCoord2fv (offset 235) */
+   "p\0"
+   "glEvalCoord2fv\0"
+   "\0"
+   /* _mesa_function_pool[1503]: GetBufferSubDataARB (will be remapped) */
+   "iiip\0"
+   "glGetBufferSubData\0"
+   "glGetBufferSubDataARB\0"
+   "\0"
+   /* _mesa_function_pool[1550]: BufferSubDataARB (will be remapped) */
+   "iiip\0"
+   "glBufferSubData\0"
+   "glBufferSubDataARB\0"
+   "\0"
+   /* _mesa_function_pool[1591]: TexCoord2fColor4ubVertex3fvSUN (dynamic) */
+   "ppp\0"
+   "glTexCoord2fColor4ubVertex3fvSUN\0"
+   "\0"
+   /* _mesa_function_pool[1629]: AttachShader (will be remapped) */
+   "ii\0"
+   "glAttachShader\0"
+   "\0"
+   /* _mesa_function_pool[1648]: GetCombinerInputParameterfvNV (will be remapped) */
+   "iiiip\0"
+   "glGetCombinerInputParameterfvNV\0"
+   "\0"
+   /* _mesa_function_pool[1687]: MultiTexCoordP2ui (will be remapped) */
+   "iii\0"
+   "glMultiTexCoordP2ui\0"
+   "\0"
+   /* _mesa_function_pool[1712]: VertexAttrib2fARB (will be remapped) */
+   "iff\0"
+   "glVertexAttrib2f\0"
+   "glVertexAttrib2fARB\0"
+   "\0"
+   /* _mesa_function_pool[1754]: GetDebugLogLengthMESA (dynamic) */
+   "iii\0"
+   "glGetDebugLogLengthMESA\0"
+   "\0"
+   /* _mesa_function_pool[1783]: GetMapiv (offset 268) */
+   "iip\0"
+   "glGetMapiv\0"
+   "\0"
+   /* _mesa_function_pool[1799]: VertexAttrib3fARB (will be remapped) */
+   "ifff\0"
+   "glVertexAttrib3f\0"
+   "glVertexAttrib3fARB\0"
+   "\0"
+   /* _mesa_function_pool[1842]: Indexubv (offset 316) */
+   "p\0"
+   "glIndexubv\0"
+   "\0"
+   /* _mesa_function_pool[1856]: GetQueryivARB (will be remapped) */
+   "iip\0"
+   "glGetQueryiv\0"
+   "glGetQueryivARB\0"
+   "\0"
+   /* _mesa_function_pool[1890]: TexImage3D (offset 371) */
+   "iiiiiiiiip\0"
+   "glTexImage3D\0"
+   "glTexImage3DEXT\0"
+   "\0"
+   /* _mesa_function_pool[1931]: BindFragDataLocationEXT (will be remapped) */
+   "iip\0"
+   "glBindFragDataLocationEXT\0"
+   "glBindFragDataLocation\0"
+   "\0"
+   /* _mesa_function_pool[1985]: TexCoordP4ui (will be remapped) */
+   "ii\0"
+   "glTexCoordP4ui\0"
+   "\0"
+   /* _mesa_function_pool[2004]: ReplacementCodeuiVertex3fvSUN (dynamic) */
+   "pp\0"
+   "glReplacementCodeuiVertex3fvSUN\0"
+   "\0"
+   /* _mesa_function_pool[2040]: EdgeFlagPointer (offset 312) */
+   "ip\0"
+   "glEdgeFlagPointer\0"
+   "\0"
+   /* _mesa_function_pool[2062]: Color3ubv (offset 20) */
+   "p\0"
+   "glColor3ubv\0"
+   "\0"
+   /* _mesa_function_pool[2077]: GetQueryObjectivARB (will be remapped) */
+   "iip\0"
+   "glGetQueryObjectiv\0"
+   "glGetQueryObjectivARB\0"
+   "\0"
+   /* _mesa_function_pool[2123]: Vertex3dv (offset 135) */
+   "p\0"
+   "glVertex3dv\0"
+   "\0"
+   /* _mesa_function_pool[2138]: ReplacementCodeuiTexCoord2fVertex3fvSUN (dynamic) */
+   "ppp\0"
+   "glReplacementCodeuiTexCoord2fVertex3fvSUN\0"
+   "\0"
+   /* _mesa_function_pool[2185]: CompressedTexSubImage2DARB (will be remapped) */
+   "iiiiiiiip\0"
+   "glCompressedTexSubImage2D\0"
+   "glCompressedTexSubImage2DARB\0"
+   "\0"
+   /* _mesa_function_pool[2251]: CombinerOutputNV (will be remapped) */
+   "iiiiiiiiii\0"
+   "glCombinerOutputNV\0"
+   "\0"
+   /* _mesa_function_pool[2282]: VertexAttribs3fvNV (will be remapped) */
+   "iip\0"
+   "glVertexAttribs3fvNV\0"
+   "\0"
+   /* _mesa_function_pool[2308]: GetnMapivARB (will be remapped) */
+   "iiip\0"
+   "glGetnMapivARB\0"
+   "\0"
+   /* _mesa_function_pool[2329]: Uniform2fARB (will be remapped) */
+   "iff\0"
+   "glUniform2f\0"
+   "glUniform2fARB\0"
+   "\0"
+   /* _mesa_function_pool[2361]: LightModeliv (offset 166) */
+   "ip\0"
+   "glLightModeliv\0"
+   "\0"
+   /* _mesa_function_pool[2380]: VertexAttrib1svARB (will be remapped) */
+   "ip\0"
+   "glVertexAttrib1sv\0"
+   "glVertexAttrib1svARB\0"
+   "\0"
+   /* _mesa_function_pool[2423]: VertexAttribs1dvNV (will be remapped) */
+   "iip\0"
+   "glVertexAttribs1dvNV\0"
+   "\0"
+   /* _mesa_function_pool[2449]: VertexP3ui (will be remapped) */
+   "ii\0"
+   "glVertexP3ui\0"
+   "\0"
+   /* _mesa_function_pool[2466]: Uniform2ivARB (will be remapped) */
+   "iip\0"
+   "glUniform2iv\0"
+   "glUniform2ivARB\0"
+   "\0"
+   /* _mesa_function_pool[2500]: GetImageTransformParameterfvHP (dynamic) */
+   "iip\0"
+   "glGetImageTransformParameterfvHP\0"
+   "\0"
+   /* _mesa_function_pool[2538]: Normal3bv (offset 53) */
+   "p\0"
+   "glNormal3bv\0"
+   "\0"
+   /* _mesa_function_pool[2553]: TexGeniv (offset 193) */
+   "iip\0"
+   "glTexGeniv\0"
+   "\0"
+   /* _mesa_function_pool[2569]: TexCoordP1uiv (will be remapped) */
+   "ip\0"
+   "glTexCoordP1uiv\0"
+   "\0"
+   /* _mesa_function_pool[2589]: WeightubvARB (dynamic) */
+   "ip\0"
+   "glWeightubvARB\0"
+   "\0"
+   /* _mesa_function_pool[2608]: VertexAttrib1fvNV (will be remapped) */
+   "ip\0"
+   "glVertexAttrib1fvNV\0"
+   "\0"
+   /* _mesa_function_pool[2632]: Vertex3iv (offset 139) */
+   "p\0"
+   "glVertex3iv\0"
+   "\0"
+   /* _mesa_function_pool[2647]: CopyConvolutionFilter1D (offset 354) */
+   "iiiii\0"
+   "glCopyConvolutionFilter1D\0"
+   "glCopyConvolutionFilter1DEXT\0"
+   "\0"
+   /* _mesa_function_pool[2709]: VertexAttribI1uiEXT (will be remapped) */
+   "ii\0"
+   "glVertexAttribI1uiEXT\0"
+   "glVertexAttribI1ui\0"
+   "\0"
+   /* _mesa_function_pool[2754]: ReplacementCodeuiNormal3fVertex3fSUN (dynamic) */
+   "iffffff\0"
+   "glReplacementCodeuiNormal3fVertex3fSUN\0"
+   "\0"
+   /* _mesa_function_pool[2802]: TexCoordP1ui (will be remapped) */
+   "ii\0"
+   "glTexCoordP1ui\0"
+   "\0"
+   /* _mesa_function_pool[2821]: DeleteSync (will be remapped) */
+   "i\0"
+   "glDeleteSync\0"
+   "\0"
+   /* _mesa_function_pool[2837]: FragmentMaterialfvSGIX (dynamic) */
+   "iip\0"
+   "glFragmentMaterialfvSGIX\0"
+   "\0"
+   /* _mesa_function_pool[2867]: BlendColor (offset 336) */
+   "ffff\0"
+   "glBlendColor\0"
+   "glBlendColorEXT\0"
+   "\0"
+   /* _mesa_function_pool[2902]: UniformMatrix4fvARB (will be remapped) */
+   "iiip\0"
+   "glUniformMatrix4fv\0"
+   "glUniformMatrix4fvARB\0"
+   "\0"
+   /* _mesa_function_pool[2949]: DeleteVertexArraysAPPLE (will be remapped) */
+   "ip\0"
+   "glDeleteVertexArrays\0"
+   "glDeleteVertexArraysAPPLE\0"
+   "\0"
+   /* _mesa_function_pool[3000]: TexBuffer (will be remapped) */
+   "iii\0"
+   "glTexBuffer\0"
+   "\0"
+   /* _mesa_function_pool[3017]: ReadInstrumentsSGIX (dynamic) */
+   "i\0"
+   "glReadInstrumentsSGIX\0"
+   "\0"
+   /* _mesa_function_pool[3042]: CallLists (offset 3) */
+   "iip\0"
+   "glCallLists\0"
+   "\0"
+   /* _mesa_function_pool[3059]: DeformationMap3dSGIX (dynamic) */
+   "iddiiddiiddiip\0"
+   "glDeformationMap3dSGIX\0"
+   "\0"
+   /* _mesa_function_pool[3098]: UniformMatrix2x4fv (will be remapped) */
+   "iiip\0"
+   "glUniformMatrix2x4fv\0"
+   "\0"
+   /* _mesa_function_pool[3125]: ReadnPixelsARB (will be remapped) */
+   "iiiiiiip\0"
+   "glReadnPixelsARB\0"
+   "\0"
+   /* _mesa_function_pool[3152]: Color4ubVertex3fvSUN (dynamic) */
+   "pp\0"
+   "glColor4ubVertex3fvSUN\0"
+   "\0"
+   /* _mesa_function_pool[3179]: Normal3iv (offset 59) */
+   "p\0"
+   "glNormal3iv\0"
+   "\0"
+   /* _mesa_function_pool[3194]: PassThrough (offset 199) */
+   "f\0"
+   "glPassThrough\0"
+   "\0"
+   /* _mesa_function_pool[3211]: GetnPixelMapusvARB (will be remapped) */
+   "iip\0"
+   "glGetnPixelMapusvARB\0"
+   "\0"
+   /* _mesa_function_pool[3237]: TexParameterIivEXT (will be remapped) */
+   "iip\0"
+   "glTexParameterIivEXT\0"
+   "glTexParameterIiv\0"
+   "\0"
+   /* _mesa_function_pool[3281]: FramebufferTextureLayerEXT (will be remapped) */
+   "iiiii\0"
+   "glFramebufferTextureLayer\0"
+   "glFramebufferTextureLayerARB\0"
+   "glFramebufferTextureLayerEXT\0"
+   "\0"
+   /* _mesa_function_pool[3372]: GetListParameterfvSGIX (dynamic) */
+   "iip\0"
+   "glGetListParameterfvSGIX\0"
+   "\0"
+   /* _mesa_function_pool[3402]: Viewport (offset 305) */
+   "iiii\0"
+   "glViewport\0"
+   "\0"
+   /* _mesa_function_pool[3419]: VertexAttrib4NusvARB (will be remapped) */
+   "ip\0"
+   "glVertexAttrib4Nusv\0"
+   "glVertexAttrib4NusvARB\0"
+   "\0"
+   /* _mesa_function_pool[3466]: VertexP4uiv (will be remapped) */
+   "ip\0"
+   "glVertexP4uiv\0"
+   "\0"
+   /* _mesa_function_pool[3484]: VertexAttribP3ui (will be remapped) */
+   "iiii\0"
+   "glVertexAttribP3ui\0"
+   "\0"
+   /* _mesa_function_pool[3509]: WindowPos4svMESA (will be remapped) */
+   "p\0"
+   "glWindowPos4svMESA\0"
+   "\0"
+   /* _mesa_function_pool[3531]: CreateProgramObjectARB (will be remapped) */
+   "\0"
+   "glCreateProgramObjectARB\0"
+   "\0"
+   /* _mesa_function_pool[3558]: DeleteTransformFeedbacks (will be remapped) */
+   "ip\0"
+   "glDeleteTransformFeedbacks\0"
+   "\0"
+   /* _mesa_function_pool[3589]: UniformMatrix4x3fv (will be remapped) */
+   "iiip\0"
+   "glUniformMatrix4x3fv\0"
+   "\0"
+   /* _mesa_function_pool[3616]: PrioritizeTextures (offset 331) */
+   "ipp\0"
+   "glPrioritizeTextures\0"
+   "glPrioritizeTexturesEXT\0"
+   "\0"
+   /* _mesa_function_pool[3666]: VertexAttribI3uiEXT (will be remapped) */
+   "iiii\0"
+   "glVertexAttribI3uiEXT\0"
+   "glVertexAttribI3ui\0"
+   "\0"
+   /* _mesa_function_pool[3713]: AsyncMarkerSGIX (dynamic) */
+   "i\0"
+   "glAsyncMarkerSGIX\0"
+   "\0"
+   /* _mesa_function_pool[3734]: GlobalAlphaFactorubSUN (dynamic) */
+   "i\0"
+   "glGlobalAlphaFactorubSUN\0"
+   "\0"
+   /* _mesa_function_pool[3762]: ClearColorIuiEXT (will be remapped) */
+   "iiii\0"
+   "glClearColorIuiEXT\0"
+   "\0"
+   /* _mesa_function_pool[3787]: ClearDebugLogMESA (dynamic) */
+   "iii\0"
+   "glClearDebugLogMESA\0"
+   "\0"
+   /* _mesa_function_pool[3812]: Uniform4uiEXT (will be remapped) */
+   "iiiii\0"
+   "glUniform4uiEXT\0"
+   "glUniform4ui\0"
+   "\0"
+   /* _mesa_function_pool[3848]: ResetHistogram (offset 369) */
+   "i\0"
+   "glResetHistogram\0"
+   "glResetHistogramEXT\0"
+   "\0"
+   /* _mesa_function_pool[3888]: GetProgramNamedParameterfvNV (will be remapped) */
+   "iipp\0"
+   "glGetProgramNamedParameterfvNV\0"
+   "\0"
+   /* _mesa_function_pool[3925]: PointParameterfEXT (will be remapped) */
+   "if\0"
+   "glPointParameterf\0"
+   "glPointParameterfARB\0"
+   "glPointParameterfEXT\0"
+   "glPointParameterfSGIS\0"
+   "\0"
+   /* _mesa_function_pool[4011]: MultiTexCoordP4uiv (will be remapped) */
+   "iip\0"
+   "glMultiTexCoordP4uiv\0"
+   "\0"
+   /* _mesa_function_pool[4037]: LoadIdentityDeformationMapSGIX (dynamic) */
+   "i\0"
+   "glLoadIdentityDeformationMapSGIX\0"
+   "\0"
+   /* _mesa_function_pool[4073]: GenFencesNV (will be remapped) */
+   "ip\0"
+   "glGenFencesNV\0"
+   "\0"
+   /* _mesa_function_pool[4091]: ImageTransformParameterfHP (dynamic) */
+   "iif\0"
+   "glImageTransformParameterfHP\0"
+   "\0"
+   /* _mesa_function_pool[4125]: MatrixIndexusvARB (dynamic) */
+   "ip\0"
+   "glMatrixIndexusvARB\0"
+   "\0"
+   /* _mesa_function_pool[4149]: DrawElementsBaseVertex (will be remapped) */
+   "iiipi\0"
+   "glDrawElementsBaseVertex\0"
+   "\0"
+   /* _mesa_function_pool[4181]: DisableVertexAttribArrayARB (will be remapped) */
+   "i\0"
+   "glDisableVertexAttribArray\0"
+   "glDisableVertexAttribArrayARB\0"
+   "\0"
+   /* _mesa_function_pool[4241]: VertexAttribI4ubvEXT (will be remapped) */
+   "ip\0"
+   "glVertexAttribI4ubvEXT\0"
+   "glVertexAttribI4ubv\0"
+   "\0"
+   /* _mesa_function_pool[4288]: GetnConvolutionFilterARB (will be remapped) */
+   "iiiip\0"
+   "glGetnConvolutionFilterARB\0"
+   "\0"
+   /* _mesa_function_pool[4322]: TexCoord2sv (offset 109) */
+   "p\0"
+   "glTexCoord2sv\0"
+   "\0"
+   /* _mesa_function_pool[4339]: ColorP4uiv (will be remapped) */
+   "ip\0"
+   "glColorP4uiv\0"
+   "\0"
+   /* _mesa_function_pool[4356]: Vertex4dv (offset 143) */
+   "p\0"
+   "glVertex4dv\0"
+   "\0"
+   /* _mesa_function_pool[4371]: StencilMaskSeparate (will be remapped) */
+   "ii\0"
+   "glStencilMaskSeparate\0"
+   "\0"
+   /* _mesa_function_pool[4397]: ProgramLocalParameter4dARB (will be remapped) */
+   "iidddd\0"
+   "glProgramLocalParameter4dARB\0"
+   "\0"
+   /* _mesa_function_pool[4434]: CompressedTexImage3DARB (will be remapped) */
+   "iiiiiiiip\0"
+   "glCompressedTexImage3D\0"
+   "glCompressedTexImage3DARB\0"
+   "\0"
+   /* _mesa_function_pool[4494]: Color3sv (offset 18) */
+   "p\0"
+   "glColor3sv\0"
+   "\0"
+   /* _mesa_function_pool[4508]: GetConvolutionParameteriv (offset 358) */
+   "iip\0"
+   "glGetConvolutionParameteriv\0"
+   "glGetConvolutionParameterivEXT\0"
+   "\0"
+   /* _mesa_function_pool[4572]: DeleteSamplers (will be remapped) */
+   "ip\0"
+   "glDeleteSamplers\0"
+   "\0"
+   /* _mesa_function_pool[4593]: VertexAttrib1fARB (will be remapped) */
+   "if\0"
+   "glVertexAttrib1f\0"
+   "glVertexAttrib1fARB\0"
+   "\0"
+   /* _mesa_function_pool[4634]: Vertex2dv (offset 127) */
+   "p\0"
+   "glVertex2dv\0"
+   "\0"
+   /* _mesa_function_pool[4649]: TestFenceNV (will be remapped) */
+   "i\0"
+   "glTestFenceNV\0"
+   "\0"
+   /* _mesa_function_pool[4666]: MultiTexCoord1fvARB (offset 379) */
+   "ip\0"
+   "glMultiTexCoord1fv\0"
+   "glMultiTexCoord1fvARB\0"
+   "\0"
+   /* _mesa_function_pool[4711]: TexCoord3iv (offset 115) */
+   "p\0"
+   "glTexCoord3iv\0"
+   "\0"
+   /* _mesa_function_pool[4728]: Uniform2uivEXT (will be remapped) */
+   "iip\0"
+   "glUniform2uivEXT\0"
+   "glUniform2uiv\0"
+   "\0"
+   /* _mesa_function_pool[4764]: ColorFragmentOp2ATI (will be remapped) */
+   "iiiiiiiiii\0"
+   "glColorFragmentOp2ATI\0"
+   "\0"
+   /* _mesa_function_pool[4798]: SecondaryColorPointerListIBM (dynamic) */
+   "iiipi\0"
+   "glSecondaryColorPointerListIBM\0"
+   "\0"
+   /* _mesa_function_pool[4836]: GetPixelTexGenParameterivSGIS (will be remapped) */
+   "ip\0"
+   "glGetPixelTexGenParameterivSGIS\0"
+   "\0"
+   /* _mesa_function_pool[4872]: Color3fv (offset 14) */
+   "p\0"
+   "glColor3fv\0"
+   "\0"
+   /* _mesa_function_pool[4886]: GetnPixelMapfvARB (will be remapped) */
+   "iip\0"
+   "glGetnPixelMapfvARB\0"
+   "\0"
+   /* _mesa_function_pool[4911]: ReplacementCodeubSUN (dynamic) */
+   "i\0"
+   "glReplacementCodeubSUN\0"
+   "\0"
+   /* _mesa_function_pool[4937]: FinishAsyncSGIX (dynamic) */
+   "p\0"
+   "glFinishAsyncSGIX\0"
+   "\0"
+   /* _mesa_function_pool[4958]: GetnUniformfvARB (will be remapped) */
+   "iiip\0"
+   "glGetnUniformfvARB\0"
+   "\0"
+   /* _mesa_function_pool[4983]: GetDebugLogMESA (dynamic) */
+   "iiiipp\0"
+   "glGetDebugLogMESA\0"
+   "\0"
+   /* _mesa_function_pool[5009]: FogCoorddEXT (will be remapped) */
+   "d\0"
+   "glFogCoordd\0"
+   "glFogCoorddEXT\0"
+   "\0"
+   /* _mesa_function_pool[5039]: BeginConditionalRenderNV (will be remapped) */
+   "ii\0"
+   "glBeginConditionalRenderNV\0"
+   "glBeginConditionalRender\0"
+   "\0"
+   /* _mesa_function_pool[5095]: Color4ubVertex3fSUN (dynamic) */
+   "iiiifff\0"
+   "glColor4ubVertex3fSUN\0"
+   "\0"
+   /* _mesa_function_pool[5126]: FogCoordfEXT (will be remapped) */
+   "f\0"
+   "glFogCoordf\0"
+   "glFogCoordfEXT\0"
+   "\0"
+   /* _mesa_function_pool[5156]: PointSize (offset 173) */
+   "f\0"
+   "glPointSize\0"
+   "\0"
+   /* _mesa_function_pool[5171]: VertexAttribI2uivEXT (will be remapped) */
+   "ip\0"
+   "glVertexAttribI2uivEXT\0"
+   "glVertexAttribI2uiv\0"
+   "\0"
+   /* _mesa_function_pool[5218]: TexCoord2fVertex3fSUN (dynamic) */
+   "fffff\0"
+   "glTexCoord2fVertex3fSUN\0"
+   "\0"
+   /* _mesa_function_pool[5249]: PopName (offset 200) */
+   "\0"
+   "glPopName\0"
+   "\0"
+   /* _mesa_function_pool[5261]: GetSamplerParameterfv (will be remapped) */
+   "iip\0"
+   "glGetSamplerParameterfv\0"
+   "\0"
+   /* _mesa_function_pool[5290]: GlobalAlphaFactoriSUN (dynamic) */
+   "i\0"
+   "glGlobalAlphaFactoriSUN\0"
+   "\0"
+   /* _mesa_function_pool[5317]: VertexAttrib2dNV (will be remapped) */
+   "idd\0"
+   "glVertexAttrib2dNV\0"
+   "\0"
+   /* _mesa_function_pool[5341]: GetProgramInfoLog (will be remapped) */
+   "iipp\0"
+   "glGetProgramInfoLog\0"
+   "\0"
+   /* _mesa_function_pool[5367]: VertexP2ui (will be remapped) */
+   "ii\0"
+   "glVertexP2ui\0"
+   "\0"
+   /* _mesa_function_pool[5384]: VertexAttrib4NbvARB (will be remapped) */
+   "ip\0"
+   "glVertexAttrib4Nbv\0"
+   "glVertexAttrib4NbvARB\0"
+   "\0"
+   /* _mesa_function_pool[5429]: GetActiveAttribARB (will be remapped) */
+   "iiipppp\0"
+   "glGetActiveAttrib\0"
+   "glGetActiveAttribARB\0"
+   "\0"
+   /* _mesa_function_pool[5477]: Vertex4sv (offset 149) */
+   "p\0"
+   "glVertex4sv\0"
+   "\0"
+   /* _mesa_function_pool[5492]: VertexAttrib4ubNV (will be remapped) */
+   "iiiii\0"
+   "glVertexAttrib4ubNV\0"
+   "\0"
+   /* _mesa_function_pool[5519]: VertexAttribI1ivEXT (will be remapped) */
+   "ip\0"
+   "glVertexAttribI1ivEXT\0"
+   "glVertexAttribI1iv\0"
+   "\0"
+   /* _mesa_function_pool[5564]: ClampColor (will be remapped) */
+   "ii\0"
+   "glClampColor\0"
+   "\0"
+   /* _mesa_function_pool[5581]: TextureRangeAPPLE (will be remapped) */
+   "iip\0"
+   "glTextureRangeAPPLE\0"
+   "\0"
+   /* _mesa_function_pool[5606]: GetTexEnvfv (offset 276) */
+   "iip\0"
+   "glGetTexEnvfv\0"
+   "\0"
+   /* _mesa_function_pool[5625]: VertexAttribP2uiv (will be remapped) */
+   "iiip\0"
+   "glVertexAttribP2uiv\0"
+   "\0"
+   /* _mesa_function_pool[5651]: BindTransformFeedback (will be remapped) */
+   "ii\0"
+   "glBindTransformFeedback\0"
+   "\0"
+   /* _mesa_function_pool[5679]: TexCoord2fColor4fNormal3fVertex3fSUN (dynamic) */
+   "ffffffffffff\0"
+   "glTexCoord2fColor4fNormal3fVertex3fSUN\0"
+   "\0"
+   /* _mesa_function_pool[5732]: Indexub (offset 315) */
+   "i\0"
+   "glIndexub\0"
+   "\0"
+   /* _mesa_function_pool[5745]: VertexAttrib4fNV (will be remapped) */
+   "iffff\0"
+   "glVertexAttrib4fNV\0"
+   "\0"
+   /* _mesa_function_pool[5771]: TexEnvi (offset 186) */
+   "iii\0"
+   "glTexEnvi\0"
+   "\0"
+   /* _mesa_function_pool[5786]: GetClipPlane (offset 259) */
+   "ip\0"
+   "glGetClipPlane\0"
+   "\0"
+   /* _mesa_function_pool[5805]: CombinerParameterfvNV (will be remapped) */
+   "ip\0"
+   "glCombinerParameterfvNV\0"
+   "\0"
+   /* _mesa_function_pool[5833]: TexCoordP4uiv (will be remapped) */
+   "ip\0"
+   "glTexCoordP4uiv\0"
+   "\0"
+   /* _mesa_function_pool[5853]: VertexAttribs3dvNV (will be remapped) */
+   "iip\0"
+   "glVertexAttribs3dvNV\0"
+   "\0"
+   /* _mesa_function_pool[5879]: VertexAttribI2uiEXT (will be remapped) */
+   "iii\0"
+   "glVertexAttribI2uiEXT\0"
+   "glVertexAttribI2ui\0"
+   "\0"
+   /* _mesa_function_pool[5925]: VertexAttribs4fvNV (will be remapped) */
+   "iip\0"
+   "glVertexAttribs4fvNV\0"
+   "\0"
+   /* _mesa_function_pool[5951]: VertexArrayRangeNV (will be remapped) */
+   "ip\0"
+   "glVertexArrayRangeNV\0"
+   "\0"
+   /* _mesa_function_pool[5976]: FragmentLightiSGIX (dynamic) */
+   "iii\0"
+   "glFragmentLightiSGIX\0"
+   "\0"
+   /* _mesa_function_pool[6002]: PolygonOffsetEXT (will be remapped) */
+   "ff\0"
+   "glPolygonOffsetEXT\0"
+   "\0"
+   /* _mesa_function_pool[6025]: VertexAttribI4uivEXT (will be remapped) */
+   "ip\0"
+   "glVertexAttribI4uivEXT\0"
+   "glVertexAttribI4uiv\0"
+   "\0"
+   /* _mesa_function_pool[6072]: PollAsyncSGIX (dynamic) */
+   "p\0"
+   "glPollAsyncSGIX\0"
+   "\0"
+   /* _mesa_function_pool[6091]: DeleteFragmentShaderATI (will be remapped) */
+   "i\0"
+   "glDeleteFragmentShaderATI\0"
+   "\0"
+   /* _mesa_function_pool[6120]: Scaled (offset 301) */
+   "ddd\0"
+   "glScaled\0"
+   "\0"
+   /* _mesa_function_pool[6134]: ResumeTransformFeedback (will be remapped) */
+   "\0"
+   "glResumeTransformFeedback\0"
+   "\0"
+   /* _mesa_function_pool[6162]: Scalef (offset 302) */
+   "fff\0"
+   "glScalef\0"
+   "\0"
+   /* _mesa_function_pool[6176]: TexCoord2fNormal3fVertex3fvSUN (dynamic) */
+   "ppp\0"
+   "glTexCoord2fNormal3fVertex3fvSUN\0"
+   "\0"
+   /* _mesa_function_pool[6214]: ProgramEnvParameters4fvEXT (will be remapped) */
+   "iiip\0"
+   "glProgramEnvParameters4fvEXT\0"
+   "\0"
+   /* _mesa_function_pool[6249]: MultTransposeMatrixdARB (will be remapped) */
+   "p\0"
+   "glMultTransposeMatrixd\0"
+   "glMultTransposeMatrixdARB\0"
+   "\0"
+   /* _mesa_function_pool[6301]: ObjectUnpurgeableAPPLE (will be remapped) */
+   "iii\0"
+   "glObjectUnpurgeableAPPLE\0"
+   "\0"
+   /* _mesa_function_pool[6331]: TexCoordP3ui (will be remapped) */
+   "ii\0"
+   "glTexCoordP3ui\0"
+   "\0"
+   /* _mesa_function_pool[6350]: AlphaFunc (offset 240) */
+   "if\0"
+   "glAlphaFunc\0"
+   "\0"
+   /* _mesa_function_pool[6366]: WindowPos2svMESA (will be remapped) */
+   "p\0"
+   "glWindowPos2sv\0"
+   "glWindowPos2svARB\0"
+   "glWindowPos2svMESA\0"
+   "\0"
+   /* _mesa_function_pool[6421]: EdgeFlag (offset 41) */
+   "i\0"
+   "glEdgeFlag\0"
+   "\0"
+   /* _mesa_function_pool[6435]: TexCoord2iv (offset 107) */
+   "p\0"
+   "glTexCoord2iv\0"
+   "\0"
+   /* _mesa_function_pool[6452]: CompressedTexImage1DARB (will be remapped) */
+   "iiiiiip\0"
+   "glCompressedTexImage1D\0"
+   "glCompressedTexImage1DARB\0"
+   "\0"
+   /* _mesa_function_pool[6510]: Rotated (offset 299) */
+   "dddd\0"
+   "glRotated\0"
+   "\0"
+   /* _mesa_function_pool[6526]: GetTexParameterIuivEXT (will be remapped) */
+   "iip\0"
+   "glGetTexParameterIuivEXT\0"
+   "glGetTexParameterIuiv\0"
+   "\0"
+   /* _mesa_function_pool[6578]: VertexAttrib2sNV (will be remapped) */
+   "iii\0"
+   "glVertexAttrib2sNV\0"
+   "\0"
+   /* _mesa_function_pool[6602]: ReadPixels (offset 256) */
+   "iiiiiip\0"
+   "glReadPixels\0"
+   "\0"
+   /* _mesa_function_pool[6624]: VertexAttribDivisorARB (will be remapped) */
+   "ii\0"
+   "glVertexAttribDivisorARB\0"
+   "\0"
+   /* _mesa_function_pool[6653]: EdgeFlagv (offset 42) */
+   "p\0"
+   "glEdgeFlagv\0"
+   "\0"
+   /* _mesa_function_pool[6668]: NormalPointerListIBM (dynamic) */
+   "iipi\0"
+   "glNormalPointerListIBM\0"
+   "\0"
+   /* _mesa_function_pool[6697]: IndexPointerEXT (will be remapped) */
+   "iiip\0"
+   "glIndexPointerEXT\0"
+   "\0"
+   /* _mesa_function_pool[6721]: Color4iv (offset 32) */
+   "p\0"
+   "glColor4iv\0"
+   "\0"
+   /* _mesa_function_pool[6735]: TexParameterf (offset 178) */
+   "iif\0"
+   "glTexParameterf\0"
+   "\0"
+   /* _mesa_function_pool[6756]: TexParameteri (offset 180) */
+   "iii\0"
+   "glTexParameteri\0"
+   "\0"
+   /* _mesa_function_pool[6777]: NormalPointerEXT (will be remapped) */
+   "iiip\0"
+   "glNormalPointerEXT\0"
+   "\0"
+   /* _mesa_function_pool[6802]: MultiTexCoord3dARB (offset 392) */
+   "iddd\0"
+   "glMultiTexCoord3d\0"
+   "glMultiTexCoord3dARB\0"
+   "\0"
+   /* _mesa_function_pool[6847]: MultiTexCoord2iARB (offset 388) */
+   "iii\0"
+   "glMultiTexCoord2i\0"
+   "glMultiTexCoord2iARB\0"
+   "\0"
+   /* _mesa_function_pool[6891]: DrawPixels (offset 257) */
+   "iiiip\0"
+   "glDrawPixels\0"
+   "\0"
+   /* _mesa_function_pool[6911]: ReplacementCodeuiTexCoord2fNormal3fVertex3fSUN (dynamic) */
+   "iffffffff\0"
+   "glReplacementCodeuiTexCoord2fNormal3fVertex3fSUN\0"
+   "\0"
+   /* _mesa_function_pool[6971]: MultiTexCoord2svARB (offset 391) */
+   "ip\0"
+   "glMultiTexCoord2sv\0"
+   "glMultiTexCoord2svARB\0"
+   "\0"
+   /* _mesa_function_pool[7016]: ReplacementCodeubvSUN (dynamic) */
+   "p\0"
+   "glReplacementCodeubvSUN\0"
+   "\0"
+   /* _mesa_function_pool[7043]: Uniform3iARB (will be remapped) */
+   "iiii\0"
+   "glUniform3i\0"
+   "glUniform3iARB\0"
+   "\0"
+   /* _mesa_function_pool[7076]: DrawTransformFeedback (will be remapped) */
+   "ii\0"
+   "glDrawTransformFeedback\0"
+   "\0"
+   /* _mesa_function_pool[7104]: DrawElementsInstancedARB (will be remapped) */
+   "iiipi\0"
+   "glDrawElementsInstancedARB\0"
+   "glDrawElementsInstancedEXT\0"
+   "glDrawElementsInstanced\0"
+   "\0"
+   /* _mesa_function_pool[7189]: GetShaderInfoLog (will be remapped) */
+   "iipp\0"
+   "glGetShaderInfoLog\0"
+   "\0"
+   /* _mesa_function_pool[7214]: WeightivARB (dynamic) */
+   "ip\0"
+   "glWeightivARB\0"
+   "\0"
+   /* _mesa_function_pool[7232]: PollInstrumentsSGIX (dynamic) */
+   "p\0"
+   "glPollInstrumentsSGIX\0"
+   "\0"
+   /* _mesa_function_pool[7257]: GlobalAlphaFactordSUN (dynamic) */
+   "d\0"
+   "glGlobalAlphaFactordSUN\0"
+   "\0"
+   /* _mesa_function_pool[7284]: GetFinalCombinerInputParameterfvNV (will be remapped) */
+   "iip\0"
+   "glGetFinalCombinerInputParameterfvNV\0"
+   "\0"
+   /* _mesa_function_pool[7326]: GenerateMipmapEXT (will be remapped) */
+   "i\0"
+   "glGenerateMipmap\0"
+   "glGenerateMipmapEXT\0"
+   "\0"
+   /* _mesa_function_pool[7366]: GenLists (offset 5) */
+   "i\0"
+   "glGenLists\0"
+   "\0"
+   /* _mesa_function_pool[7380]: DepthRangef (will be remapped) */
+   "ff\0"
+   "glDepthRangef\0"
+   "\0"
+   /* _mesa_function_pool[7398]: GetMapAttribParameterivNV (dynamic) */
+   "iiip\0"
+   "glGetMapAttribParameterivNV\0"
+   "\0"
+   /* _mesa_function_pool[7432]: CreateShaderObjectARB (will be remapped) */
+   "i\0"
+   "glCreateShaderObjectARB\0"
+   "\0"
+   /* _mesa_function_pool[7459]: GetSharpenTexFuncSGIS (dynamic) */
+   "ip\0"
+   "glGetSharpenTexFuncSGIS\0"
+   "\0"
+   /* _mesa_function_pool[7487]: BufferDataARB (will be remapped) */
+   "iipi\0"
+   "glBufferData\0"
+   "glBufferDataARB\0"
+   "\0"
+   /* _mesa_function_pool[7522]: FlushVertexArrayRangeNV (will be remapped) */
+   "\0"
+   "glFlushVertexArrayRangeNV\0"
+   "\0"
+   /* _mesa_function_pool[7550]: MapGrid2d (offset 226) */
+   "iddidd\0"
+   "glMapGrid2d\0"
+   "\0"
+   /* _mesa_function_pool[7570]: MapGrid2f (offset 227) */
+   "iffiff\0"
+   "glMapGrid2f\0"
+   "\0"
+   /* _mesa_function_pool[7590]: SampleMapATI (will be remapped) */
+   "iii\0"
+   "glSampleMapATI\0"
+   "\0"
+   /* _mesa_function_pool[7610]: VertexPointerEXT (will be remapped) */
+   "iiiip\0"
+   "glVertexPointerEXT\0"
+   "\0"
+   /* _mesa_function_pool[7636]: GetTexFilterFuncSGIS (dynamic) */
+   "iip\0"
+   "glGetTexFilterFuncSGIS\0"
+   "\0"
+   /* _mesa_function_pool[7664]: Scissor (offset 176) */
+   "iiii\0"
+   "glScissor\0"
+   "\0"
+   /* _mesa_function_pool[7680]: Fogf (offset 153) */
+   "if\0"
+   "glFogf\0"
+   "\0"
+   /* _mesa_function_pool[7691]: ReplacementCodeuiColor4ubVertex3fvSUN (dynamic) */
+   "ppp\0"
+   "glReplacementCodeuiColor4ubVertex3fvSUN\0"
+   "\0"
+   /* _mesa_function_pool[7736]: TexSubImage1D (offset 332) */
+   "iiiiiip\0"
+   "glTexSubImage1D\0"
+   "glTexSubImage1DEXT\0"
+   "\0"
+   /* _mesa_function_pool[7780]: VertexAttrib1sARB (will be remapped) */
+   "ii\0"
+   "glVertexAttrib1s\0"
+   "glVertexAttrib1sARB\0"
+   "\0"
+   /* _mesa_function_pool[7821]: FenceSync (will be remapped) */
+   "ii\0"
+   "glFenceSync\0"
+   "\0"
+   /* _mesa_function_pool[7837]: Color4usv (offset 40) */
+   "p\0"
+   "glColor4usv\0"
+   "\0"
+   /* _mesa_function_pool[7852]: Fogi (offset 155) */
+   "ii\0"
+   "glFogi\0"
+   "\0"
+   /* _mesa_function_pool[7863]: DepthRange (offset 288) */
+   "dd\0"
+   "glDepthRange\0"
+   "\0"
+   /* _mesa_function_pool[7880]: RasterPos3iv (offset 75) */
+   "p\0"
+   "glRasterPos3iv\0"
+   "\0"
+   /* _mesa_function_pool[7898]: FinalCombinerInputNV (will be remapped) */
+   "iiii\0"
+   "glFinalCombinerInputNV\0"
+   "\0"
+   /* _mesa_function_pool[7927]: TexCoord2i (offset 106) */
+   "ii\0"
+   "glTexCoord2i\0"
+   "\0"
+   /* _mesa_function_pool[7944]: PixelMapfv (offset 251) */
+   "iip\0"
+   "glPixelMapfv\0"
+   "\0"
+   /* _mesa_function_pool[7962]: Color4ui (offset 37) */
+   "iiii\0"
+   "glColor4ui\0"
+   "\0"
+   /* _mesa_function_pool[7979]: RasterPos3s (offset 76) */
+   "iii\0"
+   "glRasterPos3s\0"
+   "\0"
+   /* _mesa_function_pool[7998]: Color3usv (offset 24) */
+   "p\0"
+   "glColor3usv\0"
+   "\0"
+   /* _mesa_function_pool[8013]: FlushRasterSGIX (dynamic) */
+   "\0"
+   "glFlushRasterSGIX\0"
+   "\0"
+   /* _mesa_function_pool[8033]: TexCoord2f (offset 104) */
+   "ff\0"
+   "glTexCoord2f\0"
+   "\0"
+   /* _mesa_function_pool[8050]: ReplacementCodeuiTexCoord2fVertex3fSUN (dynamic) */
+   "ifffff\0"
+   "glReplacementCodeuiTexCoord2fVertex3fSUN\0"
+   "\0"
+   /* _mesa_function_pool[8099]: TexCoord2d (offset 102) */
+   "dd\0"
+   "glTexCoord2d\0"
+   "\0"
+   /* _mesa_function_pool[8116]: RasterPos3d (offset 70) */
+   "ddd\0"
+   "glRasterPos3d\0"
+   "\0"
+   /* _mesa_function_pool[8135]: RasterPos3f (offset 72) */
+   "fff\0"
+   "glRasterPos3f\0"
+   "\0"
+   /* _mesa_function_pool[8154]: Uniform1fARB (will be remapped) */
+   "if\0"
+   "glUniform1f\0"
+   "glUniform1fARB\0"
+   "\0"
+   /* _mesa_function_pool[8185]: AreTexturesResident (offset 322) */
+   "ipp\0"
+   "glAreTexturesResident\0"
+   "glAreTexturesResidentEXT\0"
+   "\0"
+   /* _mesa_function_pool[8237]: TexCoord2s (offset 108) */
+   "ii\0"
+   "glTexCoord2s\0"
+   "\0"
+   /* _mesa_function_pool[8254]: StencilOpSeparate (will be remapped) */
+   "iiii\0"
+   "glStencilOpSeparate\0"
+   "glStencilOpSeparateATI\0"
+   "\0"
+   /* _mesa_function_pool[8303]: ColorTableParameteriv (offset 341) */
+   "iip\0"
+   "glColorTableParameteriv\0"
+   "glColorTableParameterivSGI\0"
+   "\0"
+   /* _mesa_function_pool[8359]: FogCoordPointerListIBM (dynamic) */
+   "iipi\0"
+   "glFogCoordPointerListIBM\0"
+   "\0"
+   /* _mesa_function_pool[8390]: WindowPos3dMESA (will be remapped) */
+   "ddd\0"
+   "glWindowPos3d\0"
+   "glWindowPos3dARB\0"
+   "glWindowPos3dMESA\0"
+   "\0"
+   /* _mesa_function_pool[8444]: Color4us (offset 39) */
+   "iiii\0"
+   "glColor4us\0"
+   "\0"
+   /* _mesa_function_pool[8461]: PointParameterfvEXT (will be remapped) */
+   "ip\0"
+   "glPointParameterfv\0"
+   "glPointParameterfvARB\0"
+   "glPointParameterfvEXT\0"
+   "glPointParameterfvSGIS\0"
+   "\0"
+   /* _mesa_function_pool[8551]: Color3bv (offset 10) */
+   "p\0"
+   "glColor3bv\0"
+   "\0"
+   /* _mesa_function_pool[8565]: GetnCompressedTexImageARB (will be remapped) */
+   "iiip\0"
+   "glGetnCompressedTexImageARB\0"
+   "\0"
+   /* _mesa_function_pool[8599]: WindowPos2fvMESA (will be remapped) */
+   "p\0"
+   "glWindowPos2fv\0"
+   "glWindowPos2fvARB\0"
+   "glWindowPos2fvMESA\0"
+   "\0"
+   /* _mesa_function_pool[8654]: SecondaryColor3bvEXT (will be remapped) */
+   "p\0"
+   "glSecondaryColor3bv\0"
+   "glSecondaryColor3bvEXT\0"
+   "\0"
+   /* _mesa_function_pool[8700]: VertexPointerListIBM (dynamic) */
+   "iiipi\0"
+   "glVertexPointerListIBM\0"
+   "\0"
+   /* _mesa_function_pool[8730]: GetProgramLocalParameterfvARB (will be remapped) */
+   "iip\0"
+   "glGetProgramLocalParameterfvARB\0"
+   "\0"
+   /* _mesa_function_pool[8767]: FragmentMaterialfSGIX (dynamic) */
+   "iif\0"
+   "glFragmentMaterialfSGIX\0"
+   "\0"
+   /* _mesa_function_pool[8796]: BindSampler (will be remapped) */
+   "ii\0"
+   "glBindSampler\0"
+   "\0"
+   /* _mesa_function_pool[8814]: RenderbufferStorageEXT (will be remapped) */
+   "iiii\0"
+   "glRenderbufferStorage\0"
+   "glRenderbufferStorageEXT\0"
+   "\0"
+   /* _mesa_function_pool[8867]: IsFenceNV (will be remapped) */
+   "i\0"
+   "glIsFenceNV\0"
+   "\0"
+   /* _mesa_function_pool[8882]: AttachObjectARB (will be remapped) */
+   "ii\0"
+   "glAttachObjectARB\0"
+   "\0"
+   /* _mesa_function_pool[8904]: GetFragmentLightivSGIX (dynamic) */
+   "iip\0"
+   "glGetFragmentLightivSGIX\0"
+   "\0"
+   /* _mesa_function_pool[8934]: UniformMatrix2fvARB (will be remapped) */
+   "iiip\0"
+   "glUniformMatrix2fv\0"
+   "glUniformMatrix2fvARB\0"
+   "\0"
+   /* _mesa_function_pool[8981]: MultiTexCoord2fARB (offset 386) */
+   "iff\0"
+   "glMultiTexCoord2f\0"
+   "glMultiTexCoord2fARB\0"
+   "\0"
+   /* _mesa_function_pool[9025]: ColorTable (offset 339) */
+   "iiiiip\0"
+   "glColorTable\0"
+   "glColorTableSGI\0"
+   "glColorTableEXT\0"
+   "\0"
+   /* _mesa_function_pool[9078]: IndexPointer (offset 314) */
+   "iip\0"
+   "glIndexPointer\0"
+   "\0"
+   /* _mesa_function_pool[9098]: Accum (offset 213) */
+   "if\0"
+   "glAccum\0"
+   "\0"
+   /* _mesa_function_pool[9110]: GetTexImage (offset 281) */
+   "iiiip\0"
+   "glGetTexImage\0"
+   "\0"
+   /* _mesa_function_pool[9131]: MapControlPointsNV (dynamic) */
+   "iiiiiiiip\0"
+   "glMapControlPointsNV\0"
+   "\0"
+   /* _mesa_function_pool[9163]: ConvolutionFilter2D (offset 349) */
+   "iiiiiip\0"
+   "glConvolutionFilter2D\0"
+   "glConvolutionFilter2DEXT\0"
+   "\0"
+   /* _mesa_function_pool[9219]: Finish (offset 216) */
+   "\0"
+   "glFinish\0"
+   "\0"
+   /* _mesa_function_pool[9230]: MapParameterfvNV (dynamic) */
+   "iip\0"
+   "glMapParameterfvNV\0"
+   "\0"
+   /* _mesa_function_pool[9254]: ClearStencil (offset 207) */
+   "i\0"
+   "glClearStencil\0"
+   "\0"
+   /* _mesa_function_pool[9272]: VertexAttrib3dvARB (will be remapped) */
+   "ip\0"
+   "glVertexAttrib3dv\0"
+   "glVertexAttrib3dvARB\0"
+   "\0"
+   /* _mesa_function_pool[9315]: Uniform4uivEXT (will be remapped) */
+   "iip\0"
+   "glUniform4uivEXT\0"
+   "glUniform4uiv\0"
+   "\0"
+   /* _mesa_function_pool[9351]: HintPGI (dynamic) */
+   "ii\0"
+   "glHintPGI\0"
+   "\0"
+   /* _mesa_function_pool[9365]: ConvolutionParameteriv (offset 353) */
+   "iip\0"
+   "glConvolutionParameteriv\0"
+   "glConvolutionParameterivEXT\0"
+   "\0"
+   /* _mesa_function_pool[9423]: Color4s (offset 33) */
+   "iiii\0"
+   "glColor4s\0"
+   "\0"
+   /* _mesa_function_pool[9439]: InterleavedArrays (offset 317) */
+   "iip\0"
+   "glInterleavedArrays\0"
+   "\0"
+   /* _mesa_function_pool[9464]: RasterPos2fv (offset 65) */
+   "p\0"
+   "glRasterPos2fv\0"
+   "\0"
+   /* _mesa_function_pool[9482]: TexCoord1fv (offset 97) */
+   "p\0"
+   "glTexCoord1fv\0"
+   "\0"
+   /* _mesa_function_pool[9499]: Vertex2d (offset 126) */
+   "dd\0"
+   "glVertex2d\0"
+   "\0"
+   /* _mesa_function_pool[9514]: CullParameterdvEXT (dynamic) */
+   "ip\0"
+   "glCullParameterdvEXT\0"
+   "\0"
+   /* _mesa_function_pool[9539]: ProgramNamedParameter4fNV (will be remapped) */
+   "iipffff\0"
+   "glProgramNamedParameter4fNV\0"
+   "\0"
+   /* _mesa_function_pool[9576]: Color3fVertex3fSUN (dynamic) */
+   "ffffff\0"
+   "glColor3fVertex3fSUN\0"
+   "\0"
+   /* _mesa_function_pool[9605]: ProgramEnvParameter4fvARB (will be remapped) */
+   "iip\0"
+   "glProgramEnvParameter4fvARB\0"
+   "glProgramParameter4fvNV\0"
+   "\0"
+   /* _mesa_function_pool[9662]: Color4i (offset 31) */
+   "iiii\0"
+   "glColor4i\0"
+   "\0"
+   /* _mesa_function_pool[9678]: Color4f (offset 29) */
+   "ffff\0"
+   "glColor4f\0"
+   "\0"
+   /* _mesa_function_pool[9694]: RasterPos4fv (offset 81) */
+   "p\0"
+   "glRasterPos4fv\0"
+   "\0"
+   /* _mesa_function_pool[9712]: Color4d (offset 27) */
+   "dddd\0"
+   "glColor4d\0"
+   "\0"
+   /* _mesa_function_pool[9728]: ClearIndex (offset 205) */
+   "f\0"
+   "glClearIndex\0"
+   "\0"
+   /* _mesa_function_pool[9744]: Color4b (offset 25) */
+   "iiii\0"
+   "glColor4b\0"
+   "\0"
+   /* _mesa_function_pool[9760]: LoadMatrixd (offset 292) */
+   "p\0"
+   "glLoadMatrixd\0"
+   "\0"
+   /* _mesa_function_pool[9777]: FragmentLightModeliSGIX (dynamic) */
+   "ii\0"
+   "glFragmentLightModeliSGIX\0"
+   "\0"
+   /* _mesa_function_pool[9807]: RasterPos2dv (offset 63) */
+   "p\0"
+   "glRasterPos2dv\0"
+   "\0"
+   /* _mesa_function_pool[9825]: ConvolutionParameterfv (offset 351) */
+   "iip\0"
+   "glConvolutionParameterfv\0"
+   "glConvolutionParameterfvEXT\0"
+   "\0"
+   /* _mesa_function_pool[9883]: TbufferMask3DFX (dynamic) */
+   "i\0"
+   "glTbufferMask3DFX\0"
+   "\0"
+   /* _mesa_function_pool[9904]: GetTexGendv (offset 278) */
+   "iip\0"
+   "glGetTexGendv\0"
+   "\0"
+   /* _mesa_function_pool[9923]: GetVertexAttribfvNV (will be remapped) */
+   "iip\0"
+   "glGetVertexAttribfvNV\0"
+   "\0"
+   /* _mesa_function_pool[9950]: BeginTransformFeedbackEXT (will be remapped) */
+   "i\0"
+   "glBeginTransformFeedbackEXT\0"
+   "glBeginTransformFeedback\0"
+   "\0"
+   /* _mesa_function_pool[10006]: LoadProgramNV (will be remapped) */
+   "iiip\0"
+   "glLoadProgramNV\0"
+   "\0"
+   /* _mesa_function_pool[10028]: WaitSync (will be remapped) */
+   "iii\0"
+   "glWaitSync\0"
+   "\0"
+   /* _mesa_function_pool[10044]: EndList (offset 1) */
+   "\0"
+   "glEndList\0"
+   "\0"
+   /* _mesa_function_pool[10056]: VertexP4ui (will be remapped) */
+   "ii\0"
+   "glVertexP4ui\0"
+   "\0"
+   /* _mesa_function_pool[10073]: VertexAttrib4fvNV (will be remapped) */
+   "ip\0"
+   "glVertexAttrib4fvNV\0"
+   "\0"
+   /* _mesa_function_pool[10097]: GetAttachedObjectsARB (will be remapped) */
+   "iipp\0"
+   "glGetAttachedObjectsARB\0"
+   "\0"
+   /* _mesa_function_pool[10127]: Uniform3fvARB (will be remapped) */
+   "iip\0"
+   "glUniform3fv\0"
+   "glUniform3fvARB\0"
+   "\0"
+   /* _mesa_function_pool[10161]: EvalCoord1fv (offset 231) */
+   "p\0"
+   "glEvalCoord1fv\0"
+   "\0"
+   /* _mesa_function_pool[10179]: DrawRangeElements (offset 338) */
+   "iiiiip\0"
+   "glDrawRangeElements\0"
+   "glDrawRangeElementsEXT\0"
+   "\0"
+   /* _mesa_function_pool[10230]: EvalMesh2 (offset 238) */
+   "iiiii\0"
+   "glEvalMesh2\0"
+   "\0"
+   /* _mesa_function_pool[10249]: Vertex4fv (offset 145) */
+   "p\0"
+   "glVertex4fv\0"
+   "\0"
+   /* _mesa_function_pool[10264]: GenTransformFeedbacks (will be remapped) */
+   "ip\0"
+   "glGenTransformFeedbacks\0"
+   "\0"
+   /* _mesa_function_pool[10292]: SpriteParameterfvSGIX (dynamic) */
+   "ip\0"
+   "glSpriteParameterfvSGIX\0"
+   "\0"
+   /* _mesa_function_pool[10320]: CheckFramebufferStatusEXT (will be remapped) */
+   "i\0"
+   "glCheckFramebufferStatus\0"
+   "glCheckFramebufferStatusEXT\0"
+   "\0"
+   /* _mesa_function_pool[10376]: GlobalAlphaFactoruiSUN (dynamic) */
+   "i\0"
+   "glGlobalAlphaFactoruiSUN\0"
+   "\0"
+   /* _mesa_function_pool[10404]: GetHandleARB (will be remapped) */
+   "i\0"
+   "glGetHandleARB\0"
+   "\0"
+   /* _mesa_function_pool[10422]: GetVertexAttribivARB (will be remapped) */
+   "iip\0"
+   "glGetVertexAttribiv\0"
+   "glGetVertexAttribivARB\0"
+   "\0"
+   /* _mesa_function_pool[10470]: BlendFunciARB (will be remapped) */
+   "iii\0"
+   "glBlendFunciARB\0"
+   "glBlendFuncIndexedAMD\0"
+   "\0"
+   /* _mesa_function_pool[10513]: VertexAttribP1ui (will be remapped) */
+   "iiii\0"
+   "glVertexAttribP1ui\0"
+   "\0"
+   /* _mesa_function_pool[10538]: GetnUniformivARB (will be remapped) */
+   "iiip\0"
+   "glGetnUniformivARB\0"
+   "\0"
+   /* _mesa_function_pool[10563]: GetTexParameterIivEXT (will be remapped) */
+   "iip\0"
+   "glGetTexParameterIivEXT\0"
+   "glGetTexParameterIiv\0"
+   "\0"
+   /* _mesa_function_pool[10613]: CreateProgram (will be remapped) */
+   "\0"
+   "glCreateProgram\0"
+   "\0"
+   /* _mesa_function_pool[10631]: LoadTransposeMatrixdARB (will be remapped) */
+   "p\0"
+   "glLoadTransposeMatrixd\0"
+   "glLoadTransposeMatrixdARB\0"
+   "\0"
+   /* _mesa_function_pool[10683]: ReleaseShaderCompiler (will be remapped) */
+   "\0"
+   "glReleaseShaderCompiler\0"
+   "\0"
+   /* _mesa_function_pool[10709]: GetMinmax (offset 364) */
+   "iiiip\0"
+   "glGetMinmax\0"
+   "glGetMinmaxEXT\0"
+   "\0"
+   /* _mesa_function_pool[10743]: StencilFuncSeparate (will be remapped) */
+   "iiii\0"
+   "glStencilFuncSeparate\0"
+   "\0"
+   /* _mesa_function_pool[10771]: SecondaryColor3sEXT (will be remapped) */
+   "iii\0"
+   "glSecondaryColor3s\0"
+   "glSecondaryColor3sEXT\0"
+   "\0"
+   /* _mesa_function_pool[10817]: Color3fVertex3fvSUN (dynamic) */
+   "pp\0"
+   "glColor3fVertex3fvSUN\0"
+   "\0"
+   /* _mesa_function_pool[10843]: GetInteger64i_v (will be remapped) */
+   "iip\0"
+   "glGetInteger64i_v\0"
+   "\0"
+   /* _mesa_function_pool[10866]: GetVertexAttribdvNV (will be remapped) */
+   "iip\0"
+   "glGetVertexAttribdvNV\0"
+   "\0"
+   /* _mesa_function_pool[10893]: Normal3fv (offset 57) */
+   "p\0"
+   "glNormal3fv\0"
+   "\0"
+   /* _mesa_function_pool[10908]: GlobalAlphaFactorbSUN (dynamic) */
+   "i\0"
+   "glGlobalAlphaFactorbSUN\0"
+   "\0"
+   /* _mesa_function_pool[10935]: Color3us (offset 23) */
+   "iii\0"
+   "glColor3us\0"
+   "\0"
+   /* _mesa_function_pool[10951]: ImageTransformParameterfvHP (dynamic) */
+   "iip\0"
+   "glImageTransformParameterfvHP\0"
+   "\0"
+   /* _mesa_function_pool[10986]: VertexAttrib4ivARB (will be remapped) */
+   "ip\0"
+   "glVertexAttrib4iv\0"
+   "glVertexAttrib4ivARB\0"
+   "\0"
+   /* _mesa_function_pool[11029]: End (offset 43) */
+   "\0"
+   "glEnd\0"
+   "\0"
+   /* _mesa_function_pool[11037]: VertexAttrib3fNV (will be remapped) */
+   "ifff\0"
+   "glVertexAttrib3fNV\0"
+   "\0"
+   /* _mesa_function_pool[11062]: MultiTexCoordP3uiv (will be remapped) */
+   "iip\0"
+   "glMultiTexCoordP3uiv\0"
+   "\0"
+   /* _mesa_function_pool[11088]: VertexAttribs2dvNV (will be remapped) */
+   "iip\0"
+   "glVertexAttribs2dvNV\0"
+   "\0"
+   /* _mesa_function_pool[11114]: GetQueryObjectui64vEXT (will be remapped) */
+   "iip\0"
+   "glGetQueryObjectui64vEXT\0"
+   "\0"
+   /* _mesa_function_pool[11144]: MultiTexCoord3fvARB (offset 395) */
+   "ip\0"
+   "glMultiTexCoord3fv\0"
+   "glMultiTexCoord3fvARB\0"
+   "\0"
+   /* _mesa_function_pool[11189]: SecondaryColor3dEXT (will be remapped) */
+   "ddd\0"
+   "glSecondaryColor3d\0"
+   "glSecondaryColor3dEXT\0"
+   "\0"
+   /* _mesa_function_pool[11235]: Color3ub (offset 19) */
+   "iii\0"
+   "glColor3ub\0"
+   "\0"
+   /* _mesa_function_pool[11251]: GetProgramParameterfvNV (will be remapped) */
+   "iiip\0"
+   "glGetProgramParameterfvNV\0"
+   "\0"
+   /* _mesa_function_pool[11283]: TangentPointerEXT (dynamic) */
+   "iip\0"
+   "glTangentPointerEXT\0"
+   "\0"
+   /* _mesa_function_pool[11308]: Color4fNormal3fVertex3fvSUN (dynamic) */
+   "ppp\0"
+   "glColor4fNormal3fVertex3fvSUN\0"
+   "\0"
+   /* _mesa_function_pool[11343]: GetInstrumentsSGIX (dynamic) */
+   "\0"
+   "glGetInstrumentsSGIX\0"
+   "\0"
+   /* _mesa_function_pool[11366]: GetUniformuivEXT (will be remapped) */
+   "iip\0"
+   "glGetUniformuivEXT\0"
+   "glGetUniformuiv\0"
+   "\0"
+   /* _mesa_function_pool[11406]: Color3ui (offset 21) */
+   "iii\0"
+   "glColor3ui\0"
+   "\0"
+   /* _mesa_function_pool[11422]: EvalMapsNV (dynamic) */
+   "ii\0"
+   "glEvalMapsNV\0"
+   "\0"
+   /* _mesa_function_pool[11439]: TexSubImage2D (offset 333) */
+   "iiiiiiiip\0"
+   "glTexSubImage2D\0"
+   "glTexSubImage2DEXT\0"
+   "\0"
+   /* _mesa_function_pool[11485]: FragmentLightivSGIX (dynamic) */
+   "iip\0"
+   "glFragmentLightivSGIX\0"
+   "\0"
+   /* _mesa_function_pool[11512]: GetTexParameterPointervAPPLE (will be remapped) */
+   "iip\0"
+   "glGetTexParameterPointervAPPLE\0"
+   "\0"
+   /* _mesa_function_pool[11548]: TexGenfv (offset 191) */
+   "iip\0"
+   "glTexGenfv\0"
+   "\0"
+   /* _mesa_function_pool[11564]: GetTransformFeedbackVaryingEXT (will be remapped) */
+   "iiipppp\0"
+   "glGetTransformFeedbackVaryingEXT\0"
+   "glGetTransformFeedbackVarying\0"
+   "\0"
+   /* _mesa_function_pool[11636]: VertexAttrib4bvARB (will be remapped) */
+   "ip\0"
+   "glVertexAttrib4bv\0"
+   "glVertexAttrib4bvARB\0"
+   "\0"
+   /* _mesa_function_pool[11679]: ShaderBinary (will be remapped) */
+   "ipipi\0"
+   "glShaderBinary\0"
+   "\0"
+   /* _mesa_function_pool[11701]: GetIntegerIndexedvEXT (will be remapped) */
+   "iip\0"
+   "glGetIntegerIndexedvEXT\0"
+   "glGetIntegeri_v\0"
+   "\0"
+   /* _mesa_function_pool[11746]: MultiTexCoord4sARB (offset 406) */
+   "iiiii\0"
+   "glMultiTexCoord4s\0"
+   "glMultiTexCoord4sARB\0"
+   "\0"
+   /* _mesa_function_pool[11792]: GetFragmentMaterialivSGIX (dynamic) */
+   "iip\0"
+   "glGetFragmentMaterialivSGIX\0"
+   "\0"
+   /* _mesa_function_pool[11825]: WindowPos4dMESA (will be remapped) */
+   "dddd\0"
+   "glWindowPos4dMESA\0"
+   "\0"
+   /* _mesa_function_pool[11849]: WeightPointerARB (dynamic) */
+   "iiip\0"
+   "glWeightPointerARB\0"
+   "\0"
+   /* _mesa_function_pool[11874]: WindowPos2dMESA (will be remapped) */
+   "dd\0"
+   "glWindowPos2d\0"
+   "glWindowPos2dARB\0"
+   "glWindowPos2dMESA\0"
+   "\0"
+   /* _mesa_function_pool[11927]: FramebufferTexture3DEXT (will be remapped) */
+   "iiiiii\0"
+   "glFramebufferTexture3D\0"
+   "glFramebufferTexture3DEXT\0"
+   "\0"
+   /* _mesa_function_pool[11984]: BlendEquation (offset 337) */
+   "i\0"
+   "glBlendEquation\0"
+   "glBlendEquationEXT\0"
+   "\0"
+   /* _mesa_function_pool[12022]: VertexAttrib3dNV (will be remapped) */
+   "iddd\0"
+   "glVertexAttrib3dNV\0"
+   "\0"
+   /* _mesa_function_pool[12047]: VertexAttrib3dARB (will be remapped) */
+   "iddd\0"
+   "glVertexAttrib3d\0"
+   "glVertexAttrib3dARB\0"
+   "\0"
+   /* _mesa_function_pool[12090]: VertexAttribI4usvEXT (will be remapped) */
+   "ip\0"
+   "glVertexAttribI4usvEXT\0"
+   "glVertexAttribI4usv\0"
+   "\0"
+   /* _mesa_function_pool[12137]: ReplacementCodeuiTexCoord2fColor4fNormal3fVertex3fvSUN (dynamic) */
+   "ppppp\0"
+   "glReplacementCodeuiTexCoord2fColor4fNormal3fVertex3fvSUN\0"
+   "\0"
+   /* _mesa_function_pool[12201]: VertexAttrib4fARB (will be remapped) */
+   "iffff\0"
+   "glVertexAttrib4f\0"
+   "glVertexAttrib4fARB\0"
+   "\0"
+   /* _mesa_function_pool[12245]: GetError (offset 261) */
+   "\0"
+   "glGetError\0"
+   "\0"
+   /* _mesa_function_pool[12258]: IndexFuncEXT (dynamic) */
+   "if\0"
+   "glIndexFuncEXT\0"
+   "\0"
+   /* _mesa_function_pool[12277]: TexCoord3dv (offset 111) */
+   "p\0"
+   "glTexCoord3dv\0"
+   "\0"
+   /* _mesa_function_pool[12294]: Indexdv (offset 45) */
+   "p\0"
+   "glIndexdv\0"
+   "\0"
+   /* _mesa_function_pool[12307]: FramebufferTexture2DEXT (will be remapped) */
+   "iiiii\0"
+   "glFramebufferTexture2D\0"
+   "glFramebufferTexture2DEXT\0"
+   "\0"
+   /* _mesa_function_pool[12363]: Normal3s (offset 60) */
+   "iii\0"
+   "glNormal3s\0"
+   "\0"
+   /* _mesa_function_pool[12379]: GetObjectParameterivAPPLE (will be remapped) */
+   "iiip\0"
+   "glGetObjectParameterivAPPLE\0"
+   "\0"
+   /* _mesa_function_pool[12413]: PushName (offset 201) */
+   "i\0"
+   "glPushName\0"
+   "\0"
+   /* _mesa_function_pool[12427]: MultiTexCoord2dvARB (offset 385) */
+   "ip\0"
+   "glMultiTexCoord2dv\0"
+   "glMultiTexCoord2dvARB\0"
+   "\0"
+   /* _mesa_function_pool[12472]: CullParameterfvEXT (dynamic) */
+   "ip\0"
+   "glCullParameterfvEXT\0"
+   "\0"
+   /* _mesa_function_pool[12497]: Normal3i (offset 58) */
+   "iii\0"
+   "glNormal3i\0"
+   "\0"
+   /* _mesa_function_pool[12513]: ProgramNamedParameter4fvNV (will be remapped) */
+   "iipp\0"
+   "glProgramNamedParameter4fvNV\0"
+   "\0"
+   /* _mesa_function_pool[12548]: SecondaryColorPointerEXT (will be remapped) */
+   "iiip\0"
+   "glSecondaryColorPointer\0"
+   "glSecondaryColorPointerEXT\0"
+   "\0"
+   /* _mesa_function_pool[12605]: VertexAttrib4fvARB (will be remapped) */
+   "ip\0"
+   "glVertexAttrib4fv\0"
+   "glVertexAttrib4fvARB\0"
+   "\0"
+   /* _mesa_function_pool[12648]: PixelTexGenSGIX (will be remapped) */
+   "i\0"
+   "glPixelTexGenSGIX\0"
+   "\0"
+   /* _mesa_function_pool[12669]: GetActiveUniformARB (will be remapped) */
+   "iiipppp\0"
+   "glGetActiveUniform\0"
+   "glGetActiveUniformARB\0"
+   "\0"
+   /* _mesa_function_pool[12719]: ImageTransformParameteriHP (dynamic) */
+   "iii\0"
+   "glImageTransformParameteriHP\0"
+   "\0"
+   /* _mesa_function_pool[12753]: Normal3b (offset 52) */
+   "iii\0"
+   "glNormal3b\0"
+   "\0"
+   /* _mesa_function_pool[12769]: Normal3d (offset 54) */
+   "ddd\0"
+   "glNormal3d\0"
+   "\0"
+   /* _mesa_function_pool[12785]: Uniform1uiEXT (will be remapped) */
+   "ii\0"
+   "glUniform1uiEXT\0"
+   "glUniform1ui\0"
+   "\0"
+   /* _mesa_function_pool[12818]: Normal3f (offset 56) */
+   "fff\0"
+   "glNormal3f\0"
+   "\0"
+   /* _mesa_function_pool[12834]: MultiTexCoord1svARB (offset 383) */
+   "ip\0"
+   "glMultiTexCoord1sv\0"
+   "glMultiTexCoord1svARB\0"
+   "\0"
+   /* _mesa_function_pool[12879]: Indexi (offset 48) */
+   "i\0"
+   "glIndexi\0"
+   "\0"
+   /* _mesa_function_pool[12891]: EGLImageTargetTexture2DOES (will be remapped) */
+   "ip\0"
+   "glEGLImageTargetTexture2DOES\0"
+   "\0"
+   /* _mesa_function_pool[12924]: EndQueryARB (will be remapped) */
+   "i\0"
+   "glEndQuery\0"
+   "glEndQueryARB\0"
+   "\0"
+   /* _mesa_function_pool[12952]: DeleteFencesNV (will be remapped) */
+   "ip\0"
+   "glDeleteFencesNV\0"
+   "\0"
+   /* _mesa_function_pool[12973]: ColorPointerListIBM (dynamic) */
+   "iiipi\0"
+   "glColorPointerListIBM\0"
+   "\0"
+   /* _mesa_function_pool[13002]: BindBufferRangeEXT (will be remapped) */
+   "iiiii\0"
+   "glBindBufferRangeEXT\0"
+   "glBindBufferRange\0"
+   "\0"
+   /* _mesa_function_pool[13048]: DepthMask (offset 211) */
+   "i\0"
+   "glDepthMask\0"
+   "\0"
+   /* _mesa_function_pool[13063]: IsShader (will be remapped) */
+   "i\0"
+   "glIsShader\0"
+   "\0"
+   /* _mesa_function_pool[13077]: Indexf (offset 46) */
+   "f\0"
+   "glIndexf\0"
+   "\0"
+   /* _mesa_function_pool[13089]: GetImageTransformParameterivHP (dynamic) */
+   "iip\0"
+   "glGetImageTransformParameterivHP\0"
+   "\0"
+   /* _mesa_function_pool[13127]: Indexd (offset 44) */
+   "d\0"
+   "glIndexd\0"
+   "\0"
+   /* _mesa_function_pool[13139]: GetMaterialiv (offset 270) */
+   "iip\0"
+   "glGetMaterialiv\0"
+   "\0"
+   /* _mesa_function_pool[13160]: StencilOp (offset 244) */
+   "iii\0"
+   "glStencilOp\0"
+   "\0"
+   /* _mesa_function_pool[13177]: WindowPos4ivMESA (will be remapped) */
+   "p\0"
+   "glWindowPos4ivMESA\0"
+   "\0"
+   /* _mesa_function_pool[13199]: MultiTexCoord3svARB (offset 399) */
+   "ip\0"
+   "glMultiTexCoord3sv\0"
+   "glMultiTexCoord3svARB\0"
+   "\0"
+   /* _mesa_function_pool[13244]: TexEnvfv (offset 185) */
+   "iip\0"
+   "glTexEnvfv\0"
+   "\0"
+   /* _mesa_function_pool[13260]: MultiTexCoord4iARB (offset 404) */
+   "iiiii\0"
+   "glMultiTexCoord4i\0"
+   "glMultiTexCoord4iARB\0"
+   "\0"
+   /* _mesa_function_pool[13306]: Indexs (offset 50) */
+   "i\0"
+   "glIndexs\0"
+   "\0"
+   /* _mesa_function_pool[13318]: Binormal3ivEXT (dynamic) */
+   "p\0"
+   "glBinormal3ivEXT\0"
+   "\0"
+   /* _mesa_function_pool[13338]: ResizeBuffersMESA (will be remapped) */
+   "\0"
+   "glResizeBuffersMESA\0"
+   "\0"
+   /* _mesa_function_pool[13360]: MultiTexCoordP1uiv (will be remapped) */
+   "iip\0"
+   "glMultiTexCoordP1uiv\0"
+   "\0"
+   /* _mesa_function_pool[13386]: BlendFuncSeparateiARB (will be remapped) */
+   "iiiii\0"
+   "glBlendFuncSeparateiARB\0"
+   "glBlendFuncSeparateIndexedAMD\0"
+   "\0"
+   /* _mesa_function_pool[13447]: GetUniformivARB (will be remapped) */
+   "iip\0"
+   "glGetUniformiv\0"
+   "glGetUniformivARB\0"
+   "\0"
+   /* _mesa_function_pool[13485]: PixelTexGenParameteriSGIS (will be remapped) */
+   "ii\0"
+   "glPixelTexGenParameteriSGIS\0"
+   "\0"
+   /* _mesa_function_pool[13517]: VertexPointervINTEL (dynamic) */
+   "iip\0"
+   "glVertexPointervINTEL\0"
+   "\0"
+   /* _mesa_function_pool[13544]: Vertex2i (offset 130) */
+   "ii\0"
+   "glVertex2i\0"
+   "\0"
+   /* _mesa_function_pool[13559]: LoadMatrixf (offset 291) */
+   "p\0"
+   "glLoadMatrixf\0"
+   "\0"
+   /* _mesa_function_pool[13576]: VertexAttribI1uivEXT (will be remapped) */
+   "ip\0"
+   "glVertexAttribI1uivEXT\0"
+   "glVertexAttribI1uiv\0"
+   "\0"
+   /* _mesa_function_pool[13623]: Vertex2f (offset 128) */
+   "ff\0"
+   "glVertex2f\0"
+   "\0"
+   /* _mesa_function_pool[13638]: ReplacementCodeuiColor4fNormal3fVertex3fvSUN (dynamic) */
+   "pppp\0"
+   "glReplacementCodeuiColor4fNormal3fVertex3fvSUN\0"
+   "\0"
+   /* _mesa_function_pool[13691]: Color4bv (offset 26) */
+   "p\0"
+   "glColor4bv\0"
+   "\0"
+   /* _mesa_function_pool[13705]: VertexPointer (offset 321) */
+   "iiip\0"
+   "glVertexPointer\0"
+   "\0"
+   /* _mesa_function_pool[13727]: SecondaryColor3uiEXT (will be remapped) */
+   "iii\0"
+   "glSecondaryColor3ui\0"
+   "glSecondaryColor3uiEXT\0"
+   "\0"
+   /* _mesa_function_pool[13775]: StartInstrumentsSGIX (dynamic) */
+   "\0"
+   "glStartInstrumentsSGIX\0"
+   "\0"
+   /* _mesa_function_pool[13800]: SecondaryColor3usvEXT (will be remapped) */
+   "p\0"
+   "glSecondaryColor3usv\0"
+   "glSecondaryColor3usvEXT\0"
+   "\0"
+   /* _mesa_function_pool[13848]: VertexAttrib2fvNV (will be remapped) */
+   "ip\0"
+   "glVertexAttrib2fvNV\0"
+   "\0"
+   /* _mesa_function_pool[13872]: ProgramLocalParameter4dvARB (will be remapped) */
+   "iip\0"
+   "glProgramLocalParameter4dvARB\0"
+   "\0"
+   /* _mesa_function_pool[13907]: DeleteLists (offset 4) */
+   "ii\0"
+   "glDeleteLists\0"
+   "\0"
+   /* _mesa_function_pool[13925]: LogicOp (offset 242) */
+   "i\0"
+   "glLogicOp\0"
+   "\0"
+   /* _mesa_function_pool[13938]: MatrixIndexuivARB (dynamic) */
+   "ip\0"
+   "glMatrixIndexuivARB\0"
+   "\0"
+   /* _mesa_function_pool[13962]: Vertex2s (offset 132) */
+   "ii\0"
+   "glVertex2s\0"
+   "\0"
+   /* _mesa_function_pool[13977]: RenderbufferStorageMultisample (will be remapped) */
+   "iiiii\0"
+   "glRenderbufferStorageMultisample\0"
+   "glRenderbufferStorageMultisampleEXT\0"
+   "\0"
+   /* _mesa_function_pool[14053]: TexCoord4fv (offset 121) */
+   "p\0"
+   "glTexCoord4fv\0"
+   "\0"
+   /* _mesa_function_pool[14070]: Tangent3sEXT (dynamic) */
+   "iii\0"
+   "glTangent3sEXT\0"
+   "\0"
+   /* _mesa_function_pool[14090]: GlobalAlphaFactorfSUN (dynamic) */
+   "f\0"
+   "glGlobalAlphaFactorfSUN\0"
+   "\0"
+   /* _mesa_function_pool[14117]: MultiTexCoord3iARB (offset 396) */
+   "iiii\0"
+   "glMultiTexCoord3i\0"
+   "glMultiTexCoord3iARB\0"
+   "\0"
+   /* _mesa_function_pool[14162]: IsProgram (will be remapped) */
+   "i\0"
+   "glIsProgram\0"
+   "\0"
+   /* _mesa_function_pool[14177]: TexCoordPointerListIBM (dynamic) */
+   "iiipi\0"
+   "glTexCoordPointerListIBM\0"
+   "\0"
+   /* _mesa_function_pool[14209]: VertexAttribI4svEXT (will be remapped) */
+   "ip\0"
+   "glVertexAttribI4svEXT\0"
+   "glVertexAttribI4sv\0"
+   "\0"
+   /* _mesa_function_pool[14254]: GlobalAlphaFactorusSUN (dynamic) */
+   "i\0"
+   "glGlobalAlphaFactorusSUN\0"
+   "\0"
+   /* _mesa_function_pool[14282]: VertexAttrib2dvNV (will be remapped) */
+   "ip\0"
+   "glVertexAttrib2dvNV\0"
+   "\0"
+   /* _mesa_function_pool[14306]: FramebufferRenderbufferEXT (will be remapped) */
+   "iiii\0"
+   "glFramebufferRenderbuffer\0"
+   "glFramebufferRenderbufferEXT\0"
+   "\0"
+   /* _mesa_function_pool[14367]: ClearBufferuiv (will be remapped) */
+   "iip\0"
+   "glClearBufferuiv\0"
+   "\0"
+   /* _mesa_function_pool[14389]: VertexAttrib1dvNV (will be remapped) */
+   "ip\0"
+   "glVertexAttrib1dvNV\0"
+   "\0"
+   /* _mesa_function_pool[14413]: GenTextures (offset 328) */
+   "ip\0"
+   "glGenTextures\0"
+   "glGenTexturesEXT\0"
+   "\0"
+   /* _mesa_function_pool[14448]: FramebufferTextureARB (will be remapped) */
+   "iiii\0"
+   "glFramebufferTextureARB\0"
+   "\0"
+   /* _mesa_function_pool[14478]: SetFenceNV (will be remapped) */
+   "ii\0"
+   "glSetFenceNV\0"
+   "\0"
+   /* _mesa_function_pool[14495]: FramebufferTexture1DEXT (will be remapped) */
+   "iiiii\0"
+   "glFramebufferTexture1D\0"
+   "glFramebufferTexture1DEXT\0"
+   "\0"
+   /* _mesa_function_pool[14551]: GetCombinerOutputParameterivNV (will be remapped) */
+   "iiip\0"
+   "glGetCombinerOutputParameterivNV\0"
+   "\0"
+   /* _mesa_function_pool[14590]: PixelTexGenParameterivSGIS (will be remapped) */
+   "ip\0"
+   "glPixelTexGenParameterivSGIS\0"
+   "\0"
+   /* _mesa_function_pool[14623]: TextureNormalEXT (dynamic) */
+   "i\0"
+   "glTextureNormalEXT\0"
+   "\0"
+   /* _mesa_function_pool[14645]: IndexPointerListIBM (dynamic) */
+   "iipi\0"
+   "glIndexPointerListIBM\0"
+   "\0"
+   /* _mesa_function_pool[14673]: WeightfvARB (dynamic) */
+   "ip\0"
+   "glWeightfvARB\0"
+   "\0"
+   /* _mesa_function_pool[14691]: MultiTexCoordP3ui (will be remapped) */
+   "iii\0"
+   "glMultiTexCoordP3ui\0"
+   "\0"
+   /* _mesa_function_pool[14716]: RasterPos2sv (offset 69) */
+   "p\0"
+   "glRasterPos2sv\0"
+   "\0"
+   /* _mesa_function_pool[14734]: Color4ubv (offset 36) */
+   "p\0"
+   "glColor4ubv\0"
+   "\0"
+   /* _mesa_function_pool[14749]: DrawBuffer (offset 202) */
+   "i\0"
+   "glDrawBuffer\0"
+   "\0"
+   /* _mesa_function_pool[14765]: TexCoord2fv (offset 105) */
+   "p\0"
+   "glTexCoord2fv\0"
+   "\0"
+   /* _mesa_function_pool[14782]: WindowPos4fMESA (will be remapped) */
+   "ffff\0"
+   "glWindowPos4fMESA\0"
+   "\0"
+   /* _mesa_function_pool[14806]: TexCoord1sv (offset 101) */
+   "p\0"
+   "glTexCoord1sv\0"
+   "\0"
+   /* _mesa_function_pool[14823]: WindowPos3dvMESA (will be remapped) */
+   "p\0"
+   "glWindowPos3dv\0"
+   "glWindowPos3dvARB\0"
+   "glWindowPos3dvMESA\0"
+   "\0"
+   /* _mesa_function_pool[14878]: VertexAttribP1uiv (will be remapped) */
+   "iiip\0"
+   "glVertexAttribP1uiv\0"
+   "\0"
+   /* _mesa_function_pool[14904]: VertexAttribP4ui (will be remapped) */
+   "iiii\0"
+   "glVertexAttribP4ui\0"
+   "\0"
+   /* _mesa_function_pool[14929]: DepthFunc (offset 245) */
+   "i\0"
+   "glDepthFunc\0"
+   "\0"
+   /* _mesa_function_pool[14944]: PixelMapusv (offset 253) */
+   "iip\0"
+   "glPixelMapusv\0"
+   "\0"
+   /* _mesa_function_pool[14963]: GetQueryObjecti64vEXT (will be remapped) */
+   "iip\0"
+   "glGetQueryObjecti64vEXT\0"
+   "\0"
+   /* _mesa_function_pool[14992]: MultiTexCoord1dARB (offset 376) */
+   "id\0"
+   "glMultiTexCoord1d\0"
+   "glMultiTexCoord1dARB\0"
+   "\0"
+   /* _mesa_function_pool[15035]: PointParameterivNV (will be remapped) */
+   "ip\0"
+   "glPointParameteriv\0"
+   "glPointParameterivNV\0"
+   "\0"
+   /* _mesa_function_pool[15079]: IsSampler (will be remapped) */
+   "i\0"
+   "glIsSampler\0"
+   "\0"
+   /* _mesa_function_pool[15094]: BlendFunc (offset 241) */
+   "ii\0"
+   "glBlendFunc\0"
+   "\0"
+   /* _mesa_function_pool[15110]: EndTransformFeedbackEXT (will be remapped) */
+   "\0"
+   "glEndTransformFeedbackEXT\0"
+   "glEndTransformFeedback\0"
+   "\0"
+   /* _mesa_function_pool[15161]: Uniform2fvARB (will be remapped) */
+   "iip\0"
+   "glUniform2fv\0"
+   "glUniform2fvARB\0"
+   "\0"
+   /* _mesa_function_pool[15195]: BufferParameteriAPPLE (will be remapped) */
+   "iii\0"
+   "glBufferParameteriAPPLE\0"
+   "\0"
+   /* _mesa_function_pool[15224]: MultiTexCoord3dvARB (offset 393) */
+   "ip\0"
+   "glMultiTexCoord3dv\0"
+   "glMultiTexCoord3dvARB\0"
+   "\0"
+   /* _mesa_function_pool[15269]: ReplacementCodeuiTexCoord2fNormal3fVertex3fvSUN (dynamic) */
+   "pppp\0"
+   "glReplacementCodeuiTexCoord2fNormal3fVertex3fvSUN\0"
+   "\0"
+   /* _mesa_function_pool[15325]: DeleteObjectARB (will be remapped) */
+   "i\0"
+   "glDeleteObjectARB\0"
+   "\0"
+   /* _mesa_function_pool[15346]: GetShaderPrecisionFormat (will be remapped) */
+   "iipp\0"
+   "glGetShaderPrecisionFormat\0"
+   "\0"
+   /* _mesa_function_pool[15379]: MatrixIndexPointerARB (dynamic) */
+   "iiip\0"
+   "glMatrixIndexPointerARB\0"
+   "\0"
+   /* _mesa_function_pool[15409]: ProgramNamedParameter4dvNV (will be remapped) */
+   "iipp\0"
+   "glProgramNamedParameter4dvNV\0"
+   "\0"
+   /* _mesa_function_pool[15444]: Tangent3fvEXT (dynamic) */
+   "p\0"
+   "glTangent3fvEXT\0"
+   "\0"
+   /* _mesa_function_pool[15463]: Flush (offset 217) */
+   "\0"
+   "glFlush\0"
+   "\0"
+   /* _mesa_function_pool[15473]: Color4uiv (offset 38) */
+   "p\0"
+   "glColor4uiv\0"
+   "\0"
+   /* _mesa_function_pool[15488]: VertexAttribI4iEXT (will be remapped) */
+   "iiiii\0"
+   "glVertexAttribI4iEXT\0"
+   "glVertexAttribI4i\0"
+   "\0"
+   /* _mesa_function_pool[15534]: GenVertexArrays (will be remapped) */
+   "ip\0"
+   "glGenVertexArrays\0"
+   "\0"
+   /* _mesa_function_pool[15556]: Uniform3uivEXT (will be remapped) */
+   "iip\0"
+   "glUniform3uivEXT\0"
+   "glUniform3uiv\0"
+   "\0"
+   /* _mesa_function_pool[15592]: RasterPos3sv (offset 77) */
+   "p\0"
+   "glRasterPos3sv\0"
+   "\0"
+   /* _mesa_function_pool[15610]: TexCoordP2ui (will be remapped) */
+   "ii\0"
+   "glTexCoordP2ui\0"
+   "\0"
+   /* _mesa_function_pool[15629]: BindFramebufferEXT (will be remapped) */
+   "ii\0"
+   "glBindFramebuffer\0"
+   "glBindFramebufferEXT\0"
+   "\0"
+   /* _mesa_function_pool[15672]: ReferencePlaneSGIX (dynamic) */
+   "p\0"
+   "glReferencePlaneSGIX\0"
+   "\0"
+   /* _mesa_function_pool[15696]: PushAttrib (offset 219) */
+   "i\0"
+   "glPushAttrib\0"
+   "\0"
+   /* _mesa_function_pool[15712]: RasterPos2i (offset 66) */
+   "ii\0"
+   "glRasterPos2i\0"
+   "\0"
+   /* _mesa_function_pool[15730]: ValidateProgramARB (will be remapped) */
+   "i\0"
+   "glValidateProgram\0"
+   "glValidateProgramARB\0"
+   "\0"
+   /* _mesa_function_pool[15772]: TexParameteriv (offset 181) */
+   "iip\0"
+   "glTexParameteriv\0"
+   "\0"
+   /* _mesa_function_pool[15794]: UnlockArraysEXT (will be remapped) */
+   "\0"
+   "glUnlockArraysEXT\0"
+   "\0"
+   /* _mesa_function_pool[15814]: TexCoord2fColor3fVertex3fSUN (dynamic) */
+   "ffffffff\0"
+   "glTexCoord2fColor3fVertex3fSUN\0"
+   "\0"
+   /* _mesa_function_pool[15855]: WindowPos3fvMESA (will be remapped) */
+   "p\0"
+   "glWindowPos3fv\0"
+   "glWindowPos3fvARB\0"
+   "glWindowPos3fvMESA\0"
+   "\0"
+   /* _mesa_function_pool[15910]: RasterPos2f (offset 64) */
+   "ff\0"
+   "glRasterPos2f\0"
+   "\0"
+   /* _mesa_function_pool[15928]: VertexAttrib1svNV (will be remapped) */
+   "ip\0"
+   "glVertexAttrib1svNV\0"
+   "\0"
+   /* _mesa_function_pool[15952]: RasterPos2d (offset 62) */
+   "dd\0"
+   "glRasterPos2d\0"
+   "\0"
+   /* _mesa_function_pool[15970]: RasterPos3fv (offset 73) */
+   "p\0"
+   "glRasterPos3fv\0"
+   "\0"
+   /* _mesa_function_pool[15988]: CopyTexSubImage3D (offset 373) */
+   "iiiiiiiii\0"
+   "glCopyTexSubImage3D\0"
+   "glCopyTexSubImage3DEXT\0"
+   "\0"
+   /* _mesa_function_pool[16042]: VertexAttrib2dARB (will be remapped) */
+   "idd\0"
+   "glVertexAttrib2d\0"
+   "glVertexAttrib2dARB\0"
+   "\0"
+   /* _mesa_function_pool[16084]: Color4ub (offset 35) */
+   "iiii\0"
+   "glColor4ub\0"
+   "\0"
+   /* _mesa_function_pool[16101]: GetInteger64v (will be remapped) */
+   "ip\0"
+   "glGetInteger64v\0"
+   "\0"
+   /* _mesa_function_pool[16121]: TextureColorMaskSGIS (dynamic) */
+   "iiii\0"
+   "glTextureColorMaskSGIS\0"
+   "\0"
+   /* _mesa_function_pool[16150]: RasterPos2s (offset 68) */
+   "ii\0"
+   "glRasterPos2s\0"
+   "\0"
+   /* _mesa_function_pool[16168]: GetColorTable (offset 343) */
+   "iiip\0"
+   "glGetColorTable\0"
+   "glGetColorTableSGI\0"
+   "glGetColorTableEXT\0"
+   "\0"
+   /* _mesa_function_pool[16228]: SelectBuffer (offset 195) */
+   "ip\0"
+   "glSelectBuffer\0"
+   "\0"
+   /* _mesa_function_pool[16247]: Indexiv (offset 49) */
+   "p\0"
+   "glIndexiv\0"
+   "\0"
+   /* _mesa_function_pool[16260]: TexCoord3i (offset 114) */
+   "iii\0"
+   "glTexCoord3i\0"
+   "\0"
+   /* _mesa_function_pool[16278]: CopyColorTable (offset 342) */
+   "iiiii\0"
+   "glCopyColorTable\0"
+   "glCopyColorTableSGI\0"
+   "\0"
+   /* _mesa_function_pool[16322]: GetHistogramParameterfv (offset 362) */
+   "iip\0"
+   "glGetHistogramParameterfv\0"
+   "glGetHistogramParameterfvEXT\0"
+   "\0"
+   /* _mesa_function_pool[16382]: Frustum (offset 289) */
+   "dddddd\0"
+   "glFrustum\0"
+   "\0"
+   /* _mesa_function_pool[16400]: GetString (offset 275) */
+   "i\0"
+   "glGetString\0"
+   "\0"
+   /* _mesa_function_pool[16415]: ColorPointervINTEL (dynamic) */
+   "iip\0"
+   "glColorPointervINTEL\0"
+   "\0"
+   /* _mesa_function_pool[16441]: TexEnvf (offset 184) */
+   "iif\0"
+   "glTexEnvf\0"
+   "\0"
+   /* _mesa_function_pool[16456]: VertexP2uiv (will be remapped) */
+   "ip\0"
+   "glVertexP2uiv\0"
+   "\0"
+   /* _mesa_function_pool[16474]: TexCoord3d (offset 110) */
+   "ddd\0"
+   "glTexCoord3d\0"
+   "\0"
+   /* _mesa_function_pool[16492]: AlphaFragmentOp1ATI (will be remapped) */
+   "iiiiii\0"
+   "glAlphaFragmentOp1ATI\0"
+   "\0"
+   /* _mesa_function_pool[16522]: TexCoord3f (offset 112) */
+   "fff\0"
+   "glTexCoord3f\0"
+   "\0"
+   /* _mesa_function_pool[16540]: MultiTexCoord3ivARB (offset 397) */
+   "ip\0"
+   "glMultiTexCoord3iv\0"
+   "glMultiTexCoord3ivARB\0"
+   "\0"
+   /* _mesa_function_pool[16585]: MultiTexCoord2sARB (offset 390) */
+   "iii\0"
+   "glMultiTexCoord2s\0"
+   "glMultiTexCoord2sARB\0"
+   "\0"
+   /* _mesa_function_pool[16629]: VertexAttrib1dvARB (will be remapped) */
+   "ip\0"
+   "glVertexAttrib1dv\0"
+   "glVertexAttrib1dvARB\0"
+   "\0"
+   /* _mesa_function_pool[16672]: GetnHistogramARB (will be remapped) */
+   "iiiiip\0"
+   "glGetnHistogramARB\0"
+   "\0"
+   /* _mesa_function_pool[16699]: DeleteTextures (offset 327) */
+   "ip\0"
+   "glDeleteTextures\0"
+   "glDeleteTexturesEXT\0"
+   "\0"
+   /* _mesa_function_pool[16740]: TexCoordPointerEXT (will be remapped) */
+   "iiiip\0"
+   "glTexCoordPointerEXT\0"
+   "\0"
+   /* _mesa_function_pool[16768]: TexSubImage4DSGIS (dynamic) */
+   "iiiiiiiiiiiip\0"
+   "glTexSubImage4DSGIS\0"
+   "\0"
+   /* _mesa_function_pool[16803]: TexCoord3s (offset 116) */
+   "iii\0"
+   "glTexCoord3s\0"
+   "\0"
+   /* _mesa_function_pool[16821]: GetTexLevelParameteriv (offset 285) */
+   "iiip\0"
+   "glGetTexLevelParameteriv\0"
+   "\0"
+   /* _mesa_function_pool[16852]: CombinerStageParameterfvNV (dynamic) */
+   "iip\0"
+   "glCombinerStageParameterfvNV\0"
+   "\0"
+   /* _mesa_function_pool[16886]: VertexAttribP4uiv (will be remapped) */
+   "iiip\0"
+   "glVertexAttribP4uiv\0"
+   "\0"
+   /* _mesa_function_pool[16912]: StopInstrumentsSGIX (dynamic) */
+   "i\0"
+   "glStopInstrumentsSGIX\0"
+   "\0"
+   /* _mesa_function_pool[16937]: TexCoord4fColor4fNormal3fVertex4fSUN (dynamic) */
+   "fffffffffffffff\0"
+   "glTexCoord4fColor4fNormal3fVertex4fSUN\0"
+   "\0"
+   /* _mesa_function_pool[16993]: ClearAccum (offset 204) */
+   "ffff\0"
+   "glClearAccum\0"
+   "\0"
+   /* _mesa_function_pool[17012]: DeformSGIX (dynamic) */
+   "i\0"
+   "glDeformSGIX\0"
+   "\0"
+   /* _mesa_function_pool[17028]: GetVertexAttribfvARB (will be remapped) */
+   "iip\0"
+   "glGetVertexAttribfv\0"
+   "glGetVertexAttribfvARB\0"
+   "\0"
+   /* _mesa_function_pool[17076]: SecondaryColor3ivEXT (will be remapped) */
+   "p\0"
+   "glSecondaryColor3iv\0"
+   "glSecondaryColor3ivEXT\0"
+   "\0"
+   /* _mesa_function_pool[17122]: TexCoord4iv (offset 123) */
+   "p\0"
+   "glTexCoord4iv\0"
+   "\0"
+   /* _mesa_function_pool[17139]: VertexAttribI4uiEXT (will be remapped) */
+   "iiiii\0"
+   "glVertexAttribI4uiEXT\0"
+   "glVertexAttribI4ui\0"
+   "\0"
+   /* _mesa_function_pool[17187]: GetFragmentMaterialfvSGIX (dynamic) */
+   "iip\0"
+   "glGetFragmentMaterialfvSGIX\0"
+   "\0"
+   /* _mesa_function_pool[17220]: UniformMatrix4x2fv (will be remapped) */
+   "iiip\0"
+   "glUniformMatrix4x2fv\0"
+   "\0"
+   /* _mesa_function_pool[17247]: GetDetailTexFuncSGIS (dynamic) */
+   "ip\0"
+   "glGetDetailTexFuncSGIS\0"
+   "\0"
+   /* _mesa_function_pool[17274]: GetCombinerStageParameterfvNV (dynamic) */
+   "iip\0"
+   "glGetCombinerStageParameterfvNV\0"
+   "\0"
+   /* _mesa_function_pool[17311]: SamplerParameterIiv (will be remapped) */
+   "iip\0"
+   "glSamplerParameterIiv\0"
+   "\0"
+   /* _mesa_function_pool[17338]: PolygonOffset (offset 319) */
+   "ff\0"
+   "glPolygonOffset\0"
+   "\0"
+   /* _mesa_function_pool[17358]: BindVertexArray (will be remapped) */
+   "i\0"
+   "glBindVertexArray\0"
+   "\0"
+   /* _mesa_function_pool[17379]: Color4ubVertex2fvSUN (dynamic) */
+   "pp\0"
+   "glColor4ubVertex2fvSUN\0"
+   "\0"
+   /* _mesa_function_pool[17406]: VertexP3uiv (will be remapped) */
+   "ip\0"
+   "glVertexP3uiv\0"
+   "\0"
+   /* _mesa_function_pool[17424]: Rectd (offset 86) */
+   "dddd\0"
+   "glRectd\0"
+   "\0"
+   /* _mesa_function_pool[17438]: TexFilterFuncSGIS (dynamic) */
+   "iiip\0"
+   "glTexFilterFuncSGIS\0"
+   "\0"
+   /* _mesa_function_pool[17464]: TextureBarrierNV (will be remapped) */
+   "\0"
+   "glTextureBarrierNV\0"
+   "\0"
+   /* _mesa_function_pool[17485]: SamplerParameterfv (will be remapped) */
+   "iip\0"
+   "glSamplerParameterfv\0"
+   "\0"
+   /* _mesa_function_pool[17511]: ColorMaskIndexedEXT (will be remapped) */
+   "iiiii\0"
+   "glColorMaskIndexedEXT\0"
+   "glColorMaski\0"
+   "\0"
+   /* _mesa_function_pool[17553]: GetAttribLocationARB (will be remapped) */
+   "ip\0"
+   "glGetAttribLocation\0"
+   "glGetAttribLocationARB\0"
+   "\0"
+   /* _mesa_function_pool[17600]: RasterPos3i (offset 74) */
+   "iii\0"
+   "glRasterPos3i\0"
+   "\0"
+   /* _mesa_function_pool[17619]: VertexAttrib4ubvARB (will be remapped) */
+   "ip\0"
+   "glVertexAttrib4ubv\0"
+   "glVertexAttrib4ubvARB\0"
+   "\0"
+   /* _mesa_function_pool[17664]: DetailTexFuncSGIS (dynamic) */
+   "iip\0"
+   "glDetailTexFuncSGIS\0"
+   "\0"
+   /* _mesa_function_pool[17689]: Normal3fVertex3fSUN (dynamic) */
+   "ffffff\0"
+   "glNormal3fVertex3fSUN\0"
+   "\0"
+   /* _mesa_function_pool[17719]: CopyTexImage2D (offset 324) */
+   "iiiiiiii\0"
+   "glCopyTexImage2D\0"
+   "glCopyTexImage2DEXT\0"
+   "\0"
+   /* _mesa_function_pool[17766]: GetBufferPointervARB (will be remapped) */
+   "iip\0"
+   "glGetBufferPointerv\0"
+   "glGetBufferPointervARB\0"
+   "\0"
+   /* _mesa_function_pool[17814]: ProgramEnvParameter4fARB (will be remapped) */
+   "iiffff\0"
+   "glProgramEnvParameter4fARB\0"
+   "glProgramParameter4fNV\0"
+   "\0"
+   /* _mesa_function_pool[17872]: Uniform3ivARB (will be remapped) */
+   "iip\0"
+   "glUniform3iv\0"
+   "glUniform3ivARB\0"
+   "\0"
+   /* _mesa_function_pool[17906]: Lightfv (offset 160) */
+   "iip\0"
+   "glLightfv\0"
+   "\0"
+   /* _mesa_function_pool[17921]: PrimitiveRestartIndexNV (will be remapped) */
+   "i\0"
+   "glPrimitiveRestartIndexNV\0"
+   "glPrimitiveRestartIndex\0"
+   "\0"
+   /* _mesa_function_pool[17974]: ClearDepth (offset 208) */
+   "d\0"
+   "glClearDepth\0"
+   "\0"
+   /* _mesa_function_pool[17990]: GetFenceivNV (will be remapped) */
+   "iip\0"
+   "glGetFenceivNV\0"
+   "\0"
+   /* _mesa_function_pool[18010]: WindowPos4dvMESA (will be remapped) */
+   "p\0"
+   "glWindowPos4dvMESA\0"
+   "\0"
+   /* _mesa_function_pool[18032]: ColorSubTable (offset 346) */
+   "iiiiip\0"
+   "glColorSubTable\0"
+   "glColorSubTableEXT\0"
+   "\0"
+   /* _mesa_function_pool[18075]: Color4fv (offset 30) */
+   "p\0"
+   "glColor4fv\0"
+   "\0"
+   /* _mesa_function_pool[18089]: MultiTexCoord4ivARB (offset 405) */
+   "ip\0"
+   "glMultiTexCoord4iv\0"
+   "glMultiTexCoord4ivARB\0"
+   "\0"
+   /* _mesa_function_pool[18134]: GetnMinmaxARB (will be remapped) */
+   "iiiiip\0"
+   "glGetnMinmaxARB\0"
+   "\0"
+   /* _mesa_function_pool[18158]: ProgramLocalParameters4fvEXT (will be remapped) */
+   "iiip\0"
+   "glProgramLocalParameters4fvEXT\0"
+   "\0"
+   /* _mesa_function_pool[18195]: ColorPointer (offset 308) */
+   "iiip\0"
+   "glColorPointer\0"
+   "\0"
+   /* _mesa_function_pool[18216]: Rects (offset 92) */
+   "iiii\0"
+   "glRects\0"
+   "\0"
+   /* _mesa_function_pool[18230]: GetMapAttribParameterfvNV (dynamic) */
+   "iiip\0"
+   "glGetMapAttribParameterfvNV\0"
+   "\0"
+   /* _mesa_function_pool[18264]: CreateShaderProgramEXT (will be remapped) */
+   "ip\0"
+   "glCreateShaderProgramEXT\0"
+   "\0"
+   /* _mesa_function_pool[18293]: ActiveProgramEXT (will be remapped) */
+   "i\0"
+   "glActiveProgramEXT\0"
+   "\0"
+   /* _mesa_function_pool[18315]: Lightiv (offset 162) */
+   "iip\0"
+   "glLightiv\0"
+   "\0"
+   /* _mesa_function_pool[18330]: VertexAttrib4sARB (will be remapped) */
+   "iiiii\0"
+   "glVertexAttrib4s\0"
+   "glVertexAttrib4sARB\0"
+   "\0"
+   /* _mesa_function_pool[18374]: GetQueryObjectuivARB (will be remapped) */
+   "iip\0"
+   "glGetQueryObjectuiv\0"
+   "glGetQueryObjectuivARB\0"
+   "\0"
+   /* _mesa_function_pool[18422]: GetTexParameteriv (offset 283) */
+   "iip\0"
+   "glGetTexParameteriv\0"
+   "\0"
+   /* _mesa_function_pool[18447]: MapParameterivNV (dynamic) */
+   "iip\0"
+   "glMapParameterivNV\0"
+   "\0"
+   /* _mesa_function_pool[18471]: GenRenderbuffersEXT (will be remapped) */
+   "ip\0"
+   "glGenRenderbuffers\0"
+   "glGenRenderbuffersEXT\0"
+   "\0"
+   /* _mesa_function_pool[18516]: ClearBufferfv (will be remapped) */
+   "iip\0"
+   "glClearBufferfv\0"
+   "\0"
+   /* _mesa_function_pool[18537]: VertexAttrib2dvARB (will be remapped) */
+   "ip\0"
+   "glVertexAttrib2dv\0"
+   "glVertexAttrib2dvARB\0"
+   "\0"
+   /* _mesa_function_pool[18580]: EdgeFlagPointerEXT (will be remapped) */
+   "iip\0"
+   "glEdgeFlagPointerEXT\0"
+   "\0"
+   /* _mesa_function_pool[18606]: VertexAttribs2svNV (will be remapped) */
+   "iip\0"
+   "glVertexAttribs2svNV\0"
+   "\0"
+   /* _mesa_function_pool[18632]: WeightbvARB (dynamic) */
+   "ip\0"
+   "glWeightbvARB\0"
+   "\0"
+   /* _mesa_function_pool[18650]: VertexAttrib2fvARB (will be remapped) */
+   "ip\0"
+   "glVertexAttrib2fv\0"
+   "glVertexAttrib2fvARB\0"
+   "\0"
+   /* _mesa_function_pool[18693]: GetBufferParameterivARB (will be remapped) */
+   "iip\0"
+   "glGetBufferParameteriv\0"
+   "glGetBufferParameterivARB\0"
+   "\0"
+   /* _mesa_function_pool[18747]: Rectdv (offset 87) */
+   "pp\0"
+   "glRectdv\0"
+   "\0"
+   /* _mesa_function_pool[18760]: ListParameteriSGIX (dynamic) */
+   "iii\0"
+   "glListParameteriSGIX\0"
+   "\0"
+   /* _mesa_function_pool[18786]: BlendEquationiARB (will be remapped) */
+   "ii\0"
+   "glBlendEquationiARB\0"
+   "glBlendEquationIndexedAMD\0"
+   "\0"
+   /* _mesa_function_pool[18836]: ReplacementCodeuiColor4fNormal3fVertex3fSUN (dynamic) */
+   "iffffffffff\0"
+   "glReplacementCodeuiColor4fNormal3fVertex3fSUN\0"
+   "\0"
+   /* _mesa_function_pool[18895]: InstrumentsBufferSGIX (dynamic) */
+   "ip\0"
+   "glInstrumentsBufferSGIX\0"
+   "\0"
+   /* _mesa_function_pool[18923]: VertexAttrib4NivARB (will be remapped) */
+   "ip\0"
+   "glVertexAttrib4Niv\0"
+   "glVertexAttrib4NivARB\0"
+   "\0"
+   /* _mesa_function_pool[18968]: DrawArraysInstancedARB (will be remapped) */
+   "iiii\0"
+   "glDrawArraysInstancedARB\0"
+   "glDrawArraysInstancedEXT\0"
+   "glDrawArraysInstanced\0"
+   "\0"
+   /* _mesa_function_pool[19046]: GetAttachedShaders (will be remapped) */
+   "iipp\0"
+   "glGetAttachedShaders\0"
+   "\0"
+   /* _mesa_function_pool[19073]: GenVertexArraysAPPLE (will be remapped) */
+   "ip\0"
+   "glGenVertexArraysAPPLE\0"
+   "\0"
+   /* _mesa_function_pool[19100]: ClearBufferfi (will be remapped) */
+   "iifi\0"
+   "glClearBufferfi\0"
+   "\0"
+   /* _mesa_function_pool[19122]: Materialiv (offset 172) */
+   "iip\0"
+   "glMaterialiv\0"
+   "\0"
+   /* _mesa_function_pool[19140]: PushClientAttrib (offset 335) */
+   "i\0"
+   "glPushClientAttrib\0"
+   "\0"
+   /* _mesa_function_pool[19162]: SamplerParameteriv (will be remapped) */
+   "iip\0"
+   "glSamplerParameteriv\0"
+   "\0"
+   /* _mesa_function_pool[19188]: TexCoord2fColor4fNormal3fVertex3fvSUN (dynamic) */
+   "pppp\0"
+   "glTexCoord2fColor4fNormal3fVertex3fvSUN\0"
+   "\0"
+   /* _mesa_function_pool[19234]: WindowPos2iMESA (will be remapped) */
+   "ii\0"
+   "glWindowPos2i\0"
+   "glWindowPos2iARB\0"
+   "glWindowPos2iMESA\0"
+   "\0"
+   /* _mesa_function_pool[19287]: SampleMaskSGIS (will be remapped) */
+   "fi\0"
+   "glSampleMaskSGIS\0"
+   "glSampleMaskEXT\0"
+   "\0"
+   /* _mesa_function_pool[19324]: SecondaryColor3fvEXT (will be remapped) */
+   "p\0"
+   "glSecondaryColor3fv\0"
+   "glSecondaryColor3fvEXT\0"
+   "\0"
+   /* _mesa_function_pool[19370]: PolygonMode (offset 174) */
+   "ii\0"
+   "glPolygonMode\0"
+   "\0"
+   /* _mesa_function_pool[19388]: CompressedTexSubImage1DARB (will be remapped) */
+   "iiiiiip\0"
+   "glCompressedTexSubImage1D\0"
+   "glCompressedTexSubImage1DARB\0"
+   "\0"
+   /* _mesa_function_pool[19452]: VertexAttribI1iEXT (will be remapped) */
+   "ii\0"
+   "glVertexAttribI1iEXT\0"
+   "glVertexAttribI1i\0"
+   "\0"
+   /* _mesa_function_pool[19495]: TexCoord2fNormal3fVertex3fSUN (dynamic) */
+   "ffffffff\0"
+   "glTexCoord2fNormal3fVertex3fSUN\0"
+   "\0"
+   /* _mesa_function_pool[19537]: GetVertexAttribivNV (will be remapped) */
+   "iip\0"
+   "glGetVertexAttribivNV\0"
+   "\0"
+   /* _mesa_function_pool[19564]: GetProgramStringARB (will be remapped) */
+   "iip\0"
+   "glGetProgramStringARB\0"
+   "\0"
+   /* _mesa_function_pool[19591]: GetnUniformdvARB (will be remapped) */
+   "iiip\0"
+   "glGetnUniformdvARB\0"
+   "\0"
+   /* _mesa_function_pool[19616]: DrawElementsInstancedBaseVertex (will be remapped) */
+   "iiipii\0"
+   "glDrawElementsInstancedBaseVertex\0"
+   "\0"
+   /* _mesa_function_pool[19658]: VertexAttribIPointerEXT (will be remapped) */
+   "iiiip\0"
+   "glVertexAttribIPointerEXT\0"
+   "glVertexAttribIPointer\0"
+   "\0"
+   /* _mesa_function_pool[19714]: TexBumpParameterfvATI (will be remapped) */
+   "ip\0"
+   "glTexBumpParameterfvATI\0"
+   "\0"
+   /* _mesa_function_pool[19742]: Tangent3ivEXT (dynamic) */
+   "p\0"
+   "glTangent3ivEXT\0"
+   "\0"
+   /* _mesa_function_pool[19761]: CompileShaderARB (will be remapped) */
+   "i\0"
+   "glCompileShader\0"
+   "glCompileShaderARB\0"
+   "\0"
+   /* _mesa_function_pool[19799]: DeleteShader (will be remapped) */
+   "i\0"
+   "glDeleteShader\0"
+   "\0"
+   /* _mesa_function_pool[19817]: DisableClientState (offset 309) */
+   "i\0"
+   "glDisableClientState\0"
+   "\0"
+   /* _mesa_function_pool[19841]: TexGeni (offset 192) */
+   "iii\0"
+   "glTexGeni\0"
+   "\0"
+   /* _mesa_function_pool[19856]: TexGenf (offset 190) */
+   "iif\0"
+   "glTexGenf\0"
+   "\0"
+   /* _mesa_function_pool[19871]: Uniform3fARB (will be remapped) */
+   "ifff\0"
+   "glUniform3f\0"
+   "glUniform3fARB\0"
+   "\0"
+   /* _mesa_function_pool[19904]: TexGend (offset 188) */
+   "iid\0"
+   "glTexGend\0"
+   "\0"
+   /* _mesa_function_pool[19919]: ListParameterfvSGIX (dynamic) */
+   "iip\0"
+   "glListParameterfvSGIX\0"
+   "\0"
+   /* _mesa_function_pool[19946]: GetPolygonStipple (offset 274) */
+   "p\0"
+   "glGetPolygonStipple\0"
+   "\0"
+   /* _mesa_function_pool[19969]: ColorP3ui (will be remapped) */
+   "ii\0"
+   "glColorP3ui\0"
+   "\0"
+   /* _mesa_function_pool[19985]: Tangent3dvEXT (dynamic) */
+   "p\0"
+   "glTangent3dvEXT\0"
+   "\0"
+   /* _mesa_function_pool[20004]: BindBufferOffsetEXT (will be remapped) */
+   "iiii\0"
+   "glBindBufferOffsetEXT\0"
+   "\0"
+   /* _mesa_function_pool[20032]: WindowPos3sMESA (will be remapped) */
+   "iii\0"
+   "glWindowPos3s\0"
+   "glWindowPos3sARB\0"
+   "glWindowPos3sMESA\0"
+   "\0"
+   /* _mesa_function_pool[20086]: VertexAttrib2svNV (will be remapped) */
+   "ip\0"
+   "glVertexAttrib2svNV\0"
+   "\0"
+   /* _mesa_function_pool[20110]: DisableIndexedEXT (will be remapped) */
+   "ii\0"
+   "glDisableIndexedEXT\0"
+   "glDisablei\0"
+   "\0"
+   /* _mesa_function_pool[20145]: NormalP3uiv (will be remapped) */
+   "ip\0"
+   "glNormalP3uiv\0"
+   "\0"
+   /* _mesa_function_pool[20163]: SecondaryColorP3uiv (will be remapped) */
+   "ip\0"
+   "glSecondaryColorP3uiv\0"
+   "\0"
+   /* _mesa_function_pool[20189]: BindBufferBaseEXT (will be remapped) */
+   "iii\0"
+   "glBindBufferBaseEXT\0"
+   "glBindBufferBase\0"
+   "\0"
+   /* _mesa_function_pool[20231]: TexCoord2fVertex3fvSUN (dynamic) */
+   "pp\0"
+   "glTexCoord2fVertex3fvSUN\0"
+   "\0"
+   /* _mesa_function_pool[20260]: WindowPos4sMESA (will be remapped) */
+   "iiii\0"
+   "glWindowPos4sMESA\0"
+   "\0"
+   /* _mesa_function_pool[20284]: GetnPixelMapuivARB (will be remapped) */
+   "iip\0"
+   "glGetnPixelMapuivARB\0"
+   "\0"
+   /* _mesa_function_pool[20310]: VertexAttrib4NuivARB (will be remapped) */
+   "ip\0"
+   "glVertexAttrib4Nuiv\0"
+   "glVertexAttrib4NuivARB\0"
+   "\0"
+   /* _mesa_function_pool[20357]: ClientActiveTextureARB (offset 375) */
+   "i\0"
+   "glClientActiveTexture\0"
+   "glClientActiveTextureARB\0"
+   "\0"
+   /* _mesa_function_pool[20407]: GetSamplerParameterIuiv (will be remapped) */
+   "iip\0"
+   "glGetSamplerParameterIuiv\0"
+   "\0"
+   /* _mesa_function_pool[20438]: ReplacementCodeusvSUN (dynamic) */
+   "p\0"
+   "glReplacementCodeusvSUN\0"
+   "\0"
+   /* _mesa_function_pool[20465]: Uniform4fARB (will be remapped) */
+   "iffff\0"
+   "glUniform4f\0"
+   "glUniform4fARB\0"
+   "\0"
+   /* _mesa_function_pool[20499]: Color4sv (offset 34) */
+   "p\0"
+   "glColor4sv\0"
+   "\0"
+   /* _mesa_function_pool[20513]: FlushMappedBufferRange (will be remapped) */
+   "iii\0"
+   "glFlushMappedBufferRange\0"
+   "\0"
+   /* _mesa_function_pool[20543]: IsProgramNV (will be remapped) */
+   "i\0"
+   "glIsProgramARB\0"
+   "glIsProgramNV\0"
+   "\0"
+   /* _mesa_function_pool[20575]: FlushMappedBufferRangeAPPLE (will be remapped) */
+   "iii\0"
+   "glFlushMappedBufferRangeAPPLE\0"
+   "\0"
+   /* _mesa_function_pool[20610]: PixelZoom (offset 246) */
+   "ff\0"
+   "glPixelZoom\0"
+   "\0"
+   /* _mesa_function_pool[20626]: ReplacementCodePointerSUN (dynamic) */
+   "iip\0"
+   "glReplacementCodePointerSUN\0"
+   "\0"
+   /* _mesa_function_pool[20659]: ProgramEnvParameter4dARB (will be remapped) */
+   "iidddd\0"
+   "glProgramEnvParameter4dARB\0"
+   "glProgramParameter4dNV\0"
+   "\0"
+   /* _mesa_function_pool[20717]: ColorTableParameterfv (offset 340) */
+   "iip\0"
+   "glColorTableParameterfv\0"
+   "glColorTableParameterfvSGI\0"
+   "\0"
+   /* _mesa_function_pool[20773]: FragmentLightModelfSGIX (dynamic) */
+   "if\0"
+   "glFragmentLightModelfSGIX\0"
+   "\0"
+   /* _mesa_function_pool[20803]: Binormal3bvEXT (dynamic) */
+   "p\0"
+   "glBinormal3bvEXT\0"
+   "\0"
+   /* _mesa_function_pool[20823]: PixelMapuiv (offset 252) */
+   "iip\0"
+   "glPixelMapuiv\0"
+   "\0"
+   /* _mesa_function_pool[20842]: Color3dv (offset 12) */
+   "p\0"
+   "glColor3dv\0"
+   "\0"
+   /* _mesa_function_pool[20856]: IsTexture (offset 330) */
+   "i\0"
+   "glIsTexture\0"
+   "glIsTextureEXT\0"
+   "\0"
+   /* _mesa_function_pool[20886]: GenSamplers (will be remapped) */
+   "ip\0"
+   "glGenSamplers\0"
+   "\0"
+   /* _mesa_function_pool[20904]: VertexAttribP3uiv (will be remapped) */
+   "iiip\0"
+   "glVertexAttribP3uiv\0"
+   "\0"
+   /* _mesa_function_pool[20930]: VertexWeightfvEXT (dynamic) */
+   "p\0"
+   "glVertexWeightfvEXT\0"
+   "\0"
+   /* _mesa_function_pool[20953]: VertexAttrib1dARB (will be remapped) */
+   "id\0"
+   "glVertexAttrib1d\0"
+   "glVertexAttrib1dARB\0"
+   "\0"
+   /* _mesa_function_pool[20994]: ImageTransformParameterivHP (dynamic) */
+   "iip\0"
+   "glImageTransformParameterivHP\0"
+   "\0"
+   /* _mesa_function_pool[21029]: TexCoord4i (offset 122) */
+   "iiii\0"
+   "glTexCoord4i\0"
+   "\0"
+   /* _mesa_function_pool[21048]: DeleteQueriesARB (will be remapped) */
+   "ip\0"
+   "glDeleteQueries\0"
+   "glDeleteQueriesARB\0"
+   "\0"
+   /* _mesa_function_pool[21087]: Color4ubVertex2fSUN (dynamic) */
+   "iiiiff\0"
+   "glColor4ubVertex2fSUN\0"
+   "\0"
+   /* _mesa_function_pool[21117]: FragmentColorMaterialSGIX (dynamic) */
+   "ii\0"
+   "glFragmentColorMaterialSGIX\0"
+   "\0"
+   /* _mesa_function_pool[21149]: CurrentPaletteMatrixARB (dynamic) */
+   "i\0"
+   "glCurrentPaletteMatrixARB\0"
+   "\0"
+   /* _mesa_function_pool[21178]: GetMapdv (offset 266) */
+   "iip\0"
+   "glGetMapdv\0"
+   "\0"
+   /* _mesa_function_pool[21194]: ObjectPurgeableAPPLE (will be remapped) */
+   "iii\0"
+   "glObjectPurgeableAPPLE\0"
+   "\0"
+   /* _mesa_function_pool[21222]: GetStringi (will be remapped) */
+   "ii\0"
+   "glGetStringi\0"
+   "\0"
+   /* _mesa_function_pool[21239]: SamplePatternSGIS (will be remapped) */
+   "i\0"
+   "glSamplePatternSGIS\0"
+   "glSamplePatternEXT\0"
+   "\0"
+   /* _mesa_function_pool[21281]: PixelStoref (offset 249) */
+   "if\0"
+   "glPixelStoref\0"
+   "\0"
+   /* _mesa_function_pool[21299]: IsQueryARB (will be remapped) */
+   "i\0"
+   "glIsQuery\0"
+   "glIsQueryARB\0"
+   "\0"
+   /* _mesa_function_pool[21325]: ReplacementCodeuiColor4ubVertex3fSUN (dynamic) */
+   "iiiiifff\0"
+   "glReplacementCodeuiColor4ubVertex3fSUN\0"
+   "\0"
+   /* _mesa_function_pool[21374]: PixelStorei (offset 250) */
+   "ii\0"
+   "glPixelStorei\0"
+   "\0"
+   /* _mesa_function_pool[21392]: VertexAttrib4usvARB (will be remapped) */
+   "ip\0"
+   "glVertexAttrib4usv\0"
+   "glVertexAttrib4usvARB\0"
+   "\0"
+   /* _mesa_function_pool[21437]: LinkProgramARB (will be remapped) */
+   "i\0"
+   "glLinkProgram\0"
+   "glLinkProgramARB\0"
+   "\0"
+   /* _mesa_function_pool[21471]: VertexAttrib2fNV (will be remapped) */
+   "iff\0"
+   "glVertexAttrib2fNV\0"
+   "\0"
+   /* _mesa_function_pool[21495]: ShaderSourceARB (will be remapped) */
+   "iipp\0"
+   "glShaderSource\0"
+   "glShaderSourceARB\0"
+   "\0"
+   /* _mesa_function_pool[21534]: FragmentMaterialiSGIX (dynamic) */
+   "iii\0"
+   "glFragmentMaterialiSGIX\0"
+   "\0"
+   /* _mesa_function_pool[21563]: EvalCoord2dv (offset 233) */
+   "p\0"
+   "glEvalCoord2dv\0"
+   "\0"
+   /* _mesa_function_pool[21581]: VertexAttrib3svARB (will be remapped) */
+   "ip\0"
+   "glVertexAttrib3sv\0"
+   "glVertexAttrib3svARB\0"
+   "\0"
+   /* _mesa_function_pool[21624]: ColorMaterial (offset 151) */
+   "ii\0"
+   "glColorMaterial\0"
+   "\0"
+   /* _mesa_function_pool[21644]: CompressedTexSubImage3DARB (will be remapped) */
+   "iiiiiiiiiip\0"
+   "glCompressedTexSubImage3D\0"
+   "glCompressedTexSubImage3DARB\0"
+   "\0"
+   /* _mesa_function_pool[21712]: WindowPos2ivMESA (will be remapped) */
+   "p\0"
+   "glWindowPos2iv\0"
+   "glWindowPos2ivARB\0"
+   "glWindowPos2ivMESA\0"
+   "\0"
+   /* _mesa_function_pool[21767]: IsFramebufferEXT (will be remapped) */
+   "i\0"
+   "glIsFramebuffer\0"
+   "glIsFramebufferEXT\0"
+   "\0"
+   /* _mesa_function_pool[21805]: Uniform4ivARB (will be remapped) */
+   "iip\0"
+   "glUniform4iv\0"
+   "glUniform4ivARB\0"
+   "\0"
+   /* _mesa_function_pool[21839]: GetVertexAttribdvARB (will be remapped) */
+   "iip\0"
+   "glGetVertexAttribdv\0"
+   "glGetVertexAttribdvARB\0"
+   "\0"
+   /* _mesa_function_pool[21887]: TexBumpParameterivATI (will be remapped) */
+   "ip\0"
+   "glTexBumpParameterivATI\0"
+   "\0"
+   /* _mesa_function_pool[21915]: GetSeparableFilter (offset 359) */
+   "iiippp\0"
+   "glGetSeparableFilter\0"
+   "glGetSeparableFilterEXT\0"
+   "\0"
+   /* _mesa_function_pool[21968]: Binormal3dEXT (dynamic) */
+   "ddd\0"
+   "glBinormal3dEXT\0"
+   "\0"
+   /* _mesa_function_pool[21989]: SpriteParameteriSGIX (dynamic) */
+   "ii\0"
+   "glSpriteParameteriSGIX\0"
+   "\0"
+   /* _mesa_function_pool[22016]: RequestResidentProgramsNV (will be remapped) */
+   "ip\0"
+   "glRequestResidentProgramsNV\0"
+   "\0"
+   /* _mesa_function_pool[22048]: TagSampleBufferSGIX (dynamic) */
+   "\0"
+   "glTagSampleBufferSGIX\0"
+   "\0"
+   /* _mesa_function_pool[22072]: TransformFeedbackVaryingsEXT (will be remapped) */
+   "iipi\0"
+   "glTransformFeedbackVaryingsEXT\0"
+   "glTransformFeedbackVaryings\0"
+   "\0"
+   /* _mesa_function_pool[22137]: FeedbackBuffer (offset 194) */
+   "iip\0"
+   "glFeedbackBuffer\0"
+   "\0"
+   /* _mesa_function_pool[22159]: RasterPos2iv (offset 67) */
+   "p\0"
+   "glRasterPos2iv\0"
+   "\0"
+   /* _mesa_function_pool[22177]: TexImage1D (offset 182) */
+   "iiiiiiip\0"
+   "glTexImage1D\0"
+   "\0"
+   /* _mesa_function_pool[22200]: ListParameterivSGIX (dynamic) */
+   "iip\0"
+   "glListParameterivSGIX\0"
+   "\0"
+   /* _mesa_function_pool[22227]: MultiDrawElementsEXT (will be remapped) */
+   "ipipi\0"
+   "glMultiDrawElements\0"
+   "glMultiDrawElementsEXT\0"
+   "\0"
+   /* _mesa_function_pool[22277]: Color3s (offset 17) */
+   "iii\0"
+   "glColor3s\0"
+   "\0"
+   /* _mesa_function_pool[22292]: Uniform1ivARB (will be remapped) */
+   "iip\0"
+   "glUniform1iv\0"
+   "glUniform1ivARB\0"
+   "\0"
+   /* _mesa_function_pool[22326]: WindowPos2sMESA (will be remapped) */
+   "ii\0"
+   "glWindowPos2s\0"
+   "glWindowPos2sARB\0"
+   "glWindowPos2sMESA\0"
+   "\0"
+   /* _mesa_function_pool[22379]: WeightusvARB (dynamic) */
+   "ip\0"
+   "glWeightusvARB\0"
+   "\0"
+   /* _mesa_function_pool[22398]: ColorP4ui (will be remapped) */
+   "ii\0"
+   "glColorP4ui\0"
+   "\0"
+   /* _mesa_function_pool[22414]: TexCoordPointer (offset 320) */
+   "iiip\0"
+   "glTexCoordPointer\0"
+   "\0"
+   /* _mesa_function_pool[22438]: FogCoordPointerEXT (will be remapped) */
+   "iip\0"
+   "glFogCoordPointer\0"
+   "glFogCoordPointerEXT\0"
+   "\0"
+   /* _mesa_function_pool[22482]: GetnSeparableFilterARB (will be remapped) */
+   "iiiipipp\0"
+   "glGetnSeparableFilterARB\0"
+   "\0"
+   /* _mesa_function_pool[22517]: IndexMaterialEXT (dynamic) */
+   "ii\0"
+   "glIndexMaterialEXT\0"
+   "\0"
+   /* _mesa_function_pool[22540]: Color3i (offset 15) */
+   "iii\0"
+   "glColor3i\0"
+   "\0"
+   /* _mesa_function_pool[22555]: FrontFace (offset 157) */
+   "i\0"
+   "glFrontFace\0"
+   "\0"
+   /* _mesa_function_pool[22570]: EvalCoord2d (offset 232) */
+   "dd\0"
+   "glEvalCoord2d\0"
+   "\0"
+   /* _mesa_function_pool[22588]: SecondaryColor3ubvEXT (will be remapped) */
+   "p\0"
+   "glSecondaryColor3ubv\0"
+   "glSecondaryColor3ubvEXT\0"
+   "\0"
+   /* _mesa_function_pool[22636]: EvalCoord2f (offset 234) */
+   "ff\0"
+   "glEvalCoord2f\0"
+   "\0"
+   /* _mesa_function_pool[22654]: VertexAttrib4dvARB (will be remapped) */
+   "ip\0"
+   "glVertexAttrib4dv\0"
+   "glVertexAttrib4dvARB\0"
+   "\0"
+   /* _mesa_function_pool[22697]: BindAttribLocationARB (will be remapped) */
+   "iip\0"
+   "glBindAttribLocation\0"
+   "glBindAttribLocationARB\0"
+   "\0"
+   /* _mesa_function_pool[22747]: Color3b (offset 9) */
+   "iii\0"
+   "glColor3b\0"
+   "\0"
+   /* _mesa_function_pool[22762]: MultiTexCoord2dARB (offset 384) */
+   "idd\0"
+   "glMultiTexCoord2d\0"
+   "glMultiTexCoord2dARB\0"
+   "\0"
+   /* _mesa_function_pool[22806]: ExecuteProgramNV (will be remapped) */
+   "iip\0"
+   "glExecuteProgramNV\0"
+   "\0"
+   /* _mesa_function_pool[22830]: Color3f (offset 13) */
+   "fff\0"
+   "glColor3f\0"
+   "\0"
+   /* _mesa_function_pool[22845]: LightEnviSGIX (dynamic) */
+   "ii\0"
+   "glLightEnviSGIX\0"
+   "\0"
+   /* _mesa_function_pool[22865]: Color3d (offset 11) */
+   "ddd\0"
+   "glColor3d\0"
+   "\0"
+   /* _mesa_function_pool[22880]: Normal3dv (offset 55) */
+   "p\0"
+   "glNormal3dv\0"
+   "\0"
+   /* _mesa_function_pool[22895]: Lightf (offset 159) */
+   "iif\0"
+   "glLightf\0"
+   "\0"
+   /* _mesa_function_pool[22909]: ReplacementCodeuiSUN (dynamic) */
+   "i\0"
+   "glReplacementCodeuiSUN\0"
+   "\0"
+   /* _mesa_function_pool[22935]: MatrixMode (offset 293) */
+   "i\0"
+   "glMatrixMode\0"
+   "\0"
+   /* _mesa_function_pool[22951]: GetPixelMapusv (offset 273) */
+   "ip\0"
+   "glGetPixelMapusv\0"
+   "\0"
+   /* _mesa_function_pool[22972]: Lighti (offset 161) */
+   "iii\0"
+   "glLighti\0"
+   "\0"
+   /* _mesa_function_pool[22986]: VertexAttribPointerNV (will be remapped) */
+   "iiiip\0"
+   "glVertexAttribPointerNV\0"
+   "\0"
+   /* _mesa_function_pool[23017]: ClearDepthf (will be remapped) */
+   "f\0"
+   "glClearDepthf\0"
+   "\0"
+   /* _mesa_function_pool[23034]: GetBooleanIndexedvEXT (will be remapped) */
+   "iip\0"
+   "glGetBooleanIndexedvEXT\0"
+   "glGetBooleani_v\0"
+   "\0"
+   /* _mesa_function_pool[23079]: GetFramebufferAttachmentParameterivEXT (will be remapped) */
+   "iiip\0"
+   "glGetFramebufferAttachmentParameteriv\0"
+   "glGetFramebufferAttachmentParameterivEXT\0"
+   "\0"
+   /* _mesa_function_pool[23164]: PixelTransformParameterfEXT (dynamic) */
+   "iif\0"
+   "glPixelTransformParameterfEXT\0"
+   "\0"
+   /* _mesa_function_pool[23199]: MultiTexCoord4dvARB (offset 401) */
+   "ip\0"
+   "glMultiTexCoord4dv\0"
+   "glMultiTexCoord4dvARB\0"
+   "\0"
+   /* _mesa_function_pool[23244]: PixelTransformParameteriEXT (dynamic) */
+   "iii\0"
+   "glPixelTransformParameteriEXT\0"
+   "\0"
+   /* _mesa_function_pool[23279]: GetDoublev (offset 260) */
+   "ip\0"
+   "glGetDoublev\0"
+   "\0"
+   /* _mesa_function_pool[23296]: MultiTexCoordP4ui (will be remapped) */
+   "iii\0"
+   "glMultiTexCoordP4ui\0"
+   "\0"
+   /* _mesa_function_pool[23321]: TexCoordP2uiv (will be remapped) */
+   "ip\0"
+   "glTexCoordP2uiv\0"
+   "\0"
+   /* _mesa_function_pool[23341]: MultMatrixd (offset 295) */
+   "p\0"
+   "glMultMatrixd\0"
+   "\0"
+   /* _mesa_function_pool[23358]: MultMatrixf (offset 294) */
+   "p\0"
+   "glMultMatrixf\0"
+   "\0"
+   /* _mesa_function_pool[23375]: VertexAttribI4bvEXT (will be remapped) */
+   "ip\0"
+   "glVertexAttribI4bvEXT\0"
+   "glVertexAttribI4bv\0"
+   "\0"
+   /* _mesa_function_pool[23420]: TexCoord2fColor4ubVertex3fSUN (dynamic) */
+   "ffiiiifff\0"
+   "glTexCoord2fColor4ubVertex3fSUN\0"
+   "\0"
+   /* _mesa_function_pool[23463]: Uniform1iARB (will be remapped) */
+   "ii\0"
+   "glUniform1i\0"
+   "glUniform1iARB\0"
+   "\0"
+   /* _mesa_function_pool[23494]: GetnMapfvARB (will be remapped) */
+   "iiip\0"
+   "glGetnMapfvARB\0"
+   "\0"
+   /* _mesa_function_pool[23515]: VertexAttribPointerARB (will be remapped) */
+   "iiiiip\0"
+   "glVertexAttribPointer\0"
+   "glVertexAttribPointerARB\0"
+   "\0"
+   /* _mesa_function_pool[23570]: VertexAttrib3sNV (will be remapped) */
+   "iiii\0"
+   "glVertexAttrib3sNV\0"
+   "\0"
+   /* _mesa_function_pool[23595]: SharpenTexFuncSGIS (dynamic) */
+   "iip\0"
+   "glSharpenTexFuncSGIS\0"
+   "\0"
+   /* _mesa_function_pool[23621]: MultiTexCoord4fvARB (offset 403) */
+   "ip\0"
+   "glMultiTexCoord4fv\0"
+   "glMultiTexCoord4fvARB\0"
+   "\0"
+   /* _mesa_function_pool[23666]: Uniform2uiEXT (will be remapped) */
+   "iii\0"
+   "glUniform2uiEXT\0"
+   "glUniform2ui\0"
+   "\0"
+   /* _mesa_function_pool[23700]: TexCoordP3uiv (will be remapped) */
+   "ip\0"
+   "glTexCoordP3uiv\0"
+   "\0"
+   /* _mesa_function_pool[23720]: UniformMatrix2x3fv (will be remapped) */
+   "iiip\0"
+   "glUniformMatrix2x3fv\0"
+   "\0"
+   /* _mesa_function_pool[23747]: SamplerParameteri (will be remapped) */
+   "iii\0"
+   "glSamplerParameteri\0"
+   "\0"
+   /* _mesa_function_pool[23772]: SamplerParameterf (will be remapped) */
+   "iif\0"
+   "glSamplerParameterf\0"
+   "\0"
+   /* _mesa_function_pool[23797]: CombinerParameteriNV (will be remapped) */
+   "ii\0"
+   "glCombinerParameteriNV\0"
+   "\0"
+   /* _mesa_function_pool[23824]: DeleteAsyncMarkersSGIX (dynamic) */
+   "ii\0"
+   "glDeleteAsyncMarkersSGIX\0"
+   "\0"
+   /* _mesa_function_pool[23853]: ReplacementCodeusSUN (dynamic) */
+   "i\0"
+   "glReplacementCodeusSUN\0"
+   "\0"
+   /* _mesa_function_pool[23879]: IsAsyncMarkerSGIX (dynamic) */
+   "i\0"
+   "glIsAsyncMarkerSGIX\0"
+   "\0"
+   /* _mesa_function_pool[23902]: FrameZoomSGIX (dynamic) */
+   "i\0"
+   "glFrameZoomSGIX\0"
+   "\0"
+   /* _mesa_function_pool[23921]: Normal3fVertex3fvSUN (dynamic) */
+   "pp\0"
+   "glNormal3fVertex3fvSUN\0"
+   "\0"
+   /* _mesa_function_pool[23948]: GetnUniformuivARB (will be remapped) */
+   "iiip\0"
+   "glGetnUniformuivARB\0"
+   "\0"
+   /* _mesa_function_pool[23974]: RasterPos4sv (offset 85) */
+   "p\0"
+   "glRasterPos4sv\0"
+   "\0"
+   /* _mesa_function_pool[23992]: VertexAttrib4NsvARB (will be remapped) */
+   "ip\0"
+   "glVertexAttrib4Nsv\0"
+   "glVertexAttrib4NsvARB\0"
+   "\0"
+   /* _mesa_function_pool[24037]: VertexAttrib3fvARB (will be remapped) */
+   "ip\0"
+   "glVertexAttrib3fv\0"
+   "glVertexAttrib3fvARB\0"
+   "\0"
+   /* _mesa_function_pool[24080]: ClearColor (offset 206) */
+   "ffff\0"
+   "glClearColor\0"
+   "\0"
+   /* _mesa_function_pool[24099]: GetSynciv (will be remapped) */
+   "iiipp\0"
+   "glGetSynciv\0"
+   "\0"
+   /* _mesa_function_pool[24118]: ClearColorIiEXT (will be remapped) */
+   "iiii\0"
+   "glClearColorIiEXT\0"
+   "\0"
+   /* _mesa_function_pool[24142]: DeleteFramebuffersEXT (will be remapped) */
+   "ip\0"
+   "glDeleteFramebuffers\0"
+   "glDeleteFramebuffersEXT\0"
+   "\0"
+   /* _mesa_function_pool[24191]: GlobalAlphaFactorsSUN (dynamic) */
+   "i\0"
+   "glGlobalAlphaFactorsSUN\0"
+   "\0"
+   /* _mesa_function_pool[24218]: IsEnabledIndexedEXT (will be remapped) */
+   "ii\0"
+   "glIsEnabledIndexedEXT\0"
+   "glIsEnabledi\0"
+   "\0"
+   /* _mesa_function_pool[24257]: TexEnviv (offset 187) */
+   "iip\0"
+   "glTexEnviv\0"
+   "\0"
+   /* _mesa_function_pool[24273]: TexSubImage3D (offset 372) */
+   "iiiiiiiiiip\0"
+   "glTexSubImage3D\0"
+   "glTexSubImage3DEXT\0"
+   "\0"
+   /* _mesa_function_pool[24321]: Tangent3fEXT (dynamic) */
+   "fff\0"
+   "glTangent3fEXT\0"
+   "\0"
+   /* _mesa_function_pool[24341]: SecondaryColor3uivEXT (will be remapped) */
+   "p\0"
+   "glSecondaryColor3uiv\0"
+   "glSecondaryColor3uivEXT\0"
+   "\0"
+   /* _mesa_function_pool[24389]: MatrixIndexubvARB (dynamic) */
+   "ip\0"
+   "glMatrixIndexubvARB\0"
+   "\0"
+   /* _mesa_function_pool[24413]: Color4fNormal3fVertex3fSUN (dynamic) */
+   "ffffffffff\0"
+   "glColor4fNormal3fVertex3fSUN\0"
+   "\0"
+   /* _mesa_function_pool[24454]: PixelTexGenParameterfSGIS (will be remapped) */
+   "if\0"
+   "glPixelTexGenParameterfSGIS\0"
+   "\0"
+   /* _mesa_function_pool[24486]: CreateShader (will be remapped) */
+   "i\0"
+   "glCreateShader\0"
+   "\0"
+   /* _mesa_function_pool[24504]: GetColorTableParameterfv (offset 344) */
+   "iip\0"
+   "glGetColorTableParameterfv\0"
+   "glGetColorTableParameterfvSGI\0"
+   "glGetColorTableParameterfvEXT\0"
+   "\0"
+   /* _mesa_function_pool[24596]: FragmentLightModelfvSGIX (dynamic) */
+   "ip\0"
+   "glFragmentLightModelfvSGIX\0"
+   "\0"
+   /* _mesa_function_pool[24627]: Bitmap (offset 8) */
+   "iiffffp\0"
+   "glBitmap\0"
+   "\0"
+   /* _mesa_function_pool[24645]: MultiTexCoord3fARB (offset 394) */
+   "ifff\0"
+   "glMultiTexCoord3f\0"
+   "glMultiTexCoord3fARB\0"
+   "\0"
+   /* _mesa_function_pool[24690]: GetTexLevelParameterfv (offset 284) */
+   "iiip\0"
+   "glGetTexLevelParameterfv\0"
+   "\0"
+   /* _mesa_function_pool[24721]: GetPixelTexGenParameterfvSGIS (will be remapped) */
+   "ip\0"
+   "glGetPixelTexGenParameterfvSGIS\0"
+   "\0"
+   /* _mesa_function_pool[24757]: GenFramebuffersEXT (will be remapped) */
+   "ip\0"
+   "glGenFramebuffers\0"
+   "glGenFramebuffersEXT\0"
+   "\0"
+   /* _mesa_function_pool[24800]: VertexAttribDivisor (will be remapped) */
+   "ii\0"
+   "glVertexAttribDivisor\0"
+   "\0"
+   /* _mesa_function_pool[24826]: GetProgramParameterdvNV (will be remapped) */
+   "iiip\0"
+   "glGetProgramParameterdvNV\0"
+   "\0"
+   /* _mesa_function_pool[24858]: Vertex2sv (offset 133) */
+   "p\0"
+   "glVertex2sv\0"
+   "\0"
+   /* _mesa_function_pool[24873]: GetIntegerv (offset 263) */
+   "ip\0"
+   "glGetIntegerv\0"
+   "\0"
+   /* _mesa_function_pool[24891]: IsVertexArrayAPPLE (will be remapped) */
+   "i\0"
+   "glIsVertexArray\0"
+   "glIsVertexArrayAPPLE\0"
+   "\0"
+   /* _mesa_function_pool[24931]: FragmentLightfvSGIX (dynamic) */
+   "iip\0"
+   "glFragmentLightfvSGIX\0"
+   "\0"
+   /* _mesa_function_pool[24958]: GetnMapdvARB (will be remapped) */
+   "iiip\0"
+   "glGetnMapdvARB\0"
+   "\0"
+   /* _mesa_function_pool[24979]: DetachShader (will be remapped) */
+   "ii\0"
+   "glDetachShader\0"
+   "\0"
+   /* _mesa_function_pool[24998]: VertexAttrib4NubARB (will be remapped) */
+   "iiiii\0"
+   "glVertexAttrib4Nub\0"
+   "glVertexAttrib4NubARB\0"
+   "\0"
+   /* _mesa_function_pool[25046]: GetProgramEnvParameterfvARB (will be remapped) */
+   "iip\0"
+   "glGetProgramEnvParameterfvARB\0"
+   "\0"
+   /* _mesa_function_pool[25081]: GetTrackMatrixivNV (will be remapped) */
+   "iiip\0"
+   "glGetTrackMatrixivNV\0"
+   "\0"
+   /* _mesa_function_pool[25108]: VertexAttrib3svNV (will be remapped) */
+   "ip\0"
+   "glVertexAttrib3svNV\0"
+   "\0"
+   /* _mesa_function_pool[25132]: Uniform4fvARB (will be remapped) */
+   "iip\0"
+   "glUniform4fv\0"
+   "glUniform4fvARB\0"
+   "\0"
+   /* _mesa_function_pool[25166]: MultTransposeMatrixfARB (will be remapped) */
+   "p\0"
+   "glMultTransposeMatrixf\0"
+   "glMultTransposeMatrixfARB\0"
+   "\0"
+   /* _mesa_function_pool[25218]: GetTexEnviv (offset 277) */
+   "iip\0"
+   "glGetTexEnviv\0"
+   "\0"
+   /* _mesa_function_pool[25237]: ColorFragmentOp1ATI (will be remapped) */
+   "iiiiiii\0"
+   "glColorFragmentOp1ATI\0"
+   "\0"
+   /* _mesa_function_pool[25268]: GetUniformfvARB (will be remapped) */
+   "iip\0"
+   "glGetUniformfv\0"
+   "glGetUniformfvARB\0"
+   "\0"
+   /* _mesa_function_pool[25306]: EGLImageTargetRenderbufferStorageOES (will be remapped) */
+   "ip\0"
+   "glEGLImageTargetRenderbufferStorageOES\0"
+   "\0"
+   /* _mesa_function_pool[25349]: VertexAttribI2ivEXT (will be remapped) */
+   "ip\0"
+   "glVertexAttribI2ivEXT\0"
+   "glVertexAttribI2iv\0"
+   "\0"
+   /* _mesa_function_pool[25394]: PopClientAttrib (offset 334) */
+   "\0"
+   "glPopClientAttrib\0"
+   "\0"
+   /* _mesa_function_pool[25414]: ReplacementCodeuiTexCoord2fColor4fNormal3fVertex3fSUN (dynamic) */
+   "iffffffffffff\0"
+   "glReplacementCodeuiTexCoord2fColor4fNormal3fVertex3fSUN\0"
+   "\0"
+   /* _mesa_function_pool[25485]: DetachObjectARB (will be remapped) */
+   "ii\0"
+   "glDetachObjectARB\0"
+   "\0"
+   /* _mesa_function_pool[25507]: VertexBlendARB (dynamic) */
+   "i\0"
+   "glVertexBlendARB\0"
+   "\0"
+   /* _mesa_function_pool[25527]: WindowPos3iMESA (will be remapped) */
+   "iii\0"
+   "glWindowPos3i\0"
+   "glWindowPos3iARB\0"
+   "glWindowPos3iMESA\0"
+   "\0"
+   /* _mesa_function_pool[25581]: SeparableFilter2D (offset 360) */
+   "iiiiiipp\0"
+   "glSeparableFilter2D\0"
+   "glSeparableFilter2DEXT\0"
+   "\0"
+   /* _mesa_function_pool[25634]: ProgramParameteriARB (will be remapped) */
+   "iii\0"
+   "glProgramParameteriARB\0"
+   "\0"
+   /* _mesa_function_pool[25662]: Map1d (offset 220) */
+   "iddiip\0"
+   "glMap1d\0"
+   "\0"
+   /* _mesa_function_pool[25678]: Map1f (offset 221) */
+   "iffiip\0"
+   "glMap1f\0"
+   "\0"
+   /* _mesa_function_pool[25694]: CompressedTexImage2DARB (will be remapped) */
+   "iiiiiiip\0"
+   "glCompressedTexImage2D\0"
+   "glCompressedTexImage2DARB\0"
+   "\0"
+   /* _mesa_function_pool[25753]: ArrayElement (offset 306) */
+   "i\0"
+   "glArrayElement\0"
+   "glArrayElementEXT\0"
+   "\0"
+   /* _mesa_function_pool[25789]: TexImage2D (offset 183) */
+   "iiiiiiiip\0"
+   "glTexImage2D\0"
+   "\0"
+   /* _mesa_function_pool[25813]: DepthBoundsEXT (will be remapped) */
+   "dd\0"
+   "glDepthBoundsEXT\0"
+   "\0"
+   /* _mesa_function_pool[25834]: ProgramParameters4fvNV (will be remapped) */
+   "iiip\0"
+   "glProgramParameters4fvNV\0"
+   "\0"
+   /* _mesa_function_pool[25865]: DeformationMap3fSGIX (dynamic) */
+   "iffiiffiiffiip\0"
+   "glDeformationMap3fSGIX\0"
+   "\0"
+   /* _mesa_function_pool[25904]: GetProgramivNV (will be remapped) */
+   "iip\0"
+   "glGetProgramivNV\0"
+   "\0"
+   /* _mesa_function_pool[25926]: GetFragDataLocationEXT (will be remapped) */
+   "ip\0"
+   "glGetFragDataLocationEXT\0"
+   "glGetFragDataLocation\0"
+   "\0"
+   /* _mesa_function_pool[25977]: GetMinmaxParameteriv (offset 366) */
+   "iip\0"
+   "glGetMinmaxParameteriv\0"
+   "glGetMinmaxParameterivEXT\0"
+   "\0"
+   /* _mesa_function_pool[26031]: PixelTransferf (offset 247) */
+   "if\0"
+   "glPixelTransferf\0"
+   "\0"
+   /* _mesa_function_pool[26052]: CopyTexImage1D (offset 323) */
+   "iiiiiii\0"
+   "glCopyTexImage1D\0"
+   "glCopyTexImage1DEXT\0"
+   "\0"
+   /* _mesa_function_pool[26098]: PushMatrix (offset 298) */
+   "\0"
+   "glPushMatrix\0"
+   "\0"
+   /* _mesa_function_pool[26113]: Fogiv (offset 156) */
+   "ip\0"
+   "glFogiv\0"
+   "\0"
+   /* _mesa_function_pool[26125]: TexCoord1dv (offset 95) */
+   "p\0"
+   "glTexCoord1dv\0"
+   "\0"
+   /* _mesa_function_pool[26142]: AlphaFragmentOp3ATI (will be remapped) */
+   "iiiiiiiiiiii\0"
+   "glAlphaFragmentOp3ATI\0"
+   "\0"
+   /* _mesa_function_pool[26178]: PixelTransferi (offset 248) */
+   "ii\0"
+   "glPixelTransferi\0"
+   "\0"
+   /* _mesa_function_pool[26199]: GetnColorTableARB (will be remapped) */
+   "iiiip\0"
+   "glGetnColorTableARB\0"
+   "\0"
+   /* _mesa_function_pool[26226]: VertexAttrib3fvNV (will be remapped) */
+   "ip\0"
+   "glVertexAttrib3fvNV\0"
+   "\0"
+   /* _mesa_function_pool[26250]: Rotatef (offset 300) */
+   "ffff\0"
+   "glRotatef\0"
+   "\0"
+   /* _mesa_function_pool[26266]: GetFinalCombinerInputParameterivNV (will be remapped) */
+   "iip\0"
+   "glGetFinalCombinerInputParameterivNV\0"
+   "\0"
+   /* _mesa_function_pool[26308]: Vertex3i (offset 138) */
+   "iii\0"
+   "glVertex3i\0"
+   "\0"
+   /* _mesa_function_pool[26324]: SecondaryColorP3ui (will be remapped) */
+   "ii\0"
+   "glSecondaryColorP3ui\0"
+   "\0"
+   /* _mesa_function_pool[26349]: Vertex3f (offset 136) */
+   "fff\0"
+   "glVertex3f\0"
+   "\0"
+   /* _mesa_function_pool[26365]: Clear (offset 203) */
+   "i\0"
+   "glClear\0"
+   "\0"
+   /* _mesa_function_pool[26376]: Vertex3d (offset 134) */
+   "ddd\0"
+   "glVertex3d\0"
+   "\0"
+   /* _mesa_function_pool[26392]: GetMapParameterivNV (dynamic) */
+   "iip\0"
+   "glGetMapParameterivNV\0"
+   "\0"
+   /* _mesa_function_pool[26419]: Uniform4iARB (will be remapped) */
+   "iiiii\0"
+   "glUniform4i\0"
+   "glUniform4iARB\0"
+   "\0"
+   /* _mesa_function_pool[26453]: ReadBuffer (offset 254) */
+   "i\0"
+   "glReadBuffer\0"
+   "\0"
+   /* _mesa_function_pool[26469]: ConvolutionParameteri (offset 352) */
+   "iii\0"
+   "glConvolutionParameteri\0"
+   "glConvolutionParameteriEXT\0"
+   "\0"
+   /* _mesa_function_pool[26525]: Ortho (offset 296) */
+   "dddddd\0"
+   "glOrtho\0"
+   "\0"
+   /* _mesa_function_pool[26541]: Binormal3sEXT (dynamic) */
+   "iii\0"
+   "glBinormal3sEXT\0"
+   "\0"
+   /* _mesa_function_pool[26562]: ListBase (offset 6) */
+   "i\0"
+   "glListBase\0"
+   "\0"
+   /* _mesa_function_pool[26576]: VertexAttribI3ivEXT (will be remapped) */
+   "ip\0"
+   "glVertexAttribI3ivEXT\0"
+   "glVertexAttribI3iv\0"
+   "\0"
+   /* _mesa_function_pool[26621]: MultiTexCoordP1ui (will be remapped) */
+   "iii\0"
+   "glMultiTexCoordP1ui\0"
+   "\0"
+   /* _mesa_function_pool[26646]: Vertex3s (offset 140) */
+   "iii\0"
+   "glVertex3s\0"
+   "\0"
+   /* _mesa_function_pool[26662]: ConvolutionParameterf (offset 350) */
+   "iif\0"
+   "glConvolutionParameterf\0"
+   "glConvolutionParameterfEXT\0"
+   "\0"
+   /* _mesa_function_pool[26718]: GetColorTableParameteriv (offset 345) */
+   "iip\0"
+   "glGetColorTableParameteriv\0"
+   "glGetColorTableParameterivSGI\0"
+   "glGetColorTableParameterivEXT\0"
+   "\0"
+   /* _mesa_function_pool[26810]: ProgramEnvParameter4dvARB (will be remapped) */
+   "iip\0"
+   "glProgramEnvParameter4dvARB\0"
+   "glProgramParameter4dvNV\0"
+   "\0"
+   /* _mesa_function_pool[26867]: ShadeModel (offset 177) */
+   "i\0"
+   "glShadeModel\0"
+   "\0"
+   /* _mesa_function_pool[26883]: VertexAttribs2fvNV (will be remapped) */
+   "iip\0"
+   "glVertexAttribs2fvNV\0"
+   "\0"
+   /* _mesa_function_pool[26909]: Rectiv (offset 91) */
+   "pp\0"
+   "glRectiv\0"
+   "\0"
+   /* _mesa_function_pool[26922]: UseProgramObjectARB (will be remapped) */
+   "i\0"
+   "glUseProgram\0"
+   "glUseProgramObjectARB\0"
+   "\0"
+   /* _mesa_function_pool[26960]: GetMapParameterfvNV (dynamic) */
+   "iip\0"
+   "glGetMapParameterfvNV\0"
+   "\0"
+   /* _mesa_function_pool[26987]: EndConditionalRenderNV (will be remapped) */
+   "\0"
+   "glEndConditionalRenderNV\0"
+   "glEndConditionalRender\0"
+   "\0"
+   /* _mesa_function_pool[27037]: PassTexCoordATI (will be remapped) */
+   "iii\0"
+   "glPassTexCoordATI\0"
+   "\0"
+   /* _mesa_function_pool[27060]: DeleteProgram (will be remapped) */
+   "i\0"
+   "glDeleteProgram\0"
+   "\0"
+   /* _mesa_function_pool[27079]: GetSamplerParameteriv (will be remapped) */
+   "iip\0"
+   "glGetSamplerParameteriv\0"
+   "\0"
+   /* _mesa_function_pool[27108]: Tangent3dEXT (dynamic) */
+   "ddd\0"
+   "glTangent3dEXT\0"
+   "\0"
+   /* _mesa_function_pool[27128]: SecondaryColor3dvEXT (will be remapped) */
+   "p\0"
+   "glSecondaryColor3dv\0"
+   "glSecondaryColor3dvEXT\0"
+   "\0"
+   /* _mesa_function_pool[27174]: AlphaFragmentOp2ATI (will be remapped) */
+   "iiiiiiiii\0"
+   "glAlphaFragmentOp2ATI\0"
+   "\0"
+   /* _mesa_function_pool[27207]: Vertex2fv (offset 129) */
+   "p\0"
+   "glVertex2fv\0"
+   "\0"
+   /* _mesa_function_pool[27222]: MultiDrawArraysEXT (will be remapped) */
+   "ippi\0"
+   "glMultiDrawArrays\0"
+   "glMultiDrawArraysEXT\0"
+   "\0"
+   /* _mesa_function_pool[27267]: BindRenderbufferEXT (will be remapped) */
+   "ii\0"
+   "glBindRenderbuffer\0"
+   "glBindRenderbufferEXT\0"
+   "\0"
+   /* _mesa_function_pool[27312]: MultiTexCoord4dARB (offset 400) */
+   "idddd\0"
+   "glMultiTexCoord4d\0"
+   "glMultiTexCoord4dARB\0"
+   "\0"
+   /* _mesa_function_pool[27358]: FramebufferTextureFaceARB (will be remapped) */
+   "iiiii\0"
+   "glFramebufferTextureFaceARB\0"
+   "\0"
+   /* _mesa_function_pool[27393]: Vertex3sv (offset 141) */
+   "p\0"
+   "glVertex3sv\0"
+   "\0"
+   /* _mesa_function_pool[27408]: SecondaryColor3usEXT (will be remapped) */
+   "iii\0"
+   "glSecondaryColor3us\0"
+   "glSecondaryColor3usEXT\0"
+   "\0"
+   /* _mesa_function_pool[27456]: ProgramLocalParameter4fvARB (will be remapped) */
+   "iip\0"
+   "glProgramLocalParameter4fvARB\0"
+   "\0"
+   /* _mesa_function_pool[27491]: DeleteProgramsNV (will be remapped) */
+   "ip\0"
+   "glDeleteProgramsARB\0"
+   "glDeleteProgramsNV\0"
+   "\0"
+   /* _mesa_function_pool[27534]: EvalMesh1 (offset 236) */
+   "iii\0"
+   "glEvalMesh1\0"
+   "\0"
+   /* _mesa_function_pool[27551]: PauseTransformFeedback (will be remapped) */
+   "\0"
+   "glPauseTransformFeedback\0"
+   "\0"
+   /* _mesa_function_pool[27578]: MultiTexCoord1sARB (offset 382) */
+   "ii\0"
+   "glMultiTexCoord1s\0"
+   "glMultiTexCoord1sARB\0"
+   "\0"
+   /* _mesa_function_pool[27621]: ReplacementCodeuiColor3fVertex3fSUN (dynamic) */
+   "iffffff\0"
+   "glReplacementCodeuiColor3fVertex3fSUN\0"
+   "\0"
+   /* _mesa_function_pool[27668]: GetVertexAttribPointervNV (will be remapped) */
+   "iip\0"
+   "glGetVertexAttribPointerv\0"
+   "glGetVertexAttribPointervARB\0"
+   "glGetVertexAttribPointervNV\0"
+   "\0"
+   /* _mesa_function_pool[27756]: VertexAttribs1fvNV (will be remapped) */
+   "iip\0"
+   "glVertexAttribs1fvNV\0"
+   "\0"
+   /* _mesa_function_pool[27782]: MultiTexCoord1dvARB (offset 377) */
+   "ip\0"
+   "glMultiTexCoord1dv\0"
+   "glMultiTexCoord1dvARB\0"
+   "\0"
+   /* _mesa_function_pool[27827]: Uniform2iARB (will be remapped) */
+   "iii\0"
+   "glUniform2i\0"
+   "glUniform2iARB\0"
+   "\0"
+   /* _mesa_function_pool[27859]: Vertex2iv (offset 131) */
+   "p\0"
+   "glVertex2iv\0"
+   "\0"
+   /* _mesa_function_pool[27874]: GetProgramStringNV (will be remapped) */
+   "iip\0"
+   "glGetProgramStringNV\0"
+   "\0"
+   /* _mesa_function_pool[27900]: ColorPointerEXT (will be remapped) */
+   "iiiip\0"
+   "glColorPointerEXT\0"
+   "\0"
+   /* _mesa_function_pool[27925]: LineWidth (offset 168) */
+   "f\0"
+   "glLineWidth\0"
+   "\0"
+   /* _mesa_function_pool[27940]: MapBufferARB (will be remapped) */
+   "ii\0"
+   "glMapBuffer\0"
+   "glMapBufferARB\0"
+   "\0"
+   /* _mesa_function_pool[27971]: MultiDrawElementsBaseVertex (will be remapped) */
+   "ipipip\0"
+   "glMultiDrawElementsBaseVertex\0"
+   "\0"
+   /* _mesa_function_pool[28009]: TexParameterIuivEXT (will be remapped) */
+   "iip\0"
+   "glTexParameterIuivEXT\0"
+   "glTexParameterIuiv\0"
+   "\0"
+   /* _mesa_function_pool[28055]: Binormal3svEXT (dynamic) */
+   "p\0"
+   "glBinormal3svEXT\0"
+   "\0"
+   /* _mesa_function_pool[28075]: ApplyTextureEXT (dynamic) */
+   "i\0"
+   "glApplyTextureEXT\0"
+   "\0"
+   /* _mesa_function_pool[28096]: GetBufferParameteri64v (will be remapped) */
+   "iip\0"
+   "glGetBufferParameteri64v\0"
+   "\0"
+   /* _mesa_function_pool[28126]: TexGendv (offset 189) */
+   "iip\0"
+   "glTexGendv\0"
+   "\0"
+   /* _mesa_function_pool[28142]: VertexAttribI3iEXT (will be remapped) */
+   "iiii\0"
+   "glVertexAttribI3iEXT\0"
+   "glVertexAttribI3i\0"
+   "\0"
+   /* _mesa_function_pool[28187]: EnableIndexedEXT (will be remapped) */
+   "ii\0"
+   "glEnableIndexedEXT\0"
+   "glEnablei\0"
+   "\0"
+   /* _mesa_function_pool[28220]: TextureMaterialEXT (dynamic) */
+   "ii\0"
+   "glTextureMaterialEXT\0"
+   "\0"
+   /* _mesa_function_pool[28245]: TextureLightEXT (dynamic) */
+   "i\0"
+   "glTextureLightEXT\0"
+   "\0"
+   /* _mesa_function_pool[28266]: ResetMinmax (offset 370) */
+   "i\0"
+   "glResetMinmax\0"
+   "glResetMinmaxEXT\0"
+   "\0"
+   /* _mesa_function_pool[28300]: SpriteParameterfSGIX (dynamic) */
+   "if\0"
+   "glSpriteParameterfSGIX\0"
+   "\0"
+   /* _mesa_function_pool[28327]: EnableClientState (offset 313) */
+   "i\0"
+   "glEnableClientState\0"
+   "\0"
+   /* _mesa_function_pool[28350]: VertexAttrib4sNV (will be remapped) */
+   "iiiii\0"
+   "glVertexAttrib4sNV\0"
+   "\0"
+   /* _mesa_function_pool[28376]: GetConvolutionParameterfv (offset 357) */
+   "iip\0"
+   "glGetConvolutionParameterfv\0"
+   "glGetConvolutionParameterfvEXT\0"
+   "\0"
+   /* _mesa_function_pool[28440]: VertexAttribs4dvNV (will be remapped) */
+   "iip\0"
+   "glVertexAttribs4dvNV\0"
+   "\0"
+   /* _mesa_function_pool[28466]: MultiModeDrawArraysIBM (will be remapped) */
+   "pppii\0"
+   "glMultiModeDrawArraysIBM\0"
+   "\0"
+   /* _mesa_function_pool[28498]: VertexAttrib4dARB (will be remapped) */
+   "idddd\0"
+   "glVertexAttrib4d\0"
+   "glVertexAttrib4dARB\0"
+   "\0"
+   /* _mesa_function_pool[28542]: GetTexBumpParameterfvATI (will be remapped) */
+   "ip\0"
+   "glGetTexBumpParameterfvATI\0"
+   "\0"
+   /* _mesa_function_pool[28573]: ProgramNamedParameter4dNV (will be remapped) */
+   "iipdddd\0"
+   "glProgramNamedParameter4dNV\0"
+   "\0"
+   /* _mesa_function_pool[28610]: GetMaterialfv (offset 269) */
+   "iip\0"
+   "glGetMaterialfv\0"
+   "\0"
+   /* _mesa_function_pool[28631]: VertexWeightfEXT (dynamic) */
+   "f\0"
+   "glVertexWeightfEXT\0"
+   "\0"
+   /* _mesa_function_pool[28653]: SetFragmentShaderConstantATI (will be remapped) */
+   "ip\0"
+   "glSetFragmentShaderConstantATI\0"
+   "\0"
+   /* _mesa_function_pool[28688]: Binormal3fEXT (dynamic) */
+   "fff\0"
+   "glBinormal3fEXT\0"
+   "\0"
+   /* _mesa_function_pool[28709]: CallList (offset 2) */
+   "i\0"
+   "glCallList\0"
+   "\0"
+   /* _mesa_function_pool[28723]: Materialfv (offset 170) */
+   "iip\0"
+   "glMaterialfv\0"
+   "\0"
+   /* _mesa_function_pool[28741]: TexCoord3fv (offset 113) */
+   "p\0"
+   "glTexCoord3fv\0"
+   "\0"
+   /* _mesa_function_pool[28758]: FogCoordfvEXT (will be remapped) */
+   "p\0"
+   "glFogCoordfv\0"
+   "glFogCoordfvEXT\0"
+   "\0"
+   /* _mesa_function_pool[28790]: MultiTexCoord1ivARB (offset 381) */
+   "ip\0"
+   "glMultiTexCoord1iv\0"
+   "glMultiTexCoord1ivARB\0"
+   "\0"
+   /* _mesa_function_pool[28835]: SecondaryColor3ubEXT (will be remapped) */
+   "iii\0"
+   "glSecondaryColor3ub\0"
+   "glSecondaryColor3ubEXT\0"
+   "\0"
+   /* _mesa_function_pool[28883]: MultiTexCoord2ivARB (offset 389) */
+   "ip\0"
+   "glMultiTexCoord2iv\0"
+   "glMultiTexCoord2ivARB\0"
+   "\0"
+   /* _mesa_function_pool[28928]: FogFuncSGIS (dynamic) */
+   "ip\0"
+   "glFogFuncSGIS\0"
+   "\0"
+   /* _mesa_function_pool[28946]: CopyTexSubImage2D (offset 326) */
+   "iiiiiiii\0"
+   "glCopyTexSubImage2D\0"
+   "glCopyTexSubImage2DEXT\0"
+   "\0"
+   /* _mesa_function_pool[28999]: GetObjectParameterivARB (will be remapped) */
+   "iip\0"
+   "glGetObjectParameterivARB\0"
+   "\0"
+   /* _mesa_function_pool[29030]: Color3iv (offset 16) */
+   "p\0"
+   "glColor3iv\0"
+   "\0"
+   /* _mesa_function_pool[29044]: TexCoord4fVertex4fSUN (dynamic) */
+   "ffffffff\0"
+   "glTexCoord4fVertex4fSUN\0"
+   "\0"
+   /* _mesa_function_pool[29078]: DrawElements (offset 311) */
+   "iiip\0"
+   "glDrawElements\0"
+   "\0"
+   /* _mesa_function_pool[29099]: BindVertexArrayAPPLE (will be remapped) */
+   "i\0"
+   "glBindVertexArrayAPPLE\0"
+   "\0"
+   /* _mesa_function_pool[29125]: GetProgramLocalParameterdvARB (will be remapped) */
+   "iip\0"
+   "glGetProgramLocalParameterdvARB\0"
+   "\0"
+   /* _mesa_function_pool[29162]: GetHistogramParameteriv (offset 363) */
+   "iip\0"
+   "glGetHistogramParameteriv\0"
+   "glGetHistogramParameterivEXT\0"
+   "\0"
+   /* _mesa_function_pool[29222]: MultiTexCoord1iARB (offset 380) */
+   "ii\0"
+   "glMultiTexCoord1i\0"
+   "glMultiTexCoord1iARB\0"
+   "\0"
+   /* _mesa_function_pool[29265]: GetConvolutionFilter (offset 356) */
+   "iiip\0"
+   "glGetConvolutionFilter\0"
+   "glGetConvolutionFilterEXT\0"
+   "\0"
+   /* _mesa_function_pool[29320]: GetProgramivARB (will be remapped) */
+   "iip\0"
+   "glGetProgramivARB\0"
+   "\0"
+   /* _mesa_function_pool[29343]: TexBufferARB (will be remapped) */
+   "iii\0"
+   "glTexBufferARB\0"
+   "\0"
+   /* _mesa_function_pool[29363]: BlendFuncSeparateEXT (will be remapped) */
+   "iiii\0"
+   "glBlendFuncSeparate\0"
+   "glBlendFuncSeparateEXT\0"
+   "glBlendFuncSeparateINGR\0"
+   "\0"
+   /* _mesa_function_pool[29436]: MapBufferRange (will be remapped) */
+   "iiii\0"
+   "glMapBufferRange\0"
+   "\0"
+   /* _mesa_function_pool[29459]: ProgramParameters4dvNV (will be remapped) */
+   "iiip\0"
+   "glProgramParameters4dvNV\0"
+   "\0"
+   /* _mesa_function_pool[29490]: TexCoord2fColor3fVertex3fvSUN (dynamic) */
+   "ppp\0"
+   "glTexCoord2fColor3fVertex3fvSUN\0"
+   "\0"
+   /* _mesa_function_pool[29527]: EvalPoint2 (offset 239) */
+   "ii\0"
+   "glEvalPoint2\0"
+   "\0"
+   /* _mesa_function_pool[29544]: Uniform1uivEXT (will be remapped) */
+   "iip\0"
+   "glUniform1uivEXT\0"
+   "glUniform1uiv\0"
+   "\0"
+   /* _mesa_function_pool[29580]: EvalPoint1 (offset 237) */
+   "i\0"
+   "glEvalPoint1\0"
+   "\0"
+   /* _mesa_function_pool[29596]: Binormal3dvEXT (dynamic) */
+   "p\0"
+   "glBinormal3dvEXT\0"
+   "\0"
+   /* _mesa_function_pool[29616]: PopMatrix (offset 297) */
+   "\0"
+   "glPopMatrix\0"
+   "\0"
+   /* _mesa_function_pool[29630]: GetVertexAttribIuivEXT (will be remapped) */
+   "iip\0"
+   "glGetVertexAttribIuivEXT\0"
+   "glGetVertexAttribIuiv\0"
+   "\0"
+   /* _mesa_function_pool[29682]: FinishFenceNV (will be remapped) */
+   "i\0"
+   "glFinishFenceNV\0"
+   "\0"
+   /* _mesa_function_pool[29701]: GetFogFuncSGIS (dynamic) */
+   "p\0"
+   "glGetFogFuncSGIS\0"
+   "\0"
+   /* _mesa_function_pool[29721]: GetUniformLocationARB (will be remapped) */
+   "ip\0"
+   "glGetUniformLocation\0"
+   "glGetUniformLocationARB\0"
+   "\0"
+   /* _mesa_function_pool[29770]: SecondaryColor3fEXT (will be remapped) */
+   "fff\0"
+   "glSecondaryColor3f\0"
+   "glSecondaryColor3fEXT\0"
+   "\0"
+   /* _mesa_function_pool[29816]: GetTexGeniv (offset 280) */
+   "iip\0"
+   "glGetTexGeniv\0"
+   "\0"
+   /* _mesa_function_pool[29835]: CombinerInputNV (will be remapped) */
+   "iiiiii\0"
+   "glCombinerInputNV\0"
+   "\0"
+   /* _mesa_function_pool[29861]: VertexAttrib3sARB (will be remapped) */
+   "iiii\0"
+   "glVertexAttrib3s\0"
+   "glVertexAttrib3sARB\0"
+   "\0"
+   /* _mesa_function_pool[29904]: IsTransformFeedback (will be remapped) */
+   "i\0"
+   "glIsTransformFeedback\0"
+   "\0"
+   /* _mesa_function_pool[29929]: ReplacementCodeuiNormal3fVertex3fvSUN (dynamic) */
+   "ppp\0"
+   "glReplacementCodeuiNormal3fVertex3fvSUN\0"
+   "\0"
+   /* _mesa_function_pool[29974]: Map2d (offset 222) */
+   "iddiiddiip\0"
+   "glMap2d\0"
+   "\0"
+   /* _mesa_function_pool[29994]: Map2f (offset 223) */
+   "iffiiffiip\0"
+   "glMap2f\0"
+   "\0"
+   /* _mesa_function_pool[30014]: ProgramStringARB (will be remapped) */
+   "iiip\0"
+   "glProgramStringARB\0"
+   "\0"
+   /* _mesa_function_pool[30039]: Vertex4s (offset 148) */
+   "iiii\0"
+   "glVertex4s\0"
+   "\0"
+   /* _mesa_function_pool[30056]: TexCoord4fVertex4fvSUN (dynamic) */
+   "pp\0"
+   "glTexCoord4fVertex4fvSUN\0"
+   "\0"
+   /* _mesa_function_pool[30085]: FragmentLightModelivSGIX (dynamic) */
+   "ip\0"
+   "glFragmentLightModelivSGIX\0"
+   "\0"
+   /* _mesa_function_pool[30116]: VertexAttrib1fNV (will be remapped) */
+   "if\0"
+   "glVertexAttrib1fNV\0"
+   "\0"
+   /* _mesa_function_pool[30139]: Vertex4f (offset 144) */
+   "ffff\0"
+   "glVertex4f\0"
+   "\0"
+   /* _mesa_function_pool[30156]: EvalCoord1d (offset 228) */
+   "d\0"
+   "glEvalCoord1d\0"
+   "\0"
+   /* _mesa_function_pool[30173]: Vertex4d (offset 142) */
+   "dddd\0"
+   "glVertex4d\0"
+   "\0"
+   /* _mesa_function_pool[30190]: RasterPos4dv (offset 79) */
+   "p\0"
+   "glRasterPos4dv\0"
+   "\0"
+   /* _mesa_function_pool[30208]: UseShaderProgramEXT (will be remapped) */
+   "ii\0"
+   "glUseShaderProgramEXT\0"
+   "\0"
+   /* _mesa_function_pool[30234]: FragmentLightfSGIX (dynamic) */
+   "iif\0"
+   "glFragmentLightfSGIX\0"
+   "\0"
+   /* _mesa_function_pool[30260]: GetCompressedTexImageARB (will be remapped) */
+   "iip\0"
+   "glGetCompressedTexImage\0"
+   "glGetCompressedTexImageARB\0"
+   "\0"
+   /* _mesa_function_pool[30316]: GetTexGenfv (offset 279) */
+   "iip\0"
+   "glGetTexGenfv\0"
+   "\0"
+   /* _mesa_function_pool[30335]: Vertex4i (offset 146) */
+   "iiii\0"
+   "glVertex4i\0"
+   "\0"
+   /* _mesa_function_pool[30352]: VertexWeightPointerEXT (dynamic) */
+   "iiip\0"
+   "glVertexWeightPointerEXT\0"
+   "\0"
+   /* _mesa_function_pool[30383]: GetHistogram (offset 361) */
+   "iiiip\0"
+   "glGetHistogram\0"
+   "glGetHistogramEXT\0"
+   "\0"
+   /* _mesa_function_pool[30423]: ActiveStencilFaceEXT (will be remapped) */
+   "i\0"
+   "glActiveStencilFaceEXT\0"
+   "\0"
+   /* _mesa_function_pool[30449]: StencilFuncSeparateATI (will be remapped) */
+   "iiii\0"
+   "glStencilFuncSeparateATI\0"
+   "\0"
+   /* _mesa_function_pool[30480]: Materialf (offset 169) */
+   "iif\0"
+   "glMaterialf\0"
+   "\0"
+   /* _mesa_function_pool[30497]: GetShaderSourceARB (will be remapped) */
+   "iipp\0"
+   "glGetShaderSource\0"
+   "glGetShaderSourceARB\0"
+   "\0"
+   /* _mesa_function_pool[30542]: IglooInterfaceSGIX (dynamic) */
+   "ip\0"
+   "glIglooInterfaceSGIX\0"
+   "\0"
+   /* _mesa_function_pool[30567]: Materiali (offset 171) */
+   "iii\0"
+   "glMateriali\0"
+   "\0"
+   /* _mesa_function_pool[30584]: VertexAttrib4dNV (will be remapped) */
+   "idddd\0"
+   "glVertexAttrib4dNV\0"
+   "\0"
+   /* _mesa_function_pool[30610]: MultiModeDrawElementsIBM (will be remapped) */
+   "ppipii\0"
+   "glMultiModeDrawElementsIBM\0"
+   "\0"
+   /* _mesa_function_pool[30645]: Indexsv (offset 51) */
+   "p\0"
+   "glIndexsv\0"
+   "\0"
+   /* _mesa_function_pool[30658]: MultiTexCoord4svARB (offset 407) */
+   "ip\0"
+   "glMultiTexCoord4sv\0"
+   "glMultiTexCoord4svARB\0"
+   "\0"
+   /* _mesa_function_pool[30703]: LightModelfv (offset 164) */
+   "ip\0"
+   "glLightModelfv\0"
+   "\0"
+   /* _mesa_function_pool[30722]: TexCoord2dv (offset 103) */
+   "p\0"
+   "glTexCoord2dv\0"
+   "\0"
+   /* _mesa_function_pool[30739]: GenQueriesARB (will be remapped) */
+   "ip\0"
+   "glGenQueries\0"
+   "glGenQueriesARB\0"
+   "\0"
+   /* _mesa_function_pool[30772]: EvalCoord1dv (offset 229) */
+   "p\0"
+   "glEvalCoord1dv\0"
+   "\0"
+   /* _mesa_function_pool[30790]: ReplacementCodeuiVertex3fSUN (dynamic) */
+   "ifff\0"
+   "glReplacementCodeuiVertex3fSUN\0"
+   "\0"
+   /* _mesa_function_pool[30827]: Translated (offset 303) */
+   "ddd\0"
+   "glTranslated\0"
+   "\0"
+   /* _mesa_function_pool[30845]: Translatef (offset 304) */
+   "fff\0"
+   "glTranslatef\0"
+   "\0"
+   /* _mesa_function_pool[30863]: Uniform3uiEXT (will be remapped) */
+   "iiii\0"
+   "glUniform3uiEXT\0"
+   "glUniform3ui\0"
+   "\0"
+   /* _mesa_function_pool[30898]: StencilMask (offset 209) */
+   "i\0"
+   "glStencilMask\0"
+   "\0"
+   /* _mesa_function_pool[30915]: Tangent3iEXT (dynamic) */
+   "iii\0"
+   "glTangent3iEXT\0"
+   "\0"
+   /* _mesa_function_pool[30935]: ClampColorARB (will be remapped) */
+   "ii\0"
+   "glClampColorARB\0"
+   "\0"
+   /* _mesa_function_pool[30955]: GetLightiv (offset 265) */
+   "iip\0"
+   "glGetLightiv\0"
+   "\0"
+   /* _mesa_function_pool[30973]: GetSamplerParameterIiv (will be remapped) */
+   "iip\0"
+   "glGetSamplerParameterIiv\0"
+   "\0"
+   /* _mesa_function_pool[31003]: DrawMeshArraysSUN (dynamic) */
+   "iiii\0"
+   "glDrawMeshArraysSUN\0"
+   "\0"
+   /* _mesa_function_pool[31029]: IsList (offset 287) */
+   "i\0"
+   "glIsList\0"
+   "\0"
+   /* _mesa_function_pool[31041]: IsSync (will be remapped) */
+   "i\0"
+   "glIsSync\0"
+   "\0"
+   /* _mesa_function_pool[31053]: RenderMode (offset 196) */
+   "i\0"
+   "glRenderMode\0"
+   "\0"
+   /* _mesa_function_pool[31069]: GetMapControlPointsNV (dynamic) */
+   "iiiiiip\0"
+   "glGetMapControlPointsNV\0"
+   "\0"
+   /* _mesa_function_pool[31102]: DrawBuffersARB (will be remapped) */
+   "ip\0"
+   "glDrawBuffers\0"
+   "glDrawBuffersARB\0"
+   "glDrawBuffersATI\0"
+   "\0"
+   /* _mesa_function_pool[31154]: ClearBufferiv (will be remapped) */
+   "iip\0"
+   "glClearBufferiv\0"
+   "\0"
+   /* _mesa_function_pool[31175]: ProgramLocalParameter4fARB (will be remapped) */
+   "iiffff\0"
+   "glProgramLocalParameter4fARB\0"
+   "\0"
+   /* _mesa_function_pool[31212]: SpriteParameterivSGIX (dynamic) */
+   "ip\0"
+   "glSpriteParameterivSGIX\0"
+   "\0"
+   /* _mesa_function_pool[31240]: ProvokingVertexEXT (will be remapped) */
+   "i\0"
+   "glProvokingVertexEXT\0"
+   "glProvokingVertex\0"
+   "\0"
+   /* _mesa_function_pool[31282]: MultiTexCoord1fARB (offset 378) */
+   "if\0"
+   "glMultiTexCoord1f\0"
+   "glMultiTexCoord1fARB\0"
+   "\0"
+   /* _mesa_function_pool[31325]: LoadName (offset 198) */
+   "i\0"
+   "glLoadName\0"
+   "\0"
+   /* _mesa_function_pool[31339]: VertexAttribs4ubvNV (will be remapped) */
+   "iip\0"
+   "glVertexAttribs4ubvNV\0"
+   "\0"
+   /* _mesa_function_pool[31366]: WeightsvARB (dynamic) */
+   "ip\0"
+   "glWeightsvARB\0"
+   "\0"
+   /* _mesa_function_pool[31384]: NormalP3ui (will be remapped) */
+   "ii\0"
+   "glNormalP3ui\0"
+   "\0"
+   /* _mesa_function_pool[31401]: Uniform1fvARB (will be remapped) */
+   "iip\0"
+   "glUniform1fv\0"
+   "glUniform1fvARB\0"
+   "\0"
+   /* _mesa_function_pool[31435]: CopyTexSubImage1D (offset 325) */
+   "iiiiii\0"
+   "glCopyTexSubImage1D\0"
+   "glCopyTexSubImage1DEXT\0"
+   "\0"
+   /* _mesa_function_pool[31486]: CullFace (offset 152) */
+   "i\0"
+   "glCullFace\0"
+   "\0"
+   /* _mesa_function_pool[31500]: BindTexture (offset 307) */
+   "ii\0"
+   "glBindTexture\0"
+   "glBindTextureEXT\0"
+   "\0"
+   /* _mesa_function_pool[31535]: BeginFragmentShaderATI (will be remapped) */
+   "\0"
+   "glBeginFragmentShaderATI\0"
+   "\0"
+   /* _mesa_function_pool[31562]: MultiTexCoord4fARB (offset 402) */
+   "iffff\0"
+   "glMultiTexCoord4f\0"
+   "glMultiTexCoord4fARB\0"
+   "\0"
+   /* _mesa_function_pool[31608]: VertexAttribs3svNV (will be remapped) */
+   "iip\0"
+   "glVertexAttribs3svNV\0"
+   "\0"
+   /* _mesa_function_pool[31634]: StencilFunc (offset 243) */
+   "iii\0"
+   "glStencilFunc\0"
+   "\0"
+   /* _mesa_function_pool[31653]: CopyPixels (offset 255) */
+   "iiiii\0"
+   "glCopyPixels\0"
+   "\0"
+   /* _mesa_function_pool[31673]: Rectsv (offset 93) */
+   "pp\0"
+   "glRectsv\0"
+   "\0"
+   /* _mesa_function_pool[31686]: ReplacementCodeuivSUN (dynamic) */
+   "p\0"
+   "glReplacementCodeuivSUN\0"
+   "\0"
+   /* _mesa_function_pool[31713]: MultiTexCoordP2uiv (will be remapped) */
+   "iip\0"
+   "glMultiTexCoordP2uiv\0"
+   "\0"
+   /* _mesa_function_pool[31739]: EnableVertexAttribArrayARB (will be remapped) */
+   "i\0"
+   "glEnableVertexAttribArray\0"
+   "glEnableVertexAttribArrayARB\0"
+   "\0"
+   /* _mesa_function_pool[31797]: NormalPointervINTEL (dynamic) */
+   "ip\0"
+   "glNormalPointervINTEL\0"
+   "\0"
+   /* _mesa_function_pool[31823]: CopyConvolutionFilter2D (offset 355) */
+   "iiiiii\0"
+   "glCopyConvolutionFilter2D\0"
+   "glCopyConvolutionFilter2DEXT\0"
+   "\0"
+   /* _mesa_function_pool[31886]: WindowPos3ivMESA (will be remapped) */
+   "p\0"
+   "glWindowPos3iv\0"
+   "glWindowPos3ivARB\0"
+   "glWindowPos3ivMESA\0"
+   "\0"
+   /* _mesa_function_pool[31941]: CopyBufferSubData (will be remapped) */
+   "iiiii\0"
+   "glCopyBufferSubData\0"
+   "\0"
+   /* _mesa_function_pool[31968]: NormalPointer (offset 318) */
+   "iip\0"
+   "glNormalPointer\0"
+   "\0"
+   /* _mesa_function_pool[31989]: TexParameterfv (offset 179) */
+   "iip\0"
+   "glTexParameterfv\0"
+   "\0"
+   /* _mesa_function_pool[32011]: IsBufferARB (will be remapped) */
+   "i\0"
+   "glIsBuffer\0"
+   "glIsBufferARB\0"
+   "\0"
+   /* _mesa_function_pool[32039]: WindowPos4iMESA (will be remapped) */
+   "iiii\0"
+   "glWindowPos4iMESA\0"
+   "\0"
+   /* _mesa_function_pool[32063]: VertexAttrib4uivARB (will be remapped) */
+   "ip\0"
+   "glVertexAttrib4uiv\0"
+   "glVertexAttrib4uivARB\0"
+   "\0"
+   /* _mesa_function_pool[32108]: Tangent3bvEXT (dynamic) */
+   "p\0"
+   "glTangent3bvEXT\0"
+   "\0"
+   /* _mesa_function_pool[32127]: VertexAttribI3uivEXT (will be remapped) */
+   "ip\0"
+   "glVertexAttribI3uivEXT\0"
+   "glVertexAttribI3uiv\0"
+   "\0"
+   /* _mesa_function_pool[32174]: UniformMatrix3x4fv (will be remapped) */
+   "iiip\0"
+   "glUniformMatrix3x4fv\0"
+   "\0"
+   /* _mesa_function_pool[32201]: ClipPlane (offset 150) */
+   "ip\0"
+   "glClipPlane\0"
+   "\0"
+   /* _mesa_function_pool[32217]: Recti (offset 90) */
+   "iiii\0"
+   "glRecti\0"
+   "\0"
+   /* _mesa_function_pool[32231]: TrackMatrixNV (will be remapped) */
+   "iiii\0"
+   "glTrackMatrixNV\0"
+   "\0"
+   /* _mesa_function_pool[32253]: DrawRangeElementsBaseVertex (will be remapped) */
+   "iiiiipi\0"
+   "glDrawRangeElementsBaseVertex\0"
+   "\0"
+   /* _mesa_function_pool[32292]: SamplerParameterIuiv (will be remapped) */
+   "iip\0"
+   "glSamplerParameterIuiv\0"
+   "\0"
+   /* _mesa_function_pool[32320]: TexCoordPointervINTEL (dynamic) */
+   "iip\0"
+   "glTexCoordPointervINTEL\0"
+   "\0"
+   /* _mesa_function_pool[32349]: DeleteBuffersARB (will be remapped) */
+   "ip\0"
+   "glDeleteBuffers\0"
+   "glDeleteBuffersARB\0"
+   "\0"
+   /* _mesa_function_pool[32388]: PixelTransformParameterfvEXT (dynamic) */
+   "iip\0"
+   "glPixelTransformParameterfvEXT\0"
+   "\0"
+   /* _mesa_function_pool[32424]: PrimitiveRestartNV (will be remapped) */
+   "\0"
+   "glPrimitiveRestartNV\0"
+   "\0"
+   /* _mesa_function_pool[32447]: WindowPos4fvMESA (will be remapped) */
+   "p\0"
+   "glWindowPos4fvMESA\0"
+   "\0"
+   /* _mesa_function_pool[32469]: GetPixelMapuiv (offset 272) */
+   "ip\0"
+   "glGetPixelMapuiv\0"
+   "\0"
+   /* _mesa_function_pool[32490]: Rectf (offset 88) */
+   "ffff\0"
+   "glRectf\0"
+   "\0"
+   /* _mesa_function_pool[32504]: VertexAttrib1sNV (will be remapped) */
+   "ii\0"
+   "glVertexAttrib1sNV\0"
+   "\0"
+   /* _mesa_function_pool[32527]: Indexfv (offset 47) */
+   "p\0"
+   "glIndexfv\0"
+   "\0"
+   /* _mesa_function_pool[32540]: ColorP3uiv (will be remapped) */
+   "ip\0"
+   "glColorP3uiv\0"
+   "\0"
+   /* _mesa_function_pool[32557]: SecondaryColor3svEXT (will be remapped) */
+   "p\0"
+   "glSecondaryColor3sv\0"
+   "glSecondaryColor3svEXT\0"
+   "\0"
+   /* _mesa_function_pool[32603]: LoadTransposeMatrixfARB (will be remapped) */
+   "p\0"
+   "glLoadTransposeMatrixf\0"
+   "glLoadTransposeMatrixfARB\0"
+   "\0"
+   /* _mesa_function_pool[32655]: GetPointerv (offset 329) */
+   "ip\0"
+   "glGetPointerv\0"
+   "glGetPointervEXT\0"
+   "\0"
+   /* _mesa_function_pool[32690]: Tangent3bEXT (dynamic) */
+   "iii\0"
+   "glTangent3bEXT\0"
+   "\0"
+   /* _mesa_function_pool[32710]: CombinerParameterfNV (will be remapped) */
+   "if\0"
+   "glCombinerParameterfNV\0"
+   "\0"
+   /* _mesa_function_pool[32737]: IndexMask (offset 212) */
+   "i\0"
+   "glIndexMask\0"
+   "\0"
+   /* _mesa_function_pool[32752]: BindProgramNV (will be remapped) */
+   "ii\0"
+   "glBindProgramARB\0"
+   "glBindProgramNV\0"
+   "\0"
+   /* _mesa_function_pool[32789]: VertexAttrib4svARB (will be remapped) */
+   "ip\0"
+   "glVertexAttrib4sv\0"
+   "glVertexAttrib4svARB\0"
+   "\0"
+   /* _mesa_function_pool[32832]: GetFloatv (offset 262) */
+   "ip\0"
+   "glGetFloatv\0"
+   "\0"
+   /* _mesa_function_pool[32848]: CreateDebugObjectMESA (dynamic) */
+   "\0"
+   "glCreateDebugObjectMESA\0"
+   "\0"
+   /* _mesa_function_pool[32874]: GetShaderiv (will be remapped) */
+   "iip\0"
+   "glGetShaderiv\0"
+   "\0"
+   /* _mesa_function_pool[32893]: ClientWaitSync (will be remapped) */
+   "iii\0"
+   "glClientWaitSync\0"
+   "\0"
+   /* _mesa_function_pool[32915]: TexCoord4s (offset 124) */
+   "iiii\0"
+   "glTexCoord4s\0"
+   "\0"
+   /* _mesa_function_pool[32934]: TexCoord3sv (offset 117) */
+   "p\0"
+   "glTexCoord3sv\0"
+   "\0"
+   /* _mesa_function_pool[32951]: BindFragmentShaderATI (will be remapped) */
+   "i\0"
+   "glBindFragmentShaderATI\0"
+   "\0"
+   /* _mesa_function_pool[32978]: PopAttrib (offset 218) */
+   "\0"
+   "glPopAttrib\0"
+   "\0"
+   /* _mesa_function_pool[32992]: Fogfv (offset 154) */
+   "ip\0"
+   "glFogfv\0"
+   "\0"
+   /* _mesa_function_pool[33004]: UnmapBufferARB (will be remapped) */
+   "i\0"
+   "glUnmapBuffer\0"
+   "glUnmapBufferARB\0"
+   "\0"
+   /* _mesa_function_pool[33038]: InitNames (offset 197) */
+   "\0"
+   "glInitNames\0"
+   "\0"
+   /* _mesa_function_pool[33052]: Normal3sv (offset 61) */
+   "p\0"
+   "glNormal3sv\0"
+   "\0"
+   /* _mesa_function_pool[33067]: Minmax (offset 368) */
+   "iii\0"
+   "glMinmax\0"
+   "glMinmaxEXT\0"
+   "\0"
+   /* _mesa_function_pool[33093]: TexCoord4d (offset 118) */
+   "dddd\0"
+   "glTexCoord4d\0"
+   "\0"
+   /* _mesa_function_pool[33112]: TexCoord4f (offset 120) */
+   "ffff\0"
+   "glTexCoord4f\0"
+   "\0"
+   /* _mesa_function_pool[33131]: FogCoorddvEXT (will be remapped) */
+   "p\0"
+   "glFogCoorddv\0"
+   "glFogCoorddvEXT\0"
+   "\0"
+   /* _mesa_function_pool[33163]: FinishTextureSUNX (dynamic) */
+   "\0"
+   "glFinishTextureSUNX\0"
+   "\0"
+   /* _mesa_function_pool[33185]: GetFragmentLightfvSGIX (dynamic) */
+   "iip\0"
+   "glGetFragmentLightfvSGIX\0"
+   "\0"
+   /* _mesa_function_pool[33215]: Binormal3fvEXT (dynamic) */
+   "p\0"
+   "glBinormal3fvEXT\0"
+   "\0"
+   /* _mesa_function_pool[33235]: GetBooleanv (offset 258) */
+   "ip\0"
+   "glGetBooleanv\0"
+   "\0"
+   /* _mesa_function_pool[33253]: ColorFragmentOp3ATI (will be remapped) */
+   "iiiiiiiiiiiii\0"
+   "glColorFragmentOp3ATI\0"
+   "\0"
+   /* _mesa_function_pool[33290]: Hint (offset 158) */
+   "ii\0"
+   "glHint\0"
+   "\0"
+   /* _mesa_function_pool[33301]: Color4dv (offset 28) */
+   "p\0"
+   "glColor4dv\0"
+   "\0"
+   /* _mesa_function_pool[33315]: VertexAttrib2svARB (will be remapped) */
+   "ip\0"
+   "glVertexAttrib2sv\0"
+   "glVertexAttrib2svARB\0"
+   "\0"
+   /* _mesa_function_pool[33358]: AreProgramsResidentNV (will be remapped) */
+   "ipp\0"
+   "glAreProgramsResidentNV\0"
+   "\0"
+   /* _mesa_function_pool[33387]: WindowPos3svMESA (will be remapped) */
+   "p\0"
+   "glWindowPos3sv\0"
+   "glWindowPos3svARB\0"
+   "glWindowPos3svMESA\0"
+   "\0"
+   /* _mesa_function_pool[33442]: CopyColorSubTable (offset 347) */
+   "iiiii\0"
+   "glCopyColorSubTable\0"
+   "glCopyColorSubTableEXT\0"
+   "\0"
+   /* _mesa_function_pool[33492]: WeightdvARB (dynamic) */
+   "ip\0"
+   "glWeightdvARB\0"
+   "\0"
+   /* _mesa_function_pool[33510]: DeleteRenderbuffersEXT (will be remapped) */
+   "ip\0"
+   "glDeleteRenderbuffers\0"
+   "glDeleteRenderbuffersEXT\0"
+   "\0"
+   /* _mesa_function_pool[33561]: VertexAttrib4NubvARB (will be remapped) */
+   "ip\0"
+   "glVertexAttrib4Nubv\0"
+   "glVertexAttrib4NubvARB\0"
+   "\0"
+   /* _mesa_function_pool[33608]: VertexAttrib3dvNV (will be remapped) */
+   "ip\0"
+   "glVertexAttrib3dvNV\0"
+   "\0"
+   /* _mesa_function_pool[33632]: GetObjectParameterfvARB (will be remapped) */
+   "iip\0"
+   "glGetObjectParameterfvARB\0"
+   "\0"
+   /* _mesa_function_pool[33663]: Vertex4iv (offset 147) */
+   "p\0"
+   "glVertex4iv\0"
+   "\0"
+   /* _mesa_function_pool[33678]: GetProgramEnvParameterdvARB (will be remapped) */
+   "iip\0"
+   "glGetProgramEnvParameterdvARB\0"
+   "\0"
+   /* _mesa_function_pool[33713]: TexCoord4dv (offset 119) */
+   "p\0"
+   "glTexCoord4dv\0"
+   "\0"
+   /* _mesa_function_pool[33730]: LockArraysEXT (will be remapped) */
+   "ii\0"
+   "glLockArraysEXT\0"
+   "\0"
+   /* _mesa_function_pool[33750]: Begin (offset 7) */
+   "i\0"
+   "glBegin\0"
+   "\0"
+   /* _mesa_function_pool[33761]: LightModeli (offset 165) */
+   "ii\0"
+   "glLightModeli\0"
+   "\0"
+   /* _mesa_function_pool[33779]: VertexAttribI4ivEXT (will be remapped) */
+   "ip\0"
+   "glVertexAttribI4ivEXT\0"
+   "glVertexAttribI4iv\0"
+   "\0"
+   /* _mesa_function_pool[33824]: Rectfv (offset 89) */
+   "pp\0"
+   "glRectfv\0"
+   "\0"
+   /* _mesa_function_pool[33837]: BlendEquationSeparateiARB (will be remapped) */
+   "iii\0"
+   "glBlendEquationSeparateiARB\0"
+   "glBlendEquationSeparateIndexedAMD\0"
+   "\0"
+   /* _mesa_function_pool[33904]: LightModelf (offset 163) */
+   "if\0"
+   "glLightModelf\0"
+   "\0"
+   /* _mesa_function_pool[33922]: GetTexParameterfv (offset 282) */
+   "iip\0"
+   "glGetTexParameterfv\0"
+   "\0"
+   /* _mesa_function_pool[33947]: GetLightfv (offset 264) */
+   "iip\0"
+   "glGetLightfv\0"
+   "\0"
+   /* _mesa_function_pool[33965]: PixelTransformParameterivEXT (dynamic) */
+   "iip\0"
+   "glPixelTransformParameterivEXT\0"
+   "\0"
+   /* _mesa_function_pool[34001]: BinormalPointerEXT (dynamic) */
+   "iip\0"
+   "glBinormalPointerEXT\0"
+   "\0"
+   /* _mesa_function_pool[34027]: VertexAttrib1dNV (will be remapped) */
+   "id\0"
+   "glVertexAttrib1dNV\0"
+   "\0"
+   /* _mesa_function_pool[34050]: GetCombinerInputParameterivNV (will be remapped) */
+   "iiiip\0"
+   "glGetCombinerInputParameterivNV\0"
+   "\0"
+   /* _mesa_function_pool[34089]: Disable (offset 214) */
+   "i\0"
+   "glDisable\0"
+   "\0"
+   /* _mesa_function_pool[34102]: MultiTexCoord2fvARB (offset 387) */
+   "ip\0"
+   "glMultiTexCoord2fv\0"
+   "glMultiTexCoord2fvARB\0"
+   "\0"
+   /* _mesa_function_pool[34147]: GetRenderbufferParameterivEXT (will be remapped) */
+   "iip\0"
+   "glGetRenderbufferParameteriv\0"
+   "glGetRenderbufferParameterivEXT\0"
+   "\0"
+   /* _mesa_function_pool[34213]: CombinerParameterivNV (will be remapped) */
+   "ip\0"
+   "glCombinerParameterivNV\0"
+   "\0"
+   /* _mesa_function_pool[34241]: GenFragmentShadersATI (will be remapped) */
+   "i\0"
+   "glGenFragmentShadersATI\0"
+   "\0"
+   /* _mesa_function_pool[34268]: DrawArrays (offset 310) */
+   "iii\0"
+   "glDrawArrays\0"
+   "glDrawArraysEXT\0"
+   "\0"
+   /* _mesa_function_pool[34302]: WeightuivARB (dynamic) */
+   "ip\0"
+   "glWeightuivARB\0"
+   "\0"
+   /* _mesa_function_pool[34321]: GetVertexAttribIivEXT (will be remapped) */
+   "iip\0"
+   "glGetVertexAttribIivEXT\0"
+   "glGetVertexAttribIiv\0"
+   "\0"
+   /* _mesa_function_pool[34371]: VertexAttrib2sARB (will be remapped) */
+   "iii\0"
+   "glVertexAttrib2s\0"
+   "glVertexAttrib2sARB\0"
+   "\0"
+   /* _mesa_function_pool[34413]: GetnTexImageARB (will be remapped) */
+   "iiiiip\0"
+   "glGetnTexImageARB\0"
+   "\0"
+   /* _mesa_function_pool[34439]: ColorMask (offset 210) */
+   "iiii\0"
+   "glColorMask\0"
+   "\0"
+   /* _mesa_function_pool[34457]: GenAsyncMarkersSGIX (dynamic) */
+   "i\0"
+   "glGenAsyncMarkersSGIX\0"
+   "\0"
+   /* _mesa_function_pool[34482]: Tangent3svEXT (dynamic) */
+   "p\0"
+   "glTangent3svEXT\0"
+   "\0"
+   /* _mesa_function_pool[34501]: GetListParameterivSGIX (dynamic) */
+   "iip\0"
+   "glGetListParameterivSGIX\0"
+   "\0"
+   /* _mesa_function_pool[34531]: BindBufferARB (will be remapped) */
+   "ii\0"
+   "glBindBuffer\0"
+   "glBindBufferARB\0"
+   "\0"
+   /* _mesa_function_pool[34564]: GetInfoLogARB (will be remapped) */
+   "iipp\0"
+   "glGetInfoLogARB\0"
+   "\0"
+   /* _mesa_function_pool[34586]: RasterPos4iv (offset 83) */
+   "p\0"
+   "glRasterPos4iv\0"
+   "\0"
+   /* _mesa_function_pool[34604]: Enable (offset 215) */
+   "i\0"
+   "glEnable\0"
+   "\0"
+   /* _mesa_function_pool[34616]: LineStipple (offset 167) */
+   "ii\0"
+   "glLineStipple\0"
+   "\0"
+   /* _mesa_function_pool[34634]: VertexAttribP2ui (will be remapped) */
+   "iiii\0"
+   "glVertexAttribP2ui\0"
+   "\0"
+   /* _mesa_function_pool[34659]: VertexAttribs4svNV (will be remapped) */
+   "iip\0"
+   "glVertexAttribs4svNV\0"
+   "\0"
+   /* _mesa_function_pool[34685]: EdgeFlagPointerListIBM (dynamic) */
+   "ipi\0"
+   "glEdgeFlagPointerListIBM\0"
+   "\0"
+   /* _mesa_function_pool[34715]: UniformMatrix3x2fv (will be remapped) */
+   "iiip\0"
+   "glUniformMatrix3x2fv\0"
+   "\0"
+   /* _mesa_function_pool[34742]: GetMinmaxParameterfv (offset 365) */
+   "iip\0"
+   "glGetMinmaxParameterfv\0"
+   "glGetMinmaxParameterfvEXT\0"
+   "\0"
+   /* _mesa_function_pool[34796]: VertexAttrib1fvARB (will be remapped) */
+   "ip\0"
+   "glVertexAttrib1fv\0"
+   "glVertexAttrib1fvARB\0"
+   "\0"
+   /* _mesa_function_pool[34839]: GenBuffersARB (will be remapped) */
+   "ip\0"
+   "glGenBuffers\0"
+   "glGenBuffersARB\0"
+   "\0"
+   /* _mesa_function_pool[34872]: VertexAttribs1svNV (will be remapped) */
+   "iip\0"
+   "glVertexAttribs1svNV\0"
+   "\0"
+   /* _mesa_function_pool[34898]: Vertex3fv (offset 137) */
+   "p\0"
+   "glVertex3fv\0"
+   "\0"
+   /* _mesa_function_pool[34913]: GetTexBumpParameterivATI (will be remapped) */
+   "ip\0"
+   "glGetTexBumpParameterivATI\0"
+   "\0"
+   /* _mesa_function_pool[34944]: Binormal3bEXT (dynamic) */
+   "iii\0"
+   "glBinormal3bEXT\0"
+   "\0"
+   /* _mesa_function_pool[34965]: FragmentMaterialivSGIX (dynamic) */
+   "iip\0"
+   "glFragmentMaterialivSGIX\0"
+   "\0"
+   /* _mesa_function_pool[34995]: IsRenderbufferEXT (will be remapped) */
+   "i\0"
+   "glIsRenderbuffer\0"
+   "glIsRenderbufferEXT\0"
+   "\0"
+   /* _mesa_function_pool[35035]: GenProgramsNV (will be remapped) */
+   "ip\0"
+   "glGenProgramsARB\0"
+   "glGenProgramsNV\0"
+   "\0"
+   /* _mesa_function_pool[35072]: VertexAttrib4dvNV (will be remapped) */
+   "ip\0"
+   "glVertexAttrib4dvNV\0"
+   "\0"
+   /* _mesa_function_pool[35096]: EndFragmentShaderATI (will be remapped) */
+   "\0"
+   "glEndFragmentShaderATI\0"
+   "\0"
+   /* _mesa_function_pool[35121]: Binormal3iEXT (dynamic) */
+   "iii\0"
+   "glBinormal3iEXT\0"
+   "\0"
+   /* _mesa_function_pool[35142]: WindowPos2fMESA (will be remapped) */
+   "ff\0"
+   "glWindowPos2f\0"
+   "glWindowPos2fARB\0"
+   "glWindowPos2fMESA\0"
+   "\0"
+   ;
+
+/* these functions need to be remapped */
+static const struct gl_function_pool_remap MESA_remap_table_functions[] = {
+   {  1629, AttachShader_remap_index },
+   { 10613, CreateProgram_remap_index },
+   { 24486, CreateShader_remap_index },
+   { 27060, DeleteProgram_remap_index },
+   { 19799, DeleteShader_remap_index },
+   { 24979, DetachShader_remap_index },
+   { 19046, GetAttachedShaders_remap_index },
+   {  5341, GetProgramInfoLog_remap_index },
+   {   444, GetProgramiv_remap_index },
+   {  7189, GetShaderInfoLog_remap_index },
+   { 32874, GetShaderiv_remap_index },
+   { 14162, IsProgram_remap_index },
+   { 13063, IsShader_remap_index },
+   { 10743, StencilFuncSeparate_remap_index },
+   {  4371, StencilMaskSeparate_remap_index },
+   {  8254, StencilOpSeparate_remap_index },
+   { 23720, UniformMatrix2x3fv_remap_index },
+   {  3098, UniformMatrix2x4fv_remap_index },
+   { 34715, UniformMatrix3x2fv_remap_index },
+   { 32174, UniformMatrix3x4fv_remap_index },
+   { 17220, UniformMatrix4x2fv_remap_index },
+   {  3589, UniformMatrix4x3fv_remap_index },
+   {  5564, ClampColor_remap_index },
+   { 19100, ClearBufferfi_remap_index },
+   { 18516, ClearBufferfv_remap_index },
+   { 31154, ClearBufferiv_remap_index },
+   { 14367, ClearBufferuiv_remap_index },
+   { 21222, GetStringi_remap_index },
+   {  3000, TexBuffer_remap_index },
+   {   977, FramebufferTexture_remap_index },
+   { 28096, GetBufferParameteri64v_remap_index },
+   { 10843, GetInteger64i_v_remap_index },
+   { 24800, VertexAttribDivisor_remap_index },
+   { 10631, LoadTransposeMatrixdARB_remap_index },
+   { 32603, LoadTransposeMatrixfARB_remap_index },
+   {  6249, MultTransposeMatrixdARB_remap_index },
+   { 25166, MultTransposeMatrixfARB_remap_index },
+   {   255, SampleCoverageARB_remap_index },
+   {  6452, CompressedTexImage1DARB_remap_index },
+   { 25694, CompressedTexImage2DARB_remap_index },
+   {  4434, CompressedTexImage3DARB_remap_index },
+   { 19388, CompressedTexSubImage1DARB_remap_index },
+   {  2185, CompressedTexSubImage2DARB_remap_index },
+   { 21644, CompressedTexSubImage3DARB_remap_index },
+   { 30260, GetCompressedTexImageARB_remap_index },
+   {  4181, DisableVertexAttribArrayARB_remap_index },
+   { 31739, EnableVertexAttribArrayARB_remap_index },
+   { 33678, GetProgramEnvParameterdvARB_remap_index },
+   { 25046, GetProgramEnvParameterfvARB_remap_index },
+   { 29125, GetProgramLocalParameterdvARB_remap_index },
+   {  8730, GetProgramLocalParameterfvARB_remap_index },
+   { 19564, GetProgramStringARB_remap_index },
+   { 29320, GetProgramivARB_remap_index },
+   { 21839, GetVertexAttribdvARB_remap_index },
+   { 17028, GetVertexAttribfvARB_remap_index },
+   { 10422, GetVertexAttribivARB_remap_index },
+   { 20659, ProgramEnvParameter4dARB_remap_index },
+   { 26810, ProgramEnvParameter4dvARB_remap_index },
+   { 17814, ProgramEnvParameter4fARB_remap_index },
+   {  9605, ProgramEnvParameter4fvARB_remap_index },
+   {  4397, ProgramLocalParameter4dARB_remap_index },
+   { 13872, ProgramLocalParameter4dvARB_remap_index },
+   { 31175, ProgramLocalParameter4fARB_remap_index },
+   { 27456, ProgramLocalParameter4fvARB_remap_index },
+   { 30014, ProgramStringARB_remap_index },
+   { 20953, VertexAttrib1dARB_remap_index },
+   { 16629, VertexAttrib1dvARB_remap_index },
+   {  4593, VertexAttrib1fARB_remap_index },
+   { 34796, VertexAttrib1fvARB_remap_index },
+   {  7780, VertexAttrib1sARB_remap_index },
+   {  2380, VertexAttrib1svARB_remap_index },
+   { 16042, VertexAttrib2dARB_remap_index },
+   { 18537, VertexAttrib2dvARB_remap_index },
+   {  1712, VertexAttrib2fARB_remap_index },
+   { 18650, VertexAttrib2fvARB_remap_index },
+   { 34371, VertexAttrib2sARB_remap_index },
+   { 33315, VertexAttrib2svARB_remap_index },
+   { 12047, VertexAttrib3dARB_remap_index },
+   {  9272, VertexAttrib3dvARB_remap_index },
+   {  1799, VertexAttrib3fARB_remap_index },
+   { 24037, VertexAttrib3fvARB_remap_index },
+   { 29861, VertexAttrib3sARB_remap_index },
+   { 21581, VertexAttrib3svARB_remap_index },
+   {  5384, VertexAttrib4NbvARB_remap_index },
+   { 18923, VertexAttrib4NivARB_remap_index },
+   { 23992, VertexAttrib4NsvARB_remap_index },
+   { 24998, VertexAttrib4NubARB_remap_index },
+   { 33561, VertexAttrib4NubvARB_remap_index },
+   { 20310, VertexAttrib4NuivARB_remap_index },
+   {  3419, VertexAttrib4NusvARB_remap_index },
+   { 11636, VertexAttrib4bvARB_remap_index },
+   { 28498, VertexAttrib4dARB_remap_index },
+   { 22654, VertexAttrib4dvARB_remap_index },
+   { 12201, VertexAttrib4fARB_remap_index },
+   { 12605, VertexAttrib4fvARB_remap_index },
+   { 10986, VertexAttrib4ivARB_remap_index },
+   { 18330, VertexAttrib4sARB_remap_index },
+   { 32789, VertexAttrib4svARB_remap_index },
+   { 17619, VertexAttrib4ubvARB_remap_index },
+   { 32063, VertexAttrib4uivARB_remap_index },
+   { 21392, VertexAttrib4usvARB_remap_index },
+   { 23515, VertexAttribPointerARB_remap_index },
+   { 34531, BindBufferARB_remap_index },
+   {  7487, BufferDataARB_remap_index },
+   {  1550, BufferSubDataARB_remap_index },
+   { 32349, DeleteBuffersARB_remap_index },
+   { 34839, GenBuffersARB_remap_index },
+   { 18693, GetBufferParameterivARB_remap_index },
+   { 17766, GetBufferPointervARB_remap_index },
+   {  1503, GetBufferSubDataARB_remap_index },
+   { 32011, IsBufferARB_remap_index },
+   { 27940, MapBufferARB_remap_index },
+   { 33004, UnmapBufferARB_remap_index },
+   {   351, BeginQueryARB_remap_index },
+   { 21048, DeleteQueriesARB_remap_index },
+   { 12924, EndQueryARB_remap_index },
+   { 30739, GenQueriesARB_remap_index },
+   {  2077, GetQueryObjectivARB_remap_index },
+   { 18374, GetQueryObjectuivARB_remap_index },
+   {  1856, GetQueryivARB_remap_index },
+   { 21299, IsQueryARB_remap_index },
+   {  8882, AttachObjectARB_remap_index },
+   { 19761, CompileShaderARB_remap_index },
+   {  3531, CreateProgramObjectARB_remap_index },
+   {  7432, CreateShaderObjectARB_remap_index },
+   { 15325, DeleteObjectARB_remap_index },
+   { 25485, DetachObjectARB_remap_index },
+   { 12669, GetActiveUniformARB_remap_index },
+   { 10097, GetAttachedObjectsARB_remap_index },
+   { 10404, GetHandleARB_remap_index },
+   { 34564, GetInfoLogARB_remap_index },
+   { 33632, GetObjectParameterfvARB_remap_index },
+   { 28999, GetObjectParameterivARB_remap_index },
+   { 30497, GetShaderSourceARB_remap_index },
+   { 29721, GetUniformLocationARB_remap_index },
+   { 25268, GetUniformfvARB_remap_index },
+   { 13447, GetUniformivARB_remap_index },
+   { 21437, LinkProgramARB_remap_index },
+   { 21495, ShaderSourceARB_remap_index },
+   {  8154, Uniform1fARB_remap_index },
+   { 31401, Uniform1fvARB_remap_index },
+   { 23463, Uniform1iARB_remap_index },
+   { 22292, Uniform1ivARB_remap_index },
+   {  2329, Uniform2fARB_remap_index },
+   { 15161, Uniform2fvARB_remap_index },
+   { 27827, Uniform2iARB_remap_index },
+   {  2466, Uniform2ivARB_remap_index },
+   { 19871, Uniform3fARB_remap_index },
+   { 10127, Uniform3fvARB_remap_index },
+   {  7043, Uniform3iARB_remap_index },
+   { 17872, Uniform3ivARB_remap_index },
+   { 20465, Uniform4fARB_remap_index },
+   { 25132, Uniform4fvARB_remap_index },
+   { 26419, Uniform4iARB_remap_index },
+   { 21805, Uniform4ivARB_remap_index },
+   {  8934, UniformMatrix2fvARB_remap_index },
+   {    17, UniformMatrix3fvARB_remap_index },
+   {  2902, UniformMatrix4fvARB_remap_index },
+   { 26922, UseProgramObjectARB_remap_index },
+   { 15730, ValidateProgramARB_remap_index },
+   { 22697, BindAttribLocationARB_remap_index },
+   {  5429, GetActiveAttribARB_remap_index },
+   { 17553, GetAttribLocationARB_remap_index },
+   { 31102, DrawBuffersARB_remap_index },
+   { 30935, ClampColorARB_remap_index },
+   { 18968, DrawArraysInstancedARB_remap_index },
+   {  7104, DrawElementsInstancedARB_remap_index },
+   { 13977, RenderbufferStorageMultisample_remap_index },
+   { 14448, FramebufferTextureARB_remap_index },
+   { 27358, FramebufferTextureFaceARB_remap_index },
+   { 25634, ProgramParameteriARB_remap_index },
+   {  6624, VertexAttribDivisorARB_remap_index },
+   { 20513, FlushMappedBufferRange_remap_index },
+   { 29436, MapBufferRange_remap_index },
+   { 29343, TexBufferARB_remap_index },
+   { 17358, BindVertexArray_remap_index },
+   { 15534, GenVertexArrays_remap_index },
+   { 31941, CopyBufferSubData_remap_index },
+   { 32893, ClientWaitSync_remap_index },
+   {  2821, DeleteSync_remap_index },
+   {  7821, FenceSync_remap_index },
+   { 16101, GetInteger64v_remap_index },
+   { 24099, GetSynciv_remap_index },
+   { 31041, IsSync_remap_index },
+   { 10028, WaitSync_remap_index },
+   {  4149, DrawElementsBaseVertex_remap_index },
+   { 19616, DrawElementsInstancedBaseVertex_remap_index },
+   { 32253, DrawRangeElementsBaseVertex_remap_index },
+   { 27971, MultiDrawElementsBaseVertex_remap_index },
+   { 33837, BlendEquationSeparateiARB_remap_index },
+   { 18786, BlendEquationiARB_remap_index },
+   { 13386, BlendFuncSeparateiARB_remap_index },
+   { 10470, BlendFunciARB_remap_index },
+   {  8796, BindSampler_remap_index },
+   {  4572, DeleteSamplers_remap_index },
+   { 20886, GenSamplers_remap_index },
+   { 30973, GetSamplerParameterIiv_remap_index },
+   { 20407, GetSamplerParameterIuiv_remap_index },
+   {  5261, GetSamplerParameterfv_remap_index },
+   { 27079, GetSamplerParameteriv_remap_index },
+   { 15079, IsSampler_remap_index },
+   { 17311, SamplerParameterIiv_remap_index },
+   { 32292, SamplerParameterIuiv_remap_index },
+   { 23772, SamplerParameterf_remap_index },
+   { 17485, SamplerParameterfv_remap_index },
+   { 23747, SamplerParameteri_remap_index },
+   { 19162, SamplerParameteriv_remap_index },
+   { 19969, ColorP3ui_remap_index },
+   { 32540, ColorP3uiv_remap_index },
+   { 22398, ColorP4ui_remap_index },
+   {  4339, ColorP4uiv_remap_index },
+   { 26621, MultiTexCoordP1ui_remap_index },
+   { 13360, MultiTexCoordP1uiv_remap_index },
+   {  1687, MultiTexCoordP2ui_remap_index },
+   { 31713, MultiTexCoordP2uiv_remap_index },
+   { 14691, MultiTexCoordP3ui_remap_index },
+   { 11062, MultiTexCoordP3uiv_remap_index },
+   { 23296, MultiTexCoordP4ui_remap_index },
+   {  4011, MultiTexCoordP4uiv_remap_index },
+   { 31384, NormalP3ui_remap_index },
+   { 20145, NormalP3uiv_remap_index },
+   { 26324, SecondaryColorP3ui_remap_index },
+   { 20163, SecondaryColorP3uiv_remap_index },
+   {  2802, TexCoordP1ui_remap_index },
+   {  2569, TexCoordP1uiv_remap_index },
+   { 15610, TexCoordP2ui_remap_index },
+   { 23321, TexCoordP2uiv_remap_index },
+   {  6331, TexCoordP3ui_remap_index },
+   { 23700, TexCoordP3uiv_remap_index },
+   {  1985, TexCoordP4ui_remap_index },
+   {  5833, TexCoordP4uiv_remap_index },
+   { 10513, VertexAttribP1ui_remap_index },
+   { 14878, VertexAttribP1uiv_remap_index },
+   { 34634, VertexAttribP2ui_remap_index },
+   {  5625, VertexAttribP2uiv_remap_index },
+   {  3484, VertexAttribP3ui_remap_index },
+   { 20904, VertexAttribP3uiv_remap_index },
+   { 14904, VertexAttribP4ui_remap_index },
+   { 16886, VertexAttribP4uiv_remap_index },
+   {  5367, VertexP2ui_remap_index },
+   { 16456, VertexP2uiv_remap_index },
+   {  2449, VertexP3ui_remap_index },
+   { 17406, VertexP3uiv_remap_index },
+   { 10056, VertexP4ui_remap_index },
+   {  3466, VertexP4uiv_remap_index },
+   {  5651, BindTransformFeedback_remap_index },
+   {  3558, DeleteTransformFeedbacks_remap_index },
+   {  7076, DrawTransformFeedback_remap_index },
+   { 10264, GenTransformFeedbacks_remap_index },
+   { 29904, IsTransformFeedback_remap_index },
+   { 27551, PauseTransformFeedback_remap_index },
+   {  6134, ResumeTransformFeedback_remap_index },
+   { 23017, ClearDepthf_remap_index },
+   {  7380, DepthRangef_remap_index },
+   { 15346, GetShaderPrecisionFormat_remap_index },
+   { 10683, ReleaseShaderCompiler_remap_index },
+   { 11679, ShaderBinary_remap_index },
+   {  1004, GetGraphicsResetStatusARB_remap_index },
+   { 26199, GetnColorTableARB_remap_index },
+   {  8565, GetnCompressedTexImageARB_remap_index },
+   {  4288, GetnConvolutionFilterARB_remap_index },
+   { 16672, GetnHistogramARB_remap_index },
+   { 24958, GetnMapdvARB_remap_index },
+   { 23494, GetnMapfvARB_remap_index },
+   {  2308, GetnMapivARB_remap_index },
+   { 18134, GetnMinmaxARB_remap_index },
+   {  4886, GetnPixelMapfvARB_remap_index },
+   { 20284, GetnPixelMapuivARB_remap_index },
+   {  3211, GetnPixelMapusvARB_remap_index },
+   {  1383, GetnPolygonStippleARB_remap_index },
+   { 22482, GetnSeparableFilterARB_remap_index },
+   { 34413, GetnTexImageARB_remap_index },
+   { 19591, GetnUniformdvARB_remap_index },
+   {  4958, GetnUniformfvARB_remap_index },
+   { 10538, GetnUniformivARB_remap_index },
+   { 23948, GetnUniformuivARB_remap_index },
+   {  3125, ReadnPixelsARB_remap_index },
+   {  6002, PolygonOffsetEXT_remap_index },
+   { 24721, GetPixelTexGenParameterfvSGIS_remap_index },
+   {  4836, GetPixelTexGenParameterivSGIS_remap_index },
+   { 24454, PixelTexGenParameterfSGIS_remap_index },
+   {   663, PixelTexGenParameterfvSGIS_remap_index },
+   { 13485, PixelTexGenParameteriSGIS_remap_index },
+   { 14590, PixelTexGenParameterivSGIS_remap_index },
+   { 19287, SampleMaskSGIS_remap_index },
+   { 21239, SamplePatternSGIS_remap_index },
+   { 27900, ColorPointerEXT_remap_index },
+   { 18580, EdgeFlagPointerEXT_remap_index },
+   {  6697, IndexPointerEXT_remap_index },
+   {  6777, NormalPointerEXT_remap_index },
+   { 16740, TexCoordPointerEXT_remap_index },
+   {  7610, VertexPointerEXT_remap_index },
+   {  3925, PointParameterfEXT_remap_index },
+   {  8461, PointParameterfvEXT_remap_index },
+   { 33730, LockArraysEXT_remap_index },
+   { 15794, UnlockArraysEXT_remap_index },
+   {  1291, SecondaryColor3bEXT_remap_index },
+   {  8654, SecondaryColor3bvEXT_remap_index },
+   { 11189, SecondaryColor3dEXT_remap_index },
+   { 27128, SecondaryColor3dvEXT_remap_index },
+   { 29770, SecondaryColor3fEXT_remap_index },
+   { 19324, SecondaryColor3fvEXT_remap_index },
+   {   509, SecondaryColor3iEXT_remap_index },
+   { 17076, SecondaryColor3ivEXT_remap_index },
+   { 10771, SecondaryColor3sEXT_remap_index },
+   { 32557, SecondaryColor3svEXT_remap_index },
+   { 28835, SecondaryColor3ubEXT_remap_index },
+   { 22588, SecondaryColor3ubvEXT_remap_index },
+   { 13727, SecondaryColor3uiEXT_remap_index },
+   { 24341, SecondaryColor3uivEXT_remap_index },
+   { 27408, SecondaryColor3usEXT_remap_index },
+   { 13800, SecondaryColor3usvEXT_remap_index },
+   { 12548, SecondaryColorPointerEXT_remap_index },
+   { 27222, MultiDrawArraysEXT_remap_index },
+   { 22227, MultiDrawElementsEXT_remap_index },
+   { 22438, FogCoordPointerEXT_remap_index },
+   {  5009, FogCoorddEXT_remap_index },
+   { 33131, FogCoorddvEXT_remap_index },
+   {  5126, FogCoordfEXT_remap_index },
+   { 28758, FogCoordfvEXT_remap_index },
+   { 12648, PixelTexGenSGIX_remap_index },
+   { 29363, BlendFuncSeparateEXT_remap_index },
+   {  7522, FlushVertexArrayRangeNV_remap_index },
+   {  5951, VertexArrayRangeNV_remap_index },
+   { 29835, CombinerInputNV_remap_index },
+   {  2251, CombinerOutputNV_remap_index },
+   { 32710, CombinerParameterfNV_remap_index },
+   {  5805, CombinerParameterfvNV_remap_index },
+   { 23797, CombinerParameteriNV_remap_index },
+   { 34213, CombinerParameterivNV_remap_index },
+   {  7898, FinalCombinerInputNV_remap_index },
+   {  1648, GetCombinerInputParameterfvNV_remap_index },
+   { 34050, GetCombinerInputParameterivNV_remap_index },
+   {   216, GetCombinerOutputParameterfvNV_remap_index },
+   { 14551, GetCombinerOutputParameterivNV_remap_index },
+   {  7284, GetFinalCombinerInputParameterfvNV_remap_index },
+   { 26266, GetFinalCombinerInputParameterivNV_remap_index },
+   { 13338, ResizeBuffersMESA_remap_index },
+   { 11874, WindowPos2dMESA_remap_index },
+   {  1084, WindowPos2dvMESA_remap_index },
+   { 35142, WindowPos2fMESA_remap_index },
+   {  8599, WindowPos2fvMESA_remap_index },
+   { 19234, WindowPos2iMESA_remap_index },
+   { 21712, WindowPos2ivMESA_remap_index },
+   { 22326, WindowPos2sMESA_remap_index },
+   {  6366, WindowPos2svMESA_remap_index },
+   {  8390, WindowPos3dMESA_remap_index },
+   { 14823, WindowPos3dvMESA_remap_index },
+   {   555, WindowPos3fMESA_remap_index },
+   { 15855, WindowPos3fvMESA_remap_index },
+   { 25527, WindowPos3iMESA_remap_index },
+   { 31886, WindowPos3ivMESA_remap_index },
+   { 20032, WindowPos3sMESA_remap_index },
+   { 33387, WindowPos3svMESA_remap_index },
+   { 11825, WindowPos4dMESA_remap_index },
+   { 18010, WindowPos4dvMESA_remap_index },
+   { 14782, WindowPos4fMESA_remap_index },
+   { 32447, WindowPos4fvMESA_remap_index },
+   { 32039, WindowPos4iMESA_remap_index },
+   { 13177, WindowPos4ivMESA_remap_index },
+   { 20260, WindowPos4sMESA_remap_index },
+   {  3509, WindowPos4svMESA_remap_index },
+   { 28466, MultiModeDrawArraysIBM_remap_index },
+   { 30610, MultiModeDrawElementsIBM_remap_index },
+   { 12952, DeleteFencesNV_remap_index },
+   { 29682, FinishFenceNV_remap_index },
+   {  4073, GenFencesNV_remap_index },
+   { 17990, GetFenceivNV_remap_index },
+   {  8867, IsFenceNV_remap_index },
+   { 14478, SetFenceNV_remap_index },
+   {  4649, TestFenceNV_remap_index },
+   { 33358, AreProgramsResidentNV_remap_index },
+   { 32752, BindProgramNV_remap_index },
+   { 27491, DeleteProgramsNV_remap_index },
+   { 22806, ExecuteProgramNV_remap_index },
+   { 35035, GenProgramsNV_remap_index },
+   { 24826, GetProgramParameterdvNV_remap_index },
+   { 11251, GetProgramParameterfvNV_remap_index },
+   { 27874, GetProgramStringNV_remap_index },
+   { 25904, GetProgramivNV_remap_index },
+   { 25081, GetTrackMatrixivNV_remap_index },
+   { 27668, GetVertexAttribPointervNV_remap_index },
+   { 10866, GetVertexAttribdvNV_remap_index },
+   {  9923, GetVertexAttribfvNV_remap_index },
+   { 19537, GetVertexAttribivNV_remap_index },
+   { 20543, IsProgramNV_remap_index },
+   { 10006, LoadProgramNV_remap_index },
+   { 29459, ProgramParameters4dvNV_remap_index },
+   { 25834, ProgramParameters4fvNV_remap_index },
+   { 22016, RequestResidentProgramsNV_remap_index },
+   { 32231, TrackMatrixNV_remap_index },
+   { 34027, VertexAttrib1dNV_remap_index },
+   { 14389, VertexAttrib1dvNV_remap_index },
+   { 30116, VertexAttrib1fNV_remap_index },
+   {  2608, VertexAttrib1fvNV_remap_index },
+   { 32504, VertexAttrib1sNV_remap_index },
+   { 15928, VertexAttrib1svNV_remap_index },
+   {  5317, VertexAttrib2dNV_remap_index },
+   { 14282, VertexAttrib2dvNV_remap_index },
+   { 21471, VertexAttrib2fNV_remap_index },
+   { 13848, VertexAttrib2fvNV_remap_index },
+   {  6578, VertexAttrib2sNV_remap_index },
+   { 20086, VertexAttrib2svNV_remap_index },
+   { 12022, VertexAttrib3dNV_remap_index },
+   { 33608, VertexAttrib3dvNV_remap_index },
+   { 11037, VertexAttrib3fNV_remap_index },
+   { 26226, VertexAttrib3fvNV_remap_index },
+   { 23570, VertexAttrib3sNV_remap_index },
+   { 25108, VertexAttrib3svNV_remap_index },
+   { 30584, VertexAttrib4dNV_remap_index },
+   { 35072, VertexAttrib4dvNV_remap_index },
+   {  5745, VertexAttrib4fNV_remap_index },
+   { 10073, VertexAttrib4fvNV_remap_index },
+   { 28350, VertexAttrib4sNV_remap_index },
+   {  1461, VertexAttrib4svNV_remap_index },
+   {  5492, VertexAttrib4ubNV_remap_index },
+   {   817, VertexAttrib4ubvNV_remap_index },
+   { 22986, VertexAttribPointerNV_remap_index },
+   {  2423, VertexAttribs1dvNV_remap_index },
+   { 27756, VertexAttribs1fvNV_remap_index },
+   { 34872, VertexAttribs1svNV_remap_index },
+   { 11088, VertexAttribs2dvNV_remap_index },
+   { 26883, VertexAttribs2fvNV_remap_index },
+   { 18606, VertexAttribs2svNV_remap_index },
+   {  5853, VertexAttribs3dvNV_remap_index },
+   {  2282, VertexAttribs3fvNV_remap_index },
+   { 31608, VertexAttribs3svNV_remap_index },
+   { 28440, VertexAttribs4dvNV_remap_index },
+   {  5925, VertexAttribs4fvNV_remap_index },
+   { 34659, VertexAttribs4svNV_remap_index },
+   { 31339, VertexAttribs4ubvNV_remap_index },
+   { 28542, GetTexBumpParameterfvATI_remap_index },
+   { 34913, GetTexBumpParameterivATI_remap_index },
+   { 19714, TexBumpParameterfvATI_remap_index },
+   { 21887, TexBumpParameterivATI_remap_index },
+   { 16492, AlphaFragmentOp1ATI_remap_index },
+   { 27174, AlphaFragmentOp2ATI_remap_index },
+   { 26142, AlphaFragmentOp3ATI_remap_index },
+   { 31535, BeginFragmentShaderATI_remap_index },
+   { 32951, BindFragmentShaderATI_remap_index },
+   { 25237, ColorFragmentOp1ATI_remap_index },
+   {  4764, ColorFragmentOp2ATI_remap_index },
+   { 33253, ColorFragmentOp3ATI_remap_index },
+   {  6091, DeleteFragmentShaderATI_remap_index },
+   { 35096, EndFragmentShaderATI_remap_index },
+   { 34241, GenFragmentShadersATI_remap_index },
+   { 27037, PassTexCoordATI_remap_index },
+   {  7590, SampleMapATI_remap_index },
+   { 28653, SetFragmentShaderConstantATI_remap_index },
+   {   402, PointParameteriNV_remap_index },
+   { 15035, PointParameterivNV_remap_index },
+   { 30423, ActiveStencilFaceEXT_remap_index },
+   { 29099, BindVertexArrayAPPLE_remap_index },
+   {  2949, DeleteVertexArraysAPPLE_remap_index },
+   { 19073, GenVertexArraysAPPLE_remap_index },
+   { 24891, IsVertexArrayAPPLE_remap_index },
+   {   858, GetProgramNamedParameterdvNV_remap_index },
+   {  3888, GetProgramNamedParameterfvNV_remap_index },
+   { 28573, ProgramNamedParameter4dNV_remap_index },
+   { 15409, ProgramNamedParameter4dvNV_remap_index },
+   {  9539, ProgramNamedParameter4fNV_remap_index },
+   { 12513, ProgramNamedParameter4fvNV_remap_index },
+   { 17921, PrimitiveRestartIndexNV_remap_index },
+   { 32424, PrimitiveRestartNV_remap_index },
+   { 25813, DepthBoundsEXT_remap_index },
+   {  1183, BlendEquationSeparateEXT_remap_index },
+   { 15629, BindFramebufferEXT_remap_index },
+   { 27267, BindRenderbufferEXT_remap_index },
+   { 10320, CheckFramebufferStatusEXT_remap_index },
+   { 24142, DeleteFramebuffersEXT_remap_index },
+   { 33510, DeleteRenderbuffersEXT_remap_index },
+   { 14306, FramebufferRenderbufferEXT_remap_index },
+   { 14495, FramebufferTexture1DEXT_remap_index },
+   { 12307, FramebufferTexture2DEXT_remap_index },
+   { 11927, FramebufferTexture3DEXT_remap_index },
+   { 24757, GenFramebuffersEXT_remap_index },
+   { 18471, GenRenderbuffersEXT_remap_index },
+   {  7326, GenerateMipmapEXT_remap_index },
+   { 23079, GetFramebufferAttachmentParameterivEXT_remap_index },
+   { 34147, GetRenderbufferParameterivEXT_remap_index },
+   { 21767, IsFramebufferEXT_remap_index },
+   { 34995, IsRenderbufferEXT_remap_index },
+   {  8814, RenderbufferStorageEXT_remap_index },
+   {   734, BlitFramebufferEXT_remap_index },
+   { 15195, BufferParameteriAPPLE_remap_index },
+   { 20575, FlushMappedBufferRangeAPPLE_remap_index },
+   {  1931, BindFragDataLocationEXT_remap_index },
+   { 25926, GetFragDataLocationEXT_remap_index },
+   { 11366, GetUniformuivEXT_remap_index },
+   { 34321, GetVertexAttribIivEXT_remap_index },
+   { 29630, GetVertexAttribIuivEXT_remap_index },
+   { 12785, Uniform1uiEXT_remap_index },
+   { 29544, Uniform1uivEXT_remap_index },
+   { 23666, Uniform2uiEXT_remap_index },
+   {  4728, Uniform2uivEXT_remap_index },
+   { 30863, Uniform3uiEXT_remap_index },
+   { 15556, Uniform3uivEXT_remap_index },
+   {  3812, Uniform4uiEXT_remap_index },
+   {  9315, Uniform4uivEXT_remap_index },
+   { 19452, VertexAttribI1iEXT_remap_index },
+   {  5519, VertexAttribI1ivEXT_remap_index },
+   {  2709, VertexAttribI1uiEXT_remap_index },
+   { 13576, VertexAttribI1uivEXT_remap_index },
+   {    81, VertexAttribI2iEXT_remap_index },
+   { 25349, VertexAttribI2ivEXT_remap_index },
+   {  5879, VertexAttribI2uiEXT_remap_index },
+   {  5171, VertexAttribI2uivEXT_remap_index },
+   { 28142, VertexAttribI3iEXT_remap_index },
+   { 26576, VertexAttribI3ivEXT_remap_index },
+   {  3666, VertexAttribI3uiEXT_remap_index },
+   { 32127, VertexAttribI3uivEXT_remap_index },
+   { 23375, VertexAttribI4bvEXT_remap_index },
+   { 15488, VertexAttribI4iEXT_remap_index },
+   { 33779, VertexAttribI4ivEXT_remap_index },
+   { 14209, VertexAttribI4svEXT_remap_index },
+   {  4241, VertexAttribI4ubvEXT_remap_index },
+   { 17139, VertexAttribI4uiEXT_remap_index },
+   {  6025, VertexAttribI4uivEXT_remap_index },
+   { 12090, VertexAttribI4usvEXT_remap_index },
+   { 19658, VertexAttribIPointerEXT_remap_index },
+   {  3281, FramebufferTextureLayerEXT_remap_index },
+   { 17511, ColorMaskIndexedEXT_remap_index },
+   { 20110, DisableIndexedEXT_remap_index },
+   { 28187, EnableIndexedEXT_remap_index },
+   { 23034, GetBooleanIndexedvEXT_remap_index },
+   { 11701, GetIntegerIndexedvEXT_remap_index },
+   { 24218, IsEnabledIndexedEXT_remap_index },
+   { 24118, ClearColorIiEXT_remap_index },
+   {  3762, ClearColorIuiEXT_remap_index },
+   { 10563, GetTexParameterIivEXT_remap_index },
+   {  6526, GetTexParameterIuivEXT_remap_index },
+   {  3237, TexParameterIivEXT_remap_index },
+   { 28009, TexParameterIuivEXT_remap_index },
+   {  5039, BeginConditionalRenderNV_remap_index },
+   { 26987, EndConditionalRenderNV_remap_index },
+   {  9950, BeginTransformFeedbackEXT_remap_index },
+   { 20189, BindBufferBaseEXT_remap_index },
+   { 20004, BindBufferOffsetEXT_remap_index },
+   { 13002, BindBufferRangeEXT_remap_index },
+   { 15110, EndTransformFeedbackEXT_remap_index },
+   { 11564, GetTransformFeedbackVaryingEXT_remap_index },
+   { 22072, TransformFeedbackVaryingsEXT_remap_index },
+   { 31240, ProvokingVertexEXT_remap_index },
+   { 11512, GetTexParameterPointervAPPLE_remap_index },
+   {  5581, TextureRangeAPPLE_remap_index },
+   { 12379, GetObjectParameterivAPPLE_remap_index },
+   { 21194, ObjectPurgeableAPPLE_remap_index },
+   {  6301, ObjectUnpurgeableAPPLE_remap_index },
+   { 18293, ActiveProgramEXT_remap_index },
+   { 18264, CreateShaderProgramEXT_remap_index },
+   { 30208, UseShaderProgramEXT_remap_index },
+   { 17464, TextureBarrierNV_remap_index },
+   { 30449, StencilFuncSeparateATI_remap_index },
+   {  6214, ProgramEnvParameters4fvEXT_remap_index },
+   { 18158, ProgramLocalParameters4fvEXT_remap_index },
+   { 14963, GetQueryObjecti64vEXT_remap_index },
+   { 11114, GetQueryObjectui64vEXT_remap_index },
+   { 25306, EGLImageTargetRenderbufferStorageOES_remap_index },
+   { 12891, EGLImageTargetTexture2DOES_remap_index },
+   {    -1, -1 }
+};
+
+/* these functions are in the ABI, but have alternative names */
+static const struct gl_function_remap MESA_alt_functions[] = {
+   /* from GL_EXT_blend_color */
+   {  2867, _gloffset_BlendColor },
+   /* from GL_EXT_blend_minmax */
+   { 11984, _gloffset_BlendEquation },
+   /* from GL_EXT_color_subtable */
+   { 18032, _gloffset_ColorSubTable },
+   { 33442, _gloffset_CopyColorSubTable },
+   /* from GL_EXT_convolution */
+   {   296, _gloffset_ConvolutionFilter1D },
+   {  2647, _gloffset_CopyConvolutionFilter1D },
+   {  4508, _gloffset_GetConvolutionParameteriv },
+   {  9163, _gloffset_ConvolutionFilter2D },
+   {  9365, _gloffset_ConvolutionParameteriv },
+   {  9825, _gloffset_ConvolutionParameterfv },
+   { 21915, _gloffset_GetSeparableFilter },
+   { 25581, _gloffset_SeparableFilter2D },
+   { 26469, _gloffset_ConvolutionParameteri },
+   { 26662, _gloffset_ConvolutionParameterf },
+   { 28376, _gloffset_GetConvolutionParameterfv },
+   { 29265, _gloffset_GetConvolutionFilter },
+   { 31823, _gloffset_CopyConvolutionFilter2D },
+   /* from GL_EXT_copy_texture */
+   { 15988, _gloffset_CopyTexSubImage3D },
+   { 17719, _gloffset_CopyTexImage2D },
+   { 26052, _gloffset_CopyTexImage1D },
+   { 28946, _gloffset_CopyTexSubImage2D },
+   { 31435, _gloffset_CopyTexSubImage1D },
+   /* from GL_EXT_draw_range_elements */
+   { 10179, _gloffset_DrawRangeElements },
+   /* from GL_EXT_histogram */
+   {   895, _gloffset_Histogram },
+   {  3848, _gloffset_ResetHistogram },
+   { 10709, _gloffset_GetMinmax },
+   { 16322, _gloffset_GetHistogramParameterfv },
+   { 25977, _gloffset_GetMinmaxParameteriv },
+   { 28266, _gloffset_ResetMinmax },
+   { 29162, _gloffset_GetHistogramParameteriv },
+   { 30383, _gloffset_GetHistogram },
+   { 33067, _gloffset_Minmax },
+   { 34742, _gloffset_GetMinmaxParameterfv },
+   /* from GL_EXT_paletted_texture */
+   {  9025, _gloffset_ColorTable },
+   { 16168, _gloffset_GetColorTable },
+   { 24504, _gloffset_GetColorTableParameterfv },
+   { 26718, _gloffset_GetColorTableParameteriv },
+   /* from GL_EXT_subtexture */
+   {  7736, _gloffset_TexSubImage1D },
+   { 11439, _gloffset_TexSubImage2D },
+   /* from GL_EXT_texture3D */
+   {  1890, _gloffset_TexImage3D },
+   { 24273, _gloffset_TexSubImage3D },
+   /* from GL_EXT_texture_object */
+   {  3616, _gloffset_PrioritizeTextures },
+   {  8185, _gloffset_AreTexturesResident },
+   { 14413, _gloffset_GenTextures },
+   { 16699, _gloffset_DeleteTextures },
+   { 20856, _gloffset_IsTexture },
+   { 31500, _gloffset_BindTexture },
+   /* from GL_EXT_vertex_array */
+   { 25753, _gloffset_ArrayElement },
+   { 32655, _gloffset_GetPointerv },
+   { 34268, _gloffset_DrawArrays },
+   /* from GL_SGI_color_table */
+   {  8303, _gloffset_ColorTableParameteriv },
+   {  9025, _gloffset_ColorTable },
+   { 16168, _gloffset_GetColorTable },
+   { 16278, _gloffset_CopyColorTable },
+   { 20717, _gloffset_ColorTableParameterfv },
+   { 24504, _gloffset_GetColorTableParameterfv },
+   { 26718, _gloffset_GetColorTableParameteriv },
+   /* from GL_VERSION_1_3 */
+   {   464, _gloffset_MultiTexCoord3sARB },
+   {   696, _gloffset_ActiveTextureARB },
+   {  4666, _gloffset_MultiTexCoord1fvARB },
+   {  6802, _gloffset_MultiTexCoord3dARB },
+   {  6847, _gloffset_MultiTexCoord2iARB },
+   {  6971, _gloffset_MultiTexCoord2svARB },
+   {  8981, _gloffset_MultiTexCoord2fARB },
+   { 11144, _gloffset_MultiTexCoord3fvARB },
+   { 11746, _gloffset_MultiTexCoord4sARB },
+   { 12427, _gloffset_MultiTexCoord2dvARB },
+   { 12834, _gloffset_MultiTexCoord1svARB },
+   { 13199, _gloffset_MultiTexCoord3svARB },
+   { 13260, _gloffset_MultiTexCoord4iARB },
+   { 14117, _gloffset_MultiTexCoord3iARB },
+   { 14992, _gloffset_MultiTexCoord1dARB },
+   { 15224, _gloffset_MultiTexCoord3dvARB },
+   { 16540, _gloffset_MultiTexCoord3ivARB },
+   { 16585, _gloffset_MultiTexCoord2sARB },
+   { 18089, _gloffset_MultiTexCoord4ivARB },
+   { 20357, _gloffset_ClientActiveTextureARB },
+   { 22762, _gloffset_MultiTexCoord2dARB },
+   { 23199, _gloffset_MultiTexCoord4dvARB },
+   { 23621, _gloffset_MultiTexCoord4fvARB },
+   { 24645, _gloffset_MultiTexCoord3fARB },
+   { 27312, _gloffset_MultiTexCoord4dARB },
+   { 27578, _gloffset_MultiTexCoord1sARB },
+   { 27782, _gloffset_MultiTexCoord1dvARB },
+   { 28790, _gloffset_MultiTexCoord1ivARB },
+   { 28883, _gloffset_MultiTexCoord2ivARB },
+   { 29222, _gloffset_MultiTexCoord1iARB },
+   { 30658, _gloffset_MultiTexCoord4svARB },
+   { 31282, _gloffset_MultiTexCoord1fARB },
+   { 31562, _gloffset_MultiTexCoord4fARB },
+   { 34102, _gloffset_MultiTexCoord2fvARB },
+   {    -1, -1 }
+};
+
+#endif /* need_MESA_remap_table */
+
+#if defined(need_GL_3DFX_tbuffer)
+static const struct gl_function_remap GL_3DFX_tbuffer_functions[] = {
+   {  9883, -1 }, /* TbufferMask3DFX */
+   {    -1, -1 }
+};
+#endif
+
+#if defined(need_GL_AMD_draw_buffers_blend)
+/* functions defined in MESA_remap_table_functions are excluded */
+static const struct gl_function_remap GL_AMD_draw_buffers_blend_functions[] = {
+   {    -1, -1 }
+};
+#endif
+
+#if defined(need_GL_APPLE_flush_buffer_range)
+/* functions defined in MESA_remap_table_functions are excluded */
+static const struct gl_function_remap GL_APPLE_flush_buffer_range_functions[] = {
+   {    -1, -1 }
+};
+#endif
+
+#if defined(need_GL_APPLE_object_purgeable)
+/* functions defined in MESA_remap_table_functions are excluded */
+static const struct gl_function_remap GL_APPLE_object_purgeable_functions[] = {
+   {    -1, -1 }
+};
+#endif
+
+#if defined(need_GL_APPLE_texture_range)
+/* functions defined in MESA_remap_table_functions are excluded */
+static const struct gl_function_remap GL_APPLE_texture_range_functions[] = {
+   {    -1, -1 }
+};
+#endif
+
+#if defined(need_GL_APPLE_vertex_array_object)
+/* functions defined in MESA_remap_table_functions are excluded */
+static const struct gl_function_remap GL_APPLE_vertex_array_object_functions[] = {
+   {    -1, -1 }
+};
+#endif
+
+#if defined(need_GL_ARB_ES2_compatibility)
+/* functions defined in MESA_remap_table_functions are excluded */
+static const struct gl_function_remap GL_ARB_ES2_compatibility_functions[] = {
+   {    -1, -1 }
+};
+#endif
+
+#if defined(need_GL_ARB_color_buffer_float)
+/* functions defined in MESA_remap_table_functions are excluded */
+static const struct gl_function_remap GL_ARB_color_buffer_float_functions[] = {
+   {    -1, -1 }
+};
+#endif
+
+#if defined(need_GL_ARB_copy_buffer)
+/* functions defined in MESA_remap_table_functions are excluded */
+static const struct gl_function_remap GL_ARB_copy_buffer_functions[] = {
+   {    -1, -1 }
+};
+#endif
+
+#if defined(need_GL_ARB_draw_buffers)
+/* functions defined in MESA_remap_table_functions are excluded */
+static const struct gl_function_remap GL_ARB_draw_buffers_functions[] = {
+   {    -1, -1 }
+};
+#endif
+
+#if defined(need_GL_ARB_draw_buffers_blend)
+/* functions defined in MESA_remap_table_functions are excluded */
+static const struct gl_function_remap GL_ARB_draw_buffers_blend_functions[] = {
+   {    -1, -1 }
+};
+#endif
+
+#if defined(need_GL_ARB_draw_elements_base_vertex)
+/* functions defined in MESA_remap_table_functions are excluded */
+static const struct gl_function_remap GL_ARB_draw_elements_base_vertex_functions[] = {
+   {    -1, -1 }
+};
+#endif
+
+#if defined(need_GL_ARB_draw_instanced)
+/* functions defined in MESA_remap_table_functions are excluded */
+static const struct gl_function_remap GL_ARB_draw_instanced_functions[] = {
+   {    -1, -1 }
+};
+#endif
+
+#if defined(need_GL_ARB_framebuffer_object)
+/* functions defined in MESA_remap_table_functions are excluded */
+static const struct gl_function_remap GL_ARB_framebuffer_object_functions[] = {
+   {    -1, -1 }
+};
+#endif
+
+#if defined(need_GL_ARB_geometry_shader4)
+/* functions defined in MESA_remap_table_functions are excluded */
+static const struct gl_function_remap GL_ARB_geometry_shader4_functions[] = {
+   {    -1, -1 }
+};
+#endif
+
+#if defined(need_GL_ARB_instanced_arrays)
+/* functions defined in MESA_remap_table_functions are excluded */
+static const struct gl_function_remap GL_ARB_instanced_arrays_functions[] = {
+   {    -1, -1 }
+};
+#endif
+
+#if defined(need_GL_ARB_map_buffer_range)
+/* functions defined in MESA_remap_table_functions are excluded */
+static const struct gl_function_remap GL_ARB_map_buffer_range_functions[] = {
+   {    -1, -1 }
+};
+#endif
+
+#if defined(need_GL_ARB_matrix_palette)
+static const struct gl_function_remap GL_ARB_matrix_palette_functions[] = {
+   {  4125, -1 }, /* MatrixIndexusvARB */
+   { 13938, -1 }, /* MatrixIndexuivARB */
+   { 15379, -1 }, /* MatrixIndexPointerARB */
+   { 21149, -1 }, /* CurrentPaletteMatrixARB */
+   { 24389, -1 }, /* MatrixIndexubvARB */
+   {    -1, -1 }
+};
+#endif
+
+#if defined(need_GL_ARB_multisample)
+/* functions defined in MESA_remap_table_functions are excluded */
+static const struct gl_function_remap GL_ARB_multisample_functions[] = {
+   {    -1, -1 }
+};
+#endif
+
+#if defined(need_GL_ARB_occlusion_query)
+/* functions defined in MESA_remap_table_functions are excluded */
+static const struct gl_function_remap GL_ARB_occlusion_query_functions[] = {
+   {    -1, -1 }
+};
+#endif
+
+#if defined(need_GL_ARB_point_parameters)
+/* functions defined in MESA_remap_table_functions are excluded */
+static const struct gl_function_remap GL_ARB_point_parameters_functions[] = {
+   {    -1, -1 }
+};
+#endif
+
+#if defined(need_GL_ARB_provoking_vertex)
+/* functions defined in MESA_remap_table_functions are excluded */
+static const struct gl_function_remap GL_ARB_provoking_vertex_functions[] = {
+   {    -1, -1 }
+};
+#endif
+
+#if defined(need_GL_ARB_robustness)
+/* functions defined in MESA_remap_table_functions are excluded */
+static const struct gl_function_remap GL_ARB_robustness_functions[] = {
+   {    -1, -1 }
+};
+#endif
+
+#if defined(need_GL_ARB_sampler_objects)
+/* functions defined in MESA_remap_table_functions are excluded */
+static const struct gl_function_remap GL_ARB_sampler_objects_functions[] = {
+   {    -1, -1 }
+};
+#endif
+
+#if defined(need_GL_ARB_shader_objects)
+/* functions defined in MESA_remap_table_functions are excluded */
+static const struct gl_function_remap GL_ARB_shader_objects_functions[] = {
+   {    -1, -1 }
+};
+#endif
+
+#if defined(need_GL_ARB_sync)
+/* functions defined in MESA_remap_table_functions are excluded */
+static const struct gl_function_remap GL_ARB_sync_functions[] = {
+   {    -1, -1 }
+};
+#endif
+
+#if defined(need_GL_ARB_texture_buffer_object)
+/* functions defined in MESA_remap_table_functions are excluded */
+static const struct gl_function_remap GL_ARB_texture_buffer_object_functions[] = {
+   {    -1, -1 }
+};
+#endif
+
+#if defined(need_GL_ARB_texture_compression)
+/* functions defined in MESA_remap_table_functions are excluded */
+static const struct gl_function_remap GL_ARB_texture_compression_functions[] = {
+   {    -1, -1 }
+};
+#endif
+
+#if defined(need_GL_ARB_transform_feedback2)
+/* functions defined in MESA_remap_table_functions are excluded */
+static const struct gl_function_remap GL_ARB_transform_feedback2_functions[] = {
+   {    -1, -1 }
+};
+#endif
+
+#if defined(need_GL_ARB_transpose_matrix)
+/* functions defined in MESA_remap_table_functions are excluded */
+static const struct gl_function_remap GL_ARB_transpose_matrix_functions[] = {
+   {    -1, -1 }
+};
+#endif
+
+#if defined(need_GL_ARB_vertex_array_object)
+/* functions defined in MESA_remap_table_functions are excluded */
+static const struct gl_function_remap GL_ARB_vertex_array_object_functions[] = {
+   {    -1, -1 }
+};
+#endif
+
+#if defined(need_GL_ARB_vertex_blend)
+static const struct gl_function_remap GL_ARB_vertex_blend_functions[] = {
+   {  2589, -1 }, /* WeightubvARB */
+   {  7214, -1 }, /* WeightivARB */
+   { 11849, -1 }, /* WeightPointerARB */
+   { 14673, -1 }, /* WeightfvARB */
+   { 18632, -1 }, /* WeightbvARB */
+   { 22379, -1 }, /* WeightusvARB */
+   { 25507, -1 }, /* VertexBlendARB */
+   { 31366, -1 }, /* WeightsvARB */
+   { 33492, -1 }, /* WeightdvARB */
+   { 34302, -1 }, /* WeightuivARB */
+   {    -1, -1 }
+};
+#endif
+
+#if defined(need_GL_ARB_vertex_buffer_object)
+/* functions defined in MESA_remap_table_functions are excluded */
+static const struct gl_function_remap GL_ARB_vertex_buffer_object_functions[] = {
+   {    -1, -1 }
+};
+#endif
+
+#if defined(need_GL_ARB_vertex_program)
+/* functions defined in MESA_remap_table_functions are excluded */
+static const struct gl_function_remap GL_ARB_vertex_program_functions[] = {
+   {    -1, -1 }
+};
+#endif
+
+#if defined(need_GL_ARB_vertex_shader)
+/* functions defined in MESA_remap_table_functions are excluded */
+static const struct gl_function_remap GL_ARB_vertex_shader_functions[] = {
+   {    -1, -1 }
+};
+#endif
+
+#if defined(need_GL_ARB_vertex_type_2_10_10_10_rev)
+/* functions defined in MESA_remap_table_functions are excluded */
+static const struct gl_function_remap GL_ARB_vertex_type_2_10_10_10_rev_functions[] = {
+   {    -1, -1 }
+};
+#endif
+
+#if defined(need_GL_ARB_window_pos)
+/* functions defined in MESA_remap_table_functions are excluded */
+static const struct gl_function_remap GL_ARB_window_pos_functions[] = {
+   {    -1, -1 }
+};
+#endif
+
+#if defined(need_GL_ATI_blend_equation_separate)
+/* functions defined in MESA_remap_table_functions are excluded */
+static const struct gl_function_remap GL_ATI_blend_equation_separate_functions[] = {
+   {    -1, -1 }
+};
+#endif
+
+#if defined(need_GL_ATI_draw_buffers)
+/* functions defined in MESA_remap_table_functions are excluded */
+static const struct gl_function_remap GL_ATI_draw_buffers_functions[] = {
+   {    -1, -1 }
+};
+#endif
+
+#if defined(need_GL_ATI_envmap_bumpmap)
+/* functions defined in MESA_remap_table_functions are excluded */
+static const struct gl_function_remap GL_ATI_envmap_bumpmap_functions[] = {
+   {    -1, -1 }
+};
+#endif
+
+#if defined(need_GL_ATI_fragment_shader)
+/* functions defined in MESA_remap_table_functions are excluded */
+static const struct gl_function_remap GL_ATI_fragment_shader_functions[] = {
+   {    -1, -1 }
+};
+#endif
+
+#if defined(need_GL_ATI_separate_stencil)
+/* functions defined in MESA_remap_table_functions are excluded */
+static const struct gl_function_remap GL_ATI_separate_stencil_functions[] = {
+   {    -1, -1 }
+};
+#endif
+
+#if defined(need_GL_EXT_blend_color)
+static const struct gl_function_remap GL_EXT_blend_color_functions[] = {
+   {  2867, _gloffset_BlendColor },
+   {    -1, -1 }
+};
+#endif
+
+#if defined(need_GL_EXT_blend_equation_separate)
+/* functions defined in MESA_remap_table_functions are excluded */
+static const struct gl_function_remap GL_EXT_blend_equation_separate_functions[] = {
+   {    -1, -1 }
+};
+#endif
+
+#if defined(need_GL_EXT_blend_func_separate)
+/* functions defined in MESA_remap_table_functions are excluded */
+static const struct gl_function_remap GL_EXT_blend_func_separate_functions[] = {
+   {    -1, -1 }
+};
+#endif
+
+#if defined(need_GL_EXT_blend_minmax)
+static const struct gl_function_remap GL_EXT_blend_minmax_functions[] = {
+   { 11984, _gloffset_BlendEquation },
+   {    -1, -1 }
+};
+#endif
+
+#if defined(need_GL_EXT_color_subtable)
+static const struct gl_function_remap GL_EXT_color_subtable_functions[] = {
+   { 18032, _gloffset_ColorSubTable },
+   { 33442, _gloffset_CopyColorSubTable },
+   {    -1, -1 }
+};
+#endif
+
+#if defined(need_GL_EXT_compiled_vertex_array)
+/* functions defined in MESA_remap_table_functions are excluded */
+static const struct gl_function_remap GL_EXT_compiled_vertex_array_functions[] = {
+   {    -1, -1 }
+};
+#endif
+
+#if defined(need_GL_EXT_convolution)
+static const struct gl_function_remap GL_EXT_convolution_functions[] = {
+   {   296, _gloffset_ConvolutionFilter1D },
+   {  2647, _gloffset_CopyConvolutionFilter1D },
+   {  4508, _gloffset_GetConvolutionParameteriv },
+   {  9163, _gloffset_ConvolutionFilter2D },
+   {  9365, _gloffset_ConvolutionParameteriv },
+   {  9825, _gloffset_ConvolutionParameterfv },
+   { 21915, _gloffset_GetSeparableFilter },
+   { 25581, _gloffset_SeparableFilter2D },
+   { 26469, _gloffset_ConvolutionParameteri },
+   { 26662, _gloffset_ConvolutionParameterf },
+   { 28376, _gloffset_GetConvolutionParameterfv },
+   { 29265, _gloffset_GetConvolutionFilter },
+   { 31823, _gloffset_CopyConvolutionFilter2D },
+   {    -1, -1 }
+};
+#endif
+
+#if defined(need_GL_EXT_coordinate_frame)
+static const struct gl_function_remap GL_EXT_coordinate_frame_functions[] = {
+   { 11283, -1 }, /* TangentPointerEXT */
+   { 13318, -1 }, /* Binormal3ivEXT */
+   { 14070, -1 }, /* Tangent3sEXT */
+   { 15444, -1 }, /* Tangent3fvEXT */
+   { 19742, -1 }, /* Tangent3ivEXT */
+   { 19985, -1 }, /* Tangent3dvEXT */
+   { 20803, -1 }, /* Binormal3bvEXT */
+   { 21968, -1 }, /* Binormal3dEXT */
+   { 24321, -1 }, /* Tangent3fEXT */
+   { 26541, -1 }, /* Binormal3sEXT */
+   { 27108, -1 }, /* Tangent3dEXT */
+   { 28055, -1 }, /* Binormal3svEXT */
+   { 28688, -1 }, /* Binormal3fEXT */
+   { 29596, -1 }, /* Binormal3dvEXT */
+   { 30915, -1 }, /* Tangent3iEXT */
+   { 32108, -1 }, /* Tangent3bvEXT */
+   { 32690, -1 }, /* Tangent3bEXT */
+   { 33215, -1 }, /* Binormal3fvEXT */
+   { 34001, -1 }, /* BinormalPointerEXT */
+   { 34482, -1 }, /* Tangent3svEXT */
+   { 34944, -1 }, /* Binormal3bEXT */
+   { 35121, -1 }, /* Binormal3iEXT */
+   {    -1, -1 }
+};
+#endif
+
+#if defined(need_GL_EXT_copy_texture)
+static const struct gl_function_remap GL_EXT_copy_texture_functions[] = {
+   { 15988, _gloffset_CopyTexSubImage3D },
+   { 17719, _gloffset_CopyTexImage2D },
+   { 26052, _gloffset_CopyTexImage1D },
+   { 28946, _gloffset_CopyTexSubImage2D },
+   { 31435, _gloffset_CopyTexSubImage1D },
+   {    -1, -1 }
+};
+#endif
+
+#if defined(need_GL_EXT_cull_vertex)
+static const struct gl_function_remap GL_EXT_cull_vertex_functions[] = {
+   {  9514, -1 }, /* CullParameterdvEXT */
+   { 12472, -1 }, /* CullParameterfvEXT */
+   {    -1, -1 }
+};
+#endif
+
+#if defined(need_GL_EXT_depth_bounds_test)
+/* functions defined in MESA_remap_table_functions are excluded */
+static const struct gl_function_remap GL_EXT_depth_bounds_test_functions[] = {
+   {    -1, -1 }
+};
+#endif
+
+#if defined(need_GL_EXT_draw_buffers2)
+/* functions defined in MESA_remap_table_functions are excluded */
+static const struct gl_function_remap GL_EXT_draw_buffers2_functions[] = {
+   {    -1, -1 }
+};
+#endif
+
+#if defined(need_GL_EXT_draw_instanced)
+/* functions defined in MESA_remap_table_functions are excluded */
+static const struct gl_function_remap GL_EXT_draw_instanced_functions[] = {
+   {    -1, -1 }
+};
+#endif
+
+#if defined(need_GL_EXT_draw_range_elements)
+static const struct gl_function_remap GL_EXT_draw_range_elements_functions[] = {
+   { 10179, _gloffset_DrawRangeElements },
+   {    -1, -1 }
+};
+#endif
+
+#if defined(need_GL_EXT_fog_coord)
+/* functions defined in MESA_remap_table_functions are excluded */
+static const struct gl_function_remap GL_EXT_fog_coord_functions[] = {
+   {    -1, -1 }
+};
+#endif
+
+#if defined(need_GL_EXT_framebuffer_blit)
+/* functions defined in MESA_remap_table_functions are excluded */
+static const struct gl_function_remap GL_EXT_framebuffer_blit_functions[] = {
+   {    -1, -1 }
+};
+#endif
+
+#if defined(need_GL_EXT_framebuffer_multisample)
+/* functions defined in MESA_remap_table_functions are excluded */
+static const struct gl_function_remap GL_EXT_framebuffer_multisample_functions[] = {
+   {    -1, -1 }
+};
+#endif
+
+#if defined(need_GL_EXT_framebuffer_object)
+/* functions defined in MESA_remap_table_functions are excluded */
+static const struct gl_function_remap GL_EXT_framebuffer_object_functions[] = {
+   {    -1, -1 }
+};
+#endif
+
+#if defined(need_GL_EXT_gpu_program_parameters)
+/* functions defined in MESA_remap_table_functions are excluded */
+static const struct gl_function_remap GL_EXT_gpu_program_parameters_functions[] = {
+   {    -1, -1 }
+};
+#endif
+
+#if defined(need_GL_EXT_gpu_shader4)
+/* functions defined in MESA_remap_table_functions are excluded */
+static const struct gl_function_remap GL_EXT_gpu_shader4_functions[] = {
+   {    -1, -1 }
+};
+#endif
+
+#if defined(need_GL_EXT_histogram)
+static const struct gl_function_remap GL_EXT_histogram_functions[] = {
+   {   895, _gloffset_Histogram },
+   {  3848, _gloffset_ResetHistogram },
+   { 10709, _gloffset_GetMinmax },
+   { 16322, _gloffset_GetHistogramParameterfv },
+   { 25977, _gloffset_GetMinmaxParameteriv },
+   { 28266, _gloffset_ResetMinmax },
+   { 29162, _gloffset_GetHistogramParameteriv },
+   { 30383, _gloffset_GetHistogram },
+   { 33067, _gloffset_Minmax },
+   { 34742, _gloffset_GetMinmaxParameterfv },
+   {    -1, -1 }
+};
+#endif
+
+#if defined(need_GL_EXT_index_func)
+static const struct gl_function_remap GL_EXT_index_func_functions[] = {
+   { 12258, -1 }, /* IndexFuncEXT */
+   {    -1, -1 }
+};
+#endif
+
+#if defined(need_GL_EXT_index_material)
+static const struct gl_function_remap GL_EXT_index_material_functions[] = {
+   { 22517, -1 }, /* IndexMaterialEXT */
+   {    -1, -1 }
+};
+#endif
+
+#if defined(need_GL_EXT_light_texture)
+static const struct gl_function_remap GL_EXT_light_texture_functions[] = {
+   { 28075, -1 }, /* ApplyTextureEXT */
+   { 28220, -1 }, /* TextureMaterialEXT */
+   { 28245, -1 }, /* TextureLightEXT */
+   {    -1, -1 }
+};
+#endif
+
+#if defined(need_GL_EXT_multi_draw_arrays)
+/* functions defined in MESA_remap_table_functions are excluded */
+static const struct gl_function_remap GL_EXT_multi_draw_arrays_functions[] = {
+   {    -1, -1 }
+};
+#endif
+
+#if defined(need_GL_EXT_multisample)
+/* functions defined in MESA_remap_table_functions are excluded */
+static const struct gl_function_remap GL_EXT_multisample_functions[] = {
+   {    -1, -1 }
+};
+#endif
+
+#if defined(need_GL_EXT_paletted_texture)
+static const struct gl_function_remap GL_EXT_paletted_texture_functions[] = {
+   {  9025, _gloffset_ColorTable },
+   { 16168, _gloffset_GetColorTable },
+   { 24504, _gloffset_GetColorTableParameterfv },
+   { 26718, _gloffset_GetColorTableParameteriv },
+   {    -1, -1 }
+};
+#endif
+
+#if defined(need_GL_EXT_pixel_transform)
+static const struct gl_function_remap GL_EXT_pixel_transform_functions[] = {
+   { 23164, -1 }, /* PixelTransformParameterfEXT */
+   { 23244, -1 }, /* PixelTransformParameteriEXT */
+   { 32388, -1 }, /* PixelTransformParameterfvEXT */
+   { 33965, -1 }, /* PixelTransformParameterivEXT */
+   {    -1, -1 }
+};
+#endif
+
+#if defined(need_GL_EXT_point_parameters)
+/* functions defined in MESA_remap_table_functions are excluded */
+static const struct gl_function_remap GL_EXT_point_parameters_functions[] = {
+   {    -1, -1 }
+};
+#endif
+
+#if defined(need_GL_EXT_polygon_offset)
+/* functions defined in MESA_remap_table_functions are excluded */
+static const struct gl_function_remap GL_EXT_polygon_offset_functions[] = {
+   {    -1, -1 }
+};
+#endif
+
+#if defined(need_GL_EXT_provoking_vertex)
+/* functions defined in MESA_remap_table_functions are excluded */
+static const struct gl_function_remap GL_EXT_provoking_vertex_functions[] = {
+   {    -1, -1 }
+};
+#endif
+
+#if defined(need_GL_EXT_secondary_color)
+/* functions defined in MESA_remap_table_functions are excluded */
+static const struct gl_function_remap GL_EXT_secondary_color_functions[] = {
+   {    -1, -1 }
+};
+#endif
+
+#if defined(need_GL_EXT_separate_shader_objects)
+/* functions defined in MESA_remap_table_functions are excluded */
+static const struct gl_function_remap GL_EXT_separate_shader_objects_functions[] = {
+   {    -1, -1 }
+};
+#endif
+
+#if defined(need_GL_EXT_stencil_two_side)
+/* functions defined in MESA_remap_table_functions are excluded */
+static const struct gl_function_remap GL_EXT_stencil_two_side_functions[] = {
+   {    -1, -1 }
+};
+#endif
+
+#if defined(need_GL_EXT_subtexture)
+static const struct gl_function_remap GL_EXT_subtexture_functions[] = {
+   {  7736, _gloffset_TexSubImage1D },
+   { 11439, _gloffset_TexSubImage2D },
+   {    -1, -1 }
+};
+#endif
+
+#if defined(need_GL_EXT_texture3D)
+static const struct gl_function_remap GL_EXT_texture3D_functions[] = {
+   {  1890, _gloffset_TexImage3D },
+   { 24273, _gloffset_TexSubImage3D },
+   {    -1, -1 }
+};
+#endif
+
+#if defined(need_GL_EXT_texture_array)
+/* functions defined in MESA_remap_table_functions are excluded */
+static const struct gl_function_remap GL_EXT_texture_array_functions[] = {
+   {    -1, -1 }
+};
+#endif
+
+#if defined(need_GL_EXT_texture_integer)
+/* functions defined in MESA_remap_table_functions are excluded */
+static const struct gl_function_remap GL_EXT_texture_integer_functions[] = {
+   {    -1, -1 }
+};
+#endif
+
+#if defined(need_GL_EXT_texture_object)
+static const struct gl_function_remap GL_EXT_texture_object_functions[] = {
+   {  3616, _gloffset_PrioritizeTextures },
+   {  8185, _gloffset_AreTexturesResident },
+   { 14413, _gloffset_GenTextures },
+   { 16699, _gloffset_DeleteTextures },
+   { 20856, _gloffset_IsTexture },
+   { 31500, _gloffset_BindTexture },
+   {    -1, -1 }
+};
+#endif
+
+#if defined(need_GL_EXT_texture_perturb_normal)
+static const struct gl_function_remap GL_EXT_texture_perturb_normal_functions[] = {
+   { 14623, -1 }, /* TextureNormalEXT */
+   {    -1, -1 }
+};
+#endif
+
+#if defined(need_GL_EXT_timer_query)
+/* functions defined in MESA_remap_table_functions are excluded */
+static const struct gl_function_remap GL_EXT_timer_query_functions[] = {
+   {    -1, -1 }
+};
+#endif
+
+#if defined(need_GL_EXT_transform_feedback)
+/* functions defined in MESA_remap_table_functions are excluded */
+static const struct gl_function_remap GL_EXT_transform_feedback_functions[] = {
+   {    -1, -1 }
+};
+#endif
+
+#if defined(need_GL_EXT_vertex_array)
+/* functions defined in MESA_remap_table_functions are excluded */
+static const struct gl_function_remap GL_EXT_vertex_array_functions[] = {
+   { 25753, _gloffset_ArrayElement },
+   { 32655, _gloffset_GetPointerv },
+   { 34268, _gloffset_DrawArrays },
+   {    -1, -1 }
+};
+#endif
+
+#if defined(need_GL_EXT_vertex_weighting)
+static const struct gl_function_remap GL_EXT_vertex_weighting_functions[] = {
+   { 20930, -1 }, /* VertexWeightfvEXT */
+   { 28631, -1 }, /* VertexWeightfEXT */
+   { 30352, -1 }, /* VertexWeightPointerEXT */
+   {    -1, -1 }
+};
+#endif
+
+#if defined(need_GL_HP_image_transform)
+static const struct gl_function_remap GL_HP_image_transform_functions[] = {
+   {  2500, -1 }, /* GetImageTransformParameterfvHP */
+   {  4091, -1 }, /* ImageTransformParameterfHP */
+   { 10951, -1 }, /* ImageTransformParameterfvHP */
+   { 12719, -1 }, /* ImageTransformParameteriHP */
+   { 13089, -1 }, /* GetImageTransformParameterivHP */
+   { 20994, -1 }, /* ImageTransformParameterivHP */
+   {    -1, -1 }
+};
+#endif
+
+#if defined(need_GL_IBM_multimode_draw_arrays)
+/* functions defined in MESA_remap_table_functions are excluded */
+static const struct gl_function_remap GL_IBM_multimode_draw_arrays_functions[] = {
+   {    -1, -1 }
+};
+#endif
+
+#if defined(need_GL_IBM_vertex_array_lists)
+static const struct gl_function_remap GL_IBM_vertex_array_lists_functions[] = {
+   {  4798, -1 }, /* SecondaryColorPointerListIBM */
+   {  6668, -1 }, /* NormalPointerListIBM */
+   {  8359, -1 }, /* FogCoordPointerListIBM */
+   {  8700, -1 }, /* VertexPointerListIBM */
+   { 12973, -1 }, /* ColorPointerListIBM */
+   { 14177, -1 }, /* TexCoordPointerListIBM */
+   { 14645, -1 }, /* IndexPointerListIBM */
+   { 34685, -1 }, /* EdgeFlagPointerListIBM */
+   {    -1, -1 }
+};
+#endif
+
+#if defined(need_GL_INGR_blend_func_separate)
+/* functions defined in MESA_remap_table_functions are excluded */
+static const struct gl_function_remap GL_INGR_blend_func_separate_functions[] = {
+   {    -1, -1 }
+};
+#endif
+
+#if defined(need_GL_INTEL_parallel_arrays)
+static const struct gl_function_remap GL_INTEL_parallel_arrays_functions[] = {
+   { 13517, -1 }, /* VertexPointervINTEL */
+   { 16415, -1 }, /* ColorPointervINTEL */
+   { 31797, -1 }, /* NormalPointervINTEL */
+   { 32320, -1 }, /* TexCoordPointervINTEL */
+   {    -1, -1 }
+};
+#endif
+
+#if defined(need_GL_MESA_resize_buffers)
+/* functions defined in MESA_remap_table_functions are excluded */
+static const struct gl_function_remap GL_MESA_resize_buffers_functions[] = {
+   {    -1, -1 }
+};
+#endif
+
+#if defined(need_GL_MESA_shader_debug)
+static const struct gl_function_remap GL_MESA_shader_debug_functions[] = {
+   {  1754, -1 }, /* GetDebugLogLengthMESA */
+   {  3787, -1 }, /* ClearDebugLogMESA */
+   {  4983, -1 }, /* GetDebugLogMESA */
+   { 32848, -1 }, /* CreateDebugObjectMESA */
+   {    -1, -1 }
+};
+#endif
+
+#if defined(need_GL_MESA_window_pos)
+/* functions defined in MESA_remap_table_functions are excluded */
+static const struct gl_function_remap GL_MESA_window_pos_functions[] = {
+   {    -1, -1 }
+};
+#endif
+
+#if defined(need_GL_NV_condtitional_render)
+/* functions defined in MESA_remap_table_functions are excluded */
+static const struct gl_function_remap GL_NV_condtitional_render_functions[] = {
+   {    -1, -1 }
+};
+#endif
+
+#if defined(need_GL_NV_evaluators)
+static const struct gl_function_remap GL_NV_evaluators_functions[] = {
+   {  7398, -1 }, /* GetMapAttribParameterivNV */
+   {  9131, -1 }, /* MapControlPointsNV */
+   {  9230, -1 }, /* MapParameterfvNV */
+   { 11422, -1 }, /* EvalMapsNV */
+   { 18230, -1 }, /* GetMapAttribParameterfvNV */
+   { 18447, -1 }, /* MapParameterivNV */
+   { 26392, -1 }, /* GetMapParameterivNV */
+   { 26960, -1 }, /* GetMapParameterfvNV */
+   { 31069, -1 }, /* GetMapControlPointsNV */
+   {    -1, -1 }
+};
+#endif
+
+#if defined(need_GL_NV_fence)
+/* functions defined in MESA_remap_table_functions are excluded */
+static const struct gl_function_remap GL_NV_fence_functions[] = {
+   {    -1, -1 }
+};
+#endif
+
+#if defined(need_GL_NV_fragment_program)
+/* functions defined in MESA_remap_table_functions are excluded */
+static const struct gl_function_remap GL_NV_fragment_program_functions[] = {
+   {    -1, -1 }
+};
+#endif
+
+#if defined(need_GL_NV_point_sprite)
+/* functions defined in MESA_remap_table_functions are excluded */
+static const struct gl_function_remap GL_NV_point_sprite_functions[] = {
+   {    -1, -1 }
+};
+#endif
+
+#if defined(need_GL_NV_primitive_restart)
+/* functions defined in MESA_remap_table_functions are excluded */
+static const struct gl_function_remap GL_NV_primitive_restart_functions[] = {
+   {    -1, -1 }
+};
+#endif
+
+#if defined(need_GL_NV_register_combiners)
+/* functions defined in MESA_remap_table_functions are excluded */
+static const struct gl_function_remap GL_NV_register_combiners_functions[] = {
+   {    -1, -1 }
+};
+#endif
+
+#if defined(need_GL_NV_register_combiners2)
+static const struct gl_function_remap GL_NV_register_combiners2_functions[] = {
+   { 16852, -1 }, /* CombinerStageParameterfvNV */
+   { 17274, -1 }, /* GetCombinerStageParameterfvNV */
+   {    -1, -1 }
+};
+#endif
+
+#if defined(need_GL_NV_texture_barrier)
+/* functions defined in MESA_remap_table_functions are excluded */
+static const struct gl_function_remap GL_NV_texture_barrier_functions[] = {
+   {    -1, -1 }
+};
+#endif
+
+#if defined(need_GL_NV_vertex_array_range)
+/* functions defined in MESA_remap_table_functions are excluded */
+static const struct gl_function_remap GL_NV_vertex_array_range_functions[] = {
+   {    -1, -1 }
+};
+#endif
+
+#if defined(need_GL_NV_vertex_program)
+/* functions defined in MESA_remap_table_functions are excluded */
+static const struct gl_function_remap GL_NV_vertex_program_functions[] = {
+   {    -1, -1 }
+};
+#endif
+
+#if defined(need_GL_OES_EGL_image)
+/* functions defined in MESA_remap_table_functions are excluded */
+static const struct gl_function_remap GL_OES_EGL_image_functions[] = {
+   {    -1, -1 }
+};
+#endif
+
+#if defined(need_GL_PGI_misc_hints)
+static const struct gl_function_remap GL_PGI_misc_hints_functions[] = {
+   {  9351, -1 }, /* HintPGI */
+   {    -1, -1 }
+};
+#endif
+
+#if defined(need_GL_SGIS_detail_texture)
+static const struct gl_function_remap GL_SGIS_detail_texture_functions[] = {
+   { 17247, -1 }, /* GetDetailTexFuncSGIS */
+   { 17664, -1 }, /* DetailTexFuncSGIS */
+   {    -1, -1 }
+};
+#endif
+
+#if defined(need_GL_SGIS_fog_function)
+static const struct gl_function_remap GL_SGIS_fog_function_functions[] = {
+   { 28928, -1 }, /* FogFuncSGIS */
+   { 29701, -1 }, /* GetFogFuncSGIS */
+   {    -1, -1 }
+};
+#endif
+
+#if defined(need_GL_SGIS_multisample)
+/* functions defined in MESA_remap_table_functions are excluded */
+static const struct gl_function_remap GL_SGIS_multisample_functions[] = {
+   {    -1, -1 }
+};
+#endif
+
+#if defined(need_GL_SGIS_pixel_texture)
+/* functions defined in MESA_remap_table_functions are excluded */
+static const struct gl_function_remap GL_SGIS_pixel_texture_functions[] = {
+   {    -1, -1 }
+};
+#endif
+
+#if defined(need_GL_SGIS_point_parameters)
+/* functions defined in MESA_remap_table_functions are excluded */
+static const struct gl_function_remap GL_SGIS_point_parameters_functions[] = {
+   {    -1, -1 }
+};
+#endif
+
+#if defined(need_GL_SGIS_sharpen_texture)
+static const struct gl_function_remap GL_SGIS_sharpen_texture_functions[] = {
+   {  7459, -1 }, /* GetSharpenTexFuncSGIS */
+   { 23595, -1 }, /* SharpenTexFuncSGIS */
+   {    -1, -1 }
+};
+#endif
+
+#if defined(need_GL_SGIS_texture4D)
+static const struct gl_function_remap GL_SGIS_texture4D_functions[] = {
+   {  1034, -1 }, /* TexImage4DSGIS */
+   { 16768, -1 }, /* TexSubImage4DSGIS */
+   {    -1, -1 }
+};
+#endif
+
+#if defined(need_GL_SGIS_texture_color_mask)
+static const struct gl_function_remap GL_SGIS_texture_color_mask_functions[] = {
+   { 16121, -1 }, /* TextureColorMaskSGIS */
+   {    -1, -1 }
+};
+#endif
+
+#if defined(need_GL_SGIS_texture_filter4)
+static const struct gl_function_remap GL_SGIS_texture_filter4_functions[] = {
+   {  7636, -1 }, /* GetTexFilterFuncSGIS */
+   { 17438, -1 }, /* TexFilterFuncSGIS */
+   {    -1, -1 }
+};
+#endif
+
+#if defined(need_GL_SGIX_async)
+static const struct gl_function_remap GL_SGIX_async_functions[] = {
+   {  3713, -1 }, /* AsyncMarkerSGIX */
+   {  4937, -1 }, /* FinishAsyncSGIX */
+   {  6072, -1 }, /* PollAsyncSGIX */
+   { 23824, -1 }, /* DeleteAsyncMarkersSGIX */
+   { 23879, -1 }, /* IsAsyncMarkerSGIX */
+   { 34457, -1 }, /* GenAsyncMarkersSGIX */
+   {    -1, -1 }
+};
+#endif
+
+#if defined(need_GL_SGIX_flush_raster)
+static const struct gl_function_remap GL_SGIX_flush_raster_functions[] = {
+   {  8013, -1 }, /* FlushRasterSGIX */
+   {    -1, -1 }
+};
+#endif
+
+#if defined(need_GL_SGIX_fragment_lighting)
+static const struct gl_function_remap GL_SGIX_fragment_lighting_functions[] = {
+   {  2837, -1 }, /* FragmentMaterialfvSGIX */
+   {  5976, -1 }, /* FragmentLightiSGIX */
+   {  8767, -1 }, /* FragmentMaterialfSGIX */
+   {  8904, -1 }, /* GetFragmentLightivSGIX */
+   {  9777, -1 }, /* FragmentLightModeliSGIX */
+   { 11485, -1 }, /* FragmentLightivSGIX */
+   { 11792, -1 }, /* GetFragmentMaterialivSGIX */
+   { 17187, -1 }, /* GetFragmentMaterialfvSGIX */
+   { 20773, -1 }, /* FragmentLightModelfSGIX */
+   { 21117, -1 }, /* FragmentColorMaterialSGIX */
+   { 21534, -1 }, /* FragmentMaterialiSGIX */
+   { 22845, -1 }, /* LightEnviSGIX */
+   { 24596, -1 }, /* FragmentLightModelfvSGIX */
+   { 24931, -1 }, /* FragmentLightfvSGIX */
+   { 30085, -1 }, /* FragmentLightModelivSGIX */
+   { 30234, -1 }, /* FragmentLightfSGIX */
+   { 33185, -1 }, /* GetFragmentLightfvSGIX */
+   { 34965, -1 }, /* FragmentMaterialivSGIX */
+   {    -1, -1 }
+};
+#endif
+
+#if defined(need_GL_SGIX_framezoom)
+static const struct gl_function_remap GL_SGIX_framezoom_functions[] = {
+   { 23902, -1 }, /* FrameZoomSGIX */
+   {    -1, -1 }
+};
+#endif
+
+#if defined(need_GL_SGIX_igloo_interface)
+static const struct gl_function_remap GL_SGIX_igloo_interface_functions[] = {
+   { 30542, -1 }, /* IglooInterfaceSGIX */
+   {    -1, -1 }
+};
+#endif
+
+#if defined(need_GL_SGIX_instruments)
+static const struct gl_function_remap GL_SGIX_instruments_functions[] = {
+   {  3017, -1 }, /* ReadInstrumentsSGIX */
+   {  7232, -1 }, /* PollInstrumentsSGIX */
+   { 11343, -1 }, /* GetInstrumentsSGIX */
+   { 13775, -1 }, /* StartInstrumentsSGIX */
+   { 16912, -1 }, /* StopInstrumentsSGIX */
+   { 18895, -1 }, /* InstrumentsBufferSGIX */
+   {    -1, -1 }
+};
+#endif
+
+#if defined(need_GL_SGIX_list_priority)
+static const struct gl_function_remap GL_SGIX_list_priority_functions[] = {
+   {  1265, -1 }, /* ListParameterfSGIX */
+   {  3372, -1 }, /* GetListParameterfvSGIX */
+   { 18760, -1 }, /* ListParameteriSGIX */
+   { 19919, -1 }, /* ListParameterfvSGIX */
+   { 22200, -1 }, /* ListParameterivSGIX */
+   { 34501, -1 }, /* GetListParameterivSGIX */
+   {    -1, -1 }
+};
+#endif
+
+#if defined(need_GL_SGIX_pixel_texture)
+/* functions defined in MESA_remap_table_functions are excluded */
+static const struct gl_function_remap GL_SGIX_pixel_texture_functions[] = {
+   {    -1, -1 }
+};
+#endif
+
+#if defined(need_GL_SGIX_polynomial_ffd)
+static const struct gl_function_remap GL_SGIX_polynomial_ffd_functions[] = {
+   {  3059, -1 }, /* DeformationMap3dSGIX */
+   {  4037, -1 }, /* LoadIdentityDeformationMapSGIX */
+   { 17012, -1 }, /* DeformSGIX */
+   { 25865, -1 }, /* DeformationMap3fSGIX */
+   {    -1, -1 }
+};
+#endif
+
+#if defined(need_GL_SGIX_reference_plane)
+static const struct gl_function_remap GL_SGIX_reference_plane_functions[] = {
+   { 15672, -1 }, /* ReferencePlaneSGIX */
+   {    -1, -1 }
+};
+#endif
+
+#if defined(need_GL_SGIX_sprite)
+static const struct gl_function_remap GL_SGIX_sprite_functions[] = {
+   { 10292, -1 }, /* SpriteParameterfvSGIX */
+   { 21989, -1 }, /* SpriteParameteriSGIX */
+   { 28300, -1 }, /* SpriteParameterfSGIX */
+   { 31212, -1 }, /* SpriteParameterivSGIX */
+   {    -1, -1 }
+};
+#endif
+
+#if defined(need_GL_SGIX_tag_sample_buffer)
+static const struct gl_function_remap GL_SGIX_tag_sample_buffer_functions[] = {
+   { 22048, -1 }, /* TagSampleBufferSGIX */
+   {    -1, -1 }
+};
+#endif
+
+#if defined(need_GL_SGI_color_table)
+static const struct gl_function_remap GL_SGI_color_table_functions[] = {
+   {  8303, _gloffset_ColorTableParameteriv },
+   {  9025, _gloffset_ColorTable },
+   { 16168, _gloffset_GetColorTable },
+   { 16278, _gloffset_CopyColorTable },
+   { 20717, _gloffset_ColorTableParameterfv },
+   { 24504, _gloffset_GetColorTableParameterfv },
+   { 26718, _gloffset_GetColorTableParameteriv },
+   {    -1, -1 }
+};
+#endif
+
+#if defined(need_GL_SUNX_constant_data)
+static const struct gl_function_remap GL_SUNX_constant_data_functions[] = {
+   { 33163, -1 }, /* FinishTextureSUNX */
+   {    -1, -1 }
+};
+#endif
+
+#if defined(need_GL_SUN_global_alpha)
+static const struct gl_function_remap GL_SUN_global_alpha_functions[] = {
+   {  3734, -1 }, /* GlobalAlphaFactorubSUN */
+   {  5290, -1 }, /* GlobalAlphaFactoriSUN */
+   {  7257, -1 }, /* GlobalAlphaFactordSUN */
+   { 10376, -1 }, /* GlobalAlphaFactoruiSUN */
+   { 10908, -1 }, /* GlobalAlphaFactorbSUN */
+   { 14090, -1 }, /* GlobalAlphaFactorfSUN */
+   { 14254, -1 }, /* GlobalAlphaFactorusSUN */
+   { 24191, -1 }, /* GlobalAlphaFactorsSUN */
+   {    -1, -1 }
+};
+#endif
+
+#if defined(need_GL_SUN_mesh_array)
+static const struct gl_function_remap GL_SUN_mesh_array_functions[] = {
+   { 31003, -1 }, /* DrawMeshArraysSUN */
+   {    -1, -1 }
+};
+#endif
+
+#if defined(need_GL_SUN_triangle_list)
+static const struct gl_function_remap GL_SUN_triangle_list_functions[] = {
+   {  4911, -1 }, /* ReplacementCodeubSUN */
+   {  7016, -1 }, /* ReplacementCodeubvSUN */
+   { 20438, -1 }, /* ReplacementCodeusvSUN */
+   { 20626, -1 }, /* ReplacementCodePointerSUN */
+   { 22909, -1 }, /* ReplacementCodeuiSUN */
+   { 23853, -1 }, /* ReplacementCodeusSUN */
+   { 31686, -1 }, /* ReplacementCodeuivSUN */
+   {    -1, -1 }
+};
+#endif
+
+#if defined(need_GL_SUN_vertex)
+static const struct gl_function_remap GL_SUN_vertex_functions[] = {
+   {  1139, -1 }, /* ReplacementCodeuiColor3fVertex3fvSUN */
+   {  1337, -1 }, /* TexCoord4fColor4fNormal3fVertex4fvSUN */
+   {  1591, -1 }, /* TexCoord2fColor4ubVertex3fvSUN */
+   {  2004, -1 }, /* ReplacementCodeuiVertex3fvSUN */
+   {  2138, -1 }, /* ReplacementCodeuiTexCoord2fVertex3fvSUN */
+   {  2754, -1 }, /* ReplacementCodeuiNormal3fVertex3fSUN */
+   {  3152, -1 }, /* Color4ubVertex3fvSUN */
+   {  5095, -1 }, /* Color4ubVertex3fSUN */
+   {  5218, -1 }, /* TexCoord2fVertex3fSUN */
+   {  5679, -1 }, /* TexCoord2fColor4fNormal3fVertex3fSUN */
+   {  6176, -1 }, /* TexCoord2fNormal3fVertex3fvSUN */
+   {  6911, -1 }, /* ReplacementCodeuiTexCoord2fNormal3fVertex3fSUN */
+   {  7691, -1 }, /* ReplacementCodeuiColor4ubVertex3fvSUN */
+   {  8050, -1 }, /* ReplacementCodeuiTexCoord2fVertex3fSUN */
+   {  9576, -1 }, /* Color3fVertex3fSUN */
+   { 10817, -1 }, /* Color3fVertex3fvSUN */
+   { 11308, -1 }, /* Color4fNormal3fVertex3fvSUN */
+   { 12137, -1 }, /* ReplacementCodeuiTexCoord2fColor4fNormal3fVertex3fvSUN */
+   { 13638, -1 }, /* ReplacementCodeuiColor4fNormal3fVertex3fvSUN */
+   { 15269, -1 }, /* ReplacementCodeuiTexCoord2fNormal3fVertex3fvSUN */
+   { 15814, -1 }, /* TexCoord2fColor3fVertex3fSUN */
+   { 16937, -1 }, /* TexCoord4fColor4fNormal3fVertex4fSUN */
+   { 17379, -1 }, /* Color4ubVertex2fvSUN */
+   { 17689, -1 }, /* Normal3fVertex3fSUN */
+   { 18836, -1 }, /* ReplacementCodeuiColor4fNormal3fVertex3fSUN */
+   { 19188, -1 }, /* TexCoord2fColor4fNormal3fVertex3fvSUN */
+   { 19495, -1 }, /* TexCoord2fNormal3fVertex3fSUN */
+   { 20231, -1 }, /* TexCoord2fVertex3fvSUN */
+   { 21087, -1 }, /* Color4ubVertex2fSUN */
+   { 21325, -1 }, /* ReplacementCodeuiColor4ubVertex3fSUN */
+   { 23420, -1 }, /* TexCoord2fColor4ubVertex3fSUN */
+   { 23921, -1 }, /* Normal3fVertex3fvSUN */
+   { 24413, -1 }, /* Color4fNormal3fVertex3fSUN */
+   { 25414, -1 }, /* ReplacementCodeuiTexCoord2fColor4fNormal3fVertex3fSUN */
+   { 27621, -1 }, /* ReplacementCodeuiColor3fVertex3fSUN */
+   { 29044, -1 }, /* TexCoord4fVertex4fSUN */
+   { 29490, -1 }, /* TexCoord2fColor3fVertex3fvSUN */
+   { 29929, -1 }, /* ReplacementCodeuiNormal3fVertex3fvSUN */
+   { 30056, -1 }, /* TexCoord4fVertex4fvSUN */
+   { 30790, -1 }, /* ReplacementCodeuiVertex3fSUN */
+   {    -1, -1 }
+};
+#endif
+
+#if defined(need_GL_VERSION_1_3)
+/* functions defined in MESA_remap_table_functions are excluded */
+static const struct gl_function_remap GL_VERSION_1_3_functions[] = {
+   {   464, _gloffset_MultiTexCoord3sARB },
+   {   696, _gloffset_ActiveTextureARB },
+   {  4666, _gloffset_MultiTexCoord1fvARB },
+   {  6802, _gloffset_MultiTexCoord3dARB },
+   {  6847, _gloffset_MultiTexCoord2iARB },
+   {  6971, _gloffset_MultiTexCoord2svARB },
+   {  8981, _gloffset_MultiTexCoord2fARB },
+   { 11144, _gloffset_MultiTexCoord3fvARB },
+   { 11746, _gloffset_MultiTexCoord4sARB },
+   { 12427, _gloffset_MultiTexCoord2dvARB },
+   { 12834, _gloffset_MultiTexCoord1svARB },
+   { 13199, _gloffset_MultiTexCoord3svARB },
+   { 13260, _gloffset_MultiTexCoord4iARB },
+   { 14117, _gloffset_MultiTexCoord3iARB },
+   { 14992, _gloffset_MultiTexCoord1dARB },
+   { 15224, _gloffset_MultiTexCoord3dvARB },
+   { 16540, _gloffset_MultiTexCoord3ivARB },
+   { 16585, _gloffset_MultiTexCoord2sARB },
+   { 18089, _gloffset_MultiTexCoord4ivARB },
+   { 20357, _gloffset_ClientActiveTextureARB },
+   { 22762, _gloffset_MultiTexCoord2dARB },
+   { 23199, _gloffset_MultiTexCoord4dvARB },
+   { 23621, _gloffset_MultiTexCoord4fvARB },
+   { 24645, _gloffset_MultiTexCoord3fARB },
+   { 27312, _gloffset_MultiTexCoord4dARB },
+   { 27578, _gloffset_MultiTexCoord1sARB },
+   { 27782, _gloffset_MultiTexCoord1dvARB },
+   { 28790, _gloffset_MultiTexCoord1ivARB },
+   { 28883, _gloffset_MultiTexCoord2ivARB },
+   { 29222, _gloffset_MultiTexCoord1iARB },
+   { 30658, _gloffset_MultiTexCoord4svARB },
+   { 31282, _gloffset_MultiTexCoord1fARB },
+   { 31562, _gloffset_MultiTexCoord4fARB },
+   { 34102, _gloffset_MultiTexCoord2fvARB },
+   {    -1, -1 }
+};
+#endif
+
+#if defined(need_GL_VERSION_1_4)
+/* functions defined in MESA_remap_table_functions are excluded */
+static const struct gl_function_remap GL_VERSION_1_4_functions[] = {
+   {    -1, -1 }
+};
+#endif
+
+#if defined(need_GL_VERSION_1_5)
+/* functions defined in MESA_remap_table_functions are excluded */
+static const struct gl_function_remap GL_VERSION_1_5_functions[] = {
+   {    -1, -1 }
+};
+#endif
+
+#if defined(need_GL_VERSION_2_0)
+/* functions defined in MESA_remap_table_functions are excluded */
+static const struct gl_function_remap GL_VERSION_2_0_functions[] = {
+   {    -1, -1 }
+};
+#endif
+
+#if defined(need_GL_VERSION_2_1)
+/* functions defined in MESA_remap_table_functions are excluded */
+static const struct gl_function_remap GL_VERSION_2_1_functions[] = {
+   {    -1, -1 }
+};
+#endif
+
+#if defined(need_GL_VERSION_3_0)
+/* functions defined in MESA_remap_table_functions are excluded */
+static const struct gl_function_remap GL_VERSION_3_0_functions[] = {
+   {    -1, -1 }
+};
+#endif
+
+#if defined(need_GL_VERSION_3_1)
+/* functions defined in MESA_remap_table_functions are excluded */
+static const struct gl_function_remap GL_VERSION_3_1_functions[] = {
+   {    -1, -1 }
+};
+#endif
+
+#if defined(need_GL_VERSION_3_2)
+/* functions defined in MESA_remap_table_functions are excluded */
+static const struct gl_function_remap GL_VERSION_3_2_functions[] = {
+   {    -1, -1 }
+};
+#endif
+
+#if defined(need_GL_VERSION_3_3)
+/* functions defined in MESA_remap_table_functions are excluded */
+static const struct gl_function_remap GL_VERSION_3_3_functions[] = {
+   {    -1, -1 }
+};
+#endif
+