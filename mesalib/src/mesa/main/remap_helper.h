--- conflicted
+++ resolved
@@ -1,12028 +1,6611 @@
-/* DO NOT EDIT - This file generated automatically by remap_helper.py (from Mesa) script */
-
-/*
- * Copyright (C) 2009 Chia-I Wu <olv@0xlab.org>
- * All Rights Reserved.
- * 
- * Permission is hereby granted, free of charge, to any person obtaining a
- * copy of this software and associated documentation files (the "Software"),
- * to deal in the Software without restriction, including without limitation
- * the rights to use, copy, modify, merge, publish, distribute, sub license,
- * and/or sell copies of the Software, and to permit persons to whom the
- * Software is furnished to do so, subject to the following conditions:
- * 
- * The above copyright notice and this permission notice (including the next
- * paragraph) shall be included in all copies or substantial portions of the
- * Software.
- * 
- * THE SOFTWARE IS PROVIDED "AS IS", WITHOUT WARRANTY OF ANY KIND, EXPRESS OR
- * IMPLIED, INCLUDING BUT NOT LIMITED TO THE WARRANTIES OF MERCHANTABILITY,
- * FITNESS FOR A PARTICULAR PURPOSE AND NON-INFRINGEMENT.  IN NO EVENT SHALL
- * Chia-I Wu,
- * AND/OR THEIR SUPPLIERS BE LIABLE FOR ANY CLAIM, DAMAGES OR OTHER LIABILITY,
- * WHETHER IN AN ACTION OF CONTRACT, TORT OR OTHERWISE, ARISING FROM, OUT OF
- * OR IN CONNECTION WITH THE SOFTWARE OR THE USE OR OTHER DEALINGS IN THE
- * SOFTWARE.
- */
-
-#include "main/dispatch.h"
-#include "main/remap.h"
-
-/* this is internal to remap.c */
-#ifdef need_MESA_remap_table
-
-static const char _mesa_function_pool[] =
-   /* _mesa_function_pool[0]: MapGrid1d (offset 224) */
-   "idd\0"
-   "glMapGrid1d\0"
-   "\0"
-   /* _mesa_function_pool[17]: UniformMatrix3fvARB (will be remapped) */
-   "iiip\0"
-   "glUniformMatrix3fv\0"
-   "glUniformMatrix3fvARB\0"
-   "\0"
-   /* _mesa_function_pool[64]: MapGrid1f (offset 225) */
-   "iff\0"
-   "glMapGrid1f\0"
-   "\0"
-   /* _mesa_function_pool[81]: VertexAttribI2iEXT (will be remapped) */
-   "iii\0"
-   "glVertexAttribI2iEXT\0"
-   "glVertexAttribI2i\0"
-   "\0"
-   /* _mesa_function_pool[125]: RasterPos4i (offset 82) */
-   "iiii\0"
-   "glRasterPos4i\0"
-   "\0"
-   /* _mesa_function_pool[145]: RasterPos4d (offset 78) */
-   "dddd\0"
-   "glRasterPos4d\0"
-   "\0"
-   /* _mesa_function_pool[165]: NewList (dynamic) */
-   "ii\0"
-   "glNewList\0"
-   "\0"
-   /* _mesa_function_pool[179]: RasterPos4f (offset 80) */
-   "ffff\0"
-   "glRasterPos4f\0"
-   "\0"
-   /* _mesa_function_pool[199]: LoadIdentity (offset 290) */
-   "\0"
-   "glLoadIdentity\0"
-   "\0"
-<<<<<<< HEAD
-   /* _mesa_function_pool[216]: GetCombinerOutputParameterfvNV (will be remapped) */
-   "iiip\0"
-   "glGetCombinerOutputParameterfvNV\0"
-   "\0"
-   /* _mesa_function_pool[255]: SampleCoverageARB (will be remapped) */
-=======
-   /* _mesa_function_pool[216]: SampleCoverageARB (will be remapped) */
->>>>>>> 704e01fc
-   "fi\0"
-   "glSampleCoverage\0"
-   "glSampleCoverageARB\0"
-   "\0"
-<<<<<<< HEAD
-   /* _mesa_function_pool[296]: ConvolutionFilter1D (offset 348) */
-=======
-   /* _mesa_function_pool[257]: ConvolutionFilter1D (offset 348) */
->>>>>>> 704e01fc
-   "iiiiip\0"
-   "glConvolutionFilter1D\0"
-   "glConvolutionFilter1DEXT\0"
-   "\0"
-<<<<<<< HEAD
-   /* _mesa_function_pool[351]: BeginQueryARB (will be remapped) */
-=======
-   /* _mesa_function_pool[312]: BeginQueryARB (will be remapped) */
->>>>>>> 704e01fc
-   "ii\0"
-   "glBeginQuery\0"
-   "glBeginQueryARB\0"
-   "\0"
-<<<<<<< HEAD
-   /* _mesa_function_pool[384]: RasterPos3dv (offset 71) */
-   "p\0"
-   "glRasterPos3dv\0"
-   "\0"
-   /* _mesa_function_pool[402]: PointParameteriNV (will be remapped) */
-=======
-   /* _mesa_function_pool[345]: RasterPos3dv (offset 71) */
-   "p\0"
-   "glRasterPos3dv\0"
-   "\0"
-   /* _mesa_function_pool[363]: PointParameteriNV (will be remapped) */
->>>>>>> 704e01fc
-   "ii\0"
-   "glPointParameteri\0"
-   "glPointParameteriNV\0"
-   "\0"
-<<<<<<< HEAD
-   /* _mesa_function_pool[444]: GetProgramiv (will be remapped) */
-   "iip\0"
-   "glGetProgramiv\0"
-   "\0"
-   /* _mesa_function_pool[464]: MultiTexCoord3sARB (offset 398) */
-=======
-   /* _mesa_function_pool[405]: GetProgramiv (will be remapped) */
-   "iip\0"
-   "glGetProgramiv\0"
-   "\0"
-   /* _mesa_function_pool[425]: MultiTexCoord3sARB (offset 398) */
->>>>>>> 704e01fc
-   "iiii\0"
-   "glMultiTexCoord3s\0"
-   "glMultiTexCoord3sARB\0"
-   "\0"
-<<<<<<< HEAD
-   /* _mesa_function_pool[509]: SecondaryColor3iEXT (will be remapped) */
-=======
-   /* _mesa_function_pool[470]: SecondaryColor3iEXT (will be remapped) */
->>>>>>> 704e01fc
-   "iii\0"
-   "glSecondaryColor3i\0"
-   "glSecondaryColor3iEXT\0"
-   "\0"
-<<<<<<< HEAD
-   /* _mesa_function_pool[555]: WindowPos3fMESA (will be remapped) */
-=======
-   /* _mesa_function_pool[516]: WindowPos3fMESA (will be remapped) */
->>>>>>> 704e01fc
-   "fff\0"
-   "glWindowPos3f\0"
-   "glWindowPos3fARB\0"
-   "glWindowPos3fMESA\0"
-   "\0"
-<<<<<<< HEAD
-   /* _mesa_function_pool[609]: TexCoord1iv (offset 99) */
-   "p\0"
-   "glTexCoord1iv\0"
-   "\0"
-   /* _mesa_function_pool[626]: TexCoord4sv (offset 125) */
-   "p\0"
-   "glTexCoord4sv\0"
-   "\0"
-   /* _mesa_function_pool[643]: RasterPos4s (offset 84) */
-   "iiii\0"
-   "glRasterPos4s\0"
-   "\0"
-   /* _mesa_function_pool[663]: PixelTexGenParameterfvSGIS (will be remapped) */
-   "ip\0"
-   "glPixelTexGenParameterfvSGIS\0"
-   "\0"
-   /* _mesa_function_pool[696]: ActiveTextureARB (offset 374) */
-=======
-   /* _mesa_function_pool[570]: TexCoord1iv (offset 99) */
-   "p\0"
-   "glTexCoord1iv\0"
-   "\0"
-   /* _mesa_function_pool[587]: TexCoord4sv (offset 125) */
-   "p\0"
-   "glTexCoord4sv\0"
-   "\0"
-   /* _mesa_function_pool[604]: RasterPos4s (offset 84) */
-   "iiii\0"
-   "glRasterPos4s\0"
-   "\0"
-   /* _mesa_function_pool[624]: PixelTexGenParameterfvSGIS (will be remapped) */
-   "ip\0"
-   "glPixelTexGenParameterfvSGIS\0"
-   "\0"
-   /* _mesa_function_pool[657]: ActiveTextureARB (offset 374) */
->>>>>>> 704e01fc
-   "i\0"
-   "glActiveTexture\0"
-   "glActiveTextureARB\0"
-   "\0"
-<<<<<<< HEAD
-   /* _mesa_function_pool[734]: BlitFramebufferEXT (will be remapped) */
-=======
-   /* _mesa_function_pool[695]: BlitFramebufferEXT (will be remapped) */
->>>>>>> 704e01fc
-   "iiiiiiiiii\0"
-   "glBlitFramebuffer\0"
-   "glBlitFramebufferEXT\0"
-   "\0"
-<<<<<<< HEAD
-   /* _mesa_function_pool[785]: TexCoord1f (offset 96) */
-   "f\0"
-   "glTexCoord1f\0"
-   "\0"
-   /* _mesa_function_pool[801]: TexCoord1d (offset 94) */
-   "d\0"
-   "glTexCoord1d\0"
-   "\0"
-   /* _mesa_function_pool[817]: VertexAttrib4ubvNV (will be remapped) */
-   "ip\0"
-   "glVertexAttrib4ubvNV\0"
-   "\0"
-   /* _mesa_function_pool[842]: TexCoord1i (offset 98) */
-   "i\0"
-   "glTexCoord1i\0"
-   "\0"
-   /* _mesa_function_pool[858]: GetProgramNamedParameterdvNV (will be remapped) */
-   "iipp\0"
-   "glGetProgramNamedParameterdvNV\0"
-   "\0"
-   /* _mesa_function_pool[895]: Histogram (offset 367) */
-=======
-   /* _mesa_function_pool[746]: TexCoord1f (offset 96) */
-   "f\0"
-   "glTexCoord1f\0"
-   "\0"
-   /* _mesa_function_pool[762]: TexCoord1d (offset 94) */
-   "d\0"
-   "glTexCoord1d\0"
-   "\0"
-   /* _mesa_function_pool[778]: VertexAttrib4ubvNV (will be remapped) */
-   "ip\0"
-   "glVertexAttrib4ubvNV\0"
-   "\0"
-   /* _mesa_function_pool[803]: TexCoord1i (offset 98) */
-   "i\0"
-   "glTexCoord1i\0"
-   "\0"
-   /* _mesa_function_pool[819]: GetProgramNamedParameterdvNV (will be remapped) */
-   "iipp\0"
-   "glGetProgramNamedParameterdvNV\0"
-   "\0"
-   /* _mesa_function_pool[856]: Histogram (offset 367) */
->>>>>>> 704e01fc
-   "iiii\0"
-   "glHistogram\0"
-   "glHistogramEXT\0"
-   "\0"
-<<<<<<< HEAD
-   /* _mesa_function_pool[928]: TexCoord1s (offset 100) */
-   "i\0"
-   "glTexCoord1s\0"
-   "\0"
-   /* _mesa_function_pool[944]: GetMapfv (offset 267) */
-   "iip\0"
-   "glGetMapfv\0"
-   "\0"
-   /* _mesa_function_pool[960]: EvalCoord1f (offset 230) */
-   "f\0"
-   "glEvalCoord1f\0"
-   "\0"
-   /* _mesa_function_pool[977]: FramebufferTexture (will be remapped) */
-   "iiii\0"
-   "glFramebufferTexture\0"
-   "\0"
-   /* _mesa_function_pool[1004]: VertexAttribI1ivEXT (will be remapped) */
-=======
-   /* _mesa_function_pool[889]: TexCoord1s (offset 100) */
-   "i\0"
-   "glTexCoord1s\0"
-   "\0"
-   /* _mesa_function_pool[905]: GetMapfv (offset 267) */
-   "iip\0"
-   "glGetMapfv\0"
-   "\0"
-   /* _mesa_function_pool[921]: EvalCoord1f (offset 230) */
-   "f\0"
-   "glEvalCoord1f\0"
-   "\0"
-   /* _mesa_function_pool[938]: FramebufferTexture (will be remapped) */
-   "iiii\0"
-   "glFramebufferTexture\0"
-   "\0"
-   /* _mesa_function_pool[965]: VertexAttribI1ivEXT (will be remapped) */
->>>>>>> 704e01fc
-   "ip\0"
-   "glVertexAttribI1ivEXT\0"
-   "glVertexAttribI1iv\0"
-   "\0"
-<<<<<<< HEAD
-   /* _mesa_function_pool[1049]: TexImage4DSGIS (dynamic) */
-   "iiiiiiiiiip\0"
-   "glTexImage4DSGIS\0"
-   "\0"
-   /* _mesa_function_pool[1079]: PolygonStipple (offset 175) */
-   "p\0"
-   "glPolygonStipple\0"
-   "\0"
-   /* _mesa_function_pool[1099]: WindowPos2dvMESA (will be remapped) */
-=======
-   /* _mesa_function_pool[1010]: TexImage4DSGIS (dynamic) */
-   "iiiiiiiiiip\0"
-   "glTexImage4DSGIS\0"
-   "\0"
-   /* _mesa_function_pool[1040]: PolygonStipple (offset 175) */
-   "p\0"
-   "glPolygonStipple\0"
-   "\0"
-   /* _mesa_function_pool[1060]: WindowPos2dvMESA (will be remapped) */
->>>>>>> 704e01fc
-   "p\0"
-   "glWindowPos2dv\0"
-   "glWindowPos2dvARB\0"
-   "glWindowPos2dvMESA\0"
-   "\0"
-<<<<<<< HEAD
-   /* _mesa_function_pool[1154]: ReplacementCodeuiColor3fVertex3fvSUN (dynamic) */
-   "ppp\0"
-   "glReplacementCodeuiColor3fVertex3fvSUN\0"
-   "\0"
-   /* _mesa_function_pool[1198]: BlendEquationSeparateEXT (will be remapped) */
-=======
-   /* _mesa_function_pool[1115]: ReplacementCodeuiColor3fVertex3fvSUN (dynamic) */
-   "ppp\0"
-   "glReplacementCodeuiColor3fVertex3fvSUN\0"
-   "\0"
-   /* _mesa_function_pool[1159]: BlendEquationSeparateEXT (will be remapped) */
->>>>>>> 704e01fc
-   "ii\0"
-   "glBlendEquationSeparate\0"
-   "glBlendEquationSeparateEXT\0"
-   "glBlendEquationSeparateATI\0"
-   "\0"
-<<<<<<< HEAD
-   /* _mesa_function_pool[1280]: ListParameterfSGIX (dynamic) */
-   "iif\0"
-   "glListParameterfSGIX\0"
-   "\0"
-   /* _mesa_function_pool[1306]: SecondaryColor3bEXT (will be remapped) */
-=======
-   /* _mesa_function_pool[1241]: ListParameterfSGIX (dynamic) */
-   "iif\0"
-   "glListParameterfSGIX\0"
-   "\0"
-   /* _mesa_function_pool[1267]: SecondaryColor3bEXT (will be remapped) */
->>>>>>> 704e01fc
-   "iii\0"
-   "glSecondaryColor3b\0"
-   "glSecondaryColor3bEXT\0"
-   "\0"
-<<<<<<< HEAD
-   /* _mesa_function_pool[1352]: TexCoord4fColor4fNormal3fVertex4fvSUN (dynamic) */
-   "pppp\0"
-   "glTexCoord4fColor4fNormal3fVertex4fvSUN\0"
-   "\0"
-   /* _mesa_function_pool[1398]: GetPixelMapfv (offset 271) */
-   "ip\0"
-   "glGetPixelMapfv\0"
-   "\0"
-   /* _mesa_function_pool[1418]: Color3uiv (offset 22) */
-   "p\0"
-   "glColor3uiv\0"
-   "\0"
-   /* _mesa_function_pool[1433]: IsEnabled (offset 286) */
-   "i\0"
-   "glIsEnabled\0"
-   "\0"
-   /* _mesa_function_pool[1448]: VertexAttrib4svNV (will be remapped) */
-   "ip\0"
-   "glVertexAttrib4svNV\0"
-   "\0"
-   /* _mesa_function_pool[1472]: EvalCoord2fv (offset 235) */
-   "p\0"
-   "glEvalCoord2fv\0"
-   "\0"
-   /* _mesa_function_pool[1490]: GetBufferSubDataARB (will be remapped) */
-=======
-   /* _mesa_function_pool[1313]: TexCoord4fColor4fNormal3fVertex4fvSUN (dynamic) */
-   "pppp\0"
-   "glTexCoord4fColor4fNormal3fVertex4fvSUN\0"
-   "\0"
-   /* _mesa_function_pool[1359]: GetPixelMapfv (offset 271) */
-   "ip\0"
-   "glGetPixelMapfv\0"
-   "\0"
-   /* _mesa_function_pool[1379]: Color3uiv (offset 22) */
-   "p\0"
-   "glColor3uiv\0"
-   "\0"
-   /* _mesa_function_pool[1394]: IsEnabled (offset 286) */
-   "i\0"
-   "glIsEnabled\0"
-   "\0"
-   /* _mesa_function_pool[1409]: VertexAttrib4svNV (will be remapped) */
-   "ip\0"
-   "glVertexAttrib4svNV\0"
-   "\0"
-   /* _mesa_function_pool[1433]: EvalCoord2fv (offset 235) */
-   "p\0"
-   "glEvalCoord2fv\0"
-   "\0"
-   /* _mesa_function_pool[1451]: GetBufferSubDataARB (will be remapped) */
->>>>>>> 704e01fc
-   "iiip\0"
-   "glGetBufferSubData\0"
-   "glGetBufferSubDataARB\0"
-   "\0"
-<<<<<<< HEAD
-   /* _mesa_function_pool[1537]: BufferSubDataARB (will be remapped) */
-=======
-   /* _mesa_function_pool[1498]: BufferSubDataARB (will be remapped) */
->>>>>>> 704e01fc
-   "iiip\0"
-   "glBufferSubData\0"
-   "glBufferSubDataARB\0"
-   "\0"
-<<<<<<< HEAD
-   /* _mesa_function_pool[1578]: TexCoord2fColor4ubVertex3fvSUN (dynamic) */
-   "ppp\0"
-   "glTexCoord2fColor4ubVertex3fvSUN\0"
-   "\0"
-   /* _mesa_function_pool[1616]: AttachShader (will be remapped) */
-   "ii\0"
-   "glAttachShader\0"
-   "\0"
-   /* _mesa_function_pool[1635]: VertexAttrib2fARB (will be remapped) */
-=======
-   /* _mesa_function_pool[1539]: TexCoord2fColor4ubVertex3fvSUN (dynamic) */
-   "ppp\0"
-   "glTexCoord2fColor4ubVertex3fvSUN\0"
-   "\0"
-   /* _mesa_function_pool[1577]: AttachShader (will be remapped) */
-   "ii\0"
-   "glAttachShader\0"
-   "\0"
-   /* _mesa_function_pool[1596]: VertexAttrib2fARB (will be remapped) */
->>>>>>> 704e01fc
-   "iff\0"
-   "glVertexAttrib2f\0"
-   "glVertexAttrib2fARB\0"
-   "\0"
-<<<<<<< HEAD
-   /* _mesa_function_pool[1677]: GetDebugLogLengthMESA (dynamic) */
-   "iii\0"
-   "glGetDebugLogLengthMESA\0"
-   "\0"
-   /* _mesa_function_pool[1706]: GetMapiv (offset 268) */
-   "iip\0"
-   "glGetMapiv\0"
-   "\0"
-   /* _mesa_function_pool[1722]: VertexAttrib3fARB (will be remapped) */
-=======
-   /* _mesa_function_pool[1638]: GetDebugLogLengthMESA (dynamic) */
-   "iii\0"
-   "glGetDebugLogLengthMESA\0"
-   "\0"
-   /* _mesa_function_pool[1667]: GetMapiv (offset 268) */
-   "iip\0"
-   "glGetMapiv\0"
-   "\0"
-   /* _mesa_function_pool[1683]: VertexAttrib3fARB (will be remapped) */
->>>>>>> 704e01fc
-   "ifff\0"
-   "glVertexAttrib3f\0"
-   "glVertexAttrib3fARB\0"
-   "\0"
-<<<<<<< HEAD
-   /* _mesa_function_pool[1765]: Indexubv (offset 316) */
-   "p\0"
-   "glIndexubv\0"
-   "\0"
-   /* _mesa_function_pool[1779]: GetQueryivARB (will be remapped) */
-=======
-   /* _mesa_function_pool[1726]: Indexubv (offset 316) */
-   "p\0"
-   "glIndexubv\0"
-   "\0"
-   /* _mesa_function_pool[1740]: GetQueryivARB (will be remapped) */
->>>>>>> 704e01fc
-   "iip\0"
-   "glGetQueryiv\0"
-   "glGetQueryivARB\0"
-   "\0"
-<<<<<<< HEAD
-   /* _mesa_function_pool[1813]: TexImage3D (offset 371) */
-=======
-   /* _mesa_function_pool[1774]: TexImage3D (offset 371) */
->>>>>>> 704e01fc
-   "iiiiiiiiip\0"
-   "glTexImage3D\0"
-   "glTexImage3DEXT\0"
-   "\0"
-<<<<<<< HEAD
-   /* _mesa_function_pool[1854]: BindFragDataLocationEXT (will be remapped) */
-=======
-   /* _mesa_function_pool[1815]: BindFragDataLocationEXT (will be remapped) */
->>>>>>> 704e01fc
-   "iip\0"
-   "glBindFragDataLocationEXT\0"
-   "glBindFragDataLocation\0"
-   "\0"
-<<<<<<< HEAD
-   /* _mesa_function_pool[1908]: ReplacementCodeuiVertex3fvSUN (dynamic) */
-   "pp\0"
-   "glReplacementCodeuiVertex3fvSUN\0"
-   "\0"
-   /* _mesa_function_pool[1944]: EdgeFlagPointer (offset 312) */
-   "ip\0"
-   "glEdgeFlagPointer\0"
-   "\0"
-   /* _mesa_function_pool[1966]: Color3ubv (offset 20) */
-   "p\0"
-   "glColor3ubv\0"
-   "\0"
-   /* _mesa_function_pool[1981]: GetQueryObjectivARB (will be remapped) */
-=======
-   /* _mesa_function_pool[1869]: ReplacementCodeuiVertex3fvSUN (dynamic) */
-   "pp\0"
-   "glReplacementCodeuiVertex3fvSUN\0"
-   "\0"
-   /* _mesa_function_pool[1905]: EdgeFlagPointer (offset 312) */
-   "ip\0"
-   "glEdgeFlagPointer\0"
-   "\0"
-   /* _mesa_function_pool[1927]: Color3ubv (offset 20) */
-   "p\0"
-   "glColor3ubv\0"
-   "\0"
-   /* _mesa_function_pool[1942]: GetQueryObjectivARB (will be remapped) */
->>>>>>> 704e01fc
-   "iip\0"
-   "glGetQueryObjectiv\0"
-   "glGetQueryObjectivARB\0"
-   "\0"
-<<<<<<< HEAD
-   /* _mesa_function_pool[2027]: Vertex3dv (offset 135) */
-   "p\0"
-   "glVertex3dv\0"
-   "\0"
-   /* _mesa_function_pool[2042]: ReplacementCodeuiTexCoord2fVertex3fvSUN (dynamic) */
-   "ppp\0"
-   "glReplacementCodeuiTexCoord2fVertex3fvSUN\0"
-   "\0"
-   /* _mesa_function_pool[2089]: CompressedTexSubImage2DARB (will be remapped) */
-=======
-   /* _mesa_function_pool[1988]: Vertex3dv (offset 135) */
-   "p\0"
-   "glVertex3dv\0"
-   "\0"
-   /* _mesa_function_pool[2003]: ReplacementCodeuiTexCoord2fVertex3fvSUN (dynamic) */
-   "ppp\0"
-   "glReplacementCodeuiTexCoord2fVertex3fvSUN\0"
-   "\0"
-   /* _mesa_function_pool[2050]: CompressedTexSubImage2DARB (will be remapped) */
->>>>>>> 704e01fc
-   "iiiiiiiip\0"
-   "glCompressedTexSubImage2D\0"
-   "glCompressedTexSubImage2DARB\0"
-   "\0"
-<<<<<<< HEAD
-   /* _mesa_function_pool[2155]: CombinerOutputNV (will be remapped) */
-   "iiiiiiiiii\0"
-   "glCombinerOutputNV\0"
-   "\0"
-   /* _mesa_function_pool[2186]: VertexAttribs3fvNV (will be remapped) */
-   "iip\0"
-   "glVertexAttribs3fvNV\0"
-   "\0"
-   /* _mesa_function_pool[2212]: Uniform2fARB (will be remapped) */
-=======
-   /* _mesa_function_pool[2116]: CombinerOutputNV (will be remapped) */
-   "iiiiiiiiii\0"
-   "glCombinerOutputNV\0"
-   "\0"
-   /* _mesa_function_pool[2147]: VertexAttribs3fvNV (will be remapped) */
-   "iip\0"
-   "glVertexAttribs3fvNV\0"
-   "\0"
-   /* _mesa_function_pool[2173]: Uniform2fARB (will be remapped) */
->>>>>>> 704e01fc
-   "iff\0"
-   "glUniform2f\0"
-   "glUniform2fARB\0"
-   "\0"
-<<<<<<< HEAD
-   /* _mesa_function_pool[2244]: LightModeliv (offset 166) */
-   "ip\0"
-   "glLightModeliv\0"
-   "\0"
-   /* _mesa_function_pool[2263]: VertexAttrib1svARB (will be remapped) */
-=======
-   /* _mesa_function_pool[2205]: LightModeliv (offset 166) */
-   "ip\0"
-   "glLightModeliv\0"
-   "\0"
-   /* _mesa_function_pool[2224]: VertexAttrib1svARB (will be remapped) */
->>>>>>> 704e01fc
-   "ip\0"
-   "glVertexAttrib1sv\0"
-   "glVertexAttrib1svARB\0"
-   "\0"
-<<<<<<< HEAD
-   /* _mesa_function_pool[2306]: VertexAttribs1dvNV (will be remapped) */
-   "iip\0"
-   "glVertexAttribs1dvNV\0"
-   "\0"
-   /* _mesa_function_pool[2332]: Uniform2ivARB (will be remapped) */
-=======
-   /* _mesa_function_pool[2267]: VertexAttribs1dvNV (will be remapped) */
-   "iip\0"
-   "glVertexAttribs1dvNV\0"
-   "\0"
-   /* _mesa_function_pool[2293]: Uniform2ivARB (will be remapped) */
->>>>>>> 704e01fc
-   "iip\0"
-   "glUniform2iv\0"
-   "glUniform2ivARB\0"
-   "\0"
-<<<<<<< HEAD
-   /* _mesa_function_pool[2366]: GetImageTransformParameterfvHP (dynamic) */
-   "iip\0"
-   "glGetImageTransformParameterfvHP\0"
-   "\0"
-   /* _mesa_function_pool[2404]: Normal3bv (offset 53) */
-   "p\0"
-   "glNormal3bv\0"
-   "\0"
-   /* _mesa_function_pool[2419]: TexGeniv (offset 193) */
-   "iip\0"
-   "glTexGeniv\0"
-   "\0"
-   /* _mesa_function_pool[2435]: WeightubvARB (dynamic) */
-   "ip\0"
-   "glWeightubvARB\0"
-   "\0"
-   /* _mesa_function_pool[2454]: VertexAttrib1fvNV (will be remapped) */
-   "ip\0"
-   "glVertexAttrib1fvNV\0"
-   "\0"
-   /* _mesa_function_pool[2478]: Vertex3iv (offset 139) */
-   "p\0"
-   "glVertex3iv\0"
-   "\0"
-   /* _mesa_function_pool[2493]: CopyConvolutionFilter1D (offset 354) */
-=======
-   /* _mesa_function_pool[2327]: GetImageTransformParameterfvHP (dynamic) */
-   "iip\0"
-   "glGetImageTransformParameterfvHP\0"
-   "\0"
-   /* _mesa_function_pool[2365]: Normal3bv (offset 53) */
-   "p\0"
-   "glNormal3bv\0"
-   "\0"
-   /* _mesa_function_pool[2380]: TexGeniv (offset 193) */
-   "iip\0"
-   "glTexGeniv\0"
-   "\0"
-   /* _mesa_function_pool[2396]: WeightubvARB (dynamic) */
-   "ip\0"
-   "glWeightubvARB\0"
-   "\0"
-   /* _mesa_function_pool[2415]: VertexAttrib1fvNV (will be remapped) */
-   "ip\0"
-   "glVertexAttrib1fvNV\0"
-   "\0"
-   /* _mesa_function_pool[2439]: Vertex3iv (offset 139) */
-   "p\0"
-   "glVertex3iv\0"
-   "\0"
-   /* _mesa_function_pool[2454]: CopyConvolutionFilter1D (offset 354) */
->>>>>>> 704e01fc
-   "iiiii\0"
-   "glCopyConvolutionFilter1D\0"
-   "glCopyConvolutionFilter1DEXT\0"
-   "\0"
-<<<<<<< HEAD
-   /* _mesa_function_pool[2555]: VertexAttribI1uiEXT (will be remapped) */
-=======
-   /* _mesa_function_pool[2516]: VertexAttribI1uiEXT (will be remapped) */
->>>>>>> 704e01fc
-   "ii\0"
-   "glVertexAttribI1uiEXT\0"
-   "glVertexAttribI1ui\0"
-   "\0"
-<<<<<<< HEAD
-   /* _mesa_function_pool[2600]: ReplacementCodeuiNormal3fVertex3fSUN (dynamic) */
-   "iffffff\0"
-   "glReplacementCodeuiNormal3fVertex3fSUN\0"
-   "\0"
-   /* _mesa_function_pool[2648]: DeleteSync (will be remapped) */
-   "i\0"
-   "glDeleteSync\0"
-   "\0"
-   /* _mesa_function_pool[2664]: FragmentMaterialfvSGIX (dynamic) */
-   "iip\0"
-   "glFragmentMaterialfvSGIX\0"
-   "\0"
-   /* _mesa_function_pool[2694]: BlendColor (offset 336) */
-=======
-   /* _mesa_function_pool[2561]: ReplacementCodeuiNormal3fVertex3fSUN (dynamic) */
-   "iffffff\0"
-   "glReplacementCodeuiNormal3fVertex3fSUN\0"
-   "\0"
-   /* _mesa_function_pool[2609]: DeleteSync (will be remapped) */
-   "i\0"
-   "glDeleteSync\0"
-   "\0"
-   /* _mesa_function_pool[2625]: FragmentMaterialfvSGIX (dynamic) */
-   "iip\0"
-   "glFragmentMaterialfvSGIX\0"
-   "\0"
-   /* _mesa_function_pool[2655]: BlendColor (offset 336) */
->>>>>>> 704e01fc
-   "ffff\0"
-   "glBlendColor\0"
-   "glBlendColorEXT\0"
-   "\0"
-<<<<<<< HEAD
-   /* _mesa_function_pool[2729]: UniformMatrix4fvARB (will be remapped) */
-=======
-   /* _mesa_function_pool[2690]: UniformMatrix4fvARB (will be remapped) */
->>>>>>> 704e01fc
-   "iiip\0"
-   "glUniformMatrix4fv\0"
-   "glUniformMatrix4fvARB\0"
-   "\0"
-<<<<<<< HEAD
-   /* _mesa_function_pool[2776]: DeleteVertexArraysAPPLE (will be remapped) */
-=======
-   /* _mesa_function_pool[2737]: DeleteVertexArraysAPPLE (will be remapped) */
->>>>>>> 704e01fc
-   "ip\0"
-   "glDeleteVertexArrays\0"
-   "glDeleteVertexArraysAPPLE\0"
-   "\0"
-<<<<<<< HEAD
-   /* _mesa_function_pool[2827]: TexBuffer (will be remapped) */
-   "iii\0"
-   "glTexBuffer\0"
-   "\0"
-   /* _mesa_function_pool[2844]: ReadInstrumentsSGIX (dynamic) */
-   "i\0"
-   "glReadInstrumentsSGIX\0"
-   "\0"
-   /* _mesa_function_pool[2869]: CallLists (offset 3) */
-   "iip\0"
-   "glCallLists\0"
-   "\0"
-   /* _mesa_function_pool[2886]: UniformMatrix2x4fv (will be remapped) */
-   "iiip\0"
-   "glUniformMatrix2x4fv\0"
-   "\0"
-   /* _mesa_function_pool[2913]: Color4ubVertex3fvSUN (dynamic) */
-   "pp\0"
-   "glColor4ubVertex3fvSUN\0"
-   "\0"
-   /* _mesa_function_pool[2940]: Normal3iv (offset 59) */
-   "p\0"
-   "glNormal3iv\0"
-   "\0"
-   /* _mesa_function_pool[2955]: PassThrough (offset 199) */
-   "f\0"
-   "glPassThrough\0"
-   "\0"
-   /* _mesa_function_pool[2972]: GetVertexAttribIivEXT (will be remapped) */
-=======
-   /* _mesa_function_pool[2788]: TexBuffer (will be remapped) */
-   "iii\0"
-   "glTexBuffer\0"
-   "\0"
-   /* _mesa_function_pool[2805]: ReadInstrumentsSGIX (dynamic) */
-   "i\0"
-   "glReadInstrumentsSGIX\0"
-   "\0"
-   /* _mesa_function_pool[2830]: CallLists (offset 3) */
-   "iip\0"
-   "glCallLists\0"
-   "\0"
-   /* _mesa_function_pool[2847]: UniformMatrix2x4fv (will be remapped) */
-   "iiip\0"
-   "glUniformMatrix2x4fv\0"
-   "\0"
-   /* _mesa_function_pool[2874]: Color4ubVertex3fvSUN (dynamic) */
-   "pp\0"
-   "glColor4ubVertex3fvSUN\0"
-   "\0"
-   /* _mesa_function_pool[2901]: Normal3iv (offset 59) */
-   "p\0"
-   "glNormal3iv\0"
-   "\0"
-   /* _mesa_function_pool[2916]: PassThrough (offset 199) */
-   "f\0"
-   "glPassThrough\0"
-   "\0"
-   /* _mesa_function_pool[2933]: GetVertexAttribIivEXT (will be remapped) */
->>>>>>> 704e01fc
-   "iip\0"
-   "glGetVertexAttribIivEXT\0"
-   "glGetVertexAttribIiv\0"
-   "\0"
-<<<<<<< HEAD
-   /* _mesa_function_pool[3022]: TexParameterIivEXT (will be remapped) */
-=======
-   /* _mesa_function_pool[2983]: TexParameterIivEXT (will be remapped) */
->>>>>>> 704e01fc
-   "iip\0"
-   "glTexParameterIivEXT\0"
-   "glTexParameterIiv\0"
-   "\0"
-<<<<<<< HEAD
-   /* _mesa_function_pool[3066]: FramebufferTextureLayerEXT (will be remapped) */
-=======
-   /* _mesa_function_pool[3027]: FramebufferTextureLayerEXT (will be remapped) */
->>>>>>> 704e01fc
-   "iiiii\0"
-   "glFramebufferTextureLayer\0"
-   "glFramebufferTextureLayerEXT\0"
-   "\0"
-<<<<<<< HEAD
-   /* _mesa_function_pool[3128]: GetListParameterfvSGIX (dynamic) */
-   "iip\0"
-   "glGetListParameterfvSGIX\0"
-   "\0"
-   /* _mesa_function_pool[3158]: Viewport (offset 305) */
-   "iiii\0"
-   "glViewport\0"
-   "\0"
-   /* _mesa_function_pool[3175]: VertexAttrib4NusvARB (will be remapped) */
-=======
-   /* _mesa_function_pool[3089]: GetListParameterfvSGIX (dynamic) */
-   "iip\0"
-   "glGetListParameterfvSGIX\0"
-   "\0"
-   /* _mesa_function_pool[3119]: Viewport (offset 305) */
-   "iiii\0"
-   "glViewport\0"
-   "\0"
-   /* _mesa_function_pool[3136]: VertexAttrib4NusvARB (will be remapped) */
->>>>>>> 704e01fc
-   "ip\0"
-   "glVertexAttrib4Nusv\0"
-   "glVertexAttrib4NusvARB\0"
-   "\0"
-<<<<<<< HEAD
-   /* _mesa_function_pool[3222]: WindowPos4svMESA (will be remapped) */
-   "p\0"
-   "glWindowPos4svMESA\0"
-   "\0"
-   /* _mesa_function_pool[3244]: CreateProgramObjectARB (will be remapped) */
-   "\0"
-   "glCreateProgramObjectARB\0"
-   "\0"
-   /* _mesa_function_pool[3271]: DeleteTransformFeedbacks (will be remapped) */
-   "ip\0"
-   "glDeleteTransformFeedbacks\0"
-   "\0"
-   /* _mesa_function_pool[3302]: UniformMatrix4x3fv (will be remapped) */
-   "iiip\0"
-   "glUniformMatrix4x3fv\0"
-   "\0"
-   /* _mesa_function_pool[3329]: PrioritizeTextures (offset 331) */
-=======
-   /* _mesa_function_pool[3183]: WindowPos4svMESA (will be remapped) */
-   "p\0"
-   "glWindowPos4svMESA\0"
-   "\0"
-   /* _mesa_function_pool[3205]: CreateProgramObjectARB (will be remapped) */
-   "\0"
-   "glCreateProgramObjectARB\0"
-   "\0"
-   /* _mesa_function_pool[3232]: DeleteTransformFeedbacks (will be remapped) */
-   "ip\0"
-   "glDeleteTransformFeedbacks\0"
-   "\0"
-   /* _mesa_function_pool[3263]: UniformMatrix4x3fv (will be remapped) */
-   "iiip\0"
-   "glUniformMatrix4x3fv\0"
-   "\0"
-   /* _mesa_function_pool[3290]: PrioritizeTextures (offset 331) */
->>>>>>> 704e01fc
-   "ipp\0"
-   "glPrioritizeTextures\0"
-   "glPrioritizeTexturesEXT\0"
-   "\0"
-<<<<<<< HEAD
-   /* _mesa_function_pool[3379]: VertexAttribI3uiEXT (will be remapped) */
-=======
-   /* _mesa_function_pool[3340]: VertexAttribI3uiEXT (will be remapped) */
->>>>>>> 704e01fc
-   "iiii\0"
-   "glVertexAttribI3uiEXT\0"
-   "glVertexAttribI3ui\0"
-   "\0"
-<<<<<<< HEAD
-   /* _mesa_function_pool[3426]: AsyncMarkerSGIX (dynamic) */
-   "i\0"
-   "glAsyncMarkerSGIX\0"
-   "\0"
-   /* _mesa_function_pool[3447]: GlobalAlphaFactorubSUN (dynamic) */
-   "i\0"
-   "glGlobalAlphaFactorubSUN\0"
-   "\0"
-   /* _mesa_function_pool[3475]: ClearColorIuiEXT (will be remapped) */
-   "iiii\0"
-   "glClearColorIuiEXT\0"
-   "\0"
-   /* _mesa_function_pool[3500]: ClearDebugLogMESA (dynamic) */
-   "iii\0"
-   "glClearDebugLogMESA\0"
-   "\0"
-   /* _mesa_function_pool[3525]: Uniform4uiEXT (will be remapped) */
-=======
-   /* _mesa_function_pool[3387]: AsyncMarkerSGIX (dynamic) */
-   "i\0"
-   "glAsyncMarkerSGIX\0"
-   "\0"
-   /* _mesa_function_pool[3408]: GlobalAlphaFactorubSUN (dynamic) */
-   "i\0"
-   "glGlobalAlphaFactorubSUN\0"
-   "\0"
-   /* _mesa_function_pool[3436]: ClearColorIuiEXT (will be remapped) */
-   "iiii\0"
-   "glClearColorIuiEXT\0"
-   "\0"
-   /* _mesa_function_pool[3461]: ClearDebugLogMESA (dynamic) */
-   "iii\0"
-   "glClearDebugLogMESA\0"
-   "\0"
-   /* _mesa_function_pool[3486]: Uniform4uiEXT (will be remapped) */
->>>>>>> 704e01fc
-   "iiiii\0"
-   "glUniform4uiEXT\0"
-   "glUniform4ui\0"
-   "\0"
-<<<<<<< HEAD
-   /* _mesa_function_pool[3561]: ResetHistogram (offset 369) */
-=======
-   /* _mesa_function_pool[3522]: ResetHistogram (offset 369) */
->>>>>>> 704e01fc
-   "i\0"
-   "glResetHistogram\0"
-   "glResetHistogramEXT\0"
-   "\0"
-<<<<<<< HEAD
-   /* _mesa_function_pool[3601]: GetProgramNamedParameterfvNV (will be remapped) */
-   "iipp\0"
-   "glGetProgramNamedParameterfvNV\0"
-   "\0"
-   /* _mesa_function_pool[3638]: PointParameterfEXT (will be remapped) */
-=======
-   /* _mesa_function_pool[3562]: GetProgramNamedParameterfvNV (will be remapped) */
-   "iipp\0"
-   "glGetProgramNamedParameterfvNV\0"
-   "\0"
-   /* _mesa_function_pool[3599]: PointParameterfEXT (will be remapped) */
->>>>>>> 704e01fc
-   "if\0"
-   "glPointParameterf\0"
-   "glPointParameterfARB\0"
-   "glPointParameterfEXT\0"
-   "glPointParameterfSGIS\0"
-   "\0"
-<<<<<<< HEAD
-   /* _mesa_function_pool[3724]: LoadIdentityDeformationMapSGIX (dynamic) */
-   "i\0"
-   "glLoadIdentityDeformationMapSGIX\0"
-   "\0"
-   /* _mesa_function_pool[3760]: GenFencesNV (will be remapped) */
-   "ip\0"
-   "glGenFencesNV\0"
-   "\0"
-   /* _mesa_function_pool[3778]: ImageTransformParameterfHP (dynamic) */
-   "iif\0"
-   "glImageTransformParameterfHP\0"
-   "\0"
-   /* _mesa_function_pool[3812]: MatrixIndexusvARB (dynamic) */
-   "ip\0"
-   "glMatrixIndexusvARB\0"
-   "\0"
-   /* _mesa_function_pool[3836]: DrawElementsBaseVertex (will be remapped) */
-   "iiipi\0"
-   "glDrawElementsBaseVertex\0"
-   "\0"
-   /* _mesa_function_pool[3868]: DisableVertexAttribArrayARB (will be remapped) */
-=======
-   /* _mesa_function_pool[3685]: LoadIdentityDeformationMapSGIX (dynamic) */
-   "i\0"
-   "glLoadIdentityDeformationMapSGIX\0"
-   "\0"
-   /* _mesa_function_pool[3721]: GenFencesNV (will be remapped) */
-   "ip\0"
-   "glGenFencesNV\0"
-   "\0"
-   /* _mesa_function_pool[3739]: ImageTransformParameterfHP (dynamic) */
-   "iif\0"
-   "glImageTransformParameterfHP\0"
-   "\0"
-   /* _mesa_function_pool[3773]: MatrixIndexusvARB (dynamic) */
-   "ip\0"
-   "glMatrixIndexusvARB\0"
-   "\0"
-   /* _mesa_function_pool[3797]: DrawElementsBaseVertex (will be remapped) */
-   "iiipi\0"
-   "glDrawElementsBaseVertex\0"
-   "\0"
-   /* _mesa_function_pool[3829]: DisableVertexAttribArrayARB (will be remapped) */
->>>>>>> 704e01fc
-   "i\0"
-   "glDisableVertexAttribArray\0"
-   "glDisableVertexAttribArrayARB\0"
-   "\0"
-<<<<<<< HEAD
-   /* _mesa_function_pool[3928]: TexCoord2sv (offset 109) */
-   "p\0"
-   "glTexCoord2sv\0"
-   "\0"
-   /* _mesa_function_pool[3945]: Vertex4dv (offset 143) */
-   "p\0"
-   "glVertex4dv\0"
-   "\0"
-   /* _mesa_function_pool[3960]: StencilMaskSeparate (will be remapped) */
-   "ii\0"
-   "glStencilMaskSeparate\0"
-   "\0"
-   /* _mesa_function_pool[3986]: ProgramLocalParameter4dARB (will be remapped) */
-   "iidddd\0"
-   "glProgramLocalParameter4dARB\0"
-   "\0"
-   /* _mesa_function_pool[4023]: CompressedTexImage3DARB (will be remapped) */
-=======
-   /* _mesa_function_pool[3889]: TexCoord2sv (offset 109) */
-   "p\0"
-   "glTexCoord2sv\0"
-   "\0"
-   /* _mesa_function_pool[3906]: Vertex4dv (offset 143) */
-   "p\0"
-   "glVertex4dv\0"
-   "\0"
-   /* _mesa_function_pool[3921]: StencilMaskSeparate (will be remapped) */
-   "ii\0"
-   "glStencilMaskSeparate\0"
-   "\0"
-   /* _mesa_function_pool[3947]: ProgramLocalParameter4dARB (will be remapped) */
-   "iidddd\0"
-   "glProgramLocalParameter4dARB\0"
-   "\0"
-   /* _mesa_function_pool[3984]: CompressedTexImage3DARB (will be remapped) */
->>>>>>> 704e01fc
-   "iiiiiiiip\0"
-   "glCompressedTexImage3D\0"
-   "glCompressedTexImage3DARB\0"
-   "\0"
-<<<<<<< HEAD
-   /* _mesa_function_pool[4083]: Color3sv (offset 18) */
-   "p\0"
-   "glColor3sv\0"
-   "\0"
-   /* _mesa_function_pool[4097]: GetConvolutionParameteriv (offset 358) */
-=======
-   /* _mesa_function_pool[4044]: Color3sv (offset 18) */
-   "p\0"
-   "glColor3sv\0"
-   "\0"
-   /* _mesa_function_pool[4058]: GetConvolutionParameteriv (offset 358) */
->>>>>>> 704e01fc
-   "iip\0"
-   "glGetConvolutionParameteriv\0"
-   "glGetConvolutionParameterivEXT\0"
-   "\0"
-<<<<<<< HEAD
-   /* _mesa_function_pool[4161]: VertexAttrib1fARB (will be remapped) */
-=======
-   /* _mesa_function_pool[4122]: VertexAttrib1fARB (will be remapped) */
->>>>>>> 704e01fc
-   "if\0"
-   "glVertexAttrib1f\0"
-   "glVertexAttrib1fARB\0"
-   "\0"
-<<<<<<< HEAD
-   /* _mesa_function_pool[4202]: Vertex2dv (offset 127) */
-   "p\0"
-   "glVertex2dv\0"
-   "\0"
-   /* _mesa_function_pool[4217]: TestFenceNV (will be remapped) */
-   "i\0"
-   "glTestFenceNV\0"
-   "\0"
-   /* _mesa_function_pool[4234]: MultiTexCoord1fvARB (offset 379) */
-=======
-   /* _mesa_function_pool[4163]: Vertex2dv (offset 127) */
-   "p\0"
-   "glVertex2dv\0"
-   "\0"
-   /* _mesa_function_pool[4178]: TestFenceNV (will be remapped) */
-   "i\0"
-   "glTestFenceNV\0"
-   "\0"
-   /* _mesa_function_pool[4195]: GetVertexAttribIuivEXT (will be remapped) */
-   "iip\0"
-   "glGetVertexAttribIuivEXT\0"
-   "glGetVertexAttribIuiv\0"
-   "\0"
-   /* _mesa_function_pool[4247]: MultiTexCoord1fvARB (offset 379) */
->>>>>>> 704e01fc
-   "ip\0"
-   "glMultiTexCoord1fv\0"
-   "glMultiTexCoord1fvARB\0"
-   "\0"
-<<<<<<< HEAD
-   /* _mesa_function_pool[4279]: TexCoord3iv (offset 115) */
-   "p\0"
-   "glTexCoord3iv\0"
-   "\0"
-   /* _mesa_function_pool[4296]: Uniform2uivEXT (will be remapped) */
-=======
-   /* _mesa_function_pool[4292]: TexCoord3iv (offset 115) */
-   "p\0"
-   "glTexCoord3iv\0"
-   "\0"
-   /* _mesa_function_pool[4309]: Uniform2uivEXT (will be remapped) */
->>>>>>> 704e01fc
-   "iip\0"
-   "glUniform2uivEXT\0"
-   "glUniform2uiv\0"
-   "\0"
-<<<<<<< HEAD
-   /* _mesa_function_pool[4332]: ColorFragmentOp2ATI (will be remapped) */
-   "iiiiiiiiii\0"
-   "glColorFragmentOp2ATI\0"
-   "\0"
-   /* _mesa_function_pool[4366]: SecondaryColorPointerListIBM (dynamic) */
-   "iiipi\0"
-   "glSecondaryColorPointerListIBM\0"
-   "\0"
-   /* _mesa_function_pool[4404]: GetPixelTexGenParameterivSGIS (will be remapped) */
-   "ip\0"
-   "glGetPixelTexGenParameterivSGIS\0"
-   "\0"
-   /* _mesa_function_pool[4440]: Color3fv (offset 14) */
-   "p\0"
-   "glColor3fv\0"
-   "\0"
-   /* _mesa_function_pool[4454]: VertexAttrib4fNV (will be remapped) */
-   "iffff\0"
-   "glVertexAttrib4fNV\0"
-   "\0"
-   /* _mesa_function_pool[4480]: ReplacementCodeubSUN (dynamic) */
-   "i\0"
-   "glReplacementCodeubSUN\0"
-   "\0"
-   /* _mesa_function_pool[4506]: FinishAsyncSGIX (dynamic) */
-   "p\0"
-   "glFinishAsyncSGIX\0"
-   "\0"
-   /* _mesa_function_pool[4527]: GetDebugLogMESA (dynamic) */
-   "iiiipp\0"
-   "glGetDebugLogMESA\0"
-   "\0"
-   /* _mesa_function_pool[4553]: FogCoorddEXT (will be remapped) */
-=======
-   /* _mesa_function_pool[4345]: ColorFragmentOp2ATI (will be remapped) */
-   "iiiiiiiiii\0"
-   "glColorFragmentOp2ATI\0"
-   "\0"
-   /* _mesa_function_pool[4379]: SecondaryColorPointerListIBM (dynamic) */
-   "iiipi\0"
-   "glSecondaryColorPointerListIBM\0"
-   "\0"
-   /* _mesa_function_pool[4417]: GetPixelTexGenParameterivSGIS (will be remapped) */
-   "ip\0"
-   "glGetPixelTexGenParameterivSGIS\0"
-   "\0"
-   /* _mesa_function_pool[4453]: Color3fv (offset 14) */
-   "p\0"
-   "glColor3fv\0"
-   "\0"
-   /* _mesa_function_pool[4467]: VertexAttrib4fNV (will be remapped) */
-   "iffff\0"
-   "glVertexAttrib4fNV\0"
-   "\0"
-   /* _mesa_function_pool[4493]: ReplacementCodeubSUN (dynamic) */
-   "i\0"
-   "glReplacementCodeubSUN\0"
-   "\0"
-   /* _mesa_function_pool[4519]: FinishAsyncSGIX (dynamic) */
-   "p\0"
-   "glFinishAsyncSGIX\0"
-   "\0"
-   /* _mesa_function_pool[4540]: GetDebugLogMESA (dynamic) */
-   "iiiipp\0"
-   "glGetDebugLogMESA\0"
-   "\0"
-   /* _mesa_function_pool[4566]: FogCoorddEXT (will be remapped) */
->>>>>>> 704e01fc
-   "d\0"
-   "glFogCoordd\0"
-   "glFogCoorddEXT\0"
-   "\0"
-<<<<<<< HEAD
-   /* _mesa_function_pool[4583]: BeginConditionalRenderNV (will be remapped) */
-=======
-   /* _mesa_function_pool[4596]: BeginConditionalRenderNV (will be remapped) */
->>>>>>> 704e01fc
-   "ii\0"
-   "glBeginConditionalRenderNV\0"
-   "glBeginConditionalRender\0"
-   "\0"
-<<<<<<< HEAD
-   /* _mesa_function_pool[4639]: Color4ubVertex3fSUN (dynamic) */
-   "iiiifff\0"
-   "glColor4ubVertex3fSUN\0"
-   "\0"
-   /* _mesa_function_pool[4670]: FogCoordfEXT (will be remapped) */
-=======
-   /* _mesa_function_pool[4652]: Color4ubVertex3fSUN (dynamic) */
-   "iiiifff\0"
-   "glColor4ubVertex3fSUN\0"
-   "\0"
-   /* _mesa_function_pool[4683]: FogCoordfEXT (will be remapped) */
->>>>>>> 704e01fc
-   "f\0"
-   "glFogCoordf\0"
-   "glFogCoordfEXT\0"
-   "\0"
-<<<<<<< HEAD
-   /* _mesa_function_pool[4700]: PointSize (offset 173) */
-   "f\0"
-   "glPointSize\0"
-   "\0"
-   /* _mesa_function_pool[4715]: VertexAttribI2uivEXT (will be remapped) */
-=======
-   /* _mesa_function_pool[4713]: PointSize (offset 173) */
-   "f\0"
-   "glPointSize\0"
-   "\0"
-   /* _mesa_function_pool[4728]: VertexAttribI2uivEXT (will be remapped) */
->>>>>>> 704e01fc
-   "ip\0"
-   "glVertexAttribI2uivEXT\0"
-   "glVertexAttribI2uiv\0"
-   "\0"
-<<<<<<< HEAD
-   /* _mesa_function_pool[4762]: TexCoord2fVertex3fSUN (dynamic) */
-   "fffff\0"
-   "glTexCoord2fVertex3fSUN\0"
-   "\0"
-   /* _mesa_function_pool[4793]: PopName (offset 200) */
-   "\0"
-   "glPopName\0"
-   "\0"
-   /* _mesa_function_pool[4805]: GlobalAlphaFactoriSUN (dynamic) */
-   "i\0"
-   "glGlobalAlphaFactoriSUN\0"
-   "\0"
-   /* _mesa_function_pool[4832]: VertexAttrib2dNV (will be remapped) */
-   "idd\0"
-   "glVertexAttrib2dNV\0"
-   "\0"
-   /* _mesa_function_pool[4856]: GetProgramInfoLog (will be remapped) */
-   "iipp\0"
-   "glGetProgramInfoLog\0"
-   "\0"
-   /* _mesa_function_pool[4882]: VertexAttrib4NbvARB (will be remapped) */
-=======
-   /* _mesa_function_pool[4775]: TexCoord2fVertex3fSUN (dynamic) */
-   "fffff\0"
-   "glTexCoord2fVertex3fSUN\0"
-   "\0"
-   /* _mesa_function_pool[4806]: PopName (offset 200) */
-   "\0"
-   "glPopName\0"
-   "\0"
-   /* _mesa_function_pool[4818]: GlobalAlphaFactoriSUN (dynamic) */
-   "i\0"
-   "glGlobalAlphaFactoriSUN\0"
-   "\0"
-   /* _mesa_function_pool[4845]: VertexAttrib2dNV (will be remapped) */
-   "idd\0"
-   "glVertexAttrib2dNV\0"
-   "\0"
-   /* _mesa_function_pool[4869]: GetProgramInfoLog (will be remapped) */
-   "iipp\0"
-   "glGetProgramInfoLog\0"
-   "\0"
-   /* _mesa_function_pool[4895]: VertexAttrib4NbvARB (will be remapped) */
->>>>>>> 704e01fc
-   "ip\0"
-   "glVertexAttrib4Nbv\0"
-   "glVertexAttrib4NbvARB\0"
-   "\0"
-<<<<<<< HEAD
-   /* _mesa_function_pool[4927]: GetActiveAttribARB (will be remapped) */
-=======
-   /* _mesa_function_pool[4940]: GetActiveAttribARB (will be remapped) */
->>>>>>> 704e01fc
-   "iiipppp\0"
-   "glGetActiveAttrib\0"
-   "glGetActiveAttribARB\0"
-   "\0"
-<<<<<<< HEAD
-   /* _mesa_function_pool[4975]: Vertex4sv (offset 149) */
-   "p\0"
-   "glVertex4sv\0"
-   "\0"
-   /* _mesa_function_pool[4990]: VertexAttrib4ubNV (will be remapped) */
-   "iiiii\0"
-   "glVertexAttrib4ubNV\0"
-   "\0"
-   /* _mesa_function_pool[5017]: ClampColor (will be remapped) */
-   "ii\0"
-   "glClampColor\0"
-   "\0"
-   /* _mesa_function_pool[5034]: TextureRangeAPPLE (will be remapped) */
-   "iip\0"
-   "glTextureRangeAPPLE\0"
-   "\0"
-   /* _mesa_function_pool[5059]: GetTexEnvfv (offset 276) */
-   "iip\0"
-   "glGetTexEnvfv\0"
-   "\0"
-   /* _mesa_function_pool[5078]: BindTransformFeedback (will be remapped) */
-   "ii\0"
-   "glBindTransformFeedback\0"
-   "\0"
-   /* _mesa_function_pool[5106]: TexCoord2fColor4fNormal3fVertex3fSUN (dynamic) */
-   "ffffffffffff\0"
-   "glTexCoord2fColor4fNormal3fVertex3fSUN\0"
-   "\0"
-   /* _mesa_function_pool[5159]: Indexub (offset 315) */
-   "i\0"
-   "glIndexub\0"
-   "\0"
-   /* _mesa_function_pool[5172]: ColorMaskIndexedEXT (will be remapped) */
-   "iiiii\0"
-   "glColorMaskIndexedEXT\0"
-   "glColorMaski\0"
-   "\0"
-   /* _mesa_function_pool[5214]: TexEnvi (offset 186) */
-   "iii\0"
-   "glTexEnvi\0"
-   "\0"
-   /* _mesa_function_pool[5229]: GetClipPlane (offset 259) */
-   "ip\0"
-   "glGetClipPlane\0"
-   "\0"
-   /* _mesa_function_pool[5248]: CombinerParameterfvNV (will be remapped) */
-   "ip\0"
-   "glCombinerParameterfvNV\0"
-   "\0"
-   /* _mesa_function_pool[5276]: VertexAttribs3dvNV (will be remapped) */
-   "iip\0"
-   "glVertexAttribs3dvNV\0"
-   "\0"
-   /* _mesa_function_pool[5302]: VertexAttribI2uiEXT (will be remapped) */
-=======
-   /* _mesa_function_pool[4988]: Vertex4sv (offset 149) */
-   "p\0"
-   "glVertex4sv\0"
-   "\0"
-   /* _mesa_function_pool[5003]: VertexAttrib4ubNV (will be remapped) */
-   "iiiii\0"
-   "glVertexAttrib4ubNV\0"
-   "\0"
-   /* _mesa_function_pool[5030]: ClampColor (will be remapped) */
-   "ii\0"
-   "glClampColor\0"
-   "\0"
-   /* _mesa_function_pool[5047]: TextureRangeAPPLE (will be remapped) */
-   "iip\0"
-   "glTextureRangeAPPLE\0"
-   "\0"
-   /* _mesa_function_pool[5072]: GetTexEnvfv (offset 276) */
-   "iip\0"
-   "glGetTexEnvfv\0"
-   "\0"
-   /* _mesa_function_pool[5091]: BindTransformFeedback (will be remapped) */
-   "ii\0"
-   "glBindTransformFeedback\0"
-   "\0"
-   /* _mesa_function_pool[5119]: TexCoord2fColor4fNormal3fVertex3fSUN (dynamic) */
-   "ffffffffffff\0"
-   "glTexCoord2fColor4fNormal3fVertex3fSUN\0"
-   "\0"
-   /* _mesa_function_pool[5172]: Indexub (offset 315) */
-   "i\0"
-   "glIndexub\0"
-   "\0"
-   /* _mesa_function_pool[5185]: TexEnvi (offset 186) */
-   "iii\0"
-   "glTexEnvi\0"
-   "\0"
-   /* _mesa_function_pool[5200]: GetClipPlane (offset 259) */
-   "ip\0"
-   "glGetClipPlane\0"
-   "\0"
-   /* _mesa_function_pool[5219]: CombinerParameterfvNV (will be remapped) */
-   "ip\0"
-   "glCombinerParameterfvNV\0"
-   "\0"
-   /* _mesa_function_pool[5247]: VertexAttribs3dvNV (will be remapped) */
-   "iip\0"
-   "glVertexAttribs3dvNV\0"
-   "\0"
-   /* _mesa_function_pool[5273]: VertexAttribI2uiEXT (will be remapped) */
->>>>>>> 704e01fc
-   "iii\0"
-   "glVertexAttribI2uiEXT\0"
-   "glVertexAttribI2ui\0"
-   "\0"
-<<<<<<< HEAD
-   /* _mesa_function_pool[5348]: VertexAttribs4fvNV (will be remapped) */
-   "iip\0"
-   "glVertexAttribs4fvNV\0"
-   "\0"
-   /* _mesa_function_pool[5374]: VertexArrayRangeNV (will be remapped) */
-   "ip\0"
-   "glVertexArrayRangeNV\0"
-   "\0"
-   /* _mesa_function_pool[5399]: FragmentLightiSGIX (dynamic) */
-   "iii\0"
-   "glFragmentLightiSGIX\0"
-   "\0"
-   /* _mesa_function_pool[5425]: PolygonOffsetEXT (will be remapped) */
-   "ff\0"
-   "glPolygonOffsetEXT\0"
-   "\0"
-   /* _mesa_function_pool[5448]: VertexAttribI4uivEXT (will be remapped) */
-=======
-   /* _mesa_function_pool[5319]: VertexAttribs4fvNV (will be remapped) */
-   "iip\0"
-   "glVertexAttribs4fvNV\0"
-   "\0"
-   /* _mesa_function_pool[5345]: VertexArrayRangeNV (will be remapped) */
-   "ip\0"
-   "glVertexArrayRangeNV\0"
-   "\0"
-   /* _mesa_function_pool[5370]: FragmentLightiSGIX (dynamic) */
-   "iii\0"
-   "glFragmentLightiSGIX\0"
-   "\0"
-   /* _mesa_function_pool[5396]: PolygonOffsetEXT (will be remapped) */
-   "ff\0"
-   "glPolygonOffsetEXT\0"
-   "\0"
-   /* _mesa_function_pool[5419]: VertexAttribI4uivEXT (will be remapped) */
->>>>>>> 704e01fc
-   "ip\0"
-   "glVertexAttribI4uivEXT\0"
-   "glVertexAttribI4uiv\0"
-   "\0"
-<<<<<<< HEAD
-   /* _mesa_function_pool[5495]: PollAsyncSGIX (dynamic) */
-   "p\0"
-   "glPollAsyncSGIX\0"
-   "\0"
-   /* _mesa_function_pool[5514]: DeleteFragmentShaderATI (will be remapped) */
-   "i\0"
-   "glDeleteFragmentShaderATI\0"
-   "\0"
-   /* _mesa_function_pool[5543]: Scaled (offset 301) */
-   "ddd\0"
-   "glScaled\0"
-   "\0"
-   /* _mesa_function_pool[5557]: ResumeTransformFeedback (will be remapped) */
-   "\0"
-   "glResumeTransformFeedback\0"
-   "\0"
-   /* _mesa_function_pool[5585]: Scalef (offset 302) */
-   "fff\0"
-   "glScalef\0"
-   "\0"
-   /* _mesa_function_pool[5599]: TexCoord2fNormal3fVertex3fvSUN (dynamic) */
-   "ppp\0"
-   "glTexCoord2fNormal3fVertex3fvSUN\0"
-   "\0"
-   /* _mesa_function_pool[5637]: MultTransposeMatrixdARB (will be remapped) */
-=======
-   /* _mesa_function_pool[5466]: PollAsyncSGIX (dynamic) */
-   "p\0"
-   "glPollAsyncSGIX\0"
-   "\0"
-   /* _mesa_function_pool[5485]: DeleteFragmentShaderATI (will be remapped) */
-   "i\0"
-   "glDeleteFragmentShaderATI\0"
-   "\0"
-   /* _mesa_function_pool[5514]: Scaled (offset 301) */
-   "ddd\0"
-   "glScaled\0"
-   "\0"
-   /* _mesa_function_pool[5528]: ResumeTransformFeedback (will be remapped) */
-   "\0"
-   "glResumeTransformFeedback\0"
-   "\0"
-   /* _mesa_function_pool[5556]: Scalef (offset 302) */
-   "fff\0"
-   "glScalef\0"
-   "\0"
-   /* _mesa_function_pool[5570]: TexCoord2fNormal3fVertex3fvSUN (dynamic) */
-   "ppp\0"
-   "glTexCoord2fNormal3fVertex3fvSUN\0"
-   "\0"
-   /* _mesa_function_pool[5608]: MultTransposeMatrixdARB (will be remapped) */
->>>>>>> 704e01fc
-   "p\0"
-   "glMultTransposeMatrixd\0"
-   "glMultTransposeMatrixdARB\0"
-   "\0"
-<<<<<<< HEAD
-   /* _mesa_function_pool[5689]: ObjectUnpurgeableAPPLE (will be remapped) */
-   "iii\0"
-   "glObjectUnpurgeableAPPLE\0"
-   "\0"
-   /* _mesa_function_pool[5719]: AlphaFunc (offset 240) */
-   "if\0"
-   "glAlphaFunc\0"
-   "\0"
-   /* _mesa_function_pool[5735]: WindowPos2svMESA (will be remapped) */
-=======
-   /* _mesa_function_pool[5660]: ColorMaskIndexedEXT (will be remapped) */
-   "iiiii\0"
-   "glColorMaskIndexedEXT\0"
-   "glColorMaski\0"
-   "\0"
-   /* _mesa_function_pool[5702]: ObjectUnpurgeableAPPLE (will be remapped) */
-   "iii\0"
-   "glObjectUnpurgeableAPPLE\0"
-   "\0"
-   /* _mesa_function_pool[5732]: AlphaFunc (offset 240) */
-   "if\0"
-   "glAlphaFunc\0"
-   "\0"
-   /* _mesa_function_pool[5748]: WindowPos2svMESA (will be remapped) */
->>>>>>> 704e01fc
-   "p\0"
-   "glWindowPos2sv\0"
-   "glWindowPos2svARB\0"
-   "glWindowPos2svMESA\0"
-   "\0"
-<<<<<<< HEAD
-   /* _mesa_function_pool[5790]: EdgeFlag (offset 41) */
-   "i\0"
-   "glEdgeFlag\0"
-   "\0"
-   /* _mesa_function_pool[5804]: TexCoord2iv (offset 107) */
-   "p\0"
-   "glTexCoord2iv\0"
-   "\0"
-   /* _mesa_function_pool[5821]: CompressedTexImage1DARB (will be remapped) */
-=======
-   /* _mesa_function_pool[5803]: EdgeFlag (offset 41) */
-   "i\0"
-   "glEdgeFlag\0"
-   "\0"
-   /* _mesa_function_pool[5817]: TexCoord2iv (offset 107) */
-   "p\0"
-   "glTexCoord2iv\0"
-   "\0"
-   /* _mesa_function_pool[5834]: CompressedTexImage1DARB (will be remapped) */
->>>>>>> 704e01fc
-   "iiiiiip\0"
-   "glCompressedTexImage1D\0"
-   "glCompressedTexImage1DARB\0"
-   "\0"
-<<<<<<< HEAD
-   /* _mesa_function_pool[5879]: Rotated (offset 299) */
-   "dddd\0"
-   "glRotated\0"
-   "\0"
-   /* _mesa_function_pool[5895]: GetTexParameterIuivEXT (will be remapped) */
-=======
-   /* _mesa_function_pool[5892]: Rotated (offset 299) */
-   "dddd\0"
-   "glRotated\0"
-   "\0"
-   /* _mesa_function_pool[5908]: GetTexParameterIuivEXT (will be remapped) */
->>>>>>> 704e01fc
-   "iip\0"
-   "glGetTexParameterIuivEXT\0"
-   "glGetTexParameterIuiv\0"
-   "\0"
-<<<<<<< HEAD
-   /* _mesa_function_pool[5947]: VertexAttrib2sNV (will be remapped) */
-   "iii\0"
-   "glVertexAttrib2sNV\0"
-   "\0"
-   /* _mesa_function_pool[5971]: ReadPixels (offset 256) */
-   "iiiiiip\0"
-   "glReadPixels\0"
-   "\0"
-   /* _mesa_function_pool[5993]: EdgeFlagv (offset 42) */
-   "p\0"
-   "glEdgeFlagv\0"
-   "\0"
-   /* _mesa_function_pool[6008]: NormalPointerListIBM (dynamic) */
-   "iipi\0"
-   "glNormalPointerListIBM\0"
-   "\0"
-   /* _mesa_function_pool[6037]: IndexPointerEXT (will be remapped) */
-   "iiip\0"
-   "glIndexPointerEXT\0"
-   "\0"
-   /* _mesa_function_pool[6061]: Color4iv (offset 32) */
-   "p\0"
-   "glColor4iv\0"
-   "\0"
-   /* _mesa_function_pool[6075]: TexParameterf (offset 178) */
-   "iif\0"
-   "glTexParameterf\0"
-   "\0"
-   /* _mesa_function_pool[6096]: TexParameteri (offset 180) */
-   "iii\0"
-   "glTexParameteri\0"
-   "\0"
-   /* _mesa_function_pool[6117]: NormalPointerEXT (will be remapped) */
-   "iiip\0"
-   "glNormalPointerEXT\0"
-   "\0"
-   /* _mesa_function_pool[6142]: MultiTexCoord3dARB (offset 392) */
-=======
-   /* _mesa_function_pool[5960]: VertexAttrib2sNV (will be remapped) */
-   "iii\0"
-   "glVertexAttrib2sNV\0"
-   "\0"
-   /* _mesa_function_pool[5984]: ReadPixels (offset 256) */
-   "iiiiiip\0"
-   "glReadPixels\0"
-   "\0"
-   /* _mesa_function_pool[6006]: EdgeFlagv (offset 42) */
-   "p\0"
-   "glEdgeFlagv\0"
-   "\0"
-   /* _mesa_function_pool[6021]: NormalPointerListIBM (dynamic) */
-   "iipi\0"
-   "glNormalPointerListIBM\0"
-   "\0"
-   /* _mesa_function_pool[6050]: IndexPointerEXT (will be remapped) */
-   "iiip\0"
-   "glIndexPointerEXT\0"
-   "\0"
-   /* _mesa_function_pool[6074]: Color4iv (offset 32) */
-   "p\0"
-   "glColor4iv\0"
-   "\0"
-   /* _mesa_function_pool[6088]: TexParameterf (offset 178) */
-   "iif\0"
-   "glTexParameterf\0"
-   "\0"
-   /* _mesa_function_pool[6109]: TexParameteri (offset 180) */
-   "iii\0"
-   "glTexParameteri\0"
-   "\0"
-   /* _mesa_function_pool[6130]: NormalPointerEXT (will be remapped) */
-   "iiip\0"
-   "glNormalPointerEXT\0"
-   "\0"
-   /* _mesa_function_pool[6155]: MultiTexCoord3dARB (offset 392) */
->>>>>>> 704e01fc
-   "iddd\0"
-   "glMultiTexCoord3d\0"
-   "glMultiTexCoord3dARB\0"
-   "\0"
-<<<<<<< HEAD
-   /* _mesa_function_pool[6187]: MultiTexCoord2iARB (offset 388) */
-=======
-   /* _mesa_function_pool[6200]: MultiTexCoord2iARB (offset 388) */
->>>>>>> 704e01fc
-   "iii\0"
-   "glMultiTexCoord2i\0"
-   "glMultiTexCoord2iARB\0"
-   "\0"
-<<<<<<< HEAD
-   /* _mesa_function_pool[6231]: DrawPixels (offset 257) */
-   "iiiip\0"
-   "glDrawPixels\0"
-   "\0"
-   /* _mesa_function_pool[6251]: ReplacementCodeuiTexCoord2fNormal3fVertex3fSUN (dynamic) */
-   "iffffffff\0"
-   "glReplacementCodeuiTexCoord2fNormal3fVertex3fSUN\0"
-   "\0"
-   /* _mesa_function_pool[6311]: MultiTexCoord2svARB (offset 391) */
-=======
-   /* _mesa_function_pool[6244]: DrawPixels (offset 257) */
-   "iiiip\0"
-   "glDrawPixels\0"
-   "\0"
-   /* _mesa_function_pool[6264]: ReplacementCodeuiTexCoord2fNormal3fVertex3fSUN (dynamic) */
-   "iffffffff\0"
-   "glReplacementCodeuiTexCoord2fNormal3fVertex3fSUN\0"
-   "\0"
-   /* _mesa_function_pool[6324]: MultiTexCoord2svARB (offset 391) */
->>>>>>> 704e01fc
-   "ip\0"
-   "glMultiTexCoord2sv\0"
-   "glMultiTexCoord2svARB\0"
-   "\0"
-<<<<<<< HEAD
-   /* _mesa_function_pool[6356]: ReplacementCodeubvSUN (dynamic) */
-   "p\0"
-   "glReplacementCodeubvSUN\0"
-   "\0"
-   /* _mesa_function_pool[6383]: Uniform3iARB (will be remapped) */
-=======
-   /* _mesa_function_pool[6369]: ReplacementCodeubvSUN (dynamic) */
-   "p\0"
-   "glReplacementCodeubvSUN\0"
-   "\0"
-   /* _mesa_function_pool[6396]: Uniform3iARB (will be remapped) */
->>>>>>> 704e01fc
-   "iiii\0"
-   "glUniform3i\0"
-   "glUniform3iARB\0"
-   "\0"
-<<<<<<< HEAD
-   /* _mesa_function_pool[6416]: DrawTransformFeedback (will be remapped) */
-   "ii\0"
-   "glDrawTransformFeedback\0"
-   "\0"
-   /* _mesa_function_pool[6444]: DrawElementsInstancedARB (will be remapped) */
-=======
-   /* _mesa_function_pool[6429]: DrawTransformFeedback (will be remapped) */
-   "ii\0"
-   "glDrawTransformFeedback\0"
-   "\0"
-   /* _mesa_function_pool[6457]: DrawElementsInstancedARB (will be remapped) */
->>>>>>> 704e01fc
-   "iiipi\0"
-   "glDrawElementsInstancedARB\0"
-   "glDrawElementsInstancedEXT\0"
-   "glDrawElementsInstanced\0"
-   "\0"
-<<<<<<< HEAD
-   /* _mesa_function_pool[6529]: GetShaderInfoLog (will be remapped) */
-   "iipp\0"
-   "glGetShaderInfoLog\0"
-   "\0"
-   /* _mesa_function_pool[6554]: WeightivARB (dynamic) */
-   "ip\0"
-   "glWeightivARB\0"
-   "\0"
-   /* _mesa_function_pool[6572]: PollInstrumentsSGIX (dynamic) */
-   "p\0"
-   "glPollInstrumentsSGIX\0"
-   "\0"
-   /* _mesa_function_pool[6597]: GlobalAlphaFactordSUN (dynamic) */
-   "d\0"
-   "glGlobalAlphaFactordSUN\0"
-   "\0"
-   /* _mesa_function_pool[6624]: GetFinalCombinerInputParameterfvNV (will be remapped) */
-   "iip\0"
-   "glGetFinalCombinerInputParameterfvNV\0"
-   "\0"
-   /* _mesa_function_pool[6666]: GenerateMipmapEXT (will be remapped) */
-=======
-   /* _mesa_function_pool[6542]: GetShaderInfoLog (will be remapped) */
-   "iipp\0"
-   "glGetShaderInfoLog\0"
-   "\0"
-   /* _mesa_function_pool[6567]: WeightivARB (dynamic) */
-   "ip\0"
-   "glWeightivARB\0"
-   "\0"
-   /* _mesa_function_pool[6585]: PollInstrumentsSGIX (dynamic) */
-   "p\0"
-   "glPollInstrumentsSGIX\0"
-   "\0"
-   /* _mesa_function_pool[6610]: GlobalAlphaFactordSUN (dynamic) */
-   "d\0"
-   "glGlobalAlphaFactordSUN\0"
-   "\0"
-   /* _mesa_function_pool[6637]: GetFinalCombinerInputParameterfvNV (will be remapped) */
-   "iip\0"
-   "glGetFinalCombinerInputParameterfvNV\0"
-   "\0"
-   /* _mesa_function_pool[6679]: GenerateMipmapEXT (will be remapped) */
->>>>>>> 704e01fc
-   "i\0"
-   "glGenerateMipmap\0"
-   "glGenerateMipmapEXT\0"
-   "\0"
-<<<<<<< HEAD
-   /* _mesa_function_pool[6706]: GenLists (offset 5) */
-   "i\0"
-   "glGenLists\0"
-   "\0"
-   /* _mesa_function_pool[6720]: DepthRangef (will be remapped) */
-   "ff\0"
-   "glDepthRangef\0"
-   "\0"
-   /* _mesa_function_pool[6738]: GetMapAttribParameterivNV (dynamic) */
-   "iiip\0"
-   "glGetMapAttribParameterivNV\0"
-   "\0"
-   /* _mesa_function_pool[6772]: CreateShaderObjectARB (will be remapped) */
-   "i\0"
-   "glCreateShaderObjectARB\0"
-   "\0"
-   /* _mesa_function_pool[6799]: GetSharpenTexFuncSGIS (dynamic) */
-   "ip\0"
-   "glGetSharpenTexFuncSGIS\0"
-   "\0"
-   /* _mesa_function_pool[6827]: BufferDataARB (will be remapped) */
-=======
-   /* _mesa_function_pool[6719]: GenLists (offset 5) */
-   "i\0"
-   "glGenLists\0"
-   "\0"
-   /* _mesa_function_pool[6733]: DepthRangef (will be remapped) */
-   "ff\0"
-   "glDepthRangef\0"
-   "\0"
-   /* _mesa_function_pool[6751]: GetMapAttribParameterivNV (dynamic) */
-   "iiip\0"
-   "glGetMapAttribParameterivNV\0"
-   "\0"
-   /* _mesa_function_pool[6785]: CreateShaderObjectARB (will be remapped) */
-   "i\0"
-   "glCreateShaderObjectARB\0"
-   "\0"
-   /* _mesa_function_pool[6812]: GetSharpenTexFuncSGIS (dynamic) */
-   "ip\0"
-   "glGetSharpenTexFuncSGIS\0"
-   "\0"
-   /* _mesa_function_pool[6840]: BufferDataARB (will be remapped) */
->>>>>>> 704e01fc
-   "iipi\0"
-   "glBufferData\0"
-   "glBufferDataARB\0"
-   "\0"
-<<<<<<< HEAD
-   /* _mesa_function_pool[6862]: FlushVertexArrayRangeNV (will be remapped) */
-   "\0"
-   "glFlushVertexArrayRangeNV\0"
-   "\0"
-   /* _mesa_function_pool[6890]: MapGrid2d (offset 226) */
-   "iddidd\0"
-   "glMapGrid2d\0"
-   "\0"
-   /* _mesa_function_pool[6910]: MapGrid2f (offset 227) */
-   "iffiff\0"
-   "glMapGrid2f\0"
-   "\0"
-   /* _mesa_function_pool[6930]: SampleMapATI (will be remapped) */
-   "iii\0"
-   "glSampleMapATI\0"
-   "\0"
-   /* _mesa_function_pool[6950]: VertexPointerEXT (will be remapped) */
-   "iiiip\0"
-   "glVertexPointerEXT\0"
-   "\0"
-   /* _mesa_function_pool[6976]: GetTexFilterFuncSGIS (dynamic) */
-   "iip\0"
-   "glGetTexFilterFuncSGIS\0"
-   "\0"
-   /* _mesa_function_pool[7004]: Scissor (offset 176) */
-   "iiii\0"
-   "glScissor\0"
-   "\0"
-   /* _mesa_function_pool[7020]: Fogf (offset 153) */
-   "if\0"
-   "glFogf\0"
-   "\0"
-   /* _mesa_function_pool[7031]: ReplacementCodeuiColor4ubVertex3fvSUN (dynamic) */
-   "ppp\0"
-   "glReplacementCodeuiColor4ubVertex3fvSUN\0"
-   "\0"
-   /* _mesa_function_pool[7076]: TexSubImage1D (offset 332) */
-=======
-   /* _mesa_function_pool[6875]: FlushVertexArrayRangeNV (will be remapped) */
-   "\0"
-   "glFlushVertexArrayRangeNV\0"
-   "\0"
-   /* _mesa_function_pool[6903]: MapGrid2d (offset 226) */
-   "iddidd\0"
-   "glMapGrid2d\0"
-   "\0"
-   /* _mesa_function_pool[6923]: MapGrid2f (offset 227) */
-   "iffiff\0"
-   "glMapGrid2f\0"
-   "\0"
-   /* _mesa_function_pool[6943]: SampleMapATI (will be remapped) */
-   "iii\0"
-   "glSampleMapATI\0"
-   "\0"
-   /* _mesa_function_pool[6963]: VertexPointerEXT (will be remapped) */
-   "iiiip\0"
-   "glVertexPointerEXT\0"
-   "\0"
-   /* _mesa_function_pool[6989]: GetTexFilterFuncSGIS (dynamic) */
-   "iip\0"
-   "glGetTexFilterFuncSGIS\0"
-   "\0"
-   /* _mesa_function_pool[7017]: Scissor (offset 176) */
-   "iiii\0"
-   "glScissor\0"
-   "\0"
-   /* _mesa_function_pool[7033]: Fogf (offset 153) */
-   "if\0"
-   "glFogf\0"
-   "\0"
-   /* _mesa_function_pool[7044]: ReplacementCodeuiColor4ubVertex3fvSUN (dynamic) */
-   "ppp\0"
-   "glReplacementCodeuiColor4ubVertex3fvSUN\0"
-   "\0"
-   /* _mesa_function_pool[7089]: TexSubImage1D (offset 332) */
->>>>>>> 704e01fc
-   "iiiiiip\0"
-   "glTexSubImage1D\0"
-   "glTexSubImage1DEXT\0"
-   "\0"
-<<<<<<< HEAD
-   /* _mesa_function_pool[7120]: VertexAttrib1sARB (will be remapped) */
-=======
-   /* _mesa_function_pool[7133]: VertexAttrib1sARB (will be remapped) */
->>>>>>> 704e01fc
-   "ii\0"
-   "glVertexAttrib1s\0"
-   "glVertexAttrib1sARB\0"
-   "\0"
-<<<<<<< HEAD
-   /* _mesa_function_pool[7161]: FenceSync (will be remapped) */
-   "ii\0"
-   "glFenceSync\0"
-   "\0"
-   /* _mesa_function_pool[7177]: Color4usv (offset 40) */
-   "p\0"
-   "glColor4usv\0"
-   "\0"
-   /* _mesa_function_pool[7192]: Fogi (offset 155) */
-   "ii\0"
-   "glFogi\0"
-   "\0"
-   /* _mesa_function_pool[7203]: DepthRange (offset 288) */
-   "dd\0"
-   "glDepthRange\0"
-   "\0"
-   /* _mesa_function_pool[7220]: RasterPos3iv (offset 75) */
-   "p\0"
-   "glRasterPos3iv\0"
-   "\0"
-   /* _mesa_function_pool[7238]: FinalCombinerInputNV (will be remapped) */
-   "iiii\0"
-   "glFinalCombinerInputNV\0"
-   "\0"
-   /* _mesa_function_pool[7267]: TexCoord2i (offset 106) */
-   "ii\0"
-   "glTexCoord2i\0"
-   "\0"
-   /* _mesa_function_pool[7284]: PixelMapfv (offset 251) */
-   "iip\0"
-   "glPixelMapfv\0"
-   "\0"
-   /* _mesa_function_pool[7302]: Color4ui (offset 37) */
-   "iiii\0"
-   "glColor4ui\0"
-   "\0"
-   /* _mesa_function_pool[7319]: RasterPos3s (offset 76) */
-   "iii\0"
-   "glRasterPos3s\0"
-   "\0"
-   /* _mesa_function_pool[7338]: Color3usv (offset 24) */
-   "p\0"
-   "glColor3usv\0"
-   "\0"
-   /* _mesa_function_pool[7353]: FlushRasterSGIX (dynamic) */
-   "\0"
-   "glFlushRasterSGIX\0"
-   "\0"
-   /* _mesa_function_pool[7373]: TexCoord2f (offset 104) */
-   "ff\0"
-   "glTexCoord2f\0"
-   "\0"
-   /* _mesa_function_pool[7390]: ReplacementCodeuiTexCoord2fVertex3fSUN (dynamic) */
-   "ifffff\0"
-   "glReplacementCodeuiTexCoord2fVertex3fSUN\0"
-   "\0"
-   /* _mesa_function_pool[7439]: TexCoord2d (offset 102) */
-   "dd\0"
-   "glTexCoord2d\0"
-   "\0"
-   /* _mesa_function_pool[7456]: RasterPos3d (offset 70) */
-   "ddd\0"
-   "glRasterPos3d\0"
-   "\0"
-   /* _mesa_function_pool[7475]: RasterPos3f (offset 72) */
-   "fff\0"
-   "glRasterPos3f\0"
-   "\0"
-   /* _mesa_function_pool[7494]: Uniform1fARB (will be remapped) */
-=======
-   /* _mesa_function_pool[7174]: FenceSync (will be remapped) */
-   "ii\0"
-   "glFenceSync\0"
-   "\0"
-   /* _mesa_function_pool[7190]: Color4usv (offset 40) */
-   "p\0"
-   "glColor4usv\0"
-   "\0"
-   /* _mesa_function_pool[7205]: Fogi (offset 155) */
-   "ii\0"
-   "glFogi\0"
-   "\0"
-   /* _mesa_function_pool[7216]: DepthRange (offset 288) */
-   "dd\0"
-   "glDepthRange\0"
-   "\0"
-   /* _mesa_function_pool[7233]: RasterPos3iv (offset 75) */
-   "p\0"
-   "glRasterPos3iv\0"
-   "\0"
-   /* _mesa_function_pool[7251]: FinalCombinerInputNV (will be remapped) */
-   "iiii\0"
-   "glFinalCombinerInputNV\0"
-   "\0"
-   /* _mesa_function_pool[7280]: TexCoord2i (offset 106) */
-   "ii\0"
-   "glTexCoord2i\0"
-   "\0"
-   /* _mesa_function_pool[7297]: PixelMapfv (offset 251) */
-   "iip\0"
-   "glPixelMapfv\0"
-   "\0"
-   /* _mesa_function_pool[7315]: Color4ui (offset 37) */
-   "iiii\0"
-   "glColor4ui\0"
-   "\0"
-   /* _mesa_function_pool[7332]: RasterPos3s (offset 76) */
-   "iii\0"
-   "glRasterPos3s\0"
-   "\0"
-   /* _mesa_function_pool[7351]: Color3usv (offset 24) */
-   "p\0"
-   "glColor3usv\0"
-   "\0"
-   /* _mesa_function_pool[7366]: FlushRasterSGIX (dynamic) */
-   "\0"
-   "glFlushRasterSGIX\0"
-   "\0"
-   /* _mesa_function_pool[7386]: TexCoord2f (offset 104) */
-   "ff\0"
-   "glTexCoord2f\0"
-   "\0"
-   /* _mesa_function_pool[7403]: ReplacementCodeuiTexCoord2fVertex3fSUN (dynamic) */
-   "ifffff\0"
-   "glReplacementCodeuiTexCoord2fVertex3fSUN\0"
-   "\0"
-   /* _mesa_function_pool[7452]: TexCoord2d (offset 102) */
-   "dd\0"
-   "glTexCoord2d\0"
-   "\0"
-   /* _mesa_function_pool[7469]: RasterPos3d (offset 70) */
-   "ddd\0"
-   "glRasterPos3d\0"
-   "\0"
-   /* _mesa_function_pool[7488]: RasterPos3f (offset 72) */
-   "fff\0"
-   "glRasterPos3f\0"
-   "\0"
-   /* _mesa_function_pool[7507]: Uniform1fARB (will be remapped) */
->>>>>>> 704e01fc
-   "if\0"
-   "glUniform1f\0"
-   "glUniform1fARB\0"
-   "\0"
-<<<<<<< HEAD
-   /* _mesa_function_pool[7525]: AreTexturesResident (offset 322) */
-=======
-   /* _mesa_function_pool[7538]: AreTexturesResident (offset 322) */
->>>>>>> 704e01fc
-   "ipp\0"
-   "glAreTexturesResident\0"
-   "glAreTexturesResidentEXT\0"
-   "\0"
-<<<<<<< HEAD
-   /* _mesa_function_pool[7577]: TexCoord2s (offset 108) */
-   "ii\0"
-   "glTexCoord2s\0"
-   "\0"
-   /* _mesa_function_pool[7594]: StencilOpSeparate (will be remapped) */
-=======
-   /* _mesa_function_pool[7590]: TexCoord2s (offset 108) */
-   "ii\0"
-   "glTexCoord2s\0"
-   "\0"
-   /* _mesa_function_pool[7607]: StencilOpSeparate (will be remapped) */
->>>>>>> 704e01fc
-   "iiii\0"
-   "glStencilOpSeparate\0"
-   "glStencilOpSeparateATI\0"
-   "\0"
-<<<<<<< HEAD
-   /* _mesa_function_pool[7643]: ColorTableParameteriv (offset 341) */
-=======
-   /* _mesa_function_pool[7656]: ColorTableParameteriv (offset 341) */
->>>>>>> 704e01fc
-   "iip\0"
-   "glColorTableParameteriv\0"
-   "glColorTableParameterivSGI\0"
-   "\0"
-<<<<<<< HEAD
-   /* _mesa_function_pool[7699]: FogCoordPointerListIBM (dynamic) */
-   "iipi\0"
-   "glFogCoordPointerListIBM\0"
-   "\0"
-   /* _mesa_function_pool[7730]: WindowPos3dMESA (will be remapped) */
-=======
-   /* _mesa_function_pool[7712]: FogCoordPointerListIBM (dynamic) */
-   "iipi\0"
-   "glFogCoordPointerListIBM\0"
-   "\0"
-   /* _mesa_function_pool[7743]: WindowPos3dMESA (will be remapped) */
->>>>>>> 704e01fc
-   "ddd\0"
-   "glWindowPos3d\0"
-   "glWindowPos3dARB\0"
-   "glWindowPos3dMESA\0"
-   "\0"
-<<<<<<< HEAD
-   /* _mesa_function_pool[7784]: Color4us (offset 39) */
-   "iiii\0"
-   "glColor4us\0"
-   "\0"
-   /* _mesa_function_pool[7801]: PointParameterfvEXT (will be remapped) */
-=======
-   /* _mesa_function_pool[7797]: Color4us (offset 39) */
-   "iiii\0"
-   "glColor4us\0"
-   "\0"
-   /* _mesa_function_pool[7814]: PointParameterfvEXT (will be remapped) */
->>>>>>> 704e01fc
-   "ip\0"
-   "glPointParameterfv\0"
-   "glPointParameterfvARB\0"
-   "glPointParameterfvEXT\0"
-   "glPointParameterfvSGIS\0"
-   "\0"
-<<<<<<< HEAD
-   /* _mesa_function_pool[7891]: Color3bv (offset 10) */
-   "p\0"
-   "glColor3bv\0"
-   "\0"
-   /* _mesa_function_pool[7905]: WindowPos2fvMESA (will be remapped) */
-=======
-   /* _mesa_function_pool[7904]: Color3bv (offset 10) */
-   "p\0"
-   "glColor3bv\0"
-   "\0"
-   /* _mesa_function_pool[7918]: WindowPos2fvMESA (will be remapped) */
->>>>>>> 704e01fc
-   "p\0"
-   "glWindowPos2fv\0"
-   "glWindowPos2fvARB\0"
-   "glWindowPos2fvMESA\0"
-   "\0"
-<<<<<<< HEAD
-   /* _mesa_function_pool[7960]: SecondaryColor3bvEXT (will be remapped) */
-=======
-   /* _mesa_function_pool[7973]: SecondaryColor3bvEXT (will be remapped) */
->>>>>>> 704e01fc
-   "p\0"
-   "glSecondaryColor3bv\0"
-   "glSecondaryColor3bvEXT\0"
-   "\0"
-<<<<<<< HEAD
-   /* _mesa_function_pool[8006]: VertexPointerListIBM (dynamic) */
-   "iiipi\0"
-   "glVertexPointerListIBM\0"
-   "\0"
-   /* _mesa_function_pool[8036]: GetProgramLocalParameterfvARB (will be remapped) */
-   "iip\0"
-   "glGetProgramLocalParameterfvARB\0"
-   "\0"
-   /* _mesa_function_pool[8073]: FragmentMaterialfSGIX (dynamic) */
-   "iif\0"
-   "glFragmentMaterialfSGIX\0"
-   "\0"
-   /* _mesa_function_pool[8102]: TexCoord2fNormal3fVertex3fSUN (dynamic) */
-   "ffffffff\0"
-   "glTexCoord2fNormal3fVertex3fSUN\0"
-   "\0"
-   /* _mesa_function_pool[8144]: RenderbufferStorageEXT (will be remapped) */
-=======
-   /* _mesa_function_pool[8019]: VertexPointerListIBM (dynamic) */
-   "iiipi\0"
-   "glVertexPointerListIBM\0"
-   "\0"
-   /* _mesa_function_pool[8049]: GetProgramLocalParameterfvARB (will be remapped) */
-   "iip\0"
-   "glGetProgramLocalParameterfvARB\0"
-   "\0"
-   /* _mesa_function_pool[8086]: FragmentMaterialfSGIX (dynamic) */
-   "iif\0"
-   "glFragmentMaterialfSGIX\0"
-   "\0"
-   /* _mesa_function_pool[8115]: TexCoord2fNormal3fVertex3fSUN (dynamic) */
-   "ffffffff\0"
-   "glTexCoord2fNormal3fVertex3fSUN\0"
-   "\0"
-   /* _mesa_function_pool[8157]: RenderbufferStorageEXT (will be remapped) */
->>>>>>> 704e01fc
-   "iiii\0"
-   "glRenderbufferStorage\0"
-   "glRenderbufferStorageEXT\0"
-   "\0"
-<<<<<<< HEAD
-   /* _mesa_function_pool[8197]: IsFenceNV (will be remapped) */
-   "i\0"
-   "glIsFenceNV\0"
-   "\0"
-   /* _mesa_function_pool[8212]: AttachObjectARB (will be remapped) */
-   "ii\0"
-   "glAttachObjectARB\0"
-   "\0"
-   /* _mesa_function_pool[8234]: GetFragmentLightivSGIX (dynamic) */
-   "iip\0"
-   "glGetFragmentLightivSGIX\0"
-   "\0"
-   /* _mesa_function_pool[8264]: UniformMatrix2fvARB (will be remapped) */
-=======
-   /* _mesa_function_pool[8210]: IsFenceNV (will be remapped) */
-   "i\0"
-   "glIsFenceNV\0"
-   "\0"
-   /* _mesa_function_pool[8225]: AttachObjectARB (will be remapped) */
-   "ii\0"
-   "glAttachObjectARB\0"
-   "\0"
-   /* _mesa_function_pool[8247]: GetFragmentLightivSGIX (dynamic) */
-   "iip\0"
-   "glGetFragmentLightivSGIX\0"
-   "\0"
-   /* _mesa_function_pool[8277]: UniformMatrix2fvARB (will be remapped) */
->>>>>>> 704e01fc
-   "iiip\0"
-   "glUniformMatrix2fv\0"
-   "glUniformMatrix2fvARB\0"
-   "\0"
-<<<<<<< HEAD
-   /* _mesa_function_pool[8311]: MultiTexCoord2fARB (offset 386) */
-=======
-   /* _mesa_function_pool[8324]: MultiTexCoord2fARB (offset 386) */
->>>>>>> 704e01fc
-   "iff\0"
-   "glMultiTexCoord2f\0"
-   "glMultiTexCoord2fARB\0"
-   "\0"
-<<<<<<< HEAD
-   /* _mesa_function_pool[8355]: ColorTable (offset 339) */
-=======
-   /* _mesa_function_pool[8368]: ColorTable (offset 339) */
->>>>>>> 704e01fc
-   "iiiiip\0"
-   "glColorTable\0"
-   "glColorTableSGI\0"
-   "glColorTableEXT\0"
-   "\0"
-<<<<<<< HEAD
-   /* _mesa_function_pool[8408]: IndexPointer (offset 314) */
-   "iip\0"
-   "glIndexPointer\0"
-   "\0"
-   /* _mesa_function_pool[8428]: Accum (offset 213) */
-   "if\0"
-   "glAccum\0"
-   "\0"
-   /* _mesa_function_pool[8440]: GetTexImage (offset 281) */
-   "iiiip\0"
-   "glGetTexImage\0"
-   "\0"
-   /* _mesa_function_pool[8461]: MapControlPointsNV (dynamic) */
-   "iiiiiiiip\0"
-   "glMapControlPointsNV\0"
-   "\0"
-   /* _mesa_function_pool[8493]: ConvolutionFilter2D (offset 349) */
-=======
-   /* _mesa_function_pool[8421]: IndexPointer (offset 314) */
-   "iip\0"
-   "glIndexPointer\0"
-   "\0"
-   /* _mesa_function_pool[8441]: Accum (offset 213) */
-   "if\0"
-   "glAccum\0"
-   "\0"
-   /* _mesa_function_pool[8453]: GetTexImage (offset 281) */
-   "iiiip\0"
-   "glGetTexImage\0"
-   "\0"
-   /* _mesa_function_pool[8474]: MapControlPointsNV (dynamic) */
-   "iiiiiiiip\0"
-   "glMapControlPointsNV\0"
-   "\0"
-   /* _mesa_function_pool[8506]: ConvolutionFilter2D (offset 349) */
->>>>>>> 704e01fc
-   "iiiiiip\0"
-   "glConvolutionFilter2D\0"
-   "glConvolutionFilter2DEXT\0"
-   "\0"
-<<<<<<< HEAD
-   /* _mesa_function_pool[8549]: Finish (offset 216) */
-   "\0"
-   "glFinish\0"
-   "\0"
-   /* _mesa_function_pool[8560]: MapParameterfvNV (dynamic) */
-   "iip\0"
-   "glMapParameterfvNV\0"
-   "\0"
-   /* _mesa_function_pool[8584]: ClearStencil (offset 207) */
-   "i\0"
-   "glClearStencil\0"
-   "\0"
-   /* _mesa_function_pool[8602]: VertexAttrib3dvARB (will be remapped) */
-=======
-   /* _mesa_function_pool[8562]: Finish (offset 216) */
-   "\0"
-   "glFinish\0"
-   "\0"
-   /* _mesa_function_pool[8573]: MapParameterfvNV (dynamic) */
-   "iip\0"
-   "glMapParameterfvNV\0"
-   "\0"
-   /* _mesa_function_pool[8597]: ClearStencil (offset 207) */
-   "i\0"
-   "glClearStencil\0"
-   "\0"
-   /* _mesa_function_pool[8615]: VertexAttrib3dvARB (will be remapped) */
->>>>>>> 704e01fc
-   "ip\0"
-   "glVertexAttrib3dv\0"
-   "glVertexAttrib3dvARB\0"
-   "\0"
-<<<<<<< HEAD
-   /* _mesa_function_pool[8645]: Uniform4uivEXT (will be remapped) */
-=======
-   /* _mesa_function_pool[8658]: Uniform4uivEXT (will be remapped) */
->>>>>>> 704e01fc
-   "iip\0"
-   "glUniform4uivEXT\0"
-   "glUniform4uiv\0"
-   "\0"
-<<<<<<< HEAD
-   /* _mesa_function_pool[8681]: HintPGI (dynamic) */
-   "ii\0"
-   "glHintPGI\0"
-   "\0"
-   /* _mesa_function_pool[8695]: ConvolutionParameteriv (offset 353) */
-=======
-   /* _mesa_function_pool[8694]: HintPGI (dynamic) */
-   "ii\0"
-   "glHintPGI\0"
-   "\0"
-   /* _mesa_function_pool[8708]: ConvolutionParameteriv (offset 353) */
->>>>>>> 704e01fc
-   "iip\0"
-   "glConvolutionParameteriv\0"
-   "glConvolutionParameterivEXT\0"
-   "\0"
-<<<<<<< HEAD
-   /* _mesa_function_pool[8753]: Color4s (offset 33) */
-   "iiii\0"
-   "glColor4s\0"
-   "\0"
-   /* _mesa_function_pool[8769]: InterleavedArrays (offset 317) */
-   "iip\0"
-   "glInterleavedArrays\0"
-   "\0"
-   /* _mesa_function_pool[8794]: RasterPos2fv (offset 65) */
-   "p\0"
-   "glRasterPos2fv\0"
-   "\0"
-   /* _mesa_function_pool[8812]: TexCoord1fv (offset 97) */
-   "p\0"
-   "glTexCoord1fv\0"
-   "\0"
-   /* _mesa_function_pool[8829]: Vertex2d (offset 126) */
-   "dd\0"
-   "glVertex2d\0"
-   "\0"
-   /* _mesa_function_pool[8844]: CullParameterdvEXT (dynamic) */
-   "ip\0"
-   "glCullParameterdvEXT\0"
-   "\0"
-   /* _mesa_function_pool[8869]: ProgramNamedParameter4fNV (will be remapped) */
-   "iipffff\0"
-   "glProgramNamedParameter4fNV\0"
-   "\0"
-   /* _mesa_function_pool[8906]: Color3fVertex3fSUN (dynamic) */
-   "ffffff\0"
-   "glColor3fVertex3fSUN\0"
-   "\0"
-   /* _mesa_function_pool[8935]: ProgramEnvParameter4fvARB (will be remapped) */
-=======
-   /* _mesa_function_pool[8766]: Color4s (offset 33) */
-   "iiii\0"
-   "glColor4s\0"
-   "\0"
-   /* _mesa_function_pool[8782]: InterleavedArrays (offset 317) */
-   "iip\0"
-   "glInterleavedArrays\0"
-   "\0"
-   /* _mesa_function_pool[8807]: RasterPos2fv (offset 65) */
-   "p\0"
-   "glRasterPos2fv\0"
-   "\0"
-   /* _mesa_function_pool[8825]: TexCoord1fv (offset 97) */
-   "p\0"
-   "glTexCoord1fv\0"
-   "\0"
-   /* _mesa_function_pool[8842]: Vertex2d (offset 126) */
-   "dd\0"
-   "glVertex2d\0"
-   "\0"
-   /* _mesa_function_pool[8857]: CullParameterdvEXT (dynamic) */
-   "ip\0"
-   "glCullParameterdvEXT\0"
-   "\0"
-   /* _mesa_function_pool[8882]: ProgramNamedParameter4fNV (will be remapped) */
-   "iipffff\0"
-   "glProgramNamedParameter4fNV\0"
-   "\0"
-   /* _mesa_function_pool[8919]: Color3fVertex3fSUN (dynamic) */
-   "ffffff\0"
-   "glColor3fVertex3fSUN\0"
-   "\0"
-   /* _mesa_function_pool[8948]: ProgramEnvParameter4fvARB (will be remapped) */
->>>>>>> 704e01fc
-   "iip\0"
-   "glProgramEnvParameter4fvARB\0"
-   "glProgramParameter4fvNV\0"
-   "\0"
-<<<<<<< HEAD
-   /* _mesa_function_pool[8992]: Color4i (offset 31) */
-   "iiii\0"
-   "glColor4i\0"
-   "\0"
-   /* _mesa_function_pool[9008]: Color4f (offset 29) */
-   "ffff\0"
-   "glColor4f\0"
-   "\0"
-   /* _mesa_function_pool[9024]: RasterPos4fv (offset 81) */
-   "p\0"
-   "glRasterPos4fv\0"
-   "\0"
-   /* _mesa_function_pool[9042]: Color4d (offset 27) */
-   "dddd\0"
-   "glColor4d\0"
-   "\0"
-   /* _mesa_function_pool[9058]: ClearIndex (offset 205) */
-   "f\0"
-   "glClearIndex\0"
-   "\0"
-   /* _mesa_function_pool[9074]: Color4b (offset 25) */
-   "iiii\0"
-   "glColor4b\0"
-   "\0"
-   /* _mesa_function_pool[9090]: LoadMatrixd (offset 292) */
-   "p\0"
-   "glLoadMatrixd\0"
-   "\0"
-   /* _mesa_function_pool[9107]: FragmentLightModeliSGIX (dynamic) */
-   "ii\0"
-   "glFragmentLightModeliSGIX\0"
-   "\0"
-   /* _mesa_function_pool[9137]: RasterPos2dv (offset 63) */
-   "p\0"
-   "glRasterPos2dv\0"
-   "\0"
-   /* _mesa_function_pool[9155]: ConvolutionParameterfv (offset 351) */
-=======
-   /* _mesa_function_pool[9005]: Color4i (offset 31) */
-   "iiii\0"
-   "glColor4i\0"
-   "\0"
-   /* _mesa_function_pool[9021]: Color4f (offset 29) */
-   "ffff\0"
-   "glColor4f\0"
-   "\0"
-   /* _mesa_function_pool[9037]: RasterPos4fv (offset 81) */
-   "p\0"
-   "glRasterPos4fv\0"
-   "\0"
-   /* _mesa_function_pool[9055]: Color4d (offset 27) */
-   "dddd\0"
-   "glColor4d\0"
-   "\0"
-   /* _mesa_function_pool[9071]: ClearIndex (offset 205) */
-   "f\0"
-   "glClearIndex\0"
-   "\0"
-   /* _mesa_function_pool[9087]: Color4b (offset 25) */
-   "iiii\0"
-   "glColor4b\0"
-   "\0"
-   /* _mesa_function_pool[9103]: LoadMatrixd (offset 292) */
-   "p\0"
-   "glLoadMatrixd\0"
-   "\0"
-   /* _mesa_function_pool[9120]: FragmentLightModeliSGIX (dynamic) */
-   "ii\0"
-   "glFragmentLightModeliSGIX\0"
-   "\0"
-   /* _mesa_function_pool[9150]: RasterPos2dv (offset 63) */
-   "p\0"
-   "glRasterPos2dv\0"
-   "\0"
-   /* _mesa_function_pool[9168]: ConvolutionParameterfv (offset 351) */
->>>>>>> 704e01fc
-   "iip\0"
-   "glConvolutionParameterfv\0"
-   "glConvolutionParameterfvEXT\0"
-   "\0"
-<<<<<<< HEAD
-   /* _mesa_function_pool[9213]: TbufferMask3DFX (dynamic) */
-   "i\0"
-   "glTbufferMask3DFX\0"
-   "\0"
-   /* _mesa_function_pool[9234]: GetTexGendv (offset 278) */
-   "iip\0"
-   "glGetTexGendv\0"
-   "\0"
-   /* _mesa_function_pool[9253]: GetVertexAttribfvNV (will be remapped) */
-   "iip\0"
-   "glGetVertexAttribfvNV\0"
-   "\0"
-   /* _mesa_function_pool[9280]: BeginTransformFeedbackEXT (will be remapped) */
-=======
-   /* _mesa_function_pool[9226]: TbufferMask3DFX (dynamic) */
-   "i\0"
-   "glTbufferMask3DFX\0"
-   "\0"
-   /* _mesa_function_pool[9247]: GetTexGendv (offset 278) */
-   "iip\0"
-   "glGetTexGendv\0"
-   "\0"
-   /* _mesa_function_pool[9266]: GetVertexAttribfvNV (will be remapped) */
-   "iip\0"
-   "glGetVertexAttribfvNV\0"
-   "\0"
-   /* _mesa_function_pool[9293]: BeginTransformFeedbackEXT (will be remapped) */
->>>>>>> 704e01fc
-   "i\0"
-   "glBeginTransformFeedbackEXT\0"
-   "glBeginTransformFeedback\0"
-   "\0"
-<<<<<<< HEAD
-   /* _mesa_function_pool[9336]: LoadProgramNV (will be remapped) */
-   "iiip\0"
-   "glLoadProgramNV\0"
-   "\0"
-   /* _mesa_function_pool[9358]: WaitSync (will be remapped) */
-   "iii\0"
-   "glWaitSync\0"
-   "\0"
-   /* _mesa_function_pool[9374]: EndList (offset 1) */
-   "\0"
-   "glEndList\0"
-   "\0"
-   /* _mesa_function_pool[9386]: VertexAttrib4fvNV (will be remapped) */
-   "ip\0"
-   "glVertexAttrib4fvNV\0"
-   "\0"
-   /* _mesa_function_pool[9410]: GetAttachedObjectsARB (will be remapped) */
-   "iipp\0"
-   "glGetAttachedObjectsARB\0"
-   "\0"
-   /* _mesa_function_pool[9440]: Uniform3fvARB (will be remapped) */
-=======
-   /* _mesa_function_pool[9349]: LoadProgramNV (will be remapped) */
-   "iiip\0"
-   "glLoadProgramNV\0"
-   "\0"
-   /* _mesa_function_pool[9371]: WaitSync (will be remapped) */
-   "iii\0"
-   "glWaitSync\0"
-   "\0"
-   /* _mesa_function_pool[9387]: EndList (offset 1) */
-   "\0"
-   "glEndList\0"
-   "\0"
-   /* _mesa_function_pool[9399]: VertexAttrib4fvNV (will be remapped) */
-   "ip\0"
-   "glVertexAttrib4fvNV\0"
-   "\0"
-   /* _mesa_function_pool[9423]: GetAttachedObjectsARB (will be remapped) */
-   "iipp\0"
-   "glGetAttachedObjectsARB\0"
-   "\0"
-   /* _mesa_function_pool[9453]: Uniform3fvARB (will be remapped) */
->>>>>>> 704e01fc
-   "iip\0"
-   "glUniform3fv\0"
-   "glUniform3fvARB\0"
-   "\0"
-<<<<<<< HEAD
-   /* _mesa_function_pool[9474]: EvalCoord1fv (offset 231) */
-   "p\0"
-   "glEvalCoord1fv\0"
-   "\0"
-   /* _mesa_function_pool[9492]: DrawRangeElements (offset 338) */
-=======
-   /* _mesa_function_pool[9487]: EvalCoord1fv (offset 231) */
-   "p\0"
-   "glEvalCoord1fv\0"
-   "\0"
-   /* _mesa_function_pool[9505]: DrawRangeElements (offset 338) */
->>>>>>> 704e01fc
-   "iiiiip\0"
-   "glDrawRangeElements\0"
-   "glDrawRangeElementsEXT\0"
-   "\0"
-<<<<<<< HEAD
-   /* _mesa_function_pool[9543]: EvalMesh2 (offset 238) */
-   "iiiii\0"
-   "glEvalMesh2\0"
-   "\0"
-   /* _mesa_function_pool[9562]: Vertex4fv (offset 145) */
-   "p\0"
-   "glVertex4fv\0"
-   "\0"
-   /* _mesa_function_pool[9577]: GenTransformFeedbacks (will be remapped) */
-   "ip\0"
-   "glGenTransformFeedbacks\0"
-   "\0"
-   /* _mesa_function_pool[9605]: SpriteParameterfvSGIX (dynamic) */
-   "ip\0"
-   "glSpriteParameterfvSGIX\0"
-   "\0"
-   /* _mesa_function_pool[9633]: CheckFramebufferStatusEXT (will be remapped) */
-=======
-   /* _mesa_function_pool[9556]: EvalMesh2 (offset 238) */
-   "iiiii\0"
-   "glEvalMesh2\0"
-   "\0"
-   /* _mesa_function_pool[9575]: Vertex4fv (offset 145) */
-   "p\0"
-   "glVertex4fv\0"
-   "\0"
-   /* _mesa_function_pool[9590]: GenTransformFeedbacks (will be remapped) */
-   "ip\0"
-   "glGenTransformFeedbacks\0"
-   "\0"
-   /* _mesa_function_pool[9618]: SpriteParameterfvSGIX (dynamic) */
-   "ip\0"
-   "glSpriteParameterfvSGIX\0"
-   "\0"
-   /* _mesa_function_pool[9646]: CheckFramebufferStatusEXT (will be remapped) */
->>>>>>> 704e01fc
-   "i\0"
-   "glCheckFramebufferStatus\0"
-   "glCheckFramebufferStatusEXT\0"
-   "\0"
-<<<<<<< HEAD
-   /* _mesa_function_pool[9689]: GlobalAlphaFactoruiSUN (dynamic) */
-   "i\0"
-   "glGlobalAlphaFactoruiSUN\0"
-   "\0"
-   /* _mesa_function_pool[9717]: GetHandleARB (will be remapped) */
-   "i\0"
-   "glGetHandleARB\0"
-   "\0"
-   /* _mesa_function_pool[9735]: GetVertexAttribivARB (will be remapped) */
-=======
-   /* _mesa_function_pool[9702]: GlobalAlphaFactoruiSUN (dynamic) */
-   "i\0"
-   "glGlobalAlphaFactoruiSUN\0"
-   "\0"
-   /* _mesa_function_pool[9730]: GetHandleARB (will be remapped) */
-   "i\0"
-   "glGetHandleARB\0"
-   "\0"
-   /* _mesa_function_pool[9748]: GetVertexAttribivARB (will be remapped) */
->>>>>>> 704e01fc
-   "iip\0"
-   "glGetVertexAttribiv\0"
-   "glGetVertexAttribivARB\0"
-   "\0"
-<<<<<<< HEAD
-   /* _mesa_function_pool[9783]: BlendFunciARB (will be remapped) */
-   "iii\0"
-   "glBlendFunciARB\0"
-   "\0"
-   /* _mesa_function_pool[9804]: GetCombinerInputParameterfvNV (will be remapped) */
-   "iiiip\0"
-   "glGetCombinerInputParameterfvNV\0"
-   "\0"
-   /* _mesa_function_pool[9843]: GetTexParameterIivEXT (will be remapped) */
-=======
-   /* _mesa_function_pool[9796]: BlendFunciARB (will be remapped) */
-   "iii\0"
-   "glBlendFunciARB\0"
-   "\0"
-   /* _mesa_function_pool[9817]: GetCombinerInputParameterfvNV (will be remapped) */
-   "iiiip\0"
-   "glGetCombinerInputParameterfvNV\0"
-   "\0"
-   /* _mesa_function_pool[9856]: GetTexParameterIivEXT (will be remapped) */
->>>>>>> 704e01fc
-   "iip\0"
-   "glGetTexParameterIivEXT\0"
-   "glGetTexParameterIiv\0"
-   "\0"
-<<<<<<< HEAD
-   /* _mesa_function_pool[9893]: CreateProgram (will be remapped) */
-   "\0"
-   "glCreateProgram\0"
-   "\0"
-   /* _mesa_function_pool[9911]: LoadTransposeMatrixdARB (will be remapped) */
-=======
-   /* _mesa_function_pool[9906]: CreateProgram (will be remapped) */
-   "\0"
-   "glCreateProgram\0"
-   "\0"
-   /* _mesa_function_pool[9924]: LoadTransposeMatrixdARB (will be remapped) */
->>>>>>> 704e01fc
-   "p\0"
-   "glLoadTransposeMatrixd\0"
-   "glLoadTransposeMatrixdARB\0"
-   "\0"
-<<<<<<< HEAD
-   /* _mesa_function_pool[9963]: ReleaseShaderCompiler (will be remapped) */
-   "\0"
-   "glReleaseShaderCompiler\0"
-   "\0"
-   /* _mesa_function_pool[9989]: GetMinmax (offset 364) */
-=======
-   /* _mesa_function_pool[9976]: ReleaseShaderCompiler (will be remapped) */
-   "\0"
-   "glReleaseShaderCompiler\0"
-   "\0"
-   /* _mesa_function_pool[10002]: GetMinmax (offset 364) */
->>>>>>> 704e01fc
-   "iiiip\0"
-   "glGetMinmax\0"
-   "glGetMinmaxEXT\0"
-   "\0"
-<<<<<<< HEAD
-   /* _mesa_function_pool[10023]: StencilFuncSeparate (will be remapped) */
-   "iiii\0"
-   "glStencilFuncSeparate\0"
-   "\0"
-   /* _mesa_function_pool[10051]: SecondaryColor3sEXT (will be remapped) */
-=======
-   /* _mesa_function_pool[10036]: StencilFuncSeparate (will be remapped) */
-   "iiii\0"
-   "glStencilFuncSeparate\0"
-   "\0"
-   /* _mesa_function_pool[10064]: SecondaryColor3sEXT (will be remapped) */
->>>>>>> 704e01fc
-   "iii\0"
-   "glSecondaryColor3s\0"
-   "glSecondaryColor3sEXT\0"
-   "\0"
-<<<<<<< HEAD
-   /* _mesa_function_pool[10097]: Color3fVertex3fvSUN (dynamic) */
-   "pp\0"
-   "glColor3fVertex3fvSUN\0"
-   "\0"
-   /* _mesa_function_pool[10123]: GetInteger64i_v (will be remapped) */
-   "iip\0"
-   "glGetInteger64i_v\0"
-   "\0"
-   /* _mesa_function_pool[10146]: Normal3fv (offset 57) */
-   "p\0"
-   "glNormal3fv\0"
-   "\0"
-   /* _mesa_function_pool[10161]: GlobalAlphaFactorbSUN (dynamic) */
-   "i\0"
-   "glGlobalAlphaFactorbSUN\0"
-   "\0"
-   /* _mesa_function_pool[10188]: Color3us (offset 23) */
-   "iii\0"
-   "glColor3us\0"
-   "\0"
-   /* _mesa_function_pool[10204]: ImageTransformParameterfvHP (dynamic) */
-   "iip\0"
-   "glImageTransformParameterfvHP\0"
-   "\0"
-   /* _mesa_function_pool[10239]: VertexAttrib4ivARB (will be remapped) */
-=======
-   /* _mesa_function_pool[10110]: Color3fVertex3fvSUN (dynamic) */
-   "pp\0"
-   "glColor3fVertex3fvSUN\0"
-   "\0"
-   /* _mesa_function_pool[10136]: GetInteger64i_v (will be remapped) */
-   "iip\0"
-   "glGetInteger64i_v\0"
-   "\0"
-   /* _mesa_function_pool[10159]: Normal3fv (offset 57) */
-   "p\0"
-   "glNormal3fv\0"
-   "\0"
-   /* _mesa_function_pool[10174]: GlobalAlphaFactorbSUN (dynamic) */
-   "i\0"
-   "glGlobalAlphaFactorbSUN\0"
-   "\0"
-   /* _mesa_function_pool[10201]: Color3us (offset 23) */
-   "iii\0"
-   "glColor3us\0"
-   "\0"
-   /* _mesa_function_pool[10217]: ImageTransformParameterfvHP (dynamic) */
-   "iip\0"
-   "glImageTransformParameterfvHP\0"
-   "\0"
-   /* _mesa_function_pool[10252]: VertexAttrib4ivARB (will be remapped) */
->>>>>>> 704e01fc
-   "ip\0"
-   "glVertexAttrib4iv\0"
-   "glVertexAttrib4ivARB\0"
-   "\0"
-<<<<<<< HEAD
-   /* _mesa_function_pool[10282]: End (offset 43) */
-   "\0"
-   "glEnd\0"
-   "\0"
-   /* _mesa_function_pool[10290]: VertexAttrib3fNV (will be remapped) */
-   "ifff\0"
-   "glVertexAttrib3fNV\0"
-   "\0"
-   /* _mesa_function_pool[10315]: VertexAttribs2dvNV (will be remapped) */
-   "iip\0"
-   "glVertexAttribs2dvNV\0"
-   "\0"
-   /* _mesa_function_pool[10341]: GetQueryObjectui64vEXT (will be remapped) */
-   "iip\0"
-   "glGetQueryObjectui64vEXT\0"
-   "\0"
-   /* _mesa_function_pool[10371]: MultiTexCoord3fvARB (offset 395) */
-=======
-   /* _mesa_function_pool[10295]: End (offset 43) */
-   "\0"
-   "glEnd\0"
-   "\0"
-   /* _mesa_function_pool[10303]: VertexAttrib3fNV (will be remapped) */
-   "ifff\0"
-   "glVertexAttrib3fNV\0"
-   "\0"
-   /* _mesa_function_pool[10328]: VertexAttribs2dvNV (will be remapped) */
-   "iip\0"
-   "glVertexAttribs2dvNV\0"
-   "\0"
-   /* _mesa_function_pool[10354]: GetQueryObjectui64vEXT (will be remapped) */
-   "iip\0"
-   "glGetQueryObjectui64vEXT\0"
-   "\0"
-   /* _mesa_function_pool[10384]: MultiTexCoord3fvARB (offset 395) */
->>>>>>> 704e01fc
-   "ip\0"
-   "glMultiTexCoord3fv\0"
-   "glMultiTexCoord3fvARB\0"
-   "\0"
-<<<<<<< HEAD
-   /* _mesa_function_pool[10416]: SecondaryColor3dEXT (will be remapped) */
-=======
-   /* _mesa_function_pool[10429]: SecondaryColor3dEXT (will be remapped) */
->>>>>>> 704e01fc
-   "ddd\0"
-   "glSecondaryColor3d\0"
-   "glSecondaryColor3dEXT\0"
-   "\0"
-<<<<<<< HEAD
-   /* _mesa_function_pool[10462]: Color3ub (offset 19) */
-   "iii\0"
-   "glColor3ub\0"
-   "\0"
-   /* _mesa_function_pool[10478]: GetProgramParameterfvNV (will be remapped) */
-   "iiip\0"
-   "glGetProgramParameterfvNV\0"
-   "\0"
-   /* _mesa_function_pool[10510]: TangentPointerEXT (dynamic) */
-   "iip\0"
-   "glTangentPointerEXT\0"
-   "\0"
-   /* _mesa_function_pool[10535]: Color4fNormal3fVertex3fvSUN (dynamic) */
-   "ppp\0"
-   "glColor4fNormal3fVertex3fvSUN\0"
-   "\0"
-   /* _mesa_function_pool[10570]: GetInstrumentsSGIX (dynamic) */
-   "\0"
-   "glGetInstrumentsSGIX\0"
-   "\0"
-   /* _mesa_function_pool[10593]: GetUniformuivEXT (will be remapped) */
-=======
-   /* _mesa_function_pool[10475]: Color3ub (offset 19) */
-   "iii\0"
-   "glColor3ub\0"
-   "\0"
-   /* _mesa_function_pool[10491]: GetProgramParameterfvNV (will be remapped) */
-   "iiip\0"
-   "glGetProgramParameterfvNV\0"
-   "\0"
-   /* _mesa_function_pool[10523]: TangentPointerEXT (dynamic) */
-   "iip\0"
-   "glTangentPointerEXT\0"
-   "\0"
-   /* _mesa_function_pool[10548]: Color4fNormal3fVertex3fvSUN (dynamic) */
-   "ppp\0"
-   "glColor4fNormal3fVertex3fvSUN\0"
-   "\0"
-   /* _mesa_function_pool[10583]: GetInstrumentsSGIX (dynamic) */
-   "\0"
-   "glGetInstrumentsSGIX\0"
-   "\0"
-   /* _mesa_function_pool[10606]: GetUniformuivEXT (will be remapped) */
->>>>>>> 704e01fc
-   "iip\0"
-   "glGetUniformuivEXT\0"
-   "glGetUniformuiv\0"
-   "\0"
-<<<<<<< HEAD
-   /* _mesa_function_pool[10633]: Color3ui (offset 21) */
-   "iii\0"
-   "glColor3ui\0"
-   "\0"
-   /* _mesa_function_pool[10649]: EvalMapsNV (dynamic) */
-   "ii\0"
-   "glEvalMapsNV\0"
-   "\0"
-   /* _mesa_function_pool[10666]: TexSubImage2D (offset 333) */
-=======
-   /* _mesa_function_pool[10646]: Color3ui (offset 21) */
-   "iii\0"
-   "glColor3ui\0"
-   "\0"
-   /* _mesa_function_pool[10662]: EvalMapsNV (dynamic) */
-   "ii\0"
-   "glEvalMapsNV\0"
-   "\0"
-   /* _mesa_function_pool[10679]: TexSubImage2D (offset 333) */
->>>>>>> 704e01fc
-   "iiiiiiiip\0"
-   "glTexSubImage2D\0"
-   "glTexSubImage2DEXT\0"
-   "\0"
-<<<<<<< HEAD
-   /* _mesa_function_pool[10712]: FragmentLightivSGIX (dynamic) */
-   "iip\0"
-   "glFragmentLightivSGIX\0"
-   "\0"
-   /* _mesa_function_pool[10739]: GetTexParameterPointervAPPLE (will be remapped) */
-   "iip\0"
-   "glGetTexParameterPointervAPPLE\0"
-   "\0"
-   /* _mesa_function_pool[10775]: TexGenfv (offset 191) */
-   "iip\0"
-   "glTexGenfv\0"
-   "\0"
-   /* _mesa_function_pool[10791]: GetTransformFeedbackVaryingEXT (will be remapped) */
-=======
-   /* _mesa_function_pool[10725]: FragmentLightivSGIX (dynamic) */
-   "iip\0"
-   "glFragmentLightivSGIX\0"
-   "\0"
-   /* _mesa_function_pool[10752]: GetTexParameterPointervAPPLE (will be remapped) */
-   "iip\0"
-   "glGetTexParameterPointervAPPLE\0"
-   "\0"
-   /* _mesa_function_pool[10788]: TexGenfv (offset 191) */
-   "iip\0"
-   "glTexGenfv\0"
-   "\0"
-   /* _mesa_function_pool[10804]: GetTransformFeedbackVaryingEXT (will be remapped) */
->>>>>>> 704e01fc
-   "iiipppp\0"
-   "glGetTransformFeedbackVaryingEXT\0"
-   "glGetTransformFeedbackVarying\0"
-   "\0"
-<<<<<<< HEAD
-   /* _mesa_function_pool[10863]: VertexAttrib4bvARB (will be remapped) */
-=======
-   /* _mesa_function_pool[10876]: VertexAttrib4bvARB (will be remapped) */
->>>>>>> 704e01fc
-   "ip\0"
-   "glVertexAttrib4bv\0"
-   "glVertexAttrib4bvARB\0"
-   "\0"
-<<<<<<< HEAD
-   /* _mesa_function_pool[10906]: ShaderBinary (will be remapped) */
-   "ipipi\0"
-   "glShaderBinary\0"
-   "\0"
-   /* _mesa_function_pool[10928]: GetIntegerIndexedvEXT (will be remapped) */
-=======
-   /* _mesa_function_pool[10919]: ShaderBinary (will be remapped) */
-   "ipipi\0"
-   "glShaderBinary\0"
-   "\0"
-   /* _mesa_function_pool[10941]: GetIntegerIndexedvEXT (will be remapped) */
->>>>>>> 704e01fc
-   "iip\0"
-   "glGetIntegerIndexedvEXT\0"
-   "glGetIntegeri_v\0"
-   "\0"
-<<<<<<< HEAD
-   /* _mesa_function_pool[10973]: MultiTexCoord4sARB (offset 406) */
-=======
-   /* _mesa_function_pool[10986]: MultiTexCoord4sARB (offset 406) */
->>>>>>> 704e01fc
-   "iiiii\0"
-   "glMultiTexCoord4s\0"
-   "glMultiTexCoord4sARB\0"
-   "\0"
-<<<<<<< HEAD
-   /* _mesa_function_pool[11019]: GetFragmentMaterialivSGIX (dynamic) */
-   "iip\0"
-   "glGetFragmentMaterialivSGIX\0"
-   "\0"
-   /* _mesa_function_pool[11052]: WindowPos4dMESA (will be remapped) */
-   "dddd\0"
-   "glWindowPos4dMESA\0"
-   "\0"
-   /* _mesa_function_pool[11076]: WeightPointerARB (dynamic) */
-   "iiip\0"
-   "glWeightPointerARB\0"
-   "\0"
-   /* _mesa_function_pool[11101]: WindowPos2dMESA (will be remapped) */
-=======
-   /* _mesa_function_pool[11032]: GetFragmentMaterialivSGIX (dynamic) */
-   "iip\0"
-   "glGetFragmentMaterialivSGIX\0"
-   "\0"
-   /* _mesa_function_pool[11065]: WindowPos4dMESA (will be remapped) */
-   "dddd\0"
-   "glWindowPos4dMESA\0"
-   "\0"
-   /* _mesa_function_pool[11089]: WeightPointerARB (dynamic) */
-   "iiip\0"
-   "glWeightPointerARB\0"
-   "\0"
-   /* _mesa_function_pool[11114]: WindowPos2dMESA (will be remapped) */
->>>>>>> 704e01fc
-   "dd\0"
-   "glWindowPos2d\0"
-   "glWindowPos2dARB\0"
-   "glWindowPos2dMESA\0"
-   "\0"
-<<<<<<< HEAD
-   /* _mesa_function_pool[11154]: FramebufferTexture3DEXT (will be remapped) */
-=======
-   /* _mesa_function_pool[11167]: FramebufferTexture3DEXT (will be remapped) */
->>>>>>> 704e01fc
-   "iiiiii\0"
-   "glFramebufferTexture3D\0"
-   "glFramebufferTexture3DEXT\0"
-   "\0"
-<<<<<<< HEAD
-   /* _mesa_function_pool[11211]: BlendEquation (offset 337) */
-=======
-   /* _mesa_function_pool[11224]: BlendEquation (offset 337) */
->>>>>>> 704e01fc
-   "i\0"
-   "glBlendEquation\0"
-   "glBlendEquationEXT\0"
-   "\0"
-<<<<<<< HEAD
-   /* _mesa_function_pool[11249]: VertexAttrib3dNV (will be remapped) */
-   "iddd\0"
-   "glVertexAttrib3dNV\0"
-   "\0"
-   /* _mesa_function_pool[11274]: VertexAttrib3dARB (will be remapped) */
-=======
-   /* _mesa_function_pool[11262]: VertexAttrib3dNV (will be remapped) */
-   "iddd\0"
-   "glVertexAttrib3dNV\0"
-   "\0"
-   /* _mesa_function_pool[11287]: VertexAttrib3dARB (will be remapped) */
->>>>>>> 704e01fc
-   "iddd\0"
-   "glVertexAttrib3d\0"
-   "glVertexAttrib3dARB\0"
-   "\0"
-<<<<<<< HEAD
-   /* _mesa_function_pool[11317]: VertexAttribI4usvEXT (will be remapped) */
-=======
-   /* _mesa_function_pool[11330]: VertexAttribI4usvEXT (will be remapped) */
->>>>>>> 704e01fc
-   "ip\0"
-   "glVertexAttribI4usvEXT\0"
-   "glVertexAttribI4usv\0"
-   "\0"
-<<<<<<< HEAD
-   /* _mesa_function_pool[11364]: ReplacementCodeuiTexCoord2fColor4fNormal3fVertex3fvSUN (dynamic) */
-   "ppppp\0"
-   "glReplacementCodeuiTexCoord2fColor4fNormal3fVertex3fvSUN\0"
-   "\0"
-   /* _mesa_function_pool[11428]: VertexAttrib4fARB (will be remapped) */
-=======
-   /* _mesa_function_pool[11377]: ReplacementCodeuiTexCoord2fColor4fNormal3fVertex3fvSUN (dynamic) */
-   "ppppp\0"
-   "glReplacementCodeuiTexCoord2fColor4fNormal3fVertex3fvSUN\0"
-   "\0"
-   /* _mesa_function_pool[11441]: VertexAttrib4fARB (will be remapped) */
->>>>>>> 704e01fc
-   "iffff\0"
-   "glVertexAttrib4f\0"
-   "glVertexAttrib4fARB\0"
-   "\0"
-<<<<<<< HEAD
-   /* _mesa_function_pool[11472]: GetError (offset 261) */
-   "\0"
-   "glGetError\0"
-   "\0"
-   /* _mesa_function_pool[11485]: IndexFuncEXT (dynamic) */
-   "if\0"
-   "glIndexFuncEXT\0"
-   "\0"
-   /* _mesa_function_pool[11504]: TexCoord3dv (offset 111) */
-   "p\0"
-   "glTexCoord3dv\0"
-   "\0"
-   /* _mesa_function_pool[11521]: Indexdv (offset 45) */
-   "p\0"
-   "glIndexdv\0"
-   "\0"
-   /* _mesa_function_pool[11534]: FramebufferTexture2DEXT (will be remapped) */
-=======
-   /* _mesa_function_pool[11485]: GetError (offset 261) */
-   "\0"
-   "glGetError\0"
-   "\0"
-   /* _mesa_function_pool[11498]: IndexFuncEXT (dynamic) */
-   "if\0"
-   "glIndexFuncEXT\0"
-   "\0"
-   /* _mesa_function_pool[11517]: TexCoord3dv (offset 111) */
-   "p\0"
-   "glTexCoord3dv\0"
-   "\0"
-   /* _mesa_function_pool[11534]: Indexdv (offset 45) */
-   "p\0"
-   "glIndexdv\0"
-   "\0"
-   /* _mesa_function_pool[11547]: FramebufferTexture2DEXT (will be remapped) */
->>>>>>> 704e01fc
-   "iiiii\0"
-   "glFramebufferTexture2D\0"
-   "glFramebufferTexture2DEXT\0"
-   "\0"
-<<<<<<< HEAD
-   /* _mesa_function_pool[11590]: Normal3s (offset 60) */
-   "iii\0"
-   "glNormal3s\0"
-   "\0"
-   /* _mesa_function_pool[11606]: GetObjectParameterivAPPLE (will be remapped) */
-   "iiip\0"
-   "glGetObjectParameterivAPPLE\0"
-   "\0"
-   /* _mesa_function_pool[11640]: PushName (offset 201) */
-   "i\0"
-   "glPushName\0"
-   "\0"
-   /* _mesa_function_pool[11654]: MultiTexCoord2dvARB (offset 385) */
-=======
-   /* _mesa_function_pool[11603]: Normal3s (offset 60) */
-   "iii\0"
-   "glNormal3s\0"
-   "\0"
-   /* _mesa_function_pool[11619]: GetObjectParameterivAPPLE (will be remapped) */
-   "iiip\0"
-   "glGetObjectParameterivAPPLE\0"
-   "\0"
-   /* _mesa_function_pool[11653]: PushName (offset 201) */
-   "i\0"
-   "glPushName\0"
-   "\0"
-   /* _mesa_function_pool[11667]: MultiTexCoord2dvARB (offset 385) */
->>>>>>> 704e01fc
-   "ip\0"
-   "glMultiTexCoord2dv\0"
-   "glMultiTexCoord2dvARB\0"
-   "\0"
-<<<<<<< HEAD
-   /* _mesa_function_pool[11699]: CullParameterfvEXT (dynamic) */
-   "ip\0"
-   "glCullParameterfvEXT\0"
-   "\0"
-   /* _mesa_function_pool[11724]: Normal3i (offset 58) */
-   "iii\0"
-   "glNormal3i\0"
-   "\0"
-   /* _mesa_function_pool[11740]: ProgramNamedParameter4fvNV (will be remapped) */
-   "iipp\0"
-   "glProgramNamedParameter4fvNV\0"
-   "\0"
-   /* _mesa_function_pool[11775]: SecondaryColorPointerEXT (will be remapped) */
-=======
-   /* _mesa_function_pool[11712]: CullParameterfvEXT (dynamic) */
-   "ip\0"
-   "glCullParameterfvEXT\0"
-   "\0"
-   /* _mesa_function_pool[11737]: Normal3i (offset 58) */
-   "iii\0"
-   "glNormal3i\0"
-   "\0"
-   /* _mesa_function_pool[11753]: ProgramNamedParameter4fvNV (will be remapped) */
-   "iipp\0"
-   "glProgramNamedParameter4fvNV\0"
-   "\0"
-   /* _mesa_function_pool[11788]: SecondaryColorPointerEXT (will be remapped) */
->>>>>>> 704e01fc
-   "iiip\0"
-   "glSecondaryColorPointer\0"
-   "glSecondaryColorPointerEXT\0"
-   "\0"
-<<<<<<< HEAD
-   /* _mesa_function_pool[11832]: VertexAttrib4fvARB (will be remapped) */
-=======
-   /* _mesa_function_pool[11845]: VertexAttrib4fvARB (will be remapped) */
->>>>>>> 704e01fc
-   "ip\0"
-   "glVertexAttrib4fv\0"
-   "glVertexAttrib4fvARB\0"
-   "\0"
-<<<<<<< HEAD
-   /* _mesa_function_pool[11875]: ColorPointerListIBM (dynamic) */
-   "iiipi\0"
-   "glColorPointerListIBM\0"
-   "\0"
-   /* _mesa_function_pool[11904]: GetActiveUniformARB (will be remapped) */
-=======
-   /* _mesa_function_pool[11888]: ColorPointerListIBM (dynamic) */
-   "iiipi\0"
-   "glColorPointerListIBM\0"
-   "\0"
-   /* _mesa_function_pool[11917]: GetActiveUniformARB (will be remapped) */
->>>>>>> 704e01fc
-   "iiipppp\0"
-   "glGetActiveUniform\0"
-   "glGetActiveUniformARB\0"
-   "\0"
-<<<<<<< HEAD
-   /* _mesa_function_pool[11954]: ImageTransformParameteriHP (dynamic) */
-   "iii\0"
-   "glImageTransformParameteriHP\0"
-   "\0"
-   /* _mesa_function_pool[11988]: Normal3b (offset 52) */
-   "iii\0"
-   "glNormal3b\0"
-   "\0"
-   /* _mesa_function_pool[12004]: Normal3d (offset 54) */
-   "ddd\0"
-   "glNormal3d\0"
-   "\0"
-   /* _mesa_function_pool[12020]: Uniform1uiEXT (will be remapped) */
-=======
-   /* _mesa_function_pool[11967]: ImageTransformParameteriHP (dynamic) */
-   "iii\0"
-   "glImageTransformParameteriHP\0"
-   "\0"
-   /* _mesa_function_pool[12001]: Normal3b (offset 52) */
-   "iii\0"
-   "glNormal3b\0"
-   "\0"
-   /* _mesa_function_pool[12017]: Normal3d (offset 54) */
-   "ddd\0"
-   "glNormal3d\0"
-   "\0"
-   /* _mesa_function_pool[12033]: Uniform1uiEXT (will be remapped) */
->>>>>>> 704e01fc
-   "ii\0"
-   "glUniform1uiEXT\0"
-   "glUniform1ui\0"
-   "\0"
-<<<<<<< HEAD
-   /* _mesa_function_pool[12053]: Normal3f (offset 56) */
-   "fff\0"
-   "glNormal3f\0"
-   "\0"
-   /* _mesa_function_pool[12069]: MultiTexCoord1svARB (offset 383) */
-=======
-   /* _mesa_function_pool[12066]: Normal3f (offset 56) */
-   "fff\0"
-   "glNormal3f\0"
-   "\0"
-   /* _mesa_function_pool[12082]: MultiTexCoord1svARB (offset 383) */
->>>>>>> 704e01fc
-   "ip\0"
-   "glMultiTexCoord1sv\0"
-   "glMultiTexCoord1svARB\0"
-   "\0"
-<<<<<<< HEAD
-   /* _mesa_function_pool[12114]: Indexi (offset 48) */
-   "i\0"
-   "glIndexi\0"
-   "\0"
-   /* _mesa_function_pool[12126]: EGLImageTargetTexture2DOES (will be remapped) */
-   "ip\0"
-   "glEGLImageTargetTexture2DOES\0"
-   "\0"
-   /* _mesa_function_pool[12159]: EndQueryARB (will be remapped) */
-=======
-   /* _mesa_function_pool[12127]: Indexi (offset 48) */
-   "i\0"
-   "glIndexi\0"
-   "\0"
-   /* _mesa_function_pool[12139]: EGLImageTargetTexture2DOES (will be remapped) */
-   "ip\0"
-   "glEGLImageTargetTexture2DOES\0"
-   "\0"
-   /* _mesa_function_pool[12172]: EndQueryARB (will be remapped) */
->>>>>>> 704e01fc
-   "i\0"
-   "glEndQuery\0"
-   "glEndQueryARB\0"
-   "\0"
-<<<<<<< HEAD
-   /* _mesa_function_pool[12187]: DeleteFencesNV (will be remapped) */
-   "ip\0"
-   "glDeleteFencesNV\0"
-   "\0"
-   /* _mesa_function_pool[12208]: DeformationMap3dSGIX (dynamic) */
-   "iddiiddiiddiip\0"
-   "glDeformationMap3dSGIX\0"
-   "\0"
-   /* _mesa_function_pool[12247]: BindBufferRangeEXT (will be remapped) */
-=======
-   /* _mesa_function_pool[12200]: DeleteFencesNV (will be remapped) */
-   "ip\0"
-   "glDeleteFencesNV\0"
-   "\0"
-   /* _mesa_function_pool[12221]: BindBufferRangeEXT (will be remapped) */
->>>>>>> 704e01fc
-   "iiiii\0"
-   "glBindBufferRangeEXT\0"
-   "glBindBufferRange\0"
-   "\0"
-<<<<<<< HEAD
-   /* _mesa_function_pool[12293]: DepthMask (offset 211) */
-   "i\0"
-   "glDepthMask\0"
-   "\0"
-   /* _mesa_function_pool[12308]: IsShader (will be remapped) */
-   "i\0"
-   "glIsShader\0"
-   "\0"
-   /* _mesa_function_pool[12322]: Indexf (offset 46) */
-   "f\0"
-   "glIndexf\0"
-   "\0"
-   /* _mesa_function_pool[12334]: GetImageTransformParameterivHP (dynamic) */
-   "iip\0"
-   "glGetImageTransformParameterivHP\0"
-   "\0"
-   /* _mesa_function_pool[12372]: Indexd (offset 44) */
-   "d\0"
-   "glIndexd\0"
-   "\0"
-   /* _mesa_function_pool[12384]: GetMaterialiv (offset 270) */
-   "iip\0"
-   "glGetMaterialiv\0"
-   "\0"
-   /* _mesa_function_pool[12405]: StencilOp (offset 244) */
-   "iii\0"
-   "glStencilOp\0"
-   "\0"
-   /* _mesa_function_pool[12422]: WindowPos4ivMESA (will be remapped) */
-   "p\0"
-   "glWindowPos4ivMESA\0"
-   "\0"
-   /* _mesa_function_pool[12444]: FramebufferTextureLayer (dynamic) */
-   "iiiii\0"
-   "glFramebufferTextureLayerARB\0"
-   "\0"
-   /* _mesa_function_pool[12480]: MultiTexCoord3svARB (offset 399) */
-=======
-   /* _mesa_function_pool[12267]: DepthMask (offset 211) */
-   "i\0"
-   "glDepthMask\0"
-   "\0"
-   /* _mesa_function_pool[12282]: IsShader (will be remapped) */
-   "i\0"
-   "glIsShader\0"
-   "\0"
-   /* _mesa_function_pool[12296]: Indexf (offset 46) */
-   "f\0"
-   "glIndexf\0"
-   "\0"
-   /* _mesa_function_pool[12308]: GetImageTransformParameterivHP (dynamic) */
-   "iip\0"
-   "glGetImageTransformParameterivHP\0"
-   "\0"
-   /* _mesa_function_pool[12346]: Indexd (offset 44) */
-   "d\0"
-   "glIndexd\0"
-   "\0"
-   /* _mesa_function_pool[12358]: GetMaterialiv (offset 270) */
-   "iip\0"
-   "glGetMaterialiv\0"
-   "\0"
-   /* _mesa_function_pool[12379]: StencilOp (offset 244) */
-   "iii\0"
-   "glStencilOp\0"
-   "\0"
-   /* _mesa_function_pool[12396]: WindowPos4ivMESA (will be remapped) */
-   "p\0"
-   "glWindowPos4ivMESA\0"
-   "\0"
-   /* _mesa_function_pool[12418]: FramebufferTextureLayer (dynamic) */
-   "iiiii\0"
-   "glFramebufferTextureLayerARB\0"
-   "\0"
-   /* _mesa_function_pool[12454]: MultiTexCoord3svARB (offset 399) */
->>>>>>> 704e01fc
-   "ip\0"
-   "glMultiTexCoord3sv\0"
-   "glMultiTexCoord3svARB\0"
-   "\0"
-<<<<<<< HEAD
-   /* _mesa_function_pool[12525]: TexEnvfv (offset 185) */
-   "iip\0"
-   "glTexEnvfv\0"
-   "\0"
-   /* _mesa_function_pool[12541]: MultiTexCoord4iARB (offset 404) */
-=======
-   /* _mesa_function_pool[12499]: TexEnvfv (offset 185) */
-   "iip\0"
-   "glTexEnvfv\0"
-   "\0"
-   /* _mesa_function_pool[12515]: MultiTexCoord4iARB (offset 404) */
->>>>>>> 704e01fc
-   "iiiii\0"
-   "glMultiTexCoord4i\0"
-   "glMultiTexCoord4iARB\0"
-   "\0"
-<<<<<<< HEAD
-   /* _mesa_function_pool[12587]: Indexs (offset 50) */
-   "i\0"
-   "glIndexs\0"
-   "\0"
-   /* _mesa_function_pool[12599]: Binormal3ivEXT (dynamic) */
-   "p\0"
-   "glBinormal3ivEXT\0"
-   "\0"
-   /* _mesa_function_pool[12619]: ResizeBuffersMESA (will be remapped) */
-   "\0"
-   "glResizeBuffersMESA\0"
-   "\0"
-   /* _mesa_function_pool[12641]: BlendFuncSeparateiARB (will be remapped) */
-   "iiiii\0"
-   "glBlendFuncSeparateiARB\0"
-   "\0"
-   /* _mesa_function_pool[12672]: GetUniformivARB (will be remapped) */
-=======
-   /* _mesa_function_pool[12561]: Indexs (offset 50) */
-   "i\0"
-   "glIndexs\0"
-   "\0"
-   /* _mesa_function_pool[12573]: Binormal3ivEXT (dynamic) */
-   "p\0"
-   "glBinormal3ivEXT\0"
-   "\0"
-   /* _mesa_function_pool[12593]: ResizeBuffersMESA (will be remapped) */
-   "\0"
-   "glResizeBuffersMESA\0"
-   "\0"
-   /* _mesa_function_pool[12615]: BlendFuncSeparateiARB (will be remapped) */
-   "iiiii\0"
-   "glBlendFuncSeparateiARB\0"
-   "\0"
-   /* _mesa_function_pool[12646]: GetUniformivARB (will be remapped) */
->>>>>>> 704e01fc
-   "iip\0"
-   "glGetUniformiv\0"
-   "glGetUniformivARB\0"
-   "\0"
-<<<<<<< HEAD
-   /* _mesa_function_pool[12710]: PixelTexGenParameteriSGIS (will be remapped) */
-   "ii\0"
-   "glPixelTexGenParameteriSGIS\0"
-   "\0"
-   /* _mesa_function_pool[12742]: VertexPointervINTEL (dynamic) */
-   "iip\0"
-   "glVertexPointervINTEL\0"
-   "\0"
-   /* _mesa_function_pool[12769]: Vertex2i (offset 130) */
-   "ii\0"
-   "glVertex2i\0"
-   "\0"
-   /* _mesa_function_pool[12784]: LoadMatrixf (offset 291) */
-   "p\0"
-   "glLoadMatrixf\0"
-   "\0"
-   /* _mesa_function_pool[12801]: VertexAttribI1uivEXT (will be remapped) */
-=======
-   /* _mesa_function_pool[12684]: PixelTexGenParameteriSGIS (will be remapped) */
-   "ii\0"
-   "glPixelTexGenParameteriSGIS\0"
-   "\0"
-   /* _mesa_function_pool[12716]: VertexPointervINTEL (dynamic) */
-   "iip\0"
-   "glVertexPointervINTEL\0"
-   "\0"
-   /* _mesa_function_pool[12743]: Vertex2i (offset 130) */
-   "ii\0"
-   "glVertex2i\0"
-   "\0"
-   /* _mesa_function_pool[12758]: LoadMatrixf (offset 291) */
-   "p\0"
-   "glLoadMatrixf\0"
-   "\0"
-   /* _mesa_function_pool[12775]: VertexAttribI1uivEXT (will be remapped) */
->>>>>>> 704e01fc
-   "ip\0"
-   "glVertexAttribI1uivEXT\0"
-   "glVertexAttribI1uiv\0"
-   "\0"
-<<<<<<< HEAD
-   /* _mesa_function_pool[12848]: Vertex2f (offset 128) */
-   "ff\0"
-   "glVertex2f\0"
-   "\0"
-   /* _mesa_function_pool[12863]: ReplacementCodeuiColor4fNormal3fVertex3fvSUN (dynamic) */
-   "pppp\0"
-   "glReplacementCodeuiColor4fNormal3fVertex3fvSUN\0"
-   "\0"
-   /* _mesa_function_pool[12916]: Color4bv (offset 26) */
-   "p\0"
-   "glColor4bv\0"
-   "\0"
-   /* _mesa_function_pool[12930]: VertexPointer (offset 321) */
-   "iiip\0"
-   "glVertexPointer\0"
-   "\0"
-   /* _mesa_function_pool[12952]: SecondaryColor3uiEXT (will be remapped) */
-=======
-   /* _mesa_function_pool[12822]: Vertex2f (offset 128) */
-   "ff\0"
-   "glVertex2f\0"
-   "\0"
-   /* _mesa_function_pool[12837]: ReplacementCodeuiColor4fNormal3fVertex3fvSUN (dynamic) */
-   "pppp\0"
-   "glReplacementCodeuiColor4fNormal3fVertex3fvSUN\0"
-   "\0"
-   /* _mesa_function_pool[12890]: Color4bv (offset 26) */
-   "p\0"
-   "glColor4bv\0"
-   "\0"
-   /* _mesa_function_pool[12904]: VertexPointer (offset 321) */
-   "iiip\0"
-   "glVertexPointer\0"
-   "\0"
-   /* _mesa_function_pool[12926]: SecondaryColor3uiEXT (will be remapped) */
->>>>>>> 704e01fc
-   "iii\0"
-   "glSecondaryColor3ui\0"
-   "glSecondaryColor3uiEXT\0"
-   "\0"
-<<<<<<< HEAD
-   /* _mesa_function_pool[13000]: StartInstrumentsSGIX (dynamic) */
-   "\0"
-   "glStartInstrumentsSGIX\0"
-   "\0"
-   /* _mesa_function_pool[13025]: SecondaryColor3usvEXT (will be remapped) */
-=======
-   /* _mesa_function_pool[12974]: StartInstrumentsSGIX (dynamic) */
-   "\0"
-   "glStartInstrumentsSGIX\0"
-   "\0"
-   /* _mesa_function_pool[12999]: SecondaryColor3usvEXT (will be remapped) */
->>>>>>> 704e01fc
-   "p\0"
-   "glSecondaryColor3usv\0"
-   "glSecondaryColor3usvEXT\0"
-   "\0"
-<<<<<<< HEAD
-   /* _mesa_function_pool[13073]: VertexAttrib2fvNV (will be remapped) */
-   "ip\0"
-   "glVertexAttrib2fvNV\0"
-   "\0"
-   /* _mesa_function_pool[13097]: ProgramLocalParameter4dvARB (will be remapped) */
-   "iip\0"
-   "glProgramLocalParameter4dvARB\0"
-   "\0"
-   /* _mesa_function_pool[13132]: DeleteLists (offset 4) */
-   "ii\0"
-   "glDeleteLists\0"
-   "\0"
-   /* _mesa_function_pool[13150]: LogicOp (offset 242) */
-   "i\0"
-   "glLogicOp\0"
-   "\0"
-   /* _mesa_function_pool[13163]: MatrixIndexuivARB (dynamic) */
-   "ip\0"
-   "glMatrixIndexuivARB\0"
-   "\0"
-   /* _mesa_function_pool[13187]: Vertex2s (offset 132) */
-   "ii\0"
-   "glVertex2s\0"
-   "\0"
-   /* _mesa_function_pool[13202]: RenderbufferStorageMultisample (will be remapped) */
-=======
-   /* _mesa_function_pool[13047]: VertexAttrib2fvNV (will be remapped) */
-   "ip\0"
-   "glVertexAttrib2fvNV\0"
-   "\0"
-   /* _mesa_function_pool[13071]: ProgramLocalParameter4dvARB (will be remapped) */
-   "iip\0"
-   "glProgramLocalParameter4dvARB\0"
-   "\0"
-   /* _mesa_function_pool[13106]: DeleteLists (offset 4) */
-   "ii\0"
-   "glDeleteLists\0"
-   "\0"
-   /* _mesa_function_pool[13124]: LogicOp (offset 242) */
-   "i\0"
-   "glLogicOp\0"
-   "\0"
-   /* _mesa_function_pool[13137]: MatrixIndexuivARB (dynamic) */
-   "ip\0"
-   "glMatrixIndexuivARB\0"
-   "\0"
-   /* _mesa_function_pool[13161]: Vertex2s (offset 132) */
-   "ii\0"
-   "glVertex2s\0"
-   "\0"
-   /* _mesa_function_pool[13176]: RenderbufferStorageMultisample (will be remapped) */
->>>>>>> 704e01fc
-   "iiiii\0"
-   "glRenderbufferStorageMultisample\0"
-   "glRenderbufferStorageMultisampleEXT\0"
-   "\0"
-<<<<<<< HEAD
-   /* _mesa_function_pool[13278]: TexCoord4fv (offset 121) */
-   "p\0"
-   "glTexCoord4fv\0"
-   "\0"
-   /* _mesa_function_pool[13295]: Tangent3sEXT (dynamic) */
-   "iii\0"
-   "glTangent3sEXT\0"
-   "\0"
-   /* _mesa_function_pool[13315]: GlobalAlphaFactorfSUN (dynamic) */
-   "f\0"
-   "glGlobalAlphaFactorfSUN\0"
-   "\0"
-   /* _mesa_function_pool[13342]: MultiTexCoord3iARB (offset 396) */
-=======
-   /* _mesa_function_pool[13252]: TexCoord4fv (offset 121) */
-   "p\0"
-   "glTexCoord4fv\0"
-   "\0"
-   /* _mesa_function_pool[13269]: Tangent3sEXT (dynamic) */
-   "iii\0"
-   "glTangent3sEXT\0"
-   "\0"
-   /* _mesa_function_pool[13289]: GlobalAlphaFactorfSUN (dynamic) */
-   "f\0"
-   "glGlobalAlphaFactorfSUN\0"
-   "\0"
-   /* _mesa_function_pool[13316]: MultiTexCoord3iARB (offset 396) */
->>>>>>> 704e01fc
-   "iiii\0"
-   "glMultiTexCoord3i\0"
-   "glMultiTexCoord3iARB\0"
-   "\0"
-<<<<<<< HEAD
-   /* _mesa_function_pool[13387]: IsProgram (will be remapped) */
-   "i\0"
-   "glIsProgram\0"
-   "\0"
-   /* _mesa_function_pool[13402]: TexCoordPointerListIBM (dynamic) */
-   "iiipi\0"
-   "glTexCoordPointerListIBM\0"
-   "\0"
-   /* _mesa_function_pool[13434]: VertexAttribI4svEXT (will be remapped) */
-=======
-   /* _mesa_function_pool[13361]: IsProgram (will be remapped) */
-   "i\0"
-   "glIsProgram\0"
-   "\0"
-   /* _mesa_function_pool[13376]: TexCoordPointerListIBM (dynamic) */
-   "iiipi\0"
-   "glTexCoordPointerListIBM\0"
-   "\0"
-   /* _mesa_function_pool[13408]: VertexAttribI4svEXT (will be remapped) */
->>>>>>> 704e01fc
-   "ip\0"
-   "glVertexAttribI4svEXT\0"
-   "glVertexAttribI4sv\0"
-   "\0"
-<<<<<<< HEAD
-   /* _mesa_function_pool[13479]: GlobalAlphaFactorusSUN (dynamic) */
-   "i\0"
-   "glGlobalAlphaFactorusSUN\0"
-   "\0"
-   /* _mesa_function_pool[13507]: VertexAttrib2dvNV (will be remapped) */
-   "ip\0"
-   "glVertexAttrib2dvNV\0"
-   "\0"
-   /* _mesa_function_pool[13531]: FramebufferRenderbufferEXT (will be remapped) */
-=======
-   /* _mesa_function_pool[13453]: GlobalAlphaFactorusSUN (dynamic) */
-   "i\0"
-   "glGlobalAlphaFactorusSUN\0"
-   "\0"
-   /* _mesa_function_pool[13481]: VertexAttrib2dvNV (will be remapped) */
-   "ip\0"
-   "glVertexAttrib2dvNV\0"
-   "\0"
-   /* _mesa_function_pool[13505]: FramebufferRenderbufferEXT (will be remapped) */
->>>>>>> 704e01fc
-   "iiii\0"
-   "glFramebufferRenderbuffer\0"
-   "glFramebufferRenderbufferEXT\0"
-   "\0"
-<<<<<<< HEAD
-   /* _mesa_function_pool[13592]: ClearBufferuiv (will be remapped) */
-   "iip\0"
-   "glClearBufferuiv\0"
-   "\0"
-   /* _mesa_function_pool[13614]: VertexAttrib1dvNV (will be remapped) */
-   "ip\0"
-   "glVertexAttrib1dvNV\0"
-   "\0"
-   /* _mesa_function_pool[13638]: GenTextures (offset 328) */
-=======
-   /* _mesa_function_pool[13566]: ClearBufferuiv (will be remapped) */
-   "iip\0"
-   "glClearBufferuiv\0"
-   "\0"
-   /* _mesa_function_pool[13588]: VertexAttrib1dvNV (will be remapped) */
-   "ip\0"
-   "glVertexAttrib1dvNV\0"
-   "\0"
-   /* _mesa_function_pool[13612]: GenTextures (offset 328) */
->>>>>>> 704e01fc
-   "ip\0"
-   "glGenTextures\0"
-   "glGenTexturesEXT\0"
-   "\0"
-<<<<<<< HEAD
-   /* _mesa_function_pool[13673]: FramebufferTextureARB (will be remapped) */
-   "iiii\0"
-   "glFramebufferTextureARB\0"
-   "\0"
-   /* _mesa_function_pool[13703]: SetFenceNV (will be remapped) */
-   "ii\0"
-   "glSetFenceNV\0"
-   "\0"
-   /* _mesa_function_pool[13720]: FramebufferTexture1DEXT (will be remapped) */
-=======
-   /* _mesa_function_pool[13647]: FramebufferTextureARB (will be remapped) */
-   "iiii\0"
-   "glFramebufferTextureARB\0"
-   "\0"
-   /* _mesa_function_pool[13677]: SetFenceNV (will be remapped) */
-   "ii\0"
-   "glSetFenceNV\0"
-   "\0"
-   /* _mesa_function_pool[13694]: FramebufferTexture1DEXT (will be remapped) */
->>>>>>> 704e01fc
-   "iiiii\0"
-   "glFramebufferTexture1D\0"
-   "glFramebufferTexture1DEXT\0"
-   "\0"
-<<<<<<< HEAD
-   /* _mesa_function_pool[13776]: GetCombinerOutputParameterivNV (will be remapped) */
-   "iiip\0"
-   "glGetCombinerOutputParameterivNV\0"
-   "\0"
-   /* _mesa_function_pool[13815]: PixelTexGenParameterivSGIS (will be remapped) */
-   "ip\0"
-   "glPixelTexGenParameterivSGIS\0"
-   "\0"
-   /* _mesa_function_pool[13848]: TextureNormalEXT (dynamic) */
-   "i\0"
-   "glTextureNormalEXT\0"
-   "\0"
-   /* _mesa_function_pool[13870]: IndexPointerListIBM (dynamic) */
-   "iipi\0"
-   "glIndexPointerListIBM\0"
-   "\0"
-   /* _mesa_function_pool[13898]: WeightfvARB (dynamic) */
-   "ip\0"
-   "glWeightfvARB\0"
-   "\0"
-   /* _mesa_function_pool[13916]: RasterPos2sv (offset 69) */
-   "p\0"
-   "glRasterPos2sv\0"
-   "\0"
-   /* _mesa_function_pool[13934]: Color4ubv (offset 36) */
-   "p\0"
-   "glColor4ubv\0"
-   "\0"
-   /* _mesa_function_pool[13949]: DrawBuffer (offset 202) */
-   "i\0"
-   "glDrawBuffer\0"
-   "\0"
-   /* _mesa_function_pool[13965]: TexCoord2fv (offset 105) */
-   "p\0"
-   "glTexCoord2fv\0"
-   "\0"
-   /* _mesa_function_pool[13982]: WindowPos4fMESA (will be remapped) */
-   "ffff\0"
-   "glWindowPos4fMESA\0"
-   "\0"
-   /* _mesa_function_pool[14006]: TexCoord1sv (offset 101) */
-   "p\0"
-   "glTexCoord1sv\0"
-   "\0"
-   /* _mesa_function_pool[14023]: WindowPos3dvMESA (will be remapped) */
-=======
-   /* _mesa_function_pool[13750]: GetCombinerOutputParameterivNV (will be remapped) */
-   "iiip\0"
-   "glGetCombinerOutputParameterivNV\0"
-   "\0"
-   /* _mesa_function_pool[13789]: MultiModeDrawArraysIBM (will be remapped) */
-   "pppii\0"
-   "glMultiModeDrawArraysIBM\0"
-   "\0"
-   /* _mesa_function_pool[13821]: PixelTexGenParameterivSGIS (will be remapped) */
-   "ip\0"
-   "glPixelTexGenParameterivSGIS\0"
-   "\0"
-   /* _mesa_function_pool[13854]: TextureNormalEXT (dynamic) */
-   "i\0"
-   "glTextureNormalEXT\0"
-   "\0"
-   /* _mesa_function_pool[13876]: IndexPointerListIBM (dynamic) */
-   "iipi\0"
-   "glIndexPointerListIBM\0"
-   "\0"
-   /* _mesa_function_pool[13904]: WeightfvARB (dynamic) */
-   "ip\0"
-   "glWeightfvARB\0"
-   "\0"
-   /* _mesa_function_pool[13922]: GetCombinerOutputParameterfvNV (will be remapped) */
-   "iiip\0"
-   "glGetCombinerOutputParameterfvNV\0"
-   "\0"
-   /* _mesa_function_pool[13961]: RasterPos2sv (offset 69) */
-   "p\0"
-   "glRasterPos2sv\0"
-   "\0"
-   /* _mesa_function_pool[13979]: Color4ubv (offset 36) */
-   "p\0"
-   "glColor4ubv\0"
-   "\0"
-   /* _mesa_function_pool[13994]: DrawBuffer (offset 202) */
-   "i\0"
-   "glDrawBuffer\0"
-   "\0"
-   /* _mesa_function_pool[14010]: TexCoord2fv (offset 105) */
-   "p\0"
-   "glTexCoord2fv\0"
-   "\0"
-   /* _mesa_function_pool[14027]: WindowPos4fMESA (will be remapped) */
-   "ffff\0"
-   "glWindowPos4fMESA\0"
-   "\0"
-   /* _mesa_function_pool[14051]: TexCoord1sv (offset 101) */
-   "p\0"
-   "glTexCoord1sv\0"
-   "\0"
-   /* _mesa_function_pool[14068]: WindowPos3dvMESA (will be remapped) */
->>>>>>> 704e01fc
-   "p\0"
-   "glWindowPos3dv\0"
-   "glWindowPos3dvARB\0"
-   "glWindowPos3dvMESA\0"
-   "\0"
-<<<<<<< HEAD
-   /* _mesa_function_pool[14078]: DepthFunc (offset 245) */
-   "i\0"
-   "glDepthFunc\0"
-   "\0"
-   /* _mesa_function_pool[14093]: PixelMapusv (offset 253) */
-   "iip\0"
-   "glPixelMapusv\0"
-   "\0"
-   /* _mesa_function_pool[14112]: GetQueryObjecti64vEXT (will be remapped) */
-   "iip\0"
-   "glGetQueryObjecti64vEXT\0"
-   "\0"
-   /* _mesa_function_pool[14141]: MultiTexCoord1dARB (offset 376) */
-=======
-   /* _mesa_function_pool[14123]: DepthFunc (offset 245) */
-   "i\0"
-   "glDepthFunc\0"
-   "\0"
-   /* _mesa_function_pool[14138]: PixelMapusv (offset 253) */
-   "iip\0"
-   "glPixelMapusv\0"
-   "\0"
-   /* _mesa_function_pool[14157]: GetQueryObjecti64vEXT (will be remapped) */
-   "iip\0"
-   "glGetQueryObjecti64vEXT\0"
-   "\0"
-   /* _mesa_function_pool[14186]: MultiTexCoord1dARB (offset 376) */
->>>>>>> 704e01fc
-   "id\0"
-   "glMultiTexCoord1d\0"
-   "glMultiTexCoord1dARB\0"
-   "\0"
-<<<<<<< HEAD
-   /* _mesa_function_pool[14184]: PointParameterivNV (will be remapped) */
-=======
-   /* _mesa_function_pool[14229]: PointParameterivNV (will be remapped) */
->>>>>>> 704e01fc
-   "ip\0"
-   "glPointParameteriv\0"
-   "glPointParameterivNV\0"
-   "\0"
-<<<<<<< HEAD
-   /* _mesa_function_pool[14228]: BlendFunc (offset 241) */
-   "ii\0"
-   "glBlendFunc\0"
-   "\0"
-   /* _mesa_function_pool[14244]: EndTransformFeedbackEXT (will be remapped) */
-=======
-   /* _mesa_function_pool[14273]: BlendFunc (offset 241) */
-   "ii\0"
-   "glBlendFunc\0"
-   "\0"
-   /* _mesa_function_pool[14289]: EndTransformFeedbackEXT (will be remapped) */
->>>>>>> 704e01fc
-   "\0"
-   "glEndTransformFeedbackEXT\0"
-   "glEndTransformFeedback\0"
-   "\0"
-<<<<<<< HEAD
-   /* _mesa_function_pool[14295]: Uniform2fvARB (will be remapped) */
-=======
-   /* _mesa_function_pool[14340]: Uniform2fvARB (will be remapped) */
->>>>>>> 704e01fc
-   "iip\0"
-   "glUniform2fv\0"
-   "glUniform2fvARB\0"
-   "\0"
-<<<<<<< HEAD
-   /* _mesa_function_pool[14329]: BufferParameteriAPPLE (will be remapped) */
-   "iii\0"
-   "glBufferParameteriAPPLE\0"
-   "\0"
-   /* _mesa_function_pool[14358]: MultiTexCoord3dvARB (offset 393) */
-=======
-   /* _mesa_function_pool[14374]: BufferParameteriAPPLE (will be remapped) */
-   "iii\0"
-   "glBufferParameteriAPPLE\0"
-   "\0"
-   /* _mesa_function_pool[14403]: MultiTexCoord3dvARB (offset 393) */
->>>>>>> 704e01fc
-   "ip\0"
-   "glMultiTexCoord3dv\0"
-   "glMultiTexCoord3dvARB\0"
-   "\0"
-<<<<<<< HEAD
-   /* _mesa_function_pool[14403]: ReplacementCodeuiTexCoord2fNormal3fVertex3fvSUN (dynamic) */
-   "pppp\0"
-   "glReplacementCodeuiTexCoord2fNormal3fVertex3fvSUN\0"
-   "\0"
-   /* _mesa_function_pool[14459]: DeleteObjectARB (will be remapped) */
-   "i\0"
-   "glDeleteObjectARB\0"
-   "\0"
-   /* _mesa_function_pool[14480]: GetShaderPrecisionFormat (will be remapped) */
-   "iipp\0"
-   "glGetShaderPrecisionFormat\0"
-   "\0"
-   /* _mesa_function_pool[14513]: MatrixIndexPointerARB (dynamic) */
-   "iiip\0"
-   "glMatrixIndexPointerARB\0"
-   "\0"
-   /* _mesa_function_pool[14543]: ProgramNamedParameter4dvNV (will be remapped) */
-   "iipp\0"
-   "glProgramNamedParameter4dvNV\0"
-   "\0"
-   /* _mesa_function_pool[14578]: Tangent3fvEXT (dynamic) */
-   "p\0"
-   "glTangent3fvEXT\0"
-   "\0"
-   /* _mesa_function_pool[14597]: Flush (offset 217) */
-   "\0"
-   "glFlush\0"
-   "\0"
-   /* _mesa_function_pool[14607]: Color4uiv (offset 38) */
-   "p\0"
-   "glColor4uiv\0"
-   "\0"
-   /* _mesa_function_pool[14622]: VertexAttribI4iEXT (will be remapped) */
-=======
-   /* _mesa_function_pool[14448]: ReplacementCodeuiTexCoord2fNormal3fVertex3fvSUN (dynamic) */
-   "pppp\0"
-   "glReplacementCodeuiTexCoord2fNormal3fVertex3fvSUN\0"
-   "\0"
-   /* _mesa_function_pool[14504]: DeleteObjectARB (will be remapped) */
-   "i\0"
-   "glDeleteObjectARB\0"
-   "\0"
-   /* _mesa_function_pool[14525]: GetShaderPrecisionFormat (will be remapped) */
-   "iipp\0"
-   "glGetShaderPrecisionFormat\0"
-   "\0"
-   /* _mesa_function_pool[14558]: MatrixIndexPointerARB (dynamic) */
-   "iiip\0"
-   "glMatrixIndexPointerARB\0"
-   "\0"
-   /* _mesa_function_pool[14588]: ProgramNamedParameter4dvNV (will be remapped) */
-   "iipp\0"
-   "glProgramNamedParameter4dvNV\0"
-   "\0"
-   /* _mesa_function_pool[14623]: Tangent3fvEXT (dynamic) */
-   "p\0"
-   "glTangent3fvEXT\0"
-   "\0"
-   /* _mesa_function_pool[14642]: Flush (offset 217) */
-   "\0"
-   "glFlush\0"
-   "\0"
-   /* _mesa_function_pool[14652]: Color4uiv (offset 38) */
-   "p\0"
-   "glColor4uiv\0"
-   "\0"
-   /* _mesa_function_pool[14667]: VertexAttribI4iEXT (will be remapped) */
->>>>>>> 704e01fc
-   "iiiii\0"
-   "glVertexAttribI4iEXT\0"
-   "glVertexAttribI4i\0"
-   "\0"
-<<<<<<< HEAD
-   /* _mesa_function_pool[14668]: GenVertexArrays (will be remapped) */
-   "ip\0"
-   "glGenVertexArrays\0"
-   "\0"
-   /* _mesa_function_pool[14690]: Uniform3uivEXT (will be remapped) */
-=======
-   /* _mesa_function_pool[14713]: GenVertexArrays (will be remapped) */
-   "ip\0"
-   "glGenVertexArrays\0"
-   "\0"
-   /* _mesa_function_pool[14735]: Uniform3uivEXT (will be remapped) */
->>>>>>> 704e01fc
-   "iip\0"
-   "glUniform3uivEXT\0"
-   "glUniform3uiv\0"
-   "\0"
-<<<<<<< HEAD
-   /* _mesa_function_pool[14726]: RasterPos3sv (offset 77) */
-   "p\0"
-   "glRasterPos3sv\0"
-   "\0"
-   /* _mesa_function_pool[14744]: BindFramebufferEXT (will be remapped) */
-=======
-   /* _mesa_function_pool[14771]: RasterPos3sv (offset 77) */
-   "p\0"
-   "glRasterPos3sv\0"
-   "\0"
-   /* _mesa_function_pool[14789]: BindFramebufferEXT (will be remapped) */
->>>>>>> 704e01fc
-   "ii\0"
-   "glBindFramebuffer\0"
-   "glBindFramebufferEXT\0"
-   "\0"
-<<<<<<< HEAD
-   /* _mesa_function_pool[14787]: ReferencePlaneSGIX (dynamic) */
-   "p\0"
-   "glReferencePlaneSGIX\0"
-   "\0"
-   /* _mesa_function_pool[14811]: PushAttrib (offset 219) */
-   "i\0"
-   "glPushAttrib\0"
-   "\0"
-   /* _mesa_function_pool[14827]: RasterPos2i (offset 66) */
-   "ii\0"
-   "glRasterPos2i\0"
-   "\0"
-   /* _mesa_function_pool[14845]: ValidateProgramARB (will be remapped) */
-=======
-   /* _mesa_function_pool[14832]: ReferencePlaneSGIX (dynamic) */
-   "p\0"
-   "glReferencePlaneSGIX\0"
-   "\0"
-   /* _mesa_function_pool[14856]: PushAttrib (offset 219) */
-   "i\0"
-   "glPushAttrib\0"
-   "\0"
-   /* _mesa_function_pool[14872]: RasterPos2i (offset 66) */
-   "ii\0"
-   "glRasterPos2i\0"
-   "\0"
-   /* _mesa_function_pool[14890]: ValidateProgramARB (will be remapped) */
->>>>>>> 704e01fc
-   "i\0"
-   "glValidateProgram\0"
-   "glValidateProgramARB\0"
-   "\0"
-<<<<<<< HEAD
-   /* _mesa_function_pool[14887]: TexParameteriv (offset 181) */
-   "iip\0"
-   "glTexParameteriv\0"
-   "\0"
-   /* _mesa_function_pool[14909]: UnlockArraysEXT (will be remapped) */
-   "\0"
-   "glUnlockArraysEXT\0"
-   "\0"
-   /* _mesa_function_pool[14929]: TexCoord2fColor3fVertex3fSUN (dynamic) */
-   "ffffffff\0"
-   "glTexCoord2fColor3fVertex3fSUN\0"
-   "\0"
-   /* _mesa_function_pool[14970]: WindowPos3fvMESA (will be remapped) */
-=======
-   /* _mesa_function_pool[14932]: TexParameteriv (offset 181) */
-   "iip\0"
-   "glTexParameteriv\0"
-   "\0"
-   /* _mesa_function_pool[14954]: UnlockArraysEXT (will be remapped) */
-   "\0"
-   "glUnlockArraysEXT\0"
-   "\0"
-   /* _mesa_function_pool[14974]: TexCoord2fColor3fVertex3fSUN (dynamic) */
-   "ffffffff\0"
-   "glTexCoord2fColor3fVertex3fSUN\0"
-   "\0"
-   /* _mesa_function_pool[15015]: WindowPos3fvMESA (will be remapped) */
->>>>>>> 704e01fc
-   "p\0"
-   "glWindowPos3fv\0"
-   "glWindowPos3fvARB\0"
-   "glWindowPos3fvMESA\0"
-   "\0"
-<<<<<<< HEAD
-   /* _mesa_function_pool[15025]: RasterPos2f (offset 64) */
-   "ff\0"
-   "glRasterPos2f\0"
-   "\0"
-   /* _mesa_function_pool[15043]: VertexAttrib1svNV (will be remapped) */
-   "ip\0"
-   "glVertexAttrib1svNV\0"
-   "\0"
-   /* _mesa_function_pool[15067]: RasterPos2d (offset 62) */
-   "dd\0"
-   "glRasterPos2d\0"
-   "\0"
-   /* _mesa_function_pool[15085]: RasterPos3fv (offset 73) */
-   "p\0"
-   "glRasterPos3fv\0"
-   "\0"
-   /* _mesa_function_pool[15103]: CopyTexSubImage3D (offset 373) */
-=======
-   /* _mesa_function_pool[15070]: RasterPos2f (offset 64) */
-   "ff\0"
-   "glRasterPos2f\0"
-   "\0"
-   /* _mesa_function_pool[15088]: VertexAttrib1svNV (will be remapped) */
-   "ip\0"
-   "glVertexAttrib1svNV\0"
-   "\0"
-   /* _mesa_function_pool[15112]: RasterPos2d (offset 62) */
-   "dd\0"
-   "glRasterPos2d\0"
-   "\0"
-   /* _mesa_function_pool[15130]: RasterPos3fv (offset 73) */
-   "p\0"
-   "glRasterPos3fv\0"
-   "\0"
-   /* _mesa_function_pool[15148]: CopyTexSubImage3D (offset 373) */
->>>>>>> 704e01fc
-   "iiiiiiiii\0"
-   "glCopyTexSubImage3D\0"
-   "glCopyTexSubImage3DEXT\0"
-   "\0"
-<<<<<<< HEAD
-   /* _mesa_function_pool[15157]: VertexAttrib2dARB (will be remapped) */
-=======
-   /* _mesa_function_pool[15202]: VertexAttrib2dARB (will be remapped) */
->>>>>>> 704e01fc
-   "idd\0"
-   "glVertexAttrib2d\0"
-   "glVertexAttrib2dARB\0"
-   "\0"
-<<<<<<< HEAD
-   /* _mesa_function_pool[15199]: Color4ub (offset 35) */
-   "iiii\0"
-   "glColor4ub\0"
-   "\0"
-   /* _mesa_function_pool[15216]: GetInteger64v (will be remapped) */
-   "ip\0"
-   "glGetInteger64v\0"
-   "\0"
-   /* _mesa_function_pool[15236]: TextureColorMaskSGIS (dynamic) */
-   "iiii\0"
-   "glTextureColorMaskSGIS\0"
-   "\0"
-   /* _mesa_function_pool[15265]: RasterPos2s (offset 68) */
-   "ii\0"
-   "glRasterPos2s\0"
-   "\0"
-   /* _mesa_function_pool[15283]: GetColorTable (offset 343) */
-=======
-   /* _mesa_function_pool[15244]: Color4ub (offset 35) */
-   "iiii\0"
-   "glColor4ub\0"
-   "\0"
-   /* _mesa_function_pool[15261]: GetInteger64v (will be remapped) */
-   "ip\0"
-   "glGetInteger64v\0"
-   "\0"
-   /* _mesa_function_pool[15281]: TextureColorMaskSGIS (dynamic) */
-   "iiii\0"
-   "glTextureColorMaskSGIS\0"
-   "\0"
-   /* _mesa_function_pool[15310]: RasterPos2s (offset 68) */
-   "ii\0"
-   "glRasterPos2s\0"
-   "\0"
-   /* _mesa_function_pool[15328]: GetColorTable (offset 343) */
->>>>>>> 704e01fc
-   "iiip\0"
-   "glGetColorTable\0"
-   "glGetColorTableSGI\0"
-   "glGetColorTableEXT\0"
-   "\0"
-<<<<<<< HEAD
-   /* _mesa_function_pool[15343]: SelectBuffer (offset 195) */
-   "ip\0"
-   "glSelectBuffer\0"
-   "\0"
-   /* _mesa_function_pool[15362]: Indexiv (offset 49) */
-   "p\0"
-   "glIndexiv\0"
-   "\0"
-   /* _mesa_function_pool[15375]: TexCoord3i (offset 114) */
-   "iii\0"
-   "glTexCoord3i\0"
-   "\0"
-   /* _mesa_function_pool[15393]: CopyColorTable (offset 342) */
-=======
-   /* _mesa_function_pool[15388]: SelectBuffer (offset 195) */
-   "ip\0"
-   "glSelectBuffer\0"
-   "\0"
-   /* _mesa_function_pool[15407]: Indexiv (offset 49) */
-   "p\0"
-   "glIndexiv\0"
-   "\0"
-   /* _mesa_function_pool[15420]: TexCoord3i (offset 114) */
-   "iii\0"
-   "glTexCoord3i\0"
-   "\0"
-   /* _mesa_function_pool[15438]: CopyColorTable (offset 342) */
->>>>>>> 704e01fc
-   "iiiii\0"
-   "glCopyColorTable\0"
-   "glCopyColorTableSGI\0"
-   "\0"
-<<<<<<< HEAD
-   /* _mesa_function_pool[15437]: GetHistogramParameterfv (offset 362) */
-=======
-   /* _mesa_function_pool[15482]: GetHistogramParameterfv (offset 362) */
->>>>>>> 704e01fc
-   "iip\0"
-   "glGetHistogramParameterfv\0"
-   "glGetHistogramParameterfvEXT\0"
-   "\0"
-<<<<<<< HEAD
-   /* _mesa_function_pool[15497]: Frustum (offset 289) */
-   "dddddd\0"
-   "glFrustum\0"
-   "\0"
-   /* _mesa_function_pool[15515]: GetString (offset 275) */
-   "i\0"
-   "glGetString\0"
-   "\0"
-   /* _mesa_function_pool[15530]: ColorPointervINTEL (dynamic) */
-   "iip\0"
-   "glColorPointervINTEL\0"
-   "\0"
-   /* _mesa_function_pool[15556]: TexEnvf (offset 184) */
-   "iif\0"
-   "glTexEnvf\0"
-   "\0"
-   /* _mesa_function_pool[15571]: TexCoord3d (offset 110) */
-   "ddd\0"
-   "glTexCoord3d\0"
-   "\0"
-   /* _mesa_function_pool[15589]: AlphaFragmentOp1ATI (will be remapped) */
-   "iiiiii\0"
-   "glAlphaFragmentOp1ATI\0"
-   "\0"
-   /* _mesa_function_pool[15619]: TexCoord3f (offset 112) */
-   "fff\0"
-   "glTexCoord3f\0"
-   "\0"
-   /* _mesa_function_pool[15637]: MultiTexCoord3ivARB (offset 397) */
-=======
-   /* _mesa_function_pool[15542]: Frustum (offset 289) */
-   "dddddd\0"
-   "glFrustum\0"
-   "\0"
-   /* _mesa_function_pool[15560]: GetString (offset 275) */
-   "i\0"
-   "glGetString\0"
-   "\0"
-   /* _mesa_function_pool[15575]: ColorPointervINTEL (dynamic) */
-   "iip\0"
-   "glColorPointervINTEL\0"
-   "\0"
-   /* _mesa_function_pool[15601]: TexEnvf (offset 184) */
-   "iif\0"
-   "glTexEnvf\0"
-   "\0"
-   /* _mesa_function_pool[15616]: TexCoord3d (offset 110) */
-   "ddd\0"
-   "glTexCoord3d\0"
-   "\0"
-   /* _mesa_function_pool[15634]: AlphaFragmentOp1ATI (will be remapped) */
-   "iiiiii\0"
-   "glAlphaFragmentOp1ATI\0"
-   "\0"
-   /* _mesa_function_pool[15664]: TexCoord3f (offset 112) */
-   "fff\0"
-   "glTexCoord3f\0"
-   "\0"
-   /* _mesa_function_pool[15682]: MultiTexCoord3ivARB (offset 397) */
->>>>>>> 704e01fc
-   "ip\0"
-   "glMultiTexCoord3iv\0"
-   "glMultiTexCoord3ivARB\0"
-   "\0"
-<<<<<<< HEAD
-   /* _mesa_function_pool[15682]: MultiTexCoord2sARB (offset 390) */
-=======
-   /* _mesa_function_pool[15727]: MultiTexCoord2sARB (offset 390) */
->>>>>>> 704e01fc
-   "iii\0"
-   "glMultiTexCoord2s\0"
-   "glMultiTexCoord2sARB\0"
-   "\0"
-<<<<<<< HEAD
-   /* _mesa_function_pool[15726]: VertexAttrib1dvARB (will be remapped) */
-=======
-   /* _mesa_function_pool[15771]: VertexAttrib1dvARB (will be remapped) */
->>>>>>> 704e01fc
-   "ip\0"
-   "glVertexAttrib1dv\0"
-   "glVertexAttrib1dvARB\0"
-   "\0"
-<<<<<<< HEAD
-   /* _mesa_function_pool[15769]: DeleteTextures (offset 327) */
-=======
-   /* _mesa_function_pool[15814]: DeleteTextures (offset 327) */
->>>>>>> 704e01fc
-   "ip\0"
-   "glDeleteTextures\0"
-   "glDeleteTexturesEXT\0"
-   "\0"
-<<<<<<< HEAD
-   /* _mesa_function_pool[15810]: TexCoordPointerEXT (will be remapped) */
-   "iiiip\0"
-   "glTexCoordPointerEXT\0"
-   "\0"
-   /* _mesa_function_pool[15838]: TexSubImage4DSGIS (dynamic) */
-   "iiiiiiiiiiiip\0"
-   "glTexSubImage4DSGIS\0"
-   "\0"
-   /* _mesa_function_pool[15873]: TexCoord3s (offset 116) */
-   "iii\0"
-   "glTexCoord3s\0"
-   "\0"
-   /* _mesa_function_pool[15891]: GetTexLevelParameteriv (offset 285) */
-   "iiip\0"
-   "glGetTexLevelParameteriv\0"
-   "\0"
-   /* _mesa_function_pool[15922]: CombinerStageParameterfvNV (dynamic) */
-   "iip\0"
-   "glCombinerStageParameterfvNV\0"
-   "\0"
-   /* _mesa_function_pool[15956]: StopInstrumentsSGIX (dynamic) */
-   "i\0"
-   "glStopInstrumentsSGIX\0"
-   "\0"
-   /* _mesa_function_pool[15981]: TexCoord4fColor4fNormal3fVertex4fSUN (dynamic) */
-   "fffffffffffffff\0"
-   "glTexCoord4fColor4fNormal3fVertex4fSUN\0"
-   "\0"
-   /* _mesa_function_pool[16037]: ClearAccum (offset 204) */
-   "ffff\0"
-   "glClearAccum\0"
-   "\0"
-   /* _mesa_function_pool[16056]: DeformSGIX (dynamic) */
-   "i\0"
-   "glDeformSGIX\0"
-   "\0"
-   /* _mesa_function_pool[16072]: GetVertexAttribfvARB (will be remapped) */
-=======
-   /* _mesa_function_pool[15855]: TexCoordPointerEXT (will be remapped) */
-   "iiiip\0"
-   "glTexCoordPointerEXT\0"
-   "\0"
-   /* _mesa_function_pool[15883]: TexSubImage4DSGIS (dynamic) */
-   "iiiiiiiiiiiip\0"
-   "glTexSubImage4DSGIS\0"
-   "\0"
-   /* _mesa_function_pool[15918]: TexCoord3s (offset 116) */
-   "iii\0"
-   "glTexCoord3s\0"
-   "\0"
-   /* _mesa_function_pool[15936]: GetTexLevelParameteriv (offset 285) */
-   "iiip\0"
-   "glGetTexLevelParameteriv\0"
-   "\0"
-   /* _mesa_function_pool[15967]: CombinerStageParameterfvNV (dynamic) */
-   "iip\0"
-   "glCombinerStageParameterfvNV\0"
-   "\0"
-   /* _mesa_function_pool[16001]: StopInstrumentsSGIX (dynamic) */
-   "i\0"
-   "glStopInstrumentsSGIX\0"
-   "\0"
-   /* _mesa_function_pool[16026]: TexCoord4fColor4fNormal3fVertex4fSUN (dynamic) */
-   "fffffffffffffff\0"
-   "glTexCoord4fColor4fNormal3fVertex4fSUN\0"
-   "\0"
-   /* _mesa_function_pool[16082]: ClearAccum (offset 204) */
-   "ffff\0"
-   "glClearAccum\0"
-   "\0"
-   /* _mesa_function_pool[16101]: DeformSGIX (dynamic) */
-   "i\0"
-   "glDeformSGIX\0"
-   "\0"
-   /* _mesa_function_pool[16117]: GetVertexAttribfvARB (will be remapped) */
->>>>>>> 704e01fc
-   "iip\0"
-   "glGetVertexAttribfv\0"
-   "glGetVertexAttribfvARB\0"
-   "\0"
-<<<<<<< HEAD
-   /* _mesa_function_pool[16120]: SecondaryColor3ivEXT (will be remapped) */
-=======
-   /* _mesa_function_pool[16165]: SecondaryColor3ivEXT (will be remapped) */
->>>>>>> 704e01fc
-   "p\0"
-   "glSecondaryColor3iv\0"
-   "glSecondaryColor3ivEXT\0"
-   "\0"
-<<<<<<< HEAD
-   /* _mesa_function_pool[16166]: TexCoord4iv (offset 123) */
-   "p\0"
-   "glTexCoord4iv\0"
-   "\0"
-   /* _mesa_function_pool[16183]: VertexAttribI4uiEXT (will be remapped) */
-=======
-   /* _mesa_function_pool[16211]: TexCoord4iv (offset 123) */
-   "p\0"
-   "glTexCoord4iv\0"
-   "\0"
-   /* _mesa_function_pool[16228]: VertexAttribI4uiEXT (will be remapped) */
->>>>>>> 704e01fc
-   "iiiii\0"
-   "glVertexAttribI4uiEXT\0"
-   "glVertexAttribI4ui\0"
-   "\0"
-<<<<<<< HEAD
-   /* _mesa_function_pool[16231]: GetFragmentMaterialfvSGIX (dynamic) */
-   "iip\0"
-   "glGetFragmentMaterialfvSGIX\0"
-   "\0"
-   /* _mesa_function_pool[16264]: UniformMatrix4x2fv (will be remapped) */
-   "iiip\0"
-   "glUniformMatrix4x2fv\0"
-   "\0"
-   /* _mesa_function_pool[16291]: GetDetailTexFuncSGIS (dynamic) */
-   "ip\0"
-   "glGetDetailTexFuncSGIS\0"
-   "\0"
-   /* _mesa_function_pool[16318]: GetCombinerStageParameterfvNV (dynamic) */
-   "iip\0"
-   "glGetCombinerStageParameterfvNV\0"
-   "\0"
-   /* _mesa_function_pool[16355]: PolygonOffset (offset 319) */
-   "ff\0"
-   "glPolygonOffset\0"
-   "\0"
-   /* _mesa_function_pool[16375]: BindVertexArray (will be remapped) */
-   "i\0"
-   "glBindVertexArray\0"
-   "\0"
-   /* _mesa_function_pool[16396]: Color4ubVertex2fvSUN (dynamic) */
-   "pp\0"
-   "glColor4ubVertex2fvSUN\0"
-   "\0"
-   /* _mesa_function_pool[16423]: Rectd (offset 86) */
-   "dddd\0"
-   "glRectd\0"
-   "\0"
-   /* _mesa_function_pool[16437]: TexFilterFuncSGIS (dynamic) */
-   "iiip\0"
-   "glTexFilterFuncSGIS\0"
-   "\0"
-   /* _mesa_function_pool[16463]: TextureBarrierNV (will be remapped) */
-   "\0"
-   "glTextureBarrierNV\0"
-   "\0"
-   /* _mesa_function_pool[16484]: VertexAttribI4ubvEXT (will be remapped) */
-=======
-   /* _mesa_function_pool[16276]: GetFragmentMaterialfvSGIX (dynamic) */
-   "iip\0"
-   "glGetFragmentMaterialfvSGIX\0"
-   "\0"
-   /* _mesa_function_pool[16309]: UniformMatrix4x2fv (will be remapped) */
-   "iiip\0"
-   "glUniformMatrix4x2fv\0"
-   "\0"
-   /* _mesa_function_pool[16336]: GetDetailTexFuncSGIS (dynamic) */
-   "ip\0"
-   "glGetDetailTexFuncSGIS\0"
-   "\0"
-   /* _mesa_function_pool[16363]: GetCombinerStageParameterfvNV (dynamic) */
-   "iip\0"
-   "glGetCombinerStageParameterfvNV\0"
-   "\0"
-   /* _mesa_function_pool[16400]: PolygonOffset (offset 319) */
-   "ff\0"
-   "glPolygonOffset\0"
-   "\0"
-   /* _mesa_function_pool[16420]: BindVertexArray (will be remapped) */
-   "i\0"
-   "glBindVertexArray\0"
-   "\0"
-   /* _mesa_function_pool[16441]: Color4ubVertex2fvSUN (dynamic) */
-   "pp\0"
-   "glColor4ubVertex2fvSUN\0"
-   "\0"
-   /* _mesa_function_pool[16468]: Rectd (offset 86) */
-   "dddd\0"
-   "glRectd\0"
-   "\0"
-   /* _mesa_function_pool[16482]: TexFilterFuncSGIS (dynamic) */
-   "iiip\0"
-   "glTexFilterFuncSGIS\0"
-   "\0"
-   /* _mesa_function_pool[16508]: TextureBarrierNV (will be remapped) */
-   "\0"
-   "glTextureBarrierNV\0"
-   "\0"
-   /* _mesa_function_pool[16529]: VertexAttribI4ubvEXT (will be remapped) */
->>>>>>> 704e01fc
-   "ip\0"
-   "glVertexAttribI4ubvEXT\0"
-   "glVertexAttribI4ubv\0"
-   "\0"
-<<<<<<< HEAD
-   /* _mesa_function_pool[16531]: GetAttribLocationARB (will be remapped) */
-=======
-   /* _mesa_function_pool[16576]: GetAttribLocationARB (will be remapped) */
->>>>>>> 704e01fc
-   "ip\0"
-   "glGetAttribLocation\0"
-   "glGetAttribLocationARB\0"
-   "\0"
-<<<<<<< HEAD
-   /* _mesa_function_pool[16578]: RasterPos3i (offset 74) */
-   "iii\0"
-   "glRasterPos3i\0"
-   "\0"
-   /* _mesa_function_pool[16597]: VertexAttrib4ubvARB (will be remapped) */
-=======
-   /* _mesa_function_pool[16623]: RasterPos3i (offset 74) */
-   "iii\0"
-   "glRasterPos3i\0"
-   "\0"
-   /* _mesa_function_pool[16642]: BlendEquationSeparateiARB (will be remapped) */
-   "iii\0"
-   "glBlendEquationSeparateiARB\0"
-   "\0"
-   /* _mesa_function_pool[16675]: VertexAttrib4ubvARB (will be remapped) */
->>>>>>> 704e01fc
-   "ip\0"
-   "glVertexAttrib4ubv\0"
-   "glVertexAttrib4ubvARB\0"
-   "\0"
-<<<<<<< HEAD
-   /* _mesa_function_pool[16642]: DetailTexFuncSGIS (dynamic) */
-   "iip\0"
-   "glDetailTexFuncSGIS\0"
-   "\0"
-   /* _mesa_function_pool[16667]: Normal3fVertex3fSUN (dynamic) */
-   "ffffff\0"
-   "glNormal3fVertex3fSUN\0"
-   "\0"
-   /* _mesa_function_pool[16697]: CopyTexImage2D (offset 324) */
-=======
-   /* _mesa_function_pool[16720]: DetailTexFuncSGIS (dynamic) */
-   "iip\0"
-   "glDetailTexFuncSGIS\0"
-   "\0"
-   /* _mesa_function_pool[16745]: Normal3fVertex3fSUN (dynamic) */
-   "ffffff\0"
-   "glNormal3fVertex3fSUN\0"
-   "\0"
-   /* _mesa_function_pool[16775]: CopyTexImage2D (offset 324) */
->>>>>>> 704e01fc
-   "iiiiiiii\0"
-   "glCopyTexImage2D\0"
-   "glCopyTexImage2DEXT\0"
-   "\0"
-<<<<<<< HEAD
-   /* _mesa_function_pool[16744]: GetBufferPointervARB (will be remapped) */
-=======
-   /* _mesa_function_pool[16822]: GetBufferPointervARB (will be remapped) */
->>>>>>> 704e01fc
-   "iip\0"
-   "glGetBufferPointerv\0"
-   "glGetBufferPointervARB\0"
-   "\0"
-<<<<<<< HEAD
-   /* _mesa_function_pool[16792]: ProgramEnvParameter4fARB (will be remapped) */
-=======
-   /* _mesa_function_pool[16870]: ProgramEnvParameter4fARB (will be remapped) */
->>>>>>> 704e01fc
-   "iiffff\0"
-   "glProgramEnvParameter4fARB\0"
-   "glProgramParameter4fNV\0"
-   "\0"
-<<<<<<< HEAD
-   /* _mesa_function_pool[16850]: Uniform3ivARB (will be remapped) */
-=======
-   /* _mesa_function_pool[16928]: Uniform3ivARB (will be remapped) */
->>>>>>> 704e01fc
-   "iip\0"
-   "glUniform3iv\0"
-   "glUniform3ivARB\0"
-   "\0"
-<<<<<<< HEAD
-   /* _mesa_function_pool[16884]: Lightfv (offset 160) */
-   "iip\0"
-   "glLightfv\0"
-   "\0"
-   /* _mesa_function_pool[16899]: PrimitiveRestartIndexNV (will be remapped) */
-=======
-   /* _mesa_function_pool[16962]: Lightfv (offset 160) */
-   "iip\0"
-   "glLightfv\0"
-   "\0"
-   /* _mesa_function_pool[16977]: PrimitiveRestartIndexNV (will be remapped) */
->>>>>>> 704e01fc
-   "i\0"
-   "glPrimitiveRestartIndexNV\0"
-   "glPrimitiveRestartIndex\0"
-   "\0"
-<<<<<<< HEAD
-   /* _mesa_function_pool[16952]: ClearDepth (offset 208) */
-   "d\0"
-   "glClearDepth\0"
-   "\0"
-   /* _mesa_function_pool[16968]: GetFenceivNV (will be remapped) */
-   "iip\0"
-   "glGetFenceivNV\0"
-   "\0"
-   /* _mesa_function_pool[16988]: WindowPos4dvMESA (will be remapped) */
-   "p\0"
-   "glWindowPos4dvMESA\0"
-   "\0"
-   /* _mesa_function_pool[17010]: ColorSubTable (offset 346) */
-=======
-   /* _mesa_function_pool[17030]: ClearDepth (offset 208) */
-   "d\0"
-   "glClearDepth\0"
-   "\0"
-   /* _mesa_function_pool[17046]: GetFenceivNV (will be remapped) */
-   "iip\0"
-   "glGetFenceivNV\0"
-   "\0"
-   /* _mesa_function_pool[17066]: WindowPos4dvMESA (will be remapped) */
-   "p\0"
-   "glWindowPos4dvMESA\0"
-   "\0"
-   /* _mesa_function_pool[17088]: ColorSubTable (offset 346) */
->>>>>>> 704e01fc
-   "iiiiip\0"
-   "glColorSubTable\0"
-   "glColorSubTableEXT\0"
-   "\0"
-<<<<<<< HEAD
-   /* _mesa_function_pool[17053]: Color4fv (offset 30) */
-   "p\0"
-   "glColor4fv\0"
-   "\0"
-   /* _mesa_function_pool[17067]: MultiTexCoord4ivARB (offset 405) */
-=======
-   /* _mesa_function_pool[17131]: Color4fv (offset 30) */
-   "p\0"
-   "glColor4fv\0"
-   "\0"
-   /* _mesa_function_pool[17145]: MultiTexCoord4ivARB (offset 405) */
->>>>>>> 704e01fc
-   "ip\0"
-   "glMultiTexCoord4iv\0"
-   "glMultiTexCoord4ivARB\0"
-   "\0"
-<<<<<<< HEAD
-   /* _mesa_function_pool[17112]: ProgramLocalParameters4fvEXT (will be remapped) */
-   "iiip\0"
-   "glProgramLocalParameters4fvEXT\0"
-   "\0"
-   /* _mesa_function_pool[17149]: ColorPointer (offset 308) */
-   "iiip\0"
-   "glColorPointer\0"
-   "\0"
-   /* _mesa_function_pool[17170]: Rects (offset 92) */
-   "iiii\0"
-   "glRects\0"
-   "\0"
-   /* _mesa_function_pool[17184]: GetMapAttribParameterfvNV (dynamic) */
-   "iiip\0"
-   "glGetMapAttribParameterfvNV\0"
-   "\0"
-   /* _mesa_function_pool[17218]: CreateShaderProgramEXT (will be remapped) */
-   "ip\0"
-   "glCreateShaderProgramEXT\0"
-   "\0"
-   /* _mesa_function_pool[17247]: ActiveProgramEXT (will be remapped) */
-   "i\0"
-   "glActiveProgramEXT\0"
-   "\0"
-   /* _mesa_function_pool[17269]: Lightiv (offset 162) */
-   "iip\0"
-   "glLightiv\0"
-   "\0"
-   /* _mesa_function_pool[17284]: VertexAttrib4sARB (will be remapped) */
-=======
-   /* _mesa_function_pool[17190]: ProgramLocalParameters4fvEXT (will be remapped) */
-   "iiip\0"
-   "glProgramLocalParameters4fvEXT\0"
-   "\0"
-   /* _mesa_function_pool[17227]: ColorPointer (offset 308) */
-   "iiip\0"
-   "glColorPointer\0"
-   "\0"
-   /* _mesa_function_pool[17248]: Rects (offset 92) */
-   "iiii\0"
-   "glRects\0"
-   "\0"
-   /* _mesa_function_pool[17262]: GetMapAttribParameterfvNV (dynamic) */
-   "iiip\0"
-   "glGetMapAttribParameterfvNV\0"
-   "\0"
-   /* _mesa_function_pool[17296]: CreateShaderProgramEXT (will be remapped) */
-   "ip\0"
-   "glCreateShaderProgramEXT\0"
-   "\0"
-   /* _mesa_function_pool[17325]: ActiveProgramEXT (will be remapped) */
-   "i\0"
-   "glActiveProgramEXT\0"
-   "\0"
-   /* _mesa_function_pool[17347]: Lightiv (offset 162) */
-   "iip\0"
-   "glLightiv\0"
-   "\0"
-   /* _mesa_function_pool[17362]: VertexAttrib4sARB (will be remapped) */
->>>>>>> 704e01fc
-   "iiiii\0"
-   "glVertexAttrib4s\0"
-   "glVertexAttrib4sARB\0"
-   "\0"
-<<<<<<< HEAD
-   /* _mesa_function_pool[17328]: GetQueryObjectuivARB (will be remapped) */
-=======
-   /* _mesa_function_pool[17406]: GetQueryObjectuivARB (will be remapped) */
->>>>>>> 704e01fc
-   "iip\0"
-   "glGetQueryObjectuiv\0"
-   "glGetQueryObjectuivARB\0"
-   "\0"
-<<<<<<< HEAD
-   /* _mesa_function_pool[17376]: GetTexParameteriv (offset 283) */
-   "iip\0"
-   "glGetTexParameteriv\0"
-   "\0"
-   /* _mesa_function_pool[17401]: MapParameterivNV (dynamic) */
-   "iip\0"
-   "glMapParameterivNV\0"
-   "\0"
-   /* _mesa_function_pool[17425]: GenRenderbuffersEXT (will be remapped) */
-=======
-   /* _mesa_function_pool[17454]: GetTexParameteriv (offset 283) */
-   "iip\0"
-   "glGetTexParameteriv\0"
-   "\0"
-   /* _mesa_function_pool[17479]: MapParameterivNV (dynamic) */
-   "iip\0"
-   "glMapParameterivNV\0"
-   "\0"
-   /* _mesa_function_pool[17503]: GenRenderbuffersEXT (will be remapped) */
->>>>>>> 704e01fc
-   "ip\0"
-   "glGenRenderbuffers\0"
-   "glGenRenderbuffersEXT\0"
-   "\0"
-<<<<<<< HEAD
-   /* _mesa_function_pool[17470]: ClearBufferfv (will be remapped) */
-   "iip\0"
-   "glClearBufferfv\0"
-   "\0"
-   /* _mesa_function_pool[17491]: VertexAttrib2dvARB (will be remapped) */
-=======
-   /* _mesa_function_pool[17548]: ClearBufferfv (will be remapped) */
-   "iip\0"
-   "glClearBufferfv\0"
-   "\0"
-   /* _mesa_function_pool[17569]: VertexAttrib2dvARB (will be remapped) */
->>>>>>> 704e01fc
-   "ip\0"
-   "glVertexAttrib2dv\0"
-   "glVertexAttrib2dvARB\0"
-   "\0"
-<<<<<<< HEAD
-   /* _mesa_function_pool[17534]: EdgeFlagPointerEXT (will be remapped) */
-   "iip\0"
-   "glEdgeFlagPointerEXT\0"
-   "\0"
-   /* _mesa_function_pool[17560]: VertexAttribs2svNV (will be remapped) */
-   "iip\0"
-   "glVertexAttribs2svNV\0"
-   "\0"
-   /* _mesa_function_pool[17586]: WeightbvARB (dynamic) */
-   "ip\0"
-   "glWeightbvARB\0"
-   "\0"
-   /* _mesa_function_pool[17604]: VertexAttrib2fvARB (will be remapped) */
-=======
-   /* _mesa_function_pool[17612]: EdgeFlagPointerEXT (will be remapped) */
-   "iip\0"
-   "glEdgeFlagPointerEXT\0"
-   "\0"
-   /* _mesa_function_pool[17638]: VertexAttribs2svNV (will be remapped) */
-   "iip\0"
-   "glVertexAttribs2svNV\0"
-   "\0"
-   /* _mesa_function_pool[17664]: WeightbvARB (dynamic) */
-   "ip\0"
-   "glWeightbvARB\0"
-   "\0"
-   /* _mesa_function_pool[17682]: VertexAttrib2fvARB (will be remapped) */
->>>>>>> 704e01fc
-   "ip\0"
-   "glVertexAttrib2fv\0"
-   "glVertexAttrib2fvARB\0"
-   "\0"
-<<<<<<< HEAD
-   /* _mesa_function_pool[17647]: GetBufferParameterivARB (will be remapped) */
-=======
-   /* _mesa_function_pool[17725]: GetBufferParameterivARB (will be remapped) */
->>>>>>> 704e01fc
-   "iip\0"
-   "glGetBufferParameteriv\0"
-   "glGetBufferParameterivARB\0"
-   "\0"
-<<<<<<< HEAD
-   /* _mesa_function_pool[17701]: Rectdv (offset 87) */
-   "pp\0"
-   "glRectdv\0"
-   "\0"
-   /* _mesa_function_pool[17714]: ListParameteriSGIX (dynamic) */
-   "iii\0"
-   "glListParameteriSGIX\0"
-   "\0"
-   /* _mesa_function_pool[17740]: BlendEquationiARB (will be remapped) */
-   "ii\0"
-   "glBlendEquationiARB\0"
-   "\0"
-   /* _mesa_function_pool[17764]: ReplacementCodeuiColor4fNormal3fVertex3fSUN (dynamic) */
-   "iffffffffff\0"
-   "glReplacementCodeuiColor4fNormal3fVertex3fSUN\0"
-   "\0"
-   /* _mesa_function_pool[17823]: InstrumentsBufferSGIX (dynamic) */
-   "ip\0"
-   "glInstrumentsBufferSGIX\0"
-   "\0"
-   /* _mesa_function_pool[17851]: VertexAttrib4NivARB (will be remapped) */
-=======
-   /* _mesa_function_pool[17779]: Rectdv (offset 87) */
-   "pp\0"
-   "glRectdv\0"
-   "\0"
-   /* _mesa_function_pool[17792]: ListParameteriSGIX (dynamic) */
-   "iii\0"
-   "glListParameteriSGIX\0"
-   "\0"
-   /* _mesa_function_pool[17818]: BlendEquationiARB (will be remapped) */
-   "ii\0"
-   "glBlendEquationiARB\0"
-   "\0"
-   /* _mesa_function_pool[17842]: ReplacementCodeuiColor4fNormal3fVertex3fSUN (dynamic) */
-   "iffffffffff\0"
-   "glReplacementCodeuiColor4fNormal3fVertex3fSUN\0"
-   "\0"
-   /* _mesa_function_pool[17901]: InstrumentsBufferSGIX (dynamic) */
-   "ip\0"
-   "glInstrumentsBufferSGIX\0"
-   "\0"
-   /* _mesa_function_pool[17929]: VertexAttrib4NivARB (will be remapped) */
->>>>>>> 704e01fc
-   "ip\0"
-   "glVertexAttrib4Niv\0"
-   "glVertexAttrib4NivARB\0"
-   "\0"
-<<<<<<< HEAD
-   /* _mesa_function_pool[17896]: DrawArraysInstancedARB (will be remapped) */
-=======
-   /* _mesa_function_pool[17974]: DrawArraysInstancedARB (will be remapped) */
->>>>>>> 704e01fc
-   "iiii\0"
-   "glDrawArraysInstancedARB\0"
-   "glDrawArraysInstancedEXT\0"
-   "glDrawArraysInstanced\0"
-   "\0"
-<<<<<<< HEAD
-   /* _mesa_function_pool[17974]: GetAttachedShaders (will be remapped) */
-   "iipp\0"
-   "glGetAttachedShaders\0"
-   "\0"
-   /* _mesa_function_pool[18001]: GenVertexArraysAPPLE (will be remapped) */
-   "ip\0"
-   "glGenVertexArraysAPPLE\0"
-   "\0"
-   /* _mesa_function_pool[18028]: ClearBufferfi (will be remapped) */
-   "iifi\0"
-   "glClearBufferfi\0"
-   "\0"
-   /* _mesa_function_pool[18050]: Materialiv (offset 172) */
-   "iip\0"
-   "glMaterialiv\0"
-   "\0"
-   /* _mesa_function_pool[18068]: PushClientAttrib (offset 335) */
-   "i\0"
-   "glPushClientAttrib\0"
-   "\0"
-   /* _mesa_function_pool[18090]: ProgramEnvParameters4fvEXT (will be remapped) */
-   "iiip\0"
-   "glProgramEnvParameters4fvEXT\0"
-   "\0"
-   /* _mesa_function_pool[18125]: TexCoord2fColor4fNormal3fVertex3fvSUN (dynamic) */
-   "pppp\0"
-   "glTexCoord2fColor4fNormal3fVertex3fvSUN\0"
-   "\0"
-   /* _mesa_function_pool[18171]: WindowPos2iMESA (will be remapped) */
-=======
-   /* _mesa_function_pool[18052]: GetAttachedShaders (will be remapped) */
-   "iipp\0"
-   "glGetAttachedShaders\0"
-   "\0"
-   /* _mesa_function_pool[18079]: GenVertexArraysAPPLE (will be remapped) */
-   "ip\0"
-   "glGenVertexArraysAPPLE\0"
-   "\0"
-   /* _mesa_function_pool[18106]: ClearBufferfi (will be remapped) */
-   "iifi\0"
-   "glClearBufferfi\0"
-   "\0"
-   /* _mesa_function_pool[18128]: Materialiv (offset 172) */
-   "iip\0"
-   "glMaterialiv\0"
-   "\0"
-   /* _mesa_function_pool[18146]: PushClientAttrib (offset 335) */
-   "i\0"
-   "glPushClientAttrib\0"
-   "\0"
-   /* _mesa_function_pool[18168]: ProgramEnvParameters4fvEXT (will be remapped) */
-   "iiip\0"
-   "glProgramEnvParameters4fvEXT\0"
-   "\0"
-   /* _mesa_function_pool[18203]: TexCoord2fColor4fNormal3fVertex3fvSUN (dynamic) */
-   "pppp\0"
-   "glTexCoord2fColor4fNormal3fVertex3fvSUN\0"
-   "\0"
-   /* _mesa_function_pool[18249]: WindowPos2iMESA (will be remapped) */
->>>>>>> 704e01fc
-   "ii\0"
-   "glWindowPos2i\0"
-   "glWindowPos2iARB\0"
-   "glWindowPos2iMESA\0"
-   "\0"
-<<<<<<< HEAD
-   /* _mesa_function_pool[18224]: SampleMaskSGIS (will be remapped) */
-=======
-   /* _mesa_function_pool[18302]: SampleMaskSGIS (will be remapped) */
->>>>>>> 704e01fc
-   "fi\0"
-   "glSampleMaskSGIS\0"
-   "glSampleMaskEXT\0"
-   "\0"
-<<<<<<< HEAD
-   /* _mesa_function_pool[18261]: SecondaryColor3fvEXT (will be remapped) */
-=======
-   /* _mesa_function_pool[18339]: SecondaryColor3fvEXT (will be remapped) */
->>>>>>> 704e01fc
-   "p\0"
-   "glSecondaryColor3fv\0"
-   "glSecondaryColor3fvEXT\0"
-   "\0"
-<<<<<<< HEAD
-   /* _mesa_function_pool[18307]: PolygonMode (offset 174) */
-   "ii\0"
-   "glPolygonMode\0"
-   "\0"
-   /* _mesa_function_pool[18325]: CompressedTexSubImage1DARB (will be remapped) */
-=======
-   /* _mesa_function_pool[18385]: PolygonMode (offset 174) */
-   "ii\0"
-   "glPolygonMode\0"
-   "\0"
-   /* _mesa_function_pool[18403]: CompressedTexSubImage1DARB (will be remapped) */
->>>>>>> 704e01fc
-   "iiiiiip\0"
-   "glCompressedTexSubImage1D\0"
-   "glCompressedTexSubImage1DARB\0"
-   "\0"
-<<<<<<< HEAD
-   /* _mesa_function_pool[18389]: VertexAttribI1iEXT (will be remapped) */
-=======
-   /* _mesa_function_pool[18467]: VertexAttribI1iEXT (will be remapped) */
->>>>>>> 704e01fc
-   "ii\0"
-   "glVertexAttribI1iEXT\0"
-   "glVertexAttribI1i\0"
-   "\0"
-<<<<<<< HEAD
-   /* _mesa_function_pool[18432]: GetVertexAttribivNV (will be remapped) */
-   "iip\0"
-   "glGetVertexAttribivNV\0"
-   "\0"
-   /* _mesa_function_pool[18459]: GetProgramStringARB (will be remapped) */
-   "iip\0"
-   "glGetProgramStringARB\0"
-   "\0"
-   /* _mesa_function_pool[18486]: VertexAttribIPointerEXT (will be remapped) */
-=======
-   /* _mesa_function_pool[18510]: GetVertexAttribivNV (will be remapped) */
-   "iip\0"
-   "glGetVertexAttribivNV\0"
-   "\0"
-   /* _mesa_function_pool[18537]: GetProgramStringARB (will be remapped) */
-   "iip\0"
-   "glGetProgramStringARB\0"
-   "\0"
-   /* _mesa_function_pool[18564]: VertexAttribIPointerEXT (will be remapped) */
->>>>>>> 704e01fc
-   "iiiip\0"
-   "glVertexAttribIPointerEXT\0"
-   "glVertexAttribIPointer\0"
-   "\0"
-<<<<<<< HEAD
-   /* _mesa_function_pool[18542]: TexBumpParameterfvATI (will be remapped) */
-   "ip\0"
-   "glTexBumpParameterfvATI\0"
-   "\0"
-   /* _mesa_function_pool[18570]: CompileShaderARB (will be remapped) */
-=======
-   /* _mesa_function_pool[18620]: TexBumpParameterfvATI (will be remapped) */
-   "ip\0"
-   "glTexBumpParameterfvATI\0"
-   "\0"
-   /* _mesa_function_pool[18648]: CompileShaderARB (will be remapped) */
->>>>>>> 704e01fc
-   "i\0"
-   "glCompileShader\0"
-   "glCompileShaderARB\0"
-   "\0"
-<<<<<<< HEAD
-   /* _mesa_function_pool[18608]: DeleteShader (will be remapped) */
-   "i\0"
-   "glDeleteShader\0"
-   "\0"
-   /* _mesa_function_pool[18626]: DisableClientState (offset 309) */
-   "i\0"
-   "glDisableClientState\0"
-   "\0"
-   /* _mesa_function_pool[18650]: TexGeni (offset 192) */
-   "iii\0"
-   "glTexGeni\0"
-   "\0"
-   /* _mesa_function_pool[18665]: TexGenf (offset 190) */
-   "iif\0"
-   "glTexGenf\0"
-   "\0"
-   /* _mesa_function_pool[18680]: Uniform3fARB (will be remapped) */
-=======
-   /* _mesa_function_pool[18686]: DeleteShader (will be remapped) */
-   "i\0"
-   "glDeleteShader\0"
-   "\0"
-   /* _mesa_function_pool[18704]: DisableClientState (offset 309) */
-   "i\0"
-   "glDisableClientState\0"
-   "\0"
-   /* _mesa_function_pool[18728]: TexGeni (offset 192) */
-   "iii\0"
-   "glTexGeni\0"
-   "\0"
-   /* _mesa_function_pool[18743]: TexGenf (offset 190) */
-   "iif\0"
-   "glTexGenf\0"
-   "\0"
-   /* _mesa_function_pool[18758]: Uniform3fARB (will be remapped) */
->>>>>>> 704e01fc
-   "ifff\0"
-   "glUniform3f\0"
-   "glUniform3fARB\0"
-   "\0"
-<<<<<<< HEAD
-   /* _mesa_function_pool[18713]: TexGend (offset 188) */
-   "iid\0"
-   "glTexGend\0"
-   "\0"
-   /* _mesa_function_pool[18728]: ListParameterfvSGIX (dynamic) */
-   "iip\0"
-   "glListParameterfvSGIX\0"
-   "\0"
-   /* _mesa_function_pool[18755]: GetPolygonStipple (offset 274) */
-   "p\0"
-   "glGetPolygonStipple\0"
-   "\0"
-   /* _mesa_function_pool[18778]: Tangent3dvEXT (dynamic) */
-   "p\0"
-   "glTangent3dvEXT\0"
-   "\0"
-   /* _mesa_function_pool[18797]: BindBufferOffsetEXT (will be remapped) */
-   "iiii\0"
-   "glBindBufferOffsetEXT\0"
-   "\0"
-   /* _mesa_function_pool[18825]: WindowPos3sMESA (will be remapped) */
-=======
-   /* _mesa_function_pool[18791]: TexGend (offset 188) */
-   "iid\0"
-   "glTexGend\0"
-   "\0"
-   /* _mesa_function_pool[18806]: ListParameterfvSGIX (dynamic) */
-   "iip\0"
-   "glListParameterfvSGIX\0"
-   "\0"
-   /* _mesa_function_pool[18833]: GetPolygonStipple (offset 274) */
-   "p\0"
-   "glGetPolygonStipple\0"
-   "\0"
-   /* _mesa_function_pool[18856]: Tangent3dvEXT (dynamic) */
-   "p\0"
-   "glTangent3dvEXT\0"
-   "\0"
-   /* _mesa_function_pool[18875]: BindBufferOffsetEXT (will be remapped) */
-   "iiii\0"
-   "glBindBufferOffsetEXT\0"
-   "\0"
-   /* _mesa_function_pool[18903]: WindowPos3sMESA (will be remapped) */
->>>>>>> 704e01fc
-   "iii\0"
-   "glWindowPos3s\0"
-   "glWindowPos3sARB\0"
-   "glWindowPos3sMESA\0"
-   "\0"
-<<<<<<< HEAD
-   /* _mesa_function_pool[18879]: VertexAttrib2svNV (will be remapped) */
-   "ip\0"
-   "glVertexAttrib2svNV\0"
-   "\0"
-   /* _mesa_function_pool[18903]: DisableIndexedEXT (will be remapped) */
-=======
-   /* _mesa_function_pool[18957]: VertexAttrib2svNV (will be remapped) */
-   "ip\0"
-   "glVertexAttrib2svNV\0"
-   "\0"
-   /* _mesa_function_pool[18981]: DisableIndexedEXT (will be remapped) */
->>>>>>> 704e01fc
-   "ii\0"
-   "glDisableIndexedEXT\0"
-   "glDisablei\0"
-   "\0"
-<<<<<<< HEAD
-   /* _mesa_function_pool[18938]: BindBufferBaseEXT (will be remapped) */
-=======
-   /* _mesa_function_pool[19016]: BindBufferBaseEXT (will be remapped) */
->>>>>>> 704e01fc
-   "iii\0"
-   "glBindBufferBaseEXT\0"
-   "glBindBufferBase\0"
-   "\0"
-<<<<<<< HEAD
-   /* _mesa_function_pool[18980]: TexCoord2fVertex3fvSUN (dynamic) */
-   "pp\0"
-   "glTexCoord2fVertex3fvSUN\0"
-   "\0"
-   /* _mesa_function_pool[19009]: WindowPos4sMESA (will be remapped) */
-   "iiii\0"
-   "glWindowPos4sMESA\0"
-   "\0"
-   /* _mesa_function_pool[19033]: VertexAttrib4NuivARB (will be remapped) */
-=======
-   /* _mesa_function_pool[19058]: TexCoord2fVertex3fvSUN (dynamic) */
-   "pp\0"
-   "glTexCoord2fVertex3fvSUN\0"
-   "\0"
-   /* _mesa_function_pool[19087]: WindowPos4sMESA (will be remapped) */
-   "iiii\0"
-   "glWindowPos4sMESA\0"
-   "\0"
-   /* _mesa_function_pool[19111]: VertexAttrib4NuivARB (will be remapped) */
->>>>>>> 704e01fc
-   "ip\0"
-   "glVertexAttrib4Nuiv\0"
-   "glVertexAttrib4NuivARB\0"
-   "\0"
-<<<<<<< HEAD
-   /* _mesa_function_pool[19080]: ClientActiveTextureARB (offset 375) */
-=======
-   /* _mesa_function_pool[19158]: ClientActiveTextureARB (offset 375) */
->>>>>>> 704e01fc
-   "i\0"
-   "glClientActiveTexture\0"
-   "glClientActiveTextureARB\0"
-   "\0"
-<<<<<<< HEAD
-   /* _mesa_function_pool[19130]: PixelTexGenSGIX (will be remapped) */
-   "i\0"
-   "glPixelTexGenSGIX\0"
-   "\0"
-   /* _mesa_function_pool[19151]: ReplacementCodeusvSUN (dynamic) */
-   "p\0"
-   "glReplacementCodeusvSUN\0"
-   "\0"
-   /* _mesa_function_pool[19178]: Uniform4fARB (will be remapped) */
-=======
-   /* _mesa_function_pool[19208]: PixelTexGenSGIX (will be remapped) */
-   "i\0"
-   "glPixelTexGenSGIX\0"
-   "\0"
-   /* _mesa_function_pool[19229]: ReplacementCodeusvSUN (dynamic) */
-   "p\0"
-   "glReplacementCodeusvSUN\0"
-   "\0"
-   /* _mesa_function_pool[19256]: Uniform4fARB (will be remapped) */
->>>>>>> 704e01fc
-   "iffff\0"
-   "glUniform4f\0"
-   "glUniform4fARB\0"
-   "\0"
-<<<<<<< HEAD
-   /* _mesa_function_pool[19212]: Color4sv (offset 34) */
-   "p\0"
-   "glColor4sv\0"
-   "\0"
-   /* _mesa_function_pool[19226]: FlushMappedBufferRange (will be remapped) */
-   "iii\0"
-   "glFlushMappedBufferRange\0"
-   "\0"
-   /* _mesa_function_pool[19256]: IsProgramNV (will be remapped) */
-=======
-   /* _mesa_function_pool[19290]: Color4sv (offset 34) */
-   "p\0"
-   "glColor4sv\0"
-   "\0"
-   /* _mesa_function_pool[19304]: FlushMappedBufferRange (will be remapped) */
-   "iii\0"
-   "glFlushMappedBufferRange\0"
-   "\0"
-   /* _mesa_function_pool[19334]: IsProgramNV (will be remapped) */
->>>>>>> 704e01fc
-   "i\0"
-   "glIsProgramARB\0"
-   "glIsProgramNV\0"
-   "\0"
-<<<<<<< HEAD
-   /* _mesa_function_pool[19288]: FlushMappedBufferRangeAPPLE (will be remapped) */
-   "iii\0"
-   "glFlushMappedBufferRangeAPPLE\0"
-   "\0"
-   /* _mesa_function_pool[19323]: PixelZoom (offset 246) */
-   "ff\0"
-   "glPixelZoom\0"
-   "\0"
-   /* _mesa_function_pool[19339]: ReplacementCodePointerSUN (dynamic) */
-   "iip\0"
-   "glReplacementCodePointerSUN\0"
-   "\0"
-   /* _mesa_function_pool[19372]: ProgramEnvParameter4dARB (will be remapped) */
-=======
-   /* _mesa_function_pool[19366]: FlushMappedBufferRangeAPPLE (will be remapped) */
-   "iii\0"
-   "glFlushMappedBufferRangeAPPLE\0"
-   "\0"
-   /* _mesa_function_pool[19401]: PixelZoom (offset 246) */
-   "ff\0"
-   "glPixelZoom\0"
-   "\0"
-   /* _mesa_function_pool[19417]: ReplacementCodePointerSUN (dynamic) */
-   "iip\0"
-   "glReplacementCodePointerSUN\0"
-   "\0"
-   /* _mesa_function_pool[19450]: ProgramEnvParameter4dARB (will be remapped) */
->>>>>>> 704e01fc
-   "iidddd\0"
-   "glProgramEnvParameter4dARB\0"
-   "glProgramParameter4dNV\0"
-   "\0"
-<<<<<<< HEAD
-   /* _mesa_function_pool[19430]: ColorTableParameterfv (offset 340) */
-=======
-   /* _mesa_function_pool[19508]: ColorTableParameterfv (offset 340) */
->>>>>>> 704e01fc
-   "iip\0"
-   "glColorTableParameterfv\0"
-   "glColorTableParameterfvSGI\0"
-   "\0"
-<<<<<<< HEAD
-   /* _mesa_function_pool[19486]: FragmentLightModelfSGIX (dynamic) */
-   "if\0"
-   "glFragmentLightModelfSGIX\0"
-   "\0"
-   /* _mesa_function_pool[19516]: Binormal3bvEXT (dynamic) */
-   "p\0"
-   "glBinormal3bvEXT\0"
-   "\0"
-   /* _mesa_function_pool[19536]: PixelMapuiv (offset 252) */
-   "iip\0"
-   "glPixelMapuiv\0"
-   "\0"
-   /* _mesa_function_pool[19555]: Color3dv (offset 12) */
-   "p\0"
-   "glColor3dv\0"
-   "\0"
-   /* _mesa_function_pool[19569]: IsTexture (offset 330) */
-=======
-   /* _mesa_function_pool[19564]: FragmentLightModelfSGIX (dynamic) */
-   "if\0"
-   "glFragmentLightModelfSGIX\0"
-   "\0"
-   /* _mesa_function_pool[19594]: Binormal3bvEXT (dynamic) */
-   "p\0"
-   "glBinormal3bvEXT\0"
-   "\0"
-   /* _mesa_function_pool[19614]: PixelMapuiv (offset 252) */
-   "iip\0"
-   "glPixelMapuiv\0"
-   "\0"
-   /* _mesa_function_pool[19633]: Color3dv (offset 12) */
-   "p\0"
-   "glColor3dv\0"
-   "\0"
-   /* _mesa_function_pool[19647]: IsTexture (offset 330) */
->>>>>>> 704e01fc
-   "i\0"
-   "glIsTexture\0"
-   "glIsTextureEXT\0"
-   "\0"
-<<<<<<< HEAD
-   /* _mesa_function_pool[19599]: VertexWeightfvEXT (dynamic) */
-   "p\0"
-   "glVertexWeightfvEXT\0"
-   "\0"
-   /* _mesa_function_pool[19622]: VertexAttrib1dARB (will be remapped) */
-=======
-   /* _mesa_function_pool[19677]: VertexWeightfvEXT (dynamic) */
-   "p\0"
-   "glVertexWeightfvEXT\0"
-   "\0"
-   /* _mesa_function_pool[19700]: VertexAttrib1dARB (will be remapped) */
->>>>>>> 704e01fc
-   "id\0"
-   "glVertexAttrib1d\0"
-   "glVertexAttrib1dARB\0"
-   "\0"
-<<<<<<< HEAD
-   /* _mesa_function_pool[19663]: ImageTransformParameterivHP (dynamic) */
-   "iip\0"
-   "glImageTransformParameterivHP\0"
-   "\0"
-   /* _mesa_function_pool[19698]: TexCoord4i (offset 122) */
-   "iiii\0"
-   "glTexCoord4i\0"
-   "\0"
-   /* _mesa_function_pool[19717]: DeleteQueriesARB (will be remapped) */
-=======
-   /* _mesa_function_pool[19741]: ImageTransformParameterivHP (dynamic) */
-   "iip\0"
-   "glImageTransformParameterivHP\0"
-   "\0"
-   /* _mesa_function_pool[19776]: TexCoord4i (offset 122) */
-   "iiii\0"
-   "glTexCoord4i\0"
-   "\0"
-   /* _mesa_function_pool[19795]: DeleteQueriesARB (will be remapped) */
->>>>>>> 704e01fc
-   "ip\0"
-   "glDeleteQueries\0"
-   "glDeleteQueriesARB\0"
-   "\0"
-<<<<<<< HEAD
-   /* _mesa_function_pool[19756]: Color4ubVertex2fSUN (dynamic) */
-   "iiiiff\0"
-   "glColor4ubVertex2fSUN\0"
-   "\0"
-   /* _mesa_function_pool[19786]: FragmentColorMaterialSGIX (dynamic) */
-   "ii\0"
-   "glFragmentColorMaterialSGIX\0"
-   "\0"
-   /* _mesa_function_pool[19818]: CurrentPaletteMatrixARB (dynamic) */
-   "i\0"
-   "glCurrentPaletteMatrixARB\0"
-   "\0"
-   /* _mesa_function_pool[19847]: GetMapdv (offset 266) */
-   "iip\0"
-   "glGetMapdv\0"
-   "\0"
-   /* _mesa_function_pool[19863]: ObjectPurgeableAPPLE (will be remapped) */
-   "iii\0"
-   "glObjectPurgeableAPPLE\0"
-   "\0"
-   /* _mesa_function_pool[19891]: GetStringi (will be remapped) */
-   "ii\0"
-   "glGetStringi\0"
-   "\0"
-   /* _mesa_function_pool[19908]: SamplePatternSGIS (will be remapped) */
-=======
-   /* _mesa_function_pool[19834]: Color4ubVertex2fSUN (dynamic) */
-   "iiiiff\0"
-   "glColor4ubVertex2fSUN\0"
-   "\0"
-   /* _mesa_function_pool[19864]: FragmentColorMaterialSGIX (dynamic) */
-   "ii\0"
-   "glFragmentColorMaterialSGIX\0"
-   "\0"
-   /* _mesa_function_pool[19896]: CurrentPaletteMatrixARB (dynamic) */
-   "i\0"
-   "glCurrentPaletteMatrixARB\0"
-   "\0"
-   /* _mesa_function_pool[19925]: GetMapdv (offset 266) */
-   "iip\0"
-   "glGetMapdv\0"
-   "\0"
-   /* _mesa_function_pool[19941]: ObjectPurgeableAPPLE (will be remapped) */
-   "iii\0"
-   "glObjectPurgeableAPPLE\0"
-   "\0"
-   /* _mesa_function_pool[19969]: GetStringi (will be remapped) */
-   "ii\0"
-   "glGetStringi\0"
-   "\0"
-   /* _mesa_function_pool[19986]: SamplePatternSGIS (will be remapped) */
->>>>>>> 704e01fc
-   "i\0"
-   "glSamplePatternSGIS\0"
-   "glSamplePatternEXT\0"
-   "\0"
-<<<<<<< HEAD
-   /* _mesa_function_pool[19950]: PixelStoref (offset 249) */
-   "if\0"
-   "glPixelStoref\0"
-   "\0"
-   /* _mesa_function_pool[19968]: IsQueryARB (will be remapped) */
-=======
-   /* _mesa_function_pool[20028]: PixelStoref (offset 249) */
-   "if\0"
-   "glPixelStoref\0"
-   "\0"
-   /* _mesa_function_pool[20046]: IsQueryARB (will be remapped) */
->>>>>>> 704e01fc
-   "i\0"
-   "glIsQuery\0"
-   "glIsQueryARB\0"
-   "\0"
-<<<<<<< HEAD
-   /* _mesa_function_pool[19994]: ReplacementCodeuiColor4ubVertex3fSUN (dynamic) */
-   "iiiiifff\0"
-   "glReplacementCodeuiColor4ubVertex3fSUN\0"
-   "\0"
-   /* _mesa_function_pool[20043]: PixelStorei (offset 250) */
-   "ii\0"
-   "glPixelStorei\0"
-   "\0"
-   /* _mesa_function_pool[20061]: VertexAttrib4usvARB (will be remapped) */
-=======
-   /* _mesa_function_pool[20072]: ReplacementCodeuiColor4ubVertex3fSUN (dynamic) */
-   "iiiiifff\0"
-   "glReplacementCodeuiColor4ubVertex3fSUN\0"
-   "\0"
-   /* _mesa_function_pool[20121]: PixelStorei (offset 250) */
-   "ii\0"
-   "glPixelStorei\0"
-   "\0"
-   /* _mesa_function_pool[20139]: VertexAttrib4usvARB (will be remapped) */
->>>>>>> 704e01fc
-   "ip\0"
-   "glVertexAttrib4usv\0"
-   "glVertexAttrib4usvARB\0"
-   "\0"
-<<<<<<< HEAD
-   /* _mesa_function_pool[20106]: LinkProgramARB (will be remapped) */
-=======
-   /* _mesa_function_pool[20184]: LinkProgramARB (will be remapped) */
->>>>>>> 704e01fc
-   "i\0"
-   "glLinkProgram\0"
-   "glLinkProgramARB\0"
-   "\0"
-<<<<<<< HEAD
-   /* _mesa_function_pool[20140]: VertexAttrib2fNV (will be remapped) */
-   "iff\0"
-   "glVertexAttrib2fNV\0"
-   "\0"
-   /* _mesa_function_pool[20164]: ShaderSourceARB (will be remapped) */
-=======
-   /* _mesa_function_pool[20218]: VertexAttrib2fNV (will be remapped) */
-   "iff\0"
-   "glVertexAttrib2fNV\0"
-   "\0"
-   /* _mesa_function_pool[20242]: ShaderSourceARB (will be remapped) */
->>>>>>> 704e01fc
-   "iipp\0"
-   "glShaderSource\0"
-   "glShaderSourceARB\0"
-   "\0"
-<<<<<<< HEAD
-   /* _mesa_function_pool[20203]: FragmentMaterialiSGIX (dynamic) */
-   "iii\0"
-   "glFragmentMaterialiSGIX\0"
-   "\0"
-   /* _mesa_function_pool[20232]: EvalCoord2dv (offset 233) */
-   "p\0"
-   "glEvalCoord2dv\0"
-   "\0"
-   /* _mesa_function_pool[20250]: VertexAttrib3svARB (will be remapped) */
-=======
-   /* _mesa_function_pool[20281]: FragmentMaterialiSGIX (dynamic) */
-   "iii\0"
-   "glFragmentMaterialiSGIX\0"
-   "\0"
-   /* _mesa_function_pool[20310]: EvalCoord2dv (offset 233) */
-   "p\0"
-   "glEvalCoord2dv\0"
-   "\0"
-   /* _mesa_function_pool[20328]: VertexAttrib3svARB (will be remapped) */
->>>>>>> 704e01fc
-   "ip\0"
-   "glVertexAttrib3sv\0"
-   "glVertexAttrib3svARB\0"
-   "\0"
-<<<<<<< HEAD
-   /* _mesa_function_pool[20293]: ColorMaterial (offset 151) */
-   "ii\0"
-   "glColorMaterial\0"
-   "\0"
-   /* _mesa_function_pool[20313]: CompressedTexSubImage3DARB (will be remapped) */
-=======
-   /* _mesa_function_pool[20371]: ColorMaterial (offset 151) */
-   "ii\0"
-   "glColorMaterial\0"
-   "\0"
-   /* _mesa_function_pool[20391]: CompressedTexSubImage3DARB (will be remapped) */
->>>>>>> 704e01fc
-   "iiiiiiiiiip\0"
-   "glCompressedTexSubImage3D\0"
-   "glCompressedTexSubImage3DARB\0"
-   "\0"
-<<<<<<< HEAD
-   /* _mesa_function_pool[20381]: WindowPos2ivMESA (will be remapped) */
-=======
-   /* _mesa_function_pool[20459]: WindowPos2ivMESA (will be remapped) */
->>>>>>> 704e01fc
-   "p\0"
-   "glWindowPos2iv\0"
-   "glWindowPos2ivARB\0"
-   "glWindowPos2ivMESA\0"
-   "\0"
-<<<<<<< HEAD
-   /* _mesa_function_pool[20436]: IsFramebufferEXT (will be remapped) */
-=======
-   /* _mesa_function_pool[20514]: IsFramebufferEXT (will be remapped) */
->>>>>>> 704e01fc
-   "i\0"
-   "glIsFramebuffer\0"
-   "glIsFramebufferEXT\0"
-   "\0"
-<<<<<<< HEAD
-   /* _mesa_function_pool[20474]: Uniform4ivARB (will be remapped) */
-=======
-   /* _mesa_function_pool[20552]: Uniform4ivARB (will be remapped) */
->>>>>>> 704e01fc
-   "iip\0"
-   "glUniform4iv\0"
-   "glUniform4ivARB\0"
-   "\0"
-<<<<<<< HEAD
-   /* _mesa_function_pool[20508]: GetVertexAttribdvARB (will be remapped) */
-=======
-   /* _mesa_function_pool[20586]: GetVertexAttribdvARB (will be remapped) */
->>>>>>> 704e01fc
-   "iip\0"
-   "glGetVertexAttribdv\0"
-   "glGetVertexAttribdvARB\0"
-   "\0"
-<<<<<<< HEAD
-   /* _mesa_function_pool[20556]: TexBumpParameterivATI (will be remapped) */
-   "ip\0"
-   "glTexBumpParameterivATI\0"
-   "\0"
-   /* _mesa_function_pool[20584]: GetSeparableFilter (offset 359) */
-=======
-   /* _mesa_function_pool[20634]: TexBumpParameterivATI (will be remapped) */
-   "ip\0"
-   "glTexBumpParameterivATI\0"
-   "\0"
-   /* _mesa_function_pool[20662]: GetSeparableFilter (offset 359) */
->>>>>>> 704e01fc
-   "iiippp\0"
-   "glGetSeparableFilter\0"
-   "glGetSeparableFilterEXT\0"
-   "\0"
-<<<<<<< HEAD
-   /* _mesa_function_pool[20637]: Binormal3dEXT (dynamic) */
-   "ddd\0"
-   "glBinormal3dEXT\0"
-   "\0"
-   /* _mesa_function_pool[20658]: SpriteParameteriSGIX (dynamic) */
-   "ii\0"
-   "glSpriteParameteriSGIX\0"
-   "\0"
-   /* _mesa_function_pool[20685]: RequestResidentProgramsNV (will be remapped) */
-   "ip\0"
-   "glRequestResidentProgramsNV\0"
-   "\0"
-   /* _mesa_function_pool[20717]: TagSampleBufferSGIX (dynamic) */
-   "\0"
-   "glTagSampleBufferSGIX\0"
-   "\0"
-   /* _mesa_function_pool[20741]: TransformFeedbackVaryingsEXT (will be remapped) */
-=======
-   /* _mesa_function_pool[20715]: Binormal3dEXT (dynamic) */
-   "ddd\0"
-   "glBinormal3dEXT\0"
-   "\0"
-   /* _mesa_function_pool[20736]: SpriteParameteriSGIX (dynamic) */
-   "ii\0"
-   "glSpriteParameteriSGIX\0"
-   "\0"
-   /* _mesa_function_pool[20763]: RequestResidentProgramsNV (will be remapped) */
-   "ip\0"
-   "glRequestResidentProgramsNV\0"
-   "\0"
-   /* _mesa_function_pool[20795]: TagSampleBufferSGIX (dynamic) */
-   "\0"
-   "glTagSampleBufferSGIX\0"
-   "\0"
-   /* _mesa_function_pool[20819]: TransformFeedbackVaryingsEXT (will be remapped) */
->>>>>>> 704e01fc
-   "iipi\0"
-   "glTransformFeedbackVaryingsEXT\0"
-   "glTransformFeedbackVaryings\0"
-   "\0"
-<<<<<<< HEAD
-   /* _mesa_function_pool[20806]: FeedbackBuffer (offset 194) */
-   "iip\0"
-   "glFeedbackBuffer\0"
-   "\0"
-   /* _mesa_function_pool[20828]: RasterPos2iv (offset 67) */
-   "p\0"
-   "glRasterPos2iv\0"
-   "\0"
-   /* _mesa_function_pool[20846]: TexImage1D (offset 182) */
-   "iiiiiiip\0"
-   "glTexImage1D\0"
-   "\0"
-   /* _mesa_function_pool[20869]: ListParameterivSGIX (dynamic) */
-   "iip\0"
-   "glListParameterivSGIX\0"
-   "\0"
-   /* _mesa_function_pool[20896]: MultiDrawElementsEXT (will be remapped) */
-=======
-   /* _mesa_function_pool[20884]: FeedbackBuffer (offset 194) */
-   "iip\0"
-   "glFeedbackBuffer\0"
-   "\0"
-   /* _mesa_function_pool[20906]: RasterPos2iv (offset 67) */
-   "p\0"
-   "glRasterPos2iv\0"
-   "\0"
-   /* _mesa_function_pool[20924]: TexImage1D (offset 182) */
-   "iiiiiiip\0"
-   "glTexImage1D\0"
-   "\0"
-   /* _mesa_function_pool[20947]: ListParameterivSGIX (dynamic) */
-   "iip\0"
-   "glListParameterivSGIX\0"
-   "\0"
-   /* _mesa_function_pool[20974]: MultiDrawElementsEXT (will be remapped) */
->>>>>>> 704e01fc
-   "ipipi\0"
-   "glMultiDrawElements\0"
-   "glMultiDrawElementsEXT\0"
-   "\0"
-<<<<<<< HEAD
-   /* _mesa_function_pool[20946]: Color3s (offset 17) */
-   "iii\0"
-   "glColor3s\0"
-   "\0"
-   /* _mesa_function_pool[20961]: Uniform1ivARB (will be remapped) */
-=======
-   /* _mesa_function_pool[21024]: Color3s (offset 17) */
-   "iii\0"
-   "glColor3s\0"
-   "\0"
-   /* _mesa_function_pool[21039]: Uniform1ivARB (will be remapped) */
->>>>>>> 704e01fc
-   "iip\0"
-   "glUniform1iv\0"
-   "glUniform1ivARB\0"
-   "\0"
-<<<<<<< HEAD
-   /* _mesa_function_pool[20995]: WindowPos2sMESA (will be remapped) */
-=======
-   /* _mesa_function_pool[21073]: WindowPos2sMESA (will be remapped) */
->>>>>>> 704e01fc
-   "ii\0"
-   "glWindowPos2s\0"
-   "glWindowPos2sARB\0"
-   "glWindowPos2sMESA\0"
-   "\0"
-<<<<<<< HEAD
-   /* _mesa_function_pool[21048]: WeightusvARB (dynamic) */
-   "ip\0"
-   "glWeightusvARB\0"
-   "\0"
-   /* _mesa_function_pool[21067]: TexCoordPointer (offset 320) */
-   "iiip\0"
-   "glTexCoordPointer\0"
-   "\0"
-   /* _mesa_function_pool[21091]: FogCoordPointerEXT (will be remapped) */
-=======
-   /* _mesa_function_pool[21126]: WeightusvARB (dynamic) */
-   "ip\0"
-   "glWeightusvARB\0"
-   "\0"
-   /* _mesa_function_pool[21145]: TexCoordPointer (offset 320) */
-   "iiip\0"
-   "glTexCoordPointer\0"
-   "\0"
-   /* _mesa_function_pool[21169]: FogCoordPointerEXT (will be remapped) */
->>>>>>> 704e01fc
-   "iip\0"
-   "glFogCoordPointer\0"
-   "glFogCoordPointerEXT\0"
-   "\0"
-<<<<<<< HEAD
-   /* _mesa_function_pool[21135]: IndexMaterialEXT (dynamic) */
-   "ii\0"
-   "glIndexMaterialEXT\0"
-   "\0"
-   /* _mesa_function_pool[21158]: Color3i (offset 15) */
-   "iii\0"
-   "glColor3i\0"
-   "\0"
-   /* _mesa_function_pool[21173]: FrontFace (offset 157) */
-   "i\0"
-   "glFrontFace\0"
-   "\0"
-   /* _mesa_function_pool[21188]: EvalCoord2d (offset 232) */
-   "dd\0"
-   "glEvalCoord2d\0"
-   "\0"
-   /* _mesa_function_pool[21206]: SecondaryColor3ubvEXT (will be remapped) */
-=======
-   /* _mesa_function_pool[21213]: IndexMaterialEXT (dynamic) */
-   "ii\0"
-   "glIndexMaterialEXT\0"
-   "\0"
-   /* _mesa_function_pool[21236]: Color3i (offset 15) */
-   "iii\0"
-   "glColor3i\0"
-   "\0"
-   /* _mesa_function_pool[21251]: FrontFace (offset 157) */
-   "i\0"
-   "glFrontFace\0"
-   "\0"
-   /* _mesa_function_pool[21266]: EvalCoord2d (offset 232) */
-   "dd\0"
-   "glEvalCoord2d\0"
-   "\0"
-   /* _mesa_function_pool[21284]: SecondaryColor3ubvEXT (will be remapped) */
->>>>>>> 704e01fc
-   "p\0"
-   "glSecondaryColor3ubv\0"
-   "glSecondaryColor3ubvEXT\0"
-   "\0"
-<<<<<<< HEAD
-   /* _mesa_function_pool[21254]: EvalCoord2f (offset 234) */
-   "ff\0"
-   "glEvalCoord2f\0"
-   "\0"
-   /* _mesa_function_pool[21272]: VertexAttrib4dvARB (will be remapped) */
-=======
-   /* _mesa_function_pool[21332]: EvalCoord2f (offset 234) */
-   "ff\0"
-   "glEvalCoord2f\0"
-   "\0"
-   /* _mesa_function_pool[21350]: VertexAttrib4dvARB (will be remapped) */
->>>>>>> 704e01fc
-   "ip\0"
-   "glVertexAttrib4dv\0"
-   "glVertexAttrib4dvARB\0"
-   "\0"
-<<<<<<< HEAD
-   /* _mesa_function_pool[21315]: BindAttribLocationARB (will be remapped) */
-=======
-   /* _mesa_function_pool[21393]: BindAttribLocationARB (will be remapped) */
->>>>>>> 704e01fc
-   "iip\0"
-   "glBindAttribLocation\0"
-   "glBindAttribLocationARB\0"
-   "\0"
-<<<<<<< HEAD
-   /* _mesa_function_pool[21365]: Color3b (offset 9) */
-   "iii\0"
-   "glColor3b\0"
-   "\0"
-   /* _mesa_function_pool[21380]: MultiTexCoord2dARB (offset 384) */
-=======
-   /* _mesa_function_pool[21443]: Color3b (offset 9) */
-   "iii\0"
-   "glColor3b\0"
-   "\0"
-   /* _mesa_function_pool[21458]: MultiTexCoord2dARB (offset 384) */
->>>>>>> 704e01fc
-   "idd\0"
-   "glMultiTexCoord2d\0"
-   "glMultiTexCoord2dARB\0"
-   "\0"
-<<<<<<< HEAD
-   /* _mesa_function_pool[21424]: ExecuteProgramNV (will be remapped) */
-   "iip\0"
-   "glExecuteProgramNV\0"
-   "\0"
-   /* _mesa_function_pool[21448]: Color3f (offset 13) */
-   "fff\0"
-   "glColor3f\0"
-   "\0"
-   /* _mesa_function_pool[21463]: LightEnviSGIX (dynamic) */
-   "ii\0"
-   "glLightEnviSGIX\0"
-   "\0"
-   /* _mesa_function_pool[21483]: Color3d (offset 11) */
-   "ddd\0"
-   "glColor3d\0"
-   "\0"
-   /* _mesa_function_pool[21498]: Normal3dv (offset 55) */
-   "p\0"
-   "glNormal3dv\0"
-   "\0"
-   /* _mesa_function_pool[21513]: Lightf (offset 159) */
-   "iif\0"
-   "glLightf\0"
-   "\0"
-   /* _mesa_function_pool[21527]: ReplacementCodeuiSUN (dynamic) */
-   "i\0"
-   "glReplacementCodeuiSUN\0"
-   "\0"
-   /* _mesa_function_pool[21553]: MatrixMode (offset 293) */
-   "i\0"
-   "glMatrixMode\0"
-   "\0"
-   /* _mesa_function_pool[21569]: GetPixelMapusv (offset 273) */
-   "ip\0"
-   "glGetPixelMapusv\0"
-   "\0"
-   /* _mesa_function_pool[21590]: Lighti (offset 161) */
-   "iii\0"
-   "glLighti\0"
-   "\0"
-   /* _mesa_function_pool[21604]: VertexAttribPointerNV (will be remapped) */
-   "iiiip\0"
-   "glVertexAttribPointerNV\0"
-   "\0"
-   /* _mesa_function_pool[21635]: ClearDepthf (will be remapped) */
-   "f\0"
-   "glClearDepthf\0"
-   "\0"
-   /* _mesa_function_pool[21652]: GetBooleanIndexedvEXT (will be remapped) */
-=======
-   /* _mesa_function_pool[21502]: ExecuteProgramNV (will be remapped) */
-   "iip\0"
-   "glExecuteProgramNV\0"
-   "\0"
-   /* _mesa_function_pool[21526]: Color3f (offset 13) */
-   "fff\0"
-   "glColor3f\0"
-   "\0"
-   /* _mesa_function_pool[21541]: LightEnviSGIX (dynamic) */
-   "ii\0"
-   "glLightEnviSGIX\0"
-   "\0"
-   /* _mesa_function_pool[21561]: Color3d (offset 11) */
-   "ddd\0"
-   "glColor3d\0"
-   "\0"
-   /* _mesa_function_pool[21576]: Normal3dv (offset 55) */
-   "p\0"
-   "glNormal3dv\0"
-   "\0"
-   /* _mesa_function_pool[21591]: Lightf (offset 159) */
-   "iif\0"
-   "glLightf\0"
-   "\0"
-   /* _mesa_function_pool[21605]: ReplacementCodeuiSUN (dynamic) */
-   "i\0"
-   "glReplacementCodeuiSUN\0"
-   "\0"
-   /* _mesa_function_pool[21631]: MatrixMode (offset 293) */
-   "i\0"
-   "glMatrixMode\0"
-   "\0"
-   /* _mesa_function_pool[21647]: GetPixelMapusv (offset 273) */
-   "ip\0"
-   "glGetPixelMapusv\0"
-   "\0"
-   /* _mesa_function_pool[21668]: Lighti (offset 161) */
-   "iii\0"
-   "glLighti\0"
-   "\0"
-   /* _mesa_function_pool[21682]: VertexAttribPointerNV (will be remapped) */
-   "iiiip\0"
-   "glVertexAttribPointerNV\0"
-   "\0"
-   /* _mesa_function_pool[21713]: ClearDepthf (will be remapped) */
-   "f\0"
-   "glClearDepthf\0"
-   "\0"
-   /* _mesa_function_pool[21730]: GetBooleanIndexedvEXT (will be remapped) */
->>>>>>> 704e01fc
-   "iip\0"
-   "glGetBooleanIndexedvEXT\0"
-   "glGetBooleani_v\0"
-   "\0"
-<<<<<<< HEAD
-   /* _mesa_function_pool[21697]: GetFramebufferAttachmentParameterivEXT (will be remapped) */
-=======
-   /* _mesa_function_pool[21775]: GetFramebufferAttachmentParameterivEXT (will be remapped) */
->>>>>>> 704e01fc
-   "iiip\0"
-   "glGetFramebufferAttachmentParameteriv\0"
-   "glGetFramebufferAttachmentParameterivEXT\0"
-   "\0"
-<<<<<<< HEAD
-   /* _mesa_function_pool[21782]: PixelTransformParameterfEXT (dynamic) */
-   "iif\0"
-   "glPixelTransformParameterfEXT\0"
-   "\0"
-   /* _mesa_function_pool[21817]: MultiTexCoord4dvARB (offset 401) */
-=======
-   /* _mesa_function_pool[21860]: PixelTransformParameterfEXT (dynamic) */
-   "iif\0"
-   "glPixelTransformParameterfEXT\0"
-   "\0"
-   /* _mesa_function_pool[21895]: MultiTexCoord4dvARB (offset 401) */
->>>>>>> 704e01fc
-   "ip\0"
-   "glMultiTexCoord4dv\0"
-   "glMultiTexCoord4dvARB\0"
-   "\0"
-<<<<<<< HEAD
-   /* _mesa_function_pool[21862]: PixelTransformParameteriEXT (dynamic) */
-   "iii\0"
-   "glPixelTransformParameteriEXT\0"
-   "\0"
-   /* _mesa_function_pool[21897]: GetDoublev (offset 260) */
-   "ip\0"
-   "glGetDoublev\0"
-   "\0"
-   /* _mesa_function_pool[21914]: MultMatrixd (offset 295) */
-   "p\0"
-   "glMultMatrixd\0"
-   "\0"
-   /* _mesa_function_pool[21931]: MultMatrixf (offset 294) */
-   "p\0"
-   "glMultMatrixf\0"
-   "\0"
-   /* _mesa_function_pool[21948]: VertexAttribI4bvEXT (will be remapped) */
-=======
-   /* _mesa_function_pool[21940]: PixelTransformParameteriEXT (dynamic) */
-   "iii\0"
-   "glPixelTransformParameteriEXT\0"
-   "\0"
-   /* _mesa_function_pool[21975]: GetDoublev (offset 260) */
-   "ip\0"
-   "glGetDoublev\0"
-   "\0"
-   /* _mesa_function_pool[21992]: MultMatrixd (offset 295) */
-   "p\0"
-   "glMultMatrixd\0"
-   "\0"
-   /* _mesa_function_pool[22009]: MultMatrixf (offset 294) */
-   "p\0"
-   "glMultMatrixf\0"
-   "\0"
-   /* _mesa_function_pool[22026]: VertexAttribI4bvEXT (will be remapped) */
->>>>>>> 704e01fc
-   "ip\0"
-   "glVertexAttribI4bvEXT\0"
-   "glVertexAttribI4bv\0"
-   "\0"
-<<<<<<< HEAD
-   /* _mesa_function_pool[21993]: TexCoord2fColor4ubVertex3fSUN (dynamic) */
-   "ffiiiifff\0"
-   "glTexCoord2fColor4ubVertex3fSUN\0"
-   "\0"
-   /* _mesa_function_pool[22036]: Uniform1iARB (will be remapped) */
-=======
-   /* _mesa_function_pool[22071]: TexCoord2fColor4ubVertex3fSUN (dynamic) */
-   "ffiiiifff\0"
-   "glTexCoord2fColor4ubVertex3fSUN\0"
-   "\0"
-   /* _mesa_function_pool[22114]: Uniform1iARB (will be remapped) */
->>>>>>> 704e01fc
-   "ii\0"
-   "glUniform1i\0"
-   "glUniform1iARB\0"
-   "\0"
-<<<<<<< HEAD
-   /* _mesa_function_pool[22067]: VertexAttribPointerARB (will be remapped) */
-=======
-   /* _mesa_function_pool[22145]: VertexAttribPointerARB (will be remapped) */
->>>>>>> 704e01fc
-   "iiiiip\0"
-   "glVertexAttribPointer\0"
-   "glVertexAttribPointerARB\0"
-   "\0"
-<<<<<<< HEAD
-   /* _mesa_function_pool[22122]: VertexAttrib3sNV (will be remapped) */
-   "iiii\0"
-   "glVertexAttrib3sNV\0"
-   "\0"
-   /* _mesa_function_pool[22147]: SharpenTexFuncSGIS (dynamic) */
-   "iip\0"
-   "glSharpenTexFuncSGIS\0"
-   "\0"
-   /* _mesa_function_pool[22173]: MultiTexCoord4fvARB (offset 403) */
-=======
-   /* _mesa_function_pool[22200]: VertexAttrib3sNV (will be remapped) */
-   "iiii\0"
-   "glVertexAttrib3sNV\0"
-   "\0"
-   /* _mesa_function_pool[22225]: SharpenTexFuncSGIS (dynamic) */
-   "iip\0"
-   "glSharpenTexFuncSGIS\0"
-   "\0"
-   /* _mesa_function_pool[22251]: MultiTexCoord4fvARB (offset 403) */
->>>>>>> 704e01fc
-   "ip\0"
-   "glMultiTexCoord4fv\0"
-   "glMultiTexCoord4fvARB\0"
-   "\0"
-<<<<<<< HEAD
-   /* _mesa_function_pool[22218]: Uniform2uiEXT (will be remapped) */
-=======
-   /* _mesa_function_pool[22296]: Uniform2uiEXT (will be remapped) */
->>>>>>> 704e01fc
-   "iii\0"
-   "glUniform2uiEXT\0"
-   "glUniform2ui\0"
-   "\0"
-<<<<<<< HEAD
-   /* _mesa_function_pool[22252]: UniformMatrix2x3fv (will be remapped) */
-   "iiip\0"
-   "glUniformMatrix2x3fv\0"
-   "\0"
-   /* _mesa_function_pool[22279]: TrackMatrixNV (will be remapped) */
-   "iiii\0"
-   "glTrackMatrixNV\0"
-   "\0"
-   /* _mesa_function_pool[22301]: CombinerParameteriNV (will be remapped) */
-   "ii\0"
-   "glCombinerParameteriNV\0"
-   "\0"
-   /* _mesa_function_pool[22328]: DeleteAsyncMarkersSGIX (dynamic) */
-   "ii\0"
-   "glDeleteAsyncMarkersSGIX\0"
-   "\0"
-   /* _mesa_function_pool[22357]: ReplacementCodeusSUN (dynamic) */
-   "i\0"
-   "glReplacementCodeusSUN\0"
-   "\0"
-   /* _mesa_function_pool[22383]: IsAsyncMarkerSGIX (dynamic) */
-   "i\0"
-   "glIsAsyncMarkerSGIX\0"
-   "\0"
-   /* _mesa_function_pool[22406]: FrameZoomSGIX (dynamic) */
-   "i\0"
-   "glFrameZoomSGIX\0"
-   "\0"
-   /* _mesa_function_pool[22425]: Normal3fVertex3fvSUN (dynamic) */
-   "pp\0"
-   "glNormal3fVertex3fvSUN\0"
-   "\0"
-   /* _mesa_function_pool[22452]: RasterPos4sv (offset 85) */
-   "p\0"
-   "glRasterPos4sv\0"
-   "\0"
-   /* _mesa_function_pool[22470]: VertexAttrib4NsvARB (will be remapped) */
-=======
-   /* _mesa_function_pool[22330]: UniformMatrix2x3fv (will be remapped) */
-   "iiip\0"
-   "glUniformMatrix2x3fv\0"
-   "\0"
-   /* _mesa_function_pool[22357]: TrackMatrixNV (will be remapped) */
-   "iiii\0"
-   "glTrackMatrixNV\0"
-   "\0"
-   /* _mesa_function_pool[22379]: CombinerParameteriNV (will be remapped) */
-   "ii\0"
-   "glCombinerParameteriNV\0"
-   "\0"
-   /* _mesa_function_pool[22406]: DeleteAsyncMarkersSGIX (dynamic) */
-   "ii\0"
-   "glDeleteAsyncMarkersSGIX\0"
-   "\0"
-   /* _mesa_function_pool[22435]: ReplacementCodeusSUN (dynamic) */
-   "i\0"
-   "glReplacementCodeusSUN\0"
-   "\0"
-   /* _mesa_function_pool[22461]: IsAsyncMarkerSGIX (dynamic) */
-   "i\0"
-   "glIsAsyncMarkerSGIX\0"
-   "\0"
-   /* _mesa_function_pool[22484]: FrameZoomSGIX (dynamic) */
-   "i\0"
-   "glFrameZoomSGIX\0"
-   "\0"
-   /* _mesa_function_pool[22503]: Normal3fVertex3fvSUN (dynamic) */
-   "pp\0"
-   "glNormal3fVertex3fvSUN\0"
-   "\0"
-   /* _mesa_function_pool[22530]: RasterPos4sv (offset 85) */
-   "p\0"
-   "glRasterPos4sv\0"
-   "\0"
-   /* _mesa_function_pool[22548]: VertexAttrib4NsvARB (will be remapped) */
->>>>>>> 704e01fc
-   "ip\0"
-   "glVertexAttrib4Nsv\0"
-   "glVertexAttrib4NsvARB\0"
-   "\0"
-<<<<<<< HEAD
-   /* _mesa_function_pool[22515]: VertexAttrib3fvARB (will be remapped) */
-=======
-   /* _mesa_function_pool[22593]: VertexAttrib3fvARB (will be remapped) */
->>>>>>> 704e01fc
-   "ip\0"
-   "glVertexAttrib3fv\0"
-   "glVertexAttrib3fvARB\0"
-   "\0"
-<<<<<<< HEAD
-   /* _mesa_function_pool[22558]: ClearColor (offset 206) */
-   "ffff\0"
-   "glClearColor\0"
-   "\0"
-   /* _mesa_function_pool[22577]: GetSynciv (will be remapped) */
-   "iiipp\0"
-   "glGetSynciv\0"
-   "\0"
-   /* _mesa_function_pool[22596]: ClearColorIiEXT (will be remapped) */
-   "iiii\0"
-   "glClearColorIiEXT\0"
-   "\0"
-   /* _mesa_function_pool[22620]: DeleteFramebuffersEXT (will be remapped) */
-=======
-   /* _mesa_function_pool[22636]: ClearColor (offset 206) */
-   "ffff\0"
-   "glClearColor\0"
-   "\0"
-   /* _mesa_function_pool[22655]: GetSynciv (will be remapped) */
-   "iiipp\0"
-   "glGetSynciv\0"
-   "\0"
-   /* _mesa_function_pool[22674]: ClearColorIiEXT (will be remapped) */
-   "iiii\0"
-   "glClearColorIiEXT\0"
-   "\0"
-   /* _mesa_function_pool[22698]: DeleteFramebuffersEXT (will be remapped) */
->>>>>>> 704e01fc
-   "ip\0"
-   "glDeleteFramebuffers\0"
-   "glDeleteFramebuffersEXT\0"
-   "\0"
-<<<<<<< HEAD
-   /* _mesa_function_pool[22669]: GlobalAlphaFactorsSUN (dynamic) */
-   "i\0"
-   "glGlobalAlphaFactorsSUN\0"
-   "\0"
-   /* _mesa_function_pool[22696]: IsEnabledIndexedEXT (will be remapped) */
-=======
-   /* _mesa_function_pool[22747]: GlobalAlphaFactorsSUN (dynamic) */
-   "i\0"
-   "glGlobalAlphaFactorsSUN\0"
-   "\0"
-   /* _mesa_function_pool[22774]: IsEnabledIndexedEXT (will be remapped) */
->>>>>>> 704e01fc
-   "ii\0"
-   "glIsEnabledIndexedEXT\0"
-   "glIsEnabledi\0"
-   "\0"
-<<<<<<< HEAD
-   /* _mesa_function_pool[22735]: TexEnviv (offset 187) */
-   "iip\0"
-   "glTexEnviv\0"
-   "\0"
-   /* _mesa_function_pool[22751]: TexSubImage3D (offset 372) */
-=======
-   /* _mesa_function_pool[22813]: TexEnviv (offset 187) */
-   "iip\0"
-   "glTexEnviv\0"
-   "\0"
-   /* _mesa_function_pool[22829]: TexSubImage3D (offset 372) */
->>>>>>> 704e01fc
-   "iiiiiiiiiip\0"
-   "glTexSubImage3D\0"
-   "glTexSubImage3DEXT\0"
-   "\0"
-<<<<<<< HEAD
-   /* _mesa_function_pool[22799]: Tangent3fEXT (dynamic) */
-   "fff\0"
-   "glTangent3fEXT\0"
-   "\0"
-   /* _mesa_function_pool[22819]: SecondaryColor3uivEXT (will be remapped) */
-=======
-   /* _mesa_function_pool[22877]: Tangent3fEXT (dynamic) */
-   "fff\0"
-   "glTangent3fEXT\0"
-   "\0"
-   /* _mesa_function_pool[22897]: SecondaryColor3uivEXT (will be remapped) */
->>>>>>> 704e01fc
-   "p\0"
-   "glSecondaryColor3uiv\0"
-   "glSecondaryColor3uivEXT\0"
-   "\0"
-<<<<<<< HEAD
-   /* _mesa_function_pool[22867]: MatrixIndexubvARB (dynamic) */
-   "ip\0"
-   "glMatrixIndexubvARB\0"
-   "\0"
-   /* _mesa_function_pool[22891]: Color4fNormal3fVertex3fSUN (dynamic) */
-   "ffffffffff\0"
-   "glColor4fNormal3fVertex3fSUN\0"
-   "\0"
-   /* _mesa_function_pool[22932]: PixelTexGenParameterfSGIS (will be remapped) */
-   "if\0"
-   "glPixelTexGenParameterfSGIS\0"
-   "\0"
-   /* _mesa_function_pool[22964]: CreateShader (will be remapped) */
-   "i\0"
-   "glCreateShader\0"
-   "\0"
-   /* _mesa_function_pool[22982]: GetColorTableParameterfv (offset 344) */
-=======
-   /* _mesa_function_pool[22945]: MatrixIndexubvARB (dynamic) */
-   "ip\0"
-   "glMatrixIndexubvARB\0"
-   "\0"
-   /* _mesa_function_pool[22969]: Color4fNormal3fVertex3fSUN (dynamic) */
-   "ffffffffff\0"
-   "glColor4fNormal3fVertex3fSUN\0"
-   "\0"
-   /* _mesa_function_pool[23010]: PixelTexGenParameterfSGIS (will be remapped) */
-   "if\0"
-   "glPixelTexGenParameterfSGIS\0"
-   "\0"
-   /* _mesa_function_pool[23042]: CreateShader (will be remapped) */
-   "i\0"
-   "glCreateShader\0"
-   "\0"
-   /* _mesa_function_pool[23060]: GetColorTableParameterfv (offset 344) */
->>>>>>> 704e01fc
-   "iip\0"
-   "glGetColorTableParameterfv\0"
-   "glGetColorTableParameterfvSGI\0"
-   "glGetColorTableParameterfvEXT\0"
-   "\0"
-<<<<<<< HEAD
-   /* _mesa_function_pool[23074]: FragmentLightModelfvSGIX (dynamic) */
-   "ip\0"
-   "glFragmentLightModelfvSGIX\0"
-   "\0"
-   /* _mesa_function_pool[23105]: Bitmap (offset 8) */
-   "iiffffp\0"
-   "glBitmap\0"
-   "\0"
-   /* _mesa_function_pool[23123]: MultiTexCoord3fARB (offset 394) */
-=======
-   /* _mesa_function_pool[23152]: FragmentLightModelfvSGIX (dynamic) */
-   "ip\0"
-   "glFragmentLightModelfvSGIX\0"
-   "\0"
-   /* _mesa_function_pool[23183]: Bitmap (offset 8) */
-   "iiffffp\0"
-   "glBitmap\0"
-   "\0"
-   /* _mesa_function_pool[23201]: MultiTexCoord3fARB (offset 394) */
->>>>>>> 704e01fc
-   "ifff\0"
-   "glMultiTexCoord3f\0"
-   "glMultiTexCoord3fARB\0"
-   "\0"
-<<<<<<< HEAD
-   /* _mesa_function_pool[23168]: GetTexLevelParameterfv (offset 284) */
-   "iiip\0"
-   "glGetTexLevelParameterfv\0"
-   "\0"
-   /* _mesa_function_pool[23199]: GetPixelTexGenParameterfvSGIS (will be remapped) */
-   "ip\0"
-   "glGetPixelTexGenParameterfvSGIS\0"
-   "\0"
-   /* _mesa_function_pool[23235]: GenFramebuffersEXT (will be remapped) */
-=======
-   /* _mesa_function_pool[23246]: GetTexLevelParameterfv (offset 284) */
-   "iiip\0"
-   "glGetTexLevelParameterfv\0"
-   "\0"
-   /* _mesa_function_pool[23277]: GetPixelTexGenParameterfvSGIS (will be remapped) */
-   "ip\0"
-   "glGetPixelTexGenParameterfvSGIS\0"
-   "\0"
-   /* _mesa_function_pool[23313]: GenFramebuffersEXT (will be remapped) */
->>>>>>> 704e01fc
-   "ip\0"
-   "glGenFramebuffers\0"
-   "glGenFramebuffersEXT\0"
-   "\0"
-<<<<<<< HEAD
-   /* _mesa_function_pool[23278]: VertexAttribDivisor (will be remapped) */
-   "ii\0"
-   "glVertexAttribDivisor\0"
-   "\0"
-   /* _mesa_function_pool[23304]: GetProgramParameterdvNV (will be remapped) */
-   "iiip\0"
-   "glGetProgramParameterdvNV\0"
-   "\0"
-   /* _mesa_function_pool[23336]: Vertex2sv (offset 133) */
-   "p\0"
-   "glVertex2sv\0"
-   "\0"
-   /* _mesa_function_pool[23351]: GetIntegerv (offset 263) */
-   "ip\0"
-   "glGetIntegerv\0"
-   "\0"
-   /* _mesa_function_pool[23369]: IsVertexArrayAPPLE (will be remapped) */
-=======
-   /* _mesa_function_pool[23356]: VertexAttribDivisor (will be remapped) */
-   "ii\0"
-   "glVertexAttribDivisor\0"
-   "\0"
-   /* _mesa_function_pool[23382]: GetProgramParameterdvNV (will be remapped) */
-   "iiip\0"
-   "glGetProgramParameterdvNV\0"
-   "\0"
-   /* _mesa_function_pool[23414]: Vertex2sv (offset 133) */
-   "p\0"
-   "glVertex2sv\0"
-   "\0"
-   /* _mesa_function_pool[23429]: GetIntegerv (offset 263) */
-   "ip\0"
-   "glGetIntegerv\0"
-   "\0"
-   /* _mesa_function_pool[23447]: IsVertexArrayAPPLE (will be remapped) */
->>>>>>> 704e01fc
-   "i\0"
-   "glIsVertexArray\0"
-   "glIsVertexArrayAPPLE\0"
-   "\0"
-<<<<<<< HEAD
-   /* _mesa_function_pool[23409]: FragmentLightfvSGIX (dynamic) */
-   "iip\0"
-   "glFragmentLightfvSGIX\0"
-   "\0"
-   /* _mesa_function_pool[23436]: VertexAttribDivisorARB (will be remapped) */
-   "ii\0"
-   "glVertexAttribDivisorARB\0"
-   "\0"
-   /* _mesa_function_pool[23465]: DetachShader (will be remapped) */
-   "ii\0"
-   "glDetachShader\0"
-   "\0"
-   /* _mesa_function_pool[23484]: VertexAttrib4NubARB (will be remapped) */
-=======
-   /* _mesa_function_pool[23487]: FragmentLightfvSGIX (dynamic) */
-   "iip\0"
-   "glFragmentLightfvSGIX\0"
-   "\0"
-   /* _mesa_function_pool[23514]: VertexAttribDivisorARB (will be remapped) */
-   "ii\0"
-   "glVertexAttribDivisorARB\0"
-   "\0"
-   /* _mesa_function_pool[23543]: DetachShader (will be remapped) */
-   "ii\0"
-   "glDetachShader\0"
-   "\0"
-   /* _mesa_function_pool[23562]: VertexAttrib4NubARB (will be remapped) */
->>>>>>> 704e01fc
-   "iiiii\0"
-   "glVertexAttrib4Nub\0"
-   "glVertexAttrib4NubARB\0"
-   "\0"
-<<<<<<< HEAD
-   /* _mesa_function_pool[23532]: GetProgramEnvParameterfvARB (will be remapped) */
-   "iip\0"
-   "glGetProgramEnvParameterfvARB\0"
-   "\0"
-   /* _mesa_function_pool[23567]: GetTrackMatrixivNV (will be remapped) */
-   "iiip\0"
-   "glGetTrackMatrixivNV\0"
-   "\0"
-   /* _mesa_function_pool[23594]: VertexAttrib3svNV (will be remapped) */
-   "ip\0"
-   "glVertexAttrib3svNV\0"
-   "\0"
-   /* _mesa_function_pool[23618]: Uniform4fvARB (will be remapped) */
-=======
-   /* _mesa_function_pool[23610]: GetProgramEnvParameterfvARB (will be remapped) */
-   "iip\0"
-   "glGetProgramEnvParameterfvARB\0"
-   "\0"
-   /* _mesa_function_pool[23645]: GetTrackMatrixivNV (will be remapped) */
-   "iiip\0"
-   "glGetTrackMatrixivNV\0"
-   "\0"
-   /* _mesa_function_pool[23672]: VertexAttrib3svNV (will be remapped) */
-   "ip\0"
-   "glVertexAttrib3svNV\0"
-   "\0"
-   /* _mesa_function_pool[23696]: Uniform4fvARB (will be remapped) */
->>>>>>> 704e01fc
-   "iip\0"
-   "glUniform4fv\0"
-   "glUniform4fvARB\0"
-   "\0"
-<<<<<<< HEAD
-   /* _mesa_function_pool[23652]: MultTransposeMatrixfARB (will be remapped) */
-=======
-   /* _mesa_function_pool[23730]: MultTransposeMatrixfARB (will be remapped) */
->>>>>>> 704e01fc
-   "p\0"
-   "glMultTransposeMatrixf\0"
-   "glMultTransposeMatrixfARB\0"
-   "\0"
-<<<<<<< HEAD
-   /* _mesa_function_pool[23704]: GetTexEnviv (offset 277) */
-   "iip\0"
-   "glGetTexEnviv\0"
-   "\0"
-   /* _mesa_function_pool[23723]: ColorFragmentOp1ATI (will be remapped) */
-   "iiiiiii\0"
-   "glColorFragmentOp1ATI\0"
-   "\0"
-   /* _mesa_function_pool[23754]: GetUniformfvARB (will be remapped) */
-=======
-   /* _mesa_function_pool[23782]: GetTexEnviv (offset 277) */
-   "iip\0"
-   "glGetTexEnviv\0"
-   "\0"
-   /* _mesa_function_pool[23801]: ColorFragmentOp1ATI (will be remapped) */
-   "iiiiiii\0"
-   "glColorFragmentOp1ATI\0"
-   "\0"
-   /* _mesa_function_pool[23832]: GetUniformfvARB (will be remapped) */
->>>>>>> 704e01fc
-   "iip\0"
-   "glGetUniformfv\0"
-   "glGetUniformfvARB\0"
-   "\0"
-<<<<<<< HEAD
-   /* _mesa_function_pool[23792]: EGLImageTargetRenderbufferStorageOES (will be remapped) */
-   "ip\0"
-   "glEGLImageTargetRenderbufferStorageOES\0"
-   "\0"
-   /* _mesa_function_pool[23835]: VertexAttribI2ivEXT (will be remapped) */
-=======
-   /* _mesa_function_pool[23870]: EGLImageTargetRenderbufferStorageOES (will be remapped) */
-   "ip\0"
-   "glEGLImageTargetRenderbufferStorageOES\0"
-   "\0"
-   /* _mesa_function_pool[23913]: VertexAttribI2ivEXT (will be remapped) */
->>>>>>> 704e01fc
-   "ip\0"
-   "glVertexAttribI2ivEXT\0"
-   "glVertexAttribI2iv\0"
-   "\0"
-<<<<<<< HEAD
-   /* _mesa_function_pool[23880]: PopClientAttrib (offset 334) */
-   "\0"
-   "glPopClientAttrib\0"
-   "\0"
-   /* _mesa_function_pool[23900]: ReplacementCodeuiTexCoord2fColor4fNormal3fVertex3fSUN (dynamic) */
-   "iffffffffffff\0"
-   "glReplacementCodeuiTexCoord2fColor4fNormal3fVertex3fSUN\0"
-   "\0"
-   /* _mesa_function_pool[23971]: DetachObjectARB (will be remapped) */
-   "ii\0"
-   "glDetachObjectARB\0"
-   "\0"
-   /* _mesa_function_pool[23993]: VertexBlendARB (dynamic) */
-   "i\0"
-   "glVertexBlendARB\0"
-   "\0"
-   /* _mesa_function_pool[24013]: WindowPos3iMESA (will be remapped) */
-=======
-   /* _mesa_function_pool[23958]: PopClientAttrib (offset 334) */
-   "\0"
-   "glPopClientAttrib\0"
-   "\0"
-   /* _mesa_function_pool[23978]: ReplacementCodeuiTexCoord2fColor4fNormal3fVertex3fSUN (dynamic) */
-   "iffffffffffff\0"
-   "glReplacementCodeuiTexCoord2fColor4fNormal3fVertex3fSUN\0"
-   "\0"
-   /* _mesa_function_pool[24049]: DetachObjectARB (will be remapped) */
-   "ii\0"
-   "glDetachObjectARB\0"
-   "\0"
-   /* _mesa_function_pool[24071]: VertexBlendARB (dynamic) */
-   "i\0"
-   "glVertexBlendARB\0"
-   "\0"
-   /* _mesa_function_pool[24091]: WindowPos3iMESA (will be remapped) */
->>>>>>> 704e01fc
-   "iii\0"
-   "glWindowPos3i\0"
-   "glWindowPos3iARB\0"
-   "glWindowPos3iMESA\0"
-   "\0"
-<<<<<<< HEAD
-   /* _mesa_function_pool[24067]: SeparableFilter2D (offset 360) */
-=======
-   /* _mesa_function_pool[24145]: SeparableFilter2D (offset 360) */
->>>>>>> 704e01fc
-   "iiiiiipp\0"
-   "glSeparableFilter2D\0"
-   "glSeparableFilter2DEXT\0"
-   "\0"
-<<<<<<< HEAD
-   /* _mesa_function_pool[24120]: ProgramParameteriARB (will be remapped) */
-   "iii\0"
-   "glProgramParameteriARB\0"
-   "\0"
-   /* _mesa_function_pool[24148]: Map1d (offset 220) */
-   "iddiip\0"
-   "glMap1d\0"
-   "\0"
-   /* _mesa_function_pool[24164]: Map1f (offset 221) */
-   "iffiip\0"
-   "glMap1f\0"
-   "\0"
-   /* _mesa_function_pool[24180]: CompressedTexImage2DARB (will be remapped) */
-=======
-   /* _mesa_function_pool[24198]: ProgramParameteriARB (will be remapped) */
-   "iii\0"
-   "glProgramParameteriARB\0"
-   "\0"
-   /* _mesa_function_pool[24226]: Map1d (offset 220) */
-   "iddiip\0"
-   "glMap1d\0"
-   "\0"
-   /* _mesa_function_pool[24242]: Map1f (offset 221) */
-   "iffiip\0"
-   "glMap1f\0"
-   "\0"
-   /* _mesa_function_pool[24258]: CompressedTexImage2DARB (will be remapped) */
->>>>>>> 704e01fc
-   "iiiiiiip\0"
-   "glCompressedTexImage2D\0"
-   "glCompressedTexImage2DARB\0"
-   "\0"
-<<<<<<< HEAD
-   /* _mesa_function_pool[24239]: ArrayElement (offset 306) */
-=======
-   /* _mesa_function_pool[24317]: ArrayElement (offset 306) */
->>>>>>> 704e01fc
-   "i\0"
-   "glArrayElement\0"
-   "glArrayElementEXT\0"
-   "\0"
-<<<<<<< HEAD
-   /* _mesa_function_pool[24275]: TexImage2D (offset 183) */
-   "iiiiiiiip\0"
-   "glTexImage2D\0"
-   "\0"
-   /* _mesa_function_pool[24299]: DepthBoundsEXT (will be remapped) */
-   "dd\0"
-   "glDepthBoundsEXT\0"
-   "\0"
-   /* _mesa_function_pool[24320]: ProgramParameters4fvNV (will be remapped) */
-   "iiip\0"
-   "glProgramParameters4fvNV\0"
-   "\0"
-   /* _mesa_function_pool[24351]: DeformationMap3fSGIX (dynamic) */
-   "iffiiffiiffiip\0"
-   "glDeformationMap3fSGIX\0"
-   "\0"
-   /* _mesa_function_pool[24390]: GetProgramivNV (will be remapped) */
-   "iip\0"
-   "glGetProgramivNV\0"
-   "\0"
-   /* _mesa_function_pool[24412]: GetFragDataLocationEXT (will be remapped) */
-=======
-   /* _mesa_function_pool[24353]: TexImage2D (offset 183) */
-   "iiiiiiiip\0"
-   "glTexImage2D\0"
-   "\0"
-   /* _mesa_function_pool[24377]: DepthBoundsEXT (will be remapped) */
-   "dd\0"
-   "glDepthBoundsEXT\0"
-   "\0"
-   /* _mesa_function_pool[24398]: ProgramParameters4fvNV (will be remapped) */
-   "iiip\0"
-   "glProgramParameters4fvNV\0"
-   "\0"
-   /* _mesa_function_pool[24429]: DeformationMap3fSGIX (dynamic) */
-   "iffiiffiiffiip\0"
-   "glDeformationMap3fSGIX\0"
-   "\0"
-   /* _mesa_function_pool[24468]: GetProgramivNV (will be remapped) */
-   "iip\0"
-   "glGetProgramivNV\0"
-   "\0"
-   /* _mesa_function_pool[24490]: GetFragDataLocationEXT (will be remapped) */
->>>>>>> 704e01fc
-   "ip\0"
-   "glGetFragDataLocationEXT\0"
-   "glGetFragDataLocation\0"
-   "\0"
-<<<<<<< HEAD
-   /* _mesa_function_pool[24463]: GetMinmaxParameteriv (offset 366) */
-=======
-   /* _mesa_function_pool[24541]: GetMinmaxParameteriv (offset 366) */
->>>>>>> 704e01fc
-   "iip\0"
-   "glGetMinmaxParameteriv\0"
-   "glGetMinmaxParameterivEXT\0"
-   "\0"
-<<<<<<< HEAD
-   /* _mesa_function_pool[24517]: PixelTransferf (offset 247) */
-   "if\0"
-   "glPixelTransferf\0"
-   "\0"
-   /* _mesa_function_pool[24538]: CopyTexImage1D (offset 323) */
-=======
-   /* _mesa_function_pool[24595]: PixelTransferf (offset 247) */
-   "if\0"
-   "glPixelTransferf\0"
-   "\0"
-   /* _mesa_function_pool[24616]: CopyTexImage1D (offset 323) */
->>>>>>> 704e01fc
-   "iiiiiii\0"
-   "glCopyTexImage1D\0"
-   "glCopyTexImage1DEXT\0"
-   "\0"
-<<<<<<< HEAD
-   /* _mesa_function_pool[24584]: PushMatrix (offset 298) */
-   "\0"
-   "glPushMatrix\0"
-   "\0"
-   /* _mesa_function_pool[24599]: Fogiv (offset 156) */
-   "ip\0"
-   "glFogiv\0"
-   "\0"
-   /* _mesa_function_pool[24611]: TexCoord1dv (offset 95) */
-   "p\0"
-   "glTexCoord1dv\0"
-   "\0"
-   /* _mesa_function_pool[24628]: AlphaFragmentOp3ATI (will be remapped) */
-   "iiiiiiiiiiii\0"
-   "glAlphaFragmentOp3ATI\0"
-   "\0"
-   /* _mesa_function_pool[24664]: PixelTransferi (offset 248) */
-   "ii\0"
-   "glPixelTransferi\0"
-   "\0"
-   /* _mesa_function_pool[24685]: GetVertexAttribdvNV (will be remapped) */
-   "iip\0"
-   "glGetVertexAttribdvNV\0"
-   "\0"
-   /* _mesa_function_pool[24712]: VertexAttrib3fvNV (will be remapped) */
-   "ip\0"
-   "glVertexAttrib3fvNV\0"
-   "\0"
-   /* _mesa_function_pool[24736]: Rotatef (offset 300) */
-   "ffff\0"
-   "glRotatef\0"
-   "\0"
-   /* _mesa_function_pool[24752]: GetFinalCombinerInputParameterivNV (will be remapped) */
-   "iip\0"
-   "glGetFinalCombinerInputParameterivNV\0"
-   "\0"
-   /* _mesa_function_pool[24794]: Vertex3i (offset 138) */
-   "iii\0"
-   "glVertex3i\0"
-   "\0"
-   /* _mesa_function_pool[24810]: Vertex3f (offset 136) */
-   "fff\0"
-   "glVertex3f\0"
-   "\0"
-   /* _mesa_function_pool[24826]: Clear (offset 203) */
-   "i\0"
-   "glClear\0"
-   "\0"
-   /* _mesa_function_pool[24837]: Vertex3d (offset 134) */
-   "ddd\0"
-   "glVertex3d\0"
-   "\0"
-   /* _mesa_function_pool[24853]: GetMapParameterivNV (dynamic) */
-   "iip\0"
-   "glGetMapParameterivNV\0"
-   "\0"
-   /* _mesa_function_pool[24880]: Uniform4iARB (will be remapped) */
-=======
-   /* _mesa_function_pool[24662]: PushMatrix (offset 298) */
-   "\0"
-   "glPushMatrix\0"
-   "\0"
-   /* _mesa_function_pool[24677]: Fogiv (offset 156) */
-   "ip\0"
-   "glFogiv\0"
-   "\0"
-   /* _mesa_function_pool[24689]: TexCoord1dv (offset 95) */
-   "p\0"
-   "glTexCoord1dv\0"
-   "\0"
-   /* _mesa_function_pool[24706]: AlphaFragmentOp3ATI (will be remapped) */
-   "iiiiiiiiiiii\0"
-   "glAlphaFragmentOp3ATI\0"
-   "\0"
-   /* _mesa_function_pool[24742]: PixelTransferi (offset 248) */
-   "ii\0"
-   "glPixelTransferi\0"
-   "\0"
-   /* _mesa_function_pool[24763]: GetVertexAttribdvNV (will be remapped) */
-   "iip\0"
-   "glGetVertexAttribdvNV\0"
-   "\0"
-   /* _mesa_function_pool[24790]: VertexAttrib3fvNV (will be remapped) */
-   "ip\0"
-   "glVertexAttrib3fvNV\0"
-   "\0"
-   /* _mesa_function_pool[24814]: Rotatef (offset 300) */
-   "ffff\0"
-   "glRotatef\0"
-   "\0"
-   /* _mesa_function_pool[24830]: GetFinalCombinerInputParameterivNV (will be remapped) */
-   "iip\0"
-   "glGetFinalCombinerInputParameterivNV\0"
-   "\0"
-   /* _mesa_function_pool[24872]: Vertex3i (offset 138) */
-   "iii\0"
-   "glVertex3i\0"
-   "\0"
-   /* _mesa_function_pool[24888]: Vertex3f (offset 136) */
-   "fff\0"
-   "glVertex3f\0"
-   "\0"
-   /* _mesa_function_pool[24904]: Clear (offset 203) */
-   "i\0"
-   "glClear\0"
-   "\0"
-   /* _mesa_function_pool[24915]: Vertex3d (offset 134) */
-   "ddd\0"
-   "glVertex3d\0"
-   "\0"
-   /* _mesa_function_pool[24931]: GetMapParameterivNV (dynamic) */
-   "iip\0"
-   "glGetMapParameterivNV\0"
-   "\0"
-   /* _mesa_function_pool[24958]: Uniform4iARB (will be remapped) */
->>>>>>> 704e01fc
-   "iiiii\0"
-   "glUniform4i\0"
-   "glUniform4iARB\0"
-   "\0"
-<<<<<<< HEAD
-   /* _mesa_function_pool[24914]: ReadBuffer (offset 254) */
-   "i\0"
-   "glReadBuffer\0"
-   "\0"
-   /* _mesa_function_pool[24930]: ConvolutionParameteri (offset 352) */
-=======
-   /* _mesa_function_pool[24992]: ReadBuffer (offset 254) */
-   "i\0"
-   "glReadBuffer\0"
-   "\0"
-   /* _mesa_function_pool[25008]: ConvolutionParameteri (offset 352) */
->>>>>>> 704e01fc
-   "iii\0"
-   "glConvolutionParameteri\0"
-   "glConvolutionParameteriEXT\0"
-   "\0"
-<<<<<<< HEAD
-   /* _mesa_function_pool[24986]: Ortho (offset 296) */
-   "dddddd\0"
-   "glOrtho\0"
-   "\0"
-   /* _mesa_function_pool[25002]: Binormal3sEXT (dynamic) */
-   "iii\0"
-   "glBinormal3sEXT\0"
-   "\0"
-   /* _mesa_function_pool[25023]: ListBase (offset 6) */
-   "i\0"
-   "glListBase\0"
-   "\0"
-   /* _mesa_function_pool[25037]: Vertex3s (offset 140) */
-   "iii\0"
-   "glVertex3s\0"
-   "\0"
-   /* _mesa_function_pool[25053]: ConvolutionParameterf (offset 350) */
-=======
-   /* _mesa_function_pool[25064]: Ortho (offset 296) */
-   "dddddd\0"
-   "glOrtho\0"
-   "\0"
-   /* _mesa_function_pool[25080]: Binormal3sEXT (dynamic) */
-   "iii\0"
-   "glBinormal3sEXT\0"
-   "\0"
-   /* _mesa_function_pool[25101]: ListBase (offset 6) */
-   "i\0"
-   "glListBase\0"
-   "\0"
-   /* _mesa_function_pool[25115]: Vertex3s (offset 140) */
-   "iii\0"
-   "glVertex3s\0"
-   "\0"
-   /* _mesa_function_pool[25131]: ConvolutionParameterf (offset 350) */
->>>>>>> 704e01fc
-   "iif\0"
-   "glConvolutionParameterf\0"
-   "glConvolutionParameterfEXT\0"
-   "\0"
-<<<<<<< HEAD
-   /* _mesa_function_pool[25109]: GetColorTableParameteriv (offset 345) */
-=======
-   /* _mesa_function_pool[25187]: GetColorTableParameteriv (offset 345) */
->>>>>>> 704e01fc
-   "iip\0"
-   "glGetColorTableParameteriv\0"
-   "glGetColorTableParameterivSGI\0"
-   "glGetColorTableParameterivEXT\0"
-   "\0"
-<<<<<<< HEAD
-   /* _mesa_function_pool[25201]: ProgramEnvParameter4dvARB (will be remapped) */
-=======
-   /* _mesa_function_pool[25279]: ProgramEnvParameter4dvARB (will be remapped) */
->>>>>>> 704e01fc
-   "iip\0"
-   "glProgramEnvParameter4dvARB\0"
-   "glProgramParameter4dvNV\0"
-   "\0"
-<<<<<<< HEAD
-   /* _mesa_function_pool[25258]: ShadeModel (offset 177) */
-   "i\0"
-   "glShadeModel\0"
-   "\0"
-   /* _mesa_function_pool[25274]: VertexAttribs2fvNV (will be remapped) */
-   "iip\0"
-   "glVertexAttribs2fvNV\0"
-   "\0"
-   /* _mesa_function_pool[25300]: Rectiv (offset 91) */
-   "pp\0"
-   "glRectiv\0"
-   "\0"
-   /* _mesa_function_pool[25313]: UseProgramObjectARB (will be remapped) */
-=======
-   /* _mesa_function_pool[25336]: ShadeModel (offset 177) */
-   "i\0"
-   "glShadeModel\0"
-   "\0"
-   /* _mesa_function_pool[25352]: VertexAttribs2fvNV (will be remapped) */
-   "iip\0"
-   "glVertexAttribs2fvNV\0"
-   "\0"
-   /* _mesa_function_pool[25378]: Rectiv (offset 91) */
-   "pp\0"
-   "glRectiv\0"
-   "\0"
-   /* _mesa_function_pool[25391]: UseProgramObjectARB (will be remapped) */
->>>>>>> 704e01fc
-   "i\0"
-   "glUseProgram\0"
-   "glUseProgramObjectARB\0"
-   "\0"
-<<<<<<< HEAD
-   /* _mesa_function_pool[25351]: GetMapParameterfvNV (dynamic) */
-   "iip\0"
-   "glGetMapParameterfvNV\0"
-   "\0"
-   /* _mesa_function_pool[25378]: EndConditionalRenderNV (will be remapped) */
-=======
-   /* _mesa_function_pool[25429]: GetMapParameterfvNV (dynamic) */
-   "iip\0"
-   "glGetMapParameterfvNV\0"
-   "\0"
-   /* _mesa_function_pool[25456]: EndConditionalRenderNV (will be remapped) */
->>>>>>> 704e01fc
-   "\0"
-   "glEndConditionalRenderNV\0"
-   "glEndConditionalRender\0"
-   "\0"
-<<<<<<< HEAD
-   /* _mesa_function_pool[25428]: PassTexCoordATI (will be remapped) */
-   "iii\0"
-   "glPassTexCoordATI\0"
-   "\0"
-   /* _mesa_function_pool[25451]: DeleteProgram (will be remapped) */
-   "i\0"
-   "glDeleteProgram\0"
-   "\0"
-   /* _mesa_function_pool[25470]: Tangent3ivEXT (dynamic) */
-   "p\0"
-   "glTangent3ivEXT\0"
-   "\0"
-   /* _mesa_function_pool[25489]: Tangent3dEXT (dynamic) */
-   "ddd\0"
-   "glTangent3dEXT\0"
-   "\0"
-   /* _mesa_function_pool[25509]: SecondaryColor3dvEXT (will be remapped) */
-=======
-   /* _mesa_function_pool[25506]: PassTexCoordATI (will be remapped) */
-   "iii\0"
-   "glPassTexCoordATI\0"
-   "\0"
-   /* _mesa_function_pool[25529]: DeleteProgram (will be remapped) */
-   "i\0"
-   "glDeleteProgram\0"
-   "\0"
-   /* _mesa_function_pool[25548]: Tangent3ivEXT (dynamic) */
-   "p\0"
-   "glTangent3ivEXT\0"
-   "\0"
-   /* _mesa_function_pool[25567]: Tangent3dEXT (dynamic) */
-   "ddd\0"
-   "glTangent3dEXT\0"
-   "\0"
-   /* _mesa_function_pool[25587]: SecondaryColor3dvEXT (will be remapped) */
->>>>>>> 704e01fc
-   "p\0"
-   "glSecondaryColor3dv\0"
-   "glSecondaryColor3dvEXT\0"
-   "\0"
-<<<<<<< HEAD
-   /* _mesa_function_pool[25555]: AlphaFragmentOp2ATI (will be remapped) */
-   "iiiiiiiii\0"
-   "glAlphaFragmentOp2ATI\0"
-   "\0"
-   /* _mesa_function_pool[25588]: Vertex2fv (offset 129) */
-   "p\0"
-   "glVertex2fv\0"
-   "\0"
-   /* _mesa_function_pool[25603]: MultiDrawArraysEXT (will be remapped) */
-=======
-   /* _mesa_function_pool[25633]: AlphaFragmentOp2ATI (will be remapped) */
-   "iiiiiiiii\0"
-   "glAlphaFragmentOp2ATI\0"
-   "\0"
-   /* _mesa_function_pool[25666]: Vertex2fv (offset 129) */
-   "p\0"
-   "glVertex2fv\0"
-   "\0"
-   /* _mesa_function_pool[25681]: MultiDrawArraysEXT (will be remapped) */
->>>>>>> 704e01fc
-   "ippi\0"
-   "glMultiDrawArrays\0"
-   "glMultiDrawArraysEXT\0"
-   "\0"
-<<<<<<< HEAD
-   /* _mesa_function_pool[25648]: BindRenderbufferEXT (will be remapped) */
-=======
-   /* _mesa_function_pool[25726]: BindRenderbufferEXT (will be remapped) */
->>>>>>> 704e01fc
-   "ii\0"
-   "glBindRenderbuffer\0"
-   "glBindRenderbufferEXT\0"
-   "\0"
-<<<<<<< HEAD
-   /* _mesa_function_pool[25693]: MultiTexCoord4dARB (offset 400) */
-=======
-   /* _mesa_function_pool[25771]: MultiTexCoord4dARB (offset 400) */
->>>>>>> 704e01fc
-   "idddd\0"
-   "glMultiTexCoord4d\0"
-   "glMultiTexCoord4dARB\0"
-   "\0"
-<<<<<<< HEAD
-   /* _mesa_function_pool[25739]: FramebufferTextureFaceARB (will be remapped) */
-   "iiiii\0"
-   "glFramebufferTextureFaceARB\0"
-   "\0"
-   /* _mesa_function_pool[25774]: Vertex3sv (offset 141) */
-   "p\0"
-   "glVertex3sv\0"
-   "\0"
-   /* _mesa_function_pool[25789]: SecondaryColor3usEXT (will be remapped) */
-=======
-   /* _mesa_function_pool[25817]: FramebufferTextureFaceARB (will be remapped) */
-   "iiiii\0"
-   "glFramebufferTextureFaceARB\0"
-   "\0"
-   /* _mesa_function_pool[25852]: Vertex3sv (offset 141) */
-   "p\0"
-   "glVertex3sv\0"
-   "\0"
-   /* _mesa_function_pool[25867]: SecondaryColor3usEXT (will be remapped) */
->>>>>>> 704e01fc
-   "iii\0"
-   "glSecondaryColor3us\0"
-   "glSecondaryColor3usEXT\0"
-   "\0"
-<<<<<<< HEAD
-   /* _mesa_function_pool[25837]: ProgramLocalParameter4fvARB (will be remapped) */
-   "iip\0"
-   "glProgramLocalParameter4fvARB\0"
-   "\0"
-   /* _mesa_function_pool[25872]: DeleteProgramsNV (will be remapped) */
-=======
-   /* _mesa_function_pool[25915]: ProgramLocalParameter4fvARB (will be remapped) */
-   "iip\0"
-   "glProgramLocalParameter4fvARB\0"
-   "\0"
-   /* _mesa_function_pool[25950]: DeleteProgramsNV (will be remapped) */
->>>>>>> 704e01fc
-   "ip\0"
-   "glDeleteProgramsARB\0"
-   "glDeleteProgramsNV\0"
-   "\0"
-<<<<<<< HEAD
-   /* _mesa_function_pool[25915]: EvalMesh1 (offset 236) */
-   "iii\0"
-   "glEvalMesh1\0"
-   "\0"
-   /* _mesa_function_pool[25932]: PauseTransformFeedback (will be remapped) */
-   "\0"
-   "glPauseTransformFeedback\0"
-   "\0"
-   /* _mesa_function_pool[25959]: MultiTexCoord1sARB (offset 382) */
-=======
-   /* _mesa_function_pool[25993]: EvalMesh1 (offset 236) */
-   "iii\0"
-   "glEvalMesh1\0"
-   "\0"
-   /* _mesa_function_pool[26010]: PauseTransformFeedback (will be remapped) */
-   "\0"
-   "glPauseTransformFeedback\0"
-   "\0"
-   /* _mesa_function_pool[26037]: MultiTexCoord1sARB (offset 382) */
->>>>>>> 704e01fc
-   "ii\0"
-   "glMultiTexCoord1s\0"
-   "glMultiTexCoord1sARB\0"
-   "\0"
-<<<<<<< HEAD
-   /* _mesa_function_pool[26002]: ReplacementCodeuiColor3fVertex3fSUN (dynamic) */
-   "iffffff\0"
-   "glReplacementCodeuiColor3fVertex3fSUN\0"
-   "\0"
-   /* _mesa_function_pool[26049]: GetVertexAttribPointervNV (will be remapped) */
-=======
-   /* _mesa_function_pool[26080]: ReplacementCodeuiColor3fVertex3fSUN (dynamic) */
-   "iffffff\0"
-   "glReplacementCodeuiColor3fVertex3fSUN\0"
-   "\0"
-   /* _mesa_function_pool[26127]: GetVertexAttribPointervNV (will be remapped) */
->>>>>>> 704e01fc
-   "iip\0"
-   "glGetVertexAttribPointerv\0"
-   "glGetVertexAttribPointervARB\0"
-   "glGetVertexAttribPointervNV\0"
-   "\0"
-<<<<<<< HEAD
-   /* _mesa_function_pool[26137]: VertexAttribs1fvNV (will be remapped) */
-   "iip\0"
-   "glVertexAttribs1fvNV\0"
-   "\0"
-   /* _mesa_function_pool[26163]: MultiTexCoord1dvARB (offset 377) */
-=======
-   /* _mesa_function_pool[26215]: VertexAttribs1fvNV (will be remapped) */
-   "iip\0"
-   "glVertexAttribs1fvNV\0"
-   "\0"
-   /* _mesa_function_pool[26241]: MultiTexCoord1dvARB (offset 377) */
->>>>>>> 704e01fc
-   "ip\0"
-   "glMultiTexCoord1dv\0"
-   "glMultiTexCoord1dvARB\0"
-   "\0"
-<<<<<<< HEAD
-   /* _mesa_function_pool[26208]: Uniform2iARB (will be remapped) */
-=======
-   /* _mesa_function_pool[26286]: Uniform2iARB (will be remapped) */
->>>>>>> 704e01fc
-   "iii\0"
-   "glUniform2i\0"
-   "glUniform2iARB\0"
-   "\0"
-<<<<<<< HEAD
-   /* _mesa_function_pool[26240]: Vertex2iv (offset 131) */
-   "p\0"
-   "glVertex2iv\0"
-   "\0"
-   /* _mesa_function_pool[26255]: GetProgramStringNV (will be remapped) */
-   "iip\0"
-   "glGetProgramStringNV\0"
-   "\0"
-   /* _mesa_function_pool[26281]: ColorPointerEXT (will be remapped) */
-   "iiiip\0"
-   "glColorPointerEXT\0"
-   "\0"
-   /* _mesa_function_pool[26306]: LineWidth (offset 168) */
-   "f\0"
-   "glLineWidth\0"
-   "\0"
-   /* _mesa_function_pool[26321]: MapBufferARB (will be remapped) */
-=======
-   /* _mesa_function_pool[26318]: Vertex2iv (offset 131) */
-   "p\0"
-   "glVertex2iv\0"
-   "\0"
-   /* _mesa_function_pool[26333]: GetProgramStringNV (will be remapped) */
-   "iip\0"
-   "glGetProgramStringNV\0"
-   "\0"
-   /* _mesa_function_pool[26359]: ColorPointerEXT (will be remapped) */
-   "iiiip\0"
-   "glColorPointerEXT\0"
-   "\0"
-   /* _mesa_function_pool[26384]: LineWidth (offset 168) */
-   "f\0"
-   "glLineWidth\0"
-   "\0"
-   /* _mesa_function_pool[26399]: MapBufferARB (will be remapped) */
->>>>>>> 704e01fc
-   "ii\0"
-   "glMapBuffer\0"
-   "glMapBufferARB\0"
-   "\0"
-<<<<<<< HEAD
-   /* _mesa_function_pool[26352]: MultiDrawElementsBaseVertex (will be remapped) */
-   "ipipip\0"
-   "glMultiDrawElementsBaseVertex\0"
-   "\0"
-   /* _mesa_function_pool[26390]: TexParameterIuivEXT (will be remapped) */
-=======
-   /* _mesa_function_pool[26430]: MultiDrawElementsBaseVertex (will be remapped) */
-   "ipipip\0"
-   "glMultiDrawElementsBaseVertex\0"
-   "\0"
-   /* _mesa_function_pool[26468]: TexParameterIuivEXT (will be remapped) */
->>>>>>> 704e01fc
-   "iip\0"
-   "glTexParameterIuivEXT\0"
-   "glTexParameterIuiv\0"
-   "\0"
-<<<<<<< HEAD
-   /* _mesa_function_pool[26436]: Binormal3svEXT (dynamic) */
-   "p\0"
-   "glBinormal3svEXT\0"
-   "\0"
-   /* _mesa_function_pool[26456]: ApplyTextureEXT (dynamic) */
-   "i\0"
-   "glApplyTextureEXT\0"
-   "\0"
-   /* _mesa_function_pool[26477]: GetBufferParameteri64v (will be remapped) */
-   "iip\0"
-   "glGetBufferParameteri64v\0"
-   "\0"
-   /* _mesa_function_pool[26507]: TexGendv (offset 189) */
-   "iip\0"
-   "glTexGendv\0"
-   "\0"
-   /* _mesa_function_pool[26523]: VertexAttribI3iEXT (will be remapped) */
-=======
-   /* _mesa_function_pool[26514]: Binormal3svEXT (dynamic) */
-   "p\0"
-   "glBinormal3svEXT\0"
-   "\0"
-   /* _mesa_function_pool[26534]: ApplyTextureEXT (dynamic) */
-   "i\0"
-   "glApplyTextureEXT\0"
-   "\0"
-   /* _mesa_function_pool[26555]: GetBufferParameteri64v (will be remapped) */
-   "iip\0"
-   "glGetBufferParameteri64v\0"
-   "\0"
-   /* _mesa_function_pool[26585]: TexGendv (offset 189) */
-   "iip\0"
-   "glTexGendv\0"
-   "\0"
-   /* _mesa_function_pool[26601]: VertexAttribI3iEXT (will be remapped) */
->>>>>>> 704e01fc
-   "iiii\0"
-   "glVertexAttribI3iEXT\0"
-   "glVertexAttribI3i\0"
-   "\0"
-<<<<<<< HEAD
-   /* _mesa_function_pool[26568]: EnableIndexedEXT (will be remapped) */
-=======
-   /* _mesa_function_pool[26646]: EnableIndexedEXT (will be remapped) */
->>>>>>> 704e01fc
-   "ii\0"
-   "glEnableIndexedEXT\0"
-   "glEnablei\0"
-   "\0"
-<<<<<<< HEAD
-   /* _mesa_function_pool[26601]: TextureMaterialEXT (dynamic) */
-   "ii\0"
-   "glTextureMaterialEXT\0"
-   "\0"
-   /* _mesa_function_pool[26626]: TextureLightEXT (dynamic) */
-   "i\0"
-   "glTextureLightEXT\0"
-   "\0"
-   /* _mesa_function_pool[26647]: ResetMinmax (offset 370) */
-=======
-   /* _mesa_function_pool[26679]: TextureMaterialEXT (dynamic) */
-   "ii\0"
-   "glTextureMaterialEXT\0"
-   "\0"
-   /* _mesa_function_pool[26704]: TextureLightEXT (dynamic) */
-   "i\0"
-   "glTextureLightEXT\0"
-   "\0"
-   /* _mesa_function_pool[26725]: ResetMinmax (offset 370) */
->>>>>>> 704e01fc
-   "i\0"
-   "glResetMinmax\0"
-   "glResetMinmaxEXT\0"
-   "\0"
-<<<<<<< HEAD
-   /* _mesa_function_pool[26681]: SpriteParameterfSGIX (dynamic) */
-   "if\0"
-   "glSpriteParameterfSGIX\0"
-   "\0"
-   /* _mesa_function_pool[26708]: EnableClientState (offset 313) */
-   "i\0"
-   "glEnableClientState\0"
-   "\0"
-   /* _mesa_function_pool[26731]: VertexAttrib4sNV (will be remapped) */
-   "iiiii\0"
-   "glVertexAttrib4sNV\0"
-   "\0"
-   /* _mesa_function_pool[26757]: GetConvolutionParameterfv (offset 357) */
-=======
-   /* _mesa_function_pool[26759]: SpriteParameterfSGIX (dynamic) */
-   "if\0"
-   "glSpriteParameterfSGIX\0"
-   "\0"
-   /* _mesa_function_pool[26786]: EnableClientState (offset 313) */
-   "i\0"
-   "glEnableClientState\0"
-   "\0"
-   /* _mesa_function_pool[26809]: VertexAttrib4sNV (will be remapped) */
-   "iiiii\0"
-   "glVertexAttrib4sNV\0"
-   "\0"
-   /* _mesa_function_pool[26835]: GetConvolutionParameterfv (offset 357) */
->>>>>>> 704e01fc
-   "iip\0"
-   "glGetConvolutionParameterfv\0"
-   "glGetConvolutionParameterfvEXT\0"
-   "\0"
-<<<<<<< HEAD
-   /* _mesa_function_pool[26821]: VertexAttribs4dvNV (will be remapped) */
-   "iip\0"
-   "glVertexAttribs4dvNV\0"
-   "\0"
-   /* _mesa_function_pool[26847]: MultiModeDrawArraysIBM (will be remapped) */
-   "pppii\0"
-   "glMultiModeDrawArraysIBM\0"
-   "\0"
-   /* _mesa_function_pool[26879]: VertexAttrib4dARB (will be remapped) */
-=======
-   /* _mesa_function_pool[26899]: VertexAttribs4dvNV (will be remapped) */
-   "iip\0"
-   "glVertexAttribs4dvNV\0"
-   "\0"
-   /* _mesa_function_pool[26925]: VertexAttrib4dARB (will be remapped) */
->>>>>>> 704e01fc
-   "idddd\0"
-   "glVertexAttrib4d\0"
-   "glVertexAttrib4dARB\0"
-   "\0"
-<<<<<<< HEAD
-   /* _mesa_function_pool[26923]: GetTexBumpParameterfvATI (will be remapped) */
-   "ip\0"
-   "glGetTexBumpParameterfvATI\0"
-   "\0"
-   /* _mesa_function_pool[26954]: ProgramNamedParameter4dNV (will be remapped) */
-   "iipdddd\0"
-   "glProgramNamedParameter4dNV\0"
-   "\0"
-   /* _mesa_function_pool[26991]: GetMaterialfv (offset 269) */
-   "iip\0"
-   "glGetMaterialfv\0"
-   "\0"
-   /* _mesa_function_pool[27012]: VertexWeightfEXT (dynamic) */
-   "f\0"
-   "glVertexWeightfEXT\0"
-   "\0"
-   /* _mesa_function_pool[27034]: SetFragmentShaderConstantATI (will be remapped) */
-   "ip\0"
-   "glSetFragmentShaderConstantATI\0"
-   "\0"
-   /* _mesa_function_pool[27069]: Binormal3fEXT (dynamic) */
-   "fff\0"
-   "glBinormal3fEXT\0"
-   "\0"
-   /* _mesa_function_pool[27090]: CallList (offset 2) */
-   "i\0"
-   "glCallList\0"
-   "\0"
-   /* _mesa_function_pool[27104]: Materialfv (offset 170) */
-   "iip\0"
-   "glMaterialfv\0"
-   "\0"
-   /* _mesa_function_pool[27122]: TexCoord3fv (offset 113) */
-   "p\0"
-   "glTexCoord3fv\0"
-   "\0"
-   /* _mesa_function_pool[27139]: FogCoordfvEXT (will be remapped) */
-=======
-   /* _mesa_function_pool[26969]: GetTexBumpParameterfvATI (will be remapped) */
-   "ip\0"
-   "glGetTexBumpParameterfvATI\0"
-   "\0"
-   /* _mesa_function_pool[27000]: ProgramNamedParameter4dNV (will be remapped) */
-   "iipdddd\0"
-   "glProgramNamedParameter4dNV\0"
-   "\0"
-   /* _mesa_function_pool[27037]: GetMaterialfv (offset 269) */
-   "iip\0"
-   "glGetMaterialfv\0"
-   "\0"
-   /* _mesa_function_pool[27058]: VertexWeightfEXT (dynamic) */
-   "f\0"
-   "glVertexWeightfEXT\0"
-   "\0"
-   /* _mesa_function_pool[27080]: SetFragmentShaderConstantATI (will be remapped) */
-   "ip\0"
-   "glSetFragmentShaderConstantATI\0"
-   "\0"
-   /* _mesa_function_pool[27115]: Binormal3fEXT (dynamic) */
-   "fff\0"
-   "glBinormal3fEXT\0"
-   "\0"
-   /* _mesa_function_pool[27136]: CallList (offset 2) */
-   "i\0"
-   "glCallList\0"
-   "\0"
-   /* _mesa_function_pool[27150]: Materialfv (offset 170) */
-   "iip\0"
-   "glMaterialfv\0"
-   "\0"
-   /* _mesa_function_pool[27168]: TexCoord3fv (offset 113) */
-   "p\0"
-   "glTexCoord3fv\0"
-   "\0"
-   /* _mesa_function_pool[27185]: FogCoordfvEXT (will be remapped) */
->>>>>>> 704e01fc
-   "p\0"
-   "glFogCoordfv\0"
-   "glFogCoordfvEXT\0"
-   "\0"
-<<<<<<< HEAD
-   /* _mesa_function_pool[27171]: MultiTexCoord1ivARB (offset 381) */
-=======
-   /* _mesa_function_pool[27217]: MultiTexCoord1ivARB (offset 381) */
->>>>>>> 704e01fc
-   "ip\0"
-   "glMultiTexCoord1iv\0"
-   "glMultiTexCoord1ivARB\0"
-   "\0"
-<<<<<<< HEAD
-   /* _mesa_function_pool[27216]: SecondaryColor3ubEXT (will be remapped) */
-=======
-   /* _mesa_function_pool[27262]: SecondaryColor3ubEXT (will be remapped) */
->>>>>>> 704e01fc
-   "iii\0"
-   "glSecondaryColor3ub\0"
-   "glSecondaryColor3ubEXT\0"
-   "\0"
-<<<<<<< HEAD
-   /* _mesa_function_pool[27264]: MultiTexCoord2ivARB (offset 389) */
-=======
-   /* _mesa_function_pool[27310]: MultiTexCoord2ivARB (offset 389) */
->>>>>>> 704e01fc
-   "ip\0"
-   "glMultiTexCoord2iv\0"
-   "glMultiTexCoord2ivARB\0"
-   "\0"
-<<<<<<< HEAD
-   /* _mesa_function_pool[27309]: FogFuncSGIS (dynamic) */
-   "ip\0"
-   "glFogFuncSGIS\0"
-   "\0"
-   /* _mesa_function_pool[27327]: CopyTexSubImage2D (offset 326) */
-=======
-   /* _mesa_function_pool[27355]: FogFuncSGIS (dynamic) */
-   "ip\0"
-   "glFogFuncSGIS\0"
-   "\0"
-   /* _mesa_function_pool[27373]: CopyTexSubImage2D (offset 326) */
->>>>>>> 704e01fc
-   "iiiiiiii\0"
-   "glCopyTexSubImage2D\0"
-   "glCopyTexSubImage2DEXT\0"
-   "\0"
-<<<<<<< HEAD
-   /* _mesa_function_pool[27380]: GetObjectParameterivARB (will be remapped) */
-   "iip\0"
-   "glGetObjectParameterivARB\0"
-   "\0"
-   /* _mesa_function_pool[27411]: Color3iv (offset 16) */
-   "p\0"
-   "glColor3iv\0"
-   "\0"
-   /* _mesa_function_pool[27425]: TexCoord4fVertex4fSUN (dynamic) */
-   "ffffffff\0"
-   "glTexCoord4fVertex4fSUN\0"
-   "\0"
-   /* _mesa_function_pool[27459]: DrawElements (offset 311) */
-   "iiip\0"
-   "glDrawElements\0"
-   "\0"
-   /* _mesa_function_pool[27480]: BindVertexArrayAPPLE (will be remapped) */
-   "i\0"
-   "glBindVertexArrayAPPLE\0"
-   "\0"
-   /* _mesa_function_pool[27506]: GetProgramLocalParameterdvARB (will be remapped) */
-   "iip\0"
-   "glGetProgramLocalParameterdvARB\0"
-   "\0"
-   /* _mesa_function_pool[27543]: GetHistogramParameteriv (offset 363) */
-=======
-   /* _mesa_function_pool[27426]: GetObjectParameterivARB (will be remapped) */
-   "iip\0"
-   "glGetObjectParameterivARB\0"
-   "\0"
-   /* _mesa_function_pool[27457]: Color3iv (offset 16) */
-   "p\0"
-   "glColor3iv\0"
-   "\0"
-   /* _mesa_function_pool[27471]: TexCoord4fVertex4fSUN (dynamic) */
-   "ffffffff\0"
-   "glTexCoord4fVertex4fSUN\0"
-   "\0"
-   /* _mesa_function_pool[27505]: DrawElements (offset 311) */
-   "iiip\0"
-   "glDrawElements\0"
-   "\0"
-   /* _mesa_function_pool[27526]: BindVertexArrayAPPLE (will be remapped) */
-   "i\0"
-   "glBindVertexArrayAPPLE\0"
-   "\0"
-   /* _mesa_function_pool[27552]: GetProgramLocalParameterdvARB (will be remapped) */
-   "iip\0"
-   "glGetProgramLocalParameterdvARB\0"
-   "\0"
-   /* _mesa_function_pool[27589]: GetHistogramParameteriv (offset 363) */
->>>>>>> 704e01fc
-   "iip\0"
-   "glGetHistogramParameteriv\0"
-   "glGetHistogramParameterivEXT\0"
-   "\0"
-<<<<<<< HEAD
-   /* _mesa_function_pool[27603]: MultiTexCoord1iARB (offset 380) */
-=======
-   /* _mesa_function_pool[27649]: MultiTexCoord1iARB (offset 380) */
->>>>>>> 704e01fc
-   "ii\0"
-   "glMultiTexCoord1i\0"
-   "glMultiTexCoord1iARB\0"
-   "\0"
-<<<<<<< HEAD
-   /* _mesa_function_pool[27646]: GetConvolutionFilter (offset 356) */
-=======
-   /* _mesa_function_pool[27692]: GetConvolutionFilter (offset 356) */
->>>>>>> 704e01fc
-   "iiip\0"
-   "glGetConvolutionFilter\0"
-   "glGetConvolutionFilterEXT\0"
-   "\0"
-<<<<<<< HEAD
-   /* _mesa_function_pool[27701]: GetProgramivARB (will be remapped) */
-   "iip\0"
-   "glGetProgramivARB\0"
-   "\0"
-   /* _mesa_function_pool[27724]: BlendFuncSeparateEXT (will be remapped) */
-=======
-   /* _mesa_function_pool[27747]: GetProgramivARB (will be remapped) */
-   "iip\0"
-   "glGetProgramivARB\0"
-   "\0"
-   /* _mesa_function_pool[27770]: TexBufferARB (will be remapped) */
-   "iii\0"
-   "glTexBufferARB\0"
-   "\0"
-   /* _mesa_function_pool[27790]: BlendFuncSeparateEXT (will be remapped) */
->>>>>>> 704e01fc
-   "iiii\0"
-   "glBlendFuncSeparate\0"
-   "glBlendFuncSeparateEXT\0"
-   "glBlendFuncSeparateINGR\0"
-   "\0"
-<<<<<<< HEAD
-   /* _mesa_function_pool[27797]: MapBufferRange (will be remapped) */
-   "iiii\0"
-   "glMapBufferRange\0"
-   "\0"
-   /* _mesa_function_pool[27820]: ProgramParameters4dvNV (will be remapped) */
-   "iiip\0"
-   "glProgramParameters4dvNV\0"
-   "\0"
-   /* _mesa_function_pool[27851]: TexCoord2fColor3fVertex3fvSUN (dynamic) */
-   "ppp\0"
-   "glTexCoord2fColor3fVertex3fvSUN\0"
-   "\0"
-   /* _mesa_function_pool[27888]: EvalPoint2 (offset 239) */
-   "ii\0"
-   "glEvalPoint2\0"
-   "\0"
-   /* _mesa_function_pool[27905]: Uniform1uivEXT (will be remapped) */
-=======
-   /* _mesa_function_pool[27863]: MapBufferRange (will be remapped) */
-   "iiii\0"
-   "glMapBufferRange\0"
-   "\0"
-   /* _mesa_function_pool[27886]: ProgramParameters4dvNV (will be remapped) */
-   "iiip\0"
-   "glProgramParameters4dvNV\0"
-   "\0"
-   /* _mesa_function_pool[27917]: TexCoord2fColor3fVertex3fvSUN (dynamic) */
-   "ppp\0"
-   "glTexCoord2fColor3fVertex3fvSUN\0"
-   "\0"
-   /* _mesa_function_pool[27954]: EvalPoint2 (offset 239) */
-   "ii\0"
-   "glEvalPoint2\0"
-   "\0"
-   /* _mesa_function_pool[27971]: Uniform1uivEXT (will be remapped) */
->>>>>>> 704e01fc
-   "iip\0"
-   "glUniform1uivEXT\0"
-   "glUniform1uiv\0"
-   "\0"
-<<<<<<< HEAD
-   /* _mesa_function_pool[27941]: EvalPoint1 (offset 237) */
-   "i\0"
-   "glEvalPoint1\0"
-   "\0"
-   /* _mesa_function_pool[27957]: Binormal3dvEXT (dynamic) */
-   "p\0"
-   "glBinormal3dvEXT\0"
-   "\0"
-   /* _mesa_function_pool[27977]: PopMatrix (offset 297) */
-   "\0"
-   "glPopMatrix\0"
-   "\0"
-   /* _mesa_function_pool[27991]: GetVertexAttribIuivEXT (will be remapped) */
-   "iip\0"
-   "glGetVertexAttribIuivEXT\0"
-   "glGetVertexAttribIuiv\0"
-   "\0"
-   /* _mesa_function_pool[28043]: FinishFenceNV (will be remapped) */
-   "i\0"
-   "glFinishFenceNV\0"
-   "\0"
-   /* _mesa_function_pool[28062]: GetFogFuncSGIS (dynamic) */
-   "p\0"
-   "glGetFogFuncSGIS\0"
-   "\0"
-   /* _mesa_function_pool[28082]: GetUniformLocationARB (will be remapped) */
-=======
-   /* _mesa_function_pool[28007]: EvalPoint1 (offset 237) */
-   "i\0"
-   "glEvalPoint1\0"
-   "\0"
-   /* _mesa_function_pool[28023]: Binormal3dvEXT (dynamic) */
-   "p\0"
-   "glBinormal3dvEXT\0"
-   "\0"
-   /* _mesa_function_pool[28043]: PopMatrix (offset 297) */
-   "\0"
-   "glPopMatrix\0"
-   "\0"
-   /* _mesa_function_pool[28057]: FinishFenceNV (will be remapped) */
-   "i\0"
-   "glFinishFenceNV\0"
-   "\0"
-   /* _mesa_function_pool[28076]: GetFogFuncSGIS (dynamic) */
-   "p\0"
-   "glGetFogFuncSGIS\0"
-   "\0"
-   /* _mesa_function_pool[28096]: GetUniformLocationARB (will be remapped) */
->>>>>>> 704e01fc
-   "ip\0"
-   "glGetUniformLocation\0"
-   "glGetUniformLocationARB\0"
-   "\0"
-<<<<<<< HEAD
-   /* _mesa_function_pool[28131]: SecondaryColor3fEXT (will be remapped) */
-=======
-   /* _mesa_function_pool[28145]: SecondaryColor3fEXT (will be remapped) */
->>>>>>> 704e01fc
-   "fff\0"
-   "glSecondaryColor3f\0"
-   "glSecondaryColor3fEXT\0"
-   "\0"
-<<<<<<< HEAD
-   /* _mesa_function_pool[28177]: GetTexGeniv (offset 280) */
-   "iip\0"
-   "glGetTexGeniv\0"
-   "\0"
-   /* _mesa_function_pool[28196]: CombinerInputNV (will be remapped) */
-   "iiiiii\0"
-   "glCombinerInputNV\0"
-   "\0"
-   /* _mesa_function_pool[28222]: VertexAttrib3sARB (will be remapped) */
-=======
-   /* _mesa_function_pool[28191]: GetTexGeniv (offset 280) */
-   "iip\0"
-   "glGetTexGeniv\0"
-   "\0"
-   /* _mesa_function_pool[28210]: CombinerInputNV (will be remapped) */
-   "iiiiii\0"
-   "glCombinerInputNV\0"
-   "\0"
-   /* _mesa_function_pool[28236]: VertexAttrib3sARB (will be remapped) */
->>>>>>> 704e01fc
-   "iiii\0"
-   "glVertexAttrib3s\0"
-   "glVertexAttrib3sARB\0"
-   "\0"
-<<<<<<< HEAD
-   /* _mesa_function_pool[28265]: IsTransformFeedback (will be remapped) */
-   "i\0"
-   "glIsTransformFeedback\0"
-   "\0"
-   /* _mesa_function_pool[28290]: ReplacementCodeuiNormal3fVertex3fvSUN (dynamic) */
-   "ppp\0"
-   "glReplacementCodeuiNormal3fVertex3fvSUN\0"
-   "\0"
-   /* _mesa_function_pool[28335]: Map2d (offset 222) */
-   "iddiiddiip\0"
-   "glMap2d\0"
-   "\0"
-   /* _mesa_function_pool[28355]: Map2f (offset 223) */
-   "iffiiffiip\0"
-   "glMap2f\0"
-   "\0"
-   /* _mesa_function_pool[28375]: ProgramStringARB (will be remapped) */
-   "iiip\0"
-   "glProgramStringARB\0"
-   "\0"
-   /* _mesa_function_pool[28400]: Vertex4s (offset 148) */
-   "iiii\0"
-   "glVertex4s\0"
-   "\0"
-   /* _mesa_function_pool[28417]: TexCoord4fVertex4fvSUN (dynamic) */
-   "pp\0"
-   "glTexCoord4fVertex4fvSUN\0"
-   "\0"
-   /* _mesa_function_pool[28446]: FragmentLightModelivSGIX (dynamic) */
-   "ip\0"
-   "glFragmentLightModelivSGIX\0"
-   "\0"
-   /* _mesa_function_pool[28477]: VertexAttrib1fNV (will be remapped) */
-   "if\0"
-   "glVertexAttrib1fNV\0"
-   "\0"
-   /* _mesa_function_pool[28500]: Vertex4f (offset 144) */
-   "ffff\0"
-   "glVertex4f\0"
-   "\0"
-   /* _mesa_function_pool[28517]: EvalCoord1d (offset 228) */
-   "d\0"
-   "glEvalCoord1d\0"
-   "\0"
-   /* _mesa_function_pool[28534]: Vertex4d (offset 142) */
-   "dddd\0"
-   "glVertex4d\0"
-   "\0"
-   /* _mesa_function_pool[28551]: RasterPos4dv (offset 79) */
-   "p\0"
-   "glRasterPos4dv\0"
-   "\0"
-   /* _mesa_function_pool[28569]: UseShaderProgramEXT (will be remapped) */
-   "ii\0"
-   "glUseShaderProgramEXT\0"
-   "\0"
-   /* _mesa_function_pool[28595]: FragmentLightfSGIX (dynamic) */
-   "iif\0"
-   "glFragmentLightfSGIX\0"
-   "\0"
-   /* _mesa_function_pool[28621]: GetCompressedTexImageARB (will be remapped) */
-=======
-   /* _mesa_function_pool[28279]: IsTransformFeedback (will be remapped) */
-   "i\0"
-   "glIsTransformFeedback\0"
-   "\0"
-   /* _mesa_function_pool[28304]: ReplacementCodeuiNormal3fVertex3fvSUN (dynamic) */
-   "ppp\0"
-   "glReplacementCodeuiNormal3fVertex3fvSUN\0"
-   "\0"
-   /* _mesa_function_pool[28349]: Map2d (offset 222) */
-   "iddiiddiip\0"
-   "glMap2d\0"
-   "\0"
-   /* _mesa_function_pool[28369]: Map2f (offset 223) */
-   "iffiiffiip\0"
-   "glMap2f\0"
-   "\0"
-   /* _mesa_function_pool[28389]: ProgramStringARB (will be remapped) */
-   "iiip\0"
-   "glProgramStringARB\0"
-   "\0"
-   /* _mesa_function_pool[28414]: Vertex4s (offset 148) */
-   "iiii\0"
-   "glVertex4s\0"
-   "\0"
-   /* _mesa_function_pool[28431]: TexCoord4fVertex4fvSUN (dynamic) */
-   "pp\0"
-   "glTexCoord4fVertex4fvSUN\0"
-   "\0"
-   /* _mesa_function_pool[28460]: FragmentLightModelivSGIX (dynamic) */
-   "ip\0"
-   "glFragmentLightModelivSGIX\0"
-   "\0"
-   /* _mesa_function_pool[28491]: VertexAttrib1fNV (will be remapped) */
-   "if\0"
-   "glVertexAttrib1fNV\0"
-   "\0"
-   /* _mesa_function_pool[28514]: Vertex4f (offset 144) */
-   "ffff\0"
-   "glVertex4f\0"
-   "\0"
-   /* _mesa_function_pool[28531]: EvalCoord1d (offset 228) */
-   "d\0"
-   "glEvalCoord1d\0"
-   "\0"
-   /* _mesa_function_pool[28548]: Vertex4d (offset 142) */
-   "dddd\0"
-   "glVertex4d\0"
-   "\0"
-   /* _mesa_function_pool[28565]: RasterPos4dv (offset 79) */
-   "p\0"
-   "glRasterPos4dv\0"
-   "\0"
-   /* _mesa_function_pool[28583]: UseShaderProgramEXT (will be remapped) */
-   "ii\0"
-   "glUseShaderProgramEXT\0"
-   "\0"
-   /* _mesa_function_pool[28609]: FragmentLightfSGIX (dynamic) */
-   "iif\0"
-   "glFragmentLightfSGIX\0"
-   "\0"
-   /* _mesa_function_pool[28635]: GetCompressedTexImageARB (will be remapped) */
->>>>>>> 704e01fc
-   "iip\0"
-   "glGetCompressedTexImage\0"
-   "glGetCompressedTexImageARB\0"
-   "\0"
-<<<<<<< HEAD
-   /* _mesa_function_pool[28677]: GetTexGenfv (offset 279) */
-   "iip\0"
-   "glGetTexGenfv\0"
-   "\0"
-   /* _mesa_function_pool[28696]: Vertex4i (offset 146) */
-   "iiii\0"
-   "glVertex4i\0"
-   "\0"
-   /* _mesa_function_pool[28713]: VertexWeightPointerEXT (dynamic) */
-   "iiip\0"
-   "glVertexWeightPointerEXT\0"
-   "\0"
-   /* _mesa_function_pool[28744]: GetHistogram (offset 361) */
-=======
-   /* _mesa_function_pool[28691]: GetTexGenfv (offset 279) */
-   "iip\0"
-   "glGetTexGenfv\0"
-   "\0"
-   /* _mesa_function_pool[28710]: Vertex4i (offset 146) */
-   "iiii\0"
-   "glVertex4i\0"
-   "\0"
-   /* _mesa_function_pool[28727]: VertexWeightPointerEXT (dynamic) */
-   "iiip\0"
-   "glVertexWeightPointerEXT\0"
-   "\0"
-   /* _mesa_function_pool[28758]: GetHistogram (offset 361) */
->>>>>>> 704e01fc
-   "iiiip\0"
-   "glGetHistogram\0"
-   "glGetHistogramEXT\0"
-   "\0"
-<<<<<<< HEAD
-   /* _mesa_function_pool[28784]: ActiveStencilFaceEXT (will be remapped) */
-   "i\0"
-   "glActiveStencilFaceEXT\0"
-   "\0"
-   /* _mesa_function_pool[28810]: StencilFuncSeparateATI (will be remapped) */
-   "iiii\0"
-   "glStencilFuncSeparateATI\0"
-   "\0"
-   /* _mesa_function_pool[28841]: Materialf (offset 169) */
-   "iif\0"
-   "glMaterialf\0"
-   "\0"
-   /* _mesa_function_pool[28858]: GetShaderSourceARB (will be remapped) */
-=======
-   /* _mesa_function_pool[28798]: ActiveStencilFaceEXT (will be remapped) */
-   "i\0"
-   "glActiveStencilFaceEXT\0"
-   "\0"
-   /* _mesa_function_pool[28824]: StencilFuncSeparateATI (will be remapped) */
-   "iiii\0"
-   "glStencilFuncSeparateATI\0"
-   "\0"
-   /* _mesa_function_pool[28855]: Materialf (offset 169) */
-   "iif\0"
-   "glMaterialf\0"
-   "\0"
-   /* _mesa_function_pool[28872]: GetShaderSourceARB (will be remapped) */
->>>>>>> 704e01fc
-   "iipp\0"
-   "glGetShaderSource\0"
-   "glGetShaderSourceARB\0"
-   "\0"
-<<<<<<< HEAD
-   /* _mesa_function_pool[28903]: IglooInterfaceSGIX (dynamic) */
-   "ip\0"
-   "glIglooInterfaceSGIX\0"
-   "\0"
-   /* _mesa_function_pool[28928]: Materiali (offset 171) */
-   "iii\0"
-   "glMateriali\0"
-   "\0"
-   /* _mesa_function_pool[28945]: VertexAttrib4dNV (will be remapped) */
-   "idddd\0"
-   "glVertexAttrib4dNV\0"
-   "\0"
-   /* _mesa_function_pool[28971]: MultiModeDrawElementsIBM (will be remapped) */
-   "ppipii\0"
-   "glMultiModeDrawElementsIBM\0"
-   "\0"
-   /* _mesa_function_pool[29006]: Indexsv (offset 51) */
-   "p\0"
-   "glIndexsv\0"
-   "\0"
-   /* _mesa_function_pool[29019]: MultiTexCoord4svARB (offset 407) */
-=======
-   /* _mesa_function_pool[28917]: IglooInterfaceSGIX (dynamic) */
-   "ip\0"
-   "glIglooInterfaceSGIX\0"
-   "\0"
-   /* _mesa_function_pool[28942]: Materiali (offset 171) */
-   "iii\0"
-   "glMateriali\0"
-   "\0"
-   /* _mesa_function_pool[28959]: VertexAttrib4dNV (will be remapped) */
-   "idddd\0"
-   "glVertexAttrib4dNV\0"
-   "\0"
-   /* _mesa_function_pool[28985]: MultiModeDrawElementsIBM (will be remapped) */
-   "ppipii\0"
-   "glMultiModeDrawElementsIBM\0"
-   "\0"
-   /* _mesa_function_pool[29020]: Indexsv (offset 51) */
-   "p\0"
-   "glIndexsv\0"
-   "\0"
-   /* _mesa_function_pool[29033]: MultiTexCoord4svARB (offset 407) */
->>>>>>> 704e01fc
-   "ip\0"
-   "glMultiTexCoord4sv\0"
-   "glMultiTexCoord4svARB\0"
-   "\0"
-<<<<<<< HEAD
-   /* _mesa_function_pool[29064]: LightModelfv (offset 164) */
-   "ip\0"
-   "glLightModelfv\0"
-   "\0"
-   /* _mesa_function_pool[29083]: TexCoord2dv (offset 103) */
-   "p\0"
-   "glTexCoord2dv\0"
-   "\0"
-   /* _mesa_function_pool[29100]: GenQueriesARB (will be remapped) */
-=======
-   /* _mesa_function_pool[29078]: LightModelfv (offset 164) */
-   "ip\0"
-   "glLightModelfv\0"
-   "\0"
-   /* _mesa_function_pool[29097]: TexCoord2dv (offset 103) */
-   "p\0"
-   "glTexCoord2dv\0"
-   "\0"
-   /* _mesa_function_pool[29114]: GenQueriesARB (will be remapped) */
->>>>>>> 704e01fc
-   "ip\0"
-   "glGenQueries\0"
-   "glGenQueriesARB\0"
-   "\0"
-<<<<<<< HEAD
-   /* _mesa_function_pool[29133]: EvalCoord1dv (offset 229) */
-   "p\0"
-   "glEvalCoord1dv\0"
-   "\0"
-   /* _mesa_function_pool[29151]: ReplacementCodeuiVertex3fSUN (dynamic) */
-   "ifff\0"
-   "glReplacementCodeuiVertex3fSUN\0"
-   "\0"
-   /* _mesa_function_pool[29188]: Translated (offset 303) */
-   "ddd\0"
-   "glTranslated\0"
-   "\0"
-   /* _mesa_function_pool[29206]: Translatef (offset 304) */
-   "fff\0"
-   "glTranslatef\0"
-   "\0"
-   /* _mesa_function_pool[29224]: Uniform3uiEXT (will be remapped) */
-=======
-   /* _mesa_function_pool[29147]: EvalCoord1dv (offset 229) */
-   "p\0"
-   "glEvalCoord1dv\0"
-   "\0"
-   /* _mesa_function_pool[29165]: ReplacementCodeuiVertex3fSUN (dynamic) */
-   "ifff\0"
-   "glReplacementCodeuiVertex3fSUN\0"
-   "\0"
-   /* _mesa_function_pool[29202]: Translated (offset 303) */
-   "ddd\0"
-   "glTranslated\0"
-   "\0"
-   /* _mesa_function_pool[29220]: Translatef (offset 304) */
-   "fff\0"
-   "glTranslatef\0"
-   "\0"
-   /* _mesa_function_pool[29238]: Uniform3uiEXT (will be remapped) */
->>>>>>> 704e01fc
-   "iiii\0"
-   "glUniform3uiEXT\0"
-   "glUniform3ui\0"
-   "\0"
-<<<<<<< HEAD
-   /* _mesa_function_pool[29259]: StencilMask (offset 209) */
-   "i\0"
-   "glStencilMask\0"
-   "\0"
-   /* _mesa_function_pool[29276]: Tangent3iEXT (dynamic) */
-   "iii\0"
-   "glTangent3iEXT\0"
-   "\0"
-   /* _mesa_function_pool[29296]: ClampColorARB (will be remapped) */
-   "ii\0"
-   "glClampColorARB\0"
-   "\0"
-   /* _mesa_function_pool[29316]: GetLightiv (offset 265) */
-   "iip\0"
-   "glGetLightiv\0"
-   "\0"
-   /* _mesa_function_pool[29334]: DrawMeshArraysSUN (dynamic) */
-   "iiii\0"
-   "glDrawMeshArraysSUN\0"
-   "\0"
-   /* _mesa_function_pool[29360]: IsList (offset 287) */
-   "i\0"
-   "glIsList\0"
-   "\0"
-   /* _mesa_function_pool[29372]: IsSync (will be remapped) */
-   "i\0"
-   "glIsSync\0"
-   "\0"
-   /* _mesa_function_pool[29384]: RenderMode (offset 196) */
-   "i\0"
-   "glRenderMode\0"
-   "\0"
-   /* _mesa_function_pool[29400]: GetMapControlPointsNV (dynamic) */
-   "iiiiiip\0"
-   "glGetMapControlPointsNV\0"
-   "\0"
-   /* _mesa_function_pool[29433]: DrawBuffersARB (will be remapped) */
-=======
-   /* _mesa_function_pool[29273]: StencilMask (offset 209) */
-   "i\0"
-   "glStencilMask\0"
-   "\0"
-   /* _mesa_function_pool[29290]: Tangent3iEXT (dynamic) */
-   "iii\0"
-   "glTangent3iEXT\0"
-   "\0"
-   /* _mesa_function_pool[29310]: ClampColorARB (will be remapped) */
-   "ii\0"
-   "glClampColorARB\0"
-   "\0"
-   /* _mesa_function_pool[29330]: GetLightiv (offset 265) */
-   "iip\0"
-   "glGetLightiv\0"
-   "\0"
-   /* _mesa_function_pool[29348]: DrawMeshArraysSUN (dynamic) */
-   "iiii\0"
-   "glDrawMeshArraysSUN\0"
-   "\0"
-   /* _mesa_function_pool[29374]: IsList (offset 287) */
-   "i\0"
-   "glIsList\0"
-   "\0"
-   /* _mesa_function_pool[29386]: IsSync (will be remapped) */
-   "i\0"
-   "glIsSync\0"
-   "\0"
-   /* _mesa_function_pool[29398]: RenderMode (offset 196) */
-   "i\0"
-   "glRenderMode\0"
-   "\0"
-   /* _mesa_function_pool[29414]: GetMapControlPointsNV (dynamic) */
-   "iiiiiip\0"
-   "glGetMapControlPointsNV\0"
-   "\0"
-   /* _mesa_function_pool[29447]: DrawBuffersARB (will be remapped) */
->>>>>>> 704e01fc
-   "ip\0"
-   "glDrawBuffers\0"
-   "glDrawBuffersARB\0"
-   "glDrawBuffersATI\0"
-   "\0"
-<<<<<<< HEAD
-   /* _mesa_function_pool[29485]: ClearBufferiv (will be remapped) */
-   "iip\0"
-   "glClearBufferiv\0"
-   "\0"
-   /* _mesa_function_pool[29506]: ProgramLocalParameter4fARB (will be remapped) */
-   "iiffff\0"
-   "glProgramLocalParameter4fARB\0"
-   "\0"
-   /* _mesa_function_pool[29543]: SpriteParameterivSGIX (dynamic) */
-   "ip\0"
-   "glSpriteParameterivSGIX\0"
-   "\0"
-   /* _mesa_function_pool[29571]: ProvokingVertexEXT (will be remapped) */
-=======
-   /* _mesa_function_pool[29499]: ClearBufferiv (will be remapped) */
-   "iip\0"
-   "glClearBufferiv\0"
-   "\0"
-   /* _mesa_function_pool[29520]: ProgramLocalParameter4fARB (will be remapped) */
-   "iiffff\0"
-   "glProgramLocalParameter4fARB\0"
-   "\0"
-   /* _mesa_function_pool[29557]: SpriteParameterivSGIX (dynamic) */
-   "ip\0"
-   "glSpriteParameterivSGIX\0"
-   "\0"
-   /* _mesa_function_pool[29585]: ProvokingVertexEXT (will be remapped) */
->>>>>>> 704e01fc
-   "i\0"
-   "glProvokingVertexEXT\0"
-   "glProvokingVertex\0"
-   "\0"
-<<<<<<< HEAD
-   /* _mesa_function_pool[29613]: MultiTexCoord1fARB (offset 378) */
-=======
-   /* _mesa_function_pool[29627]: MultiTexCoord1fARB (offset 378) */
->>>>>>> 704e01fc
-   "if\0"
-   "glMultiTexCoord1f\0"
-   "glMultiTexCoord1fARB\0"
-   "\0"
-<<<<<<< HEAD
-   /* _mesa_function_pool[29656]: LoadName (offset 198) */
-   "i\0"
-   "glLoadName\0"
-   "\0"
-   /* _mesa_function_pool[29670]: VertexAttribs4ubvNV (will be remapped) */
-   "iip\0"
-   "glVertexAttribs4ubvNV\0"
-   "\0"
-   /* _mesa_function_pool[29697]: WeightsvARB (dynamic) */
-   "ip\0"
-   "glWeightsvARB\0"
-   "\0"
-   /* _mesa_function_pool[29715]: Uniform1fvARB (will be remapped) */
-=======
-   /* _mesa_function_pool[29670]: LoadName (offset 198) */
-   "i\0"
-   "glLoadName\0"
-   "\0"
-   /* _mesa_function_pool[29684]: VertexAttribs4ubvNV (will be remapped) */
-   "iip\0"
-   "glVertexAttribs4ubvNV\0"
-   "\0"
-   /* _mesa_function_pool[29711]: WeightsvARB (dynamic) */
-   "ip\0"
-   "glWeightsvARB\0"
-   "\0"
-   /* _mesa_function_pool[29729]: Uniform1fvARB (will be remapped) */
->>>>>>> 704e01fc
-   "iip\0"
-   "glUniform1fv\0"
-   "glUniform1fvARB\0"
-   "\0"
-<<<<<<< HEAD
-   /* _mesa_function_pool[29749]: CopyTexSubImage1D (offset 325) */
-=======
-   /* _mesa_function_pool[29763]: CopyTexSubImage1D (offset 325) */
->>>>>>> 704e01fc
-   "iiiiii\0"
-   "glCopyTexSubImage1D\0"
-   "glCopyTexSubImage1DEXT\0"
-   "\0"
-<<<<<<< HEAD
-   /* _mesa_function_pool[29800]: CullFace (offset 152) */
-   "i\0"
-   "glCullFace\0"
-   "\0"
-   /* _mesa_function_pool[29814]: BindTexture (offset 307) */
-=======
-   /* _mesa_function_pool[29814]: CullFace (offset 152) */
-   "i\0"
-   "glCullFace\0"
-   "\0"
-   /* _mesa_function_pool[29828]: BindTexture (offset 307) */
->>>>>>> 704e01fc
-   "ii\0"
-   "glBindTexture\0"
-   "glBindTextureEXT\0"
-   "\0"
-<<<<<<< HEAD
-   /* _mesa_function_pool[29849]: BeginFragmentShaderATI (will be remapped) */
-   "\0"
-   "glBeginFragmentShaderATI\0"
-   "\0"
-   /* _mesa_function_pool[29876]: MultiTexCoord4fARB (offset 402) */
-=======
-   /* _mesa_function_pool[29863]: BeginFragmentShaderATI (will be remapped) */
-   "\0"
-   "glBeginFragmentShaderATI\0"
-   "\0"
-   /* _mesa_function_pool[29890]: MultiTexCoord4fARB (offset 402) */
->>>>>>> 704e01fc
-   "iffff\0"
-   "glMultiTexCoord4f\0"
-   "glMultiTexCoord4fARB\0"
-   "\0"
-<<<<<<< HEAD
-   /* _mesa_function_pool[29922]: VertexAttribs3svNV (will be remapped) */
-   "iip\0"
-   "glVertexAttribs3svNV\0"
-   "\0"
-   /* _mesa_function_pool[29948]: StencilFunc (offset 243) */
-   "iii\0"
-   "glStencilFunc\0"
-   "\0"
-   /* _mesa_function_pool[29967]: CopyPixels (offset 255) */
-   "iiiii\0"
-   "glCopyPixels\0"
-   "\0"
-   /* _mesa_function_pool[29987]: Rectsv (offset 93) */
-   "pp\0"
-   "glRectsv\0"
-   "\0"
-   /* _mesa_function_pool[30000]: ReplacementCodeuivSUN (dynamic) */
-   "p\0"
-   "glReplacementCodeuivSUN\0"
-   "\0"
-   /* _mesa_function_pool[30027]: EnableVertexAttribArrayARB (will be remapped) */
-=======
-   /* _mesa_function_pool[29936]: VertexAttribs3svNV (will be remapped) */
-   "iip\0"
-   "glVertexAttribs3svNV\0"
-   "\0"
-   /* _mesa_function_pool[29962]: StencilFunc (offset 243) */
-   "iii\0"
-   "glStencilFunc\0"
-   "\0"
-   /* _mesa_function_pool[29981]: CopyPixels (offset 255) */
-   "iiiii\0"
-   "glCopyPixels\0"
-   "\0"
-   /* _mesa_function_pool[30001]: Rectsv (offset 93) */
-   "pp\0"
-   "glRectsv\0"
-   "\0"
-   /* _mesa_function_pool[30014]: ReplacementCodeuivSUN (dynamic) */
-   "p\0"
-   "glReplacementCodeuivSUN\0"
-   "\0"
-   /* _mesa_function_pool[30041]: EnableVertexAttribArrayARB (will be remapped) */
->>>>>>> 704e01fc
-   "i\0"
-   "glEnableVertexAttribArray\0"
-   "glEnableVertexAttribArrayARB\0"
-   "\0"
-<<<<<<< HEAD
-   /* _mesa_function_pool[30085]: NormalPointervINTEL (dynamic) */
-   "ip\0"
-   "glNormalPointervINTEL\0"
-   "\0"
-   /* _mesa_function_pool[30111]: CopyConvolutionFilter2D (offset 355) */
-=======
-   /* _mesa_function_pool[30099]: NormalPointervINTEL (dynamic) */
-   "ip\0"
-   "glNormalPointervINTEL\0"
-   "\0"
-   /* _mesa_function_pool[30125]: CopyConvolutionFilter2D (offset 355) */
->>>>>>> 704e01fc
-   "iiiiii\0"
-   "glCopyConvolutionFilter2D\0"
-   "glCopyConvolutionFilter2DEXT\0"
-   "\0"
-<<<<<<< HEAD
-   /* _mesa_function_pool[30174]: WindowPos3ivMESA (will be remapped) */
-=======
-   /* _mesa_function_pool[30188]: WindowPos3ivMESA (will be remapped) */
->>>>>>> 704e01fc
-   "p\0"
-   "glWindowPos3iv\0"
-   "glWindowPos3ivARB\0"
-   "glWindowPos3ivMESA\0"
-   "\0"
-<<<<<<< HEAD
-   /* _mesa_function_pool[30229]: CopyBufferSubData (will be remapped) */
-   "iiiii\0"
-   "glCopyBufferSubData\0"
-   "\0"
-   /* _mesa_function_pool[30256]: NormalPointer (offset 318) */
-   "iip\0"
-   "glNormalPointer\0"
-   "\0"
-   /* _mesa_function_pool[30277]: TexParameterfv (offset 179) */
-   "iip\0"
-   "glTexParameterfv\0"
-   "\0"
-   /* _mesa_function_pool[30299]: IsBufferARB (will be remapped) */
-=======
-   /* _mesa_function_pool[30243]: CopyBufferSubData (will be remapped) */
-   "iiiii\0"
-   "glCopyBufferSubData\0"
-   "\0"
-   /* _mesa_function_pool[30270]: NormalPointer (offset 318) */
-   "iip\0"
-   "glNormalPointer\0"
-   "\0"
-   /* _mesa_function_pool[30291]: TexParameterfv (offset 179) */
-   "iip\0"
-   "glTexParameterfv\0"
-   "\0"
-   /* _mesa_function_pool[30313]: IsBufferARB (will be remapped) */
->>>>>>> 704e01fc
-   "i\0"
-   "glIsBuffer\0"
-   "glIsBufferARB\0"
-   "\0"
-<<<<<<< HEAD
-   /* _mesa_function_pool[30327]: WindowPos4iMESA (will be remapped) */
-   "iiii\0"
-   "glWindowPos4iMESA\0"
-   "\0"
-   /* _mesa_function_pool[30351]: VertexAttrib4uivARB (will be remapped) */
-=======
-   /* _mesa_function_pool[30341]: WindowPos4iMESA (will be remapped) */
-   "iiii\0"
-   "glWindowPos4iMESA\0"
-   "\0"
-   /* _mesa_function_pool[30365]: VertexAttrib4uivARB (will be remapped) */
->>>>>>> 704e01fc
-   "ip\0"
-   "glVertexAttrib4uiv\0"
-   "glVertexAttrib4uivARB\0"
-   "\0"
-<<<<<<< HEAD
-   /* _mesa_function_pool[30396]: Tangent3bvEXT (dynamic) */
-   "p\0"
-   "glTangent3bvEXT\0"
-   "\0"
-   /* _mesa_function_pool[30415]: VertexAttribI3uivEXT (will be remapped) */
-=======
-   /* _mesa_function_pool[30410]: Tangent3bvEXT (dynamic) */
-   "p\0"
-   "glTangent3bvEXT\0"
-   "\0"
-   /* _mesa_function_pool[30429]: VertexAttribI3uivEXT (will be remapped) */
->>>>>>> 704e01fc
-   "ip\0"
-   "glVertexAttribI3uivEXT\0"
-   "glVertexAttribI3uiv\0"
-   "\0"
-<<<<<<< HEAD
-   /* _mesa_function_pool[30462]: UniformMatrix3x4fv (will be remapped) */
-   "iiip\0"
-   "glUniformMatrix3x4fv\0"
-   "\0"
-   /* _mesa_function_pool[30489]: ClipPlane (offset 150) */
-   "ip\0"
-   "glClipPlane\0"
-   "\0"
-   /* _mesa_function_pool[30505]: Recti (offset 90) */
-   "iiii\0"
-   "glRecti\0"
-   "\0"
-   /* _mesa_function_pool[30519]: VertexAttribI3ivEXT (will be remapped) */
-=======
-   /* _mesa_function_pool[30476]: UniformMatrix3x4fv (will be remapped) */
-   "iiip\0"
-   "glUniformMatrix3x4fv\0"
-   "\0"
-   /* _mesa_function_pool[30503]: ClipPlane (offset 150) */
-   "ip\0"
-   "glClipPlane\0"
-   "\0"
-   /* _mesa_function_pool[30519]: Recti (offset 90) */
-   "iiii\0"
-   "glRecti\0"
-   "\0"
-   /* _mesa_function_pool[30533]: VertexAttribI3ivEXT (will be remapped) */
->>>>>>> 704e01fc
-   "ip\0"
-   "glVertexAttribI3ivEXT\0"
-   "glVertexAttribI3iv\0"
-   "\0"
-<<<<<<< HEAD
-   /* _mesa_function_pool[30564]: DrawRangeElementsBaseVertex (will be remapped) */
-   "iiiiipi\0"
-   "glDrawRangeElementsBaseVertex\0"
-   "\0"
-   /* _mesa_function_pool[30603]: TexCoordPointervINTEL (dynamic) */
-   "iip\0"
-   "glTexCoordPointervINTEL\0"
-   "\0"
-   /* _mesa_function_pool[30632]: DeleteBuffersARB (will be remapped) */
-=======
-   /* _mesa_function_pool[30578]: DrawRangeElementsBaseVertex (will be remapped) */
-   "iiiiipi\0"
-   "glDrawRangeElementsBaseVertex\0"
-   "\0"
-   /* _mesa_function_pool[30617]: TexCoordPointervINTEL (dynamic) */
-   "iip\0"
-   "glTexCoordPointervINTEL\0"
-   "\0"
-   /* _mesa_function_pool[30646]: DeleteBuffersARB (will be remapped) */
->>>>>>> 704e01fc
-   "ip\0"
-   "glDeleteBuffers\0"
-   "glDeleteBuffersARB\0"
-   "\0"
-<<<<<<< HEAD
-   /* _mesa_function_pool[30671]: PixelTransformParameterfvEXT (dynamic) */
-   "iip\0"
-   "glPixelTransformParameterfvEXT\0"
-   "\0"
-   /* _mesa_function_pool[30707]: PrimitiveRestartNV (will be remapped) */
-   "\0"
-   "glPrimitiveRestartNV\0"
-   "\0"
-   /* _mesa_function_pool[30730]: WindowPos4fvMESA (will be remapped) */
-   "p\0"
-   "glWindowPos4fvMESA\0"
-   "\0"
-   /* _mesa_function_pool[30752]: GetPixelMapuiv (offset 272) */
-   "ip\0"
-   "glGetPixelMapuiv\0"
-   "\0"
-   /* _mesa_function_pool[30773]: Rectf (offset 88) */
-   "ffff\0"
-   "glRectf\0"
-   "\0"
-   /* _mesa_function_pool[30787]: VertexAttrib1sNV (will be remapped) */
-   "ii\0"
-   "glVertexAttrib1sNV\0"
-   "\0"
-   /* _mesa_function_pool[30810]: Indexfv (offset 47) */
-   "p\0"
-   "glIndexfv\0"
-   "\0"
-   /* _mesa_function_pool[30823]: SecondaryColor3svEXT (will be remapped) */
-=======
-   /* _mesa_function_pool[30685]: PixelTransformParameterfvEXT (dynamic) */
-   "iip\0"
-   "glPixelTransformParameterfvEXT\0"
-   "\0"
-   /* _mesa_function_pool[30721]: PrimitiveRestartNV (will be remapped) */
-   "\0"
-   "glPrimitiveRestartNV\0"
-   "\0"
-   /* _mesa_function_pool[30744]: WindowPos4fvMESA (will be remapped) */
-   "p\0"
-   "glWindowPos4fvMESA\0"
-   "\0"
-   /* _mesa_function_pool[30766]: GetPixelMapuiv (offset 272) */
-   "ip\0"
-   "glGetPixelMapuiv\0"
-   "\0"
-   /* _mesa_function_pool[30787]: Rectf (offset 88) */
-   "ffff\0"
-   "glRectf\0"
-   "\0"
-   /* _mesa_function_pool[30801]: VertexAttrib1sNV (will be remapped) */
-   "ii\0"
-   "glVertexAttrib1sNV\0"
-   "\0"
-   /* _mesa_function_pool[30824]: Indexfv (offset 47) */
-   "p\0"
-   "glIndexfv\0"
-   "\0"
-   /* _mesa_function_pool[30837]: SecondaryColor3svEXT (will be remapped) */
->>>>>>> 704e01fc
-   "p\0"
-   "glSecondaryColor3sv\0"
-   "glSecondaryColor3svEXT\0"
-   "\0"
-<<<<<<< HEAD
-   /* _mesa_function_pool[30869]: LoadTransposeMatrixfARB (will be remapped) */
-=======
-   /* _mesa_function_pool[30883]: LoadTransposeMatrixfARB (will be remapped) */
->>>>>>> 704e01fc
-   "p\0"
-   "glLoadTransposeMatrixf\0"
-   "glLoadTransposeMatrixfARB\0"
-   "\0"
-<<<<<<< HEAD
-   /* _mesa_function_pool[30921]: GetPointerv (offset 329) */
-=======
-   /* _mesa_function_pool[30935]: GetPointerv (offset 329) */
->>>>>>> 704e01fc
-   "ip\0"
-   "glGetPointerv\0"
-   "glGetPointervEXT\0"
-   "\0"
-<<<<<<< HEAD
-   /* _mesa_function_pool[30956]: Tangent3bEXT (dynamic) */
-   "iii\0"
-   "glTangent3bEXT\0"
-   "\0"
-   /* _mesa_function_pool[30976]: CombinerParameterfNV (will be remapped) */
-   "if\0"
-   "glCombinerParameterfNV\0"
-   "\0"
-   /* _mesa_function_pool[31003]: IndexMask (offset 212) */
-   "i\0"
-   "glIndexMask\0"
-   "\0"
-   /* _mesa_function_pool[31018]: BindProgramNV (will be remapped) */
-=======
-   /* _mesa_function_pool[30970]: Tangent3bEXT (dynamic) */
-   "iii\0"
-   "glTangent3bEXT\0"
-   "\0"
-   /* _mesa_function_pool[30990]: CombinerParameterfNV (will be remapped) */
-   "if\0"
-   "glCombinerParameterfNV\0"
-   "\0"
-   /* _mesa_function_pool[31017]: IndexMask (offset 212) */
-   "i\0"
-   "glIndexMask\0"
-   "\0"
-   /* _mesa_function_pool[31032]: BindProgramNV (will be remapped) */
->>>>>>> 704e01fc
-   "ii\0"
-   "glBindProgramARB\0"
-   "glBindProgramNV\0"
-   "\0"
-<<<<<<< HEAD
-   /* _mesa_function_pool[31055]: VertexAttrib4svARB (will be remapped) */
-=======
-   /* _mesa_function_pool[31069]: VertexAttrib4svARB (will be remapped) */
->>>>>>> 704e01fc
-   "ip\0"
-   "glVertexAttrib4sv\0"
-   "glVertexAttrib4svARB\0"
-   "\0"
-<<<<<<< HEAD
-   /* _mesa_function_pool[31098]: GetFloatv (offset 262) */
-   "ip\0"
-   "glGetFloatv\0"
-   "\0"
-   /* _mesa_function_pool[31114]: CreateDebugObjectMESA (dynamic) */
-   "\0"
-   "glCreateDebugObjectMESA\0"
-   "\0"
-   /* _mesa_function_pool[31140]: GetShaderiv (will be remapped) */
-   "iip\0"
-   "glGetShaderiv\0"
-   "\0"
-   /* _mesa_function_pool[31159]: ClientWaitSync (will be remapped) */
-   "iii\0"
-   "glClientWaitSync\0"
-   "\0"
-   /* _mesa_function_pool[31181]: TexCoord4s (offset 124) */
-   "iiii\0"
-   "glTexCoord4s\0"
-   "\0"
-   /* _mesa_function_pool[31200]: TexCoord3sv (offset 117) */
-   "p\0"
-   "glTexCoord3sv\0"
-   "\0"
-   /* _mesa_function_pool[31217]: BindFragmentShaderATI (will be remapped) */
-   "i\0"
-   "glBindFragmentShaderATI\0"
-   "\0"
-   /* _mesa_function_pool[31244]: PopAttrib (offset 218) */
-   "\0"
-   "glPopAttrib\0"
-   "\0"
-   /* _mesa_function_pool[31258]: Fogfv (offset 154) */
-   "ip\0"
-   "glFogfv\0"
-   "\0"
-   /* _mesa_function_pool[31270]: UnmapBufferARB (will be remapped) */
-=======
-   /* _mesa_function_pool[31112]: GetFloatv (offset 262) */
-   "ip\0"
-   "glGetFloatv\0"
-   "\0"
-   /* _mesa_function_pool[31128]: CreateDebugObjectMESA (dynamic) */
-   "\0"
-   "glCreateDebugObjectMESA\0"
-   "\0"
-   /* _mesa_function_pool[31154]: GetShaderiv (will be remapped) */
-   "iip\0"
-   "glGetShaderiv\0"
-   "\0"
-   /* _mesa_function_pool[31173]: ClientWaitSync (will be remapped) */
-   "iii\0"
-   "glClientWaitSync\0"
-   "\0"
-   /* _mesa_function_pool[31195]: TexCoord4s (offset 124) */
-   "iiii\0"
-   "glTexCoord4s\0"
-   "\0"
-   /* _mesa_function_pool[31214]: TexCoord3sv (offset 117) */
-   "p\0"
-   "glTexCoord3sv\0"
-   "\0"
-   /* _mesa_function_pool[31231]: BindFragmentShaderATI (will be remapped) */
-   "i\0"
-   "glBindFragmentShaderATI\0"
-   "\0"
-   /* _mesa_function_pool[31258]: PopAttrib (offset 218) */
-   "\0"
-   "glPopAttrib\0"
-   "\0"
-   /* _mesa_function_pool[31272]: Fogfv (offset 154) */
-   "ip\0"
-   "glFogfv\0"
-   "\0"
-   /* _mesa_function_pool[31284]: UnmapBufferARB (will be remapped) */
->>>>>>> 704e01fc
-   "i\0"
-   "glUnmapBuffer\0"
-   "glUnmapBufferARB\0"
-   "\0"
-<<<<<<< HEAD
-   /* _mesa_function_pool[31304]: InitNames (offset 197) */
-   "\0"
-   "glInitNames\0"
-   "\0"
-   /* _mesa_function_pool[31318]: Normal3sv (offset 61) */
-   "p\0"
-   "glNormal3sv\0"
-   "\0"
-   /* _mesa_function_pool[31333]: Minmax (offset 368) */
-=======
-   /* _mesa_function_pool[31318]: InitNames (offset 197) */
-   "\0"
-   "glInitNames\0"
-   "\0"
-   /* _mesa_function_pool[31332]: Normal3sv (offset 61) */
-   "p\0"
-   "glNormal3sv\0"
-   "\0"
-   /* _mesa_function_pool[31347]: Minmax (offset 368) */
->>>>>>> 704e01fc
-   "iii\0"
-   "glMinmax\0"
-   "glMinmaxEXT\0"
-   "\0"
-<<<<<<< HEAD
-   /* _mesa_function_pool[31359]: TexCoord4d (offset 118) */
-   "dddd\0"
-   "glTexCoord4d\0"
-   "\0"
-   /* _mesa_function_pool[31378]: TexCoord4f (offset 120) */
-   "ffff\0"
-   "glTexCoord4f\0"
-   "\0"
-   /* _mesa_function_pool[31397]: FogCoorddvEXT (will be remapped) */
-=======
-   /* _mesa_function_pool[31373]: TexCoord4d (offset 118) */
-   "dddd\0"
-   "glTexCoord4d\0"
-   "\0"
-   /* _mesa_function_pool[31392]: DeformationMap3dSGIX (dynamic) */
-   "iddiiddiiddiip\0"
-   "glDeformationMap3dSGIX\0"
-   "\0"
-   /* _mesa_function_pool[31431]: TexCoord4f (offset 120) */
-   "ffff\0"
-   "glTexCoord4f\0"
-   "\0"
-   /* _mesa_function_pool[31450]: FogCoorddvEXT (will be remapped) */
->>>>>>> 704e01fc
-   "p\0"
-   "glFogCoorddv\0"
-   "glFogCoorddvEXT\0"
-   "\0"
-<<<<<<< HEAD
-   /* _mesa_function_pool[31429]: FinishTextureSUNX (dynamic) */
-   "\0"
-   "glFinishTextureSUNX\0"
-   "\0"
-   /* _mesa_function_pool[31451]: GetFragmentLightfvSGIX (dynamic) */
-   "iip\0"
-   "glGetFragmentLightfvSGIX\0"
-   "\0"
-   /* _mesa_function_pool[31481]: Binormal3fvEXT (dynamic) */
-   "p\0"
-   "glBinormal3fvEXT\0"
-   "\0"
-   /* _mesa_function_pool[31501]: GetBooleanv (offset 258) */
-   "ip\0"
-   "glGetBooleanv\0"
-   "\0"
-   /* _mesa_function_pool[31519]: ColorFragmentOp3ATI (will be remapped) */
-   "iiiiiiiiiiiii\0"
-   "glColorFragmentOp3ATI\0"
-   "\0"
-   /* _mesa_function_pool[31556]: Hint (offset 158) */
-   "ii\0"
-   "glHint\0"
-   "\0"
-   /* _mesa_function_pool[31567]: Color4dv (offset 28) */
-   "p\0"
-   "glColor4dv\0"
-   "\0"
-   /* _mesa_function_pool[31581]: VertexAttrib2svARB (will be remapped) */
-=======
-   /* _mesa_function_pool[31482]: FinishTextureSUNX (dynamic) */
-   "\0"
-   "glFinishTextureSUNX\0"
-   "\0"
-   /* _mesa_function_pool[31504]: GetFragmentLightfvSGIX (dynamic) */
-   "iip\0"
-   "glGetFragmentLightfvSGIX\0"
-   "\0"
-   /* _mesa_function_pool[31534]: Binormal3fvEXT (dynamic) */
-   "p\0"
-   "glBinormal3fvEXT\0"
-   "\0"
-   /* _mesa_function_pool[31554]: GetBooleanv (offset 258) */
-   "ip\0"
-   "glGetBooleanv\0"
-   "\0"
-   /* _mesa_function_pool[31572]: ColorFragmentOp3ATI (will be remapped) */
-   "iiiiiiiiiiiii\0"
-   "glColorFragmentOp3ATI\0"
-   "\0"
-   /* _mesa_function_pool[31609]: Hint (offset 158) */
-   "ii\0"
-   "glHint\0"
-   "\0"
-   /* _mesa_function_pool[31620]: Color4dv (offset 28) */
-   "p\0"
-   "glColor4dv\0"
-   "\0"
-   /* _mesa_function_pool[31634]: VertexAttrib2svARB (will be remapped) */
->>>>>>> 704e01fc
-   "ip\0"
-   "glVertexAttrib2sv\0"
-   "glVertexAttrib2svARB\0"
-   "\0"
-<<<<<<< HEAD
-   /* _mesa_function_pool[31624]: AreProgramsResidentNV (will be remapped) */
-   "ipp\0"
-   "glAreProgramsResidentNV\0"
-   "\0"
-   /* _mesa_function_pool[31653]: WindowPos3svMESA (will be remapped) */
-=======
-   /* _mesa_function_pool[31677]: AreProgramsResidentNV (will be remapped) */
-   "ipp\0"
-   "glAreProgramsResidentNV\0"
-   "\0"
-   /* _mesa_function_pool[31706]: WindowPos3svMESA (will be remapped) */
->>>>>>> 704e01fc
-   "p\0"
-   "glWindowPos3sv\0"
-   "glWindowPos3svARB\0"
-   "glWindowPos3svMESA\0"
-   "\0"
-<<<<<<< HEAD
-   /* _mesa_function_pool[31708]: CopyColorSubTable (offset 347) */
-=======
-   /* _mesa_function_pool[31761]: CopyColorSubTable (offset 347) */
->>>>>>> 704e01fc
-   "iiiii\0"
-   "glCopyColorSubTable\0"
-   "glCopyColorSubTableEXT\0"
-   "\0"
-<<<<<<< HEAD
-   /* _mesa_function_pool[31758]: WeightdvARB (dynamic) */
-   "ip\0"
-   "glWeightdvARB\0"
-   "\0"
-   /* _mesa_function_pool[31776]: DeleteRenderbuffersEXT (will be remapped) */
-=======
-   /* _mesa_function_pool[31811]: WeightdvARB (dynamic) */
-   "ip\0"
-   "glWeightdvARB\0"
-   "\0"
-   /* _mesa_function_pool[31829]: DeleteRenderbuffersEXT (will be remapped) */
->>>>>>> 704e01fc
-   "ip\0"
-   "glDeleteRenderbuffers\0"
-   "glDeleteRenderbuffersEXT\0"
-   "\0"
-<<<<<<< HEAD
-   /* _mesa_function_pool[31827]: VertexAttrib4NubvARB (will be remapped) */
-=======
-   /* _mesa_function_pool[31880]: VertexAttrib4NubvARB (will be remapped) */
->>>>>>> 704e01fc
-   "ip\0"
-   "glVertexAttrib4Nubv\0"
-   "glVertexAttrib4NubvARB\0"
-   "\0"
-<<<<<<< HEAD
-   /* _mesa_function_pool[31874]: VertexAttrib3dvNV (will be remapped) */
-   "ip\0"
-   "glVertexAttrib3dvNV\0"
-   "\0"
-   /* _mesa_function_pool[31898]: GetObjectParameterfvARB (will be remapped) */
-   "iip\0"
-   "glGetObjectParameterfvARB\0"
-   "\0"
-   /* _mesa_function_pool[31929]: Vertex4iv (offset 147) */
-   "p\0"
-   "glVertex4iv\0"
-   "\0"
-   /* _mesa_function_pool[31944]: GetProgramEnvParameterdvARB (will be remapped) */
-   "iip\0"
-   "glGetProgramEnvParameterdvARB\0"
-   "\0"
-   /* _mesa_function_pool[31979]: TexCoord4dv (offset 119) */
-   "p\0"
-   "glTexCoord4dv\0"
-   "\0"
-   /* _mesa_function_pool[31996]: LockArraysEXT (will be remapped) */
-   "ii\0"
-   "glLockArraysEXT\0"
-   "\0"
-   /* _mesa_function_pool[32016]: Begin (offset 7) */
-   "i\0"
-   "glBegin\0"
-   "\0"
-   /* _mesa_function_pool[32027]: LightModeli (offset 165) */
-   "ii\0"
-   "glLightModeli\0"
-   "\0"
-   /* _mesa_function_pool[32045]: VertexAttribI4ivEXT (will be remapped) */
-=======
-   /* _mesa_function_pool[31927]: VertexAttrib3dvNV (will be remapped) */
-   "ip\0"
-   "glVertexAttrib3dvNV\0"
-   "\0"
-   /* _mesa_function_pool[31951]: GetObjectParameterfvARB (will be remapped) */
-   "iip\0"
-   "glGetObjectParameterfvARB\0"
-   "\0"
-   /* _mesa_function_pool[31982]: Vertex4iv (offset 147) */
-   "p\0"
-   "glVertex4iv\0"
-   "\0"
-   /* _mesa_function_pool[31997]: GetProgramEnvParameterdvARB (will be remapped) */
-   "iip\0"
-   "glGetProgramEnvParameterdvARB\0"
-   "\0"
-   /* _mesa_function_pool[32032]: TexCoord4dv (offset 119) */
-   "p\0"
-   "glTexCoord4dv\0"
-   "\0"
-   /* _mesa_function_pool[32049]: LockArraysEXT (will be remapped) */
-   "ii\0"
-   "glLockArraysEXT\0"
-   "\0"
-   /* _mesa_function_pool[32069]: Begin (offset 7) */
-   "i\0"
-   "glBegin\0"
-   "\0"
-   /* _mesa_function_pool[32080]: LightModeli (offset 165) */
-   "ii\0"
-   "glLightModeli\0"
-   "\0"
-   /* _mesa_function_pool[32098]: VertexAttribI4ivEXT (will be remapped) */
->>>>>>> 704e01fc
-   "ip\0"
-   "glVertexAttribI4ivEXT\0"
-   "glVertexAttribI4iv\0"
-   "\0"
-<<<<<<< HEAD
-   /* _mesa_function_pool[32090]: Rectfv (offset 89) */
-   "pp\0"
-   "glRectfv\0"
-   "\0"
-   /* _mesa_function_pool[32103]: BlendEquationSeparateiARB (will be remapped) */
-   "iii\0"
-   "glBlendEquationSeparateiARB\0"
-   "\0"
-   /* _mesa_function_pool[32136]: LightModelf (offset 163) */
-   "if\0"
-   "glLightModelf\0"
-   "\0"
-   /* _mesa_function_pool[32154]: GetTexParameterfv (offset 282) */
-   "iip\0"
-   "glGetTexParameterfv\0"
-   "\0"
-   /* _mesa_function_pool[32179]: GetLightfv (offset 264) */
-   "iip\0"
-   "glGetLightfv\0"
-   "\0"
-   /* _mesa_function_pool[32197]: PixelTransformParameterivEXT (dynamic) */
-   "iip\0"
-   "glPixelTransformParameterivEXT\0"
-   "\0"
-   /* _mesa_function_pool[32233]: BinormalPointerEXT (dynamic) */
-   "iip\0"
-   "glBinormalPointerEXT\0"
-   "\0"
-   /* _mesa_function_pool[32259]: VertexAttrib1dNV (will be remapped) */
-   "id\0"
-   "glVertexAttrib1dNV\0"
-   "\0"
-   /* _mesa_function_pool[32282]: GetCombinerInputParameterivNV (will be remapped) */
-   "iiiip\0"
-   "glGetCombinerInputParameterivNV\0"
-   "\0"
-   /* _mesa_function_pool[32321]: Disable (offset 214) */
-   "i\0"
-   "glDisable\0"
-   "\0"
-   /* _mesa_function_pool[32334]: MultiTexCoord2fvARB (offset 387) */
-=======
-   /* _mesa_function_pool[32143]: Rectfv (offset 89) */
-   "pp\0"
-   "glRectfv\0"
-   "\0"
-   /* _mesa_function_pool[32156]: LightModelf (offset 163) */
-   "if\0"
-   "glLightModelf\0"
-   "\0"
-   /* _mesa_function_pool[32174]: GetTexParameterfv (offset 282) */
-   "iip\0"
-   "glGetTexParameterfv\0"
-   "\0"
-   /* _mesa_function_pool[32199]: GetLightfv (offset 264) */
-   "iip\0"
-   "glGetLightfv\0"
-   "\0"
-   /* _mesa_function_pool[32217]: PixelTransformParameterivEXT (dynamic) */
-   "iip\0"
-   "glPixelTransformParameterivEXT\0"
-   "\0"
-   /* _mesa_function_pool[32253]: BinormalPointerEXT (dynamic) */
-   "iip\0"
-   "glBinormalPointerEXT\0"
-   "\0"
-   /* _mesa_function_pool[32279]: VertexAttrib1dNV (will be remapped) */
-   "id\0"
-   "glVertexAttrib1dNV\0"
-   "\0"
-   /* _mesa_function_pool[32302]: GetCombinerInputParameterivNV (will be remapped) */
-   "iiiip\0"
-   "glGetCombinerInputParameterivNV\0"
-   "\0"
-   /* _mesa_function_pool[32341]: Disable (offset 214) */
-   "i\0"
-   "glDisable\0"
-   "\0"
-   /* _mesa_function_pool[32354]: MultiTexCoord2fvARB (offset 387) */
->>>>>>> 704e01fc
-   "ip\0"
-   "glMultiTexCoord2fv\0"
-   "glMultiTexCoord2fvARB\0"
-   "\0"
-<<<<<<< HEAD
-   /* _mesa_function_pool[32379]: GetRenderbufferParameterivEXT (will be remapped) */
-=======
-   /* _mesa_function_pool[32399]: GetRenderbufferParameterivEXT (will be remapped) */
->>>>>>> 704e01fc
-   "iip\0"
-   "glGetRenderbufferParameteriv\0"
-   "glGetRenderbufferParameterivEXT\0"
-   "\0"
-<<<<<<< HEAD
-   /* _mesa_function_pool[32445]: CombinerParameterivNV (will be remapped) */
-   "ip\0"
-   "glCombinerParameterivNV\0"
-   "\0"
-   /* _mesa_function_pool[32473]: GenFragmentShadersATI (will be remapped) */
-   "i\0"
-   "glGenFragmentShadersATI\0"
-   "\0"
-   /* _mesa_function_pool[32500]: DrawArrays (offset 310) */
-=======
-   /* _mesa_function_pool[32465]: CombinerParameterivNV (will be remapped) */
-   "ip\0"
-   "glCombinerParameterivNV\0"
-   "\0"
-   /* _mesa_function_pool[32493]: GenFragmentShadersATI (will be remapped) */
-   "i\0"
-   "glGenFragmentShadersATI\0"
-   "\0"
-   /* _mesa_function_pool[32520]: DrawArrays (offset 310) */
->>>>>>> 704e01fc
-   "iii\0"
-   "glDrawArrays\0"
-   "glDrawArraysEXT\0"
-   "\0"
-<<<<<<< HEAD
-   /* _mesa_function_pool[32534]: WeightuivARB (dynamic) */
-   "ip\0"
-   "glWeightuivARB\0"
-   "\0"
-   /* _mesa_function_pool[32553]: VertexAttrib2sARB (will be remapped) */
-=======
-   /* _mesa_function_pool[32554]: WeightuivARB (dynamic) */
-   "ip\0"
-   "glWeightuivARB\0"
-   "\0"
-   /* _mesa_function_pool[32573]: VertexAttrib2sARB (will be remapped) */
->>>>>>> 704e01fc
-   "iii\0"
-   "glVertexAttrib2s\0"
-   "glVertexAttrib2sARB\0"
-   "\0"
-<<<<<<< HEAD
-   /* _mesa_function_pool[32595]: ColorMask (offset 210) */
-   "iiii\0"
-   "glColorMask\0"
-   "\0"
-   /* _mesa_function_pool[32613]: GenAsyncMarkersSGIX (dynamic) */
-   "i\0"
-   "glGenAsyncMarkersSGIX\0"
-   "\0"
-   /* _mesa_function_pool[32638]: Tangent3svEXT (dynamic) */
-   "p\0"
-   "glTangent3svEXT\0"
-   "\0"
-   /* _mesa_function_pool[32657]: GetListParameterivSGIX (dynamic) */
-   "iip\0"
-   "glGetListParameterivSGIX\0"
-   "\0"
-   /* _mesa_function_pool[32687]: BindBufferARB (will be remapped) */
-=======
-   /* _mesa_function_pool[32615]: ColorMask (offset 210) */
-   "iiii\0"
-   "glColorMask\0"
-   "\0"
-   /* _mesa_function_pool[32633]: GenAsyncMarkersSGIX (dynamic) */
-   "i\0"
-   "glGenAsyncMarkersSGIX\0"
-   "\0"
-   /* _mesa_function_pool[32658]: Tangent3svEXT (dynamic) */
-   "p\0"
-   "glTangent3svEXT\0"
-   "\0"
-   /* _mesa_function_pool[32677]: GetListParameterivSGIX (dynamic) */
-   "iip\0"
-   "glGetListParameterivSGIX\0"
-   "\0"
-   /* _mesa_function_pool[32707]: BindBufferARB (will be remapped) */
->>>>>>> 704e01fc
-   "ii\0"
-   "glBindBuffer\0"
-   "glBindBufferARB\0"
-   "\0"
-<<<<<<< HEAD
-   /* _mesa_function_pool[32720]: GetInfoLogARB (will be remapped) */
-   "iipp\0"
-   "glGetInfoLogARB\0"
-   "\0"
-   /* _mesa_function_pool[32742]: RasterPos4iv (offset 83) */
-   "p\0"
-   "glRasterPos4iv\0"
-   "\0"
-   /* _mesa_function_pool[32760]: Enable (offset 215) */
-   "i\0"
-   "glEnable\0"
-   "\0"
-   /* _mesa_function_pool[32772]: LineStipple (offset 167) */
-   "ii\0"
-   "glLineStipple\0"
-   "\0"
-   /* _mesa_function_pool[32790]: VertexAttribs4svNV (will be remapped) */
-   "iip\0"
-   "glVertexAttribs4svNV\0"
-   "\0"
-   /* _mesa_function_pool[32816]: EdgeFlagPointerListIBM (dynamic) */
-   "ipi\0"
-   "glEdgeFlagPointerListIBM\0"
-   "\0"
-   /* _mesa_function_pool[32846]: UniformMatrix3x2fv (will be remapped) */
-   "iiip\0"
-   "glUniformMatrix3x2fv\0"
-   "\0"
-   /* _mesa_function_pool[32873]: GetMinmaxParameterfv (offset 365) */
-=======
-   /* _mesa_function_pool[32740]: GetInfoLogARB (will be remapped) */
-   "iipp\0"
-   "glGetInfoLogARB\0"
-   "\0"
-   /* _mesa_function_pool[32762]: RasterPos4iv (offset 83) */
-   "p\0"
-   "glRasterPos4iv\0"
-   "\0"
-   /* _mesa_function_pool[32780]: Enable (offset 215) */
-   "i\0"
-   "glEnable\0"
-   "\0"
-   /* _mesa_function_pool[32792]: LineStipple (offset 167) */
-   "ii\0"
-   "glLineStipple\0"
-   "\0"
-   /* _mesa_function_pool[32810]: VertexAttribs4svNV (will be remapped) */
-   "iip\0"
-   "glVertexAttribs4svNV\0"
-   "\0"
-   /* _mesa_function_pool[32836]: EdgeFlagPointerListIBM (dynamic) */
-   "ipi\0"
-   "glEdgeFlagPointerListIBM\0"
-   "\0"
-   /* _mesa_function_pool[32866]: UniformMatrix3x2fv (will be remapped) */
-   "iiip\0"
-   "glUniformMatrix3x2fv\0"
-   "\0"
-   /* _mesa_function_pool[32893]: GetMinmaxParameterfv (offset 365) */
->>>>>>> 704e01fc
-   "iip\0"
-   "glGetMinmaxParameterfv\0"
-   "glGetMinmaxParameterfvEXT\0"
-   "\0"
-<<<<<<< HEAD
-   /* _mesa_function_pool[32927]: VertexAttrib1fvARB (will be remapped) */
-=======
-   /* _mesa_function_pool[32947]: VertexAttrib1fvARB (will be remapped) */
->>>>>>> 704e01fc
-   "ip\0"
-   "glVertexAttrib1fv\0"
-   "glVertexAttrib1fvARB\0"
-   "\0"
-<<<<<<< HEAD
-   /* _mesa_function_pool[32970]: GenBuffersARB (will be remapped) */
-=======
-   /* _mesa_function_pool[32990]: GenBuffersARB (will be remapped) */
->>>>>>> 704e01fc
-   "ip\0"
-   "glGenBuffers\0"
-   "glGenBuffersARB\0"
-   "\0"
-<<<<<<< HEAD
-   /* _mesa_function_pool[33003]: VertexAttribs1svNV (will be remapped) */
-   "iip\0"
-   "glVertexAttribs1svNV\0"
-   "\0"
-   /* _mesa_function_pool[33029]: Vertex3fv (offset 137) */
-   "p\0"
-   "glVertex3fv\0"
-   "\0"
-   /* _mesa_function_pool[33044]: GetTexBumpParameterivATI (will be remapped) */
-   "ip\0"
-   "glGetTexBumpParameterivATI\0"
-   "\0"
-   /* _mesa_function_pool[33075]: Binormal3bEXT (dynamic) */
-   "iii\0"
-   "glBinormal3bEXT\0"
-   "\0"
-   /* _mesa_function_pool[33096]: FragmentMaterialivSGIX (dynamic) */
-   "iip\0"
-   "glFragmentMaterialivSGIX\0"
-   "\0"
-   /* _mesa_function_pool[33126]: IsRenderbufferEXT (will be remapped) */
-=======
-   /* _mesa_function_pool[33023]: VertexAttribs1svNV (will be remapped) */
-   "iip\0"
-   "glVertexAttribs1svNV\0"
-   "\0"
-   /* _mesa_function_pool[33049]: Vertex3fv (offset 137) */
-   "p\0"
-   "glVertex3fv\0"
-   "\0"
-   /* _mesa_function_pool[33064]: GetTexBumpParameterivATI (will be remapped) */
-   "ip\0"
-   "glGetTexBumpParameterivATI\0"
-   "\0"
-   /* _mesa_function_pool[33095]: Binormal3bEXT (dynamic) */
-   "iii\0"
-   "glBinormal3bEXT\0"
-   "\0"
-   /* _mesa_function_pool[33116]: FragmentMaterialivSGIX (dynamic) */
-   "iip\0"
-   "glFragmentMaterialivSGIX\0"
-   "\0"
-   /* _mesa_function_pool[33146]: IsRenderbufferEXT (will be remapped) */
->>>>>>> 704e01fc
-   "i\0"
-   "glIsRenderbuffer\0"
-   "glIsRenderbufferEXT\0"
-   "\0"
-<<<<<<< HEAD
-   /* _mesa_function_pool[33166]: GenProgramsNV (will be remapped) */
-=======
-   /* _mesa_function_pool[33186]: GenProgramsNV (will be remapped) */
->>>>>>> 704e01fc
-   "ip\0"
-   "glGenProgramsARB\0"
-   "glGenProgramsNV\0"
-   "\0"
-<<<<<<< HEAD
-   /* _mesa_function_pool[33203]: VertexAttrib4dvNV (will be remapped) */
-   "ip\0"
-   "glVertexAttrib4dvNV\0"
-   "\0"
-   /* _mesa_function_pool[33227]: EndFragmentShaderATI (will be remapped) */
-   "\0"
-   "glEndFragmentShaderATI\0"
-   "\0"
-   /* _mesa_function_pool[33252]: Binormal3iEXT (dynamic) */
-   "iii\0"
-   "glBinormal3iEXT\0"
-   "\0"
-   /* _mesa_function_pool[33273]: WindowPos2fMESA (will be remapped) */
-=======
-   /* _mesa_function_pool[33223]: VertexAttrib4dvNV (will be remapped) */
-   "ip\0"
-   "glVertexAttrib4dvNV\0"
-   "\0"
-   /* _mesa_function_pool[33247]: EndFragmentShaderATI (will be remapped) */
-   "\0"
-   "glEndFragmentShaderATI\0"
-   "\0"
-   /* _mesa_function_pool[33272]: Binormal3iEXT (dynamic) */
-   "iii\0"
-   "glBinormal3iEXT\0"
-   "\0"
-   /* _mesa_function_pool[33293]: WindowPos2fMESA (will be remapped) */
->>>>>>> 704e01fc
-   "ff\0"
-   "glWindowPos2f\0"
-   "glWindowPos2fARB\0"
-   "glWindowPos2fMESA\0"
-   "\0"
-   ;
-
-/* these functions need to be remapped */
-static const struct gl_function_pool_remap MESA_remap_table_functions[] = {
-<<<<<<< HEAD
-   {  1616, AttachShader_remap_index },
-   {  9893, CreateProgram_remap_index },
-   { 22964, CreateShader_remap_index },
-   { 25451, DeleteProgram_remap_index },
-   { 18608, DeleteShader_remap_index },
-   { 23465, DetachShader_remap_index },
-   { 17974, GetAttachedShaders_remap_index },
-   {  4856, GetProgramInfoLog_remap_index },
-   {   444, GetProgramiv_remap_index },
-   {  6529, GetShaderInfoLog_remap_index },
-   { 31140, GetShaderiv_remap_index },
-   { 13387, IsProgram_remap_index },
-   { 12308, IsShader_remap_index },
-   { 10023, StencilFuncSeparate_remap_index },
-   {  3960, StencilMaskSeparate_remap_index },
-   {  7594, StencilOpSeparate_remap_index },
-   { 22252, UniformMatrix2x3fv_remap_index },
-   {  2886, UniformMatrix2x4fv_remap_index },
-   { 32846, UniformMatrix3x2fv_remap_index },
-   { 30462, UniformMatrix3x4fv_remap_index },
-   { 16264, UniformMatrix4x2fv_remap_index },
-   {  3302, UniformMatrix4x3fv_remap_index },
-   {  5017, ClampColor_remap_index },
-   { 18028, ClearBufferfi_remap_index },
-   { 17470, ClearBufferfv_remap_index },
-   { 29485, ClearBufferiv_remap_index },
-   { 13592, ClearBufferuiv_remap_index },
-   { 19891, GetStringi_remap_index },
-   {  2827, TexBuffer_remap_index },
-   {   977, FramebufferTexture_remap_index },
-   { 26477, GetBufferParameteri64v_remap_index },
-   { 10123, GetInteger64i_v_remap_index },
-   { 23278, VertexAttribDivisor_remap_index },
-   {  9911, LoadTransposeMatrixdARB_remap_index },
-   { 30869, LoadTransposeMatrixfARB_remap_index },
-   {  5637, MultTransposeMatrixdARB_remap_index },
-   { 23652, MultTransposeMatrixfARB_remap_index },
-   {   255, SampleCoverageARB_remap_index },
-   {  5821, CompressedTexImage1DARB_remap_index },
-   { 24180, CompressedTexImage2DARB_remap_index },
-   {  4023, CompressedTexImage3DARB_remap_index },
-   { 18325, CompressedTexSubImage1DARB_remap_index },
-   {  2089, CompressedTexSubImage2DARB_remap_index },
-   { 20313, CompressedTexSubImage3DARB_remap_index },
-   { 28621, GetCompressedTexImageARB_remap_index },
-   {  3868, DisableVertexAttribArrayARB_remap_index },
-   { 30027, EnableVertexAttribArrayARB_remap_index },
-   { 31944, GetProgramEnvParameterdvARB_remap_index },
-   { 23532, GetProgramEnvParameterfvARB_remap_index },
-   { 27506, GetProgramLocalParameterdvARB_remap_index },
-   {  8036, GetProgramLocalParameterfvARB_remap_index },
-   { 18459, GetProgramStringARB_remap_index },
-   { 27701, GetProgramivARB_remap_index },
-   { 20508, GetVertexAttribdvARB_remap_index },
-   { 16072, GetVertexAttribfvARB_remap_index },
-   {  9735, GetVertexAttribivARB_remap_index },
-   { 19372, ProgramEnvParameter4dARB_remap_index },
-   { 25201, ProgramEnvParameter4dvARB_remap_index },
-   { 16792, ProgramEnvParameter4fARB_remap_index },
-   {  8935, ProgramEnvParameter4fvARB_remap_index },
-   {  3986, ProgramLocalParameter4dARB_remap_index },
-   { 13097, ProgramLocalParameter4dvARB_remap_index },
-   { 29506, ProgramLocalParameter4fARB_remap_index },
-   { 25837, ProgramLocalParameter4fvARB_remap_index },
-   { 28375, ProgramStringARB_remap_index },
-   { 19622, VertexAttrib1dARB_remap_index },
-   { 15726, VertexAttrib1dvARB_remap_index },
-   {  4161, VertexAttrib1fARB_remap_index },
-   { 32927, VertexAttrib1fvARB_remap_index },
-   {  7120, VertexAttrib1sARB_remap_index },
-   {  2263, VertexAttrib1svARB_remap_index },
-   { 15157, VertexAttrib2dARB_remap_index },
-   { 17491, VertexAttrib2dvARB_remap_index },
-   {  1635, VertexAttrib2fARB_remap_index },
-   { 17604, VertexAttrib2fvARB_remap_index },
-   { 32553, VertexAttrib2sARB_remap_index },
-   { 31581, VertexAttrib2svARB_remap_index },
-   { 11274, VertexAttrib3dARB_remap_index },
-   {  8602, VertexAttrib3dvARB_remap_index },
-   {  1722, VertexAttrib3fARB_remap_index },
-   { 22515, VertexAttrib3fvARB_remap_index },
-   { 28222, VertexAttrib3sARB_remap_index },
-   { 20250, VertexAttrib3svARB_remap_index },
-   {  4882, VertexAttrib4NbvARB_remap_index },
-   { 17851, VertexAttrib4NivARB_remap_index },
-   { 22470, VertexAttrib4NsvARB_remap_index },
-   { 23484, VertexAttrib4NubARB_remap_index },
-   { 31827, VertexAttrib4NubvARB_remap_index },
-   { 19033, VertexAttrib4NuivARB_remap_index },
-   {  3175, VertexAttrib4NusvARB_remap_index },
-   { 10863, VertexAttrib4bvARB_remap_index },
-   { 26879, VertexAttrib4dARB_remap_index },
-   { 21272, VertexAttrib4dvARB_remap_index },
-   { 11428, VertexAttrib4fARB_remap_index },
-   { 11832, VertexAttrib4fvARB_remap_index },
-   { 10239, VertexAttrib4ivARB_remap_index },
-   { 17284, VertexAttrib4sARB_remap_index },
-   { 31055, VertexAttrib4svARB_remap_index },
-   { 16597, VertexAttrib4ubvARB_remap_index },
-   { 30351, VertexAttrib4uivARB_remap_index },
-   { 20061, VertexAttrib4usvARB_remap_index },
-   { 22067, VertexAttribPointerARB_remap_index },
-   { 32687, BindBufferARB_remap_index },
-   {  6827, BufferDataARB_remap_index },
-   {  1537, BufferSubDataARB_remap_index },
-   { 30632, DeleteBuffersARB_remap_index },
-   { 32970, GenBuffersARB_remap_index },
-   { 17647, GetBufferParameterivARB_remap_index },
-   { 16744, GetBufferPointervARB_remap_index },
-   {  1490, GetBufferSubDataARB_remap_index },
-   { 30299, IsBufferARB_remap_index },
-   { 26321, MapBufferARB_remap_index },
-   { 31270, UnmapBufferARB_remap_index },
-   {   351, BeginQueryARB_remap_index },
-   { 19717, DeleteQueriesARB_remap_index },
-   { 12159, EndQueryARB_remap_index },
-   { 29100, GenQueriesARB_remap_index },
-   {  1981, GetQueryObjectivARB_remap_index },
-   { 17328, GetQueryObjectuivARB_remap_index },
-   {  1779, GetQueryivARB_remap_index },
-   { 19968, IsQueryARB_remap_index },
-   {  8212, AttachObjectARB_remap_index },
-   { 18570, CompileShaderARB_remap_index },
-   {  3244, CreateProgramObjectARB_remap_index },
-   {  6772, CreateShaderObjectARB_remap_index },
-   { 14459, DeleteObjectARB_remap_index },
-   { 23971, DetachObjectARB_remap_index },
-   { 11904, GetActiveUniformARB_remap_index },
-   {  9410, GetAttachedObjectsARB_remap_index },
-   {  9717, GetHandleARB_remap_index },
-   { 32720, GetInfoLogARB_remap_index },
-   { 31898, GetObjectParameterfvARB_remap_index },
-   { 27380, GetObjectParameterivARB_remap_index },
-   { 28858, GetShaderSourceARB_remap_index },
-   { 28082, GetUniformLocationARB_remap_index },
-   { 23754, GetUniformfvARB_remap_index },
-   { 12672, GetUniformivARB_remap_index },
-   { 20106, LinkProgramARB_remap_index },
-   { 20164, ShaderSourceARB_remap_index },
-   {  7494, Uniform1fARB_remap_index },
-   { 29715, Uniform1fvARB_remap_index },
-   { 22036, Uniform1iARB_remap_index },
-   { 20961, Uniform1ivARB_remap_index },
-   {  2212, Uniform2fARB_remap_index },
-   { 14295, Uniform2fvARB_remap_index },
-   { 26208, Uniform2iARB_remap_index },
-   {  2332, Uniform2ivARB_remap_index },
-   { 18680, Uniform3fARB_remap_index },
-   {  9440, Uniform3fvARB_remap_index },
-   {  6383, Uniform3iARB_remap_index },
-   { 16850, Uniform3ivARB_remap_index },
-   { 19178, Uniform4fARB_remap_index },
-   { 23618, Uniform4fvARB_remap_index },
-   { 24880, Uniform4iARB_remap_index },
-   { 20474, Uniform4ivARB_remap_index },
-   {  8264, UniformMatrix2fvARB_remap_index },
-   {    17, UniformMatrix3fvARB_remap_index },
-   {  2729, UniformMatrix4fvARB_remap_index },
-   { 25313, UseProgramObjectARB_remap_index },
-   { 14845, ValidateProgramARB_remap_index },
-   { 21315, BindAttribLocationARB_remap_index },
-   {  4927, GetActiveAttribARB_remap_index },
-   { 16531, GetAttribLocationARB_remap_index },
-   { 29433, DrawBuffersARB_remap_index },
-   { 29296, ClampColorARB_remap_index },
-   { 17896, DrawArraysInstancedARB_remap_index },
-   {  6444, DrawElementsInstancedARB_remap_index },
-   { 13202, RenderbufferStorageMultisample_remap_index },
-   { 13673, FramebufferTextureARB_remap_index },
-   { 25739, FramebufferTextureFaceARB_remap_index },
-   { 24120, ProgramParameteriARB_remap_index },
-   { 23436, VertexAttribDivisorARB_remap_index },
-   { 19226, FlushMappedBufferRange_remap_index },
-   { 27797, MapBufferRange_remap_index },
-   { 16375, BindVertexArray_remap_index },
-   { 14668, GenVertexArrays_remap_index },
-   { 30229, CopyBufferSubData_remap_index },
-   { 31159, ClientWaitSync_remap_index },
-   {  2648, DeleteSync_remap_index },
-   {  7161, FenceSync_remap_index },
-   { 15216, GetInteger64v_remap_index },
-   { 22577, GetSynciv_remap_index },
-   { 29372, IsSync_remap_index },
-   {  9358, WaitSync_remap_index },
-   {  3836, DrawElementsBaseVertex_remap_index },
-   { 30564, DrawRangeElementsBaseVertex_remap_index },
-   { 26352, MultiDrawElementsBaseVertex_remap_index },
-   { 32103, BlendEquationSeparateiARB_remap_index },
-   { 17740, BlendEquationiARB_remap_index },
-   { 12641, BlendFuncSeparateiARB_remap_index },
-   {  9783, BlendFunciARB_remap_index },
-   {  5078, BindTransformFeedback_remap_index },
-   {  3271, DeleteTransformFeedbacks_remap_index },
-   {  6416, DrawTransformFeedback_remap_index },
-   {  9577, GenTransformFeedbacks_remap_index },
-   { 28265, IsTransformFeedback_remap_index },
-   { 25932, PauseTransformFeedback_remap_index },
-   {  5557, ResumeTransformFeedback_remap_index },
-   { 21635, ClearDepthf_remap_index },
-   {  6720, DepthRangef_remap_index },
-   { 14480, GetShaderPrecisionFormat_remap_index },
-   {  9963, ReleaseShaderCompiler_remap_index },
-   { 10906, ShaderBinary_remap_index },
-   {  5425, PolygonOffsetEXT_remap_index },
-   { 23199, GetPixelTexGenParameterfvSGIS_remap_index },
-   {  4404, GetPixelTexGenParameterivSGIS_remap_index },
-   { 22932, PixelTexGenParameterfSGIS_remap_index },
-   {   663, PixelTexGenParameterfvSGIS_remap_index },
-   { 12710, PixelTexGenParameteriSGIS_remap_index },
-   { 13815, PixelTexGenParameterivSGIS_remap_index },
-   { 18224, SampleMaskSGIS_remap_index },
-   { 19908, SamplePatternSGIS_remap_index },
-   { 26281, ColorPointerEXT_remap_index },
-   { 17534, EdgeFlagPointerEXT_remap_index },
-   {  6037, IndexPointerEXT_remap_index },
-   {  6117, NormalPointerEXT_remap_index },
-   { 15810, TexCoordPointerEXT_remap_index },
-   {  6950, VertexPointerEXT_remap_index },
-   {  3638, PointParameterfEXT_remap_index },
-   {  7801, PointParameterfvEXT_remap_index },
-   { 31996, LockArraysEXT_remap_index },
-   { 14909, UnlockArraysEXT_remap_index },
-   {  1306, SecondaryColor3bEXT_remap_index },
-   {  7960, SecondaryColor3bvEXT_remap_index },
-   { 10416, SecondaryColor3dEXT_remap_index },
-   { 25509, SecondaryColor3dvEXT_remap_index },
-   { 28131, SecondaryColor3fEXT_remap_index },
-   { 18261, SecondaryColor3fvEXT_remap_index },
-   {   509, SecondaryColor3iEXT_remap_index },
-   { 16120, SecondaryColor3ivEXT_remap_index },
-   { 10051, SecondaryColor3sEXT_remap_index },
-   { 30823, SecondaryColor3svEXT_remap_index },
-   { 27216, SecondaryColor3ubEXT_remap_index },
-   { 21206, SecondaryColor3ubvEXT_remap_index },
-   { 12952, SecondaryColor3uiEXT_remap_index },
-   { 22819, SecondaryColor3uivEXT_remap_index },
-   { 25789, SecondaryColor3usEXT_remap_index },
-   { 13025, SecondaryColor3usvEXT_remap_index },
-   { 11775, SecondaryColorPointerEXT_remap_index },
-   { 25603, MultiDrawArraysEXT_remap_index },
-   { 20896, MultiDrawElementsEXT_remap_index },
-   { 21091, FogCoordPointerEXT_remap_index },
-   {  4553, FogCoorddEXT_remap_index },
-   { 31397, FogCoorddvEXT_remap_index },
-   {  4670, FogCoordfEXT_remap_index },
-   { 27139, FogCoordfvEXT_remap_index },
-   { 19130, PixelTexGenSGIX_remap_index },
-   { 27724, BlendFuncSeparateEXT_remap_index },
-   {  6862, FlushVertexArrayRangeNV_remap_index },
-   {  5374, VertexArrayRangeNV_remap_index },
-   { 28196, CombinerInputNV_remap_index },
-   {  2155, CombinerOutputNV_remap_index },
-   { 30976, CombinerParameterfNV_remap_index },
-   {  5248, CombinerParameterfvNV_remap_index },
-   { 22301, CombinerParameteriNV_remap_index },
-   { 32445, CombinerParameterivNV_remap_index },
-   {  7238, FinalCombinerInputNV_remap_index },
-   {  9804, GetCombinerInputParameterfvNV_remap_index },
-   { 32282, GetCombinerInputParameterivNV_remap_index },
-   {   216, GetCombinerOutputParameterfvNV_remap_index },
-   { 13776, GetCombinerOutputParameterivNV_remap_index },
-   {  6624, GetFinalCombinerInputParameterfvNV_remap_index },
-   { 24752, GetFinalCombinerInputParameterivNV_remap_index },
-   { 12619, ResizeBuffersMESA_remap_index },
-   { 11101, WindowPos2dMESA_remap_index },
-   {  1099, WindowPos2dvMESA_remap_index },
-   { 33273, WindowPos2fMESA_remap_index },
-   {  7905, WindowPos2fvMESA_remap_index },
-   { 18171, WindowPos2iMESA_remap_index },
-   { 20381, WindowPos2ivMESA_remap_index },
-   { 20995, WindowPos2sMESA_remap_index },
-   {  5735, WindowPos2svMESA_remap_index },
-   {  7730, WindowPos3dMESA_remap_index },
-   { 14023, WindowPos3dvMESA_remap_index },
-   {   555, WindowPos3fMESA_remap_index },
-   { 14970, WindowPos3fvMESA_remap_index },
-   { 24013, WindowPos3iMESA_remap_index },
-   { 30174, WindowPos3ivMESA_remap_index },
-   { 18825, WindowPos3sMESA_remap_index },
-   { 31653, WindowPos3svMESA_remap_index },
-   { 11052, WindowPos4dMESA_remap_index },
-   { 16988, WindowPos4dvMESA_remap_index },
-   { 13982, WindowPos4fMESA_remap_index },
-   { 30730, WindowPos4fvMESA_remap_index },
-   { 30327, WindowPos4iMESA_remap_index },
-   { 12422, WindowPos4ivMESA_remap_index },
-   { 19009, WindowPos4sMESA_remap_index },
-   {  3222, WindowPos4svMESA_remap_index },
-   { 26847, MultiModeDrawArraysIBM_remap_index },
-   { 28971, MultiModeDrawElementsIBM_remap_index },
-   { 12187, DeleteFencesNV_remap_index },
-   { 28043, FinishFenceNV_remap_index },
-   {  3760, GenFencesNV_remap_index },
-   { 16968, GetFenceivNV_remap_index },
-   {  8197, IsFenceNV_remap_index },
-   { 13703, SetFenceNV_remap_index },
-   {  4217, TestFenceNV_remap_index },
-   { 31624, AreProgramsResidentNV_remap_index },
-   { 31018, BindProgramNV_remap_index },
-   { 25872, DeleteProgramsNV_remap_index },
-   { 21424, ExecuteProgramNV_remap_index },
-   { 33166, GenProgramsNV_remap_index },
-   { 23304, GetProgramParameterdvNV_remap_index },
-   { 10478, GetProgramParameterfvNV_remap_index },
-   { 26255, GetProgramStringNV_remap_index },
-   { 24390, GetProgramivNV_remap_index },
-   { 23567, GetTrackMatrixivNV_remap_index },
-   { 26049, GetVertexAttribPointervNV_remap_index },
-   { 24685, GetVertexAttribdvNV_remap_index },
-   {  9253, GetVertexAttribfvNV_remap_index },
-   { 18432, GetVertexAttribivNV_remap_index },
-   { 19256, IsProgramNV_remap_index },
-   {  9336, LoadProgramNV_remap_index },
-   { 27820, ProgramParameters4dvNV_remap_index },
-   { 24320, ProgramParameters4fvNV_remap_index },
-   { 20685, RequestResidentProgramsNV_remap_index },
-   { 22279, TrackMatrixNV_remap_index },
-   { 32259, VertexAttrib1dNV_remap_index },
-   { 13614, VertexAttrib1dvNV_remap_index },
-   { 28477, VertexAttrib1fNV_remap_index },
-   {  2454, VertexAttrib1fvNV_remap_index },
-   { 30787, VertexAttrib1sNV_remap_index },
-   { 15043, VertexAttrib1svNV_remap_index },
-   {  4832, VertexAttrib2dNV_remap_index },
-   { 13507, VertexAttrib2dvNV_remap_index },
-   { 20140, VertexAttrib2fNV_remap_index },
-   { 13073, VertexAttrib2fvNV_remap_index },
-   {  5947, VertexAttrib2sNV_remap_index },
-   { 18879, VertexAttrib2svNV_remap_index },
-   { 11249, VertexAttrib3dNV_remap_index },
-   { 31874, VertexAttrib3dvNV_remap_index },
-   { 10290, VertexAttrib3fNV_remap_index },
-   { 24712, VertexAttrib3fvNV_remap_index },
-   { 22122, VertexAttrib3sNV_remap_index },
-   { 23594, VertexAttrib3svNV_remap_index },
-   { 28945, VertexAttrib4dNV_remap_index },
-   { 33203, VertexAttrib4dvNV_remap_index },
-   {  4454, VertexAttrib4fNV_remap_index },
-   {  9386, VertexAttrib4fvNV_remap_index },
-   { 26731, VertexAttrib4sNV_remap_index },
-   {  1448, VertexAttrib4svNV_remap_index },
-   {  4990, VertexAttrib4ubNV_remap_index },
-   {   817, VertexAttrib4ubvNV_remap_index },
-   { 21604, VertexAttribPointerNV_remap_index },
-   {  2306, VertexAttribs1dvNV_remap_index },
-   { 26137, VertexAttribs1fvNV_remap_index },
-   { 33003, VertexAttribs1svNV_remap_index },
-   { 10315, VertexAttribs2dvNV_remap_index },
-   { 25274, VertexAttribs2fvNV_remap_index },
-   { 17560, VertexAttribs2svNV_remap_index },
-   {  5276, VertexAttribs3dvNV_remap_index },
-   {  2186, VertexAttribs3fvNV_remap_index },
-   { 29922, VertexAttribs3svNV_remap_index },
-   { 26821, VertexAttribs4dvNV_remap_index },
-   {  5348, VertexAttribs4fvNV_remap_index },
-   { 32790, VertexAttribs4svNV_remap_index },
-   { 29670, VertexAttribs4ubvNV_remap_index },
-   { 26923, GetTexBumpParameterfvATI_remap_index },
-   { 33044, GetTexBumpParameterivATI_remap_index },
-   { 18542, TexBumpParameterfvATI_remap_index },
-   { 20556, TexBumpParameterivATI_remap_index },
-   { 15589, AlphaFragmentOp1ATI_remap_index },
-   { 25555, AlphaFragmentOp2ATI_remap_index },
-   { 24628, AlphaFragmentOp3ATI_remap_index },
-   { 29849, BeginFragmentShaderATI_remap_index },
-   { 31217, BindFragmentShaderATI_remap_index },
-   { 23723, ColorFragmentOp1ATI_remap_index },
-   {  4332, ColorFragmentOp2ATI_remap_index },
-   { 31519, ColorFragmentOp3ATI_remap_index },
-   {  5514, DeleteFragmentShaderATI_remap_index },
-   { 33227, EndFragmentShaderATI_remap_index },
-   { 32473, GenFragmentShadersATI_remap_index },
-   { 25428, PassTexCoordATI_remap_index },
-   {  6930, SampleMapATI_remap_index },
-   { 27034, SetFragmentShaderConstantATI_remap_index },
-   {   402, PointParameteriNV_remap_index },
-   { 14184, PointParameterivNV_remap_index },
-   { 28784, ActiveStencilFaceEXT_remap_index },
-   { 27480, BindVertexArrayAPPLE_remap_index },
-   {  2776, DeleteVertexArraysAPPLE_remap_index },
-   { 18001, GenVertexArraysAPPLE_remap_index },
-   { 23369, IsVertexArrayAPPLE_remap_index },
-   {   858, GetProgramNamedParameterdvNV_remap_index },
-   {  3601, GetProgramNamedParameterfvNV_remap_index },
-   { 26954, ProgramNamedParameter4dNV_remap_index },
-   { 14543, ProgramNamedParameter4dvNV_remap_index },
-   {  8869, ProgramNamedParameter4fNV_remap_index },
-   { 11740, ProgramNamedParameter4fvNV_remap_index },
-   { 16899, PrimitiveRestartIndexNV_remap_index },
-   { 30707, PrimitiveRestartNV_remap_index },
-   { 24299, DepthBoundsEXT_remap_index },
-   {  1198, BlendEquationSeparateEXT_remap_index },
-   { 14744, BindFramebufferEXT_remap_index },
-   { 25648, BindRenderbufferEXT_remap_index },
-   {  9633, CheckFramebufferStatusEXT_remap_index },
-   { 22620, DeleteFramebuffersEXT_remap_index },
-   { 31776, DeleteRenderbuffersEXT_remap_index },
-   { 13531, FramebufferRenderbufferEXT_remap_index },
-   { 13720, FramebufferTexture1DEXT_remap_index },
-   { 11534, FramebufferTexture2DEXT_remap_index },
-   { 11154, FramebufferTexture3DEXT_remap_index },
-   { 23235, GenFramebuffersEXT_remap_index },
-   { 17425, GenRenderbuffersEXT_remap_index },
-   {  6666, GenerateMipmapEXT_remap_index },
-   { 21697, GetFramebufferAttachmentParameterivEXT_remap_index },
-   { 32379, GetRenderbufferParameterivEXT_remap_index },
-   { 20436, IsFramebufferEXT_remap_index },
-   { 33126, IsRenderbufferEXT_remap_index },
-   {  8144, RenderbufferStorageEXT_remap_index },
-   {   734, BlitFramebufferEXT_remap_index },
-   { 14329, BufferParameteriAPPLE_remap_index },
-   { 19288, FlushMappedBufferRangeAPPLE_remap_index },
-   {  1854, BindFragDataLocationEXT_remap_index },
-   { 24412, GetFragDataLocationEXT_remap_index },
-   { 10593, GetUniformuivEXT_remap_index },
-   {  2972, GetVertexAttribIivEXT_remap_index },
-   { 27991, GetVertexAttribIuivEXT_remap_index },
-   { 12020, Uniform1uiEXT_remap_index },
-   { 27905, Uniform1uivEXT_remap_index },
-   { 22218, Uniform2uiEXT_remap_index },
-   {  4296, Uniform2uivEXT_remap_index },
-   { 29224, Uniform3uiEXT_remap_index },
-   { 14690, Uniform3uivEXT_remap_index },
-   {  3525, Uniform4uiEXT_remap_index },
-   {  8645, Uniform4uivEXT_remap_index },
-   { 18389, VertexAttribI1iEXT_remap_index },
-   {  1004, VertexAttribI1ivEXT_remap_index },
-   {  2555, VertexAttribI1uiEXT_remap_index },
-   { 12801, VertexAttribI1uivEXT_remap_index },
-   {    81, VertexAttribI2iEXT_remap_index },
-   { 23835, VertexAttribI2ivEXT_remap_index },
-   {  5302, VertexAttribI2uiEXT_remap_index },
-   {  4715, VertexAttribI2uivEXT_remap_index },
-   { 26523, VertexAttribI3iEXT_remap_index },
-   { 30519, VertexAttribI3ivEXT_remap_index },
-   {  3379, VertexAttribI3uiEXT_remap_index },
-   { 30415, VertexAttribI3uivEXT_remap_index },
-   { 21948, VertexAttribI4bvEXT_remap_index },
-   { 14622, VertexAttribI4iEXT_remap_index },
-   { 32045, VertexAttribI4ivEXT_remap_index },
-   { 13434, VertexAttribI4svEXT_remap_index },
-   { 16484, VertexAttribI4ubvEXT_remap_index },
-   { 16183, VertexAttribI4uiEXT_remap_index },
-   {  5448, VertexAttribI4uivEXT_remap_index },
-   { 11317, VertexAttribI4usvEXT_remap_index },
-   { 18486, VertexAttribIPointerEXT_remap_index },
-   {  3066, FramebufferTextureLayerEXT_remap_index },
-   {  5172, ColorMaskIndexedEXT_remap_index },
-   { 18903, DisableIndexedEXT_remap_index },
-   { 26568, EnableIndexedEXT_remap_index },
-   { 21652, GetBooleanIndexedvEXT_remap_index },
-   { 10928, GetIntegerIndexedvEXT_remap_index },
-   { 22696, IsEnabledIndexedEXT_remap_index },
-   { 22596, ClearColorIiEXT_remap_index },
-   {  3475, ClearColorIuiEXT_remap_index },
-   {  9843, GetTexParameterIivEXT_remap_index },
-   {  5895, GetTexParameterIuivEXT_remap_index },
-   {  3022, TexParameterIivEXT_remap_index },
-   { 26390, TexParameterIuivEXT_remap_index },
-   {  4583, BeginConditionalRenderNV_remap_index },
-   { 25378, EndConditionalRenderNV_remap_index },
-   {  9280, BeginTransformFeedbackEXT_remap_index },
-   { 18938, BindBufferBaseEXT_remap_index },
-   { 18797, BindBufferOffsetEXT_remap_index },
-   { 12247, BindBufferRangeEXT_remap_index },
-   { 14244, EndTransformFeedbackEXT_remap_index },
-   { 10791, GetTransformFeedbackVaryingEXT_remap_index },
-   { 20741, TransformFeedbackVaryingsEXT_remap_index },
-   { 29571, ProvokingVertexEXT_remap_index },
-   { 10739, GetTexParameterPointervAPPLE_remap_index },
-   {  5034, TextureRangeAPPLE_remap_index },
-   { 11606, GetObjectParameterivAPPLE_remap_index },
-   { 19863, ObjectPurgeableAPPLE_remap_index },
-   {  5689, ObjectUnpurgeableAPPLE_remap_index },
-   { 17247, ActiveProgramEXT_remap_index },
-   { 17218, CreateShaderProgramEXT_remap_index },
-   { 28569, UseShaderProgramEXT_remap_index },
-   { 16463, TextureBarrierNV_remap_index },
-   { 28810, StencilFuncSeparateATI_remap_index },
-   { 18090, ProgramEnvParameters4fvEXT_remap_index },
-   { 17112, ProgramLocalParameters4fvEXT_remap_index },
-   { 14112, GetQueryObjecti64vEXT_remap_index },
-   { 10341, GetQueryObjectui64vEXT_remap_index },
-   { 23792, EGLImageTargetRenderbufferStorageOES_remap_index },
-   { 12126, EGLImageTargetTexture2DOES_remap_index },
-=======
-   {  1577, AttachShader_remap_index },
-   {  9906, CreateProgram_remap_index },
-   { 23042, CreateShader_remap_index },
-   { 25529, DeleteProgram_remap_index },
-   { 18686, DeleteShader_remap_index },
-   { 23543, DetachShader_remap_index },
-   { 18052, GetAttachedShaders_remap_index },
-   {  4869, GetProgramInfoLog_remap_index },
-   {   405, GetProgramiv_remap_index },
-   {  6542, GetShaderInfoLog_remap_index },
-   { 31154, GetShaderiv_remap_index },
-   { 13361, IsProgram_remap_index },
-   { 12282, IsShader_remap_index },
-   { 10036, StencilFuncSeparate_remap_index },
-   {  3921, StencilMaskSeparate_remap_index },
-   {  7607, StencilOpSeparate_remap_index },
-   { 22330, UniformMatrix2x3fv_remap_index },
-   {  2847, UniformMatrix2x4fv_remap_index },
-   { 32866, UniformMatrix3x2fv_remap_index },
-   { 30476, UniformMatrix3x4fv_remap_index },
-   { 16309, UniformMatrix4x2fv_remap_index },
-   {  3263, UniformMatrix4x3fv_remap_index },
-   {  5030, ClampColor_remap_index },
-   { 18106, ClearBufferfi_remap_index },
-   { 17548, ClearBufferfv_remap_index },
-   { 29499, ClearBufferiv_remap_index },
-   { 13566, ClearBufferuiv_remap_index },
-   { 19969, GetStringi_remap_index },
-   {  2788, TexBuffer_remap_index },
-   {   938, FramebufferTexture_remap_index },
-   { 26555, GetBufferParameteri64v_remap_index },
-   { 10136, GetInteger64i_v_remap_index },
-   { 23356, VertexAttribDivisor_remap_index },
-   {  9924, LoadTransposeMatrixdARB_remap_index },
-   { 30883, LoadTransposeMatrixfARB_remap_index },
-   {  5608, MultTransposeMatrixdARB_remap_index },
-   { 23730, MultTransposeMatrixfARB_remap_index },
-   {   216, SampleCoverageARB_remap_index },
-   {  5834, CompressedTexImage1DARB_remap_index },
-   { 24258, CompressedTexImage2DARB_remap_index },
-   {  3984, CompressedTexImage3DARB_remap_index },
-   { 18403, CompressedTexSubImage1DARB_remap_index },
-   {  2050, CompressedTexSubImage2DARB_remap_index },
-   { 20391, CompressedTexSubImage3DARB_remap_index },
-   { 28635, GetCompressedTexImageARB_remap_index },
-   {  3829, DisableVertexAttribArrayARB_remap_index },
-   { 30041, EnableVertexAttribArrayARB_remap_index },
-   { 31997, GetProgramEnvParameterdvARB_remap_index },
-   { 23610, GetProgramEnvParameterfvARB_remap_index },
-   { 27552, GetProgramLocalParameterdvARB_remap_index },
-   {  8049, GetProgramLocalParameterfvARB_remap_index },
-   { 18537, GetProgramStringARB_remap_index },
-   { 27747, GetProgramivARB_remap_index },
-   { 20586, GetVertexAttribdvARB_remap_index },
-   { 16117, GetVertexAttribfvARB_remap_index },
-   {  9748, GetVertexAttribivARB_remap_index },
-   { 19450, ProgramEnvParameter4dARB_remap_index },
-   { 25279, ProgramEnvParameter4dvARB_remap_index },
-   { 16870, ProgramEnvParameter4fARB_remap_index },
-   {  8948, ProgramEnvParameter4fvARB_remap_index },
-   {  3947, ProgramLocalParameter4dARB_remap_index },
-   { 13071, ProgramLocalParameter4dvARB_remap_index },
-   { 29520, ProgramLocalParameter4fARB_remap_index },
-   { 25915, ProgramLocalParameter4fvARB_remap_index },
-   { 28389, ProgramStringARB_remap_index },
-   { 19700, VertexAttrib1dARB_remap_index },
-   { 15771, VertexAttrib1dvARB_remap_index },
-   {  4122, VertexAttrib1fARB_remap_index },
-   { 32947, VertexAttrib1fvARB_remap_index },
-   {  7133, VertexAttrib1sARB_remap_index },
-   {  2224, VertexAttrib1svARB_remap_index },
-   { 15202, VertexAttrib2dARB_remap_index },
-   { 17569, VertexAttrib2dvARB_remap_index },
-   {  1596, VertexAttrib2fARB_remap_index },
-   { 17682, VertexAttrib2fvARB_remap_index },
-   { 32573, VertexAttrib2sARB_remap_index },
-   { 31634, VertexAttrib2svARB_remap_index },
-   { 11287, VertexAttrib3dARB_remap_index },
-   {  8615, VertexAttrib3dvARB_remap_index },
-   {  1683, VertexAttrib3fARB_remap_index },
-   { 22593, VertexAttrib3fvARB_remap_index },
-   { 28236, VertexAttrib3sARB_remap_index },
-   { 20328, VertexAttrib3svARB_remap_index },
-   {  4895, VertexAttrib4NbvARB_remap_index },
-   { 17929, VertexAttrib4NivARB_remap_index },
-   { 22548, VertexAttrib4NsvARB_remap_index },
-   { 23562, VertexAttrib4NubARB_remap_index },
-   { 31880, VertexAttrib4NubvARB_remap_index },
-   { 19111, VertexAttrib4NuivARB_remap_index },
-   {  3136, VertexAttrib4NusvARB_remap_index },
-   { 10876, VertexAttrib4bvARB_remap_index },
-   { 26925, VertexAttrib4dARB_remap_index },
-   { 21350, VertexAttrib4dvARB_remap_index },
-   { 11441, VertexAttrib4fARB_remap_index },
-   { 11845, VertexAttrib4fvARB_remap_index },
-   { 10252, VertexAttrib4ivARB_remap_index },
-   { 17362, VertexAttrib4sARB_remap_index },
-   { 31069, VertexAttrib4svARB_remap_index },
-   { 16675, VertexAttrib4ubvARB_remap_index },
-   { 30365, VertexAttrib4uivARB_remap_index },
-   { 20139, VertexAttrib4usvARB_remap_index },
-   { 22145, VertexAttribPointerARB_remap_index },
-   { 32707, BindBufferARB_remap_index },
-   {  6840, BufferDataARB_remap_index },
-   {  1498, BufferSubDataARB_remap_index },
-   { 30646, DeleteBuffersARB_remap_index },
-   { 32990, GenBuffersARB_remap_index },
-   { 17725, GetBufferParameterivARB_remap_index },
-   { 16822, GetBufferPointervARB_remap_index },
-   {  1451, GetBufferSubDataARB_remap_index },
-   { 30313, IsBufferARB_remap_index },
-   { 26399, MapBufferARB_remap_index },
-   { 31284, UnmapBufferARB_remap_index },
-   {   312, BeginQueryARB_remap_index },
-   { 19795, DeleteQueriesARB_remap_index },
-   { 12172, EndQueryARB_remap_index },
-   { 29114, GenQueriesARB_remap_index },
-   {  1942, GetQueryObjectivARB_remap_index },
-   { 17406, GetQueryObjectuivARB_remap_index },
-   {  1740, GetQueryivARB_remap_index },
-   { 20046, IsQueryARB_remap_index },
-   {  8225, AttachObjectARB_remap_index },
-   { 18648, CompileShaderARB_remap_index },
-   {  3205, CreateProgramObjectARB_remap_index },
-   {  6785, CreateShaderObjectARB_remap_index },
-   { 14504, DeleteObjectARB_remap_index },
-   { 24049, DetachObjectARB_remap_index },
-   { 11917, GetActiveUniformARB_remap_index },
-   {  9423, GetAttachedObjectsARB_remap_index },
-   {  9730, GetHandleARB_remap_index },
-   { 32740, GetInfoLogARB_remap_index },
-   { 31951, GetObjectParameterfvARB_remap_index },
-   { 27426, GetObjectParameterivARB_remap_index },
-   { 28872, GetShaderSourceARB_remap_index },
-   { 28096, GetUniformLocationARB_remap_index },
-   { 23832, GetUniformfvARB_remap_index },
-   { 12646, GetUniformivARB_remap_index },
-   { 20184, LinkProgramARB_remap_index },
-   { 20242, ShaderSourceARB_remap_index },
-   {  7507, Uniform1fARB_remap_index },
-   { 29729, Uniform1fvARB_remap_index },
-   { 22114, Uniform1iARB_remap_index },
-   { 21039, Uniform1ivARB_remap_index },
-   {  2173, Uniform2fARB_remap_index },
-   { 14340, Uniform2fvARB_remap_index },
-   { 26286, Uniform2iARB_remap_index },
-   {  2293, Uniform2ivARB_remap_index },
-   { 18758, Uniform3fARB_remap_index },
-   {  9453, Uniform3fvARB_remap_index },
-   {  6396, Uniform3iARB_remap_index },
-   { 16928, Uniform3ivARB_remap_index },
-   { 19256, Uniform4fARB_remap_index },
-   { 23696, Uniform4fvARB_remap_index },
-   { 24958, Uniform4iARB_remap_index },
-   { 20552, Uniform4ivARB_remap_index },
-   {  8277, UniformMatrix2fvARB_remap_index },
-   {    17, UniformMatrix3fvARB_remap_index },
-   {  2690, UniformMatrix4fvARB_remap_index },
-   { 25391, UseProgramObjectARB_remap_index },
-   { 14890, ValidateProgramARB_remap_index },
-   { 21393, BindAttribLocationARB_remap_index },
-   {  4940, GetActiveAttribARB_remap_index },
-   { 16576, GetAttribLocationARB_remap_index },
-   { 29447, DrawBuffersARB_remap_index },
-   { 29310, ClampColorARB_remap_index },
-   { 17974, DrawArraysInstancedARB_remap_index },
-   {  6457, DrawElementsInstancedARB_remap_index },
-   { 13176, RenderbufferStorageMultisample_remap_index },
-   { 13647, FramebufferTextureARB_remap_index },
-   { 25817, FramebufferTextureFaceARB_remap_index },
-   { 24198, ProgramParameteriARB_remap_index },
-   { 23514, VertexAttribDivisorARB_remap_index },
-   { 19304, FlushMappedBufferRange_remap_index },
-   { 27863, MapBufferRange_remap_index },
-   { 27770, TexBufferARB_remap_index },
-   { 16420, BindVertexArray_remap_index },
-   { 14713, GenVertexArrays_remap_index },
-   { 30243, CopyBufferSubData_remap_index },
-   { 31173, ClientWaitSync_remap_index },
-   {  2609, DeleteSync_remap_index },
-   {  7174, FenceSync_remap_index },
-   { 15261, GetInteger64v_remap_index },
-   { 22655, GetSynciv_remap_index },
-   { 29386, IsSync_remap_index },
-   {  9371, WaitSync_remap_index },
-   {  3797, DrawElementsBaseVertex_remap_index },
-   { 30578, DrawRangeElementsBaseVertex_remap_index },
-   { 26430, MultiDrawElementsBaseVertex_remap_index },
-   { 16642, BlendEquationSeparateiARB_remap_index },
-   { 17818, BlendEquationiARB_remap_index },
-   { 12615, BlendFuncSeparateiARB_remap_index },
-   {  9796, BlendFunciARB_remap_index },
-   {  5091, BindTransformFeedback_remap_index },
-   {  3232, DeleteTransformFeedbacks_remap_index },
-   {  6429, DrawTransformFeedback_remap_index },
-   {  9590, GenTransformFeedbacks_remap_index },
-   { 28279, IsTransformFeedback_remap_index },
-   { 26010, PauseTransformFeedback_remap_index },
-   {  5528, ResumeTransformFeedback_remap_index },
-   { 21713, ClearDepthf_remap_index },
-   {  6733, DepthRangef_remap_index },
-   { 14525, GetShaderPrecisionFormat_remap_index },
-   {  9976, ReleaseShaderCompiler_remap_index },
-   { 10919, ShaderBinary_remap_index },
-   {  5396, PolygonOffsetEXT_remap_index },
-   { 23277, GetPixelTexGenParameterfvSGIS_remap_index },
-   {  4417, GetPixelTexGenParameterivSGIS_remap_index },
-   { 23010, PixelTexGenParameterfSGIS_remap_index },
-   {   624, PixelTexGenParameterfvSGIS_remap_index },
-   { 12684, PixelTexGenParameteriSGIS_remap_index },
-   { 13821, PixelTexGenParameterivSGIS_remap_index },
-   { 18302, SampleMaskSGIS_remap_index },
-   { 19986, SamplePatternSGIS_remap_index },
-   { 26359, ColorPointerEXT_remap_index },
-   { 17612, EdgeFlagPointerEXT_remap_index },
-   {  6050, IndexPointerEXT_remap_index },
-   {  6130, NormalPointerEXT_remap_index },
-   { 15855, TexCoordPointerEXT_remap_index },
-   {  6963, VertexPointerEXT_remap_index },
-   {  3599, PointParameterfEXT_remap_index },
-   {  7814, PointParameterfvEXT_remap_index },
-   { 32049, LockArraysEXT_remap_index },
-   { 14954, UnlockArraysEXT_remap_index },
-   {  1267, SecondaryColor3bEXT_remap_index },
-   {  7973, SecondaryColor3bvEXT_remap_index },
-   { 10429, SecondaryColor3dEXT_remap_index },
-   { 25587, SecondaryColor3dvEXT_remap_index },
-   { 28145, SecondaryColor3fEXT_remap_index },
-   { 18339, SecondaryColor3fvEXT_remap_index },
-   {   470, SecondaryColor3iEXT_remap_index },
-   { 16165, SecondaryColor3ivEXT_remap_index },
-   { 10064, SecondaryColor3sEXT_remap_index },
-   { 30837, SecondaryColor3svEXT_remap_index },
-   { 27262, SecondaryColor3ubEXT_remap_index },
-   { 21284, SecondaryColor3ubvEXT_remap_index },
-   { 12926, SecondaryColor3uiEXT_remap_index },
-   { 22897, SecondaryColor3uivEXT_remap_index },
-   { 25867, SecondaryColor3usEXT_remap_index },
-   { 12999, SecondaryColor3usvEXT_remap_index },
-   { 11788, SecondaryColorPointerEXT_remap_index },
-   { 25681, MultiDrawArraysEXT_remap_index },
-   { 20974, MultiDrawElementsEXT_remap_index },
-   { 21169, FogCoordPointerEXT_remap_index },
-   {  4566, FogCoorddEXT_remap_index },
-   { 31450, FogCoorddvEXT_remap_index },
-   {  4683, FogCoordfEXT_remap_index },
-   { 27185, FogCoordfvEXT_remap_index },
-   { 19208, PixelTexGenSGIX_remap_index },
-   { 27790, BlendFuncSeparateEXT_remap_index },
-   {  6875, FlushVertexArrayRangeNV_remap_index },
-   {  5345, VertexArrayRangeNV_remap_index },
-   { 28210, CombinerInputNV_remap_index },
-   {  2116, CombinerOutputNV_remap_index },
-   { 30990, CombinerParameterfNV_remap_index },
-   {  5219, CombinerParameterfvNV_remap_index },
-   { 22379, CombinerParameteriNV_remap_index },
-   { 32465, CombinerParameterivNV_remap_index },
-   {  7251, FinalCombinerInputNV_remap_index },
-   {  9817, GetCombinerInputParameterfvNV_remap_index },
-   { 32302, GetCombinerInputParameterivNV_remap_index },
-   { 13922, GetCombinerOutputParameterfvNV_remap_index },
-   { 13750, GetCombinerOutputParameterivNV_remap_index },
-   {  6637, GetFinalCombinerInputParameterfvNV_remap_index },
-   { 24830, GetFinalCombinerInputParameterivNV_remap_index },
-   { 12593, ResizeBuffersMESA_remap_index },
-   { 11114, WindowPos2dMESA_remap_index },
-   {  1060, WindowPos2dvMESA_remap_index },
-   { 33293, WindowPos2fMESA_remap_index },
-   {  7918, WindowPos2fvMESA_remap_index },
-   { 18249, WindowPos2iMESA_remap_index },
-   { 20459, WindowPos2ivMESA_remap_index },
-   { 21073, WindowPos2sMESA_remap_index },
-   {  5748, WindowPos2svMESA_remap_index },
-   {  7743, WindowPos3dMESA_remap_index },
-   { 14068, WindowPos3dvMESA_remap_index },
-   {   516, WindowPos3fMESA_remap_index },
-   { 15015, WindowPos3fvMESA_remap_index },
-   { 24091, WindowPos3iMESA_remap_index },
-   { 30188, WindowPos3ivMESA_remap_index },
-   { 18903, WindowPos3sMESA_remap_index },
-   { 31706, WindowPos3svMESA_remap_index },
-   { 11065, WindowPos4dMESA_remap_index },
-   { 17066, WindowPos4dvMESA_remap_index },
-   { 14027, WindowPos4fMESA_remap_index },
-   { 30744, WindowPos4fvMESA_remap_index },
-   { 30341, WindowPos4iMESA_remap_index },
-   { 12396, WindowPos4ivMESA_remap_index },
-   { 19087, WindowPos4sMESA_remap_index },
-   {  3183, WindowPos4svMESA_remap_index },
-   { 13789, MultiModeDrawArraysIBM_remap_index },
-   { 28985, MultiModeDrawElementsIBM_remap_index },
-   { 12200, DeleteFencesNV_remap_index },
-   { 28057, FinishFenceNV_remap_index },
-   {  3721, GenFencesNV_remap_index },
-   { 17046, GetFenceivNV_remap_index },
-   {  8210, IsFenceNV_remap_index },
-   { 13677, SetFenceNV_remap_index },
-   {  4178, TestFenceNV_remap_index },
-   { 31677, AreProgramsResidentNV_remap_index },
-   { 31032, BindProgramNV_remap_index },
-   { 25950, DeleteProgramsNV_remap_index },
-   { 21502, ExecuteProgramNV_remap_index },
-   { 33186, GenProgramsNV_remap_index },
-   { 23382, GetProgramParameterdvNV_remap_index },
-   { 10491, GetProgramParameterfvNV_remap_index },
-   { 26333, GetProgramStringNV_remap_index },
-   { 24468, GetProgramivNV_remap_index },
-   { 23645, GetTrackMatrixivNV_remap_index },
-   { 26127, GetVertexAttribPointervNV_remap_index },
-   { 24763, GetVertexAttribdvNV_remap_index },
-   {  9266, GetVertexAttribfvNV_remap_index },
-   { 18510, GetVertexAttribivNV_remap_index },
-   { 19334, IsProgramNV_remap_index },
-   {  9349, LoadProgramNV_remap_index },
-   { 27886, ProgramParameters4dvNV_remap_index },
-   { 24398, ProgramParameters4fvNV_remap_index },
-   { 20763, RequestResidentProgramsNV_remap_index },
-   { 22357, TrackMatrixNV_remap_index },
-   { 32279, VertexAttrib1dNV_remap_index },
-   { 13588, VertexAttrib1dvNV_remap_index },
-   { 28491, VertexAttrib1fNV_remap_index },
-   {  2415, VertexAttrib1fvNV_remap_index },
-   { 30801, VertexAttrib1sNV_remap_index },
-   { 15088, VertexAttrib1svNV_remap_index },
-   {  4845, VertexAttrib2dNV_remap_index },
-   { 13481, VertexAttrib2dvNV_remap_index },
-   { 20218, VertexAttrib2fNV_remap_index },
-   { 13047, VertexAttrib2fvNV_remap_index },
-   {  5960, VertexAttrib2sNV_remap_index },
-   { 18957, VertexAttrib2svNV_remap_index },
-   { 11262, VertexAttrib3dNV_remap_index },
-   { 31927, VertexAttrib3dvNV_remap_index },
-   { 10303, VertexAttrib3fNV_remap_index },
-   { 24790, VertexAttrib3fvNV_remap_index },
-   { 22200, VertexAttrib3sNV_remap_index },
-   { 23672, VertexAttrib3svNV_remap_index },
-   { 28959, VertexAttrib4dNV_remap_index },
-   { 33223, VertexAttrib4dvNV_remap_index },
-   {  4467, VertexAttrib4fNV_remap_index },
-   {  9399, VertexAttrib4fvNV_remap_index },
-   { 26809, VertexAttrib4sNV_remap_index },
-   {  1409, VertexAttrib4svNV_remap_index },
-   {  5003, VertexAttrib4ubNV_remap_index },
-   {   778, VertexAttrib4ubvNV_remap_index },
-   { 21682, VertexAttribPointerNV_remap_index },
-   {  2267, VertexAttribs1dvNV_remap_index },
-   { 26215, VertexAttribs1fvNV_remap_index },
-   { 33023, VertexAttribs1svNV_remap_index },
-   { 10328, VertexAttribs2dvNV_remap_index },
-   { 25352, VertexAttribs2fvNV_remap_index },
-   { 17638, VertexAttribs2svNV_remap_index },
-   {  5247, VertexAttribs3dvNV_remap_index },
-   {  2147, VertexAttribs3fvNV_remap_index },
-   { 29936, VertexAttribs3svNV_remap_index },
-   { 26899, VertexAttribs4dvNV_remap_index },
-   {  5319, VertexAttribs4fvNV_remap_index },
-   { 32810, VertexAttribs4svNV_remap_index },
-   { 29684, VertexAttribs4ubvNV_remap_index },
-   { 26969, GetTexBumpParameterfvATI_remap_index },
-   { 33064, GetTexBumpParameterivATI_remap_index },
-   { 18620, TexBumpParameterfvATI_remap_index },
-   { 20634, TexBumpParameterivATI_remap_index },
-   { 15634, AlphaFragmentOp1ATI_remap_index },
-   { 25633, AlphaFragmentOp2ATI_remap_index },
-   { 24706, AlphaFragmentOp3ATI_remap_index },
-   { 29863, BeginFragmentShaderATI_remap_index },
-   { 31231, BindFragmentShaderATI_remap_index },
-   { 23801, ColorFragmentOp1ATI_remap_index },
-   {  4345, ColorFragmentOp2ATI_remap_index },
-   { 31572, ColorFragmentOp3ATI_remap_index },
-   {  5485, DeleteFragmentShaderATI_remap_index },
-   { 33247, EndFragmentShaderATI_remap_index },
-   { 32493, GenFragmentShadersATI_remap_index },
-   { 25506, PassTexCoordATI_remap_index },
-   {  6943, SampleMapATI_remap_index },
-   { 27080, SetFragmentShaderConstantATI_remap_index },
-   {   363, PointParameteriNV_remap_index },
-   { 14229, PointParameterivNV_remap_index },
-   { 28798, ActiveStencilFaceEXT_remap_index },
-   { 27526, BindVertexArrayAPPLE_remap_index },
-   {  2737, DeleteVertexArraysAPPLE_remap_index },
-   { 18079, GenVertexArraysAPPLE_remap_index },
-   { 23447, IsVertexArrayAPPLE_remap_index },
-   {   819, GetProgramNamedParameterdvNV_remap_index },
-   {  3562, GetProgramNamedParameterfvNV_remap_index },
-   { 27000, ProgramNamedParameter4dNV_remap_index },
-   { 14588, ProgramNamedParameter4dvNV_remap_index },
-   {  8882, ProgramNamedParameter4fNV_remap_index },
-   { 11753, ProgramNamedParameter4fvNV_remap_index },
-   { 16977, PrimitiveRestartIndexNV_remap_index },
-   { 30721, PrimitiveRestartNV_remap_index },
-   { 24377, DepthBoundsEXT_remap_index },
-   {  1159, BlendEquationSeparateEXT_remap_index },
-   { 14789, BindFramebufferEXT_remap_index },
-   { 25726, BindRenderbufferEXT_remap_index },
-   {  9646, CheckFramebufferStatusEXT_remap_index },
-   { 22698, DeleteFramebuffersEXT_remap_index },
-   { 31829, DeleteRenderbuffersEXT_remap_index },
-   { 13505, FramebufferRenderbufferEXT_remap_index },
-   { 13694, FramebufferTexture1DEXT_remap_index },
-   { 11547, FramebufferTexture2DEXT_remap_index },
-   { 11167, FramebufferTexture3DEXT_remap_index },
-   { 23313, GenFramebuffersEXT_remap_index },
-   { 17503, GenRenderbuffersEXT_remap_index },
-   {  6679, GenerateMipmapEXT_remap_index },
-   { 21775, GetFramebufferAttachmentParameterivEXT_remap_index },
-   { 32399, GetRenderbufferParameterivEXT_remap_index },
-   { 20514, IsFramebufferEXT_remap_index },
-   { 33146, IsRenderbufferEXT_remap_index },
-   {  8157, RenderbufferStorageEXT_remap_index },
-   {   695, BlitFramebufferEXT_remap_index },
-   { 14374, BufferParameteriAPPLE_remap_index },
-   { 19366, FlushMappedBufferRangeAPPLE_remap_index },
-   {  1815, BindFragDataLocationEXT_remap_index },
-   { 24490, GetFragDataLocationEXT_remap_index },
-   { 10606, GetUniformuivEXT_remap_index },
-   {  2933, GetVertexAttribIivEXT_remap_index },
-   {  4195, GetVertexAttribIuivEXT_remap_index },
-   { 12033, Uniform1uiEXT_remap_index },
-   { 27971, Uniform1uivEXT_remap_index },
-   { 22296, Uniform2uiEXT_remap_index },
-   {  4309, Uniform2uivEXT_remap_index },
-   { 29238, Uniform3uiEXT_remap_index },
-   { 14735, Uniform3uivEXT_remap_index },
-   {  3486, Uniform4uiEXT_remap_index },
-   {  8658, Uniform4uivEXT_remap_index },
-   { 18467, VertexAttribI1iEXT_remap_index },
-   {   965, VertexAttribI1ivEXT_remap_index },
-   {  2516, VertexAttribI1uiEXT_remap_index },
-   { 12775, VertexAttribI1uivEXT_remap_index },
-   {    81, VertexAttribI2iEXT_remap_index },
-   { 23913, VertexAttribI2ivEXT_remap_index },
-   {  5273, VertexAttribI2uiEXT_remap_index },
-   {  4728, VertexAttribI2uivEXT_remap_index },
-   { 26601, VertexAttribI3iEXT_remap_index },
-   { 30533, VertexAttribI3ivEXT_remap_index },
-   {  3340, VertexAttribI3uiEXT_remap_index },
-   { 30429, VertexAttribI3uivEXT_remap_index },
-   { 22026, VertexAttribI4bvEXT_remap_index },
-   { 14667, VertexAttribI4iEXT_remap_index },
-   { 32098, VertexAttribI4ivEXT_remap_index },
-   { 13408, VertexAttribI4svEXT_remap_index },
-   { 16529, VertexAttribI4ubvEXT_remap_index },
-   { 16228, VertexAttribI4uiEXT_remap_index },
-   {  5419, VertexAttribI4uivEXT_remap_index },
-   { 11330, VertexAttribI4usvEXT_remap_index },
-   { 18564, VertexAttribIPointerEXT_remap_index },
-   {  3027, FramebufferTextureLayerEXT_remap_index },
-   {  5660, ColorMaskIndexedEXT_remap_index },
-   { 18981, DisableIndexedEXT_remap_index },
-   { 26646, EnableIndexedEXT_remap_index },
-   { 21730, GetBooleanIndexedvEXT_remap_index },
-   { 10941, GetIntegerIndexedvEXT_remap_index },
-   { 22774, IsEnabledIndexedEXT_remap_index },
-   { 22674, ClearColorIiEXT_remap_index },
-   {  3436, ClearColorIuiEXT_remap_index },
-   {  9856, GetTexParameterIivEXT_remap_index },
-   {  5908, GetTexParameterIuivEXT_remap_index },
-   {  2983, TexParameterIivEXT_remap_index },
-   { 26468, TexParameterIuivEXT_remap_index },
-   {  4596, BeginConditionalRenderNV_remap_index },
-   { 25456, EndConditionalRenderNV_remap_index },
-   {  9293, BeginTransformFeedbackEXT_remap_index },
-   { 19016, BindBufferBaseEXT_remap_index },
-   { 18875, BindBufferOffsetEXT_remap_index },
-   { 12221, BindBufferRangeEXT_remap_index },
-   { 14289, EndTransformFeedbackEXT_remap_index },
-   { 10804, GetTransformFeedbackVaryingEXT_remap_index },
-   { 20819, TransformFeedbackVaryingsEXT_remap_index },
-   { 29585, ProvokingVertexEXT_remap_index },
-   { 10752, GetTexParameterPointervAPPLE_remap_index },
-   {  5047, TextureRangeAPPLE_remap_index },
-   { 11619, GetObjectParameterivAPPLE_remap_index },
-   { 19941, ObjectPurgeableAPPLE_remap_index },
-   {  5702, ObjectUnpurgeableAPPLE_remap_index },
-   { 17325, ActiveProgramEXT_remap_index },
-   { 17296, CreateShaderProgramEXT_remap_index },
-   { 28583, UseShaderProgramEXT_remap_index },
-   { 16508, TextureBarrierNV_remap_index },
-   { 28824, StencilFuncSeparateATI_remap_index },
-   { 18168, ProgramEnvParameters4fvEXT_remap_index },
-   { 17190, ProgramLocalParameters4fvEXT_remap_index },
-   { 14157, GetQueryObjecti64vEXT_remap_index },
-   { 10354, GetQueryObjectui64vEXT_remap_index },
-   { 23870, EGLImageTargetRenderbufferStorageOES_remap_index },
-   { 12139, EGLImageTargetTexture2DOES_remap_index },
->>>>>>> 704e01fc
-   {    -1, -1 }
-};
-
-/* these functions are in the ABI, but have alternative names */
-static const struct gl_function_remap MESA_alt_functions[] = {
-   /* from GL_EXT_blend_color */
-<<<<<<< HEAD
-   {  2694, _gloffset_BlendColor },
-   /* from GL_EXT_blend_minmax */
-   { 11211, _gloffset_BlendEquation },
-   /* from GL_EXT_color_subtable */
-   { 17010, _gloffset_ColorSubTable },
-   { 31708, _gloffset_CopyColorSubTable },
-   /* from GL_EXT_convolution */
-   {   296, _gloffset_ConvolutionFilter1D },
-   {  2493, _gloffset_CopyConvolutionFilter1D },
-   {  4097, _gloffset_GetConvolutionParameteriv },
-   {  8493, _gloffset_ConvolutionFilter2D },
-   {  8695, _gloffset_ConvolutionParameteriv },
-   {  9155, _gloffset_ConvolutionParameterfv },
-   { 20584, _gloffset_GetSeparableFilter },
-   { 24067, _gloffset_SeparableFilter2D },
-   { 24930, _gloffset_ConvolutionParameteri },
-   { 25053, _gloffset_ConvolutionParameterf },
-   { 26757, _gloffset_GetConvolutionParameterfv },
-   { 27646, _gloffset_GetConvolutionFilter },
-   { 30111, _gloffset_CopyConvolutionFilter2D },
-   /* from GL_EXT_copy_texture */
-   { 15103, _gloffset_CopyTexSubImage3D },
-   { 16697, _gloffset_CopyTexImage2D },
-   { 24538, _gloffset_CopyTexImage1D },
-   { 27327, _gloffset_CopyTexSubImage2D },
-   { 29749, _gloffset_CopyTexSubImage1D },
-   /* from GL_EXT_draw_range_elements */
-   {  9492, _gloffset_DrawRangeElements },
-   /* from GL_EXT_histogram */
-   {   895, _gloffset_Histogram },
-   {  3561, _gloffset_ResetHistogram },
-   {  9989, _gloffset_GetMinmax },
-   { 15437, _gloffset_GetHistogramParameterfv },
-   { 24463, _gloffset_GetMinmaxParameteriv },
-   { 26647, _gloffset_ResetMinmax },
-   { 27543, _gloffset_GetHistogramParameteriv },
-   { 28744, _gloffset_GetHistogram },
-   { 31333, _gloffset_Minmax },
-   { 32873, _gloffset_GetMinmaxParameterfv },
-   /* from GL_EXT_paletted_texture */
-   {  8355, _gloffset_ColorTable },
-   { 15283, _gloffset_GetColorTable },
-   { 22982, _gloffset_GetColorTableParameterfv },
-   { 25109, _gloffset_GetColorTableParameteriv },
-   /* from GL_EXT_subtexture */
-   {  7076, _gloffset_TexSubImage1D },
-   { 10666, _gloffset_TexSubImage2D },
-   /* from GL_EXT_texture3D */
-   {  1813, _gloffset_TexImage3D },
-   { 22751, _gloffset_TexSubImage3D },
-   /* from GL_EXT_texture_object */
-   {  3329, _gloffset_PrioritizeTextures },
-   {  7525, _gloffset_AreTexturesResident },
-   { 13638, _gloffset_GenTextures },
-   { 15769, _gloffset_DeleteTextures },
-   { 19569, _gloffset_IsTexture },
-   { 29814, _gloffset_BindTexture },
-   /* from GL_EXT_vertex_array */
-   { 24239, _gloffset_ArrayElement },
-   { 30921, _gloffset_GetPointerv },
-   { 32500, _gloffset_DrawArrays },
-   /* from GL_SGI_color_table */
-   {  7643, _gloffset_ColorTableParameteriv },
-   {  8355, _gloffset_ColorTable },
-   { 15283, _gloffset_GetColorTable },
-   { 15393, _gloffset_CopyColorTable },
-   { 19430, _gloffset_ColorTableParameterfv },
-   { 22982, _gloffset_GetColorTableParameterfv },
-   { 25109, _gloffset_GetColorTableParameteriv },
-   /* from GL_VERSION_1_3 */
-   {   464, _gloffset_MultiTexCoord3sARB },
-   {   696, _gloffset_ActiveTextureARB },
-   {  4234, _gloffset_MultiTexCoord1fvARB },
-   {  6142, _gloffset_MultiTexCoord3dARB },
-   {  6187, _gloffset_MultiTexCoord2iARB },
-   {  6311, _gloffset_MultiTexCoord2svARB },
-   {  8311, _gloffset_MultiTexCoord2fARB },
-   { 10371, _gloffset_MultiTexCoord3fvARB },
-   { 10973, _gloffset_MultiTexCoord4sARB },
-   { 11654, _gloffset_MultiTexCoord2dvARB },
-   { 12069, _gloffset_MultiTexCoord1svARB },
-   { 12480, _gloffset_MultiTexCoord3svARB },
-   { 12541, _gloffset_MultiTexCoord4iARB },
-   { 13342, _gloffset_MultiTexCoord3iARB },
-   { 14141, _gloffset_MultiTexCoord1dARB },
-   { 14358, _gloffset_MultiTexCoord3dvARB },
-   { 15637, _gloffset_MultiTexCoord3ivARB },
-   { 15682, _gloffset_MultiTexCoord2sARB },
-   { 17067, _gloffset_MultiTexCoord4ivARB },
-   { 19080, _gloffset_ClientActiveTextureARB },
-   { 21380, _gloffset_MultiTexCoord2dARB },
-   { 21817, _gloffset_MultiTexCoord4dvARB },
-   { 22173, _gloffset_MultiTexCoord4fvARB },
-   { 23123, _gloffset_MultiTexCoord3fARB },
-   { 25693, _gloffset_MultiTexCoord4dARB },
-   { 25959, _gloffset_MultiTexCoord1sARB },
-   { 26163, _gloffset_MultiTexCoord1dvARB },
-   { 27171, _gloffset_MultiTexCoord1ivARB },
-   { 27264, _gloffset_MultiTexCoord2ivARB },
-   { 27603, _gloffset_MultiTexCoord1iARB },
-   { 29019, _gloffset_MultiTexCoord4svARB },
-   { 29613, _gloffset_MultiTexCoord1fARB },
-   { 29876, _gloffset_MultiTexCoord4fARB },
-   { 32334, _gloffset_MultiTexCoord2fvARB },
-=======
-   {  2655, _gloffset_BlendColor },
-   /* from GL_EXT_blend_minmax */
-   { 11224, _gloffset_BlendEquation },
-   /* from GL_EXT_color_subtable */
-   { 17088, _gloffset_ColorSubTable },
-   { 31761, _gloffset_CopyColorSubTable },
-   /* from GL_EXT_convolution */
-   {   257, _gloffset_ConvolutionFilter1D },
-   {  2454, _gloffset_CopyConvolutionFilter1D },
-   {  4058, _gloffset_GetConvolutionParameteriv },
-   {  8506, _gloffset_ConvolutionFilter2D },
-   {  8708, _gloffset_ConvolutionParameteriv },
-   {  9168, _gloffset_ConvolutionParameterfv },
-   { 20662, _gloffset_GetSeparableFilter },
-   { 24145, _gloffset_SeparableFilter2D },
-   { 25008, _gloffset_ConvolutionParameteri },
-   { 25131, _gloffset_ConvolutionParameterf },
-   { 26835, _gloffset_GetConvolutionParameterfv },
-   { 27692, _gloffset_GetConvolutionFilter },
-   { 30125, _gloffset_CopyConvolutionFilter2D },
-   /* from GL_EXT_copy_texture */
-   { 15148, _gloffset_CopyTexSubImage3D },
-   { 16775, _gloffset_CopyTexImage2D },
-   { 24616, _gloffset_CopyTexImage1D },
-   { 27373, _gloffset_CopyTexSubImage2D },
-   { 29763, _gloffset_CopyTexSubImage1D },
-   /* from GL_EXT_draw_range_elements */
-   {  9505, _gloffset_DrawRangeElements },
-   /* from GL_EXT_histogram */
-   {   856, _gloffset_Histogram },
-   {  3522, _gloffset_ResetHistogram },
-   { 10002, _gloffset_GetMinmax },
-   { 15482, _gloffset_GetHistogramParameterfv },
-   { 24541, _gloffset_GetMinmaxParameteriv },
-   { 26725, _gloffset_ResetMinmax },
-   { 27589, _gloffset_GetHistogramParameteriv },
-   { 28758, _gloffset_GetHistogram },
-   { 31347, _gloffset_Minmax },
-   { 32893, _gloffset_GetMinmaxParameterfv },
-   /* from GL_EXT_paletted_texture */
-   {  8368, _gloffset_ColorTable },
-   { 15328, _gloffset_GetColorTable },
-   { 23060, _gloffset_GetColorTableParameterfv },
-   { 25187, _gloffset_GetColorTableParameteriv },
-   /* from GL_EXT_subtexture */
-   {  7089, _gloffset_TexSubImage1D },
-   { 10679, _gloffset_TexSubImage2D },
-   /* from GL_EXT_texture3D */
-   {  1774, _gloffset_TexImage3D },
-   { 22829, _gloffset_TexSubImage3D },
-   /* from GL_EXT_texture_object */
-   {  3290, _gloffset_PrioritizeTextures },
-   {  7538, _gloffset_AreTexturesResident },
-   { 13612, _gloffset_GenTextures },
-   { 15814, _gloffset_DeleteTextures },
-   { 19647, _gloffset_IsTexture },
-   { 29828, _gloffset_BindTexture },
-   /* from GL_EXT_vertex_array */
-   { 24317, _gloffset_ArrayElement },
-   { 30935, _gloffset_GetPointerv },
-   { 32520, _gloffset_DrawArrays },
-   /* from GL_SGI_color_table */
-   {  7656, _gloffset_ColorTableParameteriv },
-   {  8368, _gloffset_ColorTable },
-   { 15328, _gloffset_GetColorTable },
-   { 15438, _gloffset_CopyColorTable },
-   { 19508, _gloffset_ColorTableParameterfv },
-   { 23060, _gloffset_GetColorTableParameterfv },
-   { 25187, _gloffset_GetColorTableParameteriv },
-   /* from GL_VERSION_1_3 */
-   {   425, _gloffset_MultiTexCoord3sARB },
-   {   657, _gloffset_ActiveTextureARB },
-   {  4247, _gloffset_MultiTexCoord1fvARB },
-   {  6155, _gloffset_MultiTexCoord3dARB },
-   {  6200, _gloffset_MultiTexCoord2iARB },
-   {  6324, _gloffset_MultiTexCoord2svARB },
-   {  8324, _gloffset_MultiTexCoord2fARB },
-   { 10384, _gloffset_MultiTexCoord3fvARB },
-   { 10986, _gloffset_MultiTexCoord4sARB },
-   { 11667, _gloffset_MultiTexCoord2dvARB },
-   { 12082, _gloffset_MultiTexCoord1svARB },
-   { 12454, _gloffset_MultiTexCoord3svARB },
-   { 12515, _gloffset_MultiTexCoord4iARB },
-   { 13316, _gloffset_MultiTexCoord3iARB },
-   { 14186, _gloffset_MultiTexCoord1dARB },
-   { 14403, _gloffset_MultiTexCoord3dvARB },
-   { 15682, _gloffset_MultiTexCoord3ivARB },
-   { 15727, _gloffset_MultiTexCoord2sARB },
-   { 17145, _gloffset_MultiTexCoord4ivARB },
-   { 19158, _gloffset_ClientActiveTextureARB },
-   { 21458, _gloffset_MultiTexCoord2dARB },
-   { 21895, _gloffset_MultiTexCoord4dvARB },
-   { 22251, _gloffset_MultiTexCoord4fvARB },
-   { 23201, _gloffset_MultiTexCoord3fARB },
-   { 25771, _gloffset_MultiTexCoord4dARB },
-   { 26037, _gloffset_MultiTexCoord1sARB },
-   { 26241, _gloffset_MultiTexCoord1dvARB },
-   { 27217, _gloffset_MultiTexCoord1ivARB },
-   { 27310, _gloffset_MultiTexCoord2ivARB },
-   { 27649, _gloffset_MultiTexCoord1iARB },
-   { 29033, _gloffset_MultiTexCoord4svARB },
-   { 29627, _gloffset_MultiTexCoord1fARB },
-   { 29890, _gloffset_MultiTexCoord4fARB },
-   { 32354, _gloffset_MultiTexCoord2fvARB },
->>>>>>> 704e01fc
-   {    -1, -1 }
-};
-
-#endif /* need_MESA_remap_table */
-
-#if defined(need_GL_3DFX_tbuffer)
-static const struct gl_function_remap GL_3DFX_tbuffer_functions[] = {
-<<<<<<< HEAD
-   {  9213, -1 }, /* TbufferMask3DFX */
-=======
-   {  9226, -1 }, /* TbufferMask3DFX */
->>>>>>> 704e01fc
-   {    -1, -1 }
-};
-#endif
-
-#if defined(need_GL_APPLE_flush_buffer_range)
-/* functions defined in MESA_remap_table_functions are excluded */
-static const struct gl_function_remap GL_APPLE_flush_buffer_range_functions[] = {
-   {    -1, -1 }
-};
-#endif
-
-#if defined(need_GL_APPLE_object_purgeable)
-/* functions defined in MESA_remap_table_functions are excluded */
-static const struct gl_function_remap GL_APPLE_object_purgeable_functions[] = {
-   {    -1, -1 }
-};
-#endif
-
-#if defined(need_GL_APPLE_texture_range)
-/* functions defined in MESA_remap_table_functions are excluded */
-static const struct gl_function_remap GL_APPLE_texture_range_functions[] = {
-   {    -1, -1 }
-};
-#endif
-
-#if defined(need_GL_APPLE_vertex_array_object)
-/* functions defined in MESA_remap_table_functions are excluded */
-static const struct gl_function_remap GL_APPLE_vertex_array_object_functions[] = {
-   {    -1, -1 }
-};
-#endif
-
-#if defined(need_GL_ARB_ES2_compatibility)
-/* functions defined in MESA_remap_table_functions are excluded */
-static const struct gl_function_remap GL_ARB_ES2_compatibility_functions[] = {
-   {    -1, -1 }
-};
-#endif
-
-#if defined(need_GL_ARB_color_buffer_float)
-/* functions defined in MESA_remap_table_functions are excluded */
-static const struct gl_function_remap GL_ARB_color_buffer_float_functions[] = {
-   {    -1, -1 }
-};
-#endif
-
-#if defined(need_GL_ARB_copy_buffer)
-/* functions defined in MESA_remap_table_functions are excluded */
-static const struct gl_function_remap GL_ARB_copy_buffer_functions[] = {
-   {    -1, -1 }
-};
-#endif
-
-#if defined(need_GL_ARB_draw_buffers)
-/* functions defined in MESA_remap_table_functions are excluded */
-static const struct gl_function_remap GL_ARB_draw_buffers_functions[] = {
-   {    -1, -1 }
-};
-#endif
-
-#if defined(need_GL_ARB_draw_buffers_blend)
-/* functions defined in MESA_remap_table_functions are excluded */
-static const struct gl_function_remap GL_ARB_draw_buffers_blend_functions[] = {
-   {    -1, -1 }
-};
-#endif
-
-#if defined(need_GL_ARB_draw_elements_base_vertex)
-/* functions defined in MESA_remap_table_functions are excluded */
-static const struct gl_function_remap GL_ARB_draw_elements_base_vertex_functions[] = {
-   {    -1, -1 }
-};
-#endif
-
-#if defined(need_GL_ARB_draw_instanced)
-/* functions defined in MESA_remap_table_functions are excluded */
-static const struct gl_function_remap GL_ARB_draw_instanced_functions[] = {
-   {    -1, -1 }
-};
-#endif
-
-#if defined(need_GL_ARB_framebuffer_object)
-/* functions defined in MESA_remap_table_functions are excluded */
-static const struct gl_function_remap GL_ARB_framebuffer_object_functions[] = {
-   {    -1, -1 }
-};
-#endif
-
-#if defined(need_GL_ARB_geometry_shader4)
-/* functions defined in MESA_remap_table_functions are excluded */
-static const struct gl_function_remap GL_ARB_geometry_shader4_functions[] = {
-<<<<<<< HEAD
-   { 12444, -1 }, /* FramebufferTextureLayer */
-=======
-   { 12418, -1 }, /* FramebufferTextureLayer */
->>>>>>> 704e01fc
-   {    -1, -1 }
-};
-#endif
-
-#if defined(need_GL_ARB_instanced_arrays)
-/* functions defined in MESA_remap_table_functions are excluded */
-static const struct gl_function_remap GL_ARB_instanced_arrays_functions[] = {
-   {    -1, -1 }
-};
-#endif
-
-#if defined(need_GL_ARB_map_buffer_range)
-/* functions defined in MESA_remap_table_functions are excluded */
-static const struct gl_function_remap GL_ARB_map_buffer_range_functions[] = {
-   {    -1, -1 }
-};
-#endif
-
-#if defined(need_GL_ARB_matrix_palette)
-static const struct gl_function_remap GL_ARB_matrix_palette_functions[] = {
-<<<<<<< HEAD
-   {  3812, -1 }, /* MatrixIndexusvARB */
-   { 13163, -1 }, /* MatrixIndexuivARB */
-   { 14513, -1 }, /* MatrixIndexPointerARB */
-   { 19818, -1 }, /* CurrentPaletteMatrixARB */
-   { 22867, -1 }, /* MatrixIndexubvARB */
-=======
-   {  3773, -1 }, /* MatrixIndexusvARB */
-   { 13137, -1 }, /* MatrixIndexuivARB */
-   { 14558, -1 }, /* MatrixIndexPointerARB */
-   { 19896, -1 }, /* CurrentPaletteMatrixARB */
-   { 22945, -1 }, /* MatrixIndexubvARB */
->>>>>>> 704e01fc
-   {    -1, -1 }
-};
-#endif
-
-#if defined(need_GL_ARB_multisample)
-/* functions defined in MESA_remap_table_functions are excluded */
-static const struct gl_function_remap GL_ARB_multisample_functions[] = {
-   {    -1, -1 }
-};
-#endif
-
-#if defined(need_GL_ARB_occlusion_query)
-/* functions defined in MESA_remap_table_functions are excluded */
-static const struct gl_function_remap GL_ARB_occlusion_query_functions[] = {
-   {    -1, -1 }
-};
-#endif
-
-#if defined(need_GL_ARB_point_parameters)
-/* functions defined in MESA_remap_table_functions are excluded */
-static const struct gl_function_remap GL_ARB_point_parameters_functions[] = {
-   {    -1, -1 }
-};
-#endif
-
-#if defined(need_GL_ARB_provoking_vertex)
-/* functions defined in MESA_remap_table_functions are excluded */
-static const struct gl_function_remap GL_ARB_provoking_vertex_functions[] = {
-   {    -1, -1 }
-};
-#endif
-
-#if defined(need_GL_ARB_shader_objects)
-/* functions defined in MESA_remap_table_functions are excluded */
-static const struct gl_function_remap GL_ARB_shader_objects_functions[] = {
-   {    -1, -1 }
-};
-#endif
-
-#if defined(need_GL_ARB_sync)
-/* functions defined in MESA_remap_table_functions are excluded */
-static const struct gl_function_remap GL_ARB_sync_functions[] = {
-   {    -1, -1 }
-};
-#endif
-
-<<<<<<< HEAD
-=======
-#if defined(need_GL_ARB_texture_buffer_object)
-/* functions defined in MESA_remap_table_functions are excluded */
-static const struct gl_function_remap GL_ARB_texture_buffer_object_functions[] = {
-   {    -1, -1 }
-};
-#endif
-
->>>>>>> 704e01fc
-#if defined(need_GL_ARB_texture_compression)
-/* functions defined in MESA_remap_table_functions are excluded */
-static const struct gl_function_remap GL_ARB_texture_compression_functions[] = {
-   {    -1, -1 }
-};
-#endif
-
-#if defined(need_GL_ARB_transform_feedback2)
-/* functions defined in MESA_remap_table_functions are excluded */
-static const struct gl_function_remap GL_ARB_transform_feedback2_functions[] = {
-   {    -1, -1 }
-};
-#endif
-
-#if defined(need_GL_ARB_transpose_matrix)
-/* functions defined in MESA_remap_table_functions are excluded */
-static const struct gl_function_remap GL_ARB_transpose_matrix_functions[] = {
-   {    -1, -1 }
-};
-#endif
-
-#if defined(need_GL_ARB_vertex_array_object)
-/* functions defined in MESA_remap_table_functions are excluded */
-static const struct gl_function_remap GL_ARB_vertex_array_object_functions[] = {
-   {    -1, -1 }
-};
-#endif
-
-#if defined(need_GL_ARB_vertex_blend)
-static const struct gl_function_remap GL_ARB_vertex_blend_functions[] = {
-<<<<<<< HEAD
-   {  2435, -1 }, /* WeightubvARB */
-   {  6554, -1 }, /* WeightivARB */
-   { 11076, -1 }, /* WeightPointerARB */
-   { 13898, -1 }, /* WeightfvARB */
-   { 17586, -1 }, /* WeightbvARB */
-   { 21048, -1 }, /* WeightusvARB */
-   { 23993, -1 }, /* VertexBlendARB */
-   { 29697, -1 }, /* WeightsvARB */
-   { 31758, -1 }, /* WeightdvARB */
-   { 32534, -1 }, /* WeightuivARB */
-=======
-   {  2396, -1 }, /* WeightubvARB */
-   {  6567, -1 }, /* WeightivARB */
-   { 11089, -1 }, /* WeightPointerARB */
-   { 13904, -1 }, /* WeightfvARB */
-   { 17664, -1 }, /* WeightbvARB */
-   { 21126, -1 }, /* WeightusvARB */
-   { 24071, -1 }, /* VertexBlendARB */
-   { 29711, -1 }, /* WeightsvARB */
-   { 31811, -1 }, /* WeightdvARB */
-   { 32554, -1 }, /* WeightuivARB */
->>>>>>> 704e01fc
-   {    -1, -1 }
-};
-#endif
-
-#if defined(need_GL_ARB_vertex_buffer_object)
-/* functions defined in MESA_remap_table_functions are excluded */
-static const struct gl_function_remap GL_ARB_vertex_buffer_object_functions[] = {
-   {    -1, -1 }
-};
-#endif
-
-#if defined(need_GL_ARB_vertex_program)
-/* functions defined in MESA_remap_table_functions are excluded */
-static const struct gl_function_remap GL_ARB_vertex_program_functions[] = {
-   {    -1, -1 }
-};
-#endif
-
-#if defined(need_GL_ARB_vertex_shader)
-/* functions defined in MESA_remap_table_functions are excluded */
-static const struct gl_function_remap GL_ARB_vertex_shader_functions[] = {
-   {    -1, -1 }
-};
-#endif
-
-#if defined(need_GL_ARB_window_pos)
-/* functions defined in MESA_remap_table_functions are excluded */
-static const struct gl_function_remap GL_ARB_window_pos_functions[] = {
-   {    -1, -1 }
-};
-#endif
-
-#if defined(need_GL_ATI_blend_equation_separate)
-/* functions defined in MESA_remap_table_functions are excluded */
-static const struct gl_function_remap GL_ATI_blend_equation_separate_functions[] = {
-   {    -1, -1 }
-};
-#endif
-
-#if defined(need_GL_ATI_draw_buffers)
-/* functions defined in MESA_remap_table_functions are excluded */
-static const struct gl_function_remap GL_ATI_draw_buffers_functions[] = {
-   {    -1, -1 }
-};
-#endif
-
-#if defined(need_GL_ATI_envmap_bumpmap)
-/* functions defined in MESA_remap_table_functions are excluded */
-static const struct gl_function_remap GL_ATI_envmap_bumpmap_functions[] = {
-   {    -1, -1 }
-};
-#endif
-
-#if defined(need_GL_ATI_fragment_shader)
-/* functions defined in MESA_remap_table_functions are excluded */
-static const struct gl_function_remap GL_ATI_fragment_shader_functions[] = {
-   {    -1, -1 }
-};
-#endif
-
-#if defined(need_GL_ATI_separate_stencil)
-/* functions defined in MESA_remap_table_functions are excluded */
-static const struct gl_function_remap GL_ATI_separate_stencil_functions[] = {
-   {    -1, -1 }
-};
-#endif
-
-#if defined(need_GL_EXT_blend_color)
-static const struct gl_function_remap GL_EXT_blend_color_functions[] = {
-<<<<<<< HEAD
-   {  2694, _gloffset_BlendColor },
-=======
-   {  2655, _gloffset_BlendColor },
->>>>>>> 704e01fc
-   {    -1, -1 }
-};
-#endif
-
-#if defined(need_GL_EXT_blend_equation_separate)
-/* functions defined in MESA_remap_table_functions are excluded */
-static const struct gl_function_remap GL_EXT_blend_equation_separate_functions[] = {
-   {    -1, -1 }
-};
-#endif
-
-#if defined(need_GL_EXT_blend_func_separate)
-/* functions defined in MESA_remap_table_functions are excluded */
-static const struct gl_function_remap GL_EXT_blend_func_separate_functions[] = {
-   {    -1, -1 }
-};
-#endif
-
-#if defined(need_GL_EXT_blend_minmax)
-static const struct gl_function_remap GL_EXT_blend_minmax_functions[] = {
-<<<<<<< HEAD
-   { 11211, _gloffset_BlendEquation },
-=======
-   { 11224, _gloffset_BlendEquation },
->>>>>>> 704e01fc
-   {    -1, -1 }
-};
-#endif
-
-#if defined(need_GL_EXT_color_subtable)
-static const struct gl_function_remap GL_EXT_color_subtable_functions[] = {
-<<<<<<< HEAD
-   { 17010, _gloffset_ColorSubTable },
-   { 31708, _gloffset_CopyColorSubTable },
-=======
-   { 17088, _gloffset_ColorSubTable },
-   { 31761, _gloffset_CopyColorSubTable },
->>>>>>> 704e01fc
-   {    -1, -1 }
-};
-#endif
-
-#if defined(need_GL_EXT_compiled_vertex_array)
-/* functions defined in MESA_remap_table_functions are excluded */
-static const struct gl_function_remap GL_EXT_compiled_vertex_array_functions[] = {
-   {    -1, -1 }
-};
-#endif
-
-#if defined(need_GL_EXT_convolution)
-static const struct gl_function_remap GL_EXT_convolution_functions[] = {
-<<<<<<< HEAD
-   {   296, _gloffset_ConvolutionFilter1D },
-   {  2493, _gloffset_CopyConvolutionFilter1D },
-   {  4097, _gloffset_GetConvolutionParameteriv },
-   {  8493, _gloffset_ConvolutionFilter2D },
-   {  8695, _gloffset_ConvolutionParameteriv },
-   {  9155, _gloffset_ConvolutionParameterfv },
-   { 20584, _gloffset_GetSeparableFilter },
-   { 24067, _gloffset_SeparableFilter2D },
-   { 24930, _gloffset_ConvolutionParameteri },
-   { 25053, _gloffset_ConvolutionParameterf },
-   { 26757, _gloffset_GetConvolutionParameterfv },
-   { 27646, _gloffset_GetConvolutionFilter },
-   { 30111, _gloffset_CopyConvolutionFilter2D },
-=======
-   {   257, _gloffset_ConvolutionFilter1D },
-   {  2454, _gloffset_CopyConvolutionFilter1D },
-   {  4058, _gloffset_GetConvolutionParameteriv },
-   {  8506, _gloffset_ConvolutionFilter2D },
-   {  8708, _gloffset_ConvolutionParameteriv },
-   {  9168, _gloffset_ConvolutionParameterfv },
-   { 20662, _gloffset_GetSeparableFilter },
-   { 24145, _gloffset_SeparableFilter2D },
-   { 25008, _gloffset_ConvolutionParameteri },
-   { 25131, _gloffset_ConvolutionParameterf },
-   { 26835, _gloffset_GetConvolutionParameterfv },
-   { 27692, _gloffset_GetConvolutionFilter },
-   { 30125, _gloffset_CopyConvolutionFilter2D },
->>>>>>> 704e01fc
-   {    -1, -1 }
-};
-#endif
-
-#if defined(need_GL_EXT_coordinate_frame)
-static const struct gl_function_remap GL_EXT_coordinate_frame_functions[] = {
-<<<<<<< HEAD
-   { 10510, -1 }, /* TangentPointerEXT */
-   { 12599, -1 }, /* Binormal3ivEXT */
-   { 13295, -1 }, /* Tangent3sEXT */
-   { 14578, -1 }, /* Tangent3fvEXT */
-   { 18778, -1 }, /* Tangent3dvEXT */
-   { 19516, -1 }, /* Binormal3bvEXT */
-   { 20637, -1 }, /* Binormal3dEXT */
-   { 22799, -1 }, /* Tangent3fEXT */
-   { 25002, -1 }, /* Binormal3sEXT */
-   { 25470, -1 }, /* Tangent3ivEXT */
-   { 25489, -1 }, /* Tangent3dEXT */
-   { 26436, -1 }, /* Binormal3svEXT */
-   { 27069, -1 }, /* Binormal3fEXT */
-   { 27957, -1 }, /* Binormal3dvEXT */
-   { 29276, -1 }, /* Tangent3iEXT */
-   { 30396, -1 }, /* Tangent3bvEXT */
-   { 30956, -1 }, /* Tangent3bEXT */
-   { 31481, -1 }, /* Binormal3fvEXT */
-   { 32233, -1 }, /* BinormalPointerEXT */
-   { 32638, -1 }, /* Tangent3svEXT */
-   { 33075, -1 }, /* Binormal3bEXT */
-   { 33252, -1 }, /* Binormal3iEXT */
-=======
-   { 10523, -1 }, /* TangentPointerEXT */
-   { 12573, -1 }, /* Binormal3ivEXT */
-   { 13269, -1 }, /* Tangent3sEXT */
-   { 14623, -1 }, /* Tangent3fvEXT */
-   { 18856, -1 }, /* Tangent3dvEXT */
-   { 19594, -1 }, /* Binormal3bvEXT */
-   { 20715, -1 }, /* Binormal3dEXT */
-   { 22877, -1 }, /* Tangent3fEXT */
-   { 25080, -1 }, /* Binormal3sEXT */
-   { 25548, -1 }, /* Tangent3ivEXT */
-   { 25567, -1 }, /* Tangent3dEXT */
-   { 26514, -1 }, /* Binormal3svEXT */
-   { 27115, -1 }, /* Binormal3fEXT */
-   { 28023, -1 }, /* Binormal3dvEXT */
-   { 29290, -1 }, /* Tangent3iEXT */
-   { 30410, -1 }, /* Tangent3bvEXT */
-   { 30970, -1 }, /* Tangent3bEXT */
-   { 31534, -1 }, /* Binormal3fvEXT */
-   { 32253, -1 }, /* BinormalPointerEXT */
-   { 32658, -1 }, /* Tangent3svEXT */
-   { 33095, -1 }, /* Binormal3bEXT */
-   { 33272, -1 }, /* Binormal3iEXT */
->>>>>>> 704e01fc
-   {    -1, -1 }
-};
-#endif
-
-#if defined(need_GL_EXT_copy_texture)
-static const struct gl_function_remap GL_EXT_copy_texture_functions[] = {
-<<<<<<< HEAD
-   { 15103, _gloffset_CopyTexSubImage3D },
-   { 16697, _gloffset_CopyTexImage2D },
-   { 24538, _gloffset_CopyTexImage1D },
-   { 27327, _gloffset_CopyTexSubImage2D },
-   { 29749, _gloffset_CopyTexSubImage1D },
-=======
-   { 15148, _gloffset_CopyTexSubImage3D },
-   { 16775, _gloffset_CopyTexImage2D },
-   { 24616, _gloffset_CopyTexImage1D },
-   { 27373, _gloffset_CopyTexSubImage2D },
-   { 29763, _gloffset_CopyTexSubImage1D },
->>>>>>> 704e01fc
-   {    -1, -1 }
-};
-#endif
-
-#if defined(need_GL_EXT_cull_vertex)
-static const struct gl_function_remap GL_EXT_cull_vertex_functions[] = {
-<<<<<<< HEAD
-   {  8844, -1 }, /* CullParameterdvEXT */
-   { 11699, -1 }, /* CullParameterfvEXT */
-=======
-   {  8857, -1 }, /* CullParameterdvEXT */
-   { 11712, -1 }, /* CullParameterfvEXT */
->>>>>>> 704e01fc
-   {    -1, -1 }
-};
-#endif
-
-#if defined(need_GL_EXT_depth_bounds_test)
-/* functions defined in MESA_remap_table_functions are excluded */
-static const struct gl_function_remap GL_EXT_depth_bounds_test_functions[] = {
-   {    -1, -1 }
-};
-#endif
-
-#if defined(need_GL_EXT_draw_buffers2)
-/* functions defined in MESA_remap_table_functions are excluded */
-static const struct gl_function_remap GL_EXT_draw_buffers2_functions[] = {
-   {    -1, -1 }
-};
-#endif
-
-#if defined(need_GL_EXT_draw_instanced)
-/* functions defined in MESA_remap_table_functions are excluded */
-static const struct gl_function_remap GL_EXT_draw_instanced_functions[] = {
-   {    -1, -1 }
-};
-#endif
-
-#if defined(need_GL_EXT_draw_range_elements)
-static const struct gl_function_remap GL_EXT_draw_range_elements_functions[] = {
-<<<<<<< HEAD
-   {  9492, _gloffset_DrawRangeElements },
-=======
-   {  9505, _gloffset_DrawRangeElements },
->>>>>>> 704e01fc
-   {    -1, -1 }
-};
-#endif
-
-#if defined(need_GL_EXT_fog_coord)
-/* functions defined in MESA_remap_table_functions are excluded */
-static const struct gl_function_remap GL_EXT_fog_coord_functions[] = {
-   {    -1, -1 }
-};
-#endif
-
-#if defined(need_GL_EXT_framebuffer_blit)
-/* functions defined in MESA_remap_table_functions are excluded */
-static const struct gl_function_remap GL_EXT_framebuffer_blit_functions[] = {
-   {    -1, -1 }
-};
-#endif
-
-#if defined(need_GL_EXT_framebuffer_multisample)
-/* functions defined in MESA_remap_table_functions are excluded */
-static const struct gl_function_remap GL_EXT_framebuffer_multisample_functions[] = {
-   {    -1, -1 }
-};
-#endif
-
-#if defined(need_GL_EXT_framebuffer_object)
-/* functions defined in MESA_remap_table_functions are excluded */
-static const struct gl_function_remap GL_EXT_framebuffer_object_functions[] = {
-   {    -1, -1 }
-};
-#endif
-
-#if defined(need_GL_EXT_gpu_program_parameters)
-/* functions defined in MESA_remap_table_functions are excluded */
-static const struct gl_function_remap GL_EXT_gpu_program_parameters_functions[] = {
-   {    -1, -1 }
-};
-#endif
-
-#if defined(need_GL_EXT_gpu_shader4)
-/* functions defined in MESA_remap_table_functions are excluded */
-static const struct gl_function_remap GL_EXT_gpu_shader4_functions[] = {
-   {    -1, -1 }
-};
-#endif
-
-#if defined(need_GL_EXT_histogram)
-static const struct gl_function_remap GL_EXT_histogram_functions[] = {
-<<<<<<< HEAD
-   {   895, _gloffset_Histogram },
-   {  3561, _gloffset_ResetHistogram },
-   {  9989, _gloffset_GetMinmax },
-   { 15437, _gloffset_GetHistogramParameterfv },
-   { 24463, _gloffset_GetMinmaxParameteriv },
-   { 26647, _gloffset_ResetMinmax },
-   { 27543, _gloffset_GetHistogramParameteriv },
-   { 28744, _gloffset_GetHistogram },
-   { 31333, _gloffset_Minmax },
-   { 32873, _gloffset_GetMinmaxParameterfv },
-=======
-   {   856, _gloffset_Histogram },
-   {  3522, _gloffset_ResetHistogram },
-   { 10002, _gloffset_GetMinmax },
-   { 15482, _gloffset_GetHistogramParameterfv },
-   { 24541, _gloffset_GetMinmaxParameteriv },
-   { 26725, _gloffset_ResetMinmax },
-   { 27589, _gloffset_GetHistogramParameteriv },
-   { 28758, _gloffset_GetHistogram },
-   { 31347, _gloffset_Minmax },
-   { 32893, _gloffset_GetMinmaxParameterfv },
->>>>>>> 704e01fc
-   {    -1, -1 }
-};
-#endif
-
-#if defined(need_GL_EXT_index_func)
-static const struct gl_function_remap GL_EXT_index_func_functions[] = {
-<<<<<<< HEAD
-   { 11485, -1 }, /* IndexFuncEXT */
-=======
-   { 11498, -1 }, /* IndexFuncEXT */
->>>>>>> 704e01fc
-   {    -1, -1 }
-};
-#endif
-
-#if defined(need_GL_EXT_index_material)
-static const struct gl_function_remap GL_EXT_index_material_functions[] = {
-<<<<<<< HEAD
-   { 21135, -1 }, /* IndexMaterialEXT */
-=======
-   { 21213, -1 }, /* IndexMaterialEXT */
->>>>>>> 704e01fc
-   {    -1, -1 }
-};
-#endif
-
-#if defined(need_GL_EXT_light_texture)
-static const struct gl_function_remap GL_EXT_light_texture_functions[] = {
-<<<<<<< HEAD
-   { 26456, -1 }, /* ApplyTextureEXT */
-   { 26601, -1 }, /* TextureMaterialEXT */
-   { 26626, -1 }, /* TextureLightEXT */
-=======
-   { 26534, -1 }, /* ApplyTextureEXT */
-   { 26679, -1 }, /* TextureMaterialEXT */
-   { 26704, -1 }, /* TextureLightEXT */
->>>>>>> 704e01fc
-   {    -1, -1 }
-};
-#endif
-
-#if defined(need_GL_EXT_multi_draw_arrays)
-/* functions defined in MESA_remap_table_functions are excluded */
-static const struct gl_function_remap GL_EXT_multi_draw_arrays_functions[] = {
-   {    -1, -1 }
-};
-#endif
-
-#if defined(need_GL_EXT_multisample)
-/* functions defined in MESA_remap_table_functions are excluded */
-static const struct gl_function_remap GL_EXT_multisample_functions[] = {
-   {    -1, -1 }
-};
-#endif
-
-#if defined(need_GL_EXT_paletted_texture)
-static const struct gl_function_remap GL_EXT_paletted_texture_functions[] = {
-<<<<<<< HEAD
-   {  8355, _gloffset_ColorTable },
-   { 15283, _gloffset_GetColorTable },
-   { 22982, _gloffset_GetColorTableParameterfv },
-   { 25109, _gloffset_GetColorTableParameteriv },
-=======
-   {  8368, _gloffset_ColorTable },
-   { 15328, _gloffset_GetColorTable },
-   { 23060, _gloffset_GetColorTableParameterfv },
-   { 25187, _gloffset_GetColorTableParameteriv },
->>>>>>> 704e01fc
-   {    -1, -1 }
-};
-#endif
-
-#if defined(need_GL_EXT_pixel_transform)
-static const struct gl_function_remap GL_EXT_pixel_transform_functions[] = {
-<<<<<<< HEAD
-   { 21782, -1 }, /* PixelTransformParameterfEXT */
-   { 21862, -1 }, /* PixelTransformParameteriEXT */
-   { 30671, -1 }, /* PixelTransformParameterfvEXT */
-   { 32197, -1 }, /* PixelTransformParameterivEXT */
-=======
-   { 21860, -1 }, /* PixelTransformParameterfEXT */
-   { 21940, -1 }, /* PixelTransformParameteriEXT */
-   { 30685, -1 }, /* PixelTransformParameterfvEXT */
-   { 32217, -1 }, /* PixelTransformParameterivEXT */
->>>>>>> 704e01fc
-   {    -1, -1 }
-};
-#endif
-
-#if defined(need_GL_EXT_point_parameters)
-/* functions defined in MESA_remap_table_functions are excluded */
-static const struct gl_function_remap GL_EXT_point_parameters_functions[] = {
-   {    -1, -1 }
-};
-#endif
-
-#if defined(need_GL_EXT_polygon_offset)
-/* functions defined in MESA_remap_table_functions are excluded */
-static const struct gl_function_remap GL_EXT_polygon_offset_functions[] = {
-   {    -1, -1 }
-};
-#endif
-
-#if defined(need_GL_EXT_provoking_vertex)
-/* functions defined in MESA_remap_table_functions are excluded */
-static const struct gl_function_remap GL_EXT_provoking_vertex_functions[] = {
-   {    -1, -1 }
-};
-#endif
-
-#if defined(need_GL_EXT_secondary_color)
-/* functions defined in MESA_remap_table_functions are excluded */
-static const struct gl_function_remap GL_EXT_secondary_color_functions[] = {
-   {    -1, -1 }
-};
-#endif
-
-#if defined(need_GL_EXT_separate_shader_objects)
-/* functions defined in MESA_remap_table_functions are excluded */
-static const struct gl_function_remap GL_EXT_separate_shader_objects_functions[] = {
-   {    -1, -1 }
-};
-#endif
-
-#if defined(need_GL_EXT_stencil_two_side)
-/* functions defined in MESA_remap_table_functions are excluded */
-static const struct gl_function_remap GL_EXT_stencil_two_side_functions[] = {
-   {    -1, -1 }
-};
-#endif
-
-#if defined(need_GL_EXT_subtexture)
-static const struct gl_function_remap GL_EXT_subtexture_functions[] = {
-<<<<<<< HEAD
-   {  7076, _gloffset_TexSubImage1D },
-   { 10666, _gloffset_TexSubImage2D },
-=======
-   {  7089, _gloffset_TexSubImage1D },
-   { 10679, _gloffset_TexSubImage2D },
->>>>>>> 704e01fc
-   {    -1, -1 }
-};
-#endif
-
-#if defined(need_GL_EXT_texture3D)
-static const struct gl_function_remap GL_EXT_texture3D_functions[] = {
-<<<<<<< HEAD
-   {  1813, _gloffset_TexImage3D },
-   { 22751, _gloffset_TexSubImage3D },
-=======
-   {  1774, _gloffset_TexImage3D },
-   { 22829, _gloffset_TexSubImage3D },
->>>>>>> 704e01fc
-   {    -1, -1 }
-};
-#endif
-
-#if defined(need_GL_EXT_texture_array)
-/* functions defined in MESA_remap_table_functions are excluded */
-static const struct gl_function_remap GL_EXT_texture_array_functions[] = {
-   {    -1, -1 }
-};
-#endif
-
-#if defined(need_GL_EXT_texture_integer)
-/* functions defined in MESA_remap_table_functions are excluded */
-static const struct gl_function_remap GL_EXT_texture_integer_functions[] = {
-   {    -1, -1 }
-};
-#endif
-
-#if defined(need_GL_EXT_texture_object)
-static const struct gl_function_remap GL_EXT_texture_object_functions[] = {
-<<<<<<< HEAD
-   {  3329, _gloffset_PrioritizeTextures },
-   {  7525, _gloffset_AreTexturesResident },
-   { 13638, _gloffset_GenTextures },
-   { 15769, _gloffset_DeleteTextures },
-   { 19569, _gloffset_IsTexture },
-   { 29814, _gloffset_BindTexture },
-=======
-   {  3290, _gloffset_PrioritizeTextures },
-   {  7538, _gloffset_AreTexturesResident },
-   { 13612, _gloffset_GenTextures },
-   { 15814, _gloffset_DeleteTextures },
-   { 19647, _gloffset_IsTexture },
-   { 29828, _gloffset_BindTexture },
->>>>>>> 704e01fc
-   {    -1, -1 }
-};
-#endif
-
-#if defined(need_GL_EXT_texture_perturb_normal)
-static const struct gl_function_remap GL_EXT_texture_perturb_normal_functions[] = {
-<<<<<<< HEAD
-   { 13848, -1 }, /* TextureNormalEXT */
-=======
-   { 13854, -1 }, /* TextureNormalEXT */
->>>>>>> 704e01fc
-   {    -1, -1 }
-};
-#endif
-
-#if defined(need_GL_EXT_timer_query)
-/* functions defined in MESA_remap_table_functions are excluded */
-static const struct gl_function_remap GL_EXT_timer_query_functions[] = {
-   {    -1, -1 }
-};
-#endif
-
-#if defined(need_GL_EXT_transform_feedback)
-/* functions defined in MESA_remap_table_functions are excluded */
-static const struct gl_function_remap GL_EXT_transform_feedback_functions[] = {
-   {    -1, -1 }
-};
-#endif
-
-#if defined(need_GL_EXT_vertex_array)
-/* functions defined in MESA_remap_table_functions are excluded */
-static const struct gl_function_remap GL_EXT_vertex_array_functions[] = {
-<<<<<<< HEAD
-   { 24239, _gloffset_ArrayElement },
-   { 30921, _gloffset_GetPointerv },
-   { 32500, _gloffset_DrawArrays },
-=======
-   { 24317, _gloffset_ArrayElement },
-   { 30935, _gloffset_GetPointerv },
-   { 32520, _gloffset_DrawArrays },
->>>>>>> 704e01fc
-   {    -1, -1 }
-};
-#endif
-
-#if defined(need_GL_EXT_vertex_weighting)
-static const struct gl_function_remap GL_EXT_vertex_weighting_functions[] = {
-<<<<<<< HEAD
-   { 19599, -1 }, /* VertexWeightfvEXT */
-   { 27012, -1 }, /* VertexWeightfEXT */
-   { 28713, -1 }, /* VertexWeightPointerEXT */
-=======
-   { 19677, -1 }, /* VertexWeightfvEXT */
-   { 27058, -1 }, /* VertexWeightfEXT */
-   { 28727, -1 }, /* VertexWeightPointerEXT */
->>>>>>> 704e01fc
-   {    -1, -1 }
-};
-#endif
-
-#if defined(need_GL_HP_image_transform)
-static const struct gl_function_remap GL_HP_image_transform_functions[] = {
-<<<<<<< HEAD
-   {  2366, -1 }, /* GetImageTransformParameterfvHP */
-   {  3778, -1 }, /* ImageTransformParameterfHP */
-   { 10204, -1 }, /* ImageTransformParameterfvHP */
-   { 11954, -1 }, /* ImageTransformParameteriHP */
-   { 12334, -1 }, /* GetImageTransformParameterivHP */
-   { 19663, -1 }, /* ImageTransformParameterivHP */
-=======
-   {  2327, -1 }, /* GetImageTransformParameterfvHP */
-   {  3739, -1 }, /* ImageTransformParameterfHP */
-   { 10217, -1 }, /* ImageTransformParameterfvHP */
-   { 11967, -1 }, /* ImageTransformParameteriHP */
-   { 12308, -1 }, /* GetImageTransformParameterivHP */
-   { 19741, -1 }, /* ImageTransformParameterivHP */
->>>>>>> 704e01fc
-   {    -1, -1 }
-};
-#endif
-
-#if defined(need_GL_IBM_multimode_draw_arrays)
-/* functions defined in MESA_remap_table_functions are excluded */
-static const struct gl_function_remap GL_IBM_multimode_draw_arrays_functions[] = {
-   {    -1, -1 }
-};
-#endif
-
-#if defined(need_GL_IBM_vertex_array_lists)
-static const struct gl_function_remap GL_IBM_vertex_array_lists_functions[] = {
-<<<<<<< HEAD
-   {  4366, -1 }, /* SecondaryColorPointerListIBM */
-   {  6008, -1 }, /* NormalPointerListIBM */
-   {  7699, -1 }, /* FogCoordPointerListIBM */
-   {  8006, -1 }, /* VertexPointerListIBM */
-   { 11875, -1 }, /* ColorPointerListIBM */
-   { 13402, -1 }, /* TexCoordPointerListIBM */
-   { 13870, -1 }, /* IndexPointerListIBM */
-   { 32816, -1 }, /* EdgeFlagPointerListIBM */
-=======
-   {  4379, -1 }, /* SecondaryColorPointerListIBM */
-   {  6021, -1 }, /* NormalPointerListIBM */
-   {  7712, -1 }, /* FogCoordPointerListIBM */
-   {  8019, -1 }, /* VertexPointerListIBM */
-   { 11888, -1 }, /* ColorPointerListIBM */
-   { 13376, -1 }, /* TexCoordPointerListIBM */
-   { 13876, -1 }, /* IndexPointerListIBM */
-   { 32836, -1 }, /* EdgeFlagPointerListIBM */
->>>>>>> 704e01fc
-   {    -1, -1 }
-};
-#endif
-
-#if defined(need_GL_INGR_blend_func_separate)
-/* functions defined in MESA_remap_table_functions are excluded */
-static const struct gl_function_remap GL_INGR_blend_func_separate_functions[] = {
-   {    -1, -1 }
-};
-#endif
-
-#if defined(need_GL_INTEL_parallel_arrays)
-static const struct gl_function_remap GL_INTEL_parallel_arrays_functions[] = {
-<<<<<<< HEAD
-   { 12742, -1 }, /* VertexPointervINTEL */
-   { 15530, -1 }, /* ColorPointervINTEL */
-   { 30085, -1 }, /* NormalPointervINTEL */
-   { 30603, -1 }, /* TexCoordPointervINTEL */
-=======
-   { 12716, -1 }, /* VertexPointervINTEL */
-   { 15575, -1 }, /* ColorPointervINTEL */
-   { 30099, -1 }, /* NormalPointervINTEL */
-   { 30617, -1 }, /* TexCoordPointervINTEL */
->>>>>>> 704e01fc
-   {    -1, -1 }
-};
-#endif
-
-#if defined(need_GL_MESA_resize_buffers)
-/* functions defined in MESA_remap_table_functions are excluded */
-static const struct gl_function_remap GL_MESA_resize_buffers_functions[] = {
-   {    -1, -1 }
-};
-#endif
-
-#if defined(need_GL_MESA_shader_debug)
-static const struct gl_function_remap GL_MESA_shader_debug_functions[] = {
-<<<<<<< HEAD
-   {  1677, -1 }, /* GetDebugLogLengthMESA */
-   {  3500, -1 }, /* ClearDebugLogMESA */
-   {  4527, -1 }, /* GetDebugLogMESA */
-   { 31114, -1 }, /* CreateDebugObjectMESA */
-=======
-   {  1638, -1 }, /* GetDebugLogLengthMESA */
-   {  3461, -1 }, /* ClearDebugLogMESA */
-   {  4540, -1 }, /* GetDebugLogMESA */
-   { 31128, -1 }, /* CreateDebugObjectMESA */
->>>>>>> 704e01fc
-   {    -1, -1 }
-};
-#endif
-
-#if defined(need_GL_MESA_window_pos)
-/* functions defined in MESA_remap_table_functions are excluded */
-static const struct gl_function_remap GL_MESA_window_pos_functions[] = {
-   {    -1, -1 }
-};
-#endif
-
-#if defined(need_GL_NV_condtitional_render)
-/* functions defined in MESA_remap_table_functions are excluded */
-static const struct gl_function_remap GL_NV_condtitional_render_functions[] = {
-   {    -1, -1 }
-};
-#endif
-
-#if defined(need_GL_NV_evaluators)
-static const struct gl_function_remap GL_NV_evaluators_functions[] = {
-<<<<<<< HEAD
-   {  6738, -1 }, /* GetMapAttribParameterivNV */
-   {  8461, -1 }, /* MapControlPointsNV */
-   {  8560, -1 }, /* MapParameterfvNV */
-   { 10649, -1 }, /* EvalMapsNV */
-   { 17184, -1 }, /* GetMapAttribParameterfvNV */
-   { 17401, -1 }, /* MapParameterivNV */
-   { 24853, -1 }, /* GetMapParameterivNV */
-   { 25351, -1 }, /* GetMapParameterfvNV */
-   { 29400, -1 }, /* GetMapControlPointsNV */
-=======
-   {  6751, -1 }, /* GetMapAttribParameterivNV */
-   {  8474, -1 }, /* MapControlPointsNV */
-   {  8573, -1 }, /* MapParameterfvNV */
-   { 10662, -1 }, /* EvalMapsNV */
-   { 17262, -1 }, /* GetMapAttribParameterfvNV */
-   { 17479, -1 }, /* MapParameterivNV */
-   { 24931, -1 }, /* GetMapParameterivNV */
-   { 25429, -1 }, /* GetMapParameterfvNV */
-   { 29414, -1 }, /* GetMapControlPointsNV */
->>>>>>> 704e01fc
-   {    -1, -1 }
-};
-#endif
-
-#if defined(need_GL_NV_fence)
-/* functions defined in MESA_remap_table_functions are excluded */
-static const struct gl_function_remap GL_NV_fence_functions[] = {
-   {    -1, -1 }
-};
-#endif
-
-#if defined(need_GL_NV_fragment_program)
-/* functions defined in MESA_remap_table_functions are excluded */
-static const struct gl_function_remap GL_NV_fragment_program_functions[] = {
-   {    -1, -1 }
-};
-#endif
-
-#if defined(need_GL_NV_point_sprite)
-/* functions defined in MESA_remap_table_functions are excluded */
-static const struct gl_function_remap GL_NV_point_sprite_functions[] = {
-   {    -1, -1 }
-};
-#endif
-
-#if defined(need_GL_NV_primitive_restart)
-/* functions defined in MESA_remap_table_functions are excluded */
-static const struct gl_function_remap GL_NV_primitive_restart_functions[] = {
-   {    -1, -1 }
-};
-#endif
-
-#if defined(need_GL_NV_register_combiners)
-/* functions defined in MESA_remap_table_functions are excluded */
-static const struct gl_function_remap GL_NV_register_combiners_functions[] = {
-   {    -1, -1 }
-};
-#endif
-
-#if defined(need_GL_NV_register_combiners2)
-static const struct gl_function_remap GL_NV_register_combiners2_functions[] = {
-<<<<<<< HEAD
-   { 15922, -1 }, /* CombinerStageParameterfvNV */
-   { 16318, -1 }, /* GetCombinerStageParameterfvNV */
-=======
-   { 15967, -1 }, /* CombinerStageParameterfvNV */
-   { 16363, -1 }, /* GetCombinerStageParameterfvNV */
->>>>>>> 704e01fc
-   {    -1, -1 }
-};
-#endif
-
-#if defined(need_GL_NV_texture_barrier)
-/* functions defined in MESA_remap_table_functions are excluded */
-static const struct gl_function_remap GL_NV_texture_barrier_functions[] = {
-   {    -1, -1 }
-};
-#endif
-
-#if defined(need_GL_NV_vertex_array_range)
-/* functions defined in MESA_remap_table_functions are excluded */
-static const struct gl_function_remap GL_NV_vertex_array_range_functions[] = {
-   {    -1, -1 }
-};
-#endif
-
-#if defined(need_GL_NV_vertex_program)
-/* functions defined in MESA_remap_table_functions are excluded */
-static const struct gl_function_remap GL_NV_vertex_program_functions[] = {
-   {    -1, -1 }
-};
-#endif
-
-#if defined(need_GL_OES_EGL_image)
-/* functions defined in MESA_remap_table_functions are excluded */
-static const struct gl_function_remap GL_OES_EGL_image_functions[] = {
-   {    -1, -1 }
-};
-#endif
-
-#if defined(need_GL_PGI_misc_hints)
-static const struct gl_function_remap GL_PGI_misc_hints_functions[] = {
-<<<<<<< HEAD
-   {  8681, -1 }, /* HintPGI */
-=======
-   {  8694, -1 }, /* HintPGI */
->>>>>>> 704e01fc
-   {    -1, -1 }
-};
-#endif
-
-#if defined(need_GL_SGIS_detail_texture)
-static const struct gl_function_remap GL_SGIS_detail_texture_functions[] = {
-<<<<<<< HEAD
-   { 16291, -1 }, /* GetDetailTexFuncSGIS */
-   { 16642, -1 }, /* DetailTexFuncSGIS */
-=======
-   { 16336, -1 }, /* GetDetailTexFuncSGIS */
-   { 16720, -1 }, /* DetailTexFuncSGIS */
->>>>>>> 704e01fc
-   {    -1, -1 }
-};
-#endif
-
-#if defined(need_GL_SGIS_fog_function)
-static const struct gl_function_remap GL_SGIS_fog_function_functions[] = {
-<<<<<<< HEAD
-   { 27309, -1 }, /* FogFuncSGIS */
-   { 28062, -1 }, /* GetFogFuncSGIS */
-=======
-   { 27355, -1 }, /* FogFuncSGIS */
-   { 28076, -1 }, /* GetFogFuncSGIS */
->>>>>>> 704e01fc
-   {    -1, -1 }
-};
-#endif
-
-#if defined(need_GL_SGIS_multisample)
-/* functions defined in MESA_remap_table_functions are excluded */
-static const struct gl_function_remap GL_SGIS_multisample_functions[] = {
-   {    -1, -1 }
-};
-#endif
-
-#if defined(need_GL_SGIS_pixel_texture)
-/* functions defined in MESA_remap_table_functions are excluded */
-static const struct gl_function_remap GL_SGIS_pixel_texture_functions[] = {
-   {    -1, -1 }
-};
-#endif
-
-#if defined(need_GL_SGIS_point_parameters)
-/* functions defined in MESA_remap_table_functions are excluded */
-static const struct gl_function_remap GL_SGIS_point_parameters_functions[] = {
-   {    -1, -1 }
-};
-#endif
-
-#if defined(need_GL_SGIS_sharpen_texture)
-static const struct gl_function_remap GL_SGIS_sharpen_texture_functions[] = {
-<<<<<<< HEAD
-   {  6799, -1 }, /* GetSharpenTexFuncSGIS */
-   { 22147, -1 }, /* SharpenTexFuncSGIS */
-=======
-   {  6812, -1 }, /* GetSharpenTexFuncSGIS */
-   { 22225, -1 }, /* SharpenTexFuncSGIS */
->>>>>>> 704e01fc
-   {    -1, -1 }
-};
-#endif
-
-#if defined(need_GL_SGIS_texture4D)
-static const struct gl_function_remap GL_SGIS_texture4D_functions[] = {
-<<<<<<< HEAD
-   {  1049, -1 }, /* TexImage4DSGIS */
-   { 15838, -1 }, /* TexSubImage4DSGIS */
-=======
-   {  1010, -1 }, /* TexImage4DSGIS */
-   { 15883, -1 }, /* TexSubImage4DSGIS */
->>>>>>> 704e01fc
-   {    -1, -1 }
-};
-#endif
-
-#if defined(need_GL_SGIS_texture_color_mask)
-static const struct gl_function_remap GL_SGIS_texture_color_mask_functions[] = {
-<<<<<<< HEAD
-   { 15236, -1 }, /* TextureColorMaskSGIS */
-=======
-   { 15281, -1 }, /* TextureColorMaskSGIS */
->>>>>>> 704e01fc
-   {    -1, -1 }
-};
-#endif
-
-#if defined(need_GL_SGIS_texture_filter4)
-static const struct gl_function_remap GL_SGIS_texture_filter4_functions[] = {
-<<<<<<< HEAD
-   {  6976, -1 }, /* GetTexFilterFuncSGIS */
-   { 16437, -1 }, /* TexFilterFuncSGIS */
-=======
-   {  6989, -1 }, /* GetTexFilterFuncSGIS */
-   { 16482, -1 }, /* TexFilterFuncSGIS */
->>>>>>> 704e01fc
-   {    -1, -1 }
-};
-#endif
-
-#if defined(need_GL_SGIX_async)
-static const struct gl_function_remap GL_SGIX_async_functions[] = {
-<<<<<<< HEAD
-   {  3426, -1 }, /* AsyncMarkerSGIX */
-   {  4506, -1 }, /* FinishAsyncSGIX */
-   {  5495, -1 }, /* PollAsyncSGIX */
-   { 22328, -1 }, /* DeleteAsyncMarkersSGIX */
-   { 22383, -1 }, /* IsAsyncMarkerSGIX */
-   { 32613, -1 }, /* GenAsyncMarkersSGIX */
-=======
-   {  3387, -1 }, /* AsyncMarkerSGIX */
-   {  4519, -1 }, /* FinishAsyncSGIX */
-   {  5466, -1 }, /* PollAsyncSGIX */
-   { 22406, -1 }, /* DeleteAsyncMarkersSGIX */
-   { 22461, -1 }, /* IsAsyncMarkerSGIX */
-   { 32633, -1 }, /* GenAsyncMarkersSGIX */
->>>>>>> 704e01fc
-   {    -1, -1 }
-};
-#endif
-
-#if defined(need_GL_SGIX_flush_raster)
-static const struct gl_function_remap GL_SGIX_flush_raster_functions[] = {
-<<<<<<< HEAD
-   {  7353, -1 }, /* FlushRasterSGIX */
-=======
-   {  7366, -1 }, /* FlushRasterSGIX */
->>>>>>> 704e01fc
-   {    -1, -1 }
-};
-#endif
-
-#if defined(need_GL_SGIX_fragment_lighting)
-static const struct gl_function_remap GL_SGIX_fragment_lighting_functions[] = {
-<<<<<<< HEAD
-   {  2664, -1 }, /* FragmentMaterialfvSGIX */
-   {  5399, -1 }, /* FragmentLightiSGIX */
-   {  8073, -1 }, /* FragmentMaterialfSGIX */
-   {  8234, -1 }, /* GetFragmentLightivSGIX */
-   {  9107, -1 }, /* FragmentLightModeliSGIX */
-   { 10712, -1 }, /* FragmentLightivSGIX */
-   { 11019, -1 }, /* GetFragmentMaterialivSGIX */
-   { 16231, -1 }, /* GetFragmentMaterialfvSGIX */
-   { 19486, -1 }, /* FragmentLightModelfSGIX */
-   { 19786, -1 }, /* FragmentColorMaterialSGIX */
-   { 20203, -1 }, /* FragmentMaterialiSGIX */
-   { 21463, -1 }, /* LightEnviSGIX */
-   { 23074, -1 }, /* FragmentLightModelfvSGIX */
-   { 23409, -1 }, /* FragmentLightfvSGIX */
-   { 28446, -1 }, /* FragmentLightModelivSGIX */
-   { 28595, -1 }, /* FragmentLightfSGIX */
-   { 31451, -1 }, /* GetFragmentLightfvSGIX */
-   { 33096, -1 }, /* FragmentMaterialivSGIX */
-=======
-   {  2625, -1 }, /* FragmentMaterialfvSGIX */
-   {  5370, -1 }, /* FragmentLightiSGIX */
-   {  8086, -1 }, /* FragmentMaterialfSGIX */
-   {  8247, -1 }, /* GetFragmentLightivSGIX */
-   {  9120, -1 }, /* FragmentLightModeliSGIX */
-   { 10725, -1 }, /* FragmentLightivSGIX */
-   { 11032, -1 }, /* GetFragmentMaterialivSGIX */
-   { 16276, -1 }, /* GetFragmentMaterialfvSGIX */
-   { 19564, -1 }, /* FragmentLightModelfSGIX */
-   { 19864, -1 }, /* FragmentColorMaterialSGIX */
-   { 20281, -1 }, /* FragmentMaterialiSGIX */
-   { 21541, -1 }, /* LightEnviSGIX */
-   { 23152, -1 }, /* FragmentLightModelfvSGIX */
-   { 23487, -1 }, /* FragmentLightfvSGIX */
-   { 28460, -1 }, /* FragmentLightModelivSGIX */
-   { 28609, -1 }, /* FragmentLightfSGIX */
-   { 31504, -1 }, /* GetFragmentLightfvSGIX */
-   { 33116, -1 }, /* FragmentMaterialivSGIX */
->>>>>>> 704e01fc
-   {    -1, -1 }
-};
-#endif
-
-#if defined(need_GL_SGIX_framezoom)
-static const struct gl_function_remap GL_SGIX_framezoom_functions[] = {
-<<<<<<< HEAD
-   { 22406, -1 }, /* FrameZoomSGIX */
-=======
-   { 22484, -1 }, /* FrameZoomSGIX */
->>>>>>> 704e01fc
-   {    -1, -1 }
-};
-#endif
-
-#if defined(need_GL_SGIX_igloo_interface)
-static const struct gl_function_remap GL_SGIX_igloo_interface_functions[] = {
-<<<<<<< HEAD
-   { 28903, -1 }, /* IglooInterfaceSGIX */
-=======
-   { 28917, -1 }, /* IglooInterfaceSGIX */
->>>>>>> 704e01fc
-   {    -1, -1 }
-};
-#endif
-
-#if defined(need_GL_SGIX_instruments)
-static const struct gl_function_remap GL_SGIX_instruments_functions[] = {
-<<<<<<< HEAD
-   {  2844, -1 }, /* ReadInstrumentsSGIX */
-   {  6572, -1 }, /* PollInstrumentsSGIX */
-   { 10570, -1 }, /* GetInstrumentsSGIX */
-   { 13000, -1 }, /* StartInstrumentsSGIX */
-   { 15956, -1 }, /* StopInstrumentsSGIX */
-   { 17823, -1 }, /* InstrumentsBufferSGIX */
-=======
-   {  2805, -1 }, /* ReadInstrumentsSGIX */
-   {  6585, -1 }, /* PollInstrumentsSGIX */
-   { 10583, -1 }, /* GetInstrumentsSGIX */
-   { 12974, -1 }, /* StartInstrumentsSGIX */
-   { 16001, -1 }, /* StopInstrumentsSGIX */
-   { 17901, -1 }, /* InstrumentsBufferSGIX */
->>>>>>> 704e01fc
-   {    -1, -1 }
-};
-#endif
-
-#if defined(need_GL_SGIX_list_priority)
-static const struct gl_function_remap GL_SGIX_list_priority_functions[] = {
-<<<<<<< HEAD
-   {  1280, -1 }, /* ListParameterfSGIX */
-   {  3128, -1 }, /* GetListParameterfvSGIX */
-   { 17714, -1 }, /* ListParameteriSGIX */
-   { 18728, -1 }, /* ListParameterfvSGIX */
-   { 20869, -1 }, /* ListParameterivSGIX */
-   { 32657, -1 }, /* GetListParameterivSGIX */
-=======
-   {  1241, -1 }, /* ListParameterfSGIX */
-   {  3089, -1 }, /* GetListParameterfvSGIX */
-   { 17792, -1 }, /* ListParameteriSGIX */
-   { 18806, -1 }, /* ListParameterfvSGIX */
-   { 20947, -1 }, /* ListParameterivSGIX */
-   { 32677, -1 }, /* GetListParameterivSGIX */
->>>>>>> 704e01fc
-   {    -1, -1 }
-};
-#endif
-
-#if defined(need_GL_SGIX_pixel_texture)
-/* functions defined in MESA_remap_table_functions are excluded */
-static const struct gl_function_remap GL_SGIX_pixel_texture_functions[] = {
-   {    -1, -1 }
-};
-#endif
-
-#if defined(need_GL_SGIX_polynomial_ffd)
-static const struct gl_function_remap GL_SGIX_polynomial_ffd_functions[] = {
-<<<<<<< HEAD
-   {  3724, -1 }, /* LoadIdentityDeformationMapSGIX */
-   { 12208, -1 }, /* DeformationMap3dSGIX */
-   { 16056, -1 }, /* DeformSGIX */
-   { 24351, -1 }, /* DeformationMap3fSGIX */
-=======
-   {  3685, -1 }, /* LoadIdentityDeformationMapSGIX */
-   { 16101, -1 }, /* DeformSGIX */
-   { 24429, -1 }, /* DeformationMap3fSGIX */
-   { 31392, -1 }, /* DeformationMap3dSGIX */
->>>>>>> 704e01fc
-   {    -1, -1 }
-};
-#endif
-
-#if defined(need_GL_SGIX_reference_plane)
-static const struct gl_function_remap GL_SGIX_reference_plane_functions[] = {
-<<<<<<< HEAD
-   { 14787, -1 }, /* ReferencePlaneSGIX */
-=======
-   { 14832, -1 }, /* ReferencePlaneSGIX */
->>>>>>> 704e01fc
-   {    -1, -1 }
-};
-#endif
-
-#if defined(need_GL_SGIX_sprite)
-static const struct gl_function_remap GL_SGIX_sprite_functions[] = {
-<<<<<<< HEAD
-   {  9605, -1 }, /* SpriteParameterfvSGIX */
-   { 20658, -1 }, /* SpriteParameteriSGIX */
-   { 26681, -1 }, /* SpriteParameterfSGIX */
-   { 29543, -1 }, /* SpriteParameterivSGIX */
-=======
-   {  9618, -1 }, /* SpriteParameterfvSGIX */
-   { 20736, -1 }, /* SpriteParameteriSGIX */
-   { 26759, -1 }, /* SpriteParameterfSGIX */
-   { 29557, -1 }, /* SpriteParameterivSGIX */
->>>>>>> 704e01fc
-   {    -1, -1 }
-};
-#endif
-
-#if defined(need_GL_SGIX_tag_sample_buffer)
-static const struct gl_function_remap GL_SGIX_tag_sample_buffer_functions[] = {
-<<<<<<< HEAD
-   { 20717, -1 }, /* TagSampleBufferSGIX */
-=======
-   { 20795, -1 }, /* TagSampleBufferSGIX */
->>>>>>> 704e01fc
-   {    -1, -1 }
-};
-#endif
-
-#if defined(need_GL_SGI_color_table)
-static const struct gl_function_remap GL_SGI_color_table_functions[] = {
-<<<<<<< HEAD
-   {  7643, _gloffset_ColorTableParameteriv },
-   {  8355, _gloffset_ColorTable },
-   { 15283, _gloffset_GetColorTable },
-   { 15393, _gloffset_CopyColorTable },
-   { 19430, _gloffset_ColorTableParameterfv },
-   { 22982, _gloffset_GetColorTableParameterfv },
-   { 25109, _gloffset_GetColorTableParameteriv },
-=======
-   {  7656, _gloffset_ColorTableParameteriv },
-   {  8368, _gloffset_ColorTable },
-   { 15328, _gloffset_GetColorTable },
-   { 15438, _gloffset_CopyColorTable },
-   { 19508, _gloffset_ColorTableParameterfv },
-   { 23060, _gloffset_GetColorTableParameterfv },
-   { 25187, _gloffset_GetColorTableParameteriv },
->>>>>>> 704e01fc
-   {    -1, -1 }
-};
-#endif
-
-#if defined(need_GL_SUNX_constant_data)
-static const struct gl_function_remap GL_SUNX_constant_data_functions[] = {
-<<<<<<< HEAD
-   { 31429, -1 }, /* FinishTextureSUNX */
-=======
-   { 31482, -1 }, /* FinishTextureSUNX */
->>>>>>> 704e01fc
-   {    -1, -1 }
-};
-#endif
-
-#if defined(need_GL_SUN_global_alpha)
-static const struct gl_function_remap GL_SUN_global_alpha_functions[] = {
-<<<<<<< HEAD
-   {  3447, -1 }, /* GlobalAlphaFactorubSUN */
-   {  4805, -1 }, /* GlobalAlphaFactoriSUN */
-   {  6597, -1 }, /* GlobalAlphaFactordSUN */
-   {  9689, -1 }, /* GlobalAlphaFactoruiSUN */
-   { 10161, -1 }, /* GlobalAlphaFactorbSUN */
-   { 13315, -1 }, /* GlobalAlphaFactorfSUN */
-   { 13479, -1 }, /* GlobalAlphaFactorusSUN */
-   { 22669, -1 }, /* GlobalAlphaFactorsSUN */
-=======
-   {  3408, -1 }, /* GlobalAlphaFactorubSUN */
-   {  4818, -1 }, /* GlobalAlphaFactoriSUN */
-   {  6610, -1 }, /* GlobalAlphaFactordSUN */
-   {  9702, -1 }, /* GlobalAlphaFactoruiSUN */
-   { 10174, -1 }, /* GlobalAlphaFactorbSUN */
-   { 13289, -1 }, /* GlobalAlphaFactorfSUN */
-   { 13453, -1 }, /* GlobalAlphaFactorusSUN */
-   { 22747, -1 }, /* GlobalAlphaFactorsSUN */
->>>>>>> 704e01fc
-   {    -1, -1 }
-};
-#endif
-
-#if defined(need_GL_SUN_mesh_array)
-static const struct gl_function_remap GL_SUN_mesh_array_functions[] = {
-<<<<<<< HEAD
-   { 29334, -1 }, /* DrawMeshArraysSUN */
-=======
-   { 29348, -1 }, /* DrawMeshArraysSUN */
->>>>>>> 704e01fc
-   {    -1, -1 }
-};
-#endif
-
-#if defined(need_GL_SUN_triangle_list)
-static const struct gl_function_remap GL_SUN_triangle_list_functions[] = {
-<<<<<<< HEAD
-   {  4480, -1 }, /* ReplacementCodeubSUN */
-   {  6356, -1 }, /* ReplacementCodeubvSUN */
-   { 19151, -1 }, /* ReplacementCodeusvSUN */
-   { 19339, -1 }, /* ReplacementCodePointerSUN */
-   { 21527, -1 }, /* ReplacementCodeuiSUN */
-   { 22357, -1 }, /* ReplacementCodeusSUN */
-   { 30000, -1 }, /* ReplacementCodeuivSUN */
-=======
-   {  4493, -1 }, /* ReplacementCodeubSUN */
-   {  6369, -1 }, /* ReplacementCodeubvSUN */
-   { 19229, -1 }, /* ReplacementCodeusvSUN */
-   { 19417, -1 }, /* ReplacementCodePointerSUN */
-   { 21605, -1 }, /* ReplacementCodeuiSUN */
-   { 22435, -1 }, /* ReplacementCodeusSUN */
-   { 30014, -1 }, /* ReplacementCodeuivSUN */
->>>>>>> 704e01fc
-   {    -1, -1 }
-};
-#endif
-
-#if defined(need_GL_SUN_vertex)
-static const struct gl_function_remap GL_SUN_vertex_functions[] = {
-<<<<<<< HEAD
-   {  1154, -1 }, /* ReplacementCodeuiColor3fVertex3fvSUN */
-   {  1352, -1 }, /* TexCoord4fColor4fNormal3fVertex4fvSUN */
-   {  1578, -1 }, /* TexCoord2fColor4ubVertex3fvSUN */
-   {  1908, -1 }, /* ReplacementCodeuiVertex3fvSUN */
-   {  2042, -1 }, /* ReplacementCodeuiTexCoord2fVertex3fvSUN */
-   {  2600, -1 }, /* ReplacementCodeuiNormal3fVertex3fSUN */
-   {  2913, -1 }, /* Color4ubVertex3fvSUN */
-   {  4639, -1 }, /* Color4ubVertex3fSUN */
-   {  4762, -1 }, /* TexCoord2fVertex3fSUN */
-   {  5106, -1 }, /* TexCoord2fColor4fNormal3fVertex3fSUN */
-   {  5599, -1 }, /* TexCoord2fNormal3fVertex3fvSUN */
-   {  6251, -1 }, /* ReplacementCodeuiTexCoord2fNormal3fVertex3fSUN */
-   {  7031, -1 }, /* ReplacementCodeuiColor4ubVertex3fvSUN */
-   {  7390, -1 }, /* ReplacementCodeuiTexCoord2fVertex3fSUN */
-   {  8102, -1 }, /* TexCoord2fNormal3fVertex3fSUN */
-   {  8906, -1 }, /* Color3fVertex3fSUN */
-   { 10097, -1 }, /* Color3fVertex3fvSUN */
-   { 10535, -1 }, /* Color4fNormal3fVertex3fvSUN */
-   { 11364, -1 }, /* ReplacementCodeuiTexCoord2fColor4fNormal3fVertex3fvSUN */
-   { 12863, -1 }, /* ReplacementCodeuiColor4fNormal3fVertex3fvSUN */
-   { 14403, -1 }, /* ReplacementCodeuiTexCoord2fNormal3fVertex3fvSUN */
-   { 14929, -1 }, /* TexCoord2fColor3fVertex3fSUN */
-   { 15981, -1 }, /* TexCoord4fColor4fNormal3fVertex4fSUN */
-   { 16396, -1 }, /* Color4ubVertex2fvSUN */
-   { 16667, -1 }, /* Normal3fVertex3fSUN */
-   { 17764, -1 }, /* ReplacementCodeuiColor4fNormal3fVertex3fSUN */
-   { 18125, -1 }, /* TexCoord2fColor4fNormal3fVertex3fvSUN */
-   { 18980, -1 }, /* TexCoord2fVertex3fvSUN */
-   { 19756, -1 }, /* Color4ubVertex2fSUN */
-   { 19994, -1 }, /* ReplacementCodeuiColor4ubVertex3fSUN */
-   { 21993, -1 }, /* TexCoord2fColor4ubVertex3fSUN */
-   { 22425, -1 }, /* Normal3fVertex3fvSUN */
-   { 22891, -1 }, /* Color4fNormal3fVertex3fSUN */
-   { 23900, -1 }, /* ReplacementCodeuiTexCoord2fColor4fNormal3fVertex3fSUN */
-   { 26002, -1 }, /* ReplacementCodeuiColor3fVertex3fSUN */
-   { 27425, -1 }, /* TexCoord4fVertex4fSUN */
-   { 27851, -1 }, /* TexCoord2fColor3fVertex3fvSUN */
-   { 28290, -1 }, /* ReplacementCodeuiNormal3fVertex3fvSUN */
-   { 28417, -1 }, /* TexCoord4fVertex4fvSUN */
-   { 29151, -1 }, /* ReplacementCodeuiVertex3fSUN */
-=======
-   {  1115, -1 }, /* ReplacementCodeuiColor3fVertex3fvSUN */
-   {  1313, -1 }, /* TexCoord4fColor4fNormal3fVertex4fvSUN */
-   {  1539, -1 }, /* TexCoord2fColor4ubVertex3fvSUN */
-   {  1869, -1 }, /* ReplacementCodeuiVertex3fvSUN */
-   {  2003, -1 }, /* ReplacementCodeuiTexCoord2fVertex3fvSUN */
-   {  2561, -1 }, /* ReplacementCodeuiNormal3fVertex3fSUN */
-   {  2874, -1 }, /* Color4ubVertex3fvSUN */
-   {  4652, -1 }, /* Color4ubVertex3fSUN */
-   {  4775, -1 }, /* TexCoord2fVertex3fSUN */
-   {  5119, -1 }, /* TexCoord2fColor4fNormal3fVertex3fSUN */
-   {  5570, -1 }, /* TexCoord2fNormal3fVertex3fvSUN */
-   {  6264, -1 }, /* ReplacementCodeuiTexCoord2fNormal3fVertex3fSUN */
-   {  7044, -1 }, /* ReplacementCodeuiColor4ubVertex3fvSUN */
-   {  7403, -1 }, /* ReplacementCodeuiTexCoord2fVertex3fSUN */
-   {  8115, -1 }, /* TexCoord2fNormal3fVertex3fSUN */
-   {  8919, -1 }, /* Color3fVertex3fSUN */
-   { 10110, -1 }, /* Color3fVertex3fvSUN */
-   { 10548, -1 }, /* Color4fNormal3fVertex3fvSUN */
-   { 11377, -1 }, /* ReplacementCodeuiTexCoord2fColor4fNormal3fVertex3fvSUN */
-   { 12837, -1 }, /* ReplacementCodeuiColor4fNormal3fVertex3fvSUN */
-   { 14448, -1 }, /* ReplacementCodeuiTexCoord2fNormal3fVertex3fvSUN */
-   { 14974, -1 }, /* TexCoord2fColor3fVertex3fSUN */
-   { 16026, -1 }, /* TexCoord4fColor4fNormal3fVertex4fSUN */
-   { 16441, -1 }, /* Color4ubVertex2fvSUN */
-   { 16745, -1 }, /* Normal3fVertex3fSUN */
-   { 17842, -1 }, /* ReplacementCodeuiColor4fNormal3fVertex3fSUN */
-   { 18203, -1 }, /* TexCoord2fColor4fNormal3fVertex3fvSUN */
-   { 19058, -1 }, /* TexCoord2fVertex3fvSUN */
-   { 19834, -1 }, /* Color4ubVertex2fSUN */
-   { 20072, -1 }, /* ReplacementCodeuiColor4ubVertex3fSUN */
-   { 22071, -1 }, /* TexCoord2fColor4ubVertex3fSUN */
-   { 22503, -1 }, /* Normal3fVertex3fvSUN */
-   { 22969, -1 }, /* Color4fNormal3fVertex3fSUN */
-   { 23978, -1 }, /* ReplacementCodeuiTexCoord2fColor4fNormal3fVertex3fSUN */
-   { 26080, -1 }, /* ReplacementCodeuiColor3fVertex3fSUN */
-   { 27471, -1 }, /* TexCoord4fVertex4fSUN */
-   { 27917, -1 }, /* TexCoord2fColor3fVertex3fvSUN */
-   { 28304, -1 }, /* ReplacementCodeuiNormal3fVertex3fvSUN */
-   { 28431, -1 }, /* TexCoord4fVertex4fvSUN */
-   { 29165, -1 }, /* ReplacementCodeuiVertex3fSUN */
->>>>>>> 704e01fc
-   {    -1, -1 }
-};
-#endif
-
-#if defined(need_GL_VERSION_1_3)
-/* functions defined in MESA_remap_table_functions are excluded */
-static const struct gl_function_remap GL_VERSION_1_3_functions[] = {
-<<<<<<< HEAD
-   {   464, _gloffset_MultiTexCoord3sARB },
-   {   696, _gloffset_ActiveTextureARB },
-   {  4234, _gloffset_MultiTexCoord1fvARB },
-   {  6142, _gloffset_MultiTexCoord3dARB },
-   {  6187, _gloffset_MultiTexCoord2iARB },
-   {  6311, _gloffset_MultiTexCoord2svARB },
-   {  8311, _gloffset_MultiTexCoord2fARB },
-   { 10371, _gloffset_MultiTexCoord3fvARB },
-   { 10973, _gloffset_MultiTexCoord4sARB },
-   { 11654, _gloffset_MultiTexCoord2dvARB },
-   { 12069, _gloffset_MultiTexCoord1svARB },
-   { 12480, _gloffset_MultiTexCoord3svARB },
-   { 12541, _gloffset_MultiTexCoord4iARB },
-   { 13342, _gloffset_MultiTexCoord3iARB },
-   { 14141, _gloffset_MultiTexCoord1dARB },
-   { 14358, _gloffset_MultiTexCoord3dvARB },
-   { 15637, _gloffset_MultiTexCoord3ivARB },
-   { 15682, _gloffset_MultiTexCoord2sARB },
-   { 17067, _gloffset_MultiTexCoord4ivARB },
-   { 19080, _gloffset_ClientActiveTextureARB },
-   { 21380, _gloffset_MultiTexCoord2dARB },
-   { 21817, _gloffset_MultiTexCoord4dvARB },
-   { 22173, _gloffset_MultiTexCoord4fvARB },
-   { 23123, _gloffset_MultiTexCoord3fARB },
-   { 25693, _gloffset_MultiTexCoord4dARB },
-   { 25959, _gloffset_MultiTexCoord1sARB },
-   { 26163, _gloffset_MultiTexCoord1dvARB },
-   { 27171, _gloffset_MultiTexCoord1ivARB },
-   { 27264, _gloffset_MultiTexCoord2ivARB },
-   { 27603, _gloffset_MultiTexCoord1iARB },
-   { 29019, _gloffset_MultiTexCoord4svARB },
-   { 29613, _gloffset_MultiTexCoord1fARB },
-   { 29876, _gloffset_MultiTexCoord4fARB },
-   { 32334, _gloffset_MultiTexCoord2fvARB },
-=======
-   {   425, _gloffset_MultiTexCoord3sARB },
-   {   657, _gloffset_ActiveTextureARB },
-   {  4247, _gloffset_MultiTexCoord1fvARB },
-   {  6155, _gloffset_MultiTexCoord3dARB },
-   {  6200, _gloffset_MultiTexCoord2iARB },
-   {  6324, _gloffset_MultiTexCoord2svARB },
-   {  8324, _gloffset_MultiTexCoord2fARB },
-   { 10384, _gloffset_MultiTexCoord3fvARB },
-   { 10986, _gloffset_MultiTexCoord4sARB },
-   { 11667, _gloffset_MultiTexCoord2dvARB },
-   { 12082, _gloffset_MultiTexCoord1svARB },
-   { 12454, _gloffset_MultiTexCoord3svARB },
-   { 12515, _gloffset_MultiTexCoord4iARB },
-   { 13316, _gloffset_MultiTexCoord3iARB },
-   { 14186, _gloffset_MultiTexCoord1dARB },
-   { 14403, _gloffset_MultiTexCoord3dvARB },
-   { 15682, _gloffset_MultiTexCoord3ivARB },
-   { 15727, _gloffset_MultiTexCoord2sARB },
-   { 17145, _gloffset_MultiTexCoord4ivARB },
-   { 19158, _gloffset_ClientActiveTextureARB },
-   { 21458, _gloffset_MultiTexCoord2dARB },
-   { 21895, _gloffset_MultiTexCoord4dvARB },
-   { 22251, _gloffset_MultiTexCoord4fvARB },
-   { 23201, _gloffset_MultiTexCoord3fARB },
-   { 25771, _gloffset_MultiTexCoord4dARB },
-   { 26037, _gloffset_MultiTexCoord1sARB },
-   { 26241, _gloffset_MultiTexCoord1dvARB },
-   { 27217, _gloffset_MultiTexCoord1ivARB },
-   { 27310, _gloffset_MultiTexCoord2ivARB },
-   { 27649, _gloffset_MultiTexCoord1iARB },
-   { 29033, _gloffset_MultiTexCoord4svARB },
-   { 29627, _gloffset_MultiTexCoord1fARB },
-   { 29890, _gloffset_MultiTexCoord4fARB },
-   { 32354, _gloffset_MultiTexCoord2fvARB },
->>>>>>> 704e01fc
-   {    -1, -1 }
-};
-#endif
-
-#if defined(need_GL_VERSION_1_4)
-/* functions defined in MESA_remap_table_functions are excluded */
-static const struct gl_function_remap GL_VERSION_1_4_functions[] = {
-   {    -1, -1 }
-};
-#endif
-
-#if defined(need_GL_VERSION_1_5)
-/* functions defined in MESA_remap_table_functions are excluded */
-static const struct gl_function_remap GL_VERSION_1_5_functions[] = {
-   {    -1, -1 }
-};
-#endif
-
-#if defined(need_GL_VERSION_2_0)
-/* functions defined in MESA_remap_table_functions are excluded */
-static const struct gl_function_remap GL_VERSION_2_0_functions[] = {
-   {    -1, -1 }
-};
-#endif
-
-#if defined(need_GL_VERSION_2_1)
-/* functions defined in MESA_remap_table_functions are excluded */
-static const struct gl_function_remap GL_VERSION_2_1_functions[] = {
-   {    -1, -1 }
-};
-#endif
-
-#if defined(need_GL_VERSION_3_0)
-/* functions defined in MESA_remap_table_functions are excluded */
-static const struct gl_function_remap GL_VERSION_3_0_functions[] = {
-   {    -1, -1 }
-};
-#endif
-
-#if defined(need_GL_VERSION_3_1)
-/* functions defined in MESA_remap_table_functions are excluded */
-static const struct gl_function_remap GL_VERSION_3_1_functions[] = {
-   {    -1, -1 }
-};
-#endif
-
-#if defined(need_GL_VERSION_3_2)
-/* functions defined in MESA_remap_table_functions are excluded */
-static const struct gl_function_remap GL_VERSION_3_2_functions[] = {
-   {    -1, -1 }
-};
-#endif
-
-#if defined(need_GL_VERSION_3_3)
-/* functions defined in MESA_remap_table_functions are excluded */
-static const struct gl_function_remap GL_VERSION_3_3_functions[] = {
-   {    -1, -1 }
-};
-#endif
-
+/* DO NOT EDIT - This file generated automatically by remap_helper.py (from Mesa) script */
+
+/*
+ * Copyright (C) 2009 Chia-I Wu <olv@0xlab.org>
+ * All Rights Reserved.
+ * 
+ * Permission is hereby granted, free of charge, to any person obtaining a
+ * copy of this software and associated documentation files (the "Software"),
+ * to deal in the Software without restriction, including without limitation
+ * the rights to use, copy, modify, merge, publish, distribute, sub license,
+ * and/or sell copies of the Software, and to permit persons to whom the
+ * Software is furnished to do so, subject to the following conditions:
+ * 
+ * The above copyright notice and this permission notice (including the next
+ * paragraph) shall be included in all copies or substantial portions of the
+ * Software.
+ * 
+ * THE SOFTWARE IS PROVIDED "AS IS", WITHOUT WARRANTY OF ANY KIND, EXPRESS OR
+ * IMPLIED, INCLUDING BUT NOT LIMITED TO THE WARRANTIES OF MERCHANTABILITY,
+ * FITNESS FOR A PARTICULAR PURPOSE AND NON-INFRINGEMENT.  IN NO EVENT SHALL
+ * Chia-I Wu,
+ * AND/OR THEIR SUPPLIERS BE LIABLE FOR ANY CLAIM, DAMAGES OR OTHER LIABILITY,
+ * WHETHER IN AN ACTION OF CONTRACT, TORT OR OTHERWISE, ARISING FROM, OUT OF
+ * OR IN CONNECTION WITH THE SOFTWARE OR THE USE OR OTHER DEALINGS IN THE
+ * SOFTWARE.
+ */
+
+#include "main/dispatch.h"
+#include "main/remap.h"
+
+/* this is internal to remap.c */
+#ifdef need_MESA_remap_table
+
+static const char _mesa_function_pool[] =
+   /* _mesa_function_pool[0]: MapGrid1d (offset 224) */
+   "idd\0"
+   "glMapGrid1d\0"
+   "\0"
+   /* _mesa_function_pool[17]: UniformMatrix3fvARB (will be remapped) */
+   "iiip\0"
+   "glUniformMatrix3fv\0"
+   "glUniformMatrix3fvARB\0"
+   "\0"
+   /* _mesa_function_pool[64]: MapGrid1f (offset 225) */
+   "iff\0"
+   "glMapGrid1f\0"
+   "\0"
+   /* _mesa_function_pool[81]: VertexAttribI2iEXT (will be remapped) */
+   "iii\0"
+   "glVertexAttribI2iEXT\0"
+   "glVertexAttribI2i\0"
+   "\0"
+   /* _mesa_function_pool[125]: RasterPos4i (offset 82) */
+   "iiii\0"
+   "glRasterPos4i\0"
+   "\0"
+   /* _mesa_function_pool[145]: RasterPos4d (offset 78) */
+   "dddd\0"
+   "glRasterPos4d\0"
+   "\0"
+   /* _mesa_function_pool[165]: NewList (dynamic) */
+   "ii\0"
+   "glNewList\0"
+   "\0"
+   /* _mesa_function_pool[179]: RasterPos4f (offset 80) */
+   "ffff\0"
+   "glRasterPos4f\0"
+   "\0"
+   /* _mesa_function_pool[199]: LoadIdentity (offset 290) */
+   "\0"
+   "glLoadIdentity\0"
+   "\0"
+   /* _mesa_function_pool[216]: SampleCoverageARB (will be remapped) */
+   "fi\0"
+   "glSampleCoverage\0"
+   "glSampleCoverageARB\0"
+   "\0"
+   /* _mesa_function_pool[257]: ConvolutionFilter1D (offset 348) */
+   "iiiiip\0"
+   "glConvolutionFilter1D\0"
+   "glConvolutionFilter1DEXT\0"
+   "\0"
+   /* _mesa_function_pool[312]: BeginQueryARB (will be remapped) */
+   "ii\0"
+   "glBeginQuery\0"
+   "glBeginQueryARB\0"
+   "\0"
+   /* _mesa_function_pool[345]: RasterPos3dv (offset 71) */
+   "p\0"
+   "glRasterPos3dv\0"
+   "\0"
+   /* _mesa_function_pool[363]: PointParameteriNV (will be remapped) */
+   "ii\0"
+   "glPointParameteri\0"
+   "glPointParameteriNV\0"
+   "\0"
+   /* _mesa_function_pool[405]: GetProgramiv (will be remapped) */
+   "iip\0"
+   "glGetProgramiv\0"
+   "\0"
+   /* _mesa_function_pool[425]: MultiTexCoord3sARB (offset 398) */
+   "iiii\0"
+   "glMultiTexCoord3s\0"
+   "glMultiTexCoord3sARB\0"
+   "\0"
+   /* _mesa_function_pool[470]: SecondaryColor3iEXT (will be remapped) */
+   "iii\0"
+   "glSecondaryColor3i\0"
+   "glSecondaryColor3iEXT\0"
+   "\0"
+   /* _mesa_function_pool[516]: WindowPos3fMESA (will be remapped) */
+   "fff\0"
+   "glWindowPos3f\0"
+   "glWindowPos3fARB\0"
+   "glWindowPos3fMESA\0"
+   "\0"
+   /* _mesa_function_pool[570]: TexCoord1iv (offset 99) */
+   "p\0"
+   "glTexCoord1iv\0"
+   "\0"
+   /* _mesa_function_pool[587]: TexCoord4sv (offset 125) */
+   "p\0"
+   "glTexCoord4sv\0"
+   "\0"
+   /* _mesa_function_pool[604]: RasterPos4s (offset 84) */
+   "iiii\0"
+   "glRasterPos4s\0"
+   "\0"
+   /* _mesa_function_pool[624]: PixelTexGenParameterfvSGIS (will be remapped) */
+   "ip\0"
+   "glPixelTexGenParameterfvSGIS\0"
+   "\0"
+   /* _mesa_function_pool[657]: ActiveTextureARB (offset 374) */
+   "i\0"
+   "glActiveTexture\0"
+   "glActiveTextureARB\0"
+   "\0"
+   /* _mesa_function_pool[695]: BlitFramebufferEXT (will be remapped) */
+   "iiiiiiiiii\0"
+   "glBlitFramebuffer\0"
+   "glBlitFramebufferEXT\0"
+   "\0"
+   /* _mesa_function_pool[746]: TexCoord1f (offset 96) */
+   "f\0"
+   "glTexCoord1f\0"
+   "\0"
+   /* _mesa_function_pool[762]: TexCoord1d (offset 94) */
+   "d\0"
+   "glTexCoord1d\0"
+   "\0"
+   /* _mesa_function_pool[778]: VertexAttrib4ubvNV (will be remapped) */
+   "ip\0"
+   "glVertexAttrib4ubvNV\0"
+   "\0"
+   /* _mesa_function_pool[803]: TexCoord1i (offset 98) */
+   "i\0"
+   "glTexCoord1i\0"
+   "\0"
+   /* _mesa_function_pool[819]: GetProgramNamedParameterdvNV (will be remapped) */
+   "iipp\0"
+   "glGetProgramNamedParameterdvNV\0"
+   "\0"
+   /* _mesa_function_pool[856]: Histogram (offset 367) */
+   "iiii\0"
+   "glHistogram\0"
+   "glHistogramEXT\0"
+   "\0"
+   /* _mesa_function_pool[889]: TexCoord1s (offset 100) */
+   "i\0"
+   "glTexCoord1s\0"
+   "\0"
+   /* _mesa_function_pool[905]: GetMapfv (offset 267) */
+   "iip\0"
+   "glGetMapfv\0"
+   "\0"
+   /* _mesa_function_pool[921]: EvalCoord1f (offset 230) */
+   "f\0"
+   "glEvalCoord1f\0"
+   "\0"
+   /* _mesa_function_pool[938]: FramebufferTexture (will be remapped) */
+   "iiii\0"
+   "glFramebufferTexture\0"
+   "\0"
+   /* _mesa_function_pool[965]: VertexAttribI1ivEXT (will be remapped) */
+   "ip\0"
+   "glVertexAttribI1ivEXT\0"
+   "glVertexAttribI1iv\0"
+   "\0"
+   /* _mesa_function_pool[1010]: TexImage4DSGIS (dynamic) */
+   "iiiiiiiiiip\0"
+   "glTexImage4DSGIS\0"
+   "\0"
+   /* _mesa_function_pool[1040]: PolygonStipple (offset 175) */
+   "p\0"
+   "glPolygonStipple\0"
+   "\0"
+   /* _mesa_function_pool[1060]: WindowPos2dvMESA (will be remapped) */
+   "p\0"
+   "glWindowPos2dv\0"
+   "glWindowPos2dvARB\0"
+   "glWindowPos2dvMESA\0"
+   "\0"
+   /* _mesa_function_pool[1115]: ReplacementCodeuiColor3fVertex3fvSUN (dynamic) */
+   "ppp\0"
+   "glReplacementCodeuiColor3fVertex3fvSUN\0"
+   "\0"
+   /* _mesa_function_pool[1159]: BlendEquationSeparateEXT (will be remapped) */
+   "ii\0"
+   "glBlendEquationSeparate\0"
+   "glBlendEquationSeparateEXT\0"
+   "glBlendEquationSeparateATI\0"
+   "\0"
+   /* _mesa_function_pool[1241]: ListParameterfSGIX (dynamic) */
+   "iif\0"
+   "glListParameterfSGIX\0"
+   "\0"
+   /* _mesa_function_pool[1267]: SecondaryColor3bEXT (will be remapped) */
+   "iii\0"
+   "glSecondaryColor3b\0"
+   "glSecondaryColor3bEXT\0"
+   "\0"
+   /* _mesa_function_pool[1313]: TexCoord4fColor4fNormal3fVertex4fvSUN (dynamic) */
+   "pppp\0"
+   "glTexCoord4fColor4fNormal3fVertex4fvSUN\0"
+   "\0"
+   /* _mesa_function_pool[1359]: GetPixelMapfv (offset 271) */
+   "ip\0"
+   "glGetPixelMapfv\0"
+   "\0"
+   /* _mesa_function_pool[1379]: Color3uiv (offset 22) */
+   "p\0"
+   "glColor3uiv\0"
+   "\0"
+   /* _mesa_function_pool[1394]: IsEnabled (offset 286) */
+   "i\0"
+   "glIsEnabled\0"
+   "\0"
+   /* _mesa_function_pool[1409]: VertexAttrib4svNV (will be remapped) */
+   "ip\0"
+   "glVertexAttrib4svNV\0"
+   "\0"
+   /* _mesa_function_pool[1433]: EvalCoord2fv (offset 235) */
+   "p\0"
+   "glEvalCoord2fv\0"
+   "\0"
+   /* _mesa_function_pool[1451]: GetBufferSubDataARB (will be remapped) */
+   "iiip\0"
+   "glGetBufferSubData\0"
+   "glGetBufferSubDataARB\0"
+   "\0"
+   /* _mesa_function_pool[1498]: BufferSubDataARB (will be remapped) */
+   "iiip\0"
+   "glBufferSubData\0"
+   "glBufferSubDataARB\0"
+   "\0"
+   /* _mesa_function_pool[1539]: TexCoord2fColor4ubVertex3fvSUN (dynamic) */
+   "ppp\0"
+   "glTexCoord2fColor4ubVertex3fvSUN\0"
+   "\0"
+   /* _mesa_function_pool[1577]: AttachShader (will be remapped) */
+   "ii\0"
+   "glAttachShader\0"
+   "\0"
+   /* _mesa_function_pool[1596]: VertexAttrib2fARB (will be remapped) */
+   "iff\0"
+   "glVertexAttrib2f\0"
+   "glVertexAttrib2fARB\0"
+   "\0"
+   /* _mesa_function_pool[1638]: GetDebugLogLengthMESA (dynamic) */
+   "iii\0"
+   "glGetDebugLogLengthMESA\0"
+   "\0"
+   /* _mesa_function_pool[1667]: GetMapiv (offset 268) */
+   "iip\0"
+   "glGetMapiv\0"
+   "\0"
+   /* _mesa_function_pool[1683]: VertexAttrib3fARB (will be remapped) */
+   "ifff\0"
+   "glVertexAttrib3f\0"
+   "glVertexAttrib3fARB\0"
+   "\0"
+   /* _mesa_function_pool[1726]: Indexubv (offset 316) */
+   "p\0"
+   "glIndexubv\0"
+   "\0"
+   /* _mesa_function_pool[1740]: GetQueryivARB (will be remapped) */
+   "iip\0"
+   "glGetQueryiv\0"
+   "glGetQueryivARB\0"
+   "\0"
+   /* _mesa_function_pool[1774]: TexImage3D (offset 371) */
+   "iiiiiiiiip\0"
+   "glTexImage3D\0"
+   "glTexImage3DEXT\0"
+   "\0"
+   /* _mesa_function_pool[1815]: BindFragDataLocationEXT (will be remapped) */
+   "iip\0"
+   "glBindFragDataLocationEXT\0"
+   "glBindFragDataLocation\0"
+   "\0"
+   /* _mesa_function_pool[1869]: ReplacementCodeuiVertex3fvSUN (dynamic) */
+   "pp\0"
+   "glReplacementCodeuiVertex3fvSUN\0"
+   "\0"
+   /* _mesa_function_pool[1905]: EdgeFlagPointer (offset 312) */
+   "ip\0"
+   "glEdgeFlagPointer\0"
+   "\0"
+   /* _mesa_function_pool[1927]: Color3ubv (offset 20) */
+   "p\0"
+   "glColor3ubv\0"
+   "\0"
+   /* _mesa_function_pool[1942]: GetQueryObjectivARB (will be remapped) */
+   "iip\0"
+   "glGetQueryObjectiv\0"
+   "glGetQueryObjectivARB\0"
+   "\0"
+   /* _mesa_function_pool[1988]: Vertex3dv (offset 135) */
+   "p\0"
+   "glVertex3dv\0"
+   "\0"
+   /* _mesa_function_pool[2003]: ReplacementCodeuiTexCoord2fVertex3fvSUN (dynamic) */
+   "ppp\0"
+   "glReplacementCodeuiTexCoord2fVertex3fvSUN\0"
+   "\0"
+   /* _mesa_function_pool[2050]: CompressedTexSubImage2DARB (will be remapped) */
+   "iiiiiiiip\0"
+   "glCompressedTexSubImage2D\0"
+   "glCompressedTexSubImage2DARB\0"
+   "\0"
+   /* _mesa_function_pool[2116]: CombinerOutputNV (will be remapped) */
+   "iiiiiiiiii\0"
+   "glCombinerOutputNV\0"
+   "\0"
+   /* _mesa_function_pool[2147]: VertexAttribs3fvNV (will be remapped) */
+   "iip\0"
+   "glVertexAttribs3fvNV\0"
+   "\0"
+   /* _mesa_function_pool[2173]: Uniform2fARB (will be remapped) */
+   "iff\0"
+   "glUniform2f\0"
+   "glUniform2fARB\0"
+   "\0"
+   /* _mesa_function_pool[2205]: LightModeliv (offset 166) */
+   "ip\0"
+   "glLightModeliv\0"
+   "\0"
+   /* _mesa_function_pool[2224]: VertexAttrib1svARB (will be remapped) */
+   "ip\0"
+   "glVertexAttrib1sv\0"
+   "glVertexAttrib1svARB\0"
+   "\0"
+   /* _mesa_function_pool[2267]: VertexAttribs1dvNV (will be remapped) */
+   "iip\0"
+   "glVertexAttribs1dvNV\0"
+   "\0"
+   /* _mesa_function_pool[2293]: Uniform2ivARB (will be remapped) */
+   "iip\0"
+   "glUniform2iv\0"
+   "glUniform2ivARB\0"
+   "\0"
+   /* _mesa_function_pool[2327]: GetImageTransformParameterfvHP (dynamic) */
+   "iip\0"
+   "glGetImageTransformParameterfvHP\0"
+   "\0"
+   /* _mesa_function_pool[2365]: Normal3bv (offset 53) */
+   "p\0"
+   "glNormal3bv\0"
+   "\0"
+   /* _mesa_function_pool[2380]: TexGeniv (offset 193) */
+   "iip\0"
+   "glTexGeniv\0"
+   "\0"
+   /* _mesa_function_pool[2396]: WeightubvARB (dynamic) */
+   "ip\0"
+   "glWeightubvARB\0"
+   "\0"
+   /* _mesa_function_pool[2415]: VertexAttrib1fvNV (will be remapped) */
+   "ip\0"
+   "glVertexAttrib1fvNV\0"
+   "\0"
+   /* _mesa_function_pool[2439]: Vertex3iv (offset 139) */
+   "p\0"
+   "glVertex3iv\0"
+   "\0"
+   /* _mesa_function_pool[2454]: CopyConvolutionFilter1D (offset 354) */
+   "iiiii\0"
+   "glCopyConvolutionFilter1D\0"
+   "glCopyConvolutionFilter1DEXT\0"
+   "\0"
+   /* _mesa_function_pool[2516]: VertexAttribI1uiEXT (will be remapped) */
+   "ii\0"
+   "glVertexAttribI1uiEXT\0"
+   "glVertexAttribI1ui\0"
+   "\0"
+   /* _mesa_function_pool[2561]: ReplacementCodeuiNormal3fVertex3fSUN (dynamic) */
+   "iffffff\0"
+   "glReplacementCodeuiNormal3fVertex3fSUN\0"
+   "\0"
+   /* _mesa_function_pool[2609]: DeleteSync (will be remapped) */
+   "i\0"
+   "glDeleteSync\0"
+   "\0"
+   /* _mesa_function_pool[2625]: FragmentMaterialfvSGIX (dynamic) */
+   "iip\0"
+   "glFragmentMaterialfvSGIX\0"
+   "\0"
+   /* _mesa_function_pool[2655]: BlendColor (offset 336) */
+   "ffff\0"
+   "glBlendColor\0"
+   "glBlendColorEXT\0"
+   "\0"
+   /* _mesa_function_pool[2690]: UniformMatrix4fvARB (will be remapped) */
+   "iiip\0"
+   "glUniformMatrix4fv\0"
+   "glUniformMatrix4fvARB\0"
+   "\0"
+   /* _mesa_function_pool[2737]: DeleteVertexArraysAPPLE (will be remapped) */
+   "ip\0"
+   "glDeleteVertexArrays\0"
+   "glDeleteVertexArraysAPPLE\0"
+   "\0"
+   /* _mesa_function_pool[2788]: TexBuffer (will be remapped) */
+   "iii\0"
+   "glTexBuffer\0"
+   "\0"
+   /* _mesa_function_pool[2805]: ReadInstrumentsSGIX (dynamic) */
+   "i\0"
+   "glReadInstrumentsSGIX\0"
+   "\0"
+   /* _mesa_function_pool[2830]: CallLists (offset 3) */
+   "iip\0"
+   "glCallLists\0"
+   "\0"
+   /* _mesa_function_pool[2847]: UniformMatrix2x4fv (will be remapped) */
+   "iiip\0"
+   "glUniformMatrix2x4fv\0"
+   "\0"
+   /* _mesa_function_pool[2874]: Color4ubVertex3fvSUN (dynamic) */
+   "pp\0"
+   "glColor4ubVertex3fvSUN\0"
+   "\0"
+   /* _mesa_function_pool[2901]: Normal3iv (offset 59) */
+   "p\0"
+   "glNormal3iv\0"
+   "\0"
+   /* _mesa_function_pool[2916]: PassThrough (offset 199) */
+   "f\0"
+   "glPassThrough\0"
+   "\0"
+   /* _mesa_function_pool[2933]: GetVertexAttribIivEXT (will be remapped) */
+   "iip\0"
+   "glGetVertexAttribIivEXT\0"
+   "glGetVertexAttribIiv\0"
+   "\0"
+   /* _mesa_function_pool[2983]: TexParameterIivEXT (will be remapped) */
+   "iip\0"
+   "glTexParameterIivEXT\0"
+   "glTexParameterIiv\0"
+   "\0"
+   /* _mesa_function_pool[3027]: FramebufferTextureLayerEXT (will be remapped) */
+   "iiiii\0"
+   "glFramebufferTextureLayer\0"
+   "glFramebufferTextureLayerEXT\0"
+   "\0"
+   /* _mesa_function_pool[3089]: GetListParameterfvSGIX (dynamic) */
+   "iip\0"
+   "glGetListParameterfvSGIX\0"
+   "\0"
+   /* _mesa_function_pool[3119]: Viewport (offset 305) */
+   "iiii\0"
+   "glViewport\0"
+   "\0"
+   /* _mesa_function_pool[3136]: VertexAttrib4NusvARB (will be remapped) */
+   "ip\0"
+   "glVertexAttrib4Nusv\0"
+   "glVertexAttrib4NusvARB\0"
+   "\0"
+   /* _mesa_function_pool[3183]: WindowPos4svMESA (will be remapped) */
+   "p\0"
+   "glWindowPos4svMESA\0"
+   "\0"
+   /* _mesa_function_pool[3205]: CreateProgramObjectARB (will be remapped) */
+   "\0"
+   "glCreateProgramObjectARB\0"
+   "\0"
+   /* _mesa_function_pool[3232]: DeleteTransformFeedbacks (will be remapped) */
+   "ip\0"
+   "glDeleteTransformFeedbacks\0"
+   "\0"
+   /* _mesa_function_pool[3263]: UniformMatrix4x3fv (will be remapped) */
+   "iiip\0"
+   "glUniformMatrix4x3fv\0"
+   "\0"
+   /* _mesa_function_pool[3290]: PrioritizeTextures (offset 331) */
+   "ipp\0"
+   "glPrioritizeTextures\0"
+   "glPrioritizeTexturesEXT\0"
+   "\0"
+   /* _mesa_function_pool[3340]: VertexAttribI3uiEXT (will be remapped) */
+   "iiii\0"
+   "glVertexAttribI3uiEXT\0"
+   "glVertexAttribI3ui\0"
+   "\0"
+   /* _mesa_function_pool[3387]: AsyncMarkerSGIX (dynamic) */
+   "i\0"
+   "glAsyncMarkerSGIX\0"
+   "\0"
+   /* _mesa_function_pool[3408]: GlobalAlphaFactorubSUN (dynamic) */
+   "i\0"
+   "glGlobalAlphaFactorubSUN\0"
+   "\0"
+   /* _mesa_function_pool[3436]: ClearColorIuiEXT (will be remapped) */
+   "iiii\0"
+   "glClearColorIuiEXT\0"
+   "\0"
+   /* _mesa_function_pool[3461]: ClearDebugLogMESA (dynamic) */
+   "iii\0"
+   "glClearDebugLogMESA\0"
+   "\0"
+   /* _mesa_function_pool[3486]: Uniform4uiEXT (will be remapped) */
+   "iiiii\0"
+   "glUniform4uiEXT\0"
+   "glUniform4ui\0"
+   "\0"
+   /* _mesa_function_pool[3522]: ResetHistogram (offset 369) */
+   "i\0"
+   "glResetHistogram\0"
+   "glResetHistogramEXT\0"
+   "\0"
+   /* _mesa_function_pool[3562]: GetProgramNamedParameterfvNV (will be remapped) */
+   "iipp\0"
+   "glGetProgramNamedParameterfvNV\0"
+   "\0"
+   /* _mesa_function_pool[3599]: PointParameterfEXT (will be remapped) */
+   "if\0"
+   "glPointParameterf\0"
+   "glPointParameterfARB\0"
+   "glPointParameterfEXT\0"
+   "glPointParameterfSGIS\0"
+   "\0"
+   /* _mesa_function_pool[3685]: LoadIdentityDeformationMapSGIX (dynamic) */
+   "i\0"
+   "glLoadIdentityDeformationMapSGIX\0"
+   "\0"
+   /* _mesa_function_pool[3721]: GenFencesNV (will be remapped) */
+   "ip\0"
+   "glGenFencesNV\0"
+   "\0"
+   /* _mesa_function_pool[3739]: ImageTransformParameterfHP (dynamic) */
+   "iif\0"
+   "glImageTransformParameterfHP\0"
+   "\0"
+   /* _mesa_function_pool[3773]: MatrixIndexusvARB (dynamic) */
+   "ip\0"
+   "glMatrixIndexusvARB\0"
+   "\0"
+   /* _mesa_function_pool[3797]: DrawElementsBaseVertex (will be remapped) */
+   "iiipi\0"
+   "glDrawElementsBaseVertex\0"
+   "\0"
+   /* _mesa_function_pool[3829]: DisableVertexAttribArrayARB (will be remapped) */
+   "i\0"
+   "glDisableVertexAttribArray\0"
+   "glDisableVertexAttribArrayARB\0"
+   "\0"
+   /* _mesa_function_pool[3889]: TexCoord2sv (offset 109) */
+   "p\0"
+   "glTexCoord2sv\0"
+   "\0"
+   /* _mesa_function_pool[3906]: Vertex4dv (offset 143) */
+   "p\0"
+   "glVertex4dv\0"
+   "\0"
+   /* _mesa_function_pool[3921]: StencilMaskSeparate (will be remapped) */
+   "ii\0"
+   "glStencilMaskSeparate\0"
+   "\0"
+   /* _mesa_function_pool[3947]: ProgramLocalParameter4dARB (will be remapped) */
+   "iidddd\0"
+   "glProgramLocalParameter4dARB\0"
+   "\0"
+   /* _mesa_function_pool[3984]: CompressedTexImage3DARB (will be remapped) */
+   "iiiiiiiip\0"
+   "glCompressedTexImage3D\0"
+   "glCompressedTexImage3DARB\0"
+   "\0"
+   /* _mesa_function_pool[4044]: Color3sv (offset 18) */
+   "p\0"
+   "glColor3sv\0"
+   "\0"
+   /* _mesa_function_pool[4058]: GetConvolutionParameteriv (offset 358) */
+   "iip\0"
+   "glGetConvolutionParameteriv\0"
+   "glGetConvolutionParameterivEXT\0"
+   "\0"
+   /* _mesa_function_pool[4122]: VertexAttrib1fARB (will be remapped) */
+   "if\0"
+   "glVertexAttrib1f\0"
+   "glVertexAttrib1fARB\0"
+   "\0"
+   /* _mesa_function_pool[4163]: Vertex2dv (offset 127) */
+   "p\0"
+   "glVertex2dv\0"
+   "\0"
+   /* _mesa_function_pool[4178]: TestFenceNV (will be remapped) */
+   "i\0"
+   "glTestFenceNV\0"
+   "\0"
+   /* _mesa_function_pool[4195]: GetVertexAttribIuivEXT (will be remapped) */
+   "iip\0"
+   "glGetVertexAttribIuivEXT\0"
+   "glGetVertexAttribIuiv\0"
+   "\0"
+   /* _mesa_function_pool[4247]: MultiTexCoord1fvARB (offset 379) */
+   "ip\0"
+   "glMultiTexCoord1fv\0"
+   "glMultiTexCoord1fvARB\0"
+   "\0"
+   /* _mesa_function_pool[4292]: TexCoord3iv (offset 115) */
+   "p\0"
+   "glTexCoord3iv\0"
+   "\0"
+   /* _mesa_function_pool[4309]: Uniform2uivEXT (will be remapped) */
+   "iip\0"
+   "glUniform2uivEXT\0"
+   "glUniform2uiv\0"
+   "\0"
+   /* _mesa_function_pool[4345]: ColorFragmentOp2ATI (will be remapped) */
+   "iiiiiiiiii\0"
+   "glColorFragmentOp2ATI\0"
+   "\0"
+   /* _mesa_function_pool[4379]: SecondaryColorPointerListIBM (dynamic) */
+   "iiipi\0"
+   "glSecondaryColorPointerListIBM\0"
+   "\0"
+   /* _mesa_function_pool[4417]: GetPixelTexGenParameterivSGIS (will be remapped) */
+   "ip\0"
+   "glGetPixelTexGenParameterivSGIS\0"
+   "\0"
+   /* _mesa_function_pool[4453]: Color3fv (offset 14) */
+   "p\0"
+   "glColor3fv\0"
+   "\0"
+   /* _mesa_function_pool[4467]: VertexAttrib4fNV (will be remapped) */
+   "iffff\0"
+   "glVertexAttrib4fNV\0"
+   "\0"
+   /* _mesa_function_pool[4493]: ReplacementCodeubSUN (dynamic) */
+   "i\0"
+   "glReplacementCodeubSUN\0"
+   "\0"
+   /* _mesa_function_pool[4519]: FinishAsyncSGIX (dynamic) */
+   "p\0"
+   "glFinishAsyncSGIX\0"
+   "\0"
+   /* _mesa_function_pool[4540]: GetDebugLogMESA (dynamic) */
+   "iiiipp\0"
+   "glGetDebugLogMESA\0"
+   "\0"
+   /* _mesa_function_pool[4566]: FogCoorddEXT (will be remapped) */
+   "d\0"
+   "glFogCoordd\0"
+   "glFogCoorddEXT\0"
+   "\0"
+   /* _mesa_function_pool[4596]: BeginConditionalRenderNV (will be remapped) */
+   "ii\0"
+   "glBeginConditionalRenderNV\0"
+   "glBeginConditionalRender\0"
+   "\0"
+   /* _mesa_function_pool[4652]: Color4ubVertex3fSUN (dynamic) */
+   "iiiifff\0"
+   "glColor4ubVertex3fSUN\0"
+   "\0"
+   /* _mesa_function_pool[4683]: FogCoordfEXT (will be remapped) */
+   "f\0"
+   "glFogCoordf\0"
+   "glFogCoordfEXT\0"
+   "\0"
+   /* _mesa_function_pool[4713]: PointSize (offset 173) */
+   "f\0"
+   "glPointSize\0"
+   "\0"
+   /* _mesa_function_pool[4728]: VertexAttribI2uivEXT (will be remapped) */
+   "ip\0"
+   "glVertexAttribI2uivEXT\0"
+   "glVertexAttribI2uiv\0"
+   "\0"
+   /* _mesa_function_pool[4775]: TexCoord2fVertex3fSUN (dynamic) */
+   "fffff\0"
+   "glTexCoord2fVertex3fSUN\0"
+   "\0"
+   /* _mesa_function_pool[4806]: PopName (offset 200) */
+   "\0"
+   "glPopName\0"
+   "\0"
+   /* _mesa_function_pool[4818]: GlobalAlphaFactoriSUN (dynamic) */
+   "i\0"
+   "glGlobalAlphaFactoriSUN\0"
+   "\0"
+   /* _mesa_function_pool[4845]: VertexAttrib2dNV (will be remapped) */
+   "idd\0"
+   "glVertexAttrib2dNV\0"
+   "\0"
+   /* _mesa_function_pool[4869]: GetProgramInfoLog (will be remapped) */
+   "iipp\0"
+   "glGetProgramInfoLog\0"
+   "\0"
+   /* _mesa_function_pool[4895]: VertexAttrib4NbvARB (will be remapped) */
+   "ip\0"
+   "glVertexAttrib4Nbv\0"
+   "glVertexAttrib4NbvARB\0"
+   "\0"
+   /* _mesa_function_pool[4940]: GetActiveAttribARB (will be remapped) */
+   "iiipppp\0"
+   "glGetActiveAttrib\0"
+   "glGetActiveAttribARB\0"
+   "\0"
+   /* _mesa_function_pool[4988]: Vertex4sv (offset 149) */
+   "p\0"
+   "glVertex4sv\0"
+   "\0"
+   /* _mesa_function_pool[5003]: VertexAttrib4ubNV (will be remapped) */
+   "iiiii\0"
+   "glVertexAttrib4ubNV\0"
+   "\0"
+   /* _mesa_function_pool[5030]: ClampColor (will be remapped) */
+   "ii\0"
+   "glClampColor\0"
+   "\0"
+   /* _mesa_function_pool[5047]: TextureRangeAPPLE (will be remapped) */
+   "iip\0"
+   "glTextureRangeAPPLE\0"
+   "\0"
+   /* _mesa_function_pool[5072]: GetTexEnvfv (offset 276) */
+   "iip\0"
+   "glGetTexEnvfv\0"
+   "\0"
+   /* _mesa_function_pool[5091]: BindTransformFeedback (will be remapped) */
+   "ii\0"
+   "glBindTransformFeedback\0"
+   "\0"
+   /* _mesa_function_pool[5119]: TexCoord2fColor4fNormal3fVertex3fSUN (dynamic) */
+   "ffffffffffff\0"
+   "glTexCoord2fColor4fNormal3fVertex3fSUN\0"
+   "\0"
+   /* _mesa_function_pool[5172]: Indexub (offset 315) */
+   "i\0"
+   "glIndexub\0"
+   "\0"
+   /* _mesa_function_pool[5185]: TexEnvi (offset 186) */
+   "iii\0"
+   "glTexEnvi\0"
+   "\0"
+   /* _mesa_function_pool[5200]: GetClipPlane (offset 259) */
+   "ip\0"
+   "glGetClipPlane\0"
+   "\0"
+   /* _mesa_function_pool[5219]: CombinerParameterfvNV (will be remapped) */
+   "ip\0"
+   "glCombinerParameterfvNV\0"
+   "\0"
+   /* _mesa_function_pool[5247]: VertexAttribs3dvNV (will be remapped) */
+   "iip\0"
+   "glVertexAttribs3dvNV\0"
+   "\0"
+   /* _mesa_function_pool[5273]: VertexAttribI2uiEXT (will be remapped) */
+   "iii\0"
+   "glVertexAttribI2uiEXT\0"
+   "glVertexAttribI2ui\0"
+   "\0"
+   /* _mesa_function_pool[5319]: VertexAttribs4fvNV (will be remapped) */
+   "iip\0"
+   "glVertexAttribs4fvNV\0"
+   "\0"
+   /* _mesa_function_pool[5345]: VertexArrayRangeNV (will be remapped) */
+   "ip\0"
+   "glVertexArrayRangeNV\0"
+   "\0"
+   /* _mesa_function_pool[5370]: FragmentLightiSGIX (dynamic) */
+   "iii\0"
+   "glFragmentLightiSGIX\0"
+   "\0"
+   /* _mesa_function_pool[5396]: PolygonOffsetEXT (will be remapped) */
+   "ff\0"
+   "glPolygonOffsetEXT\0"
+   "\0"
+   /* _mesa_function_pool[5419]: VertexAttribI4uivEXT (will be remapped) */
+   "ip\0"
+   "glVertexAttribI4uivEXT\0"
+   "glVertexAttribI4uiv\0"
+   "\0"
+   /* _mesa_function_pool[5466]: PollAsyncSGIX (dynamic) */
+   "p\0"
+   "glPollAsyncSGIX\0"
+   "\0"
+   /* _mesa_function_pool[5485]: DeleteFragmentShaderATI (will be remapped) */
+   "i\0"
+   "glDeleteFragmentShaderATI\0"
+   "\0"
+   /* _mesa_function_pool[5514]: Scaled (offset 301) */
+   "ddd\0"
+   "glScaled\0"
+   "\0"
+   /* _mesa_function_pool[5528]: ResumeTransformFeedback (will be remapped) */
+   "\0"
+   "glResumeTransformFeedback\0"
+   "\0"
+   /* _mesa_function_pool[5556]: Scalef (offset 302) */
+   "fff\0"
+   "glScalef\0"
+   "\0"
+   /* _mesa_function_pool[5570]: TexCoord2fNormal3fVertex3fvSUN (dynamic) */
+   "ppp\0"
+   "glTexCoord2fNormal3fVertex3fvSUN\0"
+   "\0"
+   /* _mesa_function_pool[5608]: MultTransposeMatrixdARB (will be remapped) */
+   "p\0"
+   "glMultTransposeMatrixd\0"
+   "glMultTransposeMatrixdARB\0"
+   "\0"
+   /* _mesa_function_pool[5660]: ColorMaskIndexedEXT (will be remapped) */
+   "iiiii\0"
+   "glColorMaskIndexedEXT\0"
+   "glColorMaski\0"
+   "\0"
+   /* _mesa_function_pool[5702]: ObjectUnpurgeableAPPLE (will be remapped) */
+   "iii\0"
+   "glObjectUnpurgeableAPPLE\0"
+   "\0"
+   /* _mesa_function_pool[5732]: AlphaFunc (offset 240) */
+   "if\0"
+   "glAlphaFunc\0"
+   "\0"
+   /* _mesa_function_pool[5748]: WindowPos2svMESA (will be remapped) */
+   "p\0"
+   "glWindowPos2sv\0"
+   "glWindowPos2svARB\0"
+   "glWindowPos2svMESA\0"
+   "\0"
+   /* _mesa_function_pool[5803]: EdgeFlag (offset 41) */
+   "i\0"
+   "glEdgeFlag\0"
+   "\0"
+   /* _mesa_function_pool[5817]: TexCoord2iv (offset 107) */
+   "p\0"
+   "glTexCoord2iv\0"
+   "\0"
+   /* _mesa_function_pool[5834]: CompressedTexImage1DARB (will be remapped) */
+   "iiiiiip\0"
+   "glCompressedTexImage1D\0"
+   "glCompressedTexImage1DARB\0"
+   "\0"
+   /* _mesa_function_pool[5892]: Rotated (offset 299) */
+   "dddd\0"
+   "glRotated\0"
+   "\0"
+   /* _mesa_function_pool[5908]: GetTexParameterIuivEXT (will be remapped) */
+   "iip\0"
+   "glGetTexParameterIuivEXT\0"
+   "glGetTexParameterIuiv\0"
+   "\0"
+   /* _mesa_function_pool[5960]: VertexAttrib2sNV (will be remapped) */
+   "iii\0"
+   "glVertexAttrib2sNV\0"
+   "\0"
+   /* _mesa_function_pool[5984]: ReadPixels (offset 256) */
+   "iiiiiip\0"
+   "glReadPixels\0"
+   "\0"
+   /* _mesa_function_pool[6006]: EdgeFlagv (offset 42) */
+   "p\0"
+   "glEdgeFlagv\0"
+   "\0"
+   /* _mesa_function_pool[6021]: NormalPointerListIBM (dynamic) */
+   "iipi\0"
+   "glNormalPointerListIBM\0"
+   "\0"
+   /* _mesa_function_pool[6050]: IndexPointerEXT (will be remapped) */
+   "iiip\0"
+   "glIndexPointerEXT\0"
+   "\0"
+   /* _mesa_function_pool[6074]: Color4iv (offset 32) */
+   "p\0"
+   "glColor4iv\0"
+   "\0"
+   /* _mesa_function_pool[6088]: TexParameterf (offset 178) */
+   "iif\0"
+   "glTexParameterf\0"
+   "\0"
+   /* _mesa_function_pool[6109]: TexParameteri (offset 180) */
+   "iii\0"
+   "glTexParameteri\0"
+   "\0"
+   /* _mesa_function_pool[6130]: NormalPointerEXT (will be remapped) */
+   "iiip\0"
+   "glNormalPointerEXT\0"
+   "\0"
+   /* _mesa_function_pool[6155]: MultiTexCoord3dARB (offset 392) */
+   "iddd\0"
+   "glMultiTexCoord3d\0"
+   "glMultiTexCoord3dARB\0"
+   "\0"
+   /* _mesa_function_pool[6200]: MultiTexCoord2iARB (offset 388) */
+   "iii\0"
+   "glMultiTexCoord2i\0"
+   "glMultiTexCoord2iARB\0"
+   "\0"
+   /* _mesa_function_pool[6244]: DrawPixels (offset 257) */
+   "iiiip\0"
+   "glDrawPixels\0"
+   "\0"
+   /* _mesa_function_pool[6264]: ReplacementCodeuiTexCoord2fNormal3fVertex3fSUN (dynamic) */
+   "iffffffff\0"
+   "glReplacementCodeuiTexCoord2fNormal3fVertex3fSUN\0"
+   "\0"
+   /* _mesa_function_pool[6324]: MultiTexCoord2svARB (offset 391) */
+   "ip\0"
+   "glMultiTexCoord2sv\0"
+   "glMultiTexCoord2svARB\0"
+   "\0"
+   /* _mesa_function_pool[6369]: ReplacementCodeubvSUN (dynamic) */
+   "p\0"
+   "glReplacementCodeubvSUN\0"
+   "\0"
+   /* _mesa_function_pool[6396]: Uniform3iARB (will be remapped) */
+   "iiii\0"
+   "glUniform3i\0"
+   "glUniform3iARB\0"
+   "\0"
+   /* _mesa_function_pool[6429]: DrawTransformFeedback (will be remapped) */
+   "ii\0"
+   "glDrawTransformFeedback\0"
+   "\0"
+   /* _mesa_function_pool[6457]: DrawElementsInstancedARB (will be remapped) */
+   "iiipi\0"
+   "glDrawElementsInstancedARB\0"
+   "glDrawElementsInstancedEXT\0"
+   "glDrawElementsInstanced\0"
+   "\0"
+   /* _mesa_function_pool[6542]: GetShaderInfoLog (will be remapped) */
+   "iipp\0"
+   "glGetShaderInfoLog\0"
+   "\0"
+   /* _mesa_function_pool[6567]: WeightivARB (dynamic) */
+   "ip\0"
+   "glWeightivARB\0"
+   "\0"
+   /* _mesa_function_pool[6585]: PollInstrumentsSGIX (dynamic) */
+   "p\0"
+   "glPollInstrumentsSGIX\0"
+   "\0"
+   /* _mesa_function_pool[6610]: GlobalAlphaFactordSUN (dynamic) */
+   "d\0"
+   "glGlobalAlphaFactordSUN\0"
+   "\0"
+   /* _mesa_function_pool[6637]: GetFinalCombinerInputParameterfvNV (will be remapped) */
+   "iip\0"
+   "glGetFinalCombinerInputParameterfvNV\0"
+   "\0"
+   /* _mesa_function_pool[6679]: GenerateMipmapEXT (will be remapped) */
+   "i\0"
+   "glGenerateMipmap\0"
+   "glGenerateMipmapEXT\0"
+   "\0"
+   /* _mesa_function_pool[6719]: GenLists (offset 5) */
+   "i\0"
+   "glGenLists\0"
+   "\0"
+   /* _mesa_function_pool[6733]: DepthRangef (will be remapped) */
+   "ff\0"
+   "glDepthRangef\0"
+   "\0"
+   /* _mesa_function_pool[6751]: GetMapAttribParameterivNV (dynamic) */
+   "iiip\0"
+   "glGetMapAttribParameterivNV\0"
+   "\0"
+   /* _mesa_function_pool[6785]: CreateShaderObjectARB (will be remapped) */
+   "i\0"
+   "glCreateShaderObjectARB\0"
+   "\0"
+   /* _mesa_function_pool[6812]: GetSharpenTexFuncSGIS (dynamic) */
+   "ip\0"
+   "glGetSharpenTexFuncSGIS\0"
+   "\0"
+   /* _mesa_function_pool[6840]: BufferDataARB (will be remapped) */
+   "iipi\0"
+   "glBufferData\0"
+   "glBufferDataARB\0"
+   "\0"
+   /* _mesa_function_pool[6875]: FlushVertexArrayRangeNV (will be remapped) */
+   "\0"
+   "glFlushVertexArrayRangeNV\0"
+   "\0"
+   /* _mesa_function_pool[6903]: MapGrid2d (offset 226) */
+   "iddidd\0"
+   "glMapGrid2d\0"
+   "\0"
+   /* _mesa_function_pool[6923]: MapGrid2f (offset 227) */
+   "iffiff\0"
+   "glMapGrid2f\0"
+   "\0"
+   /* _mesa_function_pool[6943]: SampleMapATI (will be remapped) */
+   "iii\0"
+   "glSampleMapATI\0"
+   "\0"
+   /* _mesa_function_pool[6963]: VertexPointerEXT (will be remapped) */
+   "iiiip\0"
+   "glVertexPointerEXT\0"
+   "\0"
+   /* _mesa_function_pool[6989]: GetTexFilterFuncSGIS (dynamic) */
+   "iip\0"
+   "glGetTexFilterFuncSGIS\0"
+   "\0"
+   /* _mesa_function_pool[7017]: Scissor (offset 176) */
+   "iiii\0"
+   "glScissor\0"
+   "\0"
+   /* _mesa_function_pool[7033]: Fogf (offset 153) */
+   "if\0"
+   "glFogf\0"
+   "\0"
+   /* _mesa_function_pool[7044]: ReplacementCodeuiColor4ubVertex3fvSUN (dynamic) */
+   "ppp\0"
+   "glReplacementCodeuiColor4ubVertex3fvSUN\0"
+   "\0"
+   /* _mesa_function_pool[7089]: TexSubImage1D (offset 332) */
+   "iiiiiip\0"
+   "glTexSubImage1D\0"
+   "glTexSubImage1DEXT\0"
+   "\0"
+   /* _mesa_function_pool[7133]: VertexAttrib1sARB (will be remapped) */
+   "ii\0"
+   "glVertexAttrib1s\0"
+   "glVertexAttrib1sARB\0"
+   "\0"
+   /* _mesa_function_pool[7174]: FenceSync (will be remapped) */
+   "ii\0"
+   "glFenceSync\0"
+   "\0"
+   /* _mesa_function_pool[7190]: Color4usv (offset 40) */
+   "p\0"
+   "glColor4usv\0"
+   "\0"
+   /* _mesa_function_pool[7205]: Fogi (offset 155) */
+   "ii\0"
+   "glFogi\0"
+   "\0"
+   /* _mesa_function_pool[7216]: DepthRange (offset 288) */
+   "dd\0"
+   "glDepthRange\0"
+   "\0"
+   /* _mesa_function_pool[7233]: RasterPos3iv (offset 75) */
+   "p\0"
+   "glRasterPos3iv\0"
+   "\0"
+   /* _mesa_function_pool[7251]: FinalCombinerInputNV (will be remapped) */
+   "iiii\0"
+   "glFinalCombinerInputNV\0"
+   "\0"
+   /* _mesa_function_pool[7280]: TexCoord2i (offset 106) */
+   "ii\0"
+   "glTexCoord2i\0"
+   "\0"
+   /* _mesa_function_pool[7297]: PixelMapfv (offset 251) */
+   "iip\0"
+   "glPixelMapfv\0"
+   "\0"
+   /* _mesa_function_pool[7315]: Color4ui (offset 37) */
+   "iiii\0"
+   "glColor4ui\0"
+   "\0"
+   /* _mesa_function_pool[7332]: RasterPos3s (offset 76) */
+   "iii\0"
+   "glRasterPos3s\0"
+   "\0"
+   /* _mesa_function_pool[7351]: Color3usv (offset 24) */
+   "p\0"
+   "glColor3usv\0"
+   "\0"
+   /* _mesa_function_pool[7366]: FlushRasterSGIX (dynamic) */
+   "\0"
+   "glFlushRasterSGIX\0"
+   "\0"
+   /* _mesa_function_pool[7386]: TexCoord2f (offset 104) */
+   "ff\0"
+   "glTexCoord2f\0"
+   "\0"
+   /* _mesa_function_pool[7403]: ReplacementCodeuiTexCoord2fVertex3fSUN (dynamic) */
+   "ifffff\0"
+   "glReplacementCodeuiTexCoord2fVertex3fSUN\0"
+   "\0"
+   /* _mesa_function_pool[7452]: TexCoord2d (offset 102) */
+   "dd\0"
+   "glTexCoord2d\0"
+   "\0"
+   /* _mesa_function_pool[7469]: RasterPos3d (offset 70) */
+   "ddd\0"
+   "glRasterPos3d\0"
+   "\0"
+   /* _mesa_function_pool[7488]: RasterPos3f (offset 72) */
+   "fff\0"
+   "glRasterPos3f\0"
+   "\0"
+   /* _mesa_function_pool[7507]: Uniform1fARB (will be remapped) */
+   "if\0"
+   "glUniform1f\0"
+   "glUniform1fARB\0"
+   "\0"
+   /* _mesa_function_pool[7538]: AreTexturesResident (offset 322) */
+   "ipp\0"
+   "glAreTexturesResident\0"
+   "glAreTexturesResidentEXT\0"
+   "\0"
+   /* _mesa_function_pool[7590]: TexCoord2s (offset 108) */
+   "ii\0"
+   "glTexCoord2s\0"
+   "\0"
+   /* _mesa_function_pool[7607]: StencilOpSeparate (will be remapped) */
+   "iiii\0"
+   "glStencilOpSeparate\0"
+   "glStencilOpSeparateATI\0"
+   "\0"
+   /* _mesa_function_pool[7656]: ColorTableParameteriv (offset 341) */
+   "iip\0"
+   "glColorTableParameteriv\0"
+   "glColorTableParameterivSGI\0"
+   "\0"
+   /* _mesa_function_pool[7712]: FogCoordPointerListIBM (dynamic) */
+   "iipi\0"
+   "glFogCoordPointerListIBM\0"
+   "\0"
+   /* _mesa_function_pool[7743]: WindowPos3dMESA (will be remapped) */
+   "ddd\0"
+   "glWindowPos3d\0"
+   "glWindowPos3dARB\0"
+   "glWindowPos3dMESA\0"
+   "\0"
+   /* _mesa_function_pool[7797]: Color4us (offset 39) */
+   "iiii\0"
+   "glColor4us\0"
+   "\0"
+   /* _mesa_function_pool[7814]: PointParameterfvEXT (will be remapped) */
+   "ip\0"
+   "glPointParameterfv\0"
+   "glPointParameterfvARB\0"
+   "glPointParameterfvEXT\0"
+   "glPointParameterfvSGIS\0"
+   "\0"
+   /* _mesa_function_pool[7904]: Color3bv (offset 10) */
+   "p\0"
+   "glColor3bv\0"
+   "\0"
+   /* _mesa_function_pool[7918]: WindowPos2fvMESA (will be remapped) */
+   "p\0"
+   "glWindowPos2fv\0"
+   "glWindowPos2fvARB\0"
+   "glWindowPos2fvMESA\0"
+   "\0"
+   /* _mesa_function_pool[7973]: SecondaryColor3bvEXT (will be remapped) */
+   "p\0"
+   "glSecondaryColor3bv\0"
+   "glSecondaryColor3bvEXT\0"
+   "\0"
+   /* _mesa_function_pool[8019]: VertexPointerListIBM (dynamic) */
+   "iiipi\0"
+   "glVertexPointerListIBM\0"
+   "\0"
+   /* _mesa_function_pool[8049]: GetProgramLocalParameterfvARB (will be remapped) */
+   "iip\0"
+   "glGetProgramLocalParameterfvARB\0"
+   "\0"
+   /* _mesa_function_pool[8086]: FragmentMaterialfSGIX (dynamic) */
+   "iif\0"
+   "glFragmentMaterialfSGIX\0"
+   "\0"
+   /* _mesa_function_pool[8115]: TexCoord2fNormal3fVertex3fSUN (dynamic) */
+   "ffffffff\0"
+   "glTexCoord2fNormal3fVertex3fSUN\0"
+   "\0"
+   /* _mesa_function_pool[8157]: RenderbufferStorageEXT (will be remapped) */
+   "iiii\0"
+   "glRenderbufferStorage\0"
+   "glRenderbufferStorageEXT\0"
+   "\0"
+   /* _mesa_function_pool[8210]: IsFenceNV (will be remapped) */
+   "i\0"
+   "glIsFenceNV\0"
+   "\0"
+   /* _mesa_function_pool[8225]: AttachObjectARB (will be remapped) */
+   "ii\0"
+   "glAttachObjectARB\0"
+   "\0"
+   /* _mesa_function_pool[8247]: GetFragmentLightivSGIX (dynamic) */
+   "iip\0"
+   "glGetFragmentLightivSGIX\0"
+   "\0"
+   /* _mesa_function_pool[8277]: UniformMatrix2fvARB (will be remapped) */
+   "iiip\0"
+   "glUniformMatrix2fv\0"
+   "glUniformMatrix2fvARB\0"
+   "\0"
+   /* _mesa_function_pool[8324]: MultiTexCoord2fARB (offset 386) */
+   "iff\0"
+   "glMultiTexCoord2f\0"
+   "glMultiTexCoord2fARB\0"
+   "\0"
+   /* _mesa_function_pool[8368]: ColorTable (offset 339) */
+   "iiiiip\0"
+   "glColorTable\0"
+   "glColorTableSGI\0"
+   "glColorTableEXT\0"
+   "\0"
+   /* _mesa_function_pool[8421]: IndexPointer (offset 314) */
+   "iip\0"
+   "glIndexPointer\0"
+   "\0"
+   /* _mesa_function_pool[8441]: Accum (offset 213) */
+   "if\0"
+   "glAccum\0"
+   "\0"
+   /* _mesa_function_pool[8453]: GetTexImage (offset 281) */
+   "iiiip\0"
+   "glGetTexImage\0"
+   "\0"
+   /* _mesa_function_pool[8474]: MapControlPointsNV (dynamic) */
+   "iiiiiiiip\0"
+   "glMapControlPointsNV\0"
+   "\0"
+   /* _mesa_function_pool[8506]: ConvolutionFilter2D (offset 349) */
+   "iiiiiip\0"
+   "glConvolutionFilter2D\0"
+   "glConvolutionFilter2DEXT\0"
+   "\0"
+   /* _mesa_function_pool[8562]: Finish (offset 216) */
+   "\0"
+   "glFinish\0"
+   "\0"
+   /* _mesa_function_pool[8573]: MapParameterfvNV (dynamic) */
+   "iip\0"
+   "glMapParameterfvNV\0"
+   "\0"
+   /* _mesa_function_pool[8597]: ClearStencil (offset 207) */
+   "i\0"
+   "glClearStencil\0"
+   "\0"
+   /* _mesa_function_pool[8615]: VertexAttrib3dvARB (will be remapped) */
+   "ip\0"
+   "glVertexAttrib3dv\0"
+   "glVertexAttrib3dvARB\0"
+   "\0"
+   /* _mesa_function_pool[8658]: Uniform4uivEXT (will be remapped) */
+   "iip\0"
+   "glUniform4uivEXT\0"
+   "glUniform4uiv\0"
+   "\0"
+   /* _mesa_function_pool[8694]: HintPGI (dynamic) */
+   "ii\0"
+   "glHintPGI\0"
+   "\0"
+   /* _mesa_function_pool[8708]: ConvolutionParameteriv (offset 353) */
+   "iip\0"
+   "glConvolutionParameteriv\0"
+   "glConvolutionParameterivEXT\0"
+   "\0"
+   /* _mesa_function_pool[8766]: Color4s (offset 33) */
+   "iiii\0"
+   "glColor4s\0"
+   "\0"
+   /* _mesa_function_pool[8782]: InterleavedArrays (offset 317) */
+   "iip\0"
+   "glInterleavedArrays\0"
+   "\0"
+   /* _mesa_function_pool[8807]: RasterPos2fv (offset 65) */
+   "p\0"
+   "glRasterPos2fv\0"
+   "\0"
+   /* _mesa_function_pool[8825]: TexCoord1fv (offset 97) */
+   "p\0"
+   "glTexCoord1fv\0"
+   "\0"
+   /* _mesa_function_pool[8842]: Vertex2d (offset 126) */
+   "dd\0"
+   "glVertex2d\0"
+   "\0"
+   /* _mesa_function_pool[8857]: CullParameterdvEXT (dynamic) */
+   "ip\0"
+   "glCullParameterdvEXT\0"
+   "\0"
+   /* _mesa_function_pool[8882]: ProgramNamedParameter4fNV (will be remapped) */
+   "iipffff\0"
+   "glProgramNamedParameter4fNV\0"
+   "\0"
+   /* _mesa_function_pool[8919]: Color3fVertex3fSUN (dynamic) */
+   "ffffff\0"
+   "glColor3fVertex3fSUN\0"
+   "\0"
+   /* _mesa_function_pool[8948]: ProgramEnvParameter4fvARB (will be remapped) */
+   "iip\0"
+   "glProgramEnvParameter4fvARB\0"
+   "glProgramParameter4fvNV\0"
+   "\0"
+   /* _mesa_function_pool[9005]: Color4i (offset 31) */
+   "iiii\0"
+   "glColor4i\0"
+   "\0"
+   /* _mesa_function_pool[9021]: Color4f (offset 29) */
+   "ffff\0"
+   "glColor4f\0"
+   "\0"
+   /* _mesa_function_pool[9037]: RasterPos4fv (offset 81) */
+   "p\0"
+   "glRasterPos4fv\0"
+   "\0"
+   /* _mesa_function_pool[9055]: Color4d (offset 27) */
+   "dddd\0"
+   "glColor4d\0"
+   "\0"
+   /* _mesa_function_pool[9071]: ClearIndex (offset 205) */
+   "f\0"
+   "glClearIndex\0"
+   "\0"
+   /* _mesa_function_pool[9087]: Color4b (offset 25) */
+   "iiii\0"
+   "glColor4b\0"
+   "\0"
+   /* _mesa_function_pool[9103]: LoadMatrixd (offset 292) */
+   "p\0"
+   "glLoadMatrixd\0"
+   "\0"
+   /* _mesa_function_pool[9120]: FragmentLightModeliSGIX (dynamic) */
+   "ii\0"
+   "glFragmentLightModeliSGIX\0"
+   "\0"
+   /* _mesa_function_pool[9150]: RasterPos2dv (offset 63) */
+   "p\0"
+   "glRasterPos2dv\0"
+   "\0"
+   /* _mesa_function_pool[9168]: ConvolutionParameterfv (offset 351) */
+   "iip\0"
+   "glConvolutionParameterfv\0"
+   "glConvolutionParameterfvEXT\0"
+   "\0"
+   /* _mesa_function_pool[9226]: TbufferMask3DFX (dynamic) */
+   "i\0"
+   "glTbufferMask3DFX\0"
+   "\0"
+   /* _mesa_function_pool[9247]: GetTexGendv (offset 278) */
+   "iip\0"
+   "glGetTexGendv\0"
+   "\0"
+   /* _mesa_function_pool[9266]: GetVertexAttribfvNV (will be remapped) */
+   "iip\0"
+   "glGetVertexAttribfvNV\0"
+   "\0"
+   /* _mesa_function_pool[9293]: BeginTransformFeedbackEXT (will be remapped) */
+   "i\0"
+   "glBeginTransformFeedbackEXT\0"
+   "glBeginTransformFeedback\0"
+   "\0"
+   /* _mesa_function_pool[9349]: LoadProgramNV (will be remapped) */
+   "iiip\0"
+   "glLoadProgramNV\0"
+   "\0"
+   /* _mesa_function_pool[9371]: WaitSync (will be remapped) */
+   "iii\0"
+   "glWaitSync\0"
+   "\0"
+   /* _mesa_function_pool[9387]: EndList (offset 1) */
+   "\0"
+   "glEndList\0"
+   "\0"
+   /* _mesa_function_pool[9399]: VertexAttrib4fvNV (will be remapped) */
+   "ip\0"
+   "glVertexAttrib4fvNV\0"
+   "\0"
+   /* _mesa_function_pool[9423]: GetAttachedObjectsARB (will be remapped) */
+   "iipp\0"
+   "glGetAttachedObjectsARB\0"
+   "\0"
+   /* _mesa_function_pool[9453]: Uniform3fvARB (will be remapped) */
+   "iip\0"
+   "glUniform3fv\0"
+   "glUniform3fvARB\0"
+   "\0"
+   /* _mesa_function_pool[9487]: EvalCoord1fv (offset 231) */
+   "p\0"
+   "glEvalCoord1fv\0"
+   "\0"
+   /* _mesa_function_pool[9505]: DrawRangeElements (offset 338) */
+   "iiiiip\0"
+   "glDrawRangeElements\0"
+   "glDrawRangeElementsEXT\0"
+   "\0"
+   /* _mesa_function_pool[9556]: EvalMesh2 (offset 238) */
+   "iiiii\0"
+   "glEvalMesh2\0"
+   "\0"
+   /* _mesa_function_pool[9575]: Vertex4fv (offset 145) */
+   "p\0"
+   "glVertex4fv\0"
+   "\0"
+   /* _mesa_function_pool[9590]: GenTransformFeedbacks (will be remapped) */
+   "ip\0"
+   "glGenTransformFeedbacks\0"
+   "\0"
+   /* _mesa_function_pool[9618]: SpriteParameterfvSGIX (dynamic) */
+   "ip\0"
+   "glSpriteParameterfvSGIX\0"
+   "\0"
+   /* _mesa_function_pool[9646]: CheckFramebufferStatusEXT (will be remapped) */
+   "i\0"
+   "glCheckFramebufferStatus\0"
+   "glCheckFramebufferStatusEXT\0"
+   "\0"
+   /* _mesa_function_pool[9702]: GlobalAlphaFactoruiSUN (dynamic) */
+   "i\0"
+   "glGlobalAlphaFactoruiSUN\0"
+   "\0"
+   /* _mesa_function_pool[9730]: GetHandleARB (will be remapped) */
+   "i\0"
+   "glGetHandleARB\0"
+   "\0"
+   /* _mesa_function_pool[9748]: GetVertexAttribivARB (will be remapped) */
+   "iip\0"
+   "glGetVertexAttribiv\0"
+   "glGetVertexAttribivARB\0"
+   "\0"
+   /* _mesa_function_pool[9796]: BlendFunciARB (will be remapped) */
+   "iii\0"
+   "glBlendFunciARB\0"
+   "\0"
+   /* _mesa_function_pool[9817]: GetCombinerInputParameterfvNV (will be remapped) */
+   "iiiip\0"
+   "glGetCombinerInputParameterfvNV\0"
+   "\0"
+   /* _mesa_function_pool[9856]: GetTexParameterIivEXT (will be remapped) */
+   "iip\0"
+   "glGetTexParameterIivEXT\0"
+   "glGetTexParameterIiv\0"
+   "\0"
+   /* _mesa_function_pool[9906]: CreateProgram (will be remapped) */
+   "\0"
+   "glCreateProgram\0"
+   "\0"
+   /* _mesa_function_pool[9924]: LoadTransposeMatrixdARB (will be remapped) */
+   "p\0"
+   "glLoadTransposeMatrixd\0"
+   "glLoadTransposeMatrixdARB\0"
+   "\0"
+   /* _mesa_function_pool[9976]: ReleaseShaderCompiler (will be remapped) */
+   "\0"
+   "glReleaseShaderCompiler\0"
+   "\0"
+   /* _mesa_function_pool[10002]: GetMinmax (offset 364) */
+   "iiiip\0"
+   "glGetMinmax\0"
+   "glGetMinmaxEXT\0"
+   "\0"
+   /* _mesa_function_pool[10036]: StencilFuncSeparate (will be remapped) */
+   "iiii\0"
+   "glStencilFuncSeparate\0"
+   "\0"
+   /* _mesa_function_pool[10064]: SecondaryColor3sEXT (will be remapped) */
+   "iii\0"
+   "glSecondaryColor3s\0"
+   "glSecondaryColor3sEXT\0"
+   "\0"
+   /* _mesa_function_pool[10110]: Color3fVertex3fvSUN (dynamic) */
+   "pp\0"
+   "glColor3fVertex3fvSUN\0"
+   "\0"
+   /* _mesa_function_pool[10136]: GetInteger64i_v (will be remapped) */
+   "iip\0"
+   "glGetInteger64i_v\0"
+   "\0"
+   /* _mesa_function_pool[10159]: Normal3fv (offset 57) */
+   "p\0"
+   "glNormal3fv\0"
+   "\0"
+   /* _mesa_function_pool[10174]: GlobalAlphaFactorbSUN (dynamic) */
+   "i\0"
+   "glGlobalAlphaFactorbSUN\0"
+   "\0"
+   /* _mesa_function_pool[10201]: Color3us (offset 23) */
+   "iii\0"
+   "glColor3us\0"
+   "\0"
+   /* _mesa_function_pool[10217]: ImageTransformParameterfvHP (dynamic) */
+   "iip\0"
+   "glImageTransformParameterfvHP\0"
+   "\0"
+   /* _mesa_function_pool[10252]: VertexAttrib4ivARB (will be remapped) */
+   "ip\0"
+   "glVertexAttrib4iv\0"
+   "glVertexAttrib4ivARB\0"
+   "\0"
+   /* _mesa_function_pool[10295]: End (offset 43) */
+   "\0"
+   "glEnd\0"
+   "\0"
+   /* _mesa_function_pool[10303]: VertexAttrib3fNV (will be remapped) */
+   "ifff\0"
+   "glVertexAttrib3fNV\0"
+   "\0"
+   /* _mesa_function_pool[10328]: VertexAttribs2dvNV (will be remapped) */
+   "iip\0"
+   "glVertexAttribs2dvNV\0"
+   "\0"
+   /* _mesa_function_pool[10354]: GetQueryObjectui64vEXT (will be remapped) */
+   "iip\0"
+   "glGetQueryObjectui64vEXT\0"
+   "\0"
+   /* _mesa_function_pool[10384]: MultiTexCoord3fvARB (offset 395) */
+   "ip\0"
+   "glMultiTexCoord3fv\0"
+   "glMultiTexCoord3fvARB\0"
+   "\0"
+   /* _mesa_function_pool[10429]: SecondaryColor3dEXT (will be remapped) */
+   "ddd\0"
+   "glSecondaryColor3d\0"
+   "glSecondaryColor3dEXT\0"
+   "\0"
+   /* _mesa_function_pool[10475]: Color3ub (offset 19) */
+   "iii\0"
+   "glColor3ub\0"
+   "\0"
+   /* _mesa_function_pool[10491]: GetProgramParameterfvNV (will be remapped) */
+   "iiip\0"
+   "glGetProgramParameterfvNV\0"
+   "\0"
+   /* _mesa_function_pool[10523]: TangentPointerEXT (dynamic) */
+   "iip\0"
+   "glTangentPointerEXT\0"
+   "\0"
+   /* _mesa_function_pool[10548]: Color4fNormal3fVertex3fvSUN (dynamic) */
+   "ppp\0"
+   "glColor4fNormal3fVertex3fvSUN\0"
+   "\0"
+   /* _mesa_function_pool[10583]: GetInstrumentsSGIX (dynamic) */
+   "\0"
+   "glGetInstrumentsSGIX\0"
+   "\0"
+   /* _mesa_function_pool[10606]: GetUniformuivEXT (will be remapped) */
+   "iip\0"
+   "glGetUniformuivEXT\0"
+   "glGetUniformuiv\0"
+   "\0"
+   /* _mesa_function_pool[10646]: Color3ui (offset 21) */
+   "iii\0"
+   "glColor3ui\0"
+   "\0"
+   /* _mesa_function_pool[10662]: EvalMapsNV (dynamic) */
+   "ii\0"
+   "glEvalMapsNV\0"
+   "\0"
+   /* _mesa_function_pool[10679]: TexSubImage2D (offset 333) */
+   "iiiiiiiip\0"
+   "glTexSubImage2D\0"
+   "glTexSubImage2DEXT\0"
+   "\0"
+   /* _mesa_function_pool[10725]: FragmentLightivSGIX (dynamic) */
+   "iip\0"
+   "glFragmentLightivSGIX\0"
+   "\0"
+   /* _mesa_function_pool[10752]: GetTexParameterPointervAPPLE (will be remapped) */
+   "iip\0"
+   "glGetTexParameterPointervAPPLE\0"
+   "\0"
+   /* _mesa_function_pool[10788]: TexGenfv (offset 191) */
+   "iip\0"
+   "glTexGenfv\0"
+   "\0"
+   /* _mesa_function_pool[10804]: GetTransformFeedbackVaryingEXT (will be remapped) */
+   "iiipppp\0"
+   "glGetTransformFeedbackVaryingEXT\0"
+   "glGetTransformFeedbackVarying\0"
+   "\0"
+   /* _mesa_function_pool[10876]: VertexAttrib4bvARB (will be remapped) */
+   "ip\0"
+   "glVertexAttrib4bv\0"
+   "glVertexAttrib4bvARB\0"
+   "\0"
+   /* _mesa_function_pool[10919]: ShaderBinary (will be remapped) */
+   "ipipi\0"
+   "glShaderBinary\0"
+   "\0"
+   /* _mesa_function_pool[10941]: GetIntegerIndexedvEXT (will be remapped) */
+   "iip\0"
+   "glGetIntegerIndexedvEXT\0"
+   "glGetIntegeri_v\0"
+   "\0"
+   /* _mesa_function_pool[10986]: MultiTexCoord4sARB (offset 406) */
+   "iiiii\0"
+   "glMultiTexCoord4s\0"
+   "glMultiTexCoord4sARB\0"
+   "\0"
+   /* _mesa_function_pool[11032]: GetFragmentMaterialivSGIX (dynamic) */
+   "iip\0"
+   "glGetFragmentMaterialivSGIX\0"
+   "\0"
+   /* _mesa_function_pool[11065]: WindowPos4dMESA (will be remapped) */
+   "dddd\0"
+   "glWindowPos4dMESA\0"
+   "\0"
+   /* _mesa_function_pool[11089]: WeightPointerARB (dynamic) */
+   "iiip\0"
+   "glWeightPointerARB\0"
+   "\0"
+   /* _mesa_function_pool[11114]: WindowPos2dMESA (will be remapped) */
+   "dd\0"
+   "glWindowPos2d\0"
+   "glWindowPos2dARB\0"
+   "glWindowPos2dMESA\0"
+   "\0"
+   /* _mesa_function_pool[11167]: FramebufferTexture3DEXT (will be remapped) */
+   "iiiiii\0"
+   "glFramebufferTexture3D\0"
+   "glFramebufferTexture3DEXT\0"
+   "\0"
+   /* _mesa_function_pool[11224]: BlendEquation (offset 337) */
+   "i\0"
+   "glBlendEquation\0"
+   "glBlendEquationEXT\0"
+   "\0"
+   /* _mesa_function_pool[11262]: VertexAttrib3dNV (will be remapped) */
+   "iddd\0"
+   "glVertexAttrib3dNV\0"
+   "\0"
+   /* _mesa_function_pool[11287]: VertexAttrib3dARB (will be remapped) */
+   "iddd\0"
+   "glVertexAttrib3d\0"
+   "glVertexAttrib3dARB\0"
+   "\0"
+   /* _mesa_function_pool[11330]: VertexAttribI4usvEXT (will be remapped) */
+   "ip\0"
+   "glVertexAttribI4usvEXT\0"
+   "glVertexAttribI4usv\0"
+   "\0"
+   /* _mesa_function_pool[11377]: ReplacementCodeuiTexCoord2fColor4fNormal3fVertex3fvSUN (dynamic) */
+   "ppppp\0"
+   "glReplacementCodeuiTexCoord2fColor4fNormal3fVertex3fvSUN\0"
+   "\0"
+   /* _mesa_function_pool[11441]: VertexAttrib4fARB (will be remapped) */
+   "iffff\0"
+   "glVertexAttrib4f\0"
+   "glVertexAttrib4fARB\0"
+   "\0"
+   /* _mesa_function_pool[11485]: GetError (offset 261) */
+   "\0"
+   "glGetError\0"
+   "\0"
+   /* _mesa_function_pool[11498]: IndexFuncEXT (dynamic) */
+   "if\0"
+   "glIndexFuncEXT\0"
+   "\0"
+   /* _mesa_function_pool[11517]: TexCoord3dv (offset 111) */
+   "p\0"
+   "glTexCoord3dv\0"
+   "\0"
+   /* _mesa_function_pool[11534]: Indexdv (offset 45) */
+   "p\0"
+   "glIndexdv\0"
+   "\0"
+   /* _mesa_function_pool[11547]: FramebufferTexture2DEXT (will be remapped) */
+   "iiiii\0"
+   "glFramebufferTexture2D\0"
+   "glFramebufferTexture2DEXT\0"
+   "\0"
+   /* _mesa_function_pool[11603]: Normal3s (offset 60) */
+   "iii\0"
+   "glNormal3s\0"
+   "\0"
+   /* _mesa_function_pool[11619]: GetObjectParameterivAPPLE (will be remapped) */
+   "iiip\0"
+   "glGetObjectParameterivAPPLE\0"
+   "\0"
+   /* _mesa_function_pool[11653]: PushName (offset 201) */
+   "i\0"
+   "glPushName\0"
+   "\0"
+   /* _mesa_function_pool[11667]: MultiTexCoord2dvARB (offset 385) */
+   "ip\0"
+   "glMultiTexCoord2dv\0"
+   "glMultiTexCoord2dvARB\0"
+   "\0"
+   /* _mesa_function_pool[11712]: CullParameterfvEXT (dynamic) */
+   "ip\0"
+   "glCullParameterfvEXT\0"
+   "\0"
+   /* _mesa_function_pool[11737]: Normal3i (offset 58) */
+   "iii\0"
+   "glNormal3i\0"
+   "\0"
+   /* _mesa_function_pool[11753]: ProgramNamedParameter4fvNV (will be remapped) */
+   "iipp\0"
+   "glProgramNamedParameter4fvNV\0"
+   "\0"
+   /* _mesa_function_pool[11788]: SecondaryColorPointerEXT (will be remapped) */
+   "iiip\0"
+   "glSecondaryColorPointer\0"
+   "glSecondaryColorPointerEXT\0"
+   "\0"
+   /* _mesa_function_pool[11845]: VertexAttrib4fvARB (will be remapped) */
+   "ip\0"
+   "glVertexAttrib4fv\0"
+   "glVertexAttrib4fvARB\0"
+   "\0"
+   /* _mesa_function_pool[11888]: ColorPointerListIBM (dynamic) */
+   "iiipi\0"
+   "glColorPointerListIBM\0"
+   "\0"
+   /* _mesa_function_pool[11917]: GetActiveUniformARB (will be remapped) */
+   "iiipppp\0"
+   "glGetActiveUniform\0"
+   "glGetActiveUniformARB\0"
+   "\0"
+   /* _mesa_function_pool[11967]: ImageTransformParameteriHP (dynamic) */
+   "iii\0"
+   "glImageTransformParameteriHP\0"
+   "\0"
+   /* _mesa_function_pool[12001]: Normal3b (offset 52) */
+   "iii\0"
+   "glNormal3b\0"
+   "\0"
+   /* _mesa_function_pool[12017]: Normal3d (offset 54) */
+   "ddd\0"
+   "glNormal3d\0"
+   "\0"
+   /* _mesa_function_pool[12033]: Uniform1uiEXT (will be remapped) */
+   "ii\0"
+   "glUniform1uiEXT\0"
+   "glUniform1ui\0"
+   "\0"
+   /* _mesa_function_pool[12066]: Normal3f (offset 56) */
+   "fff\0"
+   "glNormal3f\0"
+   "\0"
+   /* _mesa_function_pool[12082]: MultiTexCoord1svARB (offset 383) */
+   "ip\0"
+   "glMultiTexCoord1sv\0"
+   "glMultiTexCoord1svARB\0"
+   "\0"
+   /* _mesa_function_pool[12127]: Indexi (offset 48) */
+   "i\0"
+   "glIndexi\0"
+   "\0"
+   /* _mesa_function_pool[12139]: EGLImageTargetTexture2DOES (will be remapped) */
+   "ip\0"
+   "glEGLImageTargetTexture2DOES\0"
+   "\0"
+   /* _mesa_function_pool[12172]: EndQueryARB (will be remapped) */
+   "i\0"
+   "glEndQuery\0"
+   "glEndQueryARB\0"
+   "\0"
+   /* _mesa_function_pool[12200]: DeleteFencesNV (will be remapped) */
+   "ip\0"
+   "glDeleteFencesNV\0"
+   "\0"
+   /* _mesa_function_pool[12221]: BindBufferRangeEXT (will be remapped) */
+   "iiiii\0"
+   "glBindBufferRangeEXT\0"
+   "glBindBufferRange\0"
+   "\0"
+   /* _mesa_function_pool[12267]: DepthMask (offset 211) */
+   "i\0"
+   "glDepthMask\0"
+   "\0"
+   /* _mesa_function_pool[12282]: IsShader (will be remapped) */
+   "i\0"
+   "glIsShader\0"
+   "\0"
+   /* _mesa_function_pool[12296]: Indexf (offset 46) */
+   "f\0"
+   "glIndexf\0"
+   "\0"
+   /* _mesa_function_pool[12308]: GetImageTransformParameterivHP (dynamic) */
+   "iip\0"
+   "glGetImageTransformParameterivHP\0"
+   "\0"
+   /* _mesa_function_pool[12346]: Indexd (offset 44) */
+   "d\0"
+   "glIndexd\0"
+   "\0"
+   /* _mesa_function_pool[12358]: GetMaterialiv (offset 270) */
+   "iip\0"
+   "glGetMaterialiv\0"
+   "\0"
+   /* _mesa_function_pool[12379]: StencilOp (offset 244) */
+   "iii\0"
+   "glStencilOp\0"
+   "\0"
+   /* _mesa_function_pool[12396]: WindowPos4ivMESA (will be remapped) */
+   "p\0"
+   "glWindowPos4ivMESA\0"
+   "\0"
+   /* _mesa_function_pool[12418]: FramebufferTextureLayer (dynamic) */
+   "iiiii\0"
+   "glFramebufferTextureLayerARB\0"
+   "\0"
+   /* _mesa_function_pool[12454]: MultiTexCoord3svARB (offset 399) */
+   "ip\0"
+   "glMultiTexCoord3sv\0"
+   "glMultiTexCoord3svARB\0"
+   "\0"
+   /* _mesa_function_pool[12499]: TexEnvfv (offset 185) */
+   "iip\0"
+   "glTexEnvfv\0"
+   "\0"
+   /* _mesa_function_pool[12515]: MultiTexCoord4iARB (offset 404) */
+   "iiiii\0"
+   "glMultiTexCoord4i\0"
+   "glMultiTexCoord4iARB\0"
+   "\0"
+   /* _mesa_function_pool[12561]: Indexs (offset 50) */
+   "i\0"
+   "glIndexs\0"
+   "\0"
+   /* _mesa_function_pool[12573]: Binormal3ivEXT (dynamic) */
+   "p\0"
+   "glBinormal3ivEXT\0"
+   "\0"
+   /* _mesa_function_pool[12593]: ResizeBuffersMESA (will be remapped) */
+   "\0"
+   "glResizeBuffersMESA\0"
+   "\0"
+   /* _mesa_function_pool[12615]: BlendFuncSeparateiARB (will be remapped) */
+   "iiiii\0"
+   "glBlendFuncSeparateiARB\0"
+   "\0"
+   /* _mesa_function_pool[12646]: GetUniformivARB (will be remapped) */
+   "iip\0"
+   "glGetUniformiv\0"
+   "glGetUniformivARB\0"
+   "\0"
+   /* _mesa_function_pool[12684]: PixelTexGenParameteriSGIS (will be remapped) */
+   "ii\0"
+   "glPixelTexGenParameteriSGIS\0"
+   "\0"
+   /* _mesa_function_pool[12716]: VertexPointervINTEL (dynamic) */
+   "iip\0"
+   "glVertexPointervINTEL\0"
+   "\0"
+   /* _mesa_function_pool[12743]: Vertex2i (offset 130) */
+   "ii\0"
+   "glVertex2i\0"
+   "\0"
+   /* _mesa_function_pool[12758]: LoadMatrixf (offset 291) */
+   "p\0"
+   "glLoadMatrixf\0"
+   "\0"
+   /* _mesa_function_pool[12775]: VertexAttribI1uivEXT (will be remapped) */
+   "ip\0"
+   "glVertexAttribI1uivEXT\0"
+   "glVertexAttribI1uiv\0"
+   "\0"
+   /* _mesa_function_pool[12822]: Vertex2f (offset 128) */
+   "ff\0"
+   "glVertex2f\0"
+   "\0"
+   /* _mesa_function_pool[12837]: ReplacementCodeuiColor4fNormal3fVertex3fvSUN (dynamic) */
+   "pppp\0"
+   "glReplacementCodeuiColor4fNormal3fVertex3fvSUN\0"
+   "\0"
+   /* _mesa_function_pool[12890]: Color4bv (offset 26) */
+   "p\0"
+   "glColor4bv\0"
+   "\0"
+   /* _mesa_function_pool[12904]: VertexPointer (offset 321) */
+   "iiip\0"
+   "glVertexPointer\0"
+   "\0"
+   /* _mesa_function_pool[12926]: SecondaryColor3uiEXT (will be remapped) */
+   "iii\0"
+   "glSecondaryColor3ui\0"
+   "glSecondaryColor3uiEXT\0"
+   "\0"
+   /* _mesa_function_pool[12974]: StartInstrumentsSGIX (dynamic) */
+   "\0"
+   "glStartInstrumentsSGIX\0"
+   "\0"
+   /* _mesa_function_pool[12999]: SecondaryColor3usvEXT (will be remapped) */
+   "p\0"
+   "glSecondaryColor3usv\0"
+   "glSecondaryColor3usvEXT\0"
+   "\0"
+   /* _mesa_function_pool[13047]: VertexAttrib2fvNV (will be remapped) */
+   "ip\0"
+   "glVertexAttrib2fvNV\0"
+   "\0"
+   /* _mesa_function_pool[13071]: ProgramLocalParameter4dvARB (will be remapped) */
+   "iip\0"
+   "glProgramLocalParameter4dvARB\0"
+   "\0"
+   /* _mesa_function_pool[13106]: DeleteLists (offset 4) */
+   "ii\0"
+   "glDeleteLists\0"
+   "\0"
+   /* _mesa_function_pool[13124]: LogicOp (offset 242) */
+   "i\0"
+   "glLogicOp\0"
+   "\0"
+   /* _mesa_function_pool[13137]: MatrixIndexuivARB (dynamic) */
+   "ip\0"
+   "glMatrixIndexuivARB\0"
+   "\0"
+   /* _mesa_function_pool[13161]: Vertex2s (offset 132) */
+   "ii\0"
+   "glVertex2s\0"
+   "\0"
+   /* _mesa_function_pool[13176]: RenderbufferStorageMultisample (will be remapped) */
+   "iiiii\0"
+   "glRenderbufferStorageMultisample\0"
+   "glRenderbufferStorageMultisampleEXT\0"
+   "\0"
+   /* _mesa_function_pool[13252]: TexCoord4fv (offset 121) */
+   "p\0"
+   "glTexCoord4fv\0"
+   "\0"
+   /* _mesa_function_pool[13269]: Tangent3sEXT (dynamic) */
+   "iii\0"
+   "glTangent3sEXT\0"
+   "\0"
+   /* _mesa_function_pool[13289]: GlobalAlphaFactorfSUN (dynamic) */
+   "f\0"
+   "glGlobalAlphaFactorfSUN\0"
+   "\0"
+   /* _mesa_function_pool[13316]: MultiTexCoord3iARB (offset 396) */
+   "iiii\0"
+   "glMultiTexCoord3i\0"
+   "glMultiTexCoord3iARB\0"
+   "\0"
+   /* _mesa_function_pool[13361]: IsProgram (will be remapped) */
+   "i\0"
+   "glIsProgram\0"
+   "\0"
+   /* _mesa_function_pool[13376]: TexCoordPointerListIBM (dynamic) */
+   "iiipi\0"
+   "glTexCoordPointerListIBM\0"
+   "\0"
+   /* _mesa_function_pool[13408]: VertexAttribI4svEXT (will be remapped) */
+   "ip\0"
+   "glVertexAttribI4svEXT\0"
+   "glVertexAttribI4sv\0"
+   "\0"
+   /* _mesa_function_pool[13453]: GlobalAlphaFactorusSUN (dynamic) */
+   "i\0"
+   "glGlobalAlphaFactorusSUN\0"
+   "\0"
+   /* _mesa_function_pool[13481]: VertexAttrib2dvNV (will be remapped) */
+   "ip\0"
+   "glVertexAttrib2dvNV\0"
+   "\0"
+   /* _mesa_function_pool[13505]: FramebufferRenderbufferEXT (will be remapped) */
+   "iiii\0"
+   "glFramebufferRenderbuffer\0"
+   "glFramebufferRenderbufferEXT\0"
+   "\0"
+   /* _mesa_function_pool[13566]: ClearBufferuiv (will be remapped) */
+   "iip\0"
+   "glClearBufferuiv\0"
+   "\0"
+   /* _mesa_function_pool[13588]: VertexAttrib1dvNV (will be remapped) */
+   "ip\0"
+   "glVertexAttrib1dvNV\0"
+   "\0"
+   /* _mesa_function_pool[13612]: GenTextures (offset 328) */
+   "ip\0"
+   "glGenTextures\0"
+   "glGenTexturesEXT\0"
+   "\0"
+   /* _mesa_function_pool[13647]: FramebufferTextureARB (will be remapped) */
+   "iiii\0"
+   "glFramebufferTextureARB\0"
+   "\0"
+   /* _mesa_function_pool[13677]: SetFenceNV (will be remapped) */
+   "ii\0"
+   "glSetFenceNV\0"
+   "\0"
+   /* _mesa_function_pool[13694]: FramebufferTexture1DEXT (will be remapped) */
+   "iiiii\0"
+   "glFramebufferTexture1D\0"
+   "glFramebufferTexture1DEXT\0"
+   "\0"
+   /* _mesa_function_pool[13750]: GetCombinerOutputParameterivNV (will be remapped) */
+   "iiip\0"
+   "glGetCombinerOutputParameterivNV\0"
+   "\0"
+   /* _mesa_function_pool[13789]: MultiModeDrawArraysIBM (will be remapped) */
+   "pppii\0"
+   "glMultiModeDrawArraysIBM\0"
+   "\0"
+   /* _mesa_function_pool[13821]: PixelTexGenParameterivSGIS (will be remapped) */
+   "ip\0"
+   "glPixelTexGenParameterivSGIS\0"
+   "\0"
+   /* _mesa_function_pool[13854]: TextureNormalEXT (dynamic) */
+   "i\0"
+   "glTextureNormalEXT\0"
+   "\0"
+   /* _mesa_function_pool[13876]: IndexPointerListIBM (dynamic) */
+   "iipi\0"
+   "glIndexPointerListIBM\0"
+   "\0"
+   /* _mesa_function_pool[13904]: WeightfvARB (dynamic) */
+   "ip\0"
+   "glWeightfvARB\0"
+   "\0"
+   /* _mesa_function_pool[13922]: GetCombinerOutputParameterfvNV (will be remapped) */
+   "iiip\0"
+   "glGetCombinerOutputParameterfvNV\0"
+   "\0"
+   /* _mesa_function_pool[13961]: RasterPos2sv (offset 69) */
+   "p\0"
+   "glRasterPos2sv\0"
+   "\0"
+   /* _mesa_function_pool[13979]: Color4ubv (offset 36) */
+   "p\0"
+   "glColor4ubv\0"
+   "\0"
+   /* _mesa_function_pool[13994]: DrawBuffer (offset 202) */
+   "i\0"
+   "glDrawBuffer\0"
+   "\0"
+   /* _mesa_function_pool[14010]: TexCoord2fv (offset 105) */
+   "p\0"
+   "glTexCoord2fv\0"
+   "\0"
+   /* _mesa_function_pool[14027]: WindowPos4fMESA (will be remapped) */
+   "ffff\0"
+   "glWindowPos4fMESA\0"
+   "\0"
+   /* _mesa_function_pool[14051]: TexCoord1sv (offset 101) */
+   "p\0"
+   "glTexCoord1sv\0"
+   "\0"
+   /* _mesa_function_pool[14068]: WindowPos3dvMESA (will be remapped) */
+   "p\0"
+   "glWindowPos3dv\0"
+   "glWindowPos3dvARB\0"
+   "glWindowPos3dvMESA\0"
+   "\0"
+   /* _mesa_function_pool[14123]: DepthFunc (offset 245) */
+   "i\0"
+   "glDepthFunc\0"
+   "\0"
+   /* _mesa_function_pool[14138]: PixelMapusv (offset 253) */
+   "iip\0"
+   "glPixelMapusv\0"
+   "\0"
+   /* _mesa_function_pool[14157]: GetQueryObjecti64vEXT (will be remapped) */
+   "iip\0"
+   "glGetQueryObjecti64vEXT\0"
+   "\0"
+   /* _mesa_function_pool[14186]: MultiTexCoord1dARB (offset 376) */
+   "id\0"
+   "glMultiTexCoord1d\0"
+   "glMultiTexCoord1dARB\0"
+   "\0"
+   /* _mesa_function_pool[14229]: PointParameterivNV (will be remapped) */
+   "ip\0"
+   "glPointParameteriv\0"
+   "glPointParameterivNV\0"
+   "\0"
+   /* _mesa_function_pool[14273]: BlendFunc (offset 241) */
+   "ii\0"
+   "glBlendFunc\0"
+   "\0"
+   /* _mesa_function_pool[14289]: EndTransformFeedbackEXT (will be remapped) */
+   "\0"
+   "glEndTransformFeedbackEXT\0"
+   "glEndTransformFeedback\0"
+   "\0"
+   /* _mesa_function_pool[14340]: Uniform2fvARB (will be remapped) */
+   "iip\0"
+   "glUniform2fv\0"
+   "glUniform2fvARB\0"
+   "\0"
+   /* _mesa_function_pool[14374]: BufferParameteriAPPLE (will be remapped) */
+   "iii\0"
+   "glBufferParameteriAPPLE\0"
+   "\0"
+   /* _mesa_function_pool[14403]: MultiTexCoord3dvARB (offset 393) */
+   "ip\0"
+   "glMultiTexCoord3dv\0"
+   "glMultiTexCoord3dvARB\0"
+   "\0"
+   /* _mesa_function_pool[14448]: ReplacementCodeuiTexCoord2fNormal3fVertex3fvSUN (dynamic) */
+   "pppp\0"
+   "glReplacementCodeuiTexCoord2fNormal3fVertex3fvSUN\0"
+   "\0"
+   /* _mesa_function_pool[14504]: DeleteObjectARB (will be remapped) */
+   "i\0"
+   "glDeleteObjectARB\0"
+   "\0"
+   /* _mesa_function_pool[14525]: GetShaderPrecisionFormat (will be remapped) */
+   "iipp\0"
+   "glGetShaderPrecisionFormat\0"
+   "\0"
+   /* _mesa_function_pool[14558]: MatrixIndexPointerARB (dynamic) */
+   "iiip\0"
+   "glMatrixIndexPointerARB\0"
+   "\0"
+   /* _mesa_function_pool[14588]: ProgramNamedParameter4dvNV (will be remapped) */
+   "iipp\0"
+   "glProgramNamedParameter4dvNV\0"
+   "\0"
+   /* _mesa_function_pool[14623]: Tangent3fvEXT (dynamic) */
+   "p\0"
+   "glTangent3fvEXT\0"
+   "\0"
+   /* _mesa_function_pool[14642]: Flush (offset 217) */
+   "\0"
+   "glFlush\0"
+   "\0"
+   /* _mesa_function_pool[14652]: Color4uiv (offset 38) */
+   "p\0"
+   "glColor4uiv\0"
+   "\0"
+   /* _mesa_function_pool[14667]: VertexAttribI4iEXT (will be remapped) */
+   "iiiii\0"
+   "glVertexAttribI4iEXT\0"
+   "glVertexAttribI4i\0"
+   "\0"
+   /* _mesa_function_pool[14713]: GenVertexArrays (will be remapped) */
+   "ip\0"
+   "glGenVertexArrays\0"
+   "\0"
+   /* _mesa_function_pool[14735]: Uniform3uivEXT (will be remapped) */
+   "iip\0"
+   "glUniform3uivEXT\0"
+   "glUniform3uiv\0"
+   "\0"
+   /* _mesa_function_pool[14771]: RasterPos3sv (offset 77) */
+   "p\0"
+   "glRasterPos3sv\0"
+   "\0"
+   /* _mesa_function_pool[14789]: BindFramebufferEXT (will be remapped) */
+   "ii\0"
+   "glBindFramebuffer\0"
+   "glBindFramebufferEXT\0"
+   "\0"
+   /* _mesa_function_pool[14832]: ReferencePlaneSGIX (dynamic) */
+   "p\0"
+   "glReferencePlaneSGIX\0"
+   "\0"
+   /* _mesa_function_pool[14856]: PushAttrib (offset 219) */
+   "i\0"
+   "glPushAttrib\0"
+   "\0"
+   /* _mesa_function_pool[14872]: RasterPos2i (offset 66) */
+   "ii\0"
+   "glRasterPos2i\0"
+   "\0"
+   /* _mesa_function_pool[14890]: ValidateProgramARB (will be remapped) */
+   "i\0"
+   "glValidateProgram\0"
+   "glValidateProgramARB\0"
+   "\0"
+   /* _mesa_function_pool[14932]: TexParameteriv (offset 181) */
+   "iip\0"
+   "glTexParameteriv\0"
+   "\0"
+   /* _mesa_function_pool[14954]: UnlockArraysEXT (will be remapped) */
+   "\0"
+   "glUnlockArraysEXT\0"
+   "\0"
+   /* _mesa_function_pool[14974]: TexCoord2fColor3fVertex3fSUN (dynamic) */
+   "ffffffff\0"
+   "glTexCoord2fColor3fVertex3fSUN\0"
+   "\0"
+   /* _mesa_function_pool[15015]: WindowPos3fvMESA (will be remapped) */
+   "p\0"
+   "glWindowPos3fv\0"
+   "glWindowPos3fvARB\0"
+   "glWindowPos3fvMESA\0"
+   "\0"
+   /* _mesa_function_pool[15070]: RasterPos2f (offset 64) */
+   "ff\0"
+   "glRasterPos2f\0"
+   "\0"
+   /* _mesa_function_pool[15088]: VertexAttrib1svNV (will be remapped) */
+   "ip\0"
+   "glVertexAttrib1svNV\0"
+   "\0"
+   /* _mesa_function_pool[15112]: RasterPos2d (offset 62) */
+   "dd\0"
+   "glRasterPos2d\0"
+   "\0"
+   /* _mesa_function_pool[15130]: RasterPos3fv (offset 73) */
+   "p\0"
+   "glRasterPos3fv\0"
+   "\0"
+   /* _mesa_function_pool[15148]: CopyTexSubImage3D (offset 373) */
+   "iiiiiiiii\0"
+   "glCopyTexSubImage3D\0"
+   "glCopyTexSubImage3DEXT\0"
+   "\0"
+   /* _mesa_function_pool[15202]: VertexAttrib2dARB (will be remapped) */
+   "idd\0"
+   "glVertexAttrib2d\0"
+   "glVertexAttrib2dARB\0"
+   "\0"
+   /* _mesa_function_pool[15244]: Color4ub (offset 35) */
+   "iiii\0"
+   "glColor4ub\0"
+   "\0"
+   /* _mesa_function_pool[15261]: GetInteger64v (will be remapped) */
+   "ip\0"
+   "glGetInteger64v\0"
+   "\0"
+   /* _mesa_function_pool[15281]: TextureColorMaskSGIS (dynamic) */
+   "iiii\0"
+   "glTextureColorMaskSGIS\0"
+   "\0"
+   /* _mesa_function_pool[15310]: RasterPos2s (offset 68) */
+   "ii\0"
+   "glRasterPos2s\0"
+   "\0"
+   /* _mesa_function_pool[15328]: GetColorTable (offset 343) */
+   "iiip\0"
+   "glGetColorTable\0"
+   "glGetColorTableSGI\0"
+   "glGetColorTableEXT\0"
+   "\0"
+   /* _mesa_function_pool[15388]: SelectBuffer (offset 195) */
+   "ip\0"
+   "glSelectBuffer\0"
+   "\0"
+   /* _mesa_function_pool[15407]: Indexiv (offset 49) */
+   "p\0"
+   "glIndexiv\0"
+   "\0"
+   /* _mesa_function_pool[15420]: TexCoord3i (offset 114) */
+   "iii\0"
+   "glTexCoord3i\0"
+   "\0"
+   /* _mesa_function_pool[15438]: CopyColorTable (offset 342) */
+   "iiiii\0"
+   "glCopyColorTable\0"
+   "glCopyColorTableSGI\0"
+   "\0"
+   /* _mesa_function_pool[15482]: GetHistogramParameterfv (offset 362) */
+   "iip\0"
+   "glGetHistogramParameterfv\0"
+   "glGetHistogramParameterfvEXT\0"
+   "\0"
+   /* _mesa_function_pool[15542]: Frustum (offset 289) */
+   "dddddd\0"
+   "glFrustum\0"
+   "\0"
+   /* _mesa_function_pool[15560]: GetString (offset 275) */
+   "i\0"
+   "glGetString\0"
+   "\0"
+   /* _mesa_function_pool[15575]: ColorPointervINTEL (dynamic) */
+   "iip\0"
+   "glColorPointervINTEL\0"
+   "\0"
+   /* _mesa_function_pool[15601]: TexEnvf (offset 184) */
+   "iif\0"
+   "glTexEnvf\0"
+   "\0"
+   /* _mesa_function_pool[15616]: TexCoord3d (offset 110) */
+   "ddd\0"
+   "glTexCoord3d\0"
+   "\0"
+   /* _mesa_function_pool[15634]: AlphaFragmentOp1ATI (will be remapped) */
+   "iiiiii\0"
+   "glAlphaFragmentOp1ATI\0"
+   "\0"
+   /* _mesa_function_pool[15664]: TexCoord3f (offset 112) */
+   "fff\0"
+   "glTexCoord3f\0"
+   "\0"
+   /* _mesa_function_pool[15682]: MultiTexCoord3ivARB (offset 397) */
+   "ip\0"
+   "glMultiTexCoord3iv\0"
+   "glMultiTexCoord3ivARB\0"
+   "\0"
+   /* _mesa_function_pool[15727]: MultiTexCoord2sARB (offset 390) */
+   "iii\0"
+   "glMultiTexCoord2s\0"
+   "glMultiTexCoord2sARB\0"
+   "\0"
+   /* _mesa_function_pool[15771]: VertexAttrib1dvARB (will be remapped) */
+   "ip\0"
+   "glVertexAttrib1dv\0"
+   "glVertexAttrib1dvARB\0"
+   "\0"
+   /* _mesa_function_pool[15814]: DeleteTextures (offset 327) */
+   "ip\0"
+   "glDeleteTextures\0"
+   "glDeleteTexturesEXT\0"
+   "\0"
+   /* _mesa_function_pool[15855]: TexCoordPointerEXT (will be remapped) */
+   "iiiip\0"
+   "glTexCoordPointerEXT\0"
+   "\0"
+   /* _mesa_function_pool[15883]: TexSubImage4DSGIS (dynamic) */
+   "iiiiiiiiiiiip\0"
+   "glTexSubImage4DSGIS\0"
+   "\0"
+   /* _mesa_function_pool[15918]: TexCoord3s (offset 116) */
+   "iii\0"
+   "glTexCoord3s\0"
+   "\0"
+   /* _mesa_function_pool[15936]: GetTexLevelParameteriv (offset 285) */
+   "iiip\0"
+   "glGetTexLevelParameteriv\0"
+   "\0"
+   /* _mesa_function_pool[15967]: CombinerStageParameterfvNV (dynamic) */
+   "iip\0"
+   "glCombinerStageParameterfvNV\0"
+   "\0"
+   /* _mesa_function_pool[16001]: StopInstrumentsSGIX (dynamic) */
+   "i\0"
+   "glStopInstrumentsSGIX\0"
+   "\0"
+   /* _mesa_function_pool[16026]: TexCoord4fColor4fNormal3fVertex4fSUN (dynamic) */
+   "fffffffffffffff\0"
+   "glTexCoord4fColor4fNormal3fVertex4fSUN\0"
+   "\0"
+   /* _mesa_function_pool[16082]: ClearAccum (offset 204) */
+   "ffff\0"
+   "glClearAccum\0"
+   "\0"
+   /* _mesa_function_pool[16101]: DeformSGIX (dynamic) */
+   "i\0"
+   "glDeformSGIX\0"
+   "\0"
+   /* _mesa_function_pool[16117]: GetVertexAttribfvARB (will be remapped) */
+   "iip\0"
+   "glGetVertexAttribfv\0"
+   "glGetVertexAttribfvARB\0"
+   "\0"
+   /* _mesa_function_pool[16165]: SecondaryColor3ivEXT (will be remapped) */
+   "p\0"
+   "glSecondaryColor3iv\0"
+   "glSecondaryColor3ivEXT\0"
+   "\0"
+   /* _mesa_function_pool[16211]: TexCoord4iv (offset 123) */
+   "p\0"
+   "glTexCoord4iv\0"
+   "\0"
+   /* _mesa_function_pool[16228]: VertexAttribI4uiEXT (will be remapped) */
+   "iiiii\0"
+   "glVertexAttribI4uiEXT\0"
+   "glVertexAttribI4ui\0"
+   "\0"
+   /* _mesa_function_pool[16276]: GetFragmentMaterialfvSGIX (dynamic) */
+   "iip\0"
+   "glGetFragmentMaterialfvSGIX\0"
+   "\0"
+   /* _mesa_function_pool[16309]: UniformMatrix4x2fv (will be remapped) */
+   "iiip\0"
+   "glUniformMatrix4x2fv\0"
+   "\0"
+   /* _mesa_function_pool[16336]: GetDetailTexFuncSGIS (dynamic) */
+   "ip\0"
+   "glGetDetailTexFuncSGIS\0"
+   "\0"
+   /* _mesa_function_pool[16363]: GetCombinerStageParameterfvNV (dynamic) */
+   "iip\0"
+   "glGetCombinerStageParameterfvNV\0"
+   "\0"
+   /* _mesa_function_pool[16400]: PolygonOffset (offset 319) */
+   "ff\0"
+   "glPolygonOffset\0"
+   "\0"
+   /* _mesa_function_pool[16420]: BindVertexArray (will be remapped) */
+   "i\0"
+   "glBindVertexArray\0"
+   "\0"
+   /* _mesa_function_pool[16441]: Color4ubVertex2fvSUN (dynamic) */
+   "pp\0"
+   "glColor4ubVertex2fvSUN\0"
+   "\0"
+   /* _mesa_function_pool[16468]: Rectd (offset 86) */
+   "dddd\0"
+   "glRectd\0"
+   "\0"
+   /* _mesa_function_pool[16482]: TexFilterFuncSGIS (dynamic) */
+   "iiip\0"
+   "glTexFilterFuncSGIS\0"
+   "\0"
+   /* _mesa_function_pool[16508]: TextureBarrierNV (will be remapped) */
+   "\0"
+   "glTextureBarrierNV\0"
+   "\0"
+   /* _mesa_function_pool[16529]: VertexAttribI4ubvEXT (will be remapped) */
+   "ip\0"
+   "glVertexAttribI4ubvEXT\0"
+   "glVertexAttribI4ubv\0"
+   "\0"
+   /* _mesa_function_pool[16576]: GetAttribLocationARB (will be remapped) */
+   "ip\0"
+   "glGetAttribLocation\0"
+   "glGetAttribLocationARB\0"
+   "\0"
+   /* _mesa_function_pool[16623]: RasterPos3i (offset 74) */
+   "iii\0"
+   "glRasterPos3i\0"
+   "\0"
+   /* _mesa_function_pool[16642]: BlendEquationSeparateiARB (will be remapped) */
+   "iii\0"
+   "glBlendEquationSeparateiARB\0"
+   "\0"
+   /* _mesa_function_pool[16675]: VertexAttrib4ubvARB (will be remapped) */
+   "ip\0"
+   "glVertexAttrib4ubv\0"
+   "glVertexAttrib4ubvARB\0"
+   "\0"
+   /* _mesa_function_pool[16720]: DetailTexFuncSGIS (dynamic) */
+   "iip\0"
+   "glDetailTexFuncSGIS\0"
+   "\0"
+   /* _mesa_function_pool[16745]: Normal3fVertex3fSUN (dynamic) */
+   "ffffff\0"
+   "glNormal3fVertex3fSUN\0"
+   "\0"
+   /* _mesa_function_pool[16775]: CopyTexImage2D (offset 324) */
+   "iiiiiiii\0"
+   "glCopyTexImage2D\0"
+   "glCopyTexImage2DEXT\0"
+   "\0"
+   /* _mesa_function_pool[16822]: GetBufferPointervARB (will be remapped) */
+   "iip\0"
+   "glGetBufferPointerv\0"
+   "glGetBufferPointervARB\0"
+   "\0"
+   /* _mesa_function_pool[16870]: ProgramEnvParameter4fARB (will be remapped) */
+   "iiffff\0"
+   "glProgramEnvParameter4fARB\0"
+   "glProgramParameter4fNV\0"
+   "\0"
+   /* _mesa_function_pool[16928]: Uniform3ivARB (will be remapped) */
+   "iip\0"
+   "glUniform3iv\0"
+   "glUniform3ivARB\0"
+   "\0"
+   /* _mesa_function_pool[16962]: Lightfv (offset 160) */
+   "iip\0"
+   "glLightfv\0"
+   "\0"
+   /* _mesa_function_pool[16977]: PrimitiveRestartIndexNV (will be remapped) */
+   "i\0"
+   "glPrimitiveRestartIndexNV\0"
+   "glPrimitiveRestartIndex\0"
+   "\0"
+   /* _mesa_function_pool[17030]: ClearDepth (offset 208) */
+   "d\0"
+   "glClearDepth\0"
+   "\0"
+   /* _mesa_function_pool[17046]: GetFenceivNV (will be remapped) */
+   "iip\0"
+   "glGetFenceivNV\0"
+   "\0"
+   /* _mesa_function_pool[17066]: WindowPos4dvMESA (will be remapped) */
+   "p\0"
+   "glWindowPos4dvMESA\0"
+   "\0"
+   /* _mesa_function_pool[17088]: ColorSubTable (offset 346) */
+   "iiiiip\0"
+   "glColorSubTable\0"
+   "glColorSubTableEXT\0"
+   "\0"
+   /* _mesa_function_pool[17131]: Color4fv (offset 30) */
+   "p\0"
+   "glColor4fv\0"
+   "\0"
+   /* _mesa_function_pool[17145]: MultiTexCoord4ivARB (offset 405) */
+   "ip\0"
+   "glMultiTexCoord4iv\0"
+   "glMultiTexCoord4ivARB\0"
+   "\0"
+   /* _mesa_function_pool[17190]: ProgramLocalParameters4fvEXT (will be remapped) */
+   "iiip\0"
+   "glProgramLocalParameters4fvEXT\0"
+   "\0"
+   /* _mesa_function_pool[17227]: ColorPointer (offset 308) */
+   "iiip\0"
+   "glColorPointer\0"
+   "\0"
+   /* _mesa_function_pool[17248]: Rects (offset 92) */
+   "iiii\0"
+   "glRects\0"
+   "\0"
+   /* _mesa_function_pool[17262]: GetMapAttribParameterfvNV (dynamic) */
+   "iiip\0"
+   "glGetMapAttribParameterfvNV\0"
+   "\0"
+   /* _mesa_function_pool[17296]: CreateShaderProgramEXT (will be remapped) */
+   "ip\0"
+   "glCreateShaderProgramEXT\0"
+   "\0"
+   /* _mesa_function_pool[17325]: ActiveProgramEXT (will be remapped) */
+   "i\0"
+   "glActiveProgramEXT\0"
+   "\0"
+   /* _mesa_function_pool[17347]: Lightiv (offset 162) */
+   "iip\0"
+   "glLightiv\0"
+   "\0"
+   /* _mesa_function_pool[17362]: VertexAttrib4sARB (will be remapped) */
+   "iiiii\0"
+   "glVertexAttrib4s\0"
+   "glVertexAttrib4sARB\0"
+   "\0"
+   /* _mesa_function_pool[17406]: GetQueryObjectuivARB (will be remapped) */
+   "iip\0"
+   "glGetQueryObjectuiv\0"
+   "glGetQueryObjectuivARB\0"
+   "\0"
+   /* _mesa_function_pool[17454]: GetTexParameteriv (offset 283) */
+   "iip\0"
+   "glGetTexParameteriv\0"
+   "\0"
+   /* _mesa_function_pool[17479]: MapParameterivNV (dynamic) */
+   "iip\0"
+   "glMapParameterivNV\0"
+   "\0"
+   /* _mesa_function_pool[17503]: GenRenderbuffersEXT (will be remapped) */
+   "ip\0"
+   "glGenRenderbuffers\0"
+   "glGenRenderbuffersEXT\0"
+   "\0"
+   /* _mesa_function_pool[17548]: ClearBufferfv (will be remapped) */
+   "iip\0"
+   "glClearBufferfv\0"
+   "\0"
+   /* _mesa_function_pool[17569]: VertexAttrib2dvARB (will be remapped) */
+   "ip\0"
+   "glVertexAttrib2dv\0"
+   "glVertexAttrib2dvARB\0"
+   "\0"
+   /* _mesa_function_pool[17612]: EdgeFlagPointerEXT (will be remapped) */
+   "iip\0"
+   "glEdgeFlagPointerEXT\0"
+   "\0"
+   /* _mesa_function_pool[17638]: VertexAttribs2svNV (will be remapped) */
+   "iip\0"
+   "glVertexAttribs2svNV\0"
+   "\0"
+   /* _mesa_function_pool[17664]: WeightbvARB (dynamic) */
+   "ip\0"
+   "glWeightbvARB\0"
+   "\0"
+   /* _mesa_function_pool[17682]: VertexAttrib2fvARB (will be remapped) */
+   "ip\0"
+   "glVertexAttrib2fv\0"
+   "glVertexAttrib2fvARB\0"
+   "\0"
+   /* _mesa_function_pool[17725]: GetBufferParameterivARB (will be remapped) */
+   "iip\0"
+   "glGetBufferParameteriv\0"
+   "glGetBufferParameterivARB\0"
+   "\0"
+   /* _mesa_function_pool[17779]: Rectdv (offset 87) */
+   "pp\0"
+   "glRectdv\0"
+   "\0"
+   /* _mesa_function_pool[17792]: ListParameteriSGIX (dynamic) */
+   "iii\0"
+   "glListParameteriSGIX\0"
+   "\0"
+   /* _mesa_function_pool[17818]: BlendEquationiARB (will be remapped) */
+   "ii\0"
+   "glBlendEquationiARB\0"
+   "\0"
+   /* _mesa_function_pool[17842]: ReplacementCodeuiColor4fNormal3fVertex3fSUN (dynamic) */
+   "iffffffffff\0"
+   "glReplacementCodeuiColor4fNormal3fVertex3fSUN\0"
+   "\0"
+   /* _mesa_function_pool[17901]: InstrumentsBufferSGIX (dynamic) */
+   "ip\0"
+   "glInstrumentsBufferSGIX\0"
+   "\0"
+   /* _mesa_function_pool[17929]: VertexAttrib4NivARB (will be remapped) */
+   "ip\0"
+   "glVertexAttrib4Niv\0"
+   "glVertexAttrib4NivARB\0"
+   "\0"
+   /* _mesa_function_pool[17974]: DrawArraysInstancedARB (will be remapped) */
+   "iiii\0"
+   "glDrawArraysInstancedARB\0"
+   "glDrawArraysInstancedEXT\0"
+   "glDrawArraysInstanced\0"
+   "\0"
+   /* _mesa_function_pool[18052]: GetAttachedShaders (will be remapped) */
+   "iipp\0"
+   "glGetAttachedShaders\0"
+   "\0"
+   /* _mesa_function_pool[18079]: GenVertexArraysAPPLE (will be remapped) */
+   "ip\0"
+   "glGenVertexArraysAPPLE\0"
+   "\0"
+   /* _mesa_function_pool[18106]: ClearBufferfi (will be remapped) */
+   "iifi\0"
+   "glClearBufferfi\0"
+   "\0"
+   /* _mesa_function_pool[18128]: Materialiv (offset 172) */
+   "iip\0"
+   "glMaterialiv\0"
+   "\0"
+   /* _mesa_function_pool[18146]: PushClientAttrib (offset 335) */
+   "i\0"
+   "glPushClientAttrib\0"
+   "\0"
+   /* _mesa_function_pool[18168]: ProgramEnvParameters4fvEXT (will be remapped) */
+   "iiip\0"
+   "glProgramEnvParameters4fvEXT\0"
+   "\0"
+   /* _mesa_function_pool[18203]: TexCoord2fColor4fNormal3fVertex3fvSUN (dynamic) */
+   "pppp\0"
+   "glTexCoord2fColor4fNormal3fVertex3fvSUN\0"
+   "\0"
+   /* _mesa_function_pool[18249]: WindowPos2iMESA (will be remapped) */
+   "ii\0"
+   "glWindowPos2i\0"
+   "glWindowPos2iARB\0"
+   "glWindowPos2iMESA\0"
+   "\0"
+   /* _mesa_function_pool[18302]: SampleMaskSGIS (will be remapped) */
+   "fi\0"
+   "glSampleMaskSGIS\0"
+   "glSampleMaskEXT\0"
+   "\0"
+   /* _mesa_function_pool[18339]: SecondaryColor3fvEXT (will be remapped) */
+   "p\0"
+   "glSecondaryColor3fv\0"
+   "glSecondaryColor3fvEXT\0"
+   "\0"
+   /* _mesa_function_pool[18385]: PolygonMode (offset 174) */
+   "ii\0"
+   "glPolygonMode\0"
+   "\0"
+   /* _mesa_function_pool[18403]: CompressedTexSubImage1DARB (will be remapped) */
+   "iiiiiip\0"
+   "glCompressedTexSubImage1D\0"
+   "glCompressedTexSubImage1DARB\0"
+   "\0"
+   /* _mesa_function_pool[18467]: VertexAttribI1iEXT (will be remapped) */
+   "ii\0"
+   "glVertexAttribI1iEXT\0"
+   "glVertexAttribI1i\0"
+   "\0"
+   /* _mesa_function_pool[18510]: GetVertexAttribivNV (will be remapped) */
+   "iip\0"
+   "glGetVertexAttribivNV\0"
+   "\0"
+   /* _mesa_function_pool[18537]: GetProgramStringARB (will be remapped) */
+   "iip\0"
+   "glGetProgramStringARB\0"
+   "\0"
+   /* _mesa_function_pool[18564]: VertexAttribIPointerEXT (will be remapped) */
+   "iiiip\0"
+   "glVertexAttribIPointerEXT\0"
+   "glVertexAttribIPointer\0"
+   "\0"
+   /* _mesa_function_pool[18620]: TexBumpParameterfvATI (will be remapped) */
+   "ip\0"
+   "glTexBumpParameterfvATI\0"
+   "\0"
+   /* _mesa_function_pool[18648]: CompileShaderARB (will be remapped) */
+   "i\0"
+   "glCompileShader\0"
+   "glCompileShaderARB\0"
+   "\0"
+   /* _mesa_function_pool[18686]: DeleteShader (will be remapped) */
+   "i\0"
+   "glDeleteShader\0"
+   "\0"
+   /* _mesa_function_pool[18704]: DisableClientState (offset 309) */
+   "i\0"
+   "glDisableClientState\0"
+   "\0"
+   /* _mesa_function_pool[18728]: TexGeni (offset 192) */
+   "iii\0"
+   "glTexGeni\0"
+   "\0"
+   /* _mesa_function_pool[18743]: TexGenf (offset 190) */
+   "iif\0"
+   "glTexGenf\0"
+   "\0"
+   /* _mesa_function_pool[18758]: Uniform3fARB (will be remapped) */
+   "ifff\0"
+   "glUniform3f\0"
+   "glUniform3fARB\0"
+   "\0"
+   /* _mesa_function_pool[18791]: TexGend (offset 188) */
+   "iid\0"
+   "glTexGend\0"
+   "\0"
+   /* _mesa_function_pool[18806]: ListParameterfvSGIX (dynamic) */
+   "iip\0"
+   "glListParameterfvSGIX\0"
+   "\0"
+   /* _mesa_function_pool[18833]: GetPolygonStipple (offset 274) */
+   "p\0"
+   "glGetPolygonStipple\0"
+   "\0"
+   /* _mesa_function_pool[18856]: Tangent3dvEXT (dynamic) */
+   "p\0"
+   "glTangent3dvEXT\0"
+   "\0"
+   /* _mesa_function_pool[18875]: BindBufferOffsetEXT (will be remapped) */
+   "iiii\0"
+   "glBindBufferOffsetEXT\0"
+   "\0"
+   /* _mesa_function_pool[18903]: WindowPos3sMESA (will be remapped) */
+   "iii\0"
+   "glWindowPos3s\0"
+   "glWindowPos3sARB\0"
+   "glWindowPos3sMESA\0"
+   "\0"
+   /* _mesa_function_pool[18957]: VertexAttrib2svNV (will be remapped) */
+   "ip\0"
+   "glVertexAttrib2svNV\0"
+   "\0"
+   /* _mesa_function_pool[18981]: DisableIndexedEXT (will be remapped) */
+   "ii\0"
+   "glDisableIndexedEXT\0"
+   "glDisablei\0"
+   "\0"
+   /* _mesa_function_pool[19016]: BindBufferBaseEXT (will be remapped) */
+   "iii\0"
+   "glBindBufferBaseEXT\0"
+   "glBindBufferBase\0"
+   "\0"
+   /* _mesa_function_pool[19058]: TexCoord2fVertex3fvSUN (dynamic) */
+   "pp\0"
+   "glTexCoord2fVertex3fvSUN\0"
+   "\0"
+   /* _mesa_function_pool[19087]: WindowPos4sMESA (will be remapped) */
+   "iiii\0"
+   "glWindowPos4sMESA\0"
+   "\0"
+   /* _mesa_function_pool[19111]: VertexAttrib4NuivARB (will be remapped) */
+   "ip\0"
+   "glVertexAttrib4Nuiv\0"
+   "glVertexAttrib4NuivARB\0"
+   "\0"
+   /* _mesa_function_pool[19158]: ClientActiveTextureARB (offset 375) */
+   "i\0"
+   "glClientActiveTexture\0"
+   "glClientActiveTextureARB\0"
+   "\0"
+   /* _mesa_function_pool[19208]: PixelTexGenSGIX (will be remapped) */
+   "i\0"
+   "glPixelTexGenSGIX\0"
+   "\0"
+   /* _mesa_function_pool[19229]: ReplacementCodeusvSUN (dynamic) */
+   "p\0"
+   "glReplacementCodeusvSUN\0"
+   "\0"
+   /* _mesa_function_pool[19256]: Uniform4fARB (will be remapped) */
+   "iffff\0"
+   "glUniform4f\0"
+   "glUniform4fARB\0"
+   "\0"
+   /* _mesa_function_pool[19290]: Color4sv (offset 34) */
+   "p\0"
+   "glColor4sv\0"
+   "\0"
+   /* _mesa_function_pool[19304]: FlushMappedBufferRange (will be remapped) */
+   "iii\0"
+   "glFlushMappedBufferRange\0"
+   "\0"
+   /* _mesa_function_pool[19334]: IsProgramNV (will be remapped) */
+   "i\0"
+   "glIsProgramARB\0"
+   "glIsProgramNV\0"
+   "\0"
+   /* _mesa_function_pool[19366]: FlushMappedBufferRangeAPPLE (will be remapped) */
+   "iii\0"
+   "glFlushMappedBufferRangeAPPLE\0"
+   "\0"
+   /* _mesa_function_pool[19401]: PixelZoom (offset 246) */
+   "ff\0"
+   "glPixelZoom\0"
+   "\0"
+   /* _mesa_function_pool[19417]: ReplacementCodePointerSUN (dynamic) */
+   "iip\0"
+   "glReplacementCodePointerSUN\0"
+   "\0"
+   /* _mesa_function_pool[19450]: ProgramEnvParameter4dARB (will be remapped) */
+   "iidddd\0"
+   "glProgramEnvParameter4dARB\0"
+   "glProgramParameter4dNV\0"
+   "\0"
+   /* _mesa_function_pool[19508]: ColorTableParameterfv (offset 340) */
+   "iip\0"
+   "glColorTableParameterfv\0"
+   "glColorTableParameterfvSGI\0"
+   "\0"
+   /* _mesa_function_pool[19564]: FragmentLightModelfSGIX (dynamic) */
+   "if\0"
+   "glFragmentLightModelfSGIX\0"
+   "\0"
+   /* _mesa_function_pool[19594]: Binormal3bvEXT (dynamic) */
+   "p\0"
+   "glBinormal3bvEXT\0"
+   "\0"
+   /* _mesa_function_pool[19614]: PixelMapuiv (offset 252) */
+   "iip\0"
+   "glPixelMapuiv\0"
+   "\0"
+   /* _mesa_function_pool[19633]: Color3dv (offset 12) */
+   "p\0"
+   "glColor3dv\0"
+   "\0"
+   /* _mesa_function_pool[19647]: IsTexture (offset 330) */
+   "i\0"
+   "glIsTexture\0"
+   "glIsTextureEXT\0"
+   "\0"
+   /* _mesa_function_pool[19677]: VertexWeightfvEXT (dynamic) */
+   "p\0"
+   "glVertexWeightfvEXT\0"
+   "\0"
+   /* _mesa_function_pool[19700]: VertexAttrib1dARB (will be remapped) */
+   "id\0"
+   "glVertexAttrib1d\0"
+   "glVertexAttrib1dARB\0"
+   "\0"
+   /* _mesa_function_pool[19741]: ImageTransformParameterivHP (dynamic) */
+   "iip\0"
+   "glImageTransformParameterivHP\0"
+   "\0"
+   /* _mesa_function_pool[19776]: TexCoord4i (offset 122) */
+   "iiii\0"
+   "glTexCoord4i\0"
+   "\0"
+   /* _mesa_function_pool[19795]: DeleteQueriesARB (will be remapped) */
+   "ip\0"
+   "glDeleteQueries\0"
+   "glDeleteQueriesARB\0"
+   "\0"
+   /* _mesa_function_pool[19834]: Color4ubVertex2fSUN (dynamic) */
+   "iiiiff\0"
+   "glColor4ubVertex2fSUN\0"
+   "\0"
+   /* _mesa_function_pool[19864]: FragmentColorMaterialSGIX (dynamic) */
+   "ii\0"
+   "glFragmentColorMaterialSGIX\0"
+   "\0"
+   /* _mesa_function_pool[19896]: CurrentPaletteMatrixARB (dynamic) */
+   "i\0"
+   "glCurrentPaletteMatrixARB\0"
+   "\0"
+   /* _mesa_function_pool[19925]: GetMapdv (offset 266) */
+   "iip\0"
+   "glGetMapdv\0"
+   "\0"
+   /* _mesa_function_pool[19941]: ObjectPurgeableAPPLE (will be remapped) */
+   "iii\0"
+   "glObjectPurgeableAPPLE\0"
+   "\0"
+   /* _mesa_function_pool[19969]: GetStringi (will be remapped) */
+   "ii\0"
+   "glGetStringi\0"
+   "\0"
+   /* _mesa_function_pool[19986]: SamplePatternSGIS (will be remapped) */
+   "i\0"
+   "glSamplePatternSGIS\0"
+   "glSamplePatternEXT\0"
+   "\0"
+   /* _mesa_function_pool[20028]: PixelStoref (offset 249) */
+   "if\0"
+   "glPixelStoref\0"
+   "\0"
+   /* _mesa_function_pool[20046]: IsQueryARB (will be remapped) */
+   "i\0"
+   "glIsQuery\0"
+   "glIsQueryARB\0"
+   "\0"
+   /* _mesa_function_pool[20072]: ReplacementCodeuiColor4ubVertex3fSUN (dynamic) */
+   "iiiiifff\0"
+   "glReplacementCodeuiColor4ubVertex3fSUN\0"
+   "\0"
+   /* _mesa_function_pool[20121]: PixelStorei (offset 250) */
+   "ii\0"
+   "glPixelStorei\0"
+   "\0"
+   /* _mesa_function_pool[20139]: VertexAttrib4usvARB (will be remapped) */
+   "ip\0"
+   "glVertexAttrib4usv\0"
+   "glVertexAttrib4usvARB\0"
+   "\0"
+   /* _mesa_function_pool[20184]: LinkProgramARB (will be remapped) */
+   "i\0"
+   "glLinkProgram\0"
+   "glLinkProgramARB\0"
+   "\0"
+   /* _mesa_function_pool[20218]: VertexAttrib2fNV (will be remapped) */
+   "iff\0"
+   "glVertexAttrib2fNV\0"
+   "\0"
+   /* _mesa_function_pool[20242]: ShaderSourceARB (will be remapped) */
+   "iipp\0"
+   "glShaderSource\0"
+   "glShaderSourceARB\0"
+   "\0"
+   /* _mesa_function_pool[20281]: FragmentMaterialiSGIX (dynamic) */
+   "iii\0"
+   "glFragmentMaterialiSGIX\0"
+   "\0"
+   /* _mesa_function_pool[20310]: EvalCoord2dv (offset 233) */
+   "p\0"
+   "glEvalCoord2dv\0"
+   "\0"
+   /* _mesa_function_pool[20328]: VertexAttrib3svARB (will be remapped) */
+   "ip\0"
+   "glVertexAttrib3sv\0"
+   "glVertexAttrib3svARB\0"
+   "\0"
+   /* _mesa_function_pool[20371]: ColorMaterial (offset 151) */
+   "ii\0"
+   "glColorMaterial\0"
+   "\0"
+   /* _mesa_function_pool[20391]: CompressedTexSubImage3DARB (will be remapped) */
+   "iiiiiiiiiip\0"
+   "glCompressedTexSubImage3D\0"
+   "glCompressedTexSubImage3DARB\0"
+   "\0"
+   /* _mesa_function_pool[20459]: WindowPos2ivMESA (will be remapped) */
+   "p\0"
+   "glWindowPos2iv\0"
+   "glWindowPos2ivARB\0"
+   "glWindowPos2ivMESA\0"
+   "\0"
+   /* _mesa_function_pool[20514]: IsFramebufferEXT (will be remapped) */
+   "i\0"
+   "glIsFramebuffer\0"
+   "glIsFramebufferEXT\0"
+   "\0"
+   /* _mesa_function_pool[20552]: Uniform4ivARB (will be remapped) */
+   "iip\0"
+   "glUniform4iv\0"
+   "glUniform4ivARB\0"
+   "\0"
+   /* _mesa_function_pool[20586]: GetVertexAttribdvARB (will be remapped) */
+   "iip\0"
+   "glGetVertexAttribdv\0"
+   "glGetVertexAttribdvARB\0"
+   "\0"
+   /* _mesa_function_pool[20634]: TexBumpParameterivATI (will be remapped) */
+   "ip\0"
+   "glTexBumpParameterivATI\0"
+   "\0"
+   /* _mesa_function_pool[20662]: GetSeparableFilter (offset 359) */
+   "iiippp\0"
+   "glGetSeparableFilter\0"
+   "glGetSeparableFilterEXT\0"
+   "\0"
+   /* _mesa_function_pool[20715]: Binormal3dEXT (dynamic) */
+   "ddd\0"
+   "glBinormal3dEXT\0"
+   "\0"
+   /* _mesa_function_pool[20736]: SpriteParameteriSGIX (dynamic) */
+   "ii\0"
+   "glSpriteParameteriSGIX\0"
+   "\0"
+   /* _mesa_function_pool[20763]: RequestResidentProgramsNV (will be remapped) */
+   "ip\0"
+   "glRequestResidentProgramsNV\0"
+   "\0"
+   /* _mesa_function_pool[20795]: TagSampleBufferSGIX (dynamic) */
+   "\0"
+   "glTagSampleBufferSGIX\0"
+   "\0"
+   /* _mesa_function_pool[20819]: TransformFeedbackVaryingsEXT (will be remapped) */
+   "iipi\0"
+   "glTransformFeedbackVaryingsEXT\0"
+   "glTransformFeedbackVaryings\0"
+   "\0"
+   /* _mesa_function_pool[20884]: FeedbackBuffer (offset 194) */
+   "iip\0"
+   "glFeedbackBuffer\0"
+   "\0"
+   /* _mesa_function_pool[20906]: RasterPos2iv (offset 67) */
+   "p\0"
+   "glRasterPos2iv\0"
+   "\0"
+   /* _mesa_function_pool[20924]: TexImage1D (offset 182) */
+   "iiiiiiip\0"
+   "glTexImage1D\0"
+   "\0"
+   /* _mesa_function_pool[20947]: ListParameterivSGIX (dynamic) */
+   "iip\0"
+   "glListParameterivSGIX\0"
+   "\0"
+   /* _mesa_function_pool[20974]: MultiDrawElementsEXT (will be remapped) */
+   "ipipi\0"
+   "glMultiDrawElements\0"
+   "glMultiDrawElementsEXT\0"
+   "\0"
+   /* _mesa_function_pool[21024]: Color3s (offset 17) */
+   "iii\0"
+   "glColor3s\0"
+   "\0"
+   /* _mesa_function_pool[21039]: Uniform1ivARB (will be remapped) */
+   "iip\0"
+   "glUniform1iv\0"
+   "glUniform1ivARB\0"
+   "\0"
+   /* _mesa_function_pool[21073]: WindowPos2sMESA (will be remapped) */
+   "ii\0"
+   "glWindowPos2s\0"
+   "glWindowPos2sARB\0"
+   "glWindowPos2sMESA\0"
+   "\0"
+   /* _mesa_function_pool[21126]: WeightusvARB (dynamic) */
+   "ip\0"
+   "glWeightusvARB\0"
+   "\0"
+   /* _mesa_function_pool[21145]: TexCoordPointer (offset 320) */
+   "iiip\0"
+   "glTexCoordPointer\0"
+   "\0"
+   /* _mesa_function_pool[21169]: FogCoordPointerEXT (will be remapped) */
+   "iip\0"
+   "glFogCoordPointer\0"
+   "glFogCoordPointerEXT\0"
+   "\0"
+   /* _mesa_function_pool[21213]: IndexMaterialEXT (dynamic) */
+   "ii\0"
+   "glIndexMaterialEXT\0"
+   "\0"
+   /* _mesa_function_pool[21236]: Color3i (offset 15) */
+   "iii\0"
+   "glColor3i\0"
+   "\0"
+   /* _mesa_function_pool[21251]: FrontFace (offset 157) */
+   "i\0"
+   "glFrontFace\0"
+   "\0"
+   /* _mesa_function_pool[21266]: EvalCoord2d (offset 232) */
+   "dd\0"
+   "glEvalCoord2d\0"
+   "\0"
+   /* _mesa_function_pool[21284]: SecondaryColor3ubvEXT (will be remapped) */
+   "p\0"
+   "glSecondaryColor3ubv\0"
+   "glSecondaryColor3ubvEXT\0"
+   "\0"
+   /* _mesa_function_pool[21332]: EvalCoord2f (offset 234) */
+   "ff\0"
+   "glEvalCoord2f\0"
+   "\0"
+   /* _mesa_function_pool[21350]: VertexAttrib4dvARB (will be remapped) */
+   "ip\0"
+   "glVertexAttrib4dv\0"
+   "glVertexAttrib4dvARB\0"
+   "\0"
+   /* _mesa_function_pool[21393]: BindAttribLocationARB (will be remapped) */
+   "iip\0"
+   "glBindAttribLocation\0"
+   "glBindAttribLocationARB\0"
+   "\0"
+   /* _mesa_function_pool[21443]: Color3b (offset 9) */
+   "iii\0"
+   "glColor3b\0"
+   "\0"
+   /* _mesa_function_pool[21458]: MultiTexCoord2dARB (offset 384) */
+   "idd\0"
+   "glMultiTexCoord2d\0"
+   "glMultiTexCoord2dARB\0"
+   "\0"
+   /* _mesa_function_pool[21502]: ExecuteProgramNV (will be remapped) */
+   "iip\0"
+   "glExecuteProgramNV\0"
+   "\0"
+   /* _mesa_function_pool[21526]: Color3f (offset 13) */
+   "fff\0"
+   "glColor3f\0"
+   "\0"
+   /* _mesa_function_pool[21541]: LightEnviSGIX (dynamic) */
+   "ii\0"
+   "glLightEnviSGIX\0"
+   "\0"
+   /* _mesa_function_pool[21561]: Color3d (offset 11) */
+   "ddd\0"
+   "glColor3d\0"
+   "\0"
+   /* _mesa_function_pool[21576]: Normal3dv (offset 55) */
+   "p\0"
+   "glNormal3dv\0"
+   "\0"
+   /* _mesa_function_pool[21591]: Lightf (offset 159) */
+   "iif\0"
+   "glLightf\0"
+   "\0"
+   /* _mesa_function_pool[21605]: ReplacementCodeuiSUN (dynamic) */
+   "i\0"
+   "glReplacementCodeuiSUN\0"
+   "\0"
+   /* _mesa_function_pool[21631]: MatrixMode (offset 293) */
+   "i\0"
+   "glMatrixMode\0"
+   "\0"
+   /* _mesa_function_pool[21647]: GetPixelMapusv (offset 273) */
+   "ip\0"
+   "glGetPixelMapusv\0"
+   "\0"
+   /* _mesa_function_pool[21668]: Lighti (offset 161) */
+   "iii\0"
+   "glLighti\0"
+   "\0"
+   /* _mesa_function_pool[21682]: VertexAttribPointerNV (will be remapped) */
+   "iiiip\0"
+   "glVertexAttribPointerNV\0"
+   "\0"
+   /* _mesa_function_pool[21713]: ClearDepthf (will be remapped) */
+   "f\0"
+   "glClearDepthf\0"
+   "\0"
+   /* _mesa_function_pool[21730]: GetBooleanIndexedvEXT (will be remapped) */
+   "iip\0"
+   "glGetBooleanIndexedvEXT\0"
+   "glGetBooleani_v\0"
+   "\0"
+   /* _mesa_function_pool[21775]: GetFramebufferAttachmentParameterivEXT (will be remapped) */
+   "iiip\0"
+   "glGetFramebufferAttachmentParameteriv\0"
+   "glGetFramebufferAttachmentParameterivEXT\0"
+   "\0"
+   /* _mesa_function_pool[21860]: PixelTransformParameterfEXT (dynamic) */
+   "iif\0"
+   "glPixelTransformParameterfEXT\0"
+   "\0"
+   /* _mesa_function_pool[21895]: MultiTexCoord4dvARB (offset 401) */
+   "ip\0"
+   "glMultiTexCoord4dv\0"
+   "glMultiTexCoord4dvARB\0"
+   "\0"
+   /* _mesa_function_pool[21940]: PixelTransformParameteriEXT (dynamic) */
+   "iii\0"
+   "glPixelTransformParameteriEXT\0"
+   "\0"
+   /* _mesa_function_pool[21975]: GetDoublev (offset 260) */
+   "ip\0"
+   "glGetDoublev\0"
+   "\0"
+   /* _mesa_function_pool[21992]: MultMatrixd (offset 295) */
+   "p\0"
+   "glMultMatrixd\0"
+   "\0"
+   /* _mesa_function_pool[22009]: MultMatrixf (offset 294) */
+   "p\0"
+   "glMultMatrixf\0"
+   "\0"
+   /* _mesa_function_pool[22026]: VertexAttribI4bvEXT (will be remapped) */
+   "ip\0"
+   "glVertexAttribI4bvEXT\0"
+   "glVertexAttribI4bv\0"
+   "\0"
+   /* _mesa_function_pool[22071]: TexCoord2fColor4ubVertex3fSUN (dynamic) */
+   "ffiiiifff\0"
+   "glTexCoord2fColor4ubVertex3fSUN\0"
+   "\0"
+   /* _mesa_function_pool[22114]: Uniform1iARB (will be remapped) */
+   "ii\0"
+   "glUniform1i\0"
+   "glUniform1iARB\0"
+   "\0"
+   /* _mesa_function_pool[22145]: VertexAttribPointerARB (will be remapped) */
+   "iiiiip\0"
+   "glVertexAttribPointer\0"
+   "glVertexAttribPointerARB\0"
+   "\0"
+   /* _mesa_function_pool[22200]: VertexAttrib3sNV (will be remapped) */
+   "iiii\0"
+   "glVertexAttrib3sNV\0"
+   "\0"
+   /* _mesa_function_pool[22225]: SharpenTexFuncSGIS (dynamic) */
+   "iip\0"
+   "glSharpenTexFuncSGIS\0"
+   "\0"
+   /* _mesa_function_pool[22251]: MultiTexCoord4fvARB (offset 403) */
+   "ip\0"
+   "glMultiTexCoord4fv\0"
+   "glMultiTexCoord4fvARB\0"
+   "\0"
+   /* _mesa_function_pool[22296]: Uniform2uiEXT (will be remapped) */
+   "iii\0"
+   "glUniform2uiEXT\0"
+   "glUniform2ui\0"
+   "\0"
+   /* _mesa_function_pool[22330]: UniformMatrix2x3fv (will be remapped) */
+   "iiip\0"
+   "glUniformMatrix2x3fv\0"
+   "\0"
+   /* _mesa_function_pool[22357]: TrackMatrixNV (will be remapped) */
+   "iiii\0"
+   "glTrackMatrixNV\0"
+   "\0"
+   /* _mesa_function_pool[22379]: CombinerParameteriNV (will be remapped) */
+   "ii\0"
+   "glCombinerParameteriNV\0"
+   "\0"
+   /* _mesa_function_pool[22406]: DeleteAsyncMarkersSGIX (dynamic) */
+   "ii\0"
+   "glDeleteAsyncMarkersSGIX\0"
+   "\0"
+   /* _mesa_function_pool[22435]: ReplacementCodeusSUN (dynamic) */
+   "i\0"
+   "glReplacementCodeusSUN\0"
+   "\0"
+   /* _mesa_function_pool[22461]: IsAsyncMarkerSGIX (dynamic) */
+   "i\0"
+   "glIsAsyncMarkerSGIX\0"
+   "\0"
+   /* _mesa_function_pool[22484]: FrameZoomSGIX (dynamic) */
+   "i\0"
+   "glFrameZoomSGIX\0"
+   "\0"
+   /* _mesa_function_pool[22503]: Normal3fVertex3fvSUN (dynamic) */
+   "pp\0"
+   "glNormal3fVertex3fvSUN\0"
+   "\0"
+   /* _mesa_function_pool[22530]: RasterPos4sv (offset 85) */
+   "p\0"
+   "glRasterPos4sv\0"
+   "\0"
+   /* _mesa_function_pool[22548]: VertexAttrib4NsvARB (will be remapped) */
+   "ip\0"
+   "glVertexAttrib4Nsv\0"
+   "glVertexAttrib4NsvARB\0"
+   "\0"
+   /* _mesa_function_pool[22593]: VertexAttrib3fvARB (will be remapped) */
+   "ip\0"
+   "glVertexAttrib3fv\0"
+   "glVertexAttrib3fvARB\0"
+   "\0"
+   /* _mesa_function_pool[22636]: ClearColor (offset 206) */
+   "ffff\0"
+   "glClearColor\0"
+   "\0"
+   /* _mesa_function_pool[22655]: GetSynciv (will be remapped) */
+   "iiipp\0"
+   "glGetSynciv\0"
+   "\0"
+   /* _mesa_function_pool[22674]: ClearColorIiEXT (will be remapped) */
+   "iiii\0"
+   "glClearColorIiEXT\0"
+   "\0"
+   /* _mesa_function_pool[22698]: DeleteFramebuffersEXT (will be remapped) */
+   "ip\0"
+   "glDeleteFramebuffers\0"
+   "glDeleteFramebuffersEXT\0"
+   "\0"
+   /* _mesa_function_pool[22747]: GlobalAlphaFactorsSUN (dynamic) */
+   "i\0"
+   "glGlobalAlphaFactorsSUN\0"
+   "\0"
+   /* _mesa_function_pool[22774]: IsEnabledIndexedEXT (will be remapped) */
+   "ii\0"
+   "glIsEnabledIndexedEXT\0"
+   "glIsEnabledi\0"
+   "\0"
+   /* _mesa_function_pool[22813]: TexEnviv (offset 187) */
+   "iip\0"
+   "glTexEnviv\0"
+   "\0"
+   /* _mesa_function_pool[22829]: TexSubImage3D (offset 372) */
+   "iiiiiiiiiip\0"
+   "glTexSubImage3D\0"
+   "glTexSubImage3DEXT\0"
+   "\0"
+   /* _mesa_function_pool[22877]: Tangent3fEXT (dynamic) */
+   "fff\0"
+   "glTangent3fEXT\0"
+   "\0"
+   /* _mesa_function_pool[22897]: SecondaryColor3uivEXT (will be remapped) */
+   "p\0"
+   "glSecondaryColor3uiv\0"
+   "glSecondaryColor3uivEXT\0"
+   "\0"
+   /* _mesa_function_pool[22945]: MatrixIndexubvARB (dynamic) */
+   "ip\0"
+   "glMatrixIndexubvARB\0"
+   "\0"
+   /* _mesa_function_pool[22969]: Color4fNormal3fVertex3fSUN (dynamic) */
+   "ffffffffff\0"
+   "glColor4fNormal3fVertex3fSUN\0"
+   "\0"
+   /* _mesa_function_pool[23010]: PixelTexGenParameterfSGIS (will be remapped) */
+   "if\0"
+   "glPixelTexGenParameterfSGIS\0"
+   "\0"
+   /* _mesa_function_pool[23042]: CreateShader (will be remapped) */
+   "i\0"
+   "glCreateShader\0"
+   "\0"
+   /* _mesa_function_pool[23060]: GetColorTableParameterfv (offset 344) */
+   "iip\0"
+   "glGetColorTableParameterfv\0"
+   "glGetColorTableParameterfvSGI\0"
+   "glGetColorTableParameterfvEXT\0"
+   "\0"
+   /* _mesa_function_pool[23152]: FragmentLightModelfvSGIX (dynamic) */
+   "ip\0"
+   "glFragmentLightModelfvSGIX\0"
+   "\0"
+   /* _mesa_function_pool[23183]: Bitmap (offset 8) */
+   "iiffffp\0"
+   "glBitmap\0"
+   "\0"
+   /* _mesa_function_pool[23201]: MultiTexCoord3fARB (offset 394) */
+   "ifff\0"
+   "glMultiTexCoord3f\0"
+   "glMultiTexCoord3fARB\0"
+   "\0"
+   /* _mesa_function_pool[23246]: GetTexLevelParameterfv (offset 284) */
+   "iiip\0"
+   "glGetTexLevelParameterfv\0"
+   "\0"
+   /* _mesa_function_pool[23277]: GetPixelTexGenParameterfvSGIS (will be remapped) */
+   "ip\0"
+   "glGetPixelTexGenParameterfvSGIS\0"
+   "\0"
+   /* _mesa_function_pool[23313]: GenFramebuffersEXT (will be remapped) */
+   "ip\0"
+   "glGenFramebuffers\0"
+   "glGenFramebuffersEXT\0"
+   "\0"
+   /* _mesa_function_pool[23356]: VertexAttribDivisor (will be remapped) */
+   "ii\0"
+   "glVertexAttribDivisor\0"
+   "\0"
+   /* _mesa_function_pool[23382]: GetProgramParameterdvNV (will be remapped) */
+   "iiip\0"
+   "glGetProgramParameterdvNV\0"
+   "\0"
+   /* _mesa_function_pool[23414]: Vertex2sv (offset 133) */
+   "p\0"
+   "glVertex2sv\0"
+   "\0"
+   /* _mesa_function_pool[23429]: GetIntegerv (offset 263) */
+   "ip\0"
+   "glGetIntegerv\0"
+   "\0"
+   /* _mesa_function_pool[23447]: IsVertexArrayAPPLE (will be remapped) */
+   "i\0"
+   "glIsVertexArray\0"
+   "glIsVertexArrayAPPLE\0"
+   "\0"
+   /* _mesa_function_pool[23487]: FragmentLightfvSGIX (dynamic) */
+   "iip\0"
+   "glFragmentLightfvSGIX\0"
+   "\0"
+   /* _mesa_function_pool[23514]: VertexAttribDivisorARB (will be remapped) */
+   "ii\0"
+   "glVertexAttribDivisorARB\0"
+   "\0"
+   /* _mesa_function_pool[23543]: DetachShader (will be remapped) */
+   "ii\0"
+   "glDetachShader\0"
+   "\0"
+   /* _mesa_function_pool[23562]: VertexAttrib4NubARB (will be remapped) */
+   "iiiii\0"
+   "glVertexAttrib4Nub\0"
+   "glVertexAttrib4NubARB\0"
+   "\0"
+   /* _mesa_function_pool[23610]: GetProgramEnvParameterfvARB (will be remapped) */
+   "iip\0"
+   "glGetProgramEnvParameterfvARB\0"
+   "\0"
+   /* _mesa_function_pool[23645]: GetTrackMatrixivNV (will be remapped) */
+   "iiip\0"
+   "glGetTrackMatrixivNV\0"
+   "\0"
+   /* _mesa_function_pool[23672]: VertexAttrib3svNV (will be remapped) */
+   "ip\0"
+   "glVertexAttrib3svNV\0"
+   "\0"
+   /* _mesa_function_pool[23696]: Uniform4fvARB (will be remapped) */
+   "iip\0"
+   "glUniform4fv\0"
+   "glUniform4fvARB\0"
+   "\0"
+   /* _mesa_function_pool[23730]: MultTransposeMatrixfARB (will be remapped) */
+   "p\0"
+   "glMultTransposeMatrixf\0"
+   "glMultTransposeMatrixfARB\0"
+   "\0"
+   /* _mesa_function_pool[23782]: GetTexEnviv (offset 277) */
+   "iip\0"
+   "glGetTexEnviv\0"
+   "\0"
+   /* _mesa_function_pool[23801]: ColorFragmentOp1ATI (will be remapped) */
+   "iiiiiii\0"
+   "glColorFragmentOp1ATI\0"
+   "\0"
+   /* _mesa_function_pool[23832]: GetUniformfvARB (will be remapped) */
+   "iip\0"
+   "glGetUniformfv\0"
+   "glGetUniformfvARB\0"
+   "\0"
+   /* _mesa_function_pool[23870]: EGLImageTargetRenderbufferStorageOES (will be remapped) */
+   "ip\0"
+   "glEGLImageTargetRenderbufferStorageOES\0"
+   "\0"
+   /* _mesa_function_pool[23913]: VertexAttribI2ivEXT (will be remapped) */
+   "ip\0"
+   "glVertexAttribI2ivEXT\0"
+   "glVertexAttribI2iv\0"
+   "\0"
+   /* _mesa_function_pool[23958]: PopClientAttrib (offset 334) */
+   "\0"
+   "glPopClientAttrib\0"
+   "\0"
+   /* _mesa_function_pool[23978]: ReplacementCodeuiTexCoord2fColor4fNormal3fVertex3fSUN (dynamic) */
+   "iffffffffffff\0"
+   "glReplacementCodeuiTexCoord2fColor4fNormal3fVertex3fSUN\0"
+   "\0"
+   /* _mesa_function_pool[24049]: DetachObjectARB (will be remapped) */
+   "ii\0"
+   "glDetachObjectARB\0"
+   "\0"
+   /* _mesa_function_pool[24071]: VertexBlendARB (dynamic) */
+   "i\0"
+   "glVertexBlendARB\0"
+   "\0"
+   /* _mesa_function_pool[24091]: WindowPos3iMESA (will be remapped) */
+   "iii\0"
+   "glWindowPos3i\0"
+   "glWindowPos3iARB\0"
+   "glWindowPos3iMESA\0"
+   "\0"
+   /* _mesa_function_pool[24145]: SeparableFilter2D (offset 360) */
+   "iiiiiipp\0"
+   "glSeparableFilter2D\0"
+   "glSeparableFilter2DEXT\0"
+   "\0"
+   /* _mesa_function_pool[24198]: ProgramParameteriARB (will be remapped) */
+   "iii\0"
+   "glProgramParameteriARB\0"
+   "\0"
+   /* _mesa_function_pool[24226]: Map1d (offset 220) */
+   "iddiip\0"
+   "glMap1d\0"
+   "\0"
+   /* _mesa_function_pool[24242]: Map1f (offset 221) */
+   "iffiip\0"
+   "glMap1f\0"
+   "\0"
+   /* _mesa_function_pool[24258]: CompressedTexImage2DARB (will be remapped) */
+   "iiiiiiip\0"
+   "glCompressedTexImage2D\0"
+   "glCompressedTexImage2DARB\0"
+   "\0"
+   /* _mesa_function_pool[24317]: ArrayElement (offset 306) */
+   "i\0"
+   "glArrayElement\0"
+   "glArrayElementEXT\0"
+   "\0"
+   /* _mesa_function_pool[24353]: TexImage2D (offset 183) */
+   "iiiiiiiip\0"
+   "glTexImage2D\0"
+   "\0"
+   /* _mesa_function_pool[24377]: DepthBoundsEXT (will be remapped) */
+   "dd\0"
+   "glDepthBoundsEXT\0"
+   "\0"
+   /* _mesa_function_pool[24398]: ProgramParameters4fvNV (will be remapped) */
+   "iiip\0"
+   "glProgramParameters4fvNV\0"
+   "\0"
+   /* _mesa_function_pool[24429]: DeformationMap3fSGIX (dynamic) */
+   "iffiiffiiffiip\0"
+   "glDeformationMap3fSGIX\0"
+   "\0"
+   /* _mesa_function_pool[24468]: GetProgramivNV (will be remapped) */
+   "iip\0"
+   "glGetProgramivNV\0"
+   "\0"
+   /* _mesa_function_pool[24490]: GetFragDataLocationEXT (will be remapped) */
+   "ip\0"
+   "glGetFragDataLocationEXT\0"
+   "glGetFragDataLocation\0"
+   "\0"
+   /* _mesa_function_pool[24541]: GetMinmaxParameteriv (offset 366) */
+   "iip\0"
+   "glGetMinmaxParameteriv\0"
+   "glGetMinmaxParameterivEXT\0"
+   "\0"
+   /* _mesa_function_pool[24595]: PixelTransferf (offset 247) */
+   "if\0"
+   "glPixelTransferf\0"
+   "\0"
+   /* _mesa_function_pool[24616]: CopyTexImage1D (offset 323) */
+   "iiiiiii\0"
+   "glCopyTexImage1D\0"
+   "glCopyTexImage1DEXT\0"
+   "\0"
+   /* _mesa_function_pool[24662]: PushMatrix (offset 298) */
+   "\0"
+   "glPushMatrix\0"
+   "\0"
+   /* _mesa_function_pool[24677]: Fogiv (offset 156) */
+   "ip\0"
+   "glFogiv\0"
+   "\0"
+   /* _mesa_function_pool[24689]: TexCoord1dv (offset 95) */
+   "p\0"
+   "glTexCoord1dv\0"
+   "\0"
+   /* _mesa_function_pool[24706]: AlphaFragmentOp3ATI (will be remapped) */
+   "iiiiiiiiiiii\0"
+   "glAlphaFragmentOp3ATI\0"
+   "\0"
+   /* _mesa_function_pool[24742]: PixelTransferi (offset 248) */
+   "ii\0"
+   "glPixelTransferi\0"
+   "\0"
+   /* _mesa_function_pool[24763]: GetVertexAttribdvNV (will be remapped) */
+   "iip\0"
+   "glGetVertexAttribdvNV\0"
+   "\0"
+   /* _mesa_function_pool[24790]: VertexAttrib3fvNV (will be remapped) */
+   "ip\0"
+   "glVertexAttrib3fvNV\0"
+   "\0"
+   /* _mesa_function_pool[24814]: Rotatef (offset 300) */
+   "ffff\0"
+   "glRotatef\0"
+   "\0"
+   /* _mesa_function_pool[24830]: GetFinalCombinerInputParameterivNV (will be remapped) */
+   "iip\0"
+   "glGetFinalCombinerInputParameterivNV\0"
+   "\0"
+   /* _mesa_function_pool[24872]: Vertex3i (offset 138) */
+   "iii\0"
+   "glVertex3i\0"
+   "\0"
+   /* _mesa_function_pool[24888]: Vertex3f (offset 136) */
+   "fff\0"
+   "glVertex3f\0"
+   "\0"
+   /* _mesa_function_pool[24904]: Clear (offset 203) */
+   "i\0"
+   "glClear\0"
+   "\0"
+   /* _mesa_function_pool[24915]: Vertex3d (offset 134) */
+   "ddd\0"
+   "glVertex3d\0"
+   "\0"
+   /* _mesa_function_pool[24931]: GetMapParameterivNV (dynamic) */
+   "iip\0"
+   "glGetMapParameterivNV\0"
+   "\0"
+   /* _mesa_function_pool[24958]: Uniform4iARB (will be remapped) */
+   "iiiii\0"
+   "glUniform4i\0"
+   "glUniform4iARB\0"
+   "\0"
+   /* _mesa_function_pool[24992]: ReadBuffer (offset 254) */
+   "i\0"
+   "glReadBuffer\0"
+   "\0"
+   /* _mesa_function_pool[25008]: ConvolutionParameteri (offset 352) */
+   "iii\0"
+   "glConvolutionParameteri\0"
+   "glConvolutionParameteriEXT\0"
+   "\0"
+   /* _mesa_function_pool[25064]: Ortho (offset 296) */
+   "dddddd\0"
+   "glOrtho\0"
+   "\0"
+   /* _mesa_function_pool[25080]: Binormal3sEXT (dynamic) */
+   "iii\0"
+   "glBinormal3sEXT\0"
+   "\0"
+   /* _mesa_function_pool[25101]: ListBase (offset 6) */
+   "i\0"
+   "glListBase\0"
+   "\0"
+   /* _mesa_function_pool[25115]: Vertex3s (offset 140) */
+   "iii\0"
+   "glVertex3s\0"
+   "\0"
+   /* _mesa_function_pool[25131]: ConvolutionParameterf (offset 350) */
+   "iif\0"
+   "glConvolutionParameterf\0"
+   "glConvolutionParameterfEXT\0"
+   "\0"
+   /* _mesa_function_pool[25187]: GetColorTableParameteriv (offset 345) */
+   "iip\0"
+   "glGetColorTableParameteriv\0"
+   "glGetColorTableParameterivSGI\0"
+   "glGetColorTableParameterivEXT\0"
+   "\0"
+   /* _mesa_function_pool[25279]: ProgramEnvParameter4dvARB (will be remapped) */
+   "iip\0"
+   "glProgramEnvParameter4dvARB\0"
+   "glProgramParameter4dvNV\0"
+   "\0"
+   /* _mesa_function_pool[25336]: ShadeModel (offset 177) */
+   "i\0"
+   "glShadeModel\0"
+   "\0"
+   /* _mesa_function_pool[25352]: VertexAttribs2fvNV (will be remapped) */
+   "iip\0"
+   "glVertexAttribs2fvNV\0"
+   "\0"
+   /* _mesa_function_pool[25378]: Rectiv (offset 91) */
+   "pp\0"
+   "glRectiv\0"
+   "\0"
+   /* _mesa_function_pool[25391]: UseProgramObjectARB (will be remapped) */
+   "i\0"
+   "glUseProgram\0"
+   "glUseProgramObjectARB\0"
+   "\0"
+   /* _mesa_function_pool[25429]: GetMapParameterfvNV (dynamic) */
+   "iip\0"
+   "glGetMapParameterfvNV\0"
+   "\0"
+   /* _mesa_function_pool[25456]: EndConditionalRenderNV (will be remapped) */
+   "\0"
+   "glEndConditionalRenderNV\0"
+   "glEndConditionalRender\0"
+   "\0"
+   /* _mesa_function_pool[25506]: PassTexCoordATI (will be remapped) */
+   "iii\0"
+   "glPassTexCoordATI\0"
+   "\0"
+   /* _mesa_function_pool[25529]: DeleteProgram (will be remapped) */
+   "i\0"
+   "glDeleteProgram\0"
+   "\0"
+   /* _mesa_function_pool[25548]: Tangent3ivEXT (dynamic) */
+   "p\0"
+   "glTangent3ivEXT\0"
+   "\0"
+   /* _mesa_function_pool[25567]: Tangent3dEXT (dynamic) */
+   "ddd\0"
+   "glTangent3dEXT\0"
+   "\0"
+   /* _mesa_function_pool[25587]: SecondaryColor3dvEXT (will be remapped) */
+   "p\0"
+   "glSecondaryColor3dv\0"
+   "glSecondaryColor3dvEXT\0"
+   "\0"
+   /* _mesa_function_pool[25633]: AlphaFragmentOp2ATI (will be remapped) */
+   "iiiiiiiii\0"
+   "glAlphaFragmentOp2ATI\0"
+   "\0"
+   /* _mesa_function_pool[25666]: Vertex2fv (offset 129) */
+   "p\0"
+   "glVertex2fv\0"
+   "\0"
+   /* _mesa_function_pool[25681]: MultiDrawArraysEXT (will be remapped) */
+   "ippi\0"
+   "glMultiDrawArrays\0"
+   "glMultiDrawArraysEXT\0"
+   "\0"
+   /* _mesa_function_pool[25726]: BindRenderbufferEXT (will be remapped) */
+   "ii\0"
+   "glBindRenderbuffer\0"
+   "glBindRenderbufferEXT\0"
+   "\0"
+   /* _mesa_function_pool[25771]: MultiTexCoord4dARB (offset 400) */
+   "idddd\0"
+   "glMultiTexCoord4d\0"
+   "glMultiTexCoord4dARB\0"
+   "\0"
+   /* _mesa_function_pool[25817]: FramebufferTextureFaceARB (will be remapped) */
+   "iiiii\0"
+   "glFramebufferTextureFaceARB\0"
+   "\0"
+   /* _mesa_function_pool[25852]: Vertex3sv (offset 141) */
+   "p\0"
+   "glVertex3sv\0"
+   "\0"
+   /* _mesa_function_pool[25867]: SecondaryColor3usEXT (will be remapped) */
+   "iii\0"
+   "glSecondaryColor3us\0"
+   "glSecondaryColor3usEXT\0"
+   "\0"
+   /* _mesa_function_pool[25915]: ProgramLocalParameter4fvARB (will be remapped) */
+   "iip\0"
+   "glProgramLocalParameter4fvARB\0"
+   "\0"
+   /* _mesa_function_pool[25950]: DeleteProgramsNV (will be remapped) */
+   "ip\0"
+   "glDeleteProgramsARB\0"
+   "glDeleteProgramsNV\0"
+   "\0"
+   /* _mesa_function_pool[25993]: EvalMesh1 (offset 236) */
+   "iii\0"
+   "glEvalMesh1\0"
+   "\0"
+   /* _mesa_function_pool[26010]: PauseTransformFeedback (will be remapped) */
+   "\0"
+   "glPauseTransformFeedback\0"
+   "\0"
+   /* _mesa_function_pool[26037]: MultiTexCoord1sARB (offset 382) */
+   "ii\0"
+   "glMultiTexCoord1s\0"
+   "glMultiTexCoord1sARB\0"
+   "\0"
+   /* _mesa_function_pool[26080]: ReplacementCodeuiColor3fVertex3fSUN (dynamic) */
+   "iffffff\0"
+   "glReplacementCodeuiColor3fVertex3fSUN\0"
+   "\0"
+   /* _mesa_function_pool[26127]: GetVertexAttribPointervNV (will be remapped) */
+   "iip\0"
+   "glGetVertexAttribPointerv\0"
+   "glGetVertexAttribPointervARB\0"
+   "glGetVertexAttribPointervNV\0"
+   "\0"
+   /* _mesa_function_pool[26215]: VertexAttribs1fvNV (will be remapped) */
+   "iip\0"
+   "glVertexAttribs1fvNV\0"
+   "\0"
+   /* _mesa_function_pool[26241]: MultiTexCoord1dvARB (offset 377) */
+   "ip\0"
+   "glMultiTexCoord1dv\0"
+   "glMultiTexCoord1dvARB\0"
+   "\0"
+   /* _mesa_function_pool[26286]: Uniform2iARB (will be remapped) */
+   "iii\0"
+   "glUniform2i\0"
+   "glUniform2iARB\0"
+   "\0"
+   /* _mesa_function_pool[26318]: Vertex2iv (offset 131) */
+   "p\0"
+   "glVertex2iv\0"
+   "\0"
+   /* _mesa_function_pool[26333]: GetProgramStringNV (will be remapped) */
+   "iip\0"
+   "glGetProgramStringNV\0"
+   "\0"
+   /* _mesa_function_pool[26359]: ColorPointerEXT (will be remapped) */
+   "iiiip\0"
+   "glColorPointerEXT\0"
+   "\0"
+   /* _mesa_function_pool[26384]: LineWidth (offset 168) */
+   "f\0"
+   "glLineWidth\0"
+   "\0"
+   /* _mesa_function_pool[26399]: MapBufferARB (will be remapped) */
+   "ii\0"
+   "glMapBuffer\0"
+   "glMapBufferARB\0"
+   "\0"
+   /* _mesa_function_pool[26430]: MultiDrawElementsBaseVertex (will be remapped) */
+   "ipipip\0"
+   "glMultiDrawElementsBaseVertex\0"
+   "\0"
+   /* _mesa_function_pool[26468]: TexParameterIuivEXT (will be remapped) */
+   "iip\0"
+   "glTexParameterIuivEXT\0"
+   "glTexParameterIuiv\0"
+   "\0"
+   /* _mesa_function_pool[26514]: Binormal3svEXT (dynamic) */
+   "p\0"
+   "glBinormal3svEXT\0"
+   "\0"
+   /* _mesa_function_pool[26534]: ApplyTextureEXT (dynamic) */
+   "i\0"
+   "glApplyTextureEXT\0"
+   "\0"
+   /* _mesa_function_pool[26555]: GetBufferParameteri64v (will be remapped) */
+   "iip\0"
+   "glGetBufferParameteri64v\0"
+   "\0"
+   /* _mesa_function_pool[26585]: TexGendv (offset 189) */
+   "iip\0"
+   "glTexGendv\0"
+   "\0"
+   /* _mesa_function_pool[26601]: VertexAttribI3iEXT (will be remapped) */
+   "iiii\0"
+   "glVertexAttribI3iEXT\0"
+   "glVertexAttribI3i\0"
+   "\0"
+   /* _mesa_function_pool[26646]: EnableIndexedEXT (will be remapped) */
+   "ii\0"
+   "glEnableIndexedEXT\0"
+   "glEnablei\0"
+   "\0"
+   /* _mesa_function_pool[26679]: TextureMaterialEXT (dynamic) */
+   "ii\0"
+   "glTextureMaterialEXT\0"
+   "\0"
+   /* _mesa_function_pool[26704]: TextureLightEXT (dynamic) */
+   "i\0"
+   "glTextureLightEXT\0"
+   "\0"
+   /* _mesa_function_pool[26725]: ResetMinmax (offset 370) */
+   "i\0"
+   "glResetMinmax\0"
+   "glResetMinmaxEXT\0"
+   "\0"
+   /* _mesa_function_pool[26759]: SpriteParameterfSGIX (dynamic) */
+   "if\0"
+   "glSpriteParameterfSGIX\0"
+   "\0"
+   /* _mesa_function_pool[26786]: EnableClientState (offset 313) */
+   "i\0"
+   "glEnableClientState\0"
+   "\0"
+   /* _mesa_function_pool[26809]: VertexAttrib4sNV (will be remapped) */
+   "iiiii\0"
+   "glVertexAttrib4sNV\0"
+   "\0"
+   /* _mesa_function_pool[26835]: GetConvolutionParameterfv (offset 357) */
+   "iip\0"
+   "glGetConvolutionParameterfv\0"
+   "glGetConvolutionParameterfvEXT\0"
+   "\0"
+   /* _mesa_function_pool[26899]: VertexAttribs4dvNV (will be remapped) */
+   "iip\0"
+   "glVertexAttribs4dvNV\0"
+   "\0"
+   /* _mesa_function_pool[26925]: VertexAttrib4dARB (will be remapped) */
+   "idddd\0"
+   "glVertexAttrib4d\0"
+   "glVertexAttrib4dARB\0"
+   "\0"
+   /* _mesa_function_pool[26969]: GetTexBumpParameterfvATI (will be remapped) */
+   "ip\0"
+   "glGetTexBumpParameterfvATI\0"
+   "\0"
+   /* _mesa_function_pool[27000]: ProgramNamedParameter4dNV (will be remapped) */
+   "iipdddd\0"
+   "glProgramNamedParameter4dNV\0"
+   "\0"
+   /* _mesa_function_pool[27037]: GetMaterialfv (offset 269) */
+   "iip\0"
+   "glGetMaterialfv\0"
+   "\0"
+   /* _mesa_function_pool[27058]: VertexWeightfEXT (dynamic) */
+   "f\0"
+   "glVertexWeightfEXT\0"
+   "\0"
+   /* _mesa_function_pool[27080]: SetFragmentShaderConstantATI (will be remapped) */
+   "ip\0"
+   "glSetFragmentShaderConstantATI\0"
+   "\0"
+   /* _mesa_function_pool[27115]: Binormal3fEXT (dynamic) */
+   "fff\0"
+   "glBinormal3fEXT\0"
+   "\0"
+   /* _mesa_function_pool[27136]: CallList (offset 2) */
+   "i\0"
+   "glCallList\0"
+   "\0"
+   /* _mesa_function_pool[27150]: Materialfv (offset 170) */
+   "iip\0"
+   "glMaterialfv\0"
+   "\0"
+   /* _mesa_function_pool[27168]: TexCoord3fv (offset 113) */
+   "p\0"
+   "glTexCoord3fv\0"
+   "\0"
+   /* _mesa_function_pool[27185]: FogCoordfvEXT (will be remapped) */
+   "p\0"
+   "glFogCoordfv\0"
+   "glFogCoordfvEXT\0"
+   "\0"
+   /* _mesa_function_pool[27217]: MultiTexCoord1ivARB (offset 381) */
+   "ip\0"
+   "glMultiTexCoord1iv\0"
+   "glMultiTexCoord1ivARB\0"
+   "\0"
+   /* _mesa_function_pool[27262]: SecondaryColor3ubEXT (will be remapped) */
+   "iii\0"
+   "glSecondaryColor3ub\0"
+   "glSecondaryColor3ubEXT\0"
+   "\0"
+   /* _mesa_function_pool[27310]: MultiTexCoord2ivARB (offset 389) */
+   "ip\0"
+   "glMultiTexCoord2iv\0"
+   "glMultiTexCoord2ivARB\0"
+   "\0"
+   /* _mesa_function_pool[27355]: FogFuncSGIS (dynamic) */
+   "ip\0"
+   "glFogFuncSGIS\0"
+   "\0"
+   /* _mesa_function_pool[27373]: CopyTexSubImage2D (offset 326) */
+   "iiiiiiii\0"
+   "glCopyTexSubImage2D\0"
+   "glCopyTexSubImage2DEXT\0"
+   "\0"
+   /* _mesa_function_pool[27426]: GetObjectParameterivARB (will be remapped) */
+   "iip\0"
+   "glGetObjectParameterivARB\0"
+   "\0"
+   /* _mesa_function_pool[27457]: Color3iv (offset 16) */
+   "p\0"
+   "glColor3iv\0"
+   "\0"
+   /* _mesa_function_pool[27471]: TexCoord4fVertex4fSUN (dynamic) */
+   "ffffffff\0"
+   "glTexCoord4fVertex4fSUN\0"
+   "\0"
+   /* _mesa_function_pool[27505]: DrawElements (offset 311) */
+   "iiip\0"
+   "glDrawElements\0"
+   "\0"
+   /* _mesa_function_pool[27526]: BindVertexArrayAPPLE (will be remapped) */
+   "i\0"
+   "glBindVertexArrayAPPLE\0"
+   "\0"
+   /* _mesa_function_pool[27552]: GetProgramLocalParameterdvARB (will be remapped) */
+   "iip\0"
+   "glGetProgramLocalParameterdvARB\0"
+   "\0"
+   /* _mesa_function_pool[27589]: GetHistogramParameteriv (offset 363) */
+   "iip\0"
+   "glGetHistogramParameteriv\0"
+   "glGetHistogramParameterivEXT\0"
+   "\0"
+   /* _mesa_function_pool[27649]: MultiTexCoord1iARB (offset 380) */
+   "ii\0"
+   "glMultiTexCoord1i\0"
+   "glMultiTexCoord1iARB\0"
+   "\0"
+   /* _mesa_function_pool[27692]: GetConvolutionFilter (offset 356) */
+   "iiip\0"
+   "glGetConvolutionFilter\0"
+   "glGetConvolutionFilterEXT\0"
+   "\0"
+   /* _mesa_function_pool[27747]: GetProgramivARB (will be remapped) */
+   "iip\0"
+   "glGetProgramivARB\0"
+   "\0"
+   /* _mesa_function_pool[27770]: TexBufferARB (will be remapped) */
+   "iii\0"
+   "glTexBufferARB\0"
+   "\0"
+   /* _mesa_function_pool[27790]: BlendFuncSeparateEXT (will be remapped) */
+   "iiii\0"
+   "glBlendFuncSeparate\0"
+   "glBlendFuncSeparateEXT\0"
+   "glBlendFuncSeparateINGR\0"
+   "\0"
+   /* _mesa_function_pool[27863]: MapBufferRange (will be remapped) */
+   "iiii\0"
+   "glMapBufferRange\0"
+   "\0"
+   /* _mesa_function_pool[27886]: ProgramParameters4dvNV (will be remapped) */
+   "iiip\0"
+   "glProgramParameters4dvNV\0"
+   "\0"
+   /* _mesa_function_pool[27917]: TexCoord2fColor3fVertex3fvSUN (dynamic) */
+   "ppp\0"
+   "glTexCoord2fColor3fVertex3fvSUN\0"
+   "\0"
+   /* _mesa_function_pool[27954]: EvalPoint2 (offset 239) */
+   "ii\0"
+   "glEvalPoint2\0"
+   "\0"
+   /* _mesa_function_pool[27971]: Uniform1uivEXT (will be remapped) */
+   "iip\0"
+   "glUniform1uivEXT\0"
+   "glUniform1uiv\0"
+   "\0"
+   /* _mesa_function_pool[28007]: EvalPoint1 (offset 237) */
+   "i\0"
+   "glEvalPoint1\0"
+   "\0"
+   /* _mesa_function_pool[28023]: Binormal3dvEXT (dynamic) */
+   "p\0"
+   "glBinormal3dvEXT\0"
+   "\0"
+   /* _mesa_function_pool[28043]: PopMatrix (offset 297) */
+   "\0"
+   "glPopMatrix\0"
+   "\0"
+   /* _mesa_function_pool[28057]: FinishFenceNV (will be remapped) */
+   "i\0"
+   "glFinishFenceNV\0"
+   "\0"
+   /* _mesa_function_pool[28076]: GetFogFuncSGIS (dynamic) */
+   "p\0"
+   "glGetFogFuncSGIS\0"
+   "\0"
+   /* _mesa_function_pool[28096]: GetUniformLocationARB (will be remapped) */
+   "ip\0"
+   "glGetUniformLocation\0"
+   "glGetUniformLocationARB\0"
+   "\0"
+   /* _mesa_function_pool[28145]: SecondaryColor3fEXT (will be remapped) */
+   "fff\0"
+   "glSecondaryColor3f\0"
+   "glSecondaryColor3fEXT\0"
+   "\0"
+   /* _mesa_function_pool[28191]: GetTexGeniv (offset 280) */
+   "iip\0"
+   "glGetTexGeniv\0"
+   "\0"
+   /* _mesa_function_pool[28210]: CombinerInputNV (will be remapped) */
+   "iiiiii\0"
+   "glCombinerInputNV\0"
+   "\0"
+   /* _mesa_function_pool[28236]: VertexAttrib3sARB (will be remapped) */
+   "iiii\0"
+   "glVertexAttrib3s\0"
+   "glVertexAttrib3sARB\0"
+   "\0"
+   /* _mesa_function_pool[28279]: IsTransformFeedback (will be remapped) */
+   "i\0"
+   "glIsTransformFeedback\0"
+   "\0"
+   /* _mesa_function_pool[28304]: ReplacementCodeuiNormal3fVertex3fvSUN (dynamic) */
+   "ppp\0"
+   "glReplacementCodeuiNormal3fVertex3fvSUN\0"
+   "\0"
+   /* _mesa_function_pool[28349]: Map2d (offset 222) */
+   "iddiiddiip\0"
+   "glMap2d\0"
+   "\0"
+   /* _mesa_function_pool[28369]: Map2f (offset 223) */
+   "iffiiffiip\0"
+   "glMap2f\0"
+   "\0"
+   /* _mesa_function_pool[28389]: ProgramStringARB (will be remapped) */
+   "iiip\0"
+   "glProgramStringARB\0"
+   "\0"
+   /* _mesa_function_pool[28414]: Vertex4s (offset 148) */
+   "iiii\0"
+   "glVertex4s\0"
+   "\0"
+   /* _mesa_function_pool[28431]: TexCoord4fVertex4fvSUN (dynamic) */
+   "pp\0"
+   "glTexCoord4fVertex4fvSUN\0"
+   "\0"
+   /* _mesa_function_pool[28460]: FragmentLightModelivSGIX (dynamic) */
+   "ip\0"
+   "glFragmentLightModelivSGIX\0"
+   "\0"
+   /* _mesa_function_pool[28491]: VertexAttrib1fNV (will be remapped) */
+   "if\0"
+   "glVertexAttrib1fNV\0"
+   "\0"
+   /* _mesa_function_pool[28514]: Vertex4f (offset 144) */
+   "ffff\0"
+   "glVertex4f\0"
+   "\0"
+   /* _mesa_function_pool[28531]: EvalCoord1d (offset 228) */
+   "d\0"
+   "glEvalCoord1d\0"
+   "\0"
+   /* _mesa_function_pool[28548]: Vertex4d (offset 142) */
+   "dddd\0"
+   "glVertex4d\0"
+   "\0"
+   /* _mesa_function_pool[28565]: RasterPos4dv (offset 79) */
+   "p\0"
+   "glRasterPos4dv\0"
+   "\0"
+   /* _mesa_function_pool[28583]: UseShaderProgramEXT (will be remapped) */
+   "ii\0"
+   "glUseShaderProgramEXT\0"
+   "\0"
+   /* _mesa_function_pool[28609]: FragmentLightfSGIX (dynamic) */
+   "iif\0"
+   "glFragmentLightfSGIX\0"
+   "\0"
+   /* _mesa_function_pool[28635]: GetCompressedTexImageARB (will be remapped) */
+   "iip\0"
+   "glGetCompressedTexImage\0"
+   "glGetCompressedTexImageARB\0"
+   "\0"
+   /* _mesa_function_pool[28691]: GetTexGenfv (offset 279) */
+   "iip\0"
+   "glGetTexGenfv\0"
+   "\0"
+   /* _mesa_function_pool[28710]: Vertex4i (offset 146) */
+   "iiii\0"
+   "glVertex4i\0"
+   "\0"
+   /* _mesa_function_pool[28727]: VertexWeightPointerEXT (dynamic) */
+   "iiip\0"
+   "glVertexWeightPointerEXT\0"
+   "\0"
+   /* _mesa_function_pool[28758]: GetHistogram (offset 361) */
+   "iiiip\0"
+   "glGetHistogram\0"
+   "glGetHistogramEXT\0"
+   "\0"
+   /* _mesa_function_pool[28798]: ActiveStencilFaceEXT (will be remapped) */
+   "i\0"
+   "glActiveStencilFaceEXT\0"
+   "\0"
+   /* _mesa_function_pool[28824]: StencilFuncSeparateATI (will be remapped) */
+   "iiii\0"
+   "glStencilFuncSeparateATI\0"
+   "\0"
+   /* _mesa_function_pool[28855]: Materialf (offset 169) */
+   "iif\0"
+   "glMaterialf\0"
+   "\0"
+   /* _mesa_function_pool[28872]: GetShaderSourceARB (will be remapped) */
+   "iipp\0"
+   "glGetShaderSource\0"
+   "glGetShaderSourceARB\0"
+   "\0"
+   /* _mesa_function_pool[28917]: IglooInterfaceSGIX (dynamic) */
+   "ip\0"
+   "glIglooInterfaceSGIX\0"
+   "\0"
+   /* _mesa_function_pool[28942]: Materiali (offset 171) */
+   "iii\0"
+   "glMateriali\0"
+   "\0"
+   /* _mesa_function_pool[28959]: VertexAttrib4dNV (will be remapped) */
+   "idddd\0"
+   "glVertexAttrib4dNV\0"
+   "\0"
+   /* _mesa_function_pool[28985]: MultiModeDrawElementsIBM (will be remapped) */
+   "ppipii\0"
+   "glMultiModeDrawElementsIBM\0"
+   "\0"
+   /* _mesa_function_pool[29020]: Indexsv (offset 51) */
+   "p\0"
+   "glIndexsv\0"
+   "\0"
+   /* _mesa_function_pool[29033]: MultiTexCoord4svARB (offset 407) */
+   "ip\0"
+   "glMultiTexCoord4sv\0"
+   "glMultiTexCoord4svARB\0"
+   "\0"
+   /* _mesa_function_pool[29078]: LightModelfv (offset 164) */
+   "ip\0"
+   "glLightModelfv\0"
+   "\0"
+   /* _mesa_function_pool[29097]: TexCoord2dv (offset 103) */
+   "p\0"
+   "glTexCoord2dv\0"
+   "\0"
+   /* _mesa_function_pool[29114]: GenQueriesARB (will be remapped) */
+   "ip\0"
+   "glGenQueries\0"
+   "glGenQueriesARB\0"
+   "\0"
+   /* _mesa_function_pool[29147]: EvalCoord1dv (offset 229) */
+   "p\0"
+   "glEvalCoord1dv\0"
+   "\0"
+   /* _mesa_function_pool[29165]: ReplacementCodeuiVertex3fSUN (dynamic) */
+   "ifff\0"
+   "glReplacementCodeuiVertex3fSUN\0"
+   "\0"
+   /* _mesa_function_pool[29202]: Translated (offset 303) */
+   "ddd\0"
+   "glTranslated\0"
+   "\0"
+   /* _mesa_function_pool[29220]: Translatef (offset 304) */
+   "fff\0"
+   "glTranslatef\0"
+   "\0"
+   /* _mesa_function_pool[29238]: Uniform3uiEXT (will be remapped) */
+   "iiii\0"
+   "glUniform3uiEXT\0"
+   "glUniform3ui\0"
+   "\0"
+   /* _mesa_function_pool[29273]: StencilMask (offset 209) */
+   "i\0"
+   "glStencilMask\0"
+   "\0"
+   /* _mesa_function_pool[29290]: Tangent3iEXT (dynamic) */
+   "iii\0"
+   "glTangent3iEXT\0"
+   "\0"
+   /* _mesa_function_pool[29310]: ClampColorARB (will be remapped) */
+   "ii\0"
+   "glClampColorARB\0"
+   "\0"
+   /* _mesa_function_pool[29330]: GetLightiv (offset 265) */
+   "iip\0"
+   "glGetLightiv\0"
+   "\0"
+   /* _mesa_function_pool[29348]: DrawMeshArraysSUN (dynamic) */
+   "iiii\0"
+   "glDrawMeshArraysSUN\0"
+   "\0"
+   /* _mesa_function_pool[29374]: IsList (offset 287) */
+   "i\0"
+   "glIsList\0"
+   "\0"
+   /* _mesa_function_pool[29386]: IsSync (will be remapped) */
+   "i\0"
+   "glIsSync\0"
+   "\0"
+   /* _mesa_function_pool[29398]: RenderMode (offset 196) */
+   "i\0"
+   "glRenderMode\0"
+   "\0"
+   /* _mesa_function_pool[29414]: GetMapControlPointsNV (dynamic) */
+   "iiiiiip\0"
+   "glGetMapControlPointsNV\0"
+   "\0"
+   /* _mesa_function_pool[29447]: DrawBuffersARB (will be remapped) */
+   "ip\0"
+   "glDrawBuffers\0"
+   "glDrawBuffersARB\0"
+   "glDrawBuffersATI\0"
+   "\0"
+   /* _mesa_function_pool[29499]: ClearBufferiv (will be remapped) */
+   "iip\0"
+   "glClearBufferiv\0"
+   "\0"
+   /* _mesa_function_pool[29520]: ProgramLocalParameter4fARB (will be remapped) */
+   "iiffff\0"
+   "glProgramLocalParameter4fARB\0"
+   "\0"
+   /* _mesa_function_pool[29557]: SpriteParameterivSGIX (dynamic) */
+   "ip\0"
+   "glSpriteParameterivSGIX\0"
+   "\0"
+   /* _mesa_function_pool[29585]: ProvokingVertexEXT (will be remapped) */
+   "i\0"
+   "glProvokingVertexEXT\0"
+   "glProvokingVertex\0"
+   "\0"
+   /* _mesa_function_pool[29627]: MultiTexCoord1fARB (offset 378) */
+   "if\0"
+   "glMultiTexCoord1f\0"
+   "glMultiTexCoord1fARB\0"
+   "\0"
+   /* _mesa_function_pool[29670]: LoadName (offset 198) */
+   "i\0"
+   "glLoadName\0"
+   "\0"
+   /* _mesa_function_pool[29684]: VertexAttribs4ubvNV (will be remapped) */
+   "iip\0"
+   "glVertexAttribs4ubvNV\0"
+   "\0"
+   /* _mesa_function_pool[29711]: WeightsvARB (dynamic) */
+   "ip\0"
+   "glWeightsvARB\0"
+   "\0"
+   /* _mesa_function_pool[29729]: Uniform1fvARB (will be remapped) */
+   "iip\0"
+   "glUniform1fv\0"
+   "glUniform1fvARB\0"
+   "\0"
+   /* _mesa_function_pool[29763]: CopyTexSubImage1D (offset 325) */
+   "iiiiii\0"
+   "glCopyTexSubImage1D\0"
+   "glCopyTexSubImage1DEXT\0"
+   "\0"
+   /* _mesa_function_pool[29814]: CullFace (offset 152) */
+   "i\0"
+   "glCullFace\0"
+   "\0"
+   /* _mesa_function_pool[29828]: BindTexture (offset 307) */
+   "ii\0"
+   "glBindTexture\0"
+   "glBindTextureEXT\0"
+   "\0"
+   /* _mesa_function_pool[29863]: BeginFragmentShaderATI (will be remapped) */
+   "\0"
+   "glBeginFragmentShaderATI\0"
+   "\0"
+   /* _mesa_function_pool[29890]: MultiTexCoord4fARB (offset 402) */
+   "iffff\0"
+   "glMultiTexCoord4f\0"
+   "glMultiTexCoord4fARB\0"
+   "\0"
+   /* _mesa_function_pool[29936]: VertexAttribs3svNV (will be remapped) */
+   "iip\0"
+   "glVertexAttribs3svNV\0"
+   "\0"
+   /* _mesa_function_pool[29962]: StencilFunc (offset 243) */
+   "iii\0"
+   "glStencilFunc\0"
+   "\0"
+   /* _mesa_function_pool[29981]: CopyPixels (offset 255) */
+   "iiiii\0"
+   "glCopyPixels\0"
+   "\0"
+   /* _mesa_function_pool[30001]: Rectsv (offset 93) */
+   "pp\0"
+   "glRectsv\0"
+   "\0"
+   /* _mesa_function_pool[30014]: ReplacementCodeuivSUN (dynamic) */
+   "p\0"
+   "glReplacementCodeuivSUN\0"
+   "\0"
+   /* _mesa_function_pool[30041]: EnableVertexAttribArrayARB (will be remapped) */
+   "i\0"
+   "glEnableVertexAttribArray\0"
+   "glEnableVertexAttribArrayARB\0"
+   "\0"
+   /* _mesa_function_pool[30099]: NormalPointervINTEL (dynamic) */
+   "ip\0"
+   "glNormalPointervINTEL\0"
+   "\0"
+   /* _mesa_function_pool[30125]: CopyConvolutionFilter2D (offset 355) */
+   "iiiiii\0"
+   "glCopyConvolutionFilter2D\0"
+   "glCopyConvolutionFilter2DEXT\0"
+   "\0"
+   /* _mesa_function_pool[30188]: WindowPos3ivMESA (will be remapped) */
+   "p\0"
+   "glWindowPos3iv\0"
+   "glWindowPos3ivARB\0"
+   "glWindowPos3ivMESA\0"
+   "\0"
+   /* _mesa_function_pool[30243]: CopyBufferSubData (will be remapped) */
+   "iiiii\0"
+   "glCopyBufferSubData\0"
+   "\0"
+   /* _mesa_function_pool[30270]: NormalPointer (offset 318) */
+   "iip\0"
+   "glNormalPointer\0"
+   "\0"
+   /* _mesa_function_pool[30291]: TexParameterfv (offset 179) */
+   "iip\0"
+   "glTexParameterfv\0"
+   "\0"
+   /* _mesa_function_pool[30313]: IsBufferARB (will be remapped) */
+   "i\0"
+   "glIsBuffer\0"
+   "glIsBufferARB\0"
+   "\0"
+   /* _mesa_function_pool[30341]: WindowPos4iMESA (will be remapped) */
+   "iiii\0"
+   "glWindowPos4iMESA\0"
+   "\0"
+   /* _mesa_function_pool[30365]: VertexAttrib4uivARB (will be remapped) */
+   "ip\0"
+   "glVertexAttrib4uiv\0"
+   "glVertexAttrib4uivARB\0"
+   "\0"
+   /* _mesa_function_pool[30410]: Tangent3bvEXT (dynamic) */
+   "p\0"
+   "glTangent3bvEXT\0"
+   "\0"
+   /* _mesa_function_pool[30429]: VertexAttribI3uivEXT (will be remapped) */
+   "ip\0"
+   "glVertexAttribI3uivEXT\0"
+   "glVertexAttribI3uiv\0"
+   "\0"
+   /* _mesa_function_pool[30476]: UniformMatrix3x4fv (will be remapped) */
+   "iiip\0"
+   "glUniformMatrix3x4fv\0"
+   "\0"
+   /* _mesa_function_pool[30503]: ClipPlane (offset 150) */
+   "ip\0"
+   "glClipPlane\0"
+   "\0"
+   /* _mesa_function_pool[30519]: Recti (offset 90) */
+   "iiii\0"
+   "glRecti\0"
+   "\0"
+   /* _mesa_function_pool[30533]: VertexAttribI3ivEXT (will be remapped) */
+   "ip\0"
+   "glVertexAttribI3ivEXT\0"
+   "glVertexAttribI3iv\0"
+   "\0"
+   /* _mesa_function_pool[30578]: DrawRangeElementsBaseVertex (will be remapped) */
+   "iiiiipi\0"
+   "glDrawRangeElementsBaseVertex\0"
+   "\0"
+   /* _mesa_function_pool[30617]: TexCoordPointervINTEL (dynamic) */
+   "iip\0"
+   "glTexCoordPointervINTEL\0"
+   "\0"
+   /* _mesa_function_pool[30646]: DeleteBuffersARB (will be remapped) */
+   "ip\0"
+   "glDeleteBuffers\0"
+   "glDeleteBuffersARB\0"
+   "\0"
+   /* _mesa_function_pool[30685]: PixelTransformParameterfvEXT (dynamic) */
+   "iip\0"
+   "glPixelTransformParameterfvEXT\0"
+   "\0"
+   /* _mesa_function_pool[30721]: PrimitiveRestartNV (will be remapped) */
+   "\0"
+   "glPrimitiveRestartNV\0"
+   "\0"
+   /* _mesa_function_pool[30744]: WindowPos4fvMESA (will be remapped) */
+   "p\0"
+   "glWindowPos4fvMESA\0"
+   "\0"
+   /* _mesa_function_pool[30766]: GetPixelMapuiv (offset 272) */
+   "ip\0"
+   "glGetPixelMapuiv\0"
+   "\0"
+   /* _mesa_function_pool[30787]: Rectf (offset 88) */
+   "ffff\0"
+   "glRectf\0"
+   "\0"
+   /* _mesa_function_pool[30801]: VertexAttrib1sNV (will be remapped) */
+   "ii\0"
+   "glVertexAttrib1sNV\0"
+   "\0"
+   /* _mesa_function_pool[30824]: Indexfv (offset 47) */
+   "p\0"
+   "glIndexfv\0"
+   "\0"
+   /* _mesa_function_pool[30837]: SecondaryColor3svEXT (will be remapped) */
+   "p\0"
+   "glSecondaryColor3sv\0"
+   "glSecondaryColor3svEXT\0"
+   "\0"
+   /* _mesa_function_pool[30883]: LoadTransposeMatrixfARB (will be remapped) */
+   "p\0"
+   "glLoadTransposeMatrixf\0"
+   "glLoadTransposeMatrixfARB\0"
+   "\0"
+   /* _mesa_function_pool[30935]: GetPointerv (offset 329) */
+   "ip\0"
+   "glGetPointerv\0"
+   "glGetPointervEXT\0"
+   "\0"
+   /* _mesa_function_pool[30970]: Tangent3bEXT (dynamic) */
+   "iii\0"
+   "glTangent3bEXT\0"
+   "\0"
+   /* _mesa_function_pool[30990]: CombinerParameterfNV (will be remapped) */
+   "if\0"
+   "glCombinerParameterfNV\0"
+   "\0"
+   /* _mesa_function_pool[31017]: IndexMask (offset 212) */
+   "i\0"
+   "glIndexMask\0"
+   "\0"
+   /* _mesa_function_pool[31032]: BindProgramNV (will be remapped) */
+   "ii\0"
+   "glBindProgramARB\0"
+   "glBindProgramNV\0"
+   "\0"
+   /* _mesa_function_pool[31069]: VertexAttrib4svARB (will be remapped) */
+   "ip\0"
+   "glVertexAttrib4sv\0"
+   "glVertexAttrib4svARB\0"
+   "\0"
+   /* _mesa_function_pool[31112]: GetFloatv (offset 262) */
+   "ip\0"
+   "glGetFloatv\0"
+   "\0"
+   /* _mesa_function_pool[31128]: CreateDebugObjectMESA (dynamic) */
+   "\0"
+   "glCreateDebugObjectMESA\0"
+   "\0"
+   /* _mesa_function_pool[31154]: GetShaderiv (will be remapped) */
+   "iip\0"
+   "glGetShaderiv\0"
+   "\0"
+   /* _mesa_function_pool[31173]: ClientWaitSync (will be remapped) */
+   "iii\0"
+   "glClientWaitSync\0"
+   "\0"
+   /* _mesa_function_pool[31195]: TexCoord4s (offset 124) */
+   "iiii\0"
+   "glTexCoord4s\0"
+   "\0"
+   /* _mesa_function_pool[31214]: TexCoord3sv (offset 117) */
+   "p\0"
+   "glTexCoord3sv\0"
+   "\0"
+   /* _mesa_function_pool[31231]: BindFragmentShaderATI (will be remapped) */
+   "i\0"
+   "glBindFragmentShaderATI\0"
+   "\0"
+   /* _mesa_function_pool[31258]: PopAttrib (offset 218) */
+   "\0"
+   "glPopAttrib\0"
+   "\0"
+   /* _mesa_function_pool[31272]: Fogfv (offset 154) */
+   "ip\0"
+   "glFogfv\0"
+   "\0"
+   /* _mesa_function_pool[31284]: UnmapBufferARB (will be remapped) */
+   "i\0"
+   "glUnmapBuffer\0"
+   "glUnmapBufferARB\0"
+   "\0"
+   /* _mesa_function_pool[31318]: InitNames (offset 197) */
+   "\0"
+   "glInitNames\0"
+   "\0"
+   /* _mesa_function_pool[31332]: Normal3sv (offset 61) */
+   "p\0"
+   "glNormal3sv\0"
+   "\0"
+   /* _mesa_function_pool[31347]: Minmax (offset 368) */
+   "iii\0"
+   "glMinmax\0"
+   "glMinmaxEXT\0"
+   "\0"
+   /* _mesa_function_pool[31373]: TexCoord4d (offset 118) */
+   "dddd\0"
+   "glTexCoord4d\0"
+   "\0"
+   /* _mesa_function_pool[31392]: DeformationMap3dSGIX (dynamic) */
+   "iddiiddiiddiip\0"
+   "glDeformationMap3dSGIX\0"
+   "\0"
+   /* _mesa_function_pool[31431]: TexCoord4f (offset 120) */
+   "ffff\0"
+   "glTexCoord4f\0"
+   "\0"
+   /* _mesa_function_pool[31450]: FogCoorddvEXT (will be remapped) */
+   "p\0"
+   "glFogCoorddv\0"
+   "glFogCoorddvEXT\0"
+   "\0"
+   /* _mesa_function_pool[31482]: FinishTextureSUNX (dynamic) */
+   "\0"
+   "glFinishTextureSUNX\0"
+   "\0"
+   /* _mesa_function_pool[31504]: GetFragmentLightfvSGIX (dynamic) */
+   "iip\0"
+   "glGetFragmentLightfvSGIX\0"
+   "\0"
+   /* _mesa_function_pool[31534]: Binormal3fvEXT (dynamic) */
+   "p\0"
+   "glBinormal3fvEXT\0"
+   "\0"
+   /* _mesa_function_pool[31554]: GetBooleanv (offset 258) */
+   "ip\0"
+   "glGetBooleanv\0"
+   "\0"
+   /* _mesa_function_pool[31572]: ColorFragmentOp3ATI (will be remapped) */
+   "iiiiiiiiiiiii\0"
+   "glColorFragmentOp3ATI\0"
+   "\0"
+   /* _mesa_function_pool[31609]: Hint (offset 158) */
+   "ii\0"
+   "glHint\0"
+   "\0"
+   /* _mesa_function_pool[31620]: Color4dv (offset 28) */
+   "p\0"
+   "glColor4dv\0"
+   "\0"
+   /* _mesa_function_pool[31634]: VertexAttrib2svARB (will be remapped) */
+   "ip\0"
+   "glVertexAttrib2sv\0"
+   "glVertexAttrib2svARB\0"
+   "\0"
+   /* _mesa_function_pool[31677]: AreProgramsResidentNV (will be remapped) */
+   "ipp\0"
+   "glAreProgramsResidentNV\0"
+   "\0"
+   /* _mesa_function_pool[31706]: WindowPos3svMESA (will be remapped) */
+   "p\0"
+   "glWindowPos3sv\0"
+   "glWindowPos3svARB\0"
+   "glWindowPos3svMESA\0"
+   "\0"
+   /* _mesa_function_pool[31761]: CopyColorSubTable (offset 347) */
+   "iiiii\0"
+   "glCopyColorSubTable\0"
+   "glCopyColorSubTableEXT\0"
+   "\0"
+   /* _mesa_function_pool[31811]: WeightdvARB (dynamic) */
+   "ip\0"
+   "glWeightdvARB\0"
+   "\0"
+   /* _mesa_function_pool[31829]: DeleteRenderbuffersEXT (will be remapped) */
+   "ip\0"
+   "glDeleteRenderbuffers\0"
+   "glDeleteRenderbuffersEXT\0"
+   "\0"
+   /* _mesa_function_pool[31880]: VertexAttrib4NubvARB (will be remapped) */
+   "ip\0"
+   "glVertexAttrib4Nubv\0"
+   "glVertexAttrib4NubvARB\0"
+   "\0"
+   /* _mesa_function_pool[31927]: VertexAttrib3dvNV (will be remapped) */
+   "ip\0"
+   "glVertexAttrib3dvNV\0"
+   "\0"
+   /* _mesa_function_pool[31951]: GetObjectParameterfvARB (will be remapped) */
+   "iip\0"
+   "glGetObjectParameterfvARB\0"
+   "\0"
+   /* _mesa_function_pool[31982]: Vertex4iv (offset 147) */
+   "p\0"
+   "glVertex4iv\0"
+   "\0"
+   /* _mesa_function_pool[31997]: GetProgramEnvParameterdvARB (will be remapped) */
+   "iip\0"
+   "glGetProgramEnvParameterdvARB\0"
+   "\0"
+   /* _mesa_function_pool[32032]: TexCoord4dv (offset 119) */
+   "p\0"
+   "glTexCoord4dv\0"
+   "\0"
+   /* _mesa_function_pool[32049]: LockArraysEXT (will be remapped) */
+   "ii\0"
+   "glLockArraysEXT\0"
+   "\0"
+   /* _mesa_function_pool[32069]: Begin (offset 7) */
+   "i\0"
+   "glBegin\0"
+   "\0"
+   /* _mesa_function_pool[32080]: LightModeli (offset 165) */
+   "ii\0"
+   "glLightModeli\0"
+   "\0"
+   /* _mesa_function_pool[32098]: VertexAttribI4ivEXT (will be remapped) */
+   "ip\0"
+   "glVertexAttribI4ivEXT\0"
+   "glVertexAttribI4iv\0"
+   "\0"
+   /* _mesa_function_pool[32143]: Rectfv (offset 89) */
+   "pp\0"
+   "glRectfv\0"
+   "\0"
+   /* _mesa_function_pool[32156]: LightModelf (offset 163) */
+   "if\0"
+   "glLightModelf\0"
+   "\0"
+   /* _mesa_function_pool[32174]: GetTexParameterfv (offset 282) */
+   "iip\0"
+   "glGetTexParameterfv\0"
+   "\0"
+   /* _mesa_function_pool[32199]: GetLightfv (offset 264) */
+   "iip\0"
+   "glGetLightfv\0"
+   "\0"
+   /* _mesa_function_pool[32217]: PixelTransformParameterivEXT (dynamic) */
+   "iip\0"
+   "glPixelTransformParameterivEXT\0"
+   "\0"
+   /* _mesa_function_pool[32253]: BinormalPointerEXT (dynamic) */
+   "iip\0"
+   "glBinormalPointerEXT\0"
+   "\0"
+   /* _mesa_function_pool[32279]: VertexAttrib1dNV (will be remapped) */
+   "id\0"
+   "glVertexAttrib1dNV\0"
+   "\0"
+   /* _mesa_function_pool[32302]: GetCombinerInputParameterivNV (will be remapped) */
+   "iiiip\0"
+   "glGetCombinerInputParameterivNV\0"
+   "\0"
+   /* _mesa_function_pool[32341]: Disable (offset 214) */
+   "i\0"
+   "glDisable\0"
+   "\0"
+   /* _mesa_function_pool[32354]: MultiTexCoord2fvARB (offset 387) */
+   "ip\0"
+   "glMultiTexCoord2fv\0"
+   "glMultiTexCoord2fvARB\0"
+   "\0"
+   /* _mesa_function_pool[32399]: GetRenderbufferParameterivEXT (will be remapped) */
+   "iip\0"
+   "glGetRenderbufferParameteriv\0"
+   "glGetRenderbufferParameterivEXT\0"
+   "\0"
+   /* _mesa_function_pool[32465]: CombinerParameterivNV (will be remapped) */
+   "ip\0"
+   "glCombinerParameterivNV\0"
+   "\0"
+   /* _mesa_function_pool[32493]: GenFragmentShadersATI (will be remapped) */
+   "i\0"
+   "glGenFragmentShadersATI\0"
+   "\0"
+   /* _mesa_function_pool[32520]: DrawArrays (offset 310) */
+   "iii\0"
+   "glDrawArrays\0"
+   "glDrawArraysEXT\0"
+   "\0"
+   /* _mesa_function_pool[32554]: WeightuivARB (dynamic) */
+   "ip\0"
+   "glWeightuivARB\0"
+   "\0"
+   /* _mesa_function_pool[32573]: VertexAttrib2sARB (will be remapped) */
+   "iii\0"
+   "glVertexAttrib2s\0"
+   "glVertexAttrib2sARB\0"
+   "\0"
+   /* _mesa_function_pool[32615]: ColorMask (offset 210) */
+   "iiii\0"
+   "glColorMask\0"
+   "\0"
+   /* _mesa_function_pool[32633]: GenAsyncMarkersSGIX (dynamic) */
+   "i\0"
+   "glGenAsyncMarkersSGIX\0"
+   "\0"
+   /* _mesa_function_pool[32658]: Tangent3svEXT (dynamic) */
+   "p\0"
+   "glTangent3svEXT\0"
+   "\0"
+   /* _mesa_function_pool[32677]: GetListParameterivSGIX (dynamic) */
+   "iip\0"
+   "glGetListParameterivSGIX\0"
+   "\0"
+   /* _mesa_function_pool[32707]: BindBufferARB (will be remapped) */
+   "ii\0"
+   "glBindBuffer\0"
+   "glBindBufferARB\0"
+   "\0"
+   /* _mesa_function_pool[32740]: GetInfoLogARB (will be remapped) */
+   "iipp\0"
+   "glGetInfoLogARB\0"
+   "\0"
+   /* _mesa_function_pool[32762]: RasterPos4iv (offset 83) */
+   "p\0"
+   "glRasterPos4iv\0"
+   "\0"
+   /* _mesa_function_pool[32780]: Enable (offset 215) */
+   "i\0"
+   "glEnable\0"
+   "\0"
+   /* _mesa_function_pool[32792]: LineStipple (offset 167) */
+   "ii\0"
+   "glLineStipple\0"
+   "\0"
+   /* _mesa_function_pool[32810]: VertexAttribs4svNV (will be remapped) */
+   "iip\0"
+   "glVertexAttribs4svNV\0"
+   "\0"
+   /* _mesa_function_pool[32836]: EdgeFlagPointerListIBM (dynamic) */
+   "ipi\0"
+   "glEdgeFlagPointerListIBM\0"
+   "\0"
+   /* _mesa_function_pool[32866]: UniformMatrix3x2fv (will be remapped) */
+   "iiip\0"
+   "glUniformMatrix3x2fv\0"
+   "\0"
+   /* _mesa_function_pool[32893]: GetMinmaxParameterfv (offset 365) */
+   "iip\0"
+   "glGetMinmaxParameterfv\0"
+   "glGetMinmaxParameterfvEXT\0"
+   "\0"
+   /* _mesa_function_pool[32947]: VertexAttrib1fvARB (will be remapped) */
+   "ip\0"
+   "glVertexAttrib1fv\0"
+   "glVertexAttrib1fvARB\0"
+   "\0"
+   /* _mesa_function_pool[32990]: GenBuffersARB (will be remapped) */
+   "ip\0"
+   "glGenBuffers\0"
+   "glGenBuffersARB\0"
+   "\0"
+   /* _mesa_function_pool[33023]: VertexAttribs1svNV (will be remapped) */
+   "iip\0"
+   "glVertexAttribs1svNV\0"
+   "\0"
+   /* _mesa_function_pool[33049]: Vertex3fv (offset 137) */
+   "p\0"
+   "glVertex3fv\0"
+   "\0"
+   /* _mesa_function_pool[33064]: GetTexBumpParameterivATI (will be remapped) */
+   "ip\0"
+   "glGetTexBumpParameterivATI\0"
+   "\0"
+   /* _mesa_function_pool[33095]: Binormal3bEXT (dynamic) */
+   "iii\0"
+   "glBinormal3bEXT\0"
+   "\0"
+   /* _mesa_function_pool[33116]: FragmentMaterialivSGIX (dynamic) */
+   "iip\0"
+   "glFragmentMaterialivSGIX\0"
+   "\0"
+   /* _mesa_function_pool[33146]: IsRenderbufferEXT (will be remapped) */
+   "i\0"
+   "glIsRenderbuffer\0"
+   "glIsRenderbufferEXT\0"
+   "\0"
+   /* _mesa_function_pool[33186]: GenProgramsNV (will be remapped) */
+   "ip\0"
+   "glGenProgramsARB\0"
+   "glGenProgramsNV\0"
+   "\0"
+   /* _mesa_function_pool[33223]: VertexAttrib4dvNV (will be remapped) */
+   "ip\0"
+   "glVertexAttrib4dvNV\0"
+   "\0"
+   /* _mesa_function_pool[33247]: EndFragmentShaderATI (will be remapped) */
+   "\0"
+   "glEndFragmentShaderATI\0"
+   "\0"
+   /* _mesa_function_pool[33272]: Binormal3iEXT (dynamic) */
+   "iii\0"
+   "glBinormal3iEXT\0"
+   "\0"
+   /* _mesa_function_pool[33293]: WindowPos2fMESA (will be remapped) */
+   "ff\0"
+   "glWindowPos2f\0"
+   "glWindowPos2fARB\0"
+   "glWindowPos2fMESA\0"
+   "\0"
+   ;
+
+/* these functions need to be remapped */
+static const struct gl_function_pool_remap MESA_remap_table_functions[] = {
+   {  1577, AttachShader_remap_index },
+   {  9906, CreateProgram_remap_index },
+   { 23042, CreateShader_remap_index },
+   { 25529, DeleteProgram_remap_index },
+   { 18686, DeleteShader_remap_index },
+   { 23543, DetachShader_remap_index },
+   { 18052, GetAttachedShaders_remap_index },
+   {  4869, GetProgramInfoLog_remap_index },
+   {   405, GetProgramiv_remap_index },
+   {  6542, GetShaderInfoLog_remap_index },
+   { 31154, GetShaderiv_remap_index },
+   { 13361, IsProgram_remap_index },
+   { 12282, IsShader_remap_index },
+   { 10036, StencilFuncSeparate_remap_index },
+   {  3921, StencilMaskSeparate_remap_index },
+   {  7607, StencilOpSeparate_remap_index },
+   { 22330, UniformMatrix2x3fv_remap_index },
+   {  2847, UniformMatrix2x4fv_remap_index },
+   { 32866, UniformMatrix3x2fv_remap_index },
+   { 30476, UniformMatrix3x4fv_remap_index },
+   { 16309, UniformMatrix4x2fv_remap_index },
+   {  3263, UniformMatrix4x3fv_remap_index },
+   {  5030, ClampColor_remap_index },
+   { 18106, ClearBufferfi_remap_index },
+   { 17548, ClearBufferfv_remap_index },
+   { 29499, ClearBufferiv_remap_index },
+   { 13566, ClearBufferuiv_remap_index },
+   { 19969, GetStringi_remap_index },
+   {  2788, TexBuffer_remap_index },
+   {   938, FramebufferTexture_remap_index },
+   { 26555, GetBufferParameteri64v_remap_index },
+   { 10136, GetInteger64i_v_remap_index },
+   { 23356, VertexAttribDivisor_remap_index },
+   {  9924, LoadTransposeMatrixdARB_remap_index },
+   { 30883, LoadTransposeMatrixfARB_remap_index },
+   {  5608, MultTransposeMatrixdARB_remap_index },
+   { 23730, MultTransposeMatrixfARB_remap_index },
+   {   216, SampleCoverageARB_remap_index },
+   {  5834, CompressedTexImage1DARB_remap_index },
+   { 24258, CompressedTexImage2DARB_remap_index },
+   {  3984, CompressedTexImage3DARB_remap_index },
+   { 18403, CompressedTexSubImage1DARB_remap_index },
+   {  2050, CompressedTexSubImage2DARB_remap_index },
+   { 20391, CompressedTexSubImage3DARB_remap_index },
+   { 28635, GetCompressedTexImageARB_remap_index },
+   {  3829, DisableVertexAttribArrayARB_remap_index },
+   { 30041, EnableVertexAttribArrayARB_remap_index },
+   { 31997, GetProgramEnvParameterdvARB_remap_index },
+   { 23610, GetProgramEnvParameterfvARB_remap_index },
+   { 27552, GetProgramLocalParameterdvARB_remap_index },
+   {  8049, GetProgramLocalParameterfvARB_remap_index },
+   { 18537, GetProgramStringARB_remap_index },
+   { 27747, GetProgramivARB_remap_index },
+   { 20586, GetVertexAttribdvARB_remap_index },
+   { 16117, GetVertexAttribfvARB_remap_index },
+   {  9748, GetVertexAttribivARB_remap_index },
+   { 19450, ProgramEnvParameter4dARB_remap_index },
+   { 25279, ProgramEnvParameter4dvARB_remap_index },
+   { 16870, ProgramEnvParameter4fARB_remap_index },
+   {  8948, ProgramEnvParameter4fvARB_remap_index },
+   {  3947, ProgramLocalParameter4dARB_remap_index },
+   { 13071, ProgramLocalParameter4dvARB_remap_index },
+   { 29520, ProgramLocalParameter4fARB_remap_index },
+   { 25915, ProgramLocalParameter4fvARB_remap_index },
+   { 28389, ProgramStringARB_remap_index },
+   { 19700, VertexAttrib1dARB_remap_index },
+   { 15771, VertexAttrib1dvARB_remap_index },
+   {  4122, VertexAttrib1fARB_remap_index },
+   { 32947, VertexAttrib1fvARB_remap_index },
+   {  7133, VertexAttrib1sARB_remap_index },
+   {  2224, VertexAttrib1svARB_remap_index },
+   { 15202, VertexAttrib2dARB_remap_index },
+   { 17569, VertexAttrib2dvARB_remap_index },
+   {  1596, VertexAttrib2fARB_remap_index },
+   { 17682, VertexAttrib2fvARB_remap_index },
+   { 32573, VertexAttrib2sARB_remap_index },
+   { 31634, VertexAttrib2svARB_remap_index },
+   { 11287, VertexAttrib3dARB_remap_index },
+   {  8615, VertexAttrib3dvARB_remap_index },
+   {  1683, VertexAttrib3fARB_remap_index },
+   { 22593, VertexAttrib3fvARB_remap_index },
+   { 28236, VertexAttrib3sARB_remap_index },
+   { 20328, VertexAttrib3svARB_remap_index },
+   {  4895, VertexAttrib4NbvARB_remap_index },
+   { 17929, VertexAttrib4NivARB_remap_index },
+   { 22548, VertexAttrib4NsvARB_remap_index },
+   { 23562, VertexAttrib4NubARB_remap_index },
+   { 31880, VertexAttrib4NubvARB_remap_index },
+   { 19111, VertexAttrib4NuivARB_remap_index },
+   {  3136, VertexAttrib4NusvARB_remap_index },
+   { 10876, VertexAttrib4bvARB_remap_index },
+   { 26925, VertexAttrib4dARB_remap_index },
+   { 21350, VertexAttrib4dvARB_remap_index },
+   { 11441, VertexAttrib4fARB_remap_index },
+   { 11845, VertexAttrib4fvARB_remap_index },
+   { 10252, VertexAttrib4ivARB_remap_index },
+   { 17362, VertexAttrib4sARB_remap_index },
+   { 31069, VertexAttrib4svARB_remap_index },
+   { 16675, VertexAttrib4ubvARB_remap_index },
+   { 30365, VertexAttrib4uivARB_remap_index },
+   { 20139, VertexAttrib4usvARB_remap_index },
+   { 22145, VertexAttribPointerARB_remap_index },
+   { 32707, BindBufferARB_remap_index },
+   {  6840, BufferDataARB_remap_index },
+   {  1498, BufferSubDataARB_remap_index },
+   { 30646, DeleteBuffersARB_remap_index },
+   { 32990, GenBuffersARB_remap_index },
+   { 17725, GetBufferParameterivARB_remap_index },
+   { 16822, GetBufferPointervARB_remap_index },
+   {  1451, GetBufferSubDataARB_remap_index },
+   { 30313, IsBufferARB_remap_index },
+   { 26399, MapBufferARB_remap_index },
+   { 31284, UnmapBufferARB_remap_index },
+   {   312, BeginQueryARB_remap_index },
+   { 19795, DeleteQueriesARB_remap_index },
+   { 12172, EndQueryARB_remap_index },
+   { 29114, GenQueriesARB_remap_index },
+   {  1942, GetQueryObjectivARB_remap_index },
+   { 17406, GetQueryObjectuivARB_remap_index },
+   {  1740, GetQueryivARB_remap_index },
+   { 20046, IsQueryARB_remap_index },
+   {  8225, AttachObjectARB_remap_index },
+   { 18648, CompileShaderARB_remap_index },
+   {  3205, CreateProgramObjectARB_remap_index },
+   {  6785, CreateShaderObjectARB_remap_index },
+   { 14504, DeleteObjectARB_remap_index },
+   { 24049, DetachObjectARB_remap_index },
+   { 11917, GetActiveUniformARB_remap_index },
+   {  9423, GetAttachedObjectsARB_remap_index },
+   {  9730, GetHandleARB_remap_index },
+   { 32740, GetInfoLogARB_remap_index },
+   { 31951, GetObjectParameterfvARB_remap_index },
+   { 27426, GetObjectParameterivARB_remap_index },
+   { 28872, GetShaderSourceARB_remap_index },
+   { 28096, GetUniformLocationARB_remap_index },
+   { 23832, GetUniformfvARB_remap_index },
+   { 12646, GetUniformivARB_remap_index },
+   { 20184, LinkProgramARB_remap_index },
+   { 20242, ShaderSourceARB_remap_index },
+   {  7507, Uniform1fARB_remap_index },
+   { 29729, Uniform1fvARB_remap_index },
+   { 22114, Uniform1iARB_remap_index },
+   { 21039, Uniform1ivARB_remap_index },
+   {  2173, Uniform2fARB_remap_index },
+   { 14340, Uniform2fvARB_remap_index },
+   { 26286, Uniform2iARB_remap_index },
+   {  2293, Uniform2ivARB_remap_index },
+   { 18758, Uniform3fARB_remap_index },
+   {  9453, Uniform3fvARB_remap_index },
+   {  6396, Uniform3iARB_remap_index },
+   { 16928, Uniform3ivARB_remap_index },
+   { 19256, Uniform4fARB_remap_index },
+   { 23696, Uniform4fvARB_remap_index },
+   { 24958, Uniform4iARB_remap_index },
+   { 20552, Uniform4ivARB_remap_index },
+   {  8277, UniformMatrix2fvARB_remap_index },
+   {    17, UniformMatrix3fvARB_remap_index },
+   {  2690, UniformMatrix4fvARB_remap_index },
+   { 25391, UseProgramObjectARB_remap_index },
+   { 14890, ValidateProgramARB_remap_index },
+   { 21393, BindAttribLocationARB_remap_index },
+   {  4940, GetActiveAttribARB_remap_index },
+   { 16576, GetAttribLocationARB_remap_index },
+   { 29447, DrawBuffersARB_remap_index },
+   { 29310, ClampColorARB_remap_index },
+   { 17974, DrawArraysInstancedARB_remap_index },
+   {  6457, DrawElementsInstancedARB_remap_index },
+   { 13176, RenderbufferStorageMultisample_remap_index },
+   { 13647, FramebufferTextureARB_remap_index },
+   { 25817, FramebufferTextureFaceARB_remap_index },
+   { 24198, ProgramParameteriARB_remap_index },
+   { 23514, VertexAttribDivisorARB_remap_index },
+   { 19304, FlushMappedBufferRange_remap_index },
+   { 27863, MapBufferRange_remap_index },
+   { 27770, TexBufferARB_remap_index },
+   { 16420, BindVertexArray_remap_index },
+   { 14713, GenVertexArrays_remap_index },
+   { 30243, CopyBufferSubData_remap_index },
+   { 31173, ClientWaitSync_remap_index },
+   {  2609, DeleteSync_remap_index },
+   {  7174, FenceSync_remap_index },
+   { 15261, GetInteger64v_remap_index },
+   { 22655, GetSynciv_remap_index },
+   { 29386, IsSync_remap_index },
+   {  9371, WaitSync_remap_index },
+   {  3797, DrawElementsBaseVertex_remap_index },
+   { 30578, DrawRangeElementsBaseVertex_remap_index },
+   { 26430, MultiDrawElementsBaseVertex_remap_index },
+   { 16642, BlendEquationSeparateiARB_remap_index },
+   { 17818, BlendEquationiARB_remap_index },
+   { 12615, BlendFuncSeparateiARB_remap_index },
+   {  9796, BlendFunciARB_remap_index },
+   {  5091, BindTransformFeedback_remap_index },
+   {  3232, DeleteTransformFeedbacks_remap_index },
+   {  6429, DrawTransformFeedback_remap_index },
+   {  9590, GenTransformFeedbacks_remap_index },
+   { 28279, IsTransformFeedback_remap_index },
+   { 26010, PauseTransformFeedback_remap_index },
+   {  5528, ResumeTransformFeedback_remap_index },
+   { 21713, ClearDepthf_remap_index },
+   {  6733, DepthRangef_remap_index },
+   { 14525, GetShaderPrecisionFormat_remap_index },
+   {  9976, ReleaseShaderCompiler_remap_index },
+   { 10919, ShaderBinary_remap_index },
+   {  5396, PolygonOffsetEXT_remap_index },
+   { 23277, GetPixelTexGenParameterfvSGIS_remap_index },
+   {  4417, GetPixelTexGenParameterivSGIS_remap_index },
+   { 23010, PixelTexGenParameterfSGIS_remap_index },
+   {   624, PixelTexGenParameterfvSGIS_remap_index },
+   { 12684, PixelTexGenParameteriSGIS_remap_index },
+   { 13821, PixelTexGenParameterivSGIS_remap_index },
+   { 18302, SampleMaskSGIS_remap_index },
+   { 19986, SamplePatternSGIS_remap_index },
+   { 26359, ColorPointerEXT_remap_index },
+   { 17612, EdgeFlagPointerEXT_remap_index },
+   {  6050, IndexPointerEXT_remap_index },
+   {  6130, NormalPointerEXT_remap_index },
+   { 15855, TexCoordPointerEXT_remap_index },
+   {  6963, VertexPointerEXT_remap_index },
+   {  3599, PointParameterfEXT_remap_index },
+   {  7814, PointParameterfvEXT_remap_index },
+   { 32049, LockArraysEXT_remap_index },
+   { 14954, UnlockArraysEXT_remap_index },
+   {  1267, SecondaryColor3bEXT_remap_index },
+   {  7973, SecondaryColor3bvEXT_remap_index },
+   { 10429, SecondaryColor3dEXT_remap_index },
+   { 25587, SecondaryColor3dvEXT_remap_index },
+   { 28145, SecondaryColor3fEXT_remap_index },
+   { 18339, SecondaryColor3fvEXT_remap_index },
+   {   470, SecondaryColor3iEXT_remap_index },
+   { 16165, SecondaryColor3ivEXT_remap_index },
+   { 10064, SecondaryColor3sEXT_remap_index },
+   { 30837, SecondaryColor3svEXT_remap_index },
+   { 27262, SecondaryColor3ubEXT_remap_index },
+   { 21284, SecondaryColor3ubvEXT_remap_index },
+   { 12926, SecondaryColor3uiEXT_remap_index },
+   { 22897, SecondaryColor3uivEXT_remap_index },
+   { 25867, SecondaryColor3usEXT_remap_index },
+   { 12999, SecondaryColor3usvEXT_remap_index },
+   { 11788, SecondaryColorPointerEXT_remap_index },
+   { 25681, MultiDrawArraysEXT_remap_index },
+   { 20974, MultiDrawElementsEXT_remap_index },
+   { 21169, FogCoordPointerEXT_remap_index },
+   {  4566, FogCoorddEXT_remap_index },
+   { 31450, FogCoorddvEXT_remap_index },
+   {  4683, FogCoordfEXT_remap_index },
+   { 27185, FogCoordfvEXT_remap_index },
+   { 19208, PixelTexGenSGIX_remap_index },
+   { 27790, BlendFuncSeparateEXT_remap_index },
+   {  6875, FlushVertexArrayRangeNV_remap_index },
+   {  5345, VertexArrayRangeNV_remap_index },
+   { 28210, CombinerInputNV_remap_index },
+   {  2116, CombinerOutputNV_remap_index },
+   { 30990, CombinerParameterfNV_remap_index },
+   {  5219, CombinerParameterfvNV_remap_index },
+   { 22379, CombinerParameteriNV_remap_index },
+   { 32465, CombinerParameterivNV_remap_index },
+   {  7251, FinalCombinerInputNV_remap_index },
+   {  9817, GetCombinerInputParameterfvNV_remap_index },
+   { 32302, GetCombinerInputParameterivNV_remap_index },
+   { 13922, GetCombinerOutputParameterfvNV_remap_index },
+   { 13750, GetCombinerOutputParameterivNV_remap_index },
+   {  6637, GetFinalCombinerInputParameterfvNV_remap_index },
+   { 24830, GetFinalCombinerInputParameterivNV_remap_index },
+   { 12593, ResizeBuffersMESA_remap_index },
+   { 11114, WindowPos2dMESA_remap_index },
+   {  1060, WindowPos2dvMESA_remap_index },
+   { 33293, WindowPos2fMESA_remap_index },
+   {  7918, WindowPos2fvMESA_remap_index },
+   { 18249, WindowPos2iMESA_remap_index },
+   { 20459, WindowPos2ivMESA_remap_index },
+   { 21073, WindowPos2sMESA_remap_index },
+   {  5748, WindowPos2svMESA_remap_index },
+   {  7743, WindowPos3dMESA_remap_index },
+   { 14068, WindowPos3dvMESA_remap_index },
+   {   516, WindowPos3fMESA_remap_index },
+   { 15015, WindowPos3fvMESA_remap_index },
+   { 24091, WindowPos3iMESA_remap_index },
+   { 30188, WindowPos3ivMESA_remap_index },
+   { 18903, WindowPos3sMESA_remap_index },
+   { 31706, WindowPos3svMESA_remap_index },
+   { 11065, WindowPos4dMESA_remap_index },
+   { 17066, WindowPos4dvMESA_remap_index },
+   { 14027, WindowPos4fMESA_remap_index },
+   { 30744, WindowPos4fvMESA_remap_index },
+   { 30341, WindowPos4iMESA_remap_index },
+   { 12396, WindowPos4ivMESA_remap_index },
+   { 19087, WindowPos4sMESA_remap_index },
+   {  3183, WindowPos4svMESA_remap_index },
+   { 13789, MultiModeDrawArraysIBM_remap_index },
+   { 28985, MultiModeDrawElementsIBM_remap_index },
+   { 12200, DeleteFencesNV_remap_index },
+   { 28057, FinishFenceNV_remap_index },
+   {  3721, GenFencesNV_remap_index },
+   { 17046, GetFenceivNV_remap_index },
+   {  8210, IsFenceNV_remap_index },
+   { 13677, SetFenceNV_remap_index },
+   {  4178, TestFenceNV_remap_index },
+   { 31677, AreProgramsResidentNV_remap_index },
+   { 31032, BindProgramNV_remap_index },
+   { 25950, DeleteProgramsNV_remap_index },
+   { 21502, ExecuteProgramNV_remap_index },
+   { 33186, GenProgramsNV_remap_index },
+   { 23382, GetProgramParameterdvNV_remap_index },
+   { 10491, GetProgramParameterfvNV_remap_index },
+   { 26333, GetProgramStringNV_remap_index },
+   { 24468, GetProgramivNV_remap_index },
+   { 23645, GetTrackMatrixivNV_remap_index },
+   { 26127, GetVertexAttribPointervNV_remap_index },
+   { 24763, GetVertexAttribdvNV_remap_index },
+   {  9266, GetVertexAttribfvNV_remap_index },
+   { 18510, GetVertexAttribivNV_remap_index },
+   { 19334, IsProgramNV_remap_index },
+   {  9349, LoadProgramNV_remap_index },
+   { 27886, ProgramParameters4dvNV_remap_index },
+   { 24398, ProgramParameters4fvNV_remap_index },
+   { 20763, RequestResidentProgramsNV_remap_index },
+   { 22357, TrackMatrixNV_remap_index },
+   { 32279, VertexAttrib1dNV_remap_index },
+   { 13588, VertexAttrib1dvNV_remap_index },
+   { 28491, VertexAttrib1fNV_remap_index },
+   {  2415, VertexAttrib1fvNV_remap_index },
+   { 30801, VertexAttrib1sNV_remap_index },
+   { 15088, VertexAttrib1svNV_remap_index },
+   {  4845, VertexAttrib2dNV_remap_index },
+   { 13481, VertexAttrib2dvNV_remap_index },
+   { 20218, VertexAttrib2fNV_remap_index },
+   { 13047, VertexAttrib2fvNV_remap_index },
+   {  5960, VertexAttrib2sNV_remap_index },
+   { 18957, VertexAttrib2svNV_remap_index },
+   { 11262, VertexAttrib3dNV_remap_index },
+   { 31927, VertexAttrib3dvNV_remap_index },
+   { 10303, VertexAttrib3fNV_remap_index },
+   { 24790, VertexAttrib3fvNV_remap_index },
+   { 22200, VertexAttrib3sNV_remap_index },
+   { 23672, VertexAttrib3svNV_remap_index },
+   { 28959, VertexAttrib4dNV_remap_index },
+   { 33223, VertexAttrib4dvNV_remap_index },
+   {  4467, VertexAttrib4fNV_remap_index },
+   {  9399, VertexAttrib4fvNV_remap_index },
+   { 26809, VertexAttrib4sNV_remap_index },
+   {  1409, VertexAttrib4svNV_remap_index },
+   {  5003, VertexAttrib4ubNV_remap_index },
+   {   778, VertexAttrib4ubvNV_remap_index },
+   { 21682, VertexAttribPointerNV_remap_index },
+   {  2267, VertexAttribs1dvNV_remap_index },
+   { 26215, VertexAttribs1fvNV_remap_index },
+   { 33023, VertexAttribs1svNV_remap_index },
+   { 10328, VertexAttribs2dvNV_remap_index },
+   { 25352, VertexAttribs2fvNV_remap_index },
+   { 17638, VertexAttribs2svNV_remap_index },
+   {  5247, VertexAttribs3dvNV_remap_index },
+   {  2147, VertexAttribs3fvNV_remap_index },
+   { 29936, VertexAttribs3svNV_remap_index },
+   { 26899, VertexAttribs4dvNV_remap_index },
+   {  5319, VertexAttribs4fvNV_remap_index },
+   { 32810, VertexAttribs4svNV_remap_index },
+   { 29684, VertexAttribs4ubvNV_remap_index },
+   { 26969, GetTexBumpParameterfvATI_remap_index },
+   { 33064, GetTexBumpParameterivATI_remap_index },
+   { 18620, TexBumpParameterfvATI_remap_index },
+   { 20634, TexBumpParameterivATI_remap_index },
+   { 15634, AlphaFragmentOp1ATI_remap_index },
+   { 25633, AlphaFragmentOp2ATI_remap_index },
+   { 24706, AlphaFragmentOp3ATI_remap_index },
+   { 29863, BeginFragmentShaderATI_remap_index },
+   { 31231, BindFragmentShaderATI_remap_index },
+   { 23801, ColorFragmentOp1ATI_remap_index },
+   {  4345, ColorFragmentOp2ATI_remap_index },
+   { 31572, ColorFragmentOp3ATI_remap_index },
+   {  5485, DeleteFragmentShaderATI_remap_index },
+   { 33247, EndFragmentShaderATI_remap_index },
+   { 32493, GenFragmentShadersATI_remap_index },
+   { 25506, PassTexCoordATI_remap_index },
+   {  6943, SampleMapATI_remap_index },
+   { 27080, SetFragmentShaderConstantATI_remap_index },
+   {   363, PointParameteriNV_remap_index },
+   { 14229, PointParameterivNV_remap_index },
+   { 28798, ActiveStencilFaceEXT_remap_index },
+   { 27526, BindVertexArrayAPPLE_remap_index },
+   {  2737, DeleteVertexArraysAPPLE_remap_index },
+   { 18079, GenVertexArraysAPPLE_remap_index },
+   { 23447, IsVertexArrayAPPLE_remap_index },
+   {   819, GetProgramNamedParameterdvNV_remap_index },
+   {  3562, GetProgramNamedParameterfvNV_remap_index },
+   { 27000, ProgramNamedParameter4dNV_remap_index },
+   { 14588, ProgramNamedParameter4dvNV_remap_index },
+   {  8882, ProgramNamedParameter4fNV_remap_index },
+   { 11753, ProgramNamedParameter4fvNV_remap_index },
+   { 16977, PrimitiveRestartIndexNV_remap_index },
+   { 30721, PrimitiveRestartNV_remap_index },
+   { 24377, DepthBoundsEXT_remap_index },
+   {  1159, BlendEquationSeparateEXT_remap_index },
+   { 14789, BindFramebufferEXT_remap_index },
+   { 25726, BindRenderbufferEXT_remap_index },
+   {  9646, CheckFramebufferStatusEXT_remap_index },
+   { 22698, DeleteFramebuffersEXT_remap_index },
+   { 31829, DeleteRenderbuffersEXT_remap_index },
+   { 13505, FramebufferRenderbufferEXT_remap_index },
+   { 13694, FramebufferTexture1DEXT_remap_index },
+   { 11547, FramebufferTexture2DEXT_remap_index },
+   { 11167, FramebufferTexture3DEXT_remap_index },
+   { 23313, GenFramebuffersEXT_remap_index },
+   { 17503, GenRenderbuffersEXT_remap_index },
+   {  6679, GenerateMipmapEXT_remap_index },
+   { 21775, GetFramebufferAttachmentParameterivEXT_remap_index },
+   { 32399, GetRenderbufferParameterivEXT_remap_index },
+   { 20514, IsFramebufferEXT_remap_index },
+   { 33146, IsRenderbufferEXT_remap_index },
+   {  8157, RenderbufferStorageEXT_remap_index },
+   {   695, BlitFramebufferEXT_remap_index },
+   { 14374, BufferParameteriAPPLE_remap_index },
+   { 19366, FlushMappedBufferRangeAPPLE_remap_index },
+   {  1815, BindFragDataLocationEXT_remap_index },
+   { 24490, GetFragDataLocationEXT_remap_index },
+   { 10606, GetUniformuivEXT_remap_index },
+   {  2933, GetVertexAttribIivEXT_remap_index },
+   {  4195, GetVertexAttribIuivEXT_remap_index },
+   { 12033, Uniform1uiEXT_remap_index },
+   { 27971, Uniform1uivEXT_remap_index },
+   { 22296, Uniform2uiEXT_remap_index },
+   {  4309, Uniform2uivEXT_remap_index },
+   { 29238, Uniform3uiEXT_remap_index },
+   { 14735, Uniform3uivEXT_remap_index },
+   {  3486, Uniform4uiEXT_remap_index },
+   {  8658, Uniform4uivEXT_remap_index },
+   { 18467, VertexAttribI1iEXT_remap_index },
+   {   965, VertexAttribI1ivEXT_remap_index },
+   {  2516, VertexAttribI1uiEXT_remap_index },
+   { 12775, VertexAttribI1uivEXT_remap_index },
+   {    81, VertexAttribI2iEXT_remap_index },
+   { 23913, VertexAttribI2ivEXT_remap_index },
+   {  5273, VertexAttribI2uiEXT_remap_index },
+   {  4728, VertexAttribI2uivEXT_remap_index },
+   { 26601, VertexAttribI3iEXT_remap_index },
+   { 30533, VertexAttribI3ivEXT_remap_index },
+   {  3340, VertexAttribI3uiEXT_remap_index },
+   { 30429, VertexAttribI3uivEXT_remap_index },
+   { 22026, VertexAttribI4bvEXT_remap_index },
+   { 14667, VertexAttribI4iEXT_remap_index },
+   { 32098, VertexAttribI4ivEXT_remap_index },
+   { 13408, VertexAttribI4svEXT_remap_index },
+   { 16529, VertexAttribI4ubvEXT_remap_index },
+   { 16228, VertexAttribI4uiEXT_remap_index },
+   {  5419, VertexAttribI4uivEXT_remap_index },
+   { 11330, VertexAttribI4usvEXT_remap_index },
+   { 18564, VertexAttribIPointerEXT_remap_index },
+   {  3027, FramebufferTextureLayerEXT_remap_index },
+   {  5660, ColorMaskIndexedEXT_remap_index },
+   { 18981, DisableIndexedEXT_remap_index },
+   { 26646, EnableIndexedEXT_remap_index },
+   { 21730, GetBooleanIndexedvEXT_remap_index },
+   { 10941, GetIntegerIndexedvEXT_remap_index },
+   { 22774, IsEnabledIndexedEXT_remap_index },
+   { 22674, ClearColorIiEXT_remap_index },
+   {  3436, ClearColorIuiEXT_remap_index },
+   {  9856, GetTexParameterIivEXT_remap_index },
+   {  5908, GetTexParameterIuivEXT_remap_index },
+   {  2983, TexParameterIivEXT_remap_index },
+   { 26468, TexParameterIuivEXT_remap_index },
+   {  4596, BeginConditionalRenderNV_remap_index },
+   { 25456, EndConditionalRenderNV_remap_index },
+   {  9293, BeginTransformFeedbackEXT_remap_index },
+   { 19016, BindBufferBaseEXT_remap_index },
+   { 18875, BindBufferOffsetEXT_remap_index },
+   { 12221, BindBufferRangeEXT_remap_index },
+   { 14289, EndTransformFeedbackEXT_remap_index },
+   { 10804, GetTransformFeedbackVaryingEXT_remap_index },
+   { 20819, TransformFeedbackVaryingsEXT_remap_index },
+   { 29585, ProvokingVertexEXT_remap_index },
+   { 10752, GetTexParameterPointervAPPLE_remap_index },
+   {  5047, TextureRangeAPPLE_remap_index },
+   { 11619, GetObjectParameterivAPPLE_remap_index },
+   { 19941, ObjectPurgeableAPPLE_remap_index },
+   {  5702, ObjectUnpurgeableAPPLE_remap_index },
+   { 17325, ActiveProgramEXT_remap_index },
+   { 17296, CreateShaderProgramEXT_remap_index },
+   { 28583, UseShaderProgramEXT_remap_index },
+   { 16508, TextureBarrierNV_remap_index },
+   { 28824, StencilFuncSeparateATI_remap_index },
+   { 18168, ProgramEnvParameters4fvEXT_remap_index },
+   { 17190, ProgramLocalParameters4fvEXT_remap_index },
+   { 14157, GetQueryObjecti64vEXT_remap_index },
+   { 10354, GetQueryObjectui64vEXT_remap_index },
+   { 23870, EGLImageTargetRenderbufferStorageOES_remap_index },
+   { 12139, EGLImageTargetTexture2DOES_remap_index },
+   {    -1, -1 }
+};
+
+/* these functions are in the ABI, but have alternative names */
+static const struct gl_function_remap MESA_alt_functions[] = {
+   /* from GL_EXT_blend_color */
+   {  2655, _gloffset_BlendColor },
+   /* from GL_EXT_blend_minmax */
+   { 11224, _gloffset_BlendEquation },
+   /* from GL_EXT_color_subtable */
+   { 17088, _gloffset_ColorSubTable },
+   { 31761, _gloffset_CopyColorSubTable },
+   /* from GL_EXT_convolution */
+   {   257, _gloffset_ConvolutionFilter1D },
+   {  2454, _gloffset_CopyConvolutionFilter1D },
+   {  4058, _gloffset_GetConvolutionParameteriv },
+   {  8506, _gloffset_ConvolutionFilter2D },
+   {  8708, _gloffset_ConvolutionParameteriv },
+   {  9168, _gloffset_ConvolutionParameterfv },
+   { 20662, _gloffset_GetSeparableFilter },
+   { 24145, _gloffset_SeparableFilter2D },
+   { 25008, _gloffset_ConvolutionParameteri },
+   { 25131, _gloffset_ConvolutionParameterf },
+   { 26835, _gloffset_GetConvolutionParameterfv },
+   { 27692, _gloffset_GetConvolutionFilter },
+   { 30125, _gloffset_CopyConvolutionFilter2D },
+   /* from GL_EXT_copy_texture */
+   { 15148, _gloffset_CopyTexSubImage3D },
+   { 16775, _gloffset_CopyTexImage2D },
+   { 24616, _gloffset_CopyTexImage1D },
+   { 27373, _gloffset_CopyTexSubImage2D },
+   { 29763, _gloffset_CopyTexSubImage1D },
+   /* from GL_EXT_draw_range_elements */
+   {  9505, _gloffset_DrawRangeElements },
+   /* from GL_EXT_histogram */
+   {   856, _gloffset_Histogram },
+   {  3522, _gloffset_ResetHistogram },
+   { 10002, _gloffset_GetMinmax },
+   { 15482, _gloffset_GetHistogramParameterfv },
+   { 24541, _gloffset_GetMinmaxParameteriv },
+   { 26725, _gloffset_ResetMinmax },
+   { 27589, _gloffset_GetHistogramParameteriv },
+   { 28758, _gloffset_GetHistogram },
+   { 31347, _gloffset_Minmax },
+   { 32893, _gloffset_GetMinmaxParameterfv },
+   /* from GL_EXT_paletted_texture */
+   {  8368, _gloffset_ColorTable },
+   { 15328, _gloffset_GetColorTable },
+   { 23060, _gloffset_GetColorTableParameterfv },
+   { 25187, _gloffset_GetColorTableParameteriv },
+   /* from GL_EXT_subtexture */
+   {  7089, _gloffset_TexSubImage1D },
+   { 10679, _gloffset_TexSubImage2D },
+   /* from GL_EXT_texture3D */
+   {  1774, _gloffset_TexImage3D },
+   { 22829, _gloffset_TexSubImage3D },
+   /* from GL_EXT_texture_object */
+   {  3290, _gloffset_PrioritizeTextures },
+   {  7538, _gloffset_AreTexturesResident },
+   { 13612, _gloffset_GenTextures },
+   { 15814, _gloffset_DeleteTextures },
+   { 19647, _gloffset_IsTexture },
+   { 29828, _gloffset_BindTexture },
+   /* from GL_EXT_vertex_array */
+   { 24317, _gloffset_ArrayElement },
+   { 30935, _gloffset_GetPointerv },
+   { 32520, _gloffset_DrawArrays },
+   /* from GL_SGI_color_table */
+   {  7656, _gloffset_ColorTableParameteriv },
+   {  8368, _gloffset_ColorTable },
+   { 15328, _gloffset_GetColorTable },
+   { 15438, _gloffset_CopyColorTable },
+   { 19508, _gloffset_ColorTableParameterfv },
+   { 23060, _gloffset_GetColorTableParameterfv },
+   { 25187, _gloffset_GetColorTableParameteriv },
+   /* from GL_VERSION_1_3 */
+   {   425, _gloffset_MultiTexCoord3sARB },
+   {   657, _gloffset_ActiveTextureARB },
+   {  4247, _gloffset_MultiTexCoord1fvARB },
+   {  6155, _gloffset_MultiTexCoord3dARB },
+   {  6200, _gloffset_MultiTexCoord2iARB },
+   {  6324, _gloffset_MultiTexCoord2svARB },
+   {  8324, _gloffset_MultiTexCoord2fARB },
+   { 10384, _gloffset_MultiTexCoord3fvARB },
+   { 10986, _gloffset_MultiTexCoord4sARB },
+   { 11667, _gloffset_MultiTexCoord2dvARB },
+   { 12082, _gloffset_MultiTexCoord1svARB },
+   { 12454, _gloffset_MultiTexCoord3svARB },
+   { 12515, _gloffset_MultiTexCoord4iARB },
+   { 13316, _gloffset_MultiTexCoord3iARB },
+   { 14186, _gloffset_MultiTexCoord1dARB },
+   { 14403, _gloffset_MultiTexCoord3dvARB },
+   { 15682, _gloffset_MultiTexCoord3ivARB },
+   { 15727, _gloffset_MultiTexCoord2sARB },
+   { 17145, _gloffset_MultiTexCoord4ivARB },
+   { 19158, _gloffset_ClientActiveTextureARB },
+   { 21458, _gloffset_MultiTexCoord2dARB },
+   { 21895, _gloffset_MultiTexCoord4dvARB },
+   { 22251, _gloffset_MultiTexCoord4fvARB },
+   { 23201, _gloffset_MultiTexCoord3fARB },
+   { 25771, _gloffset_MultiTexCoord4dARB },
+   { 26037, _gloffset_MultiTexCoord1sARB },
+   { 26241, _gloffset_MultiTexCoord1dvARB },
+   { 27217, _gloffset_MultiTexCoord1ivARB },
+   { 27310, _gloffset_MultiTexCoord2ivARB },
+   { 27649, _gloffset_MultiTexCoord1iARB },
+   { 29033, _gloffset_MultiTexCoord4svARB },
+   { 29627, _gloffset_MultiTexCoord1fARB },
+   { 29890, _gloffset_MultiTexCoord4fARB },
+   { 32354, _gloffset_MultiTexCoord2fvARB },
+   {    -1, -1 }
+};
+
+#endif /* need_MESA_remap_table */
+
+#if defined(need_GL_3DFX_tbuffer)
+static const struct gl_function_remap GL_3DFX_tbuffer_functions[] = {
+   {  9226, -1 }, /* TbufferMask3DFX */
+   {    -1, -1 }
+};
+#endif
+
+#if defined(need_GL_APPLE_flush_buffer_range)
+/* functions defined in MESA_remap_table_functions are excluded */
+static const struct gl_function_remap GL_APPLE_flush_buffer_range_functions[] = {
+   {    -1, -1 }
+};
+#endif
+
+#if defined(need_GL_APPLE_object_purgeable)
+/* functions defined in MESA_remap_table_functions are excluded */
+static const struct gl_function_remap GL_APPLE_object_purgeable_functions[] = {
+   {    -1, -1 }
+};
+#endif
+
+#if defined(need_GL_APPLE_texture_range)
+/* functions defined in MESA_remap_table_functions are excluded */
+static const struct gl_function_remap GL_APPLE_texture_range_functions[] = {
+   {    -1, -1 }
+};
+#endif
+
+#if defined(need_GL_APPLE_vertex_array_object)
+/* functions defined in MESA_remap_table_functions are excluded */
+static const struct gl_function_remap GL_APPLE_vertex_array_object_functions[] = {
+   {    -1, -1 }
+};
+#endif
+
+#if defined(need_GL_ARB_ES2_compatibility)
+/* functions defined in MESA_remap_table_functions are excluded */
+static const struct gl_function_remap GL_ARB_ES2_compatibility_functions[] = {
+   {    -1, -1 }
+};
+#endif
+
+#if defined(need_GL_ARB_color_buffer_float)
+/* functions defined in MESA_remap_table_functions are excluded */
+static const struct gl_function_remap GL_ARB_color_buffer_float_functions[] = {
+   {    -1, -1 }
+};
+#endif
+
+#if defined(need_GL_ARB_copy_buffer)
+/* functions defined in MESA_remap_table_functions are excluded */
+static const struct gl_function_remap GL_ARB_copy_buffer_functions[] = {
+   {    -1, -1 }
+};
+#endif
+
+#if defined(need_GL_ARB_draw_buffers)
+/* functions defined in MESA_remap_table_functions are excluded */
+static const struct gl_function_remap GL_ARB_draw_buffers_functions[] = {
+   {    -1, -1 }
+};
+#endif
+
+#if defined(need_GL_ARB_draw_buffers_blend)
+/* functions defined in MESA_remap_table_functions are excluded */
+static const struct gl_function_remap GL_ARB_draw_buffers_blend_functions[] = {
+   {    -1, -1 }
+};
+#endif
+
+#if defined(need_GL_ARB_draw_elements_base_vertex)
+/* functions defined in MESA_remap_table_functions are excluded */
+static const struct gl_function_remap GL_ARB_draw_elements_base_vertex_functions[] = {
+   {    -1, -1 }
+};
+#endif
+
+#if defined(need_GL_ARB_draw_instanced)
+/* functions defined in MESA_remap_table_functions are excluded */
+static const struct gl_function_remap GL_ARB_draw_instanced_functions[] = {
+   {    -1, -1 }
+};
+#endif
+
+#if defined(need_GL_ARB_framebuffer_object)
+/* functions defined in MESA_remap_table_functions are excluded */
+static const struct gl_function_remap GL_ARB_framebuffer_object_functions[] = {
+   {    -1, -1 }
+};
+#endif
+
+#if defined(need_GL_ARB_geometry_shader4)
+/* functions defined in MESA_remap_table_functions are excluded */
+static const struct gl_function_remap GL_ARB_geometry_shader4_functions[] = {
+   { 12418, -1 }, /* FramebufferTextureLayer */
+   {    -1, -1 }
+};
+#endif
+
+#if defined(need_GL_ARB_instanced_arrays)
+/* functions defined in MESA_remap_table_functions are excluded */
+static const struct gl_function_remap GL_ARB_instanced_arrays_functions[] = {
+   {    -1, -1 }
+};
+#endif
+
+#if defined(need_GL_ARB_map_buffer_range)
+/* functions defined in MESA_remap_table_functions are excluded */
+static const struct gl_function_remap GL_ARB_map_buffer_range_functions[] = {
+   {    -1, -1 }
+};
+#endif
+
+#if defined(need_GL_ARB_matrix_palette)
+static const struct gl_function_remap GL_ARB_matrix_palette_functions[] = {
+   {  3773, -1 }, /* MatrixIndexusvARB */
+   { 13137, -1 }, /* MatrixIndexuivARB */
+   { 14558, -1 }, /* MatrixIndexPointerARB */
+   { 19896, -1 }, /* CurrentPaletteMatrixARB */
+   { 22945, -1 }, /* MatrixIndexubvARB */
+   {    -1, -1 }
+};
+#endif
+
+#if defined(need_GL_ARB_multisample)
+/* functions defined in MESA_remap_table_functions are excluded */
+static const struct gl_function_remap GL_ARB_multisample_functions[] = {
+   {    -1, -1 }
+};
+#endif
+
+#if defined(need_GL_ARB_occlusion_query)
+/* functions defined in MESA_remap_table_functions are excluded */
+static const struct gl_function_remap GL_ARB_occlusion_query_functions[] = {
+   {    -1, -1 }
+};
+#endif
+
+#if defined(need_GL_ARB_point_parameters)
+/* functions defined in MESA_remap_table_functions are excluded */
+static const struct gl_function_remap GL_ARB_point_parameters_functions[] = {
+   {    -1, -1 }
+};
+#endif
+
+#if defined(need_GL_ARB_provoking_vertex)
+/* functions defined in MESA_remap_table_functions are excluded */
+static const struct gl_function_remap GL_ARB_provoking_vertex_functions[] = {
+   {    -1, -1 }
+};
+#endif
+
+#if defined(need_GL_ARB_shader_objects)
+/* functions defined in MESA_remap_table_functions are excluded */
+static const struct gl_function_remap GL_ARB_shader_objects_functions[] = {
+   {    -1, -1 }
+};
+#endif
+
+#if defined(need_GL_ARB_sync)
+/* functions defined in MESA_remap_table_functions are excluded */
+static const struct gl_function_remap GL_ARB_sync_functions[] = {
+   {    -1, -1 }
+};
+#endif
+
+#if defined(need_GL_ARB_texture_buffer_object)
+/* functions defined in MESA_remap_table_functions are excluded */
+static const struct gl_function_remap GL_ARB_texture_buffer_object_functions[] = {
+   {    -1, -1 }
+};
+#endif
+
+#if defined(need_GL_ARB_texture_compression)
+/* functions defined in MESA_remap_table_functions are excluded */
+static const struct gl_function_remap GL_ARB_texture_compression_functions[] = {
+   {    -1, -1 }
+};
+#endif
+
+#if defined(need_GL_ARB_transform_feedback2)
+/* functions defined in MESA_remap_table_functions are excluded */
+static const struct gl_function_remap GL_ARB_transform_feedback2_functions[] = {
+   {    -1, -1 }
+};
+#endif
+
+#if defined(need_GL_ARB_transpose_matrix)
+/* functions defined in MESA_remap_table_functions are excluded */
+static const struct gl_function_remap GL_ARB_transpose_matrix_functions[] = {
+   {    -1, -1 }
+};
+#endif
+
+#if defined(need_GL_ARB_vertex_array_object)
+/* functions defined in MESA_remap_table_functions are excluded */
+static const struct gl_function_remap GL_ARB_vertex_array_object_functions[] = {
+   {    -1, -1 }
+};
+#endif
+
+#if defined(need_GL_ARB_vertex_blend)
+static const struct gl_function_remap GL_ARB_vertex_blend_functions[] = {
+   {  2396, -1 }, /* WeightubvARB */
+   {  6567, -1 }, /* WeightivARB */
+   { 11089, -1 }, /* WeightPointerARB */
+   { 13904, -1 }, /* WeightfvARB */
+   { 17664, -1 }, /* WeightbvARB */
+   { 21126, -1 }, /* WeightusvARB */
+   { 24071, -1 }, /* VertexBlendARB */
+   { 29711, -1 }, /* WeightsvARB */
+   { 31811, -1 }, /* WeightdvARB */
+   { 32554, -1 }, /* WeightuivARB */
+   {    -1, -1 }
+};
+#endif
+
+#if defined(need_GL_ARB_vertex_buffer_object)
+/* functions defined in MESA_remap_table_functions are excluded */
+static const struct gl_function_remap GL_ARB_vertex_buffer_object_functions[] = {
+   {    -1, -1 }
+};
+#endif
+
+#if defined(need_GL_ARB_vertex_program)
+/* functions defined in MESA_remap_table_functions are excluded */
+static const struct gl_function_remap GL_ARB_vertex_program_functions[] = {
+   {    -1, -1 }
+};
+#endif
+
+#if defined(need_GL_ARB_vertex_shader)
+/* functions defined in MESA_remap_table_functions are excluded */
+static const struct gl_function_remap GL_ARB_vertex_shader_functions[] = {
+   {    -1, -1 }
+};
+#endif
+
+#if defined(need_GL_ARB_window_pos)
+/* functions defined in MESA_remap_table_functions are excluded */
+static const struct gl_function_remap GL_ARB_window_pos_functions[] = {
+   {    -1, -1 }
+};
+#endif
+
+#if defined(need_GL_ATI_blend_equation_separate)
+/* functions defined in MESA_remap_table_functions are excluded */
+static const struct gl_function_remap GL_ATI_blend_equation_separate_functions[] = {
+   {    -1, -1 }
+};
+#endif
+
+#if defined(need_GL_ATI_draw_buffers)
+/* functions defined in MESA_remap_table_functions are excluded */
+static const struct gl_function_remap GL_ATI_draw_buffers_functions[] = {
+   {    -1, -1 }
+};
+#endif
+
+#if defined(need_GL_ATI_envmap_bumpmap)
+/* functions defined in MESA_remap_table_functions are excluded */
+static const struct gl_function_remap GL_ATI_envmap_bumpmap_functions[] = {
+   {    -1, -1 }
+};
+#endif
+
+#if defined(need_GL_ATI_fragment_shader)
+/* functions defined in MESA_remap_table_functions are excluded */
+static const struct gl_function_remap GL_ATI_fragment_shader_functions[] = {
+   {    -1, -1 }
+};
+#endif
+
+#if defined(need_GL_ATI_separate_stencil)
+/* functions defined in MESA_remap_table_functions are excluded */
+static const struct gl_function_remap GL_ATI_separate_stencil_functions[] = {
+   {    -1, -1 }
+};
+#endif
+
+#if defined(need_GL_EXT_blend_color)
+static const struct gl_function_remap GL_EXT_blend_color_functions[] = {
+   {  2655, _gloffset_BlendColor },
+   {    -1, -1 }
+};
+#endif
+
+#if defined(need_GL_EXT_blend_equation_separate)
+/* functions defined in MESA_remap_table_functions are excluded */
+static const struct gl_function_remap GL_EXT_blend_equation_separate_functions[] = {
+   {    -1, -1 }
+};
+#endif
+
+#if defined(need_GL_EXT_blend_func_separate)
+/* functions defined in MESA_remap_table_functions are excluded */
+static const struct gl_function_remap GL_EXT_blend_func_separate_functions[] = {
+   {    -1, -1 }
+};
+#endif
+
+#if defined(need_GL_EXT_blend_minmax)
+static const struct gl_function_remap GL_EXT_blend_minmax_functions[] = {
+   { 11224, _gloffset_BlendEquation },
+   {    -1, -1 }
+};
+#endif
+
+#if defined(need_GL_EXT_color_subtable)
+static const struct gl_function_remap GL_EXT_color_subtable_functions[] = {
+   { 17088, _gloffset_ColorSubTable },
+   { 31761, _gloffset_CopyColorSubTable },
+   {    -1, -1 }
+};
+#endif
+
+#if defined(need_GL_EXT_compiled_vertex_array)
+/* functions defined in MESA_remap_table_functions are excluded */
+static const struct gl_function_remap GL_EXT_compiled_vertex_array_functions[] = {
+   {    -1, -1 }
+};
+#endif
+
+#if defined(need_GL_EXT_convolution)
+static const struct gl_function_remap GL_EXT_convolution_functions[] = {
+   {   257, _gloffset_ConvolutionFilter1D },
+   {  2454, _gloffset_CopyConvolutionFilter1D },
+   {  4058, _gloffset_GetConvolutionParameteriv },
+   {  8506, _gloffset_ConvolutionFilter2D },
+   {  8708, _gloffset_ConvolutionParameteriv },
+   {  9168, _gloffset_ConvolutionParameterfv },
+   { 20662, _gloffset_GetSeparableFilter },
+   { 24145, _gloffset_SeparableFilter2D },
+   { 25008, _gloffset_ConvolutionParameteri },
+   { 25131, _gloffset_ConvolutionParameterf },
+   { 26835, _gloffset_GetConvolutionParameterfv },
+   { 27692, _gloffset_GetConvolutionFilter },
+   { 30125, _gloffset_CopyConvolutionFilter2D },
+   {    -1, -1 }
+};
+#endif
+
+#if defined(need_GL_EXT_coordinate_frame)
+static const struct gl_function_remap GL_EXT_coordinate_frame_functions[] = {
+   { 10523, -1 }, /* TangentPointerEXT */
+   { 12573, -1 }, /* Binormal3ivEXT */
+   { 13269, -1 }, /* Tangent3sEXT */
+   { 14623, -1 }, /* Tangent3fvEXT */
+   { 18856, -1 }, /* Tangent3dvEXT */
+   { 19594, -1 }, /* Binormal3bvEXT */
+   { 20715, -1 }, /* Binormal3dEXT */
+   { 22877, -1 }, /* Tangent3fEXT */
+   { 25080, -1 }, /* Binormal3sEXT */
+   { 25548, -1 }, /* Tangent3ivEXT */
+   { 25567, -1 }, /* Tangent3dEXT */
+   { 26514, -1 }, /* Binormal3svEXT */
+   { 27115, -1 }, /* Binormal3fEXT */
+   { 28023, -1 }, /* Binormal3dvEXT */
+   { 29290, -1 }, /* Tangent3iEXT */
+   { 30410, -1 }, /* Tangent3bvEXT */
+   { 30970, -1 }, /* Tangent3bEXT */
+   { 31534, -1 }, /* Binormal3fvEXT */
+   { 32253, -1 }, /* BinormalPointerEXT */
+   { 32658, -1 }, /* Tangent3svEXT */
+   { 33095, -1 }, /* Binormal3bEXT */
+   { 33272, -1 }, /* Binormal3iEXT */
+   {    -1, -1 }
+};
+#endif
+
+#if defined(need_GL_EXT_copy_texture)
+static const struct gl_function_remap GL_EXT_copy_texture_functions[] = {
+   { 15148, _gloffset_CopyTexSubImage3D },
+   { 16775, _gloffset_CopyTexImage2D },
+   { 24616, _gloffset_CopyTexImage1D },
+   { 27373, _gloffset_CopyTexSubImage2D },
+   { 29763, _gloffset_CopyTexSubImage1D },
+   {    -1, -1 }
+};
+#endif
+
+#if defined(need_GL_EXT_cull_vertex)
+static const struct gl_function_remap GL_EXT_cull_vertex_functions[] = {
+   {  8857, -1 }, /* CullParameterdvEXT */
+   { 11712, -1 }, /* CullParameterfvEXT */
+   {    -1, -1 }
+};
+#endif
+
+#if defined(need_GL_EXT_depth_bounds_test)
+/* functions defined in MESA_remap_table_functions are excluded */
+static const struct gl_function_remap GL_EXT_depth_bounds_test_functions[] = {
+   {    -1, -1 }
+};
+#endif
+
+#if defined(need_GL_EXT_draw_buffers2)
+/* functions defined in MESA_remap_table_functions are excluded */
+static const struct gl_function_remap GL_EXT_draw_buffers2_functions[] = {
+   {    -1, -1 }
+};
+#endif
+
+#if defined(need_GL_EXT_draw_instanced)
+/* functions defined in MESA_remap_table_functions are excluded */
+static const struct gl_function_remap GL_EXT_draw_instanced_functions[] = {
+   {    -1, -1 }
+};
+#endif
+
+#if defined(need_GL_EXT_draw_range_elements)
+static const struct gl_function_remap GL_EXT_draw_range_elements_functions[] = {
+   {  9505, _gloffset_DrawRangeElements },
+   {    -1, -1 }
+};
+#endif
+
+#if defined(need_GL_EXT_fog_coord)
+/* functions defined in MESA_remap_table_functions are excluded */
+static const struct gl_function_remap GL_EXT_fog_coord_functions[] = {
+   {    -1, -1 }
+};
+#endif
+
+#if defined(need_GL_EXT_framebuffer_blit)
+/* functions defined in MESA_remap_table_functions are excluded */
+static const struct gl_function_remap GL_EXT_framebuffer_blit_functions[] = {
+   {    -1, -1 }
+};
+#endif
+
+#if defined(need_GL_EXT_framebuffer_multisample)
+/* functions defined in MESA_remap_table_functions are excluded */
+static const struct gl_function_remap GL_EXT_framebuffer_multisample_functions[] = {
+   {    -1, -1 }
+};
+#endif
+
+#if defined(need_GL_EXT_framebuffer_object)
+/* functions defined in MESA_remap_table_functions are excluded */
+static const struct gl_function_remap GL_EXT_framebuffer_object_functions[] = {
+   {    -1, -1 }
+};
+#endif
+
+#if defined(need_GL_EXT_gpu_program_parameters)
+/* functions defined in MESA_remap_table_functions are excluded */
+static const struct gl_function_remap GL_EXT_gpu_program_parameters_functions[] = {
+   {    -1, -1 }
+};
+#endif
+
+#if defined(need_GL_EXT_gpu_shader4)
+/* functions defined in MESA_remap_table_functions are excluded */
+static const struct gl_function_remap GL_EXT_gpu_shader4_functions[] = {
+   {    -1, -1 }
+};
+#endif
+
+#if defined(need_GL_EXT_histogram)
+static const struct gl_function_remap GL_EXT_histogram_functions[] = {
+   {   856, _gloffset_Histogram },
+   {  3522, _gloffset_ResetHistogram },
+   { 10002, _gloffset_GetMinmax },
+   { 15482, _gloffset_GetHistogramParameterfv },
+   { 24541, _gloffset_GetMinmaxParameteriv },
+   { 26725, _gloffset_ResetMinmax },
+   { 27589, _gloffset_GetHistogramParameteriv },
+   { 28758, _gloffset_GetHistogram },
+   { 31347, _gloffset_Minmax },
+   { 32893, _gloffset_GetMinmaxParameterfv },
+   {    -1, -1 }
+};
+#endif
+
+#if defined(need_GL_EXT_index_func)
+static const struct gl_function_remap GL_EXT_index_func_functions[] = {
+   { 11498, -1 }, /* IndexFuncEXT */
+   {    -1, -1 }
+};
+#endif
+
+#if defined(need_GL_EXT_index_material)
+static const struct gl_function_remap GL_EXT_index_material_functions[] = {
+   { 21213, -1 }, /* IndexMaterialEXT */
+   {    -1, -1 }
+};
+#endif
+
+#if defined(need_GL_EXT_light_texture)
+static const struct gl_function_remap GL_EXT_light_texture_functions[] = {
+   { 26534, -1 }, /* ApplyTextureEXT */
+   { 26679, -1 }, /* TextureMaterialEXT */
+   { 26704, -1 }, /* TextureLightEXT */
+   {    -1, -1 }
+};
+#endif
+
+#if defined(need_GL_EXT_multi_draw_arrays)
+/* functions defined in MESA_remap_table_functions are excluded */
+static const struct gl_function_remap GL_EXT_multi_draw_arrays_functions[] = {
+   {    -1, -1 }
+};
+#endif
+
+#if defined(need_GL_EXT_multisample)
+/* functions defined in MESA_remap_table_functions are excluded */
+static const struct gl_function_remap GL_EXT_multisample_functions[] = {
+   {    -1, -1 }
+};
+#endif
+
+#if defined(need_GL_EXT_paletted_texture)
+static const struct gl_function_remap GL_EXT_paletted_texture_functions[] = {
+   {  8368, _gloffset_ColorTable },
+   { 15328, _gloffset_GetColorTable },
+   { 23060, _gloffset_GetColorTableParameterfv },
+   { 25187, _gloffset_GetColorTableParameteriv },
+   {    -1, -1 }
+};
+#endif
+
+#if defined(need_GL_EXT_pixel_transform)
+static const struct gl_function_remap GL_EXT_pixel_transform_functions[] = {
+   { 21860, -1 }, /* PixelTransformParameterfEXT */
+   { 21940, -1 }, /* PixelTransformParameteriEXT */
+   { 30685, -1 }, /* PixelTransformParameterfvEXT */
+   { 32217, -1 }, /* PixelTransformParameterivEXT */
+   {    -1, -1 }
+};
+#endif
+
+#if defined(need_GL_EXT_point_parameters)
+/* functions defined in MESA_remap_table_functions are excluded */
+static const struct gl_function_remap GL_EXT_point_parameters_functions[] = {
+   {    -1, -1 }
+};
+#endif
+
+#if defined(need_GL_EXT_polygon_offset)
+/* functions defined in MESA_remap_table_functions are excluded */
+static const struct gl_function_remap GL_EXT_polygon_offset_functions[] = {
+   {    -1, -1 }
+};
+#endif
+
+#if defined(need_GL_EXT_provoking_vertex)
+/* functions defined in MESA_remap_table_functions are excluded */
+static const struct gl_function_remap GL_EXT_provoking_vertex_functions[] = {
+   {    -1, -1 }
+};
+#endif
+
+#if defined(need_GL_EXT_secondary_color)
+/* functions defined in MESA_remap_table_functions are excluded */
+static const struct gl_function_remap GL_EXT_secondary_color_functions[] = {
+   {    -1, -1 }
+};
+#endif
+
+#if defined(need_GL_EXT_separate_shader_objects)
+/* functions defined in MESA_remap_table_functions are excluded */
+static const struct gl_function_remap GL_EXT_separate_shader_objects_functions[] = {
+   {    -1, -1 }
+};
+#endif
+
+#if defined(need_GL_EXT_stencil_two_side)
+/* functions defined in MESA_remap_table_functions are excluded */
+static const struct gl_function_remap GL_EXT_stencil_two_side_functions[] = {
+   {    -1, -1 }
+};
+#endif
+
+#if defined(need_GL_EXT_subtexture)
+static const struct gl_function_remap GL_EXT_subtexture_functions[] = {
+   {  7089, _gloffset_TexSubImage1D },
+   { 10679, _gloffset_TexSubImage2D },
+   {    -1, -1 }
+};
+#endif
+
+#if defined(need_GL_EXT_texture3D)
+static const struct gl_function_remap GL_EXT_texture3D_functions[] = {
+   {  1774, _gloffset_TexImage3D },
+   { 22829, _gloffset_TexSubImage3D },
+   {    -1, -1 }
+};
+#endif
+
+#if defined(need_GL_EXT_texture_array)
+/* functions defined in MESA_remap_table_functions are excluded */
+static const struct gl_function_remap GL_EXT_texture_array_functions[] = {
+   {    -1, -1 }
+};
+#endif
+
+#if defined(need_GL_EXT_texture_integer)
+/* functions defined in MESA_remap_table_functions are excluded */
+static const struct gl_function_remap GL_EXT_texture_integer_functions[] = {
+   {    -1, -1 }
+};
+#endif
+
+#if defined(need_GL_EXT_texture_object)
+static const struct gl_function_remap GL_EXT_texture_object_functions[] = {
+   {  3290, _gloffset_PrioritizeTextures },
+   {  7538, _gloffset_AreTexturesResident },
+   { 13612, _gloffset_GenTextures },
+   { 15814, _gloffset_DeleteTextures },
+   { 19647, _gloffset_IsTexture },
+   { 29828, _gloffset_BindTexture },
+   {    -1, -1 }
+};
+#endif
+
+#if defined(need_GL_EXT_texture_perturb_normal)
+static const struct gl_function_remap GL_EXT_texture_perturb_normal_functions[] = {
+   { 13854, -1 }, /* TextureNormalEXT */
+   {    -1, -1 }
+};
+#endif
+
+#if defined(need_GL_EXT_timer_query)
+/* functions defined in MESA_remap_table_functions are excluded */
+static const struct gl_function_remap GL_EXT_timer_query_functions[] = {
+   {    -1, -1 }
+};
+#endif
+
+#if defined(need_GL_EXT_transform_feedback)
+/* functions defined in MESA_remap_table_functions are excluded */
+static const struct gl_function_remap GL_EXT_transform_feedback_functions[] = {
+   {    -1, -1 }
+};
+#endif
+
+#if defined(need_GL_EXT_vertex_array)
+/* functions defined in MESA_remap_table_functions are excluded */
+static const struct gl_function_remap GL_EXT_vertex_array_functions[] = {
+   { 24317, _gloffset_ArrayElement },
+   { 30935, _gloffset_GetPointerv },
+   { 32520, _gloffset_DrawArrays },
+   {    -1, -1 }
+};
+#endif
+
+#if defined(need_GL_EXT_vertex_weighting)
+static const struct gl_function_remap GL_EXT_vertex_weighting_functions[] = {
+   { 19677, -1 }, /* VertexWeightfvEXT */
+   { 27058, -1 }, /* VertexWeightfEXT */
+   { 28727, -1 }, /* VertexWeightPointerEXT */
+   {    -1, -1 }
+};
+#endif
+
+#if defined(need_GL_HP_image_transform)
+static const struct gl_function_remap GL_HP_image_transform_functions[] = {
+   {  2327, -1 }, /* GetImageTransformParameterfvHP */
+   {  3739, -1 }, /* ImageTransformParameterfHP */
+   { 10217, -1 }, /* ImageTransformParameterfvHP */
+   { 11967, -1 }, /* ImageTransformParameteriHP */
+   { 12308, -1 }, /* GetImageTransformParameterivHP */
+   { 19741, -1 }, /* ImageTransformParameterivHP */
+   {    -1, -1 }
+};
+#endif
+
+#if defined(need_GL_IBM_multimode_draw_arrays)
+/* functions defined in MESA_remap_table_functions are excluded */
+static const struct gl_function_remap GL_IBM_multimode_draw_arrays_functions[] = {
+   {    -1, -1 }
+};
+#endif
+
+#if defined(need_GL_IBM_vertex_array_lists)
+static const struct gl_function_remap GL_IBM_vertex_array_lists_functions[] = {
+   {  4379, -1 }, /* SecondaryColorPointerListIBM */
+   {  6021, -1 }, /* NormalPointerListIBM */
+   {  7712, -1 }, /* FogCoordPointerListIBM */
+   {  8019, -1 }, /* VertexPointerListIBM */
+   { 11888, -1 }, /* ColorPointerListIBM */
+   { 13376, -1 }, /* TexCoordPointerListIBM */
+   { 13876, -1 }, /* IndexPointerListIBM */
+   { 32836, -1 }, /* EdgeFlagPointerListIBM */
+   {    -1, -1 }
+};
+#endif
+
+#if defined(need_GL_INGR_blend_func_separate)
+/* functions defined in MESA_remap_table_functions are excluded */
+static const struct gl_function_remap GL_INGR_blend_func_separate_functions[] = {
+   {    -1, -1 }
+};
+#endif
+
+#if defined(need_GL_INTEL_parallel_arrays)
+static const struct gl_function_remap GL_INTEL_parallel_arrays_functions[] = {
+   { 12716, -1 }, /* VertexPointervINTEL */
+   { 15575, -1 }, /* ColorPointervINTEL */
+   { 30099, -1 }, /* NormalPointervINTEL */
+   { 30617, -1 }, /* TexCoordPointervINTEL */
+   {    -1, -1 }
+};
+#endif
+
+#if defined(need_GL_MESA_resize_buffers)
+/* functions defined in MESA_remap_table_functions are excluded */
+static const struct gl_function_remap GL_MESA_resize_buffers_functions[] = {
+   {    -1, -1 }
+};
+#endif
+
+#if defined(need_GL_MESA_shader_debug)
+static const struct gl_function_remap GL_MESA_shader_debug_functions[] = {
+   {  1638, -1 }, /* GetDebugLogLengthMESA */
+   {  3461, -1 }, /* ClearDebugLogMESA */
+   {  4540, -1 }, /* GetDebugLogMESA */
+   { 31128, -1 }, /* CreateDebugObjectMESA */
+   {    -1, -1 }
+};
+#endif
+
+#if defined(need_GL_MESA_window_pos)
+/* functions defined in MESA_remap_table_functions are excluded */
+static const struct gl_function_remap GL_MESA_window_pos_functions[] = {
+   {    -1, -1 }
+};
+#endif
+
+#if defined(need_GL_NV_condtitional_render)
+/* functions defined in MESA_remap_table_functions are excluded */
+static const struct gl_function_remap GL_NV_condtitional_render_functions[] = {
+   {    -1, -1 }
+};
+#endif
+
+#if defined(need_GL_NV_evaluators)
+static const struct gl_function_remap GL_NV_evaluators_functions[] = {
+   {  6751, -1 }, /* GetMapAttribParameterivNV */
+   {  8474, -1 }, /* MapControlPointsNV */
+   {  8573, -1 }, /* MapParameterfvNV */
+   { 10662, -1 }, /* EvalMapsNV */
+   { 17262, -1 }, /* GetMapAttribParameterfvNV */
+   { 17479, -1 }, /* MapParameterivNV */
+   { 24931, -1 }, /* GetMapParameterivNV */
+   { 25429, -1 }, /* GetMapParameterfvNV */
+   { 29414, -1 }, /* GetMapControlPointsNV */
+   {    -1, -1 }
+};
+#endif
+
+#if defined(need_GL_NV_fence)
+/* functions defined in MESA_remap_table_functions are excluded */
+static const struct gl_function_remap GL_NV_fence_functions[] = {
+   {    -1, -1 }
+};
+#endif
+
+#if defined(need_GL_NV_fragment_program)
+/* functions defined in MESA_remap_table_functions are excluded */
+static const struct gl_function_remap GL_NV_fragment_program_functions[] = {
+   {    -1, -1 }
+};
+#endif
+
+#if defined(need_GL_NV_point_sprite)
+/* functions defined in MESA_remap_table_functions are excluded */
+static const struct gl_function_remap GL_NV_point_sprite_functions[] = {
+   {    -1, -1 }
+};
+#endif
+
+#if defined(need_GL_NV_primitive_restart)
+/* functions defined in MESA_remap_table_functions are excluded */
+static const struct gl_function_remap GL_NV_primitive_restart_functions[] = {
+   {    -1, -1 }
+};
+#endif
+
+#if defined(need_GL_NV_register_combiners)
+/* functions defined in MESA_remap_table_functions are excluded */
+static const struct gl_function_remap GL_NV_register_combiners_functions[] = {
+   {    -1, -1 }
+};
+#endif
+
+#if defined(need_GL_NV_register_combiners2)
+static const struct gl_function_remap GL_NV_register_combiners2_functions[] = {
+   { 15967, -1 }, /* CombinerStageParameterfvNV */
+   { 16363, -1 }, /* GetCombinerStageParameterfvNV */
+   {    -1, -1 }
+};
+#endif
+
+#if defined(need_GL_NV_texture_barrier)
+/* functions defined in MESA_remap_table_functions are excluded */
+static const struct gl_function_remap GL_NV_texture_barrier_functions[] = {
+   {    -1, -1 }
+};
+#endif
+
+#if defined(need_GL_NV_vertex_array_range)
+/* functions defined in MESA_remap_table_functions are excluded */
+static const struct gl_function_remap GL_NV_vertex_array_range_functions[] = {
+   {    -1, -1 }
+};
+#endif
+
+#if defined(need_GL_NV_vertex_program)
+/* functions defined in MESA_remap_table_functions are excluded */
+static const struct gl_function_remap GL_NV_vertex_program_functions[] = {
+   {    -1, -1 }
+};
+#endif
+
+#if defined(need_GL_OES_EGL_image)
+/* functions defined in MESA_remap_table_functions are excluded */
+static const struct gl_function_remap GL_OES_EGL_image_functions[] = {
+   {    -1, -1 }
+};
+#endif
+
+#if defined(need_GL_PGI_misc_hints)
+static const struct gl_function_remap GL_PGI_misc_hints_functions[] = {
+   {  8694, -1 }, /* HintPGI */
+   {    -1, -1 }
+};
+#endif
+
+#if defined(need_GL_SGIS_detail_texture)
+static const struct gl_function_remap GL_SGIS_detail_texture_functions[] = {
+   { 16336, -1 }, /* GetDetailTexFuncSGIS */
+   { 16720, -1 }, /* DetailTexFuncSGIS */
+   {    -1, -1 }
+};
+#endif
+
+#if defined(need_GL_SGIS_fog_function)
+static const struct gl_function_remap GL_SGIS_fog_function_functions[] = {
+   { 27355, -1 }, /* FogFuncSGIS */
+   { 28076, -1 }, /* GetFogFuncSGIS */
+   {    -1, -1 }
+};
+#endif
+
+#if defined(need_GL_SGIS_multisample)
+/* functions defined in MESA_remap_table_functions are excluded */
+static const struct gl_function_remap GL_SGIS_multisample_functions[] = {
+   {    -1, -1 }
+};
+#endif
+
+#if defined(need_GL_SGIS_pixel_texture)
+/* functions defined in MESA_remap_table_functions are excluded */
+static const struct gl_function_remap GL_SGIS_pixel_texture_functions[] = {
+   {    -1, -1 }
+};
+#endif
+
+#if defined(need_GL_SGIS_point_parameters)
+/* functions defined in MESA_remap_table_functions are excluded */
+static const struct gl_function_remap GL_SGIS_point_parameters_functions[] = {
+   {    -1, -1 }
+};
+#endif
+
+#if defined(need_GL_SGIS_sharpen_texture)
+static const struct gl_function_remap GL_SGIS_sharpen_texture_functions[] = {
+   {  6812, -1 }, /* GetSharpenTexFuncSGIS */
+   { 22225, -1 }, /* SharpenTexFuncSGIS */
+   {    -1, -1 }
+};
+#endif
+
+#if defined(need_GL_SGIS_texture4D)
+static const struct gl_function_remap GL_SGIS_texture4D_functions[] = {
+   {  1010, -1 }, /* TexImage4DSGIS */
+   { 15883, -1 }, /* TexSubImage4DSGIS */
+   {    -1, -1 }
+};
+#endif
+
+#if defined(need_GL_SGIS_texture_color_mask)
+static const struct gl_function_remap GL_SGIS_texture_color_mask_functions[] = {
+   { 15281, -1 }, /* TextureColorMaskSGIS */
+   {    -1, -1 }
+};
+#endif
+
+#if defined(need_GL_SGIS_texture_filter4)
+static const struct gl_function_remap GL_SGIS_texture_filter4_functions[] = {
+   {  6989, -1 }, /* GetTexFilterFuncSGIS */
+   { 16482, -1 }, /* TexFilterFuncSGIS */
+   {    -1, -1 }
+};
+#endif
+
+#if defined(need_GL_SGIX_async)
+static const struct gl_function_remap GL_SGIX_async_functions[] = {
+   {  3387, -1 }, /* AsyncMarkerSGIX */
+   {  4519, -1 }, /* FinishAsyncSGIX */
+   {  5466, -1 }, /* PollAsyncSGIX */
+   { 22406, -1 }, /* DeleteAsyncMarkersSGIX */
+   { 22461, -1 }, /* IsAsyncMarkerSGIX */
+   { 32633, -1 }, /* GenAsyncMarkersSGIX */
+   {    -1, -1 }
+};
+#endif
+
+#if defined(need_GL_SGIX_flush_raster)
+static const struct gl_function_remap GL_SGIX_flush_raster_functions[] = {
+   {  7366, -1 }, /* FlushRasterSGIX */
+   {    -1, -1 }
+};
+#endif
+
+#if defined(need_GL_SGIX_fragment_lighting)
+static const struct gl_function_remap GL_SGIX_fragment_lighting_functions[] = {
+   {  2625, -1 }, /* FragmentMaterialfvSGIX */
+   {  5370, -1 }, /* FragmentLightiSGIX */
+   {  8086, -1 }, /* FragmentMaterialfSGIX */
+   {  8247, -1 }, /* GetFragmentLightivSGIX */
+   {  9120, -1 }, /* FragmentLightModeliSGIX */
+   { 10725, -1 }, /* FragmentLightivSGIX */
+   { 11032, -1 }, /* GetFragmentMaterialivSGIX */
+   { 16276, -1 }, /* GetFragmentMaterialfvSGIX */
+   { 19564, -1 }, /* FragmentLightModelfSGIX */
+   { 19864, -1 }, /* FragmentColorMaterialSGIX */
+   { 20281, -1 }, /* FragmentMaterialiSGIX */
+   { 21541, -1 }, /* LightEnviSGIX */
+   { 23152, -1 }, /* FragmentLightModelfvSGIX */
+   { 23487, -1 }, /* FragmentLightfvSGIX */
+   { 28460, -1 }, /* FragmentLightModelivSGIX */
+   { 28609, -1 }, /* FragmentLightfSGIX */
+   { 31504, -1 }, /* GetFragmentLightfvSGIX */
+   { 33116, -1 }, /* FragmentMaterialivSGIX */
+   {    -1, -1 }
+};
+#endif
+
+#if defined(need_GL_SGIX_framezoom)
+static const struct gl_function_remap GL_SGIX_framezoom_functions[] = {
+   { 22484, -1 }, /* FrameZoomSGIX */
+   {    -1, -1 }
+};
+#endif
+
+#if defined(need_GL_SGIX_igloo_interface)
+static const struct gl_function_remap GL_SGIX_igloo_interface_functions[] = {
+   { 28917, -1 }, /* IglooInterfaceSGIX */
+   {    -1, -1 }
+};
+#endif
+
+#if defined(need_GL_SGIX_instruments)
+static const struct gl_function_remap GL_SGIX_instruments_functions[] = {
+   {  2805, -1 }, /* ReadInstrumentsSGIX */
+   {  6585, -1 }, /* PollInstrumentsSGIX */
+   { 10583, -1 }, /* GetInstrumentsSGIX */
+   { 12974, -1 }, /* StartInstrumentsSGIX */
+   { 16001, -1 }, /* StopInstrumentsSGIX */
+   { 17901, -1 }, /* InstrumentsBufferSGIX */
+   {    -1, -1 }
+};
+#endif
+
+#if defined(need_GL_SGIX_list_priority)
+static const struct gl_function_remap GL_SGIX_list_priority_functions[] = {
+   {  1241, -1 }, /* ListParameterfSGIX */
+   {  3089, -1 }, /* GetListParameterfvSGIX */
+   { 17792, -1 }, /* ListParameteriSGIX */
+   { 18806, -1 }, /* ListParameterfvSGIX */
+   { 20947, -1 }, /* ListParameterivSGIX */
+   { 32677, -1 }, /* GetListParameterivSGIX */
+   {    -1, -1 }
+};
+#endif
+
+#if defined(need_GL_SGIX_pixel_texture)
+/* functions defined in MESA_remap_table_functions are excluded */
+static const struct gl_function_remap GL_SGIX_pixel_texture_functions[] = {
+   {    -1, -1 }
+};
+#endif
+
+#if defined(need_GL_SGIX_polynomial_ffd)
+static const struct gl_function_remap GL_SGIX_polynomial_ffd_functions[] = {
+   {  3685, -1 }, /* LoadIdentityDeformationMapSGIX */
+   { 16101, -1 }, /* DeformSGIX */
+   { 24429, -1 }, /* DeformationMap3fSGIX */
+   { 31392, -1 }, /* DeformationMap3dSGIX */
+   {    -1, -1 }
+};
+#endif
+
+#if defined(need_GL_SGIX_reference_plane)
+static const struct gl_function_remap GL_SGIX_reference_plane_functions[] = {
+   { 14832, -1 }, /* ReferencePlaneSGIX */
+   {    -1, -1 }
+};
+#endif
+
+#if defined(need_GL_SGIX_sprite)
+static const struct gl_function_remap GL_SGIX_sprite_functions[] = {
+   {  9618, -1 }, /* SpriteParameterfvSGIX */
+   { 20736, -1 }, /* SpriteParameteriSGIX */
+   { 26759, -1 }, /* SpriteParameterfSGIX */
+   { 29557, -1 }, /* SpriteParameterivSGIX */
+   {    -1, -1 }
+};
+#endif
+
+#if defined(need_GL_SGIX_tag_sample_buffer)
+static const struct gl_function_remap GL_SGIX_tag_sample_buffer_functions[] = {
+   { 20795, -1 }, /* TagSampleBufferSGIX */
+   {    -1, -1 }
+};
+#endif
+
+#if defined(need_GL_SGI_color_table)
+static const struct gl_function_remap GL_SGI_color_table_functions[] = {
+   {  7656, _gloffset_ColorTableParameteriv },
+   {  8368, _gloffset_ColorTable },
+   { 15328, _gloffset_GetColorTable },
+   { 15438, _gloffset_CopyColorTable },
+   { 19508, _gloffset_ColorTableParameterfv },
+   { 23060, _gloffset_GetColorTableParameterfv },
+   { 25187, _gloffset_GetColorTableParameteriv },
+   {    -1, -1 }
+};
+#endif
+
+#if defined(need_GL_SUNX_constant_data)
+static const struct gl_function_remap GL_SUNX_constant_data_functions[] = {
+   { 31482, -1 }, /* FinishTextureSUNX */
+   {    -1, -1 }
+};
+#endif
+
+#if defined(need_GL_SUN_global_alpha)
+static const struct gl_function_remap GL_SUN_global_alpha_functions[] = {
+   {  3408, -1 }, /* GlobalAlphaFactorubSUN */
+   {  4818, -1 }, /* GlobalAlphaFactoriSUN */
+   {  6610, -1 }, /* GlobalAlphaFactordSUN */
+   {  9702, -1 }, /* GlobalAlphaFactoruiSUN */
+   { 10174, -1 }, /* GlobalAlphaFactorbSUN */
+   { 13289, -1 }, /* GlobalAlphaFactorfSUN */
+   { 13453, -1 }, /* GlobalAlphaFactorusSUN */
+   { 22747, -1 }, /* GlobalAlphaFactorsSUN */
+   {    -1, -1 }
+};
+#endif
+
+#if defined(need_GL_SUN_mesh_array)
+static const struct gl_function_remap GL_SUN_mesh_array_functions[] = {
+   { 29348, -1 }, /* DrawMeshArraysSUN */
+   {    -1, -1 }
+};
+#endif
+
+#if defined(need_GL_SUN_triangle_list)
+static const struct gl_function_remap GL_SUN_triangle_list_functions[] = {
+   {  4493, -1 }, /* ReplacementCodeubSUN */
+   {  6369, -1 }, /* ReplacementCodeubvSUN */
+   { 19229, -1 }, /* ReplacementCodeusvSUN */
+   { 19417, -1 }, /* ReplacementCodePointerSUN */
+   { 21605, -1 }, /* ReplacementCodeuiSUN */
+   { 22435, -1 }, /* ReplacementCodeusSUN */
+   { 30014, -1 }, /* ReplacementCodeuivSUN */
+   {    -1, -1 }
+};
+#endif
+
+#if defined(need_GL_SUN_vertex)
+static const struct gl_function_remap GL_SUN_vertex_functions[] = {
+   {  1115, -1 }, /* ReplacementCodeuiColor3fVertex3fvSUN */
+   {  1313, -1 }, /* TexCoord4fColor4fNormal3fVertex4fvSUN */
+   {  1539, -1 }, /* TexCoord2fColor4ubVertex3fvSUN */
+   {  1869, -1 }, /* ReplacementCodeuiVertex3fvSUN */
+   {  2003, -1 }, /* ReplacementCodeuiTexCoord2fVertex3fvSUN */
+   {  2561, -1 }, /* ReplacementCodeuiNormal3fVertex3fSUN */
+   {  2874, -1 }, /* Color4ubVertex3fvSUN */
+   {  4652, -1 }, /* Color4ubVertex3fSUN */
+   {  4775, -1 }, /* TexCoord2fVertex3fSUN */
+   {  5119, -1 }, /* TexCoord2fColor4fNormal3fVertex3fSUN */
+   {  5570, -1 }, /* TexCoord2fNormal3fVertex3fvSUN */
+   {  6264, -1 }, /* ReplacementCodeuiTexCoord2fNormal3fVertex3fSUN */
+   {  7044, -1 }, /* ReplacementCodeuiColor4ubVertex3fvSUN */
+   {  7403, -1 }, /* ReplacementCodeuiTexCoord2fVertex3fSUN */
+   {  8115, -1 }, /* TexCoord2fNormal3fVertex3fSUN */
+   {  8919, -1 }, /* Color3fVertex3fSUN */
+   { 10110, -1 }, /* Color3fVertex3fvSUN */
+   { 10548, -1 }, /* Color4fNormal3fVertex3fvSUN */
+   { 11377, -1 }, /* ReplacementCodeuiTexCoord2fColor4fNormal3fVertex3fvSUN */
+   { 12837, -1 }, /* ReplacementCodeuiColor4fNormal3fVertex3fvSUN */
+   { 14448, -1 }, /* ReplacementCodeuiTexCoord2fNormal3fVertex3fvSUN */
+   { 14974, -1 }, /* TexCoord2fColor3fVertex3fSUN */
+   { 16026, -1 }, /* TexCoord4fColor4fNormal3fVertex4fSUN */
+   { 16441, -1 }, /* Color4ubVertex2fvSUN */
+   { 16745, -1 }, /* Normal3fVertex3fSUN */
+   { 17842, -1 }, /* ReplacementCodeuiColor4fNormal3fVertex3fSUN */
+   { 18203, -1 }, /* TexCoord2fColor4fNormal3fVertex3fvSUN */
+   { 19058, -1 }, /* TexCoord2fVertex3fvSUN */
+   { 19834, -1 }, /* Color4ubVertex2fSUN */
+   { 20072, -1 }, /* ReplacementCodeuiColor4ubVertex3fSUN */
+   { 22071, -1 }, /* TexCoord2fColor4ubVertex3fSUN */
+   { 22503, -1 }, /* Normal3fVertex3fvSUN */
+   { 22969, -1 }, /* Color4fNormal3fVertex3fSUN */
+   { 23978, -1 }, /* ReplacementCodeuiTexCoord2fColor4fNormal3fVertex3fSUN */
+   { 26080, -1 }, /* ReplacementCodeuiColor3fVertex3fSUN */
+   { 27471, -1 }, /* TexCoord4fVertex4fSUN */
+   { 27917, -1 }, /* TexCoord2fColor3fVertex3fvSUN */
+   { 28304, -1 }, /* ReplacementCodeuiNormal3fVertex3fvSUN */
+   { 28431, -1 }, /* TexCoord4fVertex4fvSUN */
+   { 29165, -1 }, /* ReplacementCodeuiVertex3fSUN */
+   {    -1, -1 }
+};
+#endif
+
+#if defined(need_GL_VERSION_1_3)
+/* functions defined in MESA_remap_table_functions are excluded */
+static const struct gl_function_remap GL_VERSION_1_3_functions[] = {
+   {   425, _gloffset_MultiTexCoord3sARB },
+   {   657, _gloffset_ActiveTextureARB },
+   {  4247, _gloffset_MultiTexCoord1fvARB },
+   {  6155, _gloffset_MultiTexCoord3dARB },
+   {  6200, _gloffset_MultiTexCoord2iARB },
+   {  6324, _gloffset_MultiTexCoord2svARB },
+   {  8324, _gloffset_MultiTexCoord2fARB },
+   { 10384, _gloffset_MultiTexCoord3fvARB },
+   { 10986, _gloffset_MultiTexCoord4sARB },
+   { 11667, _gloffset_MultiTexCoord2dvARB },
+   { 12082, _gloffset_MultiTexCoord1svARB },
+   { 12454, _gloffset_MultiTexCoord3svARB },
+   { 12515, _gloffset_MultiTexCoord4iARB },
+   { 13316, _gloffset_MultiTexCoord3iARB },
+   { 14186, _gloffset_MultiTexCoord1dARB },
+   { 14403, _gloffset_MultiTexCoord3dvARB },
+   { 15682, _gloffset_MultiTexCoord3ivARB },
+   { 15727, _gloffset_MultiTexCoord2sARB },
+   { 17145, _gloffset_MultiTexCoord4ivARB },
+   { 19158, _gloffset_ClientActiveTextureARB },
+   { 21458, _gloffset_MultiTexCoord2dARB },
+   { 21895, _gloffset_MultiTexCoord4dvARB },
+   { 22251, _gloffset_MultiTexCoord4fvARB },
+   { 23201, _gloffset_MultiTexCoord3fARB },
+   { 25771, _gloffset_MultiTexCoord4dARB },
+   { 26037, _gloffset_MultiTexCoord1sARB },
+   { 26241, _gloffset_MultiTexCoord1dvARB },
+   { 27217, _gloffset_MultiTexCoord1ivARB },
+   { 27310, _gloffset_MultiTexCoord2ivARB },
+   { 27649, _gloffset_MultiTexCoord1iARB },
+   { 29033, _gloffset_MultiTexCoord4svARB },
+   { 29627, _gloffset_MultiTexCoord1fARB },
+   { 29890, _gloffset_MultiTexCoord4fARB },
+   { 32354, _gloffset_MultiTexCoord2fvARB },
+   {    -1, -1 }
+};
+#endif
+
+#if defined(need_GL_VERSION_1_4)
+/* functions defined in MESA_remap_table_functions are excluded */
+static const struct gl_function_remap GL_VERSION_1_4_functions[] = {
+   {    -1, -1 }
+};
+#endif
+
+#if defined(need_GL_VERSION_1_5)
+/* functions defined in MESA_remap_table_functions are excluded */
+static const struct gl_function_remap GL_VERSION_1_5_functions[] = {
+   {    -1, -1 }
+};
+#endif
+
+#if defined(need_GL_VERSION_2_0)
+/* functions defined in MESA_remap_table_functions are excluded */
+static const struct gl_function_remap GL_VERSION_2_0_functions[] = {
+   {    -1, -1 }
+};
+#endif
+
+#if defined(need_GL_VERSION_2_1)
+/* functions defined in MESA_remap_table_functions are excluded */
+static const struct gl_function_remap GL_VERSION_2_1_functions[] = {
+   {    -1, -1 }
+};
+#endif
+
+#if defined(need_GL_VERSION_3_0)
+/* functions defined in MESA_remap_table_functions are excluded */
+static const struct gl_function_remap GL_VERSION_3_0_functions[] = {
+   {    -1, -1 }
+};
+#endif
+
+#if defined(need_GL_VERSION_3_1)
+/* functions defined in MESA_remap_table_functions are excluded */
+static const struct gl_function_remap GL_VERSION_3_1_functions[] = {
+   {    -1, -1 }
+};
+#endif
+
+#if defined(need_GL_VERSION_3_2)
+/* functions defined in MESA_remap_table_functions are excluded */
+static const struct gl_function_remap GL_VERSION_3_2_functions[] = {
+   {    -1, -1 }
+};
+#endif
+
+#if defined(need_GL_VERSION_3_3)
+/* functions defined in MESA_remap_table_functions are excluded */
+static const struct gl_function_remap GL_VERSION_3_3_functions[] = {
+   {    -1, -1 }
+};
+#endif
+