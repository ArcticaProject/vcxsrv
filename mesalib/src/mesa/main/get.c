/*
 * Copyright (C) 2010  Brian Paul   All Rights Reserved.
 * Copyright (C) 2010  Intel Corporation
 *
 * Permission is hereby granted, free of charge, to any person obtaining a
 * copy of this software and associated documentation files (the "Software"),
 * to deal in the Software without restriction, including without limitation
 * the rights to use, copy, modify, merge, publish, distribute, sublicense,
 * and/or sell copies of the Software, and to permit persons to whom the
 * Software is furnished to do so, subject to the following conditions:
 *
 * The above copyright notice and this permission notice shall be included
 * in all copies or substantial portions of the Software.
 *
 * THE SOFTWARE IS PROVIDED "AS IS", WITHOUT WARRANTY OF ANY KIND, EXPRESS
 * OR IMPLIED, INCLUDING BUT NOT LIMITED TO THE WARRANTIES OF MERCHANTABILITY,
 * FITNESS FOR A PARTICULAR PURPOSE AND NONINFRINGEMENT.  IN NO EVENT SHALL
 * BRIAN PAUL BE LIABLE FOR ANY CLAIM, DAMAGES OR OTHER LIABILITY, WHETHER IN
 * AN ACTION OF CONTRACT, TORT OR OTHERWISE, ARISING FROM, OUT OF OR IN
 * CONNECTION WITH THE SOFTWARE OR THE USE OR OTHER DEALINGS IN THE SOFTWARE.
 *
 * Author: Kristian Høgsberg <krh@bitplanet.net>
 */

#include "glheader.h"
#include "context.h"
#include "enable.h"
#include "enums.h"
#include "extensions.h"
#include "get.h"
#include "macros.h"
#include "mfeatures.h"
#include "mtypes.h"
#include "state.h"
#include "texcompress.h"
#include "framebuffer.h"

/* This is a table driven implemetation of the glGet*v() functions.
 * The basic idea is that most getters just look up an int somewhere
 * in struct gl_context and then convert it to a bool or float according to
 * which of glGetIntegerv() glGetBooleanv() etc is being called.
 * Instead of generating code to do this, we can just record the enum
 * value and the offset into struct gl_context in an array of structs.  Then
 * in glGet*(), we lookup the struct for the enum in question, and use
 * the offset to get the int we need.
 *
 * Sometimes we need to look up a float, a boolean, a bit in a
 * bitfield, a matrix or other types instead, so we need to track the
 * type of the value in struct gl_context.  And sometimes the value isn't in
 * struct gl_context but in the drawbuffer, the array object, current texture
 * unit, or maybe it's a computed value.  So we need to also track
 * where or how to find the value.  Finally, we sometimes need to
 * check that one of a number of extensions are enabled, the GL
 * version or flush or call _mesa_update_state().  This is done by
 * attaching optional extra information to the value description
 * struct, it's sort of like an array of opcodes that describe extra
 * checks or actions.
 *
 * Putting all this together we end up with struct value_desc below,
 * and with a couple of macros to help, the table of struct value_desc
 * is about as concise as the specification in the old python script.
 */

#undef CONST

#define FLOAT_TO_BOOLEAN(X)   ( (X) ? GL_TRUE : GL_FALSE )
#define FLOAT_TO_FIXED(F)     ( ((F) * 65536.0f > INT_MAX) ? INT_MAX : \
                                ((F) * 65536.0f < INT_MIN) ? INT_MIN : \
                                (GLint) ((F) * 65536.0f) )

#define INT_TO_BOOLEAN(I)     ( (I) ? GL_TRUE : GL_FALSE )
#define INT_TO_FIXED(I)       ( ((I) > SHRT_MAX) ? INT_MAX : \
                                ((I) < SHRT_MIN) ? INT_MIN : \
                                (GLint) ((I) * 65536) )

#define INT64_TO_BOOLEAN(I)   ( (I) ? GL_TRUE : GL_FALSE )
#define INT64_TO_INT(I)       ( (GLint)((I > INT_MAX) ? INT_MAX : ((I < INT_MIN) ? INT_MIN : (I))) )

#define BOOLEAN_TO_INT(B)     ( (GLint) (B) )
#define BOOLEAN_TO_INT64(B)   ( (GLint64) (B) )
#define BOOLEAN_TO_FLOAT(B)   ( (B) ? 1.0F : 0.0F )
#define BOOLEAN_TO_FIXED(B)   ( (GLint) ((B) ? 1 : 0) << 16 )

#define ENUM_TO_INT64(E)      ( (GLint64) (E) )
#define ENUM_TO_FIXED(E)      (E)

enum value_type {
   TYPE_INVALID,
   TYPE_API_MASK,
   TYPE_INT,
   TYPE_INT_2,
   TYPE_INT_3,
   TYPE_INT_4,
   TYPE_INT_N,
   TYPE_INT64,
   TYPE_ENUM,
   TYPE_ENUM_2,
   TYPE_BOOLEAN,
   TYPE_BIT_0,
   TYPE_BIT_1,
   TYPE_BIT_2,
   TYPE_BIT_3,
   TYPE_BIT_4,
   TYPE_BIT_5,
   TYPE_FLOAT,
   TYPE_FLOAT_2,
   TYPE_FLOAT_3,
   TYPE_FLOAT_4,
   TYPE_FLOATN,
   TYPE_FLOATN_2,
   TYPE_FLOATN_3,
   TYPE_FLOATN_4,
   TYPE_DOUBLEN,
   TYPE_MATRIX,
   TYPE_MATRIX_T,
   TYPE_CONST
};

enum value_location {
   LOC_BUFFER,
   LOC_CONTEXT,
   LOC_ARRAY,
   LOC_TEXUNIT,
   LOC_CUSTOM
};

enum value_extra {
   EXTRA_END = 0x8000,
   EXTRA_VERSION_30,
   EXTRA_VERSION_31,
   EXTRA_VERSION_32,
   EXTRA_VERSION_ES2,
   EXTRA_NEW_BUFFERS, 
   EXTRA_NEW_FRAG_CLAMP,
   EXTRA_VALID_DRAW_BUFFER,
   EXTRA_VALID_TEXTURE_UNIT,
   EXTRA_FLUSH_CURRENT,
};

#define NO_EXTRA NULL
#define NO_OFFSET 0

struct value_desc {
   GLenum pname;
   GLubyte location;  /**< enum value_location */
   GLubyte type;      /**< enum value_type */
   int offset;
   const int *extra;
};

union value {
   GLfloat value_float;
   GLfloat value_float_4[4];
   GLmatrix *value_matrix;
   GLint value_int;
   GLint value_int_4[4];
   GLint64 value_int64;
   GLenum value_enum;

   /* Sigh, see GL_COMPRESSED_TEXTURE_FORMATS_ARB handling */
   struct {
      GLint n, ints[100];
   } value_int_n;
   GLboolean value_bool;
};

#define BUFFER_FIELD(field, type) \
   LOC_BUFFER, type, offsetof(struct gl_framebuffer, field)
#define CONTEXT_FIELD(field, type) \
   LOC_CONTEXT, type, offsetof(struct gl_context, field)
#define ARRAY_FIELD(field, type) \
   LOC_ARRAY, type, offsetof(struct gl_array_object, field)
#define CONST(value) \
   LOC_CONTEXT, TYPE_CONST, value

#define BUFFER_INT(field) BUFFER_FIELD(field, TYPE_INT)
#define BUFFER_ENUM(field) BUFFER_FIELD(field, TYPE_ENUM)
#define BUFFER_BOOL(field) BUFFER_FIELD(field, TYPE_BOOLEAN)

#define CONTEXT_INT(field) CONTEXT_FIELD(field, TYPE_INT)
#define CONTEXT_INT2(field) CONTEXT_FIELD(field, TYPE_INT_2)
#define CONTEXT_INT64(field) CONTEXT_FIELD(field, TYPE_INT64)
#define CONTEXT_ENUM(field) CONTEXT_FIELD(field, TYPE_ENUM)
#define CONTEXT_ENUM2(field) CONTEXT_FIELD(field, TYPE_ENUM_2)
#define CONTEXT_BOOL(field) CONTEXT_FIELD(field, TYPE_BOOLEAN)
#define CONTEXT_BIT0(field) CONTEXT_FIELD(field, TYPE_BIT_0)
#define CONTEXT_BIT1(field) CONTEXT_FIELD(field, TYPE_BIT_1)
#define CONTEXT_BIT2(field) CONTEXT_FIELD(field, TYPE_BIT_2)
#define CONTEXT_BIT3(field) CONTEXT_FIELD(field, TYPE_BIT_3)
#define CONTEXT_BIT4(field) CONTEXT_FIELD(field, TYPE_BIT_4)
#define CONTEXT_BIT5(field) CONTEXT_FIELD(field, TYPE_BIT_5)
#define CONTEXT_FLOAT(field) CONTEXT_FIELD(field, TYPE_FLOAT)
#define CONTEXT_FLOAT2(field) CONTEXT_FIELD(field, TYPE_FLOAT_2)
#define CONTEXT_FLOAT3(field) CONTEXT_FIELD(field, TYPE_FLOAT_3)
#define CONTEXT_FLOAT4(field) CONTEXT_FIELD(field, TYPE_FLOAT_4)
#define CONTEXT_MATRIX(field) CONTEXT_FIELD(field, TYPE_MATRIX)
#define CONTEXT_MATRIX_T(field) CONTEXT_FIELD(field, TYPE_MATRIX_T)

#define ARRAY_INT(field) ARRAY_FIELD(field, TYPE_INT)
#define ARRAY_ENUM(field) ARRAY_FIELD(field, TYPE_ENUM)
#define ARRAY_BOOL(field) ARRAY_FIELD(field, TYPE_BOOLEAN)

#define EXT(f)					\
   offsetof(struct gl_extensions, f)

#define EXTRA_EXT(e)				\
   static const int extra_##e[] = {		\
      EXT(e), EXTRA_END				\
   }

#define EXTRA_EXT2(e1, e2)			\
   static const int extra_##e1##_##e2[] = {	\
      EXT(e1), EXT(e2), EXTRA_END		\
   }

/* The 'extra' mechanism is a way to specify extra checks (such as
 * extensions or specific gl versions) or actions (flush current, new
 * buffers) that we need to do before looking up an enum.  We need to
 * declare them all up front so we can refer to them in the value_desc
 * structs below. */

static const int extra_new_buffers[] = {
   EXTRA_NEW_BUFFERS,
   EXTRA_END
};

static const int extra_new_frag_clamp[] = {
   EXTRA_NEW_FRAG_CLAMP,
   EXTRA_END
};

static const int extra_valid_draw_buffer[] = {
   EXTRA_VALID_DRAW_BUFFER,
   EXTRA_END
};

static const int extra_valid_texture_unit[] = {
   EXTRA_VALID_TEXTURE_UNIT,
   EXTRA_END
};

static const int extra_flush_current_valid_texture_unit[] = {
   EXTRA_FLUSH_CURRENT,
   EXTRA_VALID_TEXTURE_UNIT,
   EXTRA_END
};

static const int extra_flush_current[] = {
   EXTRA_FLUSH_CURRENT,
   EXTRA_END
};

static const int extra_new_buffers_OES_read_format[] = {
   EXTRA_NEW_BUFFERS,
   EXT(OES_read_format),
   EXTRA_END
};

static const int extra_EXT_secondary_color_flush_current[] = {
   EXT(EXT_secondary_color),
   EXTRA_FLUSH_CURRENT,
   EXTRA_END
};

static const int extra_EXT_fog_coord_flush_current[] = {
   EXT(EXT_fog_coord),
   EXTRA_FLUSH_CURRENT,
   EXTRA_END
};

static const int extra_EXT_texture_integer[] = {
   EXT(EXT_texture_integer),
   EXTRA_END
};

static const int extra_EXT_gpu_shader4[] = {
   EXT(EXT_gpu_shader4),
   EXTRA_END
};


EXTRA_EXT(ARB_ES2_compatibility);
EXTRA_EXT(ARB_multitexture);
EXTRA_EXT(ARB_texture_cube_map);
EXTRA_EXT(MESA_texture_array);
EXTRA_EXT2(EXT_secondary_color, ARB_vertex_program);
EXTRA_EXT(EXT_secondary_color);
EXTRA_EXT(EXT_fog_coord);
EXTRA_EXT(EXT_texture_lod_bias);
EXTRA_EXT(EXT_texture_filter_anisotropic);
EXTRA_EXT(IBM_rasterpos_clip);
EXTRA_EXT(NV_point_sprite);
EXTRA_EXT(SGIS_generate_mipmap);
EXTRA_EXT(NV_vertex_program);
EXTRA_EXT(NV_fragment_program);
EXTRA_EXT(NV_texture_rectangle);
EXTRA_EXT(EXT_stencil_two_side);
EXTRA_EXT(NV_light_max_exponent);
EXTRA_EXT(EXT_depth_bounds_test);
EXTRA_EXT(ARB_depth_clamp);
EXTRA_EXT(ATI_fragment_shader);
EXTRA_EXT(EXT_framebuffer_blit);
EXTRA_EXT(ARB_shader_objects);
EXTRA_EXT(EXT_provoking_vertex);
EXTRA_EXT(ARB_fragment_shader);
EXTRA_EXT(ARB_fragment_program);
EXTRA_EXT2(ARB_framebuffer_object, EXT_framebuffer_multisample);
EXTRA_EXT(EXT_framebuffer_object);
EXTRA_EXT(APPLE_vertex_array_object);
EXTRA_EXT(ARB_seamless_cube_map);
EXTRA_EXT(EXT_compiled_vertex_array);
EXTRA_EXT(ARB_sync);
EXTRA_EXT(ARB_vertex_shader);
EXTRA_EXT(EXT_transform_feedback);
EXTRA_EXT(ARB_transform_feedback2);
EXTRA_EXT(EXT_pixel_buffer_object);
EXTRA_EXT(ARB_vertex_program);
EXTRA_EXT2(NV_point_sprite, ARB_point_sprite);
EXTRA_EXT2(ARB_fragment_program, NV_fragment_program);
EXTRA_EXT2(ARB_vertex_program, NV_vertex_program);
EXTRA_EXT2(ARB_vertex_program, ARB_fragment_program);
EXTRA_EXT(ARB_vertex_buffer_object);
EXTRA_EXT(ARB_geometry_shader4);
EXTRA_EXT(ARB_copy_buffer);
EXTRA_EXT(EXT_framebuffer_sRGB);
<<<<<<< HEAD
=======
EXTRA_EXT(ARB_texture_buffer_object);
>>>>>>> 704e01fc

static const int
extra_ARB_vertex_program_ARB_fragment_program_NV_vertex_program[] = {
   EXT(ARB_vertex_program),
   EXT(ARB_fragment_program),
   EXT(NV_vertex_program),
   EXTRA_END
};

static const int
extra_NV_vertex_program_ARB_vertex_program_ARB_fragment_program_NV_vertex_program[] = {
   EXT(NV_vertex_program),
   EXT(ARB_vertex_program),
   EXT(ARB_fragment_program),
   EXT(NV_vertex_program),
   EXTRA_END
};

static const int
extra_NV_primitive_restart[] = {
   EXT(NV_primitive_restart),
   EXTRA_END
};

static const int extra_version_30[] = { EXTRA_VERSION_30, EXTRA_END };
static const int extra_version_31[] = { EXTRA_VERSION_31, EXTRA_END };
static const int extra_version_32[] = { EXTRA_VERSION_32, EXTRA_END };

static const int
extra_ARB_vertex_program_version_es2[] = {
   EXT(ARB_vertex_program),
   EXTRA_VERSION_ES2,
   EXTRA_END
};

#define API_OPENGL_BIT (1 << API_OPENGL)
#define API_OPENGLES_BIT (1 << API_OPENGLES)
#define API_OPENGLES2_BIT (1 << API_OPENGLES2)

/* This is the big table describing all the enums we accept in
 * glGet*v().  The table is partitioned into six parts: enums
 * understood by all GL APIs (OpenGL, GLES and GLES2), enums shared
 * between OpenGL and GLES, enums exclusive to GLES, etc for the
 * remaining combinations.  When we add the enums to the hash table in
 * _mesa_init_get_hash(), we only add the enums for the API we're
 * instantiating and the different sections are guarded by #if
 * FEATURE_GL etc to make sure we only compile in the enums we may
 * need. */

static const struct value_desc values[] = {
   /* Enums shared between OpenGL, GLES1 and GLES2 */
   { 0, 0, TYPE_API_MASK,
     API_OPENGL_BIT | API_OPENGLES_BIT | API_OPENGLES2_BIT, NO_EXTRA},
   { GL_ALPHA_BITS, BUFFER_INT(Visual.alphaBits), extra_new_buffers },
   { GL_BLEND, CONTEXT_BIT0(Color.BlendEnabled), NO_EXTRA },
   { GL_BLEND_SRC, CONTEXT_ENUM(Color.Blend[0].SrcRGB), NO_EXTRA },
   { GL_BLUE_BITS, BUFFER_INT(Visual.blueBits), extra_new_buffers },
   { GL_COLOR_CLEAR_VALUE, LOC_CUSTOM, TYPE_FLOATN_4, 0, extra_new_frag_clamp },
   { GL_COLOR_WRITEMASK, LOC_CUSTOM, TYPE_INT_4, 0, NO_EXTRA },
   { GL_CULL_FACE, CONTEXT_BOOL(Polygon.CullFlag), NO_EXTRA },
   { GL_CULL_FACE_MODE, CONTEXT_ENUM(Polygon.CullFaceMode), NO_EXTRA },
   { GL_DEPTH_BITS, BUFFER_INT(Visual.depthBits), NO_EXTRA },
   { GL_DEPTH_CLEAR_VALUE, CONTEXT_FIELD(Depth.Clear, TYPE_DOUBLEN), NO_EXTRA },
   { GL_DEPTH_FUNC, CONTEXT_ENUM(Depth.Func), NO_EXTRA },
   { GL_DEPTH_RANGE, CONTEXT_FIELD(Viewport.Near, TYPE_FLOATN_2), NO_EXTRA },
   { GL_DEPTH_TEST, CONTEXT_BOOL(Depth.Test), NO_EXTRA },
   { GL_DEPTH_WRITEMASK, CONTEXT_BOOL(Depth.Mask), NO_EXTRA },
   { GL_DITHER, CONTEXT_BOOL(Color.DitherFlag), NO_EXTRA },
   { GL_FRONT_FACE, CONTEXT_ENUM(Polygon.FrontFace), NO_EXTRA },
   { GL_GREEN_BITS, BUFFER_INT(Visual.greenBits), extra_new_buffers },
   { GL_LINE_WIDTH, CONTEXT_FLOAT(Line.Width), NO_EXTRA },
   { GL_ALIASED_LINE_WIDTH_RANGE, CONTEXT_FLOAT2(Const.MinLineWidth), NO_EXTRA },
   { GL_MAX_ELEMENTS_VERTICES, CONTEXT_INT(Const.MaxArrayLockSize), NO_EXTRA },
   { GL_MAX_ELEMENTS_INDICES, CONTEXT_INT(Const.MaxArrayLockSize), NO_EXTRA },
   { GL_MAX_TEXTURE_SIZE, LOC_CUSTOM, TYPE_INT,
     offsetof(struct gl_context, Const.MaxTextureLevels), NO_EXTRA },
   { GL_MAX_VIEWPORT_DIMS, CONTEXT_INT2(Const.MaxViewportWidth), NO_EXTRA },
   { GL_PACK_ALIGNMENT, CONTEXT_INT(Pack.Alignment), NO_EXTRA },
   { GL_ALIASED_POINT_SIZE_RANGE, CONTEXT_FLOAT2(Const.MinPointSize), NO_EXTRA },
   { GL_POLYGON_OFFSET_FACTOR, CONTEXT_FLOAT(Polygon.OffsetFactor ), NO_EXTRA },
   { GL_POLYGON_OFFSET_UNITS, CONTEXT_FLOAT(Polygon.OffsetUnits ), NO_EXTRA },
   { GL_POLYGON_OFFSET_FILL, CONTEXT_BOOL(Polygon.OffsetFill), NO_EXTRA },
   { GL_RED_BITS, BUFFER_INT(Visual.redBits), extra_new_buffers },
   { GL_SCISSOR_BOX, LOC_CUSTOM, TYPE_INT_4, 0, NO_EXTRA },
   { GL_SCISSOR_TEST, CONTEXT_BOOL(Scissor.Enabled), NO_EXTRA },
   { GL_STENCIL_BITS, BUFFER_INT(Visual.stencilBits), NO_EXTRA },
   { GL_STENCIL_CLEAR_VALUE, CONTEXT_INT(Stencil.Clear), NO_EXTRA },
   { GL_STENCIL_FAIL, LOC_CUSTOM, TYPE_ENUM, NO_OFFSET, NO_EXTRA },
   { GL_STENCIL_FUNC, LOC_CUSTOM, TYPE_ENUM, NO_OFFSET, NO_EXTRA },
   { GL_STENCIL_PASS_DEPTH_FAIL, LOC_CUSTOM, TYPE_ENUM, NO_OFFSET, NO_EXTRA },
   { GL_STENCIL_PASS_DEPTH_PASS, LOC_CUSTOM, TYPE_ENUM, NO_OFFSET, NO_EXTRA },
   { GL_STENCIL_REF, LOC_CUSTOM, TYPE_INT, NO_OFFSET, NO_EXTRA },
   { GL_STENCIL_TEST, CONTEXT_BOOL(Stencil.Enabled), NO_EXTRA },
   { GL_STENCIL_VALUE_MASK, LOC_CUSTOM, TYPE_INT, NO_OFFSET, NO_EXTRA },
   { GL_STENCIL_WRITEMASK, LOC_CUSTOM, TYPE_INT, NO_OFFSET, NO_EXTRA },
   { GL_SUBPIXEL_BITS, CONTEXT_INT(Const.SubPixelBits), NO_EXTRA },
   { GL_TEXTURE_BINDING_2D, LOC_CUSTOM, TYPE_INT, TEXTURE_2D_INDEX, NO_EXTRA },
   { GL_UNPACK_ALIGNMENT, CONTEXT_INT(Unpack.Alignment), NO_EXTRA },
   { GL_VIEWPORT, LOC_CUSTOM, TYPE_INT_4, 0, NO_EXTRA },

   /* GL_ARB_multitexture */
   { GL_ACTIVE_TEXTURE_ARB,
     LOC_CUSTOM, TYPE_INT, 0, extra_ARB_multitexture },

   /* Note that all the OES_* extensions require that the Mesa "struct
    * gl_extensions" include a member with the name of the extension.
    * That structure does not yet include OES extensions (and we're
    * not sure whether it will).  If it does, all the OES_*
    * extensions below should mark the dependency. */

   /* GL_ARB_texture_cube_map */
   { GL_TEXTURE_BINDING_CUBE_MAP_ARB, LOC_CUSTOM, TYPE_INT,
     TEXTURE_CUBE_INDEX, extra_ARB_texture_cube_map },
   { GL_MAX_CUBE_MAP_TEXTURE_SIZE_ARB, LOC_CUSTOM, TYPE_INT,
     offsetof(struct gl_context, Const.MaxCubeTextureLevels),
     extra_ARB_texture_cube_map }, /* XXX: OES_texture_cube_map */

   /* XXX: OES_blend_subtract */
   { GL_BLEND_SRC_RGB_EXT, CONTEXT_ENUM(Color.Blend[0].SrcRGB), NO_EXTRA },
   { GL_BLEND_DST_RGB_EXT, CONTEXT_ENUM(Color.Blend[0].DstRGB), NO_EXTRA },
   { GL_BLEND_SRC_ALPHA_EXT, CONTEXT_ENUM(Color.Blend[0].SrcA), NO_EXTRA },
   { GL_BLEND_DST_ALPHA_EXT, CONTEXT_ENUM(Color.Blend[0].DstA), NO_EXTRA },

   /* GL_BLEND_EQUATION_RGB, which is what we're really after, is
    * defined identically to GL_BLEND_EQUATION. */
   { GL_BLEND_EQUATION, CONTEXT_ENUM(Color.Blend[0].EquationRGB), NO_EXTRA },
   { GL_BLEND_EQUATION_ALPHA_EXT, CONTEXT_ENUM(Color.Blend[0].EquationA), NO_EXTRA },

   /* GL_ARB_texture_compression */
   { GL_NUM_COMPRESSED_TEXTURE_FORMATS_ARB, LOC_CUSTOM, TYPE_INT, 0, NO_EXTRA },
   { GL_COMPRESSED_TEXTURE_FORMATS_ARB, LOC_CUSTOM, TYPE_INT_N, 0, NO_EXTRA },

   /* GL_ARB_multisample */
   { GL_SAMPLE_ALPHA_TO_COVERAGE_ARB,
     CONTEXT_BOOL(Multisample.SampleAlphaToCoverage), NO_EXTRA },
   { GL_SAMPLE_COVERAGE_ARB, CONTEXT_BOOL(Multisample.SampleCoverage), NO_EXTRA },
   { GL_SAMPLE_COVERAGE_VALUE_ARB,
     CONTEXT_FLOAT(Multisample.SampleCoverageValue), NO_EXTRA },
   { GL_SAMPLE_COVERAGE_INVERT_ARB,
     CONTEXT_BOOL(Multisample.SampleCoverageInvert), NO_EXTRA },
   { GL_SAMPLE_BUFFERS_ARB, BUFFER_INT(Visual.sampleBuffers), NO_EXTRA },
   { GL_SAMPLES_ARB, BUFFER_INT(Visual.samples), NO_EXTRA },

   /* GL_SGIS_generate_mipmap */
   { GL_GENERATE_MIPMAP_HINT_SGIS, CONTEXT_ENUM(Hint.GenerateMipmap),
     extra_SGIS_generate_mipmap },

   /* GL_ARB_vertex_buffer_object */
   { GL_ARRAY_BUFFER_BINDING_ARB, LOC_CUSTOM, TYPE_INT, 0, NO_EXTRA },

   /* GL_ARB_vertex_buffer_object */
   /* GL_WEIGHT_ARRAY_BUFFER_BINDING_ARB - not supported */
   { GL_ELEMENT_ARRAY_BUFFER_BINDING_ARB, LOC_CUSTOM, TYPE_INT, 0,
     extra_ARB_vertex_buffer_object },

   /* GL_ARB_copy_buffer */
   { GL_COPY_READ_BUFFER, LOC_CUSTOM, TYPE_INT, 0, extra_ARB_copy_buffer },
   { GL_COPY_WRITE_BUFFER, LOC_CUSTOM, TYPE_INT, 0, extra_ARB_copy_buffer },

   /* GL_OES_read_format */
   { GL_IMPLEMENTATION_COLOR_READ_TYPE_OES, LOC_CUSTOM, TYPE_INT, 0,
     extra_new_buffers_OES_read_format },
   { GL_IMPLEMENTATION_COLOR_READ_FORMAT_OES, LOC_CUSTOM, TYPE_INT, 0,
     extra_new_buffers_OES_read_format },

   /* GL_EXT_framebuffer_object */
   { GL_FRAMEBUFFER_BINDING_EXT, BUFFER_INT(Name),
     extra_EXT_framebuffer_object },
   { GL_RENDERBUFFER_BINDING_EXT, LOC_CUSTOM, TYPE_INT, 0,
     extra_EXT_framebuffer_object },
   { GL_MAX_RENDERBUFFER_SIZE_EXT, CONTEXT_INT(Const.MaxRenderbufferSize),
     extra_EXT_framebuffer_object },

   /* This entry isn't spec'ed for GLES 2, but is needed for Mesa's
    * GLSL: */
   { GL_MAX_CLIP_PLANES, CONTEXT_INT(Const.MaxClipPlanes), NO_EXTRA },

#if FEATURE_GL || FEATURE_ES1
   /* Enums in OpenGL and GLES1 */
   { 0, 0, TYPE_API_MASK, API_OPENGL_BIT | API_OPENGLES_BIT, NO_EXTRA },
   { GL_LIGHT0, CONTEXT_BOOL(Light.Light[0].Enabled), NO_EXTRA },
   { GL_LIGHT1, CONTEXT_BOOL(Light.Light[1].Enabled), NO_EXTRA },
   { GL_LIGHT2, CONTEXT_BOOL(Light.Light[2].Enabled), NO_EXTRA },
   { GL_LIGHT3, CONTEXT_BOOL(Light.Light[3].Enabled), NO_EXTRA },
   { GL_LIGHT4, CONTEXT_BOOL(Light.Light[4].Enabled), NO_EXTRA },
   { GL_LIGHT5, CONTEXT_BOOL(Light.Light[5].Enabled), NO_EXTRA },
   { GL_LIGHT6, CONTEXT_BOOL(Light.Light[6].Enabled), NO_EXTRA },
   { GL_LIGHT7, CONTEXT_BOOL(Light.Light[7].Enabled), NO_EXTRA },
   { GL_LIGHTING, CONTEXT_BOOL(Light.Enabled), NO_EXTRA },
   { GL_LIGHT_MODEL_AMBIENT,
     CONTEXT_FIELD(Light.Model.Ambient[0], TYPE_FLOATN_4), NO_EXTRA },
   { GL_LIGHT_MODEL_TWO_SIDE, CONTEXT_BOOL(Light.Model.TwoSide), NO_EXTRA },
   { GL_ALPHA_TEST, CONTEXT_BOOL(Color.AlphaEnabled), NO_EXTRA },
   { GL_ALPHA_TEST_FUNC, CONTEXT_ENUM(Color.AlphaFunc), NO_EXTRA },
   { GL_ALPHA_TEST_REF, LOC_CUSTOM, TYPE_FLOATN, 0, extra_new_frag_clamp },
   { GL_BLEND_DST, CONTEXT_ENUM(Color.Blend[0].DstRGB), NO_EXTRA },
   { GL_CLIP_PLANE0, CONTEXT_BIT0(Transform.ClipPlanesEnabled), NO_EXTRA },
   { GL_CLIP_PLANE1, CONTEXT_BIT1(Transform.ClipPlanesEnabled), NO_EXTRA },
   { GL_CLIP_PLANE2, CONTEXT_BIT2(Transform.ClipPlanesEnabled), NO_EXTRA },
   { GL_CLIP_PLANE3, CONTEXT_BIT3(Transform.ClipPlanesEnabled), NO_EXTRA },
   { GL_CLIP_PLANE4, CONTEXT_BIT4(Transform.ClipPlanesEnabled), NO_EXTRA },
   { GL_CLIP_PLANE5, CONTEXT_BIT5(Transform.ClipPlanesEnabled), NO_EXTRA },
   { GL_COLOR_MATERIAL, CONTEXT_BOOL(Light.ColorMaterialEnabled), NO_EXTRA },
   { GL_CURRENT_COLOR,
     CONTEXT_FIELD(Current.Attrib[VERT_ATTRIB_COLOR0][0], TYPE_FLOATN_4),
     extra_flush_current },
   { GL_CURRENT_NORMAL,
     CONTEXT_FIELD(Current.Attrib[VERT_ATTRIB_NORMAL][0], TYPE_FLOATN_3),
     extra_flush_current },
   { GL_CURRENT_TEXTURE_COORDS, LOC_CUSTOM, TYPE_FLOAT_4, 0,
     extra_flush_current_valid_texture_unit },
   { GL_DISTANCE_ATTENUATION_EXT, CONTEXT_FLOAT3(Point.Params[0]), NO_EXTRA },
   { GL_FOG, CONTEXT_BOOL(Fog.Enabled), NO_EXTRA },
   { GL_FOG_COLOR, LOC_CUSTOM, TYPE_FLOATN_4, 0, extra_new_frag_clamp },
   { GL_FOG_DENSITY, CONTEXT_FLOAT(Fog.Density), NO_EXTRA },
   { GL_FOG_END, CONTEXT_FLOAT(Fog.End), NO_EXTRA },
   { GL_FOG_HINT, CONTEXT_ENUM(Hint.Fog), NO_EXTRA },
   { GL_FOG_MODE, CONTEXT_ENUM(Fog.Mode), NO_EXTRA },
   { GL_FOG_START, CONTEXT_FLOAT(Fog.Start), NO_EXTRA },
   { GL_LINE_SMOOTH, CONTEXT_BOOL(Line.SmoothFlag), NO_EXTRA },
   { GL_LINE_SMOOTH_HINT, CONTEXT_ENUM(Hint.LineSmooth), NO_EXTRA },
   { GL_LINE_WIDTH_RANGE, CONTEXT_FLOAT2(Const.MinLineWidthAA), NO_EXTRA },
   { GL_COLOR_LOGIC_OP, CONTEXT_BOOL(Color.ColorLogicOpEnabled), NO_EXTRA },
   { GL_LOGIC_OP_MODE, CONTEXT_ENUM(Color.LogicOp), NO_EXTRA },
   { GL_MATRIX_MODE, CONTEXT_ENUM(Transform.MatrixMode), NO_EXTRA },
   { GL_MAX_MODELVIEW_STACK_DEPTH, CONST(MAX_MODELVIEW_STACK_DEPTH), NO_EXTRA },
   { GL_MAX_PROJECTION_STACK_DEPTH, CONST(MAX_PROJECTION_STACK_DEPTH), NO_EXTRA },
   { GL_MAX_TEXTURE_STACK_DEPTH, CONST(MAX_TEXTURE_STACK_DEPTH), NO_EXTRA },
   { GL_MODELVIEW_MATRIX, CONTEXT_MATRIX(ModelviewMatrixStack.Top), NO_EXTRA },
   { GL_MODELVIEW_STACK_DEPTH, LOC_CUSTOM, TYPE_INT,
     offsetof(struct gl_context, ModelviewMatrixStack.Depth), NO_EXTRA },
   { GL_NORMALIZE, CONTEXT_BOOL(Transform.Normalize), NO_EXTRA },
   { GL_PACK_SKIP_IMAGES_EXT, CONTEXT_INT(Pack.SkipImages), NO_EXTRA },
   { GL_PERSPECTIVE_CORRECTION_HINT, CONTEXT_ENUM(Hint.PerspectiveCorrection), NO_EXTRA },
   { GL_POINT_SIZE, CONTEXT_FLOAT(Point.Size), NO_EXTRA },
   { GL_POINT_SIZE_RANGE, CONTEXT_FLOAT2(Const.MinPointSizeAA), NO_EXTRA },
   { GL_POINT_SMOOTH, CONTEXT_BOOL(Point.SmoothFlag), NO_EXTRA },
   { GL_POINT_SMOOTH_HINT, CONTEXT_ENUM(Hint.PointSmooth), NO_EXTRA },
   { GL_POINT_SIZE_MIN_EXT, CONTEXT_FLOAT(Point.MinSize), NO_EXTRA },
   { GL_POINT_SIZE_MAX_EXT, CONTEXT_FLOAT(Point.MaxSize), NO_EXTRA },
   { GL_POINT_FADE_THRESHOLD_SIZE_EXT, CONTEXT_FLOAT(Point.Threshold), NO_EXTRA },
   { GL_PROJECTION_MATRIX, CONTEXT_MATRIX(ProjectionMatrixStack.Top), NO_EXTRA },
   { GL_PROJECTION_STACK_DEPTH, LOC_CUSTOM, TYPE_INT,
     offsetof(struct gl_context, ProjectionMatrixStack.Depth), NO_EXTRA },
   { GL_RESCALE_NORMAL, CONTEXT_BOOL(Transform.RescaleNormals), NO_EXTRA },
   { GL_SHADE_MODEL, CONTEXT_ENUM(Light.ShadeModel), NO_EXTRA },
   { GL_TEXTURE_2D, LOC_CUSTOM, TYPE_BOOLEAN, 0, NO_EXTRA },
   { GL_TEXTURE_MATRIX, LOC_CUSTOM, TYPE_MATRIX, 0, extra_valid_texture_unit },
   { GL_TEXTURE_STACK_DEPTH, LOC_CUSTOM, TYPE_INT, 0,
     extra_valid_texture_unit  },

   { GL_VERTEX_ARRAY, ARRAY_BOOL(Vertex.Enabled), NO_EXTRA },
   { GL_VERTEX_ARRAY_SIZE, ARRAY_INT(Vertex.Size), NO_EXTRA },
   { GL_VERTEX_ARRAY_TYPE, ARRAY_ENUM(Vertex.Type), NO_EXTRA },
   { GL_VERTEX_ARRAY_STRIDE, ARRAY_INT(Vertex.Stride), NO_EXTRA },
   { GL_NORMAL_ARRAY, ARRAY_BOOL(Normal.Enabled), NO_EXTRA },
   { GL_NORMAL_ARRAY_TYPE, ARRAY_ENUM(Normal.Type), NO_EXTRA },
   { GL_NORMAL_ARRAY_STRIDE, ARRAY_INT(Normal.Stride), NO_EXTRA },
   { GL_COLOR_ARRAY, ARRAY_BOOL(Color.Enabled), NO_EXTRA },
   { GL_COLOR_ARRAY_SIZE, ARRAY_INT(Color.Size), NO_EXTRA },
   { GL_COLOR_ARRAY_TYPE, ARRAY_ENUM(Color.Type), NO_EXTRA },
   { GL_COLOR_ARRAY_STRIDE, ARRAY_INT(Color.Stride), NO_EXTRA },
   { GL_TEXTURE_COORD_ARRAY,
     LOC_CUSTOM, TYPE_BOOLEAN, offsetof(struct gl_client_array, Enabled), NO_EXTRA },
   { GL_TEXTURE_COORD_ARRAY_SIZE,
     LOC_CUSTOM, TYPE_INT, offsetof(struct gl_client_array, Size), NO_EXTRA },
   { GL_TEXTURE_COORD_ARRAY_TYPE,
     LOC_CUSTOM, TYPE_ENUM, offsetof(struct gl_client_array, Type), NO_EXTRA },
   { GL_TEXTURE_COORD_ARRAY_STRIDE,
     LOC_CUSTOM, TYPE_INT, offsetof(struct gl_client_array, Stride), NO_EXTRA },

   /* GL_ARB_ES2_compatibility */
   { GL_SHADER_COMPILER, CONST(1), extra_ARB_ES2_compatibility },
   { GL_MAX_VARYING_VECTORS, CONTEXT_INT(Const.MaxVarying),
     extra_ARB_ES2_compatibility },
   { GL_MAX_VERTEX_UNIFORM_VECTORS, LOC_CUSTOM, TYPE_INT, 0,
     extra_ARB_ES2_compatibility },
   { GL_MAX_FRAGMENT_UNIFORM_VECTORS, LOC_CUSTOM, TYPE_INT, 0,
     extra_ARB_ES2_compatibility },

   /* GL_ARB_multitexture */
   { GL_MAX_TEXTURE_UNITS_ARB,
     CONTEXT_INT(Const.MaxTextureUnits), extra_ARB_multitexture },
   { GL_CLIENT_ACTIVE_TEXTURE_ARB,
     LOC_CUSTOM, TYPE_INT, 0, extra_ARB_multitexture },

   /* GL_ARB_texture_cube_map */
   { GL_TEXTURE_CUBE_MAP_ARB, LOC_CUSTOM, TYPE_BOOLEAN, 0, NO_EXTRA },
   /* S, T, and R are always set at the same time */
   { GL_TEXTURE_GEN_STR_OES, LOC_TEXUNIT, TYPE_BIT_0,
     offsetof(struct gl_texture_unit, TexGenEnabled), NO_EXTRA },

   /* GL_ARB_multisample */
   { GL_MULTISAMPLE_ARB, CONTEXT_BOOL(Multisample.Enabled), NO_EXTRA },
   { GL_SAMPLE_ALPHA_TO_ONE_ARB, CONTEXT_BOOL(Multisample.SampleAlphaToOne), NO_EXTRA },

   /* GL_ARB_vertex_buffer_object */
   { GL_VERTEX_ARRAY_BUFFER_BINDING_ARB, LOC_CUSTOM, TYPE_INT,
     offsetof(struct gl_array_object, Vertex.BufferObj), NO_EXTRA },
   { GL_NORMAL_ARRAY_BUFFER_BINDING_ARB, LOC_CUSTOM, TYPE_INT,
     offsetof(struct gl_array_object, Normal.BufferObj), NO_EXTRA },
   { GL_COLOR_ARRAY_BUFFER_BINDING_ARB, LOC_CUSTOM, TYPE_INT,
     offsetof(struct gl_array_object, Color.BufferObj), NO_EXTRA },
   { GL_TEXTURE_COORD_ARRAY_BUFFER_BINDING_ARB, LOC_CUSTOM, TYPE_INT, NO_OFFSET, NO_EXTRA },

   /* GL_OES_point_sprite */
   { GL_POINT_SPRITE_NV,
     CONTEXT_BOOL(Point.PointSprite),
     extra_NV_point_sprite_ARB_point_sprite },

   /* GL_ARB_fragment_shader */
   { GL_MAX_FRAGMENT_UNIFORM_COMPONENTS_ARB,
     CONTEXT_INT(Const.FragmentProgram.MaxUniformComponents),
     extra_ARB_fragment_shader },

   /* GL_ARB_vertex_shader */
   { GL_MAX_VERTEX_UNIFORM_COMPONENTS_ARB,
     CONTEXT_INT(Const.VertexProgram.MaxUniformComponents),
     extra_ARB_vertex_shader },
   { GL_MAX_VARYING_FLOATS_ARB, LOC_CUSTOM, TYPE_INT, 0,
     extra_ARB_vertex_shader },

   /* GL_EXT_texture_lod_bias */
   { GL_MAX_TEXTURE_LOD_BIAS_EXT, CONTEXT_FLOAT(Const.MaxTextureLodBias),
	 extra_EXT_texture_lod_bias },

   /* GL_EXT_texture_filter_anisotropic */
   { GL_MAX_TEXTURE_MAX_ANISOTROPY_EXT,
     CONTEXT_FLOAT(Const.MaxTextureMaxAnisotropy),
     extra_EXT_texture_filter_anisotropic },
#endif /* FEATURE_GL || FEATURE_ES1 */

#if FEATURE_ES1
   { 0, 0, TYPE_API_MASK, API_OPENGLES_BIT },
   /* XXX: OES_matrix_get */
   { GL_MODELVIEW_MATRIX_FLOAT_AS_INT_BITS_OES },
   { GL_PROJECTION_MATRIX_FLOAT_AS_INT_BITS_OES },
   { GL_TEXTURE_MATRIX_FLOAT_AS_INT_BITS_OES },

   /* OES_point_size_array */
   { GL_POINT_SIZE_ARRAY_OES, ARRAY_FIELD(PointSize.Enabled, TYPE_BOOLEAN) },
   { GL_POINT_SIZE_ARRAY_TYPE_OES, ARRAY_FIELD(PointSize.Type, TYPE_ENUM) },
   { GL_POINT_SIZE_ARRAY_STRIDE_OES, ARRAY_FIELD(PointSize.Stride, TYPE_INT) },
   { GL_POINT_SIZE_ARRAY_BUFFER_BINDING_OES, LOC_CUSTOM, TYPE_INT, 0 },
#endif /* FEATURE_ES1 */

#if FEATURE_GL || FEATURE_ES2
   { 0, 0, TYPE_API_MASK, API_OPENGL_BIT | API_OPENGLES2_BIT, NO_EXTRA },
   /* This entry isn't spec'ed for GLES 2, but is needed for Mesa's GLSL: */
   { GL_MAX_LIGHTS, CONTEXT_INT(Const.MaxLights), NO_EXTRA },
   { GL_MAX_TEXTURE_COORDS_ARB, /* == GL_MAX_TEXTURE_COORDS_NV */
     CONTEXT_INT(Const.MaxTextureCoordUnits),
     extra_ARB_fragment_program_NV_fragment_program },

   /* GL_ARB_draw_buffers */
   { GL_MAX_DRAW_BUFFERS_ARB, CONTEXT_INT(Const.MaxDrawBuffers), NO_EXTRA },

   { GL_BLEND_COLOR_EXT, LOC_CUSTOM, TYPE_FLOATN_4, 0, extra_new_frag_clamp },
   /* GL_ARB_fragment_program */
   { GL_MAX_TEXTURE_IMAGE_UNITS_ARB, /* == GL_MAX_TEXTURE_IMAGE_UNITS_NV */
     CONTEXT_INT(Const.MaxTextureImageUnits),
     extra_ARB_fragment_program_NV_fragment_program },
   { GL_MAX_VERTEX_TEXTURE_IMAGE_UNITS_ARB,
     CONTEXT_INT(Const.MaxVertexTextureImageUnits), extra_ARB_vertex_shader },
   { GL_MAX_COMBINED_TEXTURE_IMAGE_UNITS_ARB,
     CONTEXT_INT(Const.MaxCombinedTextureImageUnits),
     extra_ARB_vertex_shader },

   /* GL_ARB_shader_objects
    * Actually, this token isn't part of GL_ARB_shader_objects, but is
    * close enough for now. */
   { GL_CURRENT_PROGRAM, LOC_CUSTOM, TYPE_INT, 0, extra_ARB_shader_objects },

   /* OpenGL 2.0 */
   { GL_STENCIL_BACK_FUNC, CONTEXT_ENUM(Stencil.Function[1]), NO_EXTRA },
   { GL_STENCIL_BACK_VALUE_MASK, CONTEXT_INT(Stencil.ValueMask[1]), NO_EXTRA },
   { GL_STENCIL_BACK_WRITEMASK, CONTEXT_INT(Stencil.WriteMask[1]), NO_EXTRA },
   { GL_STENCIL_BACK_REF, CONTEXT_INT(Stencil.Ref[1]), NO_EXTRA },
   { GL_STENCIL_BACK_FAIL, CONTEXT_ENUM(Stencil.FailFunc[1]), NO_EXTRA },
   { GL_STENCIL_BACK_PASS_DEPTH_FAIL, CONTEXT_ENUM(Stencil.ZFailFunc[1]), NO_EXTRA },
   { GL_STENCIL_BACK_PASS_DEPTH_PASS, CONTEXT_ENUM(Stencil.ZPassFunc[1]), NO_EXTRA },

   { GL_MAX_VERTEX_ATTRIBS_ARB,
     CONTEXT_INT(Const.VertexProgram.MaxAttribs),
     extra_ARB_vertex_program_version_es2 },

   /* OES_texture_3D */
   { GL_TEXTURE_BINDING_3D, LOC_CUSTOM, TYPE_INT, TEXTURE_3D_INDEX, NO_EXTRA },
   { GL_MAX_3D_TEXTURE_SIZE, LOC_CUSTOM, TYPE_INT,
     offsetof(struct gl_context, Const.Max3DTextureLevels), NO_EXTRA },

   /* GL_ARB_fragment_program/OES_standard_derivatives */
   { GL_FRAGMENT_SHADER_DERIVATIVE_HINT_ARB,
     CONTEXT_ENUM(Hint.FragmentShaderDerivative), extra_ARB_fragment_shader },
#endif /* FEATURE_GL || FEATURE_ES2 */

#if FEATURE_ES2
   /* Enums unique to OpenGL ES 2.0 */
   { 0, 0, TYPE_API_MASK, API_OPENGLES2_BIT, NO_EXTRA },
   { GL_MAX_FRAGMENT_UNIFORM_VECTORS, LOC_CUSTOM, TYPE_INT, 0, NO_EXTRA },
   { GL_MAX_VARYING_VECTORS, CONTEXT_INT(Const.MaxVarying), NO_EXTRA },
   { GL_MAX_VERTEX_UNIFORM_VECTORS, LOC_CUSTOM, TYPE_INT, 0, NO_EXTRA },
   { GL_SHADER_COMPILER, CONST(1), NO_EXTRA },
   /* OES_get_program_binary */
   { GL_NUM_SHADER_BINARY_FORMATS, CONST(0), NO_EXTRA },
   { GL_SHADER_BINARY_FORMATS, CONST(0), NO_EXTRA },
#endif /* FEATURE_ES2 */

#if FEATURE_GL
   /* Remaining enums are only in OpenGL */
   { 0, 0, TYPE_API_MASK, API_OPENGL_BIT, NO_EXTRA },
   { GL_ACCUM_RED_BITS, BUFFER_INT(Visual.accumRedBits), NO_EXTRA },
   { GL_ACCUM_GREEN_BITS, BUFFER_INT(Visual.accumGreenBits), NO_EXTRA },
   { GL_ACCUM_BLUE_BITS, BUFFER_INT(Visual.accumBlueBits), NO_EXTRA },
   { GL_ACCUM_ALPHA_BITS, BUFFER_INT(Visual.accumAlphaBits), NO_EXTRA },
   { GL_ACCUM_CLEAR_VALUE, CONTEXT_FIELD(Accum.ClearColor[0], TYPE_FLOATN_4), NO_EXTRA },
   { GL_ALPHA_BIAS, CONTEXT_FLOAT(Pixel.AlphaBias), NO_EXTRA },
   { GL_ALPHA_SCALE, CONTEXT_FLOAT(Pixel.AlphaScale), NO_EXTRA },
   { GL_ATTRIB_STACK_DEPTH, CONTEXT_INT(AttribStackDepth), NO_EXTRA },
   { GL_AUTO_NORMAL, CONTEXT_BOOL(Eval.AutoNormal), NO_EXTRA },
   { GL_AUX_BUFFERS, BUFFER_INT(Visual.numAuxBuffers), NO_EXTRA },
   { GL_BLUE_BIAS, CONTEXT_FLOAT(Pixel.BlueBias), NO_EXTRA },
   { GL_BLUE_SCALE, CONTEXT_FLOAT(Pixel.BlueScale), NO_EXTRA },
   { GL_CLIENT_ATTRIB_STACK_DEPTH, CONTEXT_INT(ClientAttribStackDepth), NO_EXTRA },
   { GL_COLOR_MATERIAL_FACE, CONTEXT_ENUM(Light.ColorMaterialFace), NO_EXTRA },
   { GL_COLOR_MATERIAL_PARAMETER, CONTEXT_ENUM(Light.ColorMaterialMode), NO_EXTRA },
   { GL_CURRENT_INDEX,
     CONTEXT_FLOAT(Current.Attrib[VERT_ATTRIB_COLOR_INDEX][0]),
     extra_flush_current },
   { GL_CURRENT_RASTER_COLOR,
     CONTEXT_FIELD(Current.RasterColor[0], TYPE_FLOATN_4), NO_EXTRA },
   { GL_CURRENT_RASTER_DISTANCE, CONTEXT_FLOAT(Current.RasterDistance), NO_EXTRA },
   { GL_CURRENT_RASTER_INDEX, CONST(1), NO_EXTRA },
   { GL_CURRENT_RASTER_POSITION, CONTEXT_FLOAT4(Current.RasterPos[0]), NO_EXTRA },
   { GL_CURRENT_RASTER_SECONDARY_COLOR,
     CONTEXT_FIELD(Current.RasterSecondaryColor[0], TYPE_FLOATN_4), NO_EXTRA },
   { GL_CURRENT_RASTER_TEXTURE_COORDS, LOC_CUSTOM, TYPE_FLOAT_4, 0,
     extra_valid_texture_unit },
   { GL_CURRENT_RASTER_POSITION_VALID, CONTEXT_BOOL(Current.RasterPosValid), NO_EXTRA },
   { GL_DEPTH_BIAS, CONTEXT_FLOAT(Pixel.DepthBias), NO_EXTRA },
   { GL_DEPTH_SCALE, CONTEXT_FLOAT(Pixel.DepthScale), NO_EXTRA },
   { GL_DOUBLEBUFFER, BUFFER_INT(Visual.doubleBufferMode), NO_EXTRA },
   { GL_DRAW_BUFFER, BUFFER_ENUM(ColorDrawBuffer[0]), NO_EXTRA },
   { GL_EDGE_FLAG, LOC_CUSTOM, TYPE_BOOLEAN, 0, NO_EXTRA },
   { GL_FEEDBACK_BUFFER_SIZE, CONTEXT_INT(Feedback.BufferSize), NO_EXTRA },
   { GL_FEEDBACK_BUFFER_TYPE, CONTEXT_ENUM(Feedback.Type), NO_EXTRA },
   { GL_FOG_INDEX, CONTEXT_FLOAT(Fog.Index), NO_EXTRA },
   { GL_GREEN_BIAS, CONTEXT_FLOAT(Pixel.GreenBias), NO_EXTRA },
   { GL_GREEN_SCALE, CONTEXT_FLOAT(Pixel.GreenScale), NO_EXTRA },
   { GL_INDEX_BITS, BUFFER_INT(Visual.indexBits), extra_new_buffers },
   { GL_INDEX_CLEAR_VALUE, CONTEXT_INT(Color.ClearIndex), NO_EXTRA },
   { GL_INDEX_MODE, CONST(0) , NO_EXTRA}, 
   { GL_INDEX_OFFSET, CONTEXT_INT(Pixel.IndexOffset), NO_EXTRA },
   { GL_INDEX_SHIFT, CONTEXT_INT(Pixel.IndexShift), NO_EXTRA },
   { GL_INDEX_WRITEMASK, CONTEXT_INT(Color.IndexMask), NO_EXTRA },
   { GL_LIGHT_MODEL_COLOR_CONTROL, CONTEXT_ENUM(Light.Model.ColorControl), NO_EXTRA },
   { GL_LIGHT_MODEL_LOCAL_VIEWER, CONTEXT_BOOL(Light.Model.LocalViewer), NO_EXTRA },
   { GL_LINE_STIPPLE, CONTEXT_BOOL(Line.StippleFlag), NO_EXTRA },
   { GL_LINE_STIPPLE_PATTERN, LOC_CUSTOM, TYPE_INT, 0, NO_EXTRA },
   { GL_LINE_STIPPLE_REPEAT, CONTEXT_INT(Line.StippleFactor), NO_EXTRA },
   { GL_LINE_WIDTH_GRANULARITY, CONTEXT_FLOAT(Const.LineWidthGranularity), NO_EXTRA },
   { GL_LIST_BASE, CONTEXT_INT(List.ListBase), NO_EXTRA },
   { GL_LIST_INDEX, LOC_CUSTOM, TYPE_INT, 0, NO_EXTRA },
   { GL_LIST_MODE, LOC_CUSTOM, TYPE_ENUM, 0, NO_EXTRA },
   { GL_INDEX_LOGIC_OP, CONTEXT_BOOL(Color.IndexLogicOpEnabled), NO_EXTRA },
   { GL_MAP1_COLOR_4, CONTEXT_BOOL(Eval.Map1Color4), NO_EXTRA },
   { GL_MAP1_GRID_DOMAIN, CONTEXT_FLOAT2(Eval.MapGrid1u1), NO_EXTRA },
   { GL_MAP1_GRID_SEGMENTS, CONTEXT_INT(Eval.MapGrid1un), NO_EXTRA },
   { GL_MAP1_INDEX, CONTEXT_BOOL(Eval.Map1Index), NO_EXTRA },
   { GL_MAP1_NORMAL, CONTEXT_BOOL(Eval.Map1Normal), NO_EXTRA },
   { GL_MAP1_TEXTURE_COORD_1, CONTEXT_BOOL(Eval.Map1TextureCoord1), NO_EXTRA },
   { GL_MAP1_TEXTURE_COORD_2, CONTEXT_BOOL(Eval.Map1TextureCoord2), NO_EXTRA },
   { GL_MAP1_TEXTURE_COORD_3, CONTEXT_BOOL(Eval.Map1TextureCoord3), NO_EXTRA },
   { GL_MAP1_TEXTURE_COORD_4, CONTEXT_BOOL(Eval.Map1TextureCoord4), NO_EXTRA },
   { GL_MAP1_VERTEX_3, CONTEXT_BOOL(Eval.Map1Vertex3), NO_EXTRA },
   { GL_MAP1_VERTEX_4, CONTEXT_BOOL(Eval.Map1Vertex4), NO_EXTRA },
   { GL_MAP2_COLOR_4, CONTEXT_BOOL(Eval.Map2Color4), NO_EXTRA },
   { GL_MAP2_GRID_DOMAIN, LOC_CUSTOM, TYPE_FLOAT_4, 0, NO_EXTRA },
   { GL_MAP2_GRID_SEGMENTS, CONTEXT_INT2(Eval.MapGrid2un), NO_EXTRA },
   { GL_MAP2_INDEX, CONTEXT_BOOL(Eval.Map2Index), NO_EXTRA },
   { GL_MAP2_NORMAL, CONTEXT_BOOL(Eval.Map2Normal), NO_EXTRA },
   { GL_MAP2_TEXTURE_COORD_1, CONTEXT_BOOL(Eval.Map2TextureCoord1), NO_EXTRA },
   { GL_MAP2_TEXTURE_COORD_2, CONTEXT_BOOL(Eval.Map2TextureCoord2), NO_EXTRA },
   { GL_MAP2_TEXTURE_COORD_3, CONTEXT_BOOL(Eval.Map2TextureCoord3), NO_EXTRA },
   { GL_MAP2_TEXTURE_COORD_4, CONTEXT_BOOL(Eval.Map2TextureCoord4), NO_EXTRA },
   { GL_MAP2_VERTEX_3, CONTEXT_BOOL(Eval.Map2Vertex3), NO_EXTRA },
   { GL_MAP2_VERTEX_4, CONTEXT_BOOL(Eval.Map2Vertex4), NO_EXTRA },
   { GL_MAP_COLOR, CONTEXT_BOOL(Pixel.MapColorFlag), NO_EXTRA },
   { GL_MAP_STENCIL, CONTEXT_BOOL(Pixel.MapStencilFlag), NO_EXTRA },
   { GL_MAX_ATTRIB_STACK_DEPTH, CONST(MAX_ATTRIB_STACK_DEPTH), NO_EXTRA },
   { GL_MAX_CLIENT_ATTRIB_STACK_DEPTH, CONST(MAX_CLIENT_ATTRIB_STACK_DEPTH), NO_EXTRA },

   { GL_MAX_EVAL_ORDER, CONST(MAX_EVAL_ORDER), NO_EXTRA },
   { GL_MAX_LIST_NESTING, CONST(MAX_LIST_NESTING), NO_EXTRA },
   { GL_MAX_NAME_STACK_DEPTH, CONST(MAX_NAME_STACK_DEPTH), NO_EXTRA },
   { GL_MAX_PIXEL_MAP_TABLE, CONST(MAX_PIXEL_MAP_TABLE), NO_EXTRA },
   { GL_NAME_STACK_DEPTH, CONTEXT_INT(Select.NameStackDepth), NO_EXTRA },
   { GL_PACK_LSB_FIRST, CONTEXT_BOOL(Pack.LsbFirst), NO_EXTRA },
   { GL_PACK_ROW_LENGTH, CONTEXT_INT(Pack.RowLength), NO_EXTRA },
   { GL_PACK_SKIP_PIXELS, CONTEXT_INT(Pack.SkipPixels), NO_EXTRA },
   { GL_PACK_SKIP_ROWS, CONTEXT_INT(Pack.SkipRows), NO_EXTRA },
   { GL_PACK_SWAP_BYTES, CONTEXT_BOOL(Pack.SwapBytes), NO_EXTRA },
   { GL_PACK_IMAGE_HEIGHT_EXT, CONTEXT_INT(Pack.ImageHeight), NO_EXTRA },
   { GL_PACK_INVERT_MESA, CONTEXT_BOOL(Pack.Invert), NO_EXTRA },
   { GL_PIXEL_MAP_A_TO_A_SIZE, CONTEXT_INT(PixelMaps.AtoA.Size), NO_EXTRA },
   { GL_PIXEL_MAP_B_TO_B_SIZE, CONTEXT_INT(PixelMaps.BtoB.Size), NO_EXTRA },
   { GL_PIXEL_MAP_G_TO_G_SIZE, CONTEXT_INT(PixelMaps.GtoG.Size), NO_EXTRA },
   { GL_PIXEL_MAP_I_TO_A_SIZE, CONTEXT_INT(PixelMaps.ItoA.Size), NO_EXTRA },
   { GL_PIXEL_MAP_I_TO_B_SIZE, CONTEXT_INT(PixelMaps.ItoB.Size), NO_EXTRA },
   { GL_PIXEL_MAP_I_TO_G_SIZE, CONTEXT_INT(PixelMaps.ItoG.Size), NO_EXTRA },
   { GL_PIXEL_MAP_I_TO_I_SIZE, CONTEXT_INT(PixelMaps.ItoI.Size), NO_EXTRA },
   { GL_PIXEL_MAP_I_TO_R_SIZE, CONTEXT_INT(PixelMaps.ItoR.Size), NO_EXTRA },
   { GL_PIXEL_MAP_R_TO_R_SIZE, CONTEXT_INT(PixelMaps.RtoR.Size), NO_EXTRA },
   { GL_PIXEL_MAP_S_TO_S_SIZE, CONTEXT_INT(PixelMaps.StoS.Size), NO_EXTRA },
   { GL_POINT_SIZE_GRANULARITY, CONTEXT_FLOAT(Const.PointSizeGranularity), NO_EXTRA },
   { GL_POLYGON_MODE, CONTEXT_ENUM2(Polygon.FrontMode), NO_EXTRA },
   { GL_POLYGON_OFFSET_BIAS_EXT, CONTEXT_FLOAT(Polygon.OffsetUnits), NO_EXTRA },
   { GL_POLYGON_OFFSET_POINT, CONTEXT_BOOL(Polygon.OffsetPoint), NO_EXTRA },
   { GL_POLYGON_OFFSET_LINE, CONTEXT_BOOL(Polygon.OffsetLine), NO_EXTRA },
   { GL_POLYGON_SMOOTH, CONTEXT_BOOL(Polygon.SmoothFlag), NO_EXTRA },
   { GL_POLYGON_SMOOTH_HINT, CONTEXT_ENUM(Hint.PolygonSmooth), NO_EXTRA },
   { GL_POLYGON_STIPPLE, CONTEXT_BOOL(Polygon.StippleFlag), NO_EXTRA },
   { GL_READ_BUFFER, LOC_CUSTOM, TYPE_ENUM, NO_OFFSET, NO_EXTRA },
   { GL_RED_BIAS, CONTEXT_FLOAT(Pixel.RedBias), NO_EXTRA },
   { GL_RED_SCALE, CONTEXT_FLOAT(Pixel.RedScale), NO_EXTRA },
   { GL_RENDER_MODE, CONTEXT_ENUM(RenderMode), NO_EXTRA },
   { GL_RGBA_MODE, CONST(1), NO_EXTRA },
   { GL_SELECTION_BUFFER_SIZE, CONTEXT_INT(Select.BufferSize), NO_EXTRA },
   { GL_SHARED_TEXTURE_PALETTE_EXT, CONTEXT_BOOL(Texture.SharedPalette), NO_EXTRA },

   { GL_STEREO, BUFFER_INT(Visual.stereoMode), NO_EXTRA },

   { GL_TEXTURE_1D, LOC_CUSTOM, TYPE_BOOLEAN, NO_OFFSET, NO_EXTRA },
   { GL_TEXTURE_3D, LOC_CUSTOM, TYPE_BOOLEAN, NO_OFFSET, NO_EXTRA },
   { GL_TEXTURE_1D_ARRAY_EXT, LOC_CUSTOM, TYPE_BOOLEAN, NO_OFFSET, NO_EXTRA },
   { GL_TEXTURE_2D_ARRAY_EXT, LOC_CUSTOM, TYPE_BOOLEAN, NO_OFFSET, NO_EXTRA },

   { GL_TEXTURE_BINDING_1D, LOC_CUSTOM, TYPE_INT, TEXTURE_1D_INDEX, NO_EXTRA },
   { GL_TEXTURE_BINDING_1D_ARRAY, LOC_CUSTOM, TYPE_INT,
     TEXTURE_1D_ARRAY_INDEX, extra_MESA_texture_array },
   { GL_TEXTURE_BINDING_2D_ARRAY, LOC_CUSTOM, TYPE_INT,
     TEXTURE_1D_ARRAY_INDEX, extra_MESA_texture_array },
   { GL_MAX_ARRAY_TEXTURE_LAYERS_EXT,
     CONTEXT_INT(Const.MaxArrayTextureLayers), extra_MESA_texture_array },

   { GL_TEXTURE_GEN_S, LOC_TEXUNIT, TYPE_BIT_0,
     offsetof(struct gl_texture_unit, TexGenEnabled), NO_EXTRA },
   { GL_TEXTURE_GEN_T, LOC_TEXUNIT, TYPE_BIT_1,
     offsetof(struct gl_texture_unit, TexGenEnabled), NO_EXTRA },
   { GL_TEXTURE_GEN_R, LOC_TEXUNIT, TYPE_BIT_2,
     offsetof(struct gl_texture_unit, TexGenEnabled), NO_EXTRA },
   { GL_TEXTURE_GEN_Q, LOC_TEXUNIT, TYPE_BIT_3,
     offsetof(struct gl_texture_unit, TexGenEnabled), NO_EXTRA },
   { GL_UNPACK_LSB_FIRST, CONTEXT_BOOL(Unpack.LsbFirst), NO_EXTRA },
   { GL_UNPACK_ROW_LENGTH, CONTEXT_INT(Unpack.RowLength), NO_EXTRA },
   { GL_UNPACK_SKIP_PIXELS, CONTEXT_INT(Unpack.SkipPixels), NO_EXTRA },
   { GL_UNPACK_SKIP_ROWS, CONTEXT_INT(Unpack.SkipRows), NO_EXTRA },
   { GL_UNPACK_SWAP_BYTES, CONTEXT_BOOL(Unpack.SwapBytes), NO_EXTRA },
   { GL_UNPACK_SKIP_IMAGES_EXT, CONTEXT_INT(Unpack.SkipImages), NO_EXTRA },
   { GL_UNPACK_IMAGE_HEIGHT_EXT, CONTEXT_INT(Unpack.ImageHeight), NO_EXTRA },
   { GL_UNPACK_CLIENT_STORAGE_APPLE, CONTEXT_BOOL(Unpack.ClientStorage), NO_EXTRA },
   { GL_ZOOM_X, CONTEXT_FLOAT(Pixel.ZoomX), NO_EXTRA },
   { GL_ZOOM_Y, CONTEXT_FLOAT(Pixel.ZoomY), NO_EXTRA },

   /* Vertex arrays */
   { GL_VERTEX_ARRAY_COUNT_EXT, CONST(0), NO_EXTRA },
   { GL_NORMAL_ARRAY_COUNT_EXT, CONST(0), NO_EXTRA },
   { GL_COLOR_ARRAY_COUNT_EXT, CONST(0), NO_EXTRA },
   { GL_INDEX_ARRAY, ARRAY_BOOL(Index.Enabled), NO_EXTRA },
   { GL_INDEX_ARRAY_TYPE, ARRAY_ENUM(Index.Type), NO_EXTRA },
   { GL_INDEX_ARRAY_STRIDE, ARRAY_INT(Index.Stride), NO_EXTRA },
   { GL_INDEX_ARRAY_COUNT_EXT, CONST(0), NO_EXTRA },
   { GL_TEXTURE_COORD_ARRAY_COUNT_EXT, CONST(0), NO_EXTRA },
   { GL_EDGE_FLAG_ARRAY, ARRAY_BOOL(EdgeFlag.Enabled), NO_EXTRA },
   { GL_EDGE_FLAG_ARRAY_STRIDE, ARRAY_INT(EdgeFlag.Stride), NO_EXTRA },
   { GL_EDGE_FLAG_ARRAY_COUNT_EXT, CONST(0), NO_EXTRA },

   /* GL_ARB_texture_compression */
   { GL_TEXTURE_COMPRESSION_HINT_ARB, CONTEXT_INT(Hint.TextureCompression), NO_EXTRA },

   /* GL_EXT_compiled_vertex_array */
   { GL_ARRAY_ELEMENT_LOCK_FIRST_EXT, CONTEXT_INT(Array.LockFirst),
     extra_EXT_compiled_vertex_array },
   { GL_ARRAY_ELEMENT_LOCK_COUNT_EXT, CONTEXT_INT(Array.LockCount),
     extra_EXT_compiled_vertex_array },

   /* GL_ARB_transpose_matrix */
   { GL_TRANSPOSE_MODELVIEW_MATRIX_ARB,
     CONTEXT_MATRIX_T(ModelviewMatrixStack), NO_EXTRA },
   { GL_TRANSPOSE_PROJECTION_MATRIX_ARB,
     CONTEXT_MATRIX_T(ProjectionMatrixStack.Top), NO_EXTRA },
   { GL_TRANSPOSE_TEXTURE_MATRIX_ARB, CONTEXT_MATRIX_T(TextureMatrixStack), NO_EXTRA },

   /* GL_EXT_secondary_color */
   { GL_COLOR_SUM_EXT, CONTEXT_BOOL(Fog.ColorSumEnabled),
     extra_EXT_secondary_color_ARB_vertex_program },
   { GL_CURRENT_SECONDARY_COLOR_EXT,
     CONTEXT_FIELD(Current.Attrib[VERT_ATTRIB_COLOR1][0], TYPE_FLOATN_4),
     extra_EXT_secondary_color_flush_current },
   { GL_SECONDARY_COLOR_ARRAY_EXT, ARRAY_BOOL(SecondaryColor.Enabled),
     extra_EXT_secondary_color },
   { GL_SECONDARY_COLOR_ARRAY_TYPE_EXT, ARRAY_ENUM(SecondaryColor.Type),
     extra_EXT_secondary_color },
   { GL_SECONDARY_COLOR_ARRAY_STRIDE_EXT, ARRAY_INT(SecondaryColor.Stride),
     extra_EXT_secondary_color },
   { GL_SECONDARY_COLOR_ARRAY_SIZE_EXT, ARRAY_INT(SecondaryColor.Size),
     extra_EXT_secondary_color },

   /* GL_EXT_fog_coord */
   { GL_CURRENT_FOG_COORDINATE_EXT,
     CONTEXT_FLOAT(Current.Attrib[VERT_ATTRIB_FOG][0]),
     extra_EXT_fog_coord_flush_current },
   { GL_FOG_COORDINATE_ARRAY_EXT, ARRAY_BOOL(FogCoord.Enabled),
     extra_EXT_fog_coord },
   { GL_FOG_COORDINATE_ARRAY_TYPE_EXT, ARRAY_ENUM(FogCoord.Type),
     extra_EXT_fog_coord },
   { GL_FOG_COORDINATE_ARRAY_STRIDE_EXT, ARRAY_INT(FogCoord.Stride),
     extra_EXT_fog_coord },
   { GL_FOG_COORDINATE_SOURCE_EXT, CONTEXT_ENUM(Fog.FogCoordinateSource),
     extra_EXT_fog_coord },

   /* GL_IBM_rasterpos_clip */
   { GL_RASTER_POSITION_UNCLIPPED_IBM,
     CONTEXT_BOOL(Transform.RasterPositionUnclipped),
     extra_IBM_rasterpos_clip },

   /* GL_NV_point_sprite */
   { GL_POINT_SPRITE_R_MODE_NV,
     CONTEXT_ENUM(Point.SpriteRMode), extra_NV_point_sprite },
   { GL_POINT_SPRITE_COORD_ORIGIN, CONTEXT_ENUM(Point.SpriteOrigin),
     extra_NV_point_sprite_ARB_point_sprite },

   /* GL_NV_vertex_program */
   { GL_VERTEX_PROGRAM_BINDING_NV, LOC_CUSTOM, TYPE_INT, 0,
     extra_NV_vertex_program },
   { GL_VERTEX_ATTRIB_ARRAY0_NV, ARRAY_BOOL(VertexAttrib[0].Enabled),
     extra_NV_vertex_program },
   { GL_VERTEX_ATTRIB_ARRAY1_NV, ARRAY_BOOL(VertexAttrib[1].Enabled),
     extra_NV_vertex_program },
   { GL_VERTEX_ATTRIB_ARRAY2_NV, ARRAY_BOOL(VertexAttrib[2].Enabled),
     extra_NV_vertex_program },
   { GL_VERTEX_ATTRIB_ARRAY3_NV, ARRAY_BOOL(VertexAttrib[3].Enabled),
     extra_NV_vertex_program },
   { GL_VERTEX_ATTRIB_ARRAY4_NV, ARRAY_BOOL(VertexAttrib[4].Enabled),
     extra_NV_vertex_program },
   { GL_VERTEX_ATTRIB_ARRAY5_NV, ARRAY_BOOL(VertexAttrib[5].Enabled),
     extra_NV_vertex_program },
   { GL_VERTEX_ATTRIB_ARRAY6_NV, ARRAY_BOOL(VertexAttrib[6].Enabled),
     extra_NV_vertex_program },
   { GL_VERTEX_ATTRIB_ARRAY7_NV, ARRAY_BOOL(VertexAttrib[7].Enabled),
     extra_NV_vertex_program },
   { GL_VERTEX_ATTRIB_ARRAY8_NV, ARRAY_BOOL(VertexAttrib[8].Enabled),
     extra_NV_vertex_program },
   { GL_VERTEX_ATTRIB_ARRAY9_NV, ARRAY_BOOL(VertexAttrib[9].Enabled),
     extra_NV_vertex_program },
   { GL_VERTEX_ATTRIB_ARRAY10_NV, ARRAY_BOOL(VertexAttrib[10].Enabled),
     extra_NV_vertex_program },
   { GL_VERTEX_ATTRIB_ARRAY11_NV, ARRAY_BOOL(VertexAttrib[11].Enabled),
     extra_NV_vertex_program },
   { GL_VERTEX_ATTRIB_ARRAY12_NV, ARRAY_BOOL(VertexAttrib[12].Enabled),
     extra_NV_vertex_program },
   { GL_VERTEX_ATTRIB_ARRAY13_NV, ARRAY_BOOL(VertexAttrib[13].Enabled),
     extra_NV_vertex_program },
   { GL_VERTEX_ATTRIB_ARRAY14_NV, ARRAY_BOOL(VertexAttrib[14].Enabled),
     extra_NV_vertex_program },
   { GL_VERTEX_ATTRIB_ARRAY15_NV, ARRAY_BOOL(VertexAttrib[15].Enabled),
     extra_NV_vertex_program },
   { GL_MAP1_VERTEX_ATTRIB0_4_NV, CONTEXT_BOOL(Eval.Map1Attrib[0]),
     extra_NV_vertex_program },
   { GL_MAP1_VERTEX_ATTRIB1_4_NV, CONTEXT_BOOL(Eval.Map1Attrib[1]),
     extra_NV_vertex_program },
   { GL_MAP1_VERTEX_ATTRIB2_4_NV, CONTEXT_BOOL(Eval.Map1Attrib[2]),
     extra_NV_vertex_program },
   { GL_MAP1_VERTEX_ATTRIB3_4_NV, CONTEXT_BOOL(Eval.Map1Attrib[3]),
     extra_NV_vertex_program },
   { GL_MAP1_VERTEX_ATTRIB4_4_NV, CONTEXT_BOOL(Eval.Map1Attrib[4]),
     extra_NV_vertex_program },
   { GL_MAP1_VERTEX_ATTRIB5_4_NV, CONTEXT_BOOL(Eval.Map1Attrib[5]),
     extra_NV_vertex_program },
   { GL_MAP1_VERTEX_ATTRIB6_4_NV, CONTEXT_BOOL(Eval.Map1Attrib[6]),
     extra_NV_vertex_program },
   { GL_MAP1_VERTEX_ATTRIB7_4_NV, CONTEXT_BOOL(Eval.Map1Attrib[7]),
     extra_NV_vertex_program },
   { GL_MAP1_VERTEX_ATTRIB8_4_NV, CONTEXT_BOOL(Eval.Map1Attrib[8]),
     extra_NV_vertex_program },
   { GL_MAP1_VERTEX_ATTRIB9_4_NV, CONTEXT_BOOL(Eval.Map1Attrib[9]),
     extra_NV_vertex_program },
   { GL_MAP1_VERTEX_ATTRIB10_4_NV, CONTEXT_BOOL(Eval.Map1Attrib[10]),
     extra_NV_vertex_program },
   { GL_MAP1_VERTEX_ATTRIB11_4_NV, CONTEXT_BOOL(Eval.Map1Attrib[11]),
     extra_NV_vertex_program },
   { GL_MAP1_VERTEX_ATTRIB12_4_NV, CONTEXT_BOOL(Eval.Map1Attrib[12]),
     extra_NV_vertex_program },
   { GL_MAP1_VERTEX_ATTRIB13_4_NV, CONTEXT_BOOL(Eval.Map1Attrib[13]),
     extra_NV_vertex_program },
   { GL_MAP1_VERTEX_ATTRIB14_4_NV, CONTEXT_BOOL(Eval.Map1Attrib[14]),
     extra_NV_vertex_program },
   { GL_MAP1_VERTEX_ATTRIB15_4_NV, CONTEXT_BOOL(Eval.Map1Attrib[15]),
     extra_NV_vertex_program },

   /* GL_NV_fragment_program */
   { GL_FRAGMENT_PROGRAM_NV, CONTEXT_BOOL(FragmentProgram.Enabled),
     extra_NV_fragment_program },
   { GL_FRAGMENT_PROGRAM_BINDING_NV, LOC_CUSTOM, TYPE_INT, 0,
     extra_NV_fragment_program },
   { GL_MAX_FRAGMENT_PROGRAM_LOCAL_PARAMETERS_NV,
     CONST(MAX_NV_FRAGMENT_PROGRAM_PARAMS),
     extra_NV_fragment_program },

   /* GL_NV_texture_rectangle */
   { GL_TEXTURE_RECTANGLE_NV,
     LOC_CUSTOM, TYPE_BOOLEAN, 0, extra_NV_texture_rectangle },
   { GL_TEXTURE_BINDING_RECTANGLE_NV,
     LOC_CUSTOM, TYPE_INT, TEXTURE_RECT_INDEX, extra_NV_texture_rectangle },
   { GL_MAX_RECTANGLE_TEXTURE_SIZE_NV,
     CONTEXT_INT(Const.MaxTextureRectSize), extra_NV_texture_rectangle },

   /* GL_EXT_stencil_two_side */
   { GL_STENCIL_TEST_TWO_SIDE_EXT, CONTEXT_BOOL(Stencil.TestTwoSide),
	 extra_EXT_stencil_two_side },
   { GL_ACTIVE_STENCIL_FACE_EXT, LOC_CUSTOM, TYPE_ENUM, NO_OFFSET, NO_EXTRA },

   /* GL_NV_light_max_exponent */
   { GL_MAX_SHININESS_NV, CONTEXT_FLOAT(Const.MaxShininess),
     extra_NV_light_max_exponent },
   { GL_MAX_SPOT_EXPONENT_NV, CONTEXT_FLOAT(Const.MaxSpotExponent),
     extra_NV_light_max_exponent },
     
   /* GL_NV_primitive_restart */
   { GL_PRIMITIVE_RESTART_NV, CONTEXT_BOOL(Array.PrimitiveRestart),
     extra_NV_primitive_restart },
   { GL_PRIMITIVE_RESTART_INDEX_NV, CONTEXT_INT(Array.RestartIndex),
     extra_NV_primitive_restart },
 
   /* GL_ARB_vertex_buffer_object */
   { GL_INDEX_ARRAY_BUFFER_BINDING_ARB, LOC_CUSTOM, TYPE_INT,
     offsetof(struct gl_array_object, Index.BufferObj), NO_EXTRA },
   { GL_EDGE_FLAG_ARRAY_BUFFER_BINDING_ARB, LOC_CUSTOM, TYPE_INT,
     offsetof(struct gl_array_object, EdgeFlag.BufferObj), NO_EXTRA },
   { GL_SECONDARY_COLOR_ARRAY_BUFFER_BINDING_ARB, LOC_CUSTOM, TYPE_INT,
     offsetof(struct gl_array_object, SecondaryColor.BufferObj), NO_EXTRA },
   { GL_FOG_COORDINATE_ARRAY_BUFFER_BINDING_ARB, LOC_CUSTOM, TYPE_INT,
     offsetof(struct gl_array_object, FogCoord.BufferObj), NO_EXTRA },

   /* GL_EXT_pixel_buffer_object */
   { GL_PIXEL_PACK_BUFFER_BINDING_EXT, LOC_CUSTOM, TYPE_INT, 0,
     extra_EXT_pixel_buffer_object },
   { GL_PIXEL_UNPACK_BUFFER_BINDING_EXT, LOC_CUSTOM, TYPE_INT, 0,
     extra_EXT_pixel_buffer_object },

   /* GL_ARB_vertex_program */
   { GL_VERTEX_PROGRAM_ARB, /* == GL_VERTEX_PROGRAM_NV */
     CONTEXT_BOOL(VertexProgram.Enabled),
     extra_ARB_vertex_program_NV_vertex_program },
   { GL_VERTEX_PROGRAM_POINT_SIZE_ARB, /* == GL_VERTEX_PROGRAM_POINT_SIZE_NV*/
     CONTEXT_BOOL(VertexProgram.PointSizeEnabled),
     extra_ARB_vertex_program_NV_vertex_program },
   { GL_VERTEX_PROGRAM_TWO_SIDE_ARB, /* == GL_VERTEX_PROGRAM_TWO_SIDE_NV */
     CONTEXT_BOOL(VertexProgram.TwoSideEnabled),
     extra_ARB_vertex_program_NV_vertex_program },
   { GL_MAX_PROGRAM_MATRIX_STACK_DEPTH_ARB, /* == GL_MAX_TRACK_MATRIX_STACK_DEPTH_NV */
     CONTEXT_INT(Const.MaxProgramMatrixStackDepth),
     extra_ARB_vertex_program_ARB_fragment_program_NV_vertex_program },
   { GL_MAX_PROGRAM_MATRICES_ARB, /* == GL_MAX_TRACK_MATRICES_NV */
     CONTEXT_INT(Const.MaxProgramMatrices),
     extra_ARB_vertex_program_ARB_fragment_program_NV_vertex_program },
   { GL_CURRENT_MATRIX_STACK_DEPTH_ARB, /* == GL_CURRENT_MATRIX_STACK_DEPTH_NV */
     LOC_CUSTOM, TYPE_INT, 0,
     extra_ARB_vertex_program_ARB_fragment_program_NV_vertex_program },

   { GL_CURRENT_MATRIX_ARB, /* == GL_CURRENT_MATRIX_NV */
     LOC_CUSTOM, TYPE_MATRIX, 0,
     extra_ARB_vertex_program_ARB_fragment_program_NV_vertex_program },
   { GL_TRANSPOSE_CURRENT_MATRIX_ARB, /* == GL_CURRENT_MATRIX_NV */
     LOC_CUSTOM, TYPE_MATRIX, 0,
     extra_ARB_vertex_program_ARB_fragment_program },

   { GL_PROGRAM_ERROR_POSITION_ARB, /* == GL_PROGRAM_ERROR_POSITION_NV */
     CONTEXT_INT(Program.ErrorPos),
     extra_NV_vertex_program_ARB_vertex_program_ARB_fragment_program_NV_vertex_program },

   /* GL_ARB_fragment_program */
   { GL_FRAGMENT_PROGRAM_ARB, CONTEXT_BOOL(FragmentProgram.Enabled),
     extra_ARB_fragment_program },

   /* GL_EXT_depth_bounds_test */
   { GL_DEPTH_BOUNDS_TEST_EXT, CONTEXT_BOOL(Depth.BoundsTest),
     extra_EXT_depth_bounds_test },
   { GL_DEPTH_BOUNDS_EXT, CONTEXT_FLOAT2(Depth.BoundsMin),
     extra_EXT_depth_bounds_test },

   /* GL_ARB_depth_clamp*/
   { GL_DEPTH_CLAMP, CONTEXT_BOOL(Transform.DepthClamp),
     extra_ARB_depth_clamp },

   /* GL_ARB_draw_buffers */
   { GL_DRAW_BUFFER0_ARB, BUFFER_ENUM(ColorDrawBuffer[0]), NO_EXTRA },
   { GL_DRAW_BUFFER1_ARB, BUFFER_ENUM(ColorDrawBuffer[1]),
     extra_valid_draw_buffer },
   { GL_DRAW_BUFFER2_ARB, BUFFER_ENUM(ColorDrawBuffer[2]),
     extra_valid_draw_buffer },
   { GL_DRAW_BUFFER3_ARB, BUFFER_ENUM(ColorDrawBuffer[3]),
     extra_valid_draw_buffer },
   { GL_DRAW_BUFFER4_ARB, BUFFER_ENUM(ColorDrawBuffer[4]),
     extra_valid_draw_buffer },
   { GL_DRAW_BUFFER5_ARB, BUFFER_ENUM(ColorDrawBuffer[5]),
     extra_valid_draw_buffer },
   { GL_DRAW_BUFFER6_ARB, BUFFER_ENUM(ColorDrawBuffer[6]),
     extra_valid_draw_buffer },
   { GL_DRAW_BUFFER7_ARB, BUFFER_ENUM(ColorDrawBuffer[7]),
     extra_valid_draw_buffer },

   /* GL_ATI_fragment_shader */
   { GL_NUM_FRAGMENT_REGISTERS_ATI, CONST(6), extra_ATI_fragment_shader },
   { GL_NUM_FRAGMENT_CONSTANTS_ATI, CONST(8), extra_ATI_fragment_shader },
   { GL_NUM_PASSES_ATI, CONST(2), extra_ATI_fragment_shader },
   { GL_NUM_INSTRUCTIONS_PER_PASS_ATI, CONST(8), extra_ATI_fragment_shader },
   { GL_NUM_INSTRUCTIONS_TOTAL_ATI, CONST(16), extra_ATI_fragment_shader },
   { GL_COLOR_ALPHA_PAIRING_ATI, CONST(GL_TRUE), extra_ATI_fragment_shader },
   { GL_NUM_LOOPBACK_COMPONENTS_ATI, CONST(3), extra_ATI_fragment_shader },
   { GL_NUM_INPUT_INTERPOLATOR_COMPONENTS_ATI,
     CONST(3), extra_ATI_fragment_shader },

   /* GL_EXT_framebuffer_object */
   { GL_MAX_COLOR_ATTACHMENTS_EXT, CONTEXT_INT(Const.MaxColorAttachments),
     extra_EXT_framebuffer_object },
   
   /* GL_EXT_framebuffer_blit
    * NOTE: GL_DRAW_FRAMEBUFFER_BINDING_EXT == GL_FRAMEBUFFER_BINDING_EXT */
   { GL_READ_FRAMEBUFFER_BINDING_EXT, LOC_CUSTOM, TYPE_INT, 0,
     extra_EXT_framebuffer_blit },

   /* GL_EXT_provoking_vertex */
   { GL_PROVOKING_VERTEX_EXT,
     CONTEXT_BOOL(Light.ProvokingVertex), extra_EXT_provoking_vertex },
   { GL_QUADS_FOLLOW_PROVOKING_VERTEX_CONVENTION_EXT,
     CONTEXT_BOOL(Const.QuadsFollowProvokingVertexConvention),
     extra_EXT_provoking_vertex },

   /* GL_ARB_framebuffer_object */
   { GL_MAX_SAMPLES, CONTEXT_INT(Const.MaxSamples),
     extra_ARB_framebuffer_object_EXT_framebuffer_multisample },

   /* GL_APPLE_vertex_array_object */
   { GL_VERTEX_ARRAY_BINDING_APPLE, ARRAY_INT(Name),
     extra_APPLE_vertex_array_object },

   /* GL_ARB_seamless_cube_map */
   { GL_TEXTURE_CUBE_MAP_SEAMLESS,
     CONTEXT_BOOL(Texture.CubeMapSeamless), extra_ARB_seamless_cube_map },

   /* GL_ARB_sync */
   { GL_MAX_SERVER_WAIT_TIMEOUT,
     CONTEXT_INT64(Const.MaxServerWaitTimeout), extra_ARB_sync },

   /* GL_EXT_texture_integer */
   { GL_RGBA_INTEGER_MODE_EXT, BUFFER_BOOL(_IntegerColor),
     extra_EXT_texture_integer },

   /* GL_EXT_transform_feedback */
   { GL_TRANSFORM_FEEDBACK_BUFFER_BINDING, LOC_CUSTOM, TYPE_INT, 0,
     extra_EXT_transform_feedback },
   { GL_RASTERIZER_DISCARD, CONTEXT_BOOL(TransformFeedback.RasterDiscard),
     extra_EXT_transform_feedback },
   { GL_MAX_TRANSFORM_FEEDBACK_INTERLEAVED_COMPONENTS,
     CONTEXT_INT(Const.MaxTransformFeedbackInterleavedComponents),
     extra_EXT_transform_feedback },
   { GL_MAX_TRANSFORM_FEEDBACK_SEPARATE_ATTRIBS,
     CONTEXT_INT(Const.MaxTransformFeedbackSeparateAttribs),
     extra_EXT_transform_feedback },
   { GL_MAX_TRANSFORM_FEEDBACK_SEPARATE_COMPONENTS,
     CONTEXT_INT(Const.MaxTransformFeedbackSeparateComponents),
     extra_EXT_transform_feedback },

   /* GL_ARB_transform_feedback2 */
   { GL_TRANSFORM_FEEDBACK_BUFFER_PAUSED, LOC_CUSTOM, TYPE_BOOLEAN, 0,
     extra_ARB_transform_feedback2 },
   { GL_TRANSFORM_FEEDBACK_BUFFER_ACTIVE, LOC_CUSTOM, TYPE_BOOLEAN, 0,
     extra_ARB_transform_feedback2 },
   { GL_TRANSFORM_FEEDBACK_BINDING, LOC_CUSTOM, TYPE_INT, 0,
     extra_ARB_transform_feedback2 },

   /* GL_ARB_geometry_shader4 */
   { GL_MAX_GEOMETRY_TEXTURE_IMAGE_UNITS_ARB,
     CONTEXT_INT(Const.MaxGeometryTextureImageUnits),
     extra_ARB_geometry_shader4 },
   { GL_MAX_GEOMETRY_OUTPUT_VERTICES_ARB,
     CONTEXT_INT(Const.MaxGeometryOutputVertices),
     extra_ARB_geometry_shader4 },
   { GL_MAX_GEOMETRY_TOTAL_OUTPUT_COMPONENTS_ARB,
     CONTEXT_INT(Const.MaxGeometryTotalOutputComponents),
     extra_ARB_geometry_shader4 },
   { GL_MAX_GEOMETRY_UNIFORM_COMPONENTS_ARB,
     CONTEXT_INT(Const.GeometryProgram.MaxUniformComponents),
     extra_ARB_geometry_shader4 },
   { GL_MAX_GEOMETRY_VARYING_COMPONENTS_ARB,
     CONTEXT_INT(Const.MaxGeometryVaryingComponents),
     extra_ARB_geometry_shader4 },
   { GL_MAX_VERTEX_VARYING_COMPONENTS_ARB,
     CONTEXT_INT(Const.MaxVertexVaryingComponents),
     extra_ARB_geometry_shader4 },

   /* GL_ARB_color_buffer_float */
   { GL_RGBA_FLOAT_MODE_ARB, BUFFER_FIELD(Visual.floatMode, TYPE_BOOLEAN), 0 },

   /* GL_EXT_gpu_shader4 / GL 3.0 */
   { GL_MIN_PROGRAM_TEXEL_OFFSET,
     CONTEXT_INT(Const.MinProgramTexelOffset),
     extra_EXT_gpu_shader4 },
   { GL_MAX_PROGRAM_TEXEL_OFFSET,
     CONTEXT_INT(Const.MaxProgramTexelOffset),
     extra_EXT_gpu_shader4 },

<<<<<<< HEAD
=======
   /* GL_ARB_texture_buffer_object */
   { GL_MAX_TEXTURE_BUFFER_SIZE_ARB, CONTEXT_INT(Const.MaxTextureBufferSize),
     extra_ARB_texture_buffer_object },
   { GL_TEXTURE_BINDING_BUFFER_ARB, LOC_CUSTOM, TYPE_INT, 0,
     extra_ARB_texture_buffer_object },
   { GL_TEXTURE_BUFFER_DATA_STORE_BINDING_ARB, LOC_CUSTOM, TYPE_INT,
     TEXTURE_BUFFER_INDEX, extra_ARB_texture_buffer_object },
   { GL_TEXTURE_BUFFER_FORMAT_ARB, LOC_CUSTOM, TYPE_INT, 0,
     extra_ARB_texture_buffer_object },
   { GL_TEXTURE_BUFFER_ARB, LOC_CUSTOM, TYPE_INT, 0,
     extra_ARB_texture_buffer_object },

>>>>>>> 704e01fc
   /* GL 3.0 */
   { GL_NUM_EXTENSIONS, LOC_CUSTOM, TYPE_INT, 0, extra_version_30 },
   { GL_MAJOR_VERSION, CONTEXT_INT(VersionMajor), extra_version_30 },
   { GL_MINOR_VERSION, CONTEXT_INT(VersionMinor), extra_version_30  },
   { GL_CONTEXT_FLAGS, CONTEXT_INT(Const.ContextFlags), extra_version_30  },

   /* GL3.0 / GL_EXT_framebuffer_sRGB */
   { GL_FRAMEBUFFER_SRGB_EXT, CONTEXT_BOOL(Color.sRGBEnabled), extra_EXT_framebuffer_sRGB },
   { GL_FRAMEBUFFER_SRGB_CAPABLE_EXT, BUFFER_INT(Visual.sRGBCapable), extra_EXT_framebuffer_sRGB },

   /* GL 3.1 */
   /* NOTE: different enum values for GL_PRIMITIVE_RESTART_NV
    * vs. GL_PRIMITIVE_RESTART!
    */
   { GL_PRIMITIVE_RESTART, CONTEXT_BOOL(Array.PrimitiveRestart),
     extra_version_31 },
   { GL_PRIMITIVE_RESTART_INDEX, CONTEXT_INT(Array.RestartIndex),
     extra_version_31 },
 

   /* GL 3.2 */
   { GL_CONTEXT_PROFILE_MASK, CONTEXT_INT(Const.ProfileMask),
     extra_version_32 },
#endif /* FEATURE_GL */
};

/* All we need now is a way to look up the value struct from the enum.
 * The code generated by gcc for the old generated big switch
 * statement is a big, balanced, open coded if/else tree, essentially
 * an unrolled binary search.  It would be natural to sort the new
 * enum table and use bsearch(), but we will use a read-only hash
 * table instead.  bsearch() has a nice guaranteed worst case
 * performance, but we're also guaranteed to hit that worst case
 * (log2(n) iterations) for about half the enums.  Instead, using an
 * open addressing hash table, we can find the enum on the first try
 * for 80% of the enums, 1 collision for 10% and never more than 5
 * collisions for any enum (typical numbers).  And the code is very
 * simple, even though it feels a little magic. */

static unsigned short table[1024];
static const int prime_factor = 89, prime_step = 281;

#ifdef GET_DEBUG
static void
print_table_stats(void)
{
   int i, j, collisions[11], count, hash, mask;
   const struct value_desc *d;

   count = 0;
   mask = Elements(table) - 1;
   memset(collisions, 0, sizeof collisions);

   for (i = 0; i < Elements(table); i++) {
      if (!table[i])
	 continue;
      count++;
      d = &values[table[i]];
      hash = (d->pname * prime_factor);
      j = 0;
      while (1) {
	 if (values[table[hash & mask]].pname == d->pname)
	    break;
	 hash += prime_step;
	 j++;
      }

      if (j < 10)
	 collisions[j]++;
      else
	 collisions[10]++;
   }

   printf("number of enums: %d (total %d)\n", count, Elements(values));
   for (i = 0; i < Elements(collisions) - 1; i++)
      if (collisions[i] > 0)
	 printf("  %d enums with %d %scollisions\n",
		collisions[i], i, i == 10 ? "or more " : "");
}
#endif

/**
 * Initialize the enum hash for a given API 
 *
 * This is called from one_time_init() to insert the enum values that
 * are valid for the API in question into the enum hash table.
 *
 * \param the current context, for determining the API in question
 */
void _mesa_init_get_hash(struct gl_context *ctx)
{
   int i, hash, index, mask;
   int api_mask = 0, api_bit;

   mask = Elements(table) - 1;
   api_bit = 1 << ctx->API;

   for (i = 0; i < Elements(values); i++) {
      if (values[i].type == TYPE_API_MASK) {
	 api_mask = values[i].offset;
	 continue;
      }
      if (!(api_mask & api_bit))
	 continue;

      hash = (values[i].pname * prime_factor) & mask;
      while (1) {
	 index = hash & mask;
	 if (!table[index]) {
	    table[index] = i;
	    break;
	 }
	 hash += prime_step;
      }
   }

#ifdef GET_DEBUG
   print_table_stats();
#endif
}

/**
 * Handle irregular enums
 *
 * Some values don't conform to the "well-known type at context
 * pointer + offset" pattern, so we have this function to catch all
 * the corner cases.  Typically, it's a computed value or a one-off
 * pointer to a custom struct or something.
 *
 * In this case we can't return a pointer to the value, so we'll have
 * to use the temporary variable 'v' declared back in the calling
 * glGet*v() function to store the result.
 *
 * \param ctx the current context
 * \param d the struct value_desc that describes the enum
 * \param v pointer to the tmp declared in the calling glGet*v() function
 */
static void
find_custom_value(struct gl_context *ctx, const struct value_desc *d, union value *v)
{
   struct gl_buffer_object **buffer_obj;
   struct gl_client_array *array;
   GLuint unit, *p;

   switch (d->pname) {
   case GL_TEXTURE_1D:
   case GL_TEXTURE_2D:
   case GL_TEXTURE_3D:
   case GL_TEXTURE_1D_ARRAY_EXT:
   case GL_TEXTURE_2D_ARRAY_EXT:
   case GL_TEXTURE_CUBE_MAP_ARB:
   case GL_TEXTURE_RECTANGLE_NV:
      v->value_bool = _mesa_IsEnabled(d->pname);
      break;

   case GL_LINE_STIPPLE_PATTERN:
      /* This is the only GLushort, special case it here by promoting
       * to an int rather than introducing a new type. */
      v->value_int = ctx->Line.StipplePattern;
      break;

   case GL_CURRENT_RASTER_TEXTURE_COORDS:
      unit = ctx->Texture.CurrentUnit;
      v->value_float_4[0] = ctx->Current.RasterTexCoords[unit][0];
      v->value_float_4[1] = ctx->Current.RasterTexCoords[unit][1];
      v->value_float_4[2] = ctx->Current.RasterTexCoords[unit][2];
      v->value_float_4[3] = ctx->Current.RasterTexCoords[unit][3];
      break;

   case GL_CURRENT_TEXTURE_COORDS:
      unit = ctx->Texture.CurrentUnit;
      v->value_float_4[0] = ctx->Current.Attrib[VERT_ATTRIB_TEX0 + unit][0];
      v->value_float_4[1] = ctx->Current.Attrib[VERT_ATTRIB_TEX0 + unit][1];
      v->value_float_4[2] = ctx->Current.Attrib[VERT_ATTRIB_TEX0 + unit][2];
      v->value_float_4[3] = ctx->Current.Attrib[VERT_ATTRIB_TEX0 + unit][3];
      break;

   case GL_COLOR_WRITEMASK:
      v->value_int_4[0] = ctx->Color.ColorMask[0][RCOMP] ? 1 : 0;
      v->value_int_4[1] = ctx->Color.ColorMask[0][GCOMP] ? 1 : 0;
      v->value_int_4[2] = ctx->Color.ColorMask[0][BCOMP] ? 1 : 0;
      v->value_int_4[3] = ctx->Color.ColorMask[0][ACOMP] ? 1 : 0;
      break;

   case GL_EDGE_FLAG:
      v->value_bool = ctx->Current.Attrib[VERT_ATTRIB_EDGEFLAG][0] == 1.0;
      break;

   case GL_READ_BUFFER:
      v->value_enum = ctx->ReadBuffer->ColorReadBuffer;
      break;

   case GL_MAP2_GRID_DOMAIN:
      v->value_float_4[0] = ctx->Eval.MapGrid2u1;
      v->value_float_4[1] = ctx->Eval.MapGrid2u2;
      v->value_float_4[2] = ctx->Eval.MapGrid2v1;
      v->value_float_4[3] = ctx->Eval.MapGrid2v2;
      break;

   case GL_TEXTURE_STACK_DEPTH:
      unit = ctx->Texture.CurrentUnit;
      v->value_int = ctx->TextureMatrixStack[unit].Depth + 1;
      break;
   case GL_TEXTURE_MATRIX:
      unit = ctx->Texture.CurrentUnit;
      v->value_matrix = ctx->TextureMatrixStack[unit].Top;
      break;

   case GL_TEXTURE_COORD_ARRAY:
   case GL_TEXTURE_COORD_ARRAY_SIZE:
   case GL_TEXTURE_COORD_ARRAY_TYPE:
   case GL_TEXTURE_COORD_ARRAY_STRIDE:
      array = &ctx->Array.ArrayObj->TexCoord[ctx->Array.ActiveTexture];
      v->value_int = *(GLuint *) ((char *) array + d->offset);
      break;

   case GL_ACTIVE_TEXTURE_ARB:
      v->value_int = GL_TEXTURE0_ARB + ctx->Texture.CurrentUnit;
      break;
   case GL_CLIENT_ACTIVE_TEXTURE_ARB:
      v->value_int = GL_TEXTURE0_ARB + ctx->Array.ActiveTexture;
      break;

   case GL_MODELVIEW_STACK_DEPTH:
   case GL_PROJECTION_STACK_DEPTH:
      v->value_int = *(GLint *) ((char *) ctx + d->offset) + 1;
      break;

   case GL_MAX_TEXTURE_SIZE:
   case GL_MAX_3D_TEXTURE_SIZE:
   case GL_MAX_CUBE_MAP_TEXTURE_SIZE_ARB:
      p = (GLuint *) ((char *) ctx + d->offset);
      v->value_int = 1 << (*p - 1);
      break;

   case GL_SCISSOR_BOX:
      v->value_int_4[0] = ctx->Scissor.X;
      v->value_int_4[1] = ctx->Scissor.Y;
      v->value_int_4[2] = ctx->Scissor.Width;
      v->value_int_4[3] = ctx->Scissor.Height;
      break;

   case GL_LIST_INDEX:
      v->value_int =
	 ctx->ListState.CurrentList ? ctx->ListState.CurrentList->Name : 0;
      break;
   case GL_LIST_MODE:
      if (!ctx->CompileFlag)
	 v->value_enum = 0;
      else if (ctx->ExecuteFlag)
	 v->value_enum = GL_COMPILE_AND_EXECUTE;
      else
	 v->value_enum = GL_COMPILE;
      break;

   case GL_VIEWPORT:
      v->value_int_4[0] = ctx->Viewport.X;
      v->value_int_4[1] = ctx->Viewport.Y;
      v->value_int_4[2] = ctx->Viewport.Width;
      v->value_int_4[3] = ctx->Viewport.Height;
      break;

   case GL_ACTIVE_STENCIL_FACE_EXT:
      v->value_enum = ctx->Stencil.ActiveFace ? GL_BACK : GL_FRONT;
      break;

   case GL_STENCIL_FAIL:
      v->value_enum = ctx->Stencil.FailFunc[ctx->Stencil.ActiveFace];
      break;
   case GL_STENCIL_FUNC:
      v->value_enum = ctx->Stencil.Function[ctx->Stencil.ActiveFace];
      break;
   case GL_STENCIL_PASS_DEPTH_FAIL:
      v->value_enum = ctx->Stencil.ZFailFunc[ctx->Stencil.ActiveFace];
      break;
   case GL_STENCIL_PASS_DEPTH_PASS:
      v->value_enum = ctx->Stencil.ZPassFunc[ctx->Stencil.ActiveFace];
      break;
   case GL_STENCIL_REF:
      v->value_int = ctx->Stencil.Ref[ctx->Stencil.ActiveFace];
      break;
   case GL_STENCIL_VALUE_MASK:
      v->value_int = ctx->Stencil.ValueMask[ctx->Stencil.ActiveFace];
      break;
   case GL_STENCIL_WRITEMASK:
      v->value_int = ctx->Stencil.WriteMask[ctx->Stencil.ActiveFace];
      break;

   case GL_NUM_EXTENSIONS:
      v->value_int = _mesa_get_extension_count(ctx);
      break;

   case GL_IMPLEMENTATION_COLOR_READ_TYPE_OES:
      v->value_int = _mesa_get_color_read_type(ctx);
      break;
   case GL_IMPLEMENTATION_COLOR_READ_FORMAT_OES:
      v->value_int = _mesa_get_color_read_format(ctx);
      break;

   case GL_CURRENT_MATRIX_STACK_DEPTH_ARB:
      v->value_int = ctx->CurrentStack->Depth + 1;
      break;
   case GL_CURRENT_MATRIX_ARB:
   case GL_TRANSPOSE_CURRENT_MATRIX_ARB:
      v->value_matrix = ctx->CurrentStack->Top;
      break;

   case GL_NUM_COMPRESSED_TEXTURE_FORMATS_ARB:
      v->value_int = _mesa_get_compressed_formats(ctx, NULL, GL_FALSE);
      break;
   case GL_COMPRESSED_TEXTURE_FORMATS_ARB:
      v->value_int_n.n = 
	 _mesa_get_compressed_formats(ctx, v->value_int_n.ints, GL_FALSE);
      ASSERT(v->value_int_n.n <= 100);
      break;

   case GL_MAX_VARYING_FLOATS_ARB:
      v->value_int = ctx->Const.MaxVarying * 4;
      break;

   /* Various object names */

   case GL_TEXTURE_BINDING_1D:
   case GL_TEXTURE_BINDING_2D:
   case GL_TEXTURE_BINDING_3D:
   case GL_TEXTURE_BINDING_1D_ARRAY_EXT:
   case GL_TEXTURE_BINDING_2D_ARRAY_EXT:
   case GL_TEXTURE_BINDING_CUBE_MAP_ARB:
   case GL_TEXTURE_BINDING_RECTANGLE_NV:
      unit = ctx->Texture.CurrentUnit;
      v->value_int =
	 ctx->Texture.Unit[unit].CurrentTex[d->offset]->Name;
      break;

   /* GL_ARB_vertex_buffer_object */
   case GL_VERTEX_ARRAY_BUFFER_BINDING_ARB:
   case GL_NORMAL_ARRAY_BUFFER_BINDING_ARB:
   case GL_COLOR_ARRAY_BUFFER_BINDING_ARB:
   case GL_INDEX_ARRAY_BUFFER_BINDING_ARB:
   case GL_EDGE_FLAG_ARRAY_BUFFER_BINDING_ARB:
   case GL_SECONDARY_COLOR_ARRAY_BUFFER_BINDING_ARB:
   case GL_FOG_COORDINATE_ARRAY_BUFFER_BINDING_ARB:
      buffer_obj = (struct gl_buffer_object **)
	 ((char *) ctx->Array.ArrayObj + d->offset);
      v->value_int = (*buffer_obj)->Name;
      break;
   case GL_ARRAY_BUFFER_BINDING_ARB:
      v->value_int = ctx->Array.ArrayBufferObj->Name;
      break;
   case GL_TEXTURE_COORD_ARRAY_BUFFER_BINDING_ARB:
      v->value_int =
	 ctx->Array.ArrayObj->TexCoord[ctx->Array.ActiveTexture].BufferObj->Name;
      break;
   case GL_ELEMENT_ARRAY_BUFFER_BINDING_ARB:
      v->value_int = ctx->Array.ElementArrayBufferObj->Name;
      break;

   /* ARB_copy_buffer */
   case GL_COPY_READ_BUFFER:
      v->value_int = ctx->CopyReadBuffer->Name;
      break;
   case GL_COPY_WRITE_BUFFER:
      v->value_int = ctx->CopyWriteBuffer->Name;
      break;

   case GL_FRAGMENT_PROGRAM_BINDING_NV:
      v->value_int = 
	 ctx->FragmentProgram.Current ? ctx->FragmentProgram.Current->Base.Id : 0;
      break;
   case GL_VERTEX_PROGRAM_BINDING_NV:
      v->value_int =
	 ctx->VertexProgram.Current ? ctx->VertexProgram.Current->Base.Id : 0;
      break;
   case GL_PIXEL_PACK_BUFFER_BINDING_EXT:
      v->value_int = ctx->Pack.BufferObj->Name;
      break;
   case GL_PIXEL_UNPACK_BUFFER_BINDING_EXT:
      v->value_int = ctx->Unpack.BufferObj->Name;
      break;
   case GL_TRANSFORM_FEEDBACK_BUFFER_BINDING:
      v->value_int = ctx->TransformFeedback.CurrentBuffer->Name;
      break;
   case GL_TRANSFORM_FEEDBACK_BUFFER_PAUSED:
      v->value_int = ctx->TransformFeedback.CurrentObject->Paused;
      break;
   case GL_TRANSFORM_FEEDBACK_BUFFER_ACTIVE:
      v->value_int = ctx->TransformFeedback.CurrentObject->Active;
      break;
   case GL_TRANSFORM_FEEDBACK_BINDING:
      v->value_int = ctx->TransformFeedback.CurrentObject->Name;
      break;
   case GL_CURRENT_PROGRAM:
      v->value_int =
	 ctx->Shader.ActiveProgram ? ctx->Shader.ActiveProgram->Name : 0;
      break;
   case GL_READ_FRAMEBUFFER_BINDING_EXT:
      v->value_int = ctx->ReadBuffer->Name;
      break;
   case GL_RENDERBUFFER_BINDING_EXT:
      v->value_int =
	 ctx->CurrentRenderbuffer ? ctx->CurrentRenderbuffer->Name : 0;
      break;
   case GL_POINT_SIZE_ARRAY_BUFFER_BINDING_OES:
      v->value_int = ctx->Array.ArrayObj->PointSize.BufferObj->Name;
      break;

   case GL_FOG_COLOR:
      if(ctx->Color._ClampFragmentColor)
         COPY_4FV(v->value_float_4, ctx->Fog.Color);
      else
         COPY_4FV(v->value_float_4, ctx->Fog.ColorUnclamped);
      break;
   case GL_COLOR_CLEAR_VALUE:
      if(ctx->Color._ClampFragmentColor)
         COPY_4FV(v->value_float_4, ctx->Color.ClearColor);
      else
         COPY_4FV(v->value_float_4, ctx->Color.ClearColorUnclamped);
      break;
   case GL_BLEND_COLOR_EXT:
      if(ctx->Color._ClampFragmentColor)
         COPY_4FV(v->value_float_4, ctx->Color.BlendColor);
      else
         COPY_4FV(v->value_float_4, ctx->Color.BlendColorUnclamped);
      break;
   case GL_ALPHA_TEST_REF:
      if(ctx->Color._ClampFragmentColor)
         v->value_float = ctx->Color.AlphaRef;
      else
         v->value_float = ctx->Color.AlphaRefUnclamped;
      break;
   case GL_MAX_VERTEX_UNIFORM_VECTORS:
      v->value_int = ctx->Const.VertexProgram.MaxUniformComponents / 4;
      break;

   case GL_MAX_FRAGMENT_UNIFORM_VECTORS:
      v->value_int = ctx->Const.FragmentProgram.MaxUniformComponents / 4;
      break;
<<<<<<< HEAD
=======

   /* GL_ARB_texture_buffer_object */
   case GL_TEXTURE_BUFFER_ARB:
      v->value_int = ctx->Texture.BufferObject->Name;
      break;
   case GL_TEXTURE_BINDING_BUFFER_ARB:
      unit = ctx->Texture.CurrentUnit;
      v->value_int =
         ctx->Texture.Unit[unit].CurrentTex[TEXTURE_BUFFER_INDEX]->Name;
      break;
   case GL_TEXTURE_BUFFER_DATA_STORE_BINDING_ARB:
      {
         struct gl_buffer_object *buf =
            ctx->Texture.Unit[ctx->Texture.CurrentUnit]
            .CurrentTex[TEXTURE_BUFFER_INDEX]->BufferObject;
         v->value_int = buf ? buf->Name : 0;
      }
      break;
   case GL_TEXTURE_BUFFER_FORMAT_ARB:
      v->value_int = ctx->Texture.Unit[ctx->Texture.CurrentUnit]
         .CurrentTex[TEXTURE_BUFFER_INDEX]->BufferObjectFormat;
      break;

>>>>>>> 704e01fc
   }   
}

/**
 * Check extra constraints on a struct value_desc descriptor
 *
 * If a struct value_desc has a non-NULL extra pointer, it means that
 * there are a number of extra constraints to check or actions to
 * perform.  The extras is just an integer array where each integer
 * encode different constraints or actions.
 *
 * \param ctx current context
 * \param func name of calling glGet*v() function for error reporting
 * \param d the struct value_desc that has the extra constraints
 *
 * \return GL_FALSE if one of the constraints was not satisfied,
 *     otherwise GL_TRUE.
 */
static GLboolean
check_extra(struct gl_context *ctx, const char *func, const struct value_desc *d)
{
   const GLuint version = ctx->VersionMajor * 10 + ctx->VersionMinor;
   int total, enabled;
   const int *e;

   total = 0;
   enabled = 0;
   for (e = d->extra; *e != EXTRA_END; e++)
      switch (*e) {
      case EXTRA_VERSION_30:
	 if (version >= 30) {
	    total++;
	    enabled++;
	 }
	 break;
      case EXTRA_VERSION_31:
	 if (version >= 31) {
	    total++;
	    enabled++;
	 }
	 break;
      case EXTRA_VERSION_32:
	 if (version >= 32) {
	    total++;
	    enabled++;
	 }
	 break;
      case EXTRA_NEW_FRAG_CLAMP:
         if (ctx->NewState & (_NEW_BUFFERS | _NEW_FRAG_CLAMP))
            _mesa_update_state(ctx);
         break;
      case EXTRA_VERSION_ES2:
	 if (ctx->API == API_OPENGLES2) {
	    total++;
	    enabled++;
	 }
	 break;
      case EXTRA_NEW_BUFFERS:
	 if (ctx->NewState & _NEW_BUFFERS)
	    _mesa_update_state(ctx);
	 break;
      case EXTRA_FLUSH_CURRENT:
	 FLUSH_CURRENT(ctx, 0);
	 break;
      case EXTRA_VALID_DRAW_BUFFER:
	 if (d->pname - GL_DRAW_BUFFER0_ARB >= ctx->Const.MaxDrawBuffers) {
	    _mesa_error(ctx, GL_INVALID_OPERATION, "%s(draw buffer %u)",
			func, d->pname - GL_DRAW_BUFFER0_ARB);
	    return GL_FALSE;
	 }
	 break;
      case EXTRA_VALID_TEXTURE_UNIT:
	 if (ctx->Texture.CurrentUnit >= ctx->Const.MaxTextureCoordUnits) {
	    _mesa_error(ctx, GL_INVALID_OPERATION, "%s(texture %u)",
			func, ctx->Texture.CurrentUnit);
	    return GL_FALSE;
	 }
	 break;
      case EXTRA_END:
	 break;
      default: /* *e is a offset into the extension struct */
	 total++;
	 if (*(GLboolean *) ((char *) &ctx->Extensions + *e))
	    enabled++;
	 break;
      }

   if (total > 0 && enabled == 0) {
      _mesa_error(ctx, GL_INVALID_ENUM, "%s(pname=%s)", func,
                  _mesa_lookup_enum_by_nr(d->pname));
      return GL_FALSE;
   }

   return GL_TRUE;
}

static const struct value_desc error_value =
   { 0, 0, TYPE_INVALID, NO_OFFSET, NO_EXTRA };

/**
 * Find the struct value_desc corresponding to the enum 'pname'.
 * 
 * We hash the enum value to get an index into the 'table' array,
 * which holds the index in the 'values' array of struct value_desc.
 * Once we've found the entry, we do the extra checks, if any, then
 * look up the value and return a pointer to it.
 *
 * If the value has to be computed (for example, it's the result of a
 * function call or we need to add 1 to it), we use the tmp 'v' to
 * store the result.
 * 
 * \param func name of glGet*v() func for error reporting
 * \param pname the enum value we're looking up
 * \param p is were we return the pointer to the value
 * \param v a tmp union value variable in the calling glGet*v() function
 *
 * \return the struct value_desc corresponding to the enum or a struct
 *     value_desc of TYPE_INVALID if not found.  This lets the calling
 *     glGet*v() function jump right into a switch statement and
 *     handle errors there instead of having to check for NULL.
 */
static const struct value_desc *
find_value(const char *func, GLenum pname, void **p, union value *v)
{
   GET_CURRENT_CONTEXT(ctx);
   struct gl_texture_unit *unit;
   int mask, hash;
   const struct value_desc *d;

   mask = Elements(table) - 1;
   hash = (pname * prime_factor);
   while (1) {
      d = &values[table[hash & mask]];

      /* If the enum isn't valid, the hash walk ends with index 0,
       * which is the API mask entry at the beginning of values[]. */
      if (unlikely(d->type == TYPE_API_MASK)) {
	 _mesa_error(ctx, GL_INVALID_ENUM, "%s(pname=%s)", func,
                     _mesa_lookup_enum_by_nr(pname));
	 return &error_value;
      }

      if (likely(d->pname == pname))
	 break;

      hash += prime_step;
   }

   if (unlikely(d->extra && !check_extra(ctx, func, d)))
      return &error_value;

   switch (d->location) {
   case LOC_BUFFER:
      *p = ((char *) ctx->DrawBuffer + d->offset);
      return d;
   case LOC_CONTEXT:
      *p = ((char *) ctx + d->offset);
      return d;
   case LOC_ARRAY:
      *p = ((char *) ctx->Array.ArrayObj + d->offset);
      return d;
   case LOC_TEXUNIT:
      unit = &ctx->Texture.Unit[ctx->Texture.CurrentUnit];
      *p = ((char *) unit + d->offset);
      return d;
   case LOC_CUSTOM:
      find_custom_value(ctx, d, v);
      *p = v;
      return d;
   default:
      assert(0);
      break;
   }

   /* silence warning */
   return &error_value;
}

static const int transpose[] = {
   0, 4,  8, 12,
   1, 5,  9, 13,
   2, 6, 10, 14,
   3, 7, 11, 15
};

void GLAPIENTRY
_mesa_GetBooleanv(GLenum pname, GLboolean *params)
{
   const struct value_desc *d;
   union value v;
   GLmatrix *m;
   int shift, i;
   void *p;

   d = find_value("glGetBooleanv", pname, &p, &v);
   switch (d->type) {
   case TYPE_INVALID:
      break;
   case TYPE_CONST:
      params[0] = INT_TO_BOOLEAN(d->offset);
      break;

   case TYPE_FLOAT_4:
   case TYPE_FLOATN_4:
      params[3] = FLOAT_TO_BOOLEAN(((GLfloat *) p)[3]);
   case TYPE_FLOAT_3:
   case TYPE_FLOATN_3:
      params[2] = FLOAT_TO_BOOLEAN(((GLfloat *) p)[2]);
   case TYPE_FLOAT_2:
   case TYPE_FLOATN_2:
      params[1] = FLOAT_TO_BOOLEAN(((GLfloat *) p)[1]);
   case TYPE_FLOAT:
   case TYPE_FLOATN:
      params[0] = FLOAT_TO_BOOLEAN(((GLfloat *) p)[0]);
      break;

   case TYPE_DOUBLEN:
      params[0] = FLOAT_TO_BOOLEAN(((GLdouble *) p)[0]);
      break;

   case TYPE_INT_4:
      params[3] = INT_TO_BOOLEAN(((GLint *) p)[3]);
   case TYPE_INT_3:
      params[2] = INT_TO_BOOLEAN(((GLint *) p)[2]);
   case TYPE_INT_2:
   case TYPE_ENUM_2:
      params[1] = INT_TO_BOOLEAN(((GLint *) p)[1]);
   case TYPE_INT:
   case TYPE_ENUM:
      params[0] = INT_TO_BOOLEAN(((GLint *) p)[0]);
      break;

   case TYPE_INT_N:
      for (i = 0; i < v.value_int_n.n; i++)
	 params[i] = INT_TO_BOOLEAN(v.value_int_n.ints[i]);
      break;

   case TYPE_INT64:
      params[0] = INT64_TO_BOOLEAN(((GLint64 *) p)[0]);
      break;

   case TYPE_BOOLEAN:
      params[0] = ((GLboolean*) p)[0];
      break;		

   case TYPE_MATRIX:
      m = *(GLmatrix **) p;
      for (i = 0; i < 16; i++)
	 params[i] = FLOAT_TO_BOOLEAN(m->m[i]);
      break;

   case TYPE_MATRIX_T:
      m = *(GLmatrix **) p;
      for (i = 0; i < 16; i++)
	 params[i] = FLOAT_TO_BOOLEAN(m->m[transpose[i]]);
      break;

   case TYPE_BIT_0:
   case TYPE_BIT_1:
   case TYPE_BIT_2:
   case TYPE_BIT_3:
   case TYPE_BIT_4:
   case TYPE_BIT_5:
      shift = d->type - TYPE_BIT_0;
      params[0] = (*(GLbitfield *) p >> shift) & 1;
      break;
   }
}

void GLAPIENTRY
_mesa_GetFloatv(GLenum pname, GLfloat *params)
{
   const struct value_desc *d;
   union value v;
   GLmatrix *m;
   int shift, i;
   void *p;

   d = find_value("glGetFloatv", pname, &p, &v);
   switch (d->type) {
   case TYPE_INVALID:
      break;
   case TYPE_CONST:
      params[0] = (GLfloat) d->offset;
      break;

   case TYPE_FLOAT_4:
   case TYPE_FLOATN_4:
      params[3] = ((GLfloat *) p)[3];
   case TYPE_FLOAT_3:
   case TYPE_FLOATN_3:
      params[2] = ((GLfloat *) p)[2];
   case TYPE_FLOAT_2:
   case TYPE_FLOATN_2:
      params[1] = ((GLfloat *) p)[1];
   case TYPE_FLOAT:
   case TYPE_FLOATN:
      params[0] = ((GLfloat *) p)[0];
      break;

   case TYPE_DOUBLEN:
      params[0] = ((GLdouble *) p)[0];
      break;

   case TYPE_INT_4:
      params[3] = (GLfloat) (((GLint *) p)[3]);
   case TYPE_INT_3:
      params[2] = (GLfloat) (((GLint *) p)[2]);
   case TYPE_INT_2:
   case TYPE_ENUM_2:
      params[1] = (GLfloat) (((GLint *) p)[1]);
   case TYPE_INT:
   case TYPE_ENUM:
      params[0] = (GLfloat) (((GLint *) p)[0]);
      break;

   case TYPE_INT_N:
      for (i = 0; i < v.value_int_n.n; i++)
	 params[i] = INT_TO_FLOAT(v.value_int_n.ints[i]);
      break;

   case TYPE_INT64:
      params[0] = ((GLint64 *) p)[0];
      break;

   case TYPE_BOOLEAN:
      params[0] = BOOLEAN_TO_FLOAT(*(GLboolean*) p);
      break;		

   case TYPE_MATRIX:
      m = *(GLmatrix **) p;
      for (i = 0; i < 16; i++)
	 params[i] = m->m[i];
      break;

   case TYPE_MATRIX_T:
      m = *(GLmatrix **) p;
      for (i = 0; i < 16; i++)
	 params[i] = m->m[transpose[i]];
      break;

   case TYPE_BIT_0:
   case TYPE_BIT_1:
   case TYPE_BIT_2:
   case TYPE_BIT_3:
   case TYPE_BIT_4:
   case TYPE_BIT_5:
      shift = d->type - TYPE_BIT_0;
      params[0] = BOOLEAN_TO_FLOAT((*(GLbitfield *) p >> shift) & 1);
      break;
   }
}

void GLAPIENTRY
_mesa_GetIntegerv(GLenum pname, GLint *params)
{
   const struct value_desc *d;
   union value v;
   GLmatrix *m;
   int shift, i;
   void *p;

   d = find_value("glGetIntegerv", pname, &p, &v);
   switch (d->type) {
   case TYPE_INVALID:
      break;
   case TYPE_CONST:
      params[0] = d->offset;
      break;

   case TYPE_FLOAT_4:
      params[3] = IROUND(((GLfloat *) p)[3]);
   case TYPE_FLOAT_3:
      params[2] = IROUND(((GLfloat *) p)[2]);
   case TYPE_FLOAT_2:
      params[1] = IROUND(((GLfloat *) p)[1]);
   case TYPE_FLOAT:
      params[0] = IROUND(((GLfloat *) p)[0]);
      break;

   case TYPE_FLOATN_4:
      params[3] = FLOAT_TO_INT(((GLfloat *) p)[3]);
   case TYPE_FLOATN_3:
      params[2] = FLOAT_TO_INT(((GLfloat *) p)[2]);
   case TYPE_FLOATN_2:
      params[1] = FLOAT_TO_INT(((GLfloat *) p)[1]);
   case TYPE_FLOATN:
      params[0] = FLOAT_TO_INT(((GLfloat *) p)[0]);
      break;

   case TYPE_DOUBLEN:
      params[0] = FLOAT_TO_INT(((GLdouble *) p)[0]);
      break;

   case TYPE_INT_4:
      params[3] = ((GLint *) p)[3];
   case TYPE_INT_3:
      params[2] = ((GLint *) p)[2];
   case TYPE_INT_2:
   case TYPE_ENUM_2:
      params[1] = ((GLint *) p)[1];
   case TYPE_INT:
   case TYPE_ENUM:
      params[0] = ((GLint *) p)[0];
      break;

   case TYPE_INT_N:
      for (i = 0; i < v.value_int_n.n; i++)
	 params[i] = v.value_int_n.ints[i];
      break;

   case TYPE_INT64:
      params[0] = INT64_TO_INT(((GLint64 *) p)[0]);
      break;

   case TYPE_BOOLEAN:
      params[0] = BOOLEAN_TO_INT(*(GLboolean*) p);
      break;		

   case TYPE_MATRIX:
      m = *(GLmatrix **) p;
      for (i = 0; i < 16; i++)
	 params[i] = FLOAT_TO_INT(m->m[i]);
      break;

   case TYPE_MATRIX_T:
      m = *(GLmatrix **) p;
      for (i = 0; i < 16; i++)
	 params[i] = FLOAT_TO_INT(m->m[transpose[i]]);
      break;

   case TYPE_BIT_0:
   case TYPE_BIT_1:
   case TYPE_BIT_2:
   case TYPE_BIT_3:
   case TYPE_BIT_4:
   case TYPE_BIT_5:
      shift = d->type - TYPE_BIT_0;
      params[0] = (*(GLbitfield *) p >> shift) & 1;
      break;
   }
}

#if FEATURE_ARB_sync
void GLAPIENTRY
_mesa_GetInteger64v(GLenum pname, GLint64 *params)
{
   const struct value_desc *d;
   union value v;
   GLmatrix *m;
   int shift, i;
   void *p;

   d = find_value("glGetInteger64v", pname, &p, &v);
   switch (d->type) {
   case TYPE_INVALID:
      break;
   case TYPE_CONST:
      params[0] = d->offset;
      break;

   case TYPE_FLOAT_4:
      params[3] = IROUND64(((GLfloat *) p)[3]);
   case TYPE_FLOAT_3:
      params[2] = IROUND64(((GLfloat *) p)[2]);
   case TYPE_FLOAT_2:
      params[1] = IROUND64(((GLfloat *) p)[1]);
   case TYPE_FLOAT:
      params[0] = IROUND64(((GLfloat *) p)[0]);
      break;

   case TYPE_FLOATN_4:
      params[3] = FLOAT_TO_INT64(((GLfloat *) p)[3]);
   case TYPE_FLOATN_3:
      params[2] = FLOAT_TO_INT64(((GLfloat *) p)[2]);
   case TYPE_FLOATN_2:
      params[1] = FLOAT_TO_INT64(((GLfloat *) p)[1]);
   case TYPE_FLOATN:
      params[0] = FLOAT_TO_INT64(((GLfloat *) p)[0]);
      break;

   case TYPE_DOUBLEN:
      params[0] = FLOAT_TO_INT64(((GLdouble *) p)[0]);
      break;

   case TYPE_INT_4:
      params[3] = ((GLint *) p)[3];
   case TYPE_INT_3:
      params[2] = ((GLint *) p)[2];
   case TYPE_INT_2:
   case TYPE_ENUM_2:
      params[1] = ((GLint *) p)[1];
   case TYPE_INT:
   case TYPE_ENUM:
      params[0] = ((GLint *) p)[0];
      break;

   case TYPE_INT_N:
      for (i = 0; i < v.value_int_n.n; i++)
	 params[i] = INT_TO_BOOLEAN(v.value_int_n.ints[i]);
      break;

   case TYPE_INT64:
      params[0] = ((GLint64 *) p)[0];
      break;

   case TYPE_BOOLEAN:
      params[0] = ((GLboolean*) p)[0];
      break;		

   case TYPE_MATRIX:
      m = *(GLmatrix **) p;
      for (i = 0; i < 16; i++)
	 params[i] = FLOAT_TO_INT64(m->m[i]);
      break;

   case TYPE_MATRIX_T:
      m = *(GLmatrix **) p;
      for (i = 0; i < 16; i++)
	 params[i] = FLOAT_TO_INT64(m->m[transpose[i]]);
      break;

   case TYPE_BIT_0:
   case TYPE_BIT_1:
   case TYPE_BIT_2:
   case TYPE_BIT_3:
   case TYPE_BIT_4:
   case TYPE_BIT_5:
      shift = d->type - TYPE_BIT_0;
      params[0] = (*(GLbitfield *) p >> shift) & 1;
      break;
   }
}
#endif /* FEATURE_ARB_sync */

void GLAPIENTRY
_mesa_GetDoublev(GLenum pname, GLdouble *params)
{
   const struct value_desc *d;
   union value v;
   GLmatrix *m;
   int shift, i;
   void *p;

   d = find_value("glGetDoublev", pname, &p, &v);
   switch (d->type) {
   case TYPE_INVALID:
      break;
   case TYPE_CONST:
      params[0] = d->offset;
      break;

   case TYPE_FLOAT_4:
   case TYPE_FLOATN_4:
      params[3] = ((GLfloat *) p)[3];
   case TYPE_FLOAT_3:
   case TYPE_FLOATN_3:
      params[2] = ((GLfloat *) p)[2];
   case TYPE_FLOAT_2:
   case TYPE_FLOATN_2:
      params[1] = ((GLfloat *) p)[1];
   case TYPE_FLOAT:
   case TYPE_FLOATN:
      params[0] = ((GLfloat *) p)[0];
      break;

   case TYPE_DOUBLEN:
      params[0] = ((GLdouble *) p)[0];
      break;

   case TYPE_INT_4:
      params[3] = ((GLint *) p)[3];
   case TYPE_INT_3:
      params[2] = ((GLint *) p)[2];
   case TYPE_INT_2:
   case TYPE_ENUM_2:
      params[1] = ((GLint *) p)[1];
   case TYPE_INT:
   case TYPE_ENUM:
      params[0] = ((GLint *) p)[0];
      break;

   case TYPE_INT_N:
      for (i = 0; i < v.value_int_n.n; i++)
	 params[i] = v.value_int_n.ints[i];
      break;

   case TYPE_INT64:
      params[0] = ((GLint64 *) p)[0];
      break;

   case TYPE_BOOLEAN:
      params[0] = *(GLboolean*) p;
      break;		

   case TYPE_MATRIX:
      m = *(GLmatrix **) p;
      for (i = 0; i < 16; i++)
	 params[i] = m->m[i];
      break;

   case TYPE_MATRIX_T:
      m = *(GLmatrix **) p;
      for (i = 0; i < 16; i++)
	 params[i] = m->m[transpose[i]];
      break;

   case TYPE_BIT_0:
   case TYPE_BIT_1:
   case TYPE_BIT_2:
   case TYPE_BIT_3:
   case TYPE_BIT_4:
   case TYPE_BIT_5:
      shift = d->type - TYPE_BIT_0;
      params[0] = (*(GLbitfield *) p >> shift) & 1;
      break;
   }
}

static enum value_type
find_value_indexed(const char *func, GLenum pname, int index, union value *v)
{
   GET_CURRENT_CONTEXT(ctx);

   switch (pname) {

   case GL_BLEND:
      if (index >= ctx->Const.MaxDrawBuffers)
	 goto invalid_value;
      if (!ctx->Extensions.EXT_draw_buffers2)
	 goto invalid_enum;
      v->value_int = (ctx->Color.BlendEnabled >> index) & 1;
      return TYPE_INT;

   case GL_BLEND_SRC:
      /* fall-through */
   case GL_BLEND_SRC_RGB:
      if (index >= ctx->Const.MaxDrawBuffers)
	 goto invalid_value;
      if (!ctx->Extensions.ARB_draw_buffers_blend)
	 goto invalid_enum;
      v->value_int = ctx->Color.Blend[index].SrcRGB;
      return TYPE_INT;
   case GL_BLEND_SRC_ALPHA:
      if (index >= ctx->Const.MaxDrawBuffers)
	 goto invalid_value;
      if (!ctx->Extensions.ARB_draw_buffers_blend)
	 goto invalid_enum;
      v->value_int = ctx->Color.Blend[index].SrcA;
      return TYPE_INT;
   case GL_BLEND_DST:
      /* fall-through */
   case GL_BLEND_DST_RGB:
      if (index >= ctx->Const.MaxDrawBuffers)
	 goto invalid_value;
      if (!ctx->Extensions.ARB_draw_buffers_blend)
	 goto invalid_enum;
      v->value_int = ctx->Color.Blend[index].DstRGB;
      return TYPE_INT;
   case GL_BLEND_DST_ALPHA:
      if (index >= ctx->Const.MaxDrawBuffers)
	 goto invalid_value;
      if (!ctx->Extensions.ARB_draw_buffers_blend)
	 goto invalid_enum;
      v->value_int = ctx->Color.Blend[index].DstA;
      return TYPE_INT;
   case GL_BLEND_EQUATION_RGB:
      if (index >= ctx->Const.MaxDrawBuffers)
	 goto invalid_value;
      if (!ctx->Extensions.ARB_draw_buffers_blend)
	 goto invalid_enum;
      v->value_int = ctx->Color.Blend[index].EquationRGB;
      return TYPE_INT;
   case GL_BLEND_EQUATION_ALPHA:
      if (index >= ctx->Const.MaxDrawBuffers)
	 goto invalid_value;
      if (!ctx->Extensions.ARB_draw_buffers_blend)
	 goto invalid_enum;
      v->value_int = ctx->Color.Blend[index].EquationA;
      return TYPE_INT;

   case GL_COLOR_WRITEMASK:
      if (index >= ctx->Const.MaxDrawBuffers)
	 goto invalid_value;
      if (!ctx->Extensions.EXT_draw_buffers2)
	 goto invalid_enum;
      v->value_int_4[0] = ctx->Color.ColorMask[index][RCOMP] ? 1 : 0;
      v->value_int_4[1] = ctx->Color.ColorMask[index][GCOMP] ? 1 : 0;
      v->value_int_4[2] = ctx->Color.ColorMask[index][BCOMP] ? 1 : 0;
      v->value_int_4[3] = ctx->Color.ColorMask[index][ACOMP] ? 1 : 0;
      return TYPE_INT_4;

   case GL_TRANSFORM_FEEDBACK_BUFFER_START:
      if (index >= ctx->Const.MaxTransformFeedbackSeparateAttribs)
	 goto invalid_value;
      if (!ctx->Extensions.EXT_transform_feedback)
	 goto invalid_enum;
      v->value_int64 = ctx->TransformFeedback.CurrentObject->Offset[index];
      return TYPE_INT64;

   case GL_TRANSFORM_FEEDBACK_BUFFER_SIZE:
      if (index >= ctx->Const.MaxTransformFeedbackSeparateAttribs)
	 goto invalid_value;
      if (!ctx->Extensions.EXT_transform_feedback)
	 goto invalid_enum;
      v->value_int64 = ctx->TransformFeedback.CurrentObject->Size[index];
      return TYPE_INT64;

   case GL_TRANSFORM_FEEDBACK_BUFFER_BINDING:
      if (index >= ctx->Const.MaxTransformFeedbackSeparateAttribs)
	 goto invalid_value;
      if (!ctx->Extensions.EXT_transform_feedback)
	 goto invalid_enum;
      v->value_int = ctx->TransformFeedback.CurrentObject->Buffers[index]->Name;
      return TYPE_INT;
   }

 invalid_enum:
   _mesa_error(ctx, GL_INVALID_ENUM, "%s(pname=%s)", func,
               _mesa_lookup_enum_by_nr(pname));
   return TYPE_INVALID;
 invalid_value:
   _mesa_error(ctx, GL_INVALID_VALUE, "%s(pname=%s)", func,
               _mesa_lookup_enum_by_nr(pname));
   return TYPE_INVALID;
}

void GLAPIENTRY
_mesa_GetBooleanIndexedv( GLenum pname, GLuint index, GLboolean *params )
{
   union value v;
   enum value_type type =
      find_value_indexed("glGetBooleanIndexedv", pname, index, &v);

   switch (type) {
   case TYPE_INT:
      params[0] = INT_TO_BOOLEAN(v.value_int);
      break;
   case TYPE_INT_4:
      params[0] = INT_TO_BOOLEAN(v.value_int_4[0]);
      params[1] = INT_TO_BOOLEAN(v.value_int_4[1]);
      params[2] = INT_TO_BOOLEAN(v.value_int_4[2]);
      params[3] = INT_TO_BOOLEAN(v.value_int_4[3]);
      break;
   case TYPE_INT64:
      params[0] = INT64_TO_BOOLEAN(v.value_int);
      break;
   default:
      ; /* nothing - GL error was recorded */
   }
}

void GLAPIENTRY
_mesa_GetIntegerIndexedv( GLenum pname, GLuint index, GLint *params )
{
   union value v;
   enum value_type type =
      find_value_indexed("glGetIntegerIndexedv", pname, index, &v);

   switch (type) {
   case TYPE_INT:
      params[0] = v.value_int;
      break;
   case TYPE_INT_4:
      params[0] = v.value_int_4[0];
      params[1] = v.value_int_4[1];
      params[2] = v.value_int_4[2];
      params[3] = v.value_int_4[3];
      break;
   case TYPE_INT64:
      params[0] = INT64_TO_INT(v.value_int);
      break;
   default:
      ; /* nothing - GL error was recorded */
   }
}

#if FEATURE_ARB_sync
void GLAPIENTRY
_mesa_GetInteger64Indexedv( GLenum pname, GLuint index, GLint64 *params )
{
   union value v;
   enum value_type type =
      find_value_indexed("glGetIntegerIndexedv", pname, index, &v);      

   switch (type) {
   case TYPE_INT:
      params[0] = v.value_int;
      break;
   case TYPE_INT_4:
      params[0] = v.value_int_4[0];
      params[1] = v.value_int_4[1];
      params[2] = v.value_int_4[2];
      params[3] = v.value_int_4[3];
      break;
   case TYPE_INT64:
      params[0] = v.value_int;
      break;
   default:
      ; /* nothing - GL error was recorded */
   }
}
#endif /* FEATURE_ARB_sync */

#if FEATURE_ES1
void GLAPIENTRY
_mesa_GetFixedv(GLenum pname, GLfixed *params)
{
   const struct value_desc *d;
   union value v;
   GLmatrix *m;
   int shift, i;
   void *p;

   d = find_value("glGetDoublev", pname, &p, &v);
   switch (d->type) {
   case TYPE_INVALID:
      break;
   case TYPE_CONST:
      params[0] = INT_TO_FIXED(d->offset);
      break;

   case TYPE_FLOAT_4:
   case TYPE_FLOATN_4:
      params[3] = FLOAT_TO_FIXED(((GLfloat *) p)[3]);
   case TYPE_FLOAT_3:
   case TYPE_FLOATN_3:
      params[2] = FLOAT_TO_FIXED(((GLfloat *) p)[2]);
   case TYPE_FLOAT_2:
   case TYPE_FLOATN_2:
      params[1] = FLOAT_TO_FIXED(((GLfloat *) p)[1]);
   case TYPE_FLOAT:
   case TYPE_FLOATN:
      params[0] = FLOAT_TO_FIXED(((GLfloat *) p)[0]);
      break;

   case TYPE_DOUBLEN:
      params[0] = FLOAT_TO_FIXED(((GLdouble *) p)[0]);
      break;

   case TYPE_INT_4:
      params[3] = INT_TO_FIXED(((GLint *) p)[3]);
   case TYPE_INT_3:
      params[2] = INT_TO_FIXED(((GLint *) p)[2]);
   case TYPE_INT_2:
   case TYPE_ENUM_2:
      params[1] = INT_TO_FIXED(((GLint *) p)[1]);
   case TYPE_INT:
   case TYPE_ENUM:
      params[0] = INT_TO_FIXED(((GLint *) p)[0]);
      break;

   case TYPE_INT_N:
      for (i = 0; i < v.value_int_n.n; i++)
	 params[i] = INT_TO_FIXED(v.value_int_n.ints[i]);
      break;

   case TYPE_INT64:
      params[0] = ((GLint64 *) p)[0];
      break;

   case TYPE_BOOLEAN:
      params[0] = BOOLEAN_TO_FIXED(((GLboolean*) p)[0]);
      break;		

   case TYPE_MATRIX:
      m = *(GLmatrix **) p;
      for (i = 0; i < 16; i++)
	 params[i] = FLOAT_TO_FIXED(m->m[i]);
      break;

   case TYPE_MATRIX_T:
      m = *(GLmatrix **) p;
      for (i = 0; i < 16; i++)
	 params[i] = FLOAT_TO_FIXED(m->m[transpose[i]]);
      break;

   case TYPE_BIT_0:
   case TYPE_BIT_1:
   case TYPE_BIT_2:
   case TYPE_BIT_3:
   case TYPE_BIT_4:
   case TYPE_BIT_5:
      shift = d->type - TYPE_BIT_0;
      params[0] = BOOLEAN_TO_FIXED((*(GLbitfield *) p >> shift) & 1);
      break;
   }
}
#endif
<|MERGE_RESOLUTION|>--- conflicted
+++ resolved
@@ -1,2609 +1,2600 @@
-/*
- * Copyright (C) 2010  Brian Paul   All Rights Reserved.
- * Copyright (C) 2010  Intel Corporation
- *
- * Permission is hereby granted, free of charge, to any person obtaining a
- * copy of this software and associated documentation files (the "Software"),
- * to deal in the Software without restriction, including without limitation
- * the rights to use, copy, modify, merge, publish, distribute, sublicense,
- * and/or sell copies of the Software, and to permit persons to whom the
- * Software is furnished to do so, subject to the following conditions:
- *
- * The above copyright notice and this permission notice shall be included
- * in all copies or substantial portions of the Software.
- *
- * THE SOFTWARE IS PROVIDED "AS IS", WITHOUT WARRANTY OF ANY KIND, EXPRESS
- * OR IMPLIED, INCLUDING BUT NOT LIMITED TO THE WARRANTIES OF MERCHANTABILITY,
- * FITNESS FOR A PARTICULAR PURPOSE AND NONINFRINGEMENT.  IN NO EVENT SHALL
- * BRIAN PAUL BE LIABLE FOR ANY CLAIM, DAMAGES OR OTHER LIABILITY, WHETHER IN
- * AN ACTION OF CONTRACT, TORT OR OTHERWISE, ARISING FROM, OUT OF OR IN
- * CONNECTION WITH THE SOFTWARE OR THE USE OR OTHER DEALINGS IN THE SOFTWARE.
- *
- * Author: Kristian Høgsberg <krh@bitplanet.net>
- */
-
-#include "glheader.h"
-#include "context.h"
-#include "enable.h"
-#include "enums.h"
-#include "extensions.h"
-#include "get.h"
-#include "macros.h"
-#include "mfeatures.h"
-#include "mtypes.h"
-#include "state.h"
-#include "texcompress.h"
-#include "framebuffer.h"
-
-/* This is a table driven implemetation of the glGet*v() functions.
- * The basic idea is that most getters just look up an int somewhere
- * in struct gl_context and then convert it to a bool or float according to
- * which of glGetIntegerv() glGetBooleanv() etc is being called.
- * Instead of generating code to do this, we can just record the enum
- * value and the offset into struct gl_context in an array of structs.  Then
- * in glGet*(), we lookup the struct for the enum in question, and use
- * the offset to get the int we need.
- *
- * Sometimes we need to look up a float, a boolean, a bit in a
- * bitfield, a matrix or other types instead, so we need to track the
- * type of the value in struct gl_context.  And sometimes the value isn't in
- * struct gl_context but in the drawbuffer, the array object, current texture
- * unit, or maybe it's a computed value.  So we need to also track
- * where or how to find the value.  Finally, we sometimes need to
- * check that one of a number of extensions are enabled, the GL
- * version or flush or call _mesa_update_state().  This is done by
- * attaching optional extra information to the value description
- * struct, it's sort of like an array of opcodes that describe extra
- * checks or actions.
- *
- * Putting all this together we end up with struct value_desc below,
- * and with a couple of macros to help, the table of struct value_desc
- * is about as concise as the specification in the old python script.
- */
-
-#undef CONST
-
-#define FLOAT_TO_BOOLEAN(X)   ( (X) ? GL_TRUE : GL_FALSE )
-#define FLOAT_TO_FIXED(F)     ( ((F) * 65536.0f > INT_MAX) ? INT_MAX : \
-                                ((F) * 65536.0f < INT_MIN) ? INT_MIN : \
-                                (GLint) ((F) * 65536.0f) )
-
-#define INT_TO_BOOLEAN(I)     ( (I) ? GL_TRUE : GL_FALSE )
-#define INT_TO_FIXED(I)       ( ((I) > SHRT_MAX) ? INT_MAX : \
-                                ((I) < SHRT_MIN) ? INT_MIN : \
-                                (GLint) ((I) * 65536) )
-
-#define INT64_TO_BOOLEAN(I)   ( (I) ? GL_TRUE : GL_FALSE )
-#define INT64_TO_INT(I)       ( (GLint)((I > INT_MAX) ? INT_MAX : ((I < INT_MIN) ? INT_MIN : (I))) )
-
-#define BOOLEAN_TO_INT(B)     ( (GLint) (B) )
-#define BOOLEAN_TO_INT64(B)   ( (GLint64) (B) )
-#define BOOLEAN_TO_FLOAT(B)   ( (B) ? 1.0F : 0.0F )
-#define BOOLEAN_TO_FIXED(B)   ( (GLint) ((B) ? 1 : 0) << 16 )
-
-#define ENUM_TO_INT64(E)      ( (GLint64) (E) )
-#define ENUM_TO_FIXED(E)      (E)
-
-enum value_type {
-   TYPE_INVALID,
-   TYPE_API_MASK,
-   TYPE_INT,
-   TYPE_INT_2,
-   TYPE_INT_3,
-   TYPE_INT_4,
-   TYPE_INT_N,
-   TYPE_INT64,
-   TYPE_ENUM,
-   TYPE_ENUM_2,
-   TYPE_BOOLEAN,
-   TYPE_BIT_0,
-   TYPE_BIT_1,
-   TYPE_BIT_2,
-   TYPE_BIT_3,
-   TYPE_BIT_4,
-   TYPE_BIT_5,
-   TYPE_FLOAT,
-   TYPE_FLOAT_2,
-   TYPE_FLOAT_3,
-   TYPE_FLOAT_4,
-   TYPE_FLOATN,
-   TYPE_FLOATN_2,
-   TYPE_FLOATN_3,
-   TYPE_FLOATN_4,
-   TYPE_DOUBLEN,
-   TYPE_MATRIX,
-   TYPE_MATRIX_T,
-   TYPE_CONST
-};
-
-enum value_location {
-   LOC_BUFFER,
-   LOC_CONTEXT,
-   LOC_ARRAY,
-   LOC_TEXUNIT,
-   LOC_CUSTOM
-};
-
-enum value_extra {
-   EXTRA_END = 0x8000,
-   EXTRA_VERSION_30,
-   EXTRA_VERSION_31,
-   EXTRA_VERSION_32,
-   EXTRA_VERSION_ES2,
-   EXTRA_NEW_BUFFERS, 
-   EXTRA_NEW_FRAG_CLAMP,
-   EXTRA_VALID_DRAW_BUFFER,
-   EXTRA_VALID_TEXTURE_UNIT,
-   EXTRA_FLUSH_CURRENT,
-};
-
-#define NO_EXTRA NULL
-#define NO_OFFSET 0
-
-struct value_desc {
-   GLenum pname;
-   GLubyte location;  /**< enum value_location */
-   GLubyte type;      /**< enum value_type */
-   int offset;
-   const int *extra;
-};
-
-union value {
-   GLfloat value_float;
-   GLfloat value_float_4[4];
-   GLmatrix *value_matrix;
-   GLint value_int;
-   GLint value_int_4[4];
-   GLint64 value_int64;
-   GLenum value_enum;
-
-   /* Sigh, see GL_COMPRESSED_TEXTURE_FORMATS_ARB handling */
-   struct {
-      GLint n, ints[100];
-   } value_int_n;
-   GLboolean value_bool;
-};
-
-#define BUFFER_FIELD(field, type) \
-   LOC_BUFFER, type, offsetof(struct gl_framebuffer, field)
-#define CONTEXT_FIELD(field, type) \
-   LOC_CONTEXT, type, offsetof(struct gl_context, field)
-#define ARRAY_FIELD(field, type) \
-   LOC_ARRAY, type, offsetof(struct gl_array_object, field)
-#define CONST(value) \
-   LOC_CONTEXT, TYPE_CONST, value
-
-#define BUFFER_INT(field) BUFFER_FIELD(field, TYPE_INT)
-#define BUFFER_ENUM(field) BUFFER_FIELD(field, TYPE_ENUM)
-#define BUFFER_BOOL(field) BUFFER_FIELD(field, TYPE_BOOLEAN)
-
-#define CONTEXT_INT(field) CONTEXT_FIELD(field, TYPE_INT)
-#define CONTEXT_INT2(field) CONTEXT_FIELD(field, TYPE_INT_2)
-#define CONTEXT_INT64(field) CONTEXT_FIELD(field, TYPE_INT64)
-#define CONTEXT_ENUM(field) CONTEXT_FIELD(field, TYPE_ENUM)
-#define CONTEXT_ENUM2(field) CONTEXT_FIELD(field, TYPE_ENUM_2)
-#define CONTEXT_BOOL(field) CONTEXT_FIELD(field, TYPE_BOOLEAN)
-#define CONTEXT_BIT0(field) CONTEXT_FIELD(field, TYPE_BIT_0)
-#define CONTEXT_BIT1(field) CONTEXT_FIELD(field, TYPE_BIT_1)
-#define CONTEXT_BIT2(field) CONTEXT_FIELD(field, TYPE_BIT_2)
-#define CONTEXT_BIT3(field) CONTEXT_FIELD(field, TYPE_BIT_3)
-#define CONTEXT_BIT4(field) CONTEXT_FIELD(field, TYPE_BIT_4)
-#define CONTEXT_BIT5(field) CONTEXT_FIELD(field, TYPE_BIT_5)
-#define CONTEXT_FLOAT(field) CONTEXT_FIELD(field, TYPE_FLOAT)
-#define CONTEXT_FLOAT2(field) CONTEXT_FIELD(field, TYPE_FLOAT_2)
-#define CONTEXT_FLOAT3(field) CONTEXT_FIELD(field, TYPE_FLOAT_3)
-#define CONTEXT_FLOAT4(field) CONTEXT_FIELD(field, TYPE_FLOAT_4)
-#define CONTEXT_MATRIX(field) CONTEXT_FIELD(field, TYPE_MATRIX)
-#define CONTEXT_MATRIX_T(field) CONTEXT_FIELD(field, TYPE_MATRIX_T)
-
-#define ARRAY_INT(field) ARRAY_FIELD(field, TYPE_INT)
-#define ARRAY_ENUM(field) ARRAY_FIELD(field, TYPE_ENUM)
-#define ARRAY_BOOL(field) ARRAY_FIELD(field, TYPE_BOOLEAN)
-
-#define EXT(f)					\
-   offsetof(struct gl_extensions, f)
-
-#define EXTRA_EXT(e)				\
-   static const int extra_##e[] = {		\
-      EXT(e), EXTRA_END				\
-   }
-
-#define EXTRA_EXT2(e1, e2)			\
-   static const int extra_##e1##_##e2[] = {	\
-      EXT(e1), EXT(e2), EXTRA_END		\
-   }
-
-/* The 'extra' mechanism is a way to specify extra checks (such as
- * extensions or specific gl versions) or actions (flush current, new
- * buffers) that we need to do before looking up an enum.  We need to
- * declare them all up front so we can refer to them in the value_desc
- * structs below. */
-
-static const int extra_new_buffers[] = {
-   EXTRA_NEW_BUFFERS,
-   EXTRA_END
-};
-
-static const int extra_new_frag_clamp[] = {
-   EXTRA_NEW_FRAG_CLAMP,
-   EXTRA_END
-};
-
-static const int extra_valid_draw_buffer[] = {
-   EXTRA_VALID_DRAW_BUFFER,
-   EXTRA_END
-};
-
-static const int extra_valid_texture_unit[] = {
-   EXTRA_VALID_TEXTURE_UNIT,
-   EXTRA_END
-};
-
-static const int extra_flush_current_valid_texture_unit[] = {
-   EXTRA_FLUSH_CURRENT,
-   EXTRA_VALID_TEXTURE_UNIT,
-   EXTRA_END
-};
-
-static const int extra_flush_current[] = {
-   EXTRA_FLUSH_CURRENT,
-   EXTRA_END
-};
-
-static const int extra_new_buffers_OES_read_format[] = {
-   EXTRA_NEW_BUFFERS,
-   EXT(OES_read_format),
-   EXTRA_END
-};
-
-static const int extra_EXT_secondary_color_flush_current[] = {
-   EXT(EXT_secondary_color),
-   EXTRA_FLUSH_CURRENT,
-   EXTRA_END
-};
-
-static const int extra_EXT_fog_coord_flush_current[] = {
-   EXT(EXT_fog_coord),
-   EXTRA_FLUSH_CURRENT,
-   EXTRA_END
-};
-
-static const int extra_EXT_texture_integer[] = {
-   EXT(EXT_texture_integer),
-   EXTRA_END
-};
-
-static const int extra_EXT_gpu_shader4[] = {
-   EXT(EXT_gpu_shader4),
-   EXTRA_END
-};
-
-
-EXTRA_EXT(ARB_ES2_compatibility);
-EXTRA_EXT(ARB_multitexture);
-EXTRA_EXT(ARB_texture_cube_map);
-EXTRA_EXT(MESA_texture_array);
-EXTRA_EXT2(EXT_secondary_color, ARB_vertex_program);
-EXTRA_EXT(EXT_secondary_color);
-EXTRA_EXT(EXT_fog_coord);
-EXTRA_EXT(EXT_texture_lod_bias);
-EXTRA_EXT(EXT_texture_filter_anisotropic);
-EXTRA_EXT(IBM_rasterpos_clip);
-EXTRA_EXT(NV_point_sprite);
-EXTRA_EXT(SGIS_generate_mipmap);
-EXTRA_EXT(NV_vertex_program);
-EXTRA_EXT(NV_fragment_program);
-EXTRA_EXT(NV_texture_rectangle);
-EXTRA_EXT(EXT_stencil_two_side);
-EXTRA_EXT(NV_light_max_exponent);
-EXTRA_EXT(EXT_depth_bounds_test);
-EXTRA_EXT(ARB_depth_clamp);
-EXTRA_EXT(ATI_fragment_shader);
-EXTRA_EXT(EXT_framebuffer_blit);
-EXTRA_EXT(ARB_shader_objects);
-EXTRA_EXT(EXT_provoking_vertex);
-EXTRA_EXT(ARB_fragment_shader);
-EXTRA_EXT(ARB_fragment_program);
-EXTRA_EXT2(ARB_framebuffer_object, EXT_framebuffer_multisample);
-EXTRA_EXT(EXT_framebuffer_object);
-EXTRA_EXT(APPLE_vertex_array_object);
-EXTRA_EXT(ARB_seamless_cube_map);
-EXTRA_EXT(EXT_compiled_vertex_array);
-EXTRA_EXT(ARB_sync);
-EXTRA_EXT(ARB_vertex_shader);
-EXTRA_EXT(EXT_transform_feedback);
-EXTRA_EXT(ARB_transform_feedback2);
-EXTRA_EXT(EXT_pixel_buffer_object);
-EXTRA_EXT(ARB_vertex_program);
-EXTRA_EXT2(NV_point_sprite, ARB_point_sprite);
-EXTRA_EXT2(ARB_fragment_program, NV_fragment_program);
-EXTRA_EXT2(ARB_vertex_program, NV_vertex_program);
-EXTRA_EXT2(ARB_vertex_program, ARB_fragment_program);
-EXTRA_EXT(ARB_vertex_buffer_object);
-EXTRA_EXT(ARB_geometry_shader4);
-EXTRA_EXT(ARB_copy_buffer);
-EXTRA_EXT(EXT_framebuffer_sRGB);
-<<<<<<< HEAD
-=======
-EXTRA_EXT(ARB_texture_buffer_object);
->>>>>>> 704e01fc
-
-static const int
-extra_ARB_vertex_program_ARB_fragment_program_NV_vertex_program[] = {
-   EXT(ARB_vertex_program),
-   EXT(ARB_fragment_program),
-   EXT(NV_vertex_program),
-   EXTRA_END
-};
-
-static const int
-extra_NV_vertex_program_ARB_vertex_program_ARB_fragment_program_NV_vertex_program[] = {
-   EXT(NV_vertex_program),
-   EXT(ARB_vertex_program),
-   EXT(ARB_fragment_program),
-   EXT(NV_vertex_program),
-   EXTRA_END
-};
-
-static const int
-extra_NV_primitive_restart[] = {
-   EXT(NV_primitive_restart),
-   EXTRA_END
-};
-
-static const int extra_version_30[] = { EXTRA_VERSION_30, EXTRA_END };
-static const int extra_version_31[] = { EXTRA_VERSION_31, EXTRA_END };
-static const int extra_version_32[] = { EXTRA_VERSION_32, EXTRA_END };
-
-static const int
-extra_ARB_vertex_program_version_es2[] = {
-   EXT(ARB_vertex_program),
-   EXTRA_VERSION_ES2,
-   EXTRA_END
-};
-
-#define API_OPENGL_BIT (1 << API_OPENGL)
-#define API_OPENGLES_BIT (1 << API_OPENGLES)
-#define API_OPENGLES2_BIT (1 << API_OPENGLES2)
-
-/* This is the big table describing all the enums we accept in
- * glGet*v().  The table is partitioned into six parts: enums
- * understood by all GL APIs (OpenGL, GLES and GLES2), enums shared
- * between OpenGL and GLES, enums exclusive to GLES, etc for the
- * remaining combinations.  When we add the enums to the hash table in
- * _mesa_init_get_hash(), we only add the enums for the API we're
- * instantiating and the different sections are guarded by #if
- * FEATURE_GL etc to make sure we only compile in the enums we may
- * need. */
-
-static const struct value_desc values[] = {
-   /* Enums shared between OpenGL, GLES1 and GLES2 */
-   { 0, 0, TYPE_API_MASK,
-     API_OPENGL_BIT | API_OPENGLES_BIT | API_OPENGLES2_BIT, NO_EXTRA},
-   { GL_ALPHA_BITS, BUFFER_INT(Visual.alphaBits), extra_new_buffers },
-   { GL_BLEND, CONTEXT_BIT0(Color.BlendEnabled), NO_EXTRA },
-   { GL_BLEND_SRC, CONTEXT_ENUM(Color.Blend[0].SrcRGB), NO_EXTRA },
-   { GL_BLUE_BITS, BUFFER_INT(Visual.blueBits), extra_new_buffers },
-   { GL_COLOR_CLEAR_VALUE, LOC_CUSTOM, TYPE_FLOATN_4, 0, extra_new_frag_clamp },
-   { GL_COLOR_WRITEMASK, LOC_CUSTOM, TYPE_INT_4, 0, NO_EXTRA },
-   { GL_CULL_FACE, CONTEXT_BOOL(Polygon.CullFlag), NO_EXTRA },
-   { GL_CULL_FACE_MODE, CONTEXT_ENUM(Polygon.CullFaceMode), NO_EXTRA },
-   { GL_DEPTH_BITS, BUFFER_INT(Visual.depthBits), NO_EXTRA },
-   { GL_DEPTH_CLEAR_VALUE, CONTEXT_FIELD(Depth.Clear, TYPE_DOUBLEN), NO_EXTRA },
-   { GL_DEPTH_FUNC, CONTEXT_ENUM(Depth.Func), NO_EXTRA },
-   { GL_DEPTH_RANGE, CONTEXT_FIELD(Viewport.Near, TYPE_FLOATN_2), NO_EXTRA },
-   { GL_DEPTH_TEST, CONTEXT_BOOL(Depth.Test), NO_EXTRA },
-   { GL_DEPTH_WRITEMASK, CONTEXT_BOOL(Depth.Mask), NO_EXTRA },
-   { GL_DITHER, CONTEXT_BOOL(Color.DitherFlag), NO_EXTRA },
-   { GL_FRONT_FACE, CONTEXT_ENUM(Polygon.FrontFace), NO_EXTRA },
-   { GL_GREEN_BITS, BUFFER_INT(Visual.greenBits), extra_new_buffers },
-   { GL_LINE_WIDTH, CONTEXT_FLOAT(Line.Width), NO_EXTRA },
-   { GL_ALIASED_LINE_WIDTH_RANGE, CONTEXT_FLOAT2(Const.MinLineWidth), NO_EXTRA },
-   { GL_MAX_ELEMENTS_VERTICES, CONTEXT_INT(Const.MaxArrayLockSize), NO_EXTRA },
-   { GL_MAX_ELEMENTS_INDICES, CONTEXT_INT(Const.MaxArrayLockSize), NO_EXTRA },
-   { GL_MAX_TEXTURE_SIZE, LOC_CUSTOM, TYPE_INT,
-     offsetof(struct gl_context, Const.MaxTextureLevels), NO_EXTRA },
-   { GL_MAX_VIEWPORT_DIMS, CONTEXT_INT2(Const.MaxViewportWidth), NO_EXTRA },
-   { GL_PACK_ALIGNMENT, CONTEXT_INT(Pack.Alignment), NO_EXTRA },
-   { GL_ALIASED_POINT_SIZE_RANGE, CONTEXT_FLOAT2(Const.MinPointSize), NO_EXTRA },
-   { GL_POLYGON_OFFSET_FACTOR, CONTEXT_FLOAT(Polygon.OffsetFactor ), NO_EXTRA },
-   { GL_POLYGON_OFFSET_UNITS, CONTEXT_FLOAT(Polygon.OffsetUnits ), NO_EXTRA },
-   { GL_POLYGON_OFFSET_FILL, CONTEXT_BOOL(Polygon.OffsetFill), NO_EXTRA },
-   { GL_RED_BITS, BUFFER_INT(Visual.redBits), extra_new_buffers },
-   { GL_SCISSOR_BOX, LOC_CUSTOM, TYPE_INT_4, 0, NO_EXTRA },
-   { GL_SCISSOR_TEST, CONTEXT_BOOL(Scissor.Enabled), NO_EXTRA },
-   { GL_STENCIL_BITS, BUFFER_INT(Visual.stencilBits), NO_EXTRA },
-   { GL_STENCIL_CLEAR_VALUE, CONTEXT_INT(Stencil.Clear), NO_EXTRA },
-   { GL_STENCIL_FAIL, LOC_CUSTOM, TYPE_ENUM, NO_OFFSET, NO_EXTRA },
-   { GL_STENCIL_FUNC, LOC_CUSTOM, TYPE_ENUM, NO_OFFSET, NO_EXTRA },
-   { GL_STENCIL_PASS_DEPTH_FAIL, LOC_CUSTOM, TYPE_ENUM, NO_OFFSET, NO_EXTRA },
-   { GL_STENCIL_PASS_DEPTH_PASS, LOC_CUSTOM, TYPE_ENUM, NO_OFFSET, NO_EXTRA },
-   { GL_STENCIL_REF, LOC_CUSTOM, TYPE_INT, NO_OFFSET, NO_EXTRA },
-   { GL_STENCIL_TEST, CONTEXT_BOOL(Stencil.Enabled), NO_EXTRA },
-   { GL_STENCIL_VALUE_MASK, LOC_CUSTOM, TYPE_INT, NO_OFFSET, NO_EXTRA },
-   { GL_STENCIL_WRITEMASK, LOC_CUSTOM, TYPE_INT, NO_OFFSET, NO_EXTRA },
-   { GL_SUBPIXEL_BITS, CONTEXT_INT(Const.SubPixelBits), NO_EXTRA },
-   { GL_TEXTURE_BINDING_2D, LOC_CUSTOM, TYPE_INT, TEXTURE_2D_INDEX, NO_EXTRA },
-   { GL_UNPACK_ALIGNMENT, CONTEXT_INT(Unpack.Alignment), NO_EXTRA },
-   { GL_VIEWPORT, LOC_CUSTOM, TYPE_INT_4, 0, NO_EXTRA },
-
-   /* GL_ARB_multitexture */
-   { GL_ACTIVE_TEXTURE_ARB,
-     LOC_CUSTOM, TYPE_INT, 0, extra_ARB_multitexture },
-
-   /* Note that all the OES_* extensions require that the Mesa "struct
-    * gl_extensions" include a member with the name of the extension.
-    * That structure does not yet include OES extensions (and we're
-    * not sure whether it will).  If it does, all the OES_*
-    * extensions below should mark the dependency. */
-
-   /* GL_ARB_texture_cube_map */
-   { GL_TEXTURE_BINDING_CUBE_MAP_ARB, LOC_CUSTOM, TYPE_INT,
-     TEXTURE_CUBE_INDEX, extra_ARB_texture_cube_map },
-   { GL_MAX_CUBE_MAP_TEXTURE_SIZE_ARB, LOC_CUSTOM, TYPE_INT,
-     offsetof(struct gl_context, Const.MaxCubeTextureLevels),
-     extra_ARB_texture_cube_map }, /* XXX: OES_texture_cube_map */
-
-   /* XXX: OES_blend_subtract */
-   { GL_BLEND_SRC_RGB_EXT, CONTEXT_ENUM(Color.Blend[0].SrcRGB), NO_EXTRA },
-   { GL_BLEND_DST_RGB_EXT, CONTEXT_ENUM(Color.Blend[0].DstRGB), NO_EXTRA },
-   { GL_BLEND_SRC_ALPHA_EXT, CONTEXT_ENUM(Color.Blend[0].SrcA), NO_EXTRA },
-   { GL_BLEND_DST_ALPHA_EXT, CONTEXT_ENUM(Color.Blend[0].DstA), NO_EXTRA },
-
-   /* GL_BLEND_EQUATION_RGB, which is what we're really after, is
-    * defined identically to GL_BLEND_EQUATION. */
-   { GL_BLEND_EQUATION, CONTEXT_ENUM(Color.Blend[0].EquationRGB), NO_EXTRA },
-   { GL_BLEND_EQUATION_ALPHA_EXT, CONTEXT_ENUM(Color.Blend[0].EquationA), NO_EXTRA },
-
-   /* GL_ARB_texture_compression */
-   { GL_NUM_COMPRESSED_TEXTURE_FORMATS_ARB, LOC_CUSTOM, TYPE_INT, 0, NO_EXTRA },
-   { GL_COMPRESSED_TEXTURE_FORMATS_ARB, LOC_CUSTOM, TYPE_INT_N, 0, NO_EXTRA },
-
-   /* GL_ARB_multisample */
-   { GL_SAMPLE_ALPHA_TO_COVERAGE_ARB,
-     CONTEXT_BOOL(Multisample.SampleAlphaToCoverage), NO_EXTRA },
-   { GL_SAMPLE_COVERAGE_ARB, CONTEXT_BOOL(Multisample.SampleCoverage), NO_EXTRA },
-   { GL_SAMPLE_COVERAGE_VALUE_ARB,
-     CONTEXT_FLOAT(Multisample.SampleCoverageValue), NO_EXTRA },
-   { GL_SAMPLE_COVERAGE_INVERT_ARB,
-     CONTEXT_BOOL(Multisample.SampleCoverageInvert), NO_EXTRA },
-   { GL_SAMPLE_BUFFERS_ARB, BUFFER_INT(Visual.sampleBuffers), NO_EXTRA },
-   { GL_SAMPLES_ARB, BUFFER_INT(Visual.samples), NO_EXTRA },
-
-   /* GL_SGIS_generate_mipmap */
-   { GL_GENERATE_MIPMAP_HINT_SGIS, CONTEXT_ENUM(Hint.GenerateMipmap),
-     extra_SGIS_generate_mipmap },
-
-   /* GL_ARB_vertex_buffer_object */
-   { GL_ARRAY_BUFFER_BINDING_ARB, LOC_CUSTOM, TYPE_INT, 0, NO_EXTRA },
-
-   /* GL_ARB_vertex_buffer_object */
-   /* GL_WEIGHT_ARRAY_BUFFER_BINDING_ARB - not supported */
-   { GL_ELEMENT_ARRAY_BUFFER_BINDING_ARB, LOC_CUSTOM, TYPE_INT, 0,
-     extra_ARB_vertex_buffer_object },
-
-   /* GL_ARB_copy_buffer */
-   { GL_COPY_READ_BUFFER, LOC_CUSTOM, TYPE_INT, 0, extra_ARB_copy_buffer },
-   { GL_COPY_WRITE_BUFFER, LOC_CUSTOM, TYPE_INT, 0, extra_ARB_copy_buffer },
-
-   /* GL_OES_read_format */
-   { GL_IMPLEMENTATION_COLOR_READ_TYPE_OES, LOC_CUSTOM, TYPE_INT, 0,
-     extra_new_buffers_OES_read_format },
-   { GL_IMPLEMENTATION_COLOR_READ_FORMAT_OES, LOC_CUSTOM, TYPE_INT, 0,
-     extra_new_buffers_OES_read_format },
-
-   /* GL_EXT_framebuffer_object */
-   { GL_FRAMEBUFFER_BINDING_EXT, BUFFER_INT(Name),
-     extra_EXT_framebuffer_object },
-   { GL_RENDERBUFFER_BINDING_EXT, LOC_CUSTOM, TYPE_INT, 0,
-     extra_EXT_framebuffer_object },
-   { GL_MAX_RENDERBUFFER_SIZE_EXT, CONTEXT_INT(Const.MaxRenderbufferSize),
-     extra_EXT_framebuffer_object },
-
-   /* This entry isn't spec'ed for GLES 2, but is needed for Mesa's
-    * GLSL: */
-   { GL_MAX_CLIP_PLANES, CONTEXT_INT(Const.MaxClipPlanes), NO_EXTRA },
-
-#if FEATURE_GL || FEATURE_ES1
-   /* Enums in OpenGL and GLES1 */
-   { 0, 0, TYPE_API_MASK, API_OPENGL_BIT | API_OPENGLES_BIT, NO_EXTRA },
-   { GL_LIGHT0, CONTEXT_BOOL(Light.Light[0].Enabled), NO_EXTRA },
-   { GL_LIGHT1, CONTEXT_BOOL(Light.Light[1].Enabled), NO_EXTRA },
-   { GL_LIGHT2, CONTEXT_BOOL(Light.Light[2].Enabled), NO_EXTRA },
-   { GL_LIGHT3, CONTEXT_BOOL(Light.Light[3].Enabled), NO_EXTRA },
-   { GL_LIGHT4, CONTEXT_BOOL(Light.Light[4].Enabled), NO_EXTRA },
-   { GL_LIGHT5, CONTEXT_BOOL(Light.Light[5].Enabled), NO_EXTRA },
-   { GL_LIGHT6, CONTEXT_BOOL(Light.Light[6].Enabled), NO_EXTRA },
-   { GL_LIGHT7, CONTEXT_BOOL(Light.Light[7].Enabled), NO_EXTRA },
-   { GL_LIGHTING, CONTEXT_BOOL(Light.Enabled), NO_EXTRA },
-   { GL_LIGHT_MODEL_AMBIENT,
-     CONTEXT_FIELD(Light.Model.Ambient[0], TYPE_FLOATN_4), NO_EXTRA },
-   { GL_LIGHT_MODEL_TWO_SIDE, CONTEXT_BOOL(Light.Model.TwoSide), NO_EXTRA },
-   { GL_ALPHA_TEST, CONTEXT_BOOL(Color.AlphaEnabled), NO_EXTRA },
-   { GL_ALPHA_TEST_FUNC, CONTEXT_ENUM(Color.AlphaFunc), NO_EXTRA },
-   { GL_ALPHA_TEST_REF, LOC_CUSTOM, TYPE_FLOATN, 0, extra_new_frag_clamp },
-   { GL_BLEND_DST, CONTEXT_ENUM(Color.Blend[0].DstRGB), NO_EXTRA },
-   { GL_CLIP_PLANE0, CONTEXT_BIT0(Transform.ClipPlanesEnabled), NO_EXTRA },
-   { GL_CLIP_PLANE1, CONTEXT_BIT1(Transform.ClipPlanesEnabled), NO_EXTRA },
-   { GL_CLIP_PLANE2, CONTEXT_BIT2(Transform.ClipPlanesEnabled), NO_EXTRA },
-   { GL_CLIP_PLANE3, CONTEXT_BIT3(Transform.ClipPlanesEnabled), NO_EXTRA },
-   { GL_CLIP_PLANE4, CONTEXT_BIT4(Transform.ClipPlanesEnabled), NO_EXTRA },
-   { GL_CLIP_PLANE5, CONTEXT_BIT5(Transform.ClipPlanesEnabled), NO_EXTRA },
-   { GL_COLOR_MATERIAL, CONTEXT_BOOL(Light.ColorMaterialEnabled), NO_EXTRA },
-   { GL_CURRENT_COLOR,
-     CONTEXT_FIELD(Current.Attrib[VERT_ATTRIB_COLOR0][0], TYPE_FLOATN_4),
-     extra_flush_current },
-   { GL_CURRENT_NORMAL,
-     CONTEXT_FIELD(Current.Attrib[VERT_ATTRIB_NORMAL][0], TYPE_FLOATN_3),
-     extra_flush_current },
-   { GL_CURRENT_TEXTURE_COORDS, LOC_CUSTOM, TYPE_FLOAT_4, 0,
-     extra_flush_current_valid_texture_unit },
-   { GL_DISTANCE_ATTENUATION_EXT, CONTEXT_FLOAT3(Point.Params[0]), NO_EXTRA },
-   { GL_FOG, CONTEXT_BOOL(Fog.Enabled), NO_EXTRA },
-   { GL_FOG_COLOR, LOC_CUSTOM, TYPE_FLOATN_4, 0, extra_new_frag_clamp },
-   { GL_FOG_DENSITY, CONTEXT_FLOAT(Fog.Density), NO_EXTRA },
-   { GL_FOG_END, CONTEXT_FLOAT(Fog.End), NO_EXTRA },
-   { GL_FOG_HINT, CONTEXT_ENUM(Hint.Fog), NO_EXTRA },
-   { GL_FOG_MODE, CONTEXT_ENUM(Fog.Mode), NO_EXTRA },
-   { GL_FOG_START, CONTEXT_FLOAT(Fog.Start), NO_EXTRA },
-   { GL_LINE_SMOOTH, CONTEXT_BOOL(Line.SmoothFlag), NO_EXTRA },
-   { GL_LINE_SMOOTH_HINT, CONTEXT_ENUM(Hint.LineSmooth), NO_EXTRA },
-   { GL_LINE_WIDTH_RANGE, CONTEXT_FLOAT2(Const.MinLineWidthAA), NO_EXTRA },
-   { GL_COLOR_LOGIC_OP, CONTEXT_BOOL(Color.ColorLogicOpEnabled), NO_EXTRA },
-   { GL_LOGIC_OP_MODE, CONTEXT_ENUM(Color.LogicOp), NO_EXTRA },
-   { GL_MATRIX_MODE, CONTEXT_ENUM(Transform.MatrixMode), NO_EXTRA },
-   { GL_MAX_MODELVIEW_STACK_DEPTH, CONST(MAX_MODELVIEW_STACK_DEPTH), NO_EXTRA },
-   { GL_MAX_PROJECTION_STACK_DEPTH, CONST(MAX_PROJECTION_STACK_DEPTH), NO_EXTRA },
-   { GL_MAX_TEXTURE_STACK_DEPTH, CONST(MAX_TEXTURE_STACK_DEPTH), NO_EXTRA },
-   { GL_MODELVIEW_MATRIX, CONTEXT_MATRIX(ModelviewMatrixStack.Top), NO_EXTRA },
-   { GL_MODELVIEW_STACK_DEPTH, LOC_CUSTOM, TYPE_INT,
-     offsetof(struct gl_context, ModelviewMatrixStack.Depth), NO_EXTRA },
-   { GL_NORMALIZE, CONTEXT_BOOL(Transform.Normalize), NO_EXTRA },
-   { GL_PACK_SKIP_IMAGES_EXT, CONTEXT_INT(Pack.SkipImages), NO_EXTRA },
-   { GL_PERSPECTIVE_CORRECTION_HINT, CONTEXT_ENUM(Hint.PerspectiveCorrection), NO_EXTRA },
-   { GL_POINT_SIZE, CONTEXT_FLOAT(Point.Size), NO_EXTRA },
-   { GL_POINT_SIZE_RANGE, CONTEXT_FLOAT2(Const.MinPointSizeAA), NO_EXTRA },
-   { GL_POINT_SMOOTH, CONTEXT_BOOL(Point.SmoothFlag), NO_EXTRA },
-   { GL_POINT_SMOOTH_HINT, CONTEXT_ENUM(Hint.PointSmooth), NO_EXTRA },
-   { GL_POINT_SIZE_MIN_EXT, CONTEXT_FLOAT(Point.MinSize), NO_EXTRA },
-   { GL_POINT_SIZE_MAX_EXT, CONTEXT_FLOAT(Point.MaxSize), NO_EXTRA },
-   { GL_POINT_FADE_THRESHOLD_SIZE_EXT, CONTEXT_FLOAT(Point.Threshold), NO_EXTRA },
-   { GL_PROJECTION_MATRIX, CONTEXT_MATRIX(ProjectionMatrixStack.Top), NO_EXTRA },
-   { GL_PROJECTION_STACK_DEPTH, LOC_CUSTOM, TYPE_INT,
-     offsetof(struct gl_context, ProjectionMatrixStack.Depth), NO_EXTRA },
-   { GL_RESCALE_NORMAL, CONTEXT_BOOL(Transform.RescaleNormals), NO_EXTRA },
-   { GL_SHADE_MODEL, CONTEXT_ENUM(Light.ShadeModel), NO_EXTRA },
-   { GL_TEXTURE_2D, LOC_CUSTOM, TYPE_BOOLEAN, 0, NO_EXTRA },
-   { GL_TEXTURE_MATRIX, LOC_CUSTOM, TYPE_MATRIX, 0, extra_valid_texture_unit },
-   { GL_TEXTURE_STACK_DEPTH, LOC_CUSTOM, TYPE_INT, 0,
-     extra_valid_texture_unit  },
-
-   { GL_VERTEX_ARRAY, ARRAY_BOOL(Vertex.Enabled), NO_EXTRA },
-   { GL_VERTEX_ARRAY_SIZE, ARRAY_INT(Vertex.Size), NO_EXTRA },
-   { GL_VERTEX_ARRAY_TYPE, ARRAY_ENUM(Vertex.Type), NO_EXTRA },
-   { GL_VERTEX_ARRAY_STRIDE, ARRAY_INT(Vertex.Stride), NO_EXTRA },
-   { GL_NORMAL_ARRAY, ARRAY_BOOL(Normal.Enabled), NO_EXTRA },
-   { GL_NORMAL_ARRAY_TYPE, ARRAY_ENUM(Normal.Type), NO_EXTRA },
-   { GL_NORMAL_ARRAY_STRIDE, ARRAY_INT(Normal.Stride), NO_EXTRA },
-   { GL_COLOR_ARRAY, ARRAY_BOOL(Color.Enabled), NO_EXTRA },
-   { GL_COLOR_ARRAY_SIZE, ARRAY_INT(Color.Size), NO_EXTRA },
-   { GL_COLOR_ARRAY_TYPE, ARRAY_ENUM(Color.Type), NO_EXTRA },
-   { GL_COLOR_ARRAY_STRIDE, ARRAY_INT(Color.Stride), NO_EXTRA },
-   { GL_TEXTURE_COORD_ARRAY,
-     LOC_CUSTOM, TYPE_BOOLEAN, offsetof(struct gl_client_array, Enabled), NO_EXTRA },
-   { GL_TEXTURE_COORD_ARRAY_SIZE,
-     LOC_CUSTOM, TYPE_INT, offsetof(struct gl_client_array, Size), NO_EXTRA },
-   { GL_TEXTURE_COORD_ARRAY_TYPE,
-     LOC_CUSTOM, TYPE_ENUM, offsetof(struct gl_client_array, Type), NO_EXTRA },
-   { GL_TEXTURE_COORD_ARRAY_STRIDE,
-     LOC_CUSTOM, TYPE_INT, offsetof(struct gl_client_array, Stride), NO_EXTRA },
-
-   /* GL_ARB_ES2_compatibility */
-   { GL_SHADER_COMPILER, CONST(1), extra_ARB_ES2_compatibility },
-   { GL_MAX_VARYING_VECTORS, CONTEXT_INT(Const.MaxVarying),
-     extra_ARB_ES2_compatibility },
-   { GL_MAX_VERTEX_UNIFORM_VECTORS, LOC_CUSTOM, TYPE_INT, 0,
-     extra_ARB_ES2_compatibility },
-   { GL_MAX_FRAGMENT_UNIFORM_VECTORS, LOC_CUSTOM, TYPE_INT, 0,
-     extra_ARB_ES2_compatibility },
-
-   /* GL_ARB_multitexture */
-   { GL_MAX_TEXTURE_UNITS_ARB,
-     CONTEXT_INT(Const.MaxTextureUnits), extra_ARB_multitexture },
-   { GL_CLIENT_ACTIVE_TEXTURE_ARB,
-     LOC_CUSTOM, TYPE_INT, 0, extra_ARB_multitexture },
-
-   /* GL_ARB_texture_cube_map */
-   { GL_TEXTURE_CUBE_MAP_ARB, LOC_CUSTOM, TYPE_BOOLEAN, 0, NO_EXTRA },
-   /* S, T, and R are always set at the same time */
-   { GL_TEXTURE_GEN_STR_OES, LOC_TEXUNIT, TYPE_BIT_0,
-     offsetof(struct gl_texture_unit, TexGenEnabled), NO_EXTRA },
-
-   /* GL_ARB_multisample */
-   { GL_MULTISAMPLE_ARB, CONTEXT_BOOL(Multisample.Enabled), NO_EXTRA },
-   { GL_SAMPLE_ALPHA_TO_ONE_ARB, CONTEXT_BOOL(Multisample.SampleAlphaToOne), NO_EXTRA },
-
-   /* GL_ARB_vertex_buffer_object */
-   { GL_VERTEX_ARRAY_BUFFER_BINDING_ARB, LOC_CUSTOM, TYPE_INT,
-     offsetof(struct gl_array_object, Vertex.BufferObj), NO_EXTRA },
-   { GL_NORMAL_ARRAY_BUFFER_BINDING_ARB, LOC_CUSTOM, TYPE_INT,
-     offsetof(struct gl_array_object, Normal.BufferObj), NO_EXTRA },
-   { GL_COLOR_ARRAY_BUFFER_BINDING_ARB, LOC_CUSTOM, TYPE_INT,
-     offsetof(struct gl_array_object, Color.BufferObj), NO_EXTRA },
-   { GL_TEXTURE_COORD_ARRAY_BUFFER_BINDING_ARB, LOC_CUSTOM, TYPE_INT, NO_OFFSET, NO_EXTRA },
-
-   /* GL_OES_point_sprite */
-   { GL_POINT_SPRITE_NV,
-     CONTEXT_BOOL(Point.PointSprite),
-     extra_NV_point_sprite_ARB_point_sprite },
-
-   /* GL_ARB_fragment_shader */
-   { GL_MAX_FRAGMENT_UNIFORM_COMPONENTS_ARB,
-     CONTEXT_INT(Const.FragmentProgram.MaxUniformComponents),
-     extra_ARB_fragment_shader },
-
-   /* GL_ARB_vertex_shader */
-   { GL_MAX_VERTEX_UNIFORM_COMPONENTS_ARB,
-     CONTEXT_INT(Const.VertexProgram.MaxUniformComponents),
-     extra_ARB_vertex_shader },
-   { GL_MAX_VARYING_FLOATS_ARB, LOC_CUSTOM, TYPE_INT, 0,
-     extra_ARB_vertex_shader },
-
-   /* GL_EXT_texture_lod_bias */
-   { GL_MAX_TEXTURE_LOD_BIAS_EXT, CONTEXT_FLOAT(Const.MaxTextureLodBias),
-	 extra_EXT_texture_lod_bias },
-
-   /* GL_EXT_texture_filter_anisotropic */
-   { GL_MAX_TEXTURE_MAX_ANISOTROPY_EXT,
-     CONTEXT_FLOAT(Const.MaxTextureMaxAnisotropy),
-     extra_EXT_texture_filter_anisotropic },
-#endif /* FEATURE_GL || FEATURE_ES1 */
-
-#if FEATURE_ES1
-   { 0, 0, TYPE_API_MASK, API_OPENGLES_BIT },
-   /* XXX: OES_matrix_get */
-   { GL_MODELVIEW_MATRIX_FLOAT_AS_INT_BITS_OES },
-   { GL_PROJECTION_MATRIX_FLOAT_AS_INT_BITS_OES },
-   { GL_TEXTURE_MATRIX_FLOAT_AS_INT_BITS_OES },
-
-   /* OES_point_size_array */
-   { GL_POINT_SIZE_ARRAY_OES, ARRAY_FIELD(PointSize.Enabled, TYPE_BOOLEAN) },
-   { GL_POINT_SIZE_ARRAY_TYPE_OES, ARRAY_FIELD(PointSize.Type, TYPE_ENUM) },
-   { GL_POINT_SIZE_ARRAY_STRIDE_OES, ARRAY_FIELD(PointSize.Stride, TYPE_INT) },
-   { GL_POINT_SIZE_ARRAY_BUFFER_BINDING_OES, LOC_CUSTOM, TYPE_INT, 0 },
-#endif /* FEATURE_ES1 */
-
-#if FEATURE_GL || FEATURE_ES2
-   { 0, 0, TYPE_API_MASK, API_OPENGL_BIT | API_OPENGLES2_BIT, NO_EXTRA },
-   /* This entry isn't spec'ed for GLES 2, but is needed for Mesa's GLSL: */
-   { GL_MAX_LIGHTS, CONTEXT_INT(Const.MaxLights), NO_EXTRA },
-   { GL_MAX_TEXTURE_COORDS_ARB, /* == GL_MAX_TEXTURE_COORDS_NV */
-     CONTEXT_INT(Const.MaxTextureCoordUnits),
-     extra_ARB_fragment_program_NV_fragment_program },
-
-   /* GL_ARB_draw_buffers */
-   { GL_MAX_DRAW_BUFFERS_ARB, CONTEXT_INT(Const.MaxDrawBuffers), NO_EXTRA },
-
-   { GL_BLEND_COLOR_EXT, LOC_CUSTOM, TYPE_FLOATN_4, 0, extra_new_frag_clamp },
-   /* GL_ARB_fragment_program */
-   { GL_MAX_TEXTURE_IMAGE_UNITS_ARB, /* == GL_MAX_TEXTURE_IMAGE_UNITS_NV */
-     CONTEXT_INT(Const.MaxTextureImageUnits),
-     extra_ARB_fragment_program_NV_fragment_program },
-   { GL_MAX_VERTEX_TEXTURE_IMAGE_UNITS_ARB,
-     CONTEXT_INT(Const.MaxVertexTextureImageUnits), extra_ARB_vertex_shader },
-   { GL_MAX_COMBINED_TEXTURE_IMAGE_UNITS_ARB,
-     CONTEXT_INT(Const.MaxCombinedTextureImageUnits),
-     extra_ARB_vertex_shader },
-
-   /* GL_ARB_shader_objects
-    * Actually, this token isn't part of GL_ARB_shader_objects, but is
-    * close enough for now. */
-   { GL_CURRENT_PROGRAM, LOC_CUSTOM, TYPE_INT, 0, extra_ARB_shader_objects },
-
-   /* OpenGL 2.0 */
-   { GL_STENCIL_BACK_FUNC, CONTEXT_ENUM(Stencil.Function[1]), NO_EXTRA },
-   { GL_STENCIL_BACK_VALUE_MASK, CONTEXT_INT(Stencil.ValueMask[1]), NO_EXTRA },
-   { GL_STENCIL_BACK_WRITEMASK, CONTEXT_INT(Stencil.WriteMask[1]), NO_EXTRA },
-   { GL_STENCIL_BACK_REF, CONTEXT_INT(Stencil.Ref[1]), NO_EXTRA },
-   { GL_STENCIL_BACK_FAIL, CONTEXT_ENUM(Stencil.FailFunc[1]), NO_EXTRA },
-   { GL_STENCIL_BACK_PASS_DEPTH_FAIL, CONTEXT_ENUM(Stencil.ZFailFunc[1]), NO_EXTRA },
-   { GL_STENCIL_BACK_PASS_DEPTH_PASS, CONTEXT_ENUM(Stencil.ZPassFunc[1]), NO_EXTRA },
-
-   { GL_MAX_VERTEX_ATTRIBS_ARB,
-     CONTEXT_INT(Const.VertexProgram.MaxAttribs),
-     extra_ARB_vertex_program_version_es2 },
-
-   /* OES_texture_3D */
-   { GL_TEXTURE_BINDING_3D, LOC_CUSTOM, TYPE_INT, TEXTURE_3D_INDEX, NO_EXTRA },
-   { GL_MAX_3D_TEXTURE_SIZE, LOC_CUSTOM, TYPE_INT,
-     offsetof(struct gl_context, Const.Max3DTextureLevels), NO_EXTRA },
-
-   /* GL_ARB_fragment_program/OES_standard_derivatives */
-   { GL_FRAGMENT_SHADER_DERIVATIVE_HINT_ARB,
-     CONTEXT_ENUM(Hint.FragmentShaderDerivative), extra_ARB_fragment_shader },
-#endif /* FEATURE_GL || FEATURE_ES2 */
-
-#if FEATURE_ES2
-   /* Enums unique to OpenGL ES 2.0 */
-   { 0, 0, TYPE_API_MASK, API_OPENGLES2_BIT, NO_EXTRA },
-   { GL_MAX_FRAGMENT_UNIFORM_VECTORS, LOC_CUSTOM, TYPE_INT, 0, NO_EXTRA },
-   { GL_MAX_VARYING_VECTORS, CONTEXT_INT(Const.MaxVarying), NO_EXTRA },
-   { GL_MAX_VERTEX_UNIFORM_VECTORS, LOC_CUSTOM, TYPE_INT, 0, NO_EXTRA },
-   { GL_SHADER_COMPILER, CONST(1), NO_EXTRA },
-   /* OES_get_program_binary */
-   { GL_NUM_SHADER_BINARY_FORMATS, CONST(0), NO_EXTRA },
-   { GL_SHADER_BINARY_FORMATS, CONST(0), NO_EXTRA },
-#endif /* FEATURE_ES2 */
-
-#if FEATURE_GL
-   /* Remaining enums are only in OpenGL */
-   { 0, 0, TYPE_API_MASK, API_OPENGL_BIT, NO_EXTRA },
-   { GL_ACCUM_RED_BITS, BUFFER_INT(Visual.accumRedBits), NO_EXTRA },
-   { GL_ACCUM_GREEN_BITS, BUFFER_INT(Visual.accumGreenBits), NO_EXTRA },
-   { GL_ACCUM_BLUE_BITS, BUFFER_INT(Visual.accumBlueBits), NO_EXTRA },
-   { GL_ACCUM_ALPHA_BITS, BUFFER_INT(Visual.accumAlphaBits), NO_EXTRA },
-   { GL_ACCUM_CLEAR_VALUE, CONTEXT_FIELD(Accum.ClearColor[0], TYPE_FLOATN_4), NO_EXTRA },
-   { GL_ALPHA_BIAS, CONTEXT_FLOAT(Pixel.AlphaBias), NO_EXTRA },
-   { GL_ALPHA_SCALE, CONTEXT_FLOAT(Pixel.AlphaScale), NO_EXTRA },
-   { GL_ATTRIB_STACK_DEPTH, CONTEXT_INT(AttribStackDepth), NO_EXTRA },
-   { GL_AUTO_NORMAL, CONTEXT_BOOL(Eval.AutoNormal), NO_EXTRA },
-   { GL_AUX_BUFFERS, BUFFER_INT(Visual.numAuxBuffers), NO_EXTRA },
-   { GL_BLUE_BIAS, CONTEXT_FLOAT(Pixel.BlueBias), NO_EXTRA },
-   { GL_BLUE_SCALE, CONTEXT_FLOAT(Pixel.BlueScale), NO_EXTRA },
-   { GL_CLIENT_ATTRIB_STACK_DEPTH, CONTEXT_INT(ClientAttribStackDepth), NO_EXTRA },
-   { GL_COLOR_MATERIAL_FACE, CONTEXT_ENUM(Light.ColorMaterialFace), NO_EXTRA },
-   { GL_COLOR_MATERIAL_PARAMETER, CONTEXT_ENUM(Light.ColorMaterialMode), NO_EXTRA },
-   { GL_CURRENT_INDEX,
-     CONTEXT_FLOAT(Current.Attrib[VERT_ATTRIB_COLOR_INDEX][0]),
-     extra_flush_current },
-   { GL_CURRENT_RASTER_COLOR,
-     CONTEXT_FIELD(Current.RasterColor[0], TYPE_FLOATN_4), NO_EXTRA },
-   { GL_CURRENT_RASTER_DISTANCE, CONTEXT_FLOAT(Current.RasterDistance), NO_EXTRA },
-   { GL_CURRENT_RASTER_INDEX, CONST(1), NO_EXTRA },
-   { GL_CURRENT_RASTER_POSITION, CONTEXT_FLOAT4(Current.RasterPos[0]), NO_EXTRA },
-   { GL_CURRENT_RASTER_SECONDARY_COLOR,
-     CONTEXT_FIELD(Current.RasterSecondaryColor[0], TYPE_FLOATN_4), NO_EXTRA },
-   { GL_CURRENT_RASTER_TEXTURE_COORDS, LOC_CUSTOM, TYPE_FLOAT_4, 0,
-     extra_valid_texture_unit },
-   { GL_CURRENT_RASTER_POSITION_VALID, CONTEXT_BOOL(Current.RasterPosValid), NO_EXTRA },
-   { GL_DEPTH_BIAS, CONTEXT_FLOAT(Pixel.DepthBias), NO_EXTRA },
-   { GL_DEPTH_SCALE, CONTEXT_FLOAT(Pixel.DepthScale), NO_EXTRA },
-   { GL_DOUBLEBUFFER, BUFFER_INT(Visual.doubleBufferMode), NO_EXTRA },
-   { GL_DRAW_BUFFER, BUFFER_ENUM(ColorDrawBuffer[0]), NO_EXTRA },
-   { GL_EDGE_FLAG, LOC_CUSTOM, TYPE_BOOLEAN, 0, NO_EXTRA },
-   { GL_FEEDBACK_BUFFER_SIZE, CONTEXT_INT(Feedback.BufferSize), NO_EXTRA },
-   { GL_FEEDBACK_BUFFER_TYPE, CONTEXT_ENUM(Feedback.Type), NO_EXTRA },
-   { GL_FOG_INDEX, CONTEXT_FLOAT(Fog.Index), NO_EXTRA },
-   { GL_GREEN_BIAS, CONTEXT_FLOAT(Pixel.GreenBias), NO_EXTRA },
-   { GL_GREEN_SCALE, CONTEXT_FLOAT(Pixel.GreenScale), NO_EXTRA },
-   { GL_INDEX_BITS, BUFFER_INT(Visual.indexBits), extra_new_buffers },
-   { GL_INDEX_CLEAR_VALUE, CONTEXT_INT(Color.ClearIndex), NO_EXTRA },
-   { GL_INDEX_MODE, CONST(0) , NO_EXTRA}, 
-   { GL_INDEX_OFFSET, CONTEXT_INT(Pixel.IndexOffset), NO_EXTRA },
-   { GL_INDEX_SHIFT, CONTEXT_INT(Pixel.IndexShift), NO_EXTRA },
-   { GL_INDEX_WRITEMASK, CONTEXT_INT(Color.IndexMask), NO_EXTRA },
-   { GL_LIGHT_MODEL_COLOR_CONTROL, CONTEXT_ENUM(Light.Model.ColorControl), NO_EXTRA },
-   { GL_LIGHT_MODEL_LOCAL_VIEWER, CONTEXT_BOOL(Light.Model.LocalViewer), NO_EXTRA },
-   { GL_LINE_STIPPLE, CONTEXT_BOOL(Line.StippleFlag), NO_EXTRA },
-   { GL_LINE_STIPPLE_PATTERN, LOC_CUSTOM, TYPE_INT, 0, NO_EXTRA },
-   { GL_LINE_STIPPLE_REPEAT, CONTEXT_INT(Line.StippleFactor), NO_EXTRA },
-   { GL_LINE_WIDTH_GRANULARITY, CONTEXT_FLOAT(Const.LineWidthGranularity), NO_EXTRA },
-   { GL_LIST_BASE, CONTEXT_INT(List.ListBase), NO_EXTRA },
-   { GL_LIST_INDEX, LOC_CUSTOM, TYPE_INT, 0, NO_EXTRA },
-   { GL_LIST_MODE, LOC_CUSTOM, TYPE_ENUM, 0, NO_EXTRA },
-   { GL_INDEX_LOGIC_OP, CONTEXT_BOOL(Color.IndexLogicOpEnabled), NO_EXTRA },
-   { GL_MAP1_COLOR_4, CONTEXT_BOOL(Eval.Map1Color4), NO_EXTRA },
-   { GL_MAP1_GRID_DOMAIN, CONTEXT_FLOAT2(Eval.MapGrid1u1), NO_EXTRA },
-   { GL_MAP1_GRID_SEGMENTS, CONTEXT_INT(Eval.MapGrid1un), NO_EXTRA },
-   { GL_MAP1_INDEX, CONTEXT_BOOL(Eval.Map1Index), NO_EXTRA },
-   { GL_MAP1_NORMAL, CONTEXT_BOOL(Eval.Map1Normal), NO_EXTRA },
-   { GL_MAP1_TEXTURE_COORD_1, CONTEXT_BOOL(Eval.Map1TextureCoord1), NO_EXTRA },
-   { GL_MAP1_TEXTURE_COORD_2, CONTEXT_BOOL(Eval.Map1TextureCoord2), NO_EXTRA },
-   { GL_MAP1_TEXTURE_COORD_3, CONTEXT_BOOL(Eval.Map1TextureCoord3), NO_EXTRA },
-   { GL_MAP1_TEXTURE_COORD_4, CONTEXT_BOOL(Eval.Map1TextureCoord4), NO_EXTRA },
-   { GL_MAP1_VERTEX_3, CONTEXT_BOOL(Eval.Map1Vertex3), NO_EXTRA },
-   { GL_MAP1_VERTEX_4, CONTEXT_BOOL(Eval.Map1Vertex4), NO_EXTRA },
-   { GL_MAP2_COLOR_4, CONTEXT_BOOL(Eval.Map2Color4), NO_EXTRA },
-   { GL_MAP2_GRID_DOMAIN, LOC_CUSTOM, TYPE_FLOAT_4, 0, NO_EXTRA },
-   { GL_MAP2_GRID_SEGMENTS, CONTEXT_INT2(Eval.MapGrid2un), NO_EXTRA },
-   { GL_MAP2_INDEX, CONTEXT_BOOL(Eval.Map2Index), NO_EXTRA },
-   { GL_MAP2_NORMAL, CONTEXT_BOOL(Eval.Map2Normal), NO_EXTRA },
-   { GL_MAP2_TEXTURE_COORD_1, CONTEXT_BOOL(Eval.Map2TextureCoord1), NO_EXTRA },
-   { GL_MAP2_TEXTURE_COORD_2, CONTEXT_BOOL(Eval.Map2TextureCoord2), NO_EXTRA },
-   { GL_MAP2_TEXTURE_COORD_3, CONTEXT_BOOL(Eval.Map2TextureCoord3), NO_EXTRA },
-   { GL_MAP2_TEXTURE_COORD_4, CONTEXT_BOOL(Eval.Map2TextureCoord4), NO_EXTRA },
-   { GL_MAP2_VERTEX_3, CONTEXT_BOOL(Eval.Map2Vertex3), NO_EXTRA },
-   { GL_MAP2_VERTEX_4, CONTEXT_BOOL(Eval.Map2Vertex4), NO_EXTRA },
-   { GL_MAP_COLOR, CONTEXT_BOOL(Pixel.MapColorFlag), NO_EXTRA },
-   { GL_MAP_STENCIL, CONTEXT_BOOL(Pixel.MapStencilFlag), NO_EXTRA },
-   { GL_MAX_ATTRIB_STACK_DEPTH, CONST(MAX_ATTRIB_STACK_DEPTH), NO_EXTRA },
-   { GL_MAX_CLIENT_ATTRIB_STACK_DEPTH, CONST(MAX_CLIENT_ATTRIB_STACK_DEPTH), NO_EXTRA },
-
-   { GL_MAX_EVAL_ORDER, CONST(MAX_EVAL_ORDER), NO_EXTRA },
-   { GL_MAX_LIST_NESTING, CONST(MAX_LIST_NESTING), NO_EXTRA },
-   { GL_MAX_NAME_STACK_DEPTH, CONST(MAX_NAME_STACK_DEPTH), NO_EXTRA },
-   { GL_MAX_PIXEL_MAP_TABLE, CONST(MAX_PIXEL_MAP_TABLE), NO_EXTRA },
-   { GL_NAME_STACK_DEPTH, CONTEXT_INT(Select.NameStackDepth), NO_EXTRA },
-   { GL_PACK_LSB_FIRST, CONTEXT_BOOL(Pack.LsbFirst), NO_EXTRA },
-   { GL_PACK_ROW_LENGTH, CONTEXT_INT(Pack.RowLength), NO_EXTRA },
-   { GL_PACK_SKIP_PIXELS, CONTEXT_INT(Pack.SkipPixels), NO_EXTRA },
-   { GL_PACK_SKIP_ROWS, CONTEXT_INT(Pack.SkipRows), NO_EXTRA },
-   { GL_PACK_SWAP_BYTES, CONTEXT_BOOL(Pack.SwapBytes), NO_EXTRA },
-   { GL_PACK_IMAGE_HEIGHT_EXT, CONTEXT_INT(Pack.ImageHeight), NO_EXTRA },
-   { GL_PACK_INVERT_MESA, CONTEXT_BOOL(Pack.Invert), NO_EXTRA },
-   { GL_PIXEL_MAP_A_TO_A_SIZE, CONTEXT_INT(PixelMaps.AtoA.Size), NO_EXTRA },
-   { GL_PIXEL_MAP_B_TO_B_SIZE, CONTEXT_INT(PixelMaps.BtoB.Size), NO_EXTRA },
-   { GL_PIXEL_MAP_G_TO_G_SIZE, CONTEXT_INT(PixelMaps.GtoG.Size), NO_EXTRA },
-   { GL_PIXEL_MAP_I_TO_A_SIZE, CONTEXT_INT(PixelMaps.ItoA.Size), NO_EXTRA },
-   { GL_PIXEL_MAP_I_TO_B_SIZE, CONTEXT_INT(PixelMaps.ItoB.Size), NO_EXTRA },
-   { GL_PIXEL_MAP_I_TO_G_SIZE, CONTEXT_INT(PixelMaps.ItoG.Size), NO_EXTRA },
-   { GL_PIXEL_MAP_I_TO_I_SIZE, CONTEXT_INT(PixelMaps.ItoI.Size), NO_EXTRA },
-   { GL_PIXEL_MAP_I_TO_R_SIZE, CONTEXT_INT(PixelMaps.ItoR.Size), NO_EXTRA },
-   { GL_PIXEL_MAP_R_TO_R_SIZE, CONTEXT_INT(PixelMaps.RtoR.Size), NO_EXTRA },
-   { GL_PIXEL_MAP_S_TO_S_SIZE, CONTEXT_INT(PixelMaps.StoS.Size), NO_EXTRA },
-   { GL_POINT_SIZE_GRANULARITY, CONTEXT_FLOAT(Const.PointSizeGranularity), NO_EXTRA },
-   { GL_POLYGON_MODE, CONTEXT_ENUM2(Polygon.FrontMode), NO_EXTRA },
-   { GL_POLYGON_OFFSET_BIAS_EXT, CONTEXT_FLOAT(Polygon.OffsetUnits), NO_EXTRA },
-   { GL_POLYGON_OFFSET_POINT, CONTEXT_BOOL(Polygon.OffsetPoint), NO_EXTRA },
-   { GL_POLYGON_OFFSET_LINE, CONTEXT_BOOL(Polygon.OffsetLine), NO_EXTRA },
-   { GL_POLYGON_SMOOTH, CONTEXT_BOOL(Polygon.SmoothFlag), NO_EXTRA },
-   { GL_POLYGON_SMOOTH_HINT, CONTEXT_ENUM(Hint.PolygonSmooth), NO_EXTRA },
-   { GL_POLYGON_STIPPLE, CONTEXT_BOOL(Polygon.StippleFlag), NO_EXTRA },
-   { GL_READ_BUFFER, LOC_CUSTOM, TYPE_ENUM, NO_OFFSET, NO_EXTRA },
-   { GL_RED_BIAS, CONTEXT_FLOAT(Pixel.RedBias), NO_EXTRA },
-   { GL_RED_SCALE, CONTEXT_FLOAT(Pixel.RedScale), NO_EXTRA },
-   { GL_RENDER_MODE, CONTEXT_ENUM(RenderMode), NO_EXTRA },
-   { GL_RGBA_MODE, CONST(1), NO_EXTRA },
-   { GL_SELECTION_BUFFER_SIZE, CONTEXT_INT(Select.BufferSize), NO_EXTRA },
-   { GL_SHARED_TEXTURE_PALETTE_EXT, CONTEXT_BOOL(Texture.SharedPalette), NO_EXTRA },
-
-   { GL_STEREO, BUFFER_INT(Visual.stereoMode), NO_EXTRA },
-
-   { GL_TEXTURE_1D, LOC_CUSTOM, TYPE_BOOLEAN, NO_OFFSET, NO_EXTRA },
-   { GL_TEXTURE_3D, LOC_CUSTOM, TYPE_BOOLEAN, NO_OFFSET, NO_EXTRA },
-   { GL_TEXTURE_1D_ARRAY_EXT, LOC_CUSTOM, TYPE_BOOLEAN, NO_OFFSET, NO_EXTRA },
-   { GL_TEXTURE_2D_ARRAY_EXT, LOC_CUSTOM, TYPE_BOOLEAN, NO_OFFSET, NO_EXTRA },
-
-   { GL_TEXTURE_BINDING_1D, LOC_CUSTOM, TYPE_INT, TEXTURE_1D_INDEX, NO_EXTRA },
-   { GL_TEXTURE_BINDING_1D_ARRAY, LOC_CUSTOM, TYPE_INT,
-     TEXTURE_1D_ARRAY_INDEX, extra_MESA_texture_array },
-   { GL_TEXTURE_BINDING_2D_ARRAY, LOC_CUSTOM, TYPE_INT,
-     TEXTURE_1D_ARRAY_INDEX, extra_MESA_texture_array },
-   { GL_MAX_ARRAY_TEXTURE_LAYERS_EXT,
-     CONTEXT_INT(Const.MaxArrayTextureLayers), extra_MESA_texture_array },
-
-   { GL_TEXTURE_GEN_S, LOC_TEXUNIT, TYPE_BIT_0,
-     offsetof(struct gl_texture_unit, TexGenEnabled), NO_EXTRA },
-   { GL_TEXTURE_GEN_T, LOC_TEXUNIT, TYPE_BIT_1,
-     offsetof(struct gl_texture_unit, TexGenEnabled), NO_EXTRA },
-   { GL_TEXTURE_GEN_R, LOC_TEXUNIT, TYPE_BIT_2,
-     offsetof(struct gl_texture_unit, TexGenEnabled), NO_EXTRA },
-   { GL_TEXTURE_GEN_Q, LOC_TEXUNIT, TYPE_BIT_3,
-     offsetof(struct gl_texture_unit, TexGenEnabled), NO_EXTRA },
-   { GL_UNPACK_LSB_FIRST, CONTEXT_BOOL(Unpack.LsbFirst), NO_EXTRA },
-   { GL_UNPACK_ROW_LENGTH, CONTEXT_INT(Unpack.RowLength), NO_EXTRA },
-   { GL_UNPACK_SKIP_PIXELS, CONTEXT_INT(Unpack.SkipPixels), NO_EXTRA },
-   { GL_UNPACK_SKIP_ROWS, CONTEXT_INT(Unpack.SkipRows), NO_EXTRA },
-   { GL_UNPACK_SWAP_BYTES, CONTEXT_BOOL(Unpack.SwapBytes), NO_EXTRA },
-   { GL_UNPACK_SKIP_IMAGES_EXT, CONTEXT_INT(Unpack.SkipImages), NO_EXTRA },
-   { GL_UNPACK_IMAGE_HEIGHT_EXT, CONTEXT_INT(Unpack.ImageHeight), NO_EXTRA },
-   { GL_UNPACK_CLIENT_STORAGE_APPLE, CONTEXT_BOOL(Unpack.ClientStorage), NO_EXTRA },
-   { GL_ZOOM_X, CONTEXT_FLOAT(Pixel.ZoomX), NO_EXTRA },
-   { GL_ZOOM_Y, CONTEXT_FLOAT(Pixel.ZoomY), NO_EXTRA },
-
-   /* Vertex arrays */
-   { GL_VERTEX_ARRAY_COUNT_EXT, CONST(0), NO_EXTRA },
-   { GL_NORMAL_ARRAY_COUNT_EXT, CONST(0), NO_EXTRA },
-   { GL_COLOR_ARRAY_COUNT_EXT, CONST(0), NO_EXTRA },
-   { GL_INDEX_ARRAY, ARRAY_BOOL(Index.Enabled), NO_EXTRA },
-   { GL_INDEX_ARRAY_TYPE, ARRAY_ENUM(Index.Type), NO_EXTRA },
-   { GL_INDEX_ARRAY_STRIDE, ARRAY_INT(Index.Stride), NO_EXTRA },
-   { GL_INDEX_ARRAY_COUNT_EXT, CONST(0), NO_EXTRA },
-   { GL_TEXTURE_COORD_ARRAY_COUNT_EXT, CONST(0), NO_EXTRA },
-   { GL_EDGE_FLAG_ARRAY, ARRAY_BOOL(EdgeFlag.Enabled), NO_EXTRA },
-   { GL_EDGE_FLAG_ARRAY_STRIDE, ARRAY_INT(EdgeFlag.Stride), NO_EXTRA },
-   { GL_EDGE_FLAG_ARRAY_COUNT_EXT, CONST(0), NO_EXTRA },
-
-   /* GL_ARB_texture_compression */
-   { GL_TEXTURE_COMPRESSION_HINT_ARB, CONTEXT_INT(Hint.TextureCompression), NO_EXTRA },
-
-   /* GL_EXT_compiled_vertex_array */
-   { GL_ARRAY_ELEMENT_LOCK_FIRST_EXT, CONTEXT_INT(Array.LockFirst),
-     extra_EXT_compiled_vertex_array },
-   { GL_ARRAY_ELEMENT_LOCK_COUNT_EXT, CONTEXT_INT(Array.LockCount),
-     extra_EXT_compiled_vertex_array },
-
-   /* GL_ARB_transpose_matrix */
-   { GL_TRANSPOSE_MODELVIEW_MATRIX_ARB,
-     CONTEXT_MATRIX_T(ModelviewMatrixStack), NO_EXTRA },
-   { GL_TRANSPOSE_PROJECTION_MATRIX_ARB,
-     CONTEXT_MATRIX_T(ProjectionMatrixStack.Top), NO_EXTRA },
-   { GL_TRANSPOSE_TEXTURE_MATRIX_ARB, CONTEXT_MATRIX_T(TextureMatrixStack), NO_EXTRA },
-
-   /* GL_EXT_secondary_color */
-   { GL_COLOR_SUM_EXT, CONTEXT_BOOL(Fog.ColorSumEnabled),
-     extra_EXT_secondary_color_ARB_vertex_program },
-   { GL_CURRENT_SECONDARY_COLOR_EXT,
-     CONTEXT_FIELD(Current.Attrib[VERT_ATTRIB_COLOR1][0], TYPE_FLOATN_4),
-     extra_EXT_secondary_color_flush_current },
-   { GL_SECONDARY_COLOR_ARRAY_EXT, ARRAY_BOOL(SecondaryColor.Enabled),
-     extra_EXT_secondary_color },
-   { GL_SECONDARY_COLOR_ARRAY_TYPE_EXT, ARRAY_ENUM(SecondaryColor.Type),
-     extra_EXT_secondary_color },
-   { GL_SECONDARY_COLOR_ARRAY_STRIDE_EXT, ARRAY_INT(SecondaryColor.Stride),
-     extra_EXT_secondary_color },
-   { GL_SECONDARY_COLOR_ARRAY_SIZE_EXT, ARRAY_INT(SecondaryColor.Size),
-     extra_EXT_secondary_color },
-
-   /* GL_EXT_fog_coord */
-   { GL_CURRENT_FOG_COORDINATE_EXT,
-     CONTEXT_FLOAT(Current.Attrib[VERT_ATTRIB_FOG][0]),
-     extra_EXT_fog_coord_flush_current },
-   { GL_FOG_COORDINATE_ARRAY_EXT, ARRAY_BOOL(FogCoord.Enabled),
-     extra_EXT_fog_coord },
-   { GL_FOG_COORDINATE_ARRAY_TYPE_EXT, ARRAY_ENUM(FogCoord.Type),
-     extra_EXT_fog_coord },
-   { GL_FOG_COORDINATE_ARRAY_STRIDE_EXT, ARRAY_INT(FogCoord.Stride),
-     extra_EXT_fog_coord },
-   { GL_FOG_COORDINATE_SOURCE_EXT, CONTEXT_ENUM(Fog.FogCoordinateSource),
-     extra_EXT_fog_coord },
-
-   /* GL_IBM_rasterpos_clip */
-   { GL_RASTER_POSITION_UNCLIPPED_IBM,
-     CONTEXT_BOOL(Transform.RasterPositionUnclipped),
-     extra_IBM_rasterpos_clip },
-
-   /* GL_NV_point_sprite */
-   { GL_POINT_SPRITE_R_MODE_NV,
-     CONTEXT_ENUM(Point.SpriteRMode), extra_NV_point_sprite },
-   { GL_POINT_SPRITE_COORD_ORIGIN, CONTEXT_ENUM(Point.SpriteOrigin),
-     extra_NV_point_sprite_ARB_point_sprite },
-
-   /* GL_NV_vertex_program */
-   { GL_VERTEX_PROGRAM_BINDING_NV, LOC_CUSTOM, TYPE_INT, 0,
-     extra_NV_vertex_program },
-   { GL_VERTEX_ATTRIB_ARRAY0_NV, ARRAY_BOOL(VertexAttrib[0].Enabled),
-     extra_NV_vertex_program },
-   { GL_VERTEX_ATTRIB_ARRAY1_NV, ARRAY_BOOL(VertexAttrib[1].Enabled),
-     extra_NV_vertex_program },
-   { GL_VERTEX_ATTRIB_ARRAY2_NV, ARRAY_BOOL(VertexAttrib[2].Enabled),
-     extra_NV_vertex_program },
-   { GL_VERTEX_ATTRIB_ARRAY3_NV, ARRAY_BOOL(VertexAttrib[3].Enabled),
-     extra_NV_vertex_program },
-   { GL_VERTEX_ATTRIB_ARRAY4_NV, ARRAY_BOOL(VertexAttrib[4].Enabled),
-     extra_NV_vertex_program },
-   { GL_VERTEX_ATTRIB_ARRAY5_NV, ARRAY_BOOL(VertexAttrib[5].Enabled),
-     extra_NV_vertex_program },
-   { GL_VERTEX_ATTRIB_ARRAY6_NV, ARRAY_BOOL(VertexAttrib[6].Enabled),
-     extra_NV_vertex_program },
-   { GL_VERTEX_ATTRIB_ARRAY7_NV, ARRAY_BOOL(VertexAttrib[7].Enabled),
-     extra_NV_vertex_program },
-   { GL_VERTEX_ATTRIB_ARRAY8_NV, ARRAY_BOOL(VertexAttrib[8].Enabled),
-     extra_NV_vertex_program },
-   { GL_VERTEX_ATTRIB_ARRAY9_NV, ARRAY_BOOL(VertexAttrib[9].Enabled),
-     extra_NV_vertex_program },
-   { GL_VERTEX_ATTRIB_ARRAY10_NV, ARRAY_BOOL(VertexAttrib[10].Enabled),
-     extra_NV_vertex_program },
-   { GL_VERTEX_ATTRIB_ARRAY11_NV, ARRAY_BOOL(VertexAttrib[11].Enabled),
-     extra_NV_vertex_program },
-   { GL_VERTEX_ATTRIB_ARRAY12_NV, ARRAY_BOOL(VertexAttrib[12].Enabled),
-     extra_NV_vertex_program },
-   { GL_VERTEX_ATTRIB_ARRAY13_NV, ARRAY_BOOL(VertexAttrib[13].Enabled),
-     extra_NV_vertex_program },
-   { GL_VERTEX_ATTRIB_ARRAY14_NV, ARRAY_BOOL(VertexAttrib[14].Enabled),
-     extra_NV_vertex_program },
-   { GL_VERTEX_ATTRIB_ARRAY15_NV, ARRAY_BOOL(VertexAttrib[15].Enabled),
-     extra_NV_vertex_program },
-   { GL_MAP1_VERTEX_ATTRIB0_4_NV, CONTEXT_BOOL(Eval.Map1Attrib[0]),
-     extra_NV_vertex_program },
-   { GL_MAP1_VERTEX_ATTRIB1_4_NV, CONTEXT_BOOL(Eval.Map1Attrib[1]),
-     extra_NV_vertex_program },
-   { GL_MAP1_VERTEX_ATTRIB2_4_NV, CONTEXT_BOOL(Eval.Map1Attrib[2]),
-     extra_NV_vertex_program },
-   { GL_MAP1_VERTEX_ATTRIB3_4_NV, CONTEXT_BOOL(Eval.Map1Attrib[3]),
-     extra_NV_vertex_program },
-   { GL_MAP1_VERTEX_ATTRIB4_4_NV, CONTEXT_BOOL(Eval.Map1Attrib[4]),
-     extra_NV_vertex_program },
-   { GL_MAP1_VERTEX_ATTRIB5_4_NV, CONTEXT_BOOL(Eval.Map1Attrib[5]),
-     extra_NV_vertex_program },
-   { GL_MAP1_VERTEX_ATTRIB6_4_NV, CONTEXT_BOOL(Eval.Map1Attrib[6]),
-     extra_NV_vertex_program },
-   { GL_MAP1_VERTEX_ATTRIB7_4_NV, CONTEXT_BOOL(Eval.Map1Attrib[7]),
-     extra_NV_vertex_program },
-   { GL_MAP1_VERTEX_ATTRIB8_4_NV, CONTEXT_BOOL(Eval.Map1Attrib[8]),
-     extra_NV_vertex_program },
-   { GL_MAP1_VERTEX_ATTRIB9_4_NV, CONTEXT_BOOL(Eval.Map1Attrib[9]),
-     extra_NV_vertex_program },
-   { GL_MAP1_VERTEX_ATTRIB10_4_NV, CONTEXT_BOOL(Eval.Map1Attrib[10]),
-     extra_NV_vertex_program },
-   { GL_MAP1_VERTEX_ATTRIB11_4_NV, CONTEXT_BOOL(Eval.Map1Attrib[11]),
-     extra_NV_vertex_program },
-   { GL_MAP1_VERTEX_ATTRIB12_4_NV, CONTEXT_BOOL(Eval.Map1Attrib[12]),
-     extra_NV_vertex_program },
-   { GL_MAP1_VERTEX_ATTRIB13_4_NV, CONTEXT_BOOL(Eval.Map1Attrib[13]),
-     extra_NV_vertex_program },
-   { GL_MAP1_VERTEX_ATTRIB14_4_NV, CONTEXT_BOOL(Eval.Map1Attrib[14]),
-     extra_NV_vertex_program },
-   { GL_MAP1_VERTEX_ATTRIB15_4_NV, CONTEXT_BOOL(Eval.Map1Attrib[15]),
-     extra_NV_vertex_program },
-
-   /* GL_NV_fragment_program */
-   { GL_FRAGMENT_PROGRAM_NV, CONTEXT_BOOL(FragmentProgram.Enabled),
-     extra_NV_fragment_program },
-   { GL_FRAGMENT_PROGRAM_BINDING_NV, LOC_CUSTOM, TYPE_INT, 0,
-     extra_NV_fragment_program },
-   { GL_MAX_FRAGMENT_PROGRAM_LOCAL_PARAMETERS_NV,
-     CONST(MAX_NV_FRAGMENT_PROGRAM_PARAMS),
-     extra_NV_fragment_program },
-
-   /* GL_NV_texture_rectangle */
-   { GL_TEXTURE_RECTANGLE_NV,
-     LOC_CUSTOM, TYPE_BOOLEAN, 0, extra_NV_texture_rectangle },
-   { GL_TEXTURE_BINDING_RECTANGLE_NV,
-     LOC_CUSTOM, TYPE_INT, TEXTURE_RECT_INDEX, extra_NV_texture_rectangle },
-   { GL_MAX_RECTANGLE_TEXTURE_SIZE_NV,
-     CONTEXT_INT(Const.MaxTextureRectSize), extra_NV_texture_rectangle },
-
-   /* GL_EXT_stencil_two_side */
-   { GL_STENCIL_TEST_TWO_SIDE_EXT, CONTEXT_BOOL(Stencil.TestTwoSide),
-	 extra_EXT_stencil_two_side },
-   { GL_ACTIVE_STENCIL_FACE_EXT, LOC_CUSTOM, TYPE_ENUM, NO_OFFSET, NO_EXTRA },
-
-   /* GL_NV_light_max_exponent */
-   { GL_MAX_SHININESS_NV, CONTEXT_FLOAT(Const.MaxShininess),
-     extra_NV_light_max_exponent },
-   { GL_MAX_SPOT_EXPONENT_NV, CONTEXT_FLOAT(Const.MaxSpotExponent),
-     extra_NV_light_max_exponent },
-     
-   /* GL_NV_primitive_restart */
-   { GL_PRIMITIVE_RESTART_NV, CONTEXT_BOOL(Array.PrimitiveRestart),
-     extra_NV_primitive_restart },
-   { GL_PRIMITIVE_RESTART_INDEX_NV, CONTEXT_INT(Array.RestartIndex),
-     extra_NV_primitive_restart },
- 
-   /* GL_ARB_vertex_buffer_object */
-   { GL_INDEX_ARRAY_BUFFER_BINDING_ARB, LOC_CUSTOM, TYPE_INT,
-     offsetof(struct gl_array_object, Index.BufferObj), NO_EXTRA },
-   { GL_EDGE_FLAG_ARRAY_BUFFER_BINDING_ARB, LOC_CUSTOM, TYPE_INT,
-     offsetof(struct gl_array_object, EdgeFlag.BufferObj), NO_EXTRA },
-   { GL_SECONDARY_COLOR_ARRAY_BUFFER_BINDING_ARB, LOC_CUSTOM, TYPE_INT,
-     offsetof(struct gl_array_object, SecondaryColor.BufferObj), NO_EXTRA },
-   { GL_FOG_COORDINATE_ARRAY_BUFFER_BINDING_ARB, LOC_CUSTOM, TYPE_INT,
-     offsetof(struct gl_array_object, FogCoord.BufferObj), NO_EXTRA },
-
-   /* GL_EXT_pixel_buffer_object */
-   { GL_PIXEL_PACK_BUFFER_BINDING_EXT, LOC_CUSTOM, TYPE_INT, 0,
-     extra_EXT_pixel_buffer_object },
-   { GL_PIXEL_UNPACK_BUFFER_BINDING_EXT, LOC_CUSTOM, TYPE_INT, 0,
-     extra_EXT_pixel_buffer_object },
-
-   /* GL_ARB_vertex_program */
-   { GL_VERTEX_PROGRAM_ARB, /* == GL_VERTEX_PROGRAM_NV */
-     CONTEXT_BOOL(VertexProgram.Enabled),
-     extra_ARB_vertex_program_NV_vertex_program },
-   { GL_VERTEX_PROGRAM_POINT_SIZE_ARB, /* == GL_VERTEX_PROGRAM_POINT_SIZE_NV*/
-     CONTEXT_BOOL(VertexProgram.PointSizeEnabled),
-     extra_ARB_vertex_program_NV_vertex_program },
-   { GL_VERTEX_PROGRAM_TWO_SIDE_ARB, /* == GL_VERTEX_PROGRAM_TWO_SIDE_NV */
-     CONTEXT_BOOL(VertexProgram.TwoSideEnabled),
-     extra_ARB_vertex_program_NV_vertex_program },
-   { GL_MAX_PROGRAM_MATRIX_STACK_DEPTH_ARB, /* == GL_MAX_TRACK_MATRIX_STACK_DEPTH_NV */
-     CONTEXT_INT(Const.MaxProgramMatrixStackDepth),
-     extra_ARB_vertex_program_ARB_fragment_program_NV_vertex_program },
-   { GL_MAX_PROGRAM_MATRICES_ARB, /* == GL_MAX_TRACK_MATRICES_NV */
-     CONTEXT_INT(Const.MaxProgramMatrices),
-     extra_ARB_vertex_program_ARB_fragment_program_NV_vertex_program },
-   { GL_CURRENT_MATRIX_STACK_DEPTH_ARB, /* == GL_CURRENT_MATRIX_STACK_DEPTH_NV */
-     LOC_CUSTOM, TYPE_INT, 0,
-     extra_ARB_vertex_program_ARB_fragment_program_NV_vertex_program },
-
-   { GL_CURRENT_MATRIX_ARB, /* == GL_CURRENT_MATRIX_NV */
-     LOC_CUSTOM, TYPE_MATRIX, 0,
-     extra_ARB_vertex_program_ARB_fragment_program_NV_vertex_program },
-   { GL_TRANSPOSE_CURRENT_MATRIX_ARB, /* == GL_CURRENT_MATRIX_NV */
-     LOC_CUSTOM, TYPE_MATRIX, 0,
-     extra_ARB_vertex_program_ARB_fragment_program },
-
-   { GL_PROGRAM_ERROR_POSITION_ARB, /* == GL_PROGRAM_ERROR_POSITION_NV */
-     CONTEXT_INT(Program.ErrorPos),
-     extra_NV_vertex_program_ARB_vertex_program_ARB_fragment_program_NV_vertex_program },
-
-   /* GL_ARB_fragment_program */
-   { GL_FRAGMENT_PROGRAM_ARB, CONTEXT_BOOL(FragmentProgram.Enabled),
-     extra_ARB_fragment_program },
-
-   /* GL_EXT_depth_bounds_test */
-   { GL_DEPTH_BOUNDS_TEST_EXT, CONTEXT_BOOL(Depth.BoundsTest),
-     extra_EXT_depth_bounds_test },
-   { GL_DEPTH_BOUNDS_EXT, CONTEXT_FLOAT2(Depth.BoundsMin),
-     extra_EXT_depth_bounds_test },
-
-   /* GL_ARB_depth_clamp*/
-   { GL_DEPTH_CLAMP, CONTEXT_BOOL(Transform.DepthClamp),
-     extra_ARB_depth_clamp },
-
-   /* GL_ARB_draw_buffers */
-   { GL_DRAW_BUFFER0_ARB, BUFFER_ENUM(ColorDrawBuffer[0]), NO_EXTRA },
-   { GL_DRAW_BUFFER1_ARB, BUFFER_ENUM(ColorDrawBuffer[1]),
-     extra_valid_draw_buffer },
-   { GL_DRAW_BUFFER2_ARB, BUFFER_ENUM(ColorDrawBuffer[2]),
-     extra_valid_draw_buffer },
-   { GL_DRAW_BUFFER3_ARB, BUFFER_ENUM(ColorDrawBuffer[3]),
-     extra_valid_draw_buffer },
-   { GL_DRAW_BUFFER4_ARB, BUFFER_ENUM(ColorDrawBuffer[4]),
-     extra_valid_draw_buffer },
-   { GL_DRAW_BUFFER5_ARB, BUFFER_ENUM(ColorDrawBuffer[5]),
-     extra_valid_draw_buffer },
-   { GL_DRAW_BUFFER6_ARB, BUFFER_ENUM(ColorDrawBuffer[6]),
-     extra_valid_draw_buffer },
-   { GL_DRAW_BUFFER7_ARB, BUFFER_ENUM(ColorDrawBuffer[7]),
-     extra_valid_draw_buffer },
-
-   /* GL_ATI_fragment_shader */
-   { GL_NUM_FRAGMENT_REGISTERS_ATI, CONST(6), extra_ATI_fragment_shader },
-   { GL_NUM_FRAGMENT_CONSTANTS_ATI, CONST(8), extra_ATI_fragment_shader },
-   { GL_NUM_PASSES_ATI, CONST(2), extra_ATI_fragment_shader },
-   { GL_NUM_INSTRUCTIONS_PER_PASS_ATI, CONST(8), extra_ATI_fragment_shader },
-   { GL_NUM_INSTRUCTIONS_TOTAL_ATI, CONST(16), extra_ATI_fragment_shader },
-   { GL_COLOR_ALPHA_PAIRING_ATI, CONST(GL_TRUE), extra_ATI_fragment_shader },
-   { GL_NUM_LOOPBACK_COMPONENTS_ATI, CONST(3), extra_ATI_fragment_shader },
-   { GL_NUM_INPUT_INTERPOLATOR_COMPONENTS_ATI,
-     CONST(3), extra_ATI_fragment_shader },
-
-   /* GL_EXT_framebuffer_object */
-   { GL_MAX_COLOR_ATTACHMENTS_EXT, CONTEXT_INT(Const.MaxColorAttachments),
-     extra_EXT_framebuffer_object },
-   
-   /* GL_EXT_framebuffer_blit
-    * NOTE: GL_DRAW_FRAMEBUFFER_BINDING_EXT == GL_FRAMEBUFFER_BINDING_EXT */
-   { GL_READ_FRAMEBUFFER_BINDING_EXT, LOC_CUSTOM, TYPE_INT, 0,
-     extra_EXT_framebuffer_blit },
-
-   /* GL_EXT_provoking_vertex */
-   { GL_PROVOKING_VERTEX_EXT,
-     CONTEXT_BOOL(Light.ProvokingVertex), extra_EXT_provoking_vertex },
-   { GL_QUADS_FOLLOW_PROVOKING_VERTEX_CONVENTION_EXT,
-     CONTEXT_BOOL(Const.QuadsFollowProvokingVertexConvention),
-     extra_EXT_provoking_vertex },
-
-   /* GL_ARB_framebuffer_object */
-   { GL_MAX_SAMPLES, CONTEXT_INT(Const.MaxSamples),
-     extra_ARB_framebuffer_object_EXT_framebuffer_multisample },
-
-   /* GL_APPLE_vertex_array_object */
-   { GL_VERTEX_ARRAY_BINDING_APPLE, ARRAY_INT(Name),
-     extra_APPLE_vertex_array_object },
-
-   /* GL_ARB_seamless_cube_map */
-   { GL_TEXTURE_CUBE_MAP_SEAMLESS,
-     CONTEXT_BOOL(Texture.CubeMapSeamless), extra_ARB_seamless_cube_map },
-
-   /* GL_ARB_sync */
-   { GL_MAX_SERVER_WAIT_TIMEOUT,
-     CONTEXT_INT64(Const.MaxServerWaitTimeout), extra_ARB_sync },
-
-   /* GL_EXT_texture_integer */
-   { GL_RGBA_INTEGER_MODE_EXT, BUFFER_BOOL(_IntegerColor),
-     extra_EXT_texture_integer },
-
-   /* GL_EXT_transform_feedback */
-   { GL_TRANSFORM_FEEDBACK_BUFFER_BINDING, LOC_CUSTOM, TYPE_INT, 0,
-     extra_EXT_transform_feedback },
-   { GL_RASTERIZER_DISCARD, CONTEXT_BOOL(TransformFeedback.RasterDiscard),
-     extra_EXT_transform_feedback },
-   { GL_MAX_TRANSFORM_FEEDBACK_INTERLEAVED_COMPONENTS,
-     CONTEXT_INT(Const.MaxTransformFeedbackInterleavedComponents),
-     extra_EXT_transform_feedback },
-   { GL_MAX_TRANSFORM_FEEDBACK_SEPARATE_ATTRIBS,
-     CONTEXT_INT(Const.MaxTransformFeedbackSeparateAttribs),
-     extra_EXT_transform_feedback },
-   { GL_MAX_TRANSFORM_FEEDBACK_SEPARATE_COMPONENTS,
-     CONTEXT_INT(Const.MaxTransformFeedbackSeparateComponents),
-     extra_EXT_transform_feedback },
-
-   /* GL_ARB_transform_feedback2 */
-   { GL_TRANSFORM_FEEDBACK_BUFFER_PAUSED, LOC_CUSTOM, TYPE_BOOLEAN, 0,
-     extra_ARB_transform_feedback2 },
-   { GL_TRANSFORM_FEEDBACK_BUFFER_ACTIVE, LOC_CUSTOM, TYPE_BOOLEAN, 0,
-     extra_ARB_transform_feedback2 },
-   { GL_TRANSFORM_FEEDBACK_BINDING, LOC_CUSTOM, TYPE_INT, 0,
-     extra_ARB_transform_feedback2 },
-
-   /* GL_ARB_geometry_shader4 */
-   { GL_MAX_GEOMETRY_TEXTURE_IMAGE_UNITS_ARB,
-     CONTEXT_INT(Const.MaxGeometryTextureImageUnits),
-     extra_ARB_geometry_shader4 },
-   { GL_MAX_GEOMETRY_OUTPUT_VERTICES_ARB,
-     CONTEXT_INT(Const.MaxGeometryOutputVertices),
-     extra_ARB_geometry_shader4 },
-   { GL_MAX_GEOMETRY_TOTAL_OUTPUT_COMPONENTS_ARB,
-     CONTEXT_INT(Const.MaxGeometryTotalOutputComponents),
-     extra_ARB_geometry_shader4 },
-   { GL_MAX_GEOMETRY_UNIFORM_COMPONENTS_ARB,
-     CONTEXT_INT(Const.GeometryProgram.MaxUniformComponents),
-     extra_ARB_geometry_shader4 },
-   { GL_MAX_GEOMETRY_VARYING_COMPONENTS_ARB,
-     CONTEXT_INT(Const.MaxGeometryVaryingComponents),
-     extra_ARB_geometry_shader4 },
-   { GL_MAX_VERTEX_VARYING_COMPONENTS_ARB,
-     CONTEXT_INT(Const.MaxVertexVaryingComponents),
-     extra_ARB_geometry_shader4 },
-
-   /* GL_ARB_color_buffer_float */
-   { GL_RGBA_FLOAT_MODE_ARB, BUFFER_FIELD(Visual.floatMode, TYPE_BOOLEAN), 0 },
-
-   /* GL_EXT_gpu_shader4 / GL 3.0 */
-   { GL_MIN_PROGRAM_TEXEL_OFFSET,
-     CONTEXT_INT(Const.MinProgramTexelOffset),
-     extra_EXT_gpu_shader4 },
-   { GL_MAX_PROGRAM_TEXEL_OFFSET,
-     CONTEXT_INT(Const.MaxProgramTexelOffset),
-     extra_EXT_gpu_shader4 },
-
-<<<<<<< HEAD
-=======
-   /* GL_ARB_texture_buffer_object */
-   { GL_MAX_TEXTURE_BUFFER_SIZE_ARB, CONTEXT_INT(Const.MaxTextureBufferSize),
-     extra_ARB_texture_buffer_object },
-   { GL_TEXTURE_BINDING_BUFFER_ARB, LOC_CUSTOM, TYPE_INT, 0,
-     extra_ARB_texture_buffer_object },
-   { GL_TEXTURE_BUFFER_DATA_STORE_BINDING_ARB, LOC_CUSTOM, TYPE_INT,
-     TEXTURE_BUFFER_INDEX, extra_ARB_texture_buffer_object },
-   { GL_TEXTURE_BUFFER_FORMAT_ARB, LOC_CUSTOM, TYPE_INT, 0,
-     extra_ARB_texture_buffer_object },
-   { GL_TEXTURE_BUFFER_ARB, LOC_CUSTOM, TYPE_INT, 0,
-     extra_ARB_texture_buffer_object },
-
->>>>>>> 704e01fc
-   /* GL 3.0 */
-   { GL_NUM_EXTENSIONS, LOC_CUSTOM, TYPE_INT, 0, extra_version_30 },
-   { GL_MAJOR_VERSION, CONTEXT_INT(VersionMajor), extra_version_30 },
-   { GL_MINOR_VERSION, CONTEXT_INT(VersionMinor), extra_version_30  },
-   { GL_CONTEXT_FLAGS, CONTEXT_INT(Const.ContextFlags), extra_version_30  },
-
-   /* GL3.0 / GL_EXT_framebuffer_sRGB */
-   { GL_FRAMEBUFFER_SRGB_EXT, CONTEXT_BOOL(Color.sRGBEnabled), extra_EXT_framebuffer_sRGB },
-   { GL_FRAMEBUFFER_SRGB_CAPABLE_EXT, BUFFER_INT(Visual.sRGBCapable), extra_EXT_framebuffer_sRGB },
-
-   /* GL 3.1 */
-   /* NOTE: different enum values for GL_PRIMITIVE_RESTART_NV
-    * vs. GL_PRIMITIVE_RESTART!
-    */
-   { GL_PRIMITIVE_RESTART, CONTEXT_BOOL(Array.PrimitiveRestart),
-     extra_version_31 },
-   { GL_PRIMITIVE_RESTART_INDEX, CONTEXT_INT(Array.RestartIndex),
-     extra_version_31 },
- 
-
-   /* GL 3.2 */
-   { GL_CONTEXT_PROFILE_MASK, CONTEXT_INT(Const.ProfileMask),
-     extra_version_32 },
-#endif /* FEATURE_GL */
-};
-
-/* All we need now is a way to look up the value struct from the enum.
- * The code generated by gcc for the old generated big switch
- * statement is a big, balanced, open coded if/else tree, essentially
- * an unrolled binary search.  It would be natural to sort the new
- * enum table and use bsearch(), but we will use a read-only hash
- * table instead.  bsearch() has a nice guaranteed worst case
- * performance, but we're also guaranteed to hit that worst case
- * (log2(n) iterations) for about half the enums.  Instead, using an
- * open addressing hash table, we can find the enum on the first try
- * for 80% of the enums, 1 collision for 10% and never more than 5
- * collisions for any enum (typical numbers).  And the code is very
- * simple, even though it feels a little magic. */
-
-static unsigned short table[1024];
-static const int prime_factor = 89, prime_step = 281;
-
-#ifdef GET_DEBUG
-static void
-print_table_stats(void)
-{
-   int i, j, collisions[11], count, hash, mask;
-   const struct value_desc *d;
-
-   count = 0;
-   mask = Elements(table) - 1;
-   memset(collisions, 0, sizeof collisions);
-
-   for (i = 0; i < Elements(table); i++) {
-      if (!table[i])
-	 continue;
-      count++;
-      d = &values[table[i]];
-      hash = (d->pname * prime_factor);
-      j = 0;
-      while (1) {
-	 if (values[table[hash & mask]].pname == d->pname)
-	    break;
-	 hash += prime_step;
-	 j++;
-      }
-
-      if (j < 10)
-	 collisions[j]++;
-      else
-	 collisions[10]++;
-   }
-
-   printf("number of enums: %d (total %d)\n", count, Elements(values));
-   for (i = 0; i < Elements(collisions) - 1; i++)
-      if (collisions[i] > 0)
-	 printf("  %d enums with %d %scollisions\n",
-		collisions[i], i, i == 10 ? "or more " : "");
-}
-#endif
-
-/**
- * Initialize the enum hash for a given API 
- *
- * This is called from one_time_init() to insert the enum values that
- * are valid for the API in question into the enum hash table.
- *
- * \param the current context, for determining the API in question
- */
-void _mesa_init_get_hash(struct gl_context *ctx)
-{
-   int i, hash, index, mask;
-   int api_mask = 0, api_bit;
-
-   mask = Elements(table) - 1;
-   api_bit = 1 << ctx->API;
-
-   for (i = 0; i < Elements(values); i++) {
-      if (values[i].type == TYPE_API_MASK) {
-	 api_mask = values[i].offset;
-	 continue;
-      }
-      if (!(api_mask & api_bit))
-	 continue;
-
-      hash = (values[i].pname * prime_factor) & mask;
-      while (1) {
-	 index = hash & mask;
-	 if (!table[index]) {
-	    table[index] = i;
-	    break;
-	 }
-	 hash += prime_step;
-      }
-   }
-
-#ifdef GET_DEBUG
-   print_table_stats();
-#endif
-}
-
-/**
- * Handle irregular enums
- *
- * Some values don't conform to the "well-known type at context
- * pointer + offset" pattern, so we have this function to catch all
- * the corner cases.  Typically, it's a computed value or a one-off
- * pointer to a custom struct or something.
- *
- * In this case we can't return a pointer to the value, so we'll have
- * to use the temporary variable 'v' declared back in the calling
- * glGet*v() function to store the result.
- *
- * \param ctx the current context
- * \param d the struct value_desc that describes the enum
- * \param v pointer to the tmp declared in the calling glGet*v() function
- */
-static void
-find_custom_value(struct gl_context *ctx, const struct value_desc *d, union value *v)
-{
-   struct gl_buffer_object **buffer_obj;
-   struct gl_client_array *array;
-   GLuint unit, *p;
-
-   switch (d->pname) {
-   case GL_TEXTURE_1D:
-   case GL_TEXTURE_2D:
-   case GL_TEXTURE_3D:
-   case GL_TEXTURE_1D_ARRAY_EXT:
-   case GL_TEXTURE_2D_ARRAY_EXT:
-   case GL_TEXTURE_CUBE_MAP_ARB:
-   case GL_TEXTURE_RECTANGLE_NV:
-      v->value_bool = _mesa_IsEnabled(d->pname);
-      break;
-
-   case GL_LINE_STIPPLE_PATTERN:
-      /* This is the only GLushort, special case it here by promoting
-       * to an int rather than introducing a new type. */
-      v->value_int = ctx->Line.StipplePattern;
-      break;
-
-   case GL_CURRENT_RASTER_TEXTURE_COORDS:
-      unit = ctx->Texture.CurrentUnit;
-      v->value_float_4[0] = ctx->Current.RasterTexCoords[unit][0];
-      v->value_float_4[1] = ctx->Current.RasterTexCoords[unit][1];
-      v->value_float_4[2] = ctx->Current.RasterTexCoords[unit][2];
-      v->value_float_4[3] = ctx->Current.RasterTexCoords[unit][3];
-      break;
-
-   case GL_CURRENT_TEXTURE_COORDS:
-      unit = ctx->Texture.CurrentUnit;
-      v->value_float_4[0] = ctx->Current.Attrib[VERT_ATTRIB_TEX0 + unit][0];
-      v->value_float_4[1] = ctx->Current.Attrib[VERT_ATTRIB_TEX0 + unit][1];
-      v->value_float_4[2] = ctx->Current.Attrib[VERT_ATTRIB_TEX0 + unit][2];
-      v->value_float_4[3] = ctx->Current.Attrib[VERT_ATTRIB_TEX0 + unit][3];
-      break;
-
-   case GL_COLOR_WRITEMASK:
-      v->value_int_4[0] = ctx->Color.ColorMask[0][RCOMP] ? 1 : 0;
-      v->value_int_4[1] = ctx->Color.ColorMask[0][GCOMP] ? 1 : 0;
-      v->value_int_4[2] = ctx->Color.ColorMask[0][BCOMP] ? 1 : 0;
-      v->value_int_4[3] = ctx->Color.ColorMask[0][ACOMP] ? 1 : 0;
-      break;
-
-   case GL_EDGE_FLAG:
-      v->value_bool = ctx->Current.Attrib[VERT_ATTRIB_EDGEFLAG][0] == 1.0;
-      break;
-
-   case GL_READ_BUFFER:
-      v->value_enum = ctx->ReadBuffer->ColorReadBuffer;
-      break;
-
-   case GL_MAP2_GRID_DOMAIN:
-      v->value_float_4[0] = ctx->Eval.MapGrid2u1;
-      v->value_float_4[1] = ctx->Eval.MapGrid2u2;
-      v->value_float_4[2] = ctx->Eval.MapGrid2v1;
-      v->value_float_4[3] = ctx->Eval.MapGrid2v2;
-      break;
-
-   case GL_TEXTURE_STACK_DEPTH:
-      unit = ctx->Texture.CurrentUnit;
-      v->value_int = ctx->TextureMatrixStack[unit].Depth + 1;
-      break;
-   case GL_TEXTURE_MATRIX:
-      unit = ctx->Texture.CurrentUnit;
-      v->value_matrix = ctx->TextureMatrixStack[unit].Top;
-      break;
-
-   case GL_TEXTURE_COORD_ARRAY:
-   case GL_TEXTURE_COORD_ARRAY_SIZE:
-   case GL_TEXTURE_COORD_ARRAY_TYPE:
-   case GL_TEXTURE_COORD_ARRAY_STRIDE:
-      array = &ctx->Array.ArrayObj->TexCoord[ctx->Array.ActiveTexture];
-      v->value_int = *(GLuint *) ((char *) array + d->offset);
-      break;
-
-   case GL_ACTIVE_TEXTURE_ARB:
-      v->value_int = GL_TEXTURE0_ARB + ctx->Texture.CurrentUnit;
-      break;
-   case GL_CLIENT_ACTIVE_TEXTURE_ARB:
-      v->value_int = GL_TEXTURE0_ARB + ctx->Array.ActiveTexture;
-      break;
-
-   case GL_MODELVIEW_STACK_DEPTH:
-   case GL_PROJECTION_STACK_DEPTH:
-      v->value_int = *(GLint *) ((char *) ctx + d->offset) + 1;
-      break;
-
-   case GL_MAX_TEXTURE_SIZE:
-   case GL_MAX_3D_TEXTURE_SIZE:
-   case GL_MAX_CUBE_MAP_TEXTURE_SIZE_ARB:
-      p = (GLuint *) ((char *) ctx + d->offset);
-      v->value_int = 1 << (*p - 1);
-      break;
-
-   case GL_SCISSOR_BOX:
-      v->value_int_4[0] = ctx->Scissor.X;
-      v->value_int_4[1] = ctx->Scissor.Y;
-      v->value_int_4[2] = ctx->Scissor.Width;
-      v->value_int_4[3] = ctx->Scissor.Height;
-      break;
-
-   case GL_LIST_INDEX:
-      v->value_int =
-	 ctx->ListState.CurrentList ? ctx->ListState.CurrentList->Name : 0;
-      break;
-   case GL_LIST_MODE:
-      if (!ctx->CompileFlag)
-	 v->value_enum = 0;
-      else if (ctx->ExecuteFlag)
-	 v->value_enum = GL_COMPILE_AND_EXECUTE;
-      else
-	 v->value_enum = GL_COMPILE;
-      break;
-
-   case GL_VIEWPORT:
-      v->value_int_4[0] = ctx->Viewport.X;
-      v->value_int_4[1] = ctx->Viewport.Y;
-      v->value_int_4[2] = ctx->Viewport.Width;
-      v->value_int_4[3] = ctx->Viewport.Height;
-      break;
-
-   case GL_ACTIVE_STENCIL_FACE_EXT:
-      v->value_enum = ctx->Stencil.ActiveFace ? GL_BACK : GL_FRONT;
-      break;
-
-   case GL_STENCIL_FAIL:
-      v->value_enum = ctx->Stencil.FailFunc[ctx->Stencil.ActiveFace];
-      break;
-   case GL_STENCIL_FUNC:
-      v->value_enum = ctx->Stencil.Function[ctx->Stencil.ActiveFace];
-      break;
-   case GL_STENCIL_PASS_DEPTH_FAIL:
-      v->value_enum = ctx->Stencil.ZFailFunc[ctx->Stencil.ActiveFace];
-      break;
-   case GL_STENCIL_PASS_DEPTH_PASS:
-      v->value_enum = ctx->Stencil.ZPassFunc[ctx->Stencil.ActiveFace];
-      break;
-   case GL_STENCIL_REF:
-      v->value_int = ctx->Stencil.Ref[ctx->Stencil.ActiveFace];
-      break;
-   case GL_STENCIL_VALUE_MASK:
-      v->value_int = ctx->Stencil.ValueMask[ctx->Stencil.ActiveFace];
-      break;
-   case GL_STENCIL_WRITEMASK:
-      v->value_int = ctx->Stencil.WriteMask[ctx->Stencil.ActiveFace];
-      break;
-
-   case GL_NUM_EXTENSIONS:
-      v->value_int = _mesa_get_extension_count(ctx);
-      break;
-
-   case GL_IMPLEMENTATION_COLOR_READ_TYPE_OES:
-      v->value_int = _mesa_get_color_read_type(ctx);
-      break;
-   case GL_IMPLEMENTATION_COLOR_READ_FORMAT_OES:
-      v->value_int = _mesa_get_color_read_format(ctx);
-      break;
-
-   case GL_CURRENT_MATRIX_STACK_DEPTH_ARB:
-      v->value_int = ctx->CurrentStack->Depth + 1;
-      break;
-   case GL_CURRENT_MATRIX_ARB:
-   case GL_TRANSPOSE_CURRENT_MATRIX_ARB:
-      v->value_matrix = ctx->CurrentStack->Top;
-      break;
-
-   case GL_NUM_COMPRESSED_TEXTURE_FORMATS_ARB:
-      v->value_int = _mesa_get_compressed_formats(ctx, NULL, GL_FALSE);
-      break;
-   case GL_COMPRESSED_TEXTURE_FORMATS_ARB:
-      v->value_int_n.n = 
-	 _mesa_get_compressed_formats(ctx, v->value_int_n.ints, GL_FALSE);
-      ASSERT(v->value_int_n.n <= 100);
-      break;
-
-   case GL_MAX_VARYING_FLOATS_ARB:
-      v->value_int = ctx->Const.MaxVarying * 4;
-      break;
-
-   /* Various object names */
-
-   case GL_TEXTURE_BINDING_1D:
-   case GL_TEXTURE_BINDING_2D:
-   case GL_TEXTURE_BINDING_3D:
-   case GL_TEXTURE_BINDING_1D_ARRAY_EXT:
-   case GL_TEXTURE_BINDING_2D_ARRAY_EXT:
-   case GL_TEXTURE_BINDING_CUBE_MAP_ARB:
-   case GL_TEXTURE_BINDING_RECTANGLE_NV:
-      unit = ctx->Texture.CurrentUnit;
-      v->value_int =
-	 ctx->Texture.Unit[unit].CurrentTex[d->offset]->Name;
-      break;
-
-   /* GL_ARB_vertex_buffer_object */
-   case GL_VERTEX_ARRAY_BUFFER_BINDING_ARB:
-   case GL_NORMAL_ARRAY_BUFFER_BINDING_ARB:
-   case GL_COLOR_ARRAY_BUFFER_BINDING_ARB:
-   case GL_INDEX_ARRAY_BUFFER_BINDING_ARB:
-   case GL_EDGE_FLAG_ARRAY_BUFFER_BINDING_ARB:
-   case GL_SECONDARY_COLOR_ARRAY_BUFFER_BINDING_ARB:
-   case GL_FOG_COORDINATE_ARRAY_BUFFER_BINDING_ARB:
-      buffer_obj = (struct gl_buffer_object **)
-	 ((char *) ctx->Array.ArrayObj + d->offset);
-      v->value_int = (*buffer_obj)->Name;
-      break;
-   case GL_ARRAY_BUFFER_BINDING_ARB:
-      v->value_int = ctx->Array.ArrayBufferObj->Name;
-      break;
-   case GL_TEXTURE_COORD_ARRAY_BUFFER_BINDING_ARB:
-      v->value_int =
-	 ctx->Array.ArrayObj->TexCoord[ctx->Array.ActiveTexture].BufferObj->Name;
-      break;
-   case GL_ELEMENT_ARRAY_BUFFER_BINDING_ARB:
-      v->value_int = ctx->Array.ElementArrayBufferObj->Name;
-      break;
-
-   /* ARB_copy_buffer */
-   case GL_COPY_READ_BUFFER:
-      v->value_int = ctx->CopyReadBuffer->Name;
-      break;
-   case GL_COPY_WRITE_BUFFER:
-      v->value_int = ctx->CopyWriteBuffer->Name;
-      break;
-
-   case GL_FRAGMENT_PROGRAM_BINDING_NV:
-      v->value_int = 
-	 ctx->FragmentProgram.Current ? ctx->FragmentProgram.Current->Base.Id : 0;
-      break;
-   case GL_VERTEX_PROGRAM_BINDING_NV:
-      v->value_int =
-	 ctx->VertexProgram.Current ? ctx->VertexProgram.Current->Base.Id : 0;
-      break;
-   case GL_PIXEL_PACK_BUFFER_BINDING_EXT:
-      v->value_int = ctx->Pack.BufferObj->Name;
-      break;
-   case GL_PIXEL_UNPACK_BUFFER_BINDING_EXT:
-      v->value_int = ctx->Unpack.BufferObj->Name;
-      break;
-   case GL_TRANSFORM_FEEDBACK_BUFFER_BINDING:
-      v->value_int = ctx->TransformFeedback.CurrentBuffer->Name;
-      break;
-   case GL_TRANSFORM_FEEDBACK_BUFFER_PAUSED:
-      v->value_int = ctx->TransformFeedback.CurrentObject->Paused;
-      break;
-   case GL_TRANSFORM_FEEDBACK_BUFFER_ACTIVE:
-      v->value_int = ctx->TransformFeedback.CurrentObject->Active;
-      break;
-   case GL_TRANSFORM_FEEDBACK_BINDING:
-      v->value_int = ctx->TransformFeedback.CurrentObject->Name;
-      break;
-   case GL_CURRENT_PROGRAM:
-      v->value_int =
-	 ctx->Shader.ActiveProgram ? ctx->Shader.ActiveProgram->Name : 0;
-      break;
-   case GL_READ_FRAMEBUFFER_BINDING_EXT:
-      v->value_int = ctx->ReadBuffer->Name;
-      break;
-   case GL_RENDERBUFFER_BINDING_EXT:
-      v->value_int =
-	 ctx->CurrentRenderbuffer ? ctx->CurrentRenderbuffer->Name : 0;
-      break;
-   case GL_POINT_SIZE_ARRAY_BUFFER_BINDING_OES:
-      v->value_int = ctx->Array.ArrayObj->PointSize.BufferObj->Name;
-      break;
-
-   case GL_FOG_COLOR:
-      if(ctx->Color._ClampFragmentColor)
-         COPY_4FV(v->value_float_4, ctx->Fog.Color);
-      else
-         COPY_4FV(v->value_float_4, ctx->Fog.ColorUnclamped);
-      break;
-   case GL_COLOR_CLEAR_VALUE:
-      if(ctx->Color._ClampFragmentColor)
-         COPY_4FV(v->value_float_4, ctx->Color.ClearColor);
-      else
-         COPY_4FV(v->value_float_4, ctx->Color.ClearColorUnclamped);
-      break;
-   case GL_BLEND_COLOR_EXT:
-      if(ctx->Color._ClampFragmentColor)
-         COPY_4FV(v->value_float_4, ctx->Color.BlendColor);
-      else
-         COPY_4FV(v->value_float_4, ctx->Color.BlendColorUnclamped);
-      break;
-   case GL_ALPHA_TEST_REF:
-      if(ctx->Color._ClampFragmentColor)
-         v->value_float = ctx->Color.AlphaRef;
-      else
-         v->value_float = ctx->Color.AlphaRefUnclamped;
-      break;
-   case GL_MAX_VERTEX_UNIFORM_VECTORS:
-      v->value_int = ctx->Const.VertexProgram.MaxUniformComponents / 4;
-      break;
-
-   case GL_MAX_FRAGMENT_UNIFORM_VECTORS:
-      v->value_int = ctx->Const.FragmentProgram.MaxUniformComponents / 4;
-      break;
-<<<<<<< HEAD
-=======
-
-   /* GL_ARB_texture_buffer_object */
-   case GL_TEXTURE_BUFFER_ARB:
-      v->value_int = ctx->Texture.BufferObject->Name;
-      break;
-   case GL_TEXTURE_BINDING_BUFFER_ARB:
-      unit = ctx->Texture.CurrentUnit;
-      v->value_int =
-         ctx->Texture.Unit[unit].CurrentTex[TEXTURE_BUFFER_INDEX]->Name;
-      break;
-   case GL_TEXTURE_BUFFER_DATA_STORE_BINDING_ARB:
-      {
-         struct gl_buffer_object *buf =
-            ctx->Texture.Unit[ctx->Texture.CurrentUnit]
-            .CurrentTex[TEXTURE_BUFFER_INDEX]->BufferObject;
-         v->value_int = buf ? buf->Name : 0;
-      }
-      break;
-   case GL_TEXTURE_BUFFER_FORMAT_ARB:
-      v->value_int = ctx->Texture.Unit[ctx->Texture.CurrentUnit]
-         .CurrentTex[TEXTURE_BUFFER_INDEX]->BufferObjectFormat;
-      break;
-
->>>>>>> 704e01fc
-   }   
-}
-
-/**
- * Check extra constraints on a struct value_desc descriptor
- *
- * If a struct value_desc has a non-NULL extra pointer, it means that
- * there are a number of extra constraints to check or actions to
- * perform.  The extras is just an integer array where each integer
- * encode different constraints or actions.
- *
- * \param ctx current context
- * \param func name of calling glGet*v() function for error reporting
- * \param d the struct value_desc that has the extra constraints
- *
- * \return GL_FALSE if one of the constraints was not satisfied,
- *     otherwise GL_TRUE.
- */
-static GLboolean
-check_extra(struct gl_context *ctx, const char *func, const struct value_desc *d)
-{
-   const GLuint version = ctx->VersionMajor * 10 + ctx->VersionMinor;
-   int total, enabled;
-   const int *e;
-
-   total = 0;
-   enabled = 0;
-   for (e = d->extra; *e != EXTRA_END; e++)
-      switch (*e) {
-      case EXTRA_VERSION_30:
-	 if (version >= 30) {
-	    total++;
-	    enabled++;
-	 }
-	 break;
-      case EXTRA_VERSION_31:
-	 if (version >= 31) {
-	    total++;
-	    enabled++;
-	 }
-	 break;
-      case EXTRA_VERSION_32:
-	 if (version >= 32) {
-	    total++;
-	    enabled++;
-	 }
-	 break;
-      case EXTRA_NEW_FRAG_CLAMP:
-         if (ctx->NewState & (_NEW_BUFFERS | _NEW_FRAG_CLAMP))
-            _mesa_update_state(ctx);
-         break;
-      case EXTRA_VERSION_ES2:
-	 if (ctx->API == API_OPENGLES2) {
-	    total++;
-	    enabled++;
-	 }
-	 break;
-      case EXTRA_NEW_BUFFERS:
-	 if (ctx->NewState & _NEW_BUFFERS)
-	    _mesa_update_state(ctx);
-	 break;
-      case EXTRA_FLUSH_CURRENT:
-	 FLUSH_CURRENT(ctx, 0);
-	 break;
-      case EXTRA_VALID_DRAW_BUFFER:
-	 if (d->pname - GL_DRAW_BUFFER0_ARB >= ctx->Const.MaxDrawBuffers) {
-	    _mesa_error(ctx, GL_INVALID_OPERATION, "%s(draw buffer %u)",
-			func, d->pname - GL_DRAW_BUFFER0_ARB);
-	    return GL_FALSE;
-	 }
-	 break;
-      case EXTRA_VALID_TEXTURE_UNIT:
-	 if (ctx->Texture.CurrentUnit >= ctx->Const.MaxTextureCoordUnits) {
-	    _mesa_error(ctx, GL_INVALID_OPERATION, "%s(texture %u)",
-			func, ctx->Texture.CurrentUnit);
-	    return GL_FALSE;
-	 }
-	 break;
-      case EXTRA_END:
-	 break;
-      default: /* *e is a offset into the extension struct */
-	 total++;
-	 if (*(GLboolean *) ((char *) &ctx->Extensions + *e))
-	    enabled++;
-	 break;
-      }
-
-   if (total > 0 && enabled == 0) {
-      _mesa_error(ctx, GL_INVALID_ENUM, "%s(pname=%s)", func,
-                  _mesa_lookup_enum_by_nr(d->pname));
-      return GL_FALSE;
-   }
-
-   return GL_TRUE;
-}
-
-static const struct value_desc error_value =
-   { 0, 0, TYPE_INVALID, NO_OFFSET, NO_EXTRA };
-
-/**
- * Find the struct value_desc corresponding to the enum 'pname'.
- * 
- * We hash the enum value to get an index into the 'table' array,
- * which holds the index in the 'values' array of struct value_desc.
- * Once we've found the entry, we do the extra checks, if any, then
- * look up the value and return a pointer to it.
- *
- * If the value has to be computed (for example, it's the result of a
- * function call or we need to add 1 to it), we use the tmp 'v' to
- * store the result.
- * 
- * \param func name of glGet*v() func for error reporting
- * \param pname the enum value we're looking up
- * \param p is were we return the pointer to the value
- * \param v a tmp union value variable in the calling glGet*v() function
- *
- * \return the struct value_desc corresponding to the enum or a struct
- *     value_desc of TYPE_INVALID if not found.  This lets the calling
- *     glGet*v() function jump right into a switch statement and
- *     handle errors there instead of having to check for NULL.
- */
-static const struct value_desc *
-find_value(const char *func, GLenum pname, void **p, union value *v)
-{
-   GET_CURRENT_CONTEXT(ctx);
-   struct gl_texture_unit *unit;
-   int mask, hash;
-   const struct value_desc *d;
-
-   mask = Elements(table) - 1;
-   hash = (pname * prime_factor);
-   while (1) {
-      d = &values[table[hash & mask]];
-
-      /* If the enum isn't valid, the hash walk ends with index 0,
-       * which is the API mask entry at the beginning of values[]. */
-      if (unlikely(d->type == TYPE_API_MASK)) {
-	 _mesa_error(ctx, GL_INVALID_ENUM, "%s(pname=%s)", func,
-                     _mesa_lookup_enum_by_nr(pname));
-	 return &error_value;
-      }
-
-      if (likely(d->pname == pname))
-	 break;
-
-      hash += prime_step;
-   }
-
-   if (unlikely(d->extra && !check_extra(ctx, func, d)))
-      return &error_value;
-
-   switch (d->location) {
-   case LOC_BUFFER:
-      *p = ((char *) ctx->DrawBuffer + d->offset);
-      return d;
-   case LOC_CONTEXT:
-      *p = ((char *) ctx + d->offset);
-      return d;
-   case LOC_ARRAY:
-      *p = ((char *) ctx->Array.ArrayObj + d->offset);
-      return d;
-   case LOC_TEXUNIT:
-      unit = &ctx->Texture.Unit[ctx->Texture.CurrentUnit];
-      *p = ((char *) unit + d->offset);
-      return d;
-   case LOC_CUSTOM:
-      find_custom_value(ctx, d, v);
-      *p = v;
-      return d;
-   default:
-      assert(0);
-      break;
-   }
-
-   /* silence warning */
-   return &error_value;
-}
-
-static const int transpose[] = {
-   0, 4,  8, 12,
-   1, 5,  9, 13,
-   2, 6, 10, 14,
-   3, 7, 11, 15
-};
-
-void GLAPIENTRY
-_mesa_GetBooleanv(GLenum pname, GLboolean *params)
-{
-   const struct value_desc *d;
-   union value v;
-   GLmatrix *m;
-   int shift, i;
-   void *p;
-
-   d = find_value("glGetBooleanv", pname, &p, &v);
-   switch (d->type) {
-   case TYPE_INVALID:
-      break;
-   case TYPE_CONST:
-      params[0] = INT_TO_BOOLEAN(d->offset);
-      break;
-
-   case TYPE_FLOAT_4:
-   case TYPE_FLOATN_4:
-      params[3] = FLOAT_TO_BOOLEAN(((GLfloat *) p)[3]);
-   case TYPE_FLOAT_3:
-   case TYPE_FLOATN_3:
-      params[2] = FLOAT_TO_BOOLEAN(((GLfloat *) p)[2]);
-   case TYPE_FLOAT_2:
-   case TYPE_FLOATN_2:
-      params[1] = FLOAT_TO_BOOLEAN(((GLfloat *) p)[1]);
-   case TYPE_FLOAT:
-   case TYPE_FLOATN:
-      params[0] = FLOAT_TO_BOOLEAN(((GLfloat *) p)[0]);
-      break;
-
-   case TYPE_DOUBLEN:
-      params[0] = FLOAT_TO_BOOLEAN(((GLdouble *) p)[0]);
-      break;
-
-   case TYPE_INT_4:
-      params[3] = INT_TO_BOOLEAN(((GLint *) p)[3]);
-   case TYPE_INT_3:
-      params[2] = INT_TO_BOOLEAN(((GLint *) p)[2]);
-   case TYPE_INT_2:
-   case TYPE_ENUM_2:
-      params[1] = INT_TO_BOOLEAN(((GLint *) p)[1]);
-   case TYPE_INT:
-   case TYPE_ENUM:
-      params[0] = INT_TO_BOOLEAN(((GLint *) p)[0]);
-      break;
-
-   case TYPE_INT_N:
-      for (i = 0; i < v.value_int_n.n; i++)
-	 params[i] = INT_TO_BOOLEAN(v.value_int_n.ints[i]);
-      break;
-
-   case TYPE_INT64:
-      params[0] = INT64_TO_BOOLEAN(((GLint64 *) p)[0]);
-      break;
-
-   case TYPE_BOOLEAN:
-      params[0] = ((GLboolean*) p)[0];
-      break;		
-
-   case TYPE_MATRIX:
-      m = *(GLmatrix **) p;
-      for (i = 0; i < 16; i++)
-	 params[i] = FLOAT_TO_BOOLEAN(m->m[i]);
-      break;
-
-   case TYPE_MATRIX_T:
-      m = *(GLmatrix **) p;
-      for (i = 0; i < 16; i++)
-	 params[i] = FLOAT_TO_BOOLEAN(m->m[transpose[i]]);
-      break;
-
-   case TYPE_BIT_0:
-   case TYPE_BIT_1:
-   case TYPE_BIT_2:
-   case TYPE_BIT_3:
-   case TYPE_BIT_4:
-   case TYPE_BIT_5:
-      shift = d->type - TYPE_BIT_0;
-      params[0] = (*(GLbitfield *) p >> shift) & 1;
-      break;
-   }
-}
-
-void GLAPIENTRY
-_mesa_GetFloatv(GLenum pname, GLfloat *params)
-{
-   const struct value_desc *d;
-   union value v;
-   GLmatrix *m;
-   int shift, i;
-   void *p;
-
-   d = find_value("glGetFloatv", pname, &p, &v);
-   switch (d->type) {
-   case TYPE_INVALID:
-      break;
-   case TYPE_CONST:
-      params[0] = (GLfloat) d->offset;
-      break;
-
-   case TYPE_FLOAT_4:
-   case TYPE_FLOATN_4:
-      params[3] = ((GLfloat *) p)[3];
-   case TYPE_FLOAT_3:
-   case TYPE_FLOATN_3:
-      params[2] = ((GLfloat *) p)[2];
-   case TYPE_FLOAT_2:
-   case TYPE_FLOATN_2:
-      params[1] = ((GLfloat *) p)[1];
-   case TYPE_FLOAT:
-   case TYPE_FLOATN:
-      params[0] = ((GLfloat *) p)[0];
-      break;
-
-   case TYPE_DOUBLEN:
-      params[0] = ((GLdouble *) p)[0];
-      break;
-
-   case TYPE_INT_4:
-      params[3] = (GLfloat) (((GLint *) p)[3]);
-   case TYPE_INT_3:
-      params[2] = (GLfloat) (((GLint *) p)[2]);
-   case TYPE_INT_2:
-   case TYPE_ENUM_2:
-      params[1] = (GLfloat) (((GLint *) p)[1]);
-   case TYPE_INT:
-   case TYPE_ENUM:
-      params[0] = (GLfloat) (((GLint *) p)[0]);
-      break;
-
-   case TYPE_INT_N:
-      for (i = 0; i < v.value_int_n.n; i++)
-	 params[i] = INT_TO_FLOAT(v.value_int_n.ints[i]);
-      break;
-
-   case TYPE_INT64:
-      params[0] = ((GLint64 *) p)[0];
-      break;
-
-   case TYPE_BOOLEAN:
-      params[0] = BOOLEAN_TO_FLOAT(*(GLboolean*) p);
-      break;		
-
-   case TYPE_MATRIX:
-      m = *(GLmatrix **) p;
-      for (i = 0; i < 16; i++)
-	 params[i] = m->m[i];
-      break;
-
-   case TYPE_MATRIX_T:
-      m = *(GLmatrix **) p;
-      for (i = 0; i < 16; i++)
-	 params[i] = m->m[transpose[i]];
-      break;
-
-   case TYPE_BIT_0:
-   case TYPE_BIT_1:
-   case TYPE_BIT_2:
-   case TYPE_BIT_3:
-   case TYPE_BIT_4:
-   case TYPE_BIT_5:
-      shift = d->type - TYPE_BIT_0;
-      params[0] = BOOLEAN_TO_FLOAT((*(GLbitfield *) p >> shift) & 1);
-      break;
-   }
-}
-
-void GLAPIENTRY
-_mesa_GetIntegerv(GLenum pname, GLint *params)
-{
-   const struct value_desc *d;
-   union value v;
-   GLmatrix *m;
-   int shift, i;
-   void *p;
-
-   d = find_value("glGetIntegerv", pname, &p, &v);
-   switch (d->type) {
-   case TYPE_INVALID:
-      break;
-   case TYPE_CONST:
-      params[0] = d->offset;
-      break;
-
-   case TYPE_FLOAT_4:
-      params[3] = IROUND(((GLfloat *) p)[3]);
-   case TYPE_FLOAT_3:
-      params[2] = IROUND(((GLfloat *) p)[2]);
-   case TYPE_FLOAT_2:
-      params[1] = IROUND(((GLfloat *) p)[1]);
-   case TYPE_FLOAT:
-      params[0] = IROUND(((GLfloat *) p)[0]);
-      break;
-
-   case TYPE_FLOATN_4:
-      params[3] = FLOAT_TO_INT(((GLfloat *) p)[3]);
-   case TYPE_FLOATN_3:
-      params[2] = FLOAT_TO_INT(((GLfloat *) p)[2]);
-   case TYPE_FLOATN_2:
-      params[1] = FLOAT_TO_INT(((GLfloat *) p)[1]);
-   case TYPE_FLOATN:
-      params[0] = FLOAT_TO_INT(((GLfloat *) p)[0]);
-      break;
-
-   case TYPE_DOUBLEN:
-      params[0] = FLOAT_TO_INT(((GLdouble *) p)[0]);
-      break;
-
-   case TYPE_INT_4:
-      params[3] = ((GLint *) p)[3];
-   case TYPE_INT_3:
-      params[2] = ((GLint *) p)[2];
-   case TYPE_INT_2:
-   case TYPE_ENUM_2:
-      params[1] = ((GLint *) p)[1];
-   case TYPE_INT:
-   case TYPE_ENUM:
-      params[0] = ((GLint *) p)[0];
-      break;
-
-   case TYPE_INT_N:
-      for (i = 0; i < v.value_int_n.n; i++)
-	 params[i] = v.value_int_n.ints[i];
-      break;
-
-   case TYPE_INT64:
-      params[0] = INT64_TO_INT(((GLint64 *) p)[0]);
-      break;
-
-   case TYPE_BOOLEAN:
-      params[0] = BOOLEAN_TO_INT(*(GLboolean*) p);
-      break;		
-
-   case TYPE_MATRIX:
-      m = *(GLmatrix **) p;
-      for (i = 0; i < 16; i++)
-	 params[i] = FLOAT_TO_INT(m->m[i]);
-      break;
-
-   case TYPE_MATRIX_T:
-      m = *(GLmatrix **) p;
-      for (i = 0; i < 16; i++)
-	 params[i] = FLOAT_TO_INT(m->m[transpose[i]]);
-      break;
-
-   case TYPE_BIT_0:
-   case TYPE_BIT_1:
-   case TYPE_BIT_2:
-   case TYPE_BIT_3:
-   case TYPE_BIT_4:
-   case TYPE_BIT_5:
-      shift = d->type - TYPE_BIT_0;
-      params[0] = (*(GLbitfield *) p >> shift) & 1;
-      break;
-   }
-}
-
-#if FEATURE_ARB_sync
-void GLAPIENTRY
-_mesa_GetInteger64v(GLenum pname, GLint64 *params)
-{
-   const struct value_desc *d;
-   union value v;
-   GLmatrix *m;
-   int shift, i;
-   void *p;
-
-   d = find_value("glGetInteger64v", pname, &p, &v);
-   switch (d->type) {
-   case TYPE_INVALID:
-      break;
-   case TYPE_CONST:
-      params[0] = d->offset;
-      break;
-
-   case TYPE_FLOAT_4:
-      params[3] = IROUND64(((GLfloat *) p)[3]);
-   case TYPE_FLOAT_3:
-      params[2] = IROUND64(((GLfloat *) p)[2]);
-   case TYPE_FLOAT_2:
-      params[1] = IROUND64(((GLfloat *) p)[1]);
-   case TYPE_FLOAT:
-      params[0] = IROUND64(((GLfloat *) p)[0]);
-      break;
-
-   case TYPE_FLOATN_4:
-      params[3] = FLOAT_TO_INT64(((GLfloat *) p)[3]);
-   case TYPE_FLOATN_3:
-      params[2] = FLOAT_TO_INT64(((GLfloat *) p)[2]);
-   case TYPE_FLOATN_2:
-      params[1] = FLOAT_TO_INT64(((GLfloat *) p)[1]);
-   case TYPE_FLOATN:
-      params[0] = FLOAT_TO_INT64(((GLfloat *) p)[0]);
-      break;
-
-   case TYPE_DOUBLEN:
-      params[0] = FLOAT_TO_INT64(((GLdouble *) p)[0]);
-      break;
-
-   case TYPE_INT_4:
-      params[3] = ((GLint *) p)[3];
-   case TYPE_INT_3:
-      params[2] = ((GLint *) p)[2];
-   case TYPE_INT_2:
-   case TYPE_ENUM_2:
-      params[1] = ((GLint *) p)[1];
-   case TYPE_INT:
-   case TYPE_ENUM:
-      params[0] = ((GLint *) p)[0];
-      break;
-
-   case TYPE_INT_N:
-      for (i = 0; i < v.value_int_n.n; i++)
-	 params[i] = INT_TO_BOOLEAN(v.value_int_n.ints[i]);
-      break;
-
-   case TYPE_INT64:
-      params[0] = ((GLint64 *) p)[0];
-      break;
-
-   case TYPE_BOOLEAN:
-      params[0] = ((GLboolean*) p)[0];
-      break;		
-
-   case TYPE_MATRIX:
-      m = *(GLmatrix **) p;
-      for (i = 0; i < 16; i++)
-	 params[i] = FLOAT_TO_INT64(m->m[i]);
-      break;
-
-   case TYPE_MATRIX_T:
-      m = *(GLmatrix **) p;
-      for (i = 0; i < 16; i++)
-	 params[i] = FLOAT_TO_INT64(m->m[transpose[i]]);
-      break;
-
-   case TYPE_BIT_0:
-   case TYPE_BIT_1:
-   case TYPE_BIT_2:
-   case TYPE_BIT_3:
-   case TYPE_BIT_4:
-   case TYPE_BIT_5:
-      shift = d->type - TYPE_BIT_0;
-      params[0] = (*(GLbitfield *) p >> shift) & 1;
-      break;
-   }
-}
-#endif /* FEATURE_ARB_sync */
-
-void GLAPIENTRY
-_mesa_GetDoublev(GLenum pname, GLdouble *params)
-{
-   const struct value_desc *d;
-   union value v;
-   GLmatrix *m;
-   int shift, i;
-   void *p;
-
-   d = find_value("glGetDoublev", pname, &p, &v);
-   switch (d->type) {
-   case TYPE_INVALID:
-      break;
-   case TYPE_CONST:
-      params[0] = d->offset;
-      break;
-
-   case TYPE_FLOAT_4:
-   case TYPE_FLOATN_4:
-      params[3] = ((GLfloat *) p)[3];
-   case TYPE_FLOAT_3:
-   case TYPE_FLOATN_3:
-      params[2] = ((GLfloat *) p)[2];
-   case TYPE_FLOAT_2:
-   case TYPE_FLOATN_2:
-      params[1] = ((GLfloat *) p)[1];
-   case TYPE_FLOAT:
-   case TYPE_FLOATN:
-      params[0] = ((GLfloat *) p)[0];
-      break;
-
-   case TYPE_DOUBLEN:
-      params[0] = ((GLdouble *) p)[0];
-      break;
-
-   case TYPE_INT_4:
-      params[3] = ((GLint *) p)[3];
-   case TYPE_INT_3:
-      params[2] = ((GLint *) p)[2];
-   case TYPE_INT_2:
-   case TYPE_ENUM_2:
-      params[1] = ((GLint *) p)[1];
-   case TYPE_INT:
-   case TYPE_ENUM:
-      params[0] = ((GLint *) p)[0];
-      break;
-
-   case TYPE_INT_N:
-      for (i = 0; i < v.value_int_n.n; i++)
-	 params[i] = v.value_int_n.ints[i];
-      break;
-
-   case TYPE_INT64:
-      params[0] = ((GLint64 *) p)[0];
-      break;
-
-   case TYPE_BOOLEAN:
-      params[0] = *(GLboolean*) p;
-      break;		
-
-   case TYPE_MATRIX:
-      m = *(GLmatrix **) p;
-      for (i = 0; i < 16; i++)
-	 params[i] = m->m[i];
-      break;
-
-   case TYPE_MATRIX_T:
-      m = *(GLmatrix **) p;
-      for (i = 0; i < 16; i++)
-	 params[i] = m->m[transpose[i]];
-      break;
-
-   case TYPE_BIT_0:
-   case TYPE_BIT_1:
-   case TYPE_BIT_2:
-   case TYPE_BIT_3:
-   case TYPE_BIT_4:
-   case TYPE_BIT_5:
-      shift = d->type - TYPE_BIT_0;
-      params[0] = (*(GLbitfield *) p >> shift) & 1;
-      break;
-   }
-}
-
-static enum value_type
-find_value_indexed(const char *func, GLenum pname, int index, union value *v)
-{
-   GET_CURRENT_CONTEXT(ctx);
-
-   switch (pname) {
-
-   case GL_BLEND:
-      if (index >= ctx->Const.MaxDrawBuffers)
-	 goto invalid_value;
-      if (!ctx->Extensions.EXT_draw_buffers2)
-	 goto invalid_enum;
-      v->value_int = (ctx->Color.BlendEnabled >> index) & 1;
-      return TYPE_INT;
-
-   case GL_BLEND_SRC:
-      /* fall-through */
-   case GL_BLEND_SRC_RGB:
-      if (index >= ctx->Const.MaxDrawBuffers)
-	 goto invalid_value;
-      if (!ctx->Extensions.ARB_draw_buffers_blend)
-	 goto invalid_enum;
-      v->value_int = ctx->Color.Blend[index].SrcRGB;
-      return TYPE_INT;
-   case GL_BLEND_SRC_ALPHA:
-      if (index >= ctx->Const.MaxDrawBuffers)
-	 goto invalid_value;
-      if (!ctx->Extensions.ARB_draw_buffers_blend)
-	 goto invalid_enum;
-      v->value_int = ctx->Color.Blend[index].SrcA;
-      return TYPE_INT;
-   case GL_BLEND_DST:
-      /* fall-through */
-   case GL_BLEND_DST_RGB:
-      if (index >= ctx->Const.MaxDrawBuffers)
-	 goto invalid_value;
-      if (!ctx->Extensions.ARB_draw_buffers_blend)
-	 goto invalid_enum;
-      v->value_int = ctx->Color.Blend[index].DstRGB;
-      return TYPE_INT;
-   case GL_BLEND_DST_ALPHA:
-      if (index >= ctx->Const.MaxDrawBuffers)
-	 goto invalid_value;
-      if (!ctx->Extensions.ARB_draw_buffers_blend)
-	 goto invalid_enum;
-      v->value_int = ctx->Color.Blend[index].DstA;
-      return TYPE_INT;
-   case GL_BLEND_EQUATION_RGB:
-      if (index >= ctx->Const.MaxDrawBuffers)
-	 goto invalid_value;
-      if (!ctx->Extensions.ARB_draw_buffers_blend)
-	 goto invalid_enum;
-      v->value_int = ctx->Color.Blend[index].EquationRGB;
-      return TYPE_INT;
-   case GL_BLEND_EQUATION_ALPHA:
-      if (index >= ctx->Const.MaxDrawBuffers)
-	 goto invalid_value;
-      if (!ctx->Extensions.ARB_draw_buffers_blend)
-	 goto invalid_enum;
-      v->value_int = ctx->Color.Blend[index].EquationA;
-      return TYPE_INT;
-
-   case GL_COLOR_WRITEMASK:
-      if (index >= ctx->Const.MaxDrawBuffers)
-	 goto invalid_value;
-      if (!ctx->Extensions.EXT_draw_buffers2)
-	 goto invalid_enum;
-      v->value_int_4[0] = ctx->Color.ColorMask[index][RCOMP] ? 1 : 0;
-      v->value_int_4[1] = ctx->Color.ColorMask[index][GCOMP] ? 1 : 0;
-      v->value_int_4[2] = ctx->Color.ColorMask[index][BCOMP] ? 1 : 0;
-      v->value_int_4[3] = ctx->Color.ColorMask[index][ACOMP] ? 1 : 0;
-      return TYPE_INT_4;
-
-   case GL_TRANSFORM_FEEDBACK_BUFFER_START:
-      if (index >= ctx->Const.MaxTransformFeedbackSeparateAttribs)
-	 goto invalid_value;
-      if (!ctx->Extensions.EXT_transform_feedback)
-	 goto invalid_enum;
-      v->value_int64 = ctx->TransformFeedback.CurrentObject->Offset[index];
-      return TYPE_INT64;
-
-   case GL_TRANSFORM_FEEDBACK_BUFFER_SIZE:
-      if (index >= ctx->Const.MaxTransformFeedbackSeparateAttribs)
-	 goto invalid_value;
-      if (!ctx->Extensions.EXT_transform_feedback)
-	 goto invalid_enum;
-      v->value_int64 = ctx->TransformFeedback.CurrentObject->Size[index];
-      return TYPE_INT64;
-
-   case GL_TRANSFORM_FEEDBACK_BUFFER_BINDING:
-      if (index >= ctx->Const.MaxTransformFeedbackSeparateAttribs)
-	 goto invalid_value;
-      if (!ctx->Extensions.EXT_transform_feedback)
-	 goto invalid_enum;
-      v->value_int = ctx->TransformFeedback.CurrentObject->Buffers[index]->Name;
-      return TYPE_INT;
-   }
-
- invalid_enum:
-   _mesa_error(ctx, GL_INVALID_ENUM, "%s(pname=%s)", func,
-               _mesa_lookup_enum_by_nr(pname));
-   return TYPE_INVALID;
- invalid_value:
-   _mesa_error(ctx, GL_INVALID_VALUE, "%s(pname=%s)", func,
-               _mesa_lookup_enum_by_nr(pname));
-   return TYPE_INVALID;
-}
-
-void GLAPIENTRY
-_mesa_GetBooleanIndexedv( GLenum pname, GLuint index, GLboolean *params )
-{
-   union value v;
-   enum value_type type =
-      find_value_indexed("glGetBooleanIndexedv", pname, index, &v);
-
-   switch (type) {
-   case TYPE_INT:
-      params[0] = INT_TO_BOOLEAN(v.value_int);
-      break;
-   case TYPE_INT_4:
-      params[0] = INT_TO_BOOLEAN(v.value_int_4[0]);
-      params[1] = INT_TO_BOOLEAN(v.value_int_4[1]);
-      params[2] = INT_TO_BOOLEAN(v.value_int_4[2]);
-      params[3] = INT_TO_BOOLEAN(v.value_int_4[3]);
-      break;
-   case TYPE_INT64:
-      params[0] = INT64_TO_BOOLEAN(v.value_int);
-      break;
-   default:
-      ; /* nothing - GL error was recorded */
-   }
-}
-
-void GLAPIENTRY
-_mesa_GetIntegerIndexedv( GLenum pname, GLuint index, GLint *params )
-{
-   union value v;
-   enum value_type type =
-      find_value_indexed("glGetIntegerIndexedv", pname, index, &v);
-
-   switch (type) {
-   case TYPE_INT:
-      params[0] = v.value_int;
-      break;
-   case TYPE_INT_4:
-      params[0] = v.value_int_4[0];
-      params[1] = v.value_int_4[1];
-      params[2] = v.value_int_4[2];
-      params[3] = v.value_int_4[3];
-      break;
-   case TYPE_INT64:
-      params[0] = INT64_TO_INT(v.value_int);
-      break;
-   default:
-      ; /* nothing - GL error was recorded */
-   }
-}
-
-#if FEATURE_ARB_sync
-void GLAPIENTRY
-_mesa_GetInteger64Indexedv( GLenum pname, GLuint index, GLint64 *params )
-{
-   union value v;
-   enum value_type type =
-      find_value_indexed("glGetIntegerIndexedv", pname, index, &v);      
-
-   switch (type) {
-   case TYPE_INT:
-      params[0] = v.value_int;
-      break;
-   case TYPE_INT_4:
-      params[0] = v.value_int_4[0];
-      params[1] = v.value_int_4[1];
-      params[2] = v.value_int_4[2];
-      params[3] = v.value_int_4[3];
-      break;
-   case TYPE_INT64:
-      params[0] = v.value_int;
-      break;
-   default:
-      ; /* nothing - GL error was recorded */
-   }
-}
-#endif /* FEATURE_ARB_sync */
-
-#if FEATURE_ES1
-void GLAPIENTRY
-_mesa_GetFixedv(GLenum pname, GLfixed *params)
-{
-   const struct value_desc *d;
-   union value v;
-   GLmatrix *m;
-   int shift, i;
-   void *p;
-
-   d = find_value("glGetDoublev", pname, &p, &v);
-   switch (d->type) {
-   case TYPE_INVALID:
-      break;
-   case TYPE_CONST:
-      params[0] = INT_TO_FIXED(d->offset);
-      break;
-
-   case TYPE_FLOAT_4:
-   case TYPE_FLOATN_4:
-      params[3] = FLOAT_TO_FIXED(((GLfloat *) p)[3]);
-   case TYPE_FLOAT_3:
-   case TYPE_FLOATN_3:
-      params[2] = FLOAT_TO_FIXED(((GLfloat *) p)[2]);
-   case TYPE_FLOAT_2:
-   case TYPE_FLOATN_2:
-      params[1] = FLOAT_TO_FIXED(((GLfloat *) p)[1]);
-   case TYPE_FLOAT:
-   case TYPE_FLOATN:
-      params[0] = FLOAT_TO_FIXED(((GLfloat *) p)[0]);
-      break;
-
-   case TYPE_DOUBLEN:
-      params[0] = FLOAT_TO_FIXED(((GLdouble *) p)[0]);
-      break;
-
-   case TYPE_INT_4:
-      params[3] = INT_TO_FIXED(((GLint *) p)[3]);
-   case TYPE_INT_3:
-      params[2] = INT_TO_FIXED(((GLint *) p)[2]);
-   case TYPE_INT_2:
-   case TYPE_ENUM_2:
-      params[1] = INT_TO_FIXED(((GLint *) p)[1]);
-   case TYPE_INT:
-   case TYPE_ENUM:
-      params[0] = INT_TO_FIXED(((GLint *) p)[0]);
-      break;
-
-   case TYPE_INT_N:
-      for (i = 0; i < v.value_int_n.n; i++)
-	 params[i] = INT_TO_FIXED(v.value_int_n.ints[i]);
-      break;
-
-   case TYPE_INT64:
-      params[0] = ((GLint64 *) p)[0];
-      break;
-
-   case TYPE_BOOLEAN:
-      params[0] = BOOLEAN_TO_FIXED(((GLboolean*) p)[0]);
-      break;		
-
-   case TYPE_MATRIX:
-      m = *(GLmatrix **) p;
-      for (i = 0; i < 16; i++)
-	 params[i] = FLOAT_TO_FIXED(m->m[i]);
-      break;
-
-   case TYPE_MATRIX_T:
-      m = *(GLmatrix **) p;
-      for (i = 0; i < 16; i++)
-	 params[i] = FLOAT_TO_FIXED(m->m[transpose[i]]);
-      break;
-
-   case TYPE_BIT_0:
-   case TYPE_BIT_1:
-   case TYPE_BIT_2:
-   case TYPE_BIT_3:
-   case TYPE_BIT_4:
-   case TYPE_BIT_5:
-      shift = d->type - TYPE_BIT_0;
-      params[0] = BOOLEAN_TO_FIXED((*(GLbitfield *) p >> shift) & 1);
-      break;
-   }
-}
-#endif
+/*
+ * Copyright (C) 2010  Brian Paul   All Rights Reserved.
+ * Copyright (C) 2010  Intel Corporation
+ *
+ * Permission is hereby granted, free of charge, to any person obtaining a
+ * copy of this software and associated documentation files (the "Software"),
+ * to deal in the Software without restriction, including without limitation
+ * the rights to use, copy, modify, merge, publish, distribute, sublicense,
+ * and/or sell copies of the Software, and to permit persons to whom the
+ * Software is furnished to do so, subject to the following conditions:
+ *
+ * The above copyright notice and this permission notice shall be included
+ * in all copies or substantial portions of the Software.
+ *
+ * THE SOFTWARE IS PROVIDED "AS IS", WITHOUT WARRANTY OF ANY KIND, EXPRESS
+ * OR IMPLIED, INCLUDING BUT NOT LIMITED TO THE WARRANTIES OF MERCHANTABILITY,
+ * FITNESS FOR A PARTICULAR PURPOSE AND NONINFRINGEMENT.  IN NO EVENT SHALL
+ * BRIAN PAUL BE LIABLE FOR ANY CLAIM, DAMAGES OR OTHER LIABILITY, WHETHER IN
+ * AN ACTION OF CONTRACT, TORT OR OTHERWISE, ARISING FROM, OUT OF OR IN
+ * CONNECTION WITH THE SOFTWARE OR THE USE OR OTHER DEALINGS IN THE SOFTWARE.
+ *
+ * Author: Kristian Høgsberg <krh@bitplanet.net>
+ */
+
+#include "glheader.h"
+#include "context.h"
+#include "enable.h"
+#include "enums.h"
+#include "extensions.h"
+#include "get.h"
+#include "macros.h"
+#include "mfeatures.h"
+#include "mtypes.h"
+#include "state.h"
+#include "texcompress.h"
+#include "framebuffer.h"
+
+/* This is a table driven implemetation of the glGet*v() functions.
+ * The basic idea is that most getters just look up an int somewhere
+ * in struct gl_context and then convert it to a bool or float according to
+ * which of glGetIntegerv() glGetBooleanv() etc is being called.
+ * Instead of generating code to do this, we can just record the enum
+ * value and the offset into struct gl_context in an array of structs.  Then
+ * in glGet*(), we lookup the struct for the enum in question, and use
+ * the offset to get the int we need.
+ *
+ * Sometimes we need to look up a float, a boolean, a bit in a
+ * bitfield, a matrix or other types instead, so we need to track the
+ * type of the value in struct gl_context.  And sometimes the value isn't in
+ * struct gl_context but in the drawbuffer, the array object, current texture
+ * unit, or maybe it's a computed value.  So we need to also track
+ * where or how to find the value.  Finally, we sometimes need to
+ * check that one of a number of extensions are enabled, the GL
+ * version or flush or call _mesa_update_state().  This is done by
+ * attaching optional extra information to the value description
+ * struct, it's sort of like an array of opcodes that describe extra
+ * checks or actions.
+ *
+ * Putting all this together we end up with struct value_desc below,
+ * and with a couple of macros to help, the table of struct value_desc
+ * is about as concise as the specification in the old python script.
+ */
+
+#undef CONST
+
+#define FLOAT_TO_BOOLEAN(X)   ( (X) ? GL_TRUE : GL_FALSE )
+#define FLOAT_TO_FIXED(F)     ( ((F) * 65536.0f > INT_MAX) ? INT_MAX : \
+                                ((F) * 65536.0f < INT_MIN) ? INT_MIN : \
+                                (GLint) ((F) * 65536.0f) )
+
+#define INT_TO_BOOLEAN(I)     ( (I) ? GL_TRUE : GL_FALSE )
+#define INT_TO_FIXED(I)       ( ((I) > SHRT_MAX) ? INT_MAX : \
+                                ((I) < SHRT_MIN) ? INT_MIN : \
+                                (GLint) ((I) * 65536) )
+
+#define INT64_TO_BOOLEAN(I)   ( (I) ? GL_TRUE : GL_FALSE )
+#define INT64_TO_INT(I)       ( (GLint)((I > INT_MAX) ? INT_MAX : ((I < INT_MIN) ? INT_MIN : (I))) )
+
+#define BOOLEAN_TO_INT(B)     ( (GLint) (B) )
+#define BOOLEAN_TO_INT64(B)   ( (GLint64) (B) )
+#define BOOLEAN_TO_FLOAT(B)   ( (B) ? 1.0F : 0.0F )
+#define BOOLEAN_TO_FIXED(B)   ( (GLint) ((B) ? 1 : 0) << 16 )
+
+#define ENUM_TO_INT64(E)      ( (GLint64) (E) )
+#define ENUM_TO_FIXED(E)      (E)
+
+enum value_type {
+   TYPE_INVALID,
+   TYPE_API_MASK,
+   TYPE_INT,
+   TYPE_INT_2,
+   TYPE_INT_3,
+   TYPE_INT_4,
+   TYPE_INT_N,
+   TYPE_INT64,
+   TYPE_ENUM,
+   TYPE_ENUM_2,
+   TYPE_BOOLEAN,
+   TYPE_BIT_0,
+   TYPE_BIT_1,
+   TYPE_BIT_2,
+   TYPE_BIT_3,
+   TYPE_BIT_4,
+   TYPE_BIT_5,
+   TYPE_FLOAT,
+   TYPE_FLOAT_2,
+   TYPE_FLOAT_3,
+   TYPE_FLOAT_4,
+   TYPE_FLOATN,
+   TYPE_FLOATN_2,
+   TYPE_FLOATN_3,
+   TYPE_FLOATN_4,
+   TYPE_DOUBLEN,
+   TYPE_MATRIX,
+   TYPE_MATRIX_T,
+   TYPE_CONST
+};
+
+enum value_location {
+   LOC_BUFFER,
+   LOC_CONTEXT,
+   LOC_ARRAY,
+   LOC_TEXUNIT,
+   LOC_CUSTOM
+};
+
+enum value_extra {
+   EXTRA_END = 0x8000,
+   EXTRA_VERSION_30,
+   EXTRA_VERSION_31,
+   EXTRA_VERSION_32,
+   EXTRA_VERSION_ES2,
+   EXTRA_NEW_BUFFERS, 
+   EXTRA_NEW_FRAG_CLAMP,
+   EXTRA_VALID_DRAW_BUFFER,
+   EXTRA_VALID_TEXTURE_UNIT,
+   EXTRA_FLUSH_CURRENT,
+};
+
+#define NO_EXTRA NULL
+#define NO_OFFSET 0
+
+struct value_desc {
+   GLenum pname;
+   GLubyte location;  /**< enum value_location */
+   GLubyte type;      /**< enum value_type */
+   int offset;
+   const int *extra;
+};
+
+union value {
+   GLfloat value_float;
+   GLfloat value_float_4[4];
+   GLmatrix *value_matrix;
+   GLint value_int;
+   GLint value_int_4[4];
+   GLint64 value_int64;
+   GLenum value_enum;
+
+   /* Sigh, see GL_COMPRESSED_TEXTURE_FORMATS_ARB handling */
+   struct {
+      GLint n, ints[100];
+   } value_int_n;
+   GLboolean value_bool;
+};
+
+#define BUFFER_FIELD(field, type) \
+   LOC_BUFFER, type, offsetof(struct gl_framebuffer, field)
+#define CONTEXT_FIELD(field, type) \
+   LOC_CONTEXT, type, offsetof(struct gl_context, field)
+#define ARRAY_FIELD(field, type) \
+   LOC_ARRAY, type, offsetof(struct gl_array_object, field)
+#define CONST(value) \
+   LOC_CONTEXT, TYPE_CONST, value
+
+#define BUFFER_INT(field) BUFFER_FIELD(field, TYPE_INT)
+#define BUFFER_ENUM(field) BUFFER_FIELD(field, TYPE_ENUM)
+#define BUFFER_BOOL(field) BUFFER_FIELD(field, TYPE_BOOLEAN)
+
+#define CONTEXT_INT(field) CONTEXT_FIELD(field, TYPE_INT)
+#define CONTEXT_INT2(field) CONTEXT_FIELD(field, TYPE_INT_2)
+#define CONTEXT_INT64(field) CONTEXT_FIELD(field, TYPE_INT64)
+#define CONTEXT_ENUM(field) CONTEXT_FIELD(field, TYPE_ENUM)
+#define CONTEXT_ENUM2(field) CONTEXT_FIELD(field, TYPE_ENUM_2)
+#define CONTEXT_BOOL(field) CONTEXT_FIELD(field, TYPE_BOOLEAN)
+#define CONTEXT_BIT0(field) CONTEXT_FIELD(field, TYPE_BIT_0)
+#define CONTEXT_BIT1(field) CONTEXT_FIELD(field, TYPE_BIT_1)
+#define CONTEXT_BIT2(field) CONTEXT_FIELD(field, TYPE_BIT_2)
+#define CONTEXT_BIT3(field) CONTEXT_FIELD(field, TYPE_BIT_3)
+#define CONTEXT_BIT4(field) CONTEXT_FIELD(field, TYPE_BIT_4)
+#define CONTEXT_BIT5(field) CONTEXT_FIELD(field, TYPE_BIT_5)
+#define CONTEXT_FLOAT(field) CONTEXT_FIELD(field, TYPE_FLOAT)
+#define CONTEXT_FLOAT2(field) CONTEXT_FIELD(field, TYPE_FLOAT_2)
+#define CONTEXT_FLOAT3(field) CONTEXT_FIELD(field, TYPE_FLOAT_3)
+#define CONTEXT_FLOAT4(field) CONTEXT_FIELD(field, TYPE_FLOAT_4)
+#define CONTEXT_MATRIX(field) CONTEXT_FIELD(field, TYPE_MATRIX)
+#define CONTEXT_MATRIX_T(field) CONTEXT_FIELD(field, TYPE_MATRIX_T)
+
+#define ARRAY_INT(field) ARRAY_FIELD(field, TYPE_INT)
+#define ARRAY_ENUM(field) ARRAY_FIELD(field, TYPE_ENUM)
+#define ARRAY_BOOL(field) ARRAY_FIELD(field, TYPE_BOOLEAN)
+
+#define EXT(f)					\
+   offsetof(struct gl_extensions, f)
+
+#define EXTRA_EXT(e)				\
+   static const int extra_##e[] = {		\
+      EXT(e), EXTRA_END				\
+   }
+
+#define EXTRA_EXT2(e1, e2)			\
+   static const int extra_##e1##_##e2[] = {	\
+      EXT(e1), EXT(e2), EXTRA_END		\
+   }
+
+/* The 'extra' mechanism is a way to specify extra checks (such as
+ * extensions or specific gl versions) or actions (flush current, new
+ * buffers) that we need to do before looking up an enum.  We need to
+ * declare them all up front so we can refer to them in the value_desc
+ * structs below. */
+
+static const int extra_new_buffers[] = {
+   EXTRA_NEW_BUFFERS,
+   EXTRA_END
+};
+
+static const int extra_new_frag_clamp[] = {
+   EXTRA_NEW_FRAG_CLAMP,
+   EXTRA_END
+};
+
+static const int extra_valid_draw_buffer[] = {
+   EXTRA_VALID_DRAW_BUFFER,
+   EXTRA_END
+};
+
+static const int extra_valid_texture_unit[] = {
+   EXTRA_VALID_TEXTURE_UNIT,
+   EXTRA_END
+};
+
+static const int extra_flush_current_valid_texture_unit[] = {
+   EXTRA_FLUSH_CURRENT,
+   EXTRA_VALID_TEXTURE_UNIT,
+   EXTRA_END
+};
+
+static const int extra_flush_current[] = {
+   EXTRA_FLUSH_CURRENT,
+   EXTRA_END
+};
+
+static const int extra_new_buffers_OES_read_format[] = {
+   EXTRA_NEW_BUFFERS,
+   EXT(OES_read_format),
+   EXTRA_END
+};
+
+static const int extra_EXT_secondary_color_flush_current[] = {
+   EXT(EXT_secondary_color),
+   EXTRA_FLUSH_CURRENT,
+   EXTRA_END
+};
+
+static const int extra_EXT_fog_coord_flush_current[] = {
+   EXT(EXT_fog_coord),
+   EXTRA_FLUSH_CURRENT,
+   EXTRA_END
+};
+
+static const int extra_EXT_texture_integer[] = {
+   EXT(EXT_texture_integer),
+   EXTRA_END
+};
+
+static const int extra_EXT_gpu_shader4[] = {
+   EXT(EXT_gpu_shader4),
+   EXTRA_END
+};
+
+
+EXTRA_EXT(ARB_ES2_compatibility);
+EXTRA_EXT(ARB_multitexture);
+EXTRA_EXT(ARB_texture_cube_map);
+EXTRA_EXT(MESA_texture_array);
+EXTRA_EXT2(EXT_secondary_color, ARB_vertex_program);
+EXTRA_EXT(EXT_secondary_color);
+EXTRA_EXT(EXT_fog_coord);
+EXTRA_EXT(EXT_texture_lod_bias);
+EXTRA_EXT(EXT_texture_filter_anisotropic);
+EXTRA_EXT(IBM_rasterpos_clip);
+EXTRA_EXT(NV_point_sprite);
+EXTRA_EXT(SGIS_generate_mipmap);
+EXTRA_EXT(NV_vertex_program);
+EXTRA_EXT(NV_fragment_program);
+EXTRA_EXT(NV_texture_rectangle);
+EXTRA_EXT(EXT_stencil_two_side);
+EXTRA_EXT(NV_light_max_exponent);
+EXTRA_EXT(EXT_depth_bounds_test);
+EXTRA_EXT(ARB_depth_clamp);
+EXTRA_EXT(ATI_fragment_shader);
+EXTRA_EXT(EXT_framebuffer_blit);
+EXTRA_EXT(ARB_shader_objects);
+EXTRA_EXT(EXT_provoking_vertex);
+EXTRA_EXT(ARB_fragment_shader);
+EXTRA_EXT(ARB_fragment_program);
+EXTRA_EXT2(ARB_framebuffer_object, EXT_framebuffer_multisample);
+EXTRA_EXT(EXT_framebuffer_object);
+EXTRA_EXT(APPLE_vertex_array_object);
+EXTRA_EXT(ARB_seamless_cube_map);
+EXTRA_EXT(EXT_compiled_vertex_array);
+EXTRA_EXT(ARB_sync);
+EXTRA_EXT(ARB_vertex_shader);
+EXTRA_EXT(EXT_transform_feedback);
+EXTRA_EXT(ARB_transform_feedback2);
+EXTRA_EXT(EXT_pixel_buffer_object);
+EXTRA_EXT(ARB_vertex_program);
+EXTRA_EXT2(NV_point_sprite, ARB_point_sprite);
+EXTRA_EXT2(ARB_fragment_program, NV_fragment_program);
+EXTRA_EXT2(ARB_vertex_program, NV_vertex_program);
+EXTRA_EXT2(ARB_vertex_program, ARB_fragment_program);
+EXTRA_EXT(ARB_vertex_buffer_object);
+EXTRA_EXT(ARB_geometry_shader4);
+EXTRA_EXT(ARB_copy_buffer);
+EXTRA_EXT(EXT_framebuffer_sRGB);
+EXTRA_EXT(ARB_texture_buffer_object);
+
+static const int
+extra_ARB_vertex_program_ARB_fragment_program_NV_vertex_program[] = {
+   EXT(ARB_vertex_program),
+   EXT(ARB_fragment_program),
+   EXT(NV_vertex_program),
+   EXTRA_END
+};
+
+static const int
+extra_NV_vertex_program_ARB_vertex_program_ARB_fragment_program_NV_vertex_program[] = {
+   EXT(NV_vertex_program),
+   EXT(ARB_vertex_program),
+   EXT(ARB_fragment_program),
+   EXT(NV_vertex_program),
+   EXTRA_END
+};
+
+static const int
+extra_NV_primitive_restart[] = {
+   EXT(NV_primitive_restart),
+   EXTRA_END
+};
+
+static const int extra_version_30[] = { EXTRA_VERSION_30, EXTRA_END };
+static const int extra_version_31[] = { EXTRA_VERSION_31, EXTRA_END };
+static const int extra_version_32[] = { EXTRA_VERSION_32, EXTRA_END };
+
+static const int
+extra_ARB_vertex_program_version_es2[] = {
+   EXT(ARB_vertex_program),
+   EXTRA_VERSION_ES2,
+   EXTRA_END
+};
+
+#define API_OPENGL_BIT (1 << API_OPENGL)
+#define API_OPENGLES_BIT (1 << API_OPENGLES)
+#define API_OPENGLES2_BIT (1 << API_OPENGLES2)
+
+/* This is the big table describing all the enums we accept in
+ * glGet*v().  The table is partitioned into six parts: enums
+ * understood by all GL APIs (OpenGL, GLES and GLES2), enums shared
+ * between OpenGL and GLES, enums exclusive to GLES, etc for the
+ * remaining combinations.  When we add the enums to the hash table in
+ * _mesa_init_get_hash(), we only add the enums for the API we're
+ * instantiating and the different sections are guarded by #if
+ * FEATURE_GL etc to make sure we only compile in the enums we may
+ * need. */
+
+static const struct value_desc values[] = {
+   /* Enums shared between OpenGL, GLES1 and GLES2 */
+   { 0, 0, TYPE_API_MASK,
+     API_OPENGL_BIT | API_OPENGLES_BIT | API_OPENGLES2_BIT, NO_EXTRA},
+   { GL_ALPHA_BITS, BUFFER_INT(Visual.alphaBits), extra_new_buffers },
+   { GL_BLEND, CONTEXT_BIT0(Color.BlendEnabled), NO_EXTRA },
+   { GL_BLEND_SRC, CONTEXT_ENUM(Color.Blend[0].SrcRGB), NO_EXTRA },
+   { GL_BLUE_BITS, BUFFER_INT(Visual.blueBits), extra_new_buffers },
+   { GL_COLOR_CLEAR_VALUE, LOC_CUSTOM, TYPE_FLOATN_4, 0, extra_new_frag_clamp },
+   { GL_COLOR_WRITEMASK, LOC_CUSTOM, TYPE_INT_4, 0, NO_EXTRA },
+   { GL_CULL_FACE, CONTEXT_BOOL(Polygon.CullFlag), NO_EXTRA },
+   { GL_CULL_FACE_MODE, CONTEXT_ENUM(Polygon.CullFaceMode), NO_EXTRA },
+   { GL_DEPTH_BITS, BUFFER_INT(Visual.depthBits), NO_EXTRA },
+   { GL_DEPTH_CLEAR_VALUE, CONTEXT_FIELD(Depth.Clear, TYPE_DOUBLEN), NO_EXTRA },
+   { GL_DEPTH_FUNC, CONTEXT_ENUM(Depth.Func), NO_EXTRA },
+   { GL_DEPTH_RANGE, CONTEXT_FIELD(Viewport.Near, TYPE_FLOATN_2), NO_EXTRA },
+   { GL_DEPTH_TEST, CONTEXT_BOOL(Depth.Test), NO_EXTRA },
+   { GL_DEPTH_WRITEMASK, CONTEXT_BOOL(Depth.Mask), NO_EXTRA },
+   { GL_DITHER, CONTEXT_BOOL(Color.DitherFlag), NO_EXTRA },
+   { GL_FRONT_FACE, CONTEXT_ENUM(Polygon.FrontFace), NO_EXTRA },
+   { GL_GREEN_BITS, BUFFER_INT(Visual.greenBits), extra_new_buffers },
+   { GL_LINE_WIDTH, CONTEXT_FLOAT(Line.Width), NO_EXTRA },
+   { GL_ALIASED_LINE_WIDTH_RANGE, CONTEXT_FLOAT2(Const.MinLineWidth), NO_EXTRA },
+   { GL_MAX_ELEMENTS_VERTICES, CONTEXT_INT(Const.MaxArrayLockSize), NO_EXTRA },
+   { GL_MAX_ELEMENTS_INDICES, CONTEXT_INT(Const.MaxArrayLockSize), NO_EXTRA },
+   { GL_MAX_TEXTURE_SIZE, LOC_CUSTOM, TYPE_INT,
+     offsetof(struct gl_context, Const.MaxTextureLevels), NO_EXTRA },
+   { GL_MAX_VIEWPORT_DIMS, CONTEXT_INT2(Const.MaxViewportWidth), NO_EXTRA },
+   { GL_PACK_ALIGNMENT, CONTEXT_INT(Pack.Alignment), NO_EXTRA },
+   { GL_ALIASED_POINT_SIZE_RANGE, CONTEXT_FLOAT2(Const.MinPointSize), NO_EXTRA },
+   { GL_POLYGON_OFFSET_FACTOR, CONTEXT_FLOAT(Polygon.OffsetFactor ), NO_EXTRA },
+   { GL_POLYGON_OFFSET_UNITS, CONTEXT_FLOAT(Polygon.OffsetUnits ), NO_EXTRA },
+   { GL_POLYGON_OFFSET_FILL, CONTEXT_BOOL(Polygon.OffsetFill), NO_EXTRA },
+   { GL_RED_BITS, BUFFER_INT(Visual.redBits), extra_new_buffers },
+   { GL_SCISSOR_BOX, LOC_CUSTOM, TYPE_INT_4, 0, NO_EXTRA },
+   { GL_SCISSOR_TEST, CONTEXT_BOOL(Scissor.Enabled), NO_EXTRA },
+   { GL_STENCIL_BITS, BUFFER_INT(Visual.stencilBits), NO_EXTRA },
+   { GL_STENCIL_CLEAR_VALUE, CONTEXT_INT(Stencil.Clear), NO_EXTRA },
+   { GL_STENCIL_FAIL, LOC_CUSTOM, TYPE_ENUM, NO_OFFSET, NO_EXTRA },
+   { GL_STENCIL_FUNC, LOC_CUSTOM, TYPE_ENUM, NO_OFFSET, NO_EXTRA },
+   { GL_STENCIL_PASS_DEPTH_FAIL, LOC_CUSTOM, TYPE_ENUM, NO_OFFSET, NO_EXTRA },
+   { GL_STENCIL_PASS_DEPTH_PASS, LOC_CUSTOM, TYPE_ENUM, NO_OFFSET, NO_EXTRA },
+   { GL_STENCIL_REF, LOC_CUSTOM, TYPE_INT, NO_OFFSET, NO_EXTRA },
+   { GL_STENCIL_TEST, CONTEXT_BOOL(Stencil.Enabled), NO_EXTRA },
+   { GL_STENCIL_VALUE_MASK, LOC_CUSTOM, TYPE_INT, NO_OFFSET, NO_EXTRA },
+   { GL_STENCIL_WRITEMASK, LOC_CUSTOM, TYPE_INT, NO_OFFSET, NO_EXTRA },
+   { GL_SUBPIXEL_BITS, CONTEXT_INT(Const.SubPixelBits), NO_EXTRA },
+   { GL_TEXTURE_BINDING_2D, LOC_CUSTOM, TYPE_INT, TEXTURE_2D_INDEX, NO_EXTRA },
+   { GL_UNPACK_ALIGNMENT, CONTEXT_INT(Unpack.Alignment), NO_EXTRA },
+   { GL_VIEWPORT, LOC_CUSTOM, TYPE_INT_4, 0, NO_EXTRA },
+
+   /* GL_ARB_multitexture */
+   { GL_ACTIVE_TEXTURE_ARB,
+     LOC_CUSTOM, TYPE_INT, 0, extra_ARB_multitexture },
+
+   /* Note that all the OES_* extensions require that the Mesa "struct
+    * gl_extensions" include a member with the name of the extension.
+    * That structure does not yet include OES extensions (and we're
+    * not sure whether it will).  If it does, all the OES_*
+    * extensions below should mark the dependency. */
+
+   /* GL_ARB_texture_cube_map */
+   { GL_TEXTURE_BINDING_CUBE_MAP_ARB, LOC_CUSTOM, TYPE_INT,
+     TEXTURE_CUBE_INDEX, extra_ARB_texture_cube_map },
+   { GL_MAX_CUBE_MAP_TEXTURE_SIZE_ARB, LOC_CUSTOM, TYPE_INT,
+     offsetof(struct gl_context, Const.MaxCubeTextureLevels),
+     extra_ARB_texture_cube_map }, /* XXX: OES_texture_cube_map */
+
+   /* XXX: OES_blend_subtract */
+   { GL_BLEND_SRC_RGB_EXT, CONTEXT_ENUM(Color.Blend[0].SrcRGB), NO_EXTRA },
+   { GL_BLEND_DST_RGB_EXT, CONTEXT_ENUM(Color.Blend[0].DstRGB), NO_EXTRA },
+   { GL_BLEND_SRC_ALPHA_EXT, CONTEXT_ENUM(Color.Blend[0].SrcA), NO_EXTRA },
+   { GL_BLEND_DST_ALPHA_EXT, CONTEXT_ENUM(Color.Blend[0].DstA), NO_EXTRA },
+
+   /* GL_BLEND_EQUATION_RGB, which is what we're really after, is
+    * defined identically to GL_BLEND_EQUATION. */
+   { GL_BLEND_EQUATION, CONTEXT_ENUM(Color.Blend[0].EquationRGB), NO_EXTRA },
+   { GL_BLEND_EQUATION_ALPHA_EXT, CONTEXT_ENUM(Color.Blend[0].EquationA), NO_EXTRA },
+
+   /* GL_ARB_texture_compression */
+   { GL_NUM_COMPRESSED_TEXTURE_FORMATS_ARB, LOC_CUSTOM, TYPE_INT, 0, NO_EXTRA },
+   { GL_COMPRESSED_TEXTURE_FORMATS_ARB, LOC_CUSTOM, TYPE_INT_N, 0, NO_EXTRA },
+
+   /* GL_ARB_multisample */
+   { GL_SAMPLE_ALPHA_TO_COVERAGE_ARB,
+     CONTEXT_BOOL(Multisample.SampleAlphaToCoverage), NO_EXTRA },
+   { GL_SAMPLE_COVERAGE_ARB, CONTEXT_BOOL(Multisample.SampleCoverage), NO_EXTRA },
+   { GL_SAMPLE_COVERAGE_VALUE_ARB,
+     CONTEXT_FLOAT(Multisample.SampleCoverageValue), NO_EXTRA },
+   { GL_SAMPLE_COVERAGE_INVERT_ARB,
+     CONTEXT_BOOL(Multisample.SampleCoverageInvert), NO_EXTRA },
+   { GL_SAMPLE_BUFFERS_ARB, BUFFER_INT(Visual.sampleBuffers), NO_EXTRA },
+   { GL_SAMPLES_ARB, BUFFER_INT(Visual.samples), NO_EXTRA },
+
+   /* GL_SGIS_generate_mipmap */
+   { GL_GENERATE_MIPMAP_HINT_SGIS, CONTEXT_ENUM(Hint.GenerateMipmap),
+     extra_SGIS_generate_mipmap },
+
+   /* GL_ARB_vertex_buffer_object */
+   { GL_ARRAY_BUFFER_BINDING_ARB, LOC_CUSTOM, TYPE_INT, 0, NO_EXTRA },
+
+   /* GL_ARB_vertex_buffer_object */
+   /* GL_WEIGHT_ARRAY_BUFFER_BINDING_ARB - not supported */
+   { GL_ELEMENT_ARRAY_BUFFER_BINDING_ARB, LOC_CUSTOM, TYPE_INT, 0,
+     extra_ARB_vertex_buffer_object },
+
+   /* GL_ARB_copy_buffer */
+   { GL_COPY_READ_BUFFER, LOC_CUSTOM, TYPE_INT, 0, extra_ARB_copy_buffer },
+   { GL_COPY_WRITE_BUFFER, LOC_CUSTOM, TYPE_INT, 0, extra_ARB_copy_buffer },
+
+   /* GL_OES_read_format */
+   { GL_IMPLEMENTATION_COLOR_READ_TYPE_OES, LOC_CUSTOM, TYPE_INT, 0,
+     extra_new_buffers_OES_read_format },
+   { GL_IMPLEMENTATION_COLOR_READ_FORMAT_OES, LOC_CUSTOM, TYPE_INT, 0,
+     extra_new_buffers_OES_read_format },
+
+   /* GL_EXT_framebuffer_object */
+   { GL_FRAMEBUFFER_BINDING_EXT, BUFFER_INT(Name),
+     extra_EXT_framebuffer_object },
+   { GL_RENDERBUFFER_BINDING_EXT, LOC_CUSTOM, TYPE_INT, 0,
+     extra_EXT_framebuffer_object },
+   { GL_MAX_RENDERBUFFER_SIZE_EXT, CONTEXT_INT(Const.MaxRenderbufferSize),
+     extra_EXT_framebuffer_object },
+
+   /* This entry isn't spec'ed for GLES 2, but is needed for Mesa's
+    * GLSL: */
+   { GL_MAX_CLIP_PLANES, CONTEXT_INT(Const.MaxClipPlanes), NO_EXTRA },
+
+#if FEATURE_GL || FEATURE_ES1
+   /* Enums in OpenGL and GLES1 */
+   { 0, 0, TYPE_API_MASK, API_OPENGL_BIT | API_OPENGLES_BIT, NO_EXTRA },
+   { GL_LIGHT0, CONTEXT_BOOL(Light.Light[0].Enabled), NO_EXTRA },
+   { GL_LIGHT1, CONTEXT_BOOL(Light.Light[1].Enabled), NO_EXTRA },
+   { GL_LIGHT2, CONTEXT_BOOL(Light.Light[2].Enabled), NO_EXTRA },
+   { GL_LIGHT3, CONTEXT_BOOL(Light.Light[3].Enabled), NO_EXTRA },
+   { GL_LIGHT4, CONTEXT_BOOL(Light.Light[4].Enabled), NO_EXTRA },
+   { GL_LIGHT5, CONTEXT_BOOL(Light.Light[5].Enabled), NO_EXTRA },
+   { GL_LIGHT6, CONTEXT_BOOL(Light.Light[6].Enabled), NO_EXTRA },
+   { GL_LIGHT7, CONTEXT_BOOL(Light.Light[7].Enabled), NO_EXTRA },
+   { GL_LIGHTING, CONTEXT_BOOL(Light.Enabled), NO_EXTRA },
+   { GL_LIGHT_MODEL_AMBIENT,
+     CONTEXT_FIELD(Light.Model.Ambient[0], TYPE_FLOATN_4), NO_EXTRA },
+   { GL_LIGHT_MODEL_TWO_SIDE, CONTEXT_BOOL(Light.Model.TwoSide), NO_EXTRA },
+   { GL_ALPHA_TEST, CONTEXT_BOOL(Color.AlphaEnabled), NO_EXTRA },
+   { GL_ALPHA_TEST_FUNC, CONTEXT_ENUM(Color.AlphaFunc), NO_EXTRA },
+   { GL_ALPHA_TEST_REF, LOC_CUSTOM, TYPE_FLOATN, 0, extra_new_frag_clamp },
+   { GL_BLEND_DST, CONTEXT_ENUM(Color.Blend[0].DstRGB), NO_EXTRA },
+   { GL_CLIP_PLANE0, CONTEXT_BIT0(Transform.ClipPlanesEnabled), NO_EXTRA },
+   { GL_CLIP_PLANE1, CONTEXT_BIT1(Transform.ClipPlanesEnabled), NO_EXTRA },
+   { GL_CLIP_PLANE2, CONTEXT_BIT2(Transform.ClipPlanesEnabled), NO_EXTRA },
+   { GL_CLIP_PLANE3, CONTEXT_BIT3(Transform.ClipPlanesEnabled), NO_EXTRA },
+   { GL_CLIP_PLANE4, CONTEXT_BIT4(Transform.ClipPlanesEnabled), NO_EXTRA },
+   { GL_CLIP_PLANE5, CONTEXT_BIT5(Transform.ClipPlanesEnabled), NO_EXTRA },
+   { GL_COLOR_MATERIAL, CONTEXT_BOOL(Light.ColorMaterialEnabled), NO_EXTRA },
+   { GL_CURRENT_COLOR,
+     CONTEXT_FIELD(Current.Attrib[VERT_ATTRIB_COLOR0][0], TYPE_FLOATN_4),
+     extra_flush_current },
+   { GL_CURRENT_NORMAL,
+     CONTEXT_FIELD(Current.Attrib[VERT_ATTRIB_NORMAL][0], TYPE_FLOATN_3),
+     extra_flush_current },
+   { GL_CURRENT_TEXTURE_COORDS, LOC_CUSTOM, TYPE_FLOAT_4, 0,
+     extra_flush_current_valid_texture_unit },
+   { GL_DISTANCE_ATTENUATION_EXT, CONTEXT_FLOAT3(Point.Params[0]), NO_EXTRA },
+   { GL_FOG, CONTEXT_BOOL(Fog.Enabled), NO_EXTRA },
+   { GL_FOG_COLOR, LOC_CUSTOM, TYPE_FLOATN_4, 0, extra_new_frag_clamp },
+   { GL_FOG_DENSITY, CONTEXT_FLOAT(Fog.Density), NO_EXTRA },
+   { GL_FOG_END, CONTEXT_FLOAT(Fog.End), NO_EXTRA },
+   { GL_FOG_HINT, CONTEXT_ENUM(Hint.Fog), NO_EXTRA },
+   { GL_FOG_MODE, CONTEXT_ENUM(Fog.Mode), NO_EXTRA },
+   { GL_FOG_START, CONTEXT_FLOAT(Fog.Start), NO_EXTRA },
+   { GL_LINE_SMOOTH, CONTEXT_BOOL(Line.SmoothFlag), NO_EXTRA },
+   { GL_LINE_SMOOTH_HINT, CONTEXT_ENUM(Hint.LineSmooth), NO_EXTRA },
+   { GL_LINE_WIDTH_RANGE, CONTEXT_FLOAT2(Const.MinLineWidthAA), NO_EXTRA },
+   { GL_COLOR_LOGIC_OP, CONTEXT_BOOL(Color.ColorLogicOpEnabled), NO_EXTRA },
+   { GL_LOGIC_OP_MODE, CONTEXT_ENUM(Color.LogicOp), NO_EXTRA },
+   { GL_MATRIX_MODE, CONTEXT_ENUM(Transform.MatrixMode), NO_EXTRA },
+   { GL_MAX_MODELVIEW_STACK_DEPTH, CONST(MAX_MODELVIEW_STACK_DEPTH), NO_EXTRA },
+   { GL_MAX_PROJECTION_STACK_DEPTH, CONST(MAX_PROJECTION_STACK_DEPTH), NO_EXTRA },
+   { GL_MAX_TEXTURE_STACK_DEPTH, CONST(MAX_TEXTURE_STACK_DEPTH), NO_EXTRA },
+   { GL_MODELVIEW_MATRIX, CONTEXT_MATRIX(ModelviewMatrixStack.Top), NO_EXTRA },
+   { GL_MODELVIEW_STACK_DEPTH, LOC_CUSTOM, TYPE_INT,
+     offsetof(struct gl_context, ModelviewMatrixStack.Depth), NO_EXTRA },
+   { GL_NORMALIZE, CONTEXT_BOOL(Transform.Normalize), NO_EXTRA },
+   { GL_PACK_SKIP_IMAGES_EXT, CONTEXT_INT(Pack.SkipImages), NO_EXTRA },
+   { GL_PERSPECTIVE_CORRECTION_HINT, CONTEXT_ENUM(Hint.PerspectiveCorrection), NO_EXTRA },
+   { GL_POINT_SIZE, CONTEXT_FLOAT(Point.Size), NO_EXTRA },
+   { GL_POINT_SIZE_RANGE, CONTEXT_FLOAT2(Const.MinPointSizeAA), NO_EXTRA },
+   { GL_POINT_SMOOTH, CONTEXT_BOOL(Point.SmoothFlag), NO_EXTRA },
+   { GL_POINT_SMOOTH_HINT, CONTEXT_ENUM(Hint.PointSmooth), NO_EXTRA },
+   { GL_POINT_SIZE_MIN_EXT, CONTEXT_FLOAT(Point.MinSize), NO_EXTRA },
+   { GL_POINT_SIZE_MAX_EXT, CONTEXT_FLOAT(Point.MaxSize), NO_EXTRA },
+   { GL_POINT_FADE_THRESHOLD_SIZE_EXT, CONTEXT_FLOAT(Point.Threshold), NO_EXTRA },
+   { GL_PROJECTION_MATRIX, CONTEXT_MATRIX(ProjectionMatrixStack.Top), NO_EXTRA },
+   { GL_PROJECTION_STACK_DEPTH, LOC_CUSTOM, TYPE_INT,
+     offsetof(struct gl_context, ProjectionMatrixStack.Depth), NO_EXTRA },
+   { GL_RESCALE_NORMAL, CONTEXT_BOOL(Transform.RescaleNormals), NO_EXTRA },
+   { GL_SHADE_MODEL, CONTEXT_ENUM(Light.ShadeModel), NO_EXTRA },
+   { GL_TEXTURE_2D, LOC_CUSTOM, TYPE_BOOLEAN, 0, NO_EXTRA },
+   { GL_TEXTURE_MATRIX, LOC_CUSTOM, TYPE_MATRIX, 0, extra_valid_texture_unit },
+   { GL_TEXTURE_STACK_DEPTH, LOC_CUSTOM, TYPE_INT, 0,
+     extra_valid_texture_unit  },
+
+   { GL_VERTEX_ARRAY, ARRAY_BOOL(Vertex.Enabled), NO_EXTRA },
+   { GL_VERTEX_ARRAY_SIZE, ARRAY_INT(Vertex.Size), NO_EXTRA },
+   { GL_VERTEX_ARRAY_TYPE, ARRAY_ENUM(Vertex.Type), NO_EXTRA },
+   { GL_VERTEX_ARRAY_STRIDE, ARRAY_INT(Vertex.Stride), NO_EXTRA },
+   { GL_NORMAL_ARRAY, ARRAY_BOOL(Normal.Enabled), NO_EXTRA },
+   { GL_NORMAL_ARRAY_TYPE, ARRAY_ENUM(Normal.Type), NO_EXTRA },
+   { GL_NORMAL_ARRAY_STRIDE, ARRAY_INT(Normal.Stride), NO_EXTRA },
+   { GL_COLOR_ARRAY, ARRAY_BOOL(Color.Enabled), NO_EXTRA },
+   { GL_COLOR_ARRAY_SIZE, ARRAY_INT(Color.Size), NO_EXTRA },
+   { GL_COLOR_ARRAY_TYPE, ARRAY_ENUM(Color.Type), NO_EXTRA },
+   { GL_COLOR_ARRAY_STRIDE, ARRAY_INT(Color.Stride), NO_EXTRA },
+   { GL_TEXTURE_COORD_ARRAY,
+     LOC_CUSTOM, TYPE_BOOLEAN, offsetof(struct gl_client_array, Enabled), NO_EXTRA },
+   { GL_TEXTURE_COORD_ARRAY_SIZE,
+     LOC_CUSTOM, TYPE_INT, offsetof(struct gl_client_array, Size), NO_EXTRA },
+   { GL_TEXTURE_COORD_ARRAY_TYPE,
+     LOC_CUSTOM, TYPE_ENUM, offsetof(struct gl_client_array, Type), NO_EXTRA },
+   { GL_TEXTURE_COORD_ARRAY_STRIDE,
+     LOC_CUSTOM, TYPE_INT, offsetof(struct gl_client_array, Stride), NO_EXTRA },
+
+   /* GL_ARB_ES2_compatibility */
+   { GL_SHADER_COMPILER, CONST(1), extra_ARB_ES2_compatibility },
+   { GL_MAX_VARYING_VECTORS, CONTEXT_INT(Const.MaxVarying),
+     extra_ARB_ES2_compatibility },
+   { GL_MAX_VERTEX_UNIFORM_VECTORS, LOC_CUSTOM, TYPE_INT, 0,
+     extra_ARB_ES2_compatibility },
+   { GL_MAX_FRAGMENT_UNIFORM_VECTORS, LOC_CUSTOM, TYPE_INT, 0,
+     extra_ARB_ES2_compatibility },
+
+   /* GL_ARB_multitexture */
+   { GL_MAX_TEXTURE_UNITS_ARB,
+     CONTEXT_INT(Const.MaxTextureUnits), extra_ARB_multitexture },
+   { GL_CLIENT_ACTIVE_TEXTURE_ARB,
+     LOC_CUSTOM, TYPE_INT, 0, extra_ARB_multitexture },
+
+   /* GL_ARB_texture_cube_map */
+   { GL_TEXTURE_CUBE_MAP_ARB, LOC_CUSTOM, TYPE_BOOLEAN, 0, NO_EXTRA },
+   /* S, T, and R are always set at the same time */
+   { GL_TEXTURE_GEN_STR_OES, LOC_TEXUNIT, TYPE_BIT_0,
+     offsetof(struct gl_texture_unit, TexGenEnabled), NO_EXTRA },
+
+   /* GL_ARB_multisample */
+   { GL_MULTISAMPLE_ARB, CONTEXT_BOOL(Multisample.Enabled), NO_EXTRA },
+   { GL_SAMPLE_ALPHA_TO_ONE_ARB, CONTEXT_BOOL(Multisample.SampleAlphaToOne), NO_EXTRA },
+
+   /* GL_ARB_vertex_buffer_object */
+   { GL_VERTEX_ARRAY_BUFFER_BINDING_ARB, LOC_CUSTOM, TYPE_INT,
+     offsetof(struct gl_array_object, Vertex.BufferObj), NO_EXTRA },
+   { GL_NORMAL_ARRAY_BUFFER_BINDING_ARB, LOC_CUSTOM, TYPE_INT,
+     offsetof(struct gl_array_object, Normal.BufferObj), NO_EXTRA },
+   { GL_COLOR_ARRAY_BUFFER_BINDING_ARB, LOC_CUSTOM, TYPE_INT,
+     offsetof(struct gl_array_object, Color.BufferObj), NO_EXTRA },
+   { GL_TEXTURE_COORD_ARRAY_BUFFER_BINDING_ARB, LOC_CUSTOM, TYPE_INT, NO_OFFSET, NO_EXTRA },
+
+   /* GL_OES_point_sprite */
+   { GL_POINT_SPRITE_NV,
+     CONTEXT_BOOL(Point.PointSprite),
+     extra_NV_point_sprite_ARB_point_sprite },
+
+   /* GL_ARB_fragment_shader */
+   { GL_MAX_FRAGMENT_UNIFORM_COMPONENTS_ARB,
+     CONTEXT_INT(Const.FragmentProgram.MaxUniformComponents),
+     extra_ARB_fragment_shader },
+
+   /* GL_ARB_vertex_shader */
+   { GL_MAX_VERTEX_UNIFORM_COMPONENTS_ARB,
+     CONTEXT_INT(Const.VertexProgram.MaxUniformComponents),
+     extra_ARB_vertex_shader },
+   { GL_MAX_VARYING_FLOATS_ARB, LOC_CUSTOM, TYPE_INT, 0,
+     extra_ARB_vertex_shader },
+
+   /* GL_EXT_texture_lod_bias */
+   { GL_MAX_TEXTURE_LOD_BIAS_EXT, CONTEXT_FLOAT(Const.MaxTextureLodBias),
+	 extra_EXT_texture_lod_bias },
+
+   /* GL_EXT_texture_filter_anisotropic */
+   { GL_MAX_TEXTURE_MAX_ANISOTROPY_EXT,
+     CONTEXT_FLOAT(Const.MaxTextureMaxAnisotropy),
+     extra_EXT_texture_filter_anisotropic },
+#endif /* FEATURE_GL || FEATURE_ES1 */
+
+#if FEATURE_ES1
+   { 0, 0, TYPE_API_MASK, API_OPENGLES_BIT },
+   /* XXX: OES_matrix_get */
+   { GL_MODELVIEW_MATRIX_FLOAT_AS_INT_BITS_OES },
+   { GL_PROJECTION_MATRIX_FLOAT_AS_INT_BITS_OES },
+   { GL_TEXTURE_MATRIX_FLOAT_AS_INT_BITS_OES },
+
+   /* OES_point_size_array */
+   { GL_POINT_SIZE_ARRAY_OES, ARRAY_FIELD(PointSize.Enabled, TYPE_BOOLEAN) },
+   { GL_POINT_SIZE_ARRAY_TYPE_OES, ARRAY_FIELD(PointSize.Type, TYPE_ENUM) },
+   { GL_POINT_SIZE_ARRAY_STRIDE_OES, ARRAY_FIELD(PointSize.Stride, TYPE_INT) },
+   { GL_POINT_SIZE_ARRAY_BUFFER_BINDING_OES, LOC_CUSTOM, TYPE_INT, 0 },
+#endif /* FEATURE_ES1 */
+
+#if FEATURE_GL || FEATURE_ES2
+   { 0, 0, TYPE_API_MASK, API_OPENGL_BIT | API_OPENGLES2_BIT, NO_EXTRA },
+   /* This entry isn't spec'ed for GLES 2, but is needed for Mesa's GLSL: */
+   { GL_MAX_LIGHTS, CONTEXT_INT(Const.MaxLights), NO_EXTRA },
+   { GL_MAX_TEXTURE_COORDS_ARB, /* == GL_MAX_TEXTURE_COORDS_NV */
+     CONTEXT_INT(Const.MaxTextureCoordUnits),
+     extra_ARB_fragment_program_NV_fragment_program },
+
+   /* GL_ARB_draw_buffers */
+   { GL_MAX_DRAW_BUFFERS_ARB, CONTEXT_INT(Const.MaxDrawBuffers), NO_EXTRA },
+
+   { GL_BLEND_COLOR_EXT, LOC_CUSTOM, TYPE_FLOATN_4, 0, extra_new_frag_clamp },
+   /* GL_ARB_fragment_program */
+   { GL_MAX_TEXTURE_IMAGE_UNITS_ARB, /* == GL_MAX_TEXTURE_IMAGE_UNITS_NV */
+     CONTEXT_INT(Const.MaxTextureImageUnits),
+     extra_ARB_fragment_program_NV_fragment_program },
+   { GL_MAX_VERTEX_TEXTURE_IMAGE_UNITS_ARB,
+     CONTEXT_INT(Const.MaxVertexTextureImageUnits), extra_ARB_vertex_shader },
+   { GL_MAX_COMBINED_TEXTURE_IMAGE_UNITS_ARB,
+     CONTEXT_INT(Const.MaxCombinedTextureImageUnits),
+     extra_ARB_vertex_shader },
+
+   /* GL_ARB_shader_objects
+    * Actually, this token isn't part of GL_ARB_shader_objects, but is
+    * close enough for now. */
+   { GL_CURRENT_PROGRAM, LOC_CUSTOM, TYPE_INT, 0, extra_ARB_shader_objects },
+
+   /* OpenGL 2.0 */
+   { GL_STENCIL_BACK_FUNC, CONTEXT_ENUM(Stencil.Function[1]), NO_EXTRA },
+   { GL_STENCIL_BACK_VALUE_MASK, CONTEXT_INT(Stencil.ValueMask[1]), NO_EXTRA },
+   { GL_STENCIL_BACK_WRITEMASK, CONTEXT_INT(Stencil.WriteMask[1]), NO_EXTRA },
+   { GL_STENCIL_BACK_REF, CONTEXT_INT(Stencil.Ref[1]), NO_EXTRA },
+   { GL_STENCIL_BACK_FAIL, CONTEXT_ENUM(Stencil.FailFunc[1]), NO_EXTRA },
+   { GL_STENCIL_BACK_PASS_DEPTH_FAIL, CONTEXT_ENUM(Stencil.ZFailFunc[1]), NO_EXTRA },
+   { GL_STENCIL_BACK_PASS_DEPTH_PASS, CONTEXT_ENUM(Stencil.ZPassFunc[1]), NO_EXTRA },
+
+   { GL_MAX_VERTEX_ATTRIBS_ARB,
+     CONTEXT_INT(Const.VertexProgram.MaxAttribs),
+     extra_ARB_vertex_program_version_es2 },
+
+   /* OES_texture_3D */
+   { GL_TEXTURE_BINDING_3D, LOC_CUSTOM, TYPE_INT, TEXTURE_3D_INDEX, NO_EXTRA },
+   { GL_MAX_3D_TEXTURE_SIZE, LOC_CUSTOM, TYPE_INT,
+     offsetof(struct gl_context, Const.Max3DTextureLevels), NO_EXTRA },
+
+   /* GL_ARB_fragment_program/OES_standard_derivatives */
+   { GL_FRAGMENT_SHADER_DERIVATIVE_HINT_ARB,
+     CONTEXT_ENUM(Hint.FragmentShaderDerivative), extra_ARB_fragment_shader },
+#endif /* FEATURE_GL || FEATURE_ES2 */
+
+#if FEATURE_ES2
+   /* Enums unique to OpenGL ES 2.0 */
+   { 0, 0, TYPE_API_MASK, API_OPENGLES2_BIT, NO_EXTRA },
+   { GL_MAX_FRAGMENT_UNIFORM_VECTORS, LOC_CUSTOM, TYPE_INT, 0, NO_EXTRA },
+   { GL_MAX_VARYING_VECTORS, CONTEXT_INT(Const.MaxVarying), NO_EXTRA },
+   { GL_MAX_VERTEX_UNIFORM_VECTORS, LOC_CUSTOM, TYPE_INT, 0, NO_EXTRA },
+   { GL_SHADER_COMPILER, CONST(1), NO_EXTRA },
+   /* OES_get_program_binary */
+   { GL_NUM_SHADER_BINARY_FORMATS, CONST(0), NO_EXTRA },
+   { GL_SHADER_BINARY_FORMATS, CONST(0), NO_EXTRA },
+#endif /* FEATURE_ES2 */
+
+#if FEATURE_GL
+   /* Remaining enums are only in OpenGL */
+   { 0, 0, TYPE_API_MASK, API_OPENGL_BIT, NO_EXTRA },
+   { GL_ACCUM_RED_BITS, BUFFER_INT(Visual.accumRedBits), NO_EXTRA },
+   { GL_ACCUM_GREEN_BITS, BUFFER_INT(Visual.accumGreenBits), NO_EXTRA },
+   { GL_ACCUM_BLUE_BITS, BUFFER_INT(Visual.accumBlueBits), NO_EXTRA },
+   { GL_ACCUM_ALPHA_BITS, BUFFER_INT(Visual.accumAlphaBits), NO_EXTRA },
+   { GL_ACCUM_CLEAR_VALUE, CONTEXT_FIELD(Accum.ClearColor[0], TYPE_FLOATN_4), NO_EXTRA },
+   { GL_ALPHA_BIAS, CONTEXT_FLOAT(Pixel.AlphaBias), NO_EXTRA },
+   { GL_ALPHA_SCALE, CONTEXT_FLOAT(Pixel.AlphaScale), NO_EXTRA },
+   { GL_ATTRIB_STACK_DEPTH, CONTEXT_INT(AttribStackDepth), NO_EXTRA },
+   { GL_AUTO_NORMAL, CONTEXT_BOOL(Eval.AutoNormal), NO_EXTRA },
+   { GL_AUX_BUFFERS, BUFFER_INT(Visual.numAuxBuffers), NO_EXTRA },
+   { GL_BLUE_BIAS, CONTEXT_FLOAT(Pixel.BlueBias), NO_EXTRA },
+   { GL_BLUE_SCALE, CONTEXT_FLOAT(Pixel.BlueScale), NO_EXTRA },
+   { GL_CLIENT_ATTRIB_STACK_DEPTH, CONTEXT_INT(ClientAttribStackDepth), NO_EXTRA },
+   { GL_COLOR_MATERIAL_FACE, CONTEXT_ENUM(Light.ColorMaterialFace), NO_EXTRA },
+   { GL_COLOR_MATERIAL_PARAMETER, CONTEXT_ENUM(Light.ColorMaterialMode), NO_EXTRA },
+   { GL_CURRENT_INDEX,
+     CONTEXT_FLOAT(Current.Attrib[VERT_ATTRIB_COLOR_INDEX][0]),
+     extra_flush_current },
+   { GL_CURRENT_RASTER_COLOR,
+     CONTEXT_FIELD(Current.RasterColor[0], TYPE_FLOATN_4), NO_EXTRA },
+   { GL_CURRENT_RASTER_DISTANCE, CONTEXT_FLOAT(Current.RasterDistance), NO_EXTRA },
+   { GL_CURRENT_RASTER_INDEX, CONST(1), NO_EXTRA },
+   { GL_CURRENT_RASTER_POSITION, CONTEXT_FLOAT4(Current.RasterPos[0]), NO_EXTRA },
+   { GL_CURRENT_RASTER_SECONDARY_COLOR,
+     CONTEXT_FIELD(Current.RasterSecondaryColor[0], TYPE_FLOATN_4), NO_EXTRA },
+   { GL_CURRENT_RASTER_TEXTURE_COORDS, LOC_CUSTOM, TYPE_FLOAT_4, 0,
+     extra_valid_texture_unit },
+   { GL_CURRENT_RASTER_POSITION_VALID, CONTEXT_BOOL(Current.RasterPosValid), NO_EXTRA },
+   { GL_DEPTH_BIAS, CONTEXT_FLOAT(Pixel.DepthBias), NO_EXTRA },
+   { GL_DEPTH_SCALE, CONTEXT_FLOAT(Pixel.DepthScale), NO_EXTRA },
+   { GL_DOUBLEBUFFER, BUFFER_INT(Visual.doubleBufferMode), NO_EXTRA },
+   { GL_DRAW_BUFFER, BUFFER_ENUM(ColorDrawBuffer[0]), NO_EXTRA },
+   { GL_EDGE_FLAG, LOC_CUSTOM, TYPE_BOOLEAN, 0, NO_EXTRA },
+   { GL_FEEDBACK_BUFFER_SIZE, CONTEXT_INT(Feedback.BufferSize), NO_EXTRA },
+   { GL_FEEDBACK_BUFFER_TYPE, CONTEXT_ENUM(Feedback.Type), NO_EXTRA },
+   { GL_FOG_INDEX, CONTEXT_FLOAT(Fog.Index), NO_EXTRA },
+   { GL_GREEN_BIAS, CONTEXT_FLOAT(Pixel.GreenBias), NO_EXTRA },
+   { GL_GREEN_SCALE, CONTEXT_FLOAT(Pixel.GreenScale), NO_EXTRA },
+   { GL_INDEX_BITS, BUFFER_INT(Visual.indexBits), extra_new_buffers },
+   { GL_INDEX_CLEAR_VALUE, CONTEXT_INT(Color.ClearIndex), NO_EXTRA },
+   { GL_INDEX_MODE, CONST(0) , NO_EXTRA}, 
+   { GL_INDEX_OFFSET, CONTEXT_INT(Pixel.IndexOffset), NO_EXTRA },
+   { GL_INDEX_SHIFT, CONTEXT_INT(Pixel.IndexShift), NO_EXTRA },
+   { GL_INDEX_WRITEMASK, CONTEXT_INT(Color.IndexMask), NO_EXTRA },
+   { GL_LIGHT_MODEL_COLOR_CONTROL, CONTEXT_ENUM(Light.Model.ColorControl), NO_EXTRA },
+   { GL_LIGHT_MODEL_LOCAL_VIEWER, CONTEXT_BOOL(Light.Model.LocalViewer), NO_EXTRA },
+   { GL_LINE_STIPPLE, CONTEXT_BOOL(Line.StippleFlag), NO_EXTRA },
+   { GL_LINE_STIPPLE_PATTERN, LOC_CUSTOM, TYPE_INT, 0, NO_EXTRA },
+   { GL_LINE_STIPPLE_REPEAT, CONTEXT_INT(Line.StippleFactor), NO_EXTRA },
+   { GL_LINE_WIDTH_GRANULARITY, CONTEXT_FLOAT(Const.LineWidthGranularity), NO_EXTRA },
+   { GL_LIST_BASE, CONTEXT_INT(List.ListBase), NO_EXTRA },
+   { GL_LIST_INDEX, LOC_CUSTOM, TYPE_INT, 0, NO_EXTRA },
+   { GL_LIST_MODE, LOC_CUSTOM, TYPE_ENUM, 0, NO_EXTRA },
+   { GL_INDEX_LOGIC_OP, CONTEXT_BOOL(Color.IndexLogicOpEnabled), NO_EXTRA },
+   { GL_MAP1_COLOR_4, CONTEXT_BOOL(Eval.Map1Color4), NO_EXTRA },
+   { GL_MAP1_GRID_DOMAIN, CONTEXT_FLOAT2(Eval.MapGrid1u1), NO_EXTRA },
+   { GL_MAP1_GRID_SEGMENTS, CONTEXT_INT(Eval.MapGrid1un), NO_EXTRA },
+   { GL_MAP1_INDEX, CONTEXT_BOOL(Eval.Map1Index), NO_EXTRA },
+   { GL_MAP1_NORMAL, CONTEXT_BOOL(Eval.Map1Normal), NO_EXTRA },
+   { GL_MAP1_TEXTURE_COORD_1, CONTEXT_BOOL(Eval.Map1TextureCoord1), NO_EXTRA },
+   { GL_MAP1_TEXTURE_COORD_2, CONTEXT_BOOL(Eval.Map1TextureCoord2), NO_EXTRA },
+   { GL_MAP1_TEXTURE_COORD_3, CONTEXT_BOOL(Eval.Map1TextureCoord3), NO_EXTRA },
+   { GL_MAP1_TEXTURE_COORD_4, CONTEXT_BOOL(Eval.Map1TextureCoord4), NO_EXTRA },
+   { GL_MAP1_VERTEX_3, CONTEXT_BOOL(Eval.Map1Vertex3), NO_EXTRA },
+   { GL_MAP1_VERTEX_4, CONTEXT_BOOL(Eval.Map1Vertex4), NO_EXTRA },
+   { GL_MAP2_COLOR_4, CONTEXT_BOOL(Eval.Map2Color4), NO_EXTRA },
+   { GL_MAP2_GRID_DOMAIN, LOC_CUSTOM, TYPE_FLOAT_4, 0, NO_EXTRA },
+   { GL_MAP2_GRID_SEGMENTS, CONTEXT_INT2(Eval.MapGrid2un), NO_EXTRA },
+   { GL_MAP2_INDEX, CONTEXT_BOOL(Eval.Map2Index), NO_EXTRA },
+   { GL_MAP2_NORMAL, CONTEXT_BOOL(Eval.Map2Normal), NO_EXTRA },
+   { GL_MAP2_TEXTURE_COORD_1, CONTEXT_BOOL(Eval.Map2TextureCoord1), NO_EXTRA },
+   { GL_MAP2_TEXTURE_COORD_2, CONTEXT_BOOL(Eval.Map2TextureCoord2), NO_EXTRA },
+   { GL_MAP2_TEXTURE_COORD_3, CONTEXT_BOOL(Eval.Map2TextureCoord3), NO_EXTRA },
+   { GL_MAP2_TEXTURE_COORD_4, CONTEXT_BOOL(Eval.Map2TextureCoord4), NO_EXTRA },
+   { GL_MAP2_VERTEX_3, CONTEXT_BOOL(Eval.Map2Vertex3), NO_EXTRA },
+   { GL_MAP2_VERTEX_4, CONTEXT_BOOL(Eval.Map2Vertex4), NO_EXTRA },
+   { GL_MAP_COLOR, CONTEXT_BOOL(Pixel.MapColorFlag), NO_EXTRA },
+   { GL_MAP_STENCIL, CONTEXT_BOOL(Pixel.MapStencilFlag), NO_EXTRA },
+   { GL_MAX_ATTRIB_STACK_DEPTH, CONST(MAX_ATTRIB_STACK_DEPTH), NO_EXTRA },
+   { GL_MAX_CLIENT_ATTRIB_STACK_DEPTH, CONST(MAX_CLIENT_ATTRIB_STACK_DEPTH), NO_EXTRA },
+
+   { GL_MAX_EVAL_ORDER, CONST(MAX_EVAL_ORDER), NO_EXTRA },
+   { GL_MAX_LIST_NESTING, CONST(MAX_LIST_NESTING), NO_EXTRA },
+   { GL_MAX_NAME_STACK_DEPTH, CONST(MAX_NAME_STACK_DEPTH), NO_EXTRA },
+   { GL_MAX_PIXEL_MAP_TABLE, CONST(MAX_PIXEL_MAP_TABLE), NO_EXTRA },
+   { GL_NAME_STACK_DEPTH, CONTEXT_INT(Select.NameStackDepth), NO_EXTRA },
+   { GL_PACK_LSB_FIRST, CONTEXT_BOOL(Pack.LsbFirst), NO_EXTRA },
+   { GL_PACK_ROW_LENGTH, CONTEXT_INT(Pack.RowLength), NO_EXTRA },
+   { GL_PACK_SKIP_PIXELS, CONTEXT_INT(Pack.SkipPixels), NO_EXTRA },
+   { GL_PACK_SKIP_ROWS, CONTEXT_INT(Pack.SkipRows), NO_EXTRA },
+   { GL_PACK_SWAP_BYTES, CONTEXT_BOOL(Pack.SwapBytes), NO_EXTRA },
+   { GL_PACK_IMAGE_HEIGHT_EXT, CONTEXT_INT(Pack.ImageHeight), NO_EXTRA },
+   { GL_PACK_INVERT_MESA, CONTEXT_BOOL(Pack.Invert), NO_EXTRA },
+   { GL_PIXEL_MAP_A_TO_A_SIZE, CONTEXT_INT(PixelMaps.AtoA.Size), NO_EXTRA },
+   { GL_PIXEL_MAP_B_TO_B_SIZE, CONTEXT_INT(PixelMaps.BtoB.Size), NO_EXTRA },
+   { GL_PIXEL_MAP_G_TO_G_SIZE, CONTEXT_INT(PixelMaps.GtoG.Size), NO_EXTRA },
+   { GL_PIXEL_MAP_I_TO_A_SIZE, CONTEXT_INT(PixelMaps.ItoA.Size), NO_EXTRA },
+   { GL_PIXEL_MAP_I_TO_B_SIZE, CONTEXT_INT(PixelMaps.ItoB.Size), NO_EXTRA },
+   { GL_PIXEL_MAP_I_TO_G_SIZE, CONTEXT_INT(PixelMaps.ItoG.Size), NO_EXTRA },
+   { GL_PIXEL_MAP_I_TO_I_SIZE, CONTEXT_INT(PixelMaps.ItoI.Size), NO_EXTRA },
+   { GL_PIXEL_MAP_I_TO_R_SIZE, CONTEXT_INT(PixelMaps.ItoR.Size), NO_EXTRA },
+   { GL_PIXEL_MAP_R_TO_R_SIZE, CONTEXT_INT(PixelMaps.RtoR.Size), NO_EXTRA },
+   { GL_PIXEL_MAP_S_TO_S_SIZE, CONTEXT_INT(PixelMaps.StoS.Size), NO_EXTRA },
+   { GL_POINT_SIZE_GRANULARITY, CONTEXT_FLOAT(Const.PointSizeGranularity), NO_EXTRA },
+   { GL_POLYGON_MODE, CONTEXT_ENUM2(Polygon.FrontMode), NO_EXTRA },
+   { GL_POLYGON_OFFSET_BIAS_EXT, CONTEXT_FLOAT(Polygon.OffsetUnits), NO_EXTRA },
+   { GL_POLYGON_OFFSET_POINT, CONTEXT_BOOL(Polygon.OffsetPoint), NO_EXTRA },
+   { GL_POLYGON_OFFSET_LINE, CONTEXT_BOOL(Polygon.OffsetLine), NO_EXTRA },
+   { GL_POLYGON_SMOOTH, CONTEXT_BOOL(Polygon.SmoothFlag), NO_EXTRA },
+   { GL_POLYGON_SMOOTH_HINT, CONTEXT_ENUM(Hint.PolygonSmooth), NO_EXTRA },
+   { GL_POLYGON_STIPPLE, CONTEXT_BOOL(Polygon.StippleFlag), NO_EXTRA },
+   { GL_READ_BUFFER, LOC_CUSTOM, TYPE_ENUM, NO_OFFSET, NO_EXTRA },
+   { GL_RED_BIAS, CONTEXT_FLOAT(Pixel.RedBias), NO_EXTRA },
+   { GL_RED_SCALE, CONTEXT_FLOAT(Pixel.RedScale), NO_EXTRA },
+   { GL_RENDER_MODE, CONTEXT_ENUM(RenderMode), NO_EXTRA },
+   { GL_RGBA_MODE, CONST(1), NO_EXTRA },
+   { GL_SELECTION_BUFFER_SIZE, CONTEXT_INT(Select.BufferSize), NO_EXTRA },
+   { GL_SHARED_TEXTURE_PALETTE_EXT, CONTEXT_BOOL(Texture.SharedPalette), NO_EXTRA },
+
+   { GL_STEREO, BUFFER_INT(Visual.stereoMode), NO_EXTRA },
+
+   { GL_TEXTURE_1D, LOC_CUSTOM, TYPE_BOOLEAN, NO_OFFSET, NO_EXTRA },
+   { GL_TEXTURE_3D, LOC_CUSTOM, TYPE_BOOLEAN, NO_OFFSET, NO_EXTRA },
+   { GL_TEXTURE_1D_ARRAY_EXT, LOC_CUSTOM, TYPE_BOOLEAN, NO_OFFSET, NO_EXTRA },
+   { GL_TEXTURE_2D_ARRAY_EXT, LOC_CUSTOM, TYPE_BOOLEAN, NO_OFFSET, NO_EXTRA },
+
+   { GL_TEXTURE_BINDING_1D, LOC_CUSTOM, TYPE_INT, TEXTURE_1D_INDEX, NO_EXTRA },
+   { GL_TEXTURE_BINDING_1D_ARRAY, LOC_CUSTOM, TYPE_INT,
+     TEXTURE_1D_ARRAY_INDEX, extra_MESA_texture_array },
+   { GL_TEXTURE_BINDING_2D_ARRAY, LOC_CUSTOM, TYPE_INT,
+     TEXTURE_1D_ARRAY_INDEX, extra_MESA_texture_array },
+   { GL_MAX_ARRAY_TEXTURE_LAYERS_EXT,
+     CONTEXT_INT(Const.MaxArrayTextureLayers), extra_MESA_texture_array },
+
+   { GL_TEXTURE_GEN_S, LOC_TEXUNIT, TYPE_BIT_0,
+     offsetof(struct gl_texture_unit, TexGenEnabled), NO_EXTRA },
+   { GL_TEXTURE_GEN_T, LOC_TEXUNIT, TYPE_BIT_1,
+     offsetof(struct gl_texture_unit, TexGenEnabled), NO_EXTRA },
+   { GL_TEXTURE_GEN_R, LOC_TEXUNIT, TYPE_BIT_2,
+     offsetof(struct gl_texture_unit, TexGenEnabled), NO_EXTRA },
+   { GL_TEXTURE_GEN_Q, LOC_TEXUNIT, TYPE_BIT_3,
+     offsetof(struct gl_texture_unit, TexGenEnabled), NO_EXTRA },
+   { GL_UNPACK_LSB_FIRST, CONTEXT_BOOL(Unpack.LsbFirst), NO_EXTRA },
+   { GL_UNPACK_ROW_LENGTH, CONTEXT_INT(Unpack.RowLength), NO_EXTRA },
+   { GL_UNPACK_SKIP_PIXELS, CONTEXT_INT(Unpack.SkipPixels), NO_EXTRA },
+   { GL_UNPACK_SKIP_ROWS, CONTEXT_INT(Unpack.SkipRows), NO_EXTRA },
+   { GL_UNPACK_SWAP_BYTES, CONTEXT_BOOL(Unpack.SwapBytes), NO_EXTRA },
+   { GL_UNPACK_SKIP_IMAGES_EXT, CONTEXT_INT(Unpack.SkipImages), NO_EXTRA },
+   { GL_UNPACK_IMAGE_HEIGHT_EXT, CONTEXT_INT(Unpack.ImageHeight), NO_EXTRA },
+   { GL_UNPACK_CLIENT_STORAGE_APPLE, CONTEXT_BOOL(Unpack.ClientStorage), NO_EXTRA },
+   { GL_ZOOM_X, CONTEXT_FLOAT(Pixel.ZoomX), NO_EXTRA },
+   { GL_ZOOM_Y, CONTEXT_FLOAT(Pixel.ZoomY), NO_EXTRA },
+
+   /* Vertex arrays */
+   { GL_VERTEX_ARRAY_COUNT_EXT, CONST(0), NO_EXTRA },
+   { GL_NORMAL_ARRAY_COUNT_EXT, CONST(0), NO_EXTRA },
+   { GL_COLOR_ARRAY_COUNT_EXT, CONST(0), NO_EXTRA },
+   { GL_INDEX_ARRAY, ARRAY_BOOL(Index.Enabled), NO_EXTRA },
+   { GL_INDEX_ARRAY_TYPE, ARRAY_ENUM(Index.Type), NO_EXTRA },
+   { GL_INDEX_ARRAY_STRIDE, ARRAY_INT(Index.Stride), NO_EXTRA },
+   { GL_INDEX_ARRAY_COUNT_EXT, CONST(0), NO_EXTRA },
+   { GL_TEXTURE_COORD_ARRAY_COUNT_EXT, CONST(0), NO_EXTRA },
+   { GL_EDGE_FLAG_ARRAY, ARRAY_BOOL(EdgeFlag.Enabled), NO_EXTRA },
+   { GL_EDGE_FLAG_ARRAY_STRIDE, ARRAY_INT(EdgeFlag.Stride), NO_EXTRA },
+   { GL_EDGE_FLAG_ARRAY_COUNT_EXT, CONST(0), NO_EXTRA },
+
+   /* GL_ARB_texture_compression */
+   { GL_TEXTURE_COMPRESSION_HINT_ARB, CONTEXT_INT(Hint.TextureCompression), NO_EXTRA },
+
+   /* GL_EXT_compiled_vertex_array */
+   { GL_ARRAY_ELEMENT_LOCK_FIRST_EXT, CONTEXT_INT(Array.LockFirst),
+     extra_EXT_compiled_vertex_array },
+   { GL_ARRAY_ELEMENT_LOCK_COUNT_EXT, CONTEXT_INT(Array.LockCount),
+     extra_EXT_compiled_vertex_array },
+
+   /* GL_ARB_transpose_matrix */
+   { GL_TRANSPOSE_MODELVIEW_MATRIX_ARB,
+     CONTEXT_MATRIX_T(ModelviewMatrixStack), NO_EXTRA },
+   { GL_TRANSPOSE_PROJECTION_MATRIX_ARB,
+     CONTEXT_MATRIX_T(ProjectionMatrixStack.Top), NO_EXTRA },
+   { GL_TRANSPOSE_TEXTURE_MATRIX_ARB, CONTEXT_MATRIX_T(TextureMatrixStack), NO_EXTRA },
+
+   /* GL_EXT_secondary_color */
+   { GL_COLOR_SUM_EXT, CONTEXT_BOOL(Fog.ColorSumEnabled),
+     extra_EXT_secondary_color_ARB_vertex_program },
+   { GL_CURRENT_SECONDARY_COLOR_EXT,
+     CONTEXT_FIELD(Current.Attrib[VERT_ATTRIB_COLOR1][0], TYPE_FLOATN_4),
+     extra_EXT_secondary_color_flush_current },
+   { GL_SECONDARY_COLOR_ARRAY_EXT, ARRAY_BOOL(SecondaryColor.Enabled),
+     extra_EXT_secondary_color },
+   { GL_SECONDARY_COLOR_ARRAY_TYPE_EXT, ARRAY_ENUM(SecondaryColor.Type),
+     extra_EXT_secondary_color },
+   { GL_SECONDARY_COLOR_ARRAY_STRIDE_EXT, ARRAY_INT(SecondaryColor.Stride),
+     extra_EXT_secondary_color },
+   { GL_SECONDARY_COLOR_ARRAY_SIZE_EXT, ARRAY_INT(SecondaryColor.Size),
+     extra_EXT_secondary_color },
+
+   /* GL_EXT_fog_coord */
+   { GL_CURRENT_FOG_COORDINATE_EXT,
+     CONTEXT_FLOAT(Current.Attrib[VERT_ATTRIB_FOG][0]),
+     extra_EXT_fog_coord_flush_current },
+   { GL_FOG_COORDINATE_ARRAY_EXT, ARRAY_BOOL(FogCoord.Enabled),
+     extra_EXT_fog_coord },
+   { GL_FOG_COORDINATE_ARRAY_TYPE_EXT, ARRAY_ENUM(FogCoord.Type),
+     extra_EXT_fog_coord },
+   { GL_FOG_COORDINATE_ARRAY_STRIDE_EXT, ARRAY_INT(FogCoord.Stride),
+     extra_EXT_fog_coord },
+   { GL_FOG_COORDINATE_SOURCE_EXT, CONTEXT_ENUM(Fog.FogCoordinateSource),
+     extra_EXT_fog_coord },
+
+   /* GL_IBM_rasterpos_clip */
+   { GL_RASTER_POSITION_UNCLIPPED_IBM,
+     CONTEXT_BOOL(Transform.RasterPositionUnclipped),
+     extra_IBM_rasterpos_clip },
+
+   /* GL_NV_point_sprite */
+   { GL_POINT_SPRITE_R_MODE_NV,
+     CONTEXT_ENUM(Point.SpriteRMode), extra_NV_point_sprite },
+   { GL_POINT_SPRITE_COORD_ORIGIN, CONTEXT_ENUM(Point.SpriteOrigin),
+     extra_NV_point_sprite_ARB_point_sprite },
+
+   /* GL_NV_vertex_program */
+   { GL_VERTEX_PROGRAM_BINDING_NV, LOC_CUSTOM, TYPE_INT, 0,
+     extra_NV_vertex_program },
+   { GL_VERTEX_ATTRIB_ARRAY0_NV, ARRAY_BOOL(VertexAttrib[0].Enabled),
+     extra_NV_vertex_program },
+   { GL_VERTEX_ATTRIB_ARRAY1_NV, ARRAY_BOOL(VertexAttrib[1].Enabled),
+     extra_NV_vertex_program },
+   { GL_VERTEX_ATTRIB_ARRAY2_NV, ARRAY_BOOL(VertexAttrib[2].Enabled),
+     extra_NV_vertex_program },
+   { GL_VERTEX_ATTRIB_ARRAY3_NV, ARRAY_BOOL(VertexAttrib[3].Enabled),
+     extra_NV_vertex_program },
+   { GL_VERTEX_ATTRIB_ARRAY4_NV, ARRAY_BOOL(VertexAttrib[4].Enabled),
+     extra_NV_vertex_program },
+   { GL_VERTEX_ATTRIB_ARRAY5_NV, ARRAY_BOOL(VertexAttrib[5].Enabled),
+     extra_NV_vertex_program },
+   { GL_VERTEX_ATTRIB_ARRAY6_NV, ARRAY_BOOL(VertexAttrib[6].Enabled),
+     extra_NV_vertex_program },
+   { GL_VERTEX_ATTRIB_ARRAY7_NV, ARRAY_BOOL(VertexAttrib[7].Enabled),
+     extra_NV_vertex_program },
+   { GL_VERTEX_ATTRIB_ARRAY8_NV, ARRAY_BOOL(VertexAttrib[8].Enabled),
+     extra_NV_vertex_program },
+   { GL_VERTEX_ATTRIB_ARRAY9_NV, ARRAY_BOOL(VertexAttrib[9].Enabled),
+     extra_NV_vertex_program },
+   { GL_VERTEX_ATTRIB_ARRAY10_NV, ARRAY_BOOL(VertexAttrib[10].Enabled),
+     extra_NV_vertex_program },
+   { GL_VERTEX_ATTRIB_ARRAY11_NV, ARRAY_BOOL(VertexAttrib[11].Enabled),
+     extra_NV_vertex_program },
+   { GL_VERTEX_ATTRIB_ARRAY12_NV, ARRAY_BOOL(VertexAttrib[12].Enabled),
+     extra_NV_vertex_program },
+   { GL_VERTEX_ATTRIB_ARRAY13_NV, ARRAY_BOOL(VertexAttrib[13].Enabled),
+     extra_NV_vertex_program },
+   { GL_VERTEX_ATTRIB_ARRAY14_NV, ARRAY_BOOL(VertexAttrib[14].Enabled),
+     extra_NV_vertex_program },
+   { GL_VERTEX_ATTRIB_ARRAY15_NV, ARRAY_BOOL(VertexAttrib[15].Enabled),
+     extra_NV_vertex_program },
+   { GL_MAP1_VERTEX_ATTRIB0_4_NV, CONTEXT_BOOL(Eval.Map1Attrib[0]),
+     extra_NV_vertex_program },
+   { GL_MAP1_VERTEX_ATTRIB1_4_NV, CONTEXT_BOOL(Eval.Map1Attrib[1]),
+     extra_NV_vertex_program },
+   { GL_MAP1_VERTEX_ATTRIB2_4_NV, CONTEXT_BOOL(Eval.Map1Attrib[2]),
+     extra_NV_vertex_program },
+   { GL_MAP1_VERTEX_ATTRIB3_4_NV, CONTEXT_BOOL(Eval.Map1Attrib[3]),
+     extra_NV_vertex_program },
+   { GL_MAP1_VERTEX_ATTRIB4_4_NV, CONTEXT_BOOL(Eval.Map1Attrib[4]),
+     extra_NV_vertex_program },
+   { GL_MAP1_VERTEX_ATTRIB5_4_NV, CONTEXT_BOOL(Eval.Map1Attrib[5]),
+     extra_NV_vertex_program },
+   { GL_MAP1_VERTEX_ATTRIB6_4_NV, CONTEXT_BOOL(Eval.Map1Attrib[6]),
+     extra_NV_vertex_program },
+   { GL_MAP1_VERTEX_ATTRIB7_4_NV, CONTEXT_BOOL(Eval.Map1Attrib[7]),
+     extra_NV_vertex_program },
+   { GL_MAP1_VERTEX_ATTRIB8_4_NV, CONTEXT_BOOL(Eval.Map1Attrib[8]),
+     extra_NV_vertex_program },
+   { GL_MAP1_VERTEX_ATTRIB9_4_NV, CONTEXT_BOOL(Eval.Map1Attrib[9]),
+     extra_NV_vertex_program },
+   { GL_MAP1_VERTEX_ATTRIB10_4_NV, CONTEXT_BOOL(Eval.Map1Attrib[10]),
+     extra_NV_vertex_program },
+   { GL_MAP1_VERTEX_ATTRIB11_4_NV, CONTEXT_BOOL(Eval.Map1Attrib[11]),
+     extra_NV_vertex_program },
+   { GL_MAP1_VERTEX_ATTRIB12_4_NV, CONTEXT_BOOL(Eval.Map1Attrib[12]),
+     extra_NV_vertex_program },
+   { GL_MAP1_VERTEX_ATTRIB13_4_NV, CONTEXT_BOOL(Eval.Map1Attrib[13]),
+     extra_NV_vertex_program },
+   { GL_MAP1_VERTEX_ATTRIB14_4_NV, CONTEXT_BOOL(Eval.Map1Attrib[14]),
+     extra_NV_vertex_program },
+   { GL_MAP1_VERTEX_ATTRIB15_4_NV, CONTEXT_BOOL(Eval.Map1Attrib[15]),
+     extra_NV_vertex_program },
+
+   /* GL_NV_fragment_program */
+   { GL_FRAGMENT_PROGRAM_NV, CONTEXT_BOOL(FragmentProgram.Enabled),
+     extra_NV_fragment_program },
+   { GL_FRAGMENT_PROGRAM_BINDING_NV, LOC_CUSTOM, TYPE_INT, 0,
+     extra_NV_fragment_program },
+   { GL_MAX_FRAGMENT_PROGRAM_LOCAL_PARAMETERS_NV,
+     CONST(MAX_NV_FRAGMENT_PROGRAM_PARAMS),
+     extra_NV_fragment_program },
+
+   /* GL_NV_texture_rectangle */
+   { GL_TEXTURE_RECTANGLE_NV,
+     LOC_CUSTOM, TYPE_BOOLEAN, 0, extra_NV_texture_rectangle },
+   { GL_TEXTURE_BINDING_RECTANGLE_NV,
+     LOC_CUSTOM, TYPE_INT, TEXTURE_RECT_INDEX, extra_NV_texture_rectangle },
+   { GL_MAX_RECTANGLE_TEXTURE_SIZE_NV,
+     CONTEXT_INT(Const.MaxTextureRectSize), extra_NV_texture_rectangle },
+
+   /* GL_EXT_stencil_two_side */
+   { GL_STENCIL_TEST_TWO_SIDE_EXT, CONTEXT_BOOL(Stencil.TestTwoSide),
+	 extra_EXT_stencil_two_side },
+   { GL_ACTIVE_STENCIL_FACE_EXT, LOC_CUSTOM, TYPE_ENUM, NO_OFFSET, NO_EXTRA },
+
+   /* GL_NV_light_max_exponent */
+   { GL_MAX_SHININESS_NV, CONTEXT_FLOAT(Const.MaxShininess),
+     extra_NV_light_max_exponent },
+   { GL_MAX_SPOT_EXPONENT_NV, CONTEXT_FLOAT(Const.MaxSpotExponent),
+     extra_NV_light_max_exponent },
+     
+   /* GL_NV_primitive_restart */
+   { GL_PRIMITIVE_RESTART_NV, CONTEXT_BOOL(Array.PrimitiveRestart),
+     extra_NV_primitive_restart },
+   { GL_PRIMITIVE_RESTART_INDEX_NV, CONTEXT_INT(Array.RestartIndex),
+     extra_NV_primitive_restart },
+ 
+   /* GL_ARB_vertex_buffer_object */
+   { GL_INDEX_ARRAY_BUFFER_BINDING_ARB, LOC_CUSTOM, TYPE_INT,
+     offsetof(struct gl_array_object, Index.BufferObj), NO_EXTRA },
+   { GL_EDGE_FLAG_ARRAY_BUFFER_BINDING_ARB, LOC_CUSTOM, TYPE_INT,
+     offsetof(struct gl_array_object, EdgeFlag.BufferObj), NO_EXTRA },
+   { GL_SECONDARY_COLOR_ARRAY_BUFFER_BINDING_ARB, LOC_CUSTOM, TYPE_INT,
+     offsetof(struct gl_array_object, SecondaryColor.BufferObj), NO_EXTRA },
+   { GL_FOG_COORDINATE_ARRAY_BUFFER_BINDING_ARB, LOC_CUSTOM, TYPE_INT,
+     offsetof(struct gl_array_object, FogCoord.BufferObj), NO_EXTRA },
+
+   /* GL_EXT_pixel_buffer_object */
+   { GL_PIXEL_PACK_BUFFER_BINDING_EXT, LOC_CUSTOM, TYPE_INT, 0,
+     extra_EXT_pixel_buffer_object },
+   { GL_PIXEL_UNPACK_BUFFER_BINDING_EXT, LOC_CUSTOM, TYPE_INT, 0,
+     extra_EXT_pixel_buffer_object },
+
+   /* GL_ARB_vertex_program */
+   { GL_VERTEX_PROGRAM_ARB, /* == GL_VERTEX_PROGRAM_NV */
+     CONTEXT_BOOL(VertexProgram.Enabled),
+     extra_ARB_vertex_program_NV_vertex_program },
+   { GL_VERTEX_PROGRAM_POINT_SIZE_ARB, /* == GL_VERTEX_PROGRAM_POINT_SIZE_NV*/
+     CONTEXT_BOOL(VertexProgram.PointSizeEnabled),
+     extra_ARB_vertex_program_NV_vertex_program },
+   { GL_VERTEX_PROGRAM_TWO_SIDE_ARB, /* == GL_VERTEX_PROGRAM_TWO_SIDE_NV */
+     CONTEXT_BOOL(VertexProgram.TwoSideEnabled),
+     extra_ARB_vertex_program_NV_vertex_program },
+   { GL_MAX_PROGRAM_MATRIX_STACK_DEPTH_ARB, /* == GL_MAX_TRACK_MATRIX_STACK_DEPTH_NV */
+     CONTEXT_INT(Const.MaxProgramMatrixStackDepth),
+     extra_ARB_vertex_program_ARB_fragment_program_NV_vertex_program },
+   { GL_MAX_PROGRAM_MATRICES_ARB, /* == GL_MAX_TRACK_MATRICES_NV */
+     CONTEXT_INT(Const.MaxProgramMatrices),
+     extra_ARB_vertex_program_ARB_fragment_program_NV_vertex_program },
+   { GL_CURRENT_MATRIX_STACK_DEPTH_ARB, /* == GL_CURRENT_MATRIX_STACK_DEPTH_NV */
+     LOC_CUSTOM, TYPE_INT, 0,
+     extra_ARB_vertex_program_ARB_fragment_program_NV_vertex_program },
+
+   { GL_CURRENT_MATRIX_ARB, /* == GL_CURRENT_MATRIX_NV */
+     LOC_CUSTOM, TYPE_MATRIX, 0,
+     extra_ARB_vertex_program_ARB_fragment_program_NV_vertex_program },
+   { GL_TRANSPOSE_CURRENT_MATRIX_ARB, /* == GL_CURRENT_MATRIX_NV */
+     LOC_CUSTOM, TYPE_MATRIX, 0,
+     extra_ARB_vertex_program_ARB_fragment_program },
+
+   { GL_PROGRAM_ERROR_POSITION_ARB, /* == GL_PROGRAM_ERROR_POSITION_NV */
+     CONTEXT_INT(Program.ErrorPos),
+     extra_NV_vertex_program_ARB_vertex_program_ARB_fragment_program_NV_vertex_program },
+
+   /* GL_ARB_fragment_program */
+   { GL_FRAGMENT_PROGRAM_ARB, CONTEXT_BOOL(FragmentProgram.Enabled),
+     extra_ARB_fragment_program },
+
+   /* GL_EXT_depth_bounds_test */
+   { GL_DEPTH_BOUNDS_TEST_EXT, CONTEXT_BOOL(Depth.BoundsTest),
+     extra_EXT_depth_bounds_test },
+   { GL_DEPTH_BOUNDS_EXT, CONTEXT_FLOAT2(Depth.BoundsMin),
+     extra_EXT_depth_bounds_test },
+
+   /* GL_ARB_depth_clamp*/
+   { GL_DEPTH_CLAMP, CONTEXT_BOOL(Transform.DepthClamp),
+     extra_ARB_depth_clamp },
+
+   /* GL_ARB_draw_buffers */
+   { GL_DRAW_BUFFER0_ARB, BUFFER_ENUM(ColorDrawBuffer[0]), NO_EXTRA },
+   { GL_DRAW_BUFFER1_ARB, BUFFER_ENUM(ColorDrawBuffer[1]),
+     extra_valid_draw_buffer },
+   { GL_DRAW_BUFFER2_ARB, BUFFER_ENUM(ColorDrawBuffer[2]),
+     extra_valid_draw_buffer },
+   { GL_DRAW_BUFFER3_ARB, BUFFER_ENUM(ColorDrawBuffer[3]),
+     extra_valid_draw_buffer },
+   { GL_DRAW_BUFFER4_ARB, BUFFER_ENUM(ColorDrawBuffer[4]),
+     extra_valid_draw_buffer },
+   { GL_DRAW_BUFFER5_ARB, BUFFER_ENUM(ColorDrawBuffer[5]),
+     extra_valid_draw_buffer },
+   { GL_DRAW_BUFFER6_ARB, BUFFER_ENUM(ColorDrawBuffer[6]),
+     extra_valid_draw_buffer },
+   { GL_DRAW_BUFFER7_ARB, BUFFER_ENUM(ColorDrawBuffer[7]),
+     extra_valid_draw_buffer },
+
+   /* GL_ATI_fragment_shader */
+   { GL_NUM_FRAGMENT_REGISTERS_ATI, CONST(6), extra_ATI_fragment_shader },
+   { GL_NUM_FRAGMENT_CONSTANTS_ATI, CONST(8), extra_ATI_fragment_shader },
+   { GL_NUM_PASSES_ATI, CONST(2), extra_ATI_fragment_shader },
+   { GL_NUM_INSTRUCTIONS_PER_PASS_ATI, CONST(8), extra_ATI_fragment_shader },
+   { GL_NUM_INSTRUCTIONS_TOTAL_ATI, CONST(16), extra_ATI_fragment_shader },
+   { GL_COLOR_ALPHA_PAIRING_ATI, CONST(GL_TRUE), extra_ATI_fragment_shader },
+   { GL_NUM_LOOPBACK_COMPONENTS_ATI, CONST(3), extra_ATI_fragment_shader },
+   { GL_NUM_INPUT_INTERPOLATOR_COMPONENTS_ATI,
+     CONST(3), extra_ATI_fragment_shader },
+
+   /* GL_EXT_framebuffer_object */
+   { GL_MAX_COLOR_ATTACHMENTS_EXT, CONTEXT_INT(Const.MaxColorAttachments),
+     extra_EXT_framebuffer_object },
+   
+   /* GL_EXT_framebuffer_blit
+    * NOTE: GL_DRAW_FRAMEBUFFER_BINDING_EXT == GL_FRAMEBUFFER_BINDING_EXT */
+   { GL_READ_FRAMEBUFFER_BINDING_EXT, LOC_CUSTOM, TYPE_INT, 0,
+     extra_EXT_framebuffer_blit },
+
+   /* GL_EXT_provoking_vertex */
+   { GL_PROVOKING_VERTEX_EXT,
+     CONTEXT_BOOL(Light.ProvokingVertex), extra_EXT_provoking_vertex },
+   { GL_QUADS_FOLLOW_PROVOKING_VERTEX_CONVENTION_EXT,
+     CONTEXT_BOOL(Const.QuadsFollowProvokingVertexConvention),
+     extra_EXT_provoking_vertex },
+
+   /* GL_ARB_framebuffer_object */
+   { GL_MAX_SAMPLES, CONTEXT_INT(Const.MaxSamples),
+     extra_ARB_framebuffer_object_EXT_framebuffer_multisample },
+
+   /* GL_APPLE_vertex_array_object */
+   { GL_VERTEX_ARRAY_BINDING_APPLE, ARRAY_INT(Name),
+     extra_APPLE_vertex_array_object },
+
+   /* GL_ARB_seamless_cube_map */
+   { GL_TEXTURE_CUBE_MAP_SEAMLESS,
+     CONTEXT_BOOL(Texture.CubeMapSeamless), extra_ARB_seamless_cube_map },
+
+   /* GL_ARB_sync */
+   { GL_MAX_SERVER_WAIT_TIMEOUT,
+     CONTEXT_INT64(Const.MaxServerWaitTimeout), extra_ARB_sync },
+
+   /* GL_EXT_texture_integer */
+   { GL_RGBA_INTEGER_MODE_EXT, BUFFER_BOOL(_IntegerColor),
+     extra_EXT_texture_integer },
+
+   /* GL_EXT_transform_feedback */
+   { GL_TRANSFORM_FEEDBACK_BUFFER_BINDING, LOC_CUSTOM, TYPE_INT, 0,
+     extra_EXT_transform_feedback },
+   { GL_RASTERIZER_DISCARD, CONTEXT_BOOL(TransformFeedback.RasterDiscard),
+     extra_EXT_transform_feedback },
+   { GL_MAX_TRANSFORM_FEEDBACK_INTERLEAVED_COMPONENTS,
+     CONTEXT_INT(Const.MaxTransformFeedbackInterleavedComponents),
+     extra_EXT_transform_feedback },
+   { GL_MAX_TRANSFORM_FEEDBACK_SEPARATE_ATTRIBS,
+     CONTEXT_INT(Const.MaxTransformFeedbackSeparateAttribs),
+     extra_EXT_transform_feedback },
+   { GL_MAX_TRANSFORM_FEEDBACK_SEPARATE_COMPONENTS,
+     CONTEXT_INT(Const.MaxTransformFeedbackSeparateComponents),
+     extra_EXT_transform_feedback },
+
+   /* GL_ARB_transform_feedback2 */
+   { GL_TRANSFORM_FEEDBACK_BUFFER_PAUSED, LOC_CUSTOM, TYPE_BOOLEAN, 0,
+     extra_ARB_transform_feedback2 },
+   { GL_TRANSFORM_FEEDBACK_BUFFER_ACTIVE, LOC_CUSTOM, TYPE_BOOLEAN, 0,
+     extra_ARB_transform_feedback2 },
+   { GL_TRANSFORM_FEEDBACK_BINDING, LOC_CUSTOM, TYPE_INT, 0,
+     extra_ARB_transform_feedback2 },
+
+   /* GL_ARB_geometry_shader4 */
+   { GL_MAX_GEOMETRY_TEXTURE_IMAGE_UNITS_ARB,
+     CONTEXT_INT(Const.MaxGeometryTextureImageUnits),
+     extra_ARB_geometry_shader4 },
+   { GL_MAX_GEOMETRY_OUTPUT_VERTICES_ARB,
+     CONTEXT_INT(Const.MaxGeometryOutputVertices),
+     extra_ARB_geometry_shader4 },
+   { GL_MAX_GEOMETRY_TOTAL_OUTPUT_COMPONENTS_ARB,
+     CONTEXT_INT(Const.MaxGeometryTotalOutputComponents),
+     extra_ARB_geometry_shader4 },
+   { GL_MAX_GEOMETRY_UNIFORM_COMPONENTS_ARB,
+     CONTEXT_INT(Const.GeometryProgram.MaxUniformComponents),
+     extra_ARB_geometry_shader4 },
+   { GL_MAX_GEOMETRY_VARYING_COMPONENTS_ARB,
+     CONTEXT_INT(Const.MaxGeometryVaryingComponents),
+     extra_ARB_geometry_shader4 },
+   { GL_MAX_VERTEX_VARYING_COMPONENTS_ARB,
+     CONTEXT_INT(Const.MaxVertexVaryingComponents),
+     extra_ARB_geometry_shader4 },
+
+   /* GL_ARB_color_buffer_float */
+   { GL_RGBA_FLOAT_MODE_ARB, BUFFER_FIELD(Visual.floatMode, TYPE_BOOLEAN), 0 },
+
+   /* GL_EXT_gpu_shader4 / GL 3.0 */
+   { GL_MIN_PROGRAM_TEXEL_OFFSET,
+     CONTEXT_INT(Const.MinProgramTexelOffset),
+     extra_EXT_gpu_shader4 },
+   { GL_MAX_PROGRAM_TEXEL_OFFSET,
+     CONTEXT_INT(Const.MaxProgramTexelOffset),
+     extra_EXT_gpu_shader4 },
+
+   /* GL_ARB_texture_buffer_object */
+   { GL_MAX_TEXTURE_BUFFER_SIZE_ARB, CONTEXT_INT(Const.MaxTextureBufferSize),
+     extra_ARB_texture_buffer_object },
+   { GL_TEXTURE_BINDING_BUFFER_ARB, LOC_CUSTOM, TYPE_INT, 0,
+     extra_ARB_texture_buffer_object },
+   { GL_TEXTURE_BUFFER_DATA_STORE_BINDING_ARB, LOC_CUSTOM, TYPE_INT,
+     TEXTURE_BUFFER_INDEX, extra_ARB_texture_buffer_object },
+   { GL_TEXTURE_BUFFER_FORMAT_ARB, LOC_CUSTOM, TYPE_INT, 0,
+     extra_ARB_texture_buffer_object },
+   { GL_TEXTURE_BUFFER_ARB, LOC_CUSTOM, TYPE_INT, 0,
+     extra_ARB_texture_buffer_object },
+
+   /* GL 3.0 */
+   { GL_NUM_EXTENSIONS, LOC_CUSTOM, TYPE_INT, 0, extra_version_30 },
+   { GL_MAJOR_VERSION, CONTEXT_INT(VersionMajor), extra_version_30 },
+   { GL_MINOR_VERSION, CONTEXT_INT(VersionMinor), extra_version_30  },
+   { GL_CONTEXT_FLAGS, CONTEXT_INT(Const.ContextFlags), extra_version_30  },
+
+   /* GL3.0 / GL_EXT_framebuffer_sRGB */
+   { GL_FRAMEBUFFER_SRGB_EXT, CONTEXT_BOOL(Color.sRGBEnabled), extra_EXT_framebuffer_sRGB },
+   { GL_FRAMEBUFFER_SRGB_CAPABLE_EXT, BUFFER_INT(Visual.sRGBCapable), extra_EXT_framebuffer_sRGB },
+
+   /* GL 3.1 */
+   /* NOTE: different enum values for GL_PRIMITIVE_RESTART_NV
+    * vs. GL_PRIMITIVE_RESTART!
+    */
+   { GL_PRIMITIVE_RESTART, CONTEXT_BOOL(Array.PrimitiveRestart),
+     extra_version_31 },
+   { GL_PRIMITIVE_RESTART_INDEX, CONTEXT_INT(Array.RestartIndex),
+     extra_version_31 },
+ 
+
+   /* GL 3.2 */
+   { GL_CONTEXT_PROFILE_MASK, CONTEXT_INT(Const.ProfileMask),
+     extra_version_32 },
+#endif /* FEATURE_GL */
+};
+
+/* All we need now is a way to look up the value struct from the enum.
+ * The code generated by gcc for the old generated big switch
+ * statement is a big, balanced, open coded if/else tree, essentially
+ * an unrolled binary search.  It would be natural to sort the new
+ * enum table and use bsearch(), but we will use a read-only hash
+ * table instead.  bsearch() has a nice guaranteed worst case
+ * performance, but we're also guaranteed to hit that worst case
+ * (log2(n) iterations) for about half the enums.  Instead, using an
+ * open addressing hash table, we can find the enum on the first try
+ * for 80% of the enums, 1 collision for 10% and never more than 5
+ * collisions for any enum (typical numbers).  And the code is very
+ * simple, even though it feels a little magic. */
+
+static unsigned short table[1024];
+static const int prime_factor = 89, prime_step = 281;
+
+#ifdef GET_DEBUG
+static void
+print_table_stats(void)
+{
+   int i, j, collisions[11], count, hash, mask;
+   const struct value_desc *d;
+
+   count = 0;
+   mask = Elements(table) - 1;
+   memset(collisions, 0, sizeof collisions);
+
+   for (i = 0; i < Elements(table); i++) {
+      if (!table[i])
+	 continue;
+      count++;
+      d = &values[table[i]];
+      hash = (d->pname * prime_factor);
+      j = 0;
+      while (1) {
+	 if (values[table[hash & mask]].pname == d->pname)
+	    break;
+	 hash += prime_step;
+	 j++;
+      }
+
+      if (j < 10)
+	 collisions[j]++;
+      else
+	 collisions[10]++;
+   }
+
+   printf("number of enums: %d (total %d)\n", count, Elements(values));
+   for (i = 0; i < Elements(collisions) - 1; i++)
+      if (collisions[i] > 0)
+	 printf("  %d enums with %d %scollisions\n",
+		collisions[i], i, i == 10 ? "or more " : "");
+}
+#endif
+
+/**
+ * Initialize the enum hash for a given API 
+ *
+ * This is called from one_time_init() to insert the enum values that
+ * are valid for the API in question into the enum hash table.
+ *
+ * \param the current context, for determining the API in question
+ */
+void _mesa_init_get_hash(struct gl_context *ctx)
+{
+   int i, hash, index, mask;
+   int api_mask = 0, api_bit;
+
+   mask = Elements(table) - 1;
+   api_bit = 1 << ctx->API;
+
+   for (i = 0; i < Elements(values); i++) {
+      if (values[i].type == TYPE_API_MASK) {
+	 api_mask = values[i].offset;
+	 continue;
+      }
+      if (!(api_mask & api_bit))
+	 continue;
+
+      hash = (values[i].pname * prime_factor) & mask;
+      while (1) {
+	 index = hash & mask;
+	 if (!table[index]) {
+	    table[index] = i;
+	    break;
+	 }
+	 hash += prime_step;
+      }
+   }
+
+#ifdef GET_DEBUG
+   print_table_stats();
+#endif
+}
+
+/**
+ * Handle irregular enums
+ *
+ * Some values don't conform to the "well-known type at context
+ * pointer + offset" pattern, so we have this function to catch all
+ * the corner cases.  Typically, it's a computed value or a one-off
+ * pointer to a custom struct or something.
+ *
+ * In this case we can't return a pointer to the value, so we'll have
+ * to use the temporary variable 'v' declared back in the calling
+ * glGet*v() function to store the result.
+ *
+ * \param ctx the current context
+ * \param d the struct value_desc that describes the enum
+ * \param v pointer to the tmp declared in the calling glGet*v() function
+ */
+static void
+find_custom_value(struct gl_context *ctx, const struct value_desc *d, union value *v)
+{
+   struct gl_buffer_object **buffer_obj;
+   struct gl_client_array *array;
+   GLuint unit, *p;
+
+   switch (d->pname) {
+   case GL_TEXTURE_1D:
+   case GL_TEXTURE_2D:
+   case GL_TEXTURE_3D:
+   case GL_TEXTURE_1D_ARRAY_EXT:
+   case GL_TEXTURE_2D_ARRAY_EXT:
+   case GL_TEXTURE_CUBE_MAP_ARB:
+   case GL_TEXTURE_RECTANGLE_NV:
+      v->value_bool = _mesa_IsEnabled(d->pname);
+      break;
+
+   case GL_LINE_STIPPLE_PATTERN:
+      /* This is the only GLushort, special case it here by promoting
+       * to an int rather than introducing a new type. */
+      v->value_int = ctx->Line.StipplePattern;
+      break;
+
+   case GL_CURRENT_RASTER_TEXTURE_COORDS:
+      unit = ctx->Texture.CurrentUnit;
+      v->value_float_4[0] = ctx->Current.RasterTexCoords[unit][0];
+      v->value_float_4[1] = ctx->Current.RasterTexCoords[unit][1];
+      v->value_float_4[2] = ctx->Current.RasterTexCoords[unit][2];
+      v->value_float_4[3] = ctx->Current.RasterTexCoords[unit][3];
+      break;
+
+   case GL_CURRENT_TEXTURE_COORDS:
+      unit = ctx->Texture.CurrentUnit;
+      v->value_float_4[0] = ctx->Current.Attrib[VERT_ATTRIB_TEX0 + unit][0];
+      v->value_float_4[1] = ctx->Current.Attrib[VERT_ATTRIB_TEX0 + unit][1];
+      v->value_float_4[2] = ctx->Current.Attrib[VERT_ATTRIB_TEX0 + unit][2];
+      v->value_float_4[3] = ctx->Current.Attrib[VERT_ATTRIB_TEX0 + unit][3];
+      break;
+
+   case GL_COLOR_WRITEMASK:
+      v->value_int_4[0] = ctx->Color.ColorMask[0][RCOMP] ? 1 : 0;
+      v->value_int_4[1] = ctx->Color.ColorMask[0][GCOMP] ? 1 : 0;
+      v->value_int_4[2] = ctx->Color.ColorMask[0][BCOMP] ? 1 : 0;
+      v->value_int_4[3] = ctx->Color.ColorMask[0][ACOMP] ? 1 : 0;
+      break;
+
+   case GL_EDGE_FLAG:
+      v->value_bool = ctx->Current.Attrib[VERT_ATTRIB_EDGEFLAG][0] == 1.0;
+      break;
+
+   case GL_READ_BUFFER:
+      v->value_enum = ctx->ReadBuffer->ColorReadBuffer;
+      break;
+
+   case GL_MAP2_GRID_DOMAIN:
+      v->value_float_4[0] = ctx->Eval.MapGrid2u1;
+      v->value_float_4[1] = ctx->Eval.MapGrid2u2;
+      v->value_float_4[2] = ctx->Eval.MapGrid2v1;
+      v->value_float_4[3] = ctx->Eval.MapGrid2v2;
+      break;
+
+   case GL_TEXTURE_STACK_DEPTH:
+      unit = ctx->Texture.CurrentUnit;
+      v->value_int = ctx->TextureMatrixStack[unit].Depth + 1;
+      break;
+   case GL_TEXTURE_MATRIX:
+      unit = ctx->Texture.CurrentUnit;
+      v->value_matrix = ctx->TextureMatrixStack[unit].Top;
+      break;
+
+   case GL_TEXTURE_COORD_ARRAY:
+   case GL_TEXTURE_COORD_ARRAY_SIZE:
+   case GL_TEXTURE_COORD_ARRAY_TYPE:
+   case GL_TEXTURE_COORD_ARRAY_STRIDE:
+      array = &ctx->Array.ArrayObj->TexCoord[ctx->Array.ActiveTexture];
+      v->value_int = *(GLuint *) ((char *) array + d->offset);
+      break;
+
+   case GL_ACTIVE_TEXTURE_ARB:
+      v->value_int = GL_TEXTURE0_ARB + ctx->Texture.CurrentUnit;
+      break;
+   case GL_CLIENT_ACTIVE_TEXTURE_ARB:
+      v->value_int = GL_TEXTURE0_ARB + ctx->Array.ActiveTexture;
+      break;
+
+   case GL_MODELVIEW_STACK_DEPTH:
+   case GL_PROJECTION_STACK_DEPTH:
+      v->value_int = *(GLint *) ((char *) ctx + d->offset) + 1;
+      break;
+
+   case GL_MAX_TEXTURE_SIZE:
+   case GL_MAX_3D_TEXTURE_SIZE:
+   case GL_MAX_CUBE_MAP_TEXTURE_SIZE_ARB:
+      p = (GLuint *) ((char *) ctx + d->offset);
+      v->value_int = 1 << (*p - 1);
+      break;
+
+   case GL_SCISSOR_BOX:
+      v->value_int_4[0] = ctx->Scissor.X;
+      v->value_int_4[1] = ctx->Scissor.Y;
+      v->value_int_4[2] = ctx->Scissor.Width;
+      v->value_int_4[3] = ctx->Scissor.Height;
+      break;
+
+   case GL_LIST_INDEX:
+      v->value_int =
+	 ctx->ListState.CurrentList ? ctx->ListState.CurrentList->Name : 0;
+      break;
+   case GL_LIST_MODE:
+      if (!ctx->CompileFlag)
+	 v->value_enum = 0;
+      else if (ctx->ExecuteFlag)
+	 v->value_enum = GL_COMPILE_AND_EXECUTE;
+      else
+	 v->value_enum = GL_COMPILE;
+      break;
+
+   case GL_VIEWPORT:
+      v->value_int_4[0] = ctx->Viewport.X;
+      v->value_int_4[1] = ctx->Viewport.Y;
+      v->value_int_4[2] = ctx->Viewport.Width;
+      v->value_int_4[3] = ctx->Viewport.Height;
+      break;
+
+   case GL_ACTIVE_STENCIL_FACE_EXT:
+      v->value_enum = ctx->Stencil.ActiveFace ? GL_BACK : GL_FRONT;
+      break;
+
+   case GL_STENCIL_FAIL:
+      v->value_enum = ctx->Stencil.FailFunc[ctx->Stencil.ActiveFace];
+      break;
+   case GL_STENCIL_FUNC:
+      v->value_enum = ctx->Stencil.Function[ctx->Stencil.ActiveFace];
+      break;
+   case GL_STENCIL_PASS_DEPTH_FAIL:
+      v->value_enum = ctx->Stencil.ZFailFunc[ctx->Stencil.ActiveFace];
+      break;
+   case GL_STENCIL_PASS_DEPTH_PASS:
+      v->value_enum = ctx->Stencil.ZPassFunc[ctx->Stencil.ActiveFace];
+      break;
+   case GL_STENCIL_REF:
+      v->value_int = ctx->Stencil.Ref[ctx->Stencil.ActiveFace];
+      break;
+   case GL_STENCIL_VALUE_MASK:
+      v->value_int = ctx->Stencil.ValueMask[ctx->Stencil.ActiveFace];
+      break;
+   case GL_STENCIL_WRITEMASK:
+      v->value_int = ctx->Stencil.WriteMask[ctx->Stencil.ActiveFace];
+      break;
+
+   case GL_NUM_EXTENSIONS:
+      v->value_int = _mesa_get_extension_count(ctx);
+      break;
+
+   case GL_IMPLEMENTATION_COLOR_READ_TYPE_OES:
+      v->value_int = _mesa_get_color_read_type(ctx);
+      break;
+   case GL_IMPLEMENTATION_COLOR_READ_FORMAT_OES:
+      v->value_int = _mesa_get_color_read_format(ctx);
+      break;
+
+   case GL_CURRENT_MATRIX_STACK_DEPTH_ARB:
+      v->value_int = ctx->CurrentStack->Depth + 1;
+      break;
+   case GL_CURRENT_MATRIX_ARB:
+   case GL_TRANSPOSE_CURRENT_MATRIX_ARB:
+      v->value_matrix = ctx->CurrentStack->Top;
+      break;
+
+   case GL_NUM_COMPRESSED_TEXTURE_FORMATS_ARB:
+      v->value_int = _mesa_get_compressed_formats(ctx, NULL, GL_FALSE);
+      break;
+   case GL_COMPRESSED_TEXTURE_FORMATS_ARB:
+      v->value_int_n.n = 
+	 _mesa_get_compressed_formats(ctx, v->value_int_n.ints, GL_FALSE);
+      ASSERT(v->value_int_n.n <= 100);
+      break;
+
+   case GL_MAX_VARYING_FLOATS_ARB:
+      v->value_int = ctx->Const.MaxVarying * 4;
+      break;
+
+   /* Various object names */
+
+   case GL_TEXTURE_BINDING_1D:
+   case GL_TEXTURE_BINDING_2D:
+   case GL_TEXTURE_BINDING_3D:
+   case GL_TEXTURE_BINDING_1D_ARRAY_EXT:
+   case GL_TEXTURE_BINDING_2D_ARRAY_EXT:
+   case GL_TEXTURE_BINDING_CUBE_MAP_ARB:
+   case GL_TEXTURE_BINDING_RECTANGLE_NV:
+      unit = ctx->Texture.CurrentUnit;
+      v->value_int =
+	 ctx->Texture.Unit[unit].CurrentTex[d->offset]->Name;
+      break;
+
+   /* GL_ARB_vertex_buffer_object */
+   case GL_VERTEX_ARRAY_BUFFER_BINDING_ARB:
+   case GL_NORMAL_ARRAY_BUFFER_BINDING_ARB:
+   case GL_COLOR_ARRAY_BUFFER_BINDING_ARB:
+   case GL_INDEX_ARRAY_BUFFER_BINDING_ARB:
+   case GL_EDGE_FLAG_ARRAY_BUFFER_BINDING_ARB:
+   case GL_SECONDARY_COLOR_ARRAY_BUFFER_BINDING_ARB:
+   case GL_FOG_COORDINATE_ARRAY_BUFFER_BINDING_ARB:
+      buffer_obj = (struct gl_buffer_object **)
+	 ((char *) ctx->Array.ArrayObj + d->offset);
+      v->value_int = (*buffer_obj)->Name;
+      break;
+   case GL_ARRAY_BUFFER_BINDING_ARB:
+      v->value_int = ctx->Array.ArrayBufferObj->Name;
+      break;
+   case GL_TEXTURE_COORD_ARRAY_BUFFER_BINDING_ARB:
+      v->value_int =
+	 ctx->Array.ArrayObj->TexCoord[ctx->Array.ActiveTexture].BufferObj->Name;
+      break;
+   case GL_ELEMENT_ARRAY_BUFFER_BINDING_ARB:
+      v->value_int = ctx->Array.ElementArrayBufferObj->Name;
+      break;
+
+   /* ARB_copy_buffer */
+   case GL_COPY_READ_BUFFER:
+      v->value_int = ctx->CopyReadBuffer->Name;
+      break;
+   case GL_COPY_WRITE_BUFFER:
+      v->value_int = ctx->CopyWriteBuffer->Name;
+      break;
+
+   case GL_FRAGMENT_PROGRAM_BINDING_NV:
+      v->value_int = 
+	 ctx->FragmentProgram.Current ? ctx->FragmentProgram.Current->Base.Id : 0;
+      break;
+   case GL_VERTEX_PROGRAM_BINDING_NV:
+      v->value_int =
+	 ctx->VertexProgram.Current ? ctx->VertexProgram.Current->Base.Id : 0;
+      break;
+   case GL_PIXEL_PACK_BUFFER_BINDING_EXT:
+      v->value_int = ctx->Pack.BufferObj->Name;
+      break;
+   case GL_PIXEL_UNPACK_BUFFER_BINDING_EXT:
+      v->value_int = ctx->Unpack.BufferObj->Name;
+      break;
+   case GL_TRANSFORM_FEEDBACK_BUFFER_BINDING:
+      v->value_int = ctx->TransformFeedback.CurrentBuffer->Name;
+      break;
+   case GL_TRANSFORM_FEEDBACK_BUFFER_PAUSED:
+      v->value_int = ctx->TransformFeedback.CurrentObject->Paused;
+      break;
+   case GL_TRANSFORM_FEEDBACK_BUFFER_ACTIVE:
+      v->value_int = ctx->TransformFeedback.CurrentObject->Active;
+      break;
+   case GL_TRANSFORM_FEEDBACK_BINDING:
+      v->value_int = ctx->TransformFeedback.CurrentObject->Name;
+      break;
+   case GL_CURRENT_PROGRAM:
+      v->value_int =
+	 ctx->Shader.ActiveProgram ? ctx->Shader.ActiveProgram->Name : 0;
+      break;
+   case GL_READ_FRAMEBUFFER_BINDING_EXT:
+      v->value_int = ctx->ReadBuffer->Name;
+      break;
+   case GL_RENDERBUFFER_BINDING_EXT:
+      v->value_int =
+	 ctx->CurrentRenderbuffer ? ctx->CurrentRenderbuffer->Name : 0;
+      break;
+   case GL_POINT_SIZE_ARRAY_BUFFER_BINDING_OES:
+      v->value_int = ctx->Array.ArrayObj->PointSize.BufferObj->Name;
+      break;
+
+   case GL_FOG_COLOR:
+      if(ctx->Color._ClampFragmentColor)
+         COPY_4FV(v->value_float_4, ctx->Fog.Color);
+      else
+         COPY_4FV(v->value_float_4, ctx->Fog.ColorUnclamped);
+      break;
+   case GL_COLOR_CLEAR_VALUE:
+      if(ctx->Color._ClampFragmentColor)
+         COPY_4FV(v->value_float_4, ctx->Color.ClearColor);
+      else
+         COPY_4FV(v->value_float_4, ctx->Color.ClearColorUnclamped);
+      break;
+   case GL_BLEND_COLOR_EXT:
+      if(ctx->Color._ClampFragmentColor)
+         COPY_4FV(v->value_float_4, ctx->Color.BlendColor);
+      else
+         COPY_4FV(v->value_float_4, ctx->Color.BlendColorUnclamped);
+      break;
+   case GL_ALPHA_TEST_REF:
+      if(ctx->Color._ClampFragmentColor)
+         v->value_float = ctx->Color.AlphaRef;
+      else
+         v->value_float = ctx->Color.AlphaRefUnclamped;
+      break;
+   case GL_MAX_VERTEX_UNIFORM_VECTORS:
+      v->value_int = ctx->Const.VertexProgram.MaxUniformComponents / 4;
+      break;
+
+   case GL_MAX_FRAGMENT_UNIFORM_VECTORS:
+      v->value_int = ctx->Const.FragmentProgram.MaxUniformComponents / 4;
+      break;
+
+   /* GL_ARB_texture_buffer_object */
+   case GL_TEXTURE_BUFFER_ARB:
+      v->value_int = ctx->Texture.BufferObject->Name;
+      break;
+   case GL_TEXTURE_BINDING_BUFFER_ARB:
+      unit = ctx->Texture.CurrentUnit;
+      v->value_int =
+         ctx->Texture.Unit[unit].CurrentTex[TEXTURE_BUFFER_INDEX]->Name;
+      break;
+   case GL_TEXTURE_BUFFER_DATA_STORE_BINDING_ARB:
+      {
+         struct gl_buffer_object *buf =
+            ctx->Texture.Unit[ctx->Texture.CurrentUnit]
+            .CurrentTex[TEXTURE_BUFFER_INDEX]->BufferObject;
+         v->value_int = buf ? buf->Name : 0;
+      }
+      break;
+   case GL_TEXTURE_BUFFER_FORMAT_ARB:
+      v->value_int = ctx->Texture.Unit[ctx->Texture.CurrentUnit]
+         .CurrentTex[TEXTURE_BUFFER_INDEX]->BufferObjectFormat;
+      break;
+
+   }   
+}
+
+/**
+ * Check extra constraints on a struct value_desc descriptor
+ *
+ * If a struct value_desc has a non-NULL extra pointer, it means that
+ * there are a number of extra constraints to check or actions to
+ * perform.  The extras is just an integer array where each integer
+ * encode different constraints or actions.
+ *
+ * \param ctx current context
+ * \param func name of calling glGet*v() function for error reporting
+ * \param d the struct value_desc that has the extra constraints
+ *
+ * \return GL_FALSE if one of the constraints was not satisfied,
+ *     otherwise GL_TRUE.
+ */
+static GLboolean
+check_extra(struct gl_context *ctx, const char *func, const struct value_desc *d)
+{
+   const GLuint version = ctx->VersionMajor * 10 + ctx->VersionMinor;
+   int total, enabled;
+   const int *e;
+
+   total = 0;
+   enabled = 0;
+   for (e = d->extra; *e != EXTRA_END; e++)
+      switch (*e) {
+      case EXTRA_VERSION_30:
+	 if (version >= 30) {
+	    total++;
+	    enabled++;
+	 }
+	 break;
+      case EXTRA_VERSION_31:
+	 if (version >= 31) {
+	    total++;
+	    enabled++;
+	 }
+	 break;
+      case EXTRA_VERSION_32:
+	 if (version >= 32) {
+	    total++;
+	    enabled++;
+	 }
+	 break;
+      case EXTRA_NEW_FRAG_CLAMP:
+         if (ctx->NewState & (_NEW_BUFFERS | _NEW_FRAG_CLAMP))
+            _mesa_update_state(ctx);
+         break;
+      case EXTRA_VERSION_ES2:
+	 if (ctx->API == API_OPENGLES2) {
+	    total++;
+	    enabled++;
+	 }
+	 break;
+      case EXTRA_NEW_BUFFERS:
+	 if (ctx->NewState & _NEW_BUFFERS)
+	    _mesa_update_state(ctx);
+	 break;
+      case EXTRA_FLUSH_CURRENT:
+	 FLUSH_CURRENT(ctx, 0);
+	 break;
+      case EXTRA_VALID_DRAW_BUFFER:
+	 if (d->pname - GL_DRAW_BUFFER0_ARB >= ctx->Const.MaxDrawBuffers) {
+	    _mesa_error(ctx, GL_INVALID_OPERATION, "%s(draw buffer %u)",
+			func, d->pname - GL_DRAW_BUFFER0_ARB);
+	    return GL_FALSE;
+	 }
+	 break;
+      case EXTRA_VALID_TEXTURE_UNIT:
+	 if (ctx->Texture.CurrentUnit >= ctx->Const.MaxTextureCoordUnits) {
+	    _mesa_error(ctx, GL_INVALID_OPERATION, "%s(texture %u)",
+			func, ctx->Texture.CurrentUnit);
+	    return GL_FALSE;
+	 }
+	 break;
+      case EXTRA_END:
+	 break;
+      default: /* *e is a offset into the extension struct */
+	 total++;
+	 if (*(GLboolean *) ((char *) &ctx->Extensions + *e))
+	    enabled++;
+	 break;
+      }
+
+   if (total > 0 && enabled == 0) {
+      _mesa_error(ctx, GL_INVALID_ENUM, "%s(pname=%s)", func,
+                  _mesa_lookup_enum_by_nr(d->pname));
+      return GL_FALSE;
+   }
+
+   return GL_TRUE;
+}
+
+static const struct value_desc error_value =
+   { 0, 0, TYPE_INVALID, NO_OFFSET, NO_EXTRA };
+
+/**
+ * Find the struct value_desc corresponding to the enum 'pname'.
+ * 
+ * We hash the enum value to get an index into the 'table' array,
+ * which holds the index in the 'values' array of struct value_desc.
+ * Once we've found the entry, we do the extra checks, if any, then
+ * look up the value and return a pointer to it.
+ *
+ * If the value has to be computed (for example, it's the result of a
+ * function call or we need to add 1 to it), we use the tmp 'v' to
+ * store the result.
+ * 
+ * \param func name of glGet*v() func for error reporting
+ * \param pname the enum value we're looking up
+ * \param p is were we return the pointer to the value
+ * \param v a tmp union value variable in the calling glGet*v() function
+ *
+ * \return the struct value_desc corresponding to the enum or a struct
+ *     value_desc of TYPE_INVALID if not found.  This lets the calling
+ *     glGet*v() function jump right into a switch statement and
+ *     handle errors there instead of having to check for NULL.
+ */
+static const struct value_desc *
+find_value(const char *func, GLenum pname, void **p, union value *v)
+{
+   GET_CURRENT_CONTEXT(ctx);
+   struct gl_texture_unit *unit;
+   int mask, hash;
+   const struct value_desc *d;
+
+   mask = Elements(table) - 1;
+   hash = (pname * prime_factor);
+   while (1) {
+      d = &values[table[hash & mask]];
+
+      /* If the enum isn't valid, the hash walk ends with index 0,
+       * which is the API mask entry at the beginning of values[]. */
+      if (unlikely(d->type == TYPE_API_MASK)) {
+	 _mesa_error(ctx, GL_INVALID_ENUM, "%s(pname=%s)", func,
+                     _mesa_lookup_enum_by_nr(pname));
+	 return &error_value;
+      }
+
+      if (likely(d->pname == pname))
+	 break;
+
+      hash += prime_step;
+   }
+
+   if (unlikely(d->extra && !check_extra(ctx, func, d)))
+      return &error_value;
+
+   switch (d->location) {
+   case LOC_BUFFER:
+      *p = ((char *) ctx->DrawBuffer + d->offset);
+      return d;
+   case LOC_CONTEXT:
+      *p = ((char *) ctx + d->offset);
+      return d;
+   case LOC_ARRAY:
+      *p = ((char *) ctx->Array.ArrayObj + d->offset);
+      return d;
+   case LOC_TEXUNIT:
+      unit = &ctx->Texture.Unit[ctx->Texture.CurrentUnit];
+      *p = ((char *) unit + d->offset);
+      return d;
+   case LOC_CUSTOM:
+      find_custom_value(ctx, d, v);
+      *p = v;
+      return d;
+   default:
+      assert(0);
+      break;
+   }
+
+   /* silence warning */
+   return &error_value;
+}
+
+static const int transpose[] = {
+   0, 4,  8, 12,
+   1, 5,  9, 13,
+   2, 6, 10, 14,
+   3, 7, 11, 15
+};
+
+void GLAPIENTRY
+_mesa_GetBooleanv(GLenum pname, GLboolean *params)
+{
+   const struct value_desc *d;
+   union value v;
+   GLmatrix *m;
+   int shift, i;
+   void *p;
+
+   d = find_value("glGetBooleanv", pname, &p, &v);
+   switch (d->type) {
+   case TYPE_INVALID:
+      break;
+   case TYPE_CONST:
+      params[0] = INT_TO_BOOLEAN(d->offset);
+      break;
+
+   case TYPE_FLOAT_4:
+   case TYPE_FLOATN_4:
+      params[3] = FLOAT_TO_BOOLEAN(((GLfloat *) p)[3]);
+   case TYPE_FLOAT_3:
+   case TYPE_FLOATN_3:
+      params[2] = FLOAT_TO_BOOLEAN(((GLfloat *) p)[2]);
+   case TYPE_FLOAT_2:
+   case TYPE_FLOATN_2:
+      params[1] = FLOAT_TO_BOOLEAN(((GLfloat *) p)[1]);
+   case TYPE_FLOAT:
+   case TYPE_FLOATN:
+      params[0] = FLOAT_TO_BOOLEAN(((GLfloat *) p)[0]);
+      break;
+
+   case TYPE_DOUBLEN:
+      params[0] = FLOAT_TO_BOOLEAN(((GLdouble *) p)[0]);
+      break;
+
+   case TYPE_INT_4:
+      params[3] = INT_TO_BOOLEAN(((GLint *) p)[3]);
+   case TYPE_INT_3:
+      params[2] = INT_TO_BOOLEAN(((GLint *) p)[2]);
+   case TYPE_INT_2:
+   case TYPE_ENUM_2:
+      params[1] = INT_TO_BOOLEAN(((GLint *) p)[1]);
+   case TYPE_INT:
+   case TYPE_ENUM:
+      params[0] = INT_TO_BOOLEAN(((GLint *) p)[0]);
+      break;
+
+   case TYPE_INT_N:
+      for (i = 0; i < v.value_int_n.n; i++)
+	 params[i] = INT_TO_BOOLEAN(v.value_int_n.ints[i]);
+      break;
+
+   case TYPE_INT64:
+      params[0] = INT64_TO_BOOLEAN(((GLint64 *) p)[0]);
+      break;
+
+   case TYPE_BOOLEAN:
+      params[0] = ((GLboolean*) p)[0];
+      break;		
+
+   case TYPE_MATRIX:
+      m = *(GLmatrix **) p;
+      for (i = 0; i < 16; i++)
+	 params[i] = FLOAT_TO_BOOLEAN(m->m[i]);
+      break;
+
+   case TYPE_MATRIX_T:
+      m = *(GLmatrix **) p;
+      for (i = 0; i < 16; i++)
+	 params[i] = FLOAT_TO_BOOLEAN(m->m[transpose[i]]);
+      break;
+
+   case TYPE_BIT_0:
+   case TYPE_BIT_1:
+   case TYPE_BIT_2:
+   case TYPE_BIT_3:
+   case TYPE_BIT_4:
+   case TYPE_BIT_5:
+      shift = d->type - TYPE_BIT_0;
+      params[0] = (*(GLbitfield *) p >> shift) & 1;
+      break;
+   }
+}
+
+void GLAPIENTRY
+_mesa_GetFloatv(GLenum pname, GLfloat *params)
+{
+   const struct value_desc *d;
+   union value v;
+   GLmatrix *m;
+   int shift, i;
+   void *p;
+
+   d = find_value("glGetFloatv", pname, &p, &v);
+   switch (d->type) {
+   case TYPE_INVALID:
+      break;
+   case TYPE_CONST:
+      params[0] = (GLfloat) d->offset;
+      break;
+
+   case TYPE_FLOAT_4:
+   case TYPE_FLOATN_4:
+      params[3] = ((GLfloat *) p)[3];
+   case TYPE_FLOAT_3:
+   case TYPE_FLOATN_3:
+      params[2] = ((GLfloat *) p)[2];
+   case TYPE_FLOAT_2:
+   case TYPE_FLOATN_2:
+      params[1] = ((GLfloat *) p)[1];
+   case TYPE_FLOAT:
+   case TYPE_FLOATN:
+      params[0] = ((GLfloat *) p)[0];
+      break;
+
+   case TYPE_DOUBLEN:
+      params[0] = ((GLdouble *) p)[0];
+      break;
+
+   case TYPE_INT_4:
+      params[3] = (GLfloat) (((GLint *) p)[3]);
+   case TYPE_INT_3:
+      params[2] = (GLfloat) (((GLint *) p)[2]);
+   case TYPE_INT_2:
+   case TYPE_ENUM_2:
+      params[1] = (GLfloat) (((GLint *) p)[1]);
+   case TYPE_INT:
+   case TYPE_ENUM:
+      params[0] = (GLfloat) (((GLint *) p)[0]);
+      break;
+
+   case TYPE_INT_N:
+      for (i = 0; i < v.value_int_n.n; i++)
+	 params[i] = INT_TO_FLOAT(v.value_int_n.ints[i]);
+      break;
+
+   case TYPE_INT64:
+      params[0] = ((GLint64 *) p)[0];
+      break;
+
+   case TYPE_BOOLEAN:
+      params[0] = BOOLEAN_TO_FLOAT(*(GLboolean*) p);
+      break;		
+
+   case TYPE_MATRIX:
+      m = *(GLmatrix **) p;
+      for (i = 0; i < 16; i++)
+	 params[i] = m->m[i];
+      break;
+
+   case TYPE_MATRIX_T:
+      m = *(GLmatrix **) p;
+      for (i = 0; i < 16; i++)
+	 params[i] = m->m[transpose[i]];
+      break;
+
+   case TYPE_BIT_0:
+   case TYPE_BIT_1:
+   case TYPE_BIT_2:
+   case TYPE_BIT_3:
+   case TYPE_BIT_4:
+   case TYPE_BIT_5:
+      shift = d->type - TYPE_BIT_0;
+      params[0] = BOOLEAN_TO_FLOAT((*(GLbitfield *) p >> shift) & 1);
+      break;
+   }
+}
+
+void GLAPIENTRY
+_mesa_GetIntegerv(GLenum pname, GLint *params)
+{
+   const struct value_desc *d;
+   union value v;
+   GLmatrix *m;
+   int shift, i;
+   void *p;
+
+   d = find_value("glGetIntegerv", pname, &p, &v);
+   switch (d->type) {
+   case TYPE_INVALID:
+      break;
+   case TYPE_CONST:
+      params[0] = d->offset;
+      break;
+
+   case TYPE_FLOAT_4:
+      params[3] = IROUND(((GLfloat *) p)[3]);
+   case TYPE_FLOAT_3:
+      params[2] = IROUND(((GLfloat *) p)[2]);
+   case TYPE_FLOAT_2:
+      params[1] = IROUND(((GLfloat *) p)[1]);
+   case TYPE_FLOAT:
+      params[0] = IROUND(((GLfloat *) p)[0]);
+      break;
+
+   case TYPE_FLOATN_4:
+      params[3] = FLOAT_TO_INT(((GLfloat *) p)[3]);
+   case TYPE_FLOATN_3:
+      params[2] = FLOAT_TO_INT(((GLfloat *) p)[2]);
+   case TYPE_FLOATN_2:
+      params[1] = FLOAT_TO_INT(((GLfloat *) p)[1]);
+   case TYPE_FLOATN:
+      params[0] = FLOAT_TO_INT(((GLfloat *) p)[0]);
+      break;
+
+   case TYPE_DOUBLEN:
+      params[0] = FLOAT_TO_INT(((GLdouble *) p)[0]);
+      break;
+
+   case TYPE_INT_4:
+      params[3] = ((GLint *) p)[3];
+   case TYPE_INT_3:
+      params[2] = ((GLint *) p)[2];
+   case TYPE_INT_2:
+   case TYPE_ENUM_2:
+      params[1] = ((GLint *) p)[1];
+   case TYPE_INT:
+   case TYPE_ENUM:
+      params[0] = ((GLint *) p)[0];
+      break;
+
+   case TYPE_INT_N:
+      for (i = 0; i < v.value_int_n.n; i++)
+	 params[i] = v.value_int_n.ints[i];
+      break;
+
+   case TYPE_INT64:
+      params[0] = INT64_TO_INT(((GLint64 *) p)[0]);
+      break;
+
+   case TYPE_BOOLEAN:
+      params[0] = BOOLEAN_TO_INT(*(GLboolean*) p);
+      break;		
+
+   case TYPE_MATRIX:
+      m = *(GLmatrix **) p;
+      for (i = 0; i < 16; i++)
+	 params[i] = FLOAT_TO_INT(m->m[i]);
+      break;
+
+   case TYPE_MATRIX_T:
+      m = *(GLmatrix **) p;
+      for (i = 0; i < 16; i++)
+	 params[i] = FLOAT_TO_INT(m->m[transpose[i]]);
+      break;
+
+   case TYPE_BIT_0:
+   case TYPE_BIT_1:
+   case TYPE_BIT_2:
+   case TYPE_BIT_3:
+   case TYPE_BIT_4:
+   case TYPE_BIT_5:
+      shift = d->type - TYPE_BIT_0;
+      params[0] = (*(GLbitfield *) p >> shift) & 1;
+      break;
+   }
+}
+
+#if FEATURE_ARB_sync
+void GLAPIENTRY
+_mesa_GetInteger64v(GLenum pname, GLint64 *params)
+{
+   const struct value_desc *d;
+   union value v;
+   GLmatrix *m;
+   int shift, i;
+   void *p;
+
+   d = find_value("glGetInteger64v", pname, &p, &v);
+   switch (d->type) {
+   case TYPE_INVALID:
+      break;
+   case TYPE_CONST:
+      params[0] = d->offset;
+      break;
+
+   case TYPE_FLOAT_4:
+      params[3] = IROUND64(((GLfloat *) p)[3]);
+   case TYPE_FLOAT_3:
+      params[2] = IROUND64(((GLfloat *) p)[2]);
+   case TYPE_FLOAT_2:
+      params[1] = IROUND64(((GLfloat *) p)[1]);
+   case TYPE_FLOAT:
+      params[0] = IROUND64(((GLfloat *) p)[0]);
+      break;
+
+   case TYPE_FLOATN_4:
+      params[3] = FLOAT_TO_INT64(((GLfloat *) p)[3]);
+   case TYPE_FLOATN_3:
+      params[2] = FLOAT_TO_INT64(((GLfloat *) p)[2]);
+   case TYPE_FLOATN_2:
+      params[1] = FLOAT_TO_INT64(((GLfloat *) p)[1]);
+   case TYPE_FLOATN:
+      params[0] = FLOAT_TO_INT64(((GLfloat *) p)[0]);
+      break;
+
+   case TYPE_DOUBLEN:
+      params[0] = FLOAT_TO_INT64(((GLdouble *) p)[0]);
+      break;
+
+   case TYPE_INT_4:
+      params[3] = ((GLint *) p)[3];
+   case TYPE_INT_3:
+      params[2] = ((GLint *) p)[2];
+   case TYPE_INT_2:
+   case TYPE_ENUM_2:
+      params[1] = ((GLint *) p)[1];
+   case TYPE_INT:
+   case TYPE_ENUM:
+      params[0] = ((GLint *) p)[0];
+      break;
+
+   case TYPE_INT_N:
+      for (i = 0; i < v.value_int_n.n; i++)
+	 params[i] = INT_TO_BOOLEAN(v.value_int_n.ints[i]);
+      break;
+
+   case TYPE_INT64:
+      params[0] = ((GLint64 *) p)[0];
+      break;
+
+   case TYPE_BOOLEAN:
+      params[0] = ((GLboolean*) p)[0];
+      break;		
+
+   case TYPE_MATRIX:
+      m = *(GLmatrix **) p;
+      for (i = 0; i < 16; i++)
+	 params[i] = FLOAT_TO_INT64(m->m[i]);
+      break;
+
+   case TYPE_MATRIX_T:
+      m = *(GLmatrix **) p;
+      for (i = 0; i < 16; i++)
+	 params[i] = FLOAT_TO_INT64(m->m[transpose[i]]);
+      break;
+
+   case TYPE_BIT_0:
+   case TYPE_BIT_1:
+   case TYPE_BIT_2:
+   case TYPE_BIT_3:
+   case TYPE_BIT_4:
+   case TYPE_BIT_5:
+      shift = d->type - TYPE_BIT_0;
+      params[0] = (*(GLbitfield *) p >> shift) & 1;
+      break;
+   }
+}
+#endif /* FEATURE_ARB_sync */
+
+void GLAPIENTRY
+_mesa_GetDoublev(GLenum pname, GLdouble *params)
+{
+   const struct value_desc *d;
+   union value v;
+   GLmatrix *m;
+   int shift, i;
+   void *p;
+
+   d = find_value("glGetDoublev", pname, &p, &v);
+   switch (d->type) {
+   case TYPE_INVALID:
+      break;
+   case TYPE_CONST:
+      params[0] = d->offset;
+      break;
+
+   case TYPE_FLOAT_4:
+   case TYPE_FLOATN_4:
+      params[3] = ((GLfloat *) p)[3];
+   case TYPE_FLOAT_3:
+   case TYPE_FLOATN_3:
+      params[2] = ((GLfloat *) p)[2];
+   case TYPE_FLOAT_2:
+   case TYPE_FLOATN_2:
+      params[1] = ((GLfloat *) p)[1];
+   case TYPE_FLOAT:
+   case TYPE_FLOATN:
+      params[0] = ((GLfloat *) p)[0];
+      break;
+
+   case TYPE_DOUBLEN:
+      params[0] = ((GLdouble *) p)[0];
+      break;
+
+   case TYPE_INT_4:
+      params[3] = ((GLint *) p)[3];
+   case TYPE_INT_3:
+      params[2] = ((GLint *) p)[2];
+   case TYPE_INT_2:
+   case TYPE_ENUM_2:
+      params[1] = ((GLint *) p)[1];
+   case TYPE_INT:
+   case TYPE_ENUM:
+      params[0] = ((GLint *) p)[0];
+      break;
+
+   case TYPE_INT_N:
+      for (i = 0; i < v.value_int_n.n; i++)
+	 params[i] = v.value_int_n.ints[i];
+      break;
+
+   case TYPE_INT64:
+      params[0] = ((GLint64 *) p)[0];
+      break;
+
+   case TYPE_BOOLEAN:
+      params[0] = *(GLboolean*) p;
+      break;		
+
+   case TYPE_MATRIX:
+      m = *(GLmatrix **) p;
+      for (i = 0; i < 16; i++)
+	 params[i] = m->m[i];
+      break;
+
+   case TYPE_MATRIX_T:
+      m = *(GLmatrix **) p;
+      for (i = 0; i < 16; i++)
+	 params[i] = m->m[transpose[i]];
+      break;
+
+   case TYPE_BIT_0:
+   case TYPE_BIT_1:
+   case TYPE_BIT_2:
+   case TYPE_BIT_3:
+   case TYPE_BIT_4:
+   case TYPE_BIT_5:
+      shift = d->type - TYPE_BIT_0;
+      params[0] = (*(GLbitfield *) p >> shift) & 1;
+      break;
+   }
+}
+
+static enum value_type
+find_value_indexed(const char *func, GLenum pname, int index, union value *v)
+{
+   GET_CURRENT_CONTEXT(ctx);
+
+   switch (pname) {
+
+   case GL_BLEND:
+      if (index >= ctx->Const.MaxDrawBuffers)
+	 goto invalid_value;
+      if (!ctx->Extensions.EXT_draw_buffers2)
+	 goto invalid_enum;
+      v->value_int = (ctx->Color.BlendEnabled >> index) & 1;
+      return TYPE_INT;
+
+   case GL_BLEND_SRC:
+      /* fall-through */
+   case GL_BLEND_SRC_RGB:
+      if (index >= ctx->Const.MaxDrawBuffers)
+	 goto invalid_value;
+      if (!ctx->Extensions.ARB_draw_buffers_blend)
+	 goto invalid_enum;
+      v->value_int = ctx->Color.Blend[index].SrcRGB;
+      return TYPE_INT;
+   case GL_BLEND_SRC_ALPHA:
+      if (index >= ctx->Const.MaxDrawBuffers)
+	 goto invalid_value;
+      if (!ctx->Extensions.ARB_draw_buffers_blend)
+	 goto invalid_enum;
+      v->value_int = ctx->Color.Blend[index].SrcA;
+      return TYPE_INT;
+   case GL_BLEND_DST:
+      /* fall-through */
+   case GL_BLEND_DST_RGB:
+      if (index >= ctx->Const.MaxDrawBuffers)
+	 goto invalid_value;
+      if (!ctx->Extensions.ARB_draw_buffers_blend)
+	 goto invalid_enum;
+      v->value_int = ctx->Color.Blend[index].DstRGB;
+      return TYPE_INT;
+   case GL_BLEND_DST_ALPHA:
+      if (index >= ctx->Const.MaxDrawBuffers)
+	 goto invalid_value;
+      if (!ctx->Extensions.ARB_draw_buffers_blend)
+	 goto invalid_enum;
+      v->value_int = ctx->Color.Blend[index].DstA;
+      return TYPE_INT;
+   case GL_BLEND_EQUATION_RGB:
+      if (index >= ctx->Const.MaxDrawBuffers)
+	 goto invalid_value;
+      if (!ctx->Extensions.ARB_draw_buffers_blend)
+	 goto invalid_enum;
+      v->value_int = ctx->Color.Blend[index].EquationRGB;
+      return TYPE_INT;
+   case GL_BLEND_EQUATION_ALPHA:
+      if (index >= ctx->Const.MaxDrawBuffers)
+	 goto invalid_value;
+      if (!ctx->Extensions.ARB_draw_buffers_blend)
+	 goto invalid_enum;
+      v->value_int = ctx->Color.Blend[index].EquationA;
+      return TYPE_INT;
+
+   case GL_COLOR_WRITEMASK:
+      if (index >= ctx->Const.MaxDrawBuffers)
+	 goto invalid_value;
+      if (!ctx->Extensions.EXT_draw_buffers2)
+	 goto invalid_enum;
+      v->value_int_4[0] = ctx->Color.ColorMask[index][RCOMP] ? 1 : 0;
+      v->value_int_4[1] = ctx->Color.ColorMask[index][GCOMP] ? 1 : 0;
+      v->value_int_4[2] = ctx->Color.ColorMask[index][BCOMP] ? 1 : 0;
+      v->value_int_4[3] = ctx->Color.ColorMask[index][ACOMP] ? 1 : 0;
+      return TYPE_INT_4;
+
+   case GL_TRANSFORM_FEEDBACK_BUFFER_START:
+      if (index >= ctx->Const.MaxTransformFeedbackSeparateAttribs)
+	 goto invalid_value;
+      if (!ctx->Extensions.EXT_transform_feedback)
+	 goto invalid_enum;
+      v->value_int64 = ctx->TransformFeedback.CurrentObject->Offset[index];
+      return TYPE_INT64;
+
+   case GL_TRANSFORM_FEEDBACK_BUFFER_SIZE:
+      if (index >= ctx->Const.MaxTransformFeedbackSeparateAttribs)
+	 goto invalid_value;
+      if (!ctx->Extensions.EXT_transform_feedback)
+	 goto invalid_enum;
+      v->value_int64 = ctx->TransformFeedback.CurrentObject->Size[index];
+      return TYPE_INT64;
+
+   case GL_TRANSFORM_FEEDBACK_BUFFER_BINDING:
+      if (index >= ctx->Const.MaxTransformFeedbackSeparateAttribs)
+	 goto invalid_value;
+      if (!ctx->Extensions.EXT_transform_feedback)
+	 goto invalid_enum;
+      v->value_int = ctx->TransformFeedback.CurrentObject->Buffers[index]->Name;
+      return TYPE_INT;
+   }
+
+ invalid_enum:
+   _mesa_error(ctx, GL_INVALID_ENUM, "%s(pname=%s)", func,
+               _mesa_lookup_enum_by_nr(pname));
+   return TYPE_INVALID;
+ invalid_value:
+   _mesa_error(ctx, GL_INVALID_VALUE, "%s(pname=%s)", func,
+               _mesa_lookup_enum_by_nr(pname));
+   return TYPE_INVALID;
+}
+
+void GLAPIENTRY
+_mesa_GetBooleanIndexedv( GLenum pname, GLuint index, GLboolean *params )
+{
+   union value v;
+   enum value_type type =
+      find_value_indexed("glGetBooleanIndexedv", pname, index, &v);
+
+   switch (type) {
+   case TYPE_INT:
+      params[0] = INT_TO_BOOLEAN(v.value_int);
+      break;
+   case TYPE_INT_4:
+      params[0] = INT_TO_BOOLEAN(v.value_int_4[0]);
+      params[1] = INT_TO_BOOLEAN(v.value_int_4[1]);
+      params[2] = INT_TO_BOOLEAN(v.value_int_4[2]);
+      params[3] = INT_TO_BOOLEAN(v.value_int_4[3]);
+      break;
+   case TYPE_INT64:
+      params[0] = INT64_TO_BOOLEAN(v.value_int);
+      break;
+   default:
+      ; /* nothing - GL error was recorded */
+   }
+}
+
+void GLAPIENTRY
+_mesa_GetIntegerIndexedv( GLenum pname, GLuint index, GLint *params )
+{
+   union value v;
+   enum value_type type =
+      find_value_indexed("glGetIntegerIndexedv", pname, index, &v);
+
+   switch (type) {
+   case TYPE_INT:
+      params[0] = v.value_int;
+      break;
+   case TYPE_INT_4:
+      params[0] = v.value_int_4[0];
+      params[1] = v.value_int_4[1];
+      params[2] = v.value_int_4[2];
+      params[3] = v.value_int_4[3];
+      break;
+   case TYPE_INT64:
+      params[0] = INT64_TO_INT(v.value_int);
+      break;
+   default:
+      ; /* nothing - GL error was recorded */
+   }
+}
+
+#if FEATURE_ARB_sync
+void GLAPIENTRY
+_mesa_GetInteger64Indexedv( GLenum pname, GLuint index, GLint64 *params )
+{
+   union value v;
+   enum value_type type =
+      find_value_indexed("glGetIntegerIndexedv", pname, index, &v);      
+
+   switch (type) {
+   case TYPE_INT:
+      params[0] = v.value_int;
+      break;
+   case TYPE_INT_4:
+      params[0] = v.value_int_4[0];
+      params[1] = v.value_int_4[1];
+      params[2] = v.value_int_4[2];
+      params[3] = v.value_int_4[3];
+      break;
+   case TYPE_INT64:
+      params[0] = v.value_int;
+      break;
+   default:
+      ; /* nothing - GL error was recorded */
+   }
+}
+#endif /* FEATURE_ARB_sync */
+
+#if FEATURE_ES1
+void GLAPIENTRY
+_mesa_GetFixedv(GLenum pname, GLfixed *params)
+{
+   const struct value_desc *d;
+   union value v;
+   GLmatrix *m;
+   int shift, i;
+   void *p;
+
+   d = find_value("glGetDoublev", pname, &p, &v);
+   switch (d->type) {
+   case TYPE_INVALID:
+      break;
+   case TYPE_CONST:
+      params[0] = INT_TO_FIXED(d->offset);
+      break;
+
+   case TYPE_FLOAT_4:
+   case TYPE_FLOATN_4:
+      params[3] = FLOAT_TO_FIXED(((GLfloat *) p)[3]);
+   case TYPE_FLOAT_3:
+   case TYPE_FLOATN_3:
+      params[2] = FLOAT_TO_FIXED(((GLfloat *) p)[2]);
+   case TYPE_FLOAT_2:
+   case TYPE_FLOATN_2:
+      params[1] = FLOAT_TO_FIXED(((GLfloat *) p)[1]);
+   case TYPE_FLOAT:
+   case TYPE_FLOATN:
+      params[0] = FLOAT_TO_FIXED(((GLfloat *) p)[0]);
+      break;
+
+   case TYPE_DOUBLEN:
+      params[0] = FLOAT_TO_FIXED(((GLdouble *) p)[0]);
+      break;
+
+   case TYPE_INT_4:
+      params[3] = INT_TO_FIXED(((GLint *) p)[3]);
+   case TYPE_INT_3:
+      params[2] = INT_TO_FIXED(((GLint *) p)[2]);
+   case TYPE_INT_2:
+   case TYPE_ENUM_2:
+      params[1] = INT_TO_FIXED(((GLint *) p)[1]);
+   case TYPE_INT:
+   case TYPE_ENUM:
+      params[0] = INT_TO_FIXED(((GLint *) p)[0]);
+      break;
+
+   case TYPE_INT_N:
+      for (i = 0; i < v.value_int_n.n; i++)
+	 params[i] = INT_TO_FIXED(v.value_int_n.ints[i]);
+      break;
+
+   case TYPE_INT64:
+      params[0] = ((GLint64 *) p)[0];
+      break;
+
+   case TYPE_BOOLEAN:
+      params[0] = BOOLEAN_TO_FIXED(((GLboolean*) p)[0]);
+      break;		
+
+   case TYPE_MATRIX:
+      m = *(GLmatrix **) p;
+      for (i = 0; i < 16; i++)
+	 params[i] = FLOAT_TO_FIXED(m->m[i]);
+      break;
+
+   case TYPE_MATRIX_T:
+      m = *(GLmatrix **) p;
+      for (i = 0; i < 16; i++)
+	 params[i] = FLOAT_TO_FIXED(m->m[transpose[i]]);
+      break;
+
+   case TYPE_BIT_0:
+   case TYPE_BIT_1:
+   case TYPE_BIT_2:
+   case TYPE_BIT_3:
+   case TYPE_BIT_4:
+   case TYPE_BIT_5:
+      shift = d->type - TYPE_BIT_0;
+      params[0] = BOOLEAN_TO_FIXED((*(GLbitfield *) p >> shift) & 1);
+      break;
+   }
+}
+#endif