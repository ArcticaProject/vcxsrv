<<<<<<< HEAD
/*
 * Mesa 3-D graphics library
 * Version:  6.5.1
 *
 * Copyright (C) 1999-2006  Brian Paul   All Rights Reserved.
 *
 * Permission is hereby granted, free of charge, to any person obtaining a
 * copy of this software and associated documentation files (the "Software"),
 * to deal in the Software without restriction, including without limitation
 * the rights to use, copy, modify, merge, publish, distribute, sublicense,
 * and/or sell copies of the Software, and to permit persons to whom the
 * Software is furnished to do so, subject to the following conditions:
 *
 * The above copyright notice and this permission notice shall be included
 * in all copies or substantial portions of the Software.
 *
 * THE SOFTWARE IS PROVIDED "AS IS", WITHOUT WARRANTY OF ANY KIND, EXPRESS
 * OR IMPLIED, INCLUDING BUT NOT LIMITED TO THE WARRANTIES OF MERCHANTABILITY,
 * FITNESS FOR A PARTICULAR PURPOSE AND NONINFRINGEMENT.  IN NO EVENT SHALL
 * BRIAN PAUL BE LIABLE FOR ANY CLAIM, DAMAGES OR OTHER LIABILITY, WHETHER IN
 * AN ACTION OF CONTRACT, TORT OR OTHERWISE, ARISING FROM, OUT OF OR IN
 * CONNECTION WITH THE SOFTWARE OR THE USE OR OTHER DEALINGS IN THE SOFTWARE.
 */

/**
 * This file implements the glArrayElement() function.
 * It involves looking at the format/type of all the enabled vertex arrays
 * and emitting a list of pointers to functions which set the per-vertex
 * state for the element/index.
 */


/* Author:
 *    Keith Whitwell <keith@tungstengraphics.com>
 */

#include "glheader.h"
#include "api_arrayelt.h"
#include "bufferobj.h"
#include "context.h"
#include "imports.h"
#include "macros.h"
#include "mfeatures.h"
#include "mtypes.h"
#include "main/dispatch.h"

typedef void (GLAPIENTRY *array_func)( const void * );

typedef struct {
   const struct gl_client_array *array;
   int offset;
} AEarray;

typedef void (GLAPIENTRY *attrib_func)( GLuint indx, const void *data );

typedef struct {
   const struct gl_client_array *array;
   attrib_func func;
   GLuint index;
} AEattrib;

typedef struct {
   AEarray arrays[32];
   AEattrib attribs[VERT_ATTRIB_MAX + 1];
   GLuint NewState;

   struct gl_buffer_object *vbo[VERT_ATTRIB_MAX];
   GLuint nr_vbos;
   GLboolean mapped_vbos;

} AEcontext;

#define AE_CONTEXT(ctx) ((AEcontext *)(ctx)->aelt_context)


/*
 * Convert GL_BYTE, GL_UNSIGNED_BYTE, .. GL_DOUBLE into an integer
 * in the range [0, 7].  Luckily these type tokens are sequentially
 * numbered in gl.h, except for GL_DOUBLE.
 */
#define TYPE_IDX(t) ( (t) == GL_DOUBLE ? 7 : (t) & 7 )

#define NUM_TYPES 8


#if FEATURE_arrayelt


static const int ColorFuncs[2][NUM_TYPES] = {
   {
      _gloffset_Color3bv,
      _gloffset_Color3ubv,
      _gloffset_Color3sv,
      _gloffset_Color3usv,
      _gloffset_Color3iv,
      _gloffset_Color3uiv,
      _gloffset_Color3fv,
      _gloffset_Color3dv,
   },
   {
      _gloffset_Color4bv,
      _gloffset_Color4ubv,
      _gloffset_Color4sv,
      _gloffset_Color4usv,
      _gloffset_Color4iv,
      _gloffset_Color4uiv,
      _gloffset_Color4fv,
      _gloffset_Color4dv,
   },
};

static const int VertexFuncs[3][NUM_TYPES] = {
   {
      -1,
      -1,
      _gloffset_Vertex2sv,
      -1,
      _gloffset_Vertex2iv,
      -1,
      _gloffset_Vertex2fv,
      _gloffset_Vertex2dv,
   },
   {
      -1,
      -1,
      _gloffset_Vertex3sv,
      -1,
      _gloffset_Vertex3iv,
      -1,
      _gloffset_Vertex3fv,
      _gloffset_Vertex3dv,
   },
   {
      -1,
      -1,
      _gloffset_Vertex4sv,
      -1,
      _gloffset_Vertex4iv,
      -1,
      _gloffset_Vertex4fv,
      _gloffset_Vertex4dv,
   },
};

static const int IndexFuncs[NUM_TYPES] = {
   -1,
   _gloffset_Indexubv,
   _gloffset_Indexsv,
   -1,
   _gloffset_Indexiv,
   -1,
   _gloffset_Indexfv,
   _gloffset_Indexdv,
};

static const int NormalFuncs[NUM_TYPES] = {
   _gloffset_Normal3bv,
   -1,
   _gloffset_Normal3sv,
   -1,
   _gloffset_Normal3iv,
   -1,
   _gloffset_Normal3fv,
   _gloffset_Normal3dv,
};

/* Note: _gloffset_* for these may not be a compile-time constant. */
static int SecondaryColorFuncs[NUM_TYPES];
static int FogCoordFuncs[NUM_TYPES];


/**
 ** GL_NV_vertex_program
 **/

/* GL_BYTE attributes */

static void GLAPIENTRY
VertexAttrib1NbvNV(GLuint index, const GLbyte *v)
{
   CALL_VertexAttrib1fNV(GET_DISPATCH(), (index, BYTE_TO_FLOAT(v[0])));
}

static void GLAPIENTRY
VertexAttrib1bvNV(GLuint index, const GLbyte *v)
{
   CALL_VertexAttrib1fNV(GET_DISPATCH(), (index, (GLfloat)v[0]));
}

static void GLAPIENTRY
VertexAttrib2NbvNV(GLuint index, const GLbyte *v)
{
   CALL_VertexAttrib2fNV(GET_DISPATCH(), (index, BYTE_TO_FLOAT(v[0]), BYTE_TO_FLOAT(v[1])));
}

static void GLAPIENTRY
VertexAttrib2bvNV(GLuint index, const GLbyte *v)
{
   CALL_VertexAttrib2fNV(GET_DISPATCH(), (index, (GLfloat)v[0], (GLfloat)v[1]));
}

static void GLAPIENTRY
VertexAttrib3NbvNV(GLuint index, const GLbyte *v)
{
   CALL_VertexAttrib3fNV(GET_DISPATCH(), (index, BYTE_TO_FLOAT(v[0]),
					       BYTE_TO_FLOAT(v[1]),
					       BYTE_TO_FLOAT(v[2])));
}

static void GLAPIENTRY
VertexAttrib3bvNV(GLuint index, const GLbyte *v)
{
   CALL_VertexAttrib3fNV(GET_DISPATCH(), (index, (GLfloat)v[0], (GLfloat)v[1], (GLfloat)v[2]));
}

static void GLAPIENTRY
VertexAttrib4NbvNV(GLuint index, const GLbyte *v)
{
   CALL_VertexAttrib4fNV(GET_DISPATCH(), (index, BYTE_TO_FLOAT(v[0]),
					       BYTE_TO_FLOAT(v[1]),
					       BYTE_TO_FLOAT(v[2]),
					       BYTE_TO_FLOAT(v[3])));
}

static void GLAPIENTRY
VertexAttrib4bvNV(GLuint index, const GLbyte *v)
{
   CALL_VertexAttrib4fNV(GET_DISPATCH(), (index, (GLfloat)v[0], (GLfloat)v[1], (GLfloat)v[2], (GLfloat)v[3]));
}

/* GL_UNSIGNED_BYTE attributes */

static void GLAPIENTRY
VertexAttrib1NubvNV(GLuint index, const GLubyte *v)
{
   CALL_VertexAttrib1fNV(GET_DISPATCH(), (index, UBYTE_TO_FLOAT(v[0])));
}

static void GLAPIENTRY
VertexAttrib1ubvNV(GLuint index, const GLubyte *v)
{
   CALL_VertexAttrib1fNV(GET_DISPATCH(), (index, (GLfloat)v[0]));
}

static void GLAPIENTRY
VertexAttrib2NubvNV(GLuint index, const GLubyte *v)
{
   CALL_VertexAttrib2fNV(GET_DISPATCH(), (index, UBYTE_TO_FLOAT(v[0]),
                                          UBYTE_TO_FLOAT(v[1])));
}

static void GLAPIENTRY
VertexAttrib2ubvNV(GLuint index, const GLubyte *v)
{
   CALL_VertexAttrib2fNV(GET_DISPATCH(), (index, (GLfloat)v[0], (GLfloat)v[1]));
}

static void GLAPIENTRY
VertexAttrib3NubvNV(GLuint index, const GLubyte *v)
{
   CALL_VertexAttrib3fNV(GET_DISPATCH(), (index, UBYTE_TO_FLOAT(v[0]),
					       UBYTE_TO_FLOAT(v[1]),
					       UBYTE_TO_FLOAT(v[2])));
}
static void GLAPIENTRY
VertexAttrib3ubvNV(GLuint index, const GLubyte *v)
{
   CALL_VertexAttrib3fNV(GET_DISPATCH(), (index, (GLfloat)v[0],
                                          (GLfloat)v[1], (GLfloat)v[2]));
}

static void GLAPIENTRY
VertexAttrib4NubvNV(GLuint index, const GLubyte *v)
{
   CALL_VertexAttrib4fNV(GET_DISPATCH(), (index, UBYTE_TO_FLOAT(v[0]),
                                          UBYTE_TO_FLOAT(v[1]),
                                          UBYTE_TO_FLOAT(v[2]),
                                          UBYTE_TO_FLOAT(v[3])));
}

static void GLAPIENTRY
VertexAttrib4ubvNV(GLuint index, const GLubyte *v)
{
   CALL_VertexAttrib4fNV(GET_DISPATCH(), (index, (GLfloat)v[0],
                                          (GLfloat)v[1], (GLfloat)v[2],
                                          (GLfloat)v[3]));
}

/* GL_SHORT attributes */

static void GLAPIENTRY
VertexAttrib1NsvNV(GLuint index, const GLshort *v)
{
   CALL_VertexAttrib1fNV(GET_DISPATCH(), (index, SHORT_TO_FLOAT(v[0])));
}

static void GLAPIENTRY
VertexAttrib1svNV(GLuint index, const GLshort *v)
{
   CALL_VertexAttrib1fNV(GET_DISPATCH(), (index, (GLfloat)v[0]));
}

static void GLAPIENTRY
VertexAttrib2NsvNV(GLuint index, const GLshort *v)
{
   CALL_VertexAttrib2fNV(GET_DISPATCH(), (index, SHORT_TO_FLOAT(v[0]),
                                          SHORT_TO_FLOAT(v[1])));
}

static void GLAPIENTRY
VertexAttrib2svNV(GLuint index, const GLshort *v)
{
   CALL_VertexAttrib2fNV(GET_DISPATCH(), (index, (GLfloat)v[0], (GLfloat)v[1]));
}

static void GLAPIENTRY
VertexAttrib3NsvNV(GLuint index, const GLshort *v)
{
   CALL_VertexAttrib3fNV(GET_DISPATCH(), (index, SHORT_TO_FLOAT(v[0]),
			     SHORT_TO_FLOAT(v[1]),
			     SHORT_TO_FLOAT(v[2])));
}

static void GLAPIENTRY
VertexAttrib3svNV(GLuint index, const GLshort *v)
{
   CALL_VertexAttrib3fNV(GET_DISPATCH(), (index, (GLfloat)v[0], (GLfloat)v[1],
                                          (GLfloat)v[2]));
}

static void GLAPIENTRY
VertexAttrib4NsvNV(GLuint index, const GLshort *v)
{
   CALL_VertexAttrib4fNV(GET_DISPATCH(), (index, SHORT_TO_FLOAT(v[0]),
			     SHORT_TO_FLOAT(v[1]),
			     SHORT_TO_FLOAT(v[2]),
			     SHORT_TO_FLOAT(v[3])));
}

static void GLAPIENTRY
VertexAttrib4svNV(GLuint index, const GLshort *v)
{
   CALL_VertexAttrib4fNV(GET_DISPATCH(), (index, (GLfloat)v[0], (GLfloat)v[1],
                                          (GLfloat)v[2], (GLfloat)v[3]));
}

/* GL_UNSIGNED_SHORT attributes */

static void GLAPIENTRY
VertexAttrib1NusvNV(GLuint index, const GLushort *v)
{
   CALL_VertexAttrib1fNV(GET_DISPATCH(), (index, USHORT_TO_FLOAT(v[0])));
}

static void GLAPIENTRY
VertexAttrib1usvNV(GLuint index, const GLushort *v)
{
   CALL_VertexAttrib1fNV(GET_DISPATCH(), (index, (GLfloat)v[0]));
}

static void GLAPIENTRY
VertexAttrib2NusvNV(GLuint index, const GLushort *v)
{
   CALL_VertexAttrib2fNV(GET_DISPATCH(), (index, USHORT_TO_FLOAT(v[0]),
			     USHORT_TO_FLOAT(v[1])));
}

static void GLAPIENTRY
VertexAttrib2usvNV(GLuint index, const GLushort *v)
{
   CALL_VertexAttrib2fNV(GET_DISPATCH(), (index, (GLfloat)v[0],
                                          (GLfloat)v[1]));
}

static void GLAPIENTRY
VertexAttrib3NusvNV(GLuint index, const GLushort *v)
{
   CALL_VertexAttrib3fNV(GET_DISPATCH(), (index, USHORT_TO_FLOAT(v[0]),
					       USHORT_TO_FLOAT(v[1]),
					       USHORT_TO_FLOAT(v[2])));
}

static void GLAPIENTRY
VertexAttrib3usvNV(GLuint index, const GLushort *v)
{
   CALL_VertexAttrib3fNV(GET_DISPATCH(), (index, (GLfloat)v[0], (GLfloat)v[1],
                                          (GLfloat)v[2]));
}

static void GLAPIENTRY
VertexAttrib4NusvNV(GLuint index, const GLushort *v)
{
   CALL_VertexAttrib4fNV(GET_DISPATCH(), (index, USHORT_TO_FLOAT(v[0]),
					       USHORT_TO_FLOAT(v[1]),
					       USHORT_TO_FLOAT(v[2]),
					       USHORT_TO_FLOAT(v[3])));
}

static void GLAPIENTRY
VertexAttrib4usvNV(GLuint index, const GLushort *v)
{
   CALL_VertexAttrib4fNV(GET_DISPATCH(), (index, (GLfloat)v[0], (GLfloat)v[1],
                                          (GLfloat)v[2], (GLfloat)v[3]));
}

/* GL_INT attributes */

static void GLAPIENTRY
VertexAttrib1NivNV(GLuint index, const GLint *v)
{
   CALL_VertexAttrib1fNV(GET_DISPATCH(), (index, INT_TO_FLOAT(v[0])));
}

static void GLAPIENTRY
VertexAttrib1ivNV(GLuint index, const GLint *v)
{
   CALL_VertexAttrib1fNV(GET_DISPATCH(), (index, (GLfloat)v[0]));
}

static void GLAPIENTRY
VertexAttrib2NivNV(GLuint index, const GLint *v)
{
   CALL_VertexAttrib2fNV(GET_DISPATCH(), (index, INT_TO_FLOAT(v[0]),
					       INT_TO_FLOAT(v[1])));
}

static void GLAPIENTRY
VertexAttrib2ivNV(GLuint index, const GLint *v)
{
   CALL_VertexAttrib2fNV(GET_DISPATCH(), (index, (GLfloat)v[0], (GLfloat)v[1]));
}

static void GLAPIENTRY
VertexAttrib3NivNV(GLuint index, const GLint *v)
{
   CALL_VertexAttrib3fNV(GET_DISPATCH(), (index, INT_TO_FLOAT(v[0]),
					       INT_TO_FLOAT(v[1]),
					       INT_TO_FLOAT(v[2])));
}

static void GLAPIENTRY
VertexAttrib3ivNV(GLuint index, const GLint *v)
{
   CALL_VertexAttrib3fNV(GET_DISPATCH(), (index, (GLfloat)v[0], (GLfloat)v[1],
                                          (GLfloat)v[2]));
}

static void GLAPIENTRY
VertexAttrib4NivNV(GLuint index, const GLint *v)
{
   CALL_VertexAttrib4fNV(GET_DISPATCH(), (index, INT_TO_FLOAT(v[0]),
                                          INT_TO_FLOAT(v[1]),
                                          INT_TO_FLOAT(v[2]),
                                          INT_TO_FLOAT(v[3])));
}

static void GLAPIENTRY
VertexAttrib4ivNV(GLuint index, const GLint *v)
{
   CALL_VertexAttrib4fNV(GET_DISPATCH(), (index, (GLfloat)v[0], (GLfloat)v[1],
                                          (GLfloat)v[2], (GLfloat)v[3]));
}

/* GL_UNSIGNED_INT attributes */

static void GLAPIENTRY
VertexAttrib1NuivNV(GLuint index, const GLuint *v)
{
   CALL_VertexAttrib1fNV(GET_DISPATCH(), (index, UINT_TO_FLOAT(v[0])));
}

static void GLAPIENTRY
VertexAttrib1uivNV(GLuint index, const GLuint *v)
{
   CALL_VertexAttrib1fNV(GET_DISPATCH(), (index, (GLfloat)v[0]));
}

static void GLAPIENTRY
VertexAttrib2NuivNV(GLuint index, const GLuint *v)
{
   CALL_VertexAttrib2fNV(GET_DISPATCH(), (index, UINT_TO_FLOAT(v[0]),
                                          UINT_TO_FLOAT(v[1])));
}

static void GLAPIENTRY
VertexAttrib2uivNV(GLuint index, const GLuint *v)
{
   CALL_VertexAttrib2fNV(GET_DISPATCH(), (index, (GLfloat)v[0],
                                          (GLfloat)v[1]));
}

static void GLAPIENTRY
VertexAttrib3NuivNV(GLuint index, const GLuint *v)
{
   CALL_VertexAttrib3fNV(GET_DISPATCH(), (index, UINT_TO_FLOAT(v[0]),
					       UINT_TO_FLOAT(v[1]),
					       UINT_TO_FLOAT(v[2])));
}

static void GLAPIENTRY
VertexAttrib3uivNV(GLuint index, const GLuint *v)
{
   CALL_VertexAttrib3fNV(GET_DISPATCH(), (index, (GLfloat)v[0], (GLfloat)v[1],
                                          (GLfloat)v[2]));
}

static void GLAPIENTRY
VertexAttrib4NuivNV(GLuint index, const GLuint *v)
{
   CALL_VertexAttrib4fNV(GET_DISPATCH(), (index, UINT_TO_FLOAT(v[0]),
					       UINT_TO_FLOAT(v[1]),
					       UINT_TO_FLOAT(v[2]),
					       UINT_TO_FLOAT(v[3])));
}

static void GLAPIENTRY
VertexAttrib4uivNV(GLuint index, const GLuint *v)
{
   CALL_VertexAttrib4fNV(GET_DISPATCH(), (index, (GLfloat)v[0], (GLfloat)v[1],
                                          (GLfloat)v[2], (GLfloat)v[3]));
}

/* GL_FLOAT attributes */

static void GLAPIENTRY
VertexAttrib1fvNV(GLuint index, const GLfloat *v)
{
   CALL_VertexAttrib1fvNV(GET_DISPATCH(), (index, v));
}

static void GLAPIENTRY
VertexAttrib2fvNV(GLuint index, const GLfloat *v)
{
   CALL_VertexAttrib2fvNV(GET_DISPATCH(), (index, v));
}

static void GLAPIENTRY
VertexAttrib3fvNV(GLuint index, const GLfloat *v)
{
   CALL_VertexAttrib3fvNV(GET_DISPATCH(), (index, v));
}

static void GLAPIENTRY
VertexAttrib4fvNV(GLuint index, const GLfloat *v)
{
   CALL_VertexAttrib4fvNV(GET_DISPATCH(), (index, v));
}

/* GL_DOUBLE attributes */

static void GLAPIENTRY
VertexAttrib1dvNV(GLuint index, const GLdouble *v)
{
   CALL_VertexAttrib1dvNV(GET_DISPATCH(), (index, v));
}

static void GLAPIENTRY
VertexAttrib2dvNV(GLuint index, const GLdouble *v)
{
   CALL_VertexAttrib2dvNV(GET_DISPATCH(), (index, v));
}

static void GLAPIENTRY
VertexAttrib3dvNV(GLuint index, const GLdouble *v)
{
   CALL_VertexAttrib3dvNV(GET_DISPATCH(), (index, v));
}

static void GLAPIENTRY
VertexAttrib4dvNV(GLuint index, const GLdouble *v)
{
   CALL_VertexAttrib4dvNV(GET_DISPATCH(), (index, v));
}


/*
 * Array [size][type] of VertexAttrib functions
 */
static attrib_func AttribFuncsNV[2][4][NUM_TYPES] = {
   {
      /* non-normalized */
      {
         /* size 1 */
         (attrib_func) VertexAttrib1bvNV,
         (attrib_func) VertexAttrib1ubvNV,
         (attrib_func) VertexAttrib1svNV,
         (attrib_func) VertexAttrib1usvNV,
         (attrib_func) VertexAttrib1ivNV,
         (attrib_func) VertexAttrib1uivNV,
         (attrib_func) VertexAttrib1fvNV,
         (attrib_func) VertexAttrib1dvNV
      },
      {
         /* size 2 */
         (attrib_func) VertexAttrib2bvNV,
         (attrib_func) VertexAttrib2ubvNV,
         (attrib_func) VertexAttrib2svNV,
         (attrib_func) VertexAttrib2usvNV,
         (attrib_func) VertexAttrib2ivNV,
         (attrib_func) VertexAttrib2uivNV,
         (attrib_func) VertexAttrib2fvNV,
         (attrib_func) VertexAttrib2dvNV
      },
      {
         /* size 3 */
         (attrib_func) VertexAttrib3bvNV,
         (attrib_func) VertexAttrib3ubvNV,
         (attrib_func) VertexAttrib3svNV,
         (attrib_func) VertexAttrib3usvNV,
         (attrib_func) VertexAttrib3ivNV,
         (attrib_func) VertexAttrib3uivNV,
         (attrib_func) VertexAttrib3fvNV,
         (attrib_func) VertexAttrib3dvNV
      },
      {
         /* size 4 */
         (attrib_func) VertexAttrib4bvNV,
         (attrib_func) VertexAttrib4ubvNV,
         (attrib_func) VertexAttrib4svNV,
         (attrib_func) VertexAttrib4usvNV,
         (attrib_func) VertexAttrib4ivNV,
         (attrib_func) VertexAttrib4uivNV,
         (attrib_func) VertexAttrib4fvNV,
         (attrib_func) VertexAttrib4dvNV
      }
   },
   {
      /* normalized (except for float/double) */
      {
         /* size 1 */
         (attrib_func) VertexAttrib1NbvNV,
         (attrib_func) VertexAttrib1NubvNV,
         (attrib_func) VertexAttrib1NsvNV,
         (attrib_func) VertexAttrib1NusvNV,
         (attrib_func) VertexAttrib1NivNV,
         (attrib_func) VertexAttrib1NuivNV,
         (attrib_func) VertexAttrib1fvNV,
         (attrib_func) VertexAttrib1dvNV
      },
      {
         /* size 2 */
         (attrib_func) VertexAttrib2NbvNV,
         (attrib_func) VertexAttrib2NubvNV,
         (attrib_func) VertexAttrib2NsvNV,
         (attrib_func) VertexAttrib2NusvNV,
         (attrib_func) VertexAttrib2NivNV,
         (attrib_func) VertexAttrib2NuivNV,
         (attrib_func) VertexAttrib2fvNV,
         (attrib_func) VertexAttrib2dvNV
      },
      {
         /* size 3 */
         (attrib_func) VertexAttrib3NbvNV,
         (attrib_func) VertexAttrib3NubvNV,
         (attrib_func) VertexAttrib3NsvNV,
         (attrib_func) VertexAttrib3NusvNV,
         (attrib_func) VertexAttrib3NivNV,
         (attrib_func) VertexAttrib3NuivNV,
         (attrib_func) VertexAttrib3fvNV,
         (attrib_func) VertexAttrib3dvNV
      },
      {
         /* size 4 */
         (attrib_func) VertexAttrib4NbvNV,
         (attrib_func) VertexAttrib4NubvNV,
         (attrib_func) VertexAttrib4NsvNV,
         (attrib_func) VertexAttrib4NusvNV,
         (attrib_func) VertexAttrib4NivNV,
         (attrib_func) VertexAttrib4NuivNV,
         (attrib_func) VertexAttrib4fvNV,
         (attrib_func) VertexAttrib4dvNV
      }
   }
};


/**
 ** GL_ARB_vertex_program
 **/

/* GL_BYTE attributes */

static void GLAPIENTRY
VertexAttrib1NbvARB(GLuint index, const GLbyte *v)
{
   CALL_VertexAttrib1fARB(GET_DISPATCH(), (index, BYTE_TO_FLOAT(v[0])));
}

static void GLAPIENTRY
VertexAttrib1bvARB(GLuint index, const GLbyte *v)
{
   CALL_VertexAttrib1fARB(GET_DISPATCH(), (index, (GLfloat)v[0]));
}

static void GLAPIENTRY
VertexAttrib2NbvARB(GLuint index, const GLbyte *v)
{
   CALL_VertexAttrib2fARB(GET_DISPATCH(), (index, BYTE_TO_FLOAT(v[0]), BYTE_TO_FLOAT(v[1])));
}

static void GLAPIENTRY
VertexAttrib2bvARB(GLuint index, const GLbyte *v)
{
   CALL_VertexAttrib2fARB(GET_DISPATCH(), (index, (GLfloat)v[0], (GLfloat)v[1]));
}

static void GLAPIENTRY
VertexAttrib3NbvARB(GLuint index, const GLbyte *v)
{
   CALL_VertexAttrib3fARB(GET_DISPATCH(), (index, BYTE_TO_FLOAT(v[0]),
					       BYTE_TO_FLOAT(v[1]),
					       BYTE_TO_FLOAT(v[2])));
}

static void GLAPIENTRY
VertexAttrib3bvARB(GLuint index, const GLbyte *v)
{
   CALL_VertexAttrib3fARB(GET_DISPATCH(), (index, (GLfloat)v[0], (GLfloat)v[1], (GLfloat)v[2]));
}

static void GLAPIENTRY
VertexAttrib4NbvARB(GLuint index, const GLbyte *v)
{
   CALL_VertexAttrib4fARB(GET_DISPATCH(), (index, BYTE_TO_FLOAT(v[0]),
					       BYTE_TO_FLOAT(v[1]),
					       BYTE_TO_FLOAT(v[2]),
					       BYTE_TO_FLOAT(v[3])));
}

static void GLAPIENTRY
VertexAttrib4bvARB(GLuint index, const GLbyte *v)
{
   CALL_VertexAttrib4fARB(GET_DISPATCH(), (index, (GLfloat)v[0], (GLfloat)v[1], (GLfloat)v[2], (GLfloat)v[3]));
}

/* GL_UNSIGNED_BYTE attributes */

static void GLAPIENTRY
VertexAttrib1NubvARB(GLuint index, const GLubyte *v)
{
   CALL_VertexAttrib1fARB(GET_DISPATCH(), (index, UBYTE_TO_FLOAT(v[0])));
}

static void GLAPIENTRY
VertexAttrib1ubvARB(GLuint index, const GLubyte *v)
{
   CALL_VertexAttrib1fARB(GET_DISPATCH(), (index, (GLfloat)v[0]));
}

static void GLAPIENTRY
VertexAttrib2NubvARB(GLuint index, const GLubyte *v)
{
   CALL_VertexAttrib2fARB(GET_DISPATCH(), (index,
                                           UBYTE_TO_FLOAT(v[0]),
                                           UBYTE_TO_FLOAT(v[1])));
}

static void GLAPIENTRY
VertexAttrib2ubvARB(GLuint index, const GLubyte *v)
{
   CALL_VertexAttrib2fARB(GET_DISPATCH(), (index,
                                           (GLfloat)v[0], (GLfloat)v[1]));
}

static void GLAPIENTRY
VertexAttrib3NubvARB(GLuint index, const GLubyte *v)
{
   CALL_VertexAttrib3fARB(GET_DISPATCH(), (index,
                                           UBYTE_TO_FLOAT(v[0]),
                                           UBYTE_TO_FLOAT(v[1]),
                                           UBYTE_TO_FLOAT(v[2])));
}
static void GLAPIENTRY
VertexAttrib3ubvARB(GLuint index, const GLubyte *v)
{
   CALL_VertexAttrib3fARB(GET_DISPATCH(), (index,
                                           (GLfloat)v[0],
                                           (GLfloat)v[1],
                                           (GLfloat)v[2]));
}

static void GLAPIENTRY
VertexAttrib4NubvARB(GLuint index, const GLubyte *v)
{
   CALL_VertexAttrib4fARB(GET_DISPATCH(),
                          (index,
                           UBYTE_TO_FLOAT(v[0]),
                           UBYTE_TO_FLOAT(v[1]),
                           UBYTE_TO_FLOAT(v[2]),
                           UBYTE_TO_FLOAT(v[3])));
}

static void GLAPIENTRY
VertexAttrib4ubvARB(GLuint index, const GLubyte *v)
{
   CALL_VertexAttrib4fARB(GET_DISPATCH(),
                          (index,
                           (GLfloat)v[0], (GLfloat)v[1],
                           (GLfloat)v[2], (GLfloat)v[3]));
}

/* GL_SHORT attributes */

static void GLAPIENTRY
VertexAttrib1NsvARB(GLuint index, const GLshort *v)
{
   CALL_VertexAttrib1fARB(GET_DISPATCH(), (index, SHORT_TO_FLOAT(v[0])));
}

static void GLAPIENTRY
VertexAttrib1svARB(GLuint index, const GLshort *v)
{
   CALL_VertexAttrib1fARB(GET_DISPATCH(), (index, (GLfloat)v[0]));
}

static void GLAPIENTRY
VertexAttrib2NsvARB(GLuint index, const GLshort *v)
{
   CALL_VertexAttrib2fARB(GET_DISPATCH(),
                          (index, SHORT_TO_FLOAT(v[0]),
                           SHORT_TO_FLOAT(v[1])));
}

static void GLAPIENTRY
VertexAttrib2svARB(GLuint index, const GLshort *v)
{
   CALL_VertexAttrib2fARB(GET_DISPATCH(),
                          (index, (GLfloat)v[0], (GLfloat)v[1]));
}

static void GLAPIENTRY
VertexAttrib3NsvARB(GLuint index, const GLshort *v)
{
   CALL_VertexAttrib3fARB(GET_DISPATCH(),
                          (index,
                           SHORT_TO_FLOAT(v[0]),
                           SHORT_TO_FLOAT(v[1]),
                           SHORT_TO_FLOAT(v[2])));
}

static void GLAPIENTRY
VertexAttrib3svARB(GLuint index, const GLshort *v)
{
   CALL_VertexAttrib3fARB(GET_DISPATCH(),
                          (index,
                           (GLfloat)v[0], (GLfloat)v[1], (GLfloat)v[2]));
}

static void GLAPIENTRY
VertexAttrib4NsvARB(GLuint index, const GLshort *v)
{
   CALL_VertexAttrib4fARB(GET_DISPATCH(),
                          (index,
                           SHORT_TO_FLOAT(v[0]),
                           SHORT_TO_FLOAT(v[1]),
                           SHORT_TO_FLOAT(v[2]),
                           SHORT_TO_FLOAT(v[3])));
}

static void GLAPIENTRY
VertexAttrib4svARB(GLuint index, const GLshort *v)
{
   CALL_VertexAttrib4fARB(GET_DISPATCH(), (index, (GLfloat)v[0], (GLfloat)v[1],
                                           (GLfloat)v[2], (GLfloat)v[3]));
}

/* GL_UNSIGNED_SHORT attributes */

static void GLAPIENTRY
VertexAttrib1NusvARB(GLuint index, const GLushort *v)
{
   CALL_VertexAttrib1fARB(GET_DISPATCH(), (index, USHORT_TO_FLOAT(v[0])));
}

static void GLAPIENTRY
VertexAttrib1usvARB(GLuint index, const GLushort *v)
{
   CALL_VertexAttrib1fARB(GET_DISPATCH(), (index, (GLfloat)v[0]));
}

static void GLAPIENTRY
VertexAttrib2NusvARB(GLuint index, const GLushort *v)
{
   CALL_VertexAttrib2fARB(GET_DISPATCH(), (index, USHORT_TO_FLOAT(v[0]),
			     USHORT_TO_FLOAT(v[1])));
}

static void GLAPIENTRY
VertexAttrib2usvARB(GLuint index, const GLushort *v)
{
   CALL_VertexAttrib2fARB(GET_DISPATCH(), (index, (GLfloat)v[0],
                                           (GLfloat)v[1]));
}

static void GLAPIENTRY
VertexAttrib3NusvARB(GLuint index, const GLushort *v)
{
   CALL_VertexAttrib3fARB(GET_DISPATCH(), (index, USHORT_TO_FLOAT(v[0]),
					       USHORT_TO_FLOAT(v[1]),
					       USHORT_TO_FLOAT(v[2])));
}

static void GLAPIENTRY
VertexAttrib3usvARB(GLuint index, const GLushort *v)
{
   CALL_VertexAttrib3fARB(GET_DISPATCH(), (index, (GLfloat)v[0],
                                           (GLfloat)v[1], (GLfloat)v[2]));
}

static void GLAPIENTRY
VertexAttrib4NusvARB(GLuint index, const GLushort *v)
{
   CALL_VertexAttrib4fARB(GET_DISPATCH(), (index, USHORT_TO_FLOAT(v[0]),
					       USHORT_TO_FLOAT(v[1]),
					       USHORT_TO_FLOAT(v[2]),
					       USHORT_TO_FLOAT(v[3])));
}

static void GLAPIENTRY
VertexAttrib4usvARB(GLuint index, const GLushort *v)
{
   CALL_VertexAttrib4fARB(GET_DISPATCH(), (index, (GLfloat)v[0], (GLfloat)v[1], (GLfloat)v[2], (GLfloat)v[3]));
}

/* GL_INT attributes */

static void GLAPIENTRY
VertexAttrib1NivARB(GLuint index, const GLint *v)
{
   CALL_VertexAttrib1fARB(GET_DISPATCH(), (index, INT_TO_FLOAT(v[0])));
}

static void GLAPIENTRY
VertexAttrib1ivARB(GLuint index, const GLint *v)
{
   CALL_VertexAttrib1fARB(GET_DISPATCH(), (index, (GLfloat)v[0]));
}

static void GLAPIENTRY
VertexAttrib2NivARB(GLuint index, const GLint *v)
{
   CALL_VertexAttrib2fARB(GET_DISPATCH(), (index, INT_TO_FLOAT(v[0]),
					       INT_TO_FLOAT(v[1])));
}

static void GLAPIENTRY
VertexAttrib2ivARB(GLuint index, const GLint *v)
{
   CALL_VertexAttrib2fARB(GET_DISPATCH(), (index, (GLfloat)v[0],
                                           (GLfloat)v[1]));
}

static void GLAPIENTRY
VertexAttrib3NivARB(GLuint index, const GLint *v)
{
   CALL_VertexAttrib3fARB(GET_DISPATCH(), (index, INT_TO_FLOAT(v[0]),
					       INT_TO_FLOAT(v[1]),
					       INT_TO_FLOAT(v[2])));
}

static void GLAPIENTRY
VertexAttrib3ivARB(GLuint index, const GLint *v)
{
   CALL_VertexAttrib3fARB(GET_DISPATCH(), (index, (GLfloat)v[0],
                                           (GLfloat)v[1], (GLfloat)v[2]));
}

static void GLAPIENTRY
VertexAttrib4NivARB(GLuint index, const GLint *v)
{
   CALL_VertexAttrib4fARB(GET_DISPATCH(), (index, INT_TO_FLOAT(v[0]),
					       INT_TO_FLOAT(v[1]),
					       INT_TO_FLOAT(v[2]),
					       INT_TO_FLOAT(v[3])));
}

static void GLAPIENTRY
VertexAttrib4ivARB(GLuint index, const GLint *v)
{
   CALL_VertexAttrib4fARB(GET_DISPATCH(), (index, (GLfloat)v[0], (GLfloat)v[1],
                                           (GLfloat)v[2], (GLfloat)v[3]));
}

/* GL_UNSIGNED_INT attributes */

static void GLAPIENTRY
VertexAttrib1NuivARB(GLuint index, const GLuint *v)
{
   CALL_VertexAttrib1fARB(GET_DISPATCH(), (index, UINT_TO_FLOAT(v[0])));
}

static void GLAPIENTRY
VertexAttrib1uivARB(GLuint index, const GLuint *v)
{
   CALL_VertexAttrib1fARB(GET_DISPATCH(), (index, (GLfloat)v[0]));
}

static void GLAPIENTRY
VertexAttrib2NuivARB(GLuint index, const GLuint *v)
{
   CALL_VertexAttrib2fARB(GET_DISPATCH(), (index, UINT_TO_FLOAT(v[0]),
                                           UINT_TO_FLOAT(v[1])));
}

static void GLAPIENTRY
VertexAttrib2uivARB(GLuint index, const GLuint *v)
{
   CALL_VertexAttrib2fARB(GET_DISPATCH(), (index, (GLfloat)v[0],
                                           (GLfloat)v[1]));
}

static void GLAPIENTRY
VertexAttrib3NuivARB(GLuint index, const GLuint *v)
{
   CALL_VertexAttrib3fARB(GET_DISPATCH(), (index, UINT_TO_FLOAT(v[0]),
                                           UINT_TO_FLOAT(v[1]),
                                           UINT_TO_FLOAT(v[2])));
}

static void GLAPIENTRY
VertexAttrib3uivARB(GLuint index, const GLuint *v)
{
   CALL_VertexAttrib3fARB(GET_DISPATCH(), (index, (GLfloat)v[0],
                                           (GLfloat)v[1], (GLfloat)v[2]));
}

static void GLAPIENTRY
VertexAttrib4NuivARB(GLuint index, const GLuint *v)
{
   CALL_VertexAttrib4fARB(GET_DISPATCH(), (index, UINT_TO_FLOAT(v[0]),
                                           UINT_TO_FLOAT(v[1]),
                                           UINT_TO_FLOAT(v[2]),
                                           UINT_TO_FLOAT(v[3])));
}

static void GLAPIENTRY
VertexAttrib4uivARB(GLuint index, const GLuint *v)
{
   CALL_VertexAttrib4fARB(GET_DISPATCH(), (index, (GLfloat)v[0], (GLfloat)v[1],
                                           (GLfloat)v[2], (GLfloat)v[3]));
}

/* GL_FLOAT attributes */

static void GLAPIENTRY
VertexAttrib1fvARB(GLuint index, const GLfloat *v)
{
   CALL_VertexAttrib1fvARB(GET_DISPATCH(), (index, v));
}

static void GLAPIENTRY
VertexAttrib2fvARB(GLuint index, const GLfloat *v)
{
   CALL_VertexAttrib2fvARB(GET_DISPATCH(), (index, v));
}

static void GLAPIENTRY
VertexAttrib3fvARB(GLuint index, const GLfloat *v)
{
   CALL_VertexAttrib3fvARB(GET_DISPATCH(), (index, v));
}

static void GLAPIENTRY
VertexAttrib4fvARB(GLuint index, const GLfloat *v)
{
   CALL_VertexAttrib4fvARB(GET_DISPATCH(), (index, v));
}

/* GL_DOUBLE attributes */

static void GLAPIENTRY
VertexAttrib1dvARB(GLuint index, const GLdouble *v)
{
   CALL_VertexAttrib1dvARB(GET_DISPATCH(), (index, v));
}

static void GLAPIENTRY
VertexAttrib2dvARB(GLuint index, const GLdouble *v)
{
   CALL_VertexAttrib2dvARB(GET_DISPATCH(), (index, v));
}

static void GLAPIENTRY
VertexAttrib3dvARB(GLuint index, const GLdouble *v)
{
   CALL_VertexAttrib3dvARB(GET_DISPATCH(), (index, v));
}

static void GLAPIENTRY
VertexAttrib4dvARB(GLuint index, const GLdouble *v)
{
   CALL_VertexAttrib4dvARB(GET_DISPATCH(), (index, v));
}


/**
 * Integer-valued attributes
 */
static void GLAPIENTRY
VertexAttribI1bv(GLuint index, const GLbyte *v)
{
   CALL_VertexAttribI1iEXT(GET_DISPATCH(), (index, v[0]));
}

static void GLAPIENTRY
VertexAttribI2bv(GLuint index, const GLbyte *v)
{
   CALL_VertexAttribI2iEXT(GET_DISPATCH(), (index, v[0], v[1]));
}

static void GLAPIENTRY
VertexAttribI3bv(GLuint index, const GLbyte *v)
{
   CALL_VertexAttribI3iEXT(GET_DISPATCH(), (index, v[0], v[1], v[2]));
}

static void GLAPIENTRY
VertexAttribI4bv(GLuint index, const GLbyte *v)
{
   CALL_VertexAttribI4bvEXT(GET_DISPATCH(), (index, v));
}


static void GLAPIENTRY
VertexAttribI1ubv(GLuint index, const GLubyte *v)
{
   CALL_VertexAttribI1uiEXT(GET_DISPATCH(), (index, v[0]));
}

static void GLAPIENTRY
VertexAttribI2ubv(GLuint index, const GLubyte *v)
{
   CALL_VertexAttribI2uiEXT(GET_DISPATCH(), (index, v[0], v[1]));
}

static void GLAPIENTRY
VertexAttribI3ubv(GLuint index, const GLubyte *v)
{
   CALL_VertexAttribI3uiEXT(GET_DISPATCH(), (index, v[0], v[1], v[2]));
}

static void GLAPIENTRY
VertexAttribI4ubv(GLuint index, const GLubyte *v)
{
   CALL_VertexAttribI4ubvEXT(GET_DISPATCH(), (index, v));
}



static void GLAPIENTRY
VertexAttribI1sv(GLuint index, const GLshort *v)
{
   CALL_VertexAttribI1iEXT(GET_DISPATCH(), (index, v[0]));
}

static void GLAPIENTRY
VertexAttribI2sv(GLuint index, const GLshort *v)
{
   CALL_VertexAttribI2iEXT(GET_DISPATCH(), (index, v[0], v[1]));
}

static void GLAPIENTRY
VertexAttribI3sv(GLuint index, const GLshort *v)
{
   CALL_VertexAttribI3iEXT(GET_DISPATCH(), (index, v[0], v[1], v[2]));
}

static void GLAPIENTRY
VertexAttribI4sv(GLuint index, const GLshort *v)
{
   CALL_VertexAttribI4svEXT(GET_DISPATCH(), (index, v));
}


static void GLAPIENTRY
VertexAttribI1usv(GLuint index, const GLushort *v)
{
   CALL_VertexAttribI1uiEXT(GET_DISPATCH(), (index, v[0]));
}

static void GLAPIENTRY
VertexAttribI2usv(GLuint index, const GLushort *v)
{
   CALL_VertexAttribI2uiEXT(GET_DISPATCH(), (index, v[0], v[1]));
}

static void GLAPIENTRY
VertexAttribI3usv(GLuint index, const GLushort *v)
{
   CALL_VertexAttribI3uiEXT(GET_DISPATCH(), (index, v[0], v[1], v[2]));
}

static void GLAPIENTRY
VertexAttribI4usv(GLuint index, const GLushort *v)
{
   CALL_VertexAttribI4usvEXT(GET_DISPATCH(), (index, v));
}



static void GLAPIENTRY
VertexAttribI1iv(GLuint index, const GLint *v)
{
   CALL_VertexAttribI1iEXT(GET_DISPATCH(), (index, v[0]));
}

static void GLAPIENTRY
VertexAttribI2iv(GLuint index, const GLint *v)
{
   CALL_VertexAttribI2iEXT(GET_DISPATCH(), (index, v[0], v[1]));
}

static void GLAPIENTRY
VertexAttribI3iv(GLuint index, const GLint *v)
{
   CALL_VertexAttribI3iEXT(GET_DISPATCH(), (index, v[0], v[1], v[2]));
}

static void GLAPIENTRY
VertexAttribI4iv(GLuint index, const GLint *v)
{
   CALL_VertexAttribI4ivEXT(GET_DISPATCH(), (index, v));
}


static void GLAPIENTRY
VertexAttribI1uiv(GLuint index, const GLuint *v)
{
   CALL_VertexAttribI1uiEXT(GET_DISPATCH(), (index, v[0]));
}

static void GLAPIENTRY
VertexAttribI2uiv(GLuint index, const GLuint *v)
{
   CALL_VertexAttribI2uiEXT(GET_DISPATCH(), (index, v[0], v[1]));
}

static void GLAPIENTRY
VertexAttribI3uiv(GLuint index, const GLuint *v)
{
   CALL_VertexAttribI3uiEXT(GET_DISPATCH(), (index, v[0], v[1], v[2]));
}

static void GLAPIENTRY
VertexAttribI4uiv(GLuint index, const GLuint *v)
{
   CALL_VertexAttribI4uivEXT(GET_DISPATCH(), (index, v));
}




/*
 * Array [unnormalized/normalized/integer][size][type] of VertexAttrib
 * functions
 */
static attrib_func AttribFuncsARB[3][4][NUM_TYPES] = {
   {
      /* non-normalized */
      {
         /* size 1 */
         (attrib_func) VertexAttrib1bvARB,
         (attrib_func) VertexAttrib1ubvARB,
         (attrib_func) VertexAttrib1svARB,
         (attrib_func) VertexAttrib1usvARB,
         (attrib_func) VertexAttrib1ivARB,
         (attrib_func) VertexAttrib1uivARB,
         (attrib_func) VertexAttrib1fvARB,
         (attrib_func) VertexAttrib1dvARB
      },
      {
         /* size 2 */
         (attrib_func) VertexAttrib2bvARB,
         (attrib_func) VertexAttrib2ubvARB,
         (attrib_func) VertexAttrib2svARB,
         (attrib_func) VertexAttrib2usvARB,
         (attrib_func) VertexAttrib2ivARB,
         (attrib_func) VertexAttrib2uivARB,
         (attrib_func) VertexAttrib2fvARB,
         (attrib_func) VertexAttrib2dvARB
      },
      {
         /* size 3 */
         (attrib_func) VertexAttrib3bvARB,
         (attrib_func) VertexAttrib3ubvARB,
         (attrib_func) VertexAttrib3svARB,
         (attrib_func) VertexAttrib3usvARB,
         (attrib_func) VertexAttrib3ivARB,
         (attrib_func) VertexAttrib3uivARB,
         (attrib_func) VertexAttrib3fvARB,
         (attrib_func) VertexAttrib3dvARB
      },
      {
         /* size 4 */
         (attrib_func) VertexAttrib4bvARB,
         (attrib_func) VertexAttrib4ubvARB,
         (attrib_func) VertexAttrib4svARB,
         (attrib_func) VertexAttrib4usvARB,
         (attrib_func) VertexAttrib4ivARB,
         (attrib_func) VertexAttrib4uivARB,
         (attrib_func) VertexAttrib4fvARB,
         (attrib_func) VertexAttrib4dvARB
      }
   },
   {
      /* normalized (except for float/double) */
      {
         /* size 1 */
         (attrib_func) VertexAttrib1NbvARB,
         (attrib_func) VertexAttrib1NubvARB,
         (attrib_func) VertexAttrib1NsvARB,
         (attrib_func) VertexAttrib1NusvARB,
         (attrib_func) VertexAttrib1NivARB,
         (attrib_func) VertexAttrib1NuivARB,
         (attrib_func) VertexAttrib1fvARB,
         (attrib_func) VertexAttrib1dvARB
      },
      {
         /* size 2 */
         (attrib_func) VertexAttrib2NbvARB,
         (attrib_func) VertexAttrib2NubvARB,
         (attrib_func) VertexAttrib2NsvARB,
         (attrib_func) VertexAttrib2NusvARB,
         (attrib_func) VertexAttrib2NivARB,
         (attrib_func) VertexAttrib2NuivARB,
         (attrib_func) VertexAttrib2fvARB,
         (attrib_func) VertexAttrib2dvARB
      },
      {
         /* size 3 */
         (attrib_func) VertexAttrib3NbvARB,
         (attrib_func) VertexAttrib3NubvARB,
         (attrib_func) VertexAttrib3NsvARB,
         (attrib_func) VertexAttrib3NusvARB,
         (attrib_func) VertexAttrib3NivARB,
         (attrib_func) VertexAttrib3NuivARB,
         (attrib_func) VertexAttrib3fvARB,
         (attrib_func) VertexAttrib3dvARB
      },
      {
         /* size 4 */
         (attrib_func) VertexAttrib4NbvARB,
         (attrib_func) VertexAttrib4NubvARB,
         (attrib_func) VertexAttrib4NsvARB,
         (attrib_func) VertexAttrib4NusvARB,
         (attrib_func) VertexAttrib4NivARB,
         (attrib_func) VertexAttrib4NuivARB,
         (attrib_func) VertexAttrib4fvARB,
         (attrib_func) VertexAttrib4dvARB
      }
   },

   {
      /* integer-valued */
      {
         /* size 1 */
         (attrib_func) VertexAttribI1bv,
         (attrib_func) VertexAttribI1ubv,
         (attrib_func) VertexAttribI1sv,
         (attrib_func) VertexAttribI1usv,
         (attrib_func) VertexAttribI1iv,
         (attrib_func) VertexAttribI1uiv,
         NULL, /* GL_FLOAT */
         NULL  /* GL_DOUBLE */
      },
      {
         /* size 2 */
         (attrib_func) VertexAttribI2bv,
         (attrib_func) VertexAttribI2ubv,
         (attrib_func) VertexAttribI2sv,
         (attrib_func) VertexAttribI2usv,
         (attrib_func) VertexAttribI2iv,
         (attrib_func) VertexAttribI2uiv,
         NULL, /* GL_FLOAT */
         NULL  /* GL_DOUBLE */
      },
      {
         /* size 3 */
         (attrib_func) VertexAttribI3bv,
         (attrib_func) VertexAttribI3ubv,
         (attrib_func) VertexAttribI3sv,
         (attrib_func) VertexAttribI3usv,
         (attrib_func) VertexAttribI3iv,
         (attrib_func) VertexAttribI3uiv,
         NULL, /* GL_FLOAT */
         NULL  /* GL_DOUBLE */
      },
      {
         /* size 4 */
         (attrib_func) VertexAttribI4bv,
         (attrib_func) VertexAttribI4ubv,
         (attrib_func) VertexAttribI4sv,
         (attrib_func) VertexAttribI4usv,
         (attrib_func) VertexAttribI4iv,
         (attrib_func) VertexAttribI4uiv,
         NULL, /* GL_FLOAT */
         NULL  /* GL_DOUBLE */
      }
   }
};

/**********************************************************************/


GLboolean _ae_create_context( struct gl_context *ctx )
{
   if (ctx->aelt_context)
      return GL_TRUE;

   /* These _gloffset_* values may not be compile-time constants */
   SecondaryColorFuncs[0] = _gloffset_SecondaryColor3bvEXT;
   SecondaryColorFuncs[1] = _gloffset_SecondaryColor3ubvEXT;
   SecondaryColorFuncs[2] = _gloffset_SecondaryColor3svEXT;
   SecondaryColorFuncs[3] = _gloffset_SecondaryColor3usvEXT;
   SecondaryColorFuncs[4] = _gloffset_SecondaryColor3ivEXT;
   SecondaryColorFuncs[5] = _gloffset_SecondaryColor3uivEXT;
   SecondaryColorFuncs[6] = _gloffset_SecondaryColor3fvEXT;
   SecondaryColorFuncs[7] = _gloffset_SecondaryColor3dvEXT;

   FogCoordFuncs[0] = -1;
   FogCoordFuncs[1] = -1;
   FogCoordFuncs[2] = -1;
   FogCoordFuncs[3] = -1;
   FogCoordFuncs[4] = -1;
   FogCoordFuncs[5] = -1;
   FogCoordFuncs[6] = _gloffset_FogCoordfvEXT;
   FogCoordFuncs[7] = _gloffset_FogCoorddvEXT;

   ctx->aelt_context = CALLOC( sizeof(AEcontext) );
   if (!ctx->aelt_context)
      return GL_FALSE;

   AE_CONTEXT(ctx)->NewState = ~0;
   return GL_TRUE;
}


void _ae_destroy_context( struct gl_context *ctx )
{
   if ( AE_CONTEXT( ctx ) ) {
      FREE( ctx->aelt_context );
      ctx->aelt_context = NULL;
   }
}

static void check_vbo( AEcontext *actx,
		       struct gl_buffer_object *vbo )
{
   if (_mesa_is_bufferobj(vbo) && !_mesa_bufferobj_mapped(vbo)) {
      GLuint i;
      for (i = 0; i < actx->nr_vbos; i++)
	 if (actx->vbo[i] == vbo)
	    return;
      assert(actx->nr_vbos < VERT_ATTRIB_MAX);
      actx->vbo[actx->nr_vbos++] = vbo;
   }
}


/**
 * Make a list of per-vertex functions to call for each glArrayElement call.
 * These functions access the array data (i.e. glVertex, glColor, glNormal,
 * etc).
 * Note: this may be called during display list construction.
 */
static void _ae_update_state( struct gl_context *ctx )
{
   AEcontext *actx = AE_CONTEXT(ctx);
   AEarray *aa = actx->arrays;
   AEattrib *at = actx->attribs;
   GLuint i;
   struct gl_array_object *arrayObj = ctx->Array.ArrayObj;

   actx->nr_vbos = 0;

   /* conventional vertex arrays */
   if (arrayObj->Index.Enabled) {
      aa->array = &arrayObj->Index;
      aa->offset = IndexFuncs[TYPE_IDX(aa->array->Type)];
      check_vbo(actx, aa->array->BufferObj);
      aa++;
   }
   if (arrayObj->EdgeFlag.Enabled) {
      aa->array = &arrayObj->EdgeFlag;
      aa->offset = _gloffset_EdgeFlagv;
      check_vbo(actx, aa->array->BufferObj);
      aa++;
   }
   if (arrayObj->Normal.Enabled) {
      aa->array = &arrayObj->Normal;
      aa->offset = NormalFuncs[TYPE_IDX(aa->array->Type)];
      check_vbo(actx, aa->array->BufferObj);
      aa++;
   }
   if (arrayObj->Color.Enabled) {
      aa->array = &arrayObj->Color;
      aa->offset = ColorFuncs[aa->array->Size-3][TYPE_IDX(aa->array->Type)];
      check_vbo(actx, aa->array->BufferObj);
      aa++;
   }
   if (arrayObj->SecondaryColor.Enabled) {
      aa->array = &arrayObj->SecondaryColor;
      aa->offset = SecondaryColorFuncs[TYPE_IDX(aa->array->Type)];
      check_vbo(actx, aa->array->BufferObj);
      aa++;
   }
   if (arrayObj->FogCoord.Enabled) {
      aa->array = &arrayObj->FogCoord;
      aa->offset = FogCoordFuncs[TYPE_IDX(aa->array->Type)];
      check_vbo(actx, aa->array->BufferObj);
      aa++;
   }
   for (i = 0; i < ctx->Const.MaxTextureCoordUnits; i++) {
      struct gl_client_array *attribArray = &arrayObj->TexCoord[i];
      if (attribArray->Enabled) {
         /* NOTE: we use generic glVertexAttribNV functions here.
          * If we ever remove GL_NV_vertex_program this will have to change.
          */
         at->array = attribArray;
         ASSERT(!at->array->Normalized);
         at->func = AttribFuncsNV[at->array->Normalized]
                                 [at->array->Size-1]
                                 [TYPE_IDX(at->array->Type)];
         at->index = VERT_ATTRIB_TEX0 + i;
	 check_vbo(actx, at->array->BufferObj);
         at++;
      }
   }

   /* generic vertex attribute arrays */   
   for (i = 1; i < Elements(arrayObj->VertexAttrib); i++) {  /* skip zero! */
      struct gl_client_array *attribArray = &arrayObj->VertexAttrib[i];
      if (attribArray->Enabled) {
         at->array = attribArray;
         /* Note: we can't grab the _glapi_Dispatch->VertexAttrib1fvNV
          * function pointer here (for float arrays) since the pointer may
          * change from one execution of _ae_ArrayElement() to
          * the next.  Doing so caused UT to break.
          */
         if (ctx->VertexProgram._Enabled
             && ctx->VertexProgram.Current->IsNVProgram) {
            at->func = AttribFuncsNV[at->array->Normalized]
                                    [at->array->Size-1]
                                    [TYPE_IDX(at->array->Type)];
         }
         else {
            GLint intOrNorm;
            if (at->array->Integer)
               intOrNorm = 2;
            else if (at->array->Normalized)
               intOrNorm = 1;
            else
               intOrNorm = 0;

            at->func = AttribFuncsARB[intOrNorm]
                                     [at->array->Size-1]
                                     [TYPE_IDX(at->array->Type)];
         }
         at->index = i;
	 check_vbo(actx, at->array->BufferObj);
         at++;
      }
   }

   /* finally, vertex position */
   if (arrayObj->VertexAttrib[0].Enabled) {
      /* Use glVertex(v) instead of glVertexAttrib(0, v) to be sure it's
       * issued as the last (provoking) attribute).
       */
      aa->array = &arrayObj->VertexAttrib[0];
      assert(aa->array->Size >= 2); /* XXX fix someday? */
      aa->offset = VertexFuncs[aa->array->Size-2][TYPE_IDX(aa->array->Type)];
      check_vbo(actx, aa->array->BufferObj);
      aa++;
   }
   else if (arrayObj->Vertex.Enabled) {
      aa->array = &arrayObj->Vertex;
      aa->offset = VertexFuncs[aa->array->Size-2][TYPE_IDX(aa->array->Type)];
      check_vbo(actx, aa->array->BufferObj);
      aa++;
   }

   check_vbo(actx, ctx->Array.ElementArrayBufferObj);

   ASSERT(at - actx->attribs <= VERT_ATTRIB_MAX);
   ASSERT(aa - actx->arrays < 32);
   at->func = NULL;  /* terminate the list */
   aa->offset = -1;  /* terminate the list */

   actx->NewState = 0;
}

void _ae_map_vbos( struct gl_context *ctx )
{
   AEcontext *actx = AE_CONTEXT(ctx);
   GLuint i;
   
   if (actx->mapped_vbos)
      return;

   if (actx->NewState)
      _ae_update_state(ctx);

   for (i = 0; i < actx->nr_vbos; i++)
      ctx->Driver.MapBuffer(ctx,
			    GL_ARRAY_BUFFER_ARB,
			    GL_DYNAMIC_DRAW_ARB,
			    actx->vbo[i]);

   if (actx->nr_vbos)
      actx->mapped_vbos = GL_TRUE;
}

void _ae_unmap_vbos( struct gl_context *ctx )
{
   AEcontext *actx = AE_CONTEXT(ctx);
   GLuint i;

   if (!actx->mapped_vbos)
      return;

   assert (!actx->NewState);

   for (i = 0; i < actx->nr_vbos; i++)
      ctx->Driver.UnmapBuffer(ctx,
			      GL_ARRAY_BUFFER_ARB,
			      actx->vbo[i]);

   actx->mapped_vbos = GL_FALSE;
}


/**
 * Called via glArrayElement() and glDrawArrays().
 * Issue the glNormal, glVertex, glColor, glVertexAttrib, etc functions
 * for all enabled vertex arrays (for elt-th element).
 * Note: this may be called during display list construction.
 */
void GLAPIENTRY _ae_ArrayElement( GLint elt )
{
   GET_CURRENT_CONTEXT(ctx);
   const AEcontext *actx = AE_CONTEXT(ctx);
   const AEarray *aa;
   const AEattrib *at;
   const struct _glapi_table * const disp = GET_DISPATCH();
   GLboolean do_map;

   if (actx->NewState) {
      assert(!actx->mapped_vbos);
      _ae_update_state( ctx );
   }

   /* Determine if w need to map/unmap VBOs */
   do_map = actx->nr_vbos && !actx->mapped_vbos;

   if (do_map)
      _ae_map_vbos(ctx);
   
   /* emit generic attribute elements */
   for (at = actx->attribs; at->func; at++) {
      const GLubyte *src
         = ADD_POINTERS(at->array->BufferObj->Pointer, at->array->Ptr)
         + elt * at->array->StrideB;
      at->func( at->index, src );
   }

   /* emit conventional arrays elements */
   for (aa = actx->arrays; aa->offset != -1 ; aa++) {
      const GLubyte *src
         = ADD_POINTERS(aa->array->BufferObj->Pointer, aa->array->Ptr)
         + elt * aa->array->StrideB;
      CALL_by_offset( disp, (array_func), aa->offset, 
		      ((const void *) src) );
   }

   if (do_map)
      _ae_unmap_vbos(ctx);
}


void _ae_invalidate_state( struct gl_context *ctx, GLuint new_state )
{
   AEcontext *actx = AE_CONTEXT(ctx);

   
   /* Only interested in this subset of mesa state.  Need to prune
    * this down as both tnl/ and the drivers can raise statechanges
    * for arcane reasons in the middle of seemingly atomic operations
    * like DrawElements, over which we'd like to keep a known set of
    * arrays and vbo's mapped.  
    *
    * Luckily, neither the drivers nor tnl muck with the state that
    * concerns us here:
    */
   new_state &= _NEW_ARRAY | _NEW_PROGRAM;
   if (new_state) {
      assert(!actx->mapped_vbos);
      actx->NewState |= new_state;
   }
}


void _mesa_install_arrayelt_vtxfmt(struct _glapi_table *disp,
                                   const GLvertexformat *vfmt)
{
   SET_ArrayElement(disp, vfmt->ArrayElement);
}


#endif /* FEATURE_arrayelt */
=======
/*
 * Mesa 3-D graphics library
 * Version:  6.5.1
 *
 * Copyright (C) 1999-2006  Brian Paul   All Rights Reserved.
 *
 * Permission is hereby granted, free of charge, to any person obtaining a
 * copy of this software and associated documentation files (the "Software"),
 * to deal in the Software without restriction, including without limitation
 * the rights to use, copy, modify, merge, publish, distribute, sublicense,
 * and/or sell copies of the Software, and to permit persons to whom the
 * Software is furnished to do so, subject to the following conditions:
 *
 * The above copyright notice and this permission notice shall be included
 * in all copies or substantial portions of the Software.
 *
 * THE SOFTWARE IS PROVIDED "AS IS", WITHOUT WARRANTY OF ANY KIND, EXPRESS
 * OR IMPLIED, INCLUDING BUT NOT LIMITED TO THE WARRANTIES OF MERCHANTABILITY,
 * FITNESS FOR A PARTICULAR PURPOSE AND NONINFRINGEMENT.  IN NO EVENT SHALL
 * BRIAN PAUL BE LIABLE FOR ANY CLAIM, DAMAGES OR OTHER LIABILITY, WHETHER IN
 * AN ACTION OF CONTRACT, TORT OR OTHERWISE, ARISING FROM, OUT OF OR IN
 * CONNECTION WITH THE SOFTWARE OR THE USE OR OTHER DEALINGS IN THE SOFTWARE.
 */

/**
 * This file implements the glArrayElement() function.
 * It involves looking at the format/type of all the enabled vertex arrays
 * and emitting a list of pointers to functions which set the per-vertex
 * state for the element/index.
 */


/* Author:
 *    Keith Whitwell <keith@tungstengraphics.com>
 */

#include "glheader.h"
#include "api_arrayelt.h"
#include "bufferobj.h"
#include "context.h"
#include "imports.h"
#include "macros.h"
#include "mfeatures.h"
#include "mtypes.h"
#include "main/dispatch.h"

typedef void (GLAPIENTRY *array_func)( const void * );

typedef struct {
   const struct gl_client_array *array;
   int offset;
} AEarray;

typedef void (GLAPIENTRY *attrib_func)( GLuint indx, const void *data );

typedef struct {
   const struct gl_client_array *array;
   attrib_func func;
   GLuint index;
} AEattrib;

typedef struct {
   AEarray arrays[32];
   AEattrib attribs[VERT_ATTRIB_MAX + 1];
   GLuint NewState;

   struct gl_buffer_object *vbo[VERT_ATTRIB_MAX];
   GLuint nr_vbos;
   GLboolean mapped_vbos;

} AEcontext;

#define AE_CONTEXT(ctx) ((AEcontext *)(ctx)->aelt_context)


/*
 * Convert GL_BYTE, GL_UNSIGNED_BYTE, .. GL_DOUBLE into an integer
 * in the range [0, 7].  Luckily these type tokens are sequentially
 * numbered in gl.h, except for GL_DOUBLE.
 */
#define TYPE_IDX(t) ( (t) == GL_DOUBLE ? 7 : (t) & 7 )

#define NUM_TYPES 8


#if FEATURE_arrayelt


static const int ColorFuncs[2][NUM_TYPES] = {
   {
      _gloffset_Color3bv,
      _gloffset_Color3ubv,
      _gloffset_Color3sv,
      _gloffset_Color3usv,
      _gloffset_Color3iv,
      _gloffset_Color3uiv,
      _gloffset_Color3fv,
      _gloffset_Color3dv,
   },
   {
      _gloffset_Color4bv,
      _gloffset_Color4ubv,
      _gloffset_Color4sv,
      _gloffset_Color4usv,
      _gloffset_Color4iv,
      _gloffset_Color4uiv,
      _gloffset_Color4fv,
      _gloffset_Color4dv,
   },
};

static const int VertexFuncs[3][NUM_TYPES] = {
   {
      -1,
      -1,
      _gloffset_Vertex2sv,
      -1,
      _gloffset_Vertex2iv,
      -1,
      _gloffset_Vertex2fv,
      _gloffset_Vertex2dv,
   },
   {
      -1,
      -1,
      _gloffset_Vertex3sv,
      -1,
      _gloffset_Vertex3iv,
      -1,
      _gloffset_Vertex3fv,
      _gloffset_Vertex3dv,
   },
   {
      -1,
      -1,
      _gloffset_Vertex4sv,
      -1,
      _gloffset_Vertex4iv,
      -1,
      _gloffset_Vertex4fv,
      _gloffset_Vertex4dv,
   },
};

static const int IndexFuncs[NUM_TYPES] = {
   -1,
   _gloffset_Indexubv,
   _gloffset_Indexsv,
   -1,
   _gloffset_Indexiv,
   -1,
   _gloffset_Indexfv,
   _gloffset_Indexdv,
};

static const int NormalFuncs[NUM_TYPES] = {
   _gloffset_Normal3bv,
   -1,
   _gloffset_Normal3sv,
   -1,
   _gloffset_Normal3iv,
   -1,
   _gloffset_Normal3fv,
   _gloffset_Normal3dv,
};

/* Note: _gloffset_* for these may not be a compile-time constant. */
static int SecondaryColorFuncs[NUM_TYPES];
static int FogCoordFuncs[NUM_TYPES];


/**
 ** GL_NV_vertex_program
 **/

/* GL_BYTE attributes */

static void GLAPIENTRY
VertexAttrib1NbvNV(GLuint index, const GLbyte *v)
{
   CALL_VertexAttrib1fNV(GET_DISPATCH(), (index, BYTE_TO_FLOAT(v[0])));
}

static void GLAPIENTRY
VertexAttrib1bvNV(GLuint index, const GLbyte *v)
{
   CALL_VertexAttrib1fNV(GET_DISPATCH(), (index, (GLfloat)v[0]));
}

static void GLAPIENTRY
VertexAttrib2NbvNV(GLuint index, const GLbyte *v)
{
   CALL_VertexAttrib2fNV(GET_DISPATCH(), (index, BYTE_TO_FLOAT(v[0]), BYTE_TO_FLOAT(v[1])));
}

static void GLAPIENTRY
VertexAttrib2bvNV(GLuint index, const GLbyte *v)
{
   CALL_VertexAttrib2fNV(GET_DISPATCH(), (index, (GLfloat)v[0], (GLfloat)v[1]));
}

static void GLAPIENTRY
VertexAttrib3NbvNV(GLuint index, const GLbyte *v)
{
   CALL_VertexAttrib3fNV(GET_DISPATCH(), (index, BYTE_TO_FLOAT(v[0]),
					       BYTE_TO_FLOAT(v[1]),
					       BYTE_TO_FLOAT(v[2])));
}

static void GLAPIENTRY
VertexAttrib3bvNV(GLuint index, const GLbyte *v)
{
   CALL_VertexAttrib3fNV(GET_DISPATCH(), (index, (GLfloat)v[0], (GLfloat)v[1], (GLfloat)v[2]));
}

static void GLAPIENTRY
VertexAttrib4NbvNV(GLuint index, const GLbyte *v)
{
   CALL_VertexAttrib4fNV(GET_DISPATCH(), (index, BYTE_TO_FLOAT(v[0]),
					       BYTE_TO_FLOAT(v[1]),
					       BYTE_TO_FLOAT(v[2]),
					       BYTE_TO_FLOAT(v[3])));
}

static void GLAPIENTRY
VertexAttrib4bvNV(GLuint index, const GLbyte *v)
{
   CALL_VertexAttrib4fNV(GET_DISPATCH(), (index, (GLfloat)v[0], (GLfloat)v[1], (GLfloat)v[2], (GLfloat)v[3]));
}

/* GL_UNSIGNED_BYTE attributes */

static void GLAPIENTRY
VertexAttrib1NubvNV(GLuint index, const GLubyte *v)
{
   CALL_VertexAttrib1fNV(GET_DISPATCH(), (index, UBYTE_TO_FLOAT(v[0])));
}

static void GLAPIENTRY
VertexAttrib1ubvNV(GLuint index, const GLubyte *v)
{
   CALL_VertexAttrib1fNV(GET_DISPATCH(), (index, (GLfloat)v[0]));
}

static void GLAPIENTRY
VertexAttrib2NubvNV(GLuint index, const GLubyte *v)
{
   CALL_VertexAttrib2fNV(GET_DISPATCH(), (index, UBYTE_TO_FLOAT(v[0]),
                                          UBYTE_TO_FLOAT(v[1])));
}

static void GLAPIENTRY
VertexAttrib2ubvNV(GLuint index, const GLubyte *v)
{
   CALL_VertexAttrib2fNV(GET_DISPATCH(), (index, (GLfloat)v[0], (GLfloat)v[1]));
}

static void GLAPIENTRY
VertexAttrib3NubvNV(GLuint index, const GLubyte *v)
{
   CALL_VertexAttrib3fNV(GET_DISPATCH(), (index, UBYTE_TO_FLOAT(v[0]),
					       UBYTE_TO_FLOAT(v[1]),
					       UBYTE_TO_FLOAT(v[2])));
}
static void GLAPIENTRY
VertexAttrib3ubvNV(GLuint index, const GLubyte *v)
{
   CALL_VertexAttrib3fNV(GET_DISPATCH(), (index, (GLfloat)v[0],
                                          (GLfloat)v[1], (GLfloat)v[2]));
}

static void GLAPIENTRY
VertexAttrib4NubvNV(GLuint index, const GLubyte *v)
{
   CALL_VertexAttrib4fNV(GET_DISPATCH(), (index, UBYTE_TO_FLOAT(v[0]),
                                          UBYTE_TO_FLOAT(v[1]),
                                          UBYTE_TO_FLOAT(v[2]),
                                          UBYTE_TO_FLOAT(v[3])));
}

static void GLAPIENTRY
VertexAttrib4ubvNV(GLuint index, const GLubyte *v)
{
   CALL_VertexAttrib4fNV(GET_DISPATCH(), (index, (GLfloat)v[0],
                                          (GLfloat)v[1], (GLfloat)v[2],
                                          (GLfloat)v[3]));
}

/* GL_SHORT attributes */

static void GLAPIENTRY
VertexAttrib1NsvNV(GLuint index, const GLshort *v)
{
   CALL_VertexAttrib1fNV(GET_DISPATCH(), (index, SHORT_TO_FLOAT(v[0])));
}

static void GLAPIENTRY
VertexAttrib1svNV(GLuint index, const GLshort *v)
{
   CALL_VertexAttrib1fNV(GET_DISPATCH(), (index, (GLfloat)v[0]));
}

static void GLAPIENTRY
VertexAttrib2NsvNV(GLuint index, const GLshort *v)
{
   CALL_VertexAttrib2fNV(GET_DISPATCH(), (index, SHORT_TO_FLOAT(v[0]),
                                          SHORT_TO_FLOAT(v[1])));
}

static void GLAPIENTRY
VertexAttrib2svNV(GLuint index, const GLshort *v)
{
   CALL_VertexAttrib2fNV(GET_DISPATCH(), (index, (GLfloat)v[0], (GLfloat)v[1]));
}

static void GLAPIENTRY
VertexAttrib3NsvNV(GLuint index, const GLshort *v)
{
   CALL_VertexAttrib3fNV(GET_DISPATCH(), (index, SHORT_TO_FLOAT(v[0]),
			     SHORT_TO_FLOAT(v[1]),
			     SHORT_TO_FLOAT(v[2])));
}

static void GLAPIENTRY
VertexAttrib3svNV(GLuint index, const GLshort *v)
{
   CALL_VertexAttrib3fNV(GET_DISPATCH(), (index, (GLfloat)v[0], (GLfloat)v[1],
                                          (GLfloat)v[2]));
}

static void GLAPIENTRY
VertexAttrib4NsvNV(GLuint index, const GLshort *v)
{
   CALL_VertexAttrib4fNV(GET_DISPATCH(), (index, SHORT_TO_FLOAT(v[0]),
			     SHORT_TO_FLOAT(v[1]),
			     SHORT_TO_FLOAT(v[2]),
			     SHORT_TO_FLOAT(v[3])));
}

static void GLAPIENTRY
VertexAttrib4svNV(GLuint index, const GLshort *v)
{
   CALL_VertexAttrib4fNV(GET_DISPATCH(), (index, (GLfloat)v[0], (GLfloat)v[1],
                                          (GLfloat)v[2], (GLfloat)v[3]));
}

/* GL_UNSIGNED_SHORT attributes */

static void GLAPIENTRY
VertexAttrib1NusvNV(GLuint index, const GLushort *v)
{
   CALL_VertexAttrib1fNV(GET_DISPATCH(), (index, USHORT_TO_FLOAT(v[0])));
}

static void GLAPIENTRY
VertexAttrib1usvNV(GLuint index, const GLushort *v)
{
   CALL_VertexAttrib1fNV(GET_DISPATCH(), (index, (GLfloat)v[0]));
}

static void GLAPIENTRY
VertexAttrib2NusvNV(GLuint index, const GLushort *v)
{
   CALL_VertexAttrib2fNV(GET_DISPATCH(), (index, USHORT_TO_FLOAT(v[0]),
			     USHORT_TO_FLOAT(v[1])));
}

static void GLAPIENTRY
VertexAttrib2usvNV(GLuint index, const GLushort *v)
{
   CALL_VertexAttrib2fNV(GET_DISPATCH(), (index, (GLfloat)v[0],
                                          (GLfloat)v[1]));
}

static void GLAPIENTRY
VertexAttrib3NusvNV(GLuint index, const GLushort *v)
{
   CALL_VertexAttrib3fNV(GET_DISPATCH(), (index, USHORT_TO_FLOAT(v[0]),
					       USHORT_TO_FLOAT(v[1]),
					       USHORT_TO_FLOAT(v[2])));
}

static void GLAPIENTRY
VertexAttrib3usvNV(GLuint index, const GLushort *v)
{
   CALL_VertexAttrib3fNV(GET_DISPATCH(), (index, (GLfloat)v[0], (GLfloat)v[1],
                                          (GLfloat)v[2]));
}

static void GLAPIENTRY
VertexAttrib4NusvNV(GLuint index, const GLushort *v)
{
   CALL_VertexAttrib4fNV(GET_DISPATCH(), (index, USHORT_TO_FLOAT(v[0]),
					       USHORT_TO_FLOAT(v[1]),
					       USHORT_TO_FLOAT(v[2]),
					       USHORT_TO_FLOAT(v[3])));
}

static void GLAPIENTRY
VertexAttrib4usvNV(GLuint index, const GLushort *v)
{
   CALL_VertexAttrib4fNV(GET_DISPATCH(), (index, (GLfloat)v[0], (GLfloat)v[1],
                                          (GLfloat)v[2], (GLfloat)v[3]));
}

/* GL_INT attributes */

static void GLAPIENTRY
VertexAttrib1NivNV(GLuint index, const GLint *v)
{
   CALL_VertexAttrib1fNV(GET_DISPATCH(), (index, INT_TO_FLOAT(v[0])));
}

static void GLAPIENTRY
VertexAttrib1ivNV(GLuint index, const GLint *v)
{
   CALL_VertexAttrib1fNV(GET_DISPATCH(), (index, (GLfloat)v[0]));
}

static void GLAPIENTRY
VertexAttrib2NivNV(GLuint index, const GLint *v)
{
   CALL_VertexAttrib2fNV(GET_DISPATCH(), (index, INT_TO_FLOAT(v[0]),
					       INT_TO_FLOAT(v[1])));
}

static void GLAPIENTRY
VertexAttrib2ivNV(GLuint index, const GLint *v)
{
   CALL_VertexAttrib2fNV(GET_DISPATCH(), (index, (GLfloat)v[0], (GLfloat)v[1]));
}

static void GLAPIENTRY
VertexAttrib3NivNV(GLuint index, const GLint *v)
{
   CALL_VertexAttrib3fNV(GET_DISPATCH(), (index, INT_TO_FLOAT(v[0]),
					       INT_TO_FLOAT(v[1]),
					       INT_TO_FLOAT(v[2])));
}

static void GLAPIENTRY
VertexAttrib3ivNV(GLuint index, const GLint *v)
{
   CALL_VertexAttrib3fNV(GET_DISPATCH(), (index, (GLfloat)v[0], (GLfloat)v[1],
                                          (GLfloat)v[2]));
}

static void GLAPIENTRY
VertexAttrib4NivNV(GLuint index, const GLint *v)
{
   CALL_VertexAttrib4fNV(GET_DISPATCH(), (index, INT_TO_FLOAT(v[0]),
                                          INT_TO_FLOAT(v[1]),
                                          INT_TO_FLOAT(v[2]),
                                          INT_TO_FLOAT(v[3])));
}

static void GLAPIENTRY
VertexAttrib4ivNV(GLuint index, const GLint *v)
{
   CALL_VertexAttrib4fNV(GET_DISPATCH(), (index, (GLfloat)v[0], (GLfloat)v[1],
                                          (GLfloat)v[2], (GLfloat)v[3]));
}

/* GL_UNSIGNED_INT attributes */

static void GLAPIENTRY
VertexAttrib1NuivNV(GLuint index, const GLuint *v)
{
   CALL_VertexAttrib1fNV(GET_DISPATCH(), (index, UINT_TO_FLOAT(v[0])));
}

static void GLAPIENTRY
VertexAttrib1uivNV(GLuint index, const GLuint *v)
{
   CALL_VertexAttrib1fNV(GET_DISPATCH(), (index, (GLfloat)v[0]));
}

static void GLAPIENTRY
VertexAttrib2NuivNV(GLuint index, const GLuint *v)
{
   CALL_VertexAttrib2fNV(GET_DISPATCH(), (index, UINT_TO_FLOAT(v[0]),
                                          UINT_TO_FLOAT(v[1])));
}

static void GLAPIENTRY
VertexAttrib2uivNV(GLuint index, const GLuint *v)
{
   CALL_VertexAttrib2fNV(GET_DISPATCH(), (index, (GLfloat)v[0],
                                          (GLfloat)v[1]));
}

static void GLAPIENTRY
VertexAttrib3NuivNV(GLuint index, const GLuint *v)
{
   CALL_VertexAttrib3fNV(GET_DISPATCH(), (index, UINT_TO_FLOAT(v[0]),
					       UINT_TO_FLOAT(v[1]),
					       UINT_TO_FLOAT(v[2])));
}

static void GLAPIENTRY
VertexAttrib3uivNV(GLuint index, const GLuint *v)
{
   CALL_VertexAttrib3fNV(GET_DISPATCH(), (index, (GLfloat)v[0], (GLfloat)v[1],
                                          (GLfloat)v[2]));
}

static void GLAPIENTRY
VertexAttrib4NuivNV(GLuint index, const GLuint *v)
{
   CALL_VertexAttrib4fNV(GET_DISPATCH(), (index, UINT_TO_FLOAT(v[0]),
					       UINT_TO_FLOAT(v[1]),
					       UINT_TO_FLOAT(v[2]),
					       UINT_TO_FLOAT(v[3])));
}

static void GLAPIENTRY
VertexAttrib4uivNV(GLuint index, const GLuint *v)
{
   CALL_VertexAttrib4fNV(GET_DISPATCH(), (index, (GLfloat)v[0], (GLfloat)v[1],
                                          (GLfloat)v[2], (GLfloat)v[3]));
}

/* GL_FLOAT attributes */

static void GLAPIENTRY
VertexAttrib1fvNV(GLuint index, const GLfloat *v)
{
   CALL_VertexAttrib1fvNV(GET_DISPATCH(), (index, v));
}

static void GLAPIENTRY
VertexAttrib2fvNV(GLuint index, const GLfloat *v)
{
   CALL_VertexAttrib2fvNV(GET_DISPATCH(), (index, v));
}

static void GLAPIENTRY
VertexAttrib3fvNV(GLuint index, const GLfloat *v)
{
   CALL_VertexAttrib3fvNV(GET_DISPATCH(), (index, v));
}

static void GLAPIENTRY
VertexAttrib4fvNV(GLuint index, const GLfloat *v)
{
   CALL_VertexAttrib4fvNV(GET_DISPATCH(), (index, v));
}

/* GL_DOUBLE attributes */

static void GLAPIENTRY
VertexAttrib1dvNV(GLuint index, const GLdouble *v)
{
   CALL_VertexAttrib1dvNV(GET_DISPATCH(), (index, v));
}

static void GLAPIENTRY
VertexAttrib2dvNV(GLuint index, const GLdouble *v)
{
   CALL_VertexAttrib2dvNV(GET_DISPATCH(), (index, v));
}

static void GLAPIENTRY
VertexAttrib3dvNV(GLuint index, const GLdouble *v)
{
   CALL_VertexAttrib3dvNV(GET_DISPATCH(), (index, v));
}

static void GLAPIENTRY
VertexAttrib4dvNV(GLuint index, const GLdouble *v)
{
   CALL_VertexAttrib4dvNV(GET_DISPATCH(), (index, v));
}


/*
 * Array [size][type] of VertexAttrib functions
 */
static attrib_func AttribFuncsNV[2][4][NUM_TYPES] = {
   {
      /* non-normalized */
      {
         /* size 1 */
         (attrib_func) VertexAttrib1bvNV,
         (attrib_func) VertexAttrib1ubvNV,
         (attrib_func) VertexAttrib1svNV,
         (attrib_func) VertexAttrib1usvNV,
         (attrib_func) VertexAttrib1ivNV,
         (attrib_func) VertexAttrib1uivNV,
         (attrib_func) VertexAttrib1fvNV,
         (attrib_func) VertexAttrib1dvNV
      },
      {
         /* size 2 */
         (attrib_func) VertexAttrib2bvNV,
         (attrib_func) VertexAttrib2ubvNV,
         (attrib_func) VertexAttrib2svNV,
         (attrib_func) VertexAttrib2usvNV,
         (attrib_func) VertexAttrib2ivNV,
         (attrib_func) VertexAttrib2uivNV,
         (attrib_func) VertexAttrib2fvNV,
         (attrib_func) VertexAttrib2dvNV
      },
      {
         /* size 3 */
         (attrib_func) VertexAttrib3bvNV,
         (attrib_func) VertexAttrib3ubvNV,
         (attrib_func) VertexAttrib3svNV,
         (attrib_func) VertexAttrib3usvNV,
         (attrib_func) VertexAttrib3ivNV,
         (attrib_func) VertexAttrib3uivNV,
         (attrib_func) VertexAttrib3fvNV,
         (attrib_func) VertexAttrib3dvNV
      },
      {
         /* size 4 */
         (attrib_func) VertexAttrib4bvNV,
         (attrib_func) VertexAttrib4ubvNV,
         (attrib_func) VertexAttrib4svNV,
         (attrib_func) VertexAttrib4usvNV,
         (attrib_func) VertexAttrib4ivNV,
         (attrib_func) VertexAttrib4uivNV,
         (attrib_func) VertexAttrib4fvNV,
         (attrib_func) VertexAttrib4dvNV
      }
   },
   {
      /* normalized (except for float/double) */
      {
         /* size 1 */
         (attrib_func) VertexAttrib1NbvNV,
         (attrib_func) VertexAttrib1NubvNV,
         (attrib_func) VertexAttrib1NsvNV,
         (attrib_func) VertexAttrib1NusvNV,
         (attrib_func) VertexAttrib1NivNV,
         (attrib_func) VertexAttrib1NuivNV,
         (attrib_func) VertexAttrib1fvNV,
         (attrib_func) VertexAttrib1dvNV
      },
      {
         /* size 2 */
         (attrib_func) VertexAttrib2NbvNV,
         (attrib_func) VertexAttrib2NubvNV,
         (attrib_func) VertexAttrib2NsvNV,
         (attrib_func) VertexAttrib2NusvNV,
         (attrib_func) VertexAttrib2NivNV,
         (attrib_func) VertexAttrib2NuivNV,
         (attrib_func) VertexAttrib2fvNV,
         (attrib_func) VertexAttrib2dvNV
      },
      {
         /* size 3 */
         (attrib_func) VertexAttrib3NbvNV,
         (attrib_func) VertexAttrib3NubvNV,
         (attrib_func) VertexAttrib3NsvNV,
         (attrib_func) VertexAttrib3NusvNV,
         (attrib_func) VertexAttrib3NivNV,
         (attrib_func) VertexAttrib3NuivNV,
         (attrib_func) VertexAttrib3fvNV,
         (attrib_func) VertexAttrib3dvNV
      },
      {
         /* size 4 */
         (attrib_func) VertexAttrib4NbvNV,
         (attrib_func) VertexAttrib4NubvNV,
         (attrib_func) VertexAttrib4NsvNV,
         (attrib_func) VertexAttrib4NusvNV,
         (attrib_func) VertexAttrib4NivNV,
         (attrib_func) VertexAttrib4NuivNV,
         (attrib_func) VertexAttrib4fvNV,
         (attrib_func) VertexAttrib4dvNV
      }
   }
};


/**
 ** GL_ARB_vertex_program
 **/

/* GL_BYTE attributes */

static void GLAPIENTRY
VertexAttrib1NbvARB(GLuint index, const GLbyte *v)
{
   CALL_VertexAttrib1fARB(GET_DISPATCH(), (index, BYTE_TO_FLOAT(v[0])));
}

static void GLAPIENTRY
VertexAttrib1bvARB(GLuint index, const GLbyte *v)
{
   CALL_VertexAttrib1fARB(GET_DISPATCH(), (index, (GLfloat)v[0]));
}

static void GLAPIENTRY
VertexAttrib2NbvARB(GLuint index, const GLbyte *v)
{
   CALL_VertexAttrib2fARB(GET_DISPATCH(), (index, BYTE_TO_FLOAT(v[0]), BYTE_TO_FLOAT(v[1])));
}

static void GLAPIENTRY
VertexAttrib2bvARB(GLuint index, const GLbyte *v)
{
   CALL_VertexAttrib2fARB(GET_DISPATCH(), (index, (GLfloat)v[0], (GLfloat)v[1]));
}

static void GLAPIENTRY
VertexAttrib3NbvARB(GLuint index, const GLbyte *v)
{
   CALL_VertexAttrib3fARB(GET_DISPATCH(), (index, BYTE_TO_FLOAT(v[0]),
					       BYTE_TO_FLOAT(v[1]),
					       BYTE_TO_FLOAT(v[2])));
}

static void GLAPIENTRY
VertexAttrib3bvARB(GLuint index, const GLbyte *v)
{
   CALL_VertexAttrib3fARB(GET_DISPATCH(), (index, (GLfloat)v[0], (GLfloat)v[1], (GLfloat)v[2]));
}

static void GLAPIENTRY
VertexAttrib4NbvARB(GLuint index, const GLbyte *v)
{
   CALL_VertexAttrib4fARB(GET_DISPATCH(), (index, BYTE_TO_FLOAT(v[0]),
					       BYTE_TO_FLOAT(v[1]),
					       BYTE_TO_FLOAT(v[2]),
					       BYTE_TO_FLOAT(v[3])));
}

static void GLAPIENTRY
VertexAttrib4bvARB(GLuint index, const GLbyte *v)
{
   CALL_VertexAttrib4fARB(GET_DISPATCH(), (index, (GLfloat)v[0], (GLfloat)v[1], (GLfloat)v[2], (GLfloat)v[3]));
}

/* GL_UNSIGNED_BYTE attributes */

static void GLAPIENTRY
VertexAttrib1NubvARB(GLuint index, const GLubyte *v)
{
   CALL_VertexAttrib1fARB(GET_DISPATCH(), (index, UBYTE_TO_FLOAT(v[0])));
}

static void GLAPIENTRY
VertexAttrib1ubvARB(GLuint index, const GLubyte *v)
{
   CALL_VertexAttrib1fARB(GET_DISPATCH(), (index, (GLfloat)v[0]));
}

static void GLAPIENTRY
VertexAttrib2NubvARB(GLuint index, const GLubyte *v)
{
   CALL_VertexAttrib2fARB(GET_DISPATCH(), (index,
                                           UBYTE_TO_FLOAT(v[0]),
                                           UBYTE_TO_FLOAT(v[1])));
}

static void GLAPIENTRY
VertexAttrib2ubvARB(GLuint index, const GLubyte *v)
{
   CALL_VertexAttrib2fARB(GET_DISPATCH(), (index,
                                           (GLfloat)v[0], (GLfloat)v[1]));
}

static void GLAPIENTRY
VertexAttrib3NubvARB(GLuint index, const GLubyte *v)
{
   CALL_VertexAttrib3fARB(GET_DISPATCH(), (index,
                                           UBYTE_TO_FLOAT(v[0]),
                                           UBYTE_TO_FLOAT(v[1]),
                                           UBYTE_TO_FLOAT(v[2])));
}
static void GLAPIENTRY
VertexAttrib3ubvARB(GLuint index, const GLubyte *v)
{
   CALL_VertexAttrib3fARB(GET_DISPATCH(), (index,
                                           (GLfloat)v[0],
                                           (GLfloat)v[1],
                                           (GLfloat)v[2]));
}

static void GLAPIENTRY
VertexAttrib4NubvARB(GLuint index, const GLubyte *v)
{
   CALL_VertexAttrib4fARB(GET_DISPATCH(),
                          (index,
                           UBYTE_TO_FLOAT(v[0]),
                           UBYTE_TO_FLOAT(v[1]),
                           UBYTE_TO_FLOAT(v[2]),
                           UBYTE_TO_FLOAT(v[3])));
}

static void GLAPIENTRY
VertexAttrib4ubvARB(GLuint index, const GLubyte *v)
{
   CALL_VertexAttrib4fARB(GET_DISPATCH(),
                          (index,
                           (GLfloat)v[0], (GLfloat)v[1],
                           (GLfloat)v[2], (GLfloat)v[3]));
}

/* GL_SHORT attributes */

static void GLAPIENTRY
VertexAttrib1NsvARB(GLuint index, const GLshort *v)
{
   CALL_VertexAttrib1fARB(GET_DISPATCH(), (index, SHORT_TO_FLOAT(v[0])));
}

static void GLAPIENTRY
VertexAttrib1svARB(GLuint index, const GLshort *v)
{
   CALL_VertexAttrib1fARB(GET_DISPATCH(), (index, (GLfloat)v[0]));
}

static void GLAPIENTRY
VertexAttrib2NsvARB(GLuint index, const GLshort *v)
{
   CALL_VertexAttrib2fARB(GET_DISPATCH(),
                          (index, SHORT_TO_FLOAT(v[0]),
                           SHORT_TO_FLOAT(v[1])));
}

static void GLAPIENTRY
VertexAttrib2svARB(GLuint index, const GLshort *v)
{
   CALL_VertexAttrib2fARB(GET_DISPATCH(),
                          (index, (GLfloat)v[0], (GLfloat)v[1]));
}

static void GLAPIENTRY
VertexAttrib3NsvARB(GLuint index, const GLshort *v)
{
   CALL_VertexAttrib3fARB(GET_DISPATCH(),
                          (index,
                           SHORT_TO_FLOAT(v[0]),
                           SHORT_TO_FLOAT(v[1]),
                           SHORT_TO_FLOAT(v[2])));
}

static void GLAPIENTRY
VertexAttrib3svARB(GLuint index, const GLshort *v)
{
   CALL_VertexAttrib3fARB(GET_DISPATCH(),
                          (index,
                           (GLfloat)v[0], (GLfloat)v[1], (GLfloat)v[2]));
}

static void GLAPIENTRY
VertexAttrib4NsvARB(GLuint index, const GLshort *v)
{
   CALL_VertexAttrib4fARB(GET_DISPATCH(),
                          (index,
                           SHORT_TO_FLOAT(v[0]),
                           SHORT_TO_FLOAT(v[1]),
                           SHORT_TO_FLOAT(v[2]),
                           SHORT_TO_FLOAT(v[3])));
}

static void GLAPIENTRY
VertexAttrib4svARB(GLuint index, const GLshort *v)
{
   CALL_VertexAttrib4fARB(GET_DISPATCH(), (index, (GLfloat)v[0], (GLfloat)v[1],
                                           (GLfloat)v[2], (GLfloat)v[3]));
}

/* GL_UNSIGNED_SHORT attributes */

static void GLAPIENTRY
VertexAttrib1NusvARB(GLuint index, const GLushort *v)
{
   CALL_VertexAttrib1fARB(GET_DISPATCH(), (index, USHORT_TO_FLOAT(v[0])));
}

static void GLAPIENTRY
VertexAttrib1usvARB(GLuint index, const GLushort *v)
{
   CALL_VertexAttrib1fARB(GET_DISPATCH(), (index, (GLfloat)v[0]));
}

static void GLAPIENTRY
VertexAttrib2NusvARB(GLuint index, const GLushort *v)
{
   CALL_VertexAttrib2fARB(GET_DISPATCH(), (index, USHORT_TO_FLOAT(v[0]),
			     USHORT_TO_FLOAT(v[1])));
}

static void GLAPIENTRY
VertexAttrib2usvARB(GLuint index, const GLushort *v)
{
   CALL_VertexAttrib2fARB(GET_DISPATCH(), (index, (GLfloat)v[0],
                                           (GLfloat)v[1]));
}

static void GLAPIENTRY
VertexAttrib3NusvARB(GLuint index, const GLushort *v)
{
   CALL_VertexAttrib3fARB(GET_DISPATCH(), (index, USHORT_TO_FLOAT(v[0]),
					       USHORT_TO_FLOAT(v[1]),
					       USHORT_TO_FLOAT(v[2])));
}

static void GLAPIENTRY
VertexAttrib3usvARB(GLuint index, const GLushort *v)
{
   CALL_VertexAttrib3fARB(GET_DISPATCH(), (index, (GLfloat)v[0],
                                           (GLfloat)v[1], (GLfloat)v[2]));
}

static void GLAPIENTRY
VertexAttrib4NusvARB(GLuint index, const GLushort *v)
{
   CALL_VertexAttrib4fARB(GET_DISPATCH(), (index, USHORT_TO_FLOAT(v[0]),
					       USHORT_TO_FLOAT(v[1]),
					       USHORT_TO_FLOAT(v[2]),
					       USHORT_TO_FLOAT(v[3])));
}

static void GLAPIENTRY
VertexAttrib4usvARB(GLuint index, const GLushort *v)
{
   CALL_VertexAttrib4fARB(GET_DISPATCH(), (index, (GLfloat)v[0], (GLfloat)v[1], (GLfloat)v[2], (GLfloat)v[3]));
}

/* GL_INT attributes */

static void GLAPIENTRY
VertexAttrib1NivARB(GLuint index, const GLint *v)
{
   CALL_VertexAttrib1fARB(GET_DISPATCH(), (index, INT_TO_FLOAT(v[0])));
}

static void GLAPIENTRY
VertexAttrib1ivARB(GLuint index, const GLint *v)
{
   CALL_VertexAttrib1fARB(GET_DISPATCH(), (index, (GLfloat)v[0]));
}

static void GLAPIENTRY
VertexAttrib2NivARB(GLuint index, const GLint *v)
{
   CALL_VertexAttrib2fARB(GET_DISPATCH(), (index, INT_TO_FLOAT(v[0]),
					       INT_TO_FLOAT(v[1])));
}

static void GLAPIENTRY
VertexAttrib2ivARB(GLuint index, const GLint *v)
{
   CALL_VertexAttrib2fARB(GET_DISPATCH(), (index, (GLfloat)v[0],
                                           (GLfloat)v[1]));
}

static void GLAPIENTRY
VertexAttrib3NivARB(GLuint index, const GLint *v)
{
   CALL_VertexAttrib3fARB(GET_DISPATCH(), (index, INT_TO_FLOAT(v[0]),
					       INT_TO_FLOAT(v[1]),
					       INT_TO_FLOAT(v[2])));
}

static void GLAPIENTRY
VertexAttrib3ivARB(GLuint index, const GLint *v)
{
   CALL_VertexAttrib3fARB(GET_DISPATCH(), (index, (GLfloat)v[0],
                                           (GLfloat)v[1], (GLfloat)v[2]));
}

static void GLAPIENTRY
VertexAttrib4NivARB(GLuint index, const GLint *v)
{
   CALL_VertexAttrib4fARB(GET_DISPATCH(), (index, INT_TO_FLOAT(v[0]),
					       INT_TO_FLOAT(v[1]),
					       INT_TO_FLOAT(v[2]),
					       INT_TO_FLOAT(v[3])));
}

static void GLAPIENTRY
VertexAttrib4ivARB(GLuint index, const GLint *v)
{
   CALL_VertexAttrib4fARB(GET_DISPATCH(), (index, (GLfloat)v[0], (GLfloat)v[1],
                                           (GLfloat)v[2], (GLfloat)v[3]));
}

/* GL_UNSIGNED_INT attributes */

static void GLAPIENTRY
VertexAttrib1NuivARB(GLuint index, const GLuint *v)
{
   CALL_VertexAttrib1fARB(GET_DISPATCH(), (index, UINT_TO_FLOAT(v[0])));
}

static void GLAPIENTRY
VertexAttrib1uivARB(GLuint index, const GLuint *v)
{
   CALL_VertexAttrib1fARB(GET_DISPATCH(), (index, (GLfloat)v[0]));
}

static void GLAPIENTRY
VertexAttrib2NuivARB(GLuint index, const GLuint *v)
{
   CALL_VertexAttrib2fARB(GET_DISPATCH(), (index, UINT_TO_FLOAT(v[0]),
                                           UINT_TO_FLOAT(v[1])));
}

static void GLAPIENTRY
VertexAttrib2uivARB(GLuint index, const GLuint *v)
{
   CALL_VertexAttrib2fARB(GET_DISPATCH(), (index, (GLfloat)v[0],
                                           (GLfloat)v[1]));
}

static void GLAPIENTRY
VertexAttrib3NuivARB(GLuint index, const GLuint *v)
{
   CALL_VertexAttrib3fARB(GET_DISPATCH(), (index, UINT_TO_FLOAT(v[0]),
                                           UINT_TO_FLOAT(v[1]),
                                           UINT_TO_FLOAT(v[2])));
}

static void GLAPIENTRY
VertexAttrib3uivARB(GLuint index, const GLuint *v)
{
   CALL_VertexAttrib3fARB(GET_DISPATCH(), (index, (GLfloat)v[0],
                                           (GLfloat)v[1], (GLfloat)v[2]));
}

static void GLAPIENTRY
VertexAttrib4NuivARB(GLuint index, const GLuint *v)
{
   CALL_VertexAttrib4fARB(GET_DISPATCH(), (index, UINT_TO_FLOAT(v[0]),
                                           UINT_TO_FLOAT(v[1]),
                                           UINT_TO_FLOAT(v[2]),
                                           UINT_TO_FLOAT(v[3])));
}

static void GLAPIENTRY
VertexAttrib4uivARB(GLuint index, const GLuint *v)
{
   CALL_VertexAttrib4fARB(GET_DISPATCH(), (index, (GLfloat)v[0], (GLfloat)v[1],
                                           (GLfloat)v[2], (GLfloat)v[3]));
}

/* GL_FLOAT attributes */

static void GLAPIENTRY
VertexAttrib1fvARB(GLuint index, const GLfloat *v)
{
   CALL_VertexAttrib1fvARB(GET_DISPATCH(), (index, v));
}

static void GLAPIENTRY
VertexAttrib2fvARB(GLuint index, const GLfloat *v)
{
   CALL_VertexAttrib2fvARB(GET_DISPATCH(), (index, v));
}

static void GLAPIENTRY
VertexAttrib3fvARB(GLuint index, const GLfloat *v)
{
   CALL_VertexAttrib3fvARB(GET_DISPATCH(), (index, v));
}

static void GLAPIENTRY
VertexAttrib4fvARB(GLuint index, const GLfloat *v)
{
   CALL_VertexAttrib4fvARB(GET_DISPATCH(), (index, v));
}

/* GL_DOUBLE attributes */

static void GLAPIENTRY
VertexAttrib1dvARB(GLuint index, const GLdouble *v)
{
   CALL_VertexAttrib1dvARB(GET_DISPATCH(), (index, v));
}

static void GLAPIENTRY
VertexAttrib2dvARB(GLuint index, const GLdouble *v)
{
   CALL_VertexAttrib2dvARB(GET_DISPATCH(), (index, v));
}

static void GLAPIENTRY
VertexAttrib3dvARB(GLuint index, const GLdouble *v)
{
   CALL_VertexAttrib3dvARB(GET_DISPATCH(), (index, v));
}

static void GLAPIENTRY
VertexAttrib4dvARB(GLuint index, const GLdouble *v)
{
   CALL_VertexAttrib4dvARB(GET_DISPATCH(), (index, v));
}


/**
 * Integer-valued attributes
 */
static void GLAPIENTRY
VertexAttribI1bv(GLuint index, const GLbyte *v)
{
   CALL_VertexAttribI1iEXT(GET_DISPATCH(), (index, v[0]));
}

static void GLAPIENTRY
VertexAttribI2bv(GLuint index, const GLbyte *v)
{
   CALL_VertexAttribI2iEXT(GET_DISPATCH(), (index, v[0], v[1]));
}

static void GLAPIENTRY
VertexAttribI3bv(GLuint index, const GLbyte *v)
{
   CALL_VertexAttribI3iEXT(GET_DISPATCH(), (index, v[0], v[1], v[2]));
}

static void GLAPIENTRY
VertexAttribI4bv(GLuint index, const GLbyte *v)
{
   CALL_VertexAttribI4bvEXT(GET_DISPATCH(), (index, v));
}


static void GLAPIENTRY
VertexAttribI1ubv(GLuint index, const GLubyte *v)
{
   CALL_VertexAttribI1uiEXT(GET_DISPATCH(), (index, v[0]));
}

static void GLAPIENTRY
VertexAttribI2ubv(GLuint index, const GLubyte *v)
{
   CALL_VertexAttribI2uiEXT(GET_DISPATCH(), (index, v[0], v[1]));
}

static void GLAPIENTRY
VertexAttribI3ubv(GLuint index, const GLubyte *v)
{
   CALL_VertexAttribI3uiEXT(GET_DISPATCH(), (index, v[0], v[1], v[2]));
}

static void GLAPIENTRY
VertexAttribI4ubv(GLuint index, const GLubyte *v)
{
   CALL_VertexAttribI4ubvEXT(GET_DISPATCH(), (index, v));
}



static void GLAPIENTRY
VertexAttribI1sv(GLuint index, const GLshort *v)
{
   CALL_VertexAttribI1iEXT(GET_DISPATCH(), (index, v[0]));
}

static void GLAPIENTRY
VertexAttribI2sv(GLuint index, const GLshort *v)
{
   CALL_VertexAttribI2iEXT(GET_DISPATCH(), (index, v[0], v[1]));
}

static void GLAPIENTRY
VertexAttribI3sv(GLuint index, const GLshort *v)
{
   CALL_VertexAttribI3iEXT(GET_DISPATCH(), (index, v[0], v[1], v[2]));
}

static void GLAPIENTRY
VertexAttribI4sv(GLuint index, const GLshort *v)
{
   CALL_VertexAttribI4svEXT(GET_DISPATCH(), (index, v));
}


static void GLAPIENTRY
VertexAttribI1usv(GLuint index, const GLushort *v)
{
   CALL_VertexAttribI1uiEXT(GET_DISPATCH(), (index, v[0]));
}

static void GLAPIENTRY
VertexAttribI2usv(GLuint index, const GLushort *v)
{
   CALL_VertexAttribI2uiEXT(GET_DISPATCH(), (index, v[0], v[1]));
}

static void GLAPIENTRY
VertexAttribI3usv(GLuint index, const GLushort *v)
{
   CALL_VertexAttribI3uiEXT(GET_DISPATCH(), (index, v[0], v[1], v[2]));
}

static void GLAPIENTRY
VertexAttribI4usv(GLuint index, const GLushort *v)
{
   CALL_VertexAttribI4usvEXT(GET_DISPATCH(), (index, v));
}



static void GLAPIENTRY
VertexAttribI1iv(GLuint index, const GLint *v)
{
   CALL_VertexAttribI1iEXT(GET_DISPATCH(), (index, v[0]));
}

static void GLAPIENTRY
VertexAttribI2iv(GLuint index, const GLint *v)
{
   CALL_VertexAttribI2iEXT(GET_DISPATCH(), (index, v[0], v[1]));
}

static void GLAPIENTRY
VertexAttribI3iv(GLuint index, const GLint *v)
{
   CALL_VertexAttribI3iEXT(GET_DISPATCH(), (index, v[0], v[1], v[2]));
}

static void GLAPIENTRY
VertexAttribI4iv(GLuint index, const GLint *v)
{
   CALL_VertexAttribI4ivEXT(GET_DISPATCH(), (index, v));
}


static void GLAPIENTRY
VertexAttribI1uiv(GLuint index, const GLuint *v)
{
   CALL_VertexAttribI1uiEXT(GET_DISPATCH(), (index, v[0]));
}

static void GLAPIENTRY
VertexAttribI2uiv(GLuint index, const GLuint *v)
{
   CALL_VertexAttribI2uiEXT(GET_DISPATCH(), (index, v[0], v[1]));
}

static void GLAPIENTRY
VertexAttribI3uiv(GLuint index, const GLuint *v)
{
   CALL_VertexAttribI3uiEXT(GET_DISPATCH(), (index, v[0], v[1], v[2]));
}

static void GLAPIENTRY
VertexAttribI4uiv(GLuint index, const GLuint *v)
{
   CALL_VertexAttribI4uivEXT(GET_DISPATCH(), (index, v));
}




/*
 * Array [unnormalized/normalized/integer][size][type] of VertexAttrib
 * functions
 */
static attrib_func AttribFuncsARB[3][4][NUM_TYPES] = {
   {
      /* non-normalized */
      {
         /* size 1 */
         (attrib_func) VertexAttrib1bvARB,
         (attrib_func) VertexAttrib1ubvARB,
         (attrib_func) VertexAttrib1svARB,
         (attrib_func) VertexAttrib1usvARB,
         (attrib_func) VertexAttrib1ivARB,
         (attrib_func) VertexAttrib1uivARB,
         (attrib_func) VertexAttrib1fvARB,
         (attrib_func) VertexAttrib1dvARB
      },
      {
         /* size 2 */
         (attrib_func) VertexAttrib2bvARB,
         (attrib_func) VertexAttrib2ubvARB,
         (attrib_func) VertexAttrib2svARB,
         (attrib_func) VertexAttrib2usvARB,
         (attrib_func) VertexAttrib2ivARB,
         (attrib_func) VertexAttrib2uivARB,
         (attrib_func) VertexAttrib2fvARB,
         (attrib_func) VertexAttrib2dvARB
      },
      {
         /* size 3 */
         (attrib_func) VertexAttrib3bvARB,
         (attrib_func) VertexAttrib3ubvARB,
         (attrib_func) VertexAttrib3svARB,
         (attrib_func) VertexAttrib3usvARB,
         (attrib_func) VertexAttrib3ivARB,
         (attrib_func) VertexAttrib3uivARB,
         (attrib_func) VertexAttrib3fvARB,
         (attrib_func) VertexAttrib3dvARB
      },
      {
         /* size 4 */
         (attrib_func) VertexAttrib4bvARB,
         (attrib_func) VertexAttrib4ubvARB,
         (attrib_func) VertexAttrib4svARB,
         (attrib_func) VertexAttrib4usvARB,
         (attrib_func) VertexAttrib4ivARB,
         (attrib_func) VertexAttrib4uivARB,
         (attrib_func) VertexAttrib4fvARB,
         (attrib_func) VertexAttrib4dvARB
      }
   },
   {
      /* normalized (except for float/double) */
      {
         /* size 1 */
         (attrib_func) VertexAttrib1NbvARB,
         (attrib_func) VertexAttrib1NubvARB,
         (attrib_func) VertexAttrib1NsvARB,
         (attrib_func) VertexAttrib1NusvARB,
         (attrib_func) VertexAttrib1NivARB,
         (attrib_func) VertexAttrib1NuivARB,
         (attrib_func) VertexAttrib1fvARB,
         (attrib_func) VertexAttrib1dvARB
      },
      {
         /* size 2 */
         (attrib_func) VertexAttrib2NbvARB,
         (attrib_func) VertexAttrib2NubvARB,
         (attrib_func) VertexAttrib2NsvARB,
         (attrib_func) VertexAttrib2NusvARB,
         (attrib_func) VertexAttrib2NivARB,
         (attrib_func) VertexAttrib2NuivARB,
         (attrib_func) VertexAttrib2fvARB,
         (attrib_func) VertexAttrib2dvARB
      },
      {
         /* size 3 */
         (attrib_func) VertexAttrib3NbvARB,
         (attrib_func) VertexAttrib3NubvARB,
         (attrib_func) VertexAttrib3NsvARB,
         (attrib_func) VertexAttrib3NusvARB,
         (attrib_func) VertexAttrib3NivARB,
         (attrib_func) VertexAttrib3NuivARB,
         (attrib_func) VertexAttrib3fvARB,
         (attrib_func) VertexAttrib3dvARB
      },
      {
         /* size 4 */
         (attrib_func) VertexAttrib4NbvARB,
         (attrib_func) VertexAttrib4NubvARB,
         (attrib_func) VertexAttrib4NsvARB,
         (attrib_func) VertexAttrib4NusvARB,
         (attrib_func) VertexAttrib4NivARB,
         (attrib_func) VertexAttrib4NuivARB,
         (attrib_func) VertexAttrib4fvARB,
         (attrib_func) VertexAttrib4dvARB
      }
   },

   {
      /* integer-valued */
      {
         /* size 1 */
         (attrib_func) VertexAttribI1bv,
         (attrib_func) VertexAttribI1ubv,
         (attrib_func) VertexAttribI1sv,
         (attrib_func) VertexAttribI1usv,
         (attrib_func) VertexAttribI1iv,
         (attrib_func) VertexAttribI1uiv,
         NULL, /* GL_FLOAT */
         NULL  /* GL_DOUBLE */
      },
      {
         /* size 2 */
         (attrib_func) VertexAttribI2bv,
         (attrib_func) VertexAttribI2ubv,
         (attrib_func) VertexAttribI2sv,
         (attrib_func) VertexAttribI2usv,
         (attrib_func) VertexAttribI2iv,
         (attrib_func) VertexAttribI2uiv,
         NULL, /* GL_FLOAT */
         NULL  /* GL_DOUBLE */
      },
      {
         /* size 3 */
         (attrib_func) VertexAttribI3bv,
         (attrib_func) VertexAttribI3ubv,
         (attrib_func) VertexAttribI3sv,
         (attrib_func) VertexAttribI3usv,
         (attrib_func) VertexAttribI3iv,
         (attrib_func) VertexAttribI3uiv,
         NULL, /* GL_FLOAT */
         NULL  /* GL_DOUBLE */
      },
      {
         /* size 4 */
         (attrib_func) VertexAttribI4bv,
         (attrib_func) VertexAttribI4ubv,
         (attrib_func) VertexAttribI4sv,
         (attrib_func) VertexAttribI4usv,
         (attrib_func) VertexAttribI4iv,
         (attrib_func) VertexAttribI4uiv,
         NULL, /* GL_FLOAT */
         NULL  /* GL_DOUBLE */
      }
   }
};

/**********************************************************************/


GLboolean _ae_create_context( struct gl_context *ctx )
{
   if (ctx->aelt_context)
      return GL_TRUE;

   /* These _gloffset_* values may not be compile-time constants */
   SecondaryColorFuncs[0] = _gloffset_SecondaryColor3bvEXT;
   SecondaryColorFuncs[1] = _gloffset_SecondaryColor3ubvEXT;
   SecondaryColorFuncs[2] = _gloffset_SecondaryColor3svEXT;
   SecondaryColorFuncs[3] = _gloffset_SecondaryColor3usvEXT;
   SecondaryColorFuncs[4] = _gloffset_SecondaryColor3ivEXT;
   SecondaryColorFuncs[5] = _gloffset_SecondaryColor3uivEXT;
   SecondaryColorFuncs[6] = _gloffset_SecondaryColor3fvEXT;
   SecondaryColorFuncs[7] = _gloffset_SecondaryColor3dvEXT;

   FogCoordFuncs[0] = -1;
   FogCoordFuncs[1] = -1;
   FogCoordFuncs[2] = -1;
   FogCoordFuncs[3] = -1;
   FogCoordFuncs[4] = -1;
   FogCoordFuncs[5] = -1;
   FogCoordFuncs[6] = _gloffset_FogCoordfvEXT;
   FogCoordFuncs[7] = _gloffset_FogCoorddvEXT;

   ctx->aelt_context = CALLOC( sizeof(AEcontext) );
   if (!ctx->aelt_context)
      return GL_FALSE;

   AE_CONTEXT(ctx)->NewState = ~0;
   return GL_TRUE;
}


void _ae_destroy_context( struct gl_context *ctx )
{
   if ( AE_CONTEXT( ctx ) ) {
      FREE( ctx->aelt_context );
      ctx->aelt_context = NULL;
   }
}

static void check_vbo( AEcontext *actx,
		       struct gl_buffer_object *vbo )
{
   if (_mesa_is_bufferobj(vbo) && !_mesa_bufferobj_mapped(vbo)) {
      GLuint i;
      for (i = 0; i < actx->nr_vbos; i++)
	 if (actx->vbo[i] == vbo)
	    return;
      assert(actx->nr_vbos < VERT_ATTRIB_MAX);
      actx->vbo[actx->nr_vbos++] = vbo;
   }
}


/**
 * Make a list of per-vertex functions to call for each glArrayElement call.
 * These functions access the array data (i.e. glVertex, glColor, glNormal,
 * etc).
 * Note: this may be called during display list construction.
 */
static void _ae_update_state( struct gl_context *ctx )
{
   AEcontext *actx = AE_CONTEXT(ctx);
   AEarray *aa = actx->arrays;
   AEattrib *at = actx->attribs;
   GLuint i;
   struct gl_array_object *arrayObj = ctx->Array.ArrayObj;

   actx->nr_vbos = 0;

   /* conventional vertex arrays */
   if (arrayObj->Index.Enabled) {
      aa->array = &arrayObj->Index;
      aa->offset = IndexFuncs[TYPE_IDX(aa->array->Type)];
      check_vbo(actx, aa->array->BufferObj);
      aa++;
   }
   if (arrayObj->EdgeFlag.Enabled) {
      aa->array = &arrayObj->EdgeFlag;
      aa->offset = _gloffset_EdgeFlagv;
      check_vbo(actx, aa->array->BufferObj);
      aa++;
   }
   if (arrayObj->Normal.Enabled) {
      aa->array = &arrayObj->Normal;
      aa->offset = NormalFuncs[TYPE_IDX(aa->array->Type)];
      check_vbo(actx, aa->array->BufferObj);
      aa++;
   }
   if (arrayObj->Color.Enabled) {
      aa->array = &arrayObj->Color;
      aa->offset = ColorFuncs[aa->array->Size-3][TYPE_IDX(aa->array->Type)];
      check_vbo(actx, aa->array->BufferObj);
      aa++;
   }
   if (arrayObj->SecondaryColor.Enabled) {
      aa->array = &arrayObj->SecondaryColor;
      aa->offset = SecondaryColorFuncs[TYPE_IDX(aa->array->Type)];
      check_vbo(actx, aa->array->BufferObj);
      aa++;
   }
   if (arrayObj->FogCoord.Enabled) {
      aa->array = &arrayObj->FogCoord;
      aa->offset = FogCoordFuncs[TYPE_IDX(aa->array->Type)];
      check_vbo(actx, aa->array->BufferObj);
      aa++;
   }
   for (i = 0; i < ctx->Const.MaxTextureCoordUnits; i++) {
      struct gl_client_array *attribArray = &arrayObj->TexCoord[i];
      if (attribArray->Enabled) {
         /* NOTE: we use generic glVertexAttribNV functions here.
          * If we ever remove GL_NV_vertex_program this will have to change.
          */
         at->array = attribArray;
         ASSERT(!at->array->Normalized);
         at->func = AttribFuncsNV[at->array->Normalized]
                                 [at->array->Size-1]
                                 [TYPE_IDX(at->array->Type)];
         at->index = VERT_ATTRIB_TEX0 + i;
	 check_vbo(actx, at->array->BufferObj);
         at++;
      }
   }

   /* generic vertex attribute arrays */   
   for (i = 1; i < Elements(arrayObj->VertexAttrib); i++) {  /* skip zero! */
      struct gl_client_array *attribArray = &arrayObj->VertexAttrib[i];
      if (attribArray->Enabled) {
         at->array = attribArray;
         /* Note: we can't grab the _glapi_Dispatch->VertexAttrib1fvNV
          * function pointer here (for float arrays) since the pointer may
          * change from one execution of _ae_ArrayElement() to
          * the next.  Doing so caused UT to break.
          */
         if (ctx->VertexProgram._Enabled
             && ctx->VertexProgram.Current->IsNVProgram) {
            at->func = AttribFuncsNV[at->array->Normalized]
                                    [at->array->Size-1]
                                    [TYPE_IDX(at->array->Type)];
         }
         else {
            GLint intOrNorm;
            if (at->array->Integer)
               intOrNorm = 2;
            else if (at->array->Normalized)
               intOrNorm = 1;
            else
               intOrNorm = 0;

            at->func = AttribFuncsARB[intOrNorm]
                                     [at->array->Size-1]
                                     [TYPE_IDX(at->array->Type)];
         }
         at->index = i;
	 check_vbo(actx, at->array->BufferObj);
         at++;
      }
   }

   /* finally, vertex position */
   if (arrayObj->VertexAttrib[0].Enabled) {
      /* Use glVertex(v) instead of glVertexAttrib(0, v) to be sure it's
       * issued as the last (provoking) attribute).
       */
      aa->array = &arrayObj->VertexAttrib[0];
      assert(aa->array->Size >= 2); /* XXX fix someday? */
      aa->offset = VertexFuncs[aa->array->Size-2][TYPE_IDX(aa->array->Type)];
      check_vbo(actx, aa->array->BufferObj);
      aa++;
   }
   else if (arrayObj->Vertex.Enabled) {
      aa->array = &arrayObj->Vertex;
      aa->offset = VertexFuncs[aa->array->Size-2][TYPE_IDX(aa->array->Type)];
      check_vbo(actx, aa->array->BufferObj);
      aa++;
   }

   check_vbo(actx, ctx->Array.ElementArrayBufferObj);

   ASSERT(at - actx->attribs <= VERT_ATTRIB_MAX);
   ASSERT(aa - actx->arrays < 32);
   at->func = NULL;  /* terminate the list */
   aa->offset = -1;  /* terminate the list */

   actx->NewState = 0;
}

void _ae_map_vbos( struct gl_context *ctx )
{
   AEcontext *actx = AE_CONTEXT(ctx);
   GLuint i;
   
   if (actx->mapped_vbos)
      return;

   if (actx->NewState)
      _ae_update_state(ctx);

   for (i = 0; i < actx->nr_vbos; i++)
      ctx->Driver.MapBufferRange(ctx, 0,
				 actx->vbo[i]->Size,
				 GL_MAP_READ_BIT,
				 actx->vbo[i]);

   if (actx->nr_vbos)
      actx->mapped_vbos = GL_TRUE;
}

void _ae_unmap_vbos( struct gl_context *ctx )
{
   AEcontext *actx = AE_CONTEXT(ctx);
   GLuint i;

   if (!actx->mapped_vbos)
      return;

   assert (!actx->NewState);

   for (i = 0; i < actx->nr_vbos; i++)
      ctx->Driver.UnmapBuffer(ctx, actx->vbo[i]);

   actx->mapped_vbos = GL_FALSE;
}


/**
 * Called via glArrayElement() and glDrawArrays().
 * Issue the glNormal, glVertex, glColor, glVertexAttrib, etc functions
 * for all enabled vertex arrays (for elt-th element).
 * Note: this may be called during display list construction.
 */
void GLAPIENTRY _ae_ArrayElement( GLint elt )
{
   GET_CURRENT_CONTEXT(ctx);
   const AEcontext *actx = AE_CONTEXT(ctx);
   const AEarray *aa;
   const AEattrib *at;
   const struct _glapi_table * const disp = GET_DISPATCH();
   GLboolean do_map;

   if (actx->NewState) {
      assert(!actx->mapped_vbos);
      _ae_update_state( ctx );
   }

   /* Determine if w need to map/unmap VBOs */
   do_map = actx->nr_vbos && !actx->mapped_vbos;

   if (do_map)
      _ae_map_vbos(ctx);
   
   /* emit generic attribute elements */
   for (at = actx->attribs; at->func; at++) {
      const GLubyte *src
         = ADD_POINTERS(at->array->BufferObj->Pointer, at->array->Ptr)
         + elt * at->array->StrideB;
      at->func( at->index, src );
   }

   /* emit conventional arrays elements */
   for (aa = actx->arrays; aa->offset != -1 ; aa++) {
      const GLubyte *src
         = ADD_POINTERS(aa->array->BufferObj->Pointer, aa->array->Ptr)
         + elt * aa->array->StrideB;
      CALL_by_offset( disp, (array_func), aa->offset, 
		      ((const void *) src) );
   }

   if (do_map)
      _ae_unmap_vbos(ctx);
}


void _ae_invalidate_state( struct gl_context *ctx, GLuint new_state )
{
   AEcontext *actx = AE_CONTEXT(ctx);

   
   /* Only interested in this subset of mesa state.  Need to prune
    * this down as both tnl/ and the drivers can raise statechanges
    * for arcane reasons in the middle of seemingly atomic operations
    * like DrawElements, over which we'd like to keep a known set of
    * arrays and vbo's mapped.  
    *
    * Luckily, neither the drivers nor tnl muck with the state that
    * concerns us here:
    */
   new_state &= _NEW_ARRAY | _NEW_PROGRAM;
   if (new_state) {
      assert(!actx->mapped_vbos);
      actx->NewState |= new_state;
   }
}


void _mesa_install_arrayelt_vtxfmt(struct _glapi_table *disp,
                                   const GLvertexformat *vfmt)
{
   SET_ArrayElement(disp, vfmt->ArrayElement);
}


#endif /* FEATURE_arrayelt */
>>>>>>> 01df5d59
<|MERGE_RESOLUTION|>--- conflicted
+++ resolved
@@ -1,3421 +1,1708 @@
-<<<<<<< HEAD
-/*
- * Mesa 3-D graphics library
- * Version:  6.5.1
- *
- * Copyright (C) 1999-2006  Brian Paul   All Rights Reserved.
- *
- * Permission is hereby granted, free of charge, to any person obtaining a
- * copy of this software and associated documentation files (the "Software"),
- * to deal in the Software without restriction, including without limitation
- * the rights to use, copy, modify, merge, publish, distribute, sublicense,
- * and/or sell copies of the Software, and to permit persons to whom the
- * Software is furnished to do so, subject to the following conditions:
- *
- * The above copyright notice and this permission notice shall be included
- * in all copies or substantial portions of the Software.
- *
- * THE SOFTWARE IS PROVIDED "AS IS", WITHOUT WARRANTY OF ANY KIND, EXPRESS
- * OR IMPLIED, INCLUDING BUT NOT LIMITED TO THE WARRANTIES OF MERCHANTABILITY,
- * FITNESS FOR A PARTICULAR PURPOSE AND NONINFRINGEMENT.  IN NO EVENT SHALL
- * BRIAN PAUL BE LIABLE FOR ANY CLAIM, DAMAGES OR OTHER LIABILITY, WHETHER IN
- * AN ACTION OF CONTRACT, TORT OR OTHERWISE, ARISING FROM, OUT OF OR IN
- * CONNECTION WITH THE SOFTWARE OR THE USE OR OTHER DEALINGS IN THE SOFTWARE.
- */
-
-/**
- * This file implements the glArrayElement() function.
- * It involves looking at the format/type of all the enabled vertex arrays
- * and emitting a list of pointers to functions which set the per-vertex
- * state for the element/index.
- */
-
-
-/* Author:
- *    Keith Whitwell <keith@tungstengraphics.com>
- */
-
-#include "glheader.h"
-#include "api_arrayelt.h"
-#include "bufferobj.h"
-#include "context.h"
-#include "imports.h"
-#include "macros.h"
-#include "mfeatures.h"
-#include "mtypes.h"
-#include "main/dispatch.h"
-
-typedef void (GLAPIENTRY *array_func)( const void * );
-
-typedef struct {
-   const struct gl_client_array *array;
-   int offset;
-} AEarray;
-
-typedef void (GLAPIENTRY *attrib_func)( GLuint indx, const void *data );
-
-typedef struct {
-   const struct gl_client_array *array;
-   attrib_func func;
-   GLuint index;
-} AEattrib;
-
-typedef struct {
-   AEarray arrays[32];
-   AEattrib attribs[VERT_ATTRIB_MAX + 1];
-   GLuint NewState;
-
-   struct gl_buffer_object *vbo[VERT_ATTRIB_MAX];
-   GLuint nr_vbos;
-   GLboolean mapped_vbos;
-
-} AEcontext;
-
-#define AE_CONTEXT(ctx) ((AEcontext *)(ctx)->aelt_context)
-
-
-/*
- * Convert GL_BYTE, GL_UNSIGNED_BYTE, .. GL_DOUBLE into an integer
- * in the range [0, 7].  Luckily these type tokens are sequentially
- * numbered in gl.h, except for GL_DOUBLE.
- */
-#define TYPE_IDX(t) ( (t) == GL_DOUBLE ? 7 : (t) & 7 )
-
-#define NUM_TYPES 8
-
-
-#if FEATURE_arrayelt
-
-
-static const int ColorFuncs[2][NUM_TYPES] = {
-   {
-      _gloffset_Color3bv,
-      _gloffset_Color3ubv,
-      _gloffset_Color3sv,
-      _gloffset_Color3usv,
-      _gloffset_Color3iv,
-      _gloffset_Color3uiv,
-      _gloffset_Color3fv,
-      _gloffset_Color3dv,
-   },
-   {
-      _gloffset_Color4bv,
-      _gloffset_Color4ubv,
-      _gloffset_Color4sv,
-      _gloffset_Color4usv,
-      _gloffset_Color4iv,
-      _gloffset_Color4uiv,
-      _gloffset_Color4fv,
-      _gloffset_Color4dv,
-   },
-};
-
-static const int VertexFuncs[3][NUM_TYPES] = {
-   {
-      -1,
-      -1,
-      _gloffset_Vertex2sv,
-      -1,
-      _gloffset_Vertex2iv,
-      -1,
-      _gloffset_Vertex2fv,
-      _gloffset_Vertex2dv,
-   },
-   {
-      -1,
-      -1,
-      _gloffset_Vertex3sv,
-      -1,
-      _gloffset_Vertex3iv,
-      -1,
-      _gloffset_Vertex3fv,
-      _gloffset_Vertex3dv,
-   },
-   {
-      -1,
-      -1,
-      _gloffset_Vertex4sv,
-      -1,
-      _gloffset_Vertex4iv,
-      -1,
-      _gloffset_Vertex4fv,
-      _gloffset_Vertex4dv,
-   },
-};
-
-static const int IndexFuncs[NUM_TYPES] = {
-   -1,
-   _gloffset_Indexubv,
-   _gloffset_Indexsv,
-   -1,
-   _gloffset_Indexiv,
-   -1,
-   _gloffset_Indexfv,
-   _gloffset_Indexdv,
-};
-
-static const int NormalFuncs[NUM_TYPES] = {
-   _gloffset_Normal3bv,
-   -1,
-   _gloffset_Normal3sv,
-   -1,
-   _gloffset_Normal3iv,
-   -1,
-   _gloffset_Normal3fv,
-   _gloffset_Normal3dv,
-};
-
-/* Note: _gloffset_* for these may not be a compile-time constant. */
-static int SecondaryColorFuncs[NUM_TYPES];
-static int FogCoordFuncs[NUM_TYPES];
-
-
-/**
- ** GL_NV_vertex_program
- **/
-
-/* GL_BYTE attributes */
-
-static void GLAPIENTRY
-VertexAttrib1NbvNV(GLuint index, const GLbyte *v)
-{
-   CALL_VertexAttrib1fNV(GET_DISPATCH(), (index, BYTE_TO_FLOAT(v[0])));
-}
-
-static void GLAPIENTRY
-VertexAttrib1bvNV(GLuint index, const GLbyte *v)
-{
-   CALL_VertexAttrib1fNV(GET_DISPATCH(), (index, (GLfloat)v[0]));
-}
-
-static void GLAPIENTRY
-VertexAttrib2NbvNV(GLuint index, const GLbyte *v)
-{
-   CALL_VertexAttrib2fNV(GET_DISPATCH(), (index, BYTE_TO_FLOAT(v[0]), BYTE_TO_FLOAT(v[1])));
-}
-
-static void GLAPIENTRY
-VertexAttrib2bvNV(GLuint index, const GLbyte *v)
-{
-   CALL_VertexAttrib2fNV(GET_DISPATCH(), (index, (GLfloat)v[0], (GLfloat)v[1]));
-}
-
-static void GLAPIENTRY
-VertexAttrib3NbvNV(GLuint index, const GLbyte *v)
-{
-   CALL_VertexAttrib3fNV(GET_DISPATCH(), (index, BYTE_TO_FLOAT(v[0]),
-					       BYTE_TO_FLOAT(v[1]),
-					       BYTE_TO_FLOAT(v[2])));
-}
-
-static void GLAPIENTRY
-VertexAttrib3bvNV(GLuint index, const GLbyte *v)
-{
-   CALL_VertexAttrib3fNV(GET_DISPATCH(), (index, (GLfloat)v[0], (GLfloat)v[1], (GLfloat)v[2]));
-}
-
-static void GLAPIENTRY
-VertexAttrib4NbvNV(GLuint index, const GLbyte *v)
-{
-   CALL_VertexAttrib4fNV(GET_DISPATCH(), (index, BYTE_TO_FLOAT(v[0]),
-					       BYTE_TO_FLOAT(v[1]),
-					       BYTE_TO_FLOAT(v[2]),
-					       BYTE_TO_FLOAT(v[3])));
-}
-
-static void GLAPIENTRY
-VertexAttrib4bvNV(GLuint index, const GLbyte *v)
-{
-   CALL_VertexAttrib4fNV(GET_DISPATCH(), (index, (GLfloat)v[0], (GLfloat)v[1], (GLfloat)v[2], (GLfloat)v[3]));
-}
-
-/* GL_UNSIGNED_BYTE attributes */
-
-static void GLAPIENTRY
-VertexAttrib1NubvNV(GLuint index, const GLubyte *v)
-{
-   CALL_VertexAttrib1fNV(GET_DISPATCH(), (index, UBYTE_TO_FLOAT(v[0])));
-}
-
-static void GLAPIENTRY
-VertexAttrib1ubvNV(GLuint index, const GLubyte *v)
-{
-   CALL_VertexAttrib1fNV(GET_DISPATCH(), (index, (GLfloat)v[0]));
-}
-
-static void GLAPIENTRY
-VertexAttrib2NubvNV(GLuint index, const GLubyte *v)
-{
-   CALL_VertexAttrib2fNV(GET_DISPATCH(), (index, UBYTE_TO_FLOAT(v[0]),
-                                          UBYTE_TO_FLOAT(v[1])));
-}
-
-static void GLAPIENTRY
-VertexAttrib2ubvNV(GLuint index, const GLubyte *v)
-{
-   CALL_VertexAttrib2fNV(GET_DISPATCH(), (index, (GLfloat)v[0], (GLfloat)v[1]));
-}
-
-static void GLAPIENTRY
-VertexAttrib3NubvNV(GLuint index, const GLubyte *v)
-{
-   CALL_VertexAttrib3fNV(GET_DISPATCH(), (index, UBYTE_TO_FLOAT(v[0]),
-					       UBYTE_TO_FLOAT(v[1]),
-					       UBYTE_TO_FLOAT(v[2])));
-}
-static void GLAPIENTRY
-VertexAttrib3ubvNV(GLuint index, const GLubyte *v)
-{
-   CALL_VertexAttrib3fNV(GET_DISPATCH(), (index, (GLfloat)v[0],
-                                          (GLfloat)v[1], (GLfloat)v[2]));
-}
-
-static void GLAPIENTRY
-VertexAttrib4NubvNV(GLuint index, const GLubyte *v)
-{
-   CALL_VertexAttrib4fNV(GET_DISPATCH(), (index, UBYTE_TO_FLOAT(v[0]),
-                                          UBYTE_TO_FLOAT(v[1]),
-                                          UBYTE_TO_FLOAT(v[2]),
-                                          UBYTE_TO_FLOAT(v[3])));
-}
-
-static void GLAPIENTRY
-VertexAttrib4ubvNV(GLuint index, const GLubyte *v)
-{
-   CALL_VertexAttrib4fNV(GET_DISPATCH(), (index, (GLfloat)v[0],
-                                          (GLfloat)v[1], (GLfloat)v[2],
-                                          (GLfloat)v[3]));
-}
-
-/* GL_SHORT attributes */
-
-static void GLAPIENTRY
-VertexAttrib1NsvNV(GLuint index, const GLshort *v)
-{
-   CALL_VertexAttrib1fNV(GET_DISPATCH(), (index, SHORT_TO_FLOAT(v[0])));
-}
-
-static void GLAPIENTRY
-VertexAttrib1svNV(GLuint index, const GLshort *v)
-{
-   CALL_VertexAttrib1fNV(GET_DISPATCH(), (index, (GLfloat)v[0]));
-}
-
-static void GLAPIENTRY
-VertexAttrib2NsvNV(GLuint index, const GLshort *v)
-{
-   CALL_VertexAttrib2fNV(GET_DISPATCH(), (index, SHORT_TO_FLOAT(v[0]),
-                                          SHORT_TO_FLOAT(v[1])));
-}
-
-static void GLAPIENTRY
-VertexAttrib2svNV(GLuint index, const GLshort *v)
-{
-   CALL_VertexAttrib2fNV(GET_DISPATCH(), (index, (GLfloat)v[0], (GLfloat)v[1]));
-}
-
-static void GLAPIENTRY
-VertexAttrib3NsvNV(GLuint index, const GLshort *v)
-{
-   CALL_VertexAttrib3fNV(GET_DISPATCH(), (index, SHORT_TO_FLOAT(v[0]),
-			     SHORT_TO_FLOAT(v[1]),
-			     SHORT_TO_FLOAT(v[2])));
-}
-
-static void GLAPIENTRY
-VertexAttrib3svNV(GLuint index, const GLshort *v)
-{
-   CALL_VertexAttrib3fNV(GET_DISPATCH(), (index, (GLfloat)v[0], (GLfloat)v[1],
-                                          (GLfloat)v[2]));
-}
-
-static void GLAPIENTRY
-VertexAttrib4NsvNV(GLuint index, const GLshort *v)
-{
-   CALL_VertexAttrib4fNV(GET_DISPATCH(), (index, SHORT_TO_FLOAT(v[0]),
-			     SHORT_TO_FLOAT(v[1]),
-			     SHORT_TO_FLOAT(v[2]),
-			     SHORT_TO_FLOAT(v[3])));
-}
-
-static void GLAPIENTRY
-VertexAttrib4svNV(GLuint index, const GLshort *v)
-{
-   CALL_VertexAttrib4fNV(GET_DISPATCH(), (index, (GLfloat)v[0], (GLfloat)v[1],
-                                          (GLfloat)v[2], (GLfloat)v[3]));
-}
-
-/* GL_UNSIGNED_SHORT attributes */
-
-static void GLAPIENTRY
-VertexAttrib1NusvNV(GLuint index, const GLushort *v)
-{
-   CALL_VertexAttrib1fNV(GET_DISPATCH(), (index, USHORT_TO_FLOAT(v[0])));
-}
-
-static void GLAPIENTRY
-VertexAttrib1usvNV(GLuint index, const GLushort *v)
-{
-   CALL_VertexAttrib1fNV(GET_DISPATCH(), (index, (GLfloat)v[0]));
-}
-
-static void GLAPIENTRY
-VertexAttrib2NusvNV(GLuint index, const GLushort *v)
-{
-   CALL_VertexAttrib2fNV(GET_DISPATCH(), (index, USHORT_TO_FLOAT(v[0]),
-			     USHORT_TO_FLOAT(v[1])));
-}
-
-static void GLAPIENTRY
-VertexAttrib2usvNV(GLuint index, const GLushort *v)
-{
-   CALL_VertexAttrib2fNV(GET_DISPATCH(), (index, (GLfloat)v[0],
-                                          (GLfloat)v[1]));
-}
-
-static void GLAPIENTRY
-VertexAttrib3NusvNV(GLuint index, const GLushort *v)
-{
-   CALL_VertexAttrib3fNV(GET_DISPATCH(), (index, USHORT_TO_FLOAT(v[0]),
-					       USHORT_TO_FLOAT(v[1]),
-					       USHORT_TO_FLOAT(v[2])));
-}
-
-static void GLAPIENTRY
-VertexAttrib3usvNV(GLuint index, const GLushort *v)
-{
-   CALL_VertexAttrib3fNV(GET_DISPATCH(), (index, (GLfloat)v[0], (GLfloat)v[1],
-                                          (GLfloat)v[2]));
-}
-
-static void GLAPIENTRY
-VertexAttrib4NusvNV(GLuint index, const GLushort *v)
-{
-   CALL_VertexAttrib4fNV(GET_DISPATCH(), (index, USHORT_TO_FLOAT(v[0]),
-					       USHORT_TO_FLOAT(v[1]),
-					       USHORT_TO_FLOAT(v[2]),
-					       USHORT_TO_FLOAT(v[3])));
-}
-
-static void GLAPIENTRY
-VertexAttrib4usvNV(GLuint index, const GLushort *v)
-{
-   CALL_VertexAttrib4fNV(GET_DISPATCH(), (index, (GLfloat)v[0], (GLfloat)v[1],
-                                          (GLfloat)v[2], (GLfloat)v[3]));
-}
-
-/* GL_INT attributes */
-
-static void GLAPIENTRY
-VertexAttrib1NivNV(GLuint index, const GLint *v)
-{
-   CALL_VertexAttrib1fNV(GET_DISPATCH(), (index, INT_TO_FLOAT(v[0])));
-}
-
-static void GLAPIENTRY
-VertexAttrib1ivNV(GLuint index, const GLint *v)
-{
-   CALL_VertexAttrib1fNV(GET_DISPATCH(), (index, (GLfloat)v[0]));
-}
-
-static void GLAPIENTRY
-VertexAttrib2NivNV(GLuint index, const GLint *v)
-{
-   CALL_VertexAttrib2fNV(GET_DISPATCH(), (index, INT_TO_FLOAT(v[0]),
-					       INT_TO_FLOAT(v[1])));
-}
-
-static void GLAPIENTRY
-VertexAttrib2ivNV(GLuint index, const GLint *v)
-{
-   CALL_VertexAttrib2fNV(GET_DISPATCH(), (index, (GLfloat)v[0], (GLfloat)v[1]));
-}
-
-static void GLAPIENTRY
-VertexAttrib3NivNV(GLuint index, const GLint *v)
-{
-   CALL_VertexAttrib3fNV(GET_DISPATCH(), (index, INT_TO_FLOAT(v[0]),
-					       INT_TO_FLOAT(v[1]),
-					       INT_TO_FLOAT(v[2])));
-}
-
-static void GLAPIENTRY
-VertexAttrib3ivNV(GLuint index, const GLint *v)
-{
-   CALL_VertexAttrib3fNV(GET_DISPATCH(), (index, (GLfloat)v[0], (GLfloat)v[1],
-                                          (GLfloat)v[2]));
-}
-
-static void GLAPIENTRY
-VertexAttrib4NivNV(GLuint index, const GLint *v)
-{
-   CALL_VertexAttrib4fNV(GET_DISPATCH(), (index, INT_TO_FLOAT(v[0]),
-                                          INT_TO_FLOAT(v[1]),
-                                          INT_TO_FLOAT(v[2]),
-                                          INT_TO_FLOAT(v[3])));
-}
-
-static void GLAPIENTRY
-VertexAttrib4ivNV(GLuint index, const GLint *v)
-{
-   CALL_VertexAttrib4fNV(GET_DISPATCH(), (index, (GLfloat)v[0], (GLfloat)v[1],
-                                          (GLfloat)v[2], (GLfloat)v[3]));
-}
-
-/* GL_UNSIGNED_INT attributes */
-
-static void GLAPIENTRY
-VertexAttrib1NuivNV(GLuint index, const GLuint *v)
-{
-   CALL_VertexAttrib1fNV(GET_DISPATCH(), (index, UINT_TO_FLOAT(v[0])));
-}
-
-static void GLAPIENTRY
-VertexAttrib1uivNV(GLuint index, const GLuint *v)
-{
-   CALL_VertexAttrib1fNV(GET_DISPATCH(), (index, (GLfloat)v[0]));
-}
-
-static void GLAPIENTRY
-VertexAttrib2NuivNV(GLuint index, const GLuint *v)
-{
-   CALL_VertexAttrib2fNV(GET_DISPATCH(), (index, UINT_TO_FLOAT(v[0]),
-                                          UINT_TO_FLOAT(v[1])));
-}
-
-static void GLAPIENTRY
-VertexAttrib2uivNV(GLuint index, const GLuint *v)
-{
-   CALL_VertexAttrib2fNV(GET_DISPATCH(), (index, (GLfloat)v[0],
-                                          (GLfloat)v[1]));
-}
-
-static void GLAPIENTRY
-VertexAttrib3NuivNV(GLuint index, const GLuint *v)
-{
-   CALL_VertexAttrib3fNV(GET_DISPATCH(), (index, UINT_TO_FLOAT(v[0]),
-					       UINT_TO_FLOAT(v[1]),
-					       UINT_TO_FLOAT(v[2])));
-}
-
-static void GLAPIENTRY
-VertexAttrib3uivNV(GLuint index, const GLuint *v)
-{
-   CALL_VertexAttrib3fNV(GET_DISPATCH(), (index, (GLfloat)v[0], (GLfloat)v[1],
-                                          (GLfloat)v[2]));
-}
-
-static void GLAPIENTRY
-VertexAttrib4NuivNV(GLuint index, const GLuint *v)
-{
-   CALL_VertexAttrib4fNV(GET_DISPATCH(), (index, UINT_TO_FLOAT(v[0]),
-					       UINT_TO_FLOAT(v[1]),
-					       UINT_TO_FLOAT(v[2]),
-					       UINT_TO_FLOAT(v[3])));
-}
-
-static void GLAPIENTRY
-VertexAttrib4uivNV(GLuint index, const GLuint *v)
-{
-   CALL_VertexAttrib4fNV(GET_DISPATCH(), (index, (GLfloat)v[0], (GLfloat)v[1],
-                                          (GLfloat)v[2], (GLfloat)v[3]));
-}
-
-/* GL_FLOAT attributes */
-
-static void GLAPIENTRY
-VertexAttrib1fvNV(GLuint index, const GLfloat *v)
-{
-   CALL_VertexAttrib1fvNV(GET_DISPATCH(), (index, v));
-}
-
-static void GLAPIENTRY
-VertexAttrib2fvNV(GLuint index, const GLfloat *v)
-{
-   CALL_VertexAttrib2fvNV(GET_DISPATCH(), (index, v));
-}
-
-static void GLAPIENTRY
-VertexAttrib3fvNV(GLuint index, const GLfloat *v)
-{
-   CALL_VertexAttrib3fvNV(GET_DISPATCH(), (index, v));
-}
-
-static void GLAPIENTRY
-VertexAttrib4fvNV(GLuint index, const GLfloat *v)
-{
-   CALL_VertexAttrib4fvNV(GET_DISPATCH(), (index, v));
-}
-
-/* GL_DOUBLE attributes */
-
-static void GLAPIENTRY
-VertexAttrib1dvNV(GLuint index, const GLdouble *v)
-{
-   CALL_VertexAttrib1dvNV(GET_DISPATCH(), (index, v));
-}
-
-static void GLAPIENTRY
-VertexAttrib2dvNV(GLuint index, const GLdouble *v)
-{
-   CALL_VertexAttrib2dvNV(GET_DISPATCH(), (index, v));
-}
-
-static void GLAPIENTRY
-VertexAttrib3dvNV(GLuint index, const GLdouble *v)
-{
-   CALL_VertexAttrib3dvNV(GET_DISPATCH(), (index, v));
-}
-
-static void GLAPIENTRY
-VertexAttrib4dvNV(GLuint index, const GLdouble *v)
-{
-   CALL_VertexAttrib4dvNV(GET_DISPATCH(), (index, v));
-}
-
-
-/*
- * Array [size][type] of VertexAttrib functions
- */
-static attrib_func AttribFuncsNV[2][4][NUM_TYPES] = {
-   {
-      /* non-normalized */
-      {
-         /* size 1 */
-         (attrib_func) VertexAttrib1bvNV,
-         (attrib_func) VertexAttrib1ubvNV,
-         (attrib_func) VertexAttrib1svNV,
-         (attrib_func) VertexAttrib1usvNV,
-         (attrib_func) VertexAttrib1ivNV,
-         (attrib_func) VertexAttrib1uivNV,
-         (attrib_func) VertexAttrib1fvNV,
-         (attrib_func) VertexAttrib1dvNV
-      },
-      {
-         /* size 2 */
-         (attrib_func) VertexAttrib2bvNV,
-         (attrib_func) VertexAttrib2ubvNV,
-         (attrib_func) VertexAttrib2svNV,
-         (attrib_func) VertexAttrib2usvNV,
-         (attrib_func) VertexAttrib2ivNV,
-         (attrib_func) VertexAttrib2uivNV,
-         (attrib_func) VertexAttrib2fvNV,
-         (attrib_func) VertexAttrib2dvNV
-      },
-      {
-         /* size 3 */
-         (attrib_func) VertexAttrib3bvNV,
-         (attrib_func) VertexAttrib3ubvNV,
-         (attrib_func) VertexAttrib3svNV,
-         (attrib_func) VertexAttrib3usvNV,
-         (attrib_func) VertexAttrib3ivNV,
-         (attrib_func) VertexAttrib3uivNV,
-         (attrib_func) VertexAttrib3fvNV,
-         (attrib_func) VertexAttrib3dvNV
-      },
-      {
-         /* size 4 */
-         (attrib_func) VertexAttrib4bvNV,
-         (attrib_func) VertexAttrib4ubvNV,
-         (attrib_func) VertexAttrib4svNV,
-         (attrib_func) VertexAttrib4usvNV,
-         (attrib_func) VertexAttrib4ivNV,
-         (attrib_func) VertexAttrib4uivNV,
-         (attrib_func) VertexAttrib4fvNV,
-         (attrib_func) VertexAttrib4dvNV
-      }
-   },
-   {
-      /* normalized (except for float/double) */
-      {
-         /* size 1 */
-         (attrib_func) VertexAttrib1NbvNV,
-         (attrib_func) VertexAttrib1NubvNV,
-         (attrib_func) VertexAttrib1NsvNV,
-         (attrib_func) VertexAttrib1NusvNV,
-         (attrib_func) VertexAttrib1NivNV,
-         (attrib_func) VertexAttrib1NuivNV,
-         (attrib_func) VertexAttrib1fvNV,
-         (attrib_func) VertexAttrib1dvNV
-      },
-      {
-         /* size 2 */
-         (attrib_func) VertexAttrib2NbvNV,
-         (attrib_func) VertexAttrib2NubvNV,
-         (attrib_func) VertexAttrib2NsvNV,
-         (attrib_func) VertexAttrib2NusvNV,
-         (attrib_func) VertexAttrib2NivNV,
-         (attrib_func) VertexAttrib2NuivNV,
-         (attrib_func) VertexAttrib2fvNV,
-         (attrib_func) VertexAttrib2dvNV
-      },
-      {
-         /* size 3 */
-         (attrib_func) VertexAttrib3NbvNV,
-         (attrib_func) VertexAttrib3NubvNV,
-         (attrib_func) VertexAttrib3NsvNV,
-         (attrib_func) VertexAttrib3NusvNV,
-         (attrib_func) VertexAttrib3NivNV,
-         (attrib_func) VertexAttrib3NuivNV,
-         (attrib_func) VertexAttrib3fvNV,
-         (attrib_func) VertexAttrib3dvNV
-      },
-      {
-         /* size 4 */
-         (attrib_func) VertexAttrib4NbvNV,
-         (attrib_func) VertexAttrib4NubvNV,
-         (attrib_func) VertexAttrib4NsvNV,
-         (attrib_func) VertexAttrib4NusvNV,
-         (attrib_func) VertexAttrib4NivNV,
-         (attrib_func) VertexAttrib4NuivNV,
-         (attrib_func) VertexAttrib4fvNV,
-         (attrib_func) VertexAttrib4dvNV
-      }
-   }
-};
-
-
-/**
- ** GL_ARB_vertex_program
- **/
-
-/* GL_BYTE attributes */
-
-static void GLAPIENTRY
-VertexAttrib1NbvARB(GLuint index, const GLbyte *v)
-{
-   CALL_VertexAttrib1fARB(GET_DISPATCH(), (index, BYTE_TO_FLOAT(v[0])));
-}
-
-static void GLAPIENTRY
-VertexAttrib1bvARB(GLuint index, const GLbyte *v)
-{
-   CALL_VertexAttrib1fARB(GET_DISPATCH(), (index, (GLfloat)v[0]));
-}
-
-static void GLAPIENTRY
-VertexAttrib2NbvARB(GLuint index, const GLbyte *v)
-{
-   CALL_VertexAttrib2fARB(GET_DISPATCH(), (index, BYTE_TO_FLOAT(v[0]), BYTE_TO_FLOAT(v[1])));
-}
-
-static void GLAPIENTRY
-VertexAttrib2bvARB(GLuint index, const GLbyte *v)
-{
-   CALL_VertexAttrib2fARB(GET_DISPATCH(), (index, (GLfloat)v[0], (GLfloat)v[1]));
-}
-
-static void GLAPIENTRY
-VertexAttrib3NbvARB(GLuint index, const GLbyte *v)
-{
-   CALL_VertexAttrib3fARB(GET_DISPATCH(), (index, BYTE_TO_FLOAT(v[0]),
-					       BYTE_TO_FLOAT(v[1]),
-					       BYTE_TO_FLOAT(v[2])));
-}
-
-static void GLAPIENTRY
-VertexAttrib3bvARB(GLuint index, const GLbyte *v)
-{
-   CALL_VertexAttrib3fARB(GET_DISPATCH(), (index, (GLfloat)v[0], (GLfloat)v[1], (GLfloat)v[2]));
-}
-
-static void GLAPIENTRY
-VertexAttrib4NbvARB(GLuint index, const GLbyte *v)
-{
-   CALL_VertexAttrib4fARB(GET_DISPATCH(), (index, BYTE_TO_FLOAT(v[0]),
-					       BYTE_TO_FLOAT(v[1]),
-					       BYTE_TO_FLOAT(v[2]),
-					       BYTE_TO_FLOAT(v[3])));
-}
-
-static void GLAPIENTRY
-VertexAttrib4bvARB(GLuint index, const GLbyte *v)
-{
-   CALL_VertexAttrib4fARB(GET_DISPATCH(), (index, (GLfloat)v[0], (GLfloat)v[1], (GLfloat)v[2], (GLfloat)v[3]));
-}
-
-/* GL_UNSIGNED_BYTE attributes */
-
-static void GLAPIENTRY
-VertexAttrib1NubvARB(GLuint index, const GLubyte *v)
-{
-   CALL_VertexAttrib1fARB(GET_DISPATCH(), (index, UBYTE_TO_FLOAT(v[0])));
-}
-
-static void GLAPIENTRY
-VertexAttrib1ubvARB(GLuint index, const GLubyte *v)
-{
-   CALL_VertexAttrib1fARB(GET_DISPATCH(), (index, (GLfloat)v[0]));
-}
-
-static void GLAPIENTRY
-VertexAttrib2NubvARB(GLuint index, const GLubyte *v)
-{
-   CALL_VertexAttrib2fARB(GET_DISPATCH(), (index,
-                                           UBYTE_TO_FLOAT(v[0]),
-                                           UBYTE_TO_FLOAT(v[1])));
-}
-
-static void GLAPIENTRY
-VertexAttrib2ubvARB(GLuint index, const GLubyte *v)
-{
-   CALL_VertexAttrib2fARB(GET_DISPATCH(), (index,
-                                           (GLfloat)v[0], (GLfloat)v[1]));
-}
-
-static void GLAPIENTRY
-VertexAttrib3NubvARB(GLuint index, const GLubyte *v)
-{
-   CALL_VertexAttrib3fARB(GET_DISPATCH(), (index,
-                                           UBYTE_TO_FLOAT(v[0]),
-                                           UBYTE_TO_FLOAT(v[1]),
-                                           UBYTE_TO_FLOAT(v[2])));
-}
-static void GLAPIENTRY
-VertexAttrib3ubvARB(GLuint index, const GLubyte *v)
-{
-   CALL_VertexAttrib3fARB(GET_DISPATCH(), (index,
-                                           (GLfloat)v[0],
-                                           (GLfloat)v[1],
-                                           (GLfloat)v[2]));
-}
-
-static void GLAPIENTRY
-VertexAttrib4NubvARB(GLuint index, const GLubyte *v)
-{
-   CALL_VertexAttrib4fARB(GET_DISPATCH(),
-                          (index,
-                           UBYTE_TO_FLOAT(v[0]),
-                           UBYTE_TO_FLOAT(v[1]),
-                           UBYTE_TO_FLOAT(v[2]),
-                           UBYTE_TO_FLOAT(v[3])));
-}
-
-static void GLAPIENTRY
-VertexAttrib4ubvARB(GLuint index, const GLubyte *v)
-{
-   CALL_VertexAttrib4fARB(GET_DISPATCH(),
-                          (index,
-                           (GLfloat)v[0], (GLfloat)v[1],
-                           (GLfloat)v[2], (GLfloat)v[3]));
-}
-
-/* GL_SHORT attributes */
-
-static void GLAPIENTRY
-VertexAttrib1NsvARB(GLuint index, const GLshort *v)
-{
-   CALL_VertexAttrib1fARB(GET_DISPATCH(), (index, SHORT_TO_FLOAT(v[0])));
-}
-
-static void GLAPIENTRY
-VertexAttrib1svARB(GLuint index, const GLshort *v)
-{
-   CALL_VertexAttrib1fARB(GET_DISPATCH(), (index, (GLfloat)v[0]));
-}
-
-static void GLAPIENTRY
-VertexAttrib2NsvARB(GLuint index, const GLshort *v)
-{
-   CALL_VertexAttrib2fARB(GET_DISPATCH(),
-                          (index, SHORT_TO_FLOAT(v[0]),
-                           SHORT_TO_FLOAT(v[1])));
-}
-
-static void GLAPIENTRY
-VertexAttrib2svARB(GLuint index, const GLshort *v)
-{
-   CALL_VertexAttrib2fARB(GET_DISPATCH(),
-                          (index, (GLfloat)v[0], (GLfloat)v[1]));
-}
-
-static void GLAPIENTRY
-VertexAttrib3NsvARB(GLuint index, const GLshort *v)
-{
-   CALL_VertexAttrib3fARB(GET_DISPATCH(),
-                          (index,
-                           SHORT_TO_FLOAT(v[0]),
-                           SHORT_TO_FLOAT(v[1]),
-                           SHORT_TO_FLOAT(v[2])));
-}
-
-static void GLAPIENTRY
-VertexAttrib3svARB(GLuint index, const GLshort *v)
-{
-   CALL_VertexAttrib3fARB(GET_DISPATCH(),
-                          (index,
-                           (GLfloat)v[0], (GLfloat)v[1], (GLfloat)v[2]));
-}
-
-static void GLAPIENTRY
-VertexAttrib4NsvARB(GLuint index, const GLshort *v)
-{
-   CALL_VertexAttrib4fARB(GET_DISPATCH(),
-                          (index,
-                           SHORT_TO_FLOAT(v[0]),
-                           SHORT_TO_FLOAT(v[1]),
-                           SHORT_TO_FLOAT(v[2]),
-                           SHORT_TO_FLOAT(v[3])));
-}
-
-static void GLAPIENTRY
-VertexAttrib4svARB(GLuint index, const GLshort *v)
-{
-   CALL_VertexAttrib4fARB(GET_DISPATCH(), (index, (GLfloat)v[0], (GLfloat)v[1],
-                                           (GLfloat)v[2], (GLfloat)v[3]));
-}
-
-/* GL_UNSIGNED_SHORT attributes */
-
-static void GLAPIENTRY
-VertexAttrib1NusvARB(GLuint index, const GLushort *v)
-{
-   CALL_VertexAttrib1fARB(GET_DISPATCH(), (index, USHORT_TO_FLOAT(v[0])));
-}
-
-static void GLAPIENTRY
-VertexAttrib1usvARB(GLuint index, const GLushort *v)
-{
-   CALL_VertexAttrib1fARB(GET_DISPATCH(), (index, (GLfloat)v[0]));
-}
-
-static void GLAPIENTRY
-VertexAttrib2NusvARB(GLuint index, const GLushort *v)
-{
-   CALL_VertexAttrib2fARB(GET_DISPATCH(), (index, USHORT_TO_FLOAT(v[0]),
-			     USHORT_TO_FLOAT(v[1])));
-}
-
-static void GLAPIENTRY
-VertexAttrib2usvARB(GLuint index, const GLushort *v)
-{
-   CALL_VertexAttrib2fARB(GET_DISPATCH(), (index, (GLfloat)v[0],
-                                           (GLfloat)v[1]));
-}
-
-static void GLAPIENTRY
-VertexAttrib3NusvARB(GLuint index, const GLushort *v)
-{
-   CALL_VertexAttrib3fARB(GET_DISPATCH(), (index, USHORT_TO_FLOAT(v[0]),
-					       USHORT_TO_FLOAT(v[1]),
-					       USHORT_TO_FLOAT(v[2])));
-}
-
-static void GLAPIENTRY
-VertexAttrib3usvARB(GLuint index, const GLushort *v)
-{
-   CALL_VertexAttrib3fARB(GET_DISPATCH(), (index, (GLfloat)v[0],
-                                           (GLfloat)v[1], (GLfloat)v[2]));
-}
-
-static void GLAPIENTRY
-VertexAttrib4NusvARB(GLuint index, const GLushort *v)
-{
-   CALL_VertexAttrib4fARB(GET_DISPATCH(), (index, USHORT_TO_FLOAT(v[0]),
-					       USHORT_TO_FLOAT(v[1]),
-					       USHORT_TO_FLOAT(v[2]),
-					       USHORT_TO_FLOAT(v[3])));
-}
-
-static void GLAPIENTRY
-VertexAttrib4usvARB(GLuint index, const GLushort *v)
-{
-   CALL_VertexAttrib4fARB(GET_DISPATCH(), (index, (GLfloat)v[0], (GLfloat)v[1], (GLfloat)v[2], (GLfloat)v[3]));
-}
-
-/* GL_INT attributes */
-
-static void GLAPIENTRY
-VertexAttrib1NivARB(GLuint index, const GLint *v)
-{
-   CALL_VertexAttrib1fARB(GET_DISPATCH(), (index, INT_TO_FLOAT(v[0])));
-}
-
-static void GLAPIENTRY
-VertexAttrib1ivARB(GLuint index, const GLint *v)
-{
-   CALL_VertexAttrib1fARB(GET_DISPATCH(), (index, (GLfloat)v[0]));
-}
-
-static void GLAPIENTRY
-VertexAttrib2NivARB(GLuint index, const GLint *v)
-{
-   CALL_VertexAttrib2fARB(GET_DISPATCH(), (index, INT_TO_FLOAT(v[0]),
-					       INT_TO_FLOAT(v[1])));
-}
-
-static void GLAPIENTRY
-VertexAttrib2ivARB(GLuint index, const GLint *v)
-{
-   CALL_VertexAttrib2fARB(GET_DISPATCH(), (index, (GLfloat)v[0],
-                                           (GLfloat)v[1]));
-}
-
-static void GLAPIENTRY
-VertexAttrib3NivARB(GLuint index, const GLint *v)
-{
-   CALL_VertexAttrib3fARB(GET_DISPATCH(), (index, INT_TO_FLOAT(v[0]),
-					       INT_TO_FLOAT(v[1]),
-					       INT_TO_FLOAT(v[2])));
-}
-
-static void GLAPIENTRY
-VertexAttrib3ivARB(GLuint index, const GLint *v)
-{
-   CALL_VertexAttrib3fARB(GET_DISPATCH(), (index, (GLfloat)v[0],
-                                           (GLfloat)v[1], (GLfloat)v[2]));
-}
-
-static void GLAPIENTRY
-VertexAttrib4NivARB(GLuint index, const GLint *v)
-{
-   CALL_VertexAttrib4fARB(GET_DISPATCH(), (index, INT_TO_FLOAT(v[0]),
-					       INT_TO_FLOAT(v[1]),
-					       INT_TO_FLOAT(v[2]),
-					       INT_TO_FLOAT(v[3])));
-}
-
-static void GLAPIENTRY
-VertexAttrib4ivARB(GLuint index, const GLint *v)
-{
-   CALL_VertexAttrib4fARB(GET_DISPATCH(), (index, (GLfloat)v[0], (GLfloat)v[1],
-                                           (GLfloat)v[2], (GLfloat)v[3]));
-}
-
-/* GL_UNSIGNED_INT attributes */
-
-static void GLAPIENTRY
-VertexAttrib1NuivARB(GLuint index, const GLuint *v)
-{
-   CALL_VertexAttrib1fARB(GET_DISPATCH(), (index, UINT_TO_FLOAT(v[0])));
-}
-
-static void GLAPIENTRY
-VertexAttrib1uivARB(GLuint index, const GLuint *v)
-{
-   CALL_VertexAttrib1fARB(GET_DISPATCH(), (index, (GLfloat)v[0]));
-}
-
-static void GLAPIENTRY
-VertexAttrib2NuivARB(GLuint index, const GLuint *v)
-{
-   CALL_VertexAttrib2fARB(GET_DISPATCH(), (index, UINT_TO_FLOAT(v[0]),
-                                           UINT_TO_FLOAT(v[1])));
-}
-
-static void GLAPIENTRY
-VertexAttrib2uivARB(GLuint index, const GLuint *v)
-{
-   CALL_VertexAttrib2fARB(GET_DISPATCH(), (index, (GLfloat)v[0],
-                                           (GLfloat)v[1]));
-}
-
-static void GLAPIENTRY
-VertexAttrib3NuivARB(GLuint index, const GLuint *v)
-{
-   CALL_VertexAttrib3fARB(GET_DISPATCH(), (index, UINT_TO_FLOAT(v[0]),
-                                           UINT_TO_FLOAT(v[1]),
-                                           UINT_TO_FLOAT(v[2])));
-}
-
-static void GLAPIENTRY
-VertexAttrib3uivARB(GLuint index, const GLuint *v)
-{
-   CALL_VertexAttrib3fARB(GET_DISPATCH(), (index, (GLfloat)v[0],
-                                           (GLfloat)v[1], (GLfloat)v[2]));
-}
-
-static void GLAPIENTRY
-VertexAttrib4NuivARB(GLuint index, const GLuint *v)
-{
-   CALL_VertexAttrib4fARB(GET_DISPATCH(), (index, UINT_TO_FLOAT(v[0]),
-                                           UINT_TO_FLOAT(v[1]),
-                                           UINT_TO_FLOAT(v[2]),
-                                           UINT_TO_FLOAT(v[3])));
-}
-
-static void GLAPIENTRY
-VertexAttrib4uivARB(GLuint index, const GLuint *v)
-{
-   CALL_VertexAttrib4fARB(GET_DISPATCH(), (index, (GLfloat)v[0], (GLfloat)v[1],
-                                           (GLfloat)v[2], (GLfloat)v[3]));
-}
-
-/* GL_FLOAT attributes */
-
-static void GLAPIENTRY
-VertexAttrib1fvARB(GLuint index, const GLfloat *v)
-{
-   CALL_VertexAttrib1fvARB(GET_DISPATCH(), (index, v));
-}
-
-static void GLAPIENTRY
-VertexAttrib2fvARB(GLuint index, const GLfloat *v)
-{
-   CALL_VertexAttrib2fvARB(GET_DISPATCH(), (index, v));
-}
-
-static void GLAPIENTRY
-VertexAttrib3fvARB(GLuint index, const GLfloat *v)
-{
-   CALL_VertexAttrib3fvARB(GET_DISPATCH(), (index, v));
-}
-
-static void GLAPIENTRY
-VertexAttrib4fvARB(GLuint index, const GLfloat *v)
-{
-   CALL_VertexAttrib4fvARB(GET_DISPATCH(), (index, v));
-}
-
-/* GL_DOUBLE attributes */
-
-static void GLAPIENTRY
-VertexAttrib1dvARB(GLuint index, const GLdouble *v)
-{
-   CALL_VertexAttrib1dvARB(GET_DISPATCH(), (index, v));
-}
-
-static void GLAPIENTRY
-VertexAttrib2dvARB(GLuint index, const GLdouble *v)
-{
-   CALL_VertexAttrib2dvARB(GET_DISPATCH(), (index, v));
-}
-
-static void GLAPIENTRY
-VertexAttrib3dvARB(GLuint index, const GLdouble *v)
-{
-   CALL_VertexAttrib3dvARB(GET_DISPATCH(), (index, v));
-}
-
-static void GLAPIENTRY
-VertexAttrib4dvARB(GLuint index, const GLdouble *v)
-{
-   CALL_VertexAttrib4dvARB(GET_DISPATCH(), (index, v));
-}
-
-
-/**
- * Integer-valued attributes
- */
-static void GLAPIENTRY
-VertexAttribI1bv(GLuint index, const GLbyte *v)
-{
-   CALL_VertexAttribI1iEXT(GET_DISPATCH(), (index, v[0]));
-}
-
-static void GLAPIENTRY
-VertexAttribI2bv(GLuint index, const GLbyte *v)
-{
-   CALL_VertexAttribI2iEXT(GET_DISPATCH(), (index, v[0], v[1]));
-}
-
-static void GLAPIENTRY
-VertexAttribI3bv(GLuint index, const GLbyte *v)
-{
-   CALL_VertexAttribI3iEXT(GET_DISPATCH(), (index, v[0], v[1], v[2]));
-}
-
-static void GLAPIENTRY
-VertexAttribI4bv(GLuint index, const GLbyte *v)
-{
-   CALL_VertexAttribI4bvEXT(GET_DISPATCH(), (index, v));
-}
-
-
-static void GLAPIENTRY
-VertexAttribI1ubv(GLuint index, const GLubyte *v)
-{
-   CALL_VertexAttribI1uiEXT(GET_DISPATCH(), (index, v[0]));
-}
-
-static void GLAPIENTRY
-VertexAttribI2ubv(GLuint index, const GLubyte *v)
-{
-   CALL_VertexAttribI2uiEXT(GET_DISPATCH(), (index, v[0], v[1]));
-}
-
-static void GLAPIENTRY
-VertexAttribI3ubv(GLuint index, const GLubyte *v)
-{
-   CALL_VertexAttribI3uiEXT(GET_DISPATCH(), (index, v[0], v[1], v[2]));
-}
-
-static void GLAPIENTRY
-VertexAttribI4ubv(GLuint index, const GLubyte *v)
-{
-   CALL_VertexAttribI4ubvEXT(GET_DISPATCH(), (index, v));
-}
-
-
-
-static void GLAPIENTRY
-VertexAttribI1sv(GLuint index, const GLshort *v)
-{
-   CALL_VertexAttribI1iEXT(GET_DISPATCH(), (index, v[0]));
-}
-
-static void GLAPIENTRY
-VertexAttribI2sv(GLuint index, const GLshort *v)
-{
-   CALL_VertexAttribI2iEXT(GET_DISPATCH(), (index, v[0], v[1]));
-}
-
-static void GLAPIENTRY
-VertexAttribI3sv(GLuint index, const GLshort *v)
-{
-   CALL_VertexAttribI3iEXT(GET_DISPATCH(), (index, v[0], v[1], v[2]));
-}
-
-static void GLAPIENTRY
-VertexAttribI4sv(GLuint index, const GLshort *v)
-{
-   CALL_VertexAttribI4svEXT(GET_DISPATCH(), (index, v));
-}
-
-
-static void GLAPIENTRY
-VertexAttribI1usv(GLuint index, const GLushort *v)
-{
-   CALL_VertexAttribI1uiEXT(GET_DISPATCH(), (index, v[0]));
-}
-
-static void GLAPIENTRY
-VertexAttribI2usv(GLuint index, const GLushort *v)
-{
-   CALL_VertexAttribI2uiEXT(GET_DISPATCH(), (index, v[0], v[1]));
-}
-
-static void GLAPIENTRY
-VertexAttribI3usv(GLuint index, const GLushort *v)
-{
-   CALL_VertexAttribI3uiEXT(GET_DISPATCH(), (index, v[0], v[1], v[2]));
-}
-
-static void GLAPIENTRY
-VertexAttribI4usv(GLuint index, const GLushort *v)
-{
-   CALL_VertexAttribI4usvEXT(GET_DISPATCH(), (index, v));
-}
-
-
-
-static void GLAPIENTRY
-VertexAttribI1iv(GLuint index, const GLint *v)
-{
-   CALL_VertexAttribI1iEXT(GET_DISPATCH(), (index, v[0]));
-}
-
-static void GLAPIENTRY
-VertexAttribI2iv(GLuint index, const GLint *v)
-{
-   CALL_VertexAttribI2iEXT(GET_DISPATCH(), (index, v[0], v[1]));
-}
-
-static void GLAPIENTRY
-VertexAttribI3iv(GLuint index, const GLint *v)
-{
-   CALL_VertexAttribI3iEXT(GET_DISPATCH(), (index, v[0], v[1], v[2]));
-}
-
-static void GLAPIENTRY
-VertexAttribI4iv(GLuint index, const GLint *v)
-{
-   CALL_VertexAttribI4ivEXT(GET_DISPATCH(), (index, v));
-}
-
-
-static void GLAPIENTRY
-VertexAttribI1uiv(GLuint index, const GLuint *v)
-{
-   CALL_VertexAttribI1uiEXT(GET_DISPATCH(), (index, v[0]));
-}
-
-static void GLAPIENTRY
-VertexAttribI2uiv(GLuint index, const GLuint *v)
-{
-   CALL_VertexAttribI2uiEXT(GET_DISPATCH(), (index, v[0], v[1]));
-}
-
-static void GLAPIENTRY
-VertexAttribI3uiv(GLuint index, const GLuint *v)
-{
-   CALL_VertexAttribI3uiEXT(GET_DISPATCH(), (index, v[0], v[1], v[2]));
-}
-
-static void GLAPIENTRY
-VertexAttribI4uiv(GLuint index, const GLuint *v)
-{
-   CALL_VertexAttribI4uivEXT(GET_DISPATCH(), (index, v));
-}
-
-
-
-
-/*
- * Array [unnormalized/normalized/integer][size][type] of VertexAttrib
- * functions
- */
-static attrib_func AttribFuncsARB[3][4][NUM_TYPES] = {
-   {
-      /* non-normalized */
-      {
-         /* size 1 */
-         (attrib_func) VertexAttrib1bvARB,
-         (attrib_func) VertexAttrib1ubvARB,
-         (attrib_func) VertexAttrib1svARB,
-         (attrib_func) VertexAttrib1usvARB,
-         (attrib_func) VertexAttrib1ivARB,
-         (attrib_func) VertexAttrib1uivARB,
-         (attrib_func) VertexAttrib1fvARB,
-         (attrib_func) VertexAttrib1dvARB
-      },
-      {
-         /* size 2 */
-         (attrib_func) VertexAttrib2bvARB,
-         (attrib_func) VertexAttrib2ubvARB,
-         (attrib_func) VertexAttrib2svARB,
-         (attrib_func) VertexAttrib2usvARB,
-         (attrib_func) VertexAttrib2ivARB,
-         (attrib_func) VertexAttrib2uivARB,
-         (attrib_func) VertexAttrib2fvARB,
-         (attrib_func) VertexAttrib2dvARB
-      },
-      {
-         /* size 3 */
-         (attrib_func) VertexAttrib3bvARB,
-         (attrib_func) VertexAttrib3ubvARB,
-         (attrib_func) VertexAttrib3svARB,
-         (attrib_func) VertexAttrib3usvARB,
-         (attrib_func) VertexAttrib3ivARB,
-         (attrib_func) VertexAttrib3uivARB,
-         (attrib_func) VertexAttrib3fvARB,
-         (attrib_func) VertexAttrib3dvARB
-      },
-      {
-         /* size 4 */
-         (attrib_func) VertexAttrib4bvARB,
-         (attrib_func) VertexAttrib4ubvARB,
-         (attrib_func) VertexAttrib4svARB,
-         (attrib_func) VertexAttrib4usvARB,
-         (attrib_func) VertexAttrib4ivARB,
-         (attrib_func) VertexAttrib4uivARB,
-         (attrib_func) VertexAttrib4fvARB,
-         (attrib_func) VertexAttrib4dvARB
-      }
-   },
-   {
-      /* normalized (except for float/double) */
-      {
-         /* size 1 */
-         (attrib_func) VertexAttrib1NbvARB,
-         (attrib_func) VertexAttrib1NubvARB,
-         (attrib_func) VertexAttrib1NsvARB,
-         (attrib_func) VertexAttrib1NusvARB,
-         (attrib_func) VertexAttrib1NivARB,
-         (attrib_func) VertexAttrib1NuivARB,
-         (attrib_func) VertexAttrib1fvARB,
-         (attrib_func) VertexAttrib1dvARB
-      },
-      {
-         /* size 2 */
-         (attrib_func) VertexAttrib2NbvARB,
-         (attrib_func) VertexAttrib2NubvARB,
-         (attrib_func) VertexAttrib2NsvARB,
-         (attrib_func) VertexAttrib2NusvARB,
-         (attrib_func) VertexAttrib2NivARB,
-         (attrib_func) VertexAttrib2NuivARB,
-         (attrib_func) VertexAttrib2fvARB,
-         (attrib_func) VertexAttrib2dvARB
-      },
-      {
-         /* size 3 */
-         (attrib_func) VertexAttrib3NbvARB,
-         (attrib_func) VertexAttrib3NubvARB,
-         (attrib_func) VertexAttrib3NsvARB,
-         (attrib_func) VertexAttrib3NusvARB,
-         (attrib_func) VertexAttrib3NivARB,
-         (attrib_func) VertexAttrib3NuivARB,
-         (attrib_func) VertexAttrib3fvARB,
-         (attrib_func) VertexAttrib3dvARB
-      },
-      {
-         /* size 4 */
-         (attrib_func) VertexAttrib4NbvARB,
-         (attrib_func) VertexAttrib4NubvARB,
-         (attrib_func) VertexAttrib4NsvARB,
-         (attrib_func) VertexAttrib4NusvARB,
-         (attrib_func) VertexAttrib4NivARB,
-         (attrib_func) VertexAttrib4NuivARB,
-         (attrib_func) VertexAttrib4fvARB,
-         (attrib_func) VertexAttrib4dvARB
-      }
-   },
-
-   {
-      /* integer-valued */
-      {
-         /* size 1 */
-         (attrib_func) VertexAttribI1bv,
-         (attrib_func) VertexAttribI1ubv,
-         (attrib_func) VertexAttribI1sv,
-         (attrib_func) VertexAttribI1usv,
-         (attrib_func) VertexAttribI1iv,
-         (attrib_func) VertexAttribI1uiv,
-         NULL, /* GL_FLOAT */
-         NULL  /* GL_DOUBLE */
-      },
-      {
-         /* size 2 */
-         (attrib_func) VertexAttribI2bv,
-         (attrib_func) VertexAttribI2ubv,
-         (attrib_func) VertexAttribI2sv,
-         (attrib_func) VertexAttribI2usv,
-         (attrib_func) VertexAttribI2iv,
-         (attrib_func) VertexAttribI2uiv,
-         NULL, /* GL_FLOAT */
-         NULL  /* GL_DOUBLE */
-      },
-      {
-         /* size 3 */
-         (attrib_func) VertexAttribI3bv,
-         (attrib_func) VertexAttribI3ubv,
-         (attrib_func) VertexAttribI3sv,
-         (attrib_func) VertexAttribI3usv,
-         (attrib_func) VertexAttribI3iv,
-         (attrib_func) VertexAttribI3uiv,
-         NULL, /* GL_FLOAT */
-         NULL  /* GL_DOUBLE */
-      },
-      {
-         /* size 4 */
-         (attrib_func) VertexAttribI4bv,
-         (attrib_func) VertexAttribI4ubv,
-         (attrib_func) VertexAttribI4sv,
-         (attrib_func) VertexAttribI4usv,
-         (attrib_func) VertexAttribI4iv,
-         (attrib_func) VertexAttribI4uiv,
-         NULL, /* GL_FLOAT */
-         NULL  /* GL_DOUBLE */
-      }
-   }
-};
-
-/**********************************************************************/
-
-
-GLboolean _ae_create_context( struct gl_context *ctx )
-{
-   if (ctx->aelt_context)
-      return GL_TRUE;
-
-   /* These _gloffset_* values may not be compile-time constants */
-   SecondaryColorFuncs[0] = _gloffset_SecondaryColor3bvEXT;
-   SecondaryColorFuncs[1] = _gloffset_SecondaryColor3ubvEXT;
-   SecondaryColorFuncs[2] = _gloffset_SecondaryColor3svEXT;
-   SecondaryColorFuncs[3] = _gloffset_SecondaryColor3usvEXT;
-   SecondaryColorFuncs[4] = _gloffset_SecondaryColor3ivEXT;
-   SecondaryColorFuncs[5] = _gloffset_SecondaryColor3uivEXT;
-   SecondaryColorFuncs[6] = _gloffset_SecondaryColor3fvEXT;
-   SecondaryColorFuncs[7] = _gloffset_SecondaryColor3dvEXT;
-
-   FogCoordFuncs[0] = -1;
-   FogCoordFuncs[1] = -1;
-   FogCoordFuncs[2] = -1;
-   FogCoordFuncs[3] = -1;
-   FogCoordFuncs[4] = -1;
-   FogCoordFuncs[5] = -1;
-   FogCoordFuncs[6] = _gloffset_FogCoordfvEXT;
-   FogCoordFuncs[7] = _gloffset_FogCoorddvEXT;
-
-   ctx->aelt_context = CALLOC( sizeof(AEcontext) );
-   if (!ctx->aelt_context)
-      return GL_FALSE;
-
-   AE_CONTEXT(ctx)->NewState = ~0;
-   return GL_TRUE;
-}
-
-
-void _ae_destroy_context( struct gl_context *ctx )
-{
-   if ( AE_CONTEXT( ctx ) ) {
-      FREE( ctx->aelt_context );
-      ctx->aelt_context = NULL;
-   }
-}
-
-static void check_vbo( AEcontext *actx,
-		       struct gl_buffer_object *vbo )
-{
-   if (_mesa_is_bufferobj(vbo) && !_mesa_bufferobj_mapped(vbo)) {
-      GLuint i;
-      for (i = 0; i < actx->nr_vbos; i++)
-	 if (actx->vbo[i] == vbo)
-	    return;
-      assert(actx->nr_vbos < VERT_ATTRIB_MAX);
-      actx->vbo[actx->nr_vbos++] = vbo;
-   }
-}
-
-
-/**
- * Make a list of per-vertex functions to call for each glArrayElement call.
- * These functions access the array data (i.e. glVertex, glColor, glNormal,
- * etc).
- * Note: this may be called during display list construction.
- */
-static void _ae_update_state( struct gl_context *ctx )
-{
-   AEcontext *actx = AE_CONTEXT(ctx);
-   AEarray *aa = actx->arrays;
-   AEattrib *at = actx->attribs;
-   GLuint i;
-   struct gl_array_object *arrayObj = ctx->Array.ArrayObj;
-
-   actx->nr_vbos = 0;
-
-   /* conventional vertex arrays */
-   if (arrayObj->Index.Enabled) {
-      aa->array = &arrayObj->Index;
-      aa->offset = IndexFuncs[TYPE_IDX(aa->array->Type)];
-      check_vbo(actx, aa->array->BufferObj);
-      aa++;
-   }
-   if (arrayObj->EdgeFlag.Enabled) {
-      aa->array = &arrayObj->EdgeFlag;
-      aa->offset = _gloffset_EdgeFlagv;
-      check_vbo(actx, aa->array->BufferObj);
-      aa++;
-   }
-   if (arrayObj->Normal.Enabled) {
-      aa->array = &arrayObj->Normal;
-      aa->offset = NormalFuncs[TYPE_IDX(aa->array->Type)];
-      check_vbo(actx, aa->array->BufferObj);
-      aa++;
-   }
-   if (arrayObj->Color.Enabled) {
-      aa->array = &arrayObj->Color;
-      aa->offset = ColorFuncs[aa->array->Size-3][TYPE_IDX(aa->array->Type)];
-      check_vbo(actx, aa->array->BufferObj);
-      aa++;
-   }
-   if (arrayObj->SecondaryColor.Enabled) {
-      aa->array = &arrayObj->SecondaryColor;
-      aa->offset = SecondaryColorFuncs[TYPE_IDX(aa->array->Type)];
-      check_vbo(actx, aa->array->BufferObj);
-      aa++;
-   }
-   if (arrayObj->FogCoord.Enabled) {
-      aa->array = &arrayObj->FogCoord;
-      aa->offset = FogCoordFuncs[TYPE_IDX(aa->array->Type)];
-      check_vbo(actx, aa->array->BufferObj);
-      aa++;
-   }
-   for (i = 0; i < ctx->Const.MaxTextureCoordUnits; i++) {
-      struct gl_client_array *attribArray = &arrayObj->TexCoord[i];
-      if (attribArray->Enabled) {
-         /* NOTE: we use generic glVertexAttribNV functions here.
-          * If we ever remove GL_NV_vertex_program this will have to change.
-          */
-         at->array = attribArray;
-         ASSERT(!at->array->Normalized);
-         at->func = AttribFuncsNV[at->array->Normalized]
-                                 [at->array->Size-1]
-                                 [TYPE_IDX(at->array->Type)];
-         at->index = VERT_ATTRIB_TEX0 + i;
-	 check_vbo(actx, at->array->BufferObj);
-         at++;
-      }
-   }
-
-   /* generic vertex attribute arrays */   
-   for (i = 1; i < Elements(arrayObj->VertexAttrib); i++) {  /* skip zero! */
-      struct gl_client_array *attribArray = &arrayObj->VertexAttrib[i];
-      if (attribArray->Enabled) {
-         at->array = attribArray;
-         /* Note: we can't grab the _glapi_Dispatch->VertexAttrib1fvNV
-          * function pointer here (for float arrays) since the pointer may
-          * change from one execution of _ae_ArrayElement() to
-          * the next.  Doing so caused UT to break.
-          */
-         if (ctx->VertexProgram._Enabled
-             && ctx->VertexProgram.Current->IsNVProgram) {
-            at->func = AttribFuncsNV[at->array->Normalized]
-                                    [at->array->Size-1]
-                                    [TYPE_IDX(at->array->Type)];
-         }
-         else {
-            GLint intOrNorm;
-            if (at->array->Integer)
-               intOrNorm = 2;
-            else if (at->array->Normalized)
-               intOrNorm = 1;
-            else
-               intOrNorm = 0;
-
-            at->func = AttribFuncsARB[intOrNorm]
-                                     [at->array->Size-1]
-                                     [TYPE_IDX(at->array->Type)];
-         }
-         at->index = i;
-	 check_vbo(actx, at->array->BufferObj);
-         at++;
-      }
-   }
-
-   /* finally, vertex position */
-   if (arrayObj->VertexAttrib[0].Enabled) {
-      /* Use glVertex(v) instead of glVertexAttrib(0, v) to be sure it's
-       * issued as the last (provoking) attribute).
-       */
-      aa->array = &arrayObj->VertexAttrib[0];
-      assert(aa->array->Size >= 2); /* XXX fix someday? */
-      aa->offset = VertexFuncs[aa->array->Size-2][TYPE_IDX(aa->array->Type)];
-      check_vbo(actx, aa->array->BufferObj);
-      aa++;
-   }
-   else if (arrayObj->Vertex.Enabled) {
-      aa->array = &arrayObj->Vertex;
-      aa->offset = VertexFuncs[aa->array->Size-2][TYPE_IDX(aa->array->Type)];
-      check_vbo(actx, aa->array->BufferObj);
-      aa++;
-   }
-
-   check_vbo(actx, ctx->Array.ElementArrayBufferObj);
-
-   ASSERT(at - actx->attribs <= VERT_ATTRIB_MAX);
-   ASSERT(aa - actx->arrays < 32);
-   at->func = NULL;  /* terminate the list */
-   aa->offset = -1;  /* terminate the list */
-
-   actx->NewState = 0;
-}
-
-void _ae_map_vbos( struct gl_context *ctx )
-{
-   AEcontext *actx = AE_CONTEXT(ctx);
-   GLuint i;
-   
-   if (actx->mapped_vbos)
-      return;
-
-   if (actx->NewState)
-      _ae_update_state(ctx);
-
-   for (i = 0; i < actx->nr_vbos; i++)
-      ctx->Driver.MapBuffer(ctx,
-			    GL_ARRAY_BUFFER_ARB,
-			    GL_DYNAMIC_DRAW_ARB,
-			    actx->vbo[i]);
-
-   if (actx->nr_vbos)
-      actx->mapped_vbos = GL_TRUE;
-}
-
-void _ae_unmap_vbos( struct gl_context *ctx )
-{
-   AEcontext *actx = AE_CONTEXT(ctx);
-   GLuint i;
-
-   if (!actx->mapped_vbos)
-      return;
-
-   assert (!actx->NewState);
-
-   for (i = 0; i < actx->nr_vbos; i++)
-      ctx->Driver.UnmapBuffer(ctx,
-			      GL_ARRAY_BUFFER_ARB,
-			      actx->vbo[i]);
-
-   actx->mapped_vbos = GL_FALSE;
-}
-
-
-/**
- * Called via glArrayElement() and glDrawArrays().
- * Issue the glNormal, glVertex, glColor, glVertexAttrib, etc functions
- * for all enabled vertex arrays (for elt-th element).
- * Note: this may be called during display list construction.
- */
-void GLAPIENTRY _ae_ArrayElement( GLint elt )
-{
-   GET_CURRENT_CONTEXT(ctx);
-   const AEcontext *actx = AE_CONTEXT(ctx);
-   const AEarray *aa;
-   const AEattrib *at;
-   const struct _glapi_table * const disp = GET_DISPATCH();
-   GLboolean do_map;
-
-   if (actx->NewState) {
-      assert(!actx->mapped_vbos);
-      _ae_update_state( ctx );
-   }
-
-   /* Determine if w need to map/unmap VBOs */
-   do_map = actx->nr_vbos && !actx->mapped_vbos;
-
-   if (do_map)
-      _ae_map_vbos(ctx);
-   
-   /* emit generic attribute elements */
-   for (at = actx->attribs; at->func; at++) {
-      const GLubyte *src
-         = ADD_POINTERS(at->array->BufferObj->Pointer, at->array->Ptr)
-         + elt * at->array->StrideB;
-      at->func( at->index, src );
-   }
-
-   /* emit conventional arrays elements */
-   for (aa = actx->arrays; aa->offset != -1 ; aa++) {
-      const GLubyte *src
-         = ADD_POINTERS(aa->array->BufferObj->Pointer, aa->array->Ptr)
-         + elt * aa->array->StrideB;
-      CALL_by_offset( disp, (array_func), aa->offset, 
-		      ((const void *) src) );
-   }
-
-   if (do_map)
-      _ae_unmap_vbos(ctx);
-}
-
-
-void _ae_invalidate_state( struct gl_context *ctx, GLuint new_state )
-{
-   AEcontext *actx = AE_CONTEXT(ctx);
-
-   
-   /* Only interested in this subset of mesa state.  Need to prune
-    * this down as both tnl/ and the drivers can raise statechanges
-    * for arcane reasons in the middle of seemingly atomic operations
-    * like DrawElements, over which we'd like to keep a known set of
-    * arrays and vbo's mapped.  
-    *
-    * Luckily, neither the drivers nor tnl muck with the state that
-    * concerns us here:
-    */
-   new_state &= _NEW_ARRAY | _NEW_PROGRAM;
-   if (new_state) {
-      assert(!actx->mapped_vbos);
-      actx->NewState |= new_state;
-   }
-}
-
-
-void _mesa_install_arrayelt_vtxfmt(struct _glapi_table *disp,
-                                   const GLvertexformat *vfmt)
-{
-   SET_ArrayElement(disp, vfmt->ArrayElement);
-}
-
-
-#endif /* FEATURE_arrayelt */
-=======
-/*
- * Mesa 3-D graphics library
- * Version:  6.5.1
- *
- * Copyright (C) 1999-2006  Brian Paul   All Rights Reserved.
- *
- * Permission is hereby granted, free of charge, to any person obtaining a
- * copy of this software and associated documentation files (the "Software"),
- * to deal in the Software without restriction, including without limitation
- * the rights to use, copy, modify, merge, publish, distribute, sublicense,
- * and/or sell copies of the Software, and to permit persons to whom the
- * Software is furnished to do so, subject to the following conditions:
- *
- * The above copyright notice and this permission notice shall be included
- * in all copies or substantial portions of the Software.
- *
- * THE SOFTWARE IS PROVIDED "AS IS", WITHOUT WARRANTY OF ANY KIND, EXPRESS
- * OR IMPLIED, INCLUDING BUT NOT LIMITED TO THE WARRANTIES OF MERCHANTABILITY,
- * FITNESS FOR A PARTICULAR PURPOSE AND NONINFRINGEMENT.  IN NO EVENT SHALL
- * BRIAN PAUL BE LIABLE FOR ANY CLAIM, DAMAGES OR OTHER LIABILITY, WHETHER IN
- * AN ACTION OF CONTRACT, TORT OR OTHERWISE, ARISING FROM, OUT OF OR IN
- * CONNECTION WITH THE SOFTWARE OR THE USE OR OTHER DEALINGS IN THE SOFTWARE.
- */
-
-/**
- * This file implements the glArrayElement() function.
- * It involves looking at the format/type of all the enabled vertex arrays
- * and emitting a list of pointers to functions which set the per-vertex
- * state for the element/index.
- */
-
-
-/* Author:
- *    Keith Whitwell <keith@tungstengraphics.com>
- */
-
-#include "glheader.h"
-#include "api_arrayelt.h"
-#include "bufferobj.h"
-#include "context.h"
-#include "imports.h"
-#include "macros.h"
-#include "mfeatures.h"
-#include "mtypes.h"
-#include "main/dispatch.h"
-
-typedef void (GLAPIENTRY *array_func)( const void * );
-
-typedef struct {
-   const struct gl_client_array *array;
-   int offset;
-} AEarray;
-
-typedef void (GLAPIENTRY *attrib_func)( GLuint indx, const void *data );
-
-typedef struct {
-   const struct gl_client_array *array;
-   attrib_func func;
-   GLuint index;
-} AEattrib;
-
-typedef struct {
-   AEarray arrays[32];
-   AEattrib attribs[VERT_ATTRIB_MAX + 1];
-   GLuint NewState;
-
-   struct gl_buffer_object *vbo[VERT_ATTRIB_MAX];
-   GLuint nr_vbos;
-   GLboolean mapped_vbos;
-
-} AEcontext;
-
-#define AE_CONTEXT(ctx) ((AEcontext *)(ctx)->aelt_context)
-
-
-/*
- * Convert GL_BYTE, GL_UNSIGNED_BYTE, .. GL_DOUBLE into an integer
- * in the range [0, 7].  Luckily these type tokens are sequentially
- * numbered in gl.h, except for GL_DOUBLE.
- */
-#define TYPE_IDX(t) ( (t) == GL_DOUBLE ? 7 : (t) & 7 )
-
-#define NUM_TYPES 8
-
-
-#if FEATURE_arrayelt
-
-
-static const int ColorFuncs[2][NUM_TYPES] = {
-   {
-      _gloffset_Color3bv,
-      _gloffset_Color3ubv,
-      _gloffset_Color3sv,
-      _gloffset_Color3usv,
-      _gloffset_Color3iv,
-      _gloffset_Color3uiv,
-      _gloffset_Color3fv,
-      _gloffset_Color3dv,
-   },
-   {
-      _gloffset_Color4bv,
-      _gloffset_Color4ubv,
-      _gloffset_Color4sv,
-      _gloffset_Color4usv,
-      _gloffset_Color4iv,
-      _gloffset_Color4uiv,
-      _gloffset_Color4fv,
-      _gloffset_Color4dv,
-   },
-};
-
-static const int VertexFuncs[3][NUM_TYPES] = {
-   {
-      -1,
-      -1,
-      _gloffset_Vertex2sv,
-      -1,
-      _gloffset_Vertex2iv,
-      -1,
-      _gloffset_Vertex2fv,
-      _gloffset_Vertex2dv,
-   },
-   {
-      -1,
-      -1,
-      _gloffset_Vertex3sv,
-      -1,
-      _gloffset_Vertex3iv,
-      -1,
-      _gloffset_Vertex3fv,
-      _gloffset_Vertex3dv,
-   },
-   {
-      -1,
-      -1,
-      _gloffset_Vertex4sv,
-      -1,
-      _gloffset_Vertex4iv,
-      -1,
-      _gloffset_Vertex4fv,
-      _gloffset_Vertex4dv,
-   },
-};
-
-static const int IndexFuncs[NUM_TYPES] = {
-   -1,
-   _gloffset_Indexubv,
-   _gloffset_Indexsv,
-   -1,
-   _gloffset_Indexiv,
-   -1,
-   _gloffset_Indexfv,
-   _gloffset_Indexdv,
-};
-
-static const int NormalFuncs[NUM_TYPES] = {
-   _gloffset_Normal3bv,
-   -1,
-   _gloffset_Normal3sv,
-   -1,
-   _gloffset_Normal3iv,
-   -1,
-   _gloffset_Normal3fv,
-   _gloffset_Normal3dv,
-};
-
-/* Note: _gloffset_* for these may not be a compile-time constant. */
-static int SecondaryColorFuncs[NUM_TYPES];
-static int FogCoordFuncs[NUM_TYPES];
-
-
-/**
- ** GL_NV_vertex_program
- **/
-
-/* GL_BYTE attributes */
-
-static void GLAPIENTRY
-VertexAttrib1NbvNV(GLuint index, const GLbyte *v)
-{
-   CALL_VertexAttrib1fNV(GET_DISPATCH(), (index, BYTE_TO_FLOAT(v[0])));
-}
-
-static void GLAPIENTRY
-VertexAttrib1bvNV(GLuint index, const GLbyte *v)
-{
-   CALL_VertexAttrib1fNV(GET_DISPATCH(), (index, (GLfloat)v[0]));
-}
-
-static void GLAPIENTRY
-VertexAttrib2NbvNV(GLuint index, const GLbyte *v)
-{
-   CALL_VertexAttrib2fNV(GET_DISPATCH(), (index, BYTE_TO_FLOAT(v[0]), BYTE_TO_FLOAT(v[1])));
-}
-
-static void GLAPIENTRY
-VertexAttrib2bvNV(GLuint index, const GLbyte *v)
-{
-   CALL_VertexAttrib2fNV(GET_DISPATCH(), (index, (GLfloat)v[0], (GLfloat)v[1]));
-}
-
-static void GLAPIENTRY
-VertexAttrib3NbvNV(GLuint index, const GLbyte *v)
-{
-   CALL_VertexAttrib3fNV(GET_DISPATCH(), (index, BYTE_TO_FLOAT(v[0]),
-					       BYTE_TO_FLOAT(v[1]),
-					       BYTE_TO_FLOAT(v[2])));
-}
-
-static void GLAPIENTRY
-VertexAttrib3bvNV(GLuint index, const GLbyte *v)
-{
-   CALL_VertexAttrib3fNV(GET_DISPATCH(), (index, (GLfloat)v[0], (GLfloat)v[1], (GLfloat)v[2]));
-}
-
-static void GLAPIENTRY
-VertexAttrib4NbvNV(GLuint index, const GLbyte *v)
-{
-   CALL_VertexAttrib4fNV(GET_DISPATCH(), (index, BYTE_TO_FLOAT(v[0]),
-					       BYTE_TO_FLOAT(v[1]),
-					       BYTE_TO_FLOAT(v[2]),
-					       BYTE_TO_FLOAT(v[3])));
-}
-
-static void GLAPIENTRY
-VertexAttrib4bvNV(GLuint index, const GLbyte *v)
-{
-   CALL_VertexAttrib4fNV(GET_DISPATCH(), (index, (GLfloat)v[0], (GLfloat)v[1], (GLfloat)v[2], (GLfloat)v[3]));
-}
-
-/* GL_UNSIGNED_BYTE attributes */
-
-static void GLAPIENTRY
-VertexAttrib1NubvNV(GLuint index, const GLubyte *v)
-{
-   CALL_VertexAttrib1fNV(GET_DISPATCH(), (index, UBYTE_TO_FLOAT(v[0])));
-}
-
-static void GLAPIENTRY
-VertexAttrib1ubvNV(GLuint index, const GLubyte *v)
-{
-   CALL_VertexAttrib1fNV(GET_DISPATCH(), (index, (GLfloat)v[0]));
-}
-
-static void GLAPIENTRY
-VertexAttrib2NubvNV(GLuint index, const GLubyte *v)
-{
-   CALL_VertexAttrib2fNV(GET_DISPATCH(), (index, UBYTE_TO_FLOAT(v[0]),
-                                          UBYTE_TO_FLOAT(v[1])));
-}
-
-static void GLAPIENTRY
-VertexAttrib2ubvNV(GLuint index, const GLubyte *v)
-{
-   CALL_VertexAttrib2fNV(GET_DISPATCH(), (index, (GLfloat)v[0], (GLfloat)v[1]));
-}
-
-static void GLAPIENTRY
-VertexAttrib3NubvNV(GLuint index, const GLubyte *v)
-{
-   CALL_VertexAttrib3fNV(GET_DISPATCH(), (index, UBYTE_TO_FLOAT(v[0]),
-					       UBYTE_TO_FLOAT(v[1]),
-					       UBYTE_TO_FLOAT(v[2])));
-}
-static void GLAPIENTRY
-VertexAttrib3ubvNV(GLuint index, const GLubyte *v)
-{
-   CALL_VertexAttrib3fNV(GET_DISPATCH(), (index, (GLfloat)v[0],
-                                          (GLfloat)v[1], (GLfloat)v[2]));
-}
-
-static void GLAPIENTRY
-VertexAttrib4NubvNV(GLuint index, const GLubyte *v)
-{
-   CALL_VertexAttrib4fNV(GET_DISPATCH(), (index, UBYTE_TO_FLOAT(v[0]),
-                                          UBYTE_TO_FLOAT(v[1]),
-                                          UBYTE_TO_FLOAT(v[2]),
-                                          UBYTE_TO_FLOAT(v[3])));
-}
-
-static void GLAPIENTRY
-VertexAttrib4ubvNV(GLuint index, const GLubyte *v)
-{
-   CALL_VertexAttrib4fNV(GET_DISPATCH(), (index, (GLfloat)v[0],
-                                          (GLfloat)v[1], (GLfloat)v[2],
-                                          (GLfloat)v[3]));
-}
-
-/* GL_SHORT attributes */
-
-static void GLAPIENTRY
-VertexAttrib1NsvNV(GLuint index, const GLshort *v)
-{
-   CALL_VertexAttrib1fNV(GET_DISPATCH(), (index, SHORT_TO_FLOAT(v[0])));
-}
-
-static void GLAPIENTRY
-VertexAttrib1svNV(GLuint index, const GLshort *v)
-{
-   CALL_VertexAttrib1fNV(GET_DISPATCH(), (index, (GLfloat)v[0]));
-}
-
-static void GLAPIENTRY
-VertexAttrib2NsvNV(GLuint index, const GLshort *v)
-{
-   CALL_VertexAttrib2fNV(GET_DISPATCH(), (index, SHORT_TO_FLOAT(v[0]),
-                                          SHORT_TO_FLOAT(v[1])));
-}
-
-static void GLAPIENTRY
-VertexAttrib2svNV(GLuint index, const GLshort *v)
-{
-   CALL_VertexAttrib2fNV(GET_DISPATCH(), (index, (GLfloat)v[0], (GLfloat)v[1]));
-}
-
-static void GLAPIENTRY
-VertexAttrib3NsvNV(GLuint index, const GLshort *v)
-{
-   CALL_VertexAttrib3fNV(GET_DISPATCH(), (index, SHORT_TO_FLOAT(v[0]),
-			     SHORT_TO_FLOAT(v[1]),
-			     SHORT_TO_FLOAT(v[2])));
-}
-
-static void GLAPIENTRY
-VertexAttrib3svNV(GLuint index, const GLshort *v)
-{
-   CALL_VertexAttrib3fNV(GET_DISPATCH(), (index, (GLfloat)v[0], (GLfloat)v[1],
-                                          (GLfloat)v[2]));
-}
-
-static void GLAPIENTRY
-VertexAttrib4NsvNV(GLuint index, const GLshort *v)
-{
-   CALL_VertexAttrib4fNV(GET_DISPATCH(), (index, SHORT_TO_FLOAT(v[0]),
-			     SHORT_TO_FLOAT(v[1]),
-			     SHORT_TO_FLOAT(v[2]),
-			     SHORT_TO_FLOAT(v[3])));
-}
-
-static void GLAPIENTRY
-VertexAttrib4svNV(GLuint index, const GLshort *v)
-{
-   CALL_VertexAttrib4fNV(GET_DISPATCH(), (index, (GLfloat)v[0], (GLfloat)v[1],
-                                          (GLfloat)v[2], (GLfloat)v[3]));
-}
-
-/* GL_UNSIGNED_SHORT attributes */
-
-static void GLAPIENTRY
-VertexAttrib1NusvNV(GLuint index, const GLushort *v)
-{
-   CALL_VertexAttrib1fNV(GET_DISPATCH(), (index, USHORT_TO_FLOAT(v[0])));
-}
-
-static void GLAPIENTRY
-VertexAttrib1usvNV(GLuint index, const GLushort *v)
-{
-   CALL_VertexAttrib1fNV(GET_DISPATCH(), (index, (GLfloat)v[0]));
-}
-
-static void GLAPIENTRY
-VertexAttrib2NusvNV(GLuint index, const GLushort *v)
-{
-   CALL_VertexAttrib2fNV(GET_DISPATCH(), (index, USHORT_TO_FLOAT(v[0]),
-			     USHORT_TO_FLOAT(v[1])));
-}
-
-static void GLAPIENTRY
-VertexAttrib2usvNV(GLuint index, const GLushort *v)
-{
-   CALL_VertexAttrib2fNV(GET_DISPATCH(), (index, (GLfloat)v[0],
-                                          (GLfloat)v[1]));
-}
-
-static void GLAPIENTRY
-VertexAttrib3NusvNV(GLuint index, const GLushort *v)
-{
-   CALL_VertexAttrib3fNV(GET_DISPATCH(), (index, USHORT_TO_FLOAT(v[0]),
-					       USHORT_TO_FLOAT(v[1]),
-					       USHORT_TO_FLOAT(v[2])));
-}
-
-static void GLAPIENTRY
-VertexAttrib3usvNV(GLuint index, const GLushort *v)
-{
-   CALL_VertexAttrib3fNV(GET_DISPATCH(), (index, (GLfloat)v[0], (GLfloat)v[1],
-                                          (GLfloat)v[2]));
-}
-
-static void GLAPIENTRY
-VertexAttrib4NusvNV(GLuint index, const GLushort *v)
-{
-   CALL_VertexAttrib4fNV(GET_DISPATCH(), (index, USHORT_TO_FLOAT(v[0]),
-					       USHORT_TO_FLOAT(v[1]),
-					       USHORT_TO_FLOAT(v[2]),
-					       USHORT_TO_FLOAT(v[3])));
-}
-
-static void GLAPIENTRY
-VertexAttrib4usvNV(GLuint index, const GLushort *v)
-{
-   CALL_VertexAttrib4fNV(GET_DISPATCH(), (index, (GLfloat)v[0], (GLfloat)v[1],
-                                          (GLfloat)v[2], (GLfloat)v[3]));
-}
-
-/* GL_INT attributes */
-
-static void GLAPIENTRY
-VertexAttrib1NivNV(GLuint index, const GLint *v)
-{
-   CALL_VertexAttrib1fNV(GET_DISPATCH(), (index, INT_TO_FLOAT(v[0])));
-}
-
-static void GLAPIENTRY
-VertexAttrib1ivNV(GLuint index, const GLint *v)
-{
-   CALL_VertexAttrib1fNV(GET_DISPATCH(), (index, (GLfloat)v[0]));
-}
-
-static void GLAPIENTRY
-VertexAttrib2NivNV(GLuint index, const GLint *v)
-{
-   CALL_VertexAttrib2fNV(GET_DISPATCH(), (index, INT_TO_FLOAT(v[0]),
-					       INT_TO_FLOAT(v[1])));
-}
-
-static void GLAPIENTRY
-VertexAttrib2ivNV(GLuint index, const GLint *v)
-{
-   CALL_VertexAttrib2fNV(GET_DISPATCH(), (index, (GLfloat)v[0], (GLfloat)v[1]));
-}
-
-static void GLAPIENTRY
-VertexAttrib3NivNV(GLuint index, const GLint *v)
-{
-   CALL_VertexAttrib3fNV(GET_DISPATCH(), (index, INT_TO_FLOAT(v[0]),
-					       INT_TO_FLOAT(v[1]),
-					       INT_TO_FLOAT(v[2])));
-}
-
-static void GLAPIENTRY
-VertexAttrib3ivNV(GLuint index, const GLint *v)
-{
-   CALL_VertexAttrib3fNV(GET_DISPATCH(), (index, (GLfloat)v[0], (GLfloat)v[1],
-                                          (GLfloat)v[2]));
-}
-
-static void GLAPIENTRY
-VertexAttrib4NivNV(GLuint index, const GLint *v)
-{
-   CALL_VertexAttrib4fNV(GET_DISPATCH(), (index, INT_TO_FLOAT(v[0]),
-                                          INT_TO_FLOAT(v[1]),
-                                          INT_TO_FLOAT(v[2]),
-                                          INT_TO_FLOAT(v[3])));
-}
-
-static void GLAPIENTRY
-VertexAttrib4ivNV(GLuint index, const GLint *v)
-{
-   CALL_VertexAttrib4fNV(GET_DISPATCH(), (index, (GLfloat)v[0], (GLfloat)v[1],
-                                          (GLfloat)v[2], (GLfloat)v[3]));
-}
-
-/* GL_UNSIGNED_INT attributes */
-
-static void GLAPIENTRY
-VertexAttrib1NuivNV(GLuint index, const GLuint *v)
-{
-   CALL_VertexAttrib1fNV(GET_DISPATCH(), (index, UINT_TO_FLOAT(v[0])));
-}
-
-static void GLAPIENTRY
-VertexAttrib1uivNV(GLuint index, const GLuint *v)
-{
-   CALL_VertexAttrib1fNV(GET_DISPATCH(), (index, (GLfloat)v[0]));
-}
-
-static void GLAPIENTRY
-VertexAttrib2NuivNV(GLuint index, const GLuint *v)
-{
-   CALL_VertexAttrib2fNV(GET_DISPATCH(), (index, UINT_TO_FLOAT(v[0]),
-                                          UINT_TO_FLOAT(v[1])));
-}
-
-static void GLAPIENTRY
-VertexAttrib2uivNV(GLuint index, const GLuint *v)
-{
-   CALL_VertexAttrib2fNV(GET_DISPATCH(), (index, (GLfloat)v[0],
-                                          (GLfloat)v[1]));
-}
-
-static void GLAPIENTRY
-VertexAttrib3NuivNV(GLuint index, const GLuint *v)
-{
-   CALL_VertexAttrib3fNV(GET_DISPATCH(), (index, UINT_TO_FLOAT(v[0]),
-					       UINT_TO_FLOAT(v[1]),
-					       UINT_TO_FLOAT(v[2])));
-}
-
-static void GLAPIENTRY
-VertexAttrib3uivNV(GLuint index, const GLuint *v)
-{
-   CALL_VertexAttrib3fNV(GET_DISPATCH(), (index, (GLfloat)v[0], (GLfloat)v[1],
-                                          (GLfloat)v[2]));
-}
-
-static void GLAPIENTRY
-VertexAttrib4NuivNV(GLuint index, const GLuint *v)
-{
-   CALL_VertexAttrib4fNV(GET_DISPATCH(), (index, UINT_TO_FLOAT(v[0]),
-					       UINT_TO_FLOAT(v[1]),
-					       UINT_TO_FLOAT(v[2]),
-					       UINT_TO_FLOAT(v[3])));
-}
-
-static void GLAPIENTRY
-VertexAttrib4uivNV(GLuint index, const GLuint *v)
-{
-   CALL_VertexAttrib4fNV(GET_DISPATCH(), (index, (GLfloat)v[0], (GLfloat)v[1],
-                                          (GLfloat)v[2], (GLfloat)v[3]));
-}
-
-/* GL_FLOAT attributes */
-
-static void GLAPIENTRY
-VertexAttrib1fvNV(GLuint index, const GLfloat *v)
-{
-   CALL_VertexAttrib1fvNV(GET_DISPATCH(), (index, v));
-}
-
-static void GLAPIENTRY
-VertexAttrib2fvNV(GLuint index, const GLfloat *v)
-{
-   CALL_VertexAttrib2fvNV(GET_DISPATCH(), (index, v));
-}
-
-static void GLAPIENTRY
-VertexAttrib3fvNV(GLuint index, const GLfloat *v)
-{
-   CALL_VertexAttrib3fvNV(GET_DISPATCH(), (index, v));
-}
-
-static void GLAPIENTRY
-VertexAttrib4fvNV(GLuint index, const GLfloat *v)
-{
-   CALL_VertexAttrib4fvNV(GET_DISPATCH(), (index, v));
-}
-
-/* GL_DOUBLE attributes */
-
-static void GLAPIENTRY
-VertexAttrib1dvNV(GLuint index, const GLdouble *v)
-{
-   CALL_VertexAttrib1dvNV(GET_DISPATCH(), (index, v));
-}
-
-static void GLAPIENTRY
-VertexAttrib2dvNV(GLuint index, const GLdouble *v)
-{
-   CALL_VertexAttrib2dvNV(GET_DISPATCH(), (index, v));
-}
-
-static void GLAPIENTRY
-VertexAttrib3dvNV(GLuint index, const GLdouble *v)
-{
-   CALL_VertexAttrib3dvNV(GET_DISPATCH(), (index, v));
-}
-
-static void GLAPIENTRY
-VertexAttrib4dvNV(GLuint index, const GLdouble *v)
-{
-   CALL_VertexAttrib4dvNV(GET_DISPATCH(), (index, v));
-}
-
-
-/*
- * Array [size][type] of VertexAttrib functions
- */
-static attrib_func AttribFuncsNV[2][4][NUM_TYPES] = {
-   {
-      /* non-normalized */
-      {
-         /* size 1 */
-         (attrib_func) VertexAttrib1bvNV,
-         (attrib_func) VertexAttrib1ubvNV,
-         (attrib_func) VertexAttrib1svNV,
-         (attrib_func) VertexAttrib1usvNV,
-         (attrib_func) VertexAttrib1ivNV,
-         (attrib_func) VertexAttrib1uivNV,
-         (attrib_func) VertexAttrib1fvNV,
-         (attrib_func) VertexAttrib1dvNV
-      },
-      {
-         /* size 2 */
-         (attrib_func) VertexAttrib2bvNV,
-         (attrib_func) VertexAttrib2ubvNV,
-         (attrib_func) VertexAttrib2svNV,
-         (attrib_func) VertexAttrib2usvNV,
-         (attrib_func) VertexAttrib2ivNV,
-         (attrib_func) VertexAttrib2uivNV,
-         (attrib_func) VertexAttrib2fvNV,
-         (attrib_func) VertexAttrib2dvNV
-      },
-      {
-         /* size 3 */
-         (attrib_func) VertexAttrib3bvNV,
-         (attrib_func) VertexAttrib3ubvNV,
-         (attrib_func) VertexAttrib3svNV,
-         (attrib_func) VertexAttrib3usvNV,
-         (attrib_func) VertexAttrib3ivNV,
-         (attrib_func) VertexAttrib3uivNV,
-         (attrib_func) VertexAttrib3fvNV,
-         (attrib_func) VertexAttrib3dvNV
-      },
-      {
-         /* size 4 */
-         (attrib_func) VertexAttrib4bvNV,
-         (attrib_func) VertexAttrib4ubvNV,
-         (attrib_func) VertexAttrib4svNV,
-         (attrib_func) VertexAttrib4usvNV,
-         (attrib_func) VertexAttrib4ivNV,
-         (attrib_func) VertexAttrib4uivNV,
-         (attrib_func) VertexAttrib4fvNV,
-         (attrib_func) VertexAttrib4dvNV
-      }
-   },
-   {
-      /* normalized (except for float/double) */
-      {
-         /* size 1 */
-         (attrib_func) VertexAttrib1NbvNV,
-         (attrib_func) VertexAttrib1NubvNV,
-         (attrib_func) VertexAttrib1NsvNV,
-         (attrib_func) VertexAttrib1NusvNV,
-         (attrib_func) VertexAttrib1NivNV,
-         (attrib_func) VertexAttrib1NuivNV,
-         (attrib_func) VertexAttrib1fvNV,
-         (attrib_func) VertexAttrib1dvNV
-      },
-      {
-         /* size 2 */
-         (attrib_func) VertexAttrib2NbvNV,
-         (attrib_func) VertexAttrib2NubvNV,
-         (attrib_func) VertexAttrib2NsvNV,
-         (attrib_func) VertexAttrib2NusvNV,
-         (attrib_func) VertexAttrib2NivNV,
-         (attrib_func) VertexAttrib2NuivNV,
-         (attrib_func) VertexAttrib2fvNV,
-         (attrib_func) VertexAttrib2dvNV
-      },
-      {
-         /* size 3 */
-         (attrib_func) VertexAttrib3NbvNV,
-         (attrib_func) VertexAttrib3NubvNV,
-         (attrib_func) VertexAttrib3NsvNV,
-         (attrib_func) VertexAttrib3NusvNV,
-         (attrib_func) VertexAttrib3NivNV,
-         (attrib_func) VertexAttrib3NuivNV,
-         (attrib_func) VertexAttrib3fvNV,
-         (attrib_func) VertexAttrib3dvNV
-      },
-      {
-         /* size 4 */
-         (attrib_func) VertexAttrib4NbvNV,
-         (attrib_func) VertexAttrib4NubvNV,
-         (attrib_func) VertexAttrib4NsvNV,
-         (attrib_func) VertexAttrib4NusvNV,
-         (attrib_func) VertexAttrib4NivNV,
-         (attrib_func) VertexAttrib4NuivNV,
-         (attrib_func) VertexAttrib4fvNV,
-         (attrib_func) VertexAttrib4dvNV
-      }
-   }
-};
-
-
-/**
- ** GL_ARB_vertex_program
- **/
-
-/* GL_BYTE attributes */
-
-static void GLAPIENTRY
-VertexAttrib1NbvARB(GLuint index, const GLbyte *v)
-{
-   CALL_VertexAttrib1fARB(GET_DISPATCH(), (index, BYTE_TO_FLOAT(v[0])));
-}
-
-static void GLAPIENTRY
-VertexAttrib1bvARB(GLuint index, const GLbyte *v)
-{
-   CALL_VertexAttrib1fARB(GET_DISPATCH(), (index, (GLfloat)v[0]));
-}
-
-static void GLAPIENTRY
-VertexAttrib2NbvARB(GLuint index, const GLbyte *v)
-{
-   CALL_VertexAttrib2fARB(GET_DISPATCH(), (index, BYTE_TO_FLOAT(v[0]), BYTE_TO_FLOAT(v[1])));
-}
-
-static void GLAPIENTRY
-VertexAttrib2bvARB(GLuint index, const GLbyte *v)
-{
-   CALL_VertexAttrib2fARB(GET_DISPATCH(), (index, (GLfloat)v[0], (GLfloat)v[1]));
-}
-
-static void GLAPIENTRY
-VertexAttrib3NbvARB(GLuint index, const GLbyte *v)
-{
-   CALL_VertexAttrib3fARB(GET_DISPATCH(), (index, BYTE_TO_FLOAT(v[0]),
-					       BYTE_TO_FLOAT(v[1]),
-					       BYTE_TO_FLOAT(v[2])));
-}
-
-static void GLAPIENTRY
-VertexAttrib3bvARB(GLuint index, const GLbyte *v)
-{
-   CALL_VertexAttrib3fARB(GET_DISPATCH(), (index, (GLfloat)v[0], (GLfloat)v[1], (GLfloat)v[2]));
-}
-
-static void GLAPIENTRY
-VertexAttrib4NbvARB(GLuint index, const GLbyte *v)
-{
-   CALL_VertexAttrib4fARB(GET_DISPATCH(), (index, BYTE_TO_FLOAT(v[0]),
-					       BYTE_TO_FLOAT(v[1]),
-					       BYTE_TO_FLOAT(v[2]),
-					       BYTE_TO_FLOAT(v[3])));
-}
-
-static void GLAPIENTRY
-VertexAttrib4bvARB(GLuint index, const GLbyte *v)
-{
-   CALL_VertexAttrib4fARB(GET_DISPATCH(), (index, (GLfloat)v[0], (GLfloat)v[1], (GLfloat)v[2], (GLfloat)v[3]));
-}
-
-/* GL_UNSIGNED_BYTE attributes */
-
-static void GLAPIENTRY
-VertexAttrib1NubvARB(GLuint index, const GLubyte *v)
-{
-   CALL_VertexAttrib1fARB(GET_DISPATCH(), (index, UBYTE_TO_FLOAT(v[0])));
-}
-
-static void GLAPIENTRY
-VertexAttrib1ubvARB(GLuint index, const GLubyte *v)
-{
-   CALL_VertexAttrib1fARB(GET_DISPATCH(), (index, (GLfloat)v[0]));
-}
-
-static void GLAPIENTRY
-VertexAttrib2NubvARB(GLuint index, const GLubyte *v)
-{
-   CALL_VertexAttrib2fARB(GET_DISPATCH(), (index,
-                                           UBYTE_TO_FLOAT(v[0]),
-                                           UBYTE_TO_FLOAT(v[1])));
-}
-
-static void GLAPIENTRY
-VertexAttrib2ubvARB(GLuint index, const GLubyte *v)
-{
-   CALL_VertexAttrib2fARB(GET_DISPATCH(), (index,
-                                           (GLfloat)v[0], (GLfloat)v[1]));
-}
-
-static void GLAPIENTRY
-VertexAttrib3NubvARB(GLuint index, const GLubyte *v)
-{
-   CALL_VertexAttrib3fARB(GET_DISPATCH(), (index,
-                                           UBYTE_TO_FLOAT(v[0]),
-                                           UBYTE_TO_FLOAT(v[1]),
-                                           UBYTE_TO_FLOAT(v[2])));
-}
-static void GLAPIENTRY
-VertexAttrib3ubvARB(GLuint index, const GLubyte *v)
-{
-   CALL_VertexAttrib3fARB(GET_DISPATCH(), (index,
-                                           (GLfloat)v[0],
-                                           (GLfloat)v[1],
-                                           (GLfloat)v[2]));
-}
-
-static void GLAPIENTRY
-VertexAttrib4NubvARB(GLuint index, const GLubyte *v)
-{
-   CALL_VertexAttrib4fARB(GET_DISPATCH(),
-                          (index,
-                           UBYTE_TO_FLOAT(v[0]),
-                           UBYTE_TO_FLOAT(v[1]),
-                           UBYTE_TO_FLOAT(v[2]),
-                           UBYTE_TO_FLOAT(v[3])));
-}
-
-static void GLAPIENTRY
-VertexAttrib4ubvARB(GLuint index, const GLubyte *v)
-{
-   CALL_VertexAttrib4fARB(GET_DISPATCH(),
-                          (index,
-                           (GLfloat)v[0], (GLfloat)v[1],
-                           (GLfloat)v[2], (GLfloat)v[3]));
-}
-
-/* GL_SHORT attributes */
-
-static void GLAPIENTRY
-VertexAttrib1NsvARB(GLuint index, const GLshort *v)
-{
-   CALL_VertexAttrib1fARB(GET_DISPATCH(), (index, SHORT_TO_FLOAT(v[0])));
-}
-
-static void GLAPIENTRY
-VertexAttrib1svARB(GLuint index, const GLshort *v)
-{
-   CALL_VertexAttrib1fARB(GET_DISPATCH(), (index, (GLfloat)v[0]));
-}
-
-static void GLAPIENTRY
-VertexAttrib2NsvARB(GLuint index, const GLshort *v)
-{
-   CALL_VertexAttrib2fARB(GET_DISPATCH(),
-                          (index, SHORT_TO_FLOAT(v[0]),
-                           SHORT_TO_FLOAT(v[1])));
-}
-
-static void GLAPIENTRY
-VertexAttrib2svARB(GLuint index, const GLshort *v)
-{
-   CALL_VertexAttrib2fARB(GET_DISPATCH(),
-                          (index, (GLfloat)v[0], (GLfloat)v[1]));
-}
-
-static void GLAPIENTRY
-VertexAttrib3NsvARB(GLuint index, const GLshort *v)
-{
-   CALL_VertexAttrib3fARB(GET_DISPATCH(),
-                          (index,
-                           SHORT_TO_FLOAT(v[0]),
-                           SHORT_TO_FLOAT(v[1]),
-                           SHORT_TO_FLOAT(v[2])));
-}
-
-static void GLAPIENTRY
-VertexAttrib3svARB(GLuint index, const GLshort *v)
-{
-   CALL_VertexAttrib3fARB(GET_DISPATCH(),
-                          (index,
-                           (GLfloat)v[0], (GLfloat)v[1], (GLfloat)v[2]));
-}
-
-static void GLAPIENTRY
-VertexAttrib4NsvARB(GLuint index, const GLshort *v)
-{
-   CALL_VertexAttrib4fARB(GET_DISPATCH(),
-                          (index,
-                           SHORT_TO_FLOAT(v[0]),
-                           SHORT_TO_FLOAT(v[1]),
-                           SHORT_TO_FLOAT(v[2]),
-                           SHORT_TO_FLOAT(v[3])));
-}
-
-static void GLAPIENTRY
-VertexAttrib4svARB(GLuint index, const GLshort *v)
-{
-   CALL_VertexAttrib4fARB(GET_DISPATCH(), (index, (GLfloat)v[0], (GLfloat)v[1],
-                                           (GLfloat)v[2], (GLfloat)v[3]));
-}
-
-/* GL_UNSIGNED_SHORT attributes */
-
-static void GLAPIENTRY
-VertexAttrib1NusvARB(GLuint index, const GLushort *v)
-{
-   CALL_VertexAttrib1fARB(GET_DISPATCH(), (index, USHORT_TO_FLOAT(v[0])));
-}
-
-static void GLAPIENTRY
-VertexAttrib1usvARB(GLuint index, const GLushort *v)
-{
-   CALL_VertexAttrib1fARB(GET_DISPATCH(), (index, (GLfloat)v[0]));
-}
-
-static void GLAPIENTRY
-VertexAttrib2NusvARB(GLuint index, const GLushort *v)
-{
-   CALL_VertexAttrib2fARB(GET_DISPATCH(), (index, USHORT_TO_FLOAT(v[0]),
-			     USHORT_TO_FLOAT(v[1])));
-}
-
-static void GLAPIENTRY
-VertexAttrib2usvARB(GLuint index, const GLushort *v)
-{
-   CALL_VertexAttrib2fARB(GET_DISPATCH(), (index, (GLfloat)v[0],
-                                           (GLfloat)v[1]));
-}
-
-static void GLAPIENTRY
-VertexAttrib3NusvARB(GLuint index, const GLushort *v)
-{
-   CALL_VertexAttrib3fARB(GET_DISPATCH(), (index, USHORT_TO_FLOAT(v[0]),
-					       USHORT_TO_FLOAT(v[1]),
-					       USHORT_TO_FLOAT(v[2])));
-}
-
-static void GLAPIENTRY
-VertexAttrib3usvARB(GLuint index, const GLushort *v)
-{
-   CALL_VertexAttrib3fARB(GET_DISPATCH(), (index, (GLfloat)v[0],
-                                           (GLfloat)v[1], (GLfloat)v[2]));
-}
-
-static void GLAPIENTRY
-VertexAttrib4NusvARB(GLuint index, const GLushort *v)
-{
-   CALL_VertexAttrib4fARB(GET_DISPATCH(), (index, USHORT_TO_FLOAT(v[0]),
-					       USHORT_TO_FLOAT(v[1]),
-					       USHORT_TO_FLOAT(v[2]),
-					       USHORT_TO_FLOAT(v[3])));
-}
-
-static void GLAPIENTRY
-VertexAttrib4usvARB(GLuint index, const GLushort *v)
-{
-   CALL_VertexAttrib4fARB(GET_DISPATCH(), (index, (GLfloat)v[0], (GLfloat)v[1], (GLfloat)v[2], (GLfloat)v[3]));
-}
-
-/* GL_INT attributes */
-
-static void GLAPIENTRY
-VertexAttrib1NivARB(GLuint index, const GLint *v)
-{
-   CALL_VertexAttrib1fARB(GET_DISPATCH(), (index, INT_TO_FLOAT(v[0])));
-}
-
-static void GLAPIENTRY
-VertexAttrib1ivARB(GLuint index, const GLint *v)
-{
-   CALL_VertexAttrib1fARB(GET_DISPATCH(), (index, (GLfloat)v[0]));
-}
-
-static void GLAPIENTRY
-VertexAttrib2NivARB(GLuint index, const GLint *v)
-{
-   CALL_VertexAttrib2fARB(GET_DISPATCH(), (index, INT_TO_FLOAT(v[0]),
-					       INT_TO_FLOAT(v[1])));
-}
-
-static void GLAPIENTRY
-VertexAttrib2ivARB(GLuint index, const GLint *v)
-{
-   CALL_VertexAttrib2fARB(GET_DISPATCH(), (index, (GLfloat)v[0],
-                                           (GLfloat)v[1]));
-}
-
-static void GLAPIENTRY
-VertexAttrib3NivARB(GLuint index, const GLint *v)
-{
-   CALL_VertexAttrib3fARB(GET_DISPATCH(), (index, INT_TO_FLOAT(v[0]),
-					       INT_TO_FLOAT(v[1]),
-					       INT_TO_FLOAT(v[2])));
-}
-
-static void GLAPIENTRY
-VertexAttrib3ivARB(GLuint index, const GLint *v)
-{
-   CALL_VertexAttrib3fARB(GET_DISPATCH(), (index, (GLfloat)v[0],
-                                           (GLfloat)v[1], (GLfloat)v[2]));
-}
-
-static void GLAPIENTRY
-VertexAttrib4NivARB(GLuint index, const GLint *v)
-{
-   CALL_VertexAttrib4fARB(GET_DISPATCH(), (index, INT_TO_FLOAT(v[0]),
-					       INT_TO_FLOAT(v[1]),
-					       INT_TO_FLOAT(v[2]),
-					       INT_TO_FLOAT(v[3])));
-}
-
-static void GLAPIENTRY
-VertexAttrib4ivARB(GLuint index, const GLint *v)
-{
-   CALL_VertexAttrib4fARB(GET_DISPATCH(), (index, (GLfloat)v[0], (GLfloat)v[1],
-                                           (GLfloat)v[2], (GLfloat)v[3]));
-}
-
-/* GL_UNSIGNED_INT attributes */
-
-static void GLAPIENTRY
-VertexAttrib1NuivARB(GLuint index, const GLuint *v)
-{
-   CALL_VertexAttrib1fARB(GET_DISPATCH(), (index, UINT_TO_FLOAT(v[0])));
-}
-
-static void GLAPIENTRY
-VertexAttrib1uivARB(GLuint index, const GLuint *v)
-{
-   CALL_VertexAttrib1fARB(GET_DISPATCH(), (index, (GLfloat)v[0]));
-}
-
-static void GLAPIENTRY
-VertexAttrib2NuivARB(GLuint index, const GLuint *v)
-{
-   CALL_VertexAttrib2fARB(GET_DISPATCH(), (index, UINT_TO_FLOAT(v[0]),
-                                           UINT_TO_FLOAT(v[1])));
-}
-
-static void GLAPIENTRY
-VertexAttrib2uivARB(GLuint index, const GLuint *v)
-{
-   CALL_VertexAttrib2fARB(GET_DISPATCH(), (index, (GLfloat)v[0],
-                                           (GLfloat)v[1]));
-}
-
-static void GLAPIENTRY
-VertexAttrib3NuivARB(GLuint index, const GLuint *v)
-{
-   CALL_VertexAttrib3fARB(GET_DISPATCH(), (index, UINT_TO_FLOAT(v[0]),
-                                           UINT_TO_FLOAT(v[1]),
-                                           UINT_TO_FLOAT(v[2])));
-}
-
-static void GLAPIENTRY
-VertexAttrib3uivARB(GLuint index, const GLuint *v)
-{
-   CALL_VertexAttrib3fARB(GET_DISPATCH(), (index, (GLfloat)v[0],
-                                           (GLfloat)v[1], (GLfloat)v[2]));
-}
-
-static void GLAPIENTRY
-VertexAttrib4NuivARB(GLuint index, const GLuint *v)
-{
-   CALL_VertexAttrib4fARB(GET_DISPATCH(), (index, UINT_TO_FLOAT(v[0]),
-                                           UINT_TO_FLOAT(v[1]),
-                                           UINT_TO_FLOAT(v[2]),
-                                           UINT_TO_FLOAT(v[3])));
-}
-
-static void GLAPIENTRY
-VertexAttrib4uivARB(GLuint index, const GLuint *v)
-{
-   CALL_VertexAttrib4fARB(GET_DISPATCH(), (index, (GLfloat)v[0], (GLfloat)v[1],
-                                           (GLfloat)v[2], (GLfloat)v[3]));
-}
-
-/* GL_FLOAT attributes */
-
-static void GLAPIENTRY
-VertexAttrib1fvARB(GLuint index, const GLfloat *v)
-{
-   CALL_VertexAttrib1fvARB(GET_DISPATCH(), (index, v));
-}
-
-static void GLAPIENTRY
-VertexAttrib2fvARB(GLuint index, const GLfloat *v)
-{
-   CALL_VertexAttrib2fvARB(GET_DISPATCH(), (index, v));
-}
-
-static void GLAPIENTRY
-VertexAttrib3fvARB(GLuint index, const GLfloat *v)
-{
-   CALL_VertexAttrib3fvARB(GET_DISPATCH(), (index, v));
-}
-
-static void GLAPIENTRY
-VertexAttrib4fvARB(GLuint index, const GLfloat *v)
-{
-   CALL_VertexAttrib4fvARB(GET_DISPATCH(), (index, v));
-}
-
-/* GL_DOUBLE attributes */
-
-static void GLAPIENTRY
-VertexAttrib1dvARB(GLuint index, const GLdouble *v)
-{
-   CALL_VertexAttrib1dvARB(GET_DISPATCH(), (index, v));
-}
-
-static void GLAPIENTRY
-VertexAttrib2dvARB(GLuint index, const GLdouble *v)
-{
-   CALL_VertexAttrib2dvARB(GET_DISPATCH(), (index, v));
-}
-
-static void GLAPIENTRY
-VertexAttrib3dvARB(GLuint index, const GLdouble *v)
-{
-   CALL_VertexAttrib3dvARB(GET_DISPATCH(), (index, v));
-}
-
-static void GLAPIENTRY
-VertexAttrib4dvARB(GLuint index, const GLdouble *v)
-{
-   CALL_VertexAttrib4dvARB(GET_DISPATCH(), (index, v));
-}
-
-
-/**
- * Integer-valued attributes
- */
-static void GLAPIENTRY
-VertexAttribI1bv(GLuint index, const GLbyte *v)
-{
-   CALL_VertexAttribI1iEXT(GET_DISPATCH(), (index, v[0]));
-}
-
-static void GLAPIENTRY
-VertexAttribI2bv(GLuint index, const GLbyte *v)
-{
-   CALL_VertexAttribI2iEXT(GET_DISPATCH(), (index, v[0], v[1]));
-}
-
-static void GLAPIENTRY
-VertexAttribI3bv(GLuint index, const GLbyte *v)
-{
-   CALL_VertexAttribI3iEXT(GET_DISPATCH(), (index, v[0], v[1], v[2]));
-}
-
-static void GLAPIENTRY
-VertexAttribI4bv(GLuint index, const GLbyte *v)
-{
-   CALL_VertexAttribI4bvEXT(GET_DISPATCH(), (index, v));
-}
-
-
-static void GLAPIENTRY
-VertexAttribI1ubv(GLuint index, const GLubyte *v)
-{
-   CALL_VertexAttribI1uiEXT(GET_DISPATCH(), (index, v[0]));
-}
-
-static void GLAPIENTRY
-VertexAttribI2ubv(GLuint index, const GLubyte *v)
-{
-   CALL_VertexAttribI2uiEXT(GET_DISPATCH(), (index, v[0], v[1]));
-}
-
-static void GLAPIENTRY
-VertexAttribI3ubv(GLuint index, const GLubyte *v)
-{
-   CALL_VertexAttribI3uiEXT(GET_DISPATCH(), (index, v[0], v[1], v[2]));
-}
-
-static void GLAPIENTRY
-VertexAttribI4ubv(GLuint index, const GLubyte *v)
-{
-   CALL_VertexAttribI4ubvEXT(GET_DISPATCH(), (index, v));
-}
-
-
-
-static void GLAPIENTRY
-VertexAttribI1sv(GLuint index, const GLshort *v)
-{
-   CALL_VertexAttribI1iEXT(GET_DISPATCH(), (index, v[0]));
-}
-
-static void GLAPIENTRY
-VertexAttribI2sv(GLuint index, const GLshort *v)
-{
-   CALL_VertexAttribI2iEXT(GET_DISPATCH(), (index, v[0], v[1]));
-}
-
-static void GLAPIENTRY
-VertexAttribI3sv(GLuint index, const GLshort *v)
-{
-   CALL_VertexAttribI3iEXT(GET_DISPATCH(), (index, v[0], v[1], v[2]));
-}
-
-static void GLAPIENTRY
-VertexAttribI4sv(GLuint index, const GLshort *v)
-{
-   CALL_VertexAttribI4svEXT(GET_DISPATCH(), (index, v));
-}
-
-
-static void GLAPIENTRY
-VertexAttribI1usv(GLuint index, const GLushort *v)
-{
-   CALL_VertexAttribI1uiEXT(GET_DISPATCH(), (index, v[0]));
-}
-
-static void GLAPIENTRY
-VertexAttribI2usv(GLuint index, const GLushort *v)
-{
-   CALL_VertexAttribI2uiEXT(GET_DISPATCH(), (index, v[0], v[1]));
-}
-
-static void GLAPIENTRY
-VertexAttribI3usv(GLuint index, const GLushort *v)
-{
-   CALL_VertexAttribI3uiEXT(GET_DISPATCH(), (index, v[0], v[1], v[2]));
-}
-
-static void GLAPIENTRY
-VertexAttribI4usv(GLuint index, const GLushort *v)
-{
-   CALL_VertexAttribI4usvEXT(GET_DISPATCH(), (index, v));
-}
-
-
-
-static void GLAPIENTRY
-VertexAttribI1iv(GLuint index, const GLint *v)
-{
-   CALL_VertexAttribI1iEXT(GET_DISPATCH(), (index, v[0]));
-}
-
-static void GLAPIENTRY
-VertexAttribI2iv(GLuint index, const GLint *v)
-{
-   CALL_VertexAttribI2iEXT(GET_DISPATCH(), (index, v[0], v[1]));
-}
-
-static void GLAPIENTRY
-VertexAttribI3iv(GLuint index, const GLint *v)
-{
-   CALL_VertexAttribI3iEXT(GET_DISPATCH(), (index, v[0], v[1], v[2]));
-}
-
-static void GLAPIENTRY
-VertexAttribI4iv(GLuint index, const GLint *v)
-{
-   CALL_VertexAttribI4ivEXT(GET_DISPATCH(), (index, v));
-}
-
-
-static void GLAPIENTRY
-VertexAttribI1uiv(GLuint index, const GLuint *v)
-{
-   CALL_VertexAttribI1uiEXT(GET_DISPATCH(), (index, v[0]));
-}
-
-static void GLAPIENTRY
-VertexAttribI2uiv(GLuint index, const GLuint *v)
-{
-   CALL_VertexAttribI2uiEXT(GET_DISPATCH(), (index, v[0], v[1]));
-}
-
-static void GLAPIENTRY
-VertexAttribI3uiv(GLuint index, const GLuint *v)
-{
-   CALL_VertexAttribI3uiEXT(GET_DISPATCH(), (index, v[0], v[1], v[2]));
-}
-
-static void GLAPIENTRY
-VertexAttribI4uiv(GLuint index, const GLuint *v)
-{
-   CALL_VertexAttribI4uivEXT(GET_DISPATCH(), (index, v));
-}
-
-
-
-
-/*
- * Array [unnormalized/normalized/integer][size][type] of VertexAttrib
- * functions
- */
-static attrib_func AttribFuncsARB[3][4][NUM_TYPES] = {
-   {
-      /* non-normalized */
-      {
-         /* size 1 */
-         (attrib_func) VertexAttrib1bvARB,
-         (attrib_func) VertexAttrib1ubvARB,
-         (attrib_func) VertexAttrib1svARB,
-         (attrib_func) VertexAttrib1usvARB,
-         (attrib_func) VertexAttrib1ivARB,
-         (attrib_func) VertexAttrib1uivARB,
-         (attrib_func) VertexAttrib1fvARB,
-         (attrib_func) VertexAttrib1dvARB
-      },
-      {
-         /* size 2 */
-         (attrib_func) VertexAttrib2bvARB,
-         (attrib_func) VertexAttrib2ubvARB,
-         (attrib_func) VertexAttrib2svARB,
-         (attrib_func) VertexAttrib2usvARB,
-         (attrib_func) VertexAttrib2ivARB,
-         (attrib_func) VertexAttrib2uivARB,
-         (attrib_func) VertexAttrib2fvARB,
-         (attrib_func) VertexAttrib2dvARB
-      },
-      {
-         /* size 3 */
-         (attrib_func) VertexAttrib3bvARB,
-         (attrib_func) VertexAttrib3ubvARB,
-         (attrib_func) VertexAttrib3svARB,
-         (attrib_func) VertexAttrib3usvARB,
-         (attrib_func) VertexAttrib3ivARB,
-         (attrib_func) VertexAttrib3uivARB,
-         (attrib_func) VertexAttrib3fvARB,
-         (attrib_func) VertexAttrib3dvARB
-      },
-      {
-         /* size 4 */
-         (attrib_func) VertexAttrib4bvARB,
-         (attrib_func) VertexAttrib4ubvARB,
-         (attrib_func) VertexAttrib4svARB,
-         (attrib_func) VertexAttrib4usvARB,
-         (attrib_func) VertexAttrib4ivARB,
-         (attrib_func) VertexAttrib4uivARB,
-         (attrib_func) VertexAttrib4fvARB,
-         (attrib_func) VertexAttrib4dvARB
-      }
-   },
-   {
-      /* normalized (except for float/double) */
-      {
-         /* size 1 */
-         (attrib_func) VertexAttrib1NbvARB,
-         (attrib_func) VertexAttrib1NubvARB,
-         (attrib_func) VertexAttrib1NsvARB,
-         (attrib_func) VertexAttrib1NusvARB,
-         (attrib_func) VertexAttrib1NivARB,
-         (attrib_func) VertexAttrib1NuivARB,
-         (attrib_func) VertexAttrib1fvARB,
-         (attrib_func) VertexAttrib1dvARB
-      },
-      {
-         /* size 2 */
-         (attrib_func) VertexAttrib2NbvARB,
-         (attrib_func) VertexAttrib2NubvARB,
-         (attrib_func) VertexAttrib2NsvARB,
-         (attrib_func) VertexAttrib2NusvARB,
-         (attrib_func) VertexAttrib2NivARB,
-         (attrib_func) VertexAttrib2NuivARB,
-         (attrib_func) VertexAttrib2fvARB,
-         (attrib_func) VertexAttrib2dvARB
-      },
-      {
-         /* size 3 */
-         (attrib_func) VertexAttrib3NbvARB,
-         (attrib_func) VertexAttrib3NubvARB,
-         (attrib_func) VertexAttrib3NsvARB,
-         (attrib_func) VertexAttrib3NusvARB,
-         (attrib_func) VertexAttrib3NivARB,
-         (attrib_func) VertexAttrib3NuivARB,
-         (attrib_func) VertexAttrib3fvARB,
-         (attrib_func) VertexAttrib3dvARB
-      },
-      {
-         /* size 4 */
-         (attrib_func) VertexAttrib4NbvARB,
-         (attrib_func) VertexAttrib4NubvARB,
-         (attrib_func) VertexAttrib4NsvARB,
-         (attrib_func) VertexAttrib4NusvARB,
-         (attrib_func) VertexAttrib4NivARB,
-         (attrib_func) VertexAttrib4NuivARB,
-         (attrib_func) VertexAttrib4fvARB,
-         (attrib_func) VertexAttrib4dvARB
-      }
-   },
-
-   {
-      /* integer-valued */
-      {
-         /* size 1 */
-         (attrib_func) VertexAttribI1bv,
-         (attrib_func) VertexAttribI1ubv,
-         (attrib_func) VertexAttribI1sv,
-         (attrib_func) VertexAttribI1usv,
-         (attrib_func) VertexAttribI1iv,
-         (attrib_func) VertexAttribI1uiv,
-         NULL, /* GL_FLOAT */
-         NULL  /* GL_DOUBLE */
-      },
-      {
-         /* size 2 */
-         (attrib_func) VertexAttribI2bv,
-         (attrib_func) VertexAttribI2ubv,
-         (attrib_func) VertexAttribI2sv,
-         (attrib_func) VertexAttribI2usv,
-         (attrib_func) VertexAttribI2iv,
-         (attrib_func) VertexAttribI2uiv,
-         NULL, /* GL_FLOAT */
-         NULL  /* GL_DOUBLE */
-      },
-      {
-         /* size 3 */
-         (attrib_func) VertexAttribI3bv,
-         (attrib_func) VertexAttribI3ubv,
-         (attrib_func) VertexAttribI3sv,
-         (attrib_func) VertexAttribI3usv,
-         (attrib_func) VertexAttribI3iv,
-         (attrib_func) VertexAttribI3uiv,
-         NULL, /* GL_FLOAT */
-         NULL  /* GL_DOUBLE */
-      },
-      {
-         /* size 4 */
-         (attrib_func) VertexAttribI4bv,
-         (attrib_func) VertexAttribI4ubv,
-         (attrib_func) VertexAttribI4sv,
-         (attrib_func) VertexAttribI4usv,
-         (attrib_func) VertexAttribI4iv,
-         (attrib_func) VertexAttribI4uiv,
-         NULL, /* GL_FLOAT */
-         NULL  /* GL_DOUBLE */
-      }
-   }
-};
-
-/**********************************************************************/
-
-
-GLboolean _ae_create_context( struct gl_context *ctx )
-{
-   if (ctx->aelt_context)
-      return GL_TRUE;
-
-   /* These _gloffset_* values may not be compile-time constants */
-   SecondaryColorFuncs[0] = _gloffset_SecondaryColor3bvEXT;
-   SecondaryColorFuncs[1] = _gloffset_SecondaryColor3ubvEXT;
-   SecondaryColorFuncs[2] = _gloffset_SecondaryColor3svEXT;
-   SecondaryColorFuncs[3] = _gloffset_SecondaryColor3usvEXT;
-   SecondaryColorFuncs[4] = _gloffset_SecondaryColor3ivEXT;
-   SecondaryColorFuncs[5] = _gloffset_SecondaryColor3uivEXT;
-   SecondaryColorFuncs[6] = _gloffset_SecondaryColor3fvEXT;
-   SecondaryColorFuncs[7] = _gloffset_SecondaryColor3dvEXT;
-
-   FogCoordFuncs[0] = -1;
-   FogCoordFuncs[1] = -1;
-   FogCoordFuncs[2] = -1;
-   FogCoordFuncs[3] = -1;
-   FogCoordFuncs[4] = -1;
-   FogCoordFuncs[5] = -1;
-   FogCoordFuncs[6] = _gloffset_FogCoordfvEXT;
-   FogCoordFuncs[7] = _gloffset_FogCoorddvEXT;
-
-   ctx->aelt_context = CALLOC( sizeof(AEcontext) );
-   if (!ctx->aelt_context)
-      return GL_FALSE;
-
-   AE_CONTEXT(ctx)->NewState = ~0;
-   return GL_TRUE;
-}
-
-
-void _ae_destroy_context( struct gl_context *ctx )
-{
-   if ( AE_CONTEXT( ctx ) ) {
-      FREE( ctx->aelt_context );
-      ctx->aelt_context = NULL;
-   }
-}
-
-static void check_vbo( AEcontext *actx,
-		       struct gl_buffer_object *vbo )
-{
-   if (_mesa_is_bufferobj(vbo) && !_mesa_bufferobj_mapped(vbo)) {
-      GLuint i;
-      for (i = 0; i < actx->nr_vbos; i++)
-	 if (actx->vbo[i] == vbo)
-	    return;
-      assert(actx->nr_vbos < VERT_ATTRIB_MAX);
-      actx->vbo[actx->nr_vbos++] = vbo;
-   }
-}
-
-
-/**
- * Make a list of per-vertex functions to call for each glArrayElement call.
- * These functions access the array data (i.e. glVertex, glColor, glNormal,
- * etc).
- * Note: this may be called during display list construction.
- */
-static void _ae_update_state( struct gl_context *ctx )
-{
-   AEcontext *actx = AE_CONTEXT(ctx);
-   AEarray *aa = actx->arrays;
-   AEattrib *at = actx->attribs;
-   GLuint i;
-   struct gl_array_object *arrayObj = ctx->Array.ArrayObj;
-
-   actx->nr_vbos = 0;
-
-   /* conventional vertex arrays */
-   if (arrayObj->Index.Enabled) {
-      aa->array = &arrayObj->Index;
-      aa->offset = IndexFuncs[TYPE_IDX(aa->array->Type)];
-      check_vbo(actx, aa->array->BufferObj);
-      aa++;
-   }
-   if (arrayObj->EdgeFlag.Enabled) {
-      aa->array = &arrayObj->EdgeFlag;
-      aa->offset = _gloffset_EdgeFlagv;
-      check_vbo(actx, aa->array->BufferObj);
-      aa++;
-   }
-   if (arrayObj->Normal.Enabled) {
-      aa->array = &arrayObj->Normal;
-      aa->offset = NormalFuncs[TYPE_IDX(aa->array->Type)];
-      check_vbo(actx, aa->array->BufferObj);
-      aa++;
-   }
-   if (arrayObj->Color.Enabled) {
-      aa->array = &arrayObj->Color;
-      aa->offset = ColorFuncs[aa->array->Size-3][TYPE_IDX(aa->array->Type)];
-      check_vbo(actx, aa->array->BufferObj);
-      aa++;
-   }
-   if (arrayObj->SecondaryColor.Enabled) {
-      aa->array = &arrayObj->SecondaryColor;
-      aa->offset = SecondaryColorFuncs[TYPE_IDX(aa->array->Type)];
-      check_vbo(actx, aa->array->BufferObj);
-      aa++;
-   }
-   if (arrayObj->FogCoord.Enabled) {
-      aa->array = &arrayObj->FogCoord;
-      aa->offset = FogCoordFuncs[TYPE_IDX(aa->array->Type)];
-      check_vbo(actx, aa->array->BufferObj);
-      aa++;
-   }
-   for (i = 0; i < ctx->Const.MaxTextureCoordUnits; i++) {
-      struct gl_client_array *attribArray = &arrayObj->TexCoord[i];
-      if (attribArray->Enabled) {
-         /* NOTE: we use generic glVertexAttribNV functions here.
-          * If we ever remove GL_NV_vertex_program this will have to change.
-          */
-         at->array = attribArray;
-         ASSERT(!at->array->Normalized);
-         at->func = AttribFuncsNV[at->array->Normalized]
-                                 [at->array->Size-1]
-                                 [TYPE_IDX(at->array->Type)];
-         at->index = VERT_ATTRIB_TEX0 + i;
-	 check_vbo(actx, at->array->BufferObj);
-         at++;
-      }
-   }
-
-   /* generic vertex attribute arrays */   
-   for (i = 1; i < Elements(arrayObj->VertexAttrib); i++) {  /* skip zero! */
-      struct gl_client_array *attribArray = &arrayObj->VertexAttrib[i];
-      if (attribArray->Enabled) {
-         at->array = attribArray;
-         /* Note: we can't grab the _glapi_Dispatch->VertexAttrib1fvNV
-          * function pointer here (for float arrays) since the pointer may
-          * change from one execution of _ae_ArrayElement() to
-          * the next.  Doing so caused UT to break.
-          */
-         if (ctx->VertexProgram._Enabled
-             && ctx->VertexProgram.Current->IsNVProgram) {
-            at->func = AttribFuncsNV[at->array->Normalized]
-                                    [at->array->Size-1]
-                                    [TYPE_IDX(at->array->Type)];
-         }
-         else {
-            GLint intOrNorm;
-            if (at->array->Integer)
-               intOrNorm = 2;
-            else if (at->array->Normalized)
-               intOrNorm = 1;
-            else
-               intOrNorm = 0;
-
-            at->func = AttribFuncsARB[intOrNorm]
-                                     [at->array->Size-1]
-                                     [TYPE_IDX(at->array->Type)];
-         }
-         at->index = i;
-	 check_vbo(actx, at->array->BufferObj);
-         at++;
-      }
-   }
-
-   /* finally, vertex position */
-   if (arrayObj->VertexAttrib[0].Enabled) {
-      /* Use glVertex(v) instead of glVertexAttrib(0, v) to be sure it's
-       * issued as the last (provoking) attribute).
-       */
-      aa->array = &arrayObj->VertexAttrib[0];
-      assert(aa->array->Size >= 2); /* XXX fix someday? */
-      aa->offset = VertexFuncs[aa->array->Size-2][TYPE_IDX(aa->array->Type)];
-      check_vbo(actx, aa->array->BufferObj);
-      aa++;
-   }
-   else if (arrayObj->Vertex.Enabled) {
-      aa->array = &arrayObj->Vertex;
-      aa->offset = VertexFuncs[aa->array->Size-2][TYPE_IDX(aa->array->Type)];
-      check_vbo(actx, aa->array->BufferObj);
-      aa++;
-   }
-
-   check_vbo(actx, ctx->Array.ElementArrayBufferObj);
-
-   ASSERT(at - actx->attribs <= VERT_ATTRIB_MAX);
-   ASSERT(aa - actx->arrays < 32);
-   at->func = NULL;  /* terminate the list */
-   aa->offset = -1;  /* terminate the list */
-
-   actx->NewState = 0;
-}
-
-void _ae_map_vbos( struct gl_context *ctx )
-{
-   AEcontext *actx = AE_CONTEXT(ctx);
-   GLuint i;
-   
-   if (actx->mapped_vbos)
-      return;
-
-   if (actx->NewState)
-      _ae_update_state(ctx);
-
-   for (i = 0; i < actx->nr_vbos; i++)
-      ctx->Driver.MapBufferRange(ctx, 0,
-				 actx->vbo[i]->Size,
-				 GL_MAP_READ_BIT,
-				 actx->vbo[i]);
-
-   if (actx->nr_vbos)
-      actx->mapped_vbos = GL_TRUE;
-}
-
-void _ae_unmap_vbos( struct gl_context *ctx )
-{
-   AEcontext *actx = AE_CONTEXT(ctx);
-   GLuint i;
-
-   if (!actx->mapped_vbos)
-      return;
-
-   assert (!actx->NewState);
-
-   for (i = 0; i < actx->nr_vbos; i++)
-      ctx->Driver.UnmapBuffer(ctx, actx->vbo[i]);
-
-   actx->mapped_vbos = GL_FALSE;
-}
-
-
-/**
- * Called via glArrayElement() and glDrawArrays().
- * Issue the glNormal, glVertex, glColor, glVertexAttrib, etc functions
- * for all enabled vertex arrays (for elt-th element).
- * Note: this may be called during display list construction.
- */
-void GLAPIENTRY _ae_ArrayElement( GLint elt )
-{
-   GET_CURRENT_CONTEXT(ctx);
-   const AEcontext *actx = AE_CONTEXT(ctx);
-   const AEarray *aa;
-   const AEattrib *at;
-   const struct _glapi_table * const disp = GET_DISPATCH();
-   GLboolean do_map;
-
-   if (actx->NewState) {
-      assert(!actx->mapped_vbos);
-      _ae_update_state( ctx );
-   }
-
-   /* Determine if w need to map/unmap VBOs */
-   do_map = actx->nr_vbos && !actx->mapped_vbos;
-
-   if (do_map)
-      _ae_map_vbos(ctx);
-   
-   /* emit generic attribute elements */
-   for (at = actx->attribs; at->func; at++) {
-      const GLubyte *src
-         = ADD_POINTERS(at->array->BufferObj->Pointer, at->array->Ptr)
-         + elt * at->array->StrideB;
-      at->func( at->index, src );
-   }
-
-   /* emit conventional arrays elements */
-   for (aa = actx->arrays; aa->offset != -1 ; aa++) {
-      const GLubyte *src
-         = ADD_POINTERS(aa->array->BufferObj->Pointer, aa->array->Ptr)
-         + elt * aa->array->StrideB;
-      CALL_by_offset( disp, (array_func), aa->offset, 
-		      ((const void *) src) );
-   }
-
-   if (do_map)
-      _ae_unmap_vbos(ctx);
-}
-
-
-void _ae_invalidate_state( struct gl_context *ctx, GLuint new_state )
-{
-   AEcontext *actx = AE_CONTEXT(ctx);
-
-   
-   /* Only interested in this subset of mesa state.  Need to prune
-    * this down as both tnl/ and the drivers can raise statechanges
-    * for arcane reasons in the middle of seemingly atomic operations
-    * like DrawElements, over which we'd like to keep a known set of
-    * arrays and vbo's mapped.  
-    *
-    * Luckily, neither the drivers nor tnl muck with the state that
-    * concerns us here:
-    */
-   new_state &= _NEW_ARRAY | _NEW_PROGRAM;
-   if (new_state) {
-      assert(!actx->mapped_vbos);
-      actx->NewState |= new_state;
-   }
-}
-
-
-void _mesa_install_arrayelt_vtxfmt(struct _glapi_table *disp,
-                                   const GLvertexformat *vfmt)
-{
-   SET_ArrayElement(disp, vfmt->ArrayElement);
-}
-
-
-#endif /* FEATURE_arrayelt */
->>>>>>> 01df5d59
+/*
+ * Mesa 3-D graphics library
+ * Version:  6.5.1
+ *
+ * Copyright (C) 1999-2006  Brian Paul   All Rights Reserved.
+ *
+ * Permission is hereby granted, free of charge, to any person obtaining a
+ * copy of this software and associated documentation files (the "Software"),
+ * to deal in the Software without restriction, including without limitation
+ * the rights to use, copy, modify, merge, publish, distribute, sublicense,
+ * and/or sell copies of the Software, and to permit persons to whom the
+ * Software is furnished to do so, subject to the following conditions:
+ *
+ * The above copyright notice and this permission notice shall be included
+ * in all copies or substantial portions of the Software.
+ *
+ * THE SOFTWARE IS PROVIDED "AS IS", WITHOUT WARRANTY OF ANY KIND, EXPRESS
+ * OR IMPLIED, INCLUDING BUT NOT LIMITED TO THE WARRANTIES OF MERCHANTABILITY,
+ * FITNESS FOR A PARTICULAR PURPOSE AND NONINFRINGEMENT.  IN NO EVENT SHALL
+ * BRIAN PAUL BE LIABLE FOR ANY CLAIM, DAMAGES OR OTHER LIABILITY, WHETHER IN
+ * AN ACTION OF CONTRACT, TORT OR OTHERWISE, ARISING FROM, OUT OF OR IN
+ * CONNECTION WITH THE SOFTWARE OR THE USE OR OTHER DEALINGS IN THE SOFTWARE.
+ */
+
+/**
+ * This file implements the glArrayElement() function.
+ * It involves looking at the format/type of all the enabled vertex arrays
+ * and emitting a list of pointers to functions which set the per-vertex
+ * state for the element/index.
+ */
+
+
+/* Author:
+ *    Keith Whitwell <keith@tungstengraphics.com>
+ */
+
+#include "glheader.h"
+#include "api_arrayelt.h"
+#include "bufferobj.h"
+#include "context.h"
+#include "imports.h"
+#include "macros.h"
+#include "mfeatures.h"
+#include "mtypes.h"
+#include "main/dispatch.h"
+
+typedef void (GLAPIENTRY *array_func)( const void * );
+
+typedef struct {
+   const struct gl_client_array *array;
+   int offset;
+} AEarray;
+
+typedef void (GLAPIENTRY *attrib_func)( GLuint indx, const void *data );
+
+typedef struct {
+   const struct gl_client_array *array;
+   attrib_func func;
+   GLuint index;
+} AEattrib;
+
+typedef struct {
+   AEarray arrays[32];
+   AEattrib attribs[VERT_ATTRIB_MAX + 1];
+   GLuint NewState;
+
+   struct gl_buffer_object *vbo[VERT_ATTRIB_MAX];
+   GLuint nr_vbos;
+   GLboolean mapped_vbos;
+
+} AEcontext;
+
+#define AE_CONTEXT(ctx) ((AEcontext *)(ctx)->aelt_context)
+
+
+/*
+ * Convert GL_BYTE, GL_UNSIGNED_BYTE, .. GL_DOUBLE into an integer
+ * in the range [0, 7].  Luckily these type tokens are sequentially
+ * numbered in gl.h, except for GL_DOUBLE.
+ */
+#define TYPE_IDX(t) ( (t) == GL_DOUBLE ? 7 : (t) & 7 )
+
+#define NUM_TYPES 8
+
+
+#if FEATURE_arrayelt
+
+
+static const int ColorFuncs[2][NUM_TYPES] = {
+   {
+      _gloffset_Color3bv,
+      _gloffset_Color3ubv,
+      _gloffset_Color3sv,
+      _gloffset_Color3usv,
+      _gloffset_Color3iv,
+      _gloffset_Color3uiv,
+      _gloffset_Color3fv,
+      _gloffset_Color3dv,
+   },
+   {
+      _gloffset_Color4bv,
+      _gloffset_Color4ubv,
+      _gloffset_Color4sv,
+      _gloffset_Color4usv,
+      _gloffset_Color4iv,
+      _gloffset_Color4uiv,
+      _gloffset_Color4fv,
+      _gloffset_Color4dv,
+   },
+};
+
+static const int VertexFuncs[3][NUM_TYPES] = {
+   {
+      -1,
+      -1,
+      _gloffset_Vertex2sv,
+      -1,
+      _gloffset_Vertex2iv,
+      -1,
+      _gloffset_Vertex2fv,
+      _gloffset_Vertex2dv,
+   },
+   {
+      -1,
+      -1,
+      _gloffset_Vertex3sv,
+      -1,
+      _gloffset_Vertex3iv,
+      -1,
+      _gloffset_Vertex3fv,
+      _gloffset_Vertex3dv,
+   },
+   {
+      -1,
+      -1,
+      _gloffset_Vertex4sv,
+      -1,
+      _gloffset_Vertex4iv,
+      -1,
+      _gloffset_Vertex4fv,
+      _gloffset_Vertex4dv,
+   },
+};
+
+static const int IndexFuncs[NUM_TYPES] = {
+   -1,
+   _gloffset_Indexubv,
+   _gloffset_Indexsv,
+   -1,
+   _gloffset_Indexiv,
+   -1,
+   _gloffset_Indexfv,
+   _gloffset_Indexdv,
+};
+
+static const int NormalFuncs[NUM_TYPES] = {
+   _gloffset_Normal3bv,
+   -1,
+   _gloffset_Normal3sv,
+   -1,
+   _gloffset_Normal3iv,
+   -1,
+   _gloffset_Normal3fv,
+   _gloffset_Normal3dv,
+};
+
+/* Note: _gloffset_* for these may not be a compile-time constant. */
+static int SecondaryColorFuncs[NUM_TYPES];
+static int FogCoordFuncs[NUM_TYPES];
+
+
+/**
+ ** GL_NV_vertex_program
+ **/
+
+/* GL_BYTE attributes */
+
+static void GLAPIENTRY
+VertexAttrib1NbvNV(GLuint index, const GLbyte *v)
+{
+   CALL_VertexAttrib1fNV(GET_DISPATCH(), (index, BYTE_TO_FLOAT(v[0])));
+}
+
+static void GLAPIENTRY
+VertexAttrib1bvNV(GLuint index, const GLbyte *v)
+{
+   CALL_VertexAttrib1fNV(GET_DISPATCH(), (index, (GLfloat)v[0]));
+}
+
+static void GLAPIENTRY
+VertexAttrib2NbvNV(GLuint index, const GLbyte *v)
+{
+   CALL_VertexAttrib2fNV(GET_DISPATCH(), (index, BYTE_TO_FLOAT(v[0]), BYTE_TO_FLOAT(v[1])));
+}
+
+static void GLAPIENTRY
+VertexAttrib2bvNV(GLuint index, const GLbyte *v)
+{
+   CALL_VertexAttrib2fNV(GET_DISPATCH(), (index, (GLfloat)v[0], (GLfloat)v[1]));
+}
+
+static void GLAPIENTRY
+VertexAttrib3NbvNV(GLuint index, const GLbyte *v)
+{
+   CALL_VertexAttrib3fNV(GET_DISPATCH(), (index, BYTE_TO_FLOAT(v[0]),
+					       BYTE_TO_FLOAT(v[1]),
+					       BYTE_TO_FLOAT(v[2])));
+}
+
+static void GLAPIENTRY
+VertexAttrib3bvNV(GLuint index, const GLbyte *v)
+{
+   CALL_VertexAttrib3fNV(GET_DISPATCH(), (index, (GLfloat)v[0], (GLfloat)v[1], (GLfloat)v[2]));
+}
+
+static void GLAPIENTRY
+VertexAttrib4NbvNV(GLuint index, const GLbyte *v)
+{
+   CALL_VertexAttrib4fNV(GET_DISPATCH(), (index, BYTE_TO_FLOAT(v[0]),
+					       BYTE_TO_FLOAT(v[1]),
+					       BYTE_TO_FLOAT(v[2]),
+					       BYTE_TO_FLOAT(v[3])));
+}
+
+static void GLAPIENTRY
+VertexAttrib4bvNV(GLuint index, const GLbyte *v)
+{
+   CALL_VertexAttrib4fNV(GET_DISPATCH(), (index, (GLfloat)v[0], (GLfloat)v[1], (GLfloat)v[2], (GLfloat)v[3]));
+}
+
+/* GL_UNSIGNED_BYTE attributes */
+
+static void GLAPIENTRY
+VertexAttrib1NubvNV(GLuint index, const GLubyte *v)
+{
+   CALL_VertexAttrib1fNV(GET_DISPATCH(), (index, UBYTE_TO_FLOAT(v[0])));
+}
+
+static void GLAPIENTRY
+VertexAttrib1ubvNV(GLuint index, const GLubyte *v)
+{
+   CALL_VertexAttrib1fNV(GET_DISPATCH(), (index, (GLfloat)v[0]));
+}
+
+static void GLAPIENTRY
+VertexAttrib2NubvNV(GLuint index, const GLubyte *v)
+{
+   CALL_VertexAttrib2fNV(GET_DISPATCH(), (index, UBYTE_TO_FLOAT(v[0]),
+                                          UBYTE_TO_FLOAT(v[1])));
+}
+
+static void GLAPIENTRY
+VertexAttrib2ubvNV(GLuint index, const GLubyte *v)
+{
+   CALL_VertexAttrib2fNV(GET_DISPATCH(), (index, (GLfloat)v[0], (GLfloat)v[1]));
+}
+
+static void GLAPIENTRY
+VertexAttrib3NubvNV(GLuint index, const GLubyte *v)
+{
+   CALL_VertexAttrib3fNV(GET_DISPATCH(), (index, UBYTE_TO_FLOAT(v[0]),
+					       UBYTE_TO_FLOAT(v[1]),
+					       UBYTE_TO_FLOAT(v[2])));
+}
+static void GLAPIENTRY
+VertexAttrib3ubvNV(GLuint index, const GLubyte *v)
+{
+   CALL_VertexAttrib3fNV(GET_DISPATCH(), (index, (GLfloat)v[0],
+                                          (GLfloat)v[1], (GLfloat)v[2]));
+}
+
+static void GLAPIENTRY
+VertexAttrib4NubvNV(GLuint index, const GLubyte *v)
+{
+   CALL_VertexAttrib4fNV(GET_DISPATCH(), (index, UBYTE_TO_FLOAT(v[0]),
+                                          UBYTE_TO_FLOAT(v[1]),
+                                          UBYTE_TO_FLOAT(v[2]),
+                                          UBYTE_TO_FLOAT(v[3])));
+}
+
+static void GLAPIENTRY
+VertexAttrib4ubvNV(GLuint index, const GLubyte *v)
+{
+   CALL_VertexAttrib4fNV(GET_DISPATCH(), (index, (GLfloat)v[0],
+                                          (GLfloat)v[1], (GLfloat)v[2],
+                                          (GLfloat)v[3]));
+}
+
+/* GL_SHORT attributes */
+
+static void GLAPIENTRY
+VertexAttrib1NsvNV(GLuint index, const GLshort *v)
+{
+   CALL_VertexAttrib1fNV(GET_DISPATCH(), (index, SHORT_TO_FLOAT(v[0])));
+}
+
+static void GLAPIENTRY
+VertexAttrib1svNV(GLuint index, const GLshort *v)
+{
+   CALL_VertexAttrib1fNV(GET_DISPATCH(), (index, (GLfloat)v[0]));
+}
+
+static void GLAPIENTRY
+VertexAttrib2NsvNV(GLuint index, const GLshort *v)
+{
+   CALL_VertexAttrib2fNV(GET_DISPATCH(), (index, SHORT_TO_FLOAT(v[0]),
+                                          SHORT_TO_FLOAT(v[1])));
+}
+
+static void GLAPIENTRY
+VertexAttrib2svNV(GLuint index, const GLshort *v)
+{
+   CALL_VertexAttrib2fNV(GET_DISPATCH(), (index, (GLfloat)v[0], (GLfloat)v[1]));
+}
+
+static void GLAPIENTRY
+VertexAttrib3NsvNV(GLuint index, const GLshort *v)
+{
+   CALL_VertexAttrib3fNV(GET_DISPATCH(), (index, SHORT_TO_FLOAT(v[0]),
+			     SHORT_TO_FLOAT(v[1]),
+			     SHORT_TO_FLOAT(v[2])));
+}
+
+static void GLAPIENTRY
+VertexAttrib3svNV(GLuint index, const GLshort *v)
+{
+   CALL_VertexAttrib3fNV(GET_DISPATCH(), (index, (GLfloat)v[0], (GLfloat)v[1],
+                                          (GLfloat)v[2]));
+}
+
+static void GLAPIENTRY
+VertexAttrib4NsvNV(GLuint index, const GLshort *v)
+{
+   CALL_VertexAttrib4fNV(GET_DISPATCH(), (index, SHORT_TO_FLOAT(v[0]),
+			     SHORT_TO_FLOAT(v[1]),
+			     SHORT_TO_FLOAT(v[2]),
+			     SHORT_TO_FLOAT(v[3])));
+}
+
+static void GLAPIENTRY
+VertexAttrib4svNV(GLuint index, const GLshort *v)
+{
+   CALL_VertexAttrib4fNV(GET_DISPATCH(), (index, (GLfloat)v[0], (GLfloat)v[1],
+                                          (GLfloat)v[2], (GLfloat)v[3]));
+}
+
+/* GL_UNSIGNED_SHORT attributes */
+
+static void GLAPIENTRY
+VertexAttrib1NusvNV(GLuint index, const GLushort *v)
+{
+   CALL_VertexAttrib1fNV(GET_DISPATCH(), (index, USHORT_TO_FLOAT(v[0])));
+}
+
+static void GLAPIENTRY
+VertexAttrib1usvNV(GLuint index, const GLushort *v)
+{
+   CALL_VertexAttrib1fNV(GET_DISPATCH(), (index, (GLfloat)v[0]));
+}
+
+static void GLAPIENTRY
+VertexAttrib2NusvNV(GLuint index, const GLushort *v)
+{
+   CALL_VertexAttrib2fNV(GET_DISPATCH(), (index, USHORT_TO_FLOAT(v[0]),
+			     USHORT_TO_FLOAT(v[1])));
+}
+
+static void GLAPIENTRY
+VertexAttrib2usvNV(GLuint index, const GLushort *v)
+{
+   CALL_VertexAttrib2fNV(GET_DISPATCH(), (index, (GLfloat)v[0],
+                                          (GLfloat)v[1]));
+}
+
+static void GLAPIENTRY
+VertexAttrib3NusvNV(GLuint index, const GLushort *v)
+{
+   CALL_VertexAttrib3fNV(GET_DISPATCH(), (index, USHORT_TO_FLOAT(v[0]),
+					       USHORT_TO_FLOAT(v[1]),
+					       USHORT_TO_FLOAT(v[2])));
+}
+
+static void GLAPIENTRY
+VertexAttrib3usvNV(GLuint index, const GLushort *v)
+{
+   CALL_VertexAttrib3fNV(GET_DISPATCH(), (index, (GLfloat)v[0], (GLfloat)v[1],
+                                          (GLfloat)v[2]));
+}
+
+static void GLAPIENTRY
+VertexAttrib4NusvNV(GLuint index, const GLushort *v)
+{
+   CALL_VertexAttrib4fNV(GET_DISPATCH(), (index, USHORT_TO_FLOAT(v[0]),
+					       USHORT_TO_FLOAT(v[1]),
+					       USHORT_TO_FLOAT(v[2]),
+					       USHORT_TO_FLOAT(v[3])));
+}
+
+static void GLAPIENTRY
+VertexAttrib4usvNV(GLuint index, const GLushort *v)
+{
+   CALL_VertexAttrib4fNV(GET_DISPATCH(), (index, (GLfloat)v[0], (GLfloat)v[1],
+                                          (GLfloat)v[2], (GLfloat)v[3]));
+}
+
+/* GL_INT attributes */
+
+static void GLAPIENTRY
+VertexAttrib1NivNV(GLuint index, const GLint *v)
+{
+   CALL_VertexAttrib1fNV(GET_DISPATCH(), (index, INT_TO_FLOAT(v[0])));
+}
+
+static void GLAPIENTRY
+VertexAttrib1ivNV(GLuint index, const GLint *v)
+{
+   CALL_VertexAttrib1fNV(GET_DISPATCH(), (index, (GLfloat)v[0]));
+}
+
+static void GLAPIENTRY
+VertexAttrib2NivNV(GLuint index, const GLint *v)
+{
+   CALL_VertexAttrib2fNV(GET_DISPATCH(), (index, INT_TO_FLOAT(v[0]),
+					       INT_TO_FLOAT(v[1])));
+}
+
+static void GLAPIENTRY
+VertexAttrib2ivNV(GLuint index, const GLint *v)
+{
+   CALL_VertexAttrib2fNV(GET_DISPATCH(), (index, (GLfloat)v[0], (GLfloat)v[1]));
+}
+
+static void GLAPIENTRY
+VertexAttrib3NivNV(GLuint index, const GLint *v)
+{
+   CALL_VertexAttrib3fNV(GET_DISPATCH(), (index, INT_TO_FLOAT(v[0]),
+					       INT_TO_FLOAT(v[1]),
+					       INT_TO_FLOAT(v[2])));
+}
+
+static void GLAPIENTRY
+VertexAttrib3ivNV(GLuint index, const GLint *v)
+{
+   CALL_VertexAttrib3fNV(GET_DISPATCH(), (index, (GLfloat)v[0], (GLfloat)v[1],
+                                          (GLfloat)v[2]));
+}
+
+static void GLAPIENTRY
+VertexAttrib4NivNV(GLuint index, const GLint *v)
+{
+   CALL_VertexAttrib4fNV(GET_DISPATCH(), (index, INT_TO_FLOAT(v[0]),
+                                          INT_TO_FLOAT(v[1]),
+                                          INT_TO_FLOAT(v[2]),
+                                          INT_TO_FLOAT(v[3])));
+}
+
+static void GLAPIENTRY
+VertexAttrib4ivNV(GLuint index, const GLint *v)
+{
+   CALL_VertexAttrib4fNV(GET_DISPATCH(), (index, (GLfloat)v[0], (GLfloat)v[1],
+                                          (GLfloat)v[2], (GLfloat)v[3]));
+}
+
+/* GL_UNSIGNED_INT attributes */
+
+static void GLAPIENTRY
+VertexAttrib1NuivNV(GLuint index, const GLuint *v)
+{
+   CALL_VertexAttrib1fNV(GET_DISPATCH(), (index, UINT_TO_FLOAT(v[0])));
+}
+
+static void GLAPIENTRY
+VertexAttrib1uivNV(GLuint index, const GLuint *v)
+{
+   CALL_VertexAttrib1fNV(GET_DISPATCH(), (index, (GLfloat)v[0]));
+}
+
+static void GLAPIENTRY
+VertexAttrib2NuivNV(GLuint index, const GLuint *v)
+{
+   CALL_VertexAttrib2fNV(GET_DISPATCH(), (index, UINT_TO_FLOAT(v[0]),
+                                          UINT_TO_FLOAT(v[1])));
+}
+
+static void GLAPIENTRY
+VertexAttrib2uivNV(GLuint index, const GLuint *v)
+{
+   CALL_VertexAttrib2fNV(GET_DISPATCH(), (index, (GLfloat)v[0],
+                                          (GLfloat)v[1]));
+}
+
+static void GLAPIENTRY
+VertexAttrib3NuivNV(GLuint index, const GLuint *v)
+{
+   CALL_VertexAttrib3fNV(GET_DISPATCH(), (index, UINT_TO_FLOAT(v[0]),
+					       UINT_TO_FLOAT(v[1]),
+					       UINT_TO_FLOAT(v[2])));
+}
+
+static void GLAPIENTRY
+VertexAttrib3uivNV(GLuint index, const GLuint *v)
+{
+   CALL_VertexAttrib3fNV(GET_DISPATCH(), (index, (GLfloat)v[0], (GLfloat)v[1],
+                                          (GLfloat)v[2]));
+}
+
+static void GLAPIENTRY
+VertexAttrib4NuivNV(GLuint index, const GLuint *v)
+{
+   CALL_VertexAttrib4fNV(GET_DISPATCH(), (index, UINT_TO_FLOAT(v[0]),
+					       UINT_TO_FLOAT(v[1]),
+					       UINT_TO_FLOAT(v[2]),
+					       UINT_TO_FLOAT(v[3])));
+}
+
+static void GLAPIENTRY
+VertexAttrib4uivNV(GLuint index, const GLuint *v)
+{
+   CALL_VertexAttrib4fNV(GET_DISPATCH(), (index, (GLfloat)v[0], (GLfloat)v[1],
+                                          (GLfloat)v[2], (GLfloat)v[3]));
+}
+
+/* GL_FLOAT attributes */
+
+static void GLAPIENTRY
+VertexAttrib1fvNV(GLuint index, const GLfloat *v)
+{
+   CALL_VertexAttrib1fvNV(GET_DISPATCH(), (index, v));
+}
+
+static void GLAPIENTRY
+VertexAttrib2fvNV(GLuint index, const GLfloat *v)
+{
+   CALL_VertexAttrib2fvNV(GET_DISPATCH(), (index, v));
+}
+
+static void GLAPIENTRY
+VertexAttrib3fvNV(GLuint index, const GLfloat *v)
+{
+   CALL_VertexAttrib3fvNV(GET_DISPATCH(), (index, v));
+}
+
+static void GLAPIENTRY
+VertexAttrib4fvNV(GLuint index, const GLfloat *v)
+{
+   CALL_VertexAttrib4fvNV(GET_DISPATCH(), (index, v));
+}
+
+/* GL_DOUBLE attributes */
+
+static void GLAPIENTRY
+VertexAttrib1dvNV(GLuint index, const GLdouble *v)
+{
+   CALL_VertexAttrib1dvNV(GET_DISPATCH(), (index, v));
+}
+
+static void GLAPIENTRY
+VertexAttrib2dvNV(GLuint index, const GLdouble *v)
+{
+   CALL_VertexAttrib2dvNV(GET_DISPATCH(), (index, v));
+}
+
+static void GLAPIENTRY
+VertexAttrib3dvNV(GLuint index, const GLdouble *v)
+{
+   CALL_VertexAttrib3dvNV(GET_DISPATCH(), (index, v));
+}
+
+static void GLAPIENTRY
+VertexAttrib4dvNV(GLuint index, const GLdouble *v)
+{
+   CALL_VertexAttrib4dvNV(GET_DISPATCH(), (index, v));
+}
+
+
+/*
+ * Array [size][type] of VertexAttrib functions
+ */
+static attrib_func AttribFuncsNV[2][4][NUM_TYPES] = {
+   {
+      /* non-normalized */
+      {
+         /* size 1 */
+         (attrib_func) VertexAttrib1bvNV,
+         (attrib_func) VertexAttrib1ubvNV,
+         (attrib_func) VertexAttrib1svNV,
+         (attrib_func) VertexAttrib1usvNV,
+         (attrib_func) VertexAttrib1ivNV,
+         (attrib_func) VertexAttrib1uivNV,
+         (attrib_func) VertexAttrib1fvNV,
+         (attrib_func) VertexAttrib1dvNV
+      },
+      {
+         /* size 2 */
+         (attrib_func) VertexAttrib2bvNV,
+         (attrib_func) VertexAttrib2ubvNV,
+         (attrib_func) VertexAttrib2svNV,
+         (attrib_func) VertexAttrib2usvNV,
+         (attrib_func) VertexAttrib2ivNV,
+         (attrib_func) VertexAttrib2uivNV,
+         (attrib_func) VertexAttrib2fvNV,
+         (attrib_func) VertexAttrib2dvNV
+      },
+      {
+         /* size 3 */
+         (attrib_func) VertexAttrib3bvNV,
+         (attrib_func) VertexAttrib3ubvNV,
+         (attrib_func) VertexAttrib3svNV,
+         (attrib_func) VertexAttrib3usvNV,
+         (attrib_func) VertexAttrib3ivNV,
+         (attrib_func) VertexAttrib3uivNV,
+         (attrib_func) VertexAttrib3fvNV,
+         (attrib_func) VertexAttrib3dvNV
+      },
+      {
+         /* size 4 */
+         (attrib_func) VertexAttrib4bvNV,
+         (attrib_func) VertexAttrib4ubvNV,
+         (attrib_func) VertexAttrib4svNV,
+         (attrib_func) VertexAttrib4usvNV,
+         (attrib_func) VertexAttrib4ivNV,
+         (attrib_func) VertexAttrib4uivNV,
+         (attrib_func) VertexAttrib4fvNV,
+         (attrib_func) VertexAttrib4dvNV
+      }
+   },
+   {
+      /* normalized (except for float/double) */
+      {
+         /* size 1 */
+         (attrib_func) VertexAttrib1NbvNV,
+         (attrib_func) VertexAttrib1NubvNV,
+         (attrib_func) VertexAttrib1NsvNV,
+         (attrib_func) VertexAttrib1NusvNV,
+         (attrib_func) VertexAttrib1NivNV,
+         (attrib_func) VertexAttrib1NuivNV,
+         (attrib_func) VertexAttrib1fvNV,
+         (attrib_func) VertexAttrib1dvNV
+      },
+      {
+         /* size 2 */
+         (attrib_func) VertexAttrib2NbvNV,
+         (attrib_func) VertexAttrib2NubvNV,
+         (attrib_func) VertexAttrib2NsvNV,
+         (attrib_func) VertexAttrib2NusvNV,
+         (attrib_func) VertexAttrib2NivNV,
+         (attrib_func) VertexAttrib2NuivNV,
+         (attrib_func) VertexAttrib2fvNV,
+         (attrib_func) VertexAttrib2dvNV
+      },
+      {
+         /* size 3 */
+         (attrib_func) VertexAttrib3NbvNV,
+         (attrib_func) VertexAttrib3NubvNV,
+         (attrib_func) VertexAttrib3NsvNV,
+         (attrib_func) VertexAttrib3NusvNV,
+         (attrib_func) VertexAttrib3NivNV,
+         (attrib_func) VertexAttrib3NuivNV,
+         (attrib_func) VertexAttrib3fvNV,
+         (attrib_func) VertexAttrib3dvNV
+      },
+      {
+         /* size 4 */
+         (attrib_func) VertexAttrib4NbvNV,
+         (attrib_func) VertexAttrib4NubvNV,
+         (attrib_func) VertexAttrib4NsvNV,
+         (attrib_func) VertexAttrib4NusvNV,
+         (attrib_func) VertexAttrib4NivNV,
+         (attrib_func) VertexAttrib4NuivNV,
+         (attrib_func) VertexAttrib4fvNV,
+         (attrib_func) VertexAttrib4dvNV
+      }
+   }
+};
+
+
+/**
+ ** GL_ARB_vertex_program
+ **/
+
+/* GL_BYTE attributes */
+
+static void GLAPIENTRY
+VertexAttrib1NbvARB(GLuint index, const GLbyte *v)
+{
+   CALL_VertexAttrib1fARB(GET_DISPATCH(), (index, BYTE_TO_FLOAT(v[0])));
+}
+
+static void GLAPIENTRY
+VertexAttrib1bvARB(GLuint index, const GLbyte *v)
+{
+   CALL_VertexAttrib1fARB(GET_DISPATCH(), (index, (GLfloat)v[0]));
+}
+
+static void GLAPIENTRY
+VertexAttrib2NbvARB(GLuint index, const GLbyte *v)
+{
+   CALL_VertexAttrib2fARB(GET_DISPATCH(), (index, BYTE_TO_FLOAT(v[0]), BYTE_TO_FLOAT(v[1])));
+}
+
+static void GLAPIENTRY
+VertexAttrib2bvARB(GLuint index, const GLbyte *v)
+{
+   CALL_VertexAttrib2fARB(GET_DISPATCH(), (index, (GLfloat)v[0], (GLfloat)v[1]));
+}
+
+static void GLAPIENTRY
+VertexAttrib3NbvARB(GLuint index, const GLbyte *v)
+{
+   CALL_VertexAttrib3fARB(GET_DISPATCH(), (index, BYTE_TO_FLOAT(v[0]),
+					       BYTE_TO_FLOAT(v[1]),
+					       BYTE_TO_FLOAT(v[2])));
+}
+
+static void GLAPIENTRY
+VertexAttrib3bvARB(GLuint index, const GLbyte *v)
+{
+   CALL_VertexAttrib3fARB(GET_DISPATCH(), (index, (GLfloat)v[0], (GLfloat)v[1], (GLfloat)v[2]));
+}
+
+static void GLAPIENTRY
+VertexAttrib4NbvARB(GLuint index, const GLbyte *v)
+{
+   CALL_VertexAttrib4fARB(GET_DISPATCH(), (index, BYTE_TO_FLOAT(v[0]),
+					       BYTE_TO_FLOAT(v[1]),
+					       BYTE_TO_FLOAT(v[2]),
+					       BYTE_TO_FLOAT(v[3])));
+}
+
+static void GLAPIENTRY
+VertexAttrib4bvARB(GLuint index, const GLbyte *v)
+{
+   CALL_VertexAttrib4fARB(GET_DISPATCH(), (index, (GLfloat)v[0], (GLfloat)v[1], (GLfloat)v[2], (GLfloat)v[3]));
+}
+
+/* GL_UNSIGNED_BYTE attributes */
+
+static void GLAPIENTRY
+VertexAttrib1NubvARB(GLuint index, const GLubyte *v)
+{
+   CALL_VertexAttrib1fARB(GET_DISPATCH(), (index, UBYTE_TO_FLOAT(v[0])));
+}
+
+static void GLAPIENTRY
+VertexAttrib1ubvARB(GLuint index, const GLubyte *v)
+{
+   CALL_VertexAttrib1fARB(GET_DISPATCH(), (index, (GLfloat)v[0]));
+}
+
+static void GLAPIENTRY
+VertexAttrib2NubvARB(GLuint index, const GLubyte *v)
+{
+   CALL_VertexAttrib2fARB(GET_DISPATCH(), (index,
+                                           UBYTE_TO_FLOAT(v[0]),
+                                           UBYTE_TO_FLOAT(v[1])));
+}
+
+static void GLAPIENTRY
+VertexAttrib2ubvARB(GLuint index, const GLubyte *v)
+{
+   CALL_VertexAttrib2fARB(GET_DISPATCH(), (index,
+                                           (GLfloat)v[0], (GLfloat)v[1]));
+}
+
+static void GLAPIENTRY
+VertexAttrib3NubvARB(GLuint index, const GLubyte *v)
+{
+   CALL_VertexAttrib3fARB(GET_DISPATCH(), (index,
+                                           UBYTE_TO_FLOAT(v[0]),
+                                           UBYTE_TO_FLOAT(v[1]),
+                                           UBYTE_TO_FLOAT(v[2])));
+}
+static void GLAPIENTRY
+VertexAttrib3ubvARB(GLuint index, const GLubyte *v)
+{
+   CALL_VertexAttrib3fARB(GET_DISPATCH(), (index,
+                                           (GLfloat)v[0],
+                                           (GLfloat)v[1],
+                                           (GLfloat)v[2]));
+}
+
+static void GLAPIENTRY
+VertexAttrib4NubvARB(GLuint index, const GLubyte *v)
+{
+   CALL_VertexAttrib4fARB(GET_DISPATCH(),
+                          (index,
+                           UBYTE_TO_FLOAT(v[0]),
+                           UBYTE_TO_FLOAT(v[1]),
+                           UBYTE_TO_FLOAT(v[2]),
+                           UBYTE_TO_FLOAT(v[3])));
+}
+
+static void GLAPIENTRY
+VertexAttrib4ubvARB(GLuint index, const GLubyte *v)
+{
+   CALL_VertexAttrib4fARB(GET_DISPATCH(),
+                          (index,
+                           (GLfloat)v[0], (GLfloat)v[1],
+                           (GLfloat)v[2], (GLfloat)v[3]));
+}
+
+/* GL_SHORT attributes */
+
+static void GLAPIENTRY
+VertexAttrib1NsvARB(GLuint index, const GLshort *v)
+{
+   CALL_VertexAttrib1fARB(GET_DISPATCH(), (index, SHORT_TO_FLOAT(v[0])));
+}
+
+static void GLAPIENTRY
+VertexAttrib1svARB(GLuint index, const GLshort *v)
+{
+   CALL_VertexAttrib1fARB(GET_DISPATCH(), (index, (GLfloat)v[0]));
+}
+
+static void GLAPIENTRY
+VertexAttrib2NsvARB(GLuint index, const GLshort *v)
+{
+   CALL_VertexAttrib2fARB(GET_DISPATCH(),
+                          (index, SHORT_TO_FLOAT(v[0]),
+                           SHORT_TO_FLOAT(v[1])));
+}
+
+static void GLAPIENTRY
+VertexAttrib2svARB(GLuint index, const GLshort *v)
+{
+   CALL_VertexAttrib2fARB(GET_DISPATCH(),
+                          (index, (GLfloat)v[0], (GLfloat)v[1]));
+}
+
+static void GLAPIENTRY
+VertexAttrib3NsvARB(GLuint index, const GLshort *v)
+{
+   CALL_VertexAttrib3fARB(GET_DISPATCH(),
+                          (index,
+                           SHORT_TO_FLOAT(v[0]),
+                           SHORT_TO_FLOAT(v[1]),
+                           SHORT_TO_FLOAT(v[2])));
+}
+
+static void GLAPIENTRY
+VertexAttrib3svARB(GLuint index, const GLshort *v)
+{
+   CALL_VertexAttrib3fARB(GET_DISPATCH(),
+                          (index,
+                           (GLfloat)v[0], (GLfloat)v[1], (GLfloat)v[2]));
+}
+
+static void GLAPIENTRY
+VertexAttrib4NsvARB(GLuint index, const GLshort *v)
+{
+   CALL_VertexAttrib4fARB(GET_DISPATCH(),
+                          (index,
+                           SHORT_TO_FLOAT(v[0]),
+                           SHORT_TO_FLOAT(v[1]),
+                           SHORT_TO_FLOAT(v[2]),
+                           SHORT_TO_FLOAT(v[3])));
+}
+
+static void GLAPIENTRY
+VertexAttrib4svARB(GLuint index, const GLshort *v)
+{
+   CALL_VertexAttrib4fARB(GET_DISPATCH(), (index, (GLfloat)v[0], (GLfloat)v[1],
+                                           (GLfloat)v[2], (GLfloat)v[3]));
+}
+
+/* GL_UNSIGNED_SHORT attributes */
+
+static void GLAPIENTRY
+VertexAttrib1NusvARB(GLuint index, const GLushort *v)
+{
+   CALL_VertexAttrib1fARB(GET_DISPATCH(), (index, USHORT_TO_FLOAT(v[0])));
+}
+
+static void GLAPIENTRY
+VertexAttrib1usvARB(GLuint index, const GLushort *v)
+{
+   CALL_VertexAttrib1fARB(GET_DISPATCH(), (index, (GLfloat)v[0]));
+}
+
+static void GLAPIENTRY
+VertexAttrib2NusvARB(GLuint index, const GLushort *v)
+{
+   CALL_VertexAttrib2fARB(GET_DISPATCH(), (index, USHORT_TO_FLOAT(v[0]),
+			     USHORT_TO_FLOAT(v[1])));
+}
+
+static void GLAPIENTRY
+VertexAttrib2usvARB(GLuint index, const GLushort *v)
+{
+   CALL_VertexAttrib2fARB(GET_DISPATCH(), (index, (GLfloat)v[0],
+                                           (GLfloat)v[1]));
+}
+
+static void GLAPIENTRY
+VertexAttrib3NusvARB(GLuint index, const GLushort *v)
+{
+   CALL_VertexAttrib3fARB(GET_DISPATCH(), (index, USHORT_TO_FLOAT(v[0]),
+					       USHORT_TO_FLOAT(v[1]),
+					       USHORT_TO_FLOAT(v[2])));
+}
+
+static void GLAPIENTRY
+VertexAttrib3usvARB(GLuint index, const GLushort *v)
+{
+   CALL_VertexAttrib3fARB(GET_DISPATCH(), (index, (GLfloat)v[0],
+                                           (GLfloat)v[1], (GLfloat)v[2]));
+}
+
+static void GLAPIENTRY
+VertexAttrib4NusvARB(GLuint index, const GLushort *v)
+{
+   CALL_VertexAttrib4fARB(GET_DISPATCH(), (index, USHORT_TO_FLOAT(v[0]),
+					       USHORT_TO_FLOAT(v[1]),
+					       USHORT_TO_FLOAT(v[2]),
+					       USHORT_TO_FLOAT(v[3])));
+}
+
+static void GLAPIENTRY
+VertexAttrib4usvARB(GLuint index, const GLushort *v)
+{
+   CALL_VertexAttrib4fARB(GET_DISPATCH(), (index, (GLfloat)v[0], (GLfloat)v[1], (GLfloat)v[2], (GLfloat)v[3]));
+}
+
+/* GL_INT attributes */
+
+static void GLAPIENTRY
+VertexAttrib1NivARB(GLuint index, const GLint *v)
+{
+   CALL_VertexAttrib1fARB(GET_DISPATCH(), (index, INT_TO_FLOAT(v[0])));
+}
+
+static void GLAPIENTRY
+VertexAttrib1ivARB(GLuint index, const GLint *v)
+{
+   CALL_VertexAttrib1fARB(GET_DISPATCH(), (index, (GLfloat)v[0]));
+}
+
+static void GLAPIENTRY
+VertexAttrib2NivARB(GLuint index, const GLint *v)
+{
+   CALL_VertexAttrib2fARB(GET_DISPATCH(), (index, INT_TO_FLOAT(v[0]),
+					       INT_TO_FLOAT(v[1])));
+}
+
+static void GLAPIENTRY
+VertexAttrib2ivARB(GLuint index, const GLint *v)
+{
+   CALL_VertexAttrib2fARB(GET_DISPATCH(), (index, (GLfloat)v[0],
+                                           (GLfloat)v[1]));
+}
+
+static void GLAPIENTRY
+VertexAttrib3NivARB(GLuint index, const GLint *v)
+{
+   CALL_VertexAttrib3fARB(GET_DISPATCH(), (index, INT_TO_FLOAT(v[0]),
+					       INT_TO_FLOAT(v[1]),
+					       INT_TO_FLOAT(v[2])));
+}
+
+static void GLAPIENTRY
+VertexAttrib3ivARB(GLuint index, const GLint *v)
+{
+   CALL_VertexAttrib3fARB(GET_DISPATCH(), (index, (GLfloat)v[0],
+                                           (GLfloat)v[1], (GLfloat)v[2]));
+}
+
+static void GLAPIENTRY
+VertexAttrib4NivARB(GLuint index, const GLint *v)
+{
+   CALL_VertexAttrib4fARB(GET_DISPATCH(), (index, INT_TO_FLOAT(v[0]),
+					       INT_TO_FLOAT(v[1]),
+					       INT_TO_FLOAT(v[2]),
+					       INT_TO_FLOAT(v[3])));
+}
+
+static void GLAPIENTRY
+VertexAttrib4ivARB(GLuint index, const GLint *v)
+{
+   CALL_VertexAttrib4fARB(GET_DISPATCH(), (index, (GLfloat)v[0], (GLfloat)v[1],
+                                           (GLfloat)v[2], (GLfloat)v[3]));
+}
+
+/* GL_UNSIGNED_INT attributes */
+
+static void GLAPIENTRY
+VertexAttrib1NuivARB(GLuint index, const GLuint *v)
+{
+   CALL_VertexAttrib1fARB(GET_DISPATCH(), (index, UINT_TO_FLOAT(v[0])));
+}
+
+static void GLAPIENTRY
+VertexAttrib1uivARB(GLuint index, const GLuint *v)
+{
+   CALL_VertexAttrib1fARB(GET_DISPATCH(), (index, (GLfloat)v[0]));
+}
+
+static void GLAPIENTRY
+VertexAttrib2NuivARB(GLuint index, const GLuint *v)
+{
+   CALL_VertexAttrib2fARB(GET_DISPATCH(), (index, UINT_TO_FLOAT(v[0]),
+                                           UINT_TO_FLOAT(v[1])));
+}
+
+static void GLAPIENTRY
+VertexAttrib2uivARB(GLuint index, const GLuint *v)
+{
+   CALL_VertexAttrib2fARB(GET_DISPATCH(), (index, (GLfloat)v[0],
+                                           (GLfloat)v[1]));
+}
+
+static void GLAPIENTRY
+VertexAttrib3NuivARB(GLuint index, const GLuint *v)
+{
+   CALL_VertexAttrib3fARB(GET_DISPATCH(), (index, UINT_TO_FLOAT(v[0]),
+                                           UINT_TO_FLOAT(v[1]),
+                                           UINT_TO_FLOAT(v[2])));
+}
+
+static void GLAPIENTRY
+VertexAttrib3uivARB(GLuint index, const GLuint *v)
+{
+   CALL_VertexAttrib3fARB(GET_DISPATCH(), (index, (GLfloat)v[0],
+                                           (GLfloat)v[1], (GLfloat)v[2]));
+}
+
+static void GLAPIENTRY
+VertexAttrib4NuivARB(GLuint index, const GLuint *v)
+{
+   CALL_VertexAttrib4fARB(GET_DISPATCH(), (index, UINT_TO_FLOAT(v[0]),
+                                           UINT_TO_FLOAT(v[1]),
+                                           UINT_TO_FLOAT(v[2]),
+                                           UINT_TO_FLOAT(v[3])));
+}
+
+static void GLAPIENTRY
+VertexAttrib4uivARB(GLuint index, const GLuint *v)
+{
+   CALL_VertexAttrib4fARB(GET_DISPATCH(), (index, (GLfloat)v[0], (GLfloat)v[1],
+                                           (GLfloat)v[2], (GLfloat)v[3]));
+}
+
+/* GL_FLOAT attributes */
+
+static void GLAPIENTRY
+VertexAttrib1fvARB(GLuint index, const GLfloat *v)
+{
+   CALL_VertexAttrib1fvARB(GET_DISPATCH(), (index, v));
+}
+
+static void GLAPIENTRY
+VertexAttrib2fvARB(GLuint index, const GLfloat *v)
+{
+   CALL_VertexAttrib2fvARB(GET_DISPATCH(), (index, v));
+}
+
+static void GLAPIENTRY
+VertexAttrib3fvARB(GLuint index, const GLfloat *v)
+{
+   CALL_VertexAttrib3fvARB(GET_DISPATCH(), (index, v));
+}
+
+static void GLAPIENTRY
+VertexAttrib4fvARB(GLuint index, const GLfloat *v)
+{
+   CALL_VertexAttrib4fvARB(GET_DISPATCH(), (index, v));
+}
+
+/* GL_DOUBLE attributes */
+
+static void GLAPIENTRY
+VertexAttrib1dvARB(GLuint index, const GLdouble *v)
+{
+   CALL_VertexAttrib1dvARB(GET_DISPATCH(), (index, v));
+}
+
+static void GLAPIENTRY
+VertexAttrib2dvARB(GLuint index, const GLdouble *v)
+{
+   CALL_VertexAttrib2dvARB(GET_DISPATCH(), (index, v));
+}
+
+static void GLAPIENTRY
+VertexAttrib3dvARB(GLuint index, const GLdouble *v)
+{
+   CALL_VertexAttrib3dvARB(GET_DISPATCH(), (index, v));
+}
+
+static void GLAPIENTRY
+VertexAttrib4dvARB(GLuint index, const GLdouble *v)
+{
+   CALL_VertexAttrib4dvARB(GET_DISPATCH(), (index, v));
+}
+
+
+/**
+ * Integer-valued attributes
+ */
+static void GLAPIENTRY
+VertexAttribI1bv(GLuint index, const GLbyte *v)
+{
+   CALL_VertexAttribI1iEXT(GET_DISPATCH(), (index, v[0]));
+}
+
+static void GLAPIENTRY
+VertexAttribI2bv(GLuint index, const GLbyte *v)
+{
+   CALL_VertexAttribI2iEXT(GET_DISPATCH(), (index, v[0], v[1]));
+}
+
+static void GLAPIENTRY
+VertexAttribI3bv(GLuint index, const GLbyte *v)
+{
+   CALL_VertexAttribI3iEXT(GET_DISPATCH(), (index, v[0], v[1], v[2]));
+}
+
+static void GLAPIENTRY
+VertexAttribI4bv(GLuint index, const GLbyte *v)
+{
+   CALL_VertexAttribI4bvEXT(GET_DISPATCH(), (index, v));
+}
+
+
+static void GLAPIENTRY
+VertexAttribI1ubv(GLuint index, const GLubyte *v)
+{
+   CALL_VertexAttribI1uiEXT(GET_DISPATCH(), (index, v[0]));
+}
+
+static void GLAPIENTRY
+VertexAttribI2ubv(GLuint index, const GLubyte *v)
+{
+   CALL_VertexAttribI2uiEXT(GET_DISPATCH(), (index, v[0], v[1]));
+}
+
+static void GLAPIENTRY
+VertexAttribI3ubv(GLuint index, const GLubyte *v)
+{
+   CALL_VertexAttribI3uiEXT(GET_DISPATCH(), (index, v[0], v[1], v[2]));
+}
+
+static void GLAPIENTRY
+VertexAttribI4ubv(GLuint index, const GLubyte *v)
+{
+   CALL_VertexAttribI4ubvEXT(GET_DISPATCH(), (index, v));
+}
+
+
+
+static void GLAPIENTRY
+VertexAttribI1sv(GLuint index, const GLshort *v)
+{
+   CALL_VertexAttribI1iEXT(GET_DISPATCH(), (index, v[0]));
+}
+
+static void GLAPIENTRY
+VertexAttribI2sv(GLuint index, const GLshort *v)
+{
+   CALL_VertexAttribI2iEXT(GET_DISPATCH(), (index, v[0], v[1]));
+}
+
+static void GLAPIENTRY
+VertexAttribI3sv(GLuint index, const GLshort *v)
+{
+   CALL_VertexAttribI3iEXT(GET_DISPATCH(), (index, v[0], v[1], v[2]));
+}
+
+static void GLAPIENTRY
+VertexAttribI4sv(GLuint index, const GLshort *v)
+{
+   CALL_VertexAttribI4svEXT(GET_DISPATCH(), (index, v));
+}
+
+
+static void GLAPIENTRY
+VertexAttribI1usv(GLuint index, const GLushort *v)
+{
+   CALL_VertexAttribI1uiEXT(GET_DISPATCH(), (index, v[0]));
+}
+
+static void GLAPIENTRY
+VertexAttribI2usv(GLuint index, const GLushort *v)
+{
+   CALL_VertexAttribI2uiEXT(GET_DISPATCH(), (index, v[0], v[1]));
+}
+
+static void GLAPIENTRY
+VertexAttribI3usv(GLuint index, const GLushort *v)
+{
+   CALL_VertexAttribI3uiEXT(GET_DISPATCH(), (index, v[0], v[1], v[2]));
+}
+
+static void GLAPIENTRY
+VertexAttribI4usv(GLuint index, const GLushort *v)
+{
+   CALL_VertexAttribI4usvEXT(GET_DISPATCH(), (index, v));
+}
+
+
+
+static void GLAPIENTRY
+VertexAttribI1iv(GLuint index, const GLint *v)
+{
+   CALL_VertexAttribI1iEXT(GET_DISPATCH(), (index, v[0]));
+}
+
+static void GLAPIENTRY
+VertexAttribI2iv(GLuint index, const GLint *v)
+{
+   CALL_VertexAttribI2iEXT(GET_DISPATCH(), (index, v[0], v[1]));
+}
+
+static void GLAPIENTRY
+VertexAttribI3iv(GLuint index, const GLint *v)
+{
+   CALL_VertexAttribI3iEXT(GET_DISPATCH(), (index, v[0], v[1], v[2]));
+}
+
+static void GLAPIENTRY
+VertexAttribI4iv(GLuint index, const GLint *v)
+{
+   CALL_VertexAttribI4ivEXT(GET_DISPATCH(), (index, v));
+}
+
+
+static void GLAPIENTRY
+VertexAttribI1uiv(GLuint index, const GLuint *v)
+{
+   CALL_VertexAttribI1uiEXT(GET_DISPATCH(), (index, v[0]));
+}
+
+static void GLAPIENTRY
+VertexAttribI2uiv(GLuint index, const GLuint *v)
+{
+   CALL_VertexAttribI2uiEXT(GET_DISPATCH(), (index, v[0], v[1]));
+}
+
+static void GLAPIENTRY
+VertexAttribI3uiv(GLuint index, const GLuint *v)
+{
+   CALL_VertexAttribI3uiEXT(GET_DISPATCH(), (index, v[0], v[1], v[2]));
+}
+
+static void GLAPIENTRY
+VertexAttribI4uiv(GLuint index, const GLuint *v)
+{
+   CALL_VertexAttribI4uivEXT(GET_DISPATCH(), (index, v));
+}
+
+
+
+
+/*
+ * Array [unnormalized/normalized/integer][size][type] of VertexAttrib
+ * functions
+ */
+static attrib_func AttribFuncsARB[3][4][NUM_TYPES] = {
+   {
+      /* non-normalized */
+      {
+         /* size 1 */
+         (attrib_func) VertexAttrib1bvARB,
+         (attrib_func) VertexAttrib1ubvARB,
+         (attrib_func) VertexAttrib1svARB,
+         (attrib_func) VertexAttrib1usvARB,
+         (attrib_func) VertexAttrib1ivARB,
+         (attrib_func) VertexAttrib1uivARB,
+         (attrib_func) VertexAttrib1fvARB,
+         (attrib_func) VertexAttrib1dvARB
+      },
+      {
+         /* size 2 */
+         (attrib_func) VertexAttrib2bvARB,
+         (attrib_func) VertexAttrib2ubvARB,
+         (attrib_func) VertexAttrib2svARB,
+         (attrib_func) VertexAttrib2usvARB,
+         (attrib_func) VertexAttrib2ivARB,
+         (attrib_func) VertexAttrib2uivARB,
+         (attrib_func) VertexAttrib2fvARB,
+         (attrib_func) VertexAttrib2dvARB
+      },
+      {
+         /* size 3 */
+         (attrib_func) VertexAttrib3bvARB,
+         (attrib_func) VertexAttrib3ubvARB,
+         (attrib_func) VertexAttrib3svARB,
+         (attrib_func) VertexAttrib3usvARB,
+         (attrib_func) VertexAttrib3ivARB,
+         (attrib_func) VertexAttrib3uivARB,
+         (attrib_func) VertexAttrib3fvARB,
+         (attrib_func) VertexAttrib3dvARB
+      },
+      {
+         /* size 4 */
+         (attrib_func) VertexAttrib4bvARB,
+         (attrib_func) VertexAttrib4ubvARB,
+         (attrib_func) VertexAttrib4svARB,
+         (attrib_func) VertexAttrib4usvARB,
+         (attrib_func) VertexAttrib4ivARB,
+         (attrib_func) VertexAttrib4uivARB,
+         (attrib_func) VertexAttrib4fvARB,
+         (attrib_func) VertexAttrib4dvARB
+      }
+   },
+   {
+      /* normalized (except for float/double) */
+      {
+         /* size 1 */
+         (attrib_func) VertexAttrib1NbvARB,
+         (attrib_func) VertexAttrib1NubvARB,
+         (attrib_func) VertexAttrib1NsvARB,
+         (attrib_func) VertexAttrib1NusvARB,
+         (attrib_func) VertexAttrib1NivARB,
+         (attrib_func) VertexAttrib1NuivARB,
+         (attrib_func) VertexAttrib1fvARB,
+         (attrib_func) VertexAttrib1dvARB
+      },
+      {
+         /* size 2 */
+         (attrib_func) VertexAttrib2NbvARB,
+         (attrib_func) VertexAttrib2NubvARB,
+         (attrib_func) VertexAttrib2NsvARB,
+         (attrib_func) VertexAttrib2NusvARB,
+         (attrib_func) VertexAttrib2NivARB,
+         (attrib_func) VertexAttrib2NuivARB,
+         (attrib_func) VertexAttrib2fvARB,
+         (attrib_func) VertexAttrib2dvARB
+      },
+      {
+         /* size 3 */
+         (attrib_func) VertexAttrib3NbvARB,
+         (attrib_func) VertexAttrib3NubvARB,
+         (attrib_func) VertexAttrib3NsvARB,
+         (attrib_func) VertexAttrib3NusvARB,
+         (attrib_func) VertexAttrib3NivARB,
+         (attrib_func) VertexAttrib3NuivARB,
+         (attrib_func) VertexAttrib3fvARB,
+         (attrib_func) VertexAttrib3dvARB
+      },
+      {
+         /* size 4 */
+         (attrib_func) VertexAttrib4NbvARB,
+         (attrib_func) VertexAttrib4NubvARB,
+         (attrib_func) VertexAttrib4NsvARB,
+         (attrib_func) VertexAttrib4NusvARB,
+         (attrib_func) VertexAttrib4NivARB,
+         (attrib_func) VertexAttrib4NuivARB,
+         (attrib_func) VertexAttrib4fvARB,
+         (attrib_func) VertexAttrib4dvARB
+      }
+   },
+
+   {
+      /* integer-valued */
+      {
+         /* size 1 */
+         (attrib_func) VertexAttribI1bv,
+         (attrib_func) VertexAttribI1ubv,
+         (attrib_func) VertexAttribI1sv,
+         (attrib_func) VertexAttribI1usv,
+         (attrib_func) VertexAttribI1iv,
+         (attrib_func) VertexAttribI1uiv,
+         NULL, /* GL_FLOAT */
+         NULL  /* GL_DOUBLE */
+      },
+      {
+         /* size 2 */
+         (attrib_func) VertexAttribI2bv,
+         (attrib_func) VertexAttribI2ubv,
+         (attrib_func) VertexAttribI2sv,
+         (attrib_func) VertexAttribI2usv,
+         (attrib_func) VertexAttribI2iv,
+         (attrib_func) VertexAttribI2uiv,
+         NULL, /* GL_FLOAT */
+         NULL  /* GL_DOUBLE */
+      },
+      {
+         /* size 3 */
+         (attrib_func) VertexAttribI3bv,
+         (attrib_func) VertexAttribI3ubv,
+         (attrib_func) VertexAttribI3sv,
+         (attrib_func) VertexAttribI3usv,
+         (attrib_func) VertexAttribI3iv,
+         (attrib_func) VertexAttribI3uiv,
+         NULL, /* GL_FLOAT */
+         NULL  /* GL_DOUBLE */
+      },
+      {
+         /* size 4 */
+         (attrib_func) VertexAttribI4bv,
+         (attrib_func) VertexAttribI4ubv,
+         (attrib_func) VertexAttribI4sv,
+         (attrib_func) VertexAttribI4usv,
+         (attrib_func) VertexAttribI4iv,
+         (attrib_func) VertexAttribI4uiv,
+         NULL, /* GL_FLOAT */
+         NULL  /* GL_DOUBLE */
+      }
+   }
+};
+
+/**********************************************************************/
+
+
+GLboolean _ae_create_context( struct gl_context *ctx )
+{
+   if (ctx->aelt_context)
+      return GL_TRUE;
+
+   /* These _gloffset_* values may not be compile-time constants */
+   SecondaryColorFuncs[0] = _gloffset_SecondaryColor3bvEXT;
+   SecondaryColorFuncs[1] = _gloffset_SecondaryColor3ubvEXT;
+   SecondaryColorFuncs[2] = _gloffset_SecondaryColor3svEXT;
+   SecondaryColorFuncs[3] = _gloffset_SecondaryColor3usvEXT;
+   SecondaryColorFuncs[4] = _gloffset_SecondaryColor3ivEXT;
+   SecondaryColorFuncs[5] = _gloffset_SecondaryColor3uivEXT;
+   SecondaryColorFuncs[6] = _gloffset_SecondaryColor3fvEXT;
+   SecondaryColorFuncs[7] = _gloffset_SecondaryColor3dvEXT;
+
+   FogCoordFuncs[0] = -1;
+   FogCoordFuncs[1] = -1;
+   FogCoordFuncs[2] = -1;
+   FogCoordFuncs[3] = -1;
+   FogCoordFuncs[4] = -1;
+   FogCoordFuncs[5] = -1;
+   FogCoordFuncs[6] = _gloffset_FogCoordfvEXT;
+   FogCoordFuncs[7] = _gloffset_FogCoorddvEXT;
+
+   ctx->aelt_context = CALLOC( sizeof(AEcontext) );
+   if (!ctx->aelt_context)
+      return GL_FALSE;
+
+   AE_CONTEXT(ctx)->NewState = ~0;
+   return GL_TRUE;
+}
+
+
+void _ae_destroy_context( struct gl_context *ctx )
+{
+   if ( AE_CONTEXT( ctx ) ) {
+      FREE( ctx->aelt_context );
+      ctx->aelt_context = NULL;
+   }
+}
+
+static void check_vbo( AEcontext *actx,
+		       struct gl_buffer_object *vbo )
+{
+   if (_mesa_is_bufferobj(vbo) && !_mesa_bufferobj_mapped(vbo)) {
+      GLuint i;
+      for (i = 0; i < actx->nr_vbos; i++)
+	 if (actx->vbo[i] == vbo)
+	    return;
+      assert(actx->nr_vbos < VERT_ATTRIB_MAX);
+      actx->vbo[actx->nr_vbos++] = vbo;
+   }
+}
+
+
+/**
+ * Make a list of per-vertex functions to call for each glArrayElement call.
+ * These functions access the array data (i.e. glVertex, glColor, glNormal,
+ * etc).
+ * Note: this may be called during display list construction.
+ */
+static void _ae_update_state( struct gl_context *ctx )
+{
+   AEcontext *actx = AE_CONTEXT(ctx);
+   AEarray *aa = actx->arrays;
+   AEattrib *at = actx->attribs;
+   GLuint i;
+   struct gl_array_object *arrayObj = ctx->Array.ArrayObj;
+
+   actx->nr_vbos = 0;
+
+   /* conventional vertex arrays */
+   if (arrayObj->Index.Enabled) {
+      aa->array = &arrayObj->Index;
+      aa->offset = IndexFuncs[TYPE_IDX(aa->array->Type)];
+      check_vbo(actx, aa->array->BufferObj);
+      aa++;
+   }
+   if (arrayObj->EdgeFlag.Enabled) {
+      aa->array = &arrayObj->EdgeFlag;
+      aa->offset = _gloffset_EdgeFlagv;
+      check_vbo(actx, aa->array->BufferObj);
+      aa++;
+   }
+   if (arrayObj->Normal.Enabled) {
+      aa->array = &arrayObj->Normal;
+      aa->offset = NormalFuncs[TYPE_IDX(aa->array->Type)];
+      check_vbo(actx, aa->array->BufferObj);
+      aa++;
+   }
+   if (arrayObj->Color.Enabled) {
+      aa->array = &arrayObj->Color;
+      aa->offset = ColorFuncs[aa->array->Size-3][TYPE_IDX(aa->array->Type)];
+      check_vbo(actx, aa->array->BufferObj);
+      aa++;
+   }
+   if (arrayObj->SecondaryColor.Enabled) {
+      aa->array = &arrayObj->SecondaryColor;
+      aa->offset = SecondaryColorFuncs[TYPE_IDX(aa->array->Type)];
+      check_vbo(actx, aa->array->BufferObj);
+      aa++;
+   }
+   if (arrayObj->FogCoord.Enabled) {
+      aa->array = &arrayObj->FogCoord;
+      aa->offset = FogCoordFuncs[TYPE_IDX(aa->array->Type)];
+      check_vbo(actx, aa->array->BufferObj);
+      aa++;
+   }
+   for (i = 0; i < ctx->Const.MaxTextureCoordUnits; i++) {
+      struct gl_client_array *attribArray = &arrayObj->TexCoord[i];
+      if (attribArray->Enabled) {
+         /* NOTE: we use generic glVertexAttribNV functions here.
+          * If we ever remove GL_NV_vertex_program this will have to change.
+          */
+         at->array = attribArray;
+         ASSERT(!at->array->Normalized);
+         at->func = AttribFuncsNV[at->array->Normalized]
+                                 [at->array->Size-1]
+                                 [TYPE_IDX(at->array->Type)];
+         at->index = VERT_ATTRIB_TEX0 + i;
+	 check_vbo(actx, at->array->BufferObj);
+         at++;
+      }
+   }
+
+   /* generic vertex attribute arrays */   
+   for (i = 1; i < Elements(arrayObj->VertexAttrib); i++) {  /* skip zero! */
+      struct gl_client_array *attribArray = &arrayObj->VertexAttrib[i];
+      if (attribArray->Enabled) {
+         at->array = attribArray;
+         /* Note: we can't grab the _glapi_Dispatch->VertexAttrib1fvNV
+          * function pointer here (for float arrays) since the pointer may
+          * change from one execution of _ae_ArrayElement() to
+          * the next.  Doing so caused UT to break.
+          */
+         if (ctx->VertexProgram._Enabled
+             && ctx->VertexProgram.Current->IsNVProgram) {
+            at->func = AttribFuncsNV[at->array->Normalized]
+                                    [at->array->Size-1]
+                                    [TYPE_IDX(at->array->Type)];
+         }
+         else {
+            GLint intOrNorm;
+            if (at->array->Integer)
+               intOrNorm = 2;
+            else if (at->array->Normalized)
+               intOrNorm = 1;
+            else
+               intOrNorm = 0;
+
+            at->func = AttribFuncsARB[intOrNorm]
+                                     [at->array->Size-1]
+                                     [TYPE_IDX(at->array->Type)];
+         }
+         at->index = i;
+	 check_vbo(actx, at->array->BufferObj);
+         at++;
+      }
+   }
+
+   /* finally, vertex position */
+   if (arrayObj->VertexAttrib[0].Enabled) {
+      /* Use glVertex(v) instead of glVertexAttrib(0, v) to be sure it's
+       * issued as the last (provoking) attribute).
+       */
+      aa->array = &arrayObj->VertexAttrib[0];
+      assert(aa->array->Size >= 2); /* XXX fix someday? */
+      aa->offset = VertexFuncs[aa->array->Size-2][TYPE_IDX(aa->array->Type)];
+      check_vbo(actx, aa->array->BufferObj);
+      aa++;
+   }
+   else if (arrayObj->Vertex.Enabled) {
+      aa->array = &arrayObj->Vertex;
+      aa->offset = VertexFuncs[aa->array->Size-2][TYPE_IDX(aa->array->Type)];
+      check_vbo(actx, aa->array->BufferObj);
+      aa++;
+   }
+
+   check_vbo(actx, ctx->Array.ElementArrayBufferObj);
+
+   ASSERT(at - actx->attribs <= VERT_ATTRIB_MAX);
+   ASSERT(aa - actx->arrays < 32);
+   at->func = NULL;  /* terminate the list */
+   aa->offset = -1;  /* terminate the list */
+
+   actx->NewState = 0;
+}
+
+void _ae_map_vbos( struct gl_context *ctx )
+{
+   AEcontext *actx = AE_CONTEXT(ctx);
+   GLuint i;
+   
+   if (actx->mapped_vbos)
+      return;
+
+   if (actx->NewState)
+      _ae_update_state(ctx);
+
+   for (i = 0; i < actx->nr_vbos; i++)
+      ctx->Driver.MapBufferRange(ctx, 0,
+				 actx->vbo[i]->Size,
+				 GL_MAP_READ_BIT,
+				 actx->vbo[i]);
+
+   if (actx->nr_vbos)
+      actx->mapped_vbos = GL_TRUE;
+}
+
+void _ae_unmap_vbos( struct gl_context *ctx )
+{
+   AEcontext *actx = AE_CONTEXT(ctx);
+   GLuint i;
+
+   if (!actx->mapped_vbos)
+      return;
+
+   assert (!actx->NewState);
+
+   for (i = 0; i < actx->nr_vbos; i++)
+      ctx->Driver.UnmapBuffer(ctx, actx->vbo[i]);
+
+   actx->mapped_vbos = GL_FALSE;
+}
+
+
+/**
+ * Called via glArrayElement() and glDrawArrays().
+ * Issue the glNormal, glVertex, glColor, glVertexAttrib, etc functions
+ * for all enabled vertex arrays (for elt-th element).
+ * Note: this may be called during display list construction.
+ */
+void GLAPIENTRY _ae_ArrayElement( GLint elt )
+{
+   GET_CURRENT_CONTEXT(ctx);
+   const AEcontext *actx = AE_CONTEXT(ctx);
+   const AEarray *aa;
+   const AEattrib *at;
+   const struct _glapi_table * const disp = GET_DISPATCH();
+   GLboolean do_map;
+
+   if (actx->NewState) {
+      assert(!actx->mapped_vbos);
+      _ae_update_state( ctx );
+   }
+
+   /* Determine if w need to map/unmap VBOs */
+   do_map = actx->nr_vbos && !actx->mapped_vbos;
+
+   if (do_map)
+      _ae_map_vbos(ctx);
+   
+   /* emit generic attribute elements */
+   for (at = actx->attribs; at->func; at++) {
+      const GLubyte *src
+         = ADD_POINTERS(at->array->BufferObj->Pointer, at->array->Ptr)
+         + elt * at->array->StrideB;
+      at->func( at->index, src );
+   }
+
+   /* emit conventional arrays elements */
+   for (aa = actx->arrays; aa->offset != -1 ; aa++) {
+      const GLubyte *src
+         = ADD_POINTERS(aa->array->BufferObj->Pointer, aa->array->Ptr)
+         + elt * aa->array->StrideB;
+      CALL_by_offset( disp, (array_func), aa->offset, 
+		      ((const void *) src) );
+   }
+
+   if (do_map)
+      _ae_unmap_vbos(ctx);
+}
+
+
+void _ae_invalidate_state( struct gl_context *ctx, GLuint new_state )
+{
+   AEcontext *actx = AE_CONTEXT(ctx);
+
+   
+   /* Only interested in this subset of mesa state.  Need to prune
+    * this down as both tnl/ and the drivers can raise statechanges
+    * for arcane reasons in the middle of seemingly atomic operations
+    * like DrawElements, over which we'd like to keep a known set of
+    * arrays and vbo's mapped.  
+    *
+    * Luckily, neither the drivers nor tnl muck with the state that
+    * concerns us here:
+    */
+   new_state &= _NEW_ARRAY | _NEW_PROGRAM;
+   if (new_state) {
+      assert(!actx->mapped_vbos);
+      actx->NewState |= new_state;
+   }
+}
+
+
+void _mesa_install_arrayelt_vtxfmt(struct _glapi_table *disp,
+                                   const GLvertexformat *vfmt)
+{
+   SET_ArrayElement(disp, vfmt->ArrayElement);
+}
+
+
+#endif /* FEATURE_arrayelt */