<<<<<<< HEAD
/*
 * Mesa 3-D graphics library
 * Version:  7.7
 *
 * Copyright (C) 1999-2008  Brian Paul   All Rights Reserved.
 * Copyright (c) 2008-2009  VMware, Inc.
 *
 * Permission is hereby granted, free of charge, to any person obtaining a
 * copy of this software and associated documentation files (the "Software"),
 * to deal in the Software without restriction, including without limitation
 * the rights to use, copy, modify, merge, publish, distribute, sublicense,
 * and/or sell copies of the Software, and to permit persons to whom the
 * Software is furnished to do so, subject to the following conditions:
 *
 * The above copyright notice and this permission notice shall be included
 * in all copies or substantial portions of the Software.
 *
 * THE SOFTWARE IS PROVIDED "AS IS", WITHOUT WARRANTY OF ANY KIND, EXPRESS
 * OR IMPLIED, INCLUDING BUT NOT LIMITED TO THE WARRANTIES OF MERCHANTABILITY,
 * FITNESS FOR A PARTICULAR PURPOSE AND NONINFRINGEMENT.  IN NO EVENT SHALL
 * BRIAN PAUL BE LIABLE FOR ANY CLAIM, DAMAGES OR OTHER LIABILITY, WHETHER IN
 * AN ACTION OF CONTRACT, TORT OR OTHERWISE, ARISING FROM, OUT OF OR IN
 * CONNECTION WITH THE SOFTWARE OR THE USE OR OTHER DEALINGS IN THE SOFTWARE.
 */


#include "imports.h"
#include "formats.h"
#include "mfeatures.h"


/**
 * Information about texture formats.
 */
struct gl_format_info
{
   gl_format Name;

   /** text name for debugging */
   const char *StrName;

   /**
    * Base format is one of GL_RED, GL_RG, GL_RGB, GL_RGBA, GL_ALPHA,
    * GL_LUMINANCE, GL_LUMINANCE_ALPHA, GL_INTENSITY, GL_YCBCR_MESA,
    * GL_COLOR_INDEX, GL_DEPTH_COMPONENT, GL_STENCIL_INDEX,
    * GL_DEPTH_STENCIL, GL_DUDV_ATI.
    */
   GLenum BaseFormat;

   /**
    * Logical data type: one of  GL_UNSIGNED_NORMALIZED, GL_SIGNED_NORMALED,
    * GL_UNSIGNED_INT, GL_INT, GL_FLOAT.
    */
   GLenum DataType;

   GLubyte RedBits;
   GLubyte GreenBits;
   GLubyte BlueBits;
   GLubyte AlphaBits;
   GLubyte LuminanceBits;
   GLubyte IntensityBits;
   GLubyte IndexBits;
   GLubyte DepthBits;
   GLubyte StencilBits;

   /**
    * To describe compressed formats.  If not compressed, Width=Height=1.
    */
   GLubyte BlockWidth, BlockHeight;
   GLubyte BytesPerBlock;
};


/**
 * Info about each format.
 * These must be in the same order as the MESA_FORMAT_* enums so that
 * we can do lookups without searching.
 */
static struct gl_format_info format_info[MESA_FORMAT_COUNT] =
{
   {
      MESA_FORMAT_NONE,            /* Name */
      "MESA_FORMAT_NONE",          /* StrName */
      GL_NONE,                     /* BaseFormat */
      GL_NONE,                     /* DataType */
      0, 0, 0, 0,                  /* Red/Green/Blue/AlphaBits */
      0, 0, 0, 0, 0,               /* Lum/Int/Index/Depth/StencilBits */
      0, 0, 0                      /* BlockWidth/Height,Bytes */
   },
   {
      MESA_FORMAT_RGBA8888,        /* Name */
      "MESA_FORMAT_RGBA8888",      /* StrName */
      GL_RGBA,                     /* BaseFormat */
      GL_UNSIGNED_NORMALIZED,      /* DataType */
      8, 8, 8, 8,                  /* Red/Green/Blue/AlphaBits */
      0, 0, 0, 0, 0,               /* Lum/Int/Index/Depth/StencilBits */
      1, 1, 4                      /* BlockWidth/Height,Bytes */
   },
   {
      MESA_FORMAT_RGBA8888_REV,    /* Name */
      "MESA_FORMAT_RGBA8888_REV",  /* StrName */
      GL_RGBA,                     /* BaseFormat */
      GL_UNSIGNED_NORMALIZED,      /* DataType */
      8, 8, 8, 8,                  /* Red/Green/Blue/AlphaBits */
      0, 0, 0, 0, 0,               /* Lum/Int/Index/Depth/StencilBits */
      1, 1, 4                      /* BlockWidth/Height,Bytes */
   },
   {
      MESA_FORMAT_ARGB8888,        /* Name */
      "MESA_FORMAT_ARGB8888",      /* StrName */
      GL_RGBA,                     /* BaseFormat */
      GL_UNSIGNED_NORMALIZED,      /* DataType */
      8, 8, 8, 8,                  /* Red/Green/Blue/AlphaBits */
      0, 0, 0, 0, 0,               /* Lum/Int/Index/Depth/StencilBits */
      1, 1, 4                      /* BlockWidth/Height,Bytes */
   },
   {
      MESA_FORMAT_ARGB8888_REV,    /* Name */
      "MESA_FORMAT_ARGB8888_REV",  /* StrName */
      GL_RGBA,                     /* BaseFormat */
      GL_UNSIGNED_NORMALIZED,      /* DataType */
      8, 8, 8, 8,                  /* Red/Green/Blue/AlphaBits */
      0, 0, 0, 0, 0,               /* Lum/Int/Index/Depth/StencilBits */
      1, 1, 4                      /* BlockWidth/Height,Bytes */
   },
   {
      MESA_FORMAT_XRGB8888,        /* Name */
      "MESA_FORMAT_XRGB8888",      /* StrName */
      GL_RGB,                      /* BaseFormat */
      GL_UNSIGNED_NORMALIZED,      /* DataType */
      8, 8, 8, 0,                  /* Red/Green/Blue/AlphaBits */
      0, 0, 0, 0, 0,               /* Lum/Int/Index/Depth/StencilBits */
      1, 1, 4                      /* BlockWidth/Height,Bytes */
   },
   {
      MESA_FORMAT_XRGB8888_REV,    /* Name */
      "MESA_FORMAT_XRGB8888_REV",  /* StrName */
      GL_RGB,                      /* BaseFormat */
      GL_UNSIGNED_NORMALIZED,      /* DataType */
      8, 8, 8, 0,                  /* Red/Green/Blue/AlphaBits */
      0, 0, 0, 0, 0,               /* Lum/Int/Index/Depth/StencilBits */
      1, 1, 4                      /* BlockWidth/Height,Bytes */
   },
   {
      MESA_FORMAT_RGB888,          /* Name */
      "MESA_FORMAT_RGB888",        /* StrName */
      GL_RGB,                      /* BaseFormat */
      GL_UNSIGNED_NORMALIZED,      /* DataType */
      8, 8, 8, 0,                  /* Red/Green/Blue/AlphaBits */
      0, 0, 0, 0, 0,               /* Lum/Int/Index/Depth/StencilBits */
      1, 1, 3                      /* BlockWidth/Height,Bytes */
   },
   {
      MESA_FORMAT_BGR888,          /* Name */
      "MESA_FORMAT_BGR888",        /* StrName */
      GL_RGB,                      /* BaseFormat */
      GL_UNSIGNED_NORMALIZED,      /* DataType */
      8, 8, 8, 0,                  /* Red/Green/Blue/AlphaBits */
      0, 0, 0, 0, 0,               /* Lum/Int/Index/Depth/StencilBits */
      1, 1, 3                      /* BlockWidth/Height,Bytes */
   },
   {
      MESA_FORMAT_RGB565,          /* Name */
      "MESA_FORMAT_RGB565",        /* StrName */
      GL_RGB,                      /* BaseFormat */
      GL_UNSIGNED_NORMALIZED,      /* DataType */
      5, 6, 5, 0,                  /* Red/Green/Blue/AlphaBits */
      0, 0, 0, 0, 0,               /* Lum/Int/Index/Depth/StencilBits */
      1, 1, 2                      /* BlockWidth/Height,Bytes */
   },
   {
      MESA_FORMAT_RGB565_REV,      /* Name */
      "MESA_FORMAT_RGB565_REV",    /* StrName */
      GL_RGB,                      /* BaseFormat */
      GL_UNSIGNED_NORMALIZED,      /* DataType */
      5, 6, 5, 0,                  /* Red/Green/Blue/AlphaBits */
      0, 0, 0, 0, 0,               /* Lum/Int/Index/Depth/StencilBits */
      1, 1, 2                      /* BlockWidth/Height,Bytes */
   },
   {
      MESA_FORMAT_ARGB4444,        /* Name */
      "MESA_FORMAT_ARGB4444",      /* StrName */
      GL_RGBA,                     /* BaseFormat */
      GL_UNSIGNED_NORMALIZED,      /* DataType */
      4, 4, 4, 4,                  /* Red/Green/Blue/AlphaBits */
      0, 0, 0, 0, 0,               /* Lum/Int/Index/Depth/StencilBits */
      1, 1, 2                      /* BlockWidth/Height,Bytes */
   },
   {
      MESA_FORMAT_ARGB4444_REV,    /* Name */
      "MESA_FORMAT_ARGB4444_REV",  /* StrName */
      GL_RGBA,                     /* BaseFormat */
      GL_UNSIGNED_NORMALIZED,      /* DataType */
      4, 4, 4, 4,                  /* Red/Green/Blue/AlphaBits */
      0, 0, 0, 0, 0,               /* Lum/Int/Index/Depth/StencilBits */
      1, 1, 2                      /* BlockWidth/Height,Bytes */
   },
   {
      MESA_FORMAT_RGBA5551,        /* Name */
      "MESA_FORMAT_RGBA5551",      /* StrName */
      GL_RGBA,                     /* BaseFormat */
      GL_UNSIGNED_NORMALIZED,      /* DataType */
      5, 5, 5, 1,                  /* Red/Green/Blue/AlphaBits */
      0, 0, 0, 0, 0,               /* Lum/Int/Index/Depth/StencilBits */
      1, 1, 2                      /* BlockWidth/Height,Bytes */
   },
   {
      MESA_FORMAT_ARGB1555,        /* Name */
      "MESA_FORMAT_ARGB1555",      /* StrName */
      GL_RGBA,                     /* BaseFormat */
      GL_UNSIGNED_NORMALIZED,      /* DataType */
      5, 5, 5, 1,                  /* Red/Green/Blue/AlphaBits */
      0, 0, 0, 0, 0,               /* Lum/Int/Index/Depth/StencilBits */
      1, 1, 2                      /* BlockWidth/Height,Bytes */
   },
   {
      MESA_FORMAT_ARGB1555_REV,    /* Name */
      "MESA_FORMAT_ARGB1555_REV",  /* StrName */
      GL_RGBA,                     /* BaseFormat */
      GL_UNSIGNED_NORMALIZED,      /* DataType */
      5, 5, 5, 1,                  /* Red/Green/Blue/AlphaBits */
      0, 0, 0, 0, 0,               /* Lum/Int/Index/Depth/StencilBits */
      1, 1, 2                      /* BlockWidth/Height,Bytes */
   },
   {
      MESA_FORMAT_AL44,            /* Name */
      "MESA_FORMAT_AL44",          /* StrName */
      GL_LUMINANCE_ALPHA,          /* BaseFormat */
      GL_UNSIGNED_NORMALIZED,      /* DataType */
      0, 0, 0, 4,                  /* Red/Green/Blue/AlphaBits */
      4, 0, 0, 0, 0,               /* Lum/Int/Index/Depth/StencilBits */
      1, 1, 1                      /* BlockWidth/Height,Bytes */
   },
   {
      MESA_FORMAT_AL88,            /* Name */
      "MESA_FORMAT_AL88",          /* StrName */
      GL_LUMINANCE_ALPHA,          /* BaseFormat */
      GL_UNSIGNED_NORMALIZED,      /* DataType */
      0, 0, 0, 8,                  /* Red/Green/Blue/AlphaBits */
      8, 0, 0, 0, 0,               /* Lum/Int/Index/Depth/StencilBits */
      1, 1, 2                      /* BlockWidth/Height,Bytes */
   },
   {
      MESA_FORMAT_AL88_REV,        /* Name */
      "MESA_FORMAT_AL88_REV",      /* StrName */
      GL_LUMINANCE_ALPHA,          /* BaseFormat */
      GL_UNSIGNED_NORMALIZED,      /* DataType */
      0, 0, 0, 8,                  /* Red/Green/Blue/AlphaBits */
      8, 0, 0, 0, 0,               /* Lum/Int/Index/Depth/StencilBits */
      1, 1, 2                      /* BlockWidth/Height,Bytes */
   },
   {
      MESA_FORMAT_AL1616,          /* Name */
      "MESA_FORMAT_AL1616",        /* StrName */
      GL_LUMINANCE_ALPHA,          /* BaseFormat */
      GL_UNSIGNED_NORMALIZED,      /* DataType */
      0, 0, 0, 16,                 /* Red/Green/Blue/AlphaBits */
      16, 0, 0, 0, 0,              /* Lum/Int/Index/Depth/StencilBits */
      1, 1, 4                      /* BlockWidth/Height,Bytes */
   },
   {
      MESA_FORMAT_AL1616_REV,      /* Name */
      "MESA_FORMAT_AL1616_REV",    /* StrName */
      GL_LUMINANCE_ALPHA,          /* BaseFormat */
      GL_UNSIGNED_NORMALIZED,      /* DataType */
      0, 0, 0, 16,                 /* Red/Green/Blue/AlphaBits */
      16, 0, 0, 0, 0,              /* Lum/Int/Index/Depth/StencilBits */
      1, 1, 4                      /* BlockWidth/Height,Bytes */
   },
   {
      MESA_FORMAT_RGB332,          /* Name */
      "MESA_FORMAT_RGB332",        /* StrName */
      GL_RGB,                      /* BaseFormat */
      GL_UNSIGNED_NORMALIZED,      /* DataType */
      3, 3, 2, 0,                  /* Red/Green/Blue/AlphaBits */
      0, 0, 0, 0, 0,               /* Lum/Int/Index/Depth/StencilBits */
      1, 1, 1                      /* BlockWidth/Height,Bytes */
   },
   {
      MESA_FORMAT_A8,              /* Name */
      "MESA_FORMAT_A8",            /* StrName */
      GL_ALPHA,                    /* BaseFormat */
      GL_UNSIGNED_NORMALIZED,      /* DataType */
      0, 0, 0, 8,                  /* Red/Green/Blue/AlphaBits */
      0, 0, 0, 0, 0,               /* Lum/Int/Index/Depth/StencilBits */
      1, 1, 1                      /* BlockWidth/Height,Bytes */
   },
   {
      MESA_FORMAT_A16,             /* Name */
      "MESA_FORMAT_A16",           /* StrName */
      GL_ALPHA,                    /* BaseFormat */
      GL_UNSIGNED_NORMALIZED,      /* DataType */
      0, 0, 0, 16,                 /* Red/Green/Blue/AlphaBits */
      0, 0, 0, 0, 0,               /* Lum/Int/Index/Depth/StencilBits */
      1, 1, 2                      /* BlockWidth/Height,Bytes */
   },
   {
      MESA_FORMAT_L8,              /* Name */
      "MESA_FORMAT_L8",            /* StrName */
      GL_LUMINANCE,                /* BaseFormat */
      GL_UNSIGNED_NORMALIZED,      /* DataType */
      0, 0, 0, 0,                  /* Red/Green/Blue/AlphaBits */
      8, 0, 0, 0, 0,               /* Lum/Int/Index/Depth/StencilBits */
      1, 1, 1                      /* BlockWidth/Height,Bytes */
   },
   {
      MESA_FORMAT_L16,             /* Name */
      "MESA_FORMAT_L16",           /* StrName */
      GL_LUMINANCE,                /* BaseFormat */
      GL_UNSIGNED_NORMALIZED,      /* DataType */
      0, 0, 0, 0,                  /* Red/Green/Blue/AlphaBits */
      16, 0, 0, 0, 0,              /* Lum/Int/Index/Depth/StencilBits */
      1, 1, 2                      /* BlockWidth/Height,Bytes */
   },
   {
      MESA_FORMAT_I8,              /* Name */
      "MESA_FORMAT_I8",            /* StrName */
      GL_INTENSITY,                /* BaseFormat */
      GL_UNSIGNED_NORMALIZED,      /* DataType */
      0, 0, 0, 0,                  /* Red/Green/Blue/AlphaBits */
      0, 8, 0, 0, 0,               /* Lum/Int/Index/Depth/StencilBits */
      1, 1, 1                      /* BlockWidth/Height,Bytes */
   },
   {
      MESA_FORMAT_I16,             /* Name */
      "MESA_FORMAT_I16",           /* StrName */
      GL_INTENSITY,                /* BaseFormat */
      GL_UNSIGNED_NORMALIZED,      /* DataType */
      0, 0, 0, 0,                  /* Red/Green/Blue/AlphaBits */
      0, 16, 0, 0, 0,              /* Lum/Int/Index/Depth/StencilBits */
      1, 1, 2                      /* BlockWidth/Height,Bytes */
   },
   {
      MESA_FORMAT_CI8,             /* Name */
      "MESA_FORMAT_CI8",           /* StrName */
      GL_COLOR_INDEX,              /* BaseFormat */
      GL_UNSIGNED_INT,             /* DataType */
      0, 0, 0, 0,                  /* Red/Green/Blue/AlphaBits */
      0, 0, 8, 0, 0,               /* Lum/Int/Index/Depth/StencilBits */
      1, 1, 1                      /* BlockWidth/Height,Bytes */
   },
   {
      MESA_FORMAT_YCBCR,           /* Name */
      "MESA_FORMAT_YCBCR",         /* StrName */
      GL_YCBCR_MESA,               /* BaseFormat */
      GL_UNSIGNED_NORMALIZED,      /* DataType */
      0, 0, 0, 0,                  /* Red/Green/Blue/AlphaBits */
      0, 0, 0, 0, 0,               /* Lum/Int/Index/Depth/StencilBits */
      1, 1, 2                      /* BlockWidth/Height,Bytes */
   },
   {
      MESA_FORMAT_YCBCR_REV,       /* Name */
      "MESA_FORMAT_YCBCR_REV",     /* StrName */
      GL_YCBCR_MESA,               /* BaseFormat */
      GL_UNSIGNED_NORMALIZED,      /* DataType */
      0, 0, 0, 0,                  /* Red/Green/Blue/AlphaBits */
      0, 0, 0, 0, 0,               /* Lum/Int/Index/Depth/StencilBits */
      1, 1, 2                      /* BlockWidth/Height,Bytes */
   },
   {
      MESA_FORMAT_R8,
      "MESA_FORMAT_R8",
      GL_RED,
      GL_UNSIGNED_NORMALIZED,
      8, 0, 0, 0,
      0, 0, 0, 0, 0,
      1, 1, 1
   },
   {
      MESA_FORMAT_RG88,
      "MESA_FORMAT_RG88",
      GL_RG,
      GL_UNSIGNED_NORMALIZED,
      8, 8, 0, 0,
      0, 0, 0, 0, 0,
      1, 1, 2
   },
   {
      MESA_FORMAT_RG88_REV,
      "MESA_FORMAT_RG88_REV",
      GL_RG,
      GL_UNSIGNED_NORMALIZED,
      8, 8, 0, 0,
      0, 0, 0, 0, 0,
      1, 1, 2
   },
   {
      MESA_FORMAT_R16,
      "MESA_FORMAT_R16",
      GL_RED,
      GL_UNSIGNED_NORMALIZED,
      16, 0, 0, 0,
      0, 0, 0, 0, 0,
      1, 1, 2
   },
   {
      MESA_FORMAT_RG1616,
      "MESA_FORMAT_RG1616",
      GL_RG,
      GL_UNSIGNED_NORMALIZED,
      16, 16, 0, 0,
      0, 0, 0, 0, 0,
      1, 1, 4
   },
   {
      MESA_FORMAT_RG1616_REV,
      "MESA_FORMAT_RG1616_REV",
      GL_RG,
      GL_UNSIGNED_NORMALIZED,
      16, 16, 0, 0,
      0, 0, 0, 0, 0,
      1, 1, 4
   },
   {
      MESA_FORMAT_ARGB2101010,
      "MESA_FORMAT_ARGB2101010",
      GL_RGBA,
      GL_UNSIGNED_NORMALIZED,
      10, 10, 10, 2,
      0, 0, 0, 0, 0,
      1, 1, 4
   },
   {
      MESA_FORMAT_Z24_S8,          /* Name */
      "MESA_FORMAT_Z24_S8",        /* StrName */
      GL_DEPTH_STENCIL,            /* BaseFormat */
      GL_UNSIGNED_INT,             /* DataType */
      0, 0, 0, 0,                  /* Red/Green/Blue/AlphaBits */
      0, 0, 0, 24, 8,              /* Lum/Int/Index/Depth/StencilBits */
      1, 1, 4                      /* BlockWidth/Height,Bytes */
   },
   {
      MESA_FORMAT_S8_Z24,          /* Name */
      "MESA_FORMAT_S8_Z24",        /* StrName */
      GL_DEPTH_STENCIL,            /* BaseFormat */
      GL_UNSIGNED_INT,             /* DataType */
      0, 0, 0, 0,                  /* Red/Green/Blue/AlphaBits */
      0, 0, 0, 24, 8,              /* Lum/Int/Index/Depth/StencilBits */
      1, 1, 4                      /* BlockWidth/Height,Bytes */
   },
   {
      MESA_FORMAT_Z16,             /* Name */
      "MESA_FORMAT_Z16",           /* StrName */
      GL_DEPTH_COMPONENT,          /* BaseFormat */
      GL_UNSIGNED_INT,             /* DataType */
      0, 0, 0, 0,                  /* Red/Green/Blue/AlphaBits */
      0, 0, 0, 16, 0,              /* Lum/Int/Index/Depth/StencilBits */
      1, 1, 2                      /* BlockWidth/Height,Bytes */
   },
   {
      MESA_FORMAT_X8_Z24,          /* Name */
      "MESA_FORMAT_X8_Z24",        /* StrName */
      GL_DEPTH_COMPONENT,          /* BaseFormat */
      GL_UNSIGNED_INT,             /* DataType */
      0, 0, 0, 0,                  /* Red/Green/Blue/AlphaBits */
      0, 0, 0, 24, 0,              /* Lum/Int/Index/Depth/StencilBits */
      1, 1, 4                      /* BlockWidth/Height,Bytes */
   },
   {
      MESA_FORMAT_Z24_X8,          /* Name */
      "MESA_FORMAT_Z24_X8",        /* StrName */
      GL_DEPTH_COMPONENT,          /* BaseFormat */
      GL_UNSIGNED_INT,             /* DataType */
      0, 0, 0, 0,                  /* Red/Green/Blue/AlphaBits */
      0, 0, 0, 24, 0,              /* Lum/Int/Index/Depth/StencilBits */
      1, 1, 4                      /* BlockWidth/Height,Bytes */
   },
   {
      MESA_FORMAT_Z32,             /* Name */
      "MESA_FORMAT_Z32",           /* StrName */
      GL_DEPTH_COMPONENT,          /* BaseFormat */
      GL_UNSIGNED_INT,             /* DataType */
      0, 0, 0, 0,                  /* Red/Green/Blue/AlphaBits */
      0, 0, 0, 32, 0,              /* Lum/Int/Index/Depth/StencilBits */
      1, 1, 4                      /* BlockWidth/Height,Bytes */
   },
   {
      MESA_FORMAT_S8,              /* Name */
      "MESA_FORMAT_S8",            /* StrName */
      GL_STENCIL_INDEX,            /* BaseFormat */
      GL_UNSIGNED_INT,             /* DataType */
      0, 0, 0, 0,                  /* Red/Green/Blue/AlphaBits */
      0, 0, 0, 0, 8,               /* Lum/Int/Index/Depth/StencilBits */
      1, 1, 1                      /* BlockWidth/Height,Bytes */
   },
   {
      MESA_FORMAT_SRGB8,
      "MESA_FORMAT_SRGB8",
      GL_RGB,
      GL_UNSIGNED_NORMALIZED,
      8, 8, 8, 0,
      0, 0, 0, 0, 0,
      1, 1, 3
   },
   {
      MESA_FORMAT_SRGBA8,
      "MESA_FORMAT_SRGBA8",
      GL_RGBA,
      GL_UNSIGNED_NORMALIZED,    
      8, 8, 8, 8,
      0, 0, 0, 0, 0,
      1, 1, 4
   },
   {
      MESA_FORMAT_SARGB8,
      "MESA_FORMAT_SARGB8",
      GL_RGBA,
      GL_UNSIGNED_NORMALIZED,    
      8, 8, 8, 8,
      0, 0, 0, 0, 0,
      1, 1, 4
   },
   {
      MESA_FORMAT_SL8,
      "MESA_FORMAT_SL8",
      GL_LUMINANCE,
      GL_UNSIGNED_NORMALIZED,    
      0, 0, 0, 0,
      8, 0, 0, 0, 0,
      1, 1, 1
   },
   {
      MESA_FORMAT_SLA8,
      "MESA_FORMAT_SLA8",
      GL_LUMINANCE_ALPHA,
      GL_UNSIGNED_NORMALIZED,    
      0, 0, 0, 8,
      8, 0, 0, 0, 0,
      1, 1, 2
   },
   {
      MESA_FORMAT_SRGB_DXT1,       /* Name */
      "MESA_FORMAT_SRGB_DXT1",     /* StrName */
      GL_RGB,                      /* BaseFormat */
      GL_UNSIGNED_NORMALIZED,      /* DataType */
      4, 4, 4, 0,                  /* approx Red/Green/Blue/AlphaBits */
      0, 0, 0, 0, 0,               /* Lum/Int/Index/Depth/StencilBits */
      4, 4, 8                      /* 8 bytes per 4x4 block */
   },
   {
      MESA_FORMAT_SRGBA_DXT1,
      "MESA_FORMAT_SRGBA_DXT1",
      GL_RGBA,
      GL_UNSIGNED_NORMALIZED,
      4, 4, 4, 4,
      0, 0, 0, 0, 0,
      4, 4, 8                      /* 8 bytes per 4x4 block */
   },
   {
      MESA_FORMAT_SRGBA_DXT3,
      "MESA_FORMAT_SRGBA_DXT3",
      GL_RGBA,
      GL_UNSIGNED_NORMALIZED,
      4, 4, 4, 4,
      0, 0, 0, 0, 0,
      4, 4, 16                     /* 16 bytes per 4x4 block */
   },
   {
      MESA_FORMAT_SRGBA_DXT5,
      "MESA_FORMAT_SRGBA_DXT5",
      GL_RGBA,
      GL_UNSIGNED_NORMALIZED,
      4, 4, 4, 4,
      0, 0, 0, 0, 0,
      4, 4, 16                     /* 16 bytes per 4x4 block */
   },

   {
      MESA_FORMAT_RGB_FXT1,
      "MESA_FORMAT_RGB_FXT1",
      GL_RGB,
      GL_UNSIGNED_NORMALIZED,
      4, 4, 4, 0,                  /* approx Red/Green/BlueBits */
      0, 0, 0, 0, 0,
      8, 4, 16                     /* 16 bytes per 8x4 block */
   },
   {
      MESA_FORMAT_RGBA_FXT1,
      "MESA_FORMAT_RGBA_FXT1",
      GL_RGBA,
      GL_UNSIGNED_NORMALIZED,
      4, 4, 4, 1,                  /* approx Red/Green/Blue/AlphaBits */
      0, 0, 0, 0, 0,
      8, 4, 16                     /* 16 bytes per 8x4 block */
   },

   {
      MESA_FORMAT_RGB_DXT1,        /* Name */
      "MESA_FORMAT_RGB_DXT1",      /* StrName */
      GL_RGB,                      /* BaseFormat */
      GL_UNSIGNED_NORMALIZED,      /* DataType */
      4, 4, 4, 0,                  /* approx Red/Green/Blue/AlphaBits */
      0, 0, 0, 0, 0,               /* Lum/Int/Index/Depth/StencilBits */
      4, 4, 8                      /* 8 bytes per 4x4 block */
   },
   {
      MESA_FORMAT_RGBA_DXT1,
      "MESA_FORMAT_RGBA_DXT1",
      GL_RGBA,
      GL_UNSIGNED_NORMALIZED,    
      4, 4, 4, 4,
      0, 0, 0, 0, 0,
      4, 4, 8                      /* 8 bytes per 4x4 block */
   },
   {
      MESA_FORMAT_RGBA_DXT3,
      "MESA_FORMAT_RGBA_DXT3",
      GL_RGBA,
      GL_UNSIGNED_NORMALIZED,    
      4, 4, 4, 4,
      0, 0, 0, 0, 0,
      4, 4, 16                     /* 16 bytes per 4x4 block */
   },
   {
      MESA_FORMAT_RGBA_DXT5,
      "MESA_FORMAT_RGBA_DXT5",
      GL_RGBA,
      GL_UNSIGNED_NORMALIZED,    
      4, 4, 4, 4,
      0, 0, 0, 0, 0,
      4, 4, 16                     /* 16 bytes per 4x4 block */
   },
   {
      MESA_FORMAT_RGBA_FLOAT32,
      "MESA_FORMAT_RGBA_FLOAT32",
      GL_RGBA,
      GL_FLOAT,
      32, 32, 32, 32,
      0, 0, 0, 0, 0,
      1, 1, 16
   },
   {
      MESA_FORMAT_RGBA_FLOAT16,
      "MESA_FORMAT_RGBA_FLOAT16",
      GL_RGBA,
      GL_FLOAT,
      16, 16, 16, 16,
      0, 0, 0, 0, 0,
      1, 1, 8
   },
   {
      MESA_FORMAT_RGB_FLOAT32,
      "MESA_FORMAT_RGB_FLOAT32",
      GL_RGB,
      GL_FLOAT,
      32, 32, 32, 0,
      0, 0, 0, 0, 0,
      1, 1, 12
   },
   {
      MESA_FORMAT_RGB_FLOAT16,
      "MESA_FORMAT_RGB_FLOAT16",
      GL_RGB,
      GL_FLOAT,
      16, 16, 16, 0,
      0, 0, 0, 0, 0,
      1, 1, 6
   },
   {
      MESA_FORMAT_ALPHA_FLOAT32,
      "MESA_FORMAT_ALPHA_FLOAT32",
      GL_ALPHA,
      GL_FLOAT,
      0, 0, 0, 32,
      0, 0, 0, 0, 0,
      1, 1, 4
   },
   {
      MESA_FORMAT_ALPHA_FLOAT16,
      "MESA_FORMAT_ALPHA_FLOAT16",
      GL_ALPHA,
      GL_FLOAT,
      0, 0, 0, 16,
      0, 0, 0, 0, 0,
      1, 1, 2
   },
   {
      MESA_FORMAT_LUMINANCE_FLOAT32,
      "MESA_FORMAT_LUMINANCE_FLOAT32",
      GL_LUMINANCE,
      GL_FLOAT,
      0, 0, 0, 0,
      32, 0, 0, 0, 0,
      1, 1, 4
   },
   {
      MESA_FORMAT_LUMINANCE_FLOAT16,
      "MESA_FORMAT_LUMINANCE_FLOAT16",
      GL_LUMINANCE,
      GL_FLOAT,
      0, 0, 0, 0,
      16, 0, 0, 0, 0,
      1, 1, 2
   },
   {
      MESA_FORMAT_LUMINANCE_ALPHA_FLOAT32,
      "MESA_FORMAT_LUMINANCE_ALPHA_FLOAT32",
      GL_LUMINANCE_ALPHA,
      GL_FLOAT,
      0, 0, 0, 32,
      32, 0, 0, 0, 0,
      1, 1, 8
   },
   {
      MESA_FORMAT_LUMINANCE_ALPHA_FLOAT16,
      "MESA_FORMAT_LUMINANCE_ALPHA_FLOAT16",
      GL_LUMINANCE_ALPHA,
      GL_FLOAT,
      0, 0, 0, 16,
      16, 0, 0, 0, 0,
      1, 1, 4
   },
   {
      MESA_FORMAT_INTENSITY_FLOAT32,
      "MESA_FORMAT_INTENSITY_FLOAT32",
      GL_INTENSITY,
      GL_FLOAT,
      0, 0, 0, 0,
      0, 32, 0, 0, 0,
      1, 1, 4
   },
   {
      MESA_FORMAT_INTENSITY_FLOAT16,
      "MESA_FORMAT_INTENSITY_FLOAT16",
      GL_INTENSITY,
      GL_FLOAT,
      0, 0, 0, 0,
      0, 16, 0, 0, 0,
      1, 1, 2
   },
   {
      MESA_FORMAT_R_FLOAT32,
      "MESA_FORMAT_R_FLOAT32",
      GL_RED,
      GL_FLOAT,
      32, 0, 0, 0,
      0, 0, 0, 0, 0,
      1, 1, 4
   },
   {
      MESA_FORMAT_R_FLOAT16,
      "MESA_FORMAT_R_FLOAT16",
      GL_RED,
      GL_FLOAT,
      16, 0, 0, 0,
      0, 0, 0, 0, 0,
      1, 1, 2
   },
   {
      MESA_FORMAT_RG_FLOAT32,
      "MESA_FORMAT_RG_FLOAT32",
      GL_RG,
      GL_FLOAT,
      32, 32, 0, 0,
      0, 0, 0, 0, 0,
      1, 1, 8
   },
   {
      MESA_FORMAT_RG_FLOAT16,
      "MESA_FORMAT_RG_FLOAT16",
      GL_RG,
      GL_FLOAT,
      16, 16, 0, 0,
      0, 0, 0, 0, 0,
      1, 1, 4
   },

   /* unnormalized signed int formats */
   {
      MESA_FORMAT_RGBA_INT8,
      "MESA_FORMAT_RGBA_INT8",
      GL_RGBA,
      GL_INT,
      8, 8, 8, 8,
      0, 0, 0, 0, 0,
      1, 1, 4
   },
   {
      MESA_FORMAT_RGBA_INT16,
      "MESA_FORMAT_RGBA_INT16",
      GL_RGBA,
      GL_INT,
      16, 16, 16, 16,
      0, 0, 0, 0, 0,
      1, 1, 8
   },
   {
      MESA_FORMAT_RGBA_INT32,
      "MESA_FORMAT_RGBA_INT32",
      GL_RGBA,
      GL_INT,
      32, 32, 32, 32,
      0, 0, 0, 0, 0,
      1, 1, 16
   },

   /* unnormalized unsigned int formats */
   {
      MESA_FORMAT_RGBA_UINT8,
      "MESA_FORMAT_RGBA_UINT8",
      GL_RGBA,
      GL_UNSIGNED_INT,
      8, 8, 8, 8,
      0, 0, 0, 0, 0,
      1, 1, 4
   },
   {
      MESA_FORMAT_RGBA_UINT16,
      "MESA_FORMAT_RGBA_UINT16",
      GL_RGBA,
      GL_UNSIGNED_INT,
      16, 16, 16, 16,
      0, 0, 0, 0, 0,
      1, 1, 8
   },
   {
      MESA_FORMAT_RGBA_UINT32,
      "MESA_FORMAT_RGBA_UINT32",
      GL_RGBA,
      GL_UNSIGNED_INT,
      32, 32, 32, 32,
      0, 0, 0, 0, 0,
      1, 1, 16
   },


   {
      MESA_FORMAT_DUDV8,
      "MESA_FORMAT_DUDV8",
      GL_DUDV_ATI,
      GL_SIGNED_NORMALIZED,
      0, 0, 0, 0,
      0, 0, 0, 0, 0,
      1, 1, 2
   },

   /* Signed 8 bits / channel */
   {
      MESA_FORMAT_SIGNED_R8,        /* Name */
      "MESA_FORMAT_SIGNED_R8",      /* StrName */
      GL_RED,                       /* BaseFormat */
      GL_SIGNED_NORMALIZED,         /* DataType */
      8, 0, 0, 0,                   /* Red/Green/Blue/AlphaBits */
      0, 0, 0, 0, 0,                /* Lum/Int/Index/Depth/StencilBits */
      1, 1, 1                       /* BlockWidth/Height,Bytes */
   },
   {
      MESA_FORMAT_SIGNED_RG88_REV,
      "MESA_FORMAT_SIGNED_RG88_REV",
      GL_RG,
      GL_SIGNED_NORMALIZED,
      8, 8, 0, 0,
      0, 0, 0, 0, 0,
      1, 1, 2
   },
   {
      MESA_FORMAT_SIGNED_RGBX8888,
      "MESA_FORMAT_SIGNED_RGBX8888",
      GL_RGB,
      GL_SIGNED_NORMALIZED,
      8, 8, 8, 0,
      0, 0, 0, 0, 0,
      1, 1, 4                       /* 4 bpp, but no alpha */
   },
   {
      MESA_FORMAT_SIGNED_RGBA8888,
      "MESA_FORMAT_SIGNED_RGBA8888",
      GL_RGBA,
      GL_SIGNED_NORMALIZED,
      8, 8, 8, 8,
      0, 0, 0, 0, 0,
      1, 1, 4
   },
   {
      MESA_FORMAT_SIGNED_RGBA8888_REV,
      "MESA_FORMAT_SIGNED_RGBA8888_REV",
      GL_RGBA,
      GL_SIGNED_NORMALIZED,
      8, 8, 8, 8,
      0, 0, 0, 0, 0,
      1, 1, 4
   },

   /* Signed 16 bits / channel */
   {
      MESA_FORMAT_SIGNED_R16,
      "MESA_FORMAT_SIGNED_R16",
      GL_RED,
      GL_SIGNED_NORMALIZED,
      16, 0, 0, 0,
      0, 0, 0, 0, 0,
      1, 1, 2
   },
   {
      MESA_FORMAT_SIGNED_GR1616,
      "MESA_FORMAT_SIGNED_GR1616",
      GL_RG,
      GL_SIGNED_NORMALIZED,
      16, 16, 0, 0,
      0, 0, 0, 0, 0,
      1, 1, 4
   },
   {
      MESA_FORMAT_SIGNED_RGB_16,
      "MESA_FORMAT_SIGNED_RGB_16",
      GL_RGB,
      GL_SIGNED_NORMALIZED,
      16, 16, 16, 0,
      0, 0, 0, 0, 0,
      1, 1, 6
   },
   {
      MESA_FORMAT_SIGNED_RGBA_16,
      "MESA_FORMAT_SIGNED_RGBA_16",
      GL_RGBA,
      GL_SIGNED_NORMALIZED,
      16, 16, 16, 16,
      0, 0, 0, 0, 0,
      1, 1, 8
   },
   {
      MESA_FORMAT_RGBA_16,
      "MESA_FORMAT_RGBA_16",
      GL_RGBA,
      GL_UNSIGNED_NORMALIZED,
      16, 16, 16, 16,
      0, 0, 0, 0, 0,
      1, 1, 8
   },
   {
     MESA_FORMAT_RED_RGTC1,
     "MESA_FORMAT_RED_RGTC1",
     GL_RED,
     GL_UNSIGNED_NORMALIZED,
     4, 0, 0, 0,
     0, 0, 0, 0, 0,
     4, 4, 8                     /* 8 bytes per 4x4 block */
   },
   {
     MESA_FORMAT_SIGNED_RED_RGTC1,
     "MESA_FORMAT_SIGNED_RED_RGTC1",
     GL_RED,
     GL_SIGNED_NORMALIZED,
     4, 0, 0, 0,
     0, 0, 0, 0, 0,
     4, 4, 8                     /* 8 bytes per 4x4 block */
   },
   {
     MESA_FORMAT_RG_RGTC2,
     "MESA_FORMAT_RG_RGTC2",
     GL_RG,
     GL_UNSIGNED_NORMALIZED,
     4, 4, 0, 0,
     0, 0, 0, 0, 0,
     4, 4, 16                     /* 16 bytes per 4x4 block */
   },
   {
     MESA_FORMAT_SIGNED_RG_RGTC2,
     "MESA_FORMAT_SIGNED_RG_RGTC2",
     GL_RG,
     GL_SIGNED_NORMALIZED,
     4, 4, 0, 0,
     0, 0, 0, 0, 0,
     4, 4, 16                     /* 16 bytes per 4x4 block */
   },
   {
     MESA_FORMAT_L_LATC1,
     "MESA_FORMAT_L_LATC1",
     GL_LUMINANCE,
     GL_UNSIGNED_NORMALIZED,
     0, 0, 0, 0,
     4, 0, 0, 0, 0,
     4, 4, 8                     /* 8 bytes per 4x4 block */
   },
   {
     MESA_FORMAT_SIGNED_L_LATC1,
     "MESA_FORMAT_SIGNED_L_LATC1",
     GL_LUMINANCE,
     GL_SIGNED_NORMALIZED,
     0, 0, 0, 0,
     4, 0, 0, 0, 0,
     4, 4, 8                     /* 8 bytes per 4x4 block */
   },
   {
     MESA_FORMAT_LA_LATC2,
     "MESA_FORMAT_LA_LATC2",
     GL_LUMINANCE_ALPHA,
     GL_UNSIGNED_NORMALIZED,
     0, 0, 0, 4,
     4, 0, 0, 0, 0,
     4, 4, 16                     /* 16 bytes per 4x4 block */
   },
   {
     MESA_FORMAT_SIGNED_LA_LATC2,
     "MESA_FORMAT_SIGNED_LA_LATC2",
     GL_LUMINANCE_ALPHA,
     GL_SIGNED_NORMALIZED,
     0, 0, 0, 4,
     4, 0, 0, 0, 0,
     4, 4, 16                     /* 16 bytes per 4x4 block */
   },

   /* Signed formats from EXT_texture_snorm that are not in GL3.1 */
   {
      MESA_FORMAT_SIGNED_A8,
      "MESA_FORMAT_SIGNED_A8",
      GL_ALPHA,
      GL_SIGNED_NORMALIZED,
      0, 0, 0, 8,
      0, 0, 0, 0, 0,
      1, 1, 1
   },
   {
      MESA_FORMAT_SIGNED_L8,
      "MESA_FORMAT_SIGNED_L8",
      GL_LUMINANCE,
      GL_SIGNED_NORMALIZED,
      0, 0, 0, 0,
      8, 0, 0, 0, 0,
      1, 1, 1
   },
   {
      MESA_FORMAT_SIGNED_AL88,
      "MESA_FORMAT_SIGNED_AL88",
      GL_LUMINANCE_ALPHA,
      GL_SIGNED_NORMALIZED,
      0, 0, 0, 8,
      8, 0, 0, 0, 0,
      1, 1, 2
   },
   {
      MESA_FORMAT_SIGNED_I8,
      "MESA_FORMAT_SIGNED_I8",
      GL_INTENSITY,
      GL_SIGNED_NORMALIZED,
      0, 0, 0, 0,
      0, 8, 0, 0, 0,
      1, 1, 1
   },
   {
      MESA_FORMAT_SIGNED_A16,
      "MESA_FORMAT_SIGNED_A16",
      GL_ALPHA,
      GL_SIGNED_NORMALIZED,
      0, 0, 0, 16,
      0, 0, 0, 0, 0,
      1, 1, 2
   },
   {
      MESA_FORMAT_SIGNED_L16,
      "MESA_FORMAT_SIGNED_L16",
      GL_LUMINANCE,
      GL_SIGNED_NORMALIZED,
      0, 0, 0, 0,
      16, 0, 0, 0, 0,
      1, 1, 2
   },
   {
      MESA_FORMAT_SIGNED_AL1616,
      "MESA_FORMAT_SIGNED_AL1616",
      GL_LUMINANCE_ALPHA,
      GL_SIGNED_NORMALIZED,
      0, 0, 0, 16,
      16, 0, 0, 0, 0,
      1, 1, 4
   },
   {
      MESA_FORMAT_SIGNED_I16,
      "MESA_FORMAT_SIGNED_I16",
      GL_INTENSITY,
      GL_SIGNED_NORMALIZED,
      0, 0, 0, 0,
      0, 16, 0, 0, 0,
      1, 1, 2
   },
   {
      MESA_FORMAT_RGB9_E5_FLOAT,
      "MESA_FORMAT_RGB9_E5",
      GL_RGB,
      GL_FLOAT,
      9, 9, 9, 0,
      0, 0, 0, 0, 0,
      1, 1, 4
   },
   {
      MESA_FORMAT_R11_G11_B10_FLOAT,
      "MESA_FORMAT_R11_G11_B10_FLOAT",
      GL_RGB,
      GL_FLOAT,
      11, 11, 10, 0,
      0, 0, 0, 0, 0,
      1, 1, 4
   },
   /* ARB_depth_buffer_float */
   {
      MESA_FORMAT_Z32_FLOAT,       /* Name */
      "MESA_FORMAT_Z32_FLOAT",     /* StrName */
      GL_DEPTH_COMPONENT,          /* BaseFormat */
      GL_FLOAT,                    /* DataType */
      0, 0, 0, 0,                  /* Red/Green/Blue/AlphaBits */
      0, 0, 0, 32, 0,              /* Lum/Int/Index/Depth/StencilBits */
      1, 1, 4                      /* BlockWidth/Height,Bytes */
   },
   {
      MESA_FORMAT_Z32_FLOAT_X24S8, /* Name */
      "MESA_FORMAT_Z32_FLOAT_X24S8", /* StrName */
      GL_DEPTH_STENCIL,            /* BaseFormat */
      GL_NONE /* XXX */,           /* DataType */
      0, 0, 0, 0,                  /* Red/Green/Blue/AlphaBits */
      0, 0, 0, 32, 8,              /* Lum/Int/Index/Depth/StencilBits */
      1, 1, 8                      /* BlockWidth/Height,Bytes */
   },
};



static const struct gl_format_info *
_mesa_get_format_info(gl_format format)
{
   const struct gl_format_info *info = &format_info[format];
   assert(info->Name == format);
   return info;
}


/** Return string name of format (for debugging) */
const char *
_mesa_get_format_name(gl_format format)
{
   const struct gl_format_info *info = _mesa_get_format_info(format);
   return info->StrName;
}



/**
 * Return bytes needed to store a block of pixels in the given format.
 * Normally, a block is 1x1 (a single pixel).  But for compressed formats
 * a block may be 4x4 or 8x4, etc.
 *
 * Note: not GLuint, so as not to coerce math to unsigned. cf. fdo #37351
 */
GLint
_mesa_get_format_bytes(gl_format format)
{
   const struct gl_format_info *info = _mesa_get_format_info(format);
   ASSERT(info->BytesPerBlock);
   return info->BytesPerBlock;
}


/**
 * Return bits per component for the given format.
 * \param format  one of MESA_FORMAT_x
 * \param pname  the component, such as GL_RED_BITS, GL_TEXTURE_BLUE_BITS, etc.
 */
GLint
_mesa_get_format_bits(gl_format format, GLenum pname)
{
   const struct gl_format_info *info = _mesa_get_format_info(format);

   switch (pname) {
   case GL_RED_BITS:
   case GL_TEXTURE_RED_SIZE:
   case GL_RENDERBUFFER_RED_SIZE_EXT:
   case GL_FRAMEBUFFER_ATTACHMENT_RED_SIZE:
      return info->RedBits;
   case GL_GREEN_BITS:
   case GL_TEXTURE_GREEN_SIZE:
   case GL_RENDERBUFFER_GREEN_SIZE_EXT:
   case GL_FRAMEBUFFER_ATTACHMENT_GREEN_SIZE:
      return info->GreenBits;
   case GL_BLUE_BITS:
   case GL_TEXTURE_BLUE_SIZE:
   case GL_RENDERBUFFER_BLUE_SIZE_EXT:
   case GL_FRAMEBUFFER_ATTACHMENT_BLUE_SIZE:
      return info->BlueBits;
   case GL_ALPHA_BITS:
   case GL_TEXTURE_ALPHA_SIZE:
   case GL_RENDERBUFFER_ALPHA_SIZE_EXT:
   case GL_FRAMEBUFFER_ATTACHMENT_ALPHA_SIZE:
      return info->AlphaBits;
   case GL_TEXTURE_INTENSITY_SIZE:
      return info->IntensityBits;
   case GL_TEXTURE_LUMINANCE_SIZE:
      return info->LuminanceBits;
   case GL_INDEX_BITS:
   case GL_TEXTURE_INDEX_SIZE_EXT:
      return info->IndexBits;
   case GL_DEPTH_BITS:
   case GL_TEXTURE_DEPTH_SIZE_ARB:
   case GL_RENDERBUFFER_DEPTH_SIZE_EXT:
   case GL_FRAMEBUFFER_ATTACHMENT_DEPTH_SIZE:
      return info->DepthBits;
   case GL_STENCIL_BITS:
   case GL_TEXTURE_STENCIL_SIZE_EXT:
   case GL_RENDERBUFFER_STENCIL_SIZE_EXT:
   case GL_FRAMEBUFFER_ATTACHMENT_STENCIL_SIZE:
      return info->StencilBits;
   default:
      _mesa_problem(NULL, "bad pname in _mesa_get_format_bits()");
      return 0;
   }
}


/**
 * Return the data type (or more specifically, the data representation)
 * for the given format.
 * The return value will be one of:
 *    GL_UNSIGNED_NORMALIZED = unsigned int representing [0,1]
 *    GL_SIGNED_NORMALIZED = signed int representing [-1, 1]
 *    GL_UNSIGNED_INT = an ordinary unsigned integer
 *    GL_INT = an ordinary signed integer
 *    GL_FLOAT = an ordinary float
 */
GLenum
_mesa_get_format_datatype(gl_format format)
{
   const struct gl_format_info *info = _mesa_get_format_info(format);
   return info->DataType;
}


/**
 * Return the basic format for the given type.  The result will be
 * one of GL_RGB, GL_RGBA, GL_ALPHA, GL_LUMINANCE, GL_LUMINANCE_ALPHA,
 * GL_INTENSITY, GL_YCBCR_MESA, GL_COLOR_INDEX, GL_DEPTH_COMPONENT,
 * GL_STENCIL_INDEX, GL_DEPTH_STENCIL.
 */
GLenum
_mesa_get_format_base_format(gl_format format)
{
   const struct gl_format_info *info = _mesa_get_format_info(format);
   return info->BaseFormat;
}


/**
 * Return the block size (in pixels) for the given format.  Normally
 * the block size is 1x1.  But compressed formats will have block sizes
 * of 4x4 or 8x4 pixels, etc.
 * \param bw  returns block width in pixels
 * \param bh  returns block height in pixels
 */
void
_mesa_get_format_block_size(gl_format format, GLuint *bw, GLuint *bh)
{
   const struct gl_format_info *info = _mesa_get_format_info(format);
   *bw = info->BlockWidth;
   *bh = info->BlockHeight;
}


/** Is the given format a compressed format? */
GLboolean
_mesa_is_format_compressed(gl_format format)
{
   const struct gl_format_info *info = _mesa_get_format_info(format);
   return info->BlockWidth > 1 || info->BlockHeight > 1;
}


/**
 * Determine if the given format represents a packed depth/stencil buffer.
 */
GLboolean
_mesa_is_format_packed_depth_stencil(gl_format format)
{
   const struct gl_format_info *info = _mesa_get_format_info(format);

   return info->BaseFormat == GL_DEPTH_STENCIL;
}


/**
 * Is the given format a signed/unsigned integer color format?
 */
GLboolean
_mesa_is_format_integer_color(gl_format format)
{
   const struct gl_format_info *info = _mesa_get_format_info(format);
   return (info->DataType == GL_INT || info->DataType == GL_UNSIGNED_INT) &&
      info->BaseFormat != GL_DEPTH_COMPONENT &&
      info->BaseFormat != GL_DEPTH_STENCIL &&
      info->BaseFormat != GL_STENCIL_INDEX;
}


/**
 * Return color encoding for given format.
 * \return GL_LINEAR or GL_SRGB
 */
GLenum
_mesa_get_format_color_encoding(gl_format format)
{
   /* XXX this info should be encoded in gl_format_info */
   switch (format) {
   case MESA_FORMAT_SRGB8:
   case MESA_FORMAT_SRGBA8:
   case MESA_FORMAT_SARGB8:
   case MESA_FORMAT_SL8:
   case MESA_FORMAT_SLA8:
   case MESA_FORMAT_SRGB_DXT1:
   case MESA_FORMAT_SRGBA_DXT1:
   case MESA_FORMAT_SRGBA_DXT3:
   case MESA_FORMAT_SRGBA_DXT5:
      return GL_SRGB;
   default:
      return GL_LINEAR;
   }
}


/**
 * For an sRGB format, return the corresponding linear color space format.
 * For non-sRGB formats, return the format as-is.
 */
gl_format
_mesa_get_srgb_format_linear(gl_format format)
{
   switch (format) {
   case MESA_FORMAT_SRGB8:
      format = MESA_FORMAT_RGB888;
      break;
   case MESA_FORMAT_SRGBA8:
      format = MESA_FORMAT_RGBA8888;
      break;
   case MESA_FORMAT_SARGB8:
      format = MESA_FORMAT_ARGB8888;
      break;
   case MESA_FORMAT_SL8:
      format = MESA_FORMAT_L8;
      break;
   case MESA_FORMAT_SLA8:
      format = MESA_FORMAT_AL88;
      break;
   case MESA_FORMAT_SRGB_DXT1:
      format = MESA_FORMAT_RGB_DXT1;
      break;
   case MESA_FORMAT_SRGBA_DXT1:
      format = MESA_FORMAT_RGBA_DXT1;
      break;
   case MESA_FORMAT_SRGBA_DXT3:
      format = MESA_FORMAT_RGBA_DXT3;
      break;
   case MESA_FORMAT_SRGBA_DXT5:
      format = MESA_FORMAT_RGBA_DXT5;
      break;
   default:
      break;
   }
   return format;
}


/**
 * Return number of bytes needed to store an image of the given size
 * in the given format.
 */
GLuint
_mesa_format_image_size(gl_format format, GLsizei width,
                        GLsizei height, GLsizei depth)
{
   const struct gl_format_info *info = _mesa_get_format_info(format);
   /* Strictly speaking, a conditional isn't needed here */
   if (info->BlockWidth > 1 || info->BlockHeight > 1) {
      /* compressed format (2D only for now) */
      const GLuint bw = info->BlockWidth, bh = info->BlockHeight;
      const GLuint wblocks = (width + bw - 1) / bw;
      const GLuint hblocks = (height + bh - 1) / bh;
      const GLuint sz = wblocks * hblocks * info->BytesPerBlock;
      assert(depth == 1);
      return sz;
   }
   else {
      /* non-compressed */
      const GLuint sz = width * height * depth * info->BytesPerBlock;
      return sz;
   }
}


/**
 * Same as _mesa_format_image_size() but returns a 64-bit value to
 * accomodate very large textures.
 */
uint64_t
_mesa_format_image_size64(gl_format format, GLsizei width,
                          GLsizei height, GLsizei depth)
{
   const struct gl_format_info *info = _mesa_get_format_info(format);
   /* Strictly speaking, a conditional isn't needed here */
   if (info->BlockWidth > 1 || info->BlockHeight > 1) {
      /* compressed format (2D only for now) */
      const uint64_t bw = info->BlockWidth, bh = info->BlockHeight;
      const uint64_t wblocks = (width + bw - 1) / bw;
      const uint64_t hblocks = (height + bh - 1) / bh;
      const uint64_t sz = wblocks * hblocks * info->BytesPerBlock;
      assert(depth == 1);
      return sz;
   }
   else {
      /* non-compressed */
      const uint64_t sz = ((uint64_t) width *
                           (uint64_t) height *
                           (uint64_t) depth *
                           info->BytesPerBlock);
      return sz;
   }
}



GLint
_mesa_format_row_stride(gl_format format, GLsizei width)
{
   const struct gl_format_info *info = _mesa_get_format_info(format);
   /* Strictly speaking, a conditional isn't needed here */
   if (info->BlockWidth > 1 || info->BlockHeight > 1) {
      /* compressed format */
      const GLuint bw = info->BlockWidth;
      const GLuint wblocks = (width + bw - 1) / bw;
      const GLint stride = wblocks * info->BytesPerBlock;
      return stride;
   }
   else {
      const GLint stride = width * info->BytesPerBlock;
      return stride;
   }
}


/**
 * Debug/test: check that all formats are handled in the
 * _mesa_format_to_type_and_comps() function.  When new pixel formats
 * are added to Mesa, that function needs to be updated.
 * This is a no-op after the first call.
 */
static void
check_format_to_type_and_comps(void)
{
   gl_format f;

   for (f = MESA_FORMAT_NONE + 1; f < MESA_FORMAT_COUNT; f++) {
      GLenum datatype = 0;
      GLuint comps = 0;
      /* This function will emit a problem/warning if the format is
       * not handled.
       */
      _mesa_format_to_type_and_comps(f, &datatype, &comps);
   }
}


/**
 * Do sanity checking of the format info table.
 */
void
_mesa_test_formats(void)
{
   GLuint i;

   assert(Elements(format_info) == MESA_FORMAT_COUNT);

   for (i = 0; i < MESA_FORMAT_COUNT; i++) {
      const struct gl_format_info *info = _mesa_get_format_info(i);
      assert(info);

      assert(info->Name == i);

      if (info->Name == MESA_FORMAT_NONE)
         continue;

      if (info->BlockWidth == 1 && info->BlockHeight == 1) {
         if (info->RedBits > 0) {
            GLuint t = info->RedBits + info->GreenBits
               + info->BlueBits + info->AlphaBits;
            assert(t / 8 <= info->BytesPerBlock);
            (void) t;
         }
      }

      assert(info->DataType == GL_UNSIGNED_NORMALIZED ||
             info->DataType == GL_SIGNED_NORMALIZED ||
             info->DataType == GL_UNSIGNED_INT ||
             info->DataType == GL_INT ||
             info->DataType == GL_FLOAT ||
             /* Z32_FLOAT_X24S8 has DataType of GL_NONE */
             info->DataType == GL_NONE);

      if (info->BaseFormat == GL_RGB) {
         assert(info->RedBits > 0);
         assert(info->GreenBits > 0);
         assert(info->BlueBits > 0);
         assert(info->AlphaBits == 0);
         assert(info->LuminanceBits == 0);
         assert(info->IntensityBits == 0);
      }
      else if (info->BaseFormat == GL_RGBA) {
         assert(info->RedBits > 0);
         assert(info->GreenBits > 0);
         assert(info->BlueBits > 0);
         assert(info->AlphaBits > 0);
         assert(info->LuminanceBits == 0);
         assert(info->IntensityBits == 0);
      }
      else if (info->BaseFormat == GL_RG) {
         assert(info->RedBits > 0);
         assert(info->GreenBits > 0);
         assert(info->BlueBits == 0);
         assert(info->AlphaBits == 0);
         assert(info->LuminanceBits == 0);
         assert(info->IntensityBits == 0);
      }
      else if (info->BaseFormat == GL_RED) {
         assert(info->RedBits > 0);
         assert(info->GreenBits == 0);
         assert(info->BlueBits == 0);
         assert(info->AlphaBits == 0);
         assert(info->LuminanceBits == 0);
         assert(info->IntensityBits == 0);
      }
      else if (info->BaseFormat == GL_LUMINANCE) {
         assert(info->RedBits == 0);
         assert(info->GreenBits == 0);
         assert(info->BlueBits == 0);
         assert(info->AlphaBits == 0);
         assert(info->LuminanceBits > 0);
         assert(info->IntensityBits == 0);
      }
      else if (info->BaseFormat == GL_INTENSITY) {
         assert(info->RedBits == 0);
         assert(info->GreenBits == 0);
         assert(info->BlueBits == 0);
         assert(info->AlphaBits == 0);
         assert(info->LuminanceBits == 0);
         assert(info->IntensityBits > 0);
      }
   }

   check_format_to_type_and_comps();
}



/**
 * Return datatype and number of components per texel for the given gl_format.
 * Only used for mipmap generation code.
 */
void
_mesa_format_to_type_and_comps(gl_format format,
                               GLenum *datatype, GLuint *comps)
{
   switch (format) {
   case MESA_FORMAT_RGBA8888:
   case MESA_FORMAT_RGBA8888_REV:
   case MESA_FORMAT_ARGB8888:
   case MESA_FORMAT_ARGB8888_REV:
   case MESA_FORMAT_XRGB8888:
   case MESA_FORMAT_XRGB8888_REV:
      *datatype = GL_UNSIGNED_BYTE;
      *comps = 4;
      return;
   case MESA_FORMAT_RGB888:
   case MESA_FORMAT_BGR888:
      *datatype = GL_UNSIGNED_BYTE;
      *comps = 3;
      return;
   case MESA_FORMAT_RGB565:
   case MESA_FORMAT_RGB565_REV:
      *datatype = GL_UNSIGNED_SHORT_5_6_5;
      *comps = 3;
      return;

   case MESA_FORMAT_ARGB4444:
   case MESA_FORMAT_ARGB4444_REV:
      *datatype = GL_UNSIGNED_SHORT_4_4_4_4;
      *comps = 4;
      return;

   case MESA_FORMAT_ARGB1555:
   case MESA_FORMAT_ARGB1555_REV:
      *datatype = GL_UNSIGNED_SHORT_1_5_5_5_REV;
      *comps = 4;
      return;

   case MESA_FORMAT_ARGB2101010:
      *datatype = GL_UNSIGNED_INT_2_10_10_10_REV;
      *comps = 4;
      return;

   case MESA_FORMAT_RGBA5551:
      *datatype = GL_UNSIGNED_SHORT_5_5_5_1;
      *comps = 4;
      return;

   case MESA_FORMAT_AL44:
      *datatype = MESA_UNSIGNED_BYTE_4_4;
      *comps = 2;
      return;

   case MESA_FORMAT_AL88:
   case MESA_FORMAT_AL88_REV:
   case MESA_FORMAT_RG88:
   case MESA_FORMAT_RG88_REV:
      *datatype = GL_UNSIGNED_BYTE;
      *comps = 2;
      return;

   case MESA_FORMAT_AL1616:
   case MESA_FORMAT_AL1616_REV:
   case MESA_FORMAT_RG1616:
   case MESA_FORMAT_RG1616_REV:
      *datatype = GL_UNSIGNED_SHORT;
      *comps = 2;
      return;

   case MESA_FORMAT_R16:
   case MESA_FORMAT_A16:
   case MESA_FORMAT_L16:
   case MESA_FORMAT_I16:
      *datatype = GL_UNSIGNED_SHORT;
      *comps = 1;
      return;

   case MESA_FORMAT_RGB332:
      *datatype = GL_UNSIGNED_BYTE_3_3_2;
      *comps = 3;
      return;

   case MESA_FORMAT_A8:
   case MESA_FORMAT_L8:
   case MESA_FORMAT_I8:
   case MESA_FORMAT_CI8:
   case MESA_FORMAT_R8:
   case MESA_FORMAT_S8:
      *datatype = GL_UNSIGNED_BYTE;
      *comps = 1;
      return;

   case MESA_FORMAT_YCBCR:
   case MESA_FORMAT_YCBCR_REV:
      *datatype = GL_UNSIGNED_SHORT;
      *comps = 2;
      return;

   case MESA_FORMAT_Z24_S8:
      *datatype = GL_UNSIGNED_INT;
      *comps = 1; /* XXX OK? */
      return;

   case MESA_FORMAT_S8_Z24:
      *datatype = GL_UNSIGNED_INT;
      *comps = 1; /* XXX OK? */
      return;

   case MESA_FORMAT_Z16:
      *datatype = GL_UNSIGNED_SHORT;
      *comps = 1;
      return;

   case MESA_FORMAT_X8_Z24:
      *datatype = GL_UNSIGNED_INT;
      *comps = 1;
      return;

   case MESA_FORMAT_Z24_X8:
      *datatype = GL_UNSIGNED_INT;
      *comps = 1;
      return;

   case MESA_FORMAT_Z32:
      *datatype = GL_UNSIGNED_INT;
      *comps = 1;
      return;

   case MESA_FORMAT_Z32_FLOAT:
      *datatype = GL_FLOAT;
      *comps = 1;
      return;

   case MESA_FORMAT_Z32_FLOAT_X24S8:
      *datatype = GL_FLOAT_32_UNSIGNED_INT_24_8_REV;
      *comps = 1;
      return;

   case MESA_FORMAT_DUDV8:
      *datatype = GL_BYTE;
      *comps = 2;
      return;

   case MESA_FORMAT_SIGNED_R8:
   case MESA_FORMAT_SIGNED_A8:
   case MESA_FORMAT_SIGNED_L8:
   case MESA_FORMAT_SIGNED_I8:
      *datatype = GL_BYTE;
      *comps = 1;
      return;
   case MESA_FORMAT_SIGNED_RG88_REV:
   case MESA_FORMAT_SIGNED_AL88:
      *datatype = GL_BYTE;
      *comps = 2;
      return;
   case MESA_FORMAT_SIGNED_RGBA8888:
   case MESA_FORMAT_SIGNED_RGBA8888_REV:
   case MESA_FORMAT_SIGNED_RGBX8888:
      *datatype = GL_BYTE;
      *comps = 4;
      return;

   case MESA_FORMAT_RGBA_16:
      *datatype = GL_UNSIGNED_SHORT;
      *comps = 4;
      return;

   case MESA_FORMAT_SIGNED_R16:
   case MESA_FORMAT_SIGNED_A16:
   case MESA_FORMAT_SIGNED_L16:
   case MESA_FORMAT_SIGNED_I16:
      *datatype = GL_SHORT;
      *comps = 1;
      return;
   case MESA_FORMAT_SIGNED_GR1616:
   case MESA_FORMAT_SIGNED_AL1616:
      *datatype = GL_SHORT;
      *comps = 2;
      return;
   case MESA_FORMAT_SIGNED_RGB_16:
      *datatype = GL_SHORT;
      *comps = 3;
      return;
   case MESA_FORMAT_SIGNED_RGBA_16:
      *datatype = GL_SHORT;
      *comps = 4;
      return;

#if FEATURE_EXT_texture_sRGB
   case MESA_FORMAT_SRGB8:
      *datatype = GL_UNSIGNED_BYTE;
      *comps = 3;
      return;
   case MESA_FORMAT_SRGBA8:
   case MESA_FORMAT_SARGB8:
      *datatype = GL_UNSIGNED_BYTE;
      *comps = 4;
      return;
   case MESA_FORMAT_SL8:
      *datatype = GL_UNSIGNED_BYTE;
      *comps = 1;
      return;
   case MESA_FORMAT_SLA8:
      *datatype = GL_UNSIGNED_BYTE;
      *comps = 2;
      return;
#endif

#if FEATURE_texture_fxt1
   case MESA_FORMAT_RGB_FXT1:
   case MESA_FORMAT_RGBA_FXT1:
#endif
#if FEATURE_texture_s3tc
   case MESA_FORMAT_RGB_DXT1:
   case MESA_FORMAT_RGBA_DXT1:
   case MESA_FORMAT_RGBA_DXT3:
   case MESA_FORMAT_RGBA_DXT5:
#if FEATURE_EXT_texture_sRGB
   case MESA_FORMAT_SRGB_DXT1:
   case MESA_FORMAT_SRGBA_DXT1:
   case MESA_FORMAT_SRGBA_DXT3:
   case MESA_FORMAT_SRGBA_DXT5:
#endif
#endif
   case MESA_FORMAT_RED_RGTC1:
   case MESA_FORMAT_SIGNED_RED_RGTC1:
   case MESA_FORMAT_RG_RGTC2:
   case MESA_FORMAT_SIGNED_RG_RGTC2:
   case MESA_FORMAT_L_LATC1:
   case MESA_FORMAT_SIGNED_L_LATC1:
   case MESA_FORMAT_LA_LATC2:
   case MESA_FORMAT_SIGNED_LA_LATC2:
      /* XXX generate error instead? */
      *datatype = GL_UNSIGNED_BYTE;
      *comps = 0;
      return;

   case MESA_FORMAT_RGBA_FLOAT32:
      *datatype = GL_FLOAT;
      *comps = 4;
      return;
   case MESA_FORMAT_RGBA_FLOAT16:
      *datatype = GL_HALF_FLOAT_ARB;
      *comps = 4;
      return;
   case MESA_FORMAT_RGB_FLOAT32:
      *datatype = GL_FLOAT;
      *comps = 3;
      return;
   case MESA_FORMAT_RGB_FLOAT16:
      *datatype = GL_HALF_FLOAT_ARB;
      *comps = 3;
      return;
   case MESA_FORMAT_LUMINANCE_ALPHA_FLOAT32:
   case MESA_FORMAT_RG_FLOAT32:
      *datatype = GL_FLOAT;
      *comps = 2;
      return;
   case MESA_FORMAT_LUMINANCE_ALPHA_FLOAT16:
   case MESA_FORMAT_RG_FLOAT16:
      *datatype = GL_HALF_FLOAT_ARB;
      *comps = 2;
      return;
   case MESA_FORMAT_ALPHA_FLOAT32:
   case MESA_FORMAT_LUMINANCE_FLOAT32:
   case MESA_FORMAT_INTENSITY_FLOAT32:
   case MESA_FORMAT_R_FLOAT32:
      *datatype = GL_FLOAT;
      *comps = 1;
      return;
   case MESA_FORMAT_ALPHA_FLOAT16:
   case MESA_FORMAT_LUMINANCE_FLOAT16:
   case MESA_FORMAT_INTENSITY_FLOAT16:
   case MESA_FORMAT_R_FLOAT16:
      *datatype = GL_HALF_FLOAT_ARB;
      *comps = 1;
      return;

   case MESA_FORMAT_RGBA_INT8:
      *datatype = GL_BYTE;
      *comps = 4;
      return;
   case MESA_FORMAT_RGBA_INT16:
      *datatype = GL_SHORT;
      *comps = 4;
      return;
   case MESA_FORMAT_RGBA_INT32:
      *datatype = GL_INT;
      *comps = 4;
      return;

   /**
    * \name Non-normalized unsigned integer formats.
    */
   case MESA_FORMAT_RGBA_UINT8:
      *datatype = GL_UNSIGNED_BYTE;
      *comps = 4;
      return;
   case MESA_FORMAT_RGBA_UINT16:
      *datatype = GL_UNSIGNED_SHORT;
      *comps = 4;
      return;
   case MESA_FORMAT_RGBA_UINT32:
      *datatype = GL_UNSIGNED_INT;
      *comps = 4;
      return;

   case MESA_FORMAT_RGB9_E5_FLOAT:
      *datatype = GL_UNSIGNED_INT_5_9_9_9_REV;
      *comps = 3;
      return;

   case MESA_FORMAT_R11_G11_B10_FLOAT:
      *datatype = GL_UNSIGNED_INT_10F_11F_11F_REV;
      *comps = 3;
      return;

   case MESA_FORMAT_COUNT:
      assert(0);
      return;

   case MESA_FORMAT_NONE:
   /* For debug builds, warn if any formats are not handled */
#ifdef DEBUG
   default:
#endif
      _mesa_problem(NULL, "bad format %s in _mesa_format_to_type_and_comps",
                    _mesa_get_format_name(format));
      *datatype = 0;
      *comps = 1;
   }
}
=======
/*
 * Mesa 3-D graphics library
 * Version:  7.7
 *
 * Copyright (C) 1999-2008  Brian Paul   All Rights Reserved.
 * Copyright (c) 2008-2009  VMware, Inc.
 *
 * Permission is hereby granted, free of charge, to any person obtaining a
 * copy of this software and associated documentation files (the "Software"),
 * to deal in the Software without restriction, including without limitation
 * the rights to use, copy, modify, merge, publish, distribute, sublicense,
 * and/or sell copies of the Software, and to permit persons to whom the
 * Software is furnished to do so, subject to the following conditions:
 *
 * The above copyright notice and this permission notice shall be included
 * in all copies or substantial portions of the Software.
 *
 * THE SOFTWARE IS PROVIDED "AS IS", WITHOUT WARRANTY OF ANY KIND, EXPRESS
 * OR IMPLIED, INCLUDING BUT NOT LIMITED TO THE WARRANTIES OF MERCHANTABILITY,
 * FITNESS FOR A PARTICULAR PURPOSE AND NONINFRINGEMENT.  IN NO EVENT SHALL
 * BRIAN PAUL BE LIABLE FOR ANY CLAIM, DAMAGES OR OTHER LIABILITY, WHETHER IN
 * AN ACTION OF CONTRACT, TORT OR OTHERWISE, ARISING FROM, OUT OF OR IN
 * CONNECTION WITH THE SOFTWARE OR THE USE OR OTHER DEALINGS IN THE SOFTWARE.
 */


#include "imports.h"
#include "formats.h"
#include "mfeatures.h"


/**
 * Information about texture formats.
 */
struct gl_format_info
{
   gl_format Name;

   /** text name for debugging */
   const char *StrName;

   /**
    * Base format is one of GL_RED, GL_RG, GL_RGB, GL_RGBA, GL_ALPHA,
    * GL_LUMINANCE, GL_LUMINANCE_ALPHA, GL_INTENSITY, GL_YCBCR_MESA,
    * GL_DEPTH_COMPONENT, GL_STENCIL_INDEX, GL_DEPTH_STENCIL, GL_DUDV_ATI.
    */
   GLenum BaseFormat;

   /**
    * Logical data type: one of  GL_UNSIGNED_NORMALIZED, GL_SIGNED_NORMALED,
    * GL_UNSIGNED_INT, GL_INT, GL_FLOAT.
    */
   GLenum DataType;

   GLubyte RedBits;
   GLubyte GreenBits;
   GLubyte BlueBits;
   GLubyte AlphaBits;
   GLubyte LuminanceBits;
   GLubyte IntensityBits;
   GLubyte IndexBits;
   GLubyte DepthBits;
   GLubyte StencilBits;

   /**
    * To describe compressed formats.  If not compressed, Width=Height=1.
    */
   GLubyte BlockWidth, BlockHeight;
   GLubyte BytesPerBlock;
};


/**
 * Info about each format.
 * These must be in the same order as the MESA_FORMAT_* enums so that
 * we can do lookups without searching.
 */
static struct gl_format_info format_info[MESA_FORMAT_COUNT] =
{
   {
      MESA_FORMAT_NONE,            /* Name */
      "MESA_FORMAT_NONE",          /* StrName */
      GL_NONE,                     /* BaseFormat */
      GL_NONE,                     /* DataType */
      0, 0, 0, 0,                  /* Red/Green/Blue/AlphaBits */
      0, 0, 0, 0, 0,               /* Lum/Int/Index/Depth/StencilBits */
      0, 0, 0                      /* BlockWidth/Height,Bytes */
   },
   {
      MESA_FORMAT_RGBA8888,        /* Name */
      "MESA_FORMAT_RGBA8888",      /* StrName */
      GL_RGBA,                     /* BaseFormat */
      GL_UNSIGNED_NORMALIZED,      /* DataType */
      8, 8, 8, 8,                  /* Red/Green/Blue/AlphaBits */
      0, 0, 0, 0, 0,               /* Lum/Int/Index/Depth/StencilBits */
      1, 1, 4                      /* BlockWidth/Height,Bytes */
   },
   {
      MESA_FORMAT_RGBA8888_REV,    /* Name */
      "MESA_FORMAT_RGBA8888_REV",  /* StrName */
      GL_RGBA,                     /* BaseFormat */
      GL_UNSIGNED_NORMALIZED,      /* DataType */
      8, 8, 8, 8,                  /* Red/Green/Blue/AlphaBits */
      0, 0, 0, 0, 0,               /* Lum/Int/Index/Depth/StencilBits */
      1, 1, 4                      /* BlockWidth/Height,Bytes */
   },
   {
      MESA_FORMAT_ARGB8888,        /* Name */
      "MESA_FORMAT_ARGB8888",      /* StrName */
      GL_RGBA,                     /* BaseFormat */
      GL_UNSIGNED_NORMALIZED,      /* DataType */
      8, 8, 8, 8,                  /* Red/Green/Blue/AlphaBits */
      0, 0, 0, 0, 0,               /* Lum/Int/Index/Depth/StencilBits */
      1, 1, 4                      /* BlockWidth/Height,Bytes */
   },
   {
      MESA_FORMAT_ARGB8888_REV,    /* Name */
      "MESA_FORMAT_ARGB8888_REV",  /* StrName */
      GL_RGBA,                     /* BaseFormat */
      GL_UNSIGNED_NORMALIZED,      /* DataType */
      8, 8, 8, 8,                  /* Red/Green/Blue/AlphaBits */
      0, 0, 0, 0, 0,               /* Lum/Int/Index/Depth/StencilBits */
      1, 1, 4                      /* BlockWidth/Height,Bytes */
   },
   {
      MESA_FORMAT_XRGB8888,        /* Name */
      "MESA_FORMAT_XRGB8888",      /* StrName */
      GL_RGB,                      /* BaseFormat */
      GL_UNSIGNED_NORMALIZED,      /* DataType */
      8, 8, 8, 0,                  /* Red/Green/Blue/AlphaBits */
      0, 0, 0, 0, 0,               /* Lum/Int/Index/Depth/StencilBits */
      1, 1, 4                      /* BlockWidth/Height,Bytes */
   },
   {
      MESA_FORMAT_XRGB8888_REV,    /* Name */
      "MESA_FORMAT_XRGB8888_REV",  /* StrName */
      GL_RGB,                      /* BaseFormat */
      GL_UNSIGNED_NORMALIZED,      /* DataType */
      8, 8, 8, 0,                  /* Red/Green/Blue/AlphaBits */
      0, 0, 0, 0, 0,               /* Lum/Int/Index/Depth/StencilBits */
      1, 1, 4                      /* BlockWidth/Height,Bytes */
   },
   {
      MESA_FORMAT_RGB888,          /* Name */
      "MESA_FORMAT_RGB888",        /* StrName */
      GL_RGB,                      /* BaseFormat */
      GL_UNSIGNED_NORMALIZED,      /* DataType */
      8, 8, 8, 0,                  /* Red/Green/Blue/AlphaBits */
      0, 0, 0, 0, 0,               /* Lum/Int/Index/Depth/StencilBits */
      1, 1, 3                      /* BlockWidth/Height,Bytes */
   },
   {
      MESA_FORMAT_BGR888,          /* Name */
      "MESA_FORMAT_BGR888",        /* StrName */
      GL_RGB,                      /* BaseFormat */
      GL_UNSIGNED_NORMALIZED,      /* DataType */
      8, 8, 8, 0,                  /* Red/Green/Blue/AlphaBits */
      0, 0, 0, 0, 0,               /* Lum/Int/Index/Depth/StencilBits */
      1, 1, 3                      /* BlockWidth/Height,Bytes */
   },
   {
      MESA_FORMAT_RGB565,          /* Name */
      "MESA_FORMAT_RGB565",        /* StrName */
      GL_RGB,                      /* BaseFormat */
      GL_UNSIGNED_NORMALIZED,      /* DataType */
      5, 6, 5, 0,                  /* Red/Green/Blue/AlphaBits */
      0, 0, 0, 0, 0,               /* Lum/Int/Index/Depth/StencilBits */
      1, 1, 2                      /* BlockWidth/Height,Bytes */
   },
   {
      MESA_FORMAT_RGB565_REV,      /* Name */
      "MESA_FORMAT_RGB565_REV",    /* StrName */
      GL_RGB,                      /* BaseFormat */
      GL_UNSIGNED_NORMALIZED,      /* DataType */
      5, 6, 5, 0,                  /* Red/Green/Blue/AlphaBits */
      0, 0, 0, 0, 0,               /* Lum/Int/Index/Depth/StencilBits */
      1, 1, 2                      /* BlockWidth/Height,Bytes */
   },
   {
      MESA_FORMAT_ARGB4444,        /* Name */
      "MESA_FORMAT_ARGB4444",      /* StrName */
      GL_RGBA,                     /* BaseFormat */
      GL_UNSIGNED_NORMALIZED,      /* DataType */
      4, 4, 4, 4,                  /* Red/Green/Blue/AlphaBits */
      0, 0, 0, 0, 0,               /* Lum/Int/Index/Depth/StencilBits */
      1, 1, 2                      /* BlockWidth/Height,Bytes */
   },
   {
      MESA_FORMAT_ARGB4444_REV,    /* Name */
      "MESA_FORMAT_ARGB4444_REV",  /* StrName */
      GL_RGBA,                     /* BaseFormat */
      GL_UNSIGNED_NORMALIZED,      /* DataType */
      4, 4, 4, 4,                  /* Red/Green/Blue/AlphaBits */
      0, 0, 0, 0, 0,               /* Lum/Int/Index/Depth/StencilBits */
      1, 1, 2                      /* BlockWidth/Height,Bytes */
   },
   {
      MESA_FORMAT_RGBA5551,        /* Name */
      "MESA_FORMAT_RGBA5551",      /* StrName */
      GL_RGBA,                     /* BaseFormat */
      GL_UNSIGNED_NORMALIZED,      /* DataType */
      5, 5, 5, 1,                  /* Red/Green/Blue/AlphaBits */
      0, 0, 0, 0, 0,               /* Lum/Int/Index/Depth/StencilBits */
      1, 1, 2                      /* BlockWidth/Height,Bytes */
   },
   {
      MESA_FORMAT_ARGB1555,        /* Name */
      "MESA_FORMAT_ARGB1555",      /* StrName */
      GL_RGBA,                     /* BaseFormat */
      GL_UNSIGNED_NORMALIZED,      /* DataType */
      5, 5, 5, 1,                  /* Red/Green/Blue/AlphaBits */
      0, 0, 0, 0, 0,               /* Lum/Int/Index/Depth/StencilBits */
      1, 1, 2                      /* BlockWidth/Height,Bytes */
   },
   {
      MESA_FORMAT_ARGB1555_REV,    /* Name */
      "MESA_FORMAT_ARGB1555_REV",  /* StrName */
      GL_RGBA,                     /* BaseFormat */
      GL_UNSIGNED_NORMALIZED,      /* DataType */
      5, 5, 5, 1,                  /* Red/Green/Blue/AlphaBits */
      0, 0, 0, 0, 0,               /* Lum/Int/Index/Depth/StencilBits */
      1, 1, 2                      /* BlockWidth/Height,Bytes */
   },
   {
      MESA_FORMAT_AL44,            /* Name */
      "MESA_FORMAT_AL44",          /* StrName */
      GL_LUMINANCE_ALPHA,          /* BaseFormat */
      GL_UNSIGNED_NORMALIZED,      /* DataType */
      0, 0, 0, 4,                  /* Red/Green/Blue/AlphaBits */
      4, 0, 0, 0, 0,               /* Lum/Int/Index/Depth/StencilBits */
      1, 1, 1                      /* BlockWidth/Height,Bytes */
   },
   {
      MESA_FORMAT_AL88,            /* Name */
      "MESA_FORMAT_AL88",          /* StrName */
      GL_LUMINANCE_ALPHA,          /* BaseFormat */
      GL_UNSIGNED_NORMALIZED,      /* DataType */
      0, 0, 0, 8,                  /* Red/Green/Blue/AlphaBits */
      8, 0, 0, 0, 0,               /* Lum/Int/Index/Depth/StencilBits */
      1, 1, 2                      /* BlockWidth/Height,Bytes */
   },
   {
      MESA_FORMAT_AL88_REV,        /* Name */
      "MESA_FORMAT_AL88_REV",      /* StrName */
      GL_LUMINANCE_ALPHA,          /* BaseFormat */
      GL_UNSIGNED_NORMALIZED,      /* DataType */
      0, 0, 0, 8,                  /* Red/Green/Blue/AlphaBits */
      8, 0, 0, 0, 0,               /* Lum/Int/Index/Depth/StencilBits */
      1, 1, 2                      /* BlockWidth/Height,Bytes */
   },
   {
      MESA_FORMAT_AL1616,          /* Name */
      "MESA_FORMAT_AL1616",        /* StrName */
      GL_LUMINANCE_ALPHA,          /* BaseFormat */
      GL_UNSIGNED_NORMALIZED,      /* DataType */
      0, 0, 0, 16,                 /* Red/Green/Blue/AlphaBits */
      16, 0, 0, 0, 0,              /* Lum/Int/Index/Depth/StencilBits */
      1, 1, 4                      /* BlockWidth/Height,Bytes */
   },
   {
      MESA_FORMAT_AL1616_REV,      /* Name */
      "MESA_FORMAT_AL1616_REV",    /* StrName */
      GL_LUMINANCE_ALPHA,          /* BaseFormat */
      GL_UNSIGNED_NORMALIZED,      /* DataType */
      0, 0, 0, 16,                 /* Red/Green/Blue/AlphaBits */
      16, 0, 0, 0, 0,              /* Lum/Int/Index/Depth/StencilBits */
      1, 1, 4                      /* BlockWidth/Height,Bytes */
   },
   {
      MESA_FORMAT_RGB332,          /* Name */
      "MESA_FORMAT_RGB332",        /* StrName */
      GL_RGB,                      /* BaseFormat */
      GL_UNSIGNED_NORMALIZED,      /* DataType */
      3, 3, 2, 0,                  /* Red/Green/Blue/AlphaBits */
      0, 0, 0, 0, 0,               /* Lum/Int/Index/Depth/StencilBits */
      1, 1, 1                      /* BlockWidth/Height,Bytes */
   },
   {
      MESA_FORMAT_A8,              /* Name */
      "MESA_FORMAT_A8",            /* StrName */
      GL_ALPHA,                    /* BaseFormat */
      GL_UNSIGNED_NORMALIZED,      /* DataType */
      0, 0, 0, 8,                  /* Red/Green/Blue/AlphaBits */
      0, 0, 0, 0, 0,               /* Lum/Int/Index/Depth/StencilBits */
      1, 1, 1                      /* BlockWidth/Height,Bytes */
   },
   {
      MESA_FORMAT_A16,             /* Name */
      "MESA_FORMAT_A16",           /* StrName */
      GL_ALPHA,                    /* BaseFormat */
      GL_UNSIGNED_NORMALIZED,      /* DataType */
      0, 0, 0, 16,                 /* Red/Green/Blue/AlphaBits */
      0, 0, 0, 0, 0,               /* Lum/Int/Index/Depth/StencilBits */
      1, 1, 2                      /* BlockWidth/Height,Bytes */
   },
   {
      MESA_FORMAT_L8,              /* Name */
      "MESA_FORMAT_L8",            /* StrName */
      GL_LUMINANCE,                /* BaseFormat */
      GL_UNSIGNED_NORMALIZED,      /* DataType */
      0, 0, 0, 0,                  /* Red/Green/Blue/AlphaBits */
      8, 0, 0, 0, 0,               /* Lum/Int/Index/Depth/StencilBits */
      1, 1, 1                      /* BlockWidth/Height,Bytes */
   },
   {
      MESA_FORMAT_L16,             /* Name */
      "MESA_FORMAT_L16",           /* StrName */
      GL_LUMINANCE,                /* BaseFormat */
      GL_UNSIGNED_NORMALIZED,      /* DataType */
      0, 0, 0, 0,                  /* Red/Green/Blue/AlphaBits */
      16, 0, 0, 0, 0,              /* Lum/Int/Index/Depth/StencilBits */
      1, 1, 2                      /* BlockWidth/Height,Bytes */
   },
   {
      MESA_FORMAT_I8,              /* Name */
      "MESA_FORMAT_I8",            /* StrName */
      GL_INTENSITY,                /* BaseFormat */
      GL_UNSIGNED_NORMALIZED,      /* DataType */
      0, 0, 0, 0,                  /* Red/Green/Blue/AlphaBits */
      0, 8, 0, 0, 0,               /* Lum/Int/Index/Depth/StencilBits */
      1, 1, 1                      /* BlockWidth/Height,Bytes */
   },
   {
      MESA_FORMAT_I16,             /* Name */
      "MESA_FORMAT_I16",           /* StrName */
      GL_INTENSITY,                /* BaseFormat */
      GL_UNSIGNED_NORMALIZED,      /* DataType */
      0, 0, 0, 0,                  /* Red/Green/Blue/AlphaBits */
      0, 16, 0, 0, 0,              /* Lum/Int/Index/Depth/StencilBits */
      1, 1, 2                      /* BlockWidth/Height,Bytes */
   },
   {
      MESA_FORMAT_YCBCR,           /* Name */
      "MESA_FORMAT_YCBCR",         /* StrName */
      GL_YCBCR_MESA,               /* BaseFormat */
      GL_UNSIGNED_NORMALIZED,      /* DataType */
      0, 0, 0, 0,                  /* Red/Green/Blue/AlphaBits */
      0, 0, 0, 0, 0,               /* Lum/Int/Index/Depth/StencilBits */
      1, 1, 2                      /* BlockWidth/Height,Bytes */
   },
   {
      MESA_FORMAT_YCBCR_REV,       /* Name */
      "MESA_FORMAT_YCBCR_REV",     /* StrName */
      GL_YCBCR_MESA,               /* BaseFormat */
      GL_UNSIGNED_NORMALIZED,      /* DataType */
      0, 0, 0, 0,                  /* Red/Green/Blue/AlphaBits */
      0, 0, 0, 0, 0,               /* Lum/Int/Index/Depth/StencilBits */
      1, 1, 2                      /* BlockWidth/Height,Bytes */
   },
   {
      MESA_FORMAT_R8,
      "MESA_FORMAT_R8",
      GL_RED,
      GL_UNSIGNED_NORMALIZED,
      8, 0, 0, 0,
      0, 0, 0, 0, 0,
      1, 1, 1
   },
   {
      MESA_FORMAT_RG88,
      "MESA_FORMAT_RG88",
      GL_RG,
      GL_UNSIGNED_NORMALIZED,
      8, 8, 0, 0,
      0, 0, 0, 0, 0,
      1, 1, 2
   },
   {
      MESA_FORMAT_RG88_REV,
      "MESA_FORMAT_RG88_REV",
      GL_RG,
      GL_UNSIGNED_NORMALIZED,
      8, 8, 0, 0,
      0, 0, 0, 0, 0,
      1, 1, 2
   },
   {
      MESA_FORMAT_R16,
      "MESA_FORMAT_R16",
      GL_RED,
      GL_UNSIGNED_NORMALIZED,
      16, 0, 0, 0,
      0, 0, 0, 0, 0,
      1, 1, 2
   },
   {
      MESA_FORMAT_RG1616,
      "MESA_FORMAT_RG1616",
      GL_RG,
      GL_UNSIGNED_NORMALIZED,
      16, 16, 0, 0,
      0, 0, 0, 0, 0,
      1, 1, 4
   },
   {
      MESA_FORMAT_RG1616_REV,
      "MESA_FORMAT_RG1616_REV",
      GL_RG,
      GL_UNSIGNED_NORMALIZED,
      16, 16, 0, 0,
      0, 0, 0, 0, 0,
      1, 1, 4
   },
   {
      MESA_FORMAT_ARGB2101010,
      "MESA_FORMAT_ARGB2101010",
      GL_RGBA,
      GL_UNSIGNED_NORMALIZED,
      10, 10, 10, 2,
      0, 0, 0, 0, 0,
      1, 1, 4
   },
   {
      MESA_FORMAT_Z24_S8,          /* Name */
      "MESA_FORMAT_Z24_S8",        /* StrName */
      GL_DEPTH_STENCIL,            /* BaseFormat */
      GL_UNSIGNED_INT,             /* DataType */
      0, 0, 0, 0,                  /* Red/Green/Blue/AlphaBits */
      0, 0, 0, 24, 8,              /* Lum/Int/Index/Depth/StencilBits */
      1, 1, 4                      /* BlockWidth/Height,Bytes */
   },
   {
      MESA_FORMAT_S8_Z24,          /* Name */
      "MESA_FORMAT_S8_Z24",        /* StrName */
      GL_DEPTH_STENCIL,            /* BaseFormat */
      GL_UNSIGNED_INT,             /* DataType */
      0, 0, 0, 0,                  /* Red/Green/Blue/AlphaBits */
      0, 0, 0, 24, 8,              /* Lum/Int/Index/Depth/StencilBits */
      1, 1, 4                      /* BlockWidth/Height,Bytes */
   },
   {
      MESA_FORMAT_Z16,             /* Name */
      "MESA_FORMAT_Z16",           /* StrName */
      GL_DEPTH_COMPONENT,          /* BaseFormat */
      GL_UNSIGNED_INT,             /* DataType */
      0, 0, 0, 0,                  /* Red/Green/Blue/AlphaBits */
      0, 0, 0, 16, 0,              /* Lum/Int/Index/Depth/StencilBits */
      1, 1, 2                      /* BlockWidth/Height,Bytes */
   },
   {
      MESA_FORMAT_X8_Z24,          /* Name */
      "MESA_FORMAT_X8_Z24",        /* StrName */
      GL_DEPTH_COMPONENT,          /* BaseFormat */
      GL_UNSIGNED_INT,             /* DataType */
      0, 0, 0, 0,                  /* Red/Green/Blue/AlphaBits */
      0, 0, 0, 24, 0,              /* Lum/Int/Index/Depth/StencilBits */
      1, 1, 4                      /* BlockWidth/Height,Bytes */
   },
   {
      MESA_FORMAT_Z24_X8,          /* Name */
      "MESA_FORMAT_Z24_X8",        /* StrName */
      GL_DEPTH_COMPONENT,          /* BaseFormat */
      GL_UNSIGNED_INT,             /* DataType */
      0, 0, 0, 0,                  /* Red/Green/Blue/AlphaBits */
      0, 0, 0, 24, 0,              /* Lum/Int/Index/Depth/StencilBits */
      1, 1, 4                      /* BlockWidth/Height,Bytes */
   },
   {
      MESA_FORMAT_Z32,             /* Name */
      "MESA_FORMAT_Z32",           /* StrName */
      GL_DEPTH_COMPONENT,          /* BaseFormat */
      GL_UNSIGNED_INT,             /* DataType */
      0, 0, 0, 0,                  /* Red/Green/Blue/AlphaBits */
      0, 0, 0, 32, 0,              /* Lum/Int/Index/Depth/StencilBits */
      1, 1, 4                      /* BlockWidth/Height,Bytes */
   },
   {
      MESA_FORMAT_S8,              /* Name */
      "MESA_FORMAT_S8",            /* StrName */
      GL_STENCIL_INDEX,            /* BaseFormat */
      GL_UNSIGNED_INT,             /* DataType */
      0, 0, 0, 0,                  /* Red/Green/Blue/AlphaBits */
      0, 0, 0, 0, 8,               /* Lum/Int/Index/Depth/StencilBits */
      1, 1, 1                      /* BlockWidth/Height,Bytes */
   },
   {
      MESA_FORMAT_SRGB8,
      "MESA_FORMAT_SRGB8",
      GL_RGB,
      GL_UNSIGNED_NORMALIZED,
      8, 8, 8, 0,
      0, 0, 0, 0, 0,
      1, 1, 3
   },
   {
      MESA_FORMAT_SRGBA8,
      "MESA_FORMAT_SRGBA8",
      GL_RGBA,
      GL_UNSIGNED_NORMALIZED,    
      8, 8, 8, 8,
      0, 0, 0, 0, 0,
      1, 1, 4
   },
   {
      MESA_FORMAT_SARGB8,
      "MESA_FORMAT_SARGB8",
      GL_RGBA,
      GL_UNSIGNED_NORMALIZED,    
      8, 8, 8, 8,
      0, 0, 0, 0, 0,
      1, 1, 4
   },
   {
      MESA_FORMAT_SL8,
      "MESA_FORMAT_SL8",
      GL_LUMINANCE,
      GL_UNSIGNED_NORMALIZED,    
      0, 0, 0, 0,
      8, 0, 0, 0, 0,
      1, 1, 1
   },
   {
      MESA_FORMAT_SLA8,
      "MESA_FORMAT_SLA8",
      GL_LUMINANCE_ALPHA,
      GL_UNSIGNED_NORMALIZED,    
      0, 0, 0, 8,
      8, 0, 0, 0, 0,
      1, 1, 2
   },
   {
      MESA_FORMAT_SRGB_DXT1,       /* Name */
      "MESA_FORMAT_SRGB_DXT1",     /* StrName */
      GL_RGB,                      /* BaseFormat */
      GL_UNSIGNED_NORMALIZED,      /* DataType */
      4, 4, 4, 0,                  /* approx Red/Green/Blue/AlphaBits */
      0, 0, 0, 0, 0,               /* Lum/Int/Index/Depth/StencilBits */
      4, 4, 8                      /* 8 bytes per 4x4 block */
   },
   {
      MESA_FORMAT_SRGBA_DXT1,
      "MESA_FORMAT_SRGBA_DXT1",
      GL_RGBA,
      GL_UNSIGNED_NORMALIZED,
      4, 4, 4, 4,
      0, 0, 0, 0, 0,
      4, 4, 8                      /* 8 bytes per 4x4 block */
   },
   {
      MESA_FORMAT_SRGBA_DXT3,
      "MESA_FORMAT_SRGBA_DXT3",
      GL_RGBA,
      GL_UNSIGNED_NORMALIZED,
      4, 4, 4, 4,
      0, 0, 0, 0, 0,
      4, 4, 16                     /* 16 bytes per 4x4 block */
   },
   {
      MESA_FORMAT_SRGBA_DXT5,
      "MESA_FORMAT_SRGBA_DXT5",
      GL_RGBA,
      GL_UNSIGNED_NORMALIZED,
      4, 4, 4, 4,
      0, 0, 0, 0, 0,
      4, 4, 16                     /* 16 bytes per 4x4 block */
   },

   {
      MESA_FORMAT_RGB_FXT1,
      "MESA_FORMAT_RGB_FXT1",
      GL_RGB,
      GL_UNSIGNED_NORMALIZED,
      4, 4, 4, 0,                  /* approx Red/Green/BlueBits */
      0, 0, 0, 0, 0,
      8, 4, 16                     /* 16 bytes per 8x4 block */
   },
   {
      MESA_FORMAT_RGBA_FXT1,
      "MESA_FORMAT_RGBA_FXT1",
      GL_RGBA,
      GL_UNSIGNED_NORMALIZED,
      4, 4, 4, 1,                  /* approx Red/Green/Blue/AlphaBits */
      0, 0, 0, 0, 0,
      8, 4, 16                     /* 16 bytes per 8x4 block */
   },

   {
      MESA_FORMAT_RGB_DXT1,        /* Name */
      "MESA_FORMAT_RGB_DXT1",      /* StrName */
      GL_RGB,                      /* BaseFormat */
      GL_UNSIGNED_NORMALIZED,      /* DataType */
      4, 4, 4, 0,                  /* approx Red/Green/Blue/AlphaBits */
      0, 0, 0, 0, 0,               /* Lum/Int/Index/Depth/StencilBits */
      4, 4, 8                      /* 8 bytes per 4x4 block */
   },
   {
      MESA_FORMAT_RGBA_DXT1,
      "MESA_FORMAT_RGBA_DXT1",
      GL_RGBA,
      GL_UNSIGNED_NORMALIZED,    
      4, 4, 4, 4,
      0, 0, 0, 0, 0,
      4, 4, 8                      /* 8 bytes per 4x4 block */
   },
   {
      MESA_FORMAT_RGBA_DXT3,
      "MESA_FORMAT_RGBA_DXT3",
      GL_RGBA,
      GL_UNSIGNED_NORMALIZED,    
      4, 4, 4, 4,
      0, 0, 0, 0, 0,
      4, 4, 16                     /* 16 bytes per 4x4 block */
   },
   {
      MESA_FORMAT_RGBA_DXT5,
      "MESA_FORMAT_RGBA_DXT5",
      GL_RGBA,
      GL_UNSIGNED_NORMALIZED,    
      4, 4, 4, 4,
      0, 0, 0, 0, 0,
      4, 4, 16                     /* 16 bytes per 4x4 block */
   },
   {
      MESA_FORMAT_RGBA_FLOAT32,
      "MESA_FORMAT_RGBA_FLOAT32",
      GL_RGBA,
      GL_FLOAT,
      32, 32, 32, 32,
      0, 0, 0, 0, 0,
      1, 1, 16
   },
   {
      MESA_FORMAT_RGBA_FLOAT16,
      "MESA_FORMAT_RGBA_FLOAT16",
      GL_RGBA,
      GL_FLOAT,
      16, 16, 16, 16,
      0, 0, 0, 0, 0,
      1, 1, 8
   },
   {
      MESA_FORMAT_RGB_FLOAT32,
      "MESA_FORMAT_RGB_FLOAT32",
      GL_RGB,
      GL_FLOAT,
      32, 32, 32, 0,
      0, 0, 0, 0, 0,
      1, 1, 12
   },
   {
      MESA_FORMAT_RGB_FLOAT16,
      "MESA_FORMAT_RGB_FLOAT16",
      GL_RGB,
      GL_FLOAT,
      16, 16, 16, 0,
      0, 0, 0, 0, 0,
      1, 1, 6
   },
   {
      MESA_FORMAT_ALPHA_FLOAT32,
      "MESA_FORMAT_ALPHA_FLOAT32",
      GL_ALPHA,
      GL_FLOAT,
      0, 0, 0, 32,
      0, 0, 0, 0, 0,
      1, 1, 4
   },
   {
      MESA_FORMAT_ALPHA_FLOAT16,
      "MESA_FORMAT_ALPHA_FLOAT16",
      GL_ALPHA,
      GL_FLOAT,
      0, 0, 0, 16,
      0, 0, 0, 0, 0,
      1, 1, 2
   },
   {
      MESA_FORMAT_LUMINANCE_FLOAT32,
      "MESA_FORMAT_LUMINANCE_FLOAT32",
      GL_LUMINANCE,
      GL_FLOAT,
      0, 0, 0, 0,
      32, 0, 0, 0, 0,
      1, 1, 4
   },
   {
      MESA_FORMAT_LUMINANCE_FLOAT16,
      "MESA_FORMAT_LUMINANCE_FLOAT16",
      GL_LUMINANCE,
      GL_FLOAT,
      0, 0, 0, 0,
      16, 0, 0, 0, 0,
      1, 1, 2
   },
   {
      MESA_FORMAT_LUMINANCE_ALPHA_FLOAT32,
      "MESA_FORMAT_LUMINANCE_ALPHA_FLOAT32",
      GL_LUMINANCE_ALPHA,
      GL_FLOAT,
      0, 0, 0, 32,
      32, 0, 0, 0, 0,
      1, 1, 8
   },
   {
      MESA_FORMAT_LUMINANCE_ALPHA_FLOAT16,
      "MESA_FORMAT_LUMINANCE_ALPHA_FLOAT16",
      GL_LUMINANCE_ALPHA,
      GL_FLOAT,
      0, 0, 0, 16,
      16, 0, 0, 0, 0,
      1, 1, 4
   },
   {
      MESA_FORMAT_INTENSITY_FLOAT32,
      "MESA_FORMAT_INTENSITY_FLOAT32",
      GL_INTENSITY,
      GL_FLOAT,
      0, 0, 0, 0,
      0, 32, 0, 0, 0,
      1, 1, 4
   },
   {
      MESA_FORMAT_INTENSITY_FLOAT16,
      "MESA_FORMAT_INTENSITY_FLOAT16",
      GL_INTENSITY,
      GL_FLOAT,
      0, 0, 0, 0,
      0, 16, 0, 0, 0,
      1, 1, 2
   },
   {
      MESA_FORMAT_R_FLOAT32,
      "MESA_FORMAT_R_FLOAT32",
      GL_RED,
      GL_FLOAT,
      32, 0, 0, 0,
      0, 0, 0, 0, 0,
      1, 1, 4
   },
   {
      MESA_FORMAT_R_FLOAT16,
      "MESA_FORMAT_R_FLOAT16",
      GL_RED,
      GL_FLOAT,
      16, 0, 0, 0,
      0, 0, 0, 0, 0,
      1, 1, 2
   },
   {
      MESA_FORMAT_RG_FLOAT32,
      "MESA_FORMAT_RG_FLOAT32",
      GL_RG,
      GL_FLOAT,
      32, 32, 0, 0,
      0, 0, 0, 0, 0,
      1, 1, 8
   },
   {
      MESA_FORMAT_RG_FLOAT16,
      "MESA_FORMAT_RG_FLOAT16",
      GL_RG,
      GL_FLOAT,
      16, 16, 0, 0,
      0, 0, 0, 0, 0,
      1, 1, 4
   },

   /* unnormalized signed int formats */
   {
      MESA_FORMAT_RGBA_INT8,
      "MESA_FORMAT_RGBA_INT8",
      GL_RGBA,
      GL_INT,
      8, 8, 8, 8,
      0, 0, 0, 0, 0,
      1, 1, 4
   },
   {
      MESA_FORMAT_RGBA_INT16,
      "MESA_FORMAT_RGBA_INT16",
      GL_RGBA,
      GL_INT,
      16, 16, 16, 16,
      0, 0, 0, 0, 0,
      1, 1, 8
   },
   {
      MESA_FORMAT_RGBA_INT32,
      "MESA_FORMAT_RGBA_INT32",
      GL_RGBA,
      GL_INT,
      32, 32, 32, 32,
      0, 0, 0, 0, 0,
      1, 1, 16
   },

   /* unnormalized unsigned int formats */
   {
      MESA_FORMAT_RGBA_UINT8,
      "MESA_FORMAT_RGBA_UINT8",
      GL_RGBA,
      GL_UNSIGNED_INT,
      8, 8, 8, 8,
      0, 0, 0, 0, 0,
      1, 1, 4
   },
   {
      MESA_FORMAT_RGBA_UINT16,
      "MESA_FORMAT_RGBA_UINT16",
      GL_RGBA,
      GL_UNSIGNED_INT,
      16, 16, 16, 16,
      0, 0, 0, 0, 0,
      1, 1, 8
   },
   {
      MESA_FORMAT_RGBA_UINT32,
      "MESA_FORMAT_RGBA_UINT32",
      GL_RGBA,
      GL_UNSIGNED_INT,
      32, 32, 32, 32,
      0, 0, 0, 0, 0,
      1, 1, 16
   },


   {
      MESA_FORMAT_DUDV8,
      "MESA_FORMAT_DUDV8",
      GL_DUDV_ATI,
      GL_SIGNED_NORMALIZED,
      0, 0, 0, 0,
      0, 0, 0, 0, 0,
      1, 1, 2
   },

   /* Signed 8 bits / channel */
   {
      MESA_FORMAT_SIGNED_R8,        /* Name */
      "MESA_FORMAT_SIGNED_R8",      /* StrName */
      GL_RED,                       /* BaseFormat */
      GL_SIGNED_NORMALIZED,         /* DataType */
      8, 0, 0, 0,                   /* Red/Green/Blue/AlphaBits */
      0, 0, 0, 0, 0,                /* Lum/Int/Index/Depth/StencilBits */
      1, 1, 1                       /* BlockWidth/Height,Bytes */
   },
   {
      MESA_FORMAT_SIGNED_RG88_REV,
      "MESA_FORMAT_SIGNED_RG88_REV",
      GL_RG,
      GL_SIGNED_NORMALIZED,
      8, 8, 0, 0,
      0, 0, 0, 0, 0,
      1, 1, 2
   },
   {
      MESA_FORMAT_SIGNED_RGBX8888,
      "MESA_FORMAT_SIGNED_RGBX8888",
      GL_RGB,
      GL_SIGNED_NORMALIZED,
      8, 8, 8, 0,
      0, 0, 0, 0, 0,
      1, 1, 4                       /* 4 bpp, but no alpha */
   },
   {
      MESA_FORMAT_SIGNED_RGBA8888,
      "MESA_FORMAT_SIGNED_RGBA8888",
      GL_RGBA,
      GL_SIGNED_NORMALIZED,
      8, 8, 8, 8,
      0, 0, 0, 0, 0,
      1, 1, 4
   },
   {
      MESA_FORMAT_SIGNED_RGBA8888_REV,
      "MESA_FORMAT_SIGNED_RGBA8888_REV",
      GL_RGBA,
      GL_SIGNED_NORMALIZED,
      8, 8, 8, 8,
      0, 0, 0, 0, 0,
      1, 1, 4
   },

   /* Signed 16 bits / channel */
   {
      MESA_FORMAT_SIGNED_R16,
      "MESA_FORMAT_SIGNED_R16",
      GL_RED,
      GL_SIGNED_NORMALIZED,
      16, 0, 0, 0,
      0, 0, 0, 0, 0,
      1, 1, 2
   },
   {
      MESA_FORMAT_SIGNED_GR1616,
      "MESA_FORMAT_SIGNED_GR1616",
      GL_RG,
      GL_SIGNED_NORMALIZED,
      16, 16, 0, 0,
      0, 0, 0, 0, 0,
      1, 1, 4
   },
   {
      MESA_FORMAT_SIGNED_RGB_16,
      "MESA_FORMAT_SIGNED_RGB_16",
      GL_RGB,
      GL_SIGNED_NORMALIZED,
      16, 16, 16, 0,
      0, 0, 0, 0, 0,
      1, 1, 6
   },
   {
      MESA_FORMAT_SIGNED_RGBA_16,
      "MESA_FORMAT_SIGNED_RGBA_16",
      GL_RGBA,
      GL_SIGNED_NORMALIZED,
      16, 16, 16, 16,
      0, 0, 0, 0, 0,
      1, 1, 8
   },
   {
      MESA_FORMAT_RGBA_16,
      "MESA_FORMAT_RGBA_16",
      GL_RGBA,
      GL_UNSIGNED_NORMALIZED,
      16, 16, 16, 16,
      0, 0, 0, 0, 0,
      1, 1, 8
   },
   {
     MESA_FORMAT_RED_RGTC1,
     "MESA_FORMAT_RED_RGTC1",
     GL_RED,
     GL_UNSIGNED_NORMALIZED,
     4, 0, 0, 0,
     0, 0, 0, 0, 0,
     4, 4, 8                     /* 8 bytes per 4x4 block */
   },
   {
     MESA_FORMAT_SIGNED_RED_RGTC1,
     "MESA_FORMAT_SIGNED_RED_RGTC1",
     GL_RED,
     GL_SIGNED_NORMALIZED,
     4, 0, 0, 0,
     0, 0, 0, 0, 0,
     4, 4, 8                     /* 8 bytes per 4x4 block */
   },
   {
     MESA_FORMAT_RG_RGTC2,
     "MESA_FORMAT_RG_RGTC2",
     GL_RG,
     GL_UNSIGNED_NORMALIZED,
     4, 4, 0, 0,
     0, 0, 0, 0, 0,
     4, 4, 16                     /* 16 bytes per 4x4 block */
   },
   {
     MESA_FORMAT_SIGNED_RG_RGTC2,
     "MESA_FORMAT_SIGNED_RG_RGTC2",
     GL_RG,
     GL_SIGNED_NORMALIZED,
     4, 4, 0, 0,
     0, 0, 0, 0, 0,
     4, 4, 16                     /* 16 bytes per 4x4 block */
   },
   {
     MESA_FORMAT_L_LATC1,
     "MESA_FORMAT_L_LATC1",
     GL_LUMINANCE,
     GL_UNSIGNED_NORMALIZED,
     0, 0, 0, 0,
     4, 0, 0, 0, 0,
     4, 4, 8                     /* 8 bytes per 4x4 block */
   },
   {
     MESA_FORMAT_SIGNED_L_LATC1,
     "MESA_FORMAT_SIGNED_L_LATC1",
     GL_LUMINANCE,
     GL_SIGNED_NORMALIZED,
     0, 0, 0, 0,
     4, 0, 0, 0, 0,
     4, 4, 8                     /* 8 bytes per 4x4 block */
   },
   {
     MESA_FORMAT_LA_LATC2,
     "MESA_FORMAT_LA_LATC2",
     GL_LUMINANCE_ALPHA,
     GL_UNSIGNED_NORMALIZED,
     0, 0, 0, 4,
     4, 0, 0, 0, 0,
     4, 4, 16                     /* 16 bytes per 4x4 block */
   },
   {
     MESA_FORMAT_SIGNED_LA_LATC2,
     "MESA_FORMAT_SIGNED_LA_LATC2",
     GL_LUMINANCE_ALPHA,
     GL_SIGNED_NORMALIZED,
     0, 0, 0, 4,
     4, 0, 0, 0, 0,
     4, 4, 16                     /* 16 bytes per 4x4 block */
   },

   /* Signed formats from EXT_texture_snorm that are not in GL3.1 */
   {
      MESA_FORMAT_SIGNED_A8,
      "MESA_FORMAT_SIGNED_A8",
      GL_ALPHA,
      GL_SIGNED_NORMALIZED,
      0, 0, 0, 8,
      0, 0, 0, 0, 0,
      1, 1, 1
   },
   {
      MESA_FORMAT_SIGNED_L8,
      "MESA_FORMAT_SIGNED_L8",
      GL_LUMINANCE,
      GL_SIGNED_NORMALIZED,
      0, 0, 0, 0,
      8, 0, 0, 0, 0,
      1, 1, 1
   },
   {
      MESA_FORMAT_SIGNED_AL88,
      "MESA_FORMAT_SIGNED_AL88",
      GL_LUMINANCE_ALPHA,
      GL_SIGNED_NORMALIZED,
      0, 0, 0, 8,
      8, 0, 0, 0, 0,
      1, 1, 2
   },
   {
      MESA_FORMAT_SIGNED_I8,
      "MESA_FORMAT_SIGNED_I8",
      GL_INTENSITY,
      GL_SIGNED_NORMALIZED,
      0, 0, 0, 0,
      0, 8, 0, 0, 0,
      1, 1, 1
   },
   {
      MESA_FORMAT_SIGNED_A16,
      "MESA_FORMAT_SIGNED_A16",
      GL_ALPHA,
      GL_SIGNED_NORMALIZED,
      0, 0, 0, 16,
      0, 0, 0, 0, 0,
      1, 1, 2
   },
   {
      MESA_FORMAT_SIGNED_L16,
      "MESA_FORMAT_SIGNED_L16",
      GL_LUMINANCE,
      GL_SIGNED_NORMALIZED,
      0, 0, 0, 0,
      16, 0, 0, 0, 0,
      1, 1, 2
   },
   {
      MESA_FORMAT_SIGNED_AL1616,
      "MESA_FORMAT_SIGNED_AL1616",
      GL_LUMINANCE_ALPHA,
      GL_SIGNED_NORMALIZED,
      0, 0, 0, 16,
      16, 0, 0, 0, 0,
      1, 1, 4
   },
   {
      MESA_FORMAT_SIGNED_I16,
      "MESA_FORMAT_SIGNED_I16",
      GL_INTENSITY,
      GL_SIGNED_NORMALIZED,
      0, 0, 0, 0,
      0, 16, 0, 0, 0,
      1, 1, 2
   },
   {
      MESA_FORMAT_RGB9_E5_FLOAT,
      "MESA_FORMAT_RGB9_E5",
      GL_RGB,
      GL_FLOAT,
      9, 9, 9, 0,
      0, 0, 0, 0, 0,
      1, 1, 4
   },
   {
      MESA_FORMAT_R11_G11_B10_FLOAT,
      "MESA_FORMAT_R11_G11_B10_FLOAT",
      GL_RGB,
      GL_FLOAT,
      11, 11, 10, 0,
      0, 0, 0, 0, 0,
      1, 1, 4
   },
   /* ARB_depth_buffer_float */
   {
      MESA_FORMAT_Z32_FLOAT,       /* Name */
      "MESA_FORMAT_Z32_FLOAT",     /* StrName */
      GL_DEPTH_COMPONENT,          /* BaseFormat */
      GL_FLOAT,                    /* DataType */
      0, 0, 0, 0,                  /* Red/Green/Blue/AlphaBits */
      0, 0, 0, 32, 0,              /* Lum/Int/Index/Depth/StencilBits */
      1, 1, 4                      /* BlockWidth/Height,Bytes */
   },
   {
      MESA_FORMAT_Z32_FLOAT_X24S8, /* Name */
      "MESA_FORMAT_Z32_FLOAT_X24S8", /* StrName */
      GL_DEPTH_STENCIL,            /* BaseFormat */
      GL_NONE /* XXX */,           /* DataType */
      0, 0, 0, 0,                  /* Red/Green/Blue/AlphaBits */
      0, 0, 0, 32, 8,              /* Lum/Int/Index/Depth/StencilBits */
      1, 1, 8                      /* BlockWidth/Height,Bytes */
   },
};



static const struct gl_format_info *
_mesa_get_format_info(gl_format format)
{
   const struct gl_format_info *info = &format_info[format];
   assert(info->Name == format);
   return info;
}


/** Return string name of format (for debugging) */
const char *
_mesa_get_format_name(gl_format format)
{
   const struct gl_format_info *info = _mesa_get_format_info(format);
   return info->StrName;
}



/**
 * Return bytes needed to store a block of pixels in the given format.
 * Normally, a block is 1x1 (a single pixel).  But for compressed formats
 * a block may be 4x4 or 8x4, etc.
 *
 * Note: not GLuint, so as not to coerce math to unsigned. cf. fdo #37351
 */
GLint
_mesa_get_format_bytes(gl_format format)
{
   const struct gl_format_info *info = _mesa_get_format_info(format);
   ASSERT(info->BytesPerBlock);
   return info->BytesPerBlock;
}


/**
 * Return bits per component for the given format.
 * \param format  one of MESA_FORMAT_x
 * \param pname  the component, such as GL_RED_BITS, GL_TEXTURE_BLUE_BITS, etc.
 */
GLint
_mesa_get_format_bits(gl_format format, GLenum pname)
{
   const struct gl_format_info *info = _mesa_get_format_info(format);

   switch (pname) {
   case GL_RED_BITS:
   case GL_TEXTURE_RED_SIZE:
   case GL_RENDERBUFFER_RED_SIZE_EXT:
   case GL_FRAMEBUFFER_ATTACHMENT_RED_SIZE:
      return info->RedBits;
   case GL_GREEN_BITS:
   case GL_TEXTURE_GREEN_SIZE:
   case GL_RENDERBUFFER_GREEN_SIZE_EXT:
   case GL_FRAMEBUFFER_ATTACHMENT_GREEN_SIZE:
      return info->GreenBits;
   case GL_BLUE_BITS:
   case GL_TEXTURE_BLUE_SIZE:
   case GL_RENDERBUFFER_BLUE_SIZE_EXT:
   case GL_FRAMEBUFFER_ATTACHMENT_BLUE_SIZE:
      return info->BlueBits;
   case GL_ALPHA_BITS:
   case GL_TEXTURE_ALPHA_SIZE:
   case GL_RENDERBUFFER_ALPHA_SIZE_EXT:
   case GL_FRAMEBUFFER_ATTACHMENT_ALPHA_SIZE:
      return info->AlphaBits;
   case GL_TEXTURE_INTENSITY_SIZE:
      return info->IntensityBits;
   case GL_TEXTURE_LUMINANCE_SIZE:
      return info->LuminanceBits;
   case GL_INDEX_BITS:
   case GL_TEXTURE_INDEX_SIZE_EXT:
      return info->IndexBits;
   case GL_DEPTH_BITS:
   case GL_TEXTURE_DEPTH_SIZE_ARB:
   case GL_RENDERBUFFER_DEPTH_SIZE_EXT:
   case GL_FRAMEBUFFER_ATTACHMENT_DEPTH_SIZE:
      return info->DepthBits;
   case GL_STENCIL_BITS:
   case GL_TEXTURE_STENCIL_SIZE_EXT:
   case GL_RENDERBUFFER_STENCIL_SIZE_EXT:
   case GL_FRAMEBUFFER_ATTACHMENT_STENCIL_SIZE:
      return info->StencilBits;
   default:
      _mesa_problem(NULL, "bad pname in _mesa_get_format_bits()");
      return 0;
   }
}


/**
 * Return the data type (or more specifically, the data representation)
 * for the given format.
 * The return value will be one of:
 *    GL_UNSIGNED_NORMALIZED = unsigned int representing [0,1]
 *    GL_SIGNED_NORMALIZED = signed int representing [-1, 1]
 *    GL_UNSIGNED_INT = an ordinary unsigned integer
 *    GL_INT = an ordinary signed integer
 *    GL_FLOAT = an ordinary float
 */
GLenum
_mesa_get_format_datatype(gl_format format)
{
   const struct gl_format_info *info = _mesa_get_format_info(format);
   return info->DataType;
}


/**
 * Return the basic format for the given type.  The result will be one of
 * GL_RGB, GL_RGBA, GL_ALPHA, GL_LUMINANCE, GL_LUMINANCE_ALPHA, GL_INTENSITY,
 * GL_YCBCR_MESA, GL_DEPTH_COMPONENT, GL_STENCIL_INDEX, GL_DEPTH_STENCIL.
 */
GLenum
_mesa_get_format_base_format(gl_format format)
{
   const struct gl_format_info *info = _mesa_get_format_info(format);
   return info->BaseFormat;
}


/**
 * Return the block size (in pixels) for the given format.  Normally
 * the block size is 1x1.  But compressed formats will have block sizes
 * of 4x4 or 8x4 pixels, etc.
 * \param bw  returns block width in pixels
 * \param bh  returns block height in pixels
 */
void
_mesa_get_format_block_size(gl_format format, GLuint *bw, GLuint *bh)
{
   const struct gl_format_info *info = _mesa_get_format_info(format);
   *bw = info->BlockWidth;
   *bh = info->BlockHeight;
}


/** Is the given format a compressed format? */
GLboolean
_mesa_is_format_compressed(gl_format format)
{
   const struct gl_format_info *info = _mesa_get_format_info(format);
   return info->BlockWidth > 1 || info->BlockHeight > 1;
}


/**
 * Determine if the given format represents a packed depth/stencil buffer.
 */
GLboolean
_mesa_is_format_packed_depth_stencil(gl_format format)
{
   const struct gl_format_info *info = _mesa_get_format_info(format);

   return info->BaseFormat == GL_DEPTH_STENCIL;
}


/**
 * Is the given format a signed/unsigned integer color format?
 */
GLboolean
_mesa_is_format_integer_color(gl_format format)
{
   const struct gl_format_info *info = _mesa_get_format_info(format);
   return (info->DataType == GL_INT || info->DataType == GL_UNSIGNED_INT) &&
      info->BaseFormat != GL_DEPTH_COMPONENT &&
      info->BaseFormat != GL_DEPTH_STENCIL &&
      info->BaseFormat != GL_STENCIL_INDEX;
}


/**
 * Return color encoding for given format.
 * \return GL_LINEAR or GL_SRGB
 */
GLenum
_mesa_get_format_color_encoding(gl_format format)
{
   /* XXX this info should be encoded in gl_format_info */
   switch (format) {
   case MESA_FORMAT_SRGB8:
   case MESA_FORMAT_SRGBA8:
   case MESA_FORMAT_SARGB8:
   case MESA_FORMAT_SL8:
   case MESA_FORMAT_SLA8:
   case MESA_FORMAT_SRGB_DXT1:
   case MESA_FORMAT_SRGBA_DXT1:
   case MESA_FORMAT_SRGBA_DXT3:
   case MESA_FORMAT_SRGBA_DXT5:
      return GL_SRGB;
   default:
      return GL_LINEAR;
   }
}


/**
 * For an sRGB format, return the corresponding linear color space format.
 * For non-sRGB formats, return the format as-is.
 */
gl_format
_mesa_get_srgb_format_linear(gl_format format)
{
   switch (format) {
   case MESA_FORMAT_SRGB8:
      format = MESA_FORMAT_RGB888;
      break;
   case MESA_FORMAT_SRGBA8:
      format = MESA_FORMAT_RGBA8888;
      break;
   case MESA_FORMAT_SARGB8:
      format = MESA_FORMAT_ARGB8888;
      break;
   case MESA_FORMAT_SL8:
      format = MESA_FORMAT_L8;
      break;
   case MESA_FORMAT_SLA8:
      format = MESA_FORMAT_AL88;
      break;
   case MESA_FORMAT_SRGB_DXT1:
      format = MESA_FORMAT_RGB_DXT1;
      break;
   case MESA_FORMAT_SRGBA_DXT1:
      format = MESA_FORMAT_RGBA_DXT1;
      break;
   case MESA_FORMAT_SRGBA_DXT3:
      format = MESA_FORMAT_RGBA_DXT3;
      break;
   case MESA_FORMAT_SRGBA_DXT5:
      format = MESA_FORMAT_RGBA_DXT5;
      break;
   default:
      break;
   }
   return format;
}


/**
 * Return number of bytes needed to store an image of the given size
 * in the given format.
 */
GLuint
_mesa_format_image_size(gl_format format, GLsizei width,
                        GLsizei height, GLsizei depth)
{
   const struct gl_format_info *info = _mesa_get_format_info(format);
   /* Strictly speaking, a conditional isn't needed here */
   if (info->BlockWidth > 1 || info->BlockHeight > 1) {
      /* compressed format (2D only for now) */
      const GLuint bw = info->BlockWidth, bh = info->BlockHeight;
      const GLuint wblocks = (width + bw - 1) / bw;
      const GLuint hblocks = (height + bh - 1) / bh;
      const GLuint sz = wblocks * hblocks * info->BytesPerBlock;
      assert(depth == 1);
      return sz;
   }
   else {
      /* non-compressed */
      const GLuint sz = width * height * depth * info->BytesPerBlock;
      return sz;
   }
}


/**
 * Same as _mesa_format_image_size() but returns a 64-bit value to
 * accomodate very large textures.
 */
uint64_t
_mesa_format_image_size64(gl_format format, GLsizei width,
                          GLsizei height, GLsizei depth)
{
   const struct gl_format_info *info = _mesa_get_format_info(format);
   /* Strictly speaking, a conditional isn't needed here */
   if (info->BlockWidth > 1 || info->BlockHeight > 1) {
      /* compressed format (2D only for now) */
      const uint64_t bw = info->BlockWidth, bh = info->BlockHeight;
      const uint64_t wblocks = (width + bw - 1) / bw;
      const uint64_t hblocks = (height + bh - 1) / bh;
      const uint64_t sz = wblocks * hblocks * info->BytesPerBlock;
      assert(depth == 1);
      return sz;
   }
   else {
      /* non-compressed */
      const uint64_t sz = ((uint64_t) width *
                           (uint64_t) height *
                           (uint64_t) depth *
                           info->BytesPerBlock);
      return sz;
   }
}



GLint
_mesa_format_row_stride(gl_format format, GLsizei width)
{
   const struct gl_format_info *info = _mesa_get_format_info(format);
   /* Strictly speaking, a conditional isn't needed here */
   if (info->BlockWidth > 1 || info->BlockHeight > 1) {
      /* compressed format */
      const GLuint bw = info->BlockWidth;
      const GLuint wblocks = (width + bw - 1) / bw;
      const GLint stride = wblocks * info->BytesPerBlock;
      return stride;
   }
   else {
      const GLint stride = width * info->BytesPerBlock;
      return stride;
   }
}


/**
 * Debug/test: check that all formats are handled in the
 * _mesa_format_to_type_and_comps() function.  When new pixel formats
 * are added to Mesa, that function needs to be updated.
 * This is a no-op after the first call.
 */
static void
check_format_to_type_and_comps(void)
{
   gl_format f;

   for (f = MESA_FORMAT_NONE + 1; f < MESA_FORMAT_COUNT; f++) {
      GLenum datatype = 0;
      GLuint comps = 0;
      /* This function will emit a problem/warning if the format is
       * not handled.
       */
      _mesa_format_to_type_and_comps(f, &datatype, &comps);
   }
}


/**
 * Do sanity checking of the format info table.
 */
void
_mesa_test_formats(void)
{
   GLuint i;

   assert(Elements(format_info) == MESA_FORMAT_COUNT);

   for (i = 0; i < MESA_FORMAT_COUNT; i++) {
      const struct gl_format_info *info = _mesa_get_format_info(i);
      assert(info);

      assert(info->Name == i);

      if (info->Name == MESA_FORMAT_NONE)
         continue;

      if (info->BlockWidth == 1 && info->BlockHeight == 1) {
         if (info->RedBits > 0) {
            GLuint t = info->RedBits + info->GreenBits
               + info->BlueBits + info->AlphaBits;
            assert(t / 8 <= info->BytesPerBlock);
            (void) t;
         }
      }

      assert(info->DataType == GL_UNSIGNED_NORMALIZED ||
             info->DataType == GL_SIGNED_NORMALIZED ||
             info->DataType == GL_UNSIGNED_INT ||
             info->DataType == GL_INT ||
             info->DataType == GL_FLOAT ||
             /* Z32_FLOAT_X24S8 has DataType of GL_NONE */
             info->DataType == GL_NONE);

      if (info->BaseFormat == GL_RGB) {
         assert(info->RedBits > 0);
         assert(info->GreenBits > 0);
         assert(info->BlueBits > 0);
         assert(info->AlphaBits == 0);
         assert(info->LuminanceBits == 0);
         assert(info->IntensityBits == 0);
      }
      else if (info->BaseFormat == GL_RGBA) {
         assert(info->RedBits > 0);
         assert(info->GreenBits > 0);
         assert(info->BlueBits > 0);
         assert(info->AlphaBits > 0);
         assert(info->LuminanceBits == 0);
         assert(info->IntensityBits == 0);
      }
      else if (info->BaseFormat == GL_RG) {
         assert(info->RedBits > 0);
         assert(info->GreenBits > 0);
         assert(info->BlueBits == 0);
         assert(info->AlphaBits == 0);
         assert(info->LuminanceBits == 0);
         assert(info->IntensityBits == 0);
      }
      else if (info->BaseFormat == GL_RED) {
         assert(info->RedBits > 0);
         assert(info->GreenBits == 0);
         assert(info->BlueBits == 0);
         assert(info->AlphaBits == 0);
         assert(info->LuminanceBits == 0);
         assert(info->IntensityBits == 0);
      }
      else if (info->BaseFormat == GL_LUMINANCE) {
         assert(info->RedBits == 0);
         assert(info->GreenBits == 0);
         assert(info->BlueBits == 0);
         assert(info->AlphaBits == 0);
         assert(info->LuminanceBits > 0);
         assert(info->IntensityBits == 0);
      }
      else if (info->BaseFormat == GL_INTENSITY) {
         assert(info->RedBits == 0);
         assert(info->GreenBits == 0);
         assert(info->BlueBits == 0);
         assert(info->AlphaBits == 0);
         assert(info->LuminanceBits == 0);
         assert(info->IntensityBits > 0);
      }
   }

   check_format_to_type_and_comps();
}



/**
 * Return datatype and number of components per texel for the given gl_format.
 * Only used for mipmap generation code.
 */
void
_mesa_format_to_type_and_comps(gl_format format,
                               GLenum *datatype, GLuint *comps)
{
   switch (format) {
   case MESA_FORMAT_RGBA8888:
   case MESA_FORMAT_RGBA8888_REV:
   case MESA_FORMAT_ARGB8888:
   case MESA_FORMAT_ARGB8888_REV:
   case MESA_FORMAT_XRGB8888:
   case MESA_FORMAT_XRGB8888_REV:
      *datatype = GL_UNSIGNED_BYTE;
      *comps = 4;
      return;
   case MESA_FORMAT_RGB888:
   case MESA_FORMAT_BGR888:
      *datatype = GL_UNSIGNED_BYTE;
      *comps = 3;
      return;
   case MESA_FORMAT_RGB565:
   case MESA_FORMAT_RGB565_REV:
      *datatype = GL_UNSIGNED_SHORT_5_6_5;
      *comps = 3;
      return;

   case MESA_FORMAT_ARGB4444:
   case MESA_FORMAT_ARGB4444_REV:
      *datatype = GL_UNSIGNED_SHORT_4_4_4_4;
      *comps = 4;
      return;

   case MESA_FORMAT_ARGB1555:
   case MESA_FORMAT_ARGB1555_REV:
      *datatype = GL_UNSIGNED_SHORT_1_5_5_5_REV;
      *comps = 4;
      return;

   case MESA_FORMAT_ARGB2101010:
      *datatype = GL_UNSIGNED_INT_2_10_10_10_REV;
      *comps = 4;
      return;

   case MESA_FORMAT_RGBA5551:
      *datatype = GL_UNSIGNED_SHORT_5_5_5_1;
      *comps = 4;
      return;

   case MESA_FORMAT_AL44:
      *datatype = MESA_UNSIGNED_BYTE_4_4;
      *comps = 2;
      return;

   case MESA_FORMAT_AL88:
   case MESA_FORMAT_AL88_REV:
   case MESA_FORMAT_RG88:
   case MESA_FORMAT_RG88_REV:
      *datatype = GL_UNSIGNED_BYTE;
      *comps = 2;
      return;

   case MESA_FORMAT_AL1616:
   case MESA_FORMAT_AL1616_REV:
   case MESA_FORMAT_RG1616:
   case MESA_FORMAT_RG1616_REV:
      *datatype = GL_UNSIGNED_SHORT;
      *comps = 2;
      return;

   case MESA_FORMAT_R16:
   case MESA_FORMAT_A16:
   case MESA_FORMAT_L16:
   case MESA_FORMAT_I16:
      *datatype = GL_UNSIGNED_SHORT;
      *comps = 1;
      return;

   case MESA_FORMAT_RGB332:
      *datatype = GL_UNSIGNED_BYTE_3_3_2;
      *comps = 3;
      return;

   case MESA_FORMAT_A8:
   case MESA_FORMAT_L8:
   case MESA_FORMAT_I8:
   case MESA_FORMAT_R8:
   case MESA_FORMAT_S8:
      *datatype = GL_UNSIGNED_BYTE;
      *comps = 1;
      return;

   case MESA_FORMAT_YCBCR:
   case MESA_FORMAT_YCBCR_REV:
      *datatype = GL_UNSIGNED_SHORT;
      *comps = 2;
      return;

   case MESA_FORMAT_Z24_S8:
      *datatype = GL_UNSIGNED_INT;
      *comps = 1; /* XXX OK? */
      return;

   case MESA_FORMAT_S8_Z24:
      *datatype = GL_UNSIGNED_INT;
      *comps = 1; /* XXX OK? */
      return;

   case MESA_FORMAT_Z16:
      *datatype = GL_UNSIGNED_SHORT;
      *comps = 1;
      return;

   case MESA_FORMAT_X8_Z24:
      *datatype = GL_UNSIGNED_INT;
      *comps = 1;
      return;

   case MESA_FORMAT_Z24_X8:
      *datatype = GL_UNSIGNED_INT;
      *comps = 1;
      return;

   case MESA_FORMAT_Z32:
      *datatype = GL_UNSIGNED_INT;
      *comps = 1;
      return;

   case MESA_FORMAT_Z32_FLOAT:
      *datatype = GL_FLOAT;
      *comps = 1;
      return;

   case MESA_FORMAT_Z32_FLOAT_X24S8:
      *datatype = GL_FLOAT_32_UNSIGNED_INT_24_8_REV;
      *comps = 1;
      return;

   case MESA_FORMAT_DUDV8:
      *datatype = GL_BYTE;
      *comps = 2;
      return;

   case MESA_FORMAT_SIGNED_R8:
   case MESA_FORMAT_SIGNED_A8:
   case MESA_FORMAT_SIGNED_L8:
   case MESA_FORMAT_SIGNED_I8:
      *datatype = GL_BYTE;
      *comps = 1;
      return;
   case MESA_FORMAT_SIGNED_RG88_REV:
   case MESA_FORMAT_SIGNED_AL88:
      *datatype = GL_BYTE;
      *comps = 2;
      return;
   case MESA_FORMAT_SIGNED_RGBA8888:
   case MESA_FORMAT_SIGNED_RGBA8888_REV:
   case MESA_FORMAT_SIGNED_RGBX8888:
      *datatype = GL_BYTE;
      *comps = 4;
      return;

   case MESA_FORMAT_RGBA_16:
      *datatype = GL_UNSIGNED_SHORT;
      *comps = 4;
      return;

   case MESA_FORMAT_SIGNED_R16:
   case MESA_FORMAT_SIGNED_A16:
   case MESA_FORMAT_SIGNED_L16:
   case MESA_FORMAT_SIGNED_I16:
      *datatype = GL_SHORT;
      *comps = 1;
      return;
   case MESA_FORMAT_SIGNED_GR1616:
   case MESA_FORMAT_SIGNED_AL1616:
      *datatype = GL_SHORT;
      *comps = 2;
      return;
   case MESA_FORMAT_SIGNED_RGB_16:
      *datatype = GL_SHORT;
      *comps = 3;
      return;
   case MESA_FORMAT_SIGNED_RGBA_16:
      *datatype = GL_SHORT;
      *comps = 4;
      return;

#if FEATURE_EXT_texture_sRGB
   case MESA_FORMAT_SRGB8:
      *datatype = GL_UNSIGNED_BYTE;
      *comps = 3;
      return;
   case MESA_FORMAT_SRGBA8:
   case MESA_FORMAT_SARGB8:
      *datatype = GL_UNSIGNED_BYTE;
      *comps = 4;
      return;
   case MESA_FORMAT_SL8:
      *datatype = GL_UNSIGNED_BYTE;
      *comps = 1;
      return;
   case MESA_FORMAT_SLA8:
      *datatype = GL_UNSIGNED_BYTE;
      *comps = 2;
      return;
#endif

#if FEATURE_texture_fxt1
   case MESA_FORMAT_RGB_FXT1:
   case MESA_FORMAT_RGBA_FXT1:
#endif
#if FEATURE_texture_s3tc
   case MESA_FORMAT_RGB_DXT1:
   case MESA_FORMAT_RGBA_DXT1:
   case MESA_FORMAT_RGBA_DXT3:
   case MESA_FORMAT_RGBA_DXT5:
#if FEATURE_EXT_texture_sRGB
   case MESA_FORMAT_SRGB_DXT1:
   case MESA_FORMAT_SRGBA_DXT1:
   case MESA_FORMAT_SRGBA_DXT3:
   case MESA_FORMAT_SRGBA_DXT5:
#endif
#endif
   case MESA_FORMAT_RED_RGTC1:
   case MESA_FORMAT_SIGNED_RED_RGTC1:
   case MESA_FORMAT_RG_RGTC2:
   case MESA_FORMAT_SIGNED_RG_RGTC2:
   case MESA_FORMAT_L_LATC1:
   case MESA_FORMAT_SIGNED_L_LATC1:
   case MESA_FORMAT_LA_LATC2:
   case MESA_FORMAT_SIGNED_LA_LATC2:
      /* XXX generate error instead? */
      *datatype = GL_UNSIGNED_BYTE;
      *comps = 0;
      return;

   case MESA_FORMAT_RGBA_FLOAT32:
      *datatype = GL_FLOAT;
      *comps = 4;
      return;
   case MESA_FORMAT_RGBA_FLOAT16:
      *datatype = GL_HALF_FLOAT_ARB;
      *comps = 4;
      return;
   case MESA_FORMAT_RGB_FLOAT32:
      *datatype = GL_FLOAT;
      *comps = 3;
      return;
   case MESA_FORMAT_RGB_FLOAT16:
      *datatype = GL_HALF_FLOAT_ARB;
      *comps = 3;
      return;
   case MESA_FORMAT_LUMINANCE_ALPHA_FLOAT32:
   case MESA_FORMAT_RG_FLOAT32:
      *datatype = GL_FLOAT;
      *comps = 2;
      return;
   case MESA_FORMAT_LUMINANCE_ALPHA_FLOAT16:
   case MESA_FORMAT_RG_FLOAT16:
      *datatype = GL_HALF_FLOAT_ARB;
      *comps = 2;
      return;
   case MESA_FORMAT_ALPHA_FLOAT32:
   case MESA_FORMAT_LUMINANCE_FLOAT32:
   case MESA_FORMAT_INTENSITY_FLOAT32:
   case MESA_FORMAT_R_FLOAT32:
      *datatype = GL_FLOAT;
      *comps = 1;
      return;
   case MESA_FORMAT_ALPHA_FLOAT16:
   case MESA_FORMAT_LUMINANCE_FLOAT16:
   case MESA_FORMAT_INTENSITY_FLOAT16:
   case MESA_FORMAT_R_FLOAT16:
      *datatype = GL_HALF_FLOAT_ARB;
      *comps = 1;
      return;

   case MESA_FORMAT_RGBA_INT8:
      *datatype = GL_BYTE;
      *comps = 4;
      return;
   case MESA_FORMAT_RGBA_INT16:
      *datatype = GL_SHORT;
      *comps = 4;
      return;
   case MESA_FORMAT_RGBA_INT32:
      *datatype = GL_INT;
      *comps = 4;
      return;

   /**
    * \name Non-normalized unsigned integer formats.
    */
   case MESA_FORMAT_RGBA_UINT8:
      *datatype = GL_UNSIGNED_BYTE;
      *comps = 4;
      return;
   case MESA_FORMAT_RGBA_UINT16:
      *datatype = GL_UNSIGNED_SHORT;
      *comps = 4;
      return;
   case MESA_FORMAT_RGBA_UINT32:
      *datatype = GL_UNSIGNED_INT;
      *comps = 4;
      return;

   case MESA_FORMAT_RGB9_E5_FLOAT:
      *datatype = GL_UNSIGNED_INT_5_9_9_9_REV;
      *comps = 3;
      return;

   case MESA_FORMAT_R11_G11_B10_FLOAT:
      *datatype = GL_UNSIGNED_INT_10F_11F_11F_REV;
      *comps = 3;
      return;

   case MESA_FORMAT_COUNT:
      assert(0);
      return;

   case MESA_FORMAT_NONE:
   /* For debug builds, warn if any formats are not handled */
#ifdef DEBUG
   default:
#endif
      _mesa_problem(NULL, "bad format %s in _mesa_format_to_type_and_comps",
                    _mesa_get_format_name(format));
      *datatype = 0;
      *comps = 1;
   }
}
>>>>>>> 82ce0534
<|MERGE_RESOLUTION|>--- conflicted
+++ resolved
@@ -1,3753 +1,1869 @@
-<<<<<<< HEAD
-/*
- * Mesa 3-D graphics library
- * Version:  7.7
- *
- * Copyright (C) 1999-2008  Brian Paul   All Rights Reserved.
- * Copyright (c) 2008-2009  VMware, Inc.
- *
- * Permission is hereby granted, free of charge, to any person obtaining a
- * copy of this software and associated documentation files (the "Software"),
- * to deal in the Software without restriction, including without limitation
- * the rights to use, copy, modify, merge, publish, distribute, sublicense,
- * and/or sell copies of the Software, and to permit persons to whom the
- * Software is furnished to do so, subject to the following conditions:
- *
- * The above copyright notice and this permission notice shall be included
- * in all copies or substantial portions of the Software.
- *
- * THE SOFTWARE IS PROVIDED "AS IS", WITHOUT WARRANTY OF ANY KIND, EXPRESS
- * OR IMPLIED, INCLUDING BUT NOT LIMITED TO THE WARRANTIES OF MERCHANTABILITY,
- * FITNESS FOR A PARTICULAR PURPOSE AND NONINFRINGEMENT.  IN NO EVENT SHALL
- * BRIAN PAUL BE LIABLE FOR ANY CLAIM, DAMAGES OR OTHER LIABILITY, WHETHER IN
- * AN ACTION OF CONTRACT, TORT OR OTHERWISE, ARISING FROM, OUT OF OR IN
- * CONNECTION WITH THE SOFTWARE OR THE USE OR OTHER DEALINGS IN THE SOFTWARE.
- */
-
-
-#include "imports.h"
-#include "formats.h"
-#include "mfeatures.h"
-
-
-/**
- * Information about texture formats.
- */
-struct gl_format_info
-{
-   gl_format Name;
-
-   /** text name for debugging */
-   const char *StrName;
-
-   /**
-    * Base format is one of GL_RED, GL_RG, GL_RGB, GL_RGBA, GL_ALPHA,
-    * GL_LUMINANCE, GL_LUMINANCE_ALPHA, GL_INTENSITY, GL_YCBCR_MESA,
-    * GL_COLOR_INDEX, GL_DEPTH_COMPONENT, GL_STENCIL_INDEX,
-    * GL_DEPTH_STENCIL, GL_DUDV_ATI.
-    */
-   GLenum BaseFormat;
-
-   /**
-    * Logical data type: one of  GL_UNSIGNED_NORMALIZED, GL_SIGNED_NORMALED,
-    * GL_UNSIGNED_INT, GL_INT, GL_FLOAT.
-    */
-   GLenum DataType;
-
-   GLubyte RedBits;
-   GLubyte GreenBits;
-   GLubyte BlueBits;
-   GLubyte AlphaBits;
-   GLubyte LuminanceBits;
-   GLubyte IntensityBits;
-   GLubyte IndexBits;
-   GLubyte DepthBits;
-   GLubyte StencilBits;
-
-   /**
-    * To describe compressed formats.  If not compressed, Width=Height=1.
-    */
-   GLubyte BlockWidth, BlockHeight;
-   GLubyte BytesPerBlock;
-};
-
-
-/**
- * Info about each format.
- * These must be in the same order as the MESA_FORMAT_* enums so that
- * we can do lookups without searching.
- */
-static struct gl_format_info format_info[MESA_FORMAT_COUNT] =
-{
-   {
-      MESA_FORMAT_NONE,            /* Name */
-      "MESA_FORMAT_NONE",          /* StrName */
-      GL_NONE,                     /* BaseFormat */
-      GL_NONE,                     /* DataType */
-      0, 0, 0, 0,                  /* Red/Green/Blue/AlphaBits */
-      0, 0, 0, 0, 0,               /* Lum/Int/Index/Depth/StencilBits */
-      0, 0, 0                      /* BlockWidth/Height,Bytes */
-   },
-   {
-      MESA_FORMAT_RGBA8888,        /* Name */
-      "MESA_FORMAT_RGBA8888",      /* StrName */
-      GL_RGBA,                     /* BaseFormat */
-      GL_UNSIGNED_NORMALIZED,      /* DataType */
-      8, 8, 8, 8,                  /* Red/Green/Blue/AlphaBits */
-      0, 0, 0, 0, 0,               /* Lum/Int/Index/Depth/StencilBits */
-      1, 1, 4                      /* BlockWidth/Height,Bytes */
-   },
-   {
-      MESA_FORMAT_RGBA8888_REV,    /* Name */
-      "MESA_FORMAT_RGBA8888_REV",  /* StrName */
-      GL_RGBA,                     /* BaseFormat */
-      GL_UNSIGNED_NORMALIZED,      /* DataType */
-      8, 8, 8, 8,                  /* Red/Green/Blue/AlphaBits */
-      0, 0, 0, 0, 0,               /* Lum/Int/Index/Depth/StencilBits */
-      1, 1, 4                      /* BlockWidth/Height,Bytes */
-   },
-   {
-      MESA_FORMAT_ARGB8888,        /* Name */
-      "MESA_FORMAT_ARGB8888",      /* StrName */
-      GL_RGBA,                     /* BaseFormat */
-      GL_UNSIGNED_NORMALIZED,      /* DataType */
-      8, 8, 8, 8,                  /* Red/Green/Blue/AlphaBits */
-      0, 0, 0, 0, 0,               /* Lum/Int/Index/Depth/StencilBits */
-      1, 1, 4                      /* BlockWidth/Height,Bytes */
-   },
-   {
-      MESA_FORMAT_ARGB8888_REV,    /* Name */
-      "MESA_FORMAT_ARGB8888_REV",  /* StrName */
-      GL_RGBA,                     /* BaseFormat */
-      GL_UNSIGNED_NORMALIZED,      /* DataType */
-      8, 8, 8, 8,                  /* Red/Green/Blue/AlphaBits */
-      0, 0, 0, 0, 0,               /* Lum/Int/Index/Depth/StencilBits */
-      1, 1, 4                      /* BlockWidth/Height,Bytes */
-   },
-   {
-      MESA_FORMAT_XRGB8888,        /* Name */
-      "MESA_FORMAT_XRGB8888",      /* StrName */
-      GL_RGB,                      /* BaseFormat */
-      GL_UNSIGNED_NORMALIZED,      /* DataType */
-      8, 8, 8, 0,                  /* Red/Green/Blue/AlphaBits */
-      0, 0, 0, 0, 0,               /* Lum/Int/Index/Depth/StencilBits */
-      1, 1, 4                      /* BlockWidth/Height,Bytes */
-   },
-   {
-      MESA_FORMAT_XRGB8888_REV,    /* Name */
-      "MESA_FORMAT_XRGB8888_REV",  /* StrName */
-      GL_RGB,                      /* BaseFormat */
-      GL_UNSIGNED_NORMALIZED,      /* DataType */
-      8, 8, 8, 0,                  /* Red/Green/Blue/AlphaBits */
-      0, 0, 0, 0, 0,               /* Lum/Int/Index/Depth/StencilBits */
-      1, 1, 4                      /* BlockWidth/Height,Bytes */
-   },
-   {
-      MESA_FORMAT_RGB888,          /* Name */
-      "MESA_FORMAT_RGB888",        /* StrName */
-      GL_RGB,                      /* BaseFormat */
-      GL_UNSIGNED_NORMALIZED,      /* DataType */
-      8, 8, 8, 0,                  /* Red/Green/Blue/AlphaBits */
-      0, 0, 0, 0, 0,               /* Lum/Int/Index/Depth/StencilBits */
-      1, 1, 3                      /* BlockWidth/Height,Bytes */
-   },
-   {
-      MESA_FORMAT_BGR888,          /* Name */
-      "MESA_FORMAT_BGR888",        /* StrName */
-      GL_RGB,                      /* BaseFormat */
-      GL_UNSIGNED_NORMALIZED,      /* DataType */
-      8, 8, 8, 0,                  /* Red/Green/Blue/AlphaBits */
-      0, 0, 0, 0, 0,               /* Lum/Int/Index/Depth/StencilBits */
-      1, 1, 3                      /* BlockWidth/Height,Bytes */
-   },
-   {
-      MESA_FORMAT_RGB565,          /* Name */
-      "MESA_FORMAT_RGB565",        /* StrName */
-      GL_RGB,                      /* BaseFormat */
-      GL_UNSIGNED_NORMALIZED,      /* DataType */
-      5, 6, 5, 0,                  /* Red/Green/Blue/AlphaBits */
-      0, 0, 0, 0, 0,               /* Lum/Int/Index/Depth/StencilBits */
-      1, 1, 2                      /* BlockWidth/Height,Bytes */
-   },
-   {
-      MESA_FORMAT_RGB565_REV,      /* Name */
-      "MESA_FORMAT_RGB565_REV",    /* StrName */
-      GL_RGB,                      /* BaseFormat */
-      GL_UNSIGNED_NORMALIZED,      /* DataType */
-      5, 6, 5, 0,                  /* Red/Green/Blue/AlphaBits */
-      0, 0, 0, 0, 0,               /* Lum/Int/Index/Depth/StencilBits */
-      1, 1, 2                      /* BlockWidth/Height,Bytes */
-   },
-   {
-      MESA_FORMAT_ARGB4444,        /* Name */
-      "MESA_FORMAT_ARGB4444",      /* StrName */
-      GL_RGBA,                     /* BaseFormat */
-      GL_UNSIGNED_NORMALIZED,      /* DataType */
-      4, 4, 4, 4,                  /* Red/Green/Blue/AlphaBits */
-      0, 0, 0, 0, 0,               /* Lum/Int/Index/Depth/StencilBits */
-      1, 1, 2                      /* BlockWidth/Height,Bytes */
-   },
-   {
-      MESA_FORMAT_ARGB4444_REV,    /* Name */
-      "MESA_FORMAT_ARGB4444_REV",  /* StrName */
-      GL_RGBA,                     /* BaseFormat */
-      GL_UNSIGNED_NORMALIZED,      /* DataType */
-      4, 4, 4, 4,                  /* Red/Green/Blue/AlphaBits */
-      0, 0, 0, 0, 0,               /* Lum/Int/Index/Depth/StencilBits */
-      1, 1, 2                      /* BlockWidth/Height,Bytes */
-   },
-   {
-      MESA_FORMAT_RGBA5551,        /* Name */
-      "MESA_FORMAT_RGBA5551",      /* StrName */
-      GL_RGBA,                     /* BaseFormat */
-      GL_UNSIGNED_NORMALIZED,      /* DataType */
-      5, 5, 5, 1,                  /* Red/Green/Blue/AlphaBits */
-      0, 0, 0, 0, 0,               /* Lum/Int/Index/Depth/StencilBits */
-      1, 1, 2                      /* BlockWidth/Height,Bytes */
-   },
-   {
-      MESA_FORMAT_ARGB1555,        /* Name */
-      "MESA_FORMAT_ARGB1555",      /* StrName */
-      GL_RGBA,                     /* BaseFormat */
-      GL_UNSIGNED_NORMALIZED,      /* DataType */
-      5, 5, 5, 1,                  /* Red/Green/Blue/AlphaBits */
-      0, 0, 0, 0, 0,               /* Lum/Int/Index/Depth/StencilBits */
-      1, 1, 2                      /* BlockWidth/Height,Bytes */
-   },
-   {
-      MESA_FORMAT_ARGB1555_REV,    /* Name */
-      "MESA_FORMAT_ARGB1555_REV",  /* StrName */
-      GL_RGBA,                     /* BaseFormat */
-      GL_UNSIGNED_NORMALIZED,      /* DataType */
-      5, 5, 5, 1,                  /* Red/Green/Blue/AlphaBits */
-      0, 0, 0, 0, 0,               /* Lum/Int/Index/Depth/StencilBits */
-      1, 1, 2                      /* BlockWidth/Height,Bytes */
-   },
-   {
-      MESA_FORMAT_AL44,            /* Name */
-      "MESA_FORMAT_AL44",          /* StrName */
-      GL_LUMINANCE_ALPHA,          /* BaseFormat */
-      GL_UNSIGNED_NORMALIZED,      /* DataType */
-      0, 0, 0, 4,                  /* Red/Green/Blue/AlphaBits */
-      4, 0, 0, 0, 0,               /* Lum/Int/Index/Depth/StencilBits */
-      1, 1, 1                      /* BlockWidth/Height,Bytes */
-   },
-   {
-      MESA_FORMAT_AL88,            /* Name */
-      "MESA_FORMAT_AL88",          /* StrName */
-      GL_LUMINANCE_ALPHA,          /* BaseFormat */
-      GL_UNSIGNED_NORMALIZED,      /* DataType */
-      0, 0, 0, 8,                  /* Red/Green/Blue/AlphaBits */
-      8, 0, 0, 0, 0,               /* Lum/Int/Index/Depth/StencilBits */
-      1, 1, 2                      /* BlockWidth/Height,Bytes */
-   },
-   {
-      MESA_FORMAT_AL88_REV,        /* Name */
-      "MESA_FORMAT_AL88_REV",      /* StrName */
-      GL_LUMINANCE_ALPHA,          /* BaseFormat */
-      GL_UNSIGNED_NORMALIZED,      /* DataType */
-      0, 0, 0, 8,                  /* Red/Green/Blue/AlphaBits */
-      8, 0, 0, 0, 0,               /* Lum/Int/Index/Depth/StencilBits */
-      1, 1, 2                      /* BlockWidth/Height,Bytes */
-   },
-   {
-      MESA_FORMAT_AL1616,          /* Name */
-      "MESA_FORMAT_AL1616",        /* StrName */
-      GL_LUMINANCE_ALPHA,          /* BaseFormat */
-      GL_UNSIGNED_NORMALIZED,      /* DataType */
-      0, 0, 0, 16,                 /* Red/Green/Blue/AlphaBits */
-      16, 0, 0, 0, 0,              /* Lum/Int/Index/Depth/StencilBits */
-      1, 1, 4                      /* BlockWidth/Height,Bytes */
-   },
-   {
-      MESA_FORMAT_AL1616_REV,      /* Name */
-      "MESA_FORMAT_AL1616_REV",    /* StrName */
-      GL_LUMINANCE_ALPHA,          /* BaseFormat */
-      GL_UNSIGNED_NORMALIZED,      /* DataType */
-      0, 0, 0, 16,                 /* Red/Green/Blue/AlphaBits */
-      16, 0, 0, 0, 0,              /* Lum/Int/Index/Depth/StencilBits */
-      1, 1, 4                      /* BlockWidth/Height,Bytes */
-   },
-   {
-      MESA_FORMAT_RGB332,          /* Name */
-      "MESA_FORMAT_RGB332",        /* StrName */
-      GL_RGB,                      /* BaseFormat */
-      GL_UNSIGNED_NORMALIZED,      /* DataType */
-      3, 3, 2, 0,                  /* Red/Green/Blue/AlphaBits */
-      0, 0, 0, 0, 0,               /* Lum/Int/Index/Depth/StencilBits */
-      1, 1, 1                      /* BlockWidth/Height,Bytes */
-   },
-   {
-      MESA_FORMAT_A8,              /* Name */
-      "MESA_FORMAT_A8",            /* StrName */
-      GL_ALPHA,                    /* BaseFormat */
-      GL_UNSIGNED_NORMALIZED,      /* DataType */
-      0, 0, 0, 8,                  /* Red/Green/Blue/AlphaBits */
-      0, 0, 0, 0, 0,               /* Lum/Int/Index/Depth/StencilBits */
-      1, 1, 1                      /* BlockWidth/Height,Bytes */
-   },
-   {
-      MESA_FORMAT_A16,             /* Name */
-      "MESA_FORMAT_A16",           /* StrName */
-      GL_ALPHA,                    /* BaseFormat */
-      GL_UNSIGNED_NORMALIZED,      /* DataType */
-      0, 0, 0, 16,                 /* Red/Green/Blue/AlphaBits */
-      0, 0, 0, 0, 0,               /* Lum/Int/Index/Depth/StencilBits */
-      1, 1, 2                      /* BlockWidth/Height,Bytes */
-   },
-   {
-      MESA_FORMAT_L8,              /* Name */
-      "MESA_FORMAT_L8",            /* StrName */
-      GL_LUMINANCE,                /* BaseFormat */
-      GL_UNSIGNED_NORMALIZED,      /* DataType */
-      0, 0, 0, 0,                  /* Red/Green/Blue/AlphaBits */
-      8, 0, 0, 0, 0,               /* Lum/Int/Index/Depth/StencilBits */
-      1, 1, 1                      /* BlockWidth/Height,Bytes */
-   },
-   {
-      MESA_FORMAT_L16,             /* Name */
-      "MESA_FORMAT_L16",           /* StrName */
-      GL_LUMINANCE,                /* BaseFormat */
-      GL_UNSIGNED_NORMALIZED,      /* DataType */
-      0, 0, 0, 0,                  /* Red/Green/Blue/AlphaBits */
-      16, 0, 0, 0, 0,              /* Lum/Int/Index/Depth/StencilBits */
-      1, 1, 2                      /* BlockWidth/Height,Bytes */
-   },
-   {
-      MESA_FORMAT_I8,              /* Name */
-      "MESA_FORMAT_I8",            /* StrName */
-      GL_INTENSITY,                /* BaseFormat */
-      GL_UNSIGNED_NORMALIZED,      /* DataType */
-      0, 0, 0, 0,                  /* Red/Green/Blue/AlphaBits */
-      0, 8, 0, 0, 0,               /* Lum/Int/Index/Depth/StencilBits */
-      1, 1, 1                      /* BlockWidth/Height,Bytes */
-   },
-   {
-      MESA_FORMAT_I16,             /* Name */
-      "MESA_FORMAT_I16",           /* StrName */
-      GL_INTENSITY,                /* BaseFormat */
-      GL_UNSIGNED_NORMALIZED,      /* DataType */
-      0, 0, 0, 0,                  /* Red/Green/Blue/AlphaBits */
-      0, 16, 0, 0, 0,              /* Lum/Int/Index/Depth/StencilBits */
-      1, 1, 2                      /* BlockWidth/Height,Bytes */
-   },
-   {
-      MESA_FORMAT_CI8,             /* Name */
-      "MESA_FORMAT_CI8",           /* StrName */
-      GL_COLOR_INDEX,              /* BaseFormat */
-      GL_UNSIGNED_INT,             /* DataType */
-      0, 0, 0, 0,                  /* Red/Green/Blue/AlphaBits */
-      0, 0, 8, 0, 0,               /* Lum/Int/Index/Depth/StencilBits */
-      1, 1, 1                      /* BlockWidth/Height,Bytes */
-   },
-   {
-      MESA_FORMAT_YCBCR,           /* Name */
-      "MESA_FORMAT_YCBCR",         /* StrName */
-      GL_YCBCR_MESA,               /* BaseFormat */
-      GL_UNSIGNED_NORMALIZED,      /* DataType */
-      0, 0, 0, 0,                  /* Red/Green/Blue/AlphaBits */
-      0, 0, 0, 0, 0,               /* Lum/Int/Index/Depth/StencilBits */
-      1, 1, 2                      /* BlockWidth/Height,Bytes */
-   },
-   {
-      MESA_FORMAT_YCBCR_REV,       /* Name */
-      "MESA_FORMAT_YCBCR_REV",     /* StrName */
-      GL_YCBCR_MESA,               /* BaseFormat */
-      GL_UNSIGNED_NORMALIZED,      /* DataType */
-      0, 0, 0, 0,                  /* Red/Green/Blue/AlphaBits */
-      0, 0, 0, 0, 0,               /* Lum/Int/Index/Depth/StencilBits */
-      1, 1, 2                      /* BlockWidth/Height,Bytes */
-   },
-   {
-      MESA_FORMAT_R8,
-      "MESA_FORMAT_R8",
-      GL_RED,
-      GL_UNSIGNED_NORMALIZED,
-      8, 0, 0, 0,
-      0, 0, 0, 0, 0,
-      1, 1, 1
-   },
-   {
-      MESA_FORMAT_RG88,
-      "MESA_FORMAT_RG88",
-      GL_RG,
-      GL_UNSIGNED_NORMALIZED,
-      8, 8, 0, 0,
-      0, 0, 0, 0, 0,
-      1, 1, 2
-   },
-   {
-      MESA_FORMAT_RG88_REV,
-      "MESA_FORMAT_RG88_REV",
-      GL_RG,
-      GL_UNSIGNED_NORMALIZED,
-      8, 8, 0, 0,
-      0, 0, 0, 0, 0,
-      1, 1, 2
-   },
-   {
-      MESA_FORMAT_R16,
-      "MESA_FORMAT_R16",
-      GL_RED,
-      GL_UNSIGNED_NORMALIZED,
-      16, 0, 0, 0,
-      0, 0, 0, 0, 0,
-      1, 1, 2
-   },
-   {
-      MESA_FORMAT_RG1616,
-      "MESA_FORMAT_RG1616",
-      GL_RG,
-      GL_UNSIGNED_NORMALIZED,
-      16, 16, 0, 0,
-      0, 0, 0, 0, 0,
-      1, 1, 4
-   },
-   {
-      MESA_FORMAT_RG1616_REV,
-      "MESA_FORMAT_RG1616_REV",
-      GL_RG,
-      GL_UNSIGNED_NORMALIZED,
-      16, 16, 0, 0,
-      0, 0, 0, 0, 0,
-      1, 1, 4
-   },
-   {
-      MESA_FORMAT_ARGB2101010,
-      "MESA_FORMAT_ARGB2101010",
-      GL_RGBA,
-      GL_UNSIGNED_NORMALIZED,
-      10, 10, 10, 2,
-      0, 0, 0, 0, 0,
-      1, 1, 4
-   },
-   {
-      MESA_FORMAT_Z24_S8,          /* Name */
-      "MESA_FORMAT_Z24_S8",        /* StrName */
-      GL_DEPTH_STENCIL,            /* BaseFormat */
-      GL_UNSIGNED_INT,             /* DataType */
-      0, 0, 0, 0,                  /* Red/Green/Blue/AlphaBits */
-      0, 0, 0, 24, 8,              /* Lum/Int/Index/Depth/StencilBits */
-      1, 1, 4                      /* BlockWidth/Height,Bytes */
-   },
-   {
-      MESA_FORMAT_S8_Z24,          /* Name */
-      "MESA_FORMAT_S8_Z24",        /* StrName */
-      GL_DEPTH_STENCIL,            /* BaseFormat */
-      GL_UNSIGNED_INT,             /* DataType */
-      0, 0, 0, 0,                  /* Red/Green/Blue/AlphaBits */
-      0, 0, 0, 24, 8,              /* Lum/Int/Index/Depth/StencilBits */
-      1, 1, 4                      /* BlockWidth/Height,Bytes */
-   },
-   {
-      MESA_FORMAT_Z16,             /* Name */
-      "MESA_FORMAT_Z16",           /* StrName */
-      GL_DEPTH_COMPONENT,          /* BaseFormat */
-      GL_UNSIGNED_INT,             /* DataType */
-      0, 0, 0, 0,                  /* Red/Green/Blue/AlphaBits */
-      0, 0, 0, 16, 0,              /* Lum/Int/Index/Depth/StencilBits */
-      1, 1, 2                      /* BlockWidth/Height,Bytes */
-   },
-   {
-      MESA_FORMAT_X8_Z24,          /* Name */
-      "MESA_FORMAT_X8_Z24",        /* StrName */
-      GL_DEPTH_COMPONENT,          /* BaseFormat */
-      GL_UNSIGNED_INT,             /* DataType */
-      0, 0, 0, 0,                  /* Red/Green/Blue/AlphaBits */
-      0, 0, 0, 24, 0,              /* Lum/Int/Index/Depth/StencilBits */
-      1, 1, 4                      /* BlockWidth/Height,Bytes */
-   },
-   {
-      MESA_FORMAT_Z24_X8,          /* Name */
-      "MESA_FORMAT_Z24_X8",        /* StrName */
-      GL_DEPTH_COMPONENT,          /* BaseFormat */
-      GL_UNSIGNED_INT,             /* DataType */
-      0, 0, 0, 0,                  /* Red/Green/Blue/AlphaBits */
-      0, 0, 0, 24, 0,              /* Lum/Int/Index/Depth/StencilBits */
-      1, 1, 4                      /* BlockWidth/Height,Bytes */
-   },
-   {
-      MESA_FORMAT_Z32,             /* Name */
-      "MESA_FORMAT_Z32",           /* StrName */
-      GL_DEPTH_COMPONENT,          /* BaseFormat */
-      GL_UNSIGNED_INT,             /* DataType */
-      0, 0, 0, 0,                  /* Red/Green/Blue/AlphaBits */
-      0, 0, 0, 32, 0,              /* Lum/Int/Index/Depth/StencilBits */
-      1, 1, 4                      /* BlockWidth/Height,Bytes */
-   },
-   {
-      MESA_FORMAT_S8,              /* Name */
-      "MESA_FORMAT_S8",            /* StrName */
-      GL_STENCIL_INDEX,            /* BaseFormat */
-      GL_UNSIGNED_INT,             /* DataType */
-      0, 0, 0, 0,                  /* Red/Green/Blue/AlphaBits */
-      0, 0, 0, 0, 8,               /* Lum/Int/Index/Depth/StencilBits */
-      1, 1, 1                      /* BlockWidth/Height,Bytes */
-   },
-   {
-      MESA_FORMAT_SRGB8,
-      "MESA_FORMAT_SRGB8",
-      GL_RGB,
-      GL_UNSIGNED_NORMALIZED,
-      8, 8, 8, 0,
-      0, 0, 0, 0, 0,
-      1, 1, 3
-   },
-   {
-      MESA_FORMAT_SRGBA8,
-      "MESA_FORMAT_SRGBA8",
-      GL_RGBA,
-      GL_UNSIGNED_NORMALIZED,    
-      8, 8, 8, 8,
-      0, 0, 0, 0, 0,
-      1, 1, 4
-   },
-   {
-      MESA_FORMAT_SARGB8,
-      "MESA_FORMAT_SARGB8",
-      GL_RGBA,
-      GL_UNSIGNED_NORMALIZED,    
-      8, 8, 8, 8,
-      0, 0, 0, 0, 0,
-      1, 1, 4
-   },
-   {
-      MESA_FORMAT_SL8,
-      "MESA_FORMAT_SL8",
-      GL_LUMINANCE,
-      GL_UNSIGNED_NORMALIZED,    
-      0, 0, 0, 0,
-      8, 0, 0, 0, 0,
-      1, 1, 1
-   },
-   {
-      MESA_FORMAT_SLA8,
-      "MESA_FORMAT_SLA8",
-      GL_LUMINANCE_ALPHA,
-      GL_UNSIGNED_NORMALIZED,    
-      0, 0, 0, 8,
-      8, 0, 0, 0, 0,
-      1, 1, 2
-   },
-   {
-      MESA_FORMAT_SRGB_DXT1,       /* Name */
-      "MESA_FORMAT_SRGB_DXT1",     /* StrName */
-      GL_RGB,                      /* BaseFormat */
-      GL_UNSIGNED_NORMALIZED,      /* DataType */
-      4, 4, 4, 0,                  /* approx Red/Green/Blue/AlphaBits */
-      0, 0, 0, 0, 0,               /* Lum/Int/Index/Depth/StencilBits */
-      4, 4, 8                      /* 8 bytes per 4x4 block */
-   },
-   {
-      MESA_FORMAT_SRGBA_DXT1,
-      "MESA_FORMAT_SRGBA_DXT1",
-      GL_RGBA,
-      GL_UNSIGNED_NORMALIZED,
-      4, 4, 4, 4,
-      0, 0, 0, 0, 0,
-      4, 4, 8                      /* 8 bytes per 4x4 block */
-   },
-   {
-      MESA_FORMAT_SRGBA_DXT3,
-      "MESA_FORMAT_SRGBA_DXT3",
-      GL_RGBA,
-      GL_UNSIGNED_NORMALIZED,
-      4, 4, 4, 4,
-      0, 0, 0, 0, 0,
-      4, 4, 16                     /* 16 bytes per 4x4 block */
-   },
-   {
-      MESA_FORMAT_SRGBA_DXT5,
-      "MESA_FORMAT_SRGBA_DXT5",
-      GL_RGBA,
-      GL_UNSIGNED_NORMALIZED,
-      4, 4, 4, 4,
-      0, 0, 0, 0, 0,
-      4, 4, 16                     /* 16 bytes per 4x4 block */
-   },
-
-   {
-      MESA_FORMAT_RGB_FXT1,
-      "MESA_FORMAT_RGB_FXT1",
-      GL_RGB,
-      GL_UNSIGNED_NORMALIZED,
-      4, 4, 4, 0,                  /* approx Red/Green/BlueBits */
-      0, 0, 0, 0, 0,
-      8, 4, 16                     /* 16 bytes per 8x4 block */
-   },
-   {
-      MESA_FORMAT_RGBA_FXT1,
-      "MESA_FORMAT_RGBA_FXT1",
-      GL_RGBA,
-      GL_UNSIGNED_NORMALIZED,
-      4, 4, 4, 1,                  /* approx Red/Green/Blue/AlphaBits */
-      0, 0, 0, 0, 0,
-      8, 4, 16                     /* 16 bytes per 8x4 block */
-   },
-
-   {
-      MESA_FORMAT_RGB_DXT1,        /* Name */
-      "MESA_FORMAT_RGB_DXT1",      /* StrName */
-      GL_RGB,                      /* BaseFormat */
-      GL_UNSIGNED_NORMALIZED,      /* DataType */
-      4, 4, 4, 0,                  /* approx Red/Green/Blue/AlphaBits */
-      0, 0, 0, 0, 0,               /* Lum/Int/Index/Depth/StencilBits */
-      4, 4, 8                      /* 8 bytes per 4x4 block */
-   },
-   {
-      MESA_FORMAT_RGBA_DXT1,
-      "MESA_FORMAT_RGBA_DXT1",
-      GL_RGBA,
-      GL_UNSIGNED_NORMALIZED,    
-      4, 4, 4, 4,
-      0, 0, 0, 0, 0,
-      4, 4, 8                      /* 8 bytes per 4x4 block */
-   },
-   {
-      MESA_FORMAT_RGBA_DXT3,
-      "MESA_FORMAT_RGBA_DXT3",
-      GL_RGBA,
-      GL_UNSIGNED_NORMALIZED,    
-      4, 4, 4, 4,
-      0, 0, 0, 0, 0,
-      4, 4, 16                     /* 16 bytes per 4x4 block */
-   },
-   {
-      MESA_FORMAT_RGBA_DXT5,
-      "MESA_FORMAT_RGBA_DXT5",
-      GL_RGBA,
-      GL_UNSIGNED_NORMALIZED,    
-      4, 4, 4, 4,
-      0, 0, 0, 0, 0,
-      4, 4, 16                     /* 16 bytes per 4x4 block */
-   },
-   {
-      MESA_FORMAT_RGBA_FLOAT32,
-      "MESA_FORMAT_RGBA_FLOAT32",
-      GL_RGBA,
-      GL_FLOAT,
-      32, 32, 32, 32,
-      0, 0, 0, 0, 0,
-      1, 1, 16
-   },
-   {
-      MESA_FORMAT_RGBA_FLOAT16,
-      "MESA_FORMAT_RGBA_FLOAT16",
-      GL_RGBA,
-      GL_FLOAT,
-      16, 16, 16, 16,
-      0, 0, 0, 0, 0,
-      1, 1, 8
-   },
-   {
-      MESA_FORMAT_RGB_FLOAT32,
-      "MESA_FORMAT_RGB_FLOAT32",
-      GL_RGB,
-      GL_FLOAT,
-      32, 32, 32, 0,
-      0, 0, 0, 0, 0,
-      1, 1, 12
-   },
-   {
-      MESA_FORMAT_RGB_FLOAT16,
-      "MESA_FORMAT_RGB_FLOAT16",
-      GL_RGB,
-      GL_FLOAT,
-      16, 16, 16, 0,
-      0, 0, 0, 0, 0,
-      1, 1, 6
-   },
-   {
-      MESA_FORMAT_ALPHA_FLOAT32,
-      "MESA_FORMAT_ALPHA_FLOAT32",
-      GL_ALPHA,
-      GL_FLOAT,
-      0, 0, 0, 32,
-      0, 0, 0, 0, 0,
-      1, 1, 4
-   },
-   {
-      MESA_FORMAT_ALPHA_FLOAT16,
-      "MESA_FORMAT_ALPHA_FLOAT16",
-      GL_ALPHA,
-      GL_FLOAT,
-      0, 0, 0, 16,
-      0, 0, 0, 0, 0,
-      1, 1, 2
-   },
-   {
-      MESA_FORMAT_LUMINANCE_FLOAT32,
-      "MESA_FORMAT_LUMINANCE_FLOAT32",
-      GL_LUMINANCE,
-      GL_FLOAT,
-      0, 0, 0, 0,
-      32, 0, 0, 0, 0,
-      1, 1, 4
-   },
-   {
-      MESA_FORMAT_LUMINANCE_FLOAT16,
-      "MESA_FORMAT_LUMINANCE_FLOAT16",
-      GL_LUMINANCE,
-      GL_FLOAT,
-      0, 0, 0, 0,
-      16, 0, 0, 0, 0,
-      1, 1, 2
-   },
-   {
-      MESA_FORMAT_LUMINANCE_ALPHA_FLOAT32,
-      "MESA_FORMAT_LUMINANCE_ALPHA_FLOAT32",
-      GL_LUMINANCE_ALPHA,
-      GL_FLOAT,
-      0, 0, 0, 32,
-      32, 0, 0, 0, 0,
-      1, 1, 8
-   },
-   {
-      MESA_FORMAT_LUMINANCE_ALPHA_FLOAT16,
-      "MESA_FORMAT_LUMINANCE_ALPHA_FLOAT16",
-      GL_LUMINANCE_ALPHA,
-      GL_FLOAT,
-      0, 0, 0, 16,
-      16, 0, 0, 0, 0,
-      1, 1, 4
-   },
-   {
-      MESA_FORMAT_INTENSITY_FLOAT32,
-      "MESA_FORMAT_INTENSITY_FLOAT32",
-      GL_INTENSITY,
-      GL_FLOAT,
-      0, 0, 0, 0,
-      0, 32, 0, 0, 0,
-      1, 1, 4
-   },
-   {
-      MESA_FORMAT_INTENSITY_FLOAT16,
-      "MESA_FORMAT_INTENSITY_FLOAT16",
-      GL_INTENSITY,
-      GL_FLOAT,
-      0, 0, 0, 0,
-      0, 16, 0, 0, 0,
-      1, 1, 2
-   },
-   {
-      MESA_FORMAT_R_FLOAT32,
-      "MESA_FORMAT_R_FLOAT32",
-      GL_RED,
-      GL_FLOAT,
-      32, 0, 0, 0,
-      0, 0, 0, 0, 0,
-      1, 1, 4
-   },
-   {
-      MESA_FORMAT_R_FLOAT16,
-      "MESA_FORMAT_R_FLOAT16",
-      GL_RED,
-      GL_FLOAT,
-      16, 0, 0, 0,
-      0, 0, 0, 0, 0,
-      1, 1, 2
-   },
-   {
-      MESA_FORMAT_RG_FLOAT32,
-      "MESA_FORMAT_RG_FLOAT32",
-      GL_RG,
-      GL_FLOAT,
-      32, 32, 0, 0,
-      0, 0, 0, 0, 0,
-      1, 1, 8
-   },
-   {
-      MESA_FORMAT_RG_FLOAT16,
-      "MESA_FORMAT_RG_FLOAT16",
-      GL_RG,
-      GL_FLOAT,
-      16, 16, 0, 0,
-      0, 0, 0, 0, 0,
-      1, 1, 4
-   },
-
-   /* unnormalized signed int formats */
-   {
-      MESA_FORMAT_RGBA_INT8,
-      "MESA_FORMAT_RGBA_INT8",
-      GL_RGBA,
-      GL_INT,
-      8, 8, 8, 8,
-      0, 0, 0, 0, 0,
-      1, 1, 4
-   },
-   {
-      MESA_FORMAT_RGBA_INT16,
-      "MESA_FORMAT_RGBA_INT16",
-      GL_RGBA,
-      GL_INT,
-      16, 16, 16, 16,
-      0, 0, 0, 0, 0,
-      1, 1, 8
-   },
-   {
-      MESA_FORMAT_RGBA_INT32,
-      "MESA_FORMAT_RGBA_INT32",
-      GL_RGBA,
-      GL_INT,
-      32, 32, 32, 32,
-      0, 0, 0, 0, 0,
-      1, 1, 16
-   },
-
-   /* unnormalized unsigned int formats */
-   {
-      MESA_FORMAT_RGBA_UINT8,
-      "MESA_FORMAT_RGBA_UINT8",
-      GL_RGBA,
-      GL_UNSIGNED_INT,
-      8, 8, 8, 8,
-      0, 0, 0, 0, 0,
-      1, 1, 4
-   },
-   {
-      MESA_FORMAT_RGBA_UINT16,
-      "MESA_FORMAT_RGBA_UINT16",
-      GL_RGBA,
-      GL_UNSIGNED_INT,
-      16, 16, 16, 16,
-      0, 0, 0, 0, 0,
-      1, 1, 8
-   },
-   {
-      MESA_FORMAT_RGBA_UINT32,
-      "MESA_FORMAT_RGBA_UINT32",
-      GL_RGBA,
-      GL_UNSIGNED_INT,
-      32, 32, 32, 32,
-      0, 0, 0, 0, 0,
-      1, 1, 16
-   },
-
-
-   {
-      MESA_FORMAT_DUDV8,
-      "MESA_FORMAT_DUDV8",
-      GL_DUDV_ATI,
-      GL_SIGNED_NORMALIZED,
-      0, 0, 0, 0,
-      0, 0, 0, 0, 0,
-      1, 1, 2
-   },
-
-   /* Signed 8 bits / channel */
-   {
-      MESA_FORMAT_SIGNED_R8,        /* Name */
-      "MESA_FORMAT_SIGNED_R8",      /* StrName */
-      GL_RED,                       /* BaseFormat */
-      GL_SIGNED_NORMALIZED,         /* DataType */
-      8, 0, 0, 0,                   /* Red/Green/Blue/AlphaBits */
-      0, 0, 0, 0, 0,                /* Lum/Int/Index/Depth/StencilBits */
-      1, 1, 1                       /* BlockWidth/Height,Bytes */
-   },
-   {
-      MESA_FORMAT_SIGNED_RG88_REV,
-      "MESA_FORMAT_SIGNED_RG88_REV",
-      GL_RG,
-      GL_SIGNED_NORMALIZED,
-      8, 8, 0, 0,
-      0, 0, 0, 0, 0,
-      1, 1, 2
-   },
-   {
-      MESA_FORMAT_SIGNED_RGBX8888,
-      "MESA_FORMAT_SIGNED_RGBX8888",
-      GL_RGB,
-      GL_SIGNED_NORMALIZED,
-      8, 8, 8, 0,
-      0, 0, 0, 0, 0,
-      1, 1, 4                       /* 4 bpp, but no alpha */
-   },
-   {
-      MESA_FORMAT_SIGNED_RGBA8888,
-      "MESA_FORMAT_SIGNED_RGBA8888",
-      GL_RGBA,
-      GL_SIGNED_NORMALIZED,
-      8, 8, 8, 8,
-      0, 0, 0, 0, 0,
-      1, 1, 4
-   },
-   {
-      MESA_FORMAT_SIGNED_RGBA8888_REV,
-      "MESA_FORMAT_SIGNED_RGBA8888_REV",
-      GL_RGBA,
-      GL_SIGNED_NORMALIZED,
-      8, 8, 8, 8,
-      0, 0, 0, 0, 0,
-      1, 1, 4
-   },
-
-   /* Signed 16 bits / channel */
-   {
-      MESA_FORMAT_SIGNED_R16,
-      "MESA_FORMAT_SIGNED_R16",
-      GL_RED,
-      GL_SIGNED_NORMALIZED,
-      16, 0, 0, 0,
-      0, 0, 0, 0, 0,
-      1, 1, 2
-   },
-   {
-      MESA_FORMAT_SIGNED_GR1616,
-      "MESA_FORMAT_SIGNED_GR1616",
-      GL_RG,
-      GL_SIGNED_NORMALIZED,
-      16, 16, 0, 0,
-      0, 0, 0, 0, 0,
-      1, 1, 4
-   },
-   {
-      MESA_FORMAT_SIGNED_RGB_16,
-      "MESA_FORMAT_SIGNED_RGB_16",
-      GL_RGB,
-      GL_SIGNED_NORMALIZED,
-      16, 16, 16, 0,
-      0, 0, 0, 0, 0,
-      1, 1, 6
-   },
-   {
-      MESA_FORMAT_SIGNED_RGBA_16,
-      "MESA_FORMAT_SIGNED_RGBA_16",
-      GL_RGBA,
-      GL_SIGNED_NORMALIZED,
-      16, 16, 16, 16,
-      0, 0, 0, 0, 0,
-      1, 1, 8
-   },
-   {
-      MESA_FORMAT_RGBA_16,
-      "MESA_FORMAT_RGBA_16",
-      GL_RGBA,
-      GL_UNSIGNED_NORMALIZED,
-      16, 16, 16, 16,
-      0, 0, 0, 0, 0,
-      1, 1, 8
-   },
-   {
-     MESA_FORMAT_RED_RGTC1,
-     "MESA_FORMAT_RED_RGTC1",
-     GL_RED,
-     GL_UNSIGNED_NORMALIZED,
-     4, 0, 0, 0,
-     0, 0, 0, 0, 0,
-     4, 4, 8                     /* 8 bytes per 4x4 block */
-   },
-   {
-     MESA_FORMAT_SIGNED_RED_RGTC1,
-     "MESA_FORMAT_SIGNED_RED_RGTC1",
-     GL_RED,
-     GL_SIGNED_NORMALIZED,
-     4, 0, 0, 0,
-     0, 0, 0, 0, 0,
-     4, 4, 8                     /* 8 bytes per 4x4 block */
-   },
-   {
-     MESA_FORMAT_RG_RGTC2,
-     "MESA_FORMAT_RG_RGTC2",
-     GL_RG,
-     GL_UNSIGNED_NORMALIZED,
-     4, 4, 0, 0,
-     0, 0, 0, 0, 0,
-     4, 4, 16                     /* 16 bytes per 4x4 block */
-   },
-   {
-     MESA_FORMAT_SIGNED_RG_RGTC2,
-     "MESA_FORMAT_SIGNED_RG_RGTC2",
-     GL_RG,
-     GL_SIGNED_NORMALIZED,
-     4, 4, 0, 0,
-     0, 0, 0, 0, 0,
-     4, 4, 16                     /* 16 bytes per 4x4 block */
-   },
-   {
-     MESA_FORMAT_L_LATC1,
-     "MESA_FORMAT_L_LATC1",
-     GL_LUMINANCE,
-     GL_UNSIGNED_NORMALIZED,
-     0, 0, 0, 0,
-     4, 0, 0, 0, 0,
-     4, 4, 8                     /* 8 bytes per 4x4 block */
-   },
-   {
-     MESA_FORMAT_SIGNED_L_LATC1,
-     "MESA_FORMAT_SIGNED_L_LATC1",
-     GL_LUMINANCE,
-     GL_SIGNED_NORMALIZED,
-     0, 0, 0, 0,
-     4, 0, 0, 0, 0,
-     4, 4, 8                     /* 8 bytes per 4x4 block */
-   },
-   {
-     MESA_FORMAT_LA_LATC2,
-     "MESA_FORMAT_LA_LATC2",
-     GL_LUMINANCE_ALPHA,
-     GL_UNSIGNED_NORMALIZED,
-     0, 0, 0, 4,
-     4, 0, 0, 0, 0,
-     4, 4, 16                     /* 16 bytes per 4x4 block */
-   },
-   {
-     MESA_FORMAT_SIGNED_LA_LATC2,
-     "MESA_FORMAT_SIGNED_LA_LATC2",
-     GL_LUMINANCE_ALPHA,
-     GL_SIGNED_NORMALIZED,
-     0, 0, 0, 4,
-     4, 0, 0, 0, 0,
-     4, 4, 16                     /* 16 bytes per 4x4 block */
-   },
-
-   /* Signed formats from EXT_texture_snorm that are not in GL3.1 */
-   {
-      MESA_FORMAT_SIGNED_A8,
-      "MESA_FORMAT_SIGNED_A8",
-      GL_ALPHA,
-      GL_SIGNED_NORMALIZED,
-      0, 0, 0, 8,
-      0, 0, 0, 0, 0,
-      1, 1, 1
-   },
-   {
-      MESA_FORMAT_SIGNED_L8,
-      "MESA_FORMAT_SIGNED_L8",
-      GL_LUMINANCE,
-      GL_SIGNED_NORMALIZED,
-      0, 0, 0, 0,
-      8, 0, 0, 0, 0,
-      1, 1, 1
-   },
-   {
-      MESA_FORMAT_SIGNED_AL88,
-      "MESA_FORMAT_SIGNED_AL88",
-      GL_LUMINANCE_ALPHA,
-      GL_SIGNED_NORMALIZED,
-      0, 0, 0, 8,
-      8, 0, 0, 0, 0,
-      1, 1, 2
-   },
-   {
-      MESA_FORMAT_SIGNED_I8,
-      "MESA_FORMAT_SIGNED_I8",
-      GL_INTENSITY,
-      GL_SIGNED_NORMALIZED,
-      0, 0, 0, 0,
-      0, 8, 0, 0, 0,
-      1, 1, 1
-   },
-   {
-      MESA_FORMAT_SIGNED_A16,
-      "MESA_FORMAT_SIGNED_A16",
-      GL_ALPHA,
-      GL_SIGNED_NORMALIZED,
-      0, 0, 0, 16,
-      0, 0, 0, 0, 0,
-      1, 1, 2
-   },
-   {
-      MESA_FORMAT_SIGNED_L16,
-      "MESA_FORMAT_SIGNED_L16",
-      GL_LUMINANCE,
-      GL_SIGNED_NORMALIZED,
-      0, 0, 0, 0,
-      16, 0, 0, 0, 0,
-      1, 1, 2
-   },
-   {
-      MESA_FORMAT_SIGNED_AL1616,
-      "MESA_FORMAT_SIGNED_AL1616",
-      GL_LUMINANCE_ALPHA,
-      GL_SIGNED_NORMALIZED,
-      0, 0, 0, 16,
-      16, 0, 0, 0, 0,
-      1, 1, 4
-   },
-   {
-      MESA_FORMAT_SIGNED_I16,
-      "MESA_FORMAT_SIGNED_I16",
-      GL_INTENSITY,
-      GL_SIGNED_NORMALIZED,
-      0, 0, 0, 0,
-      0, 16, 0, 0, 0,
-      1, 1, 2
-   },
-   {
-      MESA_FORMAT_RGB9_E5_FLOAT,
-      "MESA_FORMAT_RGB9_E5",
-      GL_RGB,
-      GL_FLOAT,
-      9, 9, 9, 0,
-      0, 0, 0, 0, 0,
-      1, 1, 4
-   },
-   {
-      MESA_FORMAT_R11_G11_B10_FLOAT,
-      "MESA_FORMAT_R11_G11_B10_FLOAT",
-      GL_RGB,
-      GL_FLOAT,
-      11, 11, 10, 0,
-      0, 0, 0, 0, 0,
-      1, 1, 4
-   },
-   /* ARB_depth_buffer_float */
-   {
-      MESA_FORMAT_Z32_FLOAT,       /* Name */
-      "MESA_FORMAT_Z32_FLOAT",     /* StrName */
-      GL_DEPTH_COMPONENT,          /* BaseFormat */
-      GL_FLOAT,                    /* DataType */
-      0, 0, 0, 0,                  /* Red/Green/Blue/AlphaBits */
-      0, 0, 0, 32, 0,              /* Lum/Int/Index/Depth/StencilBits */
-      1, 1, 4                      /* BlockWidth/Height,Bytes */
-   },
-   {
-      MESA_FORMAT_Z32_FLOAT_X24S8, /* Name */
-      "MESA_FORMAT_Z32_FLOAT_X24S8", /* StrName */
-      GL_DEPTH_STENCIL,            /* BaseFormat */
-      GL_NONE /* XXX */,           /* DataType */
-      0, 0, 0, 0,                  /* Red/Green/Blue/AlphaBits */
-      0, 0, 0, 32, 8,              /* Lum/Int/Index/Depth/StencilBits */
-      1, 1, 8                      /* BlockWidth/Height,Bytes */
-   },
-};
-
-
-
-static const struct gl_format_info *
-_mesa_get_format_info(gl_format format)
-{
-   const struct gl_format_info *info = &format_info[format];
-   assert(info->Name == format);
-   return info;
-}
-
-
-/** Return string name of format (for debugging) */
-const char *
-_mesa_get_format_name(gl_format format)
-{
-   const struct gl_format_info *info = _mesa_get_format_info(format);
-   return info->StrName;
-}
-
-
-
-/**
- * Return bytes needed to store a block of pixels in the given format.
- * Normally, a block is 1x1 (a single pixel).  But for compressed formats
- * a block may be 4x4 or 8x4, etc.
- *
- * Note: not GLuint, so as not to coerce math to unsigned. cf. fdo #37351
- */
-GLint
-_mesa_get_format_bytes(gl_format format)
-{
-   const struct gl_format_info *info = _mesa_get_format_info(format);
-   ASSERT(info->BytesPerBlock);
-   return info->BytesPerBlock;
-}
-
-
-/**
- * Return bits per component for the given format.
- * \param format  one of MESA_FORMAT_x
- * \param pname  the component, such as GL_RED_BITS, GL_TEXTURE_BLUE_BITS, etc.
- */
-GLint
-_mesa_get_format_bits(gl_format format, GLenum pname)
-{
-   const struct gl_format_info *info = _mesa_get_format_info(format);
-
-   switch (pname) {
-   case GL_RED_BITS:
-   case GL_TEXTURE_RED_SIZE:
-   case GL_RENDERBUFFER_RED_SIZE_EXT:
-   case GL_FRAMEBUFFER_ATTACHMENT_RED_SIZE:
-      return info->RedBits;
-   case GL_GREEN_BITS:
-   case GL_TEXTURE_GREEN_SIZE:
-   case GL_RENDERBUFFER_GREEN_SIZE_EXT:
-   case GL_FRAMEBUFFER_ATTACHMENT_GREEN_SIZE:
-      return info->GreenBits;
-   case GL_BLUE_BITS:
-   case GL_TEXTURE_BLUE_SIZE:
-   case GL_RENDERBUFFER_BLUE_SIZE_EXT:
-   case GL_FRAMEBUFFER_ATTACHMENT_BLUE_SIZE:
-      return info->BlueBits;
-   case GL_ALPHA_BITS:
-   case GL_TEXTURE_ALPHA_SIZE:
-   case GL_RENDERBUFFER_ALPHA_SIZE_EXT:
-   case GL_FRAMEBUFFER_ATTACHMENT_ALPHA_SIZE:
-      return info->AlphaBits;
-   case GL_TEXTURE_INTENSITY_SIZE:
-      return info->IntensityBits;
-   case GL_TEXTURE_LUMINANCE_SIZE:
-      return info->LuminanceBits;
-   case GL_INDEX_BITS:
-   case GL_TEXTURE_INDEX_SIZE_EXT:
-      return info->IndexBits;
-   case GL_DEPTH_BITS:
-   case GL_TEXTURE_DEPTH_SIZE_ARB:
-   case GL_RENDERBUFFER_DEPTH_SIZE_EXT:
-   case GL_FRAMEBUFFER_ATTACHMENT_DEPTH_SIZE:
-      return info->DepthBits;
-   case GL_STENCIL_BITS:
-   case GL_TEXTURE_STENCIL_SIZE_EXT:
-   case GL_RENDERBUFFER_STENCIL_SIZE_EXT:
-   case GL_FRAMEBUFFER_ATTACHMENT_STENCIL_SIZE:
-      return info->StencilBits;
-   default:
-      _mesa_problem(NULL, "bad pname in _mesa_get_format_bits()");
-      return 0;
-   }
-}
-
-
-/**
- * Return the data type (or more specifically, the data representation)
- * for the given format.
- * The return value will be one of:
- *    GL_UNSIGNED_NORMALIZED = unsigned int representing [0,1]
- *    GL_SIGNED_NORMALIZED = signed int representing [-1, 1]
- *    GL_UNSIGNED_INT = an ordinary unsigned integer
- *    GL_INT = an ordinary signed integer
- *    GL_FLOAT = an ordinary float
- */
-GLenum
-_mesa_get_format_datatype(gl_format format)
-{
-   const struct gl_format_info *info = _mesa_get_format_info(format);
-   return info->DataType;
-}
-
-
-/**
- * Return the basic format for the given type.  The result will be
- * one of GL_RGB, GL_RGBA, GL_ALPHA, GL_LUMINANCE, GL_LUMINANCE_ALPHA,
- * GL_INTENSITY, GL_YCBCR_MESA, GL_COLOR_INDEX, GL_DEPTH_COMPONENT,
- * GL_STENCIL_INDEX, GL_DEPTH_STENCIL.
- */
-GLenum
-_mesa_get_format_base_format(gl_format format)
-{
-   const struct gl_format_info *info = _mesa_get_format_info(format);
-   return info->BaseFormat;
-}
-
-
-/**
- * Return the block size (in pixels) for the given format.  Normally
- * the block size is 1x1.  But compressed formats will have block sizes
- * of 4x4 or 8x4 pixels, etc.
- * \param bw  returns block width in pixels
- * \param bh  returns block height in pixels
- */
-void
-_mesa_get_format_block_size(gl_format format, GLuint *bw, GLuint *bh)
-{
-   const struct gl_format_info *info = _mesa_get_format_info(format);
-   *bw = info->BlockWidth;
-   *bh = info->BlockHeight;
-}
-
-
-/** Is the given format a compressed format? */
-GLboolean
-_mesa_is_format_compressed(gl_format format)
-{
-   const struct gl_format_info *info = _mesa_get_format_info(format);
-   return info->BlockWidth > 1 || info->BlockHeight > 1;
-}
-
-
-/**
- * Determine if the given format represents a packed depth/stencil buffer.
- */
-GLboolean
-_mesa_is_format_packed_depth_stencil(gl_format format)
-{
-   const struct gl_format_info *info = _mesa_get_format_info(format);
-
-   return info->BaseFormat == GL_DEPTH_STENCIL;
-}
-
-
-/**
- * Is the given format a signed/unsigned integer color format?
- */
-GLboolean
-_mesa_is_format_integer_color(gl_format format)
-{
-   const struct gl_format_info *info = _mesa_get_format_info(format);
-   return (info->DataType == GL_INT || info->DataType == GL_UNSIGNED_INT) &&
-      info->BaseFormat != GL_DEPTH_COMPONENT &&
-      info->BaseFormat != GL_DEPTH_STENCIL &&
-      info->BaseFormat != GL_STENCIL_INDEX;
-}
-
-
-/**
- * Return color encoding for given format.
- * \return GL_LINEAR or GL_SRGB
- */
-GLenum
-_mesa_get_format_color_encoding(gl_format format)
-{
-   /* XXX this info should be encoded in gl_format_info */
-   switch (format) {
-   case MESA_FORMAT_SRGB8:
-   case MESA_FORMAT_SRGBA8:
-   case MESA_FORMAT_SARGB8:
-   case MESA_FORMAT_SL8:
-   case MESA_FORMAT_SLA8:
-   case MESA_FORMAT_SRGB_DXT1:
-   case MESA_FORMAT_SRGBA_DXT1:
-   case MESA_FORMAT_SRGBA_DXT3:
-   case MESA_FORMAT_SRGBA_DXT5:
-      return GL_SRGB;
-   default:
-      return GL_LINEAR;
-   }
-}
-
-
-/**
- * For an sRGB format, return the corresponding linear color space format.
- * For non-sRGB formats, return the format as-is.
- */
-gl_format
-_mesa_get_srgb_format_linear(gl_format format)
-{
-   switch (format) {
-   case MESA_FORMAT_SRGB8:
-      format = MESA_FORMAT_RGB888;
-      break;
-   case MESA_FORMAT_SRGBA8:
-      format = MESA_FORMAT_RGBA8888;
-      break;
-   case MESA_FORMAT_SARGB8:
-      format = MESA_FORMAT_ARGB8888;
-      break;
-   case MESA_FORMAT_SL8:
-      format = MESA_FORMAT_L8;
-      break;
-   case MESA_FORMAT_SLA8:
-      format = MESA_FORMAT_AL88;
-      break;
-   case MESA_FORMAT_SRGB_DXT1:
-      format = MESA_FORMAT_RGB_DXT1;
-      break;
-   case MESA_FORMAT_SRGBA_DXT1:
-      format = MESA_FORMAT_RGBA_DXT1;
-      break;
-   case MESA_FORMAT_SRGBA_DXT3:
-      format = MESA_FORMAT_RGBA_DXT3;
-      break;
-   case MESA_FORMAT_SRGBA_DXT5:
-      format = MESA_FORMAT_RGBA_DXT5;
-      break;
-   default:
-      break;
-   }
-   return format;
-}
-
-
-/**
- * Return number of bytes needed to store an image of the given size
- * in the given format.
- */
-GLuint
-_mesa_format_image_size(gl_format format, GLsizei width,
-                        GLsizei height, GLsizei depth)
-{
-   const struct gl_format_info *info = _mesa_get_format_info(format);
-   /* Strictly speaking, a conditional isn't needed here */
-   if (info->BlockWidth > 1 || info->BlockHeight > 1) {
-      /* compressed format (2D only for now) */
-      const GLuint bw = info->BlockWidth, bh = info->BlockHeight;
-      const GLuint wblocks = (width + bw - 1) / bw;
-      const GLuint hblocks = (height + bh - 1) / bh;
-      const GLuint sz = wblocks * hblocks * info->BytesPerBlock;
-      assert(depth == 1);
-      return sz;
-   }
-   else {
-      /* non-compressed */
-      const GLuint sz = width * height * depth * info->BytesPerBlock;
-      return sz;
-   }
-}
-
-
-/**
- * Same as _mesa_format_image_size() but returns a 64-bit value to
- * accomodate very large textures.
- */
-uint64_t
-_mesa_format_image_size64(gl_format format, GLsizei width,
-                          GLsizei height, GLsizei depth)
-{
-   const struct gl_format_info *info = _mesa_get_format_info(format);
-   /* Strictly speaking, a conditional isn't needed here */
-   if (info->BlockWidth > 1 || info->BlockHeight > 1) {
-      /* compressed format (2D only for now) */
-      const uint64_t bw = info->BlockWidth, bh = info->BlockHeight;
-      const uint64_t wblocks = (width + bw - 1) / bw;
-      const uint64_t hblocks = (height + bh - 1) / bh;
-      const uint64_t sz = wblocks * hblocks * info->BytesPerBlock;
-      assert(depth == 1);
-      return sz;
-   }
-   else {
-      /* non-compressed */
-      const uint64_t sz = ((uint64_t) width *
-                           (uint64_t) height *
-                           (uint64_t) depth *
-                           info->BytesPerBlock);
-      return sz;
-   }
-}
-
-
-
-GLint
-_mesa_format_row_stride(gl_format format, GLsizei width)
-{
-   const struct gl_format_info *info = _mesa_get_format_info(format);
-   /* Strictly speaking, a conditional isn't needed here */
-   if (info->BlockWidth > 1 || info->BlockHeight > 1) {
-      /* compressed format */
-      const GLuint bw = info->BlockWidth;
-      const GLuint wblocks = (width + bw - 1) / bw;
-      const GLint stride = wblocks * info->BytesPerBlock;
-      return stride;
-   }
-   else {
-      const GLint stride = width * info->BytesPerBlock;
-      return stride;
-   }
-}
-
-
-/**
- * Debug/test: check that all formats are handled in the
- * _mesa_format_to_type_and_comps() function.  When new pixel formats
- * are added to Mesa, that function needs to be updated.
- * This is a no-op after the first call.
- */
-static void
-check_format_to_type_and_comps(void)
-{
-   gl_format f;
-
-   for (f = MESA_FORMAT_NONE + 1; f < MESA_FORMAT_COUNT; f++) {
-      GLenum datatype = 0;
-      GLuint comps = 0;
-      /* This function will emit a problem/warning if the format is
-       * not handled.
-       */
-      _mesa_format_to_type_and_comps(f, &datatype, &comps);
-   }
-}
-
-
-/**
- * Do sanity checking of the format info table.
- */
-void
-_mesa_test_formats(void)
-{
-   GLuint i;
-
-   assert(Elements(format_info) == MESA_FORMAT_COUNT);
-
-   for (i = 0; i < MESA_FORMAT_COUNT; i++) {
-      const struct gl_format_info *info = _mesa_get_format_info(i);
-      assert(info);
-
-      assert(info->Name == i);
-
-      if (info->Name == MESA_FORMAT_NONE)
-         continue;
-
-      if (info->BlockWidth == 1 && info->BlockHeight == 1) {
-         if (info->RedBits > 0) {
-            GLuint t = info->RedBits + info->GreenBits
-               + info->BlueBits + info->AlphaBits;
-            assert(t / 8 <= info->BytesPerBlock);
-            (void) t;
-         }
-      }
-
-      assert(info->DataType == GL_UNSIGNED_NORMALIZED ||
-             info->DataType == GL_SIGNED_NORMALIZED ||
-             info->DataType == GL_UNSIGNED_INT ||
-             info->DataType == GL_INT ||
-             info->DataType == GL_FLOAT ||
-             /* Z32_FLOAT_X24S8 has DataType of GL_NONE */
-             info->DataType == GL_NONE);
-
-      if (info->BaseFormat == GL_RGB) {
-         assert(info->RedBits > 0);
-         assert(info->GreenBits > 0);
-         assert(info->BlueBits > 0);
-         assert(info->AlphaBits == 0);
-         assert(info->LuminanceBits == 0);
-         assert(info->IntensityBits == 0);
-      }
-      else if (info->BaseFormat == GL_RGBA) {
-         assert(info->RedBits > 0);
-         assert(info->GreenBits > 0);
-         assert(info->BlueBits > 0);
-         assert(info->AlphaBits > 0);
-         assert(info->LuminanceBits == 0);
-         assert(info->IntensityBits == 0);
-      }
-      else if (info->BaseFormat == GL_RG) {
-         assert(info->RedBits > 0);
-         assert(info->GreenBits > 0);
-         assert(info->BlueBits == 0);
-         assert(info->AlphaBits == 0);
-         assert(info->LuminanceBits == 0);
-         assert(info->IntensityBits == 0);
-      }
-      else if (info->BaseFormat == GL_RED) {
-         assert(info->RedBits > 0);
-         assert(info->GreenBits == 0);
-         assert(info->BlueBits == 0);
-         assert(info->AlphaBits == 0);
-         assert(info->LuminanceBits == 0);
-         assert(info->IntensityBits == 0);
-      }
-      else if (info->BaseFormat == GL_LUMINANCE) {
-         assert(info->RedBits == 0);
-         assert(info->GreenBits == 0);
-         assert(info->BlueBits == 0);
-         assert(info->AlphaBits == 0);
-         assert(info->LuminanceBits > 0);
-         assert(info->IntensityBits == 0);
-      }
-      else if (info->BaseFormat == GL_INTENSITY) {
-         assert(info->RedBits == 0);
-         assert(info->GreenBits == 0);
-         assert(info->BlueBits == 0);
-         assert(info->AlphaBits == 0);
-         assert(info->LuminanceBits == 0);
-         assert(info->IntensityBits > 0);
-      }
-   }
-
-   check_format_to_type_and_comps();
-}
-
-
-
-/**
- * Return datatype and number of components per texel for the given gl_format.
- * Only used for mipmap generation code.
- */
-void
-_mesa_format_to_type_and_comps(gl_format format,
-                               GLenum *datatype, GLuint *comps)
-{
-   switch (format) {
-   case MESA_FORMAT_RGBA8888:
-   case MESA_FORMAT_RGBA8888_REV:
-   case MESA_FORMAT_ARGB8888:
-   case MESA_FORMAT_ARGB8888_REV:
-   case MESA_FORMAT_XRGB8888:
-   case MESA_FORMAT_XRGB8888_REV:
-      *datatype = GL_UNSIGNED_BYTE;
-      *comps = 4;
-      return;
-   case MESA_FORMAT_RGB888:
-   case MESA_FORMAT_BGR888:
-      *datatype = GL_UNSIGNED_BYTE;
-      *comps = 3;
-      return;
-   case MESA_FORMAT_RGB565:
-   case MESA_FORMAT_RGB565_REV:
-      *datatype = GL_UNSIGNED_SHORT_5_6_5;
-      *comps = 3;
-      return;
-
-   case MESA_FORMAT_ARGB4444:
-   case MESA_FORMAT_ARGB4444_REV:
-      *datatype = GL_UNSIGNED_SHORT_4_4_4_4;
-      *comps = 4;
-      return;
-
-   case MESA_FORMAT_ARGB1555:
-   case MESA_FORMAT_ARGB1555_REV:
-      *datatype = GL_UNSIGNED_SHORT_1_5_5_5_REV;
-      *comps = 4;
-      return;
-
-   case MESA_FORMAT_ARGB2101010:
-      *datatype = GL_UNSIGNED_INT_2_10_10_10_REV;
-      *comps = 4;
-      return;
-
-   case MESA_FORMAT_RGBA5551:
-      *datatype = GL_UNSIGNED_SHORT_5_5_5_1;
-      *comps = 4;
-      return;
-
-   case MESA_FORMAT_AL44:
-      *datatype = MESA_UNSIGNED_BYTE_4_4;
-      *comps = 2;
-      return;
-
-   case MESA_FORMAT_AL88:
-   case MESA_FORMAT_AL88_REV:
-   case MESA_FORMAT_RG88:
-   case MESA_FORMAT_RG88_REV:
-      *datatype = GL_UNSIGNED_BYTE;
-      *comps = 2;
-      return;
-
-   case MESA_FORMAT_AL1616:
-   case MESA_FORMAT_AL1616_REV:
-   case MESA_FORMAT_RG1616:
-   case MESA_FORMAT_RG1616_REV:
-      *datatype = GL_UNSIGNED_SHORT;
-      *comps = 2;
-      return;
-
-   case MESA_FORMAT_R16:
-   case MESA_FORMAT_A16:
-   case MESA_FORMAT_L16:
-   case MESA_FORMAT_I16:
-      *datatype = GL_UNSIGNED_SHORT;
-      *comps = 1;
-      return;
-
-   case MESA_FORMAT_RGB332:
-      *datatype = GL_UNSIGNED_BYTE_3_3_2;
-      *comps = 3;
-      return;
-
-   case MESA_FORMAT_A8:
-   case MESA_FORMAT_L8:
-   case MESA_FORMAT_I8:
-   case MESA_FORMAT_CI8:
-   case MESA_FORMAT_R8:
-   case MESA_FORMAT_S8:
-      *datatype = GL_UNSIGNED_BYTE;
-      *comps = 1;
-      return;
-
-   case MESA_FORMAT_YCBCR:
-   case MESA_FORMAT_YCBCR_REV:
-      *datatype = GL_UNSIGNED_SHORT;
-      *comps = 2;
-      return;
-
-   case MESA_FORMAT_Z24_S8:
-      *datatype = GL_UNSIGNED_INT;
-      *comps = 1; /* XXX OK? */
-      return;
-
-   case MESA_FORMAT_S8_Z24:
-      *datatype = GL_UNSIGNED_INT;
-      *comps = 1; /* XXX OK? */
-      return;
-
-   case MESA_FORMAT_Z16:
-      *datatype = GL_UNSIGNED_SHORT;
-      *comps = 1;
-      return;
-
-   case MESA_FORMAT_X8_Z24:
-      *datatype = GL_UNSIGNED_INT;
-      *comps = 1;
-      return;
-
-   case MESA_FORMAT_Z24_X8:
-      *datatype = GL_UNSIGNED_INT;
-      *comps = 1;
-      return;
-
-   case MESA_FORMAT_Z32:
-      *datatype = GL_UNSIGNED_INT;
-      *comps = 1;
-      return;
-
-   case MESA_FORMAT_Z32_FLOAT:
-      *datatype = GL_FLOAT;
-      *comps = 1;
-      return;
-
-   case MESA_FORMAT_Z32_FLOAT_X24S8:
-      *datatype = GL_FLOAT_32_UNSIGNED_INT_24_8_REV;
-      *comps = 1;
-      return;
-
-   case MESA_FORMAT_DUDV8:
-      *datatype = GL_BYTE;
-      *comps = 2;
-      return;
-
-   case MESA_FORMAT_SIGNED_R8:
-   case MESA_FORMAT_SIGNED_A8:
-   case MESA_FORMAT_SIGNED_L8:
-   case MESA_FORMAT_SIGNED_I8:
-      *datatype = GL_BYTE;
-      *comps = 1;
-      return;
-   case MESA_FORMAT_SIGNED_RG88_REV:
-   case MESA_FORMAT_SIGNED_AL88:
-      *datatype = GL_BYTE;
-      *comps = 2;
-      return;
-   case MESA_FORMAT_SIGNED_RGBA8888:
-   case MESA_FORMAT_SIGNED_RGBA8888_REV:
-   case MESA_FORMAT_SIGNED_RGBX8888:
-      *datatype = GL_BYTE;
-      *comps = 4;
-      return;
-
-   case MESA_FORMAT_RGBA_16:
-      *datatype = GL_UNSIGNED_SHORT;
-      *comps = 4;
-      return;
-
-   case MESA_FORMAT_SIGNED_R16:
-   case MESA_FORMAT_SIGNED_A16:
-   case MESA_FORMAT_SIGNED_L16:
-   case MESA_FORMAT_SIGNED_I16:
-      *datatype = GL_SHORT;
-      *comps = 1;
-      return;
-   case MESA_FORMAT_SIGNED_GR1616:
-   case MESA_FORMAT_SIGNED_AL1616:
-      *datatype = GL_SHORT;
-      *comps = 2;
-      return;
-   case MESA_FORMAT_SIGNED_RGB_16:
-      *datatype = GL_SHORT;
-      *comps = 3;
-      return;
-   case MESA_FORMAT_SIGNED_RGBA_16:
-      *datatype = GL_SHORT;
-      *comps = 4;
-      return;
-
-#if FEATURE_EXT_texture_sRGB
-   case MESA_FORMAT_SRGB8:
-      *datatype = GL_UNSIGNED_BYTE;
-      *comps = 3;
-      return;
-   case MESA_FORMAT_SRGBA8:
-   case MESA_FORMAT_SARGB8:
-      *datatype = GL_UNSIGNED_BYTE;
-      *comps = 4;
-      return;
-   case MESA_FORMAT_SL8:
-      *datatype = GL_UNSIGNED_BYTE;
-      *comps = 1;
-      return;
-   case MESA_FORMAT_SLA8:
-      *datatype = GL_UNSIGNED_BYTE;
-      *comps = 2;
-      return;
-#endif
-
-#if FEATURE_texture_fxt1
-   case MESA_FORMAT_RGB_FXT1:
-   case MESA_FORMAT_RGBA_FXT1:
-#endif
-#if FEATURE_texture_s3tc
-   case MESA_FORMAT_RGB_DXT1:
-   case MESA_FORMAT_RGBA_DXT1:
-   case MESA_FORMAT_RGBA_DXT3:
-   case MESA_FORMAT_RGBA_DXT5:
-#if FEATURE_EXT_texture_sRGB
-   case MESA_FORMAT_SRGB_DXT1:
-   case MESA_FORMAT_SRGBA_DXT1:
-   case MESA_FORMAT_SRGBA_DXT3:
-   case MESA_FORMAT_SRGBA_DXT5:
-#endif
-#endif
-   case MESA_FORMAT_RED_RGTC1:
-   case MESA_FORMAT_SIGNED_RED_RGTC1:
-   case MESA_FORMAT_RG_RGTC2:
-   case MESA_FORMAT_SIGNED_RG_RGTC2:
-   case MESA_FORMAT_L_LATC1:
-   case MESA_FORMAT_SIGNED_L_LATC1:
-   case MESA_FORMAT_LA_LATC2:
-   case MESA_FORMAT_SIGNED_LA_LATC2:
-      /* XXX generate error instead? */
-      *datatype = GL_UNSIGNED_BYTE;
-      *comps = 0;
-      return;
-
-   case MESA_FORMAT_RGBA_FLOAT32:
-      *datatype = GL_FLOAT;
-      *comps = 4;
-      return;
-   case MESA_FORMAT_RGBA_FLOAT16:
-      *datatype = GL_HALF_FLOAT_ARB;
-      *comps = 4;
-      return;
-   case MESA_FORMAT_RGB_FLOAT32:
-      *datatype = GL_FLOAT;
-      *comps = 3;
-      return;
-   case MESA_FORMAT_RGB_FLOAT16:
-      *datatype = GL_HALF_FLOAT_ARB;
-      *comps = 3;
-      return;
-   case MESA_FORMAT_LUMINANCE_ALPHA_FLOAT32:
-   case MESA_FORMAT_RG_FLOAT32:
-      *datatype = GL_FLOAT;
-      *comps = 2;
-      return;
-   case MESA_FORMAT_LUMINANCE_ALPHA_FLOAT16:
-   case MESA_FORMAT_RG_FLOAT16:
-      *datatype = GL_HALF_FLOAT_ARB;
-      *comps = 2;
-      return;
-   case MESA_FORMAT_ALPHA_FLOAT32:
-   case MESA_FORMAT_LUMINANCE_FLOAT32:
-   case MESA_FORMAT_INTENSITY_FLOAT32:
-   case MESA_FORMAT_R_FLOAT32:
-      *datatype = GL_FLOAT;
-      *comps = 1;
-      return;
-   case MESA_FORMAT_ALPHA_FLOAT16:
-   case MESA_FORMAT_LUMINANCE_FLOAT16:
-   case MESA_FORMAT_INTENSITY_FLOAT16:
-   case MESA_FORMAT_R_FLOAT16:
-      *datatype = GL_HALF_FLOAT_ARB;
-      *comps = 1;
-      return;
-
-   case MESA_FORMAT_RGBA_INT8:
-      *datatype = GL_BYTE;
-      *comps = 4;
-      return;
-   case MESA_FORMAT_RGBA_INT16:
-      *datatype = GL_SHORT;
-      *comps = 4;
-      return;
-   case MESA_FORMAT_RGBA_INT32:
-      *datatype = GL_INT;
-      *comps = 4;
-      return;
-
-   /**
-    * \name Non-normalized unsigned integer formats.
-    */
-   case MESA_FORMAT_RGBA_UINT8:
-      *datatype = GL_UNSIGNED_BYTE;
-      *comps = 4;
-      return;
-   case MESA_FORMAT_RGBA_UINT16:
-      *datatype = GL_UNSIGNED_SHORT;
-      *comps = 4;
-      return;
-   case MESA_FORMAT_RGBA_UINT32:
-      *datatype = GL_UNSIGNED_INT;
-      *comps = 4;
-      return;
-
-   case MESA_FORMAT_RGB9_E5_FLOAT:
-      *datatype = GL_UNSIGNED_INT_5_9_9_9_REV;
-      *comps = 3;
-      return;
-
-   case MESA_FORMAT_R11_G11_B10_FLOAT:
-      *datatype = GL_UNSIGNED_INT_10F_11F_11F_REV;
-      *comps = 3;
-      return;
-
-   case MESA_FORMAT_COUNT:
-      assert(0);
-      return;
-
-   case MESA_FORMAT_NONE:
-   /* For debug builds, warn if any formats are not handled */
-#ifdef DEBUG
-   default:
-#endif
-      _mesa_problem(NULL, "bad format %s in _mesa_format_to_type_and_comps",
-                    _mesa_get_format_name(format));
-      *datatype = 0;
-      *comps = 1;
-   }
-}
-=======
-/*
- * Mesa 3-D graphics library
- * Version:  7.7
- *
- * Copyright (C) 1999-2008  Brian Paul   All Rights Reserved.
- * Copyright (c) 2008-2009  VMware, Inc.
- *
- * Permission is hereby granted, free of charge, to any person obtaining a
- * copy of this software and associated documentation files (the "Software"),
- * to deal in the Software without restriction, including without limitation
- * the rights to use, copy, modify, merge, publish, distribute, sublicense,
- * and/or sell copies of the Software, and to permit persons to whom the
- * Software is furnished to do so, subject to the following conditions:
- *
- * The above copyright notice and this permission notice shall be included
- * in all copies or substantial portions of the Software.
- *
- * THE SOFTWARE IS PROVIDED "AS IS", WITHOUT WARRANTY OF ANY KIND, EXPRESS
- * OR IMPLIED, INCLUDING BUT NOT LIMITED TO THE WARRANTIES OF MERCHANTABILITY,
- * FITNESS FOR A PARTICULAR PURPOSE AND NONINFRINGEMENT.  IN NO EVENT SHALL
- * BRIAN PAUL BE LIABLE FOR ANY CLAIM, DAMAGES OR OTHER LIABILITY, WHETHER IN
- * AN ACTION OF CONTRACT, TORT OR OTHERWISE, ARISING FROM, OUT OF OR IN
- * CONNECTION WITH THE SOFTWARE OR THE USE OR OTHER DEALINGS IN THE SOFTWARE.
- */
-
-
-#include "imports.h"
-#include "formats.h"
-#include "mfeatures.h"
-
-
-/**
- * Information about texture formats.
- */
-struct gl_format_info
-{
-   gl_format Name;
-
-   /** text name for debugging */
-   const char *StrName;
-
-   /**
-    * Base format is one of GL_RED, GL_RG, GL_RGB, GL_RGBA, GL_ALPHA,
-    * GL_LUMINANCE, GL_LUMINANCE_ALPHA, GL_INTENSITY, GL_YCBCR_MESA,
-    * GL_DEPTH_COMPONENT, GL_STENCIL_INDEX, GL_DEPTH_STENCIL, GL_DUDV_ATI.
-    */
-   GLenum BaseFormat;
-
-   /**
-    * Logical data type: one of  GL_UNSIGNED_NORMALIZED, GL_SIGNED_NORMALED,
-    * GL_UNSIGNED_INT, GL_INT, GL_FLOAT.
-    */
-   GLenum DataType;
-
-   GLubyte RedBits;
-   GLubyte GreenBits;
-   GLubyte BlueBits;
-   GLubyte AlphaBits;
-   GLubyte LuminanceBits;
-   GLubyte IntensityBits;
-   GLubyte IndexBits;
-   GLubyte DepthBits;
-   GLubyte StencilBits;
-
-   /**
-    * To describe compressed formats.  If not compressed, Width=Height=1.
-    */
-   GLubyte BlockWidth, BlockHeight;
-   GLubyte BytesPerBlock;
-};
-
-
-/**
- * Info about each format.
- * These must be in the same order as the MESA_FORMAT_* enums so that
- * we can do lookups without searching.
- */
-static struct gl_format_info format_info[MESA_FORMAT_COUNT] =
-{
-   {
-      MESA_FORMAT_NONE,            /* Name */
-      "MESA_FORMAT_NONE",          /* StrName */
-      GL_NONE,                     /* BaseFormat */
-      GL_NONE,                     /* DataType */
-      0, 0, 0, 0,                  /* Red/Green/Blue/AlphaBits */
-      0, 0, 0, 0, 0,               /* Lum/Int/Index/Depth/StencilBits */
-      0, 0, 0                      /* BlockWidth/Height,Bytes */
-   },
-   {
-      MESA_FORMAT_RGBA8888,        /* Name */
-      "MESA_FORMAT_RGBA8888",      /* StrName */
-      GL_RGBA,                     /* BaseFormat */
-      GL_UNSIGNED_NORMALIZED,      /* DataType */
-      8, 8, 8, 8,                  /* Red/Green/Blue/AlphaBits */
-      0, 0, 0, 0, 0,               /* Lum/Int/Index/Depth/StencilBits */
-      1, 1, 4                      /* BlockWidth/Height,Bytes */
-   },
-   {
-      MESA_FORMAT_RGBA8888_REV,    /* Name */
-      "MESA_FORMAT_RGBA8888_REV",  /* StrName */
-      GL_RGBA,                     /* BaseFormat */
-      GL_UNSIGNED_NORMALIZED,      /* DataType */
-      8, 8, 8, 8,                  /* Red/Green/Blue/AlphaBits */
-      0, 0, 0, 0, 0,               /* Lum/Int/Index/Depth/StencilBits */
-      1, 1, 4                      /* BlockWidth/Height,Bytes */
-   },
-   {
-      MESA_FORMAT_ARGB8888,        /* Name */
-      "MESA_FORMAT_ARGB8888",      /* StrName */
-      GL_RGBA,                     /* BaseFormat */
-      GL_UNSIGNED_NORMALIZED,      /* DataType */
-      8, 8, 8, 8,                  /* Red/Green/Blue/AlphaBits */
-      0, 0, 0, 0, 0,               /* Lum/Int/Index/Depth/StencilBits */
-      1, 1, 4                      /* BlockWidth/Height,Bytes */
-   },
-   {
-      MESA_FORMAT_ARGB8888_REV,    /* Name */
-      "MESA_FORMAT_ARGB8888_REV",  /* StrName */
-      GL_RGBA,                     /* BaseFormat */
-      GL_UNSIGNED_NORMALIZED,      /* DataType */
-      8, 8, 8, 8,                  /* Red/Green/Blue/AlphaBits */
-      0, 0, 0, 0, 0,               /* Lum/Int/Index/Depth/StencilBits */
-      1, 1, 4                      /* BlockWidth/Height,Bytes */
-   },
-   {
-      MESA_FORMAT_XRGB8888,        /* Name */
-      "MESA_FORMAT_XRGB8888",      /* StrName */
-      GL_RGB,                      /* BaseFormat */
-      GL_UNSIGNED_NORMALIZED,      /* DataType */
-      8, 8, 8, 0,                  /* Red/Green/Blue/AlphaBits */
-      0, 0, 0, 0, 0,               /* Lum/Int/Index/Depth/StencilBits */
-      1, 1, 4                      /* BlockWidth/Height,Bytes */
-   },
-   {
-      MESA_FORMAT_XRGB8888_REV,    /* Name */
-      "MESA_FORMAT_XRGB8888_REV",  /* StrName */
-      GL_RGB,                      /* BaseFormat */
-      GL_UNSIGNED_NORMALIZED,      /* DataType */
-      8, 8, 8, 0,                  /* Red/Green/Blue/AlphaBits */
-      0, 0, 0, 0, 0,               /* Lum/Int/Index/Depth/StencilBits */
-      1, 1, 4                      /* BlockWidth/Height,Bytes */
-   },
-   {
-      MESA_FORMAT_RGB888,          /* Name */
-      "MESA_FORMAT_RGB888",        /* StrName */
-      GL_RGB,                      /* BaseFormat */
-      GL_UNSIGNED_NORMALIZED,      /* DataType */
-      8, 8, 8, 0,                  /* Red/Green/Blue/AlphaBits */
-      0, 0, 0, 0, 0,               /* Lum/Int/Index/Depth/StencilBits */
-      1, 1, 3                      /* BlockWidth/Height,Bytes */
-   },
-   {
-      MESA_FORMAT_BGR888,          /* Name */
-      "MESA_FORMAT_BGR888",        /* StrName */
-      GL_RGB,                      /* BaseFormat */
-      GL_UNSIGNED_NORMALIZED,      /* DataType */
-      8, 8, 8, 0,                  /* Red/Green/Blue/AlphaBits */
-      0, 0, 0, 0, 0,               /* Lum/Int/Index/Depth/StencilBits */
-      1, 1, 3                      /* BlockWidth/Height,Bytes */
-   },
-   {
-      MESA_FORMAT_RGB565,          /* Name */
-      "MESA_FORMAT_RGB565",        /* StrName */
-      GL_RGB,                      /* BaseFormat */
-      GL_UNSIGNED_NORMALIZED,      /* DataType */
-      5, 6, 5, 0,                  /* Red/Green/Blue/AlphaBits */
-      0, 0, 0, 0, 0,               /* Lum/Int/Index/Depth/StencilBits */
-      1, 1, 2                      /* BlockWidth/Height,Bytes */
-   },
-   {
-      MESA_FORMAT_RGB565_REV,      /* Name */
-      "MESA_FORMAT_RGB565_REV",    /* StrName */
-      GL_RGB,                      /* BaseFormat */
-      GL_UNSIGNED_NORMALIZED,      /* DataType */
-      5, 6, 5, 0,                  /* Red/Green/Blue/AlphaBits */
-      0, 0, 0, 0, 0,               /* Lum/Int/Index/Depth/StencilBits */
-      1, 1, 2                      /* BlockWidth/Height,Bytes */
-   },
-   {
-      MESA_FORMAT_ARGB4444,        /* Name */
-      "MESA_FORMAT_ARGB4444",      /* StrName */
-      GL_RGBA,                     /* BaseFormat */
-      GL_UNSIGNED_NORMALIZED,      /* DataType */
-      4, 4, 4, 4,                  /* Red/Green/Blue/AlphaBits */
-      0, 0, 0, 0, 0,               /* Lum/Int/Index/Depth/StencilBits */
-      1, 1, 2                      /* BlockWidth/Height,Bytes */
-   },
-   {
-      MESA_FORMAT_ARGB4444_REV,    /* Name */
-      "MESA_FORMAT_ARGB4444_REV",  /* StrName */
-      GL_RGBA,                     /* BaseFormat */
-      GL_UNSIGNED_NORMALIZED,      /* DataType */
-      4, 4, 4, 4,                  /* Red/Green/Blue/AlphaBits */
-      0, 0, 0, 0, 0,               /* Lum/Int/Index/Depth/StencilBits */
-      1, 1, 2                      /* BlockWidth/Height,Bytes */
-   },
-   {
-      MESA_FORMAT_RGBA5551,        /* Name */
-      "MESA_FORMAT_RGBA5551",      /* StrName */
-      GL_RGBA,                     /* BaseFormat */
-      GL_UNSIGNED_NORMALIZED,      /* DataType */
-      5, 5, 5, 1,                  /* Red/Green/Blue/AlphaBits */
-      0, 0, 0, 0, 0,               /* Lum/Int/Index/Depth/StencilBits */
-      1, 1, 2                      /* BlockWidth/Height,Bytes */
-   },
-   {
-      MESA_FORMAT_ARGB1555,        /* Name */
-      "MESA_FORMAT_ARGB1555",      /* StrName */
-      GL_RGBA,                     /* BaseFormat */
-      GL_UNSIGNED_NORMALIZED,      /* DataType */
-      5, 5, 5, 1,                  /* Red/Green/Blue/AlphaBits */
-      0, 0, 0, 0, 0,               /* Lum/Int/Index/Depth/StencilBits */
-      1, 1, 2                      /* BlockWidth/Height,Bytes */
-   },
-   {
-      MESA_FORMAT_ARGB1555_REV,    /* Name */
-      "MESA_FORMAT_ARGB1555_REV",  /* StrName */
-      GL_RGBA,                     /* BaseFormat */
-      GL_UNSIGNED_NORMALIZED,      /* DataType */
-      5, 5, 5, 1,                  /* Red/Green/Blue/AlphaBits */
-      0, 0, 0, 0, 0,               /* Lum/Int/Index/Depth/StencilBits */
-      1, 1, 2                      /* BlockWidth/Height,Bytes */
-   },
-   {
-      MESA_FORMAT_AL44,            /* Name */
-      "MESA_FORMAT_AL44",          /* StrName */
-      GL_LUMINANCE_ALPHA,          /* BaseFormat */
-      GL_UNSIGNED_NORMALIZED,      /* DataType */
-      0, 0, 0, 4,                  /* Red/Green/Blue/AlphaBits */
-      4, 0, 0, 0, 0,               /* Lum/Int/Index/Depth/StencilBits */
-      1, 1, 1                      /* BlockWidth/Height,Bytes */
-   },
-   {
-      MESA_FORMAT_AL88,            /* Name */
-      "MESA_FORMAT_AL88",          /* StrName */
-      GL_LUMINANCE_ALPHA,          /* BaseFormat */
-      GL_UNSIGNED_NORMALIZED,      /* DataType */
-      0, 0, 0, 8,                  /* Red/Green/Blue/AlphaBits */
-      8, 0, 0, 0, 0,               /* Lum/Int/Index/Depth/StencilBits */
-      1, 1, 2                      /* BlockWidth/Height,Bytes */
-   },
-   {
-      MESA_FORMAT_AL88_REV,        /* Name */
-      "MESA_FORMAT_AL88_REV",      /* StrName */
-      GL_LUMINANCE_ALPHA,          /* BaseFormat */
-      GL_UNSIGNED_NORMALIZED,      /* DataType */
-      0, 0, 0, 8,                  /* Red/Green/Blue/AlphaBits */
-      8, 0, 0, 0, 0,               /* Lum/Int/Index/Depth/StencilBits */
-      1, 1, 2                      /* BlockWidth/Height,Bytes */
-   },
-   {
-      MESA_FORMAT_AL1616,          /* Name */
-      "MESA_FORMAT_AL1616",        /* StrName */
-      GL_LUMINANCE_ALPHA,          /* BaseFormat */
-      GL_UNSIGNED_NORMALIZED,      /* DataType */
-      0, 0, 0, 16,                 /* Red/Green/Blue/AlphaBits */
-      16, 0, 0, 0, 0,              /* Lum/Int/Index/Depth/StencilBits */
-      1, 1, 4                      /* BlockWidth/Height,Bytes */
-   },
-   {
-      MESA_FORMAT_AL1616_REV,      /* Name */
-      "MESA_FORMAT_AL1616_REV",    /* StrName */
-      GL_LUMINANCE_ALPHA,          /* BaseFormat */
-      GL_UNSIGNED_NORMALIZED,      /* DataType */
-      0, 0, 0, 16,                 /* Red/Green/Blue/AlphaBits */
-      16, 0, 0, 0, 0,              /* Lum/Int/Index/Depth/StencilBits */
-      1, 1, 4                      /* BlockWidth/Height,Bytes */
-   },
-   {
-      MESA_FORMAT_RGB332,          /* Name */
-      "MESA_FORMAT_RGB332",        /* StrName */
-      GL_RGB,                      /* BaseFormat */
-      GL_UNSIGNED_NORMALIZED,      /* DataType */
-      3, 3, 2, 0,                  /* Red/Green/Blue/AlphaBits */
-      0, 0, 0, 0, 0,               /* Lum/Int/Index/Depth/StencilBits */
-      1, 1, 1                      /* BlockWidth/Height,Bytes */
-   },
-   {
-      MESA_FORMAT_A8,              /* Name */
-      "MESA_FORMAT_A8",            /* StrName */
-      GL_ALPHA,                    /* BaseFormat */
-      GL_UNSIGNED_NORMALIZED,      /* DataType */
-      0, 0, 0, 8,                  /* Red/Green/Blue/AlphaBits */
-      0, 0, 0, 0, 0,               /* Lum/Int/Index/Depth/StencilBits */
-      1, 1, 1                      /* BlockWidth/Height,Bytes */
-   },
-   {
-      MESA_FORMAT_A16,             /* Name */
-      "MESA_FORMAT_A16",           /* StrName */
-      GL_ALPHA,                    /* BaseFormat */
-      GL_UNSIGNED_NORMALIZED,      /* DataType */
-      0, 0, 0, 16,                 /* Red/Green/Blue/AlphaBits */
-      0, 0, 0, 0, 0,               /* Lum/Int/Index/Depth/StencilBits */
-      1, 1, 2                      /* BlockWidth/Height,Bytes */
-   },
-   {
-      MESA_FORMAT_L8,              /* Name */
-      "MESA_FORMAT_L8",            /* StrName */
-      GL_LUMINANCE,                /* BaseFormat */
-      GL_UNSIGNED_NORMALIZED,      /* DataType */
-      0, 0, 0, 0,                  /* Red/Green/Blue/AlphaBits */
-      8, 0, 0, 0, 0,               /* Lum/Int/Index/Depth/StencilBits */
-      1, 1, 1                      /* BlockWidth/Height,Bytes */
-   },
-   {
-      MESA_FORMAT_L16,             /* Name */
-      "MESA_FORMAT_L16",           /* StrName */
-      GL_LUMINANCE,                /* BaseFormat */
-      GL_UNSIGNED_NORMALIZED,      /* DataType */
-      0, 0, 0, 0,                  /* Red/Green/Blue/AlphaBits */
-      16, 0, 0, 0, 0,              /* Lum/Int/Index/Depth/StencilBits */
-      1, 1, 2                      /* BlockWidth/Height,Bytes */
-   },
-   {
-      MESA_FORMAT_I8,              /* Name */
-      "MESA_FORMAT_I8",            /* StrName */
-      GL_INTENSITY,                /* BaseFormat */
-      GL_UNSIGNED_NORMALIZED,      /* DataType */
-      0, 0, 0, 0,                  /* Red/Green/Blue/AlphaBits */
-      0, 8, 0, 0, 0,               /* Lum/Int/Index/Depth/StencilBits */
-      1, 1, 1                      /* BlockWidth/Height,Bytes */
-   },
-   {
-      MESA_FORMAT_I16,             /* Name */
-      "MESA_FORMAT_I16",           /* StrName */
-      GL_INTENSITY,                /* BaseFormat */
-      GL_UNSIGNED_NORMALIZED,      /* DataType */
-      0, 0, 0, 0,                  /* Red/Green/Blue/AlphaBits */
-      0, 16, 0, 0, 0,              /* Lum/Int/Index/Depth/StencilBits */
-      1, 1, 2                      /* BlockWidth/Height,Bytes */
-   },
-   {
-      MESA_FORMAT_YCBCR,           /* Name */
-      "MESA_FORMAT_YCBCR",         /* StrName */
-      GL_YCBCR_MESA,               /* BaseFormat */
-      GL_UNSIGNED_NORMALIZED,      /* DataType */
-      0, 0, 0, 0,                  /* Red/Green/Blue/AlphaBits */
-      0, 0, 0, 0, 0,               /* Lum/Int/Index/Depth/StencilBits */
-      1, 1, 2                      /* BlockWidth/Height,Bytes */
-   },
-   {
-      MESA_FORMAT_YCBCR_REV,       /* Name */
-      "MESA_FORMAT_YCBCR_REV",     /* StrName */
-      GL_YCBCR_MESA,               /* BaseFormat */
-      GL_UNSIGNED_NORMALIZED,      /* DataType */
-      0, 0, 0, 0,                  /* Red/Green/Blue/AlphaBits */
-      0, 0, 0, 0, 0,               /* Lum/Int/Index/Depth/StencilBits */
-      1, 1, 2                      /* BlockWidth/Height,Bytes */
-   },
-   {
-      MESA_FORMAT_R8,
-      "MESA_FORMAT_R8",
-      GL_RED,
-      GL_UNSIGNED_NORMALIZED,
-      8, 0, 0, 0,
-      0, 0, 0, 0, 0,
-      1, 1, 1
-   },
-   {
-      MESA_FORMAT_RG88,
-      "MESA_FORMAT_RG88",
-      GL_RG,
-      GL_UNSIGNED_NORMALIZED,
-      8, 8, 0, 0,
-      0, 0, 0, 0, 0,
-      1, 1, 2
-   },
-   {
-      MESA_FORMAT_RG88_REV,
-      "MESA_FORMAT_RG88_REV",
-      GL_RG,
-      GL_UNSIGNED_NORMALIZED,
-      8, 8, 0, 0,
-      0, 0, 0, 0, 0,
-      1, 1, 2
-   },
-   {
-      MESA_FORMAT_R16,
-      "MESA_FORMAT_R16",
-      GL_RED,
-      GL_UNSIGNED_NORMALIZED,
-      16, 0, 0, 0,
-      0, 0, 0, 0, 0,
-      1, 1, 2
-   },
-   {
-      MESA_FORMAT_RG1616,
-      "MESA_FORMAT_RG1616",
-      GL_RG,
-      GL_UNSIGNED_NORMALIZED,
-      16, 16, 0, 0,
-      0, 0, 0, 0, 0,
-      1, 1, 4
-   },
-   {
-      MESA_FORMAT_RG1616_REV,
-      "MESA_FORMAT_RG1616_REV",
-      GL_RG,
-      GL_UNSIGNED_NORMALIZED,
-      16, 16, 0, 0,
-      0, 0, 0, 0, 0,
-      1, 1, 4
-   },
-   {
-      MESA_FORMAT_ARGB2101010,
-      "MESA_FORMAT_ARGB2101010",
-      GL_RGBA,
-      GL_UNSIGNED_NORMALIZED,
-      10, 10, 10, 2,
-      0, 0, 0, 0, 0,
-      1, 1, 4
-   },
-   {
-      MESA_FORMAT_Z24_S8,          /* Name */
-      "MESA_FORMAT_Z24_S8",        /* StrName */
-      GL_DEPTH_STENCIL,            /* BaseFormat */
-      GL_UNSIGNED_INT,             /* DataType */
-      0, 0, 0, 0,                  /* Red/Green/Blue/AlphaBits */
-      0, 0, 0, 24, 8,              /* Lum/Int/Index/Depth/StencilBits */
-      1, 1, 4                      /* BlockWidth/Height,Bytes */
-   },
-   {
-      MESA_FORMAT_S8_Z24,          /* Name */
-      "MESA_FORMAT_S8_Z24",        /* StrName */
-      GL_DEPTH_STENCIL,            /* BaseFormat */
-      GL_UNSIGNED_INT,             /* DataType */
-      0, 0, 0, 0,                  /* Red/Green/Blue/AlphaBits */
-      0, 0, 0, 24, 8,              /* Lum/Int/Index/Depth/StencilBits */
-      1, 1, 4                      /* BlockWidth/Height,Bytes */
-   },
-   {
-      MESA_FORMAT_Z16,             /* Name */
-      "MESA_FORMAT_Z16",           /* StrName */
-      GL_DEPTH_COMPONENT,          /* BaseFormat */
-      GL_UNSIGNED_INT,             /* DataType */
-      0, 0, 0, 0,                  /* Red/Green/Blue/AlphaBits */
-      0, 0, 0, 16, 0,              /* Lum/Int/Index/Depth/StencilBits */
-      1, 1, 2                      /* BlockWidth/Height,Bytes */
-   },
-   {
-      MESA_FORMAT_X8_Z24,          /* Name */
-      "MESA_FORMAT_X8_Z24",        /* StrName */
-      GL_DEPTH_COMPONENT,          /* BaseFormat */
-      GL_UNSIGNED_INT,             /* DataType */
-      0, 0, 0, 0,                  /* Red/Green/Blue/AlphaBits */
-      0, 0, 0, 24, 0,              /* Lum/Int/Index/Depth/StencilBits */
-      1, 1, 4                      /* BlockWidth/Height,Bytes */
-   },
-   {
-      MESA_FORMAT_Z24_X8,          /* Name */
-      "MESA_FORMAT_Z24_X8",        /* StrName */
-      GL_DEPTH_COMPONENT,          /* BaseFormat */
-      GL_UNSIGNED_INT,             /* DataType */
-      0, 0, 0, 0,                  /* Red/Green/Blue/AlphaBits */
-      0, 0, 0, 24, 0,              /* Lum/Int/Index/Depth/StencilBits */
-      1, 1, 4                      /* BlockWidth/Height,Bytes */
-   },
-   {
-      MESA_FORMAT_Z32,             /* Name */
-      "MESA_FORMAT_Z32",           /* StrName */
-      GL_DEPTH_COMPONENT,          /* BaseFormat */
-      GL_UNSIGNED_INT,             /* DataType */
-      0, 0, 0, 0,                  /* Red/Green/Blue/AlphaBits */
-      0, 0, 0, 32, 0,              /* Lum/Int/Index/Depth/StencilBits */
-      1, 1, 4                      /* BlockWidth/Height,Bytes */
-   },
-   {
-      MESA_FORMAT_S8,              /* Name */
-      "MESA_FORMAT_S8",            /* StrName */
-      GL_STENCIL_INDEX,            /* BaseFormat */
-      GL_UNSIGNED_INT,             /* DataType */
-      0, 0, 0, 0,                  /* Red/Green/Blue/AlphaBits */
-      0, 0, 0, 0, 8,               /* Lum/Int/Index/Depth/StencilBits */
-      1, 1, 1                      /* BlockWidth/Height,Bytes */
-   },
-   {
-      MESA_FORMAT_SRGB8,
-      "MESA_FORMAT_SRGB8",
-      GL_RGB,
-      GL_UNSIGNED_NORMALIZED,
-      8, 8, 8, 0,
-      0, 0, 0, 0, 0,
-      1, 1, 3
-   },
-   {
-      MESA_FORMAT_SRGBA8,
-      "MESA_FORMAT_SRGBA8",
-      GL_RGBA,
-      GL_UNSIGNED_NORMALIZED,    
-      8, 8, 8, 8,
-      0, 0, 0, 0, 0,
-      1, 1, 4
-   },
-   {
-      MESA_FORMAT_SARGB8,
-      "MESA_FORMAT_SARGB8",
-      GL_RGBA,
-      GL_UNSIGNED_NORMALIZED,    
-      8, 8, 8, 8,
-      0, 0, 0, 0, 0,
-      1, 1, 4
-   },
-   {
-      MESA_FORMAT_SL8,
-      "MESA_FORMAT_SL8",
-      GL_LUMINANCE,
-      GL_UNSIGNED_NORMALIZED,    
-      0, 0, 0, 0,
-      8, 0, 0, 0, 0,
-      1, 1, 1
-   },
-   {
-      MESA_FORMAT_SLA8,
-      "MESA_FORMAT_SLA8",
-      GL_LUMINANCE_ALPHA,
-      GL_UNSIGNED_NORMALIZED,    
-      0, 0, 0, 8,
-      8, 0, 0, 0, 0,
-      1, 1, 2
-   },
-   {
-      MESA_FORMAT_SRGB_DXT1,       /* Name */
-      "MESA_FORMAT_SRGB_DXT1",     /* StrName */
-      GL_RGB,                      /* BaseFormat */
-      GL_UNSIGNED_NORMALIZED,      /* DataType */
-      4, 4, 4, 0,                  /* approx Red/Green/Blue/AlphaBits */
-      0, 0, 0, 0, 0,               /* Lum/Int/Index/Depth/StencilBits */
-      4, 4, 8                      /* 8 bytes per 4x4 block */
-   },
-   {
-      MESA_FORMAT_SRGBA_DXT1,
-      "MESA_FORMAT_SRGBA_DXT1",
-      GL_RGBA,
-      GL_UNSIGNED_NORMALIZED,
-      4, 4, 4, 4,
-      0, 0, 0, 0, 0,
-      4, 4, 8                      /* 8 bytes per 4x4 block */
-   },
-   {
-      MESA_FORMAT_SRGBA_DXT3,
-      "MESA_FORMAT_SRGBA_DXT3",
-      GL_RGBA,
-      GL_UNSIGNED_NORMALIZED,
-      4, 4, 4, 4,
-      0, 0, 0, 0, 0,
-      4, 4, 16                     /* 16 bytes per 4x4 block */
-   },
-   {
-      MESA_FORMAT_SRGBA_DXT5,
-      "MESA_FORMAT_SRGBA_DXT5",
-      GL_RGBA,
-      GL_UNSIGNED_NORMALIZED,
-      4, 4, 4, 4,
-      0, 0, 0, 0, 0,
-      4, 4, 16                     /* 16 bytes per 4x4 block */
-   },
-
-   {
-      MESA_FORMAT_RGB_FXT1,
-      "MESA_FORMAT_RGB_FXT1",
-      GL_RGB,
-      GL_UNSIGNED_NORMALIZED,
-      4, 4, 4, 0,                  /* approx Red/Green/BlueBits */
-      0, 0, 0, 0, 0,
-      8, 4, 16                     /* 16 bytes per 8x4 block */
-   },
-   {
-      MESA_FORMAT_RGBA_FXT1,
-      "MESA_FORMAT_RGBA_FXT1",
-      GL_RGBA,
-      GL_UNSIGNED_NORMALIZED,
-      4, 4, 4, 1,                  /* approx Red/Green/Blue/AlphaBits */
-      0, 0, 0, 0, 0,
-      8, 4, 16                     /* 16 bytes per 8x4 block */
-   },
-
-   {
-      MESA_FORMAT_RGB_DXT1,        /* Name */
-      "MESA_FORMAT_RGB_DXT1",      /* StrName */
-      GL_RGB,                      /* BaseFormat */
-      GL_UNSIGNED_NORMALIZED,      /* DataType */
-      4, 4, 4, 0,                  /* approx Red/Green/Blue/AlphaBits */
-      0, 0, 0, 0, 0,               /* Lum/Int/Index/Depth/StencilBits */
-      4, 4, 8                      /* 8 bytes per 4x4 block */
-   },
-   {
-      MESA_FORMAT_RGBA_DXT1,
-      "MESA_FORMAT_RGBA_DXT1",
-      GL_RGBA,
-      GL_UNSIGNED_NORMALIZED,    
-      4, 4, 4, 4,
-      0, 0, 0, 0, 0,
-      4, 4, 8                      /* 8 bytes per 4x4 block */
-   },
-   {
-      MESA_FORMAT_RGBA_DXT3,
-      "MESA_FORMAT_RGBA_DXT3",
-      GL_RGBA,
-      GL_UNSIGNED_NORMALIZED,    
-      4, 4, 4, 4,
-      0, 0, 0, 0, 0,
-      4, 4, 16                     /* 16 bytes per 4x4 block */
-   },
-   {
-      MESA_FORMAT_RGBA_DXT5,
-      "MESA_FORMAT_RGBA_DXT5",
-      GL_RGBA,
-      GL_UNSIGNED_NORMALIZED,    
-      4, 4, 4, 4,
-      0, 0, 0, 0, 0,
-      4, 4, 16                     /* 16 bytes per 4x4 block */
-   },
-   {
-      MESA_FORMAT_RGBA_FLOAT32,
-      "MESA_FORMAT_RGBA_FLOAT32",
-      GL_RGBA,
-      GL_FLOAT,
-      32, 32, 32, 32,
-      0, 0, 0, 0, 0,
-      1, 1, 16
-   },
-   {
-      MESA_FORMAT_RGBA_FLOAT16,
-      "MESA_FORMAT_RGBA_FLOAT16",
-      GL_RGBA,
-      GL_FLOAT,
-      16, 16, 16, 16,
-      0, 0, 0, 0, 0,
-      1, 1, 8
-   },
-   {
-      MESA_FORMAT_RGB_FLOAT32,
-      "MESA_FORMAT_RGB_FLOAT32",
-      GL_RGB,
-      GL_FLOAT,
-      32, 32, 32, 0,
-      0, 0, 0, 0, 0,
-      1, 1, 12
-   },
-   {
-      MESA_FORMAT_RGB_FLOAT16,
-      "MESA_FORMAT_RGB_FLOAT16",
-      GL_RGB,
-      GL_FLOAT,
-      16, 16, 16, 0,
-      0, 0, 0, 0, 0,
-      1, 1, 6
-   },
-   {
-      MESA_FORMAT_ALPHA_FLOAT32,
-      "MESA_FORMAT_ALPHA_FLOAT32",
-      GL_ALPHA,
-      GL_FLOAT,
-      0, 0, 0, 32,
-      0, 0, 0, 0, 0,
-      1, 1, 4
-   },
-   {
-      MESA_FORMAT_ALPHA_FLOAT16,
-      "MESA_FORMAT_ALPHA_FLOAT16",
-      GL_ALPHA,
-      GL_FLOAT,
-      0, 0, 0, 16,
-      0, 0, 0, 0, 0,
-      1, 1, 2
-   },
-   {
-      MESA_FORMAT_LUMINANCE_FLOAT32,
-      "MESA_FORMAT_LUMINANCE_FLOAT32",
-      GL_LUMINANCE,
-      GL_FLOAT,
-      0, 0, 0, 0,
-      32, 0, 0, 0, 0,
-      1, 1, 4
-   },
-   {
-      MESA_FORMAT_LUMINANCE_FLOAT16,
-      "MESA_FORMAT_LUMINANCE_FLOAT16",
-      GL_LUMINANCE,
-      GL_FLOAT,
-      0, 0, 0, 0,
-      16, 0, 0, 0, 0,
-      1, 1, 2
-   },
-   {
-      MESA_FORMAT_LUMINANCE_ALPHA_FLOAT32,
-      "MESA_FORMAT_LUMINANCE_ALPHA_FLOAT32",
-      GL_LUMINANCE_ALPHA,
-      GL_FLOAT,
-      0, 0, 0, 32,
-      32, 0, 0, 0, 0,
-      1, 1, 8
-   },
-   {
-      MESA_FORMAT_LUMINANCE_ALPHA_FLOAT16,
-      "MESA_FORMAT_LUMINANCE_ALPHA_FLOAT16",
-      GL_LUMINANCE_ALPHA,
-      GL_FLOAT,
-      0, 0, 0, 16,
-      16, 0, 0, 0, 0,
-      1, 1, 4
-   },
-   {
-      MESA_FORMAT_INTENSITY_FLOAT32,
-      "MESA_FORMAT_INTENSITY_FLOAT32",
-      GL_INTENSITY,
-      GL_FLOAT,
-      0, 0, 0, 0,
-      0, 32, 0, 0, 0,
-      1, 1, 4
-   },
-   {
-      MESA_FORMAT_INTENSITY_FLOAT16,
-      "MESA_FORMAT_INTENSITY_FLOAT16",
-      GL_INTENSITY,
-      GL_FLOAT,
-      0, 0, 0, 0,
-      0, 16, 0, 0, 0,
-      1, 1, 2
-   },
-   {
-      MESA_FORMAT_R_FLOAT32,
-      "MESA_FORMAT_R_FLOAT32",
-      GL_RED,
-      GL_FLOAT,
-      32, 0, 0, 0,
-      0, 0, 0, 0, 0,
-      1, 1, 4
-   },
-   {
-      MESA_FORMAT_R_FLOAT16,
-      "MESA_FORMAT_R_FLOAT16",
-      GL_RED,
-      GL_FLOAT,
-      16, 0, 0, 0,
-      0, 0, 0, 0, 0,
-      1, 1, 2
-   },
-   {
-      MESA_FORMAT_RG_FLOAT32,
-      "MESA_FORMAT_RG_FLOAT32",
-      GL_RG,
-      GL_FLOAT,
-      32, 32, 0, 0,
-      0, 0, 0, 0, 0,
-      1, 1, 8
-   },
-   {
-      MESA_FORMAT_RG_FLOAT16,
-      "MESA_FORMAT_RG_FLOAT16",
-      GL_RG,
-      GL_FLOAT,
-      16, 16, 0, 0,
-      0, 0, 0, 0, 0,
-      1, 1, 4
-   },
-
-   /* unnormalized signed int formats */
-   {
-      MESA_FORMAT_RGBA_INT8,
-      "MESA_FORMAT_RGBA_INT8",
-      GL_RGBA,
-      GL_INT,
-      8, 8, 8, 8,
-      0, 0, 0, 0, 0,
-      1, 1, 4
-   },
-   {
-      MESA_FORMAT_RGBA_INT16,
-      "MESA_FORMAT_RGBA_INT16",
-      GL_RGBA,
-      GL_INT,
-      16, 16, 16, 16,
-      0, 0, 0, 0, 0,
-      1, 1, 8
-   },
-   {
-      MESA_FORMAT_RGBA_INT32,
-      "MESA_FORMAT_RGBA_INT32",
-      GL_RGBA,
-      GL_INT,
-      32, 32, 32, 32,
-      0, 0, 0, 0, 0,
-      1, 1, 16
-   },
-
-   /* unnormalized unsigned int formats */
-   {
-      MESA_FORMAT_RGBA_UINT8,
-      "MESA_FORMAT_RGBA_UINT8",
-      GL_RGBA,
-      GL_UNSIGNED_INT,
-      8, 8, 8, 8,
-      0, 0, 0, 0, 0,
-      1, 1, 4
-   },
-   {
-      MESA_FORMAT_RGBA_UINT16,
-      "MESA_FORMAT_RGBA_UINT16",
-      GL_RGBA,
-      GL_UNSIGNED_INT,
-      16, 16, 16, 16,
-      0, 0, 0, 0, 0,
-      1, 1, 8
-   },
-   {
-      MESA_FORMAT_RGBA_UINT32,
-      "MESA_FORMAT_RGBA_UINT32",
-      GL_RGBA,
-      GL_UNSIGNED_INT,
-      32, 32, 32, 32,
-      0, 0, 0, 0, 0,
-      1, 1, 16
-   },
-
-
-   {
-      MESA_FORMAT_DUDV8,
-      "MESA_FORMAT_DUDV8",
-      GL_DUDV_ATI,
-      GL_SIGNED_NORMALIZED,
-      0, 0, 0, 0,
-      0, 0, 0, 0, 0,
-      1, 1, 2
-   },
-
-   /* Signed 8 bits / channel */
-   {
-      MESA_FORMAT_SIGNED_R8,        /* Name */
-      "MESA_FORMAT_SIGNED_R8",      /* StrName */
-      GL_RED,                       /* BaseFormat */
-      GL_SIGNED_NORMALIZED,         /* DataType */
-      8, 0, 0, 0,                   /* Red/Green/Blue/AlphaBits */
-      0, 0, 0, 0, 0,                /* Lum/Int/Index/Depth/StencilBits */
-      1, 1, 1                       /* BlockWidth/Height,Bytes */
-   },
-   {
-      MESA_FORMAT_SIGNED_RG88_REV,
-      "MESA_FORMAT_SIGNED_RG88_REV",
-      GL_RG,
-      GL_SIGNED_NORMALIZED,
-      8, 8, 0, 0,
-      0, 0, 0, 0, 0,
-      1, 1, 2
-   },
-   {
-      MESA_FORMAT_SIGNED_RGBX8888,
-      "MESA_FORMAT_SIGNED_RGBX8888",
-      GL_RGB,
-      GL_SIGNED_NORMALIZED,
-      8, 8, 8, 0,
-      0, 0, 0, 0, 0,
-      1, 1, 4                       /* 4 bpp, but no alpha */
-   },
-   {
-      MESA_FORMAT_SIGNED_RGBA8888,
-      "MESA_FORMAT_SIGNED_RGBA8888",
-      GL_RGBA,
-      GL_SIGNED_NORMALIZED,
-      8, 8, 8, 8,
-      0, 0, 0, 0, 0,
-      1, 1, 4
-   },
-   {
-      MESA_FORMAT_SIGNED_RGBA8888_REV,
-      "MESA_FORMAT_SIGNED_RGBA8888_REV",
-      GL_RGBA,
-      GL_SIGNED_NORMALIZED,
-      8, 8, 8, 8,
-      0, 0, 0, 0, 0,
-      1, 1, 4
-   },
-
-   /* Signed 16 bits / channel */
-   {
-      MESA_FORMAT_SIGNED_R16,
-      "MESA_FORMAT_SIGNED_R16",
-      GL_RED,
-      GL_SIGNED_NORMALIZED,
-      16, 0, 0, 0,
-      0, 0, 0, 0, 0,
-      1, 1, 2
-   },
-   {
-      MESA_FORMAT_SIGNED_GR1616,
-      "MESA_FORMAT_SIGNED_GR1616",
-      GL_RG,
-      GL_SIGNED_NORMALIZED,
-      16, 16, 0, 0,
-      0, 0, 0, 0, 0,
-      1, 1, 4
-   },
-   {
-      MESA_FORMAT_SIGNED_RGB_16,
-      "MESA_FORMAT_SIGNED_RGB_16",
-      GL_RGB,
-      GL_SIGNED_NORMALIZED,
-      16, 16, 16, 0,
-      0, 0, 0, 0, 0,
-      1, 1, 6
-   },
-   {
-      MESA_FORMAT_SIGNED_RGBA_16,
-      "MESA_FORMAT_SIGNED_RGBA_16",
-      GL_RGBA,
-      GL_SIGNED_NORMALIZED,
-      16, 16, 16, 16,
-      0, 0, 0, 0, 0,
-      1, 1, 8
-   },
-   {
-      MESA_FORMAT_RGBA_16,
-      "MESA_FORMAT_RGBA_16",
-      GL_RGBA,
-      GL_UNSIGNED_NORMALIZED,
-      16, 16, 16, 16,
-      0, 0, 0, 0, 0,
-      1, 1, 8
-   },
-   {
-     MESA_FORMAT_RED_RGTC1,
-     "MESA_FORMAT_RED_RGTC1",
-     GL_RED,
-     GL_UNSIGNED_NORMALIZED,
-     4, 0, 0, 0,
-     0, 0, 0, 0, 0,
-     4, 4, 8                     /* 8 bytes per 4x4 block */
-   },
-   {
-     MESA_FORMAT_SIGNED_RED_RGTC1,
-     "MESA_FORMAT_SIGNED_RED_RGTC1",
-     GL_RED,
-     GL_SIGNED_NORMALIZED,
-     4, 0, 0, 0,
-     0, 0, 0, 0, 0,
-     4, 4, 8                     /* 8 bytes per 4x4 block */
-   },
-   {
-     MESA_FORMAT_RG_RGTC2,
-     "MESA_FORMAT_RG_RGTC2",
-     GL_RG,
-     GL_UNSIGNED_NORMALIZED,
-     4, 4, 0, 0,
-     0, 0, 0, 0, 0,
-     4, 4, 16                     /* 16 bytes per 4x4 block */
-   },
-   {
-     MESA_FORMAT_SIGNED_RG_RGTC2,
-     "MESA_FORMAT_SIGNED_RG_RGTC2",
-     GL_RG,
-     GL_SIGNED_NORMALIZED,
-     4, 4, 0, 0,
-     0, 0, 0, 0, 0,
-     4, 4, 16                     /* 16 bytes per 4x4 block */
-   },
-   {
-     MESA_FORMAT_L_LATC1,
-     "MESA_FORMAT_L_LATC1",
-     GL_LUMINANCE,
-     GL_UNSIGNED_NORMALIZED,
-     0, 0, 0, 0,
-     4, 0, 0, 0, 0,
-     4, 4, 8                     /* 8 bytes per 4x4 block */
-   },
-   {
-     MESA_FORMAT_SIGNED_L_LATC1,
-     "MESA_FORMAT_SIGNED_L_LATC1",
-     GL_LUMINANCE,
-     GL_SIGNED_NORMALIZED,
-     0, 0, 0, 0,
-     4, 0, 0, 0, 0,
-     4, 4, 8                     /* 8 bytes per 4x4 block */
-   },
-   {
-     MESA_FORMAT_LA_LATC2,
-     "MESA_FORMAT_LA_LATC2",
-     GL_LUMINANCE_ALPHA,
-     GL_UNSIGNED_NORMALIZED,
-     0, 0, 0, 4,
-     4, 0, 0, 0, 0,
-     4, 4, 16                     /* 16 bytes per 4x4 block */
-   },
-   {
-     MESA_FORMAT_SIGNED_LA_LATC2,
-     "MESA_FORMAT_SIGNED_LA_LATC2",
-     GL_LUMINANCE_ALPHA,
-     GL_SIGNED_NORMALIZED,
-     0, 0, 0, 4,
-     4, 0, 0, 0, 0,
-     4, 4, 16                     /* 16 bytes per 4x4 block */
-   },
-
-   /* Signed formats from EXT_texture_snorm that are not in GL3.1 */
-   {
-      MESA_FORMAT_SIGNED_A8,
-      "MESA_FORMAT_SIGNED_A8",
-      GL_ALPHA,
-      GL_SIGNED_NORMALIZED,
-      0, 0, 0, 8,
-      0, 0, 0, 0, 0,
-      1, 1, 1
-   },
-   {
-      MESA_FORMAT_SIGNED_L8,
-      "MESA_FORMAT_SIGNED_L8",
-      GL_LUMINANCE,
-      GL_SIGNED_NORMALIZED,
-      0, 0, 0, 0,
-      8, 0, 0, 0, 0,
-      1, 1, 1
-   },
-   {
-      MESA_FORMAT_SIGNED_AL88,
-      "MESA_FORMAT_SIGNED_AL88",
-      GL_LUMINANCE_ALPHA,
-      GL_SIGNED_NORMALIZED,
-      0, 0, 0, 8,
-      8, 0, 0, 0, 0,
-      1, 1, 2
-   },
-   {
-      MESA_FORMAT_SIGNED_I8,
-      "MESA_FORMAT_SIGNED_I8",
-      GL_INTENSITY,
-      GL_SIGNED_NORMALIZED,
-      0, 0, 0, 0,
-      0, 8, 0, 0, 0,
-      1, 1, 1
-   },
-   {
-      MESA_FORMAT_SIGNED_A16,
-      "MESA_FORMAT_SIGNED_A16",
-      GL_ALPHA,
-      GL_SIGNED_NORMALIZED,
-      0, 0, 0, 16,
-      0, 0, 0, 0, 0,
-      1, 1, 2
-   },
-   {
-      MESA_FORMAT_SIGNED_L16,
-      "MESA_FORMAT_SIGNED_L16",
-      GL_LUMINANCE,
-      GL_SIGNED_NORMALIZED,
-      0, 0, 0, 0,
-      16, 0, 0, 0, 0,
-      1, 1, 2
-   },
-   {
-      MESA_FORMAT_SIGNED_AL1616,
-      "MESA_FORMAT_SIGNED_AL1616",
-      GL_LUMINANCE_ALPHA,
-      GL_SIGNED_NORMALIZED,
-      0, 0, 0, 16,
-      16, 0, 0, 0, 0,
-      1, 1, 4
-   },
-   {
-      MESA_FORMAT_SIGNED_I16,
-      "MESA_FORMAT_SIGNED_I16",
-      GL_INTENSITY,
-      GL_SIGNED_NORMALIZED,
-      0, 0, 0, 0,
-      0, 16, 0, 0, 0,
-      1, 1, 2
-   },
-   {
-      MESA_FORMAT_RGB9_E5_FLOAT,
-      "MESA_FORMAT_RGB9_E5",
-      GL_RGB,
-      GL_FLOAT,
-      9, 9, 9, 0,
-      0, 0, 0, 0, 0,
-      1, 1, 4
-   },
-   {
-      MESA_FORMAT_R11_G11_B10_FLOAT,
-      "MESA_FORMAT_R11_G11_B10_FLOAT",
-      GL_RGB,
-      GL_FLOAT,
-      11, 11, 10, 0,
-      0, 0, 0, 0, 0,
-      1, 1, 4
-   },
-   /* ARB_depth_buffer_float */
-   {
-      MESA_FORMAT_Z32_FLOAT,       /* Name */
-      "MESA_FORMAT_Z32_FLOAT",     /* StrName */
-      GL_DEPTH_COMPONENT,          /* BaseFormat */
-      GL_FLOAT,                    /* DataType */
-      0, 0, 0, 0,                  /* Red/Green/Blue/AlphaBits */
-      0, 0, 0, 32, 0,              /* Lum/Int/Index/Depth/StencilBits */
-      1, 1, 4                      /* BlockWidth/Height,Bytes */
-   },
-   {
-      MESA_FORMAT_Z32_FLOAT_X24S8, /* Name */
-      "MESA_FORMAT_Z32_FLOAT_X24S8", /* StrName */
-      GL_DEPTH_STENCIL,            /* BaseFormat */
-      GL_NONE /* XXX */,           /* DataType */
-      0, 0, 0, 0,                  /* Red/Green/Blue/AlphaBits */
-      0, 0, 0, 32, 8,              /* Lum/Int/Index/Depth/StencilBits */
-      1, 1, 8                      /* BlockWidth/Height,Bytes */
-   },
-};
-
-
-
-static const struct gl_format_info *
-_mesa_get_format_info(gl_format format)
-{
-   const struct gl_format_info *info = &format_info[format];
-   assert(info->Name == format);
-   return info;
-}
-
-
-/** Return string name of format (for debugging) */
-const char *
-_mesa_get_format_name(gl_format format)
-{
-   const struct gl_format_info *info = _mesa_get_format_info(format);
-   return info->StrName;
-}
-
-
-
-/**
- * Return bytes needed to store a block of pixels in the given format.
- * Normally, a block is 1x1 (a single pixel).  But for compressed formats
- * a block may be 4x4 or 8x4, etc.
- *
- * Note: not GLuint, so as not to coerce math to unsigned. cf. fdo #37351
- */
-GLint
-_mesa_get_format_bytes(gl_format format)
-{
-   const struct gl_format_info *info = _mesa_get_format_info(format);
-   ASSERT(info->BytesPerBlock);
-   return info->BytesPerBlock;
-}
-
-
-/**
- * Return bits per component for the given format.
- * \param format  one of MESA_FORMAT_x
- * \param pname  the component, such as GL_RED_BITS, GL_TEXTURE_BLUE_BITS, etc.
- */
-GLint
-_mesa_get_format_bits(gl_format format, GLenum pname)
-{
-   const struct gl_format_info *info = _mesa_get_format_info(format);
-
-   switch (pname) {
-   case GL_RED_BITS:
-   case GL_TEXTURE_RED_SIZE:
-   case GL_RENDERBUFFER_RED_SIZE_EXT:
-   case GL_FRAMEBUFFER_ATTACHMENT_RED_SIZE:
-      return info->RedBits;
-   case GL_GREEN_BITS:
-   case GL_TEXTURE_GREEN_SIZE:
-   case GL_RENDERBUFFER_GREEN_SIZE_EXT:
-   case GL_FRAMEBUFFER_ATTACHMENT_GREEN_SIZE:
-      return info->GreenBits;
-   case GL_BLUE_BITS:
-   case GL_TEXTURE_BLUE_SIZE:
-   case GL_RENDERBUFFER_BLUE_SIZE_EXT:
-   case GL_FRAMEBUFFER_ATTACHMENT_BLUE_SIZE:
-      return info->BlueBits;
-   case GL_ALPHA_BITS:
-   case GL_TEXTURE_ALPHA_SIZE:
-   case GL_RENDERBUFFER_ALPHA_SIZE_EXT:
-   case GL_FRAMEBUFFER_ATTACHMENT_ALPHA_SIZE:
-      return info->AlphaBits;
-   case GL_TEXTURE_INTENSITY_SIZE:
-      return info->IntensityBits;
-   case GL_TEXTURE_LUMINANCE_SIZE:
-      return info->LuminanceBits;
-   case GL_INDEX_BITS:
-   case GL_TEXTURE_INDEX_SIZE_EXT:
-      return info->IndexBits;
-   case GL_DEPTH_BITS:
-   case GL_TEXTURE_DEPTH_SIZE_ARB:
-   case GL_RENDERBUFFER_DEPTH_SIZE_EXT:
-   case GL_FRAMEBUFFER_ATTACHMENT_DEPTH_SIZE:
-      return info->DepthBits;
-   case GL_STENCIL_BITS:
-   case GL_TEXTURE_STENCIL_SIZE_EXT:
-   case GL_RENDERBUFFER_STENCIL_SIZE_EXT:
-   case GL_FRAMEBUFFER_ATTACHMENT_STENCIL_SIZE:
-      return info->StencilBits;
-   default:
-      _mesa_problem(NULL, "bad pname in _mesa_get_format_bits()");
-      return 0;
-   }
-}
-
-
-/**
- * Return the data type (or more specifically, the data representation)
- * for the given format.
- * The return value will be one of:
- *    GL_UNSIGNED_NORMALIZED = unsigned int representing [0,1]
- *    GL_SIGNED_NORMALIZED = signed int representing [-1, 1]
- *    GL_UNSIGNED_INT = an ordinary unsigned integer
- *    GL_INT = an ordinary signed integer
- *    GL_FLOAT = an ordinary float
- */
-GLenum
-_mesa_get_format_datatype(gl_format format)
-{
-   const struct gl_format_info *info = _mesa_get_format_info(format);
-   return info->DataType;
-}
-
-
-/**
- * Return the basic format for the given type.  The result will be one of
- * GL_RGB, GL_RGBA, GL_ALPHA, GL_LUMINANCE, GL_LUMINANCE_ALPHA, GL_INTENSITY,
- * GL_YCBCR_MESA, GL_DEPTH_COMPONENT, GL_STENCIL_INDEX, GL_DEPTH_STENCIL.
- */
-GLenum
-_mesa_get_format_base_format(gl_format format)
-{
-   const struct gl_format_info *info = _mesa_get_format_info(format);
-   return info->BaseFormat;
-}
-
-
-/**
- * Return the block size (in pixels) for the given format.  Normally
- * the block size is 1x1.  But compressed formats will have block sizes
- * of 4x4 or 8x4 pixels, etc.
- * \param bw  returns block width in pixels
- * \param bh  returns block height in pixels
- */
-void
-_mesa_get_format_block_size(gl_format format, GLuint *bw, GLuint *bh)
-{
-   const struct gl_format_info *info = _mesa_get_format_info(format);
-   *bw = info->BlockWidth;
-   *bh = info->BlockHeight;
-}
-
-
-/** Is the given format a compressed format? */
-GLboolean
-_mesa_is_format_compressed(gl_format format)
-{
-   const struct gl_format_info *info = _mesa_get_format_info(format);
-   return info->BlockWidth > 1 || info->BlockHeight > 1;
-}
-
-
-/**
- * Determine if the given format represents a packed depth/stencil buffer.
- */
-GLboolean
-_mesa_is_format_packed_depth_stencil(gl_format format)
-{
-   const struct gl_format_info *info = _mesa_get_format_info(format);
-
-   return info->BaseFormat == GL_DEPTH_STENCIL;
-}
-
-
-/**
- * Is the given format a signed/unsigned integer color format?
- */
-GLboolean
-_mesa_is_format_integer_color(gl_format format)
-{
-   const struct gl_format_info *info = _mesa_get_format_info(format);
-   return (info->DataType == GL_INT || info->DataType == GL_UNSIGNED_INT) &&
-      info->BaseFormat != GL_DEPTH_COMPONENT &&
-      info->BaseFormat != GL_DEPTH_STENCIL &&
-      info->BaseFormat != GL_STENCIL_INDEX;
-}
-
-
-/**
- * Return color encoding for given format.
- * \return GL_LINEAR or GL_SRGB
- */
-GLenum
-_mesa_get_format_color_encoding(gl_format format)
-{
-   /* XXX this info should be encoded in gl_format_info */
-   switch (format) {
-   case MESA_FORMAT_SRGB8:
-   case MESA_FORMAT_SRGBA8:
-   case MESA_FORMAT_SARGB8:
-   case MESA_FORMAT_SL8:
-   case MESA_FORMAT_SLA8:
-   case MESA_FORMAT_SRGB_DXT1:
-   case MESA_FORMAT_SRGBA_DXT1:
-   case MESA_FORMAT_SRGBA_DXT3:
-   case MESA_FORMAT_SRGBA_DXT5:
-      return GL_SRGB;
-   default:
-      return GL_LINEAR;
-   }
-}
-
-
-/**
- * For an sRGB format, return the corresponding linear color space format.
- * For non-sRGB formats, return the format as-is.
- */
-gl_format
-_mesa_get_srgb_format_linear(gl_format format)
-{
-   switch (format) {
-   case MESA_FORMAT_SRGB8:
-      format = MESA_FORMAT_RGB888;
-      break;
-   case MESA_FORMAT_SRGBA8:
-      format = MESA_FORMAT_RGBA8888;
-      break;
-   case MESA_FORMAT_SARGB8:
-      format = MESA_FORMAT_ARGB8888;
-      break;
-   case MESA_FORMAT_SL8:
-      format = MESA_FORMAT_L8;
-      break;
-   case MESA_FORMAT_SLA8:
-      format = MESA_FORMAT_AL88;
-      break;
-   case MESA_FORMAT_SRGB_DXT1:
-      format = MESA_FORMAT_RGB_DXT1;
-      break;
-   case MESA_FORMAT_SRGBA_DXT1:
-      format = MESA_FORMAT_RGBA_DXT1;
-      break;
-   case MESA_FORMAT_SRGBA_DXT3:
-      format = MESA_FORMAT_RGBA_DXT3;
-      break;
-   case MESA_FORMAT_SRGBA_DXT5:
-      format = MESA_FORMAT_RGBA_DXT5;
-      break;
-   default:
-      break;
-   }
-   return format;
-}
-
-
-/**
- * Return number of bytes needed to store an image of the given size
- * in the given format.
- */
-GLuint
-_mesa_format_image_size(gl_format format, GLsizei width,
-                        GLsizei height, GLsizei depth)
-{
-   const struct gl_format_info *info = _mesa_get_format_info(format);
-   /* Strictly speaking, a conditional isn't needed here */
-   if (info->BlockWidth > 1 || info->BlockHeight > 1) {
-      /* compressed format (2D only for now) */
-      const GLuint bw = info->BlockWidth, bh = info->BlockHeight;
-      const GLuint wblocks = (width + bw - 1) / bw;
-      const GLuint hblocks = (height + bh - 1) / bh;
-      const GLuint sz = wblocks * hblocks * info->BytesPerBlock;
-      assert(depth == 1);
-      return sz;
-   }
-   else {
-      /* non-compressed */
-      const GLuint sz = width * height * depth * info->BytesPerBlock;
-      return sz;
-   }
-}
-
-
-/**
- * Same as _mesa_format_image_size() but returns a 64-bit value to
- * accomodate very large textures.
- */
-uint64_t
-_mesa_format_image_size64(gl_format format, GLsizei width,
-                          GLsizei height, GLsizei depth)
-{
-   const struct gl_format_info *info = _mesa_get_format_info(format);
-   /* Strictly speaking, a conditional isn't needed here */
-   if (info->BlockWidth > 1 || info->BlockHeight > 1) {
-      /* compressed format (2D only for now) */
-      const uint64_t bw = info->BlockWidth, bh = info->BlockHeight;
-      const uint64_t wblocks = (width + bw - 1) / bw;
-      const uint64_t hblocks = (height + bh - 1) / bh;
-      const uint64_t sz = wblocks * hblocks * info->BytesPerBlock;
-      assert(depth == 1);
-      return sz;
-   }
-   else {
-      /* non-compressed */
-      const uint64_t sz = ((uint64_t) width *
-                           (uint64_t) height *
-                           (uint64_t) depth *
-                           info->BytesPerBlock);
-      return sz;
-   }
-}
-
-
-
-GLint
-_mesa_format_row_stride(gl_format format, GLsizei width)
-{
-   const struct gl_format_info *info = _mesa_get_format_info(format);
-   /* Strictly speaking, a conditional isn't needed here */
-   if (info->BlockWidth > 1 || info->BlockHeight > 1) {
-      /* compressed format */
-      const GLuint bw = info->BlockWidth;
-      const GLuint wblocks = (width + bw - 1) / bw;
-      const GLint stride = wblocks * info->BytesPerBlock;
-      return stride;
-   }
-   else {
-      const GLint stride = width * info->BytesPerBlock;
-      return stride;
-   }
-}
-
-
-/**
- * Debug/test: check that all formats are handled in the
- * _mesa_format_to_type_and_comps() function.  When new pixel formats
- * are added to Mesa, that function needs to be updated.
- * This is a no-op after the first call.
- */
-static void
-check_format_to_type_and_comps(void)
-{
-   gl_format f;
-
-   for (f = MESA_FORMAT_NONE + 1; f < MESA_FORMAT_COUNT; f++) {
-      GLenum datatype = 0;
-      GLuint comps = 0;
-      /* This function will emit a problem/warning if the format is
-       * not handled.
-       */
-      _mesa_format_to_type_and_comps(f, &datatype, &comps);
-   }
-}
-
-
-/**
- * Do sanity checking of the format info table.
- */
-void
-_mesa_test_formats(void)
-{
-   GLuint i;
-
-   assert(Elements(format_info) == MESA_FORMAT_COUNT);
-
-   for (i = 0; i < MESA_FORMAT_COUNT; i++) {
-      const struct gl_format_info *info = _mesa_get_format_info(i);
-      assert(info);
-
-      assert(info->Name == i);
-
-      if (info->Name == MESA_FORMAT_NONE)
-         continue;
-
-      if (info->BlockWidth == 1 && info->BlockHeight == 1) {
-         if (info->RedBits > 0) {
-            GLuint t = info->RedBits + info->GreenBits
-               + info->BlueBits + info->AlphaBits;
-            assert(t / 8 <= info->BytesPerBlock);
-            (void) t;
-         }
-      }
-
-      assert(info->DataType == GL_UNSIGNED_NORMALIZED ||
-             info->DataType == GL_SIGNED_NORMALIZED ||
-             info->DataType == GL_UNSIGNED_INT ||
-             info->DataType == GL_INT ||
-             info->DataType == GL_FLOAT ||
-             /* Z32_FLOAT_X24S8 has DataType of GL_NONE */
-             info->DataType == GL_NONE);
-
-      if (info->BaseFormat == GL_RGB) {
-         assert(info->RedBits > 0);
-         assert(info->GreenBits > 0);
-         assert(info->BlueBits > 0);
-         assert(info->AlphaBits == 0);
-         assert(info->LuminanceBits == 0);
-         assert(info->IntensityBits == 0);
-      }
-      else if (info->BaseFormat == GL_RGBA) {
-         assert(info->RedBits > 0);
-         assert(info->GreenBits > 0);
-         assert(info->BlueBits > 0);
-         assert(info->AlphaBits > 0);
-         assert(info->LuminanceBits == 0);
-         assert(info->IntensityBits == 0);
-      }
-      else if (info->BaseFormat == GL_RG) {
-         assert(info->RedBits > 0);
-         assert(info->GreenBits > 0);
-         assert(info->BlueBits == 0);
-         assert(info->AlphaBits == 0);
-         assert(info->LuminanceBits == 0);
-         assert(info->IntensityBits == 0);
-      }
-      else if (info->BaseFormat == GL_RED) {
-         assert(info->RedBits > 0);
-         assert(info->GreenBits == 0);
-         assert(info->BlueBits == 0);
-         assert(info->AlphaBits == 0);
-         assert(info->LuminanceBits == 0);
-         assert(info->IntensityBits == 0);
-      }
-      else if (info->BaseFormat == GL_LUMINANCE) {
-         assert(info->RedBits == 0);
-         assert(info->GreenBits == 0);
-         assert(info->BlueBits == 0);
-         assert(info->AlphaBits == 0);
-         assert(info->LuminanceBits > 0);
-         assert(info->IntensityBits == 0);
-      }
-      else if (info->BaseFormat == GL_INTENSITY) {
-         assert(info->RedBits == 0);
-         assert(info->GreenBits == 0);
-         assert(info->BlueBits == 0);
-         assert(info->AlphaBits == 0);
-         assert(info->LuminanceBits == 0);
-         assert(info->IntensityBits > 0);
-      }
-   }
-
-   check_format_to_type_and_comps();
-}
-
-
-
-/**
- * Return datatype and number of components per texel for the given gl_format.
- * Only used for mipmap generation code.
- */
-void
-_mesa_format_to_type_and_comps(gl_format format,
-                               GLenum *datatype, GLuint *comps)
-{
-   switch (format) {
-   case MESA_FORMAT_RGBA8888:
-   case MESA_FORMAT_RGBA8888_REV:
-   case MESA_FORMAT_ARGB8888:
-   case MESA_FORMAT_ARGB8888_REV:
-   case MESA_FORMAT_XRGB8888:
-   case MESA_FORMAT_XRGB8888_REV:
-      *datatype = GL_UNSIGNED_BYTE;
-      *comps = 4;
-      return;
-   case MESA_FORMAT_RGB888:
-   case MESA_FORMAT_BGR888:
-      *datatype = GL_UNSIGNED_BYTE;
-      *comps = 3;
-      return;
-   case MESA_FORMAT_RGB565:
-   case MESA_FORMAT_RGB565_REV:
-      *datatype = GL_UNSIGNED_SHORT_5_6_5;
-      *comps = 3;
-      return;
-
-   case MESA_FORMAT_ARGB4444:
-   case MESA_FORMAT_ARGB4444_REV:
-      *datatype = GL_UNSIGNED_SHORT_4_4_4_4;
-      *comps = 4;
-      return;
-
-   case MESA_FORMAT_ARGB1555:
-   case MESA_FORMAT_ARGB1555_REV:
-      *datatype = GL_UNSIGNED_SHORT_1_5_5_5_REV;
-      *comps = 4;
-      return;
-
-   case MESA_FORMAT_ARGB2101010:
-      *datatype = GL_UNSIGNED_INT_2_10_10_10_REV;
-      *comps = 4;
-      return;
-
-   case MESA_FORMAT_RGBA5551:
-      *datatype = GL_UNSIGNED_SHORT_5_5_5_1;
-      *comps = 4;
-      return;
-
-   case MESA_FORMAT_AL44:
-      *datatype = MESA_UNSIGNED_BYTE_4_4;
-      *comps = 2;
-      return;
-
-   case MESA_FORMAT_AL88:
-   case MESA_FORMAT_AL88_REV:
-   case MESA_FORMAT_RG88:
-   case MESA_FORMAT_RG88_REV:
-      *datatype = GL_UNSIGNED_BYTE;
-      *comps = 2;
-      return;
-
-   case MESA_FORMAT_AL1616:
-   case MESA_FORMAT_AL1616_REV:
-   case MESA_FORMAT_RG1616:
-   case MESA_FORMAT_RG1616_REV:
-      *datatype = GL_UNSIGNED_SHORT;
-      *comps = 2;
-      return;
-
-   case MESA_FORMAT_R16:
-   case MESA_FORMAT_A16:
-   case MESA_FORMAT_L16:
-   case MESA_FORMAT_I16:
-      *datatype = GL_UNSIGNED_SHORT;
-      *comps = 1;
-      return;
-
-   case MESA_FORMAT_RGB332:
-      *datatype = GL_UNSIGNED_BYTE_3_3_2;
-      *comps = 3;
-      return;
-
-   case MESA_FORMAT_A8:
-   case MESA_FORMAT_L8:
-   case MESA_FORMAT_I8:
-   case MESA_FORMAT_R8:
-   case MESA_FORMAT_S8:
-      *datatype = GL_UNSIGNED_BYTE;
-      *comps = 1;
-      return;
-
-   case MESA_FORMAT_YCBCR:
-   case MESA_FORMAT_YCBCR_REV:
-      *datatype = GL_UNSIGNED_SHORT;
-      *comps = 2;
-      return;
-
-   case MESA_FORMAT_Z24_S8:
-      *datatype = GL_UNSIGNED_INT;
-      *comps = 1; /* XXX OK? */
-      return;
-
-   case MESA_FORMAT_S8_Z24:
-      *datatype = GL_UNSIGNED_INT;
-      *comps = 1; /* XXX OK? */
-      return;
-
-   case MESA_FORMAT_Z16:
-      *datatype = GL_UNSIGNED_SHORT;
-      *comps = 1;
-      return;
-
-   case MESA_FORMAT_X8_Z24:
-      *datatype = GL_UNSIGNED_INT;
-      *comps = 1;
-      return;
-
-   case MESA_FORMAT_Z24_X8:
-      *datatype = GL_UNSIGNED_INT;
-      *comps = 1;
-      return;
-
-   case MESA_FORMAT_Z32:
-      *datatype = GL_UNSIGNED_INT;
-      *comps = 1;
-      return;
-
-   case MESA_FORMAT_Z32_FLOAT:
-      *datatype = GL_FLOAT;
-      *comps = 1;
-      return;
-
-   case MESA_FORMAT_Z32_FLOAT_X24S8:
-      *datatype = GL_FLOAT_32_UNSIGNED_INT_24_8_REV;
-      *comps = 1;
-      return;
-
-   case MESA_FORMAT_DUDV8:
-      *datatype = GL_BYTE;
-      *comps = 2;
-      return;
-
-   case MESA_FORMAT_SIGNED_R8:
-   case MESA_FORMAT_SIGNED_A8:
-   case MESA_FORMAT_SIGNED_L8:
-   case MESA_FORMAT_SIGNED_I8:
-      *datatype = GL_BYTE;
-      *comps = 1;
-      return;
-   case MESA_FORMAT_SIGNED_RG88_REV:
-   case MESA_FORMAT_SIGNED_AL88:
-      *datatype = GL_BYTE;
-      *comps = 2;
-      return;
-   case MESA_FORMAT_SIGNED_RGBA8888:
-   case MESA_FORMAT_SIGNED_RGBA8888_REV:
-   case MESA_FORMAT_SIGNED_RGBX8888:
-      *datatype = GL_BYTE;
-      *comps = 4;
-      return;
-
-   case MESA_FORMAT_RGBA_16:
-      *datatype = GL_UNSIGNED_SHORT;
-      *comps = 4;
-      return;
-
-   case MESA_FORMAT_SIGNED_R16:
-   case MESA_FORMAT_SIGNED_A16:
-   case MESA_FORMAT_SIGNED_L16:
-   case MESA_FORMAT_SIGNED_I16:
-      *datatype = GL_SHORT;
-      *comps = 1;
-      return;
-   case MESA_FORMAT_SIGNED_GR1616:
-   case MESA_FORMAT_SIGNED_AL1616:
-      *datatype = GL_SHORT;
-      *comps = 2;
-      return;
-   case MESA_FORMAT_SIGNED_RGB_16:
-      *datatype = GL_SHORT;
-      *comps = 3;
-      return;
-   case MESA_FORMAT_SIGNED_RGBA_16:
-      *datatype = GL_SHORT;
-      *comps = 4;
-      return;
-
-#if FEATURE_EXT_texture_sRGB
-   case MESA_FORMAT_SRGB8:
-      *datatype = GL_UNSIGNED_BYTE;
-      *comps = 3;
-      return;
-   case MESA_FORMAT_SRGBA8:
-   case MESA_FORMAT_SARGB8:
-      *datatype = GL_UNSIGNED_BYTE;
-      *comps = 4;
-      return;
-   case MESA_FORMAT_SL8:
-      *datatype = GL_UNSIGNED_BYTE;
-      *comps = 1;
-      return;
-   case MESA_FORMAT_SLA8:
-      *datatype = GL_UNSIGNED_BYTE;
-      *comps = 2;
-      return;
-#endif
-
-#if FEATURE_texture_fxt1
-   case MESA_FORMAT_RGB_FXT1:
-   case MESA_FORMAT_RGBA_FXT1:
-#endif
-#if FEATURE_texture_s3tc
-   case MESA_FORMAT_RGB_DXT1:
-   case MESA_FORMAT_RGBA_DXT1:
-   case MESA_FORMAT_RGBA_DXT3:
-   case MESA_FORMAT_RGBA_DXT5:
-#if FEATURE_EXT_texture_sRGB
-   case MESA_FORMAT_SRGB_DXT1:
-   case MESA_FORMAT_SRGBA_DXT1:
-   case MESA_FORMAT_SRGBA_DXT3:
-   case MESA_FORMAT_SRGBA_DXT5:
-#endif
-#endif
-   case MESA_FORMAT_RED_RGTC1:
-   case MESA_FORMAT_SIGNED_RED_RGTC1:
-   case MESA_FORMAT_RG_RGTC2:
-   case MESA_FORMAT_SIGNED_RG_RGTC2:
-   case MESA_FORMAT_L_LATC1:
-   case MESA_FORMAT_SIGNED_L_LATC1:
-   case MESA_FORMAT_LA_LATC2:
-   case MESA_FORMAT_SIGNED_LA_LATC2:
-      /* XXX generate error instead? */
-      *datatype = GL_UNSIGNED_BYTE;
-      *comps = 0;
-      return;
-
-   case MESA_FORMAT_RGBA_FLOAT32:
-      *datatype = GL_FLOAT;
-      *comps = 4;
-      return;
-   case MESA_FORMAT_RGBA_FLOAT16:
-      *datatype = GL_HALF_FLOAT_ARB;
-      *comps = 4;
-      return;
-   case MESA_FORMAT_RGB_FLOAT32:
-      *datatype = GL_FLOAT;
-      *comps = 3;
-      return;
-   case MESA_FORMAT_RGB_FLOAT16:
-      *datatype = GL_HALF_FLOAT_ARB;
-      *comps = 3;
-      return;
-   case MESA_FORMAT_LUMINANCE_ALPHA_FLOAT32:
-   case MESA_FORMAT_RG_FLOAT32:
-      *datatype = GL_FLOAT;
-      *comps = 2;
-      return;
-   case MESA_FORMAT_LUMINANCE_ALPHA_FLOAT16:
-   case MESA_FORMAT_RG_FLOAT16:
-      *datatype = GL_HALF_FLOAT_ARB;
-      *comps = 2;
-      return;
-   case MESA_FORMAT_ALPHA_FLOAT32:
-   case MESA_FORMAT_LUMINANCE_FLOAT32:
-   case MESA_FORMAT_INTENSITY_FLOAT32:
-   case MESA_FORMAT_R_FLOAT32:
-      *datatype = GL_FLOAT;
-      *comps = 1;
-      return;
-   case MESA_FORMAT_ALPHA_FLOAT16:
-   case MESA_FORMAT_LUMINANCE_FLOAT16:
-   case MESA_FORMAT_INTENSITY_FLOAT16:
-   case MESA_FORMAT_R_FLOAT16:
-      *datatype = GL_HALF_FLOAT_ARB;
-      *comps = 1;
-      return;
-
-   case MESA_FORMAT_RGBA_INT8:
-      *datatype = GL_BYTE;
-      *comps = 4;
-      return;
-   case MESA_FORMAT_RGBA_INT16:
-      *datatype = GL_SHORT;
-      *comps = 4;
-      return;
-   case MESA_FORMAT_RGBA_INT32:
-      *datatype = GL_INT;
-      *comps = 4;
-      return;
-
-   /**
-    * \name Non-normalized unsigned integer formats.
-    */
-   case MESA_FORMAT_RGBA_UINT8:
-      *datatype = GL_UNSIGNED_BYTE;
-      *comps = 4;
-      return;
-   case MESA_FORMAT_RGBA_UINT16:
-      *datatype = GL_UNSIGNED_SHORT;
-      *comps = 4;
-      return;
-   case MESA_FORMAT_RGBA_UINT32:
-      *datatype = GL_UNSIGNED_INT;
-      *comps = 4;
-      return;
-
-   case MESA_FORMAT_RGB9_E5_FLOAT:
-      *datatype = GL_UNSIGNED_INT_5_9_9_9_REV;
-      *comps = 3;
-      return;
-
-   case MESA_FORMAT_R11_G11_B10_FLOAT:
-      *datatype = GL_UNSIGNED_INT_10F_11F_11F_REV;
-      *comps = 3;
-      return;
-
-   case MESA_FORMAT_COUNT:
-      assert(0);
-      return;
-
-   case MESA_FORMAT_NONE:
-   /* For debug builds, warn if any formats are not handled */
-#ifdef DEBUG
-   default:
-#endif
-      _mesa_problem(NULL, "bad format %s in _mesa_format_to_type_and_comps",
-                    _mesa_get_format_name(format));
-      *datatype = 0;
-      *comps = 1;
-   }
-}
->>>>>>> 82ce0534
+/*
+ * Mesa 3-D graphics library
+ * Version:  7.7
+ *
+ * Copyright (C) 1999-2008  Brian Paul   All Rights Reserved.
+ * Copyright (c) 2008-2009  VMware, Inc.
+ *
+ * Permission is hereby granted, free of charge, to any person obtaining a
+ * copy of this software and associated documentation files (the "Software"),
+ * to deal in the Software without restriction, including without limitation
+ * the rights to use, copy, modify, merge, publish, distribute, sublicense,
+ * and/or sell copies of the Software, and to permit persons to whom the
+ * Software is furnished to do so, subject to the following conditions:
+ *
+ * The above copyright notice and this permission notice shall be included
+ * in all copies or substantial portions of the Software.
+ *
+ * THE SOFTWARE IS PROVIDED "AS IS", WITHOUT WARRANTY OF ANY KIND, EXPRESS
+ * OR IMPLIED, INCLUDING BUT NOT LIMITED TO THE WARRANTIES OF MERCHANTABILITY,
+ * FITNESS FOR A PARTICULAR PURPOSE AND NONINFRINGEMENT.  IN NO EVENT SHALL
+ * BRIAN PAUL BE LIABLE FOR ANY CLAIM, DAMAGES OR OTHER LIABILITY, WHETHER IN
+ * AN ACTION OF CONTRACT, TORT OR OTHERWISE, ARISING FROM, OUT OF OR IN
+ * CONNECTION WITH THE SOFTWARE OR THE USE OR OTHER DEALINGS IN THE SOFTWARE.
+ */
+
+
+#include "imports.h"
+#include "formats.h"
+#include "mfeatures.h"
+
+
+/**
+ * Information about texture formats.
+ */
+struct gl_format_info
+{
+   gl_format Name;
+
+   /** text name for debugging */
+   const char *StrName;
+
+   /**
+    * Base format is one of GL_RED, GL_RG, GL_RGB, GL_RGBA, GL_ALPHA,
+    * GL_LUMINANCE, GL_LUMINANCE_ALPHA, GL_INTENSITY, GL_YCBCR_MESA,
+    * GL_DEPTH_COMPONENT, GL_STENCIL_INDEX, GL_DEPTH_STENCIL, GL_DUDV_ATI.
+    */
+   GLenum BaseFormat;
+
+   /**
+    * Logical data type: one of  GL_UNSIGNED_NORMALIZED, GL_SIGNED_NORMALED,
+    * GL_UNSIGNED_INT, GL_INT, GL_FLOAT.
+    */
+   GLenum DataType;
+
+   GLubyte RedBits;
+   GLubyte GreenBits;
+   GLubyte BlueBits;
+   GLubyte AlphaBits;
+   GLubyte LuminanceBits;
+   GLubyte IntensityBits;
+   GLubyte IndexBits;
+   GLubyte DepthBits;
+   GLubyte StencilBits;
+
+   /**
+    * To describe compressed formats.  If not compressed, Width=Height=1.
+    */
+   GLubyte BlockWidth, BlockHeight;
+   GLubyte BytesPerBlock;
+};
+
+
+/**
+ * Info about each format.
+ * These must be in the same order as the MESA_FORMAT_* enums so that
+ * we can do lookups without searching.
+ */
+static struct gl_format_info format_info[MESA_FORMAT_COUNT] =
+{
+   {
+      MESA_FORMAT_NONE,            /* Name */
+      "MESA_FORMAT_NONE",          /* StrName */
+      GL_NONE,                     /* BaseFormat */
+      GL_NONE,                     /* DataType */
+      0, 0, 0, 0,                  /* Red/Green/Blue/AlphaBits */
+      0, 0, 0, 0, 0,               /* Lum/Int/Index/Depth/StencilBits */
+      0, 0, 0                      /* BlockWidth/Height,Bytes */
+   },
+   {
+      MESA_FORMAT_RGBA8888,        /* Name */
+      "MESA_FORMAT_RGBA8888",      /* StrName */
+      GL_RGBA,                     /* BaseFormat */
+      GL_UNSIGNED_NORMALIZED,      /* DataType */
+      8, 8, 8, 8,                  /* Red/Green/Blue/AlphaBits */
+      0, 0, 0, 0, 0,               /* Lum/Int/Index/Depth/StencilBits */
+      1, 1, 4                      /* BlockWidth/Height,Bytes */
+   },
+   {
+      MESA_FORMAT_RGBA8888_REV,    /* Name */
+      "MESA_FORMAT_RGBA8888_REV",  /* StrName */
+      GL_RGBA,                     /* BaseFormat */
+      GL_UNSIGNED_NORMALIZED,      /* DataType */
+      8, 8, 8, 8,                  /* Red/Green/Blue/AlphaBits */
+      0, 0, 0, 0, 0,               /* Lum/Int/Index/Depth/StencilBits */
+      1, 1, 4                      /* BlockWidth/Height,Bytes */
+   },
+   {
+      MESA_FORMAT_ARGB8888,        /* Name */
+      "MESA_FORMAT_ARGB8888",      /* StrName */
+      GL_RGBA,                     /* BaseFormat */
+      GL_UNSIGNED_NORMALIZED,      /* DataType */
+      8, 8, 8, 8,                  /* Red/Green/Blue/AlphaBits */
+      0, 0, 0, 0, 0,               /* Lum/Int/Index/Depth/StencilBits */
+      1, 1, 4                      /* BlockWidth/Height,Bytes */
+   },
+   {
+      MESA_FORMAT_ARGB8888_REV,    /* Name */
+      "MESA_FORMAT_ARGB8888_REV",  /* StrName */
+      GL_RGBA,                     /* BaseFormat */
+      GL_UNSIGNED_NORMALIZED,      /* DataType */
+      8, 8, 8, 8,                  /* Red/Green/Blue/AlphaBits */
+      0, 0, 0, 0, 0,               /* Lum/Int/Index/Depth/StencilBits */
+      1, 1, 4                      /* BlockWidth/Height,Bytes */
+   },
+   {
+      MESA_FORMAT_XRGB8888,        /* Name */
+      "MESA_FORMAT_XRGB8888",      /* StrName */
+      GL_RGB,                      /* BaseFormat */
+      GL_UNSIGNED_NORMALIZED,      /* DataType */
+      8, 8, 8, 0,                  /* Red/Green/Blue/AlphaBits */
+      0, 0, 0, 0, 0,               /* Lum/Int/Index/Depth/StencilBits */
+      1, 1, 4                      /* BlockWidth/Height,Bytes */
+   },
+   {
+      MESA_FORMAT_XRGB8888_REV,    /* Name */
+      "MESA_FORMAT_XRGB8888_REV",  /* StrName */
+      GL_RGB,                      /* BaseFormat */
+      GL_UNSIGNED_NORMALIZED,      /* DataType */
+      8, 8, 8, 0,                  /* Red/Green/Blue/AlphaBits */
+      0, 0, 0, 0, 0,               /* Lum/Int/Index/Depth/StencilBits */
+      1, 1, 4                      /* BlockWidth/Height,Bytes */
+   },
+   {
+      MESA_FORMAT_RGB888,          /* Name */
+      "MESA_FORMAT_RGB888",        /* StrName */
+      GL_RGB,                      /* BaseFormat */
+      GL_UNSIGNED_NORMALIZED,      /* DataType */
+      8, 8, 8, 0,                  /* Red/Green/Blue/AlphaBits */
+      0, 0, 0, 0, 0,               /* Lum/Int/Index/Depth/StencilBits */
+      1, 1, 3                      /* BlockWidth/Height,Bytes */
+   },
+   {
+      MESA_FORMAT_BGR888,          /* Name */
+      "MESA_FORMAT_BGR888",        /* StrName */
+      GL_RGB,                      /* BaseFormat */
+      GL_UNSIGNED_NORMALIZED,      /* DataType */
+      8, 8, 8, 0,                  /* Red/Green/Blue/AlphaBits */
+      0, 0, 0, 0, 0,               /* Lum/Int/Index/Depth/StencilBits */
+      1, 1, 3                      /* BlockWidth/Height,Bytes */
+   },
+   {
+      MESA_FORMAT_RGB565,          /* Name */
+      "MESA_FORMAT_RGB565",        /* StrName */
+      GL_RGB,                      /* BaseFormat */
+      GL_UNSIGNED_NORMALIZED,      /* DataType */
+      5, 6, 5, 0,                  /* Red/Green/Blue/AlphaBits */
+      0, 0, 0, 0, 0,               /* Lum/Int/Index/Depth/StencilBits */
+      1, 1, 2                      /* BlockWidth/Height,Bytes */
+   },
+   {
+      MESA_FORMAT_RGB565_REV,      /* Name */
+      "MESA_FORMAT_RGB565_REV",    /* StrName */
+      GL_RGB,                      /* BaseFormat */
+      GL_UNSIGNED_NORMALIZED,      /* DataType */
+      5, 6, 5, 0,                  /* Red/Green/Blue/AlphaBits */
+      0, 0, 0, 0, 0,               /* Lum/Int/Index/Depth/StencilBits */
+      1, 1, 2                      /* BlockWidth/Height,Bytes */
+   },
+   {
+      MESA_FORMAT_ARGB4444,        /* Name */
+      "MESA_FORMAT_ARGB4444",      /* StrName */
+      GL_RGBA,                     /* BaseFormat */
+      GL_UNSIGNED_NORMALIZED,      /* DataType */
+      4, 4, 4, 4,                  /* Red/Green/Blue/AlphaBits */
+      0, 0, 0, 0, 0,               /* Lum/Int/Index/Depth/StencilBits */
+      1, 1, 2                      /* BlockWidth/Height,Bytes */
+   },
+   {
+      MESA_FORMAT_ARGB4444_REV,    /* Name */
+      "MESA_FORMAT_ARGB4444_REV",  /* StrName */
+      GL_RGBA,                     /* BaseFormat */
+      GL_UNSIGNED_NORMALIZED,      /* DataType */
+      4, 4, 4, 4,                  /* Red/Green/Blue/AlphaBits */
+      0, 0, 0, 0, 0,               /* Lum/Int/Index/Depth/StencilBits */
+      1, 1, 2                      /* BlockWidth/Height,Bytes */
+   },
+   {
+      MESA_FORMAT_RGBA5551,        /* Name */
+      "MESA_FORMAT_RGBA5551",      /* StrName */
+      GL_RGBA,                     /* BaseFormat */
+      GL_UNSIGNED_NORMALIZED,      /* DataType */
+      5, 5, 5, 1,                  /* Red/Green/Blue/AlphaBits */
+      0, 0, 0, 0, 0,               /* Lum/Int/Index/Depth/StencilBits */
+      1, 1, 2                      /* BlockWidth/Height,Bytes */
+   },
+   {
+      MESA_FORMAT_ARGB1555,        /* Name */
+      "MESA_FORMAT_ARGB1555",      /* StrName */
+      GL_RGBA,                     /* BaseFormat */
+      GL_UNSIGNED_NORMALIZED,      /* DataType */
+      5, 5, 5, 1,                  /* Red/Green/Blue/AlphaBits */
+      0, 0, 0, 0, 0,               /* Lum/Int/Index/Depth/StencilBits */
+      1, 1, 2                      /* BlockWidth/Height,Bytes */
+   },
+   {
+      MESA_FORMAT_ARGB1555_REV,    /* Name */
+      "MESA_FORMAT_ARGB1555_REV",  /* StrName */
+      GL_RGBA,                     /* BaseFormat */
+      GL_UNSIGNED_NORMALIZED,      /* DataType */
+      5, 5, 5, 1,                  /* Red/Green/Blue/AlphaBits */
+      0, 0, 0, 0, 0,               /* Lum/Int/Index/Depth/StencilBits */
+      1, 1, 2                      /* BlockWidth/Height,Bytes */
+   },
+   {
+      MESA_FORMAT_AL44,            /* Name */
+      "MESA_FORMAT_AL44",          /* StrName */
+      GL_LUMINANCE_ALPHA,          /* BaseFormat */
+      GL_UNSIGNED_NORMALIZED,      /* DataType */
+      0, 0, 0, 4,                  /* Red/Green/Blue/AlphaBits */
+      4, 0, 0, 0, 0,               /* Lum/Int/Index/Depth/StencilBits */
+      1, 1, 1                      /* BlockWidth/Height,Bytes */
+   },
+   {
+      MESA_FORMAT_AL88,            /* Name */
+      "MESA_FORMAT_AL88",          /* StrName */
+      GL_LUMINANCE_ALPHA,          /* BaseFormat */
+      GL_UNSIGNED_NORMALIZED,      /* DataType */
+      0, 0, 0, 8,                  /* Red/Green/Blue/AlphaBits */
+      8, 0, 0, 0, 0,               /* Lum/Int/Index/Depth/StencilBits */
+      1, 1, 2                      /* BlockWidth/Height,Bytes */
+   },
+   {
+      MESA_FORMAT_AL88_REV,        /* Name */
+      "MESA_FORMAT_AL88_REV",      /* StrName */
+      GL_LUMINANCE_ALPHA,          /* BaseFormat */
+      GL_UNSIGNED_NORMALIZED,      /* DataType */
+      0, 0, 0, 8,                  /* Red/Green/Blue/AlphaBits */
+      8, 0, 0, 0, 0,               /* Lum/Int/Index/Depth/StencilBits */
+      1, 1, 2                      /* BlockWidth/Height,Bytes */
+   },
+   {
+      MESA_FORMAT_AL1616,          /* Name */
+      "MESA_FORMAT_AL1616",        /* StrName */
+      GL_LUMINANCE_ALPHA,          /* BaseFormat */
+      GL_UNSIGNED_NORMALIZED,      /* DataType */
+      0, 0, 0, 16,                 /* Red/Green/Blue/AlphaBits */
+      16, 0, 0, 0, 0,              /* Lum/Int/Index/Depth/StencilBits */
+      1, 1, 4                      /* BlockWidth/Height,Bytes */
+   },
+   {
+      MESA_FORMAT_AL1616_REV,      /* Name */
+      "MESA_FORMAT_AL1616_REV",    /* StrName */
+      GL_LUMINANCE_ALPHA,          /* BaseFormat */
+      GL_UNSIGNED_NORMALIZED,      /* DataType */
+      0, 0, 0, 16,                 /* Red/Green/Blue/AlphaBits */
+      16, 0, 0, 0, 0,              /* Lum/Int/Index/Depth/StencilBits */
+      1, 1, 4                      /* BlockWidth/Height,Bytes */
+   },
+   {
+      MESA_FORMAT_RGB332,          /* Name */
+      "MESA_FORMAT_RGB332",        /* StrName */
+      GL_RGB,                      /* BaseFormat */
+      GL_UNSIGNED_NORMALIZED,      /* DataType */
+      3, 3, 2, 0,                  /* Red/Green/Blue/AlphaBits */
+      0, 0, 0, 0, 0,               /* Lum/Int/Index/Depth/StencilBits */
+      1, 1, 1                      /* BlockWidth/Height,Bytes */
+   },
+   {
+      MESA_FORMAT_A8,              /* Name */
+      "MESA_FORMAT_A8",            /* StrName */
+      GL_ALPHA,                    /* BaseFormat */
+      GL_UNSIGNED_NORMALIZED,      /* DataType */
+      0, 0, 0, 8,                  /* Red/Green/Blue/AlphaBits */
+      0, 0, 0, 0, 0,               /* Lum/Int/Index/Depth/StencilBits */
+      1, 1, 1                      /* BlockWidth/Height,Bytes */
+   },
+   {
+      MESA_FORMAT_A16,             /* Name */
+      "MESA_FORMAT_A16",           /* StrName */
+      GL_ALPHA,                    /* BaseFormat */
+      GL_UNSIGNED_NORMALIZED,      /* DataType */
+      0, 0, 0, 16,                 /* Red/Green/Blue/AlphaBits */
+      0, 0, 0, 0, 0,               /* Lum/Int/Index/Depth/StencilBits */
+      1, 1, 2                      /* BlockWidth/Height,Bytes */
+   },
+   {
+      MESA_FORMAT_L8,              /* Name */
+      "MESA_FORMAT_L8",            /* StrName */
+      GL_LUMINANCE,                /* BaseFormat */
+      GL_UNSIGNED_NORMALIZED,      /* DataType */
+      0, 0, 0, 0,                  /* Red/Green/Blue/AlphaBits */
+      8, 0, 0, 0, 0,               /* Lum/Int/Index/Depth/StencilBits */
+      1, 1, 1                      /* BlockWidth/Height,Bytes */
+   },
+   {
+      MESA_FORMAT_L16,             /* Name */
+      "MESA_FORMAT_L16",           /* StrName */
+      GL_LUMINANCE,                /* BaseFormat */
+      GL_UNSIGNED_NORMALIZED,      /* DataType */
+      0, 0, 0, 0,                  /* Red/Green/Blue/AlphaBits */
+      16, 0, 0, 0, 0,              /* Lum/Int/Index/Depth/StencilBits */
+      1, 1, 2                      /* BlockWidth/Height,Bytes */
+   },
+   {
+      MESA_FORMAT_I8,              /* Name */
+      "MESA_FORMAT_I8",            /* StrName */
+      GL_INTENSITY,                /* BaseFormat */
+      GL_UNSIGNED_NORMALIZED,      /* DataType */
+      0, 0, 0, 0,                  /* Red/Green/Blue/AlphaBits */
+      0, 8, 0, 0, 0,               /* Lum/Int/Index/Depth/StencilBits */
+      1, 1, 1                      /* BlockWidth/Height,Bytes */
+   },
+   {
+      MESA_FORMAT_I16,             /* Name */
+      "MESA_FORMAT_I16",           /* StrName */
+      GL_INTENSITY,                /* BaseFormat */
+      GL_UNSIGNED_NORMALIZED,      /* DataType */
+      0, 0, 0, 0,                  /* Red/Green/Blue/AlphaBits */
+      0, 16, 0, 0, 0,              /* Lum/Int/Index/Depth/StencilBits */
+      1, 1, 2                      /* BlockWidth/Height,Bytes */
+   },
+   {
+      MESA_FORMAT_YCBCR,           /* Name */
+      "MESA_FORMAT_YCBCR",         /* StrName */
+      GL_YCBCR_MESA,               /* BaseFormat */
+      GL_UNSIGNED_NORMALIZED,      /* DataType */
+      0, 0, 0, 0,                  /* Red/Green/Blue/AlphaBits */
+      0, 0, 0, 0, 0,               /* Lum/Int/Index/Depth/StencilBits */
+      1, 1, 2                      /* BlockWidth/Height,Bytes */
+   },
+   {
+      MESA_FORMAT_YCBCR_REV,       /* Name */
+      "MESA_FORMAT_YCBCR_REV",     /* StrName */
+      GL_YCBCR_MESA,               /* BaseFormat */
+      GL_UNSIGNED_NORMALIZED,      /* DataType */
+      0, 0, 0, 0,                  /* Red/Green/Blue/AlphaBits */
+      0, 0, 0, 0, 0,               /* Lum/Int/Index/Depth/StencilBits */
+      1, 1, 2                      /* BlockWidth/Height,Bytes */
+   },
+   {
+      MESA_FORMAT_R8,
+      "MESA_FORMAT_R8",
+      GL_RED,
+      GL_UNSIGNED_NORMALIZED,
+      8, 0, 0, 0,
+      0, 0, 0, 0, 0,
+      1, 1, 1
+   },
+   {
+      MESA_FORMAT_RG88,
+      "MESA_FORMAT_RG88",
+      GL_RG,
+      GL_UNSIGNED_NORMALIZED,
+      8, 8, 0, 0,
+      0, 0, 0, 0, 0,
+      1, 1, 2
+   },
+   {
+      MESA_FORMAT_RG88_REV,
+      "MESA_FORMAT_RG88_REV",
+      GL_RG,
+      GL_UNSIGNED_NORMALIZED,
+      8, 8, 0, 0,
+      0, 0, 0, 0, 0,
+      1, 1, 2
+   },
+   {
+      MESA_FORMAT_R16,
+      "MESA_FORMAT_R16",
+      GL_RED,
+      GL_UNSIGNED_NORMALIZED,
+      16, 0, 0, 0,
+      0, 0, 0, 0, 0,
+      1, 1, 2
+   },
+   {
+      MESA_FORMAT_RG1616,
+      "MESA_FORMAT_RG1616",
+      GL_RG,
+      GL_UNSIGNED_NORMALIZED,
+      16, 16, 0, 0,
+      0, 0, 0, 0, 0,
+      1, 1, 4
+   },
+   {
+      MESA_FORMAT_RG1616_REV,
+      "MESA_FORMAT_RG1616_REV",
+      GL_RG,
+      GL_UNSIGNED_NORMALIZED,
+      16, 16, 0, 0,
+      0, 0, 0, 0, 0,
+      1, 1, 4
+   },
+   {
+      MESA_FORMAT_ARGB2101010,
+      "MESA_FORMAT_ARGB2101010",
+      GL_RGBA,
+      GL_UNSIGNED_NORMALIZED,
+      10, 10, 10, 2,
+      0, 0, 0, 0, 0,
+      1, 1, 4
+   },
+   {
+      MESA_FORMAT_Z24_S8,          /* Name */
+      "MESA_FORMAT_Z24_S8",        /* StrName */
+      GL_DEPTH_STENCIL,            /* BaseFormat */
+      GL_UNSIGNED_INT,             /* DataType */
+      0, 0, 0, 0,                  /* Red/Green/Blue/AlphaBits */
+      0, 0, 0, 24, 8,              /* Lum/Int/Index/Depth/StencilBits */
+      1, 1, 4                      /* BlockWidth/Height,Bytes */
+   },
+   {
+      MESA_FORMAT_S8_Z24,          /* Name */
+      "MESA_FORMAT_S8_Z24",        /* StrName */
+      GL_DEPTH_STENCIL,            /* BaseFormat */
+      GL_UNSIGNED_INT,             /* DataType */
+      0, 0, 0, 0,                  /* Red/Green/Blue/AlphaBits */
+      0, 0, 0, 24, 8,              /* Lum/Int/Index/Depth/StencilBits */
+      1, 1, 4                      /* BlockWidth/Height,Bytes */
+   },
+   {
+      MESA_FORMAT_Z16,             /* Name */
+      "MESA_FORMAT_Z16",           /* StrName */
+      GL_DEPTH_COMPONENT,          /* BaseFormat */
+      GL_UNSIGNED_INT,             /* DataType */
+      0, 0, 0, 0,                  /* Red/Green/Blue/AlphaBits */
+      0, 0, 0, 16, 0,              /* Lum/Int/Index/Depth/StencilBits */
+      1, 1, 2                      /* BlockWidth/Height,Bytes */
+   },
+   {
+      MESA_FORMAT_X8_Z24,          /* Name */
+      "MESA_FORMAT_X8_Z24",        /* StrName */
+      GL_DEPTH_COMPONENT,          /* BaseFormat */
+      GL_UNSIGNED_INT,             /* DataType */
+      0, 0, 0, 0,                  /* Red/Green/Blue/AlphaBits */
+      0, 0, 0, 24, 0,              /* Lum/Int/Index/Depth/StencilBits */
+      1, 1, 4                      /* BlockWidth/Height,Bytes */
+   },
+   {
+      MESA_FORMAT_Z24_X8,          /* Name */
+      "MESA_FORMAT_Z24_X8",        /* StrName */
+      GL_DEPTH_COMPONENT,          /* BaseFormat */
+      GL_UNSIGNED_INT,             /* DataType */
+      0, 0, 0, 0,                  /* Red/Green/Blue/AlphaBits */
+      0, 0, 0, 24, 0,              /* Lum/Int/Index/Depth/StencilBits */
+      1, 1, 4                      /* BlockWidth/Height,Bytes */
+   },
+   {
+      MESA_FORMAT_Z32,             /* Name */
+      "MESA_FORMAT_Z32",           /* StrName */
+      GL_DEPTH_COMPONENT,          /* BaseFormat */
+      GL_UNSIGNED_INT,             /* DataType */
+      0, 0, 0, 0,                  /* Red/Green/Blue/AlphaBits */
+      0, 0, 0, 32, 0,              /* Lum/Int/Index/Depth/StencilBits */
+      1, 1, 4                      /* BlockWidth/Height,Bytes */
+   },
+   {
+      MESA_FORMAT_S8,              /* Name */
+      "MESA_FORMAT_S8",            /* StrName */
+      GL_STENCIL_INDEX,            /* BaseFormat */
+      GL_UNSIGNED_INT,             /* DataType */
+      0, 0, 0, 0,                  /* Red/Green/Blue/AlphaBits */
+      0, 0, 0, 0, 8,               /* Lum/Int/Index/Depth/StencilBits */
+      1, 1, 1                      /* BlockWidth/Height,Bytes */
+   },
+   {
+      MESA_FORMAT_SRGB8,
+      "MESA_FORMAT_SRGB8",
+      GL_RGB,
+      GL_UNSIGNED_NORMALIZED,
+      8, 8, 8, 0,
+      0, 0, 0, 0, 0,
+      1, 1, 3
+   },
+   {
+      MESA_FORMAT_SRGBA8,
+      "MESA_FORMAT_SRGBA8",
+      GL_RGBA,
+      GL_UNSIGNED_NORMALIZED,    
+      8, 8, 8, 8,
+      0, 0, 0, 0, 0,
+      1, 1, 4
+   },
+   {
+      MESA_FORMAT_SARGB8,
+      "MESA_FORMAT_SARGB8",
+      GL_RGBA,
+      GL_UNSIGNED_NORMALIZED,    
+      8, 8, 8, 8,
+      0, 0, 0, 0, 0,
+      1, 1, 4
+   },
+   {
+      MESA_FORMAT_SL8,
+      "MESA_FORMAT_SL8",
+      GL_LUMINANCE,
+      GL_UNSIGNED_NORMALIZED,    
+      0, 0, 0, 0,
+      8, 0, 0, 0, 0,
+      1, 1, 1
+   },
+   {
+      MESA_FORMAT_SLA8,
+      "MESA_FORMAT_SLA8",
+      GL_LUMINANCE_ALPHA,
+      GL_UNSIGNED_NORMALIZED,    
+      0, 0, 0, 8,
+      8, 0, 0, 0, 0,
+      1, 1, 2
+   },
+   {
+      MESA_FORMAT_SRGB_DXT1,       /* Name */
+      "MESA_FORMAT_SRGB_DXT1",     /* StrName */
+      GL_RGB,                      /* BaseFormat */
+      GL_UNSIGNED_NORMALIZED,      /* DataType */
+      4, 4, 4, 0,                  /* approx Red/Green/Blue/AlphaBits */
+      0, 0, 0, 0, 0,               /* Lum/Int/Index/Depth/StencilBits */
+      4, 4, 8                      /* 8 bytes per 4x4 block */
+   },
+   {
+      MESA_FORMAT_SRGBA_DXT1,
+      "MESA_FORMAT_SRGBA_DXT1",
+      GL_RGBA,
+      GL_UNSIGNED_NORMALIZED,
+      4, 4, 4, 4,
+      0, 0, 0, 0, 0,
+      4, 4, 8                      /* 8 bytes per 4x4 block */
+   },
+   {
+      MESA_FORMAT_SRGBA_DXT3,
+      "MESA_FORMAT_SRGBA_DXT3",
+      GL_RGBA,
+      GL_UNSIGNED_NORMALIZED,
+      4, 4, 4, 4,
+      0, 0, 0, 0, 0,
+      4, 4, 16                     /* 16 bytes per 4x4 block */
+   },
+   {
+      MESA_FORMAT_SRGBA_DXT5,
+      "MESA_FORMAT_SRGBA_DXT5",
+      GL_RGBA,
+      GL_UNSIGNED_NORMALIZED,
+      4, 4, 4, 4,
+      0, 0, 0, 0, 0,
+      4, 4, 16                     /* 16 bytes per 4x4 block */
+   },
+
+   {
+      MESA_FORMAT_RGB_FXT1,
+      "MESA_FORMAT_RGB_FXT1",
+      GL_RGB,
+      GL_UNSIGNED_NORMALIZED,
+      4, 4, 4, 0,                  /* approx Red/Green/BlueBits */
+      0, 0, 0, 0, 0,
+      8, 4, 16                     /* 16 bytes per 8x4 block */
+   },
+   {
+      MESA_FORMAT_RGBA_FXT1,
+      "MESA_FORMAT_RGBA_FXT1",
+      GL_RGBA,
+      GL_UNSIGNED_NORMALIZED,
+      4, 4, 4, 1,                  /* approx Red/Green/Blue/AlphaBits */
+      0, 0, 0, 0, 0,
+      8, 4, 16                     /* 16 bytes per 8x4 block */
+   },
+
+   {
+      MESA_FORMAT_RGB_DXT1,        /* Name */
+      "MESA_FORMAT_RGB_DXT1",      /* StrName */
+      GL_RGB,                      /* BaseFormat */
+      GL_UNSIGNED_NORMALIZED,      /* DataType */
+      4, 4, 4, 0,                  /* approx Red/Green/Blue/AlphaBits */
+      0, 0, 0, 0, 0,               /* Lum/Int/Index/Depth/StencilBits */
+      4, 4, 8                      /* 8 bytes per 4x4 block */
+   },
+   {
+      MESA_FORMAT_RGBA_DXT1,
+      "MESA_FORMAT_RGBA_DXT1",
+      GL_RGBA,
+      GL_UNSIGNED_NORMALIZED,    
+      4, 4, 4, 4,
+      0, 0, 0, 0, 0,
+      4, 4, 8                      /* 8 bytes per 4x4 block */
+   },
+   {
+      MESA_FORMAT_RGBA_DXT3,
+      "MESA_FORMAT_RGBA_DXT3",
+      GL_RGBA,
+      GL_UNSIGNED_NORMALIZED,    
+      4, 4, 4, 4,
+      0, 0, 0, 0, 0,
+      4, 4, 16                     /* 16 bytes per 4x4 block */
+   },
+   {
+      MESA_FORMAT_RGBA_DXT5,
+      "MESA_FORMAT_RGBA_DXT5",
+      GL_RGBA,
+      GL_UNSIGNED_NORMALIZED,    
+      4, 4, 4, 4,
+      0, 0, 0, 0, 0,
+      4, 4, 16                     /* 16 bytes per 4x4 block */
+   },
+   {
+      MESA_FORMAT_RGBA_FLOAT32,
+      "MESA_FORMAT_RGBA_FLOAT32",
+      GL_RGBA,
+      GL_FLOAT,
+      32, 32, 32, 32,
+      0, 0, 0, 0, 0,
+      1, 1, 16
+   },
+   {
+      MESA_FORMAT_RGBA_FLOAT16,
+      "MESA_FORMAT_RGBA_FLOAT16",
+      GL_RGBA,
+      GL_FLOAT,
+      16, 16, 16, 16,
+      0, 0, 0, 0, 0,
+      1, 1, 8
+   },
+   {
+      MESA_FORMAT_RGB_FLOAT32,
+      "MESA_FORMAT_RGB_FLOAT32",
+      GL_RGB,
+      GL_FLOAT,
+      32, 32, 32, 0,
+      0, 0, 0, 0, 0,
+      1, 1, 12
+   },
+   {
+      MESA_FORMAT_RGB_FLOAT16,
+      "MESA_FORMAT_RGB_FLOAT16",
+      GL_RGB,
+      GL_FLOAT,
+      16, 16, 16, 0,
+      0, 0, 0, 0, 0,
+      1, 1, 6
+   },
+   {
+      MESA_FORMAT_ALPHA_FLOAT32,
+      "MESA_FORMAT_ALPHA_FLOAT32",
+      GL_ALPHA,
+      GL_FLOAT,
+      0, 0, 0, 32,
+      0, 0, 0, 0, 0,
+      1, 1, 4
+   },
+   {
+      MESA_FORMAT_ALPHA_FLOAT16,
+      "MESA_FORMAT_ALPHA_FLOAT16",
+      GL_ALPHA,
+      GL_FLOAT,
+      0, 0, 0, 16,
+      0, 0, 0, 0, 0,
+      1, 1, 2
+   },
+   {
+      MESA_FORMAT_LUMINANCE_FLOAT32,
+      "MESA_FORMAT_LUMINANCE_FLOAT32",
+      GL_LUMINANCE,
+      GL_FLOAT,
+      0, 0, 0, 0,
+      32, 0, 0, 0, 0,
+      1, 1, 4
+   },
+   {
+      MESA_FORMAT_LUMINANCE_FLOAT16,
+      "MESA_FORMAT_LUMINANCE_FLOAT16",
+      GL_LUMINANCE,
+      GL_FLOAT,
+      0, 0, 0, 0,
+      16, 0, 0, 0, 0,
+      1, 1, 2
+   },
+   {
+      MESA_FORMAT_LUMINANCE_ALPHA_FLOAT32,
+      "MESA_FORMAT_LUMINANCE_ALPHA_FLOAT32",
+      GL_LUMINANCE_ALPHA,
+      GL_FLOAT,
+      0, 0, 0, 32,
+      32, 0, 0, 0, 0,
+      1, 1, 8
+   },
+   {
+      MESA_FORMAT_LUMINANCE_ALPHA_FLOAT16,
+      "MESA_FORMAT_LUMINANCE_ALPHA_FLOAT16",
+      GL_LUMINANCE_ALPHA,
+      GL_FLOAT,
+      0, 0, 0, 16,
+      16, 0, 0, 0, 0,
+      1, 1, 4
+   },
+   {
+      MESA_FORMAT_INTENSITY_FLOAT32,
+      "MESA_FORMAT_INTENSITY_FLOAT32",
+      GL_INTENSITY,
+      GL_FLOAT,
+      0, 0, 0, 0,
+      0, 32, 0, 0, 0,
+      1, 1, 4
+   },
+   {
+      MESA_FORMAT_INTENSITY_FLOAT16,
+      "MESA_FORMAT_INTENSITY_FLOAT16",
+      GL_INTENSITY,
+      GL_FLOAT,
+      0, 0, 0, 0,
+      0, 16, 0, 0, 0,
+      1, 1, 2
+   },
+   {
+      MESA_FORMAT_R_FLOAT32,
+      "MESA_FORMAT_R_FLOAT32",
+      GL_RED,
+      GL_FLOAT,
+      32, 0, 0, 0,
+      0, 0, 0, 0, 0,
+      1, 1, 4
+   },
+   {
+      MESA_FORMAT_R_FLOAT16,
+      "MESA_FORMAT_R_FLOAT16",
+      GL_RED,
+      GL_FLOAT,
+      16, 0, 0, 0,
+      0, 0, 0, 0, 0,
+      1, 1, 2
+   },
+   {
+      MESA_FORMAT_RG_FLOAT32,
+      "MESA_FORMAT_RG_FLOAT32",
+      GL_RG,
+      GL_FLOAT,
+      32, 32, 0, 0,
+      0, 0, 0, 0, 0,
+      1, 1, 8
+   },
+   {
+      MESA_FORMAT_RG_FLOAT16,
+      "MESA_FORMAT_RG_FLOAT16",
+      GL_RG,
+      GL_FLOAT,
+      16, 16, 0, 0,
+      0, 0, 0, 0, 0,
+      1, 1, 4
+   },
+
+   /* unnormalized signed int formats */
+   {
+      MESA_FORMAT_RGBA_INT8,
+      "MESA_FORMAT_RGBA_INT8",
+      GL_RGBA,
+      GL_INT,
+      8, 8, 8, 8,
+      0, 0, 0, 0, 0,
+      1, 1, 4
+   },
+   {
+      MESA_FORMAT_RGBA_INT16,
+      "MESA_FORMAT_RGBA_INT16",
+      GL_RGBA,
+      GL_INT,
+      16, 16, 16, 16,
+      0, 0, 0, 0, 0,
+      1, 1, 8
+   },
+   {
+      MESA_FORMAT_RGBA_INT32,
+      "MESA_FORMAT_RGBA_INT32",
+      GL_RGBA,
+      GL_INT,
+      32, 32, 32, 32,
+      0, 0, 0, 0, 0,
+      1, 1, 16
+   },
+
+   /* unnormalized unsigned int formats */
+   {
+      MESA_FORMAT_RGBA_UINT8,
+      "MESA_FORMAT_RGBA_UINT8",
+      GL_RGBA,
+      GL_UNSIGNED_INT,
+      8, 8, 8, 8,
+      0, 0, 0, 0, 0,
+      1, 1, 4
+   },
+   {
+      MESA_FORMAT_RGBA_UINT16,
+      "MESA_FORMAT_RGBA_UINT16",
+      GL_RGBA,
+      GL_UNSIGNED_INT,
+      16, 16, 16, 16,
+      0, 0, 0, 0, 0,
+      1, 1, 8
+   },
+   {
+      MESA_FORMAT_RGBA_UINT32,
+      "MESA_FORMAT_RGBA_UINT32",
+      GL_RGBA,
+      GL_UNSIGNED_INT,
+      32, 32, 32, 32,
+      0, 0, 0, 0, 0,
+      1, 1, 16
+   },
+
+
+   {
+      MESA_FORMAT_DUDV8,
+      "MESA_FORMAT_DUDV8",
+      GL_DUDV_ATI,
+      GL_SIGNED_NORMALIZED,
+      0, 0, 0, 0,
+      0, 0, 0, 0, 0,
+      1, 1, 2
+   },
+
+   /* Signed 8 bits / channel */
+   {
+      MESA_FORMAT_SIGNED_R8,        /* Name */
+      "MESA_FORMAT_SIGNED_R8",      /* StrName */
+      GL_RED,                       /* BaseFormat */
+      GL_SIGNED_NORMALIZED,         /* DataType */
+      8, 0, 0, 0,                   /* Red/Green/Blue/AlphaBits */
+      0, 0, 0, 0, 0,                /* Lum/Int/Index/Depth/StencilBits */
+      1, 1, 1                       /* BlockWidth/Height,Bytes */
+   },
+   {
+      MESA_FORMAT_SIGNED_RG88_REV,
+      "MESA_FORMAT_SIGNED_RG88_REV",
+      GL_RG,
+      GL_SIGNED_NORMALIZED,
+      8, 8, 0, 0,
+      0, 0, 0, 0, 0,
+      1, 1, 2
+   },
+   {
+      MESA_FORMAT_SIGNED_RGBX8888,
+      "MESA_FORMAT_SIGNED_RGBX8888",
+      GL_RGB,
+      GL_SIGNED_NORMALIZED,
+      8, 8, 8, 0,
+      0, 0, 0, 0, 0,
+      1, 1, 4                       /* 4 bpp, but no alpha */
+   },
+   {
+      MESA_FORMAT_SIGNED_RGBA8888,
+      "MESA_FORMAT_SIGNED_RGBA8888",
+      GL_RGBA,
+      GL_SIGNED_NORMALIZED,
+      8, 8, 8, 8,
+      0, 0, 0, 0, 0,
+      1, 1, 4
+   },
+   {
+      MESA_FORMAT_SIGNED_RGBA8888_REV,
+      "MESA_FORMAT_SIGNED_RGBA8888_REV",
+      GL_RGBA,
+      GL_SIGNED_NORMALIZED,
+      8, 8, 8, 8,
+      0, 0, 0, 0, 0,
+      1, 1, 4
+   },
+
+   /* Signed 16 bits / channel */
+   {
+      MESA_FORMAT_SIGNED_R16,
+      "MESA_FORMAT_SIGNED_R16",
+      GL_RED,
+      GL_SIGNED_NORMALIZED,
+      16, 0, 0, 0,
+      0, 0, 0, 0, 0,
+      1, 1, 2
+   },
+   {
+      MESA_FORMAT_SIGNED_GR1616,
+      "MESA_FORMAT_SIGNED_GR1616",
+      GL_RG,
+      GL_SIGNED_NORMALIZED,
+      16, 16, 0, 0,
+      0, 0, 0, 0, 0,
+      1, 1, 4
+   },
+   {
+      MESA_FORMAT_SIGNED_RGB_16,
+      "MESA_FORMAT_SIGNED_RGB_16",
+      GL_RGB,
+      GL_SIGNED_NORMALIZED,
+      16, 16, 16, 0,
+      0, 0, 0, 0, 0,
+      1, 1, 6
+   },
+   {
+      MESA_FORMAT_SIGNED_RGBA_16,
+      "MESA_FORMAT_SIGNED_RGBA_16",
+      GL_RGBA,
+      GL_SIGNED_NORMALIZED,
+      16, 16, 16, 16,
+      0, 0, 0, 0, 0,
+      1, 1, 8
+   },
+   {
+      MESA_FORMAT_RGBA_16,
+      "MESA_FORMAT_RGBA_16",
+      GL_RGBA,
+      GL_UNSIGNED_NORMALIZED,
+      16, 16, 16, 16,
+      0, 0, 0, 0, 0,
+      1, 1, 8
+   },
+   {
+     MESA_FORMAT_RED_RGTC1,
+     "MESA_FORMAT_RED_RGTC1",
+     GL_RED,
+     GL_UNSIGNED_NORMALIZED,
+     4, 0, 0, 0,
+     0, 0, 0, 0, 0,
+     4, 4, 8                     /* 8 bytes per 4x4 block */
+   },
+   {
+     MESA_FORMAT_SIGNED_RED_RGTC1,
+     "MESA_FORMAT_SIGNED_RED_RGTC1",
+     GL_RED,
+     GL_SIGNED_NORMALIZED,
+     4, 0, 0, 0,
+     0, 0, 0, 0, 0,
+     4, 4, 8                     /* 8 bytes per 4x4 block */
+   },
+   {
+     MESA_FORMAT_RG_RGTC2,
+     "MESA_FORMAT_RG_RGTC2",
+     GL_RG,
+     GL_UNSIGNED_NORMALIZED,
+     4, 4, 0, 0,
+     0, 0, 0, 0, 0,
+     4, 4, 16                     /* 16 bytes per 4x4 block */
+   },
+   {
+     MESA_FORMAT_SIGNED_RG_RGTC2,
+     "MESA_FORMAT_SIGNED_RG_RGTC2",
+     GL_RG,
+     GL_SIGNED_NORMALIZED,
+     4, 4, 0, 0,
+     0, 0, 0, 0, 0,
+     4, 4, 16                     /* 16 bytes per 4x4 block */
+   },
+   {
+     MESA_FORMAT_L_LATC1,
+     "MESA_FORMAT_L_LATC1",
+     GL_LUMINANCE,
+     GL_UNSIGNED_NORMALIZED,
+     0, 0, 0, 0,
+     4, 0, 0, 0, 0,
+     4, 4, 8                     /* 8 bytes per 4x4 block */
+   },
+   {
+     MESA_FORMAT_SIGNED_L_LATC1,
+     "MESA_FORMAT_SIGNED_L_LATC1",
+     GL_LUMINANCE,
+     GL_SIGNED_NORMALIZED,
+     0, 0, 0, 0,
+     4, 0, 0, 0, 0,
+     4, 4, 8                     /* 8 bytes per 4x4 block */
+   },
+   {
+     MESA_FORMAT_LA_LATC2,
+     "MESA_FORMAT_LA_LATC2",
+     GL_LUMINANCE_ALPHA,
+     GL_UNSIGNED_NORMALIZED,
+     0, 0, 0, 4,
+     4, 0, 0, 0, 0,
+     4, 4, 16                     /* 16 bytes per 4x4 block */
+   },
+   {
+     MESA_FORMAT_SIGNED_LA_LATC2,
+     "MESA_FORMAT_SIGNED_LA_LATC2",
+     GL_LUMINANCE_ALPHA,
+     GL_SIGNED_NORMALIZED,
+     0, 0, 0, 4,
+     4, 0, 0, 0, 0,
+     4, 4, 16                     /* 16 bytes per 4x4 block */
+   },
+
+   /* Signed formats from EXT_texture_snorm that are not in GL3.1 */
+   {
+      MESA_FORMAT_SIGNED_A8,
+      "MESA_FORMAT_SIGNED_A8",
+      GL_ALPHA,
+      GL_SIGNED_NORMALIZED,
+      0, 0, 0, 8,
+      0, 0, 0, 0, 0,
+      1, 1, 1
+   },
+   {
+      MESA_FORMAT_SIGNED_L8,
+      "MESA_FORMAT_SIGNED_L8",
+      GL_LUMINANCE,
+      GL_SIGNED_NORMALIZED,
+      0, 0, 0, 0,
+      8, 0, 0, 0, 0,
+      1, 1, 1
+   },
+   {
+      MESA_FORMAT_SIGNED_AL88,
+      "MESA_FORMAT_SIGNED_AL88",
+      GL_LUMINANCE_ALPHA,
+      GL_SIGNED_NORMALIZED,
+      0, 0, 0, 8,
+      8, 0, 0, 0, 0,
+      1, 1, 2
+   },
+   {
+      MESA_FORMAT_SIGNED_I8,
+      "MESA_FORMAT_SIGNED_I8",
+      GL_INTENSITY,
+      GL_SIGNED_NORMALIZED,
+      0, 0, 0, 0,
+      0, 8, 0, 0, 0,
+      1, 1, 1
+   },
+   {
+      MESA_FORMAT_SIGNED_A16,
+      "MESA_FORMAT_SIGNED_A16",
+      GL_ALPHA,
+      GL_SIGNED_NORMALIZED,
+      0, 0, 0, 16,
+      0, 0, 0, 0, 0,
+      1, 1, 2
+   },
+   {
+      MESA_FORMAT_SIGNED_L16,
+      "MESA_FORMAT_SIGNED_L16",
+      GL_LUMINANCE,
+      GL_SIGNED_NORMALIZED,
+      0, 0, 0, 0,
+      16, 0, 0, 0, 0,
+      1, 1, 2
+   },
+   {
+      MESA_FORMAT_SIGNED_AL1616,
+      "MESA_FORMAT_SIGNED_AL1616",
+      GL_LUMINANCE_ALPHA,
+      GL_SIGNED_NORMALIZED,
+      0, 0, 0, 16,
+      16, 0, 0, 0, 0,
+      1, 1, 4
+   },
+   {
+      MESA_FORMAT_SIGNED_I16,
+      "MESA_FORMAT_SIGNED_I16",
+      GL_INTENSITY,
+      GL_SIGNED_NORMALIZED,
+      0, 0, 0, 0,
+      0, 16, 0, 0, 0,
+      1, 1, 2
+   },
+   {
+      MESA_FORMAT_RGB9_E5_FLOAT,
+      "MESA_FORMAT_RGB9_E5",
+      GL_RGB,
+      GL_FLOAT,
+      9, 9, 9, 0,
+      0, 0, 0, 0, 0,
+      1, 1, 4
+   },
+   {
+      MESA_FORMAT_R11_G11_B10_FLOAT,
+      "MESA_FORMAT_R11_G11_B10_FLOAT",
+      GL_RGB,
+      GL_FLOAT,
+      11, 11, 10, 0,
+      0, 0, 0, 0, 0,
+      1, 1, 4
+   },
+   /* ARB_depth_buffer_float */
+   {
+      MESA_FORMAT_Z32_FLOAT,       /* Name */
+      "MESA_FORMAT_Z32_FLOAT",     /* StrName */
+      GL_DEPTH_COMPONENT,          /* BaseFormat */
+      GL_FLOAT,                    /* DataType */
+      0, 0, 0, 0,                  /* Red/Green/Blue/AlphaBits */
+      0, 0, 0, 32, 0,              /* Lum/Int/Index/Depth/StencilBits */
+      1, 1, 4                      /* BlockWidth/Height,Bytes */
+   },
+   {
+      MESA_FORMAT_Z32_FLOAT_X24S8, /* Name */
+      "MESA_FORMAT_Z32_FLOAT_X24S8", /* StrName */
+      GL_DEPTH_STENCIL,            /* BaseFormat */
+      GL_NONE /* XXX */,           /* DataType */
+      0, 0, 0, 0,                  /* Red/Green/Blue/AlphaBits */
+      0, 0, 0, 32, 8,              /* Lum/Int/Index/Depth/StencilBits */
+      1, 1, 8                      /* BlockWidth/Height,Bytes */
+   },
+};
+
+
+
+static const struct gl_format_info *
+_mesa_get_format_info(gl_format format)
+{
+   const struct gl_format_info *info = &format_info[format];
+   assert(info->Name == format);
+   return info;
+}
+
+
+/** Return string name of format (for debugging) */
+const char *
+_mesa_get_format_name(gl_format format)
+{
+   const struct gl_format_info *info = _mesa_get_format_info(format);
+   return info->StrName;
+}
+
+
+
+/**
+ * Return bytes needed to store a block of pixels in the given format.
+ * Normally, a block is 1x1 (a single pixel).  But for compressed formats
+ * a block may be 4x4 or 8x4, etc.
+ *
+ * Note: not GLuint, so as not to coerce math to unsigned. cf. fdo #37351
+ */
+GLint
+_mesa_get_format_bytes(gl_format format)
+{
+   const struct gl_format_info *info = _mesa_get_format_info(format);
+   ASSERT(info->BytesPerBlock);
+   return info->BytesPerBlock;
+}
+
+
+/**
+ * Return bits per component for the given format.
+ * \param format  one of MESA_FORMAT_x
+ * \param pname  the component, such as GL_RED_BITS, GL_TEXTURE_BLUE_BITS, etc.
+ */
+GLint
+_mesa_get_format_bits(gl_format format, GLenum pname)
+{
+   const struct gl_format_info *info = _mesa_get_format_info(format);
+
+   switch (pname) {
+   case GL_RED_BITS:
+   case GL_TEXTURE_RED_SIZE:
+   case GL_RENDERBUFFER_RED_SIZE_EXT:
+   case GL_FRAMEBUFFER_ATTACHMENT_RED_SIZE:
+      return info->RedBits;
+   case GL_GREEN_BITS:
+   case GL_TEXTURE_GREEN_SIZE:
+   case GL_RENDERBUFFER_GREEN_SIZE_EXT:
+   case GL_FRAMEBUFFER_ATTACHMENT_GREEN_SIZE:
+      return info->GreenBits;
+   case GL_BLUE_BITS:
+   case GL_TEXTURE_BLUE_SIZE:
+   case GL_RENDERBUFFER_BLUE_SIZE_EXT:
+   case GL_FRAMEBUFFER_ATTACHMENT_BLUE_SIZE:
+      return info->BlueBits;
+   case GL_ALPHA_BITS:
+   case GL_TEXTURE_ALPHA_SIZE:
+   case GL_RENDERBUFFER_ALPHA_SIZE_EXT:
+   case GL_FRAMEBUFFER_ATTACHMENT_ALPHA_SIZE:
+      return info->AlphaBits;
+   case GL_TEXTURE_INTENSITY_SIZE:
+      return info->IntensityBits;
+   case GL_TEXTURE_LUMINANCE_SIZE:
+      return info->LuminanceBits;
+   case GL_INDEX_BITS:
+   case GL_TEXTURE_INDEX_SIZE_EXT:
+      return info->IndexBits;
+   case GL_DEPTH_BITS:
+   case GL_TEXTURE_DEPTH_SIZE_ARB:
+   case GL_RENDERBUFFER_DEPTH_SIZE_EXT:
+   case GL_FRAMEBUFFER_ATTACHMENT_DEPTH_SIZE:
+      return info->DepthBits;
+   case GL_STENCIL_BITS:
+   case GL_TEXTURE_STENCIL_SIZE_EXT:
+   case GL_RENDERBUFFER_STENCIL_SIZE_EXT:
+   case GL_FRAMEBUFFER_ATTACHMENT_STENCIL_SIZE:
+      return info->StencilBits;
+   default:
+      _mesa_problem(NULL, "bad pname in _mesa_get_format_bits()");
+      return 0;
+   }
+}
+
+
+/**
+ * Return the data type (or more specifically, the data representation)
+ * for the given format.
+ * The return value will be one of:
+ *    GL_UNSIGNED_NORMALIZED = unsigned int representing [0,1]
+ *    GL_SIGNED_NORMALIZED = signed int representing [-1, 1]
+ *    GL_UNSIGNED_INT = an ordinary unsigned integer
+ *    GL_INT = an ordinary signed integer
+ *    GL_FLOAT = an ordinary float
+ */
+GLenum
+_mesa_get_format_datatype(gl_format format)
+{
+   const struct gl_format_info *info = _mesa_get_format_info(format);
+   return info->DataType;
+}
+
+
+/**
+ * Return the basic format for the given type.  The result will be one of
+ * GL_RGB, GL_RGBA, GL_ALPHA, GL_LUMINANCE, GL_LUMINANCE_ALPHA, GL_INTENSITY,
+ * GL_YCBCR_MESA, GL_DEPTH_COMPONENT, GL_STENCIL_INDEX, GL_DEPTH_STENCIL.
+ */
+GLenum
+_mesa_get_format_base_format(gl_format format)
+{
+   const struct gl_format_info *info = _mesa_get_format_info(format);
+   return info->BaseFormat;
+}
+
+
+/**
+ * Return the block size (in pixels) for the given format.  Normally
+ * the block size is 1x1.  But compressed formats will have block sizes
+ * of 4x4 or 8x4 pixels, etc.
+ * \param bw  returns block width in pixels
+ * \param bh  returns block height in pixels
+ */
+void
+_mesa_get_format_block_size(gl_format format, GLuint *bw, GLuint *bh)
+{
+   const struct gl_format_info *info = _mesa_get_format_info(format);
+   *bw = info->BlockWidth;
+   *bh = info->BlockHeight;
+}
+
+
+/** Is the given format a compressed format? */
+GLboolean
+_mesa_is_format_compressed(gl_format format)
+{
+   const struct gl_format_info *info = _mesa_get_format_info(format);
+   return info->BlockWidth > 1 || info->BlockHeight > 1;
+}
+
+
+/**
+ * Determine if the given format represents a packed depth/stencil buffer.
+ */
+GLboolean
+_mesa_is_format_packed_depth_stencil(gl_format format)
+{
+   const struct gl_format_info *info = _mesa_get_format_info(format);
+
+   return info->BaseFormat == GL_DEPTH_STENCIL;
+}
+
+
+/**
+ * Is the given format a signed/unsigned integer color format?
+ */
+GLboolean
+_mesa_is_format_integer_color(gl_format format)
+{
+   const struct gl_format_info *info = _mesa_get_format_info(format);
+   return (info->DataType == GL_INT || info->DataType == GL_UNSIGNED_INT) &&
+      info->BaseFormat != GL_DEPTH_COMPONENT &&
+      info->BaseFormat != GL_DEPTH_STENCIL &&
+      info->BaseFormat != GL_STENCIL_INDEX;
+}
+
+
+/**
+ * Return color encoding for given format.
+ * \return GL_LINEAR or GL_SRGB
+ */
+GLenum
+_mesa_get_format_color_encoding(gl_format format)
+{
+   /* XXX this info should be encoded in gl_format_info */
+   switch (format) {
+   case MESA_FORMAT_SRGB8:
+   case MESA_FORMAT_SRGBA8:
+   case MESA_FORMAT_SARGB8:
+   case MESA_FORMAT_SL8:
+   case MESA_FORMAT_SLA8:
+   case MESA_FORMAT_SRGB_DXT1:
+   case MESA_FORMAT_SRGBA_DXT1:
+   case MESA_FORMAT_SRGBA_DXT3:
+   case MESA_FORMAT_SRGBA_DXT5:
+      return GL_SRGB;
+   default:
+      return GL_LINEAR;
+   }
+}
+
+
+/**
+ * For an sRGB format, return the corresponding linear color space format.
+ * For non-sRGB formats, return the format as-is.
+ */
+gl_format
+_mesa_get_srgb_format_linear(gl_format format)
+{
+   switch (format) {
+   case MESA_FORMAT_SRGB8:
+      format = MESA_FORMAT_RGB888;
+      break;
+   case MESA_FORMAT_SRGBA8:
+      format = MESA_FORMAT_RGBA8888;
+      break;
+   case MESA_FORMAT_SARGB8:
+      format = MESA_FORMAT_ARGB8888;
+      break;
+   case MESA_FORMAT_SL8:
+      format = MESA_FORMAT_L8;
+      break;
+   case MESA_FORMAT_SLA8:
+      format = MESA_FORMAT_AL88;
+      break;
+   case MESA_FORMAT_SRGB_DXT1:
+      format = MESA_FORMAT_RGB_DXT1;
+      break;
+   case MESA_FORMAT_SRGBA_DXT1:
+      format = MESA_FORMAT_RGBA_DXT1;
+      break;
+   case MESA_FORMAT_SRGBA_DXT3:
+      format = MESA_FORMAT_RGBA_DXT3;
+      break;
+   case MESA_FORMAT_SRGBA_DXT5:
+      format = MESA_FORMAT_RGBA_DXT5;
+      break;
+   default:
+      break;
+   }
+   return format;
+}
+
+
+/**
+ * Return number of bytes needed to store an image of the given size
+ * in the given format.
+ */
+GLuint
+_mesa_format_image_size(gl_format format, GLsizei width,
+                        GLsizei height, GLsizei depth)
+{
+   const struct gl_format_info *info = _mesa_get_format_info(format);
+   /* Strictly speaking, a conditional isn't needed here */
+   if (info->BlockWidth > 1 || info->BlockHeight > 1) {
+      /* compressed format (2D only for now) */
+      const GLuint bw = info->BlockWidth, bh = info->BlockHeight;
+      const GLuint wblocks = (width + bw - 1) / bw;
+      const GLuint hblocks = (height + bh - 1) / bh;
+      const GLuint sz = wblocks * hblocks * info->BytesPerBlock;
+      assert(depth == 1);
+      return sz;
+   }
+   else {
+      /* non-compressed */
+      const GLuint sz = width * height * depth * info->BytesPerBlock;
+      return sz;
+   }
+}
+
+
+/**
+ * Same as _mesa_format_image_size() but returns a 64-bit value to
+ * accomodate very large textures.
+ */
+uint64_t
+_mesa_format_image_size64(gl_format format, GLsizei width,
+                          GLsizei height, GLsizei depth)
+{
+   const struct gl_format_info *info = _mesa_get_format_info(format);
+   /* Strictly speaking, a conditional isn't needed here */
+   if (info->BlockWidth > 1 || info->BlockHeight > 1) {
+      /* compressed format (2D only for now) */
+      const uint64_t bw = info->BlockWidth, bh = info->BlockHeight;
+      const uint64_t wblocks = (width + bw - 1) / bw;
+      const uint64_t hblocks = (height + bh - 1) / bh;
+      const uint64_t sz = wblocks * hblocks * info->BytesPerBlock;
+      assert(depth == 1);
+      return sz;
+   }
+   else {
+      /* non-compressed */
+      const uint64_t sz = ((uint64_t) width *
+                           (uint64_t) height *
+                           (uint64_t) depth *
+                           info->BytesPerBlock);
+      return sz;
+   }
+}
+
+
+
+GLint
+_mesa_format_row_stride(gl_format format, GLsizei width)
+{
+   const struct gl_format_info *info = _mesa_get_format_info(format);
+   /* Strictly speaking, a conditional isn't needed here */
+   if (info->BlockWidth > 1 || info->BlockHeight > 1) {
+      /* compressed format */
+      const GLuint bw = info->BlockWidth;
+      const GLuint wblocks = (width + bw - 1) / bw;
+      const GLint stride = wblocks * info->BytesPerBlock;
+      return stride;
+   }
+   else {
+      const GLint stride = width * info->BytesPerBlock;
+      return stride;
+   }
+}
+
+
+/**
+ * Debug/test: check that all formats are handled in the
+ * _mesa_format_to_type_and_comps() function.  When new pixel formats
+ * are added to Mesa, that function needs to be updated.
+ * This is a no-op after the first call.
+ */
+static void
+check_format_to_type_and_comps(void)
+{
+   gl_format f;
+
+   for (f = MESA_FORMAT_NONE + 1; f < MESA_FORMAT_COUNT; f++) {
+      GLenum datatype = 0;
+      GLuint comps = 0;
+      /* This function will emit a problem/warning if the format is
+       * not handled.
+       */
+      _mesa_format_to_type_and_comps(f, &datatype, &comps);
+   }
+}
+
+
+/**
+ * Do sanity checking of the format info table.
+ */
+void
+_mesa_test_formats(void)
+{
+   GLuint i;
+
+   assert(Elements(format_info) == MESA_FORMAT_COUNT);
+
+   for (i = 0; i < MESA_FORMAT_COUNT; i++) {
+      const struct gl_format_info *info = _mesa_get_format_info(i);
+      assert(info);
+
+      assert(info->Name == i);
+
+      if (info->Name == MESA_FORMAT_NONE)
+         continue;
+
+      if (info->BlockWidth == 1 && info->BlockHeight == 1) {
+         if (info->RedBits > 0) {
+            GLuint t = info->RedBits + info->GreenBits
+               + info->BlueBits + info->AlphaBits;
+            assert(t / 8 <= info->BytesPerBlock);
+            (void) t;
+         }
+      }
+
+      assert(info->DataType == GL_UNSIGNED_NORMALIZED ||
+             info->DataType == GL_SIGNED_NORMALIZED ||
+             info->DataType == GL_UNSIGNED_INT ||
+             info->DataType == GL_INT ||
+             info->DataType == GL_FLOAT ||
+             /* Z32_FLOAT_X24S8 has DataType of GL_NONE */
+             info->DataType == GL_NONE);
+
+      if (info->BaseFormat == GL_RGB) {
+         assert(info->RedBits > 0);
+         assert(info->GreenBits > 0);
+         assert(info->BlueBits > 0);
+         assert(info->AlphaBits == 0);
+         assert(info->LuminanceBits == 0);
+         assert(info->IntensityBits == 0);
+      }
+      else if (info->BaseFormat == GL_RGBA) {
+         assert(info->RedBits > 0);
+         assert(info->GreenBits > 0);
+         assert(info->BlueBits > 0);
+         assert(info->AlphaBits > 0);
+         assert(info->LuminanceBits == 0);
+         assert(info->IntensityBits == 0);
+      }
+      else if (info->BaseFormat == GL_RG) {
+         assert(info->RedBits > 0);
+         assert(info->GreenBits > 0);
+         assert(info->BlueBits == 0);
+         assert(info->AlphaBits == 0);
+         assert(info->LuminanceBits == 0);
+         assert(info->IntensityBits == 0);
+      }
+      else if (info->BaseFormat == GL_RED) {
+         assert(info->RedBits > 0);
+         assert(info->GreenBits == 0);
+         assert(info->BlueBits == 0);
+         assert(info->AlphaBits == 0);
+         assert(info->LuminanceBits == 0);
+         assert(info->IntensityBits == 0);
+      }
+      else if (info->BaseFormat == GL_LUMINANCE) {
+         assert(info->RedBits == 0);
+         assert(info->GreenBits == 0);
+         assert(info->BlueBits == 0);
+         assert(info->AlphaBits == 0);
+         assert(info->LuminanceBits > 0);
+         assert(info->IntensityBits == 0);
+      }
+      else if (info->BaseFormat == GL_INTENSITY) {
+         assert(info->RedBits == 0);
+         assert(info->GreenBits == 0);
+         assert(info->BlueBits == 0);
+         assert(info->AlphaBits == 0);
+         assert(info->LuminanceBits == 0);
+         assert(info->IntensityBits > 0);
+      }
+   }
+
+   check_format_to_type_and_comps();
+}
+
+
+
+/**
+ * Return datatype and number of components per texel for the given gl_format.
+ * Only used for mipmap generation code.
+ */
+void
+_mesa_format_to_type_and_comps(gl_format format,
+                               GLenum *datatype, GLuint *comps)
+{
+   switch (format) {
+   case MESA_FORMAT_RGBA8888:
+   case MESA_FORMAT_RGBA8888_REV:
+   case MESA_FORMAT_ARGB8888:
+   case MESA_FORMAT_ARGB8888_REV:
+   case MESA_FORMAT_XRGB8888:
+   case MESA_FORMAT_XRGB8888_REV:
+      *datatype = GL_UNSIGNED_BYTE;
+      *comps = 4;
+      return;
+   case MESA_FORMAT_RGB888:
+   case MESA_FORMAT_BGR888:
+      *datatype = GL_UNSIGNED_BYTE;
+      *comps = 3;
+      return;
+   case MESA_FORMAT_RGB565:
+   case MESA_FORMAT_RGB565_REV:
+      *datatype = GL_UNSIGNED_SHORT_5_6_5;
+      *comps = 3;
+      return;
+
+   case MESA_FORMAT_ARGB4444:
+   case MESA_FORMAT_ARGB4444_REV:
+      *datatype = GL_UNSIGNED_SHORT_4_4_4_4;
+      *comps = 4;
+      return;
+
+   case MESA_FORMAT_ARGB1555:
+   case MESA_FORMAT_ARGB1555_REV:
+      *datatype = GL_UNSIGNED_SHORT_1_5_5_5_REV;
+      *comps = 4;
+      return;
+
+   case MESA_FORMAT_ARGB2101010:
+      *datatype = GL_UNSIGNED_INT_2_10_10_10_REV;
+      *comps = 4;
+      return;
+
+   case MESA_FORMAT_RGBA5551:
+      *datatype = GL_UNSIGNED_SHORT_5_5_5_1;
+      *comps = 4;
+      return;
+
+   case MESA_FORMAT_AL44:
+      *datatype = MESA_UNSIGNED_BYTE_4_4;
+      *comps = 2;
+      return;
+
+   case MESA_FORMAT_AL88:
+   case MESA_FORMAT_AL88_REV:
+   case MESA_FORMAT_RG88:
+   case MESA_FORMAT_RG88_REV:
+      *datatype = GL_UNSIGNED_BYTE;
+      *comps = 2;
+      return;
+
+   case MESA_FORMAT_AL1616:
+   case MESA_FORMAT_AL1616_REV:
+   case MESA_FORMAT_RG1616:
+   case MESA_FORMAT_RG1616_REV:
+      *datatype = GL_UNSIGNED_SHORT;
+      *comps = 2;
+      return;
+
+   case MESA_FORMAT_R16:
+   case MESA_FORMAT_A16:
+   case MESA_FORMAT_L16:
+   case MESA_FORMAT_I16:
+      *datatype = GL_UNSIGNED_SHORT;
+      *comps = 1;
+      return;
+
+   case MESA_FORMAT_RGB332:
+      *datatype = GL_UNSIGNED_BYTE_3_3_2;
+      *comps = 3;
+      return;
+
+   case MESA_FORMAT_A8:
+   case MESA_FORMAT_L8:
+   case MESA_FORMAT_I8:
+   case MESA_FORMAT_R8:
+   case MESA_FORMAT_S8:
+      *datatype = GL_UNSIGNED_BYTE;
+      *comps = 1;
+      return;
+
+   case MESA_FORMAT_YCBCR:
+   case MESA_FORMAT_YCBCR_REV:
+      *datatype = GL_UNSIGNED_SHORT;
+      *comps = 2;
+      return;
+
+   case MESA_FORMAT_Z24_S8:
+      *datatype = GL_UNSIGNED_INT;
+      *comps = 1; /* XXX OK? */
+      return;
+
+   case MESA_FORMAT_S8_Z24:
+      *datatype = GL_UNSIGNED_INT;
+      *comps = 1; /* XXX OK? */
+      return;
+
+   case MESA_FORMAT_Z16:
+      *datatype = GL_UNSIGNED_SHORT;
+      *comps = 1;
+      return;
+
+   case MESA_FORMAT_X8_Z24:
+      *datatype = GL_UNSIGNED_INT;
+      *comps = 1;
+      return;
+
+   case MESA_FORMAT_Z24_X8:
+      *datatype = GL_UNSIGNED_INT;
+      *comps = 1;
+      return;
+
+   case MESA_FORMAT_Z32:
+      *datatype = GL_UNSIGNED_INT;
+      *comps = 1;
+      return;
+
+   case MESA_FORMAT_Z32_FLOAT:
+      *datatype = GL_FLOAT;
+      *comps = 1;
+      return;
+
+   case MESA_FORMAT_Z32_FLOAT_X24S8:
+      *datatype = GL_FLOAT_32_UNSIGNED_INT_24_8_REV;
+      *comps = 1;
+      return;
+
+   case MESA_FORMAT_DUDV8:
+      *datatype = GL_BYTE;
+      *comps = 2;
+      return;
+
+   case MESA_FORMAT_SIGNED_R8:
+   case MESA_FORMAT_SIGNED_A8:
+   case MESA_FORMAT_SIGNED_L8:
+   case MESA_FORMAT_SIGNED_I8:
+      *datatype = GL_BYTE;
+      *comps = 1;
+      return;
+   case MESA_FORMAT_SIGNED_RG88_REV:
+   case MESA_FORMAT_SIGNED_AL88:
+      *datatype = GL_BYTE;
+      *comps = 2;
+      return;
+   case MESA_FORMAT_SIGNED_RGBA8888:
+   case MESA_FORMAT_SIGNED_RGBA8888_REV:
+   case MESA_FORMAT_SIGNED_RGBX8888:
+      *datatype = GL_BYTE;
+      *comps = 4;
+      return;
+
+   case MESA_FORMAT_RGBA_16:
+      *datatype = GL_UNSIGNED_SHORT;
+      *comps = 4;
+      return;
+
+   case MESA_FORMAT_SIGNED_R16:
+   case MESA_FORMAT_SIGNED_A16:
+   case MESA_FORMAT_SIGNED_L16:
+   case MESA_FORMAT_SIGNED_I16:
+      *datatype = GL_SHORT;
+      *comps = 1;
+      return;
+   case MESA_FORMAT_SIGNED_GR1616:
+   case MESA_FORMAT_SIGNED_AL1616:
+      *datatype = GL_SHORT;
+      *comps = 2;
+      return;
+   case MESA_FORMAT_SIGNED_RGB_16:
+      *datatype = GL_SHORT;
+      *comps = 3;
+      return;
+   case MESA_FORMAT_SIGNED_RGBA_16:
+      *datatype = GL_SHORT;
+      *comps = 4;
+      return;
+
+#if FEATURE_EXT_texture_sRGB
+   case MESA_FORMAT_SRGB8:
+      *datatype = GL_UNSIGNED_BYTE;
+      *comps = 3;
+      return;
+   case MESA_FORMAT_SRGBA8:
+   case MESA_FORMAT_SARGB8:
+      *datatype = GL_UNSIGNED_BYTE;
+      *comps = 4;
+      return;
+   case MESA_FORMAT_SL8:
+      *datatype = GL_UNSIGNED_BYTE;
+      *comps = 1;
+      return;
+   case MESA_FORMAT_SLA8:
+      *datatype = GL_UNSIGNED_BYTE;
+      *comps = 2;
+      return;
+#endif
+
+#if FEATURE_texture_fxt1
+   case MESA_FORMAT_RGB_FXT1:
+   case MESA_FORMAT_RGBA_FXT1:
+#endif
+#if FEATURE_texture_s3tc
+   case MESA_FORMAT_RGB_DXT1:
+   case MESA_FORMAT_RGBA_DXT1:
+   case MESA_FORMAT_RGBA_DXT3:
+   case MESA_FORMAT_RGBA_DXT5:
+#if FEATURE_EXT_texture_sRGB
+   case MESA_FORMAT_SRGB_DXT1:
+   case MESA_FORMAT_SRGBA_DXT1:
+   case MESA_FORMAT_SRGBA_DXT3:
+   case MESA_FORMAT_SRGBA_DXT5:
+#endif
+#endif
+   case MESA_FORMAT_RED_RGTC1:
+   case MESA_FORMAT_SIGNED_RED_RGTC1:
+   case MESA_FORMAT_RG_RGTC2:
+   case MESA_FORMAT_SIGNED_RG_RGTC2:
+   case MESA_FORMAT_L_LATC1:
+   case MESA_FORMAT_SIGNED_L_LATC1:
+   case MESA_FORMAT_LA_LATC2:
+   case MESA_FORMAT_SIGNED_LA_LATC2:
+      /* XXX generate error instead? */
+      *datatype = GL_UNSIGNED_BYTE;
+      *comps = 0;
+      return;
+
+   case MESA_FORMAT_RGBA_FLOAT32:
+      *datatype = GL_FLOAT;
+      *comps = 4;
+      return;
+   case MESA_FORMAT_RGBA_FLOAT16:
+      *datatype = GL_HALF_FLOAT_ARB;
+      *comps = 4;
+      return;
+   case MESA_FORMAT_RGB_FLOAT32:
+      *datatype = GL_FLOAT;
+      *comps = 3;
+      return;
+   case MESA_FORMAT_RGB_FLOAT16:
+      *datatype = GL_HALF_FLOAT_ARB;
+      *comps = 3;
+      return;
+   case MESA_FORMAT_LUMINANCE_ALPHA_FLOAT32:
+   case MESA_FORMAT_RG_FLOAT32:
+      *datatype = GL_FLOAT;
+      *comps = 2;
+      return;
+   case MESA_FORMAT_LUMINANCE_ALPHA_FLOAT16:
+   case MESA_FORMAT_RG_FLOAT16:
+      *datatype = GL_HALF_FLOAT_ARB;
+      *comps = 2;
+      return;
+   case MESA_FORMAT_ALPHA_FLOAT32:
+   case MESA_FORMAT_LUMINANCE_FLOAT32:
+   case MESA_FORMAT_INTENSITY_FLOAT32:
+   case MESA_FORMAT_R_FLOAT32:
+      *datatype = GL_FLOAT;
+      *comps = 1;
+      return;
+   case MESA_FORMAT_ALPHA_FLOAT16:
+   case MESA_FORMAT_LUMINANCE_FLOAT16:
+   case MESA_FORMAT_INTENSITY_FLOAT16:
+   case MESA_FORMAT_R_FLOAT16:
+      *datatype = GL_HALF_FLOAT_ARB;
+      *comps = 1;
+      return;
+
+   case MESA_FORMAT_RGBA_INT8:
+      *datatype = GL_BYTE;
+      *comps = 4;
+      return;
+   case MESA_FORMAT_RGBA_INT16:
+      *datatype = GL_SHORT;
+      *comps = 4;
+      return;
+   case MESA_FORMAT_RGBA_INT32:
+      *datatype = GL_INT;
+      *comps = 4;
+      return;
+
+   /**
+    * \name Non-normalized unsigned integer formats.
+    */
+   case MESA_FORMAT_RGBA_UINT8:
+      *datatype = GL_UNSIGNED_BYTE;
+      *comps = 4;
+      return;
+   case MESA_FORMAT_RGBA_UINT16:
+      *datatype = GL_UNSIGNED_SHORT;
+      *comps = 4;
+      return;
+   case MESA_FORMAT_RGBA_UINT32:
+      *datatype = GL_UNSIGNED_INT;
+      *comps = 4;
+      return;
+
+   case MESA_FORMAT_RGB9_E5_FLOAT:
+      *datatype = GL_UNSIGNED_INT_5_9_9_9_REV;
+      *comps = 3;
+      return;
+
+   case MESA_FORMAT_R11_G11_B10_FLOAT:
+      *datatype = GL_UNSIGNED_INT_10F_11F_11F_REV;
+      *comps = 3;
+      return;
+
+   case MESA_FORMAT_COUNT:
+      assert(0);
+      return;
+
+   case MESA_FORMAT_NONE:
+   /* For debug builds, warn if any formats are not handled */
+#ifdef DEBUG
+   default:
+#endif
+      _mesa_problem(NULL, "bad format %s in _mesa_format_to_type_and_comps",
+                    _mesa_get_format_name(format));
+      *datatype = 0;
+      *comps = 1;
+   }
+}