/*
 * Copyright © 2009 Intel Corporation
 *
 * Permission is hereby granted, free of charge, to any person obtaining a
 * copy of this software and associated documentation files (the "Software"),
 * to deal in the Software without restriction, including without limitation
 * the rights to use, copy, modify, merge, publish, distribute, sublicense,
 * and/or sell copies of the Software, and to permit persons to whom the
 * Software is furnished to do so, subject to the following conditions:
 *
 * The above copyright notice and this permission notice (including the next
 * paragraph) shall be included in all copies or substantial portions of the
 * Software.
 *
 * THE SOFTWARE IS PROVIDED "AS IS", WITHOUT WARRANTY OF ANY KIND, EXPRESS OR
 * IMPLIED, INCLUDING BUT NOT LIMITED TO THE WARRANTIES OF MERCHANTABILITY,
 * FITNESS FOR A PARTICULAR PURPOSE AND NONINFRINGEMENT.  IN NO EVENT SHALL
 * THE AUTHORS OR COPYRIGHT HOLDERS BE LIABLE FOR ANY CLAIM, DAMAGES OR OTHER
 * LIABILITY, WHETHER IN AN ACTION OF CONTRACT, TORT OR OTHERWISE, ARISING
 * FROM, OUT OF OR IN CONNECTION WITH THE SOFTWARE OR THE USE OR OTHER
 * DEALINGS IN THE SOFTWARE.
 */

/**
 * \file syncobj.h
 * Sync object management.
 *
 * \author Ian Romanick <ian.d.romanick@intel.com>
 */

#ifndef SYNCOBJ_H
#define SYNCOBJ_H

#include "main/mtypes.h"

struct dd_function_table;

#if FEATURE_ARB_sync

extern void GLAPIENTRY
_mesa_init_sync_object_functions(struct dd_function_table *driver);

<<<<<<< HEAD
extern void GLAPIENTRY
=======
extern void
_mesa_init_sync_dispatch(struct _glapi_table *disp);

extern void
>>>>>>> 6fda93be
_mesa_init_sync(GLcontext *);

extern void GLAPIENTRY
_mesa_free_sync_data(GLcontext *);

extern void GLAPIENTRY
_mesa_ref_sync_object(GLcontext *ctx, struct gl_sync_object *syncObj);

extern void GLAPIENTRY
_mesa_unref_sync_object(GLcontext *ctx, struct gl_sync_object *syncObj);

extern GLboolean GLAPIENTRY
_mesa_IsSync(GLsync sync);

extern void GLAPIENTRY
_mesa_DeleteSync(GLsync sync);

extern GLsync GLAPIENTRY
_mesa_FenceSync(GLenum condition, GLbitfield flags);

extern GLenum GLAPIENTRY
_mesa_ClientWaitSync(GLsync sync, GLbitfield flags, GLuint64 timeout);

extern void GLAPIENTRY
_mesa_WaitSync(GLsync sync, GLbitfield flags, GLuint64 timeout);

extern void GLAPIENTRY
_mesa_GetSynciv(GLsync sync, GLenum pname, GLsizei bufSize, GLsizei *length,
		GLint *values);

#else /* FEATURE_ARB_sync */

#include "main/compiler.h"

static INLINE void
_mesa_init_sync_object_functions(struct dd_function_table *driver)
{
}

static INLINE void
_mesa_init_sync_dispatch(struct _glapi_table *disp)
{
}

static INLINE void
_mesa_init_sync(GLcontext *ctx)
{
}

static INLINE void
_mesa_free_sync_data(GLcontext *ctx)
{
}

static INLINE void
_mesa_ref_sync_object(GLcontext *ctx, struct gl_sync_object *syncObj)
{
   ASSERT_NO_FEATURE();
}

static INLINE void
_mesa_unref_sync_object(GLcontext *ctx, struct gl_sync_object *syncObj)
{
   ASSERT_NO_FEATURE();
}

#endif /* FEATURE_ARB_sync */

#endif /* SYNCOBJ_H */<|MERGE_RESOLUTION|>--- conflicted
+++ resolved
@@ -40,14 +40,10 @@
 extern void GLAPIENTRY
 _mesa_init_sync_object_functions(struct dd_function_table *driver);
 
-<<<<<<< HEAD
 extern void GLAPIENTRY
-=======
-extern void
 _mesa_init_sync_dispatch(struct _glapi_table *disp);
 
-extern void
->>>>>>> 6fda93be
+extern void GLAPIENTRY
 _mesa_init_sync(GLcontext *);
 
 extern void GLAPIENTRY
