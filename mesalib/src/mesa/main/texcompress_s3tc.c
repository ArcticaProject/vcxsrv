--- conflicted
+++ resolved
@@ -1,1139 +1,562 @@
-<<<<<<< HEAD
-/*
- * Mesa 3-D graphics library
- * Version:  6.5.3
- *
- * Copyright (C) 1999-2007  Brian Paul   All Rights Reserved.
- * Copyright (c) 2008 VMware, Inc.
- *
- * Permission is hereby granted, free of charge, to any person obtaining a
- * copy of this software and associated documentation files (the "Software"),
- * to deal in the Software without restriction, including without limitation
- * the rights to use, copy, modify, merge, publish, distribute, sublicense,
- * and/or sell copies of the Software, and to permit persons to whom the
- * Software is furnished to do so, subject to the following conditions:
- *
- * The above copyright notice and this permission notice shall be included
- * in all copies or substantial portions of the Software.
- *
- * THE SOFTWARE IS PROVIDED "AS IS", WITHOUT WARRANTY OF ANY KIND, EXPRESS
- * OR IMPLIED, INCLUDING BUT NOT LIMITED TO THE WARRANTIES OF MERCHANTABILITY,
- * FITNESS FOR A PARTICULAR PURPOSE AND NONINFRINGEMENT.  IN NO EVENT SHALL
- * BRIAN PAUL BE LIABLE FOR ANY CLAIM, DAMAGES OR OTHER LIABILITY, WHETHER IN
- * AN ACTION OF CONTRACT, TORT OR OTHERWISE, ARISING FROM, OUT OF OR IN
- * CONNECTION WITH THE SOFTWARE OR THE USE OR OTHER DEALINGS IN THE SOFTWARE.
- */
-
-
-/**
- * \file texcompress_s3tc.c
- * GL_EXT_texture_compression_s3tc support.
- */
-
-#ifndef USE_EXTERNAL_DXTN_LIB
-#define USE_EXTERNAL_DXTN_LIB 1
-#endif
-
-#include "glheader.h"
-#include "imports.h"
-#include "colormac.h"
-#include "dlopen.h"
-#include "image.h"
-#include "macros.h"
-#include "mfeatures.h"
-#include "mtypes.h"
-#include "texcompress.h"
-#include "texcompress_s3tc.h"
-#include "texstore.h"
-
-
-#if FEATURE_texture_s3tc
-
-
-#if defined(_WIN32) || defined(WIN32)
-#ifdef _DEBUG
-#define DXTN_LIBNAME "dxtn_dbg.dll"
-#else
-#define DXTN_LIBNAME "dxtn.dll"
-#endif
-#define RTLD_LAZY 0
-#define RTLD_GLOBAL 0
-#elif defined(__DJGPP__)
-#define DXTN_LIBNAME "dxtn.dxe"
-#else
-#define DXTN_LIBNAME "libtxc_dxtn.so"
-#endif
-
-#if FEATURE_EXT_texture_sRGB
-/**
- * Convert an 8-bit sRGB value from non-linear space to a
- * linear RGB value in [0, 1].
- * Implemented with a 256-entry lookup table.
- */
-static INLINE GLfloat
-nonlinear_to_linear(GLubyte cs8)
-{
-   static GLfloat table[256];
-   static GLboolean tableReady = GL_FALSE;
-   if (!tableReady) {
-      /* compute lookup table now */
-      GLuint i;
-      for (i = 0; i < 256; i++) {
-         const GLfloat cs = UBYTE_TO_FLOAT(i);
-         if (cs <= 0.04045) {
-            table[i] = cs / 12.92f;
-         }
-         else {
-            table[i] = (GLfloat) pow((cs + 0.055) / 1.055, 2.4);
-         }
-      }
-      tableReady = GL_TRUE;
-   }
-   return table[cs8];
-}
-#endif /* FEATURE_EXT_texture_sRGB */
-
-typedef void (*dxtFetchTexelFuncExt)( GLint srcRowstride, GLubyte *pixdata, GLint col, GLint row, GLvoid *texelOut );
-
-dxtFetchTexelFuncExt fetch_ext_rgb_dxt1 = NULL;
-dxtFetchTexelFuncExt fetch_ext_rgba_dxt1 = NULL;
-dxtFetchTexelFuncExt fetch_ext_rgba_dxt3 = NULL;
-dxtFetchTexelFuncExt fetch_ext_rgba_dxt5 = NULL;
-
-typedef void (*dxtCompressTexFuncExt)(GLint srccomps, GLint width,
-                                      GLint height, const GLchan *srcPixData,
-                                      GLenum destformat, GLubyte *dest,
-                                      GLint dstRowStride);
-
-static dxtCompressTexFuncExt ext_tx_compress_dxtn = NULL;
-
-static void *dxtlibhandle = NULL;
-
-
-void
-_mesa_init_texture_s3tc( struct gl_context *ctx )
-{
-   /* called during context initialization */
-   ctx->Mesa_DXTn = GL_FALSE;
-#if USE_EXTERNAL_DXTN_LIB
-   if (!dxtlibhandle) {
-      dxtlibhandle = _mesa_dlopen(DXTN_LIBNAME, 0);
-      if (!dxtlibhandle) {
-	 _mesa_warning(ctx, "couldn't open " DXTN_LIBNAME ", software DXTn "
-	    "compression/decompression unavailable");
-      }
-      else {
-         /* the fetch functions are not per context! Might be problematic... */
-         fetch_ext_rgb_dxt1 = (dxtFetchTexelFuncExt)
-            _mesa_dlsym(dxtlibhandle, "fetch_2d_texel_rgb_dxt1");
-         fetch_ext_rgba_dxt1 = (dxtFetchTexelFuncExt)
-            _mesa_dlsym(dxtlibhandle, "fetch_2d_texel_rgba_dxt1");
-         fetch_ext_rgba_dxt3 = (dxtFetchTexelFuncExt)
-            _mesa_dlsym(dxtlibhandle, "fetch_2d_texel_rgba_dxt3");
-         fetch_ext_rgba_dxt5 = (dxtFetchTexelFuncExt)
-            _mesa_dlsym(dxtlibhandle, "fetch_2d_texel_rgba_dxt5");
-         ext_tx_compress_dxtn = (dxtCompressTexFuncExt)
-            _mesa_dlsym(dxtlibhandle, "tx_compress_dxtn");
-
-         if (!fetch_ext_rgb_dxt1 ||
-             !fetch_ext_rgba_dxt1 ||
-             !fetch_ext_rgba_dxt3 ||
-             !fetch_ext_rgba_dxt5 ||
-             !ext_tx_compress_dxtn) {
-	    _mesa_warning(ctx, "couldn't reference all symbols in "
-	       DXTN_LIBNAME ", software DXTn compression/decompression "
-	       "unavailable");
-            fetch_ext_rgb_dxt1 = NULL;
-            fetch_ext_rgba_dxt1 = NULL;
-            fetch_ext_rgba_dxt3 = NULL;
-            fetch_ext_rgba_dxt5 = NULL;
-            ext_tx_compress_dxtn = NULL;
-            _mesa_dlclose(dxtlibhandle);
-            dxtlibhandle = NULL;
-         }
-      }
-   }
-   if (dxtlibhandle) {
-      ctx->Mesa_DXTn = GL_TRUE;
-   }
-#else
-   (void) ctx;
-#endif
-}
-
-/**
- * Store user's image in rgb_dxt1 format.
- */
-GLboolean
-_mesa_texstore_rgb_dxt1(TEXSTORE_PARAMS)
-{
-   const GLchan *pixels;
-   GLint srcRowStride;
-   GLubyte *dst;
-   const GLint texWidth = dstRowStride * 4 / 8; /* a bit of a hack */
-   const GLchan *tempImage = NULL;
-
-   ASSERT(dstFormat == MESA_FORMAT_RGB_DXT1 ||
-          dstFormat == MESA_FORMAT_SRGB_DXT1);
-   ASSERT(dstXoffset % 4 == 0);
-   ASSERT(dstYoffset % 4 == 0);
-   ASSERT(dstZoffset % 4 == 0);
-   (void) dstZoffset;
-   (void) dstImageOffsets;
-
-   if (srcFormat != GL_RGB ||
-       srcType != CHAN_TYPE ||
-       ctx->_ImageTransferState ||
-       srcPacking->SwapBytes) {
-      /* convert image to RGB/GLchan */
-      tempImage = _mesa_make_temp_chan_image(ctx, dims,
-                                             baseInternalFormat,
-                                             _mesa_get_format_base_format(dstFormat),
-                                             srcWidth, srcHeight, srcDepth,
-                                             srcFormat, srcType, srcAddr,
-                                             srcPacking);
-      if (!tempImage)
-         return GL_FALSE; /* out of memory */
-      pixels = tempImage;
-      srcRowStride = 3 * srcWidth;
-      srcFormat = GL_RGB;
-   }
-   else {
-      pixels = (const GLchan *) srcAddr;
-      srcRowStride = _mesa_image_row_stride(srcPacking, srcWidth, srcFormat,
-                                            srcType) / sizeof(GLchan);
-   }
-
-   dst = _mesa_compressed_image_address(dstXoffset, dstYoffset, 0,
-                                        dstFormat,
-                                        texWidth, (GLubyte *) dstAddr);
-
-   if (ext_tx_compress_dxtn) {
-      (*ext_tx_compress_dxtn)(3, srcWidth, srcHeight, pixels,
-                              GL_COMPRESSED_RGB_S3TC_DXT1_EXT,
-                              dst, dstRowStride);
-   }
-   else {
-      _mesa_warning(ctx, "external dxt library not available: texstore_rgb_dxt1");
-   }
-
-   if (tempImage)
-      free((void *) tempImage);
-
-   return GL_TRUE;
-}
-
-
-/**
- * Store user's image in rgba_dxt1 format.
- */
-GLboolean
-_mesa_texstore_rgba_dxt1(TEXSTORE_PARAMS)
-{
-   const GLchan *pixels;
-   GLint srcRowStride;
-   GLubyte *dst;
-   const GLint texWidth = dstRowStride * 4 / 8; /* a bit of a hack */
-   const GLchan *tempImage = NULL;
-
-   ASSERT(dstFormat == MESA_FORMAT_RGBA_DXT1 ||
-          dstFormat == MESA_FORMAT_SRGBA_DXT1);
-   ASSERT(dstXoffset % 4 == 0);
-   ASSERT(dstYoffset % 4 == 0);
-   ASSERT(dstZoffset % 4 == 0);
-   (void) dstZoffset;
-   (void) dstImageOffsets;
-
-   if (srcFormat != GL_RGBA ||
-       srcType != CHAN_TYPE ||
-       ctx->_ImageTransferState ||
-       srcPacking->SwapBytes) {
-      /* convert image to RGBA/GLchan */
-      tempImage = _mesa_make_temp_chan_image(ctx, dims,
-                                             baseInternalFormat,
-                                             _mesa_get_format_base_format(dstFormat),
-                                             srcWidth, srcHeight, srcDepth,
-                                             srcFormat, srcType, srcAddr,
-                                             srcPacking);
-      if (!tempImage)
-         return GL_FALSE; /* out of memory */
-      pixels = tempImage;
-      srcRowStride = 4 * srcWidth;
-      srcFormat = GL_RGBA;
-   }
-   else {
-      pixels = (const GLchan *) srcAddr;
-      srcRowStride = _mesa_image_row_stride(srcPacking, srcWidth, srcFormat,
-                                            srcType) / sizeof(GLchan);
-   }
-
-   dst = _mesa_compressed_image_address(dstXoffset, dstYoffset, 0,
-                                        dstFormat,
-                                        texWidth, (GLubyte *) dstAddr);
-   if (ext_tx_compress_dxtn) {
-      (*ext_tx_compress_dxtn)(4, srcWidth, srcHeight, pixels,
-                              GL_COMPRESSED_RGBA_S3TC_DXT1_EXT,
-                              dst, dstRowStride);
-   }
-   else {
-      _mesa_warning(ctx, "external dxt library not available: texstore_rgba_dxt1");
-   }
-
-   if (tempImage)
-      free((void*) tempImage);
-
-   return GL_TRUE;
-}
-
-
-/**
- * Store user's image in rgba_dxt3 format.
- */
-GLboolean
-_mesa_texstore_rgba_dxt3(TEXSTORE_PARAMS)
-{
-   const GLchan *pixels;
-   GLint srcRowStride;
-   GLubyte *dst;
-   const GLint texWidth = dstRowStride * 4 / 16; /* a bit of a hack */
-   const GLchan *tempImage = NULL;
-
-   ASSERT(dstFormat == MESA_FORMAT_RGBA_DXT3 ||
-          dstFormat == MESA_FORMAT_SRGBA_DXT3);
-   ASSERT(dstXoffset % 4 == 0);
-   ASSERT(dstYoffset % 4 == 0);
-   ASSERT(dstZoffset % 4 == 0);
-   (void) dstZoffset;
-   (void) dstImageOffsets;
-
-   if (srcFormat != GL_RGBA ||
-       srcType != CHAN_TYPE ||
-       ctx->_ImageTransferState ||
-       srcPacking->SwapBytes) {
-      /* convert image to RGBA/GLchan */
-      tempImage = _mesa_make_temp_chan_image(ctx, dims,
-                                             baseInternalFormat,
-                                             _mesa_get_format_base_format(dstFormat),
-                                             srcWidth, srcHeight, srcDepth,
-                                             srcFormat, srcType, srcAddr,
-                                             srcPacking);
-      if (!tempImage)
-         return GL_FALSE; /* out of memory */
-      pixels = tempImage;
-      srcRowStride = 4 * srcWidth;
-   }
-   else {
-      pixels = (const GLchan *) srcAddr;
-      srcRowStride = _mesa_image_row_stride(srcPacking, srcWidth, srcFormat,
-                                            srcType) / sizeof(GLchan);
-   }
-
-   dst = _mesa_compressed_image_address(dstXoffset, dstYoffset, 0,
-                                        dstFormat,
-                                        texWidth, (GLubyte *) dstAddr);
-   if (ext_tx_compress_dxtn) {
-      (*ext_tx_compress_dxtn)(4, srcWidth, srcHeight, pixels,
-                              GL_COMPRESSED_RGBA_S3TC_DXT3_EXT,
-                              dst, dstRowStride);
-   }
-   else {
-      _mesa_warning(ctx, "external dxt library not available: texstore_rgba_dxt3");
-   }
-
-   if (tempImage)
-      free((void *) tempImage);
-
-   return GL_TRUE;
-}
-
-
-/**
- * Store user's image in rgba_dxt5 format.
- */
-GLboolean
-_mesa_texstore_rgba_dxt5(TEXSTORE_PARAMS)
-{
-   const GLchan *pixels;
-   GLint srcRowStride;
-   GLubyte *dst;
-   const GLint texWidth = dstRowStride * 4 / 16; /* a bit of a hack */
-   const GLchan *tempImage = NULL;
-
-   ASSERT(dstFormat == MESA_FORMAT_RGBA_DXT5 ||
-          dstFormat == MESA_FORMAT_SRGBA_DXT5);
-   ASSERT(dstXoffset % 4 == 0);
-   ASSERT(dstYoffset % 4 == 0);
-   ASSERT(dstZoffset % 4 == 0);
-   (void) dstZoffset;
-   (void) dstImageOffsets;
-
-   if (srcFormat != GL_RGBA ||
-       srcType != CHAN_TYPE ||
-       ctx->_ImageTransferState ||
-       srcPacking->SwapBytes) {
-      /* convert image to RGBA/GLchan */
-      tempImage = _mesa_make_temp_chan_image(ctx, dims,
-                                             baseInternalFormat,
-                                   	     _mesa_get_format_base_format(dstFormat),
-                                             srcWidth, srcHeight, srcDepth,
-                                             srcFormat, srcType, srcAddr,
-                                             srcPacking);
-      if (!tempImage)
-         return GL_FALSE; /* out of memory */
-      pixels = tempImage;
-      srcRowStride = 4 * srcWidth;
-   }
-   else {
-      pixels = (const GLchan *) srcAddr;
-      srcRowStride = _mesa_image_row_stride(srcPacking, srcWidth, srcFormat,
-                                            srcType) / sizeof(GLchan);
-   }
-
-   dst = _mesa_compressed_image_address(dstXoffset, dstYoffset, 0,
-                                        dstFormat,
-                                        texWidth, (GLubyte *) dstAddr);
-   if (ext_tx_compress_dxtn) {
-      (*ext_tx_compress_dxtn)(4, srcWidth, srcHeight, pixels,
-                              GL_COMPRESSED_RGBA_S3TC_DXT5_EXT,
-                              dst, dstRowStride);
-   }
-   else {
-      _mesa_warning(ctx, "external dxt library not available: texstore_rgba_dxt5");
-   }
-
-   if (tempImage)
-      free((void *) tempImage);
-
-   return GL_TRUE;
-}
-
-
-static void
-fetch_texel_2d_rgb_dxt1( const struct gl_texture_image *texImage,
-                         GLint i, GLint j, GLint k, GLchan *texel )
-{
-   (void) k;
-   if (fetch_ext_rgb_dxt1) {
-      ASSERT (sizeof(GLchan) == sizeof(GLubyte));
-      fetch_ext_rgb_dxt1(texImage->RowStride,
-                         (GLubyte *)(texImage)->Data, i, j, texel);
-   }
-   else
-      _mesa_debug(NULL, "attempted to decode s3tc texture without library available: fetch_texel_2d_rgb_dxt1");
-}
-
-
-void
-_mesa_fetch_texel_2d_f_rgb_dxt1(const struct gl_texture_image *texImage,
-                                GLint i, GLint j, GLint k, GLfloat *texel)
-{
-   /* just sample as GLchan and convert to float here */
-   GLchan rgba[4];
-   fetch_texel_2d_rgb_dxt1(texImage, i, j, k, rgba);
-   texel[RCOMP] = CHAN_TO_FLOAT(rgba[RCOMP]);
-   texel[GCOMP] = CHAN_TO_FLOAT(rgba[GCOMP]);
-   texel[BCOMP] = CHAN_TO_FLOAT(rgba[BCOMP]);
-   texel[ACOMP] = CHAN_TO_FLOAT(rgba[ACOMP]);
-}
-
-
-static void
-fetch_texel_2d_rgba_dxt1( const struct gl_texture_image *texImage,
-                          GLint i, GLint j, GLint k, GLchan *texel )
-{
-   (void) k;
-   if (fetch_ext_rgba_dxt1) {
-      fetch_ext_rgba_dxt1(texImage->RowStride,
-                          (GLubyte *)(texImage)->Data, i, j, texel);
-   }
-   else
-      _mesa_debug(NULL, "attempted to decode s3tc texture without library available: fetch_texel_2d_rgba_dxt1\n");
-}
-
-
-void
-_mesa_fetch_texel_2d_f_rgba_dxt1(const struct gl_texture_image *texImage,
-                                 GLint i, GLint j, GLint k, GLfloat *texel)
-{
-   /* just sample as GLchan and convert to float here */
-   GLchan rgba[4];
-   fetch_texel_2d_rgba_dxt1(texImage, i, j, k, rgba);
-   texel[RCOMP] = CHAN_TO_FLOAT(rgba[RCOMP]);
-   texel[GCOMP] = CHAN_TO_FLOAT(rgba[GCOMP]);
-   texel[BCOMP] = CHAN_TO_FLOAT(rgba[BCOMP]);
-   texel[ACOMP] = CHAN_TO_FLOAT(rgba[ACOMP]);
-}
-
-
-static void
-fetch_texel_2d_rgba_dxt3( const struct gl_texture_image *texImage,
-                          GLint i, GLint j, GLint k, GLchan *texel )
-{
-   (void) k;
-   if (fetch_ext_rgba_dxt3) {
-      ASSERT (sizeof(GLchan) == sizeof(GLubyte));
-      fetch_ext_rgba_dxt3(texImage->RowStride, (GLubyte *)(texImage)->Data,
-                          i, j, texel);
-   }
-   else
-      _mesa_debug(NULL, "attempted to decode s3tc texture without library available: fetch_texel_2d_rgba_dxt3\n");
-}
-
-
-void
-_mesa_fetch_texel_2d_f_rgba_dxt3(const struct gl_texture_image *texImage,
-                                 GLint i, GLint j, GLint k, GLfloat *texel)
-{
-   /* just sample as GLchan and convert to float here */
-   GLchan rgba[4];
-   fetch_texel_2d_rgba_dxt3(texImage, i, j, k, rgba);
-   texel[RCOMP] = CHAN_TO_FLOAT(rgba[RCOMP]);
-   texel[GCOMP] = CHAN_TO_FLOAT(rgba[GCOMP]);
-   texel[BCOMP] = CHAN_TO_FLOAT(rgba[BCOMP]);
-   texel[ACOMP] = CHAN_TO_FLOAT(rgba[ACOMP]);
-}
-
-
-static void
-fetch_texel_2d_rgba_dxt5( const struct gl_texture_image *texImage,
-                          GLint i, GLint j, GLint k, GLchan *texel )
-{
-   (void) k;
-   if (fetch_ext_rgba_dxt5) {
-      fetch_ext_rgba_dxt5(texImage->RowStride, (GLubyte *)(texImage)->Data,
-                          i, j, texel);
-   }
-   else
-      _mesa_debug(NULL, "attempted to decode s3tc texture without library available: fetch_texel_2d_rgba_dxt5\n");
-}
-
-
-void
-_mesa_fetch_texel_2d_f_rgba_dxt5(const struct gl_texture_image *texImage,
-                                 GLint i, GLint j, GLint k, GLfloat *texel)
-{
-   /* just sample as GLchan and convert to float here */
-   GLchan rgba[4];
-   fetch_texel_2d_rgba_dxt5(texImage, i, j, k, rgba);
-   texel[RCOMP] = CHAN_TO_FLOAT(rgba[RCOMP]);
-   texel[GCOMP] = CHAN_TO_FLOAT(rgba[GCOMP]);
-   texel[BCOMP] = CHAN_TO_FLOAT(rgba[BCOMP]);
-   texel[ACOMP] = CHAN_TO_FLOAT(rgba[ACOMP]);
-}
-
-#if FEATURE_EXT_texture_sRGB
-void
-_mesa_fetch_texel_2d_f_srgb_dxt1( const struct gl_texture_image *texImage,
-                                  GLint i, GLint j, GLint k, GLfloat *texel )
-{
-   /* just sample as GLchan and convert to float here */
-   GLchan rgba[4];
-   fetch_texel_2d_rgb_dxt1(texImage, i, j, k, rgba);
-   texel[RCOMP] = nonlinear_to_linear(rgba[RCOMP]);
-   texel[GCOMP] = nonlinear_to_linear(rgba[GCOMP]);
-   texel[BCOMP] = nonlinear_to_linear(rgba[BCOMP]);
-   texel[ACOMP] = CHAN_TO_FLOAT(rgba[ACOMP]);
-}
-
-void
-_mesa_fetch_texel_2d_f_srgba_dxt1(const struct gl_texture_image *texImage,
-                                  GLint i, GLint j, GLint k, GLfloat *texel)
-{
-   /* just sample as GLchan and convert to float here */
-   GLchan rgba[4];
-   fetch_texel_2d_rgba_dxt1(texImage, i, j, k, rgba);
-   texel[RCOMP] = nonlinear_to_linear(rgba[RCOMP]);
-   texel[GCOMP] = nonlinear_to_linear(rgba[GCOMP]);
-   texel[BCOMP] = nonlinear_to_linear(rgba[BCOMP]);
-   texel[ACOMP] = CHAN_TO_FLOAT(rgba[ACOMP]);
-}
-
-void
-_mesa_fetch_texel_2d_f_srgba_dxt3(const struct gl_texture_image *texImage,
-                                  GLint i, GLint j, GLint k, GLfloat *texel)
-{
-   /* just sample as GLchan and convert to float here */
-   GLchan rgba[4];
-   fetch_texel_2d_rgba_dxt3(texImage, i, j, k, rgba);
-   texel[RCOMP] = nonlinear_to_linear(rgba[RCOMP]);
-   texel[GCOMP] = nonlinear_to_linear(rgba[GCOMP]);
-   texel[BCOMP] = nonlinear_to_linear(rgba[BCOMP]);
-   texel[ACOMP] = CHAN_TO_FLOAT(rgba[ACOMP]);
-}
-
-void
-_mesa_fetch_texel_2d_f_srgba_dxt5(const struct gl_texture_image *texImage,
-                                  GLint i, GLint j, GLint k, GLfloat *texel)
-{
-   /* just sample as GLchan and convert to float here */
-   GLchan rgba[4];
-   fetch_texel_2d_rgba_dxt5(texImage, i, j, k, rgba);
-   texel[RCOMP] = nonlinear_to_linear(rgba[RCOMP]);
-   texel[GCOMP] = nonlinear_to_linear(rgba[GCOMP]);
-   texel[BCOMP] = nonlinear_to_linear(rgba[BCOMP]);
-   texel[ACOMP] = CHAN_TO_FLOAT(rgba[ACOMP]);
-}
-#endif /* FEATURE_EXT_texture_sRGB */
-
-
-#endif /* FEATURE_texture_s3tc */
-=======
-/*
- * Mesa 3-D graphics library
- * Version:  6.5.3
- *
- * Copyright (C) 1999-2007  Brian Paul   All Rights Reserved.
- * Copyright (c) 2008 VMware, Inc.
- *
- * Permission is hereby granted, free of charge, to any person obtaining a
- * copy of this software and associated documentation files (the "Software"),
- * to deal in the Software without restriction, including without limitation
- * the rights to use, copy, modify, merge, publish, distribute, sublicense,
- * and/or sell copies of the Software, and to permit persons to whom the
- * Software is furnished to do so, subject to the following conditions:
- *
- * The above copyright notice and this permission notice shall be included
- * in all copies or substantial portions of the Software.
- *
- * THE SOFTWARE IS PROVIDED "AS IS", WITHOUT WARRANTY OF ANY KIND, EXPRESS
- * OR IMPLIED, INCLUDING BUT NOT LIMITED TO THE WARRANTIES OF MERCHANTABILITY,
- * FITNESS FOR A PARTICULAR PURPOSE AND NONINFRINGEMENT.  IN NO EVENT SHALL
- * BRIAN PAUL BE LIABLE FOR ANY CLAIM, DAMAGES OR OTHER LIABILITY, WHETHER IN
- * AN ACTION OF CONTRACT, TORT OR OTHERWISE, ARISING FROM, OUT OF OR IN
- * CONNECTION WITH THE SOFTWARE OR THE USE OR OTHER DEALINGS IN THE SOFTWARE.
- */
-
-
-/**
- * \file texcompress_s3tc.c
- * GL_EXT_texture_compression_s3tc support.
- */
-
-#ifndef USE_EXTERNAL_DXTN_LIB
-#define USE_EXTERNAL_DXTN_LIB 1
-#endif
-
-#include "glheader.h"
-#include "imports.h"
-#include "colormac.h"
-#include "dlopen.h"
-#include "image.h"
-#include "macros.h"
-#include "mfeatures.h"
-#include "mtypes.h"
-#include "texcompress.h"
-#include "texcompress_s3tc.h"
-#include "texstore.h"
-
-
-#if FEATURE_texture_s3tc
-
-
-#if defined(_WIN32) || defined(WIN32)
-#define DXTN_LIBNAME "dxtn.dll"
-#define RTLD_LAZY 0
-#define RTLD_GLOBAL 0
-#elif defined(__DJGPP__)
-#define DXTN_LIBNAME "dxtn.dxe"
-#else
-#define DXTN_LIBNAME "libtxc_dxtn.so"
-#endif
-
-#if FEATURE_EXT_texture_sRGB
-/**
- * Convert an 8-bit sRGB value from non-linear space to a
- * linear RGB value in [0, 1].
- * Implemented with a 256-entry lookup table.
- */
-static INLINE GLfloat
-nonlinear_to_linear(GLubyte cs8)
-{
-   static GLfloat table[256];
-   static GLboolean tableReady = GL_FALSE;
-   if (!tableReady) {
-      /* compute lookup table now */
-      GLuint i;
-      for (i = 0; i < 256; i++) {
-         const GLfloat cs = UBYTE_TO_FLOAT(i);
-         if (cs <= 0.04045) {
-            table[i] = cs / 12.92f;
-         }
-         else {
-            table[i] = (GLfloat) pow((cs + 0.055) / 1.055, 2.4);
-         }
-      }
-      tableReady = GL_TRUE;
-   }
-   return table[cs8];
-}
-#endif /* FEATURE_EXT_texture_sRGB */
-
-typedef void (*dxtFetchTexelFuncExt)( GLint srcRowstride, GLubyte *pixdata, GLint col, GLint row, GLvoid *texelOut );
-
-dxtFetchTexelFuncExt fetch_ext_rgb_dxt1 = NULL;
-dxtFetchTexelFuncExt fetch_ext_rgba_dxt1 = NULL;
-dxtFetchTexelFuncExt fetch_ext_rgba_dxt3 = NULL;
-dxtFetchTexelFuncExt fetch_ext_rgba_dxt5 = NULL;
-
-typedef void (*dxtCompressTexFuncExt)(GLint srccomps, GLint width,
-                                      GLint height, const GLchan *srcPixData,
-                                      GLenum destformat, GLubyte *dest,
-                                      GLint dstRowStride);
-
-static dxtCompressTexFuncExt ext_tx_compress_dxtn = NULL;
-
-static void *dxtlibhandle = NULL;
-
-
-void
-_mesa_init_texture_s3tc( struct gl_context *ctx )
-{
-   /* called during context initialization */
-   ctx->Mesa_DXTn = GL_FALSE;
-#if USE_EXTERNAL_DXTN_LIB
-   if (!dxtlibhandle) {
-      dxtlibhandle = _mesa_dlopen(DXTN_LIBNAME, 0);
-      if (!dxtlibhandle) {
-	 _mesa_warning(ctx, "couldn't open " DXTN_LIBNAME ", software DXTn "
-	    "compression/decompression unavailable");
-      }
-      else {
-         /* the fetch functions are not per context! Might be problematic... */
-         fetch_ext_rgb_dxt1 = (dxtFetchTexelFuncExt)
-            _mesa_dlsym(dxtlibhandle, "fetch_2d_texel_rgb_dxt1");
-         fetch_ext_rgba_dxt1 = (dxtFetchTexelFuncExt)
-            _mesa_dlsym(dxtlibhandle, "fetch_2d_texel_rgba_dxt1");
-         fetch_ext_rgba_dxt3 = (dxtFetchTexelFuncExt)
-            _mesa_dlsym(dxtlibhandle, "fetch_2d_texel_rgba_dxt3");
-         fetch_ext_rgba_dxt5 = (dxtFetchTexelFuncExt)
-            _mesa_dlsym(dxtlibhandle, "fetch_2d_texel_rgba_dxt5");
-         ext_tx_compress_dxtn = (dxtCompressTexFuncExt)
-            _mesa_dlsym(dxtlibhandle, "tx_compress_dxtn");
-
-         if (!fetch_ext_rgb_dxt1 ||
-             !fetch_ext_rgba_dxt1 ||
-             !fetch_ext_rgba_dxt3 ||
-             !fetch_ext_rgba_dxt5 ||
-             !ext_tx_compress_dxtn) {
-	    _mesa_warning(ctx, "couldn't reference all symbols in "
-	       DXTN_LIBNAME ", software DXTn compression/decompression "
-	       "unavailable");
-            fetch_ext_rgb_dxt1 = NULL;
-            fetch_ext_rgba_dxt1 = NULL;
-            fetch_ext_rgba_dxt3 = NULL;
-            fetch_ext_rgba_dxt5 = NULL;
-            ext_tx_compress_dxtn = NULL;
-            _mesa_dlclose(dxtlibhandle);
-            dxtlibhandle = NULL;
-         }
-      }
-   }
-   if (dxtlibhandle) {
-      ctx->Mesa_DXTn = GL_TRUE;
-   }
-#else
-   (void) ctx;
-#endif
-}
-
-/**
- * Store user's image in rgb_dxt1 format.
- */
-GLboolean
-_mesa_texstore_rgb_dxt1(TEXSTORE_PARAMS)
-{
-   const GLchan *pixels;
-   GLubyte *dst;
-   const GLint texWidth = dstRowStride * 4 / 8; /* a bit of a hack */
-   const GLchan *tempImage = NULL;
-
-   ASSERT(dstFormat == MESA_FORMAT_RGB_DXT1 ||
-          dstFormat == MESA_FORMAT_SRGB_DXT1);
-   ASSERT(dstXoffset % 4 == 0);
-   ASSERT(dstYoffset % 4 == 0);
-   ASSERT(dstZoffset % 4 == 0);
-   (void) dstZoffset;
-   (void) dstImageOffsets;
-
-   if (srcFormat != GL_RGB ||
-       srcType != CHAN_TYPE ||
-       ctx->_ImageTransferState ||
-       srcPacking->SwapBytes) {
-      /* convert image to RGB/GLchan */
-      tempImage = _mesa_make_temp_chan_image(ctx, dims,
-                                             baseInternalFormat,
-                                             _mesa_get_format_base_format(dstFormat),
-                                             srcWidth, srcHeight, srcDepth,
-                                             srcFormat, srcType, srcAddr,
-                                             srcPacking);
-      if (!tempImage)
-         return GL_FALSE; /* out of memory */
-      pixels = tempImage;
-      srcFormat = GL_RGB;
-   }
-   else {
-      pixels = (const GLchan *) srcAddr;
-   }
-
-   dst = _mesa_compressed_image_address(dstXoffset, dstYoffset, 0,
-                                        dstFormat,
-                                        texWidth, (GLubyte *) dstAddr);
-
-   if (ext_tx_compress_dxtn) {
-      (*ext_tx_compress_dxtn)(3, srcWidth, srcHeight, pixels,
-                              GL_COMPRESSED_RGB_S3TC_DXT1_EXT,
-                              dst, dstRowStride);
-   }
-   else {
-      _mesa_warning(ctx, "external dxt library not available: texstore_rgb_dxt1");
-   }
-
-   if (tempImage)
-      free((void *) tempImage);
-
-   return GL_TRUE;
-}
-
-
-/**
- * Store user's image in rgba_dxt1 format.
- */
-GLboolean
-_mesa_texstore_rgba_dxt1(TEXSTORE_PARAMS)
-{
-   const GLchan *pixels;
-   GLubyte *dst;
-   const GLint texWidth = dstRowStride * 4 / 8; /* a bit of a hack */
-   const GLchan *tempImage = NULL;
-
-   ASSERT(dstFormat == MESA_FORMAT_RGBA_DXT1 ||
-          dstFormat == MESA_FORMAT_SRGBA_DXT1);
-   ASSERT(dstXoffset % 4 == 0);
-   ASSERT(dstYoffset % 4 == 0);
-   ASSERT(dstZoffset % 4 == 0);
-   (void) dstZoffset;
-   (void) dstImageOffsets;
-
-   if (srcFormat != GL_RGBA ||
-       srcType != CHAN_TYPE ||
-       ctx->_ImageTransferState ||
-       srcPacking->SwapBytes) {
-      /* convert image to RGBA/GLchan */
-      tempImage = _mesa_make_temp_chan_image(ctx, dims,
-                                             baseInternalFormat,
-                                             _mesa_get_format_base_format(dstFormat),
-                                             srcWidth, srcHeight, srcDepth,
-                                             srcFormat, srcType, srcAddr,
-                                             srcPacking);
-      if (!tempImage)
-         return GL_FALSE; /* out of memory */
-      pixels = tempImage;
-      srcFormat = GL_RGBA;
-   }
-   else {
-      pixels = (const GLchan *) srcAddr;
-   }
-
-   dst = _mesa_compressed_image_address(dstXoffset, dstYoffset, 0,
-                                        dstFormat,
-                                        texWidth, (GLubyte *) dstAddr);
-   if (ext_tx_compress_dxtn) {
-      (*ext_tx_compress_dxtn)(4, srcWidth, srcHeight, pixels,
-                              GL_COMPRESSED_RGBA_S3TC_DXT1_EXT,
-                              dst, dstRowStride);
-   }
-   else {
-      _mesa_warning(ctx, "external dxt library not available: texstore_rgba_dxt1");
-   }
-
-   if (tempImage)
-      free((void*) tempImage);
-
-   return GL_TRUE;
-}
-
-
-/**
- * Store user's image in rgba_dxt3 format.
- */
-GLboolean
-_mesa_texstore_rgba_dxt3(TEXSTORE_PARAMS)
-{
-   const GLchan *pixels;
-   GLubyte *dst;
-   const GLint texWidth = dstRowStride * 4 / 16; /* a bit of a hack */
-   const GLchan *tempImage = NULL;
-
-   ASSERT(dstFormat == MESA_FORMAT_RGBA_DXT3 ||
-          dstFormat == MESA_FORMAT_SRGBA_DXT3);
-   ASSERT(dstXoffset % 4 == 0);
-   ASSERT(dstYoffset % 4 == 0);
-   ASSERT(dstZoffset % 4 == 0);
-   (void) dstZoffset;
-   (void) dstImageOffsets;
-
-   if (srcFormat != GL_RGBA ||
-       srcType != CHAN_TYPE ||
-       ctx->_ImageTransferState ||
-       srcPacking->SwapBytes) {
-      /* convert image to RGBA/GLchan */
-      tempImage = _mesa_make_temp_chan_image(ctx, dims,
-                                             baseInternalFormat,
-                                             _mesa_get_format_base_format(dstFormat),
-                                             srcWidth, srcHeight, srcDepth,
-                                             srcFormat, srcType, srcAddr,
-                                             srcPacking);
-      if (!tempImage)
-         return GL_FALSE; /* out of memory */
-      pixels = tempImage;
-   }
-   else {
-      pixels = (const GLchan *) srcAddr;
-   }
-
-   dst = _mesa_compressed_image_address(dstXoffset, dstYoffset, 0,
-                                        dstFormat,
-                                        texWidth, (GLubyte *) dstAddr);
-   if (ext_tx_compress_dxtn) {
-      (*ext_tx_compress_dxtn)(4, srcWidth, srcHeight, pixels,
-                              GL_COMPRESSED_RGBA_S3TC_DXT3_EXT,
-                              dst, dstRowStride);
-   }
-   else {
-      _mesa_warning(ctx, "external dxt library not available: texstore_rgba_dxt3");
-   }
-
-   if (tempImage)
-      free((void *) tempImage);
-
-   return GL_TRUE;
-}
-
-
-/**
- * Store user's image in rgba_dxt5 format.
- */
-GLboolean
-_mesa_texstore_rgba_dxt5(TEXSTORE_PARAMS)
-{
-   const GLchan *pixels;
-   GLubyte *dst;
-   const GLint texWidth = dstRowStride * 4 / 16; /* a bit of a hack */
-   const GLchan *tempImage = NULL;
-
-   ASSERT(dstFormat == MESA_FORMAT_RGBA_DXT5 ||
-          dstFormat == MESA_FORMAT_SRGBA_DXT5);
-   ASSERT(dstXoffset % 4 == 0);
-   ASSERT(dstYoffset % 4 == 0);
-   ASSERT(dstZoffset % 4 == 0);
-   (void) dstZoffset;
-   (void) dstImageOffsets;
-
-   if (srcFormat != GL_RGBA ||
-       srcType != CHAN_TYPE ||
-       ctx->_ImageTransferState ||
-       srcPacking->SwapBytes) {
-      /* convert image to RGBA/GLchan */
-      tempImage = _mesa_make_temp_chan_image(ctx, dims,
-                                             baseInternalFormat,
-                                   	     _mesa_get_format_base_format(dstFormat),
-                                             srcWidth, srcHeight, srcDepth,
-                                             srcFormat, srcType, srcAddr,
-                                             srcPacking);
-      if (!tempImage)
-         return GL_FALSE; /* out of memory */
-      pixels = tempImage;
-   }
-   else {
-      pixels = (const GLchan *) srcAddr;
-   }
-
-   dst = _mesa_compressed_image_address(dstXoffset, dstYoffset, 0,
-                                        dstFormat,
-                                        texWidth, (GLubyte *) dstAddr);
-   if (ext_tx_compress_dxtn) {
-      (*ext_tx_compress_dxtn)(4, srcWidth, srcHeight, pixels,
-                              GL_COMPRESSED_RGBA_S3TC_DXT5_EXT,
-                              dst, dstRowStride);
-   }
-   else {
-      _mesa_warning(ctx, "external dxt library not available: texstore_rgba_dxt5");
-   }
-
-   if (tempImage)
-      free((void *) tempImage);
-
-   return GL_TRUE;
-}
-
-
-static void
-fetch_texel_2d_rgb_dxt1( const struct gl_texture_image *texImage,
-                         GLint i, GLint j, GLint k, GLchan *texel )
-{
-   (void) k;
-   if (fetch_ext_rgb_dxt1) {
-      ASSERT (sizeof(GLchan) == sizeof(GLubyte));
-      fetch_ext_rgb_dxt1(texImage->RowStride,
-                         (GLubyte *)(texImage)->Data, i, j, texel);
-   }
-   else
-      _mesa_debug(NULL, "attempted to decode s3tc texture without library available: fetch_texel_2d_rgb_dxt1");
-}
-
-
-void
-_mesa_fetch_texel_2d_f_rgb_dxt1(const struct gl_texture_image *texImage,
-                                GLint i, GLint j, GLint k, GLfloat *texel)
-{
-   /* just sample as GLchan and convert to float here */
-   GLchan rgba[4];
-   fetch_texel_2d_rgb_dxt1(texImage, i, j, k, rgba);
-   texel[RCOMP] = CHAN_TO_FLOAT(rgba[RCOMP]);
-   texel[GCOMP] = CHAN_TO_FLOAT(rgba[GCOMP]);
-   texel[BCOMP] = CHAN_TO_FLOAT(rgba[BCOMP]);
-   texel[ACOMP] = CHAN_TO_FLOAT(rgba[ACOMP]);
-}
-
-
-static void
-fetch_texel_2d_rgba_dxt1( const struct gl_texture_image *texImage,
-                          GLint i, GLint j, GLint k, GLchan *texel )
-{
-   (void) k;
-   if (fetch_ext_rgba_dxt1) {
-      fetch_ext_rgba_dxt1(texImage->RowStride,
-                          (GLubyte *)(texImage)->Data, i, j, texel);
-   }
-   else
-      _mesa_debug(NULL, "attempted to decode s3tc texture without library available: fetch_texel_2d_rgba_dxt1\n");
-}
-
-
-void
-_mesa_fetch_texel_2d_f_rgba_dxt1(const struct gl_texture_image *texImage,
-                                 GLint i, GLint j, GLint k, GLfloat *texel)
-{
-   /* just sample as GLchan and convert to float here */
-   GLchan rgba[4];
-   fetch_texel_2d_rgba_dxt1(texImage, i, j, k, rgba);
-   texel[RCOMP] = CHAN_TO_FLOAT(rgba[RCOMP]);
-   texel[GCOMP] = CHAN_TO_FLOAT(rgba[GCOMP]);
-   texel[BCOMP] = CHAN_TO_FLOAT(rgba[BCOMP]);
-   texel[ACOMP] = CHAN_TO_FLOAT(rgba[ACOMP]);
-}
-
-
-static void
-fetch_texel_2d_rgba_dxt3( const struct gl_texture_image *texImage,
-                          GLint i, GLint j, GLint k, GLchan *texel )
-{
-   (void) k;
-   if (fetch_ext_rgba_dxt3) {
-      ASSERT (sizeof(GLchan) == sizeof(GLubyte));
-      fetch_ext_rgba_dxt3(texImage->RowStride, (GLubyte *)(texImage)->Data,
-                          i, j, texel);
-   }
-   else
-      _mesa_debug(NULL, "attempted to decode s3tc texture without library available: fetch_texel_2d_rgba_dxt3\n");
-}
-
-
-void
-_mesa_fetch_texel_2d_f_rgba_dxt3(const struct gl_texture_image *texImage,
-                                 GLint i, GLint j, GLint k, GLfloat *texel)
-{
-   /* just sample as GLchan and convert to float here */
-   GLchan rgba[4];
-   fetch_texel_2d_rgba_dxt3(texImage, i, j, k, rgba);
-   texel[RCOMP] = CHAN_TO_FLOAT(rgba[RCOMP]);
-   texel[GCOMP] = CHAN_TO_FLOAT(rgba[GCOMP]);
-   texel[BCOMP] = CHAN_TO_FLOAT(rgba[BCOMP]);
-   texel[ACOMP] = CHAN_TO_FLOAT(rgba[ACOMP]);
-}
-
-
-static void
-fetch_texel_2d_rgba_dxt5( const struct gl_texture_image *texImage,
-                          GLint i, GLint j, GLint k, GLchan *texel )
-{
-   (void) k;
-   if (fetch_ext_rgba_dxt5) {
-      fetch_ext_rgba_dxt5(texImage->RowStride, (GLubyte *)(texImage)->Data,
-                          i, j, texel);
-   }
-   else
-      _mesa_debug(NULL, "attempted to decode s3tc texture without library available: fetch_texel_2d_rgba_dxt5\n");
-}
-
-
-void
-_mesa_fetch_texel_2d_f_rgba_dxt5(const struct gl_texture_image *texImage,
-                                 GLint i, GLint j, GLint k, GLfloat *texel)
-{
-   /* just sample as GLchan and convert to float here */
-   GLchan rgba[4];
-   fetch_texel_2d_rgba_dxt5(texImage, i, j, k, rgba);
-   texel[RCOMP] = CHAN_TO_FLOAT(rgba[RCOMP]);
-   texel[GCOMP] = CHAN_TO_FLOAT(rgba[GCOMP]);
-   texel[BCOMP] = CHAN_TO_FLOAT(rgba[BCOMP]);
-   texel[ACOMP] = CHAN_TO_FLOAT(rgba[ACOMP]);
-}
-
-#if FEATURE_EXT_texture_sRGB
-void
-_mesa_fetch_texel_2d_f_srgb_dxt1( const struct gl_texture_image *texImage,
-                                  GLint i, GLint j, GLint k, GLfloat *texel )
-{
-   /* just sample as GLchan and convert to float here */
-   GLchan rgba[4];
-   fetch_texel_2d_rgb_dxt1(texImage, i, j, k, rgba);
-   texel[RCOMP] = nonlinear_to_linear(rgba[RCOMP]);
-   texel[GCOMP] = nonlinear_to_linear(rgba[GCOMP]);
-   texel[BCOMP] = nonlinear_to_linear(rgba[BCOMP]);
-   texel[ACOMP] = CHAN_TO_FLOAT(rgba[ACOMP]);
-}
-
-void
-_mesa_fetch_texel_2d_f_srgba_dxt1(const struct gl_texture_image *texImage,
-                                  GLint i, GLint j, GLint k, GLfloat *texel)
-{
-   /* just sample as GLchan and convert to float here */
-   GLchan rgba[4];
-   fetch_texel_2d_rgba_dxt1(texImage, i, j, k, rgba);
-   texel[RCOMP] = nonlinear_to_linear(rgba[RCOMP]);
-   texel[GCOMP] = nonlinear_to_linear(rgba[GCOMP]);
-   texel[BCOMP] = nonlinear_to_linear(rgba[BCOMP]);
-   texel[ACOMP] = CHAN_TO_FLOAT(rgba[ACOMP]);
-}
-
-void
-_mesa_fetch_texel_2d_f_srgba_dxt3(const struct gl_texture_image *texImage,
-                                  GLint i, GLint j, GLint k, GLfloat *texel)
-{
-   /* just sample as GLchan and convert to float here */
-   GLchan rgba[4];
-   fetch_texel_2d_rgba_dxt3(texImage, i, j, k, rgba);
-   texel[RCOMP] = nonlinear_to_linear(rgba[RCOMP]);
-   texel[GCOMP] = nonlinear_to_linear(rgba[GCOMP]);
-   texel[BCOMP] = nonlinear_to_linear(rgba[BCOMP]);
-   texel[ACOMP] = CHAN_TO_FLOAT(rgba[ACOMP]);
-}
-
-void
-_mesa_fetch_texel_2d_f_srgba_dxt5(const struct gl_texture_image *texImage,
-                                  GLint i, GLint j, GLint k, GLfloat *texel)
-{
-   /* just sample as GLchan and convert to float here */
-   GLchan rgba[4];
-   fetch_texel_2d_rgba_dxt5(texImage, i, j, k, rgba);
-   texel[RCOMP] = nonlinear_to_linear(rgba[RCOMP]);
-   texel[GCOMP] = nonlinear_to_linear(rgba[GCOMP]);
-   texel[BCOMP] = nonlinear_to_linear(rgba[BCOMP]);
-   texel[ACOMP] = CHAN_TO_FLOAT(rgba[ACOMP]);
-}
-#endif /* FEATURE_EXT_texture_sRGB */
-
-
-#endif /* FEATURE_texture_s3tc */
->>>>>>> 34f1ddbb
+/*
+ * Mesa 3-D graphics library
+ * Version:  6.5.3
+ *
+ * Copyright (C) 1999-2007  Brian Paul   All Rights Reserved.
+ * Copyright (c) 2008 VMware, Inc.
+ *
+ * Permission is hereby granted, free of charge, to any person obtaining a
+ * copy of this software and associated documentation files (the "Software"),
+ * to deal in the Software without restriction, including without limitation
+ * the rights to use, copy, modify, merge, publish, distribute, sublicense,
+ * and/or sell copies of the Software, and to permit persons to whom the
+ * Software is furnished to do so, subject to the following conditions:
+ *
+ * The above copyright notice and this permission notice shall be included
+ * in all copies or substantial portions of the Software.
+ *
+ * THE SOFTWARE IS PROVIDED "AS IS", WITHOUT WARRANTY OF ANY KIND, EXPRESS
+ * OR IMPLIED, INCLUDING BUT NOT LIMITED TO THE WARRANTIES OF MERCHANTABILITY,
+ * FITNESS FOR A PARTICULAR PURPOSE AND NONINFRINGEMENT.  IN NO EVENT SHALL
+ * BRIAN PAUL BE LIABLE FOR ANY CLAIM, DAMAGES OR OTHER LIABILITY, WHETHER IN
+ * AN ACTION OF CONTRACT, TORT OR OTHERWISE, ARISING FROM, OUT OF OR IN
+ * CONNECTION WITH THE SOFTWARE OR THE USE OR OTHER DEALINGS IN THE SOFTWARE.
+ */
+
+
+/**
+ * \file texcompress_s3tc.c
+ * GL_EXT_texture_compression_s3tc support.
+ */
+
+#ifndef USE_EXTERNAL_DXTN_LIB
+#define USE_EXTERNAL_DXTN_LIB 1
+#endif
+
+#include "glheader.h"
+#include "imports.h"
+#include "colormac.h"
+#include "dlopen.h"
+#include "image.h"
+#include "macros.h"
+#include "mfeatures.h"
+#include "mtypes.h"
+#include "texcompress.h"
+#include "texcompress_s3tc.h"
+#include "texstore.h"
+
+
+#if FEATURE_texture_s3tc
+
+
+#if defined(_WIN32) || defined(WIN32)
+#ifdef _DEBUG
+#define DXTN_LIBNAME "dxtn_dbg.dll"
+#else
+#define DXTN_LIBNAME "dxtn.dll"
+#endif
+#define RTLD_LAZY 0
+#define RTLD_GLOBAL 0
+#elif defined(__DJGPP__)
+#define DXTN_LIBNAME "dxtn.dxe"
+#else
+#define DXTN_LIBNAME "libtxc_dxtn.so"
+#endif
+
+#if FEATURE_EXT_texture_sRGB
+/**
+ * Convert an 8-bit sRGB value from non-linear space to a
+ * linear RGB value in [0, 1].
+ * Implemented with a 256-entry lookup table.
+ */
+static INLINE GLfloat
+nonlinear_to_linear(GLubyte cs8)
+{
+   static GLfloat table[256];
+   static GLboolean tableReady = GL_FALSE;
+   if (!tableReady) {
+      /* compute lookup table now */
+      GLuint i;
+      for (i = 0; i < 256; i++) {
+         const GLfloat cs = UBYTE_TO_FLOAT(i);
+         if (cs <= 0.04045) {
+            table[i] = cs / 12.92f;
+         }
+         else {
+            table[i] = (GLfloat) pow((cs + 0.055) / 1.055, 2.4);
+         }
+      }
+      tableReady = GL_TRUE;
+   }
+   return table[cs8];
+}
+#endif /* FEATURE_EXT_texture_sRGB */
+
+typedef void (*dxtFetchTexelFuncExt)( GLint srcRowstride, GLubyte *pixdata, GLint col, GLint row, GLvoid *texelOut );
+
+dxtFetchTexelFuncExt fetch_ext_rgb_dxt1 = NULL;
+dxtFetchTexelFuncExt fetch_ext_rgba_dxt1 = NULL;
+dxtFetchTexelFuncExt fetch_ext_rgba_dxt3 = NULL;
+dxtFetchTexelFuncExt fetch_ext_rgba_dxt5 = NULL;
+
+typedef void (*dxtCompressTexFuncExt)(GLint srccomps, GLint width,
+                                      GLint height, const GLchan *srcPixData,
+                                      GLenum destformat, GLubyte *dest,
+                                      GLint dstRowStride);
+
+static dxtCompressTexFuncExt ext_tx_compress_dxtn = NULL;
+
+static void *dxtlibhandle = NULL;
+
+
+void
+_mesa_init_texture_s3tc( struct gl_context *ctx )
+{
+   /* called during context initialization */
+   ctx->Mesa_DXTn = GL_FALSE;
+#if USE_EXTERNAL_DXTN_LIB
+   if (!dxtlibhandle) {
+      dxtlibhandle = _mesa_dlopen(DXTN_LIBNAME, 0);
+      if (!dxtlibhandle) {
+	 _mesa_warning(ctx, "couldn't open " DXTN_LIBNAME ", software DXTn "
+	    "compression/decompression unavailable");
+      }
+      else {
+         /* the fetch functions are not per context! Might be problematic... */
+         fetch_ext_rgb_dxt1 = (dxtFetchTexelFuncExt)
+            _mesa_dlsym(dxtlibhandle, "fetch_2d_texel_rgb_dxt1");
+         fetch_ext_rgba_dxt1 = (dxtFetchTexelFuncExt)
+            _mesa_dlsym(dxtlibhandle, "fetch_2d_texel_rgba_dxt1");
+         fetch_ext_rgba_dxt3 = (dxtFetchTexelFuncExt)
+            _mesa_dlsym(dxtlibhandle, "fetch_2d_texel_rgba_dxt3");
+         fetch_ext_rgba_dxt5 = (dxtFetchTexelFuncExt)
+            _mesa_dlsym(dxtlibhandle, "fetch_2d_texel_rgba_dxt5");
+         ext_tx_compress_dxtn = (dxtCompressTexFuncExt)
+            _mesa_dlsym(dxtlibhandle, "tx_compress_dxtn");
+
+         if (!fetch_ext_rgb_dxt1 ||
+             !fetch_ext_rgba_dxt1 ||
+             !fetch_ext_rgba_dxt3 ||
+             !fetch_ext_rgba_dxt5 ||
+             !ext_tx_compress_dxtn) {
+	    _mesa_warning(ctx, "couldn't reference all symbols in "
+	       DXTN_LIBNAME ", software DXTn compression/decompression "
+	       "unavailable");
+            fetch_ext_rgb_dxt1 = NULL;
+            fetch_ext_rgba_dxt1 = NULL;
+            fetch_ext_rgba_dxt3 = NULL;
+            fetch_ext_rgba_dxt5 = NULL;
+            ext_tx_compress_dxtn = NULL;
+            _mesa_dlclose(dxtlibhandle);
+            dxtlibhandle = NULL;
+         }
+      }
+   }
+   if (dxtlibhandle) {
+      ctx->Mesa_DXTn = GL_TRUE;
+   }
+#else
+   (void) ctx;
+#endif
+}
+
+/**
+ * Store user's image in rgb_dxt1 format.
+ */
+GLboolean
+_mesa_texstore_rgb_dxt1(TEXSTORE_PARAMS)
+{
+   const GLchan *pixels;
+   GLubyte *dst;
+   const GLint texWidth = dstRowStride * 4 / 8; /* a bit of a hack */
+   const GLchan *tempImage = NULL;
+
+   ASSERT(dstFormat == MESA_FORMAT_RGB_DXT1 ||
+          dstFormat == MESA_FORMAT_SRGB_DXT1);
+   ASSERT(dstXoffset % 4 == 0);
+   ASSERT(dstYoffset % 4 == 0);
+   ASSERT(dstZoffset % 4 == 0);
+   (void) dstZoffset;
+   (void) dstImageOffsets;
+
+   if (srcFormat != GL_RGB ||
+       srcType != CHAN_TYPE ||
+       ctx->_ImageTransferState ||
+       srcPacking->SwapBytes) {
+      /* convert image to RGB/GLchan */
+      tempImage = _mesa_make_temp_chan_image(ctx, dims,
+                                             baseInternalFormat,
+                                             _mesa_get_format_base_format(dstFormat),
+                                             srcWidth, srcHeight, srcDepth,
+                                             srcFormat, srcType, srcAddr,
+                                             srcPacking);
+      if (!tempImage)
+         return GL_FALSE; /* out of memory */
+      pixels = tempImage;
+      srcFormat = GL_RGB;
+   }
+   else {
+      pixels = (const GLchan *) srcAddr;
+   }
+
+   dst = _mesa_compressed_image_address(dstXoffset, dstYoffset, 0,
+                                        dstFormat,
+                                        texWidth, (GLubyte *) dstAddr);
+
+   if (ext_tx_compress_dxtn) {
+      (*ext_tx_compress_dxtn)(3, srcWidth, srcHeight, pixels,
+                              GL_COMPRESSED_RGB_S3TC_DXT1_EXT,
+                              dst, dstRowStride);
+   }
+   else {
+      _mesa_warning(ctx, "external dxt library not available: texstore_rgb_dxt1");
+   }
+
+   if (tempImage)
+      free((void *) tempImage);
+
+   return GL_TRUE;
+}
+
+
+/**
+ * Store user's image in rgba_dxt1 format.
+ */
+GLboolean
+_mesa_texstore_rgba_dxt1(TEXSTORE_PARAMS)
+{
+   const GLchan *pixels;
+   GLubyte *dst;
+   const GLint texWidth = dstRowStride * 4 / 8; /* a bit of a hack */
+   const GLchan *tempImage = NULL;
+
+   ASSERT(dstFormat == MESA_FORMAT_RGBA_DXT1 ||
+          dstFormat == MESA_FORMAT_SRGBA_DXT1);
+   ASSERT(dstXoffset % 4 == 0);
+   ASSERT(dstYoffset % 4 == 0);
+   ASSERT(dstZoffset % 4 == 0);
+   (void) dstZoffset;
+   (void) dstImageOffsets;
+
+   if (srcFormat != GL_RGBA ||
+       srcType != CHAN_TYPE ||
+       ctx->_ImageTransferState ||
+       srcPacking->SwapBytes) {
+      /* convert image to RGBA/GLchan */
+      tempImage = _mesa_make_temp_chan_image(ctx, dims,
+                                             baseInternalFormat,
+                                             _mesa_get_format_base_format(dstFormat),
+                                             srcWidth, srcHeight, srcDepth,
+                                             srcFormat, srcType, srcAddr,
+                                             srcPacking);
+      if (!tempImage)
+         return GL_FALSE; /* out of memory */
+      pixels = tempImage;
+      srcFormat = GL_RGBA;
+   }
+   else {
+      pixels = (const GLchan *) srcAddr;
+   }
+
+   dst = _mesa_compressed_image_address(dstXoffset, dstYoffset, 0,
+                                        dstFormat,
+                                        texWidth, (GLubyte *) dstAddr);
+   if (ext_tx_compress_dxtn) {
+      (*ext_tx_compress_dxtn)(4, srcWidth, srcHeight, pixels,
+                              GL_COMPRESSED_RGBA_S3TC_DXT1_EXT,
+                              dst, dstRowStride);
+   }
+   else {
+      _mesa_warning(ctx, "external dxt library not available: texstore_rgba_dxt1");
+   }
+
+   if (tempImage)
+      free((void*) tempImage);
+
+   return GL_TRUE;
+}
+
+
+/**
+ * Store user's image in rgba_dxt3 format.
+ */
+GLboolean
+_mesa_texstore_rgba_dxt3(TEXSTORE_PARAMS)
+{
+   const GLchan *pixels;
+   GLubyte *dst;
+   const GLint texWidth = dstRowStride * 4 / 16; /* a bit of a hack */
+   const GLchan *tempImage = NULL;
+
+   ASSERT(dstFormat == MESA_FORMAT_RGBA_DXT3 ||
+          dstFormat == MESA_FORMAT_SRGBA_DXT3);
+   ASSERT(dstXoffset % 4 == 0);
+   ASSERT(dstYoffset % 4 == 0);
+   ASSERT(dstZoffset % 4 == 0);
+   (void) dstZoffset;
+   (void) dstImageOffsets;
+
+   if (srcFormat != GL_RGBA ||
+       srcType != CHAN_TYPE ||
+       ctx->_ImageTransferState ||
+       srcPacking->SwapBytes) {
+      /* convert image to RGBA/GLchan */
+      tempImage = _mesa_make_temp_chan_image(ctx, dims,
+                                             baseInternalFormat,
+                                             _mesa_get_format_base_format(dstFormat),
+                                             srcWidth, srcHeight, srcDepth,
+                                             srcFormat, srcType, srcAddr,
+                                             srcPacking);
+      if (!tempImage)
+         return GL_FALSE; /* out of memory */
+      pixels = tempImage;
+   }
+   else {
+      pixels = (const GLchan *) srcAddr;
+   }
+
+   dst = _mesa_compressed_image_address(dstXoffset, dstYoffset, 0,
+                                        dstFormat,
+                                        texWidth, (GLubyte *) dstAddr);
+   if (ext_tx_compress_dxtn) {
+      (*ext_tx_compress_dxtn)(4, srcWidth, srcHeight, pixels,
+                              GL_COMPRESSED_RGBA_S3TC_DXT3_EXT,
+                              dst, dstRowStride);
+   }
+   else {
+      _mesa_warning(ctx, "external dxt library not available: texstore_rgba_dxt3");
+   }
+
+   if (tempImage)
+      free((void *) tempImage);
+
+   return GL_TRUE;
+}
+
+
+/**
+ * Store user's image in rgba_dxt5 format.
+ */
+GLboolean
+_mesa_texstore_rgba_dxt5(TEXSTORE_PARAMS)
+{
+   const GLchan *pixels;
+   GLubyte *dst;
+   const GLint texWidth = dstRowStride * 4 / 16; /* a bit of a hack */
+   const GLchan *tempImage = NULL;
+
+   ASSERT(dstFormat == MESA_FORMAT_RGBA_DXT5 ||
+          dstFormat == MESA_FORMAT_SRGBA_DXT5);
+   ASSERT(dstXoffset % 4 == 0);
+   ASSERT(dstYoffset % 4 == 0);
+   ASSERT(dstZoffset % 4 == 0);
+   (void) dstZoffset;
+   (void) dstImageOffsets;
+
+   if (srcFormat != GL_RGBA ||
+       srcType != CHAN_TYPE ||
+       ctx->_ImageTransferState ||
+       srcPacking->SwapBytes) {
+      /* convert image to RGBA/GLchan */
+      tempImage = _mesa_make_temp_chan_image(ctx, dims,
+                                             baseInternalFormat,
+                                   	     _mesa_get_format_base_format(dstFormat),
+                                             srcWidth, srcHeight, srcDepth,
+                                             srcFormat, srcType, srcAddr,
+                                             srcPacking);
+      if (!tempImage)
+         return GL_FALSE; /* out of memory */
+      pixels = tempImage;
+   }
+   else {
+      pixels = (const GLchan *) srcAddr;
+   }
+
+   dst = _mesa_compressed_image_address(dstXoffset, dstYoffset, 0,
+                                        dstFormat,
+                                        texWidth, (GLubyte *) dstAddr);
+   if (ext_tx_compress_dxtn) {
+      (*ext_tx_compress_dxtn)(4, srcWidth, srcHeight, pixels,
+                              GL_COMPRESSED_RGBA_S3TC_DXT5_EXT,
+                              dst, dstRowStride);
+   }
+   else {
+      _mesa_warning(ctx, "external dxt library not available: texstore_rgba_dxt5");
+   }
+
+   if (tempImage)
+      free((void *) tempImage);
+
+   return GL_TRUE;
+}
+
+
+static void
+fetch_texel_2d_rgb_dxt1( const struct gl_texture_image *texImage,
+                         GLint i, GLint j, GLint k, GLchan *texel )
+{
+   (void) k;
+   if (fetch_ext_rgb_dxt1) {
+      ASSERT (sizeof(GLchan) == sizeof(GLubyte));
+      fetch_ext_rgb_dxt1(texImage->RowStride,
+                         (GLubyte *)(texImage)->Data, i, j, texel);
+   }
+   else
+      _mesa_debug(NULL, "attempted to decode s3tc texture without library available: fetch_texel_2d_rgb_dxt1");
+}
+
+
+void
+_mesa_fetch_texel_2d_f_rgb_dxt1(const struct gl_texture_image *texImage,
+                                GLint i, GLint j, GLint k, GLfloat *texel)
+{
+   /* just sample as GLchan and convert to float here */
+   GLchan rgba[4];
+   fetch_texel_2d_rgb_dxt1(texImage, i, j, k, rgba);
+   texel[RCOMP] = CHAN_TO_FLOAT(rgba[RCOMP]);
+   texel[GCOMP] = CHAN_TO_FLOAT(rgba[GCOMP]);
+   texel[BCOMP] = CHAN_TO_FLOAT(rgba[BCOMP]);
+   texel[ACOMP] = CHAN_TO_FLOAT(rgba[ACOMP]);
+}
+
+
+static void
+fetch_texel_2d_rgba_dxt1( const struct gl_texture_image *texImage,
+                          GLint i, GLint j, GLint k, GLchan *texel )
+{
+   (void) k;
+   if (fetch_ext_rgba_dxt1) {
+      fetch_ext_rgba_dxt1(texImage->RowStride,
+                          (GLubyte *)(texImage)->Data, i, j, texel);
+   }
+   else
+      _mesa_debug(NULL, "attempted to decode s3tc texture without library available: fetch_texel_2d_rgba_dxt1\n");
+}
+
+
+void
+_mesa_fetch_texel_2d_f_rgba_dxt1(const struct gl_texture_image *texImage,
+                                 GLint i, GLint j, GLint k, GLfloat *texel)
+{
+   /* just sample as GLchan and convert to float here */
+   GLchan rgba[4];
+   fetch_texel_2d_rgba_dxt1(texImage, i, j, k, rgba);
+   texel[RCOMP] = CHAN_TO_FLOAT(rgba[RCOMP]);
+   texel[GCOMP] = CHAN_TO_FLOAT(rgba[GCOMP]);
+   texel[BCOMP] = CHAN_TO_FLOAT(rgba[BCOMP]);
+   texel[ACOMP] = CHAN_TO_FLOAT(rgba[ACOMP]);
+}
+
+
+static void
+fetch_texel_2d_rgba_dxt3( const struct gl_texture_image *texImage,
+                          GLint i, GLint j, GLint k, GLchan *texel )
+{
+   (void) k;
+   if (fetch_ext_rgba_dxt3) {
+      ASSERT (sizeof(GLchan) == sizeof(GLubyte));
+      fetch_ext_rgba_dxt3(texImage->RowStride, (GLubyte *)(texImage)->Data,
+                          i, j, texel);
+   }
+   else
+      _mesa_debug(NULL, "attempted to decode s3tc texture without library available: fetch_texel_2d_rgba_dxt3\n");
+}
+
+
+void
+_mesa_fetch_texel_2d_f_rgba_dxt3(const struct gl_texture_image *texImage,
+                                 GLint i, GLint j, GLint k, GLfloat *texel)
+{
+   /* just sample as GLchan and convert to float here */
+   GLchan rgba[4];
+   fetch_texel_2d_rgba_dxt3(texImage, i, j, k, rgba);
+   texel[RCOMP] = CHAN_TO_FLOAT(rgba[RCOMP]);
+   texel[GCOMP] = CHAN_TO_FLOAT(rgba[GCOMP]);
+   texel[BCOMP] = CHAN_TO_FLOAT(rgba[BCOMP]);
+   texel[ACOMP] = CHAN_TO_FLOAT(rgba[ACOMP]);
+}
+
+
+static void
+fetch_texel_2d_rgba_dxt5( const struct gl_texture_image *texImage,
+                          GLint i, GLint j, GLint k, GLchan *texel )
+{
+   (void) k;
+   if (fetch_ext_rgba_dxt5) {
+      fetch_ext_rgba_dxt5(texImage->RowStride, (GLubyte *)(texImage)->Data,
+                          i, j, texel);
+   }
+   else
+      _mesa_debug(NULL, "attempted to decode s3tc texture without library available: fetch_texel_2d_rgba_dxt5\n");
+}
+
+
+void
+_mesa_fetch_texel_2d_f_rgba_dxt5(const struct gl_texture_image *texImage,
+                                 GLint i, GLint j, GLint k, GLfloat *texel)
+{
+   /* just sample as GLchan and convert to float here */
+   GLchan rgba[4];
+   fetch_texel_2d_rgba_dxt5(texImage, i, j, k, rgba);
+   texel[RCOMP] = CHAN_TO_FLOAT(rgba[RCOMP]);
+   texel[GCOMP] = CHAN_TO_FLOAT(rgba[GCOMP]);
+   texel[BCOMP] = CHAN_TO_FLOAT(rgba[BCOMP]);
+   texel[ACOMP] = CHAN_TO_FLOAT(rgba[ACOMP]);
+}
+
+#if FEATURE_EXT_texture_sRGB
+void
+_mesa_fetch_texel_2d_f_srgb_dxt1( const struct gl_texture_image *texImage,
+                                  GLint i, GLint j, GLint k, GLfloat *texel )
+{
+   /* just sample as GLchan and convert to float here */
+   GLchan rgba[4];
+   fetch_texel_2d_rgb_dxt1(texImage, i, j, k, rgba);
+   texel[RCOMP] = nonlinear_to_linear(rgba[RCOMP]);
+   texel[GCOMP] = nonlinear_to_linear(rgba[GCOMP]);
+   texel[BCOMP] = nonlinear_to_linear(rgba[BCOMP]);
+   texel[ACOMP] = CHAN_TO_FLOAT(rgba[ACOMP]);
+}
+
+void
+_mesa_fetch_texel_2d_f_srgba_dxt1(const struct gl_texture_image *texImage,
+                                  GLint i, GLint j, GLint k, GLfloat *texel)
+{
+   /* just sample as GLchan and convert to float here */
+   GLchan rgba[4];
+   fetch_texel_2d_rgba_dxt1(texImage, i, j, k, rgba);
+   texel[RCOMP] = nonlinear_to_linear(rgba[RCOMP]);
+   texel[GCOMP] = nonlinear_to_linear(rgba[GCOMP]);
+   texel[BCOMP] = nonlinear_to_linear(rgba[BCOMP]);
+   texel[ACOMP] = CHAN_TO_FLOAT(rgba[ACOMP]);
+}
+
+void
+_mesa_fetch_texel_2d_f_srgba_dxt3(const struct gl_texture_image *texImage,
+                                  GLint i, GLint j, GLint k, GLfloat *texel)
+{
+   /* just sample as GLchan and convert to float here */
+   GLchan rgba[4];
+   fetch_texel_2d_rgba_dxt3(texImage, i, j, k, rgba);
+   texel[RCOMP] = nonlinear_to_linear(rgba[RCOMP]);
+   texel[GCOMP] = nonlinear_to_linear(rgba[GCOMP]);
+   texel[BCOMP] = nonlinear_to_linear(rgba[BCOMP]);
+   texel[ACOMP] = CHAN_TO_FLOAT(rgba[ACOMP]);
+}
+
+void
+_mesa_fetch_texel_2d_f_srgba_dxt5(const struct gl_texture_image *texImage,
+                                  GLint i, GLint j, GLint k, GLfloat *texel)
+{
+   /* just sample as GLchan and convert to float here */
+   GLchan rgba[4];
+   fetch_texel_2d_rgba_dxt5(texImage, i, j, k, rgba);
+   texel[RCOMP] = nonlinear_to_linear(rgba[RCOMP]);
+   texel[GCOMP] = nonlinear_to_linear(rgba[GCOMP]);
+   texel[BCOMP] = nonlinear_to_linear(rgba[BCOMP]);
+   texel[ACOMP] = CHAN_TO_FLOAT(rgba[ACOMP]);
+}
+#endif /* FEATURE_EXT_texture_sRGB */
+
+
+#endif /* FEATURE_texture_s3tc */