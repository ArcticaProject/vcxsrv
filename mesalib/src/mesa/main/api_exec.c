--- conflicted
+++ resolved
@@ -1,1496 +1,751 @@
-<<<<<<< HEAD
-/*
- * Mesa 3-D graphics library
- * Version:  7.1
- *
- * Copyright (C) 1999-2008  Brian Paul   All Rights Reserved.
- *
- * Permission is hereby granted, free of charge, to any person obtaining a
- * copy of this software and associated documentation files (the "Software"),
- * to deal in the Software without restriction, including without limitation
- * the rights to use, copy, modify, merge, publish, distribute, sublicense,
- * and/or sell copies of the Software, and to permit persons to whom the
- * Software is furnished to do so, subject to the following conditions:
- *
- * The above copyright notice and this permission notice shall be included
- * in all copies or substantial portions of the Software.
- *
- * THE SOFTWARE IS PROVIDED "AS IS", WITHOUT WARRANTY OF ANY KIND, EXPRESS
- * OR IMPLIED, INCLUDING BUT NOT LIMITED TO THE WARRANTIES OF MERCHANTABILITY,
- * FITNESS FOR A PARTICULAR PURPOSE AND NONINFRINGEMENT.  IN NO EVENT SHALL
- * BRIAN PAUL BE LIABLE FOR ANY CLAIM, DAMAGES OR OTHER LIABILITY, WHETHER IN
- * AN ACTION OF CONTRACT, TORT OR OTHERWISE, ARISING FROM, OUT OF OR IN
- * CONNECTION WITH THE SOFTWARE OR THE USE OR OTHER DEALINGS IN THE SOFTWARE.
- */
-
-
-/**
- * \file api_exec.c
- * Initialize dispatch table with the immidiate mode functions.
- */
-
-
-#include "mfeatures.h"
-#include "accum.h"
-#include "api_loopback.h"
-#include "api_exec.h"
-#if FEATURE_ARB_vertex_program || FEATURE_ARB_fragment_program
-#include "arbprogram.h"
-#endif
-#include "atifragshader.h"
-#include "attrib.h"
-#include "blend.h"
-#if FEATURE_ARB_vertex_buffer_object
-#include "bufferobj.h"
-#endif
-#include "arrayobj.h"
-#if FEATURE_draw_read_buffer
-#include "buffers.h"
-#endif
-#include "clear.h"
-#include "clip.h"
-#include "colortab.h"
-#include "condrender.h"
-#include "context.h"
-#include "convolve.h"
-#include "depth.h"
-#include "dlist.h"
-#include "drawpix.h"
-#include "rastpos.h"
-#include "enable.h"
-#include "eval.h"
-#include "get.h"
-#include "feedback.h"
-#include "fog.h"
-#if FEATURE_EXT_framebuffer_object
-#include "fbobject.h"
-#endif
-#include "framebuffer.h"
-#include "hint.h"
-#include "histogram.h"
-#include "imports.h"
-#include "light.h"
-#include "lines.h"
-#include "matrix.h"
-#include "multisample.h"
-#include "pixel.h"
-#include "pixelstore.h"
-#include "points.h"
-#include "polygon.h"
-#include "queryobj.h"
-#include "readpix.h"
-#if FEATURE_ARB_sampler_objects
-#include "samplerobj.h"
-#endif
-#include "scissor.h"
-#include "stencil.h"
-#include "texenv.h"
-#include "texgetimage.h"
-#include "teximage.h"
-#include "texgen.h"
-#include "texobj.h"
-#include "texparam.h"
-#include "texstate.h"
-#include "texturebarrier.h"
-#include "transformfeedback.h"
-#include "mtypes.h"
-#include "varray.h"
-#include "viewport.h"
-#if FEATURE_NV_vertex_program || FEATURE_NV_fragment_program
-#include "nvprogram.h"
-#endif
-#if FEATURE_ARB_shader_objects
-#include "shaderapi.h"
-#include "uniforms.h"
-#endif
-#include "syncobj.h"
-#include "main/dispatch.h"
-
-
-#if FEATURE_GL
-
-
-/**
- * Initialize a dispatch table with pointers to Mesa's immediate-mode
- * commands.
- *
- * Pointers to glBegin()/glEnd() object commands and a few others
- * are provided via the GLvertexformat interface.
- *
- * \param ctx  GL context to which \c exec belongs.
- * \param exec dispatch table.
- */
-struct _glapi_table *
-_mesa_create_exec_table(void)
-{
-   struct _glapi_table *exec;
-
-   exec = _mesa_alloc_dispatch_table(_gloffset_COUNT);
-   if (exec == NULL)
-      return NULL;
-
-#if _HAVE_FULL_GL
-   _mesa_loopback_init_api_table( exec );
-#endif
-
-   /* load the dispatch slots we understand */
-   SET_AlphaFunc(exec, _mesa_AlphaFunc);
-   SET_BlendFunc(exec, _mesa_BlendFunc);
-   SET_Clear(exec, _mesa_Clear);
-   SET_ClearColor(exec, _mesa_ClearColor);
-   SET_ClearStencil(exec, _mesa_ClearStencil);
-   SET_ColorMask(exec, _mesa_ColorMask);
-   SET_CullFace(exec, _mesa_CullFace);
-   SET_Disable(exec, _mesa_Disable);
-#if FEATURE_draw_read_buffer
-   SET_DrawBuffer(exec, _mesa_DrawBuffer);
-   SET_ReadBuffer(exec, _mesa_ReadBuffer);
-#endif
-   SET_Enable(exec, _mesa_Enable);
-   SET_Finish(exec, _mesa_Finish);
-   SET_Flush(exec, _mesa_Flush);
-   SET_FrontFace(exec, _mesa_FrontFace);
-   SET_Frustum(exec, _mesa_Frustum);
-   SET_GetError(exec, _mesa_GetError);
-   SET_GetFloatv(exec, _mesa_GetFloatv);
-   SET_GetString(exec, _mesa_GetString);
-   SET_LineStipple(exec, _mesa_LineStipple);
-   SET_LineWidth(exec, _mesa_LineWidth);
-   SET_LoadIdentity(exec, _mesa_LoadIdentity);
-   SET_LoadMatrixf(exec, _mesa_LoadMatrixf);
-   SET_LogicOp(exec, _mesa_LogicOp);
-   SET_MatrixMode(exec, _mesa_MatrixMode);
-   SET_MultMatrixf(exec, _mesa_MultMatrixf);
-   SET_Ortho(exec, _mesa_Ortho);
-   SET_PixelStorei(exec, _mesa_PixelStorei);
-   SET_PopMatrix(exec, _mesa_PopMatrix);
-   SET_PushMatrix(exec, _mesa_PushMatrix);
-   SET_Rotatef(exec, _mesa_Rotatef);
-   SET_Scalef(exec, _mesa_Scalef);
-   SET_Scissor(exec, _mesa_Scissor);
-   SET_ShadeModel(exec, _mesa_ShadeModel);
-   SET_StencilFunc(exec, _mesa_StencilFunc);
-   SET_StencilMask(exec, _mesa_StencilMask);
-   SET_StencilOp(exec, _mesa_StencilOp);
-   SET_TexEnvfv(exec, _mesa_TexEnvfv);
-   SET_TexEnvi(exec, _mesa_TexEnvi);
-   SET_TexImage2D(exec, _mesa_TexImage2D);
-   SET_TexParameteri(exec, _mesa_TexParameteri);
-   SET_Translatef(exec, _mesa_Translatef);
-   SET_Viewport(exec, _mesa_Viewport);
-
-   _mesa_init_accum_dispatch(exec);
-   _mesa_init_dlist_dispatch(exec);
-
-   SET_ClearDepth(exec, _mesa_ClearDepth);
-   SET_ClearIndex(exec, _mesa_ClearIndex);
-   SET_ClipPlane(exec, _mesa_ClipPlane);
-   SET_ColorMaterial(exec, _mesa_ColorMaterial);
-   SET_DepthFunc(exec, _mesa_DepthFunc);
-   SET_DepthMask(exec, _mesa_DepthMask);
-   SET_DepthRange(exec, _mesa_DepthRange);
-
-   _mesa_init_drawpix_dispatch(exec);
-   _mesa_init_feedback_dispatch(exec);
-
-   SET_FogCoordPointerEXT(exec, _mesa_FogCoordPointerEXT);
-   SET_Fogf(exec, _mesa_Fogf);
-   SET_Fogfv(exec, _mesa_Fogfv);
-   SET_Fogi(exec, _mesa_Fogi);
-   SET_Fogiv(exec, _mesa_Fogiv);
-   SET_GetClipPlane(exec, _mesa_GetClipPlane);
-   SET_GetBooleanv(exec, _mesa_GetBooleanv);
-   SET_GetDoublev(exec, _mesa_GetDoublev);
-   SET_GetIntegerv(exec, _mesa_GetIntegerv);
-   SET_GetLightfv(exec, _mesa_GetLightfv);
-   SET_GetLightiv(exec, _mesa_GetLightiv);
-   SET_GetMaterialfv(exec, _mesa_GetMaterialfv);
-   SET_GetMaterialiv(exec, _mesa_GetMaterialiv);
-   SET_GetPolygonStipple(exec, _mesa_GetPolygonStipple);
-   SET_GetTexEnvfv(exec, _mesa_GetTexEnvfv);
-   SET_GetTexEnviv(exec, _mesa_GetTexEnviv);
-   SET_GetTexLevelParameterfv(exec, _mesa_GetTexLevelParameterfv);
-   SET_GetTexLevelParameteriv(exec, _mesa_GetTexLevelParameteriv);
-   SET_GetTexParameterfv(exec, _mesa_GetTexParameterfv);
-   SET_GetTexParameteriv(exec, _mesa_GetTexParameteriv);
-   SET_GetTexImage(exec, _mesa_GetTexImage);
-   SET_Hint(exec, _mesa_Hint);
-   SET_IndexMask(exec, _mesa_IndexMask);
-   SET_IsEnabled(exec, _mesa_IsEnabled);
-   SET_LightModelf(exec, _mesa_LightModelf);
-   SET_LightModelfv(exec, _mesa_LightModelfv);
-   SET_LightModeli(exec, _mesa_LightModeli);
-   SET_LightModeliv(exec, _mesa_LightModeliv);
-   SET_Lightf(exec, _mesa_Lightf);
-   SET_Lightfv(exec, _mesa_Lightfv);
-   SET_Lighti(exec, _mesa_Lighti);
-   SET_Lightiv(exec, _mesa_Lightiv);
-   SET_LoadMatrixd(exec, _mesa_LoadMatrixd);
-
-   _mesa_init_eval_dispatch(exec);
-
-   SET_MultMatrixd(exec, _mesa_MultMatrixd);
-
-   _mesa_init_pixel_dispatch(exec);
-
-   SET_PixelStoref(exec, _mesa_PixelStoref);
-   SET_PointSize(exec, _mesa_PointSize);
-   SET_PolygonMode(exec, _mesa_PolygonMode);
-   SET_PolygonOffset(exec, _mesa_PolygonOffset);
-   SET_PolygonStipple(exec, _mesa_PolygonStipple);
-
-   _mesa_init_attrib_dispatch(exec);
-   _mesa_init_rastpos_dispatch(exec);
-
-   SET_ReadPixels(exec, _mesa_ReadPixels);
-   SET_Rotated(exec, _mesa_Rotated);
-   SET_Scaled(exec, _mesa_Scaled);
-   SET_SecondaryColorPointerEXT(exec, _mesa_SecondaryColorPointerEXT);
-   SET_TexEnvf(exec, _mesa_TexEnvf);
-   SET_TexEnviv(exec, _mesa_TexEnviv);
-
-   _mesa_init_texgen_dispatch(exec);
-
-   SET_TexImage1D(exec, _mesa_TexImage1D);
-   SET_TexParameterf(exec, _mesa_TexParameterf);
-   SET_TexParameterfv(exec, _mesa_TexParameterfv);
-   SET_TexParameteriv(exec, _mesa_TexParameteriv);
-   SET_Translated(exec, _mesa_Translated);
-
-   /* 1.1 */
-   SET_BindTexture(exec, _mesa_BindTexture);
-   SET_DeleteTextures(exec, _mesa_DeleteTextures);
-   SET_GenTextures(exec, _mesa_GenTextures);
-#if _HAVE_FULL_GL
-   SET_AreTexturesResident(exec, _mesa_AreTexturesResident);
-   SET_ColorPointer(exec, _mesa_ColorPointer);
-   SET_CopyTexImage1D(exec, _mesa_CopyTexImage1D);
-   SET_CopyTexImage2D(exec, _mesa_CopyTexImage2D);
-   SET_CopyTexSubImage1D(exec, _mesa_CopyTexSubImage1D);
-   SET_CopyTexSubImage2D(exec, _mesa_CopyTexSubImage2D);
-   SET_DisableClientState(exec, _mesa_DisableClientState);
-   SET_EdgeFlagPointer(exec, _mesa_EdgeFlagPointer);
-   SET_EnableClientState(exec, _mesa_EnableClientState);
-   SET_GetPointerv(exec, _mesa_GetPointerv);
-   SET_IndexPointer(exec, _mesa_IndexPointer);
-   SET_InterleavedArrays(exec, _mesa_InterleavedArrays);
-   SET_IsTexture(exec, _mesa_IsTexture);
-   SET_NormalPointer(exec, _mesa_NormalPointer);
-   SET_PrioritizeTextures(exec, _mesa_PrioritizeTextures);
-   SET_TexCoordPointer(exec, _mesa_TexCoordPointer);
-   SET_TexSubImage1D(exec, _mesa_TexSubImage1D);
-   SET_TexSubImage2D(exec, _mesa_TexSubImage2D);
-   SET_VertexPointer(exec, _mesa_VertexPointer);
-#endif
-
-   /* 1.2 */
-#if _HAVE_FULL_GL
-   SET_CopyTexSubImage3D(exec, _mesa_CopyTexSubImage3D);
-   SET_TexImage3D(exec, _mesa_TexImage3D);
-   SET_TexSubImage3D(exec, _mesa_TexSubImage3D);
-#endif
-
-   /* OpenGL 1.2  GL_ARB_imaging */
-   SET_BlendColor(exec, _mesa_BlendColor);
-   SET_BlendEquation(exec, _mesa_BlendEquation);
-   SET_BlendEquationSeparateEXT(exec, _mesa_BlendEquationSeparateEXT);
-
-   _mesa_init_colortable_dispatch(exec);
-   _mesa_init_convolve_dispatch(exec);
-   _mesa_init_histogram_dispatch(exec);
-
-   /* OpenGL 2.0 */
-   SET_StencilFuncSeparate(exec, _mesa_StencilFuncSeparate);
-   SET_StencilMaskSeparate(exec, _mesa_StencilMaskSeparate);
-   SET_StencilOpSeparate(exec, _mesa_StencilOpSeparate);
-
-#if FEATURE_ARB_shader_objects
-   _mesa_init_shader_dispatch(exec);
-   _mesa_init_shader_uniform_dispatch(exec);
-#endif
-
-   /* 2. GL_EXT_blend_color */
-#if 0
-/*    SET_BlendColorEXT(exec, _mesa_BlendColorEXT); */
-#endif
-
-   /* 3. GL_EXT_polygon_offset */
-#if _HAVE_FULL_GL
-   SET_PolygonOffsetEXT(exec, _mesa_PolygonOffsetEXT);
-#endif
-
-   /* 6. GL_EXT_texture3d */
-#if 0
-/*    SET_CopyTexSubImage3DEXT(exec, _mesa_CopyTexSubImage3D); */
-/*    SET_TexImage3DEXT(exec, _mesa_TexImage3DEXT); */
-/*    SET_TexSubImage3DEXT(exec, _mesa_TexSubImage3D); */
-#endif
-
-   /* 11. GL_EXT_histogram */
-#if 0
-   SET_GetHistogramEXT(exec, _mesa_GetHistogram);
-   SET_GetHistogramParameterfvEXT(exec, _mesa_GetHistogramParameterfv);
-   SET_GetHistogramParameterivEXT(exec, _mesa_GetHistogramParameteriv);
-   SET_GetMinmaxEXT(exec, _mesa_GetMinmax);
-   SET_GetMinmaxParameterfvEXT(exec, _mesa_GetMinmaxParameterfv);
-   SET_GetMinmaxParameterivEXT(exec, _mesa_GetMinmaxParameteriv);
-#endif
-
-   /* 14. SGI_color_table */
-#if 0
-   SET_ColorTableSGI(exec, _mesa_ColorTable);
-   SET_ColorSubTableSGI(exec, _mesa_ColorSubTable);
-   SET_GetColorTableSGI(exec, _mesa_GetColorTable);
-   SET_GetColorTableParameterfvSGI(exec, _mesa_GetColorTableParameterfv);
-   SET_GetColorTableParameterivSGI(exec, _mesa_GetColorTableParameteriv);
-#endif
-
-   /* 30. GL_EXT_vertex_array */
-#if _HAVE_FULL_GL
-   SET_ColorPointerEXT(exec, _mesa_ColorPointerEXT);
-   SET_EdgeFlagPointerEXT(exec, _mesa_EdgeFlagPointerEXT);
-   SET_IndexPointerEXT(exec, _mesa_IndexPointerEXT);
-   SET_NormalPointerEXT(exec, _mesa_NormalPointerEXT);
-   SET_TexCoordPointerEXT(exec, _mesa_TexCoordPointerEXT);
-   SET_VertexPointerEXT(exec, _mesa_VertexPointerEXT);
-#endif
-
-   /* 37. GL_EXT_blend_minmax */
-#if 0
-   SET_BlendEquationEXT(exec, _mesa_BlendEquationEXT);
-#endif
-
-   /* 54. GL_EXT_point_parameters */
-#if _HAVE_FULL_GL
-   SET_PointParameterfEXT(exec, _mesa_PointParameterf);
-   SET_PointParameterfvEXT(exec, _mesa_PointParameterfv);
-#endif
-
-   /* 95. GL_ARB_ES2_compatibility */
-   SET_ClearDepthf(exec, _mesa_ClearDepthf);
-   SET_DepthRangef(exec, _mesa_DepthRangef);
-
-   /* 97. GL_EXT_compiled_vertex_array */
-#if _HAVE_FULL_GL
-   SET_LockArraysEXT(exec, _mesa_LockArraysEXT);
-   SET_UnlockArraysEXT(exec, _mesa_UnlockArraysEXT);
-#endif
-
-   /* 148. GL_EXT_multi_draw_arrays */
-#if _HAVE_FULL_GL
-   SET_MultiDrawArraysEXT(exec, _mesa_MultiDrawArraysEXT);
-#endif
-
-   /* 173. GL_INGR_blend_func_separate */
-#if _HAVE_FULL_GL
-   SET_BlendFuncSeparateEXT(exec, _mesa_BlendFuncSeparateEXT);
-#endif
-
-   /* 196. GL_MESA_resize_buffers */
-#if _HAVE_FULL_GL
-   SET_ResizeBuffersMESA(exec, _mesa_ResizeBuffersMESA);
-#endif
-
-   /* 197. GL_MESA_window_pos */
-   /* part of _mesa_init_rastpos_dispatch(exec); */
-
-   /* 200. GL_IBM_multimode_draw_arrays */
-#if _HAVE_FULL_GL
-   SET_MultiModeDrawArraysIBM(exec, _mesa_MultiModeDrawArraysIBM);
-   SET_MultiModeDrawElementsIBM(exec, _mesa_MultiModeDrawElementsIBM);
-#endif
-
-   /* 233. GL_NV_vertex_program */
-#if FEATURE_NV_vertex_program
-   SET_BindProgramNV(exec, _mesa_BindProgram);
-   SET_DeleteProgramsNV(exec, _mesa_DeletePrograms);
-   SET_ExecuteProgramNV(exec, _mesa_ExecuteProgramNV);
-   SET_GenProgramsNV(exec, _mesa_GenPrograms);
-   SET_AreProgramsResidentNV(exec, _mesa_AreProgramsResidentNV);
-   SET_RequestResidentProgramsNV(exec, _mesa_RequestResidentProgramsNV);
-   SET_GetProgramParameterfvNV(exec, _mesa_GetProgramParameterfvNV);
-   SET_GetProgramParameterdvNV(exec, _mesa_GetProgramParameterdvNV);
-   SET_GetProgramivNV(exec, _mesa_GetProgramivNV);
-   SET_GetProgramStringNV(exec, _mesa_GetProgramStringNV);
-   SET_GetTrackMatrixivNV(exec, _mesa_GetTrackMatrixivNV);
-   SET_GetVertexAttribdvNV(exec, _mesa_GetVertexAttribdvNV);
-   SET_GetVertexAttribfvNV(exec, _mesa_GetVertexAttribfvNV);
-   SET_GetVertexAttribivNV(exec, _mesa_GetVertexAttribivNV);
-   SET_GetVertexAttribPointervNV(exec, _mesa_GetVertexAttribPointervNV);
-   SET_IsProgramNV(exec, _mesa_IsProgramARB);
-   SET_LoadProgramNV(exec, _mesa_LoadProgramNV);
-   SET_ProgramEnvParameter4dARB(exec, _mesa_ProgramEnvParameter4dARB); /* alias to ProgramParameter4dNV */
-   SET_ProgramEnvParameter4dvARB(exec, _mesa_ProgramEnvParameter4dvARB);  /* alias to ProgramParameter4dvNV */
-   SET_ProgramEnvParameter4fARB(exec, _mesa_ProgramEnvParameter4fARB);  /* alias to ProgramParameter4fNV */
-   SET_ProgramEnvParameter4fvARB(exec, _mesa_ProgramEnvParameter4fvARB);  /* alias to ProgramParameter4fvNV */
-   SET_ProgramParameters4dvNV(exec, _mesa_ProgramParameters4dvNV);
-   SET_ProgramParameters4fvNV(exec, _mesa_ProgramParameters4fvNV);
-   SET_TrackMatrixNV(exec, _mesa_TrackMatrixNV);
-   SET_VertexAttribPointerNV(exec, _mesa_VertexAttribPointerNV);
-   /* glVertexAttrib*NV functions handled in api_loopback.c */
-#endif
-
-   /* 273. GL_APPLE_vertex_array_object */
-   SET_BindVertexArrayAPPLE(exec, _mesa_BindVertexArrayAPPLE);
-   SET_DeleteVertexArraysAPPLE(exec, _mesa_DeleteVertexArraysAPPLE);
-   SET_GenVertexArraysAPPLE(exec, _mesa_GenVertexArraysAPPLE);
-   SET_IsVertexArrayAPPLE(exec, _mesa_IsVertexArrayAPPLE);
-
-   /* 282. GL_NV_fragment_program */
-#if FEATURE_NV_fragment_program
-   SET_ProgramNamedParameter4fNV(exec, _mesa_ProgramNamedParameter4fNV);
-   SET_ProgramNamedParameter4dNV(exec, _mesa_ProgramNamedParameter4dNV);
-   SET_ProgramNamedParameter4fvNV(exec, _mesa_ProgramNamedParameter4fvNV);
-   SET_ProgramNamedParameter4dvNV(exec, _mesa_ProgramNamedParameter4dvNV);
-   SET_GetProgramNamedParameterfvNV(exec, _mesa_GetProgramNamedParameterfvNV);
-   SET_GetProgramNamedParameterdvNV(exec, _mesa_GetProgramNamedParameterdvNV);
-   SET_ProgramLocalParameter4dARB(exec, _mesa_ProgramLocalParameter4dARB);
-   SET_ProgramLocalParameter4dvARB(exec, _mesa_ProgramLocalParameter4dvARB);
-   SET_ProgramLocalParameter4fARB(exec, _mesa_ProgramLocalParameter4fARB);
-   SET_ProgramLocalParameter4fvARB(exec, _mesa_ProgramLocalParameter4fvARB);
-   SET_GetProgramLocalParameterdvARB(exec, _mesa_GetProgramLocalParameterdvARB);
-   SET_GetProgramLocalParameterfvARB(exec, _mesa_GetProgramLocalParameterfvARB);
-#endif
-
-   /* 262. GL_NV_point_sprite */
-#if _HAVE_FULL_GL
-   SET_PointParameteriNV(exec, _mesa_PointParameteri);
-   SET_PointParameterivNV(exec, _mesa_PointParameteriv);
-#endif
-
-   /* 268. GL_EXT_stencil_two_side */
-#if _HAVE_FULL_GL
-   SET_ActiveStencilFaceEXT(exec, _mesa_ActiveStencilFaceEXT);
-#endif
-
-   /* 285. GL_NV_primitive_restart */
-   SET_PrimitiveRestartIndexNV(exec, _mesa_PrimitiveRestartIndex);
-
-   /* ???. GL_EXT_depth_bounds_test */
-   SET_DepthBoundsEXT(exec, _mesa_DepthBoundsEXT);
-
-   /* 352. GL_EXT_transform_feedback */
-   _mesa_init_transform_feedback_dispatch(exec);
-
-   /* 364. GL_EXT_provoking_vertex */
-   SET_ProvokingVertexEXT(exec, _mesa_ProvokingVertexEXT);
-
-   /* ARB 1. GL_ARB_multitexture */
-#if _HAVE_FULL_GL
-   SET_ActiveTextureARB(exec, _mesa_ActiveTextureARB);
-   SET_ClientActiveTextureARB(exec, _mesa_ClientActiveTextureARB);
-#endif
-
-   /* ARB 3. GL_ARB_transpose_matrix */
-#if _HAVE_FULL_GL
-   SET_LoadTransposeMatrixdARB(exec, _mesa_LoadTransposeMatrixdARB);
-   SET_LoadTransposeMatrixfARB(exec, _mesa_LoadTransposeMatrixfARB);
-   SET_MultTransposeMatrixdARB(exec, _mesa_MultTransposeMatrixdARB);
-   SET_MultTransposeMatrixfARB(exec, _mesa_MultTransposeMatrixfARB);
-#endif
-
-   /* ARB 5. GL_ARB_multisample */
-#if _HAVE_FULL_GL
-   SET_SampleCoverageARB(exec, _mesa_SampleCoverageARB);
-#endif
-
-   /* ARB 12. GL_ARB_texture_compression */
-#if _HAVE_FULL_GL
-   SET_CompressedTexImage3DARB(exec, _mesa_CompressedTexImage3DARB);
-   SET_CompressedTexImage2DARB(exec, _mesa_CompressedTexImage2DARB);
-   SET_CompressedTexImage1DARB(exec, _mesa_CompressedTexImage1DARB);
-   SET_CompressedTexSubImage3DARB(exec, _mesa_CompressedTexSubImage3DARB);
-   SET_CompressedTexSubImage2DARB(exec, _mesa_CompressedTexSubImage2DARB);
-   SET_CompressedTexSubImage1DARB(exec, _mesa_CompressedTexSubImage1DARB);
-   SET_GetCompressedTexImageARB(exec, _mesa_GetCompressedTexImageARB);
-#endif
-
-   /* ARB 14. GL_ARB_point_parameters */
-   /* reuse EXT_point_parameters functions */
-
-   /* ARB 26. GL_ARB_vertex_program */
-   /* ARB 27. GL_ARB_fragment_program */
-#if FEATURE_ARB_vertex_program || FEATURE_ARB_fragment_program
-   /* glVertexAttrib1sARB aliases glVertexAttrib1sNV */
-   /* glVertexAttrib1fARB aliases glVertexAttrib1fNV */
-   /* glVertexAttrib1dARB aliases glVertexAttrib1dNV */
-   /* glVertexAttrib2sARB aliases glVertexAttrib2sNV */
-   /* glVertexAttrib2fARB aliases glVertexAttrib2fNV */
-   /* glVertexAttrib2dARB aliases glVertexAttrib2dNV */
-   /* glVertexAttrib3sARB aliases glVertexAttrib3sNV */
-   /* glVertexAttrib3fARB aliases glVertexAttrib3fNV */
-   /* glVertexAttrib3dARB aliases glVertexAttrib3dNV */
-   /* glVertexAttrib4sARB aliases glVertexAttrib4sNV */
-   /* glVertexAttrib4fARB aliases glVertexAttrib4fNV */
-   /* glVertexAttrib4dARB aliases glVertexAttrib4dNV */
-   /* glVertexAttrib4NubARB aliases glVertexAttrib4NubNV */
-   /* glVertexAttrib1svARB aliases glVertexAttrib1svNV */
-   /* glVertexAttrib1fvARB aliases glVertexAttrib1fvNV */
-   /* glVertexAttrib1dvARB aliases glVertexAttrib1dvNV */
-   /* glVertexAttrib2svARB aliases glVertexAttrib2svNV */
-   /* glVertexAttrib2fvARB aliases glVertexAttrib2fvNV */
-   /* glVertexAttrib2dvARB aliases glVertexAttrib2dvNV */
-   /* glVertexAttrib3svARB aliases glVertexAttrib3svNV */
-   /* glVertexAttrib3fvARB aliases glVertexAttrib3fvNV */
-   /* glVertexAttrib3dvARB aliases glVertexAttrib3dvNV */
-   /* glVertexAttrib4svARB aliases glVertexAttrib4svNV */
-   /* glVertexAttrib4fvARB aliases glVertexAttrib4fvNV */
-   /* glVertexAttrib4dvARB aliases glVertexAttrib4dvNV */
-   /* glVertexAttrib4NubvARB aliases glVertexAttrib4NubvNV */
-   /* glVertexAttrib4bvARB handled in api_loopback.c */
-   /* glVertexAttrib4ivARB handled in api_loopback.c */
-   /* glVertexAttrib4ubvARB handled in api_loopback.c */
-   /* glVertexAttrib4usvARB handled in api_loopback.c */
-   /* glVertexAttrib4uivARB handled in api_loopback.c */
-   /* glVertexAttrib4NbvARB handled in api_loopback.c */
-   /* glVertexAttrib4NsvARB handled in api_loopback.c */
-   /* glVertexAttrib4NivARB handled in api_loopback.c */
-   /* glVertexAttrib4NusvARB handled in api_loopback.c */
-   /* glVertexAttrib4NuivARB handled in api_loopback.c */
-   SET_VertexAttribPointerARB(exec, _mesa_VertexAttribPointerARB);
-   SET_EnableVertexAttribArrayARB(exec, _mesa_EnableVertexAttribArrayARB);
-   SET_DisableVertexAttribArrayARB(exec, _mesa_DisableVertexAttribArrayARB);
-   SET_ProgramStringARB(exec, _mesa_ProgramStringARB);
-   /* glBindProgramARB aliases glBindProgramNV */
-   /* glDeleteProgramsARB aliases glDeleteProgramsNV */
-   /* glGenProgramsARB aliases glGenProgramsNV */
-   /* glIsProgramARB aliases glIsProgramNV */
-   SET_GetVertexAttribdvARB(exec, _mesa_GetVertexAttribdvARB);
-   SET_GetVertexAttribfvARB(exec, _mesa_GetVertexAttribfvARB);
-   SET_GetVertexAttribivARB(exec, _mesa_GetVertexAttribivARB);
-   /* glGetVertexAttribPointervARB aliases glGetVertexAttribPointervNV */
-   SET_ProgramEnvParameter4dARB(exec, _mesa_ProgramEnvParameter4dARB);
-   SET_ProgramEnvParameter4dvARB(exec, _mesa_ProgramEnvParameter4dvARB);
-   SET_ProgramEnvParameter4fARB(exec, _mesa_ProgramEnvParameter4fARB);
-   SET_ProgramEnvParameter4fvARB(exec, _mesa_ProgramEnvParameter4fvARB);
-   SET_ProgramLocalParameter4dARB(exec, _mesa_ProgramLocalParameter4dARB);
-   SET_ProgramLocalParameter4dvARB(exec, _mesa_ProgramLocalParameter4dvARB);
-   SET_ProgramLocalParameter4fARB(exec, _mesa_ProgramLocalParameter4fARB);
-   SET_ProgramLocalParameter4fvARB(exec, _mesa_ProgramLocalParameter4fvARB);
-   SET_GetProgramEnvParameterdvARB(exec, _mesa_GetProgramEnvParameterdvARB);
-   SET_GetProgramEnvParameterfvARB(exec, _mesa_GetProgramEnvParameterfvARB);
-   SET_GetProgramLocalParameterdvARB(exec, _mesa_GetProgramLocalParameterdvARB);
-   SET_GetProgramLocalParameterfvARB(exec, _mesa_GetProgramLocalParameterfvARB);
-   SET_GetProgramivARB(exec, _mesa_GetProgramivARB);
-   SET_GetProgramStringARB(exec, _mesa_GetProgramStringARB);
-#endif
-
-   /* ARB 28. GL_ARB_vertex_buffer_object */
-#if FEATURE_ARB_vertex_buffer_object
-   SET_BindBufferARB(exec, _mesa_BindBufferARB);
-   SET_BufferDataARB(exec, _mesa_BufferDataARB);
-   SET_BufferSubDataARB(exec, _mesa_BufferSubDataARB);
-   SET_DeleteBuffersARB(exec, _mesa_DeleteBuffersARB);
-   SET_GenBuffersARB(exec, _mesa_GenBuffersARB);
-   SET_GetBufferParameterivARB(exec, _mesa_GetBufferParameterivARB);
-   SET_GetBufferPointervARB(exec, _mesa_GetBufferPointervARB);
-   SET_GetBufferSubDataARB(exec, _mesa_GetBufferSubDataARB);
-   SET_IsBufferARB(exec, _mesa_IsBufferARB);
-   SET_MapBufferARB(exec, _mesa_MapBufferARB);
-   SET_UnmapBufferARB(exec, _mesa_UnmapBufferARB);
-#endif
-
-   /* ARB 29. GL_ARB_occlusion_query */
-   _mesa_init_queryobj_dispatch(exec);
-
-   /* ARB 37. GL_ARB_draw_buffers */
-#if FEATURE_draw_read_buffer
-   SET_DrawBuffersARB(exec, _mesa_DrawBuffersARB);
-#endif
-
-   /* GL_ARB_sync */
-   _mesa_init_sync_dispatch(exec);
-
-  /* GL_ATI_fragment_shader */
-   _mesa_init_ati_fragment_shader_dispatch(exec);
-
-  /* GL_ATI_envmap_bumpmap */
-   SET_GetTexBumpParameterivATI(exec, _mesa_GetTexBumpParameterivATI);
-   SET_GetTexBumpParameterfvATI(exec, _mesa_GetTexBumpParameterfvATI);
-   SET_TexBumpParameterivATI(exec, _mesa_TexBumpParameterivATI);
-   SET_TexBumpParameterfvATI(exec, _mesa_TexBumpParameterfvATI);
-
-#if FEATURE_EXT_framebuffer_object
-   SET_IsRenderbufferEXT(exec, _mesa_IsRenderbufferEXT);
-   SET_BindRenderbufferEXT(exec, _mesa_BindRenderbufferEXT);
-   SET_DeleteRenderbuffersEXT(exec, _mesa_DeleteRenderbuffersEXT);
-   SET_GenRenderbuffersEXT(exec, _mesa_GenRenderbuffersEXT);
-   SET_RenderbufferStorageEXT(exec, _mesa_RenderbufferStorageEXT);
-   SET_GetRenderbufferParameterivEXT(exec, _mesa_GetRenderbufferParameterivEXT);
-   SET_IsFramebufferEXT(exec, _mesa_IsFramebufferEXT);
-   SET_BindFramebufferEXT(exec, _mesa_BindFramebufferEXT);
-   SET_DeleteFramebuffersEXT(exec, _mesa_DeleteFramebuffersEXT);
-   SET_GenFramebuffersEXT(exec, _mesa_GenFramebuffersEXT);
-   SET_CheckFramebufferStatusEXT(exec, _mesa_CheckFramebufferStatusEXT);
-   SET_FramebufferTexture1DEXT(exec, _mesa_FramebufferTexture1DEXT);
-   SET_FramebufferTexture2DEXT(exec, _mesa_FramebufferTexture2DEXT);
-   SET_FramebufferTexture3DEXT(exec, _mesa_FramebufferTexture3DEXT);
-   SET_FramebufferRenderbufferEXT(exec, _mesa_FramebufferRenderbufferEXT);
-   SET_GetFramebufferAttachmentParameterivEXT(exec, _mesa_GetFramebufferAttachmentParameterivEXT);
-   SET_GenerateMipmapEXT(exec, _mesa_GenerateMipmapEXT);
-#endif
-
-#if FEATURE_EXT_framebuffer_blit
-   SET_BlitFramebufferEXT(exec, _mesa_BlitFramebufferEXT);
-#endif
-
-   /* GL_EXT_gpu_program_parameters */
-#if FEATURE_ARB_vertex_program || FEATURE_ARB_fragment_program
-   SET_ProgramEnvParameters4fvEXT(exec, _mesa_ProgramEnvParameters4fvEXT);
-   SET_ProgramLocalParameters4fvEXT(exec, _mesa_ProgramLocalParameters4fvEXT);
-#endif
-
-   /* GL_MESA_texture_array / GL_EXT_texture_array */
-#if FEATURE_EXT_framebuffer_object
-   SET_FramebufferTextureLayerEXT(exec, _mesa_FramebufferTextureLayerEXT);
-#endif
-
-   /* GL_ATI_separate_stencil */
-   SET_StencilFuncSeparateATI(exec, _mesa_StencilFuncSeparateATI);
-
-#if FEATURE_ARB_framebuffer_object
-   /* The ARB_fbo functions are the union of
-    * GL_EXT_fbo, GL_EXT_framebuffer_blit, GL_EXT_texture_array
-    */
-   SET_RenderbufferStorageMultisample(exec, _mesa_RenderbufferStorageMultisample);
-#endif
-
-#if FEATURE_ARB_map_buffer_range
-   SET_MapBufferRange(exec, _mesa_MapBufferRange);
-   SET_FlushMappedBufferRange(exec, _mesa_FlushMappedBufferRange);
-#endif
-
-   /* GL_ARB_copy_buffer */
-   SET_CopyBufferSubData(exec, _mesa_CopyBufferSubData);
-
-   /* GL_ARB_vertex_array_object */
-   SET_BindVertexArray(exec, _mesa_BindVertexArray);
-   SET_GenVertexArrays(exec, _mesa_GenVertexArrays);
-
-   /* GL_EXT_draw_buffers2 */
-   SET_ColorMaskIndexedEXT(exec, _mesa_ColorMaskIndexed);
-   SET_GetBooleanIndexedvEXT(exec, _mesa_GetBooleanIndexedv);
-   SET_GetIntegerIndexedvEXT(exec, _mesa_GetIntegerIndexedv);
-   SET_EnableIndexedEXT(exec, _mesa_EnableIndexed);
-   SET_DisableIndexedEXT(exec, _mesa_DisableIndexed);
-   SET_IsEnabledIndexedEXT(exec, _mesa_IsEnabledIndexed);
-
-   /* GL_NV_conditional_render */
-   SET_BeginConditionalRenderNV(exec, _mesa_BeginConditionalRender);
-   SET_EndConditionalRenderNV(exec, _mesa_EndConditionalRender);
-
-#if FEATURE_OES_EGL_image
-   SET_EGLImageTargetTexture2DOES(exec, _mesa_EGLImageTargetTexture2DOES);
-   SET_EGLImageTargetRenderbufferStorageOES(exec, _mesa_EGLImageTargetRenderbufferStorageOES);
-#endif
-
-#if FEATURE_APPLE_object_purgeable
-   SET_ObjectPurgeableAPPLE(exec, _mesa_ObjectPurgeableAPPLE);
-   SET_ObjectUnpurgeableAPPLE(exec, _mesa_ObjectUnpurgeableAPPLE);
-   SET_GetObjectParameterivAPPLE(exec, _mesa_GetObjectParameterivAPPLE);
-#endif
-
-#if FEATURE_ARB_geometry_shader4
-   SET_FramebufferTextureARB(exec, _mesa_FramebufferTextureARB);
-   SET_FramebufferTextureFaceARB(exec, _mesa_FramebufferTextureFaceARB);
-#endif
-
-   SET_ClampColorARB(exec, _mesa_ClampColorARB);
-
-   /* GL_EXT_texture_integer */
-   SET_ClearColorIiEXT(exec, _mesa_ClearColorIiEXT);
-   SET_ClearColorIuiEXT(exec, _mesa_ClearColorIuiEXT);
-   SET_GetTexParameterIivEXT(exec, _mesa_GetTexParameterIiv);
-   SET_GetTexParameterIuivEXT(exec, _mesa_GetTexParameterIuiv);
-   SET_TexParameterIivEXT(exec, _mesa_TexParameterIiv);
-   SET_TexParameterIuivEXT(exec, _mesa_TexParameterIuiv);
-
-   /* GL_EXT_gpu_shader4 / OpenGL 3.0 */
-   SET_GetVertexAttribIivEXT(exec, _mesa_GetVertexAttribIiv);
-   SET_GetVertexAttribIuivEXT(exec, _mesa_GetVertexAttribIuiv);
-   SET_VertexAttribIPointerEXT(exec, _mesa_VertexAttribIPointer);
-
-   /* GL 3.0 (functions not covered by other extensions) */
-   SET_ClearBufferiv(exec, _mesa_ClearBufferiv);
-   SET_ClearBufferuiv(exec, _mesa_ClearBufferuiv);
-   SET_ClearBufferfv(exec, _mesa_ClearBufferfv);
-   SET_ClearBufferfi(exec, _mesa_ClearBufferfi);
-   SET_GetStringi(exec, _mesa_GetStringi);
-   SET_ClampColor(exec, _mesa_ClampColorARB);
-
-   /* GL_ARB_instanced_arrays */
-   SET_VertexAttribDivisorARB(exec, _mesa_VertexAttribDivisor);
-
-   /* GL_ARB_draw_buffer_blend */
-   SET_BlendFunciARB(exec, _mesa_BlendFunci);
-   SET_BlendFuncSeparateiARB(exec, _mesa_BlendFuncSeparatei);
-   SET_BlendEquationiARB(exec, _mesa_BlendEquationi);
-   SET_BlendEquationSeparateiARB(exec, _mesa_BlendEquationSeparatei);
-
-   /* GL_NV_texture_barrier */
-   SET_TextureBarrierNV(exec, _mesa_TextureBarrierNV);
- 
-   /* GL_ARB_texture_buffer_object */
-   SET_TexBufferARB(exec, _mesa_TexBuffer);
-
-#if FEATURE_ARB_sampler_objects
-   _mesa_init_sampler_object_dispatch(exec);
-#endif
-
-   return exec;
-}
-
-#endif /* FEATURE_GL */
-=======
-/*
- * Mesa 3-D graphics library
- * Version:  7.1
- *
- * Copyright (C) 1999-2008  Brian Paul   All Rights Reserved.
- *
- * Permission is hereby granted, free of charge, to any person obtaining a
- * copy of this software and associated documentation files (the "Software"),
- * to deal in the Software without restriction, including without limitation
- * the rights to use, copy, modify, merge, publish, distribute, sublicense,
- * and/or sell copies of the Software, and to permit persons to whom the
- * Software is furnished to do so, subject to the following conditions:
- *
- * The above copyright notice and this permission notice shall be included
- * in all copies or substantial portions of the Software.
- *
- * THE SOFTWARE IS PROVIDED "AS IS", WITHOUT WARRANTY OF ANY KIND, EXPRESS
- * OR IMPLIED, INCLUDING BUT NOT LIMITED TO THE WARRANTIES OF MERCHANTABILITY,
- * FITNESS FOR A PARTICULAR PURPOSE AND NONINFRINGEMENT.  IN NO EVENT SHALL
- * BRIAN PAUL BE LIABLE FOR ANY CLAIM, DAMAGES OR OTHER LIABILITY, WHETHER IN
- * AN ACTION OF CONTRACT, TORT OR OTHERWISE, ARISING FROM, OUT OF OR IN
- * CONNECTION WITH THE SOFTWARE OR THE USE OR OTHER DEALINGS IN THE SOFTWARE.
- */
-
-
-/**
- * \file api_exec.c
- * Initialize dispatch table with the immidiate mode functions.
- */
-
-
-#include "mfeatures.h"
-#include "accum.h"
-#include "api_loopback.h"
-#include "api_exec.h"
-#if FEATURE_ARB_vertex_program || FEATURE_ARB_fragment_program
-#include "arbprogram.h"
-#endif
-#include "atifragshader.h"
-#include "attrib.h"
-#include "blend.h"
-#if FEATURE_ARB_vertex_buffer_object
-#include "bufferobj.h"
-#endif
-#include "arrayobj.h"
-#if FEATURE_draw_read_buffer
-#include "buffers.h"
-#endif
-#include "clear.h"
-#include "clip.h"
-#include "colortab.h"
-#include "condrender.h"
-#include "context.h"
-#include "convolve.h"
-#include "depth.h"
-#include "dlist.h"
-#include "drawpix.h"
-#include "rastpos.h"
-#include "enable.h"
-#include "eval.h"
-#include "get.h"
-#include "feedback.h"
-#include "fog.h"
-#if FEATURE_EXT_framebuffer_object
-#include "fbobject.h"
-#endif
-#include "framebuffer.h"
-#include "hint.h"
-#include "histogram.h"
-#include "imports.h"
-#include "light.h"
-#include "lines.h"
-#include "matrix.h"
-#include "multisample.h"
-#include "pixel.h"
-#include "pixelstore.h"
-#include "points.h"
-#include "polygon.h"
-#include "queryobj.h"
-#include "readpix.h"
-#if FEATURE_ARB_sampler_objects
-#include "samplerobj.h"
-#endif
-#include "scissor.h"
-#include "stencil.h"
-#include "texenv.h"
-#include "texgetimage.h"
-#include "teximage.h"
-#include "texgen.h"
-#include "texobj.h"
-#include "texparam.h"
-#include "texstate.h"
-#include "texturebarrier.h"
-#include "transformfeedback.h"
-#include "mtypes.h"
-#include "varray.h"
-#include "viewport.h"
-#if FEATURE_NV_vertex_program || FEATURE_NV_fragment_program
-#include "nvprogram.h"
-#endif
-#if FEATURE_ARB_shader_objects
-#include "shaderapi.h"
-#include "uniforms.h"
-#endif
-#include "syncobj.h"
-#include "main/dispatch.h"
-
-
-#if FEATURE_GL
-
-
-/**
- * Initialize a dispatch table with pointers to Mesa's immediate-mode
- * commands.
- *
- * Pointers to glBegin()/glEnd() object commands and a few others
- * are provided via the GLvertexformat interface.
- *
- * \param ctx  GL context to which \c exec belongs.
- * \param exec dispatch table.
- */
-struct _glapi_table *
-_mesa_create_exec_table(void)
-{
-   struct _glapi_table *exec;
-
-   exec = _mesa_alloc_dispatch_table(_gloffset_COUNT);
-   if (exec == NULL)
-      return NULL;
-
-#if _HAVE_FULL_GL
-   _mesa_loopback_init_api_table( exec );
-#endif
-
-   /* load the dispatch slots we understand */
-   SET_AlphaFunc(exec, _mesa_AlphaFunc);
-   SET_BlendFunc(exec, _mesa_BlendFunc);
-   SET_Clear(exec, _mesa_Clear);
-   SET_ClearColor(exec, _mesa_ClearColor);
-   SET_ClearStencil(exec, _mesa_ClearStencil);
-   SET_ColorMask(exec, _mesa_ColorMask);
-   SET_CullFace(exec, _mesa_CullFace);
-   SET_Disable(exec, _mesa_Disable);
-#if FEATURE_draw_read_buffer
-   SET_DrawBuffer(exec, _mesa_DrawBuffer);
-   SET_ReadBuffer(exec, _mesa_ReadBuffer);
-#endif
-   SET_Enable(exec, _mesa_Enable);
-   SET_Finish(exec, _mesa_Finish);
-   SET_Flush(exec, _mesa_Flush);
-   SET_FrontFace(exec, _mesa_FrontFace);
-   SET_Frustum(exec, _mesa_Frustum);
-   SET_GetError(exec, _mesa_GetError);
-   SET_GetFloatv(exec, _mesa_GetFloatv);
-   SET_GetString(exec, _mesa_GetString);
-   SET_LineStipple(exec, _mesa_LineStipple);
-   SET_LineWidth(exec, _mesa_LineWidth);
-   SET_LoadIdentity(exec, _mesa_LoadIdentity);
-   SET_LoadMatrixf(exec, _mesa_LoadMatrixf);
-   SET_LogicOp(exec, _mesa_LogicOp);
-   SET_MatrixMode(exec, _mesa_MatrixMode);
-   SET_MultMatrixf(exec, _mesa_MultMatrixf);
-   SET_Ortho(exec, _mesa_Ortho);
-   SET_PixelStorei(exec, _mesa_PixelStorei);
-   SET_PopMatrix(exec, _mesa_PopMatrix);
-   SET_PushMatrix(exec, _mesa_PushMatrix);
-   SET_Rotatef(exec, _mesa_Rotatef);
-   SET_Scalef(exec, _mesa_Scalef);
-   SET_Scissor(exec, _mesa_Scissor);
-   SET_ShadeModel(exec, _mesa_ShadeModel);
-   SET_StencilFunc(exec, _mesa_StencilFunc);
-   SET_StencilMask(exec, _mesa_StencilMask);
-   SET_StencilOp(exec, _mesa_StencilOp);
-   SET_TexEnvfv(exec, _mesa_TexEnvfv);
-   SET_TexEnvi(exec, _mesa_TexEnvi);
-   SET_TexImage2D(exec, _mesa_TexImage2D);
-   SET_TexParameteri(exec, _mesa_TexParameteri);
-   SET_Translatef(exec, _mesa_Translatef);
-   SET_Viewport(exec, _mesa_Viewport);
-
-   _mesa_init_accum_dispatch(exec);
-   _mesa_init_dlist_dispatch(exec);
-
-   SET_ClearDepth(exec, _mesa_ClearDepth);
-   SET_ClearIndex(exec, _mesa_ClearIndex);
-   SET_ClipPlane(exec, _mesa_ClipPlane);
-   SET_ColorMaterial(exec, _mesa_ColorMaterial);
-   SET_DepthFunc(exec, _mesa_DepthFunc);
-   SET_DepthMask(exec, _mesa_DepthMask);
-   SET_DepthRange(exec, _mesa_DepthRange);
-
-   _mesa_init_drawpix_dispatch(exec);
-   _mesa_init_feedback_dispatch(exec);
-
-   SET_FogCoordPointerEXT(exec, _mesa_FogCoordPointerEXT);
-   SET_Fogf(exec, _mesa_Fogf);
-   SET_Fogfv(exec, _mesa_Fogfv);
-   SET_Fogi(exec, _mesa_Fogi);
-   SET_Fogiv(exec, _mesa_Fogiv);
-   SET_GetClipPlane(exec, _mesa_GetClipPlane);
-   SET_GetBooleanv(exec, _mesa_GetBooleanv);
-   SET_GetDoublev(exec, _mesa_GetDoublev);
-   SET_GetIntegerv(exec, _mesa_GetIntegerv);
-   SET_GetLightfv(exec, _mesa_GetLightfv);
-   SET_GetLightiv(exec, _mesa_GetLightiv);
-   SET_GetMaterialfv(exec, _mesa_GetMaterialfv);
-   SET_GetMaterialiv(exec, _mesa_GetMaterialiv);
-   SET_GetPolygonStipple(exec, _mesa_GetPolygonStipple);
-   SET_GetTexEnvfv(exec, _mesa_GetTexEnvfv);
-   SET_GetTexEnviv(exec, _mesa_GetTexEnviv);
-   SET_GetTexLevelParameterfv(exec, _mesa_GetTexLevelParameterfv);
-   SET_GetTexLevelParameteriv(exec, _mesa_GetTexLevelParameteriv);
-   SET_GetTexParameterfv(exec, _mesa_GetTexParameterfv);
-   SET_GetTexParameteriv(exec, _mesa_GetTexParameteriv);
-   SET_GetTexImage(exec, _mesa_GetTexImage);
-   SET_Hint(exec, _mesa_Hint);
-   SET_IndexMask(exec, _mesa_IndexMask);
-   SET_IsEnabled(exec, _mesa_IsEnabled);
-   SET_LightModelf(exec, _mesa_LightModelf);
-   SET_LightModelfv(exec, _mesa_LightModelfv);
-   SET_LightModeli(exec, _mesa_LightModeli);
-   SET_LightModeliv(exec, _mesa_LightModeliv);
-   SET_Lightf(exec, _mesa_Lightf);
-   SET_Lightfv(exec, _mesa_Lightfv);
-   SET_Lighti(exec, _mesa_Lighti);
-   SET_Lightiv(exec, _mesa_Lightiv);
-   SET_LoadMatrixd(exec, _mesa_LoadMatrixd);
-
-   _mesa_init_eval_dispatch(exec);
-
-   SET_MultMatrixd(exec, _mesa_MultMatrixd);
-
-   _mesa_init_pixel_dispatch(exec);
-
-   SET_PixelStoref(exec, _mesa_PixelStoref);
-   SET_PointSize(exec, _mesa_PointSize);
-   SET_PolygonMode(exec, _mesa_PolygonMode);
-   SET_PolygonOffset(exec, _mesa_PolygonOffset);
-   SET_PolygonStipple(exec, _mesa_PolygonStipple);
-
-   _mesa_init_attrib_dispatch(exec);
-   _mesa_init_rastpos_dispatch(exec);
-
-   SET_ReadPixels(exec, _mesa_ReadPixels);
-   SET_Rotated(exec, _mesa_Rotated);
-   SET_Scaled(exec, _mesa_Scaled);
-   SET_SecondaryColorPointerEXT(exec, _mesa_SecondaryColorPointerEXT);
-   SET_TexEnvf(exec, _mesa_TexEnvf);
-   SET_TexEnviv(exec, _mesa_TexEnviv);
-
-   _mesa_init_texgen_dispatch(exec);
-
-   SET_TexImage1D(exec, _mesa_TexImage1D);
-   SET_TexParameterf(exec, _mesa_TexParameterf);
-   SET_TexParameterfv(exec, _mesa_TexParameterfv);
-   SET_TexParameteriv(exec, _mesa_TexParameteriv);
-   SET_Translated(exec, _mesa_Translated);
-
-   /* 1.1 */
-   SET_BindTexture(exec, _mesa_BindTexture);
-   SET_DeleteTextures(exec, _mesa_DeleteTextures);
-   SET_GenTextures(exec, _mesa_GenTextures);
-#if _HAVE_FULL_GL
-   SET_AreTexturesResident(exec, _mesa_AreTexturesResident);
-   SET_ColorPointer(exec, _mesa_ColorPointer);
-   SET_CopyTexImage1D(exec, _mesa_CopyTexImage1D);
-   SET_CopyTexImage2D(exec, _mesa_CopyTexImage2D);
-   SET_CopyTexSubImage1D(exec, _mesa_CopyTexSubImage1D);
-   SET_CopyTexSubImage2D(exec, _mesa_CopyTexSubImage2D);
-   SET_DisableClientState(exec, _mesa_DisableClientState);
-   SET_EdgeFlagPointer(exec, _mesa_EdgeFlagPointer);
-   SET_EnableClientState(exec, _mesa_EnableClientState);
-   SET_GetPointerv(exec, _mesa_GetPointerv);
-   SET_IndexPointer(exec, _mesa_IndexPointer);
-   SET_InterleavedArrays(exec, _mesa_InterleavedArrays);
-   SET_IsTexture(exec, _mesa_IsTexture);
-   SET_NormalPointer(exec, _mesa_NormalPointer);
-   SET_PrioritizeTextures(exec, _mesa_PrioritizeTextures);
-   SET_TexCoordPointer(exec, _mesa_TexCoordPointer);
-   SET_TexSubImage1D(exec, _mesa_TexSubImage1D);
-   SET_TexSubImage2D(exec, _mesa_TexSubImage2D);
-   SET_VertexPointer(exec, _mesa_VertexPointer);
-#endif
-
-   /* 1.2 */
-#if _HAVE_FULL_GL
-   SET_CopyTexSubImage3D(exec, _mesa_CopyTexSubImage3D);
-   SET_TexImage3D(exec, _mesa_TexImage3D);
-   SET_TexSubImage3D(exec, _mesa_TexSubImage3D);
-#endif
-
-   /* OpenGL 1.2  GL_ARB_imaging */
-   SET_BlendColor(exec, _mesa_BlendColor);
-   SET_BlendEquation(exec, _mesa_BlendEquation);
-   SET_BlendEquationSeparateEXT(exec, _mesa_BlendEquationSeparateEXT);
-
-   _mesa_init_colortable_dispatch(exec);
-   _mesa_init_convolve_dispatch(exec);
-   _mesa_init_histogram_dispatch(exec);
-
-   /* OpenGL 2.0 */
-   SET_StencilFuncSeparate(exec, _mesa_StencilFuncSeparate);
-   SET_StencilMaskSeparate(exec, _mesa_StencilMaskSeparate);
-   SET_StencilOpSeparate(exec, _mesa_StencilOpSeparate);
-
-#if FEATURE_ARB_shader_objects
-   _mesa_init_shader_dispatch(exec);
-   _mesa_init_shader_uniform_dispatch(exec);
-#endif
-
-   /* 2. GL_EXT_blend_color */
-#if 0
-/*    SET_BlendColorEXT(exec, _mesa_BlendColorEXT); */
-#endif
-
-   /* 3. GL_EXT_polygon_offset */
-#if _HAVE_FULL_GL
-   SET_PolygonOffsetEXT(exec, _mesa_PolygonOffsetEXT);
-#endif
-
-   /* 6. GL_EXT_texture3d */
-#if 0
-/*    SET_CopyTexSubImage3DEXT(exec, _mesa_CopyTexSubImage3D); */
-/*    SET_TexImage3DEXT(exec, _mesa_TexImage3DEXT); */
-/*    SET_TexSubImage3DEXT(exec, _mesa_TexSubImage3D); */
-#endif
-
-   /* 11. GL_EXT_histogram */
-#if 0
-   SET_GetHistogramEXT(exec, _mesa_GetHistogram);
-   SET_GetHistogramParameterfvEXT(exec, _mesa_GetHistogramParameterfv);
-   SET_GetHistogramParameterivEXT(exec, _mesa_GetHistogramParameteriv);
-   SET_GetMinmaxEXT(exec, _mesa_GetMinmax);
-   SET_GetMinmaxParameterfvEXT(exec, _mesa_GetMinmaxParameterfv);
-   SET_GetMinmaxParameterivEXT(exec, _mesa_GetMinmaxParameteriv);
-#endif
-
-   /* 14. SGI_color_table */
-#if 0
-   SET_ColorTableSGI(exec, _mesa_ColorTable);
-   SET_ColorSubTableSGI(exec, _mesa_ColorSubTable);
-   SET_GetColorTableSGI(exec, _mesa_GetColorTable);
-   SET_GetColorTableParameterfvSGI(exec, _mesa_GetColorTableParameterfv);
-   SET_GetColorTableParameterivSGI(exec, _mesa_GetColorTableParameteriv);
-#endif
-
-   /* 30. GL_EXT_vertex_array */
-#if _HAVE_FULL_GL
-   SET_ColorPointerEXT(exec, _mesa_ColorPointerEXT);
-   SET_EdgeFlagPointerEXT(exec, _mesa_EdgeFlagPointerEXT);
-   SET_IndexPointerEXT(exec, _mesa_IndexPointerEXT);
-   SET_NormalPointerEXT(exec, _mesa_NormalPointerEXT);
-   SET_TexCoordPointerEXT(exec, _mesa_TexCoordPointerEXT);
-   SET_VertexPointerEXT(exec, _mesa_VertexPointerEXT);
-#endif
-
-   /* 37. GL_EXT_blend_minmax */
-#if 0
-   SET_BlendEquationEXT(exec, _mesa_BlendEquationEXT);
-#endif
-
-   /* 54. GL_EXT_point_parameters */
-#if _HAVE_FULL_GL
-   SET_PointParameterfEXT(exec, _mesa_PointParameterf);
-   SET_PointParameterfvEXT(exec, _mesa_PointParameterfv);
-#endif
-
-   /* 95. GL_ARB_ES2_compatibility */
-   SET_ClearDepthf(exec, _mesa_ClearDepthf);
-   SET_DepthRangef(exec, _mesa_DepthRangef);
-
-   /* 97. GL_EXT_compiled_vertex_array */
-#if _HAVE_FULL_GL
-   SET_LockArraysEXT(exec, _mesa_LockArraysEXT);
-   SET_UnlockArraysEXT(exec, _mesa_UnlockArraysEXT);
-#endif
-
-   /* 148. GL_EXT_multi_draw_arrays */
-#if _HAVE_FULL_GL
-   SET_MultiDrawArraysEXT(exec, _mesa_MultiDrawArraysEXT);
-#endif
-
-   /* 173. GL_INGR_blend_func_separate */
-#if _HAVE_FULL_GL
-   SET_BlendFuncSeparateEXT(exec, _mesa_BlendFuncSeparateEXT);
-#endif
-
-   /* 196. GL_MESA_resize_buffers */
-#if _HAVE_FULL_GL
-   SET_ResizeBuffersMESA(exec, _mesa_ResizeBuffersMESA);
-#endif
-
-   /* 197. GL_MESA_window_pos */
-   /* part of _mesa_init_rastpos_dispatch(exec); */
-
-   /* 200. GL_IBM_multimode_draw_arrays */
-#if _HAVE_FULL_GL
-   SET_MultiModeDrawArraysIBM(exec, _mesa_MultiModeDrawArraysIBM);
-   SET_MultiModeDrawElementsIBM(exec, _mesa_MultiModeDrawElementsIBM);
-#endif
-
-   /* 233. GL_NV_vertex_program */
-#if FEATURE_NV_vertex_program
-   SET_BindProgramNV(exec, _mesa_BindProgram);
-   SET_DeleteProgramsNV(exec, _mesa_DeletePrograms);
-   SET_ExecuteProgramNV(exec, _mesa_ExecuteProgramNV);
-   SET_GenProgramsNV(exec, _mesa_GenPrograms);
-   SET_AreProgramsResidentNV(exec, _mesa_AreProgramsResidentNV);
-   SET_RequestResidentProgramsNV(exec, _mesa_RequestResidentProgramsNV);
-   SET_GetProgramParameterfvNV(exec, _mesa_GetProgramParameterfvNV);
-   SET_GetProgramParameterdvNV(exec, _mesa_GetProgramParameterdvNV);
-   SET_GetProgramivNV(exec, _mesa_GetProgramivNV);
-   SET_GetProgramStringNV(exec, _mesa_GetProgramStringNV);
-   SET_GetTrackMatrixivNV(exec, _mesa_GetTrackMatrixivNV);
-   SET_GetVertexAttribdvNV(exec, _mesa_GetVertexAttribdvNV);
-   SET_GetVertexAttribfvNV(exec, _mesa_GetVertexAttribfvNV);
-   SET_GetVertexAttribivNV(exec, _mesa_GetVertexAttribivNV);
-   SET_GetVertexAttribPointervNV(exec, _mesa_GetVertexAttribPointervNV);
-   SET_IsProgramNV(exec, _mesa_IsProgramARB);
-   SET_LoadProgramNV(exec, _mesa_LoadProgramNV);
-   SET_ProgramEnvParameter4dARB(exec, _mesa_ProgramEnvParameter4dARB); /* alias to ProgramParameter4dNV */
-   SET_ProgramEnvParameter4dvARB(exec, _mesa_ProgramEnvParameter4dvARB);  /* alias to ProgramParameter4dvNV */
-   SET_ProgramEnvParameter4fARB(exec, _mesa_ProgramEnvParameter4fARB);  /* alias to ProgramParameter4fNV */
-   SET_ProgramEnvParameter4fvARB(exec, _mesa_ProgramEnvParameter4fvARB);  /* alias to ProgramParameter4fvNV */
-   SET_ProgramParameters4dvNV(exec, _mesa_ProgramParameters4dvNV);
-   SET_ProgramParameters4fvNV(exec, _mesa_ProgramParameters4fvNV);
-   SET_TrackMatrixNV(exec, _mesa_TrackMatrixNV);
-   SET_VertexAttribPointerNV(exec, _mesa_VertexAttribPointerNV);
-   /* glVertexAttrib*NV functions handled in api_loopback.c */
-#endif
-
-   /* 273. GL_APPLE_vertex_array_object */
-   SET_BindVertexArrayAPPLE(exec, _mesa_BindVertexArrayAPPLE);
-   SET_DeleteVertexArraysAPPLE(exec, _mesa_DeleteVertexArraysAPPLE);
-   SET_GenVertexArraysAPPLE(exec, _mesa_GenVertexArraysAPPLE);
-   SET_IsVertexArrayAPPLE(exec, _mesa_IsVertexArrayAPPLE);
-
-   /* 282. GL_NV_fragment_program */
-#if FEATURE_NV_fragment_program
-   SET_ProgramNamedParameter4fNV(exec, _mesa_ProgramNamedParameter4fNV);
-   SET_ProgramNamedParameter4dNV(exec, _mesa_ProgramNamedParameter4dNV);
-   SET_ProgramNamedParameter4fvNV(exec, _mesa_ProgramNamedParameter4fvNV);
-   SET_ProgramNamedParameter4dvNV(exec, _mesa_ProgramNamedParameter4dvNV);
-   SET_GetProgramNamedParameterfvNV(exec, _mesa_GetProgramNamedParameterfvNV);
-   SET_GetProgramNamedParameterdvNV(exec, _mesa_GetProgramNamedParameterdvNV);
-   SET_ProgramLocalParameter4dARB(exec, _mesa_ProgramLocalParameter4dARB);
-   SET_ProgramLocalParameter4dvARB(exec, _mesa_ProgramLocalParameter4dvARB);
-   SET_ProgramLocalParameter4fARB(exec, _mesa_ProgramLocalParameter4fARB);
-   SET_ProgramLocalParameter4fvARB(exec, _mesa_ProgramLocalParameter4fvARB);
-   SET_GetProgramLocalParameterdvARB(exec, _mesa_GetProgramLocalParameterdvARB);
-   SET_GetProgramLocalParameterfvARB(exec, _mesa_GetProgramLocalParameterfvARB);
-#endif
-
-   /* 262. GL_NV_point_sprite */
-#if _HAVE_FULL_GL
-   SET_PointParameteriNV(exec, _mesa_PointParameteri);
-   SET_PointParameterivNV(exec, _mesa_PointParameteriv);
-#endif
-
-   /* 268. GL_EXT_stencil_two_side */
-#if _HAVE_FULL_GL
-   SET_ActiveStencilFaceEXT(exec, _mesa_ActiveStencilFaceEXT);
-#endif
-
-   /* 285. GL_NV_primitive_restart */
-   SET_PrimitiveRestartIndexNV(exec, _mesa_PrimitiveRestartIndex);
-
-   /* ???. GL_EXT_depth_bounds_test */
-   SET_DepthBoundsEXT(exec, _mesa_DepthBoundsEXT);
-
-   /* 352. GL_EXT_transform_feedback */
-   _mesa_init_transform_feedback_dispatch(exec);
-
-   /* 364. GL_EXT_provoking_vertex */
-   SET_ProvokingVertexEXT(exec, _mesa_ProvokingVertexEXT);
-
-   /* ARB 1. GL_ARB_multitexture */
-#if _HAVE_FULL_GL
-   SET_ActiveTextureARB(exec, _mesa_ActiveTextureARB);
-   SET_ClientActiveTextureARB(exec, _mesa_ClientActiveTextureARB);
-#endif
-
-   /* ARB 3. GL_ARB_transpose_matrix */
-#if _HAVE_FULL_GL
-   SET_LoadTransposeMatrixdARB(exec, _mesa_LoadTransposeMatrixdARB);
-   SET_LoadTransposeMatrixfARB(exec, _mesa_LoadTransposeMatrixfARB);
-   SET_MultTransposeMatrixdARB(exec, _mesa_MultTransposeMatrixdARB);
-   SET_MultTransposeMatrixfARB(exec, _mesa_MultTransposeMatrixfARB);
-#endif
-
-   /* ARB 5. GL_ARB_multisample */
-#if _HAVE_FULL_GL
-   SET_SampleCoverageARB(exec, _mesa_SampleCoverageARB);
-#endif
-
-   /* ARB 12. GL_ARB_texture_compression */
-#if _HAVE_FULL_GL
-   SET_CompressedTexImage3DARB(exec, _mesa_CompressedTexImage3DARB);
-   SET_CompressedTexImage2DARB(exec, _mesa_CompressedTexImage2DARB);
-   SET_CompressedTexImage1DARB(exec, _mesa_CompressedTexImage1DARB);
-   SET_CompressedTexSubImage3DARB(exec, _mesa_CompressedTexSubImage3DARB);
-   SET_CompressedTexSubImage2DARB(exec, _mesa_CompressedTexSubImage2DARB);
-   SET_CompressedTexSubImage1DARB(exec, _mesa_CompressedTexSubImage1DARB);
-   SET_GetCompressedTexImageARB(exec, _mesa_GetCompressedTexImageARB);
-
-   /* ARB 104. GL_ARB_robustness */
-   SET_GetnCompressedTexImageARB(exec, _mesa_GetnCompressedTexImageARB);
-#endif
-
-   /* ARB 14. GL_ARB_point_parameters */
-   /* reuse EXT_point_parameters functions */
-
-   /* ARB 26. GL_ARB_vertex_program */
-   /* ARB 27. GL_ARB_fragment_program */
-#if FEATURE_ARB_vertex_program || FEATURE_ARB_fragment_program
-   /* glVertexAttrib1sARB aliases glVertexAttrib1sNV */
-   /* glVertexAttrib1fARB aliases glVertexAttrib1fNV */
-   /* glVertexAttrib1dARB aliases glVertexAttrib1dNV */
-   /* glVertexAttrib2sARB aliases glVertexAttrib2sNV */
-   /* glVertexAttrib2fARB aliases glVertexAttrib2fNV */
-   /* glVertexAttrib2dARB aliases glVertexAttrib2dNV */
-   /* glVertexAttrib3sARB aliases glVertexAttrib3sNV */
-   /* glVertexAttrib3fARB aliases glVertexAttrib3fNV */
-   /* glVertexAttrib3dARB aliases glVertexAttrib3dNV */
-   /* glVertexAttrib4sARB aliases glVertexAttrib4sNV */
-   /* glVertexAttrib4fARB aliases glVertexAttrib4fNV */
-   /* glVertexAttrib4dARB aliases glVertexAttrib4dNV */
-   /* glVertexAttrib4NubARB aliases glVertexAttrib4NubNV */
-   /* glVertexAttrib1svARB aliases glVertexAttrib1svNV */
-   /* glVertexAttrib1fvARB aliases glVertexAttrib1fvNV */
-   /* glVertexAttrib1dvARB aliases glVertexAttrib1dvNV */
-   /* glVertexAttrib2svARB aliases glVertexAttrib2svNV */
-   /* glVertexAttrib2fvARB aliases glVertexAttrib2fvNV */
-   /* glVertexAttrib2dvARB aliases glVertexAttrib2dvNV */
-   /* glVertexAttrib3svARB aliases glVertexAttrib3svNV */
-   /* glVertexAttrib3fvARB aliases glVertexAttrib3fvNV */
-   /* glVertexAttrib3dvARB aliases glVertexAttrib3dvNV */
-   /* glVertexAttrib4svARB aliases glVertexAttrib4svNV */
-   /* glVertexAttrib4fvARB aliases glVertexAttrib4fvNV */
-   /* glVertexAttrib4dvARB aliases glVertexAttrib4dvNV */
-   /* glVertexAttrib4NubvARB aliases glVertexAttrib4NubvNV */
-   /* glVertexAttrib4bvARB handled in api_loopback.c */
-   /* glVertexAttrib4ivARB handled in api_loopback.c */
-   /* glVertexAttrib4ubvARB handled in api_loopback.c */
-   /* glVertexAttrib4usvARB handled in api_loopback.c */
-   /* glVertexAttrib4uivARB handled in api_loopback.c */
-   /* glVertexAttrib4NbvARB handled in api_loopback.c */
-   /* glVertexAttrib4NsvARB handled in api_loopback.c */
-   /* glVertexAttrib4NivARB handled in api_loopback.c */
-   /* glVertexAttrib4NusvARB handled in api_loopback.c */
-   /* glVertexAttrib4NuivARB handled in api_loopback.c */
-   SET_VertexAttribPointerARB(exec, _mesa_VertexAttribPointerARB);
-   SET_EnableVertexAttribArrayARB(exec, _mesa_EnableVertexAttribArrayARB);
-   SET_DisableVertexAttribArrayARB(exec, _mesa_DisableVertexAttribArrayARB);
-   SET_ProgramStringARB(exec, _mesa_ProgramStringARB);
-   /* glBindProgramARB aliases glBindProgramNV */
-   /* glDeleteProgramsARB aliases glDeleteProgramsNV */
-   /* glGenProgramsARB aliases glGenProgramsNV */
-   /* glIsProgramARB aliases glIsProgramNV */
-   SET_GetVertexAttribdvARB(exec, _mesa_GetVertexAttribdvARB);
-   SET_GetVertexAttribfvARB(exec, _mesa_GetVertexAttribfvARB);
-   SET_GetVertexAttribivARB(exec, _mesa_GetVertexAttribivARB);
-   /* glGetVertexAttribPointervARB aliases glGetVertexAttribPointervNV */
-   SET_ProgramEnvParameter4dARB(exec, _mesa_ProgramEnvParameter4dARB);
-   SET_ProgramEnvParameter4dvARB(exec, _mesa_ProgramEnvParameter4dvARB);
-   SET_ProgramEnvParameter4fARB(exec, _mesa_ProgramEnvParameter4fARB);
-   SET_ProgramEnvParameter4fvARB(exec, _mesa_ProgramEnvParameter4fvARB);
-   SET_ProgramLocalParameter4dARB(exec, _mesa_ProgramLocalParameter4dARB);
-   SET_ProgramLocalParameter4dvARB(exec, _mesa_ProgramLocalParameter4dvARB);
-   SET_ProgramLocalParameter4fARB(exec, _mesa_ProgramLocalParameter4fARB);
-   SET_ProgramLocalParameter4fvARB(exec, _mesa_ProgramLocalParameter4fvARB);
-   SET_GetProgramEnvParameterdvARB(exec, _mesa_GetProgramEnvParameterdvARB);
-   SET_GetProgramEnvParameterfvARB(exec, _mesa_GetProgramEnvParameterfvARB);
-   SET_GetProgramLocalParameterdvARB(exec, _mesa_GetProgramLocalParameterdvARB);
-   SET_GetProgramLocalParameterfvARB(exec, _mesa_GetProgramLocalParameterfvARB);
-   SET_GetProgramivARB(exec, _mesa_GetProgramivARB);
-   SET_GetProgramStringARB(exec, _mesa_GetProgramStringARB);
-#endif
-
-   /* ARB 28. GL_ARB_vertex_buffer_object */
-#if FEATURE_ARB_vertex_buffer_object
-   SET_BindBufferARB(exec, _mesa_BindBufferARB);
-   SET_BufferDataARB(exec, _mesa_BufferDataARB);
-   SET_BufferSubDataARB(exec, _mesa_BufferSubDataARB);
-   SET_DeleteBuffersARB(exec, _mesa_DeleteBuffersARB);
-   SET_GenBuffersARB(exec, _mesa_GenBuffersARB);
-   SET_GetBufferParameterivARB(exec, _mesa_GetBufferParameterivARB);
-   SET_GetBufferPointervARB(exec, _mesa_GetBufferPointervARB);
-   SET_GetBufferSubDataARB(exec, _mesa_GetBufferSubDataARB);
-   SET_IsBufferARB(exec, _mesa_IsBufferARB);
-   SET_MapBufferARB(exec, _mesa_MapBufferARB);
-   SET_UnmapBufferARB(exec, _mesa_UnmapBufferARB);
-#endif
-
-   /* ARB 29. GL_ARB_occlusion_query */
-   _mesa_init_queryobj_dispatch(exec);
-
-   /* ARB 37. GL_ARB_draw_buffers */
-#if FEATURE_draw_read_buffer
-   SET_DrawBuffersARB(exec, _mesa_DrawBuffersARB);
-#endif
-
-   /* ARB 104. GL_ARB_robustness */
-   SET_GetGraphicsResetStatusARB(exec, _mesa_GetGraphicsResetStatusARB);
-   SET_GetnPolygonStippleARB(exec, _mesa_GetnPolygonStippleARB);
-   SET_GetnTexImageARB(exec, _mesa_GetnTexImageARB);
-   SET_ReadnPixelsARB(exec, _mesa_ReadnPixelsARB);
-
-   /* GL_ARB_sync */
-   _mesa_init_sync_dispatch(exec);
-
-  /* GL_ATI_fragment_shader */
-   _mesa_init_ati_fragment_shader_dispatch(exec);
-
-  /* GL_ATI_envmap_bumpmap */
-   SET_GetTexBumpParameterivATI(exec, _mesa_GetTexBumpParameterivATI);
-   SET_GetTexBumpParameterfvATI(exec, _mesa_GetTexBumpParameterfvATI);
-   SET_TexBumpParameterivATI(exec, _mesa_TexBumpParameterivATI);
-   SET_TexBumpParameterfvATI(exec, _mesa_TexBumpParameterfvATI);
-
-#if FEATURE_EXT_framebuffer_object
-   SET_IsRenderbufferEXT(exec, _mesa_IsRenderbufferEXT);
-   SET_BindRenderbufferEXT(exec, _mesa_BindRenderbufferEXT);
-   SET_DeleteRenderbuffersEXT(exec, _mesa_DeleteRenderbuffersEXT);
-   SET_GenRenderbuffersEXT(exec, _mesa_GenRenderbuffersEXT);
-   SET_RenderbufferStorageEXT(exec, _mesa_RenderbufferStorageEXT);
-   SET_GetRenderbufferParameterivEXT(exec, _mesa_GetRenderbufferParameterivEXT);
-   SET_IsFramebufferEXT(exec, _mesa_IsFramebufferEXT);
-   SET_BindFramebufferEXT(exec, _mesa_BindFramebufferEXT);
-   SET_DeleteFramebuffersEXT(exec, _mesa_DeleteFramebuffersEXT);
-   SET_GenFramebuffersEXT(exec, _mesa_GenFramebuffersEXT);
-   SET_CheckFramebufferStatusEXT(exec, _mesa_CheckFramebufferStatusEXT);
-   SET_FramebufferTexture1DEXT(exec, _mesa_FramebufferTexture1DEXT);
-   SET_FramebufferTexture2DEXT(exec, _mesa_FramebufferTexture2DEXT);
-   SET_FramebufferTexture3DEXT(exec, _mesa_FramebufferTexture3DEXT);
-   SET_FramebufferRenderbufferEXT(exec, _mesa_FramebufferRenderbufferEXT);
-   SET_GetFramebufferAttachmentParameterivEXT(exec, _mesa_GetFramebufferAttachmentParameterivEXT);
-   SET_GenerateMipmapEXT(exec, _mesa_GenerateMipmapEXT);
-#endif
-
-#if FEATURE_EXT_framebuffer_blit
-   SET_BlitFramebufferEXT(exec, _mesa_BlitFramebufferEXT);
-#endif
-
-   /* GL_EXT_gpu_program_parameters */
-#if FEATURE_ARB_vertex_program || FEATURE_ARB_fragment_program
-   SET_ProgramEnvParameters4fvEXT(exec, _mesa_ProgramEnvParameters4fvEXT);
-   SET_ProgramLocalParameters4fvEXT(exec, _mesa_ProgramLocalParameters4fvEXT);
-#endif
-
-   /* GL_MESA_texture_array / GL_EXT_texture_array */
-#if FEATURE_EXT_framebuffer_object
-   SET_FramebufferTextureLayerEXT(exec, _mesa_FramebufferTextureLayerEXT);
-#endif
-
-   /* GL_ATI_separate_stencil */
-   SET_StencilFuncSeparateATI(exec, _mesa_StencilFuncSeparateATI);
-
-#if FEATURE_ARB_framebuffer_object
-   /* The ARB_fbo functions are the union of
-    * GL_EXT_fbo, GL_EXT_framebuffer_blit, GL_EXT_texture_array
-    */
-   SET_RenderbufferStorageMultisample(exec, _mesa_RenderbufferStorageMultisample);
-#endif
-
-#if FEATURE_ARB_map_buffer_range
-   SET_MapBufferRange(exec, _mesa_MapBufferRange);
-   SET_FlushMappedBufferRange(exec, _mesa_FlushMappedBufferRange);
-#endif
-
-   /* GL_ARB_copy_buffer */
-   SET_CopyBufferSubData(exec, _mesa_CopyBufferSubData);
-
-   /* GL_ARB_vertex_array_object */
-   SET_BindVertexArray(exec, _mesa_BindVertexArray);
-   SET_GenVertexArrays(exec, _mesa_GenVertexArrays);
-
-   /* GL_EXT_draw_buffers2 */
-   SET_ColorMaskIndexedEXT(exec, _mesa_ColorMaskIndexed);
-   SET_GetBooleanIndexedvEXT(exec, _mesa_GetBooleanIndexedv);
-   SET_GetIntegerIndexedvEXT(exec, _mesa_GetIntegerIndexedv);
-   SET_EnableIndexedEXT(exec, _mesa_EnableIndexed);
-   SET_DisableIndexedEXT(exec, _mesa_DisableIndexed);
-   SET_IsEnabledIndexedEXT(exec, _mesa_IsEnabledIndexed);
-
-   /* GL_NV_conditional_render */
-   SET_BeginConditionalRenderNV(exec, _mesa_BeginConditionalRender);
-   SET_EndConditionalRenderNV(exec, _mesa_EndConditionalRender);
-
-#if FEATURE_OES_EGL_image
-   SET_EGLImageTargetTexture2DOES(exec, _mesa_EGLImageTargetTexture2DOES);
-   SET_EGLImageTargetRenderbufferStorageOES(exec, _mesa_EGLImageTargetRenderbufferStorageOES);
-#endif
-
-#if FEATURE_APPLE_object_purgeable
-   SET_ObjectPurgeableAPPLE(exec, _mesa_ObjectPurgeableAPPLE);
-   SET_ObjectUnpurgeableAPPLE(exec, _mesa_ObjectUnpurgeableAPPLE);
-   SET_GetObjectParameterivAPPLE(exec, _mesa_GetObjectParameterivAPPLE);
-#endif
-
-#if FEATURE_ARB_geometry_shader4
-   SET_FramebufferTextureARB(exec, _mesa_FramebufferTextureARB);
-   SET_FramebufferTextureFaceARB(exec, _mesa_FramebufferTextureFaceARB);
-#endif
-
-   SET_ClampColorARB(exec, _mesa_ClampColorARB);
-
-   /* GL_EXT_texture_integer */
-   SET_ClearColorIiEXT(exec, _mesa_ClearColorIiEXT);
-   SET_ClearColorIuiEXT(exec, _mesa_ClearColorIuiEXT);
-   SET_GetTexParameterIivEXT(exec, _mesa_GetTexParameterIiv);
-   SET_GetTexParameterIuivEXT(exec, _mesa_GetTexParameterIuiv);
-   SET_TexParameterIivEXT(exec, _mesa_TexParameterIiv);
-   SET_TexParameterIuivEXT(exec, _mesa_TexParameterIuiv);
-
-   /* GL_EXT_gpu_shader4 / OpenGL 3.0 */
-   SET_GetVertexAttribIivEXT(exec, _mesa_GetVertexAttribIiv);
-   SET_GetVertexAttribIuivEXT(exec, _mesa_GetVertexAttribIuiv);
-   SET_VertexAttribIPointerEXT(exec, _mesa_VertexAttribIPointer);
-
-   /* GL 3.0 (functions not covered by other extensions) */
-   SET_ClearBufferiv(exec, _mesa_ClearBufferiv);
-   SET_ClearBufferuiv(exec, _mesa_ClearBufferuiv);
-   SET_ClearBufferfv(exec, _mesa_ClearBufferfv);
-   SET_ClearBufferfi(exec, _mesa_ClearBufferfi);
-   SET_GetStringi(exec, _mesa_GetStringi);
-   SET_ClampColor(exec, _mesa_ClampColorARB);
-
-   /* GL_ARB_instanced_arrays */
-   SET_VertexAttribDivisorARB(exec, _mesa_VertexAttribDivisor);
-
-   /* GL_ARB_draw_buffer_blend */
-   SET_BlendFunciARB(exec, _mesa_BlendFunci);
-   SET_BlendFuncSeparateiARB(exec, _mesa_BlendFuncSeparatei);
-   SET_BlendEquationiARB(exec, _mesa_BlendEquationi);
-   SET_BlendEquationSeparateiARB(exec, _mesa_BlendEquationSeparatei);
-
-   /* GL_NV_texture_barrier */
-   SET_TextureBarrierNV(exec, _mesa_TextureBarrierNV);
- 
-   /* GL_ARB_texture_buffer_object */
-   SET_TexBufferARB(exec, _mesa_TexBuffer);
-
-#if FEATURE_ARB_sampler_objects
-   _mesa_init_sampler_object_dispatch(exec);
-#endif
-
-   return exec;
-}
-
-#endif /* FEATURE_GL */
->>>>>>> 96d6df5d
+/*
+ * Mesa 3-D graphics library
+ * Version:  7.1
+ *
+ * Copyright (C) 1999-2008  Brian Paul   All Rights Reserved.
+ *
+ * Permission is hereby granted, free of charge, to any person obtaining a
+ * copy of this software and associated documentation files (the "Software"),
+ * to deal in the Software without restriction, including without limitation
+ * the rights to use, copy, modify, merge, publish, distribute, sublicense,
+ * and/or sell copies of the Software, and to permit persons to whom the
+ * Software is furnished to do so, subject to the following conditions:
+ *
+ * The above copyright notice and this permission notice shall be included
+ * in all copies or substantial portions of the Software.
+ *
+ * THE SOFTWARE IS PROVIDED "AS IS", WITHOUT WARRANTY OF ANY KIND, EXPRESS
+ * OR IMPLIED, INCLUDING BUT NOT LIMITED TO THE WARRANTIES OF MERCHANTABILITY,
+ * FITNESS FOR A PARTICULAR PURPOSE AND NONINFRINGEMENT.  IN NO EVENT SHALL
+ * BRIAN PAUL BE LIABLE FOR ANY CLAIM, DAMAGES OR OTHER LIABILITY, WHETHER IN
+ * AN ACTION OF CONTRACT, TORT OR OTHERWISE, ARISING FROM, OUT OF OR IN
+ * CONNECTION WITH THE SOFTWARE OR THE USE OR OTHER DEALINGS IN THE SOFTWARE.
+ */
+
+
+/**
+ * \file api_exec.c
+ * Initialize dispatch table with the immidiate mode functions.
+ */
+
+
+#include "mfeatures.h"
+#include "accum.h"
+#include "api_loopback.h"
+#include "api_exec.h"
+#if FEATURE_ARB_vertex_program || FEATURE_ARB_fragment_program
+#include "arbprogram.h"
+#endif
+#include "atifragshader.h"
+#include "attrib.h"
+#include "blend.h"
+#if FEATURE_ARB_vertex_buffer_object
+#include "bufferobj.h"
+#endif
+#include "arrayobj.h"
+#if FEATURE_draw_read_buffer
+#include "buffers.h"
+#endif
+#include "clear.h"
+#include "clip.h"
+#include "colortab.h"
+#include "condrender.h"
+#include "context.h"
+#include "convolve.h"
+#include "depth.h"
+#include "dlist.h"
+#include "drawpix.h"
+#include "rastpos.h"
+#include "enable.h"
+#include "eval.h"
+#include "get.h"
+#include "feedback.h"
+#include "fog.h"
+#if FEATURE_EXT_framebuffer_object
+#include "fbobject.h"
+#endif
+#include "framebuffer.h"
+#include "hint.h"
+#include "histogram.h"
+#include "imports.h"
+#include "light.h"
+#include "lines.h"
+#include "matrix.h"
+#include "multisample.h"
+#include "pixel.h"
+#include "pixelstore.h"
+#include "points.h"
+#include "polygon.h"
+#include "queryobj.h"
+#include "readpix.h"
+#if FEATURE_ARB_sampler_objects
+#include "samplerobj.h"
+#endif
+#include "scissor.h"
+#include "stencil.h"
+#include "texenv.h"
+#include "texgetimage.h"
+#include "teximage.h"
+#include "texgen.h"
+#include "texobj.h"
+#include "texparam.h"
+#include "texstate.h"
+#include "texturebarrier.h"
+#include "transformfeedback.h"
+#include "mtypes.h"
+#include "varray.h"
+#include "viewport.h"
+#if FEATURE_NV_vertex_program || FEATURE_NV_fragment_program
+#include "nvprogram.h"
+#endif
+#if FEATURE_ARB_shader_objects
+#include "shaderapi.h"
+#include "uniforms.h"
+#endif
+#include "syncobj.h"
+#include "main/dispatch.h"
+
+
+#if FEATURE_GL
+
+
+/**
+ * Initialize a dispatch table with pointers to Mesa's immediate-mode
+ * commands.
+ *
+ * Pointers to glBegin()/glEnd() object commands and a few others
+ * are provided via the GLvertexformat interface.
+ *
+ * \param ctx  GL context to which \c exec belongs.
+ * \param exec dispatch table.
+ */
+struct _glapi_table *
+_mesa_create_exec_table(void)
+{
+   struct _glapi_table *exec;
+
+   exec = _mesa_alloc_dispatch_table(_gloffset_COUNT);
+   if (exec == NULL)
+      return NULL;
+
+#if _HAVE_FULL_GL
+   _mesa_loopback_init_api_table( exec );
+#endif
+
+   /* load the dispatch slots we understand */
+   SET_AlphaFunc(exec, _mesa_AlphaFunc);
+   SET_BlendFunc(exec, _mesa_BlendFunc);
+   SET_Clear(exec, _mesa_Clear);
+   SET_ClearColor(exec, _mesa_ClearColor);
+   SET_ClearStencil(exec, _mesa_ClearStencil);
+   SET_ColorMask(exec, _mesa_ColorMask);
+   SET_CullFace(exec, _mesa_CullFace);
+   SET_Disable(exec, _mesa_Disable);
+#if FEATURE_draw_read_buffer
+   SET_DrawBuffer(exec, _mesa_DrawBuffer);
+   SET_ReadBuffer(exec, _mesa_ReadBuffer);
+#endif
+   SET_Enable(exec, _mesa_Enable);
+   SET_Finish(exec, _mesa_Finish);
+   SET_Flush(exec, _mesa_Flush);
+   SET_FrontFace(exec, _mesa_FrontFace);
+   SET_Frustum(exec, _mesa_Frustum);
+   SET_GetError(exec, _mesa_GetError);
+   SET_GetFloatv(exec, _mesa_GetFloatv);
+   SET_GetString(exec, _mesa_GetString);
+   SET_LineStipple(exec, _mesa_LineStipple);
+   SET_LineWidth(exec, _mesa_LineWidth);
+   SET_LoadIdentity(exec, _mesa_LoadIdentity);
+   SET_LoadMatrixf(exec, _mesa_LoadMatrixf);
+   SET_LogicOp(exec, _mesa_LogicOp);
+   SET_MatrixMode(exec, _mesa_MatrixMode);
+   SET_MultMatrixf(exec, _mesa_MultMatrixf);
+   SET_Ortho(exec, _mesa_Ortho);
+   SET_PixelStorei(exec, _mesa_PixelStorei);
+   SET_PopMatrix(exec, _mesa_PopMatrix);
+   SET_PushMatrix(exec, _mesa_PushMatrix);
+   SET_Rotatef(exec, _mesa_Rotatef);
+   SET_Scalef(exec, _mesa_Scalef);
+   SET_Scissor(exec, _mesa_Scissor);
+   SET_ShadeModel(exec, _mesa_ShadeModel);
+   SET_StencilFunc(exec, _mesa_StencilFunc);
+   SET_StencilMask(exec, _mesa_StencilMask);
+   SET_StencilOp(exec, _mesa_StencilOp);
+   SET_TexEnvfv(exec, _mesa_TexEnvfv);
+   SET_TexEnvi(exec, _mesa_TexEnvi);
+   SET_TexImage2D(exec, _mesa_TexImage2D);
+   SET_TexParameteri(exec, _mesa_TexParameteri);
+   SET_Translatef(exec, _mesa_Translatef);
+   SET_Viewport(exec, _mesa_Viewport);
+
+   _mesa_init_accum_dispatch(exec);
+   _mesa_init_dlist_dispatch(exec);
+
+   SET_ClearDepth(exec, _mesa_ClearDepth);
+   SET_ClearIndex(exec, _mesa_ClearIndex);
+   SET_ClipPlane(exec, _mesa_ClipPlane);
+   SET_ColorMaterial(exec, _mesa_ColorMaterial);
+   SET_DepthFunc(exec, _mesa_DepthFunc);
+   SET_DepthMask(exec, _mesa_DepthMask);
+   SET_DepthRange(exec, _mesa_DepthRange);
+
+   _mesa_init_drawpix_dispatch(exec);
+   _mesa_init_feedback_dispatch(exec);
+
+   SET_FogCoordPointerEXT(exec, _mesa_FogCoordPointerEXT);
+   SET_Fogf(exec, _mesa_Fogf);
+   SET_Fogfv(exec, _mesa_Fogfv);
+   SET_Fogi(exec, _mesa_Fogi);
+   SET_Fogiv(exec, _mesa_Fogiv);
+   SET_GetClipPlane(exec, _mesa_GetClipPlane);
+   SET_GetBooleanv(exec, _mesa_GetBooleanv);
+   SET_GetDoublev(exec, _mesa_GetDoublev);
+   SET_GetIntegerv(exec, _mesa_GetIntegerv);
+   SET_GetLightfv(exec, _mesa_GetLightfv);
+   SET_GetLightiv(exec, _mesa_GetLightiv);
+   SET_GetMaterialfv(exec, _mesa_GetMaterialfv);
+   SET_GetMaterialiv(exec, _mesa_GetMaterialiv);
+   SET_GetPolygonStipple(exec, _mesa_GetPolygonStipple);
+   SET_GetTexEnvfv(exec, _mesa_GetTexEnvfv);
+   SET_GetTexEnviv(exec, _mesa_GetTexEnviv);
+   SET_GetTexLevelParameterfv(exec, _mesa_GetTexLevelParameterfv);
+   SET_GetTexLevelParameteriv(exec, _mesa_GetTexLevelParameteriv);
+   SET_GetTexParameterfv(exec, _mesa_GetTexParameterfv);
+   SET_GetTexParameteriv(exec, _mesa_GetTexParameteriv);
+   SET_GetTexImage(exec, _mesa_GetTexImage);
+   SET_Hint(exec, _mesa_Hint);
+   SET_IndexMask(exec, _mesa_IndexMask);
+   SET_IsEnabled(exec, _mesa_IsEnabled);
+   SET_LightModelf(exec, _mesa_LightModelf);
+   SET_LightModelfv(exec, _mesa_LightModelfv);
+   SET_LightModeli(exec, _mesa_LightModeli);
+   SET_LightModeliv(exec, _mesa_LightModeliv);
+   SET_Lightf(exec, _mesa_Lightf);
+   SET_Lightfv(exec, _mesa_Lightfv);
+   SET_Lighti(exec, _mesa_Lighti);
+   SET_Lightiv(exec, _mesa_Lightiv);
+   SET_LoadMatrixd(exec, _mesa_LoadMatrixd);
+
+   _mesa_init_eval_dispatch(exec);
+
+   SET_MultMatrixd(exec, _mesa_MultMatrixd);
+
+   _mesa_init_pixel_dispatch(exec);
+
+   SET_PixelStoref(exec, _mesa_PixelStoref);
+   SET_PointSize(exec, _mesa_PointSize);
+   SET_PolygonMode(exec, _mesa_PolygonMode);
+   SET_PolygonOffset(exec, _mesa_PolygonOffset);
+   SET_PolygonStipple(exec, _mesa_PolygonStipple);
+
+   _mesa_init_attrib_dispatch(exec);
+   _mesa_init_rastpos_dispatch(exec);
+
+   SET_ReadPixels(exec, _mesa_ReadPixels);
+   SET_Rotated(exec, _mesa_Rotated);
+   SET_Scaled(exec, _mesa_Scaled);
+   SET_SecondaryColorPointerEXT(exec, _mesa_SecondaryColorPointerEXT);
+   SET_TexEnvf(exec, _mesa_TexEnvf);
+   SET_TexEnviv(exec, _mesa_TexEnviv);
+
+   _mesa_init_texgen_dispatch(exec);
+
+   SET_TexImage1D(exec, _mesa_TexImage1D);
+   SET_TexParameterf(exec, _mesa_TexParameterf);
+   SET_TexParameterfv(exec, _mesa_TexParameterfv);
+   SET_TexParameteriv(exec, _mesa_TexParameteriv);
+   SET_Translated(exec, _mesa_Translated);
+
+   /* 1.1 */
+   SET_BindTexture(exec, _mesa_BindTexture);
+   SET_DeleteTextures(exec, _mesa_DeleteTextures);
+   SET_GenTextures(exec, _mesa_GenTextures);
+#if _HAVE_FULL_GL
+   SET_AreTexturesResident(exec, _mesa_AreTexturesResident);
+   SET_ColorPointer(exec, _mesa_ColorPointer);
+   SET_CopyTexImage1D(exec, _mesa_CopyTexImage1D);
+   SET_CopyTexImage2D(exec, _mesa_CopyTexImage2D);
+   SET_CopyTexSubImage1D(exec, _mesa_CopyTexSubImage1D);
+   SET_CopyTexSubImage2D(exec, _mesa_CopyTexSubImage2D);
+   SET_DisableClientState(exec, _mesa_DisableClientState);
+   SET_EdgeFlagPointer(exec, _mesa_EdgeFlagPointer);
+   SET_EnableClientState(exec, _mesa_EnableClientState);
+   SET_GetPointerv(exec, _mesa_GetPointerv);
+   SET_IndexPointer(exec, _mesa_IndexPointer);
+   SET_InterleavedArrays(exec, _mesa_InterleavedArrays);
+   SET_IsTexture(exec, _mesa_IsTexture);
+   SET_NormalPointer(exec, _mesa_NormalPointer);
+   SET_PrioritizeTextures(exec, _mesa_PrioritizeTextures);
+   SET_TexCoordPointer(exec, _mesa_TexCoordPointer);
+   SET_TexSubImage1D(exec, _mesa_TexSubImage1D);
+   SET_TexSubImage2D(exec, _mesa_TexSubImage2D);
+   SET_VertexPointer(exec, _mesa_VertexPointer);
+#endif
+
+   /* 1.2 */
+#if _HAVE_FULL_GL
+   SET_CopyTexSubImage3D(exec, _mesa_CopyTexSubImage3D);
+   SET_TexImage3D(exec, _mesa_TexImage3D);
+   SET_TexSubImage3D(exec, _mesa_TexSubImage3D);
+#endif
+
+   /* OpenGL 1.2  GL_ARB_imaging */
+   SET_BlendColor(exec, _mesa_BlendColor);
+   SET_BlendEquation(exec, _mesa_BlendEquation);
+   SET_BlendEquationSeparateEXT(exec, _mesa_BlendEquationSeparateEXT);
+
+   _mesa_init_colortable_dispatch(exec);
+   _mesa_init_convolve_dispatch(exec);
+   _mesa_init_histogram_dispatch(exec);
+
+   /* OpenGL 2.0 */
+   SET_StencilFuncSeparate(exec, _mesa_StencilFuncSeparate);
+   SET_StencilMaskSeparate(exec, _mesa_StencilMaskSeparate);
+   SET_StencilOpSeparate(exec, _mesa_StencilOpSeparate);
+
+#if FEATURE_ARB_shader_objects
+   _mesa_init_shader_dispatch(exec);
+   _mesa_init_shader_uniform_dispatch(exec);
+#endif
+
+   /* 2. GL_EXT_blend_color */
+#if 0
+/*    SET_BlendColorEXT(exec, _mesa_BlendColorEXT); */
+#endif
+
+   /* 3. GL_EXT_polygon_offset */
+#if _HAVE_FULL_GL
+   SET_PolygonOffsetEXT(exec, _mesa_PolygonOffsetEXT);
+#endif
+
+   /* 6. GL_EXT_texture3d */
+#if 0
+/*    SET_CopyTexSubImage3DEXT(exec, _mesa_CopyTexSubImage3D); */
+/*    SET_TexImage3DEXT(exec, _mesa_TexImage3DEXT); */
+/*    SET_TexSubImage3DEXT(exec, _mesa_TexSubImage3D); */
+#endif
+
+   /* 11. GL_EXT_histogram */
+#if 0
+   SET_GetHistogramEXT(exec, _mesa_GetHistogram);
+   SET_GetHistogramParameterfvEXT(exec, _mesa_GetHistogramParameterfv);
+   SET_GetHistogramParameterivEXT(exec, _mesa_GetHistogramParameteriv);
+   SET_GetMinmaxEXT(exec, _mesa_GetMinmax);
+   SET_GetMinmaxParameterfvEXT(exec, _mesa_GetMinmaxParameterfv);
+   SET_GetMinmaxParameterivEXT(exec, _mesa_GetMinmaxParameteriv);
+#endif
+
+   /* 14. SGI_color_table */
+#if 0
+   SET_ColorTableSGI(exec, _mesa_ColorTable);
+   SET_ColorSubTableSGI(exec, _mesa_ColorSubTable);
+   SET_GetColorTableSGI(exec, _mesa_GetColorTable);
+   SET_GetColorTableParameterfvSGI(exec, _mesa_GetColorTableParameterfv);
+   SET_GetColorTableParameterivSGI(exec, _mesa_GetColorTableParameteriv);
+#endif
+
+   /* 30. GL_EXT_vertex_array */
+#if _HAVE_FULL_GL
+   SET_ColorPointerEXT(exec, _mesa_ColorPointerEXT);
+   SET_EdgeFlagPointerEXT(exec, _mesa_EdgeFlagPointerEXT);
+   SET_IndexPointerEXT(exec, _mesa_IndexPointerEXT);
+   SET_NormalPointerEXT(exec, _mesa_NormalPointerEXT);
+   SET_TexCoordPointerEXT(exec, _mesa_TexCoordPointerEXT);
+   SET_VertexPointerEXT(exec, _mesa_VertexPointerEXT);
+#endif
+
+   /* 37. GL_EXT_blend_minmax */
+#if 0
+   SET_BlendEquationEXT(exec, _mesa_BlendEquationEXT);
+#endif
+
+   /* 54. GL_EXT_point_parameters */
+#if _HAVE_FULL_GL
+   SET_PointParameterfEXT(exec, _mesa_PointParameterf);
+   SET_PointParameterfvEXT(exec, _mesa_PointParameterfv);
+#endif
+
+   /* 95. GL_ARB_ES2_compatibility */
+   SET_ClearDepthf(exec, _mesa_ClearDepthf);
+   SET_DepthRangef(exec, _mesa_DepthRangef);
+
+   /* 97. GL_EXT_compiled_vertex_array */
+#if _HAVE_FULL_GL
+   SET_LockArraysEXT(exec, _mesa_LockArraysEXT);
+   SET_UnlockArraysEXT(exec, _mesa_UnlockArraysEXT);
+#endif
+
+   /* 148. GL_EXT_multi_draw_arrays */
+#if _HAVE_FULL_GL
+   SET_MultiDrawArraysEXT(exec, _mesa_MultiDrawArraysEXT);
+#endif
+
+   /* 173. GL_INGR_blend_func_separate */
+#if _HAVE_FULL_GL
+   SET_BlendFuncSeparateEXT(exec, _mesa_BlendFuncSeparateEXT);
+#endif
+
+   /* 196. GL_MESA_resize_buffers */
+#if _HAVE_FULL_GL
+   SET_ResizeBuffersMESA(exec, _mesa_ResizeBuffersMESA);
+#endif
+
+   /* 197. GL_MESA_window_pos */
+   /* part of _mesa_init_rastpos_dispatch(exec); */
+
+   /* 200. GL_IBM_multimode_draw_arrays */
+#if _HAVE_FULL_GL
+   SET_MultiModeDrawArraysIBM(exec, _mesa_MultiModeDrawArraysIBM);
+   SET_MultiModeDrawElementsIBM(exec, _mesa_MultiModeDrawElementsIBM);
+#endif
+
+   /* 233. GL_NV_vertex_program */
+#if FEATURE_NV_vertex_program
+   SET_BindProgramNV(exec, _mesa_BindProgram);
+   SET_DeleteProgramsNV(exec, _mesa_DeletePrograms);
+   SET_ExecuteProgramNV(exec, _mesa_ExecuteProgramNV);
+   SET_GenProgramsNV(exec, _mesa_GenPrograms);
+   SET_AreProgramsResidentNV(exec, _mesa_AreProgramsResidentNV);
+   SET_RequestResidentProgramsNV(exec, _mesa_RequestResidentProgramsNV);
+   SET_GetProgramParameterfvNV(exec, _mesa_GetProgramParameterfvNV);
+   SET_GetProgramParameterdvNV(exec, _mesa_GetProgramParameterdvNV);
+   SET_GetProgramivNV(exec, _mesa_GetProgramivNV);
+   SET_GetProgramStringNV(exec, _mesa_GetProgramStringNV);
+   SET_GetTrackMatrixivNV(exec, _mesa_GetTrackMatrixivNV);
+   SET_GetVertexAttribdvNV(exec, _mesa_GetVertexAttribdvNV);
+   SET_GetVertexAttribfvNV(exec, _mesa_GetVertexAttribfvNV);
+   SET_GetVertexAttribivNV(exec, _mesa_GetVertexAttribivNV);
+   SET_GetVertexAttribPointervNV(exec, _mesa_GetVertexAttribPointervNV);
+   SET_IsProgramNV(exec, _mesa_IsProgramARB);
+   SET_LoadProgramNV(exec, _mesa_LoadProgramNV);
+   SET_ProgramEnvParameter4dARB(exec, _mesa_ProgramEnvParameter4dARB); /* alias to ProgramParameter4dNV */
+   SET_ProgramEnvParameter4dvARB(exec, _mesa_ProgramEnvParameter4dvARB);  /* alias to ProgramParameter4dvNV */
+   SET_ProgramEnvParameter4fARB(exec, _mesa_ProgramEnvParameter4fARB);  /* alias to ProgramParameter4fNV */
+   SET_ProgramEnvParameter4fvARB(exec, _mesa_ProgramEnvParameter4fvARB);  /* alias to ProgramParameter4fvNV */
+   SET_ProgramParameters4dvNV(exec, _mesa_ProgramParameters4dvNV);
+   SET_ProgramParameters4fvNV(exec, _mesa_ProgramParameters4fvNV);
+   SET_TrackMatrixNV(exec, _mesa_TrackMatrixNV);
+   SET_VertexAttribPointerNV(exec, _mesa_VertexAttribPointerNV);
+   /* glVertexAttrib*NV functions handled in api_loopback.c */
+#endif
+
+   /* 273. GL_APPLE_vertex_array_object */
+   SET_BindVertexArrayAPPLE(exec, _mesa_BindVertexArrayAPPLE);
+   SET_DeleteVertexArraysAPPLE(exec, _mesa_DeleteVertexArraysAPPLE);
+   SET_GenVertexArraysAPPLE(exec, _mesa_GenVertexArraysAPPLE);
+   SET_IsVertexArrayAPPLE(exec, _mesa_IsVertexArrayAPPLE);
+
+   /* 282. GL_NV_fragment_program */
+#if FEATURE_NV_fragment_program
+   SET_ProgramNamedParameter4fNV(exec, _mesa_ProgramNamedParameter4fNV);
+   SET_ProgramNamedParameter4dNV(exec, _mesa_ProgramNamedParameter4dNV);
+   SET_ProgramNamedParameter4fvNV(exec, _mesa_ProgramNamedParameter4fvNV);
+   SET_ProgramNamedParameter4dvNV(exec, _mesa_ProgramNamedParameter4dvNV);
+   SET_GetProgramNamedParameterfvNV(exec, _mesa_GetProgramNamedParameterfvNV);
+   SET_GetProgramNamedParameterdvNV(exec, _mesa_GetProgramNamedParameterdvNV);
+   SET_ProgramLocalParameter4dARB(exec, _mesa_ProgramLocalParameter4dARB);
+   SET_ProgramLocalParameter4dvARB(exec, _mesa_ProgramLocalParameter4dvARB);
+   SET_ProgramLocalParameter4fARB(exec, _mesa_ProgramLocalParameter4fARB);
+   SET_ProgramLocalParameter4fvARB(exec, _mesa_ProgramLocalParameter4fvARB);
+   SET_GetProgramLocalParameterdvARB(exec, _mesa_GetProgramLocalParameterdvARB);
+   SET_GetProgramLocalParameterfvARB(exec, _mesa_GetProgramLocalParameterfvARB);
+#endif
+
+   /* 262. GL_NV_point_sprite */
+#if _HAVE_FULL_GL
+   SET_PointParameteriNV(exec, _mesa_PointParameteri);
+   SET_PointParameterivNV(exec, _mesa_PointParameteriv);
+#endif
+
+   /* 268. GL_EXT_stencil_two_side */
+#if _HAVE_FULL_GL
+   SET_ActiveStencilFaceEXT(exec, _mesa_ActiveStencilFaceEXT);
+#endif
+
+   /* 285. GL_NV_primitive_restart */
+   SET_PrimitiveRestartIndexNV(exec, _mesa_PrimitiveRestartIndex);
+
+   /* ???. GL_EXT_depth_bounds_test */
+   SET_DepthBoundsEXT(exec, _mesa_DepthBoundsEXT);
+
+   /* 352. GL_EXT_transform_feedback */
+   _mesa_init_transform_feedback_dispatch(exec);
+
+   /* 364. GL_EXT_provoking_vertex */
+   SET_ProvokingVertexEXT(exec, _mesa_ProvokingVertexEXT);
+
+   /* ARB 1. GL_ARB_multitexture */
+#if _HAVE_FULL_GL
+   SET_ActiveTextureARB(exec, _mesa_ActiveTextureARB);
+   SET_ClientActiveTextureARB(exec, _mesa_ClientActiveTextureARB);
+#endif
+
+   /* ARB 3. GL_ARB_transpose_matrix */
+#if _HAVE_FULL_GL
+   SET_LoadTransposeMatrixdARB(exec, _mesa_LoadTransposeMatrixdARB);
+   SET_LoadTransposeMatrixfARB(exec, _mesa_LoadTransposeMatrixfARB);
+   SET_MultTransposeMatrixdARB(exec, _mesa_MultTransposeMatrixdARB);
+   SET_MultTransposeMatrixfARB(exec, _mesa_MultTransposeMatrixfARB);
+#endif
+
+   /* ARB 5. GL_ARB_multisample */
+#if _HAVE_FULL_GL
+   SET_SampleCoverageARB(exec, _mesa_SampleCoverageARB);
+#endif
+
+   /* ARB 12. GL_ARB_texture_compression */
+#if _HAVE_FULL_GL
+   SET_CompressedTexImage3DARB(exec, _mesa_CompressedTexImage3DARB);
+   SET_CompressedTexImage2DARB(exec, _mesa_CompressedTexImage2DARB);
+   SET_CompressedTexImage1DARB(exec, _mesa_CompressedTexImage1DARB);
+   SET_CompressedTexSubImage3DARB(exec, _mesa_CompressedTexSubImage3DARB);
+   SET_CompressedTexSubImage2DARB(exec, _mesa_CompressedTexSubImage2DARB);
+   SET_CompressedTexSubImage1DARB(exec, _mesa_CompressedTexSubImage1DARB);
+   SET_GetCompressedTexImageARB(exec, _mesa_GetCompressedTexImageARB);
+
+   /* ARB 104. GL_ARB_robustness */
+   SET_GetnCompressedTexImageARB(exec, _mesa_GetnCompressedTexImageARB);
+#endif
+
+   /* ARB 14. GL_ARB_point_parameters */
+   /* reuse EXT_point_parameters functions */
+
+   /* ARB 26. GL_ARB_vertex_program */
+   /* ARB 27. GL_ARB_fragment_program */
+#if FEATURE_ARB_vertex_program || FEATURE_ARB_fragment_program
+   /* glVertexAttrib1sARB aliases glVertexAttrib1sNV */
+   /* glVertexAttrib1fARB aliases glVertexAttrib1fNV */
+   /* glVertexAttrib1dARB aliases glVertexAttrib1dNV */
+   /* glVertexAttrib2sARB aliases glVertexAttrib2sNV */
+   /* glVertexAttrib2fARB aliases glVertexAttrib2fNV */
+   /* glVertexAttrib2dARB aliases glVertexAttrib2dNV */
+   /* glVertexAttrib3sARB aliases glVertexAttrib3sNV */
+   /* glVertexAttrib3fARB aliases glVertexAttrib3fNV */
+   /* glVertexAttrib3dARB aliases glVertexAttrib3dNV */
+   /* glVertexAttrib4sARB aliases glVertexAttrib4sNV */
+   /* glVertexAttrib4fARB aliases glVertexAttrib4fNV */
+   /* glVertexAttrib4dARB aliases glVertexAttrib4dNV */
+   /* glVertexAttrib4NubARB aliases glVertexAttrib4NubNV */
+   /* glVertexAttrib1svARB aliases glVertexAttrib1svNV */
+   /* glVertexAttrib1fvARB aliases glVertexAttrib1fvNV */
+   /* glVertexAttrib1dvARB aliases glVertexAttrib1dvNV */
+   /* glVertexAttrib2svARB aliases glVertexAttrib2svNV */
+   /* glVertexAttrib2fvARB aliases glVertexAttrib2fvNV */
+   /* glVertexAttrib2dvARB aliases glVertexAttrib2dvNV */
+   /* glVertexAttrib3svARB aliases glVertexAttrib3svNV */
+   /* glVertexAttrib3fvARB aliases glVertexAttrib3fvNV */
+   /* glVertexAttrib3dvARB aliases glVertexAttrib3dvNV */
+   /* glVertexAttrib4svARB aliases glVertexAttrib4svNV */
+   /* glVertexAttrib4fvARB aliases glVertexAttrib4fvNV */
+   /* glVertexAttrib4dvARB aliases glVertexAttrib4dvNV */
+   /* glVertexAttrib4NubvARB aliases glVertexAttrib4NubvNV */
+   /* glVertexAttrib4bvARB handled in api_loopback.c */
+   /* glVertexAttrib4ivARB handled in api_loopback.c */
+   /* glVertexAttrib4ubvARB handled in api_loopback.c */
+   /* glVertexAttrib4usvARB handled in api_loopback.c */
+   /* glVertexAttrib4uivARB handled in api_loopback.c */
+   /* glVertexAttrib4NbvARB handled in api_loopback.c */
+   /* glVertexAttrib4NsvARB handled in api_loopback.c */
+   /* glVertexAttrib4NivARB handled in api_loopback.c */
+   /* glVertexAttrib4NusvARB handled in api_loopback.c */
+   /* glVertexAttrib4NuivARB handled in api_loopback.c */
+   SET_VertexAttribPointerARB(exec, _mesa_VertexAttribPointerARB);
+   SET_EnableVertexAttribArrayARB(exec, _mesa_EnableVertexAttribArrayARB);
+   SET_DisableVertexAttribArrayARB(exec, _mesa_DisableVertexAttribArrayARB);
+   SET_ProgramStringARB(exec, _mesa_ProgramStringARB);
+   /* glBindProgramARB aliases glBindProgramNV */
+   /* glDeleteProgramsARB aliases glDeleteProgramsNV */
+   /* glGenProgramsARB aliases glGenProgramsNV */
+   /* glIsProgramARB aliases glIsProgramNV */
+   SET_GetVertexAttribdvARB(exec, _mesa_GetVertexAttribdvARB);
+   SET_GetVertexAttribfvARB(exec, _mesa_GetVertexAttribfvARB);
+   SET_GetVertexAttribivARB(exec, _mesa_GetVertexAttribivARB);
+   /* glGetVertexAttribPointervARB aliases glGetVertexAttribPointervNV */
+   SET_ProgramEnvParameter4dARB(exec, _mesa_ProgramEnvParameter4dARB);
+   SET_ProgramEnvParameter4dvARB(exec, _mesa_ProgramEnvParameter4dvARB);
+   SET_ProgramEnvParameter4fARB(exec, _mesa_ProgramEnvParameter4fARB);
+   SET_ProgramEnvParameter4fvARB(exec, _mesa_ProgramEnvParameter4fvARB);
+   SET_ProgramLocalParameter4dARB(exec, _mesa_ProgramLocalParameter4dARB);
+   SET_ProgramLocalParameter4dvARB(exec, _mesa_ProgramLocalParameter4dvARB);
+   SET_ProgramLocalParameter4fARB(exec, _mesa_ProgramLocalParameter4fARB);
+   SET_ProgramLocalParameter4fvARB(exec, _mesa_ProgramLocalParameter4fvARB);
+   SET_GetProgramEnvParameterdvARB(exec, _mesa_GetProgramEnvParameterdvARB);
+   SET_GetProgramEnvParameterfvARB(exec, _mesa_GetProgramEnvParameterfvARB);
+   SET_GetProgramLocalParameterdvARB(exec, _mesa_GetProgramLocalParameterdvARB);
+   SET_GetProgramLocalParameterfvARB(exec, _mesa_GetProgramLocalParameterfvARB);
+   SET_GetProgramivARB(exec, _mesa_GetProgramivARB);
+   SET_GetProgramStringARB(exec, _mesa_GetProgramStringARB);
+#endif
+
+   /* ARB 28. GL_ARB_vertex_buffer_object */
+#if FEATURE_ARB_vertex_buffer_object
+   SET_BindBufferARB(exec, _mesa_BindBufferARB);
+   SET_BufferDataARB(exec, _mesa_BufferDataARB);
+   SET_BufferSubDataARB(exec, _mesa_BufferSubDataARB);
+   SET_DeleteBuffersARB(exec, _mesa_DeleteBuffersARB);
+   SET_GenBuffersARB(exec, _mesa_GenBuffersARB);
+   SET_GetBufferParameterivARB(exec, _mesa_GetBufferParameterivARB);
+   SET_GetBufferPointervARB(exec, _mesa_GetBufferPointervARB);
+   SET_GetBufferSubDataARB(exec, _mesa_GetBufferSubDataARB);
+   SET_IsBufferARB(exec, _mesa_IsBufferARB);
+   SET_MapBufferARB(exec, _mesa_MapBufferARB);
+   SET_UnmapBufferARB(exec, _mesa_UnmapBufferARB);
+#endif
+
+   /* ARB 29. GL_ARB_occlusion_query */
+   _mesa_init_queryobj_dispatch(exec);
+
+   /* ARB 37. GL_ARB_draw_buffers */
+#if FEATURE_draw_read_buffer
+   SET_DrawBuffersARB(exec, _mesa_DrawBuffersARB);
+#endif
+
+   /* ARB 104. GL_ARB_robustness */
+   SET_GetGraphicsResetStatusARB(exec, _mesa_GetGraphicsResetStatusARB);
+   SET_GetnPolygonStippleARB(exec, _mesa_GetnPolygonStippleARB);
+   SET_GetnTexImageARB(exec, _mesa_GetnTexImageARB);
+   SET_ReadnPixelsARB(exec, _mesa_ReadnPixelsARB);
+
+   /* GL_ARB_sync */
+   _mesa_init_sync_dispatch(exec);
+
+  /* GL_ATI_fragment_shader */
+   _mesa_init_ati_fragment_shader_dispatch(exec);
+
+  /* GL_ATI_envmap_bumpmap */
+   SET_GetTexBumpParameterivATI(exec, _mesa_GetTexBumpParameterivATI);
+   SET_GetTexBumpParameterfvATI(exec, _mesa_GetTexBumpParameterfvATI);
+   SET_TexBumpParameterivATI(exec, _mesa_TexBumpParameterivATI);
+   SET_TexBumpParameterfvATI(exec, _mesa_TexBumpParameterfvATI);
+
+#if FEATURE_EXT_framebuffer_object
+   SET_IsRenderbufferEXT(exec, _mesa_IsRenderbufferEXT);
+   SET_BindRenderbufferEXT(exec, _mesa_BindRenderbufferEXT);
+   SET_DeleteRenderbuffersEXT(exec, _mesa_DeleteRenderbuffersEXT);
+   SET_GenRenderbuffersEXT(exec, _mesa_GenRenderbuffersEXT);
+   SET_RenderbufferStorageEXT(exec, _mesa_RenderbufferStorageEXT);
+   SET_GetRenderbufferParameterivEXT(exec, _mesa_GetRenderbufferParameterivEXT);
+   SET_IsFramebufferEXT(exec, _mesa_IsFramebufferEXT);
+   SET_BindFramebufferEXT(exec, _mesa_BindFramebufferEXT);
+   SET_DeleteFramebuffersEXT(exec, _mesa_DeleteFramebuffersEXT);
+   SET_GenFramebuffersEXT(exec, _mesa_GenFramebuffersEXT);
+   SET_CheckFramebufferStatusEXT(exec, _mesa_CheckFramebufferStatusEXT);
+   SET_FramebufferTexture1DEXT(exec, _mesa_FramebufferTexture1DEXT);
+   SET_FramebufferTexture2DEXT(exec, _mesa_FramebufferTexture2DEXT);
+   SET_FramebufferTexture3DEXT(exec, _mesa_FramebufferTexture3DEXT);
+   SET_FramebufferRenderbufferEXT(exec, _mesa_FramebufferRenderbufferEXT);
+   SET_GetFramebufferAttachmentParameterivEXT(exec, _mesa_GetFramebufferAttachmentParameterivEXT);
+   SET_GenerateMipmapEXT(exec, _mesa_GenerateMipmapEXT);
+#endif
+
+#if FEATURE_EXT_framebuffer_blit
+   SET_BlitFramebufferEXT(exec, _mesa_BlitFramebufferEXT);
+#endif
+
+   /* GL_EXT_gpu_program_parameters */
+#if FEATURE_ARB_vertex_program || FEATURE_ARB_fragment_program
+   SET_ProgramEnvParameters4fvEXT(exec, _mesa_ProgramEnvParameters4fvEXT);
+   SET_ProgramLocalParameters4fvEXT(exec, _mesa_ProgramLocalParameters4fvEXT);
+#endif
+
+   /* GL_MESA_texture_array / GL_EXT_texture_array */
+#if FEATURE_EXT_framebuffer_object
+   SET_FramebufferTextureLayerEXT(exec, _mesa_FramebufferTextureLayerEXT);
+#endif
+
+   /* GL_ATI_separate_stencil */
+   SET_StencilFuncSeparateATI(exec, _mesa_StencilFuncSeparateATI);
+
+#if FEATURE_ARB_framebuffer_object
+   /* The ARB_fbo functions are the union of
+    * GL_EXT_fbo, GL_EXT_framebuffer_blit, GL_EXT_texture_array
+    */
+   SET_RenderbufferStorageMultisample(exec, _mesa_RenderbufferStorageMultisample);
+#endif
+
+#if FEATURE_ARB_map_buffer_range
+   SET_MapBufferRange(exec, _mesa_MapBufferRange);
+   SET_FlushMappedBufferRange(exec, _mesa_FlushMappedBufferRange);
+#endif
+
+   /* GL_ARB_copy_buffer */
+   SET_CopyBufferSubData(exec, _mesa_CopyBufferSubData);
+
+   /* GL_ARB_vertex_array_object */
+   SET_BindVertexArray(exec, _mesa_BindVertexArray);
+   SET_GenVertexArrays(exec, _mesa_GenVertexArrays);
+
+   /* GL_EXT_draw_buffers2 */
+   SET_ColorMaskIndexedEXT(exec, _mesa_ColorMaskIndexed);
+   SET_GetBooleanIndexedvEXT(exec, _mesa_GetBooleanIndexedv);
+   SET_GetIntegerIndexedvEXT(exec, _mesa_GetIntegerIndexedv);
+   SET_EnableIndexedEXT(exec, _mesa_EnableIndexed);
+   SET_DisableIndexedEXT(exec, _mesa_DisableIndexed);
+   SET_IsEnabledIndexedEXT(exec, _mesa_IsEnabledIndexed);
+
+   /* GL_NV_conditional_render */
+   SET_BeginConditionalRenderNV(exec, _mesa_BeginConditionalRender);
+   SET_EndConditionalRenderNV(exec, _mesa_EndConditionalRender);
+
+#if FEATURE_OES_EGL_image
+   SET_EGLImageTargetTexture2DOES(exec, _mesa_EGLImageTargetTexture2DOES);
+   SET_EGLImageTargetRenderbufferStorageOES(exec, _mesa_EGLImageTargetRenderbufferStorageOES);
+#endif
+
+#if FEATURE_APPLE_object_purgeable
+   SET_ObjectPurgeableAPPLE(exec, _mesa_ObjectPurgeableAPPLE);
+   SET_ObjectUnpurgeableAPPLE(exec, _mesa_ObjectUnpurgeableAPPLE);
+   SET_GetObjectParameterivAPPLE(exec, _mesa_GetObjectParameterivAPPLE);
+#endif
+
+#if FEATURE_ARB_geometry_shader4
+   SET_FramebufferTextureARB(exec, _mesa_FramebufferTextureARB);
+   SET_FramebufferTextureFaceARB(exec, _mesa_FramebufferTextureFaceARB);
+#endif
+
+   SET_ClampColorARB(exec, _mesa_ClampColorARB);
+
+   /* GL_EXT_texture_integer */
+   SET_ClearColorIiEXT(exec, _mesa_ClearColorIiEXT);
+   SET_ClearColorIuiEXT(exec, _mesa_ClearColorIuiEXT);
+   SET_GetTexParameterIivEXT(exec, _mesa_GetTexParameterIiv);
+   SET_GetTexParameterIuivEXT(exec, _mesa_GetTexParameterIuiv);
+   SET_TexParameterIivEXT(exec, _mesa_TexParameterIiv);
+   SET_TexParameterIuivEXT(exec, _mesa_TexParameterIuiv);
+
+   /* GL_EXT_gpu_shader4 / OpenGL 3.0 */
+   SET_GetVertexAttribIivEXT(exec, _mesa_GetVertexAttribIiv);
+   SET_GetVertexAttribIuivEXT(exec, _mesa_GetVertexAttribIuiv);
+   SET_VertexAttribIPointerEXT(exec, _mesa_VertexAttribIPointer);
+
+   /* GL 3.0 (functions not covered by other extensions) */
+   SET_ClearBufferiv(exec, _mesa_ClearBufferiv);
+   SET_ClearBufferuiv(exec, _mesa_ClearBufferuiv);
+   SET_ClearBufferfv(exec, _mesa_ClearBufferfv);
+   SET_ClearBufferfi(exec, _mesa_ClearBufferfi);
+   SET_GetStringi(exec, _mesa_GetStringi);
+   SET_ClampColor(exec, _mesa_ClampColorARB);
+
+   /* GL_ARB_instanced_arrays */
+   SET_VertexAttribDivisorARB(exec, _mesa_VertexAttribDivisor);
+
+   /* GL_ARB_draw_buffer_blend */
+   SET_BlendFunciARB(exec, _mesa_BlendFunci);
+   SET_BlendFuncSeparateiARB(exec, _mesa_BlendFuncSeparatei);
+   SET_BlendEquationiARB(exec, _mesa_BlendEquationi);
+   SET_BlendEquationSeparateiARB(exec, _mesa_BlendEquationSeparatei);
+
+   /* GL_NV_texture_barrier */
+   SET_TextureBarrierNV(exec, _mesa_TextureBarrierNV);
+ 
+   /* GL_ARB_texture_buffer_object */
+   SET_TexBufferARB(exec, _mesa_TexBuffer);
+
+#if FEATURE_ARB_sampler_objects
+   _mesa_init_sampler_object_dispatch(exec);
+#endif
+
+   return exec;
+}
+
+#endif /* FEATURE_GL */