<<<<<<< HEAD
/*
 * Mesa 3-D graphics library
 * Version:  7.1
 *
 * Copyright (C) 1999-2008  Brian Paul   All Rights Reserved.
 *
 * Permission is hereby granted, free of charge, to any person obtaining a
 * copy of this software and associated documentation files (the "Software"),
 * to deal in the Software without restriction, including without limitation
 * the rights to use, copy, modify, merge, publish, distribute, sublicense,
 * and/or sell copies of the Software, and to permit persons to whom the
 * Software is furnished to do so, subject to the following conditions:
 *
 * The above copyright notice and this permission notice shall be included
 * in all copies or substantial portions of the Software.
 *
 * THE SOFTWARE IS PROVIDED "AS IS", WITHOUT WARRANTY OF ANY KIND, EXPRESS
 * OR IMPLIED, INCLUDING BUT NOT LIMITED TO THE WARRANTIES OF MERCHANTABILITY,
 * FITNESS FOR A PARTICULAR PURPOSE AND NONINFRINGEMENT.  IN NO EVENT SHALL
 * BRIAN PAUL BE LIABLE FOR ANY CLAIM, DAMAGES OR OTHER LIABILITY, WHETHER IN
 * AN ACTION OF CONTRACT, TORT OR OTHERWISE, ARISING FROM, OUT OF OR IN
 * CONNECTION WITH THE SOFTWARE OR THE USE OR OTHER DEALINGS IN THE SOFTWARE.
 */


/**
 * \file pixel.c
 * Pixel transfer functions (glPixelZoom, glPixelMap, glPixelTransfer)
 */

#include "glheader.h"
#include "bufferobj.h"
#include "colormac.h"
#include "context.h"
#include "macros.h"
#include "mfeatures.h"
#include "pixel.h"
#include "pbo.h"
#include "mtypes.h"
#include "main/dispatch.h"


#if FEATURE_pixel_transfer


/**********************************************************************/
/*****                    glPixelZoom                             *****/
/**********************************************************************/

static void GLAPIENTRY
_mesa_PixelZoom( GLfloat xfactor, GLfloat yfactor )
{
   GET_CURRENT_CONTEXT(ctx);

   if (ctx->Pixel.ZoomX == xfactor &&
       ctx->Pixel.ZoomY == yfactor)
      return;

   FLUSH_VERTICES(ctx, _NEW_PIXEL);
   ctx->Pixel.ZoomX = xfactor;
   ctx->Pixel.ZoomY = yfactor;
}



/**********************************************************************/
/*****                         glPixelMap                         *****/
/**********************************************************************/

/**
 * Return pointer to a pixelmap by name.
 */
static struct gl_pixelmap *
get_pixelmap(struct gl_context *ctx, GLenum map)
{
   switch (map) {
   case GL_PIXEL_MAP_I_TO_I:
      return &ctx->PixelMaps.ItoI;
   case GL_PIXEL_MAP_S_TO_S:
      return &ctx->PixelMaps.StoS;
   case GL_PIXEL_MAP_I_TO_R:
      return &ctx->PixelMaps.ItoR;
   case GL_PIXEL_MAP_I_TO_G:
      return &ctx->PixelMaps.ItoG;
   case GL_PIXEL_MAP_I_TO_B:
      return &ctx->PixelMaps.ItoB;
   case GL_PIXEL_MAP_I_TO_A:
      return &ctx->PixelMaps.ItoA;
   case GL_PIXEL_MAP_R_TO_R:
      return &ctx->PixelMaps.RtoR;
   case GL_PIXEL_MAP_G_TO_G:
      return &ctx->PixelMaps.GtoG;
   case GL_PIXEL_MAP_B_TO_B:
      return &ctx->PixelMaps.BtoB;
   case GL_PIXEL_MAP_A_TO_A:
      return &ctx->PixelMaps.AtoA;
   default:
      return NULL;
   }
}


/**
 * Helper routine used by the other _mesa_PixelMap() functions.
 */
static void
store_pixelmap(struct gl_context *ctx, GLenum map, GLsizei mapsize,
               const GLfloat *values)
{
   GLint i;
   struct gl_pixelmap *pm = get_pixelmap(ctx, map);
   if (!pm) {
      _mesa_error(ctx, GL_INVALID_ENUM, "glPixelMap(map)");
      return;
   }

   switch (map) {
   case GL_PIXEL_MAP_S_TO_S:
      /* special case */
      ctx->PixelMaps.StoS.Size = mapsize;
      for (i = 0; i < mapsize; i++) {
         ctx->PixelMaps.StoS.Map[i] = (GLfloat)IROUND(values[i]);
      }
      break;
   case GL_PIXEL_MAP_I_TO_I:
      /* special case */
      ctx->PixelMaps.ItoI.Size = mapsize;
      for (i = 0; i < mapsize; i++) {
         ctx->PixelMaps.ItoI.Map[i] = values[i];
      }
      break;
   default:
      /* general case */
      pm->Size = mapsize;
      for (i = 0; i < mapsize; i++) {
         GLfloat val = CLAMP(values[i], 0.0F, 1.0F);
         pm->Map[i] = val;
         pm->Map8[i] = (GLint) (val * 255.0F);
      }
   }
}


/**
 * Convenience wrapper for _mesa_validate_pbo_access() for gl[Get]PixelMap().
 */
static GLboolean
validate_pbo_access(struct gl_context *ctx, struct gl_pixelstore_attrib *pack,
                    GLsizei mapsize, GLenum format, GLenum type,
                    const GLvoid *ptr)
{
   GLboolean ok;

   /* Note, need to use DefaultPacking and Unpack's buffer object */
   _mesa_reference_buffer_object(ctx,
                                 &ctx->DefaultPacking.BufferObj,
                                 pack->BufferObj);

   ok = _mesa_validate_pbo_access(1, &ctx->DefaultPacking, mapsize, 1, 1,
                                  format, type, ptr);

   /* restore */
   _mesa_reference_buffer_object(ctx,
                                 &ctx->DefaultPacking.BufferObj,
                                 ctx->Shared->NullBufferObj);

   if (!ok) {
      _mesa_error(ctx, GL_INVALID_OPERATION,
                  "glPixelMap(invalid PBO access)");
   }
   return ok;
}


static void GLAPIENTRY
_mesa_PixelMapfv( GLenum map, GLsizei mapsize, const GLfloat *values )
{
   GET_CURRENT_CONTEXT(ctx);
   ASSERT_OUTSIDE_BEGIN_END(ctx);

   /* XXX someday, test against ctx->Const.MaxPixelMapTableSize */
   if (mapsize < 1 || mapsize > MAX_PIXEL_MAP_TABLE) {
      _mesa_error( ctx, GL_INVALID_VALUE, "glPixelMapfv(mapsize)" );
      return;
   }

   if (map >= GL_PIXEL_MAP_S_TO_S && map <= GL_PIXEL_MAP_I_TO_A) {
      /* test that mapsize is a power of two */
      if (!_mesa_is_pow_two(mapsize)) {
	 _mesa_error( ctx, GL_INVALID_VALUE, "glPixelMapfv(mapsize)" );
         return;
      }
   }

   FLUSH_VERTICES(ctx, _NEW_PIXEL);

   if (!validate_pbo_access(ctx, &ctx->Unpack, mapsize,
                            GL_INTENSITY, GL_FLOAT, values)) {
      return;
   }

   values = (const GLfloat *) _mesa_map_pbo_source(ctx, &ctx->Unpack, values);
   if (!values) {
      if (_mesa_is_bufferobj(ctx->Unpack.BufferObj)) {
         _mesa_error(ctx, GL_INVALID_OPERATION,
                     "glPixelMapfv(PBO is mapped)");
      }
      return;
   }

   store_pixelmap(ctx, map, mapsize, values);

   _mesa_unmap_pbo_source(ctx, &ctx->Unpack);
}


static void GLAPIENTRY
_mesa_PixelMapuiv(GLenum map, GLsizei mapsize, const GLuint *values )
{
   GLfloat fvalues[MAX_PIXEL_MAP_TABLE];
   GET_CURRENT_CONTEXT(ctx);
   ASSERT_OUTSIDE_BEGIN_END(ctx);

   if (mapsize < 1 || mapsize > MAX_PIXEL_MAP_TABLE) {
      _mesa_error( ctx, GL_INVALID_VALUE, "glPixelMapuiv(mapsize)" );
      return;
   }

   if (map >= GL_PIXEL_MAP_S_TO_S && map <= GL_PIXEL_MAP_I_TO_A) {
      /* test that mapsize is a power of two */
      if (!_mesa_is_pow_two(mapsize)) {
	 _mesa_error( ctx, GL_INVALID_VALUE, "glPixelMapuiv(mapsize)" );
         return;
      }
   }

   FLUSH_VERTICES(ctx, _NEW_PIXEL);

   if (!validate_pbo_access(ctx, &ctx->Unpack, mapsize,
                            GL_INTENSITY, GL_UNSIGNED_INT, values)) {
      return;
   }

   values = (const GLuint *) _mesa_map_pbo_source(ctx, &ctx->Unpack, values);
   if (!values) {
      if (_mesa_is_bufferobj(ctx->Unpack.BufferObj)) {
         _mesa_error(ctx, GL_INVALID_OPERATION,
                     "glPixelMapuiv(PBO is mapped)");
      }
      return;
   }

   /* convert to floats */
   if (map == GL_PIXEL_MAP_I_TO_I || map == GL_PIXEL_MAP_S_TO_S) {
      GLint i;
      for (i = 0; i < mapsize; i++) {
         fvalues[i] = (GLfloat) values[i];
      }
   }
   else {
      GLint i;
      for (i = 0; i < mapsize; i++) {
         fvalues[i] = UINT_TO_FLOAT( values[i] );
      }
   }

   _mesa_unmap_pbo_source(ctx, &ctx->Unpack);

   store_pixelmap(ctx, map, mapsize, fvalues);
}


static void GLAPIENTRY
_mesa_PixelMapusv(GLenum map, GLsizei mapsize, const GLushort *values )
{
   GLfloat fvalues[MAX_PIXEL_MAP_TABLE];
   GET_CURRENT_CONTEXT(ctx);
   ASSERT_OUTSIDE_BEGIN_END(ctx);

   if (mapsize < 1 || mapsize > MAX_PIXEL_MAP_TABLE) {
      _mesa_error( ctx, GL_INVALID_VALUE, "glPixelMapusv(mapsize)" );
      return;
   }

   if (map >= GL_PIXEL_MAP_S_TO_S && map <= GL_PIXEL_MAP_I_TO_A) {
      /* test that mapsize is a power of two */
      if (!_mesa_is_pow_two(mapsize)) {
	 _mesa_error( ctx, GL_INVALID_VALUE, "glPixelMapuiv(mapsize)" );
         return;
      }
   }

   FLUSH_VERTICES(ctx, _NEW_PIXEL);

   if (!validate_pbo_access(ctx, &ctx->Unpack, mapsize,
                            GL_INTENSITY, GL_UNSIGNED_SHORT, values)) {
      return;
   }

   values = (const GLushort *) _mesa_map_pbo_source(ctx, &ctx->Unpack, values);
   if (!values) {
      if (_mesa_is_bufferobj(ctx->Unpack.BufferObj)) {
         _mesa_error(ctx, GL_INVALID_OPERATION,
                     "glPixelMapusv(PBO is mapped)");
      }
      return;
   }

   /* convert to floats */
   if (map == GL_PIXEL_MAP_I_TO_I || map == GL_PIXEL_MAP_S_TO_S) {
      GLint i;
      for (i = 0; i < mapsize; i++) {
         fvalues[i] = (GLfloat) values[i];
      }
   }
   else {
      GLint i;
      for (i = 0; i < mapsize; i++) {
         fvalues[i] = USHORT_TO_FLOAT( values[i] );
      }
   }

   _mesa_unmap_pbo_source(ctx, &ctx->Unpack);

   store_pixelmap(ctx, map, mapsize, fvalues);
}


static void GLAPIENTRY
_mesa_GetPixelMapfv( GLenum map, GLfloat *values )
{
   GET_CURRENT_CONTEXT(ctx);
   GLuint mapsize, i;
   const struct gl_pixelmap *pm;

   ASSERT_OUTSIDE_BEGIN_END(ctx);

   pm = get_pixelmap(ctx, map);
   if (!pm) {
      _mesa_error(ctx, GL_INVALID_ENUM, "glGetPixelMapfv(map)");
      return;
   }

   mapsize = pm->Size;

   if (!validate_pbo_access(ctx, &ctx->Pack, mapsize,
                            GL_INTENSITY, GL_FLOAT, values)) {
      return;
   }

   values = (GLfloat *) _mesa_map_pbo_dest(ctx, &ctx->Pack, values);
   if (!values) {
      if (_mesa_is_bufferobj(ctx->Pack.BufferObj)) {
         _mesa_error(ctx, GL_INVALID_OPERATION,
                     "glGetPixelMapfv(PBO is mapped)");
      }
      return;
   }

   if (map == GL_PIXEL_MAP_S_TO_S) {
      /* special case */
      for (i = 0; i < mapsize; i++) {
         values[i] = (GLfloat) ctx->PixelMaps.StoS.Map[i];
      }
   }
   else {
      memcpy(values, pm->Map, mapsize * sizeof(GLfloat));
   }

   _mesa_unmap_pbo_dest(ctx, &ctx->Pack);
}


static void GLAPIENTRY
_mesa_GetPixelMapuiv( GLenum map, GLuint *values )
{
   GET_CURRENT_CONTEXT(ctx);
   GLint mapsize, i;
   const struct gl_pixelmap *pm;

   ASSERT_OUTSIDE_BEGIN_END(ctx);

   pm = get_pixelmap(ctx, map);
   if (!pm) {
      _mesa_error(ctx, GL_INVALID_ENUM, "glGetPixelMapuiv(map)");
      return;
   }
   mapsize = pm->Size;

   if (!validate_pbo_access(ctx, &ctx->Pack, mapsize,
                            GL_INTENSITY, GL_UNSIGNED_INT, values)) {
      return;
   }

   values = (GLuint *) _mesa_map_pbo_dest(ctx, &ctx->Pack, values);
   if (!values) {
      if (_mesa_is_bufferobj(ctx->Pack.BufferObj)) {
         _mesa_error(ctx, GL_INVALID_OPERATION,
                     "glGetPixelMapuiv(PBO is mapped)");
      }
      return;
   }

   if (map == GL_PIXEL_MAP_S_TO_S) {
      /* special case */
      memcpy(values, ctx->PixelMaps.StoS.Map, mapsize * sizeof(GLint));
   }
   else {
      for (i = 0; i < mapsize; i++) {
         values[i] = FLOAT_TO_UINT( pm->Map[i] );
      }
   }

   _mesa_unmap_pbo_dest(ctx, &ctx->Pack);
}


static void GLAPIENTRY
_mesa_GetPixelMapusv( GLenum map, GLushort *values )
{
   GET_CURRENT_CONTEXT(ctx);
   GLint mapsize, i;
   const struct gl_pixelmap *pm;

   ASSERT_OUTSIDE_BEGIN_END(ctx);

   pm = get_pixelmap(ctx, map);
   if (!pm) {
      _mesa_error(ctx, GL_INVALID_ENUM, "glGetPixelMapusv(map)");
      return;
   }
   mapsize = pm->Size;

   if (!validate_pbo_access(ctx, &ctx->Pack, mapsize,
                            GL_INTENSITY, GL_UNSIGNED_SHORT, values)) {
      return;
   }

   values = (GLushort *) _mesa_map_pbo_dest(ctx, &ctx->Pack, values);
   if (!values) {
      if (_mesa_is_bufferobj(ctx->Pack.BufferObj)) {
         _mesa_error(ctx, GL_INVALID_OPERATION,
                     "glGetPixelMapusv(PBO is mapped)");
      }
      return;
   }

   switch (map) {
   /* special cases */
   case GL_PIXEL_MAP_I_TO_I:
      for (i = 0; i < mapsize; i++) {
         values[i] = (GLushort) CLAMP(ctx->PixelMaps.ItoI.Map[i], 0.0, 65535.);
      }
      break;
   case GL_PIXEL_MAP_S_TO_S:
      for (i = 0; i < mapsize; i++) {
         values[i] = (GLushort) CLAMP(ctx->PixelMaps.StoS.Map[i], 0.0, 65535.);
      }
      break;
   default:
      for (i = 0; i < mapsize; i++) {
         CLAMPED_FLOAT_TO_USHORT(values[i], pm->Map[i] );
      }
   }

   _mesa_unmap_pbo_dest(ctx, &ctx->Pack);
}



/**********************************************************************/
/*****                       glPixelTransfer                      *****/
/**********************************************************************/


/*
 * Implements glPixelTransfer[fi] whether called immediately or from a
 * display list.
 */
static void GLAPIENTRY
_mesa_PixelTransferf( GLenum pname, GLfloat param )
{
   GET_CURRENT_CONTEXT(ctx);
   ASSERT_OUTSIDE_BEGIN_END(ctx);

   switch (pname) {
      case GL_MAP_COLOR:
         if (ctx->Pixel.MapColorFlag == (param ? GL_TRUE : GL_FALSE))
	    return;
	 FLUSH_VERTICES(ctx, _NEW_PIXEL);
         ctx->Pixel.MapColorFlag = param ? GL_TRUE : GL_FALSE;
	 break;
      case GL_MAP_STENCIL:
         if (ctx->Pixel.MapStencilFlag == (param ? GL_TRUE : GL_FALSE))
	    return;
	 FLUSH_VERTICES(ctx, _NEW_PIXEL);
         ctx->Pixel.MapStencilFlag = param ? GL_TRUE : GL_FALSE;
	 break;
      case GL_INDEX_SHIFT:
         if (ctx->Pixel.IndexShift == (GLint) param)
	    return;
	 FLUSH_VERTICES(ctx, _NEW_PIXEL);
         ctx->Pixel.IndexShift = (GLint) param;
	 break;
      case GL_INDEX_OFFSET:
         if (ctx->Pixel.IndexOffset == (GLint) param)
	    return;
	 FLUSH_VERTICES(ctx, _NEW_PIXEL);
         ctx->Pixel.IndexOffset = (GLint) param;
	 break;
      case GL_RED_SCALE:
         if (ctx->Pixel.RedScale == param)
	    return;
	 FLUSH_VERTICES(ctx, _NEW_PIXEL);
         ctx->Pixel.RedScale = param;
	 break;
      case GL_RED_BIAS:
         if (ctx->Pixel.RedBias == param)
	    return;
	 FLUSH_VERTICES(ctx, _NEW_PIXEL);
         ctx->Pixel.RedBias = param;
	 break;
      case GL_GREEN_SCALE:
         if (ctx->Pixel.GreenScale == param)
	    return;
	 FLUSH_VERTICES(ctx, _NEW_PIXEL);
         ctx->Pixel.GreenScale = param;
	 break;
      case GL_GREEN_BIAS:
         if (ctx->Pixel.GreenBias == param)
	    return;
	 FLUSH_VERTICES(ctx, _NEW_PIXEL);
         ctx->Pixel.GreenBias = param;
	 break;
      case GL_BLUE_SCALE:
         if (ctx->Pixel.BlueScale == param)
	    return;
	 FLUSH_VERTICES(ctx, _NEW_PIXEL);
         ctx->Pixel.BlueScale = param;
	 break;
      case GL_BLUE_BIAS:
         if (ctx->Pixel.BlueBias == param)
	    return;
	 FLUSH_VERTICES(ctx, _NEW_PIXEL);
         ctx->Pixel.BlueBias = param;
	 break;
      case GL_ALPHA_SCALE:
         if (ctx->Pixel.AlphaScale == param)
	    return;
	 FLUSH_VERTICES(ctx, _NEW_PIXEL);
         ctx->Pixel.AlphaScale = param;
	 break;
      case GL_ALPHA_BIAS:
         if (ctx->Pixel.AlphaBias == param)
	    return;
	 FLUSH_VERTICES(ctx, _NEW_PIXEL);
         ctx->Pixel.AlphaBias = param;
	 break;
      case GL_DEPTH_SCALE:
         if (ctx->Pixel.DepthScale == param)
	    return;
	 FLUSH_VERTICES(ctx, _NEW_PIXEL);
         ctx->Pixel.DepthScale = param;
	 break;
      case GL_DEPTH_BIAS:
         if (ctx->Pixel.DepthBias == param)
	    return;
	 FLUSH_VERTICES(ctx, _NEW_PIXEL);
         ctx->Pixel.DepthBias = param;
	 break;
      default:
         _mesa_error( ctx, GL_INVALID_ENUM, "glPixelTransfer(pname)" );
         return;
   }
}


static void GLAPIENTRY
_mesa_PixelTransferi( GLenum pname, GLint param )
{
   _mesa_PixelTransferf( pname, (GLfloat) param );
}



/**********************************************************************/
/*****                    State Management                        *****/
/**********************************************************************/

/*
 * Return a bitmask of IMAGE_*_BIT flags which to indicate which
 * pixel transfer operations are enabled.
 */
static void
update_image_transfer_state(struct gl_context *ctx)
{
   GLuint mask = 0;

   if (ctx->Pixel.RedScale   != 1.0F || ctx->Pixel.RedBias   != 0.0F ||
       ctx->Pixel.GreenScale != 1.0F || ctx->Pixel.GreenBias != 0.0F ||
       ctx->Pixel.BlueScale  != 1.0F || ctx->Pixel.BlueBias  != 0.0F ||
       ctx->Pixel.AlphaScale != 1.0F || ctx->Pixel.AlphaBias != 0.0F)
      mask |= IMAGE_SCALE_BIAS_BIT;

   if (ctx->Pixel.IndexShift || ctx->Pixel.IndexOffset)
      mask |= IMAGE_SHIFT_OFFSET_BIT;

   if (ctx->Pixel.MapColorFlag)
      mask |= IMAGE_MAP_COLOR_BIT;

   ctx->_ImageTransferState = mask;
}


/**
 * Update mesa pixel transfer derived state.
 */
void _mesa_update_pixel( struct gl_context *ctx, GLuint new_state )
{
   if (new_state & _MESA_NEW_TRANSFER_STATE)
      update_image_transfer_state(ctx);
}


void
_mesa_init_pixel_dispatch(struct _glapi_table *disp)
{
   SET_GetPixelMapfv(disp, _mesa_GetPixelMapfv);
   SET_GetPixelMapuiv(disp, _mesa_GetPixelMapuiv);
   SET_GetPixelMapusv(disp, _mesa_GetPixelMapusv);
   SET_PixelMapfv(disp, _mesa_PixelMapfv);
   SET_PixelMapuiv(disp, _mesa_PixelMapuiv);
   SET_PixelMapusv(disp, _mesa_PixelMapusv);
   SET_PixelTransferf(disp, _mesa_PixelTransferf);
   SET_PixelTransferi(disp, _mesa_PixelTransferi);
   SET_PixelZoom(disp, _mesa_PixelZoom);
}


#endif /* FEATURE_pixel_transfer */


/**********************************************************************/
/*****                      Initialization                        *****/
/**********************************************************************/

static void
init_pixelmap(struct gl_pixelmap *map)
{
   map->Size = 1;
   map->Map[0] = 0.0;
   map->Map8[0] = 0;
}


/**
 * Initialize the context's PIXEL attribute group.
 */
void
_mesa_init_pixel( struct gl_context *ctx )
{
   /* Pixel group */
   ctx->Pixel.RedBias = 0.0;
   ctx->Pixel.RedScale = 1.0;
   ctx->Pixel.GreenBias = 0.0;
   ctx->Pixel.GreenScale = 1.0;
   ctx->Pixel.BlueBias = 0.0;
   ctx->Pixel.BlueScale = 1.0;
   ctx->Pixel.AlphaBias = 0.0;
   ctx->Pixel.AlphaScale = 1.0;
   ctx->Pixel.DepthBias = 0.0;
   ctx->Pixel.DepthScale = 1.0;
   ctx->Pixel.IndexOffset = 0;
   ctx->Pixel.IndexShift = 0;
   ctx->Pixel.ZoomX = 1.0;
   ctx->Pixel.ZoomY = 1.0;
   ctx->Pixel.MapColorFlag = GL_FALSE;
   ctx->Pixel.MapStencilFlag = GL_FALSE;
   init_pixelmap(&ctx->PixelMaps.StoS);
   init_pixelmap(&ctx->PixelMaps.ItoI);
   init_pixelmap(&ctx->PixelMaps.ItoR);
   init_pixelmap(&ctx->PixelMaps.ItoG);
   init_pixelmap(&ctx->PixelMaps.ItoB);
   init_pixelmap(&ctx->PixelMaps.ItoA);
   init_pixelmap(&ctx->PixelMaps.RtoR);
   init_pixelmap(&ctx->PixelMaps.GtoG);
   init_pixelmap(&ctx->PixelMaps.BtoB);
   init_pixelmap(&ctx->PixelMaps.AtoA);

   if (ctx->Visual.doubleBufferMode) {
      ctx->Pixel.ReadBuffer = GL_BACK;
   }
   else {
      ctx->Pixel.ReadBuffer = GL_FRONT;
   }

   /* Miscellaneous */
   ctx->_ImageTransferState = 0;
}
=======
/*
 * Mesa 3-D graphics library
 * Version:  7.1
 *
 * Copyright (C) 1999-2008  Brian Paul   All Rights Reserved.
 *
 * Permission is hereby granted, free of charge, to any person obtaining a
 * copy of this software and associated documentation files (the "Software"),
 * to deal in the Software without restriction, including without limitation
 * the rights to use, copy, modify, merge, publish, distribute, sublicense,
 * and/or sell copies of the Software, and to permit persons to whom the
 * Software is furnished to do so, subject to the following conditions:
 *
 * The above copyright notice and this permission notice shall be included
 * in all copies or substantial portions of the Software.
 *
 * THE SOFTWARE IS PROVIDED "AS IS", WITHOUT WARRANTY OF ANY KIND, EXPRESS
 * OR IMPLIED, INCLUDING BUT NOT LIMITED TO THE WARRANTIES OF MERCHANTABILITY,
 * FITNESS FOR A PARTICULAR PURPOSE AND NONINFRINGEMENT.  IN NO EVENT SHALL
 * BRIAN PAUL BE LIABLE FOR ANY CLAIM, DAMAGES OR OTHER LIABILITY, WHETHER IN
 * AN ACTION OF CONTRACT, TORT OR OTHERWISE, ARISING FROM, OUT OF OR IN
 * CONNECTION WITH THE SOFTWARE OR THE USE OR OTHER DEALINGS IN THE SOFTWARE.
 */


/**
 * \file pixel.c
 * Pixel transfer functions (glPixelZoom, glPixelMap, glPixelTransfer)
 */

#include "glheader.h"
#include "bufferobj.h"
#include "colormac.h"
#include "context.h"
#include "macros.h"
#include "mfeatures.h"
#include "pixel.h"
#include "pbo.h"
#include "mtypes.h"
#include "main/dispatch.h"


#if FEATURE_pixel_transfer


/**********************************************************************/
/*****                    glPixelZoom                             *****/
/**********************************************************************/

static void GLAPIENTRY
_mesa_PixelZoom( GLfloat xfactor, GLfloat yfactor )
{
   GET_CURRENT_CONTEXT(ctx);

   if (ctx->Pixel.ZoomX == xfactor &&
       ctx->Pixel.ZoomY == yfactor)
      return;

   FLUSH_VERTICES(ctx, _NEW_PIXEL);
   ctx->Pixel.ZoomX = xfactor;
   ctx->Pixel.ZoomY = yfactor;
}



/**********************************************************************/
/*****                         glPixelMap                         *****/
/**********************************************************************/

/**
 * Return pointer to a pixelmap by name.
 */
static struct gl_pixelmap *
get_pixelmap(struct gl_context *ctx, GLenum map)
{
   switch (map) {
   case GL_PIXEL_MAP_I_TO_I:
      return &ctx->PixelMaps.ItoI;
   case GL_PIXEL_MAP_S_TO_S:
      return &ctx->PixelMaps.StoS;
   case GL_PIXEL_MAP_I_TO_R:
      return &ctx->PixelMaps.ItoR;
   case GL_PIXEL_MAP_I_TO_G:
      return &ctx->PixelMaps.ItoG;
   case GL_PIXEL_MAP_I_TO_B:
      return &ctx->PixelMaps.ItoB;
   case GL_PIXEL_MAP_I_TO_A:
      return &ctx->PixelMaps.ItoA;
   case GL_PIXEL_MAP_R_TO_R:
      return &ctx->PixelMaps.RtoR;
   case GL_PIXEL_MAP_G_TO_G:
      return &ctx->PixelMaps.GtoG;
   case GL_PIXEL_MAP_B_TO_B:
      return &ctx->PixelMaps.BtoB;
   case GL_PIXEL_MAP_A_TO_A:
      return &ctx->PixelMaps.AtoA;
   default:
      return NULL;
   }
}


/**
 * Helper routine used by the other _mesa_PixelMap() functions.
 */
static void
store_pixelmap(struct gl_context *ctx, GLenum map, GLsizei mapsize,
               const GLfloat *values)
{
   GLint i;
   struct gl_pixelmap *pm = get_pixelmap(ctx, map);
   if (!pm) {
      _mesa_error(ctx, GL_INVALID_ENUM, "glPixelMap(map)");
      return;
   }

   switch (map) {
   case GL_PIXEL_MAP_S_TO_S:
      /* special case */
      ctx->PixelMaps.StoS.Size = mapsize;
      for (i = 0; i < mapsize; i++) {
         ctx->PixelMaps.StoS.Map[i] = (GLfloat)IROUND(values[i]);
      }
      break;
   case GL_PIXEL_MAP_I_TO_I:
      /* special case */
      ctx->PixelMaps.ItoI.Size = mapsize;
      for (i = 0; i < mapsize; i++) {
         ctx->PixelMaps.ItoI.Map[i] = values[i];
      }
      break;
   default:
      /* general case */
      pm->Size = mapsize;
      for (i = 0; i < mapsize; i++) {
         GLfloat val = CLAMP(values[i], 0.0F, 1.0F);
         pm->Map[i] = val;
         pm->Map8[i] = (GLint) (val * 255.0F);
      }
   }
}


/**
 * Convenience wrapper for _mesa_validate_pbo_access() for gl[Get]PixelMap().
 */
static GLboolean
validate_pbo_access(struct gl_context *ctx, struct gl_pixelstore_attrib *pack,
                    GLsizei mapsize, GLenum format, GLenum type,
                    const GLvoid *ptr)
{
   GLboolean ok;

   /* Note, need to use DefaultPacking and Unpack's buffer object */
   _mesa_reference_buffer_object(ctx,
                                 &ctx->DefaultPacking.BufferObj,
                                 pack->BufferObj);

   ok = _mesa_validate_pbo_access(1, &ctx->DefaultPacking, mapsize, 1, 1,
                                  format, type, ptr);

   /* restore */
   _mesa_reference_buffer_object(ctx,
                                 &ctx->DefaultPacking.BufferObj,
                                 ctx->Shared->NullBufferObj);

   if (!ok) {
      _mesa_error(ctx, GL_INVALID_OPERATION,
                  "glPixelMap(invalid PBO access)");
   }
   return ok;
}


static void GLAPIENTRY
_mesa_PixelMapfv( GLenum map, GLsizei mapsize, const GLfloat *values )
{
   GET_CURRENT_CONTEXT(ctx);
   ASSERT_OUTSIDE_BEGIN_END(ctx);

   /* XXX someday, test against ctx->Const.MaxPixelMapTableSize */
   if (mapsize < 1 || mapsize > MAX_PIXEL_MAP_TABLE) {
      _mesa_error( ctx, GL_INVALID_VALUE, "glPixelMapfv(mapsize)" );
      return;
   }

   if (map >= GL_PIXEL_MAP_S_TO_S && map <= GL_PIXEL_MAP_I_TO_A) {
      /* test that mapsize is a power of two */
      if (!_mesa_is_pow_two(mapsize)) {
	 _mesa_error( ctx, GL_INVALID_VALUE, "glPixelMapfv(mapsize)" );
         return;
      }
   }

   FLUSH_VERTICES(ctx, _NEW_PIXEL);

   if (!validate_pbo_access(ctx, &ctx->Unpack, mapsize,
                            GL_INTENSITY, GL_FLOAT, values)) {
      return;
   }

   values = (const GLfloat *) _mesa_map_pbo_source(ctx, &ctx->Unpack, values);
   if (!values) {
      if (_mesa_is_bufferobj(ctx->Unpack.BufferObj)) {
         _mesa_error(ctx, GL_INVALID_OPERATION,
                     "glPixelMapfv(PBO is mapped)");
      }
      return;
   }

   store_pixelmap(ctx, map, mapsize, values);

   _mesa_unmap_pbo_source(ctx, &ctx->Unpack);
}


static void GLAPIENTRY
_mesa_PixelMapuiv(GLenum map, GLsizei mapsize, const GLuint *values )
{
   GLfloat fvalues[MAX_PIXEL_MAP_TABLE];
   GET_CURRENT_CONTEXT(ctx);
   ASSERT_OUTSIDE_BEGIN_END(ctx);

   if (mapsize < 1 || mapsize > MAX_PIXEL_MAP_TABLE) {
      _mesa_error( ctx, GL_INVALID_VALUE, "glPixelMapuiv(mapsize)" );
      return;
   }

   if (map >= GL_PIXEL_MAP_S_TO_S && map <= GL_PIXEL_MAP_I_TO_A) {
      /* test that mapsize is a power of two */
      if (!_mesa_is_pow_two(mapsize)) {
	 _mesa_error( ctx, GL_INVALID_VALUE, "glPixelMapuiv(mapsize)" );
         return;
      }
   }

   FLUSH_VERTICES(ctx, _NEW_PIXEL);

   if (!validate_pbo_access(ctx, &ctx->Unpack, mapsize,
                            GL_INTENSITY, GL_UNSIGNED_INT, values)) {
      return;
   }

   values = (const GLuint *) _mesa_map_pbo_source(ctx, &ctx->Unpack, values);
   if (!values) {
      if (_mesa_is_bufferobj(ctx->Unpack.BufferObj)) {
         _mesa_error(ctx, GL_INVALID_OPERATION,
                     "glPixelMapuiv(PBO is mapped)");
      }
      return;
   }

   /* convert to floats */
   if (map == GL_PIXEL_MAP_I_TO_I || map == GL_PIXEL_MAP_S_TO_S) {
      GLint i;
      for (i = 0; i < mapsize; i++) {
         fvalues[i] = (GLfloat) values[i];
      }
   }
   else {
      GLint i;
      for (i = 0; i < mapsize; i++) {
         fvalues[i] = UINT_TO_FLOAT( values[i] );
      }
   }

   _mesa_unmap_pbo_source(ctx, &ctx->Unpack);

   store_pixelmap(ctx, map, mapsize, fvalues);
}


static void GLAPIENTRY
_mesa_PixelMapusv(GLenum map, GLsizei mapsize, const GLushort *values )
{
   GLfloat fvalues[MAX_PIXEL_MAP_TABLE];
   GET_CURRENT_CONTEXT(ctx);
   ASSERT_OUTSIDE_BEGIN_END(ctx);

   if (mapsize < 1 || mapsize > MAX_PIXEL_MAP_TABLE) {
      _mesa_error( ctx, GL_INVALID_VALUE, "glPixelMapusv(mapsize)" );
      return;
   }

   if (map >= GL_PIXEL_MAP_S_TO_S && map <= GL_PIXEL_MAP_I_TO_A) {
      /* test that mapsize is a power of two */
      if (!_mesa_is_pow_two(mapsize)) {
	 _mesa_error( ctx, GL_INVALID_VALUE, "glPixelMapuiv(mapsize)" );
         return;
      }
   }

   FLUSH_VERTICES(ctx, _NEW_PIXEL);

   if (!validate_pbo_access(ctx, &ctx->Unpack, mapsize,
                            GL_INTENSITY, GL_UNSIGNED_SHORT, values)) {
      return;
   }

   values = (const GLushort *) _mesa_map_pbo_source(ctx, &ctx->Unpack, values);
   if (!values) {
      if (_mesa_is_bufferobj(ctx->Unpack.BufferObj)) {
         _mesa_error(ctx, GL_INVALID_OPERATION,
                     "glPixelMapusv(PBO is mapped)");
      }
      return;
   }

   /* convert to floats */
   if (map == GL_PIXEL_MAP_I_TO_I || map == GL_PIXEL_MAP_S_TO_S) {
      GLint i;
      for (i = 0; i < mapsize; i++) {
         fvalues[i] = (GLfloat) values[i];
      }
   }
   else {
      GLint i;
      for (i = 0; i < mapsize; i++) {
         fvalues[i] = USHORT_TO_FLOAT( values[i] );
      }
   }

   _mesa_unmap_pbo_source(ctx, &ctx->Unpack);

   store_pixelmap(ctx, map, mapsize, fvalues);
}


static void GLAPIENTRY
_mesa_GetPixelMapfv( GLenum map, GLfloat *values )
{
   GET_CURRENT_CONTEXT(ctx);
   GLuint mapsize, i;
   const struct gl_pixelmap *pm;

   ASSERT_OUTSIDE_BEGIN_END(ctx);

   pm = get_pixelmap(ctx, map);
   if (!pm) {
      _mesa_error(ctx, GL_INVALID_ENUM, "glGetPixelMapfv(map)");
      return;
   }

   mapsize = pm->Size;

   if (!validate_pbo_access(ctx, &ctx->Pack, mapsize,
                            GL_INTENSITY, GL_FLOAT, values)) {
      return;
   }

   values = (GLfloat *) _mesa_map_pbo_dest(ctx, &ctx->Pack, values);
   if (!values) {
      if (_mesa_is_bufferobj(ctx->Pack.BufferObj)) {
         _mesa_error(ctx, GL_INVALID_OPERATION,
                     "glGetPixelMapfv(PBO is mapped)");
      }
      return;
   }

   if (map == GL_PIXEL_MAP_S_TO_S) {
      /* special case */
      for (i = 0; i < mapsize; i++) {
         values[i] = (GLfloat) ctx->PixelMaps.StoS.Map[i];
      }
   }
   else {
      memcpy(values, pm->Map, mapsize * sizeof(GLfloat));
   }

   _mesa_unmap_pbo_dest(ctx, &ctx->Pack);
}


static void GLAPIENTRY
_mesa_GetPixelMapuiv( GLenum map, GLuint *values )
{
   GET_CURRENT_CONTEXT(ctx);
   GLint mapsize, i;
   const struct gl_pixelmap *pm;

   ASSERT_OUTSIDE_BEGIN_END(ctx);

   pm = get_pixelmap(ctx, map);
   if (!pm) {
      _mesa_error(ctx, GL_INVALID_ENUM, "glGetPixelMapuiv(map)");
      return;
   }
   mapsize = pm->Size;

   if (!validate_pbo_access(ctx, &ctx->Pack, mapsize,
                            GL_INTENSITY, GL_UNSIGNED_INT, values)) {
      return;
   }

   values = (GLuint *) _mesa_map_pbo_dest(ctx, &ctx->Pack, values);
   if (!values) {
      if (_mesa_is_bufferobj(ctx->Pack.BufferObj)) {
         _mesa_error(ctx, GL_INVALID_OPERATION,
                     "glGetPixelMapuiv(PBO is mapped)");
      }
      return;
   }

   if (map == GL_PIXEL_MAP_S_TO_S) {
      /* special case */
      memcpy(values, ctx->PixelMaps.StoS.Map, mapsize * sizeof(GLint));
   }
   else {
      for (i = 0; i < mapsize; i++) {
         values[i] = FLOAT_TO_UINT( pm->Map[i] );
      }
   }

   _mesa_unmap_pbo_dest(ctx, &ctx->Pack);
}


static void GLAPIENTRY
_mesa_GetPixelMapusv( GLenum map, GLushort *values )
{
   GET_CURRENT_CONTEXT(ctx);
   GLint mapsize, i;
   const struct gl_pixelmap *pm;

   ASSERT_OUTSIDE_BEGIN_END(ctx);

   pm = get_pixelmap(ctx, map);
   if (!pm) {
      _mesa_error(ctx, GL_INVALID_ENUM, "glGetPixelMapusv(map)");
      return;
   }
   mapsize = pm->Size;

   if (!validate_pbo_access(ctx, &ctx->Pack, mapsize,
                            GL_INTENSITY, GL_UNSIGNED_SHORT, values)) {
      return;
   }

   values = (GLushort *) _mesa_map_pbo_dest(ctx, &ctx->Pack, values);
   if (!values) {
      if (_mesa_is_bufferobj(ctx->Pack.BufferObj)) {
         _mesa_error(ctx, GL_INVALID_OPERATION,
                     "glGetPixelMapusv(PBO is mapped)");
      }
      return;
   }

   switch (map) {
   /* special cases */
   case GL_PIXEL_MAP_I_TO_I:
      for (i = 0; i < mapsize; i++) {
         values[i] = (GLushort) CLAMP(ctx->PixelMaps.ItoI.Map[i], 0.0, 65535.);
      }
      break;
   case GL_PIXEL_MAP_S_TO_S:
      for (i = 0; i < mapsize; i++) {
         values[i] = (GLushort) CLAMP(ctx->PixelMaps.StoS.Map[i], 0.0, 65535.);
      }
      break;
   default:
      for (i = 0; i < mapsize; i++) {
         CLAMPED_FLOAT_TO_USHORT(values[i], pm->Map[i] );
      }
   }

   _mesa_unmap_pbo_dest(ctx, &ctx->Pack);
}



/**********************************************************************/
/*****                       glPixelTransfer                      *****/
/**********************************************************************/


/*
 * Implements glPixelTransfer[fi] whether called immediately or from a
 * display list.
 */
static void GLAPIENTRY
_mesa_PixelTransferf( GLenum pname, GLfloat param )
{
   GET_CURRENT_CONTEXT(ctx);
   ASSERT_OUTSIDE_BEGIN_END(ctx);

   switch (pname) {
      case GL_MAP_COLOR:
         if (ctx->Pixel.MapColorFlag == (param ? GL_TRUE : GL_FALSE))
	    return;
	 FLUSH_VERTICES(ctx, _NEW_PIXEL);
         ctx->Pixel.MapColorFlag = param ? GL_TRUE : GL_FALSE;
	 break;
      case GL_MAP_STENCIL:
         if (ctx->Pixel.MapStencilFlag == (param ? GL_TRUE : GL_FALSE))
	    return;
	 FLUSH_VERTICES(ctx, _NEW_PIXEL);
         ctx->Pixel.MapStencilFlag = param ? GL_TRUE : GL_FALSE;
	 break;
      case GL_INDEX_SHIFT:
         if (ctx->Pixel.IndexShift == (GLint) param)
	    return;
	 FLUSH_VERTICES(ctx, _NEW_PIXEL);
         ctx->Pixel.IndexShift = (GLint) param;
	 break;
      case GL_INDEX_OFFSET:
         if (ctx->Pixel.IndexOffset == (GLint) param)
	    return;
	 FLUSH_VERTICES(ctx, _NEW_PIXEL);
         ctx->Pixel.IndexOffset = (GLint) param;
	 break;
      case GL_RED_SCALE:
         if (ctx->Pixel.RedScale == param)
	    return;
	 FLUSH_VERTICES(ctx, _NEW_PIXEL);
         ctx->Pixel.RedScale = param;
	 break;
      case GL_RED_BIAS:
         if (ctx->Pixel.RedBias == param)
	    return;
	 FLUSH_VERTICES(ctx, _NEW_PIXEL);
         ctx->Pixel.RedBias = param;
	 break;
      case GL_GREEN_SCALE:
         if (ctx->Pixel.GreenScale == param)
	    return;
	 FLUSH_VERTICES(ctx, _NEW_PIXEL);
         ctx->Pixel.GreenScale = param;
	 break;
      case GL_GREEN_BIAS:
         if (ctx->Pixel.GreenBias == param)
	    return;
	 FLUSH_VERTICES(ctx, _NEW_PIXEL);
         ctx->Pixel.GreenBias = param;
	 break;
      case GL_BLUE_SCALE:
         if (ctx->Pixel.BlueScale == param)
	    return;
	 FLUSH_VERTICES(ctx, _NEW_PIXEL);
         ctx->Pixel.BlueScale = param;
	 break;
      case GL_BLUE_BIAS:
         if (ctx->Pixel.BlueBias == param)
	    return;
	 FLUSH_VERTICES(ctx, _NEW_PIXEL);
         ctx->Pixel.BlueBias = param;
	 break;
      case GL_ALPHA_SCALE:
         if (ctx->Pixel.AlphaScale == param)
	    return;
	 FLUSH_VERTICES(ctx, _NEW_PIXEL);
         ctx->Pixel.AlphaScale = param;
	 break;
      case GL_ALPHA_BIAS:
         if (ctx->Pixel.AlphaBias == param)
	    return;
	 FLUSH_VERTICES(ctx, _NEW_PIXEL);
         ctx->Pixel.AlphaBias = param;
	 break;
      case GL_DEPTH_SCALE:
         if (ctx->Pixel.DepthScale == param)
	    return;
	 FLUSH_VERTICES(ctx, _NEW_PIXEL);
         ctx->Pixel.DepthScale = param;
	 break;
      case GL_DEPTH_BIAS:
         if (ctx->Pixel.DepthBias == param)
	    return;
	 FLUSH_VERTICES(ctx, _NEW_PIXEL);
         ctx->Pixel.DepthBias = param;
	 break;
      default:
         _mesa_error( ctx, GL_INVALID_ENUM, "glPixelTransfer(pname)" );
         return;
   }
}


static void GLAPIENTRY
_mesa_PixelTransferi( GLenum pname, GLint param )
{
   _mesa_PixelTransferf( pname, (GLfloat) param );
}



/**********************************************************************/
/*****                    State Management                        *****/
/**********************************************************************/

/*
 * Return a bitmask of IMAGE_*_BIT flags which to indicate which
 * pixel transfer operations are enabled.
 */
static void
update_image_transfer_state(struct gl_context *ctx)
{
   GLuint mask = 0;

   if (ctx->Pixel.RedScale   != 1.0F || ctx->Pixel.RedBias   != 0.0F ||
       ctx->Pixel.GreenScale != 1.0F || ctx->Pixel.GreenBias != 0.0F ||
       ctx->Pixel.BlueScale  != 1.0F || ctx->Pixel.BlueBias  != 0.0F ||
       ctx->Pixel.AlphaScale != 1.0F || ctx->Pixel.AlphaBias != 0.0F)
      mask |= IMAGE_SCALE_BIAS_BIT;

   if (ctx->Pixel.IndexShift || ctx->Pixel.IndexOffset)
      mask |= IMAGE_SHIFT_OFFSET_BIT;

   if (ctx->Pixel.MapColorFlag)
      mask |= IMAGE_MAP_COLOR_BIT;

   ctx->_ImageTransferState = mask;
}


/**
 * Update mesa pixel transfer derived state.
 */
void _mesa_update_pixel( struct gl_context *ctx, GLuint new_state )
{
   if (new_state & _NEW_PIXEL)
      update_image_transfer_state(ctx);
}


void
_mesa_init_pixel_dispatch(struct _glapi_table *disp)
{
   SET_GetPixelMapfv(disp, _mesa_GetPixelMapfv);
   SET_GetPixelMapuiv(disp, _mesa_GetPixelMapuiv);
   SET_GetPixelMapusv(disp, _mesa_GetPixelMapusv);
   SET_PixelMapfv(disp, _mesa_PixelMapfv);
   SET_PixelMapuiv(disp, _mesa_PixelMapuiv);
   SET_PixelMapusv(disp, _mesa_PixelMapusv);
   SET_PixelTransferf(disp, _mesa_PixelTransferf);
   SET_PixelTransferi(disp, _mesa_PixelTransferi);
   SET_PixelZoom(disp, _mesa_PixelZoom);
}


#endif /* FEATURE_pixel_transfer */


/**********************************************************************/
/*****                      Initialization                        *****/
/**********************************************************************/

static void
init_pixelmap(struct gl_pixelmap *map)
{
   map->Size = 1;
   map->Map[0] = 0.0;
   map->Map8[0] = 0;
}


/**
 * Initialize the context's PIXEL attribute group.
 */
void
_mesa_init_pixel( struct gl_context *ctx )
{
   /* Pixel group */
   ctx->Pixel.RedBias = 0.0;
   ctx->Pixel.RedScale = 1.0;
   ctx->Pixel.GreenBias = 0.0;
   ctx->Pixel.GreenScale = 1.0;
   ctx->Pixel.BlueBias = 0.0;
   ctx->Pixel.BlueScale = 1.0;
   ctx->Pixel.AlphaBias = 0.0;
   ctx->Pixel.AlphaScale = 1.0;
   ctx->Pixel.DepthBias = 0.0;
   ctx->Pixel.DepthScale = 1.0;
   ctx->Pixel.IndexOffset = 0;
   ctx->Pixel.IndexShift = 0;
   ctx->Pixel.ZoomX = 1.0;
   ctx->Pixel.ZoomY = 1.0;
   ctx->Pixel.MapColorFlag = GL_FALSE;
   ctx->Pixel.MapStencilFlag = GL_FALSE;
   init_pixelmap(&ctx->PixelMaps.StoS);
   init_pixelmap(&ctx->PixelMaps.ItoI);
   init_pixelmap(&ctx->PixelMaps.ItoR);
   init_pixelmap(&ctx->PixelMaps.ItoG);
   init_pixelmap(&ctx->PixelMaps.ItoB);
   init_pixelmap(&ctx->PixelMaps.ItoA);
   init_pixelmap(&ctx->PixelMaps.RtoR);
   init_pixelmap(&ctx->PixelMaps.GtoG);
   init_pixelmap(&ctx->PixelMaps.BtoB);
   init_pixelmap(&ctx->PixelMaps.AtoA);

   if (ctx->Visual.doubleBufferMode) {
      ctx->Pixel.ReadBuffer = GL_BACK;
   }
   else {
      ctx->Pixel.ReadBuffer = GL_FRONT;
   }

   /* Miscellaneous */
   ctx->_ImageTransferState = 0;
}
>>>>>>> b39f063f
<|MERGE_RESOLUTION|>--- conflicted
+++ resolved
@@ -1,1401 +1,699 @@
-<<<<<<< HEAD
-/*
- * Mesa 3-D graphics library
- * Version:  7.1
- *
- * Copyright (C) 1999-2008  Brian Paul   All Rights Reserved.
- *
- * Permission is hereby granted, free of charge, to any person obtaining a
- * copy of this software and associated documentation files (the "Software"),
- * to deal in the Software without restriction, including without limitation
- * the rights to use, copy, modify, merge, publish, distribute, sublicense,
- * and/or sell copies of the Software, and to permit persons to whom the
- * Software is furnished to do so, subject to the following conditions:
- *
- * The above copyright notice and this permission notice shall be included
- * in all copies or substantial portions of the Software.
- *
- * THE SOFTWARE IS PROVIDED "AS IS", WITHOUT WARRANTY OF ANY KIND, EXPRESS
- * OR IMPLIED, INCLUDING BUT NOT LIMITED TO THE WARRANTIES OF MERCHANTABILITY,
- * FITNESS FOR A PARTICULAR PURPOSE AND NONINFRINGEMENT.  IN NO EVENT SHALL
- * BRIAN PAUL BE LIABLE FOR ANY CLAIM, DAMAGES OR OTHER LIABILITY, WHETHER IN
- * AN ACTION OF CONTRACT, TORT OR OTHERWISE, ARISING FROM, OUT OF OR IN
- * CONNECTION WITH THE SOFTWARE OR THE USE OR OTHER DEALINGS IN THE SOFTWARE.
- */
-
-
-/**
- * \file pixel.c
- * Pixel transfer functions (glPixelZoom, glPixelMap, glPixelTransfer)
- */
-
-#include "glheader.h"
-#include "bufferobj.h"
-#include "colormac.h"
-#include "context.h"
-#include "macros.h"
-#include "mfeatures.h"
-#include "pixel.h"
-#include "pbo.h"
-#include "mtypes.h"
-#include "main/dispatch.h"
-
-
-#if FEATURE_pixel_transfer
-
-
-/**********************************************************************/
-/*****                    glPixelZoom                             *****/
-/**********************************************************************/
-
-static void GLAPIENTRY
-_mesa_PixelZoom( GLfloat xfactor, GLfloat yfactor )
-{
-   GET_CURRENT_CONTEXT(ctx);
-
-   if (ctx->Pixel.ZoomX == xfactor &&
-       ctx->Pixel.ZoomY == yfactor)
-      return;
-
-   FLUSH_VERTICES(ctx, _NEW_PIXEL);
-   ctx->Pixel.ZoomX = xfactor;
-   ctx->Pixel.ZoomY = yfactor;
-}
-
-
-
-/**********************************************************************/
-/*****                         glPixelMap                         *****/
-/**********************************************************************/
-
-/**
- * Return pointer to a pixelmap by name.
- */
-static struct gl_pixelmap *
-get_pixelmap(struct gl_context *ctx, GLenum map)
-{
-   switch (map) {
-   case GL_PIXEL_MAP_I_TO_I:
-      return &ctx->PixelMaps.ItoI;
-   case GL_PIXEL_MAP_S_TO_S:
-      return &ctx->PixelMaps.StoS;
-   case GL_PIXEL_MAP_I_TO_R:
-      return &ctx->PixelMaps.ItoR;
-   case GL_PIXEL_MAP_I_TO_G:
-      return &ctx->PixelMaps.ItoG;
-   case GL_PIXEL_MAP_I_TO_B:
-      return &ctx->PixelMaps.ItoB;
-   case GL_PIXEL_MAP_I_TO_A:
-      return &ctx->PixelMaps.ItoA;
-   case GL_PIXEL_MAP_R_TO_R:
-      return &ctx->PixelMaps.RtoR;
-   case GL_PIXEL_MAP_G_TO_G:
-      return &ctx->PixelMaps.GtoG;
-   case GL_PIXEL_MAP_B_TO_B:
-      return &ctx->PixelMaps.BtoB;
-   case GL_PIXEL_MAP_A_TO_A:
-      return &ctx->PixelMaps.AtoA;
-   default:
-      return NULL;
-   }
-}
-
-
-/**
- * Helper routine used by the other _mesa_PixelMap() functions.
- */
-static void
-store_pixelmap(struct gl_context *ctx, GLenum map, GLsizei mapsize,
-               const GLfloat *values)
-{
-   GLint i;
-   struct gl_pixelmap *pm = get_pixelmap(ctx, map);
-   if (!pm) {
-      _mesa_error(ctx, GL_INVALID_ENUM, "glPixelMap(map)");
-      return;
-   }
-
-   switch (map) {
-   case GL_PIXEL_MAP_S_TO_S:
-      /* special case */
-      ctx->PixelMaps.StoS.Size = mapsize;
-      for (i = 0; i < mapsize; i++) {
-         ctx->PixelMaps.StoS.Map[i] = (GLfloat)IROUND(values[i]);
-      }
-      break;
-   case GL_PIXEL_MAP_I_TO_I:
-      /* special case */
-      ctx->PixelMaps.ItoI.Size = mapsize;
-      for (i = 0; i < mapsize; i++) {
-         ctx->PixelMaps.ItoI.Map[i] = values[i];
-      }
-      break;
-   default:
-      /* general case */
-      pm->Size = mapsize;
-      for (i = 0; i < mapsize; i++) {
-         GLfloat val = CLAMP(values[i], 0.0F, 1.0F);
-         pm->Map[i] = val;
-         pm->Map8[i] = (GLint) (val * 255.0F);
-      }
-   }
-}
-
-
-/**
- * Convenience wrapper for _mesa_validate_pbo_access() for gl[Get]PixelMap().
- */
-static GLboolean
-validate_pbo_access(struct gl_context *ctx, struct gl_pixelstore_attrib *pack,
-                    GLsizei mapsize, GLenum format, GLenum type,
-                    const GLvoid *ptr)
-{
-   GLboolean ok;
-
-   /* Note, need to use DefaultPacking and Unpack's buffer object */
-   _mesa_reference_buffer_object(ctx,
-                                 &ctx->DefaultPacking.BufferObj,
-                                 pack->BufferObj);
-
-   ok = _mesa_validate_pbo_access(1, &ctx->DefaultPacking, mapsize, 1, 1,
-                                  format, type, ptr);
-
-   /* restore */
-   _mesa_reference_buffer_object(ctx,
-                                 &ctx->DefaultPacking.BufferObj,
-                                 ctx->Shared->NullBufferObj);
-
-   if (!ok) {
-      _mesa_error(ctx, GL_INVALID_OPERATION,
-                  "glPixelMap(invalid PBO access)");
-   }
-   return ok;
-}
-
-
-static void GLAPIENTRY
-_mesa_PixelMapfv( GLenum map, GLsizei mapsize, const GLfloat *values )
-{
-   GET_CURRENT_CONTEXT(ctx);
-   ASSERT_OUTSIDE_BEGIN_END(ctx);
-
-   /* XXX someday, test against ctx->Const.MaxPixelMapTableSize */
-   if (mapsize < 1 || mapsize > MAX_PIXEL_MAP_TABLE) {
-      _mesa_error( ctx, GL_INVALID_VALUE, "glPixelMapfv(mapsize)" );
-      return;
-   }
-
-   if (map >= GL_PIXEL_MAP_S_TO_S && map <= GL_PIXEL_MAP_I_TO_A) {
-      /* test that mapsize is a power of two */
-      if (!_mesa_is_pow_two(mapsize)) {
-	 _mesa_error( ctx, GL_INVALID_VALUE, "glPixelMapfv(mapsize)" );
-         return;
-      }
-   }
-
-   FLUSH_VERTICES(ctx, _NEW_PIXEL);
-
-   if (!validate_pbo_access(ctx, &ctx->Unpack, mapsize,
-                            GL_INTENSITY, GL_FLOAT, values)) {
-      return;
-   }
-
-   values = (const GLfloat *) _mesa_map_pbo_source(ctx, &ctx->Unpack, values);
-   if (!values) {
-      if (_mesa_is_bufferobj(ctx->Unpack.BufferObj)) {
-         _mesa_error(ctx, GL_INVALID_OPERATION,
-                     "glPixelMapfv(PBO is mapped)");
-      }
-      return;
-   }
-
-   store_pixelmap(ctx, map, mapsize, values);
-
-   _mesa_unmap_pbo_source(ctx, &ctx->Unpack);
-}
-
-
-static void GLAPIENTRY
-_mesa_PixelMapuiv(GLenum map, GLsizei mapsize, const GLuint *values )
-{
-   GLfloat fvalues[MAX_PIXEL_MAP_TABLE];
-   GET_CURRENT_CONTEXT(ctx);
-   ASSERT_OUTSIDE_BEGIN_END(ctx);
-
-   if (mapsize < 1 || mapsize > MAX_PIXEL_MAP_TABLE) {
-      _mesa_error( ctx, GL_INVALID_VALUE, "glPixelMapuiv(mapsize)" );
-      return;
-   }
-
-   if (map >= GL_PIXEL_MAP_S_TO_S && map <= GL_PIXEL_MAP_I_TO_A) {
-      /* test that mapsize is a power of two */
-      if (!_mesa_is_pow_two(mapsize)) {
-	 _mesa_error( ctx, GL_INVALID_VALUE, "glPixelMapuiv(mapsize)" );
-         return;
-      }
-   }
-
-   FLUSH_VERTICES(ctx, _NEW_PIXEL);
-
-   if (!validate_pbo_access(ctx, &ctx->Unpack, mapsize,
-                            GL_INTENSITY, GL_UNSIGNED_INT, values)) {
-      return;
-   }
-
-   values = (const GLuint *) _mesa_map_pbo_source(ctx, &ctx->Unpack, values);
-   if (!values) {
-      if (_mesa_is_bufferobj(ctx->Unpack.BufferObj)) {
-         _mesa_error(ctx, GL_INVALID_OPERATION,
-                     "glPixelMapuiv(PBO is mapped)");
-      }
-      return;
-   }
-
-   /* convert to floats */
-   if (map == GL_PIXEL_MAP_I_TO_I || map == GL_PIXEL_MAP_S_TO_S) {
-      GLint i;
-      for (i = 0; i < mapsize; i++) {
-         fvalues[i] = (GLfloat) values[i];
-      }
-   }
-   else {
-      GLint i;
-      for (i = 0; i < mapsize; i++) {
-         fvalues[i] = UINT_TO_FLOAT( values[i] );
-      }
-   }
-
-   _mesa_unmap_pbo_source(ctx, &ctx->Unpack);
-
-   store_pixelmap(ctx, map, mapsize, fvalues);
-}
-
-
-static void GLAPIENTRY
-_mesa_PixelMapusv(GLenum map, GLsizei mapsize, const GLushort *values )
-{
-   GLfloat fvalues[MAX_PIXEL_MAP_TABLE];
-   GET_CURRENT_CONTEXT(ctx);
-   ASSERT_OUTSIDE_BEGIN_END(ctx);
-
-   if (mapsize < 1 || mapsize > MAX_PIXEL_MAP_TABLE) {
-      _mesa_error( ctx, GL_INVALID_VALUE, "glPixelMapusv(mapsize)" );
-      return;
-   }
-
-   if (map >= GL_PIXEL_MAP_S_TO_S && map <= GL_PIXEL_MAP_I_TO_A) {
-      /* test that mapsize is a power of two */
-      if (!_mesa_is_pow_two(mapsize)) {
-	 _mesa_error( ctx, GL_INVALID_VALUE, "glPixelMapuiv(mapsize)" );
-         return;
-      }
-   }
-
-   FLUSH_VERTICES(ctx, _NEW_PIXEL);
-
-   if (!validate_pbo_access(ctx, &ctx->Unpack, mapsize,
-                            GL_INTENSITY, GL_UNSIGNED_SHORT, values)) {
-      return;
-   }
-
-   values = (const GLushort *) _mesa_map_pbo_source(ctx, &ctx->Unpack, values);
-   if (!values) {
-      if (_mesa_is_bufferobj(ctx->Unpack.BufferObj)) {
-         _mesa_error(ctx, GL_INVALID_OPERATION,
-                     "glPixelMapusv(PBO is mapped)");
-      }
-      return;
-   }
-
-   /* convert to floats */
-   if (map == GL_PIXEL_MAP_I_TO_I || map == GL_PIXEL_MAP_S_TO_S) {
-      GLint i;
-      for (i = 0; i < mapsize; i++) {
-         fvalues[i] = (GLfloat) values[i];
-      }
-   }
-   else {
-      GLint i;
-      for (i = 0; i < mapsize; i++) {
-         fvalues[i] = USHORT_TO_FLOAT( values[i] );
-      }
-   }
-
-   _mesa_unmap_pbo_source(ctx, &ctx->Unpack);
-
-   store_pixelmap(ctx, map, mapsize, fvalues);
-}
-
-
-static void GLAPIENTRY
-_mesa_GetPixelMapfv( GLenum map, GLfloat *values )
-{
-   GET_CURRENT_CONTEXT(ctx);
-   GLuint mapsize, i;
-   const struct gl_pixelmap *pm;
-
-   ASSERT_OUTSIDE_BEGIN_END(ctx);
-
-   pm = get_pixelmap(ctx, map);
-   if (!pm) {
-      _mesa_error(ctx, GL_INVALID_ENUM, "glGetPixelMapfv(map)");
-      return;
-   }
-
-   mapsize = pm->Size;
-
-   if (!validate_pbo_access(ctx, &ctx->Pack, mapsize,
-                            GL_INTENSITY, GL_FLOAT, values)) {
-      return;
-   }
-
-   values = (GLfloat *) _mesa_map_pbo_dest(ctx, &ctx->Pack, values);
-   if (!values) {
-      if (_mesa_is_bufferobj(ctx->Pack.BufferObj)) {
-         _mesa_error(ctx, GL_INVALID_OPERATION,
-                     "glGetPixelMapfv(PBO is mapped)");
-      }
-      return;
-   }
-
-   if (map == GL_PIXEL_MAP_S_TO_S) {
-      /* special case */
-      for (i = 0; i < mapsize; i++) {
-         values[i] = (GLfloat) ctx->PixelMaps.StoS.Map[i];
-      }
-   }
-   else {
-      memcpy(values, pm->Map, mapsize * sizeof(GLfloat));
-   }
-
-   _mesa_unmap_pbo_dest(ctx, &ctx->Pack);
-}
-
-
-static void GLAPIENTRY
-_mesa_GetPixelMapuiv( GLenum map, GLuint *values )
-{
-   GET_CURRENT_CONTEXT(ctx);
-   GLint mapsize, i;
-   const struct gl_pixelmap *pm;
-
-   ASSERT_OUTSIDE_BEGIN_END(ctx);
-
-   pm = get_pixelmap(ctx, map);
-   if (!pm) {
-      _mesa_error(ctx, GL_INVALID_ENUM, "glGetPixelMapuiv(map)");
-      return;
-   }
-   mapsize = pm->Size;
-
-   if (!validate_pbo_access(ctx, &ctx->Pack, mapsize,
-                            GL_INTENSITY, GL_UNSIGNED_INT, values)) {
-      return;
-   }
-
-   values = (GLuint *) _mesa_map_pbo_dest(ctx, &ctx->Pack, values);
-   if (!values) {
-      if (_mesa_is_bufferobj(ctx->Pack.BufferObj)) {
-         _mesa_error(ctx, GL_INVALID_OPERATION,
-                     "glGetPixelMapuiv(PBO is mapped)");
-      }
-      return;
-   }
-
-   if (map == GL_PIXEL_MAP_S_TO_S) {
-      /* special case */
-      memcpy(values, ctx->PixelMaps.StoS.Map, mapsize * sizeof(GLint));
-   }
-   else {
-      for (i = 0; i < mapsize; i++) {
-         values[i] = FLOAT_TO_UINT( pm->Map[i] );
-      }
-   }
-
-   _mesa_unmap_pbo_dest(ctx, &ctx->Pack);
-}
-
-
-static void GLAPIENTRY
-_mesa_GetPixelMapusv( GLenum map, GLushort *values )
-{
-   GET_CURRENT_CONTEXT(ctx);
-   GLint mapsize, i;
-   const struct gl_pixelmap *pm;
-
-   ASSERT_OUTSIDE_BEGIN_END(ctx);
-
-   pm = get_pixelmap(ctx, map);
-   if (!pm) {
-      _mesa_error(ctx, GL_INVALID_ENUM, "glGetPixelMapusv(map)");
-      return;
-   }
-   mapsize = pm->Size;
-
-   if (!validate_pbo_access(ctx, &ctx->Pack, mapsize,
-                            GL_INTENSITY, GL_UNSIGNED_SHORT, values)) {
-      return;
-   }
-
-   values = (GLushort *) _mesa_map_pbo_dest(ctx, &ctx->Pack, values);
-   if (!values) {
-      if (_mesa_is_bufferobj(ctx->Pack.BufferObj)) {
-         _mesa_error(ctx, GL_INVALID_OPERATION,
-                     "glGetPixelMapusv(PBO is mapped)");
-      }
-      return;
-   }
-
-   switch (map) {
-   /* special cases */
-   case GL_PIXEL_MAP_I_TO_I:
-      for (i = 0; i < mapsize; i++) {
-         values[i] = (GLushort) CLAMP(ctx->PixelMaps.ItoI.Map[i], 0.0, 65535.);
-      }
-      break;
-   case GL_PIXEL_MAP_S_TO_S:
-      for (i = 0; i < mapsize; i++) {
-         values[i] = (GLushort) CLAMP(ctx->PixelMaps.StoS.Map[i], 0.0, 65535.);
-      }
-      break;
-   default:
-      for (i = 0; i < mapsize; i++) {
-         CLAMPED_FLOAT_TO_USHORT(values[i], pm->Map[i] );
-      }
-   }
-
-   _mesa_unmap_pbo_dest(ctx, &ctx->Pack);
-}
-
-
-
-/**********************************************************************/
-/*****                       glPixelTransfer                      *****/
-/**********************************************************************/
-
-
-/*
- * Implements glPixelTransfer[fi] whether called immediately or from a
- * display list.
- */
-static void GLAPIENTRY
-_mesa_PixelTransferf( GLenum pname, GLfloat param )
-{
-   GET_CURRENT_CONTEXT(ctx);
-   ASSERT_OUTSIDE_BEGIN_END(ctx);
-
-   switch (pname) {
-      case GL_MAP_COLOR:
-         if (ctx->Pixel.MapColorFlag == (param ? GL_TRUE : GL_FALSE))
-	    return;
-	 FLUSH_VERTICES(ctx, _NEW_PIXEL);
-         ctx->Pixel.MapColorFlag = param ? GL_TRUE : GL_FALSE;
-	 break;
-      case GL_MAP_STENCIL:
-         if (ctx->Pixel.MapStencilFlag == (param ? GL_TRUE : GL_FALSE))
-	    return;
-	 FLUSH_VERTICES(ctx, _NEW_PIXEL);
-         ctx->Pixel.MapStencilFlag = param ? GL_TRUE : GL_FALSE;
-	 break;
-      case GL_INDEX_SHIFT:
-         if (ctx->Pixel.IndexShift == (GLint) param)
-	    return;
-	 FLUSH_VERTICES(ctx, _NEW_PIXEL);
-         ctx->Pixel.IndexShift = (GLint) param;
-	 break;
-      case GL_INDEX_OFFSET:
-         if (ctx->Pixel.IndexOffset == (GLint) param)
-	    return;
-	 FLUSH_VERTICES(ctx, _NEW_PIXEL);
-         ctx->Pixel.IndexOffset = (GLint) param;
-	 break;
-      case GL_RED_SCALE:
-         if (ctx->Pixel.RedScale == param)
-	    return;
-	 FLUSH_VERTICES(ctx, _NEW_PIXEL);
-         ctx->Pixel.RedScale = param;
-	 break;
-      case GL_RED_BIAS:
-         if (ctx->Pixel.RedBias == param)
-	    return;
-	 FLUSH_VERTICES(ctx, _NEW_PIXEL);
-         ctx->Pixel.RedBias = param;
-	 break;
-      case GL_GREEN_SCALE:
-         if (ctx->Pixel.GreenScale == param)
-	    return;
-	 FLUSH_VERTICES(ctx, _NEW_PIXEL);
-         ctx->Pixel.GreenScale = param;
-	 break;
-      case GL_GREEN_BIAS:
-         if (ctx->Pixel.GreenBias == param)
-	    return;
-	 FLUSH_VERTICES(ctx, _NEW_PIXEL);
-         ctx->Pixel.GreenBias = param;
-	 break;
-      case GL_BLUE_SCALE:
-         if (ctx->Pixel.BlueScale == param)
-	    return;
-	 FLUSH_VERTICES(ctx, _NEW_PIXEL);
-         ctx->Pixel.BlueScale = param;
-	 break;
-      case GL_BLUE_BIAS:
-         if (ctx->Pixel.BlueBias == param)
-	    return;
-	 FLUSH_VERTICES(ctx, _NEW_PIXEL);
-         ctx->Pixel.BlueBias = param;
-	 break;
-      case GL_ALPHA_SCALE:
-         if (ctx->Pixel.AlphaScale == param)
-	    return;
-	 FLUSH_VERTICES(ctx, _NEW_PIXEL);
-         ctx->Pixel.AlphaScale = param;
-	 break;
-      case GL_ALPHA_BIAS:
-         if (ctx->Pixel.AlphaBias == param)
-	    return;
-	 FLUSH_VERTICES(ctx, _NEW_PIXEL);
-         ctx->Pixel.AlphaBias = param;
-	 break;
-      case GL_DEPTH_SCALE:
-         if (ctx->Pixel.DepthScale == param)
-	    return;
-	 FLUSH_VERTICES(ctx, _NEW_PIXEL);
-         ctx->Pixel.DepthScale = param;
-	 break;
-      case GL_DEPTH_BIAS:
-         if (ctx->Pixel.DepthBias == param)
-	    return;
-	 FLUSH_VERTICES(ctx, _NEW_PIXEL);
-         ctx->Pixel.DepthBias = param;
-	 break;
-      default:
-         _mesa_error( ctx, GL_INVALID_ENUM, "glPixelTransfer(pname)" );
-         return;
-   }
-}
-
-
-static void GLAPIENTRY
-_mesa_PixelTransferi( GLenum pname, GLint param )
-{
-   _mesa_PixelTransferf( pname, (GLfloat) param );
-}
-
-
-
-/**********************************************************************/
-/*****                    State Management                        *****/
-/**********************************************************************/
-
-/*
- * Return a bitmask of IMAGE_*_BIT flags which to indicate which
- * pixel transfer operations are enabled.
- */
-static void
-update_image_transfer_state(struct gl_context *ctx)
-{
-   GLuint mask = 0;
-
-   if (ctx->Pixel.RedScale   != 1.0F || ctx->Pixel.RedBias   != 0.0F ||
-       ctx->Pixel.GreenScale != 1.0F || ctx->Pixel.GreenBias != 0.0F ||
-       ctx->Pixel.BlueScale  != 1.0F || ctx->Pixel.BlueBias  != 0.0F ||
-       ctx->Pixel.AlphaScale != 1.0F || ctx->Pixel.AlphaBias != 0.0F)
-      mask |= IMAGE_SCALE_BIAS_BIT;
-
-   if (ctx->Pixel.IndexShift || ctx->Pixel.IndexOffset)
-      mask |= IMAGE_SHIFT_OFFSET_BIT;
-
-   if (ctx->Pixel.MapColorFlag)
-      mask |= IMAGE_MAP_COLOR_BIT;
-
-   ctx->_ImageTransferState = mask;
-}
-
-
-/**
- * Update mesa pixel transfer derived state.
- */
-void _mesa_update_pixel( struct gl_context *ctx, GLuint new_state )
-{
-   if (new_state & _MESA_NEW_TRANSFER_STATE)
-      update_image_transfer_state(ctx);
-}
-
-
-void
-_mesa_init_pixel_dispatch(struct _glapi_table *disp)
-{
-   SET_GetPixelMapfv(disp, _mesa_GetPixelMapfv);
-   SET_GetPixelMapuiv(disp, _mesa_GetPixelMapuiv);
-   SET_GetPixelMapusv(disp, _mesa_GetPixelMapusv);
-   SET_PixelMapfv(disp, _mesa_PixelMapfv);
-   SET_PixelMapuiv(disp, _mesa_PixelMapuiv);
-   SET_PixelMapusv(disp, _mesa_PixelMapusv);
-   SET_PixelTransferf(disp, _mesa_PixelTransferf);
-   SET_PixelTransferi(disp, _mesa_PixelTransferi);
-   SET_PixelZoom(disp, _mesa_PixelZoom);
-}
-
-
-#endif /* FEATURE_pixel_transfer */
-
-
-/**********************************************************************/
-/*****                      Initialization                        *****/
-/**********************************************************************/
-
-static void
-init_pixelmap(struct gl_pixelmap *map)
-{
-   map->Size = 1;
-   map->Map[0] = 0.0;
-   map->Map8[0] = 0;
-}
-
-
-/**
- * Initialize the context's PIXEL attribute group.
- */
-void
-_mesa_init_pixel( struct gl_context *ctx )
-{
-   /* Pixel group */
-   ctx->Pixel.RedBias = 0.0;
-   ctx->Pixel.RedScale = 1.0;
-   ctx->Pixel.GreenBias = 0.0;
-   ctx->Pixel.GreenScale = 1.0;
-   ctx->Pixel.BlueBias = 0.0;
-   ctx->Pixel.BlueScale = 1.0;
-   ctx->Pixel.AlphaBias = 0.0;
-   ctx->Pixel.AlphaScale = 1.0;
-   ctx->Pixel.DepthBias = 0.0;
-   ctx->Pixel.DepthScale = 1.0;
-   ctx->Pixel.IndexOffset = 0;
-   ctx->Pixel.IndexShift = 0;
-   ctx->Pixel.ZoomX = 1.0;
-   ctx->Pixel.ZoomY = 1.0;
-   ctx->Pixel.MapColorFlag = GL_FALSE;
-   ctx->Pixel.MapStencilFlag = GL_FALSE;
-   init_pixelmap(&ctx->PixelMaps.StoS);
-   init_pixelmap(&ctx->PixelMaps.ItoI);
-   init_pixelmap(&ctx->PixelMaps.ItoR);
-   init_pixelmap(&ctx->PixelMaps.ItoG);
-   init_pixelmap(&ctx->PixelMaps.ItoB);
-   init_pixelmap(&ctx->PixelMaps.ItoA);
-   init_pixelmap(&ctx->PixelMaps.RtoR);
-   init_pixelmap(&ctx->PixelMaps.GtoG);
-   init_pixelmap(&ctx->PixelMaps.BtoB);
-   init_pixelmap(&ctx->PixelMaps.AtoA);
-
-   if (ctx->Visual.doubleBufferMode) {
-      ctx->Pixel.ReadBuffer = GL_BACK;
-   }
-   else {
-      ctx->Pixel.ReadBuffer = GL_FRONT;
-   }
-
-   /* Miscellaneous */
-   ctx->_ImageTransferState = 0;
-}
-=======
-/*
- * Mesa 3-D graphics library
- * Version:  7.1
- *
- * Copyright (C) 1999-2008  Brian Paul   All Rights Reserved.
- *
- * Permission is hereby granted, free of charge, to any person obtaining a
- * copy of this software and associated documentation files (the "Software"),
- * to deal in the Software without restriction, including without limitation
- * the rights to use, copy, modify, merge, publish, distribute, sublicense,
- * and/or sell copies of the Software, and to permit persons to whom the
- * Software is furnished to do so, subject to the following conditions:
- *
- * The above copyright notice and this permission notice shall be included
- * in all copies or substantial portions of the Software.
- *
- * THE SOFTWARE IS PROVIDED "AS IS", WITHOUT WARRANTY OF ANY KIND, EXPRESS
- * OR IMPLIED, INCLUDING BUT NOT LIMITED TO THE WARRANTIES OF MERCHANTABILITY,
- * FITNESS FOR A PARTICULAR PURPOSE AND NONINFRINGEMENT.  IN NO EVENT SHALL
- * BRIAN PAUL BE LIABLE FOR ANY CLAIM, DAMAGES OR OTHER LIABILITY, WHETHER IN
- * AN ACTION OF CONTRACT, TORT OR OTHERWISE, ARISING FROM, OUT OF OR IN
- * CONNECTION WITH THE SOFTWARE OR THE USE OR OTHER DEALINGS IN THE SOFTWARE.
- */
-
-
-/**
- * \file pixel.c
- * Pixel transfer functions (glPixelZoom, glPixelMap, glPixelTransfer)
- */
-
-#include "glheader.h"
-#include "bufferobj.h"
-#include "colormac.h"
-#include "context.h"
-#include "macros.h"
-#include "mfeatures.h"
-#include "pixel.h"
-#include "pbo.h"
-#include "mtypes.h"
-#include "main/dispatch.h"
-
-
-#if FEATURE_pixel_transfer
-
-
-/**********************************************************************/
-/*****                    glPixelZoom                             *****/
-/**********************************************************************/
-
-static void GLAPIENTRY
-_mesa_PixelZoom( GLfloat xfactor, GLfloat yfactor )
-{
-   GET_CURRENT_CONTEXT(ctx);
-
-   if (ctx->Pixel.ZoomX == xfactor &&
-       ctx->Pixel.ZoomY == yfactor)
-      return;
-
-   FLUSH_VERTICES(ctx, _NEW_PIXEL);
-   ctx->Pixel.ZoomX = xfactor;
-   ctx->Pixel.ZoomY = yfactor;
-}
-
-
-
-/**********************************************************************/
-/*****                         glPixelMap                         *****/
-/**********************************************************************/
-
-/**
- * Return pointer to a pixelmap by name.
- */
-static struct gl_pixelmap *
-get_pixelmap(struct gl_context *ctx, GLenum map)
-{
-   switch (map) {
-   case GL_PIXEL_MAP_I_TO_I:
-      return &ctx->PixelMaps.ItoI;
-   case GL_PIXEL_MAP_S_TO_S:
-      return &ctx->PixelMaps.StoS;
-   case GL_PIXEL_MAP_I_TO_R:
-      return &ctx->PixelMaps.ItoR;
-   case GL_PIXEL_MAP_I_TO_G:
-      return &ctx->PixelMaps.ItoG;
-   case GL_PIXEL_MAP_I_TO_B:
-      return &ctx->PixelMaps.ItoB;
-   case GL_PIXEL_MAP_I_TO_A:
-      return &ctx->PixelMaps.ItoA;
-   case GL_PIXEL_MAP_R_TO_R:
-      return &ctx->PixelMaps.RtoR;
-   case GL_PIXEL_MAP_G_TO_G:
-      return &ctx->PixelMaps.GtoG;
-   case GL_PIXEL_MAP_B_TO_B:
-      return &ctx->PixelMaps.BtoB;
-   case GL_PIXEL_MAP_A_TO_A:
-      return &ctx->PixelMaps.AtoA;
-   default:
-      return NULL;
-   }
-}
-
-
-/**
- * Helper routine used by the other _mesa_PixelMap() functions.
- */
-static void
-store_pixelmap(struct gl_context *ctx, GLenum map, GLsizei mapsize,
-               const GLfloat *values)
-{
-   GLint i;
-   struct gl_pixelmap *pm = get_pixelmap(ctx, map);
-   if (!pm) {
-      _mesa_error(ctx, GL_INVALID_ENUM, "glPixelMap(map)");
-      return;
-   }
-
-   switch (map) {
-   case GL_PIXEL_MAP_S_TO_S:
-      /* special case */
-      ctx->PixelMaps.StoS.Size = mapsize;
-      for (i = 0; i < mapsize; i++) {
-         ctx->PixelMaps.StoS.Map[i] = (GLfloat)IROUND(values[i]);
-      }
-      break;
-   case GL_PIXEL_MAP_I_TO_I:
-      /* special case */
-      ctx->PixelMaps.ItoI.Size = mapsize;
-      for (i = 0; i < mapsize; i++) {
-         ctx->PixelMaps.ItoI.Map[i] = values[i];
-      }
-      break;
-   default:
-      /* general case */
-      pm->Size = mapsize;
-      for (i = 0; i < mapsize; i++) {
-         GLfloat val = CLAMP(values[i], 0.0F, 1.0F);
-         pm->Map[i] = val;
-         pm->Map8[i] = (GLint) (val * 255.0F);
-      }
-   }
-}
-
-
-/**
- * Convenience wrapper for _mesa_validate_pbo_access() for gl[Get]PixelMap().
- */
-static GLboolean
-validate_pbo_access(struct gl_context *ctx, struct gl_pixelstore_attrib *pack,
-                    GLsizei mapsize, GLenum format, GLenum type,
-                    const GLvoid *ptr)
-{
-   GLboolean ok;
-
-   /* Note, need to use DefaultPacking and Unpack's buffer object */
-   _mesa_reference_buffer_object(ctx,
-                                 &ctx->DefaultPacking.BufferObj,
-                                 pack->BufferObj);
-
-   ok = _mesa_validate_pbo_access(1, &ctx->DefaultPacking, mapsize, 1, 1,
-                                  format, type, ptr);
-
-   /* restore */
-   _mesa_reference_buffer_object(ctx,
-                                 &ctx->DefaultPacking.BufferObj,
-                                 ctx->Shared->NullBufferObj);
-
-   if (!ok) {
-      _mesa_error(ctx, GL_INVALID_OPERATION,
-                  "glPixelMap(invalid PBO access)");
-   }
-   return ok;
-}
-
-
-static void GLAPIENTRY
-_mesa_PixelMapfv( GLenum map, GLsizei mapsize, const GLfloat *values )
-{
-   GET_CURRENT_CONTEXT(ctx);
-   ASSERT_OUTSIDE_BEGIN_END(ctx);
-
-   /* XXX someday, test against ctx->Const.MaxPixelMapTableSize */
-   if (mapsize < 1 || mapsize > MAX_PIXEL_MAP_TABLE) {
-      _mesa_error( ctx, GL_INVALID_VALUE, "glPixelMapfv(mapsize)" );
-      return;
-   }
-
-   if (map >= GL_PIXEL_MAP_S_TO_S && map <= GL_PIXEL_MAP_I_TO_A) {
-      /* test that mapsize is a power of two */
-      if (!_mesa_is_pow_two(mapsize)) {
-	 _mesa_error( ctx, GL_INVALID_VALUE, "glPixelMapfv(mapsize)" );
-         return;
-      }
-   }
-
-   FLUSH_VERTICES(ctx, _NEW_PIXEL);
-
-   if (!validate_pbo_access(ctx, &ctx->Unpack, mapsize,
-                            GL_INTENSITY, GL_FLOAT, values)) {
-      return;
-   }
-
-   values = (const GLfloat *) _mesa_map_pbo_source(ctx, &ctx->Unpack, values);
-   if (!values) {
-      if (_mesa_is_bufferobj(ctx->Unpack.BufferObj)) {
-         _mesa_error(ctx, GL_INVALID_OPERATION,
-                     "glPixelMapfv(PBO is mapped)");
-      }
-      return;
-   }
-
-   store_pixelmap(ctx, map, mapsize, values);
-
-   _mesa_unmap_pbo_source(ctx, &ctx->Unpack);
-}
-
-
-static void GLAPIENTRY
-_mesa_PixelMapuiv(GLenum map, GLsizei mapsize, const GLuint *values )
-{
-   GLfloat fvalues[MAX_PIXEL_MAP_TABLE];
-   GET_CURRENT_CONTEXT(ctx);
-   ASSERT_OUTSIDE_BEGIN_END(ctx);
-
-   if (mapsize < 1 || mapsize > MAX_PIXEL_MAP_TABLE) {
-      _mesa_error( ctx, GL_INVALID_VALUE, "glPixelMapuiv(mapsize)" );
-      return;
-   }
-
-   if (map >= GL_PIXEL_MAP_S_TO_S && map <= GL_PIXEL_MAP_I_TO_A) {
-      /* test that mapsize is a power of two */
-      if (!_mesa_is_pow_two(mapsize)) {
-	 _mesa_error( ctx, GL_INVALID_VALUE, "glPixelMapuiv(mapsize)" );
-         return;
-      }
-   }
-
-   FLUSH_VERTICES(ctx, _NEW_PIXEL);
-
-   if (!validate_pbo_access(ctx, &ctx->Unpack, mapsize,
-                            GL_INTENSITY, GL_UNSIGNED_INT, values)) {
-      return;
-   }
-
-   values = (const GLuint *) _mesa_map_pbo_source(ctx, &ctx->Unpack, values);
-   if (!values) {
-      if (_mesa_is_bufferobj(ctx->Unpack.BufferObj)) {
-         _mesa_error(ctx, GL_INVALID_OPERATION,
-                     "glPixelMapuiv(PBO is mapped)");
-      }
-      return;
-   }
-
-   /* convert to floats */
-   if (map == GL_PIXEL_MAP_I_TO_I || map == GL_PIXEL_MAP_S_TO_S) {
-      GLint i;
-      for (i = 0; i < mapsize; i++) {
-         fvalues[i] = (GLfloat) values[i];
-      }
-   }
-   else {
-      GLint i;
-      for (i = 0; i < mapsize; i++) {
-         fvalues[i] = UINT_TO_FLOAT( values[i] );
-      }
-   }
-
-   _mesa_unmap_pbo_source(ctx, &ctx->Unpack);
-
-   store_pixelmap(ctx, map, mapsize, fvalues);
-}
-
-
-static void GLAPIENTRY
-_mesa_PixelMapusv(GLenum map, GLsizei mapsize, const GLushort *values )
-{
-   GLfloat fvalues[MAX_PIXEL_MAP_TABLE];
-   GET_CURRENT_CONTEXT(ctx);
-   ASSERT_OUTSIDE_BEGIN_END(ctx);
-
-   if (mapsize < 1 || mapsize > MAX_PIXEL_MAP_TABLE) {
-      _mesa_error( ctx, GL_INVALID_VALUE, "glPixelMapusv(mapsize)" );
-      return;
-   }
-
-   if (map >= GL_PIXEL_MAP_S_TO_S && map <= GL_PIXEL_MAP_I_TO_A) {
-      /* test that mapsize is a power of two */
-      if (!_mesa_is_pow_two(mapsize)) {
-	 _mesa_error( ctx, GL_INVALID_VALUE, "glPixelMapuiv(mapsize)" );
-         return;
-      }
-   }
-
-   FLUSH_VERTICES(ctx, _NEW_PIXEL);
-
-   if (!validate_pbo_access(ctx, &ctx->Unpack, mapsize,
-                            GL_INTENSITY, GL_UNSIGNED_SHORT, values)) {
-      return;
-   }
-
-   values = (const GLushort *) _mesa_map_pbo_source(ctx, &ctx->Unpack, values);
-   if (!values) {
-      if (_mesa_is_bufferobj(ctx->Unpack.BufferObj)) {
-         _mesa_error(ctx, GL_INVALID_OPERATION,
-                     "glPixelMapusv(PBO is mapped)");
-      }
-      return;
-   }
-
-   /* convert to floats */
-   if (map == GL_PIXEL_MAP_I_TO_I || map == GL_PIXEL_MAP_S_TO_S) {
-      GLint i;
-      for (i = 0; i < mapsize; i++) {
-         fvalues[i] = (GLfloat) values[i];
-      }
-   }
-   else {
-      GLint i;
-      for (i = 0; i < mapsize; i++) {
-         fvalues[i] = USHORT_TO_FLOAT( values[i] );
-      }
-   }
-
-   _mesa_unmap_pbo_source(ctx, &ctx->Unpack);
-
-   store_pixelmap(ctx, map, mapsize, fvalues);
-}
-
-
-static void GLAPIENTRY
-_mesa_GetPixelMapfv( GLenum map, GLfloat *values )
-{
-   GET_CURRENT_CONTEXT(ctx);
-   GLuint mapsize, i;
-   const struct gl_pixelmap *pm;
-
-   ASSERT_OUTSIDE_BEGIN_END(ctx);
-
-   pm = get_pixelmap(ctx, map);
-   if (!pm) {
-      _mesa_error(ctx, GL_INVALID_ENUM, "glGetPixelMapfv(map)");
-      return;
-   }
-
-   mapsize = pm->Size;
-
-   if (!validate_pbo_access(ctx, &ctx->Pack, mapsize,
-                            GL_INTENSITY, GL_FLOAT, values)) {
-      return;
-   }
-
-   values = (GLfloat *) _mesa_map_pbo_dest(ctx, &ctx->Pack, values);
-   if (!values) {
-      if (_mesa_is_bufferobj(ctx->Pack.BufferObj)) {
-         _mesa_error(ctx, GL_INVALID_OPERATION,
-                     "glGetPixelMapfv(PBO is mapped)");
-      }
-      return;
-   }
-
-   if (map == GL_PIXEL_MAP_S_TO_S) {
-      /* special case */
-      for (i = 0; i < mapsize; i++) {
-         values[i] = (GLfloat) ctx->PixelMaps.StoS.Map[i];
-      }
-   }
-   else {
-      memcpy(values, pm->Map, mapsize * sizeof(GLfloat));
-   }
-
-   _mesa_unmap_pbo_dest(ctx, &ctx->Pack);
-}
-
-
-static void GLAPIENTRY
-_mesa_GetPixelMapuiv( GLenum map, GLuint *values )
-{
-   GET_CURRENT_CONTEXT(ctx);
-   GLint mapsize, i;
-   const struct gl_pixelmap *pm;
-
-   ASSERT_OUTSIDE_BEGIN_END(ctx);
-
-   pm = get_pixelmap(ctx, map);
-   if (!pm) {
-      _mesa_error(ctx, GL_INVALID_ENUM, "glGetPixelMapuiv(map)");
-      return;
-   }
-   mapsize = pm->Size;
-
-   if (!validate_pbo_access(ctx, &ctx->Pack, mapsize,
-                            GL_INTENSITY, GL_UNSIGNED_INT, values)) {
-      return;
-   }
-
-   values = (GLuint *) _mesa_map_pbo_dest(ctx, &ctx->Pack, values);
-   if (!values) {
-      if (_mesa_is_bufferobj(ctx->Pack.BufferObj)) {
-         _mesa_error(ctx, GL_INVALID_OPERATION,
-                     "glGetPixelMapuiv(PBO is mapped)");
-      }
-      return;
-   }
-
-   if (map == GL_PIXEL_MAP_S_TO_S) {
-      /* special case */
-      memcpy(values, ctx->PixelMaps.StoS.Map, mapsize * sizeof(GLint));
-   }
-   else {
-      for (i = 0; i < mapsize; i++) {
-         values[i] = FLOAT_TO_UINT( pm->Map[i] );
-      }
-   }
-
-   _mesa_unmap_pbo_dest(ctx, &ctx->Pack);
-}
-
-
-static void GLAPIENTRY
-_mesa_GetPixelMapusv( GLenum map, GLushort *values )
-{
-   GET_CURRENT_CONTEXT(ctx);
-   GLint mapsize, i;
-   const struct gl_pixelmap *pm;
-
-   ASSERT_OUTSIDE_BEGIN_END(ctx);
-
-   pm = get_pixelmap(ctx, map);
-   if (!pm) {
-      _mesa_error(ctx, GL_INVALID_ENUM, "glGetPixelMapusv(map)");
-      return;
-   }
-   mapsize = pm->Size;
-
-   if (!validate_pbo_access(ctx, &ctx->Pack, mapsize,
-                            GL_INTENSITY, GL_UNSIGNED_SHORT, values)) {
-      return;
-   }
-
-   values = (GLushort *) _mesa_map_pbo_dest(ctx, &ctx->Pack, values);
-   if (!values) {
-      if (_mesa_is_bufferobj(ctx->Pack.BufferObj)) {
-         _mesa_error(ctx, GL_INVALID_OPERATION,
-                     "glGetPixelMapusv(PBO is mapped)");
-      }
-      return;
-   }
-
-   switch (map) {
-   /* special cases */
-   case GL_PIXEL_MAP_I_TO_I:
-      for (i = 0; i < mapsize; i++) {
-         values[i] = (GLushort) CLAMP(ctx->PixelMaps.ItoI.Map[i], 0.0, 65535.);
-      }
-      break;
-   case GL_PIXEL_MAP_S_TO_S:
-      for (i = 0; i < mapsize; i++) {
-         values[i] = (GLushort) CLAMP(ctx->PixelMaps.StoS.Map[i], 0.0, 65535.);
-      }
-      break;
-   default:
-      for (i = 0; i < mapsize; i++) {
-         CLAMPED_FLOAT_TO_USHORT(values[i], pm->Map[i] );
-      }
-   }
-
-   _mesa_unmap_pbo_dest(ctx, &ctx->Pack);
-}
-
-
-
-/**********************************************************************/
-/*****                       glPixelTransfer                      *****/
-/**********************************************************************/
-
-
-/*
- * Implements glPixelTransfer[fi] whether called immediately or from a
- * display list.
- */
-static void GLAPIENTRY
-_mesa_PixelTransferf( GLenum pname, GLfloat param )
-{
-   GET_CURRENT_CONTEXT(ctx);
-   ASSERT_OUTSIDE_BEGIN_END(ctx);
-
-   switch (pname) {
-      case GL_MAP_COLOR:
-         if (ctx->Pixel.MapColorFlag == (param ? GL_TRUE : GL_FALSE))
-	    return;
-	 FLUSH_VERTICES(ctx, _NEW_PIXEL);
-         ctx->Pixel.MapColorFlag = param ? GL_TRUE : GL_FALSE;
-	 break;
-      case GL_MAP_STENCIL:
-         if (ctx->Pixel.MapStencilFlag == (param ? GL_TRUE : GL_FALSE))
-	    return;
-	 FLUSH_VERTICES(ctx, _NEW_PIXEL);
-         ctx->Pixel.MapStencilFlag = param ? GL_TRUE : GL_FALSE;
-	 break;
-      case GL_INDEX_SHIFT:
-         if (ctx->Pixel.IndexShift == (GLint) param)
-	    return;
-	 FLUSH_VERTICES(ctx, _NEW_PIXEL);
-         ctx->Pixel.IndexShift = (GLint) param;
-	 break;
-      case GL_INDEX_OFFSET:
-         if (ctx->Pixel.IndexOffset == (GLint) param)
-	    return;
-	 FLUSH_VERTICES(ctx, _NEW_PIXEL);
-         ctx->Pixel.IndexOffset = (GLint) param;
-	 break;
-      case GL_RED_SCALE:
-         if (ctx->Pixel.RedScale == param)
-	    return;
-	 FLUSH_VERTICES(ctx, _NEW_PIXEL);
-         ctx->Pixel.RedScale = param;
-	 break;
-      case GL_RED_BIAS:
-         if (ctx->Pixel.RedBias == param)
-	    return;
-	 FLUSH_VERTICES(ctx, _NEW_PIXEL);
-         ctx->Pixel.RedBias = param;
-	 break;
-      case GL_GREEN_SCALE:
-         if (ctx->Pixel.GreenScale == param)
-	    return;
-	 FLUSH_VERTICES(ctx, _NEW_PIXEL);
-         ctx->Pixel.GreenScale = param;
-	 break;
-      case GL_GREEN_BIAS:
-         if (ctx->Pixel.GreenBias == param)
-	    return;
-	 FLUSH_VERTICES(ctx, _NEW_PIXEL);
-         ctx->Pixel.GreenBias = param;
-	 break;
-      case GL_BLUE_SCALE:
-         if (ctx->Pixel.BlueScale == param)
-	    return;
-	 FLUSH_VERTICES(ctx, _NEW_PIXEL);
-         ctx->Pixel.BlueScale = param;
-	 break;
-      case GL_BLUE_BIAS:
-         if (ctx->Pixel.BlueBias == param)
-	    return;
-	 FLUSH_VERTICES(ctx, _NEW_PIXEL);
-         ctx->Pixel.BlueBias = param;
-	 break;
-      case GL_ALPHA_SCALE:
-         if (ctx->Pixel.AlphaScale == param)
-	    return;
-	 FLUSH_VERTICES(ctx, _NEW_PIXEL);
-         ctx->Pixel.AlphaScale = param;
-	 break;
-      case GL_ALPHA_BIAS:
-         if (ctx->Pixel.AlphaBias == param)
-	    return;
-	 FLUSH_VERTICES(ctx, _NEW_PIXEL);
-         ctx->Pixel.AlphaBias = param;
-	 break;
-      case GL_DEPTH_SCALE:
-         if (ctx->Pixel.DepthScale == param)
-	    return;
-	 FLUSH_VERTICES(ctx, _NEW_PIXEL);
-         ctx->Pixel.DepthScale = param;
-	 break;
-      case GL_DEPTH_BIAS:
-         if (ctx->Pixel.DepthBias == param)
-	    return;
-	 FLUSH_VERTICES(ctx, _NEW_PIXEL);
-         ctx->Pixel.DepthBias = param;
-	 break;
-      default:
-         _mesa_error( ctx, GL_INVALID_ENUM, "glPixelTransfer(pname)" );
-         return;
-   }
-}
-
-
-static void GLAPIENTRY
-_mesa_PixelTransferi( GLenum pname, GLint param )
-{
-   _mesa_PixelTransferf( pname, (GLfloat) param );
-}
-
-
-
-/**********************************************************************/
-/*****                    State Management                        *****/
-/**********************************************************************/
-
-/*
- * Return a bitmask of IMAGE_*_BIT flags which to indicate which
- * pixel transfer operations are enabled.
- */
-static void
-update_image_transfer_state(struct gl_context *ctx)
-{
-   GLuint mask = 0;
-
-   if (ctx->Pixel.RedScale   != 1.0F || ctx->Pixel.RedBias   != 0.0F ||
-       ctx->Pixel.GreenScale != 1.0F || ctx->Pixel.GreenBias != 0.0F ||
-       ctx->Pixel.BlueScale  != 1.0F || ctx->Pixel.BlueBias  != 0.0F ||
-       ctx->Pixel.AlphaScale != 1.0F || ctx->Pixel.AlphaBias != 0.0F)
-      mask |= IMAGE_SCALE_BIAS_BIT;
-
-   if (ctx->Pixel.IndexShift || ctx->Pixel.IndexOffset)
-      mask |= IMAGE_SHIFT_OFFSET_BIT;
-
-   if (ctx->Pixel.MapColorFlag)
-      mask |= IMAGE_MAP_COLOR_BIT;
-
-   ctx->_ImageTransferState = mask;
-}
-
-
-/**
- * Update mesa pixel transfer derived state.
- */
-void _mesa_update_pixel( struct gl_context *ctx, GLuint new_state )
-{
-   if (new_state & _NEW_PIXEL)
-      update_image_transfer_state(ctx);
-}
-
-
-void
-_mesa_init_pixel_dispatch(struct _glapi_table *disp)
-{
-   SET_GetPixelMapfv(disp, _mesa_GetPixelMapfv);
-   SET_GetPixelMapuiv(disp, _mesa_GetPixelMapuiv);
-   SET_GetPixelMapusv(disp, _mesa_GetPixelMapusv);
-   SET_PixelMapfv(disp, _mesa_PixelMapfv);
-   SET_PixelMapuiv(disp, _mesa_PixelMapuiv);
-   SET_PixelMapusv(disp, _mesa_PixelMapusv);
-   SET_PixelTransferf(disp, _mesa_PixelTransferf);
-   SET_PixelTransferi(disp, _mesa_PixelTransferi);
-   SET_PixelZoom(disp, _mesa_PixelZoom);
-}
-
-
-#endif /* FEATURE_pixel_transfer */
-
-
-/**********************************************************************/
-/*****                      Initialization                        *****/
-/**********************************************************************/
-
-static void
-init_pixelmap(struct gl_pixelmap *map)
-{
-   map->Size = 1;
-   map->Map[0] = 0.0;
-   map->Map8[0] = 0;
-}
-
-
-/**
- * Initialize the context's PIXEL attribute group.
- */
-void
-_mesa_init_pixel( struct gl_context *ctx )
-{
-   /* Pixel group */
-   ctx->Pixel.RedBias = 0.0;
-   ctx->Pixel.RedScale = 1.0;
-   ctx->Pixel.GreenBias = 0.0;
-   ctx->Pixel.GreenScale = 1.0;
-   ctx->Pixel.BlueBias = 0.0;
-   ctx->Pixel.BlueScale = 1.0;
-   ctx->Pixel.AlphaBias = 0.0;
-   ctx->Pixel.AlphaScale = 1.0;
-   ctx->Pixel.DepthBias = 0.0;
-   ctx->Pixel.DepthScale = 1.0;
-   ctx->Pixel.IndexOffset = 0;
-   ctx->Pixel.IndexShift = 0;
-   ctx->Pixel.ZoomX = 1.0;
-   ctx->Pixel.ZoomY = 1.0;
-   ctx->Pixel.MapColorFlag = GL_FALSE;
-   ctx->Pixel.MapStencilFlag = GL_FALSE;
-   init_pixelmap(&ctx->PixelMaps.StoS);
-   init_pixelmap(&ctx->PixelMaps.ItoI);
-   init_pixelmap(&ctx->PixelMaps.ItoR);
-   init_pixelmap(&ctx->PixelMaps.ItoG);
-   init_pixelmap(&ctx->PixelMaps.ItoB);
-   init_pixelmap(&ctx->PixelMaps.ItoA);
-   init_pixelmap(&ctx->PixelMaps.RtoR);
-   init_pixelmap(&ctx->PixelMaps.GtoG);
-   init_pixelmap(&ctx->PixelMaps.BtoB);
-   init_pixelmap(&ctx->PixelMaps.AtoA);
-
-   if (ctx->Visual.doubleBufferMode) {
-      ctx->Pixel.ReadBuffer = GL_BACK;
-   }
-   else {
-      ctx->Pixel.ReadBuffer = GL_FRONT;
-   }
-
-   /* Miscellaneous */
-   ctx->_ImageTransferState = 0;
-}
->>>>>>> b39f063f
+/*
+ * Mesa 3-D graphics library
+ * Version:  7.1
+ *
+ * Copyright (C) 1999-2008  Brian Paul   All Rights Reserved.
+ *
+ * Permission is hereby granted, free of charge, to any person obtaining a
+ * copy of this software and associated documentation files (the "Software"),
+ * to deal in the Software without restriction, including without limitation
+ * the rights to use, copy, modify, merge, publish, distribute, sublicense,
+ * and/or sell copies of the Software, and to permit persons to whom the
+ * Software is furnished to do so, subject to the following conditions:
+ *
+ * The above copyright notice and this permission notice shall be included
+ * in all copies or substantial portions of the Software.
+ *
+ * THE SOFTWARE IS PROVIDED "AS IS", WITHOUT WARRANTY OF ANY KIND, EXPRESS
+ * OR IMPLIED, INCLUDING BUT NOT LIMITED TO THE WARRANTIES OF MERCHANTABILITY,
+ * FITNESS FOR A PARTICULAR PURPOSE AND NONINFRINGEMENT.  IN NO EVENT SHALL
+ * BRIAN PAUL BE LIABLE FOR ANY CLAIM, DAMAGES OR OTHER LIABILITY, WHETHER IN
+ * AN ACTION OF CONTRACT, TORT OR OTHERWISE, ARISING FROM, OUT OF OR IN
+ * CONNECTION WITH THE SOFTWARE OR THE USE OR OTHER DEALINGS IN THE SOFTWARE.
+ */
+
+
+/**
+ * \file pixel.c
+ * Pixel transfer functions (glPixelZoom, glPixelMap, glPixelTransfer)
+ */
+
+#include "glheader.h"
+#include "bufferobj.h"
+#include "colormac.h"
+#include "context.h"
+#include "macros.h"
+#include "mfeatures.h"
+#include "pixel.h"
+#include "pbo.h"
+#include "mtypes.h"
+#include "main/dispatch.h"
+
+
+#if FEATURE_pixel_transfer
+
+
+/**********************************************************************/
+/*****                    glPixelZoom                             *****/
+/**********************************************************************/
+
+static void GLAPIENTRY
+_mesa_PixelZoom( GLfloat xfactor, GLfloat yfactor )
+{
+   GET_CURRENT_CONTEXT(ctx);
+
+   if (ctx->Pixel.ZoomX == xfactor &&
+       ctx->Pixel.ZoomY == yfactor)
+      return;
+
+   FLUSH_VERTICES(ctx, _NEW_PIXEL);
+   ctx->Pixel.ZoomX = xfactor;
+   ctx->Pixel.ZoomY = yfactor;
+}
+
+
+
+/**********************************************************************/
+/*****                         glPixelMap                         *****/
+/**********************************************************************/
+
+/**
+ * Return pointer to a pixelmap by name.
+ */
+static struct gl_pixelmap *
+get_pixelmap(struct gl_context *ctx, GLenum map)
+{
+   switch (map) {
+   case GL_PIXEL_MAP_I_TO_I:
+      return &ctx->PixelMaps.ItoI;
+   case GL_PIXEL_MAP_S_TO_S:
+      return &ctx->PixelMaps.StoS;
+   case GL_PIXEL_MAP_I_TO_R:
+      return &ctx->PixelMaps.ItoR;
+   case GL_PIXEL_MAP_I_TO_G:
+      return &ctx->PixelMaps.ItoG;
+   case GL_PIXEL_MAP_I_TO_B:
+      return &ctx->PixelMaps.ItoB;
+   case GL_PIXEL_MAP_I_TO_A:
+      return &ctx->PixelMaps.ItoA;
+   case GL_PIXEL_MAP_R_TO_R:
+      return &ctx->PixelMaps.RtoR;
+   case GL_PIXEL_MAP_G_TO_G:
+      return &ctx->PixelMaps.GtoG;
+   case GL_PIXEL_MAP_B_TO_B:
+      return &ctx->PixelMaps.BtoB;
+   case GL_PIXEL_MAP_A_TO_A:
+      return &ctx->PixelMaps.AtoA;
+   default:
+      return NULL;
+   }
+}
+
+
+/**
+ * Helper routine used by the other _mesa_PixelMap() functions.
+ */
+static void
+store_pixelmap(struct gl_context *ctx, GLenum map, GLsizei mapsize,
+               const GLfloat *values)
+{
+   GLint i;
+   struct gl_pixelmap *pm = get_pixelmap(ctx, map);
+   if (!pm) {
+      _mesa_error(ctx, GL_INVALID_ENUM, "glPixelMap(map)");
+      return;
+   }
+
+   switch (map) {
+   case GL_PIXEL_MAP_S_TO_S:
+      /* special case */
+      ctx->PixelMaps.StoS.Size = mapsize;
+      for (i = 0; i < mapsize; i++) {
+         ctx->PixelMaps.StoS.Map[i] = (GLfloat)IROUND(values[i]);
+      }
+      break;
+   case GL_PIXEL_MAP_I_TO_I:
+      /* special case */
+      ctx->PixelMaps.ItoI.Size = mapsize;
+      for (i = 0; i < mapsize; i++) {
+         ctx->PixelMaps.ItoI.Map[i] = values[i];
+      }
+      break;
+   default:
+      /* general case */
+      pm->Size = mapsize;
+      for (i = 0; i < mapsize; i++) {
+         GLfloat val = CLAMP(values[i], 0.0F, 1.0F);
+         pm->Map[i] = val;
+         pm->Map8[i] = (GLint) (val * 255.0F);
+      }
+   }
+}
+
+
+/**
+ * Convenience wrapper for _mesa_validate_pbo_access() for gl[Get]PixelMap().
+ */
+static GLboolean
+validate_pbo_access(struct gl_context *ctx, struct gl_pixelstore_attrib *pack,
+                    GLsizei mapsize, GLenum format, GLenum type,
+                    const GLvoid *ptr)
+{
+   GLboolean ok;
+
+   /* Note, need to use DefaultPacking and Unpack's buffer object */
+   _mesa_reference_buffer_object(ctx,
+                                 &ctx->DefaultPacking.BufferObj,
+                                 pack->BufferObj);
+
+   ok = _mesa_validate_pbo_access(1, &ctx->DefaultPacking, mapsize, 1, 1,
+                                  format, type, ptr);
+
+   /* restore */
+   _mesa_reference_buffer_object(ctx,
+                                 &ctx->DefaultPacking.BufferObj,
+                                 ctx->Shared->NullBufferObj);
+
+   if (!ok) {
+      _mesa_error(ctx, GL_INVALID_OPERATION,
+                  "glPixelMap(invalid PBO access)");
+   }
+   return ok;
+}
+
+
+static void GLAPIENTRY
+_mesa_PixelMapfv( GLenum map, GLsizei mapsize, const GLfloat *values )
+{
+   GET_CURRENT_CONTEXT(ctx);
+   ASSERT_OUTSIDE_BEGIN_END(ctx);
+
+   /* XXX someday, test against ctx->Const.MaxPixelMapTableSize */
+   if (mapsize < 1 || mapsize > MAX_PIXEL_MAP_TABLE) {
+      _mesa_error( ctx, GL_INVALID_VALUE, "glPixelMapfv(mapsize)" );
+      return;
+   }
+
+   if (map >= GL_PIXEL_MAP_S_TO_S && map <= GL_PIXEL_MAP_I_TO_A) {
+      /* test that mapsize is a power of two */
+      if (!_mesa_is_pow_two(mapsize)) {
+	 _mesa_error( ctx, GL_INVALID_VALUE, "glPixelMapfv(mapsize)" );
+         return;
+      }
+   }
+
+   FLUSH_VERTICES(ctx, _NEW_PIXEL);
+
+   if (!validate_pbo_access(ctx, &ctx->Unpack, mapsize,
+                            GL_INTENSITY, GL_FLOAT, values)) {
+      return;
+   }
+
+   values = (const GLfloat *) _mesa_map_pbo_source(ctx, &ctx->Unpack, values);
+   if (!values) {
+      if (_mesa_is_bufferobj(ctx->Unpack.BufferObj)) {
+         _mesa_error(ctx, GL_INVALID_OPERATION,
+                     "glPixelMapfv(PBO is mapped)");
+      }
+      return;
+   }
+
+   store_pixelmap(ctx, map, mapsize, values);
+
+   _mesa_unmap_pbo_source(ctx, &ctx->Unpack);
+}
+
+
+static void GLAPIENTRY
+_mesa_PixelMapuiv(GLenum map, GLsizei mapsize, const GLuint *values )
+{
+   GLfloat fvalues[MAX_PIXEL_MAP_TABLE];
+   GET_CURRENT_CONTEXT(ctx);
+   ASSERT_OUTSIDE_BEGIN_END(ctx);
+
+   if (mapsize < 1 || mapsize > MAX_PIXEL_MAP_TABLE) {
+      _mesa_error( ctx, GL_INVALID_VALUE, "glPixelMapuiv(mapsize)" );
+      return;
+   }
+
+   if (map >= GL_PIXEL_MAP_S_TO_S && map <= GL_PIXEL_MAP_I_TO_A) {
+      /* test that mapsize is a power of two */
+      if (!_mesa_is_pow_two(mapsize)) {
+	 _mesa_error( ctx, GL_INVALID_VALUE, "glPixelMapuiv(mapsize)" );
+         return;
+      }
+   }
+
+   FLUSH_VERTICES(ctx, _NEW_PIXEL);
+
+   if (!validate_pbo_access(ctx, &ctx->Unpack, mapsize,
+                            GL_INTENSITY, GL_UNSIGNED_INT, values)) {
+      return;
+   }
+
+   values = (const GLuint *) _mesa_map_pbo_source(ctx, &ctx->Unpack, values);
+   if (!values) {
+      if (_mesa_is_bufferobj(ctx->Unpack.BufferObj)) {
+         _mesa_error(ctx, GL_INVALID_OPERATION,
+                     "glPixelMapuiv(PBO is mapped)");
+      }
+      return;
+   }
+
+   /* convert to floats */
+   if (map == GL_PIXEL_MAP_I_TO_I || map == GL_PIXEL_MAP_S_TO_S) {
+      GLint i;
+      for (i = 0; i < mapsize; i++) {
+         fvalues[i] = (GLfloat) values[i];
+      }
+   }
+   else {
+      GLint i;
+      for (i = 0; i < mapsize; i++) {
+         fvalues[i] = UINT_TO_FLOAT( values[i] );
+      }
+   }
+
+   _mesa_unmap_pbo_source(ctx, &ctx->Unpack);
+
+   store_pixelmap(ctx, map, mapsize, fvalues);
+}
+
+
+static void GLAPIENTRY
+_mesa_PixelMapusv(GLenum map, GLsizei mapsize, const GLushort *values )
+{
+   GLfloat fvalues[MAX_PIXEL_MAP_TABLE];
+   GET_CURRENT_CONTEXT(ctx);
+   ASSERT_OUTSIDE_BEGIN_END(ctx);
+
+   if (mapsize < 1 || mapsize > MAX_PIXEL_MAP_TABLE) {
+      _mesa_error( ctx, GL_INVALID_VALUE, "glPixelMapusv(mapsize)" );
+      return;
+   }
+
+   if (map >= GL_PIXEL_MAP_S_TO_S && map <= GL_PIXEL_MAP_I_TO_A) {
+      /* test that mapsize is a power of two */
+      if (!_mesa_is_pow_two(mapsize)) {
+	 _mesa_error( ctx, GL_INVALID_VALUE, "glPixelMapuiv(mapsize)" );
+         return;
+      }
+   }
+
+   FLUSH_VERTICES(ctx, _NEW_PIXEL);
+
+   if (!validate_pbo_access(ctx, &ctx->Unpack, mapsize,
+                            GL_INTENSITY, GL_UNSIGNED_SHORT, values)) {
+      return;
+   }
+
+   values = (const GLushort *) _mesa_map_pbo_source(ctx, &ctx->Unpack, values);
+   if (!values) {
+      if (_mesa_is_bufferobj(ctx->Unpack.BufferObj)) {
+         _mesa_error(ctx, GL_INVALID_OPERATION,
+                     "glPixelMapusv(PBO is mapped)");
+      }
+      return;
+   }
+
+   /* convert to floats */
+   if (map == GL_PIXEL_MAP_I_TO_I || map == GL_PIXEL_MAP_S_TO_S) {
+      GLint i;
+      for (i = 0; i < mapsize; i++) {
+         fvalues[i] = (GLfloat) values[i];
+      }
+   }
+   else {
+      GLint i;
+      for (i = 0; i < mapsize; i++) {
+         fvalues[i] = USHORT_TO_FLOAT( values[i] );
+      }
+   }
+
+   _mesa_unmap_pbo_source(ctx, &ctx->Unpack);
+
+   store_pixelmap(ctx, map, mapsize, fvalues);
+}
+
+
+static void GLAPIENTRY
+_mesa_GetPixelMapfv( GLenum map, GLfloat *values )
+{
+   GET_CURRENT_CONTEXT(ctx);
+   GLuint mapsize, i;
+   const struct gl_pixelmap *pm;
+
+   ASSERT_OUTSIDE_BEGIN_END(ctx);
+
+   pm = get_pixelmap(ctx, map);
+   if (!pm) {
+      _mesa_error(ctx, GL_INVALID_ENUM, "glGetPixelMapfv(map)");
+      return;
+   }
+
+   mapsize = pm->Size;
+
+   if (!validate_pbo_access(ctx, &ctx->Pack, mapsize,
+                            GL_INTENSITY, GL_FLOAT, values)) {
+      return;
+   }
+
+   values = (GLfloat *) _mesa_map_pbo_dest(ctx, &ctx->Pack, values);
+   if (!values) {
+      if (_mesa_is_bufferobj(ctx->Pack.BufferObj)) {
+         _mesa_error(ctx, GL_INVALID_OPERATION,
+                     "glGetPixelMapfv(PBO is mapped)");
+      }
+      return;
+   }
+
+   if (map == GL_PIXEL_MAP_S_TO_S) {
+      /* special case */
+      for (i = 0; i < mapsize; i++) {
+         values[i] = (GLfloat) ctx->PixelMaps.StoS.Map[i];
+      }
+   }
+   else {
+      memcpy(values, pm->Map, mapsize * sizeof(GLfloat));
+   }
+
+   _mesa_unmap_pbo_dest(ctx, &ctx->Pack);
+}
+
+
+static void GLAPIENTRY
+_mesa_GetPixelMapuiv( GLenum map, GLuint *values )
+{
+   GET_CURRENT_CONTEXT(ctx);
+   GLint mapsize, i;
+   const struct gl_pixelmap *pm;
+
+   ASSERT_OUTSIDE_BEGIN_END(ctx);
+
+   pm = get_pixelmap(ctx, map);
+   if (!pm) {
+      _mesa_error(ctx, GL_INVALID_ENUM, "glGetPixelMapuiv(map)");
+      return;
+   }
+   mapsize = pm->Size;
+
+   if (!validate_pbo_access(ctx, &ctx->Pack, mapsize,
+                            GL_INTENSITY, GL_UNSIGNED_INT, values)) {
+      return;
+   }
+
+   values = (GLuint *) _mesa_map_pbo_dest(ctx, &ctx->Pack, values);
+   if (!values) {
+      if (_mesa_is_bufferobj(ctx->Pack.BufferObj)) {
+         _mesa_error(ctx, GL_INVALID_OPERATION,
+                     "glGetPixelMapuiv(PBO is mapped)");
+      }
+      return;
+   }
+
+   if (map == GL_PIXEL_MAP_S_TO_S) {
+      /* special case */
+      memcpy(values, ctx->PixelMaps.StoS.Map, mapsize * sizeof(GLint));
+   }
+   else {
+      for (i = 0; i < mapsize; i++) {
+         values[i] = FLOAT_TO_UINT( pm->Map[i] );
+      }
+   }
+
+   _mesa_unmap_pbo_dest(ctx, &ctx->Pack);
+}
+
+
+static void GLAPIENTRY
+_mesa_GetPixelMapusv( GLenum map, GLushort *values )
+{
+   GET_CURRENT_CONTEXT(ctx);
+   GLint mapsize, i;
+   const struct gl_pixelmap *pm;
+
+   ASSERT_OUTSIDE_BEGIN_END(ctx);
+
+   pm = get_pixelmap(ctx, map);
+   if (!pm) {
+      _mesa_error(ctx, GL_INVALID_ENUM, "glGetPixelMapusv(map)");
+      return;
+   }
+   mapsize = pm->Size;
+
+   if (!validate_pbo_access(ctx, &ctx->Pack, mapsize,
+                            GL_INTENSITY, GL_UNSIGNED_SHORT, values)) {
+      return;
+   }
+
+   values = (GLushort *) _mesa_map_pbo_dest(ctx, &ctx->Pack, values);
+   if (!values) {
+      if (_mesa_is_bufferobj(ctx->Pack.BufferObj)) {
+         _mesa_error(ctx, GL_INVALID_OPERATION,
+                     "glGetPixelMapusv(PBO is mapped)");
+      }
+      return;
+   }
+
+   switch (map) {
+   /* special cases */
+   case GL_PIXEL_MAP_I_TO_I:
+      for (i = 0; i < mapsize; i++) {
+         values[i] = (GLushort) CLAMP(ctx->PixelMaps.ItoI.Map[i], 0.0, 65535.);
+      }
+      break;
+   case GL_PIXEL_MAP_S_TO_S:
+      for (i = 0; i < mapsize; i++) {
+         values[i] = (GLushort) CLAMP(ctx->PixelMaps.StoS.Map[i], 0.0, 65535.);
+      }
+      break;
+   default:
+      for (i = 0; i < mapsize; i++) {
+         CLAMPED_FLOAT_TO_USHORT(values[i], pm->Map[i] );
+      }
+   }
+
+   _mesa_unmap_pbo_dest(ctx, &ctx->Pack);
+}
+
+
+
+/**********************************************************************/
+/*****                       glPixelTransfer                      *****/
+/**********************************************************************/
+
+
+/*
+ * Implements glPixelTransfer[fi] whether called immediately or from a
+ * display list.
+ */
+static void GLAPIENTRY
+_mesa_PixelTransferf( GLenum pname, GLfloat param )
+{
+   GET_CURRENT_CONTEXT(ctx);
+   ASSERT_OUTSIDE_BEGIN_END(ctx);
+
+   switch (pname) {
+      case GL_MAP_COLOR:
+         if (ctx->Pixel.MapColorFlag == (param ? GL_TRUE : GL_FALSE))
+	    return;
+	 FLUSH_VERTICES(ctx, _NEW_PIXEL);
+         ctx->Pixel.MapColorFlag = param ? GL_TRUE : GL_FALSE;
+	 break;
+      case GL_MAP_STENCIL:
+         if (ctx->Pixel.MapStencilFlag == (param ? GL_TRUE : GL_FALSE))
+	    return;
+	 FLUSH_VERTICES(ctx, _NEW_PIXEL);
+         ctx->Pixel.MapStencilFlag = param ? GL_TRUE : GL_FALSE;
+	 break;
+      case GL_INDEX_SHIFT:
+         if (ctx->Pixel.IndexShift == (GLint) param)
+	    return;
+	 FLUSH_VERTICES(ctx, _NEW_PIXEL);
+         ctx->Pixel.IndexShift = (GLint) param;
+	 break;
+      case GL_INDEX_OFFSET:
+         if (ctx->Pixel.IndexOffset == (GLint) param)
+	    return;
+	 FLUSH_VERTICES(ctx, _NEW_PIXEL);
+         ctx->Pixel.IndexOffset = (GLint) param;
+	 break;
+      case GL_RED_SCALE:
+         if (ctx->Pixel.RedScale == param)
+	    return;
+	 FLUSH_VERTICES(ctx, _NEW_PIXEL);
+         ctx->Pixel.RedScale = param;
+	 break;
+      case GL_RED_BIAS:
+         if (ctx->Pixel.RedBias == param)
+	    return;
+	 FLUSH_VERTICES(ctx, _NEW_PIXEL);
+         ctx->Pixel.RedBias = param;
+	 break;
+      case GL_GREEN_SCALE:
+         if (ctx->Pixel.GreenScale == param)
+	    return;
+	 FLUSH_VERTICES(ctx, _NEW_PIXEL);
+         ctx->Pixel.GreenScale = param;
+	 break;
+      case GL_GREEN_BIAS:
+         if (ctx->Pixel.GreenBias == param)
+	    return;
+	 FLUSH_VERTICES(ctx, _NEW_PIXEL);
+         ctx->Pixel.GreenBias = param;
+	 break;
+      case GL_BLUE_SCALE:
+         if (ctx->Pixel.BlueScale == param)
+	    return;
+	 FLUSH_VERTICES(ctx, _NEW_PIXEL);
+         ctx->Pixel.BlueScale = param;
+	 break;
+      case GL_BLUE_BIAS:
+         if (ctx->Pixel.BlueBias == param)
+	    return;
+	 FLUSH_VERTICES(ctx, _NEW_PIXEL);
+         ctx->Pixel.BlueBias = param;
+	 break;
+      case GL_ALPHA_SCALE:
+         if (ctx->Pixel.AlphaScale == param)
+	    return;
+	 FLUSH_VERTICES(ctx, _NEW_PIXEL);
+         ctx->Pixel.AlphaScale = param;
+	 break;
+      case GL_ALPHA_BIAS:
+         if (ctx->Pixel.AlphaBias == param)
+	    return;
+	 FLUSH_VERTICES(ctx, _NEW_PIXEL);
+         ctx->Pixel.AlphaBias = param;
+	 break;
+      case GL_DEPTH_SCALE:
+         if (ctx->Pixel.DepthScale == param)
+	    return;
+	 FLUSH_VERTICES(ctx, _NEW_PIXEL);
+         ctx->Pixel.DepthScale = param;
+	 break;
+      case GL_DEPTH_BIAS:
+         if (ctx->Pixel.DepthBias == param)
+	    return;
+	 FLUSH_VERTICES(ctx, _NEW_PIXEL);
+         ctx->Pixel.DepthBias = param;
+	 break;
+      default:
+         _mesa_error( ctx, GL_INVALID_ENUM, "glPixelTransfer(pname)" );
+         return;
+   }
+}
+
+
+static void GLAPIENTRY
+_mesa_PixelTransferi( GLenum pname, GLint param )
+{
+   _mesa_PixelTransferf( pname, (GLfloat) param );
+}
+
+
+
+/**********************************************************************/
+/*****                    State Management                        *****/
+/**********************************************************************/
+
+/*
+ * Return a bitmask of IMAGE_*_BIT flags which to indicate which
+ * pixel transfer operations are enabled.
+ */
+static void
+update_image_transfer_state(struct gl_context *ctx)
+{
+   GLuint mask = 0;
+
+   if (ctx->Pixel.RedScale   != 1.0F || ctx->Pixel.RedBias   != 0.0F ||
+       ctx->Pixel.GreenScale != 1.0F || ctx->Pixel.GreenBias != 0.0F ||
+       ctx->Pixel.BlueScale  != 1.0F || ctx->Pixel.BlueBias  != 0.0F ||
+       ctx->Pixel.AlphaScale != 1.0F || ctx->Pixel.AlphaBias != 0.0F)
+      mask |= IMAGE_SCALE_BIAS_BIT;
+
+   if (ctx->Pixel.IndexShift || ctx->Pixel.IndexOffset)
+      mask |= IMAGE_SHIFT_OFFSET_BIT;
+
+   if (ctx->Pixel.MapColorFlag)
+      mask |= IMAGE_MAP_COLOR_BIT;
+
+   ctx->_ImageTransferState = mask;
+}
+
+
+/**
+ * Update mesa pixel transfer derived state.
+ */
+void _mesa_update_pixel( struct gl_context *ctx, GLuint new_state )
+{
+   if (new_state & _NEW_PIXEL)
+      update_image_transfer_state(ctx);
+}
+
+
+void
+_mesa_init_pixel_dispatch(struct _glapi_table *disp)
+{
+   SET_GetPixelMapfv(disp, _mesa_GetPixelMapfv);
+   SET_GetPixelMapuiv(disp, _mesa_GetPixelMapuiv);
+   SET_GetPixelMapusv(disp, _mesa_GetPixelMapusv);
+   SET_PixelMapfv(disp, _mesa_PixelMapfv);
+   SET_PixelMapuiv(disp, _mesa_PixelMapuiv);
+   SET_PixelMapusv(disp, _mesa_PixelMapusv);
+   SET_PixelTransferf(disp, _mesa_PixelTransferf);
+   SET_PixelTransferi(disp, _mesa_PixelTransferi);
+   SET_PixelZoom(disp, _mesa_PixelZoom);
+}
+
+
+#endif /* FEATURE_pixel_transfer */
+
+
+/**********************************************************************/
+/*****                      Initialization                        *****/
+/**********************************************************************/
+
+static void
+init_pixelmap(struct gl_pixelmap *map)
+{
+   map->Size = 1;
+   map->Map[0] = 0.0;
+   map->Map8[0] = 0;
+}
+
+
+/**
+ * Initialize the context's PIXEL attribute group.
+ */
+void
+_mesa_init_pixel( struct gl_context *ctx )
+{
+   /* Pixel group */
+   ctx->Pixel.RedBias = 0.0;
+   ctx->Pixel.RedScale = 1.0;
+   ctx->Pixel.GreenBias = 0.0;
+   ctx->Pixel.GreenScale = 1.0;
+   ctx->Pixel.BlueBias = 0.0;
+   ctx->Pixel.BlueScale = 1.0;
+   ctx->Pixel.AlphaBias = 0.0;
+   ctx->Pixel.AlphaScale = 1.0;
+   ctx->Pixel.DepthBias = 0.0;
+   ctx->Pixel.DepthScale = 1.0;
+   ctx->Pixel.IndexOffset = 0;
+   ctx->Pixel.IndexShift = 0;
+   ctx->Pixel.ZoomX = 1.0;
+   ctx->Pixel.ZoomY = 1.0;
+   ctx->Pixel.MapColorFlag = GL_FALSE;
+   ctx->Pixel.MapStencilFlag = GL_FALSE;
+   init_pixelmap(&ctx->PixelMaps.StoS);
+   init_pixelmap(&ctx->PixelMaps.ItoI);
+   init_pixelmap(&ctx->PixelMaps.ItoR);
+   init_pixelmap(&ctx->PixelMaps.ItoG);
+   init_pixelmap(&ctx->PixelMaps.ItoB);
+   init_pixelmap(&ctx->PixelMaps.ItoA);
+   init_pixelmap(&ctx->PixelMaps.RtoR);
+   init_pixelmap(&ctx->PixelMaps.GtoG);
+   init_pixelmap(&ctx->PixelMaps.BtoB);
+   init_pixelmap(&ctx->PixelMaps.AtoA);
+
+   if (ctx->Visual.doubleBufferMode) {
+      ctx->Pixel.ReadBuffer = GL_BACK;
+   }
+   else {
+      ctx->Pixel.ReadBuffer = GL_FRONT;
+   }
+
+   /* Miscellaneous */
+   ctx->_ImageTransferState = 0;
+}