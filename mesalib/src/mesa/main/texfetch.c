--- conflicted
+++ resolved
@@ -1,1959 +1,1006 @@
-<<<<<<< HEAD
-/*
- * Mesa 3-D graphics library
- * Version:  7.7
- *
- * Copyright (C) 1999-2008  Brian Paul   All Rights Reserved.
- * Copyright (c) 2009  VMware, Inc.
- *
- * Permission is hereby granted, free of charge, to any person obtaining a
- * copy of this software and associated documentation files (the "Software"),
- * to deal in the Software without restriction, including without limitation
- * the rights to use, copy, modify, merge, publish, distribute, sublicense,
- * and/or sell copies of the Software, and to permit persons to whom the
- * Software is furnished to do so, subject to the following conditions:
- *
- * The above copyright notice and this permission notice shall be included
- * in all copies or substantial portions of the Software.
- *
- * THE SOFTWARE IS PROVIDED "AS IS", WITHOUT WARRANTY OF ANY KIND, EXPRESS
- * OR IMPLIED, INCLUDING BUT NOT LIMITED TO THE WARRANTIES OF MERCHANTABILITY,
- * FITNESS FOR A PARTICULAR PURPOSE AND NONINFRINGEMENT.  IN NO EVENT SHALL
- * BRIAN PAUL BE LIABLE FOR ANY CLAIM, DAMAGES OR OTHER LIABILITY, WHETHER IN
- * AN ACTION OF CONTRACT, TORT OR OTHERWISE, ARISING FROM, OUT OF OR IN
- * CONNECTION WITH THE SOFTWARE OR THE USE OR OTHER DEALINGS IN THE SOFTWARE.
- */
-
-
-/**
- * \file texfetch.c
- *
- * Texel fetch/store functions
- *
- * \author Gareth Hughes
- */
-
-
-#include "colormac.h"
-#include "macros.h"
-#include "texcompress.h"
-#include "texcompress_fxt1.h"
-#include "texcompress_s3tc.h"
-#include "texcompress_rgtc.h"
-#include "texfetch.h"
-#include "teximage.h"
-
-
-/**
- * Convert an 8-bit sRGB value from non-linear space to a
- * linear RGB value in [0, 1].
- * Implemented with a 256-entry lookup table.
- */
-static INLINE GLfloat
-nonlinear_to_linear(GLubyte cs8)
-{
-   static GLfloat table[256];
-   static GLboolean tableReady = GL_FALSE;
-   if (!tableReady) {
-      /* compute lookup table now */
-      GLuint i;
-      for (i = 0; i < 256; i++) {
-         const GLfloat cs = UBYTE_TO_FLOAT(i);
-         if (cs <= 0.04045) {
-            table[i] = cs / 12.92f;
-         }
-         else {
-            table[i] = (GLfloat) pow((cs + 0.055) / 1.055, 2.4);
-         }
-      }
-      tableReady = GL_TRUE;
-   }
-   return table[cs8];
-}
-
-
-
-/* Texel fetch routines for all supported formats
- */
-#define DIM 1
-#include "texfetch_tmp.h"
-
-#define DIM 2
-#include "texfetch_tmp.h"
-
-#define DIM 3
-#include "texfetch_tmp.h"
-
-/**
- * Null texel fetch function.
- *
- * Have to have this so the FetchTexel function pointer is never NULL.
- */
-static void fetch_null_texelf( const struct gl_texture_image *texImage,
-                               GLint i, GLint j, GLint k, GLfloat *texel )
-{
-   (void) texImage; (void) i; (void) j; (void) k;
-   texel[RCOMP] = 0.0;
-   texel[GCOMP] = 0.0;
-   texel[BCOMP] = 0.0;
-   texel[ACOMP] = 0.0;
-   _mesa_warning(NULL, "fetch_null_texelf() called!");
-}
-
-static void store_null_texel(struct gl_texture_image *texImage,
-                             GLint i, GLint j, GLint k, const void *texel)
-{
-   (void) texImage;
-   (void) i;
-   (void) j;
-   (void) k;
-   (void) texel;
-   /* no-op */
-}
-
-
-
-/**
- * Table to map MESA_FORMAT_ to texel fetch/store funcs.
- * XXX this is somewhat temporary.
- */
-static struct {
-   gl_format Name;
-   FetchTexelFuncF Fetch1D;
-   FetchTexelFuncF Fetch2D;
-   FetchTexelFuncF Fetch3D;
-   StoreTexelFunc StoreTexel;
-}
-texfetch_funcs[MESA_FORMAT_COUNT] =
-{
-   {
-      MESA_FORMAT_NONE,
-      fetch_null_texelf,
-      fetch_null_texelf,
-      fetch_null_texelf,
-      store_null_texel
-   },
-
-   {
-      MESA_FORMAT_RGBA8888,
-      fetch_texel_1d_f_rgba8888,
-      fetch_texel_2d_f_rgba8888,
-      fetch_texel_3d_f_rgba8888,
-      store_texel_rgba8888
-   },
-   {
-      MESA_FORMAT_RGBA8888_REV,
-      fetch_texel_1d_f_rgba8888_rev,
-      fetch_texel_2d_f_rgba8888_rev,
-      fetch_texel_3d_f_rgba8888_rev,
-      store_texel_rgba8888_rev
-   },
-   {
-      MESA_FORMAT_ARGB8888,
-      fetch_texel_1d_f_argb8888,
-      fetch_texel_2d_f_argb8888,
-      fetch_texel_3d_f_argb8888,
-      store_texel_argb8888
-   },
-   {
-      MESA_FORMAT_ARGB8888_REV,
-      fetch_texel_1d_f_argb8888_rev,
-      fetch_texel_2d_f_argb8888_rev,
-      fetch_texel_3d_f_argb8888_rev,
-      store_texel_argb8888_rev
-   },
-   {
-      MESA_FORMAT_XRGB8888,
-      fetch_texel_1d_f_xrgb8888,
-      fetch_texel_2d_f_xrgb8888,
-      fetch_texel_3d_f_xrgb8888,
-      store_texel_xrgb8888
-   },
-   {
-      MESA_FORMAT_XRGB8888_REV,
-      fetch_texel_1d_f_xrgb8888_rev,
-      fetch_texel_2d_f_xrgb8888_rev,
-      fetch_texel_3d_f_xrgb8888_rev,
-      store_texel_xrgb8888_rev,
-   },
-   {
-      MESA_FORMAT_RGB888,
-      fetch_texel_1d_f_rgb888,
-      fetch_texel_2d_f_rgb888,
-      fetch_texel_3d_f_rgb888,
-      store_texel_rgb888
-   },
-   {
-      MESA_FORMAT_BGR888,
-      fetch_texel_1d_f_bgr888,
-      fetch_texel_2d_f_bgr888,
-      fetch_texel_3d_f_bgr888,
-      store_texel_bgr888
-   },
-   {
-      MESA_FORMAT_RGB565,
-      fetch_texel_1d_f_rgb565,
-      fetch_texel_2d_f_rgb565,
-      fetch_texel_3d_f_rgb565,
-      store_texel_rgb565
-   },
-   {
-      MESA_FORMAT_RGB565_REV,
-      fetch_texel_1d_f_rgb565_rev,
-      fetch_texel_2d_f_rgb565_rev,
-      fetch_texel_3d_f_rgb565_rev,
-      store_texel_rgb565_rev
-   },
-   {
-      MESA_FORMAT_ARGB4444,
-      fetch_texel_1d_f_argb4444,
-      fetch_texel_2d_f_argb4444,
-      fetch_texel_3d_f_argb4444,
-      store_texel_argb4444
-   },
-   {
-      MESA_FORMAT_ARGB4444_REV,
-      fetch_texel_1d_f_argb4444_rev,
-      fetch_texel_2d_f_argb4444_rev,
-      fetch_texel_3d_f_argb4444_rev,
-      store_texel_argb4444_rev
-   },
-   {
-      MESA_FORMAT_RGBA5551,
-      fetch_texel_1d_f_rgba5551,
-      fetch_texel_2d_f_rgba5551,
-      fetch_texel_3d_f_rgba5551,
-      store_texel_rgba5551
-   },
-   {
-      MESA_FORMAT_ARGB1555,
-      fetch_texel_1d_f_argb1555,
-      fetch_texel_2d_f_argb1555,
-      fetch_texel_3d_f_argb1555,
-      store_texel_argb1555
-   },
-   {
-      MESA_FORMAT_ARGB1555_REV,
-      fetch_texel_1d_f_argb1555_rev,
-      fetch_texel_2d_f_argb1555_rev,
-      fetch_texel_3d_f_argb1555_rev,
-      store_texel_argb1555_rev
-   },
-   {
-      MESA_FORMAT_AL44,
-      fetch_texel_1d_f_al44,
-      fetch_texel_2d_f_al44,
-      fetch_texel_3d_f_al44,
-      store_texel_al44
-   },
-   {
-      MESA_FORMAT_AL88,
-      fetch_texel_1d_f_al88,
-      fetch_texel_2d_f_al88,
-      fetch_texel_3d_f_al88,
-      store_texel_al88
-   },
-   {
-      MESA_FORMAT_AL88_REV,
-      fetch_texel_1d_f_al88_rev,
-      fetch_texel_2d_f_al88_rev,
-      fetch_texel_3d_f_al88_rev,
-      store_texel_al88_rev
-   },
-   {
-      MESA_FORMAT_AL1616,
-      fetch_texel_1d_f_al1616,
-      fetch_texel_2d_f_al1616,
-      fetch_texel_3d_f_al1616,
-      store_texel_al1616
-   },
-   {
-      MESA_FORMAT_AL1616_REV,
-      fetch_texel_1d_f_al1616_rev,
-      fetch_texel_2d_f_al1616_rev,
-      fetch_texel_3d_f_al1616_rev,
-      store_texel_al1616_rev
-   },
-   {
-      MESA_FORMAT_RGB332,
-      fetch_texel_1d_f_rgb332,
-      fetch_texel_2d_f_rgb332,
-      fetch_texel_3d_f_rgb332,
-      store_texel_rgb332
-   },
-   {
-      MESA_FORMAT_A8,
-      fetch_texel_1d_f_a8,
-      fetch_texel_2d_f_a8,
-      fetch_texel_3d_f_a8,
-      store_texel_a8
-   },
-   {
-      MESA_FORMAT_A16,
-      fetch_texel_1d_f_a16,
-      fetch_texel_2d_f_a16,
-      fetch_texel_3d_f_a16,
-      store_texel_a16
-   },
-   {
-      MESA_FORMAT_L8,
-      fetch_texel_1d_f_l8,
-      fetch_texel_2d_f_l8,
-      fetch_texel_3d_f_l8,
-      store_texel_l8
-   },
-   {
-      MESA_FORMAT_L16,
-      fetch_texel_1d_f_l16,
-      fetch_texel_2d_f_l16,
-      fetch_texel_3d_f_l16,
-      store_texel_l16
-   },
-   {
-      MESA_FORMAT_I8,
-      fetch_texel_1d_f_i8,
-      fetch_texel_2d_f_i8,
-      fetch_texel_3d_f_i8,
-      store_texel_i8
-   },
-   {
-      MESA_FORMAT_I16,
-      fetch_texel_1d_f_i16,
-      fetch_texel_2d_f_i16,
-      fetch_texel_3d_f_i16,
-      store_texel_i16
-   },
-   {
-      MESA_FORMAT_CI8,
-      fetch_texel_1d_f_ci8,
-      fetch_texel_2d_f_ci8,
-      fetch_texel_3d_f_ci8,
-      store_texel_ci8
-   },
-   {
-      MESA_FORMAT_YCBCR,
-      fetch_texel_1d_f_ycbcr,
-      fetch_texel_2d_f_ycbcr,
-      fetch_texel_3d_f_ycbcr,
-      store_texel_ycbcr
-   },
-   {
-      MESA_FORMAT_YCBCR_REV,
-      fetch_texel_1d_f_ycbcr_rev,
-      fetch_texel_2d_f_ycbcr_rev,
-      fetch_texel_3d_f_ycbcr_rev,
-      store_texel_ycbcr_rev
-   },
-   {
-      MESA_FORMAT_R8,
-      fetch_texel_1d_f_r8,
-      fetch_texel_2d_f_r8,
-      fetch_texel_3d_f_r8,
-      store_texel_r8,
-   },
-   {
-      MESA_FORMAT_RG88,
-      fetch_texel_1d_f_rg88,
-      fetch_texel_2d_f_rg88,
-      fetch_texel_3d_f_rg88,
-      store_texel_rg88,
-   },
-   {
-      MESA_FORMAT_RG88_REV,
-      fetch_texel_1d_f_rg88_rev,
-      fetch_texel_2d_f_rg88_rev,
-      fetch_texel_3d_f_rg88_rev,
-      store_texel_rg88_rev,
-   },
-   {
-      MESA_FORMAT_R16,
-      fetch_texel_1d_f_r16,
-      fetch_texel_2d_f_r16,
-      fetch_texel_3d_f_r16,
-      store_texel_r16,
-   },
-   {
-      MESA_FORMAT_RG1616,
-      fetch_texel_1d_f_rg1616,
-      fetch_texel_2d_f_rg1616,
-      fetch_texel_3d_f_rg1616,
-      store_texel_rg1616,
-   },
-   {
-      MESA_FORMAT_RG1616_REV,
-      fetch_texel_1d_f_rg1616_rev,
-      fetch_texel_2d_f_rg1616_rev,
-      fetch_texel_3d_f_rg1616_rev,
-      store_texel_rg1616_rev,
-   },
-   {
-      MESA_FORMAT_ARGB2101010,
-      fetch_texel_1d_f_argb2101010,
-      fetch_texel_2d_f_argb2101010,
-      fetch_texel_3d_f_argb2101010,
-      store_texel_argb2101010
-   },
-   {
-      MESA_FORMAT_Z24_S8,
-      fetch_texel_1d_f_z24_s8,
-      fetch_texel_2d_f_z24_s8,
-      fetch_texel_3d_f_z24_s8,
-      store_texel_z24_s8
-   },
-   {
-      MESA_FORMAT_S8_Z24,
-      fetch_texel_1d_f_s8_z24,
-      fetch_texel_2d_f_s8_z24,
-      fetch_texel_3d_f_s8_z24,
-      store_texel_s8_z24
-   },
-   {
-      MESA_FORMAT_Z16,
-      fetch_texel_1d_f_z16,
-      fetch_texel_2d_f_z16,
-      fetch_texel_3d_f_z16,
-      store_texel_z16
-   },
-   {
-      MESA_FORMAT_X8_Z24,
-      fetch_texel_1d_f_s8_z24,
-      fetch_texel_2d_f_s8_z24,
-      fetch_texel_3d_f_s8_z24,
-      store_texel_s8_z24
-   },
-   {
-      MESA_FORMAT_Z24_X8,
-      fetch_texel_1d_f_z24_s8,
-      fetch_texel_2d_f_z24_s8,
-      fetch_texel_3d_f_z24_s8,
-      store_texel_z24_s8
-   },
-   {
-      MESA_FORMAT_Z32,
-      fetch_texel_1d_f_z32,
-      fetch_texel_2d_f_z32,
-      fetch_texel_3d_f_z32,
-      store_texel_z32
-   },
-   {
-      MESA_FORMAT_S8,
-      NULL,
-      NULL,
-      NULL,
-      NULL
-   },
-   {
-      MESA_FORMAT_SRGB8,
-      fetch_texel_1d_srgb8,
-      fetch_texel_2d_srgb8,
-      fetch_texel_3d_srgb8,
-      store_texel_srgb8
-   },
-   {
-      MESA_FORMAT_SRGBA8,
-      fetch_texel_1d_srgba8,
-      fetch_texel_2d_srgba8,
-      fetch_texel_3d_srgba8,
-      store_texel_srgba8
-   },
-   {
-      MESA_FORMAT_SARGB8,
-      fetch_texel_1d_sargb8,
-      fetch_texel_2d_sargb8,
-      fetch_texel_3d_sargb8,
-      store_texel_sargb8
-   },
-   {
-      MESA_FORMAT_SL8,
-      fetch_texel_1d_sl8,
-      fetch_texel_2d_sl8,
-      fetch_texel_3d_sl8,
-      store_texel_sl8
-   },
-   {
-      MESA_FORMAT_SLA8,
-      fetch_texel_1d_sla8,
-      fetch_texel_2d_sla8,
-      fetch_texel_3d_sla8,
-      store_texel_sla8
-   },
-   {
-      MESA_FORMAT_SRGB_DXT1,
-      NULL,
-      _mesa_fetch_texel_2d_f_srgb_dxt1,
-      NULL,
-      NULL
-   },
-   {
-      MESA_FORMAT_SRGBA_DXT1,
-      NULL,
-      _mesa_fetch_texel_2d_f_srgba_dxt1,
-      NULL,
-      NULL
-   },
-   {
-      MESA_FORMAT_SRGBA_DXT3,
-      NULL,
-      _mesa_fetch_texel_2d_f_srgba_dxt3,
-      NULL,
-      NULL
-   },
-   {
-      MESA_FORMAT_SRGBA_DXT5,
-      NULL,
-      _mesa_fetch_texel_2d_f_srgba_dxt5,
-      NULL,
-      NULL
-   },
-
-   {
-      MESA_FORMAT_RGB_FXT1,
-      NULL,
-      _mesa_fetch_texel_2d_f_rgb_fxt1,
-      NULL,
-      NULL
-   },
-   {
-      MESA_FORMAT_RGBA_FXT1,
-      NULL,
-      _mesa_fetch_texel_2d_f_rgba_fxt1,
-      NULL,
-      NULL
-   },
-   {
-      MESA_FORMAT_RGB_DXT1,
-      NULL,
-      _mesa_fetch_texel_2d_f_rgb_dxt1,
-      NULL,
-      NULL
-   },
-   {
-      MESA_FORMAT_RGBA_DXT1,
-      NULL,
-      _mesa_fetch_texel_2d_f_rgba_dxt1,
-      NULL,
-      NULL
-   },
-   {
-      MESA_FORMAT_RGBA_DXT3,
-      NULL,
-      _mesa_fetch_texel_2d_f_rgba_dxt3,
-      NULL,
-      NULL
-   },
-   {
-      MESA_FORMAT_RGBA_DXT5,
-      NULL,
-      _mesa_fetch_texel_2d_f_rgba_dxt5,
-      NULL,
-      NULL
-   },
-   {
-      MESA_FORMAT_RGBA_FLOAT32,
-      fetch_texel_1d_f_rgba_f32,
-      fetch_texel_2d_f_rgba_f32,
-      fetch_texel_3d_f_rgba_f32,
-      store_texel_rgba_f32
-   },
-   {
-      MESA_FORMAT_RGBA_FLOAT16,
-      fetch_texel_1d_f_rgba_f16,
-      fetch_texel_2d_f_rgba_f16,
-      fetch_texel_3d_f_rgba_f16,
-      store_texel_rgba_f16
-   },
-   {
-      MESA_FORMAT_RGB_FLOAT32,
-      fetch_texel_1d_f_rgb_f32,
-      fetch_texel_2d_f_rgb_f32,
-      fetch_texel_3d_f_rgb_f32,
-      store_texel_rgb_f32
-   },
-   {
-      MESA_FORMAT_RGB_FLOAT16,
-      fetch_texel_1d_f_rgb_f16,
-      fetch_texel_2d_f_rgb_f16,
-      fetch_texel_3d_f_rgb_f16,
-      store_texel_rgb_f16
-   },
-   {
-      MESA_FORMAT_ALPHA_FLOAT32,
-      fetch_texel_1d_f_alpha_f32,
-      fetch_texel_2d_f_alpha_f32,
-      fetch_texel_3d_f_alpha_f32,
-      store_texel_alpha_f32
-   },
-   {
-      MESA_FORMAT_ALPHA_FLOAT16,
-      fetch_texel_1d_f_alpha_f16,
-      fetch_texel_2d_f_alpha_f16,
-      fetch_texel_3d_f_alpha_f16,
-      store_texel_alpha_f16
-   },
-   {
-      MESA_FORMAT_LUMINANCE_FLOAT32,
-      fetch_texel_1d_f_luminance_f32,
-      fetch_texel_2d_f_luminance_f32,
-      fetch_texel_3d_f_luminance_f32,
-      store_texel_luminance_f32
-   },
-   {
-      MESA_FORMAT_LUMINANCE_FLOAT16,
-      fetch_texel_1d_f_luminance_f16,
-      fetch_texel_2d_f_luminance_f16,
-      fetch_texel_3d_f_luminance_f16,
-      store_texel_luminance_f16
-   },
-   {
-      MESA_FORMAT_LUMINANCE_ALPHA_FLOAT32,
-      fetch_texel_1d_f_luminance_alpha_f32,
-      fetch_texel_2d_f_luminance_alpha_f32,
-      fetch_texel_3d_f_luminance_alpha_f32,
-      store_texel_luminance_alpha_f32
-   },
-   {
-      MESA_FORMAT_LUMINANCE_ALPHA_FLOAT16,
-      fetch_texel_1d_f_luminance_alpha_f16,
-      fetch_texel_2d_f_luminance_alpha_f16,
-      fetch_texel_3d_f_luminance_alpha_f16,
-      store_texel_luminance_alpha_f16
-   },
-   {
-      MESA_FORMAT_INTENSITY_FLOAT32,
-      fetch_texel_1d_f_intensity_f32,
-      fetch_texel_2d_f_intensity_f32,
-      fetch_texel_3d_f_intensity_f32,
-      store_texel_intensity_f32
-   },
-   {
-      MESA_FORMAT_INTENSITY_FLOAT16,
-      fetch_texel_1d_f_intensity_f16,
-      fetch_texel_2d_f_intensity_f16,
-      fetch_texel_3d_f_intensity_f16,
-      store_texel_intensity_f16
-   },
-
-   /* non-normalized, signed int */
-   {
-      MESA_FORMAT_RGBA_INT8,
-      fetch_texel_1d_rgba_int8,
-      fetch_texel_2d_rgba_int8,
-      fetch_texel_3d_rgba_int8,
-      store_texel_rgba_int8
-   },
-   {
-      MESA_FORMAT_RGBA_INT16,
-      fetch_texel_1d_rgba_int16,
-      fetch_texel_2d_rgba_int16,
-      fetch_texel_3d_rgba_int16,
-      store_texel_rgba_int16
-   },
-   {
-      MESA_FORMAT_RGBA_INT32,
-      fetch_texel_1d_rgba_int32,
-      fetch_texel_2d_rgba_int32,
-      fetch_texel_3d_rgba_int32,
-      store_texel_rgba_int32
-   },
-
-   /* non-normalized, unsigned int */
-   {
-      MESA_FORMAT_RGBA_UINT8,
-      fetch_texel_1d_rgba_uint8,
-      fetch_texel_2d_rgba_uint8,
-      fetch_texel_3d_rgba_uint8,
-      store_texel_rgba_uint8
-   },
-   {
-      MESA_FORMAT_RGBA_UINT16,
-      fetch_texel_1d_rgba_uint16,
-      fetch_texel_2d_rgba_uint16,
-      fetch_texel_3d_rgba_uint16,
-      store_texel_rgba_uint16
-   },
-   {
-      MESA_FORMAT_RGBA_UINT32,
-      fetch_texel_1d_rgba_uint32,
-      fetch_texel_2d_rgba_uint32,
-      fetch_texel_3d_rgba_uint32,
-      store_texel_rgba_uint32
-   },
-
-   /* dudv */
-   {
-      MESA_FORMAT_DUDV8,
-      fetch_texel_1d_dudv8,
-      fetch_texel_2d_dudv8,
-      fetch_texel_3d_dudv8,
-      NULL
-   },
-
-   /* signed, normalized */
-   {
-      MESA_FORMAT_SIGNED_R8,
-      fetch_texel_1d_signed_r8,
-      fetch_texel_2d_signed_r8,
-      fetch_texel_3d_signed_r8,
-      store_texel_signed_r8
-   },
-   {
-      MESA_FORMAT_SIGNED_RG88,
-      fetch_texel_1d_signed_rg88,
-      fetch_texel_2d_signed_rg88,
-      fetch_texel_3d_signed_rg88,
-      store_texel_signed_rg88
-   },
-   {
-      MESA_FORMAT_SIGNED_RGBX8888,
-      fetch_texel_1d_signed_rgbx8888,
-      fetch_texel_2d_signed_rgbx8888,
-      fetch_texel_3d_signed_rgbx8888,
-      store_texel_signed_rgbx8888
-   },
-   {
-      MESA_FORMAT_SIGNED_RGBA8888,
-      fetch_texel_1d_signed_rgba8888,
-      fetch_texel_2d_signed_rgba8888,
-      fetch_texel_3d_signed_rgba8888,
-      store_texel_signed_rgba8888
-   },
-   {
-      MESA_FORMAT_SIGNED_RGBA8888_REV,
-      fetch_texel_1d_signed_rgba8888_rev,
-      fetch_texel_2d_signed_rgba8888_rev,
-      fetch_texel_3d_signed_rgba8888_rev,
-      store_texel_signed_rgba8888_rev
-   },
-   {
-      MESA_FORMAT_SIGNED_R_16,
-      fetch_texel_1d_signed_r_16,
-      fetch_texel_2d_signed_r_16,
-      fetch_texel_3d_signed_r_16,
-      store_texel_signed_r_16
-   },
-   {
-      MESA_FORMAT_SIGNED_RG_16,
-      fetch_texel_1d_signed_rg_16,
-      fetch_texel_2d_signed_rg_16,
-      fetch_texel_3d_signed_rg_16,
-      store_texel_signed_rg_16
-   },
-   {
-      MESA_FORMAT_SIGNED_RGB_16,
-      fetch_texel_1d_signed_rgb_16,
-      fetch_texel_2d_signed_rgb_16,
-      fetch_texel_3d_signed_rgb_16,
-      store_texel_signed_rgb_16
-   },
-   {
-      MESA_FORMAT_SIGNED_RGBA_16,
-      fetch_texel_1d_signed_rgba_16,
-      fetch_texel_2d_signed_rgba_16,
-      fetch_texel_3d_signed_rgba_16,
-      store_texel_signed_rgba_16
-   },
-   {
-      MESA_FORMAT_RGBA_16,
-      fetch_texel_1d_rgba_16,
-      fetch_texel_2d_rgba_16,
-      fetch_texel_3d_rgba_16,
-      store_texel_rgba_16
-   },
-   {
-      MESA_FORMAT_RED_RGTC1,
-      NULL,
-      _mesa_fetch_texel_2d_f_red_rgtc1,
-      NULL,
-      NULL
-   },
-   {
-      MESA_FORMAT_SIGNED_RED_RGTC1,
-      NULL,
-      _mesa_fetch_texel_2d_f_signed_red_rgtc1,
-      NULL,
-      NULL
-   },
-   {
-      MESA_FORMAT_RG_RGTC2,
-      NULL,
-      _mesa_fetch_texel_2d_f_rg_rgtc2,
-      NULL,
-      NULL
-   },
-   {
-      MESA_FORMAT_SIGNED_RG_RGTC2,
-      NULL,
-      _mesa_fetch_texel_2d_f_signed_rg_rgtc2,
-      NULL,
-      NULL
-   },
-   {
-      MESA_FORMAT_L_LATC1,
-      NULL,
-      _mesa_fetch_texel_2d_f_l_latc1,
-      NULL,
-      NULL
-   },
-   {
-      MESA_FORMAT_SIGNED_L_LATC1,
-      NULL,
-      _mesa_fetch_texel_2d_f_signed_l_latc1,
-      NULL,
-      NULL
-   },
-   {
-      MESA_FORMAT_LA_LATC2,
-      NULL,
-      _mesa_fetch_texel_2d_f_la_latc2,
-      NULL,
-      NULL
-   },
-   {
-      MESA_FORMAT_SIGNED_LA_LATC2,
-      NULL,
-      _mesa_fetch_texel_2d_f_signed_la_latc2,
-      NULL,
-      NULL
-   },
-};
-
-
-FetchTexelFuncF
-_mesa_get_texel_fetch_func(gl_format format, GLuint dims)
-{
-#ifdef DEBUG
-   /* check that the table entries are sorted by format name */
-   gl_format fmt;
-   for (fmt = 0; fmt < MESA_FORMAT_COUNT; fmt++) {
-      assert(texfetch_funcs[fmt].Name == fmt);
-   }
-#endif
-
-   assert(Elements(texfetch_funcs) == MESA_FORMAT_COUNT);
-   assert(format < MESA_FORMAT_COUNT);
-
-   switch (dims) {
-   case 1:
-      return texfetch_funcs[format].Fetch1D;
-   case 2:
-      return texfetch_funcs[format].Fetch2D;
-   case 3:
-      return texfetch_funcs[format].Fetch3D;
-   default:
-      assert(0 && "bad dims in _mesa_get_texel_fetch_func");
-      return NULL;
-   }
-}
-
-
-StoreTexelFunc
-_mesa_get_texel_store_func(gl_format format)
-{
-   assert(format < MESA_FORMAT_COUNT);
-   return texfetch_funcs[format].StoreTexel;
-}
-
-
-/**
- * Adaptor for fetching a GLchan texel from a float-valued texture.
- */
-static void
-fetch_texel_float_to_chan(const struct gl_texture_image *texImage,
-                          GLint i, GLint j, GLint k, GLchan *texelOut)
-{
-   GLfloat temp[4];
-   GLenum baseFormat = _mesa_get_format_base_format(texImage->TexFormat);
-
-   ASSERT(texImage->FetchTexelf);
-   texImage->FetchTexelf(texImage, i, j, k, temp);
-   if (baseFormat == GL_DEPTH_COMPONENT ||
-       baseFormat == GL_DEPTH_STENCIL_EXT) {
-      /* just one channel */
-      UNCLAMPED_FLOAT_TO_CHAN(texelOut[0], temp[0]);
-   }
-   else {
-      /* four channels */
-      UNCLAMPED_FLOAT_TO_CHAN(texelOut[0], temp[0]);
-      UNCLAMPED_FLOAT_TO_CHAN(texelOut[1], temp[1]);
-      UNCLAMPED_FLOAT_TO_CHAN(texelOut[2], temp[2]);
-      UNCLAMPED_FLOAT_TO_CHAN(texelOut[3], temp[3]);
-   }
-}
-
-
-#if 0
-/**
- * Adaptor for fetching a float texel from a GLchan-valued texture.
- */
-static void
-fetch_texel_chan_to_float(const struct gl_texture_image *texImage,
-                          GLint i, GLint j, GLint k, GLfloat *texelOut)
-{
-   GLchan temp[4];
-   GLenum baseFormat = _mesa_get_format_base_format(texImage->TexFormat);
-
-   ASSERT(texImage->FetchTexelc);
-   texImage->FetchTexelc(texImage, i, j, k, temp);
-   if (baseFormat == GL_DEPTH_COMPONENT ||
-       baseFormat == GL_DEPTH_STENCIL_EXT) {
-      /* just one channel */
-      texelOut[0] = CHAN_TO_FLOAT(temp[0]);
-   }
-   else {
-      /* four channels */
-      texelOut[0] = CHAN_TO_FLOAT(temp[0]);
-      texelOut[1] = CHAN_TO_FLOAT(temp[1]);
-      texelOut[2] = CHAN_TO_FLOAT(temp[2]);
-      texelOut[3] = CHAN_TO_FLOAT(temp[3]);
-   }
-}
-#endif
-
-
-/**
- * Initialize the texture image's FetchTexelc and FetchTexelf methods.
- */
-void
-_mesa_set_fetch_functions(struct gl_texture_image *texImage, GLuint dims)
-{
-   gl_format format = texImage->TexFormat;
-
-   ASSERT(dims == 1 || dims == 2 || dims == 3);
-
-   if (texImage->TexObject->sRGBDecode == GL_SKIP_DECODE_EXT &&
-       _mesa_get_format_color_encoding(format) == GL_SRGB) {
-      format = _mesa_get_srgb_format_linear(format);
-   }
-
-   texImage->FetchTexelf = _mesa_get_texel_fetch_func(format, dims);
-
-   texImage->FetchTexelc = fetch_texel_float_to_chan;
-
-   ASSERT(texImage->FetchTexelc);
-   ASSERT(texImage->FetchTexelf);
-}
-
-void
-_mesa_update_fetch_functions(struct gl_texture_object *texObj)
-{
-   GLuint face, i;
-   GLuint dims;
-
-   dims = _mesa_get_texture_dimensions(texObj->Target);
-
-   for (face = 0; face < 6; face++) {
-      for (i = 0; i < MAX_TEXTURE_LEVELS; i++) {
-         if (texObj->Image[face][i]) {
-	    _mesa_set_fetch_functions(texObj->Image[face][i], dims);
-         }
-      }
-   }
-}
-=======
-/*
- * Mesa 3-D graphics library
- * Version:  7.7
- *
- * Copyright (C) 1999-2008  Brian Paul   All Rights Reserved.
- * Copyright (c) 2009  VMware, Inc.
- *
- * Permission is hereby granted, free of charge, to any person obtaining a
- * copy of this software and associated documentation files (the "Software"),
- * to deal in the Software without restriction, including without limitation
- * the rights to use, copy, modify, merge, publish, distribute, sublicense,
- * and/or sell copies of the Software, and to permit persons to whom the
- * Software is furnished to do so, subject to the following conditions:
- *
- * The above copyright notice and this permission notice shall be included
- * in all copies or substantial portions of the Software.
- *
- * THE SOFTWARE IS PROVIDED "AS IS", WITHOUT WARRANTY OF ANY KIND, EXPRESS
- * OR IMPLIED, INCLUDING BUT NOT LIMITED TO THE WARRANTIES OF MERCHANTABILITY,
- * FITNESS FOR A PARTICULAR PURPOSE AND NONINFRINGEMENT.  IN NO EVENT SHALL
- * BRIAN PAUL BE LIABLE FOR ANY CLAIM, DAMAGES OR OTHER LIABILITY, WHETHER IN
- * AN ACTION OF CONTRACT, TORT OR OTHERWISE, ARISING FROM, OUT OF OR IN
- * CONNECTION WITH THE SOFTWARE OR THE USE OR OTHER DEALINGS IN THE SOFTWARE.
- */
-
-
-/**
- * \file texfetch.c
- *
- * Texel fetch/store functions
- *
- * \author Gareth Hughes
- */
-
-
-#include "colormac.h"
-#include "macros.h"
-#include "texcompress.h"
-#include "texcompress_fxt1.h"
-#include "texcompress_s3tc.h"
-#include "texcompress_rgtc.h"
-#include "texfetch.h"
-#include "teximage.h"
-
-
-/**
- * Convert an 8-bit sRGB value from non-linear space to a
- * linear RGB value in [0, 1].
- * Implemented with a 256-entry lookup table.
- */
-static INLINE GLfloat
-nonlinear_to_linear(GLubyte cs8)
-{
-   static GLfloat table[256];
-   static GLboolean tableReady = GL_FALSE;
-   if (!tableReady) {
-      /* compute lookup table now */
-      GLuint i;
-      for (i = 0; i < 256; i++) {
-         const GLfloat cs = UBYTE_TO_FLOAT(i);
-         if (cs <= 0.04045) {
-            table[i] = cs / 12.92f;
-         }
-         else {
-            table[i] = (GLfloat) pow((cs + 0.055) / 1.055, 2.4);
-         }
-      }
-      tableReady = GL_TRUE;
-   }
-   return table[cs8];
-}
-
-
-
-/* Texel fetch routines for all supported formats
- */
-#define DIM 1
-#include "texfetch_tmp.h"
-
-#define DIM 2
-#include "texfetch_tmp.h"
-
-#define DIM 3
-#include "texfetch_tmp.h"
-
-/**
- * Null texel fetch function.
- *
- * Have to have this so the FetchTexel function pointer is never NULL.
- */
-static void fetch_null_texelf( const struct gl_texture_image *texImage,
-                               GLint i, GLint j, GLint k, GLfloat *texel )
-{
-   (void) texImage; (void) i; (void) j; (void) k;
-   texel[RCOMP] = 0.0;
-   texel[GCOMP] = 0.0;
-   texel[BCOMP] = 0.0;
-   texel[ACOMP] = 0.0;
-   _mesa_warning(NULL, "fetch_null_texelf() called!");
-}
-
-static void store_null_texel(struct gl_texture_image *texImage,
-                             GLint i, GLint j, GLint k, const void *texel)
-{
-   (void) texImage;
-   (void) i;
-   (void) j;
-   (void) k;
-   (void) texel;
-   /* no-op */
-}
-
-
-
-/**
- * Table to map MESA_FORMAT_ to texel fetch/store funcs.
- * XXX this is somewhat temporary.
- */
-static struct {
-   gl_format Name;
-   FetchTexelFuncF Fetch1D;
-   FetchTexelFuncF Fetch2D;
-   FetchTexelFuncF Fetch3D;
-   StoreTexelFunc StoreTexel;
-}
-texfetch_funcs[MESA_FORMAT_COUNT] =
-{
-   {
-      MESA_FORMAT_NONE,
-      fetch_null_texelf,
-      fetch_null_texelf,
-      fetch_null_texelf,
-      store_null_texel
-   },
-
-   {
-      MESA_FORMAT_RGBA8888,
-      fetch_texel_1d_f_rgba8888,
-      fetch_texel_2d_f_rgba8888,
-      fetch_texel_3d_f_rgba8888,
-      store_texel_rgba8888
-   },
-   {
-      MESA_FORMAT_RGBA8888_REV,
-      fetch_texel_1d_f_rgba8888_rev,
-      fetch_texel_2d_f_rgba8888_rev,
-      fetch_texel_3d_f_rgba8888_rev,
-      store_texel_rgba8888_rev
-   },
-   {
-      MESA_FORMAT_ARGB8888,
-      fetch_texel_1d_f_argb8888,
-      fetch_texel_2d_f_argb8888,
-      fetch_texel_3d_f_argb8888,
-      store_texel_argb8888
-   },
-   {
-      MESA_FORMAT_ARGB8888_REV,
-      fetch_texel_1d_f_argb8888_rev,
-      fetch_texel_2d_f_argb8888_rev,
-      fetch_texel_3d_f_argb8888_rev,
-      store_texel_argb8888_rev
-   },
-   {
-      MESA_FORMAT_XRGB8888,
-      fetch_texel_1d_f_xrgb8888,
-      fetch_texel_2d_f_xrgb8888,
-      fetch_texel_3d_f_xrgb8888,
-      store_texel_xrgb8888
-   },
-   {
-      MESA_FORMAT_XRGB8888_REV,
-      fetch_texel_1d_f_xrgb8888_rev,
-      fetch_texel_2d_f_xrgb8888_rev,
-      fetch_texel_3d_f_xrgb8888_rev,
-      store_texel_xrgb8888_rev,
-   },
-   {
-      MESA_FORMAT_RGB888,
-      fetch_texel_1d_f_rgb888,
-      fetch_texel_2d_f_rgb888,
-      fetch_texel_3d_f_rgb888,
-      store_texel_rgb888
-   },
-   {
-      MESA_FORMAT_BGR888,
-      fetch_texel_1d_f_bgr888,
-      fetch_texel_2d_f_bgr888,
-      fetch_texel_3d_f_bgr888,
-      store_texel_bgr888
-   },
-   {
-      MESA_FORMAT_RGB565,
-      fetch_texel_1d_f_rgb565,
-      fetch_texel_2d_f_rgb565,
-      fetch_texel_3d_f_rgb565,
-      store_texel_rgb565
-   },
-   {
-      MESA_FORMAT_RGB565_REV,
-      fetch_texel_1d_f_rgb565_rev,
-      fetch_texel_2d_f_rgb565_rev,
-      fetch_texel_3d_f_rgb565_rev,
-      store_texel_rgb565_rev
-   },
-   {
-      MESA_FORMAT_ARGB4444,
-      fetch_texel_1d_f_argb4444,
-      fetch_texel_2d_f_argb4444,
-      fetch_texel_3d_f_argb4444,
-      store_texel_argb4444
-   },
-   {
-      MESA_FORMAT_ARGB4444_REV,
-      fetch_texel_1d_f_argb4444_rev,
-      fetch_texel_2d_f_argb4444_rev,
-      fetch_texel_3d_f_argb4444_rev,
-      store_texel_argb4444_rev
-   },
-   {
-      MESA_FORMAT_RGBA5551,
-      fetch_texel_1d_f_rgba5551,
-      fetch_texel_2d_f_rgba5551,
-      fetch_texel_3d_f_rgba5551,
-      store_texel_rgba5551
-   },
-   {
-      MESA_FORMAT_ARGB1555,
-      fetch_texel_1d_f_argb1555,
-      fetch_texel_2d_f_argb1555,
-      fetch_texel_3d_f_argb1555,
-      store_texel_argb1555
-   },
-   {
-      MESA_FORMAT_ARGB1555_REV,
-      fetch_texel_1d_f_argb1555_rev,
-      fetch_texel_2d_f_argb1555_rev,
-      fetch_texel_3d_f_argb1555_rev,
-      store_texel_argb1555_rev
-   },
-   {
-      MESA_FORMAT_AL44,
-      fetch_texel_1d_f_al44,
-      fetch_texel_2d_f_al44,
-      fetch_texel_3d_f_al44,
-      store_texel_al44
-   },
-   {
-      MESA_FORMAT_AL88,
-      fetch_texel_1d_f_al88,
-      fetch_texel_2d_f_al88,
-      fetch_texel_3d_f_al88,
-      store_texel_al88
-   },
-   {
-      MESA_FORMAT_AL88_REV,
-      fetch_texel_1d_f_al88_rev,
-      fetch_texel_2d_f_al88_rev,
-      fetch_texel_3d_f_al88_rev,
-      store_texel_al88_rev
-   },
-   {
-      MESA_FORMAT_AL1616,
-      fetch_texel_1d_f_al1616,
-      fetch_texel_2d_f_al1616,
-      fetch_texel_3d_f_al1616,
-      store_texel_al1616
-   },
-   {
-      MESA_FORMAT_AL1616_REV,
-      fetch_texel_1d_f_al1616_rev,
-      fetch_texel_2d_f_al1616_rev,
-      fetch_texel_3d_f_al1616_rev,
-      store_texel_al1616_rev
-   },
-   {
-      MESA_FORMAT_RGB332,
-      fetch_texel_1d_f_rgb332,
-      fetch_texel_2d_f_rgb332,
-      fetch_texel_3d_f_rgb332,
-      store_texel_rgb332
-   },
-   {
-      MESA_FORMAT_A8,
-      fetch_texel_1d_f_a8,
-      fetch_texel_2d_f_a8,
-      fetch_texel_3d_f_a8,
-      store_texel_a8
-   },
-   {
-      MESA_FORMAT_A16,
-      fetch_texel_1d_f_a16,
-      fetch_texel_2d_f_a16,
-      fetch_texel_3d_f_a16,
-      store_texel_a16
-   },
-   {
-      MESA_FORMAT_L8,
-      fetch_texel_1d_f_l8,
-      fetch_texel_2d_f_l8,
-      fetch_texel_3d_f_l8,
-      store_texel_l8
-   },
-   {
-      MESA_FORMAT_L16,
-      fetch_texel_1d_f_l16,
-      fetch_texel_2d_f_l16,
-      fetch_texel_3d_f_l16,
-      store_texel_l16
-   },
-   {
-      MESA_FORMAT_I8,
-      fetch_texel_1d_f_i8,
-      fetch_texel_2d_f_i8,
-      fetch_texel_3d_f_i8,
-      store_texel_i8
-   },
-   {
-      MESA_FORMAT_I16,
-      fetch_texel_1d_f_i16,
-      fetch_texel_2d_f_i16,
-      fetch_texel_3d_f_i16,
-      store_texel_i16
-   },
-   {
-      MESA_FORMAT_CI8,
-      fetch_texel_1d_f_ci8,
-      fetch_texel_2d_f_ci8,
-      fetch_texel_3d_f_ci8,
-      store_texel_ci8
-   },
-   {
-      MESA_FORMAT_YCBCR,
-      fetch_texel_1d_f_ycbcr,
-      fetch_texel_2d_f_ycbcr,
-      fetch_texel_3d_f_ycbcr,
-      store_texel_ycbcr
-   },
-   {
-      MESA_FORMAT_YCBCR_REV,
-      fetch_texel_1d_f_ycbcr_rev,
-      fetch_texel_2d_f_ycbcr_rev,
-      fetch_texel_3d_f_ycbcr_rev,
-      store_texel_ycbcr_rev
-   },
-   {
-      MESA_FORMAT_R8,
-      fetch_texel_1d_f_r8,
-      fetch_texel_2d_f_r8,
-      fetch_texel_3d_f_r8,
-      store_texel_r8,
-   },
-   {
-      MESA_FORMAT_RG88,
-      fetch_texel_1d_f_rg88,
-      fetch_texel_2d_f_rg88,
-      fetch_texel_3d_f_rg88,
-      store_texel_rg88,
-   },
-   {
-      MESA_FORMAT_RG88_REV,
-      fetch_texel_1d_f_rg88_rev,
-      fetch_texel_2d_f_rg88_rev,
-      fetch_texel_3d_f_rg88_rev,
-      store_texel_rg88_rev,
-   },
-   {
-      MESA_FORMAT_R16,
-      fetch_texel_1d_f_r16,
-      fetch_texel_2d_f_r16,
-      fetch_texel_3d_f_r16,
-      store_texel_r16,
-   },
-   {
-      MESA_FORMAT_RG1616,
-      fetch_texel_1d_f_rg1616,
-      fetch_texel_2d_f_rg1616,
-      fetch_texel_3d_f_rg1616,
-      store_texel_rg1616,
-   },
-   {
-      MESA_FORMAT_RG1616_REV,
-      fetch_texel_1d_f_rg1616_rev,
-      fetch_texel_2d_f_rg1616_rev,
-      fetch_texel_3d_f_rg1616_rev,
-      store_texel_rg1616_rev,
-   },
-   {
-      MESA_FORMAT_ARGB2101010,
-      fetch_texel_1d_f_argb2101010,
-      fetch_texel_2d_f_argb2101010,
-      fetch_texel_3d_f_argb2101010,
-      store_texel_argb2101010
-   },
-   {
-      MESA_FORMAT_Z24_S8,
-      fetch_texel_1d_f_z24_s8,
-      fetch_texel_2d_f_z24_s8,
-      fetch_texel_3d_f_z24_s8,
-      store_texel_z24_s8
-   },
-   {
-      MESA_FORMAT_S8_Z24,
-      fetch_texel_1d_f_s8_z24,
-      fetch_texel_2d_f_s8_z24,
-      fetch_texel_3d_f_s8_z24,
-      store_texel_s8_z24
-   },
-   {
-      MESA_FORMAT_Z16,
-      fetch_texel_1d_f_z16,
-      fetch_texel_2d_f_z16,
-      fetch_texel_3d_f_z16,
-      store_texel_z16
-   },
-   {
-      MESA_FORMAT_X8_Z24,
-      fetch_texel_1d_f_s8_z24,
-      fetch_texel_2d_f_s8_z24,
-      fetch_texel_3d_f_s8_z24,
-      store_texel_s8_z24
-   },
-   {
-      MESA_FORMAT_Z24_X8,
-      fetch_texel_1d_f_z24_s8,
-      fetch_texel_2d_f_z24_s8,
-      fetch_texel_3d_f_z24_s8,
-      store_texel_z24_s8
-   },
-   {
-      MESA_FORMAT_Z32,
-      fetch_texel_1d_f_z32,
-      fetch_texel_2d_f_z32,
-      fetch_texel_3d_f_z32,
-      store_texel_z32
-   },
-   {
-      MESA_FORMAT_S8,
-      NULL,
-      NULL,
-      NULL,
-      NULL
-   },
-   {
-      MESA_FORMAT_SRGB8,
-      fetch_texel_1d_srgb8,
-      fetch_texel_2d_srgb8,
-      fetch_texel_3d_srgb8,
-      store_texel_srgb8
-   },
-   {
-      MESA_FORMAT_SRGBA8,
-      fetch_texel_1d_srgba8,
-      fetch_texel_2d_srgba8,
-      fetch_texel_3d_srgba8,
-      store_texel_srgba8
-   },
-   {
-      MESA_FORMAT_SARGB8,
-      fetch_texel_1d_sargb8,
-      fetch_texel_2d_sargb8,
-      fetch_texel_3d_sargb8,
-      store_texel_sargb8
-   },
-   {
-      MESA_FORMAT_SL8,
-      fetch_texel_1d_sl8,
-      fetch_texel_2d_sl8,
-      fetch_texel_3d_sl8,
-      store_texel_sl8
-   },
-   {
-      MESA_FORMAT_SLA8,
-      fetch_texel_1d_sla8,
-      fetch_texel_2d_sla8,
-      fetch_texel_3d_sla8,
-      store_texel_sla8
-   },
-   {
-      MESA_FORMAT_SRGB_DXT1,
-      NULL,
-      _mesa_fetch_texel_2d_f_srgb_dxt1,
-      NULL,
-      NULL
-   },
-   {
-      MESA_FORMAT_SRGBA_DXT1,
-      NULL,
-      _mesa_fetch_texel_2d_f_srgba_dxt1,
-      NULL,
-      NULL
-   },
-   {
-      MESA_FORMAT_SRGBA_DXT3,
-      NULL,
-      _mesa_fetch_texel_2d_f_srgba_dxt3,
-      NULL,
-      NULL
-   },
-   {
-      MESA_FORMAT_SRGBA_DXT5,
-      NULL,
-      _mesa_fetch_texel_2d_f_srgba_dxt5,
-      NULL,
-      NULL
-   },
-
-   {
-      MESA_FORMAT_RGB_FXT1,
-      NULL,
-      _mesa_fetch_texel_2d_f_rgb_fxt1,
-      NULL,
-      NULL
-   },
-   {
-      MESA_FORMAT_RGBA_FXT1,
-      NULL,
-      _mesa_fetch_texel_2d_f_rgba_fxt1,
-      NULL,
-      NULL
-   },
-   {
-      MESA_FORMAT_RGB_DXT1,
-      NULL,
-      _mesa_fetch_texel_2d_f_rgb_dxt1,
-      NULL,
-      NULL
-   },
-   {
-      MESA_FORMAT_RGBA_DXT1,
-      NULL,
-      _mesa_fetch_texel_2d_f_rgba_dxt1,
-      NULL,
-      NULL
-   },
-   {
-      MESA_FORMAT_RGBA_DXT3,
-      NULL,
-      _mesa_fetch_texel_2d_f_rgba_dxt3,
-      NULL,
-      NULL
-   },
-   {
-      MESA_FORMAT_RGBA_DXT5,
-      NULL,
-      _mesa_fetch_texel_2d_f_rgba_dxt5,
-      NULL,
-      NULL
-   },
-   {
-      MESA_FORMAT_RGBA_FLOAT32,
-      fetch_texel_1d_f_rgba_f32,
-      fetch_texel_2d_f_rgba_f32,
-      fetch_texel_3d_f_rgba_f32,
-      store_texel_rgba_f32
-   },
-   {
-      MESA_FORMAT_RGBA_FLOAT16,
-      fetch_texel_1d_f_rgba_f16,
-      fetch_texel_2d_f_rgba_f16,
-      fetch_texel_3d_f_rgba_f16,
-      store_texel_rgba_f16
-   },
-   {
-      MESA_FORMAT_RGB_FLOAT32,
-      fetch_texel_1d_f_rgb_f32,
-      fetch_texel_2d_f_rgb_f32,
-      fetch_texel_3d_f_rgb_f32,
-      store_texel_rgb_f32
-   },
-   {
-      MESA_FORMAT_RGB_FLOAT16,
-      fetch_texel_1d_f_rgb_f16,
-      fetch_texel_2d_f_rgb_f16,
-      fetch_texel_3d_f_rgb_f16,
-      store_texel_rgb_f16
-   },
-   {
-      MESA_FORMAT_ALPHA_FLOAT32,
-      fetch_texel_1d_f_alpha_f32,
-      fetch_texel_2d_f_alpha_f32,
-      fetch_texel_3d_f_alpha_f32,
-      store_texel_alpha_f32
-   },
-   {
-      MESA_FORMAT_ALPHA_FLOAT16,
-      fetch_texel_1d_f_alpha_f16,
-      fetch_texel_2d_f_alpha_f16,
-      fetch_texel_3d_f_alpha_f16,
-      store_texel_alpha_f16
-   },
-   {
-      MESA_FORMAT_LUMINANCE_FLOAT32,
-      fetch_texel_1d_f_luminance_f32,
-      fetch_texel_2d_f_luminance_f32,
-      fetch_texel_3d_f_luminance_f32,
-      store_texel_luminance_f32
-   },
-   {
-      MESA_FORMAT_LUMINANCE_FLOAT16,
-      fetch_texel_1d_f_luminance_f16,
-      fetch_texel_2d_f_luminance_f16,
-      fetch_texel_3d_f_luminance_f16,
-      store_texel_luminance_f16
-   },
-   {
-      MESA_FORMAT_LUMINANCE_ALPHA_FLOAT32,
-      fetch_texel_1d_f_luminance_alpha_f32,
-      fetch_texel_2d_f_luminance_alpha_f32,
-      fetch_texel_3d_f_luminance_alpha_f32,
-      store_texel_luminance_alpha_f32
-   },
-   {
-      MESA_FORMAT_LUMINANCE_ALPHA_FLOAT16,
-      fetch_texel_1d_f_luminance_alpha_f16,
-      fetch_texel_2d_f_luminance_alpha_f16,
-      fetch_texel_3d_f_luminance_alpha_f16,
-      store_texel_luminance_alpha_f16
-   },
-   {
-      MESA_FORMAT_INTENSITY_FLOAT32,
-      fetch_texel_1d_f_intensity_f32,
-      fetch_texel_2d_f_intensity_f32,
-      fetch_texel_3d_f_intensity_f32,
-      store_texel_intensity_f32
-   },
-   {
-      MESA_FORMAT_INTENSITY_FLOAT16,
-      fetch_texel_1d_f_intensity_f16,
-      fetch_texel_2d_f_intensity_f16,
-      fetch_texel_3d_f_intensity_f16,
-      store_texel_intensity_f16
-   },
-
-   /* non-normalized, signed int */
-   {
-      MESA_FORMAT_RGBA_INT8,
-      fetch_texel_1d_rgba_int8,
-      fetch_texel_2d_rgba_int8,
-      fetch_texel_3d_rgba_int8,
-      store_texel_rgba_int8
-   },
-   {
-      MESA_FORMAT_RGBA_INT16,
-      fetch_texel_1d_rgba_int16,
-      fetch_texel_2d_rgba_int16,
-      fetch_texel_3d_rgba_int16,
-      store_texel_rgba_int16
-   },
-   {
-      MESA_FORMAT_RGBA_INT32,
-      fetch_texel_1d_rgba_int32,
-      fetch_texel_2d_rgba_int32,
-      fetch_texel_3d_rgba_int32,
-      store_texel_rgba_int32
-   },
-
-   /* non-normalized, unsigned int */
-   {
-      MESA_FORMAT_RGBA_UINT8,
-      fetch_texel_1d_rgba_uint8,
-      fetch_texel_2d_rgba_uint8,
-      fetch_texel_3d_rgba_uint8,
-      store_texel_rgba_uint8
-   },
-   {
-      MESA_FORMAT_RGBA_UINT16,
-      fetch_texel_1d_rgba_uint16,
-      fetch_texel_2d_rgba_uint16,
-      fetch_texel_3d_rgba_uint16,
-      store_texel_rgba_uint16
-   },
-   {
-      MESA_FORMAT_RGBA_UINT32,
-      fetch_texel_1d_rgba_uint32,
-      fetch_texel_2d_rgba_uint32,
-      fetch_texel_3d_rgba_uint32,
-      store_texel_rgba_uint32
-   },
-
-   /* dudv */
-   {
-      MESA_FORMAT_DUDV8,
-      fetch_texel_1d_dudv8,
-      fetch_texel_2d_dudv8,
-      fetch_texel_3d_dudv8,
-      NULL
-   },
-
-   /* signed, normalized */
-   {
-      MESA_FORMAT_SIGNED_R8,
-      fetch_texel_1d_signed_r8,
-      fetch_texel_2d_signed_r8,
-      fetch_texel_3d_signed_r8,
-      store_texel_signed_r8
-   },
-   {
-      MESA_FORMAT_SIGNED_RG88_REV,
-      fetch_texel_1d_signed_rg88_rev,
-      fetch_texel_2d_signed_rg88_rev,
-      fetch_texel_3d_signed_rg88_rev,
-      store_texel_signed_rg88_rev
-   },
-   {
-      MESA_FORMAT_SIGNED_RGBX8888,
-      fetch_texel_1d_signed_rgbx8888,
-      fetch_texel_2d_signed_rgbx8888,
-      fetch_texel_3d_signed_rgbx8888,
-      store_texel_signed_rgbx8888
-   },
-   {
-      MESA_FORMAT_SIGNED_RGBA8888,
-      fetch_texel_1d_signed_rgba8888,
-      fetch_texel_2d_signed_rgba8888,
-      fetch_texel_3d_signed_rgba8888,
-      store_texel_signed_rgba8888
-   },
-   {
-      MESA_FORMAT_SIGNED_RGBA8888_REV,
-      fetch_texel_1d_signed_rgba8888_rev,
-      fetch_texel_2d_signed_rgba8888_rev,
-      fetch_texel_3d_signed_rgba8888_rev,
-      store_texel_signed_rgba8888_rev
-   },
-   {
-      MESA_FORMAT_SIGNED_R16,
-      fetch_texel_1d_signed_r16,
-      fetch_texel_2d_signed_r16,
-      fetch_texel_3d_signed_r16,
-      store_texel_signed_r16
-   },
-   {
-      MESA_FORMAT_SIGNED_GR1616,
-      fetch_texel_1d_signed_rg1616,
-      fetch_texel_2d_signed_rg1616,
-      fetch_texel_3d_signed_rg1616,
-      store_texel_signed_rg1616
-   },
-   {
-      MESA_FORMAT_SIGNED_RGB_16,
-      fetch_texel_1d_signed_rgb_16,
-      fetch_texel_2d_signed_rgb_16,
-      fetch_texel_3d_signed_rgb_16,
-      store_texel_signed_rgb_16
-   },
-   {
-      MESA_FORMAT_SIGNED_RGBA_16,
-      fetch_texel_1d_signed_rgba_16,
-      fetch_texel_2d_signed_rgba_16,
-      fetch_texel_3d_signed_rgba_16,
-      store_texel_signed_rgba_16
-   },
-   {
-      MESA_FORMAT_RGBA_16,
-      fetch_texel_1d_rgba_16,
-      fetch_texel_2d_rgba_16,
-      fetch_texel_3d_rgba_16,
-      store_texel_rgba_16
-   },
-   {
-      MESA_FORMAT_RED_RGTC1,
-      NULL,
-      _mesa_fetch_texel_2d_f_red_rgtc1,
-      NULL,
-      NULL
-   },
-   {
-      MESA_FORMAT_SIGNED_RED_RGTC1,
-      NULL,
-      _mesa_fetch_texel_2d_f_signed_red_rgtc1,
-      NULL,
-      NULL
-   },
-   {
-      MESA_FORMAT_RG_RGTC2,
-      NULL,
-      _mesa_fetch_texel_2d_f_rg_rgtc2,
-      NULL,
-      NULL
-   },
-   {
-      MESA_FORMAT_SIGNED_RG_RGTC2,
-      NULL,
-      _mesa_fetch_texel_2d_f_signed_rg_rgtc2,
-      NULL,
-      NULL
-   },
-   {
-      MESA_FORMAT_L_LATC1,
-      NULL,
-      _mesa_fetch_texel_2d_f_l_latc1,
-      NULL,
-      NULL
-   },
-   {
-      MESA_FORMAT_SIGNED_L_LATC1,
-      NULL,
-      _mesa_fetch_texel_2d_f_signed_l_latc1,
-      NULL,
-      NULL
-   },
-   {
-      MESA_FORMAT_LA_LATC2,
-      NULL,
-      _mesa_fetch_texel_2d_f_la_latc2,
-      NULL,
-      NULL
-   },
-   {
-      MESA_FORMAT_SIGNED_LA_LATC2,
-      NULL,
-      _mesa_fetch_texel_2d_f_signed_la_latc2,
-      NULL,
-      NULL
-   },
-   {
-      MESA_FORMAT_SIGNED_A8,
-      fetch_texel_1d_signed_a8,
-      fetch_texel_2d_signed_a8,
-      fetch_texel_3d_signed_a8,
-      store_texel_signed_a8
-   },
-   {
-      MESA_FORMAT_SIGNED_L8,
-      fetch_texel_1d_signed_l8,
-      fetch_texel_2d_signed_l8,
-      fetch_texel_3d_signed_l8,
-      store_texel_signed_l8
-   },
-   {
-      MESA_FORMAT_SIGNED_AL88,
-      fetch_texel_1d_signed_al88,
-      fetch_texel_2d_signed_al88,
-      fetch_texel_3d_signed_al88,
-      store_texel_signed_al88
-   },
-   {
-      MESA_FORMAT_SIGNED_I8,
-      fetch_texel_1d_signed_i8,
-      fetch_texel_2d_signed_i8,
-      fetch_texel_3d_signed_i8,
-      store_texel_signed_i8
-   },
-   {
-      MESA_FORMAT_SIGNED_A16,
-      fetch_texel_1d_signed_a16,
-      fetch_texel_2d_signed_a16,
-      fetch_texel_3d_signed_a16,
-      store_texel_signed_a16
-   },
-   {
-      MESA_FORMAT_SIGNED_L16,
-      fetch_texel_1d_signed_l16,
-      fetch_texel_2d_signed_l16,
-      fetch_texel_3d_signed_l16,
-      store_texel_signed_l16
-   },
-   {
-      MESA_FORMAT_SIGNED_AL1616,
-      fetch_texel_1d_signed_al1616,
-      fetch_texel_2d_signed_al1616,
-      fetch_texel_3d_signed_al1616,
-      store_texel_signed_al1616
-   },
-   {
-      MESA_FORMAT_SIGNED_I16,
-      fetch_texel_1d_signed_i16,
-      fetch_texel_2d_signed_i16,
-      fetch_texel_3d_signed_i16,
-      store_texel_signed_i16
-   },
-};
-
-
-FetchTexelFuncF
-_mesa_get_texel_fetch_func(gl_format format, GLuint dims)
-{
-#ifdef DEBUG
-   /* check that the table entries are sorted by format name */
-   gl_format fmt;
-   for (fmt = 0; fmt < MESA_FORMAT_COUNT; fmt++) {
-      assert(texfetch_funcs[fmt].Name == fmt);
-   }
-#endif
-
-   assert(Elements(texfetch_funcs) == MESA_FORMAT_COUNT);
-   assert(format < MESA_FORMAT_COUNT);
-
-   switch (dims) {
-   case 1:
-      return texfetch_funcs[format].Fetch1D;
-   case 2:
-      return texfetch_funcs[format].Fetch2D;
-   case 3:
-      return texfetch_funcs[format].Fetch3D;
-   default:
-      assert(0 && "bad dims in _mesa_get_texel_fetch_func");
-      return NULL;
-   }
-}
-
-
-StoreTexelFunc
-_mesa_get_texel_store_func(gl_format format)
-{
-   assert(format < MESA_FORMAT_COUNT);
-   return texfetch_funcs[format].StoreTexel;
-}
-
-
-/**
- * Adaptor for fetching a GLchan texel from a float-valued texture.
- */
-static void
-fetch_texel_float_to_chan(const struct gl_texture_image *texImage,
-                          GLint i, GLint j, GLint k, GLchan *texelOut)
-{
-   GLfloat temp[4];
-   GLenum baseFormat = _mesa_get_format_base_format(texImage->TexFormat);
-
-   ASSERT(texImage->FetchTexelf);
-   texImage->FetchTexelf(texImage, i, j, k, temp);
-   if (baseFormat == GL_DEPTH_COMPONENT ||
-       baseFormat == GL_DEPTH_STENCIL_EXT) {
-      /* just one channel */
-      UNCLAMPED_FLOAT_TO_CHAN(texelOut[0], temp[0]);
-   }
-   else {
-      /* four channels */
-      UNCLAMPED_FLOAT_TO_CHAN(texelOut[0], temp[0]);
-      UNCLAMPED_FLOAT_TO_CHAN(texelOut[1], temp[1]);
-      UNCLAMPED_FLOAT_TO_CHAN(texelOut[2], temp[2]);
-      UNCLAMPED_FLOAT_TO_CHAN(texelOut[3], temp[3]);
-   }
-}
-
-
-#if 0
-/**
- * Adaptor for fetching a float texel from a GLchan-valued texture.
- */
-static void
-fetch_texel_chan_to_float(const struct gl_texture_image *texImage,
-                          GLint i, GLint j, GLint k, GLfloat *texelOut)
-{
-   GLchan temp[4];
-   GLenum baseFormat = _mesa_get_format_base_format(texImage->TexFormat);
-
-   ASSERT(texImage->FetchTexelc);
-   texImage->FetchTexelc(texImage, i, j, k, temp);
-   if (baseFormat == GL_DEPTH_COMPONENT ||
-       baseFormat == GL_DEPTH_STENCIL_EXT) {
-      /* just one channel */
-      texelOut[0] = CHAN_TO_FLOAT(temp[0]);
-   }
-   else {
-      /* four channels */
-      texelOut[0] = CHAN_TO_FLOAT(temp[0]);
-      texelOut[1] = CHAN_TO_FLOAT(temp[1]);
-      texelOut[2] = CHAN_TO_FLOAT(temp[2]);
-      texelOut[3] = CHAN_TO_FLOAT(temp[3]);
-   }
-}
-#endif
-
-
-/**
- * Initialize the texture image's FetchTexelc and FetchTexelf methods.
- */
-void
-_mesa_set_fetch_functions(struct gl_texture_image *texImage, GLuint dims)
-{
-   gl_format format = texImage->TexFormat;
-
-   ASSERT(dims == 1 || dims == 2 || dims == 3);
-
-   if (texImage->TexObject->sRGBDecode == GL_SKIP_DECODE_EXT &&
-       _mesa_get_format_color_encoding(format) == GL_SRGB) {
-      format = _mesa_get_srgb_format_linear(format);
-   }
-
-   texImage->FetchTexelf = _mesa_get_texel_fetch_func(format, dims);
-
-   texImage->FetchTexelc = fetch_texel_float_to_chan;
-
-   ASSERT(texImage->FetchTexelc);
-   ASSERT(texImage->FetchTexelf);
-}
-
-void
-_mesa_update_fetch_functions(struct gl_texture_object *texObj)
-{
-   GLuint face, i;
-   GLuint dims;
-
-   dims = _mesa_get_texture_dimensions(texObj->Target);
-
-   for (face = 0; face < 6; face++) {
-      for (i = 0; i < MAX_TEXTURE_LEVELS; i++) {
-         if (texObj->Image[face][i]) {
-	    _mesa_set_fetch_functions(texObj->Image[face][i], dims);
-         }
-      }
-   }
-}
->>>>>>> aee5cfef
+/*
+ * Mesa 3-D graphics library
+ * Version:  7.7
+ *
+ * Copyright (C) 1999-2008  Brian Paul   All Rights Reserved.
+ * Copyright (c) 2009  VMware, Inc.
+ *
+ * Permission is hereby granted, free of charge, to any person obtaining a
+ * copy of this software and associated documentation files (the "Software"),
+ * to deal in the Software without restriction, including without limitation
+ * the rights to use, copy, modify, merge, publish, distribute, sublicense,
+ * and/or sell copies of the Software, and to permit persons to whom the
+ * Software is furnished to do so, subject to the following conditions:
+ *
+ * The above copyright notice and this permission notice shall be included
+ * in all copies or substantial portions of the Software.
+ *
+ * THE SOFTWARE IS PROVIDED "AS IS", WITHOUT WARRANTY OF ANY KIND, EXPRESS
+ * OR IMPLIED, INCLUDING BUT NOT LIMITED TO THE WARRANTIES OF MERCHANTABILITY,
+ * FITNESS FOR A PARTICULAR PURPOSE AND NONINFRINGEMENT.  IN NO EVENT SHALL
+ * BRIAN PAUL BE LIABLE FOR ANY CLAIM, DAMAGES OR OTHER LIABILITY, WHETHER IN
+ * AN ACTION OF CONTRACT, TORT OR OTHERWISE, ARISING FROM, OUT OF OR IN
+ * CONNECTION WITH THE SOFTWARE OR THE USE OR OTHER DEALINGS IN THE SOFTWARE.
+ */
+
+
+/**
+ * \file texfetch.c
+ *
+ * Texel fetch/store functions
+ *
+ * \author Gareth Hughes
+ */
+
+
+#include "colormac.h"
+#include "macros.h"
+#include "texcompress.h"
+#include "texcompress_fxt1.h"
+#include "texcompress_s3tc.h"
+#include "texcompress_rgtc.h"
+#include "texfetch.h"
+#include "teximage.h"
+
+
+/**
+ * Convert an 8-bit sRGB value from non-linear space to a
+ * linear RGB value in [0, 1].
+ * Implemented with a 256-entry lookup table.
+ */
+static INLINE GLfloat
+nonlinear_to_linear(GLubyte cs8)
+{
+   static GLfloat table[256];
+   static GLboolean tableReady = GL_FALSE;
+   if (!tableReady) {
+      /* compute lookup table now */
+      GLuint i;
+      for (i = 0; i < 256; i++) {
+         const GLfloat cs = UBYTE_TO_FLOAT(i);
+         if (cs <= 0.04045) {
+            table[i] = cs / 12.92f;
+         }
+         else {
+            table[i] = (GLfloat) pow((cs + 0.055) / 1.055, 2.4);
+         }
+      }
+      tableReady = GL_TRUE;
+   }
+   return table[cs8];
+}
+
+
+
+/* Texel fetch routines for all supported formats
+ */
+#define DIM 1
+#include "texfetch_tmp.h"
+
+#define DIM 2
+#include "texfetch_tmp.h"
+
+#define DIM 3
+#include "texfetch_tmp.h"
+
+/**
+ * Null texel fetch function.
+ *
+ * Have to have this so the FetchTexel function pointer is never NULL.
+ */
+static void fetch_null_texelf( const struct gl_texture_image *texImage,
+                               GLint i, GLint j, GLint k, GLfloat *texel )
+{
+   (void) texImage; (void) i; (void) j; (void) k;
+   texel[RCOMP] = 0.0;
+   texel[GCOMP] = 0.0;
+   texel[BCOMP] = 0.0;
+   texel[ACOMP] = 0.0;
+   _mesa_warning(NULL, "fetch_null_texelf() called!");
+}
+
+static void store_null_texel(struct gl_texture_image *texImage,
+                             GLint i, GLint j, GLint k, const void *texel)
+{
+   (void) texImage;
+   (void) i;
+   (void) j;
+   (void) k;
+   (void) texel;
+   /* no-op */
+}
+
+
+
+/**
+ * Table to map MESA_FORMAT_ to texel fetch/store funcs.
+ * XXX this is somewhat temporary.
+ */
+static struct {
+   gl_format Name;
+   FetchTexelFuncF Fetch1D;
+   FetchTexelFuncF Fetch2D;
+   FetchTexelFuncF Fetch3D;
+   StoreTexelFunc StoreTexel;
+}
+texfetch_funcs[MESA_FORMAT_COUNT] =
+{
+   {
+      MESA_FORMAT_NONE,
+      fetch_null_texelf,
+      fetch_null_texelf,
+      fetch_null_texelf,
+      store_null_texel
+   },
+
+   {
+      MESA_FORMAT_RGBA8888,
+      fetch_texel_1d_f_rgba8888,
+      fetch_texel_2d_f_rgba8888,
+      fetch_texel_3d_f_rgba8888,
+      store_texel_rgba8888
+   },
+   {
+      MESA_FORMAT_RGBA8888_REV,
+      fetch_texel_1d_f_rgba8888_rev,
+      fetch_texel_2d_f_rgba8888_rev,
+      fetch_texel_3d_f_rgba8888_rev,
+      store_texel_rgba8888_rev
+   },
+   {
+      MESA_FORMAT_ARGB8888,
+      fetch_texel_1d_f_argb8888,
+      fetch_texel_2d_f_argb8888,
+      fetch_texel_3d_f_argb8888,
+      store_texel_argb8888
+   },
+   {
+      MESA_FORMAT_ARGB8888_REV,
+      fetch_texel_1d_f_argb8888_rev,
+      fetch_texel_2d_f_argb8888_rev,
+      fetch_texel_3d_f_argb8888_rev,
+      store_texel_argb8888_rev
+   },
+   {
+      MESA_FORMAT_XRGB8888,
+      fetch_texel_1d_f_xrgb8888,
+      fetch_texel_2d_f_xrgb8888,
+      fetch_texel_3d_f_xrgb8888,
+      store_texel_xrgb8888
+   },
+   {
+      MESA_FORMAT_XRGB8888_REV,
+      fetch_texel_1d_f_xrgb8888_rev,
+      fetch_texel_2d_f_xrgb8888_rev,
+      fetch_texel_3d_f_xrgb8888_rev,
+      store_texel_xrgb8888_rev,
+   },
+   {
+      MESA_FORMAT_RGB888,
+      fetch_texel_1d_f_rgb888,
+      fetch_texel_2d_f_rgb888,
+      fetch_texel_3d_f_rgb888,
+      store_texel_rgb888
+   },
+   {
+      MESA_FORMAT_BGR888,
+      fetch_texel_1d_f_bgr888,
+      fetch_texel_2d_f_bgr888,
+      fetch_texel_3d_f_bgr888,
+      store_texel_bgr888
+   },
+   {
+      MESA_FORMAT_RGB565,
+      fetch_texel_1d_f_rgb565,
+      fetch_texel_2d_f_rgb565,
+      fetch_texel_3d_f_rgb565,
+      store_texel_rgb565
+   },
+   {
+      MESA_FORMAT_RGB565_REV,
+      fetch_texel_1d_f_rgb565_rev,
+      fetch_texel_2d_f_rgb565_rev,
+      fetch_texel_3d_f_rgb565_rev,
+      store_texel_rgb565_rev
+   },
+   {
+      MESA_FORMAT_ARGB4444,
+      fetch_texel_1d_f_argb4444,
+      fetch_texel_2d_f_argb4444,
+      fetch_texel_3d_f_argb4444,
+      store_texel_argb4444
+   },
+   {
+      MESA_FORMAT_ARGB4444_REV,
+      fetch_texel_1d_f_argb4444_rev,
+      fetch_texel_2d_f_argb4444_rev,
+      fetch_texel_3d_f_argb4444_rev,
+      store_texel_argb4444_rev
+   },
+   {
+      MESA_FORMAT_RGBA5551,
+      fetch_texel_1d_f_rgba5551,
+      fetch_texel_2d_f_rgba5551,
+      fetch_texel_3d_f_rgba5551,
+      store_texel_rgba5551
+   },
+   {
+      MESA_FORMAT_ARGB1555,
+      fetch_texel_1d_f_argb1555,
+      fetch_texel_2d_f_argb1555,
+      fetch_texel_3d_f_argb1555,
+      store_texel_argb1555
+   },
+   {
+      MESA_FORMAT_ARGB1555_REV,
+      fetch_texel_1d_f_argb1555_rev,
+      fetch_texel_2d_f_argb1555_rev,
+      fetch_texel_3d_f_argb1555_rev,
+      store_texel_argb1555_rev
+   },
+   {
+      MESA_FORMAT_AL44,
+      fetch_texel_1d_f_al44,
+      fetch_texel_2d_f_al44,
+      fetch_texel_3d_f_al44,
+      store_texel_al44
+   },
+   {
+      MESA_FORMAT_AL88,
+      fetch_texel_1d_f_al88,
+      fetch_texel_2d_f_al88,
+      fetch_texel_3d_f_al88,
+      store_texel_al88
+   },
+   {
+      MESA_FORMAT_AL88_REV,
+      fetch_texel_1d_f_al88_rev,
+      fetch_texel_2d_f_al88_rev,
+      fetch_texel_3d_f_al88_rev,
+      store_texel_al88_rev
+   },
+   {
+      MESA_FORMAT_AL1616,
+      fetch_texel_1d_f_al1616,
+      fetch_texel_2d_f_al1616,
+      fetch_texel_3d_f_al1616,
+      store_texel_al1616
+   },
+   {
+      MESA_FORMAT_AL1616_REV,
+      fetch_texel_1d_f_al1616_rev,
+      fetch_texel_2d_f_al1616_rev,
+      fetch_texel_3d_f_al1616_rev,
+      store_texel_al1616_rev
+   },
+   {
+      MESA_FORMAT_RGB332,
+      fetch_texel_1d_f_rgb332,
+      fetch_texel_2d_f_rgb332,
+      fetch_texel_3d_f_rgb332,
+      store_texel_rgb332
+   },
+   {
+      MESA_FORMAT_A8,
+      fetch_texel_1d_f_a8,
+      fetch_texel_2d_f_a8,
+      fetch_texel_3d_f_a8,
+      store_texel_a8
+   },
+   {
+      MESA_FORMAT_A16,
+      fetch_texel_1d_f_a16,
+      fetch_texel_2d_f_a16,
+      fetch_texel_3d_f_a16,
+      store_texel_a16
+   },
+   {
+      MESA_FORMAT_L8,
+      fetch_texel_1d_f_l8,
+      fetch_texel_2d_f_l8,
+      fetch_texel_3d_f_l8,
+      store_texel_l8
+   },
+   {
+      MESA_FORMAT_L16,
+      fetch_texel_1d_f_l16,
+      fetch_texel_2d_f_l16,
+      fetch_texel_3d_f_l16,
+      store_texel_l16
+   },
+   {
+      MESA_FORMAT_I8,
+      fetch_texel_1d_f_i8,
+      fetch_texel_2d_f_i8,
+      fetch_texel_3d_f_i8,
+      store_texel_i8
+   },
+   {
+      MESA_FORMAT_I16,
+      fetch_texel_1d_f_i16,
+      fetch_texel_2d_f_i16,
+      fetch_texel_3d_f_i16,
+      store_texel_i16
+   },
+   {
+      MESA_FORMAT_CI8,
+      fetch_texel_1d_f_ci8,
+      fetch_texel_2d_f_ci8,
+      fetch_texel_3d_f_ci8,
+      store_texel_ci8
+   },
+   {
+      MESA_FORMAT_YCBCR,
+      fetch_texel_1d_f_ycbcr,
+      fetch_texel_2d_f_ycbcr,
+      fetch_texel_3d_f_ycbcr,
+      store_texel_ycbcr
+   },
+   {
+      MESA_FORMAT_YCBCR_REV,
+      fetch_texel_1d_f_ycbcr_rev,
+      fetch_texel_2d_f_ycbcr_rev,
+      fetch_texel_3d_f_ycbcr_rev,
+      store_texel_ycbcr_rev
+   },
+   {
+      MESA_FORMAT_R8,
+      fetch_texel_1d_f_r8,
+      fetch_texel_2d_f_r8,
+      fetch_texel_3d_f_r8,
+      store_texel_r8,
+   },
+   {
+      MESA_FORMAT_RG88,
+      fetch_texel_1d_f_rg88,
+      fetch_texel_2d_f_rg88,
+      fetch_texel_3d_f_rg88,
+      store_texel_rg88,
+   },
+   {
+      MESA_FORMAT_RG88_REV,
+      fetch_texel_1d_f_rg88_rev,
+      fetch_texel_2d_f_rg88_rev,
+      fetch_texel_3d_f_rg88_rev,
+      store_texel_rg88_rev,
+   },
+   {
+      MESA_FORMAT_R16,
+      fetch_texel_1d_f_r16,
+      fetch_texel_2d_f_r16,
+      fetch_texel_3d_f_r16,
+      store_texel_r16,
+   },
+   {
+      MESA_FORMAT_RG1616,
+      fetch_texel_1d_f_rg1616,
+      fetch_texel_2d_f_rg1616,
+      fetch_texel_3d_f_rg1616,
+      store_texel_rg1616,
+   },
+   {
+      MESA_FORMAT_RG1616_REV,
+      fetch_texel_1d_f_rg1616_rev,
+      fetch_texel_2d_f_rg1616_rev,
+      fetch_texel_3d_f_rg1616_rev,
+      store_texel_rg1616_rev,
+   },
+   {
+      MESA_FORMAT_ARGB2101010,
+      fetch_texel_1d_f_argb2101010,
+      fetch_texel_2d_f_argb2101010,
+      fetch_texel_3d_f_argb2101010,
+      store_texel_argb2101010
+   },
+   {
+      MESA_FORMAT_Z24_S8,
+      fetch_texel_1d_f_z24_s8,
+      fetch_texel_2d_f_z24_s8,
+      fetch_texel_3d_f_z24_s8,
+      store_texel_z24_s8
+   },
+   {
+      MESA_FORMAT_S8_Z24,
+      fetch_texel_1d_f_s8_z24,
+      fetch_texel_2d_f_s8_z24,
+      fetch_texel_3d_f_s8_z24,
+      store_texel_s8_z24
+   },
+   {
+      MESA_FORMAT_Z16,
+      fetch_texel_1d_f_z16,
+      fetch_texel_2d_f_z16,
+      fetch_texel_3d_f_z16,
+      store_texel_z16
+   },
+   {
+      MESA_FORMAT_X8_Z24,
+      fetch_texel_1d_f_s8_z24,
+      fetch_texel_2d_f_s8_z24,
+      fetch_texel_3d_f_s8_z24,
+      store_texel_s8_z24
+   },
+   {
+      MESA_FORMAT_Z24_X8,
+      fetch_texel_1d_f_z24_s8,
+      fetch_texel_2d_f_z24_s8,
+      fetch_texel_3d_f_z24_s8,
+      store_texel_z24_s8
+   },
+   {
+      MESA_FORMAT_Z32,
+      fetch_texel_1d_f_z32,
+      fetch_texel_2d_f_z32,
+      fetch_texel_3d_f_z32,
+      store_texel_z32
+   },
+   {
+      MESA_FORMAT_S8,
+      NULL,
+      NULL,
+      NULL,
+      NULL
+   },
+   {
+      MESA_FORMAT_SRGB8,
+      fetch_texel_1d_srgb8,
+      fetch_texel_2d_srgb8,
+      fetch_texel_3d_srgb8,
+      store_texel_srgb8
+   },
+   {
+      MESA_FORMAT_SRGBA8,
+      fetch_texel_1d_srgba8,
+      fetch_texel_2d_srgba8,
+      fetch_texel_3d_srgba8,
+      store_texel_srgba8
+   },
+   {
+      MESA_FORMAT_SARGB8,
+      fetch_texel_1d_sargb8,
+      fetch_texel_2d_sargb8,
+      fetch_texel_3d_sargb8,
+      store_texel_sargb8
+   },
+   {
+      MESA_FORMAT_SL8,
+      fetch_texel_1d_sl8,
+      fetch_texel_2d_sl8,
+      fetch_texel_3d_sl8,
+      store_texel_sl8
+   },
+   {
+      MESA_FORMAT_SLA8,
+      fetch_texel_1d_sla8,
+      fetch_texel_2d_sla8,
+      fetch_texel_3d_sla8,
+      store_texel_sla8
+   },
+   {
+      MESA_FORMAT_SRGB_DXT1,
+      NULL,
+      _mesa_fetch_texel_2d_f_srgb_dxt1,
+      NULL,
+      NULL
+   },
+   {
+      MESA_FORMAT_SRGBA_DXT1,
+      NULL,
+      _mesa_fetch_texel_2d_f_srgba_dxt1,
+      NULL,
+      NULL
+   },
+   {
+      MESA_FORMAT_SRGBA_DXT3,
+      NULL,
+      _mesa_fetch_texel_2d_f_srgba_dxt3,
+      NULL,
+      NULL
+   },
+   {
+      MESA_FORMAT_SRGBA_DXT5,
+      NULL,
+      _mesa_fetch_texel_2d_f_srgba_dxt5,
+      NULL,
+      NULL
+   },
+
+   {
+      MESA_FORMAT_RGB_FXT1,
+      NULL,
+      _mesa_fetch_texel_2d_f_rgb_fxt1,
+      NULL,
+      NULL
+   },
+   {
+      MESA_FORMAT_RGBA_FXT1,
+      NULL,
+      _mesa_fetch_texel_2d_f_rgba_fxt1,
+      NULL,
+      NULL
+   },
+   {
+      MESA_FORMAT_RGB_DXT1,
+      NULL,
+      _mesa_fetch_texel_2d_f_rgb_dxt1,
+      NULL,
+      NULL
+   },
+   {
+      MESA_FORMAT_RGBA_DXT1,
+      NULL,
+      _mesa_fetch_texel_2d_f_rgba_dxt1,
+      NULL,
+      NULL
+   },
+   {
+      MESA_FORMAT_RGBA_DXT3,
+      NULL,
+      _mesa_fetch_texel_2d_f_rgba_dxt3,
+      NULL,
+      NULL
+   },
+   {
+      MESA_FORMAT_RGBA_DXT5,
+      NULL,
+      _mesa_fetch_texel_2d_f_rgba_dxt5,
+      NULL,
+      NULL
+   },
+   {
+      MESA_FORMAT_RGBA_FLOAT32,
+      fetch_texel_1d_f_rgba_f32,
+      fetch_texel_2d_f_rgba_f32,
+      fetch_texel_3d_f_rgba_f32,
+      store_texel_rgba_f32
+   },
+   {
+      MESA_FORMAT_RGBA_FLOAT16,
+      fetch_texel_1d_f_rgba_f16,
+      fetch_texel_2d_f_rgba_f16,
+      fetch_texel_3d_f_rgba_f16,
+      store_texel_rgba_f16
+   },
+   {
+      MESA_FORMAT_RGB_FLOAT32,
+      fetch_texel_1d_f_rgb_f32,
+      fetch_texel_2d_f_rgb_f32,
+      fetch_texel_3d_f_rgb_f32,
+      store_texel_rgb_f32
+   },
+   {
+      MESA_FORMAT_RGB_FLOAT16,
+      fetch_texel_1d_f_rgb_f16,
+      fetch_texel_2d_f_rgb_f16,
+      fetch_texel_3d_f_rgb_f16,
+      store_texel_rgb_f16
+   },
+   {
+      MESA_FORMAT_ALPHA_FLOAT32,
+      fetch_texel_1d_f_alpha_f32,
+      fetch_texel_2d_f_alpha_f32,
+      fetch_texel_3d_f_alpha_f32,
+      store_texel_alpha_f32
+   },
+   {
+      MESA_FORMAT_ALPHA_FLOAT16,
+      fetch_texel_1d_f_alpha_f16,
+      fetch_texel_2d_f_alpha_f16,
+      fetch_texel_3d_f_alpha_f16,
+      store_texel_alpha_f16
+   },
+   {
+      MESA_FORMAT_LUMINANCE_FLOAT32,
+      fetch_texel_1d_f_luminance_f32,
+      fetch_texel_2d_f_luminance_f32,
+      fetch_texel_3d_f_luminance_f32,
+      store_texel_luminance_f32
+   },
+   {
+      MESA_FORMAT_LUMINANCE_FLOAT16,
+      fetch_texel_1d_f_luminance_f16,
+      fetch_texel_2d_f_luminance_f16,
+      fetch_texel_3d_f_luminance_f16,
+      store_texel_luminance_f16
+   },
+   {
+      MESA_FORMAT_LUMINANCE_ALPHA_FLOAT32,
+      fetch_texel_1d_f_luminance_alpha_f32,
+      fetch_texel_2d_f_luminance_alpha_f32,
+      fetch_texel_3d_f_luminance_alpha_f32,
+      store_texel_luminance_alpha_f32
+   },
+   {
+      MESA_FORMAT_LUMINANCE_ALPHA_FLOAT16,
+      fetch_texel_1d_f_luminance_alpha_f16,
+      fetch_texel_2d_f_luminance_alpha_f16,
+      fetch_texel_3d_f_luminance_alpha_f16,
+      store_texel_luminance_alpha_f16
+   },
+   {
+      MESA_FORMAT_INTENSITY_FLOAT32,
+      fetch_texel_1d_f_intensity_f32,
+      fetch_texel_2d_f_intensity_f32,
+      fetch_texel_3d_f_intensity_f32,
+      store_texel_intensity_f32
+   },
+   {
+      MESA_FORMAT_INTENSITY_FLOAT16,
+      fetch_texel_1d_f_intensity_f16,
+      fetch_texel_2d_f_intensity_f16,
+      fetch_texel_3d_f_intensity_f16,
+      store_texel_intensity_f16
+   },
+
+   /* non-normalized, signed int */
+   {
+      MESA_FORMAT_RGBA_INT8,
+      fetch_texel_1d_rgba_int8,
+      fetch_texel_2d_rgba_int8,
+      fetch_texel_3d_rgba_int8,
+      store_texel_rgba_int8
+   },
+   {
+      MESA_FORMAT_RGBA_INT16,
+      fetch_texel_1d_rgba_int16,
+      fetch_texel_2d_rgba_int16,
+      fetch_texel_3d_rgba_int16,
+      store_texel_rgba_int16
+   },
+   {
+      MESA_FORMAT_RGBA_INT32,
+      fetch_texel_1d_rgba_int32,
+      fetch_texel_2d_rgba_int32,
+      fetch_texel_3d_rgba_int32,
+      store_texel_rgba_int32
+   },
+
+   /* non-normalized, unsigned int */
+   {
+      MESA_FORMAT_RGBA_UINT8,
+      fetch_texel_1d_rgba_uint8,
+      fetch_texel_2d_rgba_uint8,
+      fetch_texel_3d_rgba_uint8,
+      store_texel_rgba_uint8
+   },
+   {
+      MESA_FORMAT_RGBA_UINT16,
+      fetch_texel_1d_rgba_uint16,
+      fetch_texel_2d_rgba_uint16,
+      fetch_texel_3d_rgba_uint16,
+      store_texel_rgba_uint16
+   },
+   {
+      MESA_FORMAT_RGBA_UINT32,
+      fetch_texel_1d_rgba_uint32,
+      fetch_texel_2d_rgba_uint32,
+      fetch_texel_3d_rgba_uint32,
+      store_texel_rgba_uint32
+   },
+
+   /* dudv */
+   {
+      MESA_FORMAT_DUDV8,
+      fetch_texel_1d_dudv8,
+      fetch_texel_2d_dudv8,
+      fetch_texel_3d_dudv8,
+      NULL
+   },
+
+   /* signed, normalized */
+   {
+      MESA_FORMAT_SIGNED_R8,
+      fetch_texel_1d_signed_r8,
+      fetch_texel_2d_signed_r8,
+      fetch_texel_3d_signed_r8,
+      store_texel_signed_r8
+   },
+   {
+      MESA_FORMAT_SIGNED_RG88_REV,
+      fetch_texel_1d_signed_rg88_rev,
+      fetch_texel_2d_signed_rg88_rev,
+      fetch_texel_3d_signed_rg88_rev,
+      store_texel_signed_rg88_rev
+   },
+   {
+      MESA_FORMAT_SIGNED_RGBX8888,
+      fetch_texel_1d_signed_rgbx8888,
+      fetch_texel_2d_signed_rgbx8888,
+      fetch_texel_3d_signed_rgbx8888,
+      store_texel_signed_rgbx8888
+   },
+   {
+      MESA_FORMAT_SIGNED_RGBA8888,
+      fetch_texel_1d_signed_rgba8888,
+      fetch_texel_2d_signed_rgba8888,
+      fetch_texel_3d_signed_rgba8888,
+      store_texel_signed_rgba8888
+   },
+   {
+      MESA_FORMAT_SIGNED_RGBA8888_REV,
+      fetch_texel_1d_signed_rgba8888_rev,
+      fetch_texel_2d_signed_rgba8888_rev,
+      fetch_texel_3d_signed_rgba8888_rev,
+      store_texel_signed_rgba8888_rev
+   },
+   {
+      MESA_FORMAT_SIGNED_R16,
+      fetch_texel_1d_signed_r16,
+      fetch_texel_2d_signed_r16,
+      fetch_texel_3d_signed_r16,
+      store_texel_signed_r16
+   },
+   {
+      MESA_FORMAT_SIGNED_GR1616,
+      fetch_texel_1d_signed_rg1616,
+      fetch_texel_2d_signed_rg1616,
+      fetch_texel_3d_signed_rg1616,
+      store_texel_signed_rg1616
+   },
+   {
+      MESA_FORMAT_SIGNED_RGB_16,
+      fetch_texel_1d_signed_rgb_16,
+      fetch_texel_2d_signed_rgb_16,
+      fetch_texel_3d_signed_rgb_16,
+      store_texel_signed_rgb_16
+   },
+   {
+      MESA_FORMAT_SIGNED_RGBA_16,
+      fetch_texel_1d_signed_rgba_16,
+      fetch_texel_2d_signed_rgba_16,
+      fetch_texel_3d_signed_rgba_16,
+      store_texel_signed_rgba_16
+   },
+   {
+      MESA_FORMAT_RGBA_16,
+      fetch_texel_1d_rgba_16,
+      fetch_texel_2d_rgba_16,
+      fetch_texel_3d_rgba_16,
+      store_texel_rgba_16
+   },
+   {
+      MESA_FORMAT_RED_RGTC1,
+      NULL,
+      _mesa_fetch_texel_2d_f_red_rgtc1,
+      NULL,
+      NULL
+   },
+   {
+      MESA_FORMAT_SIGNED_RED_RGTC1,
+      NULL,
+      _mesa_fetch_texel_2d_f_signed_red_rgtc1,
+      NULL,
+      NULL
+   },
+   {
+      MESA_FORMAT_RG_RGTC2,
+      NULL,
+      _mesa_fetch_texel_2d_f_rg_rgtc2,
+      NULL,
+      NULL
+   },
+   {
+      MESA_FORMAT_SIGNED_RG_RGTC2,
+      NULL,
+      _mesa_fetch_texel_2d_f_signed_rg_rgtc2,
+      NULL,
+      NULL
+   },
+   {
+      MESA_FORMAT_L_LATC1,
+      NULL,
+      _mesa_fetch_texel_2d_f_l_latc1,
+      NULL,
+      NULL
+   },
+   {
+      MESA_FORMAT_SIGNED_L_LATC1,
+      NULL,
+      _mesa_fetch_texel_2d_f_signed_l_latc1,
+      NULL,
+      NULL
+   },
+   {
+      MESA_FORMAT_LA_LATC2,
+      NULL,
+      _mesa_fetch_texel_2d_f_la_latc2,
+      NULL,
+      NULL
+   },
+   {
+      MESA_FORMAT_SIGNED_LA_LATC2,
+      NULL,
+      _mesa_fetch_texel_2d_f_signed_la_latc2,
+      NULL,
+      NULL
+   },
+   {
+      MESA_FORMAT_SIGNED_A8,
+      fetch_texel_1d_signed_a8,
+      fetch_texel_2d_signed_a8,
+      fetch_texel_3d_signed_a8,
+      store_texel_signed_a8
+   },
+   {
+      MESA_FORMAT_SIGNED_L8,
+      fetch_texel_1d_signed_l8,
+      fetch_texel_2d_signed_l8,
+      fetch_texel_3d_signed_l8,
+      store_texel_signed_l8
+   },
+   {
+      MESA_FORMAT_SIGNED_AL88,
+      fetch_texel_1d_signed_al88,
+      fetch_texel_2d_signed_al88,
+      fetch_texel_3d_signed_al88,
+      store_texel_signed_al88
+   },
+   {
+      MESA_FORMAT_SIGNED_I8,
+      fetch_texel_1d_signed_i8,
+      fetch_texel_2d_signed_i8,
+      fetch_texel_3d_signed_i8,
+      store_texel_signed_i8
+   },
+   {
+      MESA_FORMAT_SIGNED_A16,
+      fetch_texel_1d_signed_a16,
+      fetch_texel_2d_signed_a16,
+      fetch_texel_3d_signed_a16,
+      store_texel_signed_a16
+   },
+   {
+      MESA_FORMAT_SIGNED_L16,
+      fetch_texel_1d_signed_l16,
+      fetch_texel_2d_signed_l16,
+      fetch_texel_3d_signed_l16,
+      store_texel_signed_l16
+   },
+   {
+      MESA_FORMAT_SIGNED_AL1616,
+      fetch_texel_1d_signed_al1616,
+      fetch_texel_2d_signed_al1616,
+      fetch_texel_3d_signed_al1616,
+      store_texel_signed_al1616
+   },
+   {
+      MESA_FORMAT_SIGNED_I16,
+      fetch_texel_1d_signed_i16,
+      fetch_texel_2d_signed_i16,
+      fetch_texel_3d_signed_i16,
+      store_texel_signed_i16
+   },
+};
+
+
+FetchTexelFuncF
+_mesa_get_texel_fetch_func(gl_format format, GLuint dims)
+{
+#ifdef DEBUG
+   /* check that the table entries are sorted by format name */
+   gl_format fmt;
+   for (fmt = 0; fmt < MESA_FORMAT_COUNT; fmt++) {
+      assert(texfetch_funcs[fmt].Name == fmt);
+   }
+#endif
+
+   assert(Elements(texfetch_funcs) == MESA_FORMAT_COUNT);
+   assert(format < MESA_FORMAT_COUNT);
+
+   switch (dims) {
+   case 1:
+      return texfetch_funcs[format].Fetch1D;
+   case 2:
+      return texfetch_funcs[format].Fetch2D;
+   case 3:
+      return texfetch_funcs[format].Fetch3D;
+   default:
+      assert(0 && "bad dims in _mesa_get_texel_fetch_func");
+      return NULL;
+   }
+}
+
+
+StoreTexelFunc
+_mesa_get_texel_store_func(gl_format format)
+{
+   assert(format < MESA_FORMAT_COUNT);
+   return texfetch_funcs[format].StoreTexel;
+}
+
+
+/**
+ * Adaptor for fetching a GLchan texel from a float-valued texture.
+ */
+static void
+fetch_texel_float_to_chan(const struct gl_texture_image *texImage,
+                          GLint i, GLint j, GLint k, GLchan *texelOut)
+{
+   GLfloat temp[4];
+   GLenum baseFormat = _mesa_get_format_base_format(texImage->TexFormat);
+
+   ASSERT(texImage->FetchTexelf);
+   texImage->FetchTexelf(texImage, i, j, k, temp);
+   if (baseFormat == GL_DEPTH_COMPONENT ||
+       baseFormat == GL_DEPTH_STENCIL_EXT) {
+      /* just one channel */
+      UNCLAMPED_FLOAT_TO_CHAN(texelOut[0], temp[0]);
+   }
+   else {
+      /* four channels */
+      UNCLAMPED_FLOAT_TO_CHAN(texelOut[0], temp[0]);
+      UNCLAMPED_FLOAT_TO_CHAN(texelOut[1], temp[1]);
+      UNCLAMPED_FLOAT_TO_CHAN(texelOut[2], temp[2]);
+      UNCLAMPED_FLOAT_TO_CHAN(texelOut[3], temp[3]);
+   }
+}
+
+
+#if 0
+/**
+ * Adaptor for fetching a float texel from a GLchan-valued texture.
+ */
+static void
+fetch_texel_chan_to_float(const struct gl_texture_image *texImage,
+                          GLint i, GLint j, GLint k, GLfloat *texelOut)
+{
+   GLchan temp[4];
+   GLenum baseFormat = _mesa_get_format_base_format(texImage->TexFormat);
+
+   ASSERT(texImage->FetchTexelc);
+   texImage->FetchTexelc(texImage, i, j, k, temp);
+   if (baseFormat == GL_DEPTH_COMPONENT ||
+       baseFormat == GL_DEPTH_STENCIL_EXT) {
+      /* just one channel */
+      texelOut[0] = CHAN_TO_FLOAT(temp[0]);
+   }
+   else {
+      /* four channels */
+      texelOut[0] = CHAN_TO_FLOAT(temp[0]);
+      texelOut[1] = CHAN_TO_FLOAT(temp[1]);
+      texelOut[2] = CHAN_TO_FLOAT(temp[2]);
+      texelOut[3] = CHAN_TO_FLOAT(temp[3]);
+   }
+}
+#endif
+
+
+/**
+ * Initialize the texture image's FetchTexelc and FetchTexelf methods.
+ */
+void
+_mesa_set_fetch_functions(struct gl_texture_image *texImage, GLuint dims)
+{
+   gl_format format = texImage->TexFormat;
+
+   ASSERT(dims == 1 || dims == 2 || dims == 3);
+
+   if (texImage->TexObject->sRGBDecode == GL_SKIP_DECODE_EXT &&
+       _mesa_get_format_color_encoding(format) == GL_SRGB) {
+      format = _mesa_get_srgb_format_linear(format);
+   }
+
+   texImage->FetchTexelf = _mesa_get_texel_fetch_func(format, dims);
+
+   texImage->FetchTexelc = fetch_texel_float_to_chan;
+
+   ASSERT(texImage->FetchTexelc);
+   ASSERT(texImage->FetchTexelf);
+}
+
+void
+_mesa_update_fetch_functions(struct gl_texture_object *texObj)
+{
+   GLuint face, i;
+   GLuint dims;
+
+   dims = _mesa_get_texture_dimensions(texObj->Target);
+
+   for (face = 0; face < 6; face++) {
+      for (i = 0; i < MAX_TEXTURE_LEVELS; i++) {
+         if (texObj->Image[face][i]) {
+	    _mesa_set_fetch_functions(texObj->Image[face][i], dims);
+         }
+      }
+   }
+}