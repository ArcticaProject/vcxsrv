<<<<<<< HEAD
/**
 * \file polygon.c
 * Polygon operations.
 */

/*
 * Mesa 3-D graphics library
 * Version:  6.5.1
 *
 * Copyright (C) 1999-2006  Brian Paul   All Rights Reserved.
 *
 * Permission is hereby granted, free of charge, to any person obtaining a
 * copy of this software and associated documentation files (the "Software"),
 * to deal in the Software without restriction, including without limitation
 * the rights to use, copy, modify, merge, publish, distribute, sublicense,
 * and/or sell copies of the Software, and to permit persons to whom the
 * Software is furnished to do so, subject to the following conditions:
 *
 * The above copyright notice and this permission notice shall be included
 * in all copies or substantial portions of the Software.
 *
 * THE SOFTWARE IS PROVIDED "AS IS", WITHOUT WARRANTY OF ANY KIND, EXPRESS
 * OR IMPLIED, INCLUDING BUT NOT LIMITED TO THE WARRANTIES OF MERCHANTABILITY,
 * FITNESS FOR A PARTICULAR PURPOSE AND NONINFRINGEMENT.  IN NO EVENT SHALL
 * BRIAN PAUL BE LIABLE FOR ANY CLAIM, DAMAGES OR OTHER LIABILITY, WHETHER IN
 * AN ACTION OF CONTRACT, TORT OR OTHERWISE, ARISING FROM, OUT OF OR IN
 * CONNECTION WITH THE SOFTWARE OR THE USE OR OTHER DEALINGS IN THE SOFTWARE.
 */


#include "glheader.h"
#include "imports.h"
#include "context.h"
#include "image.h"
#include "enums.h"
#include "pack.h"
#include "pbo.h"
#include "polygon.h"
#include "mtypes.h"


/**
 * Specify whether to cull front- or back-facing facets.
 *
 * \param mode culling mode.
 *
 * \sa glCullFace().
 *
 * Verifies the parameter and updates gl_polygon_attrib::CullFaceMode. On
 * change, flushes the vertices and notifies the driver via
 * the dd_function_table::CullFace callback.
 */
void GLAPIENTRY
_mesa_CullFace( GLenum mode )
{
   GET_CURRENT_CONTEXT(ctx);
   ASSERT_OUTSIDE_BEGIN_END(ctx);

   if (MESA_VERBOSE&VERBOSE_API)
      _mesa_debug(ctx, "glCullFace %s\n", _mesa_lookup_enum_by_nr(mode));

   if (mode!=GL_FRONT && mode!=GL_BACK && mode!=GL_FRONT_AND_BACK) {
      _mesa_error( ctx, GL_INVALID_ENUM, "glCullFace" );
      return;
   }

   if (ctx->Polygon.CullFaceMode == mode)
      return;

   FLUSH_VERTICES(ctx, _NEW_POLYGON);
   ctx->Polygon.CullFaceMode = mode;

   if (ctx->Driver.CullFace)
      ctx->Driver.CullFace( ctx, mode );
}


/**
 * Define front- and back-facing 
 *
 * \param mode orientation of front-facing polygons.
 *
 * \sa glFrontFace().
 *
 * Verifies the parameter and updates gl_polygon_attrib::FrontFace. On change
 * flushes the vertices and notifies the driver via
 * the dd_function_table::FrontFace callback.
 */
void GLAPIENTRY
_mesa_FrontFace( GLenum mode )
{
   GET_CURRENT_CONTEXT(ctx);
   ASSERT_OUTSIDE_BEGIN_END(ctx);

   if (MESA_VERBOSE&VERBOSE_API)
      _mesa_debug(ctx, "glFrontFace %s\n", _mesa_lookup_enum_by_nr(mode));

   if (mode!=GL_CW && mode!=GL_CCW) {
      _mesa_error( ctx, GL_INVALID_ENUM, "glFrontFace" );
      return;
   }

   if (ctx->Polygon.FrontFace == mode)
      return;

   FLUSH_VERTICES(ctx, _NEW_POLYGON);
   ctx->Polygon.FrontFace = mode;

   ctx->Polygon._FrontBit = (GLboolean) (mode == GL_CW);

   if (ctx->Driver.FrontFace)
      ctx->Driver.FrontFace( ctx, mode );
}


/**
 * Set the polygon rasterization mode.
 *
 * \param face the polygons which \p mode applies to.
 * \param mode how polygons should be rasterized.
 *
 * \sa glPolygonMode(). 
 * 
 * Verifies the parameters and updates gl_polygon_attrib::FrontMode and
 * gl_polygon_attrib::BackMode. On change flushes the vertices and notifies the
 * driver via the dd_function_table::PolygonMode callback.
 */
void GLAPIENTRY
_mesa_PolygonMode( GLenum face, GLenum mode )
{
   GET_CURRENT_CONTEXT(ctx);
   ASSERT_OUTSIDE_BEGIN_END(ctx);

   if (MESA_VERBOSE&VERBOSE_API)
      _mesa_debug(ctx, "glPolygonMode %s %s\n",
                  _mesa_lookup_enum_by_nr(face),
                  _mesa_lookup_enum_by_nr(mode));

   if (mode!=GL_POINT && mode!=GL_LINE && mode!=GL_FILL) {
      _mesa_error( ctx, GL_INVALID_ENUM, "glPolygonMode(mode)" );
      return;
   }

   switch (face) {
   case GL_FRONT:
      if (ctx->Polygon.FrontMode == mode)
	 return;
      FLUSH_VERTICES(ctx, _NEW_POLYGON);
      ctx->Polygon.FrontMode = mode;
      break;
   case GL_FRONT_AND_BACK:
      if (ctx->Polygon.FrontMode == mode &&
	  ctx->Polygon.BackMode == mode)
	 return;
      FLUSH_VERTICES(ctx, _NEW_POLYGON);
      ctx->Polygon.FrontMode = mode;
      ctx->Polygon.BackMode = mode;
      break;
   case GL_BACK:
      if (ctx->Polygon.BackMode == mode)
	 return;
      FLUSH_VERTICES(ctx, _NEW_POLYGON);
      ctx->Polygon.BackMode = mode;
      break;
   default:
      _mesa_error( ctx, GL_INVALID_ENUM, "glPolygonMode(face)" );
      return;
   }

   if (ctx->Polygon.FrontMode == GL_FILL && ctx->Polygon.BackMode == GL_FILL)
      ctx->_TriangleCaps &= ~DD_TRI_UNFILLED;
   else
      ctx->_TriangleCaps |= DD_TRI_UNFILLED;

   if (ctx->Driver.PolygonMode)
      ctx->Driver.PolygonMode(ctx, face, mode);
}

#if _HAVE_FULL_GL


/**
 * This routine updates the ctx->Polygon.Stipple state.
 * If we're getting the stipple data from a PBO, we map the buffer
 * in order to access the data.
 * In any case, we obey the current pixel unpacking parameters when fetching
 * the stipple data.
 *
 * In the future, this routine should be used as a fallback, called via
 * ctx->Driver.PolygonStipple().  We'll have to update all the DRI drivers
 * too.
 */
void
_mesa_polygon_stipple(struct gl_context *ctx, const GLubyte *pattern)
{
   pattern = _mesa_map_validate_pbo_source(ctx, 2,
                                           &ctx->Unpack, 32, 32, 1,
                                           GL_COLOR_INDEX, GL_BITMAP, pattern,
                                           "glPolygonStipple");
   if (!pattern)
      return;

   _mesa_unpack_polygon_stipple(pattern, ctx->PolygonStipple, &ctx->Unpack);

   _mesa_unmap_pbo_source(ctx, &ctx->Unpack);
}


/**
 * Called by glPolygonStipple.
 */
void GLAPIENTRY
_mesa_PolygonStipple( const GLubyte *pattern )
{
   GET_CURRENT_CONTEXT(ctx);
   ASSERT_OUTSIDE_BEGIN_END(ctx);

   if (MESA_VERBOSE&VERBOSE_API)
      _mesa_debug(ctx, "glPolygonStipple\n");

   FLUSH_VERTICES(ctx, _NEW_POLYGONSTIPPLE);

   _mesa_polygon_stipple(ctx, pattern);

   if (ctx->Driver.PolygonStipple)
      ctx->Driver.PolygonStipple(ctx, pattern);
}


/**
 * Called by glPolygonStipple.
 */
void GLAPIENTRY
_mesa_GetPolygonStipple( GLubyte *dest )
{
   GET_CURRENT_CONTEXT(ctx);
   ASSERT_OUTSIDE_BEGIN_END(ctx);

   if (MESA_VERBOSE&VERBOSE_API)
      _mesa_debug(ctx, "glGetPolygonStipple\n");

   dest = _mesa_map_validate_pbo_dest(ctx, 2,
                                      &ctx->Pack, 32, 32, 1,
                                      GL_COLOR_INDEX, GL_BITMAP, dest,
                                      "glGetPolygonStipple");
   if (!dest)
      return;

   _mesa_pack_polygon_stipple(ctx->PolygonStipple, dest, &ctx->Pack);

   _mesa_unmap_pbo_dest(ctx, &ctx->Pack);
}


void GLAPIENTRY
_mesa_PolygonOffset( GLfloat factor, GLfloat units )
{
   GET_CURRENT_CONTEXT(ctx);
   ASSERT_OUTSIDE_BEGIN_END(ctx);

   if (MESA_VERBOSE&VERBOSE_API)
      _mesa_debug(ctx, "glPolygonOffset %f %f\n", factor, units);

   if (ctx->Polygon.OffsetFactor == factor &&
       ctx->Polygon.OffsetUnits == units)
      return;

   FLUSH_VERTICES(ctx, _NEW_POLYGON);
   ctx->Polygon.OffsetFactor = factor;
   ctx->Polygon.OffsetUnits = units;

   if (ctx->Driver.PolygonOffset)
      ctx->Driver.PolygonOffset( ctx, factor, units );
}


void GLAPIENTRY
_mesa_PolygonOffsetEXT( GLfloat factor, GLfloat bias )
{
   GET_CURRENT_CONTEXT(ctx);
   /* XXX mult by DepthMaxF here??? */
   _mesa_PolygonOffset(factor, bias * ctx->DrawBuffer->_DepthMaxF );
}

#endif


/**********************************************************************/
/** \name Initialization */
/*@{*/

/**
 * Initialize the context polygon state.
 *
 * \param ctx GL context.
 *
 * Initializes __struct gl_contextRec::Polygon and __struct gl_contextRec::PolygonStipple
 * attribute groups.
 */
void _mesa_init_polygon( struct gl_context * ctx )
{
   /* Polygon group */
   ctx->Polygon.CullFlag = GL_FALSE;
   ctx->Polygon.CullFaceMode = GL_BACK;
   ctx->Polygon.FrontFace = GL_CCW;
   ctx->Polygon._FrontBit = 0;
   ctx->Polygon.FrontMode = GL_FILL;
   ctx->Polygon.BackMode = GL_FILL;
   ctx->Polygon.SmoothFlag = GL_FALSE;
   ctx->Polygon.StippleFlag = GL_FALSE;
   ctx->Polygon.OffsetFactor = 0.0F;
   ctx->Polygon.OffsetUnits = 0.0F;
   ctx->Polygon.OffsetPoint = GL_FALSE;
   ctx->Polygon.OffsetLine = GL_FALSE;
   ctx->Polygon.OffsetFill = GL_FALSE;


   /* Polygon Stipple group */
   memset( ctx->PolygonStipple, 0xff, 32*sizeof(GLuint) );
}

/*@}*/
=======
/**
 * \file polygon.c
 * Polygon operations.
 */

/*
 * Mesa 3-D graphics library
 * Version:  6.5.1
 *
 * Copyright (C) 1999-2006  Brian Paul   All Rights Reserved.
 *
 * Permission is hereby granted, free of charge, to any person obtaining a
 * copy of this software and associated documentation files (the "Software"),
 * to deal in the Software without restriction, including without limitation
 * the rights to use, copy, modify, merge, publish, distribute, sublicense,
 * and/or sell copies of the Software, and to permit persons to whom the
 * Software is furnished to do so, subject to the following conditions:
 *
 * The above copyright notice and this permission notice shall be included
 * in all copies or substantial portions of the Software.
 *
 * THE SOFTWARE IS PROVIDED "AS IS", WITHOUT WARRANTY OF ANY KIND, EXPRESS
 * OR IMPLIED, INCLUDING BUT NOT LIMITED TO THE WARRANTIES OF MERCHANTABILITY,
 * FITNESS FOR A PARTICULAR PURPOSE AND NONINFRINGEMENT.  IN NO EVENT SHALL
 * BRIAN PAUL BE LIABLE FOR ANY CLAIM, DAMAGES OR OTHER LIABILITY, WHETHER IN
 * AN ACTION OF CONTRACT, TORT OR OTHERWISE, ARISING FROM, OUT OF OR IN
 * CONNECTION WITH THE SOFTWARE OR THE USE OR OTHER DEALINGS IN THE SOFTWARE.
 */


#include "glheader.h"
#include "imports.h"
#include "context.h"
#include "image.h"
#include "enums.h"
#include "pack.h"
#include "pbo.h"
#include "polygon.h"
#include "mtypes.h"


/**
 * Specify whether to cull front- or back-facing facets.
 *
 * \param mode culling mode.
 *
 * \sa glCullFace().
 *
 * Verifies the parameter and updates gl_polygon_attrib::CullFaceMode. On
 * change, flushes the vertices and notifies the driver via
 * the dd_function_table::CullFace callback.
 */
void GLAPIENTRY
_mesa_CullFace( GLenum mode )
{
   GET_CURRENT_CONTEXT(ctx);
   ASSERT_OUTSIDE_BEGIN_END(ctx);

   if (MESA_VERBOSE&VERBOSE_API)
      _mesa_debug(ctx, "glCullFace %s\n", _mesa_lookup_enum_by_nr(mode));

   if (mode!=GL_FRONT && mode!=GL_BACK && mode!=GL_FRONT_AND_BACK) {
      _mesa_error( ctx, GL_INVALID_ENUM, "glCullFace" );
      return;
   }

   if (ctx->Polygon.CullFaceMode == mode)
      return;

   FLUSH_VERTICES(ctx, _NEW_POLYGON);
   ctx->Polygon.CullFaceMode = mode;

   if (ctx->Driver.CullFace)
      ctx->Driver.CullFace( ctx, mode );
}


/**
 * Define front- and back-facing 
 *
 * \param mode orientation of front-facing polygons.
 *
 * \sa glFrontFace().
 *
 * Verifies the parameter and updates gl_polygon_attrib::FrontFace. On change
 * flushes the vertices and notifies the driver via
 * the dd_function_table::FrontFace callback.
 */
void GLAPIENTRY
_mesa_FrontFace( GLenum mode )
{
   GET_CURRENT_CONTEXT(ctx);
   ASSERT_OUTSIDE_BEGIN_END(ctx);

   if (MESA_VERBOSE&VERBOSE_API)
      _mesa_debug(ctx, "glFrontFace %s\n", _mesa_lookup_enum_by_nr(mode));

   if (mode!=GL_CW && mode!=GL_CCW) {
      _mesa_error( ctx, GL_INVALID_ENUM, "glFrontFace" );
      return;
   }

   if (ctx->Polygon.FrontFace == mode)
      return;

   FLUSH_VERTICES(ctx, _NEW_POLYGON);
   ctx->Polygon.FrontFace = mode;

   ctx->Polygon._FrontBit = (GLboolean) (mode == GL_CW);

   if (ctx->Driver.FrontFace)
      ctx->Driver.FrontFace( ctx, mode );
}


/**
 * Set the polygon rasterization mode.
 *
 * \param face the polygons which \p mode applies to.
 * \param mode how polygons should be rasterized.
 *
 * \sa glPolygonMode(). 
 * 
 * Verifies the parameters and updates gl_polygon_attrib::FrontMode and
 * gl_polygon_attrib::BackMode. On change flushes the vertices and notifies the
 * driver via the dd_function_table::PolygonMode callback.
 */
void GLAPIENTRY
_mesa_PolygonMode( GLenum face, GLenum mode )
{
   GET_CURRENT_CONTEXT(ctx);
   ASSERT_OUTSIDE_BEGIN_END(ctx);

   if (MESA_VERBOSE&VERBOSE_API)
      _mesa_debug(ctx, "glPolygonMode %s %s\n",
                  _mesa_lookup_enum_by_nr(face),
                  _mesa_lookup_enum_by_nr(mode));

   if (mode!=GL_POINT && mode!=GL_LINE && mode!=GL_FILL) {
      _mesa_error( ctx, GL_INVALID_ENUM, "glPolygonMode(mode)" );
      return;
   }

   switch (face) {
   case GL_FRONT:
      if (ctx->Polygon.FrontMode == mode)
	 return;
      FLUSH_VERTICES(ctx, _NEW_POLYGON);
      ctx->Polygon.FrontMode = mode;
      break;
   case GL_FRONT_AND_BACK:
      if (ctx->Polygon.FrontMode == mode &&
	  ctx->Polygon.BackMode == mode)
	 return;
      FLUSH_VERTICES(ctx, _NEW_POLYGON);
      ctx->Polygon.FrontMode = mode;
      ctx->Polygon.BackMode = mode;
      break;
   case GL_BACK:
      if (ctx->Polygon.BackMode == mode)
	 return;
      FLUSH_VERTICES(ctx, _NEW_POLYGON);
      ctx->Polygon.BackMode = mode;
      break;
   default:
      _mesa_error( ctx, GL_INVALID_ENUM, "glPolygonMode(face)" );
      return;
   }

   if (ctx->Polygon.FrontMode == GL_FILL && ctx->Polygon.BackMode == GL_FILL)
      ctx->_TriangleCaps &= ~DD_TRI_UNFILLED;
   else
      ctx->_TriangleCaps |= DD_TRI_UNFILLED;

   if (ctx->Driver.PolygonMode)
      ctx->Driver.PolygonMode(ctx, face, mode);
}

#if _HAVE_FULL_GL


/**
 * This routine updates the ctx->Polygon.Stipple state.
 * If we're getting the stipple data from a PBO, we map the buffer
 * in order to access the data.
 * In any case, we obey the current pixel unpacking parameters when fetching
 * the stipple data.
 *
 * In the future, this routine should be used as a fallback, called via
 * ctx->Driver.PolygonStipple().  We'll have to update all the DRI drivers
 * too.
 */
void
_mesa_polygon_stipple(struct gl_context *ctx, const GLubyte *pattern)
{
   pattern = _mesa_map_validate_pbo_source(ctx, 2,
                                           &ctx->Unpack, 32, 32, 1,
                                           GL_COLOR_INDEX, GL_BITMAP,
                                           INT_MAX, pattern,
                                           "glPolygonStipple");
   if (!pattern)
      return;

   _mesa_unpack_polygon_stipple(pattern, ctx->PolygonStipple, &ctx->Unpack);

   _mesa_unmap_pbo_source(ctx, &ctx->Unpack);
}


/**
 * Called by glPolygonStipple.
 */
void GLAPIENTRY
_mesa_PolygonStipple( const GLubyte *pattern )
{
   GET_CURRENT_CONTEXT(ctx);
   ASSERT_OUTSIDE_BEGIN_END(ctx);

   if (MESA_VERBOSE&VERBOSE_API)
      _mesa_debug(ctx, "glPolygonStipple\n");

   FLUSH_VERTICES(ctx, _NEW_POLYGONSTIPPLE);

   _mesa_polygon_stipple(ctx, pattern);

   if (ctx->Driver.PolygonStipple)
      ctx->Driver.PolygonStipple(ctx, pattern);
}


/**
 * Called by glPolygonStipple.
 */
void GLAPIENTRY
_mesa_GetnPolygonStippleARB( GLsizei bufSize, GLubyte *dest )
{
   GET_CURRENT_CONTEXT(ctx);
   ASSERT_OUTSIDE_BEGIN_END(ctx);

   if (MESA_VERBOSE&VERBOSE_API)
      _mesa_debug(ctx, "glGetPolygonStipple\n");

   dest = _mesa_map_validate_pbo_dest(ctx, 2,
                                      &ctx->Pack, 32, 32, 1,
                                      GL_COLOR_INDEX, GL_BITMAP,
                                      bufSize, dest, "glGetPolygonStipple");
   if (!dest)
      return;

   _mesa_pack_polygon_stipple(ctx->PolygonStipple, dest, &ctx->Pack);

   _mesa_unmap_pbo_dest(ctx, &ctx->Pack);
}


void GLAPIENTRY
_mesa_GetPolygonStipple( GLubyte *dest )
{
   _mesa_GetnPolygonStippleARB(INT_MAX, dest);
}


void GLAPIENTRY
_mesa_PolygonOffset( GLfloat factor, GLfloat units )
{
   GET_CURRENT_CONTEXT(ctx);
   ASSERT_OUTSIDE_BEGIN_END(ctx);

   if (MESA_VERBOSE&VERBOSE_API)
      _mesa_debug(ctx, "glPolygonOffset %f %f\n", factor, units);

   if (ctx->Polygon.OffsetFactor == factor &&
       ctx->Polygon.OffsetUnits == units)
      return;

   FLUSH_VERTICES(ctx, _NEW_POLYGON);
   ctx->Polygon.OffsetFactor = factor;
   ctx->Polygon.OffsetUnits = units;

   if (ctx->Driver.PolygonOffset)
      ctx->Driver.PolygonOffset( ctx, factor, units );
}


void GLAPIENTRY
_mesa_PolygonOffsetEXT( GLfloat factor, GLfloat bias )
{
   GET_CURRENT_CONTEXT(ctx);
   /* XXX mult by DepthMaxF here??? */
   _mesa_PolygonOffset(factor, bias * ctx->DrawBuffer->_DepthMaxF );
}

#endif


/**********************************************************************/
/** \name Initialization */
/*@{*/

/**
 * Initialize the context polygon state.
 *
 * \param ctx GL context.
 *
 * Initializes __struct gl_contextRec::Polygon and __struct gl_contextRec::PolygonStipple
 * attribute groups.
 */
void _mesa_init_polygon( struct gl_context * ctx )
{
   /* Polygon group */
   ctx->Polygon.CullFlag = GL_FALSE;
   ctx->Polygon.CullFaceMode = GL_BACK;
   ctx->Polygon.FrontFace = GL_CCW;
   ctx->Polygon._FrontBit = 0;
   ctx->Polygon.FrontMode = GL_FILL;
   ctx->Polygon.BackMode = GL_FILL;
   ctx->Polygon.SmoothFlag = GL_FALSE;
   ctx->Polygon.StippleFlag = GL_FALSE;
   ctx->Polygon.OffsetFactor = 0.0F;
   ctx->Polygon.OffsetUnits = 0.0F;
   ctx->Polygon.OffsetPoint = GL_FALSE;
   ctx->Polygon.OffsetLine = GL_FALSE;
   ctx->Polygon.OffsetFill = GL_FALSE;


   /* Polygon Stipple group */
   memset( ctx->PolygonStipple, 0xff, 32*sizeof(GLuint) );
}

/*@}*/
>>>>>>> 96d6df5d
<|MERGE_RESOLUTION|>--- conflicted
+++ resolved
@@ -1,655 +1,330 @@
-<<<<<<< HEAD
-/**
- * \file polygon.c
- * Polygon operations.
- */
-
-/*
- * Mesa 3-D graphics library
- * Version:  6.5.1
- *
- * Copyright (C) 1999-2006  Brian Paul   All Rights Reserved.
- *
- * Permission is hereby granted, free of charge, to any person obtaining a
- * copy of this software and associated documentation files (the "Software"),
- * to deal in the Software without restriction, including without limitation
- * the rights to use, copy, modify, merge, publish, distribute, sublicense,
- * and/or sell copies of the Software, and to permit persons to whom the
- * Software is furnished to do so, subject to the following conditions:
- *
- * The above copyright notice and this permission notice shall be included
- * in all copies or substantial portions of the Software.
- *
- * THE SOFTWARE IS PROVIDED "AS IS", WITHOUT WARRANTY OF ANY KIND, EXPRESS
- * OR IMPLIED, INCLUDING BUT NOT LIMITED TO THE WARRANTIES OF MERCHANTABILITY,
- * FITNESS FOR A PARTICULAR PURPOSE AND NONINFRINGEMENT.  IN NO EVENT SHALL
- * BRIAN PAUL BE LIABLE FOR ANY CLAIM, DAMAGES OR OTHER LIABILITY, WHETHER IN
- * AN ACTION OF CONTRACT, TORT OR OTHERWISE, ARISING FROM, OUT OF OR IN
- * CONNECTION WITH THE SOFTWARE OR THE USE OR OTHER DEALINGS IN THE SOFTWARE.
- */
-
-
-#include "glheader.h"
-#include "imports.h"
-#include "context.h"
-#include "image.h"
-#include "enums.h"
-#include "pack.h"
-#include "pbo.h"
-#include "polygon.h"
-#include "mtypes.h"
-
-
-/**
- * Specify whether to cull front- or back-facing facets.
- *
- * \param mode culling mode.
- *
- * \sa glCullFace().
- *
- * Verifies the parameter and updates gl_polygon_attrib::CullFaceMode. On
- * change, flushes the vertices and notifies the driver via
- * the dd_function_table::CullFace callback.
- */
-void GLAPIENTRY
-_mesa_CullFace( GLenum mode )
-{
-   GET_CURRENT_CONTEXT(ctx);
-   ASSERT_OUTSIDE_BEGIN_END(ctx);
-
-   if (MESA_VERBOSE&VERBOSE_API)
-      _mesa_debug(ctx, "glCullFace %s\n", _mesa_lookup_enum_by_nr(mode));
-
-   if (mode!=GL_FRONT && mode!=GL_BACK && mode!=GL_FRONT_AND_BACK) {
-      _mesa_error( ctx, GL_INVALID_ENUM, "glCullFace" );
-      return;
-   }
-
-   if (ctx->Polygon.CullFaceMode == mode)
-      return;
-
-   FLUSH_VERTICES(ctx, _NEW_POLYGON);
-   ctx->Polygon.CullFaceMode = mode;
-
-   if (ctx->Driver.CullFace)
-      ctx->Driver.CullFace( ctx, mode );
-}
-
-
-/**
- * Define front- and back-facing 
- *
- * \param mode orientation of front-facing polygons.
- *
- * \sa glFrontFace().
- *
- * Verifies the parameter and updates gl_polygon_attrib::FrontFace. On change
- * flushes the vertices and notifies the driver via
- * the dd_function_table::FrontFace callback.
- */
-void GLAPIENTRY
-_mesa_FrontFace( GLenum mode )
-{
-   GET_CURRENT_CONTEXT(ctx);
-   ASSERT_OUTSIDE_BEGIN_END(ctx);
-
-   if (MESA_VERBOSE&VERBOSE_API)
-      _mesa_debug(ctx, "glFrontFace %s\n", _mesa_lookup_enum_by_nr(mode));
-
-   if (mode!=GL_CW && mode!=GL_CCW) {
-      _mesa_error( ctx, GL_INVALID_ENUM, "glFrontFace" );
-      return;
-   }
-
-   if (ctx->Polygon.FrontFace == mode)
-      return;
-
-   FLUSH_VERTICES(ctx, _NEW_POLYGON);
-   ctx->Polygon.FrontFace = mode;
-
-   ctx->Polygon._FrontBit = (GLboolean) (mode == GL_CW);
-
-   if (ctx->Driver.FrontFace)
-      ctx->Driver.FrontFace( ctx, mode );
-}
-
-
-/**
- * Set the polygon rasterization mode.
- *
- * \param face the polygons which \p mode applies to.
- * \param mode how polygons should be rasterized.
- *
- * \sa glPolygonMode(). 
- * 
- * Verifies the parameters and updates gl_polygon_attrib::FrontMode and
- * gl_polygon_attrib::BackMode. On change flushes the vertices and notifies the
- * driver via the dd_function_table::PolygonMode callback.
- */
-void GLAPIENTRY
-_mesa_PolygonMode( GLenum face, GLenum mode )
-{
-   GET_CURRENT_CONTEXT(ctx);
-   ASSERT_OUTSIDE_BEGIN_END(ctx);
-
-   if (MESA_VERBOSE&VERBOSE_API)
-      _mesa_debug(ctx, "glPolygonMode %s %s\n",
-                  _mesa_lookup_enum_by_nr(face),
-                  _mesa_lookup_enum_by_nr(mode));
-
-   if (mode!=GL_POINT && mode!=GL_LINE && mode!=GL_FILL) {
-      _mesa_error( ctx, GL_INVALID_ENUM, "glPolygonMode(mode)" );
-      return;
-   }
-
-   switch (face) {
-   case GL_FRONT:
-      if (ctx->Polygon.FrontMode == mode)
-	 return;
-      FLUSH_VERTICES(ctx, _NEW_POLYGON);
-      ctx->Polygon.FrontMode = mode;
-      break;
-   case GL_FRONT_AND_BACK:
-      if (ctx->Polygon.FrontMode == mode &&
-	  ctx->Polygon.BackMode == mode)
-	 return;
-      FLUSH_VERTICES(ctx, _NEW_POLYGON);
-      ctx->Polygon.FrontMode = mode;
-      ctx->Polygon.BackMode = mode;
-      break;
-   case GL_BACK:
-      if (ctx->Polygon.BackMode == mode)
-	 return;
-      FLUSH_VERTICES(ctx, _NEW_POLYGON);
-      ctx->Polygon.BackMode = mode;
-      break;
-   default:
-      _mesa_error( ctx, GL_INVALID_ENUM, "glPolygonMode(face)" );
-      return;
-   }
-
-   if (ctx->Polygon.FrontMode == GL_FILL && ctx->Polygon.BackMode == GL_FILL)
-      ctx->_TriangleCaps &= ~DD_TRI_UNFILLED;
-   else
-      ctx->_TriangleCaps |= DD_TRI_UNFILLED;
-
-   if (ctx->Driver.PolygonMode)
-      ctx->Driver.PolygonMode(ctx, face, mode);
-}
-
-#if _HAVE_FULL_GL
-
-
-/**
- * This routine updates the ctx->Polygon.Stipple state.
- * If we're getting the stipple data from a PBO, we map the buffer
- * in order to access the data.
- * In any case, we obey the current pixel unpacking parameters when fetching
- * the stipple data.
- *
- * In the future, this routine should be used as a fallback, called via
- * ctx->Driver.PolygonStipple().  We'll have to update all the DRI drivers
- * too.
- */
-void
-_mesa_polygon_stipple(struct gl_context *ctx, const GLubyte *pattern)
-{
-   pattern = _mesa_map_validate_pbo_source(ctx, 2,
-                                           &ctx->Unpack, 32, 32, 1,
-                                           GL_COLOR_INDEX, GL_BITMAP, pattern,
-                                           "glPolygonStipple");
-   if (!pattern)
-      return;
-
-   _mesa_unpack_polygon_stipple(pattern, ctx->PolygonStipple, &ctx->Unpack);
-
-   _mesa_unmap_pbo_source(ctx, &ctx->Unpack);
-}
-
-
-/**
- * Called by glPolygonStipple.
- */
-void GLAPIENTRY
-_mesa_PolygonStipple( const GLubyte *pattern )
-{
-   GET_CURRENT_CONTEXT(ctx);
-   ASSERT_OUTSIDE_BEGIN_END(ctx);
-
-   if (MESA_VERBOSE&VERBOSE_API)
-      _mesa_debug(ctx, "glPolygonStipple\n");
-
-   FLUSH_VERTICES(ctx, _NEW_POLYGONSTIPPLE);
-
-   _mesa_polygon_stipple(ctx, pattern);
-
-   if (ctx->Driver.PolygonStipple)
-      ctx->Driver.PolygonStipple(ctx, pattern);
-}
-
-
-/**
- * Called by glPolygonStipple.
- */
-void GLAPIENTRY
-_mesa_GetPolygonStipple( GLubyte *dest )
-{
-   GET_CURRENT_CONTEXT(ctx);
-   ASSERT_OUTSIDE_BEGIN_END(ctx);
-
-   if (MESA_VERBOSE&VERBOSE_API)
-      _mesa_debug(ctx, "glGetPolygonStipple\n");
-
-   dest = _mesa_map_validate_pbo_dest(ctx, 2,
-                                      &ctx->Pack, 32, 32, 1,
-                                      GL_COLOR_INDEX, GL_BITMAP, dest,
-                                      "glGetPolygonStipple");
-   if (!dest)
-      return;
-
-   _mesa_pack_polygon_stipple(ctx->PolygonStipple, dest, &ctx->Pack);
-
-   _mesa_unmap_pbo_dest(ctx, &ctx->Pack);
-}
-
-
-void GLAPIENTRY
-_mesa_PolygonOffset( GLfloat factor, GLfloat units )
-{
-   GET_CURRENT_CONTEXT(ctx);
-   ASSERT_OUTSIDE_BEGIN_END(ctx);
-
-   if (MESA_VERBOSE&VERBOSE_API)
-      _mesa_debug(ctx, "glPolygonOffset %f %f\n", factor, units);
-
-   if (ctx->Polygon.OffsetFactor == factor &&
-       ctx->Polygon.OffsetUnits == units)
-      return;
-
-   FLUSH_VERTICES(ctx, _NEW_POLYGON);
-   ctx->Polygon.OffsetFactor = factor;
-   ctx->Polygon.OffsetUnits = units;
-
-   if (ctx->Driver.PolygonOffset)
-      ctx->Driver.PolygonOffset( ctx, factor, units );
-}
-
-
-void GLAPIENTRY
-_mesa_PolygonOffsetEXT( GLfloat factor, GLfloat bias )
-{
-   GET_CURRENT_CONTEXT(ctx);
-   /* XXX mult by DepthMaxF here??? */
-   _mesa_PolygonOffset(factor, bias * ctx->DrawBuffer->_DepthMaxF );
-}
-
-#endif
-
-
-/**********************************************************************/
-/** \name Initialization */
-/*@{*/
-
-/**
- * Initialize the context polygon state.
- *
- * \param ctx GL context.
- *
- * Initializes __struct gl_contextRec::Polygon and __struct gl_contextRec::PolygonStipple
- * attribute groups.
- */
-void _mesa_init_polygon( struct gl_context * ctx )
-{
-   /* Polygon group */
-   ctx->Polygon.CullFlag = GL_FALSE;
-   ctx->Polygon.CullFaceMode = GL_BACK;
-   ctx->Polygon.FrontFace = GL_CCW;
-   ctx->Polygon._FrontBit = 0;
-   ctx->Polygon.FrontMode = GL_FILL;
-   ctx->Polygon.BackMode = GL_FILL;
-   ctx->Polygon.SmoothFlag = GL_FALSE;
-   ctx->Polygon.StippleFlag = GL_FALSE;
-   ctx->Polygon.OffsetFactor = 0.0F;
-   ctx->Polygon.OffsetUnits = 0.0F;
-   ctx->Polygon.OffsetPoint = GL_FALSE;
-   ctx->Polygon.OffsetLine = GL_FALSE;
-   ctx->Polygon.OffsetFill = GL_FALSE;
-
-
-   /* Polygon Stipple group */
-   memset( ctx->PolygonStipple, 0xff, 32*sizeof(GLuint) );
-}
-
-/*@}*/
-=======
-/**
- * \file polygon.c
- * Polygon operations.
- */
-
-/*
- * Mesa 3-D graphics library
- * Version:  6.5.1
- *
- * Copyright (C) 1999-2006  Brian Paul   All Rights Reserved.
- *
- * Permission is hereby granted, free of charge, to any person obtaining a
- * copy of this software and associated documentation files (the "Software"),
- * to deal in the Software without restriction, including without limitation
- * the rights to use, copy, modify, merge, publish, distribute, sublicense,
- * and/or sell copies of the Software, and to permit persons to whom the
- * Software is furnished to do so, subject to the following conditions:
- *
- * The above copyright notice and this permission notice shall be included
- * in all copies or substantial portions of the Software.
- *
- * THE SOFTWARE IS PROVIDED "AS IS", WITHOUT WARRANTY OF ANY KIND, EXPRESS
- * OR IMPLIED, INCLUDING BUT NOT LIMITED TO THE WARRANTIES OF MERCHANTABILITY,
- * FITNESS FOR A PARTICULAR PURPOSE AND NONINFRINGEMENT.  IN NO EVENT SHALL
- * BRIAN PAUL BE LIABLE FOR ANY CLAIM, DAMAGES OR OTHER LIABILITY, WHETHER IN
- * AN ACTION OF CONTRACT, TORT OR OTHERWISE, ARISING FROM, OUT OF OR IN
- * CONNECTION WITH THE SOFTWARE OR THE USE OR OTHER DEALINGS IN THE SOFTWARE.
- */
-
-
-#include "glheader.h"
-#include "imports.h"
-#include "context.h"
-#include "image.h"
-#include "enums.h"
-#include "pack.h"
-#include "pbo.h"
-#include "polygon.h"
-#include "mtypes.h"
-
-
-/**
- * Specify whether to cull front- or back-facing facets.
- *
- * \param mode culling mode.
- *
- * \sa glCullFace().
- *
- * Verifies the parameter and updates gl_polygon_attrib::CullFaceMode. On
- * change, flushes the vertices and notifies the driver via
- * the dd_function_table::CullFace callback.
- */
-void GLAPIENTRY
-_mesa_CullFace( GLenum mode )
-{
-   GET_CURRENT_CONTEXT(ctx);
-   ASSERT_OUTSIDE_BEGIN_END(ctx);
-
-   if (MESA_VERBOSE&VERBOSE_API)
-      _mesa_debug(ctx, "glCullFace %s\n", _mesa_lookup_enum_by_nr(mode));
-
-   if (mode!=GL_FRONT && mode!=GL_BACK && mode!=GL_FRONT_AND_BACK) {
-      _mesa_error( ctx, GL_INVALID_ENUM, "glCullFace" );
-      return;
-   }
-
-   if (ctx->Polygon.CullFaceMode == mode)
-      return;
-
-   FLUSH_VERTICES(ctx, _NEW_POLYGON);
-   ctx->Polygon.CullFaceMode = mode;
-
-   if (ctx->Driver.CullFace)
-      ctx->Driver.CullFace( ctx, mode );
-}
-
-
-/**
- * Define front- and back-facing 
- *
- * \param mode orientation of front-facing polygons.
- *
- * \sa glFrontFace().
- *
- * Verifies the parameter and updates gl_polygon_attrib::FrontFace. On change
- * flushes the vertices and notifies the driver via
- * the dd_function_table::FrontFace callback.
- */
-void GLAPIENTRY
-_mesa_FrontFace( GLenum mode )
-{
-   GET_CURRENT_CONTEXT(ctx);
-   ASSERT_OUTSIDE_BEGIN_END(ctx);
-
-   if (MESA_VERBOSE&VERBOSE_API)
-      _mesa_debug(ctx, "glFrontFace %s\n", _mesa_lookup_enum_by_nr(mode));
-
-   if (mode!=GL_CW && mode!=GL_CCW) {
-      _mesa_error( ctx, GL_INVALID_ENUM, "glFrontFace" );
-      return;
-   }
-
-   if (ctx->Polygon.FrontFace == mode)
-      return;
-
-   FLUSH_VERTICES(ctx, _NEW_POLYGON);
-   ctx->Polygon.FrontFace = mode;
-
-   ctx->Polygon._FrontBit = (GLboolean) (mode == GL_CW);
-
-   if (ctx->Driver.FrontFace)
-      ctx->Driver.FrontFace( ctx, mode );
-}
-
-
-/**
- * Set the polygon rasterization mode.
- *
- * \param face the polygons which \p mode applies to.
- * \param mode how polygons should be rasterized.
- *
- * \sa glPolygonMode(). 
- * 
- * Verifies the parameters and updates gl_polygon_attrib::FrontMode and
- * gl_polygon_attrib::BackMode. On change flushes the vertices and notifies the
- * driver via the dd_function_table::PolygonMode callback.
- */
-void GLAPIENTRY
-_mesa_PolygonMode( GLenum face, GLenum mode )
-{
-   GET_CURRENT_CONTEXT(ctx);
-   ASSERT_OUTSIDE_BEGIN_END(ctx);
-
-   if (MESA_VERBOSE&VERBOSE_API)
-      _mesa_debug(ctx, "glPolygonMode %s %s\n",
-                  _mesa_lookup_enum_by_nr(face),
-                  _mesa_lookup_enum_by_nr(mode));
-
-   if (mode!=GL_POINT && mode!=GL_LINE && mode!=GL_FILL) {
-      _mesa_error( ctx, GL_INVALID_ENUM, "glPolygonMode(mode)" );
-      return;
-   }
-
-   switch (face) {
-   case GL_FRONT:
-      if (ctx->Polygon.FrontMode == mode)
-	 return;
-      FLUSH_VERTICES(ctx, _NEW_POLYGON);
-      ctx->Polygon.FrontMode = mode;
-      break;
-   case GL_FRONT_AND_BACK:
-      if (ctx->Polygon.FrontMode == mode &&
-	  ctx->Polygon.BackMode == mode)
-	 return;
-      FLUSH_VERTICES(ctx, _NEW_POLYGON);
-      ctx->Polygon.FrontMode = mode;
-      ctx->Polygon.BackMode = mode;
-      break;
-   case GL_BACK:
-      if (ctx->Polygon.BackMode == mode)
-	 return;
-      FLUSH_VERTICES(ctx, _NEW_POLYGON);
-      ctx->Polygon.BackMode = mode;
-      break;
-   default:
-      _mesa_error( ctx, GL_INVALID_ENUM, "glPolygonMode(face)" );
-      return;
-   }
-
-   if (ctx->Polygon.FrontMode == GL_FILL && ctx->Polygon.BackMode == GL_FILL)
-      ctx->_TriangleCaps &= ~DD_TRI_UNFILLED;
-   else
-      ctx->_TriangleCaps |= DD_TRI_UNFILLED;
-
-   if (ctx->Driver.PolygonMode)
-      ctx->Driver.PolygonMode(ctx, face, mode);
-}
-
-#if _HAVE_FULL_GL
-
-
-/**
- * This routine updates the ctx->Polygon.Stipple state.
- * If we're getting the stipple data from a PBO, we map the buffer
- * in order to access the data.
- * In any case, we obey the current pixel unpacking parameters when fetching
- * the stipple data.
- *
- * In the future, this routine should be used as a fallback, called via
- * ctx->Driver.PolygonStipple().  We'll have to update all the DRI drivers
- * too.
- */
-void
-_mesa_polygon_stipple(struct gl_context *ctx, const GLubyte *pattern)
-{
-   pattern = _mesa_map_validate_pbo_source(ctx, 2,
-                                           &ctx->Unpack, 32, 32, 1,
-                                           GL_COLOR_INDEX, GL_BITMAP,
-                                           INT_MAX, pattern,
-                                           "glPolygonStipple");
-   if (!pattern)
-      return;
-
-   _mesa_unpack_polygon_stipple(pattern, ctx->PolygonStipple, &ctx->Unpack);
-
-   _mesa_unmap_pbo_source(ctx, &ctx->Unpack);
-}
-
-
-/**
- * Called by glPolygonStipple.
- */
-void GLAPIENTRY
-_mesa_PolygonStipple( const GLubyte *pattern )
-{
-   GET_CURRENT_CONTEXT(ctx);
-   ASSERT_OUTSIDE_BEGIN_END(ctx);
-
-   if (MESA_VERBOSE&VERBOSE_API)
-      _mesa_debug(ctx, "glPolygonStipple\n");
-
-   FLUSH_VERTICES(ctx, _NEW_POLYGONSTIPPLE);
-
-   _mesa_polygon_stipple(ctx, pattern);
-
-   if (ctx->Driver.PolygonStipple)
-      ctx->Driver.PolygonStipple(ctx, pattern);
-}
-
-
-/**
- * Called by glPolygonStipple.
- */
-void GLAPIENTRY
-_mesa_GetnPolygonStippleARB( GLsizei bufSize, GLubyte *dest )
-{
-   GET_CURRENT_CONTEXT(ctx);
-   ASSERT_OUTSIDE_BEGIN_END(ctx);
-
-   if (MESA_VERBOSE&VERBOSE_API)
-      _mesa_debug(ctx, "glGetPolygonStipple\n");
-
-   dest = _mesa_map_validate_pbo_dest(ctx, 2,
-                                      &ctx->Pack, 32, 32, 1,
-                                      GL_COLOR_INDEX, GL_BITMAP,
-                                      bufSize, dest, "glGetPolygonStipple");
-   if (!dest)
-      return;
-
-   _mesa_pack_polygon_stipple(ctx->PolygonStipple, dest, &ctx->Pack);
-
-   _mesa_unmap_pbo_dest(ctx, &ctx->Pack);
-}
-
-
-void GLAPIENTRY
-_mesa_GetPolygonStipple( GLubyte *dest )
-{
-   _mesa_GetnPolygonStippleARB(INT_MAX, dest);
-}
-
-
-void GLAPIENTRY
-_mesa_PolygonOffset( GLfloat factor, GLfloat units )
-{
-   GET_CURRENT_CONTEXT(ctx);
-   ASSERT_OUTSIDE_BEGIN_END(ctx);
-
-   if (MESA_VERBOSE&VERBOSE_API)
-      _mesa_debug(ctx, "glPolygonOffset %f %f\n", factor, units);
-
-   if (ctx->Polygon.OffsetFactor == factor &&
-       ctx->Polygon.OffsetUnits == units)
-      return;
-
-   FLUSH_VERTICES(ctx, _NEW_POLYGON);
-   ctx->Polygon.OffsetFactor = factor;
-   ctx->Polygon.OffsetUnits = units;
-
-   if (ctx->Driver.PolygonOffset)
-      ctx->Driver.PolygonOffset( ctx, factor, units );
-}
-
-
-void GLAPIENTRY
-_mesa_PolygonOffsetEXT( GLfloat factor, GLfloat bias )
-{
-   GET_CURRENT_CONTEXT(ctx);
-   /* XXX mult by DepthMaxF here??? */
-   _mesa_PolygonOffset(factor, bias * ctx->DrawBuffer->_DepthMaxF );
-}
-
-#endif
-
-
-/**********************************************************************/
-/** \name Initialization */
-/*@{*/
-
-/**
- * Initialize the context polygon state.
- *
- * \param ctx GL context.
- *
- * Initializes __struct gl_contextRec::Polygon and __struct gl_contextRec::PolygonStipple
- * attribute groups.
- */
-void _mesa_init_polygon( struct gl_context * ctx )
-{
-   /* Polygon group */
-   ctx->Polygon.CullFlag = GL_FALSE;
-   ctx->Polygon.CullFaceMode = GL_BACK;
-   ctx->Polygon.FrontFace = GL_CCW;
-   ctx->Polygon._FrontBit = 0;
-   ctx->Polygon.FrontMode = GL_FILL;
-   ctx->Polygon.BackMode = GL_FILL;
-   ctx->Polygon.SmoothFlag = GL_FALSE;
-   ctx->Polygon.StippleFlag = GL_FALSE;
-   ctx->Polygon.OffsetFactor = 0.0F;
-   ctx->Polygon.OffsetUnits = 0.0F;
-   ctx->Polygon.OffsetPoint = GL_FALSE;
-   ctx->Polygon.OffsetLine = GL_FALSE;
-   ctx->Polygon.OffsetFill = GL_FALSE;
-
-
-   /* Polygon Stipple group */
-   memset( ctx->PolygonStipple, 0xff, 32*sizeof(GLuint) );
-}
-
-/*@}*/
->>>>>>> 96d6df5d
+/**
+ * \file polygon.c
+ * Polygon operations.
+ */
+
+/*
+ * Mesa 3-D graphics library
+ * Version:  6.5.1
+ *
+ * Copyright (C) 1999-2006  Brian Paul   All Rights Reserved.
+ *
+ * Permission is hereby granted, free of charge, to any person obtaining a
+ * copy of this software and associated documentation files (the "Software"),
+ * to deal in the Software without restriction, including without limitation
+ * the rights to use, copy, modify, merge, publish, distribute, sublicense,
+ * and/or sell copies of the Software, and to permit persons to whom the
+ * Software is furnished to do so, subject to the following conditions:
+ *
+ * The above copyright notice and this permission notice shall be included
+ * in all copies or substantial portions of the Software.
+ *
+ * THE SOFTWARE IS PROVIDED "AS IS", WITHOUT WARRANTY OF ANY KIND, EXPRESS
+ * OR IMPLIED, INCLUDING BUT NOT LIMITED TO THE WARRANTIES OF MERCHANTABILITY,
+ * FITNESS FOR A PARTICULAR PURPOSE AND NONINFRINGEMENT.  IN NO EVENT SHALL
+ * BRIAN PAUL BE LIABLE FOR ANY CLAIM, DAMAGES OR OTHER LIABILITY, WHETHER IN
+ * AN ACTION OF CONTRACT, TORT OR OTHERWISE, ARISING FROM, OUT OF OR IN
+ * CONNECTION WITH THE SOFTWARE OR THE USE OR OTHER DEALINGS IN THE SOFTWARE.
+ */
+
+
+#include "glheader.h"
+#include "imports.h"
+#include "context.h"
+#include "image.h"
+#include "enums.h"
+#include "pack.h"
+#include "pbo.h"
+#include "polygon.h"
+#include "mtypes.h"
+
+
+/**
+ * Specify whether to cull front- or back-facing facets.
+ *
+ * \param mode culling mode.
+ *
+ * \sa glCullFace().
+ *
+ * Verifies the parameter and updates gl_polygon_attrib::CullFaceMode. On
+ * change, flushes the vertices and notifies the driver via
+ * the dd_function_table::CullFace callback.
+ */
+void GLAPIENTRY
+_mesa_CullFace( GLenum mode )
+{
+   GET_CURRENT_CONTEXT(ctx);
+   ASSERT_OUTSIDE_BEGIN_END(ctx);
+
+   if (MESA_VERBOSE&VERBOSE_API)
+      _mesa_debug(ctx, "glCullFace %s\n", _mesa_lookup_enum_by_nr(mode));
+
+   if (mode!=GL_FRONT && mode!=GL_BACK && mode!=GL_FRONT_AND_BACK) {
+      _mesa_error( ctx, GL_INVALID_ENUM, "glCullFace" );
+      return;
+   }
+
+   if (ctx->Polygon.CullFaceMode == mode)
+      return;
+
+   FLUSH_VERTICES(ctx, _NEW_POLYGON);
+   ctx->Polygon.CullFaceMode = mode;
+
+   if (ctx->Driver.CullFace)
+      ctx->Driver.CullFace( ctx, mode );
+}
+
+
+/**
+ * Define front- and back-facing 
+ *
+ * \param mode orientation of front-facing polygons.
+ *
+ * \sa glFrontFace().
+ *
+ * Verifies the parameter and updates gl_polygon_attrib::FrontFace. On change
+ * flushes the vertices and notifies the driver via
+ * the dd_function_table::FrontFace callback.
+ */
+void GLAPIENTRY
+_mesa_FrontFace( GLenum mode )
+{
+   GET_CURRENT_CONTEXT(ctx);
+   ASSERT_OUTSIDE_BEGIN_END(ctx);
+
+   if (MESA_VERBOSE&VERBOSE_API)
+      _mesa_debug(ctx, "glFrontFace %s\n", _mesa_lookup_enum_by_nr(mode));
+
+   if (mode!=GL_CW && mode!=GL_CCW) {
+      _mesa_error( ctx, GL_INVALID_ENUM, "glFrontFace" );
+      return;
+   }
+
+   if (ctx->Polygon.FrontFace == mode)
+      return;
+
+   FLUSH_VERTICES(ctx, _NEW_POLYGON);
+   ctx->Polygon.FrontFace = mode;
+
+   ctx->Polygon._FrontBit = (GLboolean) (mode == GL_CW);
+
+   if (ctx->Driver.FrontFace)
+      ctx->Driver.FrontFace( ctx, mode );
+}
+
+
+/**
+ * Set the polygon rasterization mode.
+ *
+ * \param face the polygons which \p mode applies to.
+ * \param mode how polygons should be rasterized.
+ *
+ * \sa glPolygonMode(). 
+ * 
+ * Verifies the parameters and updates gl_polygon_attrib::FrontMode and
+ * gl_polygon_attrib::BackMode. On change flushes the vertices and notifies the
+ * driver via the dd_function_table::PolygonMode callback.
+ */
+void GLAPIENTRY
+_mesa_PolygonMode( GLenum face, GLenum mode )
+{
+   GET_CURRENT_CONTEXT(ctx);
+   ASSERT_OUTSIDE_BEGIN_END(ctx);
+
+   if (MESA_VERBOSE&VERBOSE_API)
+      _mesa_debug(ctx, "glPolygonMode %s %s\n",
+                  _mesa_lookup_enum_by_nr(face),
+                  _mesa_lookup_enum_by_nr(mode));
+
+   if (mode!=GL_POINT && mode!=GL_LINE && mode!=GL_FILL) {
+      _mesa_error( ctx, GL_INVALID_ENUM, "glPolygonMode(mode)" );
+      return;
+   }
+
+   switch (face) {
+   case GL_FRONT:
+      if (ctx->Polygon.FrontMode == mode)
+	 return;
+      FLUSH_VERTICES(ctx, _NEW_POLYGON);
+      ctx->Polygon.FrontMode = mode;
+      break;
+   case GL_FRONT_AND_BACK:
+      if (ctx->Polygon.FrontMode == mode &&
+	  ctx->Polygon.BackMode == mode)
+	 return;
+      FLUSH_VERTICES(ctx, _NEW_POLYGON);
+      ctx->Polygon.FrontMode = mode;
+      ctx->Polygon.BackMode = mode;
+      break;
+   case GL_BACK:
+      if (ctx->Polygon.BackMode == mode)
+	 return;
+      FLUSH_VERTICES(ctx, _NEW_POLYGON);
+      ctx->Polygon.BackMode = mode;
+      break;
+   default:
+      _mesa_error( ctx, GL_INVALID_ENUM, "glPolygonMode(face)" );
+      return;
+   }
+
+   if (ctx->Polygon.FrontMode == GL_FILL && ctx->Polygon.BackMode == GL_FILL)
+      ctx->_TriangleCaps &= ~DD_TRI_UNFILLED;
+   else
+      ctx->_TriangleCaps |= DD_TRI_UNFILLED;
+
+   if (ctx->Driver.PolygonMode)
+      ctx->Driver.PolygonMode(ctx, face, mode);
+}
+
+#if _HAVE_FULL_GL
+
+
+/**
+ * This routine updates the ctx->Polygon.Stipple state.
+ * If we're getting the stipple data from a PBO, we map the buffer
+ * in order to access the data.
+ * In any case, we obey the current pixel unpacking parameters when fetching
+ * the stipple data.
+ *
+ * In the future, this routine should be used as a fallback, called via
+ * ctx->Driver.PolygonStipple().  We'll have to update all the DRI drivers
+ * too.
+ */
+void
+_mesa_polygon_stipple(struct gl_context *ctx, const GLubyte *pattern)
+{
+   pattern = _mesa_map_validate_pbo_source(ctx, 2,
+                                           &ctx->Unpack, 32, 32, 1,
+                                           GL_COLOR_INDEX, GL_BITMAP,
+                                           INT_MAX, pattern,
+                                           "glPolygonStipple");
+   if (!pattern)
+      return;
+
+   _mesa_unpack_polygon_stipple(pattern, ctx->PolygonStipple, &ctx->Unpack);
+
+   _mesa_unmap_pbo_source(ctx, &ctx->Unpack);
+}
+
+
+/**
+ * Called by glPolygonStipple.
+ */
+void GLAPIENTRY
+_mesa_PolygonStipple( const GLubyte *pattern )
+{
+   GET_CURRENT_CONTEXT(ctx);
+   ASSERT_OUTSIDE_BEGIN_END(ctx);
+
+   if (MESA_VERBOSE&VERBOSE_API)
+      _mesa_debug(ctx, "glPolygonStipple\n");
+
+   FLUSH_VERTICES(ctx, _NEW_POLYGONSTIPPLE);
+
+   _mesa_polygon_stipple(ctx, pattern);
+
+   if (ctx->Driver.PolygonStipple)
+      ctx->Driver.PolygonStipple(ctx, pattern);
+}
+
+
+/**
+ * Called by glPolygonStipple.
+ */
+void GLAPIENTRY
+_mesa_GetnPolygonStippleARB( GLsizei bufSize, GLubyte *dest )
+{
+   GET_CURRENT_CONTEXT(ctx);
+   ASSERT_OUTSIDE_BEGIN_END(ctx);
+
+   if (MESA_VERBOSE&VERBOSE_API)
+      _mesa_debug(ctx, "glGetPolygonStipple\n");
+
+   dest = _mesa_map_validate_pbo_dest(ctx, 2,
+                                      &ctx->Pack, 32, 32, 1,
+                                      GL_COLOR_INDEX, GL_BITMAP,
+                                      bufSize, dest, "glGetPolygonStipple");
+   if (!dest)
+      return;
+
+   _mesa_pack_polygon_stipple(ctx->PolygonStipple, dest, &ctx->Pack);
+
+   _mesa_unmap_pbo_dest(ctx, &ctx->Pack);
+}
+
+
+void GLAPIENTRY
+_mesa_GetPolygonStipple( GLubyte *dest )
+{
+   _mesa_GetnPolygonStippleARB(INT_MAX, dest);
+}
+
+
+void GLAPIENTRY
+_mesa_PolygonOffset( GLfloat factor, GLfloat units )
+{
+   GET_CURRENT_CONTEXT(ctx);
+   ASSERT_OUTSIDE_BEGIN_END(ctx);
+
+   if (MESA_VERBOSE&VERBOSE_API)
+      _mesa_debug(ctx, "glPolygonOffset %f %f\n", factor, units);
+
+   if (ctx->Polygon.OffsetFactor == factor &&
+       ctx->Polygon.OffsetUnits == units)
+      return;
+
+   FLUSH_VERTICES(ctx, _NEW_POLYGON);
+   ctx->Polygon.OffsetFactor = factor;
+   ctx->Polygon.OffsetUnits = units;
+
+   if (ctx->Driver.PolygonOffset)
+      ctx->Driver.PolygonOffset( ctx, factor, units );
+}
+
+
+void GLAPIENTRY
+_mesa_PolygonOffsetEXT( GLfloat factor, GLfloat bias )
+{
+   GET_CURRENT_CONTEXT(ctx);
+   /* XXX mult by DepthMaxF here??? */
+   _mesa_PolygonOffset(factor, bias * ctx->DrawBuffer->_DepthMaxF );
+}
+
+#endif
+
+
+/**********************************************************************/
+/** \name Initialization */
+/*@{*/
+
+/**
+ * Initialize the context polygon state.
+ *
+ * \param ctx GL context.
+ *
+ * Initializes __struct gl_contextRec::Polygon and __struct gl_contextRec::PolygonStipple
+ * attribute groups.
+ */
+void _mesa_init_polygon( struct gl_context * ctx )
+{
+   /* Polygon group */
+   ctx->Polygon.CullFlag = GL_FALSE;
+   ctx->Polygon.CullFaceMode = GL_BACK;
+   ctx->Polygon.FrontFace = GL_CCW;
+   ctx->Polygon._FrontBit = 0;
+   ctx->Polygon.FrontMode = GL_FILL;
+   ctx->Polygon.BackMode = GL_FILL;
+   ctx->Polygon.SmoothFlag = GL_FALSE;
+   ctx->Polygon.StippleFlag = GL_FALSE;
+   ctx->Polygon.OffsetFactor = 0.0F;
+   ctx->Polygon.OffsetUnits = 0.0F;
+   ctx->Polygon.OffsetPoint = GL_FALSE;
+   ctx->Polygon.OffsetLine = GL_FALSE;
+   ctx->Polygon.OffsetFill = GL_FALSE;
+
+
+   /* Polygon Stipple group */
+   memset( ctx->PolygonStipple, 0xff, 32*sizeof(GLuint) );
+}
+
+/*@}*/