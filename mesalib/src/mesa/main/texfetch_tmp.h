--- conflicted
+++ resolved
@@ -1,2382 +1,2379 @@
-/*
- * Mesa 3-D graphics library
- * Version:  7.7
- *
- * Copyright (C) 1999-2008  Brian Paul   All Rights Reserved.
- * Copyright (c) 2008-2009  VMware, Inc.
- *
- * Permission is hereby granted, free of charge, to any person obtaining a
- * copy of this software and associated documentation files (the "Software"),
- * to deal in the Software without restriction, including without limitation
- * the rights to use, copy, modify, merge, publish, distribute, sublicense,
- * and/or sell copies of the Software, and to permit persons to whom the
- * Software is furnished to do so, subject to the following conditions:
- *
- * The above copyright notice and this permission notice shall be included
- * in all copies or substantial portions of the Software.
- *
- * THE SOFTWARE IS PROVIDED "AS IS", WITHOUT WARRANTY OF ANY KIND, EXPRESS
- * OR IMPLIED, INCLUDING BUT NOT LIMITED TO THE WARRANTIES OF MERCHANTABILITY,
- * FITNESS FOR A PARTICULAR PURPOSE AND NONINFRINGEMENT.  IN NO EVENT SHALL
- * BRIAN PAUL BE LIABLE FOR ANY CLAIM, DAMAGES OR OTHER LIABILITY, WHETHER IN
- * AN ACTION OF CONTRACT, TORT OR OTHERWISE, ARISING FROM, OUT OF OR IN
- * CONNECTION WITH THE SOFTWARE OR THE USE OR OTHER DEALINGS IN THE SOFTWARE.
- */
-
-
-/**
- * \file texfetch_tmp.h
- * Texel fetch functions template.
- * 
- * This template file is used by texfetch.c to generate texel fetch functions
- * for 1-D, 2-D and 3-D texture images. 
- *
- * It should be expanded by defining \p DIM as the number texture dimensions
- * (1, 2 or 3).  According to the value of \p DIM a series of macros is defined
- * for the texel lookup in the gl_texture_image::Data.
- * 
- * \author Gareth Hughes
- * \author Brian Paul
- */
-
-
-#if DIM == 1
-
-#define TEXEL_ADDR( type, image, i, j, k, size ) \
-	((void) (j), (void) (k), ((type *)(image)->Data + (i) * (size)))
-
-#define FETCH(x) fetch_texel_1d_##x
-
-#elif DIM == 2
-
-#define TEXEL_ADDR( type, image, i, j, k, size )			\
-	((void) (k),							\
-	 ((type *)(image)->Data + ((image)->RowStride * (j) + (i)) * (size)))
-
-#define FETCH(x) fetch_texel_2d_##x
-
-#elif DIM == 3
-
-#define TEXEL_ADDR( type, image, i, j, k, size )			\
-	((type *)(image)->Data + ((image)->ImageOffsets[k]		\
-             + (image)->RowStride * (j) + (i)) * (size))
-
-#define FETCH(x) fetch_texel_3d_##x
-
-#else
-#error	illegal number of texture dimensions
-#endif
-
-
-/* MESA_FORMAT_Z32 ***********************************************************/
-
-/* Fetch depth texel from 1D, 2D or 3D 32-bit depth texture,
- * returning 1 GLfloat.
- * Note: no GLchan version of this function.
- */
-static void FETCH(f_z32)( const struct gl_texture_image *texImage,
-                          GLint i, GLint j, GLint k, GLfloat *texel )
-{
-   const GLuint *src = TEXEL_ADDR(GLuint, texImage, i, j, k, 1);
-   texel[0] = src[0] * (1.0F / 0xffffffff);
-}
-
-#if DIM == 3
-static void store_texel_z32(struct gl_texture_image *texImage,
-                            GLint i, GLint j, GLint k, const void *texel)
-{
-   const GLuint *depth = (const GLuint *) texel;
-   GLuint *dst = TEXEL_ADDR(GLuint, texImage, i, j, k, 1);
-   dst[0] = *depth;
-}
-#endif
-
-
-/* MESA_FORMAT_Z16 ***********************************************************/
-
-/* Fetch depth texel from 1D, 2D or 3D 16-bit depth texture,
- * returning 1 GLfloat.
- * Note: no GLchan version of this function.
- */
-static void FETCH(f_z16)(const struct gl_texture_image *texImage,
-                         GLint i, GLint j, GLint k, GLfloat *texel )
-{
-   const GLushort *src = TEXEL_ADDR(GLushort, texImage, i, j, k, 1);
-   texel[0] = src[0] * (1.0F / 65535.0F);
-}
-
-#if DIM == 3
-static void store_texel_z16(struct gl_texture_image *texImage,
-                            GLint i, GLint j, GLint k, const void *texel)
-{
-   const GLushort *depth = (const GLushort *) texel;
-   GLushort *dst = TEXEL_ADDR(GLushort, texImage, i, j, k, 1);
-   dst[0] = *depth;
-}
-#endif
-
-
-/* MESA_FORMAT_RGBA_F32 ******************************************************/
-
-/* Fetch texel from 1D, 2D or 3D RGBA_FLOAT32 texture, returning 4 GLfloats.
- */
-static void FETCH(f_rgba_f32)( const struct gl_texture_image *texImage,
-                               GLint i, GLint j, GLint k, GLfloat *texel )
-{
-   const GLfloat *src = TEXEL_ADDR(GLfloat, texImage, i, j, k, 4);
-   texel[RCOMP] = src[0];
-   texel[GCOMP] = src[1];
-   texel[BCOMP] = src[2];
-   texel[ACOMP] = src[3];
-}
-
-#if DIM == 3
-static void store_texel_rgba_f32(struct gl_texture_image *texImage,
-                                 GLint i, GLint j, GLint k, const void *texel)
-{
-   const GLfloat *depth = (const GLfloat *) texel;
-   GLfloat *dst = TEXEL_ADDR(GLfloat, texImage, i, j, k, 4);
-   dst[0] = depth[RCOMP];
-   dst[1] = depth[GCOMP];
-   dst[2] = depth[BCOMP];
-   dst[3] = depth[ACOMP];
-}
-#endif
-
-
-/* MESA_FORMAT_RGBA_F16 ******************************************************/
-
-/* Fetch texel from 1D, 2D or 3D RGBA_FLOAT16 texture,
- * returning 4 GLfloats.
- */
-static void FETCH(f_rgba_f16)( const struct gl_texture_image *texImage,
-                               GLint i, GLint j, GLint k, GLfloat *texel )
-{
-   const GLhalfARB *src = TEXEL_ADDR(GLhalfARB, texImage, i, j, k, 4);
-   texel[RCOMP] = _mesa_half_to_float(src[0]);
-   texel[GCOMP] = _mesa_half_to_float(src[1]);
-   texel[BCOMP] = _mesa_half_to_float(src[2]);
-   texel[ACOMP] = _mesa_half_to_float(src[3]);
-}
-
-#if DIM == 3
-static void store_texel_rgba_f16(struct gl_texture_image *texImage,
-                                 GLint i, GLint j, GLint k, const void *texel)
-{
-   const GLfloat *src = (const GLfloat *) texel;
-   GLhalfARB *dst = TEXEL_ADDR(GLhalfARB, texImage, i, j, k, 4);
-   dst[0] = _mesa_float_to_half(src[RCOMP]);
-   dst[1] = _mesa_float_to_half(src[GCOMP]);
-   dst[2] = _mesa_float_to_half(src[BCOMP]);
-   dst[3] = _mesa_float_to_half(src[ACOMP]);
-}
-#endif
-
-/* MESA_FORMAT_RGB_F32 *******************************************************/
-
-/* Fetch texel from 1D, 2D or 3D RGB_FLOAT32 texture,
- * returning 4 GLfloats.
- */
-static void FETCH(f_rgb_f32)( const struct gl_texture_image *texImage,
-                              GLint i, GLint j, GLint k, GLfloat *texel )
-{
-   const GLfloat *src = TEXEL_ADDR(GLfloat, texImage, i, j, k, 3);
-   texel[RCOMP] = src[0];
-   texel[GCOMP] = src[1];
-   texel[BCOMP] = src[2];
-   texel[ACOMP] = 1.0F;
-}
-
-#if DIM == 3
-static void store_texel_rgb_f32(struct gl_texture_image *texImage,
-                                 GLint i, GLint j, GLint k, const void *texel)
-{
-   const GLfloat *src = (const GLfloat *) texel;
-   GLfloat *dst = TEXEL_ADDR(GLfloat, texImage, i, j, k, 3);
-   dst[0] = src[RCOMP];
-   dst[1] = src[GCOMP];
-   dst[2] = src[BCOMP];
-}
-#endif
-
-
-/* MESA_FORMAT_RGB_F16 *******************************************************/
-
-/* Fetch texel from 1D, 2D or 3D RGB_FLOAT16 texture,
- * returning 4 GLfloats.
- */
-static void FETCH(f_rgb_f16)( const struct gl_texture_image *texImage,
-                              GLint i, GLint j, GLint k, GLfloat *texel )
-{
-   const GLhalfARB *src = TEXEL_ADDR(GLhalfARB, texImage, i, j, k, 3);
-   texel[RCOMP] = _mesa_half_to_float(src[0]);
-   texel[GCOMP] = _mesa_half_to_float(src[1]);
-   texel[BCOMP] = _mesa_half_to_float(src[2]);
-   texel[ACOMP] = 1.0F;
-}
-
-#if DIM == 3
-static void store_texel_rgb_f16(struct gl_texture_image *texImage,
-                                GLint i, GLint j, GLint k, const void *texel)
-{
-   const GLfloat *src = (const GLfloat *) texel;
-   GLhalfARB *dst = TEXEL_ADDR(GLhalfARB, texImage, i, j, k, 3);
-   dst[0] = _mesa_float_to_half(src[RCOMP]);
-   dst[1] = _mesa_float_to_half(src[GCOMP]);
-   dst[2] = _mesa_float_to_half(src[BCOMP]);
-}
-#endif
-
-
-/* MESA_FORMAT_ALPHA_F32 *****************************************************/
-
-/* Fetch texel from 1D, 2D or 3D ALPHA_FLOAT32 texture,
- * returning 4 GLfloats.
- */
-static void FETCH(f_alpha_f32)( const struct gl_texture_image *texImage,
-                              GLint i, GLint j, GLint k, GLfloat *texel )
-{
-   const GLfloat *src = TEXEL_ADDR(GLfloat, texImage, i, j, k, 1);
-   texel[RCOMP] =
-   texel[GCOMP] =
-   texel[BCOMP] = 0.0F;
-   texel[ACOMP] = src[0];
-}
-
-#if DIM == 3
-static void store_texel_alpha_f32(struct gl_texture_image *texImage,
-                                  GLint i, GLint j, GLint k, const void *texel)
-{
-   const GLfloat *rgba = (const GLfloat *) texel;
-   GLfloat *dst = TEXEL_ADDR(GLfloat, texImage, i, j, k, 1);
-   dst[0] = rgba[ACOMP];
-}
-#endif
-
-
-/* MESA_FORMAT_ALPHA_F32 *****************************************************/
-
-/* Fetch texel from 1D, 2D or 3D ALPHA_FLOAT16 texture,
- * returning 4 GLfloats.
- */
-static void FETCH(f_alpha_f16)( const struct gl_texture_image *texImage,
-                              GLint i, GLint j, GLint k, GLfloat *texel )
-{
-   const GLhalfARB *src = TEXEL_ADDR(GLhalfARB, texImage, i, j, k, 1);
-   texel[RCOMP] =
-   texel[GCOMP] =
-   texel[BCOMP] = 0.0F;
-   texel[ACOMP] = _mesa_half_to_float(src[0]);
-}
-
-#if DIM == 3
-static void store_texel_alpha_f16(struct gl_texture_image *texImage,
-                                  GLint i, GLint j, GLint k, const void *texel)
-{
-   const GLfloat *rgba = (const GLfloat *) texel;
-   GLhalfARB *dst = TEXEL_ADDR(GLhalfARB, texImage, i, j, k, 1);
-   dst[0] = _mesa_float_to_half(rgba[ACOMP]);
-}
-#endif
-
-
-/* MESA_FORMAT_LUMINANCE_F32 *************************************************/
-
-/* Fetch texel from 1D, 2D or 3D LUMINANCE_FLOAT32 texture,
- * returning 4 GLfloats.
- */
-static void FETCH(f_luminance_f32)( const struct gl_texture_image *texImage,
-                                    GLint i, GLint j, GLint k, GLfloat *texel )
-{
-   const GLfloat *src = TEXEL_ADDR(GLfloat, texImage, i, j, k, 1);
-   texel[RCOMP] =
-   texel[GCOMP] =
-   texel[BCOMP] = src[0];
-   texel[ACOMP] = 1.0F;
-}
-
-#if DIM == 3
-static void store_texel_luminance_f32(struct gl_texture_image *texImage,
-                                  GLint i, GLint j, GLint k, const void *texel)
-{
-   const GLfloat *rgba = (const GLfloat *) texel;
-   GLfloat *dst = TEXEL_ADDR(GLfloat, texImage, i, j, k, 1);
-   dst[0] = rgba[RCOMP];
-}
-#endif
-
-
-/* MESA_FORMAT_LUMINANCE_F16 *************************************************/
-
-/* Fetch texel from 1D, 2D or 3D LUMINANCE_FLOAT16 texture,
- * returning 4 GLfloats.
- */
-static void FETCH(f_luminance_f16)( const struct gl_texture_image *texImage,
-                                    GLint i, GLint j, GLint k, GLfloat *texel )
-{
-   const GLhalfARB *src = TEXEL_ADDR(GLhalfARB, texImage, i, j, k, 1);
-   texel[RCOMP] =
-   texel[GCOMP] =
-   texel[BCOMP] = _mesa_half_to_float(src[0]);
-   texel[ACOMP] = 1.0F;
-}
-
-#if DIM == 3
-static void store_texel_luminance_f16(struct gl_texture_image *texImage,
-                                  GLint i, GLint j, GLint k, const void *texel)
-{
-   const GLfloat *rgba = (const GLfloat *) texel;
-   GLhalfARB *dst = TEXEL_ADDR(GLhalfARB, texImage, i, j, k, 1);
-   dst[0] = _mesa_float_to_half(rgba[RCOMP]);
-}
-#endif
-
-
-/* MESA_FORMAT_LUMINANCE_ALPHA_F32 *******************************************/
-
-/* Fetch texel from 1D, 2D or 3D LUMINANCE_ALPHA_FLOAT32 texture,
- * returning 4 GLfloats.
- */
-static void FETCH(f_luminance_alpha_f32)( const struct gl_texture_image *texImage,
-                                    GLint i, GLint j, GLint k, GLfloat *texel )
-{
-   const GLfloat *src = TEXEL_ADDR(GLfloat, texImage, i, j, k, 2);
-   texel[RCOMP] =
-   texel[GCOMP] =
-   texel[BCOMP] = src[0];
-   texel[ACOMP] = src[1];
-}
-
-#if DIM == 3
-static void store_texel_luminance_alpha_f32(struct gl_texture_image *texImage,
-                                  GLint i, GLint j, GLint k, const void *texel)
-{
-   const GLfloat *rgba = (const GLfloat *) texel;
-   GLfloat *dst = TEXEL_ADDR(GLfloat, texImage, i, j, k, 2);
-   dst[0] = rgba[RCOMP];
-   dst[1] = rgba[ACOMP];
-}
-#endif
-
-
-/* MESA_FORMAT_LUMINANCE_ALPHA_F16 *******************************************/
-
-/* Fetch texel from 1D, 2D or 3D LUMINANCE_ALPHA_FLOAT16 texture,
- * returning 4 GLfloats.
- */
-static void FETCH(f_luminance_alpha_f16)( const struct gl_texture_image *texImage,
-                                    GLint i, GLint j, GLint k, GLfloat *texel )
-{
-   const GLhalfARB *src = TEXEL_ADDR(GLhalfARB, texImage, i, j, k, 2);
-   texel[RCOMP] =
-   texel[GCOMP] =
-   texel[BCOMP] = _mesa_half_to_float(src[0]);
-   texel[ACOMP] = _mesa_half_to_float(src[1]);
-}
-
-#if DIM == 3
-static void store_texel_luminance_alpha_f16(struct gl_texture_image *texImage,
-                                  GLint i, GLint j, GLint k, const void *texel)
-{
-   const GLfloat *rgba = (const GLfloat *) texel;
-   GLhalfARB *dst = TEXEL_ADDR(GLhalfARB, texImage, i, j, k, 2);
-   dst[0] = _mesa_float_to_half(rgba[RCOMP]);
-   dst[1] = _mesa_float_to_half(rgba[ACOMP]);
-}
-#endif
-
-
-/* MESA_FORMAT_INTENSITY_F32 *************************************************/
-
-/* Fetch texel from 1D, 2D or 3D INTENSITY_FLOAT32 texture,
- * returning 4 GLfloats.
- */
-static void FETCH(f_intensity_f32)( const struct gl_texture_image *texImage,
-                                    GLint i, GLint j, GLint k, GLfloat *texel )
-{
-   const GLfloat *src = TEXEL_ADDR(GLfloat, texImage, i, j, k, 1);
-   texel[RCOMP] =
-   texel[GCOMP] =
-   texel[BCOMP] =
-   texel[ACOMP] = src[0];
-}
-
-#if DIM == 3
-static void store_texel_intensity_f32(struct gl_texture_image *texImage,
-                                  GLint i, GLint j, GLint k, const void *texel)
-{
-   const GLfloat *rgba = (const GLfloat *) texel;
-   GLfloat *dst = TEXEL_ADDR(GLfloat, texImage, i, j, k, 1);
-   dst[0] = rgba[RCOMP];
-}
-#endif
-
-
-/* MESA_FORMAT_INTENSITY_F16 *************************************************/
-
-/* Fetch texel from 1D, 2D or 3D INTENSITY_FLOAT16 texture,
- * returning 4 GLfloats.
- */
-static void FETCH(f_intensity_f16)( const struct gl_texture_image *texImage,
-                                    GLint i, GLint j, GLint k, GLfloat *texel )
-{
-   const GLhalfARB *src = TEXEL_ADDR(GLhalfARB, texImage, i, j, k, 1);
-   texel[RCOMP] =
-   texel[GCOMP] =
-   texel[BCOMP] =
-   texel[ACOMP] = _mesa_half_to_float(src[0]);
-}
-
-#if DIM == 3
-static void store_texel_intensity_f16(struct gl_texture_image *texImage,
-                                  GLint i, GLint j, GLint k, const void *texel)
-{
-   const GLfloat *rgba = (const GLfloat *) texel;
-   GLhalfARB *dst = TEXEL_ADDR(GLhalfARB, texImage, i, j, k, 1);
-   dst[0] = _mesa_float_to_half(rgba[RCOMP]);
-}
-#endif
-
-
-/* MESA_FORMAT_R_FLOAT32 *****************************************************/
-
-/* Fetch texel from 1D, 2D or 3D R_FLOAT32 texture,
- * returning 4 GLfloats.
- */
-static void FETCH(f_r_f32)( const struct gl_texture_image *texImage,
-                            GLint i, GLint j, GLint k, GLfloat *texel )
-{
-   const GLfloat *src = TEXEL_ADDR(GLfloat, texImage, i, j, k, 1);
-   texel[RCOMP] = src[0];
-   texel[GCOMP] = 0.0F;
-   texel[BCOMP] = 0.0F;
-   texel[ACOMP] = 1.0F;
-}
-
-#if DIM == 3
-static void store_texel_r_f32(struct gl_texture_image *texImage,
-                              GLint i, GLint j, GLint k, const void *texel)
-{
-   const GLfloat *rgba = (const GLfloat *) texel;
-   GLfloat *dst = TEXEL_ADDR(GLfloat, texImage, i, j, k, 1);
-   dst[0] = rgba[RCOMP];
-}
-#endif
-
-
-/* MESA_FORMAT_R_FLOAT16 *****************************************************/
-
-/* Fetch texel from 1D, 2D or 3D R_FLOAT16 texture,
- * returning 4 GLfloats.
- */
-static void FETCH(f_r_f16)( const struct gl_texture_image *texImage,
-                            GLint i, GLint j, GLint k, GLfloat *texel )
-{
-   const GLhalfARB *src = TEXEL_ADDR(GLhalfARB, texImage, i, j, k, 1);
-   texel[RCOMP] = _mesa_half_to_float(src[0]);
-   texel[GCOMP] = 0.0F;
-   texel[BCOMP] = 0.0F;
-   texel[ACOMP] = 1.0F;
-}
-
-#if DIM == 3
-static void store_texel_r_f16(struct gl_texture_image *texImage,
-                              GLint i, GLint j, GLint k, const void *texel)
-{
-   const GLfloat *rgba = (const GLfloat *) texel;
-   GLhalfARB *dst = TEXEL_ADDR(GLhalfARB, texImage, i, j, k, 1);
-   dst[0] = _mesa_float_to_half(rgba[RCOMP]);
-}
-#endif
-
-
-/* MESA_FORMAT_RG_FLOAT32 ****************************************************/
-
-/* Fetch texel from 1D, 2D or 3D RG_FLOAT32 texture,
- * returning 4 GLfloats.
- */
-static void FETCH(f_rg_f32)( const struct gl_texture_image *texImage,
-                             GLint i, GLint j, GLint k, GLfloat *texel )
-{
-   const GLfloat *src = TEXEL_ADDR(GLfloat, texImage, i, j, k, 2);
-   texel[RCOMP] = src[0];
-   texel[GCOMP] = src[1];
-   texel[BCOMP] = 0.0F;
-   texel[ACOMP] = 1.0F;
-}
-
-#if DIM == 3
-static void store_texel_rg_f32(struct gl_texture_image *texImage,
-                               GLint i, GLint j, GLint k, const void *texel)
-{
-   const GLfloat *rgba = (const GLfloat *) texel;
-   GLfloat *dst = TEXEL_ADDR(GLfloat, texImage, i, j, k, 2);
-   dst[0] = rgba[RCOMP];
-   dst[1] = rgba[GCOMP];
-}
-#endif
-
-
-/* MESA_FORMAT_RG_FLOAT16 ****************************************************/
-
-/* Fetch texel from 1D, 2D or 3D RG_FLOAT16 texture,
- * returning 4 GLfloats.
- */
-static void FETCH(f_rg_f16)( const struct gl_texture_image *texImage,
-                             GLint i, GLint j, GLint k, GLfloat *texel )
-{
-   const GLhalfARB *src = TEXEL_ADDR(GLhalfARB, texImage, i, j, k, 2);
-   texel[RCOMP] = _mesa_half_to_float(src[0]);
-   texel[GCOMP] = _mesa_half_to_float(src[1]);
-   texel[BCOMP] = 0.0F;
-   texel[ACOMP] = 1.0F;
-}
-
-#if DIM == 3
-static void store_texel_rg_f16(struct gl_texture_image *texImage,
-                               GLint i, GLint j, GLint k, const void *texel)
-{
-   const GLfloat *rgba = (const GLfloat *) texel;
-   GLhalfARB *dst = TEXEL_ADDR(GLhalfARB, texImage, i, j, k, 2);
-   dst[0] = _mesa_float_to_half(rgba[RCOMP]);
-   dst[1] = _mesa_float_to_half(rgba[GCOMP]);
-}
-#endif
-
-
-/*
- * Begin Hardware formats
- */
-
-/* MESA_FORMAT_RGBA8888 ******************************************************/
-
-/* Fetch texel from 1D, 2D or 3D rgba8888 texture, return 4 GLfloats */
-static void FETCH(f_rgba8888)( const struct gl_texture_image *texImage,
-                               GLint i, GLint j, GLint k, GLfloat *texel )
-{
-   const GLuint s = *TEXEL_ADDR(GLuint, texImage, i, j, k, 1);
-   texel[RCOMP] = UBYTE_TO_FLOAT( (s >> 24)        );
-   texel[GCOMP] = UBYTE_TO_FLOAT( (s >> 16) & 0xff );
-   texel[BCOMP] = UBYTE_TO_FLOAT( (s >>  8) & 0xff );
-   texel[ACOMP] = UBYTE_TO_FLOAT( (s      ) & 0xff );
-}
-
-
-
-#if DIM == 3
-static void store_texel_rgba8888(struct gl_texture_image *texImage,
-                                 GLint i, GLint j, GLint k, const void *texel)
-{
-   const GLubyte *rgba = (const GLubyte *) texel;
-   GLuint *dst = TEXEL_ADDR(GLuint, texImage, i, j, k, 1);
-   *dst = PACK_COLOR_8888(rgba[RCOMP], rgba[GCOMP], rgba[BCOMP], rgba[ACOMP]);
-}
-#endif
-
-
-/* MESA_FORMAT_RGBA888_REV ***************************************************/
-
-/* Fetch texel from 1D, 2D or 3D abgr8888 texture, return 4 GLchans */
-static void FETCH(f_rgba8888_rev)( const struct gl_texture_image *texImage,
-                                   GLint i, GLint j, GLint k, GLfloat *texel )
-{
-   const GLuint s = *TEXEL_ADDR(GLuint, texImage, i, j, k, 1);
-   texel[RCOMP] = UBYTE_TO_FLOAT( (s      ) & 0xff );
-   texel[GCOMP] = UBYTE_TO_FLOAT( (s >>  8) & 0xff );
-   texel[BCOMP] = UBYTE_TO_FLOAT( (s >> 16) & 0xff );
-   texel[ACOMP] = UBYTE_TO_FLOAT( (s >> 24)        );
-}
-
-#if DIM == 3
-static void store_texel_rgba8888_rev(struct gl_texture_image *texImage,
-                                  GLint i, GLint j, GLint k, const void *texel)
-{
-   const GLubyte *rgba = (const GLubyte *) texel;
-   GLuint *dst = TEXEL_ADDR(GLuint, texImage, i, j, k, 1);
-   *dst = PACK_COLOR_8888_REV(rgba[RCOMP], rgba[GCOMP], rgba[BCOMP], rgba[ACOMP]);
-}
-#endif
-
-
-/* MESA_FORMAT_ARGB8888 ******************************************************/
-
-/* Fetch texel from 1D, 2D or 3D argb8888 texture, return 4 GLchans */
-static void FETCH(f_argb8888)( const struct gl_texture_image *texImage,
-                               GLint i, GLint j, GLint k, GLfloat *texel )
-{
-   const GLuint s = *TEXEL_ADDR(GLuint, texImage, i, j, k, 1);
-   texel[RCOMP] = UBYTE_TO_FLOAT( (s >> 16) & 0xff );
-   texel[GCOMP] = UBYTE_TO_FLOAT( (s >>  8) & 0xff );
-   texel[BCOMP] = UBYTE_TO_FLOAT( (s      ) & 0xff );
-   texel[ACOMP] = UBYTE_TO_FLOAT( (s >> 24)        );
-}
-
-#if DIM == 3
-static void store_texel_argb8888(struct gl_texture_image *texImage,
-                                 GLint i, GLint j, GLint k, const void *texel)
-{
-   const GLubyte *rgba = (const GLubyte *) texel;
-   GLuint *dst = TEXEL_ADDR(GLuint, texImage, i, j, k, 1);
-   *dst = PACK_COLOR_8888(rgba[ACOMP], rgba[RCOMP], rgba[GCOMP], rgba[BCOMP]);
-}
-#endif
-
-
-/* MESA_FORMAT_ARGB8888_REV **************************************************/
-
-/* Fetch texel from 1D, 2D or 3D argb8888_rev texture, return 4 GLfloats */
-static void FETCH(f_argb8888_rev)( const struct gl_texture_image *texImage,
-                                   GLint i, GLint j, GLint k, GLfloat *texel )
-{
-   const GLuint s = *TEXEL_ADDR(GLuint, texImage, i, j, k, 1);
-   texel[RCOMP] = UBYTE_TO_FLOAT( (s >>  8) & 0xff );
-   texel[GCOMP] = UBYTE_TO_FLOAT( (s >> 16) & 0xff );
-   texel[BCOMP] = UBYTE_TO_FLOAT( (s >> 24)        );
-   texel[ACOMP] = UBYTE_TO_FLOAT( (s      ) & 0xff );
-}
-
-#if DIM == 3
-static void store_texel_argb8888_rev(struct gl_texture_image *texImage,
-                                  GLint i, GLint j, GLint k, const void *texel)
-{
-   const GLubyte *rgba = (const GLubyte *) texel;
-   GLuint *dst = TEXEL_ADDR(GLuint, texImage, i, j, k, 1);
-   *dst = PACK_COLOR_8888(rgba[BCOMP], rgba[GCOMP], rgba[RCOMP], rgba[ACOMP]);
-}
-#endif
-
-
-/* MESA_FORMAT_XRGB8888 ******************************************************/
-
-/* Fetch texel from 1D, 2D or 3D xrgb8888 texture, return 4 GLchans */
-static void FETCH(f_xrgb8888)( const struct gl_texture_image *texImage,
-                               GLint i, GLint j, GLint k, GLfloat *texel )
-{
-   const GLuint s = *TEXEL_ADDR(GLuint, texImage, i, j, k, 1);
-   texel[RCOMP] = UBYTE_TO_FLOAT( (s >> 16) & 0xff );
-   texel[GCOMP] = UBYTE_TO_FLOAT( (s >>  8) & 0xff );
-   texel[BCOMP] = UBYTE_TO_FLOAT( (s      ) & 0xff );
-   texel[ACOMP] = 1.0f;
-}
-
-#if DIM == 3
-static void store_texel_xrgb8888(struct gl_texture_image *texImage,
-                                 GLint i, GLint j, GLint k, const void *texel)
-{
-   const GLubyte *rgba = (const GLubyte *) texel;
-   GLuint *dst = TEXEL_ADDR(GLuint, texImage, i, j, k, 1);
-   *dst = PACK_COLOR_8888(0xff, rgba[RCOMP], rgba[GCOMP], rgba[BCOMP]);
-}
-#endif
-
-
-/* MESA_FORMAT_XRGB8888_REV **************************************************/
-
-/* Fetch texel from 1D, 2D or 3D xrgb8888_rev texture, return 4 GLfloats */
-static void FETCH(f_xrgb8888_rev)( const struct gl_texture_image *texImage,
-                                   GLint i, GLint j, GLint k, GLfloat *texel )
-{
-   const GLuint s = *TEXEL_ADDR(GLuint, texImage, i, j, k, 1);
-   texel[RCOMP] = UBYTE_TO_FLOAT( (s >>  8) & 0xff );
-   texel[GCOMP] = UBYTE_TO_FLOAT( (s >> 16) & 0xff );
-   texel[BCOMP] = UBYTE_TO_FLOAT( (s >> 24)        );
-   texel[ACOMP] = 1.0f;
-}
-
-#if DIM == 3
-static void store_texel_xrgb8888_rev(struct gl_texture_image *texImage,
-                                     GLint i, GLint j, GLint k, const void *texel)
-{
-   const GLubyte *rgba = (const GLubyte *) texel;
-   GLuint *dst = TEXEL_ADDR(GLuint, texImage, i, j, k, 1);
-   *dst = PACK_COLOR_8888(rgba[BCOMP], rgba[GCOMP], rgba[RCOMP], 0xff);
-}
-#endif
-
-
-/* MESA_FORMAT_RGB888 ********************************************************/
-
-/* Fetch texel from 1D, 2D or 3D rgb888 texture, return 4 GLchans */
-static void FETCH(f_rgb888)( const struct gl_texture_image *texImage,
-                             GLint i, GLint j, GLint k, GLfloat *texel )
-{
-   const GLubyte *src = TEXEL_ADDR(GLubyte, texImage, i, j, k, 3);
-   texel[RCOMP] = UBYTE_TO_FLOAT( src[2] );
-   texel[GCOMP] = UBYTE_TO_FLOAT( src[1] );
-   texel[BCOMP] = UBYTE_TO_FLOAT( src[0] );
-   texel[ACOMP] = 1.0F;
-}
-
-#if DIM == 3
-static void store_texel_rgb888(struct gl_texture_image *texImage,
-                               GLint i, GLint j, GLint k, const void *texel)
-{
-   const GLubyte *rgba = (const GLubyte *) texel;
-   GLubyte *dst = TEXEL_ADDR(GLubyte, texImage, i, j, k, 3);
-   dst[0] = rgba[BCOMP];
-   dst[1] = rgba[GCOMP];
-   dst[2] = rgba[RCOMP];
-}
-#endif
-
-
-/* MESA_FORMAT_BGR888 ********************************************************/
-
-/* Fetch texel from 1D, 2D or 3D bgr888 texture, return 4 GLchans */
-static void FETCH(f_bgr888)( const struct gl_texture_image *texImage,
-                             GLint i, GLint j, GLint k, GLfloat *texel )
-{
-   const GLubyte *src = TEXEL_ADDR(GLubyte, texImage, i, j, k, 3);
-   texel[RCOMP] = UBYTE_TO_FLOAT( src[0] );
-   texel[GCOMP] = UBYTE_TO_FLOAT( src[1] );
-   texel[BCOMP] = UBYTE_TO_FLOAT( src[2] );
-   texel[ACOMP] = 1.0F;
-}
-
-#if DIM == 3
-static void store_texel_bgr888(struct gl_texture_image *texImage,
-                               GLint i, GLint j, GLint k, const void *texel)
-{
-   const GLubyte *rgba = (const GLubyte *) texel;
-   GLubyte *dst = TEXEL_ADDR(GLubyte, texImage, i, j, k, 3);
-   dst[0] = rgba[RCOMP];
-   dst[1] = rgba[GCOMP];
-   dst[2] = rgba[BCOMP];
-}
-#endif
-
-
-/* use color expansion like (g << 2) | (g >> 4) (does somewhat random rounding)
-   instead of slow (g << 2) * 255 / 252 (always rounds down) */
-
-/* MESA_FORMAT_RGB565 ********************************************************/
-
-/* Fetch texel from 1D, 2D or 3D rgb565 texture, return 4 GLchans */
-static void FETCH(f_rgb565)( const struct gl_texture_image *texImage,
-                             GLint i, GLint j, GLint k, GLfloat *texel )
-{
-   const GLushort *src = TEXEL_ADDR(GLushort, texImage, i, j, k, 1);
-   const GLushort s = *src;
-   texel[RCOMP] = ((s >> 11) & 0x1f) * (1.0F / 31.0F);
-   texel[GCOMP] = ((s >> 5 ) & 0x3f) * (1.0F / 63.0F);
-   texel[BCOMP] = ((s      ) & 0x1f) * (1.0F / 31.0F);
-   texel[ACOMP] = 1.0F;
-}
-
-#if DIM == 3
-static void store_texel_rgb565(struct gl_texture_image *texImage,
-                               GLint i, GLint j, GLint k, const void *texel)
-{
-   const GLubyte *rgba = (const GLubyte *) texel;
-   GLushort *dst = TEXEL_ADDR(GLushort, texImage, i, j, k, 1);
-   *dst = PACK_COLOR_565(rgba[RCOMP], rgba[GCOMP], rgba[BCOMP]);
-}
-#endif
-
-
-/* MESA_FORMAT_RGB565_REV ****************************************************/
-
-/* Fetch texel from 1D, 2D or 3D rgb565_rev texture, return 4 GLchans */
-static void FETCH(f_rgb565_rev)( const struct gl_texture_image *texImage,
-                                 GLint i, GLint j, GLint k, GLfloat *texel )
-{
-   const GLushort *src = TEXEL_ADDR(GLushort, texImage, i, j, k, 1);
-   const GLushort s = (*src >> 8) | (*src << 8); /* byte swap */
-   texel[RCOMP] = UBYTE_TO_FLOAT( ((s >> 8) & 0xf8) | ((s >> 13) & 0x7) );
-   texel[GCOMP] = UBYTE_TO_FLOAT( ((s >> 3) & 0xfc) | ((s >>  9) & 0x3) );
-   texel[BCOMP] = UBYTE_TO_FLOAT( ((s << 3) & 0xf8) | ((s >>  2) & 0x7) );
-   texel[ACOMP] = 1.0F;
-}
-
-#if DIM == 3
-static void store_texel_rgb565_rev(struct gl_texture_image *texImage,
-                                  GLint i, GLint j, GLint k, const void *texel)
-{
-   const GLubyte *rgba = (const GLubyte *) texel;
-   GLushort *dst = TEXEL_ADDR(GLushort, texImage, i, j, k, 1);
-   *dst = PACK_COLOR_565(rgba[BCOMP], rgba[GCOMP], rgba[RCOMP]);
-}
-#endif
-
-
-/* MESA_FORMAT_ARGB4444 ******************************************************/
-
-/* Fetch texel from 1D, 2D or 3D argb444 texture, return 4 GLchans */
-static void FETCH(f_argb4444)( const struct gl_texture_image *texImage,
-                               GLint i, GLint j, GLint k, GLfloat *texel )
-{
-   const GLushort *src = TEXEL_ADDR(GLushort, texImage, i, j, k, 1);
-   const GLushort s = *src;
-   texel[RCOMP] = ((s >>  8) & 0xf) * (1.0F / 15.0F);
-   texel[GCOMP] = ((s >>  4) & 0xf) * (1.0F / 15.0F);
-   texel[BCOMP] = ((s      ) & 0xf) * (1.0F / 15.0F);
-   texel[ACOMP] = ((s >> 12) & 0xf) * (1.0F / 15.0F);
-}
-
-#if DIM == 3
-static void store_texel_argb4444(struct gl_texture_image *texImage,
-                                 GLint i, GLint j, GLint k, const void *texel)
-{
-   const GLubyte *rgba = (const GLubyte *) texel;
-   GLushort *dst = TEXEL_ADDR(GLushort, texImage, i, j, k, 1);
-   *dst = PACK_COLOR_4444(rgba[ACOMP], rgba[RCOMP], rgba[GCOMP], rgba[BCOMP]);
-}
-#endif
-
-
-/* MESA_FORMAT_ARGB4444_REV **************************************************/
-
-/* Fetch texel from 1D, 2D or 3D argb4444_rev texture, return 4 GLchans */
-static void FETCH(f_argb4444_rev)( const struct gl_texture_image *texImage,
-                                   GLint i, GLint j, GLint k, GLfloat *texel )
-{
-   const GLushort s = *TEXEL_ADDR(GLushort, texImage, i, j, k, 1);
-   texel[RCOMP] = ((s      ) & 0xf) * (1.0F / 15.0F);
-   texel[GCOMP] = ((s >> 12) & 0xf) * (1.0F / 15.0F);
-   texel[BCOMP] = ((s >>  8) & 0xf) * (1.0F / 15.0F);
-   texel[ACOMP] = ((s >>  4) & 0xf) * (1.0F / 15.0F);
-}
-
-#if DIM == 3
-static void store_texel_argb4444_rev(struct gl_texture_image *texImage,
-                                 GLint i, GLint j, GLint k, const void *texel)
-{
-   const GLubyte *rgba = (const GLubyte *) texel;
-   GLushort *dst = TEXEL_ADDR(GLushort, texImage, i, j, k, 1);
-   *dst = PACK_COLOR_4444(rgba[ACOMP], rgba[BCOMP], rgba[GCOMP], rgba[RCOMP]);
-}
-#endif
-
-/* MESA_FORMAT_RGBA5551 ******************************************************/
-
-/* Fetch texel from 1D, 2D or 3D argb1555 texture, return 4 GLchans */
-static void FETCH(f_rgba5551)( const struct gl_texture_image *texImage,
-                               GLint i, GLint j, GLint k, GLfloat *texel )
-{
-   const GLushort *src = TEXEL_ADDR(GLushort, texImage, i, j, k, 1);
-   const GLushort s = *src;
-   texel[RCOMP] = ((s >> 11) & 0x1f) * (1.0F / 31.0F);
-   texel[GCOMP] = ((s >>  6) & 0x1f) * (1.0F / 31.0F);
-   texel[BCOMP] = ((s >>  1) & 0x1f) * (1.0F / 31.0F);
-   texel[ACOMP] = ((s      ) & 0x01) * 1.0F;
-}
-
-#if DIM == 3
-static void store_texel_rgba5551(struct gl_texture_image *texImage,
-                                 GLint i, GLint j, GLint k, const void *texel)
-{
-   const GLubyte *rgba = (const GLubyte *) texel;
-   GLushort *dst = TEXEL_ADDR(GLushort, texImage, i, j, k, 1);
-   *dst = PACK_COLOR_5551(rgba[RCOMP], rgba[GCOMP], rgba[BCOMP], rgba[ACOMP]);
-}
-#endif
-
-/* MESA_FORMAT_ARGB1555 ******************************************************/
-
-/* Fetch texel from 1D, 2D or 3D argb1555 texture, return 4 GLchans */
-static void FETCH(f_argb1555)( const struct gl_texture_image *texImage,
-			     GLint i, GLint j, GLint k, GLfloat *texel )
-{
-   const GLushort *src = TEXEL_ADDR(GLushort, texImage, i, j, k, 1);
-   const GLushort s = *src;
-   texel[RCOMP] = ((s >> 10) & 0x1f) * (1.0F / 31.0F);
-   texel[GCOMP] = ((s >>  5) & 0x1f) * (1.0F / 31.0F);
-   texel[BCOMP] = ((s >>  0) & 0x1f) * (1.0F / 31.0F);
-   texel[ACOMP] = ((s >> 15) & 0x01) * 1.0F;
-}
-
-#if DIM == 3
-static void store_texel_argb1555(struct gl_texture_image *texImage,
-                                 GLint i, GLint j, GLint k, const void *texel)
-{
-   const GLubyte *rgba = (const GLubyte *) texel;
-   GLushort *dst = TEXEL_ADDR(GLushort, texImage, i, j, k, 1);
-   *dst = PACK_COLOR_1555(rgba[ACOMP], rgba[RCOMP], rgba[GCOMP], rgba[BCOMP]);
-}
-#endif
-
-
-/* MESA_FORMAT_ARGB1555_REV **************************************************/
-
-/* Fetch texel from 1D, 2D or 3D argb1555_rev texture, return 4 GLchans */
-static void FETCH(f_argb1555_rev)( const struct gl_texture_image *texImage,
-                                   GLint i, GLint j, GLint k, GLfloat *texel )
-{
-   const GLushort *src = TEXEL_ADDR(GLushort, texImage, i, j, k, 1);
-   const GLushort s = (*src << 8) | (*src >> 8); /* byteswap */
-   texel[RCOMP] = UBYTE_TO_FLOAT( ((s >>  7) & 0xf8) | ((s >> 12) & 0x7) );
-   texel[GCOMP] = UBYTE_TO_FLOAT( ((s >>  2) & 0xf8) | ((s >>  7) & 0x7) );
-   texel[BCOMP] = UBYTE_TO_FLOAT( ((s <<  3) & 0xf8) | ((s >>  2) & 0x7) );
-   texel[ACOMP] = UBYTE_TO_FLOAT( ((s >> 15) & 0x01) * 255 );
-}
-
-#if DIM == 3
-static void store_texel_argb1555_rev(struct gl_texture_image *texImage,
-                                 GLint i, GLint j, GLint k, const void *texel)
-{
-   const GLubyte *rgba = (const GLubyte *) texel;
-   GLushort *dst = TEXEL_ADDR(GLushort, texImage, i, j, k, 1);
-   *dst = PACK_COLOR_1555_REV(rgba[ACOMP], rgba[RCOMP], rgba[GCOMP], rgba[BCOMP]);
-}
-#endif
-
-
-/* MESA_FORMAT_ARGB2101010 ***************************************************/
-
-/* Fetch texel from 1D, 2D or 3D argb2101010 texture, return 4 GLchans */
-static void FETCH(f_argb2101010)( const struct gl_texture_image *texImage,
-                                  GLint i, GLint j, GLint k, GLfloat *texel )
-{
-   const GLuint *src = TEXEL_ADDR(GLuint, texImage, i, j, k, 1);
-   const GLuint s = *src;
-   texel[RCOMP] = ((s >> 20) & 0x3ff) * (1.0F / 1023.0F);
-   texel[GCOMP] = ((s >> 10) & 0x3ff) * (1.0F / 1023.0F);
-   texel[BCOMP] = ((s >>  0) & 0x3ff) * (1.0F / 1023.0F);
-   texel[ACOMP] = ((s >> 30) & 0x03) * (1.0F / 3.0F);
-}
-
-#if DIM == 3
-static void store_texel_argb2101010(struct gl_texture_image *texImage,
-                                    GLint i, GLint j, GLint k, const void *texel)
-{
-   const GLubyte *rgba = (const GLubyte *) texel;
-   GLuint *dst = TEXEL_ADDR(GLuint, texImage, i, j, k, 1);
-   *dst = PACK_COLOR_2101010_UB(rgba[ACOMP], rgba[RCOMP], rgba[GCOMP], rgba[BCOMP]);
-}
-#endif
-
-
-/* MESA_FORMAT_RG88 **********************************************************/
-
-/* Fetch texel from 1D, 2D or 3D rg88 texture, return 4 GLchans */
-static void FETCH(f_rg88)( const struct gl_texture_image *texImage,
-                           GLint i, GLint j, GLint k, GLfloat *texel )
-{
-   const GLushort s = *TEXEL_ADDR(GLushort, texImage, i, j, k, 1);
-   texel[RCOMP] = UBYTE_TO_FLOAT( s & 0xff );
-   texel[GCOMP] = UBYTE_TO_FLOAT( s >> 8 );
-   texel[BCOMP] = 0.0;
-   texel[ACOMP] = 1.0;
-}
-
-#if DIM == 3
-static void store_texel_rg88(struct gl_texture_image *texImage,
-                             GLint i, GLint j, GLint k, const void *texel)
-{
-   const GLubyte *rgba = (const GLubyte *) texel;
-   GLushort *dst = TEXEL_ADDR(GLushort, texImage, i, j, k, 1);
-   *dst = PACK_COLOR_88(rgba[RCOMP], rgba[GCOMP]);
-}
-#endif
-
-
-/* MESA_FORMAT_RG88_REV ******************************************************/
-
-/* Fetch texel from 1D, 2D or 3D rg88_rev texture, return 4 GLchans */
-static void FETCH(f_rg88_rev)( const struct gl_texture_image *texImage,
-                           GLint i, GLint j, GLint k, GLfloat *texel )
-{
-   const GLushort s = *TEXEL_ADDR(GLushort, texImage, i, j, k, 1);
-   texel[RCOMP] = UBYTE_TO_FLOAT( s & 0xff );
-   texel[GCOMP] = UBYTE_TO_FLOAT( s >> 8 );
-   texel[BCOMP] = 0.0;
-   texel[ACOMP] = 1.0;
-}
-
-#if DIM == 3
-static void store_texel_rg88_rev(struct gl_texture_image *texImage,
-                             GLint i, GLint j, GLint k, const void *texel)
-{
-   const GLubyte *rgba = (const GLubyte *) texel;
-   GLushort *dst = TEXEL_ADDR(GLushort, texImage, i, j, k, 1);
-   *dst = PACK_COLOR_88(rgba[GCOMP], rgba[RCOMP]);
-}
-#endif
-
-
-/* MESA_FORMAT_AL44 **********************************************************/
-
-/* Fetch texel from 1D, 2D or 3D al44 texture, return 4 GLchans */
-static void FETCH(f_al44)( const struct gl_texture_image *texImage,
-                           GLint i, GLint j, GLint k, GLfloat *texel )
-{
-   const GLubyte s = *TEXEL_ADDR(GLubyte, texImage, i, j, k, 1);
-   texel[RCOMP] =
-   texel[GCOMP] =
-   texel[BCOMP] = (s & 0xf) * (1.0F / 15.0F);
-   texel[ACOMP] = ((s >> 4) & 0xf) * (1.0F / 15.0F);
-}
-
-#if DIM == 3
-static void store_texel_al44(struct gl_texture_image *texImage,
-                             GLint i, GLint j, GLint k, const void *texel)
-{
-   const GLubyte *rgba = (const GLubyte *) texel;
-   GLubyte *dst = TEXEL_ADDR(GLubyte, texImage, i, j, k, 1);
-   *dst = PACK_COLOR_44(rgba[ACOMP], rgba[RCOMP]);
-}
-#endif
-
-
-/* MESA_FORMAT_AL88 **********************************************************/
-
-/* Fetch texel from 1D, 2D or 3D al88 texture, return 4 GLchans */
-static void FETCH(f_al88)( const struct gl_texture_image *texImage,
-                           GLint i, GLint j, GLint k, GLfloat *texel )
-{
-   const GLushort s = *TEXEL_ADDR(GLushort, texImage, i, j, k, 1);
-   texel[RCOMP] = 
-   texel[GCOMP] = 
-   texel[BCOMP] = UBYTE_TO_FLOAT( s & 0xff );
-   texel[ACOMP] = UBYTE_TO_FLOAT( s >> 8 );
-}
-
-#if DIM == 3
-static void store_texel_al88(struct gl_texture_image *texImage,
-                             GLint i, GLint j, GLint k, const void *texel)
-{
-   const GLubyte *rgba = (const GLubyte *) texel;
-   GLushort *dst = TEXEL_ADDR(GLushort, texImage, i, j, k, 1);
-   *dst = PACK_COLOR_88(rgba[ACOMP], rgba[RCOMP]);
-}
-#endif
-
-
-/* MESA_FORMAT_R8 ************************************************************/
-
-/* Fetch texel from 1D, 2D or 3D rg88 texture, return 4 GLchans */
-static void FETCH(f_r8)(const struct gl_texture_image *texImage,
-			GLint i, GLint j, GLint k, GLfloat *texel)
-{
-   const GLubyte s = *TEXEL_ADDR(GLubyte, texImage, i, j, k, 1);
-   texel[RCOMP] = UBYTE_TO_FLOAT(s);
-   texel[GCOMP] = 0.0;
-   texel[BCOMP] = 0.0;
-   texel[ACOMP] = 1.0;
-}
-
-#if DIM == 3
-static void store_texel_r8(struct gl_texture_image *texImage,
-			   GLint i, GLint j, GLint k, const void *texel)
-{
-   const GLubyte *rgba = (const GLubyte *) texel;
-   GLubyte *dst = TEXEL_ADDR(GLubyte, texImage, i, j, k, 1);
-   *dst = rgba[RCOMP];
-}
-#endif
-
-
-/* MESA_FORMAT_R16 ***********************************************************/
-
-/* Fetch texel from 1D, 2D or 3D r16 texture, return 4 GLchans */
-static void FETCH(f_r16)(const struct gl_texture_image *texImage,
-			GLint i, GLint j, GLint k, GLfloat *texel)
-{
-   const GLushort s = *TEXEL_ADDR(GLushort, texImage, i, j, k, 1);
-   texel[RCOMP] = USHORT_TO_FLOAT(s);
-   texel[GCOMP] = 0.0;
-   texel[BCOMP] = 0.0;
-   texel[ACOMP] = 1.0;
-}
-
-#if DIM == 3
-static void store_texel_r16(struct gl_texture_image *texImage,
-			    GLint i, GLint j, GLint k, const void *texel)
-{
-   const GLushort *rgba = (const GLushort *) texel;
-   GLushort *dst = TEXEL_ADDR(GLushort, texImage, i, j, k, 1);
-   *dst = rgba[RCOMP];
-}
-#endif
-
-
-/* MESA_FORMAT_AL88_REV ******************************************************/
-
-/* Fetch texel from 1D, 2D or 3D al88_rev texture, return 4 GLchans */
-static void FETCH(f_al88_rev)( const struct gl_texture_image *texImage,
-                               GLint i, GLint j, GLint k, GLfloat *texel )
-{
-   const GLushort s = *TEXEL_ADDR(GLushort, texImage, i, j, k, 1);
-   texel[RCOMP] = 
-   texel[GCOMP] = 
-   texel[BCOMP] = UBYTE_TO_FLOAT( s >> 8 );
-   texel[ACOMP] = UBYTE_TO_FLOAT( s & 0xff );
-}
-
-#if DIM == 3
-static void store_texel_al88_rev(struct gl_texture_image *texImage,
-                                 GLint i, GLint j, GLint k, const void *texel)
-{
-   const GLubyte *rgba = (const GLubyte *) texel;
-   GLushort *dst = TEXEL_ADDR(GLushort, texImage, i, j, k, 1);
-   *dst = PACK_COLOR_88(rgba[RCOMP], rgba[ACOMP]);
-}
-#endif
-
-
-/* MESA_FORMAT_RG1616 ********************************************************/
-
-/* Fetch texel from 1D, 2D or 3D rg1616 texture, return 4 GLchans */
-static void FETCH(f_rg1616)( const struct gl_texture_image *texImage,
-                           GLint i, GLint j, GLint k, GLfloat *texel )
-{
-   const GLuint s = *TEXEL_ADDR(GLuint, texImage, i, j, k, 1);
-   texel[RCOMP] = USHORT_TO_FLOAT( s & 0xffff );
-   texel[GCOMP] = USHORT_TO_FLOAT( s >> 16 );
-   texel[BCOMP] = 0.0;
-   texel[ACOMP] = 1.0;
-}
-
-#if DIM == 3
-static void store_texel_rg1616(struct gl_texture_image *texImage,
-                             GLint i, GLint j, GLint k, const void *texel)
-{
-   const GLubyte *rgba = (const GLubyte *) texel;
-   GLushort *dst = TEXEL_ADDR(GLushort, texImage, i, j, k, 1);
-   *dst = PACK_COLOR_1616(rgba[RCOMP], rgba[GCOMP]);
-}
-#endif
-
-
-/* MESA_FORMAT_RG1616_REV ****************************************************/
-
-/* Fetch texel from 1D, 2D or 3D rg1616_rev texture, return 4 GLchans */
-static void FETCH(f_rg1616_rev)( const struct gl_texture_image *texImage,
-                           GLint i, GLint j, GLint k, GLfloat *texel )
-{
-   const GLuint s = *TEXEL_ADDR(GLuint, texImage, i, j, k, 1);
-   texel[RCOMP] = USHORT_TO_FLOAT( s >> 16 );
-   texel[GCOMP] = USHORT_TO_FLOAT( s & 0xffff );
-   texel[BCOMP] = 0.0;
-   texel[ACOMP] = 1.0;
-}
-
-#if DIM == 3
-static void store_texel_rg1616_rev(struct gl_texture_image *texImage,
-                             GLint i, GLint j, GLint k, const void *texel)
-{
-   const GLubyte *rgba = (const GLubyte *) texel;
-   GLushort *dst = TEXEL_ADDR(GLushort, texImage, i, j, k, 1);
-   *dst = PACK_COLOR_1616(rgba[GCOMP], rgba[RCOMP]);
-}
-#endif
-
-
-/* MESA_FORMAT_AL1616 ********************************************************/
-
-/* Fetch texel from 1D, 2D or 3D al1616 texture, return 4 GLchans */
-static void FETCH(f_al1616)( const struct gl_texture_image *texImage,
-			     GLint i, GLint j, GLint k, GLfloat *texel )
-{
-   const GLuint s = *TEXEL_ADDR(GLuint, texImage, i, j, k, 1);
-   texel[RCOMP] =
-   texel[GCOMP] =
-   texel[BCOMP] = USHORT_TO_FLOAT( s & 0xffff );
-   texel[ACOMP] = USHORT_TO_FLOAT( s >> 16 );
-}
-
-#if DIM == 3
-static void store_texel_al1616(struct gl_texture_image *texImage,
-                             GLint i, GLint j, GLint k, const void *texel)
-{
-   const GLushort *rgba = (const GLushort *) texel;
-   GLuint *dst = TEXEL_ADDR(GLuint, texImage, i, j, k, 1);
-   *dst = PACK_COLOR_1616(rgba[ACOMP], rgba[RCOMP]);
-}
-#endif
-
-
-/* MESA_FORMAT_AL1616_REV ****************************************************/
-
-/* Fetch texel from 1D, 2D or 3D al1616_rev texture, return 4 GLchans */
-static void FETCH(f_al1616_rev)( const struct gl_texture_image *texImage,
-				 GLint i, GLint j, GLint k, GLfloat *texel )
-{
-   const GLuint s = *TEXEL_ADDR(GLuint, texImage, i, j, k, 1);
-   texel[RCOMP] =
-   texel[GCOMP] =
-   texel[BCOMP] = USHORT_TO_FLOAT( s >> 16 );
-   texel[ACOMP] = USHORT_TO_FLOAT( s & 0xffff );
-}
-
-#if DIM == 3
-static void store_texel_al1616_rev(struct gl_texture_image *texImage,
-				   GLint i, GLint j, GLint k, const void *texel)
-{
-   const GLushort *rgba = (const GLushort *) texel;
-   GLuint *dst = TEXEL_ADDR(GLuint, texImage, i, j, k, 1);
-   *dst = PACK_COLOR_1616(rgba[RCOMP], rgba[ACOMP]);
-}
-#endif
-
-
-/* MESA_FORMAT_RGB332 ********************************************************/
-
-/* Fetch texel from 1D, 2D or 3D rgb332 texture, return 4 GLchans */
-static void FETCH(f_rgb332)( const struct gl_texture_image *texImage,
-                             GLint i, GLint j, GLint k, GLfloat *texel )
-{
-   const GLubyte *src = TEXEL_ADDR(GLubyte, texImage, i, j, k, 1);
-   const GLubyte s = *src;
-   texel[RCOMP] = ((s >> 5) & 0x7) * (1.0F / 7.0F);
-   texel[GCOMP] = ((s >> 2) & 0x7) * (1.0F / 7.0F);
-   texel[BCOMP] = ((s     ) & 0x3) * (1.0F / 3.0F);
-   texel[ACOMP] = 1.0F;
-}
-
-#if DIM == 3
-static void store_texel_rgb332(struct gl_texture_image *texImage,
-                               GLint i, GLint j, GLint k, const void *texel)
-{
-   const GLubyte *rgba = (const GLubyte *) texel;
-   GLubyte *dst = TEXEL_ADDR(GLubyte, texImage, i, j, k, 1);
-   *dst = PACK_COLOR_332(rgba[RCOMP], rgba[GCOMP], rgba[BCOMP]);
-}
-#endif
-
-
-/* MESA_FORMAT_A8 ************************************************************/
-
-/* Fetch texel from 1D, 2D or 3D a8 texture, return 4 GLchans */
-static void FETCH(f_a8)( const struct gl_texture_image *texImage,
-                         GLint i, GLint j, GLint k, GLfloat *texel )
-{
-   const GLubyte *src = TEXEL_ADDR(GLubyte, texImage, i, j, k, 1);
-   texel[RCOMP] =
-   texel[GCOMP] =
-   texel[BCOMP] = 0.0F;
-   texel[ACOMP] = UBYTE_TO_FLOAT( src[0] );
-}
-
-#if DIM == 3
-static void store_texel_a8(struct gl_texture_image *texImage,
-                           GLint i, GLint j, GLint k, const void *texel)
-{
-   const GLubyte *rgba = (const GLubyte *) texel;
-   GLubyte *dst = TEXEL_ADDR(GLubyte, texImage, i, j, k, 1);
-   *dst = rgba[ACOMP];
-}
-#endif
-
-
-/* MESA_FORMAT_A16 ************************************************************/
-
-/* Fetch texel from 1D, 2D or 3D a8 texture, return 4 GLchans */
-static void FETCH(f_a16)( const struct gl_texture_image *texImage,
-                          GLint i, GLint j, GLint k, GLfloat *texel )
-{
-   const GLushort *src = TEXEL_ADDR(GLushort, texImage, i, j, k, 1);
-   texel[RCOMP] =
-   texel[GCOMP] =
-   texel[BCOMP] = 0.0F;
-   texel[ACOMP] = USHORT_TO_FLOAT( src[0] );
-}
-
-#if DIM == 3
-static void store_texel_a16(struct gl_texture_image *texImage,
-                            GLint i, GLint j, GLint k, const void *texel)
-{
-   const GLushort *rgba = (const GLushort *) texel;
-   GLushort *dst = TEXEL_ADDR(GLushort, texImage, i, j, k, 1);
-   *dst = rgba[ACOMP];
-}
-#endif
-
-
-/* MESA_FORMAT_L8 ************************************************************/
-
-/* Fetch texel from 1D, 2D or 3D l8 texture, return 4 GLchans */
-static void FETCH(f_l8)( const struct gl_texture_image *texImage,
-                         GLint i, GLint j, GLint k, GLfloat *texel )
-{
-   const GLubyte *src = TEXEL_ADDR(GLubyte, texImage, i, j, k, 1);
-   texel[RCOMP] =
-   texel[GCOMP] =
-   texel[BCOMP] = UBYTE_TO_FLOAT( src[0] );
-   texel[ACOMP] = 1.0F;
-}
-
-#if DIM == 3
-static void store_texel_l8(struct gl_texture_image *texImage,
-                           GLint i, GLint j, GLint k, const void *texel)
-{
-   const GLubyte *rgba = (const GLubyte *) texel;
-   GLubyte *dst = TEXEL_ADDR(GLubyte, texImage, i, j, k, 1);
-   *dst = rgba[RCOMP];
-}
-#endif
-
-
-/* MESA_FORMAT_L16 ***********************************************************/
-
-/* Fetch texel from 1D, 2D or 3D l16 texture, return 4 GLchans */
-static void FETCH(f_l16)( const struct gl_texture_image *texImage,
-                          GLint i, GLint j, GLint k, GLfloat *texel )
-{
-   const GLushort *src = TEXEL_ADDR(GLushort, texImage, i, j, k, 1);
-   texel[RCOMP] =
-   texel[GCOMP] =
-   texel[BCOMP] = USHORT_TO_FLOAT( src[0] );
-   texel[ACOMP] = 1.0F;
-}
-
-#if DIM == 3
-static void store_texel_l16(struct gl_texture_image *texImage,
-                            GLint i, GLint j, GLint k, const void *texel)
-{
-   const GLushort *rgba = (const GLushort *) texel;
-   GLushort *dst = TEXEL_ADDR(GLushort, texImage, i, j, k, 1);
-   *dst = rgba[RCOMP];
-}
-#endif
-
-
-/* MESA_FORMAT_I8 ************************************************************/
-
-/* Fetch texel from 1D, 2D or 3D i8 texture, return 4 GLchans */
-static void FETCH(f_i8)( const struct gl_texture_image *texImage,
-                         GLint i, GLint j, GLint k, GLfloat *texel )
-{
-   const GLubyte *src = TEXEL_ADDR(GLubyte, texImage, i, j, k, 1);
-   texel[RCOMP] =
-   texel[GCOMP] =
-   texel[BCOMP] =
-   texel[ACOMP] = UBYTE_TO_FLOAT( src[0] );
-}
-
-#if DIM == 3
-static void store_texel_i8(struct gl_texture_image *texImage,
-                           GLint i, GLint j, GLint k, const void *texel)
-{
-   const GLubyte *rgba = (const GLubyte *) texel;
-   GLubyte *dst = TEXEL_ADDR(GLubyte, texImage, i, j, k, 1);
-   *dst = rgba[RCOMP];
-}
-#endif
-
-
-/* MESA_FORMAT_I16 ***********************************************************/
-
-/* Fetch texel from 1D, 2D or 3D i16 texture, return 4 GLchans */
-static void FETCH(f_i16)( const struct gl_texture_image *texImage,
-                          GLint i, GLint j, GLint k, GLfloat *texel )
-{
-   const GLushort *src = TEXEL_ADDR(GLushort, texImage, i, j, k, 1);
-   texel[RCOMP] =
-   texel[GCOMP] =
-   texel[BCOMP] =
-   texel[ACOMP] = USHORT_TO_FLOAT( src[0] );
-}
-
-#if DIM == 3
-static void store_texel_i16(struct gl_texture_image *texImage,
-                            GLint i, GLint j, GLint k, const void *texel)
-{
-   const GLushort *rgba = (const GLushort *) texel;
-   GLushort *dst = TEXEL_ADDR(GLushort, texImage, i, j, k, 1);
-   *dst = rgba[RCOMP];
-}
-#endif
-
-
-/* MESA_FORMAT_CI8 ***********************************************************/
-
-/* Fetch CI texel from 1D, 2D or 3D ci8 texture, lookup the index in a
- * color table, and return 4 GLchans.
- */
-static void FETCH(f_ci8)( const struct gl_texture_image *texImage,
-                          GLint i, GLint j, GLint k, GLfloat *texel )
-{
-   const GLubyte *src = TEXEL_ADDR(GLubyte, texImage, i, j, k, 1);
-   const struct gl_color_table *palette;
-   GLuint index;
-   GET_CURRENT_CONTEXT(ctx);
-
-   if (ctx->Texture.SharedPalette) {
-      palette = &ctx->Texture.Palette;
-   }
-   else {
-      palette = &texImage->TexObject->Palette;
-   }
-   if (palette->Size == 0)
-      return; /* undefined results */
-
-   /* Mask the index against size of palette to avoid going out of bounds */
-   index = (*src) & (palette->Size - 1);
-
-   {
-      const GLfloat *table = palette->TableF;
-      switch (palette->_BaseFormat) {
-      case GL_ALPHA:
-         texel[RCOMP] =
-         texel[GCOMP] =
-         texel[BCOMP] = 0.0F;
-         texel[ACOMP] = table[index];
-         break;
-      case GL_LUMINANCE:
-         texel[RCOMP] =
-         texel[GCOMP] =
-         texel[BCOMP] = table[index];
-         texel[ACOMP] = 1.0F;
-         break;
-      case GL_INTENSITY:
-         texel[RCOMP] =
-         texel[GCOMP] =
-         texel[BCOMP] =
-         texel[ACOMP] = table[index];
-         break;
-      case GL_LUMINANCE_ALPHA:
-         texel[RCOMP] =
-         texel[GCOMP] =
-         texel[BCOMP] = table[index * 2 + 0];
-         texel[ACOMP] = table[index * 2 + 1];
-         break;
-      case GL_RGB:
-         texel[RCOMP] = table[index * 3 + 0];
-         texel[GCOMP] = table[index * 3 + 1];
-         texel[BCOMP] = table[index * 3 + 2];
-         texel[ACOMP] = 1.0F;
-         break;
-      case GL_RGBA:
-         texel[RCOMP] = table[index * 4 + 0];
-         texel[GCOMP] = table[index * 4 + 1];
-         texel[BCOMP] = table[index * 4 + 2];
-         texel[ACOMP] = table[index * 4 + 3];
-         break;
-      default:
-         _mesa_problem(ctx, "Bad palette format in fetch_texel_ci8");
-         return;
-      }
-   }
-}
-
-#if DIM == 3
-static void store_texel_ci8(struct gl_texture_image *texImage,
-                            GLint i, GLint j, GLint k, const void *texel)
-{
-   const GLubyte *index = (const GLubyte *) texel;
-   GLubyte *dst = TEXEL_ADDR(GLubyte, texImage, i, j, k, 1);
-   *dst = *index;
-}
-#endif
-
-
-/* Fetch texel from 1D, 2D or 3D srgb8 texture, return 4 GLfloats */
-/* Note: component order is same as for MESA_FORMAT_RGB888 */
-static void FETCH(srgb8)(const struct gl_texture_image *texImage,
-                         GLint i, GLint j, GLint k, GLfloat *texel )
-{
-   const GLubyte *src = TEXEL_ADDR(GLubyte, texImage, i, j, k, 3);
-   texel[RCOMP] = nonlinear_to_linear(src[2]);
-   texel[GCOMP] = nonlinear_to_linear(src[1]);
-   texel[BCOMP] = nonlinear_to_linear(src[0]);
-   texel[ACOMP] = 1.0F;
-}
-
-#if DIM == 3
-static void store_texel_srgb8(struct gl_texture_image *texImage,
-                              GLint i, GLint j, GLint k, const void *texel)
-{
-   const GLubyte *rgba = (const GLubyte *) texel;
-   GLubyte *dst = TEXEL_ADDR(GLubyte, texImage, i, j, k, 3);
-   dst[0] = rgba[BCOMP]; /* no conversion */
-   dst[1] = rgba[GCOMP];
-   dst[2] = rgba[RCOMP];
-}
-#endif
-
-/* Fetch texel from 1D, 2D or 3D srgba8 texture, return 4 GLfloats */
-static void FETCH(srgba8)(const struct gl_texture_image *texImage,
-                          GLint i, GLint j, GLint k, GLfloat *texel )
-{
-   const GLuint s = *TEXEL_ADDR(GLuint, texImage, i, j, k, 1);
-   texel[RCOMP] = nonlinear_to_linear( (s >> 24) );
-   texel[GCOMP] = nonlinear_to_linear( (s >> 16) & 0xff );
-   texel[BCOMP] = nonlinear_to_linear( (s >>  8) & 0xff );
-   texel[ACOMP] = UBYTE_TO_FLOAT( (s      ) & 0xff ); /* linear! */
-}
-
-#if DIM == 3
-static void store_texel_srgba8(struct gl_texture_image *texImage,
-                               GLint i, GLint j, GLint k, const void *texel)
-{
-   const GLubyte *rgba = (const GLubyte *) texel;
-   GLuint *dst = TEXEL_ADDR(GLuint, texImage, i, j, k, 1);
-   *dst = PACK_COLOR_8888(rgba[RCOMP], rgba[GCOMP], rgba[BCOMP], rgba[ACOMP]);
-}
-#endif
-
-/* Fetch texel from 1D, 2D or 3D sargb8 texture, return 4 GLfloats */
-static void FETCH(sargb8)(const struct gl_texture_image *texImage,
-                          GLint i, GLint j, GLint k, GLfloat *texel )
-{
-   const GLuint s = *TEXEL_ADDR(GLuint, texImage, i, j, k, 1);
-   texel[RCOMP] = nonlinear_to_linear( (s >> 16) & 0xff );
-   texel[GCOMP] = nonlinear_to_linear( (s >>  8) & 0xff );
-   texel[BCOMP] = nonlinear_to_linear( (s      ) & 0xff );
-   texel[ACOMP] = UBYTE_TO_FLOAT( (s >> 24) ); /* linear! */
-}
-
-#if DIM == 3
-static void store_texel_sargb8(struct gl_texture_image *texImage,
-                               GLint i, GLint j, GLint k, const void *texel)
-{
-   const GLubyte *rgba = (const GLubyte *) texel;
-   GLuint *dst = TEXEL_ADDR(GLuint, texImage, i, j, k, 1);
-   *dst = PACK_COLOR_8888(rgba[ACOMP], rgba[RCOMP], rgba[GCOMP], rgba[BCOMP]);
-}
-#endif
-
-/* Fetch texel from 1D, 2D or 3D sl8 texture, return 4 GLfloats */
-static void FETCH(sl8)(const struct gl_texture_image *texImage,
-                       GLint i, GLint j, GLint k, GLfloat *texel )
-{
-   const GLubyte *src = TEXEL_ADDR(GLubyte, texImage, i, j, k, 1);
-   texel[RCOMP] = 
-   texel[GCOMP] = 
-   texel[BCOMP] = nonlinear_to_linear(src[0]);
-   texel[ACOMP] = 1.0F;
-}
-
-#if DIM == 3
-static void store_texel_sl8(struct gl_texture_image *texImage,
-                            GLint i, GLint j, GLint k, const void *texel)
-{
-   const GLubyte *rgba = (const GLubyte *) texel;
-   GLubyte *dst = TEXEL_ADDR(GLubyte, texImage, i, j, k, 1);
-   dst[0] = rgba[RCOMP];
-}
-#endif
-
-/* Fetch texel from 1D, 2D or 3D sla8 texture, return 4 GLfloats */
-static void FETCH(sla8)(const struct gl_texture_image *texImage,
-                       GLint i, GLint j, GLint k, GLfloat *texel )
-{
-   const GLubyte *src = TEXEL_ADDR(GLubyte, texImage, i, j, k, 2);
-   texel[RCOMP] =
-   texel[GCOMP] =
-   texel[BCOMP] = nonlinear_to_linear(src[0]);
-   texel[ACOMP] = UBYTE_TO_FLOAT(src[1]); /* linear */
-}
-
-#if DIM == 3
-static void store_texel_sla8(struct gl_texture_image *texImage,
-                            GLint i, GLint j, GLint k, const void *texel)
-{
-   const GLubyte *rgba = (const GLubyte *) texel;
-   GLubyte *dst = TEXEL_ADDR(GLubyte, texImage, i, j, k, 2);
-   dst[0] = rgba[RCOMP];
-   dst[1] = rgba[ACOMP];
-}
-#endif
-
-
-/* MESA_FORMAT_RGBA_INT8 **************************************************/
-
-static void
-FETCH(rgba_int8)(const struct gl_texture_image *texImage,
-                 GLint i, GLint j, GLint k, GLfloat *texel )
-{
-   const GLbyte *src = TEXEL_ADDR(GLbyte, texImage, i, j, k, 4);
-   texel[RCOMP] = (GLfloat) src[0];
-   texel[GCOMP] = (GLfloat) src[1];
-   texel[BCOMP] = (GLfloat) src[2];
-   texel[ACOMP] = (GLfloat) src[3];
-}
-
-#if DIM == 3
-static void
-store_texel_rgba_int8(struct gl_texture_image *texImage,
-                      GLint i, GLint j, GLint k, const void *texel)
-{
-   const GLbyte *rgba = (const GLbyte *) texel;
-   GLbyte *dst = TEXEL_ADDR(GLbyte, texImage, i, j, k, 4);
-   dst[0] = rgba[RCOMP];
-   dst[1] = rgba[GCOMP];
-   dst[2] = rgba[BCOMP];
-   dst[3] = rgba[ACOMP];
-}
-#endif
-
-
-/* MESA_FORMAT_RGBA_INT16 **************************************************/
-
-static void
-FETCH(rgba_int16)(const struct gl_texture_image *texImage,
-                  GLint i, GLint j, GLint k, GLfloat *texel )
-{
-   const GLshort *src = TEXEL_ADDR(GLshort, texImage, i, j, k, 4);
-   texel[RCOMP] = (GLfloat) src[0];
-   texel[GCOMP] = (GLfloat) src[1];
-   texel[BCOMP] = (GLfloat) src[2];
-   texel[ACOMP] = (GLfloat) src[3];
-}
-
-#if DIM == 3
-static void
-store_texel_rgba_int16(struct gl_texture_image *texImage,
-                       GLint i, GLint j, GLint k, const void *texel)
-{
-   const GLshort *rgba = (const GLshort *) texel;
-   GLshort *dst = TEXEL_ADDR(GLshort, texImage, i, j, k, 4);
-   dst[0] = rgba[RCOMP];
-   dst[1] = rgba[GCOMP];
-   dst[2] = rgba[BCOMP];
-   dst[3] = rgba[ACOMP];
-}
-#endif
-
-
-/* MESA_FORMAT_RGBA_INT32 **************************************************/
-
-static void
-FETCH(rgba_int32)(const struct gl_texture_image *texImage,
-                  GLint i, GLint j, GLint k, GLfloat *texel )
-{
-   const GLint *src = TEXEL_ADDR(GLint, texImage, i, j, k, 4);
-   texel[RCOMP] = (GLfloat) src[0];
-   texel[GCOMP] = (GLfloat) src[1];
-   texel[BCOMP] = (GLfloat) src[2];
-   texel[ACOMP] = (GLfloat) src[3];
-}
-
-#if DIM == 3
-static void
-store_texel_rgba_int32(struct gl_texture_image *texImage,
-                       GLint i, GLint j, GLint k, const void *texel)
-{
-   const GLint *rgba = (const GLint *) texel;
-   GLint *dst = TEXEL_ADDR(GLint, texImage, i, j, k, 4);
-   dst[0] = rgba[RCOMP];
-   dst[1] = rgba[GCOMP];
-   dst[2] = rgba[BCOMP];
-   dst[3] = rgba[ACOMP];
-}
-#endif
-
-
-/* MESA_FORMAT_RGBA_UINT8 **************************************************/
-
-static void
-FETCH(rgba_uint8)(const struct gl_texture_image *texImage,
-                 GLint i, GLint j, GLint k, GLfloat *texel )
-{
-   const GLubyte *src = TEXEL_ADDR(GLubyte, texImage, i, j, k, 4);
-   texel[RCOMP] = (GLfloat) src[0];
-   texel[GCOMP] = (GLfloat) src[1];
-   texel[BCOMP] = (GLfloat) src[2];
-   texel[ACOMP] = (GLfloat) src[3];
-}
-
-#if DIM == 3
-static void
-store_texel_rgba_uint8(struct gl_texture_image *texImage,
-                      GLint i, GLint j, GLint k, const void *texel)
-{
-   const GLubyte *rgba = (const GLubyte *) texel;
-   GLubyte *dst = TEXEL_ADDR(GLubyte, texImage, i, j, k, 4);
-   dst[0] = rgba[RCOMP];
-   dst[1] = rgba[GCOMP];
-   dst[2] = rgba[BCOMP];
-   dst[3] = rgba[ACOMP];
-}
-#endif
-
-
-/* MESA_FORMAT_RGBA_UINT16 **************************************************/
-
-static void
-FETCH(rgba_uint16)(const struct gl_texture_image *texImage,
-                  GLint i, GLint j, GLint k, GLfloat *texel )
-{
-   const GLushort *src = TEXEL_ADDR(GLushort, texImage, i, j, k, 4);
-   texel[RCOMP] = (GLfloat) src[0];
-   texel[GCOMP] = (GLfloat) src[1];
-   texel[BCOMP] = (GLfloat) src[2];
-   texel[ACOMP] = (GLfloat) src[3];
-}
-
-#if DIM == 3
-static void
-store_texel_rgba_uint16(struct gl_texture_image *texImage,
-                       GLint i, GLint j, GLint k, const void *texel)
-{
-   const GLushort *rgba = (const GLushort *) texel;
-   GLushort *dst = TEXEL_ADDR(GLushort, texImage, i, j, k, 4);
-   dst[0] = rgba[RCOMP];
-   dst[1] = rgba[GCOMP];
-   dst[2] = rgba[BCOMP];
-   dst[3] = rgba[ACOMP];
-}
-#endif
-
-
-/* MESA_FORMAT_RGBA_UINT32 **************************************************/
-
-static void
-FETCH(rgba_uint32)(const struct gl_texture_image *texImage,
-                  GLint i, GLint j, GLint k, GLfloat *texel )
-{
-   const GLuint *src = TEXEL_ADDR(GLuint, texImage, i, j, k, 4);
-   texel[RCOMP] = (GLfloat) src[0];
-   texel[GCOMP] = (GLfloat) src[1];
-   texel[BCOMP] = (GLfloat) src[2];
-   texel[ACOMP] = (GLfloat) src[3];
-}
-
-#if DIM == 3
-static void
-store_texel_rgba_uint32(struct gl_texture_image *texImage,
-                       GLint i, GLint j, GLint k, const void *texel)
-{
-   const GLuint *rgba = (const GLuint *) texel;
-   GLuint *dst = TEXEL_ADDR(GLuint, texImage, i, j, k, 4);
-   dst[0] = rgba[RCOMP];
-   dst[1] = rgba[GCOMP];
-   dst[2] = rgba[BCOMP];
-   dst[3] = rgba[ACOMP];
-}
-#endif
-
-
-/* MESA_FORMAT_DUDV8 ********************************************************/
-
-/* this format by definition produces 0,0,0,1 as rgba values,
-   however we'll return the dudv values as rg and fix up elsewhere */
-static void FETCH(dudv8)(const struct gl_texture_image *texImage,
-                         GLint i, GLint j, GLint k, GLfloat *texel )
-{
-   const GLbyte *src = TEXEL_ADDR(GLbyte, texImage, i, j, k, 2);
-   texel[RCOMP] = BYTE_TO_FLOAT(src[0]);
-   texel[GCOMP] = BYTE_TO_FLOAT(src[1]);
-   texel[BCOMP] = 0;
-   texel[ACOMP] = 0;
-}
-
-
-/* MESA_FORMAT_SIGNED_R8 ***********************************************/
-
-static void FETCH(signed_r8)( const struct gl_texture_image *texImage,
-                              GLint i, GLint j, GLint k, GLfloat *texel )
-{
-   const GLbyte s = *TEXEL_ADDR(GLbyte, texImage, i, j, k, 1);
-   texel[RCOMP] = BYTE_TO_FLOAT_TEX( s );
-   texel[GCOMP] = 0.0F;
-   texel[BCOMP] = 0.0F;
-   texel[ACOMP] = 1.0F;
-}
-
-#if DIM == 3
-static void store_texel_signed_r8(struct gl_texture_image *texImage,
-                                  GLint i, GLint j, GLint k, const void *texel)
-{
-   const GLbyte *rgba = (const GLbyte *) texel;
-   GLbyte *dst = TEXEL_ADDR(GLbyte, texImage, i, j, k, 1);
-   *dst = rgba[RCOMP];
-}
-#endif
-
-
-/* MESA_FORMAT_SIGNED_A8 ***********************************************/
-
-static void FETCH(signed_a8)( const struct gl_texture_image *texImage,
-                              GLint i, GLint j, GLint k, GLfloat *texel )
-{
-   const GLbyte s = *TEXEL_ADDR(GLbyte, texImage, i, j, k, 1);
-   texel[RCOMP] = 0.0F;
-   texel[GCOMP] = 0.0F;
-   texel[BCOMP] = 0.0F;
-   texel[ACOMP] = BYTE_TO_FLOAT_TEX( s );
-}
-
-#if DIM == 3
-static void store_texel_signed_a8(struct gl_texture_image *texImage,
-                                  GLint i, GLint j, GLint k, const void *texel)
-{
-   const GLbyte *rgba = (const GLbyte *) texel;
-   GLbyte *dst = TEXEL_ADDR(GLbyte, texImage, i, j, k, 1);
-   *dst = rgba[ACOMP];
-}
-#endif
-
-
-/* MESA_FORMAT_SIGNED_L8 ***********************************************/
-
-static void FETCH(signed_l8)( const struct gl_texture_image *texImage,
-                              GLint i, GLint j, GLint k, GLfloat *texel )
-{
-   const GLbyte s = *TEXEL_ADDR(GLbyte, texImage, i, j, k, 1);
-   texel[RCOMP] =
-   texel[GCOMP] =
-   texel[BCOMP] = BYTE_TO_FLOAT_TEX( s );
-   texel[ACOMP] = 1.0F;
-}
-
-#if DIM == 3
-static void store_texel_signed_l8(struct gl_texture_image *texImage,
-                                  GLint i, GLint j, GLint k, const void *texel)
-{
-   const GLbyte *rgba = (const GLbyte *) texel;
-   GLbyte *dst = TEXEL_ADDR(GLbyte, texImage, i, j, k, 1);
-   *dst = rgba[RCOMP];
-}
-#endif
-
-
-/* MESA_FORMAT_SIGNED_I8 ***********************************************/
-
-static void FETCH(signed_i8)( const struct gl_texture_image *texImage,
-                              GLint i, GLint j, GLint k, GLfloat *texel )
-{
-   const GLbyte s = *TEXEL_ADDR(GLbyte, texImage, i, j, k, 1);
-   texel[RCOMP] =
-   texel[GCOMP] =
-   texel[BCOMP] =
-   texel[ACOMP] = BYTE_TO_FLOAT_TEX( s );
-}
-
-#if DIM == 3
-static void store_texel_signed_i8(struct gl_texture_image *texImage,
-                                  GLint i, GLint j, GLint k, const void *texel)
-{
-   const GLbyte *rgba = (const GLbyte *) texel;
-   GLbyte *dst = TEXEL_ADDR(GLbyte, texImage, i, j, k, 1);
-   *dst = rgba[RCOMP];
-}
-#endif
-
-
-/* MESA_FORMAT_SIGNED_RG88_REV ***********************************************/
-
-static void FETCH(signed_rg88_rev)( const struct gl_texture_image *texImage,
-                                    GLint i, GLint j, GLint k, GLfloat *texel )
-{
-   const GLushort s = *TEXEL_ADDR(GLshort, texImage, i, j, k, 1);
-   texel[RCOMP] = BYTE_TO_FLOAT_TEX( (GLbyte) (s & 0xff) );
-   texel[GCOMP] = BYTE_TO_FLOAT_TEX( (GLbyte) (s >> 8) );
-   texel[BCOMP] = 0.0F;
-   texel[ACOMP] = 1.0F;
-}
-
-#if DIM == 3
-static void store_texel_signed_rg88_rev(struct gl_texture_image *texImage,
-                                        GLint i, GLint j, GLint k, const void *texel)
-{
-   const GLbyte *rg = (const GLbyte *) texel;
-   GLushort *dst = TEXEL_ADDR(GLushort, texImage, i, j, k, 1);
-   dst[0] = PACK_COLOR_88(rg[GCOMP], rg[RCOMP]);
-}
-#endif
-
-
-/* MESA_FORMAT_SIGNED_AL88 ***********************************************/
-
-static void FETCH(signed_al88)( const struct gl_texture_image *texImage,
-                                GLint i, GLint j, GLint k, GLfloat *texel )
-{
-   const GLushort s = *TEXEL_ADDR(GLshort, texImage, i, j, k, 1);
-   texel[RCOMP] =
-   texel[GCOMP] =
-   texel[BCOMP] = BYTE_TO_FLOAT_TEX( (GLbyte) (s & 0xff) );
-   texel[ACOMP] = BYTE_TO_FLOAT_TEX( (GLbyte) (s >> 8) );
-}
-
-#if DIM == 3
-static void store_texel_signed_al88(struct gl_texture_image *texImage,
-                                    GLint i, GLint j, GLint k, const void *texel)
-{
-   const GLbyte *rg = (const GLbyte *) texel;
-   GLushort *dst = TEXEL_ADDR(GLushort, texImage, i, j, k, 1);
-   dst[0] = PACK_COLOR_88(rg[ACOMP], rg[RCOMP]);
-}
-#endif
-
-
-/* MESA_FORMAT_SIGNED_RGBX8888 ***********************************************/
-
-static void FETCH(signed_rgbx8888)( const struct gl_texture_image *texImage,
-			            GLint i, GLint j, GLint k, GLfloat *texel )
-{
-   const GLuint s = *TEXEL_ADDR(GLuint, texImage, i, j, k, 1);
-   texel[RCOMP] = BYTE_TO_FLOAT_TEX( (GLbyte) (s >> 24) );
-   texel[GCOMP] = BYTE_TO_FLOAT_TEX( (GLbyte) (s >> 16) );
-   texel[BCOMP] = BYTE_TO_FLOAT_TEX( (GLbyte) (s >>  8) );
-   texel[ACOMP] = 1.0f;
-}
-
-#if DIM == 3
-static void store_texel_signed_rgbx8888(struct gl_texture_image *texImage,
-                                        GLint i, GLint j, GLint k, const void *texel)
-{
-   const GLbyte *rgba = (const GLbyte *) texel;
-   GLuint *dst = TEXEL_ADDR(GLuint, texImage, i, j, k, 1);
-   *dst = PACK_COLOR_8888(rgba[RCOMP], rgba[GCOMP], rgba[BCOMP], 255);
-}
-#endif
-
-
-/* MESA_FORMAT_SIGNED_RGBA8888 ***********************************************/
-
-static void FETCH(signed_rgba8888)( const struct gl_texture_image *texImage,
-			            GLint i, GLint j, GLint k, GLfloat *texel )
-{
-   const GLuint s = *TEXEL_ADDR(GLuint, texImage, i, j, k, 1);
-   texel[RCOMP] = BYTE_TO_FLOAT_TEX( (GLbyte) (s >> 24) );
-   texel[GCOMP] = BYTE_TO_FLOAT_TEX( (GLbyte) (s >> 16) );
-   texel[BCOMP] = BYTE_TO_FLOAT_TEX( (GLbyte) (s >>  8) );
-   texel[ACOMP] = BYTE_TO_FLOAT_TEX( (GLbyte) (s      ) );
-}
-
-#if DIM == 3
-static void store_texel_signed_rgba8888(struct gl_texture_image *texImage,
-                                        GLint i, GLint j, GLint k, const void *texel)
-{
-   const GLbyte *rgba = (const GLbyte *) texel;
-   GLuint *dst = TEXEL_ADDR(GLuint, texImage, i, j, k, 1);
-   *dst = PACK_COLOR_8888(rgba[RCOMP], rgba[GCOMP], rgba[BCOMP], rgba[ACOMP]);
-}
-#endif
-
-static void FETCH(signed_rgba8888_rev)( const struct gl_texture_image *texImage,
-                                        GLint i, GLint j, GLint k, GLfloat *texel )
-{
-   const GLuint s = *TEXEL_ADDR(GLuint, texImage, i, j, k, 1);
-   texel[RCOMP] = BYTE_TO_FLOAT_TEX( (GLbyte) (s      ) );
-   texel[GCOMP] = BYTE_TO_FLOAT_TEX( (GLbyte) (s >>  8) );
-   texel[BCOMP] = BYTE_TO_FLOAT_TEX( (GLbyte) (s >> 16) );
-   texel[ACOMP] = BYTE_TO_FLOAT_TEX( (GLbyte) (s >> 24) );
-}
-
-#if DIM == 3
-static void store_texel_signed_rgba8888_rev(struct gl_texture_image *texImage,
-                                            GLint i, GLint j, GLint k, const void *texel)
-{
-   const GLubyte *rgba = (const GLubyte *) texel;
-   GLuint *dst = TEXEL_ADDR(GLuint, texImage, i, j, k, 1);
-   *dst = PACK_COLOR_8888_REV(rgba[RCOMP], rgba[GCOMP], rgba[BCOMP], rgba[ACOMP]);
-}
-#endif
-
-
-
-/* MESA_FORMAT_SIGNED_R16 ***********************************************/
-
-static void
-FETCH(signed_r16)(const struct gl_texture_image *texImage,
-                  GLint i, GLint j, GLint k, GLfloat *texel)
-{
-   const GLshort s = *TEXEL_ADDR(GLshort, texImage, i, j, k, 1);
-   texel[RCOMP] = SHORT_TO_FLOAT_TEX( s );
-   texel[GCOMP] = 0.0F;
-   texel[BCOMP] = 0.0F;
-   texel[ACOMP] = 1.0F;
-}
-
-#if DIM == 3
-static void
-store_texel_signed_r16(struct gl_texture_image *texImage,
-                       GLint i, GLint j, GLint k, const void *texel)
-{
-   const GLshort *rgba = (const GLshort *) texel;
-   GLshort *dst = TEXEL_ADDR(GLshort, texImage, i, j, k, 1);
-   *dst = rgba[0];
-}
-#endif
-
-
-/* MESA_FORMAT_SIGNED_A16 ***********************************************/
-
-static void
-FETCH(signed_a16)(const struct gl_texture_image *texImage,
-                  GLint i, GLint j, GLint k, GLfloat *texel)
-{
-   const GLshort s = *TEXEL_ADDR(GLshort, texImage, i, j, k, 1);
-   texel[RCOMP] = 0.0F;
-   texel[GCOMP] = 0.0F;
-   texel[BCOMP] = 0.0F;
-   texel[ACOMP] = SHORT_TO_FLOAT_TEX( s );
-}
-
-#if DIM == 3
-static void
-store_texel_signed_a16(struct gl_texture_image *texImage,
-                       GLint i, GLint j, GLint k, const void *texel)
-{
-   const GLshort *rgba = (const GLshort *) texel;
-   GLshort *dst = TEXEL_ADDR(GLshort, texImage, i, j, k, 1);
-   *dst = rgba[ACOMP];
-}
-#endif
-
-
-/* MESA_FORMAT_SIGNED_L16 ***********************************************/
-
-static void
-FETCH(signed_l16)(const struct gl_texture_image *texImage,
-                  GLint i, GLint j, GLint k, GLfloat *texel)
-{
-   const GLshort s = *TEXEL_ADDR(GLshort, texImage, i, j, k, 1);
-   texel[RCOMP] =
-   texel[GCOMP] =
-   texel[BCOMP] = SHORT_TO_FLOAT_TEX( s );
-   texel[ACOMP] = 1.0F;
-}
-
-#if DIM == 3
-static void
-store_texel_signed_l16(struct gl_texture_image *texImage,
-                       GLint i, GLint j, GLint k, const void *texel)
-{
-   const GLshort *rgba = (const GLshort *) texel;
-   GLshort *dst = TEXEL_ADDR(GLshort, texImage, i, j, k, 1);
-   *dst = rgba[RCOMP];
-}
-#endif
-
-
-/* MESA_FORMAT_SIGNED_I16 ***********************************************/
-
-static void
-FETCH(signed_i16)(const struct gl_texture_image *texImage,
-                  GLint i, GLint j, GLint k, GLfloat *texel)
-{
-   const GLshort s = *TEXEL_ADDR(GLshort, texImage, i, j, k, 1);
-   texel[RCOMP] =
-   texel[GCOMP] =
-   texel[BCOMP] =
-   texel[ACOMP] = SHORT_TO_FLOAT_TEX( s );
-}
-
-#if DIM == 3
-static void
-store_texel_signed_i16(struct gl_texture_image *texImage,
-                       GLint i, GLint j, GLint k, const void *texel)
-{
-   const GLshort *rgba = (const GLshort *) texel;
-   GLshort *dst = TEXEL_ADDR(GLshort, texImage, i, j, k, 1);
-   *dst = rgba[RCOMP];
-}
-#endif
-
-
-/* MESA_FORMAT_SIGNED_RG1616 ***********************************************/
-
-static void
-FETCH(signed_rg1616)(const struct gl_texture_image *texImage,
-                    GLint i, GLint j, GLint k, GLfloat *texel)
-{
-   const GLshort *s = TEXEL_ADDR(GLshort, texImage, i, j, k, 2);
-   texel[RCOMP] = SHORT_TO_FLOAT_TEX( s[0] );
-   texel[GCOMP] = SHORT_TO_FLOAT_TEX( s[1] );
-   texel[BCOMP] = 0.0F;
-   texel[ACOMP] = 1.0F;
-}
-
-#if DIM == 3
-static void
-store_texel_signed_rg1616(struct gl_texture_image *texImage,
-                         GLint i, GLint j, GLint k, const void *texel)
-{
-   const GLshort *rgba = (const GLshort *) texel;
-   GLshort *dst = TEXEL_ADDR(GLshort, texImage, i, j, k, 2);
-   dst[0] = rgba[RCOMP];
-   dst[1] = rgba[GCOMP];
-}
-#endif
-
-
-/* MESA_FORMAT_SIGNED_AL1616 ***********************************************/
-
-static void
-FETCH(signed_al1616)(const struct gl_texture_image *texImage,
-                    GLint i, GLint j, GLint k, GLfloat *texel)
-{
-   const GLshort *s = TEXEL_ADDR(GLshort, texImage, i, j, k, 2);
-   texel[RCOMP] =
-   texel[GCOMP] =
-   texel[BCOMP] = SHORT_TO_FLOAT_TEX( s[0] );
-   texel[ACOMP] = SHORT_TO_FLOAT_TEX( s[1] );
-}
-
-#if DIM == 3
-static void
-store_texel_signed_al1616(struct gl_texture_image *texImage,
-                         GLint i, GLint j, GLint k, const void *texel)
-{
-   const GLshort *rgba = (const GLshort *) texel;
-   GLshort *dst = TEXEL_ADDR(GLshort, texImage, i, j, k, 2);
-   dst[0] = rgba[RCOMP];
-   dst[1] = rgba[ACOMP];
-}
-#endif
-
-
-/* MESA_FORMAT_SIGNED_RGB_16 ***********************************************/
-
-static void 
-FETCH(signed_rgb_16)(const struct gl_texture_image *texImage,
-                     GLint i, GLint j, GLint k, GLfloat *texel)
-{
-   const GLshort *s = TEXEL_ADDR(GLshort, texImage, i, j, k, 3);
-   texel[RCOMP] = SHORT_TO_FLOAT_TEX( s[0] );
-   texel[GCOMP] = SHORT_TO_FLOAT_TEX( s[1] );
-   texel[BCOMP] = SHORT_TO_FLOAT_TEX( s[2] );
-   texel[ACOMP] = 1.0F;
-}
-
-#if DIM == 3
-static void
-store_texel_signed_rgb_16(struct gl_texture_image *texImage,
-                          GLint i, GLint j, GLint k, const void *texel)
-{
-   const GLshort *rgba = (const GLshort *) texel;
-   GLshort *dst = TEXEL_ADDR(GLshort, texImage, i, j, k, 3);
-   dst[0] = rgba[RCOMP];
-   dst[1] = rgba[GCOMP];
-   dst[2] = rgba[BCOMP];
-}
-#endif
-
-
-/* MESA_FORMAT_SIGNED_RGBA_16 ***********************************************/
-
-static void
-FETCH(signed_rgba_16)(const struct gl_texture_image *texImage,
-                      GLint i, GLint j, GLint k, GLfloat *texel)
-{
-   const GLshort *s = TEXEL_ADDR(GLshort, texImage, i, j, k, 4);
-   texel[RCOMP] = SHORT_TO_FLOAT_TEX( s[0] );
-   texel[GCOMP] = SHORT_TO_FLOAT_TEX( s[1] );
-   texel[BCOMP] = SHORT_TO_FLOAT_TEX( s[2] );
-   texel[ACOMP] = SHORT_TO_FLOAT_TEX( s[3] );
-}
-
-#if DIM == 3
-static void
-store_texel_signed_rgba_16(struct gl_texture_image *texImage,
-                           GLint i, GLint j, GLint k, const void *texel)
-{
-   const GLshort *rgba = (const GLshort *) texel;
-   GLshort *dst = TEXEL_ADDR(GLshort, texImage, i, j, k, 4);
-   dst[0] = rgba[RCOMP];
-   dst[1] = rgba[GCOMP];
-   dst[2] = rgba[BCOMP];
-   dst[3] = rgba[ACOMP];
-}
-#endif
-
-
-
-/* MESA_FORMAT_RGBA_16 ***********************************************/
-
-static void
-FETCH(rgba_16)(const struct gl_texture_image *texImage,
-               GLint i, GLint j, GLint k, GLfloat *texel)
-{
-   const GLushort *s = TEXEL_ADDR(GLushort, texImage, i, j, k, 4);
-   texel[RCOMP] = USHORT_TO_FLOAT( s[0] );
-   texel[GCOMP] = USHORT_TO_FLOAT( s[1] );
-   texel[BCOMP] = USHORT_TO_FLOAT( s[2] );
-   texel[ACOMP] = USHORT_TO_FLOAT( s[3] );
-}
-
-#if DIM == 3
-static void
-store_texel_rgba_16(struct gl_texture_image *texImage,
-                    GLint i, GLint j, GLint k, const void *texel)
-{
-   const GLushort *rgba = (const GLushort *) texel;
-   GLushort *dst = TEXEL_ADDR(GLushort, texImage, i, j, k, 4);
-   dst[0] = rgba[RCOMP];
-   dst[1] = rgba[GCOMP];
-   dst[2] = rgba[BCOMP];
-   dst[3] = rgba[ACOMP];
-}
-#endif
-
-
-
-/* MESA_FORMAT_YCBCR *********************************************************/
-
-/* Fetch texel from 1D, 2D or 3D ycbcr texture, return 4 GLfloats.
- * We convert YCbCr to RGB here.
- */
-static void FETCH(f_ycbcr)( const struct gl_texture_image *texImage,
-                            GLint i, GLint j, GLint k, GLfloat *texel )
-{
-   const GLushort *src0 = TEXEL_ADDR(GLushort, texImage, (i & ~1), j, k, 1); /* even */
-   const GLushort *src1 = src0 + 1;                               /* odd */
-   const GLubyte y0 = (*src0 >> 8) & 0xff;  /* luminance */
-   const GLubyte cb = *src0 & 0xff;         /* chroma U */
-   const GLubyte y1 = (*src1 >> 8) & 0xff;  /* luminance */
-   const GLubyte cr = *src1 & 0xff;         /* chroma V */
-   const GLubyte y = (i & 1) ? y1 : y0;     /* choose even/odd luminance */
-   GLfloat r = 1.164F * (y - 16) + 1.596F * (cr - 128);
-   GLfloat g = 1.164F * (y - 16) - 0.813F * (cr - 128) - 0.391F * (cb - 128);
-   GLfloat b = 1.164F * (y - 16) + 2.018F * (cb - 128);
-   r *= (1.0F / 255.0F);
-   g *= (1.0F / 255.0F);
-   b *= (1.0F / 255.0F);
-   texel[RCOMP] = CLAMP(r, 0.0F, 1.0F);
-   texel[GCOMP] = CLAMP(g, 0.0F, 1.0F);
-   texel[BCOMP] = CLAMP(b, 0.0F, 1.0F);
-   texel[ACOMP] = 1.0F;
-}
-
-#if DIM == 3
-static void store_texel_ycbcr(struct gl_texture_image *texImage,
-                              GLint i, GLint j, GLint k, const void *texel)
-{
-   (void) texImage;
-   (void) i;
-   (void) j;
-   (void) k;
-   (void) texel;
-   /* XXX to do */
-}
-#endif
-
-
-/* MESA_FORMAT_YCBCR_REV *****************************************************/
-
-/* Fetch texel from 1D, 2D or 3D ycbcr_rev texture, return 4 GLfloats.
- * We convert YCbCr to RGB here.
- */
-static void FETCH(f_ycbcr_rev)( const struct gl_texture_image *texImage,
-                                GLint i, GLint j, GLint k, GLfloat *texel )
-{
-   const GLushort *src0 = TEXEL_ADDR(GLushort, texImage, (i & ~1), j, k, 1); /* even */
-   const GLushort *src1 = src0 + 1;                               /* odd */
-   const GLubyte y0 = *src0 & 0xff;         /* luminance */
-   const GLubyte cr = (*src0 >> 8) & 0xff;  /* chroma V */
-   const GLubyte y1 = *src1 & 0xff;         /* luminance */
-   const GLubyte cb = (*src1 >> 8) & 0xff;  /* chroma U */
-   const GLubyte y = (i & 1) ? y1 : y0;     /* choose even/odd luminance */
-   GLfloat r = 1.164F * (y - 16) + 1.596F * (cr - 128);
-   GLfloat g = 1.164F * (y - 16) - 0.813F * (cr - 128) - 0.391F * (cb - 128);
-   GLfloat b = 1.164F * (y - 16) + 2.018F * (cb - 128);
-   r *= (1.0F / 255.0F);
-   g *= (1.0F / 255.0F);
-   b *= (1.0F / 255.0F);
-   texel[RCOMP] = CLAMP(r, 0.0F, 1.0F);
-   texel[GCOMP] = CLAMP(g, 0.0F, 1.0F);
-   texel[BCOMP] = CLAMP(b, 0.0F, 1.0F);
-   texel[ACOMP] = 1.0F;
-}
-
-#if DIM == 3
-static void store_texel_ycbcr_rev(struct gl_texture_image *texImage,
-                                  GLint i, GLint j, GLint k, const void *texel)
-{
-   (void) texImage;
-   (void) i;
-   (void) j;
-   (void) k;
-   (void) texel;
-   /* XXX to do */
-}
-#endif
-
-
-/* MESA_TEXFORMAT_Z24_S8 ***************************************************/
-
-static void FETCH(f_z24_s8)( const struct gl_texture_image *texImage,
-                             GLint i, GLint j, GLint k, GLfloat *texel )
-{
-   /* only return Z, not stencil data */
-   const GLuint *src = TEXEL_ADDR(GLuint, texImage, i, j, k, 1);
-   const GLfloat scale = 1.0F / (GLfloat) 0xffffff;
-   texel[0] = ((*src) >> 8) * scale;
-   ASSERT(texImage->TexFormat == MESA_FORMAT_Z24_S8);
-   ASSERT(texel[0] >= 0.0F);
-   ASSERT(texel[0] <= 1.0F);
-}
-
-#if DIM == 3
-static void store_texel_z24_s8(struct gl_texture_image *texImage,
-                               GLint i, GLint j, GLint k, const void *texel)
-{
-   /* only store Z, not stencil */
-   GLuint *dst = TEXEL_ADDR(GLuint, texImage, i, j, k, 1);
-   GLfloat depth = *((GLfloat *) texel);
-   GLuint zi = ((GLuint) (depth * 0xffffff)) << 8;
-   *dst = zi | (*dst & 0xff);
-}
-#endif
-
-
-/* MESA_TEXFORMAT_S8_Z24 ***************************************************/
-
-static void FETCH(f_s8_z24)( const struct gl_texture_image *texImage,
-                             GLint i, GLint j, GLint k, GLfloat *texel )
-{
-   /* only return Z, not stencil data */
-   const GLuint *src = TEXEL_ADDR(GLuint, texImage, i, j, k, 1);
-   const GLfloat scale = 1.0F / (GLfloat) 0xffffff;
-   texel[0] = ((*src) & 0x00ffffff) * scale;
-   ASSERT(texImage->TexFormat == MESA_FORMAT_S8_Z24);
-   ASSERT(texel[0] >= 0.0F);
-   ASSERT(texel[0] <= 1.0F);
-}
-
-#if DIM == 3
-static void store_texel_s8_z24(struct gl_texture_image *texImage,
-                               GLint i, GLint j, GLint k, const void *texel)
-{
-   /* only store Z, not stencil */
-   GLuint *dst = TEXEL_ADDR(GLuint, texImage, i, j, k, 1);
-   GLfloat depth = *((GLfloat *) texel);
-   GLuint zi = (GLuint) (depth * 0xffffff);
-   *dst = zi | (*dst & 0xff000000);
-}
-#endif
-
-
-<<<<<<< HEAD
-=======
-/* MESA_FORMAT_RGB9_E5 ******************************************************/
-
-static void FETCH(rgb9_e5)( const struct gl_texture_image *texImage,
-                            GLint i, GLint j, GLint k, GLfloat *texel )
-{
-   const GLuint *src = TEXEL_ADDR(GLuint, texImage, i, j, k, 1);
-   rgb9e5_to_float3(*src, texel);
-   texel[ACOMP] = 1.0F;
-}
-
-#if DIM == 3
-static void store_texel_rgb9_e5(struct gl_texture_image *texImage,
-                                GLint i, GLint j, GLint k, const void *texel)
-{
-   const GLfloat *src = (const GLfloat *) texel;
-   GLuint *dst = TEXEL_ADDR(GLuint, texImage, i, j, k, 1);
-   *dst = float3_to_rgb9e5(src);
-}
-#endif
-
-
-/* MESA_FORMAT_R11_G11_B10_FLOAT *********************************************/
-
-static void FETCH(r11_g11_b10f)( const struct gl_texture_image *texImage,
-                                 GLint i, GLint j, GLint k, GLfloat *texel )
-{
-   const GLuint *src = TEXEL_ADDR(GLuint, texImage, i, j, k, 1);
-   r11g11b10f_to_float3(*src, texel);
-   texel[ACOMP] = 1.0F;
-}
-
-#if DIM == 3
-static void store_texel_r11_g11_b10f(struct gl_texture_image *texImage,
-                                     GLint i, GLint j, GLint k, const void *texel)
-{
-   const GLfloat *src = (const GLfloat *) texel;
-   GLuint *dst = TEXEL_ADDR(GLuint, texImage, i, j, k, 1);
-   *dst = float3_to_r11g11b10f(src);
-}
-#endif
-
-
->>>>>>> 0402d388
-#undef TEXEL_ADDR
-#undef DIM
-#undef FETCH
+/*
+ * Mesa 3-D graphics library
+ * Version:  7.7
+ *
+ * Copyright (C) 1999-2008  Brian Paul   All Rights Reserved.
+ * Copyright (c) 2008-2009  VMware, Inc.
+ *
+ * Permission is hereby granted, free of charge, to any person obtaining a
+ * copy of this software and associated documentation files (the "Software"),
+ * to deal in the Software without restriction, including without limitation
+ * the rights to use, copy, modify, merge, publish, distribute, sublicense,
+ * and/or sell copies of the Software, and to permit persons to whom the
+ * Software is furnished to do so, subject to the following conditions:
+ *
+ * The above copyright notice and this permission notice shall be included
+ * in all copies or substantial portions of the Software.
+ *
+ * THE SOFTWARE IS PROVIDED "AS IS", WITHOUT WARRANTY OF ANY KIND, EXPRESS
+ * OR IMPLIED, INCLUDING BUT NOT LIMITED TO THE WARRANTIES OF MERCHANTABILITY,
+ * FITNESS FOR A PARTICULAR PURPOSE AND NONINFRINGEMENT.  IN NO EVENT SHALL
+ * BRIAN PAUL BE LIABLE FOR ANY CLAIM, DAMAGES OR OTHER LIABILITY, WHETHER IN
+ * AN ACTION OF CONTRACT, TORT OR OTHERWISE, ARISING FROM, OUT OF OR IN
+ * CONNECTION WITH THE SOFTWARE OR THE USE OR OTHER DEALINGS IN THE SOFTWARE.
+ */
+
+
+/**
+ * \file texfetch_tmp.h
+ * Texel fetch functions template.
+ * 
+ * This template file is used by texfetch.c to generate texel fetch functions
+ * for 1-D, 2-D and 3-D texture images. 
+ *
+ * It should be expanded by defining \p DIM as the number texture dimensions
+ * (1, 2 or 3).  According to the value of \p DIM a series of macros is defined
+ * for the texel lookup in the gl_texture_image::Data.
+ * 
+ * \author Gareth Hughes
+ * \author Brian Paul
+ */
+
+
+#if DIM == 1
+
+#define TEXEL_ADDR( type, image, i, j, k, size ) \
+	((void) (j), (void) (k), ((type *)(image)->Data + (i) * (size)))
+
+#define FETCH(x) fetch_texel_1d_##x
+
+#elif DIM == 2
+
+#define TEXEL_ADDR( type, image, i, j, k, size )			\
+	((void) (k),							\
+	 ((type *)(image)->Data + ((image)->RowStride * (j) + (i)) * (size)))
+
+#define FETCH(x) fetch_texel_2d_##x
+
+#elif DIM == 3
+
+#define TEXEL_ADDR( type, image, i, j, k, size )			\
+	((type *)(image)->Data + ((image)->ImageOffsets[k]		\
+             + (image)->RowStride * (j) + (i)) * (size))
+
+#define FETCH(x) fetch_texel_3d_##x
+
+#else
+#error	illegal number of texture dimensions
+#endif
+
+
+/* MESA_FORMAT_Z32 ***********************************************************/
+
+/* Fetch depth texel from 1D, 2D or 3D 32-bit depth texture,
+ * returning 1 GLfloat.
+ * Note: no GLchan version of this function.
+ */
+static void FETCH(f_z32)( const struct gl_texture_image *texImage,
+                          GLint i, GLint j, GLint k, GLfloat *texel )
+{
+   const GLuint *src = TEXEL_ADDR(GLuint, texImage, i, j, k, 1);
+   texel[0] = src[0] * (1.0F / 0xffffffff);
+}
+
+#if DIM == 3
+static void store_texel_z32(struct gl_texture_image *texImage,
+                            GLint i, GLint j, GLint k, const void *texel)
+{
+   const GLuint *depth = (const GLuint *) texel;
+   GLuint *dst = TEXEL_ADDR(GLuint, texImage, i, j, k, 1);
+   dst[0] = *depth;
+}
+#endif
+
+
+/* MESA_FORMAT_Z16 ***********************************************************/
+
+/* Fetch depth texel from 1D, 2D or 3D 16-bit depth texture,
+ * returning 1 GLfloat.
+ * Note: no GLchan version of this function.
+ */
+static void FETCH(f_z16)(const struct gl_texture_image *texImage,
+                         GLint i, GLint j, GLint k, GLfloat *texel )
+{
+   const GLushort *src = TEXEL_ADDR(GLushort, texImage, i, j, k, 1);
+   texel[0] = src[0] * (1.0F / 65535.0F);
+}
+
+#if DIM == 3
+static void store_texel_z16(struct gl_texture_image *texImage,
+                            GLint i, GLint j, GLint k, const void *texel)
+{
+   const GLushort *depth = (const GLushort *) texel;
+   GLushort *dst = TEXEL_ADDR(GLushort, texImage, i, j, k, 1);
+   dst[0] = *depth;
+}
+#endif
+
+
+/* MESA_FORMAT_RGBA_F32 ******************************************************/
+
+/* Fetch texel from 1D, 2D or 3D RGBA_FLOAT32 texture, returning 4 GLfloats.
+ */
+static void FETCH(f_rgba_f32)( const struct gl_texture_image *texImage,
+                               GLint i, GLint j, GLint k, GLfloat *texel )
+{
+   const GLfloat *src = TEXEL_ADDR(GLfloat, texImage, i, j, k, 4);
+   texel[RCOMP] = src[0];
+   texel[GCOMP] = src[1];
+   texel[BCOMP] = src[2];
+   texel[ACOMP] = src[3];
+}
+
+#if DIM == 3
+static void store_texel_rgba_f32(struct gl_texture_image *texImage,
+                                 GLint i, GLint j, GLint k, const void *texel)
+{
+   const GLfloat *depth = (const GLfloat *) texel;
+   GLfloat *dst = TEXEL_ADDR(GLfloat, texImage, i, j, k, 4);
+   dst[0] = depth[RCOMP];
+   dst[1] = depth[GCOMP];
+   dst[2] = depth[BCOMP];
+   dst[3] = depth[ACOMP];
+}
+#endif
+
+
+/* MESA_FORMAT_RGBA_F16 ******************************************************/
+
+/* Fetch texel from 1D, 2D or 3D RGBA_FLOAT16 texture,
+ * returning 4 GLfloats.
+ */
+static void FETCH(f_rgba_f16)( const struct gl_texture_image *texImage,
+                               GLint i, GLint j, GLint k, GLfloat *texel )
+{
+   const GLhalfARB *src = TEXEL_ADDR(GLhalfARB, texImage, i, j, k, 4);
+   texel[RCOMP] = _mesa_half_to_float(src[0]);
+   texel[GCOMP] = _mesa_half_to_float(src[1]);
+   texel[BCOMP] = _mesa_half_to_float(src[2]);
+   texel[ACOMP] = _mesa_half_to_float(src[3]);
+}
+
+#if DIM == 3
+static void store_texel_rgba_f16(struct gl_texture_image *texImage,
+                                 GLint i, GLint j, GLint k, const void *texel)
+{
+   const GLfloat *src = (const GLfloat *) texel;
+   GLhalfARB *dst = TEXEL_ADDR(GLhalfARB, texImage, i, j, k, 4);
+   dst[0] = _mesa_float_to_half(src[RCOMP]);
+   dst[1] = _mesa_float_to_half(src[GCOMP]);
+   dst[2] = _mesa_float_to_half(src[BCOMP]);
+   dst[3] = _mesa_float_to_half(src[ACOMP]);
+}
+#endif
+
+/* MESA_FORMAT_RGB_F32 *******************************************************/
+
+/* Fetch texel from 1D, 2D or 3D RGB_FLOAT32 texture,
+ * returning 4 GLfloats.
+ */
+static void FETCH(f_rgb_f32)( const struct gl_texture_image *texImage,
+                              GLint i, GLint j, GLint k, GLfloat *texel )
+{
+   const GLfloat *src = TEXEL_ADDR(GLfloat, texImage, i, j, k, 3);
+   texel[RCOMP] = src[0];
+   texel[GCOMP] = src[1];
+   texel[BCOMP] = src[2];
+   texel[ACOMP] = 1.0F;
+}
+
+#if DIM == 3
+static void store_texel_rgb_f32(struct gl_texture_image *texImage,
+                                 GLint i, GLint j, GLint k, const void *texel)
+{
+   const GLfloat *src = (const GLfloat *) texel;
+   GLfloat *dst = TEXEL_ADDR(GLfloat, texImage, i, j, k, 3);
+   dst[0] = src[RCOMP];
+   dst[1] = src[GCOMP];
+   dst[2] = src[BCOMP];
+}
+#endif
+
+
+/* MESA_FORMAT_RGB_F16 *******************************************************/
+
+/* Fetch texel from 1D, 2D or 3D RGB_FLOAT16 texture,
+ * returning 4 GLfloats.
+ */
+static void FETCH(f_rgb_f16)( const struct gl_texture_image *texImage,
+                              GLint i, GLint j, GLint k, GLfloat *texel )
+{
+   const GLhalfARB *src = TEXEL_ADDR(GLhalfARB, texImage, i, j, k, 3);
+   texel[RCOMP] = _mesa_half_to_float(src[0]);
+   texel[GCOMP] = _mesa_half_to_float(src[1]);
+   texel[BCOMP] = _mesa_half_to_float(src[2]);
+   texel[ACOMP] = 1.0F;
+}
+
+#if DIM == 3
+static void store_texel_rgb_f16(struct gl_texture_image *texImage,
+                                GLint i, GLint j, GLint k, const void *texel)
+{
+   const GLfloat *src = (const GLfloat *) texel;
+   GLhalfARB *dst = TEXEL_ADDR(GLhalfARB, texImage, i, j, k, 3);
+   dst[0] = _mesa_float_to_half(src[RCOMP]);
+   dst[1] = _mesa_float_to_half(src[GCOMP]);
+   dst[2] = _mesa_float_to_half(src[BCOMP]);
+}
+#endif
+
+
+/* MESA_FORMAT_ALPHA_F32 *****************************************************/
+
+/* Fetch texel from 1D, 2D or 3D ALPHA_FLOAT32 texture,
+ * returning 4 GLfloats.
+ */
+static void FETCH(f_alpha_f32)( const struct gl_texture_image *texImage,
+                              GLint i, GLint j, GLint k, GLfloat *texel )
+{
+   const GLfloat *src = TEXEL_ADDR(GLfloat, texImage, i, j, k, 1);
+   texel[RCOMP] =
+   texel[GCOMP] =
+   texel[BCOMP] = 0.0F;
+   texel[ACOMP] = src[0];
+}
+
+#if DIM == 3
+static void store_texel_alpha_f32(struct gl_texture_image *texImage,
+                                  GLint i, GLint j, GLint k, const void *texel)
+{
+   const GLfloat *rgba = (const GLfloat *) texel;
+   GLfloat *dst = TEXEL_ADDR(GLfloat, texImage, i, j, k, 1);
+   dst[0] = rgba[ACOMP];
+}
+#endif
+
+
+/* MESA_FORMAT_ALPHA_F32 *****************************************************/
+
+/* Fetch texel from 1D, 2D or 3D ALPHA_FLOAT16 texture,
+ * returning 4 GLfloats.
+ */
+static void FETCH(f_alpha_f16)( const struct gl_texture_image *texImage,
+                              GLint i, GLint j, GLint k, GLfloat *texel )
+{
+   const GLhalfARB *src = TEXEL_ADDR(GLhalfARB, texImage, i, j, k, 1);
+   texel[RCOMP] =
+   texel[GCOMP] =
+   texel[BCOMP] = 0.0F;
+   texel[ACOMP] = _mesa_half_to_float(src[0]);
+}
+
+#if DIM == 3
+static void store_texel_alpha_f16(struct gl_texture_image *texImage,
+                                  GLint i, GLint j, GLint k, const void *texel)
+{
+   const GLfloat *rgba = (const GLfloat *) texel;
+   GLhalfARB *dst = TEXEL_ADDR(GLhalfARB, texImage, i, j, k, 1);
+   dst[0] = _mesa_float_to_half(rgba[ACOMP]);
+}
+#endif
+
+
+/* MESA_FORMAT_LUMINANCE_F32 *************************************************/
+
+/* Fetch texel from 1D, 2D or 3D LUMINANCE_FLOAT32 texture,
+ * returning 4 GLfloats.
+ */
+static void FETCH(f_luminance_f32)( const struct gl_texture_image *texImage,
+                                    GLint i, GLint j, GLint k, GLfloat *texel )
+{
+   const GLfloat *src = TEXEL_ADDR(GLfloat, texImage, i, j, k, 1);
+   texel[RCOMP] =
+   texel[GCOMP] =
+   texel[BCOMP] = src[0];
+   texel[ACOMP] = 1.0F;
+}
+
+#if DIM == 3
+static void store_texel_luminance_f32(struct gl_texture_image *texImage,
+                                  GLint i, GLint j, GLint k, const void *texel)
+{
+   const GLfloat *rgba = (const GLfloat *) texel;
+   GLfloat *dst = TEXEL_ADDR(GLfloat, texImage, i, j, k, 1);
+   dst[0] = rgba[RCOMP];
+}
+#endif
+
+
+/* MESA_FORMAT_LUMINANCE_F16 *************************************************/
+
+/* Fetch texel from 1D, 2D or 3D LUMINANCE_FLOAT16 texture,
+ * returning 4 GLfloats.
+ */
+static void FETCH(f_luminance_f16)( const struct gl_texture_image *texImage,
+                                    GLint i, GLint j, GLint k, GLfloat *texel )
+{
+   const GLhalfARB *src = TEXEL_ADDR(GLhalfARB, texImage, i, j, k, 1);
+   texel[RCOMP] =
+   texel[GCOMP] =
+   texel[BCOMP] = _mesa_half_to_float(src[0]);
+   texel[ACOMP] = 1.0F;
+}
+
+#if DIM == 3
+static void store_texel_luminance_f16(struct gl_texture_image *texImage,
+                                  GLint i, GLint j, GLint k, const void *texel)
+{
+   const GLfloat *rgba = (const GLfloat *) texel;
+   GLhalfARB *dst = TEXEL_ADDR(GLhalfARB, texImage, i, j, k, 1);
+   dst[0] = _mesa_float_to_half(rgba[RCOMP]);
+}
+#endif
+
+
+/* MESA_FORMAT_LUMINANCE_ALPHA_F32 *******************************************/
+
+/* Fetch texel from 1D, 2D or 3D LUMINANCE_ALPHA_FLOAT32 texture,
+ * returning 4 GLfloats.
+ */
+static void FETCH(f_luminance_alpha_f32)( const struct gl_texture_image *texImage,
+                                    GLint i, GLint j, GLint k, GLfloat *texel )
+{
+   const GLfloat *src = TEXEL_ADDR(GLfloat, texImage, i, j, k, 2);
+   texel[RCOMP] =
+   texel[GCOMP] =
+   texel[BCOMP] = src[0];
+   texel[ACOMP] = src[1];
+}
+
+#if DIM == 3
+static void store_texel_luminance_alpha_f32(struct gl_texture_image *texImage,
+                                  GLint i, GLint j, GLint k, const void *texel)
+{
+   const GLfloat *rgba = (const GLfloat *) texel;
+   GLfloat *dst = TEXEL_ADDR(GLfloat, texImage, i, j, k, 2);
+   dst[0] = rgba[RCOMP];
+   dst[1] = rgba[ACOMP];
+}
+#endif
+
+
+/* MESA_FORMAT_LUMINANCE_ALPHA_F16 *******************************************/
+
+/* Fetch texel from 1D, 2D or 3D LUMINANCE_ALPHA_FLOAT16 texture,
+ * returning 4 GLfloats.
+ */
+static void FETCH(f_luminance_alpha_f16)( const struct gl_texture_image *texImage,
+                                    GLint i, GLint j, GLint k, GLfloat *texel )
+{
+   const GLhalfARB *src = TEXEL_ADDR(GLhalfARB, texImage, i, j, k, 2);
+   texel[RCOMP] =
+   texel[GCOMP] =
+   texel[BCOMP] = _mesa_half_to_float(src[0]);
+   texel[ACOMP] = _mesa_half_to_float(src[1]);
+}
+
+#if DIM == 3
+static void store_texel_luminance_alpha_f16(struct gl_texture_image *texImage,
+                                  GLint i, GLint j, GLint k, const void *texel)
+{
+   const GLfloat *rgba = (const GLfloat *) texel;
+   GLhalfARB *dst = TEXEL_ADDR(GLhalfARB, texImage, i, j, k, 2);
+   dst[0] = _mesa_float_to_half(rgba[RCOMP]);
+   dst[1] = _mesa_float_to_half(rgba[ACOMP]);
+}
+#endif
+
+
+/* MESA_FORMAT_INTENSITY_F32 *************************************************/
+
+/* Fetch texel from 1D, 2D or 3D INTENSITY_FLOAT32 texture,
+ * returning 4 GLfloats.
+ */
+static void FETCH(f_intensity_f32)( const struct gl_texture_image *texImage,
+                                    GLint i, GLint j, GLint k, GLfloat *texel )
+{
+   const GLfloat *src = TEXEL_ADDR(GLfloat, texImage, i, j, k, 1);
+   texel[RCOMP] =
+   texel[GCOMP] =
+   texel[BCOMP] =
+   texel[ACOMP] = src[0];
+}
+
+#if DIM == 3
+static void store_texel_intensity_f32(struct gl_texture_image *texImage,
+                                  GLint i, GLint j, GLint k, const void *texel)
+{
+   const GLfloat *rgba = (const GLfloat *) texel;
+   GLfloat *dst = TEXEL_ADDR(GLfloat, texImage, i, j, k, 1);
+   dst[0] = rgba[RCOMP];
+}
+#endif
+
+
+/* MESA_FORMAT_INTENSITY_F16 *************************************************/
+
+/* Fetch texel from 1D, 2D or 3D INTENSITY_FLOAT16 texture,
+ * returning 4 GLfloats.
+ */
+static void FETCH(f_intensity_f16)( const struct gl_texture_image *texImage,
+                                    GLint i, GLint j, GLint k, GLfloat *texel )
+{
+   const GLhalfARB *src = TEXEL_ADDR(GLhalfARB, texImage, i, j, k, 1);
+   texel[RCOMP] =
+   texel[GCOMP] =
+   texel[BCOMP] =
+   texel[ACOMP] = _mesa_half_to_float(src[0]);
+}
+
+#if DIM == 3
+static void store_texel_intensity_f16(struct gl_texture_image *texImage,
+                                  GLint i, GLint j, GLint k, const void *texel)
+{
+   const GLfloat *rgba = (const GLfloat *) texel;
+   GLhalfARB *dst = TEXEL_ADDR(GLhalfARB, texImage, i, j, k, 1);
+   dst[0] = _mesa_float_to_half(rgba[RCOMP]);
+}
+#endif
+
+
+/* MESA_FORMAT_R_FLOAT32 *****************************************************/
+
+/* Fetch texel from 1D, 2D or 3D R_FLOAT32 texture,
+ * returning 4 GLfloats.
+ */
+static void FETCH(f_r_f32)( const struct gl_texture_image *texImage,
+                            GLint i, GLint j, GLint k, GLfloat *texel )
+{
+   const GLfloat *src = TEXEL_ADDR(GLfloat, texImage, i, j, k, 1);
+   texel[RCOMP] = src[0];
+   texel[GCOMP] = 0.0F;
+   texel[BCOMP] = 0.0F;
+   texel[ACOMP] = 1.0F;
+}
+
+#if DIM == 3
+static void store_texel_r_f32(struct gl_texture_image *texImage,
+                              GLint i, GLint j, GLint k, const void *texel)
+{
+   const GLfloat *rgba = (const GLfloat *) texel;
+   GLfloat *dst = TEXEL_ADDR(GLfloat, texImage, i, j, k, 1);
+   dst[0] = rgba[RCOMP];
+}
+#endif
+
+
+/* MESA_FORMAT_R_FLOAT16 *****************************************************/
+
+/* Fetch texel from 1D, 2D or 3D R_FLOAT16 texture,
+ * returning 4 GLfloats.
+ */
+static void FETCH(f_r_f16)( const struct gl_texture_image *texImage,
+                            GLint i, GLint j, GLint k, GLfloat *texel )
+{
+   const GLhalfARB *src = TEXEL_ADDR(GLhalfARB, texImage, i, j, k, 1);
+   texel[RCOMP] = _mesa_half_to_float(src[0]);
+   texel[GCOMP] = 0.0F;
+   texel[BCOMP] = 0.0F;
+   texel[ACOMP] = 1.0F;
+}
+
+#if DIM == 3
+static void store_texel_r_f16(struct gl_texture_image *texImage,
+                              GLint i, GLint j, GLint k, const void *texel)
+{
+   const GLfloat *rgba = (const GLfloat *) texel;
+   GLhalfARB *dst = TEXEL_ADDR(GLhalfARB, texImage, i, j, k, 1);
+   dst[0] = _mesa_float_to_half(rgba[RCOMP]);
+}
+#endif
+
+
+/* MESA_FORMAT_RG_FLOAT32 ****************************************************/
+
+/* Fetch texel from 1D, 2D or 3D RG_FLOAT32 texture,
+ * returning 4 GLfloats.
+ */
+static void FETCH(f_rg_f32)( const struct gl_texture_image *texImage,
+                             GLint i, GLint j, GLint k, GLfloat *texel )
+{
+   const GLfloat *src = TEXEL_ADDR(GLfloat, texImage, i, j, k, 2);
+   texel[RCOMP] = src[0];
+   texel[GCOMP] = src[1];
+   texel[BCOMP] = 0.0F;
+   texel[ACOMP] = 1.0F;
+}
+
+#if DIM == 3
+static void store_texel_rg_f32(struct gl_texture_image *texImage,
+                               GLint i, GLint j, GLint k, const void *texel)
+{
+   const GLfloat *rgba = (const GLfloat *) texel;
+   GLfloat *dst = TEXEL_ADDR(GLfloat, texImage, i, j, k, 2);
+   dst[0] = rgba[RCOMP];
+   dst[1] = rgba[GCOMP];
+}
+#endif
+
+
+/* MESA_FORMAT_RG_FLOAT16 ****************************************************/
+
+/* Fetch texel from 1D, 2D or 3D RG_FLOAT16 texture,
+ * returning 4 GLfloats.
+ */
+static void FETCH(f_rg_f16)( const struct gl_texture_image *texImage,
+                             GLint i, GLint j, GLint k, GLfloat *texel )
+{
+   const GLhalfARB *src = TEXEL_ADDR(GLhalfARB, texImage, i, j, k, 2);
+   texel[RCOMP] = _mesa_half_to_float(src[0]);
+   texel[GCOMP] = _mesa_half_to_float(src[1]);
+   texel[BCOMP] = 0.0F;
+   texel[ACOMP] = 1.0F;
+}
+
+#if DIM == 3
+static void store_texel_rg_f16(struct gl_texture_image *texImage,
+                               GLint i, GLint j, GLint k, const void *texel)
+{
+   const GLfloat *rgba = (const GLfloat *) texel;
+   GLhalfARB *dst = TEXEL_ADDR(GLhalfARB, texImage, i, j, k, 2);
+   dst[0] = _mesa_float_to_half(rgba[RCOMP]);
+   dst[1] = _mesa_float_to_half(rgba[GCOMP]);
+}
+#endif
+
+
+/*
+ * Begin Hardware formats
+ */
+
+/* MESA_FORMAT_RGBA8888 ******************************************************/
+
+/* Fetch texel from 1D, 2D or 3D rgba8888 texture, return 4 GLfloats */
+static void FETCH(f_rgba8888)( const struct gl_texture_image *texImage,
+                               GLint i, GLint j, GLint k, GLfloat *texel )
+{
+   const GLuint s = *TEXEL_ADDR(GLuint, texImage, i, j, k, 1);
+   texel[RCOMP] = UBYTE_TO_FLOAT( (s >> 24)        );
+   texel[GCOMP] = UBYTE_TO_FLOAT( (s >> 16) & 0xff );
+   texel[BCOMP] = UBYTE_TO_FLOAT( (s >>  8) & 0xff );
+   texel[ACOMP] = UBYTE_TO_FLOAT( (s      ) & 0xff );
+}
+
+
+
+#if DIM == 3
+static void store_texel_rgba8888(struct gl_texture_image *texImage,
+                                 GLint i, GLint j, GLint k, const void *texel)
+{
+   const GLubyte *rgba = (const GLubyte *) texel;
+   GLuint *dst = TEXEL_ADDR(GLuint, texImage, i, j, k, 1);
+   *dst = PACK_COLOR_8888(rgba[RCOMP], rgba[GCOMP], rgba[BCOMP], rgba[ACOMP]);
+}
+#endif
+
+
+/* MESA_FORMAT_RGBA888_REV ***************************************************/
+
+/* Fetch texel from 1D, 2D or 3D abgr8888 texture, return 4 GLchans */
+static void FETCH(f_rgba8888_rev)( const struct gl_texture_image *texImage,
+                                   GLint i, GLint j, GLint k, GLfloat *texel )
+{
+   const GLuint s = *TEXEL_ADDR(GLuint, texImage, i, j, k, 1);
+   texel[RCOMP] = UBYTE_TO_FLOAT( (s      ) & 0xff );
+   texel[GCOMP] = UBYTE_TO_FLOAT( (s >>  8) & 0xff );
+   texel[BCOMP] = UBYTE_TO_FLOAT( (s >> 16) & 0xff );
+   texel[ACOMP] = UBYTE_TO_FLOAT( (s >> 24)        );
+}
+
+#if DIM == 3
+static void store_texel_rgba8888_rev(struct gl_texture_image *texImage,
+                                  GLint i, GLint j, GLint k, const void *texel)
+{
+   const GLubyte *rgba = (const GLubyte *) texel;
+   GLuint *dst = TEXEL_ADDR(GLuint, texImage, i, j, k, 1);
+   *dst = PACK_COLOR_8888_REV(rgba[RCOMP], rgba[GCOMP], rgba[BCOMP], rgba[ACOMP]);
+}
+#endif
+
+
+/* MESA_FORMAT_ARGB8888 ******************************************************/
+
+/* Fetch texel from 1D, 2D or 3D argb8888 texture, return 4 GLchans */
+static void FETCH(f_argb8888)( const struct gl_texture_image *texImage,
+                               GLint i, GLint j, GLint k, GLfloat *texel )
+{
+   const GLuint s = *TEXEL_ADDR(GLuint, texImage, i, j, k, 1);
+   texel[RCOMP] = UBYTE_TO_FLOAT( (s >> 16) & 0xff );
+   texel[GCOMP] = UBYTE_TO_FLOAT( (s >>  8) & 0xff );
+   texel[BCOMP] = UBYTE_TO_FLOAT( (s      ) & 0xff );
+   texel[ACOMP] = UBYTE_TO_FLOAT( (s >> 24)        );
+}
+
+#if DIM == 3
+static void store_texel_argb8888(struct gl_texture_image *texImage,
+                                 GLint i, GLint j, GLint k, const void *texel)
+{
+   const GLubyte *rgba = (const GLubyte *) texel;
+   GLuint *dst = TEXEL_ADDR(GLuint, texImage, i, j, k, 1);
+   *dst = PACK_COLOR_8888(rgba[ACOMP], rgba[RCOMP], rgba[GCOMP], rgba[BCOMP]);
+}
+#endif
+
+
+/* MESA_FORMAT_ARGB8888_REV **************************************************/
+
+/* Fetch texel from 1D, 2D or 3D argb8888_rev texture, return 4 GLfloats */
+static void FETCH(f_argb8888_rev)( const struct gl_texture_image *texImage,
+                                   GLint i, GLint j, GLint k, GLfloat *texel )
+{
+   const GLuint s = *TEXEL_ADDR(GLuint, texImage, i, j, k, 1);
+   texel[RCOMP] = UBYTE_TO_FLOAT( (s >>  8) & 0xff );
+   texel[GCOMP] = UBYTE_TO_FLOAT( (s >> 16) & 0xff );
+   texel[BCOMP] = UBYTE_TO_FLOAT( (s >> 24)        );
+   texel[ACOMP] = UBYTE_TO_FLOAT( (s      ) & 0xff );
+}
+
+#if DIM == 3
+static void store_texel_argb8888_rev(struct gl_texture_image *texImage,
+                                  GLint i, GLint j, GLint k, const void *texel)
+{
+   const GLubyte *rgba = (const GLubyte *) texel;
+   GLuint *dst = TEXEL_ADDR(GLuint, texImage, i, j, k, 1);
+   *dst = PACK_COLOR_8888(rgba[BCOMP], rgba[GCOMP], rgba[RCOMP], rgba[ACOMP]);
+}
+#endif
+
+
+/* MESA_FORMAT_XRGB8888 ******************************************************/
+
+/* Fetch texel from 1D, 2D or 3D xrgb8888 texture, return 4 GLchans */
+static void FETCH(f_xrgb8888)( const struct gl_texture_image *texImage,
+                               GLint i, GLint j, GLint k, GLfloat *texel )
+{
+   const GLuint s = *TEXEL_ADDR(GLuint, texImage, i, j, k, 1);
+   texel[RCOMP] = UBYTE_TO_FLOAT( (s >> 16) & 0xff );
+   texel[GCOMP] = UBYTE_TO_FLOAT( (s >>  8) & 0xff );
+   texel[BCOMP] = UBYTE_TO_FLOAT( (s      ) & 0xff );
+   texel[ACOMP] = 1.0f;
+}
+
+#if DIM == 3
+static void store_texel_xrgb8888(struct gl_texture_image *texImage,
+                                 GLint i, GLint j, GLint k, const void *texel)
+{
+   const GLubyte *rgba = (const GLubyte *) texel;
+   GLuint *dst = TEXEL_ADDR(GLuint, texImage, i, j, k, 1);
+   *dst = PACK_COLOR_8888(0xff, rgba[RCOMP], rgba[GCOMP], rgba[BCOMP]);
+}
+#endif
+
+
+/* MESA_FORMAT_XRGB8888_REV **************************************************/
+
+/* Fetch texel from 1D, 2D or 3D xrgb8888_rev texture, return 4 GLfloats */
+static void FETCH(f_xrgb8888_rev)( const struct gl_texture_image *texImage,
+                                   GLint i, GLint j, GLint k, GLfloat *texel )
+{
+   const GLuint s = *TEXEL_ADDR(GLuint, texImage, i, j, k, 1);
+   texel[RCOMP] = UBYTE_TO_FLOAT( (s >>  8) & 0xff );
+   texel[GCOMP] = UBYTE_TO_FLOAT( (s >> 16) & 0xff );
+   texel[BCOMP] = UBYTE_TO_FLOAT( (s >> 24)        );
+   texel[ACOMP] = 1.0f;
+}
+
+#if DIM == 3
+static void store_texel_xrgb8888_rev(struct gl_texture_image *texImage,
+                                     GLint i, GLint j, GLint k, const void *texel)
+{
+   const GLubyte *rgba = (const GLubyte *) texel;
+   GLuint *dst = TEXEL_ADDR(GLuint, texImage, i, j, k, 1);
+   *dst = PACK_COLOR_8888(rgba[BCOMP], rgba[GCOMP], rgba[RCOMP], 0xff);
+}
+#endif
+
+
+/* MESA_FORMAT_RGB888 ********************************************************/
+
+/* Fetch texel from 1D, 2D or 3D rgb888 texture, return 4 GLchans */
+static void FETCH(f_rgb888)( const struct gl_texture_image *texImage,
+                             GLint i, GLint j, GLint k, GLfloat *texel )
+{
+   const GLubyte *src = TEXEL_ADDR(GLubyte, texImage, i, j, k, 3);
+   texel[RCOMP] = UBYTE_TO_FLOAT( src[2] );
+   texel[GCOMP] = UBYTE_TO_FLOAT( src[1] );
+   texel[BCOMP] = UBYTE_TO_FLOAT( src[0] );
+   texel[ACOMP] = 1.0F;
+}
+
+#if DIM == 3
+static void store_texel_rgb888(struct gl_texture_image *texImage,
+                               GLint i, GLint j, GLint k, const void *texel)
+{
+   const GLubyte *rgba = (const GLubyte *) texel;
+   GLubyte *dst = TEXEL_ADDR(GLubyte, texImage, i, j, k, 3);
+   dst[0] = rgba[BCOMP];
+   dst[1] = rgba[GCOMP];
+   dst[2] = rgba[RCOMP];
+}
+#endif
+
+
+/* MESA_FORMAT_BGR888 ********************************************************/
+
+/* Fetch texel from 1D, 2D or 3D bgr888 texture, return 4 GLchans */
+static void FETCH(f_bgr888)( const struct gl_texture_image *texImage,
+                             GLint i, GLint j, GLint k, GLfloat *texel )
+{
+   const GLubyte *src = TEXEL_ADDR(GLubyte, texImage, i, j, k, 3);
+   texel[RCOMP] = UBYTE_TO_FLOAT( src[0] );
+   texel[GCOMP] = UBYTE_TO_FLOAT( src[1] );
+   texel[BCOMP] = UBYTE_TO_FLOAT( src[2] );
+   texel[ACOMP] = 1.0F;
+}
+
+#if DIM == 3
+static void store_texel_bgr888(struct gl_texture_image *texImage,
+                               GLint i, GLint j, GLint k, const void *texel)
+{
+   const GLubyte *rgba = (const GLubyte *) texel;
+   GLubyte *dst = TEXEL_ADDR(GLubyte, texImage, i, j, k, 3);
+   dst[0] = rgba[RCOMP];
+   dst[1] = rgba[GCOMP];
+   dst[2] = rgba[BCOMP];
+}
+#endif
+
+
+/* use color expansion like (g << 2) | (g >> 4) (does somewhat random rounding)
+   instead of slow (g << 2) * 255 / 252 (always rounds down) */
+
+/* MESA_FORMAT_RGB565 ********************************************************/
+
+/* Fetch texel from 1D, 2D or 3D rgb565 texture, return 4 GLchans */
+static void FETCH(f_rgb565)( const struct gl_texture_image *texImage,
+                             GLint i, GLint j, GLint k, GLfloat *texel )
+{
+   const GLushort *src = TEXEL_ADDR(GLushort, texImage, i, j, k, 1);
+   const GLushort s = *src;
+   texel[RCOMP] = ((s >> 11) & 0x1f) * (1.0F / 31.0F);
+   texel[GCOMP] = ((s >> 5 ) & 0x3f) * (1.0F / 63.0F);
+   texel[BCOMP] = ((s      ) & 0x1f) * (1.0F / 31.0F);
+   texel[ACOMP] = 1.0F;
+}
+
+#if DIM == 3
+static void store_texel_rgb565(struct gl_texture_image *texImage,
+                               GLint i, GLint j, GLint k, const void *texel)
+{
+   const GLubyte *rgba = (const GLubyte *) texel;
+   GLushort *dst = TEXEL_ADDR(GLushort, texImage, i, j, k, 1);
+   *dst = PACK_COLOR_565(rgba[RCOMP], rgba[GCOMP], rgba[BCOMP]);
+}
+#endif
+
+
+/* MESA_FORMAT_RGB565_REV ****************************************************/
+
+/* Fetch texel from 1D, 2D or 3D rgb565_rev texture, return 4 GLchans */
+static void FETCH(f_rgb565_rev)( const struct gl_texture_image *texImage,
+                                 GLint i, GLint j, GLint k, GLfloat *texel )
+{
+   const GLushort *src = TEXEL_ADDR(GLushort, texImage, i, j, k, 1);
+   const GLushort s = (*src >> 8) | (*src << 8); /* byte swap */
+   texel[RCOMP] = UBYTE_TO_FLOAT( ((s >> 8) & 0xf8) | ((s >> 13) & 0x7) );
+   texel[GCOMP] = UBYTE_TO_FLOAT( ((s >> 3) & 0xfc) | ((s >>  9) & 0x3) );
+   texel[BCOMP] = UBYTE_TO_FLOAT( ((s << 3) & 0xf8) | ((s >>  2) & 0x7) );
+   texel[ACOMP] = 1.0F;
+}
+
+#if DIM == 3
+static void store_texel_rgb565_rev(struct gl_texture_image *texImage,
+                                  GLint i, GLint j, GLint k, const void *texel)
+{
+   const GLubyte *rgba = (const GLubyte *) texel;
+   GLushort *dst = TEXEL_ADDR(GLushort, texImage, i, j, k, 1);
+   *dst = PACK_COLOR_565(rgba[BCOMP], rgba[GCOMP], rgba[RCOMP]);
+}
+#endif
+
+
+/* MESA_FORMAT_ARGB4444 ******************************************************/
+
+/* Fetch texel from 1D, 2D or 3D argb444 texture, return 4 GLchans */
+static void FETCH(f_argb4444)( const struct gl_texture_image *texImage,
+                               GLint i, GLint j, GLint k, GLfloat *texel )
+{
+   const GLushort *src = TEXEL_ADDR(GLushort, texImage, i, j, k, 1);
+   const GLushort s = *src;
+   texel[RCOMP] = ((s >>  8) & 0xf) * (1.0F / 15.0F);
+   texel[GCOMP] = ((s >>  4) & 0xf) * (1.0F / 15.0F);
+   texel[BCOMP] = ((s      ) & 0xf) * (1.0F / 15.0F);
+   texel[ACOMP] = ((s >> 12) & 0xf) * (1.0F / 15.0F);
+}
+
+#if DIM == 3
+static void store_texel_argb4444(struct gl_texture_image *texImage,
+                                 GLint i, GLint j, GLint k, const void *texel)
+{
+   const GLubyte *rgba = (const GLubyte *) texel;
+   GLushort *dst = TEXEL_ADDR(GLushort, texImage, i, j, k, 1);
+   *dst = PACK_COLOR_4444(rgba[ACOMP], rgba[RCOMP], rgba[GCOMP], rgba[BCOMP]);
+}
+#endif
+
+
+/* MESA_FORMAT_ARGB4444_REV **************************************************/
+
+/* Fetch texel from 1D, 2D or 3D argb4444_rev texture, return 4 GLchans */
+static void FETCH(f_argb4444_rev)( const struct gl_texture_image *texImage,
+                                   GLint i, GLint j, GLint k, GLfloat *texel )
+{
+   const GLushort s = *TEXEL_ADDR(GLushort, texImage, i, j, k, 1);
+   texel[RCOMP] = ((s      ) & 0xf) * (1.0F / 15.0F);
+   texel[GCOMP] = ((s >> 12) & 0xf) * (1.0F / 15.0F);
+   texel[BCOMP] = ((s >>  8) & 0xf) * (1.0F / 15.0F);
+   texel[ACOMP] = ((s >>  4) & 0xf) * (1.0F / 15.0F);
+}
+
+#if DIM == 3
+static void store_texel_argb4444_rev(struct gl_texture_image *texImage,
+                                 GLint i, GLint j, GLint k, const void *texel)
+{
+   const GLubyte *rgba = (const GLubyte *) texel;
+   GLushort *dst = TEXEL_ADDR(GLushort, texImage, i, j, k, 1);
+   *dst = PACK_COLOR_4444(rgba[ACOMP], rgba[BCOMP], rgba[GCOMP], rgba[RCOMP]);
+}
+#endif
+
+/* MESA_FORMAT_RGBA5551 ******************************************************/
+
+/* Fetch texel from 1D, 2D or 3D argb1555 texture, return 4 GLchans */
+static void FETCH(f_rgba5551)( const struct gl_texture_image *texImage,
+                               GLint i, GLint j, GLint k, GLfloat *texel )
+{
+   const GLushort *src = TEXEL_ADDR(GLushort, texImage, i, j, k, 1);
+   const GLushort s = *src;
+   texel[RCOMP] = ((s >> 11) & 0x1f) * (1.0F / 31.0F);
+   texel[GCOMP] = ((s >>  6) & 0x1f) * (1.0F / 31.0F);
+   texel[BCOMP] = ((s >>  1) & 0x1f) * (1.0F / 31.0F);
+   texel[ACOMP] = ((s      ) & 0x01) * 1.0F;
+}
+
+#if DIM == 3
+static void store_texel_rgba5551(struct gl_texture_image *texImage,
+                                 GLint i, GLint j, GLint k, const void *texel)
+{
+   const GLubyte *rgba = (const GLubyte *) texel;
+   GLushort *dst = TEXEL_ADDR(GLushort, texImage, i, j, k, 1);
+   *dst = PACK_COLOR_5551(rgba[RCOMP], rgba[GCOMP], rgba[BCOMP], rgba[ACOMP]);
+}
+#endif
+
+/* MESA_FORMAT_ARGB1555 ******************************************************/
+
+/* Fetch texel from 1D, 2D or 3D argb1555 texture, return 4 GLchans */
+static void FETCH(f_argb1555)( const struct gl_texture_image *texImage,
+			     GLint i, GLint j, GLint k, GLfloat *texel )
+{
+   const GLushort *src = TEXEL_ADDR(GLushort, texImage, i, j, k, 1);
+   const GLushort s = *src;
+   texel[RCOMP] = ((s >> 10) & 0x1f) * (1.0F / 31.0F);
+   texel[GCOMP] = ((s >>  5) & 0x1f) * (1.0F / 31.0F);
+   texel[BCOMP] = ((s >>  0) & 0x1f) * (1.0F / 31.0F);
+   texel[ACOMP] = ((s >> 15) & 0x01) * 1.0F;
+}
+
+#if DIM == 3
+static void store_texel_argb1555(struct gl_texture_image *texImage,
+                                 GLint i, GLint j, GLint k, const void *texel)
+{
+   const GLubyte *rgba = (const GLubyte *) texel;
+   GLushort *dst = TEXEL_ADDR(GLushort, texImage, i, j, k, 1);
+   *dst = PACK_COLOR_1555(rgba[ACOMP], rgba[RCOMP], rgba[GCOMP], rgba[BCOMP]);
+}
+#endif
+
+
+/* MESA_FORMAT_ARGB1555_REV **************************************************/
+
+/* Fetch texel from 1D, 2D or 3D argb1555_rev texture, return 4 GLchans */
+static void FETCH(f_argb1555_rev)( const struct gl_texture_image *texImage,
+                                   GLint i, GLint j, GLint k, GLfloat *texel )
+{
+   const GLushort *src = TEXEL_ADDR(GLushort, texImage, i, j, k, 1);
+   const GLushort s = (*src << 8) | (*src >> 8); /* byteswap */
+   texel[RCOMP] = UBYTE_TO_FLOAT( ((s >>  7) & 0xf8) | ((s >> 12) & 0x7) );
+   texel[GCOMP] = UBYTE_TO_FLOAT( ((s >>  2) & 0xf8) | ((s >>  7) & 0x7) );
+   texel[BCOMP] = UBYTE_TO_FLOAT( ((s <<  3) & 0xf8) | ((s >>  2) & 0x7) );
+   texel[ACOMP] = UBYTE_TO_FLOAT( ((s >> 15) & 0x01) * 255 );
+}
+
+#if DIM == 3
+static void store_texel_argb1555_rev(struct gl_texture_image *texImage,
+                                 GLint i, GLint j, GLint k, const void *texel)
+{
+   const GLubyte *rgba = (const GLubyte *) texel;
+   GLushort *dst = TEXEL_ADDR(GLushort, texImage, i, j, k, 1);
+   *dst = PACK_COLOR_1555_REV(rgba[ACOMP], rgba[RCOMP], rgba[GCOMP], rgba[BCOMP]);
+}
+#endif
+
+
+/* MESA_FORMAT_ARGB2101010 ***************************************************/
+
+/* Fetch texel from 1D, 2D or 3D argb2101010 texture, return 4 GLchans */
+static void FETCH(f_argb2101010)( const struct gl_texture_image *texImage,
+                                  GLint i, GLint j, GLint k, GLfloat *texel )
+{
+   const GLuint *src = TEXEL_ADDR(GLuint, texImage, i, j, k, 1);
+   const GLuint s = *src;
+   texel[RCOMP] = ((s >> 20) & 0x3ff) * (1.0F / 1023.0F);
+   texel[GCOMP] = ((s >> 10) & 0x3ff) * (1.0F / 1023.0F);
+   texel[BCOMP] = ((s >>  0) & 0x3ff) * (1.0F / 1023.0F);
+   texel[ACOMP] = ((s >> 30) & 0x03) * (1.0F / 3.0F);
+}
+
+#if DIM == 3
+static void store_texel_argb2101010(struct gl_texture_image *texImage,
+                                    GLint i, GLint j, GLint k, const void *texel)
+{
+   const GLubyte *rgba = (const GLubyte *) texel;
+   GLuint *dst = TEXEL_ADDR(GLuint, texImage, i, j, k, 1);
+   *dst = PACK_COLOR_2101010_UB(rgba[ACOMP], rgba[RCOMP], rgba[GCOMP], rgba[BCOMP]);
+}
+#endif
+
+
+/* MESA_FORMAT_RG88 **********************************************************/
+
+/* Fetch texel from 1D, 2D or 3D rg88 texture, return 4 GLchans */
+static void FETCH(f_rg88)( const struct gl_texture_image *texImage,
+                           GLint i, GLint j, GLint k, GLfloat *texel )
+{
+   const GLushort s = *TEXEL_ADDR(GLushort, texImage, i, j, k, 1);
+   texel[RCOMP] = UBYTE_TO_FLOAT( s & 0xff );
+   texel[GCOMP] = UBYTE_TO_FLOAT( s >> 8 );
+   texel[BCOMP] = 0.0;
+   texel[ACOMP] = 1.0;
+}
+
+#if DIM == 3
+static void store_texel_rg88(struct gl_texture_image *texImage,
+                             GLint i, GLint j, GLint k, const void *texel)
+{
+   const GLubyte *rgba = (const GLubyte *) texel;
+   GLushort *dst = TEXEL_ADDR(GLushort, texImage, i, j, k, 1);
+   *dst = PACK_COLOR_88(rgba[RCOMP], rgba[GCOMP]);
+}
+#endif
+
+
+/* MESA_FORMAT_RG88_REV ******************************************************/
+
+/* Fetch texel from 1D, 2D or 3D rg88_rev texture, return 4 GLchans */
+static void FETCH(f_rg88_rev)( const struct gl_texture_image *texImage,
+                           GLint i, GLint j, GLint k, GLfloat *texel )
+{
+   const GLushort s = *TEXEL_ADDR(GLushort, texImage, i, j, k, 1);
+   texel[RCOMP] = UBYTE_TO_FLOAT( s & 0xff );
+   texel[GCOMP] = UBYTE_TO_FLOAT( s >> 8 );
+   texel[BCOMP] = 0.0;
+   texel[ACOMP] = 1.0;
+}
+
+#if DIM == 3
+static void store_texel_rg88_rev(struct gl_texture_image *texImage,
+                             GLint i, GLint j, GLint k, const void *texel)
+{
+   const GLubyte *rgba = (const GLubyte *) texel;
+   GLushort *dst = TEXEL_ADDR(GLushort, texImage, i, j, k, 1);
+   *dst = PACK_COLOR_88(rgba[GCOMP], rgba[RCOMP]);
+}
+#endif
+
+
+/* MESA_FORMAT_AL44 **********************************************************/
+
+/* Fetch texel from 1D, 2D or 3D al44 texture, return 4 GLchans */
+static void FETCH(f_al44)( const struct gl_texture_image *texImage,
+                           GLint i, GLint j, GLint k, GLfloat *texel )
+{
+   const GLubyte s = *TEXEL_ADDR(GLubyte, texImage, i, j, k, 1);
+   texel[RCOMP] =
+   texel[GCOMP] =
+   texel[BCOMP] = (s & 0xf) * (1.0F / 15.0F);
+   texel[ACOMP] = ((s >> 4) & 0xf) * (1.0F / 15.0F);
+}
+
+#if DIM == 3
+static void store_texel_al44(struct gl_texture_image *texImage,
+                             GLint i, GLint j, GLint k, const void *texel)
+{
+   const GLubyte *rgba = (const GLubyte *) texel;
+   GLubyte *dst = TEXEL_ADDR(GLubyte, texImage, i, j, k, 1);
+   *dst = PACK_COLOR_44(rgba[ACOMP], rgba[RCOMP]);
+}
+#endif
+
+
+/* MESA_FORMAT_AL88 **********************************************************/
+
+/* Fetch texel from 1D, 2D or 3D al88 texture, return 4 GLchans */
+static void FETCH(f_al88)( const struct gl_texture_image *texImage,
+                           GLint i, GLint j, GLint k, GLfloat *texel )
+{
+   const GLushort s = *TEXEL_ADDR(GLushort, texImage, i, j, k, 1);
+   texel[RCOMP] = 
+   texel[GCOMP] = 
+   texel[BCOMP] = UBYTE_TO_FLOAT( s & 0xff );
+   texel[ACOMP] = UBYTE_TO_FLOAT( s >> 8 );
+}
+
+#if DIM == 3
+static void store_texel_al88(struct gl_texture_image *texImage,
+                             GLint i, GLint j, GLint k, const void *texel)
+{
+   const GLubyte *rgba = (const GLubyte *) texel;
+   GLushort *dst = TEXEL_ADDR(GLushort, texImage, i, j, k, 1);
+   *dst = PACK_COLOR_88(rgba[ACOMP], rgba[RCOMP]);
+}
+#endif
+
+
+/* MESA_FORMAT_R8 ************************************************************/
+
+/* Fetch texel from 1D, 2D or 3D rg88 texture, return 4 GLchans */
+static void FETCH(f_r8)(const struct gl_texture_image *texImage,
+			GLint i, GLint j, GLint k, GLfloat *texel)
+{
+   const GLubyte s = *TEXEL_ADDR(GLubyte, texImage, i, j, k, 1);
+   texel[RCOMP] = UBYTE_TO_FLOAT(s);
+   texel[GCOMP] = 0.0;
+   texel[BCOMP] = 0.0;
+   texel[ACOMP] = 1.0;
+}
+
+#if DIM == 3
+static void store_texel_r8(struct gl_texture_image *texImage,
+			   GLint i, GLint j, GLint k, const void *texel)
+{
+   const GLubyte *rgba = (const GLubyte *) texel;
+   GLubyte *dst = TEXEL_ADDR(GLubyte, texImage, i, j, k, 1);
+   *dst = rgba[RCOMP];
+}
+#endif
+
+
+/* MESA_FORMAT_R16 ***********************************************************/
+
+/* Fetch texel from 1D, 2D or 3D r16 texture, return 4 GLchans */
+static void FETCH(f_r16)(const struct gl_texture_image *texImage,
+			GLint i, GLint j, GLint k, GLfloat *texel)
+{
+   const GLushort s = *TEXEL_ADDR(GLushort, texImage, i, j, k, 1);
+   texel[RCOMP] = USHORT_TO_FLOAT(s);
+   texel[GCOMP] = 0.0;
+   texel[BCOMP] = 0.0;
+   texel[ACOMP] = 1.0;
+}
+
+#if DIM == 3
+static void store_texel_r16(struct gl_texture_image *texImage,
+			    GLint i, GLint j, GLint k, const void *texel)
+{
+   const GLushort *rgba = (const GLushort *) texel;
+   GLushort *dst = TEXEL_ADDR(GLushort, texImage, i, j, k, 1);
+   *dst = rgba[RCOMP];
+}
+#endif
+
+
+/* MESA_FORMAT_AL88_REV ******************************************************/
+
+/* Fetch texel from 1D, 2D or 3D al88_rev texture, return 4 GLchans */
+static void FETCH(f_al88_rev)( const struct gl_texture_image *texImage,
+                               GLint i, GLint j, GLint k, GLfloat *texel )
+{
+   const GLushort s = *TEXEL_ADDR(GLushort, texImage, i, j, k, 1);
+   texel[RCOMP] = 
+   texel[GCOMP] = 
+   texel[BCOMP] = UBYTE_TO_FLOAT( s >> 8 );
+   texel[ACOMP] = UBYTE_TO_FLOAT( s & 0xff );
+}
+
+#if DIM == 3
+static void store_texel_al88_rev(struct gl_texture_image *texImage,
+                                 GLint i, GLint j, GLint k, const void *texel)
+{
+   const GLubyte *rgba = (const GLubyte *) texel;
+   GLushort *dst = TEXEL_ADDR(GLushort, texImage, i, j, k, 1);
+   *dst = PACK_COLOR_88(rgba[RCOMP], rgba[ACOMP]);
+}
+#endif
+
+
+/* MESA_FORMAT_RG1616 ********************************************************/
+
+/* Fetch texel from 1D, 2D or 3D rg1616 texture, return 4 GLchans */
+static void FETCH(f_rg1616)( const struct gl_texture_image *texImage,
+                           GLint i, GLint j, GLint k, GLfloat *texel )
+{
+   const GLuint s = *TEXEL_ADDR(GLuint, texImage, i, j, k, 1);
+   texel[RCOMP] = USHORT_TO_FLOAT( s & 0xffff );
+   texel[GCOMP] = USHORT_TO_FLOAT( s >> 16 );
+   texel[BCOMP] = 0.0;
+   texel[ACOMP] = 1.0;
+}
+
+#if DIM == 3
+static void store_texel_rg1616(struct gl_texture_image *texImage,
+                             GLint i, GLint j, GLint k, const void *texel)
+{
+   const GLubyte *rgba = (const GLubyte *) texel;
+   GLushort *dst = TEXEL_ADDR(GLushort, texImage, i, j, k, 1);
+   *dst = PACK_COLOR_1616(rgba[RCOMP], rgba[GCOMP]);
+}
+#endif
+
+
+/* MESA_FORMAT_RG1616_REV ****************************************************/
+
+/* Fetch texel from 1D, 2D or 3D rg1616_rev texture, return 4 GLchans */
+static void FETCH(f_rg1616_rev)( const struct gl_texture_image *texImage,
+                           GLint i, GLint j, GLint k, GLfloat *texel )
+{
+   const GLuint s = *TEXEL_ADDR(GLuint, texImage, i, j, k, 1);
+   texel[RCOMP] = USHORT_TO_FLOAT( s >> 16 );
+   texel[GCOMP] = USHORT_TO_FLOAT( s & 0xffff );
+   texel[BCOMP] = 0.0;
+   texel[ACOMP] = 1.0;
+}
+
+#if DIM == 3
+static void store_texel_rg1616_rev(struct gl_texture_image *texImage,
+                             GLint i, GLint j, GLint k, const void *texel)
+{
+   const GLubyte *rgba = (const GLubyte *) texel;
+   GLushort *dst = TEXEL_ADDR(GLushort, texImage, i, j, k, 1);
+   *dst = PACK_COLOR_1616(rgba[GCOMP], rgba[RCOMP]);
+}
+#endif
+
+
+/* MESA_FORMAT_AL1616 ********************************************************/
+
+/* Fetch texel from 1D, 2D or 3D al1616 texture, return 4 GLchans */
+static void FETCH(f_al1616)( const struct gl_texture_image *texImage,
+			     GLint i, GLint j, GLint k, GLfloat *texel )
+{
+   const GLuint s = *TEXEL_ADDR(GLuint, texImage, i, j, k, 1);
+   texel[RCOMP] =
+   texel[GCOMP] =
+   texel[BCOMP] = USHORT_TO_FLOAT( s & 0xffff );
+   texel[ACOMP] = USHORT_TO_FLOAT( s >> 16 );
+}
+
+#if DIM == 3
+static void store_texel_al1616(struct gl_texture_image *texImage,
+                             GLint i, GLint j, GLint k, const void *texel)
+{
+   const GLushort *rgba = (const GLushort *) texel;
+   GLuint *dst = TEXEL_ADDR(GLuint, texImage, i, j, k, 1);
+   *dst = PACK_COLOR_1616(rgba[ACOMP], rgba[RCOMP]);
+}
+#endif
+
+
+/* MESA_FORMAT_AL1616_REV ****************************************************/
+
+/* Fetch texel from 1D, 2D or 3D al1616_rev texture, return 4 GLchans */
+static void FETCH(f_al1616_rev)( const struct gl_texture_image *texImage,
+				 GLint i, GLint j, GLint k, GLfloat *texel )
+{
+   const GLuint s = *TEXEL_ADDR(GLuint, texImage, i, j, k, 1);
+   texel[RCOMP] =
+   texel[GCOMP] =
+   texel[BCOMP] = USHORT_TO_FLOAT( s >> 16 );
+   texel[ACOMP] = USHORT_TO_FLOAT( s & 0xffff );
+}
+
+#if DIM == 3
+static void store_texel_al1616_rev(struct gl_texture_image *texImage,
+				   GLint i, GLint j, GLint k, const void *texel)
+{
+   const GLushort *rgba = (const GLushort *) texel;
+   GLuint *dst = TEXEL_ADDR(GLuint, texImage, i, j, k, 1);
+   *dst = PACK_COLOR_1616(rgba[RCOMP], rgba[ACOMP]);
+}
+#endif
+
+
+/* MESA_FORMAT_RGB332 ********************************************************/
+
+/* Fetch texel from 1D, 2D or 3D rgb332 texture, return 4 GLchans */
+static void FETCH(f_rgb332)( const struct gl_texture_image *texImage,
+                             GLint i, GLint j, GLint k, GLfloat *texel )
+{
+   const GLubyte *src = TEXEL_ADDR(GLubyte, texImage, i, j, k, 1);
+   const GLubyte s = *src;
+   texel[RCOMP] = ((s >> 5) & 0x7) * (1.0F / 7.0F);
+   texel[GCOMP] = ((s >> 2) & 0x7) * (1.0F / 7.0F);
+   texel[BCOMP] = ((s     ) & 0x3) * (1.0F / 3.0F);
+   texel[ACOMP] = 1.0F;
+}
+
+#if DIM == 3
+static void store_texel_rgb332(struct gl_texture_image *texImage,
+                               GLint i, GLint j, GLint k, const void *texel)
+{
+   const GLubyte *rgba = (const GLubyte *) texel;
+   GLubyte *dst = TEXEL_ADDR(GLubyte, texImage, i, j, k, 1);
+   *dst = PACK_COLOR_332(rgba[RCOMP], rgba[GCOMP], rgba[BCOMP]);
+}
+#endif
+
+
+/* MESA_FORMAT_A8 ************************************************************/
+
+/* Fetch texel from 1D, 2D or 3D a8 texture, return 4 GLchans */
+static void FETCH(f_a8)( const struct gl_texture_image *texImage,
+                         GLint i, GLint j, GLint k, GLfloat *texel )
+{
+   const GLubyte *src = TEXEL_ADDR(GLubyte, texImage, i, j, k, 1);
+   texel[RCOMP] =
+   texel[GCOMP] =
+   texel[BCOMP] = 0.0F;
+   texel[ACOMP] = UBYTE_TO_FLOAT( src[0] );
+}
+
+#if DIM == 3
+static void store_texel_a8(struct gl_texture_image *texImage,
+                           GLint i, GLint j, GLint k, const void *texel)
+{
+   const GLubyte *rgba = (const GLubyte *) texel;
+   GLubyte *dst = TEXEL_ADDR(GLubyte, texImage, i, j, k, 1);
+   *dst = rgba[ACOMP];
+}
+#endif
+
+
+/* MESA_FORMAT_A16 ************************************************************/
+
+/* Fetch texel from 1D, 2D or 3D a8 texture, return 4 GLchans */
+static void FETCH(f_a16)( const struct gl_texture_image *texImage,
+                          GLint i, GLint j, GLint k, GLfloat *texel )
+{
+   const GLushort *src = TEXEL_ADDR(GLushort, texImage, i, j, k, 1);
+   texel[RCOMP] =
+   texel[GCOMP] =
+   texel[BCOMP] = 0.0F;
+   texel[ACOMP] = USHORT_TO_FLOAT( src[0] );
+}
+
+#if DIM == 3
+static void store_texel_a16(struct gl_texture_image *texImage,
+                            GLint i, GLint j, GLint k, const void *texel)
+{
+   const GLushort *rgba = (const GLushort *) texel;
+   GLushort *dst = TEXEL_ADDR(GLushort, texImage, i, j, k, 1);
+   *dst = rgba[ACOMP];
+}
+#endif
+
+
+/* MESA_FORMAT_L8 ************************************************************/
+
+/* Fetch texel from 1D, 2D or 3D l8 texture, return 4 GLchans */
+static void FETCH(f_l8)( const struct gl_texture_image *texImage,
+                         GLint i, GLint j, GLint k, GLfloat *texel )
+{
+   const GLubyte *src = TEXEL_ADDR(GLubyte, texImage, i, j, k, 1);
+   texel[RCOMP] =
+   texel[GCOMP] =
+   texel[BCOMP] = UBYTE_TO_FLOAT( src[0] );
+   texel[ACOMP] = 1.0F;
+}
+
+#if DIM == 3
+static void store_texel_l8(struct gl_texture_image *texImage,
+                           GLint i, GLint j, GLint k, const void *texel)
+{
+   const GLubyte *rgba = (const GLubyte *) texel;
+   GLubyte *dst = TEXEL_ADDR(GLubyte, texImage, i, j, k, 1);
+   *dst = rgba[RCOMP];
+}
+#endif
+
+
+/* MESA_FORMAT_L16 ***********************************************************/
+
+/* Fetch texel from 1D, 2D or 3D l16 texture, return 4 GLchans */
+static void FETCH(f_l16)( const struct gl_texture_image *texImage,
+                          GLint i, GLint j, GLint k, GLfloat *texel )
+{
+   const GLushort *src = TEXEL_ADDR(GLushort, texImage, i, j, k, 1);
+   texel[RCOMP] =
+   texel[GCOMP] =
+   texel[BCOMP] = USHORT_TO_FLOAT( src[0] );
+   texel[ACOMP] = 1.0F;
+}
+
+#if DIM == 3
+static void store_texel_l16(struct gl_texture_image *texImage,
+                            GLint i, GLint j, GLint k, const void *texel)
+{
+   const GLushort *rgba = (const GLushort *) texel;
+   GLushort *dst = TEXEL_ADDR(GLushort, texImage, i, j, k, 1);
+   *dst = rgba[RCOMP];
+}
+#endif
+
+
+/* MESA_FORMAT_I8 ************************************************************/
+
+/* Fetch texel from 1D, 2D or 3D i8 texture, return 4 GLchans */
+static void FETCH(f_i8)( const struct gl_texture_image *texImage,
+                         GLint i, GLint j, GLint k, GLfloat *texel )
+{
+   const GLubyte *src = TEXEL_ADDR(GLubyte, texImage, i, j, k, 1);
+   texel[RCOMP] =
+   texel[GCOMP] =
+   texel[BCOMP] =
+   texel[ACOMP] = UBYTE_TO_FLOAT( src[0] );
+}
+
+#if DIM == 3
+static void store_texel_i8(struct gl_texture_image *texImage,
+                           GLint i, GLint j, GLint k, const void *texel)
+{
+   const GLubyte *rgba = (const GLubyte *) texel;
+   GLubyte *dst = TEXEL_ADDR(GLubyte, texImage, i, j, k, 1);
+   *dst = rgba[RCOMP];
+}
+#endif
+
+
+/* MESA_FORMAT_I16 ***********************************************************/
+
+/* Fetch texel from 1D, 2D or 3D i16 texture, return 4 GLchans */
+static void FETCH(f_i16)( const struct gl_texture_image *texImage,
+                          GLint i, GLint j, GLint k, GLfloat *texel )
+{
+   const GLushort *src = TEXEL_ADDR(GLushort, texImage, i, j, k, 1);
+   texel[RCOMP] =
+   texel[GCOMP] =
+   texel[BCOMP] =
+   texel[ACOMP] = USHORT_TO_FLOAT( src[0] );
+}
+
+#if DIM == 3
+static void store_texel_i16(struct gl_texture_image *texImage,
+                            GLint i, GLint j, GLint k, const void *texel)
+{
+   const GLushort *rgba = (const GLushort *) texel;
+   GLushort *dst = TEXEL_ADDR(GLushort, texImage, i, j, k, 1);
+   *dst = rgba[RCOMP];
+}
+#endif
+
+
+/* MESA_FORMAT_CI8 ***********************************************************/
+
+/* Fetch CI texel from 1D, 2D or 3D ci8 texture, lookup the index in a
+ * color table, and return 4 GLchans.
+ */
+static void FETCH(f_ci8)( const struct gl_texture_image *texImage,
+                          GLint i, GLint j, GLint k, GLfloat *texel )
+{
+   const GLubyte *src = TEXEL_ADDR(GLubyte, texImage, i, j, k, 1);
+   const struct gl_color_table *palette;
+   GLuint index;
+   GET_CURRENT_CONTEXT(ctx);
+
+   if (ctx->Texture.SharedPalette) {
+      palette = &ctx->Texture.Palette;
+   }
+   else {
+      palette = &texImage->TexObject->Palette;
+   }
+   if (palette->Size == 0)
+      return; /* undefined results */
+
+   /* Mask the index against size of palette to avoid going out of bounds */
+   index = (*src) & (palette->Size - 1);
+
+   {
+      const GLfloat *table = palette->TableF;
+      switch (palette->_BaseFormat) {
+      case GL_ALPHA:
+         texel[RCOMP] =
+         texel[GCOMP] =
+         texel[BCOMP] = 0.0F;
+         texel[ACOMP] = table[index];
+         break;
+      case GL_LUMINANCE:
+         texel[RCOMP] =
+         texel[GCOMP] =
+         texel[BCOMP] = table[index];
+         texel[ACOMP] = 1.0F;
+         break;
+      case GL_INTENSITY:
+         texel[RCOMP] =
+         texel[GCOMP] =
+         texel[BCOMP] =
+         texel[ACOMP] = table[index];
+         break;
+      case GL_LUMINANCE_ALPHA:
+         texel[RCOMP] =
+         texel[GCOMP] =
+         texel[BCOMP] = table[index * 2 + 0];
+         texel[ACOMP] = table[index * 2 + 1];
+         break;
+      case GL_RGB:
+         texel[RCOMP] = table[index * 3 + 0];
+         texel[GCOMP] = table[index * 3 + 1];
+         texel[BCOMP] = table[index * 3 + 2];
+         texel[ACOMP] = 1.0F;
+         break;
+      case GL_RGBA:
+         texel[RCOMP] = table[index * 4 + 0];
+         texel[GCOMP] = table[index * 4 + 1];
+         texel[BCOMP] = table[index * 4 + 2];
+         texel[ACOMP] = table[index * 4 + 3];
+         break;
+      default:
+         _mesa_problem(ctx, "Bad palette format in fetch_texel_ci8");
+         return;
+      }
+   }
+}
+
+#if DIM == 3
+static void store_texel_ci8(struct gl_texture_image *texImage,
+                            GLint i, GLint j, GLint k, const void *texel)
+{
+   const GLubyte *index = (const GLubyte *) texel;
+   GLubyte *dst = TEXEL_ADDR(GLubyte, texImage, i, j, k, 1);
+   *dst = *index;
+}
+#endif
+
+
+/* Fetch texel from 1D, 2D or 3D srgb8 texture, return 4 GLfloats */
+/* Note: component order is same as for MESA_FORMAT_RGB888 */
+static void FETCH(srgb8)(const struct gl_texture_image *texImage,
+                         GLint i, GLint j, GLint k, GLfloat *texel )
+{
+   const GLubyte *src = TEXEL_ADDR(GLubyte, texImage, i, j, k, 3);
+   texel[RCOMP] = nonlinear_to_linear(src[2]);
+   texel[GCOMP] = nonlinear_to_linear(src[1]);
+   texel[BCOMP] = nonlinear_to_linear(src[0]);
+   texel[ACOMP] = 1.0F;
+}
+
+#if DIM == 3
+static void store_texel_srgb8(struct gl_texture_image *texImage,
+                              GLint i, GLint j, GLint k, const void *texel)
+{
+   const GLubyte *rgba = (const GLubyte *) texel;
+   GLubyte *dst = TEXEL_ADDR(GLubyte, texImage, i, j, k, 3);
+   dst[0] = rgba[BCOMP]; /* no conversion */
+   dst[1] = rgba[GCOMP];
+   dst[2] = rgba[RCOMP];
+}
+#endif
+
+/* Fetch texel from 1D, 2D or 3D srgba8 texture, return 4 GLfloats */
+static void FETCH(srgba8)(const struct gl_texture_image *texImage,
+                          GLint i, GLint j, GLint k, GLfloat *texel )
+{
+   const GLuint s = *TEXEL_ADDR(GLuint, texImage, i, j, k, 1);
+   texel[RCOMP] = nonlinear_to_linear( (s >> 24) );
+   texel[GCOMP] = nonlinear_to_linear( (s >> 16) & 0xff );
+   texel[BCOMP] = nonlinear_to_linear( (s >>  8) & 0xff );
+   texel[ACOMP] = UBYTE_TO_FLOAT( (s      ) & 0xff ); /* linear! */
+}
+
+#if DIM == 3
+static void store_texel_srgba8(struct gl_texture_image *texImage,
+                               GLint i, GLint j, GLint k, const void *texel)
+{
+   const GLubyte *rgba = (const GLubyte *) texel;
+   GLuint *dst = TEXEL_ADDR(GLuint, texImage, i, j, k, 1);
+   *dst = PACK_COLOR_8888(rgba[RCOMP], rgba[GCOMP], rgba[BCOMP], rgba[ACOMP]);
+}
+#endif
+
+/* Fetch texel from 1D, 2D or 3D sargb8 texture, return 4 GLfloats */
+static void FETCH(sargb8)(const struct gl_texture_image *texImage,
+                          GLint i, GLint j, GLint k, GLfloat *texel )
+{
+   const GLuint s = *TEXEL_ADDR(GLuint, texImage, i, j, k, 1);
+   texel[RCOMP] = nonlinear_to_linear( (s >> 16) & 0xff );
+   texel[GCOMP] = nonlinear_to_linear( (s >>  8) & 0xff );
+   texel[BCOMP] = nonlinear_to_linear( (s      ) & 0xff );
+   texel[ACOMP] = UBYTE_TO_FLOAT( (s >> 24) ); /* linear! */
+}
+
+#if DIM == 3
+static void store_texel_sargb8(struct gl_texture_image *texImage,
+                               GLint i, GLint j, GLint k, const void *texel)
+{
+   const GLubyte *rgba = (const GLubyte *) texel;
+   GLuint *dst = TEXEL_ADDR(GLuint, texImage, i, j, k, 1);
+   *dst = PACK_COLOR_8888(rgba[ACOMP], rgba[RCOMP], rgba[GCOMP], rgba[BCOMP]);
+}
+#endif
+
+/* Fetch texel from 1D, 2D or 3D sl8 texture, return 4 GLfloats */
+static void FETCH(sl8)(const struct gl_texture_image *texImage,
+                       GLint i, GLint j, GLint k, GLfloat *texel )
+{
+   const GLubyte *src = TEXEL_ADDR(GLubyte, texImage, i, j, k, 1);
+   texel[RCOMP] = 
+   texel[GCOMP] = 
+   texel[BCOMP] = nonlinear_to_linear(src[0]);
+   texel[ACOMP] = 1.0F;
+}
+
+#if DIM == 3
+static void store_texel_sl8(struct gl_texture_image *texImage,
+                            GLint i, GLint j, GLint k, const void *texel)
+{
+   const GLubyte *rgba = (const GLubyte *) texel;
+   GLubyte *dst = TEXEL_ADDR(GLubyte, texImage, i, j, k, 1);
+   dst[0] = rgba[RCOMP];
+}
+#endif
+
+/* Fetch texel from 1D, 2D or 3D sla8 texture, return 4 GLfloats */
+static void FETCH(sla8)(const struct gl_texture_image *texImage,
+                       GLint i, GLint j, GLint k, GLfloat *texel )
+{
+   const GLubyte *src = TEXEL_ADDR(GLubyte, texImage, i, j, k, 2);
+   texel[RCOMP] =
+   texel[GCOMP] =
+   texel[BCOMP] = nonlinear_to_linear(src[0]);
+   texel[ACOMP] = UBYTE_TO_FLOAT(src[1]); /* linear */
+}
+
+#if DIM == 3
+static void store_texel_sla8(struct gl_texture_image *texImage,
+                            GLint i, GLint j, GLint k, const void *texel)
+{
+   const GLubyte *rgba = (const GLubyte *) texel;
+   GLubyte *dst = TEXEL_ADDR(GLubyte, texImage, i, j, k, 2);
+   dst[0] = rgba[RCOMP];
+   dst[1] = rgba[ACOMP];
+}
+#endif
+
+
+/* MESA_FORMAT_RGBA_INT8 **************************************************/
+
+static void
+FETCH(rgba_int8)(const struct gl_texture_image *texImage,
+                 GLint i, GLint j, GLint k, GLfloat *texel )
+{
+   const GLbyte *src = TEXEL_ADDR(GLbyte, texImage, i, j, k, 4);
+   texel[RCOMP] = (GLfloat) src[0];
+   texel[GCOMP] = (GLfloat) src[1];
+   texel[BCOMP] = (GLfloat) src[2];
+   texel[ACOMP] = (GLfloat) src[3];
+}
+
+#if DIM == 3
+static void
+store_texel_rgba_int8(struct gl_texture_image *texImage,
+                      GLint i, GLint j, GLint k, const void *texel)
+{
+   const GLbyte *rgba = (const GLbyte *) texel;
+   GLbyte *dst = TEXEL_ADDR(GLbyte, texImage, i, j, k, 4);
+   dst[0] = rgba[RCOMP];
+   dst[1] = rgba[GCOMP];
+   dst[2] = rgba[BCOMP];
+   dst[3] = rgba[ACOMP];
+}
+#endif
+
+
+/* MESA_FORMAT_RGBA_INT16 **************************************************/
+
+static void
+FETCH(rgba_int16)(const struct gl_texture_image *texImage,
+                  GLint i, GLint j, GLint k, GLfloat *texel )
+{
+   const GLshort *src = TEXEL_ADDR(GLshort, texImage, i, j, k, 4);
+   texel[RCOMP] = (GLfloat) src[0];
+   texel[GCOMP] = (GLfloat) src[1];
+   texel[BCOMP] = (GLfloat) src[2];
+   texel[ACOMP] = (GLfloat) src[3];
+}
+
+#if DIM == 3
+static void
+store_texel_rgba_int16(struct gl_texture_image *texImage,
+                       GLint i, GLint j, GLint k, const void *texel)
+{
+   const GLshort *rgba = (const GLshort *) texel;
+   GLshort *dst = TEXEL_ADDR(GLshort, texImage, i, j, k, 4);
+   dst[0] = rgba[RCOMP];
+   dst[1] = rgba[GCOMP];
+   dst[2] = rgba[BCOMP];
+   dst[3] = rgba[ACOMP];
+}
+#endif
+
+
+/* MESA_FORMAT_RGBA_INT32 **************************************************/
+
+static void
+FETCH(rgba_int32)(const struct gl_texture_image *texImage,
+                  GLint i, GLint j, GLint k, GLfloat *texel )
+{
+   const GLint *src = TEXEL_ADDR(GLint, texImage, i, j, k, 4);
+   texel[RCOMP] = (GLfloat) src[0];
+   texel[GCOMP] = (GLfloat) src[1];
+   texel[BCOMP] = (GLfloat) src[2];
+   texel[ACOMP] = (GLfloat) src[3];
+}
+
+#if DIM == 3
+static void
+store_texel_rgba_int32(struct gl_texture_image *texImage,
+                       GLint i, GLint j, GLint k, const void *texel)
+{
+   const GLint *rgba = (const GLint *) texel;
+   GLint *dst = TEXEL_ADDR(GLint, texImage, i, j, k, 4);
+   dst[0] = rgba[RCOMP];
+   dst[1] = rgba[GCOMP];
+   dst[2] = rgba[BCOMP];
+   dst[3] = rgba[ACOMP];
+}
+#endif
+
+
+/* MESA_FORMAT_RGBA_UINT8 **************************************************/
+
+static void
+FETCH(rgba_uint8)(const struct gl_texture_image *texImage,
+                 GLint i, GLint j, GLint k, GLfloat *texel )
+{
+   const GLubyte *src = TEXEL_ADDR(GLubyte, texImage, i, j, k, 4);
+   texel[RCOMP] = (GLfloat) src[0];
+   texel[GCOMP] = (GLfloat) src[1];
+   texel[BCOMP] = (GLfloat) src[2];
+   texel[ACOMP] = (GLfloat) src[3];
+}
+
+#if DIM == 3
+static void
+store_texel_rgba_uint8(struct gl_texture_image *texImage,
+                      GLint i, GLint j, GLint k, const void *texel)
+{
+   const GLubyte *rgba = (const GLubyte *) texel;
+   GLubyte *dst = TEXEL_ADDR(GLubyte, texImage, i, j, k, 4);
+   dst[0] = rgba[RCOMP];
+   dst[1] = rgba[GCOMP];
+   dst[2] = rgba[BCOMP];
+   dst[3] = rgba[ACOMP];
+}
+#endif
+
+
+/* MESA_FORMAT_RGBA_UINT16 **************************************************/
+
+static void
+FETCH(rgba_uint16)(const struct gl_texture_image *texImage,
+                  GLint i, GLint j, GLint k, GLfloat *texel )
+{
+   const GLushort *src = TEXEL_ADDR(GLushort, texImage, i, j, k, 4);
+   texel[RCOMP] = (GLfloat) src[0];
+   texel[GCOMP] = (GLfloat) src[1];
+   texel[BCOMP] = (GLfloat) src[2];
+   texel[ACOMP] = (GLfloat) src[3];
+}
+
+#if DIM == 3
+static void
+store_texel_rgba_uint16(struct gl_texture_image *texImage,
+                       GLint i, GLint j, GLint k, const void *texel)
+{
+   const GLushort *rgba = (const GLushort *) texel;
+   GLushort *dst = TEXEL_ADDR(GLushort, texImage, i, j, k, 4);
+   dst[0] = rgba[RCOMP];
+   dst[1] = rgba[GCOMP];
+   dst[2] = rgba[BCOMP];
+   dst[3] = rgba[ACOMP];
+}
+#endif
+
+
+/* MESA_FORMAT_RGBA_UINT32 **************************************************/
+
+static void
+FETCH(rgba_uint32)(const struct gl_texture_image *texImage,
+                  GLint i, GLint j, GLint k, GLfloat *texel )
+{
+   const GLuint *src = TEXEL_ADDR(GLuint, texImage, i, j, k, 4);
+   texel[RCOMP] = (GLfloat) src[0];
+   texel[GCOMP] = (GLfloat) src[1];
+   texel[BCOMP] = (GLfloat) src[2];
+   texel[ACOMP] = (GLfloat) src[3];
+}
+
+#if DIM == 3
+static void
+store_texel_rgba_uint32(struct gl_texture_image *texImage,
+                       GLint i, GLint j, GLint k, const void *texel)
+{
+   const GLuint *rgba = (const GLuint *) texel;
+   GLuint *dst = TEXEL_ADDR(GLuint, texImage, i, j, k, 4);
+   dst[0] = rgba[RCOMP];
+   dst[1] = rgba[GCOMP];
+   dst[2] = rgba[BCOMP];
+   dst[3] = rgba[ACOMP];
+}
+#endif
+
+
+/* MESA_FORMAT_DUDV8 ********************************************************/
+
+/* this format by definition produces 0,0,0,1 as rgba values,
+   however we'll return the dudv values as rg and fix up elsewhere */
+static void FETCH(dudv8)(const struct gl_texture_image *texImage,
+                         GLint i, GLint j, GLint k, GLfloat *texel )
+{
+   const GLbyte *src = TEXEL_ADDR(GLbyte, texImage, i, j, k, 2);
+   texel[RCOMP] = BYTE_TO_FLOAT(src[0]);
+   texel[GCOMP] = BYTE_TO_FLOAT(src[1]);
+   texel[BCOMP] = 0;
+   texel[ACOMP] = 0;
+}
+
+
+/* MESA_FORMAT_SIGNED_R8 ***********************************************/
+
+static void FETCH(signed_r8)( const struct gl_texture_image *texImage,
+                              GLint i, GLint j, GLint k, GLfloat *texel )
+{
+   const GLbyte s = *TEXEL_ADDR(GLbyte, texImage, i, j, k, 1);
+   texel[RCOMP] = BYTE_TO_FLOAT_TEX( s );
+   texel[GCOMP] = 0.0F;
+   texel[BCOMP] = 0.0F;
+   texel[ACOMP] = 1.0F;
+}
+
+#if DIM == 3
+static void store_texel_signed_r8(struct gl_texture_image *texImage,
+                                  GLint i, GLint j, GLint k, const void *texel)
+{
+   const GLbyte *rgba = (const GLbyte *) texel;
+   GLbyte *dst = TEXEL_ADDR(GLbyte, texImage, i, j, k, 1);
+   *dst = rgba[RCOMP];
+}
+#endif
+
+
+/* MESA_FORMAT_SIGNED_A8 ***********************************************/
+
+static void FETCH(signed_a8)( const struct gl_texture_image *texImage,
+                              GLint i, GLint j, GLint k, GLfloat *texel )
+{
+   const GLbyte s = *TEXEL_ADDR(GLbyte, texImage, i, j, k, 1);
+   texel[RCOMP] = 0.0F;
+   texel[GCOMP] = 0.0F;
+   texel[BCOMP] = 0.0F;
+   texel[ACOMP] = BYTE_TO_FLOAT_TEX( s );
+}
+
+#if DIM == 3
+static void store_texel_signed_a8(struct gl_texture_image *texImage,
+                                  GLint i, GLint j, GLint k, const void *texel)
+{
+   const GLbyte *rgba = (const GLbyte *) texel;
+   GLbyte *dst = TEXEL_ADDR(GLbyte, texImage, i, j, k, 1);
+   *dst = rgba[ACOMP];
+}
+#endif
+
+
+/* MESA_FORMAT_SIGNED_L8 ***********************************************/
+
+static void FETCH(signed_l8)( const struct gl_texture_image *texImage,
+                              GLint i, GLint j, GLint k, GLfloat *texel )
+{
+   const GLbyte s = *TEXEL_ADDR(GLbyte, texImage, i, j, k, 1);
+   texel[RCOMP] =
+   texel[GCOMP] =
+   texel[BCOMP] = BYTE_TO_FLOAT_TEX( s );
+   texel[ACOMP] = 1.0F;
+}
+
+#if DIM == 3
+static void store_texel_signed_l8(struct gl_texture_image *texImage,
+                                  GLint i, GLint j, GLint k, const void *texel)
+{
+   const GLbyte *rgba = (const GLbyte *) texel;
+   GLbyte *dst = TEXEL_ADDR(GLbyte, texImage, i, j, k, 1);
+   *dst = rgba[RCOMP];
+}
+#endif
+
+
+/* MESA_FORMAT_SIGNED_I8 ***********************************************/
+
+static void FETCH(signed_i8)( const struct gl_texture_image *texImage,
+                              GLint i, GLint j, GLint k, GLfloat *texel )
+{
+   const GLbyte s = *TEXEL_ADDR(GLbyte, texImage, i, j, k, 1);
+   texel[RCOMP] =
+   texel[GCOMP] =
+   texel[BCOMP] =
+   texel[ACOMP] = BYTE_TO_FLOAT_TEX( s );
+}
+
+#if DIM == 3
+static void store_texel_signed_i8(struct gl_texture_image *texImage,
+                                  GLint i, GLint j, GLint k, const void *texel)
+{
+   const GLbyte *rgba = (const GLbyte *) texel;
+   GLbyte *dst = TEXEL_ADDR(GLbyte, texImage, i, j, k, 1);
+   *dst = rgba[RCOMP];
+}
+#endif
+
+
+/* MESA_FORMAT_SIGNED_RG88_REV ***********************************************/
+
+static void FETCH(signed_rg88_rev)( const struct gl_texture_image *texImage,
+                                    GLint i, GLint j, GLint k, GLfloat *texel )
+{
+   const GLushort s = *TEXEL_ADDR(GLshort, texImage, i, j, k, 1);
+   texel[RCOMP] = BYTE_TO_FLOAT_TEX( (GLbyte) (s & 0xff) );
+   texel[GCOMP] = BYTE_TO_FLOAT_TEX( (GLbyte) (s >> 8) );
+   texel[BCOMP] = 0.0F;
+   texel[ACOMP] = 1.0F;
+}
+
+#if DIM == 3
+static void store_texel_signed_rg88_rev(struct gl_texture_image *texImage,
+                                        GLint i, GLint j, GLint k, const void *texel)
+{
+   const GLbyte *rg = (const GLbyte *) texel;
+   GLushort *dst = TEXEL_ADDR(GLushort, texImage, i, j, k, 1);
+   dst[0] = PACK_COLOR_88(rg[GCOMP], rg[RCOMP]);
+}
+#endif
+
+
+/* MESA_FORMAT_SIGNED_AL88 ***********************************************/
+
+static void FETCH(signed_al88)( const struct gl_texture_image *texImage,
+                                GLint i, GLint j, GLint k, GLfloat *texel )
+{
+   const GLushort s = *TEXEL_ADDR(GLshort, texImage, i, j, k, 1);
+   texel[RCOMP] =
+   texel[GCOMP] =
+   texel[BCOMP] = BYTE_TO_FLOAT_TEX( (GLbyte) (s & 0xff) );
+   texel[ACOMP] = BYTE_TO_FLOAT_TEX( (GLbyte) (s >> 8) );
+}
+
+#if DIM == 3
+static void store_texel_signed_al88(struct gl_texture_image *texImage,
+                                    GLint i, GLint j, GLint k, const void *texel)
+{
+   const GLbyte *rg = (const GLbyte *) texel;
+   GLushort *dst = TEXEL_ADDR(GLushort, texImage, i, j, k, 1);
+   dst[0] = PACK_COLOR_88(rg[ACOMP], rg[RCOMP]);
+}
+#endif
+
+
+/* MESA_FORMAT_SIGNED_RGBX8888 ***********************************************/
+
+static void FETCH(signed_rgbx8888)( const struct gl_texture_image *texImage,
+			            GLint i, GLint j, GLint k, GLfloat *texel )
+{
+   const GLuint s = *TEXEL_ADDR(GLuint, texImage, i, j, k, 1);
+   texel[RCOMP] = BYTE_TO_FLOAT_TEX( (GLbyte) (s >> 24) );
+   texel[GCOMP] = BYTE_TO_FLOAT_TEX( (GLbyte) (s >> 16) );
+   texel[BCOMP] = BYTE_TO_FLOAT_TEX( (GLbyte) (s >>  8) );
+   texel[ACOMP] = 1.0f;
+}
+
+#if DIM == 3
+static void store_texel_signed_rgbx8888(struct gl_texture_image *texImage,
+                                        GLint i, GLint j, GLint k, const void *texel)
+{
+   const GLbyte *rgba = (const GLbyte *) texel;
+   GLuint *dst = TEXEL_ADDR(GLuint, texImage, i, j, k, 1);
+   *dst = PACK_COLOR_8888(rgba[RCOMP], rgba[GCOMP], rgba[BCOMP], 255);
+}
+#endif
+
+
+/* MESA_FORMAT_SIGNED_RGBA8888 ***********************************************/
+
+static void FETCH(signed_rgba8888)( const struct gl_texture_image *texImage,
+			            GLint i, GLint j, GLint k, GLfloat *texel )
+{
+   const GLuint s = *TEXEL_ADDR(GLuint, texImage, i, j, k, 1);
+   texel[RCOMP] = BYTE_TO_FLOAT_TEX( (GLbyte) (s >> 24) );
+   texel[GCOMP] = BYTE_TO_FLOAT_TEX( (GLbyte) (s >> 16) );
+   texel[BCOMP] = BYTE_TO_FLOAT_TEX( (GLbyte) (s >>  8) );
+   texel[ACOMP] = BYTE_TO_FLOAT_TEX( (GLbyte) (s      ) );
+}
+
+#if DIM == 3
+static void store_texel_signed_rgba8888(struct gl_texture_image *texImage,
+                                        GLint i, GLint j, GLint k, const void *texel)
+{
+   const GLbyte *rgba = (const GLbyte *) texel;
+   GLuint *dst = TEXEL_ADDR(GLuint, texImage, i, j, k, 1);
+   *dst = PACK_COLOR_8888(rgba[RCOMP], rgba[GCOMP], rgba[BCOMP], rgba[ACOMP]);
+}
+#endif
+
+static void FETCH(signed_rgba8888_rev)( const struct gl_texture_image *texImage,
+                                        GLint i, GLint j, GLint k, GLfloat *texel )
+{
+   const GLuint s = *TEXEL_ADDR(GLuint, texImage, i, j, k, 1);
+   texel[RCOMP] = BYTE_TO_FLOAT_TEX( (GLbyte) (s      ) );
+   texel[GCOMP] = BYTE_TO_FLOAT_TEX( (GLbyte) (s >>  8) );
+   texel[BCOMP] = BYTE_TO_FLOAT_TEX( (GLbyte) (s >> 16) );
+   texel[ACOMP] = BYTE_TO_FLOAT_TEX( (GLbyte) (s >> 24) );
+}
+
+#if DIM == 3
+static void store_texel_signed_rgba8888_rev(struct gl_texture_image *texImage,
+                                            GLint i, GLint j, GLint k, const void *texel)
+{
+   const GLubyte *rgba = (const GLubyte *) texel;
+   GLuint *dst = TEXEL_ADDR(GLuint, texImage, i, j, k, 1);
+   *dst = PACK_COLOR_8888_REV(rgba[RCOMP], rgba[GCOMP], rgba[BCOMP], rgba[ACOMP]);
+}
+#endif
+
+
+
+/* MESA_FORMAT_SIGNED_R16 ***********************************************/
+
+static void
+FETCH(signed_r16)(const struct gl_texture_image *texImage,
+                  GLint i, GLint j, GLint k, GLfloat *texel)
+{
+   const GLshort s = *TEXEL_ADDR(GLshort, texImage, i, j, k, 1);
+   texel[RCOMP] = SHORT_TO_FLOAT_TEX( s );
+   texel[GCOMP] = 0.0F;
+   texel[BCOMP] = 0.0F;
+   texel[ACOMP] = 1.0F;
+}
+
+#if DIM == 3
+static void
+store_texel_signed_r16(struct gl_texture_image *texImage,
+                       GLint i, GLint j, GLint k, const void *texel)
+{
+   const GLshort *rgba = (const GLshort *) texel;
+   GLshort *dst = TEXEL_ADDR(GLshort, texImage, i, j, k, 1);
+   *dst = rgba[0];
+}
+#endif
+
+
+/* MESA_FORMAT_SIGNED_A16 ***********************************************/
+
+static void
+FETCH(signed_a16)(const struct gl_texture_image *texImage,
+                  GLint i, GLint j, GLint k, GLfloat *texel)
+{
+   const GLshort s = *TEXEL_ADDR(GLshort, texImage, i, j, k, 1);
+   texel[RCOMP] = 0.0F;
+   texel[GCOMP] = 0.0F;
+   texel[BCOMP] = 0.0F;
+   texel[ACOMP] = SHORT_TO_FLOAT_TEX( s );
+}
+
+#if DIM == 3
+static void
+store_texel_signed_a16(struct gl_texture_image *texImage,
+                       GLint i, GLint j, GLint k, const void *texel)
+{
+   const GLshort *rgba = (const GLshort *) texel;
+   GLshort *dst = TEXEL_ADDR(GLshort, texImage, i, j, k, 1);
+   *dst = rgba[ACOMP];
+}
+#endif
+
+
+/* MESA_FORMAT_SIGNED_L16 ***********************************************/
+
+static void
+FETCH(signed_l16)(const struct gl_texture_image *texImage,
+                  GLint i, GLint j, GLint k, GLfloat *texel)
+{
+   const GLshort s = *TEXEL_ADDR(GLshort, texImage, i, j, k, 1);
+   texel[RCOMP] =
+   texel[GCOMP] =
+   texel[BCOMP] = SHORT_TO_FLOAT_TEX( s );
+   texel[ACOMP] = 1.0F;
+}
+
+#if DIM == 3
+static void
+store_texel_signed_l16(struct gl_texture_image *texImage,
+                       GLint i, GLint j, GLint k, const void *texel)
+{
+   const GLshort *rgba = (const GLshort *) texel;
+   GLshort *dst = TEXEL_ADDR(GLshort, texImage, i, j, k, 1);
+   *dst = rgba[RCOMP];
+}
+#endif
+
+
+/* MESA_FORMAT_SIGNED_I16 ***********************************************/
+
+static void
+FETCH(signed_i16)(const struct gl_texture_image *texImage,
+                  GLint i, GLint j, GLint k, GLfloat *texel)
+{
+   const GLshort s = *TEXEL_ADDR(GLshort, texImage, i, j, k, 1);
+   texel[RCOMP] =
+   texel[GCOMP] =
+   texel[BCOMP] =
+   texel[ACOMP] = SHORT_TO_FLOAT_TEX( s );
+}
+
+#if DIM == 3
+static void
+store_texel_signed_i16(struct gl_texture_image *texImage,
+                       GLint i, GLint j, GLint k, const void *texel)
+{
+   const GLshort *rgba = (const GLshort *) texel;
+   GLshort *dst = TEXEL_ADDR(GLshort, texImage, i, j, k, 1);
+   *dst = rgba[RCOMP];
+}
+#endif
+
+
+/* MESA_FORMAT_SIGNED_RG1616 ***********************************************/
+
+static void
+FETCH(signed_rg1616)(const struct gl_texture_image *texImage,
+                    GLint i, GLint j, GLint k, GLfloat *texel)
+{
+   const GLshort *s = TEXEL_ADDR(GLshort, texImage, i, j, k, 2);
+   texel[RCOMP] = SHORT_TO_FLOAT_TEX( s[0] );
+   texel[GCOMP] = SHORT_TO_FLOAT_TEX( s[1] );
+   texel[BCOMP] = 0.0F;
+   texel[ACOMP] = 1.0F;
+}
+
+#if DIM == 3
+static void
+store_texel_signed_rg1616(struct gl_texture_image *texImage,
+                         GLint i, GLint j, GLint k, const void *texel)
+{
+   const GLshort *rgba = (const GLshort *) texel;
+   GLshort *dst = TEXEL_ADDR(GLshort, texImage, i, j, k, 2);
+   dst[0] = rgba[RCOMP];
+   dst[1] = rgba[GCOMP];
+}
+#endif
+
+
+/* MESA_FORMAT_SIGNED_AL1616 ***********************************************/
+
+static void
+FETCH(signed_al1616)(const struct gl_texture_image *texImage,
+                    GLint i, GLint j, GLint k, GLfloat *texel)
+{
+   const GLshort *s = TEXEL_ADDR(GLshort, texImage, i, j, k, 2);
+   texel[RCOMP] =
+   texel[GCOMP] =
+   texel[BCOMP] = SHORT_TO_FLOAT_TEX( s[0] );
+   texel[ACOMP] = SHORT_TO_FLOAT_TEX( s[1] );
+}
+
+#if DIM == 3
+static void
+store_texel_signed_al1616(struct gl_texture_image *texImage,
+                         GLint i, GLint j, GLint k, const void *texel)
+{
+   const GLshort *rgba = (const GLshort *) texel;
+   GLshort *dst = TEXEL_ADDR(GLshort, texImage, i, j, k, 2);
+   dst[0] = rgba[RCOMP];
+   dst[1] = rgba[ACOMP];
+}
+#endif
+
+
+/* MESA_FORMAT_SIGNED_RGB_16 ***********************************************/
+
+static void 
+FETCH(signed_rgb_16)(const struct gl_texture_image *texImage,
+                     GLint i, GLint j, GLint k, GLfloat *texel)
+{
+   const GLshort *s = TEXEL_ADDR(GLshort, texImage, i, j, k, 3);
+   texel[RCOMP] = SHORT_TO_FLOAT_TEX( s[0] );
+   texel[GCOMP] = SHORT_TO_FLOAT_TEX( s[1] );
+   texel[BCOMP] = SHORT_TO_FLOAT_TEX( s[2] );
+   texel[ACOMP] = 1.0F;
+}
+
+#if DIM == 3
+static void
+store_texel_signed_rgb_16(struct gl_texture_image *texImage,
+                          GLint i, GLint j, GLint k, const void *texel)
+{
+   const GLshort *rgba = (const GLshort *) texel;
+   GLshort *dst = TEXEL_ADDR(GLshort, texImage, i, j, k, 3);
+   dst[0] = rgba[RCOMP];
+   dst[1] = rgba[GCOMP];
+   dst[2] = rgba[BCOMP];
+}
+#endif
+
+
+/* MESA_FORMAT_SIGNED_RGBA_16 ***********************************************/
+
+static void
+FETCH(signed_rgba_16)(const struct gl_texture_image *texImage,
+                      GLint i, GLint j, GLint k, GLfloat *texel)
+{
+   const GLshort *s = TEXEL_ADDR(GLshort, texImage, i, j, k, 4);
+   texel[RCOMP] = SHORT_TO_FLOAT_TEX( s[0] );
+   texel[GCOMP] = SHORT_TO_FLOAT_TEX( s[1] );
+   texel[BCOMP] = SHORT_TO_FLOAT_TEX( s[2] );
+   texel[ACOMP] = SHORT_TO_FLOAT_TEX( s[3] );
+}
+
+#if DIM == 3
+static void
+store_texel_signed_rgba_16(struct gl_texture_image *texImage,
+                           GLint i, GLint j, GLint k, const void *texel)
+{
+   const GLshort *rgba = (const GLshort *) texel;
+   GLshort *dst = TEXEL_ADDR(GLshort, texImage, i, j, k, 4);
+   dst[0] = rgba[RCOMP];
+   dst[1] = rgba[GCOMP];
+   dst[2] = rgba[BCOMP];
+   dst[3] = rgba[ACOMP];
+}
+#endif
+
+
+
+/* MESA_FORMAT_RGBA_16 ***********************************************/
+
+static void
+FETCH(rgba_16)(const struct gl_texture_image *texImage,
+               GLint i, GLint j, GLint k, GLfloat *texel)
+{
+   const GLushort *s = TEXEL_ADDR(GLushort, texImage, i, j, k, 4);
+   texel[RCOMP] = USHORT_TO_FLOAT( s[0] );
+   texel[GCOMP] = USHORT_TO_FLOAT( s[1] );
+   texel[BCOMP] = USHORT_TO_FLOAT( s[2] );
+   texel[ACOMP] = USHORT_TO_FLOAT( s[3] );
+}
+
+#if DIM == 3
+static void
+store_texel_rgba_16(struct gl_texture_image *texImage,
+                    GLint i, GLint j, GLint k, const void *texel)
+{
+   const GLushort *rgba = (const GLushort *) texel;
+   GLushort *dst = TEXEL_ADDR(GLushort, texImage, i, j, k, 4);
+   dst[0] = rgba[RCOMP];
+   dst[1] = rgba[GCOMP];
+   dst[2] = rgba[BCOMP];
+   dst[3] = rgba[ACOMP];
+}
+#endif
+
+
+
+/* MESA_FORMAT_YCBCR *********************************************************/
+
+/* Fetch texel from 1D, 2D or 3D ycbcr texture, return 4 GLfloats.
+ * We convert YCbCr to RGB here.
+ */
+static void FETCH(f_ycbcr)( const struct gl_texture_image *texImage,
+                            GLint i, GLint j, GLint k, GLfloat *texel )
+{
+   const GLushort *src0 = TEXEL_ADDR(GLushort, texImage, (i & ~1), j, k, 1); /* even */
+   const GLushort *src1 = src0 + 1;                               /* odd */
+   const GLubyte y0 = (*src0 >> 8) & 0xff;  /* luminance */
+   const GLubyte cb = *src0 & 0xff;         /* chroma U */
+   const GLubyte y1 = (*src1 >> 8) & 0xff;  /* luminance */
+   const GLubyte cr = *src1 & 0xff;         /* chroma V */
+   const GLubyte y = (i & 1) ? y1 : y0;     /* choose even/odd luminance */
+   GLfloat r = 1.164F * (y - 16) + 1.596F * (cr - 128);
+   GLfloat g = 1.164F * (y - 16) - 0.813F * (cr - 128) - 0.391F * (cb - 128);
+   GLfloat b = 1.164F * (y - 16) + 2.018F * (cb - 128);
+   r *= (1.0F / 255.0F);
+   g *= (1.0F / 255.0F);
+   b *= (1.0F / 255.0F);
+   texel[RCOMP] = CLAMP(r, 0.0F, 1.0F);
+   texel[GCOMP] = CLAMP(g, 0.0F, 1.0F);
+   texel[BCOMP] = CLAMP(b, 0.0F, 1.0F);
+   texel[ACOMP] = 1.0F;
+}
+
+#if DIM == 3
+static void store_texel_ycbcr(struct gl_texture_image *texImage,
+                              GLint i, GLint j, GLint k, const void *texel)
+{
+   (void) texImage;
+   (void) i;
+   (void) j;
+   (void) k;
+   (void) texel;
+   /* XXX to do */
+}
+#endif
+
+
+/* MESA_FORMAT_YCBCR_REV *****************************************************/
+
+/* Fetch texel from 1D, 2D or 3D ycbcr_rev texture, return 4 GLfloats.
+ * We convert YCbCr to RGB here.
+ */
+static void FETCH(f_ycbcr_rev)( const struct gl_texture_image *texImage,
+                                GLint i, GLint j, GLint k, GLfloat *texel )
+{
+   const GLushort *src0 = TEXEL_ADDR(GLushort, texImage, (i & ~1), j, k, 1); /* even */
+   const GLushort *src1 = src0 + 1;                               /* odd */
+   const GLubyte y0 = *src0 & 0xff;         /* luminance */
+   const GLubyte cr = (*src0 >> 8) & 0xff;  /* chroma V */
+   const GLubyte y1 = *src1 & 0xff;         /* luminance */
+   const GLubyte cb = (*src1 >> 8) & 0xff;  /* chroma U */
+   const GLubyte y = (i & 1) ? y1 : y0;     /* choose even/odd luminance */
+   GLfloat r = 1.164F * (y - 16) + 1.596F * (cr - 128);
+   GLfloat g = 1.164F * (y - 16) - 0.813F * (cr - 128) - 0.391F * (cb - 128);
+   GLfloat b = 1.164F * (y - 16) + 2.018F * (cb - 128);
+   r *= (1.0F / 255.0F);
+   g *= (1.0F / 255.0F);
+   b *= (1.0F / 255.0F);
+   texel[RCOMP] = CLAMP(r, 0.0F, 1.0F);
+   texel[GCOMP] = CLAMP(g, 0.0F, 1.0F);
+   texel[BCOMP] = CLAMP(b, 0.0F, 1.0F);
+   texel[ACOMP] = 1.0F;
+}
+
+#if DIM == 3
+static void store_texel_ycbcr_rev(struct gl_texture_image *texImage,
+                                  GLint i, GLint j, GLint k, const void *texel)
+{
+   (void) texImage;
+   (void) i;
+   (void) j;
+   (void) k;
+   (void) texel;
+   /* XXX to do */
+}
+#endif
+
+
+/* MESA_TEXFORMAT_Z24_S8 ***************************************************/
+
+static void FETCH(f_z24_s8)( const struct gl_texture_image *texImage,
+                             GLint i, GLint j, GLint k, GLfloat *texel )
+{
+   /* only return Z, not stencil data */
+   const GLuint *src = TEXEL_ADDR(GLuint, texImage, i, j, k, 1);
+   const GLfloat scale = 1.0F / (GLfloat) 0xffffff;
+   texel[0] = ((*src) >> 8) * scale;
+   ASSERT(texImage->TexFormat == MESA_FORMAT_Z24_S8);
+   ASSERT(texel[0] >= 0.0F);
+   ASSERT(texel[0] <= 1.0F);
+}
+
+#if DIM == 3
+static void store_texel_z24_s8(struct gl_texture_image *texImage,
+                               GLint i, GLint j, GLint k, const void *texel)
+{
+   /* only store Z, not stencil */
+   GLuint *dst = TEXEL_ADDR(GLuint, texImage, i, j, k, 1);
+   GLfloat depth = *((GLfloat *) texel);
+   GLuint zi = ((GLuint) (depth * 0xffffff)) << 8;
+   *dst = zi | (*dst & 0xff);
+}
+#endif
+
+
+/* MESA_TEXFORMAT_S8_Z24 ***************************************************/
+
+static void FETCH(f_s8_z24)( const struct gl_texture_image *texImage,
+                             GLint i, GLint j, GLint k, GLfloat *texel )
+{
+   /* only return Z, not stencil data */
+   const GLuint *src = TEXEL_ADDR(GLuint, texImage, i, j, k, 1);
+   const GLfloat scale = 1.0F / (GLfloat) 0xffffff;
+   texel[0] = ((*src) & 0x00ffffff) * scale;
+   ASSERT(texImage->TexFormat == MESA_FORMAT_S8_Z24);
+   ASSERT(texel[0] >= 0.0F);
+   ASSERT(texel[0] <= 1.0F);
+}
+
+#if DIM == 3
+static void store_texel_s8_z24(struct gl_texture_image *texImage,
+                               GLint i, GLint j, GLint k, const void *texel)
+{
+   /* only store Z, not stencil */
+   GLuint *dst = TEXEL_ADDR(GLuint, texImage, i, j, k, 1);
+   GLfloat depth = *((GLfloat *) texel);
+   GLuint zi = (GLuint) (depth * 0xffffff);
+   *dst = zi | (*dst & 0xff000000);
+}
+#endif
+
+
+/* MESA_FORMAT_RGB9_E5 ******************************************************/
+
+static void FETCH(rgb9_e5)( const struct gl_texture_image *texImage,
+                            GLint i, GLint j, GLint k, GLfloat *texel )
+{
+   const GLuint *src = TEXEL_ADDR(GLuint, texImage, i, j, k, 1);
+   rgb9e5_to_float3(*src, texel);
+   texel[ACOMP] = 1.0F;
+}
+
+#if DIM == 3
+static void store_texel_rgb9_e5(struct gl_texture_image *texImage,
+                                GLint i, GLint j, GLint k, const void *texel)
+{
+   const GLfloat *src = (const GLfloat *) texel;
+   GLuint *dst = TEXEL_ADDR(GLuint, texImage, i, j, k, 1);
+   *dst = float3_to_rgb9e5(src);
+}
+#endif
+
+
+/* MESA_FORMAT_R11_G11_B10_FLOAT *********************************************/
+
+static void FETCH(r11_g11_b10f)( const struct gl_texture_image *texImage,
+                                 GLint i, GLint j, GLint k, GLfloat *texel )
+{
+   const GLuint *src = TEXEL_ADDR(GLuint, texImage, i, j, k, 1);
+   r11g11b10f_to_float3(*src, texel);
+   texel[ACOMP] = 1.0F;
+}
+
+#if DIM == 3
+static void store_texel_r11_g11_b10f(struct gl_texture_image *texImage,
+                                     GLint i, GLint j, GLint k, const void *texel)
+{
+   const GLfloat *src = (const GLfloat *) texel;
+   GLuint *dst = TEXEL_ADDR(GLuint, texImage, i, j, k, 1);
+   *dst = float3_to_r11g11b10f(src);
+}
+#endif
+
+
+#undef TEXEL_ADDR
+#undef DIM
+#undef FETCH