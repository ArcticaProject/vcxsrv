<<<<<<< HEAD
/*
 * Mesa 3-D graphics library
 * Version:  6.5
 *
 * Copyright (C) 1999-2006  Brian Paul   All Rights Reserved.
 *
 * Permission is hereby granted, free of charge, to any person obtaining a
 * copy of this software and associated documentation files (the "Software"),
 * to deal in the Software without restriction, including without limitation
 * the rights to use, copy, modify, merge, publish, distribute, sublicense,
 * and/or sell copies of the Software, and to permit persons to whom the
 * Software is furnished to do so, subject to the following conditions:
 *
 * The above copyright notice and this permission notice shall be included
 * in all copies or substantial portions of the Software.
 *
 * THE SOFTWARE IS PROVIDED "AS IS", WITHOUT WARRANTY OF ANY KIND, EXPRESS
 * OR IMPLIED, INCLUDING BUT NOT LIMITED TO THE WARRANTIES OF MERCHANTABILITY,
 * FITNESS FOR A PARTICULAR PURPOSE AND NONINFRINGEMENT.  IN NO EVENT SHALL
 * BRIAN PAUL BE LIABLE FOR ANY CLAIM, DAMAGES OR OTHER LIABILITY, WHETHER IN
 * AN ACTION OF CONTRACT, TORT OR OTHERWISE, ARISING FROM, OUT OF OR IN
 * CONNECTION WITH THE SOFTWARE OR THE USE OR OTHER DEALINGS IN THE SOFTWARE.
 */

#include "glheader.h"
#include "imports.h"
#include "context.h"
#include "formats.h"
#include "mtypes.h"
#include "depthstencil.h"
#include "renderbuffer.h"


/**
 * Adaptor/wrappers for GL_DEPTH_STENCIL renderbuffers.
 *
 * The problem with a GL_DEPTH_STENCIL renderbuffer is that sometimes we
 * want to treat it as a stencil buffer, other times we want to treat it
 * as a depth/z buffer and still other times when we want to treat it as
 * a combined Z+stencil buffer!  That implies we need three different sets
 * of Get/Put functions.
 *
 * We solve this by wrapping the Z24_S8 or S8_Z24 renderbuffer with depth and
 * stencil adaptors, each with the right kind of depth/stencil Get/Put functions.
 */


static void *
nop_get_pointer(struct gl_context *ctx, struct gl_renderbuffer *rb, GLint x, GLint y)
{
   (void) ctx;
   (void) rb;
   (void) x;
   (void) y;
   return NULL;
}


/**
 * Delete a depth or stencil wrapper renderbuffer.
 */
static void
delete_wrapper(struct gl_renderbuffer *rb)
{
   ASSERT(rb->Format == MESA_FORMAT_S8 ||
          rb->Format == MESA_FORMAT_X8_Z24);
   _mesa_reference_renderbuffer(&rb->Wrapped, NULL);
   free(rb);
}


/**
 * Realloc storage for wrapper.
 */
static GLboolean
alloc_wrapper_storage(struct gl_context *ctx, struct gl_renderbuffer *rb,
                      GLenum internalFormat, GLuint width, GLuint height)
{
   /* just pass this on to the wrapped renderbuffer */
   struct gl_renderbuffer *dsrb = rb->Wrapped;
   GLboolean retVal;

   (void) internalFormat;

   ASSERT(dsrb->Format == MESA_FORMAT_Z24_S8 ||
          dsrb->Format == MESA_FORMAT_Z24_X8 ||
          dsrb->Format == MESA_FORMAT_S8_Z24 ||
          dsrb->Format == MESA_FORMAT_X8_Z24);

   retVal = dsrb->AllocStorage(ctx, dsrb, dsrb->InternalFormat, width, height);
   if (retVal) {
      rb->Width = width;
      rb->Height = height;
      rb->RowStride = dsrb->RowStride;
   }
   return retVal;
}




/*======================================================================
 * Depth wrapper around depth/stencil renderbuffer
 */

static void
get_row_z24(struct gl_context *ctx, struct gl_renderbuffer *z24rb, GLuint count,
            GLint x, GLint y, void *values)
{
   struct gl_renderbuffer *dsrb = z24rb->Wrapped;
   GLuint temp[MAX_WIDTH], i;
   GLuint *dst = (GLuint *) values;
   const GLuint *src = (const GLuint *) dsrb->GetPointer(ctx, dsrb, x, y);
   ASSERT(z24rb->DataType == GL_UNSIGNED_INT);
   ASSERT(dsrb->DataType == GL_UNSIGNED_INT_24_8_EXT);
   if (!src) {
      dsrb->GetRow(ctx, dsrb, count, x, y, temp);
      src = temp;
   }
   if (dsrb->Format == MESA_FORMAT_Z24_S8) {
      for (i = 0; i < count; i++) {
         dst[i] = src[i] >> 8;
      }
   }
   else {
      assert(dsrb->Format == MESA_FORMAT_S8_Z24);
      for (i = 0; i < count; i++) {
         dst[i] = src[i] & 0xffffff;
      }
   }
}

static void
get_values_z24(struct gl_context *ctx, struct gl_renderbuffer *z24rb, GLuint count,
               const GLint x[], const GLint y[], void *values)
{
   struct gl_renderbuffer *dsrb = z24rb->Wrapped;
   GLuint temp[MAX_WIDTH], i;
   GLuint *dst = (GLuint *) values;
   ASSERT(z24rb->DataType == GL_UNSIGNED_INT);
   ASSERT(dsrb->DataType == GL_UNSIGNED_INT_24_8_EXT);
   ASSERT(count <= MAX_WIDTH);
   /* don't bother trying direct access */
   dsrb->GetValues(ctx, dsrb, count, x, y, temp);
   if (dsrb->Format == MESA_FORMAT_Z24_S8) {
      for (i = 0; i < count; i++) {
         dst[i] = temp[i] >> 8;
      }
   }
   else {
      assert(dsrb->Format == MESA_FORMAT_S8_Z24);
      for (i = 0; i < count; i++) {
         dst[i] = temp[i] & 0xffffff;
      }
   }
}

static void
put_row_z24(struct gl_context *ctx, struct gl_renderbuffer *z24rb, GLuint count,
            GLint x, GLint y, const void *values, const GLubyte *mask)
{
   struct gl_renderbuffer *dsrb = z24rb->Wrapped;
   const GLuint *src = (const GLuint *) values;
   GLuint *dst = (GLuint *) dsrb->GetPointer(ctx, dsrb, x, y);
   ASSERT(z24rb->DataType == GL_UNSIGNED_INT);
   ASSERT(dsrb->DataType == GL_UNSIGNED_INT_24_8_EXT);
   if (dst) {
      /* direct access */
      GLuint i;
      if (dsrb->Format == MESA_FORMAT_Z24_S8) {
         for (i = 0; i < count; i++) {
            if (!mask || mask[i]) {
               dst[i] = (src[i] << 8) | (dst[i] & 0xff);
            }
         }
      }
      else {
         assert(dsrb->Format == MESA_FORMAT_S8_Z24);
         for (i = 0; i < count; i++) {
            if (!mask || mask[i]) {
               dst[i] = (src[i] & 0xffffff) | (dst[i] & 0xff000000);
            }
         }
      }
   }
   else {
      /* get, modify, put */
      GLuint temp[MAX_WIDTH], i;
      dsrb->GetRow(ctx, dsrb, count, x, y, temp);
      if (dsrb->Format == MESA_FORMAT_Z24_S8) {
         for (i = 0; i < count; i++) {
            if (!mask || mask[i]) {
               temp[i] = (src[i] << 8) | (temp[i] & 0xff);
            }
         }
      }
      else {
         assert(dsrb->Format == MESA_FORMAT_S8_Z24);
         for (i = 0; i < count; i++) {
            if (!mask || mask[i]) {
               temp[i] = (src[i] & 0xffffff) | (temp[i] & 0xff000000);
            }
         }
      }
      dsrb->PutRow(ctx, dsrb, count, x, y, temp, mask);
   }
}

static void
put_mono_row_z24(struct gl_context *ctx, struct gl_renderbuffer *z24rb, GLuint count,
                 GLint x, GLint y, const void *value, const GLubyte *mask)
{
   struct gl_renderbuffer *dsrb = z24rb->Wrapped;
   GLuint *dst = (GLuint *) dsrb->GetPointer(ctx, dsrb, x, y);
   ASSERT(z24rb->DataType == GL_UNSIGNED_INT);
   ASSERT(dsrb->DataType == GL_UNSIGNED_INT_24_8_EXT);
   if (dst) {
      /* direct access */
      GLuint i;
      if (dsrb->Format == MESA_FORMAT_Z24_S8) {
         const GLuint shiftedVal = *((GLuint *) value) << 8;
         for (i = 0; i < count; i++) {
            if (!mask || mask[i]) {
               dst[i] = shiftedVal | (dst[i] & 0xff);
            }
         }
      }
      else {
         const GLuint shiftedVal = *((GLuint *) value);
         assert(dsrb->Format == MESA_FORMAT_S8_Z24);
         for (i = 0; i < count; i++) {
            if (!mask || mask[i]) {
               dst[i] = shiftedVal | (dst[i] & 0xff000000);
            }
         }
      }
   }
   else {
      /* get, modify, put */
      GLuint temp[MAX_WIDTH], i;
      dsrb->GetRow(ctx, dsrb, count, x, y, temp);
      if (dsrb->Format == MESA_FORMAT_Z24_S8) {
         const GLuint shiftedVal = *((GLuint *) value) << 8;
         for (i = 0; i < count; i++) {
            if (!mask || mask[i]) {
               temp[i] = shiftedVal | (temp[i] & 0xff);
            }
         }
      }
      else {
         const GLuint shiftedVal = *((GLuint *) value);
         assert(dsrb->Format == MESA_FORMAT_S8_Z24);
         for (i = 0; i < count; i++) {
            if (!mask || mask[i]) {
               temp[i] = shiftedVal | (temp[i] & 0xff000000);
            }
         }
      }
      dsrb->PutRow(ctx, dsrb, count, x, y, temp, mask);
   }
}

static void
put_values_z24(struct gl_context *ctx, struct gl_renderbuffer *z24rb, GLuint count,
               const GLint x[], const GLint y[],
               const void *values, const GLubyte *mask)
{
   struct gl_renderbuffer *dsrb = z24rb->Wrapped;
   const GLuint *src = (const GLuint *) values;
   ASSERT(z24rb->DataType == GL_UNSIGNED_INT);
   ASSERT(dsrb->DataType == GL_UNSIGNED_INT_24_8_EXT);
   if (dsrb->GetPointer(ctx, dsrb, 0, 0)) {
      /* direct access */
      GLuint i;
      if (dsrb->Format == MESA_FORMAT_Z24_S8) {
         for (i = 0; i < count; i++) {
            if (!mask || mask[i]) {
               GLuint *dst = (GLuint *) dsrb->GetPointer(ctx, dsrb, x[i], y[i]);
               *dst = (src[i] << 8) | (*dst & 0xff);
            }
         }
      }
      else {
         assert(dsrb->Format == MESA_FORMAT_S8_Z24);
         for (i = 0; i < count; i++) {
            if (!mask || mask[i]) {
               GLuint *dst = (GLuint *) dsrb->GetPointer(ctx, dsrb, x[i], y[i]);
               *dst = (src[i] & 0xffffff) | (*dst & 0xff000000);
            }
         }
      }
   }
   else {
      /* get, modify, put */
      GLuint temp[MAX_WIDTH], i;
      dsrb->GetValues(ctx, dsrb, count, x, y, temp);
      if (dsrb->Format == MESA_FORMAT_Z24_S8) {
         for (i = 0; i < count; i++) {
            if (!mask || mask[i]) {
               temp[i] = (src[i] << 8) | (temp[i] & 0xff);
            }
         }
      }
      else {
         assert(dsrb->Format == MESA_FORMAT_S8_Z24);
         for (i = 0; i < count; i++) {
            if (!mask || mask[i]) {
               temp[i] = (src[i] & 0xffffff) | (temp[i] & 0xff000000);
            }
         }
      }
      dsrb->PutValues(ctx, dsrb, count, x, y, temp, mask);
   }
}

static void
put_mono_values_z24(struct gl_context *ctx, struct gl_renderbuffer *z24rb,
                    GLuint count, const GLint x[], const GLint y[],
                    const void *value, const GLubyte *mask)
{
   struct gl_renderbuffer *dsrb = z24rb->Wrapped;
   GLuint temp[MAX_WIDTH], i;
   /* get, modify, put */
   dsrb->GetValues(ctx, dsrb, count, x, y, temp);
   if (dsrb->Format == MESA_FORMAT_Z24_S8) {
      const GLuint shiftedVal = *((GLuint *) value) << 8;
      for (i = 0; i < count; i++) {
         if (!mask || mask[i]) {
            temp[i] = shiftedVal | (temp[i] & 0xff);
         }
      }
   }
   else {
      const GLuint shiftedVal = *((GLuint *) value);
      assert(dsrb->Format == MESA_FORMAT_S8_Z24);
      for (i = 0; i < count; i++) {
         if (!mask || mask[i]) {
            temp[i] = shiftedVal | (temp[i] & 0xff000000);
         }
      }
   }
   dsrb->PutValues(ctx, dsrb, count, x, y, temp, mask);
}


/**
 * Wrap the given GL_DEPTH_STENCIL renderbuffer so that it acts like
 * a depth renderbuffer.
 * \return new depth renderbuffer
 */
struct gl_renderbuffer *
_mesa_new_z24_renderbuffer_wrapper(struct gl_context *ctx,
                                   struct gl_renderbuffer *dsrb)
{
   struct gl_renderbuffer *z24rb;

   ASSERT(dsrb->Format == MESA_FORMAT_Z24_S8 ||
          dsrb->Format == MESA_FORMAT_Z24_X8 ||
          dsrb->Format == MESA_FORMAT_S8_Z24 ||
          dsrb->Format == MESA_FORMAT_X8_Z24);
   ASSERT(dsrb->DataType == GL_UNSIGNED_INT_24_8_EXT);

   z24rb = ctx->Driver.NewRenderbuffer(ctx, 0);
   if (!z24rb)
      return NULL;

   /* NOTE: need to do manual refcounting here */
   z24rb->Wrapped = dsrb;
   dsrb->RefCount++;

   z24rb->Name = dsrb->Name;
   z24rb->RefCount = 0;
   z24rb->Width = dsrb->Width;
   z24rb->Height = dsrb->Height;
   z24rb->RowStride = dsrb->RowStride;
   z24rb->InternalFormat = GL_DEPTH_COMPONENT24;
   z24rb->Format = MESA_FORMAT_X8_Z24;
   z24rb->_BaseFormat = GL_DEPTH_COMPONENT;
   z24rb->DataType = GL_UNSIGNED_INT;
   z24rb->Data = NULL;
   z24rb->Delete = delete_wrapper;
   z24rb->AllocStorage = alloc_wrapper_storage;
   z24rb->GetPointer = nop_get_pointer;
   z24rb->GetRow = get_row_z24;
   z24rb->GetValues = get_values_z24;
   z24rb->PutRow = put_row_z24;
   z24rb->PutRowRGB = NULL;
   z24rb->PutMonoRow = put_mono_row_z24;
   z24rb->PutValues = put_values_z24;
   z24rb->PutMonoValues = put_mono_values_z24;

   return z24rb;
}


/*======================================================================
 * Stencil wrapper around depth/stencil renderbuffer
 */

static void
get_row_s8(struct gl_context *ctx, struct gl_renderbuffer *s8rb, GLuint count,
           GLint x, GLint y, void *values)
{
   struct gl_renderbuffer *dsrb = s8rb->Wrapped;
   GLuint temp[MAX_WIDTH], i;
   GLubyte *dst = (GLubyte *) values;
   const GLuint *src = (const GLuint *) dsrb->GetPointer(ctx, dsrb, x, y);
   ASSERT(s8rb->DataType == GL_UNSIGNED_BYTE);
   ASSERT(dsrb->DataType == GL_UNSIGNED_INT_24_8_EXT);
   if (!src) {
      dsrb->GetRow(ctx, dsrb, count, x, y, temp);
      src = temp;
   }
   if (dsrb->Format == MESA_FORMAT_Z24_S8) {
      for (i = 0; i < count; i++) {
         dst[i] = src[i] & 0xff;
      }
   }
   else {
      assert(dsrb->Format == MESA_FORMAT_S8_Z24);
      for (i = 0; i < count; i++) {
         dst[i] = src[i] >> 24;
      }
   }
}

static void
get_values_s8(struct gl_context *ctx, struct gl_renderbuffer *s8rb, GLuint count,
              const GLint x[], const GLint y[], void *values)
{
   struct gl_renderbuffer *dsrb = s8rb->Wrapped;
   GLuint temp[MAX_WIDTH], i;
   GLubyte *dst = (GLubyte *) values;
   ASSERT(s8rb->DataType == GL_UNSIGNED_BYTE);
   ASSERT(dsrb->DataType == GL_UNSIGNED_INT_24_8_EXT);
   ASSERT(count <= MAX_WIDTH);
   /* don't bother trying direct access */
   dsrb->GetValues(ctx, dsrb, count, x, y, temp);
   if (dsrb->Format == MESA_FORMAT_Z24_S8) {
      for (i = 0; i < count; i++) {
         dst[i] = temp[i] & 0xff;
      }
   }
   else {
      assert(dsrb->Format == MESA_FORMAT_S8_Z24);
      for (i = 0; i < count; i++) {
         dst[i] = temp[i] >> 24;
      }
   }
}

static void
put_row_s8(struct gl_context *ctx, struct gl_renderbuffer *s8rb, GLuint count,
           GLint x, GLint y, const void *values, const GLubyte *mask)
{
   struct gl_renderbuffer *dsrb = s8rb->Wrapped;
   const GLubyte *src = (const GLubyte *) values;
   GLuint *dst = (GLuint *) dsrb->GetPointer(ctx, dsrb, x, y);
   ASSERT(s8rb->DataType == GL_UNSIGNED_BYTE);
   ASSERT(dsrb->DataType == GL_UNSIGNED_INT_24_8_EXT);
   if (dst) {
      /* direct access */
      GLuint i;
      if (dsrb->Format == MESA_FORMAT_Z24_S8) {
         for (i = 0; i < count; i++) {
            if (!mask || mask[i]) {
               dst[i] = (dst[i] & 0xffffff00) | src[i];
            }
         }
      }
      else {
         assert(dsrb->Format == MESA_FORMAT_S8_Z24);
         for (i = 0; i < count; i++) {
            if (!mask || mask[i]) {
               dst[i] = (dst[i] & 0xffffff) | (src[i] << 24);
            }
         }
      }
   }
   else {
      /* get, modify, put */
      GLuint temp[MAX_WIDTH], i;
      dsrb->GetRow(ctx, dsrb, count, x, y, temp);
      if (dsrb->Format == MESA_FORMAT_Z24_S8) {
         for (i = 0; i < count; i++) {
            if (!mask || mask[i]) {
               temp[i] = (temp[i] & 0xffffff00) | src[i];
            }
         }
      }
      else {
         assert(dsrb->Format == MESA_FORMAT_S8_Z24);
         for (i = 0; i < count; i++) {
            if (!mask || mask[i]) {
               temp[i] = (temp[i] & 0xffffff) | (src[i] << 24);
            }
         }
      }
      dsrb->PutRow(ctx, dsrb, count, x, y, temp, mask);
   }
}

static void
put_mono_row_s8(struct gl_context *ctx, struct gl_renderbuffer *s8rb, GLuint count,
                GLint x, GLint y, const void *value, const GLubyte *mask)
{
   struct gl_renderbuffer *dsrb = s8rb->Wrapped;
   const GLubyte val = *((GLubyte *) value);
   GLuint *dst = (GLuint *) dsrb->GetPointer(ctx, dsrb, x, y);
   ASSERT(s8rb->DataType == GL_UNSIGNED_BYTE);
   ASSERT(dsrb->DataType == GL_UNSIGNED_INT_24_8_EXT);
   if (dst) {
      /* direct access */
      GLuint i;
      if (dsrb->Format == MESA_FORMAT_Z24_S8) {
         for (i = 0; i < count; i++) {
            if (!mask || mask[i]) {
               dst[i] = (dst[i] & 0xffffff00) | val;
            }
         }
      }
      else {
         assert(dsrb->Format == MESA_FORMAT_S8_Z24);
         for (i = 0; i < count; i++) {
            if (!mask || mask[i]) {
               dst[i] = (dst[i] & 0xffffff) | (val << 24);
            }
         }
      }
   }
   else {
      /* get, modify, put */
      GLuint temp[MAX_WIDTH], i;
      dsrb->GetRow(ctx, dsrb, count, x, y, temp);
      if (dsrb->Format == MESA_FORMAT_Z24_S8) {
         for (i = 0; i < count; i++) {
            if (!mask || mask[i]) {
               temp[i] = (temp[i] & 0xffffff00) | val;
            }
         }
      }
      else {
         assert(dsrb->Format == MESA_FORMAT_S8_Z24);
         for (i = 0; i < count; i++) {
            if (!mask || mask[i]) {
               temp[i] = (temp[i] & 0xffffff) | (val << 24);
            }
         }
      }
      dsrb->PutRow(ctx, dsrb, count, x, y, temp, mask);
   }
}

static void
put_values_s8(struct gl_context *ctx, struct gl_renderbuffer *s8rb, GLuint count,
              const GLint x[], const GLint y[],
              const void *values, const GLubyte *mask)
{
   struct gl_renderbuffer *dsrb = s8rb->Wrapped;
   const GLubyte *src = (const GLubyte *) values;
   ASSERT(s8rb->DataType == GL_UNSIGNED_BYTE);
   ASSERT(dsrb->DataType == GL_UNSIGNED_INT_24_8_EXT);
   if (dsrb->GetPointer(ctx, dsrb, 0, 0)) {
      /* direct access */
      GLuint i;
      if (dsrb->Format == MESA_FORMAT_Z24_S8) {
         for (i = 0; i < count; i++) {
            if (!mask || mask[i]) {
               GLuint *dst = (GLuint *) dsrb->GetPointer(ctx, dsrb, x[i], y[i]);
               *dst = (*dst & 0xffffff00) | src[i];
            }
         }
      }
      else {
         assert(dsrb->Format == MESA_FORMAT_S8_Z24);
         for (i = 0; i < count; i++) {
            if (!mask || mask[i]) {
               GLuint *dst = (GLuint *) dsrb->GetPointer(ctx, dsrb, x[i], y[i]);
               *dst = (*dst & 0xffffff) | (src[i] << 24);
            }
         }
      }
   }
   else {
      /* get, modify, put */
      GLuint temp[MAX_WIDTH], i;
      dsrb->GetValues(ctx, dsrb, count, x, y, temp);
      if (dsrb->Format == MESA_FORMAT_Z24_S8) {
         for (i = 0; i < count; i++) {
            if (!mask || mask[i]) {
               temp[i] = (temp[i] & 0xffffff00) | src[i];
            }
         }
      }
      else {
         assert(dsrb->Format == MESA_FORMAT_S8_Z24);
         for (i = 0; i < count; i++) {
            if (!mask || mask[i]) {
               temp[i] = (temp[i] & 0xffffff) | (src[i] << 24);
            }
         }
      }
      dsrb->PutValues(ctx, dsrb, count, x, y, temp, mask);
   }
}

static void
put_mono_values_s8(struct gl_context *ctx, struct gl_renderbuffer *s8rb, GLuint count,
                   const GLint x[], const GLint y[],
                   const void *value, const GLubyte *mask)
{
   struct gl_renderbuffer *dsrb = s8rb->Wrapped;
   GLuint temp[MAX_WIDTH], i;
   const GLubyte val = *((GLubyte *) value);
   /* get, modify, put */
   dsrb->GetValues(ctx, dsrb, count, x, y, temp);
   if (dsrb->Format == MESA_FORMAT_Z24_S8) {
      for (i = 0; i < count; i++) {
         if (!mask || mask[i]) {
            temp[i] = (temp[i] & 0xffffff00) | val;
         }
      }
   }
   else {
      assert(dsrb->Format == MESA_FORMAT_S8_Z24);
      for (i = 0; i < count; i++) {
         if (!mask || mask[i]) {
            temp[i] = (temp[i] & 0xffffff) | (val << 24);
         }
      }
   }
   dsrb->PutValues(ctx, dsrb, count, x, y, temp, mask);
}


/**
 * Wrap the given GL_DEPTH_STENCIL renderbuffer so that it acts like
 * a stencil renderbuffer.
 * \return new stencil renderbuffer
 */
struct gl_renderbuffer *
_mesa_new_s8_renderbuffer_wrapper(struct gl_context *ctx, struct gl_renderbuffer *dsrb)
{
   struct gl_renderbuffer *s8rb;

   ASSERT(dsrb->Format == MESA_FORMAT_Z24_S8 ||
          dsrb->Format == MESA_FORMAT_S8_Z24);
   ASSERT(dsrb->DataType == GL_UNSIGNED_INT_24_8_EXT);

   s8rb = ctx->Driver.NewRenderbuffer(ctx, 0);
   if (!s8rb)
      return NULL;

   /* NOTE: need to do manual refcounting here */
   s8rb->Wrapped = dsrb;
   dsrb->RefCount++;

   s8rb->Name = dsrb->Name;
   s8rb->RefCount = 0;
   s8rb->Width = dsrb->Width;
   s8rb->Height = dsrb->Height;
   s8rb->RowStride = dsrb->RowStride;
   s8rb->InternalFormat = GL_STENCIL_INDEX8_EXT;
   s8rb->Format = MESA_FORMAT_S8;
   s8rb->_BaseFormat = GL_STENCIL_INDEX;
   s8rb->DataType = GL_UNSIGNED_BYTE;
   s8rb->Data = NULL;
   s8rb->Delete = delete_wrapper;
   s8rb->AllocStorage = alloc_wrapper_storage;
   s8rb->GetPointer = nop_get_pointer;
   s8rb->GetRow = get_row_s8;
   s8rb->GetValues = get_values_s8;
   s8rb->PutRow = put_row_s8;
   s8rb->PutRowRGB = NULL;
   s8rb->PutMonoRow = put_mono_row_s8;
   s8rb->PutValues = put_values_s8;
   s8rb->PutMonoValues = put_mono_values_s8;

   return s8rb;
}



/**
 ** The following functions are useful for hardware drivers that only
 ** implement combined depth/stencil buffers.
 ** The GL_EXT_framebuffer_object extension allows indepedent depth and
 ** stencil buffers to be used in any combination.
 ** Therefore, we sometimes have to merge separate depth and stencil
 ** renderbuffers into a single depth+stencil renderbuffer.  And sometimes
 ** we have to split combined depth+stencil renderbuffers into separate
 ** renderbuffers.
 **/


/**
 * Extract stencil values from the combined depth/stencil renderbuffer, storing
 * the values into a separate stencil renderbuffer.
 * \param dsRb  the source depth/stencil renderbuffer
 * \param stencilRb  the destination stencil renderbuffer
 *                   (either 8-bit or 32-bit)
 */
void
_mesa_extract_stencil(struct gl_context *ctx,
                      struct gl_renderbuffer *dsRb,
                      struct gl_renderbuffer *stencilRb)
{
   GLuint row, width, height;

   ASSERT(dsRb);
   ASSERT(stencilRb);

   ASSERT(dsRb->Format == MESA_FORMAT_Z24_S8);
   ASSERT(dsRb->DataType == GL_UNSIGNED_INT_24_8_EXT);
   ASSERT(stencilRb->Format == MESA_FORMAT_Z24_S8 ||
          stencilRb->Format == MESA_FORMAT_S8);
   ASSERT(dsRb->Width == stencilRb->Width);
   ASSERT(dsRb->Height == stencilRb->Height);

   width = dsRb->Width;
   height = dsRb->Height;

   for (row = 0; row < height; row++) {
      GLuint depthStencil[MAX_WIDTH];
      dsRb->GetRow(ctx, dsRb, width, 0, row, depthStencil);
      if (stencilRb->Format == MESA_FORMAT_S8) {
         /* 8bpp stencil */
         GLubyte stencil[MAX_WIDTH];
         GLuint i;
         for (i = 0; i < width; i++) {
            stencil[i] = depthStencil[i] & 0xff;
         }
         stencilRb->PutRow(ctx, stencilRb, width, 0, row, stencil, NULL);
      }
      else {
         /* 32bpp stencil */
         /* the 24 depth bits will be ignored */
         ASSERT(stencilRb->Format == MESA_FORMAT_Z24_S8);
         ASSERT(stencilRb->DataType == GL_UNSIGNED_INT_24_8_EXT);
         stencilRb->PutRow(ctx, stencilRb, width, 0, row, depthStencil, NULL);
      }
   }
}


/**
 * Copy stencil values from a stencil renderbuffer into a combined
 * depth/stencil renderbuffer.
 * \param dsRb  the destination depth/stencil renderbuffer
 * \param stencilRb  the source stencil buffer (either 8-bit or 32-bit)
 */
void
_mesa_insert_stencil(struct gl_context *ctx,
                     struct gl_renderbuffer *dsRb,
                     struct gl_renderbuffer *stencilRb)
{
   GLuint row, width, height;

   ASSERT(dsRb);
   ASSERT(stencilRb);

   ASSERT(dsRb->Format == MESA_FORMAT_Z24_S8);
   ASSERT(dsRb->DataType == GL_UNSIGNED_INT_24_8_EXT);
   ASSERT(stencilRb->Format == MESA_FORMAT_Z24_S8 ||
          stencilRb->Format == MESA_FORMAT_S8);

   ASSERT(dsRb->Width == stencilRb->Width);
   ASSERT(dsRb->Height == stencilRb->Height);

   width = dsRb->Width;
   height = dsRb->Height;

   for (row = 0; row < height; row++) {
      GLuint depthStencil[MAX_WIDTH];

      dsRb->GetRow(ctx, dsRb, width, 0, row, depthStencil);

      if (stencilRb->Format == MESA_FORMAT_S8) {
         /* 8bpp stencil */
         GLubyte stencil[MAX_WIDTH];
         GLuint i;
         stencilRb->GetRow(ctx, stencilRb, width, 0, row, stencil);
         for (i = 0; i < width; i++) {
            depthStencil[i] = (depthStencil[i] & 0xffffff00) | stencil[i];
         }
      }
      else {
         /* 32bpp stencil buffer */
         GLuint stencil[MAX_WIDTH], i;
         ASSERT(stencilRb->Format == MESA_FORMAT_Z24_S8);
         ASSERT(stencilRb->DataType == GL_UNSIGNED_INT_24_8_EXT);
         stencilRb->GetRow(ctx, stencilRb, width, 0, row, stencil);
         for (i = 0; i < width; i++) {
            depthStencil[i]
               = (depthStencil[i] & 0xffffff00) | (stencil[i] & 0xff);
         }
      }

      dsRb->PutRow(ctx, dsRb, width, 0, row, depthStencil, NULL);
   }
}


/**
 * Convert the stencil buffer from 8bpp to 32bpp depth/stencil.
 * \param stencilRb  the stencil renderbuffer to promote
 */
void
_mesa_promote_stencil(struct gl_context *ctx, struct gl_renderbuffer *stencilRb)
{
   const GLsizei width = stencilRb->Width;
   const GLsizei height = stencilRb->Height;
   GLubyte *data;
   GLint i, j, k;

   ASSERT(stencilRb->Format == MESA_FORMAT_S8);
   ASSERT(stencilRb->Data);

   data = (GLubyte *) stencilRb->Data;
   stencilRb->Data = NULL;
   stencilRb->AllocStorage(ctx, stencilRb, GL_DEPTH24_STENCIL8_EXT,
                           width, height);

   ASSERT(stencilRb->DataType == GL_UNSIGNED_INT_24_8_EXT);

   k = 0;
   for (i = 0; i < height; i++) {
      GLuint depthStencil[MAX_WIDTH];
      for (j = 0; j < width; j++) {
         depthStencil[j] = data[k++];
      }
      stencilRb->PutRow(ctx, stencilRb, width, 0, i, depthStencil, NULL);
   }
   free(data);
}
=======
/*
 * Mesa 3-D graphics library
 * Version:  6.5
 *
 * Copyright (C) 1999-2006  Brian Paul   All Rights Reserved.
 *
 * Permission is hereby granted, free of charge, to any person obtaining a
 * copy of this software and associated documentation files (the "Software"),
 * to deal in the Software without restriction, including without limitation
 * the rights to use, copy, modify, merge, publish, distribute, sublicense,
 * and/or sell copies of the Software, and to permit persons to whom the
 * Software is furnished to do so, subject to the following conditions:
 *
 * The above copyright notice and this permission notice shall be included
 * in all copies or substantial portions of the Software.
 *
 * THE SOFTWARE IS PROVIDED "AS IS", WITHOUT WARRANTY OF ANY KIND, EXPRESS
 * OR IMPLIED, INCLUDING BUT NOT LIMITED TO THE WARRANTIES OF MERCHANTABILITY,
 * FITNESS FOR A PARTICULAR PURPOSE AND NONINFRINGEMENT.  IN NO EVENT SHALL
 * BRIAN PAUL BE LIABLE FOR ANY CLAIM, DAMAGES OR OTHER LIABILITY, WHETHER IN
 * AN ACTION OF CONTRACT, TORT OR OTHERWISE, ARISING FROM, OUT OF OR IN
 * CONNECTION WITH THE SOFTWARE OR THE USE OR OTHER DEALINGS IN THE SOFTWARE.
 */

#include "glheader.h"
#include "imports.h"
#include "context.h"
#include "formats.h"
#include "mtypes.h"
#include "depthstencil.h"
#include "renderbuffer.h"


/**
 * Adaptor/wrappers for GL_DEPTH_STENCIL renderbuffers.
 *
 * The problem with a GL_DEPTH_STENCIL renderbuffer is that sometimes we
 * want to treat it as a stencil buffer, other times we want to treat it
 * as a depth/z buffer and still other times when we want to treat it as
 * a combined Z+stencil buffer!  That implies we need three different sets
 * of Get/Put functions.
 *
 * We solve this by wrapping the Z24_S8 or S8_Z24 renderbuffer with depth and
 * stencil adaptors, each with the right kind of depth/stencil Get/Put functions.
 */


static void *
nop_get_pointer(struct gl_context *ctx, struct gl_renderbuffer *rb, GLint x, GLint y)
{
   (void) ctx;
   (void) rb;
   (void) x;
   (void) y;
   return NULL;
}


/**
 * Delete a depth or stencil wrapper renderbuffer.
 */
static void
delete_wrapper(struct gl_renderbuffer *rb)
{
   ASSERT(rb->Format == MESA_FORMAT_S8 ||
          rb->Format == MESA_FORMAT_X8_Z24);
   _mesa_reference_renderbuffer(&rb->Wrapped, NULL);
   free(rb);
}


/**
 * Realloc storage for wrapper.
 */
static GLboolean
alloc_wrapper_storage(struct gl_context *ctx, struct gl_renderbuffer *rb,
                      GLenum internalFormat, GLuint width, GLuint height)
{
   /* just pass this on to the wrapped renderbuffer */
   struct gl_renderbuffer *dsrb = rb->Wrapped;
   GLboolean retVal;

   (void) internalFormat;

   ASSERT(dsrb->Format == MESA_FORMAT_Z24_S8 ||
          dsrb->Format == MESA_FORMAT_Z24_X8 ||
          dsrb->Format == MESA_FORMAT_S8_Z24 ||
          dsrb->Format == MESA_FORMAT_X8_Z24);

   retVal = dsrb->AllocStorage(ctx, dsrb, dsrb->InternalFormat, width, height);
   if (retVal) {
      rb->Width = width;
      rb->Height = height;
      rb->RowStride = dsrb->RowStride;
   }
   return retVal;
}




/*======================================================================
 * Depth wrapper around depth/stencil renderbuffer
 */

static void
get_row_z24(struct gl_context *ctx, struct gl_renderbuffer *z24rb, GLuint count,
            GLint x, GLint y, void *values)
{
   struct gl_renderbuffer *dsrb = z24rb->Wrapped;
   GLuint temp[MAX_WIDTH], i;
   GLuint *dst = (GLuint *) values;
   const GLuint *src = (const GLuint *) dsrb->GetPointer(ctx, dsrb, x, y);
   ASSERT(z24rb->DataType == GL_UNSIGNED_INT);
   ASSERT(dsrb->DataType == GL_UNSIGNED_INT_24_8_EXT);
   if (!src) {
      dsrb->GetRow(ctx, dsrb, count, x, y, temp);
      src = temp;
   }
   if (dsrb->Format == MESA_FORMAT_Z24_S8) {
      for (i = 0; i < count; i++) {
         dst[i] = src[i] >> 8;
      }
   }
   else {
      assert(dsrb->Format == MESA_FORMAT_S8_Z24);
      for (i = 0; i < count; i++) {
         dst[i] = src[i] & 0xffffff;
      }
   }
}

static void
get_values_z24(struct gl_context *ctx, struct gl_renderbuffer *z24rb, GLuint count,
               const GLint x[], const GLint y[], void *values)
{
   struct gl_renderbuffer *dsrb = z24rb->Wrapped;
   GLuint temp[MAX_WIDTH], i;
   GLuint *dst = (GLuint *) values;
   ASSERT(z24rb->DataType == GL_UNSIGNED_INT);
   ASSERT(dsrb->DataType == GL_UNSIGNED_INT_24_8_EXT);
   ASSERT(count <= MAX_WIDTH);
   /* don't bother trying direct access */
   dsrb->GetValues(ctx, dsrb, count, x, y, temp);
   if (dsrb->Format == MESA_FORMAT_Z24_S8) {
      for (i = 0; i < count; i++) {
         dst[i] = temp[i] >> 8;
      }
   }
   else {
      assert(dsrb->Format == MESA_FORMAT_S8_Z24);
      for (i = 0; i < count; i++) {
         dst[i] = temp[i] & 0xffffff;
      }
   }
}

static void
put_row_z24(struct gl_context *ctx, struct gl_renderbuffer *z24rb, GLuint count,
            GLint x, GLint y, const void *values, const GLubyte *mask)
{
   struct gl_renderbuffer *dsrb = z24rb->Wrapped;
   const GLuint *src = (const GLuint *) values;
   GLuint *dst = (GLuint *) dsrb->GetPointer(ctx, dsrb, x, y);
   ASSERT(z24rb->DataType == GL_UNSIGNED_INT);
   ASSERT(dsrb->DataType == GL_UNSIGNED_INT_24_8_EXT);
   if (dst) {
      /* direct access */
      GLuint i;
      if (dsrb->Format == MESA_FORMAT_Z24_S8) {
         for (i = 0; i < count; i++) {
            if (!mask || mask[i]) {
               dst[i] = (src[i] << 8) | (dst[i] & 0xff);
            }
         }
      }
      else {
         assert(dsrb->Format == MESA_FORMAT_S8_Z24);
         for (i = 0; i < count; i++) {
            if (!mask || mask[i]) {
               dst[i] = (src[i] & 0xffffff) | (dst[i] & 0xff000000);
            }
         }
      }
   }
   else {
      /* get, modify, put */
      GLuint temp[MAX_WIDTH], i;
      dsrb->GetRow(ctx, dsrb, count, x, y, temp);
      if (dsrb->Format == MESA_FORMAT_Z24_S8) {
         for (i = 0; i < count; i++) {
            if (!mask || mask[i]) {
               temp[i] = (src[i] << 8) | (temp[i] & 0xff);
            }
         }
      }
      else {
         assert(dsrb->Format == MESA_FORMAT_S8_Z24);
         for (i = 0; i < count; i++) {
            if (!mask || mask[i]) {
               temp[i] = (src[i] & 0xffffff) | (temp[i] & 0xff000000);
            }
         }
      }
      dsrb->PutRow(ctx, dsrb, count, x, y, temp, mask);
   }
}

static void
put_mono_row_z24(struct gl_context *ctx, struct gl_renderbuffer *z24rb, GLuint count,
                 GLint x, GLint y, const void *value, const GLubyte *mask)
{
   struct gl_renderbuffer *dsrb = z24rb->Wrapped;
   GLuint *dst = (GLuint *) dsrb->GetPointer(ctx, dsrb, x, y);
   ASSERT(z24rb->DataType == GL_UNSIGNED_INT);
   ASSERT(dsrb->DataType == GL_UNSIGNED_INT_24_8_EXT);
   if (dst) {
      /* direct access */
      GLuint i;
      if (dsrb->Format == MESA_FORMAT_Z24_S8) {
         const GLuint shiftedVal = *((GLuint *) value) << 8;
         for (i = 0; i < count; i++) {
            if (!mask || mask[i]) {
               dst[i] = shiftedVal | (dst[i] & 0xff);
            }
         }
      }
      else {
         const GLuint shiftedVal = *((GLuint *) value);
         assert(dsrb->Format == MESA_FORMAT_S8_Z24);
         for (i = 0; i < count; i++) {
            if (!mask || mask[i]) {
               dst[i] = shiftedVal | (dst[i] & 0xff000000);
            }
         }
      }
   }
   else {
      /* get, modify, put */
      GLuint temp[MAX_WIDTH], i;
      dsrb->GetRow(ctx, dsrb, count, x, y, temp);
      if (dsrb->Format == MESA_FORMAT_Z24_S8) {
         const GLuint shiftedVal = *((GLuint *) value) << 8;
         for (i = 0; i < count; i++) {
            if (!mask || mask[i]) {
               temp[i] = shiftedVal | (temp[i] & 0xff);
            }
         }
      }
      else {
         const GLuint shiftedVal = *((GLuint *) value);
         assert(dsrb->Format == MESA_FORMAT_S8_Z24);
         for (i = 0; i < count; i++) {
            if (!mask || mask[i]) {
               temp[i] = shiftedVal | (temp[i] & 0xff000000);
            }
         }
      }
      dsrb->PutRow(ctx, dsrb, count, x, y, temp, mask);
   }
}

static void
put_values_z24(struct gl_context *ctx, struct gl_renderbuffer *z24rb, GLuint count,
               const GLint x[], const GLint y[],
               const void *values, const GLubyte *mask)
{
   struct gl_renderbuffer *dsrb = z24rb->Wrapped;
   const GLuint *src = (const GLuint *) values;
   ASSERT(z24rb->DataType == GL_UNSIGNED_INT);
   ASSERT(dsrb->DataType == GL_UNSIGNED_INT_24_8_EXT);
   if (dsrb->GetPointer(ctx, dsrb, 0, 0)) {
      /* direct access */
      GLuint i;
      if (dsrb->Format == MESA_FORMAT_Z24_S8) {
         for (i = 0; i < count; i++) {
            if (!mask || mask[i]) {
               GLuint *dst = (GLuint *) dsrb->GetPointer(ctx, dsrb, x[i], y[i]);
               *dst = (src[i] << 8) | (*dst & 0xff);
            }
         }
      }
      else {
         assert(dsrb->Format == MESA_FORMAT_S8_Z24);
         for (i = 0; i < count; i++) {
            if (!mask || mask[i]) {
               GLuint *dst = (GLuint *) dsrb->GetPointer(ctx, dsrb, x[i], y[i]);
               *dst = (src[i] & 0xffffff) | (*dst & 0xff000000);
            }
         }
      }
   }
   else {
      /* get, modify, put */
      GLuint temp[MAX_WIDTH], i;
      dsrb->GetValues(ctx, dsrb, count, x, y, temp);
      if (dsrb->Format == MESA_FORMAT_Z24_S8) {
         for (i = 0; i < count; i++) {
            if (!mask || mask[i]) {
               temp[i] = (src[i] << 8) | (temp[i] & 0xff);
            }
         }
      }
      else {
         assert(dsrb->Format == MESA_FORMAT_S8_Z24);
         for (i = 0; i < count; i++) {
            if (!mask || mask[i]) {
               temp[i] = (src[i] & 0xffffff) | (temp[i] & 0xff000000);
            }
         }
      }
      dsrb->PutValues(ctx, dsrb, count, x, y, temp, mask);
   }
}

static void
put_mono_values_z24(struct gl_context *ctx, struct gl_renderbuffer *z24rb,
                    GLuint count, const GLint x[], const GLint y[],
                    const void *value, const GLubyte *mask)
{
   struct gl_renderbuffer *dsrb = z24rb->Wrapped;
   GLuint temp[MAX_WIDTH], i;
   /* get, modify, put */
   dsrb->GetValues(ctx, dsrb, count, x, y, temp);
   if (dsrb->Format == MESA_FORMAT_Z24_S8) {
      const GLuint shiftedVal = *((GLuint *) value) << 8;
      for (i = 0; i < count; i++) {
         if (!mask || mask[i]) {
            temp[i] = shiftedVal | (temp[i] & 0xff);
         }
      }
   }
   else {
      const GLuint shiftedVal = *((GLuint *) value);
      assert(dsrb->Format == MESA_FORMAT_S8_Z24);
      for (i = 0; i < count; i++) {
         if (!mask || mask[i]) {
            temp[i] = shiftedVal | (temp[i] & 0xff000000);
         }
      }
   }
   dsrb->PutValues(ctx, dsrb, count, x, y, temp, mask);
}


/**
 * Wrap the given GL_DEPTH_STENCIL renderbuffer so that it acts like
 * a depth renderbuffer.
 * \return new depth renderbuffer
 */
struct gl_renderbuffer *
_mesa_new_z24_renderbuffer_wrapper(struct gl_context *ctx,
                                   struct gl_renderbuffer *dsrb)
{
   struct gl_renderbuffer *z24rb;

   ASSERT(dsrb->Format == MESA_FORMAT_Z24_S8 ||
          dsrb->Format == MESA_FORMAT_Z24_X8 ||
          dsrb->Format == MESA_FORMAT_S8_Z24 ||
          dsrb->Format == MESA_FORMAT_X8_Z24);
   ASSERT(dsrb->DataType == GL_UNSIGNED_INT_24_8_EXT);

   z24rb = ctx->Driver.NewRenderbuffer(ctx, 0);
   if (!z24rb)
      return NULL;

   /* NOTE: need to do manual refcounting here */
   z24rb->Wrapped = dsrb;
   dsrb->RefCount++;

   z24rb->Name = dsrb->Name;
   z24rb->RefCount = 0;
   z24rb->Width = dsrb->Width;
   z24rb->Height = dsrb->Height;
   z24rb->RowStride = dsrb->RowStride;
   z24rb->InternalFormat = GL_DEPTH_COMPONENT24;
   z24rb->Format = MESA_FORMAT_X8_Z24;
   z24rb->_BaseFormat = GL_DEPTH_COMPONENT;
   z24rb->DataType = GL_UNSIGNED_INT;
   z24rb->Data = NULL;
   z24rb->Delete = delete_wrapper;
   z24rb->AllocStorage = alloc_wrapper_storage;
   z24rb->GetPointer = nop_get_pointer;
   z24rb->GetRow = get_row_z24;
   z24rb->GetValues = get_values_z24;
   z24rb->PutRow = put_row_z24;
   z24rb->PutRowRGB = NULL;
   z24rb->PutMonoRow = put_mono_row_z24;
   z24rb->PutValues = put_values_z24;
   z24rb->PutMonoValues = put_mono_values_z24;

   return z24rb;
}


static void
get_row_z32f(struct gl_context *ctx, struct gl_renderbuffer *z32frb, GLuint count,
             GLint x, GLint y, void *values)
{
   struct gl_renderbuffer *dsrb = z32frb->Wrapped;
   GLfloat temp[MAX_WIDTH*2];
   GLfloat *dst = (GLfloat *) values;
   const GLfloat *src = (const GLfloat *) dsrb->GetPointer(ctx, dsrb, x, y);
   GLuint i;
   ASSERT(z32frb->DataType == GL_FLOAT);
   ASSERT(dsrb->DataType == GL_FLOAT_32_UNSIGNED_INT_24_8_REV);
   ASSERT(dsrb->Format == MESA_FORMAT_Z32_FLOAT_X24S8);
   if (!src) {
      dsrb->GetRow(ctx, dsrb, count, x, y, temp);
      src = temp;
   }
   for (i = 0; i < count; i++) {
      dst[i] = src[i*2];
   }
}

static void
get_values_z32f(struct gl_context *ctx, struct gl_renderbuffer *z32frb, GLuint count,
                const GLint x[], const GLint y[], void *values)
{
   struct gl_renderbuffer *dsrb = z32frb->Wrapped;
   GLfloat temp[MAX_WIDTH*2];
   GLfloat *dst = (GLfloat *) values;
   GLuint i;
   ASSERT(z32frb->DataType == GL_FLOAT);
   ASSERT(dsrb->DataType == GL_FLOAT_32_UNSIGNED_INT_24_8_REV);
   ASSERT(dsrb->Format == MESA_FORMAT_Z32_FLOAT_X24S8);
   ASSERT(count <= MAX_WIDTH);
   /* don't bother trying direct access */
   dsrb->GetValues(ctx, dsrb, count, x, y, temp);
   for (i = 0; i < count; i++) {
      dst[i] = temp[i*2];
   }
}

static void
put_row_z32f(struct gl_context *ctx, struct gl_renderbuffer *z32frb, GLuint count,
             GLint x, GLint y, const void *values, const GLubyte *mask)
{
   struct gl_renderbuffer *dsrb = z32frb->Wrapped;
   const GLfloat *src = (const GLfloat *) values;
   GLfloat *dst = (GLfloat *) dsrb->GetPointer(ctx, dsrb, x, y);
   ASSERT(z32frb->DataType == GL_FLOAT);
   ASSERT(dsrb->DataType == GL_FLOAT_32_UNSIGNED_INT_24_8_REV);
   ASSERT(dsrb->Format == MESA_FORMAT_Z32_FLOAT_X24S8);
   if (dst) {
      /* direct access */
      GLuint i;
      for (i = 0; i < count; i++) {
         if (!mask || mask[i]) {
            dst[i*2] = src[i];
         }
      }
   }
   else {
      /* get, modify, put */
      GLfloat temp[MAX_WIDTH*2];
      GLuint i;
      dsrb->GetRow(ctx, dsrb, count, x, y, temp);
      for (i = 0; i < count; i++) {
         if (!mask || mask[i]) {
            temp[i*2] = src[i];
         }
      }
      dsrb->PutRow(ctx, dsrb, count, x, y, temp, mask);
   }
}

static void
put_mono_row_z32f(struct gl_context *ctx, struct gl_renderbuffer *z32frb, GLuint count,
                  GLint x, GLint y, const void *value, const GLubyte *mask)
{
   struct gl_renderbuffer *dsrb = z32frb->Wrapped;
   GLfloat *dst = (GLfloat *) dsrb->GetPointer(ctx, dsrb, x, y);
   ASSERT(z32frb->DataType == GL_FLOAT);
   ASSERT(dsrb->DataType == GL_FLOAT_32_UNSIGNED_INT_24_8_REV);
   ASSERT(dsrb->Format == MESA_FORMAT_Z32_FLOAT_X24S8);
   if (dst) {
      /* direct access */
      GLuint i;
      const GLfloat val = *(GLfloat*)value;
      for (i = 0; i < count; i++) {
         if (!mask || mask[i]) {
            dst[i*2] = val;
         }
      }
   }
   else {
      /* get, modify, put */
      GLfloat temp[MAX_WIDTH*2];
      GLuint i;
      const GLfloat val = *(GLfloat *)value;
      dsrb->GetRow(ctx, dsrb, count, x, y, temp);
      for (i = 0; i < count; i++) {
         if (!mask || mask[i]) {
            temp[i*2] = val;
         }
      }
      dsrb->PutRow(ctx, dsrb, count, x, y, temp, mask);
   }
}

static void
put_values_z32f(struct gl_context *ctx, struct gl_renderbuffer *z32frb, GLuint count,
                const GLint x[], const GLint y[],
                const void *values, const GLubyte *mask)
{
   struct gl_renderbuffer *dsrb = z32frb->Wrapped;
   const GLfloat *src = (const GLfloat *) values;
   ASSERT(z32frb->DataType == GL_FLOAT);
   ASSERT(dsrb->DataType == GL_FLOAT_32_UNSIGNED_INT_24_8_REV);
   ASSERT(dsrb->Format == MESA_FORMAT_Z32_FLOAT_X24S8);
   if (dsrb->GetPointer(ctx, dsrb, 0, 0)) {
      /* direct access */
      GLuint i;
      for (i = 0; i < count; i++) {
         if (!mask || mask[i]) {
            GLfloat *dst = (GLfloat *) dsrb->GetPointer(ctx, dsrb, x[i], y[i]);
            *dst = src[i];
         }
      }
   }
   else {
      /* get, modify, put */
      GLfloat temp[MAX_WIDTH*2];
      GLuint i;
      dsrb->GetValues(ctx, dsrb, count, x, y, temp);
      for (i = 0; i < count; i++) {
         if (!mask || mask[i]) {
            temp[i*2] = src[i];
         }
      }
      dsrb->PutValues(ctx, dsrb, count, x, y, temp, mask);
   }
}

static void
put_mono_values_z32f(struct gl_context *ctx, struct gl_renderbuffer *z32frb,
                     GLuint count, const GLint x[], const GLint y[],
                     const void *value, const GLubyte *mask)
{
   struct gl_renderbuffer *dsrb = z32frb->Wrapped;
   GLfloat temp[MAX_WIDTH*2];
   GLuint i;
   const GLfloat val = *(GLfloat *)value;
   ASSERT(z32frb->DataType == GL_FLOAT);
   ASSERT(dsrb->DataType == GL_FLOAT_32_UNSIGNED_INT_24_8_REV);
   ASSERT(dsrb->Format == MESA_FORMAT_Z32_FLOAT_X24S8);
   /* get, modify, put */
   dsrb->GetValues(ctx, dsrb, count, x, y, temp);
   for (i = 0; i < count; i++) {
      if (!mask || mask[i]) {
         temp[i*2] = val;
      }
   }
   dsrb->PutValues(ctx, dsrb, count, x, y, temp, mask);
}


/**
 * Wrap the given GL_DEPTH_STENCIL renderbuffer so that it acts like
 * a depth renderbuffer.
 * \return new depth renderbuffer
 */
struct gl_renderbuffer *
_mesa_new_z32f_renderbuffer_wrapper(struct gl_context *ctx,
                                    struct gl_renderbuffer *dsrb)
{
   struct gl_renderbuffer *z32frb;

   ASSERT(dsrb->Format == MESA_FORMAT_Z32_FLOAT_X24S8);
   ASSERT(dsrb->DataType == GL_FLOAT_32_UNSIGNED_INT_24_8_REV);

   z32frb = ctx->Driver.NewRenderbuffer(ctx, 0);
   if (!z32frb)
      return NULL;

   /* NOTE: need to do manual refcounting here */
   z32frb->Wrapped = dsrb;
   dsrb->RefCount++;

   z32frb->Name = dsrb->Name;
   z32frb->RefCount = 0;
   z32frb->Width = dsrb->Width;
   z32frb->Height = dsrb->Height;
   z32frb->RowStride = dsrb->RowStride;
   z32frb->InternalFormat = GL_DEPTH_COMPONENT32F;
   z32frb->Format = MESA_FORMAT_Z32_FLOAT;
   z32frb->_BaseFormat = GL_DEPTH_COMPONENT;
   z32frb->DataType = GL_FLOAT;
   z32frb->Data = NULL;
   z32frb->Delete = delete_wrapper;
   z32frb->AllocStorage = alloc_wrapper_storage;
   z32frb->GetPointer = nop_get_pointer;
   z32frb->GetRow = get_row_z32f;
   z32frb->GetValues = get_values_z32f;
   z32frb->PutRow = put_row_z32f;
   z32frb->PutRowRGB = NULL;
   z32frb->PutMonoRow = put_mono_row_z32f;
   z32frb->PutValues = put_values_z32f;
   z32frb->PutMonoValues = put_mono_values_z32f;

   return z32frb;
}


/*======================================================================
 * Stencil wrapper around depth/stencil renderbuffer
 */

static void
get_row_s8(struct gl_context *ctx, struct gl_renderbuffer *s8rb, GLuint count,
           GLint x, GLint y, void *values)
{
   struct gl_renderbuffer *dsrb = s8rb->Wrapped;
   GLuint temp[MAX_WIDTH*2], i;
   GLubyte *dst = (GLubyte *) values;
   const GLuint *src = (const GLuint *) dsrb->GetPointer(ctx, dsrb, x, y);
   ASSERT(s8rb->DataType == GL_UNSIGNED_BYTE);
   ASSERT(dsrb->DataType == GL_UNSIGNED_INT_24_8_EXT ||
          dsrb->DataType == GL_FLOAT_32_UNSIGNED_INT_24_8_REV);
   if (!src) {
      dsrb->GetRow(ctx, dsrb, count, x, y, temp);
      src = temp;
   }
   if (dsrb->Format == MESA_FORMAT_Z32_FLOAT_X24S8) {
      for (i = 0; i < count; i++) {
         dst[i] = src[i*2+1] & 0xff;
      }
   }
   else if (dsrb->Format == MESA_FORMAT_Z24_S8) {
      for (i = 0; i < count; i++) {
         dst[i] = src[i] & 0xff;
      }
   }
   else {
      assert(dsrb->Format == MESA_FORMAT_S8_Z24);
      for (i = 0; i < count; i++) {
         dst[i] = src[i] >> 24;
      }
   }
}

static void
get_values_s8(struct gl_context *ctx, struct gl_renderbuffer *s8rb, GLuint count,
              const GLint x[], const GLint y[], void *values)
{
   struct gl_renderbuffer *dsrb = s8rb->Wrapped;
   GLuint temp[MAX_WIDTH*2], i;
   GLubyte *dst = (GLubyte *) values;
   ASSERT(s8rb->DataType == GL_UNSIGNED_BYTE);
   ASSERT(dsrb->DataType == GL_UNSIGNED_INT_24_8_EXT ||
          dsrb->DataType == GL_FLOAT_32_UNSIGNED_INT_24_8_REV);
   ASSERT(count <= MAX_WIDTH);
   /* don't bother trying direct access */
   dsrb->GetValues(ctx, dsrb, count, x, y, temp);
   if (dsrb->Format == MESA_FORMAT_Z32_FLOAT_X24S8) {
      for (i = 0; i < count; i++) {
         dst[i] = temp[i*2+1] & 0xff;
      }
   }
   else if (dsrb->Format == MESA_FORMAT_Z24_S8) {
      for (i = 0; i < count; i++) {
         dst[i] = temp[i] & 0xff;
      }
   }
   else {
      assert(dsrb->Format == MESA_FORMAT_S8_Z24);
      for (i = 0; i < count; i++) {
         dst[i] = temp[i] >> 24;
      }
   }
}

static void
put_row_s8(struct gl_context *ctx, struct gl_renderbuffer *s8rb, GLuint count,
           GLint x, GLint y, const void *values, const GLubyte *mask)
{
   struct gl_renderbuffer *dsrb = s8rb->Wrapped;
   const GLubyte *src = (const GLubyte *) values;
   GLuint *dst = (GLuint *) dsrb->GetPointer(ctx, dsrb, x, y);
   ASSERT(s8rb->DataType == GL_UNSIGNED_BYTE);
   ASSERT(dsrb->DataType == GL_UNSIGNED_INT_24_8_EXT ||
          dsrb->DataType == GL_FLOAT_32_UNSIGNED_INT_24_8_REV);
   if (dst) {
      /* direct access */
      GLuint i;
      if (dsrb->Format == MESA_FORMAT_Z32_FLOAT_X24S8) {
         for (i = 0; i < count; i++) {
            if (!mask || mask[i]) {
               dst[i*2+1] = src[i];
            }
         }
      }
      else if (dsrb->Format == MESA_FORMAT_Z24_S8) {
         for (i = 0; i < count; i++) {
            if (!mask || mask[i]) {
               dst[i] = (dst[i] & 0xffffff00) | src[i];
            }
         }
      }
      else {
         assert(dsrb->Format == MESA_FORMAT_S8_Z24);
         for (i = 0; i < count; i++) {
            if (!mask || mask[i]) {
               dst[i] = (dst[i] & 0xffffff) | (src[i] << 24);
            }
         }
      }
   }
   else {
      /* get, modify, put */
      GLuint temp[MAX_WIDTH*2], i;
      dsrb->GetRow(ctx, dsrb, count, x, y, temp);
      if (dsrb->Format == MESA_FORMAT_Z32_FLOAT_X24S8) {
         for (i = 0; i < count; i++) {
            if (!mask || mask[i]) {
               temp[i*2+1] = src[i];
            }
         }
      }
      else if (dsrb->Format == MESA_FORMAT_Z24_S8) {
         for (i = 0; i < count; i++) {
            if (!mask || mask[i]) {
               temp[i] = (temp[i] & 0xffffff00) | src[i];
            }
         }
      }
      else {
         assert(dsrb->Format == MESA_FORMAT_S8_Z24);
         for (i = 0; i < count; i++) {
            if (!mask || mask[i]) {
               temp[i] = (temp[i] & 0xffffff) | (src[i] << 24);
            }
         }
      }
      dsrb->PutRow(ctx, dsrb, count, x, y, temp, mask);
   }
}

static void
put_mono_row_s8(struct gl_context *ctx, struct gl_renderbuffer *s8rb, GLuint count,
                GLint x, GLint y, const void *value, const GLubyte *mask)
{
   struct gl_renderbuffer *dsrb = s8rb->Wrapped;
   const GLubyte val = *((GLubyte *) value);
   GLuint *dst = (GLuint *) dsrb->GetPointer(ctx, dsrb, x, y);
   ASSERT(s8rb->DataType == GL_UNSIGNED_BYTE);
   ASSERT(dsrb->DataType == GL_UNSIGNED_INT_24_8_EXT ||
          dsrb->DataType == GL_FLOAT_32_UNSIGNED_INT_24_8_REV);
   if (dst) {
      /* direct access */
      GLuint i;
      if (dsrb->Format == MESA_FORMAT_Z32_FLOAT_X24S8) {
         for (i = 0; i < count; i++) {
            if (!mask || mask[i]) {
               dst[i*2+1] = val;
            }
         }
      }
      else if (dsrb->Format == MESA_FORMAT_Z24_S8) {
         for (i = 0; i < count; i++) {
            if (!mask || mask[i]) {
               dst[i] = (dst[i] & 0xffffff00) | val;
            }
         }
      }
      else {
         assert(dsrb->Format == MESA_FORMAT_S8_Z24);
         for (i = 0; i < count; i++) {
            if (!mask || mask[i]) {
               dst[i] = (dst[i] & 0xffffff) | (val << 24);
            }
         }
      }
   }
   else {
      /* get, modify, put */
      GLuint temp[MAX_WIDTH*2], i;
      dsrb->GetRow(ctx, dsrb, count, x, y, temp);
      if (dsrb->Format == MESA_FORMAT_Z32_FLOAT_X24S8) {
         for (i = 0; i < count; i++) {
            if (!mask || mask[i]) {
               temp[i*2+1] = val;
            }
         }
      }
      else if (dsrb->Format == MESA_FORMAT_Z24_S8) {
         for (i = 0; i < count; i++) {
            if (!mask || mask[i]) {
               temp[i] = (temp[i] & 0xffffff00) | val;
            }
         }
      }
      else {
         assert(dsrb->Format == MESA_FORMAT_S8_Z24);
         for (i = 0; i < count; i++) {
            if (!mask || mask[i]) {
               temp[i] = (temp[i] & 0xffffff) | (val << 24);
            }
         }
      }
      dsrb->PutRow(ctx, dsrb, count, x, y, temp, mask);
   }
}

static void
put_values_s8(struct gl_context *ctx, struct gl_renderbuffer *s8rb, GLuint count,
              const GLint x[], const GLint y[],
              const void *values, const GLubyte *mask)
{
   struct gl_renderbuffer *dsrb = s8rb->Wrapped;
   const GLubyte *src = (const GLubyte *) values;
   ASSERT(s8rb->DataType == GL_UNSIGNED_BYTE);
   ASSERT(dsrb->DataType == GL_UNSIGNED_INT_24_8_EXT ||
          dsrb->DataType == GL_FLOAT_32_UNSIGNED_INT_24_8_REV);
   if (dsrb->GetPointer(ctx, dsrb, 0, 0)) {
      /* direct access */
      GLuint i;
      if (dsrb->Format == MESA_FORMAT_Z32_FLOAT_X24S8) {
         for (i = 0; i < count; i++) {
            if (!mask || mask[i]) {
               GLuint *dst = (GLuint *) dsrb->GetPointer(ctx, dsrb, x[i], y[i]);
               dst[1] = src[i];
            }
         }
      }
      else if (dsrb->Format == MESA_FORMAT_Z24_S8) {
         for (i = 0; i < count; i++) {
            if (!mask || mask[i]) {
               GLuint *dst = (GLuint *) dsrb->GetPointer(ctx, dsrb, x[i], y[i]);
               *dst = (*dst & 0xffffff00) | src[i];
            }
         }
      }
      else {
         assert(dsrb->Format == MESA_FORMAT_S8_Z24);
         for (i = 0; i < count; i++) {
            if (!mask || mask[i]) {
               GLuint *dst = (GLuint *) dsrb->GetPointer(ctx, dsrb, x[i], y[i]);
               *dst = (*dst & 0xffffff) | (src[i] << 24);
            }
         }
      }
   }
   else {
      /* get, modify, put */
      GLuint temp[MAX_WIDTH*2], i;
      dsrb->GetValues(ctx, dsrb, count, x, y, temp);
      if (dsrb->Format == MESA_FORMAT_Z32_FLOAT_X24S8) {
         for (i = 0; i < count; i++) {
            if (!mask || mask[i]) {
               temp[i*2+1] = src[i];
            }
         }
      }
      else if (dsrb->Format == MESA_FORMAT_Z24_S8) {
         for (i = 0; i < count; i++) {
            if (!mask || mask[i]) {
               temp[i] = (temp[i] & 0xffffff00) | src[i];
            }
         }
      }
      else {
         assert(dsrb->Format == MESA_FORMAT_S8_Z24);
         for (i = 0; i < count; i++) {
            if (!mask || mask[i]) {
               temp[i] = (temp[i] & 0xffffff) | (src[i] << 24);
            }
         }
      }
      dsrb->PutValues(ctx, dsrb, count, x, y, temp, mask);
   }
}

static void
put_mono_values_s8(struct gl_context *ctx, struct gl_renderbuffer *s8rb, GLuint count,
                   const GLint x[], const GLint y[],
                   const void *value, const GLubyte *mask)
{
   struct gl_renderbuffer *dsrb = s8rb->Wrapped;
   GLuint temp[MAX_WIDTH*2], i;
   const GLubyte val = *((GLubyte *) value);
   /* get, modify, put */
   dsrb->GetValues(ctx, dsrb, count, x, y, temp);
   if (dsrb->Format == MESA_FORMAT_Z32_FLOAT_X24S8) {
      for (i = 0; i < count; i++) {
         if (!mask || mask[i]) {
            temp[i*2+1] = val;
         }
      }
   }
   else if (dsrb->Format == MESA_FORMAT_Z24_S8) {
      for (i = 0; i < count; i++) {
         if (!mask || mask[i]) {
            temp[i] = (temp[i] & 0xffffff00) | val;
         }
      }
   }
   else {
      assert(dsrb->Format == MESA_FORMAT_S8_Z24);
      for (i = 0; i < count; i++) {
         if (!mask || mask[i]) {
            temp[i] = (temp[i] & 0xffffff) | (val << 24);
         }
      }
   }
   dsrb->PutValues(ctx, dsrb, count, x, y, temp, mask);
}


/**
 * Wrap the given GL_DEPTH_STENCIL renderbuffer so that it acts like
 * a stencil renderbuffer.
 * \return new stencil renderbuffer
 */
struct gl_renderbuffer *
_mesa_new_s8_renderbuffer_wrapper(struct gl_context *ctx, struct gl_renderbuffer *dsrb)
{
   struct gl_renderbuffer *s8rb;

   ASSERT(dsrb->Format == MESA_FORMAT_Z24_S8 ||
          dsrb->Format == MESA_FORMAT_S8_Z24 ||
          dsrb->Format == MESA_FORMAT_Z32_FLOAT_X24S8);
   ASSERT(dsrb->DataType == GL_UNSIGNED_INT_24_8_EXT ||
          dsrb->DataType == GL_FLOAT_32_UNSIGNED_INT_24_8_REV);

   s8rb = ctx->Driver.NewRenderbuffer(ctx, 0);
   if (!s8rb)
      return NULL;

   /* NOTE: need to do manual refcounting here */
   s8rb->Wrapped = dsrb;
   dsrb->RefCount++;

   s8rb->Name = dsrb->Name;
   s8rb->RefCount = 0;
   s8rb->Width = dsrb->Width;
   s8rb->Height = dsrb->Height;
   s8rb->RowStride = dsrb->RowStride;
   s8rb->InternalFormat = GL_STENCIL_INDEX8_EXT;
   s8rb->Format = MESA_FORMAT_S8;
   s8rb->_BaseFormat = GL_STENCIL_INDEX;
   s8rb->DataType = GL_UNSIGNED_BYTE;
   s8rb->Data = NULL;
   s8rb->Delete = delete_wrapper;
   s8rb->AllocStorage = alloc_wrapper_storage;
   s8rb->GetPointer = nop_get_pointer;
   s8rb->GetRow = get_row_s8;
   s8rb->GetValues = get_values_s8;
   s8rb->PutRow = put_row_s8;
   s8rb->PutRowRGB = NULL;
   s8rb->PutMonoRow = put_mono_row_s8;
   s8rb->PutValues = put_values_s8;
   s8rb->PutMonoValues = put_mono_values_s8;

   return s8rb;
}



/**
 ** The following functions are useful for hardware drivers that only
 ** implement combined depth/stencil buffers.
 ** The GL_EXT_framebuffer_object extension allows indepedent depth and
 ** stencil buffers to be used in any combination.
 ** Therefore, we sometimes have to merge separate depth and stencil
 ** renderbuffers into a single depth+stencil renderbuffer.  And sometimes
 ** we have to split combined depth+stencil renderbuffers into separate
 ** renderbuffers.
 **/


/**
 * Extract stencil values from the combined depth/stencil renderbuffer, storing
 * the values into a separate stencil renderbuffer.
 * \param dsRb  the source depth/stencil renderbuffer
 * \param stencilRb  the destination stencil renderbuffer
 *                   (either 8-bit or 32-bit)
 */
void
_mesa_extract_stencil(struct gl_context *ctx,
                      struct gl_renderbuffer *dsRb,
                      struct gl_renderbuffer *stencilRb)
{
   GLuint row, width, height;

   ASSERT(dsRb);
   ASSERT(stencilRb);

   ASSERT(dsRb->Format == MESA_FORMAT_Z24_S8);
   ASSERT(dsRb->DataType == GL_UNSIGNED_INT_24_8_EXT);
   ASSERT(stencilRb->Format == MESA_FORMAT_Z24_S8 ||
          stencilRb->Format == MESA_FORMAT_S8);
   ASSERT(dsRb->Width == stencilRb->Width);
   ASSERT(dsRb->Height == stencilRb->Height);

   width = dsRb->Width;
   height = dsRb->Height;

   for (row = 0; row < height; row++) {
      GLuint depthStencil[MAX_WIDTH];
      dsRb->GetRow(ctx, dsRb, width, 0, row, depthStencil);
      if (stencilRb->Format == MESA_FORMAT_S8) {
         /* 8bpp stencil */
         GLubyte stencil[MAX_WIDTH];
         GLuint i;
         for (i = 0; i < width; i++) {
            stencil[i] = depthStencil[i] & 0xff;
         }
         stencilRb->PutRow(ctx, stencilRb, width, 0, row, stencil, NULL);
      }
      else {
         /* 32bpp stencil */
         /* the 24 depth bits will be ignored */
         ASSERT(stencilRb->Format == MESA_FORMAT_Z24_S8);
         ASSERT(stencilRb->DataType == GL_UNSIGNED_INT_24_8_EXT);
         stencilRb->PutRow(ctx, stencilRb, width, 0, row, depthStencil, NULL);
      }
   }
}


/**
 * Copy stencil values from a stencil renderbuffer into a combined
 * depth/stencil renderbuffer.
 * \param dsRb  the destination depth/stencil renderbuffer
 * \param stencilRb  the source stencil buffer (either 8-bit or 32-bit)
 */
void
_mesa_insert_stencil(struct gl_context *ctx,
                     struct gl_renderbuffer *dsRb,
                     struct gl_renderbuffer *stencilRb)
{
   GLuint row, width, height;

   ASSERT(dsRb);
   ASSERT(stencilRb);

   ASSERT(dsRb->Format == MESA_FORMAT_Z24_S8);
   ASSERT(dsRb->DataType == GL_UNSIGNED_INT_24_8_EXT);
   ASSERT(stencilRb->Format == MESA_FORMAT_Z24_S8 ||
          stencilRb->Format == MESA_FORMAT_S8);

   ASSERT(dsRb->Width == stencilRb->Width);
   ASSERT(dsRb->Height == stencilRb->Height);

   width = dsRb->Width;
   height = dsRb->Height;

   for (row = 0; row < height; row++) {
      GLuint depthStencil[MAX_WIDTH];

      dsRb->GetRow(ctx, dsRb, width, 0, row, depthStencil);

      if (stencilRb->Format == MESA_FORMAT_S8) {
         /* 8bpp stencil */
         GLubyte stencil[MAX_WIDTH];
         GLuint i;
         stencilRb->GetRow(ctx, stencilRb, width, 0, row, stencil);
         for (i = 0; i < width; i++) {
            depthStencil[i] = (depthStencil[i] & 0xffffff00) | stencil[i];
         }
      }
      else {
         /* 32bpp stencil buffer */
         GLuint stencil[MAX_WIDTH], i;
         ASSERT(stencilRb->Format == MESA_FORMAT_Z24_S8);
         ASSERT(stencilRb->DataType == GL_UNSIGNED_INT_24_8_EXT);
         stencilRb->GetRow(ctx, stencilRb, width, 0, row, stencil);
         for (i = 0; i < width; i++) {
            depthStencil[i]
               = (depthStencil[i] & 0xffffff00) | (stencil[i] & 0xff);
         }
      }

      dsRb->PutRow(ctx, dsRb, width, 0, row, depthStencil, NULL);
   }
}


/**
 * Convert the stencil buffer from 8bpp to 32bpp depth/stencil.
 * \param stencilRb  the stencil renderbuffer to promote
 */
void
_mesa_promote_stencil(struct gl_context *ctx, struct gl_renderbuffer *stencilRb)
{
   const GLsizei width = stencilRb->Width;
   const GLsizei height = stencilRb->Height;
   GLubyte *data;
   GLint i, j, k;

   ASSERT(stencilRb->Format == MESA_FORMAT_S8);
   ASSERT(stencilRb->Data);

   data = (GLubyte *) stencilRb->Data;
   stencilRb->Data = NULL;
   stencilRb->AllocStorage(ctx, stencilRb, GL_DEPTH24_STENCIL8_EXT,
                           width, height);

   ASSERT(stencilRb->DataType == GL_UNSIGNED_INT_24_8_EXT);

   k = 0;
   for (i = 0; i < height; i++) {
      GLuint depthStencil[MAX_WIDTH];
      for (j = 0; j < width; j++) {
         depthStencil[j] = data[k++];
      }
      stencilRb->PutRow(ctx, stencilRb, width, 0, i, depthStencil, NULL);
   }
   free(data);
}
>>>>>>> 0b43e0b4
<|MERGE_RESOLUTION|>--- conflicted
+++ resolved
@@ -1,1951 +1,1113 @@
-<<<<<<< HEAD
-/*
- * Mesa 3-D graphics library
- * Version:  6.5
- *
- * Copyright (C) 1999-2006  Brian Paul   All Rights Reserved.
- *
- * Permission is hereby granted, free of charge, to any person obtaining a
- * copy of this software and associated documentation files (the "Software"),
- * to deal in the Software without restriction, including without limitation
- * the rights to use, copy, modify, merge, publish, distribute, sublicense,
- * and/or sell copies of the Software, and to permit persons to whom the
- * Software is furnished to do so, subject to the following conditions:
- *
- * The above copyright notice and this permission notice shall be included
- * in all copies or substantial portions of the Software.
- *
- * THE SOFTWARE IS PROVIDED "AS IS", WITHOUT WARRANTY OF ANY KIND, EXPRESS
- * OR IMPLIED, INCLUDING BUT NOT LIMITED TO THE WARRANTIES OF MERCHANTABILITY,
- * FITNESS FOR A PARTICULAR PURPOSE AND NONINFRINGEMENT.  IN NO EVENT SHALL
- * BRIAN PAUL BE LIABLE FOR ANY CLAIM, DAMAGES OR OTHER LIABILITY, WHETHER IN
- * AN ACTION OF CONTRACT, TORT OR OTHERWISE, ARISING FROM, OUT OF OR IN
- * CONNECTION WITH THE SOFTWARE OR THE USE OR OTHER DEALINGS IN THE SOFTWARE.
- */
-
-#include "glheader.h"
-#include "imports.h"
-#include "context.h"
-#include "formats.h"
-#include "mtypes.h"
-#include "depthstencil.h"
-#include "renderbuffer.h"
-
-
-/**
- * Adaptor/wrappers for GL_DEPTH_STENCIL renderbuffers.
- *
- * The problem with a GL_DEPTH_STENCIL renderbuffer is that sometimes we
- * want to treat it as a stencil buffer, other times we want to treat it
- * as a depth/z buffer and still other times when we want to treat it as
- * a combined Z+stencil buffer!  That implies we need three different sets
- * of Get/Put functions.
- *
- * We solve this by wrapping the Z24_S8 or S8_Z24 renderbuffer with depth and
- * stencil adaptors, each with the right kind of depth/stencil Get/Put functions.
- */
-
-
-static void *
-nop_get_pointer(struct gl_context *ctx, struct gl_renderbuffer *rb, GLint x, GLint y)
-{
-   (void) ctx;
-   (void) rb;
-   (void) x;
-   (void) y;
-   return NULL;
-}
-
-
-/**
- * Delete a depth or stencil wrapper renderbuffer.
- */
-static void
-delete_wrapper(struct gl_renderbuffer *rb)
-{
-   ASSERT(rb->Format == MESA_FORMAT_S8 ||
-          rb->Format == MESA_FORMAT_X8_Z24);
-   _mesa_reference_renderbuffer(&rb->Wrapped, NULL);
-   free(rb);
-}
-
-
-/**
- * Realloc storage for wrapper.
- */
-static GLboolean
-alloc_wrapper_storage(struct gl_context *ctx, struct gl_renderbuffer *rb,
-                      GLenum internalFormat, GLuint width, GLuint height)
-{
-   /* just pass this on to the wrapped renderbuffer */
-   struct gl_renderbuffer *dsrb = rb->Wrapped;
-   GLboolean retVal;
-
-   (void) internalFormat;
-
-   ASSERT(dsrb->Format == MESA_FORMAT_Z24_S8 ||
-          dsrb->Format == MESA_FORMAT_Z24_X8 ||
-          dsrb->Format == MESA_FORMAT_S8_Z24 ||
-          dsrb->Format == MESA_FORMAT_X8_Z24);
-
-   retVal = dsrb->AllocStorage(ctx, dsrb, dsrb->InternalFormat, width, height);
-   if (retVal) {
-      rb->Width = width;
-      rb->Height = height;
-      rb->RowStride = dsrb->RowStride;
-   }
-   return retVal;
-}
-
-
-
-
-/*======================================================================
- * Depth wrapper around depth/stencil renderbuffer
- */
-
-static void
-get_row_z24(struct gl_context *ctx, struct gl_renderbuffer *z24rb, GLuint count,
-            GLint x, GLint y, void *values)
-{
-   struct gl_renderbuffer *dsrb = z24rb->Wrapped;
-   GLuint temp[MAX_WIDTH], i;
-   GLuint *dst = (GLuint *) values;
-   const GLuint *src = (const GLuint *) dsrb->GetPointer(ctx, dsrb, x, y);
-   ASSERT(z24rb->DataType == GL_UNSIGNED_INT);
-   ASSERT(dsrb->DataType == GL_UNSIGNED_INT_24_8_EXT);
-   if (!src) {
-      dsrb->GetRow(ctx, dsrb, count, x, y, temp);
-      src = temp;
-   }
-   if (dsrb->Format == MESA_FORMAT_Z24_S8) {
-      for (i = 0; i < count; i++) {
-         dst[i] = src[i] >> 8;
-      }
-   }
-   else {
-      assert(dsrb->Format == MESA_FORMAT_S8_Z24);
-      for (i = 0; i < count; i++) {
-         dst[i] = src[i] & 0xffffff;
-      }
-   }
-}
-
-static void
-get_values_z24(struct gl_context *ctx, struct gl_renderbuffer *z24rb, GLuint count,
-               const GLint x[], const GLint y[], void *values)
-{
-   struct gl_renderbuffer *dsrb = z24rb->Wrapped;
-   GLuint temp[MAX_WIDTH], i;
-   GLuint *dst = (GLuint *) values;
-   ASSERT(z24rb->DataType == GL_UNSIGNED_INT);
-   ASSERT(dsrb->DataType == GL_UNSIGNED_INT_24_8_EXT);
-   ASSERT(count <= MAX_WIDTH);
-   /* don't bother trying direct access */
-   dsrb->GetValues(ctx, dsrb, count, x, y, temp);
-   if (dsrb->Format == MESA_FORMAT_Z24_S8) {
-      for (i = 0; i < count; i++) {
-         dst[i] = temp[i] >> 8;
-      }
-   }
-   else {
-      assert(dsrb->Format == MESA_FORMAT_S8_Z24);
-      for (i = 0; i < count; i++) {
-         dst[i] = temp[i] & 0xffffff;
-      }
-   }
-}
-
-static void
-put_row_z24(struct gl_context *ctx, struct gl_renderbuffer *z24rb, GLuint count,
-            GLint x, GLint y, const void *values, const GLubyte *mask)
-{
-   struct gl_renderbuffer *dsrb = z24rb->Wrapped;
-   const GLuint *src = (const GLuint *) values;
-   GLuint *dst = (GLuint *) dsrb->GetPointer(ctx, dsrb, x, y);
-   ASSERT(z24rb->DataType == GL_UNSIGNED_INT);
-   ASSERT(dsrb->DataType == GL_UNSIGNED_INT_24_8_EXT);
-   if (dst) {
-      /* direct access */
-      GLuint i;
-      if (dsrb->Format == MESA_FORMAT_Z24_S8) {
-         for (i = 0; i < count; i++) {
-            if (!mask || mask[i]) {
-               dst[i] = (src[i] << 8) | (dst[i] & 0xff);
-            }
-         }
-      }
-      else {
-         assert(dsrb->Format == MESA_FORMAT_S8_Z24);
-         for (i = 0; i < count; i++) {
-            if (!mask || mask[i]) {
-               dst[i] = (src[i] & 0xffffff) | (dst[i] & 0xff000000);
-            }
-         }
-      }
-   }
-   else {
-      /* get, modify, put */
-      GLuint temp[MAX_WIDTH], i;
-      dsrb->GetRow(ctx, dsrb, count, x, y, temp);
-      if (dsrb->Format == MESA_FORMAT_Z24_S8) {
-         for (i = 0; i < count; i++) {
-            if (!mask || mask[i]) {
-               temp[i] = (src[i] << 8) | (temp[i] & 0xff);
-            }
-         }
-      }
-      else {
-         assert(dsrb->Format == MESA_FORMAT_S8_Z24);
-         for (i = 0; i < count; i++) {
-            if (!mask || mask[i]) {
-               temp[i] = (src[i] & 0xffffff) | (temp[i] & 0xff000000);
-            }
-         }
-      }
-      dsrb->PutRow(ctx, dsrb, count, x, y, temp, mask);
-   }
-}
-
-static void
-put_mono_row_z24(struct gl_context *ctx, struct gl_renderbuffer *z24rb, GLuint count,
-                 GLint x, GLint y, const void *value, const GLubyte *mask)
-{
-   struct gl_renderbuffer *dsrb = z24rb->Wrapped;
-   GLuint *dst = (GLuint *) dsrb->GetPointer(ctx, dsrb, x, y);
-   ASSERT(z24rb->DataType == GL_UNSIGNED_INT);
-   ASSERT(dsrb->DataType == GL_UNSIGNED_INT_24_8_EXT);
-   if (dst) {
-      /* direct access */
-      GLuint i;
-      if (dsrb->Format == MESA_FORMAT_Z24_S8) {
-         const GLuint shiftedVal = *((GLuint *) value) << 8;
-         for (i = 0; i < count; i++) {
-            if (!mask || mask[i]) {
-               dst[i] = shiftedVal | (dst[i] & 0xff);
-            }
-         }
-      }
-      else {
-         const GLuint shiftedVal = *((GLuint *) value);
-         assert(dsrb->Format == MESA_FORMAT_S8_Z24);
-         for (i = 0; i < count; i++) {
-            if (!mask || mask[i]) {
-               dst[i] = shiftedVal | (dst[i] & 0xff000000);
-            }
-         }
-      }
-   }
-   else {
-      /* get, modify, put */
-      GLuint temp[MAX_WIDTH], i;
-      dsrb->GetRow(ctx, dsrb, count, x, y, temp);
-      if (dsrb->Format == MESA_FORMAT_Z24_S8) {
-         const GLuint shiftedVal = *((GLuint *) value) << 8;
-         for (i = 0; i < count; i++) {
-            if (!mask || mask[i]) {
-               temp[i] = shiftedVal | (temp[i] & 0xff);
-            }
-         }
-      }
-      else {
-         const GLuint shiftedVal = *((GLuint *) value);
-         assert(dsrb->Format == MESA_FORMAT_S8_Z24);
-         for (i = 0; i < count; i++) {
-            if (!mask || mask[i]) {
-               temp[i] = shiftedVal | (temp[i] & 0xff000000);
-            }
-         }
-      }
-      dsrb->PutRow(ctx, dsrb, count, x, y, temp, mask);
-   }
-}
-
-static void
-put_values_z24(struct gl_context *ctx, struct gl_renderbuffer *z24rb, GLuint count,
-               const GLint x[], const GLint y[],
-               const void *values, const GLubyte *mask)
-{
-   struct gl_renderbuffer *dsrb = z24rb->Wrapped;
-   const GLuint *src = (const GLuint *) values;
-   ASSERT(z24rb->DataType == GL_UNSIGNED_INT);
-   ASSERT(dsrb->DataType == GL_UNSIGNED_INT_24_8_EXT);
-   if (dsrb->GetPointer(ctx, dsrb, 0, 0)) {
-      /* direct access */
-      GLuint i;
-      if (dsrb->Format == MESA_FORMAT_Z24_S8) {
-         for (i = 0; i < count; i++) {
-            if (!mask || mask[i]) {
-               GLuint *dst = (GLuint *) dsrb->GetPointer(ctx, dsrb, x[i], y[i]);
-               *dst = (src[i] << 8) | (*dst & 0xff);
-            }
-         }
-      }
-      else {
-         assert(dsrb->Format == MESA_FORMAT_S8_Z24);
-         for (i = 0; i < count; i++) {
-            if (!mask || mask[i]) {
-               GLuint *dst = (GLuint *) dsrb->GetPointer(ctx, dsrb, x[i], y[i]);
-               *dst = (src[i] & 0xffffff) | (*dst & 0xff000000);
-            }
-         }
-      }
-   }
-   else {
-      /* get, modify, put */
-      GLuint temp[MAX_WIDTH], i;
-      dsrb->GetValues(ctx, dsrb, count, x, y, temp);
-      if (dsrb->Format == MESA_FORMAT_Z24_S8) {
-         for (i = 0; i < count; i++) {
-            if (!mask || mask[i]) {
-               temp[i] = (src[i] << 8) | (temp[i] & 0xff);
-            }
-         }
-      }
-      else {
-         assert(dsrb->Format == MESA_FORMAT_S8_Z24);
-         for (i = 0; i < count; i++) {
-            if (!mask || mask[i]) {
-               temp[i] = (src[i] & 0xffffff) | (temp[i] & 0xff000000);
-            }
-         }
-      }
-      dsrb->PutValues(ctx, dsrb, count, x, y, temp, mask);
-   }
-}
-
-static void
-put_mono_values_z24(struct gl_context *ctx, struct gl_renderbuffer *z24rb,
-                    GLuint count, const GLint x[], const GLint y[],
-                    const void *value, const GLubyte *mask)
-{
-   struct gl_renderbuffer *dsrb = z24rb->Wrapped;
-   GLuint temp[MAX_WIDTH], i;
-   /* get, modify, put */
-   dsrb->GetValues(ctx, dsrb, count, x, y, temp);
-   if (dsrb->Format == MESA_FORMAT_Z24_S8) {
-      const GLuint shiftedVal = *((GLuint *) value) << 8;
-      for (i = 0; i < count; i++) {
-         if (!mask || mask[i]) {
-            temp[i] = shiftedVal | (temp[i] & 0xff);
-         }
-      }
-   }
-   else {
-      const GLuint shiftedVal = *((GLuint *) value);
-      assert(dsrb->Format == MESA_FORMAT_S8_Z24);
-      for (i = 0; i < count; i++) {
-         if (!mask || mask[i]) {
-            temp[i] = shiftedVal | (temp[i] & 0xff000000);
-         }
-      }
-   }
-   dsrb->PutValues(ctx, dsrb, count, x, y, temp, mask);
-}
-
-
-/**
- * Wrap the given GL_DEPTH_STENCIL renderbuffer so that it acts like
- * a depth renderbuffer.
- * \return new depth renderbuffer
- */
-struct gl_renderbuffer *
-_mesa_new_z24_renderbuffer_wrapper(struct gl_context *ctx,
-                                   struct gl_renderbuffer *dsrb)
-{
-   struct gl_renderbuffer *z24rb;
-
-   ASSERT(dsrb->Format == MESA_FORMAT_Z24_S8 ||
-          dsrb->Format == MESA_FORMAT_Z24_X8 ||
-          dsrb->Format == MESA_FORMAT_S8_Z24 ||
-          dsrb->Format == MESA_FORMAT_X8_Z24);
-   ASSERT(dsrb->DataType == GL_UNSIGNED_INT_24_8_EXT);
-
-   z24rb = ctx->Driver.NewRenderbuffer(ctx, 0);
-   if (!z24rb)
-      return NULL;
-
-   /* NOTE: need to do manual refcounting here */
-   z24rb->Wrapped = dsrb;
-   dsrb->RefCount++;
-
-   z24rb->Name = dsrb->Name;
-   z24rb->RefCount = 0;
-   z24rb->Width = dsrb->Width;
-   z24rb->Height = dsrb->Height;
-   z24rb->RowStride = dsrb->RowStride;
-   z24rb->InternalFormat = GL_DEPTH_COMPONENT24;
-   z24rb->Format = MESA_FORMAT_X8_Z24;
-   z24rb->_BaseFormat = GL_DEPTH_COMPONENT;
-   z24rb->DataType = GL_UNSIGNED_INT;
-   z24rb->Data = NULL;
-   z24rb->Delete = delete_wrapper;
-   z24rb->AllocStorage = alloc_wrapper_storage;
-   z24rb->GetPointer = nop_get_pointer;
-   z24rb->GetRow = get_row_z24;
-   z24rb->GetValues = get_values_z24;
-   z24rb->PutRow = put_row_z24;
-   z24rb->PutRowRGB = NULL;
-   z24rb->PutMonoRow = put_mono_row_z24;
-   z24rb->PutValues = put_values_z24;
-   z24rb->PutMonoValues = put_mono_values_z24;
-
-   return z24rb;
-}
-
-
-/*======================================================================
- * Stencil wrapper around depth/stencil renderbuffer
- */
-
-static void
-get_row_s8(struct gl_context *ctx, struct gl_renderbuffer *s8rb, GLuint count,
-           GLint x, GLint y, void *values)
-{
-   struct gl_renderbuffer *dsrb = s8rb->Wrapped;
-   GLuint temp[MAX_WIDTH], i;
-   GLubyte *dst = (GLubyte *) values;
-   const GLuint *src = (const GLuint *) dsrb->GetPointer(ctx, dsrb, x, y);
-   ASSERT(s8rb->DataType == GL_UNSIGNED_BYTE);
-   ASSERT(dsrb->DataType == GL_UNSIGNED_INT_24_8_EXT);
-   if (!src) {
-      dsrb->GetRow(ctx, dsrb, count, x, y, temp);
-      src = temp;
-   }
-   if (dsrb->Format == MESA_FORMAT_Z24_S8) {
-      for (i = 0; i < count; i++) {
-         dst[i] = src[i] & 0xff;
-      }
-   }
-   else {
-      assert(dsrb->Format == MESA_FORMAT_S8_Z24);
-      for (i = 0; i < count; i++) {
-         dst[i] = src[i] >> 24;
-      }
-   }
-}
-
-static void
-get_values_s8(struct gl_context *ctx, struct gl_renderbuffer *s8rb, GLuint count,
-              const GLint x[], const GLint y[], void *values)
-{
-   struct gl_renderbuffer *dsrb = s8rb->Wrapped;
-   GLuint temp[MAX_WIDTH], i;
-   GLubyte *dst = (GLubyte *) values;
-   ASSERT(s8rb->DataType == GL_UNSIGNED_BYTE);
-   ASSERT(dsrb->DataType == GL_UNSIGNED_INT_24_8_EXT);
-   ASSERT(count <= MAX_WIDTH);
-   /* don't bother trying direct access */
-   dsrb->GetValues(ctx, dsrb, count, x, y, temp);
-   if (dsrb->Format == MESA_FORMAT_Z24_S8) {
-      for (i = 0; i < count; i++) {
-         dst[i] = temp[i] & 0xff;
-      }
-   }
-   else {
-      assert(dsrb->Format == MESA_FORMAT_S8_Z24);
-      for (i = 0; i < count; i++) {
-         dst[i] = temp[i] >> 24;
-      }
-   }
-}
-
-static void
-put_row_s8(struct gl_context *ctx, struct gl_renderbuffer *s8rb, GLuint count,
-           GLint x, GLint y, const void *values, const GLubyte *mask)
-{
-   struct gl_renderbuffer *dsrb = s8rb->Wrapped;
-   const GLubyte *src = (const GLubyte *) values;
-   GLuint *dst = (GLuint *) dsrb->GetPointer(ctx, dsrb, x, y);
-   ASSERT(s8rb->DataType == GL_UNSIGNED_BYTE);
-   ASSERT(dsrb->DataType == GL_UNSIGNED_INT_24_8_EXT);
-   if (dst) {
-      /* direct access */
-      GLuint i;
-      if (dsrb->Format == MESA_FORMAT_Z24_S8) {
-         for (i = 0; i < count; i++) {
-            if (!mask || mask[i]) {
-               dst[i] = (dst[i] & 0xffffff00) | src[i];
-            }
-         }
-      }
-      else {
-         assert(dsrb->Format == MESA_FORMAT_S8_Z24);
-         for (i = 0; i < count; i++) {
-            if (!mask || mask[i]) {
-               dst[i] = (dst[i] & 0xffffff) | (src[i] << 24);
-            }
-         }
-      }
-   }
-   else {
-      /* get, modify, put */
-      GLuint temp[MAX_WIDTH], i;
-      dsrb->GetRow(ctx, dsrb, count, x, y, temp);
-      if (dsrb->Format == MESA_FORMAT_Z24_S8) {
-         for (i = 0; i < count; i++) {
-            if (!mask || mask[i]) {
-               temp[i] = (temp[i] & 0xffffff00) | src[i];
-            }
-         }
-      }
-      else {
-         assert(dsrb->Format == MESA_FORMAT_S8_Z24);
-         for (i = 0; i < count; i++) {
-            if (!mask || mask[i]) {
-               temp[i] = (temp[i] & 0xffffff) | (src[i] << 24);
-            }
-         }
-      }
-      dsrb->PutRow(ctx, dsrb, count, x, y, temp, mask);
-   }
-}
-
-static void
-put_mono_row_s8(struct gl_context *ctx, struct gl_renderbuffer *s8rb, GLuint count,
-                GLint x, GLint y, const void *value, const GLubyte *mask)
-{
-   struct gl_renderbuffer *dsrb = s8rb->Wrapped;
-   const GLubyte val = *((GLubyte *) value);
-   GLuint *dst = (GLuint *) dsrb->GetPointer(ctx, dsrb, x, y);
-   ASSERT(s8rb->DataType == GL_UNSIGNED_BYTE);
-   ASSERT(dsrb->DataType == GL_UNSIGNED_INT_24_8_EXT);
-   if (dst) {
-      /* direct access */
-      GLuint i;
-      if (dsrb->Format == MESA_FORMAT_Z24_S8) {
-         for (i = 0; i < count; i++) {
-            if (!mask || mask[i]) {
-               dst[i] = (dst[i] & 0xffffff00) | val;
-            }
-         }
-      }
-      else {
-         assert(dsrb->Format == MESA_FORMAT_S8_Z24);
-         for (i = 0; i < count; i++) {
-            if (!mask || mask[i]) {
-               dst[i] = (dst[i] & 0xffffff) | (val << 24);
-            }
-         }
-      }
-   }
-   else {
-      /* get, modify, put */
-      GLuint temp[MAX_WIDTH], i;
-      dsrb->GetRow(ctx, dsrb, count, x, y, temp);
-      if (dsrb->Format == MESA_FORMAT_Z24_S8) {
-         for (i = 0; i < count; i++) {
-            if (!mask || mask[i]) {
-               temp[i] = (temp[i] & 0xffffff00) | val;
-            }
-         }
-      }
-      else {
-         assert(dsrb->Format == MESA_FORMAT_S8_Z24);
-         for (i = 0; i < count; i++) {
-            if (!mask || mask[i]) {
-               temp[i] = (temp[i] & 0xffffff) | (val << 24);
-            }
-         }
-      }
-      dsrb->PutRow(ctx, dsrb, count, x, y, temp, mask);
-   }
-}
-
-static void
-put_values_s8(struct gl_context *ctx, struct gl_renderbuffer *s8rb, GLuint count,
-              const GLint x[], const GLint y[],
-              const void *values, const GLubyte *mask)
-{
-   struct gl_renderbuffer *dsrb = s8rb->Wrapped;
-   const GLubyte *src = (const GLubyte *) values;
-   ASSERT(s8rb->DataType == GL_UNSIGNED_BYTE);
-   ASSERT(dsrb->DataType == GL_UNSIGNED_INT_24_8_EXT);
-   if (dsrb->GetPointer(ctx, dsrb, 0, 0)) {
-      /* direct access */
-      GLuint i;
-      if (dsrb->Format == MESA_FORMAT_Z24_S8) {
-         for (i = 0; i < count; i++) {
-            if (!mask || mask[i]) {
-               GLuint *dst = (GLuint *) dsrb->GetPointer(ctx, dsrb, x[i], y[i]);
-               *dst = (*dst & 0xffffff00) | src[i];
-            }
-         }
-      }
-      else {
-         assert(dsrb->Format == MESA_FORMAT_S8_Z24);
-         for (i = 0; i < count; i++) {
-            if (!mask || mask[i]) {
-               GLuint *dst = (GLuint *) dsrb->GetPointer(ctx, dsrb, x[i], y[i]);
-               *dst = (*dst & 0xffffff) | (src[i] << 24);
-            }
-         }
-      }
-   }
-   else {
-      /* get, modify, put */
-      GLuint temp[MAX_WIDTH], i;
-      dsrb->GetValues(ctx, dsrb, count, x, y, temp);
-      if (dsrb->Format == MESA_FORMAT_Z24_S8) {
-         for (i = 0; i < count; i++) {
-            if (!mask || mask[i]) {
-               temp[i] = (temp[i] & 0xffffff00) | src[i];
-            }
-         }
-      }
-      else {
-         assert(dsrb->Format == MESA_FORMAT_S8_Z24);
-         for (i = 0; i < count; i++) {
-            if (!mask || mask[i]) {
-               temp[i] = (temp[i] & 0xffffff) | (src[i] << 24);
-            }
-         }
-      }
-      dsrb->PutValues(ctx, dsrb, count, x, y, temp, mask);
-   }
-}
-
-static void
-put_mono_values_s8(struct gl_context *ctx, struct gl_renderbuffer *s8rb, GLuint count,
-                   const GLint x[], const GLint y[],
-                   const void *value, const GLubyte *mask)
-{
-   struct gl_renderbuffer *dsrb = s8rb->Wrapped;
-   GLuint temp[MAX_WIDTH], i;
-   const GLubyte val = *((GLubyte *) value);
-   /* get, modify, put */
-   dsrb->GetValues(ctx, dsrb, count, x, y, temp);
-   if (dsrb->Format == MESA_FORMAT_Z24_S8) {
-      for (i = 0; i < count; i++) {
-         if (!mask || mask[i]) {
-            temp[i] = (temp[i] & 0xffffff00) | val;
-         }
-      }
-   }
-   else {
-      assert(dsrb->Format == MESA_FORMAT_S8_Z24);
-      for (i = 0; i < count; i++) {
-         if (!mask || mask[i]) {
-            temp[i] = (temp[i] & 0xffffff) | (val << 24);
-         }
-      }
-   }
-   dsrb->PutValues(ctx, dsrb, count, x, y, temp, mask);
-}
-
-
-/**
- * Wrap the given GL_DEPTH_STENCIL renderbuffer so that it acts like
- * a stencil renderbuffer.
- * \return new stencil renderbuffer
- */
-struct gl_renderbuffer *
-_mesa_new_s8_renderbuffer_wrapper(struct gl_context *ctx, struct gl_renderbuffer *dsrb)
-{
-   struct gl_renderbuffer *s8rb;
-
-   ASSERT(dsrb->Format == MESA_FORMAT_Z24_S8 ||
-          dsrb->Format == MESA_FORMAT_S8_Z24);
-   ASSERT(dsrb->DataType == GL_UNSIGNED_INT_24_8_EXT);
-
-   s8rb = ctx->Driver.NewRenderbuffer(ctx, 0);
-   if (!s8rb)
-      return NULL;
-
-   /* NOTE: need to do manual refcounting here */
-   s8rb->Wrapped = dsrb;
-   dsrb->RefCount++;
-
-   s8rb->Name = dsrb->Name;
-   s8rb->RefCount = 0;
-   s8rb->Width = dsrb->Width;
-   s8rb->Height = dsrb->Height;
-   s8rb->RowStride = dsrb->RowStride;
-   s8rb->InternalFormat = GL_STENCIL_INDEX8_EXT;
-   s8rb->Format = MESA_FORMAT_S8;
-   s8rb->_BaseFormat = GL_STENCIL_INDEX;
-   s8rb->DataType = GL_UNSIGNED_BYTE;
-   s8rb->Data = NULL;
-   s8rb->Delete = delete_wrapper;
-   s8rb->AllocStorage = alloc_wrapper_storage;
-   s8rb->GetPointer = nop_get_pointer;
-   s8rb->GetRow = get_row_s8;
-   s8rb->GetValues = get_values_s8;
-   s8rb->PutRow = put_row_s8;
-   s8rb->PutRowRGB = NULL;
-   s8rb->PutMonoRow = put_mono_row_s8;
-   s8rb->PutValues = put_values_s8;
-   s8rb->PutMonoValues = put_mono_values_s8;
-
-   return s8rb;
-}
-
-
-
-/**
- ** The following functions are useful for hardware drivers that only
- ** implement combined depth/stencil buffers.
- ** The GL_EXT_framebuffer_object extension allows indepedent depth and
- ** stencil buffers to be used in any combination.
- ** Therefore, we sometimes have to merge separate depth and stencil
- ** renderbuffers into a single depth+stencil renderbuffer.  And sometimes
- ** we have to split combined depth+stencil renderbuffers into separate
- ** renderbuffers.
- **/
-
-
-/**
- * Extract stencil values from the combined depth/stencil renderbuffer, storing
- * the values into a separate stencil renderbuffer.
- * \param dsRb  the source depth/stencil renderbuffer
- * \param stencilRb  the destination stencil renderbuffer
- *                   (either 8-bit or 32-bit)
- */
-void
-_mesa_extract_stencil(struct gl_context *ctx,
-                      struct gl_renderbuffer *dsRb,
-                      struct gl_renderbuffer *stencilRb)
-{
-   GLuint row, width, height;
-
-   ASSERT(dsRb);
-   ASSERT(stencilRb);
-
-   ASSERT(dsRb->Format == MESA_FORMAT_Z24_S8);
-   ASSERT(dsRb->DataType == GL_UNSIGNED_INT_24_8_EXT);
-   ASSERT(stencilRb->Format == MESA_FORMAT_Z24_S8 ||
-          stencilRb->Format == MESA_FORMAT_S8);
-   ASSERT(dsRb->Width == stencilRb->Width);
-   ASSERT(dsRb->Height == stencilRb->Height);
-
-   width = dsRb->Width;
-   height = dsRb->Height;
-
-   for (row = 0; row < height; row++) {
-      GLuint depthStencil[MAX_WIDTH];
-      dsRb->GetRow(ctx, dsRb, width, 0, row, depthStencil);
-      if (stencilRb->Format == MESA_FORMAT_S8) {
-         /* 8bpp stencil */
-         GLubyte stencil[MAX_WIDTH];
-         GLuint i;
-         for (i = 0; i < width; i++) {
-            stencil[i] = depthStencil[i] & 0xff;
-         }
-         stencilRb->PutRow(ctx, stencilRb, width, 0, row, stencil, NULL);
-      }
-      else {
-         /* 32bpp stencil */
-         /* the 24 depth bits will be ignored */
-         ASSERT(stencilRb->Format == MESA_FORMAT_Z24_S8);
-         ASSERT(stencilRb->DataType == GL_UNSIGNED_INT_24_8_EXT);
-         stencilRb->PutRow(ctx, stencilRb, width, 0, row, depthStencil, NULL);
-      }
-   }
-}
-
-
-/**
- * Copy stencil values from a stencil renderbuffer into a combined
- * depth/stencil renderbuffer.
- * \param dsRb  the destination depth/stencil renderbuffer
- * \param stencilRb  the source stencil buffer (either 8-bit or 32-bit)
- */
-void
-_mesa_insert_stencil(struct gl_context *ctx,
-                     struct gl_renderbuffer *dsRb,
-                     struct gl_renderbuffer *stencilRb)
-{
-   GLuint row, width, height;
-
-   ASSERT(dsRb);
-   ASSERT(stencilRb);
-
-   ASSERT(dsRb->Format == MESA_FORMAT_Z24_S8);
-   ASSERT(dsRb->DataType == GL_UNSIGNED_INT_24_8_EXT);
-   ASSERT(stencilRb->Format == MESA_FORMAT_Z24_S8 ||
-          stencilRb->Format == MESA_FORMAT_S8);
-
-   ASSERT(dsRb->Width == stencilRb->Width);
-   ASSERT(dsRb->Height == stencilRb->Height);
-
-   width = dsRb->Width;
-   height = dsRb->Height;
-
-   for (row = 0; row < height; row++) {
-      GLuint depthStencil[MAX_WIDTH];
-
-      dsRb->GetRow(ctx, dsRb, width, 0, row, depthStencil);
-
-      if (stencilRb->Format == MESA_FORMAT_S8) {
-         /* 8bpp stencil */
-         GLubyte stencil[MAX_WIDTH];
-         GLuint i;
-         stencilRb->GetRow(ctx, stencilRb, width, 0, row, stencil);
-         for (i = 0; i < width; i++) {
-            depthStencil[i] = (depthStencil[i] & 0xffffff00) | stencil[i];
-         }
-      }
-      else {
-         /* 32bpp stencil buffer */
-         GLuint stencil[MAX_WIDTH], i;
-         ASSERT(stencilRb->Format == MESA_FORMAT_Z24_S8);
-         ASSERT(stencilRb->DataType == GL_UNSIGNED_INT_24_8_EXT);
-         stencilRb->GetRow(ctx, stencilRb, width, 0, row, stencil);
-         for (i = 0; i < width; i++) {
-            depthStencil[i]
-               = (depthStencil[i] & 0xffffff00) | (stencil[i] & 0xff);
-         }
-      }
-
-      dsRb->PutRow(ctx, dsRb, width, 0, row, depthStencil, NULL);
-   }
-}
-
-
-/**
- * Convert the stencil buffer from 8bpp to 32bpp depth/stencil.
- * \param stencilRb  the stencil renderbuffer to promote
- */
-void
-_mesa_promote_stencil(struct gl_context *ctx, struct gl_renderbuffer *stencilRb)
-{
-   const GLsizei width = stencilRb->Width;
-   const GLsizei height = stencilRb->Height;
-   GLubyte *data;
-   GLint i, j, k;
-
-   ASSERT(stencilRb->Format == MESA_FORMAT_S8);
-   ASSERT(stencilRb->Data);
-
-   data = (GLubyte *) stencilRb->Data;
-   stencilRb->Data = NULL;
-   stencilRb->AllocStorage(ctx, stencilRb, GL_DEPTH24_STENCIL8_EXT,
-                           width, height);
-
-   ASSERT(stencilRb->DataType == GL_UNSIGNED_INT_24_8_EXT);
-
-   k = 0;
-   for (i = 0; i < height; i++) {
-      GLuint depthStencil[MAX_WIDTH];
-      for (j = 0; j < width; j++) {
-         depthStencil[j] = data[k++];
-      }
-      stencilRb->PutRow(ctx, stencilRb, width, 0, i, depthStencil, NULL);
-   }
-   free(data);
-}
-=======
-/*
- * Mesa 3-D graphics library
- * Version:  6.5
- *
- * Copyright (C) 1999-2006  Brian Paul   All Rights Reserved.
- *
- * Permission is hereby granted, free of charge, to any person obtaining a
- * copy of this software and associated documentation files (the "Software"),
- * to deal in the Software without restriction, including without limitation
- * the rights to use, copy, modify, merge, publish, distribute, sublicense,
- * and/or sell copies of the Software, and to permit persons to whom the
- * Software is furnished to do so, subject to the following conditions:
- *
- * The above copyright notice and this permission notice shall be included
- * in all copies or substantial portions of the Software.
- *
- * THE SOFTWARE IS PROVIDED "AS IS", WITHOUT WARRANTY OF ANY KIND, EXPRESS
- * OR IMPLIED, INCLUDING BUT NOT LIMITED TO THE WARRANTIES OF MERCHANTABILITY,
- * FITNESS FOR A PARTICULAR PURPOSE AND NONINFRINGEMENT.  IN NO EVENT SHALL
- * BRIAN PAUL BE LIABLE FOR ANY CLAIM, DAMAGES OR OTHER LIABILITY, WHETHER IN
- * AN ACTION OF CONTRACT, TORT OR OTHERWISE, ARISING FROM, OUT OF OR IN
- * CONNECTION WITH THE SOFTWARE OR THE USE OR OTHER DEALINGS IN THE SOFTWARE.
- */
-
-#include "glheader.h"
-#include "imports.h"
-#include "context.h"
-#include "formats.h"
-#include "mtypes.h"
-#include "depthstencil.h"
-#include "renderbuffer.h"
-
-
-/**
- * Adaptor/wrappers for GL_DEPTH_STENCIL renderbuffers.
- *
- * The problem with a GL_DEPTH_STENCIL renderbuffer is that sometimes we
- * want to treat it as a stencil buffer, other times we want to treat it
- * as a depth/z buffer and still other times when we want to treat it as
- * a combined Z+stencil buffer!  That implies we need three different sets
- * of Get/Put functions.
- *
- * We solve this by wrapping the Z24_S8 or S8_Z24 renderbuffer with depth and
- * stencil adaptors, each with the right kind of depth/stencil Get/Put functions.
- */
-
-
-static void *
-nop_get_pointer(struct gl_context *ctx, struct gl_renderbuffer *rb, GLint x, GLint y)
-{
-   (void) ctx;
-   (void) rb;
-   (void) x;
-   (void) y;
-   return NULL;
-}
-
-
-/**
- * Delete a depth or stencil wrapper renderbuffer.
- */
-static void
-delete_wrapper(struct gl_renderbuffer *rb)
-{
-   ASSERT(rb->Format == MESA_FORMAT_S8 ||
-          rb->Format == MESA_FORMAT_X8_Z24);
-   _mesa_reference_renderbuffer(&rb->Wrapped, NULL);
-   free(rb);
-}
-
-
-/**
- * Realloc storage for wrapper.
- */
-static GLboolean
-alloc_wrapper_storage(struct gl_context *ctx, struct gl_renderbuffer *rb,
-                      GLenum internalFormat, GLuint width, GLuint height)
-{
-   /* just pass this on to the wrapped renderbuffer */
-   struct gl_renderbuffer *dsrb = rb->Wrapped;
-   GLboolean retVal;
-
-   (void) internalFormat;
-
-   ASSERT(dsrb->Format == MESA_FORMAT_Z24_S8 ||
-          dsrb->Format == MESA_FORMAT_Z24_X8 ||
-          dsrb->Format == MESA_FORMAT_S8_Z24 ||
-          dsrb->Format == MESA_FORMAT_X8_Z24);
-
-   retVal = dsrb->AllocStorage(ctx, dsrb, dsrb->InternalFormat, width, height);
-   if (retVal) {
-      rb->Width = width;
-      rb->Height = height;
-      rb->RowStride = dsrb->RowStride;
-   }
-   return retVal;
-}
-
-
-
-
-/*======================================================================
- * Depth wrapper around depth/stencil renderbuffer
- */
-
-static void
-get_row_z24(struct gl_context *ctx, struct gl_renderbuffer *z24rb, GLuint count,
-            GLint x, GLint y, void *values)
-{
-   struct gl_renderbuffer *dsrb = z24rb->Wrapped;
-   GLuint temp[MAX_WIDTH], i;
-   GLuint *dst = (GLuint *) values;
-   const GLuint *src = (const GLuint *) dsrb->GetPointer(ctx, dsrb, x, y);
-   ASSERT(z24rb->DataType == GL_UNSIGNED_INT);
-   ASSERT(dsrb->DataType == GL_UNSIGNED_INT_24_8_EXT);
-   if (!src) {
-      dsrb->GetRow(ctx, dsrb, count, x, y, temp);
-      src = temp;
-   }
-   if (dsrb->Format == MESA_FORMAT_Z24_S8) {
-      for (i = 0; i < count; i++) {
-         dst[i] = src[i] >> 8;
-      }
-   }
-   else {
-      assert(dsrb->Format == MESA_FORMAT_S8_Z24);
-      for (i = 0; i < count; i++) {
-         dst[i] = src[i] & 0xffffff;
-      }
-   }
-}
-
-static void
-get_values_z24(struct gl_context *ctx, struct gl_renderbuffer *z24rb, GLuint count,
-               const GLint x[], const GLint y[], void *values)
-{
-   struct gl_renderbuffer *dsrb = z24rb->Wrapped;
-   GLuint temp[MAX_WIDTH], i;
-   GLuint *dst = (GLuint *) values;
-   ASSERT(z24rb->DataType == GL_UNSIGNED_INT);
-   ASSERT(dsrb->DataType == GL_UNSIGNED_INT_24_8_EXT);
-   ASSERT(count <= MAX_WIDTH);
-   /* don't bother trying direct access */
-   dsrb->GetValues(ctx, dsrb, count, x, y, temp);
-   if (dsrb->Format == MESA_FORMAT_Z24_S8) {
-      for (i = 0; i < count; i++) {
-         dst[i] = temp[i] >> 8;
-      }
-   }
-   else {
-      assert(dsrb->Format == MESA_FORMAT_S8_Z24);
-      for (i = 0; i < count; i++) {
-         dst[i] = temp[i] & 0xffffff;
-      }
-   }
-}
-
-static void
-put_row_z24(struct gl_context *ctx, struct gl_renderbuffer *z24rb, GLuint count,
-            GLint x, GLint y, const void *values, const GLubyte *mask)
-{
-   struct gl_renderbuffer *dsrb = z24rb->Wrapped;
-   const GLuint *src = (const GLuint *) values;
-   GLuint *dst = (GLuint *) dsrb->GetPointer(ctx, dsrb, x, y);
-   ASSERT(z24rb->DataType == GL_UNSIGNED_INT);
-   ASSERT(dsrb->DataType == GL_UNSIGNED_INT_24_8_EXT);
-   if (dst) {
-      /* direct access */
-      GLuint i;
-      if (dsrb->Format == MESA_FORMAT_Z24_S8) {
-         for (i = 0; i < count; i++) {
-            if (!mask || mask[i]) {
-               dst[i] = (src[i] << 8) | (dst[i] & 0xff);
-            }
-         }
-      }
-      else {
-         assert(dsrb->Format == MESA_FORMAT_S8_Z24);
-         for (i = 0; i < count; i++) {
-            if (!mask || mask[i]) {
-               dst[i] = (src[i] & 0xffffff) | (dst[i] & 0xff000000);
-            }
-         }
-      }
-   }
-   else {
-      /* get, modify, put */
-      GLuint temp[MAX_WIDTH], i;
-      dsrb->GetRow(ctx, dsrb, count, x, y, temp);
-      if (dsrb->Format == MESA_FORMAT_Z24_S8) {
-         for (i = 0; i < count; i++) {
-            if (!mask || mask[i]) {
-               temp[i] = (src[i] << 8) | (temp[i] & 0xff);
-            }
-         }
-      }
-      else {
-         assert(dsrb->Format == MESA_FORMAT_S8_Z24);
-         for (i = 0; i < count; i++) {
-            if (!mask || mask[i]) {
-               temp[i] = (src[i] & 0xffffff) | (temp[i] & 0xff000000);
-            }
-         }
-      }
-      dsrb->PutRow(ctx, dsrb, count, x, y, temp, mask);
-   }
-}
-
-static void
-put_mono_row_z24(struct gl_context *ctx, struct gl_renderbuffer *z24rb, GLuint count,
-                 GLint x, GLint y, const void *value, const GLubyte *mask)
-{
-   struct gl_renderbuffer *dsrb = z24rb->Wrapped;
-   GLuint *dst = (GLuint *) dsrb->GetPointer(ctx, dsrb, x, y);
-   ASSERT(z24rb->DataType == GL_UNSIGNED_INT);
-   ASSERT(dsrb->DataType == GL_UNSIGNED_INT_24_8_EXT);
-   if (dst) {
-      /* direct access */
-      GLuint i;
-      if (dsrb->Format == MESA_FORMAT_Z24_S8) {
-         const GLuint shiftedVal = *((GLuint *) value) << 8;
-         for (i = 0; i < count; i++) {
-            if (!mask || mask[i]) {
-               dst[i] = shiftedVal | (dst[i] & 0xff);
-            }
-         }
-      }
-      else {
-         const GLuint shiftedVal = *((GLuint *) value);
-         assert(dsrb->Format == MESA_FORMAT_S8_Z24);
-         for (i = 0; i < count; i++) {
-            if (!mask || mask[i]) {
-               dst[i] = shiftedVal | (dst[i] & 0xff000000);
-            }
-         }
-      }
-   }
-   else {
-      /* get, modify, put */
-      GLuint temp[MAX_WIDTH], i;
-      dsrb->GetRow(ctx, dsrb, count, x, y, temp);
-      if (dsrb->Format == MESA_FORMAT_Z24_S8) {
-         const GLuint shiftedVal = *((GLuint *) value) << 8;
-         for (i = 0; i < count; i++) {
-            if (!mask || mask[i]) {
-               temp[i] = shiftedVal | (temp[i] & 0xff);
-            }
-         }
-      }
-      else {
-         const GLuint shiftedVal = *((GLuint *) value);
-         assert(dsrb->Format == MESA_FORMAT_S8_Z24);
-         for (i = 0; i < count; i++) {
-            if (!mask || mask[i]) {
-               temp[i] = shiftedVal | (temp[i] & 0xff000000);
-            }
-         }
-      }
-      dsrb->PutRow(ctx, dsrb, count, x, y, temp, mask);
-   }
-}
-
-static void
-put_values_z24(struct gl_context *ctx, struct gl_renderbuffer *z24rb, GLuint count,
-               const GLint x[], const GLint y[],
-               const void *values, const GLubyte *mask)
-{
-   struct gl_renderbuffer *dsrb = z24rb->Wrapped;
-   const GLuint *src = (const GLuint *) values;
-   ASSERT(z24rb->DataType == GL_UNSIGNED_INT);
-   ASSERT(dsrb->DataType == GL_UNSIGNED_INT_24_8_EXT);
-   if (dsrb->GetPointer(ctx, dsrb, 0, 0)) {
-      /* direct access */
-      GLuint i;
-      if (dsrb->Format == MESA_FORMAT_Z24_S8) {
-         for (i = 0; i < count; i++) {
-            if (!mask || mask[i]) {
-               GLuint *dst = (GLuint *) dsrb->GetPointer(ctx, dsrb, x[i], y[i]);
-               *dst = (src[i] << 8) | (*dst & 0xff);
-            }
-         }
-      }
-      else {
-         assert(dsrb->Format == MESA_FORMAT_S8_Z24);
-         for (i = 0; i < count; i++) {
-            if (!mask || mask[i]) {
-               GLuint *dst = (GLuint *) dsrb->GetPointer(ctx, dsrb, x[i], y[i]);
-               *dst = (src[i] & 0xffffff) | (*dst & 0xff000000);
-            }
-         }
-      }
-   }
-   else {
-      /* get, modify, put */
-      GLuint temp[MAX_WIDTH], i;
-      dsrb->GetValues(ctx, dsrb, count, x, y, temp);
-      if (dsrb->Format == MESA_FORMAT_Z24_S8) {
-         for (i = 0; i < count; i++) {
-            if (!mask || mask[i]) {
-               temp[i] = (src[i] << 8) | (temp[i] & 0xff);
-            }
-         }
-      }
-      else {
-         assert(dsrb->Format == MESA_FORMAT_S8_Z24);
-         for (i = 0; i < count; i++) {
-            if (!mask || mask[i]) {
-               temp[i] = (src[i] & 0xffffff) | (temp[i] & 0xff000000);
-            }
-         }
-      }
-      dsrb->PutValues(ctx, dsrb, count, x, y, temp, mask);
-   }
-}
-
-static void
-put_mono_values_z24(struct gl_context *ctx, struct gl_renderbuffer *z24rb,
-                    GLuint count, const GLint x[], const GLint y[],
-                    const void *value, const GLubyte *mask)
-{
-   struct gl_renderbuffer *dsrb = z24rb->Wrapped;
-   GLuint temp[MAX_WIDTH], i;
-   /* get, modify, put */
-   dsrb->GetValues(ctx, dsrb, count, x, y, temp);
-   if (dsrb->Format == MESA_FORMAT_Z24_S8) {
-      const GLuint shiftedVal = *((GLuint *) value) << 8;
-      for (i = 0; i < count; i++) {
-         if (!mask || mask[i]) {
-            temp[i] = shiftedVal | (temp[i] & 0xff);
-         }
-      }
-   }
-   else {
-      const GLuint shiftedVal = *((GLuint *) value);
-      assert(dsrb->Format == MESA_FORMAT_S8_Z24);
-      for (i = 0; i < count; i++) {
-         if (!mask || mask[i]) {
-            temp[i] = shiftedVal | (temp[i] & 0xff000000);
-         }
-      }
-   }
-   dsrb->PutValues(ctx, dsrb, count, x, y, temp, mask);
-}
-
-
-/**
- * Wrap the given GL_DEPTH_STENCIL renderbuffer so that it acts like
- * a depth renderbuffer.
- * \return new depth renderbuffer
- */
-struct gl_renderbuffer *
-_mesa_new_z24_renderbuffer_wrapper(struct gl_context *ctx,
-                                   struct gl_renderbuffer *dsrb)
-{
-   struct gl_renderbuffer *z24rb;
-
-   ASSERT(dsrb->Format == MESA_FORMAT_Z24_S8 ||
-          dsrb->Format == MESA_FORMAT_Z24_X8 ||
-          dsrb->Format == MESA_FORMAT_S8_Z24 ||
-          dsrb->Format == MESA_FORMAT_X8_Z24);
-   ASSERT(dsrb->DataType == GL_UNSIGNED_INT_24_8_EXT);
-
-   z24rb = ctx->Driver.NewRenderbuffer(ctx, 0);
-   if (!z24rb)
-      return NULL;
-
-   /* NOTE: need to do manual refcounting here */
-   z24rb->Wrapped = dsrb;
-   dsrb->RefCount++;
-
-   z24rb->Name = dsrb->Name;
-   z24rb->RefCount = 0;
-   z24rb->Width = dsrb->Width;
-   z24rb->Height = dsrb->Height;
-   z24rb->RowStride = dsrb->RowStride;
-   z24rb->InternalFormat = GL_DEPTH_COMPONENT24;
-   z24rb->Format = MESA_FORMAT_X8_Z24;
-   z24rb->_BaseFormat = GL_DEPTH_COMPONENT;
-   z24rb->DataType = GL_UNSIGNED_INT;
-   z24rb->Data = NULL;
-   z24rb->Delete = delete_wrapper;
-   z24rb->AllocStorage = alloc_wrapper_storage;
-   z24rb->GetPointer = nop_get_pointer;
-   z24rb->GetRow = get_row_z24;
-   z24rb->GetValues = get_values_z24;
-   z24rb->PutRow = put_row_z24;
-   z24rb->PutRowRGB = NULL;
-   z24rb->PutMonoRow = put_mono_row_z24;
-   z24rb->PutValues = put_values_z24;
-   z24rb->PutMonoValues = put_mono_values_z24;
-
-   return z24rb;
-}
-
-
-static void
-get_row_z32f(struct gl_context *ctx, struct gl_renderbuffer *z32frb, GLuint count,
-             GLint x, GLint y, void *values)
-{
-   struct gl_renderbuffer *dsrb = z32frb->Wrapped;
-   GLfloat temp[MAX_WIDTH*2];
-   GLfloat *dst = (GLfloat *) values;
-   const GLfloat *src = (const GLfloat *) dsrb->GetPointer(ctx, dsrb, x, y);
-   GLuint i;
-   ASSERT(z32frb->DataType == GL_FLOAT);
-   ASSERT(dsrb->DataType == GL_FLOAT_32_UNSIGNED_INT_24_8_REV);
-   ASSERT(dsrb->Format == MESA_FORMAT_Z32_FLOAT_X24S8);
-   if (!src) {
-      dsrb->GetRow(ctx, dsrb, count, x, y, temp);
-      src = temp;
-   }
-   for (i = 0; i < count; i++) {
-      dst[i] = src[i*2];
-   }
-}
-
-static void
-get_values_z32f(struct gl_context *ctx, struct gl_renderbuffer *z32frb, GLuint count,
-                const GLint x[], const GLint y[], void *values)
-{
-   struct gl_renderbuffer *dsrb = z32frb->Wrapped;
-   GLfloat temp[MAX_WIDTH*2];
-   GLfloat *dst = (GLfloat *) values;
-   GLuint i;
-   ASSERT(z32frb->DataType == GL_FLOAT);
-   ASSERT(dsrb->DataType == GL_FLOAT_32_UNSIGNED_INT_24_8_REV);
-   ASSERT(dsrb->Format == MESA_FORMAT_Z32_FLOAT_X24S8);
-   ASSERT(count <= MAX_WIDTH);
-   /* don't bother trying direct access */
-   dsrb->GetValues(ctx, dsrb, count, x, y, temp);
-   for (i = 0; i < count; i++) {
-      dst[i] = temp[i*2];
-   }
-}
-
-static void
-put_row_z32f(struct gl_context *ctx, struct gl_renderbuffer *z32frb, GLuint count,
-             GLint x, GLint y, const void *values, const GLubyte *mask)
-{
-   struct gl_renderbuffer *dsrb = z32frb->Wrapped;
-   const GLfloat *src = (const GLfloat *) values;
-   GLfloat *dst = (GLfloat *) dsrb->GetPointer(ctx, dsrb, x, y);
-   ASSERT(z32frb->DataType == GL_FLOAT);
-   ASSERT(dsrb->DataType == GL_FLOAT_32_UNSIGNED_INT_24_8_REV);
-   ASSERT(dsrb->Format == MESA_FORMAT_Z32_FLOAT_X24S8);
-   if (dst) {
-      /* direct access */
-      GLuint i;
-      for (i = 0; i < count; i++) {
-         if (!mask || mask[i]) {
-            dst[i*2] = src[i];
-         }
-      }
-   }
-   else {
-      /* get, modify, put */
-      GLfloat temp[MAX_WIDTH*2];
-      GLuint i;
-      dsrb->GetRow(ctx, dsrb, count, x, y, temp);
-      for (i = 0; i < count; i++) {
-         if (!mask || mask[i]) {
-            temp[i*2] = src[i];
-         }
-      }
-      dsrb->PutRow(ctx, dsrb, count, x, y, temp, mask);
-   }
-}
-
-static void
-put_mono_row_z32f(struct gl_context *ctx, struct gl_renderbuffer *z32frb, GLuint count,
-                  GLint x, GLint y, const void *value, const GLubyte *mask)
-{
-   struct gl_renderbuffer *dsrb = z32frb->Wrapped;
-   GLfloat *dst = (GLfloat *) dsrb->GetPointer(ctx, dsrb, x, y);
-   ASSERT(z32frb->DataType == GL_FLOAT);
-   ASSERT(dsrb->DataType == GL_FLOAT_32_UNSIGNED_INT_24_8_REV);
-   ASSERT(dsrb->Format == MESA_FORMAT_Z32_FLOAT_X24S8);
-   if (dst) {
-      /* direct access */
-      GLuint i;
-      const GLfloat val = *(GLfloat*)value;
-      for (i = 0; i < count; i++) {
-         if (!mask || mask[i]) {
-            dst[i*2] = val;
-         }
-      }
-   }
-   else {
-      /* get, modify, put */
-      GLfloat temp[MAX_WIDTH*2];
-      GLuint i;
-      const GLfloat val = *(GLfloat *)value;
-      dsrb->GetRow(ctx, dsrb, count, x, y, temp);
-      for (i = 0; i < count; i++) {
-         if (!mask || mask[i]) {
-            temp[i*2] = val;
-         }
-      }
-      dsrb->PutRow(ctx, dsrb, count, x, y, temp, mask);
-   }
-}
-
-static void
-put_values_z32f(struct gl_context *ctx, struct gl_renderbuffer *z32frb, GLuint count,
-                const GLint x[], const GLint y[],
-                const void *values, const GLubyte *mask)
-{
-   struct gl_renderbuffer *dsrb = z32frb->Wrapped;
-   const GLfloat *src = (const GLfloat *) values;
-   ASSERT(z32frb->DataType == GL_FLOAT);
-   ASSERT(dsrb->DataType == GL_FLOAT_32_UNSIGNED_INT_24_8_REV);
-   ASSERT(dsrb->Format == MESA_FORMAT_Z32_FLOAT_X24S8);
-   if (dsrb->GetPointer(ctx, dsrb, 0, 0)) {
-      /* direct access */
-      GLuint i;
-      for (i = 0; i < count; i++) {
-         if (!mask || mask[i]) {
-            GLfloat *dst = (GLfloat *) dsrb->GetPointer(ctx, dsrb, x[i], y[i]);
-            *dst = src[i];
-         }
-      }
-   }
-   else {
-      /* get, modify, put */
-      GLfloat temp[MAX_WIDTH*2];
-      GLuint i;
-      dsrb->GetValues(ctx, dsrb, count, x, y, temp);
-      for (i = 0; i < count; i++) {
-         if (!mask || mask[i]) {
-            temp[i*2] = src[i];
-         }
-      }
-      dsrb->PutValues(ctx, dsrb, count, x, y, temp, mask);
-   }
-}
-
-static void
-put_mono_values_z32f(struct gl_context *ctx, struct gl_renderbuffer *z32frb,
-                     GLuint count, const GLint x[], const GLint y[],
-                     const void *value, const GLubyte *mask)
-{
-   struct gl_renderbuffer *dsrb = z32frb->Wrapped;
-   GLfloat temp[MAX_WIDTH*2];
-   GLuint i;
-   const GLfloat val = *(GLfloat *)value;
-   ASSERT(z32frb->DataType == GL_FLOAT);
-   ASSERT(dsrb->DataType == GL_FLOAT_32_UNSIGNED_INT_24_8_REV);
-   ASSERT(dsrb->Format == MESA_FORMAT_Z32_FLOAT_X24S8);
-   /* get, modify, put */
-   dsrb->GetValues(ctx, dsrb, count, x, y, temp);
-   for (i = 0; i < count; i++) {
-      if (!mask || mask[i]) {
-         temp[i*2] = val;
-      }
-   }
-   dsrb->PutValues(ctx, dsrb, count, x, y, temp, mask);
-}
-
-
-/**
- * Wrap the given GL_DEPTH_STENCIL renderbuffer so that it acts like
- * a depth renderbuffer.
- * \return new depth renderbuffer
- */
-struct gl_renderbuffer *
-_mesa_new_z32f_renderbuffer_wrapper(struct gl_context *ctx,
-                                    struct gl_renderbuffer *dsrb)
-{
-   struct gl_renderbuffer *z32frb;
-
-   ASSERT(dsrb->Format == MESA_FORMAT_Z32_FLOAT_X24S8);
-   ASSERT(dsrb->DataType == GL_FLOAT_32_UNSIGNED_INT_24_8_REV);
-
-   z32frb = ctx->Driver.NewRenderbuffer(ctx, 0);
-   if (!z32frb)
-      return NULL;
-
-   /* NOTE: need to do manual refcounting here */
-   z32frb->Wrapped = dsrb;
-   dsrb->RefCount++;
-
-   z32frb->Name = dsrb->Name;
-   z32frb->RefCount = 0;
-   z32frb->Width = dsrb->Width;
-   z32frb->Height = dsrb->Height;
-   z32frb->RowStride = dsrb->RowStride;
-   z32frb->InternalFormat = GL_DEPTH_COMPONENT32F;
-   z32frb->Format = MESA_FORMAT_Z32_FLOAT;
-   z32frb->_BaseFormat = GL_DEPTH_COMPONENT;
-   z32frb->DataType = GL_FLOAT;
-   z32frb->Data = NULL;
-   z32frb->Delete = delete_wrapper;
-   z32frb->AllocStorage = alloc_wrapper_storage;
-   z32frb->GetPointer = nop_get_pointer;
-   z32frb->GetRow = get_row_z32f;
-   z32frb->GetValues = get_values_z32f;
-   z32frb->PutRow = put_row_z32f;
-   z32frb->PutRowRGB = NULL;
-   z32frb->PutMonoRow = put_mono_row_z32f;
-   z32frb->PutValues = put_values_z32f;
-   z32frb->PutMonoValues = put_mono_values_z32f;
-
-   return z32frb;
-}
-
-
-/*======================================================================
- * Stencil wrapper around depth/stencil renderbuffer
- */
-
-static void
-get_row_s8(struct gl_context *ctx, struct gl_renderbuffer *s8rb, GLuint count,
-           GLint x, GLint y, void *values)
-{
-   struct gl_renderbuffer *dsrb = s8rb->Wrapped;
-   GLuint temp[MAX_WIDTH*2], i;
-   GLubyte *dst = (GLubyte *) values;
-   const GLuint *src = (const GLuint *) dsrb->GetPointer(ctx, dsrb, x, y);
-   ASSERT(s8rb->DataType == GL_UNSIGNED_BYTE);
-   ASSERT(dsrb->DataType == GL_UNSIGNED_INT_24_8_EXT ||
-          dsrb->DataType == GL_FLOAT_32_UNSIGNED_INT_24_8_REV);
-   if (!src) {
-      dsrb->GetRow(ctx, dsrb, count, x, y, temp);
-      src = temp;
-   }
-   if (dsrb->Format == MESA_FORMAT_Z32_FLOAT_X24S8) {
-      for (i = 0; i < count; i++) {
-         dst[i] = src[i*2+1] & 0xff;
-      }
-   }
-   else if (dsrb->Format == MESA_FORMAT_Z24_S8) {
-      for (i = 0; i < count; i++) {
-         dst[i] = src[i] & 0xff;
-      }
-   }
-   else {
-      assert(dsrb->Format == MESA_FORMAT_S8_Z24);
-      for (i = 0; i < count; i++) {
-         dst[i] = src[i] >> 24;
-      }
-   }
-}
-
-static void
-get_values_s8(struct gl_context *ctx, struct gl_renderbuffer *s8rb, GLuint count,
-              const GLint x[], const GLint y[], void *values)
-{
-   struct gl_renderbuffer *dsrb = s8rb->Wrapped;
-   GLuint temp[MAX_WIDTH*2], i;
-   GLubyte *dst = (GLubyte *) values;
-   ASSERT(s8rb->DataType == GL_UNSIGNED_BYTE);
-   ASSERT(dsrb->DataType == GL_UNSIGNED_INT_24_8_EXT ||
-          dsrb->DataType == GL_FLOAT_32_UNSIGNED_INT_24_8_REV);
-   ASSERT(count <= MAX_WIDTH);
-   /* don't bother trying direct access */
-   dsrb->GetValues(ctx, dsrb, count, x, y, temp);
-   if (dsrb->Format == MESA_FORMAT_Z32_FLOAT_X24S8) {
-      for (i = 0; i < count; i++) {
-         dst[i] = temp[i*2+1] & 0xff;
-      }
-   }
-   else if (dsrb->Format == MESA_FORMAT_Z24_S8) {
-      for (i = 0; i < count; i++) {
-         dst[i] = temp[i] & 0xff;
-      }
-   }
-   else {
-      assert(dsrb->Format == MESA_FORMAT_S8_Z24);
-      for (i = 0; i < count; i++) {
-         dst[i] = temp[i] >> 24;
-      }
-   }
-}
-
-static void
-put_row_s8(struct gl_context *ctx, struct gl_renderbuffer *s8rb, GLuint count,
-           GLint x, GLint y, const void *values, const GLubyte *mask)
-{
-   struct gl_renderbuffer *dsrb = s8rb->Wrapped;
-   const GLubyte *src = (const GLubyte *) values;
-   GLuint *dst = (GLuint *) dsrb->GetPointer(ctx, dsrb, x, y);
-   ASSERT(s8rb->DataType == GL_UNSIGNED_BYTE);
-   ASSERT(dsrb->DataType == GL_UNSIGNED_INT_24_8_EXT ||
-          dsrb->DataType == GL_FLOAT_32_UNSIGNED_INT_24_8_REV);
-   if (dst) {
-      /* direct access */
-      GLuint i;
-      if (dsrb->Format == MESA_FORMAT_Z32_FLOAT_X24S8) {
-         for (i = 0; i < count; i++) {
-            if (!mask || mask[i]) {
-               dst[i*2+1] = src[i];
-            }
-         }
-      }
-      else if (dsrb->Format == MESA_FORMAT_Z24_S8) {
-         for (i = 0; i < count; i++) {
-            if (!mask || mask[i]) {
-               dst[i] = (dst[i] & 0xffffff00) | src[i];
-            }
-         }
-      }
-      else {
-         assert(dsrb->Format == MESA_FORMAT_S8_Z24);
-         for (i = 0; i < count; i++) {
-            if (!mask || mask[i]) {
-               dst[i] = (dst[i] & 0xffffff) | (src[i] << 24);
-            }
-         }
-      }
-   }
-   else {
-      /* get, modify, put */
-      GLuint temp[MAX_WIDTH*2], i;
-      dsrb->GetRow(ctx, dsrb, count, x, y, temp);
-      if (dsrb->Format == MESA_FORMAT_Z32_FLOAT_X24S8) {
-         for (i = 0; i < count; i++) {
-            if (!mask || mask[i]) {
-               temp[i*2+1] = src[i];
-            }
-         }
-      }
-      else if (dsrb->Format == MESA_FORMAT_Z24_S8) {
-         for (i = 0; i < count; i++) {
-            if (!mask || mask[i]) {
-               temp[i] = (temp[i] & 0xffffff00) | src[i];
-            }
-         }
-      }
-      else {
-         assert(dsrb->Format == MESA_FORMAT_S8_Z24);
-         for (i = 0; i < count; i++) {
-            if (!mask || mask[i]) {
-               temp[i] = (temp[i] & 0xffffff) | (src[i] << 24);
-            }
-         }
-      }
-      dsrb->PutRow(ctx, dsrb, count, x, y, temp, mask);
-   }
-}
-
-static void
-put_mono_row_s8(struct gl_context *ctx, struct gl_renderbuffer *s8rb, GLuint count,
-                GLint x, GLint y, const void *value, const GLubyte *mask)
-{
-   struct gl_renderbuffer *dsrb = s8rb->Wrapped;
-   const GLubyte val = *((GLubyte *) value);
-   GLuint *dst = (GLuint *) dsrb->GetPointer(ctx, dsrb, x, y);
-   ASSERT(s8rb->DataType == GL_UNSIGNED_BYTE);
-   ASSERT(dsrb->DataType == GL_UNSIGNED_INT_24_8_EXT ||
-          dsrb->DataType == GL_FLOAT_32_UNSIGNED_INT_24_8_REV);
-   if (dst) {
-      /* direct access */
-      GLuint i;
-      if (dsrb->Format == MESA_FORMAT_Z32_FLOAT_X24S8) {
-         for (i = 0; i < count; i++) {
-            if (!mask || mask[i]) {
-               dst[i*2+1] = val;
-            }
-         }
-      }
-      else if (dsrb->Format == MESA_FORMAT_Z24_S8) {
-         for (i = 0; i < count; i++) {
-            if (!mask || mask[i]) {
-               dst[i] = (dst[i] & 0xffffff00) | val;
-            }
-         }
-      }
-      else {
-         assert(dsrb->Format == MESA_FORMAT_S8_Z24);
-         for (i = 0; i < count; i++) {
-            if (!mask || mask[i]) {
-               dst[i] = (dst[i] & 0xffffff) | (val << 24);
-            }
-         }
-      }
-   }
-   else {
-      /* get, modify, put */
-      GLuint temp[MAX_WIDTH*2], i;
-      dsrb->GetRow(ctx, dsrb, count, x, y, temp);
-      if (dsrb->Format == MESA_FORMAT_Z32_FLOAT_X24S8) {
-         for (i = 0; i < count; i++) {
-            if (!mask || mask[i]) {
-               temp[i*2+1] = val;
-            }
-         }
-      }
-      else if (dsrb->Format == MESA_FORMAT_Z24_S8) {
-         for (i = 0; i < count; i++) {
-            if (!mask || mask[i]) {
-               temp[i] = (temp[i] & 0xffffff00) | val;
-            }
-         }
-      }
-      else {
-         assert(dsrb->Format == MESA_FORMAT_S8_Z24);
-         for (i = 0; i < count; i++) {
-            if (!mask || mask[i]) {
-               temp[i] = (temp[i] & 0xffffff) | (val << 24);
-            }
-         }
-      }
-      dsrb->PutRow(ctx, dsrb, count, x, y, temp, mask);
-   }
-}
-
-static void
-put_values_s8(struct gl_context *ctx, struct gl_renderbuffer *s8rb, GLuint count,
-              const GLint x[], const GLint y[],
-              const void *values, const GLubyte *mask)
-{
-   struct gl_renderbuffer *dsrb = s8rb->Wrapped;
-   const GLubyte *src = (const GLubyte *) values;
-   ASSERT(s8rb->DataType == GL_UNSIGNED_BYTE);
-   ASSERT(dsrb->DataType == GL_UNSIGNED_INT_24_8_EXT ||
-          dsrb->DataType == GL_FLOAT_32_UNSIGNED_INT_24_8_REV);
-   if (dsrb->GetPointer(ctx, dsrb, 0, 0)) {
-      /* direct access */
-      GLuint i;
-      if (dsrb->Format == MESA_FORMAT_Z32_FLOAT_X24S8) {
-         for (i = 0; i < count; i++) {
-            if (!mask || mask[i]) {
-               GLuint *dst = (GLuint *) dsrb->GetPointer(ctx, dsrb, x[i], y[i]);
-               dst[1] = src[i];
-            }
-         }
-      }
-      else if (dsrb->Format == MESA_FORMAT_Z24_S8) {
-         for (i = 0; i < count; i++) {
-            if (!mask || mask[i]) {
-               GLuint *dst = (GLuint *) dsrb->GetPointer(ctx, dsrb, x[i], y[i]);
-               *dst = (*dst & 0xffffff00) | src[i];
-            }
-         }
-      }
-      else {
-         assert(dsrb->Format == MESA_FORMAT_S8_Z24);
-         for (i = 0; i < count; i++) {
-            if (!mask || mask[i]) {
-               GLuint *dst = (GLuint *) dsrb->GetPointer(ctx, dsrb, x[i], y[i]);
-               *dst = (*dst & 0xffffff) | (src[i] << 24);
-            }
-         }
-      }
-   }
-   else {
-      /* get, modify, put */
-      GLuint temp[MAX_WIDTH*2], i;
-      dsrb->GetValues(ctx, dsrb, count, x, y, temp);
-      if (dsrb->Format == MESA_FORMAT_Z32_FLOAT_X24S8) {
-         for (i = 0; i < count; i++) {
-            if (!mask || mask[i]) {
-               temp[i*2+1] = src[i];
-            }
-         }
-      }
-      else if (dsrb->Format == MESA_FORMAT_Z24_S8) {
-         for (i = 0; i < count; i++) {
-            if (!mask || mask[i]) {
-               temp[i] = (temp[i] & 0xffffff00) | src[i];
-            }
-         }
-      }
-      else {
-         assert(dsrb->Format == MESA_FORMAT_S8_Z24);
-         for (i = 0; i < count; i++) {
-            if (!mask || mask[i]) {
-               temp[i] = (temp[i] & 0xffffff) | (src[i] << 24);
-            }
-         }
-      }
-      dsrb->PutValues(ctx, dsrb, count, x, y, temp, mask);
-   }
-}
-
-static void
-put_mono_values_s8(struct gl_context *ctx, struct gl_renderbuffer *s8rb, GLuint count,
-                   const GLint x[], const GLint y[],
-                   const void *value, const GLubyte *mask)
-{
-   struct gl_renderbuffer *dsrb = s8rb->Wrapped;
-   GLuint temp[MAX_WIDTH*2], i;
-   const GLubyte val = *((GLubyte *) value);
-   /* get, modify, put */
-   dsrb->GetValues(ctx, dsrb, count, x, y, temp);
-   if (dsrb->Format == MESA_FORMAT_Z32_FLOAT_X24S8) {
-      for (i = 0; i < count; i++) {
-         if (!mask || mask[i]) {
-            temp[i*2+1] = val;
-         }
-      }
-   }
-   else if (dsrb->Format == MESA_FORMAT_Z24_S8) {
-      for (i = 0; i < count; i++) {
-         if (!mask || mask[i]) {
-            temp[i] = (temp[i] & 0xffffff00) | val;
-         }
-      }
-   }
-   else {
-      assert(dsrb->Format == MESA_FORMAT_S8_Z24);
-      for (i = 0; i < count; i++) {
-         if (!mask || mask[i]) {
-            temp[i] = (temp[i] & 0xffffff) | (val << 24);
-         }
-      }
-   }
-   dsrb->PutValues(ctx, dsrb, count, x, y, temp, mask);
-}
-
-
-/**
- * Wrap the given GL_DEPTH_STENCIL renderbuffer so that it acts like
- * a stencil renderbuffer.
- * \return new stencil renderbuffer
- */
-struct gl_renderbuffer *
-_mesa_new_s8_renderbuffer_wrapper(struct gl_context *ctx, struct gl_renderbuffer *dsrb)
-{
-   struct gl_renderbuffer *s8rb;
-
-   ASSERT(dsrb->Format == MESA_FORMAT_Z24_S8 ||
-          dsrb->Format == MESA_FORMAT_S8_Z24 ||
-          dsrb->Format == MESA_FORMAT_Z32_FLOAT_X24S8);
-   ASSERT(dsrb->DataType == GL_UNSIGNED_INT_24_8_EXT ||
-          dsrb->DataType == GL_FLOAT_32_UNSIGNED_INT_24_8_REV);
-
-   s8rb = ctx->Driver.NewRenderbuffer(ctx, 0);
-   if (!s8rb)
-      return NULL;
-
-   /* NOTE: need to do manual refcounting here */
-   s8rb->Wrapped = dsrb;
-   dsrb->RefCount++;
-
-   s8rb->Name = dsrb->Name;
-   s8rb->RefCount = 0;
-   s8rb->Width = dsrb->Width;
-   s8rb->Height = dsrb->Height;
-   s8rb->RowStride = dsrb->RowStride;
-   s8rb->InternalFormat = GL_STENCIL_INDEX8_EXT;
-   s8rb->Format = MESA_FORMAT_S8;
-   s8rb->_BaseFormat = GL_STENCIL_INDEX;
-   s8rb->DataType = GL_UNSIGNED_BYTE;
-   s8rb->Data = NULL;
-   s8rb->Delete = delete_wrapper;
-   s8rb->AllocStorage = alloc_wrapper_storage;
-   s8rb->GetPointer = nop_get_pointer;
-   s8rb->GetRow = get_row_s8;
-   s8rb->GetValues = get_values_s8;
-   s8rb->PutRow = put_row_s8;
-   s8rb->PutRowRGB = NULL;
-   s8rb->PutMonoRow = put_mono_row_s8;
-   s8rb->PutValues = put_values_s8;
-   s8rb->PutMonoValues = put_mono_values_s8;
-
-   return s8rb;
-}
-
-
-
-/**
- ** The following functions are useful for hardware drivers that only
- ** implement combined depth/stencil buffers.
- ** The GL_EXT_framebuffer_object extension allows indepedent depth and
- ** stencil buffers to be used in any combination.
- ** Therefore, we sometimes have to merge separate depth and stencil
- ** renderbuffers into a single depth+stencil renderbuffer.  And sometimes
- ** we have to split combined depth+stencil renderbuffers into separate
- ** renderbuffers.
- **/
-
-
-/**
- * Extract stencil values from the combined depth/stencil renderbuffer, storing
- * the values into a separate stencil renderbuffer.
- * \param dsRb  the source depth/stencil renderbuffer
- * \param stencilRb  the destination stencil renderbuffer
- *                   (either 8-bit or 32-bit)
- */
-void
-_mesa_extract_stencil(struct gl_context *ctx,
-                      struct gl_renderbuffer *dsRb,
-                      struct gl_renderbuffer *stencilRb)
-{
-   GLuint row, width, height;
-
-   ASSERT(dsRb);
-   ASSERT(stencilRb);
-
-   ASSERT(dsRb->Format == MESA_FORMAT_Z24_S8);
-   ASSERT(dsRb->DataType == GL_UNSIGNED_INT_24_8_EXT);
-   ASSERT(stencilRb->Format == MESA_FORMAT_Z24_S8 ||
-          stencilRb->Format == MESA_FORMAT_S8);
-   ASSERT(dsRb->Width == stencilRb->Width);
-   ASSERT(dsRb->Height == stencilRb->Height);
-
-   width = dsRb->Width;
-   height = dsRb->Height;
-
-   for (row = 0; row < height; row++) {
-      GLuint depthStencil[MAX_WIDTH];
-      dsRb->GetRow(ctx, dsRb, width, 0, row, depthStencil);
-      if (stencilRb->Format == MESA_FORMAT_S8) {
-         /* 8bpp stencil */
-         GLubyte stencil[MAX_WIDTH];
-         GLuint i;
-         for (i = 0; i < width; i++) {
-            stencil[i] = depthStencil[i] & 0xff;
-         }
-         stencilRb->PutRow(ctx, stencilRb, width, 0, row, stencil, NULL);
-      }
-      else {
-         /* 32bpp stencil */
-         /* the 24 depth bits will be ignored */
-         ASSERT(stencilRb->Format == MESA_FORMAT_Z24_S8);
-         ASSERT(stencilRb->DataType == GL_UNSIGNED_INT_24_8_EXT);
-         stencilRb->PutRow(ctx, stencilRb, width, 0, row, depthStencil, NULL);
-      }
-   }
-}
-
-
-/**
- * Copy stencil values from a stencil renderbuffer into a combined
- * depth/stencil renderbuffer.
- * \param dsRb  the destination depth/stencil renderbuffer
- * \param stencilRb  the source stencil buffer (either 8-bit or 32-bit)
- */
-void
-_mesa_insert_stencil(struct gl_context *ctx,
-                     struct gl_renderbuffer *dsRb,
-                     struct gl_renderbuffer *stencilRb)
-{
-   GLuint row, width, height;
-
-   ASSERT(dsRb);
-   ASSERT(stencilRb);
-
-   ASSERT(dsRb->Format == MESA_FORMAT_Z24_S8);
-   ASSERT(dsRb->DataType == GL_UNSIGNED_INT_24_8_EXT);
-   ASSERT(stencilRb->Format == MESA_FORMAT_Z24_S8 ||
-          stencilRb->Format == MESA_FORMAT_S8);
-
-   ASSERT(dsRb->Width == stencilRb->Width);
-   ASSERT(dsRb->Height == stencilRb->Height);
-
-   width = dsRb->Width;
-   height = dsRb->Height;
-
-   for (row = 0; row < height; row++) {
-      GLuint depthStencil[MAX_WIDTH];
-
-      dsRb->GetRow(ctx, dsRb, width, 0, row, depthStencil);
-
-      if (stencilRb->Format == MESA_FORMAT_S8) {
-         /* 8bpp stencil */
-         GLubyte stencil[MAX_WIDTH];
-         GLuint i;
-         stencilRb->GetRow(ctx, stencilRb, width, 0, row, stencil);
-         for (i = 0; i < width; i++) {
-            depthStencil[i] = (depthStencil[i] & 0xffffff00) | stencil[i];
-         }
-      }
-      else {
-         /* 32bpp stencil buffer */
-         GLuint stencil[MAX_WIDTH], i;
-         ASSERT(stencilRb->Format == MESA_FORMAT_Z24_S8);
-         ASSERT(stencilRb->DataType == GL_UNSIGNED_INT_24_8_EXT);
-         stencilRb->GetRow(ctx, stencilRb, width, 0, row, stencil);
-         for (i = 0; i < width; i++) {
-            depthStencil[i]
-               = (depthStencil[i] & 0xffffff00) | (stencil[i] & 0xff);
-         }
-      }
-
-      dsRb->PutRow(ctx, dsRb, width, 0, row, depthStencil, NULL);
-   }
-}
-
-
-/**
- * Convert the stencil buffer from 8bpp to 32bpp depth/stencil.
- * \param stencilRb  the stencil renderbuffer to promote
- */
-void
-_mesa_promote_stencil(struct gl_context *ctx, struct gl_renderbuffer *stencilRb)
-{
-   const GLsizei width = stencilRb->Width;
-   const GLsizei height = stencilRb->Height;
-   GLubyte *data;
-   GLint i, j, k;
-
-   ASSERT(stencilRb->Format == MESA_FORMAT_S8);
-   ASSERT(stencilRb->Data);
-
-   data = (GLubyte *) stencilRb->Data;
-   stencilRb->Data = NULL;
-   stencilRb->AllocStorage(ctx, stencilRb, GL_DEPTH24_STENCIL8_EXT,
-                           width, height);
-
-   ASSERT(stencilRb->DataType == GL_UNSIGNED_INT_24_8_EXT);
-
-   k = 0;
-   for (i = 0; i < height; i++) {
-      GLuint depthStencil[MAX_WIDTH];
-      for (j = 0; j < width; j++) {
-         depthStencil[j] = data[k++];
-      }
-      stencilRb->PutRow(ctx, stencilRb, width, 0, i, depthStencil, NULL);
-   }
-   free(data);
-}
->>>>>>> 0b43e0b4
+/*
+ * Mesa 3-D graphics library
+ * Version:  6.5
+ *
+ * Copyright (C) 1999-2006  Brian Paul   All Rights Reserved.
+ *
+ * Permission is hereby granted, free of charge, to any person obtaining a
+ * copy of this software and associated documentation files (the "Software"),
+ * to deal in the Software without restriction, including without limitation
+ * the rights to use, copy, modify, merge, publish, distribute, sublicense,
+ * and/or sell copies of the Software, and to permit persons to whom the
+ * Software is furnished to do so, subject to the following conditions:
+ *
+ * The above copyright notice and this permission notice shall be included
+ * in all copies or substantial portions of the Software.
+ *
+ * THE SOFTWARE IS PROVIDED "AS IS", WITHOUT WARRANTY OF ANY KIND, EXPRESS
+ * OR IMPLIED, INCLUDING BUT NOT LIMITED TO THE WARRANTIES OF MERCHANTABILITY,
+ * FITNESS FOR A PARTICULAR PURPOSE AND NONINFRINGEMENT.  IN NO EVENT SHALL
+ * BRIAN PAUL BE LIABLE FOR ANY CLAIM, DAMAGES OR OTHER LIABILITY, WHETHER IN
+ * AN ACTION OF CONTRACT, TORT OR OTHERWISE, ARISING FROM, OUT OF OR IN
+ * CONNECTION WITH THE SOFTWARE OR THE USE OR OTHER DEALINGS IN THE SOFTWARE.
+ */
+
+#include "glheader.h"
+#include "imports.h"
+#include "context.h"
+#include "formats.h"
+#include "mtypes.h"
+#include "depthstencil.h"
+#include "renderbuffer.h"
+
+
+/**
+ * Adaptor/wrappers for GL_DEPTH_STENCIL renderbuffers.
+ *
+ * The problem with a GL_DEPTH_STENCIL renderbuffer is that sometimes we
+ * want to treat it as a stencil buffer, other times we want to treat it
+ * as a depth/z buffer and still other times when we want to treat it as
+ * a combined Z+stencil buffer!  That implies we need three different sets
+ * of Get/Put functions.
+ *
+ * We solve this by wrapping the Z24_S8 or S8_Z24 renderbuffer with depth and
+ * stencil adaptors, each with the right kind of depth/stencil Get/Put functions.
+ */
+
+
+static void *
+nop_get_pointer(struct gl_context *ctx, struct gl_renderbuffer *rb, GLint x, GLint y)
+{
+   (void) ctx;
+   (void) rb;
+   (void) x;
+   (void) y;
+   return NULL;
+}
+
+
+/**
+ * Delete a depth or stencil wrapper renderbuffer.
+ */
+static void
+delete_wrapper(struct gl_renderbuffer *rb)
+{
+   ASSERT(rb->Format == MESA_FORMAT_S8 ||
+          rb->Format == MESA_FORMAT_X8_Z24);
+   _mesa_reference_renderbuffer(&rb->Wrapped, NULL);
+   free(rb);
+}
+
+
+/**
+ * Realloc storage for wrapper.
+ */
+static GLboolean
+alloc_wrapper_storage(struct gl_context *ctx, struct gl_renderbuffer *rb,
+                      GLenum internalFormat, GLuint width, GLuint height)
+{
+   /* just pass this on to the wrapped renderbuffer */
+   struct gl_renderbuffer *dsrb = rb->Wrapped;
+   GLboolean retVal;
+
+   (void) internalFormat;
+
+   ASSERT(dsrb->Format == MESA_FORMAT_Z24_S8 ||
+          dsrb->Format == MESA_FORMAT_Z24_X8 ||
+          dsrb->Format == MESA_FORMAT_S8_Z24 ||
+          dsrb->Format == MESA_FORMAT_X8_Z24);
+
+   retVal = dsrb->AllocStorage(ctx, dsrb, dsrb->InternalFormat, width, height);
+   if (retVal) {
+      rb->Width = width;
+      rb->Height = height;
+      rb->RowStride = dsrb->RowStride;
+   }
+   return retVal;
+}
+
+
+
+
+/*======================================================================
+ * Depth wrapper around depth/stencil renderbuffer
+ */
+
+static void
+get_row_z24(struct gl_context *ctx, struct gl_renderbuffer *z24rb, GLuint count,
+            GLint x, GLint y, void *values)
+{
+   struct gl_renderbuffer *dsrb = z24rb->Wrapped;
+   GLuint temp[MAX_WIDTH], i;
+   GLuint *dst = (GLuint *) values;
+   const GLuint *src = (const GLuint *) dsrb->GetPointer(ctx, dsrb, x, y);
+   ASSERT(z24rb->DataType == GL_UNSIGNED_INT);
+   ASSERT(dsrb->DataType == GL_UNSIGNED_INT_24_8_EXT);
+   if (!src) {
+      dsrb->GetRow(ctx, dsrb, count, x, y, temp);
+      src = temp;
+   }
+   if (dsrb->Format == MESA_FORMAT_Z24_S8) {
+      for (i = 0; i < count; i++) {
+         dst[i] = src[i] >> 8;
+      }
+   }
+   else {
+      assert(dsrb->Format == MESA_FORMAT_S8_Z24);
+      for (i = 0; i < count; i++) {
+         dst[i] = src[i] & 0xffffff;
+      }
+   }
+}
+
+static void
+get_values_z24(struct gl_context *ctx, struct gl_renderbuffer *z24rb, GLuint count,
+               const GLint x[], const GLint y[], void *values)
+{
+   struct gl_renderbuffer *dsrb = z24rb->Wrapped;
+   GLuint temp[MAX_WIDTH], i;
+   GLuint *dst = (GLuint *) values;
+   ASSERT(z24rb->DataType == GL_UNSIGNED_INT);
+   ASSERT(dsrb->DataType == GL_UNSIGNED_INT_24_8_EXT);
+   ASSERT(count <= MAX_WIDTH);
+   /* don't bother trying direct access */
+   dsrb->GetValues(ctx, dsrb, count, x, y, temp);
+   if (dsrb->Format == MESA_FORMAT_Z24_S8) {
+      for (i = 0; i < count; i++) {
+         dst[i] = temp[i] >> 8;
+      }
+   }
+   else {
+      assert(dsrb->Format == MESA_FORMAT_S8_Z24);
+      for (i = 0; i < count; i++) {
+         dst[i] = temp[i] & 0xffffff;
+      }
+   }
+}
+
+static void
+put_row_z24(struct gl_context *ctx, struct gl_renderbuffer *z24rb, GLuint count,
+            GLint x, GLint y, const void *values, const GLubyte *mask)
+{
+   struct gl_renderbuffer *dsrb = z24rb->Wrapped;
+   const GLuint *src = (const GLuint *) values;
+   GLuint *dst = (GLuint *) dsrb->GetPointer(ctx, dsrb, x, y);
+   ASSERT(z24rb->DataType == GL_UNSIGNED_INT);
+   ASSERT(dsrb->DataType == GL_UNSIGNED_INT_24_8_EXT);
+   if (dst) {
+      /* direct access */
+      GLuint i;
+      if (dsrb->Format == MESA_FORMAT_Z24_S8) {
+         for (i = 0; i < count; i++) {
+            if (!mask || mask[i]) {
+               dst[i] = (src[i] << 8) | (dst[i] & 0xff);
+            }
+         }
+      }
+      else {
+         assert(dsrb->Format == MESA_FORMAT_S8_Z24);
+         for (i = 0; i < count; i++) {
+            if (!mask || mask[i]) {
+               dst[i] = (src[i] & 0xffffff) | (dst[i] & 0xff000000);
+            }
+         }
+      }
+   }
+   else {
+      /* get, modify, put */
+      GLuint temp[MAX_WIDTH], i;
+      dsrb->GetRow(ctx, dsrb, count, x, y, temp);
+      if (dsrb->Format == MESA_FORMAT_Z24_S8) {
+         for (i = 0; i < count; i++) {
+            if (!mask || mask[i]) {
+               temp[i] = (src[i] << 8) | (temp[i] & 0xff);
+            }
+         }
+      }
+      else {
+         assert(dsrb->Format == MESA_FORMAT_S8_Z24);
+         for (i = 0; i < count; i++) {
+            if (!mask || mask[i]) {
+               temp[i] = (src[i] & 0xffffff) | (temp[i] & 0xff000000);
+            }
+         }
+      }
+      dsrb->PutRow(ctx, dsrb, count, x, y, temp, mask);
+   }
+}
+
+static void
+put_mono_row_z24(struct gl_context *ctx, struct gl_renderbuffer *z24rb, GLuint count,
+                 GLint x, GLint y, const void *value, const GLubyte *mask)
+{
+   struct gl_renderbuffer *dsrb = z24rb->Wrapped;
+   GLuint *dst = (GLuint *) dsrb->GetPointer(ctx, dsrb, x, y);
+   ASSERT(z24rb->DataType == GL_UNSIGNED_INT);
+   ASSERT(dsrb->DataType == GL_UNSIGNED_INT_24_8_EXT);
+   if (dst) {
+      /* direct access */
+      GLuint i;
+      if (dsrb->Format == MESA_FORMAT_Z24_S8) {
+         const GLuint shiftedVal = *((GLuint *) value) << 8;
+         for (i = 0; i < count; i++) {
+            if (!mask || mask[i]) {
+               dst[i] = shiftedVal | (dst[i] & 0xff);
+            }
+         }
+      }
+      else {
+         const GLuint shiftedVal = *((GLuint *) value);
+         assert(dsrb->Format == MESA_FORMAT_S8_Z24);
+         for (i = 0; i < count; i++) {
+            if (!mask || mask[i]) {
+               dst[i] = shiftedVal | (dst[i] & 0xff000000);
+            }
+         }
+      }
+   }
+   else {
+      /* get, modify, put */
+      GLuint temp[MAX_WIDTH], i;
+      dsrb->GetRow(ctx, dsrb, count, x, y, temp);
+      if (dsrb->Format == MESA_FORMAT_Z24_S8) {
+         const GLuint shiftedVal = *((GLuint *) value) << 8;
+         for (i = 0; i < count; i++) {
+            if (!mask || mask[i]) {
+               temp[i] = shiftedVal | (temp[i] & 0xff);
+            }
+         }
+      }
+      else {
+         const GLuint shiftedVal = *((GLuint *) value);
+         assert(dsrb->Format == MESA_FORMAT_S8_Z24);
+         for (i = 0; i < count; i++) {
+            if (!mask || mask[i]) {
+               temp[i] = shiftedVal | (temp[i] & 0xff000000);
+            }
+         }
+      }
+      dsrb->PutRow(ctx, dsrb, count, x, y, temp, mask);
+   }
+}
+
+static void
+put_values_z24(struct gl_context *ctx, struct gl_renderbuffer *z24rb, GLuint count,
+               const GLint x[], const GLint y[],
+               const void *values, const GLubyte *mask)
+{
+   struct gl_renderbuffer *dsrb = z24rb->Wrapped;
+   const GLuint *src = (const GLuint *) values;
+   ASSERT(z24rb->DataType == GL_UNSIGNED_INT);
+   ASSERT(dsrb->DataType == GL_UNSIGNED_INT_24_8_EXT);
+   if (dsrb->GetPointer(ctx, dsrb, 0, 0)) {
+      /* direct access */
+      GLuint i;
+      if (dsrb->Format == MESA_FORMAT_Z24_S8) {
+         for (i = 0; i < count; i++) {
+            if (!mask || mask[i]) {
+               GLuint *dst = (GLuint *) dsrb->GetPointer(ctx, dsrb, x[i], y[i]);
+               *dst = (src[i] << 8) | (*dst & 0xff);
+            }
+         }
+      }
+      else {
+         assert(dsrb->Format == MESA_FORMAT_S8_Z24);
+         for (i = 0; i < count; i++) {
+            if (!mask || mask[i]) {
+               GLuint *dst = (GLuint *) dsrb->GetPointer(ctx, dsrb, x[i], y[i]);
+               *dst = (src[i] & 0xffffff) | (*dst & 0xff000000);
+            }
+         }
+      }
+   }
+   else {
+      /* get, modify, put */
+      GLuint temp[MAX_WIDTH], i;
+      dsrb->GetValues(ctx, dsrb, count, x, y, temp);
+      if (dsrb->Format == MESA_FORMAT_Z24_S8) {
+         for (i = 0; i < count; i++) {
+            if (!mask || mask[i]) {
+               temp[i] = (src[i] << 8) | (temp[i] & 0xff);
+            }
+         }
+      }
+      else {
+         assert(dsrb->Format == MESA_FORMAT_S8_Z24);
+         for (i = 0; i < count; i++) {
+            if (!mask || mask[i]) {
+               temp[i] = (src[i] & 0xffffff) | (temp[i] & 0xff000000);
+            }
+         }
+      }
+      dsrb->PutValues(ctx, dsrb, count, x, y, temp, mask);
+   }
+}
+
+static void
+put_mono_values_z24(struct gl_context *ctx, struct gl_renderbuffer *z24rb,
+                    GLuint count, const GLint x[], const GLint y[],
+                    const void *value, const GLubyte *mask)
+{
+   struct gl_renderbuffer *dsrb = z24rb->Wrapped;
+   GLuint temp[MAX_WIDTH], i;
+   /* get, modify, put */
+   dsrb->GetValues(ctx, dsrb, count, x, y, temp);
+   if (dsrb->Format == MESA_FORMAT_Z24_S8) {
+      const GLuint shiftedVal = *((GLuint *) value) << 8;
+      for (i = 0; i < count; i++) {
+         if (!mask || mask[i]) {
+            temp[i] = shiftedVal | (temp[i] & 0xff);
+         }
+      }
+   }
+   else {
+      const GLuint shiftedVal = *((GLuint *) value);
+      assert(dsrb->Format == MESA_FORMAT_S8_Z24);
+      for (i = 0; i < count; i++) {
+         if (!mask || mask[i]) {
+            temp[i] = shiftedVal | (temp[i] & 0xff000000);
+         }
+      }
+   }
+   dsrb->PutValues(ctx, dsrb, count, x, y, temp, mask);
+}
+
+
+/**
+ * Wrap the given GL_DEPTH_STENCIL renderbuffer so that it acts like
+ * a depth renderbuffer.
+ * \return new depth renderbuffer
+ */
+struct gl_renderbuffer *
+_mesa_new_z24_renderbuffer_wrapper(struct gl_context *ctx,
+                                   struct gl_renderbuffer *dsrb)
+{
+   struct gl_renderbuffer *z24rb;
+
+   ASSERT(dsrb->Format == MESA_FORMAT_Z24_S8 ||
+          dsrb->Format == MESA_FORMAT_Z24_X8 ||
+          dsrb->Format == MESA_FORMAT_S8_Z24 ||
+          dsrb->Format == MESA_FORMAT_X8_Z24);
+   ASSERT(dsrb->DataType == GL_UNSIGNED_INT_24_8_EXT);
+
+   z24rb = ctx->Driver.NewRenderbuffer(ctx, 0);
+   if (!z24rb)
+      return NULL;
+
+   /* NOTE: need to do manual refcounting here */
+   z24rb->Wrapped = dsrb;
+   dsrb->RefCount++;
+
+   z24rb->Name = dsrb->Name;
+   z24rb->RefCount = 0;
+   z24rb->Width = dsrb->Width;
+   z24rb->Height = dsrb->Height;
+   z24rb->RowStride = dsrb->RowStride;
+   z24rb->InternalFormat = GL_DEPTH_COMPONENT24;
+   z24rb->Format = MESA_FORMAT_X8_Z24;
+   z24rb->_BaseFormat = GL_DEPTH_COMPONENT;
+   z24rb->DataType = GL_UNSIGNED_INT;
+   z24rb->Data = NULL;
+   z24rb->Delete = delete_wrapper;
+   z24rb->AllocStorage = alloc_wrapper_storage;
+   z24rb->GetPointer = nop_get_pointer;
+   z24rb->GetRow = get_row_z24;
+   z24rb->GetValues = get_values_z24;
+   z24rb->PutRow = put_row_z24;
+   z24rb->PutRowRGB = NULL;
+   z24rb->PutMonoRow = put_mono_row_z24;
+   z24rb->PutValues = put_values_z24;
+   z24rb->PutMonoValues = put_mono_values_z24;
+
+   return z24rb;
+}
+
+
+static void
+get_row_z32f(struct gl_context *ctx, struct gl_renderbuffer *z32frb, GLuint count,
+             GLint x, GLint y, void *values)
+{
+   struct gl_renderbuffer *dsrb = z32frb->Wrapped;
+   GLfloat temp[MAX_WIDTH*2];
+   GLfloat *dst = (GLfloat *) values;
+   const GLfloat *src = (const GLfloat *) dsrb->GetPointer(ctx, dsrb, x, y);
+   GLuint i;
+   ASSERT(z32frb->DataType == GL_FLOAT);
+   ASSERT(dsrb->DataType == GL_FLOAT_32_UNSIGNED_INT_24_8_REV);
+   ASSERT(dsrb->Format == MESA_FORMAT_Z32_FLOAT_X24S8);
+   if (!src) {
+      dsrb->GetRow(ctx, dsrb, count, x, y, temp);
+      src = temp;
+   }
+   for (i = 0; i < count; i++) {
+      dst[i] = src[i*2];
+   }
+}
+
+static void
+get_values_z32f(struct gl_context *ctx, struct gl_renderbuffer *z32frb, GLuint count,
+                const GLint x[], const GLint y[], void *values)
+{
+   struct gl_renderbuffer *dsrb = z32frb->Wrapped;
+   GLfloat temp[MAX_WIDTH*2];
+   GLfloat *dst = (GLfloat *) values;
+   GLuint i;
+   ASSERT(z32frb->DataType == GL_FLOAT);
+   ASSERT(dsrb->DataType == GL_FLOAT_32_UNSIGNED_INT_24_8_REV);
+   ASSERT(dsrb->Format == MESA_FORMAT_Z32_FLOAT_X24S8);
+   ASSERT(count <= MAX_WIDTH);
+   /* don't bother trying direct access */
+   dsrb->GetValues(ctx, dsrb, count, x, y, temp);
+   for (i = 0; i < count; i++) {
+      dst[i] = temp[i*2];
+   }
+}
+
+static void
+put_row_z32f(struct gl_context *ctx, struct gl_renderbuffer *z32frb, GLuint count,
+             GLint x, GLint y, const void *values, const GLubyte *mask)
+{
+   struct gl_renderbuffer *dsrb = z32frb->Wrapped;
+   const GLfloat *src = (const GLfloat *) values;
+   GLfloat *dst = (GLfloat *) dsrb->GetPointer(ctx, dsrb, x, y);
+   ASSERT(z32frb->DataType == GL_FLOAT);
+   ASSERT(dsrb->DataType == GL_FLOAT_32_UNSIGNED_INT_24_8_REV);
+   ASSERT(dsrb->Format == MESA_FORMAT_Z32_FLOAT_X24S8);
+   if (dst) {
+      /* direct access */
+      GLuint i;
+      for (i = 0; i < count; i++) {
+         if (!mask || mask[i]) {
+            dst[i*2] = src[i];
+         }
+      }
+   }
+   else {
+      /* get, modify, put */
+      GLfloat temp[MAX_WIDTH*2];
+      GLuint i;
+      dsrb->GetRow(ctx, dsrb, count, x, y, temp);
+      for (i = 0; i < count; i++) {
+         if (!mask || mask[i]) {
+            temp[i*2] = src[i];
+         }
+      }
+      dsrb->PutRow(ctx, dsrb, count, x, y, temp, mask);
+   }
+}
+
+static void
+put_mono_row_z32f(struct gl_context *ctx, struct gl_renderbuffer *z32frb, GLuint count,
+                  GLint x, GLint y, const void *value, const GLubyte *mask)
+{
+   struct gl_renderbuffer *dsrb = z32frb->Wrapped;
+   GLfloat *dst = (GLfloat *) dsrb->GetPointer(ctx, dsrb, x, y);
+   ASSERT(z32frb->DataType == GL_FLOAT);
+   ASSERT(dsrb->DataType == GL_FLOAT_32_UNSIGNED_INT_24_8_REV);
+   ASSERT(dsrb->Format == MESA_FORMAT_Z32_FLOAT_X24S8);
+   if (dst) {
+      /* direct access */
+      GLuint i;
+      const GLfloat val = *(GLfloat*)value;
+      for (i = 0; i < count; i++) {
+         if (!mask || mask[i]) {
+            dst[i*2] = val;
+         }
+      }
+   }
+   else {
+      /* get, modify, put */
+      GLfloat temp[MAX_WIDTH*2];
+      GLuint i;
+      const GLfloat val = *(GLfloat *)value;
+      dsrb->GetRow(ctx, dsrb, count, x, y, temp);
+      for (i = 0; i < count; i++) {
+         if (!mask || mask[i]) {
+            temp[i*2] = val;
+         }
+      }
+      dsrb->PutRow(ctx, dsrb, count, x, y, temp, mask);
+   }
+}
+
+static void
+put_values_z32f(struct gl_context *ctx, struct gl_renderbuffer *z32frb, GLuint count,
+                const GLint x[], const GLint y[],
+                const void *values, const GLubyte *mask)
+{
+   struct gl_renderbuffer *dsrb = z32frb->Wrapped;
+   const GLfloat *src = (const GLfloat *) values;
+   ASSERT(z32frb->DataType == GL_FLOAT);
+   ASSERT(dsrb->DataType == GL_FLOAT_32_UNSIGNED_INT_24_8_REV);
+   ASSERT(dsrb->Format == MESA_FORMAT_Z32_FLOAT_X24S8);
+   if (dsrb->GetPointer(ctx, dsrb, 0, 0)) {
+      /* direct access */
+      GLuint i;
+      for (i = 0; i < count; i++) {
+         if (!mask || mask[i]) {
+            GLfloat *dst = (GLfloat *) dsrb->GetPointer(ctx, dsrb, x[i], y[i]);
+            *dst = src[i];
+         }
+      }
+   }
+   else {
+      /* get, modify, put */
+      GLfloat temp[MAX_WIDTH*2];
+      GLuint i;
+      dsrb->GetValues(ctx, dsrb, count, x, y, temp);
+      for (i = 0; i < count; i++) {
+         if (!mask || mask[i]) {
+            temp[i*2] = src[i];
+         }
+      }
+      dsrb->PutValues(ctx, dsrb, count, x, y, temp, mask);
+   }
+}
+
+static void
+put_mono_values_z32f(struct gl_context *ctx, struct gl_renderbuffer *z32frb,
+                     GLuint count, const GLint x[], const GLint y[],
+                     const void *value, const GLubyte *mask)
+{
+   struct gl_renderbuffer *dsrb = z32frb->Wrapped;
+   GLfloat temp[MAX_WIDTH*2];
+   GLuint i;
+   const GLfloat val = *(GLfloat *)value;
+   ASSERT(z32frb->DataType == GL_FLOAT);
+   ASSERT(dsrb->DataType == GL_FLOAT_32_UNSIGNED_INT_24_8_REV);
+   ASSERT(dsrb->Format == MESA_FORMAT_Z32_FLOAT_X24S8);
+   /* get, modify, put */
+   dsrb->GetValues(ctx, dsrb, count, x, y, temp);
+   for (i = 0; i < count; i++) {
+      if (!mask || mask[i]) {
+         temp[i*2] = val;
+      }
+   }
+   dsrb->PutValues(ctx, dsrb, count, x, y, temp, mask);
+}
+
+
+/**
+ * Wrap the given GL_DEPTH_STENCIL renderbuffer so that it acts like
+ * a depth renderbuffer.
+ * \return new depth renderbuffer
+ */
+struct gl_renderbuffer *
+_mesa_new_z32f_renderbuffer_wrapper(struct gl_context *ctx,
+                                    struct gl_renderbuffer *dsrb)
+{
+   struct gl_renderbuffer *z32frb;
+
+   ASSERT(dsrb->Format == MESA_FORMAT_Z32_FLOAT_X24S8);
+   ASSERT(dsrb->DataType == GL_FLOAT_32_UNSIGNED_INT_24_8_REV);
+
+   z32frb = ctx->Driver.NewRenderbuffer(ctx, 0);
+   if (!z32frb)
+      return NULL;
+
+   /* NOTE: need to do manual refcounting here */
+   z32frb->Wrapped = dsrb;
+   dsrb->RefCount++;
+
+   z32frb->Name = dsrb->Name;
+   z32frb->RefCount = 0;
+   z32frb->Width = dsrb->Width;
+   z32frb->Height = dsrb->Height;
+   z32frb->RowStride = dsrb->RowStride;
+   z32frb->InternalFormat = GL_DEPTH_COMPONENT32F;
+   z32frb->Format = MESA_FORMAT_Z32_FLOAT;
+   z32frb->_BaseFormat = GL_DEPTH_COMPONENT;
+   z32frb->DataType = GL_FLOAT;
+   z32frb->Data = NULL;
+   z32frb->Delete = delete_wrapper;
+   z32frb->AllocStorage = alloc_wrapper_storage;
+   z32frb->GetPointer = nop_get_pointer;
+   z32frb->GetRow = get_row_z32f;
+   z32frb->GetValues = get_values_z32f;
+   z32frb->PutRow = put_row_z32f;
+   z32frb->PutRowRGB = NULL;
+   z32frb->PutMonoRow = put_mono_row_z32f;
+   z32frb->PutValues = put_values_z32f;
+   z32frb->PutMonoValues = put_mono_values_z32f;
+
+   return z32frb;
+}
+
+
+/*======================================================================
+ * Stencil wrapper around depth/stencil renderbuffer
+ */
+
+static void
+get_row_s8(struct gl_context *ctx, struct gl_renderbuffer *s8rb, GLuint count,
+           GLint x, GLint y, void *values)
+{
+   struct gl_renderbuffer *dsrb = s8rb->Wrapped;
+   GLuint temp[MAX_WIDTH*2], i;
+   GLubyte *dst = (GLubyte *) values;
+   const GLuint *src = (const GLuint *) dsrb->GetPointer(ctx, dsrb, x, y);
+   ASSERT(s8rb->DataType == GL_UNSIGNED_BYTE);
+   ASSERT(dsrb->DataType == GL_UNSIGNED_INT_24_8_EXT ||
+          dsrb->DataType == GL_FLOAT_32_UNSIGNED_INT_24_8_REV);
+   if (!src) {
+      dsrb->GetRow(ctx, dsrb, count, x, y, temp);
+      src = temp;
+   }
+   if (dsrb->Format == MESA_FORMAT_Z32_FLOAT_X24S8) {
+      for (i = 0; i < count; i++) {
+         dst[i] = src[i*2+1] & 0xff;
+      }
+   }
+   else if (dsrb->Format == MESA_FORMAT_Z24_S8) {
+      for (i = 0; i < count; i++) {
+         dst[i] = src[i] & 0xff;
+      }
+   }
+   else {
+      assert(dsrb->Format == MESA_FORMAT_S8_Z24);
+      for (i = 0; i < count; i++) {
+         dst[i] = src[i] >> 24;
+      }
+   }
+}
+
+static void
+get_values_s8(struct gl_context *ctx, struct gl_renderbuffer *s8rb, GLuint count,
+              const GLint x[], const GLint y[], void *values)
+{
+   struct gl_renderbuffer *dsrb = s8rb->Wrapped;
+   GLuint temp[MAX_WIDTH*2], i;
+   GLubyte *dst = (GLubyte *) values;
+   ASSERT(s8rb->DataType == GL_UNSIGNED_BYTE);
+   ASSERT(dsrb->DataType == GL_UNSIGNED_INT_24_8_EXT ||
+          dsrb->DataType == GL_FLOAT_32_UNSIGNED_INT_24_8_REV);
+   ASSERT(count <= MAX_WIDTH);
+   /* don't bother trying direct access */
+   dsrb->GetValues(ctx, dsrb, count, x, y, temp);
+   if (dsrb->Format == MESA_FORMAT_Z32_FLOAT_X24S8) {
+      for (i = 0; i < count; i++) {
+         dst[i] = temp[i*2+1] & 0xff;
+      }
+   }
+   else if (dsrb->Format == MESA_FORMAT_Z24_S8) {
+      for (i = 0; i < count; i++) {
+         dst[i] = temp[i] & 0xff;
+      }
+   }
+   else {
+      assert(dsrb->Format == MESA_FORMAT_S8_Z24);
+      for (i = 0; i < count; i++) {
+         dst[i] = temp[i] >> 24;
+      }
+   }
+}
+
+static void
+put_row_s8(struct gl_context *ctx, struct gl_renderbuffer *s8rb, GLuint count,
+           GLint x, GLint y, const void *values, const GLubyte *mask)
+{
+   struct gl_renderbuffer *dsrb = s8rb->Wrapped;
+   const GLubyte *src = (const GLubyte *) values;
+   GLuint *dst = (GLuint *) dsrb->GetPointer(ctx, dsrb, x, y);
+   ASSERT(s8rb->DataType == GL_UNSIGNED_BYTE);
+   ASSERT(dsrb->DataType == GL_UNSIGNED_INT_24_8_EXT ||
+          dsrb->DataType == GL_FLOAT_32_UNSIGNED_INT_24_8_REV);
+   if (dst) {
+      /* direct access */
+      GLuint i;
+      if (dsrb->Format == MESA_FORMAT_Z32_FLOAT_X24S8) {
+         for (i = 0; i < count; i++) {
+            if (!mask || mask[i]) {
+               dst[i*2+1] = src[i];
+            }
+         }
+      }
+      else if (dsrb->Format == MESA_FORMAT_Z24_S8) {
+         for (i = 0; i < count; i++) {
+            if (!mask || mask[i]) {
+               dst[i] = (dst[i] & 0xffffff00) | src[i];
+            }
+         }
+      }
+      else {
+         assert(dsrb->Format == MESA_FORMAT_S8_Z24);
+         for (i = 0; i < count; i++) {
+            if (!mask || mask[i]) {
+               dst[i] = (dst[i] & 0xffffff) | (src[i] << 24);
+            }
+         }
+      }
+   }
+   else {
+      /* get, modify, put */
+      GLuint temp[MAX_WIDTH*2], i;
+      dsrb->GetRow(ctx, dsrb, count, x, y, temp);
+      if (dsrb->Format == MESA_FORMAT_Z32_FLOAT_X24S8) {
+         for (i = 0; i < count; i++) {
+            if (!mask || mask[i]) {
+               temp[i*2+1] = src[i];
+            }
+         }
+      }
+      else if (dsrb->Format == MESA_FORMAT_Z24_S8) {
+         for (i = 0; i < count; i++) {
+            if (!mask || mask[i]) {
+               temp[i] = (temp[i] & 0xffffff00) | src[i];
+            }
+         }
+      }
+      else {
+         assert(dsrb->Format == MESA_FORMAT_S8_Z24);
+         for (i = 0; i < count; i++) {
+            if (!mask || mask[i]) {
+               temp[i] = (temp[i] & 0xffffff) | (src[i] << 24);
+            }
+         }
+      }
+      dsrb->PutRow(ctx, dsrb, count, x, y, temp, mask);
+   }
+}
+
+static void
+put_mono_row_s8(struct gl_context *ctx, struct gl_renderbuffer *s8rb, GLuint count,
+                GLint x, GLint y, const void *value, const GLubyte *mask)
+{
+   struct gl_renderbuffer *dsrb = s8rb->Wrapped;
+   const GLubyte val = *((GLubyte *) value);
+   GLuint *dst = (GLuint *) dsrb->GetPointer(ctx, dsrb, x, y);
+   ASSERT(s8rb->DataType == GL_UNSIGNED_BYTE);
+   ASSERT(dsrb->DataType == GL_UNSIGNED_INT_24_8_EXT ||
+          dsrb->DataType == GL_FLOAT_32_UNSIGNED_INT_24_8_REV);
+   if (dst) {
+      /* direct access */
+      GLuint i;
+      if (dsrb->Format == MESA_FORMAT_Z32_FLOAT_X24S8) {
+         for (i = 0; i < count; i++) {
+            if (!mask || mask[i]) {
+               dst[i*2+1] = val;
+            }
+         }
+      }
+      else if (dsrb->Format == MESA_FORMAT_Z24_S8) {
+         for (i = 0; i < count; i++) {
+            if (!mask || mask[i]) {
+               dst[i] = (dst[i] & 0xffffff00) | val;
+            }
+         }
+      }
+      else {
+         assert(dsrb->Format == MESA_FORMAT_S8_Z24);
+         for (i = 0; i < count; i++) {
+            if (!mask || mask[i]) {
+               dst[i] = (dst[i] & 0xffffff) | (val << 24);
+            }
+         }
+      }
+   }
+   else {
+      /* get, modify, put */
+      GLuint temp[MAX_WIDTH*2], i;
+      dsrb->GetRow(ctx, dsrb, count, x, y, temp);
+      if (dsrb->Format == MESA_FORMAT_Z32_FLOAT_X24S8) {
+         for (i = 0; i < count; i++) {
+            if (!mask || mask[i]) {
+               temp[i*2+1] = val;
+            }
+         }
+      }
+      else if (dsrb->Format == MESA_FORMAT_Z24_S8) {
+         for (i = 0; i < count; i++) {
+            if (!mask || mask[i]) {
+               temp[i] = (temp[i] & 0xffffff00) | val;
+            }
+         }
+      }
+      else {
+         assert(dsrb->Format == MESA_FORMAT_S8_Z24);
+         for (i = 0; i < count; i++) {
+            if (!mask || mask[i]) {
+               temp[i] = (temp[i] & 0xffffff) | (val << 24);
+            }
+         }
+      }
+      dsrb->PutRow(ctx, dsrb, count, x, y, temp, mask);
+   }
+}
+
+static void
+put_values_s8(struct gl_context *ctx, struct gl_renderbuffer *s8rb, GLuint count,
+              const GLint x[], const GLint y[],
+              const void *values, const GLubyte *mask)
+{
+   struct gl_renderbuffer *dsrb = s8rb->Wrapped;
+   const GLubyte *src = (const GLubyte *) values;
+   ASSERT(s8rb->DataType == GL_UNSIGNED_BYTE);
+   ASSERT(dsrb->DataType == GL_UNSIGNED_INT_24_8_EXT ||
+          dsrb->DataType == GL_FLOAT_32_UNSIGNED_INT_24_8_REV);
+   if (dsrb->GetPointer(ctx, dsrb, 0, 0)) {
+      /* direct access */
+      GLuint i;
+      if (dsrb->Format == MESA_FORMAT_Z32_FLOAT_X24S8) {
+         for (i = 0; i < count; i++) {
+            if (!mask || mask[i]) {
+               GLuint *dst = (GLuint *) dsrb->GetPointer(ctx, dsrb, x[i], y[i]);
+               dst[1] = src[i];
+            }
+         }
+      }
+      else if (dsrb->Format == MESA_FORMAT_Z24_S8) {
+         for (i = 0; i < count; i++) {
+            if (!mask || mask[i]) {
+               GLuint *dst = (GLuint *) dsrb->GetPointer(ctx, dsrb, x[i], y[i]);
+               *dst = (*dst & 0xffffff00) | src[i];
+            }
+         }
+      }
+      else {
+         assert(dsrb->Format == MESA_FORMAT_S8_Z24);
+         for (i = 0; i < count; i++) {
+            if (!mask || mask[i]) {
+               GLuint *dst = (GLuint *) dsrb->GetPointer(ctx, dsrb, x[i], y[i]);
+               *dst = (*dst & 0xffffff) | (src[i] << 24);
+            }
+         }
+      }
+   }
+   else {
+      /* get, modify, put */
+      GLuint temp[MAX_WIDTH*2], i;
+      dsrb->GetValues(ctx, dsrb, count, x, y, temp);
+      if (dsrb->Format == MESA_FORMAT_Z32_FLOAT_X24S8) {
+         for (i = 0; i < count; i++) {
+            if (!mask || mask[i]) {
+               temp[i*2+1] = src[i];
+            }
+         }
+      }
+      else if (dsrb->Format == MESA_FORMAT_Z24_S8) {
+         for (i = 0; i < count; i++) {
+            if (!mask || mask[i]) {
+               temp[i] = (temp[i] & 0xffffff00) | src[i];
+            }
+         }
+      }
+      else {
+         assert(dsrb->Format == MESA_FORMAT_S8_Z24);
+         for (i = 0; i < count; i++) {
+            if (!mask || mask[i]) {
+               temp[i] = (temp[i] & 0xffffff) | (src[i] << 24);
+            }
+         }
+      }
+      dsrb->PutValues(ctx, dsrb, count, x, y, temp, mask);
+   }
+}
+
+static void
+put_mono_values_s8(struct gl_context *ctx, struct gl_renderbuffer *s8rb, GLuint count,
+                   const GLint x[], const GLint y[],
+                   const void *value, const GLubyte *mask)
+{
+   struct gl_renderbuffer *dsrb = s8rb->Wrapped;
+   GLuint temp[MAX_WIDTH*2], i;
+   const GLubyte val = *((GLubyte *) value);
+   /* get, modify, put */
+   dsrb->GetValues(ctx, dsrb, count, x, y, temp);
+   if (dsrb->Format == MESA_FORMAT_Z32_FLOAT_X24S8) {
+      for (i = 0; i < count; i++) {
+         if (!mask || mask[i]) {
+            temp[i*2+1] = val;
+         }
+      }
+   }
+   else if (dsrb->Format == MESA_FORMAT_Z24_S8) {
+      for (i = 0; i < count; i++) {
+         if (!mask || mask[i]) {
+            temp[i] = (temp[i] & 0xffffff00) | val;
+         }
+      }
+   }
+   else {
+      assert(dsrb->Format == MESA_FORMAT_S8_Z24);
+      for (i = 0; i < count; i++) {
+         if (!mask || mask[i]) {
+            temp[i] = (temp[i] & 0xffffff) | (val << 24);
+         }
+      }
+   }
+   dsrb->PutValues(ctx, dsrb, count, x, y, temp, mask);
+}
+
+
+/**
+ * Wrap the given GL_DEPTH_STENCIL renderbuffer so that it acts like
+ * a stencil renderbuffer.
+ * \return new stencil renderbuffer
+ */
+struct gl_renderbuffer *
+_mesa_new_s8_renderbuffer_wrapper(struct gl_context *ctx, struct gl_renderbuffer *dsrb)
+{
+   struct gl_renderbuffer *s8rb;
+
+   ASSERT(dsrb->Format == MESA_FORMAT_Z24_S8 ||
+          dsrb->Format == MESA_FORMAT_S8_Z24 ||
+          dsrb->Format == MESA_FORMAT_Z32_FLOAT_X24S8);
+   ASSERT(dsrb->DataType == GL_UNSIGNED_INT_24_8_EXT ||
+          dsrb->DataType == GL_FLOAT_32_UNSIGNED_INT_24_8_REV);
+
+   s8rb = ctx->Driver.NewRenderbuffer(ctx, 0);
+   if (!s8rb)
+      return NULL;
+
+   /* NOTE: need to do manual refcounting here */
+   s8rb->Wrapped = dsrb;
+   dsrb->RefCount++;
+
+   s8rb->Name = dsrb->Name;
+   s8rb->RefCount = 0;
+   s8rb->Width = dsrb->Width;
+   s8rb->Height = dsrb->Height;
+   s8rb->RowStride = dsrb->RowStride;
+   s8rb->InternalFormat = GL_STENCIL_INDEX8_EXT;
+   s8rb->Format = MESA_FORMAT_S8;
+   s8rb->_BaseFormat = GL_STENCIL_INDEX;
+   s8rb->DataType = GL_UNSIGNED_BYTE;
+   s8rb->Data = NULL;
+   s8rb->Delete = delete_wrapper;
+   s8rb->AllocStorage = alloc_wrapper_storage;
+   s8rb->GetPointer = nop_get_pointer;
+   s8rb->GetRow = get_row_s8;
+   s8rb->GetValues = get_values_s8;
+   s8rb->PutRow = put_row_s8;
+   s8rb->PutRowRGB = NULL;
+   s8rb->PutMonoRow = put_mono_row_s8;
+   s8rb->PutValues = put_values_s8;
+   s8rb->PutMonoValues = put_mono_values_s8;
+
+   return s8rb;
+}
+
+
+
+/**
+ ** The following functions are useful for hardware drivers that only
+ ** implement combined depth/stencil buffers.
+ ** The GL_EXT_framebuffer_object extension allows indepedent depth and
+ ** stencil buffers to be used in any combination.
+ ** Therefore, we sometimes have to merge separate depth and stencil
+ ** renderbuffers into a single depth+stencil renderbuffer.  And sometimes
+ ** we have to split combined depth+stencil renderbuffers into separate
+ ** renderbuffers.
+ **/
+
+
+/**
+ * Extract stencil values from the combined depth/stencil renderbuffer, storing
+ * the values into a separate stencil renderbuffer.
+ * \param dsRb  the source depth/stencil renderbuffer
+ * \param stencilRb  the destination stencil renderbuffer
+ *                   (either 8-bit or 32-bit)
+ */
+void
+_mesa_extract_stencil(struct gl_context *ctx,
+                      struct gl_renderbuffer *dsRb,
+                      struct gl_renderbuffer *stencilRb)
+{
+   GLuint row, width, height;
+
+   ASSERT(dsRb);
+   ASSERT(stencilRb);
+
+   ASSERT(dsRb->Format == MESA_FORMAT_Z24_S8);
+   ASSERT(dsRb->DataType == GL_UNSIGNED_INT_24_8_EXT);
+   ASSERT(stencilRb->Format == MESA_FORMAT_Z24_S8 ||
+          stencilRb->Format == MESA_FORMAT_S8);
+   ASSERT(dsRb->Width == stencilRb->Width);
+   ASSERT(dsRb->Height == stencilRb->Height);
+
+   width = dsRb->Width;
+   height = dsRb->Height;
+
+   for (row = 0; row < height; row++) {
+      GLuint depthStencil[MAX_WIDTH];
+      dsRb->GetRow(ctx, dsRb, width, 0, row, depthStencil);
+      if (stencilRb->Format == MESA_FORMAT_S8) {
+         /* 8bpp stencil */
+         GLubyte stencil[MAX_WIDTH];
+         GLuint i;
+         for (i = 0; i < width; i++) {
+            stencil[i] = depthStencil[i] & 0xff;
+         }
+         stencilRb->PutRow(ctx, stencilRb, width, 0, row, stencil, NULL);
+      }
+      else {
+         /* 32bpp stencil */
+         /* the 24 depth bits will be ignored */
+         ASSERT(stencilRb->Format == MESA_FORMAT_Z24_S8);
+         ASSERT(stencilRb->DataType == GL_UNSIGNED_INT_24_8_EXT);
+         stencilRb->PutRow(ctx, stencilRb, width, 0, row, depthStencil, NULL);
+      }
+   }
+}
+
+
+/**
+ * Copy stencil values from a stencil renderbuffer into a combined
+ * depth/stencil renderbuffer.
+ * \param dsRb  the destination depth/stencil renderbuffer
+ * \param stencilRb  the source stencil buffer (either 8-bit or 32-bit)
+ */
+void
+_mesa_insert_stencil(struct gl_context *ctx,
+                     struct gl_renderbuffer *dsRb,
+                     struct gl_renderbuffer *stencilRb)
+{
+   GLuint row, width, height;
+
+   ASSERT(dsRb);
+   ASSERT(stencilRb);
+
+   ASSERT(dsRb->Format == MESA_FORMAT_Z24_S8);
+   ASSERT(dsRb->DataType == GL_UNSIGNED_INT_24_8_EXT);
+   ASSERT(stencilRb->Format == MESA_FORMAT_Z24_S8 ||
+          stencilRb->Format == MESA_FORMAT_S8);
+
+   ASSERT(dsRb->Width == stencilRb->Width);
+   ASSERT(dsRb->Height == stencilRb->Height);
+
+   width = dsRb->Width;
+   height = dsRb->Height;
+
+   for (row = 0; row < height; row++) {
+      GLuint depthStencil[MAX_WIDTH];
+
+      dsRb->GetRow(ctx, dsRb, width, 0, row, depthStencil);
+
+      if (stencilRb->Format == MESA_FORMAT_S8) {
+         /* 8bpp stencil */
+         GLubyte stencil[MAX_WIDTH];
+         GLuint i;
+         stencilRb->GetRow(ctx, stencilRb, width, 0, row, stencil);
+         for (i = 0; i < width; i++) {
+            depthStencil[i] = (depthStencil[i] & 0xffffff00) | stencil[i];
+         }
+      }
+      else {
+         /* 32bpp stencil buffer */
+         GLuint stencil[MAX_WIDTH], i;
+         ASSERT(stencilRb->Format == MESA_FORMAT_Z24_S8);
+         ASSERT(stencilRb->DataType == GL_UNSIGNED_INT_24_8_EXT);
+         stencilRb->GetRow(ctx, stencilRb, width, 0, row, stencil);
+         for (i = 0; i < width; i++) {
+            depthStencil[i]
+               = (depthStencil[i] & 0xffffff00) | (stencil[i] & 0xff);
+         }
+      }
+
+      dsRb->PutRow(ctx, dsRb, width, 0, row, depthStencil, NULL);
+   }
+}
+
+
+/**
+ * Convert the stencil buffer from 8bpp to 32bpp depth/stencil.
+ * \param stencilRb  the stencil renderbuffer to promote
+ */
+void
+_mesa_promote_stencil(struct gl_context *ctx, struct gl_renderbuffer *stencilRb)
+{
+   const GLsizei width = stencilRb->Width;
+   const GLsizei height = stencilRb->Height;
+   GLubyte *data;
+   GLint i, j, k;
+
+   ASSERT(stencilRb->Format == MESA_FORMAT_S8);
+   ASSERT(stencilRb->Data);
+
+   data = (GLubyte *) stencilRb->Data;
+   stencilRb->Data = NULL;
+   stencilRb->AllocStorage(ctx, stencilRb, GL_DEPTH24_STENCIL8_EXT,
+                           width, height);
+
+   ASSERT(stencilRb->DataType == GL_UNSIGNED_INT_24_8_EXT);
+
+   k = 0;
+   for (i = 0; i < height; i++) {
+      GLuint depthStencil[MAX_WIDTH];
+      for (j = 0; j < width; j++) {
+         depthStencil[j] = data[k++];
+      }
+      stencilRb->PutRow(ctx, stencilRb, width, 0, i, depthStencil, NULL);
+   }
+   free(data);
+}