--- conflicted
+++ resolved
@@ -1,1293 +1,648 @@
-<<<<<<< HEAD
-/*
- * Mesa 3-D graphics library
- * Version:  7.5
- *
- * Copyright (C) 1999-2008  Brian Paul   All Rights Reserved.
- *
- * Permission is hereby granted, free of charge, to any person obtaining a
- * copy of this software and associated documentation files (the "Software"),
- * to deal in the Software without restriction, including without limitation
- * the rights to use, copy, modify, merge, publish, distribute, sublicense,
- * and/or sell copies of the Software, and to permit persons to whom the
- * Software is furnished to do so, subject to the following conditions:
- *
- * The above copyright notice and this permission notice shall be included
- * in all copies or substantial portions of the Software.
- *
- * THE SOFTWARE IS PROVIDED "AS IS", WITHOUT WARRANTY OF ANY KIND, EXPRESS
- * OR IMPLIED, INCLUDING BUT NOT LIMITED TO THE WARRANTIES OF MERCHANTABILITY,
- * FITNESS FOR A PARTICULAR PURPOSE AND NONINFRINGEMENT.  IN NO EVENT SHALL
- * BRIAN PAUL BE LIABLE FOR ANY CLAIM, DAMAGES OR OTHER LIABILITY, WHETHER IN
- * AN ACTION OF CONTRACT, TORT OR OTHERWISE, ARISING FROM, OUT OF OR IN
- * CONNECTION WITH THE SOFTWARE OR THE USE OR OTHER DEALINGS IN THE SOFTWARE.
- */
-
-
-/**
- * \file imports.h
- * Standard C library function wrappers.
- *
- * This file provides wrappers for all the standard C library functions
- * like malloc(), free(), printf(), getenv(), etc.
- */
-
-
-#ifndef IMPORTS_H
-#define IMPORTS_H
-
-
-#include "compiler.h"
-#include "glheader.h"
-
-
-#ifdef __cplusplus
-extern "C" {
-#endif
-
-
-/**********************************************************************/
-/** Memory macros */
-/*@{*/
-
-/** Allocate \p BYTES bytes */
-#define MALLOC(BYTES)      malloc(BYTES)
-/** Allocate and zero \p BYTES bytes */
-#define CALLOC(BYTES)      calloc(1, BYTES)
-/** Allocate a structure of type \p T */
-#define MALLOC_STRUCT(T)   (struct T *) malloc(sizeof(struct T))
-/** Allocate and zero a structure of type \p T */
-#define CALLOC_STRUCT(T)   (struct T *) calloc(1, sizeof(struct T))
-/** Free memory */
-#define FREE(PTR)          free(PTR)
-
-/*@}*/
-
-
-/*
- * For GL_ARB_vertex_buffer_object we need to treat vertex array pointers
- * as offsets into buffer stores.  Since the vertex array pointer and
- * buffer store pointer are both pointers and we need to add them, we use
- * this macro.
- * Both pointers/offsets are expressed in bytes.
- */
-#define ADD_POINTERS(A, B)  ( (GLubyte *) (A) + (uintptr_t) (B) )
-
-
-/**
- * Sometimes we treat GLfloats as GLints.  On x86 systems, moving a float
- * as a int (thereby using integer registers instead of FP registers) is
- * a performance win.  Typically, this can be done with ordinary casts.
- * But with gcc's -fstrict-aliasing flag (which defaults to on in gcc 3.0)
- * these casts generate warnings.
- * The following union typedef is used to solve that.
- */
-typedef union { GLfloat f; GLint i; } fi_type;
-
-
-
-/**********************************************************************
- * Math macros
- */
-
-#define MAX_GLUSHORT	0xffff
-#define MAX_GLUINT	0xffffffff
-
-/* Degrees to radians conversion: */
-#define DEG2RAD (M_PI/180.0)
-
-
-/***
- *** SQRTF: single-precision square root
- ***/
-#if 0 /* _mesa_sqrtf() not accurate enough - temporarily disabled */
-#  define SQRTF(X)  _mesa_sqrtf(X)
-#else
-#  define SQRTF(X)  (float) sqrt((float) (X))
-#endif
-
-
-/***
- *** INV_SQRTF: single-precision inverse square root
- ***/
-#if 0
-#define INV_SQRTF(X) _mesa_inv_sqrt(X)
-#else
-#define INV_SQRTF(X) (1.0F / SQRTF(X))  /* this is faster on a P4 */
-#endif
-
-
-/**
- * \name Work-arounds for platforms that lack C99 math functions
- */
-/*@{*/
-#if (!defined(_XOPEN_SOURCE) || (_XOPEN_SOURCE < 600)) && !defined(_ISOC99_SOURCE) \
-   && (!defined(__STDC_VERSION__) || (__STDC_VERSION__ < 199901L)) \
-   && (!defined(_MSC_VER) || (_MSC_VER < 1400))
-#define acosf(f) ((float) acos(f))
-#define asinf(f) ((float) asin(f))
-#define atan2f(x,y) ((float) atan2(x,y))
-#define atanf(f) ((float) atan(f))
-#define cielf(f) ((float) ciel(f))
-#define cosf(f) ((float) cos(f))
-#define coshf(f) ((float) cosh(f))
-#define expf(f) ((float) exp(f))
-#define exp2f(f) ((float) exp2(f))
-#define floorf(f) ((float) floor(f))
-#define logf(f) ((float) log(f))
-#define log2f(f) ((float) log2(f))
-#define powf(x,y) ((float) pow(x,y))
-#define sinf(f) ((float) sin(f))
-#define sinhf(f) ((float) sinh(f))
-#define sqrtf(f) ((float) sqrt(f))
-#define tanf(f) ((float) tan(f))
-#define tanhf(f) ((float) tanh(f))
-#define acoshf(f) ((float) acosh(f))
-#define asinhf(f) ((float) asinh(f))
-#define atanhf(f) ((float) atanh(f))
-#endif
-
-#if defined(_MSC_VER)
-static INLINE float truncf(float x) { return x < 0.0f ? ceilf(x) : floorf(x); }
-static INLINE float exp2f(float x) { return powf(2.0f, x); }
-static INLINE float log2f(float x) { return logf(x) * 1.442695041f; }
-static INLINE float asinhf(float x) { return logf(x + sqrtf(x * x + 1.0f)); }
-static INLINE float acoshf(float x) { return logf(x + sqrtf(x * x - 1.0f)); }
-static INLINE float atanhf(float x) { return (logf(1.0f + x) - logf(1.0f - x)) / 2.0f; }
-static INLINE int isblank(int ch) { return ch == ' ' || ch == '\t'; }
-#define strtoll(p, e, b) _strtoi64(p, e, b)
-#endif
-/*@}*/
-
-/***
- *** LOG2: Log base 2 of float
- ***/
-#ifdef USE_IEEE
-#if 0
-/* This is pretty fast, but not accurate enough (only 2 fractional bits).
- * Based on code from http://www.stereopsis.com/log2.html
- */
-static INLINE GLfloat LOG2(GLfloat x)
-{
-   const GLfloat y = x * x * x * x;
-   const GLuint ix = *((GLuint *) &y);
-   const GLuint exp = (ix >> 23) & 0xFF;
-   const GLint log2 = ((GLint) exp) - 127;
-   return (GLfloat) log2 * (1.0 / 4.0);  /* 4, because of x^4 above */
-}
-#endif
-/* Pretty fast, and accurate.
- * Based on code from http://www.flipcode.com/totd/
- */
-static INLINE GLfloat LOG2(GLfloat val)
-{
-   fi_type num;
-   GLint log_2;
-   num.f = val;
-   log_2 = ((num.i >> 23) & 255) - 128;
-   num.i &= ~(255 << 23);
-   num.i += 127 << 23;
-   num.f = ((-1.0f/3) * num.f + 2) * num.f - 2.0f/3;
-   return num.f + log_2;
-}
-#else
-/*
- * NOTE: log_base_2(x) = log(x) / log(2)
- * NOTE: 1.442695 = 1/log(2).
- */
-#define LOG2(x)  ((GLfloat) (log(x) * 1.442695F))
-#endif
-
-
-/***
- *** IS_INF_OR_NAN: test if float is infinite or NaN
- ***/
-#ifdef USE_IEEE
-static INLINE int IS_INF_OR_NAN( float x )
-{
-   fi_type tmp;
-   tmp.f = x;
-   return !(int)((unsigned int)((tmp.i & 0x7fffffff)-0x7f800000) >> 31);
-}
-#elif defined(isfinite)
-#define IS_INF_OR_NAN(x)        (!isfinite(x))
-#elif defined(finite)
-#define IS_INF_OR_NAN(x)        (!finite(x))
-#elif defined(__VMS)
-#define IS_INF_OR_NAN(x)        (!finite(x))
-#elif defined(__STDC_VERSION__) && __STDC_VERSION__ >= 199901L
-#define IS_INF_OR_NAN(x)        (!isfinite(x))
-#else
-#define IS_INF_OR_NAN(x)        (!finite(x))
-#endif
-
-
-/***
- *** IS_NEGATIVE: test if float is negative
- ***/
-#if defined(USE_IEEE)
-static INLINE int GET_FLOAT_BITS( float x )
-{
-   fi_type fi;
-   fi.f = x;
-   return fi.i;
-}
-#define IS_NEGATIVE(x) (GET_FLOAT_BITS(x) < 0)
-#else
-#define IS_NEGATIVE(x) (x < 0.0F)
-#endif
-
-
-/***
- *** DIFFERENT_SIGNS: test if two floats have opposite signs
- ***/
-#if defined(USE_IEEE)
-#define DIFFERENT_SIGNS(x,y) ((GET_FLOAT_BITS(x) ^ GET_FLOAT_BITS(y)) & (1<<31))
-#else
-/* Could just use (x*y<0) except for the flatshading requirements.
- * Maybe there's a better way?
- */
-#define DIFFERENT_SIGNS(x,y) ((x) * (y) <= 0.0F && (x) - (y) != 0.0F)
-#endif
-
-
-/***
- *** CEILF: ceiling of float
- *** FLOORF: floor of float
- *** FABSF: absolute value of float
- *** LOGF: the natural logarithm (base e) of the value
- *** EXPF: raise e to the value
- *** LDEXPF: multiply value by an integral power of two
- *** FREXPF: extract mantissa and exponent from value
- ***/
-#if defined(__gnu_linux__)
-/* C99 functions */
-#define CEILF(x)   ceilf(x)
-#define FLOORF(x)  floorf(x)
-#define FABSF(x)   fabsf(x)
-#define LOGF(x)    logf(x)
-#define EXPF(x)    expf(x)
-#define LDEXPF(x,y)  ldexpf(x,y)
-#define FREXPF(x,y)  frexpf(x,y)
-#else
-#define CEILF(x)   ((GLfloat) ceil(x))
-#define FLOORF(x)  ((GLfloat) floor(x))
-#define FABSF(x)   ((GLfloat) fabs(x))
-#define LOGF(x)    ((GLfloat) log(x))
-#define EXPF(x)    ((GLfloat) exp(x))
-#define LDEXPF(x,y)  ((GLfloat) ldexp(x,y))
-#define FREXPF(x,y)  ((GLfloat) frexp(x,y))
-#endif
-
-
-/***
- *** IROUND: return (as an integer) float rounded to nearest integer
- ***/
-#if defined(USE_X86_ASM) && defined(__GNUC__) && defined(__i386__)
-static INLINE int iround(float f)
-{
-   int r;
-   __asm__ ("fistpl %0" : "=m" (r) : "t" (f) : "st");
-   return r;
-}
-#define IROUND(x)  iround(x)
-#elif defined(USE_X86_ASM) && defined(_MSC_VER)
-static INLINE int iround(float f)
-{
-   int r;
-   _asm {
-	 fld f
-	 fistp r
-	}
-   return r;
-}
-#define IROUND(x)  iround(x)
-#elif defined(__WATCOMC__) && defined(__386__)
-long iround(float f);
-#pragma aux iround =                    \
-	"push   eax"                        \
-	"fistp  dword ptr [esp]"            \
-	"pop    eax"                        \
-	parm [8087]                         \
-	value [eax]                         \
-	modify exact [eax];
-#define IROUND(x)  iround(x)
-#else
-#define IROUND(f)  ((int) (((f) >= 0.0F) ? ((f) + 0.5F) : ((f) - 0.5F)))
-#endif
-
-#define IROUND64(f)  ((GLint64) (((f) >= 0.0F) ? ((f) + 0.5F) : ((f) - 0.5F)))
-
-/***
- *** IROUND_POS: return (as an integer) positive float rounded to nearest int
- ***/
-#ifdef DEBUG
-#define IROUND_POS(f) (assert((f) >= 0.0F), IROUND(f))
-#else
-#define IROUND_POS(f) (IROUND(f))
-#endif
-
-
-/***
- *** IFLOOR: return (as an integer) floor of float
- ***/
-#if defined(USE_X86_ASM) && defined(__GNUC__) && defined(__i386__)
-/*
- * IEEE floor for computers that round to nearest or even.
- * 'f' must be between -4194304 and 4194303.
- * This floor operation is done by "(iround(f + .5) + iround(f - .5)) >> 1",
- * but uses some IEEE specific tricks for better speed.
- * Contributed by Josh Vanderhoof
- */
-static INLINE int ifloor(float f)
-{
-   int ai, bi;
-   double af, bf;
-   af = (3 << 22) + 0.5 + (double)f;
-   bf = (3 << 22) + 0.5 - (double)f;
-   /* GCC generates an extra fstp/fld without this. */
-   __asm__ ("fstps %0" : "=m" (ai) : "t" (af) : "st");
-   __asm__ ("fstps %0" : "=m" (bi) : "t" (bf) : "st");
-   return (ai - bi) >> 1;
-}
-#define IFLOOR(x)  ifloor(x)
-#elif defined(USE_IEEE)
-static INLINE int ifloor(float f)
-{
-   int ai, bi;
-   double af, bf;
-   fi_type u;
-
-   af = (3 << 22) + 0.5 + (double)f;
-   bf = (3 << 22) + 0.5 - (double)f;
-   u.f = (float) af;  ai = u.i;
-   u.f = (float) bf;  bi = u.i;
-   return (ai - bi) >> 1;
-}
-#define IFLOOR(x)  ifloor(x)
-#else
-static INLINE int ifloor(float f)
-{
-   int i = IROUND(f);
-   return (i > f) ? i - 1 : i;
-}
-#define IFLOOR(x)  ifloor(x)
-#endif
-
-
-/***
- *** ICEIL: return (as an integer) ceiling of float
- ***/
-#if defined(USE_X86_ASM) && defined(__GNUC__) && defined(__i386__)
-/*
- * IEEE ceil for computers that round to nearest or even.
- * 'f' must be between -4194304 and 4194303.
- * This ceil operation is done by "(iround(f + .5) + iround(f - .5) + 1) >> 1",
- * but uses some IEEE specific tricks for better speed.
- * Contributed by Josh Vanderhoof
- */
-static INLINE int iceil(float f)
-{
-   int ai, bi;
-   double af, bf;
-   af = (3 << 22) + 0.5 + (double)f;
-   bf = (3 << 22) + 0.5 - (double)f;
-   /* GCC generates an extra fstp/fld without this. */
-   __asm__ ("fstps %0" : "=m" (ai) : "t" (af) : "st");
-   __asm__ ("fstps %0" : "=m" (bi) : "t" (bf) : "st");
-   return (ai - bi + 1) >> 1;
-}
-#define ICEIL(x)  iceil(x)
-#elif defined(USE_IEEE)
-static INLINE int iceil(float f)
-{
-   int ai, bi;
-   double af, bf;
-   fi_type u;
-   af = (3 << 22) + 0.5 + (double)f;
-   bf = (3 << 22) + 0.5 - (double)f;
-   u.f = (float) af; ai = u.i;
-   u.f = (float) bf; bi = u.i;
-   return (ai - bi + 1) >> 1;
-}
-#define ICEIL(x)  iceil(x)
-#else
-static INLINE int iceil(float f)
-{
-   int i = IROUND(f);
-   return (i < f) ? i + 1 : i;
-}
-#define ICEIL(x)  iceil(x)
-#endif
-
-
-/**
- * Is x a power of two?
- */
-static INLINE int
-_mesa_is_pow_two(int x)
-{
-   return !(x & (x - 1));
-}
-
-/**
- * Round given integer to next higer power of two
- * If X is zero result is undefined.
- *
- * Source for the fallback implementation is
- * Sean Eron Anderson's webpage "Bit Twiddling Hacks"
- * http://graphics.stanford.edu/~seander/bithacks.html
- *
- * When using builtin function have to do some work
- * for case when passed values 1 to prevent hiting
- * undefined result from __builtin_clz. Undefined
- * results would be different depending on optimization
- * level used for build.
- */
-static INLINE int32_t
-_mesa_next_pow_two_32(uint32_t x)
-{
-#if defined(__GNUC__) && \
-	((__GNUC__ == 3 && __GNUC_MINOR__ >= 4) || __GNUC__ >= 4)
-	uint32_t y = (x != 1);
-	return (1 + y) << ((__builtin_clz(x - y) ^ 31) );
-#else
-	x--;
-	x |= x >> 1;
-	x |= x >> 2;
-	x |= x >> 4;
-	x |= x >> 8;
-	x |= x >> 16;
-	x++;
-	return x;
-#endif
-}
-
-static INLINE int64_t
-_mesa_next_pow_two_64(uint64_t x)
-{
-#if defined(__GNUC__) && \
-	((__GNUC__ == 3 && __GNUC_MINOR__ >= 4) || __GNUC__ >= 4)
-	uint64_t y = (x != 1);
-	if (sizeof(x) == sizeof(long))
-		return (1 + y) << ((__builtin_clzl(x - y) ^ 63));
-	else
-		return (1 + y) << ((__builtin_clzll(x - y) ^ 63));
-#else
-	x--;
-	x |= x >> 1;
-	x |= x >> 2;
-	x |= x >> 4;
-	x |= x >> 8;
-	x |= x >> 16;
-	x |= x >> 32;
-	x++;
-	return x;
-#endif
-}
-
-
-/*
- * Returns the floor form of binary logarithm for a 32-bit integer.
- */
-static INLINE GLuint
-_mesa_logbase2(GLuint n)
-{
-#if defined(__GNUC__) && \
-   ((__GNUC__ == 3 && __GNUC_MINOR__ >= 4) || __GNUC__ >= 4)
-   return (31 - __builtin_clz(n | 1));
-#else
-   GLuint pos = 0;
-   if (n >= 1<<16) { n >>= 16; pos += 16; }
-   if (n >= 1<< 8) { n >>=  8; pos +=  8; }
-   if (n >= 1<< 4) { n >>=  4; pos +=  4; }
-   if (n >= 1<< 2) { n >>=  2; pos +=  2; }
-   if (n >= 1<< 1) {           pos +=  1; }
-   return pos;
-#endif
-}
-
-
-/**
- * Return 1 if this is a little endian machine, 0 if big endian.
- */
-static INLINE GLboolean
-_mesa_little_endian(void)
-{
-   const GLuint ui = 1; /* intentionally not static */
-   return *((const GLubyte *) &ui);
-}
-
-
-
-/**********************************************************************
- * Functions
- */
-
-extern void *
-_mesa_align_malloc( size_t bytes, unsigned long alignment );
-
-extern void *
-_mesa_align_calloc( size_t bytes, unsigned long alignment );
-
-extern void
-_mesa_align_free( void *ptr );
-
-extern void *
-_mesa_align_realloc(void *oldBuffer, size_t oldSize, size_t newSize,
-                    unsigned long alignment);
-
-extern void *
-_mesa_exec_malloc( GLuint size );
-
-extern void 
-_mesa_exec_free( void *addr );
-
-extern void *
-_mesa_realloc( void *oldBuffer, size_t oldSize, size_t newSize );
-
-extern void
-_mesa_memset16( unsigned short *dst, unsigned short val, size_t n );
-
-extern double
-_mesa_sqrtd(double x);
-
-extern float
-_mesa_sqrtf(float x);
-
-extern float
-_mesa_inv_sqrtf(float x);
-
-extern void
-_mesa_init_sqrt_table(void);
-
-#ifdef __GNUC__
-
-#ifdef __MINGW32__
-#define ffs __builtin_ffs
-#define ffsll __builtin_ffsll
-#endif
-
-#define _mesa_ffs(i)  ffs(i)
-#define _mesa_ffsll(i)  ffsll(i)
-
-#if ((_GNUC__ == 3 && __GNUC_MINOR__ >= 4) || __GNUC__ >= 4)
-#define _mesa_bitcount(i) __builtin_popcount(i)
-#else
-extern unsigned int
-_mesa_bitcount(unsigned int n);
-#endif
-
-#else
-extern int
-_mesa_ffs(int32_t i);
-
-extern int
-_mesa_ffsll(int64_t i);
-
-extern unsigned int
-_mesa_bitcount(unsigned int n);
-#endif
-
-extern GLhalfARB
-_mesa_float_to_half(float f);
-
-extern float
-_mesa_half_to_float(GLhalfARB h);
-
-
-extern void *
-_mesa_bsearch( const void *key, const void *base, size_t nmemb, size_t size, 
-               int (*compar)(const void *, const void *) );
-
-extern char *
-_mesa_getenv( const char *var );
-
-extern char *
-_mesa_strdup( const char *s );
-
-extern float
-_mesa_strtof( const char *s, char **end );
-
-extern unsigned int
-_mesa_str_checksum(const char *str);
-
-extern int
-_mesa_snprintf( char *str, size_t size, const char *fmt, ... ) PRINTFLIKE(3, 4);
-
-struct gl_context;
-
-extern void
-_mesa_warning( struct gl_context *gc, const char *fmtString, ... ) PRINTFLIKE(2, 3);
-
-extern void
-_mesa_problem( const struct gl_context *ctx, const char *fmtString, ... ) PRINTFLIKE(2, 3);
-
-extern void
-_mesa_error( struct gl_context *ctx, GLenum error, const char *fmtString, ... ) PRINTFLIKE(3, 4);
-
-extern void
-_mesa_debug( const struct gl_context *ctx, const char *fmtString, ... ) PRINTFLIKE(2, 3);
-
-
-#if defined(_MSC_VER) && !defined(snprintf)
-#define snprintf _snprintf
-#endif
-
-
-#ifdef __cplusplus
-}
-#endif
-
-
-#endif /* IMPORTS_H */
-=======
-/*
- * Mesa 3-D graphics library
- * Version:  7.5
- *
- * Copyright (C) 1999-2008  Brian Paul   All Rights Reserved.
- *
- * Permission is hereby granted, free of charge, to any person obtaining a
- * copy of this software and associated documentation files (the "Software"),
- * to deal in the Software without restriction, including without limitation
- * the rights to use, copy, modify, merge, publish, distribute, sublicense,
- * and/or sell copies of the Software, and to permit persons to whom the
- * Software is furnished to do so, subject to the following conditions:
- *
- * The above copyright notice and this permission notice shall be included
- * in all copies or substantial portions of the Software.
- *
- * THE SOFTWARE IS PROVIDED "AS IS", WITHOUT WARRANTY OF ANY KIND, EXPRESS
- * OR IMPLIED, INCLUDING BUT NOT LIMITED TO THE WARRANTIES OF MERCHANTABILITY,
- * FITNESS FOR A PARTICULAR PURPOSE AND NONINFRINGEMENT.  IN NO EVENT SHALL
- * BRIAN PAUL BE LIABLE FOR ANY CLAIM, DAMAGES OR OTHER LIABILITY, WHETHER IN
- * AN ACTION OF CONTRACT, TORT OR OTHERWISE, ARISING FROM, OUT OF OR IN
- * CONNECTION WITH THE SOFTWARE OR THE USE OR OTHER DEALINGS IN THE SOFTWARE.
- */
-
-
-/**
- * \file imports.h
- * Standard C library function wrappers.
- *
- * This file provides wrappers for all the standard C library functions
- * like malloc(), free(), printf(), getenv(), etc.
- */
-
-
-#ifndef IMPORTS_H
-#define IMPORTS_H
-
-
-#include "compiler.h"
-#include "glheader.h"
-
-
-#ifdef __cplusplus
-extern "C" {
-#endif
-
-
-/**********************************************************************/
-/** Memory macros */
-/*@{*/
-
-/** Allocate \p BYTES bytes */
-#define MALLOC(BYTES)      malloc(BYTES)
-/** Allocate and zero \p BYTES bytes */
-#define CALLOC(BYTES)      calloc(1, BYTES)
-/** Allocate a structure of type \p T */
-#define MALLOC_STRUCT(T)   (struct T *) malloc(sizeof(struct T))
-/** Allocate and zero a structure of type \p T */
-#define CALLOC_STRUCT(T)   (struct T *) calloc(1, sizeof(struct T))
-/** Free memory */
-#define FREE(PTR)          free(PTR)
-
-/*@}*/
-
-
-/*
- * For GL_ARB_vertex_buffer_object we need to treat vertex array pointers
- * as offsets into buffer stores.  Since the vertex array pointer and
- * buffer store pointer are both pointers and we need to add them, we use
- * this macro.
- * Both pointers/offsets are expressed in bytes.
- */
-#define ADD_POINTERS(A, B)  ( (GLubyte *) (A) + (uintptr_t) (B) )
-
-
-/**
- * Sometimes we treat GLfloats as GLints.  On x86 systems, moving a float
- * as a int (thereby using integer registers instead of FP registers) is
- * a performance win.  Typically, this can be done with ordinary casts.
- * But with gcc's -fstrict-aliasing flag (which defaults to on in gcc 3.0)
- * these casts generate warnings.
- * The following union typedef is used to solve that.
- */
-typedef union { GLfloat f; GLint i; } fi_type;
-
-
-
-/**********************************************************************
- * Math macros
- */
-
-#define MAX_GLUSHORT	0xffff
-#define MAX_GLUINT	0xffffffff
-
-/* Degrees to radians conversion: */
-#define DEG2RAD (M_PI/180.0)
-
-
-/***
- *** SQRTF: single-precision square root
- ***/
-#if 0 /* _mesa_sqrtf() not accurate enough - temporarily disabled */
-#  define SQRTF(X)  _mesa_sqrtf(X)
-#else
-#  define SQRTF(X)  (float) sqrt((float) (X))
-#endif
-
-
-/***
- *** INV_SQRTF: single-precision inverse square root
- ***/
-#if 0
-#define INV_SQRTF(X) _mesa_inv_sqrt(X)
-#else
-#define INV_SQRTF(X) (1.0F / SQRTF(X))  /* this is faster on a P4 */
-#endif
-
-
-/**
- * \name Work-arounds for platforms that lack C99 math functions
- */
-/*@{*/
-#if (!defined(_XOPEN_SOURCE) || (_XOPEN_SOURCE < 600)) && !defined(_ISOC99_SOURCE) \
-   && (!defined(__STDC_VERSION__) || (__STDC_VERSION__ < 199901L)) \
-   && (!defined(_MSC_VER) || (_MSC_VER < 1400))
-#define acosf(f) ((float) acos(f))
-#define asinf(f) ((float) asin(f))
-#define atan2f(x,y) ((float) atan2(x,y))
-#define atanf(f) ((float) atan(f))
-#define cielf(f) ((float) ciel(f))
-#define cosf(f) ((float) cos(f))
-#define coshf(f) ((float) cosh(f))
-#define expf(f) ((float) exp(f))
-#define exp2f(f) ((float) exp2(f))
-#define floorf(f) ((float) floor(f))
-#define logf(f) ((float) log(f))
-
-#ifdef ANDROID
-#define log2f(f) (logf(f) * (float) (1.0 / M_LN2))
-#else
-#define log2f(f) ((float) log2(f))
-#endif
-
-#define powf(x,y) ((float) pow(x,y))
-#define sinf(f) ((float) sin(f))
-#define sinhf(f) ((float) sinh(f))
-#define sqrtf(f) ((float) sqrt(f))
-#define tanf(f) ((float) tan(f))
-#define tanhf(f) ((float) tanh(f))
-#define acoshf(f) ((float) acosh(f))
-#define asinhf(f) ((float) asinh(f))
-#define atanhf(f) ((float) atanh(f))
-#endif
-
-#if defined(_MSC_VER)
-static INLINE float truncf(float x) { return x < 0.0f ? ceilf(x) : floorf(x); }
-static INLINE float exp2f(float x) { return powf(2.0f, x); }
-static INLINE float log2f(float x) { return logf(x) * 1.442695041f; }
-static INLINE float asinhf(float x) { return logf(x + sqrtf(x * x + 1.0f)); }
-static INLINE float acoshf(float x) { return logf(x + sqrtf(x * x - 1.0f)); }
-static INLINE float atanhf(float x) { return (logf(1.0f + x) - logf(1.0f - x)) / 2.0f; }
-static INLINE int isblank(int ch) { return ch == ' ' || ch == '\t'; }
-#define strtoll(p, e, b) _strtoi64(p, e, b)
-#endif
-/*@}*/
-
-/***
- *** LOG2: Log base 2 of float
- ***/
-#ifdef USE_IEEE
-#if 0
-/* This is pretty fast, but not accurate enough (only 2 fractional bits).
- * Based on code from http://www.stereopsis.com/log2.html
- */
-static INLINE GLfloat LOG2(GLfloat x)
-{
-   const GLfloat y = x * x * x * x;
-   const GLuint ix = *((GLuint *) &y);
-   const GLuint exp = (ix >> 23) & 0xFF;
-   const GLint log2 = ((GLint) exp) - 127;
-   return (GLfloat) log2 * (1.0 / 4.0);  /* 4, because of x^4 above */
-}
-#endif
-/* Pretty fast, and accurate.
- * Based on code from http://www.flipcode.com/totd/
- */
-static INLINE GLfloat LOG2(GLfloat val)
-{
-   fi_type num;
-   GLint log_2;
-   num.f = val;
-   log_2 = ((num.i >> 23) & 255) - 128;
-   num.i &= ~(255 << 23);
-   num.i += 127 << 23;
-   num.f = ((-1.0f/3) * num.f + 2) * num.f - 2.0f/3;
-   return num.f + log_2;
-}
-#else
-/*
- * NOTE: log_base_2(x) = log(x) / log(2)
- * NOTE: 1.442695 = 1/log(2).
- */
-#define LOG2(x)  ((GLfloat) (log(x) * 1.442695F))
-#endif
-
-
-/***
- *** IS_INF_OR_NAN: test if float is infinite or NaN
- ***/
-#ifdef USE_IEEE
-static INLINE int IS_INF_OR_NAN( float x )
-{
-   fi_type tmp;
-   tmp.f = x;
-   return !(int)((unsigned int)((tmp.i & 0x7fffffff)-0x7f800000) >> 31);
-}
-#elif defined(isfinite)
-#define IS_INF_OR_NAN(x)        (!isfinite(x))
-#elif defined(finite)
-#define IS_INF_OR_NAN(x)        (!finite(x))
-#elif defined(__VMS)
-#define IS_INF_OR_NAN(x)        (!finite(x))
-#elif defined(__STDC_VERSION__) && __STDC_VERSION__ >= 199901L
-#define IS_INF_OR_NAN(x)        (!isfinite(x))
-#else
-#define IS_INF_OR_NAN(x)        (!finite(x))
-#endif
-
-
-/***
- *** IS_NEGATIVE: test if float is negative
- ***/
-#if defined(USE_IEEE)
-static INLINE int GET_FLOAT_BITS( float x )
-{
-   fi_type fi;
-   fi.f = x;
-   return fi.i;
-}
-#define IS_NEGATIVE(x) (GET_FLOAT_BITS(x) < 0)
-#else
-#define IS_NEGATIVE(x) (x < 0.0F)
-#endif
-
-
-/***
- *** DIFFERENT_SIGNS: test if two floats have opposite signs
- ***/
-#if defined(USE_IEEE)
-#define DIFFERENT_SIGNS(x,y) ((GET_FLOAT_BITS(x) ^ GET_FLOAT_BITS(y)) & (1<<31))
-#else
-/* Could just use (x*y<0) except for the flatshading requirements.
- * Maybe there's a better way?
- */
-#define DIFFERENT_SIGNS(x,y) ((x) * (y) <= 0.0F && (x) - (y) != 0.0F)
-#endif
-
-
-/***
- *** CEILF: ceiling of float
- *** FLOORF: floor of float
- *** FABSF: absolute value of float
- *** LOGF: the natural logarithm (base e) of the value
- *** EXPF: raise e to the value
- *** LDEXPF: multiply value by an integral power of two
- *** FREXPF: extract mantissa and exponent from value
- ***/
-#if defined(__gnu_linux__)
-/* C99 functions */
-#define CEILF(x)   ceilf(x)
-#define FLOORF(x)  floorf(x)
-#define FABSF(x)   fabsf(x)
-#define LOGF(x)    logf(x)
-#define EXPF(x)    expf(x)
-#define LDEXPF(x,y)  ldexpf(x,y)
-#define FREXPF(x,y)  frexpf(x,y)
-#else
-#define CEILF(x)   ((GLfloat) ceil(x))
-#define FLOORF(x)  ((GLfloat) floor(x))
-#define FABSF(x)   ((GLfloat) fabs(x))
-#define LOGF(x)    ((GLfloat) log(x))
-#define EXPF(x)    ((GLfloat) exp(x))
-#define LDEXPF(x,y)  ((GLfloat) ldexp(x,y))
-#define FREXPF(x,y)  ((GLfloat) frexp(x,y))
-#endif
-
-
-/***
- *** IROUND: return (as an integer) float rounded to nearest integer
- ***/
-#if defined(USE_X86_ASM) && defined(__GNUC__) && defined(__i386__)
-static INLINE int iround(float f)
-{
-   int r;
-   __asm__ ("fistpl %0" : "=m" (r) : "t" (f) : "st");
-   return r;
-}
-#define IROUND(x)  iround(x)
-#elif defined(USE_X86_ASM) && defined(_MSC_VER)
-static INLINE int iround(float f)
-{
-   int r;
-   _asm {
-	 fld f
-	 fistp r
-	}
-   return r;
-}
-#define IROUND(x)  iround(x)
-#elif defined(__WATCOMC__) && defined(__386__)
-long iround(float f);
-#pragma aux iround =                    \
-	"push   eax"                        \
-	"fistp  dword ptr [esp]"            \
-	"pop    eax"                        \
-	parm [8087]                         \
-	value [eax]                         \
-	modify exact [eax];
-#define IROUND(x)  iround(x)
-#else
-#define IROUND(f)  ((int) (((f) >= 0.0F) ? ((f) + 0.5F) : ((f) - 0.5F)))
-#endif
-
-#define IROUND64(f)  ((GLint64) (((f) >= 0.0F) ? ((f) + 0.5F) : ((f) - 0.5F)))
-
-/***
- *** IROUND_POS: return (as an integer) positive float rounded to nearest int
- ***/
-#ifdef DEBUG
-#define IROUND_POS(f) (assert((f) >= 0.0F), IROUND(f))
-#else
-#define IROUND_POS(f) (IROUND(f))
-#endif
-
-
-/***
- *** IFLOOR: return (as an integer) floor of float
- ***/
-#if defined(USE_X86_ASM) && defined(__GNUC__) && defined(__i386__)
-/*
- * IEEE floor for computers that round to nearest or even.
- * 'f' must be between -4194304 and 4194303.
- * This floor operation is done by "(iround(f + .5) + iround(f - .5)) >> 1",
- * but uses some IEEE specific tricks for better speed.
- * Contributed by Josh Vanderhoof
- */
-static INLINE int ifloor(float f)
-{
-   int ai, bi;
-   double af, bf;
-   af = (3 << 22) + 0.5 + (double)f;
-   bf = (3 << 22) + 0.5 - (double)f;
-   /* GCC generates an extra fstp/fld without this. */
-   __asm__ ("fstps %0" : "=m" (ai) : "t" (af) : "st");
-   __asm__ ("fstps %0" : "=m" (bi) : "t" (bf) : "st");
-   return (ai - bi) >> 1;
-}
-#define IFLOOR(x)  ifloor(x)
-#elif defined(USE_IEEE)
-static INLINE int ifloor(float f)
-{
-   int ai, bi;
-   double af, bf;
-   fi_type u;
-
-   af = (3 << 22) + 0.5 + (double)f;
-   bf = (3 << 22) + 0.5 - (double)f;
-   u.f = (float) af;  ai = u.i;
-   u.f = (float) bf;  bi = u.i;
-   return (ai - bi) >> 1;
-}
-#define IFLOOR(x)  ifloor(x)
-#else
-static INLINE int ifloor(float f)
-{
-   int i = IROUND(f);
-   return (i > f) ? i - 1 : i;
-}
-#define IFLOOR(x)  ifloor(x)
-#endif
-
-
-/***
- *** ICEIL: return (as an integer) ceiling of float
- ***/
-#if defined(USE_X86_ASM) && defined(__GNUC__) && defined(__i386__)
-/*
- * IEEE ceil for computers that round to nearest or even.
- * 'f' must be between -4194304 and 4194303.
- * This ceil operation is done by "(iround(f + .5) + iround(f - .5) + 1) >> 1",
- * but uses some IEEE specific tricks for better speed.
- * Contributed by Josh Vanderhoof
- */
-static INLINE int iceil(float f)
-{
-   int ai, bi;
-   double af, bf;
-   af = (3 << 22) + 0.5 + (double)f;
-   bf = (3 << 22) + 0.5 - (double)f;
-   /* GCC generates an extra fstp/fld without this. */
-   __asm__ ("fstps %0" : "=m" (ai) : "t" (af) : "st");
-   __asm__ ("fstps %0" : "=m" (bi) : "t" (bf) : "st");
-   return (ai - bi + 1) >> 1;
-}
-#define ICEIL(x)  iceil(x)
-#elif defined(USE_IEEE)
-static INLINE int iceil(float f)
-{
-   int ai, bi;
-   double af, bf;
-   fi_type u;
-   af = (3 << 22) + 0.5 + (double)f;
-   bf = (3 << 22) + 0.5 - (double)f;
-   u.f = (float) af; ai = u.i;
-   u.f = (float) bf; bi = u.i;
-   return (ai - bi + 1) >> 1;
-}
-#define ICEIL(x)  iceil(x)
-#else
-static INLINE int iceil(float f)
-{
-   int i = IROUND(f);
-   return (i < f) ? i + 1 : i;
-}
-#define ICEIL(x)  iceil(x)
-#endif
-
-
-/**
- * Is x a power of two?
- */
-static INLINE int
-_mesa_is_pow_two(int x)
-{
-   return !(x & (x - 1));
-}
-
-/**
- * Round given integer to next higer power of two
- * If X is zero result is undefined.
- *
- * Source for the fallback implementation is
- * Sean Eron Anderson's webpage "Bit Twiddling Hacks"
- * http://graphics.stanford.edu/~seander/bithacks.html
- *
- * When using builtin function have to do some work
- * for case when passed values 1 to prevent hiting
- * undefined result from __builtin_clz. Undefined
- * results would be different depending on optimization
- * level used for build.
- */
-static INLINE int32_t
-_mesa_next_pow_two_32(uint32_t x)
-{
-#if defined(__GNUC__) && \
-	((__GNUC__ == 3 && __GNUC_MINOR__ >= 4) || __GNUC__ >= 4)
-	uint32_t y = (x != 1);
-	return (1 + y) << ((__builtin_clz(x - y) ^ 31) );
-#else
-	x--;
-	x |= x >> 1;
-	x |= x >> 2;
-	x |= x >> 4;
-	x |= x >> 8;
-	x |= x >> 16;
-	x++;
-	return x;
-#endif
-}
-
-static INLINE int64_t
-_mesa_next_pow_two_64(uint64_t x)
-{
-#if defined(__GNUC__) && \
-	((__GNUC__ == 3 && __GNUC_MINOR__ >= 4) || __GNUC__ >= 4)
-	uint64_t y = (x != 1);
-	if (sizeof(x) == sizeof(long))
-		return (1 + y) << ((__builtin_clzl(x - y) ^ 63));
-	else
-		return (1 + y) << ((__builtin_clzll(x - y) ^ 63));
-#else
-	x--;
-	x |= x >> 1;
-	x |= x >> 2;
-	x |= x >> 4;
-	x |= x >> 8;
-	x |= x >> 16;
-	x |= x >> 32;
-	x++;
-	return x;
-#endif
-}
-
-
-/*
- * Returns the floor form of binary logarithm for a 32-bit integer.
- */
-static INLINE GLuint
-_mesa_logbase2(GLuint n)
-{
-#if defined(__GNUC__) && \
-   ((__GNUC__ == 3 && __GNUC_MINOR__ >= 4) || __GNUC__ >= 4)
-   return (31 - __builtin_clz(n | 1));
-#else
-   GLuint pos = 0;
-   if (n >= 1<<16) { n >>= 16; pos += 16; }
-   if (n >= 1<< 8) { n >>=  8; pos +=  8; }
-   if (n >= 1<< 4) { n >>=  4; pos +=  4; }
-   if (n >= 1<< 2) { n >>=  2; pos +=  2; }
-   if (n >= 1<< 1) {           pos +=  1; }
-   return pos;
-#endif
-}
-
-
-/**
- * Return 1 if this is a little endian machine, 0 if big endian.
- */
-static INLINE GLboolean
-_mesa_little_endian(void)
-{
-   const GLuint ui = 1; /* intentionally not static */
-   return *((const GLubyte *) &ui);
-}
-
-
-
-/**********************************************************************
- * Functions
- */
-
-extern void *
-_mesa_align_malloc( size_t bytes, unsigned long alignment );
-
-extern void *
-_mesa_align_calloc( size_t bytes, unsigned long alignment );
-
-extern void
-_mesa_align_free( void *ptr );
-
-extern void *
-_mesa_align_realloc(void *oldBuffer, size_t oldSize, size_t newSize,
-                    unsigned long alignment);
-
-extern void *
-_mesa_exec_malloc( GLuint size );
-
-extern void 
-_mesa_exec_free( void *addr );
-
-extern void *
-_mesa_realloc( void *oldBuffer, size_t oldSize, size_t newSize );
-
-extern void
-_mesa_memset16( unsigned short *dst, unsigned short val, size_t n );
-
-extern double
-_mesa_sqrtd(double x);
-
-extern float
-_mesa_sqrtf(float x);
-
-extern float
-_mesa_inv_sqrtf(float x);
-
-extern void
-_mesa_init_sqrt_table(void);
-
-#ifdef __GNUC__
-
-#if defined(__MINGW32__) || defined(ANDROID)
-#define ffs __builtin_ffs
-#define ffsll __builtin_ffsll
-#endif
-
-#define _mesa_ffs(i)  ffs(i)
-#define _mesa_ffsll(i)  ffsll(i)
-
-#if ((_GNUC__ == 3 && __GNUC_MINOR__ >= 4) || __GNUC__ >= 4)
-#define _mesa_bitcount(i) __builtin_popcount(i)
-#else
-extern unsigned int
-_mesa_bitcount(unsigned int n);
-#endif
-
-#else
-extern int
-_mesa_ffs(int32_t i);
-
-extern int
-_mesa_ffsll(int64_t i);
-
-extern unsigned int
-_mesa_bitcount(unsigned int n);
-#endif
-
-extern GLhalfARB
-_mesa_float_to_half(float f);
-
-extern float
-_mesa_half_to_float(GLhalfARB h);
-
-
-extern void *
-_mesa_bsearch( const void *key, const void *base, size_t nmemb, size_t size, 
-               int (*compar)(const void *, const void *) );
-
-extern char *
-_mesa_getenv( const char *var );
-
-extern char *
-_mesa_strdup( const char *s );
-
-extern float
-_mesa_strtof( const char *s, char **end );
-
-extern unsigned int
-_mesa_str_checksum(const char *str);
-
-extern int
-_mesa_snprintf( char *str, size_t size, const char *fmt, ... ) PRINTFLIKE(3, 4);
-
-struct gl_context;
-
-extern void
-_mesa_warning( struct gl_context *gc, const char *fmtString, ... ) PRINTFLIKE(2, 3);
-
-extern void
-_mesa_problem( const struct gl_context *ctx, const char *fmtString, ... ) PRINTFLIKE(2, 3);
-
-extern void
-_mesa_error( struct gl_context *ctx, GLenum error, const char *fmtString, ... ) PRINTFLIKE(3, 4);
-
-extern void
-_mesa_debug( const struct gl_context *ctx, const char *fmtString, ... ) PRINTFLIKE(2, 3);
-
-
-#if defined(_MSC_VER) && !defined(snprintf)
-#define snprintf _snprintf
-#endif
-
-
-#ifdef __cplusplus
-}
-#endif
-
-
-#endif /* IMPORTS_H */
->>>>>>> 01df5d59
+/*
+ * Mesa 3-D graphics library
+ * Version:  7.5
+ *
+ * Copyright (C) 1999-2008  Brian Paul   All Rights Reserved.
+ *
+ * Permission is hereby granted, free of charge, to any person obtaining a
+ * copy of this software and associated documentation files (the "Software"),
+ * to deal in the Software without restriction, including without limitation
+ * the rights to use, copy, modify, merge, publish, distribute, sublicense,
+ * and/or sell copies of the Software, and to permit persons to whom the
+ * Software is furnished to do so, subject to the following conditions:
+ *
+ * The above copyright notice and this permission notice shall be included
+ * in all copies or substantial portions of the Software.
+ *
+ * THE SOFTWARE IS PROVIDED "AS IS", WITHOUT WARRANTY OF ANY KIND, EXPRESS
+ * OR IMPLIED, INCLUDING BUT NOT LIMITED TO THE WARRANTIES OF MERCHANTABILITY,
+ * FITNESS FOR A PARTICULAR PURPOSE AND NONINFRINGEMENT.  IN NO EVENT SHALL
+ * BRIAN PAUL BE LIABLE FOR ANY CLAIM, DAMAGES OR OTHER LIABILITY, WHETHER IN
+ * AN ACTION OF CONTRACT, TORT OR OTHERWISE, ARISING FROM, OUT OF OR IN
+ * CONNECTION WITH THE SOFTWARE OR THE USE OR OTHER DEALINGS IN THE SOFTWARE.
+ */
+
+
+/**
+ * \file imports.h
+ * Standard C library function wrappers.
+ *
+ * This file provides wrappers for all the standard C library functions
+ * like malloc(), free(), printf(), getenv(), etc.
+ */
+
+
+#ifndef IMPORTS_H
+#define IMPORTS_H
+
+
+#include "compiler.h"
+#include "glheader.h"
+
+
+#ifdef __cplusplus
+extern "C" {
+#endif
+
+
+/**********************************************************************/
+/** Memory macros */
+/*@{*/
+
+/** Allocate \p BYTES bytes */
+#define MALLOC(BYTES)      malloc(BYTES)
+/** Allocate and zero \p BYTES bytes */
+#define CALLOC(BYTES)      calloc(1, BYTES)
+/** Allocate a structure of type \p T */
+#define MALLOC_STRUCT(T)   (struct T *) malloc(sizeof(struct T))
+/** Allocate and zero a structure of type \p T */
+#define CALLOC_STRUCT(T)   (struct T *) calloc(1, sizeof(struct T))
+/** Free memory */
+#define FREE(PTR)          free(PTR)
+
+/*@}*/
+
+
+/*
+ * For GL_ARB_vertex_buffer_object we need to treat vertex array pointers
+ * as offsets into buffer stores.  Since the vertex array pointer and
+ * buffer store pointer are both pointers and we need to add them, we use
+ * this macro.
+ * Both pointers/offsets are expressed in bytes.
+ */
+#define ADD_POINTERS(A, B)  ( (GLubyte *) (A) + (uintptr_t) (B) )
+
+
+/**
+ * Sometimes we treat GLfloats as GLints.  On x86 systems, moving a float
+ * as a int (thereby using integer registers instead of FP registers) is
+ * a performance win.  Typically, this can be done with ordinary casts.
+ * But with gcc's -fstrict-aliasing flag (which defaults to on in gcc 3.0)
+ * these casts generate warnings.
+ * The following union typedef is used to solve that.
+ */
+typedef union { GLfloat f; GLint i; } fi_type;
+
+
+
+/**********************************************************************
+ * Math macros
+ */
+
+#define MAX_GLUSHORT	0xffff
+#define MAX_GLUINT	0xffffffff
+
+/* Degrees to radians conversion: */
+#define DEG2RAD (M_PI/180.0)
+
+
+/***
+ *** SQRTF: single-precision square root
+ ***/
+#if 0 /* _mesa_sqrtf() not accurate enough - temporarily disabled */
+#  define SQRTF(X)  _mesa_sqrtf(X)
+#else
+#  define SQRTF(X)  (float) sqrt((float) (X))
+#endif
+
+
+/***
+ *** INV_SQRTF: single-precision inverse square root
+ ***/
+#if 0
+#define INV_SQRTF(X) _mesa_inv_sqrt(X)
+#else
+#define INV_SQRTF(X) (1.0F / SQRTF(X))  /* this is faster on a P4 */
+#endif
+
+
+/**
+ * \name Work-arounds for platforms that lack C99 math functions
+ */
+/*@{*/
+#if (!defined(_XOPEN_SOURCE) || (_XOPEN_SOURCE < 600)) && !defined(_ISOC99_SOURCE) \
+   && (!defined(__STDC_VERSION__) || (__STDC_VERSION__ < 199901L)) \
+   && (!defined(_MSC_VER) || (_MSC_VER < 1400))
+#define acosf(f) ((float) acos(f))
+#define asinf(f) ((float) asin(f))
+#define atan2f(x,y) ((float) atan2(x,y))
+#define atanf(f) ((float) atan(f))
+#define cielf(f) ((float) ciel(f))
+#define cosf(f) ((float) cos(f))
+#define coshf(f) ((float) cosh(f))
+#define expf(f) ((float) exp(f))
+#define exp2f(f) ((float) exp2(f))
+#define floorf(f) ((float) floor(f))
+#define logf(f) ((float) log(f))
+
+#ifdef ANDROID
+#define log2f(f) (logf(f) * (float) (1.0 / M_LN2))
+#else
+#define log2f(f) ((float) log2(f))
+#endif
+
+#define powf(x,y) ((float) pow(x,y))
+#define sinf(f) ((float) sin(f))
+#define sinhf(f) ((float) sinh(f))
+#define sqrtf(f) ((float) sqrt(f))
+#define tanf(f) ((float) tan(f))
+#define tanhf(f) ((float) tanh(f))
+#define acoshf(f) ((float) acosh(f))
+#define asinhf(f) ((float) asinh(f))
+#define atanhf(f) ((float) atanh(f))
+#endif
+
+#if defined(_MSC_VER)
+static INLINE float truncf(float x) { return x < 0.0f ? ceilf(x) : floorf(x); }
+static INLINE float exp2f(float x) { return powf(2.0f, x); }
+static INLINE float log2f(float x) { return logf(x) * 1.442695041f; }
+static INLINE float asinhf(float x) { return logf(x + sqrtf(x * x + 1.0f)); }
+static INLINE float acoshf(float x) { return logf(x + sqrtf(x * x - 1.0f)); }
+static INLINE float atanhf(float x) { return (logf(1.0f + x) - logf(1.0f - x)) / 2.0f; }
+static INLINE int isblank(int ch) { return ch == ' ' || ch == '\t'; }
+#define strtoll(p, e, b) _strtoi64(p, e, b)
+#endif
+/*@}*/
+
+/***
+ *** LOG2: Log base 2 of float
+ ***/
+#ifdef USE_IEEE
+#if 0
+/* This is pretty fast, but not accurate enough (only 2 fractional bits).
+ * Based on code from http://www.stereopsis.com/log2.html
+ */
+static INLINE GLfloat LOG2(GLfloat x)
+{
+   const GLfloat y = x * x * x * x;
+   const GLuint ix = *((GLuint *) &y);
+   const GLuint exp = (ix >> 23) & 0xFF;
+   const GLint log2 = ((GLint) exp) - 127;
+   return (GLfloat) log2 * (1.0 / 4.0);  /* 4, because of x^4 above */
+}
+#endif
+/* Pretty fast, and accurate.
+ * Based on code from http://www.flipcode.com/totd/
+ */
+static INLINE GLfloat LOG2(GLfloat val)
+{
+   fi_type num;
+   GLint log_2;
+   num.f = val;
+   log_2 = ((num.i >> 23) & 255) - 128;
+   num.i &= ~(255 << 23);
+   num.i += 127 << 23;
+   num.f = ((-1.0f/3) * num.f + 2) * num.f - 2.0f/3;
+   return num.f + log_2;
+}
+#else
+/*
+ * NOTE: log_base_2(x) = log(x) / log(2)
+ * NOTE: 1.442695 = 1/log(2).
+ */
+#define LOG2(x)  ((GLfloat) (log(x) * 1.442695F))
+#endif
+
+
+/***
+ *** IS_INF_OR_NAN: test if float is infinite or NaN
+ ***/
+#ifdef USE_IEEE
+static INLINE int IS_INF_OR_NAN( float x )
+{
+   fi_type tmp;
+   tmp.f = x;
+   return !(int)((unsigned int)((tmp.i & 0x7fffffff)-0x7f800000) >> 31);
+}
+#elif defined(isfinite)
+#define IS_INF_OR_NAN(x)        (!isfinite(x))
+#elif defined(finite)
+#define IS_INF_OR_NAN(x)        (!finite(x))
+#elif defined(__VMS)
+#define IS_INF_OR_NAN(x)        (!finite(x))
+#elif defined(__STDC_VERSION__) && __STDC_VERSION__ >= 199901L
+#define IS_INF_OR_NAN(x)        (!isfinite(x))
+#else
+#define IS_INF_OR_NAN(x)        (!finite(x))
+#endif
+
+
+/***
+ *** IS_NEGATIVE: test if float is negative
+ ***/
+#if defined(USE_IEEE)
+static INLINE int GET_FLOAT_BITS( float x )
+{
+   fi_type fi;
+   fi.f = x;
+   return fi.i;
+}
+#define IS_NEGATIVE(x) (GET_FLOAT_BITS(x) < 0)
+#else
+#define IS_NEGATIVE(x) (x < 0.0F)
+#endif
+
+
+/***
+ *** DIFFERENT_SIGNS: test if two floats have opposite signs
+ ***/
+#if defined(USE_IEEE)
+#define DIFFERENT_SIGNS(x,y) ((GET_FLOAT_BITS(x) ^ GET_FLOAT_BITS(y)) & (1<<31))
+#else
+/* Could just use (x*y<0) except for the flatshading requirements.
+ * Maybe there's a better way?
+ */
+#define DIFFERENT_SIGNS(x,y) ((x) * (y) <= 0.0F && (x) - (y) != 0.0F)
+#endif
+
+
+/***
+ *** CEILF: ceiling of float
+ *** FLOORF: floor of float
+ *** FABSF: absolute value of float
+ *** LOGF: the natural logarithm (base e) of the value
+ *** EXPF: raise e to the value
+ *** LDEXPF: multiply value by an integral power of two
+ *** FREXPF: extract mantissa and exponent from value
+ ***/
+#if defined(__gnu_linux__)
+/* C99 functions */
+#define CEILF(x)   ceilf(x)
+#define FLOORF(x)  floorf(x)
+#define FABSF(x)   fabsf(x)
+#define LOGF(x)    logf(x)
+#define EXPF(x)    expf(x)
+#define LDEXPF(x,y)  ldexpf(x,y)
+#define FREXPF(x,y)  frexpf(x,y)
+#else
+#define CEILF(x)   ((GLfloat) ceil(x))
+#define FLOORF(x)  ((GLfloat) floor(x))
+#define FABSF(x)   ((GLfloat) fabs(x))
+#define LOGF(x)    ((GLfloat) log(x))
+#define EXPF(x)    ((GLfloat) exp(x))
+#define LDEXPF(x,y)  ((GLfloat) ldexp(x,y))
+#define FREXPF(x,y)  ((GLfloat) frexp(x,y))
+#endif
+
+
+/***
+ *** IROUND: return (as an integer) float rounded to nearest integer
+ ***/
+#if defined(USE_X86_ASM) && defined(__GNUC__) && defined(__i386__)
+static INLINE int iround(float f)
+{
+   int r;
+   __asm__ ("fistpl %0" : "=m" (r) : "t" (f) : "st");
+   return r;
+}
+#define IROUND(x)  iround(x)
+#elif defined(USE_X86_ASM) && defined(_MSC_VER)
+static INLINE int iround(float f)
+{
+   int r;
+   _asm {
+	 fld f
+	 fistp r
+	}
+   return r;
+}
+#define IROUND(x)  iround(x)
+#elif defined(__WATCOMC__) && defined(__386__)
+long iround(float f);
+#pragma aux iround =                    \
+	"push   eax"                        \
+	"fistp  dword ptr [esp]"            \
+	"pop    eax"                        \
+	parm [8087]                         \
+	value [eax]                         \
+	modify exact [eax];
+#define IROUND(x)  iround(x)
+#else
+#define IROUND(f)  ((int) (((f) >= 0.0F) ? ((f) + 0.5F) : ((f) - 0.5F)))
+#endif
+
+#define IROUND64(f)  ((GLint64) (((f) >= 0.0F) ? ((f) + 0.5F) : ((f) - 0.5F)))
+
+/***
+ *** IROUND_POS: return (as an integer) positive float rounded to nearest int
+ ***/
+#ifdef DEBUG
+#define IROUND_POS(f) (assert((f) >= 0.0F), IROUND(f))
+#else
+#define IROUND_POS(f) (IROUND(f))
+#endif
+
+
+/***
+ *** IFLOOR: return (as an integer) floor of float
+ ***/
+#if defined(USE_X86_ASM) && defined(__GNUC__) && defined(__i386__)
+/*
+ * IEEE floor for computers that round to nearest or even.
+ * 'f' must be between -4194304 and 4194303.
+ * This floor operation is done by "(iround(f + .5) + iround(f - .5)) >> 1",
+ * but uses some IEEE specific tricks for better speed.
+ * Contributed by Josh Vanderhoof
+ */
+static INLINE int ifloor(float f)
+{
+   int ai, bi;
+   double af, bf;
+   af = (3 << 22) + 0.5 + (double)f;
+   bf = (3 << 22) + 0.5 - (double)f;
+   /* GCC generates an extra fstp/fld without this. */
+   __asm__ ("fstps %0" : "=m" (ai) : "t" (af) : "st");
+   __asm__ ("fstps %0" : "=m" (bi) : "t" (bf) : "st");
+   return (ai - bi) >> 1;
+}
+#define IFLOOR(x)  ifloor(x)
+#elif defined(USE_IEEE)
+static INLINE int ifloor(float f)
+{
+   int ai, bi;
+   double af, bf;
+   fi_type u;
+
+   af = (3 << 22) + 0.5 + (double)f;
+   bf = (3 << 22) + 0.5 - (double)f;
+   u.f = (float) af;  ai = u.i;
+   u.f = (float) bf;  bi = u.i;
+   return (ai - bi) >> 1;
+}
+#define IFLOOR(x)  ifloor(x)
+#else
+static INLINE int ifloor(float f)
+{
+   int i = IROUND(f);
+   return (i > f) ? i - 1 : i;
+}
+#define IFLOOR(x)  ifloor(x)
+#endif
+
+
+/***
+ *** ICEIL: return (as an integer) ceiling of float
+ ***/
+#if defined(USE_X86_ASM) && defined(__GNUC__) && defined(__i386__)
+/*
+ * IEEE ceil for computers that round to nearest or even.
+ * 'f' must be between -4194304 and 4194303.
+ * This ceil operation is done by "(iround(f + .5) + iround(f - .5) + 1) >> 1",
+ * but uses some IEEE specific tricks for better speed.
+ * Contributed by Josh Vanderhoof
+ */
+static INLINE int iceil(float f)
+{
+   int ai, bi;
+   double af, bf;
+   af = (3 << 22) + 0.5 + (double)f;
+   bf = (3 << 22) + 0.5 - (double)f;
+   /* GCC generates an extra fstp/fld without this. */
+   __asm__ ("fstps %0" : "=m" (ai) : "t" (af) : "st");
+   __asm__ ("fstps %0" : "=m" (bi) : "t" (bf) : "st");
+   return (ai - bi + 1) >> 1;
+}
+#define ICEIL(x)  iceil(x)
+#elif defined(USE_IEEE)
+static INLINE int iceil(float f)
+{
+   int ai, bi;
+   double af, bf;
+   fi_type u;
+   af = (3 << 22) + 0.5 + (double)f;
+   bf = (3 << 22) + 0.5 - (double)f;
+   u.f = (float) af; ai = u.i;
+   u.f = (float) bf; bi = u.i;
+   return (ai - bi + 1) >> 1;
+}
+#define ICEIL(x)  iceil(x)
+#else
+static INLINE int iceil(float f)
+{
+   int i = IROUND(f);
+   return (i < f) ? i + 1 : i;
+}
+#define ICEIL(x)  iceil(x)
+#endif
+
+
+/**
+ * Is x a power of two?
+ */
+static INLINE int
+_mesa_is_pow_two(int x)
+{
+   return !(x & (x - 1));
+}
+
+/**
+ * Round given integer to next higer power of two
+ * If X is zero result is undefined.
+ *
+ * Source for the fallback implementation is
+ * Sean Eron Anderson's webpage "Bit Twiddling Hacks"
+ * http://graphics.stanford.edu/~seander/bithacks.html
+ *
+ * When using builtin function have to do some work
+ * for case when passed values 1 to prevent hiting
+ * undefined result from __builtin_clz. Undefined
+ * results would be different depending on optimization
+ * level used for build.
+ */
+static INLINE int32_t
+_mesa_next_pow_two_32(uint32_t x)
+{
+#if defined(__GNUC__) && \
+	((__GNUC__ == 3 && __GNUC_MINOR__ >= 4) || __GNUC__ >= 4)
+	uint32_t y = (x != 1);
+	return (1 + y) << ((__builtin_clz(x - y) ^ 31) );
+#else
+	x--;
+	x |= x >> 1;
+	x |= x >> 2;
+	x |= x >> 4;
+	x |= x >> 8;
+	x |= x >> 16;
+	x++;
+	return x;
+#endif
+}
+
+static INLINE int64_t
+_mesa_next_pow_two_64(uint64_t x)
+{
+#if defined(__GNUC__) && \
+	((__GNUC__ == 3 && __GNUC_MINOR__ >= 4) || __GNUC__ >= 4)
+	uint64_t y = (x != 1);
+	if (sizeof(x) == sizeof(long))
+		return (1 + y) << ((__builtin_clzl(x - y) ^ 63));
+	else
+		return (1 + y) << ((__builtin_clzll(x - y) ^ 63));
+#else
+	x--;
+	x |= x >> 1;
+	x |= x >> 2;
+	x |= x >> 4;
+	x |= x >> 8;
+	x |= x >> 16;
+	x |= x >> 32;
+	x++;
+	return x;
+#endif
+}
+
+
+/*
+ * Returns the floor form of binary logarithm for a 32-bit integer.
+ */
+static INLINE GLuint
+_mesa_logbase2(GLuint n)
+{
+#if defined(__GNUC__) && \
+   ((__GNUC__ == 3 && __GNUC_MINOR__ >= 4) || __GNUC__ >= 4)
+   return (31 - __builtin_clz(n | 1));
+#else
+   GLuint pos = 0;
+   if (n >= 1<<16) { n >>= 16; pos += 16; }
+   if (n >= 1<< 8) { n >>=  8; pos +=  8; }
+   if (n >= 1<< 4) { n >>=  4; pos +=  4; }
+   if (n >= 1<< 2) { n >>=  2; pos +=  2; }
+   if (n >= 1<< 1) {           pos +=  1; }
+   return pos;
+#endif
+}
+
+
+/**
+ * Return 1 if this is a little endian machine, 0 if big endian.
+ */
+static INLINE GLboolean
+_mesa_little_endian(void)
+{
+   const GLuint ui = 1; /* intentionally not static */
+   return *((const GLubyte *) &ui);
+}
+
+
+
+/**********************************************************************
+ * Functions
+ */
+
+extern void *
+_mesa_align_malloc( size_t bytes, unsigned long alignment );
+
+extern void *
+_mesa_align_calloc( size_t bytes, unsigned long alignment );
+
+extern void
+_mesa_align_free( void *ptr );
+
+extern void *
+_mesa_align_realloc(void *oldBuffer, size_t oldSize, size_t newSize,
+                    unsigned long alignment);
+
+extern void *
+_mesa_exec_malloc( GLuint size );
+
+extern void 
+_mesa_exec_free( void *addr );
+
+extern void *
+_mesa_realloc( void *oldBuffer, size_t oldSize, size_t newSize );
+
+extern void
+_mesa_memset16( unsigned short *dst, unsigned short val, size_t n );
+
+extern double
+_mesa_sqrtd(double x);
+
+extern float
+_mesa_sqrtf(float x);
+
+extern float
+_mesa_inv_sqrtf(float x);
+
+extern void
+_mesa_init_sqrt_table(void);
+
+#ifdef __GNUC__
+
+#if defined(__MINGW32__) || defined(ANDROID)
+#define ffs __builtin_ffs
+#define ffsll __builtin_ffsll
+#endif
+
+#define _mesa_ffs(i)  ffs(i)
+#define _mesa_ffsll(i)  ffsll(i)
+
+#if ((_GNUC__ == 3 && __GNUC_MINOR__ >= 4) || __GNUC__ >= 4)
+#define _mesa_bitcount(i) __builtin_popcount(i)
+#else
+extern unsigned int
+_mesa_bitcount(unsigned int n);
+#endif
+
+#else
+extern int
+_mesa_ffs(int32_t i);
+
+extern int
+_mesa_ffsll(int64_t i);
+
+extern unsigned int
+_mesa_bitcount(unsigned int n);
+#endif
+
+extern GLhalfARB
+_mesa_float_to_half(float f);
+
+extern float
+_mesa_half_to_float(GLhalfARB h);
+
+
+extern void *
+_mesa_bsearch( const void *key, const void *base, size_t nmemb, size_t size, 
+               int (*compar)(const void *, const void *) );
+
+extern char *
+_mesa_getenv( const char *var );
+
+extern char *
+_mesa_strdup( const char *s );
+
+extern float
+_mesa_strtof( const char *s, char **end );
+
+extern unsigned int
+_mesa_str_checksum(const char *str);
+
+extern int
+_mesa_snprintf( char *str, size_t size, const char *fmt, ... ) PRINTFLIKE(3, 4);
+
+struct gl_context;
+
+extern void
+_mesa_warning( struct gl_context *gc, const char *fmtString, ... ) PRINTFLIKE(2, 3);
+
+extern void
+_mesa_problem( const struct gl_context *ctx, const char *fmtString, ... ) PRINTFLIKE(2, 3);
+
+extern void
+_mesa_error( struct gl_context *ctx, GLenum error, const char *fmtString, ... ) PRINTFLIKE(3, 4);
+
+extern void
+_mesa_debug( const struct gl_context *ctx, const char *fmtString, ... ) PRINTFLIKE(2, 3);
+
+
+#if defined(_MSC_VER) && !defined(snprintf)
+#define snprintf _snprintf
+#endif
+
+
+#ifdef __cplusplus
+}
+#endif
+
+
+#endif /* IMPORTS_H */