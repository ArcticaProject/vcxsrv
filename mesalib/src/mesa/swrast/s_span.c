/*
 * Mesa 3-D graphics library
 * Version:  7.5
 *
 * Copyright (C) 1999-2008  Brian Paul   All Rights Reserved.
 * Copyright (C) 2009  VMware, Inc.  All Rights Reserved.
 *
 * Permission is hereby granted, free of charge, to any person obtaining a
 * copy of this software and associated documentation files (the "Software"),
 * to deal in the Software without restriction, including without limitation
 * the rights to use, copy, modify, merge, publish, distribute, sublicense,
 * and/or sell copies of the Software, and to permit persons to whom the
 * Software is furnished to do so, subject to the following conditions:
 *
 * The above copyright notice and this permission notice shall be included
 * in all copies or substantial portions of the Software.
 *
 * THE SOFTWARE IS PROVIDED "AS IS", WITHOUT WARRANTY OF ANY KIND, EXPRESS
 * OR IMPLIED, INCLUDING BUT NOT LIMITED TO THE WARRANTIES OF MERCHANTABILITY,
 * FITNESS FOR A PARTICULAR PURPOSE AND NONINFRINGEMENT.  IN NO EVENT SHALL
 * BRIAN PAUL BE LIABLE FOR ANY CLAIM, DAMAGES OR OTHER LIABILITY, WHETHER IN
 * AN ACTION OF CONTRACT, TORT OR OTHERWISE, ARISING FROM, OUT OF OR IN
 * CONNECTION WITH THE SOFTWARE OR THE USE OR OTHER DEALINGS IN THE SOFTWARE.
 */


/**
 * \file swrast/s_span.c
 * \brief Span processing functions used by all rasterization functions.
 * This is where all the per-fragment tests are performed
 * \author Brian Paul
 */

#include "main/glheader.h"
#include "main/colormac.h"
#include "main/macros.h"
#include "main/imports.h"
#include "main/image.h"

#include "s_atifragshader.h"
#include "s_alpha.h"
#include "s_blend.h"
#include "s_context.h"
#include "s_depth.h"
#include "s_fog.h"
#include "s_logic.h"
#include "s_masking.h"
#include "s_fragprog.h"
#include "s_span.h"
#include "s_stencil.h"
#include "s_texcombine.h"


/**
 * Set default fragment attributes for the span using the
 * current raster values.  Used prior to glDraw/CopyPixels
 * and glBitmap.
 */
void
_swrast_span_default_attribs(struct gl_context *ctx, SWspan *span)
{
   GLchan r, g, b, a;
   /* Z*/
   {
      const GLfloat depthMax = ctx->DrawBuffer->_DepthMaxF;
      if (ctx->DrawBuffer->Visual.depthBits <= 16)
         span->z = FloatToFixed(ctx->Current.RasterPos[2] * depthMax + 0.5F);
      else {
         GLfloat tmpf = ctx->Current.RasterPos[2] * depthMax; 
         tmpf = MIN2(tmpf, depthMax);
         span->z = (GLint)tmpf;
      }
      span->zStep = 0;
      span->interpMask |= SPAN_Z;
   }

   /* W (for perspective correction) */
   span->attrStart[FRAG_ATTRIB_WPOS][3] = 1.0;
   span->attrStepX[FRAG_ATTRIB_WPOS][3] = 0.0;
   span->attrStepY[FRAG_ATTRIB_WPOS][3] = 0.0;

   /* primary color, or color index */
   UNCLAMPED_FLOAT_TO_CHAN(r, ctx->Current.RasterColor[0]);
   UNCLAMPED_FLOAT_TO_CHAN(g, ctx->Current.RasterColor[1]);
   UNCLAMPED_FLOAT_TO_CHAN(b, ctx->Current.RasterColor[2]);
   UNCLAMPED_FLOAT_TO_CHAN(a, ctx->Current.RasterColor[3]);
#if CHAN_TYPE == GL_FLOAT
   span->red = r;
   span->green = g;
   span->blue = b;
   span->alpha = a;
#else
   span->red   = IntToFixed(r);
   span->green = IntToFixed(g);
   span->blue  = IntToFixed(b);
   span->alpha = IntToFixed(a);
#endif
   span->redStep = 0;
   span->greenStep = 0;
   span->blueStep = 0;
   span->alphaStep = 0;
   span->interpMask |= SPAN_RGBA;

   COPY_4V(span->attrStart[FRAG_ATTRIB_COL0], ctx->Current.RasterColor);
   ASSIGN_4V(span->attrStepX[FRAG_ATTRIB_COL0], 0.0, 0.0, 0.0, 0.0);
   ASSIGN_4V(span->attrStepY[FRAG_ATTRIB_COL0], 0.0, 0.0, 0.0, 0.0);

   /* Secondary color */
   if (ctx->Light.Enabled || ctx->Fog.ColorSumEnabled)
   {
      COPY_4V(span->attrStart[FRAG_ATTRIB_COL1], ctx->Current.RasterSecondaryColor);
      ASSIGN_4V(span->attrStepX[FRAG_ATTRIB_COL1], 0.0, 0.0, 0.0, 0.0);
      ASSIGN_4V(span->attrStepY[FRAG_ATTRIB_COL1], 0.0, 0.0, 0.0, 0.0);
   }

   /* fog */
   {
      const SWcontext *swrast = SWRAST_CONTEXT(ctx);
      GLfloat fogVal; /* a coord or a blend factor */
      if (swrast->_PreferPixelFog) {
         /* fog blend factors will be computed from fog coordinates per pixel */
         fogVal = ctx->Current.RasterDistance;
      }
      else {
         /* fog blend factor should be computed from fogcoord now */
         fogVal = _swrast_z_to_fogfactor(ctx, ctx->Current.RasterDistance);
      }
      span->attrStart[FRAG_ATTRIB_FOGC][0] = fogVal;
      span->attrStepX[FRAG_ATTRIB_FOGC][0] = 0.0;
      span->attrStepY[FRAG_ATTRIB_FOGC][0] = 0.0;
   }

   /* texcoords */
   {
      GLuint i;
      for (i = 0; i < ctx->Const.MaxTextureCoordUnits; i++) {
         const GLuint attr = FRAG_ATTRIB_TEX0 + i;
         const GLfloat *tc = ctx->Current.RasterTexCoords[i];
         if (ctx->FragmentProgram._Current || ctx->ATIFragmentShader._Enabled) {
            COPY_4V(span->attrStart[attr], tc);
         }
         else if (tc[3] > 0.0F) {
            /* use (s/q, t/q, r/q, 1) */
            span->attrStart[attr][0] = tc[0] / tc[3];
            span->attrStart[attr][1] = tc[1] / tc[3];
            span->attrStart[attr][2] = tc[2] / tc[3];
            span->attrStart[attr][3] = 1.0;
         }
         else {
            ASSIGN_4V(span->attrStart[attr], 0.0F, 0.0F, 0.0F, 1.0F);
         }
         ASSIGN_4V(span->attrStepX[attr], 0.0F, 0.0F, 0.0F, 0.0F);
         ASSIGN_4V(span->attrStepY[attr], 0.0F, 0.0F, 0.0F, 0.0F);
      }
   }
}


/**
 * Interpolate the active attributes (and'd with attrMask) to
 * fill in span->array->attribs[].
 * Perspective correction will be done.  The point/line/triangle function
 * should have computed attrStart/Step values for FRAG_ATTRIB_WPOS[3]!
 */
static INLINE void
interpolate_active_attribs(struct gl_context *ctx, SWspan *span, GLbitfield attrMask)
{
   const SWcontext *swrast = SWRAST_CONTEXT(ctx);

   /*
    * Don't overwrite existing array values, such as colors that may have
    * been produced by glDraw/CopyPixels.
    */
   attrMask &= ~span->arrayAttribs;

   ATTRIB_LOOP_BEGIN
      if (attrMask & (1 << attr)) {
         const GLfloat dwdx = span->attrStepX[FRAG_ATTRIB_WPOS][3];
         GLfloat w = span->attrStart[FRAG_ATTRIB_WPOS][3];
         const GLfloat dv0dx = span->attrStepX[attr][0];
         const GLfloat dv1dx = span->attrStepX[attr][1];
         const GLfloat dv2dx = span->attrStepX[attr][2];
         const GLfloat dv3dx = span->attrStepX[attr][3];
         GLfloat v0 = span->attrStart[attr][0] + span->leftClip * dv0dx;
         GLfloat v1 = span->attrStart[attr][1] + span->leftClip * dv1dx;
         GLfloat v2 = span->attrStart[attr][2] + span->leftClip * dv2dx;
         GLfloat v3 = span->attrStart[attr][3] + span->leftClip * dv3dx;
         GLuint k;
         for (k = 0; k < span->end; k++) {
            const GLfloat invW = 1.0f / w;
            span->array->attribs[attr][k][0] = v0 * invW;
            span->array->attribs[attr][k][1] = v1 * invW;
            span->array->attribs[attr][k][2] = v2 * invW;
            span->array->attribs[attr][k][3] = v3 * invW;
            v0 += dv0dx;
            v1 += dv1dx;
            v2 += dv2dx;
            v3 += dv3dx;
            w += dwdx;
         }
         ASSERT((span->arrayAttribs & (1 << attr)) == 0);
         span->arrayAttribs |= (1 << attr);
      }
   ATTRIB_LOOP_END
}


/**
 * Interpolate primary colors to fill in the span->array->rgba8 (or rgb16)
 * color array.
 */
static INLINE void
interpolate_int_colors(struct gl_context *ctx, SWspan *span)
{
   const GLuint n = span->end;
   GLuint i;

#if CHAN_BITS != 32
   ASSERT(!(span->arrayMask & SPAN_RGBA));
#endif

   switch (span->array->ChanType) {
#if CHAN_BITS != 32
   case GL_UNSIGNED_BYTE:
      {
         GLubyte (*rgba)[4] = span->array->rgba8;
         if (span->interpMask & SPAN_FLAT) {
            GLubyte color[4];
            color[RCOMP] = FixedToInt(span->red);
            color[GCOMP] = FixedToInt(span->green);
            color[BCOMP] = FixedToInt(span->blue);
            color[ACOMP] = FixedToInt(span->alpha);
            for (i = 0; i < n; i++) {
               COPY_4UBV(rgba[i], color);
            }
         }
         else {
            GLfixed r = span->red;
            GLfixed g = span->green;
            GLfixed b = span->blue;
            GLfixed a = span->alpha;
            GLint dr = span->redStep;
            GLint dg = span->greenStep;
            GLint db = span->blueStep;
            GLint da = span->alphaStep;
            for (i = 0; i < n; i++) {
               rgba[i][RCOMP] = FixedToChan(r);
               rgba[i][GCOMP] = FixedToChan(g);
               rgba[i][BCOMP] = FixedToChan(b);
               rgba[i][ACOMP] = FixedToChan(a);
               r += dr;
               g += dg;
               b += db;
               a += da;
            }
         }
      }
      break;
   case GL_UNSIGNED_SHORT:
      {
         GLushort (*rgba)[4] = span->array->rgba16;
         if (span->interpMask & SPAN_FLAT) {
            GLushort color[4];
            color[RCOMP] = FixedToInt(span->red);
            color[GCOMP] = FixedToInt(span->green);
            color[BCOMP] = FixedToInt(span->blue);
            color[ACOMP] = FixedToInt(span->alpha);
            for (i = 0; i < n; i++) {
               COPY_4V(rgba[i], color);
            }
         }
         else {
            GLushort (*rgba)[4] = span->array->rgba16;
            GLfixed r, g, b, a;
            GLint dr, dg, db, da;
            r = span->red;
            g = span->green;
            b = span->blue;
            a = span->alpha;
            dr = span->redStep;
            dg = span->greenStep;
            db = span->blueStep;
            da = span->alphaStep;
            for (i = 0; i < n; i++) {
               rgba[i][RCOMP] = FixedToChan(r);
               rgba[i][GCOMP] = FixedToChan(g);
               rgba[i][BCOMP] = FixedToChan(b);
               rgba[i][ACOMP] = FixedToChan(a);
               r += dr;
               g += dg;
               b += db;
               a += da;
            }
         }
      }
      break;
#endif
   case GL_FLOAT:
      interpolate_active_attribs(ctx, span, FRAG_BIT_COL0);
      break;
   default:
      _mesa_problem(ctx, "bad datatype 0x%x in interpolate_int_colors",
                    span->array->ChanType);
   }
   span->arrayMask |= SPAN_RGBA;
}


/**
 * Populate the FRAG_ATTRIB_COL0 array.
 */
static INLINE void
interpolate_float_colors(SWspan *span)
{
   GLfloat (*col0)[4] = span->array->attribs[FRAG_ATTRIB_COL0];
   const GLuint n = span->end;
   GLuint i;

   assert(!(span->arrayAttribs & FRAG_BIT_COL0));

   if (span->arrayMask & SPAN_RGBA) {
      /* convert array of int colors */
      for (i = 0; i < n; i++) {
         col0[i][0] = UBYTE_TO_FLOAT(span->array->rgba8[i][0]);
         col0[i][1] = UBYTE_TO_FLOAT(span->array->rgba8[i][1]);
         col0[i][2] = UBYTE_TO_FLOAT(span->array->rgba8[i][2]);
         col0[i][3] = UBYTE_TO_FLOAT(span->array->rgba8[i][3]);
      }
   }
   else {
      /* interpolate red/green/blue/alpha to get float colors */
      ASSERT(span->interpMask & SPAN_RGBA);
      if (span->interpMask & SPAN_FLAT) {
         GLfloat r = FixedToFloat(span->red);
         GLfloat g = FixedToFloat(span->green);
         GLfloat b = FixedToFloat(span->blue);
         GLfloat a = FixedToFloat(span->alpha);
         for (i = 0; i < n; i++) {
            ASSIGN_4V(col0[i], r, g, b, a);
         }
      }
      else {
         GLfloat r = FixedToFloat(span->red);
         GLfloat g = FixedToFloat(span->green);
         GLfloat b = FixedToFloat(span->blue);
         GLfloat a = FixedToFloat(span->alpha);
         GLfloat dr = FixedToFloat(span->redStep);
         GLfloat dg = FixedToFloat(span->greenStep);
         GLfloat db = FixedToFloat(span->blueStep);
         GLfloat da = FixedToFloat(span->alphaStep);
         for (i = 0; i < n; i++) {
            col0[i][0] = r;
            col0[i][1] = g;
            col0[i][2] = b;
            col0[i][3] = a;
            r += dr;
            g += dg;
            b += db;
            a += da;
         }
      }
   }

   span->arrayAttribs |= FRAG_BIT_COL0;
   span->array->ChanType = GL_FLOAT;
}



/**
 * Fill in the span.zArray array from the span->z, zStep values.
 */
void
_swrast_span_interpolate_z( const struct gl_context *ctx, SWspan *span )
{
   const GLuint n = span->end;
   GLuint i;

   ASSERT(!(span->arrayMask & SPAN_Z));

   if (ctx->DrawBuffer->Visual.depthBits <= 16) {
      GLfixed zval = span->z;
      GLuint *z = span->array->z; 
      for (i = 0; i < n; i++) {
         z[i] = FixedToInt(zval);
         zval += span->zStep;
      }
   }
   else {
      /* Deep Z buffer, no fixed->int shift */
      GLuint zval = span->z;
      GLuint *z = span->array->z;
      for (i = 0; i < n; i++) {
         z[i] = zval;
         zval += span->zStep;
      }
   }
   span->interpMask &= ~SPAN_Z;
   span->arrayMask |= SPAN_Z;
}


/**
 * Compute mipmap LOD from partial derivatives.
 * This the ideal solution, as given in the OpenGL spec.
 */
GLfloat
_swrast_compute_lambda(GLfloat dsdx, GLfloat dsdy, GLfloat dtdx, GLfloat dtdy,
                       GLfloat dqdx, GLfloat dqdy, GLfloat texW, GLfloat texH,
                       GLfloat s, GLfloat t, GLfloat q, GLfloat invQ)
{
   GLfloat dudx = texW * ((s + dsdx) / (q + dqdx) - s * invQ);
   GLfloat dvdx = texH * ((t + dtdx) / (q + dqdx) - t * invQ);
   GLfloat dudy = texW * ((s + dsdy) / (q + dqdy) - s * invQ);
   GLfloat dvdy = texH * ((t + dtdy) / (q + dqdy) - t * invQ);
   GLfloat x = SQRTF(dudx * dudx + dvdx * dvdx);
   GLfloat y = SQRTF(dudy * dudy + dvdy * dvdy);
   GLfloat rho = MAX2(x, y);
   GLfloat lambda = LOG2(rho);
   return lambda;
}


/**
 * Compute mipmap LOD from partial derivatives.
 * This is a faster approximation than above function.
 */
#if 0
GLfloat
_swrast_compute_lambda(GLfloat dsdx, GLfloat dsdy, GLfloat dtdx, GLfloat dtdy,
                     GLfloat dqdx, GLfloat dqdy, GLfloat texW, GLfloat texH,
                     GLfloat s, GLfloat t, GLfloat q, GLfloat invQ)
{
   GLfloat dsdx2 = (s + dsdx) / (q + dqdx) - s * invQ;
   GLfloat dtdx2 = (t + dtdx) / (q + dqdx) - t * invQ;
   GLfloat dsdy2 = (s + dsdy) / (q + dqdy) - s * invQ;
   GLfloat dtdy2 = (t + dtdy) / (q + dqdy) - t * invQ;
   GLfloat maxU, maxV, rho, lambda;
   dsdx2 = FABSF(dsdx2);
   dsdy2 = FABSF(dsdy2);
   dtdx2 = FABSF(dtdx2);
   dtdy2 = FABSF(dtdy2);
   maxU = MAX2(dsdx2, dsdy2) * texW;
   maxV = MAX2(dtdx2, dtdy2) * texH;
   rho = MAX2(maxU, maxV);
   lambda = LOG2(rho);
   return lambda;
}
#endif


/**
 * Fill in the span.array->attrib[FRAG_ATTRIB_TEXn] arrays from the
 * using the attrStart/Step values.
 *
 * This function only used during fixed-function fragment processing.
 *
 * Note: in the places where we divide by Q (or mult by invQ) we're
 * really doing two things: perspective correction and texcoord
 * projection.  Remember, for texcoord (s,t,r,q) we need to index
 * texels with (s/q, t/q, r/q).
 */
static void
interpolate_texcoords(struct gl_context *ctx, SWspan *span)
{
   const GLuint maxUnit
      = (ctx->Texture._EnabledCoordUnits > 1) ? ctx->Const.MaxTextureUnits : 1;
   GLuint u;

   /* XXX CoordUnits vs. ImageUnits */
   for (u = 0; u < maxUnit; u++) {
      if (ctx->Texture._EnabledCoordUnits & (1 << u)) {
         const GLuint attr = FRAG_ATTRIB_TEX0 + u;
         const struct gl_texture_object *obj = ctx->Texture.Unit[u]._Current;
         GLfloat texW, texH;
         GLboolean needLambda;
         GLfloat (*texcoord)[4] = span->array->attribs[attr];
         GLfloat *lambda = span->array->lambda[u];
         const GLfloat dsdx = span->attrStepX[attr][0];
         const GLfloat dsdy = span->attrStepY[attr][0];
         const GLfloat dtdx = span->attrStepX[attr][1];
         const GLfloat dtdy = span->attrStepY[attr][1];
         const GLfloat drdx = span->attrStepX[attr][2];
         const GLfloat dqdx = span->attrStepX[attr][3];
         const GLfloat dqdy = span->attrStepY[attr][3];
         GLfloat s = span->attrStart[attr][0] + span->leftClip * dsdx;
         GLfloat t = span->attrStart[attr][1] + span->leftClip * dtdx;
         GLfloat r = span->attrStart[attr][2] + span->leftClip * drdx;
         GLfloat q = span->attrStart[attr][3] + span->leftClip * dqdx;

         if (obj) {
            const struct gl_texture_image *img = obj->Image[0][obj->BaseLevel];
            needLambda = (obj->Sampler.MinFilter != obj->Sampler.MagFilter)
               || ctx->FragmentProgram._Current;
<<<<<<< HEAD
=======
            /* LOD is calculated directly in the ansiotropic filter, we can
             * skip the normal lambda function as the result is ignored.
             */
            if (obj->Sampler.MaxAnisotropy > 1.0 &&
                obj->Sampler.MinFilter == GL_LINEAR_MIPMAP_LINEAR) {
               needLambda = GL_FALSE;
            }
>>>>>>> 52011cfe
            texW = img->WidthScale;
            texH = img->HeightScale;
         }
         else {
            /* using a fragment program */
            texW = 1.0;
            texH = 1.0;
            needLambda = GL_FALSE;
         }

         if (needLambda) {
            GLuint i;
            if (ctx->FragmentProgram._Current
                || ctx->ATIFragmentShader._Enabled) {
               /* do perspective correction but don't divide s, t, r by q */
               const GLfloat dwdx = span->attrStepX[FRAG_ATTRIB_WPOS][3];
               GLfloat w = span->attrStart[FRAG_ATTRIB_WPOS][3] + span->leftClip * dwdx;
               for (i = 0; i < span->end; i++) {
                  const GLfloat invW = 1.0F / w;
                  texcoord[i][0] = s * invW;
                  texcoord[i][1] = t * invW;
                  texcoord[i][2] = r * invW;
                  texcoord[i][3] = q * invW;
                  lambda[i] = _swrast_compute_lambda(dsdx, dsdy, dtdx, dtdy,
                                                     dqdx, dqdy, texW, texH,
                                                     s, t, q, invW);
                  s += dsdx;
                  t += dtdx;
                  r += drdx;
                  q += dqdx;
                  w += dwdx;
               }
            }
            else {
               for (i = 0; i < span->end; i++) {
                  const GLfloat invQ = (q == 0.0F) ? 1.0F : (1.0F / q);
                  texcoord[i][0] = s * invQ;
                  texcoord[i][1] = t * invQ;
                  texcoord[i][2] = r * invQ;
                  texcoord[i][3] = q;
                  lambda[i] = _swrast_compute_lambda(dsdx, dsdy, dtdx, dtdy,
                                                     dqdx, dqdy, texW, texH,
                                                     s, t, q, invQ);
                  s += dsdx;
                  t += dtdx;
                  r += drdx;
                  q += dqdx;
               }
            }
            span->arrayMask |= SPAN_LAMBDA;
         }
         else {
            GLuint i;
            if (ctx->FragmentProgram._Current ||
                ctx->ATIFragmentShader._Enabled) {
               /* do perspective correction but don't divide s, t, r by q */
               const GLfloat dwdx = span->attrStepX[FRAG_ATTRIB_WPOS][3];
               GLfloat w = span->attrStart[FRAG_ATTRIB_WPOS][3] + span->leftClip * dwdx;
               for (i = 0; i < span->end; i++) {
                  const GLfloat invW = 1.0F / w;
                  texcoord[i][0] = s * invW;
                  texcoord[i][1] = t * invW;
                  texcoord[i][2] = r * invW;
                  texcoord[i][3] = q * invW;
                  lambda[i] = 0.0;
                  s += dsdx;
                  t += dtdx;
                  r += drdx;
                  q += dqdx;
                  w += dwdx;
               }
            }
            else if (dqdx == 0.0F) {
               /* Ortho projection or polygon's parallel to window X axis */
               const GLfloat invQ = (q == 0.0F) ? 1.0F : (1.0F / q);
               for (i = 0; i < span->end; i++) {
                  texcoord[i][0] = s * invQ;
                  texcoord[i][1] = t * invQ;
                  texcoord[i][2] = r * invQ;
                  texcoord[i][3] = q;
                  lambda[i] = 0.0;
                  s += dsdx;
                  t += dtdx;
                  r += drdx;
               }
            }
            else {
               for (i = 0; i < span->end; i++) {
                  const GLfloat invQ = (q == 0.0F) ? 1.0F : (1.0F / q);
                  texcoord[i][0] = s * invQ;
                  texcoord[i][1] = t * invQ;
                  texcoord[i][2] = r * invQ;
                  texcoord[i][3] = q;
                  lambda[i] = 0.0;
                  s += dsdx;
                  t += dtdx;
                  r += drdx;
                  q += dqdx;
               }
            }
         } /* lambda */
      } /* if */
   } /* for */
}


/**
 * Fill in the arrays->attribs[FRAG_ATTRIB_WPOS] array.
 */
static INLINE void
interpolate_wpos(struct gl_context *ctx, SWspan *span)
{
   GLfloat (*wpos)[4] = span->array->attribs[FRAG_ATTRIB_WPOS];
   GLuint i;
   const GLfloat zScale = 1.0F / ctx->DrawBuffer->_DepthMaxF;
   GLfloat w, dw;

   if (span->arrayMask & SPAN_XY) {
      for (i = 0; i < span->end; i++) {
         wpos[i][0] = (GLfloat) span->array->x[i];
         wpos[i][1] = (GLfloat) span->array->y[i];
      }
   }
   else {
      for (i = 0; i < span->end; i++) {
         wpos[i][0] = (GLfloat) span->x + i;
         wpos[i][1] = (GLfloat) span->y;
      }
   }

   dw = span->attrStepX[FRAG_ATTRIB_WPOS][3];
   w = span->attrStart[FRAG_ATTRIB_WPOS][3] + span->leftClip * dw;
   for (i = 0; i < span->end; i++) {
      wpos[i][2] = (GLfloat) span->array->z[i] * zScale;
      wpos[i][3] = w;
      w += dw;
   }
}


/**
 * Apply the current polygon stipple pattern to a span of pixels.
 */
static INLINE void
stipple_polygon_span(struct gl_context *ctx, SWspan *span)
{
   GLubyte *mask = span->array->mask;

   ASSERT(ctx->Polygon.StippleFlag);

   if (span->arrayMask & SPAN_XY) {
      /* arrays of x/y pixel coords */
      GLuint i;
      for (i = 0; i < span->end; i++) {
         const GLint col = span->array->x[i] % 32;
         const GLint row = span->array->y[i] % 32;
         const GLuint stipple = ctx->PolygonStipple[row];
         if (((1 << col) & stipple) == 0) {
            mask[i] = 0;
         }
      }
   }
   else {
      /* horizontal span of pixels */
      const GLuint highBit = 1 << 31;
      const GLuint stipple = ctx->PolygonStipple[span->y % 32];
      GLuint i, m = highBit >> (GLuint) (span->x % 32);
      for (i = 0; i < span->end; i++) {
         if ((m & stipple) == 0) {
            mask[i] = 0;
         }
         m = m >> 1;
         if (m == 0) {
            m = highBit;
         }
      }
   }
   span->writeAll = GL_FALSE;
}


/**
 * Clip a pixel span to the current buffer/window boundaries:
 * DrawBuffer->_Xmin, _Xmax, _Ymin, _Ymax.  This will accomplish
 * window clipping and scissoring.
 * Return:   GL_TRUE   some pixels still visible
 *           GL_FALSE  nothing visible
 */
static INLINE GLuint
clip_span( struct gl_context *ctx, SWspan *span )
{
   const GLint xmin = ctx->DrawBuffer->_Xmin;
   const GLint xmax = ctx->DrawBuffer->_Xmax;
   const GLint ymin = ctx->DrawBuffer->_Ymin;
   const GLint ymax = ctx->DrawBuffer->_Ymax;

   span->leftClip = 0;

   if (span->arrayMask & SPAN_XY) {
      /* arrays of x/y pixel coords */
      const GLint *x = span->array->x;
      const GLint *y = span->array->y;
      const GLint n = span->end;
      GLubyte *mask = span->array->mask;
      GLint i;
      if (span->arrayMask & SPAN_MASK) {
         /* note: using & intead of && to reduce branches */
         for (i = 0; i < n; i++) {
            mask[i] &= (x[i] >= xmin) & (x[i] < xmax)
                     & (y[i] >= ymin) & (y[i] < ymax);
         }
      }
      else {
         /* note: using & intead of && to reduce branches */
         for (i = 0; i < n; i++) {
            mask[i] = (x[i] >= xmin) & (x[i] < xmax)
                    & (y[i] >= ymin) & (y[i] < ymax);
         }
      }
      return GL_TRUE;  /* some pixels visible */
   }
   else {
      /* horizontal span of pixels */
      const GLint x = span->x;
      const GLint y = span->y;
      GLint n = span->end;

      /* Trivial rejection tests */
      if (y < ymin || y >= ymax || x + n <= xmin || x >= xmax) {
         span->end = 0;
         return GL_FALSE;  /* all pixels clipped */
      }

      /* Clip to right */
      if (x + n > xmax) {
         ASSERT(x < xmax);
         n = span->end = xmax - x;
      }

      /* Clip to the left */
      if (x < xmin) {
         const GLint leftClip = xmin - x;
         GLuint i;

         ASSERT(leftClip > 0);
         ASSERT(x + n > xmin);

         /* Clip 'leftClip' pixels from the left side.
          * The span->leftClip field will be applied when we interpolate
          * fragment attributes.
          * For arrays of values, shift them left.
          */
         for (i = 0; i < FRAG_ATTRIB_MAX; i++) {
            if (span->interpMask & (1 << i)) {
               GLuint j;
               for (j = 0; j < 4; j++) {
                  span->attrStart[i][j] += leftClip * span->attrStepX[i][j];
               }
            }
         }

         span->red += leftClip * span->redStep;
         span->green += leftClip * span->greenStep;
         span->blue += leftClip * span->blueStep;
         span->alpha += leftClip * span->alphaStep;
         span->index += leftClip * span->indexStep;
         span->z += leftClip * span->zStep;
         span->intTex[0] += leftClip * span->intTexStep[0];
         span->intTex[1] += leftClip * span->intTexStep[1];

#define SHIFT_ARRAY(ARRAY, SHIFT, LEN) \
         memcpy(ARRAY, ARRAY + (SHIFT), (LEN) * sizeof(ARRAY[0]))

         for (i = 0; i < FRAG_ATTRIB_MAX; i++) {
            if (span->arrayAttribs & (1 << i)) {
               /* shift array elements left by 'leftClip' */
               SHIFT_ARRAY(span->array->attribs[i], leftClip, n - leftClip);
            }
         }

         SHIFT_ARRAY(span->array->mask, leftClip, n - leftClip);
         SHIFT_ARRAY(span->array->rgba8, leftClip, n - leftClip);
         SHIFT_ARRAY(span->array->rgba16, leftClip, n - leftClip);
         SHIFT_ARRAY(span->array->x, leftClip, n - leftClip);
         SHIFT_ARRAY(span->array->y, leftClip, n - leftClip);
         SHIFT_ARRAY(span->array->z, leftClip, n - leftClip);
         SHIFT_ARRAY(span->array->index, leftClip, n - leftClip);
         for (i = 0; i < MAX_TEXTURE_COORD_UNITS; i++) {
            SHIFT_ARRAY(span->array->lambda[i], leftClip, n - leftClip);
         }
         SHIFT_ARRAY(span->array->coverage, leftClip, n - leftClip);

#undef SHIFT_ARRAY

         span->leftClip = leftClip;
         span->x = xmin;
         span->end -= leftClip;
         span->writeAll = GL_FALSE;
      }

      ASSERT(span->x >= xmin);
      ASSERT(span->x + span->end <= xmax);
      ASSERT(span->y >= ymin);
      ASSERT(span->y < ymax);

      return GL_TRUE;  /* some pixels visible */
   }
}


/**
 * Add specular colors to primary colors.
 * Only called during fixed-function operation.
 * Result is float color array (FRAG_ATTRIB_COL0).
 */
static INLINE void
add_specular(struct gl_context *ctx, SWspan *span)
{
   const SWcontext *swrast = SWRAST_CONTEXT(ctx);
   const GLubyte *mask = span->array->mask;
   GLfloat (*col0)[4] = span->array->attribs[FRAG_ATTRIB_COL0];
   GLfloat (*col1)[4] = span->array->attribs[FRAG_ATTRIB_COL1];
   GLuint i;

   ASSERT(!ctx->FragmentProgram._Current);
   ASSERT(span->arrayMask & SPAN_RGBA);
   ASSERT(swrast->_ActiveAttribMask & FRAG_BIT_COL1);
   (void) swrast; /* silence warning */

   if (span->array->ChanType == GL_FLOAT) {
      if ((span->arrayAttribs & FRAG_BIT_COL0) == 0) {
         interpolate_active_attribs(ctx, span, FRAG_BIT_COL0);
      }
   }
   else {
      /* need float colors */
      if ((span->arrayAttribs & FRAG_BIT_COL0) == 0) {
         interpolate_float_colors(span);
      }
   }

   if ((span->arrayAttribs & FRAG_BIT_COL1) == 0) {
      /* XXX could avoid this and interpolate COL1 in the loop below */
      interpolate_active_attribs(ctx, span, FRAG_BIT_COL1);
   }

   ASSERT(span->arrayAttribs & FRAG_BIT_COL0);
   ASSERT(span->arrayAttribs & FRAG_BIT_COL1);

   for (i = 0; i < span->end; i++) {
      if (mask[i]) {
         col0[i][0] += col1[i][0];
         col0[i][1] += col1[i][1];
         col0[i][2] += col1[i][2];
      }
   }

   span->array->ChanType = GL_FLOAT;
}


/**
 * Apply antialiasing coverage value to alpha values.
 */
static INLINE void
apply_aa_coverage(SWspan *span)
{
   const GLfloat *coverage = span->array->coverage;
   GLuint i;
   if (span->array->ChanType == GL_UNSIGNED_BYTE) {
      GLubyte (*rgba)[4] = span->array->rgba8;
      for (i = 0; i < span->end; i++) {
         const GLfloat a = rgba[i][ACOMP] * coverage[i];
         rgba[i][ACOMP] = (GLubyte) CLAMP(a, 0.0, 255.0);
         ASSERT(coverage[i] >= 0.0);
         ASSERT(coverage[i] <= 1.0);
      }
   }
   else if (span->array->ChanType == GL_UNSIGNED_SHORT) {
      GLushort (*rgba)[4] = span->array->rgba16;
      for (i = 0; i < span->end; i++) {
         const GLfloat a = rgba[i][ACOMP] * coverage[i];
         rgba[i][ACOMP] = (GLushort) CLAMP(a, 0.0, 65535.0);
      }
   }
   else {
      GLfloat (*rgba)[4] = span->array->attribs[FRAG_ATTRIB_COL0];
      for (i = 0; i < span->end; i++) {
         rgba[i][ACOMP] = rgba[i][ACOMP] * coverage[i];
         /* clamp later */
      }
   }
}


/**
 * Clamp span's float colors to [0,1]
 */
static INLINE void
clamp_colors(SWspan *span)
{
   GLfloat (*rgba)[4] = span->array->attribs[FRAG_ATTRIB_COL0];
   GLuint i;
   ASSERT(span->array->ChanType == GL_FLOAT);
   for (i = 0; i < span->end; i++) {
      rgba[i][RCOMP] = CLAMP(rgba[i][RCOMP], 0.0F, 1.0F);
      rgba[i][GCOMP] = CLAMP(rgba[i][GCOMP], 0.0F, 1.0F);
      rgba[i][BCOMP] = CLAMP(rgba[i][BCOMP], 0.0F, 1.0F);
      rgba[i][ACOMP] = CLAMP(rgba[i][ACOMP], 0.0F, 1.0F);
   }
}


/**
 * Convert the span's color arrays to the given type.
 * The only way 'output' can be greater than zero is when we have a fragment
 * program that writes to gl_FragData[1] or higher.
 * \param output  which fragment program color output is being processed
 */
static INLINE void
convert_color_type(SWspan *span, GLenum newType, GLuint output)
{
   GLvoid *src, *dst;

   if (output > 0 || span->array->ChanType == GL_FLOAT) {
      src = span->array->attribs[FRAG_ATTRIB_COL0 + output];
      span->array->ChanType = GL_FLOAT;
   }
   else if (span->array->ChanType == GL_UNSIGNED_BYTE) {
      src = span->array->rgba8;
   }
   else {
      ASSERT(span->array->ChanType == GL_UNSIGNED_SHORT);
      src = span->array->rgba16;
   }

   if (newType == GL_UNSIGNED_BYTE) {
      dst = span->array->rgba8;
   }
   else if (newType == GL_UNSIGNED_SHORT) {
      dst = span->array->rgba16;
   }
   else {
      dst = span->array->attribs[FRAG_ATTRIB_COL0];
   }

   _mesa_convert_colors(span->array->ChanType, src,
                        newType, dst,
                        span->end, span->array->mask);

   span->array->ChanType = newType;
   span->array->rgba = dst;
}



/**
 * Apply fragment shader, fragment program or normal texturing to span.
 */
static INLINE void
shade_texture_span(struct gl_context *ctx, SWspan *span)
{
   GLbitfield inputsRead;

   /* Determine which fragment attributes are actually needed */
   if (ctx->FragmentProgram._Current) {
      inputsRead = ctx->FragmentProgram._Current->Base.InputsRead;
   }
   else {
      /* XXX we could be a bit smarter about this */
      inputsRead = ~0;
   }

   if (ctx->FragmentProgram._Current ||
       ctx->ATIFragmentShader._Enabled) {
      /* programmable shading */
      if (span->primitive == GL_BITMAP && span->array->ChanType != GL_FLOAT) {
         convert_color_type(span, GL_FLOAT, 0);
      }
      else {
         span->array->rgba = (void *) span->array->attribs[FRAG_ATTRIB_COL0];
      }

      if (span->primitive != GL_POINT ||
	  (span->interpMask & SPAN_RGBA) ||
	  ctx->Point.PointSprite) {
         /* for single-pixel points, we populated the arrays already */
         interpolate_active_attribs(ctx, span, ~0);
      }
      span->array->ChanType = GL_FLOAT;

      if (!(span->arrayMask & SPAN_Z))
         _swrast_span_interpolate_z (ctx, span);

#if 0
      if (inputsRead & FRAG_BIT_WPOS)
#else
      /* XXX always interpolate wpos so that DDX/DDY work */
#endif
         interpolate_wpos(ctx, span);

      /* Run fragment program/shader now */
      if (ctx->FragmentProgram._Current) {
         _swrast_exec_fragment_program(ctx, span);
      }
      else {
         ASSERT(ctx->ATIFragmentShader._Enabled);
         _swrast_exec_fragment_shader(ctx, span);
      }
   }
   else if (ctx->Texture._EnabledCoordUnits) {
      /* conventional texturing */

#if CHAN_BITS == 32
      if ((span->arrayAttribs & FRAG_BIT_COL0) == 0) {
         interpolate_int_colors(ctx, span);
      }
#else
      if (!(span->arrayMask & SPAN_RGBA))
         interpolate_int_colors(ctx, span);
#endif
      if ((span->arrayAttribs & FRAG_BITS_TEX_ANY) == 0x0)
         interpolate_texcoords(ctx, span);

      _swrast_texture_span(ctx, span);
   }
}



/**
 * Apply all the per-fragment operations to a span.
 * This now includes texturing (_swrast_write_texture_span() is history).
 * This function may modify any of the array values in the span.
 * span->interpMask and span->arrayMask may be changed but will be restored
 * to their original values before returning.
 */
void
_swrast_write_rgba_span( struct gl_context *ctx, SWspan *span)
{
   const SWcontext *swrast = SWRAST_CONTEXT(ctx);
   const GLuint *colorMask = (GLuint *) ctx->Color.ColorMask;
   const GLbitfield origInterpMask = span->interpMask;
   const GLbitfield origArrayMask = span->arrayMask;
   const GLbitfield origArrayAttribs = span->arrayAttribs;
   const GLenum origChanType = span->array->ChanType;
   void * const origRgba = span->array->rgba;
   const GLboolean shader = (ctx->FragmentProgram._Current
                             || ctx->ATIFragmentShader._Enabled);
   const GLboolean shaderOrTexture = shader || ctx->Texture._EnabledCoordUnits;
   struct gl_framebuffer *fb = ctx->DrawBuffer;

   /*
   printf("%s()  interp 0x%x  array 0x%x\n", __FUNCTION__,
          span->interpMask, span->arrayMask);
   */

   ASSERT(span->primitive == GL_POINT ||
          span->primitive == GL_LINE ||
	  span->primitive == GL_POLYGON ||
          span->primitive == GL_BITMAP);

   /* Fragment write masks */
   if (span->arrayMask & SPAN_MASK) {
      /* mask was initialized by caller, probably glBitmap */
      span->writeAll = GL_FALSE;
   }
   else {
      memset(span->array->mask, 1, span->end);
      span->writeAll = GL_TRUE;
   }

   /* Clip to window/scissor box */
   if (!clip_span(ctx, span)) {
      return;
   }

   ASSERT(span->end <= MAX_WIDTH);

   /* Depth bounds test */
   if (ctx->Depth.BoundsTest && fb->Visual.depthBits > 0) {
      if (!_swrast_depth_bounds_test(ctx, span)) {
         return;
      }
   }

#ifdef DEBUG
   /* Make sure all fragments are within window bounds */
   if (span->arrayMask & SPAN_XY) {
      /* array of pixel locations */
      GLuint i;
      for (i = 0; i < span->end; i++) {
         if (span->array->mask[i]) {
            assert(span->array->x[i] >= fb->_Xmin);
            assert(span->array->x[i] < fb->_Xmax);
            assert(span->array->y[i] >= fb->_Ymin);
            assert(span->array->y[i] < fb->_Ymax);
         }
      }
   }
#endif

   /* Polygon Stippling */
   if (ctx->Polygon.StippleFlag && span->primitive == GL_POLYGON) {
      stipple_polygon_span(ctx, span);
   }

   /* This is the normal place to compute the fragment color/Z
    * from texturing or shading.
    */
   if (shaderOrTexture && !swrast->_DeferredTexture) {
      shade_texture_span(ctx, span);
   }

   /* Do the alpha test */
   if (ctx->Color.AlphaEnabled) {
      if (!_swrast_alpha_test(ctx, span)) {
         /* all fragments failed test */
         goto end;
      }
   }

   /* Stencil and Z testing */
   if (ctx->Stencil._Enabled || ctx->Depth.Test) {
      if (!(span->arrayMask & SPAN_Z))
         _swrast_span_interpolate_z(ctx, span);

      if (ctx->Transform.DepthClamp)
	 _swrast_depth_clamp_span(ctx, span);

      if (ctx->Stencil._Enabled) {
         /* Combined Z/stencil tests */
         if (!_swrast_stencil_and_ztest_span(ctx, span)) {
            /* all fragments failed test */
            goto end;
         }
      }
      else if (fb->Visual.depthBits > 0) {
         /* Just regular depth testing */
         ASSERT(ctx->Depth.Test);
         ASSERT(span->arrayMask & SPAN_Z);
         if (!_swrast_depth_test_span(ctx, span)) {
            /* all fragments failed test */
            goto end;
         }
      }
   }

   if (ctx->Query.CurrentOcclusionObject) {
      /* update count of 'passed' fragments */
      struct gl_query_object *q = ctx->Query.CurrentOcclusionObject;
      GLuint i;
      for (i = 0; i < span->end; i++)
         q->Result += span->array->mask[i];
   }

   /* We had to wait until now to check for glColorMask(0,0,0,0) because of
    * the occlusion test.
    */
   if (fb->_NumColorDrawBuffers == 1 && colorMask[0] == 0x0) {
      /* no colors to write */
      goto end;
   }

   /* If we were able to defer fragment color computation to now, there's
    * a good chance that many fragments will have already been killed by
    * Z/stencil testing.
    */
   if (shaderOrTexture && swrast->_DeferredTexture) {
      shade_texture_span(ctx, span);
   }

#if CHAN_BITS == 32
   if ((span->arrayAttribs & FRAG_BIT_COL0) == 0) {
      interpolate_active_attribs(ctx, span, FRAG_BIT_COL0);
   }
#else
   if ((span->arrayMask & SPAN_RGBA) == 0) {
      interpolate_int_colors(ctx, span);
   }
#endif

   ASSERT(span->arrayMask & SPAN_RGBA);

   if (span->primitive == GL_BITMAP || !swrast->SpecularVertexAdd) {
      /* Add primary and specular (diffuse + specular) colors */
      if (!shader) {
         if (ctx->Fog.ColorSumEnabled ||
             (ctx->Light.Enabled &&
              ctx->Light.Model.ColorControl == GL_SEPARATE_SPECULAR_COLOR)) {
            add_specular(ctx, span);
         }
      }
   }

   /* Fog */
   if (swrast->_FogEnabled) {
      _swrast_fog_rgba_span(ctx, span);
   }

   /* Antialias coverage application */
   if (span->arrayMask & SPAN_COVERAGE) {
      apply_aa_coverage(span);
   }

   /* Clamp color/alpha values over the range [0.0, 1.0] before storage */
   if (ctx->Color.ClampFragmentColor == GL_TRUE &&
       span->array->ChanType == GL_FLOAT) {
      clamp_colors(span);
   }

   /*
    * Write to renderbuffers.
    * Depending on glDrawBuffer() state and the which color outputs are
    * written by the fragment shader, we may either replicate one color to
    * all renderbuffers or write a different color to each renderbuffer.
    * multiFragOutputs=TRUE for the later case.
    */
   {
      const GLuint numBuffers = fb->_NumColorDrawBuffers;
      const struct gl_fragment_program *fp = ctx->FragmentProgram._Current;
      const GLboolean multiFragOutputs = 
         (fp && fp->Base.OutputsWritten >= (1 << FRAG_RESULT_DATA0));
      GLuint buf;

      for (buf = 0; buf < numBuffers; buf++) {
         struct gl_renderbuffer *rb = fb->_ColorDrawBuffers[buf];

         /* color[fragOutput] will be written to buffer[buf] */

         if (rb) {
            GLchan rgbaSave[MAX_WIDTH][4];
            const GLuint fragOutput = multiFragOutputs ? buf : 0;

            /* set span->array->rgba to colors for render buffer's datatype */
            if (rb->DataType != span->array->ChanType || fragOutput > 0) {
               convert_color_type(span, rb->DataType, fragOutput);
            }
            else {
               if (rb->DataType == GL_UNSIGNED_BYTE) {
                  span->array->rgba = span->array->rgba8;
               }
               else if (rb->DataType == GL_UNSIGNED_SHORT) {
                  span->array->rgba = (void *) span->array->rgba16;
               }
               else {
                  span->array->rgba = (void *)
                     span->array->attribs[FRAG_ATTRIB_COL0];
               }
            }

            if (!multiFragOutputs && numBuffers > 1) {
               /* save colors for second, third renderbuffer writes */
               memcpy(rgbaSave, span->array->rgba,
                      4 * span->end * sizeof(GLchan));
            }

            ASSERT(rb->_BaseFormat == GL_RGBA || rb->_BaseFormat == GL_RGB ||
		   rb->_BaseFormat == GL_ALPHA);

            if (ctx->Color._LogicOpEnabled) {
               _swrast_logicop_rgba_span(ctx, rb, span);
            }
            else if ((ctx->Color.BlendEnabled >> buf) & 1) {
               _swrast_blend_span(ctx, rb, span);
            }

            if (colorMask[buf] != 0xffffffff) {
               _swrast_mask_rgba_span(ctx, rb, span, buf);
            }

            if (span->arrayMask & SPAN_XY) {
               /* array of pixel coords */
               ASSERT(rb->PutValues);
               rb->PutValues(ctx, rb, span->end,
                             span->array->x, span->array->y,
                             span->array->rgba, span->array->mask);
            }
            else {
               /* horizontal run of pixels */
               ASSERT(rb->PutRow);
               rb->PutRow(ctx, rb, span->end, span->x, span->y,
                          span->array->rgba,
                          span->writeAll ? NULL: span->array->mask);
            }

            if (!multiFragOutputs && numBuffers > 1) {
               /* restore original span values */
               memcpy(span->array->rgba, rgbaSave,
                      4 * span->end * sizeof(GLchan));
            }

         } /* if rb */
      } /* for buf */
   }

end:
   /* restore these values before returning */
   span->interpMask = origInterpMask;
   span->arrayMask = origArrayMask;
   span->arrayAttribs = origArrayAttribs;
   span->array->ChanType = origChanType;
   span->array->rgba = origRgba;
}


/**
 * Read RGBA pixels from a renderbuffer.  Clipping will be done to prevent
 * reading ouside the buffer's boundaries.
 * \param dstType  datatype for returned colors
 * \param rgba  the returned colors
 */
void
_swrast_read_rgba_span( struct gl_context *ctx, struct gl_renderbuffer *rb,
                        GLuint n, GLint x, GLint y, GLenum dstType,
                        GLvoid *rgba)
{
   const GLint bufWidth = (GLint) rb->Width;
   const GLint bufHeight = (GLint) rb->Height;

   if (y < 0 || y >= bufHeight || x + (GLint) n < 0 || x >= bufWidth) {
      /* completely above, below, or right */
      /* XXX maybe leave rgba values undefined? */
      memset(rgba, 0, 4 * n * sizeof(GLchan));
   }
   else {
      GLint skip, length;
      if (x < 0) {
         /* left edge clipping */
         skip = -x;
         length = (GLint) n - skip;
         if (length < 0) {
            /* completely left of window */
            return;
         }
         if (length > bufWidth) {
            length = bufWidth;
         }
      }
      else if ((GLint) (x + n) > bufWidth) {
         /* right edge clipping */
         skip = 0;
         length = bufWidth - x;
         if (length < 0) {
            /* completely to right of window */
            return;
         }
      }
      else {
         /* no clipping */
         skip = 0;
         length = (GLint) n;
      }

      ASSERT(rb);
      ASSERT(rb->GetRow);
      ASSERT(rb->_BaseFormat == GL_RGBA ||
	     rb->_BaseFormat == GL_RGB ||
	     rb->_BaseFormat == GL_RG ||
	     rb->_BaseFormat == GL_RED ||
	     rb->_BaseFormat == GL_LUMINANCE ||
	     rb->_BaseFormat == GL_INTENSITY ||
	     rb->_BaseFormat == GL_LUMINANCE_ALPHA ||
	     rb->_BaseFormat == GL_ALPHA);

      if (rb->DataType == dstType) {
         rb->GetRow(ctx, rb, length, x + skip, y,
                    (GLubyte *) rgba + skip * RGBA_PIXEL_SIZE(rb->DataType));
      }
      else {
         GLuint temp[MAX_WIDTH * 4];
         rb->GetRow(ctx, rb, length, x + skip, y, temp);
         _mesa_convert_colors(rb->DataType, temp,
                   dstType, (GLubyte *) rgba + skip * RGBA_PIXEL_SIZE(dstType),
                   length, NULL);
      }
   }
}


/**
 * Wrapper for gl_renderbuffer::GetValues() which does clipping to avoid
 * reading values outside the buffer bounds.
 * We can use this for reading any format/type of renderbuffer.
 * \param valueSize is the size in bytes of each value (pixel) put into the
 *                  values array.
 */
void
_swrast_get_values(struct gl_context *ctx, struct gl_renderbuffer *rb,
                   GLuint count, const GLint x[], const GLint y[],
                   void *values, GLuint valueSize)
{
   GLuint i, inCount = 0, inStart = 0;

   for (i = 0; i < count; i++) {
      if (x[i] >= 0 && y[i] >= 0 &&
	  x[i] < (GLint) rb->Width && y[i] < (GLint) rb->Height) {
         /* inside */
         if (inCount == 0)
            inStart = i;
         inCount++;
      }
      else {
         if (inCount > 0) {
            /* read [inStart, inStart + inCount) */
            rb->GetValues(ctx, rb, inCount, x + inStart, y + inStart,
                          (GLubyte *) values + inStart * valueSize);
            inCount = 0;
         }
      }
   }
   if (inCount > 0) {
      /* read last values */
      rb->GetValues(ctx, rb, inCount, x + inStart, y + inStart,
                    (GLubyte *) values + inStart * valueSize);
   }
}


/**
 * Wrapper for gl_renderbuffer::PutRow() which does clipping.
 * \param valueSize  size of each value (pixel) in bytes
 */
void
_swrast_put_row(struct gl_context *ctx, struct gl_renderbuffer *rb,
                GLuint count, GLint x, GLint y,
                const GLvoid *values, GLuint valueSize)
{
   GLint skip = 0;

   if (y < 0 || y >= (GLint) rb->Height)
      return; /* above or below */

   if (x + (GLint) count <= 0 || x >= (GLint) rb->Width)
      return; /* entirely left or right */

   if ((GLint) (x + count) > (GLint) rb->Width) {
      /* right clip */
      GLint clip = x + count - rb->Width;
      count -= clip;
   }

   if (x < 0) {
      /* left clip */
      skip = -x;
      x = 0;
      count -= skip;
   }

   rb->PutRow(ctx, rb, count, x, y,
              (const GLubyte *) values + skip * valueSize, NULL);
}


/**
 * Wrapper for gl_renderbuffer::GetRow() which does clipping.
 * \param valueSize  size of each value (pixel) in bytes
 */
void
_swrast_get_row(struct gl_context *ctx, struct gl_renderbuffer *rb,
                GLuint count, GLint x, GLint y,
                GLvoid *values, GLuint valueSize)
{
   GLint skip = 0;

   if (y < 0 || y >= (GLint) rb->Height)
      return; /* above or below */

   if (x + (GLint) count <= 0 || x >= (GLint) rb->Width)
      return; /* entirely left or right */

   if (x + count > rb->Width) {
      /* right clip */
      GLint clip = x + count - rb->Width;
      count -= clip;
   }

   if (x < 0) {
      /* left clip */
      skip = -x;
      x = 0;
      count -= skip;
   }

   rb->GetRow(ctx, rb, count, x, y, (GLubyte *) values + skip * valueSize);
}


/**
 * Get RGBA pixels from the given renderbuffer.
 * Used by blending, logicop and masking functions.
 * \return pointer to the colors we read.
 */
void *
_swrast_get_dest_rgba(struct gl_context *ctx, struct gl_renderbuffer *rb,
                      SWspan *span)
{
   const GLuint pixelSize = RGBA_PIXEL_SIZE(span->array->ChanType);
   void *rbPixels;

   /* Point rbPixels to a temporary space */
   rbPixels = span->array->attribs[FRAG_ATTRIB_MAX - 1];

   /* Get destination values from renderbuffer */
   if (span->arrayMask & SPAN_XY) {
      _swrast_get_values(ctx, rb, span->end, span->array->x, span->array->y,
                         rbPixels, pixelSize);
   }
   else {
      _swrast_get_row(ctx, rb, span->end, span->x, span->y,
                      rbPixels, pixelSize);
   }

   return rbPixels;
}
<|MERGE_RESOLUTION|>--- conflicted
+++ resolved
@@ -1,1519 +1,1516 @@
-/*
- * Mesa 3-D graphics library
- * Version:  7.5
- *
- * Copyright (C) 1999-2008  Brian Paul   All Rights Reserved.
- * Copyright (C) 2009  VMware, Inc.  All Rights Reserved.
- *
- * Permission is hereby granted, free of charge, to any person obtaining a
- * copy of this software and associated documentation files (the "Software"),
- * to deal in the Software without restriction, including without limitation
- * the rights to use, copy, modify, merge, publish, distribute, sublicense,
- * and/or sell copies of the Software, and to permit persons to whom the
- * Software is furnished to do so, subject to the following conditions:
- *
- * The above copyright notice and this permission notice shall be included
- * in all copies or substantial portions of the Software.
- *
- * THE SOFTWARE IS PROVIDED "AS IS", WITHOUT WARRANTY OF ANY KIND, EXPRESS
- * OR IMPLIED, INCLUDING BUT NOT LIMITED TO THE WARRANTIES OF MERCHANTABILITY,
- * FITNESS FOR A PARTICULAR PURPOSE AND NONINFRINGEMENT.  IN NO EVENT SHALL
- * BRIAN PAUL BE LIABLE FOR ANY CLAIM, DAMAGES OR OTHER LIABILITY, WHETHER IN
- * AN ACTION OF CONTRACT, TORT OR OTHERWISE, ARISING FROM, OUT OF OR IN
- * CONNECTION WITH THE SOFTWARE OR THE USE OR OTHER DEALINGS IN THE SOFTWARE.
- */
-
-
-/**
- * \file swrast/s_span.c
- * \brief Span processing functions used by all rasterization functions.
- * This is where all the per-fragment tests are performed
- * \author Brian Paul
- */
-
-#include "main/glheader.h"
-#include "main/colormac.h"
-#include "main/macros.h"
-#include "main/imports.h"
-#include "main/image.h"
-
-#include "s_atifragshader.h"
-#include "s_alpha.h"
-#include "s_blend.h"
-#include "s_context.h"
-#include "s_depth.h"
-#include "s_fog.h"
-#include "s_logic.h"
-#include "s_masking.h"
-#include "s_fragprog.h"
-#include "s_span.h"
-#include "s_stencil.h"
-#include "s_texcombine.h"
-
-
-/**
- * Set default fragment attributes for the span using the
- * current raster values.  Used prior to glDraw/CopyPixels
- * and glBitmap.
- */
-void
-_swrast_span_default_attribs(struct gl_context *ctx, SWspan *span)
-{
-   GLchan r, g, b, a;
-   /* Z*/
-   {
-      const GLfloat depthMax = ctx->DrawBuffer->_DepthMaxF;
-      if (ctx->DrawBuffer->Visual.depthBits <= 16)
-         span->z = FloatToFixed(ctx->Current.RasterPos[2] * depthMax + 0.5F);
-      else {
-         GLfloat tmpf = ctx->Current.RasterPos[2] * depthMax; 
-         tmpf = MIN2(tmpf, depthMax);
-         span->z = (GLint)tmpf;
-      }
-      span->zStep = 0;
-      span->interpMask |= SPAN_Z;
-   }
-
-   /* W (for perspective correction) */
-   span->attrStart[FRAG_ATTRIB_WPOS][3] = 1.0;
-   span->attrStepX[FRAG_ATTRIB_WPOS][3] = 0.0;
-   span->attrStepY[FRAG_ATTRIB_WPOS][3] = 0.0;
-
-   /* primary color, or color index */
-   UNCLAMPED_FLOAT_TO_CHAN(r, ctx->Current.RasterColor[0]);
-   UNCLAMPED_FLOAT_TO_CHAN(g, ctx->Current.RasterColor[1]);
-   UNCLAMPED_FLOAT_TO_CHAN(b, ctx->Current.RasterColor[2]);
-   UNCLAMPED_FLOAT_TO_CHAN(a, ctx->Current.RasterColor[3]);
-#if CHAN_TYPE == GL_FLOAT
-   span->red = r;
-   span->green = g;
-   span->blue = b;
-   span->alpha = a;
-#else
-   span->red   = IntToFixed(r);
-   span->green = IntToFixed(g);
-   span->blue  = IntToFixed(b);
-   span->alpha = IntToFixed(a);
-#endif
-   span->redStep = 0;
-   span->greenStep = 0;
-   span->blueStep = 0;
-   span->alphaStep = 0;
-   span->interpMask |= SPAN_RGBA;
-
-   COPY_4V(span->attrStart[FRAG_ATTRIB_COL0], ctx->Current.RasterColor);
-   ASSIGN_4V(span->attrStepX[FRAG_ATTRIB_COL0], 0.0, 0.0, 0.0, 0.0);
-   ASSIGN_4V(span->attrStepY[FRAG_ATTRIB_COL0], 0.0, 0.0, 0.0, 0.0);
-
-   /* Secondary color */
-   if (ctx->Light.Enabled || ctx->Fog.ColorSumEnabled)
-   {
-      COPY_4V(span->attrStart[FRAG_ATTRIB_COL1], ctx->Current.RasterSecondaryColor);
-      ASSIGN_4V(span->attrStepX[FRAG_ATTRIB_COL1], 0.0, 0.0, 0.0, 0.0);
-      ASSIGN_4V(span->attrStepY[FRAG_ATTRIB_COL1], 0.0, 0.0, 0.0, 0.0);
-   }
-
-   /* fog */
-   {
-      const SWcontext *swrast = SWRAST_CONTEXT(ctx);
-      GLfloat fogVal; /* a coord or a blend factor */
-      if (swrast->_PreferPixelFog) {
-         /* fog blend factors will be computed from fog coordinates per pixel */
-         fogVal = ctx->Current.RasterDistance;
-      }
-      else {
-         /* fog blend factor should be computed from fogcoord now */
-         fogVal = _swrast_z_to_fogfactor(ctx, ctx->Current.RasterDistance);
-      }
-      span->attrStart[FRAG_ATTRIB_FOGC][0] = fogVal;
-      span->attrStepX[FRAG_ATTRIB_FOGC][0] = 0.0;
-      span->attrStepY[FRAG_ATTRIB_FOGC][0] = 0.0;
-   }
-
-   /* texcoords */
-   {
-      GLuint i;
-      for (i = 0; i < ctx->Const.MaxTextureCoordUnits; i++) {
-         const GLuint attr = FRAG_ATTRIB_TEX0 + i;
-         const GLfloat *tc = ctx->Current.RasterTexCoords[i];
-         if (ctx->FragmentProgram._Current || ctx->ATIFragmentShader._Enabled) {
-            COPY_4V(span->attrStart[attr], tc);
-         }
-         else if (tc[3] > 0.0F) {
-            /* use (s/q, t/q, r/q, 1) */
-            span->attrStart[attr][0] = tc[0] / tc[3];
-            span->attrStart[attr][1] = tc[1] / tc[3];
-            span->attrStart[attr][2] = tc[2] / tc[3];
-            span->attrStart[attr][3] = 1.0;
-         }
-         else {
-            ASSIGN_4V(span->attrStart[attr], 0.0F, 0.0F, 0.0F, 1.0F);
-         }
-         ASSIGN_4V(span->attrStepX[attr], 0.0F, 0.0F, 0.0F, 0.0F);
-         ASSIGN_4V(span->attrStepY[attr], 0.0F, 0.0F, 0.0F, 0.0F);
-      }
-   }
-}
-
-
-/**
- * Interpolate the active attributes (and'd with attrMask) to
- * fill in span->array->attribs[].
- * Perspective correction will be done.  The point/line/triangle function
- * should have computed attrStart/Step values for FRAG_ATTRIB_WPOS[3]!
- */
-static INLINE void
-interpolate_active_attribs(struct gl_context *ctx, SWspan *span, GLbitfield attrMask)
-{
-   const SWcontext *swrast = SWRAST_CONTEXT(ctx);
-
-   /*
-    * Don't overwrite existing array values, such as colors that may have
-    * been produced by glDraw/CopyPixels.
-    */
-   attrMask &= ~span->arrayAttribs;
-
-   ATTRIB_LOOP_BEGIN
-      if (attrMask & (1 << attr)) {
-         const GLfloat dwdx = span->attrStepX[FRAG_ATTRIB_WPOS][3];
-         GLfloat w = span->attrStart[FRAG_ATTRIB_WPOS][3];
-         const GLfloat dv0dx = span->attrStepX[attr][0];
-         const GLfloat dv1dx = span->attrStepX[attr][1];
-         const GLfloat dv2dx = span->attrStepX[attr][2];
-         const GLfloat dv3dx = span->attrStepX[attr][3];
-         GLfloat v0 = span->attrStart[attr][0] + span->leftClip * dv0dx;
-         GLfloat v1 = span->attrStart[attr][1] + span->leftClip * dv1dx;
-         GLfloat v2 = span->attrStart[attr][2] + span->leftClip * dv2dx;
-         GLfloat v3 = span->attrStart[attr][3] + span->leftClip * dv3dx;
-         GLuint k;
-         for (k = 0; k < span->end; k++) {
-            const GLfloat invW = 1.0f / w;
-            span->array->attribs[attr][k][0] = v0 * invW;
-            span->array->attribs[attr][k][1] = v1 * invW;
-            span->array->attribs[attr][k][2] = v2 * invW;
-            span->array->attribs[attr][k][3] = v3 * invW;
-            v0 += dv0dx;
-            v1 += dv1dx;
-            v2 += dv2dx;
-            v3 += dv3dx;
-            w += dwdx;
-         }
-         ASSERT((span->arrayAttribs & (1 << attr)) == 0);
-         span->arrayAttribs |= (1 << attr);
-      }
-   ATTRIB_LOOP_END
-}
-
-
-/**
- * Interpolate primary colors to fill in the span->array->rgba8 (or rgb16)
- * color array.
- */
-static INLINE void
-interpolate_int_colors(struct gl_context *ctx, SWspan *span)
-{
-   const GLuint n = span->end;
-   GLuint i;
-
-#if CHAN_BITS != 32
-   ASSERT(!(span->arrayMask & SPAN_RGBA));
-#endif
-
-   switch (span->array->ChanType) {
-#if CHAN_BITS != 32
-   case GL_UNSIGNED_BYTE:
-      {
-         GLubyte (*rgba)[4] = span->array->rgba8;
-         if (span->interpMask & SPAN_FLAT) {
-            GLubyte color[4];
-            color[RCOMP] = FixedToInt(span->red);
-            color[GCOMP] = FixedToInt(span->green);
-            color[BCOMP] = FixedToInt(span->blue);
-            color[ACOMP] = FixedToInt(span->alpha);
-            for (i = 0; i < n; i++) {
-               COPY_4UBV(rgba[i], color);
-            }
-         }
-         else {
-            GLfixed r = span->red;
-            GLfixed g = span->green;
-            GLfixed b = span->blue;
-            GLfixed a = span->alpha;
-            GLint dr = span->redStep;
-            GLint dg = span->greenStep;
-            GLint db = span->blueStep;
-            GLint da = span->alphaStep;
-            for (i = 0; i < n; i++) {
-               rgba[i][RCOMP] = FixedToChan(r);
-               rgba[i][GCOMP] = FixedToChan(g);
-               rgba[i][BCOMP] = FixedToChan(b);
-               rgba[i][ACOMP] = FixedToChan(a);
-               r += dr;
-               g += dg;
-               b += db;
-               a += da;
-            }
-         }
-      }
-      break;
-   case GL_UNSIGNED_SHORT:
-      {
-         GLushort (*rgba)[4] = span->array->rgba16;
-         if (span->interpMask & SPAN_FLAT) {
-            GLushort color[4];
-            color[RCOMP] = FixedToInt(span->red);
-            color[GCOMP] = FixedToInt(span->green);
-            color[BCOMP] = FixedToInt(span->blue);
-            color[ACOMP] = FixedToInt(span->alpha);
-            for (i = 0; i < n; i++) {
-               COPY_4V(rgba[i], color);
-            }
-         }
-         else {
-            GLushort (*rgba)[4] = span->array->rgba16;
-            GLfixed r, g, b, a;
-            GLint dr, dg, db, da;
-            r = span->red;
-            g = span->green;
-            b = span->blue;
-            a = span->alpha;
-            dr = span->redStep;
-            dg = span->greenStep;
-            db = span->blueStep;
-            da = span->alphaStep;
-            for (i = 0; i < n; i++) {
-               rgba[i][RCOMP] = FixedToChan(r);
-               rgba[i][GCOMP] = FixedToChan(g);
-               rgba[i][BCOMP] = FixedToChan(b);
-               rgba[i][ACOMP] = FixedToChan(a);
-               r += dr;
-               g += dg;
-               b += db;
-               a += da;
-            }
-         }
-      }
-      break;
-#endif
-   case GL_FLOAT:
-      interpolate_active_attribs(ctx, span, FRAG_BIT_COL0);
-      break;
-   default:
-      _mesa_problem(ctx, "bad datatype 0x%x in interpolate_int_colors",
-                    span->array->ChanType);
-   }
-   span->arrayMask |= SPAN_RGBA;
-}
-
-
-/**
- * Populate the FRAG_ATTRIB_COL0 array.
- */
-static INLINE void
-interpolate_float_colors(SWspan *span)
-{
-   GLfloat (*col0)[4] = span->array->attribs[FRAG_ATTRIB_COL0];
-   const GLuint n = span->end;
-   GLuint i;
-
-   assert(!(span->arrayAttribs & FRAG_BIT_COL0));
-
-   if (span->arrayMask & SPAN_RGBA) {
-      /* convert array of int colors */
-      for (i = 0; i < n; i++) {
-         col0[i][0] = UBYTE_TO_FLOAT(span->array->rgba8[i][0]);
-         col0[i][1] = UBYTE_TO_FLOAT(span->array->rgba8[i][1]);
-         col0[i][2] = UBYTE_TO_FLOAT(span->array->rgba8[i][2]);
-         col0[i][3] = UBYTE_TO_FLOAT(span->array->rgba8[i][3]);
-      }
-   }
-   else {
-      /* interpolate red/green/blue/alpha to get float colors */
-      ASSERT(span->interpMask & SPAN_RGBA);
-      if (span->interpMask & SPAN_FLAT) {
-         GLfloat r = FixedToFloat(span->red);
-         GLfloat g = FixedToFloat(span->green);
-         GLfloat b = FixedToFloat(span->blue);
-         GLfloat a = FixedToFloat(span->alpha);
-         for (i = 0; i < n; i++) {
-            ASSIGN_4V(col0[i], r, g, b, a);
-         }
-      }
-      else {
-         GLfloat r = FixedToFloat(span->red);
-         GLfloat g = FixedToFloat(span->green);
-         GLfloat b = FixedToFloat(span->blue);
-         GLfloat a = FixedToFloat(span->alpha);
-         GLfloat dr = FixedToFloat(span->redStep);
-         GLfloat dg = FixedToFloat(span->greenStep);
-         GLfloat db = FixedToFloat(span->blueStep);
-         GLfloat da = FixedToFloat(span->alphaStep);
-         for (i = 0; i < n; i++) {
-            col0[i][0] = r;
-            col0[i][1] = g;
-            col0[i][2] = b;
-            col0[i][3] = a;
-            r += dr;
-            g += dg;
-            b += db;
-            a += da;
-         }
-      }
-   }
-
-   span->arrayAttribs |= FRAG_BIT_COL0;
-   span->array->ChanType = GL_FLOAT;
-}
-
-
-
-/**
- * Fill in the span.zArray array from the span->z, zStep values.
- */
-void
-_swrast_span_interpolate_z( const struct gl_context *ctx, SWspan *span )
-{
-   const GLuint n = span->end;
-   GLuint i;
-
-   ASSERT(!(span->arrayMask & SPAN_Z));
-
-   if (ctx->DrawBuffer->Visual.depthBits <= 16) {
-      GLfixed zval = span->z;
-      GLuint *z = span->array->z; 
-      for (i = 0; i < n; i++) {
-         z[i] = FixedToInt(zval);
-         zval += span->zStep;
-      }
-   }
-   else {
-      /* Deep Z buffer, no fixed->int shift */
-      GLuint zval = span->z;
-      GLuint *z = span->array->z;
-      for (i = 0; i < n; i++) {
-         z[i] = zval;
-         zval += span->zStep;
-      }
-   }
-   span->interpMask &= ~SPAN_Z;
-   span->arrayMask |= SPAN_Z;
-}
-
-
-/**
- * Compute mipmap LOD from partial derivatives.
- * This the ideal solution, as given in the OpenGL spec.
- */
-GLfloat
-_swrast_compute_lambda(GLfloat dsdx, GLfloat dsdy, GLfloat dtdx, GLfloat dtdy,
-                       GLfloat dqdx, GLfloat dqdy, GLfloat texW, GLfloat texH,
-                       GLfloat s, GLfloat t, GLfloat q, GLfloat invQ)
-{
-   GLfloat dudx = texW * ((s + dsdx) / (q + dqdx) - s * invQ);
-   GLfloat dvdx = texH * ((t + dtdx) / (q + dqdx) - t * invQ);
-   GLfloat dudy = texW * ((s + dsdy) / (q + dqdy) - s * invQ);
-   GLfloat dvdy = texH * ((t + dtdy) / (q + dqdy) - t * invQ);
-   GLfloat x = SQRTF(dudx * dudx + dvdx * dvdx);
-   GLfloat y = SQRTF(dudy * dudy + dvdy * dvdy);
-   GLfloat rho = MAX2(x, y);
-   GLfloat lambda = LOG2(rho);
-   return lambda;
-}
-
-
-/**
- * Compute mipmap LOD from partial derivatives.
- * This is a faster approximation than above function.
- */
-#if 0
-GLfloat
-_swrast_compute_lambda(GLfloat dsdx, GLfloat dsdy, GLfloat dtdx, GLfloat dtdy,
-                     GLfloat dqdx, GLfloat dqdy, GLfloat texW, GLfloat texH,
-                     GLfloat s, GLfloat t, GLfloat q, GLfloat invQ)
-{
-   GLfloat dsdx2 = (s + dsdx) / (q + dqdx) - s * invQ;
-   GLfloat dtdx2 = (t + dtdx) / (q + dqdx) - t * invQ;
-   GLfloat dsdy2 = (s + dsdy) / (q + dqdy) - s * invQ;
-   GLfloat dtdy2 = (t + dtdy) / (q + dqdy) - t * invQ;
-   GLfloat maxU, maxV, rho, lambda;
-   dsdx2 = FABSF(dsdx2);
-   dsdy2 = FABSF(dsdy2);
-   dtdx2 = FABSF(dtdx2);
-   dtdy2 = FABSF(dtdy2);
-   maxU = MAX2(dsdx2, dsdy2) * texW;
-   maxV = MAX2(dtdx2, dtdy2) * texH;
-   rho = MAX2(maxU, maxV);
-   lambda = LOG2(rho);
-   return lambda;
-}
-#endif
-
-
-/**
- * Fill in the span.array->attrib[FRAG_ATTRIB_TEXn] arrays from the
- * using the attrStart/Step values.
- *
- * This function only used during fixed-function fragment processing.
- *
- * Note: in the places where we divide by Q (or mult by invQ) we're
- * really doing two things: perspective correction and texcoord
- * projection.  Remember, for texcoord (s,t,r,q) we need to index
- * texels with (s/q, t/q, r/q).
- */
-static void
-interpolate_texcoords(struct gl_context *ctx, SWspan *span)
-{
-   const GLuint maxUnit
-      = (ctx->Texture._EnabledCoordUnits > 1) ? ctx->Const.MaxTextureUnits : 1;
-   GLuint u;
-
-   /* XXX CoordUnits vs. ImageUnits */
-   for (u = 0; u < maxUnit; u++) {
-      if (ctx->Texture._EnabledCoordUnits & (1 << u)) {
-         const GLuint attr = FRAG_ATTRIB_TEX0 + u;
-         const struct gl_texture_object *obj = ctx->Texture.Unit[u]._Current;
-         GLfloat texW, texH;
-         GLboolean needLambda;
-         GLfloat (*texcoord)[4] = span->array->attribs[attr];
-         GLfloat *lambda = span->array->lambda[u];
-         const GLfloat dsdx = span->attrStepX[attr][0];
-         const GLfloat dsdy = span->attrStepY[attr][0];
-         const GLfloat dtdx = span->attrStepX[attr][1];
-         const GLfloat dtdy = span->attrStepY[attr][1];
-         const GLfloat drdx = span->attrStepX[attr][2];
-         const GLfloat dqdx = span->attrStepX[attr][3];
-         const GLfloat dqdy = span->attrStepY[attr][3];
-         GLfloat s = span->attrStart[attr][0] + span->leftClip * dsdx;
-         GLfloat t = span->attrStart[attr][1] + span->leftClip * dtdx;
-         GLfloat r = span->attrStart[attr][2] + span->leftClip * drdx;
-         GLfloat q = span->attrStart[attr][3] + span->leftClip * dqdx;
-
-         if (obj) {
-            const struct gl_texture_image *img = obj->Image[0][obj->BaseLevel];
-            needLambda = (obj->Sampler.MinFilter != obj->Sampler.MagFilter)
-               || ctx->FragmentProgram._Current;
-<<<<<<< HEAD
-=======
-            /* LOD is calculated directly in the ansiotropic filter, we can
-             * skip the normal lambda function as the result is ignored.
-             */
-            if (obj->Sampler.MaxAnisotropy > 1.0 &&
-                obj->Sampler.MinFilter == GL_LINEAR_MIPMAP_LINEAR) {
-               needLambda = GL_FALSE;
-            }
->>>>>>> 52011cfe
-            texW = img->WidthScale;
-            texH = img->HeightScale;
-         }
-         else {
-            /* using a fragment program */
-            texW = 1.0;
-            texH = 1.0;
-            needLambda = GL_FALSE;
-         }
-
-         if (needLambda) {
-            GLuint i;
-            if (ctx->FragmentProgram._Current
-                || ctx->ATIFragmentShader._Enabled) {
-               /* do perspective correction but don't divide s, t, r by q */
-               const GLfloat dwdx = span->attrStepX[FRAG_ATTRIB_WPOS][3];
-               GLfloat w = span->attrStart[FRAG_ATTRIB_WPOS][3] + span->leftClip * dwdx;
-               for (i = 0; i < span->end; i++) {
-                  const GLfloat invW = 1.0F / w;
-                  texcoord[i][0] = s * invW;
-                  texcoord[i][1] = t * invW;
-                  texcoord[i][2] = r * invW;
-                  texcoord[i][3] = q * invW;
-                  lambda[i] = _swrast_compute_lambda(dsdx, dsdy, dtdx, dtdy,
-                                                     dqdx, dqdy, texW, texH,
-                                                     s, t, q, invW);
-                  s += dsdx;
-                  t += dtdx;
-                  r += drdx;
-                  q += dqdx;
-                  w += dwdx;
-               }
-            }
-            else {
-               for (i = 0; i < span->end; i++) {
-                  const GLfloat invQ = (q == 0.0F) ? 1.0F : (1.0F / q);
-                  texcoord[i][0] = s * invQ;
-                  texcoord[i][1] = t * invQ;
-                  texcoord[i][2] = r * invQ;
-                  texcoord[i][3] = q;
-                  lambda[i] = _swrast_compute_lambda(dsdx, dsdy, dtdx, dtdy,
-                                                     dqdx, dqdy, texW, texH,
-                                                     s, t, q, invQ);
-                  s += dsdx;
-                  t += dtdx;
-                  r += drdx;
-                  q += dqdx;
-               }
-            }
-            span->arrayMask |= SPAN_LAMBDA;
-         }
-         else {
-            GLuint i;
-            if (ctx->FragmentProgram._Current ||
-                ctx->ATIFragmentShader._Enabled) {
-               /* do perspective correction but don't divide s, t, r by q */
-               const GLfloat dwdx = span->attrStepX[FRAG_ATTRIB_WPOS][3];
-               GLfloat w = span->attrStart[FRAG_ATTRIB_WPOS][3] + span->leftClip * dwdx;
-               for (i = 0; i < span->end; i++) {
-                  const GLfloat invW = 1.0F / w;
-                  texcoord[i][0] = s * invW;
-                  texcoord[i][1] = t * invW;
-                  texcoord[i][2] = r * invW;
-                  texcoord[i][3] = q * invW;
-                  lambda[i] = 0.0;
-                  s += dsdx;
-                  t += dtdx;
-                  r += drdx;
-                  q += dqdx;
-                  w += dwdx;
-               }
-            }
-            else if (dqdx == 0.0F) {
-               /* Ortho projection or polygon's parallel to window X axis */
-               const GLfloat invQ = (q == 0.0F) ? 1.0F : (1.0F / q);
-               for (i = 0; i < span->end; i++) {
-                  texcoord[i][0] = s * invQ;
-                  texcoord[i][1] = t * invQ;
-                  texcoord[i][2] = r * invQ;
-                  texcoord[i][3] = q;
-                  lambda[i] = 0.0;
-                  s += dsdx;
-                  t += dtdx;
-                  r += drdx;
-               }
-            }
-            else {
-               for (i = 0; i < span->end; i++) {
-                  const GLfloat invQ = (q == 0.0F) ? 1.0F : (1.0F / q);
-                  texcoord[i][0] = s * invQ;
-                  texcoord[i][1] = t * invQ;
-                  texcoord[i][2] = r * invQ;
-                  texcoord[i][3] = q;
-                  lambda[i] = 0.0;
-                  s += dsdx;
-                  t += dtdx;
-                  r += drdx;
-                  q += dqdx;
-               }
-            }
-         } /* lambda */
-      } /* if */
-   } /* for */
-}
-
-
-/**
- * Fill in the arrays->attribs[FRAG_ATTRIB_WPOS] array.
- */
-static INLINE void
-interpolate_wpos(struct gl_context *ctx, SWspan *span)
-{
-   GLfloat (*wpos)[4] = span->array->attribs[FRAG_ATTRIB_WPOS];
-   GLuint i;
-   const GLfloat zScale = 1.0F / ctx->DrawBuffer->_DepthMaxF;
-   GLfloat w, dw;
-
-   if (span->arrayMask & SPAN_XY) {
-      for (i = 0; i < span->end; i++) {
-         wpos[i][0] = (GLfloat) span->array->x[i];
-         wpos[i][1] = (GLfloat) span->array->y[i];
-      }
-   }
-   else {
-      for (i = 0; i < span->end; i++) {
-         wpos[i][0] = (GLfloat) span->x + i;
-         wpos[i][1] = (GLfloat) span->y;
-      }
-   }
-
-   dw = span->attrStepX[FRAG_ATTRIB_WPOS][3];
-   w = span->attrStart[FRAG_ATTRIB_WPOS][3] + span->leftClip * dw;
-   for (i = 0; i < span->end; i++) {
-      wpos[i][2] = (GLfloat) span->array->z[i] * zScale;
-      wpos[i][3] = w;
-      w += dw;
-   }
-}
-
-
-/**
- * Apply the current polygon stipple pattern to a span of pixels.
- */
-static INLINE void
-stipple_polygon_span(struct gl_context *ctx, SWspan *span)
-{
-   GLubyte *mask = span->array->mask;
-
-   ASSERT(ctx->Polygon.StippleFlag);
-
-   if (span->arrayMask & SPAN_XY) {
-      /* arrays of x/y pixel coords */
-      GLuint i;
-      for (i = 0; i < span->end; i++) {
-         const GLint col = span->array->x[i] % 32;
-         const GLint row = span->array->y[i] % 32;
-         const GLuint stipple = ctx->PolygonStipple[row];
-         if (((1 << col) & stipple) == 0) {
-            mask[i] = 0;
-         }
-      }
-   }
-   else {
-      /* horizontal span of pixels */
-      const GLuint highBit = 1 << 31;
-      const GLuint stipple = ctx->PolygonStipple[span->y % 32];
-      GLuint i, m = highBit >> (GLuint) (span->x % 32);
-      for (i = 0; i < span->end; i++) {
-         if ((m & stipple) == 0) {
-            mask[i] = 0;
-         }
-         m = m >> 1;
-         if (m == 0) {
-            m = highBit;
-         }
-      }
-   }
-   span->writeAll = GL_FALSE;
-}
-
-
-/**
- * Clip a pixel span to the current buffer/window boundaries:
- * DrawBuffer->_Xmin, _Xmax, _Ymin, _Ymax.  This will accomplish
- * window clipping and scissoring.
- * Return:   GL_TRUE   some pixels still visible
- *           GL_FALSE  nothing visible
- */
-static INLINE GLuint
-clip_span( struct gl_context *ctx, SWspan *span )
-{
-   const GLint xmin = ctx->DrawBuffer->_Xmin;
-   const GLint xmax = ctx->DrawBuffer->_Xmax;
-   const GLint ymin = ctx->DrawBuffer->_Ymin;
-   const GLint ymax = ctx->DrawBuffer->_Ymax;
-
-   span->leftClip = 0;
-
-   if (span->arrayMask & SPAN_XY) {
-      /* arrays of x/y pixel coords */
-      const GLint *x = span->array->x;
-      const GLint *y = span->array->y;
-      const GLint n = span->end;
-      GLubyte *mask = span->array->mask;
-      GLint i;
-      if (span->arrayMask & SPAN_MASK) {
-         /* note: using & intead of && to reduce branches */
-         for (i = 0; i < n; i++) {
-            mask[i] &= (x[i] >= xmin) & (x[i] < xmax)
-                     & (y[i] >= ymin) & (y[i] < ymax);
-         }
-      }
-      else {
-         /* note: using & intead of && to reduce branches */
-         for (i = 0; i < n; i++) {
-            mask[i] = (x[i] >= xmin) & (x[i] < xmax)
-                    & (y[i] >= ymin) & (y[i] < ymax);
-         }
-      }
-      return GL_TRUE;  /* some pixels visible */
-   }
-   else {
-      /* horizontal span of pixels */
-      const GLint x = span->x;
-      const GLint y = span->y;
-      GLint n = span->end;
-
-      /* Trivial rejection tests */
-      if (y < ymin || y >= ymax || x + n <= xmin || x >= xmax) {
-         span->end = 0;
-         return GL_FALSE;  /* all pixels clipped */
-      }
-
-      /* Clip to right */
-      if (x + n > xmax) {
-         ASSERT(x < xmax);
-         n = span->end = xmax - x;
-      }
-
-      /* Clip to the left */
-      if (x < xmin) {
-         const GLint leftClip = xmin - x;
-         GLuint i;
-
-         ASSERT(leftClip > 0);
-         ASSERT(x + n > xmin);
-
-         /* Clip 'leftClip' pixels from the left side.
-          * The span->leftClip field will be applied when we interpolate
-          * fragment attributes.
-          * For arrays of values, shift them left.
-          */
-         for (i = 0; i < FRAG_ATTRIB_MAX; i++) {
-            if (span->interpMask & (1 << i)) {
-               GLuint j;
-               for (j = 0; j < 4; j++) {
-                  span->attrStart[i][j] += leftClip * span->attrStepX[i][j];
-               }
-            }
-         }
-
-         span->red += leftClip * span->redStep;
-         span->green += leftClip * span->greenStep;
-         span->blue += leftClip * span->blueStep;
-         span->alpha += leftClip * span->alphaStep;
-         span->index += leftClip * span->indexStep;
-         span->z += leftClip * span->zStep;
-         span->intTex[0] += leftClip * span->intTexStep[0];
-         span->intTex[1] += leftClip * span->intTexStep[1];
-
-#define SHIFT_ARRAY(ARRAY, SHIFT, LEN) \
-         memcpy(ARRAY, ARRAY + (SHIFT), (LEN) * sizeof(ARRAY[0]))
-
-         for (i = 0; i < FRAG_ATTRIB_MAX; i++) {
-            if (span->arrayAttribs & (1 << i)) {
-               /* shift array elements left by 'leftClip' */
-               SHIFT_ARRAY(span->array->attribs[i], leftClip, n - leftClip);
-            }
-         }
-
-         SHIFT_ARRAY(span->array->mask, leftClip, n - leftClip);
-         SHIFT_ARRAY(span->array->rgba8, leftClip, n - leftClip);
-         SHIFT_ARRAY(span->array->rgba16, leftClip, n - leftClip);
-         SHIFT_ARRAY(span->array->x, leftClip, n - leftClip);
-         SHIFT_ARRAY(span->array->y, leftClip, n - leftClip);
-         SHIFT_ARRAY(span->array->z, leftClip, n - leftClip);
-         SHIFT_ARRAY(span->array->index, leftClip, n - leftClip);
-         for (i = 0; i < MAX_TEXTURE_COORD_UNITS; i++) {
-            SHIFT_ARRAY(span->array->lambda[i], leftClip, n - leftClip);
-         }
-         SHIFT_ARRAY(span->array->coverage, leftClip, n - leftClip);
-
-#undef SHIFT_ARRAY
-
-         span->leftClip = leftClip;
-         span->x = xmin;
-         span->end -= leftClip;
-         span->writeAll = GL_FALSE;
-      }
-
-      ASSERT(span->x >= xmin);
-      ASSERT(span->x + span->end <= xmax);
-      ASSERT(span->y >= ymin);
-      ASSERT(span->y < ymax);
-
-      return GL_TRUE;  /* some pixels visible */
-   }
-}
-
-
-/**
- * Add specular colors to primary colors.
- * Only called during fixed-function operation.
- * Result is float color array (FRAG_ATTRIB_COL0).
- */
-static INLINE void
-add_specular(struct gl_context *ctx, SWspan *span)
-{
-   const SWcontext *swrast = SWRAST_CONTEXT(ctx);
-   const GLubyte *mask = span->array->mask;
-   GLfloat (*col0)[4] = span->array->attribs[FRAG_ATTRIB_COL0];
-   GLfloat (*col1)[4] = span->array->attribs[FRAG_ATTRIB_COL1];
-   GLuint i;
-
-   ASSERT(!ctx->FragmentProgram._Current);
-   ASSERT(span->arrayMask & SPAN_RGBA);
-   ASSERT(swrast->_ActiveAttribMask & FRAG_BIT_COL1);
-   (void) swrast; /* silence warning */
-
-   if (span->array->ChanType == GL_FLOAT) {
-      if ((span->arrayAttribs & FRAG_BIT_COL0) == 0) {
-         interpolate_active_attribs(ctx, span, FRAG_BIT_COL0);
-      }
-   }
-   else {
-      /* need float colors */
-      if ((span->arrayAttribs & FRAG_BIT_COL0) == 0) {
-         interpolate_float_colors(span);
-      }
-   }
-
-   if ((span->arrayAttribs & FRAG_BIT_COL1) == 0) {
-      /* XXX could avoid this and interpolate COL1 in the loop below */
-      interpolate_active_attribs(ctx, span, FRAG_BIT_COL1);
-   }
-
-   ASSERT(span->arrayAttribs & FRAG_BIT_COL0);
-   ASSERT(span->arrayAttribs & FRAG_BIT_COL1);
-
-   for (i = 0; i < span->end; i++) {
-      if (mask[i]) {
-         col0[i][0] += col1[i][0];
-         col0[i][1] += col1[i][1];
-         col0[i][2] += col1[i][2];
-      }
-   }
-
-   span->array->ChanType = GL_FLOAT;
-}
-
-
-/**
- * Apply antialiasing coverage value to alpha values.
- */
-static INLINE void
-apply_aa_coverage(SWspan *span)
-{
-   const GLfloat *coverage = span->array->coverage;
-   GLuint i;
-   if (span->array->ChanType == GL_UNSIGNED_BYTE) {
-      GLubyte (*rgba)[4] = span->array->rgba8;
-      for (i = 0; i < span->end; i++) {
-         const GLfloat a = rgba[i][ACOMP] * coverage[i];
-         rgba[i][ACOMP] = (GLubyte) CLAMP(a, 0.0, 255.0);
-         ASSERT(coverage[i] >= 0.0);
-         ASSERT(coverage[i] <= 1.0);
-      }
-   }
-   else if (span->array->ChanType == GL_UNSIGNED_SHORT) {
-      GLushort (*rgba)[4] = span->array->rgba16;
-      for (i = 0; i < span->end; i++) {
-         const GLfloat a = rgba[i][ACOMP] * coverage[i];
-         rgba[i][ACOMP] = (GLushort) CLAMP(a, 0.0, 65535.0);
-      }
-   }
-   else {
-      GLfloat (*rgba)[4] = span->array->attribs[FRAG_ATTRIB_COL0];
-      for (i = 0; i < span->end; i++) {
-         rgba[i][ACOMP] = rgba[i][ACOMP] * coverage[i];
-         /* clamp later */
-      }
-   }
-}
-
-
-/**
- * Clamp span's float colors to [0,1]
- */
-static INLINE void
-clamp_colors(SWspan *span)
-{
-   GLfloat (*rgba)[4] = span->array->attribs[FRAG_ATTRIB_COL0];
-   GLuint i;
-   ASSERT(span->array->ChanType == GL_FLOAT);
-   for (i = 0; i < span->end; i++) {
-      rgba[i][RCOMP] = CLAMP(rgba[i][RCOMP], 0.0F, 1.0F);
-      rgba[i][GCOMP] = CLAMP(rgba[i][GCOMP], 0.0F, 1.0F);
-      rgba[i][BCOMP] = CLAMP(rgba[i][BCOMP], 0.0F, 1.0F);
-      rgba[i][ACOMP] = CLAMP(rgba[i][ACOMP], 0.0F, 1.0F);
-   }
-}
-
-
-/**
- * Convert the span's color arrays to the given type.
- * The only way 'output' can be greater than zero is when we have a fragment
- * program that writes to gl_FragData[1] or higher.
- * \param output  which fragment program color output is being processed
- */
-static INLINE void
-convert_color_type(SWspan *span, GLenum newType, GLuint output)
-{
-   GLvoid *src, *dst;
-
-   if (output > 0 || span->array->ChanType == GL_FLOAT) {
-      src = span->array->attribs[FRAG_ATTRIB_COL0 + output];
-      span->array->ChanType = GL_FLOAT;
-   }
-   else if (span->array->ChanType == GL_UNSIGNED_BYTE) {
-      src = span->array->rgba8;
-   }
-   else {
-      ASSERT(span->array->ChanType == GL_UNSIGNED_SHORT);
-      src = span->array->rgba16;
-   }
-
-   if (newType == GL_UNSIGNED_BYTE) {
-      dst = span->array->rgba8;
-   }
-   else if (newType == GL_UNSIGNED_SHORT) {
-      dst = span->array->rgba16;
-   }
-   else {
-      dst = span->array->attribs[FRAG_ATTRIB_COL0];
-   }
-
-   _mesa_convert_colors(span->array->ChanType, src,
-                        newType, dst,
-                        span->end, span->array->mask);
-
-   span->array->ChanType = newType;
-   span->array->rgba = dst;
-}
-
-
-
-/**
- * Apply fragment shader, fragment program or normal texturing to span.
- */
-static INLINE void
-shade_texture_span(struct gl_context *ctx, SWspan *span)
-{
-   GLbitfield inputsRead;
-
-   /* Determine which fragment attributes are actually needed */
-   if (ctx->FragmentProgram._Current) {
-      inputsRead = ctx->FragmentProgram._Current->Base.InputsRead;
-   }
-   else {
-      /* XXX we could be a bit smarter about this */
-      inputsRead = ~0;
-   }
-
-   if (ctx->FragmentProgram._Current ||
-       ctx->ATIFragmentShader._Enabled) {
-      /* programmable shading */
-      if (span->primitive == GL_BITMAP && span->array->ChanType != GL_FLOAT) {
-         convert_color_type(span, GL_FLOAT, 0);
-      }
-      else {
-         span->array->rgba = (void *) span->array->attribs[FRAG_ATTRIB_COL0];
-      }
-
-      if (span->primitive != GL_POINT ||
-	  (span->interpMask & SPAN_RGBA) ||
-	  ctx->Point.PointSprite) {
-         /* for single-pixel points, we populated the arrays already */
-         interpolate_active_attribs(ctx, span, ~0);
-      }
-      span->array->ChanType = GL_FLOAT;
-
-      if (!(span->arrayMask & SPAN_Z))
-         _swrast_span_interpolate_z (ctx, span);
-
-#if 0
-      if (inputsRead & FRAG_BIT_WPOS)
-#else
-      /* XXX always interpolate wpos so that DDX/DDY work */
-#endif
-         interpolate_wpos(ctx, span);
-
-      /* Run fragment program/shader now */
-      if (ctx->FragmentProgram._Current) {
-         _swrast_exec_fragment_program(ctx, span);
-      }
-      else {
-         ASSERT(ctx->ATIFragmentShader._Enabled);
-         _swrast_exec_fragment_shader(ctx, span);
-      }
-   }
-   else if (ctx->Texture._EnabledCoordUnits) {
-      /* conventional texturing */
-
-#if CHAN_BITS == 32
-      if ((span->arrayAttribs & FRAG_BIT_COL0) == 0) {
-         interpolate_int_colors(ctx, span);
-      }
-#else
-      if (!(span->arrayMask & SPAN_RGBA))
-         interpolate_int_colors(ctx, span);
-#endif
-      if ((span->arrayAttribs & FRAG_BITS_TEX_ANY) == 0x0)
-         interpolate_texcoords(ctx, span);
-
-      _swrast_texture_span(ctx, span);
-   }
-}
-
-
-
-/**
- * Apply all the per-fragment operations to a span.
- * This now includes texturing (_swrast_write_texture_span() is history).
- * This function may modify any of the array values in the span.
- * span->interpMask and span->arrayMask may be changed but will be restored
- * to their original values before returning.
- */
-void
-_swrast_write_rgba_span( struct gl_context *ctx, SWspan *span)
-{
-   const SWcontext *swrast = SWRAST_CONTEXT(ctx);
-   const GLuint *colorMask = (GLuint *) ctx->Color.ColorMask;
-   const GLbitfield origInterpMask = span->interpMask;
-   const GLbitfield origArrayMask = span->arrayMask;
-   const GLbitfield origArrayAttribs = span->arrayAttribs;
-   const GLenum origChanType = span->array->ChanType;
-   void * const origRgba = span->array->rgba;
-   const GLboolean shader = (ctx->FragmentProgram._Current
-                             || ctx->ATIFragmentShader._Enabled);
-   const GLboolean shaderOrTexture = shader || ctx->Texture._EnabledCoordUnits;
-   struct gl_framebuffer *fb = ctx->DrawBuffer;
-
-   /*
-   printf("%s()  interp 0x%x  array 0x%x\n", __FUNCTION__,
-          span->interpMask, span->arrayMask);
-   */
-
-   ASSERT(span->primitive == GL_POINT ||
-          span->primitive == GL_LINE ||
-	  span->primitive == GL_POLYGON ||
-          span->primitive == GL_BITMAP);
-
-   /* Fragment write masks */
-   if (span->arrayMask & SPAN_MASK) {
-      /* mask was initialized by caller, probably glBitmap */
-      span->writeAll = GL_FALSE;
-   }
-   else {
-      memset(span->array->mask, 1, span->end);
-      span->writeAll = GL_TRUE;
-   }
-
-   /* Clip to window/scissor box */
-   if (!clip_span(ctx, span)) {
-      return;
-   }
-
-   ASSERT(span->end <= MAX_WIDTH);
-
-   /* Depth bounds test */
-   if (ctx->Depth.BoundsTest && fb->Visual.depthBits > 0) {
-      if (!_swrast_depth_bounds_test(ctx, span)) {
-         return;
-      }
-   }
-
-#ifdef DEBUG
-   /* Make sure all fragments are within window bounds */
-   if (span->arrayMask & SPAN_XY) {
-      /* array of pixel locations */
-      GLuint i;
-      for (i = 0; i < span->end; i++) {
-         if (span->array->mask[i]) {
-            assert(span->array->x[i] >= fb->_Xmin);
-            assert(span->array->x[i] < fb->_Xmax);
-            assert(span->array->y[i] >= fb->_Ymin);
-            assert(span->array->y[i] < fb->_Ymax);
-         }
-      }
-   }
-#endif
-
-   /* Polygon Stippling */
-   if (ctx->Polygon.StippleFlag && span->primitive == GL_POLYGON) {
-      stipple_polygon_span(ctx, span);
-   }
-
-   /* This is the normal place to compute the fragment color/Z
-    * from texturing or shading.
-    */
-   if (shaderOrTexture && !swrast->_DeferredTexture) {
-      shade_texture_span(ctx, span);
-   }
-
-   /* Do the alpha test */
-   if (ctx->Color.AlphaEnabled) {
-      if (!_swrast_alpha_test(ctx, span)) {
-         /* all fragments failed test */
-         goto end;
-      }
-   }
-
-   /* Stencil and Z testing */
-   if (ctx->Stencil._Enabled || ctx->Depth.Test) {
-      if (!(span->arrayMask & SPAN_Z))
-         _swrast_span_interpolate_z(ctx, span);
-
-      if (ctx->Transform.DepthClamp)
-	 _swrast_depth_clamp_span(ctx, span);
-
-      if (ctx->Stencil._Enabled) {
-         /* Combined Z/stencil tests */
-         if (!_swrast_stencil_and_ztest_span(ctx, span)) {
-            /* all fragments failed test */
-            goto end;
-         }
-      }
-      else if (fb->Visual.depthBits > 0) {
-         /* Just regular depth testing */
-         ASSERT(ctx->Depth.Test);
-         ASSERT(span->arrayMask & SPAN_Z);
-         if (!_swrast_depth_test_span(ctx, span)) {
-            /* all fragments failed test */
-            goto end;
-         }
-      }
-   }
-
-   if (ctx->Query.CurrentOcclusionObject) {
-      /* update count of 'passed' fragments */
-      struct gl_query_object *q = ctx->Query.CurrentOcclusionObject;
-      GLuint i;
-      for (i = 0; i < span->end; i++)
-         q->Result += span->array->mask[i];
-   }
-
-   /* We had to wait until now to check for glColorMask(0,0,0,0) because of
-    * the occlusion test.
-    */
-   if (fb->_NumColorDrawBuffers == 1 && colorMask[0] == 0x0) {
-      /* no colors to write */
-      goto end;
-   }
-
-   /* If we were able to defer fragment color computation to now, there's
-    * a good chance that many fragments will have already been killed by
-    * Z/stencil testing.
-    */
-   if (shaderOrTexture && swrast->_DeferredTexture) {
-      shade_texture_span(ctx, span);
-   }
-
-#if CHAN_BITS == 32
-   if ((span->arrayAttribs & FRAG_BIT_COL0) == 0) {
-      interpolate_active_attribs(ctx, span, FRAG_BIT_COL0);
-   }
-#else
-   if ((span->arrayMask & SPAN_RGBA) == 0) {
-      interpolate_int_colors(ctx, span);
-   }
-#endif
-
-   ASSERT(span->arrayMask & SPAN_RGBA);
-
-   if (span->primitive == GL_BITMAP || !swrast->SpecularVertexAdd) {
-      /* Add primary and specular (diffuse + specular) colors */
-      if (!shader) {
-         if (ctx->Fog.ColorSumEnabled ||
-             (ctx->Light.Enabled &&
-              ctx->Light.Model.ColorControl == GL_SEPARATE_SPECULAR_COLOR)) {
-            add_specular(ctx, span);
-         }
-      }
-   }
-
-   /* Fog */
-   if (swrast->_FogEnabled) {
-      _swrast_fog_rgba_span(ctx, span);
-   }
-
-   /* Antialias coverage application */
-   if (span->arrayMask & SPAN_COVERAGE) {
-      apply_aa_coverage(span);
-   }
-
-   /* Clamp color/alpha values over the range [0.0, 1.0] before storage */
-   if (ctx->Color.ClampFragmentColor == GL_TRUE &&
-       span->array->ChanType == GL_FLOAT) {
-      clamp_colors(span);
-   }
-
-   /*
-    * Write to renderbuffers.
-    * Depending on glDrawBuffer() state and the which color outputs are
-    * written by the fragment shader, we may either replicate one color to
-    * all renderbuffers or write a different color to each renderbuffer.
-    * multiFragOutputs=TRUE for the later case.
-    */
-   {
-      const GLuint numBuffers = fb->_NumColorDrawBuffers;
-      const struct gl_fragment_program *fp = ctx->FragmentProgram._Current;
-      const GLboolean multiFragOutputs = 
-         (fp && fp->Base.OutputsWritten >= (1 << FRAG_RESULT_DATA0));
-      GLuint buf;
-
-      for (buf = 0; buf < numBuffers; buf++) {
-         struct gl_renderbuffer *rb = fb->_ColorDrawBuffers[buf];
-
-         /* color[fragOutput] will be written to buffer[buf] */
-
-         if (rb) {
-            GLchan rgbaSave[MAX_WIDTH][4];
-            const GLuint fragOutput = multiFragOutputs ? buf : 0;
-
-            /* set span->array->rgba to colors for render buffer's datatype */
-            if (rb->DataType != span->array->ChanType || fragOutput > 0) {
-               convert_color_type(span, rb->DataType, fragOutput);
-            }
-            else {
-               if (rb->DataType == GL_UNSIGNED_BYTE) {
-                  span->array->rgba = span->array->rgba8;
-               }
-               else if (rb->DataType == GL_UNSIGNED_SHORT) {
-                  span->array->rgba = (void *) span->array->rgba16;
-               }
-               else {
-                  span->array->rgba = (void *)
-                     span->array->attribs[FRAG_ATTRIB_COL0];
-               }
-            }
-
-            if (!multiFragOutputs && numBuffers > 1) {
-               /* save colors for second, third renderbuffer writes */
-               memcpy(rgbaSave, span->array->rgba,
-                      4 * span->end * sizeof(GLchan));
-            }
-
-            ASSERT(rb->_BaseFormat == GL_RGBA || rb->_BaseFormat == GL_RGB ||
-		   rb->_BaseFormat == GL_ALPHA);
-
-            if (ctx->Color._LogicOpEnabled) {
-               _swrast_logicop_rgba_span(ctx, rb, span);
-            }
-            else if ((ctx->Color.BlendEnabled >> buf) & 1) {
-               _swrast_blend_span(ctx, rb, span);
-            }
-
-            if (colorMask[buf] != 0xffffffff) {
-               _swrast_mask_rgba_span(ctx, rb, span, buf);
-            }
-
-            if (span->arrayMask & SPAN_XY) {
-               /* array of pixel coords */
-               ASSERT(rb->PutValues);
-               rb->PutValues(ctx, rb, span->end,
-                             span->array->x, span->array->y,
-                             span->array->rgba, span->array->mask);
-            }
-            else {
-               /* horizontal run of pixels */
-               ASSERT(rb->PutRow);
-               rb->PutRow(ctx, rb, span->end, span->x, span->y,
-                          span->array->rgba,
-                          span->writeAll ? NULL: span->array->mask);
-            }
-
-            if (!multiFragOutputs && numBuffers > 1) {
-               /* restore original span values */
-               memcpy(span->array->rgba, rgbaSave,
-                      4 * span->end * sizeof(GLchan));
-            }
-
-         } /* if rb */
-      } /* for buf */
-   }
-
-end:
-   /* restore these values before returning */
-   span->interpMask = origInterpMask;
-   span->arrayMask = origArrayMask;
-   span->arrayAttribs = origArrayAttribs;
-   span->array->ChanType = origChanType;
-   span->array->rgba = origRgba;
-}
-
-
-/**
- * Read RGBA pixels from a renderbuffer.  Clipping will be done to prevent
- * reading ouside the buffer's boundaries.
- * \param dstType  datatype for returned colors
- * \param rgba  the returned colors
- */
-void
-_swrast_read_rgba_span( struct gl_context *ctx, struct gl_renderbuffer *rb,
-                        GLuint n, GLint x, GLint y, GLenum dstType,
-                        GLvoid *rgba)
-{
-   const GLint bufWidth = (GLint) rb->Width;
-   const GLint bufHeight = (GLint) rb->Height;
-
-   if (y < 0 || y >= bufHeight || x + (GLint) n < 0 || x >= bufWidth) {
-      /* completely above, below, or right */
-      /* XXX maybe leave rgba values undefined? */
-      memset(rgba, 0, 4 * n * sizeof(GLchan));
-   }
-   else {
-      GLint skip, length;
-      if (x < 0) {
-         /* left edge clipping */
-         skip = -x;
-         length = (GLint) n - skip;
-         if (length < 0) {
-            /* completely left of window */
-            return;
-         }
-         if (length > bufWidth) {
-            length = bufWidth;
-         }
-      }
-      else if ((GLint) (x + n) > bufWidth) {
-         /* right edge clipping */
-         skip = 0;
-         length = bufWidth - x;
-         if (length < 0) {
-            /* completely to right of window */
-            return;
-         }
-      }
-      else {
-         /* no clipping */
-         skip = 0;
-         length = (GLint) n;
-      }
-
-      ASSERT(rb);
-      ASSERT(rb->GetRow);
-      ASSERT(rb->_BaseFormat == GL_RGBA ||
-	     rb->_BaseFormat == GL_RGB ||
-	     rb->_BaseFormat == GL_RG ||
-	     rb->_BaseFormat == GL_RED ||
-	     rb->_BaseFormat == GL_LUMINANCE ||
-	     rb->_BaseFormat == GL_INTENSITY ||
-	     rb->_BaseFormat == GL_LUMINANCE_ALPHA ||
-	     rb->_BaseFormat == GL_ALPHA);
-
-      if (rb->DataType == dstType) {
-         rb->GetRow(ctx, rb, length, x + skip, y,
-                    (GLubyte *) rgba + skip * RGBA_PIXEL_SIZE(rb->DataType));
-      }
-      else {
-         GLuint temp[MAX_WIDTH * 4];
-         rb->GetRow(ctx, rb, length, x + skip, y, temp);
-         _mesa_convert_colors(rb->DataType, temp,
-                   dstType, (GLubyte *) rgba + skip * RGBA_PIXEL_SIZE(dstType),
-                   length, NULL);
-      }
-   }
-}
-
-
-/**
- * Wrapper for gl_renderbuffer::GetValues() which does clipping to avoid
- * reading values outside the buffer bounds.
- * We can use this for reading any format/type of renderbuffer.
- * \param valueSize is the size in bytes of each value (pixel) put into the
- *                  values array.
- */
-void
-_swrast_get_values(struct gl_context *ctx, struct gl_renderbuffer *rb,
-                   GLuint count, const GLint x[], const GLint y[],
-                   void *values, GLuint valueSize)
-{
-   GLuint i, inCount = 0, inStart = 0;
-
-   for (i = 0; i < count; i++) {
-      if (x[i] >= 0 && y[i] >= 0 &&
-	  x[i] < (GLint) rb->Width && y[i] < (GLint) rb->Height) {
-         /* inside */
-         if (inCount == 0)
-            inStart = i;
-         inCount++;
-      }
-      else {
-         if (inCount > 0) {
-            /* read [inStart, inStart + inCount) */
-            rb->GetValues(ctx, rb, inCount, x + inStart, y + inStart,
-                          (GLubyte *) values + inStart * valueSize);
-            inCount = 0;
-         }
-      }
-   }
-   if (inCount > 0) {
-      /* read last values */
-      rb->GetValues(ctx, rb, inCount, x + inStart, y + inStart,
-                    (GLubyte *) values + inStart * valueSize);
-   }
-}
-
-
-/**
- * Wrapper for gl_renderbuffer::PutRow() which does clipping.
- * \param valueSize  size of each value (pixel) in bytes
- */
-void
-_swrast_put_row(struct gl_context *ctx, struct gl_renderbuffer *rb,
-                GLuint count, GLint x, GLint y,
-                const GLvoid *values, GLuint valueSize)
-{
-   GLint skip = 0;
-
-   if (y < 0 || y >= (GLint) rb->Height)
-      return; /* above or below */
-
-   if (x + (GLint) count <= 0 || x >= (GLint) rb->Width)
-      return; /* entirely left or right */
-
-   if ((GLint) (x + count) > (GLint) rb->Width) {
-      /* right clip */
-      GLint clip = x + count - rb->Width;
-      count -= clip;
-   }
-
-   if (x < 0) {
-      /* left clip */
-      skip = -x;
-      x = 0;
-      count -= skip;
-   }
-
-   rb->PutRow(ctx, rb, count, x, y,
-              (const GLubyte *) values + skip * valueSize, NULL);
-}
-
-
-/**
- * Wrapper for gl_renderbuffer::GetRow() which does clipping.
- * \param valueSize  size of each value (pixel) in bytes
- */
-void
-_swrast_get_row(struct gl_context *ctx, struct gl_renderbuffer *rb,
-                GLuint count, GLint x, GLint y,
-                GLvoid *values, GLuint valueSize)
-{
-   GLint skip = 0;
-
-   if (y < 0 || y >= (GLint) rb->Height)
-      return; /* above or below */
-
-   if (x + (GLint) count <= 0 || x >= (GLint) rb->Width)
-      return; /* entirely left or right */
-
-   if (x + count > rb->Width) {
-      /* right clip */
-      GLint clip = x + count - rb->Width;
-      count -= clip;
-   }
-
-   if (x < 0) {
-      /* left clip */
-      skip = -x;
-      x = 0;
-      count -= skip;
-   }
-
-   rb->GetRow(ctx, rb, count, x, y, (GLubyte *) values + skip * valueSize);
-}
-
-
-/**
- * Get RGBA pixels from the given renderbuffer.
- * Used by blending, logicop and masking functions.
- * \return pointer to the colors we read.
- */
-void *
-_swrast_get_dest_rgba(struct gl_context *ctx, struct gl_renderbuffer *rb,
-                      SWspan *span)
-{
-   const GLuint pixelSize = RGBA_PIXEL_SIZE(span->array->ChanType);
-   void *rbPixels;
-
-   /* Point rbPixels to a temporary space */
-   rbPixels = span->array->attribs[FRAG_ATTRIB_MAX - 1];
-
-   /* Get destination values from renderbuffer */
-   if (span->arrayMask & SPAN_XY) {
-      _swrast_get_values(ctx, rb, span->end, span->array->x, span->array->y,
-                         rbPixels, pixelSize);
-   }
-   else {
-      _swrast_get_row(ctx, rb, span->end, span->x, span->y,
-                      rbPixels, pixelSize);
-   }
-
-   return rbPixels;
-}
+/*
+ * Mesa 3-D graphics library
+ * Version:  7.5
+ *
+ * Copyright (C) 1999-2008  Brian Paul   All Rights Reserved.
+ * Copyright (C) 2009  VMware, Inc.  All Rights Reserved.
+ *
+ * Permission is hereby granted, free of charge, to any person obtaining a
+ * copy of this software and associated documentation files (the "Software"),
+ * to deal in the Software without restriction, including without limitation
+ * the rights to use, copy, modify, merge, publish, distribute, sublicense,
+ * and/or sell copies of the Software, and to permit persons to whom the
+ * Software is furnished to do so, subject to the following conditions:
+ *
+ * The above copyright notice and this permission notice shall be included
+ * in all copies or substantial portions of the Software.
+ *
+ * THE SOFTWARE IS PROVIDED "AS IS", WITHOUT WARRANTY OF ANY KIND, EXPRESS
+ * OR IMPLIED, INCLUDING BUT NOT LIMITED TO THE WARRANTIES OF MERCHANTABILITY,
+ * FITNESS FOR A PARTICULAR PURPOSE AND NONINFRINGEMENT.  IN NO EVENT SHALL
+ * BRIAN PAUL BE LIABLE FOR ANY CLAIM, DAMAGES OR OTHER LIABILITY, WHETHER IN
+ * AN ACTION OF CONTRACT, TORT OR OTHERWISE, ARISING FROM, OUT OF OR IN
+ * CONNECTION WITH THE SOFTWARE OR THE USE OR OTHER DEALINGS IN THE SOFTWARE.
+ */
+
+
+/**
+ * \file swrast/s_span.c
+ * \brief Span processing functions used by all rasterization functions.
+ * This is where all the per-fragment tests are performed
+ * \author Brian Paul
+ */
+
+#include "main/glheader.h"
+#include "main/colormac.h"
+#include "main/macros.h"
+#include "main/imports.h"
+#include "main/image.h"
+
+#include "s_atifragshader.h"
+#include "s_alpha.h"
+#include "s_blend.h"
+#include "s_context.h"
+#include "s_depth.h"
+#include "s_fog.h"
+#include "s_logic.h"
+#include "s_masking.h"
+#include "s_fragprog.h"
+#include "s_span.h"
+#include "s_stencil.h"
+#include "s_texcombine.h"
+
+
+/**
+ * Set default fragment attributes for the span using the
+ * current raster values.  Used prior to glDraw/CopyPixels
+ * and glBitmap.
+ */
+void
+_swrast_span_default_attribs(struct gl_context *ctx, SWspan *span)
+{
+   GLchan r, g, b, a;
+   /* Z*/
+   {
+      const GLfloat depthMax = ctx->DrawBuffer->_DepthMaxF;
+      if (ctx->DrawBuffer->Visual.depthBits <= 16)
+         span->z = FloatToFixed(ctx->Current.RasterPos[2] * depthMax + 0.5F);
+      else {
+         GLfloat tmpf = ctx->Current.RasterPos[2] * depthMax; 
+         tmpf = MIN2(tmpf, depthMax);
+         span->z = (GLint)tmpf;
+      }
+      span->zStep = 0;
+      span->interpMask |= SPAN_Z;
+   }
+
+   /* W (for perspective correction) */
+   span->attrStart[FRAG_ATTRIB_WPOS][3] = 1.0;
+   span->attrStepX[FRAG_ATTRIB_WPOS][3] = 0.0;
+   span->attrStepY[FRAG_ATTRIB_WPOS][3] = 0.0;
+
+   /* primary color, or color index */
+   UNCLAMPED_FLOAT_TO_CHAN(r, ctx->Current.RasterColor[0]);
+   UNCLAMPED_FLOAT_TO_CHAN(g, ctx->Current.RasterColor[1]);
+   UNCLAMPED_FLOAT_TO_CHAN(b, ctx->Current.RasterColor[2]);
+   UNCLAMPED_FLOAT_TO_CHAN(a, ctx->Current.RasterColor[3]);
+#if CHAN_TYPE == GL_FLOAT
+   span->red = r;
+   span->green = g;
+   span->blue = b;
+   span->alpha = a;
+#else
+   span->red   = IntToFixed(r);
+   span->green = IntToFixed(g);
+   span->blue  = IntToFixed(b);
+   span->alpha = IntToFixed(a);
+#endif
+   span->redStep = 0;
+   span->greenStep = 0;
+   span->blueStep = 0;
+   span->alphaStep = 0;
+   span->interpMask |= SPAN_RGBA;
+
+   COPY_4V(span->attrStart[FRAG_ATTRIB_COL0], ctx->Current.RasterColor);
+   ASSIGN_4V(span->attrStepX[FRAG_ATTRIB_COL0], 0.0, 0.0, 0.0, 0.0);
+   ASSIGN_4V(span->attrStepY[FRAG_ATTRIB_COL0], 0.0, 0.0, 0.0, 0.0);
+
+   /* Secondary color */
+   if (ctx->Light.Enabled || ctx->Fog.ColorSumEnabled)
+   {
+      COPY_4V(span->attrStart[FRAG_ATTRIB_COL1], ctx->Current.RasterSecondaryColor);
+      ASSIGN_4V(span->attrStepX[FRAG_ATTRIB_COL1], 0.0, 0.0, 0.0, 0.0);
+      ASSIGN_4V(span->attrStepY[FRAG_ATTRIB_COL1], 0.0, 0.0, 0.0, 0.0);
+   }
+
+   /* fog */
+   {
+      const SWcontext *swrast = SWRAST_CONTEXT(ctx);
+      GLfloat fogVal; /* a coord or a blend factor */
+      if (swrast->_PreferPixelFog) {
+         /* fog blend factors will be computed from fog coordinates per pixel */
+         fogVal = ctx->Current.RasterDistance;
+      }
+      else {
+         /* fog blend factor should be computed from fogcoord now */
+         fogVal = _swrast_z_to_fogfactor(ctx, ctx->Current.RasterDistance);
+      }
+      span->attrStart[FRAG_ATTRIB_FOGC][0] = fogVal;
+      span->attrStepX[FRAG_ATTRIB_FOGC][0] = 0.0;
+      span->attrStepY[FRAG_ATTRIB_FOGC][0] = 0.0;
+   }
+
+   /* texcoords */
+   {
+      GLuint i;
+      for (i = 0; i < ctx->Const.MaxTextureCoordUnits; i++) {
+         const GLuint attr = FRAG_ATTRIB_TEX0 + i;
+         const GLfloat *tc = ctx->Current.RasterTexCoords[i];
+         if (ctx->FragmentProgram._Current || ctx->ATIFragmentShader._Enabled) {
+            COPY_4V(span->attrStart[attr], tc);
+         }
+         else if (tc[3] > 0.0F) {
+            /* use (s/q, t/q, r/q, 1) */
+            span->attrStart[attr][0] = tc[0] / tc[3];
+            span->attrStart[attr][1] = tc[1] / tc[3];
+            span->attrStart[attr][2] = tc[2] / tc[3];
+            span->attrStart[attr][3] = 1.0;
+         }
+         else {
+            ASSIGN_4V(span->attrStart[attr], 0.0F, 0.0F, 0.0F, 1.0F);
+         }
+         ASSIGN_4V(span->attrStepX[attr], 0.0F, 0.0F, 0.0F, 0.0F);
+         ASSIGN_4V(span->attrStepY[attr], 0.0F, 0.0F, 0.0F, 0.0F);
+      }
+   }
+}
+
+
+/**
+ * Interpolate the active attributes (and'd with attrMask) to
+ * fill in span->array->attribs[].
+ * Perspective correction will be done.  The point/line/triangle function
+ * should have computed attrStart/Step values for FRAG_ATTRIB_WPOS[3]!
+ */
+static INLINE void
+interpolate_active_attribs(struct gl_context *ctx, SWspan *span, GLbitfield attrMask)
+{
+   const SWcontext *swrast = SWRAST_CONTEXT(ctx);
+
+   /*
+    * Don't overwrite existing array values, such as colors that may have
+    * been produced by glDraw/CopyPixels.
+    */
+   attrMask &= ~span->arrayAttribs;
+
+   ATTRIB_LOOP_BEGIN
+      if (attrMask & (1 << attr)) {
+         const GLfloat dwdx = span->attrStepX[FRAG_ATTRIB_WPOS][3];
+         GLfloat w = span->attrStart[FRAG_ATTRIB_WPOS][3];
+         const GLfloat dv0dx = span->attrStepX[attr][0];
+         const GLfloat dv1dx = span->attrStepX[attr][1];
+         const GLfloat dv2dx = span->attrStepX[attr][2];
+         const GLfloat dv3dx = span->attrStepX[attr][3];
+         GLfloat v0 = span->attrStart[attr][0] + span->leftClip * dv0dx;
+         GLfloat v1 = span->attrStart[attr][1] + span->leftClip * dv1dx;
+         GLfloat v2 = span->attrStart[attr][2] + span->leftClip * dv2dx;
+         GLfloat v3 = span->attrStart[attr][3] + span->leftClip * dv3dx;
+         GLuint k;
+         for (k = 0; k < span->end; k++) {
+            const GLfloat invW = 1.0f / w;
+            span->array->attribs[attr][k][0] = v0 * invW;
+            span->array->attribs[attr][k][1] = v1 * invW;
+            span->array->attribs[attr][k][2] = v2 * invW;
+            span->array->attribs[attr][k][3] = v3 * invW;
+            v0 += dv0dx;
+            v1 += dv1dx;
+            v2 += dv2dx;
+            v3 += dv3dx;
+            w += dwdx;
+         }
+         ASSERT((span->arrayAttribs & (1 << attr)) == 0);
+         span->arrayAttribs |= (1 << attr);
+      }
+   ATTRIB_LOOP_END
+}
+
+
+/**
+ * Interpolate primary colors to fill in the span->array->rgba8 (or rgb16)
+ * color array.
+ */
+static INLINE void
+interpolate_int_colors(struct gl_context *ctx, SWspan *span)
+{
+   const GLuint n = span->end;
+   GLuint i;
+
+#if CHAN_BITS != 32
+   ASSERT(!(span->arrayMask & SPAN_RGBA));
+#endif
+
+   switch (span->array->ChanType) {
+#if CHAN_BITS != 32
+   case GL_UNSIGNED_BYTE:
+      {
+         GLubyte (*rgba)[4] = span->array->rgba8;
+         if (span->interpMask & SPAN_FLAT) {
+            GLubyte color[4];
+            color[RCOMP] = FixedToInt(span->red);
+            color[GCOMP] = FixedToInt(span->green);
+            color[BCOMP] = FixedToInt(span->blue);
+            color[ACOMP] = FixedToInt(span->alpha);
+            for (i = 0; i < n; i++) {
+               COPY_4UBV(rgba[i], color);
+            }
+         }
+         else {
+            GLfixed r = span->red;
+            GLfixed g = span->green;
+            GLfixed b = span->blue;
+            GLfixed a = span->alpha;
+            GLint dr = span->redStep;
+            GLint dg = span->greenStep;
+            GLint db = span->blueStep;
+            GLint da = span->alphaStep;
+            for (i = 0; i < n; i++) {
+               rgba[i][RCOMP] = FixedToChan(r);
+               rgba[i][GCOMP] = FixedToChan(g);
+               rgba[i][BCOMP] = FixedToChan(b);
+               rgba[i][ACOMP] = FixedToChan(a);
+               r += dr;
+               g += dg;
+               b += db;
+               a += da;
+            }
+         }
+      }
+      break;
+   case GL_UNSIGNED_SHORT:
+      {
+         GLushort (*rgba)[4] = span->array->rgba16;
+         if (span->interpMask & SPAN_FLAT) {
+            GLushort color[4];
+            color[RCOMP] = FixedToInt(span->red);
+            color[GCOMP] = FixedToInt(span->green);
+            color[BCOMP] = FixedToInt(span->blue);
+            color[ACOMP] = FixedToInt(span->alpha);
+            for (i = 0; i < n; i++) {
+               COPY_4V(rgba[i], color);
+            }
+         }
+         else {
+            GLushort (*rgba)[4] = span->array->rgba16;
+            GLfixed r, g, b, a;
+            GLint dr, dg, db, da;
+            r = span->red;
+            g = span->green;
+            b = span->blue;
+            a = span->alpha;
+            dr = span->redStep;
+            dg = span->greenStep;
+            db = span->blueStep;
+            da = span->alphaStep;
+            for (i = 0; i < n; i++) {
+               rgba[i][RCOMP] = FixedToChan(r);
+               rgba[i][GCOMP] = FixedToChan(g);
+               rgba[i][BCOMP] = FixedToChan(b);
+               rgba[i][ACOMP] = FixedToChan(a);
+               r += dr;
+               g += dg;
+               b += db;
+               a += da;
+            }
+         }
+      }
+      break;
+#endif
+   case GL_FLOAT:
+      interpolate_active_attribs(ctx, span, FRAG_BIT_COL0);
+      break;
+   default:
+      _mesa_problem(ctx, "bad datatype 0x%x in interpolate_int_colors",
+                    span->array->ChanType);
+   }
+   span->arrayMask |= SPAN_RGBA;
+}
+
+
+/**
+ * Populate the FRAG_ATTRIB_COL0 array.
+ */
+static INLINE void
+interpolate_float_colors(SWspan *span)
+{
+   GLfloat (*col0)[4] = span->array->attribs[FRAG_ATTRIB_COL0];
+   const GLuint n = span->end;
+   GLuint i;
+
+   assert(!(span->arrayAttribs & FRAG_BIT_COL0));
+
+   if (span->arrayMask & SPAN_RGBA) {
+      /* convert array of int colors */
+      for (i = 0; i < n; i++) {
+         col0[i][0] = UBYTE_TO_FLOAT(span->array->rgba8[i][0]);
+         col0[i][1] = UBYTE_TO_FLOAT(span->array->rgba8[i][1]);
+         col0[i][2] = UBYTE_TO_FLOAT(span->array->rgba8[i][2]);
+         col0[i][3] = UBYTE_TO_FLOAT(span->array->rgba8[i][3]);
+      }
+   }
+   else {
+      /* interpolate red/green/blue/alpha to get float colors */
+      ASSERT(span->interpMask & SPAN_RGBA);
+      if (span->interpMask & SPAN_FLAT) {
+         GLfloat r = FixedToFloat(span->red);
+         GLfloat g = FixedToFloat(span->green);
+         GLfloat b = FixedToFloat(span->blue);
+         GLfloat a = FixedToFloat(span->alpha);
+         for (i = 0; i < n; i++) {
+            ASSIGN_4V(col0[i], r, g, b, a);
+         }
+      }
+      else {
+         GLfloat r = FixedToFloat(span->red);
+         GLfloat g = FixedToFloat(span->green);
+         GLfloat b = FixedToFloat(span->blue);
+         GLfloat a = FixedToFloat(span->alpha);
+         GLfloat dr = FixedToFloat(span->redStep);
+         GLfloat dg = FixedToFloat(span->greenStep);
+         GLfloat db = FixedToFloat(span->blueStep);
+         GLfloat da = FixedToFloat(span->alphaStep);
+         for (i = 0; i < n; i++) {
+            col0[i][0] = r;
+            col0[i][1] = g;
+            col0[i][2] = b;
+            col0[i][3] = a;
+            r += dr;
+            g += dg;
+            b += db;
+            a += da;
+         }
+      }
+   }
+
+   span->arrayAttribs |= FRAG_BIT_COL0;
+   span->array->ChanType = GL_FLOAT;
+}
+
+
+
+/**
+ * Fill in the span.zArray array from the span->z, zStep values.
+ */
+void
+_swrast_span_interpolate_z( const struct gl_context *ctx, SWspan *span )
+{
+   const GLuint n = span->end;
+   GLuint i;
+
+   ASSERT(!(span->arrayMask & SPAN_Z));
+
+   if (ctx->DrawBuffer->Visual.depthBits <= 16) {
+      GLfixed zval = span->z;
+      GLuint *z = span->array->z; 
+      for (i = 0; i < n; i++) {
+         z[i] = FixedToInt(zval);
+         zval += span->zStep;
+      }
+   }
+   else {
+      /* Deep Z buffer, no fixed->int shift */
+      GLuint zval = span->z;
+      GLuint *z = span->array->z;
+      for (i = 0; i < n; i++) {
+         z[i] = zval;
+         zval += span->zStep;
+      }
+   }
+   span->interpMask &= ~SPAN_Z;
+   span->arrayMask |= SPAN_Z;
+}
+
+
+/**
+ * Compute mipmap LOD from partial derivatives.
+ * This the ideal solution, as given in the OpenGL spec.
+ */
+GLfloat
+_swrast_compute_lambda(GLfloat dsdx, GLfloat dsdy, GLfloat dtdx, GLfloat dtdy,
+                       GLfloat dqdx, GLfloat dqdy, GLfloat texW, GLfloat texH,
+                       GLfloat s, GLfloat t, GLfloat q, GLfloat invQ)
+{
+   GLfloat dudx = texW * ((s + dsdx) / (q + dqdx) - s * invQ);
+   GLfloat dvdx = texH * ((t + dtdx) / (q + dqdx) - t * invQ);
+   GLfloat dudy = texW * ((s + dsdy) / (q + dqdy) - s * invQ);
+   GLfloat dvdy = texH * ((t + dtdy) / (q + dqdy) - t * invQ);
+   GLfloat x = SQRTF(dudx * dudx + dvdx * dvdx);
+   GLfloat y = SQRTF(dudy * dudy + dvdy * dvdy);
+   GLfloat rho = MAX2(x, y);
+   GLfloat lambda = LOG2(rho);
+   return lambda;
+}
+
+
+/**
+ * Compute mipmap LOD from partial derivatives.
+ * This is a faster approximation than above function.
+ */
+#if 0
+GLfloat
+_swrast_compute_lambda(GLfloat dsdx, GLfloat dsdy, GLfloat dtdx, GLfloat dtdy,
+                     GLfloat dqdx, GLfloat dqdy, GLfloat texW, GLfloat texH,
+                     GLfloat s, GLfloat t, GLfloat q, GLfloat invQ)
+{
+   GLfloat dsdx2 = (s + dsdx) / (q + dqdx) - s * invQ;
+   GLfloat dtdx2 = (t + dtdx) / (q + dqdx) - t * invQ;
+   GLfloat dsdy2 = (s + dsdy) / (q + dqdy) - s * invQ;
+   GLfloat dtdy2 = (t + dtdy) / (q + dqdy) - t * invQ;
+   GLfloat maxU, maxV, rho, lambda;
+   dsdx2 = FABSF(dsdx2);
+   dsdy2 = FABSF(dsdy2);
+   dtdx2 = FABSF(dtdx2);
+   dtdy2 = FABSF(dtdy2);
+   maxU = MAX2(dsdx2, dsdy2) * texW;
+   maxV = MAX2(dtdx2, dtdy2) * texH;
+   rho = MAX2(maxU, maxV);
+   lambda = LOG2(rho);
+   return lambda;
+}
+#endif
+
+
+/**
+ * Fill in the span.array->attrib[FRAG_ATTRIB_TEXn] arrays from the
+ * using the attrStart/Step values.
+ *
+ * This function only used during fixed-function fragment processing.
+ *
+ * Note: in the places where we divide by Q (or mult by invQ) we're
+ * really doing two things: perspective correction and texcoord
+ * projection.  Remember, for texcoord (s,t,r,q) we need to index
+ * texels with (s/q, t/q, r/q).
+ */
+static void
+interpolate_texcoords(struct gl_context *ctx, SWspan *span)
+{
+   const GLuint maxUnit
+      = (ctx->Texture._EnabledCoordUnits > 1) ? ctx->Const.MaxTextureUnits : 1;
+   GLuint u;
+
+   /* XXX CoordUnits vs. ImageUnits */
+   for (u = 0; u < maxUnit; u++) {
+      if (ctx->Texture._EnabledCoordUnits & (1 << u)) {
+         const GLuint attr = FRAG_ATTRIB_TEX0 + u;
+         const struct gl_texture_object *obj = ctx->Texture.Unit[u]._Current;
+         GLfloat texW, texH;
+         GLboolean needLambda;
+         GLfloat (*texcoord)[4] = span->array->attribs[attr];
+         GLfloat *lambda = span->array->lambda[u];
+         const GLfloat dsdx = span->attrStepX[attr][0];
+         const GLfloat dsdy = span->attrStepY[attr][0];
+         const GLfloat dtdx = span->attrStepX[attr][1];
+         const GLfloat dtdy = span->attrStepY[attr][1];
+         const GLfloat drdx = span->attrStepX[attr][2];
+         const GLfloat dqdx = span->attrStepX[attr][3];
+         const GLfloat dqdy = span->attrStepY[attr][3];
+         GLfloat s = span->attrStart[attr][0] + span->leftClip * dsdx;
+         GLfloat t = span->attrStart[attr][1] + span->leftClip * dtdx;
+         GLfloat r = span->attrStart[attr][2] + span->leftClip * drdx;
+         GLfloat q = span->attrStart[attr][3] + span->leftClip * dqdx;
+
+         if (obj) {
+            const struct gl_texture_image *img = obj->Image[0][obj->BaseLevel];
+            needLambda = (obj->Sampler.MinFilter != obj->Sampler.MagFilter)
+               || ctx->FragmentProgram._Current;
+            /* LOD is calculated directly in the ansiotropic filter, we can
+             * skip the normal lambda function as the result is ignored.
+             */
+            if (obj->Sampler.MaxAnisotropy > 1.0 &&
+                obj->Sampler.MinFilter == GL_LINEAR_MIPMAP_LINEAR) {
+               needLambda = GL_FALSE;
+            }
+            texW = img->WidthScale;
+            texH = img->HeightScale;
+         }
+         else {
+            /* using a fragment program */
+            texW = 1.0;
+            texH = 1.0;
+            needLambda = GL_FALSE;
+         }
+
+         if (needLambda) {
+            GLuint i;
+            if (ctx->FragmentProgram._Current
+                || ctx->ATIFragmentShader._Enabled) {
+               /* do perspective correction but don't divide s, t, r by q */
+               const GLfloat dwdx = span->attrStepX[FRAG_ATTRIB_WPOS][3];
+               GLfloat w = span->attrStart[FRAG_ATTRIB_WPOS][3] + span->leftClip * dwdx;
+               for (i = 0; i < span->end; i++) {
+                  const GLfloat invW = 1.0F / w;
+                  texcoord[i][0] = s * invW;
+                  texcoord[i][1] = t * invW;
+                  texcoord[i][2] = r * invW;
+                  texcoord[i][3] = q * invW;
+                  lambda[i] = _swrast_compute_lambda(dsdx, dsdy, dtdx, dtdy,
+                                                     dqdx, dqdy, texW, texH,
+                                                     s, t, q, invW);
+                  s += dsdx;
+                  t += dtdx;
+                  r += drdx;
+                  q += dqdx;
+                  w += dwdx;
+               }
+            }
+            else {
+               for (i = 0; i < span->end; i++) {
+                  const GLfloat invQ = (q == 0.0F) ? 1.0F : (1.0F / q);
+                  texcoord[i][0] = s * invQ;
+                  texcoord[i][1] = t * invQ;
+                  texcoord[i][2] = r * invQ;
+                  texcoord[i][3] = q;
+                  lambda[i] = _swrast_compute_lambda(dsdx, dsdy, dtdx, dtdy,
+                                                     dqdx, dqdy, texW, texH,
+                                                     s, t, q, invQ);
+                  s += dsdx;
+                  t += dtdx;
+                  r += drdx;
+                  q += dqdx;
+               }
+            }
+            span->arrayMask |= SPAN_LAMBDA;
+         }
+         else {
+            GLuint i;
+            if (ctx->FragmentProgram._Current ||
+                ctx->ATIFragmentShader._Enabled) {
+               /* do perspective correction but don't divide s, t, r by q */
+               const GLfloat dwdx = span->attrStepX[FRAG_ATTRIB_WPOS][3];
+               GLfloat w = span->attrStart[FRAG_ATTRIB_WPOS][3] + span->leftClip * dwdx;
+               for (i = 0; i < span->end; i++) {
+                  const GLfloat invW = 1.0F / w;
+                  texcoord[i][0] = s * invW;
+                  texcoord[i][1] = t * invW;
+                  texcoord[i][2] = r * invW;
+                  texcoord[i][3] = q * invW;
+                  lambda[i] = 0.0;
+                  s += dsdx;
+                  t += dtdx;
+                  r += drdx;
+                  q += dqdx;
+                  w += dwdx;
+               }
+            }
+            else if (dqdx == 0.0F) {
+               /* Ortho projection or polygon's parallel to window X axis */
+               const GLfloat invQ = (q == 0.0F) ? 1.0F : (1.0F / q);
+               for (i = 0; i < span->end; i++) {
+                  texcoord[i][0] = s * invQ;
+                  texcoord[i][1] = t * invQ;
+                  texcoord[i][2] = r * invQ;
+                  texcoord[i][3] = q;
+                  lambda[i] = 0.0;
+                  s += dsdx;
+                  t += dtdx;
+                  r += drdx;
+               }
+            }
+            else {
+               for (i = 0; i < span->end; i++) {
+                  const GLfloat invQ = (q == 0.0F) ? 1.0F : (1.0F / q);
+                  texcoord[i][0] = s * invQ;
+                  texcoord[i][1] = t * invQ;
+                  texcoord[i][2] = r * invQ;
+                  texcoord[i][3] = q;
+                  lambda[i] = 0.0;
+                  s += dsdx;
+                  t += dtdx;
+                  r += drdx;
+                  q += dqdx;
+               }
+            }
+         } /* lambda */
+      } /* if */
+   } /* for */
+}
+
+
+/**
+ * Fill in the arrays->attribs[FRAG_ATTRIB_WPOS] array.
+ */
+static INLINE void
+interpolate_wpos(struct gl_context *ctx, SWspan *span)
+{
+   GLfloat (*wpos)[4] = span->array->attribs[FRAG_ATTRIB_WPOS];
+   GLuint i;
+   const GLfloat zScale = 1.0F / ctx->DrawBuffer->_DepthMaxF;
+   GLfloat w, dw;
+
+   if (span->arrayMask & SPAN_XY) {
+      for (i = 0; i < span->end; i++) {
+         wpos[i][0] = (GLfloat) span->array->x[i];
+         wpos[i][1] = (GLfloat) span->array->y[i];
+      }
+   }
+   else {
+      for (i = 0; i < span->end; i++) {
+         wpos[i][0] = (GLfloat) span->x + i;
+         wpos[i][1] = (GLfloat) span->y;
+      }
+   }
+
+   dw = span->attrStepX[FRAG_ATTRIB_WPOS][3];
+   w = span->attrStart[FRAG_ATTRIB_WPOS][3] + span->leftClip * dw;
+   for (i = 0; i < span->end; i++) {
+      wpos[i][2] = (GLfloat) span->array->z[i] * zScale;
+      wpos[i][3] = w;
+      w += dw;
+   }
+}
+
+
+/**
+ * Apply the current polygon stipple pattern to a span of pixels.
+ */
+static INLINE void
+stipple_polygon_span(struct gl_context *ctx, SWspan *span)
+{
+   GLubyte *mask = span->array->mask;
+
+   ASSERT(ctx->Polygon.StippleFlag);
+
+   if (span->arrayMask & SPAN_XY) {
+      /* arrays of x/y pixel coords */
+      GLuint i;
+      for (i = 0; i < span->end; i++) {
+         const GLint col = span->array->x[i] % 32;
+         const GLint row = span->array->y[i] % 32;
+         const GLuint stipple = ctx->PolygonStipple[row];
+         if (((1 << col) & stipple) == 0) {
+            mask[i] = 0;
+         }
+      }
+   }
+   else {
+      /* horizontal span of pixels */
+      const GLuint highBit = 1 << 31;
+      const GLuint stipple = ctx->PolygonStipple[span->y % 32];
+      GLuint i, m = highBit >> (GLuint) (span->x % 32);
+      for (i = 0; i < span->end; i++) {
+         if ((m & stipple) == 0) {
+            mask[i] = 0;
+         }
+         m = m >> 1;
+         if (m == 0) {
+            m = highBit;
+         }
+      }
+   }
+   span->writeAll = GL_FALSE;
+}
+
+
+/**
+ * Clip a pixel span to the current buffer/window boundaries:
+ * DrawBuffer->_Xmin, _Xmax, _Ymin, _Ymax.  This will accomplish
+ * window clipping and scissoring.
+ * Return:   GL_TRUE   some pixels still visible
+ *           GL_FALSE  nothing visible
+ */
+static INLINE GLuint
+clip_span( struct gl_context *ctx, SWspan *span )
+{
+   const GLint xmin = ctx->DrawBuffer->_Xmin;
+   const GLint xmax = ctx->DrawBuffer->_Xmax;
+   const GLint ymin = ctx->DrawBuffer->_Ymin;
+   const GLint ymax = ctx->DrawBuffer->_Ymax;
+
+   span->leftClip = 0;
+
+   if (span->arrayMask & SPAN_XY) {
+      /* arrays of x/y pixel coords */
+      const GLint *x = span->array->x;
+      const GLint *y = span->array->y;
+      const GLint n = span->end;
+      GLubyte *mask = span->array->mask;
+      GLint i;
+      if (span->arrayMask & SPAN_MASK) {
+         /* note: using & intead of && to reduce branches */
+         for (i = 0; i < n; i++) {
+            mask[i] &= (x[i] >= xmin) & (x[i] < xmax)
+                     & (y[i] >= ymin) & (y[i] < ymax);
+         }
+      }
+      else {
+         /* note: using & intead of && to reduce branches */
+         for (i = 0; i < n; i++) {
+            mask[i] = (x[i] >= xmin) & (x[i] < xmax)
+                    & (y[i] >= ymin) & (y[i] < ymax);
+         }
+      }
+      return GL_TRUE;  /* some pixels visible */
+   }
+   else {
+      /* horizontal span of pixels */
+      const GLint x = span->x;
+      const GLint y = span->y;
+      GLint n = span->end;
+
+      /* Trivial rejection tests */
+      if (y < ymin || y >= ymax || x + n <= xmin || x >= xmax) {
+         span->end = 0;
+         return GL_FALSE;  /* all pixels clipped */
+      }
+
+      /* Clip to right */
+      if (x + n > xmax) {
+         ASSERT(x < xmax);
+         n = span->end = xmax - x;
+      }
+
+      /* Clip to the left */
+      if (x < xmin) {
+         const GLint leftClip = xmin - x;
+         GLuint i;
+
+         ASSERT(leftClip > 0);
+         ASSERT(x + n > xmin);
+
+         /* Clip 'leftClip' pixels from the left side.
+          * The span->leftClip field will be applied when we interpolate
+          * fragment attributes.
+          * For arrays of values, shift them left.
+          */
+         for (i = 0; i < FRAG_ATTRIB_MAX; i++) {
+            if (span->interpMask & (1 << i)) {
+               GLuint j;
+               for (j = 0; j < 4; j++) {
+                  span->attrStart[i][j] += leftClip * span->attrStepX[i][j];
+               }
+            }
+         }
+
+         span->red += leftClip * span->redStep;
+         span->green += leftClip * span->greenStep;
+         span->blue += leftClip * span->blueStep;
+         span->alpha += leftClip * span->alphaStep;
+         span->index += leftClip * span->indexStep;
+         span->z += leftClip * span->zStep;
+         span->intTex[0] += leftClip * span->intTexStep[0];
+         span->intTex[1] += leftClip * span->intTexStep[1];
+
+#define SHIFT_ARRAY(ARRAY, SHIFT, LEN) \
+         memcpy(ARRAY, ARRAY + (SHIFT), (LEN) * sizeof(ARRAY[0]))
+
+         for (i = 0; i < FRAG_ATTRIB_MAX; i++) {
+            if (span->arrayAttribs & (1 << i)) {
+               /* shift array elements left by 'leftClip' */
+               SHIFT_ARRAY(span->array->attribs[i], leftClip, n - leftClip);
+            }
+         }
+
+         SHIFT_ARRAY(span->array->mask, leftClip, n - leftClip);
+         SHIFT_ARRAY(span->array->rgba8, leftClip, n - leftClip);
+         SHIFT_ARRAY(span->array->rgba16, leftClip, n - leftClip);
+         SHIFT_ARRAY(span->array->x, leftClip, n - leftClip);
+         SHIFT_ARRAY(span->array->y, leftClip, n - leftClip);
+         SHIFT_ARRAY(span->array->z, leftClip, n - leftClip);
+         SHIFT_ARRAY(span->array->index, leftClip, n - leftClip);
+         for (i = 0; i < MAX_TEXTURE_COORD_UNITS; i++) {
+            SHIFT_ARRAY(span->array->lambda[i], leftClip, n - leftClip);
+         }
+         SHIFT_ARRAY(span->array->coverage, leftClip, n - leftClip);
+
+#undef SHIFT_ARRAY
+
+         span->leftClip = leftClip;
+         span->x = xmin;
+         span->end -= leftClip;
+         span->writeAll = GL_FALSE;
+      }
+
+      ASSERT(span->x >= xmin);
+      ASSERT(span->x + span->end <= xmax);
+      ASSERT(span->y >= ymin);
+      ASSERT(span->y < ymax);
+
+      return GL_TRUE;  /* some pixels visible */
+   }
+}
+
+
+/**
+ * Add specular colors to primary colors.
+ * Only called during fixed-function operation.
+ * Result is float color array (FRAG_ATTRIB_COL0).
+ */
+static INLINE void
+add_specular(struct gl_context *ctx, SWspan *span)
+{
+   const SWcontext *swrast = SWRAST_CONTEXT(ctx);
+   const GLubyte *mask = span->array->mask;
+   GLfloat (*col0)[4] = span->array->attribs[FRAG_ATTRIB_COL0];
+   GLfloat (*col1)[4] = span->array->attribs[FRAG_ATTRIB_COL1];
+   GLuint i;
+
+   ASSERT(!ctx->FragmentProgram._Current);
+   ASSERT(span->arrayMask & SPAN_RGBA);
+   ASSERT(swrast->_ActiveAttribMask & FRAG_BIT_COL1);
+   (void) swrast; /* silence warning */
+
+   if (span->array->ChanType == GL_FLOAT) {
+      if ((span->arrayAttribs & FRAG_BIT_COL0) == 0) {
+         interpolate_active_attribs(ctx, span, FRAG_BIT_COL0);
+      }
+   }
+   else {
+      /* need float colors */
+      if ((span->arrayAttribs & FRAG_BIT_COL0) == 0) {
+         interpolate_float_colors(span);
+      }
+   }
+
+   if ((span->arrayAttribs & FRAG_BIT_COL1) == 0) {
+      /* XXX could avoid this and interpolate COL1 in the loop below */
+      interpolate_active_attribs(ctx, span, FRAG_BIT_COL1);
+   }
+
+   ASSERT(span->arrayAttribs & FRAG_BIT_COL0);
+   ASSERT(span->arrayAttribs & FRAG_BIT_COL1);
+
+   for (i = 0; i < span->end; i++) {
+      if (mask[i]) {
+         col0[i][0] += col1[i][0];
+         col0[i][1] += col1[i][1];
+         col0[i][2] += col1[i][2];
+      }
+   }
+
+   span->array->ChanType = GL_FLOAT;
+}
+
+
+/**
+ * Apply antialiasing coverage value to alpha values.
+ */
+static INLINE void
+apply_aa_coverage(SWspan *span)
+{
+   const GLfloat *coverage = span->array->coverage;
+   GLuint i;
+   if (span->array->ChanType == GL_UNSIGNED_BYTE) {
+      GLubyte (*rgba)[4] = span->array->rgba8;
+      for (i = 0; i < span->end; i++) {
+         const GLfloat a = rgba[i][ACOMP] * coverage[i];
+         rgba[i][ACOMP] = (GLubyte) CLAMP(a, 0.0, 255.0);
+         ASSERT(coverage[i] >= 0.0);
+         ASSERT(coverage[i] <= 1.0);
+      }
+   }
+   else if (span->array->ChanType == GL_UNSIGNED_SHORT) {
+      GLushort (*rgba)[4] = span->array->rgba16;
+      for (i = 0; i < span->end; i++) {
+         const GLfloat a = rgba[i][ACOMP] * coverage[i];
+         rgba[i][ACOMP] = (GLushort) CLAMP(a, 0.0, 65535.0);
+      }
+   }
+   else {
+      GLfloat (*rgba)[4] = span->array->attribs[FRAG_ATTRIB_COL0];
+      for (i = 0; i < span->end; i++) {
+         rgba[i][ACOMP] = rgba[i][ACOMP] * coverage[i];
+         /* clamp later */
+      }
+   }
+}
+
+
+/**
+ * Clamp span's float colors to [0,1]
+ */
+static INLINE void
+clamp_colors(SWspan *span)
+{
+   GLfloat (*rgba)[4] = span->array->attribs[FRAG_ATTRIB_COL0];
+   GLuint i;
+   ASSERT(span->array->ChanType == GL_FLOAT);
+   for (i = 0; i < span->end; i++) {
+      rgba[i][RCOMP] = CLAMP(rgba[i][RCOMP], 0.0F, 1.0F);
+      rgba[i][GCOMP] = CLAMP(rgba[i][GCOMP], 0.0F, 1.0F);
+      rgba[i][BCOMP] = CLAMP(rgba[i][BCOMP], 0.0F, 1.0F);
+      rgba[i][ACOMP] = CLAMP(rgba[i][ACOMP], 0.0F, 1.0F);
+   }
+}
+
+
+/**
+ * Convert the span's color arrays to the given type.
+ * The only way 'output' can be greater than zero is when we have a fragment
+ * program that writes to gl_FragData[1] or higher.
+ * \param output  which fragment program color output is being processed
+ */
+static INLINE void
+convert_color_type(SWspan *span, GLenum newType, GLuint output)
+{
+   GLvoid *src, *dst;
+
+   if (output > 0 || span->array->ChanType == GL_FLOAT) {
+      src = span->array->attribs[FRAG_ATTRIB_COL0 + output];
+      span->array->ChanType = GL_FLOAT;
+   }
+   else if (span->array->ChanType == GL_UNSIGNED_BYTE) {
+      src = span->array->rgba8;
+   }
+   else {
+      ASSERT(span->array->ChanType == GL_UNSIGNED_SHORT);
+      src = span->array->rgba16;
+   }
+
+   if (newType == GL_UNSIGNED_BYTE) {
+      dst = span->array->rgba8;
+   }
+   else if (newType == GL_UNSIGNED_SHORT) {
+      dst = span->array->rgba16;
+   }
+   else {
+      dst = span->array->attribs[FRAG_ATTRIB_COL0];
+   }
+
+   _mesa_convert_colors(span->array->ChanType, src,
+                        newType, dst,
+                        span->end, span->array->mask);
+
+   span->array->ChanType = newType;
+   span->array->rgba = dst;
+}
+
+
+
+/**
+ * Apply fragment shader, fragment program or normal texturing to span.
+ */
+static INLINE void
+shade_texture_span(struct gl_context *ctx, SWspan *span)
+{
+   GLbitfield inputsRead;
+
+   /* Determine which fragment attributes are actually needed */
+   if (ctx->FragmentProgram._Current) {
+      inputsRead = ctx->FragmentProgram._Current->Base.InputsRead;
+   }
+   else {
+      /* XXX we could be a bit smarter about this */
+      inputsRead = ~0;
+   }
+
+   if (ctx->FragmentProgram._Current ||
+       ctx->ATIFragmentShader._Enabled) {
+      /* programmable shading */
+      if (span->primitive == GL_BITMAP && span->array->ChanType != GL_FLOAT) {
+         convert_color_type(span, GL_FLOAT, 0);
+      }
+      else {
+         span->array->rgba = (void *) span->array->attribs[FRAG_ATTRIB_COL0];
+      }
+
+      if (span->primitive != GL_POINT ||
+	  (span->interpMask & SPAN_RGBA) ||
+	  ctx->Point.PointSprite) {
+         /* for single-pixel points, we populated the arrays already */
+         interpolate_active_attribs(ctx, span, ~0);
+      }
+      span->array->ChanType = GL_FLOAT;
+
+      if (!(span->arrayMask & SPAN_Z))
+         _swrast_span_interpolate_z (ctx, span);
+
+#if 0
+      if (inputsRead & FRAG_BIT_WPOS)
+#else
+      /* XXX always interpolate wpos so that DDX/DDY work */
+#endif
+         interpolate_wpos(ctx, span);
+
+      /* Run fragment program/shader now */
+      if (ctx->FragmentProgram._Current) {
+         _swrast_exec_fragment_program(ctx, span);
+      }
+      else {
+         ASSERT(ctx->ATIFragmentShader._Enabled);
+         _swrast_exec_fragment_shader(ctx, span);
+      }
+   }
+   else if (ctx->Texture._EnabledCoordUnits) {
+      /* conventional texturing */
+
+#if CHAN_BITS == 32
+      if ((span->arrayAttribs & FRAG_BIT_COL0) == 0) {
+         interpolate_int_colors(ctx, span);
+      }
+#else
+      if (!(span->arrayMask & SPAN_RGBA))
+         interpolate_int_colors(ctx, span);
+#endif
+      if ((span->arrayAttribs & FRAG_BITS_TEX_ANY) == 0x0)
+         interpolate_texcoords(ctx, span);
+
+      _swrast_texture_span(ctx, span);
+   }
+}
+
+
+
+/**
+ * Apply all the per-fragment operations to a span.
+ * This now includes texturing (_swrast_write_texture_span() is history).
+ * This function may modify any of the array values in the span.
+ * span->interpMask and span->arrayMask may be changed but will be restored
+ * to their original values before returning.
+ */
+void
+_swrast_write_rgba_span( struct gl_context *ctx, SWspan *span)
+{
+   const SWcontext *swrast = SWRAST_CONTEXT(ctx);
+   const GLuint *colorMask = (GLuint *) ctx->Color.ColorMask;
+   const GLbitfield origInterpMask = span->interpMask;
+   const GLbitfield origArrayMask = span->arrayMask;
+   const GLbitfield origArrayAttribs = span->arrayAttribs;
+   const GLenum origChanType = span->array->ChanType;
+   void * const origRgba = span->array->rgba;
+   const GLboolean shader = (ctx->FragmentProgram._Current
+                             || ctx->ATIFragmentShader._Enabled);
+   const GLboolean shaderOrTexture = shader || ctx->Texture._EnabledCoordUnits;
+   struct gl_framebuffer *fb = ctx->DrawBuffer;
+
+   /*
+   printf("%s()  interp 0x%x  array 0x%x\n", __FUNCTION__,
+          span->interpMask, span->arrayMask);
+   */
+
+   ASSERT(span->primitive == GL_POINT ||
+          span->primitive == GL_LINE ||
+	  span->primitive == GL_POLYGON ||
+          span->primitive == GL_BITMAP);
+
+   /* Fragment write masks */
+   if (span->arrayMask & SPAN_MASK) {
+      /* mask was initialized by caller, probably glBitmap */
+      span->writeAll = GL_FALSE;
+   }
+   else {
+      memset(span->array->mask, 1, span->end);
+      span->writeAll = GL_TRUE;
+   }
+
+   /* Clip to window/scissor box */
+   if (!clip_span(ctx, span)) {
+      return;
+   }
+
+   ASSERT(span->end <= MAX_WIDTH);
+
+   /* Depth bounds test */
+   if (ctx->Depth.BoundsTest && fb->Visual.depthBits > 0) {
+      if (!_swrast_depth_bounds_test(ctx, span)) {
+         return;
+      }
+   }
+
+#ifdef DEBUG
+   /* Make sure all fragments are within window bounds */
+   if (span->arrayMask & SPAN_XY) {
+      /* array of pixel locations */
+      GLuint i;
+      for (i = 0; i < span->end; i++) {
+         if (span->array->mask[i]) {
+            assert(span->array->x[i] >= fb->_Xmin);
+            assert(span->array->x[i] < fb->_Xmax);
+            assert(span->array->y[i] >= fb->_Ymin);
+            assert(span->array->y[i] < fb->_Ymax);
+         }
+      }
+   }
+#endif
+
+   /* Polygon Stippling */
+   if (ctx->Polygon.StippleFlag && span->primitive == GL_POLYGON) {
+      stipple_polygon_span(ctx, span);
+   }
+
+   /* This is the normal place to compute the fragment color/Z
+    * from texturing or shading.
+    */
+   if (shaderOrTexture && !swrast->_DeferredTexture) {
+      shade_texture_span(ctx, span);
+   }
+
+   /* Do the alpha test */
+   if (ctx->Color.AlphaEnabled) {
+      if (!_swrast_alpha_test(ctx, span)) {
+         /* all fragments failed test */
+         goto end;
+      }
+   }
+
+   /* Stencil and Z testing */
+   if (ctx->Stencil._Enabled || ctx->Depth.Test) {
+      if (!(span->arrayMask & SPAN_Z))
+         _swrast_span_interpolate_z(ctx, span);
+
+      if (ctx->Transform.DepthClamp)
+	 _swrast_depth_clamp_span(ctx, span);
+
+      if (ctx->Stencil._Enabled) {
+         /* Combined Z/stencil tests */
+         if (!_swrast_stencil_and_ztest_span(ctx, span)) {
+            /* all fragments failed test */
+            goto end;
+         }
+      }
+      else if (fb->Visual.depthBits > 0) {
+         /* Just regular depth testing */
+         ASSERT(ctx->Depth.Test);
+         ASSERT(span->arrayMask & SPAN_Z);
+         if (!_swrast_depth_test_span(ctx, span)) {
+            /* all fragments failed test */
+            goto end;
+         }
+      }
+   }
+
+   if (ctx->Query.CurrentOcclusionObject) {
+      /* update count of 'passed' fragments */
+      struct gl_query_object *q = ctx->Query.CurrentOcclusionObject;
+      GLuint i;
+      for (i = 0; i < span->end; i++)
+         q->Result += span->array->mask[i];
+   }
+
+   /* We had to wait until now to check for glColorMask(0,0,0,0) because of
+    * the occlusion test.
+    */
+   if (fb->_NumColorDrawBuffers == 1 && colorMask[0] == 0x0) {
+      /* no colors to write */
+      goto end;
+   }
+
+   /* If we were able to defer fragment color computation to now, there's
+    * a good chance that many fragments will have already been killed by
+    * Z/stencil testing.
+    */
+   if (shaderOrTexture && swrast->_DeferredTexture) {
+      shade_texture_span(ctx, span);
+   }
+
+#if CHAN_BITS == 32
+   if ((span->arrayAttribs & FRAG_BIT_COL0) == 0) {
+      interpolate_active_attribs(ctx, span, FRAG_BIT_COL0);
+   }
+#else
+   if ((span->arrayMask & SPAN_RGBA) == 0) {
+      interpolate_int_colors(ctx, span);
+   }
+#endif
+
+   ASSERT(span->arrayMask & SPAN_RGBA);
+
+   if (span->primitive == GL_BITMAP || !swrast->SpecularVertexAdd) {
+      /* Add primary and specular (diffuse + specular) colors */
+      if (!shader) {
+         if (ctx->Fog.ColorSumEnabled ||
+             (ctx->Light.Enabled &&
+              ctx->Light.Model.ColorControl == GL_SEPARATE_SPECULAR_COLOR)) {
+            add_specular(ctx, span);
+         }
+      }
+   }
+
+   /* Fog */
+   if (swrast->_FogEnabled) {
+      _swrast_fog_rgba_span(ctx, span);
+   }
+
+   /* Antialias coverage application */
+   if (span->arrayMask & SPAN_COVERAGE) {
+      apply_aa_coverage(span);
+   }
+
+   /* Clamp color/alpha values over the range [0.0, 1.0] before storage */
+   if (ctx->Color.ClampFragmentColor == GL_TRUE &&
+       span->array->ChanType == GL_FLOAT) {
+      clamp_colors(span);
+   }
+
+   /*
+    * Write to renderbuffers.
+    * Depending on glDrawBuffer() state and the which color outputs are
+    * written by the fragment shader, we may either replicate one color to
+    * all renderbuffers or write a different color to each renderbuffer.
+    * multiFragOutputs=TRUE for the later case.
+    */
+   {
+      const GLuint numBuffers = fb->_NumColorDrawBuffers;
+      const struct gl_fragment_program *fp = ctx->FragmentProgram._Current;
+      const GLboolean multiFragOutputs = 
+         (fp && fp->Base.OutputsWritten >= (1 << FRAG_RESULT_DATA0));
+      GLuint buf;
+
+      for (buf = 0; buf < numBuffers; buf++) {
+         struct gl_renderbuffer *rb = fb->_ColorDrawBuffers[buf];
+
+         /* color[fragOutput] will be written to buffer[buf] */
+
+         if (rb) {
+            GLchan rgbaSave[MAX_WIDTH][4];
+            const GLuint fragOutput = multiFragOutputs ? buf : 0;
+
+            /* set span->array->rgba to colors for render buffer's datatype */
+            if (rb->DataType != span->array->ChanType || fragOutput > 0) {
+               convert_color_type(span, rb->DataType, fragOutput);
+            }
+            else {
+               if (rb->DataType == GL_UNSIGNED_BYTE) {
+                  span->array->rgba = span->array->rgba8;
+               }
+               else if (rb->DataType == GL_UNSIGNED_SHORT) {
+                  span->array->rgba = (void *) span->array->rgba16;
+               }
+               else {
+                  span->array->rgba = (void *)
+                     span->array->attribs[FRAG_ATTRIB_COL0];
+               }
+            }
+
+            if (!multiFragOutputs && numBuffers > 1) {
+               /* save colors for second, third renderbuffer writes */
+               memcpy(rgbaSave, span->array->rgba,
+                      4 * span->end * sizeof(GLchan));
+            }
+
+            ASSERT(rb->_BaseFormat == GL_RGBA || rb->_BaseFormat == GL_RGB ||
+		   rb->_BaseFormat == GL_ALPHA);
+
+            if (ctx->Color._LogicOpEnabled) {
+               _swrast_logicop_rgba_span(ctx, rb, span);
+            }
+            else if ((ctx->Color.BlendEnabled >> buf) & 1) {
+               _swrast_blend_span(ctx, rb, span);
+            }
+
+            if (colorMask[buf] != 0xffffffff) {
+               _swrast_mask_rgba_span(ctx, rb, span, buf);
+            }
+
+            if (span->arrayMask & SPAN_XY) {
+               /* array of pixel coords */
+               ASSERT(rb->PutValues);
+               rb->PutValues(ctx, rb, span->end,
+                             span->array->x, span->array->y,
+                             span->array->rgba, span->array->mask);
+            }
+            else {
+               /* horizontal run of pixels */
+               ASSERT(rb->PutRow);
+               rb->PutRow(ctx, rb, span->end, span->x, span->y,
+                          span->array->rgba,
+                          span->writeAll ? NULL: span->array->mask);
+            }
+
+            if (!multiFragOutputs && numBuffers > 1) {
+               /* restore original span values */
+               memcpy(span->array->rgba, rgbaSave,
+                      4 * span->end * sizeof(GLchan));
+            }
+
+         } /* if rb */
+      } /* for buf */
+   }
+
+end:
+   /* restore these values before returning */
+   span->interpMask = origInterpMask;
+   span->arrayMask = origArrayMask;
+   span->arrayAttribs = origArrayAttribs;
+   span->array->ChanType = origChanType;
+   span->array->rgba = origRgba;
+}
+
+
+/**
+ * Read RGBA pixels from a renderbuffer.  Clipping will be done to prevent
+ * reading ouside the buffer's boundaries.
+ * \param dstType  datatype for returned colors
+ * \param rgba  the returned colors
+ */
+void
+_swrast_read_rgba_span( struct gl_context *ctx, struct gl_renderbuffer *rb,
+                        GLuint n, GLint x, GLint y, GLenum dstType,
+                        GLvoid *rgba)
+{
+   const GLint bufWidth = (GLint) rb->Width;
+   const GLint bufHeight = (GLint) rb->Height;
+
+   if (y < 0 || y >= bufHeight || x + (GLint) n < 0 || x >= bufWidth) {
+      /* completely above, below, or right */
+      /* XXX maybe leave rgba values undefined? */
+      memset(rgba, 0, 4 * n * sizeof(GLchan));
+   }
+   else {
+      GLint skip, length;
+      if (x < 0) {
+         /* left edge clipping */
+         skip = -x;
+         length = (GLint) n - skip;
+         if (length < 0) {
+            /* completely left of window */
+            return;
+         }
+         if (length > bufWidth) {
+            length = bufWidth;
+         }
+      }
+      else if ((GLint) (x + n) > bufWidth) {
+         /* right edge clipping */
+         skip = 0;
+         length = bufWidth - x;
+         if (length < 0) {
+            /* completely to right of window */
+            return;
+         }
+      }
+      else {
+         /* no clipping */
+         skip = 0;
+         length = (GLint) n;
+      }
+
+      ASSERT(rb);
+      ASSERT(rb->GetRow);
+      ASSERT(rb->_BaseFormat == GL_RGBA ||
+	     rb->_BaseFormat == GL_RGB ||
+	     rb->_BaseFormat == GL_RG ||
+	     rb->_BaseFormat == GL_RED ||
+	     rb->_BaseFormat == GL_LUMINANCE ||
+	     rb->_BaseFormat == GL_INTENSITY ||
+	     rb->_BaseFormat == GL_LUMINANCE_ALPHA ||
+	     rb->_BaseFormat == GL_ALPHA);
+
+      if (rb->DataType == dstType) {
+         rb->GetRow(ctx, rb, length, x + skip, y,
+                    (GLubyte *) rgba + skip * RGBA_PIXEL_SIZE(rb->DataType));
+      }
+      else {
+         GLuint temp[MAX_WIDTH * 4];
+         rb->GetRow(ctx, rb, length, x + skip, y, temp);
+         _mesa_convert_colors(rb->DataType, temp,
+                   dstType, (GLubyte *) rgba + skip * RGBA_PIXEL_SIZE(dstType),
+                   length, NULL);
+      }
+   }
+}
+
+
+/**
+ * Wrapper for gl_renderbuffer::GetValues() which does clipping to avoid
+ * reading values outside the buffer bounds.
+ * We can use this for reading any format/type of renderbuffer.
+ * \param valueSize is the size in bytes of each value (pixel) put into the
+ *                  values array.
+ */
+void
+_swrast_get_values(struct gl_context *ctx, struct gl_renderbuffer *rb,
+                   GLuint count, const GLint x[], const GLint y[],
+                   void *values, GLuint valueSize)
+{
+   GLuint i, inCount = 0, inStart = 0;
+
+   for (i = 0; i < count; i++) {
+      if (x[i] >= 0 && y[i] >= 0 &&
+	  x[i] < (GLint) rb->Width && y[i] < (GLint) rb->Height) {
+         /* inside */
+         if (inCount == 0)
+            inStart = i;
+         inCount++;
+      }
+      else {
+         if (inCount > 0) {
+            /* read [inStart, inStart + inCount) */
+            rb->GetValues(ctx, rb, inCount, x + inStart, y + inStart,
+                          (GLubyte *) values + inStart * valueSize);
+            inCount = 0;
+         }
+      }
+   }
+   if (inCount > 0) {
+      /* read last values */
+      rb->GetValues(ctx, rb, inCount, x + inStart, y + inStart,
+                    (GLubyte *) values + inStart * valueSize);
+   }
+}
+
+
+/**
+ * Wrapper for gl_renderbuffer::PutRow() which does clipping.
+ * \param valueSize  size of each value (pixel) in bytes
+ */
+void
+_swrast_put_row(struct gl_context *ctx, struct gl_renderbuffer *rb,
+                GLuint count, GLint x, GLint y,
+                const GLvoid *values, GLuint valueSize)
+{
+   GLint skip = 0;
+
+   if (y < 0 || y >= (GLint) rb->Height)
+      return; /* above or below */
+
+   if (x + (GLint) count <= 0 || x >= (GLint) rb->Width)
+      return; /* entirely left or right */
+
+   if ((GLint) (x + count) > (GLint) rb->Width) {
+      /* right clip */
+      GLint clip = x + count - rb->Width;
+      count -= clip;
+   }
+
+   if (x < 0) {
+      /* left clip */
+      skip = -x;
+      x = 0;
+      count -= skip;
+   }
+
+   rb->PutRow(ctx, rb, count, x, y,
+              (const GLubyte *) values + skip * valueSize, NULL);
+}
+
+
+/**
+ * Wrapper for gl_renderbuffer::GetRow() which does clipping.
+ * \param valueSize  size of each value (pixel) in bytes
+ */
+void
+_swrast_get_row(struct gl_context *ctx, struct gl_renderbuffer *rb,
+                GLuint count, GLint x, GLint y,
+                GLvoid *values, GLuint valueSize)
+{
+   GLint skip = 0;
+
+   if (y < 0 || y >= (GLint) rb->Height)
+      return; /* above or below */
+
+   if (x + (GLint) count <= 0 || x >= (GLint) rb->Width)
+      return; /* entirely left or right */
+
+   if (x + count > rb->Width) {
+      /* right clip */
+      GLint clip = x + count - rb->Width;
+      count -= clip;
+   }
+
+   if (x < 0) {
+      /* left clip */
+      skip = -x;
+      x = 0;
+      count -= skip;
+   }
+
+   rb->GetRow(ctx, rb, count, x, y, (GLubyte *) values + skip * valueSize);
+}
+
+
+/**
+ * Get RGBA pixels from the given renderbuffer.
+ * Used by blending, logicop and masking functions.
+ * \return pointer to the colors we read.
+ */
+void *
+_swrast_get_dest_rgba(struct gl_context *ctx, struct gl_renderbuffer *rb,
+                      SWspan *span)
+{
+   const GLuint pixelSize = RGBA_PIXEL_SIZE(span->array->ChanType);
+   void *rbPixels;
+
+   /* Point rbPixels to a temporary space */
+   rbPixels = span->array->attribs[FRAG_ATTRIB_MAX - 1];
+
+   /* Get destination values from renderbuffer */
+   if (span->arrayMask & SPAN_XY) {
+      _swrast_get_values(ctx, rb, span->end, span->array->x, span->array->y,
+                         rbPixels, pixelSize);
+   }
+   else {
+      _swrast_get_row(ctx, rb, span->end, span->x, span->y,
+                      rbPixels, pixelSize);
+   }
+
+   return rbPixels;
+}