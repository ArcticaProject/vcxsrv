--- conflicted
+++ resolved
@@ -1,1509 +1,753 @@
-<<<<<<< HEAD
-/*
- * Mesa 3-D graphics library
- * Version:  7.1
- *
- * Copyright (C) 1999-2007  Brian Paul   All Rights Reserved.
- *
- * Permission is hereby granted, free of charge, to any person obtaining a
- * copy of this software and associated documentation files (the "Software"),
- * to deal in the Software without restriction, including without limitation
- * the rights to use, copy, modify, merge, publish, distribute, sublicense,
- * and/or sell copies of the Software, and to permit persons to whom the
- * Software is furnished to do so, subject to the following conditions:
- *
- * The above copyright notice and this permission notice shall be included
- * in all copies or substantial portions of the Software.
- *
- * THE SOFTWARE IS PROVIDED "AS IS", WITHOUT WARRANTY OF ANY KIND, EXPRESS
- * OR IMPLIED, INCLUDING BUT NOT LIMITED TO THE WARRANTIES OF MERCHANTABILITY,
- * FITNESS FOR A PARTICULAR PURPOSE AND NONINFRINGEMENT.  IN NO EVENT SHALL
- * BRIAN PAUL BE LIABLE FOR ANY CLAIM, DAMAGES OR OTHER LIABILITY, WHETHER IN
- * AN ACTION OF CONTRACT, TORT OR OTHERWISE, ARISING FROM, OUT OF OR IN
- * CONNECTION WITH THE SOFTWARE OR THE USE OR OTHER DEALINGS IN THE SOFTWARE.
- */
-
-
-#include "main/glheader.h"
-#include "main/bufferobj.h"
-#include "main/condrender.h"
-#include "main/context.h"
-#include "main/image.h"
-#include "main/imports.h"
-#include "main/macros.h"
-#include "main/pack.h"
-#include "main/pbo.h"
-#include "main/pixeltransfer.h"
-#include "main/state.h"
-
-#include "s_context.h"
-#include "s_span.h"
-#include "s_stencil.h"
-#include "s_zoom.h"
-
-
-
-/**
- * Try to do a fast and simple RGB(a) glDrawPixels.
- * Return:  GL_TRUE if success, GL_FALSE if slow path must be used instead
- */
-static GLboolean
-fast_draw_rgba_pixels(struct gl_context *ctx, GLint x, GLint y,
-                      GLsizei width, GLsizei height,
-                      GLenum format, GLenum type,
-                      const struct gl_pixelstore_attrib *userUnpack,
-                      const GLvoid *pixels)
-{
-   const GLint imgX = x, imgY = y;
-   struct gl_renderbuffer *rb = ctx->DrawBuffer->_ColorDrawBuffers[0];
-   GLenum rbType;
-   SWcontext *swrast = SWRAST_CONTEXT(ctx);
-   SWspan span;
-   GLboolean simpleZoom;
-   GLint yStep;  /* +1 or -1 */
-   struct gl_pixelstore_attrib unpack;
-   GLint destX, destY, drawWidth, drawHeight; /* post clipping */
-
-   if (!rb)
-      return GL_TRUE; /* no-op */
-
-   rbType = rb->DataType;
-
-   if ((swrast->_RasterMask & ~CLIP_BIT) ||
-       ctx->Texture._EnabledCoordUnits ||
-       userUnpack->SwapBytes ||
-       ctx->_ImageTransferState) {
-      /* can't handle any of those conditions */
-      return GL_FALSE;
-   }
-
-   INIT_SPAN(span, GL_BITMAP);
-   span.arrayMask = SPAN_RGBA;
-   span.arrayAttribs = FRAG_BIT_COL0;
-   _swrast_span_default_attribs(ctx, &span);
-
-   /* copy input params since clipping may change them */
-   unpack = *userUnpack;
-   destX = x;
-   destY = y;
-   drawWidth = width;
-   drawHeight = height;
-
-   /* check for simple zooming and clipping */
-   if (ctx->Pixel.ZoomX == 1.0F &&
-       (ctx->Pixel.ZoomY == 1.0F || ctx->Pixel.ZoomY == -1.0F)) {
-      if (!_mesa_clip_drawpixels(ctx, &destX, &destY,
-                                 &drawWidth, &drawHeight, &unpack)) {
-         /* image was completely clipped: no-op, all done */
-         return GL_TRUE;
-      }
-      simpleZoom = GL_TRUE;
-      yStep = (GLint) ctx->Pixel.ZoomY;
-      ASSERT(yStep == 1 || yStep == -1);
-   }
-   else {
-      /* non-simple zooming */
-      simpleZoom = GL_FALSE;
-      yStep = 1;
-      if (unpack.RowLength == 0)
-         unpack.RowLength = width;
-   }
-
-   /*
-    * Ready to draw!
-    */
-
-   if (format == GL_RGBA && type == rbType) {
-      const GLubyte *src
-         = (const GLubyte *) _mesa_image_address2d(&unpack, pixels, width,
-                                                   height, format, type, 0, 0);
-      const GLint srcStride = _mesa_image_row_stride(&unpack, width,
-                                                     format, type);
-      if (simpleZoom) {
-         GLint row;
-         for (row = 0; row < drawHeight; row++) {
-            rb->PutRow(ctx, rb, drawWidth, destX, destY, src, NULL);
-            src += srcStride;
-            destY += yStep;
-         }
-      }
-      else {
-         /* with zooming */
-         GLint row;
-         for (row = 0; row < drawHeight; row++) {
-            span.x = destX;
-            span.y = destY + row;
-            span.end = drawWidth;
-            span.array->ChanType = rbType;
-            _swrast_write_zoomed_rgba_span(ctx, imgX, imgY, &span, src);
-            src += srcStride;
-         }
-         span.array->ChanType = CHAN_TYPE;
-      }
-      return GL_TRUE;
-   }
-
-   if (format == GL_RGB && type == rbType) {
-      const GLubyte *src
-         = (const GLubyte *) _mesa_image_address2d(&unpack, pixels, width,
-                                                   height, format, type, 0, 0);
-      const GLint srcStride = _mesa_image_row_stride(&unpack, width,
-                                                     format, type);
-      if (simpleZoom) {
-         GLint row;
-         for (row = 0; row < drawHeight; row++) {
-            rb->PutRowRGB(ctx, rb, drawWidth, destX, destY, src, NULL);
-            src += srcStride;
-            destY += yStep;
-         }
-      }
-      else {
-         /* with zooming */
-         GLint row;
-         for (row = 0; row < drawHeight; row++) {
-            span.x = destX;
-            span.y = destY;
-            span.end = drawWidth;
-            span.array->ChanType = rbType;
-            _swrast_write_zoomed_rgb_span(ctx, imgX, imgY, &span, src);
-            src += srcStride;
-            destY++;
-         }
-         span.array->ChanType = CHAN_TYPE;
-      }
-      return GL_TRUE;
-   }
-
-   /* Remaining cases haven't been tested with alignment != 1 */
-   if (userUnpack->Alignment != 1)
-      return GL_FALSE;
-
-   if (format == GL_LUMINANCE && type == CHAN_TYPE && rbType == CHAN_TYPE) {
-      const GLchan *src = (const GLchan *) pixels
-         + (unpack.SkipRows * unpack.RowLength + unpack.SkipPixels);
-      if (simpleZoom) {
-         /* no zooming */
-         GLint row;
-         ASSERT(drawWidth <= MAX_WIDTH);
-         for (row = 0; row < drawHeight; row++) {
-            GLchan rgb[MAX_WIDTH][3];
-            GLint i;
-            for (i = 0;i<drawWidth;i++) {
-               rgb[i][0] = src[i];
-               rgb[i][1] = src[i];
-               rgb[i][2] = src[i];
-            }
-            rb->PutRowRGB(ctx, rb, drawWidth, destX, destY, rgb, NULL);
-            src += unpack.RowLength;
-            destY += yStep;
-         }
-      }
-      else {
-         /* with zooming */
-         GLint row;
-         ASSERT(drawWidth <= MAX_WIDTH);
-         for (row = 0; row < drawHeight; row++) {
-            GLchan rgb[MAX_WIDTH][3];
-            GLint i;
-            for (i = 0;i<drawWidth;i++) {
-               rgb[i][0] = src[i];
-               rgb[i][1] = src[i];
-               rgb[i][2] = src[i];
-            }
-            span.x = destX;
-            span.y = destY;
-            span.end = drawWidth;
-            _swrast_write_zoomed_rgb_span(ctx, imgX, imgY, &span, rgb);
-            src += unpack.RowLength;
-            destY++;
-         }
-      }
-      return GL_TRUE;
-   }
-
-   if (format == GL_LUMINANCE_ALPHA && type == CHAN_TYPE && rbType == CHAN_TYPE) {
-      const GLchan *src = (const GLchan *) pixels
-         + (unpack.SkipRows * unpack.RowLength + unpack.SkipPixels)*2;
-      if (simpleZoom) {
-         GLint row;
-         ASSERT(drawWidth <= MAX_WIDTH);
-         for (row = 0; row < drawHeight; row++) {
-            GLint i;
-            const GLchan *ptr = src;
-            for (i = 0;i<drawWidth;i++) {
-               span.array->rgba[i][0] = *ptr;
-               span.array->rgba[i][1] = *ptr;
-               span.array->rgba[i][2] = *ptr++;
-               span.array->rgba[i][3] = *ptr++;
-            }
-            rb->PutRow(ctx, rb, drawWidth, destX, destY,
-                       span.array->rgba, NULL);
-            src += unpack.RowLength*2;
-            destY += yStep;
-         }
-      }
-      else {
-         /* with zooming */
-         GLint row;
-         ASSERT(drawWidth <= MAX_WIDTH);
-         for (row = 0; row < drawHeight; row++) {
-            const GLchan *ptr = src;
-            GLint i;
-            for (i = 0;i<drawWidth;i++) {
-               span.array->rgba[i][0] = *ptr;
-               span.array->rgba[i][1] = *ptr;
-               span.array->rgba[i][2] = *ptr++;
-               span.array->rgba[i][3] = *ptr++;
-            }
-            span.x = destX;
-            span.y = destY;
-            span.end = drawWidth;
-            _swrast_write_zoomed_rgba_span(ctx, imgX, imgY, &span,
-                                           span.array->rgba);
-            src += unpack.RowLength*2;
-            destY++;
-         }
-      }
-      return GL_TRUE;
-   }
-
-   if (format == GL_COLOR_INDEX && type == GL_UNSIGNED_BYTE) {
-      const GLubyte *src = (const GLubyte *) pixels
-         + unpack.SkipRows * unpack.RowLength + unpack.SkipPixels;
-      if (rbType == GL_UNSIGNED_BYTE) {
-         /* convert ubyte/CI data to ubyte/RGBA */
-         if (simpleZoom) {
-            GLint row;
-            for (row = 0; row < drawHeight; row++) {
-               ASSERT(drawWidth <= MAX_WIDTH);
-               _mesa_map_ci8_to_rgba8(ctx, drawWidth, src,
-                                      span.array->rgba8);
-               rb->PutRow(ctx, rb, drawWidth, destX, destY,
-                          span.array->rgba8, NULL);
-               src += unpack.RowLength;
-               destY += yStep;
-            }
-         }
-         else {
-            /* ubyte/CI to ubyte/RGBA with zooming */
-            GLint row;
-            for (row = 0; row < drawHeight; row++) {
-               ASSERT(drawWidth <= MAX_WIDTH);
-               _mesa_map_ci8_to_rgba8(ctx, drawWidth, src,
-                                      span.array->rgba8);
-               span.x = destX;
-               span.y = destY;
-               span.end = drawWidth;
-               _swrast_write_zoomed_rgba_span(ctx, imgX, imgY, &span,
-                                              span.array->rgba8);
-               src += unpack.RowLength;
-               destY++;
-            }
-         }
-         return GL_TRUE;
-      }
-   }
-
-   /* can't handle this pixel format and/or data type */
-   return GL_FALSE;
-}
-
-
-
-/*
- * Draw stencil image.
- */
-static void
-draw_stencil_pixels( struct gl_context *ctx, GLint x, GLint y,
-                     GLsizei width, GLsizei height,
-                     GLenum type,
-                     const struct gl_pixelstore_attrib *unpack,
-                     const GLvoid *pixels )
-{
-   const GLboolean zoom = ctx->Pixel.ZoomX != 1.0 || ctx->Pixel.ZoomY != 1.0;
-   GLint skipPixels;
-
-   /* if width > MAX_WIDTH, have to process image in chunks */
-   skipPixels = 0;
-   while (skipPixels < width) {
-      const GLint spanX = x + skipPixels;
-      const GLint spanWidth = MIN2(width - skipPixels, MAX_WIDTH);
-      GLint row;
-      for (row = 0; row < height; row++) {
-         const GLint spanY = y + row;
-         GLstencil values[MAX_WIDTH];
-         GLenum destType = (sizeof(GLstencil) == sizeof(GLubyte))
-                         ? GL_UNSIGNED_BYTE : GL_UNSIGNED_SHORT;
-         const GLvoid *source = _mesa_image_address2d(unpack, pixels,
-                                                      width, height,
-                                                      GL_COLOR_INDEX, type,
-                                                      row, skipPixels);
-         _mesa_unpack_stencil_span(ctx, spanWidth, destType, values,
-                                   type, source, unpack,
-                                   ctx->_ImageTransferState);
-         if (zoom) {
-            _swrast_write_zoomed_stencil_span(ctx, x, y, spanWidth,
-                                              spanX, spanY, values);
-         }
-         else {
-            _swrast_write_stencil_span(ctx, spanWidth, spanX, spanY, values);
-         }
-      }
-      skipPixels += spanWidth;
-   }
-}
-
-
-/*
- * Draw depth image.
- */
-static void
-draw_depth_pixels( struct gl_context *ctx, GLint x, GLint y,
-                   GLsizei width, GLsizei height,
-                   GLenum type,
-                   const struct gl_pixelstore_attrib *unpack,
-                   const GLvoid *pixels )
-{
-   const GLboolean scaleOrBias
-      = ctx->Pixel.DepthScale != 1.0 || ctx->Pixel.DepthBias != 0.0;
-   const GLboolean zoom = ctx->Pixel.ZoomX != 1.0 || ctx->Pixel.ZoomY != 1.0;
-   SWspan span;
-
-   INIT_SPAN(span, GL_BITMAP);
-   span.arrayMask = SPAN_Z;
-   _swrast_span_default_attribs(ctx, &span);
-
-   if (type == GL_UNSIGNED_SHORT
-       && ctx->DrawBuffer->Visual.depthBits == 16
-       && !scaleOrBias
-       && !zoom
-       && width <= MAX_WIDTH
-       && !unpack->SwapBytes) {
-      /* Special case: directly write 16-bit depth values */
-      GLint row;
-      for (row = 0; row < height; row++) {
-         const GLushort *zSrc = (const GLushort *)
-            _mesa_image_address2d(unpack, pixels, width, height,
-                                  GL_DEPTH_COMPONENT, type, row, 0);
-         GLint i;
-         for (i = 0; i < width; i++)
-            span.array->z[i] = zSrc[i];
-         span.x = x;
-         span.y = y + row;
-         span.end = width;
-         _swrast_write_rgba_span(ctx, &span);
-      }
-   }
-   else if (type == GL_UNSIGNED_INT
-            && !scaleOrBias
-            && !zoom
-            && width <= MAX_WIDTH
-            && !unpack->SwapBytes) {
-      /* Special case: shift 32-bit values down to Visual.depthBits */
-      const GLint shift = 32 - ctx->DrawBuffer->Visual.depthBits;
-      GLint row;
-      for (row = 0; row < height; row++) {
-         const GLuint *zSrc = (const GLuint *)
-            _mesa_image_address2d(unpack, pixels, width, height,
-                                  GL_DEPTH_COMPONENT, type, row, 0);
-         if (shift == 0) {
-            memcpy(span.array->z, zSrc, width * sizeof(GLuint));
-         }
-         else {
-            GLint col;
-            for (col = 0; col < width; col++)
-               span.array->z[col] = zSrc[col] >> shift;
-         }
-         span.x = x;
-         span.y = y + row;
-         span.end = width;
-         _swrast_write_rgba_span(ctx, &span);
-      }
-   }
-   else {
-      /* General case */
-      const GLuint depthMax = ctx->DrawBuffer->_DepthMax;
-      GLint skipPixels = 0;
-
-      /* in case width > MAX_WIDTH do the copy in chunks */
-      while (skipPixels < width) {
-         const GLint spanWidth = MIN2(width - skipPixels, MAX_WIDTH);
-         GLint row;
-         ASSERT(span.end <= MAX_WIDTH);
-         for (row = 0; row < height; row++) {
-            const GLvoid *zSrc = _mesa_image_address2d(unpack,
-                                                      pixels, width, height,
-                                                      GL_DEPTH_COMPONENT, type,
-                                                      row, skipPixels);
-
-            /* Set these for each row since the _swrast_write_* function may
-             * change them while clipping.
-             */
-            span.x = x + skipPixels;
-            span.y = y + row;
-            span.end = spanWidth;
-
-            _mesa_unpack_depth_span(ctx, spanWidth,
-                                    GL_UNSIGNED_INT, span.array->z, depthMax,
-                                    type, zSrc, unpack);
-            if (zoom) {
-               _swrast_write_zoomed_depth_span(ctx, x, y, &span);
-            }
-            else {
-               _swrast_write_rgba_span(ctx, &span);
-            }
-         }
-         skipPixels += spanWidth;
-      }
-   }
-}
-
-
-
-/**
- * Draw RGBA image.
- */
-static void
-draw_rgba_pixels( struct gl_context *ctx, GLint x, GLint y,
-                  GLsizei width, GLsizei height,
-                  GLenum format, GLenum type,
-                  const struct gl_pixelstore_attrib *unpack,
-                  const GLvoid *pixels )
-{
-   const GLint imgX = x, imgY = y;
-   const GLboolean zoom = ctx->Pixel.ZoomX!=1.0 || ctx->Pixel.ZoomY!=1.0;
-   GLfloat *convImage = NULL;
-   GLbitfield transferOps = ctx->_ImageTransferState;
-   SWspan span;
-
-   /* Try an optimized glDrawPixels first */
-   if (fast_draw_rgba_pixels(ctx, x, y, width, height, format, type,
-                             unpack, pixels)) {
-      return;
-   }
-
-   INIT_SPAN(span, GL_BITMAP);
-   _swrast_span_default_attribs(ctx, &span);
-   span.arrayMask = SPAN_RGBA;
-   span.arrayAttribs = FRAG_BIT_COL0; /* we're fill in COL0 attrib values */
-
-   if (ctx->DrawBuffer->_NumColorDrawBuffers > 0 &&
-       ctx->DrawBuffer->_ColorDrawBuffers[0]->DataType != GL_FLOAT &&
-       ctx->Color.ClampFragmentColor != GL_FALSE) {
-      /* need to clamp colors before applying fragment ops */
-      transferOps |= IMAGE_CLAMP_BIT;
-   }
-
-   /*
-    * General solution
-    */
-   {
-      const GLbitfield interpMask = span.interpMask;
-      const GLbitfield arrayMask = span.arrayMask;
-      const GLint srcStride
-         = _mesa_image_row_stride(unpack, width, format, type);
-      GLint skipPixels = 0;
-      /* use span array for temp color storage */
-      GLfloat *rgba = (GLfloat *) span.array->attribs[FRAG_ATTRIB_COL0];
-
-      /* if the span is wider than MAX_WIDTH we have to do it in chunks */
-      while (skipPixels < width) {
-         const GLint spanWidth = MIN2(width - skipPixels, MAX_WIDTH);
-         const GLubyte *source
-            = (const GLubyte *) _mesa_image_address2d(unpack, pixels,
-                                                      width, height, format,
-                                                      type, 0, skipPixels);
-         GLint row;
-
-         for (row = 0; row < height; row++) {
-            /* get image row as float/RGBA */
-            _mesa_unpack_color_span_float(ctx, spanWidth, GL_RGBA, rgba,
-                                     format, type, source, unpack,
-                                     transferOps);
-	    /* Set these for each row since the _swrast_write_* functions
-	     * may change them while clipping/rendering.
-	     */
-	    span.array->ChanType = GL_FLOAT;
-	    span.x = x + skipPixels;
-	    span.y = y + row;
-	    span.end = spanWidth;
-	    span.arrayMask = arrayMask;
-	    span.interpMask = interpMask;
-	    if (zoom) {
-	       _swrast_write_zoomed_rgba_span(ctx, imgX, imgY, &span, rgba);
-	    }
-	    else {
-	       _swrast_write_rgba_span(ctx, &span);
-	    }
-
-            source += srcStride;
-         } /* for row */
-
-         skipPixels += spanWidth;
-      } /* while skipPixels < width */
-
-      /* XXX this is ugly/temporary, to undo above change */
-      span.array->ChanType = CHAN_TYPE;
-   }
-
-   if (convImage) {
-      free(convImage);
-   }
-}
-
-
-/**
- * This is a bit different from drawing GL_DEPTH_COMPONENT pixels.
- * The only per-pixel operations that apply are depth scale/bias,
- * stencil offset/shift, GL_DEPTH_WRITEMASK and GL_STENCIL_WRITEMASK,
- * and pixel zoom.
- * Also, only the depth buffer and stencil buffers are touched, not the
- * color buffer(s).
- */
-static void
-draw_depth_stencil_pixels(struct gl_context *ctx, GLint x, GLint y,
-                          GLsizei width, GLsizei height, GLenum type,
-                          const struct gl_pixelstore_attrib *unpack,
-                          const GLvoid *pixels)
-{
-   const GLint imgX = x, imgY = y;
-   const GLboolean scaleOrBias
-      = ctx->Pixel.DepthScale != 1.0 || ctx->Pixel.DepthBias != 0.0;
-   const GLuint depthMax = ctx->DrawBuffer->_DepthMax;
-   const GLuint stencilMask = ctx->Stencil.WriteMask[0];
-   const GLuint stencilType = (STENCIL_BITS == 8) ? 
-      GL_UNSIGNED_BYTE : GL_UNSIGNED_SHORT;
-   const GLboolean zoom = ctx->Pixel.ZoomX != 1.0 || ctx->Pixel.ZoomY != 1.0;
-   struct gl_renderbuffer *depthRb, *stencilRb;
-   struct gl_pixelstore_attrib clippedUnpack = *unpack;
-
-   if (!zoom) {
-      if (!_mesa_clip_drawpixels(ctx, &x, &y, &width, &height,
-                                 &clippedUnpack)) {
-         /* totally clipped */
-         return;
-      }
-   }
-   
-   depthRb = ctx->ReadBuffer->Attachment[BUFFER_DEPTH].Renderbuffer;
-   stencilRb = ctx->ReadBuffer->Attachment[BUFFER_STENCIL].Renderbuffer;
-   ASSERT(depthRb);
-   ASSERT(stencilRb);
-
-   if (depthRb->_BaseFormat == GL_DEPTH_STENCIL_EXT &&
-       stencilRb->_BaseFormat == GL_DEPTH_STENCIL_EXT &&
-       depthRb == stencilRb &&
-       !scaleOrBias &&
-       !zoom &&
-       ctx->Depth.Mask &&
-       (stencilMask & 0xff) == 0xff) {
-      /* This is the ideal case.
-       * Drawing GL_DEPTH_STENCIL pixels into a combined depth/stencil buffer.
-       * Plus, no pixel transfer ops, zooming, or masking needed.
-       */
-      GLint i;
-      for (i = 0; i < height; i++) {
-         const GLuint *src = (const GLuint *) 
-            _mesa_image_address2d(&clippedUnpack, pixels, width, height,
-                                  GL_DEPTH_STENCIL_EXT, type, i, 0);
-         depthRb->PutRow(ctx, depthRb, width, x, y + i, src, NULL);
-      }
-   }
-   else {
-      /* sub-optimal cases:
-       * Separate depth/stencil buffers, or pixel transfer ops required.
-       */
-      /* XXX need to handle very wide images (skippixels) */
-      GLint i;
-
-      depthRb = ctx->DrawBuffer->_DepthBuffer;
-      stencilRb = ctx->DrawBuffer->_StencilBuffer;
-
-      for (i = 0; i < height; i++) {
-         const GLuint *depthStencilSrc = (const GLuint *)
-            _mesa_image_address2d(&clippedUnpack, pixels, width, height,
-                                  GL_DEPTH_STENCIL_EXT, type, i, 0);
-
-         if (ctx->Depth.Mask) {
-            if (!scaleOrBias && ctx->DrawBuffer->Visual.depthBits == 24) {
-               /* fast path 24-bit zbuffer */
-               GLuint zValues[MAX_WIDTH];
-               GLint j;
-               ASSERT(depthRb->DataType == GL_UNSIGNED_INT);
-               for (j = 0; j < width; j++) {
-                  zValues[j] = depthStencilSrc[j] >> 8;
-               }
-               if (zoom)
-                  _swrast_write_zoomed_z_span(ctx, imgX, imgY, width,
-                                              x, y + i, zValues);
-               else
-                  depthRb->PutRow(ctx, depthRb, width, x, y + i, zValues,NULL);
-            }
-            else if (!scaleOrBias && ctx->DrawBuffer->Visual.depthBits == 16) {
-               /* fast path 16-bit zbuffer */
-               GLushort zValues[MAX_WIDTH];
-               GLint j;
-               ASSERT(depthRb->DataType == GL_UNSIGNED_SHORT);
-               for (j = 0; j < width; j++) {
-                  zValues[j] = depthStencilSrc[j] >> 16;
-               }
-               if (zoom)
-                  _swrast_write_zoomed_z_span(ctx, imgX, imgY, width,
-                                              x, y + i, zValues);
-               else
-                  depthRb->PutRow(ctx, depthRb, width, x, y + i, zValues,NULL);
-            }
-            else {
-               /* general case */
-               GLuint zValues[MAX_WIDTH];  /* 16 or 32-bit Z value storage */
-               _mesa_unpack_depth_span(ctx, width,
-                                       depthRb->DataType, zValues, depthMax,
-                                       type, depthStencilSrc, &clippedUnpack);
-               if (zoom) {
-                  _swrast_write_zoomed_z_span(ctx, imgX, imgY, width, x,
-                                              y + i, zValues);
-               }
-               else {
-                  depthRb->PutRow(ctx, depthRb, width, x, y + i, zValues,NULL);
-               }
-            }
-         }
-
-         if (stencilMask != 0x0) {
-            GLstencil stencilValues[MAX_WIDTH];
-            /* get stencil values, with shift/offset/mapping */
-            _mesa_unpack_stencil_span(ctx, width, stencilType, stencilValues,
-                                      type, depthStencilSrc, &clippedUnpack,
-                                      ctx->_ImageTransferState);
-            if (zoom)
-               _swrast_write_zoomed_stencil_span(ctx, imgX, imgY, width,
-                                                  x, y + i, stencilValues);
-            else
-               _swrast_write_stencil_span(ctx, width, x, y + i, stencilValues);
-         }
-      }
-   }
-}
-
-
-/**
- * Execute software-based glDrawPixels.
- * By time we get here, all error checking will have been done.
- */
-void
-_swrast_DrawPixels( struct gl_context *ctx,
-		    GLint x, GLint y,
-		    GLsizei width, GLsizei height,
-		    GLenum format, GLenum type,
-		    const struct gl_pixelstore_attrib *unpack,
-		    const GLvoid *pixels )
-{
-   SWcontext *swrast = SWRAST_CONTEXT(ctx);
-   GLboolean save_vp_override = ctx->VertexProgram._Overriden;
-
-   if (!_mesa_check_conditional_render(ctx))
-      return; /* don't draw */
-
-   /* We are creating fragments directly, without going through vertex
-    * programs.
-    *
-    * This override flag tells the fragment processing code that its input
-    * comes from a non-standard source, and it may therefore not rely on
-    * optimizations that assume e.g. constant color if there is no color
-    * vertex array.
-    */
-   _mesa_set_vp_override(ctx, GL_TRUE);
-
-   swrast_render_start(ctx);
-
-   if (ctx->NewState)
-      _mesa_update_state(ctx);
-
-   if (swrast->NewState)
-      _swrast_validate_derived( ctx );
-
-   pixels = _mesa_map_pbo_source(ctx, unpack, pixels);
-   if (!pixels) {
-      swrast_render_finish(ctx);
-      _mesa_set_vp_override(ctx, save_vp_override);
-      return;
-   }
-
-   /*
-    * By time we get here, all error checking should have been done.
-    */
-   switch (format) {
-   case GL_STENCIL_INDEX:
-      draw_stencil_pixels( ctx, x, y, width, height, type, unpack, pixels );
-      break;
-   case GL_DEPTH_COMPONENT:
-      draw_depth_pixels( ctx, x, y, width, height, type, unpack, pixels );
-      break;
-   case GL_DEPTH_STENCIL_EXT:
-      draw_depth_stencil_pixels(ctx, x, y, width, height, type, unpack, pixels);
-      break;
-   default:
-      /* all other formats should be color formats */
-      draw_rgba_pixels(ctx, x, y, width, height, format, type, unpack, pixels);
-   }
-
-   swrast_render_finish(ctx);
-   _mesa_set_vp_override(ctx, save_vp_override);
-
-   _mesa_unmap_pbo_source(ctx, unpack);
-}
-=======
-/*
- * Mesa 3-D graphics library
- * Version:  7.1
- *
- * Copyright (C) 1999-2007  Brian Paul   All Rights Reserved.
- *
- * Permission is hereby granted, free of charge, to any person obtaining a
- * copy of this software and associated documentation files (the "Software"),
- * to deal in the Software without restriction, including without limitation
- * the rights to use, copy, modify, merge, publish, distribute, sublicense,
- * and/or sell copies of the Software, and to permit persons to whom the
- * Software is furnished to do so, subject to the following conditions:
- *
- * The above copyright notice and this permission notice shall be included
- * in all copies or substantial portions of the Software.
- *
- * THE SOFTWARE IS PROVIDED "AS IS", WITHOUT WARRANTY OF ANY KIND, EXPRESS
- * OR IMPLIED, INCLUDING BUT NOT LIMITED TO THE WARRANTIES OF MERCHANTABILITY,
- * FITNESS FOR A PARTICULAR PURPOSE AND NONINFRINGEMENT.  IN NO EVENT SHALL
- * BRIAN PAUL BE LIABLE FOR ANY CLAIM, DAMAGES OR OTHER LIABILITY, WHETHER IN
- * AN ACTION OF CONTRACT, TORT OR OTHERWISE, ARISING FROM, OUT OF OR IN
- * CONNECTION WITH THE SOFTWARE OR THE USE OR OTHER DEALINGS IN THE SOFTWARE.
- */
-
-
-#include "main/glheader.h"
-#include "main/bufferobj.h"
-#include "main/condrender.h"
-#include "main/context.h"
-#include "main/image.h"
-#include "main/imports.h"
-#include "main/macros.h"
-#include "main/pack.h"
-#include "main/pbo.h"
-#include "main/pixeltransfer.h"
-#include "main/state.h"
-
-#include "s_context.h"
-#include "s_span.h"
-#include "s_stencil.h"
-#include "s_zoom.h"
-
-
-
-/**
- * Try to do a fast and simple RGB(a) glDrawPixels.
- * Return:  GL_TRUE if success, GL_FALSE if slow path must be used instead
- */
-static GLboolean
-fast_draw_rgba_pixels(struct gl_context *ctx, GLint x, GLint y,
-                      GLsizei width, GLsizei height,
-                      GLenum format, GLenum type,
-                      const struct gl_pixelstore_attrib *userUnpack,
-                      const GLvoid *pixels)
-{
-   const GLint imgX = x, imgY = y;
-   struct gl_renderbuffer *rb = ctx->DrawBuffer->_ColorDrawBuffers[0];
-   GLenum rbType;
-   SWcontext *swrast = SWRAST_CONTEXT(ctx);
-   SWspan span;
-   GLboolean simpleZoom;
-   GLint yStep;  /* +1 or -1 */
-   struct gl_pixelstore_attrib unpack;
-   GLint destX, destY, drawWidth, drawHeight; /* post clipping */
-
-   if (!rb)
-      return GL_TRUE; /* no-op */
-
-   rbType = rb->DataType;
-
-   if ((swrast->_RasterMask & ~CLIP_BIT) ||
-       ctx->Texture._EnabledCoordUnits ||
-       userUnpack->SwapBytes ||
-       ctx->_ImageTransferState) {
-      /* can't handle any of those conditions */
-      return GL_FALSE;
-   }
-
-   INIT_SPAN(span, GL_BITMAP);
-   span.arrayMask = SPAN_RGBA;
-   span.arrayAttribs = FRAG_BIT_COL0;
-   _swrast_span_default_attribs(ctx, &span);
-
-   /* copy input params since clipping may change them */
-   unpack = *userUnpack;
-   destX = x;
-   destY = y;
-   drawWidth = width;
-   drawHeight = height;
-
-   /* check for simple zooming and clipping */
-   if (ctx->Pixel.ZoomX == 1.0F &&
-       (ctx->Pixel.ZoomY == 1.0F || ctx->Pixel.ZoomY == -1.0F)) {
-      if (!_mesa_clip_drawpixels(ctx, &destX, &destY,
-                                 &drawWidth, &drawHeight, &unpack)) {
-         /* image was completely clipped: no-op, all done */
-         return GL_TRUE;
-      }
-      simpleZoom = GL_TRUE;
-      yStep = (GLint) ctx->Pixel.ZoomY;
-      ASSERT(yStep == 1 || yStep == -1);
-   }
-   else {
-      /* non-simple zooming */
-      simpleZoom = GL_FALSE;
-      yStep = 1;
-      if (unpack.RowLength == 0)
-         unpack.RowLength = width;
-   }
-
-   /*
-    * Ready to draw!
-    */
-
-   if (format == GL_RGBA && type == rbType) {
-      const GLubyte *src
-         = (const GLubyte *) _mesa_image_address2d(&unpack, pixels, width,
-                                                   height, format, type, 0, 0);
-      const GLint srcStride = _mesa_image_row_stride(&unpack, width,
-                                                     format, type);
-      if (simpleZoom) {
-         GLint row;
-         for (row = 0; row < drawHeight; row++) {
-            rb->PutRow(ctx, rb, drawWidth, destX, destY, src, NULL);
-            src += srcStride;
-            destY += yStep;
-         }
-      }
-      else {
-         /* with zooming */
-         GLint row;
-         for (row = 0; row < drawHeight; row++) {
-            span.x = destX;
-            span.y = destY + row;
-            span.end = drawWidth;
-            span.array->ChanType = rbType;
-            _swrast_write_zoomed_rgba_span(ctx, imgX, imgY, &span, src);
-            src += srcStride;
-         }
-         span.array->ChanType = CHAN_TYPE;
-      }
-      return GL_TRUE;
-   }
-
-   if (format == GL_RGB && type == rbType) {
-      const GLubyte *src
-         = (const GLubyte *) _mesa_image_address2d(&unpack, pixels, width,
-                                                   height, format, type, 0, 0);
-      const GLint srcStride = _mesa_image_row_stride(&unpack, width,
-                                                     format, type);
-      if (simpleZoom) {
-         GLint row;
-         for (row = 0; row < drawHeight; row++) {
-            rb->PutRowRGB(ctx, rb, drawWidth, destX, destY, src, NULL);
-            src += srcStride;
-            destY += yStep;
-         }
-      }
-      else {
-         /* with zooming */
-         GLint row;
-         for (row = 0; row < drawHeight; row++) {
-            span.x = destX;
-            span.y = destY;
-            span.end = drawWidth;
-            span.array->ChanType = rbType;
-            _swrast_write_zoomed_rgb_span(ctx, imgX, imgY, &span, src);
-            src += srcStride;
-            destY++;
-         }
-         span.array->ChanType = CHAN_TYPE;
-      }
-      return GL_TRUE;
-   }
-
-   /* Remaining cases haven't been tested with alignment != 1 */
-   if (userUnpack->Alignment != 1)
-      return GL_FALSE;
-
-   if (format == GL_LUMINANCE && type == CHAN_TYPE && rbType == CHAN_TYPE) {
-      const GLchan *src = (const GLchan *) pixels
-         + (unpack.SkipRows * unpack.RowLength + unpack.SkipPixels);
-      if (simpleZoom) {
-         /* no zooming */
-         GLint row;
-         ASSERT(drawWidth <= MAX_WIDTH);
-         for (row = 0; row < drawHeight; row++) {
-            GLchan rgb[MAX_WIDTH][3];
-            GLint i;
-            for (i = 0;i<drawWidth;i++) {
-               rgb[i][0] = src[i];
-               rgb[i][1] = src[i];
-               rgb[i][2] = src[i];
-            }
-            rb->PutRowRGB(ctx, rb, drawWidth, destX, destY, rgb, NULL);
-            src += unpack.RowLength;
-            destY += yStep;
-         }
-      }
-      else {
-         /* with zooming */
-         GLint row;
-         ASSERT(drawWidth <= MAX_WIDTH);
-         for (row = 0; row < drawHeight; row++) {
-            GLchan rgb[MAX_WIDTH][3];
-            GLint i;
-            for (i = 0;i<drawWidth;i++) {
-               rgb[i][0] = src[i];
-               rgb[i][1] = src[i];
-               rgb[i][2] = src[i];
-            }
-            span.x = destX;
-            span.y = destY;
-            span.end = drawWidth;
-            _swrast_write_zoomed_rgb_span(ctx, imgX, imgY, &span, rgb);
-            src += unpack.RowLength;
-            destY++;
-         }
-      }
-      return GL_TRUE;
-   }
-
-   if (format == GL_LUMINANCE_ALPHA && type == CHAN_TYPE && rbType == CHAN_TYPE) {
-      const GLchan *src = (const GLchan *) pixels
-         + (unpack.SkipRows * unpack.RowLength + unpack.SkipPixels)*2;
-      if (simpleZoom) {
-         GLint row;
-         ASSERT(drawWidth <= MAX_WIDTH);
-         for (row = 0; row < drawHeight; row++) {
-            GLint i;
-            const GLchan *ptr = src;
-            for (i = 0;i<drawWidth;i++) {
-               span.array->rgba[i][0] = *ptr;
-               span.array->rgba[i][1] = *ptr;
-               span.array->rgba[i][2] = *ptr++;
-               span.array->rgba[i][3] = *ptr++;
-            }
-            rb->PutRow(ctx, rb, drawWidth, destX, destY,
-                       span.array->rgba, NULL);
-            src += unpack.RowLength*2;
-            destY += yStep;
-         }
-      }
-      else {
-         /* with zooming */
-         GLint row;
-         ASSERT(drawWidth <= MAX_WIDTH);
-         for (row = 0; row < drawHeight; row++) {
-            const GLchan *ptr = src;
-            GLint i;
-            for (i = 0;i<drawWidth;i++) {
-               span.array->rgba[i][0] = *ptr;
-               span.array->rgba[i][1] = *ptr;
-               span.array->rgba[i][2] = *ptr++;
-               span.array->rgba[i][3] = *ptr++;
-            }
-            span.x = destX;
-            span.y = destY;
-            span.end = drawWidth;
-            _swrast_write_zoomed_rgba_span(ctx, imgX, imgY, &span,
-                                           span.array->rgba);
-            src += unpack.RowLength*2;
-            destY++;
-         }
-      }
-      return GL_TRUE;
-   }
-
-   if (format == GL_COLOR_INDEX && type == GL_UNSIGNED_BYTE) {
-      const GLubyte *src = (const GLubyte *) pixels
-         + unpack.SkipRows * unpack.RowLength + unpack.SkipPixels;
-      if (rbType == GL_UNSIGNED_BYTE) {
-         /* convert ubyte/CI data to ubyte/RGBA */
-         if (simpleZoom) {
-            GLint row;
-            for (row = 0; row < drawHeight; row++) {
-               ASSERT(drawWidth <= MAX_WIDTH);
-               _mesa_map_ci8_to_rgba8(ctx, drawWidth, src,
-                                      span.array->rgba8);
-               rb->PutRow(ctx, rb, drawWidth, destX, destY,
-                          span.array->rgba8, NULL);
-               src += unpack.RowLength;
-               destY += yStep;
-            }
-         }
-         else {
-            /* ubyte/CI to ubyte/RGBA with zooming */
-            GLint row;
-            for (row = 0; row < drawHeight; row++) {
-               ASSERT(drawWidth <= MAX_WIDTH);
-               _mesa_map_ci8_to_rgba8(ctx, drawWidth, src,
-                                      span.array->rgba8);
-               span.x = destX;
-               span.y = destY;
-               span.end = drawWidth;
-               _swrast_write_zoomed_rgba_span(ctx, imgX, imgY, &span,
-                                              span.array->rgba8);
-               src += unpack.RowLength;
-               destY++;
-            }
-         }
-         return GL_TRUE;
-      }
-   }
-
-   /* can't handle this pixel format and/or data type */
-   return GL_FALSE;
-}
-
-
-
-/*
- * Draw stencil image.
- */
-static void
-draw_stencil_pixels( struct gl_context *ctx, GLint x, GLint y,
-                     GLsizei width, GLsizei height,
-                     GLenum type,
-                     const struct gl_pixelstore_attrib *unpack,
-                     const GLvoid *pixels )
-{
-   const GLboolean zoom = ctx->Pixel.ZoomX != 1.0 || ctx->Pixel.ZoomY != 1.0;
-   GLint skipPixels;
-
-   /* if width > MAX_WIDTH, have to process image in chunks */
-   skipPixels = 0;
-   while (skipPixels < width) {
-      const GLint spanX = x + skipPixels;
-      const GLint spanWidth = MIN2(width - skipPixels, MAX_WIDTH);
-      GLint row;
-      for (row = 0; row < height; row++) {
-         const GLint spanY = y + row;
-         GLstencil values[MAX_WIDTH];
-         GLenum destType = (sizeof(GLstencil) == sizeof(GLubyte))
-                         ? GL_UNSIGNED_BYTE : GL_UNSIGNED_SHORT;
-         const GLvoid *source = _mesa_image_address2d(unpack, pixels,
-                                                      width, height,
-                                                      GL_STENCIL_INDEX, type,
-                                                      row, skipPixels);
-         _mesa_unpack_stencil_span(ctx, spanWidth, destType, values,
-                                   type, source, unpack,
-                                   ctx->_ImageTransferState);
-         if (zoom) {
-            _swrast_write_zoomed_stencil_span(ctx, x, y, spanWidth,
-                                              spanX, spanY, values);
-         }
-         else {
-            _swrast_write_stencil_span(ctx, spanWidth, spanX, spanY, values);
-         }
-      }
-      skipPixels += spanWidth;
-   }
-}
-
-
-/*
- * Draw depth image.
- */
-static void
-draw_depth_pixels( struct gl_context *ctx, GLint x, GLint y,
-                   GLsizei width, GLsizei height,
-                   GLenum type,
-                   const struct gl_pixelstore_attrib *unpack,
-                   const GLvoid *pixels )
-{
-   const GLboolean scaleOrBias
-      = ctx->Pixel.DepthScale != 1.0 || ctx->Pixel.DepthBias != 0.0;
-   const GLboolean zoom = ctx->Pixel.ZoomX != 1.0 || ctx->Pixel.ZoomY != 1.0;
-   SWspan span;
-
-   INIT_SPAN(span, GL_BITMAP);
-   span.arrayMask = SPAN_Z;
-   _swrast_span_default_attribs(ctx, &span);
-
-   if (type == GL_UNSIGNED_SHORT
-       && ctx->DrawBuffer->Visual.depthBits == 16
-       && !scaleOrBias
-       && !zoom
-       && width <= MAX_WIDTH
-       && !unpack->SwapBytes) {
-      /* Special case: directly write 16-bit depth values */
-      GLint row;
-      for (row = 0; row < height; row++) {
-         const GLushort *zSrc = (const GLushort *)
-            _mesa_image_address2d(unpack, pixels, width, height,
-                                  GL_DEPTH_COMPONENT, type, row, 0);
-         GLint i;
-         for (i = 0; i < width; i++)
-            span.array->z[i] = zSrc[i];
-         span.x = x;
-         span.y = y + row;
-         span.end = width;
-         _swrast_write_rgba_span(ctx, &span);
-      }
-   }
-   else if (type == GL_UNSIGNED_INT
-            && !scaleOrBias
-            && !zoom
-            && width <= MAX_WIDTH
-            && !unpack->SwapBytes) {
-      /* Special case: shift 32-bit values down to Visual.depthBits */
-      const GLint shift = 32 - ctx->DrawBuffer->Visual.depthBits;
-      GLint row;
-      for (row = 0; row < height; row++) {
-         const GLuint *zSrc = (const GLuint *)
-            _mesa_image_address2d(unpack, pixels, width, height,
-                                  GL_DEPTH_COMPONENT, type, row, 0);
-         if (shift == 0) {
-            memcpy(span.array->z, zSrc, width * sizeof(GLuint));
-         }
-         else {
-            GLint col;
-            for (col = 0; col < width; col++)
-               span.array->z[col] = zSrc[col] >> shift;
-         }
-         span.x = x;
-         span.y = y + row;
-         span.end = width;
-         _swrast_write_rgba_span(ctx, &span);
-      }
-   }
-   else {
-      /* General case */
-      const GLuint depthMax = ctx->DrawBuffer->_DepthMax;
-      GLint skipPixels = 0;
-
-      /* in case width > MAX_WIDTH do the copy in chunks */
-      while (skipPixels < width) {
-         const GLint spanWidth = MIN2(width - skipPixels, MAX_WIDTH);
-         GLint row;
-         ASSERT(span.end <= MAX_WIDTH);
-         for (row = 0; row < height; row++) {
-            const GLvoid *zSrc = _mesa_image_address2d(unpack,
-                                                      pixels, width, height,
-                                                      GL_DEPTH_COMPONENT, type,
-                                                      row, skipPixels);
-
-            /* Set these for each row since the _swrast_write_* function may
-             * change them while clipping.
-             */
-            span.x = x + skipPixels;
-            span.y = y + row;
-            span.end = spanWidth;
-
-            _mesa_unpack_depth_span(ctx, spanWidth,
-                                    GL_UNSIGNED_INT, span.array->z, depthMax,
-                                    type, zSrc, unpack);
-            if (zoom) {
-               _swrast_write_zoomed_depth_span(ctx, x, y, &span);
-            }
-            else {
-               _swrast_write_rgba_span(ctx, &span);
-            }
-         }
-         skipPixels += spanWidth;
-      }
-   }
-}
-
-
-
-/**
- * Draw RGBA image.
- */
-static void
-draw_rgba_pixels( struct gl_context *ctx, GLint x, GLint y,
-                  GLsizei width, GLsizei height,
-                  GLenum format, GLenum type,
-                  const struct gl_pixelstore_attrib *unpack,
-                  const GLvoid *pixels )
-{
-   const GLint imgX = x, imgY = y;
-   const GLboolean zoom = ctx->Pixel.ZoomX!=1.0 || ctx->Pixel.ZoomY!=1.0;
-   GLfloat *convImage = NULL;
-   GLbitfield transferOps = ctx->_ImageTransferState;
-   SWspan span;
-
-   /* Try an optimized glDrawPixels first */
-   if (fast_draw_rgba_pixels(ctx, x, y, width, height, format, type,
-                             unpack, pixels)) {
-      return;
-   }
-
-   INIT_SPAN(span, GL_BITMAP);
-   _swrast_span_default_attribs(ctx, &span);
-   span.arrayMask = SPAN_RGBA;
-   span.arrayAttribs = FRAG_BIT_COL0; /* we're fill in COL0 attrib values */
-
-   if (ctx->DrawBuffer->_NumColorDrawBuffers > 0 &&
-       ctx->DrawBuffer->_ColorDrawBuffers[0]->DataType != GL_FLOAT &&
-       ctx->Color.ClampFragmentColor != GL_FALSE) {
-      /* need to clamp colors before applying fragment ops */
-      transferOps |= IMAGE_CLAMP_BIT;
-   }
-
-   /*
-    * General solution
-    */
-   {
-      const GLbitfield interpMask = span.interpMask;
-      const GLbitfield arrayMask = span.arrayMask;
-      const GLint srcStride
-         = _mesa_image_row_stride(unpack, width, format, type);
-      GLint skipPixels = 0;
-      /* use span array for temp color storage */
-      GLfloat *rgba = (GLfloat *) span.array->attribs[FRAG_ATTRIB_COL0];
-
-      /* if the span is wider than MAX_WIDTH we have to do it in chunks */
-      while (skipPixels < width) {
-         const GLint spanWidth = MIN2(width - skipPixels, MAX_WIDTH);
-         const GLubyte *source
-            = (const GLubyte *) _mesa_image_address2d(unpack, pixels,
-                                                      width, height, format,
-                                                      type, 0, skipPixels);
-         GLint row;
-
-         for (row = 0; row < height; row++) {
-            /* get image row as float/RGBA */
-            _mesa_unpack_color_span_float(ctx, spanWidth, GL_RGBA, rgba,
-                                     format, type, source, unpack,
-                                     transferOps);
-	    /* Set these for each row since the _swrast_write_* functions
-	     * may change them while clipping/rendering.
-	     */
-	    span.array->ChanType = GL_FLOAT;
-	    span.x = x + skipPixels;
-	    span.y = y + row;
-	    span.end = spanWidth;
-	    span.arrayMask = arrayMask;
-	    span.interpMask = interpMask;
-	    if (zoom) {
-	       _swrast_write_zoomed_rgba_span(ctx, imgX, imgY, &span, rgba);
-	    }
-	    else {
-	       _swrast_write_rgba_span(ctx, &span);
-	    }
-
-            source += srcStride;
-         } /* for row */
-
-         skipPixels += spanWidth;
-      } /* while skipPixels < width */
-
-      /* XXX this is ugly/temporary, to undo above change */
-      span.array->ChanType = CHAN_TYPE;
-   }
-
-   if (convImage) {
-      free(convImage);
-   }
-}
-
-
-/**
- * This is a bit different from drawing GL_DEPTH_COMPONENT pixels.
- * The only per-pixel operations that apply are depth scale/bias,
- * stencil offset/shift, GL_DEPTH_WRITEMASK and GL_STENCIL_WRITEMASK,
- * and pixel zoom.
- * Also, only the depth buffer and stencil buffers are touched, not the
- * color buffer(s).
- */
-static void
-draw_depth_stencil_pixels(struct gl_context *ctx, GLint x, GLint y,
-                          GLsizei width, GLsizei height, GLenum type,
-                          const struct gl_pixelstore_attrib *unpack,
-                          const GLvoid *pixels)
-{
-   const GLint imgX = x, imgY = y;
-   const GLboolean scaleOrBias
-      = ctx->Pixel.DepthScale != 1.0 || ctx->Pixel.DepthBias != 0.0;
-   const GLuint depthMax = ctx->DrawBuffer->_DepthMax;
-   const GLuint stencilMask = ctx->Stencil.WriteMask[0];
-   const GLuint stencilType = (STENCIL_BITS == 8) ? 
-      GL_UNSIGNED_BYTE : GL_UNSIGNED_SHORT;
-   const GLboolean zoom = ctx->Pixel.ZoomX != 1.0 || ctx->Pixel.ZoomY != 1.0;
-   struct gl_renderbuffer *depthRb, *stencilRb;
-   struct gl_pixelstore_attrib clippedUnpack = *unpack;
-
-   if (!zoom) {
-      if (!_mesa_clip_drawpixels(ctx, &x, &y, &width, &height,
-                                 &clippedUnpack)) {
-         /* totally clipped */
-         return;
-      }
-   }
-   
-   depthRb = ctx->ReadBuffer->Attachment[BUFFER_DEPTH].Renderbuffer;
-   stencilRb = ctx->ReadBuffer->Attachment[BUFFER_STENCIL].Renderbuffer;
-   ASSERT(depthRb);
-   ASSERT(stencilRb);
-
-   if (depthRb->_BaseFormat == GL_DEPTH_STENCIL_EXT &&
-       stencilRb->_BaseFormat == GL_DEPTH_STENCIL_EXT &&
-       depthRb == stencilRb &&
-       !scaleOrBias &&
-       !zoom &&
-       ctx->Depth.Mask &&
-       (stencilMask & 0xff) == 0xff) {
-      /* This is the ideal case.
-       * Drawing GL_DEPTH_STENCIL pixels into a combined depth/stencil buffer.
-       * Plus, no pixel transfer ops, zooming, or masking needed.
-       */
-      GLint i;
-      for (i = 0; i < height; i++) {
-         const GLuint *src = (const GLuint *) 
-            _mesa_image_address2d(&clippedUnpack, pixels, width, height,
-                                  GL_DEPTH_STENCIL_EXT, type, i, 0);
-         depthRb->PutRow(ctx, depthRb, width, x, y + i, src, NULL);
-      }
-   }
-   else {
-      /* sub-optimal cases:
-       * Separate depth/stencil buffers, or pixel transfer ops required.
-       */
-      /* XXX need to handle very wide images (skippixels) */
-      GLint i;
-
-      depthRb = ctx->DrawBuffer->_DepthBuffer;
-      stencilRb = ctx->DrawBuffer->_StencilBuffer;
-
-      for (i = 0; i < height; i++) {
-         const GLuint *depthStencilSrc = (const GLuint *)
-            _mesa_image_address2d(&clippedUnpack, pixels, width, height,
-                                  GL_DEPTH_STENCIL_EXT, type, i, 0);
-
-         if (ctx->Depth.Mask) {
-            if (!scaleOrBias && ctx->DrawBuffer->Visual.depthBits == 24) {
-               /* fast path 24-bit zbuffer */
-               GLuint zValues[MAX_WIDTH];
-               GLint j;
-               ASSERT(depthRb->DataType == GL_UNSIGNED_INT);
-               for (j = 0; j < width; j++) {
-                  zValues[j] = depthStencilSrc[j] >> 8;
-               }
-               if (zoom)
-                  _swrast_write_zoomed_z_span(ctx, imgX, imgY, width,
-                                              x, y + i, zValues);
-               else
-                  depthRb->PutRow(ctx, depthRb, width, x, y + i, zValues,NULL);
-            }
-            else if (!scaleOrBias && ctx->DrawBuffer->Visual.depthBits == 16) {
-               /* fast path 16-bit zbuffer */
-               GLushort zValues[MAX_WIDTH];
-               GLint j;
-               ASSERT(depthRb->DataType == GL_UNSIGNED_SHORT);
-               for (j = 0; j < width; j++) {
-                  zValues[j] = depthStencilSrc[j] >> 16;
-               }
-               if (zoom)
-                  _swrast_write_zoomed_z_span(ctx, imgX, imgY, width,
-                                              x, y + i, zValues);
-               else
-                  depthRb->PutRow(ctx, depthRb, width, x, y + i, zValues,NULL);
-            }
-            else {
-               /* general case */
-               GLuint zValues[MAX_WIDTH];  /* 16 or 32-bit Z value storage */
-               _mesa_unpack_depth_span(ctx, width,
-                                       depthRb->DataType, zValues, depthMax,
-                                       type, depthStencilSrc, &clippedUnpack);
-               if (zoom) {
-                  _swrast_write_zoomed_z_span(ctx, imgX, imgY, width, x,
-                                              y + i, zValues);
-               }
-               else {
-                  depthRb->PutRow(ctx, depthRb, width, x, y + i, zValues,NULL);
-               }
-            }
-         }
-
-         if (stencilMask != 0x0) {
-            GLstencil stencilValues[MAX_WIDTH];
-            /* get stencil values, with shift/offset/mapping */
-            _mesa_unpack_stencil_span(ctx, width, stencilType, stencilValues,
-                                      type, depthStencilSrc, &clippedUnpack,
-                                      ctx->_ImageTransferState);
-            if (zoom)
-               _swrast_write_zoomed_stencil_span(ctx, imgX, imgY, width,
-                                                  x, y + i, stencilValues);
-            else
-               _swrast_write_stencil_span(ctx, width, x, y + i, stencilValues);
-         }
-      }
-   }
-}
-
-
-/**
- * Execute software-based glDrawPixels.
- * By time we get here, all error checking will have been done.
- */
-void
-_swrast_DrawPixels( struct gl_context *ctx,
-		    GLint x, GLint y,
-		    GLsizei width, GLsizei height,
-		    GLenum format, GLenum type,
-		    const struct gl_pixelstore_attrib *unpack,
-		    const GLvoid *pixels )
-{
-   SWcontext *swrast = SWRAST_CONTEXT(ctx);
-   GLboolean save_vp_override = ctx->VertexProgram._Overriden;
-
-   if (!_mesa_check_conditional_render(ctx))
-      return; /* don't draw */
-
-   /* We are creating fragments directly, without going through vertex
-    * programs.
-    *
-    * This override flag tells the fragment processing code that its input
-    * comes from a non-standard source, and it may therefore not rely on
-    * optimizations that assume e.g. constant color if there is no color
-    * vertex array.
-    */
-   _mesa_set_vp_override(ctx, GL_TRUE);
-
-   swrast_render_start(ctx);
-
-   if (ctx->NewState)
-      _mesa_update_state(ctx);
-
-   if (swrast->NewState)
-      _swrast_validate_derived( ctx );
-
-   pixels = _mesa_map_pbo_source(ctx, unpack, pixels);
-   if (!pixels) {
-      swrast_render_finish(ctx);
-      _mesa_set_vp_override(ctx, save_vp_override);
-      return;
-   }
-
-   /*
-    * By time we get here, all error checking should have been done.
-    */
-   switch (format) {
-   case GL_STENCIL_INDEX:
-      draw_stencil_pixels( ctx, x, y, width, height, type, unpack, pixels );
-      break;
-   case GL_DEPTH_COMPONENT:
-      draw_depth_pixels( ctx, x, y, width, height, type, unpack, pixels );
-      break;
-   case GL_DEPTH_STENCIL_EXT:
-      draw_depth_stencil_pixels(ctx, x, y, width, height, type, unpack, pixels);
-      break;
-   default:
-      /* all other formats should be color formats */
-      draw_rgba_pixels(ctx, x, y, width, height, format, type, unpack, pixels);
-   }
-
-   swrast_render_finish(ctx);
-   _mesa_set_vp_override(ctx, save_vp_override);
-
-   _mesa_unmap_pbo_source(ctx, unpack);
-}
->>>>>>> 23a7aeba
+/*
+ * Mesa 3-D graphics library
+ * Version:  7.1
+ *
+ * Copyright (C) 1999-2007  Brian Paul   All Rights Reserved.
+ *
+ * Permission is hereby granted, free of charge, to any person obtaining a
+ * copy of this software and associated documentation files (the "Software"),
+ * to deal in the Software without restriction, including without limitation
+ * the rights to use, copy, modify, merge, publish, distribute, sublicense,
+ * and/or sell copies of the Software, and to permit persons to whom the
+ * Software is furnished to do so, subject to the following conditions:
+ *
+ * The above copyright notice and this permission notice shall be included
+ * in all copies or substantial portions of the Software.
+ *
+ * THE SOFTWARE IS PROVIDED "AS IS", WITHOUT WARRANTY OF ANY KIND, EXPRESS
+ * OR IMPLIED, INCLUDING BUT NOT LIMITED TO THE WARRANTIES OF MERCHANTABILITY,
+ * FITNESS FOR A PARTICULAR PURPOSE AND NONINFRINGEMENT.  IN NO EVENT SHALL
+ * BRIAN PAUL BE LIABLE FOR ANY CLAIM, DAMAGES OR OTHER LIABILITY, WHETHER IN
+ * AN ACTION OF CONTRACT, TORT OR OTHERWISE, ARISING FROM, OUT OF OR IN
+ * CONNECTION WITH THE SOFTWARE OR THE USE OR OTHER DEALINGS IN THE SOFTWARE.
+ */
+
+
+#include "main/glheader.h"
+#include "main/bufferobj.h"
+#include "main/condrender.h"
+#include "main/context.h"
+#include "main/image.h"
+#include "main/imports.h"
+#include "main/macros.h"
+#include "main/pack.h"
+#include "main/pbo.h"
+#include "main/pixeltransfer.h"
+#include "main/state.h"
+
+#include "s_context.h"
+#include "s_span.h"
+#include "s_stencil.h"
+#include "s_zoom.h"
+
+
+
+/**
+ * Try to do a fast and simple RGB(a) glDrawPixels.
+ * Return:  GL_TRUE if success, GL_FALSE if slow path must be used instead
+ */
+static GLboolean
+fast_draw_rgba_pixels(struct gl_context *ctx, GLint x, GLint y,
+                      GLsizei width, GLsizei height,
+                      GLenum format, GLenum type,
+                      const struct gl_pixelstore_attrib *userUnpack,
+                      const GLvoid *pixels)
+{
+   const GLint imgX = x, imgY = y;
+   struct gl_renderbuffer *rb = ctx->DrawBuffer->_ColorDrawBuffers[0];
+   GLenum rbType;
+   SWcontext *swrast = SWRAST_CONTEXT(ctx);
+   SWspan span;
+   GLboolean simpleZoom;
+   GLint yStep;  /* +1 or -1 */
+   struct gl_pixelstore_attrib unpack;
+   GLint destX, destY, drawWidth, drawHeight; /* post clipping */
+
+   if (!rb)
+      return GL_TRUE; /* no-op */
+
+   rbType = rb->DataType;
+
+   if ((swrast->_RasterMask & ~CLIP_BIT) ||
+       ctx->Texture._EnabledCoordUnits ||
+       userUnpack->SwapBytes ||
+       ctx->_ImageTransferState) {
+      /* can't handle any of those conditions */
+      return GL_FALSE;
+   }
+
+   INIT_SPAN(span, GL_BITMAP);
+   span.arrayMask = SPAN_RGBA;
+   span.arrayAttribs = FRAG_BIT_COL0;
+   _swrast_span_default_attribs(ctx, &span);
+
+   /* copy input params since clipping may change them */
+   unpack = *userUnpack;
+   destX = x;
+   destY = y;
+   drawWidth = width;
+   drawHeight = height;
+
+   /* check for simple zooming and clipping */
+   if (ctx->Pixel.ZoomX == 1.0F &&
+       (ctx->Pixel.ZoomY == 1.0F || ctx->Pixel.ZoomY == -1.0F)) {
+      if (!_mesa_clip_drawpixels(ctx, &destX, &destY,
+                                 &drawWidth, &drawHeight, &unpack)) {
+         /* image was completely clipped: no-op, all done */
+         return GL_TRUE;
+      }
+      simpleZoom = GL_TRUE;
+      yStep = (GLint) ctx->Pixel.ZoomY;
+      ASSERT(yStep == 1 || yStep == -1);
+   }
+   else {
+      /* non-simple zooming */
+      simpleZoom = GL_FALSE;
+      yStep = 1;
+      if (unpack.RowLength == 0)
+         unpack.RowLength = width;
+   }
+
+   /*
+    * Ready to draw!
+    */
+
+   if (format == GL_RGBA && type == rbType) {
+      const GLubyte *src
+         = (const GLubyte *) _mesa_image_address2d(&unpack, pixels, width,
+                                                   height, format, type, 0, 0);
+      const GLint srcStride = _mesa_image_row_stride(&unpack, width,
+                                                     format, type);
+      if (simpleZoom) {
+         GLint row;
+         for (row = 0; row < drawHeight; row++) {
+            rb->PutRow(ctx, rb, drawWidth, destX, destY, src, NULL);
+            src += srcStride;
+            destY += yStep;
+         }
+      }
+      else {
+         /* with zooming */
+         GLint row;
+         for (row = 0; row < drawHeight; row++) {
+            span.x = destX;
+            span.y = destY + row;
+            span.end = drawWidth;
+            span.array->ChanType = rbType;
+            _swrast_write_zoomed_rgba_span(ctx, imgX, imgY, &span, src);
+            src += srcStride;
+         }
+         span.array->ChanType = CHAN_TYPE;
+      }
+      return GL_TRUE;
+   }
+
+   if (format == GL_RGB && type == rbType) {
+      const GLubyte *src
+         = (const GLubyte *) _mesa_image_address2d(&unpack, pixels, width,
+                                                   height, format, type, 0, 0);
+      const GLint srcStride = _mesa_image_row_stride(&unpack, width,
+                                                     format, type);
+      if (simpleZoom) {
+         GLint row;
+         for (row = 0; row < drawHeight; row++) {
+            rb->PutRowRGB(ctx, rb, drawWidth, destX, destY, src, NULL);
+            src += srcStride;
+            destY += yStep;
+         }
+      }
+      else {
+         /* with zooming */
+         GLint row;
+         for (row = 0; row < drawHeight; row++) {
+            span.x = destX;
+            span.y = destY;
+            span.end = drawWidth;
+            span.array->ChanType = rbType;
+            _swrast_write_zoomed_rgb_span(ctx, imgX, imgY, &span, src);
+            src += srcStride;
+            destY++;
+         }
+         span.array->ChanType = CHAN_TYPE;
+      }
+      return GL_TRUE;
+   }
+
+   /* Remaining cases haven't been tested with alignment != 1 */
+   if (userUnpack->Alignment != 1)
+      return GL_FALSE;
+
+   if (format == GL_LUMINANCE && type == CHAN_TYPE && rbType == CHAN_TYPE) {
+      const GLchan *src = (const GLchan *) pixels
+         + (unpack.SkipRows * unpack.RowLength + unpack.SkipPixels);
+      if (simpleZoom) {
+         /* no zooming */
+         GLint row;
+         ASSERT(drawWidth <= MAX_WIDTH);
+         for (row = 0; row < drawHeight; row++) {
+            GLchan rgb[MAX_WIDTH][3];
+            GLint i;
+            for (i = 0;i<drawWidth;i++) {
+               rgb[i][0] = src[i];
+               rgb[i][1] = src[i];
+               rgb[i][2] = src[i];
+            }
+            rb->PutRowRGB(ctx, rb, drawWidth, destX, destY, rgb, NULL);
+            src += unpack.RowLength;
+            destY += yStep;
+         }
+      }
+      else {
+         /* with zooming */
+         GLint row;
+         ASSERT(drawWidth <= MAX_WIDTH);
+         for (row = 0; row < drawHeight; row++) {
+            GLchan rgb[MAX_WIDTH][3];
+            GLint i;
+            for (i = 0;i<drawWidth;i++) {
+               rgb[i][0] = src[i];
+               rgb[i][1] = src[i];
+               rgb[i][2] = src[i];
+            }
+            span.x = destX;
+            span.y = destY;
+            span.end = drawWidth;
+            _swrast_write_zoomed_rgb_span(ctx, imgX, imgY, &span, rgb);
+            src += unpack.RowLength;
+            destY++;
+         }
+      }
+      return GL_TRUE;
+   }
+
+   if (format == GL_LUMINANCE_ALPHA && type == CHAN_TYPE && rbType == CHAN_TYPE) {
+      const GLchan *src = (const GLchan *) pixels
+         + (unpack.SkipRows * unpack.RowLength + unpack.SkipPixels)*2;
+      if (simpleZoom) {
+         GLint row;
+         ASSERT(drawWidth <= MAX_WIDTH);
+         for (row = 0; row < drawHeight; row++) {
+            GLint i;
+            const GLchan *ptr = src;
+            for (i = 0;i<drawWidth;i++) {
+               span.array->rgba[i][0] = *ptr;
+               span.array->rgba[i][1] = *ptr;
+               span.array->rgba[i][2] = *ptr++;
+               span.array->rgba[i][3] = *ptr++;
+            }
+            rb->PutRow(ctx, rb, drawWidth, destX, destY,
+                       span.array->rgba, NULL);
+            src += unpack.RowLength*2;
+            destY += yStep;
+         }
+      }
+      else {
+         /* with zooming */
+         GLint row;
+         ASSERT(drawWidth <= MAX_WIDTH);
+         for (row = 0; row < drawHeight; row++) {
+            const GLchan *ptr = src;
+            GLint i;
+            for (i = 0;i<drawWidth;i++) {
+               span.array->rgba[i][0] = *ptr;
+               span.array->rgba[i][1] = *ptr;
+               span.array->rgba[i][2] = *ptr++;
+               span.array->rgba[i][3] = *ptr++;
+            }
+            span.x = destX;
+            span.y = destY;
+            span.end = drawWidth;
+            _swrast_write_zoomed_rgba_span(ctx, imgX, imgY, &span,
+                                           span.array->rgba);
+            src += unpack.RowLength*2;
+            destY++;
+         }
+      }
+      return GL_TRUE;
+   }
+
+   if (format == GL_COLOR_INDEX && type == GL_UNSIGNED_BYTE) {
+      const GLubyte *src = (const GLubyte *) pixels
+         + unpack.SkipRows * unpack.RowLength + unpack.SkipPixels;
+      if (rbType == GL_UNSIGNED_BYTE) {
+         /* convert ubyte/CI data to ubyte/RGBA */
+         if (simpleZoom) {
+            GLint row;
+            for (row = 0; row < drawHeight; row++) {
+               ASSERT(drawWidth <= MAX_WIDTH);
+               _mesa_map_ci8_to_rgba8(ctx, drawWidth, src,
+                                      span.array->rgba8);
+               rb->PutRow(ctx, rb, drawWidth, destX, destY,
+                          span.array->rgba8, NULL);
+               src += unpack.RowLength;
+               destY += yStep;
+            }
+         }
+         else {
+            /* ubyte/CI to ubyte/RGBA with zooming */
+            GLint row;
+            for (row = 0; row < drawHeight; row++) {
+               ASSERT(drawWidth <= MAX_WIDTH);
+               _mesa_map_ci8_to_rgba8(ctx, drawWidth, src,
+                                      span.array->rgba8);
+               span.x = destX;
+               span.y = destY;
+               span.end = drawWidth;
+               _swrast_write_zoomed_rgba_span(ctx, imgX, imgY, &span,
+                                              span.array->rgba8);
+               src += unpack.RowLength;
+               destY++;
+            }
+         }
+         return GL_TRUE;
+      }
+   }
+
+   /* can't handle this pixel format and/or data type */
+   return GL_FALSE;
+}
+
+
+
+/*
+ * Draw stencil image.
+ */
+static void
+draw_stencil_pixels( struct gl_context *ctx, GLint x, GLint y,
+                     GLsizei width, GLsizei height,
+                     GLenum type,
+                     const struct gl_pixelstore_attrib *unpack,
+                     const GLvoid *pixels )
+{
+   const GLboolean zoom = ctx->Pixel.ZoomX != 1.0 || ctx->Pixel.ZoomY != 1.0;
+   GLint skipPixels;
+
+   /* if width > MAX_WIDTH, have to process image in chunks */
+   skipPixels = 0;
+   while (skipPixels < width) {
+      const GLint spanX = x + skipPixels;
+      const GLint spanWidth = MIN2(width - skipPixels, MAX_WIDTH);
+      GLint row;
+      for (row = 0; row < height; row++) {
+         const GLint spanY = y + row;
+         GLstencil values[MAX_WIDTH];
+         GLenum destType = (sizeof(GLstencil) == sizeof(GLubyte))
+                         ? GL_UNSIGNED_BYTE : GL_UNSIGNED_SHORT;
+         const GLvoid *source = _mesa_image_address2d(unpack, pixels,
+                                                      width, height,
+                                                      GL_STENCIL_INDEX, type,
+                                                      row, skipPixels);
+         _mesa_unpack_stencil_span(ctx, spanWidth, destType, values,
+                                   type, source, unpack,
+                                   ctx->_ImageTransferState);
+         if (zoom) {
+            _swrast_write_zoomed_stencil_span(ctx, x, y, spanWidth,
+                                              spanX, spanY, values);
+         }
+         else {
+            _swrast_write_stencil_span(ctx, spanWidth, spanX, spanY, values);
+         }
+      }
+      skipPixels += spanWidth;
+   }
+}
+
+
+/*
+ * Draw depth image.
+ */
+static void
+draw_depth_pixels( struct gl_context *ctx, GLint x, GLint y,
+                   GLsizei width, GLsizei height,
+                   GLenum type,
+                   const struct gl_pixelstore_attrib *unpack,
+                   const GLvoid *pixels )
+{
+   const GLboolean scaleOrBias
+      = ctx->Pixel.DepthScale != 1.0 || ctx->Pixel.DepthBias != 0.0;
+   const GLboolean zoom = ctx->Pixel.ZoomX != 1.0 || ctx->Pixel.ZoomY != 1.0;
+   SWspan span;
+
+   INIT_SPAN(span, GL_BITMAP);
+   span.arrayMask = SPAN_Z;
+   _swrast_span_default_attribs(ctx, &span);
+
+   if (type == GL_UNSIGNED_SHORT
+       && ctx->DrawBuffer->Visual.depthBits == 16
+       && !scaleOrBias
+       && !zoom
+       && width <= MAX_WIDTH
+       && !unpack->SwapBytes) {
+      /* Special case: directly write 16-bit depth values */
+      GLint row;
+      for (row = 0; row < height; row++) {
+         const GLushort *zSrc = (const GLushort *)
+            _mesa_image_address2d(unpack, pixels, width, height,
+                                  GL_DEPTH_COMPONENT, type, row, 0);
+         GLint i;
+         for (i = 0; i < width; i++)
+            span.array->z[i] = zSrc[i];
+         span.x = x;
+         span.y = y + row;
+         span.end = width;
+         _swrast_write_rgba_span(ctx, &span);
+      }
+   }
+   else if (type == GL_UNSIGNED_INT
+            && !scaleOrBias
+            && !zoom
+            && width <= MAX_WIDTH
+            && !unpack->SwapBytes) {
+      /* Special case: shift 32-bit values down to Visual.depthBits */
+      const GLint shift = 32 - ctx->DrawBuffer->Visual.depthBits;
+      GLint row;
+      for (row = 0; row < height; row++) {
+         const GLuint *zSrc = (const GLuint *)
+            _mesa_image_address2d(unpack, pixels, width, height,
+                                  GL_DEPTH_COMPONENT, type, row, 0);
+         if (shift == 0) {
+            memcpy(span.array->z, zSrc, width * sizeof(GLuint));
+         }
+         else {
+            GLint col;
+            for (col = 0; col < width; col++)
+               span.array->z[col] = zSrc[col] >> shift;
+         }
+         span.x = x;
+         span.y = y + row;
+         span.end = width;
+         _swrast_write_rgba_span(ctx, &span);
+      }
+   }
+   else {
+      /* General case */
+      const GLuint depthMax = ctx->DrawBuffer->_DepthMax;
+      GLint skipPixels = 0;
+
+      /* in case width > MAX_WIDTH do the copy in chunks */
+      while (skipPixels < width) {
+         const GLint spanWidth = MIN2(width - skipPixels, MAX_WIDTH);
+         GLint row;
+         ASSERT(span.end <= MAX_WIDTH);
+         for (row = 0; row < height; row++) {
+            const GLvoid *zSrc = _mesa_image_address2d(unpack,
+                                                      pixels, width, height,
+                                                      GL_DEPTH_COMPONENT, type,
+                                                      row, skipPixels);
+
+            /* Set these for each row since the _swrast_write_* function may
+             * change them while clipping.
+             */
+            span.x = x + skipPixels;
+            span.y = y + row;
+            span.end = spanWidth;
+
+            _mesa_unpack_depth_span(ctx, spanWidth,
+                                    GL_UNSIGNED_INT, span.array->z, depthMax,
+                                    type, zSrc, unpack);
+            if (zoom) {
+               _swrast_write_zoomed_depth_span(ctx, x, y, &span);
+            }
+            else {
+               _swrast_write_rgba_span(ctx, &span);
+            }
+         }
+         skipPixels += spanWidth;
+      }
+   }
+}
+
+
+
+/**
+ * Draw RGBA image.
+ */
+static void
+draw_rgba_pixels( struct gl_context *ctx, GLint x, GLint y,
+                  GLsizei width, GLsizei height,
+                  GLenum format, GLenum type,
+                  const struct gl_pixelstore_attrib *unpack,
+                  const GLvoid *pixels )
+{
+   const GLint imgX = x, imgY = y;
+   const GLboolean zoom = ctx->Pixel.ZoomX!=1.0 || ctx->Pixel.ZoomY!=1.0;
+   GLfloat *convImage = NULL;
+   GLbitfield transferOps = ctx->_ImageTransferState;
+   SWspan span;
+
+   /* Try an optimized glDrawPixels first */
+   if (fast_draw_rgba_pixels(ctx, x, y, width, height, format, type,
+                             unpack, pixels)) {
+      return;
+   }
+
+   INIT_SPAN(span, GL_BITMAP);
+   _swrast_span_default_attribs(ctx, &span);
+   span.arrayMask = SPAN_RGBA;
+   span.arrayAttribs = FRAG_BIT_COL0; /* we're fill in COL0 attrib values */
+
+   if (ctx->DrawBuffer->_NumColorDrawBuffers > 0 &&
+       ctx->DrawBuffer->_ColorDrawBuffers[0]->DataType != GL_FLOAT &&
+       ctx->Color.ClampFragmentColor != GL_FALSE) {
+      /* need to clamp colors before applying fragment ops */
+      transferOps |= IMAGE_CLAMP_BIT;
+   }
+
+   /*
+    * General solution
+    */
+   {
+      const GLbitfield interpMask = span.interpMask;
+      const GLbitfield arrayMask = span.arrayMask;
+      const GLint srcStride
+         = _mesa_image_row_stride(unpack, width, format, type);
+      GLint skipPixels = 0;
+      /* use span array for temp color storage */
+      GLfloat *rgba = (GLfloat *) span.array->attribs[FRAG_ATTRIB_COL0];
+
+      /* if the span is wider than MAX_WIDTH we have to do it in chunks */
+      while (skipPixels < width) {
+         const GLint spanWidth = MIN2(width - skipPixels, MAX_WIDTH);
+         const GLubyte *source
+            = (const GLubyte *) _mesa_image_address2d(unpack, pixels,
+                                                      width, height, format,
+                                                      type, 0, skipPixels);
+         GLint row;
+
+         for (row = 0; row < height; row++) {
+            /* get image row as float/RGBA */
+            _mesa_unpack_color_span_float(ctx, spanWidth, GL_RGBA, rgba,
+                                     format, type, source, unpack,
+                                     transferOps);
+	    /* Set these for each row since the _swrast_write_* functions
+	     * may change them while clipping/rendering.
+	     */
+	    span.array->ChanType = GL_FLOAT;
+	    span.x = x + skipPixels;
+	    span.y = y + row;
+	    span.end = spanWidth;
+	    span.arrayMask = arrayMask;
+	    span.interpMask = interpMask;
+	    if (zoom) {
+	       _swrast_write_zoomed_rgba_span(ctx, imgX, imgY, &span, rgba);
+	    }
+	    else {
+	       _swrast_write_rgba_span(ctx, &span);
+	    }
+
+            source += srcStride;
+         } /* for row */
+
+         skipPixels += spanWidth;
+      } /* while skipPixels < width */
+
+      /* XXX this is ugly/temporary, to undo above change */
+      span.array->ChanType = CHAN_TYPE;
+   }
+
+   if (convImage) {
+      free(convImage);
+   }
+}
+
+
+/**
+ * This is a bit different from drawing GL_DEPTH_COMPONENT pixels.
+ * The only per-pixel operations that apply are depth scale/bias,
+ * stencil offset/shift, GL_DEPTH_WRITEMASK and GL_STENCIL_WRITEMASK,
+ * and pixel zoom.
+ * Also, only the depth buffer and stencil buffers are touched, not the
+ * color buffer(s).
+ */
+static void
+draw_depth_stencil_pixels(struct gl_context *ctx, GLint x, GLint y,
+                          GLsizei width, GLsizei height, GLenum type,
+                          const struct gl_pixelstore_attrib *unpack,
+                          const GLvoid *pixels)
+{
+   const GLint imgX = x, imgY = y;
+   const GLboolean scaleOrBias
+      = ctx->Pixel.DepthScale != 1.0 || ctx->Pixel.DepthBias != 0.0;
+   const GLuint depthMax = ctx->DrawBuffer->_DepthMax;
+   const GLuint stencilMask = ctx->Stencil.WriteMask[0];
+   const GLuint stencilType = (STENCIL_BITS == 8) ? 
+      GL_UNSIGNED_BYTE : GL_UNSIGNED_SHORT;
+   const GLboolean zoom = ctx->Pixel.ZoomX != 1.0 || ctx->Pixel.ZoomY != 1.0;
+   struct gl_renderbuffer *depthRb, *stencilRb;
+   struct gl_pixelstore_attrib clippedUnpack = *unpack;
+
+   if (!zoom) {
+      if (!_mesa_clip_drawpixels(ctx, &x, &y, &width, &height,
+                                 &clippedUnpack)) {
+         /* totally clipped */
+         return;
+      }
+   }
+   
+   depthRb = ctx->ReadBuffer->Attachment[BUFFER_DEPTH].Renderbuffer;
+   stencilRb = ctx->ReadBuffer->Attachment[BUFFER_STENCIL].Renderbuffer;
+   ASSERT(depthRb);
+   ASSERT(stencilRb);
+
+   if (depthRb->_BaseFormat == GL_DEPTH_STENCIL_EXT &&
+       stencilRb->_BaseFormat == GL_DEPTH_STENCIL_EXT &&
+       depthRb == stencilRb &&
+       !scaleOrBias &&
+       !zoom &&
+       ctx->Depth.Mask &&
+       (stencilMask & 0xff) == 0xff) {
+      /* This is the ideal case.
+       * Drawing GL_DEPTH_STENCIL pixels into a combined depth/stencil buffer.
+       * Plus, no pixel transfer ops, zooming, or masking needed.
+       */
+      GLint i;
+      for (i = 0; i < height; i++) {
+         const GLuint *src = (const GLuint *) 
+            _mesa_image_address2d(&clippedUnpack, pixels, width, height,
+                                  GL_DEPTH_STENCIL_EXT, type, i, 0);
+         depthRb->PutRow(ctx, depthRb, width, x, y + i, src, NULL);
+      }
+   }
+   else {
+      /* sub-optimal cases:
+       * Separate depth/stencil buffers, or pixel transfer ops required.
+       */
+      /* XXX need to handle very wide images (skippixels) */
+      GLint i;
+
+      depthRb = ctx->DrawBuffer->_DepthBuffer;
+      stencilRb = ctx->DrawBuffer->_StencilBuffer;
+
+      for (i = 0; i < height; i++) {
+         const GLuint *depthStencilSrc = (const GLuint *)
+            _mesa_image_address2d(&clippedUnpack, pixels, width, height,
+                                  GL_DEPTH_STENCIL_EXT, type, i, 0);
+
+         if (ctx->Depth.Mask) {
+            if (!scaleOrBias && ctx->DrawBuffer->Visual.depthBits == 24) {
+               /* fast path 24-bit zbuffer */
+               GLuint zValues[MAX_WIDTH];
+               GLint j;
+               ASSERT(depthRb->DataType == GL_UNSIGNED_INT);
+               for (j = 0; j < width; j++) {
+                  zValues[j] = depthStencilSrc[j] >> 8;
+               }
+               if (zoom)
+                  _swrast_write_zoomed_z_span(ctx, imgX, imgY, width,
+                                              x, y + i, zValues);
+               else
+                  depthRb->PutRow(ctx, depthRb, width, x, y + i, zValues,NULL);
+            }
+            else if (!scaleOrBias && ctx->DrawBuffer->Visual.depthBits == 16) {
+               /* fast path 16-bit zbuffer */
+               GLushort zValues[MAX_WIDTH];
+               GLint j;
+               ASSERT(depthRb->DataType == GL_UNSIGNED_SHORT);
+               for (j = 0; j < width; j++) {
+                  zValues[j] = depthStencilSrc[j] >> 16;
+               }
+               if (zoom)
+                  _swrast_write_zoomed_z_span(ctx, imgX, imgY, width,
+                                              x, y + i, zValues);
+               else
+                  depthRb->PutRow(ctx, depthRb, width, x, y + i, zValues,NULL);
+            }
+            else {
+               /* general case */
+               GLuint zValues[MAX_WIDTH];  /* 16 or 32-bit Z value storage */
+               _mesa_unpack_depth_span(ctx, width,
+                                       depthRb->DataType, zValues, depthMax,
+                                       type, depthStencilSrc, &clippedUnpack);
+               if (zoom) {
+                  _swrast_write_zoomed_z_span(ctx, imgX, imgY, width, x,
+                                              y + i, zValues);
+               }
+               else {
+                  depthRb->PutRow(ctx, depthRb, width, x, y + i, zValues,NULL);
+               }
+            }
+         }
+
+         if (stencilMask != 0x0) {
+            GLstencil stencilValues[MAX_WIDTH];
+            /* get stencil values, with shift/offset/mapping */
+            _mesa_unpack_stencil_span(ctx, width, stencilType, stencilValues,
+                                      type, depthStencilSrc, &clippedUnpack,
+                                      ctx->_ImageTransferState);
+            if (zoom)
+               _swrast_write_zoomed_stencil_span(ctx, imgX, imgY, width,
+                                                  x, y + i, stencilValues);
+            else
+               _swrast_write_stencil_span(ctx, width, x, y + i, stencilValues);
+         }
+      }
+   }
+}
+
+
+/**
+ * Execute software-based glDrawPixels.
+ * By time we get here, all error checking will have been done.
+ */
+void
+_swrast_DrawPixels( struct gl_context *ctx,
+		    GLint x, GLint y,
+		    GLsizei width, GLsizei height,
+		    GLenum format, GLenum type,
+		    const struct gl_pixelstore_attrib *unpack,
+		    const GLvoid *pixels )
+{
+   SWcontext *swrast = SWRAST_CONTEXT(ctx);
+   GLboolean save_vp_override = ctx->VertexProgram._Overriden;
+
+   if (!_mesa_check_conditional_render(ctx))
+      return; /* don't draw */
+
+   /* We are creating fragments directly, without going through vertex
+    * programs.
+    *
+    * This override flag tells the fragment processing code that its input
+    * comes from a non-standard source, and it may therefore not rely on
+    * optimizations that assume e.g. constant color if there is no color
+    * vertex array.
+    */
+   _mesa_set_vp_override(ctx, GL_TRUE);
+
+   swrast_render_start(ctx);
+
+   if (ctx->NewState)
+      _mesa_update_state(ctx);
+
+   if (swrast->NewState)
+      _swrast_validate_derived( ctx );
+
+   pixels = _mesa_map_pbo_source(ctx, unpack, pixels);
+   if (!pixels) {
+      swrast_render_finish(ctx);
+      _mesa_set_vp_override(ctx, save_vp_override);
+      return;
+   }
+
+   /*
+    * By time we get here, all error checking should have been done.
+    */
+   switch (format) {
+   case GL_STENCIL_INDEX:
+      draw_stencil_pixels( ctx, x, y, width, height, type, unpack, pixels );
+      break;
+   case GL_DEPTH_COMPONENT:
+      draw_depth_pixels( ctx, x, y, width, height, type, unpack, pixels );
+      break;
+   case GL_DEPTH_STENCIL_EXT:
+      draw_depth_stencil_pixels(ctx, x, y, width, height, type, unpack, pixels);
+      break;
+   default:
+      /* all other formats should be color formats */
+      draw_rgba_pixels(ctx, x, y, width, height, format, type, unpack, pixels);
+   }
+
+   swrast_render_finish(ctx);
+   _mesa_set_vp_override(ctx, save_vp_override);
+
+   _mesa_unmap_pbo_source(ctx, unpack);
+}