/*
 * Mesa 3-D graphics library
 * Version:  7.2
 *
 * Copyright (C) 1999-2008  Brian Paul   All Rights Reserved.
 *
 * Permission is hereby granted, free of charge, to any person obtaining a
 * copy of this software and associated documentation files (the "Software"),
 * to deal in the Software without restriction, including without limitation
 * the rights to use, copy, modify, merge, publish, distribute, sublicense,
 * and/or sell copies of the Software, and to permit persons to whom the
 * Software is furnished to do so, subject to the following conditions:
 *
 * The above copyright notice and this permission notice shall be included
 * in all copies or substantial portions of the Software.
 *
 * THE SOFTWARE IS PROVIDED "AS IS", WITHOUT WARRANTY OF ANY KIND, EXPRESS
 * OR IMPLIED, INCLUDING BUT NOT LIMITED TO THE WARRANTIES OF MERCHANTABILITY,
 * FITNESS FOR A PARTICULAR PURPOSE AND NONINFRINGEMENT.  IN NO EVENT SHALL
 * BRIAN PAUL BE LIABLE FOR ANY CLAIM, DAMAGES OR OTHER LIABILITY, WHETHER IN
 * AN ACTION OF CONTRACT, TORT OR OTHERWISE, ARISING FROM, OUT OF OR IN
 * CONNECTION WITH THE SOFTWARE OR THE USE OR OTHER DEALINGS IN THE SOFTWARE.
 */

/* Author:
 *    Keith Whitwell <keith@tungstengraphics.com>
 */

#include "main/glheader.h"
#include "main/bufferobj.h"
#include "main/context.h"
#include "main/imports.h"
#include "main/mfeatures.h"
#include "main/mtypes.h"
#include "main/macros.h"
#include "main/light.h"
#include "main/state.h"

#include "vbo_context.h"


#if FEATURE_dlist


/**
 * After playback, copy everything but the position from the
 * last vertex to the saved state
 */
static void
_playback_copy_to_current(struct gl_context *ctx,
                          const struct vbo_save_vertex_list *node)
{
   struct vbo_context *vbo = vbo_context(ctx);
   GLfloat vertex[VBO_ATTRIB_MAX * 4];
   GLfloat *data;
   GLuint i, offset;

   if (node->current_size == 0)
      return;

   if (node->current_data) {
      data = node->current_data;
   }
   else {
      data = vertex;

      if (node->count)
         offset = (node->buffer_offset + 
                   (node->count-1) * node->vertex_size * sizeof(GLfloat));
      else
         offset = node->buffer_offset;

      ctx->Driver.GetBufferSubData( ctx, 0, offset, 
                                    node->vertex_size * sizeof(GLfloat), 
                                    data, node->vertex_store->bufferobj );

      data += node->attrsz[0]; /* skip vertex position */
   }

   for (i = VBO_ATTRIB_POS+1 ; i < VBO_ATTRIB_MAX ; i++) {
      if (node->attrsz[i]) {
	 GLfloat *current = (GLfloat *)vbo->currval[i].Ptr;
         GLfloat tmp[4];

         COPY_CLEAN_4V(tmp, 
                       node->attrsz[i], 
                       data);
         
         if (memcmp(current, tmp, 4 * sizeof(GLfloat)) != 0) {
            memcpy(current, tmp, 4 * sizeof(GLfloat));

            vbo->currval[i].Size = node->attrsz[i];
<<<<<<< HEAD
=======
            assert(vbo->currval[i].Type == GL_FLOAT);
            vbo->currval[i]._ElementSize = vbo->currval[i].Size * sizeof(GLfloat);
>>>>>>> 2fb58f16

            if (i >= VBO_ATTRIB_FIRST_MATERIAL &&
                i <= VBO_ATTRIB_LAST_MATERIAL)
               ctx->NewState |= _NEW_LIGHT;

            ctx->NewState |= _NEW_CURRENT_ATTRIB;
         }

	 data += node->attrsz[i];
      }
   }

   /* Colormaterial -- this kindof sucks.
    */
   if (ctx->Light.ColorMaterialEnabled) {
      _mesa_update_color_material(ctx, ctx->Current.Attrib[VBO_ATTRIB_COLOR0]);
   }

   /* CurrentExecPrimitive
    */
   if (node->prim_count) {
      const struct _mesa_prim *prim = &node->prim[node->prim_count - 1];
      if (prim->end)
	 ctx->Driver.CurrentExecPrimitive = PRIM_OUTSIDE_BEGIN_END;
      else
	 ctx->Driver.CurrentExecPrimitive = prim->mode;
   }
}



/**
 * Treat the vertex storage as a VBO, define vertex arrays pointing
 * into it:
 */
static void vbo_bind_vertex_list(struct gl_context *ctx,
                                 const struct vbo_save_vertex_list *node)
{
   struct vbo_context *vbo = vbo_context(ctx);
   struct vbo_save_context *save = &vbo->save;
   struct gl_client_array *arrays = save->arrays;
   GLuint buffer_offset = node->buffer_offset;
   const GLuint *map;
   GLuint attr;
   GLubyte node_attrsz[VBO_ATTRIB_MAX];  /* copy of node->attrsz[] */
   GLbitfield varying_inputs = 0x0;

   memcpy(node_attrsz, node->attrsz, sizeof(node->attrsz));

   /* Install the default (ie Current) attributes first, then overlay
    * all active ones.
    */
   switch (get_program_mode(ctx)) {
   case VP_NONE:
      for (attr = 0; attr < 16; attr++) {
         save->inputs[attr] = &vbo->legacy_currval[attr];
      }
      for (attr = 0; attr < MAT_ATTRIB_MAX; attr++) {
         save->inputs[attr + 16] = &vbo->mat_currval[attr];
      }
      map = vbo->map_vp_none;
      break;
   case VP_NV:
   case VP_ARB:
      /* The aliasing of attributes for NV vertex programs has already
       * occurred.  NV vertex programs cannot access material values,
       * nor attributes greater than VERT_ATTRIB_TEX7.  
       */
      for (attr = 0; attr < 16; attr++) {
         save->inputs[attr] = &vbo->legacy_currval[attr];
         save->inputs[attr + 16] = &vbo->generic_currval[attr];
      }
      map = vbo->map_vp_arb;

      /* check if VERT_ATTRIB_POS is not read but VERT_BIT_GENERIC0 is read.
       * In that case we effectively need to route the data from
       * glVertexAttrib(0, val) calls to feed into the GENERIC0 input.
       */
      if ((ctx->VertexProgram._Current->Base.InputsRead & VERT_BIT_POS) == 0 &&
          (ctx->VertexProgram._Current->Base.InputsRead & VERT_BIT_GENERIC0)) {
         save->inputs[16] = save->inputs[0];
         node_attrsz[16] = node_attrsz[0];
         node_attrsz[0] = 0;
      }
      break;
   default:
      assert(0);
   }

   for (attr = 0; attr < VERT_ATTRIB_MAX; attr++) {
      const GLuint src = map[attr];

      if (node_attrsz[src]) {
         /* override the default array set above */
         save->inputs[attr] = &arrays[attr];

	 arrays[attr].Ptr = (const GLubyte *) NULL + buffer_offset;
	 arrays[attr].Size = node->attrsz[src];
	 arrays[attr].StrideB = node->vertex_size * sizeof(GLfloat);
	 arrays[attr].Stride = node->vertex_size * sizeof(GLfloat);
	 arrays[attr].Type = GL_FLOAT;
         arrays[attr].Format = GL_RGBA;
	 arrays[attr].Enabled = 1;
<<<<<<< HEAD
=======
         arrays[attr]._ElementSize = arrays[attr].Size * sizeof(GLfloat);
>>>>>>> 2fb58f16
         _mesa_reference_buffer_object(ctx,
                                       &arrays[attr].BufferObj,
                                       node->vertex_store->bufferobj);
	 arrays[attr]._MaxElement = node->count; /* ??? */
	 
	 assert(arrays[attr].BufferObj->Name);

	 buffer_offset += node->attrsz[src] * sizeof(GLfloat);
         varying_inputs |= 1<<attr;
         ctx->NewState |= _NEW_ARRAY;
      }
   }

   _mesa_set_varying_vp_inputs( ctx, varying_inputs );
}


static void
vbo_save_loopback_vertex_list(struct gl_context *ctx,
                              const struct vbo_save_vertex_list *list)
{
   const char *buffer = ctx->Driver.MapBuffer(ctx, 
					      GL_ARRAY_BUFFER_ARB, 
					      GL_READ_ONLY, /* ? */
                                              list->vertex_store->bufferobj);

   vbo_loopback_vertex_list(ctx,
                            (const GLfloat *)(buffer + list->buffer_offset),
                            list->attrsz,
                            list->prim,
                            list->prim_count,
                            list->wrap_count,
                            list->vertex_size);

   ctx->Driver.UnmapBuffer(ctx, GL_ARRAY_BUFFER_ARB, 
			   list->vertex_store->bufferobj);
}


/**
 * Execute the buffer and save copied verts.
 * This is called from the display list code when executing
 * a drawing command.
 */
void
vbo_save_playback_vertex_list(struct gl_context *ctx, void *data)
{
   const struct vbo_save_vertex_list *node =
      (const struct vbo_save_vertex_list *) data;
   struct vbo_save_context *save = &vbo_context(ctx)->save;

   FLUSH_CURRENT(ctx, 0);

   if (node->prim_count > 0 && node->count > 0) {

      if (ctx->Driver.CurrentExecPrimitive != PRIM_OUTSIDE_BEGIN_END &&
	  node->prim[0].begin) {

	 /* Degenerate case: list is called inside begin/end pair and
	  * includes operations such as glBegin or glDrawArrays.
	  */
	 if (0)
	    printf("displaylist recursive begin");

	 vbo_save_loopback_vertex_list( ctx, node );
	 return;
      }
      else if (save->replay_flags) {
	 /* Various degnerate cases: translate into immediate mode
	  * calls rather than trying to execute in place.
	  */
	 vbo_save_loopback_vertex_list( ctx, node );
	 return;
      }
      
      if (ctx->NewState)
	 _mesa_update_state( ctx );

      /* XXX also need to check if shader enabled, but invalid */
      if ((ctx->VertexProgram.Enabled && !ctx->VertexProgram._Enabled) ||
          (ctx->FragmentProgram.Enabled && !ctx->FragmentProgram._Enabled)) {
         _mesa_error(ctx, GL_INVALID_OPERATION,
                     "glBegin (invalid vertex/fragment program)");
         return;
      }

      vbo_bind_vertex_list( ctx, node );

      /* Again...
       */
      if (ctx->NewState)
	 _mesa_update_state( ctx );

      vbo_context(ctx)->draw_prims(ctx, 
                                   save->inputs, 
                                   node->prim, 
                                   node->prim_count,
                                   NULL,
                                   GL_TRUE,
                                   0,	/* Node is a VBO, so this is ok */
                                   node->count - 1);
   }

   /* Copy to current?
    */
   _playback_copy_to_current( ctx, node );
}


#endif /* FEATURE_dlist */
<|MERGE_RESOLUTION|>--- conflicted
+++ resolved
@@ -1,314 +1,308 @@
-/*
- * Mesa 3-D graphics library
- * Version:  7.2
- *
- * Copyright (C) 1999-2008  Brian Paul   All Rights Reserved.
- *
- * Permission is hereby granted, free of charge, to any person obtaining a
- * copy of this software and associated documentation files (the "Software"),
- * to deal in the Software without restriction, including without limitation
- * the rights to use, copy, modify, merge, publish, distribute, sublicense,
- * and/or sell copies of the Software, and to permit persons to whom the
- * Software is furnished to do so, subject to the following conditions:
- *
- * The above copyright notice and this permission notice shall be included
- * in all copies or substantial portions of the Software.
- *
- * THE SOFTWARE IS PROVIDED "AS IS", WITHOUT WARRANTY OF ANY KIND, EXPRESS
- * OR IMPLIED, INCLUDING BUT NOT LIMITED TO THE WARRANTIES OF MERCHANTABILITY,
- * FITNESS FOR A PARTICULAR PURPOSE AND NONINFRINGEMENT.  IN NO EVENT SHALL
- * BRIAN PAUL BE LIABLE FOR ANY CLAIM, DAMAGES OR OTHER LIABILITY, WHETHER IN
- * AN ACTION OF CONTRACT, TORT OR OTHERWISE, ARISING FROM, OUT OF OR IN
- * CONNECTION WITH THE SOFTWARE OR THE USE OR OTHER DEALINGS IN THE SOFTWARE.
- */
-
-/* Author:
- *    Keith Whitwell <keith@tungstengraphics.com>
- */
-
-#include "main/glheader.h"
-#include "main/bufferobj.h"
-#include "main/context.h"
-#include "main/imports.h"
-#include "main/mfeatures.h"
-#include "main/mtypes.h"
-#include "main/macros.h"
-#include "main/light.h"
-#include "main/state.h"
-
-#include "vbo_context.h"
-
-
-#if FEATURE_dlist
-
-
-/**
- * After playback, copy everything but the position from the
- * last vertex to the saved state
- */
-static void
-_playback_copy_to_current(struct gl_context *ctx,
-                          const struct vbo_save_vertex_list *node)
-{
-   struct vbo_context *vbo = vbo_context(ctx);
-   GLfloat vertex[VBO_ATTRIB_MAX * 4];
-   GLfloat *data;
-   GLuint i, offset;
-
-   if (node->current_size == 0)
-      return;
-
-   if (node->current_data) {
-      data = node->current_data;
-   }
-   else {
-      data = vertex;
-
-      if (node->count)
-         offset = (node->buffer_offset + 
-                   (node->count-1) * node->vertex_size * sizeof(GLfloat));
-      else
-         offset = node->buffer_offset;
-
-      ctx->Driver.GetBufferSubData( ctx, 0, offset, 
-                                    node->vertex_size * sizeof(GLfloat), 
-                                    data, node->vertex_store->bufferobj );
-
-      data += node->attrsz[0]; /* skip vertex position */
-   }
-
-   for (i = VBO_ATTRIB_POS+1 ; i < VBO_ATTRIB_MAX ; i++) {
-      if (node->attrsz[i]) {
-	 GLfloat *current = (GLfloat *)vbo->currval[i].Ptr;
-         GLfloat tmp[4];
-
-         COPY_CLEAN_4V(tmp, 
-                       node->attrsz[i], 
-                       data);
-         
-         if (memcmp(current, tmp, 4 * sizeof(GLfloat)) != 0) {
-            memcpy(current, tmp, 4 * sizeof(GLfloat));
-
-            vbo->currval[i].Size = node->attrsz[i];
-<<<<<<< HEAD
-=======
-            assert(vbo->currval[i].Type == GL_FLOAT);
-            vbo->currval[i]._ElementSize = vbo->currval[i].Size * sizeof(GLfloat);
->>>>>>> 2fb58f16
-
-            if (i >= VBO_ATTRIB_FIRST_MATERIAL &&
-                i <= VBO_ATTRIB_LAST_MATERIAL)
-               ctx->NewState |= _NEW_LIGHT;
-
-            ctx->NewState |= _NEW_CURRENT_ATTRIB;
-         }
-
-	 data += node->attrsz[i];
-      }
-   }
-
-   /* Colormaterial -- this kindof sucks.
-    */
-   if (ctx->Light.ColorMaterialEnabled) {
-      _mesa_update_color_material(ctx, ctx->Current.Attrib[VBO_ATTRIB_COLOR0]);
-   }
-
-   /* CurrentExecPrimitive
-    */
-   if (node->prim_count) {
-      const struct _mesa_prim *prim = &node->prim[node->prim_count - 1];
-      if (prim->end)
-	 ctx->Driver.CurrentExecPrimitive = PRIM_OUTSIDE_BEGIN_END;
-      else
-	 ctx->Driver.CurrentExecPrimitive = prim->mode;
-   }
-}
-
-
-
-/**
- * Treat the vertex storage as a VBO, define vertex arrays pointing
- * into it:
- */
-static void vbo_bind_vertex_list(struct gl_context *ctx,
-                                 const struct vbo_save_vertex_list *node)
-{
-   struct vbo_context *vbo = vbo_context(ctx);
-   struct vbo_save_context *save = &vbo->save;
-   struct gl_client_array *arrays = save->arrays;
-   GLuint buffer_offset = node->buffer_offset;
-   const GLuint *map;
-   GLuint attr;
-   GLubyte node_attrsz[VBO_ATTRIB_MAX];  /* copy of node->attrsz[] */
-   GLbitfield varying_inputs = 0x0;
-
-   memcpy(node_attrsz, node->attrsz, sizeof(node->attrsz));
-
-   /* Install the default (ie Current) attributes first, then overlay
-    * all active ones.
-    */
-   switch (get_program_mode(ctx)) {
-   case VP_NONE:
-      for (attr = 0; attr < 16; attr++) {
-         save->inputs[attr] = &vbo->legacy_currval[attr];
-      }
-      for (attr = 0; attr < MAT_ATTRIB_MAX; attr++) {
-         save->inputs[attr + 16] = &vbo->mat_currval[attr];
-      }
-      map = vbo->map_vp_none;
-      break;
-   case VP_NV:
-   case VP_ARB:
-      /* The aliasing of attributes for NV vertex programs has already
-       * occurred.  NV vertex programs cannot access material values,
-       * nor attributes greater than VERT_ATTRIB_TEX7.  
-       */
-      for (attr = 0; attr < 16; attr++) {
-         save->inputs[attr] = &vbo->legacy_currval[attr];
-         save->inputs[attr + 16] = &vbo->generic_currval[attr];
-      }
-      map = vbo->map_vp_arb;
-
-      /* check if VERT_ATTRIB_POS is not read but VERT_BIT_GENERIC0 is read.
-       * In that case we effectively need to route the data from
-       * glVertexAttrib(0, val) calls to feed into the GENERIC0 input.
-       */
-      if ((ctx->VertexProgram._Current->Base.InputsRead & VERT_BIT_POS) == 0 &&
-          (ctx->VertexProgram._Current->Base.InputsRead & VERT_BIT_GENERIC0)) {
-         save->inputs[16] = save->inputs[0];
-         node_attrsz[16] = node_attrsz[0];
-         node_attrsz[0] = 0;
-      }
-      break;
-   default:
-      assert(0);
-   }
-
-   for (attr = 0; attr < VERT_ATTRIB_MAX; attr++) {
-      const GLuint src = map[attr];
-
-      if (node_attrsz[src]) {
-         /* override the default array set above */
-         save->inputs[attr] = &arrays[attr];
-
-	 arrays[attr].Ptr = (const GLubyte *) NULL + buffer_offset;
-	 arrays[attr].Size = node->attrsz[src];
-	 arrays[attr].StrideB = node->vertex_size * sizeof(GLfloat);
-	 arrays[attr].Stride = node->vertex_size * sizeof(GLfloat);
-	 arrays[attr].Type = GL_FLOAT;
-         arrays[attr].Format = GL_RGBA;
-	 arrays[attr].Enabled = 1;
-<<<<<<< HEAD
-=======
-         arrays[attr]._ElementSize = arrays[attr].Size * sizeof(GLfloat);
->>>>>>> 2fb58f16
-         _mesa_reference_buffer_object(ctx,
-                                       &arrays[attr].BufferObj,
-                                       node->vertex_store->bufferobj);
-	 arrays[attr]._MaxElement = node->count; /* ??? */
-	 
-	 assert(arrays[attr].BufferObj->Name);
-
-	 buffer_offset += node->attrsz[src] * sizeof(GLfloat);
-         varying_inputs |= 1<<attr;
-         ctx->NewState |= _NEW_ARRAY;
-      }
-   }
-
-   _mesa_set_varying_vp_inputs( ctx, varying_inputs );
-}
-
-
-static void
-vbo_save_loopback_vertex_list(struct gl_context *ctx,
-                              const struct vbo_save_vertex_list *list)
-{
-   const char *buffer = ctx->Driver.MapBuffer(ctx, 
-					      GL_ARRAY_BUFFER_ARB, 
-					      GL_READ_ONLY, /* ? */
-                                              list->vertex_store->bufferobj);
-
-   vbo_loopback_vertex_list(ctx,
-                            (const GLfloat *)(buffer + list->buffer_offset),
-                            list->attrsz,
-                            list->prim,
-                            list->prim_count,
-                            list->wrap_count,
-                            list->vertex_size);
-
-   ctx->Driver.UnmapBuffer(ctx, GL_ARRAY_BUFFER_ARB, 
-			   list->vertex_store->bufferobj);
-}
-
-
-/**
- * Execute the buffer and save copied verts.
- * This is called from the display list code when executing
- * a drawing command.
- */
-void
-vbo_save_playback_vertex_list(struct gl_context *ctx, void *data)
-{
-   const struct vbo_save_vertex_list *node =
-      (const struct vbo_save_vertex_list *) data;
-   struct vbo_save_context *save = &vbo_context(ctx)->save;
-
-   FLUSH_CURRENT(ctx, 0);
-
-   if (node->prim_count > 0 && node->count > 0) {
-
-      if (ctx->Driver.CurrentExecPrimitive != PRIM_OUTSIDE_BEGIN_END &&
-	  node->prim[0].begin) {
-
-	 /* Degenerate case: list is called inside begin/end pair and
-	  * includes operations such as glBegin or glDrawArrays.
-	  */
-	 if (0)
-	    printf("displaylist recursive begin");
-
-	 vbo_save_loopback_vertex_list( ctx, node );
-	 return;
-      }
-      else if (save->replay_flags) {
-	 /* Various degnerate cases: translate into immediate mode
-	  * calls rather than trying to execute in place.
-	  */
-	 vbo_save_loopback_vertex_list( ctx, node );
-	 return;
-      }
-      
-      if (ctx->NewState)
-	 _mesa_update_state( ctx );
-
-      /* XXX also need to check if shader enabled, but invalid */
-      if ((ctx->VertexProgram.Enabled && !ctx->VertexProgram._Enabled) ||
-          (ctx->FragmentProgram.Enabled && !ctx->FragmentProgram._Enabled)) {
-         _mesa_error(ctx, GL_INVALID_OPERATION,
-                     "glBegin (invalid vertex/fragment program)");
-         return;
-      }
-
-      vbo_bind_vertex_list( ctx, node );
-
-      /* Again...
-       */
-      if (ctx->NewState)
-	 _mesa_update_state( ctx );
-
-      vbo_context(ctx)->draw_prims(ctx, 
-                                   save->inputs, 
-                                   node->prim, 
-                                   node->prim_count,
-                                   NULL,
-                                   GL_TRUE,
-                                   0,	/* Node is a VBO, so this is ok */
-                                   node->count - 1);
-   }
-
-   /* Copy to current?
-    */
-   _playback_copy_to_current( ctx, node );
-}
-
-
-#endif /* FEATURE_dlist */
+/*
+ * Mesa 3-D graphics library
+ * Version:  7.2
+ *
+ * Copyright (C) 1999-2008  Brian Paul   All Rights Reserved.
+ *
+ * Permission is hereby granted, free of charge, to any person obtaining a
+ * copy of this software and associated documentation files (the "Software"),
+ * to deal in the Software without restriction, including without limitation
+ * the rights to use, copy, modify, merge, publish, distribute, sublicense,
+ * and/or sell copies of the Software, and to permit persons to whom the
+ * Software is furnished to do so, subject to the following conditions:
+ *
+ * The above copyright notice and this permission notice shall be included
+ * in all copies or substantial portions of the Software.
+ *
+ * THE SOFTWARE IS PROVIDED "AS IS", WITHOUT WARRANTY OF ANY KIND, EXPRESS
+ * OR IMPLIED, INCLUDING BUT NOT LIMITED TO THE WARRANTIES OF MERCHANTABILITY,
+ * FITNESS FOR A PARTICULAR PURPOSE AND NONINFRINGEMENT.  IN NO EVENT SHALL
+ * BRIAN PAUL BE LIABLE FOR ANY CLAIM, DAMAGES OR OTHER LIABILITY, WHETHER IN
+ * AN ACTION OF CONTRACT, TORT OR OTHERWISE, ARISING FROM, OUT OF OR IN
+ * CONNECTION WITH THE SOFTWARE OR THE USE OR OTHER DEALINGS IN THE SOFTWARE.
+ */
+
+/* Author:
+ *    Keith Whitwell <keith@tungstengraphics.com>
+ */
+
+#include "main/glheader.h"
+#include "main/bufferobj.h"
+#include "main/context.h"
+#include "main/imports.h"
+#include "main/mfeatures.h"
+#include "main/mtypes.h"
+#include "main/macros.h"
+#include "main/light.h"
+#include "main/state.h"
+
+#include "vbo_context.h"
+
+
+#if FEATURE_dlist
+
+
+/**
+ * After playback, copy everything but the position from the
+ * last vertex to the saved state
+ */
+static void
+_playback_copy_to_current(struct gl_context *ctx,
+                          const struct vbo_save_vertex_list *node)
+{
+   struct vbo_context *vbo = vbo_context(ctx);
+   GLfloat vertex[VBO_ATTRIB_MAX * 4];
+   GLfloat *data;
+   GLuint i, offset;
+
+   if (node->current_size == 0)
+      return;
+
+   if (node->current_data) {
+      data = node->current_data;
+   }
+   else {
+      data = vertex;
+
+      if (node->count)
+         offset = (node->buffer_offset + 
+                   (node->count-1) * node->vertex_size * sizeof(GLfloat));
+      else
+         offset = node->buffer_offset;
+
+      ctx->Driver.GetBufferSubData( ctx, 0, offset, 
+                                    node->vertex_size * sizeof(GLfloat), 
+                                    data, node->vertex_store->bufferobj );
+
+      data += node->attrsz[0]; /* skip vertex position */
+   }
+
+   for (i = VBO_ATTRIB_POS+1 ; i < VBO_ATTRIB_MAX ; i++) {
+      if (node->attrsz[i]) {
+	 GLfloat *current = (GLfloat *)vbo->currval[i].Ptr;
+         GLfloat tmp[4];
+
+         COPY_CLEAN_4V(tmp, 
+                       node->attrsz[i], 
+                       data);
+         
+         if (memcmp(current, tmp, 4 * sizeof(GLfloat)) != 0) {
+            memcpy(current, tmp, 4 * sizeof(GLfloat));
+
+            vbo->currval[i].Size = node->attrsz[i];
+            assert(vbo->currval[i].Type == GL_FLOAT);
+            vbo->currval[i]._ElementSize = vbo->currval[i].Size * sizeof(GLfloat);
+
+            if (i >= VBO_ATTRIB_FIRST_MATERIAL &&
+                i <= VBO_ATTRIB_LAST_MATERIAL)
+               ctx->NewState |= _NEW_LIGHT;
+
+            ctx->NewState |= _NEW_CURRENT_ATTRIB;
+         }
+
+	 data += node->attrsz[i];
+      }
+   }
+
+   /* Colormaterial -- this kindof sucks.
+    */
+   if (ctx->Light.ColorMaterialEnabled) {
+      _mesa_update_color_material(ctx, ctx->Current.Attrib[VBO_ATTRIB_COLOR0]);
+   }
+
+   /* CurrentExecPrimitive
+    */
+   if (node->prim_count) {
+      const struct _mesa_prim *prim = &node->prim[node->prim_count - 1];
+      if (prim->end)
+	 ctx->Driver.CurrentExecPrimitive = PRIM_OUTSIDE_BEGIN_END;
+      else
+	 ctx->Driver.CurrentExecPrimitive = prim->mode;
+   }
+}
+
+
+
+/**
+ * Treat the vertex storage as a VBO, define vertex arrays pointing
+ * into it:
+ */
+static void vbo_bind_vertex_list(struct gl_context *ctx,
+                                 const struct vbo_save_vertex_list *node)
+{
+   struct vbo_context *vbo = vbo_context(ctx);
+   struct vbo_save_context *save = &vbo->save;
+   struct gl_client_array *arrays = save->arrays;
+   GLuint buffer_offset = node->buffer_offset;
+   const GLuint *map;
+   GLuint attr;
+   GLubyte node_attrsz[VBO_ATTRIB_MAX];  /* copy of node->attrsz[] */
+   GLbitfield varying_inputs = 0x0;
+
+   memcpy(node_attrsz, node->attrsz, sizeof(node->attrsz));
+
+   /* Install the default (ie Current) attributes first, then overlay
+    * all active ones.
+    */
+   switch (get_program_mode(ctx)) {
+   case VP_NONE:
+      for (attr = 0; attr < 16; attr++) {
+         save->inputs[attr] = &vbo->legacy_currval[attr];
+      }
+      for (attr = 0; attr < MAT_ATTRIB_MAX; attr++) {
+         save->inputs[attr + 16] = &vbo->mat_currval[attr];
+      }
+      map = vbo->map_vp_none;
+      break;
+   case VP_NV:
+   case VP_ARB:
+      /* The aliasing of attributes for NV vertex programs has already
+       * occurred.  NV vertex programs cannot access material values,
+       * nor attributes greater than VERT_ATTRIB_TEX7.  
+       */
+      for (attr = 0; attr < 16; attr++) {
+         save->inputs[attr] = &vbo->legacy_currval[attr];
+         save->inputs[attr + 16] = &vbo->generic_currval[attr];
+      }
+      map = vbo->map_vp_arb;
+
+      /* check if VERT_ATTRIB_POS is not read but VERT_BIT_GENERIC0 is read.
+       * In that case we effectively need to route the data from
+       * glVertexAttrib(0, val) calls to feed into the GENERIC0 input.
+       */
+      if ((ctx->VertexProgram._Current->Base.InputsRead & VERT_BIT_POS) == 0 &&
+          (ctx->VertexProgram._Current->Base.InputsRead & VERT_BIT_GENERIC0)) {
+         save->inputs[16] = save->inputs[0];
+         node_attrsz[16] = node_attrsz[0];
+         node_attrsz[0] = 0;
+      }
+      break;
+   default:
+      assert(0);
+   }
+
+   for (attr = 0; attr < VERT_ATTRIB_MAX; attr++) {
+      const GLuint src = map[attr];
+
+      if (node_attrsz[src]) {
+         /* override the default array set above */
+         save->inputs[attr] = &arrays[attr];
+
+	 arrays[attr].Ptr = (const GLubyte *) NULL + buffer_offset;
+	 arrays[attr].Size = node->attrsz[src];
+	 arrays[attr].StrideB = node->vertex_size * sizeof(GLfloat);
+	 arrays[attr].Stride = node->vertex_size * sizeof(GLfloat);
+	 arrays[attr].Type = GL_FLOAT;
+         arrays[attr].Format = GL_RGBA;
+	 arrays[attr].Enabled = 1;
+         arrays[attr]._ElementSize = arrays[attr].Size * sizeof(GLfloat);
+         _mesa_reference_buffer_object(ctx,
+                                       &arrays[attr].BufferObj,
+                                       node->vertex_store->bufferobj);
+	 arrays[attr]._MaxElement = node->count; /* ??? */
+	 
+	 assert(arrays[attr].BufferObj->Name);
+
+	 buffer_offset += node->attrsz[src] * sizeof(GLfloat);
+         varying_inputs |= 1<<attr;
+         ctx->NewState |= _NEW_ARRAY;
+      }
+   }
+
+   _mesa_set_varying_vp_inputs( ctx, varying_inputs );
+}
+
+
+static void
+vbo_save_loopback_vertex_list(struct gl_context *ctx,
+                              const struct vbo_save_vertex_list *list)
+{
+   const char *buffer = ctx->Driver.MapBuffer(ctx, 
+					      GL_ARRAY_BUFFER_ARB, 
+					      GL_READ_ONLY, /* ? */
+                                              list->vertex_store->bufferobj);
+
+   vbo_loopback_vertex_list(ctx,
+                            (const GLfloat *)(buffer + list->buffer_offset),
+                            list->attrsz,
+                            list->prim,
+                            list->prim_count,
+                            list->wrap_count,
+                            list->vertex_size);
+
+   ctx->Driver.UnmapBuffer(ctx, GL_ARRAY_BUFFER_ARB, 
+			   list->vertex_store->bufferobj);
+}
+
+
+/**
+ * Execute the buffer and save copied verts.
+ * This is called from the display list code when executing
+ * a drawing command.
+ */
+void
+vbo_save_playback_vertex_list(struct gl_context *ctx, void *data)
+{
+   const struct vbo_save_vertex_list *node =
+      (const struct vbo_save_vertex_list *) data;
+   struct vbo_save_context *save = &vbo_context(ctx)->save;
+
+   FLUSH_CURRENT(ctx, 0);
+
+   if (node->prim_count > 0 && node->count > 0) {
+
+      if (ctx->Driver.CurrentExecPrimitive != PRIM_OUTSIDE_BEGIN_END &&
+	  node->prim[0].begin) {
+
+	 /* Degenerate case: list is called inside begin/end pair and
+	  * includes operations such as glBegin or glDrawArrays.
+	  */
+	 if (0)
+	    printf("displaylist recursive begin");
+
+	 vbo_save_loopback_vertex_list( ctx, node );
+	 return;
+      }
+      else if (save->replay_flags) {
+	 /* Various degnerate cases: translate into immediate mode
+	  * calls rather than trying to execute in place.
+	  */
+	 vbo_save_loopback_vertex_list( ctx, node );
+	 return;
+      }
+      
+      if (ctx->NewState)
+	 _mesa_update_state( ctx );
+
+      /* XXX also need to check if shader enabled, but invalid */
+      if ((ctx->VertexProgram.Enabled && !ctx->VertexProgram._Enabled) ||
+          (ctx->FragmentProgram.Enabled && !ctx->FragmentProgram._Enabled)) {
+         _mesa_error(ctx, GL_INVALID_OPERATION,
+                     "glBegin (invalid vertex/fragment program)");
+         return;
+      }
+
+      vbo_bind_vertex_list( ctx, node );
+
+      /* Again...
+       */
+      if (ctx->NewState)
+	 _mesa_update_state( ctx );
+
+      vbo_context(ctx)->draw_prims(ctx, 
+                                   save->inputs, 
+                                   node->prim, 
+                                   node->prim_count,
+                                   NULL,
+                                   GL_TRUE,
+                                   0,	/* Node is a VBO, so this is ok */
+                                   node->count - 1);
+   }
+
+   /* Copy to current?
+    */
+   _playback_copy_to_current( ctx, node );
+}
+
+
+#endif /* FEATURE_dlist */