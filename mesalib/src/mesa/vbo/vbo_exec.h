--- conflicted
+++ resolved
@@ -1,408 +1,204 @@
-<<<<<<< HEAD
-/**************************************************************************
-
-Copyright 2002 Tungsten Graphics Inc., Cedar Park, Texas.
-
-All Rights Reserved.
-
-Permission is hereby granted, free of charge, to any person obtaining a
-copy of this software and associated documentation files (the "Software"),
-to deal in the Software without restriction, including without limitation
-on the rights to use, copy, modify, merge, publish, distribute, sub
-license, and/or sell copies of the Software, and to permit persons to whom
-the Software is furnished to do so, subject to the following conditions:
-
-The above copyright notice and this permission notice (including the next
-paragraph) shall be included in all copies or substantial portions of the
-Software.
-
-THE SOFTWARE IS PROVIDED "AS IS", WITHOUT WARRANTY OF ANY KIND, EXPRESS OR
-IMPLIED, INCLUDING BUT NOT LIMITED TO THE WARRANTIES OF MERCHANTABILITY,
-FITNESS FOR A PARTICULAR PURPOSE AND NON-INFRINGEMENT. IN NO EVENT SHALL
-TUNGSTEN GRAPHICS AND/OR THEIR SUPPLIERS BE LIABLE FOR ANY CLAIM,
-DAMAGES OR OTHER LIABILITY, WHETHER IN AN ACTION OF CONTRACT, TORT OR
-OTHERWISE, ARISING FROM, OUT OF OR IN CONNECTION WITH THE SOFTWARE OR THE
-USE OR OTHER DEALINGS IN THE SOFTWARE.
-
-**************************************************************************/
-
-/*
- * Authors:
- *   Keith Whitwell <keith@tungstengraphics.com>
- *
- */
-
-#ifndef __VBO_EXEC_H__
-#define __VBO_EXEC_H__
-
-#include "main/mfeatures.h"
-#include "main/mtypes.h"
-#include "vbo.h"
-#include "vbo_attrib.h"
-
-
-/**
- * Max number of primitives (number of glBegin/End pairs) per VBO.
- */
-#define VBO_MAX_PRIM 64
-
-
-/**
- * Size of the VBO to use for glBegin/glVertex/glEnd-style rendering.
- */
-#define VBO_VERT_BUFFER_SIZE (1024*64)	/* bytes */
-
-
-/** Current vertex program mode */
-enum vp_mode {
-   VP_NONE,   /**< fixed function */
-   VP_NV,     /**< NV vertex program */
-   VP_ARB     /**< ARB vertex program or GLSL vertex shader */
-};
-
-
-struct vbo_exec_eval1_map {
-   struct gl_1d_map *map;
-   GLuint sz;
-};
-
-struct vbo_exec_eval2_map {
-   struct gl_2d_map *map;
-   GLuint sz;
-};
-
-
-
-struct vbo_exec_copied_vtx {
-   GLfloat buffer[VBO_ATTRIB_MAX * 4 * VBO_MAX_COPIED_VERTS];
-   GLuint nr;
-};
-
-
-typedef void (*vbo_attrfv_func)( const GLfloat * );
-
-
-struct vbo_exec_context
-{
-   struct gl_context *ctx;   
-   GLvertexformat vtxfmt;
-
-   struct {
-      struct gl_buffer_object *bufferobj;
-
-      GLuint vertex_size;       /* in dwords */
-
-      struct _mesa_prim prim[VBO_MAX_PRIM];
-      GLuint prim_count;
-
-      GLfloat *buffer_map;
-      GLfloat *buffer_ptr;              /* cursor, points into buffer */
-      GLuint   buffer_used;             /* in bytes */
-      GLfloat vertex[VBO_ATTRIB_MAX*4]; /* current vertex */
-
-      GLuint vert_count;
-      GLuint max_vert;
-      struct vbo_exec_copied_vtx copied;
-
-      GLubyte attrsz[VBO_ATTRIB_MAX];
-      GLubyte active_sz[VBO_ATTRIB_MAX];
-
-      GLfloat *attrptr[VBO_ATTRIB_MAX]; 
-      struct gl_client_array arrays[VERT_ATTRIB_MAX];
-
-      /* According to program mode, the values above plus current
-       * values are squashed down to the 32 attributes passed to the
-       * vertex program below:
-       */
-      enum vp_mode program_mode;
-      GLuint enabled_flags;
-      const struct gl_client_array *inputs[VERT_ATTRIB_MAX];
-   } vtx;
-
-   
-   struct {
-      GLboolean recalculate_maps;
-      struct vbo_exec_eval1_map map1[VERT_ATTRIB_MAX];
-      struct vbo_exec_eval2_map map2[VERT_ATTRIB_MAX];
-   } eval;
-
-   struct {
-      enum vp_mode program_mode;
-      GLuint enabled_flags;
-      GLuint array_obj;
-
-      /* These just mirror the current arrayobj (todo: make arrayobj
-       * look like this and remove the mirror):
-       */
-      const struct gl_client_array *legacy_array[16];
-      const struct gl_client_array *generic_array[16];
-
-      /* Arrays and current values manipulated according to program
-       * mode, etc.  These are the attributes as seen by vertex
-       * programs:
-       */
-      const struct gl_client_array *inputs[VERT_ATTRIB_MAX];
-   } array;
-
-#ifdef DEBUG
-   GLint flush_call_depth;
-#endif
-};
-
-
-
-/* External API:
- */
-void vbo_exec_init( struct gl_context *ctx );
-void vbo_exec_destroy( struct gl_context *ctx );
-void vbo_exec_invalidate_state( struct gl_context *ctx, GLuint new_state );
-
-void vbo_exec_BeginVertices( struct gl_context *ctx );
-void vbo_exec_FlushVertices( struct gl_context *ctx, GLuint flags );
-
-
-/* Internal functions:
- */
-void vbo_exec_array_init( struct vbo_exec_context *exec );
-void vbo_exec_array_destroy( struct vbo_exec_context *exec );
-
-
-void vbo_exec_vtx_init( struct vbo_exec_context *exec );
-void vbo_exec_vtx_destroy( struct vbo_exec_context *exec );
-
-#if FEATURE_beginend
-
-void vbo_exec_vtx_flush( struct vbo_exec_context *exec, GLboolean unmap );
-void vbo_exec_vtx_map( struct vbo_exec_context *exec );
-
-#else /* FEATURE_beginend */
-
-static INLINE void
-vbo_exec_vtx_flush( struct vbo_exec_context *exec, GLboolean unmap )
-{
-}
-
-static INLINE void
-vbo_exec_vtx_map( struct vbo_exec_context *exec )
-{
-}
-
-#endif /* FEATURE_beginend */
-
-void vbo_exec_vtx_wrap( struct vbo_exec_context *exec );
-
-void vbo_exec_eval_update( struct vbo_exec_context *exec );
-
-void vbo_exec_do_EvalCoord2f( struct vbo_exec_context *exec, 
-				     GLfloat u, GLfloat v );
-
-void vbo_exec_do_EvalCoord1f( struct vbo_exec_context *exec,
-				     GLfloat u);
-
-#endif
-=======
-/**************************************************************************
-
-Copyright 2002 Tungsten Graphics Inc., Cedar Park, Texas.
-
-All Rights Reserved.
-
-Permission is hereby granted, free of charge, to any person obtaining a
-copy of this software and associated documentation files (the "Software"),
-to deal in the Software without restriction, including without limitation
-on the rights to use, copy, modify, merge, publish, distribute, sub
-license, and/or sell copies of the Software, and to permit persons to whom
-the Software is furnished to do so, subject to the following conditions:
-
-The above copyright notice and this permission notice (including the next
-paragraph) shall be included in all copies or substantial portions of the
-Software.
-
-THE SOFTWARE IS PROVIDED "AS IS", WITHOUT WARRANTY OF ANY KIND, EXPRESS OR
-IMPLIED, INCLUDING BUT NOT LIMITED TO THE WARRANTIES OF MERCHANTABILITY,
-FITNESS FOR A PARTICULAR PURPOSE AND NON-INFRINGEMENT. IN NO EVENT SHALL
-TUNGSTEN GRAPHICS AND/OR THEIR SUPPLIERS BE LIABLE FOR ANY CLAIM,
-DAMAGES OR OTHER LIABILITY, WHETHER IN AN ACTION OF CONTRACT, TORT OR
-OTHERWISE, ARISING FROM, OUT OF OR IN CONNECTION WITH THE SOFTWARE OR THE
-USE OR OTHER DEALINGS IN THE SOFTWARE.
-
-**************************************************************************/
-
-/*
- * Authors:
- *   Keith Whitwell <keith@tungstengraphics.com>
- *
- */
-
-#ifndef __VBO_EXEC_H__
-#define __VBO_EXEC_H__
-
-#include "main/mfeatures.h"
-#include "main/mtypes.h"
-#include "vbo.h"
-#include "vbo_attrib.h"
-
-
-/**
- * Max number of primitives (number of glBegin/End pairs) per VBO.
- */
-#define VBO_MAX_PRIM 64
-
-
-/**
- * Size of the VBO to use for glBegin/glVertex/glEnd-style rendering.
- */
-#define VBO_VERT_BUFFER_SIZE (1024*64)	/* bytes */
-
-
-/** Current vertex program mode */
-enum vp_mode {
-   VP_NONE,   /**< fixed function */
-   VP_NV,     /**< NV vertex program */
-   VP_ARB     /**< ARB vertex program or GLSL vertex shader */
-};
-
-
-struct vbo_exec_eval1_map {
-   struct gl_1d_map *map;
-   GLuint sz;
-};
-
-struct vbo_exec_eval2_map {
-   struct gl_2d_map *map;
-   GLuint sz;
-};
-
-
-
-struct vbo_exec_copied_vtx {
-   GLfloat buffer[VBO_ATTRIB_MAX * 4 * VBO_MAX_COPIED_VERTS];
-   GLuint nr;
-};
-
-
-typedef void (*vbo_attrfv_func)( const GLfloat * );
-
-
-struct vbo_exec_context
-{
-   struct gl_context *ctx;   
-   GLvertexformat vtxfmt;
-
-   struct {
-      struct gl_buffer_object *bufferobj;
-
-      GLuint vertex_size;       /* in dwords */
-
-      struct _mesa_prim prim[VBO_MAX_PRIM];
-      GLuint prim_count;
-
-      GLfloat *buffer_map;
-      GLfloat *buffer_ptr;              /* cursor, points into buffer */
-      GLuint   buffer_used;             /* in bytes */
-      GLfloat vertex[VBO_ATTRIB_MAX*4]; /* current vertex */
-
-      GLuint vert_count;
-      GLuint max_vert;
-      struct vbo_exec_copied_vtx copied;
-
-      GLubyte attrsz[VBO_ATTRIB_MAX];
-      GLubyte active_sz[VBO_ATTRIB_MAX];
-
-      GLfloat *attrptr[VBO_ATTRIB_MAX]; 
-      struct gl_client_array arrays[VERT_ATTRIB_MAX];
-
-      /* According to program mode, the values above plus current
-       * values are squashed down to the 32 attributes passed to the
-       * vertex program below:
-       */
-      enum vp_mode program_mode;
-      GLuint enabled_flags;
-      const struct gl_client_array *inputs[VERT_ATTRIB_MAX];
-   } vtx;
-
-   
-   struct {
-      GLboolean recalculate_maps;
-      struct vbo_exec_eval1_map map1[VERT_ATTRIB_MAX];
-      struct vbo_exec_eval2_map map2[VERT_ATTRIB_MAX];
-   } eval;
-
-   struct {
-      enum vp_mode program_mode;
-      GLuint enabled_flags;
-      GLuint array_obj;
-
-      /* These just mirror the current arrayobj (todo: make arrayobj
-       * look like this and remove the mirror):
-       */
-      const struct gl_client_array *legacy_array[16];
-      const struct gl_client_array *generic_array[16];
-
-      /* Arrays and current values manipulated according to program
-       * mode, etc.  These are the attributes as seen by vertex
-       * programs:
-       */
-      const struct gl_client_array *inputs[VERT_ATTRIB_MAX];
-   } array;
-
-   /* Which flags to set in vbo_exec_BeginVertices() */
-   GLbitfield begin_vertices_flags;
-
-#ifdef DEBUG
-   GLint flush_call_depth;
-#endif
-};
-
-
-
-/* External API:
- */
-void vbo_exec_init( struct gl_context *ctx );
-void vbo_exec_destroy( struct gl_context *ctx );
-void vbo_exec_invalidate_state( struct gl_context *ctx, GLuint new_state );
-
-void vbo_exec_BeginVertices( struct gl_context *ctx );
-void vbo_exec_FlushVertices( struct gl_context *ctx, GLuint flags );
-
-
-/* Internal functions:
- */
-void vbo_exec_array_init( struct vbo_exec_context *exec );
-void vbo_exec_array_destroy( struct vbo_exec_context *exec );
-
-
-void vbo_exec_vtx_init( struct vbo_exec_context *exec );
-void vbo_exec_vtx_destroy( struct vbo_exec_context *exec );
-
-#if FEATURE_beginend
-
-void vbo_exec_vtx_flush( struct vbo_exec_context *exec, GLboolean unmap );
-void vbo_exec_vtx_map( struct vbo_exec_context *exec );
-
-#else /* FEATURE_beginend */
-
-static INLINE void
-vbo_exec_vtx_flush( struct vbo_exec_context *exec, GLboolean unmap )
-{
-}
-
-static INLINE void
-vbo_exec_vtx_map( struct vbo_exec_context *exec )
-{
-}
-
-#endif /* FEATURE_beginend */
-
-void vbo_exec_vtx_wrap( struct vbo_exec_context *exec );
-
-void vbo_exec_eval_update( struct vbo_exec_context *exec );
-
-void vbo_exec_do_EvalCoord2f( struct vbo_exec_context *exec, 
-				     GLfloat u, GLfloat v );
-
-void vbo_exec_do_EvalCoord1f( struct vbo_exec_context *exec,
-				     GLfloat u);
-
-#endif
->>>>>>> 56950d7b
+/**************************************************************************
+
+Copyright 2002 Tungsten Graphics Inc., Cedar Park, Texas.
+
+All Rights Reserved.
+
+Permission is hereby granted, free of charge, to any person obtaining a
+copy of this software and associated documentation files (the "Software"),
+to deal in the Software without restriction, including without limitation
+on the rights to use, copy, modify, merge, publish, distribute, sub
+license, and/or sell copies of the Software, and to permit persons to whom
+the Software is furnished to do so, subject to the following conditions:
+
+The above copyright notice and this permission notice (including the next
+paragraph) shall be included in all copies or substantial portions of the
+Software.
+
+THE SOFTWARE IS PROVIDED "AS IS", WITHOUT WARRANTY OF ANY KIND, EXPRESS OR
+IMPLIED, INCLUDING BUT NOT LIMITED TO THE WARRANTIES OF MERCHANTABILITY,
+FITNESS FOR A PARTICULAR PURPOSE AND NON-INFRINGEMENT. IN NO EVENT SHALL
+TUNGSTEN GRAPHICS AND/OR THEIR SUPPLIERS BE LIABLE FOR ANY CLAIM,
+DAMAGES OR OTHER LIABILITY, WHETHER IN AN ACTION OF CONTRACT, TORT OR
+OTHERWISE, ARISING FROM, OUT OF OR IN CONNECTION WITH THE SOFTWARE OR THE
+USE OR OTHER DEALINGS IN THE SOFTWARE.
+
+**************************************************************************/
+
+/*
+ * Authors:
+ *   Keith Whitwell <keith@tungstengraphics.com>
+ *
+ */
+
+#ifndef __VBO_EXEC_H__
+#define __VBO_EXEC_H__
+
+#include "main/mfeatures.h"
+#include "main/mtypes.h"
+#include "vbo.h"
+#include "vbo_attrib.h"
+
+
+/**
+ * Max number of primitives (number of glBegin/End pairs) per VBO.
+ */
+#define VBO_MAX_PRIM 64
+
+
+/**
+ * Size of the VBO to use for glBegin/glVertex/glEnd-style rendering.
+ */
+#define VBO_VERT_BUFFER_SIZE (1024*64)	/* bytes */
+
+
+/** Current vertex program mode */
+enum vp_mode {
+   VP_NONE,   /**< fixed function */
+   VP_NV,     /**< NV vertex program */
+   VP_ARB     /**< ARB vertex program or GLSL vertex shader */
+};
+
+
+struct vbo_exec_eval1_map {
+   struct gl_1d_map *map;
+   GLuint sz;
+};
+
+struct vbo_exec_eval2_map {
+   struct gl_2d_map *map;
+   GLuint sz;
+};
+
+
+
+struct vbo_exec_copied_vtx {
+   GLfloat buffer[VBO_ATTRIB_MAX * 4 * VBO_MAX_COPIED_VERTS];
+   GLuint nr;
+};
+
+
+typedef void (*vbo_attrfv_func)( const GLfloat * );
+
+
+struct vbo_exec_context
+{
+   struct gl_context *ctx;   
+   GLvertexformat vtxfmt;
+
+   struct {
+      struct gl_buffer_object *bufferobj;
+
+      GLuint vertex_size;       /* in dwords */
+
+      struct _mesa_prim prim[VBO_MAX_PRIM];
+      GLuint prim_count;
+
+      GLfloat *buffer_map;
+      GLfloat *buffer_ptr;              /* cursor, points into buffer */
+      GLuint   buffer_used;             /* in bytes */
+      GLfloat vertex[VBO_ATTRIB_MAX*4]; /* current vertex */
+
+      GLuint vert_count;
+      GLuint max_vert;
+      struct vbo_exec_copied_vtx copied;
+
+      GLubyte attrsz[VBO_ATTRIB_MAX];
+      GLubyte active_sz[VBO_ATTRIB_MAX];
+
+      GLfloat *attrptr[VBO_ATTRIB_MAX]; 
+      struct gl_client_array arrays[VERT_ATTRIB_MAX];
+
+      /* According to program mode, the values above plus current
+       * values are squashed down to the 32 attributes passed to the
+       * vertex program below:
+       */
+      enum vp_mode program_mode;
+      GLuint enabled_flags;
+      const struct gl_client_array *inputs[VERT_ATTRIB_MAX];
+   } vtx;
+
+   
+   struct {
+      GLboolean recalculate_maps;
+      struct vbo_exec_eval1_map map1[VERT_ATTRIB_MAX];
+      struct vbo_exec_eval2_map map2[VERT_ATTRIB_MAX];
+   } eval;
+
+   struct {
+      enum vp_mode program_mode;
+      GLuint enabled_flags;
+      GLuint array_obj;
+
+      /* These just mirror the current arrayobj (todo: make arrayobj
+       * look like this and remove the mirror):
+       */
+      const struct gl_client_array *legacy_array[16];
+      const struct gl_client_array *generic_array[16];
+
+      /* Arrays and current values manipulated according to program
+       * mode, etc.  These are the attributes as seen by vertex
+       * programs:
+       */
+      const struct gl_client_array *inputs[VERT_ATTRIB_MAX];
+   } array;
+
+   /* Which flags to set in vbo_exec_BeginVertices() */
+   GLbitfield begin_vertices_flags;
+
+#ifdef DEBUG
+   GLint flush_call_depth;
+#endif
+};
+
+
+
+/* External API:
+ */
+void vbo_exec_init( struct gl_context *ctx );
+void vbo_exec_destroy( struct gl_context *ctx );
+void vbo_exec_invalidate_state( struct gl_context *ctx, GLuint new_state );
+
+void vbo_exec_BeginVertices( struct gl_context *ctx );
+void vbo_exec_FlushVertices( struct gl_context *ctx, GLuint flags );
+
+
+/* Internal functions:
+ */
+void vbo_exec_array_init( struct vbo_exec_context *exec );
+void vbo_exec_array_destroy( struct vbo_exec_context *exec );
+
+
+void vbo_exec_vtx_init( struct vbo_exec_context *exec );
+void vbo_exec_vtx_destroy( struct vbo_exec_context *exec );
+
+#if FEATURE_beginend
+
+void vbo_exec_vtx_flush( struct vbo_exec_context *exec, GLboolean unmap );
+void vbo_exec_vtx_map( struct vbo_exec_context *exec );
+
+#else /* FEATURE_beginend */
+
+static INLINE void
+vbo_exec_vtx_flush( struct vbo_exec_context *exec, GLboolean unmap )
+{
+}
+
+static INLINE void
+vbo_exec_vtx_map( struct vbo_exec_context *exec )
+{
+}
+
+#endif /* FEATURE_beginend */
+
+void vbo_exec_vtx_wrap( struct vbo_exec_context *exec );
+
+void vbo_exec_eval_update( struct vbo_exec_context *exec );
+
+void vbo_exec_do_EvalCoord2f( struct vbo_exec_context *exec, 
+				     GLfloat u, GLfloat v );
+
+void vbo_exec_do_EvalCoord1f( struct vbo_exec_context *exec,
+				     GLfloat u);
+
+#endif