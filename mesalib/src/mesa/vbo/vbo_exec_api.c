<<<<<<< HEAD
/**************************************************************************

Copyright 2002-2008 Tungsten Graphics Inc., Cedar Park, Texas.

All Rights Reserved.

Permission is hereby granted, free of charge, to any person obtaining a
copy of this software and associated documentation files (the "Software"),
to deal in the Software without restriction, including without limitation
on the rights to use, copy, modify, merge, publish, distribute, sub
license, and/or sell copies of the Software, and to permit persons to whom
the Software is furnished to do so, subject to the following conditions:

The above copyright notice and this permission notice (including the next
paragraph) shall be included in all copies or substantial portions of the
Software.

THE SOFTWARE IS PROVIDED "AS IS", WITHOUT WARRANTY OF ANY KIND, EXPRESS OR
IMPLIED, INCLUDING BUT NOT LIMITED TO THE WARRANTIES OF MERCHANTABILITY,
FITNESS FOR A PARTICULAR PURPOSE AND NON-INFRINGEMENT. IN NO EVENT SHALL
TUNGSTEN GRAPHICS AND/OR THEIR SUPPLIERS BE LIABLE FOR ANY CLAIM,
DAMAGES OR OTHER LIABILITY, WHETHER IN AN ACTION OF CONTRACT, TORT OR
OTHERWISE, ARISING FROM, OUT OF OR IN CONNECTION WITH THE SOFTWARE OR THE
USE OR OTHER DEALINGS IN THE SOFTWARE.

**************************************************************************/

/*
 * Authors:
 *   Keith Whitwell <keith@tungstengraphics.com>
 */

#include "main/glheader.h"
#include "main/bufferobj.h"
#include "main/context.h"
#include "main/macros.h"
#include "main/mfeatures.h"
#include "main/vtxfmt.h"
#include "main/dlist.h"
#include "main/eval.h"
#include "main/state.h"
#include "main/light.h"
#include "main/api_arrayelt.h"
#include "main/api_noop.h"
#include "main/dispatch.h"

#include "vbo_context.h"

#ifdef ERROR
#undef ERROR
#endif


/** ID/name for immediate-mode VBO */
#define IMM_BUFFER_NAME 0xaabbccdd


static void reset_attrfv( struct vbo_exec_context *exec );


/**
 * Close off the last primitive, execute the buffer, restart the
 * primitive.  
 */
static void vbo_exec_wrap_buffers( struct vbo_exec_context *exec )
{
   if (exec->vtx.prim_count == 0) {
      exec->vtx.copied.nr = 0;
      exec->vtx.vert_count = 0;
      exec->vtx.buffer_ptr = exec->vtx.buffer_map;
   }
   else {
      GLuint last_begin = exec->vtx.prim[exec->vtx.prim_count-1].begin;
      GLuint last_count;

      if (exec->ctx->Driver.CurrentExecPrimitive != PRIM_OUTSIDE_BEGIN_END) {
	 GLint i = exec->vtx.prim_count - 1;
	 assert(i >= 0);
	 exec->vtx.prim[i].count = (exec->vtx.vert_count - 
				    exec->vtx.prim[i].start);
      }

      last_count = exec->vtx.prim[exec->vtx.prim_count-1].count;

      /* Execute the buffer and save copied vertices.
       */
      if (exec->vtx.vert_count)
	 vbo_exec_vtx_flush( exec, GL_FALSE );
      else {
	 exec->vtx.prim_count = 0;
	 exec->vtx.copied.nr = 0;
      }

      /* Emit a glBegin to start the new list.
       */
      assert(exec->vtx.prim_count == 0);

      if (exec->ctx->Driver.CurrentExecPrimitive != PRIM_OUTSIDE_BEGIN_END) {
	 exec->vtx.prim[0].mode = exec->ctx->Driver.CurrentExecPrimitive;
	 exec->vtx.prim[0].start = 0;
	 exec->vtx.prim[0].count = 0;
	 exec->vtx.prim_count++;
      
	 if (exec->vtx.copied.nr == last_count)
	    exec->vtx.prim[0].begin = last_begin;
      }
   }
}


/**
 * Deal with buffer wrapping where provoked by the vertex buffer
 * filling up, as opposed to upgrade_vertex().
 */
void vbo_exec_vtx_wrap( struct vbo_exec_context *exec )
{
   GLfloat *data = exec->vtx.copied.buffer;
   GLuint i;

   /* Run pipeline on current vertices, copy wrapped vertices
    * to exec->vtx.copied.
    */
   vbo_exec_wrap_buffers( exec );
   
   /* Copy stored stored vertices to start of new list. 
    */
   assert(exec->vtx.max_vert - exec->vtx.vert_count > exec->vtx.copied.nr);

   for (i = 0 ; i < exec->vtx.copied.nr ; i++) {
      memcpy( exec->vtx.buffer_ptr, data, 
	      exec->vtx.vertex_size * sizeof(GLfloat));
      exec->vtx.buffer_ptr += exec->vtx.vertex_size;
      data += exec->vtx.vertex_size;
      exec->vtx.vert_count++;
   }

   exec->vtx.copied.nr = 0;
}


/**
 * Copy the active vertex's values to the ctx->Current fields.
 */
static void vbo_exec_copy_to_current( struct vbo_exec_context *exec )
{
   struct gl_context *ctx = exec->ctx;
   struct vbo_context *vbo = vbo_context(ctx);
   GLuint i;

   for (i = VBO_ATTRIB_POS+1 ; i < VBO_ATTRIB_MAX ; i++) {
      if (exec->vtx.attrsz[i]) {
         /* Note: the exec->vtx.current[i] pointers point into the
          * ctx->Current.Attrib and ctx->Light.Material.Attrib arrays.
          */
	 GLfloat *current = (GLfloat *)vbo->currval[i].Ptr;
         GLfloat tmp[4];

         COPY_CLEAN_4V(tmp, 
                       exec->vtx.attrsz[i], 
                       exec->vtx.attrptr[i]);
         
         if (memcmp(current, tmp, sizeof(tmp)) != 0) { 
            memcpy(current, tmp, sizeof(tmp));
	 
            /* Given that we explicitly state size here, there is no need
             * for the COPY_CLEAN above, could just copy 16 bytes and be
             * done.  The only problem is when Mesa accesses ctx->Current
             * directly.
             */
            vbo->currval[i].Size = exec->vtx.attrsz[i];

            /* This triggers rather too much recalculation of Mesa state
             * that doesn't get used (eg light positions).
             */
            if (i >= VBO_ATTRIB_MAT_FRONT_AMBIENT &&
                i <= VBO_ATTRIB_MAT_BACK_INDEXES)
               ctx->NewState |= _NEW_LIGHT;
            
            ctx->NewState |= _NEW_CURRENT_ATTRIB;
         }
      }
   }

   /* Colormaterial -- this kindof sucks.
    */
   if (ctx->Light.ColorMaterialEnabled &&
       exec->vtx.attrsz[VBO_ATTRIB_COLOR0]) {
      _mesa_update_color_material(ctx, 
				  ctx->Current.Attrib[VBO_ATTRIB_COLOR0]);
   }
}


/**
 * Copy current vertex attribute values into the current vertex.
 */
static void
vbo_exec_copy_from_current(struct vbo_exec_context *exec)
{
   struct gl_context *ctx = exec->ctx;
   struct vbo_context *vbo = vbo_context(ctx);
   GLint i;

   for (i = VBO_ATTRIB_POS + 1; i < VBO_ATTRIB_MAX; i++) {
      const GLfloat *current = (GLfloat *) vbo->currval[i].Ptr;
      switch (exec->vtx.attrsz[i]) {
      case 4: exec->vtx.attrptr[i][3] = current[3];
      case 3: exec->vtx.attrptr[i][2] = current[2];
      case 2: exec->vtx.attrptr[i][1] = current[1];
      case 1: exec->vtx.attrptr[i][0] = current[0];
	 break;
      }
   }
}


/**
 * Flush existing data, set new attrib size, replay copied vertices.
 * This is called when we transition from a small vertex attribute size
 * to a larger one.  Ex: glTexCoord2f -> glTexCoord4f.
 * We need to go back over the previous 2-component texcoords and insert
 * zero and one values.
 */ 
static void
vbo_exec_wrap_upgrade_vertex(struct vbo_exec_context *exec,
                             GLuint attr, GLuint newSize )
{
   struct gl_context *ctx = exec->ctx;
   struct vbo_context *vbo = vbo_context(ctx);
   const GLint lastcount = exec->vtx.vert_count;
   GLfloat *old_attrptr[VBO_ATTRIB_MAX];
   const GLuint old_vtx_size = exec->vtx.vertex_size; /* floats per vertex */
   const GLuint oldSize = exec->vtx.attrsz[attr];
   GLuint i;

   /* Run pipeline on current vertices, copy wrapped vertices
    * to exec->vtx.copied.
    */
   vbo_exec_wrap_buffers( exec );

   if (unlikely(exec->vtx.copied.nr)) {
      /* We're in the middle of a primitive, keep the old vertex
       * format around to be able to translate the copied vertices to
       * the new format.
       */
      memcpy(old_attrptr, exec->vtx.attrptr, sizeof(old_attrptr));
   }

   if (unlikely(oldSize)) {
      /* Do a COPY_TO_CURRENT to ensure back-copying works for the
       * case when the attribute already exists in the vertex and is
       * having its size increased.
       */
      vbo_exec_copy_to_current( exec );
   }

   /* Heuristic: Attempt to isolate attributes received outside
    * begin/end so that they don't bloat the vertices.
    */
   if (ctx->Driver.CurrentExecPrimitive == PRIM_OUTSIDE_BEGIN_END &&
       !oldSize && lastcount > 8 && exec->vtx.vertex_size) {
      vbo_exec_copy_to_current( exec );
      reset_attrfv( exec );
   }

   /* Fix up sizes:
    */
   exec->vtx.attrsz[attr] = newSize;
   exec->vtx.vertex_size += newSize - oldSize;
   exec->vtx.max_vert = ((VBO_VERT_BUFFER_SIZE - exec->vtx.buffer_used) / 
                         (exec->vtx.vertex_size * sizeof(GLfloat)));
   exec->vtx.vert_count = 0;
   exec->vtx.buffer_ptr = exec->vtx.buffer_map;

   if (unlikely(oldSize)) {
      /* Size changed, recalculate all the attrptr[] values
       */
      GLfloat *tmp = exec->vtx.vertex;

      for (i = 0 ; i < VBO_ATTRIB_MAX ; i++) {
	 if (exec->vtx.attrsz[i]) {
	    exec->vtx.attrptr[i] = tmp;
	    tmp += exec->vtx.attrsz[i];
	 }
	 else
	    exec->vtx.attrptr[i] = NULL; /* will not be dereferenced */
      }

      /* Copy from current to repopulate the vertex with correct
       * values.
       */
      vbo_exec_copy_from_current( exec );
   }
   else {
      /* Just have to append the new attribute at the end */
      exec->vtx.attrptr[attr] = exec->vtx.vertex +
	 exec->vtx.vertex_size - newSize;
   }

   /* Replay stored vertices to translate them
    * to new format here.
    *
    * -- No need to replay - just copy piecewise
    */
   if (unlikely(exec->vtx.copied.nr)) {
      GLfloat *data = exec->vtx.copied.buffer;
      GLfloat *dest = exec->vtx.buffer_ptr;
      GLuint j;

      assert(exec->vtx.buffer_ptr == exec->vtx.buffer_map);

      for (i = 0 ; i < exec->vtx.copied.nr ; i++) {
	 for (j = 0 ; j < VBO_ATTRIB_MAX ; j++) {
	    GLuint sz = exec->vtx.attrsz[j];

	    if (sz) {
	       GLint old_offset = old_attrptr[j] - exec->vtx.vertex;
	       GLint new_offset = exec->vtx.attrptr[j] - exec->vtx.vertex;

	       if (j == attr) {
		  if (oldSize) {
		     GLfloat tmp[4];
		     COPY_CLEAN_4V(tmp, oldSize, data + old_offset);
		     COPY_SZ_4V(dest + new_offset, newSize, tmp);
		  } else {
		     GLfloat *current = (GLfloat *)vbo->currval[j].Ptr;
		     COPY_SZ_4V(dest + new_offset, sz, current);
		  }
	       }
	       else {
		  COPY_SZ_4V(dest + new_offset, sz, data + old_offset);
	       }
	    }
	 }

	 data += old_vtx_size;
	 dest += exec->vtx.vertex_size;
      }

      exec->vtx.buffer_ptr = dest;
      exec->vtx.vert_count += exec->vtx.copied.nr;
      exec->vtx.copied.nr = 0;
   }
}


/**
 * This is when a vertex attribute transitions to a different size.
 * For example, we saw a bunch of glTexCoord2f() calls and now we got a
 * glTexCoord4f() call.  We promote the array from size=2 to size=4.
 */
static void
vbo_exec_fixup_vertex(struct gl_context *ctx, GLuint attr, GLuint newSize)
{
   struct vbo_exec_context *exec = &vbo_context(ctx)->exec;

   if (newSize > exec->vtx.attrsz[attr]) {
      /* New size is larger.  Need to flush existing vertices and get
       * an enlarged vertex format.
       */
      vbo_exec_wrap_upgrade_vertex( exec, attr, newSize );
   }
   else if (newSize < exec->vtx.active_sz[attr]) {
      static const GLfloat id[4] = { 0, 0, 0, 1 };
      GLuint i;

      /* New size is smaller - just need to fill in some
       * zeros.  Don't need to flush or wrap.
       */
      for (i = newSize; i <= exec->vtx.attrsz[attr]; i++)
	 exec->vtx.attrptr[attr][i-1] = id[i-1];
   }

   exec->vtx.active_sz[attr] = newSize;

   /* Does setting NeedFlush belong here?  Necessitates resetting
    * vtxfmt on each flush (otherwise flags won't get reset
    * afterwards).
    */
   if (attr == 0) 
      exec->ctx->Driver.NeedFlush |= FLUSH_STORED_VERTICES;
}


/**
 * This macro is used to implement all the glVertex, glColor, glTexCoord,
 * glVertexAttrib, etc functions.
 */
#define ATTR( A, N, V0, V1, V2, V3 )					\
do {									\
   struct vbo_exec_context *exec = &vbo_context(ctx)->exec;		\
									\
   if (unlikely(!(ctx->Driver.NeedFlush & FLUSH_UPDATE_CURRENT)))	\
      ctx->Driver.BeginVertices( ctx );					\
   									\
   if (unlikely(exec->vtx.active_sz[A] != N))				\
      vbo_exec_fixup_vertex(ctx, A, N);					\
   									\
   {									\
      GLfloat *dest = exec->vtx.attrptr[A];				\
      if (N>0) dest[0] = V0;						\
      if (N>1) dest[1] = V1;						\
      if (N>2) dest[2] = V2;						\
      if (N>3) dest[3] = V3;						\
   }									\
									\
   if ((A) == 0) {							\
      /* This is a glVertex call */					\
      GLuint i;								\
									\
      for (i = 0; i < exec->vtx.vertex_size; i++)			\
	 exec->vtx.buffer_ptr[i] = exec->vtx.vertex[i];			\
									\
      exec->vtx.buffer_ptr += exec->vtx.vertex_size;			\
									\
      /* Set FLUSH_STORED_VERTICES to indicate that there's now */	\
      /* something to draw (not just updating a color or texcoord).*/	\
      ctx->Driver.NeedFlush |= FLUSH_STORED_VERTICES;			\
									\
      if (++exec->vtx.vert_count >= exec->vtx.max_vert)			\
	 vbo_exec_vtx_wrap( exec );					\
   }									\
} while (0)


#define ERROR() _mesa_error( ctx, GL_INVALID_ENUM, __FUNCTION__ )
#define TAG(x) vbo_##x

#include "vbo_attrib_tmp.h"


#if FEATURE_beginend


#if FEATURE_evaluators

static void GLAPIENTRY vbo_exec_EvalCoord1f( GLfloat u )
{
   GET_CURRENT_CONTEXT( ctx );
   struct vbo_exec_context *exec = &vbo_context(ctx)->exec;

   {
      GLint i;
      if (exec->eval.recalculate_maps) 
	 vbo_exec_eval_update( exec );

      for (i = 0; i <= VBO_ATTRIB_TEX7; i++) {
	 if (exec->eval.map1[i].map) 
	    if (exec->vtx.active_sz[i] != exec->eval.map1[i].sz)
	       vbo_exec_fixup_vertex( ctx, i, exec->eval.map1[i].sz );
      }
   }


   memcpy( exec->vtx.copied.buffer, exec->vtx.vertex, 
           exec->vtx.vertex_size * sizeof(GLfloat));

   vbo_exec_do_EvalCoord1f( exec, u );

   memcpy( exec->vtx.vertex, exec->vtx.copied.buffer,
           exec->vtx.vertex_size * sizeof(GLfloat));
}

static void GLAPIENTRY vbo_exec_EvalCoord2f( GLfloat u, GLfloat v )
{
   GET_CURRENT_CONTEXT( ctx );
   struct vbo_exec_context *exec = &vbo_context(ctx)->exec;

   {
      GLint i;
      if (exec->eval.recalculate_maps) 
	 vbo_exec_eval_update( exec );

      for (i = 0; i <= VBO_ATTRIB_TEX7; i++) {
	 if (exec->eval.map2[i].map) 
	    if (exec->vtx.active_sz[i] != exec->eval.map2[i].sz)
	       vbo_exec_fixup_vertex( ctx, i, exec->eval.map2[i].sz );
      }

      if (ctx->Eval.AutoNormal) 
	 if (exec->vtx.active_sz[VBO_ATTRIB_NORMAL] != 3)
	    vbo_exec_fixup_vertex( ctx, VBO_ATTRIB_NORMAL, 3 );
   }

   memcpy( exec->vtx.copied.buffer, exec->vtx.vertex, 
           exec->vtx.vertex_size * sizeof(GLfloat));

   vbo_exec_do_EvalCoord2f( exec, u, v );

   memcpy( exec->vtx.vertex, exec->vtx.copied.buffer, 
           exec->vtx.vertex_size * sizeof(GLfloat));
}

static void GLAPIENTRY vbo_exec_EvalCoord1fv( const GLfloat *u )
{
   vbo_exec_EvalCoord1f( u[0] );
}

static void GLAPIENTRY vbo_exec_EvalCoord2fv( const GLfloat *u )
{
   vbo_exec_EvalCoord2f( u[0], u[1] );
}

static void GLAPIENTRY vbo_exec_EvalPoint1( GLint i )
{
   GET_CURRENT_CONTEXT( ctx );
   GLfloat du = ((ctx->Eval.MapGrid1u2 - ctx->Eval.MapGrid1u1) /
		 (GLfloat) ctx->Eval.MapGrid1un);
   GLfloat u = i * du + ctx->Eval.MapGrid1u1;

   vbo_exec_EvalCoord1f( u );
}


static void GLAPIENTRY vbo_exec_EvalPoint2( GLint i, GLint j )
{
   GET_CURRENT_CONTEXT( ctx );
   GLfloat du = ((ctx->Eval.MapGrid2u2 - ctx->Eval.MapGrid2u1) / 
		 (GLfloat) ctx->Eval.MapGrid2un);
   GLfloat dv = ((ctx->Eval.MapGrid2v2 - ctx->Eval.MapGrid2v1) / 
		 (GLfloat) ctx->Eval.MapGrid2vn);
   GLfloat u = i * du + ctx->Eval.MapGrid2u1;
   GLfloat v = j * dv + ctx->Eval.MapGrid2v1;

   vbo_exec_EvalCoord2f( u, v );
}

/* use noop eval mesh */
#define vbo_exec_EvalMesh1 _mesa_noop_EvalMesh1
#define vbo_exec_EvalMesh2 _mesa_noop_EvalMesh2

#endif /* FEATURE_evaluators */


/**
 * Flush (draw) vertices.
 * \param  unmap - leave VBO unmapped after flushing?
 */
static void
vbo_exec_FlushVertices_internal(struct vbo_exec_context *exec, GLboolean unmap)
{
   if (exec->vtx.vert_count || unmap) {
      vbo_exec_vtx_flush( exec, unmap );
   }

   if (exec->vtx.vertex_size) {
      vbo_exec_copy_to_current( exec );
      reset_attrfv( exec );
   }
}


/**
 * Called via glBegin.
 */
static void GLAPIENTRY vbo_exec_Begin( GLenum mode )
{
   GET_CURRENT_CONTEXT( ctx ); 

   if (ctx->Driver.CurrentExecPrimitive == PRIM_OUTSIDE_BEGIN_END) {
      struct vbo_exec_context *exec = &vbo_context(ctx)->exec;
      int i;

      if (ctx->NewState) {
	 _mesa_update_state( ctx );

	 CALL_Begin(ctx->Exec, (mode));
	 return;
      }

      if (!_mesa_valid_to_render(ctx, "glBegin")) {
         return;
      }

      /* Heuristic: attempt to isolate attributes occuring outside
       * begin/end pairs.
       */
      if (exec->vtx.vertex_size && !exec->vtx.attrsz[0]) 
	 vbo_exec_FlushVertices_internal(exec, GL_FALSE);

      i = exec->vtx.prim_count++;
      exec->vtx.prim[i].mode = mode;
      exec->vtx.prim[i].begin = 1;
      exec->vtx.prim[i].end = 0;
      exec->vtx.prim[i].indexed = 0;
      exec->vtx.prim[i].weak = 0;
      exec->vtx.prim[i].pad = 0;
      exec->vtx.prim[i].start = exec->vtx.vert_count;
      exec->vtx.prim[i].count = 0;
      exec->vtx.prim[i].num_instances = 1;

      ctx->Driver.CurrentExecPrimitive = mode;
   }
   else 
      _mesa_error( ctx, GL_INVALID_OPERATION, "glBegin" );
      
}


/**
 * Called via glEnd.
 */
static void GLAPIENTRY vbo_exec_End( void )
{
   GET_CURRENT_CONTEXT( ctx ); 

   if (ctx->Driver.CurrentExecPrimitive != PRIM_OUTSIDE_BEGIN_END) {
      struct vbo_exec_context *exec = &vbo_context(ctx)->exec;
      int idx = exec->vtx.vert_count;
      int i = exec->vtx.prim_count - 1;

      exec->vtx.prim[i].end = 1; 
      exec->vtx.prim[i].count = idx - exec->vtx.prim[i].start;

      ctx->Driver.CurrentExecPrimitive = PRIM_OUTSIDE_BEGIN_END;

      if (exec->vtx.prim_count == VBO_MAX_PRIM)
	 vbo_exec_vtx_flush( exec, GL_FALSE );
   }
   else 
      _mesa_error( ctx, GL_INVALID_OPERATION, "glEnd" );
}


/**
 * Called via glPrimitiveRestartNV()
 */
static void GLAPIENTRY
vbo_exec_PrimitiveRestartNV(void)
{
   GLenum curPrim;
   GET_CURRENT_CONTEXT( ctx ); 

   curPrim = ctx->Driver.CurrentExecPrimitive;

   if (curPrim == PRIM_OUTSIDE_BEGIN_END) {
      _mesa_error( ctx, GL_INVALID_OPERATION, "glPrimitiveRestartNV" );
   }
   else {
      vbo_exec_End();
      vbo_exec_Begin(curPrim);
   }
}



static void vbo_exec_vtxfmt_init( struct vbo_exec_context *exec )
{
   GLvertexformat *vfmt = &exec->vtxfmt;

   _MESA_INIT_ARRAYELT_VTXFMT(vfmt, _ae_);

   vfmt->Begin = vbo_exec_Begin;
   vfmt->End = vbo_exec_End;
   vfmt->PrimitiveRestartNV = vbo_exec_PrimitiveRestartNV;

   _MESA_INIT_DLIST_VTXFMT(vfmt, _mesa_);
   _MESA_INIT_EVAL_VTXFMT(vfmt, vbo_exec_);

   vfmt->Rectf = _mesa_noop_Rectf;

   /* from attrib_tmp.h:
    */
   vfmt->Color3f = vbo_Color3f;
   vfmt->Color3fv = vbo_Color3fv;
   vfmt->Color4f = vbo_Color4f;
   vfmt->Color4fv = vbo_Color4fv;
   vfmt->FogCoordfEXT = vbo_FogCoordfEXT;
   vfmt->FogCoordfvEXT = vbo_FogCoordfvEXT;
   vfmt->MultiTexCoord1fARB = vbo_MultiTexCoord1f;
   vfmt->MultiTexCoord1fvARB = vbo_MultiTexCoord1fv;
   vfmt->MultiTexCoord2fARB = vbo_MultiTexCoord2f;
   vfmt->MultiTexCoord2fvARB = vbo_MultiTexCoord2fv;
   vfmt->MultiTexCoord3fARB = vbo_MultiTexCoord3f;
   vfmt->MultiTexCoord3fvARB = vbo_MultiTexCoord3fv;
   vfmt->MultiTexCoord4fARB = vbo_MultiTexCoord4f;
   vfmt->MultiTexCoord4fvARB = vbo_MultiTexCoord4fv;
   vfmt->Normal3f = vbo_Normal3f;
   vfmt->Normal3fv = vbo_Normal3fv;
   vfmt->SecondaryColor3fEXT = vbo_SecondaryColor3fEXT;
   vfmt->SecondaryColor3fvEXT = vbo_SecondaryColor3fvEXT;
   vfmt->TexCoord1f = vbo_TexCoord1f;
   vfmt->TexCoord1fv = vbo_TexCoord1fv;
   vfmt->TexCoord2f = vbo_TexCoord2f;
   vfmt->TexCoord2fv = vbo_TexCoord2fv;
   vfmt->TexCoord3f = vbo_TexCoord3f;
   vfmt->TexCoord3fv = vbo_TexCoord3fv;
   vfmt->TexCoord4f = vbo_TexCoord4f;
   vfmt->TexCoord4fv = vbo_TexCoord4fv;
   vfmt->Vertex2f = vbo_Vertex2f;
   vfmt->Vertex2fv = vbo_Vertex2fv;
   vfmt->Vertex3f = vbo_Vertex3f;
   vfmt->Vertex3fv = vbo_Vertex3fv;
   vfmt->Vertex4f = vbo_Vertex4f;
   vfmt->Vertex4fv = vbo_Vertex4fv;
   
   vfmt->VertexAttrib1fARB = vbo_VertexAttrib1fARB;
   vfmt->VertexAttrib1fvARB = vbo_VertexAttrib1fvARB;
   vfmt->VertexAttrib2fARB = vbo_VertexAttrib2fARB;
   vfmt->VertexAttrib2fvARB = vbo_VertexAttrib2fvARB;
   vfmt->VertexAttrib3fARB = vbo_VertexAttrib3fARB;
   vfmt->VertexAttrib3fvARB = vbo_VertexAttrib3fvARB;
   vfmt->VertexAttrib4fARB = vbo_VertexAttrib4fARB;
   vfmt->VertexAttrib4fvARB = vbo_VertexAttrib4fvARB;

   vfmt->VertexAttrib1fNV = vbo_VertexAttrib1fNV;
   vfmt->VertexAttrib1fvNV = vbo_VertexAttrib1fvNV;
   vfmt->VertexAttrib2fNV = vbo_VertexAttrib2fNV;
   vfmt->VertexAttrib2fvNV = vbo_VertexAttrib2fvNV;
   vfmt->VertexAttrib3fNV = vbo_VertexAttrib3fNV;
   vfmt->VertexAttrib3fvNV = vbo_VertexAttrib3fvNV;
   vfmt->VertexAttrib4fNV = vbo_VertexAttrib4fNV;
   vfmt->VertexAttrib4fvNV = vbo_VertexAttrib4fvNV;

   /* integer-valued */
   vfmt->VertexAttribI1i = vbo_VertexAttribI1i;
   vfmt->VertexAttribI2i = vbo_VertexAttribI2i;
   vfmt->VertexAttribI3i = vbo_VertexAttribI3i;
   vfmt->VertexAttribI4i = vbo_VertexAttribI4i;
   vfmt->VertexAttribI2iv = vbo_VertexAttribI2iv;
   vfmt->VertexAttribI3iv = vbo_VertexAttribI3iv;
   vfmt->VertexAttribI4iv = vbo_VertexAttribI4iv;

   /* unsigned integer-valued */
   vfmt->VertexAttribI1ui = vbo_VertexAttribI1ui;
   vfmt->VertexAttribI2ui = vbo_VertexAttribI2ui;
   vfmt->VertexAttribI3ui = vbo_VertexAttribI3ui;
   vfmt->VertexAttribI4ui = vbo_VertexAttribI4ui;
   vfmt->VertexAttribI2uiv = vbo_VertexAttribI2uiv;
   vfmt->VertexAttribI3uiv = vbo_VertexAttribI3uiv;
   vfmt->VertexAttribI4uiv = vbo_VertexAttribI4uiv;

   vfmt->Materialfv = vbo_Materialfv;

   vfmt->EdgeFlag = vbo_EdgeFlag;
   vfmt->Indexf = vbo_Indexf;
   vfmt->Indexfv = vbo_Indexfv;

}


#else /* FEATURE_beginend */


static void vbo_exec_vtxfmt_init( struct vbo_exec_context *exec )
{
   /* silence warnings */
   (void) vbo_Color3f;
   (void) vbo_Color3fv;
   (void) vbo_Color4f;
   (void) vbo_Color4fv;
   (void) vbo_FogCoordfEXT;
   (void) vbo_FogCoordfvEXT;
   (void) vbo_MultiTexCoord1f;
   (void) vbo_MultiTexCoord1fv;
   (void) vbo_MultiTexCoord2f;
   (void) vbo_MultiTexCoord2fv;
   (void) vbo_MultiTexCoord3f;
   (void) vbo_MultiTexCoord3fv;
   (void) vbo_MultiTexCoord4f;
   (void) vbo_MultiTexCoord4fv;
   (void) vbo_Normal3f;
   (void) vbo_Normal3fv;
   (void) vbo_SecondaryColor3fEXT;
   (void) vbo_SecondaryColor3fvEXT;
   (void) vbo_TexCoord1f;
   (void) vbo_TexCoord1fv;
   (void) vbo_TexCoord2f;
   (void) vbo_TexCoord2fv;
   (void) vbo_TexCoord3f;
   (void) vbo_TexCoord3fv;
   (void) vbo_TexCoord4f;
   (void) vbo_TexCoord4fv;
   (void) vbo_Vertex2f;
   (void) vbo_Vertex2fv;
   (void) vbo_Vertex3f;
   (void) vbo_Vertex3fv;
   (void) vbo_Vertex4f;
   (void) vbo_Vertex4fv;

   (void) vbo_VertexAttrib1fARB;
   (void) vbo_VertexAttrib1fvARB;
   (void) vbo_VertexAttrib2fARB;
   (void) vbo_VertexAttrib2fvARB;
   (void) vbo_VertexAttrib3fARB;
   (void) vbo_VertexAttrib3fvARB;
   (void) vbo_VertexAttrib4fARB;
   (void) vbo_VertexAttrib4fvARB;

   (void) vbo_VertexAttrib1fNV;
   (void) vbo_VertexAttrib1fvNV;
   (void) vbo_VertexAttrib2fNV;
   (void) vbo_VertexAttrib2fvNV;
   (void) vbo_VertexAttrib3fNV;
   (void) vbo_VertexAttrib3fvNV;
   (void) vbo_VertexAttrib4fNV;
   (void) vbo_VertexAttrib4fvNV;

   (void) vbo_Materialfv;

   (void) vbo_EdgeFlag;
   (void) vbo_Indexf;
   (void) vbo_Indexfv;
}


#endif /* FEATURE_beginend */


/**
 * Tell the VBO module to use a real OpenGL vertex buffer object to
 * store accumulated immediate-mode vertex data.
 * This replaces the malloced buffer which was created in
 * vb_exec_vtx_init() below.
 */
void vbo_use_buffer_objects(struct gl_context *ctx)
{
   struct vbo_exec_context *exec = &vbo_context(ctx)->exec;
   /* Any buffer name but 0 can be used here since this bufferobj won't
    * go into the bufferobj hashtable.
    */
   GLuint bufName = IMM_BUFFER_NAME;
   GLenum target = GL_ARRAY_BUFFER_ARB;
   GLenum usage = GL_STREAM_DRAW_ARB;
   GLsizei size = VBO_VERT_BUFFER_SIZE;

   /* Make sure this func is only used once */
   assert(exec->vtx.bufferobj == ctx->Shared->NullBufferObj);
   if (exec->vtx.buffer_map) {
      _mesa_align_free(exec->vtx.buffer_map);
      exec->vtx.buffer_map = NULL;
      exec->vtx.buffer_ptr = NULL;
   }

   /* Allocate a real buffer object now */
   _mesa_reference_buffer_object(ctx, &exec->vtx.bufferobj, NULL);
   exec->vtx.bufferobj = ctx->Driver.NewBufferObject(ctx, bufName, target);
   ctx->Driver.BufferData(ctx, target, size, NULL, usage, exec->vtx.bufferobj);
}



void vbo_exec_vtx_init( struct vbo_exec_context *exec )
{
   struct gl_context *ctx = exec->ctx;
   struct vbo_context *vbo = vbo_context(ctx);
   GLuint i;

   /* Allocate a buffer object.  Will just reuse this object
    * continuously, unless vbo_use_buffer_objects() is called to enable
    * use of real VBOs.
    */
   _mesa_reference_buffer_object(ctx,
                                 &exec->vtx.bufferobj,
                                 ctx->Shared->NullBufferObj);

   ASSERT(!exec->vtx.buffer_map);
   exec->vtx.buffer_map = (GLfloat *)_mesa_align_malloc(VBO_VERT_BUFFER_SIZE, 64);
   exec->vtx.buffer_ptr = exec->vtx.buffer_map;

   vbo_exec_vtxfmt_init( exec );

   /* Hook our functions into the dispatch table.
    */
   _mesa_install_exec_vtxfmt( exec->ctx, &exec->vtxfmt );

   for (i = 0 ; i < VBO_ATTRIB_MAX ; i++) {
      ASSERT(i < Elements(exec->vtx.attrsz));
      exec->vtx.attrsz[i] = 0;
      ASSERT(i < Elements(exec->vtx.active_sz));
      exec->vtx.active_sz[i] = 0;
   }
   for (i = 0 ; i < VERT_ATTRIB_MAX; i++) {
      ASSERT(i < Elements(exec->vtx.inputs));
      ASSERT(i < Elements(exec->vtx.arrays));
      exec->vtx.inputs[i] = &exec->vtx.arrays[i];
   }
   
   {
      struct gl_client_array *arrays = exec->vtx.arrays;
      unsigned i;

      memcpy(arrays,      vbo->legacy_currval,  16 * sizeof(arrays[0]));
      memcpy(arrays + 16, vbo->generic_currval, 16 * sizeof(arrays[0]));

      for (i = 0; i < 16; ++i) {
         arrays[i     ].BufferObj = NULL;
         arrays[i + 16].BufferObj = NULL;
         _mesa_reference_buffer_object(ctx, &arrays[i     ].BufferObj,
                                       vbo->legacy_currval[i].BufferObj);
         _mesa_reference_buffer_object(ctx, &arrays[i + 16].BufferObj,
                                       vbo->generic_currval[i].BufferObj);
      }
   }

   exec->vtx.vertex_size = 0;
}


void vbo_exec_vtx_destroy( struct vbo_exec_context *exec )
{
   /* using a real VBO for vertex data */
   struct gl_context *ctx = exec->ctx;
   unsigned i;

   /* True VBOs should already be unmapped
    */
   if (exec->vtx.buffer_map) {
      ASSERT(exec->vtx.bufferobj->Name == 0 ||
             exec->vtx.bufferobj->Name == IMM_BUFFER_NAME);
      if (exec->vtx.bufferobj->Name == 0) {
         _mesa_align_free(exec->vtx.buffer_map);
         exec->vtx.buffer_map = NULL;
         exec->vtx.buffer_ptr = NULL;
      }
   }

   /* Drop any outstanding reference to the vertex buffer
    */
   for (i = 0; i < Elements(exec->vtx.arrays); i++) {
      _mesa_reference_buffer_object(ctx,
                                    &exec->vtx.arrays[i].BufferObj,
                                    NULL);
   }

   /* Free the vertex buffer.  Unmap first if needed.
    */
   if (_mesa_bufferobj_mapped(exec->vtx.bufferobj)) {
      ctx->Driver.UnmapBuffer(ctx, GL_ARRAY_BUFFER, exec->vtx.bufferobj);
   }
   _mesa_reference_buffer_object(ctx, &exec->vtx.bufferobj, NULL);
}


/**
 * Called upon first glVertex, glColor, glTexCoord, etc.
 */
void vbo_exec_BeginVertices( struct gl_context *ctx )
{
   struct vbo_exec_context *exec = &vbo_context(ctx)->exec;

   vbo_exec_vtx_map( exec );

   assert((exec->ctx->Driver.NeedFlush & FLUSH_UPDATE_CURRENT) == 0);
   exec->ctx->Driver.NeedFlush |= FLUSH_UPDATE_CURRENT;
}


/**
 * Called via ctx->Driver.FlushVertices()
 * \param flags  bitmask of FLUSH_STORED_VERTICES, FLUSH_UPDATE_CURRENT
 */
void vbo_exec_FlushVertices( struct gl_context *ctx, GLuint flags )
{
   struct vbo_exec_context *exec = &vbo_context(ctx)->exec;

#ifdef DEBUG
   /* debug check: make sure we don't get called recursively */
   exec->flush_call_depth++;
   assert(exec->flush_call_depth == 1);
#endif

   if (exec->ctx->Driver.CurrentExecPrimitive != PRIM_OUTSIDE_BEGIN_END) {
      /* We've had glBegin but not glEnd! */
#ifdef DEBUG
      exec->flush_call_depth--;
      assert(exec->flush_call_depth == 0);
#endif
      return;
   }

   /* Flush (draw), and make sure VBO is left unmapped when done */
   vbo_exec_FlushVertices_internal(exec, GL_TRUE);

   /* Need to do this to ensure BeginVertices gets called again:
    */
   if (exec->ctx->Driver.NeedFlush & FLUSH_UPDATE_CURRENT)
      exec->ctx->Driver.NeedFlush &= ~FLUSH_UPDATE_CURRENT;

   exec->ctx->Driver.NeedFlush &= ~flags;

#ifdef DEBUG
   exec->flush_call_depth--;
   assert(exec->flush_call_depth == 0);
#endif
}


static void reset_attrfv( struct vbo_exec_context *exec )
{   
   GLuint i;

   for (i = 0 ; i < VBO_ATTRIB_MAX ; i++) {
      exec->vtx.attrsz[i] = 0;
      exec->vtx.active_sz[i] = 0;
   }

   exec->vtx.vertex_size = 0;
}
      

void GLAPIENTRY
_es_Color4f(GLfloat r, GLfloat g, GLfloat b, GLfloat a)
{
   vbo_Color4f(r, g, b, a);
}


void GLAPIENTRY
_es_Normal3f(GLfloat x, GLfloat y, GLfloat z)
{
   vbo_Normal3f(x, y, z);
}


void GLAPIENTRY
_es_MultiTexCoord4f(GLenum target, GLfloat s, GLfloat t, GLfloat r, GLfloat q)
{
   vbo_MultiTexCoord4f(target, s, t, r, q);
}


void GLAPIENTRY
_es_Materialfv(GLenum face, GLenum pname, const GLfloat *params)
{
   vbo_Materialfv(face, pname, params);
}


void GLAPIENTRY
_es_Materialf(GLenum face, GLenum pname, GLfloat param)
{
   GLfloat p[4];
   p[0] = param;
   p[1] = p[2] = p[3] = 0.0F;
   vbo_Materialfv(face, pname, p);
}


/**
 * A special version of glVertexAttrib4f that does not treat index 0 as
 * VBO_ATTRIB_POS.
 */
static void
VertexAttrib4f_nopos(GLuint index, GLfloat x, GLfloat y, GLfloat z, GLfloat w)
{
   GET_CURRENT_CONTEXT(ctx);
   if (index < MAX_VERTEX_GENERIC_ATTRIBS)
      ATTR(VBO_ATTRIB_GENERIC0 + index, 4, x, y, z, w);
   else
      ERROR();
}

void GLAPIENTRY
_es_VertexAttrib4f(GLuint index, GLfloat x, GLfloat y, GLfloat z, GLfloat w)
{
   VertexAttrib4f_nopos(index, x, y, z, w);
}


void GLAPIENTRY
_es_VertexAttrib1f(GLuint indx, GLfloat x)
{
   VertexAttrib4f_nopos(indx, x, 0.0f, 0.0f, 1.0f);
}


void GLAPIENTRY
_es_VertexAttrib1fv(GLuint indx, const GLfloat* values)
{
   VertexAttrib4f_nopos(indx, values[0], 0.0f, 0.0f, 1.0f);
}


void GLAPIENTRY
_es_VertexAttrib2f(GLuint indx, GLfloat x, GLfloat y)
{
   VertexAttrib4f_nopos(indx, x, y, 0.0f, 1.0f);
}


void GLAPIENTRY
_es_VertexAttrib2fv(GLuint indx, const GLfloat* values)
{
   VertexAttrib4f_nopos(indx, values[0], values[1], 0.0f, 1.0f);
}


void GLAPIENTRY
_es_VertexAttrib3f(GLuint indx, GLfloat x, GLfloat y, GLfloat z)
{
   VertexAttrib4f_nopos(indx, x, y, z, 1.0f);
}


void GLAPIENTRY
_es_VertexAttrib3fv(GLuint indx, const GLfloat* values)
{
   VertexAttrib4f_nopos(indx, values[0], values[1], values[2], 1.0f);
}


void GLAPIENTRY
_es_VertexAttrib4fv(GLuint indx, const GLfloat* values)
{
   VertexAttrib4f_nopos(indx, values[0], values[1], values[2], values[3]);
}
=======
/**************************************************************************

Copyright 2002-2008 Tungsten Graphics Inc., Cedar Park, Texas.

All Rights Reserved.

Permission is hereby granted, free of charge, to any person obtaining a
copy of this software and associated documentation files (the "Software"),
to deal in the Software without restriction, including without limitation
on the rights to use, copy, modify, merge, publish, distribute, sub
license, and/or sell copies of the Software, and to permit persons to whom
the Software is furnished to do so, subject to the following conditions:

The above copyright notice and this permission notice (including the next
paragraph) shall be included in all copies or substantial portions of the
Software.

THE SOFTWARE IS PROVIDED "AS IS", WITHOUT WARRANTY OF ANY KIND, EXPRESS OR
IMPLIED, INCLUDING BUT NOT LIMITED TO THE WARRANTIES OF MERCHANTABILITY,
FITNESS FOR A PARTICULAR PURPOSE AND NON-INFRINGEMENT. IN NO EVENT SHALL
TUNGSTEN GRAPHICS AND/OR THEIR SUPPLIERS BE LIABLE FOR ANY CLAIM,
DAMAGES OR OTHER LIABILITY, WHETHER IN AN ACTION OF CONTRACT, TORT OR
OTHERWISE, ARISING FROM, OUT OF OR IN CONNECTION WITH THE SOFTWARE OR THE
USE OR OTHER DEALINGS IN THE SOFTWARE.

**************************************************************************/

/*
 * Authors:
 *   Keith Whitwell <keith@tungstengraphics.com>
 */

#include "main/glheader.h"
#include "main/bufferobj.h"
#include "main/context.h"
#include "main/macros.h"
#include "main/mfeatures.h"
#include "main/vtxfmt.h"
#include "main/dlist.h"
#include "main/eval.h"
#include "main/state.h"
#include "main/light.h"
#include "main/api_arrayelt.h"
#include "main/api_noop.h"
#include "main/dispatch.h"

#include "vbo_context.h"

#ifdef ERROR
#undef ERROR
#endif


/** ID/name for immediate-mode VBO */
#define IMM_BUFFER_NAME 0xaabbccdd


static void reset_attrfv( struct vbo_exec_context *exec );


/**
 * Close off the last primitive, execute the buffer, restart the
 * primitive.  
 */
static void vbo_exec_wrap_buffers( struct vbo_exec_context *exec )
{
   if (exec->vtx.prim_count == 0) {
      exec->vtx.copied.nr = 0;
      exec->vtx.vert_count = 0;
      exec->vtx.buffer_ptr = exec->vtx.buffer_map;
   }
   else {
      GLuint last_begin = exec->vtx.prim[exec->vtx.prim_count-1].begin;
      GLuint last_count;

      if (exec->ctx->Driver.CurrentExecPrimitive != PRIM_OUTSIDE_BEGIN_END) {
	 GLint i = exec->vtx.prim_count - 1;
	 assert(i >= 0);
	 exec->vtx.prim[i].count = (exec->vtx.vert_count - 
				    exec->vtx.prim[i].start);
      }

      last_count = exec->vtx.prim[exec->vtx.prim_count-1].count;

      /* Execute the buffer and save copied vertices.
       */
      if (exec->vtx.vert_count)
	 vbo_exec_vtx_flush( exec, GL_FALSE );
      else {
	 exec->vtx.prim_count = 0;
	 exec->vtx.copied.nr = 0;
      }

      /* Emit a glBegin to start the new list.
       */
      assert(exec->vtx.prim_count == 0);

      if (exec->ctx->Driver.CurrentExecPrimitive != PRIM_OUTSIDE_BEGIN_END) {
	 exec->vtx.prim[0].mode = exec->ctx->Driver.CurrentExecPrimitive;
	 exec->vtx.prim[0].start = 0;
	 exec->vtx.prim[0].count = 0;
	 exec->vtx.prim_count++;
      
	 if (exec->vtx.copied.nr == last_count)
	    exec->vtx.prim[0].begin = last_begin;
      }
   }
}


/**
 * Deal with buffer wrapping where provoked by the vertex buffer
 * filling up, as opposed to upgrade_vertex().
 */
void vbo_exec_vtx_wrap( struct vbo_exec_context *exec )
{
   GLfloat *data = exec->vtx.copied.buffer;
   GLuint i;

   /* Run pipeline on current vertices, copy wrapped vertices
    * to exec->vtx.copied.
    */
   vbo_exec_wrap_buffers( exec );
   
   /* Copy stored stored vertices to start of new list. 
    */
   assert(exec->vtx.max_vert - exec->vtx.vert_count > exec->vtx.copied.nr);

   for (i = 0 ; i < exec->vtx.copied.nr ; i++) {
      memcpy( exec->vtx.buffer_ptr, data, 
	      exec->vtx.vertex_size * sizeof(GLfloat));
      exec->vtx.buffer_ptr += exec->vtx.vertex_size;
      data += exec->vtx.vertex_size;
      exec->vtx.vert_count++;
   }

   exec->vtx.copied.nr = 0;
}


/**
 * Copy the active vertex's values to the ctx->Current fields.
 */
static void vbo_exec_copy_to_current( struct vbo_exec_context *exec )
{
   struct gl_context *ctx = exec->ctx;
   struct vbo_context *vbo = vbo_context(ctx);
   GLuint i;

   for (i = VBO_ATTRIB_POS+1 ; i < VBO_ATTRIB_MAX ; i++) {
      if (exec->vtx.attrsz[i]) {
         /* Note: the exec->vtx.current[i] pointers point into the
          * ctx->Current.Attrib and ctx->Light.Material.Attrib arrays.
          */
	 GLfloat *current = (GLfloat *)vbo->currval[i].Ptr;
         GLfloat tmp[4];

         COPY_CLEAN_4V(tmp, 
                       exec->vtx.attrsz[i], 
                       exec->vtx.attrptr[i]);
         
         if (memcmp(current, tmp, sizeof(tmp)) != 0) { 
            memcpy(current, tmp, sizeof(tmp));
	 
            /* Given that we explicitly state size here, there is no need
             * for the COPY_CLEAN above, could just copy 16 bytes and be
             * done.  The only problem is when Mesa accesses ctx->Current
             * directly.
             */
            vbo->currval[i].Size = exec->vtx.attrsz[i];

            /* This triggers rather too much recalculation of Mesa state
             * that doesn't get used (eg light positions).
             */
            if (i >= VBO_ATTRIB_MAT_FRONT_AMBIENT &&
                i <= VBO_ATTRIB_MAT_BACK_INDEXES)
               ctx->NewState |= _NEW_LIGHT;
            
            ctx->NewState |= _NEW_CURRENT_ATTRIB;
         }
      }
   }

   /* Colormaterial -- this kindof sucks.
    */
   if (ctx->Light.ColorMaterialEnabled &&
       exec->vtx.attrsz[VBO_ATTRIB_COLOR0]) {
      _mesa_update_color_material(ctx, 
				  ctx->Current.Attrib[VBO_ATTRIB_COLOR0]);
   }
}


/**
 * Copy current vertex attribute values into the current vertex.
 */
static void
vbo_exec_copy_from_current(struct vbo_exec_context *exec)
{
   struct gl_context *ctx = exec->ctx;
   struct vbo_context *vbo = vbo_context(ctx);
   GLint i;

   for (i = VBO_ATTRIB_POS + 1; i < VBO_ATTRIB_MAX; i++) {
      const GLfloat *current = (GLfloat *) vbo->currval[i].Ptr;
      switch (exec->vtx.attrsz[i]) {
      case 4: exec->vtx.attrptr[i][3] = current[3];
      case 3: exec->vtx.attrptr[i][2] = current[2];
      case 2: exec->vtx.attrptr[i][1] = current[1];
      case 1: exec->vtx.attrptr[i][0] = current[0];
	 break;
      }
   }
}


/**
 * Flush existing data, set new attrib size, replay copied vertices.
 * This is called when we transition from a small vertex attribute size
 * to a larger one.  Ex: glTexCoord2f -> glTexCoord4f.
 * We need to go back over the previous 2-component texcoords and insert
 * zero and one values.
 */ 
static void
vbo_exec_wrap_upgrade_vertex(struct vbo_exec_context *exec,
                             GLuint attr, GLuint newSize )
{
   struct gl_context *ctx = exec->ctx;
   struct vbo_context *vbo = vbo_context(ctx);
   const GLint lastcount = exec->vtx.vert_count;
   GLfloat *old_attrptr[VBO_ATTRIB_MAX];
   const GLuint old_vtx_size = exec->vtx.vertex_size; /* floats per vertex */
   const GLuint oldSize = exec->vtx.attrsz[attr];
   GLuint i;

   /* Run pipeline on current vertices, copy wrapped vertices
    * to exec->vtx.copied.
    */
   vbo_exec_wrap_buffers( exec );

   if (unlikely(exec->vtx.copied.nr)) {
      /* We're in the middle of a primitive, keep the old vertex
       * format around to be able to translate the copied vertices to
       * the new format.
       */
      memcpy(old_attrptr, exec->vtx.attrptr, sizeof(old_attrptr));
   }

   if (unlikely(oldSize)) {
      /* Do a COPY_TO_CURRENT to ensure back-copying works for the
       * case when the attribute already exists in the vertex and is
       * having its size increased.
       */
      vbo_exec_copy_to_current( exec );
   }

   /* Heuristic: Attempt to isolate attributes received outside
    * begin/end so that they don't bloat the vertices.
    */
   if (ctx->Driver.CurrentExecPrimitive == PRIM_OUTSIDE_BEGIN_END &&
       !oldSize && lastcount > 8 && exec->vtx.vertex_size) {
      vbo_exec_copy_to_current( exec );
      reset_attrfv( exec );
   }

   /* Fix up sizes:
    */
   exec->vtx.attrsz[attr] = newSize;
   exec->vtx.vertex_size += newSize - oldSize;
   exec->vtx.max_vert = ((VBO_VERT_BUFFER_SIZE - exec->vtx.buffer_used) / 
                         (exec->vtx.vertex_size * sizeof(GLfloat)));
   exec->vtx.vert_count = 0;
   exec->vtx.buffer_ptr = exec->vtx.buffer_map;

   if (unlikely(oldSize)) {
      /* Size changed, recalculate all the attrptr[] values
       */
      GLfloat *tmp = exec->vtx.vertex;

      for (i = 0 ; i < VBO_ATTRIB_MAX ; i++) {
	 if (exec->vtx.attrsz[i]) {
	    exec->vtx.attrptr[i] = tmp;
	    tmp += exec->vtx.attrsz[i];
	 }
	 else
	    exec->vtx.attrptr[i] = NULL; /* will not be dereferenced */
      }

      /* Copy from current to repopulate the vertex with correct
       * values.
       */
      vbo_exec_copy_from_current( exec );
   }
   else {
      /* Just have to append the new attribute at the end */
      exec->vtx.attrptr[attr] = exec->vtx.vertex +
	 exec->vtx.vertex_size - newSize;
   }

   /* Replay stored vertices to translate them
    * to new format here.
    *
    * -- No need to replay - just copy piecewise
    */
   if (unlikely(exec->vtx.copied.nr)) {
      GLfloat *data = exec->vtx.copied.buffer;
      GLfloat *dest = exec->vtx.buffer_ptr;
      GLuint j;

      assert(exec->vtx.buffer_ptr == exec->vtx.buffer_map);

      for (i = 0 ; i < exec->vtx.copied.nr ; i++) {
	 for (j = 0 ; j < VBO_ATTRIB_MAX ; j++) {
	    GLuint sz = exec->vtx.attrsz[j];

	    if (sz) {
	       GLint old_offset = old_attrptr[j] - exec->vtx.vertex;
	       GLint new_offset = exec->vtx.attrptr[j] - exec->vtx.vertex;

	       if (j == attr) {
		  if (oldSize) {
		     GLfloat tmp[4];
		     COPY_CLEAN_4V(tmp, oldSize, data + old_offset);
		     COPY_SZ_4V(dest + new_offset, newSize, tmp);
		  } else {
		     GLfloat *current = (GLfloat *)vbo->currval[j].Ptr;
		     COPY_SZ_4V(dest + new_offset, sz, current);
		  }
	       }
	       else {
		  COPY_SZ_4V(dest + new_offset, sz, data + old_offset);
	       }
	    }
	 }

	 data += old_vtx_size;
	 dest += exec->vtx.vertex_size;
      }

      exec->vtx.buffer_ptr = dest;
      exec->vtx.vert_count += exec->vtx.copied.nr;
      exec->vtx.copied.nr = 0;
   }
}


/**
 * This is when a vertex attribute transitions to a different size.
 * For example, we saw a bunch of glTexCoord2f() calls and now we got a
 * glTexCoord4f() call.  We promote the array from size=2 to size=4.
 */
static void
vbo_exec_fixup_vertex(struct gl_context *ctx, GLuint attr, GLuint newSize)
{
   struct vbo_exec_context *exec = &vbo_context(ctx)->exec;

   if (newSize > exec->vtx.attrsz[attr]) {
      /* New size is larger.  Need to flush existing vertices and get
       * an enlarged vertex format.
       */
      vbo_exec_wrap_upgrade_vertex( exec, attr, newSize );
   }
   else if (newSize < exec->vtx.active_sz[attr]) {
      static const GLfloat id[4] = { 0, 0, 0, 1 };
      GLuint i;

      /* New size is smaller - just need to fill in some
       * zeros.  Don't need to flush or wrap.
       */
      for (i = newSize; i <= exec->vtx.attrsz[attr]; i++)
	 exec->vtx.attrptr[attr][i-1] = id[i-1];
   }

   exec->vtx.active_sz[attr] = newSize;

   /* Does setting NeedFlush belong here?  Necessitates resetting
    * vtxfmt on each flush (otherwise flags won't get reset
    * afterwards).
    */
   if (attr == 0) 
      ctx->Driver.NeedFlush |= FLUSH_STORED_VERTICES;
}


/**
 * This macro is used to implement all the glVertex, glColor, glTexCoord,
 * glVertexAttrib, etc functions.
 */
#define ATTR( A, N, V0, V1, V2, V3 )					\
do {									\
   struct vbo_exec_context *exec = &vbo_context(ctx)->exec;		\
									\
   if (unlikely(!(ctx->Driver.NeedFlush & FLUSH_UPDATE_CURRENT)))	\
      ctx->Driver.BeginVertices( ctx );					\
   									\
   if (unlikely(exec->vtx.active_sz[A] != N))				\
      vbo_exec_fixup_vertex(ctx, A, N);					\
   									\
   {									\
      GLfloat *dest = exec->vtx.attrptr[A];				\
      if (N>0) dest[0] = V0;						\
      if (N>1) dest[1] = V1;						\
      if (N>2) dest[2] = V2;						\
      if (N>3) dest[3] = V3;						\
   }									\
									\
   if ((A) == 0) {							\
      /* This is a glVertex call */					\
      GLuint i;								\
									\
      for (i = 0; i < exec->vtx.vertex_size; i++)			\
	 exec->vtx.buffer_ptr[i] = exec->vtx.vertex[i];			\
									\
      exec->vtx.buffer_ptr += exec->vtx.vertex_size;			\
									\
      /* Set FLUSH_STORED_VERTICES to indicate that there's now */	\
      /* something to draw (not just updating a color or texcoord).*/	\
      ctx->Driver.NeedFlush |= FLUSH_STORED_VERTICES;			\
									\
      if (++exec->vtx.vert_count >= exec->vtx.max_vert)			\
	 vbo_exec_vtx_wrap( exec );					\
   }									\
} while (0)


#define ERROR() _mesa_error( ctx, GL_INVALID_ENUM, __FUNCTION__ )
#define TAG(x) vbo_##x

#include "vbo_attrib_tmp.h"


#if FEATURE_beginend


#if FEATURE_evaluators

static void GLAPIENTRY vbo_exec_EvalCoord1f( GLfloat u )
{
   GET_CURRENT_CONTEXT( ctx );
   struct vbo_exec_context *exec = &vbo_context(ctx)->exec;

   {
      GLint i;
      if (exec->eval.recalculate_maps) 
	 vbo_exec_eval_update( exec );

      for (i = 0; i <= VBO_ATTRIB_TEX7; i++) {
	 if (exec->eval.map1[i].map) 
	    if (exec->vtx.active_sz[i] != exec->eval.map1[i].sz)
	       vbo_exec_fixup_vertex( ctx, i, exec->eval.map1[i].sz );
      }
   }


   memcpy( exec->vtx.copied.buffer, exec->vtx.vertex, 
           exec->vtx.vertex_size * sizeof(GLfloat));

   vbo_exec_do_EvalCoord1f( exec, u );

   memcpy( exec->vtx.vertex, exec->vtx.copied.buffer,
           exec->vtx.vertex_size * sizeof(GLfloat));
}

static void GLAPIENTRY vbo_exec_EvalCoord2f( GLfloat u, GLfloat v )
{
   GET_CURRENT_CONTEXT( ctx );
   struct vbo_exec_context *exec = &vbo_context(ctx)->exec;

   {
      GLint i;
      if (exec->eval.recalculate_maps) 
	 vbo_exec_eval_update( exec );

      for (i = 0; i <= VBO_ATTRIB_TEX7; i++) {
	 if (exec->eval.map2[i].map) 
	    if (exec->vtx.active_sz[i] != exec->eval.map2[i].sz)
	       vbo_exec_fixup_vertex( ctx, i, exec->eval.map2[i].sz );
      }

      if (ctx->Eval.AutoNormal) 
	 if (exec->vtx.active_sz[VBO_ATTRIB_NORMAL] != 3)
	    vbo_exec_fixup_vertex( ctx, VBO_ATTRIB_NORMAL, 3 );
   }

   memcpy( exec->vtx.copied.buffer, exec->vtx.vertex, 
           exec->vtx.vertex_size * sizeof(GLfloat));

   vbo_exec_do_EvalCoord2f( exec, u, v );

   memcpy( exec->vtx.vertex, exec->vtx.copied.buffer, 
           exec->vtx.vertex_size * sizeof(GLfloat));
}

static void GLAPIENTRY vbo_exec_EvalCoord1fv( const GLfloat *u )
{
   vbo_exec_EvalCoord1f( u[0] );
}

static void GLAPIENTRY vbo_exec_EvalCoord2fv( const GLfloat *u )
{
   vbo_exec_EvalCoord2f( u[0], u[1] );
}

static void GLAPIENTRY vbo_exec_EvalPoint1( GLint i )
{
   GET_CURRENT_CONTEXT( ctx );
   GLfloat du = ((ctx->Eval.MapGrid1u2 - ctx->Eval.MapGrid1u1) /
		 (GLfloat) ctx->Eval.MapGrid1un);
   GLfloat u = i * du + ctx->Eval.MapGrid1u1;

   vbo_exec_EvalCoord1f( u );
}


static void GLAPIENTRY vbo_exec_EvalPoint2( GLint i, GLint j )
{
   GET_CURRENT_CONTEXT( ctx );
   GLfloat du = ((ctx->Eval.MapGrid2u2 - ctx->Eval.MapGrid2u1) / 
		 (GLfloat) ctx->Eval.MapGrid2un);
   GLfloat dv = ((ctx->Eval.MapGrid2v2 - ctx->Eval.MapGrid2v1) / 
		 (GLfloat) ctx->Eval.MapGrid2vn);
   GLfloat u = i * du + ctx->Eval.MapGrid2u1;
   GLfloat v = j * dv + ctx->Eval.MapGrid2v1;

   vbo_exec_EvalCoord2f( u, v );
}

/* use noop eval mesh */
#define vbo_exec_EvalMesh1 _mesa_noop_EvalMesh1
#define vbo_exec_EvalMesh2 _mesa_noop_EvalMesh2

#endif /* FEATURE_evaluators */


/**
 * Flush (draw) vertices.
 * \param  unmap - leave VBO unmapped after flushing?
 */
static void
vbo_exec_FlushVertices_internal(struct vbo_exec_context *exec, GLboolean unmap)
{
   if (exec->vtx.vert_count || unmap) {
      vbo_exec_vtx_flush( exec, unmap );
   }

   if (exec->vtx.vertex_size) {
      vbo_exec_copy_to_current( exec );
      reset_attrfv( exec );
   }
}


/**
 * Called via glBegin.
 */
static void GLAPIENTRY vbo_exec_Begin( GLenum mode )
{
   GET_CURRENT_CONTEXT( ctx ); 

   if (ctx->Driver.CurrentExecPrimitive == PRIM_OUTSIDE_BEGIN_END) {
      struct vbo_exec_context *exec = &vbo_context(ctx)->exec;
      int i;

      if (ctx->NewState) {
	 _mesa_update_state( ctx );

	 CALL_Begin(ctx->Exec, (mode));
	 return;
      }

      if (!_mesa_valid_to_render(ctx, "glBegin")) {
         return;
      }

      /* Heuristic: attempt to isolate attributes occuring outside
       * begin/end pairs.
       */
      if (exec->vtx.vertex_size && !exec->vtx.attrsz[0]) 
	 vbo_exec_FlushVertices_internal(exec, GL_FALSE);

      i = exec->vtx.prim_count++;
      exec->vtx.prim[i].mode = mode;
      exec->vtx.prim[i].begin = 1;
      exec->vtx.prim[i].end = 0;
      exec->vtx.prim[i].indexed = 0;
      exec->vtx.prim[i].weak = 0;
      exec->vtx.prim[i].pad = 0;
      exec->vtx.prim[i].start = exec->vtx.vert_count;
      exec->vtx.prim[i].count = 0;
      exec->vtx.prim[i].num_instances = 1;

      ctx->Driver.CurrentExecPrimitive = mode;
   }
   else 
      _mesa_error( ctx, GL_INVALID_OPERATION, "glBegin" );
      
}


/**
 * Called via glEnd.
 */
static void GLAPIENTRY vbo_exec_End( void )
{
   GET_CURRENT_CONTEXT( ctx ); 

   if (ctx->Driver.CurrentExecPrimitive != PRIM_OUTSIDE_BEGIN_END) {
      struct vbo_exec_context *exec = &vbo_context(ctx)->exec;
      int idx = exec->vtx.vert_count;
      int i = exec->vtx.prim_count - 1;

      exec->vtx.prim[i].end = 1; 
      exec->vtx.prim[i].count = idx - exec->vtx.prim[i].start;

      ctx->Driver.CurrentExecPrimitive = PRIM_OUTSIDE_BEGIN_END;

      if (exec->vtx.prim_count == VBO_MAX_PRIM)
	 vbo_exec_vtx_flush( exec, GL_FALSE );
   }
   else 
      _mesa_error( ctx, GL_INVALID_OPERATION, "glEnd" );
}


/**
 * Called via glPrimitiveRestartNV()
 */
static void GLAPIENTRY
vbo_exec_PrimitiveRestartNV(void)
{
   GLenum curPrim;
   GET_CURRENT_CONTEXT( ctx ); 

   curPrim = ctx->Driver.CurrentExecPrimitive;

   if (curPrim == PRIM_OUTSIDE_BEGIN_END) {
      _mesa_error( ctx, GL_INVALID_OPERATION, "glPrimitiveRestartNV" );
   }
   else {
      vbo_exec_End();
      vbo_exec_Begin(curPrim);
   }
}



static void vbo_exec_vtxfmt_init( struct vbo_exec_context *exec )
{
   GLvertexformat *vfmt = &exec->vtxfmt;

   _MESA_INIT_ARRAYELT_VTXFMT(vfmt, _ae_);

   vfmt->Begin = vbo_exec_Begin;
   vfmt->End = vbo_exec_End;
   vfmt->PrimitiveRestartNV = vbo_exec_PrimitiveRestartNV;

   _MESA_INIT_DLIST_VTXFMT(vfmt, _mesa_);
   _MESA_INIT_EVAL_VTXFMT(vfmt, vbo_exec_);

   vfmt->Rectf = _mesa_noop_Rectf;

   /* from attrib_tmp.h:
    */
   vfmt->Color3f = vbo_Color3f;
   vfmt->Color3fv = vbo_Color3fv;
   vfmt->Color4f = vbo_Color4f;
   vfmt->Color4fv = vbo_Color4fv;
   vfmt->FogCoordfEXT = vbo_FogCoordfEXT;
   vfmt->FogCoordfvEXT = vbo_FogCoordfvEXT;
   vfmt->MultiTexCoord1fARB = vbo_MultiTexCoord1f;
   vfmt->MultiTexCoord1fvARB = vbo_MultiTexCoord1fv;
   vfmt->MultiTexCoord2fARB = vbo_MultiTexCoord2f;
   vfmt->MultiTexCoord2fvARB = vbo_MultiTexCoord2fv;
   vfmt->MultiTexCoord3fARB = vbo_MultiTexCoord3f;
   vfmt->MultiTexCoord3fvARB = vbo_MultiTexCoord3fv;
   vfmt->MultiTexCoord4fARB = vbo_MultiTexCoord4f;
   vfmt->MultiTexCoord4fvARB = vbo_MultiTexCoord4fv;
   vfmt->Normal3f = vbo_Normal3f;
   vfmt->Normal3fv = vbo_Normal3fv;
   vfmt->SecondaryColor3fEXT = vbo_SecondaryColor3fEXT;
   vfmt->SecondaryColor3fvEXT = vbo_SecondaryColor3fvEXT;
   vfmt->TexCoord1f = vbo_TexCoord1f;
   vfmt->TexCoord1fv = vbo_TexCoord1fv;
   vfmt->TexCoord2f = vbo_TexCoord2f;
   vfmt->TexCoord2fv = vbo_TexCoord2fv;
   vfmt->TexCoord3f = vbo_TexCoord3f;
   vfmt->TexCoord3fv = vbo_TexCoord3fv;
   vfmt->TexCoord4f = vbo_TexCoord4f;
   vfmt->TexCoord4fv = vbo_TexCoord4fv;
   vfmt->Vertex2f = vbo_Vertex2f;
   vfmt->Vertex2fv = vbo_Vertex2fv;
   vfmt->Vertex3f = vbo_Vertex3f;
   vfmt->Vertex3fv = vbo_Vertex3fv;
   vfmt->Vertex4f = vbo_Vertex4f;
   vfmt->Vertex4fv = vbo_Vertex4fv;
   
   vfmt->VertexAttrib1fARB = vbo_VertexAttrib1fARB;
   vfmt->VertexAttrib1fvARB = vbo_VertexAttrib1fvARB;
   vfmt->VertexAttrib2fARB = vbo_VertexAttrib2fARB;
   vfmt->VertexAttrib2fvARB = vbo_VertexAttrib2fvARB;
   vfmt->VertexAttrib3fARB = vbo_VertexAttrib3fARB;
   vfmt->VertexAttrib3fvARB = vbo_VertexAttrib3fvARB;
   vfmt->VertexAttrib4fARB = vbo_VertexAttrib4fARB;
   vfmt->VertexAttrib4fvARB = vbo_VertexAttrib4fvARB;

   vfmt->VertexAttrib1fNV = vbo_VertexAttrib1fNV;
   vfmt->VertexAttrib1fvNV = vbo_VertexAttrib1fvNV;
   vfmt->VertexAttrib2fNV = vbo_VertexAttrib2fNV;
   vfmt->VertexAttrib2fvNV = vbo_VertexAttrib2fvNV;
   vfmt->VertexAttrib3fNV = vbo_VertexAttrib3fNV;
   vfmt->VertexAttrib3fvNV = vbo_VertexAttrib3fvNV;
   vfmt->VertexAttrib4fNV = vbo_VertexAttrib4fNV;
   vfmt->VertexAttrib4fvNV = vbo_VertexAttrib4fvNV;

   /* integer-valued */
   vfmt->VertexAttribI1i = vbo_VertexAttribI1i;
   vfmt->VertexAttribI2i = vbo_VertexAttribI2i;
   vfmt->VertexAttribI3i = vbo_VertexAttribI3i;
   vfmt->VertexAttribI4i = vbo_VertexAttribI4i;
   vfmt->VertexAttribI2iv = vbo_VertexAttribI2iv;
   vfmt->VertexAttribI3iv = vbo_VertexAttribI3iv;
   vfmt->VertexAttribI4iv = vbo_VertexAttribI4iv;

   /* unsigned integer-valued */
   vfmt->VertexAttribI1ui = vbo_VertexAttribI1ui;
   vfmt->VertexAttribI2ui = vbo_VertexAttribI2ui;
   vfmt->VertexAttribI3ui = vbo_VertexAttribI3ui;
   vfmt->VertexAttribI4ui = vbo_VertexAttribI4ui;
   vfmt->VertexAttribI2uiv = vbo_VertexAttribI2uiv;
   vfmt->VertexAttribI3uiv = vbo_VertexAttribI3uiv;
   vfmt->VertexAttribI4uiv = vbo_VertexAttribI4uiv;

   vfmt->Materialfv = vbo_Materialfv;

   vfmt->EdgeFlag = vbo_EdgeFlag;
   vfmt->Indexf = vbo_Indexf;
   vfmt->Indexfv = vbo_Indexfv;

}


#else /* FEATURE_beginend */


static void vbo_exec_vtxfmt_init( struct vbo_exec_context *exec )
{
   /* silence warnings */
   (void) vbo_Color3f;
   (void) vbo_Color3fv;
   (void) vbo_Color4f;
   (void) vbo_Color4fv;
   (void) vbo_FogCoordfEXT;
   (void) vbo_FogCoordfvEXT;
   (void) vbo_MultiTexCoord1f;
   (void) vbo_MultiTexCoord1fv;
   (void) vbo_MultiTexCoord2f;
   (void) vbo_MultiTexCoord2fv;
   (void) vbo_MultiTexCoord3f;
   (void) vbo_MultiTexCoord3fv;
   (void) vbo_MultiTexCoord4f;
   (void) vbo_MultiTexCoord4fv;
   (void) vbo_Normal3f;
   (void) vbo_Normal3fv;
   (void) vbo_SecondaryColor3fEXT;
   (void) vbo_SecondaryColor3fvEXT;
   (void) vbo_TexCoord1f;
   (void) vbo_TexCoord1fv;
   (void) vbo_TexCoord2f;
   (void) vbo_TexCoord2fv;
   (void) vbo_TexCoord3f;
   (void) vbo_TexCoord3fv;
   (void) vbo_TexCoord4f;
   (void) vbo_TexCoord4fv;
   (void) vbo_Vertex2f;
   (void) vbo_Vertex2fv;
   (void) vbo_Vertex3f;
   (void) vbo_Vertex3fv;
   (void) vbo_Vertex4f;
   (void) vbo_Vertex4fv;

   (void) vbo_VertexAttrib1fARB;
   (void) vbo_VertexAttrib1fvARB;
   (void) vbo_VertexAttrib2fARB;
   (void) vbo_VertexAttrib2fvARB;
   (void) vbo_VertexAttrib3fARB;
   (void) vbo_VertexAttrib3fvARB;
   (void) vbo_VertexAttrib4fARB;
   (void) vbo_VertexAttrib4fvARB;

   (void) vbo_VertexAttrib1fNV;
   (void) vbo_VertexAttrib1fvNV;
   (void) vbo_VertexAttrib2fNV;
   (void) vbo_VertexAttrib2fvNV;
   (void) vbo_VertexAttrib3fNV;
   (void) vbo_VertexAttrib3fvNV;
   (void) vbo_VertexAttrib4fNV;
   (void) vbo_VertexAttrib4fvNV;

   (void) vbo_Materialfv;

   (void) vbo_EdgeFlag;
   (void) vbo_Indexf;
   (void) vbo_Indexfv;
}


#endif /* FEATURE_beginend */


/**
 * Tell the VBO module to use a real OpenGL vertex buffer object to
 * store accumulated immediate-mode vertex data.
 * This replaces the malloced buffer which was created in
 * vb_exec_vtx_init() below.
 */
void vbo_use_buffer_objects(struct gl_context *ctx)
{
   struct vbo_exec_context *exec = &vbo_context(ctx)->exec;
   /* Any buffer name but 0 can be used here since this bufferobj won't
    * go into the bufferobj hashtable.
    */
   GLuint bufName = IMM_BUFFER_NAME;
   GLenum target = GL_ARRAY_BUFFER_ARB;
   GLenum usage = GL_STREAM_DRAW_ARB;
   GLsizei size = VBO_VERT_BUFFER_SIZE;

   /* Make sure this func is only used once */
   assert(exec->vtx.bufferobj == ctx->Shared->NullBufferObj);
   if (exec->vtx.buffer_map) {
      _mesa_align_free(exec->vtx.buffer_map);
      exec->vtx.buffer_map = NULL;
      exec->vtx.buffer_ptr = NULL;
   }

   /* Allocate a real buffer object now */
   _mesa_reference_buffer_object(ctx, &exec->vtx.bufferobj, NULL);
   exec->vtx.bufferobj = ctx->Driver.NewBufferObject(ctx, bufName, target);
   ctx->Driver.BufferData(ctx, target, size, NULL, usage, exec->vtx.bufferobj);
}



void vbo_exec_vtx_init( struct vbo_exec_context *exec )
{
   struct gl_context *ctx = exec->ctx;
   struct vbo_context *vbo = vbo_context(ctx);
   GLuint i;

   /* Allocate a buffer object.  Will just reuse this object
    * continuously, unless vbo_use_buffer_objects() is called to enable
    * use of real VBOs.
    */
   _mesa_reference_buffer_object(ctx,
                                 &exec->vtx.bufferobj,
                                 ctx->Shared->NullBufferObj);

   ASSERT(!exec->vtx.buffer_map);
   exec->vtx.buffer_map = (GLfloat *)_mesa_align_malloc(VBO_VERT_BUFFER_SIZE, 64);
   exec->vtx.buffer_ptr = exec->vtx.buffer_map;

   vbo_exec_vtxfmt_init( exec );

   /* Hook our functions into the dispatch table.
    */
   _mesa_install_exec_vtxfmt( ctx, &exec->vtxfmt );

   for (i = 0 ; i < VBO_ATTRIB_MAX ; i++) {
      ASSERT(i < Elements(exec->vtx.attrsz));
      exec->vtx.attrsz[i] = 0;
      ASSERT(i < Elements(exec->vtx.active_sz));
      exec->vtx.active_sz[i] = 0;
   }
   for (i = 0 ; i < VERT_ATTRIB_MAX; i++) {
      ASSERT(i < Elements(exec->vtx.inputs));
      ASSERT(i < Elements(exec->vtx.arrays));
      exec->vtx.inputs[i] = &exec->vtx.arrays[i];
   }
   
   {
      struct gl_client_array *arrays = exec->vtx.arrays;
      unsigned i;

      memcpy(arrays,      vbo->legacy_currval,  16 * sizeof(arrays[0]));
      memcpy(arrays + 16, vbo->generic_currval, 16 * sizeof(arrays[0]));

      for (i = 0; i < 16; ++i) {
         arrays[i     ].BufferObj = NULL;
         arrays[i + 16].BufferObj = NULL;
         _mesa_reference_buffer_object(ctx, &arrays[i     ].BufferObj,
                                       vbo->legacy_currval[i].BufferObj);
         _mesa_reference_buffer_object(ctx, &arrays[i + 16].BufferObj,
                                       vbo->generic_currval[i].BufferObj);
      }
   }

   exec->vtx.vertex_size = 0;
}


void vbo_exec_vtx_destroy( struct vbo_exec_context *exec )
{
   /* using a real VBO for vertex data */
   struct gl_context *ctx = exec->ctx;
   unsigned i;

   /* True VBOs should already be unmapped
    */
   if (exec->vtx.buffer_map) {
      ASSERT(exec->vtx.bufferobj->Name == 0 ||
             exec->vtx.bufferobj->Name == IMM_BUFFER_NAME);
      if (exec->vtx.bufferobj->Name == 0) {
         _mesa_align_free(exec->vtx.buffer_map);
         exec->vtx.buffer_map = NULL;
         exec->vtx.buffer_ptr = NULL;
      }
   }

   /* Drop any outstanding reference to the vertex buffer
    */
   for (i = 0; i < Elements(exec->vtx.arrays); i++) {
      _mesa_reference_buffer_object(ctx,
                                    &exec->vtx.arrays[i].BufferObj,
                                    NULL);
   }

   /* Free the vertex buffer.  Unmap first if needed.
    */
   if (_mesa_bufferobj_mapped(exec->vtx.bufferobj)) {
      ctx->Driver.UnmapBuffer(ctx, GL_ARRAY_BUFFER, exec->vtx.bufferobj);
   }
   _mesa_reference_buffer_object(ctx, &exec->vtx.bufferobj, NULL);
}


/**
 * Called upon first glVertex, glColor, glTexCoord, etc.
 */
void vbo_exec_BeginVertices( struct gl_context *ctx )
{
   struct vbo_exec_context *exec = &vbo_context(ctx)->exec;

   vbo_exec_vtx_map( exec );

   assert((ctx->Driver.NeedFlush & FLUSH_UPDATE_CURRENT) == 0);
   ctx->Driver.NeedFlush |= FLUSH_UPDATE_CURRENT;
}


/**
 * Called via ctx->Driver.FlushVertices()
 * \param flags  bitmask of FLUSH_STORED_VERTICES, FLUSH_UPDATE_CURRENT
 */
void vbo_exec_FlushVertices( struct gl_context *ctx, GLuint flags )
{
   struct vbo_exec_context *exec = &vbo_context(ctx)->exec;

#ifdef DEBUG
   /* debug check: make sure we don't get called recursively */
   exec->flush_call_depth++;
   assert(exec->flush_call_depth == 1);
#endif

   if (ctx->Driver.CurrentExecPrimitive != PRIM_OUTSIDE_BEGIN_END) {
      /* We've had glBegin but not glEnd! */
#ifdef DEBUG
      exec->flush_call_depth--;
      assert(exec->flush_call_depth == 0);
#endif
      return;
   }

   /* Flush (draw), and make sure VBO is left unmapped when done */
   vbo_exec_FlushVertices_internal(exec, GL_TRUE);

   /* Need to do this to ensure BeginVertices gets called again:
    */
   ctx->Driver.NeedFlush &= ~(FLUSH_UPDATE_CURRENT | flags);

#ifdef DEBUG
   exec->flush_call_depth--;
   assert(exec->flush_call_depth == 0);
#endif
}


static void reset_attrfv( struct vbo_exec_context *exec )
{   
   GLuint i;

   for (i = 0 ; i < VBO_ATTRIB_MAX ; i++) {
      exec->vtx.attrsz[i] = 0;
      exec->vtx.active_sz[i] = 0;
   }

   exec->vtx.vertex_size = 0;
}
      

void GLAPIENTRY
_es_Color4f(GLfloat r, GLfloat g, GLfloat b, GLfloat a)
{
   vbo_Color4f(r, g, b, a);
}


void GLAPIENTRY
_es_Normal3f(GLfloat x, GLfloat y, GLfloat z)
{
   vbo_Normal3f(x, y, z);
}


void GLAPIENTRY
_es_MultiTexCoord4f(GLenum target, GLfloat s, GLfloat t, GLfloat r, GLfloat q)
{
   vbo_MultiTexCoord4f(target, s, t, r, q);
}


void GLAPIENTRY
_es_Materialfv(GLenum face, GLenum pname, const GLfloat *params)
{
   vbo_Materialfv(face, pname, params);
}


void GLAPIENTRY
_es_Materialf(GLenum face, GLenum pname, GLfloat param)
{
   GLfloat p[4];
   p[0] = param;
   p[1] = p[2] = p[3] = 0.0F;
   vbo_Materialfv(face, pname, p);
}


/**
 * A special version of glVertexAttrib4f that does not treat index 0 as
 * VBO_ATTRIB_POS.
 */
static void
VertexAttrib4f_nopos(GLuint index, GLfloat x, GLfloat y, GLfloat z, GLfloat w)
{
   GET_CURRENT_CONTEXT(ctx);
   if (index < MAX_VERTEX_GENERIC_ATTRIBS)
      ATTR(VBO_ATTRIB_GENERIC0 + index, 4, x, y, z, w);
   else
      ERROR();
}

void GLAPIENTRY
_es_VertexAttrib4f(GLuint index, GLfloat x, GLfloat y, GLfloat z, GLfloat w)
{
   VertexAttrib4f_nopos(index, x, y, z, w);
}


void GLAPIENTRY
_es_VertexAttrib1f(GLuint indx, GLfloat x)
{
   VertexAttrib4f_nopos(indx, x, 0.0f, 0.0f, 1.0f);
}


void GLAPIENTRY
_es_VertexAttrib1fv(GLuint indx, const GLfloat* values)
{
   VertexAttrib4f_nopos(indx, values[0], 0.0f, 0.0f, 1.0f);
}


void GLAPIENTRY
_es_VertexAttrib2f(GLuint indx, GLfloat x, GLfloat y)
{
   VertexAttrib4f_nopos(indx, x, y, 0.0f, 1.0f);
}


void GLAPIENTRY
_es_VertexAttrib2fv(GLuint indx, const GLfloat* values)
{
   VertexAttrib4f_nopos(indx, values[0], values[1], 0.0f, 1.0f);
}


void GLAPIENTRY
_es_VertexAttrib3f(GLuint indx, GLfloat x, GLfloat y, GLfloat z)
{
   VertexAttrib4f_nopos(indx, x, y, z, 1.0f);
}


void GLAPIENTRY
_es_VertexAttrib3fv(GLuint indx, const GLfloat* values)
{
   VertexAttrib4f_nopos(indx, values[0], values[1], values[2], 1.0f);
}


void GLAPIENTRY
_es_VertexAttrib4fv(GLuint indx, const GLfloat* values)
{
   VertexAttrib4f_nopos(indx, values[0], values[1], values[2], values[3]);
}
>>>>>>> fbb8c9a1
<|MERGE_RESOLUTION|>--- conflicted
+++ resolved
@@ -1,2214 +1,1104 @@
-<<<<<<< HEAD
-/**************************************************************************
-
-Copyright 2002-2008 Tungsten Graphics Inc., Cedar Park, Texas.
-
-All Rights Reserved.
-
-Permission is hereby granted, free of charge, to any person obtaining a
-copy of this software and associated documentation files (the "Software"),
-to deal in the Software without restriction, including without limitation
-on the rights to use, copy, modify, merge, publish, distribute, sub
-license, and/or sell copies of the Software, and to permit persons to whom
-the Software is furnished to do so, subject to the following conditions:
-
-The above copyright notice and this permission notice (including the next
-paragraph) shall be included in all copies or substantial portions of the
-Software.
-
-THE SOFTWARE IS PROVIDED "AS IS", WITHOUT WARRANTY OF ANY KIND, EXPRESS OR
-IMPLIED, INCLUDING BUT NOT LIMITED TO THE WARRANTIES OF MERCHANTABILITY,
-FITNESS FOR A PARTICULAR PURPOSE AND NON-INFRINGEMENT. IN NO EVENT SHALL
-TUNGSTEN GRAPHICS AND/OR THEIR SUPPLIERS BE LIABLE FOR ANY CLAIM,
-DAMAGES OR OTHER LIABILITY, WHETHER IN AN ACTION OF CONTRACT, TORT OR
-OTHERWISE, ARISING FROM, OUT OF OR IN CONNECTION WITH THE SOFTWARE OR THE
-USE OR OTHER DEALINGS IN THE SOFTWARE.
-
-**************************************************************************/
-
-/*
- * Authors:
- *   Keith Whitwell <keith@tungstengraphics.com>
- */
-
-#include "main/glheader.h"
-#include "main/bufferobj.h"
-#include "main/context.h"
-#include "main/macros.h"
-#include "main/mfeatures.h"
-#include "main/vtxfmt.h"
-#include "main/dlist.h"
-#include "main/eval.h"
-#include "main/state.h"
-#include "main/light.h"
-#include "main/api_arrayelt.h"
-#include "main/api_noop.h"
-#include "main/dispatch.h"
-
-#include "vbo_context.h"
-
-#ifdef ERROR
-#undef ERROR
-#endif
-
-
-/** ID/name for immediate-mode VBO */
-#define IMM_BUFFER_NAME 0xaabbccdd
-
-
-static void reset_attrfv( struct vbo_exec_context *exec );
-
-
-/**
- * Close off the last primitive, execute the buffer, restart the
- * primitive.  
- */
-static void vbo_exec_wrap_buffers( struct vbo_exec_context *exec )
-{
-   if (exec->vtx.prim_count == 0) {
-      exec->vtx.copied.nr = 0;
-      exec->vtx.vert_count = 0;
-      exec->vtx.buffer_ptr = exec->vtx.buffer_map;
-   }
-   else {
-      GLuint last_begin = exec->vtx.prim[exec->vtx.prim_count-1].begin;
-      GLuint last_count;
-
-      if (exec->ctx->Driver.CurrentExecPrimitive != PRIM_OUTSIDE_BEGIN_END) {
-	 GLint i = exec->vtx.prim_count - 1;
-	 assert(i >= 0);
-	 exec->vtx.prim[i].count = (exec->vtx.vert_count - 
-				    exec->vtx.prim[i].start);
-      }
-
-      last_count = exec->vtx.prim[exec->vtx.prim_count-1].count;
-
-      /* Execute the buffer and save copied vertices.
-       */
-      if (exec->vtx.vert_count)
-	 vbo_exec_vtx_flush( exec, GL_FALSE );
-      else {
-	 exec->vtx.prim_count = 0;
-	 exec->vtx.copied.nr = 0;
-      }
-
-      /* Emit a glBegin to start the new list.
-       */
-      assert(exec->vtx.prim_count == 0);
-
-      if (exec->ctx->Driver.CurrentExecPrimitive != PRIM_OUTSIDE_BEGIN_END) {
-	 exec->vtx.prim[0].mode = exec->ctx->Driver.CurrentExecPrimitive;
-	 exec->vtx.prim[0].start = 0;
-	 exec->vtx.prim[0].count = 0;
-	 exec->vtx.prim_count++;
-      
-	 if (exec->vtx.copied.nr == last_count)
-	    exec->vtx.prim[0].begin = last_begin;
-      }
-   }
-}
-
-
-/**
- * Deal with buffer wrapping where provoked by the vertex buffer
- * filling up, as opposed to upgrade_vertex().
- */
-void vbo_exec_vtx_wrap( struct vbo_exec_context *exec )
-{
-   GLfloat *data = exec->vtx.copied.buffer;
-   GLuint i;
-
-   /* Run pipeline on current vertices, copy wrapped vertices
-    * to exec->vtx.copied.
-    */
-   vbo_exec_wrap_buffers( exec );
-   
-   /* Copy stored stored vertices to start of new list. 
-    */
-   assert(exec->vtx.max_vert - exec->vtx.vert_count > exec->vtx.copied.nr);
-
-   for (i = 0 ; i < exec->vtx.copied.nr ; i++) {
-      memcpy( exec->vtx.buffer_ptr, data, 
-	      exec->vtx.vertex_size * sizeof(GLfloat));
-      exec->vtx.buffer_ptr += exec->vtx.vertex_size;
-      data += exec->vtx.vertex_size;
-      exec->vtx.vert_count++;
-   }
-
-   exec->vtx.copied.nr = 0;
-}
-
-
-/**
- * Copy the active vertex's values to the ctx->Current fields.
- */
-static void vbo_exec_copy_to_current( struct vbo_exec_context *exec )
-{
-   struct gl_context *ctx = exec->ctx;
-   struct vbo_context *vbo = vbo_context(ctx);
-   GLuint i;
-
-   for (i = VBO_ATTRIB_POS+1 ; i < VBO_ATTRIB_MAX ; i++) {
-      if (exec->vtx.attrsz[i]) {
-         /* Note: the exec->vtx.current[i] pointers point into the
-          * ctx->Current.Attrib and ctx->Light.Material.Attrib arrays.
-          */
-	 GLfloat *current = (GLfloat *)vbo->currval[i].Ptr;
-         GLfloat tmp[4];
-
-         COPY_CLEAN_4V(tmp, 
-                       exec->vtx.attrsz[i], 
-                       exec->vtx.attrptr[i]);
-         
-         if (memcmp(current, tmp, sizeof(tmp)) != 0) { 
-            memcpy(current, tmp, sizeof(tmp));
-	 
-            /* Given that we explicitly state size here, there is no need
-             * for the COPY_CLEAN above, could just copy 16 bytes and be
-             * done.  The only problem is when Mesa accesses ctx->Current
-             * directly.
-             */
-            vbo->currval[i].Size = exec->vtx.attrsz[i];
-
-            /* This triggers rather too much recalculation of Mesa state
-             * that doesn't get used (eg light positions).
-             */
-            if (i >= VBO_ATTRIB_MAT_FRONT_AMBIENT &&
-                i <= VBO_ATTRIB_MAT_BACK_INDEXES)
-               ctx->NewState |= _NEW_LIGHT;
-            
-            ctx->NewState |= _NEW_CURRENT_ATTRIB;
-         }
-      }
-   }
-
-   /* Colormaterial -- this kindof sucks.
-    */
-   if (ctx->Light.ColorMaterialEnabled &&
-       exec->vtx.attrsz[VBO_ATTRIB_COLOR0]) {
-      _mesa_update_color_material(ctx, 
-				  ctx->Current.Attrib[VBO_ATTRIB_COLOR0]);
-   }
-}
-
-
-/**
- * Copy current vertex attribute values into the current vertex.
- */
-static void
-vbo_exec_copy_from_current(struct vbo_exec_context *exec)
-{
-   struct gl_context *ctx = exec->ctx;
-   struct vbo_context *vbo = vbo_context(ctx);
-   GLint i;
-
-   for (i = VBO_ATTRIB_POS + 1; i < VBO_ATTRIB_MAX; i++) {
-      const GLfloat *current = (GLfloat *) vbo->currval[i].Ptr;
-      switch (exec->vtx.attrsz[i]) {
-      case 4: exec->vtx.attrptr[i][3] = current[3];
-      case 3: exec->vtx.attrptr[i][2] = current[2];
-      case 2: exec->vtx.attrptr[i][1] = current[1];
-      case 1: exec->vtx.attrptr[i][0] = current[0];
-	 break;
-      }
-   }
-}
-
-
-/**
- * Flush existing data, set new attrib size, replay copied vertices.
- * This is called when we transition from a small vertex attribute size
- * to a larger one.  Ex: glTexCoord2f -> glTexCoord4f.
- * We need to go back over the previous 2-component texcoords and insert
- * zero and one values.
- */ 
-static void
-vbo_exec_wrap_upgrade_vertex(struct vbo_exec_context *exec,
-                             GLuint attr, GLuint newSize )
-{
-   struct gl_context *ctx = exec->ctx;
-   struct vbo_context *vbo = vbo_context(ctx);
-   const GLint lastcount = exec->vtx.vert_count;
-   GLfloat *old_attrptr[VBO_ATTRIB_MAX];
-   const GLuint old_vtx_size = exec->vtx.vertex_size; /* floats per vertex */
-   const GLuint oldSize = exec->vtx.attrsz[attr];
-   GLuint i;
-
-   /* Run pipeline on current vertices, copy wrapped vertices
-    * to exec->vtx.copied.
-    */
-   vbo_exec_wrap_buffers( exec );
-
-   if (unlikely(exec->vtx.copied.nr)) {
-      /* We're in the middle of a primitive, keep the old vertex
-       * format around to be able to translate the copied vertices to
-       * the new format.
-       */
-      memcpy(old_attrptr, exec->vtx.attrptr, sizeof(old_attrptr));
-   }
-
-   if (unlikely(oldSize)) {
-      /* Do a COPY_TO_CURRENT to ensure back-copying works for the
-       * case when the attribute already exists in the vertex and is
-       * having its size increased.
-       */
-      vbo_exec_copy_to_current( exec );
-   }
-
-   /* Heuristic: Attempt to isolate attributes received outside
-    * begin/end so that they don't bloat the vertices.
-    */
-   if (ctx->Driver.CurrentExecPrimitive == PRIM_OUTSIDE_BEGIN_END &&
-       !oldSize && lastcount > 8 && exec->vtx.vertex_size) {
-      vbo_exec_copy_to_current( exec );
-      reset_attrfv( exec );
-   }
-
-   /* Fix up sizes:
-    */
-   exec->vtx.attrsz[attr] = newSize;
-   exec->vtx.vertex_size += newSize - oldSize;
-   exec->vtx.max_vert = ((VBO_VERT_BUFFER_SIZE - exec->vtx.buffer_used) / 
-                         (exec->vtx.vertex_size * sizeof(GLfloat)));
-   exec->vtx.vert_count = 0;
-   exec->vtx.buffer_ptr = exec->vtx.buffer_map;
-
-   if (unlikely(oldSize)) {
-      /* Size changed, recalculate all the attrptr[] values
-       */
-      GLfloat *tmp = exec->vtx.vertex;
-
-      for (i = 0 ; i < VBO_ATTRIB_MAX ; i++) {
-	 if (exec->vtx.attrsz[i]) {
-	    exec->vtx.attrptr[i] = tmp;
-	    tmp += exec->vtx.attrsz[i];
-	 }
-	 else
-	    exec->vtx.attrptr[i] = NULL; /* will not be dereferenced */
-      }
-
-      /* Copy from current to repopulate the vertex with correct
-       * values.
-       */
-      vbo_exec_copy_from_current( exec );
-   }
-   else {
-      /* Just have to append the new attribute at the end */
-      exec->vtx.attrptr[attr] = exec->vtx.vertex +
-	 exec->vtx.vertex_size - newSize;
-   }
-
-   /* Replay stored vertices to translate them
-    * to new format here.
-    *
-    * -- No need to replay - just copy piecewise
-    */
-   if (unlikely(exec->vtx.copied.nr)) {
-      GLfloat *data = exec->vtx.copied.buffer;
-      GLfloat *dest = exec->vtx.buffer_ptr;
-      GLuint j;
-
-      assert(exec->vtx.buffer_ptr == exec->vtx.buffer_map);
-
-      for (i = 0 ; i < exec->vtx.copied.nr ; i++) {
-	 for (j = 0 ; j < VBO_ATTRIB_MAX ; j++) {
-	    GLuint sz = exec->vtx.attrsz[j];
-
-	    if (sz) {
-	       GLint old_offset = old_attrptr[j] - exec->vtx.vertex;
-	       GLint new_offset = exec->vtx.attrptr[j] - exec->vtx.vertex;
-
-	       if (j == attr) {
-		  if (oldSize) {
-		     GLfloat tmp[4];
-		     COPY_CLEAN_4V(tmp, oldSize, data + old_offset);
-		     COPY_SZ_4V(dest + new_offset, newSize, tmp);
-		  } else {
-		     GLfloat *current = (GLfloat *)vbo->currval[j].Ptr;
-		     COPY_SZ_4V(dest + new_offset, sz, current);
-		  }
-	       }
-	       else {
-		  COPY_SZ_4V(dest + new_offset, sz, data + old_offset);
-	       }
-	    }
-	 }
-
-	 data += old_vtx_size;
-	 dest += exec->vtx.vertex_size;
-      }
-
-      exec->vtx.buffer_ptr = dest;
-      exec->vtx.vert_count += exec->vtx.copied.nr;
-      exec->vtx.copied.nr = 0;
-   }
-}
-
-
-/**
- * This is when a vertex attribute transitions to a different size.
- * For example, we saw a bunch of glTexCoord2f() calls and now we got a
- * glTexCoord4f() call.  We promote the array from size=2 to size=4.
- */
-static void
-vbo_exec_fixup_vertex(struct gl_context *ctx, GLuint attr, GLuint newSize)
-{
-   struct vbo_exec_context *exec = &vbo_context(ctx)->exec;
-
-   if (newSize > exec->vtx.attrsz[attr]) {
-      /* New size is larger.  Need to flush existing vertices and get
-       * an enlarged vertex format.
-       */
-      vbo_exec_wrap_upgrade_vertex( exec, attr, newSize );
-   }
-   else if (newSize < exec->vtx.active_sz[attr]) {
-      static const GLfloat id[4] = { 0, 0, 0, 1 };
-      GLuint i;
-
-      /* New size is smaller - just need to fill in some
-       * zeros.  Don't need to flush or wrap.
-       */
-      for (i = newSize; i <= exec->vtx.attrsz[attr]; i++)
-	 exec->vtx.attrptr[attr][i-1] = id[i-1];
-   }
-
-   exec->vtx.active_sz[attr] = newSize;
-
-   /* Does setting NeedFlush belong here?  Necessitates resetting
-    * vtxfmt on each flush (otherwise flags won't get reset
-    * afterwards).
-    */
-   if (attr == 0) 
-      exec->ctx->Driver.NeedFlush |= FLUSH_STORED_VERTICES;
-}
-
-
-/**
- * This macro is used to implement all the glVertex, glColor, glTexCoord,
- * glVertexAttrib, etc functions.
- */
-#define ATTR( A, N, V0, V1, V2, V3 )					\
-do {									\
-   struct vbo_exec_context *exec = &vbo_context(ctx)->exec;		\
-									\
-   if (unlikely(!(ctx->Driver.NeedFlush & FLUSH_UPDATE_CURRENT)))	\
-      ctx->Driver.BeginVertices( ctx );					\
-   									\
-   if (unlikely(exec->vtx.active_sz[A] != N))				\
-      vbo_exec_fixup_vertex(ctx, A, N);					\
-   									\
-   {									\
-      GLfloat *dest = exec->vtx.attrptr[A];				\
-      if (N>0) dest[0] = V0;						\
-      if (N>1) dest[1] = V1;						\
-      if (N>2) dest[2] = V2;						\
-      if (N>3) dest[3] = V3;						\
-   }									\
-									\
-   if ((A) == 0) {							\
-      /* This is a glVertex call */					\
-      GLuint i;								\
-									\
-      for (i = 0; i < exec->vtx.vertex_size; i++)			\
-	 exec->vtx.buffer_ptr[i] = exec->vtx.vertex[i];			\
-									\
-      exec->vtx.buffer_ptr += exec->vtx.vertex_size;			\
-									\
-      /* Set FLUSH_STORED_VERTICES to indicate that there's now */	\
-      /* something to draw (not just updating a color or texcoord).*/	\
-      ctx->Driver.NeedFlush |= FLUSH_STORED_VERTICES;			\
-									\
-      if (++exec->vtx.vert_count >= exec->vtx.max_vert)			\
-	 vbo_exec_vtx_wrap( exec );					\
-   }									\
-} while (0)
-
-
-#define ERROR() _mesa_error( ctx, GL_INVALID_ENUM, __FUNCTION__ )
-#define TAG(x) vbo_##x
-
-#include "vbo_attrib_tmp.h"
-
-
-#if FEATURE_beginend
-
-
-#if FEATURE_evaluators
-
-static void GLAPIENTRY vbo_exec_EvalCoord1f( GLfloat u )
-{
-   GET_CURRENT_CONTEXT( ctx );
-   struct vbo_exec_context *exec = &vbo_context(ctx)->exec;
-
-   {
-      GLint i;
-      if (exec->eval.recalculate_maps) 
-	 vbo_exec_eval_update( exec );
-
-      for (i = 0; i <= VBO_ATTRIB_TEX7; i++) {
-	 if (exec->eval.map1[i].map) 
-	    if (exec->vtx.active_sz[i] != exec->eval.map1[i].sz)
-	       vbo_exec_fixup_vertex( ctx, i, exec->eval.map1[i].sz );
-      }
-   }
-
-
-   memcpy( exec->vtx.copied.buffer, exec->vtx.vertex, 
-           exec->vtx.vertex_size * sizeof(GLfloat));
-
-   vbo_exec_do_EvalCoord1f( exec, u );
-
-   memcpy( exec->vtx.vertex, exec->vtx.copied.buffer,
-           exec->vtx.vertex_size * sizeof(GLfloat));
-}
-
-static void GLAPIENTRY vbo_exec_EvalCoord2f( GLfloat u, GLfloat v )
-{
-   GET_CURRENT_CONTEXT( ctx );
-   struct vbo_exec_context *exec = &vbo_context(ctx)->exec;
-
-   {
-      GLint i;
-      if (exec->eval.recalculate_maps) 
-	 vbo_exec_eval_update( exec );
-
-      for (i = 0; i <= VBO_ATTRIB_TEX7; i++) {
-	 if (exec->eval.map2[i].map) 
-	    if (exec->vtx.active_sz[i] != exec->eval.map2[i].sz)
-	       vbo_exec_fixup_vertex( ctx, i, exec->eval.map2[i].sz );
-      }
-
-      if (ctx->Eval.AutoNormal) 
-	 if (exec->vtx.active_sz[VBO_ATTRIB_NORMAL] != 3)
-	    vbo_exec_fixup_vertex( ctx, VBO_ATTRIB_NORMAL, 3 );
-   }
-
-   memcpy( exec->vtx.copied.buffer, exec->vtx.vertex, 
-           exec->vtx.vertex_size * sizeof(GLfloat));
-
-   vbo_exec_do_EvalCoord2f( exec, u, v );
-
-   memcpy( exec->vtx.vertex, exec->vtx.copied.buffer, 
-           exec->vtx.vertex_size * sizeof(GLfloat));
-}
-
-static void GLAPIENTRY vbo_exec_EvalCoord1fv( const GLfloat *u )
-{
-   vbo_exec_EvalCoord1f( u[0] );
-}
-
-static void GLAPIENTRY vbo_exec_EvalCoord2fv( const GLfloat *u )
-{
-   vbo_exec_EvalCoord2f( u[0], u[1] );
-}
-
-static void GLAPIENTRY vbo_exec_EvalPoint1( GLint i )
-{
-   GET_CURRENT_CONTEXT( ctx );
-   GLfloat du = ((ctx->Eval.MapGrid1u2 - ctx->Eval.MapGrid1u1) /
-		 (GLfloat) ctx->Eval.MapGrid1un);
-   GLfloat u = i * du + ctx->Eval.MapGrid1u1;
-
-   vbo_exec_EvalCoord1f( u );
-}
-
-
-static void GLAPIENTRY vbo_exec_EvalPoint2( GLint i, GLint j )
-{
-   GET_CURRENT_CONTEXT( ctx );
-   GLfloat du = ((ctx->Eval.MapGrid2u2 - ctx->Eval.MapGrid2u1) / 
-		 (GLfloat) ctx->Eval.MapGrid2un);
-   GLfloat dv = ((ctx->Eval.MapGrid2v2 - ctx->Eval.MapGrid2v1) / 
-		 (GLfloat) ctx->Eval.MapGrid2vn);
-   GLfloat u = i * du + ctx->Eval.MapGrid2u1;
-   GLfloat v = j * dv + ctx->Eval.MapGrid2v1;
-
-   vbo_exec_EvalCoord2f( u, v );
-}
-
-/* use noop eval mesh */
-#define vbo_exec_EvalMesh1 _mesa_noop_EvalMesh1
-#define vbo_exec_EvalMesh2 _mesa_noop_EvalMesh2
-
-#endif /* FEATURE_evaluators */
-
-
-/**
- * Flush (draw) vertices.
- * \param  unmap - leave VBO unmapped after flushing?
- */
-static void
-vbo_exec_FlushVertices_internal(struct vbo_exec_context *exec, GLboolean unmap)
-{
-   if (exec->vtx.vert_count || unmap) {
-      vbo_exec_vtx_flush( exec, unmap );
-   }
-
-   if (exec->vtx.vertex_size) {
-      vbo_exec_copy_to_current( exec );
-      reset_attrfv( exec );
-   }
-}
-
-
-/**
- * Called via glBegin.
- */
-static void GLAPIENTRY vbo_exec_Begin( GLenum mode )
-{
-   GET_CURRENT_CONTEXT( ctx ); 
-
-   if (ctx->Driver.CurrentExecPrimitive == PRIM_OUTSIDE_BEGIN_END) {
-      struct vbo_exec_context *exec = &vbo_context(ctx)->exec;
-      int i;
-
-      if (ctx->NewState) {
-	 _mesa_update_state( ctx );
-
-	 CALL_Begin(ctx->Exec, (mode));
-	 return;
-      }
-
-      if (!_mesa_valid_to_render(ctx, "glBegin")) {
-         return;
-      }
-
-      /* Heuristic: attempt to isolate attributes occuring outside
-       * begin/end pairs.
-       */
-      if (exec->vtx.vertex_size && !exec->vtx.attrsz[0]) 
-	 vbo_exec_FlushVertices_internal(exec, GL_FALSE);
-
-      i = exec->vtx.prim_count++;
-      exec->vtx.prim[i].mode = mode;
-      exec->vtx.prim[i].begin = 1;
-      exec->vtx.prim[i].end = 0;
-      exec->vtx.prim[i].indexed = 0;
-      exec->vtx.prim[i].weak = 0;
-      exec->vtx.prim[i].pad = 0;
-      exec->vtx.prim[i].start = exec->vtx.vert_count;
-      exec->vtx.prim[i].count = 0;
-      exec->vtx.prim[i].num_instances = 1;
-
-      ctx->Driver.CurrentExecPrimitive = mode;
-   }
-   else 
-      _mesa_error( ctx, GL_INVALID_OPERATION, "glBegin" );
-      
-}
-
-
-/**
- * Called via glEnd.
- */
-static void GLAPIENTRY vbo_exec_End( void )
-{
-   GET_CURRENT_CONTEXT( ctx ); 
-
-   if (ctx->Driver.CurrentExecPrimitive != PRIM_OUTSIDE_BEGIN_END) {
-      struct vbo_exec_context *exec = &vbo_context(ctx)->exec;
-      int idx = exec->vtx.vert_count;
-      int i = exec->vtx.prim_count - 1;
-
-      exec->vtx.prim[i].end = 1; 
-      exec->vtx.prim[i].count = idx - exec->vtx.prim[i].start;
-
-      ctx->Driver.CurrentExecPrimitive = PRIM_OUTSIDE_BEGIN_END;
-
-      if (exec->vtx.prim_count == VBO_MAX_PRIM)
-	 vbo_exec_vtx_flush( exec, GL_FALSE );
-   }
-   else 
-      _mesa_error( ctx, GL_INVALID_OPERATION, "glEnd" );
-}
-
-
-/**
- * Called via glPrimitiveRestartNV()
- */
-static void GLAPIENTRY
-vbo_exec_PrimitiveRestartNV(void)
-{
-   GLenum curPrim;
-   GET_CURRENT_CONTEXT( ctx ); 
-
-   curPrim = ctx->Driver.CurrentExecPrimitive;
-
-   if (curPrim == PRIM_OUTSIDE_BEGIN_END) {
-      _mesa_error( ctx, GL_INVALID_OPERATION, "glPrimitiveRestartNV" );
-   }
-   else {
-      vbo_exec_End();
-      vbo_exec_Begin(curPrim);
-   }
-}
-
-
-
-static void vbo_exec_vtxfmt_init( struct vbo_exec_context *exec )
-{
-   GLvertexformat *vfmt = &exec->vtxfmt;
-
-   _MESA_INIT_ARRAYELT_VTXFMT(vfmt, _ae_);
-
-   vfmt->Begin = vbo_exec_Begin;
-   vfmt->End = vbo_exec_End;
-   vfmt->PrimitiveRestartNV = vbo_exec_PrimitiveRestartNV;
-
-   _MESA_INIT_DLIST_VTXFMT(vfmt, _mesa_);
-   _MESA_INIT_EVAL_VTXFMT(vfmt, vbo_exec_);
-
-   vfmt->Rectf = _mesa_noop_Rectf;
-
-   /* from attrib_tmp.h:
-    */
-   vfmt->Color3f = vbo_Color3f;
-   vfmt->Color3fv = vbo_Color3fv;
-   vfmt->Color4f = vbo_Color4f;
-   vfmt->Color4fv = vbo_Color4fv;
-   vfmt->FogCoordfEXT = vbo_FogCoordfEXT;
-   vfmt->FogCoordfvEXT = vbo_FogCoordfvEXT;
-   vfmt->MultiTexCoord1fARB = vbo_MultiTexCoord1f;
-   vfmt->MultiTexCoord1fvARB = vbo_MultiTexCoord1fv;
-   vfmt->MultiTexCoord2fARB = vbo_MultiTexCoord2f;
-   vfmt->MultiTexCoord2fvARB = vbo_MultiTexCoord2fv;
-   vfmt->MultiTexCoord3fARB = vbo_MultiTexCoord3f;
-   vfmt->MultiTexCoord3fvARB = vbo_MultiTexCoord3fv;
-   vfmt->MultiTexCoord4fARB = vbo_MultiTexCoord4f;
-   vfmt->MultiTexCoord4fvARB = vbo_MultiTexCoord4fv;
-   vfmt->Normal3f = vbo_Normal3f;
-   vfmt->Normal3fv = vbo_Normal3fv;
-   vfmt->SecondaryColor3fEXT = vbo_SecondaryColor3fEXT;
-   vfmt->SecondaryColor3fvEXT = vbo_SecondaryColor3fvEXT;
-   vfmt->TexCoord1f = vbo_TexCoord1f;
-   vfmt->TexCoord1fv = vbo_TexCoord1fv;
-   vfmt->TexCoord2f = vbo_TexCoord2f;
-   vfmt->TexCoord2fv = vbo_TexCoord2fv;
-   vfmt->TexCoord3f = vbo_TexCoord3f;
-   vfmt->TexCoord3fv = vbo_TexCoord3fv;
-   vfmt->TexCoord4f = vbo_TexCoord4f;
-   vfmt->TexCoord4fv = vbo_TexCoord4fv;
-   vfmt->Vertex2f = vbo_Vertex2f;
-   vfmt->Vertex2fv = vbo_Vertex2fv;
-   vfmt->Vertex3f = vbo_Vertex3f;
-   vfmt->Vertex3fv = vbo_Vertex3fv;
-   vfmt->Vertex4f = vbo_Vertex4f;
-   vfmt->Vertex4fv = vbo_Vertex4fv;
-   
-   vfmt->VertexAttrib1fARB = vbo_VertexAttrib1fARB;
-   vfmt->VertexAttrib1fvARB = vbo_VertexAttrib1fvARB;
-   vfmt->VertexAttrib2fARB = vbo_VertexAttrib2fARB;
-   vfmt->VertexAttrib2fvARB = vbo_VertexAttrib2fvARB;
-   vfmt->VertexAttrib3fARB = vbo_VertexAttrib3fARB;
-   vfmt->VertexAttrib3fvARB = vbo_VertexAttrib3fvARB;
-   vfmt->VertexAttrib4fARB = vbo_VertexAttrib4fARB;
-   vfmt->VertexAttrib4fvARB = vbo_VertexAttrib4fvARB;
-
-   vfmt->VertexAttrib1fNV = vbo_VertexAttrib1fNV;
-   vfmt->VertexAttrib1fvNV = vbo_VertexAttrib1fvNV;
-   vfmt->VertexAttrib2fNV = vbo_VertexAttrib2fNV;
-   vfmt->VertexAttrib2fvNV = vbo_VertexAttrib2fvNV;
-   vfmt->VertexAttrib3fNV = vbo_VertexAttrib3fNV;
-   vfmt->VertexAttrib3fvNV = vbo_VertexAttrib3fvNV;
-   vfmt->VertexAttrib4fNV = vbo_VertexAttrib4fNV;
-   vfmt->VertexAttrib4fvNV = vbo_VertexAttrib4fvNV;
-
-   /* integer-valued */
-   vfmt->VertexAttribI1i = vbo_VertexAttribI1i;
-   vfmt->VertexAttribI2i = vbo_VertexAttribI2i;
-   vfmt->VertexAttribI3i = vbo_VertexAttribI3i;
-   vfmt->VertexAttribI4i = vbo_VertexAttribI4i;
-   vfmt->VertexAttribI2iv = vbo_VertexAttribI2iv;
-   vfmt->VertexAttribI3iv = vbo_VertexAttribI3iv;
-   vfmt->VertexAttribI4iv = vbo_VertexAttribI4iv;
-
-   /* unsigned integer-valued */
-   vfmt->VertexAttribI1ui = vbo_VertexAttribI1ui;
-   vfmt->VertexAttribI2ui = vbo_VertexAttribI2ui;
-   vfmt->VertexAttribI3ui = vbo_VertexAttribI3ui;
-   vfmt->VertexAttribI4ui = vbo_VertexAttribI4ui;
-   vfmt->VertexAttribI2uiv = vbo_VertexAttribI2uiv;
-   vfmt->VertexAttribI3uiv = vbo_VertexAttribI3uiv;
-   vfmt->VertexAttribI4uiv = vbo_VertexAttribI4uiv;
-
-   vfmt->Materialfv = vbo_Materialfv;
-
-   vfmt->EdgeFlag = vbo_EdgeFlag;
-   vfmt->Indexf = vbo_Indexf;
-   vfmt->Indexfv = vbo_Indexfv;
-
-}
-
-
-#else /* FEATURE_beginend */
-
-
-static void vbo_exec_vtxfmt_init( struct vbo_exec_context *exec )
-{
-   /* silence warnings */
-   (void) vbo_Color3f;
-   (void) vbo_Color3fv;
-   (void) vbo_Color4f;
-   (void) vbo_Color4fv;
-   (void) vbo_FogCoordfEXT;
-   (void) vbo_FogCoordfvEXT;
-   (void) vbo_MultiTexCoord1f;
-   (void) vbo_MultiTexCoord1fv;
-   (void) vbo_MultiTexCoord2f;
-   (void) vbo_MultiTexCoord2fv;
-   (void) vbo_MultiTexCoord3f;
-   (void) vbo_MultiTexCoord3fv;
-   (void) vbo_MultiTexCoord4f;
-   (void) vbo_MultiTexCoord4fv;
-   (void) vbo_Normal3f;
-   (void) vbo_Normal3fv;
-   (void) vbo_SecondaryColor3fEXT;
-   (void) vbo_SecondaryColor3fvEXT;
-   (void) vbo_TexCoord1f;
-   (void) vbo_TexCoord1fv;
-   (void) vbo_TexCoord2f;
-   (void) vbo_TexCoord2fv;
-   (void) vbo_TexCoord3f;
-   (void) vbo_TexCoord3fv;
-   (void) vbo_TexCoord4f;
-   (void) vbo_TexCoord4fv;
-   (void) vbo_Vertex2f;
-   (void) vbo_Vertex2fv;
-   (void) vbo_Vertex3f;
-   (void) vbo_Vertex3fv;
-   (void) vbo_Vertex4f;
-   (void) vbo_Vertex4fv;
-
-   (void) vbo_VertexAttrib1fARB;
-   (void) vbo_VertexAttrib1fvARB;
-   (void) vbo_VertexAttrib2fARB;
-   (void) vbo_VertexAttrib2fvARB;
-   (void) vbo_VertexAttrib3fARB;
-   (void) vbo_VertexAttrib3fvARB;
-   (void) vbo_VertexAttrib4fARB;
-   (void) vbo_VertexAttrib4fvARB;
-
-   (void) vbo_VertexAttrib1fNV;
-   (void) vbo_VertexAttrib1fvNV;
-   (void) vbo_VertexAttrib2fNV;
-   (void) vbo_VertexAttrib2fvNV;
-   (void) vbo_VertexAttrib3fNV;
-   (void) vbo_VertexAttrib3fvNV;
-   (void) vbo_VertexAttrib4fNV;
-   (void) vbo_VertexAttrib4fvNV;
-
-   (void) vbo_Materialfv;
-
-   (void) vbo_EdgeFlag;
-   (void) vbo_Indexf;
-   (void) vbo_Indexfv;
-}
-
-
-#endif /* FEATURE_beginend */
-
-
-/**
- * Tell the VBO module to use a real OpenGL vertex buffer object to
- * store accumulated immediate-mode vertex data.
- * This replaces the malloced buffer which was created in
- * vb_exec_vtx_init() below.
- */
-void vbo_use_buffer_objects(struct gl_context *ctx)
-{
-   struct vbo_exec_context *exec = &vbo_context(ctx)->exec;
-   /* Any buffer name but 0 can be used here since this bufferobj won't
-    * go into the bufferobj hashtable.
-    */
-   GLuint bufName = IMM_BUFFER_NAME;
-   GLenum target = GL_ARRAY_BUFFER_ARB;
-   GLenum usage = GL_STREAM_DRAW_ARB;
-   GLsizei size = VBO_VERT_BUFFER_SIZE;
-
-   /* Make sure this func is only used once */
-   assert(exec->vtx.bufferobj == ctx->Shared->NullBufferObj);
-   if (exec->vtx.buffer_map) {
-      _mesa_align_free(exec->vtx.buffer_map);
-      exec->vtx.buffer_map = NULL;
-      exec->vtx.buffer_ptr = NULL;
-   }
-
-   /* Allocate a real buffer object now */
-   _mesa_reference_buffer_object(ctx, &exec->vtx.bufferobj, NULL);
-   exec->vtx.bufferobj = ctx->Driver.NewBufferObject(ctx, bufName, target);
-   ctx->Driver.BufferData(ctx, target, size, NULL, usage, exec->vtx.bufferobj);
-}
-
-
-
-void vbo_exec_vtx_init( struct vbo_exec_context *exec )
-{
-   struct gl_context *ctx = exec->ctx;
-   struct vbo_context *vbo = vbo_context(ctx);
-   GLuint i;
-
-   /* Allocate a buffer object.  Will just reuse this object
-    * continuously, unless vbo_use_buffer_objects() is called to enable
-    * use of real VBOs.
-    */
-   _mesa_reference_buffer_object(ctx,
-                                 &exec->vtx.bufferobj,
-                                 ctx->Shared->NullBufferObj);
-
-   ASSERT(!exec->vtx.buffer_map);
-   exec->vtx.buffer_map = (GLfloat *)_mesa_align_malloc(VBO_VERT_BUFFER_SIZE, 64);
-   exec->vtx.buffer_ptr = exec->vtx.buffer_map;
-
-   vbo_exec_vtxfmt_init( exec );
-
-   /* Hook our functions into the dispatch table.
-    */
-   _mesa_install_exec_vtxfmt( exec->ctx, &exec->vtxfmt );
-
-   for (i = 0 ; i < VBO_ATTRIB_MAX ; i++) {
-      ASSERT(i < Elements(exec->vtx.attrsz));
-      exec->vtx.attrsz[i] = 0;
-      ASSERT(i < Elements(exec->vtx.active_sz));
-      exec->vtx.active_sz[i] = 0;
-   }
-   for (i = 0 ; i < VERT_ATTRIB_MAX; i++) {
-      ASSERT(i < Elements(exec->vtx.inputs));
-      ASSERT(i < Elements(exec->vtx.arrays));
-      exec->vtx.inputs[i] = &exec->vtx.arrays[i];
-   }
-   
-   {
-      struct gl_client_array *arrays = exec->vtx.arrays;
-      unsigned i;
-
-      memcpy(arrays,      vbo->legacy_currval,  16 * sizeof(arrays[0]));
-      memcpy(arrays + 16, vbo->generic_currval, 16 * sizeof(arrays[0]));
-
-      for (i = 0; i < 16; ++i) {
-         arrays[i     ].BufferObj = NULL;
-         arrays[i + 16].BufferObj = NULL;
-         _mesa_reference_buffer_object(ctx, &arrays[i     ].BufferObj,
-                                       vbo->legacy_currval[i].BufferObj);
-         _mesa_reference_buffer_object(ctx, &arrays[i + 16].BufferObj,
-                                       vbo->generic_currval[i].BufferObj);
-      }
-   }
-
-   exec->vtx.vertex_size = 0;
-}
-
-
-void vbo_exec_vtx_destroy( struct vbo_exec_context *exec )
-{
-   /* using a real VBO for vertex data */
-   struct gl_context *ctx = exec->ctx;
-   unsigned i;
-
-   /* True VBOs should already be unmapped
-    */
-   if (exec->vtx.buffer_map) {
-      ASSERT(exec->vtx.bufferobj->Name == 0 ||
-             exec->vtx.bufferobj->Name == IMM_BUFFER_NAME);
-      if (exec->vtx.bufferobj->Name == 0) {
-         _mesa_align_free(exec->vtx.buffer_map);
-         exec->vtx.buffer_map = NULL;
-         exec->vtx.buffer_ptr = NULL;
-      }
-   }
-
-   /* Drop any outstanding reference to the vertex buffer
-    */
-   for (i = 0; i < Elements(exec->vtx.arrays); i++) {
-      _mesa_reference_buffer_object(ctx,
-                                    &exec->vtx.arrays[i].BufferObj,
-                                    NULL);
-   }
-
-   /* Free the vertex buffer.  Unmap first if needed.
-    */
-   if (_mesa_bufferobj_mapped(exec->vtx.bufferobj)) {
-      ctx->Driver.UnmapBuffer(ctx, GL_ARRAY_BUFFER, exec->vtx.bufferobj);
-   }
-   _mesa_reference_buffer_object(ctx, &exec->vtx.bufferobj, NULL);
-}
-
-
-/**
- * Called upon first glVertex, glColor, glTexCoord, etc.
- */
-void vbo_exec_BeginVertices( struct gl_context *ctx )
-{
-   struct vbo_exec_context *exec = &vbo_context(ctx)->exec;
-
-   vbo_exec_vtx_map( exec );
-
-   assert((exec->ctx->Driver.NeedFlush & FLUSH_UPDATE_CURRENT) == 0);
-   exec->ctx->Driver.NeedFlush |= FLUSH_UPDATE_CURRENT;
-}
-
-
-/**
- * Called via ctx->Driver.FlushVertices()
- * \param flags  bitmask of FLUSH_STORED_VERTICES, FLUSH_UPDATE_CURRENT
- */
-void vbo_exec_FlushVertices( struct gl_context *ctx, GLuint flags )
-{
-   struct vbo_exec_context *exec = &vbo_context(ctx)->exec;
-
-#ifdef DEBUG
-   /* debug check: make sure we don't get called recursively */
-   exec->flush_call_depth++;
-   assert(exec->flush_call_depth == 1);
-#endif
-
-   if (exec->ctx->Driver.CurrentExecPrimitive != PRIM_OUTSIDE_BEGIN_END) {
-      /* We've had glBegin but not glEnd! */
-#ifdef DEBUG
-      exec->flush_call_depth--;
-      assert(exec->flush_call_depth == 0);
-#endif
-      return;
-   }
-
-   /* Flush (draw), and make sure VBO is left unmapped when done */
-   vbo_exec_FlushVertices_internal(exec, GL_TRUE);
-
-   /* Need to do this to ensure BeginVertices gets called again:
-    */
-   if (exec->ctx->Driver.NeedFlush & FLUSH_UPDATE_CURRENT)
-      exec->ctx->Driver.NeedFlush &= ~FLUSH_UPDATE_CURRENT;
-
-   exec->ctx->Driver.NeedFlush &= ~flags;
-
-#ifdef DEBUG
-   exec->flush_call_depth--;
-   assert(exec->flush_call_depth == 0);
-#endif
-}
-
-
-static void reset_attrfv( struct vbo_exec_context *exec )
-{   
-   GLuint i;
-
-   for (i = 0 ; i < VBO_ATTRIB_MAX ; i++) {
-      exec->vtx.attrsz[i] = 0;
-      exec->vtx.active_sz[i] = 0;
-   }
-
-   exec->vtx.vertex_size = 0;
-}
-      
-
-void GLAPIENTRY
-_es_Color4f(GLfloat r, GLfloat g, GLfloat b, GLfloat a)
-{
-   vbo_Color4f(r, g, b, a);
-}
-
-
-void GLAPIENTRY
-_es_Normal3f(GLfloat x, GLfloat y, GLfloat z)
-{
-   vbo_Normal3f(x, y, z);
-}
-
-
-void GLAPIENTRY
-_es_MultiTexCoord4f(GLenum target, GLfloat s, GLfloat t, GLfloat r, GLfloat q)
-{
-   vbo_MultiTexCoord4f(target, s, t, r, q);
-}
-
-
-void GLAPIENTRY
-_es_Materialfv(GLenum face, GLenum pname, const GLfloat *params)
-{
-   vbo_Materialfv(face, pname, params);
-}
-
-
-void GLAPIENTRY
-_es_Materialf(GLenum face, GLenum pname, GLfloat param)
-{
-   GLfloat p[4];
-   p[0] = param;
-   p[1] = p[2] = p[3] = 0.0F;
-   vbo_Materialfv(face, pname, p);
-}
-
-
-/**
- * A special version of glVertexAttrib4f that does not treat index 0 as
- * VBO_ATTRIB_POS.
- */
-static void
-VertexAttrib4f_nopos(GLuint index, GLfloat x, GLfloat y, GLfloat z, GLfloat w)
-{
-   GET_CURRENT_CONTEXT(ctx);
-   if (index < MAX_VERTEX_GENERIC_ATTRIBS)
-      ATTR(VBO_ATTRIB_GENERIC0 + index, 4, x, y, z, w);
-   else
-      ERROR();
-}
-
-void GLAPIENTRY
-_es_VertexAttrib4f(GLuint index, GLfloat x, GLfloat y, GLfloat z, GLfloat w)
-{
-   VertexAttrib4f_nopos(index, x, y, z, w);
-}
-
-
-void GLAPIENTRY
-_es_VertexAttrib1f(GLuint indx, GLfloat x)
-{
-   VertexAttrib4f_nopos(indx, x, 0.0f, 0.0f, 1.0f);
-}
-
-
-void GLAPIENTRY
-_es_VertexAttrib1fv(GLuint indx, const GLfloat* values)
-{
-   VertexAttrib4f_nopos(indx, values[0], 0.0f, 0.0f, 1.0f);
-}
-
-
-void GLAPIENTRY
-_es_VertexAttrib2f(GLuint indx, GLfloat x, GLfloat y)
-{
-   VertexAttrib4f_nopos(indx, x, y, 0.0f, 1.0f);
-}
-
-
-void GLAPIENTRY
-_es_VertexAttrib2fv(GLuint indx, const GLfloat* values)
-{
-   VertexAttrib4f_nopos(indx, values[0], values[1], 0.0f, 1.0f);
-}
-
-
-void GLAPIENTRY
-_es_VertexAttrib3f(GLuint indx, GLfloat x, GLfloat y, GLfloat z)
-{
-   VertexAttrib4f_nopos(indx, x, y, z, 1.0f);
-}
-
-
-void GLAPIENTRY
-_es_VertexAttrib3fv(GLuint indx, const GLfloat* values)
-{
-   VertexAttrib4f_nopos(indx, values[0], values[1], values[2], 1.0f);
-}
-
-
-void GLAPIENTRY
-_es_VertexAttrib4fv(GLuint indx, const GLfloat* values)
-{
-   VertexAttrib4f_nopos(indx, values[0], values[1], values[2], values[3]);
-}
-=======
-/**************************************************************************
-
-Copyright 2002-2008 Tungsten Graphics Inc., Cedar Park, Texas.
-
-All Rights Reserved.
-
-Permission is hereby granted, free of charge, to any person obtaining a
-copy of this software and associated documentation files (the "Software"),
-to deal in the Software without restriction, including without limitation
-on the rights to use, copy, modify, merge, publish, distribute, sub
-license, and/or sell copies of the Software, and to permit persons to whom
-the Software is furnished to do so, subject to the following conditions:
-
-The above copyright notice and this permission notice (including the next
-paragraph) shall be included in all copies or substantial portions of the
-Software.
-
-THE SOFTWARE IS PROVIDED "AS IS", WITHOUT WARRANTY OF ANY KIND, EXPRESS OR
-IMPLIED, INCLUDING BUT NOT LIMITED TO THE WARRANTIES OF MERCHANTABILITY,
-FITNESS FOR A PARTICULAR PURPOSE AND NON-INFRINGEMENT. IN NO EVENT SHALL
-TUNGSTEN GRAPHICS AND/OR THEIR SUPPLIERS BE LIABLE FOR ANY CLAIM,
-DAMAGES OR OTHER LIABILITY, WHETHER IN AN ACTION OF CONTRACT, TORT OR
-OTHERWISE, ARISING FROM, OUT OF OR IN CONNECTION WITH THE SOFTWARE OR THE
-USE OR OTHER DEALINGS IN THE SOFTWARE.
-
-**************************************************************************/
-
-/*
- * Authors:
- *   Keith Whitwell <keith@tungstengraphics.com>
- */
-
-#include "main/glheader.h"
-#include "main/bufferobj.h"
-#include "main/context.h"
-#include "main/macros.h"
-#include "main/mfeatures.h"
-#include "main/vtxfmt.h"
-#include "main/dlist.h"
-#include "main/eval.h"
-#include "main/state.h"
-#include "main/light.h"
-#include "main/api_arrayelt.h"
-#include "main/api_noop.h"
-#include "main/dispatch.h"
-
-#include "vbo_context.h"
-
-#ifdef ERROR
-#undef ERROR
-#endif
-
-
-/** ID/name for immediate-mode VBO */
-#define IMM_BUFFER_NAME 0xaabbccdd
-
-
-static void reset_attrfv( struct vbo_exec_context *exec );
-
-
-/**
- * Close off the last primitive, execute the buffer, restart the
- * primitive.  
- */
-static void vbo_exec_wrap_buffers( struct vbo_exec_context *exec )
-{
-   if (exec->vtx.prim_count == 0) {
-      exec->vtx.copied.nr = 0;
-      exec->vtx.vert_count = 0;
-      exec->vtx.buffer_ptr = exec->vtx.buffer_map;
-   }
-   else {
-      GLuint last_begin = exec->vtx.prim[exec->vtx.prim_count-1].begin;
-      GLuint last_count;
-
-      if (exec->ctx->Driver.CurrentExecPrimitive != PRIM_OUTSIDE_BEGIN_END) {
-	 GLint i = exec->vtx.prim_count - 1;
-	 assert(i >= 0);
-	 exec->vtx.prim[i].count = (exec->vtx.vert_count - 
-				    exec->vtx.prim[i].start);
-      }
-
-      last_count = exec->vtx.prim[exec->vtx.prim_count-1].count;
-
-      /* Execute the buffer and save copied vertices.
-       */
-      if (exec->vtx.vert_count)
-	 vbo_exec_vtx_flush( exec, GL_FALSE );
-      else {
-	 exec->vtx.prim_count = 0;
-	 exec->vtx.copied.nr = 0;
-      }
-
-      /* Emit a glBegin to start the new list.
-       */
-      assert(exec->vtx.prim_count == 0);
-
-      if (exec->ctx->Driver.CurrentExecPrimitive != PRIM_OUTSIDE_BEGIN_END) {
-	 exec->vtx.prim[0].mode = exec->ctx->Driver.CurrentExecPrimitive;
-	 exec->vtx.prim[0].start = 0;
-	 exec->vtx.prim[0].count = 0;
-	 exec->vtx.prim_count++;
-      
-	 if (exec->vtx.copied.nr == last_count)
-	    exec->vtx.prim[0].begin = last_begin;
-      }
-   }
-}
-
-
-/**
- * Deal with buffer wrapping where provoked by the vertex buffer
- * filling up, as opposed to upgrade_vertex().
- */
-void vbo_exec_vtx_wrap( struct vbo_exec_context *exec )
-{
-   GLfloat *data = exec->vtx.copied.buffer;
-   GLuint i;
-
-   /* Run pipeline on current vertices, copy wrapped vertices
-    * to exec->vtx.copied.
-    */
-   vbo_exec_wrap_buffers( exec );
-   
-   /* Copy stored stored vertices to start of new list. 
-    */
-   assert(exec->vtx.max_vert - exec->vtx.vert_count > exec->vtx.copied.nr);
-
-   for (i = 0 ; i < exec->vtx.copied.nr ; i++) {
-      memcpy( exec->vtx.buffer_ptr, data, 
-	      exec->vtx.vertex_size * sizeof(GLfloat));
-      exec->vtx.buffer_ptr += exec->vtx.vertex_size;
-      data += exec->vtx.vertex_size;
-      exec->vtx.vert_count++;
-   }
-
-   exec->vtx.copied.nr = 0;
-}
-
-
-/**
- * Copy the active vertex's values to the ctx->Current fields.
- */
-static void vbo_exec_copy_to_current( struct vbo_exec_context *exec )
-{
-   struct gl_context *ctx = exec->ctx;
-   struct vbo_context *vbo = vbo_context(ctx);
-   GLuint i;
-
-   for (i = VBO_ATTRIB_POS+1 ; i < VBO_ATTRIB_MAX ; i++) {
-      if (exec->vtx.attrsz[i]) {
-         /* Note: the exec->vtx.current[i] pointers point into the
-          * ctx->Current.Attrib and ctx->Light.Material.Attrib arrays.
-          */
-	 GLfloat *current = (GLfloat *)vbo->currval[i].Ptr;
-         GLfloat tmp[4];
-
-         COPY_CLEAN_4V(tmp, 
-                       exec->vtx.attrsz[i], 
-                       exec->vtx.attrptr[i]);
-         
-         if (memcmp(current, tmp, sizeof(tmp)) != 0) { 
-            memcpy(current, tmp, sizeof(tmp));
-	 
-            /* Given that we explicitly state size here, there is no need
-             * for the COPY_CLEAN above, could just copy 16 bytes and be
-             * done.  The only problem is when Mesa accesses ctx->Current
-             * directly.
-             */
-            vbo->currval[i].Size = exec->vtx.attrsz[i];
-
-            /* This triggers rather too much recalculation of Mesa state
-             * that doesn't get used (eg light positions).
-             */
-            if (i >= VBO_ATTRIB_MAT_FRONT_AMBIENT &&
-                i <= VBO_ATTRIB_MAT_BACK_INDEXES)
-               ctx->NewState |= _NEW_LIGHT;
-            
-            ctx->NewState |= _NEW_CURRENT_ATTRIB;
-         }
-      }
-   }
-
-   /* Colormaterial -- this kindof sucks.
-    */
-   if (ctx->Light.ColorMaterialEnabled &&
-       exec->vtx.attrsz[VBO_ATTRIB_COLOR0]) {
-      _mesa_update_color_material(ctx, 
-				  ctx->Current.Attrib[VBO_ATTRIB_COLOR0]);
-   }
-}
-
-
-/**
- * Copy current vertex attribute values into the current vertex.
- */
-static void
-vbo_exec_copy_from_current(struct vbo_exec_context *exec)
-{
-   struct gl_context *ctx = exec->ctx;
-   struct vbo_context *vbo = vbo_context(ctx);
-   GLint i;
-
-   for (i = VBO_ATTRIB_POS + 1; i < VBO_ATTRIB_MAX; i++) {
-      const GLfloat *current = (GLfloat *) vbo->currval[i].Ptr;
-      switch (exec->vtx.attrsz[i]) {
-      case 4: exec->vtx.attrptr[i][3] = current[3];
-      case 3: exec->vtx.attrptr[i][2] = current[2];
-      case 2: exec->vtx.attrptr[i][1] = current[1];
-      case 1: exec->vtx.attrptr[i][0] = current[0];
-	 break;
-      }
-   }
-}
-
-
-/**
- * Flush existing data, set new attrib size, replay copied vertices.
- * This is called when we transition from a small vertex attribute size
- * to a larger one.  Ex: glTexCoord2f -> glTexCoord4f.
- * We need to go back over the previous 2-component texcoords and insert
- * zero and one values.
- */ 
-static void
-vbo_exec_wrap_upgrade_vertex(struct vbo_exec_context *exec,
-                             GLuint attr, GLuint newSize )
-{
-   struct gl_context *ctx = exec->ctx;
-   struct vbo_context *vbo = vbo_context(ctx);
-   const GLint lastcount = exec->vtx.vert_count;
-   GLfloat *old_attrptr[VBO_ATTRIB_MAX];
-   const GLuint old_vtx_size = exec->vtx.vertex_size; /* floats per vertex */
-   const GLuint oldSize = exec->vtx.attrsz[attr];
-   GLuint i;
-
-   /* Run pipeline on current vertices, copy wrapped vertices
-    * to exec->vtx.copied.
-    */
-   vbo_exec_wrap_buffers( exec );
-
-   if (unlikely(exec->vtx.copied.nr)) {
-      /* We're in the middle of a primitive, keep the old vertex
-       * format around to be able to translate the copied vertices to
-       * the new format.
-       */
-      memcpy(old_attrptr, exec->vtx.attrptr, sizeof(old_attrptr));
-   }
-
-   if (unlikely(oldSize)) {
-      /* Do a COPY_TO_CURRENT to ensure back-copying works for the
-       * case when the attribute already exists in the vertex and is
-       * having its size increased.
-       */
-      vbo_exec_copy_to_current( exec );
-   }
-
-   /* Heuristic: Attempt to isolate attributes received outside
-    * begin/end so that they don't bloat the vertices.
-    */
-   if (ctx->Driver.CurrentExecPrimitive == PRIM_OUTSIDE_BEGIN_END &&
-       !oldSize && lastcount > 8 && exec->vtx.vertex_size) {
-      vbo_exec_copy_to_current( exec );
-      reset_attrfv( exec );
-   }
-
-   /* Fix up sizes:
-    */
-   exec->vtx.attrsz[attr] = newSize;
-   exec->vtx.vertex_size += newSize - oldSize;
-   exec->vtx.max_vert = ((VBO_VERT_BUFFER_SIZE - exec->vtx.buffer_used) / 
-                         (exec->vtx.vertex_size * sizeof(GLfloat)));
-   exec->vtx.vert_count = 0;
-   exec->vtx.buffer_ptr = exec->vtx.buffer_map;
-
-   if (unlikely(oldSize)) {
-      /* Size changed, recalculate all the attrptr[] values
-       */
-      GLfloat *tmp = exec->vtx.vertex;
-
-      for (i = 0 ; i < VBO_ATTRIB_MAX ; i++) {
-	 if (exec->vtx.attrsz[i]) {
-	    exec->vtx.attrptr[i] = tmp;
-	    tmp += exec->vtx.attrsz[i];
-	 }
-	 else
-	    exec->vtx.attrptr[i] = NULL; /* will not be dereferenced */
-      }
-
-      /* Copy from current to repopulate the vertex with correct
-       * values.
-       */
-      vbo_exec_copy_from_current( exec );
-   }
-   else {
-      /* Just have to append the new attribute at the end */
-      exec->vtx.attrptr[attr] = exec->vtx.vertex +
-	 exec->vtx.vertex_size - newSize;
-   }
-
-   /* Replay stored vertices to translate them
-    * to new format here.
-    *
-    * -- No need to replay - just copy piecewise
-    */
-   if (unlikely(exec->vtx.copied.nr)) {
-      GLfloat *data = exec->vtx.copied.buffer;
-      GLfloat *dest = exec->vtx.buffer_ptr;
-      GLuint j;
-
-      assert(exec->vtx.buffer_ptr == exec->vtx.buffer_map);
-
-      for (i = 0 ; i < exec->vtx.copied.nr ; i++) {
-	 for (j = 0 ; j < VBO_ATTRIB_MAX ; j++) {
-	    GLuint sz = exec->vtx.attrsz[j];
-
-	    if (sz) {
-	       GLint old_offset = old_attrptr[j] - exec->vtx.vertex;
-	       GLint new_offset = exec->vtx.attrptr[j] - exec->vtx.vertex;
-
-	       if (j == attr) {
-		  if (oldSize) {
-		     GLfloat tmp[4];
-		     COPY_CLEAN_4V(tmp, oldSize, data + old_offset);
-		     COPY_SZ_4V(dest + new_offset, newSize, tmp);
-		  } else {
-		     GLfloat *current = (GLfloat *)vbo->currval[j].Ptr;
-		     COPY_SZ_4V(dest + new_offset, sz, current);
-		  }
-	       }
-	       else {
-		  COPY_SZ_4V(dest + new_offset, sz, data + old_offset);
-	       }
-	    }
-	 }
-
-	 data += old_vtx_size;
-	 dest += exec->vtx.vertex_size;
-      }
-
-      exec->vtx.buffer_ptr = dest;
-      exec->vtx.vert_count += exec->vtx.copied.nr;
-      exec->vtx.copied.nr = 0;
-   }
-}
-
-
-/**
- * This is when a vertex attribute transitions to a different size.
- * For example, we saw a bunch of glTexCoord2f() calls and now we got a
- * glTexCoord4f() call.  We promote the array from size=2 to size=4.
- */
-static void
-vbo_exec_fixup_vertex(struct gl_context *ctx, GLuint attr, GLuint newSize)
-{
-   struct vbo_exec_context *exec = &vbo_context(ctx)->exec;
-
-   if (newSize > exec->vtx.attrsz[attr]) {
-      /* New size is larger.  Need to flush existing vertices and get
-       * an enlarged vertex format.
-       */
-      vbo_exec_wrap_upgrade_vertex( exec, attr, newSize );
-   }
-   else if (newSize < exec->vtx.active_sz[attr]) {
-      static const GLfloat id[4] = { 0, 0, 0, 1 };
-      GLuint i;
-
-      /* New size is smaller - just need to fill in some
-       * zeros.  Don't need to flush or wrap.
-       */
-      for (i = newSize; i <= exec->vtx.attrsz[attr]; i++)
-	 exec->vtx.attrptr[attr][i-1] = id[i-1];
-   }
-
-   exec->vtx.active_sz[attr] = newSize;
-
-   /* Does setting NeedFlush belong here?  Necessitates resetting
-    * vtxfmt on each flush (otherwise flags won't get reset
-    * afterwards).
-    */
-   if (attr == 0) 
-      ctx->Driver.NeedFlush |= FLUSH_STORED_VERTICES;
-}
-
-
-/**
- * This macro is used to implement all the glVertex, glColor, glTexCoord,
- * glVertexAttrib, etc functions.
- */
-#define ATTR( A, N, V0, V1, V2, V3 )					\
-do {									\
-   struct vbo_exec_context *exec = &vbo_context(ctx)->exec;		\
-									\
-   if (unlikely(!(ctx->Driver.NeedFlush & FLUSH_UPDATE_CURRENT)))	\
-      ctx->Driver.BeginVertices( ctx );					\
-   									\
-   if (unlikely(exec->vtx.active_sz[A] != N))				\
-      vbo_exec_fixup_vertex(ctx, A, N);					\
-   									\
-   {									\
-      GLfloat *dest = exec->vtx.attrptr[A];				\
-      if (N>0) dest[0] = V0;						\
-      if (N>1) dest[1] = V1;						\
-      if (N>2) dest[2] = V2;						\
-      if (N>3) dest[3] = V3;						\
-   }									\
-									\
-   if ((A) == 0) {							\
-      /* This is a glVertex call */					\
-      GLuint i;								\
-									\
-      for (i = 0; i < exec->vtx.vertex_size; i++)			\
-	 exec->vtx.buffer_ptr[i] = exec->vtx.vertex[i];			\
-									\
-      exec->vtx.buffer_ptr += exec->vtx.vertex_size;			\
-									\
-      /* Set FLUSH_STORED_VERTICES to indicate that there's now */	\
-      /* something to draw (not just updating a color or texcoord).*/	\
-      ctx->Driver.NeedFlush |= FLUSH_STORED_VERTICES;			\
-									\
-      if (++exec->vtx.vert_count >= exec->vtx.max_vert)			\
-	 vbo_exec_vtx_wrap( exec );					\
-   }									\
-} while (0)
-
-
-#define ERROR() _mesa_error( ctx, GL_INVALID_ENUM, __FUNCTION__ )
-#define TAG(x) vbo_##x
-
-#include "vbo_attrib_tmp.h"
-
-
-#if FEATURE_beginend
-
-
-#if FEATURE_evaluators
-
-static void GLAPIENTRY vbo_exec_EvalCoord1f( GLfloat u )
-{
-   GET_CURRENT_CONTEXT( ctx );
-   struct vbo_exec_context *exec = &vbo_context(ctx)->exec;
-
-   {
-      GLint i;
-      if (exec->eval.recalculate_maps) 
-	 vbo_exec_eval_update( exec );
-
-      for (i = 0; i <= VBO_ATTRIB_TEX7; i++) {
-	 if (exec->eval.map1[i].map) 
-	    if (exec->vtx.active_sz[i] != exec->eval.map1[i].sz)
-	       vbo_exec_fixup_vertex( ctx, i, exec->eval.map1[i].sz );
-      }
-   }
-
-
-   memcpy( exec->vtx.copied.buffer, exec->vtx.vertex, 
-           exec->vtx.vertex_size * sizeof(GLfloat));
-
-   vbo_exec_do_EvalCoord1f( exec, u );
-
-   memcpy( exec->vtx.vertex, exec->vtx.copied.buffer,
-           exec->vtx.vertex_size * sizeof(GLfloat));
-}
-
-static void GLAPIENTRY vbo_exec_EvalCoord2f( GLfloat u, GLfloat v )
-{
-   GET_CURRENT_CONTEXT( ctx );
-   struct vbo_exec_context *exec = &vbo_context(ctx)->exec;
-
-   {
-      GLint i;
-      if (exec->eval.recalculate_maps) 
-	 vbo_exec_eval_update( exec );
-
-      for (i = 0; i <= VBO_ATTRIB_TEX7; i++) {
-	 if (exec->eval.map2[i].map) 
-	    if (exec->vtx.active_sz[i] != exec->eval.map2[i].sz)
-	       vbo_exec_fixup_vertex( ctx, i, exec->eval.map2[i].sz );
-      }
-
-      if (ctx->Eval.AutoNormal) 
-	 if (exec->vtx.active_sz[VBO_ATTRIB_NORMAL] != 3)
-	    vbo_exec_fixup_vertex( ctx, VBO_ATTRIB_NORMAL, 3 );
-   }
-
-   memcpy( exec->vtx.copied.buffer, exec->vtx.vertex, 
-           exec->vtx.vertex_size * sizeof(GLfloat));
-
-   vbo_exec_do_EvalCoord2f( exec, u, v );
-
-   memcpy( exec->vtx.vertex, exec->vtx.copied.buffer, 
-           exec->vtx.vertex_size * sizeof(GLfloat));
-}
-
-static void GLAPIENTRY vbo_exec_EvalCoord1fv( const GLfloat *u )
-{
-   vbo_exec_EvalCoord1f( u[0] );
-}
-
-static void GLAPIENTRY vbo_exec_EvalCoord2fv( const GLfloat *u )
-{
-   vbo_exec_EvalCoord2f( u[0], u[1] );
-}
-
-static void GLAPIENTRY vbo_exec_EvalPoint1( GLint i )
-{
-   GET_CURRENT_CONTEXT( ctx );
-   GLfloat du = ((ctx->Eval.MapGrid1u2 - ctx->Eval.MapGrid1u1) /
-		 (GLfloat) ctx->Eval.MapGrid1un);
-   GLfloat u = i * du + ctx->Eval.MapGrid1u1;
-
-   vbo_exec_EvalCoord1f( u );
-}
-
-
-static void GLAPIENTRY vbo_exec_EvalPoint2( GLint i, GLint j )
-{
-   GET_CURRENT_CONTEXT( ctx );
-   GLfloat du = ((ctx->Eval.MapGrid2u2 - ctx->Eval.MapGrid2u1) / 
-		 (GLfloat) ctx->Eval.MapGrid2un);
-   GLfloat dv = ((ctx->Eval.MapGrid2v2 - ctx->Eval.MapGrid2v1) / 
-		 (GLfloat) ctx->Eval.MapGrid2vn);
-   GLfloat u = i * du + ctx->Eval.MapGrid2u1;
-   GLfloat v = j * dv + ctx->Eval.MapGrid2v1;
-
-   vbo_exec_EvalCoord2f( u, v );
-}
-
-/* use noop eval mesh */
-#define vbo_exec_EvalMesh1 _mesa_noop_EvalMesh1
-#define vbo_exec_EvalMesh2 _mesa_noop_EvalMesh2
-
-#endif /* FEATURE_evaluators */
-
-
-/**
- * Flush (draw) vertices.
- * \param  unmap - leave VBO unmapped after flushing?
- */
-static void
-vbo_exec_FlushVertices_internal(struct vbo_exec_context *exec, GLboolean unmap)
-{
-   if (exec->vtx.vert_count || unmap) {
-      vbo_exec_vtx_flush( exec, unmap );
-   }
-
-   if (exec->vtx.vertex_size) {
-      vbo_exec_copy_to_current( exec );
-      reset_attrfv( exec );
-   }
-}
-
-
-/**
- * Called via glBegin.
- */
-static void GLAPIENTRY vbo_exec_Begin( GLenum mode )
-{
-   GET_CURRENT_CONTEXT( ctx ); 
-
-   if (ctx->Driver.CurrentExecPrimitive == PRIM_OUTSIDE_BEGIN_END) {
-      struct vbo_exec_context *exec = &vbo_context(ctx)->exec;
-      int i;
-
-      if (ctx->NewState) {
-	 _mesa_update_state( ctx );
-
-	 CALL_Begin(ctx->Exec, (mode));
-	 return;
-      }
-
-      if (!_mesa_valid_to_render(ctx, "glBegin")) {
-         return;
-      }
-
-      /* Heuristic: attempt to isolate attributes occuring outside
-       * begin/end pairs.
-       */
-      if (exec->vtx.vertex_size && !exec->vtx.attrsz[0]) 
-	 vbo_exec_FlushVertices_internal(exec, GL_FALSE);
-
-      i = exec->vtx.prim_count++;
-      exec->vtx.prim[i].mode = mode;
-      exec->vtx.prim[i].begin = 1;
-      exec->vtx.prim[i].end = 0;
-      exec->vtx.prim[i].indexed = 0;
-      exec->vtx.prim[i].weak = 0;
-      exec->vtx.prim[i].pad = 0;
-      exec->vtx.prim[i].start = exec->vtx.vert_count;
-      exec->vtx.prim[i].count = 0;
-      exec->vtx.prim[i].num_instances = 1;
-
-      ctx->Driver.CurrentExecPrimitive = mode;
-   }
-   else 
-      _mesa_error( ctx, GL_INVALID_OPERATION, "glBegin" );
-      
-}
-
-
-/**
- * Called via glEnd.
- */
-static void GLAPIENTRY vbo_exec_End( void )
-{
-   GET_CURRENT_CONTEXT( ctx ); 
-
-   if (ctx->Driver.CurrentExecPrimitive != PRIM_OUTSIDE_BEGIN_END) {
-      struct vbo_exec_context *exec = &vbo_context(ctx)->exec;
-      int idx = exec->vtx.vert_count;
-      int i = exec->vtx.prim_count - 1;
-
-      exec->vtx.prim[i].end = 1; 
-      exec->vtx.prim[i].count = idx - exec->vtx.prim[i].start;
-
-      ctx->Driver.CurrentExecPrimitive = PRIM_OUTSIDE_BEGIN_END;
-
-      if (exec->vtx.prim_count == VBO_MAX_PRIM)
-	 vbo_exec_vtx_flush( exec, GL_FALSE );
-   }
-   else 
-      _mesa_error( ctx, GL_INVALID_OPERATION, "glEnd" );
-}
-
-
-/**
- * Called via glPrimitiveRestartNV()
- */
-static void GLAPIENTRY
-vbo_exec_PrimitiveRestartNV(void)
-{
-   GLenum curPrim;
-   GET_CURRENT_CONTEXT( ctx ); 
-
-   curPrim = ctx->Driver.CurrentExecPrimitive;
-
-   if (curPrim == PRIM_OUTSIDE_BEGIN_END) {
-      _mesa_error( ctx, GL_INVALID_OPERATION, "glPrimitiveRestartNV" );
-   }
-   else {
-      vbo_exec_End();
-      vbo_exec_Begin(curPrim);
-   }
-}
-
-
-
-static void vbo_exec_vtxfmt_init( struct vbo_exec_context *exec )
-{
-   GLvertexformat *vfmt = &exec->vtxfmt;
-
-   _MESA_INIT_ARRAYELT_VTXFMT(vfmt, _ae_);
-
-   vfmt->Begin = vbo_exec_Begin;
-   vfmt->End = vbo_exec_End;
-   vfmt->PrimitiveRestartNV = vbo_exec_PrimitiveRestartNV;
-
-   _MESA_INIT_DLIST_VTXFMT(vfmt, _mesa_);
-   _MESA_INIT_EVAL_VTXFMT(vfmt, vbo_exec_);
-
-   vfmt->Rectf = _mesa_noop_Rectf;
-
-   /* from attrib_tmp.h:
-    */
-   vfmt->Color3f = vbo_Color3f;
-   vfmt->Color3fv = vbo_Color3fv;
-   vfmt->Color4f = vbo_Color4f;
-   vfmt->Color4fv = vbo_Color4fv;
-   vfmt->FogCoordfEXT = vbo_FogCoordfEXT;
-   vfmt->FogCoordfvEXT = vbo_FogCoordfvEXT;
-   vfmt->MultiTexCoord1fARB = vbo_MultiTexCoord1f;
-   vfmt->MultiTexCoord1fvARB = vbo_MultiTexCoord1fv;
-   vfmt->MultiTexCoord2fARB = vbo_MultiTexCoord2f;
-   vfmt->MultiTexCoord2fvARB = vbo_MultiTexCoord2fv;
-   vfmt->MultiTexCoord3fARB = vbo_MultiTexCoord3f;
-   vfmt->MultiTexCoord3fvARB = vbo_MultiTexCoord3fv;
-   vfmt->MultiTexCoord4fARB = vbo_MultiTexCoord4f;
-   vfmt->MultiTexCoord4fvARB = vbo_MultiTexCoord4fv;
-   vfmt->Normal3f = vbo_Normal3f;
-   vfmt->Normal3fv = vbo_Normal3fv;
-   vfmt->SecondaryColor3fEXT = vbo_SecondaryColor3fEXT;
-   vfmt->SecondaryColor3fvEXT = vbo_SecondaryColor3fvEXT;
-   vfmt->TexCoord1f = vbo_TexCoord1f;
-   vfmt->TexCoord1fv = vbo_TexCoord1fv;
-   vfmt->TexCoord2f = vbo_TexCoord2f;
-   vfmt->TexCoord2fv = vbo_TexCoord2fv;
-   vfmt->TexCoord3f = vbo_TexCoord3f;
-   vfmt->TexCoord3fv = vbo_TexCoord3fv;
-   vfmt->TexCoord4f = vbo_TexCoord4f;
-   vfmt->TexCoord4fv = vbo_TexCoord4fv;
-   vfmt->Vertex2f = vbo_Vertex2f;
-   vfmt->Vertex2fv = vbo_Vertex2fv;
-   vfmt->Vertex3f = vbo_Vertex3f;
-   vfmt->Vertex3fv = vbo_Vertex3fv;
-   vfmt->Vertex4f = vbo_Vertex4f;
-   vfmt->Vertex4fv = vbo_Vertex4fv;
-   
-   vfmt->VertexAttrib1fARB = vbo_VertexAttrib1fARB;
-   vfmt->VertexAttrib1fvARB = vbo_VertexAttrib1fvARB;
-   vfmt->VertexAttrib2fARB = vbo_VertexAttrib2fARB;
-   vfmt->VertexAttrib2fvARB = vbo_VertexAttrib2fvARB;
-   vfmt->VertexAttrib3fARB = vbo_VertexAttrib3fARB;
-   vfmt->VertexAttrib3fvARB = vbo_VertexAttrib3fvARB;
-   vfmt->VertexAttrib4fARB = vbo_VertexAttrib4fARB;
-   vfmt->VertexAttrib4fvARB = vbo_VertexAttrib4fvARB;
-
-   vfmt->VertexAttrib1fNV = vbo_VertexAttrib1fNV;
-   vfmt->VertexAttrib1fvNV = vbo_VertexAttrib1fvNV;
-   vfmt->VertexAttrib2fNV = vbo_VertexAttrib2fNV;
-   vfmt->VertexAttrib2fvNV = vbo_VertexAttrib2fvNV;
-   vfmt->VertexAttrib3fNV = vbo_VertexAttrib3fNV;
-   vfmt->VertexAttrib3fvNV = vbo_VertexAttrib3fvNV;
-   vfmt->VertexAttrib4fNV = vbo_VertexAttrib4fNV;
-   vfmt->VertexAttrib4fvNV = vbo_VertexAttrib4fvNV;
-
-   /* integer-valued */
-   vfmt->VertexAttribI1i = vbo_VertexAttribI1i;
-   vfmt->VertexAttribI2i = vbo_VertexAttribI2i;
-   vfmt->VertexAttribI3i = vbo_VertexAttribI3i;
-   vfmt->VertexAttribI4i = vbo_VertexAttribI4i;
-   vfmt->VertexAttribI2iv = vbo_VertexAttribI2iv;
-   vfmt->VertexAttribI3iv = vbo_VertexAttribI3iv;
-   vfmt->VertexAttribI4iv = vbo_VertexAttribI4iv;
-
-   /* unsigned integer-valued */
-   vfmt->VertexAttribI1ui = vbo_VertexAttribI1ui;
-   vfmt->VertexAttribI2ui = vbo_VertexAttribI2ui;
-   vfmt->VertexAttribI3ui = vbo_VertexAttribI3ui;
-   vfmt->VertexAttribI4ui = vbo_VertexAttribI4ui;
-   vfmt->VertexAttribI2uiv = vbo_VertexAttribI2uiv;
-   vfmt->VertexAttribI3uiv = vbo_VertexAttribI3uiv;
-   vfmt->VertexAttribI4uiv = vbo_VertexAttribI4uiv;
-
-   vfmt->Materialfv = vbo_Materialfv;
-
-   vfmt->EdgeFlag = vbo_EdgeFlag;
-   vfmt->Indexf = vbo_Indexf;
-   vfmt->Indexfv = vbo_Indexfv;
-
-}
-
-
-#else /* FEATURE_beginend */
-
-
-static void vbo_exec_vtxfmt_init( struct vbo_exec_context *exec )
-{
-   /* silence warnings */
-   (void) vbo_Color3f;
-   (void) vbo_Color3fv;
-   (void) vbo_Color4f;
-   (void) vbo_Color4fv;
-   (void) vbo_FogCoordfEXT;
-   (void) vbo_FogCoordfvEXT;
-   (void) vbo_MultiTexCoord1f;
-   (void) vbo_MultiTexCoord1fv;
-   (void) vbo_MultiTexCoord2f;
-   (void) vbo_MultiTexCoord2fv;
-   (void) vbo_MultiTexCoord3f;
-   (void) vbo_MultiTexCoord3fv;
-   (void) vbo_MultiTexCoord4f;
-   (void) vbo_MultiTexCoord4fv;
-   (void) vbo_Normal3f;
-   (void) vbo_Normal3fv;
-   (void) vbo_SecondaryColor3fEXT;
-   (void) vbo_SecondaryColor3fvEXT;
-   (void) vbo_TexCoord1f;
-   (void) vbo_TexCoord1fv;
-   (void) vbo_TexCoord2f;
-   (void) vbo_TexCoord2fv;
-   (void) vbo_TexCoord3f;
-   (void) vbo_TexCoord3fv;
-   (void) vbo_TexCoord4f;
-   (void) vbo_TexCoord4fv;
-   (void) vbo_Vertex2f;
-   (void) vbo_Vertex2fv;
-   (void) vbo_Vertex3f;
-   (void) vbo_Vertex3fv;
-   (void) vbo_Vertex4f;
-   (void) vbo_Vertex4fv;
-
-   (void) vbo_VertexAttrib1fARB;
-   (void) vbo_VertexAttrib1fvARB;
-   (void) vbo_VertexAttrib2fARB;
-   (void) vbo_VertexAttrib2fvARB;
-   (void) vbo_VertexAttrib3fARB;
-   (void) vbo_VertexAttrib3fvARB;
-   (void) vbo_VertexAttrib4fARB;
-   (void) vbo_VertexAttrib4fvARB;
-
-   (void) vbo_VertexAttrib1fNV;
-   (void) vbo_VertexAttrib1fvNV;
-   (void) vbo_VertexAttrib2fNV;
-   (void) vbo_VertexAttrib2fvNV;
-   (void) vbo_VertexAttrib3fNV;
-   (void) vbo_VertexAttrib3fvNV;
-   (void) vbo_VertexAttrib4fNV;
-   (void) vbo_VertexAttrib4fvNV;
-
-   (void) vbo_Materialfv;
-
-   (void) vbo_EdgeFlag;
-   (void) vbo_Indexf;
-   (void) vbo_Indexfv;
-}
-
-
-#endif /* FEATURE_beginend */
-
-
-/**
- * Tell the VBO module to use a real OpenGL vertex buffer object to
- * store accumulated immediate-mode vertex data.
- * This replaces the malloced buffer which was created in
- * vb_exec_vtx_init() below.
- */
-void vbo_use_buffer_objects(struct gl_context *ctx)
-{
-   struct vbo_exec_context *exec = &vbo_context(ctx)->exec;
-   /* Any buffer name but 0 can be used here since this bufferobj won't
-    * go into the bufferobj hashtable.
-    */
-   GLuint bufName = IMM_BUFFER_NAME;
-   GLenum target = GL_ARRAY_BUFFER_ARB;
-   GLenum usage = GL_STREAM_DRAW_ARB;
-   GLsizei size = VBO_VERT_BUFFER_SIZE;
-
-   /* Make sure this func is only used once */
-   assert(exec->vtx.bufferobj == ctx->Shared->NullBufferObj);
-   if (exec->vtx.buffer_map) {
-      _mesa_align_free(exec->vtx.buffer_map);
-      exec->vtx.buffer_map = NULL;
-      exec->vtx.buffer_ptr = NULL;
-   }
-
-   /* Allocate a real buffer object now */
-   _mesa_reference_buffer_object(ctx, &exec->vtx.bufferobj, NULL);
-   exec->vtx.bufferobj = ctx->Driver.NewBufferObject(ctx, bufName, target);
-   ctx->Driver.BufferData(ctx, target, size, NULL, usage, exec->vtx.bufferobj);
-}
-
-
-
-void vbo_exec_vtx_init( struct vbo_exec_context *exec )
-{
-   struct gl_context *ctx = exec->ctx;
-   struct vbo_context *vbo = vbo_context(ctx);
-   GLuint i;
-
-   /* Allocate a buffer object.  Will just reuse this object
-    * continuously, unless vbo_use_buffer_objects() is called to enable
-    * use of real VBOs.
-    */
-   _mesa_reference_buffer_object(ctx,
-                                 &exec->vtx.bufferobj,
-                                 ctx->Shared->NullBufferObj);
-
-   ASSERT(!exec->vtx.buffer_map);
-   exec->vtx.buffer_map = (GLfloat *)_mesa_align_malloc(VBO_VERT_BUFFER_SIZE, 64);
-   exec->vtx.buffer_ptr = exec->vtx.buffer_map;
-
-   vbo_exec_vtxfmt_init( exec );
-
-   /* Hook our functions into the dispatch table.
-    */
-   _mesa_install_exec_vtxfmt( ctx, &exec->vtxfmt );
-
-   for (i = 0 ; i < VBO_ATTRIB_MAX ; i++) {
-      ASSERT(i < Elements(exec->vtx.attrsz));
-      exec->vtx.attrsz[i] = 0;
-      ASSERT(i < Elements(exec->vtx.active_sz));
-      exec->vtx.active_sz[i] = 0;
-   }
-   for (i = 0 ; i < VERT_ATTRIB_MAX; i++) {
-      ASSERT(i < Elements(exec->vtx.inputs));
-      ASSERT(i < Elements(exec->vtx.arrays));
-      exec->vtx.inputs[i] = &exec->vtx.arrays[i];
-   }
-   
-   {
-      struct gl_client_array *arrays = exec->vtx.arrays;
-      unsigned i;
-
-      memcpy(arrays,      vbo->legacy_currval,  16 * sizeof(arrays[0]));
-      memcpy(arrays + 16, vbo->generic_currval, 16 * sizeof(arrays[0]));
-
-      for (i = 0; i < 16; ++i) {
-         arrays[i     ].BufferObj = NULL;
-         arrays[i + 16].BufferObj = NULL;
-         _mesa_reference_buffer_object(ctx, &arrays[i     ].BufferObj,
-                                       vbo->legacy_currval[i].BufferObj);
-         _mesa_reference_buffer_object(ctx, &arrays[i + 16].BufferObj,
-                                       vbo->generic_currval[i].BufferObj);
-      }
-   }
-
-   exec->vtx.vertex_size = 0;
-}
-
-
-void vbo_exec_vtx_destroy( struct vbo_exec_context *exec )
-{
-   /* using a real VBO for vertex data */
-   struct gl_context *ctx = exec->ctx;
-   unsigned i;
-
-   /* True VBOs should already be unmapped
-    */
-   if (exec->vtx.buffer_map) {
-      ASSERT(exec->vtx.bufferobj->Name == 0 ||
-             exec->vtx.bufferobj->Name == IMM_BUFFER_NAME);
-      if (exec->vtx.bufferobj->Name == 0) {
-         _mesa_align_free(exec->vtx.buffer_map);
-         exec->vtx.buffer_map = NULL;
-         exec->vtx.buffer_ptr = NULL;
-      }
-   }
-
-   /* Drop any outstanding reference to the vertex buffer
-    */
-   for (i = 0; i < Elements(exec->vtx.arrays); i++) {
-      _mesa_reference_buffer_object(ctx,
-                                    &exec->vtx.arrays[i].BufferObj,
-                                    NULL);
-   }
-
-   /* Free the vertex buffer.  Unmap first if needed.
-    */
-   if (_mesa_bufferobj_mapped(exec->vtx.bufferobj)) {
-      ctx->Driver.UnmapBuffer(ctx, GL_ARRAY_BUFFER, exec->vtx.bufferobj);
-   }
-   _mesa_reference_buffer_object(ctx, &exec->vtx.bufferobj, NULL);
-}
-
-
-/**
- * Called upon first glVertex, glColor, glTexCoord, etc.
- */
-void vbo_exec_BeginVertices( struct gl_context *ctx )
-{
-   struct vbo_exec_context *exec = &vbo_context(ctx)->exec;
-
-   vbo_exec_vtx_map( exec );
-
-   assert((ctx->Driver.NeedFlush & FLUSH_UPDATE_CURRENT) == 0);
-   ctx->Driver.NeedFlush |= FLUSH_UPDATE_CURRENT;
-}
-
-
-/**
- * Called via ctx->Driver.FlushVertices()
- * \param flags  bitmask of FLUSH_STORED_VERTICES, FLUSH_UPDATE_CURRENT
- */
-void vbo_exec_FlushVertices( struct gl_context *ctx, GLuint flags )
-{
-   struct vbo_exec_context *exec = &vbo_context(ctx)->exec;
-
-#ifdef DEBUG
-   /* debug check: make sure we don't get called recursively */
-   exec->flush_call_depth++;
-   assert(exec->flush_call_depth == 1);
-#endif
-
-   if (ctx->Driver.CurrentExecPrimitive != PRIM_OUTSIDE_BEGIN_END) {
-      /* We've had glBegin but not glEnd! */
-#ifdef DEBUG
-      exec->flush_call_depth--;
-      assert(exec->flush_call_depth == 0);
-#endif
-      return;
-   }
-
-   /* Flush (draw), and make sure VBO is left unmapped when done */
-   vbo_exec_FlushVertices_internal(exec, GL_TRUE);
-
-   /* Need to do this to ensure BeginVertices gets called again:
-    */
-   ctx->Driver.NeedFlush &= ~(FLUSH_UPDATE_CURRENT | flags);
-
-#ifdef DEBUG
-   exec->flush_call_depth--;
-   assert(exec->flush_call_depth == 0);
-#endif
-}
-
-
-static void reset_attrfv( struct vbo_exec_context *exec )
-{   
-   GLuint i;
-
-   for (i = 0 ; i < VBO_ATTRIB_MAX ; i++) {
-      exec->vtx.attrsz[i] = 0;
-      exec->vtx.active_sz[i] = 0;
-   }
-
-   exec->vtx.vertex_size = 0;
-}
-      
-
-void GLAPIENTRY
-_es_Color4f(GLfloat r, GLfloat g, GLfloat b, GLfloat a)
-{
-   vbo_Color4f(r, g, b, a);
-}
-
-
-void GLAPIENTRY
-_es_Normal3f(GLfloat x, GLfloat y, GLfloat z)
-{
-   vbo_Normal3f(x, y, z);
-}
-
-
-void GLAPIENTRY
-_es_MultiTexCoord4f(GLenum target, GLfloat s, GLfloat t, GLfloat r, GLfloat q)
-{
-   vbo_MultiTexCoord4f(target, s, t, r, q);
-}
-
-
-void GLAPIENTRY
-_es_Materialfv(GLenum face, GLenum pname, const GLfloat *params)
-{
-   vbo_Materialfv(face, pname, params);
-}
-
-
-void GLAPIENTRY
-_es_Materialf(GLenum face, GLenum pname, GLfloat param)
-{
-   GLfloat p[4];
-   p[0] = param;
-   p[1] = p[2] = p[3] = 0.0F;
-   vbo_Materialfv(face, pname, p);
-}
-
-
-/**
- * A special version of glVertexAttrib4f that does not treat index 0 as
- * VBO_ATTRIB_POS.
- */
-static void
-VertexAttrib4f_nopos(GLuint index, GLfloat x, GLfloat y, GLfloat z, GLfloat w)
-{
-   GET_CURRENT_CONTEXT(ctx);
-   if (index < MAX_VERTEX_GENERIC_ATTRIBS)
-      ATTR(VBO_ATTRIB_GENERIC0 + index, 4, x, y, z, w);
-   else
-      ERROR();
-}
-
-void GLAPIENTRY
-_es_VertexAttrib4f(GLuint index, GLfloat x, GLfloat y, GLfloat z, GLfloat w)
-{
-   VertexAttrib4f_nopos(index, x, y, z, w);
-}
-
-
-void GLAPIENTRY
-_es_VertexAttrib1f(GLuint indx, GLfloat x)
-{
-   VertexAttrib4f_nopos(indx, x, 0.0f, 0.0f, 1.0f);
-}
-
-
-void GLAPIENTRY
-_es_VertexAttrib1fv(GLuint indx, const GLfloat* values)
-{
-   VertexAttrib4f_nopos(indx, values[0], 0.0f, 0.0f, 1.0f);
-}
-
-
-void GLAPIENTRY
-_es_VertexAttrib2f(GLuint indx, GLfloat x, GLfloat y)
-{
-   VertexAttrib4f_nopos(indx, x, y, 0.0f, 1.0f);
-}
-
-
-void GLAPIENTRY
-_es_VertexAttrib2fv(GLuint indx, const GLfloat* values)
-{
-   VertexAttrib4f_nopos(indx, values[0], values[1], 0.0f, 1.0f);
-}
-
-
-void GLAPIENTRY
-_es_VertexAttrib3f(GLuint indx, GLfloat x, GLfloat y, GLfloat z)
-{
-   VertexAttrib4f_nopos(indx, x, y, z, 1.0f);
-}
-
-
-void GLAPIENTRY
-_es_VertexAttrib3fv(GLuint indx, const GLfloat* values)
-{
-   VertexAttrib4f_nopos(indx, values[0], values[1], values[2], 1.0f);
-}
-
-
-void GLAPIENTRY
-_es_VertexAttrib4fv(GLuint indx, const GLfloat* values)
-{
-   VertexAttrib4f_nopos(indx, values[0], values[1], values[2], values[3]);
-}
->>>>>>> fbb8c9a1
+/**************************************************************************
+
+Copyright 2002-2008 Tungsten Graphics Inc., Cedar Park, Texas.
+
+All Rights Reserved.
+
+Permission is hereby granted, free of charge, to any person obtaining a
+copy of this software and associated documentation files (the "Software"),
+to deal in the Software without restriction, including without limitation
+on the rights to use, copy, modify, merge, publish, distribute, sub
+license, and/or sell copies of the Software, and to permit persons to whom
+the Software is furnished to do so, subject to the following conditions:
+
+The above copyright notice and this permission notice (including the next
+paragraph) shall be included in all copies or substantial portions of the
+Software.
+
+THE SOFTWARE IS PROVIDED "AS IS", WITHOUT WARRANTY OF ANY KIND, EXPRESS OR
+IMPLIED, INCLUDING BUT NOT LIMITED TO THE WARRANTIES OF MERCHANTABILITY,
+FITNESS FOR A PARTICULAR PURPOSE AND NON-INFRINGEMENT. IN NO EVENT SHALL
+TUNGSTEN GRAPHICS AND/OR THEIR SUPPLIERS BE LIABLE FOR ANY CLAIM,
+DAMAGES OR OTHER LIABILITY, WHETHER IN AN ACTION OF CONTRACT, TORT OR
+OTHERWISE, ARISING FROM, OUT OF OR IN CONNECTION WITH THE SOFTWARE OR THE
+USE OR OTHER DEALINGS IN THE SOFTWARE.
+
+**************************************************************************/
+
+/*
+ * Authors:
+ *   Keith Whitwell <keith@tungstengraphics.com>
+ */
+
+#include "main/glheader.h"
+#include "main/bufferobj.h"
+#include "main/context.h"
+#include "main/macros.h"
+#include "main/mfeatures.h"
+#include "main/vtxfmt.h"
+#include "main/dlist.h"
+#include "main/eval.h"
+#include "main/state.h"
+#include "main/light.h"
+#include "main/api_arrayelt.h"
+#include "main/api_noop.h"
+#include "main/dispatch.h"
+
+#include "vbo_context.h"
+
+#ifdef ERROR
+#undef ERROR
+#endif
+
+
+/** ID/name for immediate-mode VBO */
+#define IMM_BUFFER_NAME 0xaabbccdd
+
+
+static void reset_attrfv( struct vbo_exec_context *exec );
+
+
+/**
+ * Close off the last primitive, execute the buffer, restart the
+ * primitive.  
+ */
+static void vbo_exec_wrap_buffers( struct vbo_exec_context *exec )
+{
+   if (exec->vtx.prim_count == 0) {
+      exec->vtx.copied.nr = 0;
+      exec->vtx.vert_count = 0;
+      exec->vtx.buffer_ptr = exec->vtx.buffer_map;
+   }
+   else {
+      GLuint last_begin = exec->vtx.prim[exec->vtx.prim_count-1].begin;
+      GLuint last_count;
+
+      if (exec->ctx->Driver.CurrentExecPrimitive != PRIM_OUTSIDE_BEGIN_END) {
+	 GLint i = exec->vtx.prim_count - 1;
+	 assert(i >= 0);
+	 exec->vtx.prim[i].count = (exec->vtx.vert_count - 
+				    exec->vtx.prim[i].start);
+      }
+
+      last_count = exec->vtx.prim[exec->vtx.prim_count-1].count;
+
+      /* Execute the buffer and save copied vertices.
+       */
+      if (exec->vtx.vert_count)
+	 vbo_exec_vtx_flush( exec, GL_FALSE );
+      else {
+	 exec->vtx.prim_count = 0;
+	 exec->vtx.copied.nr = 0;
+      }
+
+      /* Emit a glBegin to start the new list.
+       */
+      assert(exec->vtx.prim_count == 0);
+
+      if (exec->ctx->Driver.CurrentExecPrimitive != PRIM_OUTSIDE_BEGIN_END) {
+	 exec->vtx.prim[0].mode = exec->ctx->Driver.CurrentExecPrimitive;
+	 exec->vtx.prim[0].start = 0;
+	 exec->vtx.prim[0].count = 0;
+	 exec->vtx.prim_count++;
+      
+	 if (exec->vtx.copied.nr == last_count)
+	    exec->vtx.prim[0].begin = last_begin;
+      }
+   }
+}
+
+
+/**
+ * Deal with buffer wrapping where provoked by the vertex buffer
+ * filling up, as opposed to upgrade_vertex().
+ */
+void vbo_exec_vtx_wrap( struct vbo_exec_context *exec )
+{
+   GLfloat *data = exec->vtx.copied.buffer;
+   GLuint i;
+
+   /* Run pipeline on current vertices, copy wrapped vertices
+    * to exec->vtx.copied.
+    */
+   vbo_exec_wrap_buffers( exec );
+   
+   /* Copy stored stored vertices to start of new list. 
+    */
+   assert(exec->vtx.max_vert - exec->vtx.vert_count > exec->vtx.copied.nr);
+
+   for (i = 0 ; i < exec->vtx.copied.nr ; i++) {
+      memcpy( exec->vtx.buffer_ptr, data, 
+	      exec->vtx.vertex_size * sizeof(GLfloat));
+      exec->vtx.buffer_ptr += exec->vtx.vertex_size;
+      data += exec->vtx.vertex_size;
+      exec->vtx.vert_count++;
+   }
+
+   exec->vtx.copied.nr = 0;
+}
+
+
+/**
+ * Copy the active vertex's values to the ctx->Current fields.
+ */
+static void vbo_exec_copy_to_current( struct vbo_exec_context *exec )
+{
+   struct gl_context *ctx = exec->ctx;
+   struct vbo_context *vbo = vbo_context(ctx);
+   GLuint i;
+
+   for (i = VBO_ATTRIB_POS+1 ; i < VBO_ATTRIB_MAX ; i++) {
+      if (exec->vtx.attrsz[i]) {
+         /* Note: the exec->vtx.current[i] pointers point into the
+          * ctx->Current.Attrib and ctx->Light.Material.Attrib arrays.
+          */
+	 GLfloat *current = (GLfloat *)vbo->currval[i].Ptr;
+         GLfloat tmp[4];
+
+         COPY_CLEAN_4V(tmp, 
+                       exec->vtx.attrsz[i], 
+                       exec->vtx.attrptr[i]);
+         
+         if (memcmp(current, tmp, sizeof(tmp)) != 0) { 
+            memcpy(current, tmp, sizeof(tmp));
+	 
+            /* Given that we explicitly state size here, there is no need
+             * for the COPY_CLEAN above, could just copy 16 bytes and be
+             * done.  The only problem is when Mesa accesses ctx->Current
+             * directly.
+             */
+            vbo->currval[i].Size = exec->vtx.attrsz[i];
+
+            /* This triggers rather too much recalculation of Mesa state
+             * that doesn't get used (eg light positions).
+             */
+            if (i >= VBO_ATTRIB_MAT_FRONT_AMBIENT &&
+                i <= VBO_ATTRIB_MAT_BACK_INDEXES)
+               ctx->NewState |= _NEW_LIGHT;
+            
+            ctx->NewState |= _NEW_CURRENT_ATTRIB;
+         }
+      }
+   }
+
+   /* Colormaterial -- this kindof sucks.
+    */
+   if (ctx->Light.ColorMaterialEnabled &&
+       exec->vtx.attrsz[VBO_ATTRIB_COLOR0]) {
+      _mesa_update_color_material(ctx, 
+				  ctx->Current.Attrib[VBO_ATTRIB_COLOR0]);
+   }
+}
+
+
+/**
+ * Copy current vertex attribute values into the current vertex.
+ */
+static void
+vbo_exec_copy_from_current(struct vbo_exec_context *exec)
+{
+   struct gl_context *ctx = exec->ctx;
+   struct vbo_context *vbo = vbo_context(ctx);
+   GLint i;
+
+   for (i = VBO_ATTRIB_POS + 1; i < VBO_ATTRIB_MAX; i++) {
+      const GLfloat *current = (GLfloat *) vbo->currval[i].Ptr;
+      switch (exec->vtx.attrsz[i]) {
+      case 4: exec->vtx.attrptr[i][3] = current[3];
+      case 3: exec->vtx.attrptr[i][2] = current[2];
+      case 2: exec->vtx.attrptr[i][1] = current[1];
+      case 1: exec->vtx.attrptr[i][0] = current[0];
+	 break;
+      }
+   }
+}
+
+
+/**
+ * Flush existing data, set new attrib size, replay copied vertices.
+ * This is called when we transition from a small vertex attribute size
+ * to a larger one.  Ex: glTexCoord2f -> glTexCoord4f.
+ * We need to go back over the previous 2-component texcoords and insert
+ * zero and one values.
+ */ 
+static void
+vbo_exec_wrap_upgrade_vertex(struct vbo_exec_context *exec,
+                             GLuint attr, GLuint newSize )
+{
+   struct gl_context *ctx = exec->ctx;
+   struct vbo_context *vbo = vbo_context(ctx);
+   const GLint lastcount = exec->vtx.vert_count;
+   GLfloat *old_attrptr[VBO_ATTRIB_MAX];
+   const GLuint old_vtx_size = exec->vtx.vertex_size; /* floats per vertex */
+   const GLuint oldSize = exec->vtx.attrsz[attr];
+   GLuint i;
+
+   /* Run pipeline on current vertices, copy wrapped vertices
+    * to exec->vtx.copied.
+    */
+   vbo_exec_wrap_buffers( exec );
+
+   if (unlikely(exec->vtx.copied.nr)) {
+      /* We're in the middle of a primitive, keep the old vertex
+       * format around to be able to translate the copied vertices to
+       * the new format.
+       */
+      memcpy(old_attrptr, exec->vtx.attrptr, sizeof(old_attrptr));
+   }
+
+   if (unlikely(oldSize)) {
+      /* Do a COPY_TO_CURRENT to ensure back-copying works for the
+       * case when the attribute already exists in the vertex and is
+       * having its size increased.
+       */
+      vbo_exec_copy_to_current( exec );
+   }
+
+   /* Heuristic: Attempt to isolate attributes received outside
+    * begin/end so that they don't bloat the vertices.
+    */
+   if (ctx->Driver.CurrentExecPrimitive == PRIM_OUTSIDE_BEGIN_END &&
+       !oldSize && lastcount > 8 && exec->vtx.vertex_size) {
+      vbo_exec_copy_to_current( exec );
+      reset_attrfv( exec );
+   }
+
+   /* Fix up sizes:
+    */
+   exec->vtx.attrsz[attr] = newSize;
+   exec->vtx.vertex_size += newSize - oldSize;
+   exec->vtx.max_vert = ((VBO_VERT_BUFFER_SIZE - exec->vtx.buffer_used) / 
+                         (exec->vtx.vertex_size * sizeof(GLfloat)));
+   exec->vtx.vert_count = 0;
+   exec->vtx.buffer_ptr = exec->vtx.buffer_map;
+
+   if (unlikely(oldSize)) {
+      /* Size changed, recalculate all the attrptr[] values
+       */
+      GLfloat *tmp = exec->vtx.vertex;
+
+      for (i = 0 ; i < VBO_ATTRIB_MAX ; i++) {
+	 if (exec->vtx.attrsz[i]) {
+	    exec->vtx.attrptr[i] = tmp;
+	    tmp += exec->vtx.attrsz[i];
+	 }
+	 else
+	    exec->vtx.attrptr[i] = NULL; /* will not be dereferenced */
+      }
+
+      /* Copy from current to repopulate the vertex with correct
+       * values.
+       */
+      vbo_exec_copy_from_current( exec );
+   }
+   else {
+      /* Just have to append the new attribute at the end */
+      exec->vtx.attrptr[attr] = exec->vtx.vertex +
+	 exec->vtx.vertex_size - newSize;
+   }
+
+   /* Replay stored vertices to translate them
+    * to new format here.
+    *
+    * -- No need to replay - just copy piecewise
+    */
+   if (unlikely(exec->vtx.copied.nr)) {
+      GLfloat *data = exec->vtx.copied.buffer;
+      GLfloat *dest = exec->vtx.buffer_ptr;
+      GLuint j;
+
+      assert(exec->vtx.buffer_ptr == exec->vtx.buffer_map);
+
+      for (i = 0 ; i < exec->vtx.copied.nr ; i++) {
+	 for (j = 0 ; j < VBO_ATTRIB_MAX ; j++) {
+	    GLuint sz = exec->vtx.attrsz[j];
+
+	    if (sz) {
+	       GLint old_offset = old_attrptr[j] - exec->vtx.vertex;
+	       GLint new_offset = exec->vtx.attrptr[j] - exec->vtx.vertex;
+
+	       if (j == attr) {
+		  if (oldSize) {
+		     GLfloat tmp[4];
+		     COPY_CLEAN_4V(tmp, oldSize, data + old_offset);
+		     COPY_SZ_4V(dest + new_offset, newSize, tmp);
+		  } else {
+		     GLfloat *current = (GLfloat *)vbo->currval[j].Ptr;
+		     COPY_SZ_4V(dest + new_offset, sz, current);
+		  }
+	       }
+	       else {
+		  COPY_SZ_4V(dest + new_offset, sz, data + old_offset);
+	       }
+	    }
+	 }
+
+	 data += old_vtx_size;
+	 dest += exec->vtx.vertex_size;
+      }
+
+      exec->vtx.buffer_ptr = dest;
+      exec->vtx.vert_count += exec->vtx.copied.nr;
+      exec->vtx.copied.nr = 0;
+   }
+}
+
+
+/**
+ * This is when a vertex attribute transitions to a different size.
+ * For example, we saw a bunch of glTexCoord2f() calls and now we got a
+ * glTexCoord4f() call.  We promote the array from size=2 to size=4.
+ */
+static void
+vbo_exec_fixup_vertex(struct gl_context *ctx, GLuint attr, GLuint newSize)
+{
+   struct vbo_exec_context *exec = &vbo_context(ctx)->exec;
+
+   if (newSize > exec->vtx.attrsz[attr]) {
+      /* New size is larger.  Need to flush existing vertices and get
+       * an enlarged vertex format.
+       */
+      vbo_exec_wrap_upgrade_vertex( exec, attr, newSize );
+   }
+   else if (newSize < exec->vtx.active_sz[attr]) {
+      static const GLfloat id[4] = { 0, 0, 0, 1 };
+      GLuint i;
+
+      /* New size is smaller - just need to fill in some
+       * zeros.  Don't need to flush or wrap.
+       */
+      for (i = newSize; i <= exec->vtx.attrsz[attr]; i++)
+	 exec->vtx.attrptr[attr][i-1] = id[i-1];
+   }
+
+   exec->vtx.active_sz[attr] = newSize;
+
+   /* Does setting NeedFlush belong here?  Necessitates resetting
+    * vtxfmt on each flush (otherwise flags won't get reset
+    * afterwards).
+    */
+   if (attr == 0) 
+      ctx->Driver.NeedFlush |= FLUSH_STORED_VERTICES;
+}
+
+
+/**
+ * This macro is used to implement all the glVertex, glColor, glTexCoord,
+ * glVertexAttrib, etc functions.
+ */
+#define ATTR( A, N, V0, V1, V2, V3 )					\
+do {									\
+   struct vbo_exec_context *exec = &vbo_context(ctx)->exec;		\
+									\
+   if (unlikely(!(ctx->Driver.NeedFlush & FLUSH_UPDATE_CURRENT)))	\
+      ctx->Driver.BeginVertices( ctx );					\
+   									\
+   if (unlikely(exec->vtx.active_sz[A] != N))				\
+      vbo_exec_fixup_vertex(ctx, A, N);					\
+   									\
+   {									\
+      GLfloat *dest = exec->vtx.attrptr[A];				\
+      if (N>0) dest[0] = V0;						\
+      if (N>1) dest[1] = V1;						\
+      if (N>2) dest[2] = V2;						\
+      if (N>3) dest[3] = V3;						\
+   }									\
+									\
+   if ((A) == 0) {							\
+      /* This is a glVertex call */					\
+      GLuint i;								\
+									\
+      for (i = 0; i < exec->vtx.vertex_size; i++)			\
+	 exec->vtx.buffer_ptr[i] = exec->vtx.vertex[i];			\
+									\
+      exec->vtx.buffer_ptr += exec->vtx.vertex_size;			\
+									\
+      /* Set FLUSH_STORED_VERTICES to indicate that there's now */	\
+      /* something to draw (not just updating a color or texcoord).*/	\
+      ctx->Driver.NeedFlush |= FLUSH_STORED_VERTICES;			\
+									\
+      if (++exec->vtx.vert_count >= exec->vtx.max_vert)			\
+	 vbo_exec_vtx_wrap( exec );					\
+   }									\
+} while (0)
+
+
+#define ERROR() _mesa_error( ctx, GL_INVALID_ENUM, __FUNCTION__ )
+#define TAG(x) vbo_##x
+
+#include "vbo_attrib_tmp.h"
+
+
+#if FEATURE_beginend
+
+
+#if FEATURE_evaluators
+
+static void GLAPIENTRY vbo_exec_EvalCoord1f( GLfloat u )
+{
+   GET_CURRENT_CONTEXT( ctx );
+   struct vbo_exec_context *exec = &vbo_context(ctx)->exec;
+
+   {
+      GLint i;
+      if (exec->eval.recalculate_maps) 
+	 vbo_exec_eval_update( exec );
+
+      for (i = 0; i <= VBO_ATTRIB_TEX7; i++) {
+	 if (exec->eval.map1[i].map) 
+	    if (exec->vtx.active_sz[i] != exec->eval.map1[i].sz)
+	       vbo_exec_fixup_vertex( ctx, i, exec->eval.map1[i].sz );
+      }
+   }
+
+
+   memcpy( exec->vtx.copied.buffer, exec->vtx.vertex, 
+           exec->vtx.vertex_size * sizeof(GLfloat));
+
+   vbo_exec_do_EvalCoord1f( exec, u );
+
+   memcpy( exec->vtx.vertex, exec->vtx.copied.buffer,
+           exec->vtx.vertex_size * sizeof(GLfloat));
+}
+
+static void GLAPIENTRY vbo_exec_EvalCoord2f( GLfloat u, GLfloat v )
+{
+   GET_CURRENT_CONTEXT( ctx );
+   struct vbo_exec_context *exec = &vbo_context(ctx)->exec;
+
+   {
+      GLint i;
+      if (exec->eval.recalculate_maps) 
+	 vbo_exec_eval_update( exec );
+
+      for (i = 0; i <= VBO_ATTRIB_TEX7; i++) {
+	 if (exec->eval.map2[i].map) 
+	    if (exec->vtx.active_sz[i] != exec->eval.map2[i].sz)
+	       vbo_exec_fixup_vertex( ctx, i, exec->eval.map2[i].sz );
+      }
+
+      if (ctx->Eval.AutoNormal) 
+	 if (exec->vtx.active_sz[VBO_ATTRIB_NORMAL] != 3)
+	    vbo_exec_fixup_vertex( ctx, VBO_ATTRIB_NORMAL, 3 );
+   }
+
+   memcpy( exec->vtx.copied.buffer, exec->vtx.vertex, 
+           exec->vtx.vertex_size * sizeof(GLfloat));
+
+   vbo_exec_do_EvalCoord2f( exec, u, v );
+
+   memcpy( exec->vtx.vertex, exec->vtx.copied.buffer, 
+           exec->vtx.vertex_size * sizeof(GLfloat));
+}
+
+static void GLAPIENTRY vbo_exec_EvalCoord1fv( const GLfloat *u )
+{
+   vbo_exec_EvalCoord1f( u[0] );
+}
+
+static void GLAPIENTRY vbo_exec_EvalCoord2fv( const GLfloat *u )
+{
+   vbo_exec_EvalCoord2f( u[0], u[1] );
+}
+
+static void GLAPIENTRY vbo_exec_EvalPoint1( GLint i )
+{
+   GET_CURRENT_CONTEXT( ctx );
+   GLfloat du = ((ctx->Eval.MapGrid1u2 - ctx->Eval.MapGrid1u1) /
+		 (GLfloat) ctx->Eval.MapGrid1un);
+   GLfloat u = i * du + ctx->Eval.MapGrid1u1;
+
+   vbo_exec_EvalCoord1f( u );
+}
+
+
+static void GLAPIENTRY vbo_exec_EvalPoint2( GLint i, GLint j )
+{
+   GET_CURRENT_CONTEXT( ctx );
+   GLfloat du = ((ctx->Eval.MapGrid2u2 - ctx->Eval.MapGrid2u1) / 
+		 (GLfloat) ctx->Eval.MapGrid2un);
+   GLfloat dv = ((ctx->Eval.MapGrid2v2 - ctx->Eval.MapGrid2v1) / 
+		 (GLfloat) ctx->Eval.MapGrid2vn);
+   GLfloat u = i * du + ctx->Eval.MapGrid2u1;
+   GLfloat v = j * dv + ctx->Eval.MapGrid2v1;
+
+   vbo_exec_EvalCoord2f( u, v );
+}
+
+/* use noop eval mesh */
+#define vbo_exec_EvalMesh1 _mesa_noop_EvalMesh1
+#define vbo_exec_EvalMesh2 _mesa_noop_EvalMesh2
+
+#endif /* FEATURE_evaluators */
+
+
+/**
+ * Flush (draw) vertices.
+ * \param  unmap - leave VBO unmapped after flushing?
+ */
+static void
+vbo_exec_FlushVertices_internal(struct vbo_exec_context *exec, GLboolean unmap)
+{
+   if (exec->vtx.vert_count || unmap) {
+      vbo_exec_vtx_flush( exec, unmap );
+   }
+
+   if (exec->vtx.vertex_size) {
+      vbo_exec_copy_to_current( exec );
+      reset_attrfv( exec );
+   }
+}
+
+
+/**
+ * Called via glBegin.
+ */
+static void GLAPIENTRY vbo_exec_Begin( GLenum mode )
+{
+   GET_CURRENT_CONTEXT( ctx ); 
+
+   if (ctx->Driver.CurrentExecPrimitive == PRIM_OUTSIDE_BEGIN_END) {
+      struct vbo_exec_context *exec = &vbo_context(ctx)->exec;
+      int i;
+
+      if (ctx->NewState) {
+	 _mesa_update_state( ctx );
+
+	 CALL_Begin(ctx->Exec, (mode));
+	 return;
+      }
+
+      if (!_mesa_valid_to_render(ctx, "glBegin")) {
+         return;
+      }
+
+      /* Heuristic: attempt to isolate attributes occuring outside
+       * begin/end pairs.
+       */
+      if (exec->vtx.vertex_size && !exec->vtx.attrsz[0]) 
+	 vbo_exec_FlushVertices_internal(exec, GL_FALSE);
+
+      i = exec->vtx.prim_count++;
+      exec->vtx.prim[i].mode = mode;
+      exec->vtx.prim[i].begin = 1;
+      exec->vtx.prim[i].end = 0;
+      exec->vtx.prim[i].indexed = 0;
+      exec->vtx.prim[i].weak = 0;
+      exec->vtx.prim[i].pad = 0;
+      exec->vtx.prim[i].start = exec->vtx.vert_count;
+      exec->vtx.prim[i].count = 0;
+      exec->vtx.prim[i].num_instances = 1;
+
+      ctx->Driver.CurrentExecPrimitive = mode;
+   }
+   else 
+      _mesa_error( ctx, GL_INVALID_OPERATION, "glBegin" );
+      
+}
+
+
+/**
+ * Called via glEnd.
+ */
+static void GLAPIENTRY vbo_exec_End( void )
+{
+   GET_CURRENT_CONTEXT( ctx ); 
+
+   if (ctx->Driver.CurrentExecPrimitive != PRIM_OUTSIDE_BEGIN_END) {
+      struct vbo_exec_context *exec = &vbo_context(ctx)->exec;
+      int idx = exec->vtx.vert_count;
+      int i = exec->vtx.prim_count - 1;
+
+      exec->vtx.prim[i].end = 1; 
+      exec->vtx.prim[i].count = idx - exec->vtx.prim[i].start;
+
+      ctx->Driver.CurrentExecPrimitive = PRIM_OUTSIDE_BEGIN_END;
+
+      if (exec->vtx.prim_count == VBO_MAX_PRIM)
+	 vbo_exec_vtx_flush( exec, GL_FALSE );
+   }
+   else 
+      _mesa_error( ctx, GL_INVALID_OPERATION, "glEnd" );
+}
+
+
+/**
+ * Called via glPrimitiveRestartNV()
+ */
+static void GLAPIENTRY
+vbo_exec_PrimitiveRestartNV(void)
+{
+   GLenum curPrim;
+   GET_CURRENT_CONTEXT( ctx ); 
+
+   curPrim = ctx->Driver.CurrentExecPrimitive;
+
+   if (curPrim == PRIM_OUTSIDE_BEGIN_END) {
+      _mesa_error( ctx, GL_INVALID_OPERATION, "glPrimitiveRestartNV" );
+   }
+   else {
+      vbo_exec_End();
+      vbo_exec_Begin(curPrim);
+   }
+}
+
+
+
+static void vbo_exec_vtxfmt_init( struct vbo_exec_context *exec )
+{
+   GLvertexformat *vfmt = &exec->vtxfmt;
+
+   _MESA_INIT_ARRAYELT_VTXFMT(vfmt, _ae_);
+
+   vfmt->Begin = vbo_exec_Begin;
+   vfmt->End = vbo_exec_End;
+   vfmt->PrimitiveRestartNV = vbo_exec_PrimitiveRestartNV;
+
+   _MESA_INIT_DLIST_VTXFMT(vfmt, _mesa_);
+   _MESA_INIT_EVAL_VTXFMT(vfmt, vbo_exec_);
+
+   vfmt->Rectf = _mesa_noop_Rectf;
+
+   /* from attrib_tmp.h:
+    */
+   vfmt->Color3f = vbo_Color3f;
+   vfmt->Color3fv = vbo_Color3fv;
+   vfmt->Color4f = vbo_Color4f;
+   vfmt->Color4fv = vbo_Color4fv;
+   vfmt->FogCoordfEXT = vbo_FogCoordfEXT;
+   vfmt->FogCoordfvEXT = vbo_FogCoordfvEXT;
+   vfmt->MultiTexCoord1fARB = vbo_MultiTexCoord1f;
+   vfmt->MultiTexCoord1fvARB = vbo_MultiTexCoord1fv;
+   vfmt->MultiTexCoord2fARB = vbo_MultiTexCoord2f;
+   vfmt->MultiTexCoord2fvARB = vbo_MultiTexCoord2fv;
+   vfmt->MultiTexCoord3fARB = vbo_MultiTexCoord3f;
+   vfmt->MultiTexCoord3fvARB = vbo_MultiTexCoord3fv;
+   vfmt->MultiTexCoord4fARB = vbo_MultiTexCoord4f;
+   vfmt->MultiTexCoord4fvARB = vbo_MultiTexCoord4fv;
+   vfmt->Normal3f = vbo_Normal3f;
+   vfmt->Normal3fv = vbo_Normal3fv;
+   vfmt->SecondaryColor3fEXT = vbo_SecondaryColor3fEXT;
+   vfmt->SecondaryColor3fvEXT = vbo_SecondaryColor3fvEXT;
+   vfmt->TexCoord1f = vbo_TexCoord1f;
+   vfmt->TexCoord1fv = vbo_TexCoord1fv;
+   vfmt->TexCoord2f = vbo_TexCoord2f;
+   vfmt->TexCoord2fv = vbo_TexCoord2fv;
+   vfmt->TexCoord3f = vbo_TexCoord3f;
+   vfmt->TexCoord3fv = vbo_TexCoord3fv;
+   vfmt->TexCoord4f = vbo_TexCoord4f;
+   vfmt->TexCoord4fv = vbo_TexCoord4fv;
+   vfmt->Vertex2f = vbo_Vertex2f;
+   vfmt->Vertex2fv = vbo_Vertex2fv;
+   vfmt->Vertex3f = vbo_Vertex3f;
+   vfmt->Vertex3fv = vbo_Vertex3fv;
+   vfmt->Vertex4f = vbo_Vertex4f;
+   vfmt->Vertex4fv = vbo_Vertex4fv;
+   
+   vfmt->VertexAttrib1fARB = vbo_VertexAttrib1fARB;
+   vfmt->VertexAttrib1fvARB = vbo_VertexAttrib1fvARB;
+   vfmt->VertexAttrib2fARB = vbo_VertexAttrib2fARB;
+   vfmt->VertexAttrib2fvARB = vbo_VertexAttrib2fvARB;
+   vfmt->VertexAttrib3fARB = vbo_VertexAttrib3fARB;
+   vfmt->VertexAttrib3fvARB = vbo_VertexAttrib3fvARB;
+   vfmt->VertexAttrib4fARB = vbo_VertexAttrib4fARB;
+   vfmt->VertexAttrib4fvARB = vbo_VertexAttrib4fvARB;
+
+   vfmt->VertexAttrib1fNV = vbo_VertexAttrib1fNV;
+   vfmt->VertexAttrib1fvNV = vbo_VertexAttrib1fvNV;
+   vfmt->VertexAttrib2fNV = vbo_VertexAttrib2fNV;
+   vfmt->VertexAttrib2fvNV = vbo_VertexAttrib2fvNV;
+   vfmt->VertexAttrib3fNV = vbo_VertexAttrib3fNV;
+   vfmt->VertexAttrib3fvNV = vbo_VertexAttrib3fvNV;
+   vfmt->VertexAttrib4fNV = vbo_VertexAttrib4fNV;
+   vfmt->VertexAttrib4fvNV = vbo_VertexAttrib4fvNV;
+
+   /* integer-valued */
+   vfmt->VertexAttribI1i = vbo_VertexAttribI1i;
+   vfmt->VertexAttribI2i = vbo_VertexAttribI2i;
+   vfmt->VertexAttribI3i = vbo_VertexAttribI3i;
+   vfmt->VertexAttribI4i = vbo_VertexAttribI4i;
+   vfmt->VertexAttribI2iv = vbo_VertexAttribI2iv;
+   vfmt->VertexAttribI3iv = vbo_VertexAttribI3iv;
+   vfmt->VertexAttribI4iv = vbo_VertexAttribI4iv;
+
+   /* unsigned integer-valued */
+   vfmt->VertexAttribI1ui = vbo_VertexAttribI1ui;
+   vfmt->VertexAttribI2ui = vbo_VertexAttribI2ui;
+   vfmt->VertexAttribI3ui = vbo_VertexAttribI3ui;
+   vfmt->VertexAttribI4ui = vbo_VertexAttribI4ui;
+   vfmt->VertexAttribI2uiv = vbo_VertexAttribI2uiv;
+   vfmt->VertexAttribI3uiv = vbo_VertexAttribI3uiv;
+   vfmt->VertexAttribI4uiv = vbo_VertexAttribI4uiv;
+
+   vfmt->Materialfv = vbo_Materialfv;
+
+   vfmt->EdgeFlag = vbo_EdgeFlag;
+   vfmt->Indexf = vbo_Indexf;
+   vfmt->Indexfv = vbo_Indexfv;
+
+}
+
+
+#else /* FEATURE_beginend */
+
+
+static void vbo_exec_vtxfmt_init( struct vbo_exec_context *exec )
+{
+   /* silence warnings */
+   (void) vbo_Color3f;
+   (void) vbo_Color3fv;
+   (void) vbo_Color4f;
+   (void) vbo_Color4fv;
+   (void) vbo_FogCoordfEXT;
+   (void) vbo_FogCoordfvEXT;
+   (void) vbo_MultiTexCoord1f;
+   (void) vbo_MultiTexCoord1fv;
+   (void) vbo_MultiTexCoord2f;
+   (void) vbo_MultiTexCoord2fv;
+   (void) vbo_MultiTexCoord3f;
+   (void) vbo_MultiTexCoord3fv;
+   (void) vbo_MultiTexCoord4f;
+   (void) vbo_MultiTexCoord4fv;
+   (void) vbo_Normal3f;
+   (void) vbo_Normal3fv;
+   (void) vbo_SecondaryColor3fEXT;
+   (void) vbo_SecondaryColor3fvEXT;
+   (void) vbo_TexCoord1f;
+   (void) vbo_TexCoord1fv;
+   (void) vbo_TexCoord2f;
+   (void) vbo_TexCoord2fv;
+   (void) vbo_TexCoord3f;
+   (void) vbo_TexCoord3fv;
+   (void) vbo_TexCoord4f;
+   (void) vbo_TexCoord4fv;
+   (void) vbo_Vertex2f;
+   (void) vbo_Vertex2fv;
+   (void) vbo_Vertex3f;
+   (void) vbo_Vertex3fv;
+   (void) vbo_Vertex4f;
+   (void) vbo_Vertex4fv;
+
+   (void) vbo_VertexAttrib1fARB;
+   (void) vbo_VertexAttrib1fvARB;
+   (void) vbo_VertexAttrib2fARB;
+   (void) vbo_VertexAttrib2fvARB;
+   (void) vbo_VertexAttrib3fARB;
+   (void) vbo_VertexAttrib3fvARB;
+   (void) vbo_VertexAttrib4fARB;
+   (void) vbo_VertexAttrib4fvARB;
+
+   (void) vbo_VertexAttrib1fNV;
+   (void) vbo_VertexAttrib1fvNV;
+   (void) vbo_VertexAttrib2fNV;
+   (void) vbo_VertexAttrib2fvNV;
+   (void) vbo_VertexAttrib3fNV;
+   (void) vbo_VertexAttrib3fvNV;
+   (void) vbo_VertexAttrib4fNV;
+   (void) vbo_VertexAttrib4fvNV;
+
+   (void) vbo_Materialfv;
+
+   (void) vbo_EdgeFlag;
+   (void) vbo_Indexf;
+   (void) vbo_Indexfv;
+}
+
+
+#endif /* FEATURE_beginend */
+
+
+/**
+ * Tell the VBO module to use a real OpenGL vertex buffer object to
+ * store accumulated immediate-mode vertex data.
+ * This replaces the malloced buffer which was created in
+ * vb_exec_vtx_init() below.
+ */
+void vbo_use_buffer_objects(struct gl_context *ctx)
+{
+   struct vbo_exec_context *exec = &vbo_context(ctx)->exec;
+   /* Any buffer name but 0 can be used here since this bufferobj won't
+    * go into the bufferobj hashtable.
+    */
+   GLuint bufName = IMM_BUFFER_NAME;
+   GLenum target = GL_ARRAY_BUFFER_ARB;
+   GLenum usage = GL_STREAM_DRAW_ARB;
+   GLsizei size = VBO_VERT_BUFFER_SIZE;
+
+   /* Make sure this func is only used once */
+   assert(exec->vtx.bufferobj == ctx->Shared->NullBufferObj);
+   if (exec->vtx.buffer_map) {
+      _mesa_align_free(exec->vtx.buffer_map);
+      exec->vtx.buffer_map = NULL;
+      exec->vtx.buffer_ptr = NULL;
+   }
+
+   /* Allocate a real buffer object now */
+   _mesa_reference_buffer_object(ctx, &exec->vtx.bufferobj, NULL);
+   exec->vtx.bufferobj = ctx->Driver.NewBufferObject(ctx, bufName, target);
+   ctx->Driver.BufferData(ctx, target, size, NULL, usage, exec->vtx.bufferobj);
+}
+
+
+
+void vbo_exec_vtx_init( struct vbo_exec_context *exec )
+{
+   struct gl_context *ctx = exec->ctx;
+   struct vbo_context *vbo = vbo_context(ctx);
+   GLuint i;
+
+   /* Allocate a buffer object.  Will just reuse this object
+    * continuously, unless vbo_use_buffer_objects() is called to enable
+    * use of real VBOs.
+    */
+   _mesa_reference_buffer_object(ctx,
+                                 &exec->vtx.bufferobj,
+                                 ctx->Shared->NullBufferObj);
+
+   ASSERT(!exec->vtx.buffer_map);
+   exec->vtx.buffer_map = (GLfloat *)_mesa_align_malloc(VBO_VERT_BUFFER_SIZE, 64);
+   exec->vtx.buffer_ptr = exec->vtx.buffer_map;
+
+   vbo_exec_vtxfmt_init( exec );
+
+   /* Hook our functions into the dispatch table.
+    */
+   _mesa_install_exec_vtxfmt( ctx, &exec->vtxfmt );
+
+   for (i = 0 ; i < VBO_ATTRIB_MAX ; i++) {
+      ASSERT(i < Elements(exec->vtx.attrsz));
+      exec->vtx.attrsz[i] = 0;
+      ASSERT(i < Elements(exec->vtx.active_sz));
+      exec->vtx.active_sz[i] = 0;
+   }
+   for (i = 0 ; i < VERT_ATTRIB_MAX; i++) {
+      ASSERT(i < Elements(exec->vtx.inputs));
+      ASSERT(i < Elements(exec->vtx.arrays));
+      exec->vtx.inputs[i] = &exec->vtx.arrays[i];
+   }
+   
+   {
+      struct gl_client_array *arrays = exec->vtx.arrays;
+      unsigned i;
+
+      memcpy(arrays,      vbo->legacy_currval,  16 * sizeof(arrays[0]));
+      memcpy(arrays + 16, vbo->generic_currval, 16 * sizeof(arrays[0]));
+
+      for (i = 0; i < 16; ++i) {
+         arrays[i     ].BufferObj = NULL;
+         arrays[i + 16].BufferObj = NULL;
+         _mesa_reference_buffer_object(ctx, &arrays[i     ].BufferObj,
+                                       vbo->legacy_currval[i].BufferObj);
+         _mesa_reference_buffer_object(ctx, &arrays[i + 16].BufferObj,
+                                       vbo->generic_currval[i].BufferObj);
+      }
+   }
+
+   exec->vtx.vertex_size = 0;
+}
+
+
+void vbo_exec_vtx_destroy( struct vbo_exec_context *exec )
+{
+   /* using a real VBO for vertex data */
+   struct gl_context *ctx = exec->ctx;
+   unsigned i;
+
+   /* True VBOs should already be unmapped
+    */
+   if (exec->vtx.buffer_map) {
+      ASSERT(exec->vtx.bufferobj->Name == 0 ||
+             exec->vtx.bufferobj->Name == IMM_BUFFER_NAME);
+      if (exec->vtx.bufferobj->Name == 0) {
+         _mesa_align_free(exec->vtx.buffer_map);
+         exec->vtx.buffer_map = NULL;
+         exec->vtx.buffer_ptr = NULL;
+      }
+   }
+
+   /* Drop any outstanding reference to the vertex buffer
+    */
+   for (i = 0; i < Elements(exec->vtx.arrays); i++) {
+      _mesa_reference_buffer_object(ctx,
+                                    &exec->vtx.arrays[i].BufferObj,
+                                    NULL);
+   }
+
+   /* Free the vertex buffer.  Unmap first if needed.
+    */
+   if (_mesa_bufferobj_mapped(exec->vtx.bufferobj)) {
+      ctx->Driver.UnmapBuffer(ctx, GL_ARRAY_BUFFER, exec->vtx.bufferobj);
+   }
+   _mesa_reference_buffer_object(ctx, &exec->vtx.bufferobj, NULL);
+}
+
+
+/**
+ * Called upon first glVertex, glColor, glTexCoord, etc.
+ */
+void vbo_exec_BeginVertices( struct gl_context *ctx )
+{
+   struct vbo_exec_context *exec = &vbo_context(ctx)->exec;
+
+   vbo_exec_vtx_map( exec );
+
+   assert((ctx->Driver.NeedFlush & FLUSH_UPDATE_CURRENT) == 0);
+   ctx->Driver.NeedFlush |= FLUSH_UPDATE_CURRENT;
+}
+
+
+/**
+ * Called via ctx->Driver.FlushVertices()
+ * \param flags  bitmask of FLUSH_STORED_VERTICES, FLUSH_UPDATE_CURRENT
+ */
+void vbo_exec_FlushVertices( struct gl_context *ctx, GLuint flags )
+{
+   struct vbo_exec_context *exec = &vbo_context(ctx)->exec;
+
+#ifdef DEBUG
+   /* debug check: make sure we don't get called recursively */
+   exec->flush_call_depth++;
+   assert(exec->flush_call_depth == 1);
+#endif
+
+   if (ctx->Driver.CurrentExecPrimitive != PRIM_OUTSIDE_BEGIN_END) {
+      /* We've had glBegin but not glEnd! */
+#ifdef DEBUG
+      exec->flush_call_depth--;
+      assert(exec->flush_call_depth == 0);
+#endif
+      return;
+   }
+
+   /* Flush (draw), and make sure VBO is left unmapped when done */
+   vbo_exec_FlushVertices_internal(exec, GL_TRUE);
+
+   /* Need to do this to ensure BeginVertices gets called again:
+    */
+   ctx->Driver.NeedFlush &= ~(FLUSH_UPDATE_CURRENT | flags);
+
+#ifdef DEBUG
+   exec->flush_call_depth--;
+   assert(exec->flush_call_depth == 0);
+#endif
+}
+
+
+static void reset_attrfv( struct vbo_exec_context *exec )
+{   
+   GLuint i;
+
+   for (i = 0 ; i < VBO_ATTRIB_MAX ; i++) {
+      exec->vtx.attrsz[i] = 0;
+      exec->vtx.active_sz[i] = 0;
+   }
+
+   exec->vtx.vertex_size = 0;
+}
+      
+
+void GLAPIENTRY
+_es_Color4f(GLfloat r, GLfloat g, GLfloat b, GLfloat a)
+{
+   vbo_Color4f(r, g, b, a);
+}
+
+
+void GLAPIENTRY
+_es_Normal3f(GLfloat x, GLfloat y, GLfloat z)
+{
+   vbo_Normal3f(x, y, z);
+}
+
+
+void GLAPIENTRY
+_es_MultiTexCoord4f(GLenum target, GLfloat s, GLfloat t, GLfloat r, GLfloat q)
+{
+   vbo_MultiTexCoord4f(target, s, t, r, q);
+}
+
+
+void GLAPIENTRY
+_es_Materialfv(GLenum face, GLenum pname, const GLfloat *params)
+{
+   vbo_Materialfv(face, pname, params);
+}
+
+
+void GLAPIENTRY
+_es_Materialf(GLenum face, GLenum pname, GLfloat param)
+{
+   GLfloat p[4];
+   p[0] = param;
+   p[1] = p[2] = p[3] = 0.0F;
+   vbo_Materialfv(face, pname, p);
+}
+
+
+/**
+ * A special version of glVertexAttrib4f that does not treat index 0 as
+ * VBO_ATTRIB_POS.
+ */
+static void
+VertexAttrib4f_nopos(GLuint index, GLfloat x, GLfloat y, GLfloat z, GLfloat w)
+{
+   GET_CURRENT_CONTEXT(ctx);
+   if (index < MAX_VERTEX_GENERIC_ATTRIBS)
+      ATTR(VBO_ATTRIB_GENERIC0 + index, 4, x, y, z, w);
+   else
+      ERROR();
+}
+
+void GLAPIENTRY
+_es_VertexAttrib4f(GLuint index, GLfloat x, GLfloat y, GLfloat z, GLfloat w)
+{
+   VertexAttrib4f_nopos(index, x, y, z, w);
+}
+
+
+void GLAPIENTRY
+_es_VertexAttrib1f(GLuint indx, GLfloat x)
+{
+   VertexAttrib4f_nopos(indx, x, 0.0f, 0.0f, 1.0f);
+}
+
+
+void GLAPIENTRY
+_es_VertexAttrib1fv(GLuint indx, const GLfloat* values)
+{
+   VertexAttrib4f_nopos(indx, values[0], 0.0f, 0.0f, 1.0f);
+}
+
+
+void GLAPIENTRY
+_es_VertexAttrib2f(GLuint indx, GLfloat x, GLfloat y)
+{
+   VertexAttrib4f_nopos(indx, x, y, 0.0f, 1.0f);
+}
+
+
+void GLAPIENTRY
+_es_VertexAttrib2fv(GLuint indx, const GLfloat* values)
+{
+   VertexAttrib4f_nopos(indx, values[0], values[1], 0.0f, 1.0f);
+}
+
+
+void GLAPIENTRY
+_es_VertexAttrib3f(GLuint indx, GLfloat x, GLfloat y, GLfloat z)
+{
+   VertexAttrib4f_nopos(indx, x, y, z, 1.0f);
+}
+
+
+void GLAPIENTRY
+_es_VertexAttrib3fv(GLuint indx, const GLfloat* values)
+{
+   VertexAttrib4f_nopos(indx, values[0], values[1], values[2], 1.0f);
+}
+
+
+void GLAPIENTRY
+_es_VertexAttrib4fv(GLuint indx, const GLfloat* values)
+{
+   VertexAttrib4f_nopos(indx, values[0], values[1], values[2], values[3]);
+}