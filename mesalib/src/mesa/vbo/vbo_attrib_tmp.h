--- conflicted
+++ resolved
@@ -1,2280 +1,1137 @@
-<<<<<<< HEAD
-/**************************************************************************
-
-Copyright 2002 Tungsten Graphics Inc., Cedar Park, Texas.
-Copyright 2011 Dave Airlie (ARB_vertex_type_2_10_10_10_rev support)
-All Rights Reserved.
-
-Permission is hereby granted, free of charge, to any person obtaining a
-copy of this software and associated documentation files (the "Software"),
-to deal in the Software without restriction, including without limitation
-on the rights to use, copy, modify, merge, publish, distribute, sub
-license, and/or sell copies of the Software, and to permit persons to whom
-the Software is furnished to do so, subject to the following conditions:
-
-The above copyright notice and this permission notice (including the next
-paragraph) shall be included in all copies or substantial portions of the
-Software.
-
-THE SOFTWARE IS PROVIDED "AS IS", WITHOUT WARRANTY OF ANY KIND, EXPRESS OR
-IMPLIED, INCLUDING BUT NOT LIMITED TO THE WARRANTIES OF MERCHANTABILITY,
-FITNESS FOR A PARTICULAR PURPOSE AND NON-INFRINGEMENT. IN NO EVENT SHALL
-TUNGSTEN GRAPHICS AND/OR THEIR SUPPLIERS BE LIABLE FOR ANY CLAIM,
-DAMAGES OR OTHER LIABILITY, WHETHER IN AN ACTION OF CONTRACT, TORT OR
-OTHERWISE, ARISING FROM, OUT OF OR IN CONNECTION WITH THE SOFTWARE OR THE
-USE OR OTHER DEALINGS IN THE SOFTWARE.
-
-**************************************************************************/
-
-/* float */
-#define ATTR1FV( A, V ) ATTR( A, 1, (V)[0], 0, 0, 1 )
-#define ATTR2FV( A, V ) ATTR( A, 2, (V)[0], (V)[1], 0, 1 )
-#define ATTR3FV( A, V ) ATTR( A, 3, (V)[0], (V)[1], (V)[2], 1 )
-#define ATTR4FV( A, V ) ATTR( A, 4, (V)[0], (V)[1], (V)[2], (V)[3] )
-
-#define ATTR1F( A, X )          ATTR( A, 1, X, 0, 0, 1 )
-#define ATTR2F( A, X, Y )       ATTR( A, 2, X, Y, 0, 1 )
-#define ATTR3F( A, X, Y, Z )    ATTR( A, 3, X, Y, Z, 1 )
-#define ATTR4F( A, X, Y, Z, W ) ATTR( A, 4, X, Y, Z, W )
-
-/* int */
-#define ATTR2IV( A, V ) ATTR( A, 2, (V)[0], (V)[1], 0, 1 )
-#define ATTR3IV( A, V ) ATTR( A, 3, (V)[0], (V)[1], (V)[2], 1 )
-#define ATTR4IV( A, V ) ATTR( A, 4, (V)[0], (V)[1], (V)[2], (V)[3] )
-
-#define ATTR1I( A, X )          ATTR( A, 1, X, 0, 0, 1 )
-#define ATTR2I( A, X, Y )       ATTR( A, 2, X, Y, 0, 1 )
-#define ATTR3I( A, X, Y, Z )    ATTR( A, 3, X, Y, Z, 1 )
-#define ATTR4I( A, X, Y, Z, W ) ATTR( A, 4, X, Y, Z, W )
-
-
-/* uint */
-#define ATTR2UIV( A, V ) ATTR( A, 2, (V)[0], (V)[1], 0, 1 )
-#define ATTR3UIV( A, V ) ATTR( A, 3, (V)[0], (V)[1], (V)[2], 1 )
-#define ATTR4UIV( A, V ) ATTR( A, 4, (V)[0], (V)[1], (V)[2], (V)[3] )
-
-#define ATTR1UI( A, X )          ATTR( A, 1, X, 0, 0, 1 )
-#define ATTR2UI( A, X, Y )       ATTR( A, 2, X, Y, 0, 1 )
-#define ATTR3UI( A, X, Y, Z )    ATTR( A, 3, X, Y, Z, 1 )
-#define ATTR4UI( A, X, Y, Z, W ) ATTR( A, 4, X, Y, Z, W )
-
-#define MAT_ATTR( A, N, V ) ATTR( A, N, (V)[0], (V)[1], (V)[2], (V)[3] )
-
-#ifdef _MSC_VER
-#define inline __inline
-#endif
-static inline float conv_ui10_to_norm_float(unsigned ui10)
-{
-   return (float)(ui10) / 1023.0;
-}
-
-static inline float conv_ui2_to_norm_float(unsigned ui2)
-{
-   return (float)(ui2) / 3.0;
-}
-
-#define ATTRUI10_1( A, UI ) ATTR( A, 1, (UI) & 0x3ff, 0, 0, 1 )
-#define ATTRUI10_2( A, UI ) ATTR( A, 2, (UI) & 0x3ff, ((UI) >> 10) & 0x3ff, 0, 1 )
-#define ATTRUI10_3( A, UI ) ATTR( A, 3, (UI) & 0x3ff, ((UI) >> 10) & 0x3ff, ((UI) >> 20) & 0x3ff, 1 )
-#define ATTRUI10_4( A, UI ) ATTR( A, 4, (UI) & 0x3ff, ((UI) >> 10) & 0x3ff, ((UI) >> 20) & 0x3ff, ((UI) >> 30) & 0x3 )
-
-#define ATTRUI10N_1( A, UI ) ATTR( A, 1, conv_ui10_to_norm_float((UI) & 0x3ff), 0, 0, 1 )
-#define ATTRUI10N_2( A, UI ) ATTR( A, 2, \
-				   conv_ui10_to_norm_float((UI) & 0x3ff), \
-				   conv_ui10_to_norm_float(((UI) >> 10) & 0x3ff), 0, 1 )
-#define ATTRUI10N_3( A, UI ) ATTR( A, 3, \
-				   conv_ui10_to_norm_float((UI) & 0x3ff), \
-				   conv_ui10_to_norm_float(((UI) >> 10) & 0x3ff), \
-				   conv_ui10_to_norm_float(((UI) >> 20) & 0x3ff), 1 )
-#define ATTRUI10N_4( A, UI ) ATTR( A, 4, \
-				   conv_ui10_to_norm_float((UI) & 0x3ff), \
-				   conv_ui10_to_norm_float(((UI) >> 10) & 0x3ff), \
-				   conv_ui10_to_norm_float(((UI) >> 20) & 0x3ff), \
-				   conv_ui2_to_norm_float(((UI) >> 30) & 0x3) )
-
-struct attr_bits_10 {signed int x:10;};
-struct attr_bits_2 {signed int x:2;};
-
-static inline float conv_i10_to_i(int i10)
-{
-   struct attr_bits_10 val;
-   val.x = i10;
-   return (float)val.x;
-}
-
-static inline float conv_i2_to_i(int i2)
-{
-   struct attr_bits_2 val;
-   val.x = i2;
-   return (float)val.x;
-}
-
-static inline float conv_i10_to_norm_float(int i10)
-{
-   struct attr_bits_10 val;
-   val.x = i10;
-   return (2.0F * (float)val.x + 1.0F) * (1.0F  / 511.0F);
-}
-
-static inline float conv_i2_to_norm_float(int i2)
-{
-   struct attr_bits_2 val;
-   val.x = i2;
-   return (float)val.x;
-}
-
-#define ATTRI10_1( A, I10 ) ATTR( A, 1, conv_i10_to_i((I10) & 0x3ff), 0, 0, 1 )
-#define ATTRI10_2( A, I10 ) ATTR( A, 2, \
-				conv_i10_to_i((I10) & 0x3ff),		\
-				conv_i10_to_i(((I10) >> 10) & 0x3ff), 0, 1 )
-#define ATTRI10_3( A, I10 ) ATTR( A, 3, \
-				conv_i10_to_i((I10) & 0x3ff),	    \
-				conv_i10_to_i(((I10) >> 10) & 0x3ff), \
-				conv_i10_to_i(((I10) >> 20) & 0x3ff), 1 )
-#define ATTRI10_4( A, I10 ) ATTR( A, 4, \
-				conv_i10_to_i((I10) & 0x3ff),		\
-				conv_i10_to_i(((I10) >> 10) & 0x3ff), \
-				conv_i10_to_i(((I10) >> 20) & 0x3ff), \
-				conv_i2_to_i(((I10) >> 30) & 0x3))
-
-
-#define ATTRI10N_1( A, I10 ) ATTR( A, 1, conv_i10_to_norm_float((I10) & 0x3ff), 0, 0, 1 )
-#define ATTRI10N_2( A, I10 ) ATTR( A, 2, \
-				conv_i10_to_norm_float((I10) & 0x3ff),		\
-				conv_i10_to_norm_float(((I10) >> 10) & 0x3ff), 0, 1 )
-#define ATTRI10N_3( A, I10 ) ATTR( A, 3, \
-				conv_i10_to_norm_float((I10) & 0x3ff),	    \
-				conv_i10_to_norm_float(((I10) >> 10) & 0x3ff), \
-				conv_i10_to_norm_float(((I10) >> 20) & 0x3ff), 1 )
-#define ATTRI10N_4( A, I10 ) ATTR( A, 4, \
-				conv_i10_to_norm_float((I10) & 0x3ff),		\
-				conv_i10_to_norm_float(((I10) >> 10) & 0x3ff), \
-				conv_i10_to_norm_float(((I10) >> 20) & 0x3ff), \
-				conv_i2_to_norm_float(((I10) >> 30) & 0x3))
-
-#define ATTR_UI(val, type, normalized, attr, arg) do {		\
-   if ((type) == GL_UNSIGNED_INT_2_10_10_10_REV) {		\
-      if (normalized) {						\
-	 ATTRUI10N_##val((attr), (arg));			\
-      } else {							\
-	 ATTRUI10_##val((attr), (arg));				\
-      }								\
-   }   else if ((type) == GL_INT_2_10_10_10_REV) {		\
-      if (normalized) {						\
-	 ATTRI10N_##val((attr), (arg));				\
-      } else {							\
-	 ATTRI10_##val((attr), (arg));				\
-      }								\
-   } else							\
-      ERROR(GL_INVALID_VALUE);					\
-   } while(0)
-
-#define ATTR_UI_INDEX(val, type, normalized, index, arg) do {	\
-      if ((index) == 0) {					\
-	 ATTR_UI(val, (type), normalized, 0, (arg));			\
-      } else if ((index) < MAX_VERTEX_GENERIC_ATTRIBS) {		\
-	 ATTR_UI(val, (type), normalized, VBO_ATTRIB_GENERIC0 + (index), (arg)); \
-      } else								\
-	 ERROR(GL_INVALID_VALUE);					\
-   } while(0)
-
-static void GLAPIENTRY
-TAG(Vertex2f)(GLfloat x, GLfloat y)
-{
-   GET_CURRENT_CONTEXT(ctx);
-   ATTR2F(VBO_ATTRIB_POS, x, y);
-}
-
-static void GLAPIENTRY
-TAG(Vertex2fv)(const GLfloat * v)
-{
-   GET_CURRENT_CONTEXT(ctx);
-   ATTR2FV(VBO_ATTRIB_POS, v);
-}
-
-static void GLAPIENTRY
-TAG(Vertex3f)(GLfloat x, GLfloat y, GLfloat z)
-{
-   GET_CURRENT_CONTEXT(ctx);
-   ATTR3F(VBO_ATTRIB_POS, x, y, z);
-}
-
-static void GLAPIENTRY
-TAG(Vertex3fv)(const GLfloat * v)
-{
-   GET_CURRENT_CONTEXT(ctx);
-   ATTR3FV(VBO_ATTRIB_POS, v);
-}
-
-static void GLAPIENTRY
-TAG(Vertex4f)(GLfloat x, GLfloat y, GLfloat z, GLfloat w)
-{
-   GET_CURRENT_CONTEXT(ctx);
-   ATTR4F(VBO_ATTRIB_POS, x, y, z, w);
-}
-
-static void GLAPIENTRY
-TAG(Vertex4fv)(const GLfloat * v)
-{
-   GET_CURRENT_CONTEXT(ctx);
-   ATTR4FV(VBO_ATTRIB_POS, v);
-}
-
-
-
-static void GLAPIENTRY
-TAG(TexCoord1f)(GLfloat x)
-{
-   GET_CURRENT_CONTEXT(ctx);
-   ATTR1F(VBO_ATTRIB_TEX0, x);
-}
-
-static void GLAPIENTRY
-TAG(TexCoord1fv)(const GLfloat * v)
-{
-   GET_CURRENT_CONTEXT(ctx);
-   ATTR1FV(VBO_ATTRIB_TEX0, v);
-}
-
-static void GLAPIENTRY
-TAG(TexCoord2f)(GLfloat x, GLfloat y)
-{
-   GET_CURRENT_CONTEXT(ctx);
-   ATTR2F(VBO_ATTRIB_TEX0, x, y);
-}
-
-static void GLAPIENTRY
-TAG(TexCoord2fv)(const GLfloat * v)
-{
-   GET_CURRENT_CONTEXT(ctx);
-   ATTR2FV(VBO_ATTRIB_TEX0, v);
-}
-
-static void GLAPIENTRY
-TAG(TexCoord3f)(GLfloat x, GLfloat y, GLfloat z)
-{
-   GET_CURRENT_CONTEXT(ctx);
-   ATTR3F(VBO_ATTRIB_TEX0, x, y, z);
-}
-
-static void GLAPIENTRY
-TAG(TexCoord3fv)(const GLfloat * v)
-{
-   GET_CURRENT_CONTEXT(ctx);
-   ATTR3FV(VBO_ATTRIB_TEX0, v);
-}
-
-static void GLAPIENTRY
-TAG(TexCoord4f)(GLfloat x, GLfloat y, GLfloat z, GLfloat w)
-{
-   GET_CURRENT_CONTEXT(ctx);
-   ATTR4F(VBO_ATTRIB_TEX0, x, y, z, w);
-}
-
-static void GLAPIENTRY
-TAG(TexCoord4fv)(const GLfloat * v)
-{
-   GET_CURRENT_CONTEXT(ctx);
-   ATTR4FV(VBO_ATTRIB_TEX0, v);
-}
-
-
-
-static void GLAPIENTRY
-TAG(Normal3f)(GLfloat x, GLfloat y, GLfloat z)
-{
-   GET_CURRENT_CONTEXT(ctx);
-   ATTR3F(VBO_ATTRIB_NORMAL, x, y, z);
-}
-
-static void GLAPIENTRY
-TAG(Normal3fv)(const GLfloat * v)
-{
-   GET_CURRENT_CONTEXT(ctx);
-   ATTR3FV(VBO_ATTRIB_NORMAL, v);
-}
-
-
-
-static void GLAPIENTRY
-TAG(FogCoordfEXT)(GLfloat x)
-{
-   GET_CURRENT_CONTEXT(ctx);
-   ATTR1F(VBO_ATTRIB_FOG, x);
-}
-
-
-
-static void GLAPIENTRY
-TAG(FogCoordfvEXT)(const GLfloat * v)
-{
-   GET_CURRENT_CONTEXT(ctx);
-   ATTR1FV(VBO_ATTRIB_FOG, v);
-}
-
-static void GLAPIENTRY
-TAG(Color3f)(GLfloat x, GLfloat y, GLfloat z)
-{
-   GET_CURRENT_CONTEXT(ctx);
-   ATTR3F(VBO_ATTRIB_COLOR0, x, y, z);
-}
-
-static void GLAPIENTRY
-TAG(Color3fv)(const GLfloat * v)
-{
-   GET_CURRENT_CONTEXT(ctx);
-   ATTR3FV(VBO_ATTRIB_COLOR0, v);
-}
-
-static void GLAPIENTRY
-TAG(Color4f)(GLfloat x, GLfloat y, GLfloat z, GLfloat w)
-{
-   GET_CURRENT_CONTEXT(ctx);
-   ATTR4F(VBO_ATTRIB_COLOR0, x, y, z, w);
-}
-
-static void GLAPIENTRY
-TAG(Color4fv)(const GLfloat * v)
-{
-   GET_CURRENT_CONTEXT(ctx);
-   ATTR4FV(VBO_ATTRIB_COLOR0, v);
-}
-
-
-
-static void GLAPIENTRY
-TAG(SecondaryColor3fEXT)(GLfloat x, GLfloat y, GLfloat z)
-{
-   GET_CURRENT_CONTEXT(ctx);
-   ATTR3F(VBO_ATTRIB_COLOR1, x, y, z);
-}
-
-static void GLAPIENTRY
-TAG(SecondaryColor3fvEXT)(const GLfloat * v)
-{
-   GET_CURRENT_CONTEXT(ctx);
-   ATTR3FV(VBO_ATTRIB_COLOR1, v);
-}
-
-
-
-static void GLAPIENTRY
-TAG(EdgeFlag)(GLboolean b)
-{
-   GET_CURRENT_CONTEXT(ctx);
-   ATTR1F(VBO_ATTRIB_EDGEFLAG, (GLfloat) b);
-}
-
-
-
-static void GLAPIENTRY
-TAG(Indexf)(GLfloat f)
-{
-   GET_CURRENT_CONTEXT(ctx);
-   ATTR1F(VBO_ATTRIB_INDEX, f);
-}
-
-static void GLAPIENTRY
-TAG(Indexfv)(const GLfloat * f)
-{
-   GET_CURRENT_CONTEXT(ctx);
-   ATTR1FV(VBO_ATTRIB_INDEX, f);
-}
-
-
-
-static void GLAPIENTRY
-TAG(MultiTexCoord1f)(GLenum target, GLfloat x)
-{
-   GET_CURRENT_CONTEXT(ctx);
-   GLuint attr = (target & 0x7) + VBO_ATTRIB_TEX0;
-   ATTR1F(attr, x);
-}
-
-static void GLAPIENTRY
-TAG(MultiTexCoord1fv)(GLenum target, const GLfloat * v)
-{
-   GET_CURRENT_CONTEXT(ctx);
-   GLuint attr = (target & 0x7) + VBO_ATTRIB_TEX0;
-   ATTR1FV(attr, v);
-}
-
-static void GLAPIENTRY
-TAG(MultiTexCoord2f)(GLenum target, GLfloat x, GLfloat y)
-{
-   GET_CURRENT_CONTEXT(ctx);
-   GLuint attr = (target & 0x7) + VBO_ATTRIB_TEX0;
-   ATTR2F(attr, x, y);
-}
-
-static void GLAPIENTRY
-TAG(MultiTexCoord2fv)(GLenum target, const GLfloat * v)
-{
-   GET_CURRENT_CONTEXT(ctx);
-   GLuint attr = (target & 0x7) + VBO_ATTRIB_TEX0;
-   ATTR2FV(attr, v);
-}
-
-static void GLAPIENTRY
-TAG(MultiTexCoord3f)(GLenum target, GLfloat x, GLfloat y, GLfloat z)
-{
-   GET_CURRENT_CONTEXT(ctx);
-   GLuint attr = (target & 0x7) + VBO_ATTRIB_TEX0;
-   ATTR3F(attr, x, y, z);
-}
-
-static void GLAPIENTRY
-TAG(MultiTexCoord3fv)(GLenum target, const GLfloat * v)
-{
-   GET_CURRENT_CONTEXT(ctx);
-   GLuint attr = (target & 0x7) + VBO_ATTRIB_TEX0;
-   ATTR3FV(attr, v);
-}
-
-static void GLAPIENTRY
-TAG(MultiTexCoord4f)(GLenum target, GLfloat x, GLfloat y, GLfloat z, GLfloat w)
-{
-   GET_CURRENT_CONTEXT(ctx);
-   GLuint attr = (target & 0x7) + VBO_ATTRIB_TEX0;
-   ATTR4F(attr, x, y, z, w);
-}
-
-static void GLAPIENTRY
-TAG(MultiTexCoord4fv)(GLenum target, const GLfloat * v)
-{
-   GET_CURRENT_CONTEXT(ctx);
-   GLuint attr = (target & 0x7) + VBO_ATTRIB_TEX0;
-   ATTR4FV(attr, v);
-}
-
-
-
-static void GLAPIENTRY
-TAG(VertexAttrib1fARB)(GLuint index, GLfloat x)
-{
-   GET_CURRENT_CONTEXT(ctx);
-   if (index == 0)
-      ATTR1F(0, x);
-   else if (index < MAX_VERTEX_GENERIC_ATTRIBS)
-      ATTR1F(VBO_ATTRIB_GENERIC0 + index, x);
-   else
-      ERROR(GL_INVALID_VALUE);
-}
-
-static void GLAPIENTRY
-TAG(VertexAttrib1fvARB)(GLuint index, const GLfloat * v)
-{
-   GET_CURRENT_CONTEXT(ctx);
-   if (index == 0)
-      ATTR1FV(0, v);
-   else if (index < MAX_VERTEX_GENERIC_ATTRIBS)
-      ATTR1FV(VBO_ATTRIB_GENERIC0 + index, v);
-   else
-      ERROR(GL_INVALID_VALUE);
-}
-
-static void GLAPIENTRY
-TAG(VertexAttrib2fARB)(GLuint index, GLfloat x, GLfloat y)
-{
-   GET_CURRENT_CONTEXT(ctx);
-   if (index == 0)
-      ATTR2F(0, x, y);
-   else if (index < MAX_VERTEX_GENERIC_ATTRIBS)
-      ATTR2F(VBO_ATTRIB_GENERIC0 + index, x, y);
-   else
-      ERROR(GL_INVALID_VALUE);
-}
-
-static void GLAPIENTRY
-TAG(VertexAttrib2fvARB)(GLuint index, const GLfloat * v)
-{
-   GET_CURRENT_CONTEXT(ctx);
-   if (index == 0)
-      ATTR2FV(0, v);
-   else if (index < MAX_VERTEX_GENERIC_ATTRIBS)
-      ATTR2FV(VBO_ATTRIB_GENERIC0 + index, v);
-   else
-      ERROR(GL_INVALID_VALUE);
-}
-
-static void GLAPIENTRY
-TAG(VertexAttrib3fARB)(GLuint index, GLfloat x, GLfloat y, GLfloat z)
-{
-   GET_CURRENT_CONTEXT(ctx);
-   if (index == 0)
-      ATTR3F(0, x, y, z);
-   else if (index < MAX_VERTEX_GENERIC_ATTRIBS)
-      ATTR3F(VBO_ATTRIB_GENERIC0 + index, x, y, z);
-   else
-      ERROR(GL_INVALID_VALUE);
-}
-
-static void GLAPIENTRY
-TAG(VertexAttrib3fvARB)(GLuint index, const GLfloat * v)
-{
-   GET_CURRENT_CONTEXT(ctx);
-   if (index == 0)
-      ATTR3FV(0, v);
-   else if (index < MAX_VERTEX_GENERIC_ATTRIBS)
-      ATTR3FV(VBO_ATTRIB_GENERIC0 + index, v);
-   else
-      ERROR(GL_INVALID_VALUE);
-}
-
-static void GLAPIENTRY
-TAG(VertexAttrib4fARB)(GLuint index, GLfloat x, GLfloat y, GLfloat z, GLfloat w)
-{
-   GET_CURRENT_CONTEXT(ctx);
-   if (index == 0)
-      ATTR4F(0, x, y, z, w);
-   else if (index < MAX_VERTEX_GENERIC_ATTRIBS)
-      ATTR4F(VBO_ATTRIB_GENERIC0 + index, x, y, z, w);
-   else
-      ERROR(GL_INVALID_VALUE);
-}
-
-static void GLAPIENTRY
-TAG(VertexAttrib4fvARB)(GLuint index, const GLfloat * v)
-{
-   GET_CURRENT_CONTEXT(ctx);
-   if (index == 0)
-      ATTR4FV(0, v);
-   else if (index < MAX_VERTEX_GENERIC_ATTRIBS)
-      ATTR4FV(VBO_ATTRIB_GENERIC0 + index, v);
-   else
-      ERROR(GL_INVALID_VALUE);
-}
-
-
-
-/* Integer-valued generic attributes.
- * XXX: the integers just get converted to floats at this time
- */
-static void GLAPIENTRY
-TAG(VertexAttribI1i)(GLuint index, GLint x)
-{
-   GET_CURRENT_CONTEXT(ctx);
-   if (index == 0)
-      ATTR1I(0, x);
-   else if (index < MAX_VERTEX_GENERIC_ATTRIBS)
-      ATTR1I(VBO_ATTRIB_GENERIC0 + index, x);
-   else
-      ERROR(GL_INVALID_VALUE);
-}
-
-static void GLAPIENTRY
-TAG(VertexAttribI2i)(GLuint index, GLint x, GLint y)
-{
-   GET_CURRENT_CONTEXT(ctx);
-   if (index == 0)
-      ATTR2I(0, x, y);
-   else if (index < MAX_VERTEX_GENERIC_ATTRIBS)
-      ATTR2I(VBO_ATTRIB_GENERIC0 + index, x, y);
-   else
-      ERROR(GL_INVALID_VALUE);
-}
-
-static void GLAPIENTRY
-TAG(VertexAttribI3i)(GLuint index, GLint x, GLint y, GLint z)
-{
-   GET_CURRENT_CONTEXT(ctx);
-   if (index == 0)
-      ATTR3I(0, x, y, z);
-   else if (index < MAX_VERTEX_GENERIC_ATTRIBS)
-      ATTR3I(VBO_ATTRIB_GENERIC0 + index, x, y, z);
-   else
-      ERROR(GL_INVALID_VALUE);
-}
-
-static void GLAPIENTRY
-TAG(VertexAttribI4i)(GLuint index, GLint x, GLint y, GLint z, GLint w)
-{
-   GET_CURRENT_CONTEXT(ctx);
-   if (index == 0)
-      ATTR4I(0, x, y, z, w);
-   else if (index < MAX_VERTEX_GENERIC_ATTRIBS)
-      ATTR4I(VBO_ATTRIB_GENERIC0 + index, x, y, z, w);
-   else
-      ERROR(GL_INVALID_VALUE);
-}
-
-static void GLAPIENTRY
-TAG(VertexAttribI2iv)(GLuint index, const GLint *v)
-{
-   GET_CURRENT_CONTEXT(ctx);
-   if (index == 0)
-      ATTR2IV(0, v);
-   else if (index < MAX_VERTEX_GENERIC_ATTRIBS)
-      ATTR2IV(VBO_ATTRIB_GENERIC0 + index, v);
-   else
-      ERROR(GL_INVALID_VALUE);
-}
-
-static void GLAPIENTRY
-TAG(VertexAttribI3iv)(GLuint index, const GLint *v)
-{
-   GET_CURRENT_CONTEXT(ctx);
-   if (index == 0)
-      ATTR3IV(0, v);
-   else if (index < MAX_VERTEX_GENERIC_ATTRIBS)
-      ATTR3IV(VBO_ATTRIB_GENERIC0 + index, v);
-   else
-      ERROR(GL_INVALID_VALUE);
-}
-
-static void GLAPIENTRY
-TAG(VertexAttribI4iv)(GLuint index, const GLint *v)
-{
-   GET_CURRENT_CONTEXT(ctx);
-   if (index == 0)
-      ATTR4IV(0, v);
-   else if (index < MAX_VERTEX_GENERIC_ATTRIBS)
-      ATTR4IV(VBO_ATTRIB_GENERIC0 + index, v);
-   else
-      ERROR(GL_INVALID_VALUE);
-}
-
-
-
-/* Unsigned integer-valued generic attributes.
- * XXX: the integers just get converted to floats at this time
- */
-static void GLAPIENTRY
-TAG(VertexAttribI1ui)(GLuint index, GLuint x)
-{
-   GET_CURRENT_CONTEXT(ctx);
-   if (index == 0)
-      ATTR1UI(0, x);
-   else if (index < MAX_VERTEX_GENERIC_ATTRIBS)
-      ATTR1UI(VBO_ATTRIB_GENERIC0 + index, x);
-   else
-      ERROR(GL_INVALID_VALUE);
-}
-
-static void GLAPIENTRY
-TAG(VertexAttribI2ui)(GLuint index, GLuint x, GLuint y)
-{
-   GET_CURRENT_CONTEXT(ctx);
-   if (index == 0)
-      ATTR2UI(0, x, y);
-   else if (index < MAX_VERTEX_GENERIC_ATTRIBS)
-      ATTR2UI(VBO_ATTRIB_GENERIC0 + index, x, y);
-   else
-      ERROR(GL_INVALID_VALUE);
-}
-
-static void GLAPIENTRY
-TAG(VertexAttribI3ui)(GLuint index, GLuint x, GLuint y, GLuint z)
-{
-   GET_CURRENT_CONTEXT(ctx);
-   if (index == 0)
-      ATTR3UI(0, x, y, z);
-   else if (index < MAX_VERTEX_GENERIC_ATTRIBS)
-      ATTR3UI(VBO_ATTRIB_GENERIC0 + index, x, y, z);
-   else
-      ERROR(GL_INVALID_VALUE);
-}
-
-static void GLAPIENTRY
-TAG(VertexAttribI4ui)(GLuint index, GLuint x, GLuint y, GLuint z, GLuint w)
-{
-   GET_CURRENT_CONTEXT(ctx);
-   if (index == 0)
-      ATTR4UI(0, x, y, z, w);
-   else if (index < MAX_VERTEX_GENERIC_ATTRIBS)
-      ATTR4UI(VBO_ATTRIB_GENERIC0 + index, x, y, z, w);
-   else
-      ERROR(GL_INVALID_VALUE);
-}
-
-static void GLAPIENTRY
-TAG(VertexAttribI2uiv)(GLuint index, const GLuint *v)
-{
-   GET_CURRENT_CONTEXT(ctx);
-   if (index == 0)
-      ATTR2UIV(0, v);
-   else if (index < MAX_VERTEX_GENERIC_ATTRIBS)
-      ATTR2UIV(VBO_ATTRIB_GENERIC0 + index, v);
-   else
-      ERROR(GL_INVALID_VALUE);
-}
-
-static void GLAPIENTRY
-TAG(VertexAttribI3uiv)(GLuint index, const GLuint *v)
-{
-   GET_CURRENT_CONTEXT(ctx);
-   if (index == 0)
-      ATTR3UIV(0, v);
-   else if (index < MAX_VERTEX_GENERIC_ATTRIBS)
-      ATTR3UIV(VBO_ATTRIB_GENERIC0 + index, v);
-   else
-      ERROR(GL_INVALID_VALUE);
-}
-
-static void GLAPIENTRY
-TAG(VertexAttribI4uiv)(GLuint index, const GLuint *v)
-{
-   GET_CURRENT_CONTEXT(ctx);
-   if (index == 0)
-      ATTR4UIV(0, v);
-   else if (index < MAX_VERTEX_GENERIC_ATTRIBS)
-      ATTR4UIV(VBO_ATTRIB_GENERIC0 + index, v);
-   else
-      ERROR(GL_INVALID_VALUE);
-}
-
-
-
-/* In addition to supporting NV_vertex_program, these entrypoints are
- * used by the display list and other code specifically because of
- * their property of aliasing with other attributes.  (See
- * vbo_save_loopback.c)
- */
-static void GLAPIENTRY
-TAG(VertexAttrib1fNV)(GLuint index, GLfloat x)
-{
-   GET_CURRENT_CONTEXT(ctx);
-   if (index < VBO_ATTRIB_MAX)
-      ATTR1F(index, x);
-}
-
-static void GLAPIENTRY
-TAG(VertexAttrib1fvNV)(GLuint index, const GLfloat * v)
-{
-   GET_CURRENT_CONTEXT(ctx);
-   if (index < VBO_ATTRIB_MAX)
-      ATTR1FV(index, v);
-}
-
-static void GLAPIENTRY
-TAG(VertexAttrib2fNV)(GLuint index, GLfloat x, GLfloat y)
-{
-   GET_CURRENT_CONTEXT(ctx);
-   if (index < VBO_ATTRIB_MAX)
-      ATTR2F(index, x, y);
-}
-
-static void GLAPIENTRY
-TAG(VertexAttrib2fvNV)(GLuint index, const GLfloat * v)
-{
-   GET_CURRENT_CONTEXT(ctx);
-   if (index < VBO_ATTRIB_MAX)
-      ATTR2FV(index, v);
-}
-
-static void GLAPIENTRY
-TAG(VertexAttrib3fNV)(GLuint index, GLfloat x, GLfloat y, GLfloat z)
-{
-   GET_CURRENT_CONTEXT(ctx);
-   if (index < VBO_ATTRIB_MAX)
-      ATTR3F(index, x, y, z);
-}
-
-static void GLAPIENTRY
-TAG(VertexAttrib3fvNV)(GLuint index,
- const GLfloat * v)
-{
-   GET_CURRENT_CONTEXT(ctx);
-   if (index < VBO_ATTRIB_MAX)
-      ATTR3FV(index, v);
-}
-
-static void GLAPIENTRY
-TAG(VertexAttrib4fNV)(GLuint index, GLfloat x, GLfloat y, GLfloat z, GLfloat w)
-{
-   GET_CURRENT_CONTEXT(ctx);
-   if (index < VBO_ATTRIB_MAX)
-      ATTR4F(index, x, y, z, w);
-}
-
-static void GLAPIENTRY
-TAG(VertexAttrib4fvNV)(GLuint index, const GLfloat * v)
-{
-   GET_CURRENT_CONTEXT(ctx);
-   if (index < VBO_ATTRIB_MAX)
-      ATTR4FV(index, v);
-}
-
-
-
-#define MAT( ATTR, N, face, params )			\
-do {							\
-   if (face != GL_BACK)					\
-      MAT_ATTR( ATTR, N, params ); /* front */		\
-   if (face != GL_FRONT)				\
-      MAT_ATTR( ATTR + 1, N, params ); /* back */	\
-} while (0)
-
-
-/* Colormaterial conflicts are dealt with later.
- */
-static void GLAPIENTRY
-TAG(Materialfv)(GLenum face, GLenum pname,
-                 const GLfloat * params)
-{
-   GET_CURRENT_CONTEXT(ctx);
-   switch (pname) {
-   case GL_EMISSION:
-      MAT(VBO_ATTRIB_MAT_FRONT_EMISSION, 4, face, params);
-      break;
-   case GL_AMBIENT:
-      MAT(VBO_ATTRIB_MAT_FRONT_AMBIENT, 4, face, params);
-      break;
-   case GL_DIFFUSE:
-      MAT(VBO_ATTRIB_MAT_FRONT_DIFFUSE, 4, face, params);
-      break;
-   case GL_SPECULAR:
-      MAT(VBO_ATTRIB_MAT_FRONT_SPECULAR, 4, face, params);
-      break;
-   case GL_SHININESS:
-      MAT(VBO_ATTRIB_MAT_FRONT_SHININESS, 1, face, params);
-      break;
-   case GL_COLOR_INDEXES:
-      MAT(VBO_ATTRIB_MAT_FRONT_INDEXES, 3, face, params);
-      break;
-   case GL_AMBIENT_AND_DIFFUSE:
-      MAT(VBO_ATTRIB_MAT_FRONT_AMBIENT, 4, face, params);
-      MAT(VBO_ATTRIB_MAT_FRONT_DIFFUSE, 4, face, params);
-      break;
-   default:
-      ERROR(GL_INVALID_ENUM);
-      return;
-   }
-}
-
-static void GLAPIENTRY
-TAG(VertexP2ui)(GLenum type, GLuint value)
-{
-   GET_CURRENT_CONTEXT(ctx);
-   ATTR_UI(2, type, 0, VBO_ATTRIB_POS, value);
-}
-
-static void GLAPIENTRY
-TAG(VertexP2uiv)(GLenum type, const GLuint *value)
-{
-   GET_CURRENT_CONTEXT(ctx);
-   ATTR_UI(2, type, 0, VBO_ATTRIB_POS, value[0]);
-}
-
-static void GLAPIENTRY
-TAG(VertexP3ui)(GLenum type, GLuint value)
-{
-   GET_CURRENT_CONTEXT(ctx);
-   ATTR_UI(3, type, 0, VBO_ATTRIB_POS, value);
-}
-
-static void GLAPIENTRY
-TAG(VertexP3uiv)(GLenum type, const GLuint *value)
-{
-   GET_CURRENT_CONTEXT(ctx);
-   ATTR_UI(3, type, 0, VBO_ATTRIB_POS, value[0]);
-}
-
-static void GLAPIENTRY
-TAG(VertexP4ui)(GLenum type, GLuint value)
-{
-   GET_CURRENT_CONTEXT(ctx);
-   ATTR_UI(4, type, 0, VBO_ATTRIB_POS, value);
-}
-
-static void GLAPIENTRY
-TAG(VertexP4uiv)(GLenum type, const GLuint *value)
-{
-   GET_CURRENT_CONTEXT(ctx);
-   ATTR_UI(4, type, 0, VBO_ATTRIB_POS, value[0]);
-}
-
-static void GLAPIENTRY
-TAG(TexCoordP1ui)(GLenum type, GLuint coords)
-{
-   GET_CURRENT_CONTEXT(ctx);
-   ATTR_UI(1, type, 0, VBO_ATTRIB_TEX0, coords);
-}
-
-static void GLAPIENTRY
-TAG(TexCoordP1uiv)(GLenum type, const GLuint *coords)
-{
-   GET_CURRENT_CONTEXT(ctx);
-   ATTR_UI(1, type, 0, VBO_ATTRIB_TEX0, coords[0]);
-}
-
-static void GLAPIENTRY
-TAG(TexCoordP2ui)(GLenum type, GLuint coords)
-{
-   GET_CURRENT_CONTEXT(ctx);
-   ATTR_UI(2, type, 0, VBO_ATTRIB_TEX0, coords);
-}
-
-static void GLAPIENTRY
-TAG(TexCoordP2uiv)(GLenum type, const GLuint *coords)
-{
-   GET_CURRENT_CONTEXT(ctx);
-   ATTR_UI(2, type, 0, VBO_ATTRIB_TEX0, coords[0]);
-}
-
-static void GLAPIENTRY
-TAG(TexCoordP3ui)(GLenum type, GLuint coords)
-{
-   GET_CURRENT_CONTEXT(ctx);
-   ATTR_UI(3, type, 0, VBO_ATTRIB_TEX0, coords);
-}
-
-static void GLAPIENTRY
-TAG(TexCoordP3uiv)(GLenum type, const GLuint *coords)
-{
-   GET_CURRENT_CONTEXT(ctx);
-   ATTR_UI(3, type, 0, VBO_ATTRIB_TEX0, coords[0]);
-}
-
-static void GLAPIENTRY
-TAG(TexCoordP4ui)(GLenum type, GLuint coords)
-{
-   GET_CURRENT_CONTEXT(ctx);
-   ATTR_UI(4, type, 0, VBO_ATTRIB_TEX0, coords);
-}
-
-static void GLAPIENTRY
-TAG(TexCoordP4uiv)(GLenum type, const GLuint *coords)
-{
-   GET_CURRENT_CONTEXT(ctx);
-   ATTR_UI(4, type, 0, VBO_ATTRIB_TEX0, coords[0]);
-}
-
-static void GLAPIENTRY
-TAG(MultiTexCoordP1ui)(GLenum target, GLenum type, GLuint coords)
-{
-   GET_CURRENT_CONTEXT(ctx);
-   GLuint attr = (target & 0x7) + VBO_ATTRIB_TEX0;
-   ATTR_UI(1, type, 0, attr, coords);
-}
-
-static void GLAPIENTRY
-TAG(MultiTexCoordP1uiv)(GLenum target, GLenum type, const GLuint *coords)
-{
-   GET_CURRENT_CONTEXT(ctx);
-   GLuint attr = (target & 0x7) + VBO_ATTRIB_TEX0;
-   ATTR_UI(1, type, 0, attr, coords[0]);
-}
-
-static void GLAPIENTRY
-TAG(MultiTexCoordP2ui)(GLenum target, GLenum type, GLuint coords)
-{
-   GET_CURRENT_CONTEXT(ctx);
-   GLuint attr = (target & 0x7) + VBO_ATTRIB_TEX0;
-   ATTR_UI(2, type, 0, attr, coords);
-}
-
-static void GLAPIENTRY
-TAG(MultiTexCoordP2uiv)(GLenum target, GLenum type, const GLuint *coords)
-{
-   GET_CURRENT_CONTEXT(ctx);
-   GLuint attr = (target & 0x7) + VBO_ATTRIB_TEX0;
-   ATTR_UI(2, type, 0, attr, coords[0]);
-}
-
-static void GLAPIENTRY
-TAG(MultiTexCoordP3ui)(GLenum target, GLenum type, GLuint coords)
-{
-   GET_CURRENT_CONTEXT(ctx);
-   GLuint attr = (target & 0x7) + VBO_ATTRIB_TEX0;
-   ATTR_UI(3, type, 0, attr, coords);
-}
-
-static void GLAPIENTRY
-TAG(MultiTexCoordP3uiv)(GLenum target, GLenum type, const GLuint *coords)
-{
-   GET_CURRENT_CONTEXT(ctx);
-   GLuint attr = (target & 0x7) + VBO_ATTRIB_TEX0;
-   ATTR_UI(3, type, 0, attr, coords[0]);
-}
-
-static void GLAPIENTRY
-TAG(MultiTexCoordP4ui)(GLenum target, GLenum type, GLuint coords)
-{
-   GET_CURRENT_CONTEXT(ctx);
-   GLuint attr = (target & 0x7) + VBO_ATTRIB_TEX0;
-   ATTR_UI(4, type, 0, attr, coords);
-}
-
-static void GLAPIENTRY
-TAG(MultiTexCoordP4uiv)(GLenum target, GLenum type, const GLuint *coords)
-{
-   GET_CURRENT_CONTEXT(ctx);
-   GLuint attr = (target & 0x7) + VBO_ATTRIB_TEX0;
-   ATTR_UI(4, type, 0, attr, coords[0]);
-}
-
-static void GLAPIENTRY
-TAG(NormalP3ui)(GLenum type, GLuint coords)
-{
-   GET_CURRENT_CONTEXT(ctx);
-   ATTR_UI(3, type, 1, VBO_ATTRIB_NORMAL, coords);
-}
-
-static void GLAPIENTRY
-TAG(NormalP3uiv)(GLenum type, const GLuint *coords)
-{
-   GET_CURRENT_CONTEXT(ctx);
-   ATTR_UI(3, type, 1, VBO_ATTRIB_NORMAL, coords[0]);
-}
-
-static void GLAPIENTRY
-TAG(ColorP3ui)(GLenum type, GLuint color)
-{
-   GET_CURRENT_CONTEXT(ctx);
-   ATTR_UI(3, type, 1, VBO_ATTRIB_COLOR0, color);
-}
-
-static void GLAPIENTRY
-TAG(ColorP3uiv)(GLenum type, const GLuint *color)
-{
-   GET_CURRENT_CONTEXT(ctx);
-   ATTR_UI(3, type, 1, VBO_ATTRIB_COLOR0, color[0]);
-}
-
-static void GLAPIENTRY
-TAG(ColorP4ui)(GLenum type, GLuint color)
-{
-   GET_CURRENT_CONTEXT(ctx);
-   ATTR_UI(4, type, 1, VBO_ATTRIB_COLOR0, color);
-}
-
-static void GLAPIENTRY
-TAG(ColorP4uiv)(GLenum type, const GLuint *color)
-{
-   GET_CURRENT_CONTEXT(ctx);
-   ATTR_UI(4, type, 1, VBO_ATTRIB_COLOR0, color[0]);
-}
-
-static void GLAPIENTRY
-TAG(SecondaryColorP3ui)(GLenum type, GLuint color)
-{
-   GET_CURRENT_CONTEXT(ctx);
-   ATTR_UI(3, type, 1, VBO_ATTRIB_COLOR1, color);
-}
-
-static void GLAPIENTRY
-TAG(SecondaryColorP3uiv)(GLenum type, const GLuint *color)
-{
-   GET_CURRENT_CONTEXT(ctx);
-   ATTR_UI(3, type, 1, VBO_ATTRIB_COLOR1, color[0]);
-}
-
-static void GLAPIENTRY
-TAG(VertexAttribP1ui)(GLuint index, GLenum type, GLboolean normalized,
-		      GLuint value)
-{
-   GET_CURRENT_CONTEXT(ctx);
-   ATTR_UI_INDEX(1, type, normalized, index, value);
-}
-
-static void GLAPIENTRY
-TAG(VertexAttribP2ui)(GLuint index, GLenum type, GLboolean normalized,
-		      GLuint value)
-{
-   GET_CURRENT_CONTEXT(ctx);
-   ATTR_UI_INDEX(2, type, normalized, index, value);
-}
-
-static void GLAPIENTRY
-TAG(VertexAttribP3ui)(GLuint index, GLenum type, GLboolean normalized,
-		      GLuint value)
-{
-   GET_CURRENT_CONTEXT(ctx);
-   ATTR_UI_INDEX(3, type, normalized, index, value);
-}
-
-static void GLAPIENTRY
-TAG(VertexAttribP4ui)(GLuint index, GLenum type, GLboolean normalized,
-		      GLuint value)
-{
-   GET_CURRENT_CONTEXT(ctx);
-   ATTR_UI_INDEX(4, type, normalized, index, value);
-}
-
-static void GLAPIENTRY
-TAG(VertexAttribP1uiv)(GLuint index, GLenum type, GLboolean normalized,
-		       const GLuint *value)
-{
-   GET_CURRENT_CONTEXT(ctx);
-   ATTR_UI_INDEX(1, type, normalized, index, *value);
-}
-
-static void GLAPIENTRY
-TAG(VertexAttribP2uiv)(GLuint index, GLenum type, GLboolean normalized,
-		       const GLuint *value)
-{
-   GET_CURRENT_CONTEXT(ctx);
-   ATTR_UI_INDEX(2, type, normalized, index, *value);
-}
-
-static void GLAPIENTRY
-TAG(VertexAttribP3uiv)(GLuint index, GLenum type, GLboolean normalized,
-		       const GLuint *value)
-{
-   GET_CURRENT_CONTEXT(ctx);
-   ATTR_UI_INDEX(3, type, normalized, index, *value);
-}
-
-static void GLAPIENTRY
-TAG(VertexAttribP4uiv)(GLuint index, GLenum type, GLboolean normalized,
-		      const GLuint *value)
-{
-   GET_CURRENT_CONTEXT(ctx);
-   ATTR_UI_INDEX(4, type, normalized, index, *value);
-}
-
-
-#undef ATTR1FV
-#undef ATTR2FV
-#undef ATTR3FV
-#undef ATTR4FV
-
-#undef ATTR1F
-#undef ATTR2F
-#undef ATTR3F
-#undef ATTR4F
-
-#undef ATTR_UI
-
-#undef MAT
-#undef MAT_ATTR
-=======
-/**************************************************************************
-
-Copyright 2002 Tungsten Graphics Inc., Cedar Park, Texas.
-Copyright 2011 Dave Airlie (ARB_vertex_type_2_10_10_10_rev support)
-All Rights Reserved.
-
-Permission is hereby granted, free of charge, to any person obtaining a
-copy of this software and associated documentation files (the "Software"),
-to deal in the Software without restriction, including without limitation
-on the rights to use, copy, modify, merge, publish, distribute, sub
-license, and/or sell copies of the Software, and to permit persons to whom
-the Software is furnished to do so, subject to the following conditions:
-
-The above copyright notice and this permission notice (including the next
-paragraph) shall be included in all copies or substantial portions of the
-Software.
-
-THE SOFTWARE IS PROVIDED "AS IS", WITHOUT WARRANTY OF ANY KIND, EXPRESS OR
-IMPLIED, INCLUDING BUT NOT LIMITED TO THE WARRANTIES OF MERCHANTABILITY,
-FITNESS FOR A PARTICULAR PURPOSE AND NON-INFRINGEMENT. IN NO EVENT SHALL
-TUNGSTEN GRAPHICS AND/OR THEIR SUPPLIERS BE LIABLE FOR ANY CLAIM,
-DAMAGES OR OTHER LIABILITY, WHETHER IN AN ACTION OF CONTRACT, TORT OR
-OTHERWISE, ARISING FROM, OUT OF OR IN CONNECTION WITH THE SOFTWARE OR THE
-USE OR OTHER DEALINGS IN THE SOFTWARE.
-
-**************************************************************************/
-
-/* float */
-#define ATTR1FV( A, V ) ATTR( A, 1, (V)[0], 0, 0, 1 )
-#define ATTR2FV( A, V ) ATTR( A, 2, (V)[0], (V)[1], 0, 1 )
-#define ATTR3FV( A, V ) ATTR( A, 3, (V)[0], (V)[1], (V)[2], 1 )
-#define ATTR4FV( A, V ) ATTR( A, 4, (V)[0], (V)[1], (V)[2], (V)[3] )
-
-#define ATTR1F( A, X )          ATTR( A, 1, X, 0, 0, 1 )
-#define ATTR2F( A, X, Y )       ATTR( A, 2, X, Y, 0, 1 )
-#define ATTR3F( A, X, Y, Z )    ATTR( A, 3, X, Y, Z, 1 )
-#define ATTR4F( A, X, Y, Z, W ) ATTR( A, 4, X, Y, Z, W )
-
-/* int */
-#define ATTR2IV( A, V ) ATTR( A, 2, (V)[0], (V)[1], 0, 1 )
-#define ATTR3IV( A, V ) ATTR( A, 3, (V)[0], (V)[1], (V)[2], 1 )
-#define ATTR4IV( A, V ) ATTR( A, 4, (V)[0], (V)[1], (V)[2], (V)[3] )
-
-#define ATTR1I( A, X )          ATTR( A, 1, X, 0, 0, 1 )
-#define ATTR2I( A, X, Y )       ATTR( A, 2, X, Y, 0, 1 )
-#define ATTR3I( A, X, Y, Z )    ATTR( A, 3, X, Y, Z, 1 )
-#define ATTR4I( A, X, Y, Z, W ) ATTR( A, 4, X, Y, Z, W )
-
-
-/* uint */
-#define ATTR2UIV( A, V ) ATTR( A, 2, (V)[0], (V)[1], 0, 1 )
-#define ATTR3UIV( A, V ) ATTR( A, 3, (V)[0], (V)[1], (V)[2], 1 )
-#define ATTR4UIV( A, V ) ATTR( A, 4, (V)[0], (V)[1], (V)[2], (V)[3] )
-
-#define ATTR1UI( A, X )          ATTR( A, 1, X, 0, 0, 1 )
-#define ATTR2UI( A, X, Y )       ATTR( A, 2, X, Y, 0, 1 )
-#define ATTR3UI( A, X, Y, Z )    ATTR( A, 3, X, Y, Z, 1 )
-#define ATTR4UI( A, X, Y, Z, W ) ATTR( A, 4, X, Y, Z, W )
-
-#define MAT_ATTR( A, N, V ) ATTR( A, N, (V)[0], (V)[1], (V)[2], (V)[3] )
-
-static INLINE float conv_ui10_to_norm_float(unsigned ui10)
-{
-   return (float)(ui10) / 1023.0;
-}
-
-static INLINE float conv_ui2_to_norm_float(unsigned ui2)
-{
-   return (float)(ui2) / 3.0;
-}
-
-#define ATTRUI10_1( A, UI ) ATTR( A, 1, (UI) & 0x3ff, 0, 0, 1 )
-#define ATTRUI10_2( A, UI ) ATTR( A, 2, (UI) & 0x3ff, ((UI) >> 10) & 0x3ff, 0, 1 )
-#define ATTRUI10_3( A, UI ) ATTR( A, 3, (UI) & 0x3ff, ((UI) >> 10) & 0x3ff, ((UI) >> 20) & 0x3ff, 1 )
-#define ATTRUI10_4( A, UI ) ATTR( A, 4, (UI) & 0x3ff, ((UI) >> 10) & 0x3ff, ((UI) >> 20) & 0x3ff, ((UI) >> 30) & 0x3 )
-
-#define ATTRUI10N_1( A, UI ) ATTR( A, 1, conv_ui10_to_norm_float((UI) & 0x3ff), 0, 0, 1 )
-#define ATTRUI10N_2( A, UI ) ATTR( A, 2, \
-				   conv_ui10_to_norm_float((UI) & 0x3ff), \
-				   conv_ui10_to_norm_float(((UI) >> 10) & 0x3ff), 0, 1 )
-#define ATTRUI10N_3( A, UI ) ATTR( A, 3, \
-				   conv_ui10_to_norm_float((UI) & 0x3ff), \
-				   conv_ui10_to_norm_float(((UI) >> 10) & 0x3ff), \
-				   conv_ui10_to_norm_float(((UI) >> 20) & 0x3ff), 1 )
-#define ATTRUI10N_4( A, UI ) ATTR( A, 4, \
-				   conv_ui10_to_norm_float((UI) & 0x3ff), \
-				   conv_ui10_to_norm_float(((UI) >> 10) & 0x3ff), \
-				   conv_ui10_to_norm_float(((UI) >> 20) & 0x3ff), \
-				   conv_ui2_to_norm_float(((UI) >> 30) & 0x3) )
-
-struct attr_bits_10 {signed int x:10;};
-struct attr_bits_2 {signed int x:2;};
-
-static INLINE float conv_i10_to_i(int i10)
-{
-   struct attr_bits_10 val;
-   val.x = i10;
-   return (float)val.x;
-}
-
-static INLINE float conv_i2_to_i(int i2)
-{
-   struct attr_bits_2 val;
-   val.x = i2;
-   return (float)val.x;
-}
-
-static INLINE float conv_i10_to_norm_float(int i10)
-{
-   struct attr_bits_10 val;
-   val.x = i10;
-   return (2.0F * (float)val.x + 1.0F) * (1.0F  / 511.0F);
-}
-
-static INLINE float conv_i2_to_norm_float(int i2)
-{
-   struct attr_bits_2 val;
-   val.x = i2;
-   return (float)val.x;
-}
-
-#define ATTRI10_1( A, I10 ) ATTR( A, 1, conv_i10_to_i((I10) & 0x3ff), 0, 0, 1 )
-#define ATTRI10_2( A, I10 ) ATTR( A, 2, \
-				conv_i10_to_i((I10) & 0x3ff),		\
-				conv_i10_to_i(((I10) >> 10) & 0x3ff), 0, 1 )
-#define ATTRI10_3( A, I10 ) ATTR( A, 3, \
-				conv_i10_to_i((I10) & 0x3ff),	    \
-				conv_i10_to_i(((I10) >> 10) & 0x3ff), \
-				conv_i10_to_i(((I10) >> 20) & 0x3ff), 1 )
-#define ATTRI10_4( A, I10 ) ATTR( A, 4, \
-				conv_i10_to_i((I10) & 0x3ff),		\
-				conv_i10_to_i(((I10) >> 10) & 0x3ff), \
-				conv_i10_to_i(((I10) >> 20) & 0x3ff), \
-				conv_i2_to_i(((I10) >> 30) & 0x3))
-
-
-#define ATTRI10N_1( A, I10 ) ATTR( A, 1, conv_i10_to_norm_float((I10) & 0x3ff), 0, 0, 1 )
-#define ATTRI10N_2( A, I10 ) ATTR( A, 2, \
-				conv_i10_to_norm_float((I10) & 0x3ff),		\
-				conv_i10_to_norm_float(((I10) >> 10) & 0x3ff), 0, 1 )
-#define ATTRI10N_3( A, I10 ) ATTR( A, 3, \
-				conv_i10_to_norm_float((I10) & 0x3ff),	    \
-				conv_i10_to_norm_float(((I10) >> 10) & 0x3ff), \
-				conv_i10_to_norm_float(((I10) >> 20) & 0x3ff), 1 )
-#define ATTRI10N_4( A, I10 ) ATTR( A, 4, \
-				conv_i10_to_norm_float((I10) & 0x3ff),		\
-				conv_i10_to_norm_float(((I10) >> 10) & 0x3ff), \
-				conv_i10_to_norm_float(((I10) >> 20) & 0x3ff), \
-				conv_i2_to_norm_float(((I10) >> 30) & 0x3))
-
-#define ATTR_UI(val, type, normalized, attr, arg) do {		\
-   if ((type) == GL_UNSIGNED_INT_2_10_10_10_REV) {		\
-      if (normalized) {						\
-	 ATTRUI10N_##val((attr), (arg));			\
-      } else {							\
-	 ATTRUI10_##val((attr), (arg));				\
-      }								\
-   }   else if ((type) == GL_INT_2_10_10_10_REV) {		\
-      if (normalized) {						\
-	 ATTRI10N_##val((attr), (arg));				\
-      } else {							\
-	 ATTRI10_##val((attr), (arg));				\
-      }								\
-   } else							\
-      ERROR(GL_INVALID_VALUE);					\
-   } while(0)
-
-#define ATTR_UI_INDEX(val, type, normalized, index, arg) do {	\
-      if ((index) == 0) {					\
-	 ATTR_UI(val, (type), normalized, 0, (arg));			\
-      } else if ((index) < MAX_VERTEX_GENERIC_ATTRIBS) {		\
-	 ATTR_UI(val, (type), normalized, VBO_ATTRIB_GENERIC0 + (index), (arg)); \
-      } else								\
-	 ERROR(GL_INVALID_VALUE);					\
-   } while(0)
-
-static void GLAPIENTRY
-TAG(Vertex2f)(GLfloat x, GLfloat y)
-{
-   GET_CURRENT_CONTEXT(ctx);
-   ATTR2F(VBO_ATTRIB_POS, x, y);
-}
-
-static void GLAPIENTRY
-TAG(Vertex2fv)(const GLfloat * v)
-{
-   GET_CURRENT_CONTEXT(ctx);
-   ATTR2FV(VBO_ATTRIB_POS, v);
-}
-
-static void GLAPIENTRY
-TAG(Vertex3f)(GLfloat x, GLfloat y, GLfloat z)
-{
-   GET_CURRENT_CONTEXT(ctx);
-   ATTR3F(VBO_ATTRIB_POS, x, y, z);
-}
-
-static void GLAPIENTRY
-TAG(Vertex3fv)(const GLfloat * v)
-{
-   GET_CURRENT_CONTEXT(ctx);
-   ATTR3FV(VBO_ATTRIB_POS, v);
-}
-
-static void GLAPIENTRY
-TAG(Vertex4f)(GLfloat x, GLfloat y, GLfloat z, GLfloat w)
-{
-   GET_CURRENT_CONTEXT(ctx);
-   ATTR4F(VBO_ATTRIB_POS, x, y, z, w);
-}
-
-static void GLAPIENTRY
-TAG(Vertex4fv)(const GLfloat * v)
-{
-   GET_CURRENT_CONTEXT(ctx);
-   ATTR4FV(VBO_ATTRIB_POS, v);
-}
-
-
-
-static void GLAPIENTRY
-TAG(TexCoord1f)(GLfloat x)
-{
-   GET_CURRENT_CONTEXT(ctx);
-   ATTR1F(VBO_ATTRIB_TEX0, x);
-}
-
-static void GLAPIENTRY
-TAG(TexCoord1fv)(const GLfloat * v)
-{
-   GET_CURRENT_CONTEXT(ctx);
-   ATTR1FV(VBO_ATTRIB_TEX0, v);
-}
-
-static void GLAPIENTRY
-TAG(TexCoord2f)(GLfloat x, GLfloat y)
-{
-   GET_CURRENT_CONTEXT(ctx);
-   ATTR2F(VBO_ATTRIB_TEX0, x, y);
-}
-
-static void GLAPIENTRY
-TAG(TexCoord2fv)(const GLfloat * v)
-{
-   GET_CURRENT_CONTEXT(ctx);
-   ATTR2FV(VBO_ATTRIB_TEX0, v);
-}
-
-static void GLAPIENTRY
-TAG(TexCoord3f)(GLfloat x, GLfloat y, GLfloat z)
-{
-   GET_CURRENT_CONTEXT(ctx);
-   ATTR3F(VBO_ATTRIB_TEX0, x, y, z);
-}
-
-static void GLAPIENTRY
-TAG(TexCoord3fv)(const GLfloat * v)
-{
-   GET_CURRENT_CONTEXT(ctx);
-   ATTR3FV(VBO_ATTRIB_TEX0, v);
-}
-
-static void GLAPIENTRY
-TAG(TexCoord4f)(GLfloat x, GLfloat y, GLfloat z, GLfloat w)
-{
-   GET_CURRENT_CONTEXT(ctx);
-   ATTR4F(VBO_ATTRIB_TEX0, x, y, z, w);
-}
-
-static void GLAPIENTRY
-TAG(TexCoord4fv)(const GLfloat * v)
-{
-   GET_CURRENT_CONTEXT(ctx);
-   ATTR4FV(VBO_ATTRIB_TEX0, v);
-}
-
-
-
-static void GLAPIENTRY
-TAG(Normal3f)(GLfloat x, GLfloat y, GLfloat z)
-{
-   GET_CURRENT_CONTEXT(ctx);
-   ATTR3F(VBO_ATTRIB_NORMAL, x, y, z);
-}
-
-static void GLAPIENTRY
-TAG(Normal3fv)(const GLfloat * v)
-{
-   GET_CURRENT_CONTEXT(ctx);
-   ATTR3FV(VBO_ATTRIB_NORMAL, v);
-}
-
-
-
-static void GLAPIENTRY
-TAG(FogCoordfEXT)(GLfloat x)
-{
-   GET_CURRENT_CONTEXT(ctx);
-   ATTR1F(VBO_ATTRIB_FOG, x);
-}
-
-
-
-static void GLAPIENTRY
-TAG(FogCoordfvEXT)(const GLfloat * v)
-{
-   GET_CURRENT_CONTEXT(ctx);
-   ATTR1FV(VBO_ATTRIB_FOG, v);
-}
-
-static void GLAPIENTRY
-TAG(Color3f)(GLfloat x, GLfloat y, GLfloat z)
-{
-   GET_CURRENT_CONTEXT(ctx);
-   ATTR3F(VBO_ATTRIB_COLOR0, x, y, z);
-}
-
-static void GLAPIENTRY
-TAG(Color3fv)(const GLfloat * v)
-{
-   GET_CURRENT_CONTEXT(ctx);
-   ATTR3FV(VBO_ATTRIB_COLOR0, v);
-}
-
-static void GLAPIENTRY
-TAG(Color4f)(GLfloat x, GLfloat y, GLfloat z, GLfloat w)
-{
-   GET_CURRENT_CONTEXT(ctx);
-   ATTR4F(VBO_ATTRIB_COLOR0, x, y, z, w);
-}
-
-static void GLAPIENTRY
-TAG(Color4fv)(const GLfloat * v)
-{
-   GET_CURRENT_CONTEXT(ctx);
-   ATTR4FV(VBO_ATTRIB_COLOR0, v);
-}
-
-
-
-static void GLAPIENTRY
-TAG(SecondaryColor3fEXT)(GLfloat x, GLfloat y, GLfloat z)
-{
-   GET_CURRENT_CONTEXT(ctx);
-   ATTR3F(VBO_ATTRIB_COLOR1, x, y, z);
-}
-
-static void GLAPIENTRY
-TAG(SecondaryColor3fvEXT)(const GLfloat * v)
-{
-   GET_CURRENT_CONTEXT(ctx);
-   ATTR3FV(VBO_ATTRIB_COLOR1, v);
-}
-
-
-
-static void GLAPIENTRY
-TAG(EdgeFlag)(GLboolean b)
-{
-   GET_CURRENT_CONTEXT(ctx);
-   ATTR1F(VBO_ATTRIB_EDGEFLAG, (GLfloat) b);
-}
-
-
-
-static void GLAPIENTRY
-TAG(Indexf)(GLfloat f)
-{
-   GET_CURRENT_CONTEXT(ctx);
-   ATTR1F(VBO_ATTRIB_INDEX, f);
-}
-
-static void GLAPIENTRY
-TAG(Indexfv)(const GLfloat * f)
-{
-   GET_CURRENT_CONTEXT(ctx);
-   ATTR1FV(VBO_ATTRIB_INDEX, f);
-}
-
-
-
-static void GLAPIENTRY
-TAG(MultiTexCoord1f)(GLenum target, GLfloat x)
-{
-   GET_CURRENT_CONTEXT(ctx);
-   GLuint attr = (target & 0x7) + VBO_ATTRIB_TEX0;
-   ATTR1F(attr, x);
-}
-
-static void GLAPIENTRY
-TAG(MultiTexCoord1fv)(GLenum target, const GLfloat * v)
-{
-   GET_CURRENT_CONTEXT(ctx);
-   GLuint attr = (target & 0x7) + VBO_ATTRIB_TEX0;
-   ATTR1FV(attr, v);
-}
-
-static void GLAPIENTRY
-TAG(MultiTexCoord2f)(GLenum target, GLfloat x, GLfloat y)
-{
-   GET_CURRENT_CONTEXT(ctx);
-   GLuint attr = (target & 0x7) + VBO_ATTRIB_TEX0;
-   ATTR2F(attr, x, y);
-}
-
-static void GLAPIENTRY
-TAG(MultiTexCoord2fv)(GLenum target, const GLfloat * v)
-{
-   GET_CURRENT_CONTEXT(ctx);
-   GLuint attr = (target & 0x7) + VBO_ATTRIB_TEX0;
-   ATTR2FV(attr, v);
-}
-
-static void GLAPIENTRY
-TAG(MultiTexCoord3f)(GLenum target, GLfloat x, GLfloat y, GLfloat z)
-{
-   GET_CURRENT_CONTEXT(ctx);
-   GLuint attr = (target & 0x7) + VBO_ATTRIB_TEX0;
-   ATTR3F(attr, x, y, z);
-}
-
-static void GLAPIENTRY
-TAG(MultiTexCoord3fv)(GLenum target, const GLfloat * v)
-{
-   GET_CURRENT_CONTEXT(ctx);
-   GLuint attr = (target & 0x7) + VBO_ATTRIB_TEX0;
-   ATTR3FV(attr, v);
-}
-
-static void GLAPIENTRY
-TAG(MultiTexCoord4f)(GLenum target, GLfloat x, GLfloat y, GLfloat z, GLfloat w)
-{
-   GET_CURRENT_CONTEXT(ctx);
-   GLuint attr = (target & 0x7) + VBO_ATTRIB_TEX0;
-   ATTR4F(attr, x, y, z, w);
-}
-
-static void GLAPIENTRY
-TAG(MultiTexCoord4fv)(GLenum target, const GLfloat * v)
-{
-   GET_CURRENT_CONTEXT(ctx);
-   GLuint attr = (target & 0x7) + VBO_ATTRIB_TEX0;
-   ATTR4FV(attr, v);
-}
-
-
-
-static void GLAPIENTRY
-TAG(VertexAttrib1fARB)(GLuint index, GLfloat x)
-{
-   GET_CURRENT_CONTEXT(ctx);
-   if (index == 0)
-      ATTR1F(0, x);
-   else if (index < MAX_VERTEX_GENERIC_ATTRIBS)
-      ATTR1F(VBO_ATTRIB_GENERIC0 + index, x);
-   else
-      ERROR(GL_INVALID_VALUE);
-}
-
-static void GLAPIENTRY
-TAG(VertexAttrib1fvARB)(GLuint index, const GLfloat * v)
-{
-   GET_CURRENT_CONTEXT(ctx);
-   if (index == 0)
-      ATTR1FV(0, v);
-   else if (index < MAX_VERTEX_GENERIC_ATTRIBS)
-      ATTR1FV(VBO_ATTRIB_GENERIC0 + index, v);
-   else
-      ERROR(GL_INVALID_VALUE);
-}
-
-static void GLAPIENTRY
-TAG(VertexAttrib2fARB)(GLuint index, GLfloat x, GLfloat y)
-{
-   GET_CURRENT_CONTEXT(ctx);
-   if (index == 0)
-      ATTR2F(0, x, y);
-   else if (index < MAX_VERTEX_GENERIC_ATTRIBS)
-      ATTR2F(VBO_ATTRIB_GENERIC0 + index, x, y);
-   else
-      ERROR(GL_INVALID_VALUE);
-}
-
-static void GLAPIENTRY
-TAG(VertexAttrib2fvARB)(GLuint index, const GLfloat * v)
-{
-   GET_CURRENT_CONTEXT(ctx);
-   if (index == 0)
-      ATTR2FV(0, v);
-   else if (index < MAX_VERTEX_GENERIC_ATTRIBS)
-      ATTR2FV(VBO_ATTRIB_GENERIC0 + index, v);
-   else
-      ERROR(GL_INVALID_VALUE);
-}
-
-static void GLAPIENTRY
-TAG(VertexAttrib3fARB)(GLuint index, GLfloat x, GLfloat y, GLfloat z)
-{
-   GET_CURRENT_CONTEXT(ctx);
-   if (index == 0)
-      ATTR3F(0, x, y, z);
-   else if (index < MAX_VERTEX_GENERIC_ATTRIBS)
-      ATTR3F(VBO_ATTRIB_GENERIC0 + index, x, y, z);
-   else
-      ERROR(GL_INVALID_VALUE);
-}
-
-static void GLAPIENTRY
-TAG(VertexAttrib3fvARB)(GLuint index, const GLfloat * v)
-{
-   GET_CURRENT_CONTEXT(ctx);
-   if (index == 0)
-      ATTR3FV(0, v);
-   else if (index < MAX_VERTEX_GENERIC_ATTRIBS)
-      ATTR3FV(VBO_ATTRIB_GENERIC0 + index, v);
-   else
-      ERROR(GL_INVALID_VALUE);
-}
-
-static void GLAPIENTRY
-TAG(VertexAttrib4fARB)(GLuint index, GLfloat x, GLfloat y, GLfloat z, GLfloat w)
-{
-   GET_CURRENT_CONTEXT(ctx);
-   if (index == 0)
-      ATTR4F(0, x, y, z, w);
-   else if (index < MAX_VERTEX_GENERIC_ATTRIBS)
-      ATTR4F(VBO_ATTRIB_GENERIC0 + index, x, y, z, w);
-   else
-      ERROR(GL_INVALID_VALUE);
-}
-
-static void GLAPIENTRY
-TAG(VertexAttrib4fvARB)(GLuint index, const GLfloat * v)
-{
-   GET_CURRENT_CONTEXT(ctx);
-   if (index == 0)
-      ATTR4FV(0, v);
-   else if (index < MAX_VERTEX_GENERIC_ATTRIBS)
-      ATTR4FV(VBO_ATTRIB_GENERIC0 + index, v);
-   else
-      ERROR(GL_INVALID_VALUE);
-}
-
-
-
-/* Integer-valued generic attributes.
- * XXX: the integers just get converted to floats at this time
- */
-static void GLAPIENTRY
-TAG(VertexAttribI1i)(GLuint index, GLint x)
-{
-   GET_CURRENT_CONTEXT(ctx);
-   if (index == 0)
-      ATTR1I(0, x);
-   else if (index < MAX_VERTEX_GENERIC_ATTRIBS)
-      ATTR1I(VBO_ATTRIB_GENERIC0 + index, x);
-   else
-      ERROR(GL_INVALID_VALUE);
-}
-
-static void GLAPIENTRY
-TAG(VertexAttribI2i)(GLuint index, GLint x, GLint y)
-{
-   GET_CURRENT_CONTEXT(ctx);
-   if (index == 0)
-      ATTR2I(0, x, y);
-   else if (index < MAX_VERTEX_GENERIC_ATTRIBS)
-      ATTR2I(VBO_ATTRIB_GENERIC0 + index, x, y);
-   else
-      ERROR(GL_INVALID_VALUE);
-}
-
-static void GLAPIENTRY
-TAG(VertexAttribI3i)(GLuint index, GLint x, GLint y, GLint z)
-{
-   GET_CURRENT_CONTEXT(ctx);
-   if (index == 0)
-      ATTR3I(0, x, y, z);
-   else if (index < MAX_VERTEX_GENERIC_ATTRIBS)
-      ATTR3I(VBO_ATTRIB_GENERIC0 + index, x, y, z);
-   else
-      ERROR(GL_INVALID_VALUE);
-}
-
-static void GLAPIENTRY
-TAG(VertexAttribI4i)(GLuint index, GLint x, GLint y, GLint z, GLint w)
-{
-   GET_CURRENT_CONTEXT(ctx);
-   if (index == 0)
-      ATTR4I(0, x, y, z, w);
-   else if (index < MAX_VERTEX_GENERIC_ATTRIBS)
-      ATTR4I(VBO_ATTRIB_GENERIC0 + index, x, y, z, w);
-   else
-      ERROR(GL_INVALID_VALUE);
-}
-
-static void GLAPIENTRY
-TAG(VertexAttribI2iv)(GLuint index, const GLint *v)
-{
-   GET_CURRENT_CONTEXT(ctx);
-   if (index == 0)
-      ATTR2IV(0, v);
-   else if (index < MAX_VERTEX_GENERIC_ATTRIBS)
-      ATTR2IV(VBO_ATTRIB_GENERIC0 + index, v);
-   else
-      ERROR(GL_INVALID_VALUE);
-}
-
-static void GLAPIENTRY
-TAG(VertexAttribI3iv)(GLuint index, const GLint *v)
-{
-   GET_CURRENT_CONTEXT(ctx);
-   if (index == 0)
-      ATTR3IV(0, v);
-   else if (index < MAX_VERTEX_GENERIC_ATTRIBS)
-      ATTR3IV(VBO_ATTRIB_GENERIC0 + index, v);
-   else
-      ERROR(GL_INVALID_VALUE);
-}
-
-static void GLAPIENTRY
-TAG(VertexAttribI4iv)(GLuint index, const GLint *v)
-{
-   GET_CURRENT_CONTEXT(ctx);
-   if (index == 0)
-      ATTR4IV(0, v);
-   else if (index < MAX_VERTEX_GENERIC_ATTRIBS)
-      ATTR4IV(VBO_ATTRIB_GENERIC0 + index, v);
-   else
-      ERROR(GL_INVALID_VALUE);
-}
-
-
-
-/* Unsigned integer-valued generic attributes.
- * XXX: the integers just get converted to floats at this time
- */
-static void GLAPIENTRY
-TAG(VertexAttribI1ui)(GLuint index, GLuint x)
-{
-   GET_CURRENT_CONTEXT(ctx);
-   if (index == 0)
-      ATTR1UI(0, x);
-   else if (index < MAX_VERTEX_GENERIC_ATTRIBS)
-      ATTR1UI(VBO_ATTRIB_GENERIC0 + index, x);
-   else
-      ERROR(GL_INVALID_VALUE);
-}
-
-static void GLAPIENTRY
-TAG(VertexAttribI2ui)(GLuint index, GLuint x, GLuint y)
-{
-   GET_CURRENT_CONTEXT(ctx);
-   if (index == 0)
-      ATTR2UI(0, x, y);
-   else if (index < MAX_VERTEX_GENERIC_ATTRIBS)
-      ATTR2UI(VBO_ATTRIB_GENERIC0 + index, x, y);
-   else
-      ERROR(GL_INVALID_VALUE);
-}
-
-static void GLAPIENTRY
-TAG(VertexAttribI3ui)(GLuint index, GLuint x, GLuint y, GLuint z)
-{
-   GET_CURRENT_CONTEXT(ctx);
-   if (index == 0)
-      ATTR3UI(0, x, y, z);
-   else if (index < MAX_VERTEX_GENERIC_ATTRIBS)
-      ATTR3UI(VBO_ATTRIB_GENERIC0 + index, x, y, z);
-   else
-      ERROR(GL_INVALID_VALUE);
-}
-
-static void GLAPIENTRY
-TAG(VertexAttribI4ui)(GLuint index, GLuint x, GLuint y, GLuint z, GLuint w)
-{
-   GET_CURRENT_CONTEXT(ctx);
-   if (index == 0)
-      ATTR4UI(0, x, y, z, w);
-   else if (index < MAX_VERTEX_GENERIC_ATTRIBS)
-      ATTR4UI(VBO_ATTRIB_GENERIC0 + index, x, y, z, w);
-   else
-      ERROR(GL_INVALID_VALUE);
-}
-
-static void GLAPIENTRY
-TAG(VertexAttribI2uiv)(GLuint index, const GLuint *v)
-{
-   GET_CURRENT_CONTEXT(ctx);
-   if (index == 0)
-      ATTR2UIV(0, v);
-   else if (index < MAX_VERTEX_GENERIC_ATTRIBS)
-      ATTR2UIV(VBO_ATTRIB_GENERIC0 + index, v);
-   else
-      ERROR(GL_INVALID_VALUE);
-}
-
-static void GLAPIENTRY
-TAG(VertexAttribI3uiv)(GLuint index, const GLuint *v)
-{
-   GET_CURRENT_CONTEXT(ctx);
-   if (index == 0)
-      ATTR3UIV(0, v);
-   else if (index < MAX_VERTEX_GENERIC_ATTRIBS)
-      ATTR3UIV(VBO_ATTRIB_GENERIC0 + index, v);
-   else
-      ERROR(GL_INVALID_VALUE);
-}
-
-static void GLAPIENTRY
-TAG(VertexAttribI4uiv)(GLuint index, const GLuint *v)
-{
-   GET_CURRENT_CONTEXT(ctx);
-   if (index == 0)
-      ATTR4UIV(0, v);
-   else if (index < MAX_VERTEX_GENERIC_ATTRIBS)
-      ATTR4UIV(VBO_ATTRIB_GENERIC0 + index, v);
-   else
-      ERROR(GL_INVALID_VALUE);
-}
-
-
-
-/* In addition to supporting NV_vertex_program, these entrypoints are
- * used by the display list and other code specifically because of
- * their property of aliasing with other attributes.  (See
- * vbo_save_loopback.c)
- */
-static void GLAPIENTRY
-TAG(VertexAttrib1fNV)(GLuint index, GLfloat x)
-{
-   GET_CURRENT_CONTEXT(ctx);
-   if (index < VBO_ATTRIB_MAX)
-      ATTR1F(index, x);
-}
-
-static void GLAPIENTRY
-TAG(VertexAttrib1fvNV)(GLuint index, const GLfloat * v)
-{
-   GET_CURRENT_CONTEXT(ctx);
-   if (index < VBO_ATTRIB_MAX)
-      ATTR1FV(index, v);
-}
-
-static void GLAPIENTRY
-TAG(VertexAttrib2fNV)(GLuint index, GLfloat x, GLfloat y)
-{
-   GET_CURRENT_CONTEXT(ctx);
-   if (index < VBO_ATTRIB_MAX)
-      ATTR2F(index, x, y);
-}
-
-static void GLAPIENTRY
-TAG(VertexAttrib2fvNV)(GLuint index, const GLfloat * v)
-{
-   GET_CURRENT_CONTEXT(ctx);
-   if (index < VBO_ATTRIB_MAX)
-      ATTR2FV(index, v);
-}
-
-static void GLAPIENTRY
-TAG(VertexAttrib3fNV)(GLuint index, GLfloat x, GLfloat y, GLfloat z)
-{
-   GET_CURRENT_CONTEXT(ctx);
-   if (index < VBO_ATTRIB_MAX)
-      ATTR3F(index, x, y, z);
-}
-
-static void GLAPIENTRY
-TAG(VertexAttrib3fvNV)(GLuint index,
- const GLfloat * v)
-{
-   GET_CURRENT_CONTEXT(ctx);
-   if (index < VBO_ATTRIB_MAX)
-      ATTR3FV(index, v);
-}
-
-static void GLAPIENTRY
-TAG(VertexAttrib4fNV)(GLuint index, GLfloat x, GLfloat y, GLfloat z, GLfloat w)
-{
-   GET_CURRENT_CONTEXT(ctx);
-   if (index < VBO_ATTRIB_MAX)
-      ATTR4F(index, x, y, z, w);
-}
-
-static void GLAPIENTRY
-TAG(VertexAttrib4fvNV)(GLuint index, const GLfloat * v)
-{
-   GET_CURRENT_CONTEXT(ctx);
-   if (index < VBO_ATTRIB_MAX)
-      ATTR4FV(index, v);
-}
-
-
-
-#define MAT( ATTR, N, face, params )			\
-do {							\
-   if (face != GL_BACK)					\
-      MAT_ATTR( ATTR, N, params ); /* front */		\
-   if (face != GL_FRONT)				\
-      MAT_ATTR( ATTR + 1, N, params ); /* back */	\
-} while (0)
-
-
-/* Colormaterial conflicts are dealt with later.
- */
-static void GLAPIENTRY
-TAG(Materialfv)(GLenum face, GLenum pname,
-                 const GLfloat * params)
-{
-   GET_CURRENT_CONTEXT(ctx);
-   switch (pname) {
-   case GL_EMISSION:
-      MAT(VBO_ATTRIB_MAT_FRONT_EMISSION, 4, face, params);
-      break;
-   case GL_AMBIENT:
-      MAT(VBO_ATTRIB_MAT_FRONT_AMBIENT, 4, face, params);
-      break;
-   case GL_DIFFUSE:
-      MAT(VBO_ATTRIB_MAT_FRONT_DIFFUSE, 4, face, params);
-      break;
-   case GL_SPECULAR:
-      MAT(VBO_ATTRIB_MAT_FRONT_SPECULAR, 4, face, params);
-      break;
-   case GL_SHININESS:
-      MAT(VBO_ATTRIB_MAT_FRONT_SHININESS, 1, face, params);
-      break;
-   case GL_COLOR_INDEXES:
-      MAT(VBO_ATTRIB_MAT_FRONT_INDEXES, 3, face, params);
-      break;
-   case GL_AMBIENT_AND_DIFFUSE:
-      MAT(VBO_ATTRIB_MAT_FRONT_AMBIENT, 4, face, params);
-      MAT(VBO_ATTRIB_MAT_FRONT_DIFFUSE, 4, face, params);
-      break;
-   default:
-      ERROR(GL_INVALID_ENUM);
-      return;
-   }
-}
-
-static void GLAPIENTRY
-TAG(VertexP2ui)(GLenum type, GLuint value)
-{
-   GET_CURRENT_CONTEXT(ctx);
-   ATTR_UI(2, type, 0, VBO_ATTRIB_POS, value);
-}
-
-static void GLAPIENTRY
-TAG(VertexP2uiv)(GLenum type, const GLuint *value)
-{
-   GET_CURRENT_CONTEXT(ctx);
-   ATTR_UI(2, type, 0, VBO_ATTRIB_POS, value[0]);
-}
-
-static void GLAPIENTRY
-TAG(VertexP3ui)(GLenum type, GLuint value)
-{
-   GET_CURRENT_CONTEXT(ctx);
-   ATTR_UI(3, type, 0, VBO_ATTRIB_POS, value);
-}
-
-static void GLAPIENTRY
-TAG(VertexP3uiv)(GLenum type, const GLuint *value)
-{
-   GET_CURRENT_CONTEXT(ctx);
-   ATTR_UI(3, type, 0, VBO_ATTRIB_POS, value[0]);
-}
-
-static void GLAPIENTRY
-TAG(VertexP4ui)(GLenum type, GLuint value)
-{
-   GET_CURRENT_CONTEXT(ctx);
-   ATTR_UI(4, type, 0, VBO_ATTRIB_POS, value);
-}
-
-static void GLAPIENTRY
-TAG(VertexP4uiv)(GLenum type, const GLuint *value)
-{
-   GET_CURRENT_CONTEXT(ctx);
-   ATTR_UI(4, type, 0, VBO_ATTRIB_POS, value[0]);
-}
-
-static void GLAPIENTRY
-TAG(TexCoordP1ui)(GLenum type, GLuint coords)
-{
-   GET_CURRENT_CONTEXT(ctx);
-   ATTR_UI(1, type, 0, VBO_ATTRIB_TEX0, coords);
-}
-
-static void GLAPIENTRY
-TAG(TexCoordP1uiv)(GLenum type, const GLuint *coords)
-{
-   GET_CURRENT_CONTEXT(ctx);
-   ATTR_UI(1, type, 0, VBO_ATTRIB_TEX0, coords[0]);
-}
-
-static void GLAPIENTRY
-TAG(TexCoordP2ui)(GLenum type, GLuint coords)
-{
-   GET_CURRENT_CONTEXT(ctx);
-   ATTR_UI(2, type, 0, VBO_ATTRIB_TEX0, coords);
-}
-
-static void GLAPIENTRY
-TAG(TexCoordP2uiv)(GLenum type, const GLuint *coords)
-{
-   GET_CURRENT_CONTEXT(ctx);
-   ATTR_UI(2, type, 0, VBO_ATTRIB_TEX0, coords[0]);
-}
-
-static void GLAPIENTRY
-TAG(TexCoordP3ui)(GLenum type, GLuint coords)
-{
-   GET_CURRENT_CONTEXT(ctx);
-   ATTR_UI(3, type, 0, VBO_ATTRIB_TEX0, coords);
-}
-
-static void GLAPIENTRY
-TAG(TexCoordP3uiv)(GLenum type, const GLuint *coords)
-{
-   GET_CURRENT_CONTEXT(ctx);
-   ATTR_UI(3, type, 0, VBO_ATTRIB_TEX0, coords[0]);
-}
-
-static void GLAPIENTRY
-TAG(TexCoordP4ui)(GLenum type, GLuint coords)
-{
-   GET_CURRENT_CONTEXT(ctx);
-   ATTR_UI(4, type, 0, VBO_ATTRIB_TEX0, coords);
-}
-
-static void GLAPIENTRY
-TAG(TexCoordP4uiv)(GLenum type, const GLuint *coords)
-{
-   GET_CURRENT_CONTEXT(ctx);
-   ATTR_UI(4, type, 0, VBO_ATTRIB_TEX0, coords[0]);
-}
-
-static void GLAPIENTRY
-TAG(MultiTexCoordP1ui)(GLenum target, GLenum type, GLuint coords)
-{
-   GET_CURRENT_CONTEXT(ctx);
-   GLuint attr = (target & 0x7) + VBO_ATTRIB_TEX0;
-   ATTR_UI(1, type, 0, attr, coords);
-}
-
-static void GLAPIENTRY
-TAG(MultiTexCoordP1uiv)(GLenum target, GLenum type, const GLuint *coords)
-{
-   GET_CURRENT_CONTEXT(ctx);
-   GLuint attr = (target & 0x7) + VBO_ATTRIB_TEX0;
-   ATTR_UI(1, type, 0, attr, coords[0]);
-}
-
-static void GLAPIENTRY
-TAG(MultiTexCoordP2ui)(GLenum target, GLenum type, GLuint coords)
-{
-   GET_CURRENT_CONTEXT(ctx);
-   GLuint attr = (target & 0x7) + VBO_ATTRIB_TEX0;
-   ATTR_UI(2, type, 0, attr, coords);
-}
-
-static void GLAPIENTRY
-TAG(MultiTexCoordP2uiv)(GLenum target, GLenum type, const GLuint *coords)
-{
-   GET_CURRENT_CONTEXT(ctx);
-   GLuint attr = (target & 0x7) + VBO_ATTRIB_TEX0;
-   ATTR_UI(2, type, 0, attr, coords[0]);
-}
-
-static void GLAPIENTRY
-TAG(MultiTexCoordP3ui)(GLenum target, GLenum type, GLuint coords)
-{
-   GET_CURRENT_CONTEXT(ctx);
-   GLuint attr = (target & 0x7) + VBO_ATTRIB_TEX0;
-   ATTR_UI(3, type, 0, attr, coords);
-}
-
-static void GLAPIENTRY
-TAG(MultiTexCoordP3uiv)(GLenum target, GLenum type, const GLuint *coords)
-{
-   GET_CURRENT_CONTEXT(ctx);
-   GLuint attr = (target & 0x7) + VBO_ATTRIB_TEX0;
-   ATTR_UI(3, type, 0, attr, coords[0]);
-}
-
-static void GLAPIENTRY
-TAG(MultiTexCoordP4ui)(GLenum target, GLenum type, GLuint coords)
-{
-   GET_CURRENT_CONTEXT(ctx);
-   GLuint attr = (target & 0x7) + VBO_ATTRIB_TEX0;
-   ATTR_UI(4, type, 0, attr, coords);
-}
-
-static void GLAPIENTRY
-TAG(MultiTexCoordP4uiv)(GLenum target, GLenum type, const GLuint *coords)
-{
-   GET_CURRENT_CONTEXT(ctx);
-   GLuint attr = (target & 0x7) + VBO_ATTRIB_TEX0;
-   ATTR_UI(4, type, 0, attr, coords[0]);
-}
-
-static void GLAPIENTRY
-TAG(NormalP3ui)(GLenum type, GLuint coords)
-{
-   GET_CURRENT_CONTEXT(ctx);
-   ATTR_UI(3, type, 1, VBO_ATTRIB_NORMAL, coords);
-}
-
-static void GLAPIENTRY
-TAG(NormalP3uiv)(GLenum type, const GLuint *coords)
-{
-   GET_CURRENT_CONTEXT(ctx);
-   ATTR_UI(3, type, 1, VBO_ATTRIB_NORMAL, coords[0]);
-}
-
-static void GLAPIENTRY
-TAG(ColorP3ui)(GLenum type, GLuint color)
-{
-   GET_CURRENT_CONTEXT(ctx);
-   ATTR_UI(3, type, 1, VBO_ATTRIB_COLOR0, color);
-}
-
-static void GLAPIENTRY
-TAG(ColorP3uiv)(GLenum type, const GLuint *color)
-{
-   GET_CURRENT_CONTEXT(ctx);
-   ATTR_UI(3, type, 1, VBO_ATTRIB_COLOR0, color[0]);
-}
-
-static void GLAPIENTRY
-TAG(ColorP4ui)(GLenum type, GLuint color)
-{
-   GET_CURRENT_CONTEXT(ctx);
-   ATTR_UI(4, type, 1, VBO_ATTRIB_COLOR0, color);
-}
-
-static void GLAPIENTRY
-TAG(ColorP4uiv)(GLenum type, const GLuint *color)
-{
-   GET_CURRENT_CONTEXT(ctx);
-   ATTR_UI(4, type, 1, VBO_ATTRIB_COLOR0, color[0]);
-}
-
-static void GLAPIENTRY
-TAG(SecondaryColorP3ui)(GLenum type, GLuint color)
-{
-   GET_CURRENT_CONTEXT(ctx);
-   ATTR_UI(3, type, 1, VBO_ATTRIB_COLOR1, color);
-}
-
-static void GLAPIENTRY
-TAG(SecondaryColorP3uiv)(GLenum type, const GLuint *color)
-{
-   GET_CURRENT_CONTEXT(ctx);
-   ATTR_UI(3, type, 1, VBO_ATTRIB_COLOR1, color[0]);
-}
-
-static void GLAPIENTRY
-TAG(VertexAttribP1ui)(GLuint index, GLenum type, GLboolean normalized,
-		      GLuint value)
-{
-   GET_CURRENT_CONTEXT(ctx);
-   ATTR_UI_INDEX(1, type, normalized, index, value);
-}
-
-static void GLAPIENTRY
-TAG(VertexAttribP2ui)(GLuint index, GLenum type, GLboolean normalized,
-		      GLuint value)
-{
-   GET_CURRENT_CONTEXT(ctx);
-   ATTR_UI_INDEX(2, type, normalized, index, value);
-}
-
-static void GLAPIENTRY
-TAG(VertexAttribP3ui)(GLuint index, GLenum type, GLboolean normalized,
-		      GLuint value)
-{
-   GET_CURRENT_CONTEXT(ctx);
-   ATTR_UI_INDEX(3, type, normalized, index, value);
-}
-
-static void GLAPIENTRY
-TAG(VertexAttribP4ui)(GLuint index, GLenum type, GLboolean normalized,
-		      GLuint value)
-{
-   GET_CURRENT_CONTEXT(ctx);
-   ATTR_UI_INDEX(4, type, normalized, index, value);
-}
-
-static void GLAPIENTRY
-TAG(VertexAttribP1uiv)(GLuint index, GLenum type, GLboolean normalized,
-		       const GLuint *value)
-{
-   GET_CURRENT_CONTEXT(ctx);
-   ATTR_UI_INDEX(1, type, normalized, index, *value);
-}
-
-static void GLAPIENTRY
-TAG(VertexAttribP2uiv)(GLuint index, GLenum type, GLboolean normalized,
-		       const GLuint *value)
-{
-   GET_CURRENT_CONTEXT(ctx);
-   ATTR_UI_INDEX(2, type, normalized, index, *value);
-}
-
-static void GLAPIENTRY
-TAG(VertexAttribP3uiv)(GLuint index, GLenum type, GLboolean normalized,
-		       const GLuint *value)
-{
-   GET_CURRENT_CONTEXT(ctx);
-   ATTR_UI_INDEX(3, type, normalized, index, *value);
-}
-
-static void GLAPIENTRY
-TAG(VertexAttribP4uiv)(GLuint index, GLenum type, GLboolean normalized,
-		      const GLuint *value)
-{
-   GET_CURRENT_CONTEXT(ctx);
-   ATTR_UI_INDEX(4, type, normalized, index, *value);
-}
-
-
-#undef ATTR1FV
-#undef ATTR2FV
-#undef ATTR3FV
-#undef ATTR4FV
-
-#undef ATTR1F
-#undef ATTR2F
-#undef ATTR3F
-#undef ATTR4F
-
-#undef ATTR_UI
-
-#undef MAT
-#undef MAT_ATTR
->>>>>>> 23a7aeba
+/**************************************************************************
+
+Copyright 2002 Tungsten Graphics Inc., Cedar Park, Texas.
+Copyright 2011 Dave Airlie (ARB_vertex_type_2_10_10_10_rev support)
+All Rights Reserved.
+
+Permission is hereby granted, free of charge, to any person obtaining a
+copy of this software and associated documentation files (the "Software"),
+to deal in the Software without restriction, including without limitation
+on the rights to use, copy, modify, merge, publish, distribute, sub
+license, and/or sell copies of the Software, and to permit persons to whom
+the Software is furnished to do so, subject to the following conditions:
+
+The above copyright notice and this permission notice (including the next
+paragraph) shall be included in all copies or substantial portions of the
+Software.
+
+THE SOFTWARE IS PROVIDED "AS IS", WITHOUT WARRANTY OF ANY KIND, EXPRESS OR
+IMPLIED, INCLUDING BUT NOT LIMITED TO THE WARRANTIES OF MERCHANTABILITY,
+FITNESS FOR A PARTICULAR PURPOSE AND NON-INFRINGEMENT. IN NO EVENT SHALL
+TUNGSTEN GRAPHICS AND/OR THEIR SUPPLIERS BE LIABLE FOR ANY CLAIM,
+DAMAGES OR OTHER LIABILITY, WHETHER IN AN ACTION OF CONTRACT, TORT OR
+OTHERWISE, ARISING FROM, OUT OF OR IN CONNECTION WITH THE SOFTWARE OR THE
+USE OR OTHER DEALINGS IN THE SOFTWARE.
+
+**************************************************************************/
+
+/* float */
+#define ATTR1FV( A, V ) ATTR( A, 1, (V)[0], 0, 0, 1 )
+#define ATTR2FV( A, V ) ATTR( A, 2, (V)[0], (V)[1], 0, 1 )
+#define ATTR3FV( A, V ) ATTR( A, 3, (V)[0], (V)[1], (V)[2], 1 )
+#define ATTR4FV( A, V ) ATTR( A, 4, (V)[0], (V)[1], (V)[2], (V)[3] )
+
+#define ATTR1F( A, X )          ATTR( A, 1, X, 0, 0, 1 )
+#define ATTR2F( A, X, Y )       ATTR( A, 2, X, Y, 0, 1 )
+#define ATTR3F( A, X, Y, Z )    ATTR( A, 3, X, Y, Z, 1 )
+#define ATTR4F( A, X, Y, Z, W ) ATTR( A, 4, X, Y, Z, W )
+
+/* int */
+#define ATTR2IV( A, V ) ATTR( A, 2, (V)[0], (V)[1], 0, 1 )
+#define ATTR3IV( A, V ) ATTR( A, 3, (V)[0], (V)[1], (V)[2], 1 )
+#define ATTR4IV( A, V ) ATTR( A, 4, (V)[0], (V)[1], (V)[2], (V)[3] )
+
+#define ATTR1I( A, X )          ATTR( A, 1, X, 0, 0, 1 )
+#define ATTR2I( A, X, Y )       ATTR( A, 2, X, Y, 0, 1 )
+#define ATTR3I( A, X, Y, Z )    ATTR( A, 3, X, Y, Z, 1 )
+#define ATTR4I( A, X, Y, Z, W ) ATTR( A, 4, X, Y, Z, W )
+
+
+/* uint */
+#define ATTR2UIV( A, V ) ATTR( A, 2, (V)[0], (V)[1], 0, 1 )
+#define ATTR3UIV( A, V ) ATTR( A, 3, (V)[0], (V)[1], (V)[2], 1 )
+#define ATTR4UIV( A, V ) ATTR( A, 4, (V)[0], (V)[1], (V)[2], (V)[3] )
+
+#define ATTR1UI( A, X )          ATTR( A, 1, X, 0, 0, 1 )
+#define ATTR2UI( A, X, Y )       ATTR( A, 2, X, Y, 0, 1 )
+#define ATTR3UI( A, X, Y, Z )    ATTR( A, 3, X, Y, Z, 1 )
+#define ATTR4UI( A, X, Y, Z, W ) ATTR( A, 4, X, Y, Z, W )
+
+#define MAT_ATTR( A, N, V ) ATTR( A, N, (V)[0], (V)[1], (V)[2], (V)[3] )
+
+static INLINE float conv_ui10_to_norm_float(unsigned ui10)
+{
+   return (float)(ui10) / 1023.0;
+}
+
+static INLINE float conv_ui2_to_norm_float(unsigned ui2)
+{
+   return (float)(ui2) / 3.0;
+}
+
+#define ATTRUI10_1( A, UI ) ATTR( A, 1, (UI) & 0x3ff, 0, 0, 1 )
+#define ATTRUI10_2( A, UI ) ATTR( A, 2, (UI) & 0x3ff, ((UI) >> 10) & 0x3ff, 0, 1 )
+#define ATTRUI10_3( A, UI ) ATTR( A, 3, (UI) & 0x3ff, ((UI) >> 10) & 0x3ff, ((UI) >> 20) & 0x3ff, 1 )
+#define ATTRUI10_4( A, UI ) ATTR( A, 4, (UI) & 0x3ff, ((UI) >> 10) & 0x3ff, ((UI) >> 20) & 0x3ff, ((UI) >> 30) & 0x3 )
+
+#define ATTRUI10N_1( A, UI ) ATTR( A, 1, conv_ui10_to_norm_float((UI) & 0x3ff), 0, 0, 1 )
+#define ATTRUI10N_2( A, UI ) ATTR( A, 2, \
+				   conv_ui10_to_norm_float((UI) & 0x3ff), \
+				   conv_ui10_to_norm_float(((UI) >> 10) & 0x3ff), 0, 1 )
+#define ATTRUI10N_3( A, UI ) ATTR( A, 3, \
+				   conv_ui10_to_norm_float((UI) & 0x3ff), \
+				   conv_ui10_to_norm_float(((UI) >> 10) & 0x3ff), \
+				   conv_ui10_to_norm_float(((UI) >> 20) & 0x3ff), 1 )
+#define ATTRUI10N_4( A, UI ) ATTR( A, 4, \
+				   conv_ui10_to_norm_float((UI) & 0x3ff), \
+				   conv_ui10_to_norm_float(((UI) >> 10) & 0x3ff), \
+				   conv_ui10_to_norm_float(((UI) >> 20) & 0x3ff), \
+				   conv_ui2_to_norm_float(((UI) >> 30) & 0x3) )
+
+struct attr_bits_10 {signed int x:10;};
+struct attr_bits_2 {signed int x:2;};
+
+static INLINE float conv_i10_to_i(int i10)
+{
+   struct attr_bits_10 val;
+   val.x = i10;
+   return (float)val.x;
+}
+
+static INLINE float conv_i2_to_i(int i2)
+{
+   struct attr_bits_2 val;
+   val.x = i2;
+   return (float)val.x;
+}
+
+static INLINE float conv_i10_to_norm_float(int i10)
+{
+   struct attr_bits_10 val;
+   val.x = i10;
+   return (2.0F * (float)val.x + 1.0F) * (1.0F  / 511.0F);
+}
+
+static INLINE float conv_i2_to_norm_float(int i2)
+{
+   struct attr_bits_2 val;
+   val.x = i2;
+   return (float)val.x;
+}
+
+#define ATTRI10_1( A, I10 ) ATTR( A, 1, conv_i10_to_i((I10) & 0x3ff), 0, 0, 1 )
+#define ATTRI10_2( A, I10 ) ATTR( A, 2, \
+				conv_i10_to_i((I10) & 0x3ff),		\
+				conv_i10_to_i(((I10) >> 10) & 0x3ff), 0, 1 )
+#define ATTRI10_3( A, I10 ) ATTR( A, 3, \
+				conv_i10_to_i((I10) & 0x3ff),	    \
+				conv_i10_to_i(((I10) >> 10) & 0x3ff), \
+				conv_i10_to_i(((I10) >> 20) & 0x3ff), 1 )
+#define ATTRI10_4( A, I10 ) ATTR( A, 4, \
+				conv_i10_to_i((I10) & 0x3ff),		\
+				conv_i10_to_i(((I10) >> 10) & 0x3ff), \
+				conv_i10_to_i(((I10) >> 20) & 0x3ff), \
+				conv_i2_to_i(((I10) >> 30) & 0x3))
+
+
+#define ATTRI10N_1( A, I10 ) ATTR( A, 1, conv_i10_to_norm_float((I10) & 0x3ff), 0, 0, 1 )
+#define ATTRI10N_2( A, I10 ) ATTR( A, 2, \
+				conv_i10_to_norm_float((I10) & 0x3ff),		\
+				conv_i10_to_norm_float(((I10) >> 10) & 0x3ff), 0, 1 )
+#define ATTRI10N_3( A, I10 ) ATTR( A, 3, \
+				conv_i10_to_norm_float((I10) & 0x3ff),	    \
+				conv_i10_to_norm_float(((I10) >> 10) & 0x3ff), \
+				conv_i10_to_norm_float(((I10) >> 20) & 0x3ff), 1 )
+#define ATTRI10N_4( A, I10 ) ATTR( A, 4, \
+				conv_i10_to_norm_float((I10) & 0x3ff),		\
+				conv_i10_to_norm_float(((I10) >> 10) & 0x3ff), \
+				conv_i10_to_norm_float(((I10) >> 20) & 0x3ff), \
+				conv_i2_to_norm_float(((I10) >> 30) & 0x3))
+
+#define ATTR_UI(val, type, normalized, attr, arg) do {		\
+   if ((type) == GL_UNSIGNED_INT_2_10_10_10_REV) {		\
+      if (normalized) {						\
+	 ATTRUI10N_##val((attr), (arg));			\
+      } else {							\
+	 ATTRUI10_##val((attr), (arg));				\
+      }								\
+   }   else if ((type) == GL_INT_2_10_10_10_REV) {		\
+      if (normalized) {						\
+	 ATTRI10N_##val((attr), (arg));				\
+      } else {							\
+	 ATTRI10_##val((attr), (arg));				\
+      }								\
+   } else							\
+      ERROR(GL_INVALID_VALUE);					\
+   } while(0)
+
+#define ATTR_UI_INDEX(val, type, normalized, index, arg) do {	\
+      if ((index) == 0) {					\
+	 ATTR_UI(val, (type), normalized, 0, (arg));			\
+      } else if ((index) < MAX_VERTEX_GENERIC_ATTRIBS) {		\
+	 ATTR_UI(val, (type), normalized, VBO_ATTRIB_GENERIC0 + (index), (arg)); \
+      } else								\
+	 ERROR(GL_INVALID_VALUE);					\
+   } while(0)
+
+static void GLAPIENTRY
+TAG(Vertex2f)(GLfloat x, GLfloat y)
+{
+   GET_CURRENT_CONTEXT(ctx);
+   ATTR2F(VBO_ATTRIB_POS, x, y);
+}
+
+static void GLAPIENTRY
+TAG(Vertex2fv)(const GLfloat * v)
+{
+   GET_CURRENT_CONTEXT(ctx);
+   ATTR2FV(VBO_ATTRIB_POS, v);
+}
+
+static void GLAPIENTRY
+TAG(Vertex3f)(GLfloat x, GLfloat y, GLfloat z)
+{
+   GET_CURRENT_CONTEXT(ctx);
+   ATTR3F(VBO_ATTRIB_POS, x, y, z);
+}
+
+static void GLAPIENTRY
+TAG(Vertex3fv)(const GLfloat * v)
+{
+   GET_CURRENT_CONTEXT(ctx);
+   ATTR3FV(VBO_ATTRIB_POS, v);
+}
+
+static void GLAPIENTRY
+TAG(Vertex4f)(GLfloat x, GLfloat y, GLfloat z, GLfloat w)
+{
+   GET_CURRENT_CONTEXT(ctx);
+   ATTR4F(VBO_ATTRIB_POS, x, y, z, w);
+}
+
+static void GLAPIENTRY
+TAG(Vertex4fv)(const GLfloat * v)
+{
+   GET_CURRENT_CONTEXT(ctx);
+   ATTR4FV(VBO_ATTRIB_POS, v);
+}
+
+
+
+static void GLAPIENTRY
+TAG(TexCoord1f)(GLfloat x)
+{
+   GET_CURRENT_CONTEXT(ctx);
+   ATTR1F(VBO_ATTRIB_TEX0, x);
+}
+
+static void GLAPIENTRY
+TAG(TexCoord1fv)(const GLfloat * v)
+{
+   GET_CURRENT_CONTEXT(ctx);
+   ATTR1FV(VBO_ATTRIB_TEX0, v);
+}
+
+static void GLAPIENTRY
+TAG(TexCoord2f)(GLfloat x, GLfloat y)
+{
+   GET_CURRENT_CONTEXT(ctx);
+   ATTR2F(VBO_ATTRIB_TEX0, x, y);
+}
+
+static void GLAPIENTRY
+TAG(TexCoord2fv)(const GLfloat * v)
+{
+   GET_CURRENT_CONTEXT(ctx);
+   ATTR2FV(VBO_ATTRIB_TEX0, v);
+}
+
+static void GLAPIENTRY
+TAG(TexCoord3f)(GLfloat x, GLfloat y, GLfloat z)
+{
+   GET_CURRENT_CONTEXT(ctx);
+   ATTR3F(VBO_ATTRIB_TEX0, x, y, z);
+}
+
+static void GLAPIENTRY
+TAG(TexCoord3fv)(const GLfloat * v)
+{
+   GET_CURRENT_CONTEXT(ctx);
+   ATTR3FV(VBO_ATTRIB_TEX0, v);
+}
+
+static void GLAPIENTRY
+TAG(TexCoord4f)(GLfloat x, GLfloat y, GLfloat z, GLfloat w)
+{
+   GET_CURRENT_CONTEXT(ctx);
+   ATTR4F(VBO_ATTRIB_TEX0, x, y, z, w);
+}
+
+static void GLAPIENTRY
+TAG(TexCoord4fv)(const GLfloat * v)
+{
+   GET_CURRENT_CONTEXT(ctx);
+   ATTR4FV(VBO_ATTRIB_TEX0, v);
+}
+
+
+
+static void GLAPIENTRY
+TAG(Normal3f)(GLfloat x, GLfloat y, GLfloat z)
+{
+   GET_CURRENT_CONTEXT(ctx);
+   ATTR3F(VBO_ATTRIB_NORMAL, x, y, z);
+}
+
+static void GLAPIENTRY
+TAG(Normal3fv)(const GLfloat * v)
+{
+   GET_CURRENT_CONTEXT(ctx);
+   ATTR3FV(VBO_ATTRIB_NORMAL, v);
+}
+
+
+
+static void GLAPIENTRY
+TAG(FogCoordfEXT)(GLfloat x)
+{
+   GET_CURRENT_CONTEXT(ctx);
+   ATTR1F(VBO_ATTRIB_FOG, x);
+}
+
+
+
+static void GLAPIENTRY
+TAG(FogCoordfvEXT)(const GLfloat * v)
+{
+   GET_CURRENT_CONTEXT(ctx);
+   ATTR1FV(VBO_ATTRIB_FOG, v);
+}
+
+static void GLAPIENTRY
+TAG(Color3f)(GLfloat x, GLfloat y, GLfloat z)
+{
+   GET_CURRENT_CONTEXT(ctx);
+   ATTR3F(VBO_ATTRIB_COLOR0, x, y, z);
+}
+
+static void GLAPIENTRY
+TAG(Color3fv)(const GLfloat * v)
+{
+   GET_CURRENT_CONTEXT(ctx);
+   ATTR3FV(VBO_ATTRIB_COLOR0, v);
+}
+
+static void GLAPIENTRY
+TAG(Color4f)(GLfloat x, GLfloat y, GLfloat z, GLfloat w)
+{
+   GET_CURRENT_CONTEXT(ctx);
+   ATTR4F(VBO_ATTRIB_COLOR0, x, y, z, w);
+}
+
+static void GLAPIENTRY
+TAG(Color4fv)(const GLfloat * v)
+{
+   GET_CURRENT_CONTEXT(ctx);
+   ATTR4FV(VBO_ATTRIB_COLOR0, v);
+}
+
+
+
+static void GLAPIENTRY
+TAG(SecondaryColor3fEXT)(GLfloat x, GLfloat y, GLfloat z)
+{
+   GET_CURRENT_CONTEXT(ctx);
+   ATTR3F(VBO_ATTRIB_COLOR1, x, y, z);
+}
+
+static void GLAPIENTRY
+TAG(SecondaryColor3fvEXT)(const GLfloat * v)
+{
+   GET_CURRENT_CONTEXT(ctx);
+   ATTR3FV(VBO_ATTRIB_COLOR1, v);
+}
+
+
+
+static void GLAPIENTRY
+TAG(EdgeFlag)(GLboolean b)
+{
+   GET_CURRENT_CONTEXT(ctx);
+   ATTR1F(VBO_ATTRIB_EDGEFLAG, (GLfloat) b);
+}
+
+
+
+static void GLAPIENTRY
+TAG(Indexf)(GLfloat f)
+{
+   GET_CURRENT_CONTEXT(ctx);
+   ATTR1F(VBO_ATTRIB_INDEX, f);
+}
+
+static void GLAPIENTRY
+TAG(Indexfv)(const GLfloat * f)
+{
+   GET_CURRENT_CONTEXT(ctx);
+   ATTR1FV(VBO_ATTRIB_INDEX, f);
+}
+
+
+
+static void GLAPIENTRY
+TAG(MultiTexCoord1f)(GLenum target, GLfloat x)
+{
+   GET_CURRENT_CONTEXT(ctx);
+   GLuint attr = (target & 0x7) + VBO_ATTRIB_TEX0;
+   ATTR1F(attr, x);
+}
+
+static void GLAPIENTRY
+TAG(MultiTexCoord1fv)(GLenum target, const GLfloat * v)
+{
+   GET_CURRENT_CONTEXT(ctx);
+   GLuint attr = (target & 0x7) + VBO_ATTRIB_TEX0;
+   ATTR1FV(attr, v);
+}
+
+static void GLAPIENTRY
+TAG(MultiTexCoord2f)(GLenum target, GLfloat x, GLfloat y)
+{
+   GET_CURRENT_CONTEXT(ctx);
+   GLuint attr = (target & 0x7) + VBO_ATTRIB_TEX0;
+   ATTR2F(attr, x, y);
+}
+
+static void GLAPIENTRY
+TAG(MultiTexCoord2fv)(GLenum target, const GLfloat * v)
+{
+   GET_CURRENT_CONTEXT(ctx);
+   GLuint attr = (target & 0x7) + VBO_ATTRIB_TEX0;
+   ATTR2FV(attr, v);
+}
+
+static void GLAPIENTRY
+TAG(MultiTexCoord3f)(GLenum target, GLfloat x, GLfloat y, GLfloat z)
+{
+   GET_CURRENT_CONTEXT(ctx);
+   GLuint attr = (target & 0x7) + VBO_ATTRIB_TEX0;
+   ATTR3F(attr, x, y, z);
+}
+
+static void GLAPIENTRY
+TAG(MultiTexCoord3fv)(GLenum target, const GLfloat * v)
+{
+   GET_CURRENT_CONTEXT(ctx);
+   GLuint attr = (target & 0x7) + VBO_ATTRIB_TEX0;
+   ATTR3FV(attr, v);
+}
+
+static void GLAPIENTRY
+TAG(MultiTexCoord4f)(GLenum target, GLfloat x, GLfloat y, GLfloat z, GLfloat w)
+{
+   GET_CURRENT_CONTEXT(ctx);
+   GLuint attr = (target & 0x7) + VBO_ATTRIB_TEX0;
+   ATTR4F(attr, x, y, z, w);
+}
+
+static void GLAPIENTRY
+TAG(MultiTexCoord4fv)(GLenum target, const GLfloat * v)
+{
+   GET_CURRENT_CONTEXT(ctx);
+   GLuint attr = (target & 0x7) + VBO_ATTRIB_TEX0;
+   ATTR4FV(attr, v);
+}
+
+
+
+static void GLAPIENTRY
+TAG(VertexAttrib1fARB)(GLuint index, GLfloat x)
+{
+   GET_CURRENT_CONTEXT(ctx);
+   if (index == 0)
+      ATTR1F(0, x);
+   else if (index < MAX_VERTEX_GENERIC_ATTRIBS)
+      ATTR1F(VBO_ATTRIB_GENERIC0 + index, x);
+   else
+      ERROR(GL_INVALID_VALUE);
+}
+
+static void GLAPIENTRY
+TAG(VertexAttrib1fvARB)(GLuint index, const GLfloat * v)
+{
+   GET_CURRENT_CONTEXT(ctx);
+   if (index == 0)
+      ATTR1FV(0, v);
+   else if (index < MAX_VERTEX_GENERIC_ATTRIBS)
+      ATTR1FV(VBO_ATTRIB_GENERIC0 + index, v);
+   else
+      ERROR(GL_INVALID_VALUE);
+}
+
+static void GLAPIENTRY
+TAG(VertexAttrib2fARB)(GLuint index, GLfloat x, GLfloat y)
+{
+   GET_CURRENT_CONTEXT(ctx);
+   if (index == 0)
+      ATTR2F(0, x, y);
+   else if (index < MAX_VERTEX_GENERIC_ATTRIBS)
+      ATTR2F(VBO_ATTRIB_GENERIC0 + index, x, y);
+   else
+      ERROR(GL_INVALID_VALUE);
+}
+
+static void GLAPIENTRY
+TAG(VertexAttrib2fvARB)(GLuint index, const GLfloat * v)
+{
+   GET_CURRENT_CONTEXT(ctx);
+   if (index == 0)
+      ATTR2FV(0, v);
+   else if (index < MAX_VERTEX_GENERIC_ATTRIBS)
+      ATTR2FV(VBO_ATTRIB_GENERIC0 + index, v);
+   else
+      ERROR(GL_INVALID_VALUE);
+}
+
+static void GLAPIENTRY
+TAG(VertexAttrib3fARB)(GLuint index, GLfloat x, GLfloat y, GLfloat z)
+{
+   GET_CURRENT_CONTEXT(ctx);
+   if (index == 0)
+      ATTR3F(0, x, y, z);
+   else if (index < MAX_VERTEX_GENERIC_ATTRIBS)
+      ATTR3F(VBO_ATTRIB_GENERIC0 + index, x, y, z);
+   else
+      ERROR(GL_INVALID_VALUE);
+}
+
+static void GLAPIENTRY
+TAG(VertexAttrib3fvARB)(GLuint index, const GLfloat * v)
+{
+   GET_CURRENT_CONTEXT(ctx);
+   if (index == 0)
+      ATTR3FV(0, v);
+   else if (index < MAX_VERTEX_GENERIC_ATTRIBS)
+      ATTR3FV(VBO_ATTRIB_GENERIC0 + index, v);
+   else
+      ERROR(GL_INVALID_VALUE);
+}
+
+static void GLAPIENTRY
+TAG(VertexAttrib4fARB)(GLuint index, GLfloat x, GLfloat y, GLfloat z, GLfloat w)
+{
+   GET_CURRENT_CONTEXT(ctx);
+   if (index == 0)
+      ATTR4F(0, x, y, z, w);
+   else if (index < MAX_VERTEX_GENERIC_ATTRIBS)
+      ATTR4F(VBO_ATTRIB_GENERIC0 + index, x, y, z, w);
+   else
+      ERROR(GL_INVALID_VALUE);
+}
+
+static void GLAPIENTRY
+TAG(VertexAttrib4fvARB)(GLuint index, const GLfloat * v)
+{
+   GET_CURRENT_CONTEXT(ctx);
+   if (index == 0)
+      ATTR4FV(0, v);
+   else if (index < MAX_VERTEX_GENERIC_ATTRIBS)
+      ATTR4FV(VBO_ATTRIB_GENERIC0 + index, v);
+   else
+      ERROR(GL_INVALID_VALUE);
+}
+
+
+
+/* Integer-valued generic attributes.
+ * XXX: the integers just get converted to floats at this time
+ */
+static void GLAPIENTRY
+TAG(VertexAttribI1i)(GLuint index, GLint x)
+{
+   GET_CURRENT_CONTEXT(ctx);
+   if (index == 0)
+      ATTR1I(0, x);
+   else if (index < MAX_VERTEX_GENERIC_ATTRIBS)
+      ATTR1I(VBO_ATTRIB_GENERIC0 + index, x);
+   else
+      ERROR(GL_INVALID_VALUE);
+}
+
+static void GLAPIENTRY
+TAG(VertexAttribI2i)(GLuint index, GLint x, GLint y)
+{
+   GET_CURRENT_CONTEXT(ctx);
+   if (index == 0)
+      ATTR2I(0, x, y);
+   else if (index < MAX_VERTEX_GENERIC_ATTRIBS)
+      ATTR2I(VBO_ATTRIB_GENERIC0 + index, x, y);
+   else
+      ERROR(GL_INVALID_VALUE);
+}
+
+static void GLAPIENTRY
+TAG(VertexAttribI3i)(GLuint index, GLint x, GLint y, GLint z)
+{
+   GET_CURRENT_CONTEXT(ctx);
+   if (index == 0)
+      ATTR3I(0, x, y, z);
+   else if (index < MAX_VERTEX_GENERIC_ATTRIBS)
+      ATTR3I(VBO_ATTRIB_GENERIC0 + index, x, y, z);
+   else
+      ERROR(GL_INVALID_VALUE);
+}
+
+static void GLAPIENTRY
+TAG(VertexAttribI4i)(GLuint index, GLint x, GLint y, GLint z, GLint w)
+{
+   GET_CURRENT_CONTEXT(ctx);
+   if (index == 0)
+      ATTR4I(0, x, y, z, w);
+   else if (index < MAX_VERTEX_GENERIC_ATTRIBS)
+      ATTR4I(VBO_ATTRIB_GENERIC0 + index, x, y, z, w);
+   else
+      ERROR(GL_INVALID_VALUE);
+}
+
+static void GLAPIENTRY
+TAG(VertexAttribI2iv)(GLuint index, const GLint *v)
+{
+   GET_CURRENT_CONTEXT(ctx);
+   if (index == 0)
+      ATTR2IV(0, v);
+   else if (index < MAX_VERTEX_GENERIC_ATTRIBS)
+      ATTR2IV(VBO_ATTRIB_GENERIC0 + index, v);
+   else
+      ERROR(GL_INVALID_VALUE);
+}
+
+static void GLAPIENTRY
+TAG(VertexAttribI3iv)(GLuint index, const GLint *v)
+{
+   GET_CURRENT_CONTEXT(ctx);
+   if (index == 0)
+      ATTR3IV(0, v);
+   else if (index < MAX_VERTEX_GENERIC_ATTRIBS)
+      ATTR3IV(VBO_ATTRIB_GENERIC0 + index, v);
+   else
+      ERROR(GL_INVALID_VALUE);
+}
+
+static void GLAPIENTRY
+TAG(VertexAttribI4iv)(GLuint index, const GLint *v)
+{
+   GET_CURRENT_CONTEXT(ctx);
+   if (index == 0)
+      ATTR4IV(0, v);
+   else if (index < MAX_VERTEX_GENERIC_ATTRIBS)
+      ATTR4IV(VBO_ATTRIB_GENERIC0 + index, v);
+   else
+      ERROR(GL_INVALID_VALUE);
+}
+
+
+
+/* Unsigned integer-valued generic attributes.
+ * XXX: the integers just get converted to floats at this time
+ */
+static void GLAPIENTRY
+TAG(VertexAttribI1ui)(GLuint index, GLuint x)
+{
+   GET_CURRENT_CONTEXT(ctx);
+   if (index == 0)
+      ATTR1UI(0, x);
+   else if (index < MAX_VERTEX_GENERIC_ATTRIBS)
+      ATTR1UI(VBO_ATTRIB_GENERIC0 + index, x);
+   else
+      ERROR(GL_INVALID_VALUE);
+}
+
+static void GLAPIENTRY
+TAG(VertexAttribI2ui)(GLuint index, GLuint x, GLuint y)
+{
+   GET_CURRENT_CONTEXT(ctx);
+   if (index == 0)
+      ATTR2UI(0, x, y);
+   else if (index < MAX_VERTEX_GENERIC_ATTRIBS)
+      ATTR2UI(VBO_ATTRIB_GENERIC0 + index, x, y);
+   else
+      ERROR(GL_INVALID_VALUE);
+}
+
+static void GLAPIENTRY
+TAG(VertexAttribI3ui)(GLuint index, GLuint x, GLuint y, GLuint z)
+{
+   GET_CURRENT_CONTEXT(ctx);
+   if (index == 0)
+      ATTR3UI(0, x, y, z);
+   else if (index < MAX_VERTEX_GENERIC_ATTRIBS)
+      ATTR3UI(VBO_ATTRIB_GENERIC0 + index, x, y, z);
+   else
+      ERROR(GL_INVALID_VALUE);
+}
+
+static void GLAPIENTRY
+TAG(VertexAttribI4ui)(GLuint index, GLuint x, GLuint y, GLuint z, GLuint w)
+{
+   GET_CURRENT_CONTEXT(ctx);
+   if (index == 0)
+      ATTR4UI(0, x, y, z, w);
+   else if (index < MAX_VERTEX_GENERIC_ATTRIBS)
+      ATTR4UI(VBO_ATTRIB_GENERIC0 + index, x, y, z, w);
+   else
+      ERROR(GL_INVALID_VALUE);
+}
+
+static void GLAPIENTRY
+TAG(VertexAttribI2uiv)(GLuint index, const GLuint *v)
+{
+   GET_CURRENT_CONTEXT(ctx);
+   if (index == 0)
+      ATTR2UIV(0, v);
+   else if (index < MAX_VERTEX_GENERIC_ATTRIBS)
+      ATTR2UIV(VBO_ATTRIB_GENERIC0 + index, v);
+   else
+      ERROR(GL_INVALID_VALUE);
+}
+
+static void GLAPIENTRY
+TAG(VertexAttribI3uiv)(GLuint index, const GLuint *v)
+{
+   GET_CURRENT_CONTEXT(ctx);
+   if (index == 0)
+      ATTR3UIV(0, v);
+   else if (index < MAX_VERTEX_GENERIC_ATTRIBS)
+      ATTR3UIV(VBO_ATTRIB_GENERIC0 + index, v);
+   else
+      ERROR(GL_INVALID_VALUE);
+}
+
+static void GLAPIENTRY
+TAG(VertexAttribI4uiv)(GLuint index, const GLuint *v)
+{
+   GET_CURRENT_CONTEXT(ctx);
+   if (index == 0)
+      ATTR4UIV(0, v);
+   else if (index < MAX_VERTEX_GENERIC_ATTRIBS)
+      ATTR4UIV(VBO_ATTRIB_GENERIC0 + index, v);
+   else
+      ERROR(GL_INVALID_VALUE);
+}
+
+
+
+/* In addition to supporting NV_vertex_program, these entrypoints are
+ * used by the display list and other code specifically because of
+ * their property of aliasing with other attributes.  (See
+ * vbo_save_loopback.c)
+ */
+static void GLAPIENTRY
+TAG(VertexAttrib1fNV)(GLuint index, GLfloat x)
+{
+   GET_CURRENT_CONTEXT(ctx);
+   if (index < VBO_ATTRIB_MAX)
+      ATTR1F(index, x);
+}
+
+static void GLAPIENTRY
+TAG(VertexAttrib1fvNV)(GLuint index, const GLfloat * v)
+{
+   GET_CURRENT_CONTEXT(ctx);
+   if (index < VBO_ATTRIB_MAX)
+      ATTR1FV(index, v);
+}
+
+static void GLAPIENTRY
+TAG(VertexAttrib2fNV)(GLuint index, GLfloat x, GLfloat y)
+{
+   GET_CURRENT_CONTEXT(ctx);
+   if (index < VBO_ATTRIB_MAX)
+      ATTR2F(index, x, y);
+}
+
+static void GLAPIENTRY
+TAG(VertexAttrib2fvNV)(GLuint index, const GLfloat * v)
+{
+   GET_CURRENT_CONTEXT(ctx);
+   if (index < VBO_ATTRIB_MAX)
+      ATTR2FV(index, v);
+}
+
+static void GLAPIENTRY
+TAG(VertexAttrib3fNV)(GLuint index, GLfloat x, GLfloat y, GLfloat z)
+{
+   GET_CURRENT_CONTEXT(ctx);
+   if (index < VBO_ATTRIB_MAX)
+      ATTR3F(index, x, y, z);
+}
+
+static void GLAPIENTRY
+TAG(VertexAttrib3fvNV)(GLuint index,
+ const GLfloat * v)
+{
+   GET_CURRENT_CONTEXT(ctx);
+   if (index < VBO_ATTRIB_MAX)
+      ATTR3FV(index, v);
+}
+
+static void GLAPIENTRY
+TAG(VertexAttrib4fNV)(GLuint index, GLfloat x, GLfloat y, GLfloat z, GLfloat w)
+{
+   GET_CURRENT_CONTEXT(ctx);
+   if (index < VBO_ATTRIB_MAX)
+      ATTR4F(index, x, y, z, w);
+}
+
+static void GLAPIENTRY
+TAG(VertexAttrib4fvNV)(GLuint index, const GLfloat * v)
+{
+   GET_CURRENT_CONTEXT(ctx);
+   if (index < VBO_ATTRIB_MAX)
+      ATTR4FV(index, v);
+}
+
+
+
+#define MAT( ATTR, N, face, params )			\
+do {							\
+   if (face != GL_BACK)					\
+      MAT_ATTR( ATTR, N, params ); /* front */		\
+   if (face != GL_FRONT)				\
+      MAT_ATTR( ATTR + 1, N, params ); /* back */	\
+} while (0)
+
+
+/* Colormaterial conflicts are dealt with later.
+ */
+static void GLAPIENTRY
+TAG(Materialfv)(GLenum face, GLenum pname,
+                 const GLfloat * params)
+{
+   GET_CURRENT_CONTEXT(ctx);
+   switch (pname) {
+   case GL_EMISSION:
+      MAT(VBO_ATTRIB_MAT_FRONT_EMISSION, 4, face, params);
+      break;
+   case GL_AMBIENT:
+      MAT(VBO_ATTRIB_MAT_FRONT_AMBIENT, 4, face, params);
+      break;
+   case GL_DIFFUSE:
+      MAT(VBO_ATTRIB_MAT_FRONT_DIFFUSE, 4, face, params);
+      break;
+   case GL_SPECULAR:
+      MAT(VBO_ATTRIB_MAT_FRONT_SPECULAR, 4, face, params);
+      break;
+   case GL_SHININESS:
+      MAT(VBO_ATTRIB_MAT_FRONT_SHININESS, 1, face, params);
+      break;
+   case GL_COLOR_INDEXES:
+      MAT(VBO_ATTRIB_MAT_FRONT_INDEXES, 3, face, params);
+      break;
+   case GL_AMBIENT_AND_DIFFUSE:
+      MAT(VBO_ATTRIB_MAT_FRONT_AMBIENT, 4, face, params);
+      MAT(VBO_ATTRIB_MAT_FRONT_DIFFUSE, 4, face, params);
+      break;
+   default:
+      ERROR(GL_INVALID_ENUM);
+      return;
+   }
+}
+
+static void GLAPIENTRY
+TAG(VertexP2ui)(GLenum type, GLuint value)
+{
+   GET_CURRENT_CONTEXT(ctx);
+   ATTR_UI(2, type, 0, VBO_ATTRIB_POS, value);
+}
+
+static void GLAPIENTRY
+TAG(VertexP2uiv)(GLenum type, const GLuint *value)
+{
+   GET_CURRENT_CONTEXT(ctx);
+   ATTR_UI(2, type, 0, VBO_ATTRIB_POS, value[0]);
+}
+
+static void GLAPIENTRY
+TAG(VertexP3ui)(GLenum type, GLuint value)
+{
+   GET_CURRENT_CONTEXT(ctx);
+   ATTR_UI(3, type, 0, VBO_ATTRIB_POS, value);
+}
+
+static void GLAPIENTRY
+TAG(VertexP3uiv)(GLenum type, const GLuint *value)
+{
+   GET_CURRENT_CONTEXT(ctx);
+   ATTR_UI(3, type, 0, VBO_ATTRIB_POS, value[0]);
+}
+
+static void GLAPIENTRY
+TAG(VertexP4ui)(GLenum type, GLuint value)
+{
+   GET_CURRENT_CONTEXT(ctx);
+   ATTR_UI(4, type, 0, VBO_ATTRIB_POS, value);
+}
+
+static void GLAPIENTRY
+TAG(VertexP4uiv)(GLenum type, const GLuint *value)
+{
+   GET_CURRENT_CONTEXT(ctx);
+   ATTR_UI(4, type, 0, VBO_ATTRIB_POS, value[0]);
+}
+
+static void GLAPIENTRY
+TAG(TexCoordP1ui)(GLenum type, GLuint coords)
+{
+   GET_CURRENT_CONTEXT(ctx);
+   ATTR_UI(1, type, 0, VBO_ATTRIB_TEX0, coords);
+}
+
+static void GLAPIENTRY
+TAG(TexCoordP1uiv)(GLenum type, const GLuint *coords)
+{
+   GET_CURRENT_CONTEXT(ctx);
+   ATTR_UI(1, type, 0, VBO_ATTRIB_TEX0, coords[0]);
+}
+
+static void GLAPIENTRY
+TAG(TexCoordP2ui)(GLenum type, GLuint coords)
+{
+   GET_CURRENT_CONTEXT(ctx);
+   ATTR_UI(2, type, 0, VBO_ATTRIB_TEX0, coords);
+}
+
+static void GLAPIENTRY
+TAG(TexCoordP2uiv)(GLenum type, const GLuint *coords)
+{
+   GET_CURRENT_CONTEXT(ctx);
+   ATTR_UI(2, type, 0, VBO_ATTRIB_TEX0, coords[0]);
+}
+
+static void GLAPIENTRY
+TAG(TexCoordP3ui)(GLenum type, GLuint coords)
+{
+   GET_CURRENT_CONTEXT(ctx);
+   ATTR_UI(3, type, 0, VBO_ATTRIB_TEX0, coords);
+}
+
+static void GLAPIENTRY
+TAG(TexCoordP3uiv)(GLenum type, const GLuint *coords)
+{
+   GET_CURRENT_CONTEXT(ctx);
+   ATTR_UI(3, type, 0, VBO_ATTRIB_TEX0, coords[0]);
+}
+
+static void GLAPIENTRY
+TAG(TexCoordP4ui)(GLenum type, GLuint coords)
+{
+   GET_CURRENT_CONTEXT(ctx);
+   ATTR_UI(4, type, 0, VBO_ATTRIB_TEX0, coords);
+}
+
+static void GLAPIENTRY
+TAG(TexCoordP4uiv)(GLenum type, const GLuint *coords)
+{
+   GET_CURRENT_CONTEXT(ctx);
+   ATTR_UI(4, type, 0, VBO_ATTRIB_TEX0, coords[0]);
+}
+
+static void GLAPIENTRY
+TAG(MultiTexCoordP1ui)(GLenum target, GLenum type, GLuint coords)
+{
+   GET_CURRENT_CONTEXT(ctx);
+   GLuint attr = (target & 0x7) + VBO_ATTRIB_TEX0;
+   ATTR_UI(1, type, 0, attr, coords);
+}
+
+static void GLAPIENTRY
+TAG(MultiTexCoordP1uiv)(GLenum target, GLenum type, const GLuint *coords)
+{
+   GET_CURRENT_CONTEXT(ctx);
+   GLuint attr = (target & 0x7) + VBO_ATTRIB_TEX0;
+   ATTR_UI(1, type, 0, attr, coords[0]);
+}
+
+static void GLAPIENTRY
+TAG(MultiTexCoordP2ui)(GLenum target, GLenum type, GLuint coords)
+{
+   GET_CURRENT_CONTEXT(ctx);
+   GLuint attr = (target & 0x7) + VBO_ATTRIB_TEX0;
+   ATTR_UI(2, type, 0, attr, coords);
+}
+
+static void GLAPIENTRY
+TAG(MultiTexCoordP2uiv)(GLenum target, GLenum type, const GLuint *coords)
+{
+   GET_CURRENT_CONTEXT(ctx);
+   GLuint attr = (target & 0x7) + VBO_ATTRIB_TEX0;
+   ATTR_UI(2, type, 0, attr, coords[0]);
+}
+
+static void GLAPIENTRY
+TAG(MultiTexCoordP3ui)(GLenum target, GLenum type, GLuint coords)
+{
+   GET_CURRENT_CONTEXT(ctx);
+   GLuint attr = (target & 0x7) + VBO_ATTRIB_TEX0;
+   ATTR_UI(3, type, 0, attr, coords);
+}
+
+static void GLAPIENTRY
+TAG(MultiTexCoordP3uiv)(GLenum target, GLenum type, const GLuint *coords)
+{
+   GET_CURRENT_CONTEXT(ctx);
+   GLuint attr = (target & 0x7) + VBO_ATTRIB_TEX0;
+   ATTR_UI(3, type, 0, attr, coords[0]);
+}
+
+static void GLAPIENTRY
+TAG(MultiTexCoordP4ui)(GLenum target, GLenum type, GLuint coords)
+{
+   GET_CURRENT_CONTEXT(ctx);
+   GLuint attr = (target & 0x7) + VBO_ATTRIB_TEX0;
+   ATTR_UI(4, type, 0, attr, coords);
+}
+
+static void GLAPIENTRY
+TAG(MultiTexCoordP4uiv)(GLenum target, GLenum type, const GLuint *coords)
+{
+   GET_CURRENT_CONTEXT(ctx);
+   GLuint attr = (target & 0x7) + VBO_ATTRIB_TEX0;
+   ATTR_UI(4, type, 0, attr, coords[0]);
+}
+
+static void GLAPIENTRY
+TAG(NormalP3ui)(GLenum type, GLuint coords)
+{
+   GET_CURRENT_CONTEXT(ctx);
+   ATTR_UI(3, type, 1, VBO_ATTRIB_NORMAL, coords);
+}
+
+static void GLAPIENTRY
+TAG(NormalP3uiv)(GLenum type, const GLuint *coords)
+{
+   GET_CURRENT_CONTEXT(ctx);
+   ATTR_UI(3, type, 1, VBO_ATTRIB_NORMAL, coords[0]);
+}
+
+static void GLAPIENTRY
+TAG(ColorP3ui)(GLenum type, GLuint color)
+{
+   GET_CURRENT_CONTEXT(ctx);
+   ATTR_UI(3, type, 1, VBO_ATTRIB_COLOR0, color);
+}
+
+static void GLAPIENTRY
+TAG(ColorP3uiv)(GLenum type, const GLuint *color)
+{
+   GET_CURRENT_CONTEXT(ctx);
+   ATTR_UI(3, type, 1, VBO_ATTRIB_COLOR0, color[0]);
+}
+
+static void GLAPIENTRY
+TAG(ColorP4ui)(GLenum type, GLuint color)
+{
+   GET_CURRENT_CONTEXT(ctx);
+   ATTR_UI(4, type, 1, VBO_ATTRIB_COLOR0, color);
+}
+
+static void GLAPIENTRY
+TAG(ColorP4uiv)(GLenum type, const GLuint *color)
+{
+   GET_CURRENT_CONTEXT(ctx);
+   ATTR_UI(4, type, 1, VBO_ATTRIB_COLOR0, color[0]);
+}
+
+static void GLAPIENTRY
+TAG(SecondaryColorP3ui)(GLenum type, GLuint color)
+{
+   GET_CURRENT_CONTEXT(ctx);
+   ATTR_UI(3, type, 1, VBO_ATTRIB_COLOR1, color);
+}
+
+static void GLAPIENTRY
+TAG(SecondaryColorP3uiv)(GLenum type, const GLuint *color)
+{
+   GET_CURRENT_CONTEXT(ctx);
+   ATTR_UI(3, type, 1, VBO_ATTRIB_COLOR1, color[0]);
+}
+
+static void GLAPIENTRY
+TAG(VertexAttribP1ui)(GLuint index, GLenum type, GLboolean normalized,
+		      GLuint value)
+{
+   GET_CURRENT_CONTEXT(ctx);
+   ATTR_UI_INDEX(1, type, normalized, index, value);
+}
+
+static void GLAPIENTRY
+TAG(VertexAttribP2ui)(GLuint index, GLenum type, GLboolean normalized,
+		      GLuint value)
+{
+   GET_CURRENT_CONTEXT(ctx);
+   ATTR_UI_INDEX(2, type, normalized, index, value);
+}
+
+static void GLAPIENTRY
+TAG(VertexAttribP3ui)(GLuint index, GLenum type, GLboolean normalized,
+		      GLuint value)
+{
+   GET_CURRENT_CONTEXT(ctx);
+   ATTR_UI_INDEX(3, type, normalized, index, value);
+}
+
+static void GLAPIENTRY
+TAG(VertexAttribP4ui)(GLuint index, GLenum type, GLboolean normalized,
+		      GLuint value)
+{
+   GET_CURRENT_CONTEXT(ctx);
+   ATTR_UI_INDEX(4, type, normalized, index, value);
+}
+
+static void GLAPIENTRY
+TAG(VertexAttribP1uiv)(GLuint index, GLenum type, GLboolean normalized,
+		       const GLuint *value)
+{
+   GET_CURRENT_CONTEXT(ctx);
+   ATTR_UI_INDEX(1, type, normalized, index, *value);
+}
+
+static void GLAPIENTRY
+TAG(VertexAttribP2uiv)(GLuint index, GLenum type, GLboolean normalized,
+		       const GLuint *value)
+{
+   GET_CURRENT_CONTEXT(ctx);
+   ATTR_UI_INDEX(2, type, normalized, index, *value);
+}
+
+static void GLAPIENTRY
+TAG(VertexAttribP3uiv)(GLuint index, GLenum type, GLboolean normalized,
+		       const GLuint *value)
+{
+   GET_CURRENT_CONTEXT(ctx);
+   ATTR_UI_INDEX(3, type, normalized, index, *value);
+}
+
+static void GLAPIENTRY
+TAG(VertexAttribP4uiv)(GLuint index, GLenum type, GLboolean normalized,
+		      const GLuint *value)
+{
+   GET_CURRENT_CONTEXT(ctx);
+   ATTR_UI_INDEX(4, type, normalized, index, *value);
+}
+
+
+#undef ATTR1FV
+#undef ATTR2FV
+#undef ATTR3FV
+#undef ATTR4FV
+
+#undef ATTR1F
+#undef ATTR2F
+#undef ATTR3F
+#undef ATTR4F
+
+#undef ATTR_UI
+
+#undef MAT
+#undef MAT_ATTR