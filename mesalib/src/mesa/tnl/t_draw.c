--- conflicted
+++ resolved
@@ -1,1081 +1,545 @@
-<<<<<<< HEAD
-/*
- * Mesa 3-D graphics library
- * Version:  7.1
- *
- * Copyright (C) 1999-2007  Brian Paul   All Rights Reserved.
- *
- * Permission is hereby granted, free of charge, to any person obtaining a
- * copy of this software and associated documentation files (the "Software"),
- * to deal in the Software without restriction, including without limitation
- * the rights to use, copy, modify, merge, publish, distribute, sublicense,
- * and/or sell copies of the Software, and to permit persons to whom the
- * Software is furnished to do so, subject to the following conditions:
- *
- * The above copyright notice and this permission notice shall be included
- * in all copies or substantial portions of the Software.
- *
- * THE SOFTWARE IS PROVIDED "AS IS", WITHOUT WARRANTY OF ANY KIND, EXPRESS
- * OR IMPLIED, INCLUDING BUT NOT LIMITED TO THE WARRANTIES OF MERCHANTABILITY,
- * FITNESS FOR A PARTICULAR PURPOSE AND NONINFRINGEMENT.  IN NO EVENT SHALL
- * BRIAN PAUL BE LIABLE FOR ANY CLAIM, DAMAGES OR OTHER LIABILITY, WHETHER IN
- * AN ACTION OF CONTRACT, TORT OR OTHERWISE, ARISING FROM, OUT OF OR IN
- * CONNECTION WITH THE SOFTWARE OR THE USE OR OTHER DEALINGS IN THE SOFTWARE.
- *
- * Authors:
- *    Keith Whitwell <keith@tungstengraphics.com>
- */
-
-#include "main/glheader.h"
-#include "main/condrender.h"
-#include "main/context.h"
-#include "main/imports.h"
-#include "main/mtypes.h"
-#include "main/macros.h"
-#include "main/enums.h"
-
-#include "t_context.h"
-#include "tnl.h"
-
-
-
-static GLubyte *get_space(struct gl_context *ctx, GLuint bytes)
-{
-   TNLcontext *tnl = TNL_CONTEXT(ctx);
-   GLubyte *space = malloc(bytes);
-   
-   tnl->block[tnl->nr_blocks++] = space;
-   return space;
-}
-
-
-static void free_space(struct gl_context *ctx)
-{
-   TNLcontext *tnl = TNL_CONTEXT(ctx);
-   GLuint i;
-   for (i = 0; i < tnl->nr_blocks; i++)
-      free(tnl->block[i]);
-   tnl->nr_blocks = 0;
-}
-
-
-/* Convert the incoming array to GLfloats.  Understands the
- * array->Normalized flag and selects the correct conversion method.
- */
-#define CONVERT( TYPE, MACRO ) do {		\
-   GLuint i, j;					\
-   if (input->Normalized) {			\
-      for (i = 0; i < count; i++) {		\
-	 const TYPE *in = (TYPE *)ptr;		\
-	 for (j = 0; j < sz; j++) {		\
-	    *fptr++ = MACRO(*in);		\
-	    in++;				\
-	 }					\
-	 ptr += input->StrideB;			\
-      }						\
-   } else {					\
-      for (i = 0; i < count; i++) {		\
-	 const TYPE *in = (TYPE *)ptr;		\
-	 for (j = 0; j < sz; j++) {		\
-	    *fptr++ = (GLfloat)(*in);		\
-	    in++;				\
-	 }					\
-	 ptr += input->StrideB;			\
-      }						\
-   }						\
-} while (0)
-
-
-/**
- * Convert array of BGRA/GLubyte[4] values to RGBA/float[4]
- * \param ptr  input/ubyte array
- * \param fptr  output/float array
- */
-static void
-convert_bgra_to_float(const struct gl_client_array *input,
-                      const GLubyte *ptr, GLfloat *fptr,
-                      GLuint count )
-{
-   GLuint i;
-   assert(input->Normalized);
-   assert(input->Size == 4);
-   for (i = 0; i < count; i++) {
-      const GLubyte *in = (GLubyte *) ptr;  /* in is in BGRA order */
-      *fptr++ = UBYTE_TO_FLOAT(in[2]);  /* red */
-      *fptr++ = UBYTE_TO_FLOAT(in[1]);  /* green */
-      *fptr++ = UBYTE_TO_FLOAT(in[0]);  /* blue */
-      *fptr++ = UBYTE_TO_FLOAT(in[3]);  /* alpha */
-      ptr += input->StrideB;
-   }
-}
-
-static void
-convert_half_to_float(const struct gl_client_array *input,
-		      const GLubyte *ptr, GLfloat *fptr,
-		      GLuint count, GLuint sz)
-{
-   GLuint i, j;
-
-   for (i = 0; i < count; i++) {
-      GLhalfARB *in = (GLhalfARB *)ptr;
-
-      for (j = 0; j < sz; j++) {
-	 *fptr++ = _mesa_half_to_float(in[j]);
-      }
-      ptr += input->StrideB;
-   }
-}
-
-/**
- * \brief Convert fixed-point to floating-point.
- *
- * In OpenGL, a fixed-point number is a "signed 2's complement 16.16 scaled
- * integer" (Table 2.2 of the OpenGL ES 2.0 spec).
- *
- * If the buffer has the \c normalized flag set, the formula
- *     \code normalize(x) := (2*x + 1) / (2^16 - 1) \endcode
- * is used to map the fixed-point numbers into the range [-1, 1].
- */
-static void
-convert_fixed_to_float(const struct gl_client_array *input,
-                       const GLubyte *ptr, GLfloat *fptr,
-                       GLuint count)
-{
-   GLuint i, j;
-   const GLint size = input->Size;
-
-   if (input->Normalized) {
-      for (i = 0; i < count; ++i) {
-         const GLfixed *in = (GLfixed *) ptr;
-         for (j = 0; j < size; ++j) {
-            *fptr++ = (GLfloat) (2 * in[j] + 1) / (GLfloat) ((1 << 16) - 1);
-         }
-         ptr += input->StrideB;
-      }
-   } else {
-      for (i = 0; i < count; ++i) {
-         const GLfixed *in = (GLfixed *) ptr;
-         for (j = 0; j < size; ++j) {
-            *fptr++ = in[j] / (GLfloat) (1 << 16);
-         }
-         ptr += input->StrideB;
-      }
-   }
-}
-
-/* Adjust pointer to point at first requested element, convert to
- * floating point, populate VB->AttribPtr[].
- */
-static void _tnl_import_array( struct gl_context *ctx,
-			       GLuint attrib,
-			       GLuint count,
-			       const struct gl_client_array *input,
-			       const GLubyte *ptr )
-{
-   TNLcontext *tnl = TNL_CONTEXT(ctx);
-   struct vertex_buffer *VB = &tnl->vb;
-   GLuint stride = input->StrideB;
-
-   if (input->Type != GL_FLOAT) {
-      const GLuint sz = input->Size;
-      GLubyte *buf = get_space(ctx, count * sz * sizeof(GLfloat));
-      GLfloat *fptr = (GLfloat *)buf;
-
-      switch (input->Type) {
-      case GL_BYTE: 
-	 CONVERT(GLbyte, BYTE_TO_FLOAT); 
-	 break;
-      case GL_UNSIGNED_BYTE: 
-         if (input->Format == GL_BGRA) {
-            /* See GL_EXT_vertex_array_bgra */
-            convert_bgra_to_float(input, ptr, fptr, count);
-         }
-         else {
-            CONVERT(GLubyte, UBYTE_TO_FLOAT); 
-         }
-	 break;
-      case GL_SHORT: 
-	 CONVERT(GLshort, SHORT_TO_FLOAT); 
-	 break;
-      case GL_UNSIGNED_SHORT: 
-	 CONVERT(GLushort, USHORT_TO_FLOAT); 
-	 break;
-      case GL_INT: 
-	 CONVERT(GLint, INT_TO_FLOAT); 
-	 break;
-      case GL_UNSIGNED_INT: 
-	 CONVERT(GLuint, UINT_TO_FLOAT); 
-	 break;
-      case GL_DOUBLE: 
-	 CONVERT(GLdouble, (GLfloat)); 
-	 break;
-      case GL_HALF_FLOAT:
-	 convert_half_to_float(input, ptr, fptr, count, sz);
-	 break;
-      case GL_FIXED:
-         convert_fixed_to_float(input, ptr, fptr, count);
-         break;
-      default:
-	 assert(0);
-	 break;
-      }
-
-      ptr = buf;
-      stride = sz * sizeof(GLfloat);
-   }
-
-   VB->AttribPtr[attrib] = &tnl->tmp_inputs[attrib];
-   VB->AttribPtr[attrib]->data = (GLfloat (*)[4])ptr;
-   VB->AttribPtr[attrib]->start = (GLfloat *)ptr;
-   VB->AttribPtr[attrib]->count = count;
-   VB->AttribPtr[attrib]->stride = stride;
-   VB->AttribPtr[attrib]->size = input->Size;
-
-   /* This should die, but so should the whole GLvector4f concept: 
-    */
-   VB->AttribPtr[attrib]->flags = (((1<<input->Size)-1) | 
-				   VEC_NOT_WRITEABLE |
-				   (stride == 4*sizeof(GLfloat) ? 0 : VEC_BAD_STRIDE));
-   
-   VB->AttribPtr[attrib]->storage = NULL;
-}
-
-#define CLIPVERTS  ((6 + MAX_CLIP_PLANES) * 2)
-
-
-static GLboolean *_tnl_import_edgeflag( struct gl_context *ctx,
-					const GLvector4f *input,
-					GLuint count)
-{
-   const GLubyte *ptr = (const GLubyte *)input->data;
-   const GLuint stride = input->stride;
-   GLboolean *space = (GLboolean *)get_space(ctx, count + CLIPVERTS);
-   GLboolean *bptr = space;
-   GLuint i;
-
-   for (i = 0; i < count; i++) {
-      *bptr++ = ((GLfloat *)ptr)[0] == 1.0;
-      ptr += stride;
-   }
-
-   return space;
-}
-
-
-static void bind_inputs( struct gl_context *ctx, 
-			 const struct gl_client_array *inputs[],
-			 GLint count,
-			 struct gl_buffer_object **bo,
-			 GLuint *nr_bo )
-{
-   TNLcontext *tnl = TNL_CONTEXT(ctx);
-   struct vertex_buffer *VB = &tnl->vb;
-   GLuint i;
-
-   /* Map all the VBOs
-    */
-   for (i = 0; i < VERT_ATTRIB_MAX; i++) {
-      const void *ptr;
-
-      if (inputs[i]->BufferObj->Name) { 
-	 if (!inputs[i]->BufferObj->Pointer) {
-	    bo[*nr_bo] = inputs[i]->BufferObj;
-	    (*nr_bo)++;
-	    ctx->Driver.MapBuffer(ctx, 
-				  GL_ARRAY_BUFFER,
-				  GL_READ_ONLY_ARB,
-				  inputs[i]->BufferObj);
-	    
-	    assert(inputs[i]->BufferObj->Pointer);
-	 }
-	 
-	 ptr = ADD_POINTERS(inputs[i]->BufferObj->Pointer,
-			    inputs[i]->Ptr);
-      }
-      else
-	 ptr = inputs[i]->Ptr;
-
-      /* Just make sure the array is floating point, otherwise convert to
-       * temporary storage.  
-       *
-       * XXX: remove the GLvector4f type at some stage and just use
-       * client arrays.
-       */
-      _tnl_import_array(ctx, i, count, inputs[i], ptr);
-   }
-
-   /* We process only the vertices between min & max index:
-    */
-   VB->Count = count;
-
-   /* These should perhaps be part of _TNL_ATTRIB_* */
-   VB->BackfaceColorPtr = NULL;
-   VB->BackfaceIndexPtr = NULL;
-   VB->BackfaceSecondaryColorPtr = NULL;
-
-   /* Clipping and drawing code still requires this to be a packed
-    * array of ubytes which can be written into.  TODO: Fix and
-    * remove.
-    */
-   if (ctx->Polygon.FrontMode != GL_FILL ||
-       ctx->Polygon.BackMode != GL_FILL)
-   {
-      VB->EdgeFlag = _tnl_import_edgeflag( ctx, 
-					   VB->AttribPtr[_TNL_ATTRIB_EDGEFLAG],
-					   VB->Count );
-   }
-   else {
-      /* the data previously pointed to by EdgeFlag may have been freed */
-      VB->EdgeFlag = NULL;
-   }
-}
-
-
-/* Translate indices to GLuints and store in VB->Elts.
- */
-static void bind_indices( struct gl_context *ctx,
-			  const struct _mesa_index_buffer *ib,
-			  struct gl_buffer_object **bo,
-			  GLuint *nr_bo)
-{
-   TNLcontext *tnl = TNL_CONTEXT(ctx);
-   struct vertex_buffer *VB = &tnl->vb;
-   GLuint i;
-   void *ptr;
-
-   if (!ib) {
-      VB->Elts = NULL;
-      return;
-   }
-
-   if (ib->obj->Name && !ib->obj->Pointer) {
-      bo[*nr_bo] = ib->obj;
-      (*nr_bo)++;
-      ctx->Driver.MapBuffer(ctx, 
-			    GL_ELEMENT_ARRAY_BUFFER,
-			    GL_READ_ONLY_ARB,
-			    ib->obj);
-
-      assert(ib->obj->Pointer);
-   }
-
-   ptr = ADD_POINTERS(ib->obj->Pointer, ib->ptr);
-
-   if (ib->type == GL_UNSIGNED_INT && VB->Primitive[0].basevertex == 0) {
-      VB->Elts = (GLuint *) ptr;
-   }
-   else {
-      GLuint *elts = (GLuint *)get_space(ctx, ib->count * sizeof(GLuint));
-      VB->Elts = elts;
-
-      if (ib->type == GL_UNSIGNED_INT) {
-	 const GLuint *in = (GLuint *)ptr;
-	 for (i = 0; i < ib->count; i++)
-	    *elts++ = (GLuint)(*in++) + VB->Primitive[0].basevertex;
-      }
-      else if (ib->type == GL_UNSIGNED_SHORT) {
-	 const GLushort *in = (GLushort *)ptr;
-	 for (i = 0; i < ib->count; i++) 
-	    *elts++ = (GLuint)(*in++) + VB->Primitive[0].basevertex;
-      }
-      else {
-	 const GLubyte *in = (GLubyte *)ptr;
-	 for (i = 0; i < ib->count; i++) 
-	    *elts++ = (GLuint)(*in++) + VB->Primitive[0].basevertex;
-      }
-   }
-}
-
-static void bind_prims( struct gl_context *ctx,
-			const struct _mesa_prim *prim,
-			GLuint nr_prims )
-{
-   TNLcontext *tnl = TNL_CONTEXT(ctx);
-   struct vertex_buffer *VB = &tnl->vb;
-
-   VB->Primitive = prim;
-   VB->PrimitiveCount = nr_prims;
-}
-
-static void unmap_vbos( struct gl_context *ctx,
-			struct gl_buffer_object **bo,
-			GLuint nr_bo )
-{
-   GLuint i;
-   for (i = 0; i < nr_bo; i++) { 
-      ctx->Driver.UnmapBuffer(ctx, 
-			      0, /* target -- I don't see why this would be needed */
-			      bo[i]);
-   }
-}
-
-
-void _tnl_vbo_draw_prims(struct gl_context *ctx,
-			 const struct gl_client_array *arrays[],
-			 const struct _mesa_prim *prim,
-			 GLuint nr_prims,
-			 const struct _mesa_index_buffer *ib,
-			 GLboolean index_bounds_valid,
-			 GLuint min_index,
-			 GLuint max_index)
-{
-   if (!index_bounds_valid)
-      vbo_get_minmax_index(ctx, prim, ib, &min_index, &max_index);
-
-   _tnl_draw_prims(ctx, arrays, prim, nr_prims, ib, min_index, max_index);
-}
-
-/* This is the main entrypoint into the slimmed-down software tnl
- * module.  In a regular swtnl driver, this can be plugged straight
- * into the vbo->Driver.DrawPrims() callback.
- */
-void _tnl_draw_prims( struct gl_context *ctx,
-		      const struct gl_client_array *arrays[],
-		      const struct _mesa_prim *prim,
-		      GLuint nr_prims,
-		      const struct _mesa_index_buffer *ib,
-		      GLuint min_index,
-		      GLuint max_index)
-{
-   TNLcontext *tnl = TNL_CONTEXT(ctx);
-   const GLuint TEST_SPLIT = 0;
-   const GLint max = TEST_SPLIT ? 8 : tnl->vb.Size - MAX_CLIPPED_VERTICES;
-   GLint max_basevertex = prim->basevertex;
-   GLuint i;
-
-   /* Mesa core state should have been validated already */
-   assert(ctx->NewState == 0x0);
-
-   if (!_mesa_check_conditional_render(ctx))
-      return; /* don't draw */
-
-   for (i = 1; i < nr_prims; i++)
-      max_basevertex = MAX2(max_basevertex, prim[i].basevertex);
-
-   if (0)
-   {
-      printf("%s %d..%d\n", __FUNCTION__, min_index, max_index);
-      for (i = 0; i < nr_prims; i++)
-	 printf("prim %d: %s start %d count %d\n", i, 
-		_mesa_lookup_enum_by_nr(prim[i].mode),
-		prim[i].start,
-		prim[i].count);
-   }
-
-   if (min_index) {
-      /* We always translate away calls with min_index != 0. 
-       */
-      vbo_rebase_prims( ctx, arrays, prim, nr_prims, ib, 
-			min_index, max_index,
-			_tnl_vbo_draw_prims );
-      return;
-   }
-   else if ((GLint)max_index + max_basevertex > max) {
-      /* The software TNL pipeline has a fixed amount of storage for
-       * vertices and it is necessary to split incoming drawing commands
-       * if they exceed that limit.
-       */
-      struct split_limits limits;
-      limits.max_verts = max;
-      limits.max_vb_size = ~0;
-      limits.max_indices = ~0;
-
-      /* This will split the buffers one way or another and
-       * recursively call back into this function.
-       */
-      vbo_split_prims( ctx, arrays, prim, nr_prims, ib, 
-		       0, max_index + prim->basevertex,
-		       _tnl_vbo_draw_prims,
-		       &limits );
-   }
-   else {
-      /* May need to map a vertex buffer object for every attribute plus
-       * one for the index buffer.
-       */
-      struct gl_buffer_object *bo[VERT_ATTRIB_MAX + 1];
-      GLuint nr_bo = 0;
-      GLuint inst;
-
-      for (i = 0; i < nr_prims;) {
-	 GLuint this_nr_prims;
-
-	 /* Our SW TNL pipeline doesn't handle basevertex yet, so bind_indices
-	  * will rebase the elements to the basevertex, and we'll only
-	  * emit strings of prims with the same basevertex in one draw call.
-	  */
-	 for (this_nr_prims = 1; i + this_nr_prims < nr_prims;
-	      this_nr_prims++) {
-	    if (prim[i].basevertex != prim[i + this_nr_prims].basevertex)
-	       break;
-	 }
-
-         assert(prim[i].num_instances > 0);
-
-	 /* Binding inputs may imply mapping some vertex buffer objects.
-	  * They will need to be unmapped below.
-	  */
-         for (inst = 0; inst < prim[i].num_instances; inst++) {
-
-            bind_prims(ctx, &prim[i], this_nr_prims);
-            bind_inputs(ctx, arrays, max_index + prim[i].basevertex + 1,
-                        bo, &nr_bo);
-            bind_indices(ctx, ib, bo, &nr_bo);
-
-            tnl->CurInstance = inst;
-            TNL_CONTEXT(ctx)->Driver.RunPipeline(ctx);
-
-            unmap_vbos(ctx, bo, nr_bo);
-            free_space(ctx);
-         }
-
-	 i += this_nr_prims;
-      }
-   }
-}
-
-=======
-/*
- * Mesa 3-D graphics library
- * Version:  7.1
- *
- * Copyright (C) 1999-2007  Brian Paul   All Rights Reserved.
- *
- * Permission is hereby granted, free of charge, to any person obtaining a
- * copy of this software and associated documentation files (the "Software"),
- * to deal in the Software without restriction, including without limitation
- * the rights to use, copy, modify, merge, publish, distribute, sublicense,
- * and/or sell copies of the Software, and to permit persons to whom the
- * Software is furnished to do so, subject to the following conditions:
- *
- * The above copyright notice and this permission notice shall be included
- * in all copies or substantial portions of the Software.
- *
- * THE SOFTWARE IS PROVIDED "AS IS", WITHOUT WARRANTY OF ANY KIND, EXPRESS
- * OR IMPLIED, INCLUDING BUT NOT LIMITED TO THE WARRANTIES OF MERCHANTABILITY,
- * FITNESS FOR A PARTICULAR PURPOSE AND NONINFRINGEMENT.  IN NO EVENT SHALL
- * BRIAN PAUL BE LIABLE FOR ANY CLAIM, DAMAGES OR OTHER LIABILITY, WHETHER IN
- * AN ACTION OF CONTRACT, TORT OR OTHERWISE, ARISING FROM, OUT OF OR IN
- * CONNECTION WITH THE SOFTWARE OR THE USE OR OTHER DEALINGS IN THE SOFTWARE.
- *
- * Authors:
- *    Keith Whitwell <keith@tungstengraphics.com>
- */
-
-#include "main/glheader.h"
-#include "main/condrender.h"
-#include "main/context.h"
-#include "main/imports.h"
-#include "main/mtypes.h"
-#include "main/macros.h"
-#include "main/enums.h"
-
-#include "t_context.h"
-#include "tnl.h"
-
-
-
-static GLubyte *get_space(struct gl_context *ctx, GLuint bytes)
-{
-   TNLcontext *tnl = TNL_CONTEXT(ctx);
-   GLubyte *space = malloc(bytes);
-   
-   tnl->block[tnl->nr_blocks++] = space;
-   return space;
-}
-
-
-static void free_space(struct gl_context *ctx)
-{
-   TNLcontext *tnl = TNL_CONTEXT(ctx);
-   GLuint i;
-   for (i = 0; i < tnl->nr_blocks; i++)
-      free(tnl->block[i]);
-   tnl->nr_blocks = 0;
-}
-
-
-/* Convert the incoming array to GLfloats.  Understands the
- * array->Normalized flag and selects the correct conversion method.
- */
-#define CONVERT( TYPE, MACRO ) do {		\
-   GLuint i, j;					\
-   if (input->Normalized) {			\
-      for (i = 0; i < count; i++) {		\
-	 const TYPE *in = (TYPE *)ptr;		\
-	 for (j = 0; j < sz; j++) {		\
-	    *fptr++ = MACRO(*in);		\
-	    in++;				\
-	 }					\
-	 ptr += input->StrideB;			\
-      }						\
-   } else {					\
-      for (i = 0; i < count; i++) {		\
-	 const TYPE *in = (TYPE *)ptr;		\
-	 for (j = 0; j < sz; j++) {		\
-	    *fptr++ = (GLfloat)(*in);		\
-	    in++;				\
-	 }					\
-	 ptr += input->StrideB;			\
-      }						\
-   }						\
-} while (0)
-
-
-/**
- * Convert array of BGRA/GLubyte[4] values to RGBA/float[4]
- * \param ptr  input/ubyte array
- * \param fptr  output/float array
- */
-static void
-convert_bgra_to_float(const struct gl_client_array *input,
-                      const GLubyte *ptr, GLfloat *fptr,
-                      GLuint count )
-{
-   GLuint i;
-   assert(input->Normalized);
-   assert(input->Size == 4);
-   for (i = 0; i < count; i++) {
-      const GLubyte *in = (GLubyte *) ptr;  /* in is in BGRA order */
-      *fptr++ = UBYTE_TO_FLOAT(in[2]);  /* red */
-      *fptr++ = UBYTE_TO_FLOAT(in[1]);  /* green */
-      *fptr++ = UBYTE_TO_FLOAT(in[0]);  /* blue */
-      *fptr++ = UBYTE_TO_FLOAT(in[3]);  /* alpha */
-      ptr += input->StrideB;
-   }
-}
-
-static void
-convert_half_to_float(const struct gl_client_array *input,
-		      const GLubyte *ptr, GLfloat *fptr,
-		      GLuint count, GLuint sz)
-{
-   GLuint i, j;
-
-   for (i = 0; i < count; i++) {
-      GLhalfARB *in = (GLhalfARB *)ptr;
-
-      for (j = 0; j < sz; j++) {
-	 *fptr++ = _mesa_half_to_float(in[j]);
-      }
-      ptr += input->StrideB;
-   }
-}
-
-/**
- * \brief Convert fixed-point to floating-point.
- *
- * In OpenGL, a fixed-point number is a "signed 2's complement 16.16 scaled
- * integer" (Table 2.2 of the OpenGL ES 2.0 spec).
- *
- * If the buffer has the \c normalized flag set, the formula
- *     \code normalize(x) := (2*x + 1) / (2^16 - 1) \endcode
- * is used to map the fixed-point numbers into the range [-1, 1].
- */
-static void
-convert_fixed_to_float(const struct gl_client_array *input,
-                       const GLubyte *ptr, GLfloat *fptr,
-                       GLuint count)
-{
-   GLuint i, j;
-   const GLint size = input->Size;
-
-   if (input->Normalized) {
-      for (i = 0; i < count; ++i) {
-         const GLfixed *in = (GLfixed *) ptr;
-         for (j = 0; j < size; ++j) {
-            *fptr++ = (GLfloat) (2 * in[j] + 1) / (GLfloat) ((1 << 16) - 1);
-         }
-         ptr += input->StrideB;
-      }
-   } else {
-      for (i = 0; i < count; ++i) {
-         const GLfixed *in = (GLfixed *) ptr;
-         for (j = 0; j < size; ++j) {
-            *fptr++ = in[j] / (GLfloat) (1 << 16);
-         }
-         ptr += input->StrideB;
-      }
-   }
-}
-
-/* Adjust pointer to point at first requested element, convert to
- * floating point, populate VB->AttribPtr[].
- */
-static void _tnl_import_array( struct gl_context *ctx,
-			       GLuint attrib,
-			       GLuint count,
-			       const struct gl_client_array *input,
-			       const GLubyte *ptr )
-{
-   TNLcontext *tnl = TNL_CONTEXT(ctx);
-   struct vertex_buffer *VB = &tnl->vb;
-   GLuint stride = input->StrideB;
-
-   if (input->Type != GL_FLOAT) {
-      const GLuint sz = input->Size;
-      GLubyte *buf = get_space(ctx, count * sz * sizeof(GLfloat));
-      GLfloat *fptr = (GLfloat *)buf;
-
-      switch (input->Type) {
-      case GL_BYTE: 
-	 CONVERT(GLbyte, BYTE_TO_FLOAT); 
-	 break;
-      case GL_UNSIGNED_BYTE: 
-         if (input->Format == GL_BGRA) {
-            /* See GL_EXT_vertex_array_bgra */
-            convert_bgra_to_float(input, ptr, fptr, count);
-         }
-         else {
-            CONVERT(GLubyte, UBYTE_TO_FLOAT); 
-         }
-	 break;
-      case GL_SHORT: 
-	 CONVERT(GLshort, SHORT_TO_FLOAT); 
-	 break;
-      case GL_UNSIGNED_SHORT: 
-	 CONVERT(GLushort, USHORT_TO_FLOAT); 
-	 break;
-      case GL_INT: 
-	 CONVERT(GLint, INT_TO_FLOAT); 
-	 break;
-      case GL_UNSIGNED_INT: 
-	 CONVERT(GLuint, UINT_TO_FLOAT); 
-	 break;
-      case GL_DOUBLE: 
-	 CONVERT(GLdouble, (GLfloat)); 
-	 break;
-      case GL_HALF_FLOAT:
-	 convert_half_to_float(input, ptr, fptr, count, sz);
-	 break;
-      case GL_FIXED:
-         convert_fixed_to_float(input, ptr, fptr, count);
-         break;
-      default:
-	 assert(0);
-	 break;
-      }
-
-      ptr = buf;
-      stride = sz * sizeof(GLfloat);
-   }
-
-   VB->AttribPtr[attrib] = &tnl->tmp_inputs[attrib];
-   VB->AttribPtr[attrib]->data = (GLfloat (*)[4])ptr;
-   VB->AttribPtr[attrib]->start = (GLfloat *)ptr;
-   VB->AttribPtr[attrib]->count = count;
-   VB->AttribPtr[attrib]->stride = stride;
-   VB->AttribPtr[attrib]->size = input->Size;
-
-   /* This should die, but so should the whole GLvector4f concept: 
-    */
-   VB->AttribPtr[attrib]->flags = (((1<<input->Size)-1) | 
-				   VEC_NOT_WRITEABLE |
-				   (stride == 4*sizeof(GLfloat) ? 0 : VEC_BAD_STRIDE));
-   
-   VB->AttribPtr[attrib]->storage = NULL;
-}
-
-#define CLIPVERTS  ((6 + MAX_CLIP_PLANES) * 2)
-
-
-static GLboolean *_tnl_import_edgeflag( struct gl_context *ctx,
-					const GLvector4f *input,
-					GLuint count)
-{
-   const GLubyte *ptr = (const GLubyte *)input->data;
-   const GLuint stride = input->stride;
-   GLboolean *space = (GLboolean *)get_space(ctx, count + CLIPVERTS);
-   GLboolean *bptr = space;
-   GLuint i;
-
-   for (i = 0; i < count; i++) {
-      *bptr++ = ((GLfloat *)ptr)[0] == 1.0;
-      ptr += stride;
-   }
-
-   return space;
-}
-
-
-static void bind_inputs( struct gl_context *ctx, 
-			 const struct gl_client_array *inputs[],
-			 GLint count,
-			 struct gl_buffer_object **bo,
-			 GLuint *nr_bo )
-{
-   TNLcontext *tnl = TNL_CONTEXT(ctx);
-   struct vertex_buffer *VB = &tnl->vb;
-   GLuint i;
-
-   /* Map all the VBOs
-    */
-   for (i = 0; i < VERT_ATTRIB_MAX; i++) {
-      const void *ptr;
-
-      if (inputs[i]->BufferObj->Name) { 
-	 if (!inputs[i]->BufferObj->Pointer) {
-	    bo[*nr_bo] = inputs[i]->BufferObj;
-	    (*nr_bo)++;
-	    ctx->Driver.MapBufferRange(ctx, 0, inputs[i]->BufferObj->Size,
-				       GL_MAP_READ_BIT,
-				       inputs[i]->BufferObj);
-	    
-	    assert(inputs[i]->BufferObj->Pointer);
-	 }
-	 
-	 ptr = ADD_POINTERS(inputs[i]->BufferObj->Pointer,
-			    inputs[i]->Ptr);
-      }
-      else
-	 ptr = inputs[i]->Ptr;
-
-      /* Just make sure the array is floating point, otherwise convert to
-       * temporary storage.  
-       *
-       * XXX: remove the GLvector4f type at some stage and just use
-       * client arrays.
-       */
-      _tnl_import_array(ctx, i, count, inputs[i], ptr);
-   }
-
-   /* We process only the vertices between min & max index:
-    */
-   VB->Count = count;
-
-   /* These should perhaps be part of _TNL_ATTRIB_* */
-   VB->BackfaceColorPtr = NULL;
-   VB->BackfaceIndexPtr = NULL;
-   VB->BackfaceSecondaryColorPtr = NULL;
-
-   /* Clipping and drawing code still requires this to be a packed
-    * array of ubytes which can be written into.  TODO: Fix and
-    * remove.
-    */
-   if (ctx->Polygon.FrontMode != GL_FILL ||
-       ctx->Polygon.BackMode != GL_FILL)
-   {
-      VB->EdgeFlag = _tnl_import_edgeflag( ctx, 
-					   VB->AttribPtr[_TNL_ATTRIB_EDGEFLAG],
-					   VB->Count );
-   }
-   else {
-      /* the data previously pointed to by EdgeFlag may have been freed */
-      VB->EdgeFlag = NULL;
-   }
-}
-
-
-/* Translate indices to GLuints and store in VB->Elts.
- */
-static void bind_indices( struct gl_context *ctx,
-			  const struct _mesa_index_buffer *ib,
-			  struct gl_buffer_object **bo,
-			  GLuint *nr_bo)
-{
-   TNLcontext *tnl = TNL_CONTEXT(ctx);
-   struct vertex_buffer *VB = &tnl->vb;
-   GLuint i;
-   void *ptr;
-
-   if (!ib) {
-      VB->Elts = NULL;
-      return;
-   }
-
-   if (ib->obj->Name && !ib->obj->Pointer) {
-      unsigned map_size;
-
-      switch (ib->type) {
-      case GL_UNSIGNED_BYTE:
-	 map_size = ib->count * sizeof(GLubyte);
-	 break;
-      case GL_UNSIGNED_SHORT:
-	 map_size = ib->count * sizeof(GLushort);
-	 break;
-      case GL_UNSIGNED_INT:
-	 map_size = ib->count * sizeof(GLuint);
-	 break;
-      default:
-	 assert(0);
-	 map_size = 0;
-      }
-
-      bo[*nr_bo] = ib->obj;
-      (*nr_bo)++;
-      ptr = ctx->Driver.MapBufferRange(ctx, (GLsizeiptr) ib->ptr, map_size,
-				       GL_MAP_READ_BIT, ib->obj);
-      assert(ib->obj->Pointer);
-   } else {
-      ptr = ib->ptr;
-   }
-
-   if (ib->type == GL_UNSIGNED_INT && VB->Primitive[0].basevertex == 0) {
-      VB->Elts = (GLuint *) ptr;
-   }
-   else {
-      GLuint *elts = (GLuint *)get_space(ctx, ib->count * sizeof(GLuint));
-      VB->Elts = elts;
-
-      if (ib->type == GL_UNSIGNED_INT) {
-	 const GLuint *in = (GLuint *)ptr;
-	 for (i = 0; i < ib->count; i++)
-	    *elts++ = (GLuint)(*in++) + VB->Primitive[0].basevertex;
-      }
-      else if (ib->type == GL_UNSIGNED_SHORT) {
-	 const GLushort *in = (GLushort *)ptr;
-	 for (i = 0; i < ib->count; i++) 
-	    *elts++ = (GLuint)(*in++) + VB->Primitive[0].basevertex;
-      }
-      else {
-	 const GLubyte *in = (GLubyte *)ptr;
-	 for (i = 0; i < ib->count; i++) 
-	    *elts++ = (GLuint)(*in++) + VB->Primitive[0].basevertex;
-      }
-   }
-}
-
-static void bind_prims( struct gl_context *ctx,
-			const struct _mesa_prim *prim,
-			GLuint nr_prims )
-{
-   TNLcontext *tnl = TNL_CONTEXT(ctx);
-   struct vertex_buffer *VB = &tnl->vb;
-
-   VB->Primitive = prim;
-   VB->PrimitiveCount = nr_prims;
-}
-
-static void unmap_vbos( struct gl_context *ctx,
-			struct gl_buffer_object **bo,
-			GLuint nr_bo )
-{
-   GLuint i;
-   for (i = 0; i < nr_bo; i++) { 
-      ctx->Driver.UnmapBuffer(ctx, bo[i]);
-   }
-}
-
-
-void _tnl_vbo_draw_prims(struct gl_context *ctx,
-			 const struct gl_client_array *arrays[],
-			 const struct _mesa_prim *prim,
-			 GLuint nr_prims,
-			 const struct _mesa_index_buffer *ib,
-			 GLboolean index_bounds_valid,
-			 GLuint min_index,
-			 GLuint max_index)
-{
-   if (!index_bounds_valid)
-      vbo_get_minmax_index(ctx, prim, ib, &min_index, &max_index);
-
-   _tnl_draw_prims(ctx, arrays, prim, nr_prims, ib, min_index, max_index);
-}
-
-/* This is the main entrypoint into the slimmed-down software tnl
- * module.  In a regular swtnl driver, this can be plugged straight
- * into the vbo->Driver.DrawPrims() callback.
- */
-void _tnl_draw_prims( struct gl_context *ctx,
-		      const struct gl_client_array *arrays[],
-		      const struct _mesa_prim *prim,
-		      GLuint nr_prims,
-		      const struct _mesa_index_buffer *ib,
-		      GLuint min_index,
-		      GLuint max_index)
-{
-   TNLcontext *tnl = TNL_CONTEXT(ctx);
-   const GLuint TEST_SPLIT = 0;
-   const GLint max = TEST_SPLIT ? 8 : tnl->vb.Size - MAX_CLIPPED_VERTICES;
-   GLint max_basevertex = prim->basevertex;
-   GLuint i;
-
-   /* Mesa core state should have been validated already */
-   assert(ctx->NewState == 0x0);
-
-   if (!_mesa_check_conditional_render(ctx))
-      return; /* don't draw */
-
-   for (i = 1; i < nr_prims; i++)
-      max_basevertex = MAX2(max_basevertex, prim[i].basevertex);
-
-   if (0)
-   {
-      printf("%s %d..%d\n", __FUNCTION__, min_index, max_index);
-      for (i = 0; i < nr_prims; i++)
-	 printf("prim %d: %s start %d count %d\n", i, 
-		_mesa_lookup_enum_by_nr(prim[i].mode),
-		prim[i].start,
-		prim[i].count);
-   }
-
-   if (min_index) {
-      /* We always translate away calls with min_index != 0. 
-       */
-      vbo_rebase_prims( ctx, arrays, prim, nr_prims, ib, 
-			min_index, max_index,
-			_tnl_vbo_draw_prims );
-      return;
-   }
-   else if ((GLint)max_index + max_basevertex > max) {
-      /* The software TNL pipeline has a fixed amount of storage for
-       * vertices and it is necessary to split incoming drawing commands
-       * if they exceed that limit.
-       */
-      struct split_limits limits;
-      limits.max_verts = max;
-      limits.max_vb_size = ~0;
-      limits.max_indices = ~0;
-
-      /* This will split the buffers one way or another and
-       * recursively call back into this function.
-       */
-      vbo_split_prims( ctx, arrays, prim, nr_prims, ib, 
-		       0, max_index + prim->basevertex,
-		       _tnl_vbo_draw_prims,
-		       &limits );
-   }
-   else {
-      /* May need to map a vertex buffer object for every attribute plus
-       * one for the index buffer.
-       */
-      struct gl_buffer_object *bo[VERT_ATTRIB_MAX + 1];
-      GLuint nr_bo = 0;
-      GLuint inst;
-
-      for (i = 0; i < nr_prims;) {
-	 GLuint this_nr_prims;
-
-	 /* Our SW TNL pipeline doesn't handle basevertex yet, so bind_indices
-	  * will rebase the elements to the basevertex, and we'll only
-	  * emit strings of prims with the same basevertex in one draw call.
-	  */
-	 for (this_nr_prims = 1; i + this_nr_prims < nr_prims;
-	      this_nr_prims++) {
-	    if (prim[i].basevertex != prim[i + this_nr_prims].basevertex)
-	       break;
-	 }
-
-         assert(prim[i].num_instances > 0);
-
-	 /* Binding inputs may imply mapping some vertex buffer objects.
-	  * They will need to be unmapped below.
-	  */
-         for (inst = 0; inst < prim[i].num_instances; inst++) {
-
-            bind_prims(ctx, &prim[i], this_nr_prims);
-            bind_inputs(ctx, arrays, max_index + prim[i].basevertex + 1,
-                        bo, &nr_bo);
-            bind_indices(ctx, ib, bo, &nr_bo);
-
-            tnl->CurInstance = inst;
-            TNL_CONTEXT(ctx)->Driver.RunPipeline(ctx);
-
-            unmap_vbos(ctx, bo, nr_bo);
-            free_space(ctx);
-         }
-
-	 i += this_nr_prims;
-      }
-   }
-}
->>>>>>> 01df5d59
+/*
+ * Mesa 3-D graphics library
+ * Version:  7.1
+ *
+ * Copyright (C) 1999-2007  Brian Paul   All Rights Reserved.
+ *
+ * Permission is hereby granted, free of charge, to any person obtaining a
+ * copy of this software and associated documentation files (the "Software"),
+ * to deal in the Software without restriction, including without limitation
+ * the rights to use, copy, modify, merge, publish, distribute, sublicense,
+ * and/or sell copies of the Software, and to permit persons to whom the
+ * Software is furnished to do so, subject to the following conditions:
+ *
+ * The above copyright notice and this permission notice shall be included
+ * in all copies or substantial portions of the Software.
+ *
+ * THE SOFTWARE IS PROVIDED "AS IS", WITHOUT WARRANTY OF ANY KIND, EXPRESS
+ * OR IMPLIED, INCLUDING BUT NOT LIMITED TO THE WARRANTIES OF MERCHANTABILITY,
+ * FITNESS FOR A PARTICULAR PURPOSE AND NONINFRINGEMENT.  IN NO EVENT SHALL
+ * BRIAN PAUL BE LIABLE FOR ANY CLAIM, DAMAGES OR OTHER LIABILITY, WHETHER IN
+ * AN ACTION OF CONTRACT, TORT OR OTHERWISE, ARISING FROM, OUT OF OR IN
+ * CONNECTION WITH THE SOFTWARE OR THE USE OR OTHER DEALINGS IN THE SOFTWARE.
+ *
+ * Authors:
+ *    Keith Whitwell <keith@tungstengraphics.com>
+ */
+
+#include "main/glheader.h"
+#include "main/condrender.h"
+#include "main/context.h"
+#include "main/imports.h"
+#include "main/mtypes.h"
+#include "main/macros.h"
+#include "main/enums.h"
+
+#include "t_context.h"
+#include "tnl.h"
+
+
+
+static GLubyte *get_space(struct gl_context *ctx, GLuint bytes)
+{
+   TNLcontext *tnl = TNL_CONTEXT(ctx);
+   GLubyte *space = malloc(bytes);
+   
+   tnl->block[tnl->nr_blocks++] = space;
+   return space;
+}
+
+
+static void free_space(struct gl_context *ctx)
+{
+   TNLcontext *tnl = TNL_CONTEXT(ctx);
+   GLuint i;
+   for (i = 0; i < tnl->nr_blocks; i++)
+      free(tnl->block[i]);
+   tnl->nr_blocks = 0;
+}
+
+
+/* Convert the incoming array to GLfloats.  Understands the
+ * array->Normalized flag and selects the correct conversion method.
+ */
+#define CONVERT( TYPE, MACRO ) do {		\
+   GLuint i, j;					\
+   if (input->Normalized) {			\
+      for (i = 0; i < count; i++) {		\
+	 const TYPE *in = (TYPE *)ptr;		\
+	 for (j = 0; j < sz; j++) {		\
+	    *fptr++ = MACRO(*in);		\
+	    in++;				\
+	 }					\
+	 ptr += input->StrideB;			\
+      }						\
+   } else {					\
+      for (i = 0; i < count; i++) {		\
+	 const TYPE *in = (TYPE *)ptr;		\
+	 for (j = 0; j < sz; j++) {		\
+	    *fptr++ = (GLfloat)(*in);		\
+	    in++;				\
+	 }					\
+	 ptr += input->StrideB;			\
+      }						\
+   }						\
+} while (0)
+
+
+/**
+ * Convert array of BGRA/GLubyte[4] values to RGBA/float[4]
+ * \param ptr  input/ubyte array
+ * \param fptr  output/float array
+ */
+static void
+convert_bgra_to_float(const struct gl_client_array *input,
+                      const GLubyte *ptr, GLfloat *fptr,
+                      GLuint count )
+{
+   GLuint i;
+   assert(input->Normalized);
+   assert(input->Size == 4);
+   for (i = 0; i < count; i++) {
+      const GLubyte *in = (GLubyte *) ptr;  /* in is in BGRA order */
+      *fptr++ = UBYTE_TO_FLOAT(in[2]);  /* red */
+      *fptr++ = UBYTE_TO_FLOAT(in[1]);  /* green */
+      *fptr++ = UBYTE_TO_FLOAT(in[0]);  /* blue */
+      *fptr++ = UBYTE_TO_FLOAT(in[3]);  /* alpha */
+      ptr += input->StrideB;
+   }
+}
+
+static void
+convert_half_to_float(const struct gl_client_array *input,
+		      const GLubyte *ptr, GLfloat *fptr,
+		      GLuint count, GLuint sz)
+{
+   GLuint i, j;
+
+   for (i = 0; i < count; i++) {
+      GLhalfARB *in = (GLhalfARB *)ptr;
+
+      for (j = 0; j < sz; j++) {
+	 *fptr++ = _mesa_half_to_float(in[j]);
+      }
+      ptr += input->StrideB;
+   }
+}
+
+/**
+ * \brief Convert fixed-point to floating-point.
+ *
+ * In OpenGL, a fixed-point number is a "signed 2's complement 16.16 scaled
+ * integer" (Table 2.2 of the OpenGL ES 2.0 spec).
+ *
+ * If the buffer has the \c normalized flag set, the formula
+ *     \code normalize(x) := (2*x + 1) / (2^16 - 1) \endcode
+ * is used to map the fixed-point numbers into the range [-1, 1].
+ */
+static void
+convert_fixed_to_float(const struct gl_client_array *input,
+                       const GLubyte *ptr, GLfloat *fptr,
+                       GLuint count)
+{
+   GLuint i, j;
+   const GLint size = input->Size;
+
+   if (input->Normalized) {
+      for (i = 0; i < count; ++i) {
+         const GLfixed *in = (GLfixed *) ptr;
+         for (j = 0; j < size; ++j) {
+            *fptr++ = (GLfloat) (2 * in[j] + 1) / (GLfloat) ((1 << 16) - 1);
+         }
+         ptr += input->StrideB;
+      }
+   } else {
+      for (i = 0; i < count; ++i) {
+         const GLfixed *in = (GLfixed *) ptr;
+         for (j = 0; j < size; ++j) {
+            *fptr++ = in[j] / (GLfloat) (1 << 16);
+         }
+         ptr += input->StrideB;
+      }
+   }
+}
+
+/* Adjust pointer to point at first requested element, convert to
+ * floating point, populate VB->AttribPtr[].
+ */
+static void _tnl_import_array( struct gl_context *ctx,
+			       GLuint attrib,
+			       GLuint count,
+			       const struct gl_client_array *input,
+			       const GLubyte *ptr )
+{
+   TNLcontext *tnl = TNL_CONTEXT(ctx);
+   struct vertex_buffer *VB = &tnl->vb;
+   GLuint stride = input->StrideB;
+
+   if (input->Type != GL_FLOAT) {
+      const GLuint sz = input->Size;
+      GLubyte *buf = get_space(ctx, count * sz * sizeof(GLfloat));
+      GLfloat *fptr = (GLfloat *)buf;
+
+      switch (input->Type) {
+      case GL_BYTE: 
+	 CONVERT(GLbyte, BYTE_TO_FLOAT); 
+	 break;
+      case GL_UNSIGNED_BYTE: 
+         if (input->Format == GL_BGRA) {
+            /* See GL_EXT_vertex_array_bgra */
+            convert_bgra_to_float(input, ptr, fptr, count);
+         }
+         else {
+            CONVERT(GLubyte, UBYTE_TO_FLOAT); 
+         }
+	 break;
+      case GL_SHORT: 
+	 CONVERT(GLshort, SHORT_TO_FLOAT); 
+	 break;
+      case GL_UNSIGNED_SHORT: 
+	 CONVERT(GLushort, USHORT_TO_FLOAT); 
+	 break;
+      case GL_INT: 
+	 CONVERT(GLint, INT_TO_FLOAT); 
+	 break;
+      case GL_UNSIGNED_INT: 
+	 CONVERT(GLuint, UINT_TO_FLOAT); 
+	 break;
+      case GL_DOUBLE: 
+	 CONVERT(GLdouble, (GLfloat)); 
+	 break;
+      case GL_HALF_FLOAT:
+	 convert_half_to_float(input, ptr, fptr, count, sz);
+	 break;
+      case GL_FIXED:
+         convert_fixed_to_float(input, ptr, fptr, count);
+         break;
+      default:
+	 assert(0);
+	 break;
+      }
+
+      ptr = buf;
+      stride = sz * sizeof(GLfloat);
+   }
+
+   VB->AttribPtr[attrib] = &tnl->tmp_inputs[attrib];
+   VB->AttribPtr[attrib]->data = (GLfloat (*)[4])ptr;
+   VB->AttribPtr[attrib]->start = (GLfloat *)ptr;
+   VB->AttribPtr[attrib]->count = count;
+   VB->AttribPtr[attrib]->stride = stride;
+   VB->AttribPtr[attrib]->size = input->Size;
+
+   /* This should die, but so should the whole GLvector4f concept: 
+    */
+   VB->AttribPtr[attrib]->flags = (((1<<input->Size)-1) | 
+				   VEC_NOT_WRITEABLE |
+				   (stride == 4*sizeof(GLfloat) ? 0 : VEC_BAD_STRIDE));
+   
+   VB->AttribPtr[attrib]->storage = NULL;
+}
+
+#define CLIPVERTS  ((6 + MAX_CLIP_PLANES) * 2)
+
+
+static GLboolean *_tnl_import_edgeflag( struct gl_context *ctx,
+					const GLvector4f *input,
+					GLuint count)
+{
+   const GLubyte *ptr = (const GLubyte *)input->data;
+   const GLuint stride = input->stride;
+   GLboolean *space = (GLboolean *)get_space(ctx, count + CLIPVERTS);
+   GLboolean *bptr = space;
+   GLuint i;
+
+   for (i = 0; i < count; i++) {
+      *bptr++ = ((GLfloat *)ptr)[0] == 1.0;
+      ptr += stride;
+   }
+
+   return space;
+}
+
+
+static void bind_inputs( struct gl_context *ctx, 
+			 const struct gl_client_array *inputs[],
+			 GLint count,
+			 struct gl_buffer_object **bo,
+			 GLuint *nr_bo )
+{
+   TNLcontext *tnl = TNL_CONTEXT(ctx);
+   struct vertex_buffer *VB = &tnl->vb;
+   GLuint i;
+
+   /* Map all the VBOs
+    */
+   for (i = 0; i < VERT_ATTRIB_MAX; i++) {
+      const void *ptr;
+
+      if (inputs[i]->BufferObj->Name) { 
+	 if (!inputs[i]->BufferObj->Pointer) {
+	    bo[*nr_bo] = inputs[i]->BufferObj;
+	    (*nr_bo)++;
+	    ctx->Driver.MapBufferRange(ctx, 0, inputs[i]->BufferObj->Size,
+				       GL_MAP_READ_BIT,
+				       inputs[i]->BufferObj);
+	    
+	    assert(inputs[i]->BufferObj->Pointer);
+	 }
+	 
+	 ptr = ADD_POINTERS(inputs[i]->BufferObj->Pointer,
+			    inputs[i]->Ptr);
+      }
+      else
+	 ptr = inputs[i]->Ptr;
+
+      /* Just make sure the array is floating point, otherwise convert to
+       * temporary storage.  
+       *
+       * XXX: remove the GLvector4f type at some stage and just use
+       * client arrays.
+       */
+      _tnl_import_array(ctx, i, count, inputs[i], ptr);
+   }
+
+   /* We process only the vertices between min & max index:
+    */
+   VB->Count = count;
+
+   /* These should perhaps be part of _TNL_ATTRIB_* */
+   VB->BackfaceColorPtr = NULL;
+   VB->BackfaceIndexPtr = NULL;
+   VB->BackfaceSecondaryColorPtr = NULL;
+
+   /* Clipping and drawing code still requires this to be a packed
+    * array of ubytes which can be written into.  TODO: Fix and
+    * remove.
+    */
+   if (ctx->Polygon.FrontMode != GL_FILL ||
+       ctx->Polygon.BackMode != GL_FILL)
+   {
+      VB->EdgeFlag = _tnl_import_edgeflag( ctx, 
+					   VB->AttribPtr[_TNL_ATTRIB_EDGEFLAG],
+					   VB->Count );
+   }
+   else {
+      /* the data previously pointed to by EdgeFlag may have been freed */
+      VB->EdgeFlag = NULL;
+   }
+}
+
+
+/* Translate indices to GLuints and store in VB->Elts.
+ */
+static void bind_indices( struct gl_context *ctx,
+			  const struct _mesa_index_buffer *ib,
+			  struct gl_buffer_object **bo,
+			  GLuint *nr_bo)
+{
+   TNLcontext *tnl = TNL_CONTEXT(ctx);
+   struct vertex_buffer *VB = &tnl->vb;
+   GLuint i;
+   void *ptr;
+
+   if (!ib) {
+      VB->Elts = NULL;
+      return;
+   }
+
+   if (ib->obj->Name && !ib->obj->Pointer) {
+      unsigned map_size;
+
+      switch (ib->type) {
+      case GL_UNSIGNED_BYTE:
+	 map_size = ib->count * sizeof(GLubyte);
+	 break;
+      case GL_UNSIGNED_SHORT:
+	 map_size = ib->count * sizeof(GLushort);
+	 break;
+      case GL_UNSIGNED_INT:
+	 map_size = ib->count * sizeof(GLuint);
+	 break;
+      default:
+	 assert(0);
+	 map_size = 0;
+      }
+
+      bo[*nr_bo] = ib->obj;
+      (*nr_bo)++;
+      ptr = ctx->Driver.MapBufferRange(ctx, (GLsizeiptr) ib->ptr, map_size,
+				       GL_MAP_READ_BIT, ib->obj);
+      assert(ib->obj->Pointer);
+   } else {
+      ptr = ib->ptr;
+   }
+
+   if (ib->type == GL_UNSIGNED_INT && VB->Primitive[0].basevertex == 0) {
+      VB->Elts = (GLuint *) ptr;
+   }
+   else {
+      GLuint *elts = (GLuint *)get_space(ctx, ib->count * sizeof(GLuint));
+      VB->Elts = elts;
+
+      if (ib->type == GL_UNSIGNED_INT) {
+	 const GLuint *in = (GLuint *)ptr;
+	 for (i = 0; i < ib->count; i++)
+	    *elts++ = (GLuint)(*in++) + VB->Primitive[0].basevertex;
+      }
+      else if (ib->type == GL_UNSIGNED_SHORT) {
+	 const GLushort *in = (GLushort *)ptr;
+	 for (i = 0; i < ib->count; i++) 
+	    *elts++ = (GLuint)(*in++) + VB->Primitive[0].basevertex;
+      }
+      else {
+	 const GLubyte *in = (GLubyte *)ptr;
+	 for (i = 0; i < ib->count; i++) 
+	    *elts++ = (GLuint)(*in++) + VB->Primitive[0].basevertex;
+      }
+   }
+}
+
+static void bind_prims( struct gl_context *ctx,
+			const struct _mesa_prim *prim,
+			GLuint nr_prims )
+{
+   TNLcontext *tnl = TNL_CONTEXT(ctx);
+   struct vertex_buffer *VB = &tnl->vb;
+
+   VB->Primitive = prim;
+   VB->PrimitiveCount = nr_prims;
+}
+
+static void unmap_vbos( struct gl_context *ctx,
+			struct gl_buffer_object **bo,
+			GLuint nr_bo )
+{
+   GLuint i;
+   for (i = 0; i < nr_bo; i++) { 
+      ctx->Driver.UnmapBuffer(ctx, bo[i]);
+   }
+}
+
+
+void _tnl_vbo_draw_prims(struct gl_context *ctx,
+			 const struct gl_client_array *arrays[],
+			 const struct _mesa_prim *prim,
+			 GLuint nr_prims,
+			 const struct _mesa_index_buffer *ib,
+			 GLboolean index_bounds_valid,
+			 GLuint min_index,
+			 GLuint max_index)
+{
+   if (!index_bounds_valid)
+      vbo_get_minmax_index(ctx, prim, ib, &min_index, &max_index);
+
+   _tnl_draw_prims(ctx, arrays, prim, nr_prims, ib, min_index, max_index);
+}
+
+/* This is the main entrypoint into the slimmed-down software tnl
+ * module.  In a regular swtnl driver, this can be plugged straight
+ * into the vbo->Driver.DrawPrims() callback.
+ */
+void _tnl_draw_prims( struct gl_context *ctx,
+		      const struct gl_client_array *arrays[],
+		      const struct _mesa_prim *prim,
+		      GLuint nr_prims,
+		      const struct _mesa_index_buffer *ib,
+		      GLuint min_index,
+		      GLuint max_index)
+{
+   TNLcontext *tnl = TNL_CONTEXT(ctx);
+   const GLuint TEST_SPLIT = 0;
+   const GLint max = TEST_SPLIT ? 8 : tnl->vb.Size - MAX_CLIPPED_VERTICES;
+   GLint max_basevertex = prim->basevertex;
+   GLuint i;
+
+   /* Mesa core state should have been validated already */
+   assert(ctx->NewState == 0x0);
+
+   if (!_mesa_check_conditional_render(ctx))
+      return; /* don't draw */
+
+   for (i = 1; i < nr_prims; i++)
+      max_basevertex = MAX2(max_basevertex, prim[i].basevertex);
+
+   if (0)
+   {
+      printf("%s %d..%d\n", __FUNCTION__, min_index, max_index);
+      for (i = 0; i < nr_prims; i++)
+	 printf("prim %d: %s start %d count %d\n", i, 
+		_mesa_lookup_enum_by_nr(prim[i].mode),
+		prim[i].start,
+		prim[i].count);
+   }
+
+   if (min_index) {
+      /* We always translate away calls with min_index != 0. 
+       */
+      vbo_rebase_prims( ctx, arrays, prim, nr_prims, ib, 
+			min_index, max_index,
+			_tnl_vbo_draw_prims );
+      return;
+   }
+   else if ((GLint)max_index + max_basevertex > max) {
+      /* The software TNL pipeline has a fixed amount of storage for
+       * vertices and it is necessary to split incoming drawing commands
+       * if they exceed that limit.
+       */
+      struct split_limits limits;
+      limits.max_verts = max;
+      limits.max_vb_size = ~0;
+      limits.max_indices = ~0;
+
+      /* This will split the buffers one way or another and
+       * recursively call back into this function.
+       */
+      vbo_split_prims( ctx, arrays, prim, nr_prims, ib, 
+		       0, max_index + prim->basevertex,
+		       _tnl_vbo_draw_prims,
+		       &limits );
+   }
+   else {
+      /* May need to map a vertex buffer object for every attribute plus
+       * one for the index buffer.
+       */
+      struct gl_buffer_object *bo[VERT_ATTRIB_MAX + 1];
+      GLuint nr_bo = 0;
+      GLuint inst;
+
+      for (i = 0; i < nr_prims;) {
+	 GLuint this_nr_prims;
+
+	 /* Our SW TNL pipeline doesn't handle basevertex yet, so bind_indices
+	  * will rebase the elements to the basevertex, and we'll only
+	  * emit strings of prims with the same basevertex in one draw call.
+	  */
+	 for (this_nr_prims = 1; i + this_nr_prims < nr_prims;
+	      this_nr_prims++) {
+	    if (prim[i].basevertex != prim[i + this_nr_prims].basevertex)
+	       break;
+	 }
+
+         assert(prim[i].num_instances > 0);
+
+	 /* Binding inputs may imply mapping some vertex buffer objects.
+	  * They will need to be unmapped below.
+	  */
+         for (inst = 0; inst < prim[i].num_instances; inst++) {
+
+            bind_prims(ctx, &prim[i], this_nr_prims);
+            bind_inputs(ctx, arrays, max_index + prim[i].basevertex + 1,
+                        bo, &nr_bo);
+            bind_indices(ctx, ib, bo, &nr_bo);
+
+            tnl->CurInstance = inst;
+            TNL_CONTEXT(ctx)->Driver.RunPipeline(ctx);
+
+            unmap_vbos(ctx, bo, nr_bo);
+            free_space(ctx);
+         }
+
+	 i += this_nr_prims;
+      }
+   }
+}
+