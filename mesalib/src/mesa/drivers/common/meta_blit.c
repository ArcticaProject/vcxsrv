/*
 * Mesa 3-D graphics library
 *
 * Copyright (C) 2009  VMware, Inc.  All Rights Reserved.
 *
 * Permission is hereby granted, free of charge, to any person obtaining a
 * copy of this software and associated documentation files (the "Software"),
 * to deal in the Software without restriction, including without limitation
 * the rights to use, copy, modify, merge, publish, distribute, sublicense,
 * and/or sell copies of the Software, and to permit persons to whom the
 * Software is furnished to do so, subject to the following conditions:
 *
 * The above copyright notice and this permission notice shall be included
 * in all copies or substantial portions of the Software.
 *
 * THE SOFTWARE IS PROVIDED "AS IS", WITHOUT WARRANTY OF ANY KIND, EXPRESS
 * OR IMPLIED, INCLUDING BUT NOT LIMITED TO THE WARRANTIES OF MERCHANTABILITY,
 * FITNESS FOR A PARTICULAR PURPOSE AND NONINFRINGEMENT.  IN NO EVENT SHALL
 * THE AUTHORS OR COPYRIGHT HOLDERS BE LIABLE FOR ANY CLAIM, DAMAGES OR
 * OTHER LIABILITY, WHETHER IN AN ACTION OF CONTRACT, TORT OR OTHERWISE,
 * ARISING FROM, OUT OF OR IN CONNECTION WITH THE SOFTWARE OR THE USE OR
 * OTHER DEALINGS IN THE SOFTWARE.
 */

#include "main/glheader.h"
#include "main/mtypes.h"
#include "main/imports.h"
#include "main/arbprogram.h"
#include "main/arrayobj.h"
#include "main/blend.h"
#include "main/condrender.h"
#include "main/depth.h"
#include "main/enable.h"
#include "main/enums.h"
#include "main/fbobject.h"
#include "main/image.h"
#include "main/macros.h"
#include "main/matrix.h"
#include "main/multisample.h"
#include "main/objectlabel.h"
#include "main/readpix.h"
#include "main/scissor.h"
#include "main/shaderapi.h"
#include "main/texobj.h"
#include "main/texenv.h"
#include "main/teximage.h"
#include "main/texparam.h"
#include "main/uniforms.h"
#include "main/varray.h"
#include "main/viewport.h"
#include "swrast/swrast.h"
#include "drivers/common/meta.h"
#include "util/ralloc.h"

/** Return offset in bytes of the field within a vertex struct */
#define OFFSET(FIELD) ((void *) offsetof(struct vertex, FIELD))

static void
setup_glsl_msaa_blit_scaled_shader(struct gl_context *ctx,
                                   struct blit_state *blit,
                                   struct gl_renderbuffer *src_rb,
                                   GLenum target, GLenum filter)
{
   GLint loc_src_width, loc_src_height;
   int i, samples;
   int shader_offset = 0;
   void *mem_ctx = ralloc_context(NULL);
   char *fs_source;
   char *name, *sample_number;
   const uint8_t *sample_map;
   char *sample_map_str = rzalloc_size(mem_ctx, 1);
   char *sample_map_expr = rzalloc_size(mem_ctx, 1);
   char *texel_fetch_macro = rzalloc_size(mem_ctx, 1);
   const char *vs_source;
   const char *sampler_array_suffix = "";
   const char *texcoord_type = "vec2";
   float y_scale;
   enum blit_msaa_shader shader_index;

   assert(src_rb);
   samples = MAX2(src_rb->NumSamples, 1);
   y_scale = samples * 0.5;

   /* We expect only power of 2 samples in source multisample buffer. */
   assert((samples & (samples - 1)) == 0);
   while (samples >> (shader_offset + 1)) {
      shader_offset++;
   }
   /* Update the assert if we plan to support more than 8X MSAA. */
   assert(shader_offset > 0 && shader_offset < 4);

   assert(target == GL_TEXTURE_2D_MULTISAMPLE ||
          target == GL_TEXTURE_2D_MULTISAMPLE_ARRAY);

   shader_index = BLIT_2X_MSAA_SHADER_2D_MULTISAMPLE_SCALED_RESOLVE +
                  shader_offset - 1;

   if (target == GL_TEXTURE_2D_MULTISAMPLE_ARRAY) {
      shader_index += BLIT_2X_MSAA_SHADER_2D_MULTISAMPLE_ARRAY_SCALED_RESOLVE -
                      BLIT_2X_MSAA_SHADER_2D_MULTISAMPLE_SCALED_RESOLVE;
      sampler_array_suffix = "Array";
      texcoord_type = "vec3";
   }

   if (blit->msaa_shaders[shader_index]) {
      _mesa_UseProgram(blit->msaa_shaders[shader_index]);
      /* Update the uniform values. */
      loc_src_width =
<<<<<<< HEAD
		  _mesa_GetUniformLocation(blit->msaa_shaders[shader_index], "src_width");
      loc_src_height =
		  _mesa_GetUniformLocation(blit->msaa_shaders[shader_index], "src_height");
	  _mesa_Uniform1f(loc_src_width, src_rb->Width);
	  _mesa_Uniform1f(loc_src_height, src_rb->Height);
=======
         _mesa_GetUniformLocation(blit->msaa_shaders[shader_index], "src_width");
      loc_src_height =
         _mesa_GetUniformLocation(blit->msaa_shaders[shader_index], "src_height");
      _mesa_Uniform1f(loc_src_width, src_rb->Width);
      _mesa_Uniform1f(loc_src_height, src_rb->Height);
>>>>>>> 9480392b
      return;
   }

   name = ralloc_asprintf(mem_ctx, "vec4 MSAA scaled resolve");

   /* Below switch is used to setup the shader expression, which computes
    * sample index and map it to to a sample number on hardware.
    */
   switch(samples) {
   case 2:
      sample_number =  "sample_map[int(2 * fract(coord.x))]";
      sample_map = ctx->Const.SampleMap2x;
      break;
   case 4:
      sample_number =  "sample_map[int(2 * fract(coord.x) + 4 * fract(coord.y))]";
      sample_map = ctx->Const.SampleMap4x;
      break;
   case 8:
      sample_number =  "sample_map[int(2 * fract(coord.x) + 8 * fract(coord.y))]";
      sample_map = ctx->Const.SampleMap8x;
      break;
   default:
      _mesa_problem(ctx, "Unsupported sample count %d\n", samples);
   }

   /* Create sample map string. */
   for (i = 0 ; i < samples - 1; i++) {
      ralloc_asprintf_append(&sample_map_str, "%d, ", sample_map[i]);
   }
   ralloc_asprintf_append(&sample_map_str, "%d", sample_map[samples - 1]);

   /* Create sample map expression using above string. */
   ralloc_asprintf_append(&sample_map_expr,
                          "   const int sample_map[%d] = int[%d](%s);\n",
                          samples, samples, sample_map_str);

   ralloc_asprintf_append(&texel_fetch_macro,
                          "#define TEXEL_FETCH(coord) texelFetch(texSampler, i%s(coord), %s);\n",
                          texcoord_type, sample_number);

   vs_source = ralloc_asprintf(mem_ctx,
                               "#version 130\n"
                               "in vec2 position;\n"
                               "in %s textureCoords;\n"
                               "out %s texCoords;\n"
                               "void main()\n"
                               "{\n"
                               "   texCoords = textureCoords;\n"
                               "   gl_Position = vec4(position, 0.0, 1.0);\n"
                               "}\n",
                               texcoord_type,
                               texcoord_type);
   fs_source = ralloc_asprintf(mem_ctx,
                               "#version 130\n"
                               "#extension GL_ARB_texture_multisample : enable\n"
                               "uniform sampler2DMS%s texSampler;\n"
                               "uniform float src_width, src_height;\n"
                               "in %s texCoords;\n"
                               "out vec4 out_color;\n"
                               "\n"
                               "void main()\n"
                               "{\n"
                               "%s"
                               "   vec2 interp;\n"
                               "   const vec2 scale = vec2(2.0f, %ff);\n"
                               "   const vec2 scale_inv = vec2(0.5f, %ff);\n"
                               "   const vec2 s_0_offset = vec2(0.25f, %ff);\n"
                               "   vec2 s_0_coord, s_1_coord, s_2_coord, s_3_coord;\n"
                               "   vec4 s_0_color, s_1_color, s_2_color, s_3_color;\n"
                               "   vec4 x_0_color, x_1_color;\n"
                               "   vec2 tex_coord = texCoords - s_0_offset;\n"
                               "\n"
                               "   tex_coord *= scale;\n"
                               "   clamp(tex_coord.x, 0.0f, scale.x * src_width - 1.0f);\n"
                               "   clamp(tex_coord.y, 0.0f, scale.y * src_height - 1.0f);\n"
                               "   interp = fract(tex_coord);\n"
                               "   tex_coord = ivec2(tex_coord) * scale_inv;\n"
                               "\n"
                               "   /* Compute the sample coordinates used for filtering. */\n"
                               "   s_0_coord = tex_coord;\n"
                               "   s_1_coord = tex_coord + vec2(scale_inv.x, 0.0f);\n"
                               "   s_2_coord = tex_coord + vec2(0.0f, scale_inv.y);\n"
                               "   s_3_coord = tex_coord + vec2(scale_inv.x, scale_inv.y);\n"
                               "\n"
                               "   /* Fetch sample color values. */\n"
                               "%s"
                               "   s_0_color = TEXEL_FETCH(s_0_coord)\n"
                               "   s_1_color = TEXEL_FETCH(s_1_coord)\n"
                               "   s_2_color = TEXEL_FETCH(s_2_coord)\n"
                               "   s_3_color = TEXEL_FETCH(s_3_coord)\n"
                               "#undef TEXEL_FETCH\n"
                               "\n"
                               "   /* Do bilinear filtering on sample colors. */\n"
                               "   x_0_color =  mix(s_0_color, s_1_color, interp.x);\n"
                               "   x_1_color =  mix(s_2_color, s_3_color, interp.x);\n"
                               "   out_color = mix(x_0_color, x_1_color, interp.y);\n"
                               "}\n",
                               sampler_array_suffix,
                               texcoord_type,
                               sample_map_expr,
                               y_scale,
                               1.0f / y_scale,
                               1.0f / samples,
                               texel_fetch_macro);

   _mesa_meta_compile_and_link_program(ctx, vs_source, fs_source, name,
                                       &blit->msaa_shaders[shader_index]);
   loc_src_width =
<<<<<<< HEAD
	   _mesa_GetUniformLocation(blit->msaa_shaders[shader_index], "src_width");
   loc_src_height =
	   _mesa_GetUniformLocation(blit->msaa_shaders[shader_index], "src_height");
=======
      _mesa_GetUniformLocation(blit->msaa_shaders[shader_index], "src_width");
   loc_src_height =
      _mesa_GetUniformLocation(blit->msaa_shaders[shader_index], "src_height");
>>>>>>> 9480392b
   _mesa_Uniform1f(loc_src_width, src_rb->Width);
   _mesa_Uniform1f(loc_src_height, src_rb->Height);

   ralloc_free(mem_ctx);
}

static void
setup_glsl_msaa_blit_shader(struct gl_context *ctx,
                            struct blit_state *blit,
                            struct gl_renderbuffer *src_rb,
                            GLenum target)
{
   const char *vs_source;
   char *fs_source;
   void *mem_ctx;
   enum blit_msaa_shader shader_index;
   bool dst_is_msaa = false;
   GLenum src_datatype;
   const char *vec4_prefix;
   const char *sampler_array_suffix = "";
   char *name;
   const char *texcoord_type = "vec2";
   int samples;
   int shader_offset = 0;

   if (src_rb) {
      samples = MAX2(src_rb->NumSamples, 1);
      src_datatype = _mesa_get_format_datatype(src_rb->Format);
   } else {
      /* depth-or-color glCopyTexImage fallback path that passes a NULL rb and
       * doesn't handle integer.
       */
      samples = 1;
      src_datatype = GL_UNSIGNED_NORMALIZED;
   }

   /* We expect only power of 2 samples in source multisample buffer. */
   assert((samples & (samples - 1)) == 0);
   while (samples >> (shader_offset + 1)) {
      shader_offset++;
   }
   /* Update the assert if we plan to support more than 16X MSAA. */
   assert(shader_offset >= 0 && shader_offset <= 4);

   if (ctx->DrawBuffer->Visual.samples > 1) {
      /* If you're calling meta_BlitFramebuffer with the destination
       * multisampled, this is the only path that will work -- swrast and
       * CopyTexImage won't work on it either.
       */
      assert(ctx->Extensions.ARB_sample_shading);

      dst_is_msaa = true;

      /* We need shader invocation per sample, not per pixel */
      _mesa_set_enable(ctx, GL_MULTISAMPLE, GL_TRUE);
      _mesa_set_enable(ctx, GL_SAMPLE_SHADING, GL_TRUE);
      _mesa_MinSampleShading(1.0);
   }

   switch (target) {
   case GL_TEXTURE_2D_MULTISAMPLE:
   case GL_TEXTURE_2D_MULTISAMPLE_ARRAY:
      if (src_rb && (src_rb->_BaseFormat == GL_DEPTH_COMPONENT ||
          src_rb->_BaseFormat == GL_DEPTH_STENCIL)) {
         if (dst_is_msaa)
            shader_index = BLIT_MSAA_SHADER_2D_MULTISAMPLE_DEPTH_COPY;
         else
            shader_index = BLIT_MSAA_SHADER_2D_MULTISAMPLE_DEPTH_RESOLVE;
      } else {
         if (dst_is_msaa)
            shader_index = BLIT_MSAA_SHADER_2D_MULTISAMPLE_COPY;
         else {
            shader_index = BLIT_1X_MSAA_SHADER_2D_MULTISAMPLE_RESOLVE +
                           shader_offset;
         }
      }

      if (target == GL_TEXTURE_2D_MULTISAMPLE_ARRAY) {
         shader_index += (BLIT_1X_MSAA_SHADER_2D_MULTISAMPLE_ARRAY_RESOLVE -
                          BLIT_1X_MSAA_SHADER_2D_MULTISAMPLE_RESOLVE);
         sampler_array_suffix = "Array";
         texcoord_type = "vec3";
      }
      break;
   default:
      _mesa_problem(ctx, "Unkown texture target %s\n",
                    _mesa_lookup_enum_by_nr(target));
      shader_index = BLIT_2X_MSAA_SHADER_2D_MULTISAMPLE_RESOLVE;
   }

   /* We rely on the enum being sorted this way. */
   STATIC_ASSERT(BLIT_1X_MSAA_SHADER_2D_MULTISAMPLE_RESOLVE_INT ==
                 BLIT_1X_MSAA_SHADER_2D_MULTISAMPLE_RESOLVE + 5);
   STATIC_ASSERT(BLIT_1X_MSAA_SHADER_2D_MULTISAMPLE_RESOLVE_UINT ==
                 BLIT_1X_MSAA_SHADER_2D_MULTISAMPLE_RESOLVE + 10);
   if (src_datatype == GL_INT) {
      shader_index += 5;
      vec4_prefix = "i";
   } else if (src_datatype == GL_UNSIGNED_INT) {
      shader_index += 10;
      vec4_prefix = "u";
   } else {
      vec4_prefix = "";
   }

   if (blit->msaa_shaders[shader_index]) {
      _mesa_UseProgram(blit->msaa_shaders[shader_index]);
      return;
   }

   mem_ctx = ralloc_context(NULL);

   if (shader_index == BLIT_MSAA_SHADER_2D_MULTISAMPLE_DEPTH_RESOLVE ||
       shader_index == BLIT_MSAA_SHADER_2D_MULTISAMPLE_ARRAY_DEPTH_RESOLVE ||
       shader_index == BLIT_MSAA_SHADER_2D_MULTISAMPLE_ARRAY_DEPTH_COPY ||
       shader_index == BLIT_MSAA_SHADER_2D_MULTISAMPLE_DEPTH_COPY) {
      char *sample_index;
      const char *arb_sample_shading_extension_string;

      if (dst_is_msaa) {
         arb_sample_shading_extension_string = "#extension GL_ARB_sample_shading : enable";
         sample_index = "gl_SampleID";
         name = "depth MSAA copy";
      } else {
         /* Don't need that extension, since we're drawing to a single-sampled
          * destination.
          */
         arb_sample_shading_extension_string = "";
         /* From the GL 4.3 spec:
          *
          *     "If there is a multisample buffer (the value of SAMPLE_BUFFERS
          *      is one), then values are obtained from the depth samples in
          *      this buffer. It is recommended that the depth value of the
          *      centermost sample be used, though implementations may choose
          *      any function of the depth sample values at each pixel.
          *
          * We're slacking and instead of choosing centermost, we've got 0.
          */
         sample_index = "0";
         name = "depth MSAA resolve";
      }

      vs_source = ralloc_asprintf(mem_ctx,
                                  "#version 130\n"
                                  "in vec2 position;\n"
                                  "in %s textureCoords;\n"
                                  "out %s texCoords;\n"
                                  "void main()\n"
                                  "{\n"
                                  "   texCoords = textureCoords;\n"
                                  "   gl_Position = vec4(position, 0.0, 1.0);\n"
                                  "}\n",
                                  texcoord_type,
                                  texcoord_type);
      fs_source = ralloc_asprintf(mem_ctx,
                                  "#version 130\n"
                                  "#extension GL_ARB_texture_multisample : enable\n"
                                  "%s\n"
                                  "uniform sampler2DMS%s texSampler;\n"
                                  "in %s texCoords;\n"
                                  "out vec4 out_color;\n"
                                  "\n"
                                  "void main()\n"
                                  "{\n"
                                  "   gl_FragDepth = texelFetch(texSampler, i%s(texCoords), %s).r;\n"
                                  "}\n",
                                  arb_sample_shading_extension_string,
                                  sampler_array_suffix,
                                  texcoord_type,
                                  texcoord_type,
                                  sample_index);
   } else {
      /* You can create 2D_MULTISAMPLE textures with 0 sample count (meaning 1
       * sample).  Yes, this is ridiculous.
       */
      char *sample_resolve;
      const char *arb_sample_shading_extension_string;
      const char *merge_function;
      name = ralloc_asprintf(mem_ctx, "%svec4 MSAA %s",
                             vec4_prefix,
                             dst_is_msaa ? "copy" : "resolve");

      if (dst_is_msaa) {
         arb_sample_shading_extension_string = "#extension GL_ARB_sample_shading : enable";
         sample_resolve = ralloc_asprintf(mem_ctx, "   out_color = texelFetch(texSampler, i%s(texCoords), gl_SampleID);", texcoord_type);
         merge_function = "";
      } else {
         int i;
         int step;

         if (src_datatype == GL_INT || src_datatype == GL_UNSIGNED_INT) {
            merge_function =
               "gvec4 merge(gvec4 a, gvec4 b) { return (a >> gvec4(1)) + (b >> gvec4(1)) + (a & b & gvec4(1)); }\n";
         } else {
            /* The divide will happen at the end for floats. */
            merge_function =
               "vec4 merge(vec4 a, vec4 b) { return (a + b); }\n";
         }

         arb_sample_shading_extension_string = "";

         /* We're assuming power of two samples for this resolution procedure.
          *
          * To avoid losing any floating point precision if the samples all
          * happen to have the same value, we merge pairs of values at a time
          * (so the floating point exponent just gets increased), rather than
          * doing a naive sum and dividing.
          */
         assert((samples & (samples - 1)) == 0);
         /* Fetch each individual sample. */
         sample_resolve = rzalloc_size(mem_ctx, 1);
         for (i = 0; i < samples; i++) {
            ralloc_asprintf_append(&sample_resolve,
                                   "   gvec4 sample_1_%d = texelFetch(texSampler, i%s(texCoords), %d);\n",
                                   i, texcoord_type, i);
         }
         /* Now, merge each pair of samples, then merge each pair of those,
          * etc.
          */
         for (step = 2; step <= samples; step *= 2) {
            for (i = 0; i < samples; i += step) {
               ralloc_asprintf_append(&sample_resolve,
                                      "   gvec4 sample_%d_%d = merge(sample_%d_%d, sample_%d_%d);\n",
                                      step, i,
                                      step / 2, i,
                                      step / 2, i + step / 2);
            }
         }

         /* Scale the final result. */
         if (src_datatype == GL_UNSIGNED_INT || src_datatype == GL_INT) {
            ralloc_asprintf_append(&sample_resolve,
                                   "   out_color = sample_%d_0;\n",
                                   samples);
         } else {
            ralloc_asprintf_append(&sample_resolve,
                                   "   gl_FragColor = sample_%d_0 / %f;\n",
                                   samples, (float)samples);
         }
      }

      vs_source = ralloc_asprintf(mem_ctx,
                                  "#version 130\n"
                                  "in vec2 position;\n"
                                  "in %s textureCoords;\n"
                                  "out %s texCoords;\n"
                                  "void main()\n"
                                  "{\n"
                                  "   texCoords = textureCoords;\n"
                                  "   gl_Position = vec4(position, 0.0, 1.0);\n"
                                  "}\n",
                                  texcoord_type,
                                  texcoord_type);
      fs_source = ralloc_asprintf(mem_ctx,
                                  "#version 130\n"
                                  "#extension GL_ARB_texture_multisample : enable\n"
                                  "%s\n"
                                  "#define gvec4 %svec4\n"
                                  "uniform %ssampler2DMS%s texSampler;\n"
                                  "in %s texCoords;\n"
                                  "out gvec4 out_color;\n"
                                  "\n"
                                  "%s" /* merge_function */
                                  "void main()\n"
                                  "{\n"
                                  "%s\n" /* sample_resolve */
                                  "}\n",
                                  arb_sample_shading_extension_string,
                                  vec4_prefix,
                                  vec4_prefix,
                                  sampler_array_suffix,
                                  texcoord_type,
                                  merge_function,
                                  sample_resolve);
   }

   _mesa_meta_compile_and_link_program(ctx, vs_source, fs_source, name,
                                       &blit->msaa_shaders[shader_index]);

   ralloc_free(mem_ctx);
}

static void
setup_glsl_blit_framebuffer(struct gl_context *ctx,
                            struct blit_state *blit,
                            struct gl_renderbuffer *src_rb,
                            GLenum target, GLenum filter,
                            bool is_scaled_blit)
{
   unsigned texcoord_size;
   bool is_target_multisample = target == GL_TEXTURE_2D_MULTISAMPLE ||
                                target == GL_TEXTURE_2D_MULTISAMPLE_ARRAY;
   bool is_filter_scaled_resolve = filter == GL_SCALED_RESOLVE_FASTEST_EXT ||
                                   filter == GL_SCALED_RESOLVE_NICEST_EXT;

   /* target = GL_TEXTURE_RECTANGLE is not supported in GLES 3.0 */
   assert(_mesa_is_desktop_gl(ctx) || target == GL_TEXTURE_2D);

   texcoord_size = 2 + (src_rb->Depth > 1 ? 1 : 0);

   _mesa_meta_setup_vertex_objects(&blit->VAO, &blit->VBO, true,
                                   2, texcoord_size, 0);

   if (is_target_multisample && is_filter_scaled_resolve && is_scaled_blit) {
      setup_glsl_msaa_blit_scaled_shader(ctx, blit, src_rb, target, filter);
   } else if (is_target_multisample) {
      setup_glsl_msaa_blit_shader(ctx, blit, src_rb, target);
   } else {
      _mesa_meta_setup_blit_shader(ctx, target, &blit->shaders);
   }
}

/**
 * Try to do a color or depth glBlitFramebuffer using texturing.
 *
 * We can do this when the src renderbuffer is actually a texture, or when the
 * driver exposes BindRenderbufferTexImage().
 */
static bool
blitframebuffer_texture(struct gl_context *ctx,
                        GLint srcX0, GLint srcY0, GLint srcX1, GLint srcY1,
                        GLint dstX0, GLint dstY0, GLint dstX1, GLint dstY1,
                        GLenum filter, GLint flipX, GLint flipY,
                        GLboolean glsl_version, GLboolean do_depth)
{
   const struct gl_framebuffer *readFb = ctx->ReadBuffer;
   int att_index = do_depth ? BUFFER_DEPTH : readFb->_ColorReadBufferIndex;
   const struct gl_renderbuffer_attachment *readAtt =
      &readFb->Attachment[att_index];
   struct blit_state *blit = &ctx->Meta->Blit;
   struct fb_tex_blit_state fb_tex_blit;
   const GLint dstX = MIN2(dstX0, dstX1);
   const GLint dstY = MIN2(dstY0, dstY1);
   const GLint dstW = abs(dstX1 - dstX0);
   const GLint dstH = abs(dstY1 - dstY0);
   const int srcW = abs(srcX1 - srcX0);
   const int srcH = abs(srcY1 - srcY0);
   bool scaled_blit = false;
   struct gl_texture_object *texObj;
   GLuint srcLevel;
   GLenum target;
   struct gl_renderbuffer *rb = readAtt->Renderbuffer;
   struct temp_texture *meta_temp_texture;

   if (rb->NumSamples && !ctx->Extensions.ARB_texture_multisample)
      return false;

   _mesa_meta_fb_tex_blit_begin(ctx, &fb_tex_blit);

   if (readAtt->Texture &&
       (readAtt->Texture->Target == GL_TEXTURE_2D ||
        readAtt->Texture->Target == GL_TEXTURE_RECTANGLE ||
        readAtt->Texture->Target == GL_TEXTURE_2D_MULTISAMPLE ||
        readAtt->Texture->Target == GL_TEXTURE_2D_MULTISAMPLE_ARRAY)) {
      /* If there's a texture attached of a type we can handle, then just use
       * it directly.
       */
      srcLevel = readAtt->TextureLevel;
      texObj = readAtt->Texture;
      target = texObj->Target;
   } else if (!readAtt->Texture && ctx->Driver.BindRenderbufferTexImage) {
      if (!_mesa_meta_bind_rb_as_tex_image(ctx, rb, &fb_tex_blit.tempTex,
                                           &texObj, &target))
         return false;

      srcLevel = 0;
      if (_mesa_is_winsys_fbo(readFb)) {
         GLint temp = srcY0;
         srcY0 = rb->Height - srcY1;
         srcY1 = rb->Height - temp;
         flipY = -flipY;
      }
   } else {
      GLenum tex_base_format;
      /* Fall back to doing a CopyTexSubImage to get the destination
       * renderbuffer into a texture.
       */
      if (ctx->Meta->Blit.no_ctsi_fallback)
         return false;

      if (rb->NumSamples > 1)
         return false;

      if (do_depth) {
         meta_temp_texture = _mesa_meta_get_temp_depth_texture(ctx);
         tex_base_format = GL_DEPTH_COMPONENT;
      } else {
         meta_temp_texture = _mesa_meta_get_temp_texture(ctx);
         tex_base_format =
            _mesa_base_tex_format(ctx, rb->InternalFormat);
      }

      srcLevel = 0;
      target = meta_temp_texture->Target;
      texObj = _mesa_lookup_texture(ctx, meta_temp_texture->TexObj);
      if (texObj == NULL) {
         return false;
      }

      _mesa_meta_setup_copypix_texture(ctx, meta_temp_texture,
                                       srcX0, srcY0,
                                       srcW, srcH,
                                       tex_base_format,
                                       filter);


      srcX0 = 0;
      srcY0 = 0;
      srcX1 = srcW;
      srcY1 = srcH;
   }

   fb_tex_blit.baseLevelSave = texObj->BaseLevel;
   fb_tex_blit.maxLevelSave = texObj->MaxLevel;
   fb_tex_blit.stencilSamplingSave = texObj->StencilSampling;

   scaled_blit = dstW != srcW || dstH != srcH;

   if (glsl_version) {
      setup_glsl_blit_framebuffer(ctx, blit, rb, target, filter, scaled_blit);
   }
   else {
      _mesa_meta_setup_ff_tnl_for_blit(&ctx->Meta->Blit.VAO,
                                       &ctx->Meta->Blit.VBO,
                                       2);
   }

   /*
     printf("Blit from texture!\n");
     printf("  srcAtt %p  dstAtt %p\n", readAtt, drawAtt);
     printf("  srcTex %p  dstText %p\n", texObj, drawAtt->Texture);
   */

   fb_tex_blit.sampler = _mesa_meta_setup_sampler(ctx, texObj, target, filter,
                                                  srcLevel);

   /* Always do our blits with no net sRGB decode or encode.
    *
    * However, if both the src and dst can be srgb decode/encoded, enable them
    * so that we do any blending (from scaling or from MSAA resolves) in the
    * right colorspace.
    *
    * Our choice of not doing any net encode/decode is from the GL 3.0
    * specification:
    *
    *     "Blit operations bypass the fragment pipeline. The only fragment
    *      operations which affect a blit are the pixel ownership test and the
    *      scissor test."
    *
    * The GL 4.4 specification disagrees and says that the sRGB part of the
    * fragment pipeline applies, but this was found to break applications.
    */
   if (ctx->Extensions.EXT_texture_sRGB_decode) {
      if (_mesa_get_format_color_encoding(rb->Format) == GL_SRGB &&
          ctx->DrawBuffer->Visual.sRGBCapable) {
         _mesa_SamplerParameteri(fb_tex_blit.sampler,
                                 GL_TEXTURE_SRGB_DECODE_EXT, GL_DECODE_EXT);
         _mesa_set_framebuffer_srgb(ctx, GL_TRUE);
      } else {
         _mesa_SamplerParameteri(fb_tex_blit.sampler,
                                 GL_TEXTURE_SRGB_DECODE_EXT,
                                 GL_SKIP_DECODE_EXT);
         /* set_framebuffer_srgb was set by _mesa_meta_begin(). */
      }
   }

   if (!glsl_version) {
      _mesa_TexEnvi(GL_TEXTURE_ENV, GL_TEXTURE_ENV_MODE, GL_REPLACE);
      _mesa_set_enable(ctx, target, GL_TRUE);
   }

   /* Prepare vertex data (the VBO was previously created and bound) */
   {
      struct vertex verts[4];
      GLfloat s0, t0, s1, t1;

      if (target == GL_TEXTURE_2D) {
         const struct gl_texture_image *texImage
            = _mesa_select_tex_image(ctx, texObj, target, srcLevel);
         s0 = srcX0 / (float) texImage->Width;
         s1 = srcX1 / (float) texImage->Width;
         t0 = srcY0 / (float) texImage->Height;
         t1 = srcY1 / (float) texImage->Height;
      }
      else {
         assert(target == GL_TEXTURE_RECTANGLE_ARB ||
                target == GL_TEXTURE_2D_MULTISAMPLE ||
                target == GL_TEXTURE_2D_MULTISAMPLE_ARRAY);
         s0 = (float) srcX0;
         s1 = (float) srcX1;
         t0 = (float) srcY0;
         t1 = (float) srcY1;
      }

      /* Silence valgrind warnings about reading uninitialized stack. */
      memset(verts, 0, sizeof(verts));

      /* setup vertex positions */
      verts[0].x = -1.0F * flipX;
      verts[0].y = -1.0F * flipY;
      verts[1].x =  1.0F * flipX;
      verts[1].y = -1.0F * flipY;
      verts[2].x =  1.0F * flipX;
      verts[2].y =  1.0F * flipY;
      verts[3].x = -1.0F * flipX;
      verts[3].y =  1.0F * flipY;

      verts[0].tex[0] = s0;
      verts[0].tex[1] = t0;
      verts[0].tex[2] = readAtt->Zoffset;
      verts[1].tex[0] = s1;
      verts[1].tex[1] = t0;
      verts[1].tex[2] = readAtt->Zoffset;
      verts[2].tex[0] = s1;
      verts[2].tex[1] = t1;
      verts[2].tex[2] = readAtt->Zoffset;
      verts[3].tex[0] = s0;
      verts[3].tex[1] = t1;
      verts[3].tex[2] = readAtt->Zoffset;

      _mesa_BufferSubData(GL_ARRAY_BUFFER_ARB, 0, sizeof(verts), verts);
   }

   /* setup viewport */
   _mesa_set_viewport(ctx, 0, dstX, dstY, dstW, dstH);
   _mesa_ColorMask(!do_depth, !do_depth, !do_depth, !do_depth);
   _mesa_set_enable(ctx, GL_DEPTH_TEST, do_depth);
   _mesa_DepthMask(do_depth);
   _mesa_DepthFunc(GL_ALWAYS);

   _mesa_DrawArrays(GL_TRIANGLE_FAN, 0, 4);
   _mesa_meta_fb_tex_blit_end(ctx, target, &fb_tex_blit);

   return true;
}

void
_mesa_meta_fb_tex_blit_begin(const struct gl_context *ctx,
                             struct fb_tex_blit_state *blit)
{
   blit->samplerSave =
      ctx->Texture.Unit[ctx->Texture.CurrentUnit].Sampler ?
      ctx->Texture.Unit[ctx->Texture.CurrentUnit].Sampler->Name : 0;
   blit->tempTex = 0;
}

void
_mesa_meta_fb_tex_blit_end(struct gl_context *ctx, GLenum target,
                           struct fb_tex_blit_state *blit)
{
   /* Restore texture object state, the texture binding will
    * be restored by _mesa_meta_end().
    */
   if (target != GL_TEXTURE_RECTANGLE_ARB) {
      _mesa_TexParameteri(target, GL_TEXTURE_BASE_LEVEL, blit->baseLevelSave);
      _mesa_TexParameteri(target, GL_TEXTURE_MAX_LEVEL, blit->maxLevelSave);

      if (ctx->Extensions.ARB_stencil_texturing) {
         const struct gl_texture_object *texObj =
            _mesa_get_current_tex_object(ctx, target);

         if (texObj->StencilSampling != blit->stencilSamplingSave)
            _mesa_TexParameteri(target, GL_DEPTH_STENCIL_TEXTURE_MODE,
                                blit->stencilSamplingSave ?
                                   GL_STENCIL_INDEX : GL_DEPTH_COMPONENT);
      }
   }

   _mesa_BindSampler(ctx->Texture.CurrentUnit, blit->samplerSave);
   _mesa_DeleteSamplers(1, &blit->sampler);
   if (blit->tempTex)
      _mesa_DeleteTextures(1, &blit->tempTex);
}

GLboolean
_mesa_meta_bind_rb_as_tex_image(struct gl_context *ctx,
                                struct gl_renderbuffer *rb,
                                GLuint *tex,
                                struct gl_texture_object **texObj,
                                GLenum *target)
{
   struct gl_texture_image *texImage;
   GLuint tempTex;

   if (rb->NumSamples > 1)
      *target = GL_TEXTURE_2D_MULTISAMPLE;
   else
      *target = GL_TEXTURE_2D;

   tempTex = 0;
   _mesa_GenTextures(1, &tempTex);
   if (tempTex == 0)
      return false;

   *tex = tempTex;

   _mesa_BindTexture(*target, *tex);
   *texObj = _mesa_lookup_texture(ctx, *tex);
   texImage = _mesa_get_tex_image(ctx, *texObj, *target, 0);

   if (!ctx->Driver.BindRenderbufferTexImage(ctx, rb, texImage)) {
      _mesa_DeleteTextures(1, tex);
      return false;
   }

   if (ctx->Driver.FinishRenderTexture && !rb->NeedsFinishRenderTexture) {
      rb->NeedsFinishRenderTexture = true;
      ctx->Driver.FinishRenderTexture(ctx, rb);
   }

   return true;
}

GLuint
_mesa_meta_setup_sampler(struct gl_context *ctx,
                         const struct gl_texture_object *texObj,
                         GLenum target, GLenum filter, GLuint srcLevel)
{
   GLuint sampler;
   GLenum tex_filter = (filter == GL_SCALED_RESOLVE_FASTEST_EXT ||
                        filter == GL_SCALED_RESOLVE_NICEST_EXT) ?
                       GL_NEAREST : filter;

   _mesa_GenSamplers(1, &sampler);
   _mesa_BindSampler(ctx->Texture.CurrentUnit, sampler);

   /* Prepare src texture state */
   _mesa_BindTexture(target, texObj->Name);
   _mesa_SamplerParameteri(sampler, GL_TEXTURE_MIN_FILTER, tex_filter);
   _mesa_SamplerParameteri(sampler, GL_TEXTURE_MAG_FILTER, tex_filter);
   if (target != GL_TEXTURE_RECTANGLE_ARB) {
      _mesa_TexParameteri(target, GL_TEXTURE_BASE_LEVEL, srcLevel);
      _mesa_TexParameteri(target, GL_TEXTURE_MAX_LEVEL, srcLevel);
   }
   _mesa_SamplerParameteri(sampler, GL_TEXTURE_WRAP_S, GL_CLAMP_TO_EDGE);
   _mesa_SamplerParameteri(sampler, GL_TEXTURE_WRAP_T, GL_CLAMP_TO_EDGE);

   return sampler;
}

/**
 * Meta implementation of ctx->Driver.BlitFramebuffer() in terms
 * of texture mapping and polygon rendering.
 */
GLbitfield
_mesa_meta_BlitFramebuffer(struct gl_context *ctx,
                           GLint srcX0, GLint srcY0, GLint srcX1, GLint srcY1,
                           GLint dstX0, GLint dstY0, GLint dstX1, GLint dstY1,
                           GLbitfield mask, GLenum filter)
{
   const GLint dstW = abs(dstX1 - dstX0);
   const GLint dstH = abs(dstY1 - dstY0);
   const GLint dstFlipX = (dstX1 - dstX0) / dstW;
   const GLint dstFlipY = (dstY1 - dstY0) / dstH;

   struct {
      GLint srcX0, srcY0, srcX1, srcY1;
      GLint dstX0, dstY0, dstX1, dstY1;
   } clip = {
      srcX0, srcY0, srcX1, srcY1,
      dstX0, dstY0, dstX1, dstY1
   };

   const GLboolean use_glsl_version = ctx->Extensions.ARB_vertex_shader &&
                                      ctx->Extensions.ARB_fragment_shader;

   /* Multisample texture blit support requires texture multisample. */
   if (ctx->ReadBuffer->Visual.samples > 0 &&
       !ctx->Extensions.ARB_texture_multisample) {
      return mask;
   }

   /* Clip a copy of the blit coordinates. If these differ from the input
    * coordinates, then we'll set the scissor.
    */
   if (!_mesa_clip_blit(ctx, &clip.srcX0, &clip.srcY0, &clip.srcX1, &clip.srcY1,
                        &clip.dstX0, &clip.dstY0, &clip.dstX1, &clip.dstY1)) {
      /* clipped/scissored everything away */
      return 0;
   }

   /* Only scissor affects blit, but we're doing to set a custom scissor if
    * necessary anyway, so save/clear state.
    */
   _mesa_meta_begin(ctx, MESA_META_ALL & ~MESA_META_DRAW_BUFFERS);

   /* Dithering shouldn't be performed for glBlitFramebuffer */
   _mesa_set_enable(ctx, GL_DITHER, GL_FALSE);

   /* If the clipping earlier changed the destination rect at all, then
    * enable the scissor to clip to it.
    */
   if (clip.dstX0 != dstX0 || clip.dstY0 != dstY0 ||
       clip.dstX1 != dstX1 || clip.dstY1 != dstY1) {
      _mesa_set_enable(ctx, GL_SCISSOR_TEST, GL_TRUE);
      _mesa_Scissor(MIN2(clip.dstX0, clip.dstX1),
                    MIN2(clip.dstY0, clip.dstY1),
                    abs(clip.dstX0 - clip.dstX1),
                    abs(clip.dstY0 - clip.dstY1));
   }

   /* Try faster, direct texture approach first */
   if (mask & GL_COLOR_BUFFER_BIT) {
      if (blitframebuffer_texture(ctx, srcX0, srcY0, srcX1, srcY1,
                                  dstX0, dstY0, dstX1, dstY1,
                                  filter, dstFlipX, dstFlipY,
                                  use_glsl_version, false)) {
         mask &= ~GL_COLOR_BUFFER_BIT;
      }
   }

   if (mask & GL_DEPTH_BUFFER_BIT && use_glsl_version) {
      if (blitframebuffer_texture(ctx, srcX0, srcY0, srcX1, srcY1,
                                  dstX0, dstY0, dstX1, dstY1,
                                  filter, dstFlipX, dstFlipY,
                                  use_glsl_version, true)) {
         mask &= ~GL_DEPTH_BUFFER_BIT;
      }
   }

   if (mask & GL_STENCIL_BUFFER_BIT) {
      /* XXX can't easily do stencil */
   }

   _mesa_meta_end(ctx);

   return mask;
}

void
_mesa_meta_glsl_blit_cleanup(struct blit_state *blit)
{
   if (blit->VAO) {
      _mesa_DeleteVertexArrays(1, &blit->VAO);
      blit->VAO = 0;
      _mesa_DeleteBuffers(1, &blit->VBO);
      blit->VBO = 0;
   }

   _mesa_meta_blit_shader_table_cleanup(&blit->shaders);

   _mesa_DeleteTextures(1, &blit->depthTex.TexObj);
   blit->depthTex.TexObj = 0;
}

void
_mesa_meta_and_swrast_BlitFramebuffer(struct gl_context *ctx,
                                      GLint srcX0, GLint srcY0,
                                      GLint srcX1, GLint srcY1,
                                      GLint dstX0, GLint dstY0,
                                      GLint dstX1, GLint dstY1,
                                      GLbitfield mask, GLenum filter)
{
   mask = _mesa_meta_BlitFramebuffer(ctx,
                                     srcX0, srcY0, srcX1, srcY1,
                                     dstX0, dstY0, dstX1, dstY1,
                                     mask, filter);
   if (mask == 0x0)
      return;

   _swrast_BlitFramebuffer(ctx,
                           srcX0, srcY0, srcX1, srcY1,
                           dstX0, dstY0, dstX1, dstY1,
                           mask, filter);
}<|MERGE_RESOLUTION|>--- conflicted
+++ resolved
@@ -106,19 +106,11 @@
       _mesa_UseProgram(blit->msaa_shaders[shader_index]);
       /* Update the uniform values. */
       loc_src_width =
-<<<<<<< HEAD
-		  _mesa_GetUniformLocation(blit->msaa_shaders[shader_index], "src_width");
-      loc_src_height =
-		  _mesa_GetUniformLocation(blit->msaa_shaders[shader_index], "src_height");
-	  _mesa_Uniform1f(loc_src_width, src_rb->Width);
-	  _mesa_Uniform1f(loc_src_height, src_rb->Height);
-=======
          _mesa_GetUniformLocation(blit->msaa_shaders[shader_index], "src_width");
       loc_src_height =
          _mesa_GetUniformLocation(blit->msaa_shaders[shader_index], "src_height");
       _mesa_Uniform1f(loc_src_width, src_rb->Width);
       _mesa_Uniform1f(loc_src_height, src_rb->Height);
->>>>>>> 9480392b
       return;
    }
 
@@ -227,15 +219,9 @@
    _mesa_meta_compile_and_link_program(ctx, vs_source, fs_source, name,
                                        &blit->msaa_shaders[shader_index]);
    loc_src_width =
-<<<<<<< HEAD
-	   _mesa_GetUniformLocation(blit->msaa_shaders[shader_index], "src_width");
-   loc_src_height =
-	   _mesa_GetUniformLocation(blit->msaa_shaders[shader_index], "src_height");
-=======
       _mesa_GetUniformLocation(blit->msaa_shaders[shader_index], "src_width");
    loc_src_height =
       _mesa_GetUniformLocation(blit->msaa_shaders[shader_index], "src_height");
->>>>>>> 9480392b
    _mesa_Uniform1f(loc_src_width, src_rb->Width);
    _mesa_Uniform1f(loc_src_height, src_rb->Height);
 
