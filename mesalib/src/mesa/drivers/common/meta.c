<<<<<<< HEAD
/*
 * Mesa 3-D graphics library
 * Version:  7.6
 *
 * Copyright (C) 2009  VMware, Inc.  All Rights Reserved.
 *
 * Permission is hereby granted, free of charge, to any person obtaining a
 * copy of this software and associated documentation files (the "Software"),
 * to deal in the Software without restriction, including without limitation
 * the rights to use, copy, modify, merge, publish, distribute, sublicense,
 * and/or sell copies of the Software, and to permit persons to whom the
 * Software is furnished to do so, subject to the following conditions:
 *
 * The above copyright notice and this permission notice shall be included
 * in all copies or substantial portions of the Software.
 *
 * THE SOFTWARE IS PROVIDED "AS IS", WITHOUT WARRANTY OF ANY KIND, EXPRESS
 * OR IMPLIED, INCLUDING BUT NOT LIMITED TO THE WARRANTIES OF MERCHANTABILITY,
 * FITNESS FOR A PARTICULAR PURPOSE AND NONINFRINGEMENT.  IN NO EVENT SHALL
 * BRIAN PAUL BE LIABLE FOR ANY CLAIM, DAMAGES OR OTHER LIABILITY, WHETHER IN
 * AN ACTION OF CONTRACT, TORT OR OTHERWISE, ARISING FROM, OUT OF OR IN
 * CONNECTION WITH THE SOFTWARE OR THE USE OR OTHER DEALINGS IN THE SOFTWARE.
 */

/**
 * Meta operations.  Some GL operations can be expressed in terms of
 * other GL operations.  For example, glBlitFramebuffer() can be done
 * with texture mapping and glClear() can be done with polygon rendering.
 *
 * \author Brian Paul
 */


#include "main/glheader.h"
#include "main/mtypes.h"
#include "main/imports.h"
#include "main/arbprogram.h"
#include "main/arrayobj.h"
#include "main/blend.h"
#include "main/bufferobj.h"
#include "main/buffers.h"
#include "main/colortab.h"
#include "main/depth.h"
#include "main/enable.h"
#include "main/fbobject.h"
#include "main/formats.h"
#include "main/image.h"
#include "main/macros.h"
#include "main/matrix.h"
#include "main/mipmap.h"
#include "main/pbo.h"
#include "main/polygon.h"
#include "main/readpix.h"
#include "main/scissor.h"
#include "main/shaderapi.h"
#include "main/shaderobj.h"
#include "main/state.h"
#include "main/stencil.h"
#include "main/texobj.h"
#include "main/texenv.h"
#include "main/teximage.h"
#include "main/texparam.h"
#include "main/texstate.h"
#include "main/varray.h"
#include "main/viewport.h"
#include "program/program.h"
#include "swrast/swrast.h"
#include "drivers/common/meta.h"


/** Return offset in bytes of the field within a vertex struct */
#define OFFSET(FIELD) ((void *) offsetof(struct vertex, FIELD))


/**
 * Flags passed to _mesa_meta_begin().
 */
/*@{*/
#define META_ALL              ~0x0
#define META_ALPHA_TEST        0x1
#define META_BLEND             0x2  /**< includes logicop */
#define META_COLOR_MASK        0x4
#define META_DEPTH_TEST        0x8
#define META_FOG              0x10
#define META_PIXEL_STORE      0x20
#define META_PIXEL_TRANSFER   0x40
#define META_RASTERIZATION    0x80
#define META_SCISSOR         0x100
#define META_SHADER          0x200
#define META_STENCIL_TEST    0x400
#define META_TRANSFORM       0x800 /**< modelview, projection, clip planes */
#define META_TEXTURE        0x1000
#define META_VERTEX         0x2000
#define META_VIEWPORT       0x4000
/*@}*/


/**
 * State which we may save/restore across meta ops.
 * XXX this may be incomplete...
 */
struct save_state
{
   GLbitfield SavedState;  /**< bitmask of META_* flags */

   /** META_ALPHA_TEST */
   GLboolean AlphaEnabled;
   GLenum AlphaFunc;
   GLclampf AlphaRef;

   /** META_BLEND */
   GLbitfield BlendEnabled;
   GLboolean ColorLogicOpEnabled;

   /** META_COLOR_MASK */
   GLubyte ColorMask[MAX_DRAW_BUFFERS][4];

   /** META_DEPTH_TEST */
   struct gl_depthbuffer_attrib Depth;

   /** META_FOG */
   GLboolean Fog;

   /** META_PIXEL_STORE */
   struct gl_pixelstore_attrib Pack, Unpack;

   /** META_PIXEL_TRANSFER */
   GLfloat RedBias, RedScale;
   GLfloat GreenBias, GreenScale;
   GLfloat BlueBias, BlueScale;
   GLfloat AlphaBias, AlphaScale;
   GLfloat DepthBias, DepthScale;
   GLboolean MapColorFlag;

   /** META_RASTERIZATION */
   GLenum FrontPolygonMode, BackPolygonMode;
   GLboolean PolygonOffset;
   GLboolean PolygonSmooth;
   GLboolean PolygonStipple;
   GLboolean PolygonCull;

   /** META_SCISSOR */
   struct gl_scissor_attrib Scissor;

   /** META_SHADER */
   GLboolean VertexProgramEnabled;
   struct gl_vertex_program *VertexProgram;
   GLboolean FragmentProgramEnabled;
   struct gl_fragment_program *FragmentProgram;
   struct gl_shader_program *VertexShader;
   struct gl_shader_program *GeometryShader;
   struct gl_shader_program *FragmentShader;
   struct gl_shader_program *ActiveShader;

   /** META_STENCIL_TEST */
   struct gl_stencil_attrib Stencil;

   /** META_TRANSFORM */
   GLenum MatrixMode;
   GLfloat ModelviewMatrix[16];
   GLfloat ProjectionMatrix[16];
   GLfloat TextureMatrix[16];
   GLbitfield ClipPlanesEnabled;

   /** META_TEXTURE */
   GLuint ActiveUnit;
   GLuint ClientActiveUnit;
   /** for unit[0] only */
   struct gl_texture_object *CurrentTexture[NUM_TEXTURE_TARGETS];
   /** mask of TEXTURE_2D_BIT, etc */
   GLbitfield TexEnabled[MAX_TEXTURE_UNITS];
   GLbitfield TexGenEnabled[MAX_TEXTURE_UNITS];
   GLuint EnvMode;  /* unit[0] only */

   /** META_VERTEX */
   struct gl_array_object *ArrayObj;
   struct gl_buffer_object *ArrayBufferObj;

   /** META_VIEWPORT */
   GLint ViewportX, ViewportY, ViewportW, ViewportH;
   GLclampd DepthNear, DepthFar;

   /** Miscellaneous (always disabled) */
   GLboolean Lighting;
};


/**
 * Temporary texture used for glBlitFramebuffer, glDrawPixels, etc.
 * This is currently shared by all the meta ops.  But we could create a
 * separate one for each of glDrawPixel, glBlitFramebuffer, glCopyPixels, etc.
 */
struct temp_texture
{
   GLuint TexObj;
   GLenum Target;         /**< GL_TEXTURE_2D or GL_TEXTURE_RECTANGLE */
   GLsizei MinSize;       /**< Min texture size to allocate */
   GLsizei MaxSize;       /**< Max possible texture size */
   GLboolean NPOT;        /**< Non-power of two size OK? */
   GLsizei Width, Height; /**< Current texture size */
   GLenum IntFormat;
   GLfloat Sright, Ttop;  /**< right, top texcoords */
};


/**
 * State for glBlitFramebufer()
 */
struct blit_state
{
   GLuint ArrayObj;
   GLuint VBO;
   GLuint DepthFP;
};


/**
 * State for glClear()
 */
struct clear_state
{
   GLuint ArrayObj;
   GLuint VBO;
};


/**
 * State for glCopyPixels()
 */
struct copypix_state
{
   GLuint ArrayObj;
   GLuint VBO;
};


/**
 * State for glDrawPixels()
 */
struct drawpix_state
{
   GLuint ArrayObj;

   GLuint StencilFP;  /**< Fragment program for drawing stencil images */
   GLuint DepthFP;  /**< Fragment program for drawing depth images */
};


/**
 * State for glBitmap()
 */
struct bitmap_state
{
   GLuint ArrayObj;
   GLuint VBO;
   struct temp_texture Tex;  /**< separate texture from other meta ops */
};


/**
 * State for _mesa_meta_generate_mipmap()
 */
struct gen_mipmap_state
{
   GLuint ArrayObj;
   GLuint VBO;
   GLuint FBO;
};

#define MAX_META_OPS_DEPTH      2
/**
 * All per-context meta state.
 */
struct gl_meta_state
{
   /** Stack of state saved during meta-ops */
   struct save_state Save[MAX_META_OPS_DEPTH];
   /** Save stack depth */
   GLuint SaveStackDepth;

   struct temp_texture TempTex;

   struct blit_state Blit;    /**< For _mesa_meta_BlitFramebuffer() */
   struct clear_state Clear;  /**< For _mesa_meta_Clear() */
   struct copypix_state CopyPix;  /**< For _mesa_meta_CopyPixels() */
   struct drawpix_state DrawPix;  /**< For _mesa_meta_DrawPixels() */
   struct bitmap_state Bitmap;    /**< For _mesa_meta_Bitmap() */
   struct gen_mipmap_state Mipmap;    /**< For _mesa_meta_GenerateMipmap() */
};


/**
 * Initialize meta-ops for a context.
 * To be called once during context creation.
 */
void
_mesa_meta_init(struct gl_context *ctx)
{
   ASSERT(!ctx->Meta);

   ctx->Meta = CALLOC_STRUCT(gl_meta_state);
}


/**
 * Free context meta-op state.
 * To be called once during context destruction.
 */
void
_mesa_meta_free(struct gl_context *ctx)
{
   /* Note: Any textures, VBOs, etc, that we allocate should get
    * freed by the normal context destruction code.  But this would be
    * the place to free other meta data someday.
    */
   free(ctx->Meta);
   ctx->Meta = NULL;
}


/**
 * Enter meta state.  This is like a light-weight version of glPushAttrib
 * but it also resets most GL state back to default values.
 *
 * \param state  bitmask of META_* flags indicating which attribute groups
 *               to save and reset to their defaults
 */
static void
_mesa_meta_begin(struct gl_context *ctx, GLbitfield state)
{
   struct save_state *save;

   /* hope MAX_META_OPS_DEPTH is large enough */
   assert(ctx->Meta->SaveStackDepth < MAX_META_OPS_DEPTH);

   save = &ctx->Meta->Save[ctx->Meta->SaveStackDepth++];
   memset(save, 0, sizeof(*save));
   save->SavedState = state;

   if (state & META_ALPHA_TEST) {
      save->AlphaEnabled = ctx->Color.AlphaEnabled;
      save->AlphaFunc = ctx->Color.AlphaFunc;
      save->AlphaRef = ctx->Color.AlphaRef;
      if (ctx->Color.AlphaEnabled)
         _mesa_set_enable(ctx, GL_ALPHA_TEST, GL_FALSE);
   }

   if (state & META_BLEND) {
      save->BlendEnabled = ctx->Color.BlendEnabled;
      if (ctx->Color.BlendEnabled) {
         if (ctx->Extensions.EXT_draw_buffers2) {
            GLuint i;
            for (i = 0; i < ctx->Const.MaxDrawBuffers; i++) {
               _mesa_set_enablei(ctx, GL_BLEND, i, GL_FALSE);
            }
         }
         else {
            _mesa_set_enable(ctx, GL_BLEND, GL_FALSE);
         }
      }
      save->ColorLogicOpEnabled = ctx->Color.ColorLogicOpEnabled;
      if (ctx->Color.ColorLogicOpEnabled)
         _mesa_set_enable(ctx, GL_COLOR_LOGIC_OP, GL_FALSE);
   }

   if (state & META_COLOR_MASK) {
      memcpy(save->ColorMask, ctx->Color.ColorMask,
             sizeof(ctx->Color.ColorMask));
      if (!ctx->Color.ColorMask[0][0] ||
          !ctx->Color.ColorMask[0][1] ||
          !ctx->Color.ColorMask[0][2] ||
          !ctx->Color.ColorMask[0][3])
         _mesa_ColorMask(GL_TRUE, GL_TRUE, GL_TRUE, GL_TRUE);
   }

   if (state & META_DEPTH_TEST) {
      save->Depth = ctx->Depth; /* struct copy */
      if (ctx->Depth.Test)
         _mesa_set_enable(ctx, GL_DEPTH_TEST, GL_FALSE);
   }

   if (state & META_FOG) {
      save->Fog = ctx->Fog.Enabled;
      if (ctx->Fog.Enabled)
         _mesa_set_enable(ctx, GL_FOG, GL_FALSE);
   }

   if (state & META_PIXEL_STORE) {
      save->Pack = ctx->Pack;
      save->Unpack = ctx->Unpack;
      ctx->Pack = ctx->DefaultPacking;
      ctx->Unpack = ctx->DefaultPacking;
   }

   if (state & META_PIXEL_TRANSFER) {
      save->RedScale = ctx->Pixel.RedScale;
      save->RedBias = ctx->Pixel.RedBias;
      save->GreenScale = ctx->Pixel.GreenScale;
      save->GreenBias = ctx->Pixel.GreenBias;
      save->BlueScale = ctx->Pixel.BlueScale;
      save->BlueBias = ctx->Pixel.BlueBias;
      save->AlphaScale = ctx->Pixel.AlphaScale;
      save->AlphaBias = ctx->Pixel.AlphaBias;
      save->MapColorFlag = ctx->Pixel.MapColorFlag;
      ctx->Pixel.RedScale = 1.0F;
      ctx->Pixel.RedBias = 0.0F;
      ctx->Pixel.GreenScale = 1.0F;
      ctx->Pixel.GreenBias = 0.0F;
      ctx->Pixel.BlueScale = 1.0F;
      ctx->Pixel.BlueBias = 0.0F;
      ctx->Pixel.AlphaScale = 1.0F;
      ctx->Pixel.AlphaBias = 0.0F;
      ctx->Pixel.MapColorFlag = GL_FALSE;
      /* XXX more state */
      ctx->NewState |=_NEW_PIXEL;
   }

   if (state & META_RASTERIZATION) {
      save->FrontPolygonMode = ctx->Polygon.FrontMode;
      save->BackPolygonMode = ctx->Polygon.BackMode;
      save->PolygonOffset = ctx->Polygon.OffsetFill;
      save->PolygonSmooth = ctx->Polygon.SmoothFlag;
      save->PolygonStipple = ctx->Polygon.StippleFlag;
      save->PolygonCull = ctx->Polygon.CullFlag;
      _mesa_PolygonMode(GL_FRONT_AND_BACK, GL_FILL);
      _mesa_set_enable(ctx, GL_POLYGON_OFFSET_FILL, GL_FALSE);
      _mesa_set_enable(ctx, GL_POLYGON_SMOOTH, GL_FALSE);
      _mesa_set_enable(ctx, GL_POLYGON_STIPPLE, GL_FALSE);
      _mesa_set_enable(ctx, GL_CULL_FACE, GL_FALSE);
   }

   if (state & META_SCISSOR) {
      save->Scissor = ctx->Scissor; /* struct copy */
      _mesa_set_enable(ctx, GL_SCISSOR_TEST, GL_FALSE);
   }

   if (state & META_SHADER) {
      if (ctx->Extensions.ARB_vertex_program) {
         save->VertexProgramEnabled = ctx->VertexProgram.Enabled;
         _mesa_reference_vertprog(ctx, &save->VertexProgram,
				  ctx->VertexProgram.Current);
         _mesa_set_enable(ctx, GL_VERTEX_PROGRAM_ARB, GL_FALSE);
      }

      if (ctx->Extensions.ARB_fragment_program) {
         save->FragmentProgramEnabled = ctx->FragmentProgram.Enabled;
         _mesa_reference_fragprog(ctx, &save->FragmentProgram,
				  ctx->FragmentProgram.Current);
         _mesa_set_enable(ctx, GL_FRAGMENT_PROGRAM_ARB, GL_FALSE);
      }

      if (ctx->Extensions.ARB_shader_objects) {
	 _mesa_reference_shader_program(ctx, &save->VertexShader,
					ctx->Shader.CurrentVertexProgram);
	 _mesa_reference_shader_program(ctx, &save->GeometryShader,
					ctx->Shader.CurrentGeometryProgram);
	 _mesa_reference_shader_program(ctx, &save->FragmentShader,
					ctx->Shader.CurrentFragmentProgram);
	 _mesa_reference_shader_program(ctx, &save->ActiveShader,
					ctx->Shader.CurrentFragmentProgram);

         _mesa_UseProgramObjectARB(0);
      }
   }

   if (state & META_STENCIL_TEST) {
      save->Stencil = ctx->Stencil; /* struct copy */
      if (ctx->Stencil.Enabled)
         _mesa_set_enable(ctx, GL_STENCIL_TEST, GL_FALSE);
      /* NOTE: other stencil state not reset */
   }

   if (state & META_TEXTURE) {
      GLuint u, tgt;

      save->ActiveUnit = ctx->Texture.CurrentUnit;
      save->ClientActiveUnit = ctx->Array.ActiveTexture;
      save->EnvMode = ctx->Texture.Unit[0].EnvMode;

      /* Disable all texture units */
      for (u = 0; u < ctx->Const.MaxTextureUnits; u++) {
         save->TexEnabled[u] = ctx->Texture.Unit[u].Enabled;
         save->TexGenEnabled[u] = ctx->Texture.Unit[u].TexGenEnabled;
         if (ctx->Texture.Unit[u].Enabled ||
             ctx->Texture.Unit[u].TexGenEnabled) {
            _mesa_ActiveTextureARB(GL_TEXTURE0 + u);
            _mesa_set_enable(ctx, GL_TEXTURE_1D, GL_FALSE);
            _mesa_set_enable(ctx, GL_TEXTURE_2D, GL_FALSE);
            _mesa_set_enable(ctx, GL_TEXTURE_3D, GL_FALSE);
            if (ctx->Extensions.ARB_texture_cube_map)
               _mesa_set_enable(ctx, GL_TEXTURE_CUBE_MAP, GL_FALSE);
            _mesa_set_enable(ctx, GL_TEXTURE_RECTANGLE, GL_FALSE);
            _mesa_set_enable(ctx, GL_TEXTURE_GEN_S, GL_FALSE);
            _mesa_set_enable(ctx, GL_TEXTURE_GEN_T, GL_FALSE);
            _mesa_set_enable(ctx, GL_TEXTURE_GEN_R, GL_FALSE);
            _mesa_set_enable(ctx, GL_TEXTURE_GEN_Q, GL_FALSE);
         }
      }

      /* save current texture objects for unit[0] only */
      for (tgt = 0; tgt < NUM_TEXTURE_TARGETS; tgt++) {
         _mesa_reference_texobj(&save->CurrentTexture[tgt],
                                ctx->Texture.Unit[0].CurrentTex[tgt]);
      }

      /* set defaults for unit[0] */
      _mesa_ActiveTextureARB(GL_TEXTURE0);
      _mesa_ClientActiveTextureARB(GL_TEXTURE0);
      _mesa_TexEnvi(GL_TEXTURE_ENV, GL_TEXTURE_ENV_MODE, GL_REPLACE);
   }

   if (state & META_TRANSFORM) {
      GLuint activeTexture = ctx->Texture.CurrentUnit;
      memcpy(save->ModelviewMatrix, ctx->ModelviewMatrixStack.Top->m,
             16 * sizeof(GLfloat));
      memcpy(save->ProjectionMatrix, ctx->ProjectionMatrixStack.Top->m,
             16 * sizeof(GLfloat));
      memcpy(save->TextureMatrix, ctx->TextureMatrixStack[0].Top->m,
             16 * sizeof(GLfloat));
      save->MatrixMode = ctx->Transform.MatrixMode;
      /* set 1:1 vertex:pixel coordinate transform */
      _mesa_ActiveTextureARB(GL_TEXTURE0);
      _mesa_MatrixMode(GL_TEXTURE);
      _mesa_LoadIdentity();
      _mesa_ActiveTextureARB(GL_TEXTURE0 + activeTexture);
      _mesa_MatrixMode(GL_MODELVIEW);
      _mesa_LoadIdentity();
      _mesa_MatrixMode(GL_PROJECTION);
      _mesa_LoadIdentity();
      _mesa_Ortho(0.0, ctx->DrawBuffer->Width,
                  0.0, ctx->DrawBuffer->Height,
                  -1.0, 1.0);
      save->ClipPlanesEnabled = ctx->Transform.ClipPlanesEnabled;
      if (ctx->Transform.ClipPlanesEnabled) {
         GLuint i;
         for (i = 0; i < ctx->Const.MaxClipPlanes; i++) {
            _mesa_set_enable(ctx, GL_CLIP_PLANE0 + i, GL_FALSE);
         }
      }
   }

   if (state & META_VERTEX) {
      /* save vertex array object state */
      _mesa_reference_array_object(ctx, &save->ArrayObj,
                                   ctx->Array.ArrayObj);
      _mesa_reference_buffer_object(ctx, &save->ArrayBufferObj,
                                    ctx->Array.ArrayBufferObj);
      /* set some default state? */
   }

   if (state & META_VIEWPORT) {
      /* save viewport state */
      save->ViewportX = ctx->Viewport.X;
      save->ViewportY = ctx->Viewport.Y;
      save->ViewportW = ctx->Viewport.Width;
      save->ViewportH = ctx->Viewport.Height;
      /* set viewport to match window size */
      if (ctx->Viewport.X != 0 ||
          ctx->Viewport.Y != 0 ||
          ctx->Viewport.Width != ctx->DrawBuffer->Width ||
          ctx->Viewport.Height != ctx->DrawBuffer->Height) {
         _mesa_set_viewport(ctx, 0, 0,
                            ctx->DrawBuffer->Width, ctx->DrawBuffer->Height);
      }
      /* save depth range state */
      save->DepthNear = ctx->Viewport.Near;
      save->DepthFar = ctx->Viewport.Far;
      /* set depth range to default */
      _mesa_DepthRange(0.0, 1.0);
   }

   /* misc */
   {
      save->Lighting = ctx->Light.Enabled;
      if (ctx->Light.Enabled)
         _mesa_set_enable(ctx, GL_LIGHTING, GL_FALSE);
   }
}


/**
 * Leave meta state.  This is like a light-weight version of glPopAttrib().
 */
static void
_mesa_meta_end(struct gl_context *ctx)
{
   struct save_state *save = &ctx->Meta->Save[--ctx->Meta->SaveStackDepth];
   const GLbitfield state = save->SavedState;

   if (state & META_ALPHA_TEST) {
      if (ctx->Color.AlphaEnabled != save->AlphaEnabled)
         _mesa_set_enable(ctx, GL_ALPHA_TEST, save->AlphaEnabled);
      _mesa_AlphaFunc(save->AlphaFunc, save->AlphaRef);
   }

   if (state & META_BLEND) {
      if (ctx->Color.BlendEnabled != save->BlendEnabled) {
         if (ctx->Extensions.EXT_draw_buffers2) {
            GLuint i;
            for (i = 0; i < ctx->Const.MaxDrawBuffers; i++) {
               _mesa_set_enablei(ctx, GL_BLEND, i, (save->BlendEnabled >> i) & 1);
            }
         }
         else {
            _mesa_set_enable(ctx, GL_BLEND, (save->BlendEnabled & 1));
         }
      }
      if (ctx->Color.ColorLogicOpEnabled != save->ColorLogicOpEnabled)
         _mesa_set_enable(ctx, GL_COLOR_LOGIC_OP, save->ColorLogicOpEnabled);
   }

   if (state & META_COLOR_MASK) {
      GLuint i;
      for (i = 0; i < ctx->Const.MaxDrawBuffers; i++) {
         if (!TEST_EQ_4V(ctx->Color.ColorMask[i], save->ColorMask[i])) {
            if (i == 0) {
               _mesa_ColorMask(save->ColorMask[i][0], save->ColorMask[i][1],
                               save->ColorMask[i][2], save->ColorMask[i][3]);
            }
            else {
               _mesa_ColorMaskIndexed(i,
                                      save->ColorMask[i][0],
                                      save->ColorMask[i][1],
                                      save->ColorMask[i][2],
                                      save->ColorMask[i][3]);
            }
         }
      }
   }

   if (state & META_DEPTH_TEST) {
      if (ctx->Depth.Test != save->Depth.Test)
         _mesa_set_enable(ctx, GL_DEPTH_TEST, save->Depth.Test);
      _mesa_DepthFunc(save->Depth.Func);
      _mesa_DepthMask(save->Depth.Mask);
   }

   if (state & META_FOG) {
      _mesa_set_enable(ctx, GL_FOG, save->Fog);
   }

   if (state & META_PIXEL_STORE) {
      ctx->Pack = save->Pack;
      ctx->Unpack = save->Unpack;
   }

   if (state & META_PIXEL_TRANSFER) {
      ctx->Pixel.RedScale = save->RedScale;
      ctx->Pixel.RedBias = save->RedBias;
      ctx->Pixel.GreenScale = save->GreenScale;
      ctx->Pixel.GreenBias = save->GreenBias;
      ctx->Pixel.BlueScale = save->BlueScale;
      ctx->Pixel.BlueBias = save->BlueBias;
      ctx->Pixel.AlphaScale = save->AlphaScale;
      ctx->Pixel.AlphaBias = save->AlphaBias;
      ctx->Pixel.MapColorFlag = save->MapColorFlag;
      /* XXX more state */
      ctx->NewState |=_NEW_PIXEL;
   }

   if (state & META_RASTERIZATION) {
      _mesa_PolygonMode(GL_FRONT, save->FrontPolygonMode);
      _mesa_PolygonMode(GL_BACK, save->BackPolygonMode);
      _mesa_set_enable(ctx, GL_POLYGON_STIPPLE, save->PolygonStipple);
      _mesa_set_enable(ctx, GL_POLYGON_OFFSET_FILL, save->PolygonOffset);
      _mesa_set_enable(ctx, GL_POLYGON_SMOOTH, save->PolygonSmooth);
      _mesa_set_enable(ctx, GL_CULL_FACE, save->PolygonCull);
   }

   if (state & META_SCISSOR) {
      _mesa_set_enable(ctx, GL_SCISSOR_TEST, save->Scissor.Enabled);
      _mesa_Scissor(save->Scissor.X, save->Scissor.Y,
                    save->Scissor.Width, save->Scissor.Height);
   }

   if (state & META_SHADER) {
      if (ctx->Extensions.ARB_vertex_program) {
         _mesa_set_enable(ctx, GL_VERTEX_PROGRAM_ARB,
                          save->VertexProgramEnabled);
         _mesa_reference_vertprog(ctx, &ctx->VertexProgram.Current, 
                                  save->VertexProgram);
	 _mesa_reference_vertprog(ctx, &save->VertexProgram, NULL);
      }

      if (ctx->Extensions.ARB_fragment_program) {
         _mesa_set_enable(ctx, GL_FRAGMENT_PROGRAM_ARB,
                          save->FragmentProgramEnabled);
         _mesa_reference_fragprog(ctx, &ctx->FragmentProgram.Current,
                                  save->FragmentProgram);
	 _mesa_reference_fragprog(ctx, &save->FragmentProgram, NULL);
      }

      if (ctx->Extensions.ARB_vertex_shader)
	 _mesa_use_shader_program(ctx, GL_VERTEX_SHADER, save->VertexShader);

      if (ctx->Extensions.ARB_geometry_shader4)
	 _mesa_use_shader_program(ctx, GL_GEOMETRY_SHADER_ARB,
				  save->GeometryShader);

      if (ctx->Extensions.ARB_fragment_shader)
	 _mesa_use_shader_program(ctx, GL_FRAGMENT_SHADER,
				  save->FragmentShader);

      _mesa_reference_shader_program(ctx, &ctx->Shader.ActiveProgram,
				     save->ActiveShader);
   }

   if (state & META_STENCIL_TEST) {
      const struct gl_stencil_attrib *stencil = &save->Stencil;

      _mesa_set_enable(ctx, GL_STENCIL_TEST, stencil->Enabled);
      _mesa_ClearStencil(stencil->Clear);
      if (ctx->Extensions.EXT_stencil_two_side) {
         _mesa_set_enable(ctx, GL_STENCIL_TEST_TWO_SIDE_EXT,
                          stencil->TestTwoSide);
         _mesa_ActiveStencilFaceEXT(stencil->ActiveFace
                                    ? GL_BACK : GL_FRONT);
      }
      /* front state */
      _mesa_StencilFuncSeparate(GL_FRONT,
                                stencil->Function[0],
                                stencil->Ref[0],
                                stencil->ValueMask[0]);
      _mesa_StencilMaskSeparate(GL_FRONT, stencil->WriteMask[0]);
      _mesa_StencilOpSeparate(GL_FRONT, stencil->FailFunc[0],
                              stencil->ZFailFunc[0],
                              stencil->ZPassFunc[0]);
      /* back state */
      _mesa_StencilFuncSeparate(GL_BACK,
                                stencil->Function[1],
                                stencil->Ref[1],
                                stencil->ValueMask[1]);
      _mesa_StencilMaskSeparate(GL_BACK, stencil->WriteMask[1]);
      _mesa_StencilOpSeparate(GL_BACK, stencil->FailFunc[1],
                              stencil->ZFailFunc[1],
                              stencil->ZPassFunc[1]);
   }

   if (state & META_TEXTURE) {
      GLuint u, tgt;

      ASSERT(ctx->Texture.CurrentUnit == 0);

      /* restore texenv for unit[0] */
      _mesa_TexEnvi(GL_TEXTURE_ENV, GL_TEXTURE_ENV_MODE, save->EnvMode);

      /* restore texture objects for unit[0] only */
      for (tgt = 0; tgt < NUM_TEXTURE_TARGETS; tgt++) {
         _mesa_reference_texobj(&ctx->Texture.Unit[0].CurrentTex[tgt],
                                save->CurrentTexture[tgt]);
         _mesa_reference_texobj(&save->CurrentTexture[tgt], NULL);
      }

      /* Re-enable textures, texgen */
      for (u = 0; u < ctx->Const.MaxTextureUnits; u++) {
         if (save->TexEnabled[u]) {
            _mesa_ActiveTextureARB(GL_TEXTURE0 + u);

            if (save->TexEnabled[u] & TEXTURE_1D_BIT)
               _mesa_set_enable(ctx, GL_TEXTURE_1D, GL_TRUE);
            if (save->TexEnabled[u] & TEXTURE_2D_BIT)
               _mesa_set_enable(ctx, GL_TEXTURE_2D, GL_TRUE);
            if (save->TexEnabled[u] & TEXTURE_3D_BIT)
               _mesa_set_enable(ctx, GL_TEXTURE_3D, GL_TRUE);
            if (save->TexEnabled[u] & TEXTURE_CUBE_BIT)
               _mesa_set_enable(ctx, GL_TEXTURE_CUBE_MAP, GL_TRUE);
            if (save->TexEnabled[u] & TEXTURE_RECT_BIT)
               _mesa_set_enable(ctx, GL_TEXTURE_RECTANGLE, GL_TRUE);
         }

         if (save->TexGenEnabled[u]) {
            _mesa_ActiveTextureARB(GL_TEXTURE0 + u);

            if (save->TexGenEnabled[u] & S_BIT)
               _mesa_set_enable(ctx, GL_TEXTURE_GEN_S, GL_TRUE);
            if (save->TexGenEnabled[u] & T_BIT)
               _mesa_set_enable(ctx, GL_TEXTURE_GEN_T, GL_TRUE);
            if (save->TexGenEnabled[u] & R_BIT)
               _mesa_set_enable(ctx, GL_TEXTURE_GEN_R, GL_TRUE);
            if (save->TexGenEnabled[u] & Q_BIT)
               _mesa_set_enable(ctx, GL_TEXTURE_GEN_Q, GL_TRUE);
         }
      }

      /* restore current unit state */
      _mesa_ActiveTextureARB(GL_TEXTURE0 + save->ActiveUnit);
      _mesa_ClientActiveTextureARB(GL_TEXTURE0 + save->ClientActiveUnit);
   }

   if (state & META_TRANSFORM) {
      GLuint activeTexture = ctx->Texture.CurrentUnit;
      _mesa_ActiveTextureARB(GL_TEXTURE0);
      _mesa_MatrixMode(GL_TEXTURE);
      _mesa_LoadMatrixf(save->TextureMatrix);
      _mesa_ActiveTextureARB(GL_TEXTURE0 + activeTexture);

      _mesa_MatrixMode(GL_MODELVIEW);
      _mesa_LoadMatrixf(save->ModelviewMatrix);

      _mesa_MatrixMode(GL_PROJECTION);
      _mesa_LoadMatrixf(save->ProjectionMatrix);

      _mesa_MatrixMode(save->MatrixMode);

      if (save->ClipPlanesEnabled) {
         GLuint i;
         for (i = 0; i < ctx->Const.MaxClipPlanes; i++) {
            if (save->ClipPlanesEnabled & (1 << i)) {
               _mesa_set_enable(ctx, GL_CLIP_PLANE0 + i, GL_TRUE);
            }
         }
      }
   }

   if (state & META_VERTEX) {
      /* restore vertex buffer object */
      _mesa_BindBufferARB(GL_ARRAY_BUFFER_ARB, save->ArrayBufferObj->Name);
      _mesa_reference_buffer_object(ctx, &save->ArrayBufferObj, NULL);

      /* restore vertex array object */
      _mesa_BindVertexArray(save->ArrayObj->Name);
      _mesa_reference_array_object(ctx, &save->ArrayObj, NULL);
   }

   if (state & META_VIEWPORT) {
      if (save->ViewportX != ctx->Viewport.X ||
          save->ViewportY != ctx->Viewport.Y ||
          save->ViewportW != ctx->Viewport.Width ||
          save->ViewportH != ctx->Viewport.Height) {
         _mesa_set_viewport(ctx, save->ViewportX, save->ViewportY,
                            save->ViewportW, save->ViewportH);
      }
      _mesa_DepthRange(save->DepthNear, save->DepthFar);
   }

   /* misc */
   if (save->Lighting) {
      _mesa_set_enable(ctx, GL_LIGHTING, GL_TRUE);
   }
}


/**
 * Convert Z from a normalized value in the range [0, 1] to an object-space
 * Z coordinate in [-1, +1] so that drawing at the new Z position with the
 * default/identity ortho projection results in the original Z value.
 * Used by the meta-Clear, Draw/CopyPixels and Bitmap functions where the Z
 * value comes from the clear value or raster position.
 */
static INLINE GLfloat
invert_z(GLfloat normZ)
{
   GLfloat objZ = 1.0 - 2.0 * normZ;
   return objZ;
}


/**
 * One-time init for a temp_texture object.
 * Choose tex target, compute max tex size, etc.
 */
static void
init_temp_texture(struct gl_context *ctx, struct temp_texture *tex)
{
   /* prefer texture rectangle */
   if (ctx->Extensions.NV_texture_rectangle) {
      tex->Target = GL_TEXTURE_RECTANGLE;
      tex->MaxSize = ctx->Const.MaxTextureRectSize;
      tex->NPOT = GL_TRUE;
   }
   else {
      /* use 2D texture, NPOT if possible */
      tex->Target = GL_TEXTURE_2D;
      tex->MaxSize = 1 << (ctx->Const.MaxTextureLevels - 1);
      tex->NPOT = ctx->Extensions.ARB_texture_non_power_of_two;
   }
   tex->MinSize = 16;  /* 16 x 16 at least */
   assert(tex->MaxSize > 0);

   _mesa_GenTextures(1, &tex->TexObj);
}


/**
 * Return pointer to temp_texture info for non-bitmap ops.
 * This does some one-time init if needed.
 */
static struct temp_texture *
get_temp_texture(struct gl_context *ctx)
{
   struct temp_texture *tex = &ctx->Meta->TempTex;

   if (!tex->TexObj) {
      init_temp_texture(ctx, tex);
   }

   return tex;
}


/**
 * Return pointer to temp_texture info for _mesa_meta_bitmap().
 * We use a separate texture for bitmaps to reduce texture
 * allocation/deallocation.
 */
static struct temp_texture *
get_bitmap_temp_texture(struct gl_context *ctx)
{
   struct temp_texture *tex = &ctx->Meta->Bitmap.Tex;

   if (!tex->TexObj) {
      init_temp_texture(ctx, tex);
   }

   return tex;
}


/**
 * Compute the width/height of texture needed to draw an image of the
 * given size.  Return a flag indicating whether the current texture
 * can be re-used (glTexSubImage2D) or if a new texture needs to be
 * allocated (glTexImage2D).
 * Also, compute s/t texcoords for drawing.
 *
 * \return GL_TRUE if new texture is needed, GL_FALSE otherwise
 */
static GLboolean
alloc_texture(struct temp_texture *tex,
              GLsizei width, GLsizei height, GLenum intFormat)
{
   GLboolean newTex = GL_FALSE;

   ASSERT(width <= tex->MaxSize);
   ASSERT(height <= tex->MaxSize);

   if (width > tex->Width ||
       height > tex->Height ||
       intFormat != tex->IntFormat) {
      /* alloc new texture (larger or different format) */

      if (tex->NPOT) {
         /* use non-power of two size */
         tex->Width = MAX2(tex->MinSize, width);
         tex->Height = MAX2(tex->MinSize, height);
      }
      else {
         /* find power of two size */
         GLsizei w, h;
         w = h = tex->MinSize;
         while (w < width)
            w *= 2;
         while (h < height)
            h *= 2;
         tex->Width = w;
         tex->Height = h;
      }

      tex->IntFormat = intFormat;

      newTex = GL_TRUE;
   }

   /* compute texcoords */
   if (tex->Target == GL_TEXTURE_RECTANGLE) {
      tex->Sright = (GLfloat) width;
      tex->Ttop = (GLfloat) height;
   }
   else {
      tex->Sright = (GLfloat) width / tex->Width;
      tex->Ttop = (GLfloat) height / tex->Height;
   }

   return newTex;
}


/**
 * Setup/load texture for glCopyPixels or glBlitFramebuffer.
 */
static void
setup_copypix_texture(struct temp_texture *tex,
                      GLboolean newTex,
                      GLint srcX, GLint srcY,
                      GLsizei width, GLsizei height, GLenum intFormat,
                      GLenum filter)
{
   _mesa_BindTexture(tex->Target, tex->TexObj);
   _mesa_TexParameteri(tex->Target, GL_TEXTURE_MIN_FILTER, filter);
   _mesa_TexParameteri(tex->Target, GL_TEXTURE_MAG_FILTER, filter);
   _mesa_TexEnvi(GL_TEXTURE_ENV, GL_TEXTURE_ENV_MODE, GL_REPLACE);

   /* copy framebuffer image to texture */
   if (newTex) {
      /* create new tex image */
      if (tex->Width == width && tex->Height == height) {
         /* create new tex with framebuffer data */
         _mesa_CopyTexImage2D(tex->Target, 0, tex->IntFormat,
                              srcX, srcY, width, height, 0);
      }
      else {
         /* create empty texture */
         _mesa_TexImage2D(tex->Target, 0, tex->IntFormat,
                          tex->Width, tex->Height, 0,
                          intFormat, GL_UNSIGNED_BYTE, NULL);
         /* load image */
         _mesa_CopyTexSubImage2D(tex->Target, 0,
                                 0, 0, srcX, srcY, width, height);
      }
   }
   else {
      /* replace existing tex image */
      _mesa_CopyTexSubImage2D(tex->Target, 0,
                              0, 0, srcX, srcY, width, height);
   }
}


/**
 * Setup/load texture for glDrawPixels.
 */
static void
setup_drawpix_texture(struct gl_context *ctx,
		      struct temp_texture *tex,
                      GLboolean newTex,
                      GLenum texIntFormat,
                      GLsizei width, GLsizei height,
                      GLenum format, GLenum type,
                      const GLvoid *pixels)
{
   _mesa_BindTexture(tex->Target, tex->TexObj);
   _mesa_TexParameteri(tex->Target, GL_TEXTURE_MIN_FILTER, GL_NEAREST);
   _mesa_TexParameteri(tex->Target, GL_TEXTURE_MAG_FILTER, GL_NEAREST);
   _mesa_TexEnvi(GL_TEXTURE_ENV, GL_TEXTURE_ENV_MODE, GL_REPLACE);

   /* copy pixel data to texture */
   if (newTex) {
      /* create new tex image */
      if (tex->Width == width && tex->Height == height) {
         /* create new tex and load image data */
         _mesa_TexImage2D(tex->Target, 0, tex->IntFormat,
                          tex->Width, tex->Height, 0, format, type, pixels);
      }
      else {
	 struct gl_buffer_object *save_unpack_obj = NULL;

	 _mesa_reference_buffer_object(ctx, &save_unpack_obj,
				       ctx->Unpack.BufferObj);
	 _mesa_BindBufferARB(GL_PIXEL_UNPACK_BUFFER_ARB, 0);
         /* create empty texture */
         _mesa_TexImage2D(tex->Target, 0, tex->IntFormat,
                          tex->Width, tex->Height, 0, format, type, NULL);
	 if (save_unpack_obj != NULL)
	    _mesa_BindBufferARB(GL_PIXEL_UNPACK_BUFFER_ARB,
				save_unpack_obj->Name);
         /* load image */
         _mesa_TexSubImage2D(tex->Target, 0,
                             0, 0, width, height, format, type, pixels);
      }
   }
   else {
      /* replace existing tex image */
      _mesa_TexSubImage2D(tex->Target, 0,
                          0, 0, width, height, format, type, pixels);
   }
}



/**
 * One-time init for drawing depth pixels.
 */
static void
init_blit_depth_pixels(struct gl_context *ctx)
{
   static const char *program =
      "!!ARBfp1.0\n"
      "TEX result.depth, fragment.texcoord[0], texture[0], %s; \n"
      "END \n";
   char program2[200];
   struct blit_state *blit = &ctx->Meta->Blit;
   struct temp_texture *tex = get_temp_texture(ctx);
   const char *texTarget;

   assert(blit->DepthFP == 0);

   /* replace %s with "RECT" or "2D" */
   assert(strlen(program) + 4 < sizeof(program2));
   if (tex->Target == GL_TEXTURE_RECTANGLE)
      texTarget = "RECT";
   else
      texTarget = "2D";
   _mesa_snprintf(program2, sizeof(program2), program, texTarget);

   _mesa_GenPrograms(1, &blit->DepthFP);
   _mesa_BindProgram(GL_FRAGMENT_PROGRAM_ARB, blit->DepthFP);
   _mesa_ProgramStringARB(GL_FRAGMENT_PROGRAM_ARB, GL_PROGRAM_FORMAT_ASCII_ARB,
                          strlen(program2), (const GLubyte *) program2);
}


/**
 * Try to do a glBlitFramebuffer using no-copy texturing.
 * We can do this when the src renderbuffer is actually a texture.
 * But if the src buffer == dst buffer we cannot do this.
 *
 * \return new buffer mask indicating the buffers left to blit using the
 *         normal path.
 */
static GLbitfield
blitframebuffer_texture(struct gl_context *ctx,
                        GLint srcX0, GLint srcY0, GLint srcX1, GLint srcY1,
                        GLint dstX0, GLint dstY0, GLint dstX1, GLint dstY1,
                        GLbitfield mask, GLenum filter)
{
   if (mask & GL_COLOR_BUFFER_BIT) {
      const struct gl_framebuffer *drawFb = ctx->DrawBuffer;
      const struct gl_framebuffer *readFb = ctx->ReadBuffer;
      const struct gl_renderbuffer_attachment *drawAtt =
         &drawFb->Attachment[drawFb->_ColorDrawBufferIndexes[0]];
      const struct gl_renderbuffer_attachment *readAtt =
         &readFb->Attachment[readFb->_ColorReadBufferIndex];

      if (readAtt && readAtt->Texture) {
         const struct gl_texture_object *texObj = readAtt->Texture;
         const GLuint srcLevel = readAtt->TextureLevel;
         const GLenum minFilterSave = texObj->Sampler.MinFilter;
         const GLenum magFilterSave = texObj->Sampler.MagFilter;
         const GLint baseLevelSave = texObj->BaseLevel;
         const GLint maxLevelSave = texObj->MaxLevel;
         const GLenum wrapSSave = texObj->Sampler.WrapS;
         const GLenum wrapTSave = texObj->Sampler.WrapT;
         const GLenum target = texObj->Target;

         if (drawAtt->Texture == readAtt->Texture) {
            /* Can't use same texture as both the source and dest.  We need
             * to handle overlapping blits and besides, some hw may not
             * support this.
             */
            return mask;
         }

         if (target != GL_TEXTURE_2D && target != GL_TEXTURE_RECTANGLE_ARB) {
            /* Can't handle other texture types at this time */
            return mask;
         }

         /*
         printf("Blit from texture!\n");
         printf("  srcAtt %p  dstAtt %p\n", readAtt, drawAtt);
         printf("  srcTex %p  dstText %p\n", texObj, drawAtt->Texture);
         */

         /* Prepare src texture state */
         _mesa_BindTexture(target, texObj->Name);
         _mesa_TexParameteri(target, GL_TEXTURE_MIN_FILTER, filter);
         _mesa_TexParameteri(target, GL_TEXTURE_MAG_FILTER, filter);
         if (target != GL_TEXTURE_RECTANGLE_ARB) {
            _mesa_TexParameteri(target, GL_TEXTURE_BASE_LEVEL, srcLevel);
            _mesa_TexParameteri(target, GL_TEXTURE_MAX_LEVEL, srcLevel);
         }
         _mesa_TexParameteri(target, GL_TEXTURE_WRAP_S, GL_CLAMP_TO_EDGE);
         _mesa_TexParameteri(target, GL_TEXTURE_WRAP_T, GL_CLAMP_TO_EDGE);
         _mesa_TexEnvi(GL_TEXTURE_ENV, GL_TEXTURE_ENV_MODE, GL_REPLACE);
         _mesa_set_enable(ctx, target, GL_TRUE);

         /* Prepare vertex data (the VBO was previously created and bound) */
         {
            struct vertex {
               GLfloat x, y, s, t;
            };
            struct vertex verts[4];
            GLfloat s0, t0, s1, t1;

            if (target == GL_TEXTURE_2D) {
               const struct gl_texture_image *texImage
                   = _mesa_select_tex_image(ctx, texObj, target, srcLevel);
               s0 = srcX0 / (float) texImage->Width;
               s1 = srcX1 / (float) texImage->Width;
               t0 = srcY0 / (float) texImage->Height;
               t1 = srcY1 / (float) texImage->Height;
            }
            else {
               assert(target == GL_TEXTURE_RECTANGLE_ARB);
               s0 = srcX0;
               s1 = srcX1;
               t0 = srcY0;
               t1 = srcY1;
            }

            verts[0].x = (GLfloat) dstX0;
            verts[0].y = (GLfloat) dstY0;
            verts[1].x = (GLfloat) dstX1;
            verts[1].y = (GLfloat) dstY0;
            verts[2].x = (GLfloat) dstX1;
            verts[2].y = (GLfloat) dstY1;
            verts[3].x = (GLfloat) dstX0;
            verts[3].y = (GLfloat) dstY1;

            verts[0].s = s0;
            verts[0].t = t0;
            verts[1].s = s1;
            verts[1].t = t0;
            verts[2].s = s1;
            verts[2].t = t1;
            verts[3].s = s0;
            verts[3].t = t1;

            _mesa_BufferSubDataARB(GL_ARRAY_BUFFER_ARB, 0, sizeof(verts), verts);
         }

         _mesa_DrawArrays(GL_TRIANGLE_FAN, 0, 4);

         /* Restore texture object state, the texture binding will
          * be restored by _mesa_meta_end().
          */
         _mesa_TexParameteri(target, GL_TEXTURE_MIN_FILTER, minFilterSave);
         _mesa_TexParameteri(target, GL_TEXTURE_MAG_FILTER, magFilterSave);
         if (target != GL_TEXTURE_RECTANGLE_ARB) {
            _mesa_TexParameteri(target, GL_TEXTURE_BASE_LEVEL, baseLevelSave);
            _mesa_TexParameteri(target, GL_TEXTURE_MAX_LEVEL, maxLevelSave);
         }
         _mesa_TexParameteri(target, GL_TEXTURE_WRAP_S, wrapSSave);
         _mesa_TexParameteri(target, GL_TEXTURE_WRAP_T, wrapTSave);

         /* Done with color buffer */
         mask &= ~GL_COLOR_BUFFER_BIT;
      }
   }

   return mask;
}


/**
 * Meta implementation of ctx->Driver.BlitFramebuffer() in terms
 * of texture mapping and polygon rendering.
 */
void
_mesa_meta_BlitFramebuffer(struct gl_context *ctx,
                           GLint srcX0, GLint srcY0, GLint srcX1, GLint srcY1,
                           GLint dstX0, GLint dstY0, GLint dstX1, GLint dstY1,
                           GLbitfield mask, GLenum filter)
{
   struct blit_state *blit = &ctx->Meta->Blit;
   struct temp_texture *tex = get_temp_texture(ctx);
   const GLsizei maxTexSize = tex->MaxSize;
   const GLint srcX = MIN2(srcX0, srcX1);
   const GLint srcY = MIN2(srcY0, srcY1);
   const GLint srcW = abs(srcX1 - srcX0);
   const GLint srcH = abs(srcY1 - srcY0);
   const GLboolean srcFlipX = srcX1 < srcX0;
   const GLboolean srcFlipY = srcY1 < srcY0;
   struct vertex {
      GLfloat x, y, s, t;
   };
   struct vertex verts[4];
   GLboolean newTex;

   if (srcW > maxTexSize || srcH > maxTexSize) {
      /* XXX avoid this fallback */
      _swrast_BlitFramebuffer(ctx, srcX0, srcY0, srcX1, srcY1,
                              dstX0, dstY0, dstX1, dstY1, mask, filter);
      return;
   }

   if (srcFlipX) {
      GLint tmp = dstX0;
      dstX0 = dstX1;
      dstX1 = tmp;
   }

   if (srcFlipY) {
      GLint tmp = dstY0;
      dstY0 = dstY1;
      dstY1 = tmp;
   }

   /* only scissor effects blit so save/clear all other relevant state */
   _mesa_meta_begin(ctx, ~META_SCISSOR);

   if (blit->ArrayObj == 0) {
      /* one-time setup */

      /* create vertex array object */
      _mesa_GenVertexArrays(1, &blit->ArrayObj);
      _mesa_BindVertexArray(blit->ArrayObj);

      /* create vertex array buffer */
      _mesa_GenBuffersARB(1, &blit->VBO);
      _mesa_BindBufferARB(GL_ARRAY_BUFFER_ARB, blit->VBO);
      _mesa_BufferDataARB(GL_ARRAY_BUFFER_ARB, sizeof(verts),
                          NULL, GL_DYNAMIC_DRAW_ARB);

      /* setup vertex arrays */
      _mesa_VertexPointer(2, GL_FLOAT, sizeof(struct vertex), OFFSET(x));
      _mesa_TexCoordPointer(2, GL_FLOAT, sizeof(struct vertex), OFFSET(s));
      _mesa_EnableClientState(GL_VERTEX_ARRAY);
      _mesa_EnableClientState(GL_TEXTURE_COORD_ARRAY);
   }
   else {
      _mesa_BindVertexArray(blit->ArrayObj);
      _mesa_BindBufferARB(GL_ARRAY_BUFFER_ARB, blit->VBO);
   }

   /* Try faster, direct texture approach first */
   mask = blitframebuffer_texture(ctx, srcX0, srcY0, srcX1, srcY1,
                                  dstX0, dstY0, dstX1, dstY1, mask, filter);
   if (mask == 0x0) {
      _mesa_meta_end(ctx);
      return;
   }

   /* Continue with "normal" approach which involves copying the src rect
    * into a temporary texture and is "blitted" by drawing a textured quad.
    */

   newTex = alloc_texture(tex, srcW, srcH, GL_RGBA);

   /* vertex positions/texcoords (after texture allocation!) */
   {
      verts[0].x = (GLfloat) dstX0;
      verts[0].y = (GLfloat) dstY0;
      verts[1].x = (GLfloat) dstX1;
      verts[1].y = (GLfloat) dstY0;
      verts[2].x = (GLfloat) dstX1;
      verts[2].y = (GLfloat) dstY1;
      verts[3].x = (GLfloat) dstX0;
      verts[3].y = (GLfloat) dstY1;

      verts[0].s = 0.0F;
      verts[0].t = 0.0F;
      verts[1].s = tex->Sright;
      verts[1].t = 0.0F;
      verts[2].s = tex->Sright;
      verts[2].t = tex->Ttop;
      verts[3].s = 0.0F;
      verts[3].t = tex->Ttop;

      /* upload new vertex data */
      _mesa_BufferSubDataARB(GL_ARRAY_BUFFER_ARB, 0, sizeof(verts), verts);
   }

   _mesa_set_enable(ctx, tex->Target, GL_TRUE);

   if (mask & GL_COLOR_BUFFER_BIT) {
      setup_copypix_texture(tex, newTex, srcX, srcY, srcW, srcH,
                            GL_RGBA, filter);
      _mesa_DrawArrays(GL_TRIANGLE_FAN, 0, 4);
      mask &= ~GL_COLOR_BUFFER_BIT;
   }

   if (mask & GL_DEPTH_BUFFER_BIT) {
      GLuint *tmp = (GLuint *) malloc(srcW * srcH * sizeof(GLuint));
      if (tmp) {
         if (!blit->DepthFP)
            init_blit_depth_pixels(ctx);

         /* maybe change tex format here */
         newTex = alloc_texture(tex, srcW, srcH, GL_DEPTH_COMPONENT);

         _mesa_ReadPixels(srcX, srcY, srcW, srcH,
                          GL_DEPTH_COMPONENT, GL_UNSIGNED_INT, tmp);

         setup_drawpix_texture(ctx, tex, newTex, GL_DEPTH_COMPONENT, srcW, srcH,
                               GL_DEPTH_COMPONENT, GL_UNSIGNED_INT, tmp);

         _mesa_BindProgram(GL_FRAGMENT_PROGRAM_ARB, blit->DepthFP);
         _mesa_set_enable(ctx, GL_FRAGMENT_PROGRAM_ARB, GL_TRUE);
         _mesa_ColorMask(GL_FALSE, GL_FALSE, GL_FALSE, GL_FALSE);
         _mesa_set_enable(ctx, GL_DEPTH_TEST, GL_TRUE);
         _mesa_DepthFunc(GL_ALWAYS);
         _mesa_DepthMask(GL_TRUE);

         _mesa_DrawArrays(GL_TRIANGLE_FAN, 0, 4);
         mask &= ~GL_DEPTH_BUFFER_BIT;

         free(tmp);
      }
   }

   if (mask & GL_STENCIL_BUFFER_BIT) {
      /* XXX can't easily do stencil */
   }

   _mesa_set_enable(ctx, tex->Target, GL_FALSE);

   _mesa_meta_end(ctx);

   if (mask) {
      _swrast_BlitFramebuffer(ctx, srcX0, srcY0, srcX1, srcY1,
                              dstX0, dstY0, dstX1, dstY1, mask, filter);
   }
}


/**
 * Meta implementation of ctx->Driver.Clear() in terms of polygon rendering.
 */
void
_mesa_meta_Clear(struct gl_context *ctx, GLbitfield buffers)
{
   struct clear_state *clear = &ctx->Meta->Clear;
   struct vertex {
      GLfloat x, y, z, r, g, b, a;
   };
   struct vertex verts[4];
   /* save all state but scissor, pixel pack/unpack */
   GLbitfield metaSave = META_ALL - META_SCISSOR - META_PIXEL_STORE;
   const GLuint stencilMax = (1 << ctx->DrawBuffer->Visual.stencilBits) - 1;

   if (buffers & BUFFER_BITS_COLOR) {
      /* if clearing color buffers, don't save/restore colormask */
      metaSave -= META_COLOR_MASK;
   }

   _mesa_meta_begin(ctx, metaSave);

   if (clear->ArrayObj == 0) {
      /* one-time setup */

      /* create vertex array object */
      _mesa_GenVertexArrays(1, &clear->ArrayObj);
      _mesa_BindVertexArray(clear->ArrayObj);

      /* create vertex array buffer */
      _mesa_GenBuffersARB(1, &clear->VBO);
      _mesa_BindBufferARB(GL_ARRAY_BUFFER_ARB, clear->VBO);

      /* setup vertex arrays */
      _mesa_VertexPointer(3, GL_FLOAT, sizeof(struct vertex), OFFSET(x));
      _mesa_ColorPointer(4, GL_FLOAT, sizeof(struct vertex), OFFSET(r));
      _mesa_EnableClientState(GL_VERTEX_ARRAY);
      _mesa_EnableClientState(GL_COLOR_ARRAY);
   }
   else {
      _mesa_BindVertexArray(clear->ArrayObj);
      _mesa_BindBufferARB(GL_ARRAY_BUFFER_ARB, clear->VBO);
   }

   /* GL_COLOR_BUFFER_BIT */
   if (buffers & BUFFER_BITS_COLOR) {
      /* leave colormask, glDrawBuffer state as-is */
   }
   else {
      ASSERT(metaSave & META_COLOR_MASK);
      _mesa_ColorMask(GL_FALSE, GL_FALSE, GL_FALSE, GL_FALSE);
   }

   /* GL_DEPTH_BUFFER_BIT */
   if (buffers & BUFFER_BIT_DEPTH) {
      _mesa_set_enable(ctx, GL_DEPTH_TEST, GL_TRUE);
      _mesa_DepthFunc(GL_ALWAYS);
      _mesa_DepthMask(GL_TRUE);
   }
   else {
      assert(!ctx->Depth.Test);
   }

   /* GL_STENCIL_BUFFER_BIT */
   if (buffers & BUFFER_BIT_STENCIL) {
      _mesa_set_enable(ctx, GL_STENCIL_TEST, GL_TRUE);
      _mesa_StencilOpSeparate(GL_FRONT_AND_BACK,
                              GL_REPLACE, GL_REPLACE, GL_REPLACE);
      _mesa_StencilFuncSeparate(GL_FRONT_AND_BACK, GL_ALWAYS,
                                ctx->Stencil.Clear & stencilMax,
                                ctx->Stencil.WriteMask[0]);
   }
   else {
      assert(!ctx->Stencil.Enabled);
   }

   /* vertex positions/colors */
   {
      const GLfloat x0 = (GLfloat) ctx->DrawBuffer->_Xmin;
      const GLfloat y0 = (GLfloat) ctx->DrawBuffer->_Ymin;
      const GLfloat x1 = (GLfloat) ctx->DrawBuffer->_Xmax;
      const GLfloat y1 = (GLfloat) ctx->DrawBuffer->_Ymax;
      const GLfloat z = invert_z(ctx->Depth.Clear);
      GLuint i;

      verts[0].x = x0;
      verts[0].y = y0;
      verts[0].z = z;
      verts[1].x = x1;
      verts[1].y = y0;
      verts[1].z = z;
      verts[2].x = x1;
      verts[2].y = y1;
      verts[2].z = z;
      verts[3].x = x0;
      verts[3].y = y1;
      verts[3].z = z;

      /* vertex colors */
      for (i = 0; i < 4; i++) {
         verts[i].r = ctx->Color.ClearColor[0];
         verts[i].g = ctx->Color.ClearColor[1];
         verts[i].b = ctx->Color.ClearColor[2];
         verts[i].a = ctx->Color.ClearColor[3];
      }

      /* upload new vertex data */
      _mesa_BufferDataARB(GL_ARRAY_BUFFER_ARB, sizeof(verts), verts,
			  GL_DYNAMIC_DRAW_ARB);
   }

   /* draw quad */
   _mesa_DrawArrays(GL_TRIANGLE_FAN, 0, 4);

   _mesa_meta_end(ctx);
}


/**
 * Meta implementation of ctx->Driver.CopyPixels() in terms
 * of texture mapping and polygon rendering.
 */
void
_mesa_meta_CopyPixels(struct gl_context *ctx, GLint srcX, GLint srcY,
                      GLsizei width, GLsizei height,
                      GLint dstX, GLint dstY, GLenum type)
{
   struct copypix_state *copypix = &ctx->Meta->CopyPix;
   struct temp_texture *tex = get_temp_texture(ctx);
   struct vertex {
      GLfloat x, y, z, s, t;
   };
   struct vertex verts[4];
   GLboolean newTex;
   GLenum intFormat = GL_RGBA;

   if (type != GL_COLOR ||
       ctx->_ImageTransferState ||
       ctx->Fog.Enabled ||
       width > tex->MaxSize ||
       height > tex->MaxSize) {
      /* XXX avoid this fallback */
      _swrast_CopyPixels(ctx, srcX, srcY, width, height, dstX, dstY, type);
      return;
   }

   /* Most GL state applies to glCopyPixels, but a there's a few things
    * we need to override:
    */
   _mesa_meta_begin(ctx, (META_RASTERIZATION |
                          META_SHADER |
                          META_TEXTURE |
                          META_TRANSFORM |
                          META_VERTEX |
                          META_VIEWPORT));

   if (copypix->ArrayObj == 0) {
      /* one-time setup */

      /* create vertex array object */
      _mesa_GenVertexArrays(1, &copypix->ArrayObj);
      _mesa_BindVertexArray(copypix->ArrayObj);

      /* create vertex array buffer */
      _mesa_GenBuffersARB(1, &copypix->VBO);
      _mesa_BindBufferARB(GL_ARRAY_BUFFER_ARB, copypix->VBO);
      _mesa_BufferDataARB(GL_ARRAY_BUFFER_ARB, sizeof(verts),
                          NULL, GL_DYNAMIC_DRAW_ARB);

      /* setup vertex arrays */
      _mesa_VertexPointer(3, GL_FLOAT, sizeof(struct vertex), OFFSET(x));
      _mesa_TexCoordPointer(2, GL_FLOAT, sizeof(struct vertex), OFFSET(s));
      _mesa_EnableClientState(GL_VERTEX_ARRAY);
      _mesa_EnableClientState(GL_TEXTURE_COORD_ARRAY);
   }
   else {
      _mesa_BindVertexArray(copypix->ArrayObj);
      _mesa_BindBufferARB(GL_ARRAY_BUFFER_ARB, copypix->VBO);
   }

   newTex = alloc_texture(tex, width, height, intFormat);

   /* vertex positions, texcoords (after texture allocation!) */
   {
      const GLfloat dstX0 = (GLfloat) dstX;
      const GLfloat dstY0 = (GLfloat) dstY;
      const GLfloat dstX1 = dstX + width * ctx->Pixel.ZoomX;
      const GLfloat dstY1 = dstY + height * ctx->Pixel.ZoomY;
      const GLfloat z = invert_z(ctx->Current.RasterPos[2]);

      verts[0].x = dstX0;
      verts[0].y = dstY0;
      verts[0].z = z;
      verts[0].s = 0.0F;
      verts[0].t = 0.0F;
      verts[1].x = dstX1;
      verts[1].y = dstY0;
      verts[1].z = z;
      verts[1].s = tex->Sright;
      verts[1].t = 0.0F;
      verts[2].x = dstX1;
      verts[2].y = dstY1;
      verts[2].z = z;
      verts[2].s = tex->Sright;
      verts[2].t = tex->Ttop;
      verts[3].x = dstX0;
      verts[3].y = dstY1;
      verts[3].z = z;
      verts[3].s = 0.0F;
      verts[3].t = tex->Ttop;

      /* upload new vertex data */
      _mesa_BufferSubDataARB(GL_ARRAY_BUFFER_ARB, 0, sizeof(verts), verts);
   }

   /* Alloc/setup texture */
   setup_copypix_texture(tex, newTex, srcX, srcY, width, height,
                         GL_RGBA, GL_NEAREST);

   _mesa_set_enable(ctx, tex->Target, GL_TRUE);

   /* draw textured quad */
   _mesa_DrawArrays(GL_TRIANGLE_FAN, 0, 4);

   _mesa_set_enable(ctx, tex->Target, GL_FALSE);

   _mesa_meta_end(ctx);
}



/**
 * When the glDrawPixels() image size is greater than the max rectangle
 * texture size we use this function to break the glDrawPixels() image
 * into tiles which fit into the max texture size.
 */
static void
tiled_draw_pixels(struct gl_context *ctx,
                  GLint tileSize,
                  GLint x, GLint y, GLsizei width, GLsizei height,
                  GLenum format, GLenum type,
                  const struct gl_pixelstore_attrib *unpack,
                  const GLvoid *pixels)
{
   struct gl_pixelstore_attrib tileUnpack = *unpack;
   GLint i, j;

   if (tileUnpack.RowLength == 0)
      tileUnpack.RowLength = width;

   for (i = 0; i < width; i += tileSize) {
      const GLint tileWidth = MIN2(tileSize, width - i);
      const GLint tileX = (GLint) (x + i * ctx->Pixel.ZoomX);

      tileUnpack.SkipPixels = unpack->SkipPixels + i;

      for (j = 0; j < height; j += tileSize) {
         const GLint tileHeight = MIN2(tileSize, height - j);
         const GLint tileY = (GLint) (y + j * ctx->Pixel.ZoomY);

         tileUnpack.SkipRows = unpack->SkipRows + j;

         _mesa_meta_DrawPixels(ctx, tileX, tileY, tileWidth, tileHeight,
                               format, type, &tileUnpack, pixels);
      }
   }
}


/**
 * One-time init for drawing stencil pixels.
 */
static void
init_draw_stencil_pixels(struct gl_context *ctx)
{
   /* This program is run eight times, once for each stencil bit.
    * The stencil values to draw are found in an 8-bit alpha texture.
    * We read the texture/stencil value and test if bit 'b' is set.
    * If the bit is not set, use KIL to kill the fragment.
    * Finally, we use the stencil test to update the stencil buffer.
    *
    * The basic algorithm for checking if a bit is set is:
    *   if (is_odd(value / (1 << bit)))
    *      result is one (or non-zero).
    *   else
    *      result is zero.
    * The program parameter contains three values:
    *   parm.x = 255 / (1 << bit)
    *   parm.y = 0.5
    *   parm.z = 0.0
    */
   static const char *program =
      "!!ARBfp1.0\n"
      "PARAM parm = program.local[0]; \n"
      "TEMP t; \n"
      "TEX t, fragment.texcoord[0], texture[0], %s; \n"   /* NOTE %s here! */
      "# t = t * 255 / bit \n"
      "MUL t.x, t.a, parm.x; \n"
      "# t = (int) t \n"
      "FRC t.y, t.x; \n"
      "SUB t.x, t.x, t.y; \n"
      "# t = t * 0.5 \n"
      "MUL t.x, t.x, parm.y; \n"
      "# t = fract(t.x) \n"
      "FRC t.x, t.x; # if t.x != 0, then the bit is set \n"
      "# t.x = (t.x == 0 ? 1 : 0) \n"
      "SGE t.x, -t.x, parm.z; \n"
      "KIL -t.x; \n"
      "# for debug only \n"
      "#MOV result.color, t.x; \n"
      "END \n";
   char program2[1000];
   struct drawpix_state *drawpix = &ctx->Meta->DrawPix;
   struct temp_texture *tex = get_temp_texture(ctx);
   const char *texTarget;

   assert(drawpix->StencilFP == 0);

   /* replace %s with "RECT" or "2D" */
   assert(strlen(program) + 4 < sizeof(program2));
   if (tex->Target == GL_TEXTURE_RECTANGLE)
      texTarget = "RECT";
   else
      texTarget = "2D";
   _mesa_snprintf(program2, sizeof(program2), program, texTarget);

   _mesa_GenPrograms(1, &drawpix->StencilFP);
   _mesa_BindProgram(GL_FRAGMENT_PROGRAM_ARB, drawpix->StencilFP);
   _mesa_ProgramStringARB(GL_FRAGMENT_PROGRAM_ARB, GL_PROGRAM_FORMAT_ASCII_ARB,
                          strlen(program2), (const GLubyte *) program2);
}


/**
 * One-time init for drawing depth pixels.
 */
static void
init_draw_depth_pixels(struct gl_context *ctx)
{
   static const char *program =
      "!!ARBfp1.0\n"
      "PARAM color = program.local[0]; \n"
      "TEX result.depth, fragment.texcoord[0], texture[0], %s; \n"
      "MOV result.color, color; \n"
      "END \n";
   char program2[200];
   struct drawpix_state *drawpix = &ctx->Meta->DrawPix;
   struct temp_texture *tex = get_temp_texture(ctx);
   const char *texTarget;

   assert(drawpix->DepthFP == 0);

   /* replace %s with "RECT" or "2D" */
   assert(strlen(program) + 4 < sizeof(program2));
   if (tex->Target == GL_TEXTURE_RECTANGLE)
      texTarget = "RECT";
   else
      texTarget = "2D";
   _mesa_snprintf(program2, sizeof(program2), program, texTarget);

   _mesa_GenPrograms(1, &drawpix->DepthFP);
   _mesa_BindProgram(GL_FRAGMENT_PROGRAM_ARB, drawpix->DepthFP);
   _mesa_ProgramStringARB(GL_FRAGMENT_PROGRAM_ARB, GL_PROGRAM_FORMAT_ASCII_ARB,
                          strlen(program2), (const GLubyte *) program2);
}


/**
 * Meta implementation of ctx->Driver.DrawPixels() in terms
 * of texture mapping and polygon rendering.
 */
void
_mesa_meta_DrawPixels(struct gl_context *ctx,
                      GLint x, GLint y, GLsizei width, GLsizei height,
                      GLenum format, GLenum type,
                      const struct gl_pixelstore_attrib *unpack,
                      const GLvoid *pixels)
{
   struct drawpix_state *drawpix = &ctx->Meta->DrawPix;
   struct temp_texture *tex = get_temp_texture(ctx);
   const struct gl_pixelstore_attrib unpackSave = ctx->Unpack;
   const GLuint origStencilMask = ctx->Stencil.WriteMask[0];
   struct vertex {
      GLfloat x, y, z, s, t;
   };
   struct vertex verts[4];
   GLenum texIntFormat;
   GLboolean fallback, newTex;
   GLbitfield metaExtraSave = 0x0;
   GLuint vbo;

   /*
    * Determine if we can do the glDrawPixels with texture mapping.
    */
   fallback = GL_FALSE;
   if (ctx->_ImageTransferState ||
       ctx->Fog.Enabled) {
      fallback = GL_TRUE;
   }

   if (_mesa_is_color_format(format)) {
      /* use more compact format when possible */
      /* XXX disable special case for GL_LUMINANCE for now to work around
       * apparent i965 driver bug (see bug #23670).
       */
      if (/*format == GL_LUMINANCE ||*/ format == GL_LUMINANCE_ALPHA)
         texIntFormat = format;
      else
         texIntFormat = GL_RGBA;
   }
   else if (_mesa_is_stencil_format(format)) {
      if (ctx->Extensions.ARB_fragment_program &&
          ctx->Pixel.IndexShift == 0 &&
          ctx->Pixel.IndexOffset == 0 &&
          type == GL_UNSIGNED_BYTE) {
         /* We'll store stencil as alpha.  This only works for GLubyte
          * image data because of how incoming values are mapped to alpha
          * in [0,1].
          */
         texIntFormat = GL_ALPHA;
         metaExtraSave = (META_COLOR_MASK |
                          META_DEPTH_TEST |
                          META_SHADER |
                          META_STENCIL_TEST);
      }
      else {
         fallback = GL_TRUE;
      }
   }
   else if (_mesa_is_depth_format(format)) {
      if (ctx->Extensions.ARB_depth_texture &&
          ctx->Extensions.ARB_fragment_program) {
         texIntFormat = GL_DEPTH_COMPONENT;
         metaExtraSave = (META_SHADER);
      }
      else {
         fallback = GL_TRUE;
      }
   }
   else {
      fallback = GL_TRUE;
   }

   if (fallback) {
      _swrast_DrawPixels(ctx, x, y, width, height,
                         format, type, unpack, pixels);
      return;
   }

   /*
    * Check image size against max texture size, draw as tiles if needed.
    */
   if (width > tex->MaxSize || height > tex->MaxSize) {
      tiled_draw_pixels(ctx, tex->MaxSize, x, y, width, height,
                        format, type, unpack, pixels);
      return;
   }

   /* Most GL state applies to glDrawPixels (like blending, stencil, etc),
    * but a there's a few things we need to override:
    */
   _mesa_meta_begin(ctx, (META_RASTERIZATION |
                          META_SHADER |
                          META_TEXTURE |
                          META_TRANSFORM |
                          META_VERTEX |
                          META_VIEWPORT |
                          metaExtraSave));

   newTex = alloc_texture(tex, width, height, texIntFormat);

   /* vertex positions, texcoords (after texture allocation!) */
   {
      const GLfloat x0 = (GLfloat) x;
      const GLfloat y0 = (GLfloat) y;
      const GLfloat x1 = x + width * ctx->Pixel.ZoomX;
      const GLfloat y1 = y + height * ctx->Pixel.ZoomY;
      const GLfloat z = invert_z(ctx->Current.RasterPos[2]);

      verts[0].x = x0;
      verts[0].y = y0;
      verts[0].z = z;
      verts[0].s = 0.0F;
      verts[0].t = 0.0F;
      verts[1].x = x1;
      verts[1].y = y0;
      verts[1].z = z;
      verts[1].s = tex->Sright;
      verts[1].t = 0.0F;
      verts[2].x = x1;
      verts[2].y = y1;
      verts[2].z = z;
      verts[2].s = tex->Sright;
      verts[2].t = tex->Ttop;
      verts[3].x = x0;
      verts[3].y = y1;
      verts[3].z = z;
      verts[3].s = 0.0F;
      verts[3].t = tex->Ttop;
   }

   if (drawpix->ArrayObj == 0) {
      /* one-time setup: create vertex array object */
      _mesa_GenVertexArrays(1, &drawpix->ArrayObj);
   }
   _mesa_BindVertexArray(drawpix->ArrayObj);

   /* create vertex array buffer */
   _mesa_GenBuffersARB(1, &vbo);
   _mesa_BindBufferARB(GL_ARRAY_BUFFER_ARB, vbo);
   _mesa_BufferDataARB(GL_ARRAY_BUFFER_ARB, sizeof(verts),
                       verts, GL_DYNAMIC_DRAW_ARB);

   /* setup vertex arrays */
   _mesa_VertexPointer(3, GL_FLOAT, sizeof(struct vertex), OFFSET(x));
   _mesa_TexCoordPointer(2, GL_FLOAT, sizeof(struct vertex), OFFSET(s));
   _mesa_EnableClientState(GL_VERTEX_ARRAY);
   _mesa_EnableClientState(GL_TEXTURE_COORD_ARRAY);

   /* set given unpack params */
   ctx->Unpack = *unpack;

   _mesa_set_enable(ctx, tex->Target, GL_TRUE);

   if (_mesa_is_stencil_format(format)) {
      /* Drawing stencil */
      GLint bit;

      if (!drawpix->StencilFP)
         init_draw_stencil_pixels(ctx);

      setup_drawpix_texture(ctx, tex, newTex, texIntFormat, width, height,
                            GL_ALPHA, type, pixels);

      _mesa_ColorMask(GL_FALSE, GL_FALSE, GL_FALSE, GL_FALSE);

      _mesa_set_enable(ctx, GL_STENCIL_TEST, GL_TRUE);

      /* set all stencil bits to 0 */
      _mesa_StencilOp(GL_REPLACE, GL_REPLACE, GL_REPLACE);
      _mesa_StencilFunc(GL_ALWAYS, 0, 255);
      _mesa_DrawArrays(GL_TRIANGLE_FAN, 0, 4);
  
      /* set stencil bits to 1 where needed */
      _mesa_StencilOp(GL_KEEP, GL_KEEP, GL_REPLACE);

      _mesa_BindProgram(GL_FRAGMENT_PROGRAM_ARB, drawpix->StencilFP);
      _mesa_set_enable(ctx, GL_FRAGMENT_PROGRAM_ARB, GL_TRUE);

      for (bit = 0; bit < ctx->DrawBuffer->Visual.stencilBits; bit++) {
         const GLuint mask = 1 << bit;
         if (mask & origStencilMask) {
            _mesa_StencilFunc(GL_ALWAYS, mask, mask);
            _mesa_StencilMask(mask);

            _mesa_ProgramLocalParameter4fARB(GL_FRAGMENT_PROGRAM_ARB, 0,
                                             255.0 / mask, 0.5, 0.0, 0.0);

            _mesa_DrawArrays(GL_TRIANGLE_FAN, 0, 4);
         }
      }
   }
   else if (_mesa_is_depth_format(format)) {
      /* Drawing depth */
      if (!drawpix->DepthFP)
         init_draw_depth_pixels(ctx);

      _mesa_BindProgram(GL_FRAGMENT_PROGRAM_ARB, drawpix->DepthFP);
      _mesa_set_enable(ctx, GL_FRAGMENT_PROGRAM_ARB, GL_TRUE);

      /* polygon color = current raster color */
      _mesa_ProgramLocalParameter4fvARB(GL_FRAGMENT_PROGRAM_ARB, 0,
                                        ctx->Current.RasterColor);

      setup_drawpix_texture(ctx, tex, newTex, texIntFormat, width, height,
                            format, type, pixels);

      _mesa_DrawArrays(GL_TRIANGLE_FAN, 0, 4);
   }
   else {
      /* Drawing RGBA */
      setup_drawpix_texture(ctx, tex, newTex, texIntFormat, width, height,
                            format, type, pixels);
      _mesa_DrawArrays(GL_TRIANGLE_FAN, 0, 4);
   }

   _mesa_set_enable(ctx, tex->Target, GL_FALSE);

   _mesa_DeleteBuffersARB(1, &vbo);

   /* restore unpack params */
   ctx->Unpack = unpackSave;

   _mesa_meta_end(ctx);
}

static GLboolean
alpha_test_raster_color(struct gl_context *ctx)
{
   GLfloat alpha = ctx->Current.RasterColor[ACOMP];
   GLfloat ref = ctx->Color.AlphaRef;

   switch (ctx->Color.AlphaFunc) {
      case GL_NEVER:
	 return GL_FALSE;
      case GL_LESS:
	 return alpha < ref;
      case GL_EQUAL:
	 return alpha == ref;
      case GL_LEQUAL:
	 return alpha <= ref;
      case GL_GREATER:
	 return alpha > ref;
      case GL_NOTEQUAL:
	 return alpha != ref;
      case GL_GEQUAL:
	 return alpha >= ref;
      case GL_ALWAYS:
	 return GL_TRUE;
      default:
	 assert(0);
	 return GL_FALSE;
   }
}

/**
 * Do glBitmap with a alpha texture quad.  Use the alpha test to cull
 * the 'off' bits.  A bitmap cache as in the gallium/mesa state
 * tracker would improve performance a lot.
 */
void
_mesa_meta_Bitmap(struct gl_context *ctx,
                  GLint x, GLint y, GLsizei width, GLsizei height,
                  const struct gl_pixelstore_attrib *unpack,
                  const GLubyte *bitmap1)
{
   struct bitmap_state *bitmap = &ctx->Meta->Bitmap;
   struct temp_texture *tex = get_bitmap_temp_texture(ctx);
   const GLenum texIntFormat = GL_ALPHA;
   const struct gl_pixelstore_attrib unpackSave = *unpack;
   GLubyte fg, bg;
   struct vertex {
      GLfloat x, y, z, s, t, r, g, b, a;
   };
   struct vertex verts[4];
   GLboolean newTex;
   GLubyte *bitmap8;

   /*
    * Check if swrast fallback is needed.
    */
   if (ctx->_ImageTransferState ||
       ctx->FragmentProgram._Enabled ||
       ctx->Fog.Enabled ||
       ctx->Texture._EnabledUnits ||
       width > tex->MaxSize ||
       height > tex->MaxSize) {
      _swrast_Bitmap(ctx, x, y, width, height, unpack, bitmap1);
      return;
   }

   if (ctx->Color.AlphaEnabled && !alpha_test_raster_color(ctx))
      return;

   /* Most GL state applies to glBitmap (like blending, stencil, etc),
    * but a there's a few things we need to override:
    */
   _mesa_meta_begin(ctx, (META_ALPHA_TEST |
                          META_PIXEL_STORE |
                          META_RASTERIZATION |
                          META_SHADER |
                          META_TEXTURE |
                          META_TRANSFORM |
                          META_VERTEX |
                          META_VIEWPORT));

   if (bitmap->ArrayObj == 0) {
      /* one-time setup */

      /* create vertex array object */
      _mesa_GenVertexArraysAPPLE(1, &bitmap->ArrayObj);
      _mesa_BindVertexArrayAPPLE(bitmap->ArrayObj);

      /* create vertex array buffer */
      _mesa_GenBuffersARB(1, &bitmap->VBO);
      _mesa_BindBufferARB(GL_ARRAY_BUFFER_ARB, bitmap->VBO);
      _mesa_BufferDataARB(GL_ARRAY_BUFFER_ARB, sizeof(verts),
                          NULL, GL_DYNAMIC_DRAW_ARB);

      /* setup vertex arrays */
      _mesa_VertexPointer(3, GL_FLOAT, sizeof(struct vertex), OFFSET(x));
      _mesa_TexCoordPointer(2, GL_FLOAT, sizeof(struct vertex), OFFSET(s));
      _mesa_ColorPointer(4, GL_FLOAT, sizeof(struct vertex), OFFSET(r));
      _mesa_EnableClientState(GL_VERTEX_ARRAY);
      _mesa_EnableClientState(GL_TEXTURE_COORD_ARRAY);
      _mesa_EnableClientState(GL_COLOR_ARRAY);
   }
   else {
      _mesa_BindVertexArray(bitmap->ArrayObj);
      _mesa_BindBufferARB(GL_ARRAY_BUFFER_ARB, bitmap->VBO);
   }

   newTex = alloc_texture(tex, width, height, texIntFormat);

   /* vertex positions, texcoords, colors (after texture allocation!) */
   {
      const GLfloat x0 = (GLfloat) x;
      const GLfloat y0 = (GLfloat) y;
      const GLfloat x1 = (GLfloat) (x + width);
      const GLfloat y1 = (GLfloat) (y + height);
      const GLfloat z = invert_z(ctx->Current.RasterPos[2]);
      GLuint i;

      verts[0].x = x0;
      verts[0].y = y0;
      verts[0].z = z;
      verts[0].s = 0.0F;
      verts[0].t = 0.0F;
      verts[1].x = x1;
      verts[1].y = y0;
      verts[1].z = z;
      verts[1].s = tex->Sright;
      verts[1].t = 0.0F;
      verts[2].x = x1;
      verts[2].y = y1;
      verts[2].z = z;
      verts[2].s = tex->Sright;
      verts[2].t = tex->Ttop;
      verts[3].x = x0;
      verts[3].y = y1;
      verts[3].z = z;
      verts[3].s = 0.0F;
      verts[3].t = tex->Ttop;

      for (i = 0; i < 4; i++) {
         verts[i].r = ctx->Current.RasterColor[0];
         verts[i].g = ctx->Current.RasterColor[1];
         verts[i].b = ctx->Current.RasterColor[2];
         verts[i].a = ctx->Current.RasterColor[3];
      }

      /* upload new vertex data */
      _mesa_BufferSubDataARB(GL_ARRAY_BUFFER_ARB, 0, sizeof(verts), verts);
   }

   /* choose different foreground/background alpha values */
   CLAMPED_FLOAT_TO_UBYTE(fg, ctx->Current.RasterColor[ACOMP]);
   bg = (fg > 127 ? 0 : 255);

   bitmap1 = _mesa_map_pbo_source(ctx, &unpackSave, bitmap1);
   if (!bitmap1) {
      _mesa_meta_end(ctx);
      return;
   }

   bitmap8 = (GLubyte *) malloc(width * height);
   if (bitmap8) {
      memset(bitmap8, bg, width * height);
      _mesa_expand_bitmap(width, height, &unpackSave, bitmap1,
                          bitmap8, width, fg);

      _mesa_set_enable(ctx, tex->Target, GL_TRUE);

      _mesa_set_enable(ctx, GL_ALPHA_TEST, GL_TRUE);
      _mesa_AlphaFunc(GL_NOTEQUAL, UBYTE_TO_FLOAT(bg));

      setup_drawpix_texture(ctx, tex, newTex, texIntFormat, width, height,
                            GL_ALPHA, GL_UNSIGNED_BYTE, bitmap8);

      _mesa_DrawArrays(GL_TRIANGLE_FAN, 0, 4);

      _mesa_set_enable(ctx, tex->Target, GL_FALSE);

      free(bitmap8);
   }

   _mesa_unmap_pbo_source(ctx, &unpackSave);

   _mesa_meta_end(ctx);
}


/**
 * Check if the call to _mesa_meta_GenerateMipmap() will require a
 * software fallback.  The fallback path will require that the texture
 * images are mapped.
 * \return GL_TRUE if a fallback is needed, GL_FALSE otherwise
 */
GLboolean
_mesa_meta_check_generate_mipmap_fallback(struct gl_context *ctx, GLenum target,
                                          struct gl_texture_object *texObj)
{
   const GLuint fboSave = ctx->DrawBuffer->Name;
   struct gen_mipmap_state *mipmap = &ctx->Meta->Mipmap;
   struct gl_texture_image *baseImage;
   GLuint srcLevel;
   GLenum status;

   /* check for fallbacks */
   if (!ctx->Extensions.EXT_framebuffer_object ||
       target == GL_TEXTURE_3D) {
      return GL_TRUE;
   }

   srcLevel = texObj->BaseLevel;
   baseImage = _mesa_select_tex_image(ctx, texObj, target, srcLevel);
   if (!baseImage || _mesa_is_format_compressed(baseImage->TexFormat)) {
      return GL_TRUE;
   }

   /*
    * Test that we can actually render in the texture's format.
    */
   if (!mipmap->FBO)
      _mesa_GenFramebuffersEXT(1, &mipmap->FBO);
   _mesa_BindFramebufferEXT(GL_FRAMEBUFFER_EXT, mipmap->FBO);

   if (target == GL_TEXTURE_1D) {
      _mesa_FramebufferTexture1DEXT(GL_FRAMEBUFFER_EXT,
                                    GL_COLOR_ATTACHMENT0_EXT,
                                    target, texObj->Name, srcLevel);
   }
#if 0
   /* other work is needed to enable 3D mipmap generation */
   else if (target == GL_TEXTURE_3D) {
      GLint zoffset = 0;
      _mesa_FramebufferTexture3DEXT(GL_FRAMEBUFFER_EXT,
                                    GL_COLOR_ATTACHMENT0_EXT,
                                    target, texObj->Name, srcLevel, zoffset);
   }
#endif
   else {
      /* 2D / cube */
      _mesa_FramebufferTexture2DEXT(GL_FRAMEBUFFER_EXT,
                                    GL_COLOR_ATTACHMENT0_EXT,
                                    target, texObj->Name, srcLevel);
   }

   status = _mesa_CheckFramebufferStatusEXT(GL_FRAMEBUFFER_EXT);

   _mesa_BindFramebufferEXT(GL_FRAMEBUFFER_EXT, fboSave);

   if (status != GL_FRAMEBUFFER_COMPLETE_EXT) {
      return GL_TRUE;
   }

   return GL_FALSE;
}


/**
 * Called via ctx->Driver.GenerateMipmap()
 * Note: texture borders and 3D texture support not yet complete.
 */
void
_mesa_meta_GenerateMipmap(struct gl_context *ctx, GLenum target,
                          struct gl_texture_object *texObj)
{
   struct gen_mipmap_state *mipmap = &ctx->Meta->Mipmap;
   struct vertex {
      GLfloat x, y, s, t, r;
   };
   struct vertex verts[4];
   const GLuint baseLevel = texObj->BaseLevel;
   const GLuint maxLevel = texObj->MaxLevel;
   const GLenum minFilterSave = texObj->Sampler.MinFilter;
   const GLenum magFilterSave = texObj->Sampler.MagFilter;
   const GLint maxLevelSave = texObj->MaxLevel;
   const GLboolean genMipmapSave = texObj->GenerateMipmap;
   const GLenum wrapSSave = texObj->Sampler.WrapS;
   const GLenum wrapTSave = texObj->Sampler.WrapT;
   const GLenum wrapRSave = texObj->Sampler.WrapR;
   const GLuint fboSave = ctx->DrawBuffer->Name;
   const GLuint original_active_unit = ctx->Texture.CurrentUnit;
   GLenum faceTarget;
   GLuint dstLevel;
   GLuint border = 0;

   if (_mesa_meta_check_generate_mipmap_fallback(ctx, target, texObj)) {
      _mesa_generate_mipmap(ctx, target, texObj);
      return;
   }

   if (target >= GL_TEXTURE_CUBE_MAP_POSITIVE_X &&
       target <= GL_TEXTURE_CUBE_MAP_NEGATIVE_Z) {
      faceTarget = target;
      target = GL_TEXTURE_CUBE_MAP;
   }
   else {
      faceTarget = target;
   }

   _mesa_meta_begin(ctx, META_ALL);

   if (original_active_unit != 0)
      _mesa_BindTexture(target, texObj->Name);

   if (mipmap->ArrayObj == 0) {
      /* one-time setup */

      /* create vertex array object */
      _mesa_GenVertexArraysAPPLE(1, &mipmap->ArrayObj);
      _mesa_BindVertexArrayAPPLE(mipmap->ArrayObj);

      /* create vertex array buffer */
      _mesa_GenBuffersARB(1, &mipmap->VBO);
      _mesa_BindBufferARB(GL_ARRAY_BUFFER_ARB, mipmap->VBO);
      _mesa_BufferDataARB(GL_ARRAY_BUFFER_ARB, sizeof(verts),
                          NULL, GL_DYNAMIC_DRAW_ARB);

      /* setup vertex arrays */
      _mesa_VertexPointer(2, GL_FLOAT, sizeof(struct vertex), OFFSET(x));
      _mesa_TexCoordPointer(3, GL_FLOAT, sizeof(struct vertex), OFFSET(s));
      _mesa_EnableClientState(GL_VERTEX_ARRAY);
      _mesa_EnableClientState(GL_TEXTURE_COORD_ARRAY);
   }
   else {
      _mesa_BindVertexArray(mipmap->ArrayObj);
      _mesa_BindBufferARB(GL_ARRAY_BUFFER_ARB, mipmap->VBO);
   }

   if (!mipmap->FBO) {
      _mesa_GenFramebuffersEXT(1, &mipmap->FBO);
   }
   _mesa_BindFramebufferEXT(GL_FRAMEBUFFER_EXT, mipmap->FBO);

   _mesa_TexParameteri(target, GL_TEXTURE_MIN_FILTER, GL_LINEAR_MIPMAP_LINEAR);
   _mesa_TexParameteri(target, GL_TEXTURE_MAG_FILTER, GL_LINEAR);
   _mesa_TexParameteri(target, GL_GENERATE_MIPMAP, GL_FALSE);
   _mesa_TexParameteri(target, GL_TEXTURE_WRAP_S, GL_CLAMP_TO_EDGE);
   _mesa_TexParameteri(target, GL_TEXTURE_WRAP_T, GL_CLAMP_TO_EDGE);
   _mesa_TexParameteri(target, GL_TEXTURE_WRAP_R, GL_CLAMP_TO_EDGE);

   _mesa_set_enable(ctx, target, GL_TRUE);

   /* setup texcoords once (XXX what about border?) */
   switch (faceTarget) {
   case GL_TEXTURE_1D:
   case GL_TEXTURE_2D:
      verts[0].s = 0.0F;
      verts[0].t = 0.0F;
      verts[0].r = 0.0F;
      verts[1].s = 1.0F;
      verts[1].t = 0.0F;
      verts[1].r = 0.0F;
      verts[2].s = 1.0F;
      verts[2].t = 1.0F;
      verts[2].r = 0.0F;
      verts[3].s = 0.0F;
      verts[3].t = 1.0F;
      verts[3].r = 0.0F;
      break;
   case GL_TEXTURE_3D:
      abort();
      break;
   default:
      /* cube face */
      {
         static const GLfloat st[4][2] = {
            {0.0f, 0.0f}, {1.0f, 0.0f}, {1.0f, 1.0f}, {0.0f, 1.0f}
         };
         GLuint i;

         /* loop over quad verts */
         for (i = 0; i < 4; i++) {
            /* Compute sc = +/-scale and tc = +/-scale.
             * Not +/-1 to avoid cube face selection ambiguity near the edges,
             * though that can still sometimes happen with this scale factor...
             */
            const GLfloat scale = 0.9999f;
            const GLfloat sc = (2.0f * st[i][0] - 1.0f) * scale;
            const GLfloat tc = (2.0f * st[i][1] - 1.0f) * scale;

            switch (faceTarget) {
            case GL_TEXTURE_CUBE_MAP_POSITIVE_X:
               verts[i].s = 1.0f;
               verts[i].t = -tc;
               verts[i].r = -sc;
               break;
            case GL_TEXTURE_CUBE_MAP_NEGATIVE_X:
               verts[i].s = -1.0f;
               verts[i].t = -tc;
               verts[i].r = sc;
               break;
            case GL_TEXTURE_CUBE_MAP_POSITIVE_Y:
               verts[i].s = sc;
               verts[i].t = 1.0f;
               verts[i].r = tc;
               break;
            case GL_TEXTURE_CUBE_MAP_NEGATIVE_Y:
               verts[i].s = sc;
               verts[i].t = -1.0f;
               verts[i].r = -tc;
               break;
            case GL_TEXTURE_CUBE_MAP_POSITIVE_Z:
               verts[i].s = sc;
               verts[i].t = -tc;
               verts[i].r = 1.0f;
               break;
            case GL_TEXTURE_CUBE_MAP_NEGATIVE_Z:
               verts[i].s = -sc;
               verts[i].t = -tc;
               verts[i].r = -1.0f;
               break;
            default:
               assert(0);
            }
         }
      }
   }

   _mesa_set_enable(ctx, target, GL_TRUE);

   /* setup vertex positions */
   {
      verts[0].x = 0.0F;
      verts[0].y = 0.0F;
      verts[1].x = 1.0F;
      verts[1].y = 0.0F;
      verts[2].x = 1.0F;
      verts[2].y = 1.0F;
      verts[3].x = 0.0F;
      verts[3].y = 1.0F;
      
      /* upload new vertex data */
      _mesa_BufferSubDataARB(GL_ARRAY_BUFFER_ARB, 0, sizeof(verts), verts);
   }

   /* setup projection matrix */
   _mesa_MatrixMode(GL_PROJECTION);
   _mesa_LoadIdentity();
   _mesa_Ortho(0.0, 1.0, 0.0, 1.0, -1.0, 1.0);

   /* texture is already locked, unlock now */
   _mesa_unlock_texture(ctx, texObj);

   for (dstLevel = baseLevel + 1; dstLevel <= maxLevel; dstLevel++) {
      const struct gl_texture_image *srcImage;
      const GLuint srcLevel = dstLevel - 1;
      GLsizei srcWidth, srcHeight, srcDepth;
      GLsizei dstWidth, dstHeight, dstDepth;
      GLenum status;

      srcImage = _mesa_select_tex_image(ctx, texObj, faceTarget, srcLevel);
      assert(srcImage->Border == 0); /* XXX we can fix this */

      /* src size w/out border */
      srcWidth = srcImage->Width - 2 * border;
      srcHeight = srcImage->Height - 2 * border;
      srcDepth = srcImage->Depth - 2 * border;

      /* new dst size w/ border */
      dstWidth = MAX2(1, srcWidth / 2) + 2 * border;
      dstHeight = MAX2(1, srcHeight / 2) + 2 * border;
      dstDepth = MAX2(1, srcDepth / 2) + 2 * border;

      if (dstWidth == srcImage->Width &&
          dstHeight == srcImage->Height &&
          dstDepth == srcImage->Depth) {
         /* all done */
         break;
      }

      /* Set MaxLevel large enough to hold the new level when we allocate it  */
      _mesa_TexParameteri(target, GL_TEXTURE_MAX_LEVEL, dstLevel);

      /* Create empty dest image */
      if (target == GL_TEXTURE_1D) {
         _mesa_TexImage1D(target, dstLevel, srcImage->InternalFormat,
                          dstWidth, border,
                          GL_RGBA, GL_UNSIGNED_BYTE, NULL);
      }
      else if (target == GL_TEXTURE_3D) {
         _mesa_TexImage3D(target, dstLevel, srcImage->InternalFormat,
                          dstWidth, dstHeight, dstDepth, border,
                          GL_RGBA, GL_UNSIGNED_BYTE, NULL);
      }
      else {
         /* 2D or cube */
         _mesa_TexImage2D(faceTarget, dstLevel, srcImage->InternalFormat,
                          dstWidth, dstHeight, border,
                          GL_RGBA, GL_UNSIGNED_BYTE, NULL);

         if (target == GL_TEXTURE_CUBE_MAP) {
            /* If texturing from a cube, we need to make sure all src faces
             * have been defined (even if we're not sampling from them.)
             * Otherwise the texture object will be 'incomplete' and
             * texturing from it will not be allowed.
             */
            GLuint face;
            for (face = 0; face < 6; face++) {
               if (!texObj->Image[face][srcLevel] ||
                   texObj->Image[face][srcLevel]->Width != srcWidth) {
                  _mesa_TexImage2D(GL_TEXTURE_CUBE_MAP_POSITIVE_X + face,
                                   srcLevel, srcImage->InternalFormat,
                                   srcWidth, srcHeight, border,
                                   GL_RGBA, GL_UNSIGNED_BYTE, NULL);
               }
            }
         }
      }

      /* limit minification to src level */
      _mesa_TexParameteri(target, GL_TEXTURE_MAX_LEVEL, srcLevel);

      /* Set to draw into the current dstLevel */
      if (target == GL_TEXTURE_1D) {
         _mesa_FramebufferTexture1DEXT(GL_FRAMEBUFFER_EXT,
                                       GL_COLOR_ATTACHMENT0_EXT,
                                       target,
                                       texObj->Name,
                                       dstLevel);
      }
      else if (target == GL_TEXTURE_3D) {
         GLint zoffset = 0; /* XXX unfinished */
         _mesa_FramebufferTexture3DEXT(GL_FRAMEBUFFER_EXT,
                                       GL_COLOR_ATTACHMENT0_EXT,
                                       target,
                                       texObj->Name,
                                       dstLevel, zoffset);
      }
      else {
         /* 2D / cube */
         _mesa_FramebufferTexture2DEXT(GL_FRAMEBUFFER_EXT,
                                       GL_COLOR_ATTACHMENT0_EXT,
                                       faceTarget,
                                       texObj->Name,
                                       dstLevel);
      }

      _mesa_DrawBuffer(GL_COLOR_ATTACHMENT0_EXT);

      /* sanity check */
      status = _mesa_CheckFramebufferStatusEXT(GL_FRAMEBUFFER_EXT);
      if (status != GL_FRAMEBUFFER_COMPLETE_EXT) {
         abort();
         break;
      }

      assert(dstWidth == ctx->DrawBuffer->Width);
      assert(dstHeight == ctx->DrawBuffer->Height);

      /* setup viewport */
      _mesa_set_viewport(ctx, 0, 0, dstWidth, dstHeight);

      _mesa_DrawArrays(GL_TRIANGLE_FAN, 0, 4);
   }

   _mesa_lock_texture(ctx, texObj); /* relock */

   _mesa_meta_end(ctx);

   _mesa_TexParameteri(target, GL_TEXTURE_MIN_FILTER, minFilterSave);
   _mesa_TexParameteri(target, GL_TEXTURE_MAG_FILTER, magFilterSave);
   _mesa_TexParameteri(target, GL_TEXTURE_MAX_LEVEL, maxLevelSave);
   _mesa_TexParameteri(target, GL_GENERATE_MIPMAP, genMipmapSave);
   _mesa_TexParameteri(target, GL_TEXTURE_WRAP_S, wrapSSave);
   _mesa_TexParameteri(target, GL_TEXTURE_WRAP_T, wrapTSave);
   _mesa_TexParameteri(target, GL_TEXTURE_WRAP_R, wrapRSave);

   _mesa_BindFramebufferEXT(GL_FRAMEBUFFER_EXT, fboSave);
}


/**
 * Determine the GL data type to use for the temporary image read with
 * ReadPixels() and passed to Tex[Sub]Image().
 */
static GLenum
get_temp_image_type(struct gl_context *ctx, GLenum baseFormat)
{
   switch (baseFormat) {
   case GL_RGBA:
   case GL_RGB:
   case GL_ALPHA:
   case GL_LUMINANCE:
   case GL_LUMINANCE_ALPHA:
   case GL_INTENSITY:
      if (ctx->DrawBuffer->Visual.redBits <= 8)
         return GL_UNSIGNED_BYTE;
      else if (ctx->DrawBuffer->Visual.redBits <= 8)
         return GL_UNSIGNED_SHORT;
      else
         return GL_FLOAT;
   case GL_DEPTH_COMPONENT:
      return GL_UNSIGNED_INT;
   case GL_DEPTH_STENCIL:
      return GL_UNSIGNED_INT_24_8;
   default:
      _mesa_problem(ctx, "Unexpected format in get_temp_image_type()");
      return 0;
   }
}


/**
 * Helper for _mesa_meta_CopyTexImage1/2D() functions.
 * Have to be careful with locking and meta state for pixel transfer.
 */
static void
copy_tex_image(struct gl_context *ctx, GLuint dims, GLenum target, GLint level,
               GLenum internalFormat, GLint x, GLint y,
               GLsizei width, GLsizei height, GLint border)
{
   struct gl_texture_object *texObj;
   struct gl_texture_image *texImage;
   GLenum format, type;
   GLint bpp;
   void *buf;

   texObj = _mesa_get_current_tex_object(ctx, target);
   texImage = _mesa_get_tex_image(ctx, texObj, target, level);

   /* Choose format/type for temporary image buffer */
   format = _mesa_base_tex_format(ctx, internalFormat);
   type = get_temp_image_type(ctx, format);
   bpp = _mesa_bytes_per_pixel(format, type);
   if (bpp <= 0) {
      _mesa_problem(ctx, "Bad bpp in meta copy_tex_image()");
      return;
   }

   /*
    * Alloc image buffer (XXX could use a PBO)
    */
   buf = malloc(width * height * bpp);
   if (!buf) {
      _mesa_error(ctx, GL_OUT_OF_MEMORY, "glCopyTexImage%uD", dims);
      return;
   }

   _mesa_unlock_texture(ctx, texObj); /* need to unlock first */

   /*
    * Read image from framebuffer (disable pixel transfer ops)
    */
   _mesa_meta_begin(ctx, META_PIXEL_STORE | META_PIXEL_TRANSFER);
   ctx->Driver.ReadPixels(ctx, x, y, width, height,
			  format, type, &ctx->Pack, buf);
   _mesa_meta_end(ctx);

   if (texImage->Data) {
      ctx->Driver.FreeTexImageData(ctx, texImage);
   }

   /* The texture's format was already chosen in _mesa_CopyTexImage() */
   ASSERT(texImage->TexFormat != MESA_FORMAT_NONE);

   /*
    * Store texture data (with pixel transfer ops)
    */
   _mesa_meta_begin(ctx, META_PIXEL_STORE);

   _mesa_update_state(ctx); /* to update pixel transfer state */

   if (target == GL_TEXTURE_1D) {
      ctx->Driver.TexImage1D(ctx, target, level, internalFormat,
                             width, border, format, type,
                             buf, &ctx->Unpack, texObj, texImage);
   }
   else {
      ctx->Driver.TexImage2D(ctx, target, level, internalFormat,
                             width, height, border, format, type,
                             buf, &ctx->Unpack, texObj, texImage);
   }
   _mesa_meta_end(ctx);

   _mesa_lock_texture(ctx, texObj); /* re-lock */

   free(buf);
}


void
_mesa_meta_CopyTexImage1D(struct gl_context *ctx, GLenum target, GLint level,
                          GLenum internalFormat, GLint x, GLint y,
                          GLsizei width, GLint border)
{
   copy_tex_image(ctx, 1, target, level, internalFormat, x, y,
                  width, 1, border);
}


void
_mesa_meta_CopyTexImage2D(struct gl_context *ctx, GLenum target, GLint level,
                          GLenum internalFormat, GLint x, GLint y,
                          GLsizei width, GLsizei height, GLint border)
{
   copy_tex_image(ctx, 2, target, level, internalFormat, x, y,
                  width, height, border);
}



/**
 * Helper for _mesa_meta_CopyTexSubImage1/2/3D() functions.
 * Have to be careful with locking and meta state for pixel transfer.
 */
static void
copy_tex_sub_image(struct gl_context *ctx,
                   GLuint dims, GLenum target, GLint level,
                   GLint xoffset, GLint yoffset, GLint zoffset,
                   GLint x, GLint y,
                   GLsizei width, GLsizei height)
{
   struct gl_texture_object *texObj;
   struct gl_texture_image *texImage;
   GLenum format, type;
   GLint bpp;
   void *buf;

   texObj = _mesa_get_current_tex_object(ctx, target);
   texImage = _mesa_select_tex_image(ctx, texObj, target, level);

   /* Choose format/type for temporary image buffer */
   format = _mesa_get_format_base_format(texImage->TexFormat);
   type = get_temp_image_type(ctx, format);
   bpp = _mesa_bytes_per_pixel(format, type);
   if (bpp <= 0) {
      _mesa_problem(ctx, "Bad bpp in meta copy_tex_sub_image()");
      return;
   }

   /*
    * Alloc image buffer (XXX could use a PBO)
    */
   buf = malloc(width * height * bpp);
   if (!buf) {
      _mesa_error(ctx, GL_OUT_OF_MEMORY, "glCopyTexSubImage%uD", dims);
      return;
   }

   _mesa_unlock_texture(ctx, texObj); /* need to unlock first */

   /*
    * Read image from framebuffer (disable pixel transfer ops)
    */
   _mesa_meta_begin(ctx, META_PIXEL_STORE | META_PIXEL_TRANSFER);
   ctx->Driver.ReadPixels(ctx, x, y, width, height,
			  format, type, &ctx->Pack, buf);
   _mesa_meta_end(ctx);

   _mesa_update_state(ctx); /* to update pixel transfer state */

   /*
    * Store texture data (with pixel transfer ops)
    */
   _mesa_meta_begin(ctx, META_PIXEL_STORE);
   if (target == GL_TEXTURE_1D) {
      ctx->Driver.TexSubImage1D(ctx, target, level, xoffset,
                                width, format, type, buf,
                                &ctx->Unpack, texObj, texImage);
   }
   else if (target == GL_TEXTURE_3D) {
      ctx->Driver.TexSubImage3D(ctx, target, level, xoffset, yoffset, zoffset,
                                width, height, 1, format, type, buf,
                                &ctx->Unpack, texObj, texImage);
   }
   else {
      ctx->Driver.TexSubImage2D(ctx, target, level, xoffset, yoffset,
                                width, height, format, type, buf,
                                &ctx->Unpack, texObj, texImage);
   }
   _mesa_meta_end(ctx);

   _mesa_lock_texture(ctx, texObj); /* re-lock */

   free(buf);
}


void
_mesa_meta_CopyTexSubImage1D(struct gl_context *ctx, GLenum target, GLint level,
                             GLint xoffset,
                             GLint x, GLint y, GLsizei width)
{
   copy_tex_sub_image(ctx, 1, target, level, xoffset, 0, 0,
                      x, y, width, 1);
}


void
_mesa_meta_CopyTexSubImage2D(struct gl_context *ctx, GLenum target, GLint level,
                             GLint xoffset, GLint yoffset,
                             GLint x, GLint y,
                             GLsizei width, GLsizei height)
{
   copy_tex_sub_image(ctx, 2, target, level, xoffset, yoffset, 0,
                      x, y, width, height);
}


void
_mesa_meta_CopyTexSubImage3D(struct gl_context *ctx, GLenum target, GLint level,
                             GLint xoffset, GLint yoffset, GLint zoffset,
                             GLint x, GLint y,
                             GLsizei width, GLsizei height)
{
   copy_tex_sub_image(ctx, 3, target, level, xoffset, yoffset, zoffset,
                      x, y, width, height);
}


void
_mesa_meta_CopyColorTable(struct gl_context *ctx,
                          GLenum target, GLenum internalformat,
                          GLint x, GLint y, GLsizei width)
{
   GLfloat *buf;

   buf = (GLfloat *) malloc(width * 4 * sizeof(GLfloat));
   if (!buf) {
      _mesa_error(ctx, GL_OUT_OF_MEMORY, "glCopyColorTable");
      return;
   }

   /*
    * Read image from framebuffer (disable pixel transfer ops)
    */
   _mesa_meta_begin(ctx, META_PIXEL_STORE | META_PIXEL_TRANSFER);
   ctx->Driver.ReadPixels(ctx, x, y, width, 1,
                          GL_RGBA, GL_FLOAT, &ctx->Pack, buf);

   _mesa_ColorTable(target, internalformat, width, GL_RGBA, GL_FLOAT, buf);

   _mesa_meta_end(ctx);

   free(buf);
}


void
_mesa_meta_CopyColorSubTable(struct gl_context *ctx,GLenum target, GLsizei start,
                             GLint x, GLint y, GLsizei width)
{
   GLfloat *buf;

   buf = (GLfloat *) malloc(width * 4 * sizeof(GLfloat));
   if (!buf) {
      _mesa_error(ctx, GL_OUT_OF_MEMORY, "glCopyColorSubTable");
      return;
   }

   /*
    * Read image from framebuffer (disable pixel transfer ops)
    */
   _mesa_meta_begin(ctx, META_PIXEL_STORE | META_PIXEL_TRANSFER);
   ctx->Driver.ReadPixels(ctx, x, y, width, 1,
                          GL_RGBA, GL_FLOAT, &ctx->Pack, buf);

   _mesa_ColorSubTable(target, start, width, GL_RGBA, GL_FLOAT, buf);

   _mesa_meta_end(ctx);

   free(buf);
}
=======
/*
 * Mesa 3-D graphics library
 * Version:  7.6
 *
 * Copyright (C) 2009  VMware, Inc.  All Rights Reserved.
 *
 * Permission is hereby granted, free of charge, to any person obtaining a
 * copy of this software and associated documentation files (the "Software"),
 * to deal in the Software without restriction, including without limitation
 * the rights to use, copy, modify, merge, publish, distribute, sublicense,
 * and/or sell copies of the Software, and to permit persons to whom the
 * Software is furnished to do so, subject to the following conditions:
 *
 * The above copyright notice and this permission notice shall be included
 * in all copies or substantial portions of the Software.
 *
 * THE SOFTWARE IS PROVIDED "AS IS", WITHOUT WARRANTY OF ANY KIND, EXPRESS
 * OR IMPLIED, INCLUDING BUT NOT LIMITED TO THE WARRANTIES OF MERCHANTABILITY,
 * FITNESS FOR A PARTICULAR PURPOSE AND NONINFRINGEMENT.  IN NO EVENT SHALL
 * BRIAN PAUL BE LIABLE FOR ANY CLAIM, DAMAGES OR OTHER LIABILITY, WHETHER IN
 * AN ACTION OF CONTRACT, TORT OR OTHERWISE, ARISING FROM, OUT OF OR IN
 * CONNECTION WITH THE SOFTWARE OR THE USE OR OTHER DEALINGS IN THE SOFTWARE.
 */

/**
 * Meta operations.  Some GL operations can be expressed in terms of
 * other GL operations.  For example, glBlitFramebuffer() can be done
 * with texture mapping and glClear() can be done with polygon rendering.
 *
 * \author Brian Paul
 */


#include "main/glheader.h"
#include "main/mtypes.h"
#include "main/imports.h"
#include "main/arbprogram.h"
#include "main/arrayobj.h"
#include "main/blend.h"
#include "main/bufferobj.h"
#include "main/buffers.h"
#include "main/colortab.h"
#include "main/condrender.h"
#include "main/depth.h"
#include "main/enable.h"
#include "main/fbobject.h"
#include "main/formats.h"
#include "main/image.h"
#include "main/macros.h"
#include "main/matrix.h"
#include "main/mipmap.h"
#include "main/pbo.h"
#include "main/polygon.h"
#include "main/readpix.h"
#include "main/scissor.h"
#include "main/shaderapi.h"
#include "main/shaderobj.h"
#include "main/state.h"
#include "main/stencil.h"
#include "main/texobj.h"
#include "main/texenv.h"
#include "main/teximage.h"
#include "main/texparam.h"
#include "main/texstate.h"
#include "main/varray.h"
#include "main/viewport.h"
#include "program/program.h"
#include "swrast/swrast.h"
#include "drivers/common/meta.h"


/** Return offset in bytes of the field within a vertex struct */
#define OFFSET(FIELD) ((void *) offsetof(struct vertex, FIELD))


/**
 * Flags passed to _mesa_meta_begin().
 */
/*@{*/
#define META_ALL              ~0x0
#define META_ALPHA_TEST        0x1
#define META_BLEND             0x2  /**< includes logicop */
#define META_COLOR_MASK        0x4
#define META_DEPTH_TEST        0x8
#define META_FOG              0x10
#define META_PIXEL_STORE      0x20
#define META_PIXEL_TRANSFER   0x40
#define META_RASTERIZATION    0x80
#define META_SCISSOR         0x100
#define META_SHADER          0x200
#define META_STENCIL_TEST    0x400
#define META_TRANSFORM       0x800 /**< modelview, projection, clip planes */
#define META_TEXTURE        0x1000
#define META_VERTEX         0x2000
#define META_VIEWPORT       0x4000
#define META_CLAMP_FRAGMENT_COLOR 0x8000
#define META_CLAMP_VERTEX_COLOR 0x10000
#define META_CONDITIONAL_RENDER 0x20000
/*@}*/


/**
 * State which we may save/restore across meta ops.
 * XXX this may be incomplete...
 */
struct save_state
{
   GLbitfield SavedState;  /**< bitmask of META_* flags */

   /** META_ALPHA_TEST */
   GLboolean AlphaEnabled;
   GLenum AlphaFunc;
   GLclampf AlphaRef;

   /** META_BLEND */
   GLbitfield BlendEnabled;
   GLboolean ColorLogicOpEnabled;

   /** META_COLOR_MASK */
   GLubyte ColorMask[MAX_DRAW_BUFFERS][4];

   /** META_DEPTH_TEST */
   struct gl_depthbuffer_attrib Depth;

   /** META_FOG */
   GLboolean Fog;

   /** META_PIXEL_STORE */
   struct gl_pixelstore_attrib Pack, Unpack;

   /** META_PIXEL_TRANSFER */
   GLfloat RedBias, RedScale;
   GLfloat GreenBias, GreenScale;
   GLfloat BlueBias, BlueScale;
   GLfloat AlphaBias, AlphaScale;
   GLfloat DepthBias, DepthScale;
   GLboolean MapColorFlag;

   /** META_RASTERIZATION */
   GLenum FrontPolygonMode, BackPolygonMode;
   GLboolean PolygonOffset;
   GLboolean PolygonSmooth;
   GLboolean PolygonStipple;
   GLboolean PolygonCull;

   /** META_SCISSOR */
   struct gl_scissor_attrib Scissor;

   /** META_SHADER */
   GLboolean VertexProgramEnabled;
   struct gl_vertex_program *VertexProgram;
   GLboolean FragmentProgramEnabled;
   struct gl_fragment_program *FragmentProgram;
   struct gl_shader_program *VertexShader;
   struct gl_shader_program *GeometryShader;
   struct gl_shader_program *FragmentShader;
   struct gl_shader_program *ActiveShader;

   /** META_STENCIL_TEST */
   struct gl_stencil_attrib Stencil;

   /** META_TRANSFORM */
   GLenum MatrixMode;
   GLfloat ModelviewMatrix[16];
   GLfloat ProjectionMatrix[16];
   GLfloat TextureMatrix[16];
   GLbitfield ClipPlanesEnabled;

   /** META_TEXTURE */
   GLuint ActiveUnit;
   GLuint ClientActiveUnit;
   /** for unit[0] only */
   struct gl_texture_object *CurrentTexture[NUM_TEXTURE_TARGETS];
   /** mask of TEXTURE_2D_BIT, etc */
   GLbitfield TexEnabled[MAX_TEXTURE_UNITS];
   GLbitfield TexGenEnabled[MAX_TEXTURE_UNITS];
   GLuint EnvMode;  /* unit[0] only */

   /** META_VERTEX */
   struct gl_array_object *ArrayObj;
   struct gl_buffer_object *ArrayBufferObj;

   /** META_VIEWPORT */
   GLint ViewportX, ViewportY, ViewportW, ViewportH;
   GLclampd DepthNear, DepthFar;

   /** META_CLAMP_FRAGMENT_COLOR */
   GLenum ClampFragmentColor;

   /** META_CLAMP_VERTEX_COLOR */
   GLenum ClampVertexColor;

   /** META_CONDITIONAL_RENDER */
   struct gl_query_object *CondRenderQuery;
   GLenum CondRenderMode;

   /** Miscellaneous (always disabled) */
   GLboolean Lighting;
};


/**
 * Temporary texture used for glBlitFramebuffer, glDrawPixels, etc.
 * This is currently shared by all the meta ops.  But we could create a
 * separate one for each of glDrawPixel, glBlitFramebuffer, glCopyPixels, etc.
 */
struct temp_texture
{
   GLuint TexObj;
   GLenum Target;         /**< GL_TEXTURE_2D or GL_TEXTURE_RECTANGLE */
   GLsizei MinSize;       /**< Min texture size to allocate */
   GLsizei MaxSize;       /**< Max possible texture size */
   GLboolean NPOT;        /**< Non-power of two size OK? */
   GLsizei Width, Height; /**< Current texture size */
   GLenum IntFormat;
   GLfloat Sright, Ttop;  /**< right, top texcoords */
};


/**
 * State for glBlitFramebufer()
 */
struct blit_state
{
   GLuint ArrayObj;
   GLuint VBO;
   GLuint DepthFP;
};


/**
 * State for glClear()
 */
struct clear_state
{
   GLuint ArrayObj;
   GLuint VBO;
};


/**
 * State for glCopyPixels()
 */
struct copypix_state
{
   GLuint ArrayObj;
   GLuint VBO;
};


/**
 * State for glDrawPixels()
 */
struct drawpix_state
{
   GLuint ArrayObj;

   GLuint StencilFP;  /**< Fragment program for drawing stencil images */
   GLuint DepthFP;  /**< Fragment program for drawing depth images */
};


/**
 * State for glBitmap()
 */
struct bitmap_state
{
   GLuint ArrayObj;
   GLuint VBO;
   struct temp_texture Tex;  /**< separate texture from other meta ops */
};


/**
 * State for _mesa_meta_generate_mipmap()
 */
struct gen_mipmap_state
{
   GLuint ArrayObj;
   GLuint VBO;
   GLuint FBO;
};

#define MAX_META_OPS_DEPTH      2
/**
 * All per-context meta state.
 */
struct gl_meta_state
{
   /** Stack of state saved during meta-ops */
   struct save_state Save[MAX_META_OPS_DEPTH];
   /** Save stack depth */
   GLuint SaveStackDepth;

   struct temp_texture TempTex;

   struct blit_state Blit;    /**< For _mesa_meta_BlitFramebuffer() */
   struct clear_state Clear;  /**< For _mesa_meta_Clear() */
   struct copypix_state CopyPix;  /**< For _mesa_meta_CopyPixels() */
   struct drawpix_state DrawPix;  /**< For _mesa_meta_DrawPixels() */
   struct bitmap_state Bitmap;    /**< For _mesa_meta_Bitmap() */
   struct gen_mipmap_state Mipmap;    /**< For _mesa_meta_GenerateMipmap() */
};


/**
 * Initialize meta-ops for a context.
 * To be called once during context creation.
 */
void
_mesa_meta_init(struct gl_context *ctx)
{
   ASSERT(!ctx->Meta);

   ctx->Meta = CALLOC_STRUCT(gl_meta_state);
}


/**
 * Free context meta-op state.
 * To be called once during context destruction.
 */
void
_mesa_meta_free(struct gl_context *ctx)
{
   /* Note: Any textures, VBOs, etc, that we allocate should get
    * freed by the normal context destruction code.  But this would be
    * the place to free other meta data someday.
    */
   free(ctx->Meta);
   ctx->Meta = NULL;
}


/**
 * Enter meta state.  This is like a light-weight version of glPushAttrib
 * but it also resets most GL state back to default values.
 *
 * \param state  bitmask of META_* flags indicating which attribute groups
 *               to save and reset to their defaults
 */
static void
_mesa_meta_begin(struct gl_context *ctx, GLbitfield state)
{
   struct save_state *save;

   /* hope MAX_META_OPS_DEPTH is large enough */
   assert(ctx->Meta->SaveStackDepth < MAX_META_OPS_DEPTH);

   save = &ctx->Meta->Save[ctx->Meta->SaveStackDepth++];
   memset(save, 0, sizeof(*save));
   save->SavedState = state;

   if (state & META_ALPHA_TEST) {
      save->AlphaEnabled = ctx->Color.AlphaEnabled;
      save->AlphaFunc = ctx->Color.AlphaFunc;
      save->AlphaRef = ctx->Color.AlphaRef;
      if (ctx->Color.AlphaEnabled)
         _mesa_set_enable(ctx, GL_ALPHA_TEST, GL_FALSE);
   }

   if (state & META_BLEND) {
      save->BlendEnabled = ctx->Color.BlendEnabled;
      if (ctx->Color.BlendEnabled) {
         if (ctx->Extensions.EXT_draw_buffers2) {
            GLuint i;
            for (i = 0; i < ctx->Const.MaxDrawBuffers; i++) {
               _mesa_set_enablei(ctx, GL_BLEND, i, GL_FALSE);
            }
         }
         else {
            _mesa_set_enable(ctx, GL_BLEND, GL_FALSE);
         }
      }
      save->ColorLogicOpEnabled = ctx->Color.ColorLogicOpEnabled;
      if (ctx->Color.ColorLogicOpEnabled)
         _mesa_set_enable(ctx, GL_COLOR_LOGIC_OP, GL_FALSE);
   }

   if (state & META_COLOR_MASK) {
      memcpy(save->ColorMask, ctx->Color.ColorMask,
             sizeof(ctx->Color.ColorMask));
      if (!ctx->Color.ColorMask[0][0] ||
          !ctx->Color.ColorMask[0][1] ||
          !ctx->Color.ColorMask[0][2] ||
          !ctx->Color.ColorMask[0][3])
         _mesa_ColorMask(GL_TRUE, GL_TRUE, GL_TRUE, GL_TRUE);
   }

   if (state & META_DEPTH_TEST) {
      save->Depth = ctx->Depth; /* struct copy */
      if (ctx->Depth.Test)
         _mesa_set_enable(ctx, GL_DEPTH_TEST, GL_FALSE);
   }

   if (state & META_FOG) {
      save->Fog = ctx->Fog.Enabled;
      if (ctx->Fog.Enabled)
         _mesa_set_enable(ctx, GL_FOG, GL_FALSE);
   }

   if (state & META_PIXEL_STORE) {
      save->Pack = ctx->Pack;
      save->Unpack = ctx->Unpack;
      ctx->Pack = ctx->DefaultPacking;
      ctx->Unpack = ctx->DefaultPacking;
   }

   if (state & META_PIXEL_TRANSFER) {
      save->RedScale = ctx->Pixel.RedScale;
      save->RedBias = ctx->Pixel.RedBias;
      save->GreenScale = ctx->Pixel.GreenScale;
      save->GreenBias = ctx->Pixel.GreenBias;
      save->BlueScale = ctx->Pixel.BlueScale;
      save->BlueBias = ctx->Pixel.BlueBias;
      save->AlphaScale = ctx->Pixel.AlphaScale;
      save->AlphaBias = ctx->Pixel.AlphaBias;
      save->MapColorFlag = ctx->Pixel.MapColorFlag;
      ctx->Pixel.RedScale = 1.0F;
      ctx->Pixel.RedBias = 0.0F;
      ctx->Pixel.GreenScale = 1.0F;
      ctx->Pixel.GreenBias = 0.0F;
      ctx->Pixel.BlueScale = 1.0F;
      ctx->Pixel.BlueBias = 0.0F;
      ctx->Pixel.AlphaScale = 1.0F;
      ctx->Pixel.AlphaBias = 0.0F;
      ctx->Pixel.MapColorFlag = GL_FALSE;
      /* XXX more state */
      ctx->NewState |=_NEW_PIXEL;
   }

   if (state & META_RASTERIZATION) {
      save->FrontPolygonMode = ctx->Polygon.FrontMode;
      save->BackPolygonMode = ctx->Polygon.BackMode;
      save->PolygonOffset = ctx->Polygon.OffsetFill;
      save->PolygonSmooth = ctx->Polygon.SmoothFlag;
      save->PolygonStipple = ctx->Polygon.StippleFlag;
      save->PolygonCull = ctx->Polygon.CullFlag;
      _mesa_PolygonMode(GL_FRONT_AND_BACK, GL_FILL);
      _mesa_set_enable(ctx, GL_POLYGON_OFFSET_FILL, GL_FALSE);
      _mesa_set_enable(ctx, GL_POLYGON_SMOOTH, GL_FALSE);
      _mesa_set_enable(ctx, GL_POLYGON_STIPPLE, GL_FALSE);
      _mesa_set_enable(ctx, GL_CULL_FACE, GL_FALSE);
   }

   if (state & META_SCISSOR) {
      save->Scissor = ctx->Scissor; /* struct copy */
      _mesa_set_enable(ctx, GL_SCISSOR_TEST, GL_FALSE);
   }

   if (state & META_SHADER) {
      if (ctx->Extensions.ARB_vertex_program) {
         save->VertexProgramEnabled = ctx->VertexProgram.Enabled;
         _mesa_reference_vertprog(ctx, &save->VertexProgram,
				  ctx->VertexProgram.Current);
         _mesa_set_enable(ctx, GL_VERTEX_PROGRAM_ARB, GL_FALSE);
      }

      if (ctx->Extensions.ARB_fragment_program) {
         save->FragmentProgramEnabled = ctx->FragmentProgram.Enabled;
         _mesa_reference_fragprog(ctx, &save->FragmentProgram,
				  ctx->FragmentProgram.Current);
         _mesa_set_enable(ctx, GL_FRAGMENT_PROGRAM_ARB, GL_FALSE);
      }

      if (ctx->Extensions.ARB_shader_objects) {
	 _mesa_reference_shader_program(ctx, &save->VertexShader,
					ctx->Shader.CurrentVertexProgram);
	 _mesa_reference_shader_program(ctx, &save->GeometryShader,
					ctx->Shader.CurrentGeometryProgram);
	 _mesa_reference_shader_program(ctx, &save->FragmentShader,
					ctx->Shader.CurrentFragmentProgram);
	 _mesa_reference_shader_program(ctx, &save->ActiveShader,
					ctx->Shader.CurrentFragmentProgram);

         _mesa_UseProgramObjectARB(0);
      }
   }

   if (state & META_STENCIL_TEST) {
      save->Stencil = ctx->Stencil; /* struct copy */
      if (ctx->Stencil.Enabled)
         _mesa_set_enable(ctx, GL_STENCIL_TEST, GL_FALSE);
      /* NOTE: other stencil state not reset */
   }

   if (state & META_TEXTURE) {
      GLuint u, tgt;

      save->ActiveUnit = ctx->Texture.CurrentUnit;
      save->ClientActiveUnit = ctx->Array.ActiveTexture;
      save->EnvMode = ctx->Texture.Unit[0].EnvMode;

      /* Disable all texture units */
      for (u = 0; u < ctx->Const.MaxTextureUnits; u++) {
         save->TexEnabled[u] = ctx->Texture.Unit[u].Enabled;
         save->TexGenEnabled[u] = ctx->Texture.Unit[u].TexGenEnabled;
         if (ctx->Texture.Unit[u].Enabled ||
             ctx->Texture.Unit[u].TexGenEnabled) {
            _mesa_ActiveTextureARB(GL_TEXTURE0 + u);
            _mesa_set_enable(ctx, GL_TEXTURE_1D, GL_FALSE);
            _mesa_set_enable(ctx, GL_TEXTURE_2D, GL_FALSE);
            _mesa_set_enable(ctx, GL_TEXTURE_3D, GL_FALSE);
            if (ctx->Extensions.ARB_texture_cube_map)
               _mesa_set_enable(ctx, GL_TEXTURE_CUBE_MAP, GL_FALSE);
            _mesa_set_enable(ctx, GL_TEXTURE_RECTANGLE, GL_FALSE);
            _mesa_set_enable(ctx, GL_TEXTURE_GEN_S, GL_FALSE);
            _mesa_set_enable(ctx, GL_TEXTURE_GEN_T, GL_FALSE);
            _mesa_set_enable(ctx, GL_TEXTURE_GEN_R, GL_FALSE);
            _mesa_set_enable(ctx, GL_TEXTURE_GEN_Q, GL_FALSE);
         }
      }

      /* save current texture objects for unit[0] only */
      for (tgt = 0; tgt < NUM_TEXTURE_TARGETS; tgt++) {
         _mesa_reference_texobj(&save->CurrentTexture[tgt],
                                ctx->Texture.Unit[0].CurrentTex[tgt]);
      }

      /* set defaults for unit[0] */
      _mesa_ActiveTextureARB(GL_TEXTURE0);
      _mesa_ClientActiveTextureARB(GL_TEXTURE0);
      _mesa_TexEnvi(GL_TEXTURE_ENV, GL_TEXTURE_ENV_MODE, GL_REPLACE);
   }

   if (state & META_TRANSFORM) {
      GLuint activeTexture = ctx->Texture.CurrentUnit;
      memcpy(save->ModelviewMatrix, ctx->ModelviewMatrixStack.Top->m,
             16 * sizeof(GLfloat));
      memcpy(save->ProjectionMatrix, ctx->ProjectionMatrixStack.Top->m,
             16 * sizeof(GLfloat));
      memcpy(save->TextureMatrix, ctx->TextureMatrixStack[0].Top->m,
             16 * sizeof(GLfloat));
      save->MatrixMode = ctx->Transform.MatrixMode;
      /* set 1:1 vertex:pixel coordinate transform */
      _mesa_ActiveTextureARB(GL_TEXTURE0);
      _mesa_MatrixMode(GL_TEXTURE);
      _mesa_LoadIdentity();
      _mesa_ActiveTextureARB(GL_TEXTURE0 + activeTexture);
      _mesa_MatrixMode(GL_MODELVIEW);
      _mesa_LoadIdentity();
      _mesa_MatrixMode(GL_PROJECTION);
      _mesa_LoadIdentity();
      _mesa_Ortho(0.0, ctx->DrawBuffer->Width,
                  0.0, ctx->DrawBuffer->Height,
                  -1.0, 1.0);
      save->ClipPlanesEnabled = ctx->Transform.ClipPlanesEnabled;
      if (ctx->Transform.ClipPlanesEnabled) {
         GLuint i;
         for (i = 0; i < ctx->Const.MaxClipPlanes; i++) {
            _mesa_set_enable(ctx, GL_CLIP_PLANE0 + i, GL_FALSE);
         }
      }
   }

   if (state & META_VERTEX) {
      /* save vertex array object state */
      _mesa_reference_array_object(ctx, &save->ArrayObj,
                                   ctx->Array.ArrayObj);
      _mesa_reference_buffer_object(ctx, &save->ArrayBufferObj,
                                    ctx->Array.ArrayBufferObj);
      /* set some default state? */
   }

   if (state & META_VIEWPORT) {
      /* save viewport state */
      save->ViewportX = ctx->Viewport.X;
      save->ViewportY = ctx->Viewport.Y;
      save->ViewportW = ctx->Viewport.Width;
      save->ViewportH = ctx->Viewport.Height;
      /* set viewport to match window size */
      if (ctx->Viewport.X != 0 ||
          ctx->Viewport.Y != 0 ||
          ctx->Viewport.Width != ctx->DrawBuffer->Width ||
          ctx->Viewport.Height != ctx->DrawBuffer->Height) {
         _mesa_set_viewport(ctx, 0, 0,
                            ctx->DrawBuffer->Width, ctx->DrawBuffer->Height);
      }
      /* save depth range state */
      save->DepthNear = ctx->Viewport.Near;
      save->DepthFar = ctx->Viewport.Far;
      /* set depth range to default */
      _mesa_DepthRange(0.0, 1.0);
   }

   if (state & META_CLAMP_FRAGMENT_COLOR) {
      save->ClampFragmentColor = ctx->Color.ClampFragmentColor;

      /* Generally in here we want to do clamping according to whether
       * it's for the pixel path (ClampFragmentColor is GL_TRUE),
       * regardless of the internal implementation of the metaops.
       */
      if (ctx->Color.ClampFragmentColor != GL_TRUE)
	 _mesa_ClampColorARB(GL_CLAMP_FRAGMENT_COLOR, GL_FALSE);
   }

   if (state & META_CLAMP_VERTEX_COLOR) {
      save->ClampVertexColor = ctx->Light.ClampVertexColor;

      /* Generally in here we never want vertex color clamping --
       * result clamping is only dependent on fragment clamping.
       */
      _mesa_ClampColorARB(GL_CLAMP_VERTEX_COLOR, GL_FALSE);
   }

   if (state & META_CONDITIONAL_RENDER) {
      save->CondRenderQuery = ctx->Query.CondRenderQuery;
      save->CondRenderMode = ctx->Query.CondRenderMode;

      if (ctx->Query.CondRenderQuery)
	 _mesa_EndConditionalRender();
   }

   /* misc */
   {
      save->Lighting = ctx->Light.Enabled;
      if (ctx->Light.Enabled)
         _mesa_set_enable(ctx, GL_LIGHTING, GL_FALSE);
   }
}


/**
 * Leave meta state.  This is like a light-weight version of glPopAttrib().
 */
static void
_mesa_meta_end(struct gl_context *ctx)
{
   struct save_state *save = &ctx->Meta->Save[--ctx->Meta->SaveStackDepth];
   const GLbitfield state = save->SavedState;

   if (state & META_ALPHA_TEST) {
      if (ctx->Color.AlphaEnabled != save->AlphaEnabled)
         _mesa_set_enable(ctx, GL_ALPHA_TEST, save->AlphaEnabled);
      _mesa_AlphaFunc(save->AlphaFunc, save->AlphaRef);
   }

   if (state & META_BLEND) {
      if (ctx->Color.BlendEnabled != save->BlendEnabled) {
         if (ctx->Extensions.EXT_draw_buffers2) {
            GLuint i;
            for (i = 0; i < ctx->Const.MaxDrawBuffers; i++) {
               _mesa_set_enablei(ctx, GL_BLEND, i, (save->BlendEnabled >> i) & 1);
            }
         }
         else {
            _mesa_set_enable(ctx, GL_BLEND, (save->BlendEnabled & 1));
         }
      }
      if (ctx->Color.ColorLogicOpEnabled != save->ColorLogicOpEnabled)
         _mesa_set_enable(ctx, GL_COLOR_LOGIC_OP, save->ColorLogicOpEnabled);
   }

   if (state & META_COLOR_MASK) {
      GLuint i;
      for (i = 0; i < ctx->Const.MaxDrawBuffers; i++) {
         if (!TEST_EQ_4V(ctx->Color.ColorMask[i], save->ColorMask[i])) {
            if (i == 0) {
               _mesa_ColorMask(save->ColorMask[i][0], save->ColorMask[i][1],
                               save->ColorMask[i][2], save->ColorMask[i][3]);
            }
            else {
               _mesa_ColorMaskIndexed(i,
                                      save->ColorMask[i][0],
                                      save->ColorMask[i][1],
                                      save->ColorMask[i][2],
                                      save->ColorMask[i][3]);
            }
         }
      }
   }

   if (state & META_DEPTH_TEST) {
      if (ctx->Depth.Test != save->Depth.Test)
         _mesa_set_enable(ctx, GL_DEPTH_TEST, save->Depth.Test);
      _mesa_DepthFunc(save->Depth.Func);
      _mesa_DepthMask(save->Depth.Mask);
   }

   if (state & META_FOG) {
      _mesa_set_enable(ctx, GL_FOG, save->Fog);
   }

   if (state & META_PIXEL_STORE) {
      ctx->Pack = save->Pack;
      ctx->Unpack = save->Unpack;
   }

   if (state & META_PIXEL_TRANSFER) {
      ctx->Pixel.RedScale = save->RedScale;
      ctx->Pixel.RedBias = save->RedBias;
      ctx->Pixel.GreenScale = save->GreenScale;
      ctx->Pixel.GreenBias = save->GreenBias;
      ctx->Pixel.BlueScale = save->BlueScale;
      ctx->Pixel.BlueBias = save->BlueBias;
      ctx->Pixel.AlphaScale = save->AlphaScale;
      ctx->Pixel.AlphaBias = save->AlphaBias;
      ctx->Pixel.MapColorFlag = save->MapColorFlag;
      /* XXX more state */
      ctx->NewState |=_NEW_PIXEL;
   }

   if (state & META_RASTERIZATION) {
      _mesa_PolygonMode(GL_FRONT, save->FrontPolygonMode);
      _mesa_PolygonMode(GL_BACK, save->BackPolygonMode);
      _mesa_set_enable(ctx, GL_POLYGON_STIPPLE, save->PolygonStipple);
      _mesa_set_enable(ctx, GL_POLYGON_OFFSET_FILL, save->PolygonOffset);
      _mesa_set_enable(ctx, GL_POLYGON_SMOOTH, save->PolygonSmooth);
      _mesa_set_enable(ctx, GL_CULL_FACE, save->PolygonCull);
   }

   if (state & META_SCISSOR) {
      _mesa_set_enable(ctx, GL_SCISSOR_TEST, save->Scissor.Enabled);
      _mesa_Scissor(save->Scissor.X, save->Scissor.Y,
                    save->Scissor.Width, save->Scissor.Height);
   }

   if (state & META_SHADER) {
      if (ctx->Extensions.ARB_vertex_program) {
         _mesa_set_enable(ctx, GL_VERTEX_PROGRAM_ARB,
                          save->VertexProgramEnabled);
         _mesa_reference_vertprog(ctx, &ctx->VertexProgram.Current, 
                                  save->VertexProgram);
	 _mesa_reference_vertprog(ctx, &save->VertexProgram, NULL);
      }

      if (ctx->Extensions.ARB_fragment_program) {
         _mesa_set_enable(ctx, GL_FRAGMENT_PROGRAM_ARB,
                          save->FragmentProgramEnabled);
         _mesa_reference_fragprog(ctx, &ctx->FragmentProgram.Current,
                                  save->FragmentProgram);
	 _mesa_reference_fragprog(ctx, &save->FragmentProgram, NULL);
      }

      if (ctx->Extensions.ARB_vertex_shader)
	 _mesa_use_shader_program(ctx, GL_VERTEX_SHADER, save->VertexShader);

      if (ctx->Extensions.ARB_geometry_shader4)
	 _mesa_use_shader_program(ctx, GL_GEOMETRY_SHADER_ARB,
				  save->GeometryShader);

      if (ctx->Extensions.ARB_fragment_shader)
	 _mesa_use_shader_program(ctx, GL_FRAGMENT_SHADER,
				  save->FragmentShader);

      _mesa_reference_shader_program(ctx, &ctx->Shader.ActiveProgram,
				     save->ActiveShader);
   }

   if (state & META_STENCIL_TEST) {
      const struct gl_stencil_attrib *stencil = &save->Stencil;

      _mesa_set_enable(ctx, GL_STENCIL_TEST, stencil->Enabled);
      _mesa_ClearStencil(stencil->Clear);
      if (ctx->Extensions.EXT_stencil_two_side) {
         _mesa_set_enable(ctx, GL_STENCIL_TEST_TWO_SIDE_EXT,
                          stencil->TestTwoSide);
         _mesa_ActiveStencilFaceEXT(stencil->ActiveFace
                                    ? GL_BACK : GL_FRONT);
      }
      /* front state */
      _mesa_StencilFuncSeparate(GL_FRONT,
                                stencil->Function[0],
                                stencil->Ref[0],
                                stencil->ValueMask[0]);
      _mesa_StencilMaskSeparate(GL_FRONT, stencil->WriteMask[0]);
      _mesa_StencilOpSeparate(GL_FRONT, stencil->FailFunc[0],
                              stencil->ZFailFunc[0],
                              stencil->ZPassFunc[0]);
      /* back state */
      _mesa_StencilFuncSeparate(GL_BACK,
                                stencil->Function[1],
                                stencil->Ref[1],
                                stencil->ValueMask[1]);
      _mesa_StencilMaskSeparate(GL_BACK, stencil->WriteMask[1]);
      _mesa_StencilOpSeparate(GL_BACK, stencil->FailFunc[1],
                              stencil->ZFailFunc[1],
                              stencil->ZPassFunc[1]);
   }

   if (state & META_TEXTURE) {
      GLuint u, tgt;

      ASSERT(ctx->Texture.CurrentUnit == 0);

      /* restore texenv for unit[0] */
      _mesa_TexEnvi(GL_TEXTURE_ENV, GL_TEXTURE_ENV_MODE, save->EnvMode);

      /* restore texture objects for unit[0] only */
      for (tgt = 0; tgt < NUM_TEXTURE_TARGETS; tgt++) {
         _mesa_reference_texobj(&ctx->Texture.Unit[0].CurrentTex[tgt],
                                save->CurrentTexture[tgt]);
         _mesa_reference_texobj(&save->CurrentTexture[tgt], NULL);
      }

      /* Re-enable textures, texgen */
      for (u = 0; u < ctx->Const.MaxTextureUnits; u++) {
         if (save->TexEnabled[u]) {
            _mesa_ActiveTextureARB(GL_TEXTURE0 + u);

            if (save->TexEnabled[u] & TEXTURE_1D_BIT)
               _mesa_set_enable(ctx, GL_TEXTURE_1D, GL_TRUE);
            if (save->TexEnabled[u] & TEXTURE_2D_BIT)
               _mesa_set_enable(ctx, GL_TEXTURE_2D, GL_TRUE);
            if (save->TexEnabled[u] & TEXTURE_3D_BIT)
               _mesa_set_enable(ctx, GL_TEXTURE_3D, GL_TRUE);
            if (save->TexEnabled[u] & TEXTURE_CUBE_BIT)
               _mesa_set_enable(ctx, GL_TEXTURE_CUBE_MAP, GL_TRUE);
            if (save->TexEnabled[u] & TEXTURE_RECT_BIT)
               _mesa_set_enable(ctx, GL_TEXTURE_RECTANGLE, GL_TRUE);
         }

         if (save->TexGenEnabled[u]) {
            _mesa_ActiveTextureARB(GL_TEXTURE0 + u);

            if (save->TexGenEnabled[u] & S_BIT)
               _mesa_set_enable(ctx, GL_TEXTURE_GEN_S, GL_TRUE);
            if (save->TexGenEnabled[u] & T_BIT)
               _mesa_set_enable(ctx, GL_TEXTURE_GEN_T, GL_TRUE);
            if (save->TexGenEnabled[u] & R_BIT)
               _mesa_set_enable(ctx, GL_TEXTURE_GEN_R, GL_TRUE);
            if (save->TexGenEnabled[u] & Q_BIT)
               _mesa_set_enable(ctx, GL_TEXTURE_GEN_Q, GL_TRUE);
         }
      }

      /* restore current unit state */
      _mesa_ActiveTextureARB(GL_TEXTURE0 + save->ActiveUnit);
      _mesa_ClientActiveTextureARB(GL_TEXTURE0 + save->ClientActiveUnit);
   }

   if (state & META_TRANSFORM) {
      GLuint activeTexture = ctx->Texture.CurrentUnit;
      _mesa_ActiveTextureARB(GL_TEXTURE0);
      _mesa_MatrixMode(GL_TEXTURE);
      _mesa_LoadMatrixf(save->TextureMatrix);
      _mesa_ActiveTextureARB(GL_TEXTURE0 + activeTexture);

      _mesa_MatrixMode(GL_MODELVIEW);
      _mesa_LoadMatrixf(save->ModelviewMatrix);

      _mesa_MatrixMode(GL_PROJECTION);
      _mesa_LoadMatrixf(save->ProjectionMatrix);

      _mesa_MatrixMode(save->MatrixMode);

      if (save->ClipPlanesEnabled) {
         GLuint i;
         for (i = 0; i < ctx->Const.MaxClipPlanes; i++) {
            if (save->ClipPlanesEnabled & (1 << i)) {
               _mesa_set_enable(ctx, GL_CLIP_PLANE0 + i, GL_TRUE);
            }
         }
      }
   }

   if (state & META_VERTEX) {
      /* restore vertex buffer object */
      _mesa_BindBufferARB(GL_ARRAY_BUFFER_ARB, save->ArrayBufferObj->Name);
      _mesa_reference_buffer_object(ctx, &save->ArrayBufferObj, NULL);

      /* restore vertex array object */
      _mesa_BindVertexArray(save->ArrayObj->Name);
      _mesa_reference_array_object(ctx, &save->ArrayObj, NULL);
   }

   if (state & META_VIEWPORT) {
      if (save->ViewportX != ctx->Viewport.X ||
          save->ViewportY != ctx->Viewport.Y ||
          save->ViewportW != ctx->Viewport.Width ||
          save->ViewportH != ctx->Viewport.Height) {
         _mesa_set_viewport(ctx, save->ViewportX, save->ViewportY,
                            save->ViewportW, save->ViewportH);
      }
      _mesa_DepthRange(save->DepthNear, save->DepthFar);
   }

   if (state & META_CLAMP_FRAGMENT_COLOR) {
      _mesa_ClampColorARB(GL_CLAMP_FRAGMENT_COLOR, save->ClampFragmentColor);
   }

   if (state & META_CLAMP_VERTEX_COLOR) {
      _mesa_ClampColorARB(GL_CLAMP_VERTEX_COLOR, save->ClampVertexColor);
   }

   if (state & META_CONDITIONAL_RENDER) {
      if (save->CondRenderQuery)
	 _mesa_BeginConditionalRender(save->CondRenderQuery->Id,
				      save->CondRenderMode);
   }

   /* misc */
   if (save->Lighting) {
      _mesa_set_enable(ctx, GL_LIGHTING, GL_TRUE);
   }
}


/**
 * Convert Z from a normalized value in the range [0, 1] to an object-space
 * Z coordinate in [-1, +1] so that drawing at the new Z position with the
 * default/identity ortho projection results in the original Z value.
 * Used by the meta-Clear, Draw/CopyPixels and Bitmap functions where the Z
 * value comes from the clear value or raster position.
 */
static INLINE GLfloat
invert_z(GLfloat normZ)
{
   GLfloat objZ = 1.0 - 2.0 * normZ;
   return objZ;
}


/**
 * One-time init for a temp_texture object.
 * Choose tex target, compute max tex size, etc.
 */
static void
init_temp_texture(struct gl_context *ctx, struct temp_texture *tex)
{
   /* prefer texture rectangle */
   if (ctx->Extensions.NV_texture_rectangle) {
      tex->Target = GL_TEXTURE_RECTANGLE;
      tex->MaxSize = ctx->Const.MaxTextureRectSize;
      tex->NPOT = GL_TRUE;
   }
   else {
      /* use 2D texture, NPOT if possible */
      tex->Target = GL_TEXTURE_2D;
      tex->MaxSize = 1 << (ctx->Const.MaxTextureLevels - 1);
      tex->NPOT = ctx->Extensions.ARB_texture_non_power_of_two;
   }
   tex->MinSize = 16;  /* 16 x 16 at least */
   assert(tex->MaxSize > 0);

   _mesa_GenTextures(1, &tex->TexObj);
}


/**
 * Return pointer to temp_texture info for non-bitmap ops.
 * This does some one-time init if needed.
 */
static struct temp_texture *
get_temp_texture(struct gl_context *ctx)
{
   struct temp_texture *tex = &ctx->Meta->TempTex;

   if (!tex->TexObj) {
      init_temp_texture(ctx, tex);
   }

   return tex;
}


/**
 * Return pointer to temp_texture info for _mesa_meta_bitmap().
 * We use a separate texture for bitmaps to reduce texture
 * allocation/deallocation.
 */
static struct temp_texture *
get_bitmap_temp_texture(struct gl_context *ctx)
{
   struct temp_texture *tex = &ctx->Meta->Bitmap.Tex;

   if (!tex->TexObj) {
      init_temp_texture(ctx, tex);
   }

   return tex;
}


/**
 * Compute the width/height of texture needed to draw an image of the
 * given size.  Return a flag indicating whether the current texture
 * can be re-used (glTexSubImage2D) or if a new texture needs to be
 * allocated (glTexImage2D).
 * Also, compute s/t texcoords for drawing.
 *
 * \return GL_TRUE if new texture is needed, GL_FALSE otherwise
 */
static GLboolean
alloc_texture(struct temp_texture *tex,
              GLsizei width, GLsizei height, GLenum intFormat)
{
   GLboolean newTex = GL_FALSE;

   ASSERT(width <= tex->MaxSize);
   ASSERT(height <= tex->MaxSize);

   if (width > tex->Width ||
       height > tex->Height ||
       intFormat != tex->IntFormat) {
      /* alloc new texture (larger or different format) */

      if (tex->NPOT) {
         /* use non-power of two size */
         tex->Width = MAX2(tex->MinSize, width);
         tex->Height = MAX2(tex->MinSize, height);
      }
      else {
         /* find power of two size */
         GLsizei w, h;
         w = h = tex->MinSize;
         while (w < width)
            w *= 2;
         while (h < height)
            h *= 2;
         tex->Width = w;
         tex->Height = h;
      }

      tex->IntFormat = intFormat;

      newTex = GL_TRUE;
   }

   /* compute texcoords */
   if (tex->Target == GL_TEXTURE_RECTANGLE) {
      tex->Sright = (GLfloat) width;
      tex->Ttop = (GLfloat) height;
   }
   else {
      tex->Sright = (GLfloat) width / tex->Width;
      tex->Ttop = (GLfloat) height / tex->Height;
   }

   return newTex;
}


/**
 * Setup/load texture for glCopyPixels or glBlitFramebuffer.
 */
static void
setup_copypix_texture(struct temp_texture *tex,
                      GLboolean newTex,
                      GLint srcX, GLint srcY,
                      GLsizei width, GLsizei height, GLenum intFormat,
                      GLenum filter)
{
   _mesa_BindTexture(tex->Target, tex->TexObj);
   _mesa_TexParameteri(tex->Target, GL_TEXTURE_MIN_FILTER, filter);
   _mesa_TexParameteri(tex->Target, GL_TEXTURE_MAG_FILTER, filter);
   _mesa_TexEnvi(GL_TEXTURE_ENV, GL_TEXTURE_ENV_MODE, GL_REPLACE);

   /* copy framebuffer image to texture */
   if (newTex) {
      /* create new tex image */
      if (tex->Width == width && tex->Height == height) {
         /* create new tex with framebuffer data */
         _mesa_CopyTexImage2D(tex->Target, 0, tex->IntFormat,
                              srcX, srcY, width, height, 0);
      }
      else {
         /* create empty texture */
         _mesa_TexImage2D(tex->Target, 0, tex->IntFormat,
                          tex->Width, tex->Height, 0,
                          intFormat, GL_UNSIGNED_BYTE, NULL);
         /* load image */
         _mesa_CopyTexSubImage2D(tex->Target, 0,
                                 0, 0, srcX, srcY, width, height);
      }
   }
   else {
      /* replace existing tex image */
      _mesa_CopyTexSubImage2D(tex->Target, 0,
                              0, 0, srcX, srcY, width, height);
   }
}


/**
 * Setup/load texture for glDrawPixels.
 */
static void
setup_drawpix_texture(struct gl_context *ctx,
		      struct temp_texture *tex,
                      GLboolean newTex,
                      GLenum texIntFormat,
                      GLsizei width, GLsizei height,
                      GLenum format, GLenum type,
                      const GLvoid *pixels)
{
   _mesa_BindTexture(tex->Target, tex->TexObj);
   _mesa_TexParameteri(tex->Target, GL_TEXTURE_MIN_FILTER, GL_NEAREST);
   _mesa_TexParameteri(tex->Target, GL_TEXTURE_MAG_FILTER, GL_NEAREST);
   _mesa_TexEnvi(GL_TEXTURE_ENV, GL_TEXTURE_ENV_MODE, GL_REPLACE);

   /* copy pixel data to texture */
   if (newTex) {
      /* create new tex image */
      if (tex->Width == width && tex->Height == height) {
         /* create new tex and load image data */
         _mesa_TexImage2D(tex->Target, 0, tex->IntFormat,
                          tex->Width, tex->Height, 0, format, type, pixels);
      }
      else {
	 struct gl_buffer_object *save_unpack_obj = NULL;

	 _mesa_reference_buffer_object(ctx, &save_unpack_obj,
				       ctx->Unpack.BufferObj);
	 _mesa_BindBufferARB(GL_PIXEL_UNPACK_BUFFER_ARB, 0);
         /* create empty texture */
         _mesa_TexImage2D(tex->Target, 0, tex->IntFormat,
                          tex->Width, tex->Height, 0, format, type, NULL);
	 if (save_unpack_obj != NULL)
	    _mesa_BindBufferARB(GL_PIXEL_UNPACK_BUFFER_ARB,
				save_unpack_obj->Name);
         /* load image */
         _mesa_TexSubImage2D(tex->Target, 0,
                             0, 0, width, height, format, type, pixels);
      }
   }
   else {
      /* replace existing tex image */
      _mesa_TexSubImage2D(tex->Target, 0,
                          0, 0, width, height, format, type, pixels);
   }
}



/**
 * One-time init for drawing depth pixels.
 */
static void
init_blit_depth_pixels(struct gl_context *ctx)
{
   static const char *program =
      "!!ARBfp1.0\n"
      "TEX result.depth, fragment.texcoord[0], texture[0], %s; \n"
      "END \n";
   char program2[200];
   struct blit_state *blit = &ctx->Meta->Blit;
   struct temp_texture *tex = get_temp_texture(ctx);
   const char *texTarget;

   assert(blit->DepthFP == 0);

   /* replace %s with "RECT" or "2D" */
   assert(strlen(program) + 4 < sizeof(program2));
   if (tex->Target == GL_TEXTURE_RECTANGLE)
      texTarget = "RECT";
   else
      texTarget = "2D";
   _mesa_snprintf(program2, sizeof(program2), program, texTarget);

   _mesa_GenPrograms(1, &blit->DepthFP);
   _mesa_BindProgram(GL_FRAGMENT_PROGRAM_ARB, blit->DepthFP);
   _mesa_ProgramStringARB(GL_FRAGMENT_PROGRAM_ARB, GL_PROGRAM_FORMAT_ASCII_ARB,
                          strlen(program2), (const GLubyte *) program2);
}


/**
 * Try to do a glBlitFramebuffer using no-copy texturing.
 * We can do this when the src renderbuffer is actually a texture.
 * But if the src buffer == dst buffer we cannot do this.
 *
 * \return new buffer mask indicating the buffers left to blit using the
 *         normal path.
 */
static GLbitfield
blitframebuffer_texture(struct gl_context *ctx,
                        GLint srcX0, GLint srcY0, GLint srcX1, GLint srcY1,
                        GLint dstX0, GLint dstY0, GLint dstX1, GLint dstY1,
                        GLbitfield mask, GLenum filter)
{
   if (mask & GL_COLOR_BUFFER_BIT) {
      const struct gl_framebuffer *drawFb = ctx->DrawBuffer;
      const struct gl_framebuffer *readFb = ctx->ReadBuffer;
      const struct gl_renderbuffer_attachment *drawAtt =
         &drawFb->Attachment[drawFb->_ColorDrawBufferIndexes[0]];
      const struct gl_renderbuffer_attachment *readAtt =
         &readFb->Attachment[readFb->_ColorReadBufferIndex];

      if (readAtt && readAtt->Texture) {
         const struct gl_texture_object *texObj = readAtt->Texture;
         const GLuint srcLevel = readAtt->TextureLevel;
         const GLenum minFilterSave = texObj->Sampler.MinFilter;
         const GLenum magFilterSave = texObj->Sampler.MagFilter;
         const GLint baseLevelSave = texObj->BaseLevel;
         const GLint maxLevelSave = texObj->MaxLevel;
         const GLenum wrapSSave = texObj->Sampler.WrapS;
         const GLenum wrapTSave = texObj->Sampler.WrapT;
         const GLenum target = texObj->Target;

         if (drawAtt->Texture == readAtt->Texture) {
            /* Can't use same texture as both the source and dest.  We need
             * to handle overlapping blits and besides, some hw may not
             * support this.
             */
            return mask;
         }

         if (target != GL_TEXTURE_2D && target != GL_TEXTURE_RECTANGLE_ARB) {
            /* Can't handle other texture types at this time */
            return mask;
         }

         /*
         printf("Blit from texture!\n");
         printf("  srcAtt %p  dstAtt %p\n", readAtt, drawAtt);
         printf("  srcTex %p  dstText %p\n", texObj, drawAtt->Texture);
         */

         /* Prepare src texture state */
         _mesa_BindTexture(target, texObj->Name);
         _mesa_TexParameteri(target, GL_TEXTURE_MIN_FILTER, filter);
         _mesa_TexParameteri(target, GL_TEXTURE_MAG_FILTER, filter);
         if (target != GL_TEXTURE_RECTANGLE_ARB) {
            _mesa_TexParameteri(target, GL_TEXTURE_BASE_LEVEL, srcLevel);
            _mesa_TexParameteri(target, GL_TEXTURE_MAX_LEVEL, srcLevel);
         }
         _mesa_TexParameteri(target, GL_TEXTURE_WRAP_S, GL_CLAMP_TO_EDGE);
         _mesa_TexParameteri(target, GL_TEXTURE_WRAP_T, GL_CLAMP_TO_EDGE);
         _mesa_TexEnvi(GL_TEXTURE_ENV, GL_TEXTURE_ENV_MODE, GL_REPLACE);
         _mesa_set_enable(ctx, target, GL_TRUE);

         /* Prepare vertex data (the VBO was previously created and bound) */
         {
            struct vertex {
               GLfloat x, y, s, t;
            };
            struct vertex verts[4];
            GLfloat s0, t0, s1, t1;

            if (target == GL_TEXTURE_2D) {
               const struct gl_texture_image *texImage
                   = _mesa_select_tex_image(ctx, texObj, target, srcLevel);
               s0 = srcX0 / (float) texImage->Width;
               s1 = srcX1 / (float) texImage->Width;
               t0 = srcY0 / (float) texImage->Height;
               t1 = srcY1 / (float) texImage->Height;
            }
            else {
               assert(target == GL_TEXTURE_RECTANGLE_ARB);
               s0 = srcX0;
               s1 = srcX1;
               t0 = srcY0;
               t1 = srcY1;
            }

            verts[0].x = (GLfloat) dstX0;
            verts[0].y = (GLfloat) dstY0;
            verts[1].x = (GLfloat) dstX1;
            verts[1].y = (GLfloat) dstY0;
            verts[2].x = (GLfloat) dstX1;
            verts[2].y = (GLfloat) dstY1;
            verts[3].x = (GLfloat) dstX0;
            verts[3].y = (GLfloat) dstY1;

            verts[0].s = s0;
            verts[0].t = t0;
            verts[1].s = s1;
            verts[1].t = t0;
            verts[2].s = s1;
            verts[2].t = t1;
            verts[3].s = s0;
            verts[3].t = t1;

            _mesa_BufferSubDataARB(GL_ARRAY_BUFFER_ARB, 0, sizeof(verts), verts);
         }

         _mesa_DrawArrays(GL_TRIANGLE_FAN, 0, 4);

         /* Restore texture object state, the texture binding will
          * be restored by _mesa_meta_end().
          */
         _mesa_TexParameteri(target, GL_TEXTURE_MIN_FILTER, minFilterSave);
         _mesa_TexParameteri(target, GL_TEXTURE_MAG_FILTER, magFilterSave);
         if (target != GL_TEXTURE_RECTANGLE_ARB) {
            _mesa_TexParameteri(target, GL_TEXTURE_BASE_LEVEL, baseLevelSave);
            _mesa_TexParameteri(target, GL_TEXTURE_MAX_LEVEL, maxLevelSave);
         }
         _mesa_TexParameteri(target, GL_TEXTURE_WRAP_S, wrapSSave);
         _mesa_TexParameteri(target, GL_TEXTURE_WRAP_T, wrapTSave);

         /* Done with color buffer */
         mask &= ~GL_COLOR_BUFFER_BIT;
      }
   }

   return mask;
}


/**
 * Meta implementation of ctx->Driver.BlitFramebuffer() in terms
 * of texture mapping and polygon rendering.
 */
void
_mesa_meta_BlitFramebuffer(struct gl_context *ctx,
                           GLint srcX0, GLint srcY0, GLint srcX1, GLint srcY1,
                           GLint dstX0, GLint dstY0, GLint dstX1, GLint dstY1,
                           GLbitfield mask, GLenum filter)
{
   struct blit_state *blit = &ctx->Meta->Blit;
   struct temp_texture *tex = get_temp_texture(ctx);
   const GLsizei maxTexSize = tex->MaxSize;
   const GLint srcX = MIN2(srcX0, srcX1);
   const GLint srcY = MIN2(srcY0, srcY1);
   const GLint srcW = abs(srcX1 - srcX0);
   const GLint srcH = abs(srcY1 - srcY0);
   const GLboolean srcFlipX = srcX1 < srcX0;
   const GLboolean srcFlipY = srcY1 < srcY0;
   struct vertex {
      GLfloat x, y, s, t;
   };
   struct vertex verts[4];
   GLboolean newTex;

   if (srcW > maxTexSize || srcH > maxTexSize) {
      /* XXX avoid this fallback */
      _swrast_BlitFramebuffer(ctx, srcX0, srcY0, srcX1, srcY1,
                              dstX0, dstY0, dstX1, dstY1, mask, filter);
      return;
   }

   if (srcFlipX) {
      GLint tmp = dstX0;
      dstX0 = dstX1;
      dstX1 = tmp;
   }

   if (srcFlipY) {
      GLint tmp = dstY0;
      dstY0 = dstY1;
      dstY1 = tmp;
   }

   /* only scissor effects blit so save/clear all other relevant state */
   _mesa_meta_begin(ctx, ~META_SCISSOR);

   if (blit->ArrayObj == 0) {
      /* one-time setup */

      /* create vertex array object */
      _mesa_GenVertexArrays(1, &blit->ArrayObj);
      _mesa_BindVertexArray(blit->ArrayObj);

      /* create vertex array buffer */
      _mesa_GenBuffersARB(1, &blit->VBO);
      _mesa_BindBufferARB(GL_ARRAY_BUFFER_ARB, blit->VBO);
      _mesa_BufferDataARB(GL_ARRAY_BUFFER_ARB, sizeof(verts),
                          NULL, GL_DYNAMIC_DRAW_ARB);

      /* setup vertex arrays */
      _mesa_VertexPointer(2, GL_FLOAT, sizeof(struct vertex), OFFSET(x));
      _mesa_TexCoordPointer(2, GL_FLOAT, sizeof(struct vertex), OFFSET(s));
      _mesa_EnableClientState(GL_VERTEX_ARRAY);
      _mesa_EnableClientState(GL_TEXTURE_COORD_ARRAY);
   }
   else {
      _mesa_BindVertexArray(blit->ArrayObj);
      _mesa_BindBufferARB(GL_ARRAY_BUFFER_ARB, blit->VBO);
   }

   /* Try faster, direct texture approach first */
   mask = blitframebuffer_texture(ctx, srcX0, srcY0, srcX1, srcY1,
                                  dstX0, dstY0, dstX1, dstY1, mask, filter);
   if (mask == 0x0) {
      _mesa_meta_end(ctx);
      return;
   }

   /* Continue with "normal" approach which involves copying the src rect
    * into a temporary texture and is "blitted" by drawing a textured quad.
    */

   newTex = alloc_texture(tex, srcW, srcH, GL_RGBA);

   /* vertex positions/texcoords (after texture allocation!) */
   {
      verts[0].x = (GLfloat) dstX0;
      verts[0].y = (GLfloat) dstY0;
      verts[1].x = (GLfloat) dstX1;
      verts[1].y = (GLfloat) dstY0;
      verts[2].x = (GLfloat) dstX1;
      verts[2].y = (GLfloat) dstY1;
      verts[3].x = (GLfloat) dstX0;
      verts[3].y = (GLfloat) dstY1;

      verts[0].s = 0.0F;
      verts[0].t = 0.0F;
      verts[1].s = tex->Sright;
      verts[1].t = 0.0F;
      verts[2].s = tex->Sright;
      verts[2].t = tex->Ttop;
      verts[3].s = 0.0F;
      verts[3].t = tex->Ttop;

      /* upload new vertex data */
      _mesa_BufferSubDataARB(GL_ARRAY_BUFFER_ARB, 0, sizeof(verts), verts);
   }

   _mesa_set_enable(ctx, tex->Target, GL_TRUE);

   if (mask & GL_COLOR_BUFFER_BIT) {
      setup_copypix_texture(tex, newTex, srcX, srcY, srcW, srcH,
                            GL_RGBA, filter);
      _mesa_DrawArrays(GL_TRIANGLE_FAN, 0, 4);
      mask &= ~GL_COLOR_BUFFER_BIT;
   }

   if (mask & GL_DEPTH_BUFFER_BIT) {
      GLuint *tmp = (GLuint *) malloc(srcW * srcH * sizeof(GLuint));
      if (tmp) {
         if (!blit->DepthFP)
            init_blit_depth_pixels(ctx);

         /* maybe change tex format here */
         newTex = alloc_texture(tex, srcW, srcH, GL_DEPTH_COMPONENT);

         _mesa_ReadPixels(srcX, srcY, srcW, srcH,
                          GL_DEPTH_COMPONENT, GL_UNSIGNED_INT, tmp);

         setup_drawpix_texture(ctx, tex, newTex, GL_DEPTH_COMPONENT, srcW, srcH,
                               GL_DEPTH_COMPONENT, GL_UNSIGNED_INT, tmp);

         _mesa_BindProgram(GL_FRAGMENT_PROGRAM_ARB, blit->DepthFP);
         _mesa_set_enable(ctx, GL_FRAGMENT_PROGRAM_ARB, GL_TRUE);
         _mesa_ColorMask(GL_FALSE, GL_FALSE, GL_FALSE, GL_FALSE);
         _mesa_set_enable(ctx, GL_DEPTH_TEST, GL_TRUE);
         _mesa_DepthFunc(GL_ALWAYS);
         _mesa_DepthMask(GL_TRUE);

         _mesa_DrawArrays(GL_TRIANGLE_FAN, 0, 4);
         mask &= ~GL_DEPTH_BUFFER_BIT;

         free(tmp);
      }
   }

   if (mask & GL_STENCIL_BUFFER_BIT) {
      /* XXX can't easily do stencil */
   }

   _mesa_set_enable(ctx, tex->Target, GL_FALSE);

   _mesa_meta_end(ctx);

   if (mask) {
      _swrast_BlitFramebuffer(ctx, srcX0, srcY0, srcX1, srcY1,
                              dstX0, dstY0, dstX1, dstY1, mask, filter);
   }
}


/**
 * Meta implementation of ctx->Driver.Clear() in terms of polygon rendering.
 */
void
_mesa_meta_Clear(struct gl_context *ctx, GLbitfield buffers)
{
   struct clear_state *clear = &ctx->Meta->Clear;
   struct vertex {
      GLfloat x, y, z, r, g, b, a;
   };
   struct vertex verts[4];
   /* save all state but scissor, pixel pack/unpack */
   GLbitfield metaSave = (META_ALL -
			  META_SCISSOR -
			  META_PIXEL_STORE -
			  META_CONDITIONAL_RENDER);
   const GLuint stencilMax = (1 << ctx->DrawBuffer->Visual.stencilBits) - 1;

   if (buffers & BUFFER_BITS_COLOR) {
      /* if clearing color buffers, don't save/restore colormask */
      metaSave -= META_COLOR_MASK;
   }

   _mesa_meta_begin(ctx, metaSave);

   if (clear->ArrayObj == 0) {
      /* one-time setup */

      /* create vertex array object */
      _mesa_GenVertexArrays(1, &clear->ArrayObj);
      _mesa_BindVertexArray(clear->ArrayObj);

      /* create vertex array buffer */
      _mesa_GenBuffersARB(1, &clear->VBO);
      _mesa_BindBufferARB(GL_ARRAY_BUFFER_ARB, clear->VBO);

      /* setup vertex arrays */
      _mesa_VertexPointer(3, GL_FLOAT, sizeof(struct vertex), OFFSET(x));
      _mesa_ColorPointer(4, GL_FLOAT, sizeof(struct vertex), OFFSET(r));
      _mesa_EnableClientState(GL_VERTEX_ARRAY);
      _mesa_EnableClientState(GL_COLOR_ARRAY);
   }
   else {
      _mesa_BindVertexArray(clear->ArrayObj);
      _mesa_BindBufferARB(GL_ARRAY_BUFFER_ARB, clear->VBO);
   }

   /* GL_COLOR_BUFFER_BIT */
   if (buffers & BUFFER_BITS_COLOR) {
      /* leave colormask, glDrawBuffer state as-is */

      /* Clears never have the color clamped. */
      _mesa_ClampColorARB(GL_CLAMP_FRAGMENT_COLOR, GL_FALSE);
   }
   else {
      ASSERT(metaSave & META_COLOR_MASK);
      _mesa_ColorMask(GL_FALSE, GL_FALSE, GL_FALSE, GL_FALSE);
   }

   /* GL_DEPTH_BUFFER_BIT */
   if (buffers & BUFFER_BIT_DEPTH) {
      _mesa_set_enable(ctx, GL_DEPTH_TEST, GL_TRUE);
      _mesa_DepthFunc(GL_ALWAYS);
      _mesa_DepthMask(GL_TRUE);
   }
   else {
      assert(!ctx->Depth.Test);
   }

   /* GL_STENCIL_BUFFER_BIT */
   if (buffers & BUFFER_BIT_STENCIL) {
      _mesa_set_enable(ctx, GL_STENCIL_TEST, GL_TRUE);
      _mesa_StencilOpSeparate(GL_FRONT_AND_BACK,
                              GL_REPLACE, GL_REPLACE, GL_REPLACE);
      _mesa_StencilFuncSeparate(GL_FRONT_AND_BACK, GL_ALWAYS,
                                ctx->Stencil.Clear & stencilMax,
                                ctx->Stencil.WriteMask[0]);
   }
   else {
      assert(!ctx->Stencil.Enabled);
   }

   /* vertex positions/colors */
   {
      const GLfloat x0 = (GLfloat) ctx->DrawBuffer->_Xmin;
      const GLfloat y0 = (GLfloat) ctx->DrawBuffer->_Ymin;
      const GLfloat x1 = (GLfloat) ctx->DrawBuffer->_Xmax;
      const GLfloat y1 = (GLfloat) ctx->DrawBuffer->_Ymax;
      const GLfloat z = invert_z(ctx->Depth.Clear);
      GLuint i;

      verts[0].x = x0;
      verts[0].y = y0;
      verts[0].z = z;
      verts[1].x = x1;
      verts[1].y = y0;
      verts[1].z = z;
      verts[2].x = x1;
      verts[2].y = y1;
      verts[2].z = z;
      verts[3].x = x0;
      verts[3].y = y1;
      verts[3].z = z;

      /* vertex colors */
      for (i = 0; i < 4; i++) {
         verts[i].r = ctx->Color.ClearColorUnclamped[0];
         verts[i].g = ctx->Color.ClearColorUnclamped[1];
         verts[i].b = ctx->Color.ClearColorUnclamped[2];
         verts[i].a = ctx->Color.ClearColorUnclamped[3];
      }

      /* upload new vertex data */
      _mesa_BufferDataARB(GL_ARRAY_BUFFER_ARB, sizeof(verts), verts,
			  GL_DYNAMIC_DRAW_ARB);
   }

   /* draw quad */
   _mesa_DrawArrays(GL_TRIANGLE_FAN, 0, 4);

   _mesa_meta_end(ctx);
}


/**
 * Meta implementation of ctx->Driver.CopyPixels() in terms
 * of texture mapping and polygon rendering.
 */
void
_mesa_meta_CopyPixels(struct gl_context *ctx, GLint srcX, GLint srcY,
                      GLsizei width, GLsizei height,
                      GLint dstX, GLint dstY, GLenum type)
{
   struct copypix_state *copypix = &ctx->Meta->CopyPix;
   struct temp_texture *tex = get_temp_texture(ctx);
   struct vertex {
      GLfloat x, y, z, s, t;
   };
   struct vertex verts[4];
   GLboolean newTex;
   GLenum intFormat = GL_RGBA;

   if (type != GL_COLOR ||
       ctx->_ImageTransferState ||
       ctx->Fog.Enabled ||
       width > tex->MaxSize ||
       height > tex->MaxSize) {
      /* XXX avoid this fallback */
      _swrast_CopyPixels(ctx, srcX, srcY, width, height, dstX, dstY, type);
      return;
   }

   /* Most GL state applies to glCopyPixels, but a there's a few things
    * we need to override:
    */
   _mesa_meta_begin(ctx, (META_RASTERIZATION |
                          META_SHADER |
                          META_TEXTURE |
                          META_TRANSFORM |
                          META_VERTEX |
                          META_VIEWPORT));

   if (copypix->ArrayObj == 0) {
      /* one-time setup */

      /* create vertex array object */
      _mesa_GenVertexArrays(1, &copypix->ArrayObj);
      _mesa_BindVertexArray(copypix->ArrayObj);

      /* create vertex array buffer */
      _mesa_GenBuffersARB(1, &copypix->VBO);
      _mesa_BindBufferARB(GL_ARRAY_BUFFER_ARB, copypix->VBO);
      _mesa_BufferDataARB(GL_ARRAY_BUFFER_ARB, sizeof(verts),
                          NULL, GL_DYNAMIC_DRAW_ARB);

      /* setup vertex arrays */
      _mesa_VertexPointer(3, GL_FLOAT, sizeof(struct vertex), OFFSET(x));
      _mesa_TexCoordPointer(2, GL_FLOAT, sizeof(struct vertex), OFFSET(s));
      _mesa_EnableClientState(GL_VERTEX_ARRAY);
      _mesa_EnableClientState(GL_TEXTURE_COORD_ARRAY);
   }
   else {
      _mesa_BindVertexArray(copypix->ArrayObj);
      _mesa_BindBufferARB(GL_ARRAY_BUFFER_ARB, copypix->VBO);
   }

   newTex = alloc_texture(tex, width, height, intFormat);

   /* vertex positions, texcoords (after texture allocation!) */
   {
      const GLfloat dstX0 = (GLfloat) dstX;
      const GLfloat dstY0 = (GLfloat) dstY;
      const GLfloat dstX1 = dstX + width * ctx->Pixel.ZoomX;
      const GLfloat dstY1 = dstY + height * ctx->Pixel.ZoomY;
      const GLfloat z = invert_z(ctx->Current.RasterPos[2]);

      verts[0].x = dstX0;
      verts[0].y = dstY0;
      verts[0].z = z;
      verts[0].s = 0.0F;
      verts[0].t = 0.0F;
      verts[1].x = dstX1;
      verts[1].y = dstY0;
      verts[1].z = z;
      verts[1].s = tex->Sright;
      verts[1].t = 0.0F;
      verts[2].x = dstX1;
      verts[2].y = dstY1;
      verts[2].z = z;
      verts[2].s = tex->Sright;
      verts[2].t = tex->Ttop;
      verts[3].x = dstX0;
      verts[3].y = dstY1;
      verts[3].z = z;
      verts[3].s = 0.0F;
      verts[3].t = tex->Ttop;

      /* upload new vertex data */
      _mesa_BufferSubDataARB(GL_ARRAY_BUFFER_ARB, 0, sizeof(verts), verts);
   }

   /* Alloc/setup texture */
   setup_copypix_texture(tex, newTex, srcX, srcY, width, height,
                         GL_RGBA, GL_NEAREST);

   _mesa_set_enable(ctx, tex->Target, GL_TRUE);

   /* draw textured quad */
   _mesa_DrawArrays(GL_TRIANGLE_FAN, 0, 4);

   _mesa_set_enable(ctx, tex->Target, GL_FALSE);

   _mesa_meta_end(ctx);
}



/**
 * When the glDrawPixels() image size is greater than the max rectangle
 * texture size we use this function to break the glDrawPixels() image
 * into tiles which fit into the max texture size.
 */
static void
tiled_draw_pixels(struct gl_context *ctx,
                  GLint tileSize,
                  GLint x, GLint y, GLsizei width, GLsizei height,
                  GLenum format, GLenum type,
                  const struct gl_pixelstore_attrib *unpack,
                  const GLvoid *pixels)
{
   struct gl_pixelstore_attrib tileUnpack = *unpack;
   GLint i, j;

   if (tileUnpack.RowLength == 0)
      tileUnpack.RowLength = width;

   for (i = 0; i < width; i += tileSize) {
      const GLint tileWidth = MIN2(tileSize, width - i);
      const GLint tileX = (GLint) (x + i * ctx->Pixel.ZoomX);

      tileUnpack.SkipPixels = unpack->SkipPixels + i;

      for (j = 0; j < height; j += tileSize) {
         const GLint tileHeight = MIN2(tileSize, height - j);
         const GLint tileY = (GLint) (y + j * ctx->Pixel.ZoomY);

         tileUnpack.SkipRows = unpack->SkipRows + j;

         _mesa_meta_DrawPixels(ctx, tileX, tileY, tileWidth, tileHeight,
                               format, type, &tileUnpack, pixels);
      }
   }
}


/**
 * One-time init for drawing stencil pixels.
 */
static void
init_draw_stencil_pixels(struct gl_context *ctx)
{
   /* This program is run eight times, once for each stencil bit.
    * The stencil values to draw are found in an 8-bit alpha texture.
    * We read the texture/stencil value and test if bit 'b' is set.
    * If the bit is not set, use KIL to kill the fragment.
    * Finally, we use the stencil test to update the stencil buffer.
    *
    * The basic algorithm for checking if a bit is set is:
    *   if (is_odd(value / (1 << bit)))
    *      result is one (or non-zero).
    *   else
    *      result is zero.
    * The program parameter contains three values:
    *   parm.x = 255 / (1 << bit)
    *   parm.y = 0.5
    *   parm.z = 0.0
    */
   static const char *program =
      "!!ARBfp1.0\n"
      "PARAM parm = program.local[0]; \n"
      "TEMP t; \n"
      "TEX t, fragment.texcoord[0], texture[0], %s; \n"   /* NOTE %s here! */
      "# t = t * 255 / bit \n"
      "MUL t.x, t.a, parm.x; \n"
      "# t = (int) t \n"
      "FRC t.y, t.x; \n"
      "SUB t.x, t.x, t.y; \n"
      "# t = t * 0.5 \n"
      "MUL t.x, t.x, parm.y; \n"
      "# t = fract(t.x) \n"
      "FRC t.x, t.x; # if t.x != 0, then the bit is set \n"
      "# t.x = (t.x == 0 ? 1 : 0) \n"
      "SGE t.x, -t.x, parm.z; \n"
      "KIL -t.x; \n"
      "# for debug only \n"
      "#MOV result.color, t.x; \n"
      "END \n";
   char program2[1000];
   struct drawpix_state *drawpix = &ctx->Meta->DrawPix;
   struct temp_texture *tex = get_temp_texture(ctx);
   const char *texTarget;

   assert(drawpix->StencilFP == 0);

   /* replace %s with "RECT" or "2D" */
   assert(strlen(program) + 4 < sizeof(program2));
   if (tex->Target == GL_TEXTURE_RECTANGLE)
      texTarget = "RECT";
   else
      texTarget = "2D";
   _mesa_snprintf(program2, sizeof(program2), program, texTarget);

   _mesa_GenPrograms(1, &drawpix->StencilFP);
   _mesa_BindProgram(GL_FRAGMENT_PROGRAM_ARB, drawpix->StencilFP);
   _mesa_ProgramStringARB(GL_FRAGMENT_PROGRAM_ARB, GL_PROGRAM_FORMAT_ASCII_ARB,
                          strlen(program2), (const GLubyte *) program2);
}


/**
 * One-time init for drawing depth pixels.
 */
static void
init_draw_depth_pixels(struct gl_context *ctx)
{
   static const char *program =
      "!!ARBfp1.0\n"
      "PARAM color = program.local[0]; \n"
      "TEX result.depth, fragment.texcoord[0], texture[0], %s; \n"
      "MOV result.color, color; \n"
      "END \n";
   char program2[200];
   struct drawpix_state *drawpix = &ctx->Meta->DrawPix;
   struct temp_texture *tex = get_temp_texture(ctx);
   const char *texTarget;

   assert(drawpix->DepthFP == 0);

   /* replace %s with "RECT" or "2D" */
   assert(strlen(program) + 4 < sizeof(program2));
   if (tex->Target == GL_TEXTURE_RECTANGLE)
      texTarget = "RECT";
   else
      texTarget = "2D";
   _mesa_snprintf(program2, sizeof(program2), program, texTarget);

   _mesa_GenPrograms(1, &drawpix->DepthFP);
   _mesa_BindProgram(GL_FRAGMENT_PROGRAM_ARB, drawpix->DepthFP);
   _mesa_ProgramStringARB(GL_FRAGMENT_PROGRAM_ARB, GL_PROGRAM_FORMAT_ASCII_ARB,
                          strlen(program2), (const GLubyte *) program2);
}


/**
 * Meta implementation of ctx->Driver.DrawPixels() in terms
 * of texture mapping and polygon rendering.
 */
void
_mesa_meta_DrawPixels(struct gl_context *ctx,
                      GLint x, GLint y, GLsizei width, GLsizei height,
                      GLenum format, GLenum type,
                      const struct gl_pixelstore_attrib *unpack,
                      const GLvoid *pixels)
{
   struct drawpix_state *drawpix = &ctx->Meta->DrawPix;
   struct temp_texture *tex = get_temp_texture(ctx);
   const struct gl_pixelstore_attrib unpackSave = ctx->Unpack;
   const GLuint origStencilMask = ctx->Stencil.WriteMask[0];
   struct vertex {
      GLfloat x, y, z, s, t;
   };
   struct vertex verts[4];
   GLenum texIntFormat;
   GLboolean fallback, newTex;
   GLbitfield metaExtraSave = 0x0;
   GLuint vbo;

   /*
    * Determine if we can do the glDrawPixels with texture mapping.
    */
   fallback = GL_FALSE;
   if (ctx->_ImageTransferState ||
       ctx->Fog.Enabled) {
      fallback = GL_TRUE;
   }

   if (_mesa_is_color_format(format)) {
      /* use more compact format when possible */
      /* XXX disable special case for GL_LUMINANCE for now to work around
       * apparent i965 driver bug (see bug #23670).
       */
      if (/*format == GL_LUMINANCE ||*/ format == GL_LUMINANCE_ALPHA)
         texIntFormat = format;
      else
         texIntFormat = GL_RGBA;

      /* If we're not supposed to clamp the resulting color, then just
       * promote our texture to fully float.  We could do better by
       * just going for the matching set of channels, in floating
       * point.
       */
      if (ctx->Color.ClampFragmentColor != GL_TRUE)
	 texIntFormat = GL_RGBA32F;
   }
   else if (_mesa_is_stencil_format(format)) {
      if (ctx->Extensions.ARB_fragment_program &&
          ctx->Pixel.IndexShift == 0 &&
          ctx->Pixel.IndexOffset == 0 &&
          type == GL_UNSIGNED_BYTE) {
         /* We'll store stencil as alpha.  This only works for GLubyte
          * image data because of how incoming values are mapped to alpha
          * in [0,1].
          */
         texIntFormat = GL_ALPHA;
         metaExtraSave = (META_COLOR_MASK |
                          META_DEPTH_TEST |
                          META_SHADER |
                          META_STENCIL_TEST);
      }
      else {
         fallback = GL_TRUE;
      }
   }
   else if (_mesa_is_depth_format(format)) {
      if (ctx->Extensions.ARB_depth_texture &&
          ctx->Extensions.ARB_fragment_program) {
         texIntFormat = GL_DEPTH_COMPONENT;
         metaExtraSave = (META_SHADER);
      }
      else {
         fallback = GL_TRUE;
      }
   }
   else {
      fallback = GL_TRUE;
   }

   if (fallback) {
      _swrast_DrawPixels(ctx, x, y, width, height,
                         format, type, unpack, pixels);
      return;
   }

   /*
    * Check image size against max texture size, draw as tiles if needed.
    */
   if (width > tex->MaxSize || height > tex->MaxSize) {
      tiled_draw_pixels(ctx, tex->MaxSize, x, y, width, height,
                        format, type, unpack, pixels);
      return;
   }

   /* Most GL state applies to glDrawPixels (like blending, stencil, etc),
    * but a there's a few things we need to override:
    */
   _mesa_meta_begin(ctx, (META_RASTERIZATION |
                          META_SHADER |
                          META_TEXTURE |
                          META_TRANSFORM |
                          META_VERTEX |
                          META_VIEWPORT |
			  META_CLAMP_FRAGMENT_COLOR |
                          metaExtraSave));

   newTex = alloc_texture(tex, width, height, texIntFormat);

   /* vertex positions, texcoords (after texture allocation!) */
   {
      const GLfloat x0 = (GLfloat) x;
      const GLfloat y0 = (GLfloat) y;
      const GLfloat x1 = x + width * ctx->Pixel.ZoomX;
      const GLfloat y1 = y + height * ctx->Pixel.ZoomY;
      const GLfloat z = invert_z(ctx->Current.RasterPos[2]);

      verts[0].x = x0;
      verts[0].y = y0;
      verts[0].z = z;
      verts[0].s = 0.0F;
      verts[0].t = 0.0F;
      verts[1].x = x1;
      verts[1].y = y0;
      verts[1].z = z;
      verts[1].s = tex->Sright;
      verts[1].t = 0.0F;
      verts[2].x = x1;
      verts[2].y = y1;
      verts[2].z = z;
      verts[2].s = tex->Sright;
      verts[2].t = tex->Ttop;
      verts[3].x = x0;
      verts[3].y = y1;
      verts[3].z = z;
      verts[3].s = 0.0F;
      verts[3].t = tex->Ttop;
   }

   if (drawpix->ArrayObj == 0) {
      /* one-time setup: create vertex array object */
      _mesa_GenVertexArrays(1, &drawpix->ArrayObj);
   }
   _mesa_BindVertexArray(drawpix->ArrayObj);

   /* create vertex array buffer */
   _mesa_GenBuffersARB(1, &vbo);
   _mesa_BindBufferARB(GL_ARRAY_BUFFER_ARB, vbo);
   _mesa_BufferDataARB(GL_ARRAY_BUFFER_ARB, sizeof(verts),
                       verts, GL_DYNAMIC_DRAW_ARB);

   /* setup vertex arrays */
   _mesa_VertexPointer(3, GL_FLOAT, sizeof(struct vertex), OFFSET(x));
   _mesa_TexCoordPointer(2, GL_FLOAT, sizeof(struct vertex), OFFSET(s));
   _mesa_EnableClientState(GL_VERTEX_ARRAY);
   _mesa_EnableClientState(GL_TEXTURE_COORD_ARRAY);

   /* set given unpack params */
   ctx->Unpack = *unpack;

   _mesa_set_enable(ctx, tex->Target, GL_TRUE);

   if (_mesa_is_stencil_format(format)) {
      /* Drawing stencil */
      GLint bit;

      if (!drawpix->StencilFP)
         init_draw_stencil_pixels(ctx);

      setup_drawpix_texture(ctx, tex, newTex, texIntFormat, width, height,
                            GL_ALPHA, type, pixels);

      _mesa_ColorMask(GL_FALSE, GL_FALSE, GL_FALSE, GL_FALSE);

      _mesa_set_enable(ctx, GL_STENCIL_TEST, GL_TRUE);

      /* set all stencil bits to 0 */
      _mesa_StencilOp(GL_REPLACE, GL_REPLACE, GL_REPLACE);
      _mesa_StencilFunc(GL_ALWAYS, 0, 255);
      _mesa_DrawArrays(GL_TRIANGLE_FAN, 0, 4);
  
      /* set stencil bits to 1 where needed */
      _mesa_StencilOp(GL_KEEP, GL_KEEP, GL_REPLACE);

      _mesa_BindProgram(GL_FRAGMENT_PROGRAM_ARB, drawpix->StencilFP);
      _mesa_set_enable(ctx, GL_FRAGMENT_PROGRAM_ARB, GL_TRUE);

      for (bit = 0; bit < ctx->DrawBuffer->Visual.stencilBits; bit++) {
         const GLuint mask = 1 << bit;
         if (mask & origStencilMask) {
            _mesa_StencilFunc(GL_ALWAYS, mask, mask);
            _mesa_StencilMask(mask);

            _mesa_ProgramLocalParameter4fARB(GL_FRAGMENT_PROGRAM_ARB, 0,
                                             255.0 / mask, 0.5, 0.0, 0.0);

            _mesa_DrawArrays(GL_TRIANGLE_FAN, 0, 4);
         }
      }
   }
   else if (_mesa_is_depth_format(format)) {
      /* Drawing depth */
      if (!drawpix->DepthFP)
         init_draw_depth_pixels(ctx);

      _mesa_BindProgram(GL_FRAGMENT_PROGRAM_ARB, drawpix->DepthFP);
      _mesa_set_enable(ctx, GL_FRAGMENT_PROGRAM_ARB, GL_TRUE);

      /* polygon color = current raster color */
      _mesa_ProgramLocalParameter4fvARB(GL_FRAGMENT_PROGRAM_ARB, 0,
                                        ctx->Current.RasterColor);

      setup_drawpix_texture(ctx, tex, newTex, texIntFormat, width, height,
                            format, type, pixels);

      _mesa_DrawArrays(GL_TRIANGLE_FAN, 0, 4);
   }
   else {
      /* Drawing RGBA */
      setup_drawpix_texture(ctx, tex, newTex, texIntFormat, width, height,
                            format, type, pixels);
      _mesa_DrawArrays(GL_TRIANGLE_FAN, 0, 4);
   }

   _mesa_set_enable(ctx, tex->Target, GL_FALSE);

   _mesa_DeleteBuffersARB(1, &vbo);

   /* restore unpack params */
   ctx->Unpack = unpackSave;

   _mesa_meta_end(ctx);
}

static GLboolean
alpha_test_raster_color(struct gl_context *ctx)
{
   GLfloat alpha = ctx->Current.RasterColor[ACOMP];
   GLfloat ref = ctx->Color.AlphaRef;

   switch (ctx->Color.AlphaFunc) {
      case GL_NEVER:
	 return GL_FALSE;
      case GL_LESS:
	 return alpha < ref;
      case GL_EQUAL:
	 return alpha == ref;
      case GL_LEQUAL:
	 return alpha <= ref;
      case GL_GREATER:
	 return alpha > ref;
      case GL_NOTEQUAL:
	 return alpha != ref;
      case GL_GEQUAL:
	 return alpha >= ref;
      case GL_ALWAYS:
	 return GL_TRUE;
      default:
	 assert(0);
	 return GL_FALSE;
   }
}

/**
 * Do glBitmap with a alpha texture quad.  Use the alpha test to cull
 * the 'off' bits.  A bitmap cache as in the gallium/mesa state
 * tracker would improve performance a lot.
 */
void
_mesa_meta_Bitmap(struct gl_context *ctx,
                  GLint x, GLint y, GLsizei width, GLsizei height,
                  const struct gl_pixelstore_attrib *unpack,
                  const GLubyte *bitmap1)
{
   struct bitmap_state *bitmap = &ctx->Meta->Bitmap;
   struct temp_texture *tex = get_bitmap_temp_texture(ctx);
   const GLenum texIntFormat = GL_ALPHA;
   const struct gl_pixelstore_attrib unpackSave = *unpack;
   GLubyte fg, bg;
   struct vertex {
      GLfloat x, y, z, s, t, r, g, b, a;
   };
   struct vertex verts[4];
   GLboolean newTex;
   GLubyte *bitmap8;

   /*
    * Check if swrast fallback is needed.
    */
   if (ctx->_ImageTransferState ||
       ctx->FragmentProgram._Enabled ||
       ctx->Fog.Enabled ||
       ctx->Texture._EnabledUnits ||
       width > tex->MaxSize ||
       height > tex->MaxSize) {
      _swrast_Bitmap(ctx, x, y, width, height, unpack, bitmap1);
      return;
   }

   if (ctx->Color.AlphaEnabled && !alpha_test_raster_color(ctx))
      return;

   /* Most GL state applies to glBitmap (like blending, stencil, etc),
    * but a there's a few things we need to override:
    */
   _mesa_meta_begin(ctx, (META_ALPHA_TEST |
                          META_PIXEL_STORE |
                          META_RASTERIZATION |
                          META_SHADER |
                          META_TEXTURE |
                          META_TRANSFORM |
                          META_VERTEX |
                          META_VIEWPORT));

   if (bitmap->ArrayObj == 0) {
      /* one-time setup */

      /* create vertex array object */
      _mesa_GenVertexArraysAPPLE(1, &bitmap->ArrayObj);
      _mesa_BindVertexArrayAPPLE(bitmap->ArrayObj);

      /* create vertex array buffer */
      _mesa_GenBuffersARB(1, &bitmap->VBO);
      _mesa_BindBufferARB(GL_ARRAY_BUFFER_ARB, bitmap->VBO);
      _mesa_BufferDataARB(GL_ARRAY_BUFFER_ARB, sizeof(verts),
                          NULL, GL_DYNAMIC_DRAW_ARB);

      /* setup vertex arrays */
      _mesa_VertexPointer(3, GL_FLOAT, sizeof(struct vertex), OFFSET(x));
      _mesa_TexCoordPointer(2, GL_FLOAT, sizeof(struct vertex), OFFSET(s));
      _mesa_ColorPointer(4, GL_FLOAT, sizeof(struct vertex), OFFSET(r));
      _mesa_EnableClientState(GL_VERTEX_ARRAY);
      _mesa_EnableClientState(GL_TEXTURE_COORD_ARRAY);
      _mesa_EnableClientState(GL_COLOR_ARRAY);
   }
   else {
      _mesa_BindVertexArray(bitmap->ArrayObj);
      _mesa_BindBufferARB(GL_ARRAY_BUFFER_ARB, bitmap->VBO);
   }

   newTex = alloc_texture(tex, width, height, texIntFormat);

   /* vertex positions, texcoords, colors (after texture allocation!) */
   {
      const GLfloat x0 = (GLfloat) x;
      const GLfloat y0 = (GLfloat) y;
      const GLfloat x1 = (GLfloat) (x + width);
      const GLfloat y1 = (GLfloat) (y + height);
      const GLfloat z = invert_z(ctx->Current.RasterPos[2]);
      GLuint i;

      verts[0].x = x0;
      verts[0].y = y0;
      verts[0].z = z;
      verts[0].s = 0.0F;
      verts[0].t = 0.0F;
      verts[1].x = x1;
      verts[1].y = y0;
      verts[1].z = z;
      verts[1].s = tex->Sright;
      verts[1].t = 0.0F;
      verts[2].x = x1;
      verts[2].y = y1;
      verts[2].z = z;
      verts[2].s = tex->Sright;
      verts[2].t = tex->Ttop;
      verts[3].x = x0;
      verts[3].y = y1;
      verts[3].z = z;
      verts[3].s = 0.0F;
      verts[3].t = tex->Ttop;

      for (i = 0; i < 4; i++) {
         verts[i].r = ctx->Current.RasterColor[0];
         verts[i].g = ctx->Current.RasterColor[1];
         verts[i].b = ctx->Current.RasterColor[2];
         verts[i].a = ctx->Current.RasterColor[3];
      }

      /* upload new vertex data */
      _mesa_BufferSubDataARB(GL_ARRAY_BUFFER_ARB, 0, sizeof(verts), verts);
   }

   /* choose different foreground/background alpha values */
   CLAMPED_FLOAT_TO_UBYTE(fg, ctx->Current.RasterColor[ACOMP]);
   bg = (fg > 127 ? 0 : 255);

   bitmap1 = _mesa_map_pbo_source(ctx, &unpackSave, bitmap1);
   if (!bitmap1) {
      _mesa_meta_end(ctx);
      return;
   }

   bitmap8 = (GLubyte *) malloc(width * height);
   if (bitmap8) {
      memset(bitmap8, bg, width * height);
      _mesa_expand_bitmap(width, height, &unpackSave, bitmap1,
                          bitmap8, width, fg);

      _mesa_set_enable(ctx, tex->Target, GL_TRUE);

      _mesa_set_enable(ctx, GL_ALPHA_TEST, GL_TRUE);
      _mesa_AlphaFunc(GL_NOTEQUAL, UBYTE_TO_FLOAT(bg));

      setup_drawpix_texture(ctx, tex, newTex, texIntFormat, width, height,
                            GL_ALPHA, GL_UNSIGNED_BYTE, bitmap8);

      _mesa_DrawArrays(GL_TRIANGLE_FAN, 0, 4);

      _mesa_set_enable(ctx, tex->Target, GL_FALSE);

      free(bitmap8);
   }

   _mesa_unmap_pbo_source(ctx, &unpackSave);

   _mesa_meta_end(ctx);
}


/**
 * Check if the call to _mesa_meta_GenerateMipmap() will require a
 * software fallback.  The fallback path will require that the texture
 * images are mapped.
 * \return GL_TRUE if a fallback is needed, GL_FALSE otherwise
 */
GLboolean
_mesa_meta_check_generate_mipmap_fallback(struct gl_context *ctx, GLenum target,
                                          struct gl_texture_object *texObj)
{
   const GLuint fboSave = ctx->DrawBuffer->Name;
   struct gen_mipmap_state *mipmap = &ctx->Meta->Mipmap;
   struct gl_texture_image *baseImage;
   GLuint srcLevel;
   GLenum status;

   /* check for fallbacks */
   if (!ctx->Extensions.EXT_framebuffer_object ||
       target == GL_TEXTURE_3D) {
      return GL_TRUE;
   }

   srcLevel = texObj->BaseLevel;
   baseImage = _mesa_select_tex_image(ctx, texObj, target, srcLevel);
   if (!baseImage || _mesa_is_format_compressed(baseImage->TexFormat)) {
      return GL_TRUE;
   }

   /*
    * Test that we can actually render in the texture's format.
    */
   if (!mipmap->FBO)
      _mesa_GenFramebuffersEXT(1, &mipmap->FBO);
   _mesa_BindFramebufferEXT(GL_FRAMEBUFFER_EXT, mipmap->FBO);

   if (target == GL_TEXTURE_1D) {
      _mesa_FramebufferTexture1DEXT(GL_FRAMEBUFFER_EXT,
                                    GL_COLOR_ATTACHMENT0_EXT,
                                    target, texObj->Name, srcLevel);
   }
#if 0
   /* other work is needed to enable 3D mipmap generation */
   else if (target == GL_TEXTURE_3D) {
      GLint zoffset = 0;
      _mesa_FramebufferTexture3DEXT(GL_FRAMEBUFFER_EXT,
                                    GL_COLOR_ATTACHMENT0_EXT,
                                    target, texObj->Name, srcLevel, zoffset);
   }
#endif
   else {
      /* 2D / cube */
      _mesa_FramebufferTexture2DEXT(GL_FRAMEBUFFER_EXT,
                                    GL_COLOR_ATTACHMENT0_EXT,
                                    target, texObj->Name, srcLevel);
   }

   status = _mesa_CheckFramebufferStatusEXT(GL_FRAMEBUFFER_EXT);

   _mesa_BindFramebufferEXT(GL_FRAMEBUFFER_EXT, fboSave);

   if (status != GL_FRAMEBUFFER_COMPLETE_EXT) {
      return GL_TRUE;
   }

   return GL_FALSE;
}


/**
 * Called via ctx->Driver.GenerateMipmap()
 * Note: texture borders and 3D texture support not yet complete.
 */
void
_mesa_meta_GenerateMipmap(struct gl_context *ctx, GLenum target,
                          struct gl_texture_object *texObj)
{
   struct gen_mipmap_state *mipmap = &ctx->Meta->Mipmap;
   struct vertex {
      GLfloat x, y, s, t, r;
   };
   struct vertex verts[4];
   const GLuint baseLevel = texObj->BaseLevel;
   const GLuint maxLevel = texObj->MaxLevel;
   const GLenum minFilterSave = texObj->Sampler.MinFilter;
   const GLenum magFilterSave = texObj->Sampler.MagFilter;
   const GLint maxLevelSave = texObj->MaxLevel;
   const GLboolean genMipmapSave = texObj->GenerateMipmap;
   const GLenum wrapSSave = texObj->Sampler.WrapS;
   const GLenum wrapTSave = texObj->Sampler.WrapT;
   const GLenum wrapRSave = texObj->Sampler.WrapR;
   const GLuint fboSave = ctx->DrawBuffer->Name;
   const GLuint original_active_unit = ctx->Texture.CurrentUnit;
   GLenum faceTarget;
   GLuint dstLevel;
   GLuint border = 0;

   if (_mesa_meta_check_generate_mipmap_fallback(ctx, target, texObj)) {
      _mesa_generate_mipmap(ctx, target, texObj);
      return;
   }

   if (target >= GL_TEXTURE_CUBE_MAP_POSITIVE_X &&
       target <= GL_TEXTURE_CUBE_MAP_NEGATIVE_Z) {
      faceTarget = target;
      target = GL_TEXTURE_CUBE_MAP;
   }
   else {
      faceTarget = target;
   }

   _mesa_meta_begin(ctx, META_ALL);

   if (original_active_unit != 0)
      _mesa_BindTexture(target, texObj->Name);

   if (mipmap->ArrayObj == 0) {
      /* one-time setup */

      /* create vertex array object */
      _mesa_GenVertexArraysAPPLE(1, &mipmap->ArrayObj);
      _mesa_BindVertexArrayAPPLE(mipmap->ArrayObj);

      /* create vertex array buffer */
      _mesa_GenBuffersARB(1, &mipmap->VBO);
      _mesa_BindBufferARB(GL_ARRAY_BUFFER_ARB, mipmap->VBO);
      _mesa_BufferDataARB(GL_ARRAY_BUFFER_ARB, sizeof(verts),
                          NULL, GL_DYNAMIC_DRAW_ARB);

      /* setup vertex arrays */
      _mesa_VertexPointer(2, GL_FLOAT, sizeof(struct vertex), OFFSET(x));
      _mesa_TexCoordPointer(3, GL_FLOAT, sizeof(struct vertex), OFFSET(s));
      _mesa_EnableClientState(GL_VERTEX_ARRAY);
      _mesa_EnableClientState(GL_TEXTURE_COORD_ARRAY);
   }
   else {
      _mesa_BindVertexArray(mipmap->ArrayObj);
      _mesa_BindBufferARB(GL_ARRAY_BUFFER_ARB, mipmap->VBO);
   }

   if (!mipmap->FBO) {
      _mesa_GenFramebuffersEXT(1, &mipmap->FBO);
   }
   _mesa_BindFramebufferEXT(GL_FRAMEBUFFER_EXT, mipmap->FBO);

   _mesa_TexParameteri(target, GL_TEXTURE_MIN_FILTER, GL_LINEAR_MIPMAP_LINEAR);
   _mesa_TexParameteri(target, GL_TEXTURE_MAG_FILTER, GL_LINEAR);
   _mesa_TexParameteri(target, GL_GENERATE_MIPMAP, GL_FALSE);
   _mesa_TexParameteri(target, GL_TEXTURE_WRAP_S, GL_CLAMP_TO_EDGE);
   _mesa_TexParameteri(target, GL_TEXTURE_WRAP_T, GL_CLAMP_TO_EDGE);
   _mesa_TexParameteri(target, GL_TEXTURE_WRAP_R, GL_CLAMP_TO_EDGE);

   _mesa_set_enable(ctx, target, GL_TRUE);

   /* setup texcoords once (XXX what about border?) */
   switch (faceTarget) {
   case GL_TEXTURE_1D:
   case GL_TEXTURE_2D:
      verts[0].s = 0.0F;
      verts[0].t = 0.0F;
      verts[0].r = 0.0F;
      verts[1].s = 1.0F;
      verts[1].t = 0.0F;
      verts[1].r = 0.0F;
      verts[2].s = 1.0F;
      verts[2].t = 1.0F;
      verts[2].r = 0.0F;
      verts[3].s = 0.0F;
      verts[3].t = 1.0F;
      verts[3].r = 0.0F;
      break;
   case GL_TEXTURE_3D:
      abort();
      break;
   default:
      /* cube face */
      {
         static const GLfloat st[4][2] = {
            {0.0f, 0.0f}, {1.0f, 0.0f}, {1.0f, 1.0f}, {0.0f, 1.0f}
         };
         GLuint i;

         /* loop over quad verts */
         for (i = 0; i < 4; i++) {
            /* Compute sc = +/-scale and tc = +/-scale.
             * Not +/-1 to avoid cube face selection ambiguity near the edges,
             * though that can still sometimes happen with this scale factor...
             */
            const GLfloat scale = 0.9999f;
            const GLfloat sc = (2.0f * st[i][0] - 1.0f) * scale;
            const GLfloat tc = (2.0f * st[i][1] - 1.0f) * scale;

            switch (faceTarget) {
            case GL_TEXTURE_CUBE_MAP_POSITIVE_X:
               verts[i].s = 1.0f;
               verts[i].t = -tc;
               verts[i].r = -sc;
               break;
            case GL_TEXTURE_CUBE_MAP_NEGATIVE_X:
               verts[i].s = -1.0f;
               verts[i].t = -tc;
               verts[i].r = sc;
               break;
            case GL_TEXTURE_CUBE_MAP_POSITIVE_Y:
               verts[i].s = sc;
               verts[i].t = 1.0f;
               verts[i].r = tc;
               break;
            case GL_TEXTURE_CUBE_MAP_NEGATIVE_Y:
               verts[i].s = sc;
               verts[i].t = -1.0f;
               verts[i].r = -tc;
               break;
            case GL_TEXTURE_CUBE_MAP_POSITIVE_Z:
               verts[i].s = sc;
               verts[i].t = -tc;
               verts[i].r = 1.0f;
               break;
            case GL_TEXTURE_CUBE_MAP_NEGATIVE_Z:
               verts[i].s = -sc;
               verts[i].t = -tc;
               verts[i].r = -1.0f;
               break;
            default:
               assert(0);
            }
         }
      }
   }

   _mesa_set_enable(ctx, target, GL_TRUE);

   /* setup vertex positions */
   {
      verts[0].x = 0.0F;
      verts[0].y = 0.0F;
      verts[1].x = 1.0F;
      verts[1].y = 0.0F;
      verts[2].x = 1.0F;
      verts[2].y = 1.0F;
      verts[3].x = 0.0F;
      verts[3].y = 1.0F;
      
      /* upload new vertex data */
      _mesa_BufferSubDataARB(GL_ARRAY_BUFFER_ARB, 0, sizeof(verts), verts);
   }

   /* setup projection matrix */
   _mesa_MatrixMode(GL_PROJECTION);
   _mesa_LoadIdentity();
   _mesa_Ortho(0.0, 1.0, 0.0, 1.0, -1.0, 1.0);

   /* texture is already locked, unlock now */
   _mesa_unlock_texture(ctx, texObj);

   for (dstLevel = baseLevel + 1; dstLevel <= maxLevel; dstLevel++) {
      const struct gl_texture_image *srcImage;
      const GLuint srcLevel = dstLevel - 1;
      GLsizei srcWidth, srcHeight, srcDepth;
      GLsizei dstWidth, dstHeight, dstDepth;
      GLenum status;

      srcImage = _mesa_select_tex_image(ctx, texObj, faceTarget, srcLevel);
      assert(srcImage->Border == 0); /* XXX we can fix this */

      /* src size w/out border */
      srcWidth = srcImage->Width - 2 * border;
      srcHeight = srcImage->Height - 2 * border;
      srcDepth = srcImage->Depth - 2 * border;

      /* new dst size w/ border */
      dstWidth = MAX2(1, srcWidth / 2) + 2 * border;
      dstHeight = MAX2(1, srcHeight / 2) + 2 * border;
      dstDepth = MAX2(1, srcDepth / 2) + 2 * border;

      if (dstWidth == srcImage->Width &&
          dstHeight == srcImage->Height &&
          dstDepth == srcImage->Depth) {
         /* all done */
         break;
      }

      /* Set MaxLevel large enough to hold the new level when we allocate it  */
      _mesa_TexParameteri(target, GL_TEXTURE_MAX_LEVEL, dstLevel);

      /* Create empty dest image */
      if (target == GL_TEXTURE_1D) {
         _mesa_TexImage1D(target, dstLevel, srcImage->InternalFormat,
                          dstWidth, border,
                          GL_RGBA, GL_UNSIGNED_BYTE, NULL);
      }
      else if (target == GL_TEXTURE_3D) {
         _mesa_TexImage3D(target, dstLevel, srcImage->InternalFormat,
                          dstWidth, dstHeight, dstDepth, border,
                          GL_RGBA, GL_UNSIGNED_BYTE, NULL);
      }
      else {
         /* 2D or cube */
         _mesa_TexImage2D(faceTarget, dstLevel, srcImage->InternalFormat,
                          dstWidth, dstHeight, border,
                          GL_RGBA, GL_UNSIGNED_BYTE, NULL);

         if (target == GL_TEXTURE_CUBE_MAP) {
            /* If texturing from a cube, we need to make sure all src faces
             * have been defined (even if we're not sampling from them.)
             * Otherwise the texture object will be 'incomplete' and
             * texturing from it will not be allowed.
             */
            GLuint face;
            for (face = 0; face < 6; face++) {
               if (!texObj->Image[face][srcLevel] ||
                   texObj->Image[face][srcLevel]->Width != srcWidth) {
                  _mesa_TexImage2D(GL_TEXTURE_CUBE_MAP_POSITIVE_X + face,
                                   srcLevel, srcImage->InternalFormat,
                                   srcWidth, srcHeight, border,
                                   GL_RGBA, GL_UNSIGNED_BYTE, NULL);
               }
            }
         }
      }

      /* limit minification to src level */
      _mesa_TexParameteri(target, GL_TEXTURE_MAX_LEVEL, srcLevel);

      /* Set to draw into the current dstLevel */
      if (target == GL_TEXTURE_1D) {
         _mesa_FramebufferTexture1DEXT(GL_FRAMEBUFFER_EXT,
                                       GL_COLOR_ATTACHMENT0_EXT,
                                       target,
                                       texObj->Name,
                                       dstLevel);
      }
      else if (target == GL_TEXTURE_3D) {
         GLint zoffset = 0; /* XXX unfinished */
         _mesa_FramebufferTexture3DEXT(GL_FRAMEBUFFER_EXT,
                                       GL_COLOR_ATTACHMENT0_EXT,
                                       target,
                                       texObj->Name,
                                       dstLevel, zoffset);
      }
      else {
         /* 2D / cube */
         _mesa_FramebufferTexture2DEXT(GL_FRAMEBUFFER_EXT,
                                       GL_COLOR_ATTACHMENT0_EXT,
                                       faceTarget,
                                       texObj->Name,
                                       dstLevel);
      }

      _mesa_DrawBuffer(GL_COLOR_ATTACHMENT0_EXT);

      /* sanity check */
      status = _mesa_CheckFramebufferStatusEXT(GL_FRAMEBUFFER_EXT);
      if (status != GL_FRAMEBUFFER_COMPLETE_EXT) {
         abort();
         break;
      }

      assert(dstWidth == ctx->DrawBuffer->Width);
      assert(dstHeight == ctx->DrawBuffer->Height);

      /* setup viewport */
      _mesa_set_viewport(ctx, 0, 0, dstWidth, dstHeight);

      _mesa_DrawArrays(GL_TRIANGLE_FAN, 0, 4);
   }

   _mesa_lock_texture(ctx, texObj); /* relock */

   _mesa_meta_end(ctx);

   _mesa_TexParameteri(target, GL_TEXTURE_MIN_FILTER, minFilterSave);
   _mesa_TexParameteri(target, GL_TEXTURE_MAG_FILTER, magFilterSave);
   _mesa_TexParameteri(target, GL_TEXTURE_MAX_LEVEL, maxLevelSave);
   _mesa_TexParameteri(target, GL_GENERATE_MIPMAP, genMipmapSave);
   _mesa_TexParameteri(target, GL_TEXTURE_WRAP_S, wrapSSave);
   _mesa_TexParameteri(target, GL_TEXTURE_WRAP_T, wrapTSave);
   _mesa_TexParameteri(target, GL_TEXTURE_WRAP_R, wrapRSave);

   _mesa_BindFramebufferEXT(GL_FRAMEBUFFER_EXT, fboSave);
}


/**
 * Determine the GL data type to use for the temporary image read with
 * ReadPixels() and passed to Tex[Sub]Image().
 */
static GLenum
get_temp_image_type(struct gl_context *ctx, GLenum baseFormat)
{
   switch (baseFormat) {
   case GL_RGBA:
   case GL_RGB:
   case GL_ALPHA:
   case GL_LUMINANCE:
   case GL_LUMINANCE_ALPHA:
   case GL_INTENSITY:
      if (ctx->DrawBuffer->Visual.redBits <= 8)
         return GL_UNSIGNED_BYTE;
      else if (ctx->DrawBuffer->Visual.redBits <= 8)
         return GL_UNSIGNED_SHORT;
      else
         return GL_FLOAT;
   case GL_DEPTH_COMPONENT:
      return GL_UNSIGNED_INT;
   case GL_DEPTH_STENCIL:
      return GL_UNSIGNED_INT_24_8;
   default:
      _mesa_problem(ctx, "Unexpected format in get_temp_image_type()");
      return 0;
   }
}


/**
 * Helper for _mesa_meta_CopyTexImage1/2D() functions.
 * Have to be careful with locking and meta state for pixel transfer.
 */
static void
copy_tex_image(struct gl_context *ctx, GLuint dims, GLenum target, GLint level,
               GLenum internalFormat, GLint x, GLint y,
               GLsizei width, GLsizei height, GLint border)
{
   struct gl_texture_object *texObj;
   struct gl_texture_image *texImage;
   GLenum format, type;
   GLint bpp;
   void *buf;

   texObj = _mesa_get_current_tex_object(ctx, target);
   texImage = _mesa_get_tex_image(ctx, texObj, target, level);

   /* Choose format/type for temporary image buffer */
   format = _mesa_base_tex_format(ctx, internalFormat);
   type = get_temp_image_type(ctx, format);
   bpp = _mesa_bytes_per_pixel(format, type);
   if (bpp <= 0) {
      _mesa_problem(ctx, "Bad bpp in meta copy_tex_image()");
      return;
   }

   /*
    * Alloc image buffer (XXX could use a PBO)
    */
   buf = malloc(width * height * bpp);
   if (!buf) {
      _mesa_error(ctx, GL_OUT_OF_MEMORY, "glCopyTexImage%uD", dims);
      return;
   }

   _mesa_unlock_texture(ctx, texObj); /* need to unlock first */

   /*
    * Read image from framebuffer (disable pixel transfer ops)
    */
   _mesa_meta_begin(ctx, META_PIXEL_STORE | META_PIXEL_TRANSFER);
   ctx->Driver.ReadPixels(ctx, x, y, width, height,
			  format, type, &ctx->Pack, buf);
   _mesa_meta_end(ctx);

   if (texImage->Data) {
      ctx->Driver.FreeTexImageData(ctx, texImage);
   }

   /* The texture's format was already chosen in _mesa_CopyTexImage() */
   ASSERT(texImage->TexFormat != MESA_FORMAT_NONE);

   /*
    * Store texture data (with pixel transfer ops)
    */
   _mesa_meta_begin(ctx, META_PIXEL_STORE);

   _mesa_update_state(ctx); /* to update pixel transfer state */

   if (target == GL_TEXTURE_1D) {
      ctx->Driver.TexImage1D(ctx, target, level, internalFormat,
                             width, border, format, type,
                             buf, &ctx->Unpack, texObj, texImage);
   }
   else {
      ctx->Driver.TexImage2D(ctx, target, level, internalFormat,
                             width, height, border, format, type,
                             buf, &ctx->Unpack, texObj, texImage);
   }
   _mesa_meta_end(ctx);

   _mesa_lock_texture(ctx, texObj); /* re-lock */

   free(buf);
}


void
_mesa_meta_CopyTexImage1D(struct gl_context *ctx, GLenum target, GLint level,
                          GLenum internalFormat, GLint x, GLint y,
                          GLsizei width, GLint border)
{
   copy_tex_image(ctx, 1, target, level, internalFormat, x, y,
                  width, 1, border);
}


void
_mesa_meta_CopyTexImage2D(struct gl_context *ctx, GLenum target, GLint level,
                          GLenum internalFormat, GLint x, GLint y,
                          GLsizei width, GLsizei height, GLint border)
{
   copy_tex_image(ctx, 2, target, level, internalFormat, x, y,
                  width, height, border);
}



/**
 * Helper for _mesa_meta_CopyTexSubImage1/2/3D() functions.
 * Have to be careful with locking and meta state for pixel transfer.
 */
static void
copy_tex_sub_image(struct gl_context *ctx,
                   GLuint dims, GLenum target, GLint level,
                   GLint xoffset, GLint yoffset, GLint zoffset,
                   GLint x, GLint y,
                   GLsizei width, GLsizei height)
{
   struct gl_texture_object *texObj;
   struct gl_texture_image *texImage;
   GLenum format, type;
   GLint bpp;
   void *buf;

   texObj = _mesa_get_current_tex_object(ctx, target);
   texImage = _mesa_select_tex_image(ctx, texObj, target, level);

   /* Choose format/type for temporary image buffer */
   format = _mesa_get_format_base_format(texImage->TexFormat);
   type = get_temp_image_type(ctx, format);
   bpp = _mesa_bytes_per_pixel(format, type);
   if (bpp <= 0) {
      _mesa_problem(ctx, "Bad bpp in meta copy_tex_sub_image()");
      return;
   }

   /*
    * Alloc image buffer (XXX could use a PBO)
    */
   buf = malloc(width * height * bpp);
   if (!buf) {
      _mesa_error(ctx, GL_OUT_OF_MEMORY, "glCopyTexSubImage%uD", dims);
      return;
   }

   _mesa_unlock_texture(ctx, texObj); /* need to unlock first */

   /*
    * Read image from framebuffer (disable pixel transfer ops)
    */
   _mesa_meta_begin(ctx, META_PIXEL_STORE | META_PIXEL_TRANSFER);
   ctx->Driver.ReadPixels(ctx, x, y, width, height,
			  format, type, &ctx->Pack, buf);
   _mesa_meta_end(ctx);

   _mesa_update_state(ctx); /* to update pixel transfer state */

   /*
    * Store texture data (with pixel transfer ops)
    */
   _mesa_meta_begin(ctx, META_PIXEL_STORE);
   if (target == GL_TEXTURE_1D) {
      ctx->Driver.TexSubImage1D(ctx, target, level, xoffset,
                                width, format, type, buf,
                                &ctx->Unpack, texObj, texImage);
   }
   else if (target == GL_TEXTURE_3D) {
      ctx->Driver.TexSubImage3D(ctx, target, level, xoffset, yoffset, zoffset,
                                width, height, 1, format, type, buf,
                                &ctx->Unpack, texObj, texImage);
   }
   else {
      ctx->Driver.TexSubImage2D(ctx, target, level, xoffset, yoffset,
                                width, height, format, type, buf,
                                &ctx->Unpack, texObj, texImage);
   }
   _mesa_meta_end(ctx);

   _mesa_lock_texture(ctx, texObj); /* re-lock */

   free(buf);
}


void
_mesa_meta_CopyTexSubImage1D(struct gl_context *ctx, GLenum target, GLint level,
                             GLint xoffset,
                             GLint x, GLint y, GLsizei width)
{
   copy_tex_sub_image(ctx, 1, target, level, xoffset, 0, 0,
                      x, y, width, 1);
}


void
_mesa_meta_CopyTexSubImage2D(struct gl_context *ctx, GLenum target, GLint level,
                             GLint xoffset, GLint yoffset,
                             GLint x, GLint y,
                             GLsizei width, GLsizei height)
{
   copy_tex_sub_image(ctx, 2, target, level, xoffset, yoffset, 0,
                      x, y, width, height);
}


void
_mesa_meta_CopyTexSubImage3D(struct gl_context *ctx, GLenum target, GLint level,
                             GLint xoffset, GLint yoffset, GLint zoffset,
                             GLint x, GLint y,
                             GLsizei width, GLsizei height)
{
   copy_tex_sub_image(ctx, 3, target, level, xoffset, yoffset, zoffset,
                      x, y, width, height);
}


void
_mesa_meta_CopyColorTable(struct gl_context *ctx,
                          GLenum target, GLenum internalformat,
                          GLint x, GLint y, GLsizei width)
{
   GLfloat *buf;

   buf = (GLfloat *) malloc(width * 4 * sizeof(GLfloat));
   if (!buf) {
      _mesa_error(ctx, GL_OUT_OF_MEMORY, "glCopyColorTable");
      return;
   }

   /*
    * Read image from framebuffer (disable pixel transfer ops)
    */
   _mesa_meta_begin(ctx, META_PIXEL_STORE | META_PIXEL_TRANSFER);
   ctx->Driver.ReadPixels(ctx, x, y, width, 1,
                          GL_RGBA, GL_FLOAT, &ctx->Pack, buf);

   _mesa_ColorTable(target, internalformat, width, GL_RGBA, GL_FLOAT, buf);

   _mesa_meta_end(ctx);

   free(buf);
}


void
_mesa_meta_CopyColorSubTable(struct gl_context *ctx,GLenum target, GLsizei start,
                             GLint x, GLint y, GLsizei width)
{
   GLfloat *buf;

   buf = (GLfloat *) malloc(width * 4 * sizeof(GLfloat));
   if (!buf) {
      _mesa_error(ctx, GL_OUT_OF_MEMORY, "glCopyColorSubTable");
      return;
   }

   /*
    * Read image from framebuffer (disable pixel transfer ops)
    */
   _mesa_meta_begin(ctx, META_PIXEL_STORE | META_PIXEL_TRANSFER);
   ctx->Driver.ReadPixels(ctx, x, y, width, 1,
                          GL_RGBA, GL_FLOAT, &ctx->Pack, buf);

   _mesa_ColorSubTable(target, start, width, GL_RGBA, GL_FLOAT, buf);

   _mesa_meta_end(ctx);

   free(buf);
}
>>>>>>> 96d6df5d
<|MERGE_RESOLUTION|>--- conflicted
+++ resolved
@@ -1,5778 +1,2923 @@
-<<<<<<< HEAD
-/*
- * Mesa 3-D graphics library
- * Version:  7.6
- *
- * Copyright (C) 2009  VMware, Inc.  All Rights Reserved.
- *
- * Permission is hereby granted, free of charge, to any person obtaining a
- * copy of this software and associated documentation files (the "Software"),
- * to deal in the Software without restriction, including without limitation
- * the rights to use, copy, modify, merge, publish, distribute, sublicense,
- * and/or sell copies of the Software, and to permit persons to whom the
- * Software is furnished to do so, subject to the following conditions:
- *
- * The above copyright notice and this permission notice shall be included
- * in all copies or substantial portions of the Software.
- *
- * THE SOFTWARE IS PROVIDED "AS IS", WITHOUT WARRANTY OF ANY KIND, EXPRESS
- * OR IMPLIED, INCLUDING BUT NOT LIMITED TO THE WARRANTIES OF MERCHANTABILITY,
- * FITNESS FOR A PARTICULAR PURPOSE AND NONINFRINGEMENT.  IN NO EVENT SHALL
- * BRIAN PAUL BE LIABLE FOR ANY CLAIM, DAMAGES OR OTHER LIABILITY, WHETHER IN
- * AN ACTION OF CONTRACT, TORT OR OTHERWISE, ARISING FROM, OUT OF OR IN
- * CONNECTION WITH THE SOFTWARE OR THE USE OR OTHER DEALINGS IN THE SOFTWARE.
- */
-
-/**
- * Meta operations.  Some GL operations can be expressed in terms of
- * other GL operations.  For example, glBlitFramebuffer() can be done
- * with texture mapping and glClear() can be done with polygon rendering.
- *
- * \author Brian Paul
- */
-
-
-#include "main/glheader.h"
-#include "main/mtypes.h"
-#include "main/imports.h"
-#include "main/arbprogram.h"
-#include "main/arrayobj.h"
-#include "main/blend.h"
-#include "main/bufferobj.h"
-#include "main/buffers.h"
-#include "main/colortab.h"
-#include "main/depth.h"
-#include "main/enable.h"
-#include "main/fbobject.h"
-#include "main/formats.h"
-#include "main/image.h"
-#include "main/macros.h"
-#include "main/matrix.h"
-#include "main/mipmap.h"
-#include "main/pbo.h"
-#include "main/polygon.h"
-#include "main/readpix.h"
-#include "main/scissor.h"
-#include "main/shaderapi.h"
-#include "main/shaderobj.h"
-#include "main/state.h"
-#include "main/stencil.h"
-#include "main/texobj.h"
-#include "main/texenv.h"
-#include "main/teximage.h"
-#include "main/texparam.h"
-#include "main/texstate.h"
-#include "main/varray.h"
-#include "main/viewport.h"
-#include "program/program.h"
-#include "swrast/swrast.h"
-#include "drivers/common/meta.h"
-
-
-/** Return offset in bytes of the field within a vertex struct */
-#define OFFSET(FIELD) ((void *) offsetof(struct vertex, FIELD))
-
-
-/**
- * Flags passed to _mesa_meta_begin().
- */
-/*@{*/
-#define META_ALL              ~0x0
-#define META_ALPHA_TEST        0x1
-#define META_BLEND             0x2  /**< includes logicop */
-#define META_COLOR_MASK        0x4
-#define META_DEPTH_TEST        0x8
-#define META_FOG              0x10
-#define META_PIXEL_STORE      0x20
-#define META_PIXEL_TRANSFER   0x40
-#define META_RASTERIZATION    0x80
-#define META_SCISSOR         0x100
-#define META_SHADER          0x200
-#define META_STENCIL_TEST    0x400
-#define META_TRANSFORM       0x800 /**< modelview, projection, clip planes */
-#define META_TEXTURE        0x1000
-#define META_VERTEX         0x2000
-#define META_VIEWPORT       0x4000
-/*@}*/
-
-
-/**
- * State which we may save/restore across meta ops.
- * XXX this may be incomplete...
- */
-struct save_state
-{
-   GLbitfield SavedState;  /**< bitmask of META_* flags */
-
-   /** META_ALPHA_TEST */
-   GLboolean AlphaEnabled;
-   GLenum AlphaFunc;
-   GLclampf AlphaRef;
-
-   /** META_BLEND */
-   GLbitfield BlendEnabled;
-   GLboolean ColorLogicOpEnabled;
-
-   /** META_COLOR_MASK */
-   GLubyte ColorMask[MAX_DRAW_BUFFERS][4];
-
-   /** META_DEPTH_TEST */
-   struct gl_depthbuffer_attrib Depth;
-
-   /** META_FOG */
-   GLboolean Fog;
-
-   /** META_PIXEL_STORE */
-   struct gl_pixelstore_attrib Pack, Unpack;
-
-   /** META_PIXEL_TRANSFER */
-   GLfloat RedBias, RedScale;
-   GLfloat GreenBias, GreenScale;
-   GLfloat BlueBias, BlueScale;
-   GLfloat AlphaBias, AlphaScale;
-   GLfloat DepthBias, DepthScale;
-   GLboolean MapColorFlag;
-
-   /** META_RASTERIZATION */
-   GLenum FrontPolygonMode, BackPolygonMode;
-   GLboolean PolygonOffset;
-   GLboolean PolygonSmooth;
-   GLboolean PolygonStipple;
-   GLboolean PolygonCull;
-
-   /** META_SCISSOR */
-   struct gl_scissor_attrib Scissor;
-
-   /** META_SHADER */
-   GLboolean VertexProgramEnabled;
-   struct gl_vertex_program *VertexProgram;
-   GLboolean FragmentProgramEnabled;
-   struct gl_fragment_program *FragmentProgram;
-   struct gl_shader_program *VertexShader;
-   struct gl_shader_program *GeometryShader;
-   struct gl_shader_program *FragmentShader;
-   struct gl_shader_program *ActiveShader;
-
-   /** META_STENCIL_TEST */
-   struct gl_stencil_attrib Stencil;
-
-   /** META_TRANSFORM */
-   GLenum MatrixMode;
-   GLfloat ModelviewMatrix[16];
-   GLfloat ProjectionMatrix[16];
-   GLfloat TextureMatrix[16];
-   GLbitfield ClipPlanesEnabled;
-
-   /** META_TEXTURE */
-   GLuint ActiveUnit;
-   GLuint ClientActiveUnit;
-   /** for unit[0] only */
-   struct gl_texture_object *CurrentTexture[NUM_TEXTURE_TARGETS];
-   /** mask of TEXTURE_2D_BIT, etc */
-   GLbitfield TexEnabled[MAX_TEXTURE_UNITS];
-   GLbitfield TexGenEnabled[MAX_TEXTURE_UNITS];
-   GLuint EnvMode;  /* unit[0] only */
-
-   /** META_VERTEX */
-   struct gl_array_object *ArrayObj;
-   struct gl_buffer_object *ArrayBufferObj;
-
-   /** META_VIEWPORT */
-   GLint ViewportX, ViewportY, ViewportW, ViewportH;
-   GLclampd DepthNear, DepthFar;
-
-   /** Miscellaneous (always disabled) */
-   GLboolean Lighting;
-};
-
-
-/**
- * Temporary texture used for glBlitFramebuffer, glDrawPixels, etc.
- * This is currently shared by all the meta ops.  But we could create a
- * separate one for each of glDrawPixel, glBlitFramebuffer, glCopyPixels, etc.
- */
-struct temp_texture
-{
-   GLuint TexObj;
-   GLenum Target;         /**< GL_TEXTURE_2D or GL_TEXTURE_RECTANGLE */
-   GLsizei MinSize;       /**< Min texture size to allocate */
-   GLsizei MaxSize;       /**< Max possible texture size */
-   GLboolean NPOT;        /**< Non-power of two size OK? */
-   GLsizei Width, Height; /**< Current texture size */
-   GLenum IntFormat;
-   GLfloat Sright, Ttop;  /**< right, top texcoords */
-};
-
-
-/**
- * State for glBlitFramebufer()
- */
-struct blit_state
-{
-   GLuint ArrayObj;
-   GLuint VBO;
-   GLuint DepthFP;
-};
-
-
-/**
- * State for glClear()
- */
-struct clear_state
-{
-   GLuint ArrayObj;
-   GLuint VBO;
-};
-
-
-/**
- * State for glCopyPixels()
- */
-struct copypix_state
-{
-   GLuint ArrayObj;
-   GLuint VBO;
-};
-
-
-/**
- * State for glDrawPixels()
- */
-struct drawpix_state
-{
-   GLuint ArrayObj;
-
-   GLuint StencilFP;  /**< Fragment program for drawing stencil images */
-   GLuint DepthFP;  /**< Fragment program for drawing depth images */
-};
-
-
-/**
- * State for glBitmap()
- */
-struct bitmap_state
-{
-   GLuint ArrayObj;
-   GLuint VBO;
-   struct temp_texture Tex;  /**< separate texture from other meta ops */
-};
-
-
-/**
- * State for _mesa_meta_generate_mipmap()
- */
-struct gen_mipmap_state
-{
-   GLuint ArrayObj;
-   GLuint VBO;
-   GLuint FBO;
-};
-
-#define MAX_META_OPS_DEPTH      2
-/**
- * All per-context meta state.
- */
-struct gl_meta_state
-{
-   /** Stack of state saved during meta-ops */
-   struct save_state Save[MAX_META_OPS_DEPTH];
-   /** Save stack depth */
-   GLuint SaveStackDepth;
-
-   struct temp_texture TempTex;
-
-   struct blit_state Blit;    /**< For _mesa_meta_BlitFramebuffer() */
-   struct clear_state Clear;  /**< For _mesa_meta_Clear() */
-   struct copypix_state CopyPix;  /**< For _mesa_meta_CopyPixels() */
-   struct drawpix_state DrawPix;  /**< For _mesa_meta_DrawPixels() */
-   struct bitmap_state Bitmap;    /**< For _mesa_meta_Bitmap() */
-   struct gen_mipmap_state Mipmap;    /**< For _mesa_meta_GenerateMipmap() */
-};
-
-
-/**
- * Initialize meta-ops for a context.
- * To be called once during context creation.
- */
-void
-_mesa_meta_init(struct gl_context *ctx)
-{
-   ASSERT(!ctx->Meta);
-
-   ctx->Meta = CALLOC_STRUCT(gl_meta_state);
-}
-
-
-/**
- * Free context meta-op state.
- * To be called once during context destruction.
- */
-void
-_mesa_meta_free(struct gl_context *ctx)
-{
-   /* Note: Any textures, VBOs, etc, that we allocate should get
-    * freed by the normal context destruction code.  But this would be
-    * the place to free other meta data someday.
-    */
-   free(ctx->Meta);
-   ctx->Meta = NULL;
-}
-
-
-/**
- * Enter meta state.  This is like a light-weight version of glPushAttrib
- * but it also resets most GL state back to default values.
- *
- * \param state  bitmask of META_* flags indicating which attribute groups
- *               to save and reset to their defaults
- */
-static void
-_mesa_meta_begin(struct gl_context *ctx, GLbitfield state)
-{
-   struct save_state *save;
-
-   /* hope MAX_META_OPS_DEPTH is large enough */
-   assert(ctx->Meta->SaveStackDepth < MAX_META_OPS_DEPTH);
-
-   save = &ctx->Meta->Save[ctx->Meta->SaveStackDepth++];
-   memset(save, 0, sizeof(*save));
-   save->SavedState = state;
-
-   if (state & META_ALPHA_TEST) {
-      save->AlphaEnabled = ctx->Color.AlphaEnabled;
-      save->AlphaFunc = ctx->Color.AlphaFunc;
-      save->AlphaRef = ctx->Color.AlphaRef;
-      if (ctx->Color.AlphaEnabled)
-         _mesa_set_enable(ctx, GL_ALPHA_TEST, GL_FALSE);
-   }
-
-   if (state & META_BLEND) {
-      save->BlendEnabled = ctx->Color.BlendEnabled;
-      if (ctx->Color.BlendEnabled) {
-         if (ctx->Extensions.EXT_draw_buffers2) {
-            GLuint i;
-            for (i = 0; i < ctx->Const.MaxDrawBuffers; i++) {
-               _mesa_set_enablei(ctx, GL_BLEND, i, GL_FALSE);
-            }
-         }
-         else {
-            _mesa_set_enable(ctx, GL_BLEND, GL_FALSE);
-         }
-      }
-      save->ColorLogicOpEnabled = ctx->Color.ColorLogicOpEnabled;
-      if (ctx->Color.ColorLogicOpEnabled)
-         _mesa_set_enable(ctx, GL_COLOR_LOGIC_OP, GL_FALSE);
-   }
-
-   if (state & META_COLOR_MASK) {
-      memcpy(save->ColorMask, ctx->Color.ColorMask,
-             sizeof(ctx->Color.ColorMask));
-      if (!ctx->Color.ColorMask[0][0] ||
-          !ctx->Color.ColorMask[0][1] ||
-          !ctx->Color.ColorMask[0][2] ||
-          !ctx->Color.ColorMask[0][3])
-         _mesa_ColorMask(GL_TRUE, GL_TRUE, GL_TRUE, GL_TRUE);
-   }
-
-   if (state & META_DEPTH_TEST) {
-      save->Depth = ctx->Depth; /* struct copy */
-      if (ctx->Depth.Test)
-         _mesa_set_enable(ctx, GL_DEPTH_TEST, GL_FALSE);
-   }
-
-   if (state & META_FOG) {
-      save->Fog = ctx->Fog.Enabled;
-      if (ctx->Fog.Enabled)
-         _mesa_set_enable(ctx, GL_FOG, GL_FALSE);
-   }
-
-   if (state & META_PIXEL_STORE) {
-      save->Pack = ctx->Pack;
-      save->Unpack = ctx->Unpack;
-      ctx->Pack = ctx->DefaultPacking;
-      ctx->Unpack = ctx->DefaultPacking;
-   }
-
-   if (state & META_PIXEL_TRANSFER) {
-      save->RedScale = ctx->Pixel.RedScale;
-      save->RedBias = ctx->Pixel.RedBias;
-      save->GreenScale = ctx->Pixel.GreenScale;
-      save->GreenBias = ctx->Pixel.GreenBias;
-      save->BlueScale = ctx->Pixel.BlueScale;
-      save->BlueBias = ctx->Pixel.BlueBias;
-      save->AlphaScale = ctx->Pixel.AlphaScale;
-      save->AlphaBias = ctx->Pixel.AlphaBias;
-      save->MapColorFlag = ctx->Pixel.MapColorFlag;
-      ctx->Pixel.RedScale = 1.0F;
-      ctx->Pixel.RedBias = 0.0F;
-      ctx->Pixel.GreenScale = 1.0F;
-      ctx->Pixel.GreenBias = 0.0F;
-      ctx->Pixel.BlueScale = 1.0F;
-      ctx->Pixel.BlueBias = 0.0F;
-      ctx->Pixel.AlphaScale = 1.0F;
-      ctx->Pixel.AlphaBias = 0.0F;
-      ctx->Pixel.MapColorFlag = GL_FALSE;
-      /* XXX more state */
-      ctx->NewState |=_NEW_PIXEL;
-   }
-
-   if (state & META_RASTERIZATION) {
-      save->FrontPolygonMode = ctx->Polygon.FrontMode;
-      save->BackPolygonMode = ctx->Polygon.BackMode;
-      save->PolygonOffset = ctx->Polygon.OffsetFill;
-      save->PolygonSmooth = ctx->Polygon.SmoothFlag;
-      save->PolygonStipple = ctx->Polygon.StippleFlag;
-      save->PolygonCull = ctx->Polygon.CullFlag;
-      _mesa_PolygonMode(GL_FRONT_AND_BACK, GL_FILL);
-      _mesa_set_enable(ctx, GL_POLYGON_OFFSET_FILL, GL_FALSE);
-      _mesa_set_enable(ctx, GL_POLYGON_SMOOTH, GL_FALSE);
-      _mesa_set_enable(ctx, GL_POLYGON_STIPPLE, GL_FALSE);
-      _mesa_set_enable(ctx, GL_CULL_FACE, GL_FALSE);
-   }
-
-   if (state & META_SCISSOR) {
-      save->Scissor = ctx->Scissor; /* struct copy */
-      _mesa_set_enable(ctx, GL_SCISSOR_TEST, GL_FALSE);
-   }
-
-   if (state & META_SHADER) {
-      if (ctx->Extensions.ARB_vertex_program) {
-         save->VertexProgramEnabled = ctx->VertexProgram.Enabled;
-         _mesa_reference_vertprog(ctx, &save->VertexProgram,
-				  ctx->VertexProgram.Current);
-         _mesa_set_enable(ctx, GL_VERTEX_PROGRAM_ARB, GL_FALSE);
-      }
-
-      if (ctx->Extensions.ARB_fragment_program) {
-         save->FragmentProgramEnabled = ctx->FragmentProgram.Enabled;
-         _mesa_reference_fragprog(ctx, &save->FragmentProgram,
-				  ctx->FragmentProgram.Current);
-         _mesa_set_enable(ctx, GL_FRAGMENT_PROGRAM_ARB, GL_FALSE);
-      }
-
-      if (ctx->Extensions.ARB_shader_objects) {
-	 _mesa_reference_shader_program(ctx, &save->VertexShader,
-					ctx->Shader.CurrentVertexProgram);
-	 _mesa_reference_shader_program(ctx, &save->GeometryShader,
-					ctx->Shader.CurrentGeometryProgram);
-	 _mesa_reference_shader_program(ctx, &save->FragmentShader,
-					ctx->Shader.CurrentFragmentProgram);
-	 _mesa_reference_shader_program(ctx, &save->ActiveShader,
-					ctx->Shader.CurrentFragmentProgram);
-
-         _mesa_UseProgramObjectARB(0);
-      }
-   }
-
-   if (state & META_STENCIL_TEST) {
-      save->Stencil = ctx->Stencil; /* struct copy */
-      if (ctx->Stencil.Enabled)
-         _mesa_set_enable(ctx, GL_STENCIL_TEST, GL_FALSE);
-      /* NOTE: other stencil state not reset */
-   }
-
-   if (state & META_TEXTURE) {
-      GLuint u, tgt;
-
-      save->ActiveUnit = ctx->Texture.CurrentUnit;
-      save->ClientActiveUnit = ctx->Array.ActiveTexture;
-      save->EnvMode = ctx->Texture.Unit[0].EnvMode;
-
-      /* Disable all texture units */
-      for (u = 0; u < ctx->Const.MaxTextureUnits; u++) {
-         save->TexEnabled[u] = ctx->Texture.Unit[u].Enabled;
-         save->TexGenEnabled[u] = ctx->Texture.Unit[u].TexGenEnabled;
-         if (ctx->Texture.Unit[u].Enabled ||
-             ctx->Texture.Unit[u].TexGenEnabled) {
-            _mesa_ActiveTextureARB(GL_TEXTURE0 + u);
-            _mesa_set_enable(ctx, GL_TEXTURE_1D, GL_FALSE);
-            _mesa_set_enable(ctx, GL_TEXTURE_2D, GL_FALSE);
-            _mesa_set_enable(ctx, GL_TEXTURE_3D, GL_FALSE);
-            if (ctx->Extensions.ARB_texture_cube_map)
-               _mesa_set_enable(ctx, GL_TEXTURE_CUBE_MAP, GL_FALSE);
-            _mesa_set_enable(ctx, GL_TEXTURE_RECTANGLE, GL_FALSE);
-            _mesa_set_enable(ctx, GL_TEXTURE_GEN_S, GL_FALSE);
-            _mesa_set_enable(ctx, GL_TEXTURE_GEN_T, GL_FALSE);
-            _mesa_set_enable(ctx, GL_TEXTURE_GEN_R, GL_FALSE);
-            _mesa_set_enable(ctx, GL_TEXTURE_GEN_Q, GL_FALSE);
-         }
-      }
-
-      /* save current texture objects for unit[0] only */
-      for (tgt = 0; tgt < NUM_TEXTURE_TARGETS; tgt++) {
-         _mesa_reference_texobj(&save->CurrentTexture[tgt],
-                                ctx->Texture.Unit[0].CurrentTex[tgt]);
-      }
-
-      /* set defaults for unit[0] */
-      _mesa_ActiveTextureARB(GL_TEXTURE0);
-      _mesa_ClientActiveTextureARB(GL_TEXTURE0);
-      _mesa_TexEnvi(GL_TEXTURE_ENV, GL_TEXTURE_ENV_MODE, GL_REPLACE);
-   }
-
-   if (state & META_TRANSFORM) {
-      GLuint activeTexture = ctx->Texture.CurrentUnit;
-      memcpy(save->ModelviewMatrix, ctx->ModelviewMatrixStack.Top->m,
-             16 * sizeof(GLfloat));
-      memcpy(save->ProjectionMatrix, ctx->ProjectionMatrixStack.Top->m,
-             16 * sizeof(GLfloat));
-      memcpy(save->TextureMatrix, ctx->TextureMatrixStack[0].Top->m,
-             16 * sizeof(GLfloat));
-      save->MatrixMode = ctx->Transform.MatrixMode;
-      /* set 1:1 vertex:pixel coordinate transform */
-      _mesa_ActiveTextureARB(GL_TEXTURE0);
-      _mesa_MatrixMode(GL_TEXTURE);
-      _mesa_LoadIdentity();
-      _mesa_ActiveTextureARB(GL_TEXTURE0 + activeTexture);
-      _mesa_MatrixMode(GL_MODELVIEW);
-      _mesa_LoadIdentity();
-      _mesa_MatrixMode(GL_PROJECTION);
-      _mesa_LoadIdentity();
-      _mesa_Ortho(0.0, ctx->DrawBuffer->Width,
-                  0.0, ctx->DrawBuffer->Height,
-                  -1.0, 1.0);
-      save->ClipPlanesEnabled = ctx->Transform.ClipPlanesEnabled;
-      if (ctx->Transform.ClipPlanesEnabled) {
-         GLuint i;
-         for (i = 0; i < ctx->Const.MaxClipPlanes; i++) {
-            _mesa_set_enable(ctx, GL_CLIP_PLANE0 + i, GL_FALSE);
-         }
-      }
-   }
-
-   if (state & META_VERTEX) {
-      /* save vertex array object state */
-      _mesa_reference_array_object(ctx, &save->ArrayObj,
-                                   ctx->Array.ArrayObj);
-      _mesa_reference_buffer_object(ctx, &save->ArrayBufferObj,
-                                    ctx->Array.ArrayBufferObj);
-      /* set some default state? */
-   }
-
-   if (state & META_VIEWPORT) {
-      /* save viewport state */
-      save->ViewportX = ctx->Viewport.X;
-      save->ViewportY = ctx->Viewport.Y;
-      save->ViewportW = ctx->Viewport.Width;
-      save->ViewportH = ctx->Viewport.Height;
-      /* set viewport to match window size */
-      if (ctx->Viewport.X != 0 ||
-          ctx->Viewport.Y != 0 ||
-          ctx->Viewport.Width != ctx->DrawBuffer->Width ||
-          ctx->Viewport.Height != ctx->DrawBuffer->Height) {
-         _mesa_set_viewport(ctx, 0, 0,
-                            ctx->DrawBuffer->Width, ctx->DrawBuffer->Height);
-      }
-      /* save depth range state */
-      save->DepthNear = ctx->Viewport.Near;
-      save->DepthFar = ctx->Viewport.Far;
-      /* set depth range to default */
-      _mesa_DepthRange(0.0, 1.0);
-   }
-
-   /* misc */
-   {
-      save->Lighting = ctx->Light.Enabled;
-      if (ctx->Light.Enabled)
-         _mesa_set_enable(ctx, GL_LIGHTING, GL_FALSE);
-   }
-}
-
-
-/**
- * Leave meta state.  This is like a light-weight version of glPopAttrib().
- */
-static void
-_mesa_meta_end(struct gl_context *ctx)
-{
-   struct save_state *save = &ctx->Meta->Save[--ctx->Meta->SaveStackDepth];
-   const GLbitfield state = save->SavedState;
-
-   if (state & META_ALPHA_TEST) {
-      if (ctx->Color.AlphaEnabled != save->AlphaEnabled)
-         _mesa_set_enable(ctx, GL_ALPHA_TEST, save->AlphaEnabled);
-      _mesa_AlphaFunc(save->AlphaFunc, save->AlphaRef);
-   }
-
-   if (state & META_BLEND) {
-      if (ctx->Color.BlendEnabled != save->BlendEnabled) {
-         if (ctx->Extensions.EXT_draw_buffers2) {
-            GLuint i;
-            for (i = 0; i < ctx->Const.MaxDrawBuffers; i++) {
-               _mesa_set_enablei(ctx, GL_BLEND, i, (save->BlendEnabled >> i) & 1);
-            }
-         }
-         else {
-            _mesa_set_enable(ctx, GL_BLEND, (save->BlendEnabled & 1));
-         }
-      }
-      if (ctx->Color.ColorLogicOpEnabled != save->ColorLogicOpEnabled)
-         _mesa_set_enable(ctx, GL_COLOR_LOGIC_OP, save->ColorLogicOpEnabled);
-   }
-
-   if (state & META_COLOR_MASK) {
-      GLuint i;
-      for (i = 0; i < ctx->Const.MaxDrawBuffers; i++) {
-         if (!TEST_EQ_4V(ctx->Color.ColorMask[i], save->ColorMask[i])) {
-            if (i == 0) {
-               _mesa_ColorMask(save->ColorMask[i][0], save->ColorMask[i][1],
-                               save->ColorMask[i][2], save->ColorMask[i][3]);
-            }
-            else {
-               _mesa_ColorMaskIndexed(i,
-                                      save->ColorMask[i][0],
-                                      save->ColorMask[i][1],
-                                      save->ColorMask[i][2],
-                                      save->ColorMask[i][3]);
-            }
-         }
-      }
-   }
-
-   if (state & META_DEPTH_TEST) {
-      if (ctx->Depth.Test != save->Depth.Test)
-         _mesa_set_enable(ctx, GL_DEPTH_TEST, save->Depth.Test);
-      _mesa_DepthFunc(save->Depth.Func);
-      _mesa_DepthMask(save->Depth.Mask);
-   }
-
-   if (state & META_FOG) {
-      _mesa_set_enable(ctx, GL_FOG, save->Fog);
-   }
-
-   if (state & META_PIXEL_STORE) {
-      ctx->Pack = save->Pack;
-      ctx->Unpack = save->Unpack;
-   }
-
-   if (state & META_PIXEL_TRANSFER) {
-      ctx->Pixel.RedScale = save->RedScale;
-      ctx->Pixel.RedBias = save->RedBias;
-      ctx->Pixel.GreenScale = save->GreenScale;
-      ctx->Pixel.GreenBias = save->GreenBias;
-      ctx->Pixel.BlueScale = save->BlueScale;
-      ctx->Pixel.BlueBias = save->BlueBias;
-      ctx->Pixel.AlphaScale = save->AlphaScale;
-      ctx->Pixel.AlphaBias = save->AlphaBias;
-      ctx->Pixel.MapColorFlag = save->MapColorFlag;
-      /* XXX more state */
-      ctx->NewState |=_NEW_PIXEL;
-   }
-
-   if (state & META_RASTERIZATION) {
-      _mesa_PolygonMode(GL_FRONT, save->FrontPolygonMode);
-      _mesa_PolygonMode(GL_BACK, save->BackPolygonMode);
-      _mesa_set_enable(ctx, GL_POLYGON_STIPPLE, save->PolygonStipple);
-      _mesa_set_enable(ctx, GL_POLYGON_OFFSET_FILL, save->PolygonOffset);
-      _mesa_set_enable(ctx, GL_POLYGON_SMOOTH, save->PolygonSmooth);
-      _mesa_set_enable(ctx, GL_CULL_FACE, save->PolygonCull);
-   }
-
-   if (state & META_SCISSOR) {
-      _mesa_set_enable(ctx, GL_SCISSOR_TEST, save->Scissor.Enabled);
-      _mesa_Scissor(save->Scissor.X, save->Scissor.Y,
-                    save->Scissor.Width, save->Scissor.Height);
-   }
-
-   if (state & META_SHADER) {
-      if (ctx->Extensions.ARB_vertex_program) {
-         _mesa_set_enable(ctx, GL_VERTEX_PROGRAM_ARB,
-                          save->VertexProgramEnabled);
-         _mesa_reference_vertprog(ctx, &ctx->VertexProgram.Current, 
-                                  save->VertexProgram);
-	 _mesa_reference_vertprog(ctx, &save->VertexProgram, NULL);
-      }
-
-      if (ctx->Extensions.ARB_fragment_program) {
-         _mesa_set_enable(ctx, GL_FRAGMENT_PROGRAM_ARB,
-                          save->FragmentProgramEnabled);
-         _mesa_reference_fragprog(ctx, &ctx->FragmentProgram.Current,
-                                  save->FragmentProgram);
-	 _mesa_reference_fragprog(ctx, &save->FragmentProgram, NULL);
-      }
-
-      if (ctx->Extensions.ARB_vertex_shader)
-	 _mesa_use_shader_program(ctx, GL_VERTEX_SHADER, save->VertexShader);
-
-      if (ctx->Extensions.ARB_geometry_shader4)
-	 _mesa_use_shader_program(ctx, GL_GEOMETRY_SHADER_ARB,
-				  save->GeometryShader);
-
-      if (ctx->Extensions.ARB_fragment_shader)
-	 _mesa_use_shader_program(ctx, GL_FRAGMENT_SHADER,
-				  save->FragmentShader);
-
-      _mesa_reference_shader_program(ctx, &ctx->Shader.ActiveProgram,
-				     save->ActiveShader);
-   }
-
-   if (state & META_STENCIL_TEST) {
-      const struct gl_stencil_attrib *stencil = &save->Stencil;
-
-      _mesa_set_enable(ctx, GL_STENCIL_TEST, stencil->Enabled);
-      _mesa_ClearStencil(stencil->Clear);
-      if (ctx->Extensions.EXT_stencil_two_side) {
-         _mesa_set_enable(ctx, GL_STENCIL_TEST_TWO_SIDE_EXT,
-                          stencil->TestTwoSide);
-         _mesa_ActiveStencilFaceEXT(stencil->ActiveFace
-                                    ? GL_BACK : GL_FRONT);
-      }
-      /* front state */
-      _mesa_StencilFuncSeparate(GL_FRONT,
-                                stencil->Function[0],
-                                stencil->Ref[0],
-                                stencil->ValueMask[0]);
-      _mesa_StencilMaskSeparate(GL_FRONT, stencil->WriteMask[0]);
-      _mesa_StencilOpSeparate(GL_FRONT, stencil->FailFunc[0],
-                              stencil->ZFailFunc[0],
-                              stencil->ZPassFunc[0]);
-      /* back state */
-      _mesa_StencilFuncSeparate(GL_BACK,
-                                stencil->Function[1],
-                                stencil->Ref[1],
-                                stencil->ValueMask[1]);
-      _mesa_StencilMaskSeparate(GL_BACK, stencil->WriteMask[1]);
-      _mesa_StencilOpSeparate(GL_BACK, stencil->FailFunc[1],
-                              stencil->ZFailFunc[1],
-                              stencil->ZPassFunc[1]);
-   }
-
-   if (state & META_TEXTURE) {
-      GLuint u, tgt;
-
-      ASSERT(ctx->Texture.CurrentUnit == 0);
-
-      /* restore texenv for unit[0] */
-      _mesa_TexEnvi(GL_TEXTURE_ENV, GL_TEXTURE_ENV_MODE, save->EnvMode);
-
-      /* restore texture objects for unit[0] only */
-      for (tgt = 0; tgt < NUM_TEXTURE_TARGETS; tgt++) {
-         _mesa_reference_texobj(&ctx->Texture.Unit[0].CurrentTex[tgt],
-                                save->CurrentTexture[tgt]);
-         _mesa_reference_texobj(&save->CurrentTexture[tgt], NULL);
-      }
-
-      /* Re-enable textures, texgen */
-      for (u = 0; u < ctx->Const.MaxTextureUnits; u++) {
-         if (save->TexEnabled[u]) {
-            _mesa_ActiveTextureARB(GL_TEXTURE0 + u);
-
-            if (save->TexEnabled[u] & TEXTURE_1D_BIT)
-               _mesa_set_enable(ctx, GL_TEXTURE_1D, GL_TRUE);
-            if (save->TexEnabled[u] & TEXTURE_2D_BIT)
-               _mesa_set_enable(ctx, GL_TEXTURE_2D, GL_TRUE);
-            if (save->TexEnabled[u] & TEXTURE_3D_BIT)
-               _mesa_set_enable(ctx, GL_TEXTURE_3D, GL_TRUE);
-            if (save->TexEnabled[u] & TEXTURE_CUBE_BIT)
-               _mesa_set_enable(ctx, GL_TEXTURE_CUBE_MAP, GL_TRUE);
-            if (save->TexEnabled[u] & TEXTURE_RECT_BIT)
-               _mesa_set_enable(ctx, GL_TEXTURE_RECTANGLE, GL_TRUE);
-         }
-
-         if (save->TexGenEnabled[u]) {
-            _mesa_ActiveTextureARB(GL_TEXTURE0 + u);
-
-            if (save->TexGenEnabled[u] & S_BIT)
-               _mesa_set_enable(ctx, GL_TEXTURE_GEN_S, GL_TRUE);
-            if (save->TexGenEnabled[u] & T_BIT)
-               _mesa_set_enable(ctx, GL_TEXTURE_GEN_T, GL_TRUE);
-            if (save->TexGenEnabled[u] & R_BIT)
-               _mesa_set_enable(ctx, GL_TEXTURE_GEN_R, GL_TRUE);
-            if (save->TexGenEnabled[u] & Q_BIT)
-               _mesa_set_enable(ctx, GL_TEXTURE_GEN_Q, GL_TRUE);
-         }
-      }
-
-      /* restore current unit state */
-      _mesa_ActiveTextureARB(GL_TEXTURE0 + save->ActiveUnit);
-      _mesa_ClientActiveTextureARB(GL_TEXTURE0 + save->ClientActiveUnit);
-   }
-
-   if (state & META_TRANSFORM) {
-      GLuint activeTexture = ctx->Texture.CurrentUnit;
-      _mesa_ActiveTextureARB(GL_TEXTURE0);
-      _mesa_MatrixMode(GL_TEXTURE);
-      _mesa_LoadMatrixf(save->TextureMatrix);
-      _mesa_ActiveTextureARB(GL_TEXTURE0 + activeTexture);
-
-      _mesa_MatrixMode(GL_MODELVIEW);
-      _mesa_LoadMatrixf(save->ModelviewMatrix);
-
-      _mesa_MatrixMode(GL_PROJECTION);
-      _mesa_LoadMatrixf(save->ProjectionMatrix);
-
-      _mesa_MatrixMode(save->MatrixMode);
-
-      if (save->ClipPlanesEnabled) {
-         GLuint i;
-         for (i = 0; i < ctx->Const.MaxClipPlanes; i++) {
-            if (save->ClipPlanesEnabled & (1 << i)) {
-               _mesa_set_enable(ctx, GL_CLIP_PLANE0 + i, GL_TRUE);
-            }
-         }
-      }
-   }
-
-   if (state & META_VERTEX) {
-      /* restore vertex buffer object */
-      _mesa_BindBufferARB(GL_ARRAY_BUFFER_ARB, save->ArrayBufferObj->Name);
-      _mesa_reference_buffer_object(ctx, &save->ArrayBufferObj, NULL);
-
-      /* restore vertex array object */
-      _mesa_BindVertexArray(save->ArrayObj->Name);
-      _mesa_reference_array_object(ctx, &save->ArrayObj, NULL);
-   }
-
-   if (state & META_VIEWPORT) {
-      if (save->ViewportX != ctx->Viewport.X ||
-          save->ViewportY != ctx->Viewport.Y ||
-          save->ViewportW != ctx->Viewport.Width ||
-          save->ViewportH != ctx->Viewport.Height) {
-         _mesa_set_viewport(ctx, save->ViewportX, save->ViewportY,
-                            save->ViewportW, save->ViewportH);
-      }
-      _mesa_DepthRange(save->DepthNear, save->DepthFar);
-   }
-
-   /* misc */
-   if (save->Lighting) {
-      _mesa_set_enable(ctx, GL_LIGHTING, GL_TRUE);
-   }
-}
-
-
-/**
- * Convert Z from a normalized value in the range [0, 1] to an object-space
- * Z coordinate in [-1, +1] so that drawing at the new Z position with the
- * default/identity ortho projection results in the original Z value.
- * Used by the meta-Clear, Draw/CopyPixels and Bitmap functions where the Z
- * value comes from the clear value or raster position.
- */
-static INLINE GLfloat
-invert_z(GLfloat normZ)
-{
-   GLfloat objZ = 1.0 - 2.0 * normZ;
-   return objZ;
-}
-
-
-/**
- * One-time init for a temp_texture object.
- * Choose tex target, compute max tex size, etc.
- */
-static void
-init_temp_texture(struct gl_context *ctx, struct temp_texture *tex)
-{
-   /* prefer texture rectangle */
-   if (ctx->Extensions.NV_texture_rectangle) {
-      tex->Target = GL_TEXTURE_RECTANGLE;
-      tex->MaxSize = ctx->Const.MaxTextureRectSize;
-      tex->NPOT = GL_TRUE;
-   }
-   else {
-      /* use 2D texture, NPOT if possible */
-      tex->Target = GL_TEXTURE_2D;
-      tex->MaxSize = 1 << (ctx->Const.MaxTextureLevels - 1);
-      tex->NPOT = ctx->Extensions.ARB_texture_non_power_of_two;
-   }
-   tex->MinSize = 16;  /* 16 x 16 at least */
-   assert(tex->MaxSize > 0);
-
-   _mesa_GenTextures(1, &tex->TexObj);
-}
-
-
-/**
- * Return pointer to temp_texture info for non-bitmap ops.
- * This does some one-time init if needed.
- */
-static struct temp_texture *
-get_temp_texture(struct gl_context *ctx)
-{
-   struct temp_texture *tex = &ctx->Meta->TempTex;
-
-   if (!tex->TexObj) {
-      init_temp_texture(ctx, tex);
-   }
-
-   return tex;
-}
-
-
-/**
- * Return pointer to temp_texture info for _mesa_meta_bitmap().
- * We use a separate texture for bitmaps to reduce texture
- * allocation/deallocation.
- */
-static struct temp_texture *
-get_bitmap_temp_texture(struct gl_context *ctx)
-{
-   struct temp_texture *tex = &ctx->Meta->Bitmap.Tex;
-
-   if (!tex->TexObj) {
-      init_temp_texture(ctx, tex);
-   }
-
-   return tex;
-}
-
-
-/**
- * Compute the width/height of texture needed to draw an image of the
- * given size.  Return a flag indicating whether the current texture
- * can be re-used (glTexSubImage2D) or if a new texture needs to be
- * allocated (glTexImage2D).
- * Also, compute s/t texcoords for drawing.
- *
- * \return GL_TRUE if new texture is needed, GL_FALSE otherwise
- */
-static GLboolean
-alloc_texture(struct temp_texture *tex,
-              GLsizei width, GLsizei height, GLenum intFormat)
-{
-   GLboolean newTex = GL_FALSE;
-
-   ASSERT(width <= tex->MaxSize);
-   ASSERT(height <= tex->MaxSize);
-
-   if (width > tex->Width ||
-       height > tex->Height ||
-       intFormat != tex->IntFormat) {
-      /* alloc new texture (larger or different format) */
-
-      if (tex->NPOT) {
-         /* use non-power of two size */
-         tex->Width = MAX2(tex->MinSize, width);
-         tex->Height = MAX2(tex->MinSize, height);
-      }
-      else {
-         /* find power of two size */
-         GLsizei w, h;
-         w = h = tex->MinSize;
-         while (w < width)
-            w *= 2;
-         while (h < height)
-            h *= 2;
-         tex->Width = w;
-         tex->Height = h;
-      }
-
-      tex->IntFormat = intFormat;
-
-      newTex = GL_TRUE;
-   }
-
-   /* compute texcoords */
-   if (tex->Target == GL_TEXTURE_RECTANGLE) {
-      tex->Sright = (GLfloat) width;
-      tex->Ttop = (GLfloat) height;
-   }
-   else {
-      tex->Sright = (GLfloat) width / tex->Width;
-      tex->Ttop = (GLfloat) height / tex->Height;
-   }
-
-   return newTex;
-}
-
-
-/**
- * Setup/load texture for glCopyPixels or glBlitFramebuffer.
- */
-static void
-setup_copypix_texture(struct temp_texture *tex,
-                      GLboolean newTex,
-                      GLint srcX, GLint srcY,
-                      GLsizei width, GLsizei height, GLenum intFormat,
-                      GLenum filter)
-{
-   _mesa_BindTexture(tex->Target, tex->TexObj);
-   _mesa_TexParameteri(tex->Target, GL_TEXTURE_MIN_FILTER, filter);
-   _mesa_TexParameteri(tex->Target, GL_TEXTURE_MAG_FILTER, filter);
-   _mesa_TexEnvi(GL_TEXTURE_ENV, GL_TEXTURE_ENV_MODE, GL_REPLACE);
-
-   /* copy framebuffer image to texture */
-   if (newTex) {
-      /* create new tex image */
-      if (tex->Width == width && tex->Height == height) {
-         /* create new tex with framebuffer data */
-         _mesa_CopyTexImage2D(tex->Target, 0, tex->IntFormat,
-                              srcX, srcY, width, height, 0);
-      }
-      else {
-         /* create empty texture */
-         _mesa_TexImage2D(tex->Target, 0, tex->IntFormat,
-                          tex->Width, tex->Height, 0,
-                          intFormat, GL_UNSIGNED_BYTE, NULL);
-         /* load image */
-         _mesa_CopyTexSubImage2D(tex->Target, 0,
-                                 0, 0, srcX, srcY, width, height);
-      }
-   }
-   else {
-      /* replace existing tex image */
-      _mesa_CopyTexSubImage2D(tex->Target, 0,
-                              0, 0, srcX, srcY, width, height);
-   }
-}
-
-
-/**
- * Setup/load texture for glDrawPixels.
- */
-static void
-setup_drawpix_texture(struct gl_context *ctx,
-		      struct temp_texture *tex,
-                      GLboolean newTex,
-                      GLenum texIntFormat,
-                      GLsizei width, GLsizei height,
-                      GLenum format, GLenum type,
-                      const GLvoid *pixels)
-{
-   _mesa_BindTexture(tex->Target, tex->TexObj);
-   _mesa_TexParameteri(tex->Target, GL_TEXTURE_MIN_FILTER, GL_NEAREST);
-   _mesa_TexParameteri(tex->Target, GL_TEXTURE_MAG_FILTER, GL_NEAREST);
-   _mesa_TexEnvi(GL_TEXTURE_ENV, GL_TEXTURE_ENV_MODE, GL_REPLACE);
-
-   /* copy pixel data to texture */
-   if (newTex) {
-      /* create new tex image */
-      if (tex->Width == width && tex->Height == height) {
-         /* create new tex and load image data */
-         _mesa_TexImage2D(tex->Target, 0, tex->IntFormat,
-                          tex->Width, tex->Height, 0, format, type, pixels);
-      }
-      else {
-	 struct gl_buffer_object *save_unpack_obj = NULL;
-
-	 _mesa_reference_buffer_object(ctx, &save_unpack_obj,
-				       ctx->Unpack.BufferObj);
-	 _mesa_BindBufferARB(GL_PIXEL_UNPACK_BUFFER_ARB, 0);
-         /* create empty texture */
-         _mesa_TexImage2D(tex->Target, 0, tex->IntFormat,
-                          tex->Width, tex->Height, 0, format, type, NULL);
-	 if (save_unpack_obj != NULL)
-	    _mesa_BindBufferARB(GL_PIXEL_UNPACK_BUFFER_ARB,
-				save_unpack_obj->Name);
-         /* load image */
-         _mesa_TexSubImage2D(tex->Target, 0,
-                             0, 0, width, height, format, type, pixels);
-      }
-   }
-   else {
-      /* replace existing tex image */
-      _mesa_TexSubImage2D(tex->Target, 0,
-                          0, 0, width, height, format, type, pixels);
-   }
-}
-
-
-
-/**
- * One-time init for drawing depth pixels.
- */
-static void
-init_blit_depth_pixels(struct gl_context *ctx)
-{
-   static const char *program =
-      "!!ARBfp1.0\n"
-      "TEX result.depth, fragment.texcoord[0], texture[0], %s; \n"
-      "END \n";
-   char program2[200];
-   struct blit_state *blit = &ctx->Meta->Blit;
-   struct temp_texture *tex = get_temp_texture(ctx);
-   const char *texTarget;
-
-   assert(blit->DepthFP == 0);
-
-   /* replace %s with "RECT" or "2D" */
-   assert(strlen(program) + 4 < sizeof(program2));
-   if (tex->Target == GL_TEXTURE_RECTANGLE)
-      texTarget = "RECT";
-   else
-      texTarget = "2D";
-   _mesa_snprintf(program2, sizeof(program2), program, texTarget);
-
-   _mesa_GenPrograms(1, &blit->DepthFP);
-   _mesa_BindProgram(GL_FRAGMENT_PROGRAM_ARB, blit->DepthFP);
-   _mesa_ProgramStringARB(GL_FRAGMENT_PROGRAM_ARB, GL_PROGRAM_FORMAT_ASCII_ARB,
-                          strlen(program2), (const GLubyte *) program2);
-}
-
-
-/**
- * Try to do a glBlitFramebuffer using no-copy texturing.
- * We can do this when the src renderbuffer is actually a texture.
- * But if the src buffer == dst buffer we cannot do this.
- *
- * \return new buffer mask indicating the buffers left to blit using the
- *         normal path.
- */
-static GLbitfield
-blitframebuffer_texture(struct gl_context *ctx,
-                        GLint srcX0, GLint srcY0, GLint srcX1, GLint srcY1,
-                        GLint dstX0, GLint dstY0, GLint dstX1, GLint dstY1,
-                        GLbitfield mask, GLenum filter)
-{
-   if (mask & GL_COLOR_BUFFER_BIT) {
-      const struct gl_framebuffer *drawFb = ctx->DrawBuffer;
-      const struct gl_framebuffer *readFb = ctx->ReadBuffer;
-      const struct gl_renderbuffer_attachment *drawAtt =
-         &drawFb->Attachment[drawFb->_ColorDrawBufferIndexes[0]];
-      const struct gl_renderbuffer_attachment *readAtt =
-         &readFb->Attachment[readFb->_ColorReadBufferIndex];
-
-      if (readAtt && readAtt->Texture) {
-         const struct gl_texture_object *texObj = readAtt->Texture;
-         const GLuint srcLevel = readAtt->TextureLevel;
-         const GLenum minFilterSave = texObj->Sampler.MinFilter;
-         const GLenum magFilterSave = texObj->Sampler.MagFilter;
-         const GLint baseLevelSave = texObj->BaseLevel;
-         const GLint maxLevelSave = texObj->MaxLevel;
-         const GLenum wrapSSave = texObj->Sampler.WrapS;
-         const GLenum wrapTSave = texObj->Sampler.WrapT;
-         const GLenum target = texObj->Target;
-
-         if (drawAtt->Texture == readAtt->Texture) {
-            /* Can't use same texture as both the source and dest.  We need
-             * to handle overlapping blits and besides, some hw may not
-             * support this.
-             */
-            return mask;
-         }
-
-         if (target != GL_TEXTURE_2D && target != GL_TEXTURE_RECTANGLE_ARB) {
-            /* Can't handle other texture types at this time */
-            return mask;
-         }
-
-         /*
-         printf("Blit from texture!\n");
-         printf("  srcAtt %p  dstAtt %p\n", readAtt, drawAtt);
-         printf("  srcTex %p  dstText %p\n", texObj, drawAtt->Texture);
-         */
-
-         /* Prepare src texture state */
-         _mesa_BindTexture(target, texObj->Name);
-         _mesa_TexParameteri(target, GL_TEXTURE_MIN_FILTER, filter);
-         _mesa_TexParameteri(target, GL_TEXTURE_MAG_FILTER, filter);
-         if (target != GL_TEXTURE_RECTANGLE_ARB) {
-            _mesa_TexParameteri(target, GL_TEXTURE_BASE_LEVEL, srcLevel);
-            _mesa_TexParameteri(target, GL_TEXTURE_MAX_LEVEL, srcLevel);
-         }
-         _mesa_TexParameteri(target, GL_TEXTURE_WRAP_S, GL_CLAMP_TO_EDGE);
-         _mesa_TexParameteri(target, GL_TEXTURE_WRAP_T, GL_CLAMP_TO_EDGE);
-         _mesa_TexEnvi(GL_TEXTURE_ENV, GL_TEXTURE_ENV_MODE, GL_REPLACE);
-         _mesa_set_enable(ctx, target, GL_TRUE);
-
-         /* Prepare vertex data (the VBO was previously created and bound) */
-         {
-            struct vertex {
-               GLfloat x, y, s, t;
-            };
-            struct vertex verts[4];
-            GLfloat s0, t0, s1, t1;
-
-            if (target == GL_TEXTURE_2D) {
-               const struct gl_texture_image *texImage
-                   = _mesa_select_tex_image(ctx, texObj, target, srcLevel);
-               s0 = srcX0 / (float) texImage->Width;
-               s1 = srcX1 / (float) texImage->Width;
-               t0 = srcY0 / (float) texImage->Height;
-               t1 = srcY1 / (float) texImage->Height;
-            }
-            else {
-               assert(target == GL_TEXTURE_RECTANGLE_ARB);
-               s0 = srcX0;
-               s1 = srcX1;
-               t0 = srcY0;
-               t1 = srcY1;
-            }
-
-            verts[0].x = (GLfloat) dstX0;
-            verts[0].y = (GLfloat) dstY0;
-            verts[1].x = (GLfloat) dstX1;
-            verts[1].y = (GLfloat) dstY0;
-            verts[2].x = (GLfloat) dstX1;
-            verts[2].y = (GLfloat) dstY1;
-            verts[3].x = (GLfloat) dstX0;
-            verts[3].y = (GLfloat) dstY1;
-
-            verts[0].s = s0;
-            verts[0].t = t0;
-            verts[1].s = s1;
-            verts[1].t = t0;
-            verts[2].s = s1;
-            verts[2].t = t1;
-            verts[3].s = s0;
-            verts[3].t = t1;
-
-            _mesa_BufferSubDataARB(GL_ARRAY_BUFFER_ARB, 0, sizeof(verts), verts);
-         }
-
-         _mesa_DrawArrays(GL_TRIANGLE_FAN, 0, 4);
-
-         /* Restore texture object state, the texture binding will
-          * be restored by _mesa_meta_end().
-          */
-         _mesa_TexParameteri(target, GL_TEXTURE_MIN_FILTER, minFilterSave);
-         _mesa_TexParameteri(target, GL_TEXTURE_MAG_FILTER, magFilterSave);
-         if (target != GL_TEXTURE_RECTANGLE_ARB) {
-            _mesa_TexParameteri(target, GL_TEXTURE_BASE_LEVEL, baseLevelSave);
-            _mesa_TexParameteri(target, GL_TEXTURE_MAX_LEVEL, maxLevelSave);
-         }
-         _mesa_TexParameteri(target, GL_TEXTURE_WRAP_S, wrapSSave);
-         _mesa_TexParameteri(target, GL_TEXTURE_WRAP_T, wrapTSave);
-
-         /* Done with color buffer */
-         mask &= ~GL_COLOR_BUFFER_BIT;
-      }
-   }
-
-   return mask;
-}
-
-
-/**
- * Meta implementation of ctx->Driver.BlitFramebuffer() in terms
- * of texture mapping and polygon rendering.
- */
-void
-_mesa_meta_BlitFramebuffer(struct gl_context *ctx,
-                           GLint srcX0, GLint srcY0, GLint srcX1, GLint srcY1,
-                           GLint dstX0, GLint dstY0, GLint dstX1, GLint dstY1,
-                           GLbitfield mask, GLenum filter)
-{
-   struct blit_state *blit = &ctx->Meta->Blit;
-   struct temp_texture *tex = get_temp_texture(ctx);
-   const GLsizei maxTexSize = tex->MaxSize;
-   const GLint srcX = MIN2(srcX0, srcX1);
-   const GLint srcY = MIN2(srcY0, srcY1);
-   const GLint srcW = abs(srcX1 - srcX0);
-   const GLint srcH = abs(srcY1 - srcY0);
-   const GLboolean srcFlipX = srcX1 < srcX0;
-   const GLboolean srcFlipY = srcY1 < srcY0;
-   struct vertex {
-      GLfloat x, y, s, t;
-   };
-   struct vertex verts[4];
-   GLboolean newTex;
-
-   if (srcW > maxTexSize || srcH > maxTexSize) {
-      /* XXX avoid this fallback */
-      _swrast_BlitFramebuffer(ctx, srcX0, srcY0, srcX1, srcY1,
-                              dstX0, dstY0, dstX1, dstY1, mask, filter);
-      return;
-   }
-
-   if (srcFlipX) {
-      GLint tmp = dstX0;
-      dstX0 = dstX1;
-      dstX1 = tmp;
-   }
-
-   if (srcFlipY) {
-      GLint tmp = dstY0;
-      dstY0 = dstY1;
-      dstY1 = tmp;
-   }
-
-   /* only scissor effects blit so save/clear all other relevant state */
-   _mesa_meta_begin(ctx, ~META_SCISSOR);
-
-   if (blit->ArrayObj == 0) {
-      /* one-time setup */
-
-      /* create vertex array object */
-      _mesa_GenVertexArrays(1, &blit->ArrayObj);
-      _mesa_BindVertexArray(blit->ArrayObj);
-
-      /* create vertex array buffer */
-      _mesa_GenBuffersARB(1, &blit->VBO);
-      _mesa_BindBufferARB(GL_ARRAY_BUFFER_ARB, blit->VBO);
-      _mesa_BufferDataARB(GL_ARRAY_BUFFER_ARB, sizeof(verts),
-                          NULL, GL_DYNAMIC_DRAW_ARB);
-
-      /* setup vertex arrays */
-      _mesa_VertexPointer(2, GL_FLOAT, sizeof(struct vertex), OFFSET(x));
-      _mesa_TexCoordPointer(2, GL_FLOAT, sizeof(struct vertex), OFFSET(s));
-      _mesa_EnableClientState(GL_VERTEX_ARRAY);
-      _mesa_EnableClientState(GL_TEXTURE_COORD_ARRAY);
-   }
-   else {
-      _mesa_BindVertexArray(blit->ArrayObj);
-      _mesa_BindBufferARB(GL_ARRAY_BUFFER_ARB, blit->VBO);
-   }
-
-   /* Try faster, direct texture approach first */
-   mask = blitframebuffer_texture(ctx, srcX0, srcY0, srcX1, srcY1,
-                                  dstX0, dstY0, dstX1, dstY1, mask, filter);
-   if (mask == 0x0) {
-      _mesa_meta_end(ctx);
-      return;
-   }
-
-   /* Continue with "normal" approach which involves copying the src rect
-    * into a temporary texture and is "blitted" by drawing a textured quad.
-    */
-
-   newTex = alloc_texture(tex, srcW, srcH, GL_RGBA);
-
-   /* vertex positions/texcoords (after texture allocation!) */
-   {
-      verts[0].x = (GLfloat) dstX0;
-      verts[0].y = (GLfloat) dstY0;
-      verts[1].x = (GLfloat) dstX1;
-      verts[1].y = (GLfloat) dstY0;
-      verts[2].x = (GLfloat) dstX1;
-      verts[2].y = (GLfloat) dstY1;
-      verts[3].x = (GLfloat) dstX0;
-      verts[3].y = (GLfloat) dstY1;
-
-      verts[0].s = 0.0F;
-      verts[0].t = 0.0F;
-      verts[1].s = tex->Sright;
-      verts[1].t = 0.0F;
-      verts[2].s = tex->Sright;
-      verts[2].t = tex->Ttop;
-      verts[3].s = 0.0F;
-      verts[3].t = tex->Ttop;
-
-      /* upload new vertex data */
-      _mesa_BufferSubDataARB(GL_ARRAY_BUFFER_ARB, 0, sizeof(verts), verts);
-   }
-
-   _mesa_set_enable(ctx, tex->Target, GL_TRUE);
-
-   if (mask & GL_COLOR_BUFFER_BIT) {
-      setup_copypix_texture(tex, newTex, srcX, srcY, srcW, srcH,
-                            GL_RGBA, filter);
-      _mesa_DrawArrays(GL_TRIANGLE_FAN, 0, 4);
-      mask &= ~GL_COLOR_BUFFER_BIT;
-   }
-
-   if (mask & GL_DEPTH_BUFFER_BIT) {
-      GLuint *tmp = (GLuint *) malloc(srcW * srcH * sizeof(GLuint));
-      if (tmp) {
-         if (!blit->DepthFP)
-            init_blit_depth_pixels(ctx);
-
-         /* maybe change tex format here */
-         newTex = alloc_texture(tex, srcW, srcH, GL_DEPTH_COMPONENT);
-
-         _mesa_ReadPixels(srcX, srcY, srcW, srcH,
-                          GL_DEPTH_COMPONENT, GL_UNSIGNED_INT, tmp);
-
-         setup_drawpix_texture(ctx, tex, newTex, GL_DEPTH_COMPONENT, srcW, srcH,
-                               GL_DEPTH_COMPONENT, GL_UNSIGNED_INT, tmp);
-
-         _mesa_BindProgram(GL_FRAGMENT_PROGRAM_ARB, blit->DepthFP);
-         _mesa_set_enable(ctx, GL_FRAGMENT_PROGRAM_ARB, GL_TRUE);
-         _mesa_ColorMask(GL_FALSE, GL_FALSE, GL_FALSE, GL_FALSE);
-         _mesa_set_enable(ctx, GL_DEPTH_TEST, GL_TRUE);
-         _mesa_DepthFunc(GL_ALWAYS);
-         _mesa_DepthMask(GL_TRUE);
-
-         _mesa_DrawArrays(GL_TRIANGLE_FAN, 0, 4);
-         mask &= ~GL_DEPTH_BUFFER_BIT;
-
-         free(tmp);
-      }
-   }
-
-   if (mask & GL_STENCIL_BUFFER_BIT) {
-      /* XXX can't easily do stencil */
-   }
-
-   _mesa_set_enable(ctx, tex->Target, GL_FALSE);
-
-   _mesa_meta_end(ctx);
-
-   if (mask) {
-      _swrast_BlitFramebuffer(ctx, srcX0, srcY0, srcX1, srcY1,
-                              dstX0, dstY0, dstX1, dstY1, mask, filter);
-   }
-}
-
-
-/**
- * Meta implementation of ctx->Driver.Clear() in terms of polygon rendering.
- */
-void
-_mesa_meta_Clear(struct gl_context *ctx, GLbitfield buffers)
-{
-   struct clear_state *clear = &ctx->Meta->Clear;
-   struct vertex {
-      GLfloat x, y, z, r, g, b, a;
-   };
-   struct vertex verts[4];
-   /* save all state but scissor, pixel pack/unpack */
-   GLbitfield metaSave = META_ALL - META_SCISSOR - META_PIXEL_STORE;
-   const GLuint stencilMax = (1 << ctx->DrawBuffer->Visual.stencilBits) - 1;
-
-   if (buffers & BUFFER_BITS_COLOR) {
-      /* if clearing color buffers, don't save/restore colormask */
-      metaSave -= META_COLOR_MASK;
-   }
-
-   _mesa_meta_begin(ctx, metaSave);
-
-   if (clear->ArrayObj == 0) {
-      /* one-time setup */
-
-      /* create vertex array object */
-      _mesa_GenVertexArrays(1, &clear->ArrayObj);
-      _mesa_BindVertexArray(clear->ArrayObj);
-
-      /* create vertex array buffer */
-      _mesa_GenBuffersARB(1, &clear->VBO);
-      _mesa_BindBufferARB(GL_ARRAY_BUFFER_ARB, clear->VBO);
-
-      /* setup vertex arrays */
-      _mesa_VertexPointer(3, GL_FLOAT, sizeof(struct vertex), OFFSET(x));
-      _mesa_ColorPointer(4, GL_FLOAT, sizeof(struct vertex), OFFSET(r));
-      _mesa_EnableClientState(GL_VERTEX_ARRAY);
-      _mesa_EnableClientState(GL_COLOR_ARRAY);
-   }
-   else {
-      _mesa_BindVertexArray(clear->ArrayObj);
-      _mesa_BindBufferARB(GL_ARRAY_BUFFER_ARB, clear->VBO);
-   }
-
-   /* GL_COLOR_BUFFER_BIT */
-   if (buffers & BUFFER_BITS_COLOR) {
-      /* leave colormask, glDrawBuffer state as-is */
-   }
-   else {
-      ASSERT(metaSave & META_COLOR_MASK);
-      _mesa_ColorMask(GL_FALSE, GL_FALSE, GL_FALSE, GL_FALSE);
-   }
-
-   /* GL_DEPTH_BUFFER_BIT */
-   if (buffers & BUFFER_BIT_DEPTH) {
-      _mesa_set_enable(ctx, GL_DEPTH_TEST, GL_TRUE);
-      _mesa_DepthFunc(GL_ALWAYS);
-      _mesa_DepthMask(GL_TRUE);
-   }
-   else {
-      assert(!ctx->Depth.Test);
-   }
-
-   /* GL_STENCIL_BUFFER_BIT */
-   if (buffers & BUFFER_BIT_STENCIL) {
-      _mesa_set_enable(ctx, GL_STENCIL_TEST, GL_TRUE);
-      _mesa_StencilOpSeparate(GL_FRONT_AND_BACK,
-                              GL_REPLACE, GL_REPLACE, GL_REPLACE);
-      _mesa_StencilFuncSeparate(GL_FRONT_AND_BACK, GL_ALWAYS,
-                                ctx->Stencil.Clear & stencilMax,
-                                ctx->Stencil.WriteMask[0]);
-   }
-   else {
-      assert(!ctx->Stencil.Enabled);
-   }
-
-   /* vertex positions/colors */
-   {
-      const GLfloat x0 = (GLfloat) ctx->DrawBuffer->_Xmin;
-      const GLfloat y0 = (GLfloat) ctx->DrawBuffer->_Ymin;
-      const GLfloat x1 = (GLfloat) ctx->DrawBuffer->_Xmax;
-      const GLfloat y1 = (GLfloat) ctx->DrawBuffer->_Ymax;
-      const GLfloat z = invert_z(ctx->Depth.Clear);
-      GLuint i;
-
-      verts[0].x = x0;
-      verts[0].y = y0;
-      verts[0].z = z;
-      verts[1].x = x1;
-      verts[1].y = y0;
-      verts[1].z = z;
-      verts[2].x = x1;
-      verts[2].y = y1;
-      verts[2].z = z;
-      verts[3].x = x0;
-      verts[3].y = y1;
-      verts[3].z = z;
-
-      /* vertex colors */
-      for (i = 0; i < 4; i++) {
-         verts[i].r = ctx->Color.ClearColor[0];
-         verts[i].g = ctx->Color.ClearColor[1];
-         verts[i].b = ctx->Color.ClearColor[2];
-         verts[i].a = ctx->Color.ClearColor[3];
-      }
-
-      /* upload new vertex data */
-      _mesa_BufferDataARB(GL_ARRAY_BUFFER_ARB, sizeof(verts), verts,
-			  GL_DYNAMIC_DRAW_ARB);
-   }
-
-   /* draw quad */
-   _mesa_DrawArrays(GL_TRIANGLE_FAN, 0, 4);
-
-   _mesa_meta_end(ctx);
-}
-
-
-/**
- * Meta implementation of ctx->Driver.CopyPixels() in terms
- * of texture mapping and polygon rendering.
- */
-void
-_mesa_meta_CopyPixels(struct gl_context *ctx, GLint srcX, GLint srcY,
-                      GLsizei width, GLsizei height,
-                      GLint dstX, GLint dstY, GLenum type)
-{
-   struct copypix_state *copypix = &ctx->Meta->CopyPix;
-   struct temp_texture *tex = get_temp_texture(ctx);
-   struct vertex {
-      GLfloat x, y, z, s, t;
-   };
-   struct vertex verts[4];
-   GLboolean newTex;
-   GLenum intFormat = GL_RGBA;
-
-   if (type != GL_COLOR ||
-       ctx->_ImageTransferState ||
-       ctx->Fog.Enabled ||
-       width > tex->MaxSize ||
-       height > tex->MaxSize) {
-      /* XXX avoid this fallback */
-      _swrast_CopyPixels(ctx, srcX, srcY, width, height, dstX, dstY, type);
-      return;
-   }
-
-   /* Most GL state applies to glCopyPixels, but a there's a few things
-    * we need to override:
-    */
-   _mesa_meta_begin(ctx, (META_RASTERIZATION |
-                          META_SHADER |
-                          META_TEXTURE |
-                          META_TRANSFORM |
-                          META_VERTEX |
-                          META_VIEWPORT));
-
-   if (copypix->ArrayObj == 0) {
-      /* one-time setup */
-
-      /* create vertex array object */
-      _mesa_GenVertexArrays(1, &copypix->ArrayObj);
-      _mesa_BindVertexArray(copypix->ArrayObj);
-
-      /* create vertex array buffer */
-      _mesa_GenBuffersARB(1, &copypix->VBO);
-      _mesa_BindBufferARB(GL_ARRAY_BUFFER_ARB, copypix->VBO);
-      _mesa_BufferDataARB(GL_ARRAY_BUFFER_ARB, sizeof(verts),
-                          NULL, GL_DYNAMIC_DRAW_ARB);
-
-      /* setup vertex arrays */
-      _mesa_VertexPointer(3, GL_FLOAT, sizeof(struct vertex), OFFSET(x));
-      _mesa_TexCoordPointer(2, GL_FLOAT, sizeof(struct vertex), OFFSET(s));
-      _mesa_EnableClientState(GL_VERTEX_ARRAY);
-      _mesa_EnableClientState(GL_TEXTURE_COORD_ARRAY);
-   }
-   else {
-      _mesa_BindVertexArray(copypix->ArrayObj);
-      _mesa_BindBufferARB(GL_ARRAY_BUFFER_ARB, copypix->VBO);
-   }
-
-   newTex = alloc_texture(tex, width, height, intFormat);
-
-   /* vertex positions, texcoords (after texture allocation!) */
-   {
-      const GLfloat dstX0 = (GLfloat) dstX;
-      const GLfloat dstY0 = (GLfloat) dstY;
-      const GLfloat dstX1 = dstX + width * ctx->Pixel.ZoomX;
-      const GLfloat dstY1 = dstY + height * ctx->Pixel.ZoomY;
-      const GLfloat z = invert_z(ctx->Current.RasterPos[2]);
-
-      verts[0].x = dstX0;
-      verts[0].y = dstY0;
-      verts[0].z = z;
-      verts[0].s = 0.0F;
-      verts[0].t = 0.0F;
-      verts[1].x = dstX1;
-      verts[1].y = dstY0;
-      verts[1].z = z;
-      verts[1].s = tex->Sright;
-      verts[1].t = 0.0F;
-      verts[2].x = dstX1;
-      verts[2].y = dstY1;
-      verts[2].z = z;
-      verts[2].s = tex->Sright;
-      verts[2].t = tex->Ttop;
-      verts[3].x = dstX0;
-      verts[3].y = dstY1;
-      verts[3].z = z;
-      verts[3].s = 0.0F;
-      verts[3].t = tex->Ttop;
-
-      /* upload new vertex data */
-      _mesa_BufferSubDataARB(GL_ARRAY_BUFFER_ARB, 0, sizeof(verts), verts);
-   }
-
-   /* Alloc/setup texture */
-   setup_copypix_texture(tex, newTex, srcX, srcY, width, height,
-                         GL_RGBA, GL_NEAREST);
-
-   _mesa_set_enable(ctx, tex->Target, GL_TRUE);
-
-   /* draw textured quad */
-   _mesa_DrawArrays(GL_TRIANGLE_FAN, 0, 4);
-
-   _mesa_set_enable(ctx, tex->Target, GL_FALSE);
-
-   _mesa_meta_end(ctx);
-}
-
-
-
-/**
- * When the glDrawPixels() image size is greater than the max rectangle
- * texture size we use this function to break the glDrawPixels() image
- * into tiles which fit into the max texture size.
- */
-static void
-tiled_draw_pixels(struct gl_context *ctx,
-                  GLint tileSize,
-                  GLint x, GLint y, GLsizei width, GLsizei height,
-                  GLenum format, GLenum type,
-                  const struct gl_pixelstore_attrib *unpack,
-                  const GLvoid *pixels)
-{
-   struct gl_pixelstore_attrib tileUnpack = *unpack;
-   GLint i, j;
-
-   if (tileUnpack.RowLength == 0)
-      tileUnpack.RowLength = width;
-
-   for (i = 0; i < width; i += tileSize) {
-      const GLint tileWidth = MIN2(tileSize, width - i);
-      const GLint tileX = (GLint) (x + i * ctx->Pixel.ZoomX);
-
-      tileUnpack.SkipPixels = unpack->SkipPixels + i;
-
-      for (j = 0; j < height; j += tileSize) {
-         const GLint tileHeight = MIN2(tileSize, height - j);
-         const GLint tileY = (GLint) (y + j * ctx->Pixel.ZoomY);
-
-         tileUnpack.SkipRows = unpack->SkipRows + j;
-
-         _mesa_meta_DrawPixels(ctx, tileX, tileY, tileWidth, tileHeight,
-                               format, type, &tileUnpack, pixels);
-      }
-   }
-}
-
-
-/**
- * One-time init for drawing stencil pixels.
- */
-static void
-init_draw_stencil_pixels(struct gl_context *ctx)
-{
-   /* This program is run eight times, once for each stencil bit.
-    * The stencil values to draw are found in an 8-bit alpha texture.
-    * We read the texture/stencil value and test if bit 'b' is set.
-    * If the bit is not set, use KIL to kill the fragment.
-    * Finally, we use the stencil test to update the stencil buffer.
-    *
-    * The basic algorithm for checking if a bit is set is:
-    *   if (is_odd(value / (1 << bit)))
-    *      result is one (or non-zero).
-    *   else
-    *      result is zero.
-    * The program parameter contains three values:
-    *   parm.x = 255 / (1 << bit)
-    *   parm.y = 0.5
-    *   parm.z = 0.0
-    */
-   static const char *program =
-      "!!ARBfp1.0\n"
-      "PARAM parm = program.local[0]; \n"
-      "TEMP t; \n"
-      "TEX t, fragment.texcoord[0], texture[0], %s; \n"   /* NOTE %s here! */
-      "# t = t * 255 / bit \n"
-      "MUL t.x, t.a, parm.x; \n"
-      "# t = (int) t \n"
-      "FRC t.y, t.x; \n"
-      "SUB t.x, t.x, t.y; \n"
-      "# t = t * 0.5 \n"
-      "MUL t.x, t.x, parm.y; \n"
-      "# t = fract(t.x) \n"
-      "FRC t.x, t.x; # if t.x != 0, then the bit is set \n"
-      "# t.x = (t.x == 0 ? 1 : 0) \n"
-      "SGE t.x, -t.x, parm.z; \n"
-      "KIL -t.x; \n"
-      "# for debug only \n"
-      "#MOV result.color, t.x; \n"
-      "END \n";
-   char program2[1000];
-   struct drawpix_state *drawpix = &ctx->Meta->DrawPix;
-   struct temp_texture *tex = get_temp_texture(ctx);
-   const char *texTarget;
-
-   assert(drawpix->StencilFP == 0);
-
-   /* replace %s with "RECT" or "2D" */
-   assert(strlen(program) + 4 < sizeof(program2));
-   if (tex->Target == GL_TEXTURE_RECTANGLE)
-      texTarget = "RECT";
-   else
-      texTarget = "2D";
-   _mesa_snprintf(program2, sizeof(program2), program, texTarget);
-
-   _mesa_GenPrograms(1, &drawpix->StencilFP);
-   _mesa_BindProgram(GL_FRAGMENT_PROGRAM_ARB, drawpix->StencilFP);
-   _mesa_ProgramStringARB(GL_FRAGMENT_PROGRAM_ARB, GL_PROGRAM_FORMAT_ASCII_ARB,
-                          strlen(program2), (const GLubyte *) program2);
-}
-
-
-/**
- * One-time init for drawing depth pixels.
- */
-static void
-init_draw_depth_pixels(struct gl_context *ctx)
-{
-   static const char *program =
-      "!!ARBfp1.0\n"
-      "PARAM color = program.local[0]; \n"
-      "TEX result.depth, fragment.texcoord[0], texture[0], %s; \n"
-      "MOV result.color, color; \n"
-      "END \n";
-   char program2[200];
-   struct drawpix_state *drawpix = &ctx->Meta->DrawPix;
-   struct temp_texture *tex = get_temp_texture(ctx);
-   const char *texTarget;
-
-   assert(drawpix->DepthFP == 0);
-
-   /* replace %s with "RECT" or "2D" */
-   assert(strlen(program) + 4 < sizeof(program2));
-   if (tex->Target == GL_TEXTURE_RECTANGLE)
-      texTarget = "RECT";
-   else
-      texTarget = "2D";
-   _mesa_snprintf(program2, sizeof(program2), program, texTarget);
-
-   _mesa_GenPrograms(1, &drawpix->DepthFP);
-   _mesa_BindProgram(GL_FRAGMENT_PROGRAM_ARB, drawpix->DepthFP);
-   _mesa_ProgramStringARB(GL_FRAGMENT_PROGRAM_ARB, GL_PROGRAM_FORMAT_ASCII_ARB,
-                          strlen(program2), (const GLubyte *) program2);
-}
-
-
-/**
- * Meta implementation of ctx->Driver.DrawPixels() in terms
- * of texture mapping and polygon rendering.
- */
-void
-_mesa_meta_DrawPixels(struct gl_context *ctx,
-                      GLint x, GLint y, GLsizei width, GLsizei height,
-                      GLenum format, GLenum type,
-                      const struct gl_pixelstore_attrib *unpack,
-                      const GLvoid *pixels)
-{
-   struct drawpix_state *drawpix = &ctx->Meta->DrawPix;
-   struct temp_texture *tex = get_temp_texture(ctx);
-   const struct gl_pixelstore_attrib unpackSave = ctx->Unpack;
-   const GLuint origStencilMask = ctx->Stencil.WriteMask[0];
-   struct vertex {
-      GLfloat x, y, z, s, t;
-   };
-   struct vertex verts[4];
-   GLenum texIntFormat;
-   GLboolean fallback, newTex;
-   GLbitfield metaExtraSave = 0x0;
-   GLuint vbo;
-
-   /*
-    * Determine if we can do the glDrawPixels with texture mapping.
-    */
-   fallback = GL_FALSE;
-   if (ctx->_ImageTransferState ||
-       ctx->Fog.Enabled) {
-      fallback = GL_TRUE;
-   }
-
-   if (_mesa_is_color_format(format)) {
-      /* use more compact format when possible */
-      /* XXX disable special case for GL_LUMINANCE for now to work around
-       * apparent i965 driver bug (see bug #23670).
-       */
-      if (/*format == GL_LUMINANCE ||*/ format == GL_LUMINANCE_ALPHA)
-         texIntFormat = format;
-      else
-         texIntFormat = GL_RGBA;
-   }
-   else if (_mesa_is_stencil_format(format)) {
-      if (ctx->Extensions.ARB_fragment_program &&
-          ctx->Pixel.IndexShift == 0 &&
-          ctx->Pixel.IndexOffset == 0 &&
-          type == GL_UNSIGNED_BYTE) {
-         /* We'll store stencil as alpha.  This only works for GLubyte
-          * image data because of how incoming values are mapped to alpha
-          * in [0,1].
-          */
-         texIntFormat = GL_ALPHA;
-         metaExtraSave = (META_COLOR_MASK |
-                          META_DEPTH_TEST |
-                          META_SHADER |
-                          META_STENCIL_TEST);
-      }
-      else {
-         fallback = GL_TRUE;
-      }
-   }
-   else if (_mesa_is_depth_format(format)) {
-      if (ctx->Extensions.ARB_depth_texture &&
-          ctx->Extensions.ARB_fragment_program) {
-         texIntFormat = GL_DEPTH_COMPONENT;
-         metaExtraSave = (META_SHADER);
-      }
-      else {
-         fallback = GL_TRUE;
-      }
-   }
-   else {
-      fallback = GL_TRUE;
-   }
-
-   if (fallback) {
-      _swrast_DrawPixels(ctx, x, y, width, height,
-                         format, type, unpack, pixels);
-      return;
-   }
-
-   /*
-    * Check image size against max texture size, draw as tiles if needed.
-    */
-   if (width > tex->MaxSize || height > tex->MaxSize) {
-      tiled_draw_pixels(ctx, tex->MaxSize, x, y, width, height,
-                        format, type, unpack, pixels);
-      return;
-   }
-
-   /* Most GL state applies to glDrawPixels (like blending, stencil, etc),
-    * but a there's a few things we need to override:
-    */
-   _mesa_meta_begin(ctx, (META_RASTERIZATION |
-                          META_SHADER |
-                          META_TEXTURE |
-                          META_TRANSFORM |
-                          META_VERTEX |
-                          META_VIEWPORT |
-                          metaExtraSave));
-
-   newTex = alloc_texture(tex, width, height, texIntFormat);
-
-   /* vertex positions, texcoords (after texture allocation!) */
-   {
-      const GLfloat x0 = (GLfloat) x;
-      const GLfloat y0 = (GLfloat) y;
-      const GLfloat x1 = x + width * ctx->Pixel.ZoomX;
-      const GLfloat y1 = y + height * ctx->Pixel.ZoomY;
-      const GLfloat z = invert_z(ctx->Current.RasterPos[2]);
-
-      verts[0].x = x0;
-      verts[0].y = y0;
-      verts[0].z = z;
-      verts[0].s = 0.0F;
-      verts[0].t = 0.0F;
-      verts[1].x = x1;
-      verts[1].y = y0;
-      verts[1].z = z;
-      verts[1].s = tex->Sright;
-      verts[1].t = 0.0F;
-      verts[2].x = x1;
-      verts[2].y = y1;
-      verts[2].z = z;
-      verts[2].s = tex->Sright;
-      verts[2].t = tex->Ttop;
-      verts[3].x = x0;
-      verts[3].y = y1;
-      verts[3].z = z;
-      verts[3].s = 0.0F;
-      verts[3].t = tex->Ttop;
-   }
-
-   if (drawpix->ArrayObj == 0) {
-      /* one-time setup: create vertex array object */
-      _mesa_GenVertexArrays(1, &drawpix->ArrayObj);
-   }
-   _mesa_BindVertexArray(drawpix->ArrayObj);
-
-   /* create vertex array buffer */
-   _mesa_GenBuffersARB(1, &vbo);
-   _mesa_BindBufferARB(GL_ARRAY_BUFFER_ARB, vbo);
-   _mesa_BufferDataARB(GL_ARRAY_BUFFER_ARB, sizeof(verts),
-                       verts, GL_DYNAMIC_DRAW_ARB);
-
-   /* setup vertex arrays */
-   _mesa_VertexPointer(3, GL_FLOAT, sizeof(struct vertex), OFFSET(x));
-   _mesa_TexCoordPointer(2, GL_FLOAT, sizeof(struct vertex), OFFSET(s));
-   _mesa_EnableClientState(GL_VERTEX_ARRAY);
-   _mesa_EnableClientState(GL_TEXTURE_COORD_ARRAY);
-
-   /* set given unpack params */
-   ctx->Unpack = *unpack;
-
-   _mesa_set_enable(ctx, tex->Target, GL_TRUE);
-
-   if (_mesa_is_stencil_format(format)) {
-      /* Drawing stencil */
-      GLint bit;
-
-      if (!drawpix->StencilFP)
-         init_draw_stencil_pixels(ctx);
-
-      setup_drawpix_texture(ctx, tex, newTex, texIntFormat, width, height,
-                            GL_ALPHA, type, pixels);
-
-      _mesa_ColorMask(GL_FALSE, GL_FALSE, GL_FALSE, GL_FALSE);
-
-      _mesa_set_enable(ctx, GL_STENCIL_TEST, GL_TRUE);
-
-      /* set all stencil bits to 0 */
-      _mesa_StencilOp(GL_REPLACE, GL_REPLACE, GL_REPLACE);
-      _mesa_StencilFunc(GL_ALWAYS, 0, 255);
-      _mesa_DrawArrays(GL_TRIANGLE_FAN, 0, 4);
-  
-      /* set stencil bits to 1 where needed */
-      _mesa_StencilOp(GL_KEEP, GL_KEEP, GL_REPLACE);
-
-      _mesa_BindProgram(GL_FRAGMENT_PROGRAM_ARB, drawpix->StencilFP);
-      _mesa_set_enable(ctx, GL_FRAGMENT_PROGRAM_ARB, GL_TRUE);
-
-      for (bit = 0; bit < ctx->DrawBuffer->Visual.stencilBits; bit++) {
-         const GLuint mask = 1 << bit;
-         if (mask & origStencilMask) {
-            _mesa_StencilFunc(GL_ALWAYS, mask, mask);
-            _mesa_StencilMask(mask);
-
-            _mesa_ProgramLocalParameter4fARB(GL_FRAGMENT_PROGRAM_ARB, 0,
-                                             255.0 / mask, 0.5, 0.0, 0.0);
-
-            _mesa_DrawArrays(GL_TRIANGLE_FAN, 0, 4);
-         }
-      }
-   }
-   else if (_mesa_is_depth_format(format)) {
-      /* Drawing depth */
-      if (!drawpix->DepthFP)
-         init_draw_depth_pixels(ctx);
-
-      _mesa_BindProgram(GL_FRAGMENT_PROGRAM_ARB, drawpix->DepthFP);
-      _mesa_set_enable(ctx, GL_FRAGMENT_PROGRAM_ARB, GL_TRUE);
-
-      /* polygon color = current raster color */
-      _mesa_ProgramLocalParameter4fvARB(GL_FRAGMENT_PROGRAM_ARB, 0,
-                                        ctx->Current.RasterColor);
-
-      setup_drawpix_texture(ctx, tex, newTex, texIntFormat, width, height,
-                            format, type, pixels);
-
-      _mesa_DrawArrays(GL_TRIANGLE_FAN, 0, 4);
-   }
-   else {
-      /* Drawing RGBA */
-      setup_drawpix_texture(ctx, tex, newTex, texIntFormat, width, height,
-                            format, type, pixels);
-      _mesa_DrawArrays(GL_TRIANGLE_FAN, 0, 4);
-   }
-
-   _mesa_set_enable(ctx, tex->Target, GL_FALSE);
-
-   _mesa_DeleteBuffersARB(1, &vbo);
-
-   /* restore unpack params */
-   ctx->Unpack = unpackSave;
-
-   _mesa_meta_end(ctx);
-}
-
-static GLboolean
-alpha_test_raster_color(struct gl_context *ctx)
-{
-   GLfloat alpha = ctx->Current.RasterColor[ACOMP];
-   GLfloat ref = ctx->Color.AlphaRef;
-
-   switch (ctx->Color.AlphaFunc) {
-      case GL_NEVER:
-	 return GL_FALSE;
-      case GL_LESS:
-	 return alpha < ref;
-      case GL_EQUAL:
-	 return alpha == ref;
-      case GL_LEQUAL:
-	 return alpha <= ref;
-      case GL_GREATER:
-	 return alpha > ref;
-      case GL_NOTEQUAL:
-	 return alpha != ref;
-      case GL_GEQUAL:
-	 return alpha >= ref;
-      case GL_ALWAYS:
-	 return GL_TRUE;
-      default:
-	 assert(0);
-	 return GL_FALSE;
-   }
-}
-
-/**
- * Do glBitmap with a alpha texture quad.  Use the alpha test to cull
- * the 'off' bits.  A bitmap cache as in the gallium/mesa state
- * tracker would improve performance a lot.
- */
-void
-_mesa_meta_Bitmap(struct gl_context *ctx,
-                  GLint x, GLint y, GLsizei width, GLsizei height,
-                  const struct gl_pixelstore_attrib *unpack,
-                  const GLubyte *bitmap1)
-{
-   struct bitmap_state *bitmap = &ctx->Meta->Bitmap;
-   struct temp_texture *tex = get_bitmap_temp_texture(ctx);
-   const GLenum texIntFormat = GL_ALPHA;
-   const struct gl_pixelstore_attrib unpackSave = *unpack;
-   GLubyte fg, bg;
-   struct vertex {
-      GLfloat x, y, z, s, t, r, g, b, a;
-   };
-   struct vertex verts[4];
-   GLboolean newTex;
-   GLubyte *bitmap8;
-
-   /*
-    * Check if swrast fallback is needed.
-    */
-   if (ctx->_ImageTransferState ||
-       ctx->FragmentProgram._Enabled ||
-       ctx->Fog.Enabled ||
-       ctx->Texture._EnabledUnits ||
-       width > tex->MaxSize ||
-       height > tex->MaxSize) {
-      _swrast_Bitmap(ctx, x, y, width, height, unpack, bitmap1);
-      return;
-   }
-
-   if (ctx->Color.AlphaEnabled && !alpha_test_raster_color(ctx))
-      return;
-
-   /* Most GL state applies to glBitmap (like blending, stencil, etc),
-    * but a there's a few things we need to override:
-    */
-   _mesa_meta_begin(ctx, (META_ALPHA_TEST |
-                          META_PIXEL_STORE |
-                          META_RASTERIZATION |
-                          META_SHADER |
-                          META_TEXTURE |
-                          META_TRANSFORM |
-                          META_VERTEX |
-                          META_VIEWPORT));
-
-   if (bitmap->ArrayObj == 0) {
-      /* one-time setup */
-
-      /* create vertex array object */
-      _mesa_GenVertexArraysAPPLE(1, &bitmap->ArrayObj);
-      _mesa_BindVertexArrayAPPLE(bitmap->ArrayObj);
-
-      /* create vertex array buffer */
-      _mesa_GenBuffersARB(1, &bitmap->VBO);
-      _mesa_BindBufferARB(GL_ARRAY_BUFFER_ARB, bitmap->VBO);
-      _mesa_BufferDataARB(GL_ARRAY_BUFFER_ARB, sizeof(verts),
-                          NULL, GL_DYNAMIC_DRAW_ARB);
-
-      /* setup vertex arrays */
-      _mesa_VertexPointer(3, GL_FLOAT, sizeof(struct vertex), OFFSET(x));
-      _mesa_TexCoordPointer(2, GL_FLOAT, sizeof(struct vertex), OFFSET(s));
-      _mesa_ColorPointer(4, GL_FLOAT, sizeof(struct vertex), OFFSET(r));
-      _mesa_EnableClientState(GL_VERTEX_ARRAY);
-      _mesa_EnableClientState(GL_TEXTURE_COORD_ARRAY);
-      _mesa_EnableClientState(GL_COLOR_ARRAY);
-   }
-   else {
-      _mesa_BindVertexArray(bitmap->ArrayObj);
-      _mesa_BindBufferARB(GL_ARRAY_BUFFER_ARB, bitmap->VBO);
-   }
-
-   newTex = alloc_texture(tex, width, height, texIntFormat);
-
-   /* vertex positions, texcoords, colors (after texture allocation!) */
-   {
-      const GLfloat x0 = (GLfloat) x;
-      const GLfloat y0 = (GLfloat) y;
-      const GLfloat x1 = (GLfloat) (x + width);
-      const GLfloat y1 = (GLfloat) (y + height);
-      const GLfloat z = invert_z(ctx->Current.RasterPos[2]);
-      GLuint i;
-
-      verts[0].x = x0;
-      verts[0].y = y0;
-      verts[0].z = z;
-      verts[0].s = 0.0F;
-      verts[0].t = 0.0F;
-      verts[1].x = x1;
-      verts[1].y = y0;
-      verts[1].z = z;
-      verts[1].s = tex->Sright;
-      verts[1].t = 0.0F;
-      verts[2].x = x1;
-      verts[2].y = y1;
-      verts[2].z = z;
-      verts[2].s = tex->Sright;
-      verts[2].t = tex->Ttop;
-      verts[3].x = x0;
-      verts[3].y = y1;
-      verts[3].z = z;
-      verts[3].s = 0.0F;
-      verts[3].t = tex->Ttop;
-
-      for (i = 0; i < 4; i++) {
-         verts[i].r = ctx->Current.RasterColor[0];
-         verts[i].g = ctx->Current.RasterColor[1];
-         verts[i].b = ctx->Current.RasterColor[2];
-         verts[i].a = ctx->Current.RasterColor[3];
-      }
-
-      /* upload new vertex data */
-      _mesa_BufferSubDataARB(GL_ARRAY_BUFFER_ARB, 0, sizeof(verts), verts);
-   }
-
-   /* choose different foreground/background alpha values */
-   CLAMPED_FLOAT_TO_UBYTE(fg, ctx->Current.RasterColor[ACOMP]);
-   bg = (fg > 127 ? 0 : 255);
-
-   bitmap1 = _mesa_map_pbo_source(ctx, &unpackSave, bitmap1);
-   if (!bitmap1) {
-      _mesa_meta_end(ctx);
-      return;
-   }
-
-   bitmap8 = (GLubyte *) malloc(width * height);
-   if (bitmap8) {
-      memset(bitmap8, bg, width * height);
-      _mesa_expand_bitmap(width, height, &unpackSave, bitmap1,
-                          bitmap8, width, fg);
-
-      _mesa_set_enable(ctx, tex->Target, GL_TRUE);
-
-      _mesa_set_enable(ctx, GL_ALPHA_TEST, GL_TRUE);
-      _mesa_AlphaFunc(GL_NOTEQUAL, UBYTE_TO_FLOAT(bg));
-
-      setup_drawpix_texture(ctx, tex, newTex, texIntFormat, width, height,
-                            GL_ALPHA, GL_UNSIGNED_BYTE, bitmap8);
-
-      _mesa_DrawArrays(GL_TRIANGLE_FAN, 0, 4);
-
-      _mesa_set_enable(ctx, tex->Target, GL_FALSE);
-
-      free(bitmap8);
-   }
-
-   _mesa_unmap_pbo_source(ctx, &unpackSave);
-
-   _mesa_meta_end(ctx);
-}
-
-
-/**
- * Check if the call to _mesa_meta_GenerateMipmap() will require a
- * software fallback.  The fallback path will require that the texture
- * images are mapped.
- * \return GL_TRUE if a fallback is needed, GL_FALSE otherwise
- */
-GLboolean
-_mesa_meta_check_generate_mipmap_fallback(struct gl_context *ctx, GLenum target,
-                                          struct gl_texture_object *texObj)
-{
-   const GLuint fboSave = ctx->DrawBuffer->Name;
-   struct gen_mipmap_state *mipmap = &ctx->Meta->Mipmap;
-   struct gl_texture_image *baseImage;
-   GLuint srcLevel;
-   GLenum status;
-
-   /* check for fallbacks */
-   if (!ctx->Extensions.EXT_framebuffer_object ||
-       target == GL_TEXTURE_3D) {
-      return GL_TRUE;
-   }
-
-   srcLevel = texObj->BaseLevel;
-   baseImage = _mesa_select_tex_image(ctx, texObj, target, srcLevel);
-   if (!baseImage || _mesa_is_format_compressed(baseImage->TexFormat)) {
-      return GL_TRUE;
-   }
-
-   /*
-    * Test that we can actually render in the texture's format.
-    */
-   if (!mipmap->FBO)
-      _mesa_GenFramebuffersEXT(1, &mipmap->FBO);
-   _mesa_BindFramebufferEXT(GL_FRAMEBUFFER_EXT, mipmap->FBO);
-
-   if (target == GL_TEXTURE_1D) {
-      _mesa_FramebufferTexture1DEXT(GL_FRAMEBUFFER_EXT,
-                                    GL_COLOR_ATTACHMENT0_EXT,
-                                    target, texObj->Name, srcLevel);
-   }
-#if 0
-   /* other work is needed to enable 3D mipmap generation */
-   else if (target == GL_TEXTURE_3D) {
-      GLint zoffset = 0;
-      _mesa_FramebufferTexture3DEXT(GL_FRAMEBUFFER_EXT,
-                                    GL_COLOR_ATTACHMENT0_EXT,
-                                    target, texObj->Name, srcLevel, zoffset);
-   }
-#endif
-   else {
-      /* 2D / cube */
-      _mesa_FramebufferTexture2DEXT(GL_FRAMEBUFFER_EXT,
-                                    GL_COLOR_ATTACHMENT0_EXT,
-                                    target, texObj->Name, srcLevel);
-   }
-
-   status = _mesa_CheckFramebufferStatusEXT(GL_FRAMEBUFFER_EXT);
-
-   _mesa_BindFramebufferEXT(GL_FRAMEBUFFER_EXT, fboSave);
-
-   if (status != GL_FRAMEBUFFER_COMPLETE_EXT) {
-      return GL_TRUE;
-   }
-
-   return GL_FALSE;
-}
-
-
-/**
- * Called via ctx->Driver.GenerateMipmap()
- * Note: texture borders and 3D texture support not yet complete.
- */
-void
-_mesa_meta_GenerateMipmap(struct gl_context *ctx, GLenum target,
-                          struct gl_texture_object *texObj)
-{
-   struct gen_mipmap_state *mipmap = &ctx->Meta->Mipmap;
-   struct vertex {
-      GLfloat x, y, s, t, r;
-   };
-   struct vertex verts[4];
-   const GLuint baseLevel = texObj->BaseLevel;
-   const GLuint maxLevel = texObj->MaxLevel;
-   const GLenum minFilterSave = texObj->Sampler.MinFilter;
-   const GLenum magFilterSave = texObj->Sampler.MagFilter;
-   const GLint maxLevelSave = texObj->MaxLevel;
-   const GLboolean genMipmapSave = texObj->GenerateMipmap;
-   const GLenum wrapSSave = texObj->Sampler.WrapS;
-   const GLenum wrapTSave = texObj->Sampler.WrapT;
-   const GLenum wrapRSave = texObj->Sampler.WrapR;
-   const GLuint fboSave = ctx->DrawBuffer->Name;
-   const GLuint original_active_unit = ctx->Texture.CurrentUnit;
-   GLenum faceTarget;
-   GLuint dstLevel;
-   GLuint border = 0;
-
-   if (_mesa_meta_check_generate_mipmap_fallback(ctx, target, texObj)) {
-      _mesa_generate_mipmap(ctx, target, texObj);
-      return;
-   }
-
-   if (target >= GL_TEXTURE_CUBE_MAP_POSITIVE_X &&
-       target <= GL_TEXTURE_CUBE_MAP_NEGATIVE_Z) {
-      faceTarget = target;
-      target = GL_TEXTURE_CUBE_MAP;
-   }
-   else {
-      faceTarget = target;
-   }
-
-   _mesa_meta_begin(ctx, META_ALL);
-
-   if (original_active_unit != 0)
-      _mesa_BindTexture(target, texObj->Name);
-
-   if (mipmap->ArrayObj == 0) {
-      /* one-time setup */
-
-      /* create vertex array object */
-      _mesa_GenVertexArraysAPPLE(1, &mipmap->ArrayObj);
-      _mesa_BindVertexArrayAPPLE(mipmap->ArrayObj);
-
-      /* create vertex array buffer */
-      _mesa_GenBuffersARB(1, &mipmap->VBO);
-      _mesa_BindBufferARB(GL_ARRAY_BUFFER_ARB, mipmap->VBO);
-      _mesa_BufferDataARB(GL_ARRAY_BUFFER_ARB, sizeof(verts),
-                          NULL, GL_DYNAMIC_DRAW_ARB);
-
-      /* setup vertex arrays */
-      _mesa_VertexPointer(2, GL_FLOAT, sizeof(struct vertex), OFFSET(x));
-      _mesa_TexCoordPointer(3, GL_FLOAT, sizeof(struct vertex), OFFSET(s));
-      _mesa_EnableClientState(GL_VERTEX_ARRAY);
-      _mesa_EnableClientState(GL_TEXTURE_COORD_ARRAY);
-   }
-   else {
-      _mesa_BindVertexArray(mipmap->ArrayObj);
-      _mesa_BindBufferARB(GL_ARRAY_BUFFER_ARB, mipmap->VBO);
-   }
-
-   if (!mipmap->FBO) {
-      _mesa_GenFramebuffersEXT(1, &mipmap->FBO);
-   }
-   _mesa_BindFramebufferEXT(GL_FRAMEBUFFER_EXT, mipmap->FBO);
-
-   _mesa_TexParameteri(target, GL_TEXTURE_MIN_FILTER, GL_LINEAR_MIPMAP_LINEAR);
-   _mesa_TexParameteri(target, GL_TEXTURE_MAG_FILTER, GL_LINEAR);
-   _mesa_TexParameteri(target, GL_GENERATE_MIPMAP, GL_FALSE);
-   _mesa_TexParameteri(target, GL_TEXTURE_WRAP_S, GL_CLAMP_TO_EDGE);
-   _mesa_TexParameteri(target, GL_TEXTURE_WRAP_T, GL_CLAMP_TO_EDGE);
-   _mesa_TexParameteri(target, GL_TEXTURE_WRAP_R, GL_CLAMP_TO_EDGE);
-
-   _mesa_set_enable(ctx, target, GL_TRUE);
-
-   /* setup texcoords once (XXX what about border?) */
-   switch (faceTarget) {
-   case GL_TEXTURE_1D:
-   case GL_TEXTURE_2D:
-      verts[0].s = 0.0F;
-      verts[0].t = 0.0F;
-      verts[0].r = 0.0F;
-      verts[1].s = 1.0F;
-      verts[1].t = 0.0F;
-      verts[1].r = 0.0F;
-      verts[2].s = 1.0F;
-      verts[2].t = 1.0F;
-      verts[2].r = 0.0F;
-      verts[3].s = 0.0F;
-      verts[3].t = 1.0F;
-      verts[3].r = 0.0F;
-      break;
-   case GL_TEXTURE_3D:
-      abort();
-      break;
-   default:
-      /* cube face */
-      {
-         static const GLfloat st[4][2] = {
-            {0.0f, 0.0f}, {1.0f, 0.0f}, {1.0f, 1.0f}, {0.0f, 1.0f}
-         };
-         GLuint i;
-
-         /* loop over quad verts */
-         for (i = 0; i < 4; i++) {
-            /* Compute sc = +/-scale and tc = +/-scale.
-             * Not +/-1 to avoid cube face selection ambiguity near the edges,
-             * though that can still sometimes happen with this scale factor...
-             */
-            const GLfloat scale = 0.9999f;
-            const GLfloat sc = (2.0f * st[i][0] - 1.0f) * scale;
-            const GLfloat tc = (2.0f * st[i][1] - 1.0f) * scale;
-
-            switch (faceTarget) {
-            case GL_TEXTURE_CUBE_MAP_POSITIVE_X:
-               verts[i].s = 1.0f;
-               verts[i].t = -tc;
-               verts[i].r = -sc;
-               break;
-            case GL_TEXTURE_CUBE_MAP_NEGATIVE_X:
-               verts[i].s = -1.0f;
-               verts[i].t = -tc;
-               verts[i].r = sc;
-               break;
-            case GL_TEXTURE_CUBE_MAP_POSITIVE_Y:
-               verts[i].s = sc;
-               verts[i].t = 1.0f;
-               verts[i].r = tc;
-               break;
-            case GL_TEXTURE_CUBE_MAP_NEGATIVE_Y:
-               verts[i].s = sc;
-               verts[i].t = -1.0f;
-               verts[i].r = -tc;
-               break;
-            case GL_TEXTURE_CUBE_MAP_POSITIVE_Z:
-               verts[i].s = sc;
-               verts[i].t = -tc;
-               verts[i].r = 1.0f;
-               break;
-            case GL_TEXTURE_CUBE_MAP_NEGATIVE_Z:
-               verts[i].s = -sc;
-               verts[i].t = -tc;
-               verts[i].r = -1.0f;
-               break;
-            default:
-               assert(0);
-            }
-         }
-      }
-   }
-
-   _mesa_set_enable(ctx, target, GL_TRUE);
-
-   /* setup vertex positions */
-   {
-      verts[0].x = 0.0F;
-      verts[0].y = 0.0F;
-      verts[1].x = 1.0F;
-      verts[1].y = 0.0F;
-      verts[2].x = 1.0F;
-      verts[2].y = 1.0F;
-      verts[3].x = 0.0F;
-      verts[3].y = 1.0F;
-      
-      /* upload new vertex data */
-      _mesa_BufferSubDataARB(GL_ARRAY_BUFFER_ARB, 0, sizeof(verts), verts);
-   }
-
-   /* setup projection matrix */
-   _mesa_MatrixMode(GL_PROJECTION);
-   _mesa_LoadIdentity();
-   _mesa_Ortho(0.0, 1.0, 0.0, 1.0, -1.0, 1.0);
-
-   /* texture is already locked, unlock now */
-   _mesa_unlock_texture(ctx, texObj);
-
-   for (dstLevel = baseLevel + 1; dstLevel <= maxLevel; dstLevel++) {
-      const struct gl_texture_image *srcImage;
-      const GLuint srcLevel = dstLevel - 1;
-      GLsizei srcWidth, srcHeight, srcDepth;
-      GLsizei dstWidth, dstHeight, dstDepth;
-      GLenum status;
-
-      srcImage = _mesa_select_tex_image(ctx, texObj, faceTarget, srcLevel);
-      assert(srcImage->Border == 0); /* XXX we can fix this */
-
-      /* src size w/out border */
-      srcWidth = srcImage->Width - 2 * border;
-      srcHeight = srcImage->Height - 2 * border;
-      srcDepth = srcImage->Depth - 2 * border;
-
-      /* new dst size w/ border */
-      dstWidth = MAX2(1, srcWidth / 2) + 2 * border;
-      dstHeight = MAX2(1, srcHeight / 2) + 2 * border;
-      dstDepth = MAX2(1, srcDepth / 2) + 2 * border;
-
-      if (dstWidth == srcImage->Width &&
-          dstHeight == srcImage->Height &&
-          dstDepth == srcImage->Depth) {
-         /* all done */
-         break;
-      }
-
-      /* Set MaxLevel large enough to hold the new level when we allocate it  */
-      _mesa_TexParameteri(target, GL_TEXTURE_MAX_LEVEL, dstLevel);
-
-      /* Create empty dest image */
-      if (target == GL_TEXTURE_1D) {
-         _mesa_TexImage1D(target, dstLevel, srcImage->InternalFormat,
-                          dstWidth, border,
-                          GL_RGBA, GL_UNSIGNED_BYTE, NULL);
-      }
-      else if (target == GL_TEXTURE_3D) {
-         _mesa_TexImage3D(target, dstLevel, srcImage->InternalFormat,
-                          dstWidth, dstHeight, dstDepth, border,
-                          GL_RGBA, GL_UNSIGNED_BYTE, NULL);
-      }
-      else {
-         /* 2D or cube */
-         _mesa_TexImage2D(faceTarget, dstLevel, srcImage->InternalFormat,
-                          dstWidth, dstHeight, border,
-                          GL_RGBA, GL_UNSIGNED_BYTE, NULL);
-
-         if (target == GL_TEXTURE_CUBE_MAP) {
-            /* If texturing from a cube, we need to make sure all src faces
-             * have been defined (even if we're not sampling from them.)
-             * Otherwise the texture object will be 'incomplete' and
-             * texturing from it will not be allowed.
-             */
-            GLuint face;
-            for (face = 0; face < 6; face++) {
-               if (!texObj->Image[face][srcLevel] ||
-                   texObj->Image[face][srcLevel]->Width != srcWidth) {
-                  _mesa_TexImage2D(GL_TEXTURE_CUBE_MAP_POSITIVE_X + face,
-                                   srcLevel, srcImage->InternalFormat,
-                                   srcWidth, srcHeight, border,
-                                   GL_RGBA, GL_UNSIGNED_BYTE, NULL);
-               }
-            }
-         }
-      }
-
-      /* limit minification to src level */
-      _mesa_TexParameteri(target, GL_TEXTURE_MAX_LEVEL, srcLevel);
-
-      /* Set to draw into the current dstLevel */
-      if (target == GL_TEXTURE_1D) {
-         _mesa_FramebufferTexture1DEXT(GL_FRAMEBUFFER_EXT,
-                                       GL_COLOR_ATTACHMENT0_EXT,
-                                       target,
-                                       texObj->Name,
-                                       dstLevel);
-      }
-      else if (target == GL_TEXTURE_3D) {
-         GLint zoffset = 0; /* XXX unfinished */
-         _mesa_FramebufferTexture3DEXT(GL_FRAMEBUFFER_EXT,
-                                       GL_COLOR_ATTACHMENT0_EXT,
-                                       target,
-                                       texObj->Name,
-                                       dstLevel, zoffset);
-      }
-      else {
-         /* 2D / cube */
-         _mesa_FramebufferTexture2DEXT(GL_FRAMEBUFFER_EXT,
-                                       GL_COLOR_ATTACHMENT0_EXT,
-                                       faceTarget,
-                                       texObj->Name,
-                                       dstLevel);
-      }
-
-      _mesa_DrawBuffer(GL_COLOR_ATTACHMENT0_EXT);
-
-      /* sanity check */
-      status = _mesa_CheckFramebufferStatusEXT(GL_FRAMEBUFFER_EXT);
-      if (status != GL_FRAMEBUFFER_COMPLETE_EXT) {
-         abort();
-         break;
-      }
-
-      assert(dstWidth == ctx->DrawBuffer->Width);
-      assert(dstHeight == ctx->DrawBuffer->Height);
-
-      /* setup viewport */
-      _mesa_set_viewport(ctx, 0, 0, dstWidth, dstHeight);
-
-      _mesa_DrawArrays(GL_TRIANGLE_FAN, 0, 4);
-   }
-
-   _mesa_lock_texture(ctx, texObj); /* relock */
-
-   _mesa_meta_end(ctx);
-
-   _mesa_TexParameteri(target, GL_TEXTURE_MIN_FILTER, minFilterSave);
-   _mesa_TexParameteri(target, GL_TEXTURE_MAG_FILTER, magFilterSave);
-   _mesa_TexParameteri(target, GL_TEXTURE_MAX_LEVEL, maxLevelSave);
-   _mesa_TexParameteri(target, GL_GENERATE_MIPMAP, genMipmapSave);
-   _mesa_TexParameteri(target, GL_TEXTURE_WRAP_S, wrapSSave);
-   _mesa_TexParameteri(target, GL_TEXTURE_WRAP_T, wrapTSave);
-   _mesa_TexParameteri(target, GL_TEXTURE_WRAP_R, wrapRSave);
-
-   _mesa_BindFramebufferEXT(GL_FRAMEBUFFER_EXT, fboSave);
-}
-
-
-/**
- * Determine the GL data type to use for the temporary image read with
- * ReadPixels() and passed to Tex[Sub]Image().
- */
-static GLenum
-get_temp_image_type(struct gl_context *ctx, GLenum baseFormat)
-{
-   switch (baseFormat) {
-   case GL_RGBA:
-   case GL_RGB:
-   case GL_ALPHA:
-   case GL_LUMINANCE:
-   case GL_LUMINANCE_ALPHA:
-   case GL_INTENSITY:
-      if (ctx->DrawBuffer->Visual.redBits <= 8)
-         return GL_UNSIGNED_BYTE;
-      else if (ctx->DrawBuffer->Visual.redBits <= 8)
-         return GL_UNSIGNED_SHORT;
-      else
-         return GL_FLOAT;
-   case GL_DEPTH_COMPONENT:
-      return GL_UNSIGNED_INT;
-   case GL_DEPTH_STENCIL:
-      return GL_UNSIGNED_INT_24_8;
-   default:
-      _mesa_problem(ctx, "Unexpected format in get_temp_image_type()");
-      return 0;
-   }
-}
-
-
-/**
- * Helper for _mesa_meta_CopyTexImage1/2D() functions.
- * Have to be careful with locking and meta state for pixel transfer.
- */
-static void
-copy_tex_image(struct gl_context *ctx, GLuint dims, GLenum target, GLint level,
-               GLenum internalFormat, GLint x, GLint y,
-               GLsizei width, GLsizei height, GLint border)
-{
-   struct gl_texture_object *texObj;
-   struct gl_texture_image *texImage;
-   GLenum format, type;
-   GLint bpp;
-   void *buf;
-
-   texObj = _mesa_get_current_tex_object(ctx, target);
-   texImage = _mesa_get_tex_image(ctx, texObj, target, level);
-
-   /* Choose format/type for temporary image buffer */
-   format = _mesa_base_tex_format(ctx, internalFormat);
-   type = get_temp_image_type(ctx, format);
-   bpp = _mesa_bytes_per_pixel(format, type);
-   if (bpp <= 0) {
-      _mesa_problem(ctx, "Bad bpp in meta copy_tex_image()");
-      return;
-   }
-
-   /*
-    * Alloc image buffer (XXX could use a PBO)
-    */
-   buf = malloc(width * height * bpp);
-   if (!buf) {
-      _mesa_error(ctx, GL_OUT_OF_MEMORY, "glCopyTexImage%uD", dims);
-      return;
-   }
-
-   _mesa_unlock_texture(ctx, texObj); /* need to unlock first */
-
-   /*
-    * Read image from framebuffer (disable pixel transfer ops)
-    */
-   _mesa_meta_begin(ctx, META_PIXEL_STORE | META_PIXEL_TRANSFER);
-   ctx->Driver.ReadPixels(ctx, x, y, width, height,
-			  format, type, &ctx->Pack, buf);
-   _mesa_meta_end(ctx);
-
-   if (texImage->Data) {
-      ctx->Driver.FreeTexImageData(ctx, texImage);
-   }
-
-   /* The texture's format was already chosen in _mesa_CopyTexImage() */
-   ASSERT(texImage->TexFormat != MESA_FORMAT_NONE);
-
-   /*
-    * Store texture data (with pixel transfer ops)
-    */
-   _mesa_meta_begin(ctx, META_PIXEL_STORE);
-
-   _mesa_update_state(ctx); /* to update pixel transfer state */
-
-   if (target == GL_TEXTURE_1D) {
-      ctx->Driver.TexImage1D(ctx, target, level, internalFormat,
-                             width, border, format, type,
-                             buf, &ctx->Unpack, texObj, texImage);
-   }
-   else {
-      ctx->Driver.TexImage2D(ctx, target, level, internalFormat,
-                             width, height, border, format, type,
-                             buf, &ctx->Unpack, texObj, texImage);
-   }
-   _mesa_meta_end(ctx);
-
-   _mesa_lock_texture(ctx, texObj); /* re-lock */
-
-   free(buf);
-}
-
-
-void
-_mesa_meta_CopyTexImage1D(struct gl_context *ctx, GLenum target, GLint level,
-                          GLenum internalFormat, GLint x, GLint y,
-                          GLsizei width, GLint border)
-{
-   copy_tex_image(ctx, 1, target, level, internalFormat, x, y,
-                  width, 1, border);
-}
-
-
-void
-_mesa_meta_CopyTexImage2D(struct gl_context *ctx, GLenum target, GLint level,
-                          GLenum internalFormat, GLint x, GLint y,
-                          GLsizei width, GLsizei height, GLint border)
-{
-   copy_tex_image(ctx, 2, target, level, internalFormat, x, y,
-                  width, height, border);
-}
-
-
-
-/**
- * Helper for _mesa_meta_CopyTexSubImage1/2/3D() functions.
- * Have to be careful with locking and meta state for pixel transfer.
- */
-static void
-copy_tex_sub_image(struct gl_context *ctx,
-                   GLuint dims, GLenum target, GLint level,
-                   GLint xoffset, GLint yoffset, GLint zoffset,
-                   GLint x, GLint y,
-                   GLsizei width, GLsizei height)
-{
-   struct gl_texture_object *texObj;
-   struct gl_texture_image *texImage;
-   GLenum format, type;
-   GLint bpp;
-   void *buf;
-
-   texObj = _mesa_get_current_tex_object(ctx, target);
-   texImage = _mesa_select_tex_image(ctx, texObj, target, level);
-
-   /* Choose format/type for temporary image buffer */
-   format = _mesa_get_format_base_format(texImage->TexFormat);
-   type = get_temp_image_type(ctx, format);
-   bpp = _mesa_bytes_per_pixel(format, type);
-   if (bpp <= 0) {
-      _mesa_problem(ctx, "Bad bpp in meta copy_tex_sub_image()");
-      return;
-   }
-
-   /*
-    * Alloc image buffer (XXX could use a PBO)
-    */
-   buf = malloc(width * height * bpp);
-   if (!buf) {
-      _mesa_error(ctx, GL_OUT_OF_MEMORY, "glCopyTexSubImage%uD", dims);
-      return;
-   }
-
-   _mesa_unlock_texture(ctx, texObj); /* need to unlock first */
-
-   /*
-    * Read image from framebuffer (disable pixel transfer ops)
-    */
-   _mesa_meta_begin(ctx, META_PIXEL_STORE | META_PIXEL_TRANSFER);
-   ctx->Driver.ReadPixels(ctx, x, y, width, height,
-			  format, type, &ctx->Pack, buf);
-   _mesa_meta_end(ctx);
-
-   _mesa_update_state(ctx); /* to update pixel transfer state */
-
-   /*
-    * Store texture data (with pixel transfer ops)
-    */
-   _mesa_meta_begin(ctx, META_PIXEL_STORE);
-   if (target == GL_TEXTURE_1D) {
-      ctx->Driver.TexSubImage1D(ctx, target, level, xoffset,
-                                width, format, type, buf,
-                                &ctx->Unpack, texObj, texImage);
-   }
-   else if (target == GL_TEXTURE_3D) {
-      ctx->Driver.TexSubImage3D(ctx, target, level, xoffset, yoffset, zoffset,
-                                width, height, 1, format, type, buf,
-                                &ctx->Unpack, texObj, texImage);
-   }
-   else {
-      ctx->Driver.TexSubImage2D(ctx, target, level, xoffset, yoffset,
-                                width, height, format, type, buf,
-                                &ctx->Unpack, texObj, texImage);
-   }
-   _mesa_meta_end(ctx);
-
-   _mesa_lock_texture(ctx, texObj); /* re-lock */
-
-   free(buf);
-}
-
-
-void
-_mesa_meta_CopyTexSubImage1D(struct gl_context *ctx, GLenum target, GLint level,
-                             GLint xoffset,
-                             GLint x, GLint y, GLsizei width)
-{
-   copy_tex_sub_image(ctx, 1, target, level, xoffset, 0, 0,
-                      x, y, width, 1);
-}
-
-
-void
-_mesa_meta_CopyTexSubImage2D(struct gl_context *ctx, GLenum target, GLint level,
-                             GLint xoffset, GLint yoffset,
-                             GLint x, GLint y,
-                             GLsizei width, GLsizei height)
-{
-   copy_tex_sub_image(ctx, 2, target, level, xoffset, yoffset, 0,
-                      x, y, width, height);
-}
-
-
-void
-_mesa_meta_CopyTexSubImage3D(struct gl_context *ctx, GLenum target, GLint level,
-                             GLint xoffset, GLint yoffset, GLint zoffset,
-                             GLint x, GLint y,
-                             GLsizei width, GLsizei height)
-{
-   copy_tex_sub_image(ctx, 3, target, level, xoffset, yoffset, zoffset,
-                      x, y, width, height);
-}
-
-
-void
-_mesa_meta_CopyColorTable(struct gl_context *ctx,
-                          GLenum target, GLenum internalformat,
-                          GLint x, GLint y, GLsizei width)
-{
-   GLfloat *buf;
-
-   buf = (GLfloat *) malloc(width * 4 * sizeof(GLfloat));
-   if (!buf) {
-      _mesa_error(ctx, GL_OUT_OF_MEMORY, "glCopyColorTable");
-      return;
-   }
-
-   /*
-    * Read image from framebuffer (disable pixel transfer ops)
-    */
-   _mesa_meta_begin(ctx, META_PIXEL_STORE | META_PIXEL_TRANSFER);
-   ctx->Driver.ReadPixels(ctx, x, y, width, 1,
-                          GL_RGBA, GL_FLOAT, &ctx->Pack, buf);
-
-   _mesa_ColorTable(target, internalformat, width, GL_RGBA, GL_FLOAT, buf);
-
-   _mesa_meta_end(ctx);
-
-   free(buf);
-}
-
-
-void
-_mesa_meta_CopyColorSubTable(struct gl_context *ctx,GLenum target, GLsizei start,
-                             GLint x, GLint y, GLsizei width)
-{
-   GLfloat *buf;
-
-   buf = (GLfloat *) malloc(width * 4 * sizeof(GLfloat));
-   if (!buf) {
-      _mesa_error(ctx, GL_OUT_OF_MEMORY, "glCopyColorSubTable");
-      return;
-   }
-
-   /*
-    * Read image from framebuffer (disable pixel transfer ops)
-    */
-   _mesa_meta_begin(ctx, META_PIXEL_STORE | META_PIXEL_TRANSFER);
-   ctx->Driver.ReadPixels(ctx, x, y, width, 1,
-                          GL_RGBA, GL_FLOAT, &ctx->Pack, buf);
-
-   _mesa_ColorSubTable(target, start, width, GL_RGBA, GL_FLOAT, buf);
-
-   _mesa_meta_end(ctx);
-
-   free(buf);
-}
-=======
-/*
- * Mesa 3-D graphics library
- * Version:  7.6
- *
- * Copyright (C) 2009  VMware, Inc.  All Rights Reserved.
- *
- * Permission is hereby granted, free of charge, to any person obtaining a
- * copy of this software and associated documentation files (the "Software"),
- * to deal in the Software without restriction, including without limitation
- * the rights to use, copy, modify, merge, publish, distribute, sublicense,
- * and/or sell copies of the Software, and to permit persons to whom the
- * Software is furnished to do so, subject to the following conditions:
- *
- * The above copyright notice and this permission notice shall be included
- * in all copies or substantial portions of the Software.
- *
- * THE SOFTWARE IS PROVIDED "AS IS", WITHOUT WARRANTY OF ANY KIND, EXPRESS
- * OR IMPLIED, INCLUDING BUT NOT LIMITED TO THE WARRANTIES OF MERCHANTABILITY,
- * FITNESS FOR A PARTICULAR PURPOSE AND NONINFRINGEMENT.  IN NO EVENT SHALL
- * BRIAN PAUL BE LIABLE FOR ANY CLAIM, DAMAGES OR OTHER LIABILITY, WHETHER IN
- * AN ACTION OF CONTRACT, TORT OR OTHERWISE, ARISING FROM, OUT OF OR IN
- * CONNECTION WITH THE SOFTWARE OR THE USE OR OTHER DEALINGS IN THE SOFTWARE.
- */
-
-/**
- * Meta operations.  Some GL operations can be expressed in terms of
- * other GL operations.  For example, glBlitFramebuffer() can be done
- * with texture mapping and glClear() can be done with polygon rendering.
- *
- * \author Brian Paul
- */
-
-
-#include "main/glheader.h"
-#include "main/mtypes.h"
-#include "main/imports.h"
-#include "main/arbprogram.h"
-#include "main/arrayobj.h"
-#include "main/blend.h"
-#include "main/bufferobj.h"
-#include "main/buffers.h"
-#include "main/colortab.h"
-#include "main/condrender.h"
-#include "main/depth.h"
-#include "main/enable.h"
-#include "main/fbobject.h"
-#include "main/formats.h"
-#include "main/image.h"
-#include "main/macros.h"
-#include "main/matrix.h"
-#include "main/mipmap.h"
-#include "main/pbo.h"
-#include "main/polygon.h"
-#include "main/readpix.h"
-#include "main/scissor.h"
-#include "main/shaderapi.h"
-#include "main/shaderobj.h"
-#include "main/state.h"
-#include "main/stencil.h"
-#include "main/texobj.h"
-#include "main/texenv.h"
-#include "main/teximage.h"
-#include "main/texparam.h"
-#include "main/texstate.h"
-#include "main/varray.h"
-#include "main/viewport.h"
-#include "program/program.h"
-#include "swrast/swrast.h"
-#include "drivers/common/meta.h"
-
-
-/** Return offset in bytes of the field within a vertex struct */
-#define OFFSET(FIELD) ((void *) offsetof(struct vertex, FIELD))
-
-
-/**
- * Flags passed to _mesa_meta_begin().
- */
-/*@{*/
-#define META_ALL              ~0x0
-#define META_ALPHA_TEST        0x1
-#define META_BLEND             0x2  /**< includes logicop */
-#define META_COLOR_MASK        0x4
-#define META_DEPTH_TEST        0x8
-#define META_FOG              0x10
-#define META_PIXEL_STORE      0x20
-#define META_PIXEL_TRANSFER   0x40
-#define META_RASTERIZATION    0x80
-#define META_SCISSOR         0x100
-#define META_SHADER          0x200
-#define META_STENCIL_TEST    0x400
-#define META_TRANSFORM       0x800 /**< modelview, projection, clip planes */
-#define META_TEXTURE        0x1000
-#define META_VERTEX         0x2000
-#define META_VIEWPORT       0x4000
-#define META_CLAMP_FRAGMENT_COLOR 0x8000
-#define META_CLAMP_VERTEX_COLOR 0x10000
-#define META_CONDITIONAL_RENDER 0x20000
-/*@}*/
-
-
-/**
- * State which we may save/restore across meta ops.
- * XXX this may be incomplete...
- */
-struct save_state
-{
-   GLbitfield SavedState;  /**< bitmask of META_* flags */
-
-   /** META_ALPHA_TEST */
-   GLboolean AlphaEnabled;
-   GLenum AlphaFunc;
-   GLclampf AlphaRef;
-
-   /** META_BLEND */
-   GLbitfield BlendEnabled;
-   GLboolean ColorLogicOpEnabled;
-
-   /** META_COLOR_MASK */
-   GLubyte ColorMask[MAX_DRAW_BUFFERS][4];
-
-   /** META_DEPTH_TEST */
-   struct gl_depthbuffer_attrib Depth;
-
-   /** META_FOG */
-   GLboolean Fog;
-
-   /** META_PIXEL_STORE */
-   struct gl_pixelstore_attrib Pack, Unpack;
-
-   /** META_PIXEL_TRANSFER */
-   GLfloat RedBias, RedScale;
-   GLfloat GreenBias, GreenScale;
-   GLfloat BlueBias, BlueScale;
-   GLfloat AlphaBias, AlphaScale;
-   GLfloat DepthBias, DepthScale;
-   GLboolean MapColorFlag;
-
-   /** META_RASTERIZATION */
-   GLenum FrontPolygonMode, BackPolygonMode;
-   GLboolean PolygonOffset;
-   GLboolean PolygonSmooth;
-   GLboolean PolygonStipple;
-   GLboolean PolygonCull;
-
-   /** META_SCISSOR */
-   struct gl_scissor_attrib Scissor;
-
-   /** META_SHADER */
-   GLboolean VertexProgramEnabled;
-   struct gl_vertex_program *VertexProgram;
-   GLboolean FragmentProgramEnabled;
-   struct gl_fragment_program *FragmentProgram;
-   struct gl_shader_program *VertexShader;
-   struct gl_shader_program *GeometryShader;
-   struct gl_shader_program *FragmentShader;
-   struct gl_shader_program *ActiveShader;
-
-   /** META_STENCIL_TEST */
-   struct gl_stencil_attrib Stencil;
-
-   /** META_TRANSFORM */
-   GLenum MatrixMode;
-   GLfloat ModelviewMatrix[16];
-   GLfloat ProjectionMatrix[16];
-   GLfloat TextureMatrix[16];
-   GLbitfield ClipPlanesEnabled;
-
-   /** META_TEXTURE */
-   GLuint ActiveUnit;
-   GLuint ClientActiveUnit;
-   /** for unit[0] only */
-   struct gl_texture_object *CurrentTexture[NUM_TEXTURE_TARGETS];
-   /** mask of TEXTURE_2D_BIT, etc */
-   GLbitfield TexEnabled[MAX_TEXTURE_UNITS];
-   GLbitfield TexGenEnabled[MAX_TEXTURE_UNITS];
-   GLuint EnvMode;  /* unit[0] only */
-
-   /** META_VERTEX */
-   struct gl_array_object *ArrayObj;
-   struct gl_buffer_object *ArrayBufferObj;
-
-   /** META_VIEWPORT */
-   GLint ViewportX, ViewportY, ViewportW, ViewportH;
-   GLclampd DepthNear, DepthFar;
-
-   /** META_CLAMP_FRAGMENT_COLOR */
-   GLenum ClampFragmentColor;
-
-   /** META_CLAMP_VERTEX_COLOR */
-   GLenum ClampVertexColor;
-
-   /** META_CONDITIONAL_RENDER */
-   struct gl_query_object *CondRenderQuery;
-   GLenum CondRenderMode;
-
-   /** Miscellaneous (always disabled) */
-   GLboolean Lighting;
-};
-
-
-/**
- * Temporary texture used for glBlitFramebuffer, glDrawPixels, etc.
- * This is currently shared by all the meta ops.  But we could create a
- * separate one for each of glDrawPixel, glBlitFramebuffer, glCopyPixels, etc.
- */
-struct temp_texture
-{
-   GLuint TexObj;
-   GLenum Target;         /**< GL_TEXTURE_2D or GL_TEXTURE_RECTANGLE */
-   GLsizei MinSize;       /**< Min texture size to allocate */
-   GLsizei MaxSize;       /**< Max possible texture size */
-   GLboolean NPOT;        /**< Non-power of two size OK? */
-   GLsizei Width, Height; /**< Current texture size */
-   GLenum IntFormat;
-   GLfloat Sright, Ttop;  /**< right, top texcoords */
-};
-
-
-/**
- * State for glBlitFramebufer()
- */
-struct blit_state
-{
-   GLuint ArrayObj;
-   GLuint VBO;
-   GLuint DepthFP;
-};
-
-
-/**
- * State for glClear()
- */
-struct clear_state
-{
-   GLuint ArrayObj;
-   GLuint VBO;
-};
-
-
-/**
- * State for glCopyPixels()
- */
-struct copypix_state
-{
-   GLuint ArrayObj;
-   GLuint VBO;
-};
-
-
-/**
- * State for glDrawPixels()
- */
-struct drawpix_state
-{
-   GLuint ArrayObj;
-
-   GLuint StencilFP;  /**< Fragment program for drawing stencil images */
-   GLuint DepthFP;  /**< Fragment program for drawing depth images */
-};
-
-
-/**
- * State for glBitmap()
- */
-struct bitmap_state
-{
-   GLuint ArrayObj;
-   GLuint VBO;
-   struct temp_texture Tex;  /**< separate texture from other meta ops */
-};
-
-
-/**
- * State for _mesa_meta_generate_mipmap()
- */
-struct gen_mipmap_state
-{
-   GLuint ArrayObj;
-   GLuint VBO;
-   GLuint FBO;
-};
-
-#define MAX_META_OPS_DEPTH      2
-/**
- * All per-context meta state.
- */
-struct gl_meta_state
-{
-   /** Stack of state saved during meta-ops */
-   struct save_state Save[MAX_META_OPS_DEPTH];
-   /** Save stack depth */
-   GLuint SaveStackDepth;
-
-   struct temp_texture TempTex;
-
-   struct blit_state Blit;    /**< For _mesa_meta_BlitFramebuffer() */
-   struct clear_state Clear;  /**< For _mesa_meta_Clear() */
-   struct copypix_state CopyPix;  /**< For _mesa_meta_CopyPixels() */
-   struct drawpix_state DrawPix;  /**< For _mesa_meta_DrawPixels() */
-   struct bitmap_state Bitmap;    /**< For _mesa_meta_Bitmap() */
-   struct gen_mipmap_state Mipmap;    /**< For _mesa_meta_GenerateMipmap() */
-};
-
-
-/**
- * Initialize meta-ops for a context.
- * To be called once during context creation.
- */
-void
-_mesa_meta_init(struct gl_context *ctx)
-{
-   ASSERT(!ctx->Meta);
-
-   ctx->Meta = CALLOC_STRUCT(gl_meta_state);
-}
-
-
-/**
- * Free context meta-op state.
- * To be called once during context destruction.
- */
-void
-_mesa_meta_free(struct gl_context *ctx)
-{
-   /* Note: Any textures, VBOs, etc, that we allocate should get
-    * freed by the normal context destruction code.  But this would be
-    * the place to free other meta data someday.
-    */
-   free(ctx->Meta);
-   ctx->Meta = NULL;
-}
-
-
-/**
- * Enter meta state.  This is like a light-weight version of glPushAttrib
- * but it also resets most GL state back to default values.
- *
- * \param state  bitmask of META_* flags indicating which attribute groups
- *               to save and reset to their defaults
- */
-static void
-_mesa_meta_begin(struct gl_context *ctx, GLbitfield state)
-{
-   struct save_state *save;
-
-   /* hope MAX_META_OPS_DEPTH is large enough */
-   assert(ctx->Meta->SaveStackDepth < MAX_META_OPS_DEPTH);
-
-   save = &ctx->Meta->Save[ctx->Meta->SaveStackDepth++];
-   memset(save, 0, sizeof(*save));
-   save->SavedState = state;
-
-   if (state & META_ALPHA_TEST) {
-      save->AlphaEnabled = ctx->Color.AlphaEnabled;
-      save->AlphaFunc = ctx->Color.AlphaFunc;
-      save->AlphaRef = ctx->Color.AlphaRef;
-      if (ctx->Color.AlphaEnabled)
-         _mesa_set_enable(ctx, GL_ALPHA_TEST, GL_FALSE);
-   }
-
-   if (state & META_BLEND) {
-      save->BlendEnabled = ctx->Color.BlendEnabled;
-      if (ctx->Color.BlendEnabled) {
-         if (ctx->Extensions.EXT_draw_buffers2) {
-            GLuint i;
-            for (i = 0; i < ctx->Const.MaxDrawBuffers; i++) {
-               _mesa_set_enablei(ctx, GL_BLEND, i, GL_FALSE);
-            }
-         }
-         else {
-            _mesa_set_enable(ctx, GL_BLEND, GL_FALSE);
-         }
-      }
-      save->ColorLogicOpEnabled = ctx->Color.ColorLogicOpEnabled;
-      if (ctx->Color.ColorLogicOpEnabled)
-         _mesa_set_enable(ctx, GL_COLOR_LOGIC_OP, GL_FALSE);
-   }
-
-   if (state & META_COLOR_MASK) {
-      memcpy(save->ColorMask, ctx->Color.ColorMask,
-             sizeof(ctx->Color.ColorMask));
-      if (!ctx->Color.ColorMask[0][0] ||
-          !ctx->Color.ColorMask[0][1] ||
-          !ctx->Color.ColorMask[0][2] ||
-          !ctx->Color.ColorMask[0][3])
-         _mesa_ColorMask(GL_TRUE, GL_TRUE, GL_TRUE, GL_TRUE);
-   }
-
-   if (state & META_DEPTH_TEST) {
-      save->Depth = ctx->Depth; /* struct copy */
-      if (ctx->Depth.Test)
-         _mesa_set_enable(ctx, GL_DEPTH_TEST, GL_FALSE);
-   }
-
-   if (state & META_FOG) {
-      save->Fog = ctx->Fog.Enabled;
-      if (ctx->Fog.Enabled)
-         _mesa_set_enable(ctx, GL_FOG, GL_FALSE);
-   }
-
-   if (state & META_PIXEL_STORE) {
-      save->Pack = ctx->Pack;
-      save->Unpack = ctx->Unpack;
-      ctx->Pack = ctx->DefaultPacking;
-      ctx->Unpack = ctx->DefaultPacking;
-   }
-
-   if (state & META_PIXEL_TRANSFER) {
-      save->RedScale = ctx->Pixel.RedScale;
-      save->RedBias = ctx->Pixel.RedBias;
-      save->GreenScale = ctx->Pixel.GreenScale;
-      save->GreenBias = ctx->Pixel.GreenBias;
-      save->BlueScale = ctx->Pixel.BlueScale;
-      save->BlueBias = ctx->Pixel.BlueBias;
-      save->AlphaScale = ctx->Pixel.AlphaScale;
-      save->AlphaBias = ctx->Pixel.AlphaBias;
-      save->MapColorFlag = ctx->Pixel.MapColorFlag;
-      ctx->Pixel.RedScale = 1.0F;
-      ctx->Pixel.RedBias = 0.0F;
-      ctx->Pixel.GreenScale = 1.0F;
-      ctx->Pixel.GreenBias = 0.0F;
-      ctx->Pixel.BlueScale = 1.0F;
-      ctx->Pixel.BlueBias = 0.0F;
-      ctx->Pixel.AlphaScale = 1.0F;
-      ctx->Pixel.AlphaBias = 0.0F;
-      ctx->Pixel.MapColorFlag = GL_FALSE;
-      /* XXX more state */
-      ctx->NewState |=_NEW_PIXEL;
-   }
-
-   if (state & META_RASTERIZATION) {
-      save->FrontPolygonMode = ctx->Polygon.FrontMode;
-      save->BackPolygonMode = ctx->Polygon.BackMode;
-      save->PolygonOffset = ctx->Polygon.OffsetFill;
-      save->PolygonSmooth = ctx->Polygon.SmoothFlag;
-      save->PolygonStipple = ctx->Polygon.StippleFlag;
-      save->PolygonCull = ctx->Polygon.CullFlag;
-      _mesa_PolygonMode(GL_FRONT_AND_BACK, GL_FILL);
-      _mesa_set_enable(ctx, GL_POLYGON_OFFSET_FILL, GL_FALSE);
-      _mesa_set_enable(ctx, GL_POLYGON_SMOOTH, GL_FALSE);
-      _mesa_set_enable(ctx, GL_POLYGON_STIPPLE, GL_FALSE);
-      _mesa_set_enable(ctx, GL_CULL_FACE, GL_FALSE);
-   }
-
-   if (state & META_SCISSOR) {
-      save->Scissor = ctx->Scissor; /* struct copy */
-      _mesa_set_enable(ctx, GL_SCISSOR_TEST, GL_FALSE);
-   }
-
-   if (state & META_SHADER) {
-      if (ctx->Extensions.ARB_vertex_program) {
-         save->VertexProgramEnabled = ctx->VertexProgram.Enabled;
-         _mesa_reference_vertprog(ctx, &save->VertexProgram,
-				  ctx->VertexProgram.Current);
-         _mesa_set_enable(ctx, GL_VERTEX_PROGRAM_ARB, GL_FALSE);
-      }
-
-      if (ctx->Extensions.ARB_fragment_program) {
-         save->FragmentProgramEnabled = ctx->FragmentProgram.Enabled;
-         _mesa_reference_fragprog(ctx, &save->FragmentProgram,
-				  ctx->FragmentProgram.Current);
-         _mesa_set_enable(ctx, GL_FRAGMENT_PROGRAM_ARB, GL_FALSE);
-      }
-
-      if (ctx->Extensions.ARB_shader_objects) {
-	 _mesa_reference_shader_program(ctx, &save->VertexShader,
-					ctx->Shader.CurrentVertexProgram);
-	 _mesa_reference_shader_program(ctx, &save->GeometryShader,
-					ctx->Shader.CurrentGeometryProgram);
-	 _mesa_reference_shader_program(ctx, &save->FragmentShader,
-					ctx->Shader.CurrentFragmentProgram);
-	 _mesa_reference_shader_program(ctx, &save->ActiveShader,
-					ctx->Shader.CurrentFragmentProgram);
-
-         _mesa_UseProgramObjectARB(0);
-      }
-   }
-
-   if (state & META_STENCIL_TEST) {
-      save->Stencil = ctx->Stencil; /* struct copy */
-      if (ctx->Stencil.Enabled)
-         _mesa_set_enable(ctx, GL_STENCIL_TEST, GL_FALSE);
-      /* NOTE: other stencil state not reset */
-   }
-
-   if (state & META_TEXTURE) {
-      GLuint u, tgt;
-
-      save->ActiveUnit = ctx->Texture.CurrentUnit;
-      save->ClientActiveUnit = ctx->Array.ActiveTexture;
-      save->EnvMode = ctx->Texture.Unit[0].EnvMode;
-
-      /* Disable all texture units */
-      for (u = 0; u < ctx->Const.MaxTextureUnits; u++) {
-         save->TexEnabled[u] = ctx->Texture.Unit[u].Enabled;
-         save->TexGenEnabled[u] = ctx->Texture.Unit[u].TexGenEnabled;
-         if (ctx->Texture.Unit[u].Enabled ||
-             ctx->Texture.Unit[u].TexGenEnabled) {
-            _mesa_ActiveTextureARB(GL_TEXTURE0 + u);
-            _mesa_set_enable(ctx, GL_TEXTURE_1D, GL_FALSE);
-            _mesa_set_enable(ctx, GL_TEXTURE_2D, GL_FALSE);
-            _mesa_set_enable(ctx, GL_TEXTURE_3D, GL_FALSE);
-            if (ctx->Extensions.ARB_texture_cube_map)
-               _mesa_set_enable(ctx, GL_TEXTURE_CUBE_MAP, GL_FALSE);
-            _mesa_set_enable(ctx, GL_TEXTURE_RECTANGLE, GL_FALSE);
-            _mesa_set_enable(ctx, GL_TEXTURE_GEN_S, GL_FALSE);
-            _mesa_set_enable(ctx, GL_TEXTURE_GEN_T, GL_FALSE);
-            _mesa_set_enable(ctx, GL_TEXTURE_GEN_R, GL_FALSE);
-            _mesa_set_enable(ctx, GL_TEXTURE_GEN_Q, GL_FALSE);
-         }
-      }
-
-      /* save current texture objects for unit[0] only */
-      for (tgt = 0; tgt < NUM_TEXTURE_TARGETS; tgt++) {
-         _mesa_reference_texobj(&save->CurrentTexture[tgt],
-                                ctx->Texture.Unit[0].CurrentTex[tgt]);
-      }
-
-      /* set defaults for unit[0] */
-      _mesa_ActiveTextureARB(GL_TEXTURE0);
-      _mesa_ClientActiveTextureARB(GL_TEXTURE0);
-      _mesa_TexEnvi(GL_TEXTURE_ENV, GL_TEXTURE_ENV_MODE, GL_REPLACE);
-   }
-
-   if (state & META_TRANSFORM) {
-      GLuint activeTexture = ctx->Texture.CurrentUnit;
-      memcpy(save->ModelviewMatrix, ctx->ModelviewMatrixStack.Top->m,
-             16 * sizeof(GLfloat));
-      memcpy(save->ProjectionMatrix, ctx->ProjectionMatrixStack.Top->m,
-             16 * sizeof(GLfloat));
-      memcpy(save->TextureMatrix, ctx->TextureMatrixStack[0].Top->m,
-             16 * sizeof(GLfloat));
-      save->MatrixMode = ctx->Transform.MatrixMode;
-      /* set 1:1 vertex:pixel coordinate transform */
-      _mesa_ActiveTextureARB(GL_TEXTURE0);
-      _mesa_MatrixMode(GL_TEXTURE);
-      _mesa_LoadIdentity();
-      _mesa_ActiveTextureARB(GL_TEXTURE0 + activeTexture);
-      _mesa_MatrixMode(GL_MODELVIEW);
-      _mesa_LoadIdentity();
-      _mesa_MatrixMode(GL_PROJECTION);
-      _mesa_LoadIdentity();
-      _mesa_Ortho(0.0, ctx->DrawBuffer->Width,
-                  0.0, ctx->DrawBuffer->Height,
-                  -1.0, 1.0);
-      save->ClipPlanesEnabled = ctx->Transform.ClipPlanesEnabled;
-      if (ctx->Transform.ClipPlanesEnabled) {
-         GLuint i;
-         for (i = 0; i < ctx->Const.MaxClipPlanes; i++) {
-            _mesa_set_enable(ctx, GL_CLIP_PLANE0 + i, GL_FALSE);
-         }
-      }
-   }
-
-   if (state & META_VERTEX) {
-      /* save vertex array object state */
-      _mesa_reference_array_object(ctx, &save->ArrayObj,
-                                   ctx->Array.ArrayObj);
-      _mesa_reference_buffer_object(ctx, &save->ArrayBufferObj,
-                                    ctx->Array.ArrayBufferObj);
-      /* set some default state? */
-   }
-
-   if (state & META_VIEWPORT) {
-      /* save viewport state */
-      save->ViewportX = ctx->Viewport.X;
-      save->ViewportY = ctx->Viewport.Y;
-      save->ViewportW = ctx->Viewport.Width;
-      save->ViewportH = ctx->Viewport.Height;
-      /* set viewport to match window size */
-      if (ctx->Viewport.X != 0 ||
-          ctx->Viewport.Y != 0 ||
-          ctx->Viewport.Width != ctx->DrawBuffer->Width ||
-          ctx->Viewport.Height != ctx->DrawBuffer->Height) {
-         _mesa_set_viewport(ctx, 0, 0,
-                            ctx->DrawBuffer->Width, ctx->DrawBuffer->Height);
-      }
-      /* save depth range state */
-      save->DepthNear = ctx->Viewport.Near;
-      save->DepthFar = ctx->Viewport.Far;
-      /* set depth range to default */
-      _mesa_DepthRange(0.0, 1.0);
-   }
-
-   if (state & META_CLAMP_FRAGMENT_COLOR) {
-      save->ClampFragmentColor = ctx->Color.ClampFragmentColor;
-
-      /* Generally in here we want to do clamping according to whether
-       * it's for the pixel path (ClampFragmentColor is GL_TRUE),
-       * regardless of the internal implementation of the metaops.
-       */
-      if (ctx->Color.ClampFragmentColor != GL_TRUE)
-	 _mesa_ClampColorARB(GL_CLAMP_FRAGMENT_COLOR, GL_FALSE);
-   }
-
-   if (state & META_CLAMP_VERTEX_COLOR) {
-      save->ClampVertexColor = ctx->Light.ClampVertexColor;
-
-      /* Generally in here we never want vertex color clamping --
-       * result clamping is only dependent on fragment clamping.
-       */
-      _mesa_ClampColorARB(GL_CLAMP_VERTEX_COLOR, GL_FALSE);
-   }
-
-   if (state & META_CONDITIONAL_RENDER) {
-      save->CondRenderQuery = ctx->Query.CondRenderQuery;
-      save->CondRenderMode = ctx->Query.CondRenderMode;
-
-      if (ctx->Query.CondRenderQuery)
-	 _mesa_EndConditionalRender();
-   }
-
-   /* misc */
-   {
-      save->Lighting = ctx->Light.Enabled;
-      if (ctx->Light.Enabled)
-         _mesa_set_enable(ctx, GL_LIGHTING, GL_FALSE);
-   }
-}
-
-
-/**
- * Leave meta state.  This is like a light-weight version of glPopAttrib().
- */
-static void
-_mesa_meta_end(struct gl_context *ctx)
-{
-   struct save_state *save = &ctx->Meta->Save[--ctx->Meta->SaveStackDepth];
-   const GLbitfield state = save->SavedState;
-
-   if (state & META_ALPHA_TEST) {
-      if (ctx->Color.AlphaEnabled != save->AlphaEnabled)
-         _mesa_set_enable(ctx, GL_ALPHA_TEST, save->AlphaEnabled);
-      _mesa_AlphaFunc(save->AlphaFunc, save->AlphaRef);
-   }
-
-   if (state & META_BLEND) {
-      if (ctx->Color.BlendEnabled != save->BlendEnabled) {
-         if (ctx->Extensions.EXT_draw_buffers2) {
-            GLuint i;
-            for (i = 0; i < ctx->Const.MaxDrawBuffers; i++) {
-               _mesa_set_enablei(ctx, GL_BLEND, i, (save->BlendEnabled >> i) & 1);
-            }
-         }
-         else {
-            _mesa_set_enable(ctx, GL_BLEND, (save->BlendEnabled & 1));
-         }
-      }
-      if (ctx->Color.ColorLogicOpEnabled != save->ColorLogicOpEnabled)
-         _mesa_set_enable(ctx, GL_COLOR_LOGIC_OP, save->ColorLogicOpEnabled);
-   }
-
-   if (state & META_COLOR_MASK) {
-      GLuint i;
-      for (i = 0; i < ctx->Const.MaxDrawBuffers; i++) {
-         if (!TEST_EQ_4V(ctx->Color.ColorMask[i], save->ColorMask[i])) {
-            if (i == 0) {
-               _mesa_ColorMask(save->ColorMask[i][0], save->ColorMask[i][1],
-                               save->ColorMask[i][2], save->ColorMask[i][3]);
-            }
-            else {
-               _mesa_ColorMaskIndexed(i,
-                                      save->ColorMask[i][0],
-                                      save->ColorMask[i][1],
-                                      save->ColorMask[i][2],
-                                      save->ColorMask[i][3]);
-            }
-         }
-      }
-   }
-
-   if (state & META_DEPTH_TEST) {
-      if (ctx->Depth.Test != save->Depth.Test)
-         _mesa_set_enable(ctx, GL_DEPTH_TEST, save->Depth.Test);
-      _mesa_DepthFunc(save->Depth.Func);
-      _mesa_DepthMask(save->Depth.Mask);
-   }
-
-   if (state & META_FOG) {
-      _mesa_set_enable(ctx, GL_FOG, save->Fog);
-   }
-
-   if (state & META_PIXEL_STORE) {
-      ctx->Pack = save->Pack;
-      ctx->Unpack = save->Unpack;
-   }
-
-   if (state & META_PIXEL_TRANSFER) {
-      ctx->Pixel.RedScale = save->RedScale;
-      ctx->Pixel.RedBias = save->RedBias;
-      ctx->Pixel.GreenScale = save->GreenScale;
-      ctx->Pixel.GreenBias = save->GreenBias;
-      ctx->Pixel.BlueScale = save->BlueScale;
-      ctx->Pixel.BlueBias = save->BlueBias;
-      ctx->Pixel.AlphaScale = save->AlphaScale;
-      ctx->Pixel.AlphaBias = save->AlphaBias;
-      ctx->Pixel.MapColorFlag = save->MapColorFlag;
-      /* XXX more state */
-      ctx->NewState |=_NEW_PIXEL;
-   }
-
-   if (state & META_RASTERIZATION) {
-      _mesa_PolygonMode(GL_FRONT, save->FrontPolygonMode);
-      _mesa_PolygonMode(GL_BACK, save->BackPolygonMode);
-      _mesa_set_enable(ctx, GL_POLYGON_STIPPLE, save->PolygonStipple);
-      _mesa_set_enable(ctx, GL_POLYGON_OFFSET_FILL, save->PolygonOffset);
-      _mesa_set_enable(ctx, GL_POLYGON_SMOOTH, save->PolygonSmooth);
-      _mesa_set_enable(ctx, GL_CULL_FACE, save->PolygonCull);
-   }
-
-   if (state & META_SCISSOR) {
-      _mesa_set_enable(ctx, GL_SCISSOR_TEST, save->Scissor.Enabled);
-      _mesa_Scissor(save->Scissor.X, save->Scissor.Y,
-                    save->Scissor.Width, save->Scissor.Height);
-   }
-
-   if (state & META_SHADER) {
-      if (ctx->Extensions.ARB_vertex_program) {
-         _mesa_set_enable(ctx, GL_VERTEX_PROGRAM_ARB,
-                          save->VertexProgramEnabled);
-         _mesa_reference_vertprog(ctx, &ctx->VertexProgram.Current, 
-                                  save->VertexProgram);
-	 _mesa_reference_vertprog(ctx, &save->VertexProgram, NULL);
-      }
-
-      if (ctx->Extensions.ARB_fragment_program) {
-         _mesa_set_enable(ctx, GL_FRAGMENT_PROGRAM_ARB,
-                          save->FragmentProgramEnabled);
-         _mesa_reference_fragprog(ctx, &ctx->FragmentProgram.Current,
-                                  save->FragmentProgram);
-	 _mesa_reference_fragprog(ctx, &save->FragmentProgram, NULL);
-      }
-
-      if (ctx->Extensions.ARB_vertex_shader)
-	 _mesa_use_shader_program(ctx, GL_VERTEX_SHADER, save->VertexShader);
-
-      if (ctx->Extensions.ARB_geometry_shader4)
-	 _mesa_use_shader_program(ctx, GL_GEOMETRY_SHADER_ARB,
-				  save->GeometryShader);
-
-      if (ctx->Extensions.ARB_fragment_shader)
-	 _mesa_use_shader_program(ctx, GL_FRAGMENT_SHADER,
-				  save->FragmentShader);
-
-      _mesa_reference_shader_program(ctx, &ctx->Shader.ActiveProgram,
-				     save->ActiveShader);
-   }
-
-   if (state & META_STENCIL_TEST) {
-      const struct gl_stencil_attrib *stencil = &save->Stencil;
-
-      _mesa_set_enable(ctx, GL_STENCIL_TEST, stencil->Enabled);
-      _mesa_ClearStencil(stencil->Clear);
-      if (ctx->Extensions.EXT_stencil_two_side) {
-         _mesa_set_enable(ctx, GL_STENCIL_TEST_TWO_SIDE_EXT,
-                          stencil->TestTwoSide);
-         _mesa_ActiveStencilFaceEXT(stencil->ActiveFace
-                                    ? GL_BACK : GL_FRONT);
-      }
-      /* front state */
-      _mesa_StencilFuncSeparate(GL_FRONT,
-                                stencil->Function[0],
-                                stencil->Ref[0],
-                                stencil->ValueMask[0]);
-      _mesa_StencilMaskSeparate(GL_FRONT, stencil->WriteMask[0]);
-      _mesa_StencilOpSeparate(GL_FRONT, stencil->FailFunc[0],
-                              stencil->ZFailFunc[0],
-                              stencil->ZPassFunc[0]);
-      /* back state */
-      _mesa_StencilFuncSeparate(GL_BACK,
-                                stencil->Function[1],
-                                stencil->Ref[1],
-                                stencil->ValueMask[1]);
-      _mesa_StencilMaskSeparate(GL_BACK, stencil->WriteMask[1]);
-      _mesa_StencilOpSeparate(GL_BACK, stencil->FailFunc[1],
-                              stencil->ZFailFunc[1],
-                              stencil->ZPassFunc[1]);
-   }
-
-   if (state & META_TEXTURE) {
-      GLuint u, tgt;
-
-      ASSERT(ctx->Texture.CurrentUnit == 0);
-
-      /* restore texenv for unit[0] */
-      _mesa_TexEnvi(GL_TEXTURE_ENV, GL_TEXTURE_ENV_MODE, save->EnvMode);
-
-      /* restore texture objects for unit[0] only */
-      for (tgt = 0; tgt < NUM_TEXTURE_TARGETS; tgt++) {
-         _mesa_reference_texobj(&ctx->Texture.Unit[0].CurrentTex[tgt],
-                                save->CurrentTexture[tgt]);
-         _mesa_reference_texobj(&save->CurrentTexture[tgt], NULL);
-      }
-
-      /* Re-enable textures, texgen */
-      for (u = 0; u < ctx->Const.MaxTextureUnits; u++) {
-         if (save->TexEnabled[u]) {
-            _mesa_ActiveTextureARB(GL_TEXTURE0 + u);
-
-            if (save->TexEnabled[u] & TEXTURE_1D_BIT)
-               _mesa_set_enable(ctx, GL_TEXTURE_1D, GL_TRUE);
-            if (save->TexEnabled[u] & TEXTURE_2D_BIT)
-               _mesa_set_enable(ctx, GL_TEXTURE_2D, GL_TRUE);
-            if (save->TexEnabled[u] & TEXTURE_3D_BIT)
-               _mesa_set_enable(ctx, GL_TEXTURE_3D, GL_TRUE);
-            if (save->TexEnabled[u] & TEXTURE_CUBE_BIT)
-               _mesa_set_enable(ctx, GL_TEXTURE_CUBE_MAP, GL_TRUE);
-            if (save->TexEnabled[u] & TEXTURE_RECT_BIT)
-               _mesa_set_enable(ctx, GL_TEXTURE_RECTANGLE, GL_TRUE);
-         }
-
-         if (save->TexGenEnabled[u]) {
-            _mesa_ActiveTextureARB(GL_TEXTURE0 + u);
-
-            if (save->TexGenEnabled[u] & S_BIT)
-               _mesa_set_enable(ctx, GL_TEXTURE_GEN_S, GL_TRUE);
-            if (save->TexGenEnabled[u] & T_BIT)
-               _mesa_set_enable(ctx, GL_TEXTURE_GEN_T, GL_TRUE);
-            if (save->TexGenEnabled[u] & R_BIT)
-               _mesa_set_enable(ctx, GL_TEXTURE_GEN_R, GL_TRUE);
-            if (save->TexGenEnabled[u] & Q_BIT)
-               _mesa_set_enable(ctx, GL_TEXTURE_GEN_Q, GL_TRUE);
-         }
-      }
-
-      /* restore current unit state */
-      _mesa_ActiveTextureARB(GL_TEXTURE0 + save->ActiveUnit);
-      _mesa_ClientActiveTextureARB(GL_TEXTURE0 + save->ClientActiveUnit);
-   }
-
-   if (state & META_TRANSFORM) {
-      GLuint activeTexture = ctx->Texture.CurrentUnit;
-      _mesa_ActiveTextureARB(GL_TEXTURE0);
-      _mesa_MatrixMode(GL_TEXTURE);
-      _mesa_LoadMatrixf(save->TextureMatrix);
-      _mesa_ActiveTextureARB(GL_TEXTURE0 + activeTexture);
-
-      _mesa_MatrixMode(GL_MODELVIEW);
-      _mesa_LoadMatrixf(save->ModelviewMatrix);
-
-      _mesa_MatrixMode(GL_PROJECTION);
-      _mesa_LoadMatrixf(save->ProjectionMatrix);
-
-      _mesa_MatrixMode(save->MatrixMode);
-
-      if (save->ClipPlanesEnabled) {
-         GLuint i;
-         for (i = 0; i < ctx->Const.MaxClipPlanes; i++) {
-            if (save->ClipPlanesEnabled & (1 << i)) {
-               _mesa_set_enable(ctx, GL_CLIP_PLANE0 + i, GL_TRUE);
-            }
-         }
-      }
-   }
-
-   if (state & META_VERTEX) {
-      /* restore vertex buffer object */
-      _mesa_BindBufferARB(GL_ARRAY_BUFFER_ARB, save->ArrayBufferObj->Name);
-      _mesa_reference_buffer_object(ctx, &save->ArrayBufferObj, NULL);
-
-      /* restore vertex array object */
-      _mesa_BindVertexArray(save->ArrayObj->Name);
-      _mesa_reference_array_object(ctx, &save->ArrayObj, NULL);
-   }
-
-   if (state & META_VIEWPORT) {
-      if (save->ViewportX != ctx->Viewport.X ||
-          save->ViewportY != ctx->Viewport.Y ||
-          save->ViewportW != ctx->Viewport.Width ||
-          save->ViewportH != ctx->Viewport.Height) {
-         _mesa_set_viewport(ctx, save->ViewportX, save->ViewportY,
-                            save->ViewportW, save->ViewportH);
-      }
-      _mesa_DepthRange(save->DepthNear, save->DepthFar);
-   }
-
-   if (state & META_CLAMP_FRAGMENT_COLOR) {
-      _mesa_ClampColorARB(GL_CLAMP_FRAGMENT_COLOR, save->ClampFragmentColor);
-   }
-
-   if (state & META_CLAMP_VERTEX_COLOR) {
-      _mesa_ClampColorARB(GL_CLAMP_VERTEX_COLOR, save->ClampVertexColor);
-   }
-
-   if (state & META_CONDITIONAL_RENDER) {
-      if (save->CondRenderQuery)
-	 _mesa_BeginConditionalRender(save->CondRenderQuery->Id,
-				      save->CondRenderMode);
-   }
-
-   /* misc */
-   if (save->Lighting) {
-      _mesa_set_enable(ctx, GL_LIGHTING, GL_TRUE);
-   }
-}
-
-
-/**
- * Convert Z from a normalized value in the range [0, 1] to an object-space
- * Z coordinate in [-1, +1] so that drawing at the new Z position with the
- * default/identity ortho projection results in the original Z value.
- * Used by the meta-Clear, Draw/CopyPixels and Bitmap functions where the Z
- * value comes from the clear value or raster position.
- */
-static INLINE GLfloat
-invert_z(GLfloat normZ)
-{
-   GLfloat objZ = 1.0 - 2.0 * normZ;
-   return objZ;
-}
-
-
-/**
- * One-time init for a temp_texture object.
- * Choose tex target, compute max tex size, etc.
- */
-static void
-init_temp_texture(struct gl_context *ctx, struct temp_texture *tex)
-{
-   /* prefer texture rectangle */
-   if (ctx->Extensions.NV_texture_rectangle) {
-      tex->Target = GL_TEXTURE_RECTANGLE;
-      tex->MaxSize = ctx->Const.MaxTextureRectSize;
-      tex->NPOT = GL_TRUE;
-   }
-   else {
-      /* use 2D texture, NPOT if possible */
-      tex->Target = GL_TEXTURE_2D;
-      tex->MaxSize = 1 << (ctx->Const.MaxTextureLevels - 1);
-      tex->NPOT = ctx->Extensions.ARB_texture_non_power_of_two;
-   }
-   tex->MinSize = 16;  /* 16 x 16 at least */
-   assert(tex->MaxSize > 0);
-
-   _mesa_GenTextures(1, &tex->TexObj);
-}
-
-
-/**
- * Return pointer to temp_texture info for non-bitmap ops.
- * This does some one-time init if needed.
- */
-static struct temp_texture *
-get_temp_texture(struct gl_context *ctx)
-{
-   struct temp_texture *tex = &ctx->Meta->TempTex;
-
-   if (!tex->TexObj) {
-      init_temp_texture(ctx, tex);
-   }
-
-   return tex;
-}
-
-
-/**
- * Return pointer to temp_texture info for _mesa_meta_bitmap().
- * We use a separate texture for bitmaps to reduce texture
- * allocation/deallocation.
- */
-static struct temp_texture *
-get_bitmap_temp_texture(struct gl_context *ctx)
-{
-   struct temp_texture *tex = &ctx->Meta->Bitmap.Tex;
-
-   if (!tex->TexObj) {
-      init_temp_texture(ctx, tex);
-   }
-
-   return tex;
-}
-
-
-/**
- * Compute the width/height of texture needed to draw an image of the
- * given size.  Return a flag indicating whether the current texture
- * can be re-used (glTexSubImage2D) or if a new texture needs to be
- * allocated (glTexImage2D).
- * Also, compute s/t texcoords for drawing.
- *
- * \return GL_TRUE if new texture is needed, GL_FALSE otherwise
- */
-static GLboolean
-alloc_texture(struct temp_texture *tex,
-              GLsizei width, GLsizei height, GLenum intFormat)
-{
-   GLboolean newTex = GL_FALSE;
-
-   ASSERT(width <= tex->MaxSize);
-   ASSERT(height <= tex->MaxSize);
-
-   if (width > tex->Width ||
-       height > tex->Height ||
-       intFormat != tex->IntFormat) {
-      /* alloc new texture (larger or different format) */
-
-      if (tex->NPOT) {
-         /* use non-power of two size */
-         tex->Width = MAX2(tex->MinSize, width);
-         tex->Height = MAX2(tex->MinSize, height);
-      }
-      else {
-         /* find power of two size */
-         GLsizei w, h;
-         w = h = tex->MinSize;
-         while (w < width)
-            w *= 2;
-         while (h < height)
-            h *= 2;
-         tex->Width = w;
-         tex->Height = h;
-      }
-
-      tex->IntFormat = intFormat;
-
-      newTex = GL_TRUE;
-   }
-
-   /* compute texcoords */
-   if (tex->Target == GL_TEXTURE_RECTANGLE) {
-      tex->Sright = (GLfloat) width;
-      tex->Ttop = (GLfloat) height;
-   }
-   else {
-      tex->Sright = (GLfloat) width / tex->Width;
-      tex->Ttop = (GLfloat) height / tex->Height;
-   }
-
-   return newTex;
-}
-
-
-/**
- * Setup/load texture for glCopyPixels or glBlitFramebuffer.
- */
-static void
-setup_copypix_texture(struct temp_texture *tex,
-                      GLboolean newTex,
-                      GLint srcX, GLint srcY,
-                      GLsizei width, GLsizei height, GLenum intFormat,
-                      GLenum filter)
-{
-   _mesa_BindTexture(tex->Target, tex->TexObj);
-   _mesa_TexParameteri(tex->Target, GL_TEXTURE_MIN_FILTER, filter);
-   _mesa_TexParameteri(tex->Target, GL_TEXTURE_MAG_FILTER, filter);
-   _mesa_TexEnvi(GL_TEXTURE_ENV, GL_TEXTURE_ENV_MODE, GL_REPLACE);
-
-   /* copy framebuffer image to texture */
-   if (newTex) {
-      /* create new tex image */
-      if (tex->Width == width && tex->Height == height) {
-         /* create new tex with framebuffer data */
-         _mesa_CopyTexImage2D(tex->Target, 0, tex->IntFormat,
-                              srcX, srcY, width, height, 0);
-      }
-      else {
-         /* create empty texture */
-         _mesa_TexImage2D(tex->Target, 0, tex->IntFormat,
-                          tex->Width, tex->Height, 0,
-                          intFormat, GL_UNSIGNED_BYTE, NULL);
-         /* load image */
-         _mesa_CopyTexSubImage2D(tex->Target, 0,
-                                 0, 0, srcX, srcY, width, height);
-      }
-   }
-   else {
-      /* replace existing tex image */
-      _mesa_CopyTexSubImage2D(tex->Target, 0,
-                              0, 0, srcX, srcY, width, height);
-   }
-}
-
-
-/**
- * Setup/load texture for glDrawPixels.
- */
-static void
-setup_drawpix_texture(struct gl_context *ctx,
-		      struct temp_texture *tex,
-                      GLboolean newTex,
-                      GLenum texIntFormat,
-                      GLsizei width, GLsizei height,
-                      GLenum format, GLenum type,
-                      const GLvoid *pixels)
-{
-   _mesa_BindTexture(tex->Target, tex->TexObj);
-   _mesa_TexParameteri(tex->Target, GL_TEXTURE_MIN_FILTER, GL_NEAREST);
-   _mesa_TexParameteri(tex->Target, GL_TEXTURE_MAG_FILTER, GL_NEAREST);
-   _mesa_TexEnvi(GL_TEXTURE_ENV, GL_TEXTURE_ENV_MODE, GL_REPLACE);
-
-   /* copy pixel data to texture */
-   if (newTex) {
-      /* create new tex image */
-      if (tex->Width == width && tex->Height == height) {
-         /* create new tex and load image data */
-         _mesa_TexImage2D(tex->Target, 0, tex->IntFormat,
-                          tex->Width, tex->Height, 0, format, type, pixels);
-      }
-      else {
-	 struct gl_buffer_object *save_unpack_obj = NULL;
-
-	 _mesa_reference_buffer_object(ctx, &save_unpack_obj,
-				       ctx->Unpack.BufferObj);
-	 _mesa_BindBufferARB(GL_PIXEL_UNPACK_BUFFER_ARB, 0);
-         /* create empty texture */
-         _mesa_TexImage2D(tex->Target, 0, tex->IntFormat,
-                          tex->Width, tex->Height, 0, format, type, NULL);
-	 if (save_unpack_obj != NULL)
-	    _mesa_BindBufferARB(GL_PIXEL_UNPACK_BUFFER_ARB,
-				save_unpack_obj->Name);
-         /* load image */
-         _mesa_TexSubImage2D(tex->Target, 0,
-                             0, 0, width, height, format, type, pixels);
-      }
-   }
-   else {
-      /* replace existing tex image */
-      _mesa_TexSubImage2D(tex->Target, 0,
-                          0, 0, width, height, format, type, pixels);
-   }
-}
-
-
-
-/**
- * One-time init for drawing depth pixels.
- */
-static void
-init_blit_depth_pixels(struct gl_context *ctx)
-{
-   static const char *program =
-      "!!ARBfp1.0\n"
-      "TEX result.depth, fragment.texcoord[0], texture[0], %s; \n"
-      "END \n";
-   char program2[200];
-   struct blit_state *blit = &ctx->Meta->Blit;
-   struct temp_texture *tex = get_temp_texture(ctx);
-   const char *texTarget;
-
-   assert(blit->DepthFP == 0);
-
-   /* replace %s with "RECT" or "2D" */
-   assert(strlen(program) + 4 < sizeof(program2));
-   if (tex->Target == GL_TEXTURE_RECTANGLE)
-      texTarget = "RECT";
-   else
-      texTarget = "2D";
-   _mesa_snprintf(program2, sizeof(program2), program, texTarget);
-
-   _mesa_GenPrograms(1, &blit->DepthFP);
-   _mesa_BindProgram(GL_FRAGMENT_PROGRAM_ARB, blit->DepthFP);
-   _mesa_ProgramStringARB(GL_FRAGMENT_PROGRAM_ARB, GL_PROGRAM_FORMAT_ASCII_ARB,
-                          strlen(program2), (const GLubyte *) program2);
-}
-
-
-/**
- * Try to do a glBlitFramebuffer using no-copy texturing.
- * We can do this when the src renderbuffer is actually a texture.
- * But if the src buffer == dst buffer we cannot do this.
- *
- * \return new buffer mask indicating the buffers left to blit using the
- *         normal path.
- */
-static GLbitfield
-blitframebuffer_texture(struct gl_context *ctx,
-                        GLint srcX0, GLint srcY0, GLint srcX1, GLint srcY1,
-                        GLint dstX0, GLint dstY0, GLint dstX1, GLint dstY1,
-                        GLbitfield mask, GLenum filter)
-{
-   if (mask & GL_COLOR_BUFFER_BIT) {
-      const struct gl_framebuffer *drawFb = ctx->DrawBuffer;
-      const struct gl_framebuffer *readFb = ctx->ReadBuffer;
-      const struct gl_renderbuffer_attachment *drawAtt =
-         &drawFb->Attachment[drawFb->_ColorDrawBufferIndexes[0]];
-      const struct gl_renderbuffer_attachment *readAtt =
-         &readFb->Attachment[readFb->_ColorReadBufferIndex];
-
-      if (readAtt && readAtt->Texture) {
-         const struct gl_texture_object *texObj = readAtt->Texture;
-         const GLuint srcLevel = readAtt->TextureLevel;
-         const GLenum minFilterSave = texObj->Sampler.MinFilter;
-         const GLenum magFilterSave = texObj->Sampler.MagFilter;
-         const GLint baseLevelSave = texObj->BaseLevel;
-         const GLint maxLevelSave = texObj->MaxLevel;
-         const GLenum wrapSSave = texObj->Sampler.WrapS;
-         const GLenum wrapTSave = texObj->Sampler.WrapT;
-         const GLenum target = texObj->Target;
-
-         if (drawAtt->Texture == readAtt->Texture) {
-            /* Can't use same texture as both the source and dest.  We need
-             * to handle overlapping blits and besides, some hw may not
-             * support this.
-             */
-            return mask;
-         }
-
-         if (target != GL_TEXTURE_2D && target != GL_TEXTURE_RECTANGLE_ARB) {
-            /* Can't handle other texture types at this time */
-            return mask;
-         }
-
-         /*
-         printf("Blit from texture!\n");
-         printf("  srcAtt %p  dstAtt %p\n", readAtt, drawAtt);
-         printf("  srcTex %p  dstText %p\n", texObj, drawAtt->Texture);
-         */
-
-         /* Prepare src texture state */
-         _mesa_BindTexture(target, texObj->Name);
-         _mesa_TexParameteri(target, GL_TEXTURE_MIN_FILTER, filter);
-         _mesa_TexParameteri(target, GL_TEXTURE_MAG_FILTER, filter);
-         if (target != GL_TEXTURE_RECTANGLE_ARB) {
-            _mesa_TexParameteri(target, GL_TEXTURE_BASE_LEVEL, srcLevel);
-            _mesa_TexParameteri(target, GL_TEXTURE_MAX_LEVEL, srcLevel);
-         }
-         _mesa_TexParameteri(target, GL_TEXTURE_WRAP_S, GL_CLAMP_TO_EDGE);
-         _mesa_TexParameteri(target, GL_TEXTURE_WRAP_T, GL_CLAMP_TO_EDGE);
-         _mesa_TexEnvi(GL_TEXTURE_ENV, GL_TEXTURE_ENV_MODE, GL_REPLACE);
-         _mesa_set_enable(ctx, target, GL_TRUE);
-
-         /* Prepare vertex data (the VBO was previously created and bound) */
-         {
-            struct vertex {
-               GLfloat x, y, s, t;
-            };
-            struct vertex verts[4];
-            GLfloat s0, t0, s1, t1;
-
-            if (target == GL_TEXTURE_2D) {
-               const struct gl_texture_image *texImage
-                   = _mesa_select_tex_image(ctx, texObj, target, srcLevel);
-               s0 = srcX0 / (float) texImage->Width;
-               s1 = srcX1 / (float) texImage->Width;
-               t0 = srcY0 / (float) texImage->Height;
-               t1 = srcY1 / (float) texImage->Height;
-            }
-            else {
-               assert(target == GL_TEXTURE_RECTANGLE_ARB);
-               s0 = srcX0;
-               s1 = srcX1;
-               t0 = srcY0;
-               t1 = srcY1;
-            }
-
-            verts[0].x = (GLfloat) dstX0;
-            verts[0].y = (GLfloat) dstY0;
-            verts[1].x = (GLfloat) dstX1;
-            verts[1].y = (GLfloat) dstY0;
-            verts[2].x = (GLfloat) dstX1;
-            verts[2].y = (GLfloat) dstY1;
-            verts[3].x = (GLfloat) dstX0;
-            verts[3].y = (GLfloat) dstY1;
-
-            verts[0].s = s0;
-            verts[0].t = t0;
-            verts[1].s = s1;
-            verts[1].t = t0;
-            verts[2].s = s1;
-            verts[2].t = t1;
-            verts[3].s = s0;
-            verts[3].t = t1;
-
-            _mesa_BufferSubDataARB(GL_ARRAY_BUFFER_ARB, 0, sizeof(verts), verts);
-         }
-
-         _mesa_DrawArrays(GL_TRIANGLE_FAN, 0, 4);
-
-         /* Restore texture object state, the texture binding will
-          * be restored by _mesa_meta_end().
-          */
-         _mesa_TexParameteri(target, GL_TEXTURE_MIN_FILTER, minFilterSave);
-         _mesa_TexParameteri(target, GL_TEXTURE_MAG_FILTER, magFilterSave);
-         if (target != GL_TEXTURE_RECTANGLE_ARB) {
-            _mesa_TexParameteri(target, GL_TEXTURE_BASE_LEVEL, baseLevelSave);
-            _mesa_TexParameteri(target, GL_TEXTURE_MAX_LEVEL, maxLevelSave);
-         }
-         _mesa_TexParameteri(target, GL_TEXTURE_WRAP_S, wrapSSave);
-         _mesa_TexParameteri(target, GL_TEXTURE_WRAP_T, wrapTSave);
-
-         /* Done with color buffer */
-         mask &= ~GL_COLOR_BUFFER_BIT;
-      }
-   }
-
-   return mask;
-}
-
-
-/**
- * Meta implementation of ctx->Driver.BlitFramebuffer() in terms
- * of texture mapping and polygon rendering.
- */
-void
-_mesa_meta_BlitFramebuffer(struct gl_context *ctx,
-                           GLint srcX0, GLint srcY0, GLint srcX1, GLint srcY1,
-                           GLint dstX0, GLint dstY0, GLint dstX1, GLint dstY1,
-                           GLbitfield mask, GLenum filter)
-{
-   struct blit_state *blit = &ctx->Meta->Blit;
-   struct temp_texture *tex = get_temp_texture(ctx);
-   const GLsizei maxTexSize = tex->MaxSize;
-   const GLint srcX = MIN2(srcX0, srcX1);
-   const GLint srcY = MIN2(srcY0, srcY1);
-   const GLint srcW = abs(srcX1 - srcX0);
-   const GLint srcH = abs(srcY1 - srcY0);
-   const GLboolean srcFlipX = srcX1 < srcX0;
-   const GLboolean srcFlipY = srcY1 < srcY0;
-   struct vertex {
-      GLfloat x, y, s, t;
-   };
-   struct vertex verts[4];
-   GLboolean newTex;
-
-   if (srcW > maxTexSize || srcH > maxTexSize) {
-      /* XXX avoid this fallback */
-      _swrast_BlitFramebuffer(ctx, srcX0, srcY0, srcX1, srcY1,
-                              dstX0, dstY0, dstX1, dstY1, mask, filter);
-      return;
-   }
-
-   if (srcFlipX) {
-      GLint tmp = dstX0;
-      dstX0 = dstX1;
-      dstX1 = tmp;
-   }
-
-   if (srcFlipY) {
-      GLint tmp = dstY0;
-      dstY0 = dstY1;
-      dstY1 = tmp;
-   }
-
-   /* only scissor effects blit so save/clear all other relevant state */
-   _mesa_meta_begin(ctx, ~META_SCISSOR);
-
-   if (blit->ArrayObj == 0) {
-      /* one-time setup */
-
-      /* create vertex array object */
-      _mesa_GenVertexArrays(1, &blit->ArrayObj);
-      _mesa_BindVertexArray(blit->ArrayObj);
-
-      /* create vertex array buffer */
-      _mesa_GenBuffersARB(1, &blit->VBO);
-      _mesa_BindBufferARB(GL_ARRAY_BUFFER_ARB, blit->VBO);
-      _mesa_BufferDataARB(GL_ARRAY_BUFFER_ARB, sizeof(verts),
-                          NULL, GL_DYNAMIC_DRAW_ARB);
-
-      /* setup vertex arrays */
-      _mesa_VertexPointer(2, GL_FLOAT, sizeof(struct vertex), OFFSET(x));
-      _mesa_TexCoordPointer(2, GL_FLOAT, sizeof(struct vertex), OFFSET(s));
-      _mesa_EnableClientState(GL_VERTEX_ARRAY);
-      _mesa_EnableClientState(GL_TEXTURE_COORD_ARRAY);
-   }
-   else {
-      _mesa_BindVertexArray(blit->ArrayObj);
-      _mesa_BindBufferARB(GL_ARRAY_BUFFER_ARB, blit->VBO);
-   }
-
-   /* Try faster, direct texture approach first */
-   mask = blitframebuffer_texture(ctx, srcX0, srcY0, srcX1, srcY1,
-                                  dstX0, dstY0, dstX1, dstY1, mask, filter);
-   if (mask == 0x0) {
-      _mesa_meta_end(ctx);
-      return;
-   }
-
-   /* Continue with "normal" approach which involves copying the src rect
-    * into a temporary texture and is "blitted" by drawing a textured quad.
-    */
-
-   newTex = alloc_texture(tex, srcW, srcH, GL_RGBA);
-
-   /* vertex positions/texcoords (after texture allocation!) */
-   {
-      verts[0].x = (GLfloat) dstX0;
-      verts[0].y = (GLfloat) dstY0;
-      verts[1].x = (GLfloat) dstX1;
-      verts[1].y = (GLfloat) dstY0;
-      verts[2].x = (GLfloat) dstX1;
-      verts[2].y = (GLfloat) dstY1;
-      verts[3].x = (GLfloat) dstX0;
-      verts[3].y = (GLfloat) dstY1;
-
-      verts[0].s = 0.0F;
-      verts[0].t = 0.0F;
-      verts[1].s = tex->Sright;
-      verts[1].t = 0.0F;
-      verts[2].s = tex->Sright;
-      verts[2].t = tex->Ttop;
-      verts[3].s = 0.0F;
-      verts[3].t = tex->Ttop;
-
-      /* upload new vertex data */
-      _mesa_BufferSubDataARB(GL_ARRAY_BUFFER_ARB, 0, sizeof(verts), verts);
-   }
-
-   _mesa_set_enable(ctx, tex->Target, GL_TRUE);
-
-   if (mask & GL_COLOR_BUFFER_BIT) {
-      setup_copypix_texture(tex, newTex, srcX, srcY, srcW, srcH,
-                            GL_RGBA, filter);
-      _mesa_DrawArrays(GL_TRIANGLE_FAN, 0, 4);
-      mask &= ~GL_COLOR_BUFFER_BIT;
-   }
-
-   if (mask & GL_DEPTH_BUFFER_BIT) {
-      GLuint *tmp = (GLuint *) malloc(srcW * srcH * sizeof(GLuint));
-      if (tmp) {
-         if (!blit->DepthFP)
-            init_blit_depth_pixels(ctx);
-
-         /* maybe change tex format here */
-         newTex = alloc_texture(tex, srcW, srcH, GL_DEPTH_COMPONENT);
-
-         _mesa_ReadPixels(srcX, srcY, srcW, srcH,
-                          GL_DEPTH_COMPONENT, GL_UNSIGNED_INT, tmp);
-
-         setup_drawpix_texture(ctx, tex, newTex, GL_DEPTH_COMPONENT, srcW, srcH,
-                               GL_DEPTH_COMPONENT, GL_UNSIGNED_INT, tmp);
-
-         _mesa_BindProgram(GL_FRAGMENT_PROGRAM_ARB, blit->DepthFP);
-         _mesa_set_enable(ctx, GL_FRAGMENT_PROGRAM_ARB, GL_TRUE);
-         _mesa_ColorMask(GL_FALSE, GL_FALSE, GL_FALSE, GL_FALSE);
-         _mesa_set_enable(ctx, GL_DEPTH_TEST, GL_TRUE);
-         _mesa_DepthFunc(GL_ALWAYS);
-         _mesa_DepthMask(GL_TRUE);
-
-         _mesa_DrawArrays(GL_TRIANGLE_FAN, 0, 4);
-         mask &= ~GL_DEPTH_BUFFER_BIT;
-
-         free(tmp);
-      }
-   }
-
-   if (mask & GL_STENCIL_BUFFER_BIT) {
-      /* XXX can't easily do stencil */
-   }
-
-   _mesa_set_enable(ctx, tex->Target, GL_FALSE);
-
-   _mesa_meta_end(ctx);
-
-   if (mask) {
-      _swrast_BlitFramebuffer(ctx, srcX0, srcY0, srcX1, srcY1,
-                              dstX0, dstY0, dstX1, dstY1, mask, filter);
-   }
-}
-
-
-/**
- * Meta implementation of ctx->Driver.Clear() in terms of polygon rendering.
- */
-void
-_mesa_meta_Clear(struct gl_context *ctx, GLbitfield buffers)
-{
-   struct clear_state *clear = &ctx->Meta->Clear;
-   struct vertex {
-      GLfloat x, y, z, r, g, b, a;
-   };
-   struct vertex verts[4];
-   /* save all state but scissor, pixel pack/unpack */
-   GLbitfield metaSave = (META_ALL -
-			  META_SCISSOR -
-			  META_PIXEL_STORE -
-			  META_CONDITIONAL_RENDER);
-   const GLuint stencilMax = (1 << ctx->DrawBuffer->Visual.stencilBits) - 1;
-
-   if (buffers & BUFFER_BITS_COLOR) {
-      /* if clearing color buffers, don't save/restore colormask */
-      metaSave -= META_COLOR_MASK;
-   }
-
-   _mesa_meta_begin(ctx, metaSave);
-
-   if (clear->ArrayObj == 0) {
-      /* one-time setup */
-
-      /* create vertex array object */
-      _mesa_GenVertexArrays(1, &clear->ArrayObj);
-      _mesa_BindVertexArray(clear->ArrayObj);
-
-      /* create vertex array buffer */
-      _mesa_GenBuffersARB(1, &clear->VBO);
-      _mesa_BindBufferARB(GL_ARRAY_BUFFER_ARB, clear->VBO);
-
-      /* setup vertex arrays */
-      _mesa_VertexPointer(3, GL_FLOAT, sizeof(struct vertex), OFFSET(x));
-      _mesa_ColorPointer(4, GL_FLOAT, sizeof(struct vertex), OFFSET(r));
-      _mesa_EnableClientState(GL_VERTEX_ARRAY);
-      _mesa_EnableClientState(GL_COLOR_ARRAY);
-   }
-   else {
-      _mesa_BindVertexArray(clear->ArrayObj);
-      _mesa_BindBufferARB(GL_ARRAY_BUFFER_ARB, clear->VBO);
-   }
-
-   /* GL_COLOR_BUFFER_BIT */
-   if (buffers & BUFFER_BITS_COLOR) {
-      /* leave colormask, glDrawBuffer state as-is */
-
-      /* Clears never have the color clamped. */
-      _mesa_ClampColorARB(GL_CLAMP_FRAGMENT_COLOR, GL_FALSE);
-   }
-   else {
-      ASSERT(metaSave & META_COLOR_MASK);
-      _mesa_ColorMask(GL_FALSE, GL_FALSE, GL_FALSE, GL_FALSE);
-   }
-
-   /* GL_DEPTH_BUFFER_BIT */
-   if (buffers & BUFFER_BIT_DEPTH) {
-      _mesa_set_enable(ctx, GL_DEPTH_TEST, GL_TRUE);
-      _mesa_DepthFunc(GL_ALWAYS);
-      _mesa_DepthMask(GL_TRUE);
-   }
-   else {
-      assert(!ctx->Depth.Test);
-   }
-
-   /* GL_STENCIL_BUFFER_BIT */
-   if (buffers & BUFFER_BIT_STENCIL) {
-      _mesa_set_enable(ctx, GL_STENCIL_TEST, GL_TRUE);
-      _mesa_StencilOpSeparate(GL_FRONT_AND_BACK,
-                              GL_REPLACE, GL_REPLACE, GL_REPLACE);
-      _mesa_StencilFuncSeparate(GL_FRONT_AND_BACK, GL_ALWAYS,
-                                ctx->Stencil.Clear & stencilMax,
-                                ctx->Stencil.WriteMask[0]);
-   }
-   else {
-      assert(!ctx->Stencil.Enabled);
-   }
-
-   /* vertex positions/colors */
-   {
-      const GLfloat x0 = (GLfloat) ctx->DrawBuffer->_Xmin;
-      const GLfloat y0 = (GLfloat) ctx->DrawBuffer->_Ymin;
-      const GLfloat x1 = (GLfloat) ctx->DrawBuffer->_Xmax;
-      const GLfloat y1 = (GLfloat) ctx->DrawBuffer->_Ymax;
-      const GLfloat z = invert_z(ctx->Depth.Clear);
-      GLuint i;
-
-      verts[0].x = x0;
-      verts[0].y = y0;
-      verts[0].z = z;
-      verts[1].x = x1;
-      verts[1].y = y0;
-      verts[1].z = z;
-      verts[2].x = x1;
-      verts[2].y = y1;
-      verts[2].z = z;
-      verts[3].x = x0;
-      verts[3].y = y1;
-      verts[3].z = z;
-
-      /* vertex colors */
-      for (i = 0; i < 4; i++) {
-         verts[i].r = ctx->Color.ClearColorUnclamped[0];
-         verts[i].g = ctx->Color.ClearColorUnclamped[1];
-         verts[i].b = ctx->Color.ClearColorUnclamped[2];
-         verts[i].a = ctx->Color.ClearColorUnclamped[3];
-      }
-
-      /* upload new vertex data */
-      _mesa_BufferDataARB(GL_ARRAY_BUFFER_ARB, sizeof(verts), verts,
-			  GL_DYNAMIC_DRAW_ARB);
-   }
-
-   /* draw quad */
-   _mesa_DrawArrays(GL_TRIANGLE_FAN, 0, 4);
-
-   _mesa_meta_end(ctx);
-}
-
-
-/**
- * Meta implementation of ctx->Driver.CopyPixels() in terms
- * of texture mapping and polygon rendering.
- */
-void
-_mesa_meta_CopyPixels(struct gl_context *ctx, GLint srcX, GLint srcY,
-                      GLsizei width, GLsizei height,
-                      GLint dstX, GLint dstY, GLenum type)
-{
-   struct copypix_state *copypix = &ctx->Meta->CopyPix;
-   struct temp_texture *tex = get_temp_texture(ctx);
-   struct vertex {
-      GLfloat x, y, z, s, t;
-   };
-   struct vertex verts[4];
-   GLboolean newTex;
-   GLenum intFormat = GL_RGBA;
-
-   if (type != GL_COLOR ||
-       ctx->_ImageTransferState ||
-       ctx->Fog.Enabled ||
-       width > tex->MaxSize ||
-       height > tex->MaxSize) {
-      /* XXX avoid this fallback */
-      _swrast_CopyPixels(ctx, srcX, srcY, width, height, dstX, dstY, type);
-      return;
-   }
-
-   /* Most GL state applies to glCopyPixels, but a there's a few things
-    * we need to override:
-    */
-   _mesa_meta_begin(ctx, (META_RASTERIZATION |
-                          META_SHADER |
-                          META_TEXTURE |
-                          META_TRANSFORM |
-                          META_VERTEX |
-                          META_VIEWPORT));
-
-   if (copypix->ArrayObj == 0) {
-      /* one-time setup */
-
-      /* create vertex array object */
-      _mesa_GenVertexArrays(1, &copypix->ArrayObj);
-      _mesa_BindVertexArray(copypix->ArrayObj);
-
-      /* create vertex array buffer */
-      _mesa_GenBuffersARB(1, &copypix->VBO);
-      _mesa_BindBufferARB(GL_ARRAY_BUFFER_ARB, copypix->VBO);
-      _mesa_BufferDataARB(GL_ARRAY_BUFFER_ARB, sizeof(verts),
-                          NULL, GL_DYNAMIC_DRAW_ARB);
-
-      /* setup vertex arrays */
-      _mesa_VertexPointer(3, GL_FLOAT, sizeof(struct vertex), OFFSET(x));
-      _mesa_TexCoordPointer(2, GL_FLOAT, sizeof(struct vertex), OFFSET(s));
-      _mesa_EnableClientState(GL_VERTEX_ARRAY);
-      _mesa_EnableClientState(GL_TEXTURE_COORD_ARRAY);
-   }
-   else {
-      _mesa_BindVertexArray(copypix->ArrayObj);
-      _mesa_BindBufferARB(GL_ARRAY_BUFFER_ARB, copypix->VBO);
-   }
-
-   newTex = alloc_texture(tex, width, height, intFormat);
-
-   /* vertex positions, texcoords (after texture allocation!) */
-   {
-      const GLfloat dstX0 = (GLfloat) dstX;
-      const GLfloat dstY0 = (GLfloat) dstY;
-      const GLfloat dstX1 = dstX + width * ctx->Pixel.ZoomX;
-      const GLfloat dstY1 = dstY + height * ctx->Pixel.ZoomY;
-      const GLfloat z = invert_z(ctx->Current.RasterPos[2]);
-
-      verts[0].x = dstX0;
-      verts[0].y = dstY0;
-      verts[0].z = z;
-      verts[0].s = 0.0F;
-      verts[0].t = 0.0F;
-      verts[1].x = dstX1;
-      verts[1].y = dstY0;
-      verts[1].z = z;
-      verts[1].s = tex->Sright;
-      verts[1].t = 0.0F;
-      verts[2].x = dstX1;
-      verts[2].y = dstY1;
-      verts[2].z = z;
-      verts[2].s = tex->Sright;
-      verts[2].t = tex->Ttop;
-      verts[3].x = dstX0;
-      verts[3].y = dstY1;
-      verts[3].z = z;
-      verts[3].s = 0.0F;
-      verts[3].t = tex->Ttop;
-
-      /* upload new vertex data */
-      _mesa_BufferSubDataARB(GL_ARRAY_BUFFER_ARB, 0, sizeof(verts), verts);
-   }
-
-   /* Alloc/setup texture */
-   setup_copypix_texture(tex, newTex, srcX, srcY, width, height,
-                         GL_RGBA, GL_NEAREST);
-
-   _mesa_set_enable(ctx, tex->Target, GL_TRUE);
-
-   /* draw textured quad */
-   _mesa_DrawArrays(GL_TRIANGLE_FAN, 0, 4);
-
-   _mesa_set_enable(ctx, tex->Target, GL_FALSE);
-
-   _mesa_meta_end(ctx);
-}
-
-
-
-/**
- * When the glDrawPixels() image size is greater than the max rectangle
- * texture size we use this function to break the glDrawPixels() image
- * into tiles which fit into the max texture size.
- */
-static void
-tiled_draw_pixels(struct gl_context *ctx,
-                  GLint tileSize,
-                  GLint x, GLint y, GLsizei width, GLsizei height,
-                  GLenum format, GLenum type,
-                  const struct gl_pixelstore_attrib *unpack,
-                  const GLvoid *pixels)
-{
-   struct gl_pixelstore_attrib tileUnpack = *unpack;
-   GLint i, j;
-
-   if (tileUnpack.RowLength == 0)
-      tileUnpack.RowLength = width;
-
-   for (i = 0; i < width; i += tileSize) {
-      const GLint tileWidth = MIN2(tileSize, width - i);
-      const GLint tileX = (GLint) (x + i * ctx->Pixel.ZoomX);
-
-      tileUnpack.SkipPixels = unpack->SkipPixels + i;
-
-      for (j = 0; j < height; j += tileSize) {
-         const GLint tileHeight = MIN2(tileSize, height - j);
-         const GLint tileY = (GLint) (y + j * ctx->Pixel.ZoomY);
-
-         tileUnpack.SkipRows = unpack->SkipRows + j;
-
-         _mesa_meta_DrawPixels(ctx, tileX, tileY, tileWidth, tileHeight,
-                               format, type, &tileUnpack, pixels);
-      }
-   }
-}
-
-
-/**
- * One-time init for drawing stencil pixels.
- */
-static void
-init_draw_stencil_pixels(struct gl_context *ctx)
-{
-   /* This program is run eight times, once for each stencil bit.
-    * The stencil values to draw are found in an 8-bit alpha texture.
-    * We read the texture/stencil value and test if bit 'b' is set.
-    * If the bit is not set, use KIL to kill the fragment.
-    * Finally, we use the stencil test to update the stencil buffer.
-    *
-    * The basic algorithm for checking if a bit is set is:
-    *   if (is_odd(value / (1 << bit)))
-    *      result is one (or non-zero).
-    *   else
-    *      result is zero.
-    * The program parameter contains three values:
-    *   parm.x = 255 / (1 << bit)
-    *   parm.y = 0.5
-    *   parm.z = 0.0
-    */
-   static const char *program =
-      "!!ARBfp1.0\n"
-      "PARAM parm = program.local[0]; \n"
-      "TEMP t; \n"
-      "TEX t, fragment.texcoord[0], texture[0], %s; \n"   /* NOTE %s here! */
-      "# t = t * 255 / bit \n"
-      "MUL t.x, t.a, parm.x; \n"
-      "# t = (int) t \n"
-      "FRC t.y, t.x; \n"
-      "SUB t.x, t.x, t.y; \n"
-      "# t = t * 0.5 \n"
-      "MUL t.x, t.x, parm.y; \n"
-      "# t = fract(t.x) \n"
-      "FRC t.x, t.x; # if t.x != 0, then the bit is set \n"
-      "# t.x = (t.x == 0 ? 1 : 0) \n"
-      "SGE t.x, -t.x, parm.z; \n"
-      "KIL -t.x; \n"
-      "# for debug only \n"
-      "#MOV result.color, t.x; \n"
-      "END \n";
-   char program2[1000];
-   struct drawpix_state *drawpix = &ctx->Meta->DrawPix;
-   struct temp_texture *tex = get_temp_texture(ctx);
-   const char *texTarget;
-
-   assert(drawpix->StencilFP == 0);
-
-   /* replace %s with "RECT" or "2D" */
-   assert(strlen(program) + 4 < sizeof(program2));
-   if (tex->Target == GL_TEXTURE_RECTANGLE)
-      texTarget = "RECT";
-   else
-      texTarget = "2D";
-   _mesa_snprintf(program2, sizeof(program2), program, texTarget);
-
-   _mesa_GenPrograms(1, &drawpix->StencilFP);
-   _mesa_BindProgram(GL_FRAGMENT_PROGRAM_ARB, drawpix->StencilFP);
-   _mesa_ProgramStringARB(GL_FRAGMENT_PROGRAM_ARB, GL_PROGRAM_FORMAT_ASCII_ARB,
-                          strlen(program2), (const GLubyte *) program2);
-}
-
-
-/**
- * One-time init for drawing depth pixels.
- */
-static void
-init_draw_depth_pixels(struct gl_context *ctx)
-{
-   static const char *program =
-      "!!ARBfp1.0\n"
-      "PARAM color = program.local[0]; \n"
-      "TEX result.depth, fragment.texcoord[0], texture[0], %s; \n"
-      "MOV result.color, color; \n"
-      "END \n";
-   char program2[200];
-   struct drawpix_state *drawpix = &ctx->Meta->DrawPix;
-   struct temp_texture *tex = get_temp_texture(ctx);
-   const char *texTarget;
-
-   assert(drawpix->DepthFP == 0);
-
-   /* replace %s with "RECT" or "2D" */
-   assert(strlen(program) + 4 < sizeof(program2));
-   if (tex->Target == GL_TEXTURE_RECTANGLE)
-      texTarget = "RECT";
-   else
-      texTarget = "2D";
-   _mesa_snprintf(program2, sizeof(program2), program, texTarget);
-
-   _mesa_GenPrograms(1, &drawpix->DepthFP);
-   _mesa_BindProgram(GL_FRAGMENT_PROGRAM_ARB, drawpix->DepthFP);
-   _mesa_ProgramStringARB(GL_FRAGMENT_PROGRAM_ARB, GL_PROGRAM_FORMAT_ASCII_ARB,
-                          strlen(program2), (const GLubyte *) program2);
-}
-
-
-/**
- * Meta implementation of ctx->Driver.DrawPixels() in terms
- * of texture mapping and polygon rendering.
- */
-void
-_mesa_meta_DrawPixels(struct gl_context *ctx,
-                      GLint x, GLint y, GLsizei width, GLsizei height,
-                      GLenum format, GLenum type,
-                      const struct gl_pixelstore_attrib *unpack,
-                      const GLvoid *pixels)
-{
-   struct drawpix_state *drawpix = &ctx->Meta->DrawPix;
-   struct temp_texture *tex = get_temp_texture(ctx);
-   const struct gl_pixelstore_attrib unpackSave = ctx->Unpack;
-   const GLuint origStencilMask = ctx->Stencil.WriteMask[0];
-   struct vertex {
-      GLfloat x, y, z, s, t;
-   };
-   struct vertex verts[4];
-   GLenum texIntFormat;
-   GLboolean fallback, newTex;
-   GLbitfield metaExtraSave = 0x0;
-   GLuint vbo;
-
-   /*
-    * Determine if we can do the glDrawPixels with texture mapping.
-    */
-   fallback = GL_FALSE;
-   if (ctx->_ImageTransferState ||
-       ctx->Fog.Enabled) {
-      fallback = GL_TRUE;
-   }
-
-   if (_mesa_is_color_format(format)) {
-      /* use more compact format when possible */
-      /* XXX disable special case for GL_LUMINANCE for now to work around
-       * apparent i965 driver bug (see bug #23670).
-       */
-      if (/*format == GL_LUMINANCE ||*/ format == GL_LUMINANCE_ALPHA)
-         texIntFormat = format;
-      else
-         texIntFormat = GL_RGBA;
-
-      /* If we're not supposed to clamp the resulting color, then just
-       * promote our texture to fully float.  We could do better by
-       * just going for the matching set of channels, in floating
-       * point.
-       */
-      if (ctx->Color.ClampFragmentColor != GL_TRUE)
-	 texIntFormat = GL_RGBA32F;
-   }
-   else if (_mesa_is_stencil_format(format)) {
-      if (ctx->Extensions.ARB_fragment_program &&
-          ctx->Pixel.IndexShift == 0 &&
-          ctx->Pixel.IndexOffset == 0 &&
-          type == GL_UNSIGNED_BYTE) {
-         /* We'll store stencil as alpha.  This only works for GLubyte
-          * image data because of how incoming values are mapped to alpha
-          * in [0,1].
-          */
-         texIntFormat = GL_ALPHA;
-         metaExtraSave = (META_COLOR_MASK |
-                          META_DEPTH_TEST |
-                          META_SHADER |
-                          META_STENCIL_TEST);
-      }
-      else {
-         fallback = GL_TRUE;
-      }
-   }
-   else if (_mesa_is_depth_format(format)) {
-      if (ctx->Extensions.ARB_depth_texture &&
-          ctx->Extensions.ARB_fragment_program) {
-         texIntFormat = GL_DEPTH_COMPONENT;
-         metaExtraSave = (META_SHADER);
-      }
-      else {
-         fallback = GL_TRUE;
-      }
-   }
-   else {
-      fallback = GL_TRUE;
-   }
-
-   if (fallback) {
-      _swrast_DrawPixels(ctx, x, y, width, height,
-                         format, type, unpack, pixels);
-      return;
-   }
-
-   /*
-    * Check image size against max texture size, draw as tiles if needed.
-    */
-   if (width > tex->MaxSize || height > tex->MaxSize) {
-      tiled_draw_pixels(ctx, tex->MaxSize, x, y, width, height,
-                        format, type, unpack, pixels);
-      return;
-   }
-
-   /* Most GL state applies to glDrawPixels (like blending, stencil, etc),
-    * but a there's a few things we need to override:
-    */
-   _mesa_meta_begin(ctx, (META_RASTERIZATION |
-                          META_SHADER |
-                          META_TEXTURE |
-                          META_TRANSFORM |
-                          META_VERTEX |
-                          META_VIEWPORT |
-			  META_CLAMP_FRAGMENT_COLOR |
-                          metaExtraSave));
-
-   newTex = alloc_texture(tex, width, height, texIntFormat);
-
-   /* vertex positions, texcoords (after texture allocation!) */
-   {
-      const GLfloat x0 = (GLfloat) x;
-      const GLfloat y0 = (GLfloat) y;
-      const GLfloat x1 = x + width * ctx->Pixel.ZoomX;
-      const GLfloat y1 = y + height * ctx->Pixel.ZoomY;
-      const GLfloat z = invert_z(ctx->Current.RasterPos[2]);
-
-      verts[0].x = x0;
-      verts[0].y = y0;
-      verts[0].z = z;
-      verts[0].s = 0.0F;
-      verts[0].t = 0.0F;
-      verts[1].x = x1;
-      verts[1].y = y0;
-      verts[1].z = z;
-      verts[1].s = tex->Sright;
-      verts[1].t = 0.0F;
-      verts[2].x = x1;
-      verts[2].y = y1;
-      verts[2].z = z;
-      verts[2].s = tex->Sright;
-      verts[2].t = tex->Ttop;
-      verts[3].x = x0;
-      verts[3].y = y1;
-      verts[3].z = z;
-      verts[3].s = 0.0F;
-      verts[3].t = tex->Ttop;
-   }
-
-   if (drawpix->ArrayObj == 0) {
-      /* one-time setup: create vertex array object */
-      _mesa_GenVertexArrays(1, &drawpix->ArrayObj);
-   }
-   _mesa_BindVertexArray(drawpix->ArrayObj);
-
-   /* create vertex array buffer */
-   _mesa_GenBuffersARB(1, &vbo);
-   _mesa_BindBufferARB(GL_ARRAY_BUFFER_ARB, vbo);
-   _mesa_BufferDataARB(GL_ARRAY_BUFFER_ARB, sizeof(verts),
-                       verts, GL_DYNAMIC_DRAW_ARB);
-
-   /* setup vertex arrays */
-   _mesa_VertexPointer(3, GL_FLOAT, sizeof(struct vertex), OFFSET(x));
-   _mesa_TexCoordPointer(2, GL_FLOAT, sizeof(struct vertex), OFFSET(s));
-   _mesa_EnableClientState(GL_VERTEX_ARRAY);
-   _mesa_EnableClientState(GL_TEXTURE_COORD_ARRAY);
-
-   /* set given unpack params */
-   ctx->Unpack = *unpack;
-
-   _mesa_set_enable(ctx, tex->Target, GL_TRUE);
-
-   if (_mesa_is_stencil_format(format)) {
-      /* Drawing stencil */
-      GLint bit;
-
-      if (!drawpix->StencilFP)
-         init_draw_stencil_pixels(ctx);
-
-      setup_drawpix_texture(ctx, tex, newTex, texIntFormat, width, height,
-                            GL_ALPHA, type, pixels);
-
-      _mesa_ColorMask(GL_FALSE, GL_FALSE, GL_FALSE, GL_FALSE);
-
-      _mesa_set_enable(ctx, GL_STENCIL_TEST, GL_TRUE);
-
-      /* set all stencil bits to 0 */
-      _mesa_StencilOp(GL_REPLACE, GL_REPLACE, GL_REPLACE);
-      _mesa_StencilFunc(GL_ALWAYS, 0, 255);
-      _mesa_DrawArrays(GL_TRIANGLE_FAN, 0, 4);
-  
-      /* set stencil bits to 1 where needed */
-      _mesa_StencilOp(GL_KEEP, GL_KEEP, GL_REPLACE);
-
-      _mesa_BindProgram(GL_FRAGMENT_PROGRAM_ARB, drawpix->StencilFP);
-      _mesa_set_enable(ctx, GL_FRAGMENT_PROGRAM_ARB, GL_TRUE);
-
-      for (bit = 0; bit < ctx->DrawBuffer->Visual.stencilBits; bit++) {
-         const GLuint mask = 1 << bit;
-         if (mask & origStencilMask) {
-            _mesa_StencilFunc(GL_ALWAYS, mask, mask);
-            _mesa_StencilMask(mask);
-
-            _mesa_ProgramLocalParameter4fARB(GL_FRAGMENT_PROGRAM_ARB, 0,
-                                             255.0 / mask, 0.5, 0.0, 0.0);
-
-            _mesa_DrawArrays(GL_TRIANGLE_FAN, 0, 4);
-         }
-      }
-   }
-   else if (_mesa_is_depth_format(format)) {
-      /* Drawing depth */
-      if (!drawpix->DepthFP)
-         init_draw_depth_pixels(ctx);
-
-      _mesa_BindProgram(GL_FRAGMENT_PROGRAM_ARB, drawpix->DepthFP);
-      _mesa_set_enable(ctx, GL_FRAGMENT_PROGRAM_ARB, GL_TRUE);
-
-      /* polygon color = current raster color */
-      _mesa_ProgramLocalParameter4fvARB(GL_FRAGMENT_PROGRAM_ARB, 0,
-                                        ctx->Current.RasterColor);
-
-      setup_drawpix_texture(ctx, tex, newTex, texIntFormat, width, height,
-                            format, type, pixels);
-
-      _mesa_DrawArrays(GL_TRIANGLE_FAN, 0, 4);
-   }
-   else {
-      /* Drawing RGBA */
-      setup_drawpix_texture(ctx, tex, newTex, texIntFormat, width, height,
-                            format, type, pixels);
-      _mesa_DrawArrays(GL_TRIANGLE_FAN, 0, 4);
-   }
-
-   _mesa_set_enable(ctx, tex->Target, GL_FALSE);
-
-   _mesa_DeleteBuffersARB(1, &vbo);
-
-   /* restore unpack params */
-   ctx->Unpack = unpackSave;
-
-   _mesa_meta_end(ctx);
-}
-
-static GLboolean
-alpha_test_raster_color(struct gl_context *ctx)
-{
-   GLfloat alpha = ctx->Current.RasterColor[ACOMP];
-   GLfloat ref = ctx->Color.AlphaRef;
-
-   switch (ctx->Color.AlphaFunc) {
-      case GL_NEVER:
-	 return GL_FALSE;
-      case GL_LESS:
-	 return alpha < ref;
-      case GL_EQUAL:
-	 return alpha == ref;
-      case GL_LEQUAL:
-	 return alpha <= ref;
-      case GL_GREATER:
-	 return alpha > ref;
-      case GL_NOTEQUAL:
-	 return alpha != ref;
-      case GL_GEQUAL:
-	 return alpha >= ref;
-      case GL_ALWAYS:
-	 return GL_TRUE;
-      default:
-	 assert(0);
-	 return GL_FALSE;
-   }
-}
-
-/**
- * Do glBitmap with a alpha texture quad.  Use the alpha test to cull
- * the 'off' bits.  A bitmap cache as in the gallium/mesa state
- * tracker would improve performance a lot.
- */
-void
-_mesa_meta_Bitmap(struct gl_context *ctx,
-                  GLint x, GLint y, GLsizei width, GLsizei height,
-                  const struct gl_pixelstore_attrib *unpack,
-                  const GLubyte *bitmap1)
-{
-   struct bitmap_state *bitmap = &ctx->Meta->Bitmap;
-   struct temp_texture *tex = get_bitmap_temp_texture(ctx);
-   const GLenum texIntFormat = GL_ALPHA;
-   const struct gl_pixelstore_attrib unpackSave = *unpack;
-   GLubyte fg, bg;
-   struct vertex {
-      GLfloat x, y, z, s, t, r, g, b, a;
-   };
-   struct vertex verts[4];
-   GLboolean newTex;
-   GLubyte *bitmap8;
-
-   /*
-    * Check if swrast fallback is needed.
-    */
-   if (ctx->_ImageTransferState ||
-       ctx->FragmentProgram._Enabled ||
-       ctx->Fog.Enabled ||
-       ctx->Texture._EnabledUnits ||
-       width > tex->MaxSize ||
-       height > tex->MaxSize) {
-      _swrast_Bitmap(ctx, x, y, width, height, unpack, bitmap1);
-      return;
-   }
-
-   if (ctx->Color.AlphaEnabled && !alpha_test_raster_color(ctx))
-      return;
-
-   /* Most GL state applies to glBitmap (like blending, stencil, etc),
-    * but a there's a few things we need to override:
-    */
-   _mesa_meta_begin(ctx, (META_ALPHA_TEST |
-                          META_PIXEL_STORE |
-                          META_RASTERIZATION |
-                          META_SHADER |
-                          META_TEXTURE |
-                          META_TRANSFORM |
-                          META_VERTEX |
-                          META_VIEWPORT));
-
-   if (bitmap->ArrayObj == 0) {
-      /* one-time setup */
-
-      /* create vertex array object */
-      _mesa_GenVertexArraysAPPLE(1, &bitmap->ArrayObj);
-      _mesa_BindVertexArrayAPPLE(bitmap->ArrayObj);
-
-      /* create vertex array buffer */
-      _mesa_GenBuffersARB(1, &bitmap->VBO);
-      _mesa_BindBufferARB(GL_ARRAY_BUFFER_ARB, bitmap->VBO);
-      _mesa_BufferDataARB(GL_ARRAY_BUFFER_ARB, sizeof(verts),
-                          NULL, GL_DYNAMIC_DRAW_ARB);
-
-      /* setup vertex arrays */
-      _mesa_VertexPointer(3, GL_FLOAT, sizeof(struct vertex), OFFSET(x));
-      _mesa_TexCoordPointer(2, GL_FLOAT, sizeof(struct vertex), OFFSET(s));
-      _mesa_ColorPointer(4, GL_FLOAT, sizeof(struct vertex), OFFSET(r));
-      _mesa_EnableClientState(GL_VERTEX_ARRAY);
-      _mesa_EnableClientState(GL_TEXTURE_COORD_ARRAY);
-      _mesa_EnableClientState(GL_COLOR_ARRAY);
-   }
-   else {
-      _mesa_BindVertexArray(bitmap->ArrayObj);
-      _mesa_BindBufferARB(GL_ARRAY_BUFFER_ARB, bitmap->VBO);
-   }
-
-   newTex = alloc_texture(tex, width, height, texIntFormat);
-
-   /* vertex positions, texcoords, colors (after texture allocation!) */
-   {
-      const GLfloat x0 = (GLfloat) x;
-      const GLfloat y0 = (GLfloat) y;
-      const GLfloat x1 = (GLfloat) (x + width);
-      const GLfloat y1 = (GLfloat) (y + height);
-      const GLfloat z = invert_z(ctx->Current.RasterPos[2]);
-      GLuint i;
-
-      verts[0].x = x0;
-      verts[0].y = y0;
-      verts[0].z = z;
-      verts[0].s = 0.0F;
-      verts[0].t = 0.0F;
-      verts[1].x = x1;
-      verts[1].y = y0;
-      verts[1].z = z;
-      verts[1].s = tex->Sright;
-      verts[1].t = 0.0F;
-      verts[2].x = x1;
-      verts[2].y = y1;
-      verts[2].z = z;
-      verts[2].s = tex->Sright;
-      verts[2].t = tex->Ttop;
-      verts[3].x = x0;
-      verts[3].y = y1;
-      verts[3].z = z;
-      verts[3].s = 0.0F;
-      verts[3].t = tex->Ttop;
-
-      for (i = 0; i < 4; i++) {
-         verts[i].r = ctx->Current.RasterColor[0];
-         verts[i].g = ctx->Current.RasterColor[1];
-         verts[i].b = ctx->Current.RasterColor[2];
-         verts[i].a = ctx->Current.RasterColor[3];
-      }
-
-      /* upload new vertex data */
-      _mesa_BufferSubDataARB(GL_ARRAY_BUFFER_ARB, 0, sizeof(verts), verts);
-   }
-
-   /* choose different foreground/background alpha values */
-   CLAMPED_FLOAT_TO_UBYTE(fg, ctx->Current.RasterColor[ACOMP]);
-   bg = (fg > 127 ? 0 : 255);
-
-   bitmap1 = _mesa_map_pbo_source(ctx, &unpackSave, bitmap1);
-   if (!bitmap1) {
-      _mesa_meta_end(ctx);
-      return;
-   }
-
-   bitmap8 = (GLubyte *) malloc(width * height);
-   if (bitmap8) {
-      memset(bitmap8, bg, width * height);
-      _mesa_expand_bitmap(width, height, &unpackSave, bitmap1,
-                          bitmap8, width, fg);
-
-      _mesa_set_enable(ctx, tex->Target, GL_TRUE);
-
-      _mesa_set_enable(ctx, GL_ALPHA_TEST, GL_TRUE);
-      _mesa_AlphaFunc(GL_NOTEQUAL, UBYTE_TO_FLOAT(bg));
-
-      setup_drawpix_texture(ctx, tex, newTex, texIntFormat, width, height,
-                            GL_ALPHA, GL_UNSIGNED_BYTE, bitmap8);
-
-      _mesa_DrawArrays(GL_TRIANGLE_FAN, 0, 4);
-
-      _mesa_set_enable(ctx, tex->Target, GL_FALSE);
-
-      free(bitmap8);
-   }
-
-   _mesa_unmap_pbo_source(ctx, &unpackSave);
-
-   _mesa_meta_end(ctx);
-}
-
-
-/**
- * Check if the call to _mesa_meta_GenerateMipmap() will require a
- * software fallback.  The fallback path will require that the texture
- * images are mapped.
- * \return GL_TRUE if a fallback is needed, GL_FALSE otherwise
- */
-GLboolean
-_mesa_meta_check_generate_mipmap_fallback(struct gl_context *ctx, GLenum target,
-                                          struct gl_texture_object *texObj)
-{
-   const GLuint fboSave = ctx->DrawBuffer->Name;
-   struct gen_mipmap_state *mipmap = &ctx->Meta->Mipmap;
-   struct gl_texture_image *baseImage;
-   GLuint srcLevel;
-   GLenum status;
-
-   /* check for fallbacks */
-   if (!ctx->Extensions.EXT_framebuffer_object ||
-       target == GL_TEXTURE_3D) {
-      return GL_TRUE;
-   }
-
-   srcLevel = texObj->BaseLevel;
-   baseImage = _mesa_select_tex_image(ctx, texObj, target, srcLevel);
-   if (!baseImage || _mesa_is_format_compressed(baseImage->TexFormat)) {
-      return GL_TRUE;
-   }
-
-   /*
-    * Test that we can actually render in the texture's format.
-    */
-   if (!mipmap->FBO)
-      _mesa_GenFramebuffersEXT(1, &mipmap->FBO);
-   _mesa_BindFramebufferEXT(GL_FRAMEBUFFER_EXT, mipmap->FBO);
-
-   if (target == GL_TEXTURE_1D) {
-      _mesa_FramebufferTexture1DEXT(GL_FRAMEBUFFER_EXT,
-                                    GL_COLOR_ATTACHMENT0_EXT,
-                                    target, texObj->Name, srcLevel);
-   }
-#if 0
-   /* other work is needed to enable 3D mipmap generation */
-   else if (target == GL_TEXTURE_3D) {
-      GLint zoffset = 0;
-      _mesa_FramebufferTexture3DEXT(GL_FRAMEBUFFER_EXT,
-                                    GL_COLOR_ATTACHMENT0_EXT,
-                                    target, texObj->Name, srcLevel, zoffset);
-   }
-#endif
-   else {
-      /* 2D / cube */
-      _mesa_FramebufferTexture2DEXT(GL_FRAMEBUFFER_EXT,
-                                    GL_COLOR_ATTACHMENT0_EXT,
-                                    target, texObj->Name, srcLevel);
-   }
-
-   status = _mesa_CheckFramebufferStatusEXT(GL_FRAMEBUFFER_EXT);
-
-   _mesa_BindFramebufferEXT(GL_FRAMEBUFFER_EXT, fboSave);
-
-   if (status != GL_FRAMEBUFFER_COMPLETE_EXT) {
-      return GL_TRUE;
-   }
-
-   return GL_FALSE;
-}
-
-
-/**
- * Called via ctx->Driver.GenerateMipmap()
- * Note: texture borders and 3D texture support not yet complete.
- */
-void
-_mesa_meta_GenerateMipmap(struct gl_context *ctx, GLenum target,
-                          struct gl_texture_object *texObj)
-{
-   struct gen_mipmap_state *mipmap = &ctx->Meta->Mipmap;
-   struct vertex {
-      GLfloat x, y, s, t, r;
-   };
-   struct vertex verts[4];
-   const GLuint baseLevel = texObj->BaseLevel;
-   const GLuint maxLevel = texObj->MaxLevel;
-   const GLenum minFilterSave = texObj->Sampler.MinFilter;
-   const GLenum magFilterSave = texObj->Sampler.MagFilter;
-   const GLint maxLevelSave = texObj->MaxLevel;
-   const GLboolean genMipmapSave = texObj->GenerateMipmap;
-   const GLenum wrapSSave = texObj->Sampler.WrapS;
-   const GLenum wrapTSave = texObj->Sampler.WrapT;
-   const GLenum wrapRSave = texObj->Sampler.WrapR;
-   const GLuint fboSave = ctx->DrawBuffer->Name;
-   const GLuint original_active_unit = ctx->Texture.CurrentUnit;
-   GLenum faceTarget;
-   GLuint dstLevel;
-   GLuint border = 0;
-
-   if (_mesa_meta_check_generate_mipmap_fallback(ctx, target, texObj)) {
-      _mesa_generate_mipmap(ctx, target, texObj);
-      return;
-   }
-
-   if (target >= GL_TEXTURE_CUBE_MAP_POSITIVE_X &&
-       target <= GL_TEXTURE_CUBE_MAP_NEGATIVE_Z) {
-      faceTarget = target;
-      target = GL_TEXTURE_CUBE_MAP;
-   }
-   else {
-      faceTarget = target;
-   }
-
-   _mesa_meta_begin(ctx, META_ALL);
-
-   if (original_active_unit != 0)
-      _mesa_BindTexture(target, texObj->Name);
-
-   if (mipmap->ArrayObj == 0) {
-      /* one-time setup */
-
-      /* create vertex array object */
-      _mesa_GenVertexArraysAPPLE(1, &mipmap->ArrayObj);
-      _mesa_BindVertexArrayAPPLE(mipmap->ArrayObj);
-
-      /* create vertex array buffer */
-      _mesa_GenBuffersARB(1, &mipmap->VBO);
-      _mesa_BindBufferARB(GL_ARRAY_BUFFER_ARB, mipmap->VBO);
-      _mesa_BufferDataARB(GL_ARRAY_BUFFER_ARB, sizeof(verts),
-                          NULL, GL_DYNAMIC_DRAW_ARB);
-
-      /* setup vertex arrays */
-      _mesa_VertexPointer(2, GL_FLOAT, sizeof(struct vertex), OFFSET(x));
-      _mesa_TexCoordPointer(3, GL_FLOAT, sizeof(struct vertex), OFFSET(s));
-      _mesa_EnableClientState(GL_VERTEX_ARRAY);
-      _mesa_EnableClientState(GL_TEXTURE_COORD_ARRAY);
-   }
-   else {
-      _mesa_BindVertexArray(mipmap->ArrayObj);
-      _mesa_BindBufferARB(GL_ARRAY_BUFFER_ARB, mipmap->VBO);
-   }
-
-   if (!mipmap->FBO) {
-      _mesa_GenFramebuffersEXT(1, &mipmap->FBO);
-   }
-   _mesa_BindFramebufferEXT(GL_FRAMEBUFFER_EXT, mipmap->FBO);
-
-   _mesa_TexParameteri(target, GL_TEXTURE_MIN_FILTER, GL_LINEAR_MIPMAP_LINEAR);
-   _mesa_TexParameteri(target, GL_TEXTURE_MAG_FILTER, GL_LINEAR);
-   _mesa_TexParameteri(target, GL_GENERATE_MIPMAP, GL_FALSE);
-   _mesa_TexParameteri(target, GL_TEXTURE_WRAP_S, GL_CLAMP_TO_EDGE);
-   _mesa_TexParameteri(target, GL_TEXTURE_WRAP_T, GL_CLAMP_TO_EDGE);
-   _mesa_TexParameteri(target, GL_TEXTURE_WRAP_R, GL_CLAMP_TO_EDGE);
-
-   _mesa_set_enable(ctx, target, GL_TRUE);
-
-   /* setup texcoords once (XXX what about border?) */
-   switch (faceTarget) {
-   case GL_TEXTURE_1D:
-   case GL_TEXTURE_2D:
-      verts[0].s = 0.0F;
-      verts[0].t = 0.0F;
-      verts[0].r = 0.0F;
-      verts[1].s = 1.0F;
-      verts[1].t = 0.0F;
-      verts[1].r = 0.0F;
-      verts[2].s = 1.0F;
-      verts[2].t = 1.0F;
-      verts[2].r = 0.0F;
-      verts[3].s = 0.0F;
-      verts[3].t = 1.0F;
-      verts[3].r = 0.0F;
-      break;
-   case GL_TEXTURE_3D:
-      abort();
-      break;
-   default:
-      /* cube face */
-      {
-         static const GLfloat st[4][2] = {
-            {0.0f, 0.0f}, {1.0f, 0.0f}, {1.0f, 1.0f}, {0.0f, 1.0f}
-         };
-         GLuint i;
-
-         /* loop over quad verts */
-         for (i = 0; i < 4; i++) {
-            /* Compute sc = +/-scale and tc = +/-scale.
-             * Not +/-1 to avoid cube face selection ambiguity near the edges,
-             * though that can still sometimes happen with this scale factor...
-             */
-            const GLfloat scale = 0.9999f;
-            const GLfloat sc = (2.0f * st[i][0] - 1.0f) * scale;
-            const GLfloat tc = (2.0f * st[i][1] - 1.0f) * scale;
-
-            switch (faceTarget) {
-            case GL_TEXTURE_CUBE_MAP_POSITIVE_X:
-               verts[i].s = 1.0f;
-               verts[i].t = -tc;
-               verts[i].r = -sc;
-               break;
-            case GL_TEXTURE_CUBE_MAP_NEGATIVE_X:
-               verts[i].s = -1.0f;
-               verts[i].t = -tc;
-               verts[i].r = sc;
-               break;
-            case GL_TEXTURE_CUBE_MAP_POSITIVE_Y:
-               verts[i].s = sc;
-               verts[i].t = 1.0f;
-               verts[i].r = tc;
-               break;
-            case GL_TEXTURE_CUBE_MAP_NEGATIVE_Y:
-               verts[i].s = sc;
-               verts[i].t = -1.0f;
-               verts[i].r = -tc;
-               break;
-            case GL_TEXTURE_CUBE_MAP_POSITIVE_Z:
-               verts[i].s = sc;
-               verts[i].t = -tc;
-               verts[i].r = 1.0f;
-               break;
-            case GL_TEXTURE_CUBE_MAP_NEGATIVE_Z:
-               verts[i].s = -sc;
-               verts[i].t = -tc;
-               verts[i].r = -1.0f;
-               break;
-            default:
-               assert(0);
-            }
-         }
-      }
-   }
-
-   _mesa_set_enable(ctx, target, GL_TRUE);
-
-   /* setup vertex positions */
-   {
-      verts[0].x = 0.0F;
-      verts[0].y = 0.0F;
-      verts[1].x = 1.0F;
-      verts[1].y = 0.0F;
-      verts[2].x = 1.0F;
-      verts[2].y = 1.0F;
-      verts[3].x = 0.0F;
-      verts[3].y = 1.0F;
-      
-      /* upload new vertex data */
-      _mesa_BufferSubDataARB(GL_ARRAY_BUFFER_ARB, 0, sizeof(verts), verts);
-   }
-
-   /* setup projection matrix */
-   _mesa_MatrixMode(GL_PROJECTION);
-   _mesa_LoadIdentity();
-   _mesa_Ortho(0.0, 1.0, 0.0, 1.0, -1.0, 1.0);
-
-   /* texture is already locked, unlock now */
-   _mesa_unlock_texture(ctx, texObj);
-
-   for (dstLevel = baseLevel + 1; dstLevel <= maxLevel; dstLevel++) {
-      const struct gl_texture_image *srcImage;
-      const GLuint srcLevel = dstLevel - 1;
-      GLsizei srcWidth, srcHeight, srcDepth;
-      GLsizei dstWidth, dstHeight, dstDepth;
-      GLenum status;
-
-      srcImage = _mesa_select_tex_image(ctx, texObj, faceTarget, srcLevel);
-      assert(srcImage->Border == 0); /* XXX we can fix this */
-
-      /* src size w/out border */
-      srcWidth = srcImage->Width - 2 * border;
-      srcHeight = srcImage->Height - 2 * border;
-      srcDepth = srcImage->Depth - 2 * border;
-
-      /* new dst size w/ border */
-      dstWidth = MAX2(1, srcWidth / 2) + 2 * border;
-      dstHeight = MAX2(1, srcHeight / 2) + 2 * border;
-      dstDepth = MAX2(1, srcDepth / 2) + 2 * border;
-
-      if (dstWidth == srcImage->Width &&
-          dstHeight == srcImage->Height &&
-          dstDepth == srcImage->Depth) {
-         /* all done */
-         break;
-      }
-
-      /* Set MaxLevel large enough to hold the new level when we allocate it  */
-      _mesa_TexParameteri(target, GL_TEXTURE_MAX_LEVEL, dstLevel);
-
-      /* Create empty dest image */
-      if (target == GL_TEXTURE_1D) {
-         _mesa_TexImage1D(target, dstLevel, srcImage->InternalFormat,
-                          dstWidth, border,
-                          GL_RGBA, GL_UNSIGNED_BYTE, NULL);
-      }
-      else if (target == GL_TEXTURE_3D) {
-         _mesa_TexImage3D(target, dstLevel, srcImage->InternalFormat,
-                          dstWidth, dstHeight, dstDepth, border,
-                          GL_RGBA, GL_UNSIGNED_BYTE, NULL);
-      }
-      else {
-         /* 2D or cube */
-         _mesa_TexImage2D(faceTarget, dstLevel, srcImage->InternalFormat,
-                          dstWidth, dstHeight, border,
-                          GL_RGBA, GL_UNSIGNED_BYTE, NULL);
-
-         if (target == GL_TEXTURE_CUBE_MAP) {
-            /* If texturing from a cube, we need to make sure all src faces
-             * have been defined (even if we're not sampling from them.)
-             * Otherwise the texture object will be 'incomplete' and
-             * texturing from it will not be allowed.
-             */
-            GLuint face;
-            for (face = 0; face < 6; face++) {
-               if (!texObj->Image[face][srcLevel] ||
-                   texObj->Image[face][srcLevel]->Width != srcWidth) {
-                  _mesa_TexImage2D(GL_TEXTURE_CUBE_MAP_POSITIVE_X + face,
-                                   srcLevel, srcImage->InternalFormat,
-                                   srcWidth, srcHeight, border,
-                                   GL_RGBA, GL_UNSIGNED_BYTE, NULL);
-               }
-            }
-         }
-      }
-
-      /* limit minification to src level */
-      _mesa_TexParameteri(target, GL_TEXTURE_MAX_LEVEL, srcLevel);
-
-      /* Set to draw into the current dstLevel */
-      if (target == GL_TEXTURE_1D) {
-         _mesa_FramebufferTexture1DEXT(GL_FRAMEBUFFER_EXT,
-                                       GL_COLOR_ATTACHMENT0_EXT,
-                                       target,
-                                       texObj->Name,
-                                       dstLevel);
-      }
-      else if (target == GL_TEXTURE_3D) {
-         GLint zoffset = 0; /* XXX unfinished */
-         _mesa_FramebufferTexture3DEXT(GL_FRAMEBUFFER_EXT,
-                                       GL_COLOR_ATTACHMENT0_EXT,
-                                       target,
-                                       texObj->Name,
-                                       dstLevel, zoffset);
-      }
-      else {
-         /* 2D / cube */
-         _mesa_FramebufferTexture2DEXT(GL_FRAMEBUFFER_EXT,
-                                       GL_COLOR_ATTACHMENT0_EXT,
-                                       faceTarget,
-                                       texObj->Name,
-                                       dstLevel);
-      }
-
-      _mesa_DrawBuffer(GL_COLOR_ATTACHMENT0_EXT);
-
-      /* sanity check */
-      status = _mesa_CheckFramebufferStatusEXT(GL_FRAMEBUFFER_EXT);
-      if (status != GL_FRAMEBUFFER_COMPLETE_EXT) {
-         abort();
-         break;
-      }
-
-      assert(dstWidth == ctx->DrawBuffer->Width);
-      assert(dstHeight == ctx->DrawBuffer->Height);
-
-      /* setup viewport */
-      _mesa_set_viewport(ctx, 0, 0, dstWidth, dstHeight);
-
-      _mesa_DrawArrays(GL_TRIANGLE_FAN, 0, 4);
-   }
-
-   _mesa_lock_texture(ctx, texObj); /* relock */
-
-   _mesa_meta_end(ctx);
-
-   _mesa_TexParameteri(target, GL_TEXTURE_MIN_FILTER, minFilterSave);
-   _mesa_TexParameteri(target, GL_TEXTURE_MAG_FILTER, magFilterSave);
-   _mesa_TexParameteri(target, GL_TEXTURE_MAX_LEVEL, maxLevelSave);
-   _mesa_TexParameteri(target, GL_GENERATE_MIPMAP, genMipmapSave);
-   _mesa_TexParameteri(target, GL_TEXTURE_WRAP_S, wrapSSave);
-   _mesa_TexParameteri(target, GL_TEXTURE_WRAP_T, wrapTSave);
-   _mesa_TexParameteri(target, GL_TEXTURE_WRAP_R, wrapRSave);
-
-   _mesa_BindFramebufferEXT(GL_FRAMEBUFFER_EXT, fboSave);
-}
-
-
-/**
- * Determine the GL data type to use for the temporary image read with
- * ReadPixels() and passed to Tex[Sub]Image().
- */
-static GLenum
-get_temp_image_type(struct gl_context *ctx, GLenum baseFormat)
-{
-   switch (baseFormat) {
-   case GL_RGBA:
-   case GL_RGB:
-   case GL_ALPHA:
-   case GL_LUMINANCE:
-   case GL_LUMINANCE_ALPHA:
-   case GL_INTENSITY:
-      if (ctx->DrawBuffer->Visual.redBits <= 8)
-         return GL_UNSIGNED_BYTE;
-      else if (ctx->DrawBuffer->Visual.redBits <= 8)
-         return GL_UNSIGNED_SHORT;
-      else
-         return GL_FLOAT;
-   case GL_DEPTH_COMPONENT:
-      return GL_UNSIGNED_INT;
-   case GL_DEPTH_STENCIL:
-      return GL_UNSIGNED_INT_24_8;
-   default:
-      _mesa_problem(ctx, "Unexpected format in get_temp_image_type()");
-      return 0;
-   }
-}
-
-
-/**
- * Helper for _mesa_meta_CopyTexImage1/2D() functions.
- * Have to be careful with locking and meta state for pixel transfer.
- */
-static void
-copy_tex_image(struct gl_context *ctx, GLuint dims, GLenum target, GLint level,
-               GLenum internalFormat, GLint x, GLint y,
-               GLsizei width, GLsizei height, GLint border)
-{
-   struct gl_texture_object *texObj;
-   struct gl_texture_image *texImage;
-   GLenum format, type;
-   GLint bpp;
-   void *buf;
-
-   texObj = _mesa_get_current_tex_object(ctx, target);
-   texImage = _mesa_get_tex_image(ctx, texObj, target, level);
-
-   /* Choose format/type for temporary image buffer */
-   format = _mesa_base_tex_format(ctx, internalFormat);
-   type = get_temp_image_type(ctx, format);
-   bpp = _mesa_bytes_per_pixel(format, type);
-   if (bpp <= 0) {
-      _mesa_problem(ctx, "Bad bpp in meta copy_tex_image()");
-      return;
-   }
-
-   /*
-    * Alloc image buffer (XXX could use a PBO)
-    */
-   buf = malloc(width * height * bpp);
-   if (!buf) {
-      _mesa_error(ctx, GL_OUT_OF_MEMORY, "glCopyTexImage%uD", dims);
-      return;
-   }
-
-   _mesa_unlock_texture(ctx, texObj); /* need to unlock first */
-
-   /*
-    * Read image from framebuffer (disable pixel transfer ops)
-    */
-   _mesa_meta_begin(ctx, META_PIXEL_STORE | META_PIXEL_TRANSFER);
-   ctx->Driver.ReadPixels(ctx, x, y, width, height,
-			  format, type, &ctx->Pack, buf);
-   _mesa_meta_end(ctx);
-
-   if (texImage->Data) {
-      ctx->Driver.FreeTexImageData(ctx, texImage);
-   }
-
-   /* The texture's format was already chosen in _mesa_CopyTexImage() */
-   ASSERT(texImage->TexFormat != MESA_FORMAT_NONE);
-
-   /*
-    * Store texture data (with pixel transfer ops)
-    */
-   _mesa_meta_begin(ctx, META_PIXEL_STORE);
-
-   _mesa_update_state(ctx); /* to update pixel transfer state */
-
-   if (target == GL_TEXTURE_1D) {
-      ctx->Driver.TexImage1D(ctx, target, level, internalFormat,
-                             width, border, format, type,
-                             buf, &ctx->Unpack, texObj, texImage);
-   }
-   else {
-      ctx->Driver.TexImage2D(ctx, target, level, internalFormat,
-                             width, height, border, format, type,
-                             buf, &ctx->Unpack, texObj, texImage);
-   }
-   _mesa_meta_end(ctx);
-
-   _mesa_lock_texture(ctx, texObj); /* re-lock */
-
-   free(buf);
-}
-
-
-void
-_mesa_meta_CopyTexImage1D(struct gl_context *ctx, GLenum target, GLint level,
-                          GLenum internalFormat, GLint x, GLint y,
-                          GLsizei width, GLint border)
-{
-   copy_tex_image(ctx, 1, target, level, internalFormat, x, y,
-                  width, 1, border);
-}
-
-
-void
-_mesa_meta_CopyTexImage2D(struct gl_context *ctx, GLenum target, GLint level,
-                          GLenum internalFormat, GLint x, GLint y,
-                          GLsizei width, GLsizei height, GLint border)
-{
-   copy_tex_image(ctx, 2, target, level, internalFormat, x, y,
-                  width, height, border);
-}
-
-
-
-/**
- * Helper for _mesa_meta_CopyTexSubImage1/2/3D() functions.
- * Have to be careful with locking and meta state for pixel transfer.
- */
-static void
-copy_tex_sub_image(struct gl_context *ctx,
-                   GLuint dims, GLenum target, GLint level,
-                   GLint xoffset, GLint yoffset, GLint zoffset,
-                   GLint x, GLint y,
-                   GLsizei width, GLsizei height)
-{
-   struct gl_texture_object *texObj;
-   struct gl_texture_image *texImage;
-   GLenum format, type;
-   GLint bpp;
-   void *buf;
-
-   texObj = _mesa_get_current_tex_object(ctx, target);
-   texImage = _mesa_select_tex_image(ctx, texObj, target, level);
-
-   /* Choose format/type for temporary image buffer */
-   format = _mesa_get_format_base_format(texImage->TexFormat);
-   type = get_temp_image_type(ctx, format);
-   bpp = _mesa_bytes_per_pixel(format, type);
-   if (bpp <= 0) {
-      _mesa_problem(ctx, "Bad bpp in meta copy_tex_sub_image()");
-      return;
-   }
-
-   /*
-    * Alloc image buffer (XXX could use a PBO)
-    */
-   buf = malloc(width * height * bpp);
-   if (!buf) {
-      _mesa_error(ctx, GL_OUT_OF_MEMORY, "glCopyTexSubImage%uD", dims);
-      return;
-   }
-
-   _mesa_unlock_texture(ctx, texObj); /* need to unlock first */
-
-   /*
-    * Read image from framebuffer (disable pixel transfer ops)
-    */
-   _mesa_meta_begin(ctx, META_PIXEL_STORE | META_PIXEL_TRANSFER);
-   ctx->Driver.ReadPixels(ctx, x, y, width, height,
-			  format, type, &ctx->Pack, buf);
-   _mesa_meta_end(ctx);
-
-   _mesa_update_state(ctx); /* to update pixel transfer state */
-
-   /*
-    * Store texture data (with pixel transfer ops)
-    */
-   _mesa_meta_begin(ctx, META_PIXEL_STORE);
-   if (target == GL_TEXTURE_1D) {
-      ctx->Driver.TexSubImage1D(ctx, target, level, xoffset,
-                                width, format, type, buf,
-                                &ctx->Unpack, texObj, texImage);
-   }
-   else if (target == GL_TEXTURE_3D) {
-      ctx->Driver.TexSubImage3D(ctx, target, level, xoffset, yoffset, zoffset,
-                                width, height, 1, format, type, buf,
-                                &ctx->Unpack, texObj, texImage);
-   }
-   else {
-      ctx->Driver.TexSubImage2D(ctx, target, level, xoffset, yoffset,
-                                width, height, format, type, buf,
-                                &ctx->Unpack, texObj, texImage);
-   }
-   _mesa_meta_end(ctx);
-
-   _mesa_lock_texture(ctx, texObj); /* re-lock */
-
-   free(buf);
-}
-
-
-void
-_mesa_meta_CopyTexSubImage1D(struct gl_context *ctx, GLenum target, GLint level,
-                             GLint xoffset,
-                             GLint x, GLint y, GLsizei width)
-{
-   copy_tex_sub_image(ctx, 1, target, level, xoffset, 0, 0,
-                      x, y, width, 1);
-}
-
-
-void
-_mesa_meta_CopyTexSubImage2D(struct gl_context *ctx, GLenum target, GLint level,
-                             GLint xoffset, GLint yoffset,
-                             GLint x, GLint y,
-                             GLsizei width, GLsizei height)
-{
-   copy_tex_sub_image(ctx, 2, target, level, xoffset, yoffset, 0,
-                      x, y, width, height);
-}
-
-
-void
-_mesa_meta_CopyTexSubImage3D(struct gl_context *ctx, GLenum target, GLint level,
-                             GLint xoffset, GLint yoffset, GLint zoffset,
-                             GLint x, GLint y,
-                             GLsizei width, GLsizei height)
-{
-   copy_tex_sub_image(ctx, 3, target, level, xoffset, yoffset, zoffset,
-                      x, y, width, height);
-}
-
-
-void
-_mesa_meta_CopyColorTable(struct gl_context *ctx,
-                          GLenum target, GLenum internalformat,
-                          GLint x, GLint y, GLsizei width)
-{
-   GLfloat *buf;
-
-   buf = (GLfloat *) malloc(width * 4 * sizeof(GLfloat));
-   if (!buf) {
-      _mesa_error(ctx, GL_OUT_OF_MEMORY, "glCopyColorTable");
-      return;
-   }
-
-   /*
-    * Read image from framebuffer (disable pixel transfer ops)
-    */
-   _mesa_meta_begin(ctx, META_PIXEL_STORE | META_PIXEL_TRANSFER);
-   ctx->Driver.ReadPixels(ctx, x, y, width, 1,
-                          GL_RGBA, GL_FLOAT, &ctx->Pack, buf);
-
-   _mesa_ColorTable(target, internalformat, width, GL_RGBA, GL_FLOAT, buf);
-
-   _mesa_meta_end(ctx);
-
-   free(buf);
-}
-
-
-void
-_mesa_meta_CopyColorSubTable(struct gl_context *ctx,GLenum target, GLsizei start,
-                             GLint x, GLint y, GLsizei width)
-{
-   GLfloat *buf;
-
-   buf = (GLfloat *) malloc(width * 4 * sizeof(GLfloat));
-   if (!buf) {
-      _mesa_error(ctx, GL_OUT_OF_MEMORY, "glCopyColorSubTable");
-      return;
-   }
-
-   /*
-    * Read image from framebuffer (disable pixel transfer ops)
-    */
-   _mesa_meta_begin(ctx, META_PIXEL_STORE | META_PIXEL_TRANSFER);
-   ctx->Driver.ReadPixels(ctx, x, y, width, 1,
-                          GL_RGBA, GL_FLOAT, &ctx->Pack, buf);
-
-   _mesa_ColorSubTable(target, start, width, GL_RGBA, GL_FLOAT, buf);
-
-   _mesa_meta_end(ctx);
-
-   free(buf);
-}
->>>>>>> 96d6df5d
+/*
+ * Mesa 3-D graphics library
+ * Version:  7.6
+ *
+ * Copyright (C) 2009  VMware, Inc.  All Rights Reserved.
+ *
+ * Permission is hereby granted, free of charge, to any person obtaining a
+ * copy of this software and associated documentation files (the "Software"),
+ * to deal in the Software without restriction, including without limitation
+ * the rights to use, copy, modify, merge, publish, distribute, sublicense,
+ * and/or sell copies of the Software, and to permit persons to whom the
+ * Software is furnished to do so, subject to the following conditions:
+ *
+ * The above copyright notice and this permission notice shall be included
+ * in all copies or substantial portions of the Software.
+ *
+ * THE SOFTWARE IS PROVIDED "AS IS", WITHOUT WARRANTY OF ANY KIND, EXPRESS
+ * OR IMPLIED, INCLUDING BUT NOT LIMITED TO THE WARRANTIES OF MERCHANTABILITY,
+ * FITNESS FOR A PARTICULAR PURPOSE AND NONINFRINGEMENT.  IN NO EVENT SHALL
+ * BRIAN PAUL BE LIABLE FOR ANY CLAIM, DAMAGES OR OTHER LIABILITY, WHETHER IN
+ * AN ACTION OF CONTRACT, TORT OR OTHERWISE, ARISING FROM, OUT OF OR IN
+ * CONNECTION WITH THE SOFTWARE OR THE USE OR OTHER DEALINGS IN THE SOFTWARE.
+ */
+
+/**
+ * Meta operations.  Some GL operations can be expressed in terms of
+ * other GL operations.  For example, glBlitFramebuffer() can be done
+ * with texture mapping and glClear() can be done with polygon rendering.
+ *
+ * \author Brian Paul
+ */
+
+
+#include "main/glheader.h"
+#include "main/mtypes.h"
+#include "main/imports.h"
+#include "main/arbprogram.h"
+#include "main/arrayobj.h"
+#include "main/blend.h"
+#include "main/bufferobj.h"
+#include "main/buffers.h"
+#include "main/colortab.h"
+#include "main/condrender.h"
+#include "main/depth.h"
+#include "main/enable.h"
+#include "main/fbobject.h"
+#include "main/formats.h"
+#include "main/image.h"
+#include "main/macros.h"
+#include "main/matrix.h"
+#include "main/mipmap.h"
+#include "main/pbo.h"
+#include "main/polygon.h"
+#include "main/readpix.h"
+#include "main/scissor.h"
+#include "main/shaderapi.h"
+#include "main/shaderobj.h"
+#include "main/state.h"
+#include "main/stencil.h"
+#include "main/texobj.h"
+#include "main/texenv.h"
+#include "main/teximage.h"
+#include "main/texparam.h"
+#include "main/texstate.h"
+#include "main/varray.h"
+#include "main/viewport.h"
+#include "program/program.h"
+#include "swrast/swrast.h"
+#include "drivers/common/meta.h"
+
+
+/** Return offset in bytes of the field within a vertex struct */
+#define OFFSET(FIELD) ((void *) offsetof(struct vertex, FIELD))
+
+
+/**
+ * Flags passed to _mesa_meta_begin().
+ */
+/*@{*/
+#define META_ALL              ~0x0
+#define META_ALPHA_TEST        0x1
+#define META_BLEND             0x2  /**< includes logicop */
+#define META_COLOR_MASK        0x4
+#define META_DEPTH_TEST        0x8
+#define META_FOG              0x10
+#define META_PIXEL_STORE      0x20
+#define META_PIXEL_TRANSFER   0x40
+#define META_RASTERIZATION    0x80
+#define META_SCISSOR         0x100
+#define META_SHADER          0x200
+#define META_STENCIL_TEST    0x400
+#define META_TRANSFORM       0x800 /**< modelview, projection, clip planes */
+#define META_TEXTURE        0x1000
+#define META_VERTEX         0x2000
+#define META_VIEWPORT       0x4000
+#define META_CLAMP_FRAGMENT_COLOR 0x8000
+#define META_CLAMP_VERTEX_COLOR 0x10000
+#define META_CONDITIONAL_RENDER 0x20000
+/*@}*/
+
+
+/**
+ * State which we may save/restore across meta ops.
+ * XXX this may be incomplete...
+ */
+struct save_state
+{
+   GLbitfield SavedState;  /**< bitmask of META_* flags */
+
+   /** META_ALPHA_TEST */
+   GLboolean AlphaEnabled;
+   GLenum AlphaFunc;
+   GLclampf AlphaRef;
+
+   /** META_BLEND */
+   GLbitfield BlendEnabled;
+   GLboolean ColorLogicOpEnabled;
+
+   /** META_COLOR_MASK */
+   GLubyte ColorMask[MAX_DRAW_BUFFERS][4];
+
+   /** META_DEPTH_TEST */
+   struct gl_depthbuffer_attrib Depth;
+
+   /** META_FOG */
+   GLboolean Fog;
+
+   /** META_PIXEL_STORE */
+   struct gl_pixelstore_attrib Pack, Unpack;
+
+   /** META_PIXEL_TRANSFER */
+   GLfloat RedBias, RedScale;
+   GLfloat GreenBias, GreenScale;
+   GLfloat BlueBias, BlueScale;
+   GLfloat AlphaBias, AlphaScale;
+   GLfloat DepthBias, DepthScale;
+   GLboolean MapColorFlag;
+
+   /** META_RASTERIZATION */
+   GLenum FrontPolygonMode, BackPolygonMode;
+   GLboolean PolygonOffset;
+   GLboolean PolygonSmooth;
+   GLboolean PolygonStipple;
+   GLboolean PolygonCull;
+
+   /** META_SCISSOR */
+   struct gl_scissor_attrib Scissor;
+
+   /** META_SHADER */
+   GLboolean VertexProgramEnabled;
+   struct gl_vertex_program *VertexProgram;
+   GLboolean FragmentProgramEnabled;
+   struct gl_fragment_program *FragmentProgram;
+   struct gl_shader_program *VertexShader;
+   struct gl_shader_program *GeometryShader;
+   struct gl_shader_program *FragmentShader;
+   struct gl_shader_program *ActiveShader;
+
+   /** META_STENCIL_TEST */
+   struct gl_stencil_attrib Stencil;
+
+   /** META_TRANSFORM */
+   GLenum MatrixMode;
+   GLfloat ModelviewMatrix[16];
+   GLfloat ProjectionMatrix[16];
+   GLfloat TextureMatrix[16];
+   GLbitfield ClipPlanesEnabled;
+
+   /** META_TEXTURE */
+   GLuint ActiveUnit;
+   GLuint ClientActiveUnit;
+   /** for unit[0] only */
+   struct gl_texture_object *CurrentTexture[NUM_TEXTURE_TARGETS];
+   /** mask of TEXTURE_2D_BIT, etc */
+   GLbitfield TexEnabled[MAX_TEXTURE_UNITS];
+   GLbitfield TexGenEnabled[MAX_TEXTURE_UNITS];
+   GLuint EnvMode;  /* unit[0] only */
+
+   /** META_VERTEX */
+   struct gl_array_object *ArrayObj;
+   struct gl_buffer_object *ArrayBufferObj;
+
+   /** META_VIEWPORT */
+   GLint ViewportX, ViewportY, ViewportW, ViewportH;
+   GLclampd DepthNear, DepthFar;
+
+   /** META_CLAMP_FRAGMENT_COLOR */
+   GLenum ClampFragmentColor;
+
+   /** META_CLAMP_VERTEX_COLOR */
+   GLenum ClampVertexColor;
+
+   /** META_CONDITIONAL_RENDER */
+   struct gl_query_object *CondRenderQuery;
+   GLenum CondRenderMode;
+
+   /** Miscellaneous (always disabled) */
+   GLboolean Lighting;
+};
+
+
+/**
+ * Temporary texture used for glBlitFramebuffer, glDrawPixels, etc.
+ * This is currently shared by all the meta ops.  But we could create a
+ * separate one for each of glDrawPixel, glBlitFramebuffer, glCopyPixels, etc.
+ */
+struct temp_texture
+{
+   GLuint TexObj;
+   GLenum Target;         /**< GL_TEXTURE_2D or GL_TEXTURE_RECTANGLE */
+   GLsizei MinSize;       /**< Min texture size to allocate */
+   GLsizei MaxSize;       /**< Max possible texture size */
+   GLboolean NPOT;        /**< Non-power of two size OK? */
+   GLsizei Width, Height; /**< Current texture size */
+   GLenum IntFormat;
+   GLfloat Sright, Ttop;  /**< right, top texcoords */
+};
+
+
+/**
+ * State for glBlitFramebufer()
+ */
+struct blit_state
+{
+   GLuint ArrayObj;
+   GLuint VBO;
+   GLuint DepthFP;
+};
+
+
+/**
+ * State for glClear()
+ */
+struct clear_state
+{
+   GLuint ArrayObj;
+   GLuint VBO;
+};
+
+
+/**
+ * State for glCopyPixels()
+ */
+struct copypix_state
+{
+   GLuint ArrayObj;
+   GLuint VBO;
+};
+
+
+/**
+ * State for glDrawPixels()
+ */
+struct drawpix_state
+{
+   GLuint ArrayObj;
+
+   GLuint StencilFP;  /**< Fragment program for drawing stencil images */
+   GLuint DepthFP;  /**< Fragment program for drawing depth images */
+};
+
+
+/**
+ * State for glBitmap()
+ */
+struct bitmap_state
+{
+   GLuint ArrayObj;
+   GLuint VBO;
+   struct temp_texture Tex;  /**< separate texture from other meta ops */
+};
+
+
+/**
+ * State for _mesa_meta_generate_mipmap()
+ */
+struct gen_mipmap_state
+{
+   GLuint ArrayObj;
+   GLuint VBO;
+   GLuint FBO;
+};
+
+#define MAX_META_OPS_DEPTH      2
+/**
+ * All per-context meta state.
+ */
+struct gl_meta_state
+{
+   /** Stack of state saved during meta-ops */
+   struct save_state Save[MAX_META_OPS_DEPTH];
+   /** Save stack depth */
+   GLuint SaveStackDepth;
+
+   struct temp_texture TempTex;
+
+   struct blit_state Blit;    /**< For _mesa_meta_BlitFramebuffer() */
+   struct clear_state Clear;  /**< For _mesa_meta_Clear() */
+   struct copypix_state CopyPix;  /**< For _mesa_meta_CopyPixels() */
+   struct drawpix_state DrawPix;  /**< For _mesa_meta_DrawPixels() */
+   struct bitmap_state Bitmap;    /**< For _mesa_meta_Bitmap() */
+   struct gen_mipmap_state Mipmap;    /**< For _mesa_meta_GenerateMipmap() */
+};
+
+
+/**
+ * Initialize meta-ops for a context.
+ * To be called once during context creation.
+ */
+void
+_mesa_meta_init(struct gl_context *ctx)
+{
+   ASSERT(!ctx->Meta);
+
+   ctx->Meta = CALLOC_STRUCT(gl_meta_state);
+}
+
+
+/**
+ * Free context meta-op state.
+ * To be called once during context destruction.
+ */
+void
+_mesa_meta_free(struct gl_context *ctx)
+{
+   /* Note: Any textures, VBOs, etc, that we allocate should get
+    * freed by the normal context destruction code.  But this would be
+    * the place to free other meta data someday.
+    */
+   free(ctx->Meta);
+   ctx->Meta = NULL;
+}
+
+
+/**
+ * Enter meta state.  This is like a light-weight version of glPushAttrib
+ * but it also resets most GL state back to default values.
+ *
+ * \param state  bitmask of META_* flags indicating which attribute groups
+ *               to save and reset to their defaults
+ */
+static void
+_mesa_meta_begin(struct gl_context *ctx, GLbitfield state)
+{
+   struct save_state *save;
+
+   /* hope MAX_META_OPS_DEPTH is large enough */
+   assert(ctx->Meta->SaveStackDepth < MAX_META_OPS_DEPTH);
+
+   save = &ctx->Meta->Save[ctx->Meta->SaveStackDepth++];
+   memset(save, 0, sizeof(*save));
+   save->SavedState = state;
+
+   if (state & META_ALPHA_TEST) {
+      save->AlphaEnabled = ctx->Color.AlphaEnabled;
+      save->AlphaFunc = ctx->Color.AlphaFunc;
+      save->AlphaRef = ctx->Color.AlphaRef;
+      if (ctx->Color.AlphaEnabled)
+         _mesa_set_enable(ctx, GL_ALPHA_TEST, GL_FALSE);
+   }
+
+   if (state & META_BLEND) {
+      save->BlendEnabled = ctx->Color.BlendEnabled;
+      if (ctx->Color.BlendEnabled) {
+         if (ctx->Extensions.EXT_draw_buffers2) {
+            GLuint i;
+            for (i = 0; i < ctx->Const.MaxDrawBuffers; i++) {
+               _mesa_set_enablei(ctx, GL_BLEND, i, GL_FALSE);
+            }
+         }
+         else {
+            _mesa_set_enable(ctx, GL_BLEND, GL_FALSE);
+         }
+      }
+      save->ColorLogicOpEnabled = ctx->Color.ColorLogicOpEnabled;
+      if (ctx->Color.ColorLogicOpEnabled)
+         _mesa_set_enable(ctx, GL_COLOR_LOGIC_OP, GL_FALSE);
+   }
+
+   if (state & META_COLOR_MASK) {
+      memcpy(save->ColorMask, ctx->Color.ColorMask,
+             sizeof(ctx->Color.ColorMask));
+      if (!ctx->Color.ColorMask[0][0] ||
+          !ctx->Color.ColorMask[0][1] ||
+          !ctx->Color.ColorMask[0][2] ||
+          !ctx->Color.ColorMask[0][3])
+         _mesa_ColorMask(GL_TRUE, GL_TRUE, GL_TRUE, GL_TRUE);
+   }
+
+   if (state & META_DEPTH_TEST) {
+      save->Depth = ctx->Depth; /* struct copy */
+      if (ctx->Depth.Test)
+         _mesa_set_enable(ctx, GL_DEPTH_TEST, GL_FALSE);
+   }
+
+   if (state & META_FOG) {
+      save->Fog = ctx->Fog.Enabled;
+      if (ctx->Fog.Enabled)
+         _mesa_set_enable(ctx, GL_FOG, GL_FALSE);
+   }
+
+   if (state & META_PIXEL_STORE) {
+      save->Pack = ctx->Pack;
+      save->Unpack = ctx->Unpack;
+      ctx->Pack = ctx->DefaultPacking;
+      ctx->Unpack = ctx->DefaultPacking;
+   }
+
+   if (state & META_PIXEL_TRANSFER) {
+      save->RedScale = ctx->Pixel.RedScale;
+      save->RedBias = ctx->Pixel.RedBias;
+      save->GreenScale = ctx->Pixel.GreenScale;
+      save->GreenBias = ctx->Pixel.GreenBias;
+      save->BlueScale = ctx->Pixel.BlueScale;
+      save->BlueBias = ctx->Pixel.BlueBias;
+      save->AlphaScale = ctx->Pixel.AlphaScale;
+      save->AlphaBias = ctx->Pixel.AlphaBias;
+      save->MapColorFlag = ctx->Pixel.MapColorFlag;
+      ctx->Pixel.RedScale = 1.0F;
+      ctx->Pixel.RedBias = 0.0F;
+      ctx->Pixel.GreenScale = 1.0F;
+      ctx->Pixel.GreenBias = 0.0F;
+      ctx->Pixel.BlueScale = 1.0F;
+      ctx->Pixel.BlueBias = 0.0F;
+      ctx->Pixel.AlphaScale = 1.0F;
+      ctx->Pixel.AlphaBias = 0.0F;
+      ctx->Pixel.MapColorFlag = GL_FALSE;
+      /* XXX more state */
+      ctx->NewState |=_NEW_PIXEL;
+   }
+
+   if (state & META_RASTERIZATION) {
+      save->FrontPolygonMode = ctx->Polygon.FrontMode;
+      save->BackPolygonMode = ctx->Polygon.BackMode;
+      save->PolygonOffset = ctx->Polygon.OffsetFill;
+      save->PolygonSmooth = ctx->Polygon.SmoothFlag;
+      save->PolygonStipple = ctx->Polygon.StippleFlag;
+      save->PolygonCull = ctx->Polygon.CullFlag;
+      _mesa_PolygonMode(GL_FRONT_AND_BACK, GL_FILL);
+      _mesa_set_enable(ctx, GL_POLYGON_OFFSET_FILL, GL_FALSE);
+      _mesa_set_enable(ctx, GL_POLYGON_SMOOTH, GL_FALSE);
+      _mesa_set_enable(ctx, GL_POLYGON_STIPPLE, GL_FALSE);
+      _mesa_set_enable(ctx, GL_CULL_FACE, GL_FALSE);
+   }
+
+   if (state & META_SCISSOR) {
+      save->Scissor = ctx->Scissor; /* struct copy */
+      _mesa_set_enable(ctx, GL_SCISSOR_TEST, GL_FALSE);
+   }
+
+   if (state & META_SHADER) {
+      if (ctx->Extensions.ARB_vertex_program) {
+         save->VertexProgramEnabled = ctx->VertexProgram.Enabled;
+         _mesa_reference_vertprog(ctx, &save->VertexProgram,
+				  ctx->VertexProgram.Current);
+         _mesa_set_enable(ctx, GL_VERTEX_PROGRAM_ARB, GL_FALSE);
+      }
+
+      if (ctx->Extensions.ARB_fragment_program) {
+         save->FragmentProgramEnabled = ctx->FragmentProgram.Enabled;
+         _mesa_reference_fragprog(ctx, &save->FragmentProgram,
+				  ctx->FragmentProgram.Current);
+         _mesa_set_enable(ctx, GL_FRAGMENT_PROGRAM_ARB, GL_FALSE);
+      }
+
+      if (ctx->Extensions.ARB_shader_objects) {
+	 _mesa_reference_shader_program(ctx, &save->VertexShader,
+					ctx->Shader.CurrentVertexProgram);
+	 _mesa_reference_shader_program(ctx, &save->GeometryShader,
+					ctx->Shader.CurrentGeometryProgram);
+	 _mesa_reference_shader_program(ctx, &save->FragmentShader,
+					ctx->Shader.CurrentFragmentProgram);
+	 _mesa_reference_shader_program(ctx, &save->ActiveShader,
+					ctx->Shader.CurrentFragmentProgram);
+
+         _mesa_UseProgramObjectARB(0);
+      }
+   }
+
+   if (state & META_STENCIL_TEST) {
+      save->Stencil = ctx->Stencil; /* struct copy */
+      if (ctx->Stencil.Enabled)
+         _mesa_set_enable(ctx, GL_STENCIL_TEST, GL_FALSE);
+      /* NOTE: other stencil state not reset */
+   }
+
+   if (state & META_TEXTURE) {
+      GLuint u, tgt;
+
+      save->ActiveUnit = ctx->Texture.CurrentUnit;
+      save->ClientActiveUnit = ctx->Array.ActiveTexture;
+      save->EnvMode = ctx->Texture.Unit[0].EnvMode;
+
+      /* Disable all texture units */
+      for (u = 0; u < ctx->Const.MaxTextureUnits; u++) {
+         save->TexEnabled[u] = ctx->Texture.Unit[u].Enabled;
+         save->TexGenEnabled[u] = ctx->Texture.Unit[u].TexGenEnabled;
+         if (ctx->Texture.Unit[u].Enabled ||
+             ctx->Texture.Unit[u].TexGenEnabled) {
+            _mesa_ActiveTextureARB(GL_TEXTURE0 + u);
+            _mesa_set_enable(ctx, GL_TEXTURE_1D, GL_FALSE);
+            _mesa_set_enable(ctx, GL_TEXTURE_2D, GL_FALSE);
+            _mesa_set_enable(ctx, GL_TEXTURE_3D, GL_FALSE);
+            if (ctx->Extensions.ARB_texture_cube_map)
+               _mesa_set_enable(ctx, GL_TEXTURE_CUBE_MAP, GL_FALSE);
+            _mesa_set_enable(ctx, GL_TEXTURE_RECTANGLE, GL_FALSE);
+            _mesa_set_enable(ctx, GL_TEXTURE_GEN_S, GL_FALSE);
+            _mesa_set_enable(ctx, GL_TEXTURE_GEN_T, GL_FALSE);
+            _mesa_set_enable(ctx, GL_TEXTURE_GEN_R, GL_FALSE);
+            _mesa_set_enable(ctx, GL_TEXTURE_GEN_Q, GL_FALSE);
+         }
+      }
+
+      /* save current texture objects for unit[0] only */
+      for (tgt = 0; tgt < NUM_TEXTURE_TARGETS; tgt++) {
+         _mesa_reference_texobj(&save->CurrentTexture[tgt],
+                                ctx->Texture.Unit[0].CurrentTex[tgt]);
+      }
+
+      /* set defaults for unit[0] */
+      _mesa_ActiveTextureARB(GL_TEXTURE0);
+      _mesa_ClientActiveTextureARB(GL_TEXTURE0);
+      _mesa_TexEnvi(GL_TEXTURE_ENV, GL_TEXTURE_ENV_MODE, GL_REPLACE);
+   }
+
+   if (state & META_TRANSFORM) {
+      GLuint activeTexture = ctx->Texture.CurrentUnit;
+      memcpy(save->ModelviewMatrix, ctx->ModelviewMatrixStack.Top->m,
+             16 * sizeof(GLfloat));
+      memcpy(save->ProjectionMatrix, ctx->ProjectionMatrixStack.Top->m,
+             16 * sizeof(GLfloat));
+      memcpy(save->TextureMatrix, ctx->TextureMatrixStack[0].Top->m,
+             16 * sizeof(GLfloat));
+      save->MatrixMode = ctx->Transform.MatrixMode;
+      /* set 1:1 vertex:pixel coordinate transform */
+      _mesa_ActiveTextureARB(GL_TEXTURE0);
+      _mesa_MatrixMode(GL_TEXTURE);
+      _mesa_LoadIdentity();
+      _mesa_ActiveTextureARB(GL_TEXTURE0 + activeTexture);
+      _mesa_MatrixMode(GL_MODELVIEW);
+      _mesa_LoadIdentity();
+      _mesa_MatrixMode(GL_PROJECTION);
+      _mesa_LoadIdentity();
+      _mesa_Ortho(0.0, ctx->DrawBuffer->Width,
+                  0.0, ctx->DrawBuffer->Height,
+                  -1.0, 1.0);
+      save->ClipPlanesEnabled = ctx->Transform.ClipPlanesEnabled;
+      if (ctx->Transform.ClipPlanesEnabled) {
+         GLuint i;
+         for (i = 0; i < ctx->Const.MaxClipPlanes; i++) {
+            _mesa_set_enable(ctx, GL_CLIP_PLANE0 + i, GL_FALSE);
+         }
+      }
+   }
+
+   if (state & META_VERTEX) {
+      /* save vertex array object state */
+      _mesa_reference_array_object(ctx, &save->ArrayObj,
+                                   ctx->Array.ArrayObj);
+      _mesa_reference_buffer_object(ctx, &save->ArrayBufferObj,
+                                    ctx->Array.ArrayBufferObj);
+      /* set some default state? */
+   }
+
+   if (state & META_VIEWPORT) {
+      /* save viewport state */
+      save->ViewportX = ctx->Viewport.X;
+      save->ViewportY = ctx->Viewport.Y;
+      save->ViewportW = ctx->Viewport.Width;
+      save->ViewportH = ctx->Viewport.Height;
+      /* set viewport to match window size */
+      if (ctx->Viewport.X != 0 ||
+          ctx->Viewport.Y != 0 ||
+          ctx->Viewport.Width != ctx->DrawBuffer->Width ||
+          ctx->Viewport.Height != ctx->DrawBuffer->Height) {
+         _mesa_set_viewport(ctx, 0, 0,
+                            ctx->DrawBuffer->Width, ctx->DrawBuffer->Height);
+      }
+      /* save depth range state */
+      save->DepthNear = ctx->Viewport.Near;
+      save->DepthFar = ctx->Viewport.Far;
+      /* set depth range to default */
+      _mesa_DepthRange(0.0, 1.0);
+   }
+
+   if (state & META_CLAMP_FRAGMENT_COLOR) {
+      save->ClampFragmentColor = ctx->Color.ClampFragmentColor;
+
+      /* Generally in here we want to do clamping according to whether
+       * it's for the pixel path (ClampFragmentColor is GL_TRUE),
+       * regardless of the internal implementation of the metaops.
+       */
+      if (ctx->Color.ClampFragmentColor != GL_TRUE)
+	 _mesa_ClampColorARB(GL_CLAMP_FRAGMENT_COLOR, GL_FALSE);
+   }
+
+   if (state & META_CLAMP_VERTEX_COLOR) {
+      save->ClampVertexColor = ctx->Light.ClampVertexColor;
+
+      /* Generally in here we never want vertex color clamping --
+       * result clamping is only dependent on fragment clamping.
+       */
+      _mesa_ClampColorARB(GL_CLAMP_VERTEX_COLOR, GL_FALSE);
+   }
+
+   if (state & META_CONDITIONAL_RENDER) {
+      save->CondRenderQuery = ctx->Query.CondRenderQuery;
+      save->CondRenderMode = ctx->Query.CondRenderMode;
+
+      if (ctx->Query.CondRenderQuery)
+	 _mesa_EndConditionalRender();
+   }
+
+   /* misc */
+   {
+      save->Lighting = ctx->Light.Enabled;
+      if (ctx->Light.Enabled)
+         _mesa_set_enable(ctx, GL_LIGHTING, GL_FALSE);
+   }
+}
+
+
+/**
+ * Leave meta state.  This is like a light-weight version of glPopAttrib().
+ */
+static void
+_mesa_meta_end(struct gl_context *ctx)
+{
+   struct save_state *save = &ctx->Meta->Save[--ctx->Meta->SaveStackDepth];
+   const GLbitfield state = save->SavedState;
+
+   if (state & META_ALPHA_TEST) {
+      if (ctx->Color.AlphaEnabled != save->AlphaEnabled)
+         _mesa_set_enable(ctx, GL_ALPHA_TEST, save->AlphaEnabled);
+      _mesa_AlphaFunc(save->AlphaFunc, save->AlphaRef);
+   }
+
+   if (state & META_BLEND) {
+      if (ctx->Color.BlendEnabled != save->BlendEnabled) {
+         if (ctx->Extensions.EXT_draw_buffers2) {
+            GLuint i;
+            for (i = 0; i < ctx->Const.MaxDrawBuffers; i++) {
+               _mesa_set_enablei(ctx, GL_BLEND, i, (save->BlendEnabled >> i) & 1);
+            }
+         }
+         else {
+            _mesa_set_enable(ctx, GL_BLEND, (save->BlendEnabled & 1));
+         }
+      }
+      if (ctx->Color.ColorLogicOpEnabled != save->ColorLogicOpEnabled)
+         _mesa_set_enable(ctx, GL_COLOR_LOGIC_OP, save->ColorLogicOpEnabled);
+   }
+
+   if (state & META_COLOR_MASK) {
+      GLuint i;
+      for (i = 0; i < ctx->Const.MaxDrawBuffers; i++) {
+         if (!TEST_EQ_4V(ctx->Color.ColorMask[i], save->ColorMask[i])) {
+            if (i == 0) {
+               _mesa_ColorMask(save->ColorMask[i][0], save->ColorMask[i][1],
+                               save->ColorMask[i][2], save->ColorMask[i][3]);
+            }
+            else {
+               _mesa_ColorMaskIndexed(i,
+                                      save->ColorMask[i][0],
+                                      save->ColorMask[i][1],
+                                      save->ColorMask[i][2],
+                                      save->ColorMask[i][3]);
+            }
+         }
+      }
+   }
+
+   if (state & META_DEPTH_TEST) {
+      if (ctx->Depth.Test != save->Depth.Test)
+         _mesa_set_enable(ctx, GL_DEPTH_TEST, save->Depth.Test);
+      _mesa_DepthFunc(save->Depth.Func);
+      _mesa_DepthMask(save->Depth.Mask);
+   }
+
+   if (state & META_FOG) {
+      _mesa_set_enable(ctx, GL_FOG, save->Fog);
+   }
+
+   if (state & META_PIXEL_STORE) {
+      ctx->Pack = save->Pack;
+      ctx->Unpack = save->Unpack;
+   }
+
+   if (state & META_PIXEL_TRANSFER) {
+      ctx->Pixel.RedScale = save->RedScale;
+      ctx->Pixel.RedBias = save->RedBias;
+      ctx->Pixel.GreenScale = save->GreenScale;
+      ctx->Pixel.GreenBias = save->GreenBias;
+      ctx->Pixel.BlueScale = save->BlueScale;
+      ctx->Pixel.BlueBias = save->BlueBias;
+      ctx->Pixel.AlphaScale = save->AlphaScale;
+      ctx->Pixel.AlphaBias = save->AlphaBias;
+      ctx->Pixel.MapColorFlag = save->MapColorFlag;
+      /* XXX more state */
+      ctx->NewState |=_NEW_PIXEL;
+   }
+
+   if (state & META_RASTERIZATION) {
+      _mesa_PolygonMode(GL_FRONT, save->FrontPolygonMode);
+      _mesa_PolygonMode(GL_BACK, save->BackPolygonMode);
+      _mesa_set_enable(ctx, GL_POLYGON_STIPPLE, save->PolygonStipple);
+      _mesa_set_enable(ctx, GL_POLYGON_OFFSET_FILL, save->PolygonOffset);
+      _mesa_set_enable(ctx, GL_POLYGON_SMOOTH, save->PolygonSmooth);
+      _mesa_set_enable(ctx, GL_CULL_FACE, save->PolygonCull);
+   }
+
+   if (state & META_SCISSOR) {
+      _mesa_set_enable(ctx, GL_SCISSOR_TEST, save->Scissor.Enabled);
+      _mesa_Scissor(save->Scissor.X, save->Scissor.Y,
+                    save->Scissor.Width, save->Scissor.Height);
+   }
+
+   if (state & META_SHADER) {
+      if (ctx->Extensions.ARB_vertex_program) {
+         _mesa_set_enable(ctx, GL_VERTEX_PROGRAM_ARB,
+                          save->VertexProgramEnabled);
+         _mesa_reference_vertprog(ctx, &ctx->VertexProgram.Current, 
+                                  save->VertexProgram);
+	 _mesa_reference_vertprog(ctx, &save->VertexProgram, NULL);
+      }
+
+      if (ctx->Extensions.ARB_fragment_program) {
+         _mesa_set_enable(ctx, GL_FRAGMENT_PROGRAM_ARB,
+                          save->FragmentProgramEnabled);
+         _mesa_reference_fragprog(ctx, &ctx->FragmentProgram.Current,
+                                  save->FragmentProgram);
+	 _mesa_reference_fragprog(ctx, &save->FragmentProgram, NULL);
+      }
+
+      if (ctx->Extensions.ARB_vertex_shader)
+	 _mesa_use_shader_program(ctx, GL_VERTEX_SHADER, save->VertexShader);
+
+      if (ctx->Extensions.ARB_geometry_shader4)
+	 _mesa_use_shader_program(ctx, GL_GEOMETRY_SHADER_ARB,
+				  save->GeometryShader);
+
+      if (ctx->Extensions.ARB_fragment_shader)
+	 _mesa_use_shader_program(ctx, GL_FRAGMENT_SHADER,
+				  save->FragmentShader);
+
+      _mesa_reference_shader_program(ctx, &ctx->Shader.ActiveProgram,
+				     save->ActiveShader);
+   }
+
+   if (state & META_STENCIL_TEST) {
+      const struct gl_stencil_attrib *stencil = &save->Stencil;
+
+      _mesa_set_enable(ctx, GL_STENCIL_TEST, stencil->Enabled);
+      _mesa_ClearStencil(stencil->Clear);
+      if (ctx->Extensions.EXT_stencil_two_side) {
+         _mesa_set_enable(ctx, GL_STENCIL_TEST_TWO_SIDE_EXT,
+                          stencil->TestTwoSide);
+         _mesa_ActiveStencilFaceEXT(stencil->ActiveFace
+                                    ? GL_BACK : GL_FRONT);
+      }
+      /* front state */
+      _mesa_StencilFuncSeparate(GL_FRONT,
+                                stencil->Function[0],
+                                stencil->Ref[0],
+                                stencil->ValueMask[0]);
+      _mesa_StencilMaskSeparate(GL_FRONT, stencil->WriteMask[0]);
+      _mesa_StencilOpSeparate(GL_FRONT, stencil->FailFunc[0],
+                              stencil->ZFailFunc[0],
+                              stencil->ZPassFunc[0]);
+      /* back state */
+      _mesa_StencilFuncSeparate(GL_BACK,
+                                stencil->Function[1],
+                                stencil->Ref[1],
+                                stencil->ValueMask[1]);
+      _mesa_StencilMaskSeparate(GL_BACK, stencil->WriteMask[1]);
+      _mesa_StencilOpSeparate(GL_BACK, stencil->FailFunc[1],
+                              stencil->ZFailFunc[1],
+                              stencil->ZPassFunc[1]);
+   }
+
+   if (state & META_TEXTURE) {
+      GLuint u, tgt;
+
+      ASSERT(ctx->Texture.CurrentUnit == 0);
+
+      /* restore texenv for unit[0] */
+      _mesa_TexEnvi(GL_TEXTURE_ENV, GL_TEXTURE_ENV_MODE, save->EnvMode);
+
+      /* restore texture objects for unit[0] only */
+      for (tgt = 0; tgt < NUM_TEXTURE_TARGETS; tgt++) {
+         _mesa_reference_texobj(&ctx->Texture.Unit[0].CurrentTex[tgt],
+                                save->CurrentTexture[tgt]);
+         _mesa_reference_texobj(&save->CurrentTexture[tgt], NULL);
+      }
+
+      /* Re-enable textures, texgen */
+      for (u = 0; u < ctx->Const.MaxTextureUnits; u++) {
+         if (save->TexEnabled[u]) {
+            _mesa_ActiveTextureARB(GL_TEXTURE0 + u);
+
+            if (save->TexEnabled[u] & TEXTURE_1D_BIT)
+               _mesa_set_enable(ctx, GL_TEXTURE_1D, GL_TRUE);
+            if (save->TexEnabled[u] & TEXTURE_2D_BIT)
+               _mesa_set_enable(ctx, GL_TEXTURE_2D, GL_TRUE);
+            if (save->TexEnabled[u] & TEXTURE_3D_BIT)
+               _mesa_set_enable(ctx, GL_TEXTURE_3D, GL_TRUE);
+            if (save->TexEnabled[u] & TEXTURE_CUBE_BIT)
+               _mesa_set_enable(ctx, GL_TEXTURE_CUBE_MAP, GL_TRUE);
+            if (save->TexEnabled[u] & TEXTURE_RECT_BIT)
+               _mesa_set_enable(ctx, GL_TEXTURE_RECTANGLE, GL_TRUE);
+         }
+
+         if (save->TexGenEnabled[u]) {
+            _mesa_ActiveTextureARB(GL_TEXTURE0 + u);
+
+            if (save->TexGenEnabled[u] & S_BIT)
+               _mesa_set_enable(ctx, GL_TEXTURE_GEN_S, GL_TRUE);
+            if (save->TexGenEnabled[u] & T_BIT)
+               _mesa_set_enable(ctx, GL_TEXTURE_GEN_T, GL_TRUE);
+            if (save->TexGenEnabled[u] & R_BIT)
+               _mesa_set_enable(ctx, GL_TEXTURE_GEN_R, GL_TRUE);
+            if (save->TexGenEnabled[u] & Q_BIT)
+               _mesa_set_enable(ctx, GL_TEXTURE_GEN_Q, GL_TRUE);
+         }
+      }
+
+      /* restore current unit state */
+      _mesa_ActiveTextureARB(GL_TEXTURE0 + save->ActiveUnit);
+      _mesa_ClientActiveTextureARB(GL_TEXTURE0 + save->ClientActiveUnit);
+   }
+
+   if (state & META_TRANSFORM) {
+      GLuint activeTexture = ctx->Texture.CurrentUnit;
+      _mesa_ActiveTextureARB(GL_TEXTURE0);
+      _mesa_MatrixMode(GL_TEXTURE);
+      _mesa_LoadMatrixf(save->TextureMatrix);
+      _mesa_ActiveTextureARB(GL_TEXTURE0 + activeTexture);
+
+      _mesa_MatrixMode(GL_MODELVIEW);
+      _mesa_LoadMatrixf(save->ModelviewMatrix);
+
+      _mesa_MatrixMode(GL_PROJECTION);
+      _mesa_LoadMatrixf(save->ProjectionMatrix);
+
+      _mesa_MatrixMode(save->MatrixMode);
+
+      if (save->ClipPlanesEnabled) {
+         GLuint i;
+         for (i = 0; i < ctx->Const.MaxClipPlanes; i++) {
+            if (save->ClipPlanesEnabled & (1 << i)) {
+               _mesa_set_enable(ctx, GL_CLIP_PLANE0 + i, GL_TRUE);
+            }
+         }
+      }
+   }
+
+   if (state & META_VERTEX) {
+      /* restore vertex buffer object */
+      _mesa_BindBufferARB(GL_ARRAY_BUFFER_ARB, save->ArrayBufferObj->Name);
+      _mesa_reference_buffer_object(ctx, &save->ArrayBufferObj, NULL);
+
+      /* restore vertex array object */
+      _mesa_BindVertexArray(save->ArrayObj->Name);
+      _mesa_reference_array_object(ctx, &save->ArrayObj, NULL);
+   }
+
+   if (state & META_VIEWPORT) {
+      if (save->ViewportX != ctx->Viewport.X ||
+          save->ViewportY != ctx->Viewport.Y ||
+          save->ViewportW != ctx->Viewport.Width ||
+          save->ViewportH != ctx->Viewport.Height) {
+         _mesa_set_viewport(ctx, save->ViewportX, save->ViewportY,
+                            save->ViewportW, save->ViewportH);
+      }
+      _mesa_DepthRange(save->DepthNear, save->DepthFar);
+   }
+
+   if (state & META_CLAMP_FRAGMENT_COLOR) {
+      _mesa_ClampColorARB(GL_CLAMP_FRAGMENT_COLOR, save->ClampFragmentColor);
+   }
+
+   if (state & META_CLAMP_VERTEX_COLOR) {
+      _mesa_ClampColorARB(GL_CLAMP_VERTEX_COLOR, save->ClampVertexColor);
+   }
+
+   if (state & META_CONDITIONAL_RENDER) {
+      if (save->CondRenderQuery)
+	 _mesa_BeginConditionalRender(save->CondRenderQuery->Id,
+				      save->CondRenderMode);
+   }
+
+   /* misc */
+   if (save->Lighting) {
+      _mesa_set_enable(ctx, GL_LIGHTING, GL_TRUE);
+   }
+}
+
+
+/**
+ * Convert Z from a normalized value in the range [0, 1] to an object-space
+ * Z coordinate in [-1, +1] so that drawing at the new Z position with the
+ * default/identity ortho projection results in the original Z value.
+ * Used by the meta-Clear, Draw/CopyPixels and Bitmap functions where the Z
+ * value comes from the clear value or raster position.
+ */
+static INLINE GLfloat
+invert_z(GLfloat normZ)
+{
+   GLfloat objZ = 1.0 - 2.0 * normZ;
+   return objZ;
+}
+
+
+/**
+ * One-time init for a temp_texture object.
+ * Choose tex target, compute max tex size, etc.
+ */
+static void
+init_temp_texture(struct gl_context *ctx, struct temp_texture *tex)
+{
+   /* prefer texture rectangle */
+   if (ctx->Extensions.NV_texture_rectangle) {
+      tex->Target = GL_TEXTURE_RECTANGLE;
+      tex->MaxSize = ctx->Const.MaxTextureRectSize;
+      tex->NPOT = GL_TRUE;
+   }
+   else {
+      /* use 2D texture, NPOT if possible */
+      tex->Target = GL_TEXTURE_2D;
+      tex->MaxSize = 1 << (ctx->Const.MaxTextureLevels - 1);
+      tex->NPOT = ctx->Extensions.ARB_texture_non_power_of_two;
+   }
+   tex->MinSize = 16;  /* 16 x 16 at least */
+   assert(tex->MaxSize > 0);
+
+   _mesa_GenTextures(1, &tex->TexObj);
+}
+
+
+/**
+ * Return pointer to temp_texture info for non-bitmap ops.
+ * This does some one-time init if needed.
+ */
+static struct temp_texture *
+get_temp_texture(struct gl_context *ctx)
+{
+   struct temp_texture *tex = &ctx->Meta->TempTex;
+
+   if (!tex->TexObj) {
+      init_temp_texture(ctx, tex);
+   }
+
+   return tex;
+}
+
+
+/**
+ * Return pointer to temp_texture info for _mesa_meta_bitmap().
+ * We use a separate texture for bitmaps to reduce texture
+ * allocation/deallocation.
+ */
+static struct temp_texture *
+get_bitmap_temp_texture(struct gl_context *ctx)
+{
+   struct temp_texture *tex = &ctx->Meta->Bitmap.Tex;
+
+   if (!tex->TexObj) {
+      init_temp_texture(ctx, tex);
+   }
+
+   return tex;
+}
+
+
+/**
+ * Compute the width/height of texture needed to draw an image of the
+ * given size.  Return a flag indicating whether the current texture
+ * can be re-used (glTexSubImage2D) or if a new texture needs to be
+ * allocated (glTexImage2D).
+ * Also, compute s/t texcoords for drawing.
+ *
+ * \return GL_TRUE if new texture is needed, GL_FALSE otherwise
+ */
+static GLboolean
+alloc_texture(struct temp_texture *tex,
+              GLsizei width, GLsizei height, GLenum intFormat)
+{
+   GLboolean newTex = GL_FALSE;
+
+   ASSERT(width <= tex->MaxSize);
+   ASSERT(height <= tex->MaxSize);
+
+   if (width > tex->Width ||
+       height > tex->Height ||
+       intFormat != tex->IntFormat) {
+      /* alloc new texture (larger or different format) */
+
+      if (tex->NPOT) {
+         /* use non-power of two size */
+         tex->Width = MAX2(tex->MinSize, width);
+         tex->Height = MAX2(tex->MinSize, height);
+      }
+      else {
+         /* find power of two size */
+         GLsizei w, h;
+         w = h = tex->MinSize;
+         while (w < width)
+            w *= 2;
+         while (h < height)
+            h *= 2;
+         tex->Width = w;
+         tex->Height = h;
+      }
+
+      tex->IntFormat = intFormat;
+
+      newTex = GL_TRUE;
+   }
+
+   /* compute texcoords */
+   if (tex->Target == GL_TEXTURE_RECTANGLE) {
+      tex->Sright = (GLfloat) width;
+      tex->Ttop = (GLfloat) height;
+   }
+   else {
+      tex->Sright = (GLfloat) width / tex->Width;
+      tex->Ttop = (GLfloat) height / tex->Height;
+   }
+
+   return newTex;
+}
+
+
+/**
+ * Setup/load texture for glCopyPixels or glBlitFramebuffer.
+ */
+static void
+setup_copypix_texture(struct temp_texture *tex,
+                      GLboolean newTex,
+                      GLint srcX, GLint srcY,
+                      GLsizei width, GLsizei height, GLenum intFormat,
+                      GLenum filter)
+{
+   _mesa_BindTexture(tex->Target, tex->TexObj);
+   _mesa_TexParameteri(tex->Target, GL_TEXTURE_MIN_FILTER, filter);
+   _mesa_TexParameteri(tex->Target, GL_TEXTURE_MAG_FILTER, filter);
+   _mesa_TexEnvi(GL_TEXTURE_ENV, GL_TEXTURE_ENV_MODE, GL_REPLACE);
+
+   /* copy framebuffer image to texture */
+   if (newTex) {
+      /* create new tex image */
+      if (tex->Width == width && tex->Height == height) {
+         /* create new tex with framebuffer data */
+         _mesa_CopyTexImage2D(tex->Target, 0, tex->IntFormat,
+                              srcX, srcY, width, height, 0);
+      }
+      else {
+         /* create empty texture */
+         _mesa_TexImage2D(tex->Target, 0, tex->IntFormat,
+                          tex->Width, tex->Height, 0,
+                          intFormat, GL_UNSIGNED_BYTE, NULL);
+         /* load image */
+         _mesa_CopyTexSubImage2D(tex->Target, 0,
+                                 0, 0, srcX, srcY, width, height);
+      }
+   }
+   else {
+      /* replace existing tex image */
+      _mesa_CopyTexSubImage2D(tex->Target, 0,
+                              0, 0, srcX, srcY, width, height);
+   }
+}
+
+
+/**
+ * Setup/load texture for glDrawPixels.
+ */
+static void
+setup_drawpix_texture(struct gl_context *ctx,
+		      struct temp_texture *tex,
+                      GLboolean newTex,
+                      GLenum texIntFormat,
+                      GLsizei width, GLsizei height,
+                      GLenum format, GLenum type,
+                      const GLvoid *pixels)
+{
+   _mesa_BindTexture(tex->Target, tex->TexObj);
+   _mesa_TexParameteri(tex->Target, GL_TEXTURE_MIN_FILTER, GL_NEAREST);
+   _mesa_TexParameteri(tex->Target, GL_TEXTURE_MAG_FILTER, GL_NEAREST);
+   _mesa_TexEnvi(GL_TEXTURE_ENV, GL_TEXTURE_ENV_MODE, GL_REPLACE);
+
+   /* copy pixel data to texture */
+   if (newTex) {
+      /* create new tex image */
+      if (tex->Width == width && tex->Height == height) {
+         /* create new tex and load image data */
+         _mesa_TexImage2D(tex->Target, 0, tex->IntFormat,
+                          tex->Width, tex->Height, 0, format, type, pixels);
+      }
+      else {
+	 struct gl_buffer_object *save_unpack_obj = NULL;
+
+	 _mesa_reference_buffer_object(ctx, &save_unpack_obj,
+				       ctx->Unpack.BufferObj);
+	 _mesa_BindBufferARB(GL_PIXEL_UNPACK_BUFFER_ARB, 0);
+         /* create empty texture */
+         _mesa_TexImage2D(tex->Target, 0, tex->IntFormat,
+                          tex->Width, tex->Height, 0, format, type, NULL);
+	 if (save_unpack_obj != NULL)
+	    _mesa_BindBufferARB(GL_PIXEL_UNPACK_BUFFER_ARB,
+				save_unpack_obj->Name);
+         /* load image */
+         _mesa_TexSubImage2D(tex->Target, 0,
+                             0, 0, width, height, format, type, pixels);
+      }
+   }
+   else {
+      /* replace existing tex image */
+      _mesa_TexSubImage2D(tex->Target, 0,
+                          0, 0, width, height, format, type, pixels);
+   }
+}
+
+
+
+/**
+ * One-time init for drawing depth pixels.
+ */
+static void
+init_blit_depth_pixels(struct gl_context *ctx)
+{
+   static const char *program =
+      "!!ARBfp1.0\n"
+      "TEX result.depth, fragment.texcoord[0], texture[0], %s; \n"
+      "END \n";
+   char program2[200];
+   struct blit_state *blit = &ctx->Meta->Blit;
+   struct temp_texture *tex = get_temp_texture(ctx);
+   const char *texTarget;
+
+   assert(blit->DepthFP == 0);
+
+   /* replace %s with "RECT" or "2D" */
+   assert(strlen(program) + 4 < sizeof(program2));
+   if (tex->Target == GL_TEXTURE_RECTANGLE)
+      texTarget = "RECT";
+   else
+      texTarget = "2D";
+   _mesa_snprintf(program2, sizeof(program2), program, texTarget);
+
+   _mesa_GenPrograms(1, &blit->DepthFP);
+   _mesa_BindProgram(GL_FRAGMENT_PROGRAM_ARB, blit->DepthFP);
+   _mesa_ProgramStringARB(GL_FRAGMENT_PROGRAM_ARB, GL_PROGRAM_FORMAT_ASCII_ARB,
+                          strlen(program2), (const GLubyte *) program2);
+}
+
+
+/**
+ * Try to do a glBlitFramebuffer using no-copy texturing.
+ * We can do this when the src renderbuffer is actually a texture.
+ * But if the src buffer == dst buffer we cannot do this.
+ *
+ * \return new buffer mask indicating the buffers left to blit using the
+ *         normal path.
+ */
+static GLbitfield
+blitframebuffer_texture(struct gl_context *ctx,
+                        GLint srcX0, GLint srcY0, GLint srcX1, GLint srcY1,
+                        GLint dstX0, GLint dstY0, GLint dstX1, GLint dstY1,
+                        GLbitfield mask, GLenum filter)
+{
+   if (mask & GL_COLOR_BUFFER_BIT) {
+      const struct gl_framebuffer *drawFb = ctx->DrawBuffer;
+      const struct gl_framebuffer *readFb = ctx->ReadBuffer;
+      const struct gl_renderbuffer_attachment *drawAtt =
+         &drawFb->Attachment[drawFb->_ColorDrawBufferIndexes[0]];
+      const struct gl_renderbuffer_attachment *readAtt =
+         &readFb->Attachment[readFb->_ColorReadBufferIndex];
+
+      if (readAtt && readAtt->Texture) {
+         const struct gl_texture_object *texObj = readAtt->Texture;
+         const GLuint srcLevel = readAtt->TextureLevel;
+         const GLenum minFilterSave = texObj->Sampler.MinFilter;
+         const GLenum magFilterSave = texObj->Sampler.MagFilter;
+         const GLint baseLevelSave = texObj->BaseLevel;
+         const GLint maxLevelSave = texObj->MaxLevel;
+         const GLenum wrapSSave = texObj->Sampler.WrapS;
+         const GLenum wrapTSave = texObj->Sampler.WrapT;
+         const GLenum target = texObj->Target;
+
+         if (drawAtt->Texture == readAtt->Texture) {
+            /* Can't use same texture as both the source and dest.  We need
+             * to handle overlapping blits and besides, some hw may not
+             * support this.
+             */
+            return mask;
+         }
+
+         if (target != GL_TEXTURE_2D && target != GL_TEXTURE_RECTANGLE_ARB) {
+            /* Can't handle other texture types at this time */
+            return mask;
+         }
+
+         /*
+         printf("Blit from texture!\n");
+         printf("  srcAtt %p  dstAtt %p\n", readAtt, drawAtt);
+         printf("  srcTex %p  dstText %p\n", texObj, drawAtt->Texture);
+         */
+
+         /* Prepare src texture state */
+         _mesa_BindTexture(target, texObj->Name);
+         _mesa_TexParameteri(target, GL_TEXTURE_MIN_FILTER, filter);
+         _mesa_TexParameteri(target, GL_TEXTURE_MAG_FILTER, filter);
+         if (target != GL_TEXTURE_RECTANGLE_ARB) {
+            _mesa_TexParameteri(target, GL_TEXTURE_BASE_LEVEL, srcLevel);
+            _mesa_TexParameteri(target, GL_TEXTURE_MAX_LEVEL, srcLevel);
+         }
+         _mesa_TexParameteri(target, GL_TEXTURE_WRAP_S, GL_CLAMP_TO_EDGE);
+         _mesa_TexParameteri(target, GL_TEXTURE_WRAP_T, GL_CLAMP_TO_EDGE);
+         _mesa_TexEnvi(GL_TEXTURE_ENV, GL_TEXTURE_ENV_MODE, GL_REPLACE);
+         _mesa_set_enable(ctx, target, GL_TRUE);
+
+         /* Prepare vertex data (the VBO was previously created and bound) */
+         {
+            struct vertex {
+               GLfloat x, y, s, t;
+            };
+            struct vertex verts[4];
+            GLfloat s0, t0, s1, t1;
+
+            if (target == GL_TEXTURE_2D) {
+               const struct gl_texture_image *texImage
+                   = _mesa_select_tex_image(ctx, texObj, target, srcLevel);
+               s0 = srcX0 / (float) texImage->Width;
+               s1 = srcX1 / (float) texImage->Width;
+               t0 = srcY0 / (float) texImage->Height;
+               t1 = srcY1 / (float) texImage->Height;
+            }
+            else {
+               assert(target == GL_TEXTURE_RECTANGLE_ARB);
+               s0 = srcX0;
+               s1 = srcX1;
+               t0 = srcY0;
+               t1 = srcY1;
+            }
+
+            verts[0].x = (GLfloat) dstX0;
+            verts[0].y = (GLfloat) dstY0;
+            verts[1].x = (GLfloat) dstX1;
+            verts[1].y = (GLfloat) dstY0;
+            verts[2].x = (GLfloat) dstX1;
+            verts[2].y = (GLfloat) dstY1;
+            verts[3].x = (GLfloat) dstX0;
+            verts[3].y = (GLfloat) dstY1;
+
+            verts[0].s = s0;
+            verts[0].t = t0;
+            verts[1].s = s1;
+            verts[1].t = t0;
+            verts[2].s = s1;
+            verts[2].t = t1;
+            verts[3].s = s0;
+            verts[3].t = t1;
+
+            _mesa_BufferSubDataARB(GL_ARRAY_BUFFER_ARB, 0, sizeof(verts), verts);
+         }
+
+         _mesa_DrawArrays(GL_TRIANGLE_FAN, 0, 4);
+
+         /* Restore texture object state, the texture binding will
+          * be restored by _mesa_meta_end().
+          */
+         _mesa_TexParameteri(target, GL_TEXTURE_MIN_FILTER, minFilterSave);
+         _mesa_TexParameteri(target, GL_TEXTURE_MAG_FILTER, magFilterSave);
+         if (target != GL_TEXTURE_RECTANGLE_ARB) {
+            _mesa_TexParameteri(target, GL_TEXTURE_BASE_LEVEL, baseLevelSave);
+            _mesa_TexParameteri(target, GL_TEXTURE_MAX_LEVEL, maxLevelSave);
+         }
+         _mesa_TexParameteri(target, GL_TEXTURE_WRAP_S, wrapSSave);
+         _mesa_TexParameteri(target, GL_TEXTURE_WRAP_T, wrapTSave);
+
+         /* Done with color buffer */
+         mask &= ~GL_COLOR_BUFFER_BIT;
+      }
+   }
+
+   return mask;
+}
+
+
+/**
+ * Meta implementation of ctx->Driver.BlitFramebuffer() in terms
+ * of texture mapping and polygon rendering.
+ */
+void
+_mesa_meta_BlitFramebuffer(struct gl_context *ctx,
+                           GLint srcX0, GLint srcY0, GLint srcX1, GLint srcY1,
+                           GLint dstX0, GLint dstY0, GLint dstX1, GLint dstY1,
+                           GLbitfield mask, GLenum filter)
+{
+   struct blit_state *blit = &ctx->Meta->Blit;
+   struct temp_texture *tex = get_temp_texture(ctx);
+   const GLsizei maxTexSize = tex->MaxSize;
+   const GLint srcX = MIN2(srcX0, srcX1);
+   const GLint srcY = MIN2(srcY0, srcY1);
+   const GLint srcW = abs(srcX1 - srcX0);
+   const GLint srcH = abs(srcY1 - srcY0);
+   const GLboolean srcFlipX = srcX1 < srcX0;
+   const GLboolean srcFlipY = srcY1 < srcY0;
+   struct vertex {
+      GLfloat x, y, s, t;
+   };
+   struct vertex verts[4];
+   GLboolean newTex;
+
+   if (srcW > maxTexSize || srcH > maxTexSize) {
+      /* XXX avoid this fallback */
+      _swrast_BlitFramebuffer(ctx, srcX0, srcY0, srcX1, srcY1,
+                              dstX0, dstY0, dstX1, dstY1, mask, filter);
+      return;
+   }
+
+   if (srcFlipX) {
+      GLint tmp = dstX0;
+      dstX0 = dstX1;
+      dstX1 = tmp;
+   }
+
+   if (srcFlipY) {
+      GLint tmp = dstY0;
+      dstY0 = dstY1;
+      dstY1 = tmp;
+   }
+
+   /* only scissor effects blit so save/clear all other relevant state */
+   _mesa_meta_begin(ctx, ~META_SCISSOR);
+
+   if (blit->ArrayObj == 0) {
+      /* one-time setup */
+
+      /* create vertex array object */
+      _mesa_GenVertexArrays(1, &blit->ArrayObj);
+      _mesa_BindVertexArray(blit->ArrayObj);
+
+      /* create vertex array buffer */
+      _mesa_GenBuffersARB(1, &blit->VBO);
+      _mesa_BindBufferARB(GL_ARRAY_BUFFER_ARB, blit->VBO);
+      _mesa_BufferDataARB(GL_ARRAY_BUFFER_ARB, sizeof(verts),
+                          NULL, GL_DYNAMIC_DRAW_ARB);
+
+      /* setup vertex arrays */
+      _mesa_VertexPointer(2, GL_FLOAT, sizeof(struct vertex), OFFSET(x));
+      _mesa_TexCoordPointer(2, GL_FLOAT, sizeof(struct vertex), OFFSET(s));
+      _mesa_EnableClientState(GL_VERTEX_ARRAY);
+      _mesa_EnableClientState(GL_TEXTURE_COORD_ARRAY);
+   }
+   else {
+      _mesa_BindVertexArray(blit->ArrayObj);
+      _mesa_BindBufferARB(GL_ARRAY_BUFFER_ARB, blit->VBO);
+   }
+
+   /* Try faster, direct texture approach first */
+   mask = blitframebuffer_texture(ctx, srcX0, srcY0, srcX1, srcY1,
+                                  dstX0, dstY0, dstX1, dstY1, mask, filter);
+   if (mask == 0x0) {
+      _mesa_meta_end(ctx);
+      return;
+   }
+
+   /* Continue with "normal" approach which involves copying the src rect
+    * into a temporary texture and is "blitted" by drawing a textured quad.
+    */
+
+   newTex = alloc_texture(tex, srcW, srcH, GL_RGBA);
+
+   /* vertex positions/texcoords (after texture allocation!) */
+   {
+      verts[0].x = (GLfloat) dstX0;
+      verts[0].y = (GLfloat) dstY0;
+      verts[1].x = (GLfloat) dstX1;
+      verts[1].y = (GLfloat) dstY0;
+      verts[2].x = (GLfloat) dstX1;
+      verts[2].y = (GLfloat) dstY1;
+      verts[3].x = (GLfloat) dstX0;
+      verts[3].y = (GLfloat) dstY1;
+
+      verts[0].s = 0.0F;
+      verts[0].t = 0.0F;
+      verts[1].s = tex->Sright;
+      verts[1].t = 0.0F;
+      verts[2].s = tex->Sright;
+      verts[2].t = tex->Ttop;
+      verts[3].s = 0.0F;
+      verts[3].t = tex->Ttop;
+
+      /* upload new vertex data */
+      _mesa_BufferSubDataARB(GL_ARRAY_BUFFER_ARB, 0, sizeof(verts), verts);
+   }
+
+   _mesa_set_enable(ctx, tex->Target, GL_TRUE);
+
+   if (mask & GL_COLOR_BUFFER_BIT) {
+      setup_copypix_texture(tex, newTex, srcX, srcY, srcW, srcH,
+                            GL_RGBA, filter);
+      _mesa_DrawArrays(GL_TRIANGLE_FAN, 0, 4);
+      mask &= ~GL_COLOR_BUFFER_BIT;
+   }
+
+   if (mask & GL_DEPTH_BUFFER_BIT) {
+      GLuint *tmp = (GLuint *) malloc(srcW * srcH * sizeof(GLuint));
+      if (tmp) {
+         if (!blit->DepthFP)
+            init_blit_depth_pixels(ctx);
+
+         /* maybe change tex format here */
+         newTex = alloc_texture(tex, srcW, srcH, GL_DEPTH_COMPONENT);
+
+         _mesa_ReadPixels(srcX, srcY, srcW, srcH,
+                          GL_DEPTH_COMPONENT, GL_UNSIGNED_INT, tmp);
+
+         setup_drawpix_texture(ctx, tex, newTex, GL_DEPTH_COMPONENT, srcW, srcH,
+                               GL_DEPTH_COMPONENT, GL_UNSIGNED_INT, tmp);
+
+         _mesa_BindProgram(GL_FRAGMENT_PROGRAM_ARB, blit->DepthFP);
+         _mesa_set_enable(ctx, GL_FRAGMENT_PROGRAM_ARB, GL_TRUE);
+         _mesa_ColorMask(GL_FALSE, GL_FALSE, GL_FALSE, GL_FALSE);
+         _mesa_set_enable(ctx, GL_DEPTH_TEST, GL_TRUE);
+         _mesa_DepthFunc(GL_ALWAYS);
+         _mesa_DepthMask(GL_TRUE);
+
+         _mesa_DrawArrays(GL_TRIANGLE_FAN, 0, 4);
+         mask &= ~GL_DEPTH_BUFFER_BIT;
+
+         free(tmp);
+      }
+   }
+
+   if (mask & GL_STENCIL_BUFFER_BIT) {
+      /* XXX can't easily do stencil */
+   }
+
+   _mesa_set_enable(ctx, tex->Target, GL_FALSE);
+
+   _mesa_meta_end(ctx);
+
+   if (mask) {
+      _swrast_BlitFramebuffer(ctx, srcX0, srcY0, srcX1, srcY1,
+                              dstX0, dstY0, dstX1, dstY1, mask, filter);
+   }
+}
+
+
+/**
+ * Meta implementation of ctx->Driver.Clear() in terms of polygon rendering.
+ */
+void
+_mesa_meta_Clear(struct gl_context *ctx, GLbitfield buffers)
+{
+   struct clear_state *clear = &ctx->Meta->Clear;
+   struct vertex {
+      GLfloat x, y, z, r, g, b, a;
+   };
+   struct vertex verts[4];
+   /* save all state but scissor, pixel pack/unpack */
+   GLbitfield metaSave = (META_ALL -
+			  META_SCISSOR -
+			  META_PIXEL_STORE -
+			  META_CONDITIONAL_RENDER);
+   const GLuint stencilMax = (1 << ctx->DrawBuffer->Visual.stencilBits) - 1;
+
+   if (buffers & BUFFER_BITS_COLOR) {
+      /* if clearing color buffers, don't save/restore colormask */
+      metaSave -= META_COLOR_MASK;
+   }
+
+   _mesa_meta_begin(ctx, metaSave);
+
+   if (clear->ArrayObj == 0) {
+      /* one-time setup */
+
+      /* create vertex array object */
+      _mesa_GenVertexArrays(1, &clear->ArrayObj);
+      _mesa_BindVertexArray(clear->ArrayObj);
+
+      /* create vertex array buffer */
+      _mesa_GenBuffersARB(1, &clear->VBO);
+      _mesa_BindBufferARB(GL_ARRAY_BUFFER_ARB, clear->VBO);
+
+      /* setup vertex arrays */
+      _mesa_VertexPointer(3, GL_FLOAT, sizeof(struct vertex), OFFSET(x));
+      _mesa_ColorPointer(4, GL_FLOAT, sizeof(struct vertex), OFFSET(r));
+      _mesa_EnableClientState(GL_VERTEX_ARRAY);
+      _mesa_EnableClientState(GL_COLOR_ARRAY);
+   }
+   else {
+      _mesa_BindVertexArray(clear->ArrayObj);
+      _mesa_BindBufferARB(GL_ARRAY_BUFFER_ARB, clear->VBO);
+   }
+
+   /* GL_COLOR_BUFFER_BIT */
+   if (buffers & BUFFER_BITS_COLOR) {
+      /* leave colormask, glDrawBuffer state as-is */
+
+      /* Clears never have the color clamped. */
+      _mesa_ClampColorARB(GL_CLAMP_FRAGMENT_COLOR, GL_FALSE);
+   }
+   else {
+      ASSERT(metaSave & META_COLOR_MASK);
+      _mesa_ColorMask(GL_FALSE, GL_FALSE, GL_FALSE, GL_FALSE);
+   }
+
+   /* GL_DEPTH_BUFFER_BIT */
+   if (buffers & BUFFER_BIT_DEPTH) {
+      _mesa_set_enable(ctx, GL_DEPTH_TEST, GL_TRUE);
+      _mesa_DepthFunc(GL_ALWAYS);
+      _mesa_DepthMask(GL_TRUE);
+   }
+   else {
+      assert(!ctx->Depth.Test);
+   }
+
+   /* GL_STENCIL_BUFFER_BIT */
+   if (buffers & BUFFER_BIT_STENCIL) {
+      _mesa_set_enable(ctx, GL_STENCIL_TEST, GL_TRUE);
+      _mesa_StencilOpSeparate(GL_FRONT_AND_BACK,
+                              GL_REPLACE, GL_REPLACE, GL_REPLACE);
+      _mesa_StencilFuncSeparate(GL_FRONT_AND_BACK, GL_ALWAYS,
+                                ctx->Stencil.Clear & stencilMax,
+                                ctx->Stencil.WriteMask[0]);
+   }
+   else {
+      assert(!ctx->Stencil.Enabled);
+   }
+
+   /* vertex positions/colors */
+   {
+      const GLfloat x0 = (GLfloat) ctx->DrawBuffer->_Xmin;
+      const GLfloat y0 = (GLfloat) ctx->DrawBuffer->_Ymin;
+      const GLfloat x1 = (GLfloat) ctx->DrawBuffer->_Xmax;
+      const GLfloat y1 = (GLfloat) ctx->DrawBuffer->_Ymax;
+      const GLfloat z = invert_z(ctx->Depth.Clear);
+      GLuint i;
+
+      verts[0].x = x0;
+      verts[0].y = y0;
+      verts[0].z = z;
+      verts[1].x = x1;
+      verts[1].y = y0;
+      verts[1].z = z;
+      verts[2].x = x1;
+      verts[2].y = y1;
+      verts[2].z = z;
+      verts[3].x = x0;
+      verts[3].y = y1;
+      verts[3].z = z;
+
+      /* vertex colors */
+      for (i = 0; i < 4; i++) {
+         verts[i].r = ctx->Color.ClearColorUnclamped[0];
+         verts[i].g = ctx->Color.ClearColorUnclamped[1];
+         verts[i].b = ctx->Color.ClearColorUnclamped[2];
+         verts[i].a = ctx->Color.ClearColorUnclamped[3];
+      }
+
+      /* upload new vertex data */
+      _mesa_BufferDataARB(GL_ARRAY_BUFFER_ARB, sizeof(verts), verts,
+			  GL_DYNAMIC_DRAW_ARB);
+   }
+
+   /* draw quad */
+   _mesa_DrawArrays(GL_TRIANGLE_FAN, 0, 4);
+
+   _mesa_meta_end(ctx);
+}
+
+
+/**
+ * Meta implementation of ctx->Driver.CopyPixels() in terms
+ * of texture mapping and polygon rendering.
+ */
+void
+_mesa_meta_CopyPixels(struct gl_context *ctx, GLint srcX, GLint srcY,
+                      GLsizei width, GLsizei height,
+                      GLint dstX, GLint dstY, GLenum type)
+{
+   struct copypix_state *copypix = &ctx->Meta->CopyPix;
+   struct temp_texture *tex = get_temp_texture(ctx);
+   struct vertex {
+      GLfloat x, y, z, s, t;
+   };
+   struct vertex verts[4];
+   GLboolean newTex;
+   GLenum intFormat = GL_RGBA;
+
+   if (type != GL_COLOR ||
+       ctx->_ImageTransferState ||
+       ctx->Fog.Enabled ||
+       width > tex->MaxSize ||
+       height > tex->MaxSize) {
+      /* XXX avoid this fallback */
+      _swrast_CopyPixels(ctx, srcX, srcY, width, height, dstX, dstY, type);
+      return;
+   }
+
+   /* Most GL state applies to glCopyPixels, but a there's a few things
+    * we need to override:
+    */
+   _mesa_meta_begin(ctx, (META_RASTERIZATION |
+                          META_SHADER |
+                          META_TEXTURE |
+                          META_TRANSFORM |
+                          META_VERTEX |
+                          META_VIEWPORT));
+
+   if (copypix->ArrayObj == 0) {
+      /* one-time setup */
+
+      /* create vertex array object */
+      _mesa_GenVertexArrays(1, &copypix->ArrayObj);
+      _mesa_BindVertexArray(copypix->ArrayObj);
+
+      /* create vertex array buffer */
+      _mesa_GenBuffersARB(1, &copypix->VBO);
+      _mesa_BindBufferARB(GL_ARRAY_BUFFER_ARB, copypix->VBO);
+      _mesa_BufferDataARB(GL_ARRAY_BUFFER_ARB, sizeof(verts),
+                          NULL, GL_DYNAMIC_DRAW_ARB);
+
+      /* setup vertex arrays */
+      _mesa_VertexPointer(3, GL_FLOAT, sizeof(struct vertex), OFFSET(x));
+      _mesa_TexCoordPointer(2, GL_FLOAT, sizeof(struct vertex), OFFSET(s));
+      _mesa_EnableClientState(GL_VERTEX_ARRAY);
+      _mesa_EnableClientState(GL_TEXTURE_COORD_ARRAY);
+   }
+   else {
+      _mesa_BindVertexArray(copypix->ArrayObj);
+      _mesa_BindBufferARB(GL_ARRAY_BUFFER_ARB, copypix->VBO);
+   }
+
+   newTex = alloc_texture(tex, width, height, intFormat);
+
+   /* vertex positions, texcoords (after texture allocation!) */
+   {
+      const GLfloat dstX0 = (GLfloat) dstX;
+      const GLfloat dstY0 = (GLfloat) dstY;
+      const GLfloat dstX1 = dstX + width * ctx->Pixel.ZoomX;
+      const GLfloat dstY1 = dstY + height * ctx->Pixel.ZoomY;
+      const GLfloat z = invert_z(ctx->Current.RasterPos[2]);
+
+      verts[0].x = dstX0;
+      verts[0].y = dstY0;
+      verts[0].z = z;
+      verts[0].s = 0.0F;
+      verts[0].t = 0.0F;
+      verts[1].x = dstX1;
+      verts[1].y = dstY0;
+      verts[1].z = z;
+      verts[1].s = tex->Sright;
+      verts[1].t = 0.0F;
+      verts[2].x = dstX1;
+      verts[2].y = dstY1;
+      verts[2].z = z;
+      verts[2].s = tex->Sright;
+      verts[2].t = tex->Ttop;
+      verts[3].x = dstX0;
+      verts[3].y = dstY1;
+      verts[3].z = z;
+      verts[3].s = 0.0F;
+      verts[3].t = tex->Ttop;
+
+      /* upload new vertex data */
+      _mesa_BufferSubDataARB(GL_ARRAY_BUFFER_ARB, 0, sizeof(verts), verts);
+   }
+
+   /* Alloc/setup texture */
+   setup_copypix_texture(tex, newTex, srcX, srcY, width, height,
+                         GL_RGBA, GL_NEAREST);
+
+   _mesa_set_enable(ctx, tex->Target, GL_TRUE);
+
+   /* draw textured quad */
+   _mesa_DrawArrays(GL_TRIANGLE_FAN, 0, 4);
+
+   _mesa_set_enable(ctx, tex->Target, GL_FALSE);
+
+   _mesa_meta_end(ctx);
+}
+
+
+
+/**
+ * When the glDrawPixels() image size is greater than the max rectangle
+ * texture size we use this function to break the glDrawPixels() image
+ * into tiles which fit into the max texture size.
+ */
+static void
+tiled_draw_pixels(struct gl_context *ctx,
+                  GLint tileSize,
+                  GLint x, GLint y, GLsizei width, GLsizei height,
+                  GLenum format, GLenum type,
+                  const struct gl_pixelstore_attrib *unpack,
+                  const GLvoid *pixels)
+{
+   struct gl_pixelstore_attrib tileUnpack = *unpack;
+   GLint i, j;
+
+   if (tileUnpack.RowLength == 0)
+      tileUnpack.RowLength = width;
+
+   for (i = 0; i < width; i += tileSize) {
+      const GLint tileWidth = MIN2(tileSize, width - i);
+      const GLint tileX = (GLint) (x + i * ctx->Pixel.ZoomX);
+
+      tileUnpack.SkipPixels = unpack->SkipPixels + i;
+
+      for (j = 0; j < height; j += tileSize) {
+         const GLint tileHeight = MIN2(tileSize, height - j);
+         const GLint tileY = (GLint) (y + j * ctx->Pixel.ZoomY);
+
+         tileUnpack.SkipRows = unpack->SkipRows + j;
+
+         _mesa_meta_DrawPixels(ctx, tileX, tileY, tileWidth, tileHeight,
+                               format, type, &tileUnpack, pixels);
+      }
+   }
+}
+
+
+/**
+ * One-time init for drawing stencil pixels.
+ */
+static void
+init_draw_stencil_pixels(struct gl_context *ctx)
+{
+   /* This program is run eight times, once for each stencil bit.
+    * The stencil values to draw are found in an 8-bit alpha texture.
+    * We read the texture/stencil value and test if bit 'b' is set.
+    * If the bit is not set, use KIL to kill the fragment.
+    * Finally, we use the stencil test to update the stencil buffer.
+    *
+    * The basic algorithm for checking if a bit is set is:
+    *   if (is_odd(value / (1 << bit)))
+    *      result is one (or non-zero).
+    *   else
+    *      result is zero.
+    * The program parameter contains three values:
+    *   parm.x = 255 / (1 << bit)
+    *   parm.y = 0.5
+    *   parm.z = 0.0
+    */
+   static const char *program =
+      "!!ARBfp1.0\n"
+      "PARAM parm = program.local[0]; \n"
+      "TEMP t; \n"
+      "TEX t, fragment.texcoord[0], texture[0], %s; \n"   /* NOTE %s here! */
+      "# t = t * 255 / bit \n"
+      "MUL t.x, t.a, parm.x; \n"
+      "# t = (int) t \n"
+      "FRC t.y, t.x; \n"
+      "SUB t.x, t.x, t.y; \n"
+      "# t = t * 0.5 \n"
+      "MUL t.x, t.x, parm.y; \n"
+      "# t = fract(t.x) \n"
+      "FRC t.x, t.x; # if t.x != 0, then the bit is set \n"
+      "# t.x = (t.x == 0 ? 1 : 0) \n"
+      "SGE t.x, -t.x, parm.z; \n"
+      "KIL -t.x; \n"
+      "# for debug only \n"
+      "#MOV result.color, t.x; \n"
+      "END \n";
+   char program2[1000];
+   struct drawpix_state *drawpix = &ctx->Meta->DrawPix;
+   struct temp_texture *tex = get_temp_texture(ctx);
+   const char *texTarget;
+
+   assert(drawpix->StencilFP == 0);
+
+   /* replace %s with "RECT" or "2D" */
+   assert(strlen(program) + 4 < sizeof(program2));
+   if (tex->Target == GL_TEXTURE_RECTANGLE)
+      texTarget = "RECT";
+   else
+      texTarget = "2D";
+   _mesa_snprintf(program2, sizeof(program2), program, texTarget);
+
+   _mesa_GenPrograms(1, &drawpix->StencilFP);
+   _mesa_BindProgram(GL_FRAGMENT_PROGRAM_ARB, drawpix->StencilFP);
+   _mesa_ProgramStringARB(GL_FRAGMENT_PROGRAM_ARB, GL_PROGRAM_FORMAT_ASCII_ARB,
+                          strlen(program2), (const GLubyte *) program2);
+}
+
+
+/**
+ * One-time init for drawing depth pixels.
+ */
+static void
+init_draw_depth_pixels(struct gl_context *ctx)
+{
+   static const char *program =
+      "!!ARBfp1.0\n"
+      "PARAM color = program.local[0]; \n"
+      "TEX result.depth, fragment.texcoord[0], texture[0], %s; \n"
+      "MOV result.color, color; \n"
+      "END \n";
+   char program2[200];
+   struct drawpix_state *drawpix = &ctx->Meta->DrawPix;
+   struct temp_texture *tex = get_temp_texture(ctx);
+   const char *texTarget;
+
+   assert(drawpix->DepthFP == 0);
+
+   /* replace %s with "RECT" or "2D" */
+   assert(strlen(program) + 4 < sizeof(program2));
+   if (tex->Target == GL_TEXTURE_RECTANGLE)
+      texTarget = "RECT";
+   else
+      texTarget = "2D";
+   _mesa_snprintf(program2, sizeof(program2), program, texTarget);
+
+   _mesa_GenPrograms(1, &drawpix->DepthFP);
+   _mesa_BindProgram(GL_FRAGMENT_PROGRAM_ARB, drawpix->DepthFP);
+   _mesa_ProgramStringARB(GL_FRAGMENT_PROGRAM_ARB, GL_PROGRAM_FORMAT_ASCII_ARB,
+                          strlen(program2), (const GLubyte *) program2);
+}
+
+
+/**
+ * Meta implementation of ctx->Driver.DrawPixels() in terms
+ * of texture mapping and polygon rendering.
+ */
+void
+_mesa_meta_DrawPixels(struct gl_context *ctx,
+                      GLint x, GLint y, GLsizei width, GLsizei height,
+                      GLenum format, GLenum type,
+                      const struct gl_pixelstore_attrib *unpack,
+                      const GLvoid *pixels)
+{
+   struct drawpix_state *drawpix = &ctx->Meta->DrawPix;
+   struct temp_texture *tex = get_temp_texture(ctx);
+   const struct gl_pixelstore_attrib unpackSave = ctx->Unpack;
+   const GLuint origStencilMask = ctx->Stencil.WriteMask[0];
+   struct vertex {
+      GLfloat x, y, z, s, t;
+   };
+   struct vertex verts[4];
+   GLenum texIntFormat;
+   GLboolean fallback, newTex;
+   GLbitfield metaExtraSave = 0x0;
+   GLuint vbo;
+
+   /*
+    * Determine if we can do the glDrawPixels with texture mapping.
+    */
+   fallback = GL_FALSE;
+   if (ctx->_ImageTransferState ||
+       ctx->Fog.Enabled) {
+      fallback = GL_TRUE;
+   }
+
+   if (_mesa_is_color_format(format)) {
+      /* use more compact format when possible */
+      /* XXX disable special case for GL_LUMINANCE for now to work around
+       * apparent i965 driver bug (see bug #23670).
+       */
+      if (/*format == GL_LUMINANCE ||*/ format == GL_LUMINANCE_ALPHA)
+         texIntFormat = format;
+      else
+         texIntFormat = GL_RGBA;
+
+      /* If we're not supposed to clamp the resulting color, then just
+       * promote our texture to fully float.  We could do better by
+       * just going for the matching set of channels, in floating
+       * point.
+       */
+      if (ctx->Color.ClampFragmentColor != GL_TRUE)
+	 texIntFormat = GL_RGBA32F;
+   }
+   else if (_mesa_is_stencil_format(format)) {
+      if (ctx->Extensions.ARB_fragment_program &&
+          ctx->Pixel.IndexShift == 0 &&
+          ctx->Pixel.IndexOffset == 0 &&
+          type == GL_UNSIGNED_BYTE) {
+         /* We'll store stencil as alpha.  This only works for GLubyte
+          * image data because of how incoming values are mapped to alpha
+          * in [0,1].
+          */
+         texIntFormat = GL_ALPHA;
+         metaExtraSave = (META_COLOR_MASK |
+                          META_DEPTH_TEST |
+                          META_SHADER |
+                          META_STENCIL_TEST);
+      }
+      else {
+         fallback = GL_TRUE;
+      }
+   }
+   else if (_mesa_is_depth_format(format)) {
+      if (ctx->Extensions.ARB_depth_texture &&
+          ctx->Extensions.ARB_fragment_program) {
+         texIntFormat = GL_DEPTH_COMPONENT;
+         metaExtraSave = (META_SHADER);
+      }
+      else {
+         fallback = GL_TRUE;
+      }
+   }
+   else {
+      fallback = GL_TRUE;
+   }
+
+   if (fallback) {
+      _swrast_DrawPixels(ctx, x, y, width, height,
+                         format, type, unpack, pixels);
+      return;
+   }
+
+   /*
+    * Check image size against max texture size, draw as tiles if needed.
+    */
+   if (width > tex->MaxSize || height > tex->MaxSize) {
+      tiled_draw_pixels(ctx, tex->MaxSize, x, y, width, height,
+                        format, type, unpack, pixels);
+      return;
+   }
+
+   /* Most GL state applies to glDrawPixels (like blending, stencil, etc),
+    * but a there's a few things we need to override:
+    */
+   _mesa_meta_begin(ctx, (META_RASTERIZATION |
+                          META_SHADER |
+                          META_TEXTURE |
+                          META_TRANSFORM |
+                          META_VERTEX |
+                          META_VIEWPORT |
+			  META_CLAMP_FRAGMENT_COLOR |
+                          metaExtraSave));
+
+   newTex = alloc_texture(tex, width, height, texIntFormat);
+
+   /* vertex positions, texcoords (after texture allocation!) */
+   {
+      const GLfloat x0 = (GLfloat) x;
+      const GLfloat y0 = (GLfloat) y;
+      const GLfloat x1 = x + width * ctx->Pixel.ZoomX;
+      const GLfloat y1 = y + height * ctx->Pixel.ZoomY;
+      const GLfloat z = invert_z(ctx->Current.RasterPos[2]);
+
+      verts[0].x = x0;
+      verts[0].y = y0;
+      verts[0].z = z;
+      verts[0].s = 0.0F;
+      verts[0].t = 0.0F;
+      verts[1].x = x1;
+      verts[1].y = y0;
+      verts[1].z = z;
+      verts[1].s = tex->Sright;
+      verts[1].t = 0.0F;
+      verts[2].x = x1;
+      verts[2].y = y1;
+      verts[2].z = z;
+      verts[2].s = tex->Sright;
+      verts[2].t = tex->Ttop;
+      verts[3].x = x0;
+      verts[3].y = y1;
+      verts[3].z = z;
+      verts[3].s = 0.0F;
+      verts[3].t = tex->Ttop;
+   }
+
+   if (drawpix->ArrayObj == 0) {
+      /* one-time setup: create vertex array object */
+      _mesa_GenVertexArrays(1, &drawpix->ArrayObj);
+   }
+   _mesa_BindVertexArray(drawpix->ArrayObj);
+
+   /* create vertex array buffer */
+   _mesa_GenBuffersARB(1, &vbo);
+   _mesa_BindBufferARB(GL_ARRAY_BUFFER_ARB, vbo);
+   _mesa_BufferDataARB(GL_ARRAY_BUFFER_ARB, sizeof(verts),
+                       verts, GL_DYNAMIC_DRAW_ARB);
+
+   /* setup vertex arrays */
+   _mesa_VertexPointer(3, GL_FLOAT, sizeof(struct vertex), OFFSET(x));
+   _mesa_TexCoordPointer(2, GL_FLOAT, sizeof(struct vertex), OFFSET(s));
+   _mesa_EnableClientState(GL_VERTEX_ARRAY);
+   _mesa_EnableClientState(GL_TEXTURE_COORD_ARRAY);
+
+   /* set given unpack params */
+   ctx->Unpack = *unpack;
+
+   _mesa_set_enable(ctx, tex->Target, GL_TRUE);
+
+   if (_mesa_is_stencil_format(format)) {
+      /* Drawing stencil */
+      GLint bit;
+
+      if (!drawpix->StencilFP)
+         init_draw_stencil_pixels(ctx);
+
+      setup_drawpix_texture(ctx, tex, newTex, texIntFormat, width, height,
+                            GL_ALPHA, type, pixels);
+
+      _mesa_ColorMask(GL_FALSE, GL_FALSE, GL_FALSE, GL_FALSE);
+
+      _mesa_set_enable(ctx, GL_STENCIL_TEST, GL_TRUE);
+
+      /* set all stencil bits to 0 */
+      _mesa_StencilOp(GL_REPLACE, GL_REPLACE, GL_REPLACE);
+      _mesa_StencilFunc(GL_ALWAYS, 0, 255);
+      _mesa_DrawArrays(GL_TRIANGLE_FAN, 0, 4);
+  
+      /* set stencil bits to 1 where needed */
+      _mesa_StencilOp(GL_KEEP, GL_KEEP, GL_REPLACE);
+
+      _mesa_BindProgram(GL_FRAGMENT_PROGRAM_ARB, drawpix->StencilFP);
+      _mesa_set_enable(ctx, GL_FRAGMENT_PROGRAM_ARB, GL_TRUE);
+
+      for (bit = 0; bit < ctx->DrawBuffer->Visual.stencilBits; bit++) {
+         const GLuint mask = 1 << bit;
+         if (mask & origStencilMask) {
+            _mesa_StencilFunc(GL_ALWAYS, mask, mask);
+            _mesa_StencilMask(mask);
+
+            _mesa_ProgramLocalParameter4fARB(GL_FRAGMENT_PROGRAM_ARB, 0,
+                                             255.0 / mask, 0.5, 0.0, 0.0);
+
+            _mesa_DrawArrays(GL_TRIANGLE_FAN, 0, 4);
+         }
+      }
+   }
+   else if (_mesa_is_depth_format(format)) {
+      /* Drawing depth */
+      if (!drawpix->DepthFP)
+         init_draw_depth_pixels(ctx);
+
+      _mesa_BindProgram(GL_FRAGMENT_PROGRAM_ARB, drawpix->DepthFP);
+      _mesa_set_enable(ctx, GL_FRAGMENT_PROGRAM_ARB, GL_TRUE);
+
+      /* polygon color = current raster color */
+      _mesa_ProgramLocalParameter4fvARB(GL_FRAGMENT_PROGRAM_ARB, 0,
+                                        ctx->Current.RasterColor);
+
+      setup_drawpix_texture(ctx, tex, newTex, texIntFormat, width, height,
+                            format, type, pixels);
+
+      _mesa_DrawArrays(GL_TRIANGLE_FAN, 0, 4);
+   }
+   else {
+      /* Drawing RGBA */
+      setup_drawpix_texture(ctx, tex, newTex, texIntFormat, width, height,
+                            format, type, pixels);
+      _mesa_DrawArrays(GL_TRIANGLE_FAN, 0, 4);
+   }
+
+   _mesa_set_enable(ctx, tex->Target, GL_FALSE);
+
+   _mesa_DeleteBuffersARB(1, &vbo);
+
+   /* restore unpack params */
+   ctx->Unpack = unpackSave;
+
+   _mesa_meta_end(ctx);
+}
+
+static GLboolean
+alpha_test_raster_color(struct gl_context *ctx)
+{
+   GLfloat alpha = ctx->Current.RasterColor[ACOMP];
+   GLfloat ref = ctx->Color.AlphaRef;
+
+   switch (ctx->Color.AlphaFunc) {
+      case GL_NEVER:
+	 return GL_FALSE;
+      case GL_LESS:
+	 return alpha < ref;
+      case GL_EQUAL:
+	 return alpha == ref;
+      case GL_LEQUAL:
+	 return alpha <= ref;
+      case GL_GREATER:
+	 return alpha > ref;
+      case GL_NOTEQUAL:
+	 return alpha != ref;
+      case GL_GEQUAL:
+	 return alpha >= ref;
+      case GL_ALWAYS:
+	 return GL_TRUE;
+      default:
+	 assert(0);
+	 return GL_FALSE;
+   }
+}
+
+/**
+ * Do glBitmap with a alpha texture quad.  Use the alpha test to cull
+ * the 'off' bits.  A bitmap cache as in the gallium/mesa state
+ * tracker would improve performance a lot.
+ */
+void
+_mesa_meta_Bitmap(struct gl_context *ctx,
+                  GLint x, GLint y, GLsizei width, GLsizei height,
+                  const struct gl_pixelstore_attrib *unpack,
+                  const GLubyte *bitmap1)
+{
+   struct bitmap_state *bitmap = &ctx->Meta->Bitmap;
+   struct temp_texture *tex = get_bitmap_temp_texture(ctx);
+   const GLenum texIntFormat = GL_ALPHA;
+   const struct gl_pixelstore_attrib unpackSave = *unpack;
+   GLubyte fg, bg;
+   struct vertex {
+      GLfloat x, y, z, s, t, r, g, b, a;
+   };
+   struct vertex verts[4];
+   GLboolean newTex;
+   GLubyte *bitmap8;
+
+   /*
+    * Check if swrast fallback is needed.
+    */
+   if (ctx->_ImageTransferState ||
+       ctx->FragmentProgram._Enabled ||
+       ctx->Fog.Enabled ||
+       ctx->Texture._EnabledUnits ||
+       width > tex->MaxSize ||
+       height > tex->MaxSize) {
+      _swrast_Bitmap(ctx, x, y, width, height, unpack, bitmap1);
+      return;
+   }
+
+   if (ctx->Color.AlphaEnabled && !alpha_test_raster_color(ctx))
+      return;
+
+   /* Most GL state applies to glBitmap (like blending, stencil, etc),
+    * but a there's a few things we need to override:
+    */
+   _mesa_meta_begin(ctx, (META_ALPHA_TEST |
+                          META_PIXEL_STORE |
+                          META_RASTERIZATION |
+                          META_SHADER |
+                          META_TEXTURE |
+                          META_TRANSFORM |
+                          META_VERTEX |
+                          META_VIEWPORT));
+
+   if (bitmap->ArrayObj == 0) {
+      /* one-time setup */
+
+      /* create vertex array object */
+      _mesa_GenVertexArraysAPPLE(1, &bitmap->ArrayObj);
+      _mesa_BindVertexArrayAPPLE(bitmap->ArrayObj);
+
+      /* create vertex array buffer */
+      _mesa_GenBuffersARB(1, &bitmap->VBO);
+      _mesa_BindBufferARB(GL_ARRAY_BUFFER_ARB, bitmap->VBO);
+      _mesa_BufferDataARB(GL_ARRAY_BUFFER_ARB, sizeof(verts),
+                          NULL, GL_DYNAMIC_DRAW_ARB);
+
+      /* setup vertex arrays */
+      _mesa_VertexPointer(3, GL_FLOAT, sizeof(struct vertex), OFFSET(x));
+      _mesa_TexCoordPointer(2, GL_FLOAT, sizeof(struct vertex), OFFSET(s));
+      _mesa_ColorPointer(4, GL_FLOAT, sizeof(struct vertex), OFFSET(r));
+      _mesa_EnableClientState(GL_VERTEX_ARRAY);
+      _mesa_EnableClientState(GL_TEXTURE_COORD_ARRAY);
+      _mesa_EnableClientState(GL_COLOR_ARRAY);
+   }
+   else {
+      _mesa_BindVertexArray(bitmap->ArrayObj);
+      _mesa_BindBufferARB(GL_ARRAY_BUFFER_ARB, bitmap->VBO);
+   }
+
+   newTex = alloc_texture(tex, width, height, texIntFormat);
+
+   /* vertex positions, texcoords, colors (after texture allocation!) */
+   {
+      const GLfloat x0 = (GLfloat) x;
+      const GLfloat y0 = (GLfloat) y;
+      const GLfloat x1 = (GLfloat) (x + width);
+      const GLfloat y1 = (GLfloat) (y + height);
+      const GLfloat z = invert_z(ctx->Current.RasterPos[2]);
+      GLuint i;
+
+      verts[0].x = x0;
+      verts[0].y = y0;
+      verts[0].z = z;
+      verts[0].s = 0.0F;
+      verts[0].t = 0.0F;
+      verts[1].x = x1;
+      verts[1].y = y0;
+      verts[1].z = z;
+      verts[1].s = tex->Sright;
+      verts[1].t = 0.0F;
+      verts[2].x = x1;
+      verts[2].y = y1;
+      verts[2].z = z;
+      verts[2].s = tex->Sright;
+      verts[2].t = tex->Ttop;
+      verts[3].x = x0;
+      verts[3].y = y1;
+      verts[3].z = z;
+      verts[3].s = 0.0F;
+      verts[3].t = tex->Ttop;
+
+      for (i = 0; i < 4; i++) {
+         verts[i].r = ctx->Current.RasterColor[0];
+         verts[i].g = ctx->Current.RasterColor[1];
+         verts[i].b = ctx->Current.RasterColor[2];
+         verts[i].a = ctx->Current.RasterColor[3];
+      }
+
+      /* upload new vertex data */
+      _mesa_BufferSubDataARB(GL_ARRAY_BUFFER_ARB, 0, sizeof(verts), verts);
+   }
+
+   /* choose different foreground/background alpha values */
+   CLAMPED_FLOAT_TO_UBYTE(fg, ctx->Current.RasterColor[ACOMP]);
+   bg = (fg > 127 ? 0 : 255);
+
+   bitmap1 = _mesa_map_pbo_source(ctx, &unpackSave, bitmap1);
+   if (!bitmap1) {
+      _mesa_meta_end(ctx);
+      return;
+   }
+
+   bitmap8 = (GLubyte *) malloc(width * height);
+   if (bitmap8) {
+      memset(bitmap8, bg, width * height);
+      _mesa_expand_bitmap(width, height, &unpackSave, bitmap1,
+                          bitmap8, width, fg);
+
+      _mesa_set_enable(ctx, tex->Target, GL_TRUE);
+
+      _mesa_set_enable(ctx, GL_ALPHA_TEST, GL_TRUE);
+      _mesa_AlphaFunc(GL_NOTEQUAL, UBYTE_TO_FLOAT(bg));
+
+      setup_drawpix_texture(ctx, tex, newTex, texIntFormat, width, height,
+                            GL_ALPHA, GL_UNSIGNED_BYTE, bitmap8);
+
+      _mesa_DrawArrays(GL_TRIANGLE_FAN, 0, 4);
+
+      _mesa_set_enable(ctx, tex->Target, GL_FALSE);
+
+      free(bitmap8);
+   }
+
+   _mesa_unmap_pbo_source(ctx, &unpackSave);
+
+   _mesa_meta_end(ctx);
+}
+
+
+/**
+ * Check if the call to _mesa_meta_GenerateMipmap() will require a
+ * software fallback.  The fallback path will require that the texture
+ * images are mapped.
+ * \return GL_TRUE if a fallback is needed, GL_FALSE otherwise
+ */
+GLboolean
+_mesa_meta_check_generate_mipmap_fallback(struct gl_context *ctx, GLenum target,
+                                          struct gl_texture_object *texObj)
+{
+   const GLuint fboSave = ctx->DrawBuffer->Name;
+   struct gen_mipmap_state *mipmap = &ctx->Meta->Mipmap;
+   struct gl_texture_image *baseImage;
+   GLuint srcLevel;
+   GLenum status;
+
+   /* check for fallbacks */
+   if (!ctx->Extensions.EXT_framebuffer_object ||
+       target == GL_TEXTURE_3D) {
+      return GL_TRUE;
+   }
+
+   srcLevel = texObj->BaseLevel;
+   baseImage = _mesa_select_tex_image(ctx, texObj, target, srcLevel);
+   if (!baseImage || _mesa_is_format_compressed(baseImage->TexFormat)) {
+      return GL_TRUE;
+   }
+
+   /*
+    * Test that we can actually render in the texture's format.
+    */
+   if (!mipmap->FBO)
+      _mesa_GenFramebuffersEXT(1, &mipmap->FBO);
+   _mesa_BindFramebufferEXT(GL_FRAMEBUFFER_EXT, mipmap->FBO);
+
+   if (target == GL_TEXTURE_1D) {
+      _mesa_FramebufferTexture1DEXT(GL_FRAMEBUFFER_EXT,
+                                    GL_COLOR_ATTACHMENT0_EXT,
+                                    target, texObj->Name, srcLevel);
+   }
+#if 0
+   /* other work is needed to enable 3D mipmap generation */
+   else if (target == GL_TEXTURE_3D) {
+      GLint zoffset = 0;
+      _mesa_FramebufferTexture3DEXT(GL_FRAMEBUFFER_EXT,
+                                    GL_COLOR_ATTACHMENT0_EXT,
+                                    target, texObj->Name, srcLevel, zoffset);
+   }
+#endif
+   else {
+      /* 2D / cube */
+      _mesa_FramebufferTexture2DEXT(GL_FRAMEBUFFER_EXT,
+                                    GL_COLOR_ATTACHMENT0_EXT,
+                                    target, texObj->Name, srcLevel);
+   }
+
+   status = _mesa_CheckFramebufferStatusEXT(GL_FRAMEBUFFER_EXT);
+
+   _mesa_BindFramebufferEXT(GL_FRAMEBUFFER_EXT, fboSave);
+
+   if (status != GL_FRAMEBUFFER_COMPLETE_EXT) {
+      return GL_TRUE;
+   }
+
+   return GL_FALSE;
+}
+
+
+/**
+ * Called via ctx->Driver.GenerateMipmap()
+ * Note: texture borders and 3D texture support not yet complete.
+ */
+void
+_mesa_meta_GenerateMipmap(struct gl_context *ctx, GLenum target,
+                          struct gl_texture_object *texObj)
+{
+   struct gen_mipmap_state *mipmap = &ctx->Meta->Mipmap;
+   struct vertex {
+      GLfloat x, y, s, t, r;
+   };
+   struct vertex verts[4];
+   const GLuint baseLevel = texObj->BaseLevel;
+   const GLuint maxLevel = texObj->MaxLevel;
+   const GLenum minFilterSave = texObj->Sampler.MinFilter;
+   const GLenum magFilterSave = texObj->Sampler.MagFilter;
+   const GLint maxLevelSave = texObj->MaxLevel;
+   const GLboolean genMipmapSave = texObj->GenerateMipmap;
+   const GLenum wrapSSave = texObj->Sampler.WrapS;
+   const GLenum wrapTSave = texObj->Sampler.WrapT;
+   const GLenum wrapRSave = texObj->Sampler.WrapR;
+   const GLuint fboSave = ctx->DrawBuffer->Name;
+   const GLuint original_active_unit = ctx->Texture.CurrentUnit;
+   GLenum faceTarget;
+   GLuint dstLevel;
+   GLuint border = 0;
+
+   if (_mesa_meta_check_generate_mipmap_fallback(ctx, target, texObj)) {
+      _mesa_generate_mipmap(ctx, target, texObj);
+      return;
+   }
+
+   if (target >= GL_TEXTURE_CUBE_MAP_POSITIVE_X &&
+       target <= GL_TEXTURE_CUBE_MAP_NEGATIVE_Z) {
+      faceTarget = target;
+      target = GL_TEXTURE_CUBE_MAP;
+   }
+   else {
+      faceTarget = target;
+   }
+
+   _mesa_meta_begin(ctx, META_ALL);
+
+   if (original_active_unit != 0)
+      _mesa_BindTexture(target, texObj->Name);
+
+   if (mipmap->ArrayObj == 0) {
+      /* one-time setup */
+
+      /* create vertex array object */
+      _mesa_GenVertexArraysAPPLE(1, &mipmap->ArrayObj);
+      _mesa_BindVertexArrayAPPLE(mipmap->ArrayObj);
+
+      /* create vertex array buffer */
+      _mesa_GenBuffersARB(1, &mipmap->VBO);
+      _mesa_BindBufferARB(GL_ARRAY_BUFFER_ARB, mipmap->VBO);
+      _mesa_BufferDataARB(GL_ARRAY_BUFFER_ARB, sizeof(verts),
+                          NULL, GL_DYNAMIC_DRAW_ARB);
+
+      /* setup vertex arrays */
+      _mesa_VertexPointer(2, GL_FLOAT, sizeof(struct vertex), OFFSET(x));
+      _mesa_TexCoordPointer(3, GL_FLOAT, sizeof(struct vertex), OFFSET(s));
+      _mesa_EnableClientState(GL_VERTEX_ARRAY);
+      _mesa_EnableClientState(GL_TEXTURE_COORD_ARRAY);
+   }
+   else {
+      _mesa_BindVertexArray(mipmap->ArrayObj);
+      _mesa_BindBufferARB(GL_ARRAY_BUFFER_ARB, mipmap->VBO);
+   }
+
+   if (!mipmap->FBO) {
+      _mesa_GenFramebuffersEXT(1, &mipmap->FBO);
+   }
+   _mesa_BindFramebufferEXT(GL_FRAMEBUFFER_EXT, mipmap->FBO);
+
+   _mesa_TexParameteri(target, GL_TEXTURE_MIN_FILTER, GL_LINEAR_MIPMAP_LINEAR);
+   _mesa_TexParameteri(target, GL_TEXTURE_MAG_FILTER, GL_LINEAR);
+   _mesa_TexParameteri(target, GL_GENERATE_MIPMAP, GL_FALSE);
+   _mesa_TexParameteri(target, GL_TEXTURE_WRAP_S, GL_CLAMP_TO_EDGE);
+   _mesa_TexParameteri(target, GL_TEXTURE_WRAP_T, GL_CLAMP_TO_EDGE);
+   _mesa_TexParameteri(target, GL_TEXTURE_WRAP_R, GL_CLAMP_TO_EDGE);
+
+   _mesa_set_enable(ctx, target, GL_TRUE);
+
+   /* setup texcoords once (XXX what about border?) */
+   switch (faceTarget) {
+   case GL_TEXTURE_1D:
+   case GL_TEXTURE_2D:
+      verts[0].s = 0.0F;
+      verts[0].t = 0.0F;
+      verts[0].r = 0.0F;
+      verts[1].s = 1.0F;
+      verts[1].t = 0.0F;
+      verts[1].r = 0.0F;
+      verts[2].s = 1.0F;
+      verts[2].t = 1.0F;
+      verts[2].r = 0.0F;
+      verts[3].s = 0.0F;
+      verts[3].t = 1.0F;
+      verts[3].r = 0.0F;
+      break;
+   case GL_TEXTURE_3D:
+      abort();
+      break;
+   default:
+      /* cube face */
+      {
+         static const GLfloat st[4][2] = {
+            {0.0f, 0.0f}, {1.0f, 0.0f}, {1.0f, 1.0f}, {0.0f, 1.0f}
+         };
+         GLuint i;
+
+         /* loop over quad verts */
+         for (i = 0; i < 4; i++) {
+            /* Compute sc = +/-scale and tc = +/-scale.
+             * Not +/-1 to avoid cube face selection ambiguity near the edges,
+             * though that can still sometimes happen with this scale factor...
+             */
+            const GLfloat scale = 0.9999f;
+            const GLfloat sc = (2.0f * st[i][0] - 1.0f) * scale;
+            const GLfloat tc = (2.0f * st[i][1] - 1.0f) * scale;
+
+            switch (faceTarget) {
+            case GL_TEXTURE_CUBE_MAP_POSITIVE_X:
+               verts[i].s = 1.0f;
+               verts[i].t = -tc;
+               verts[i].r = -sc;
+               break;
+            case GL_TEXTURE_CUBE_MAP_NEGATIVE_X:
+               verts[i].s = -1.0f;
+               verts[i].t = -tc;
+               verts[i].r = sc;
+               break;
+            case GL_TEXTURE_CUBE_MAP_POSITIVE_Y:
+               verts[i].s = sc;
+               verts[i].t = 1.0f;
+               verts[i].r = tc;
+               break;
+            case GL_TEXTURE_CUBE_MAP_NEGATIVE_Y:
+               verts[i].s = sc;
+               verts[i].t = -1.0f;
+               verts[i].r = -tc;
+               break;
+            case GL_TEXTURE_CUBE_MAP_POSITIVE_Z:
+               verts[i].s = sc;
+               verts[i].t = -tc;
+               verts[i].r = 1.0f;
+               break;
+            case GL_TEXTURE_CUBE_MAP_NEGATIVE_Z:
+               verts[i].s = -sc;
+               verts[i].t = -tc;
+               verts[i].r = -1.0f;
+               break;
+            default:
+               assert(0);
+            }
+         }
+      }
+   }
+
+   _mesa_set_enable(ctx, target, GL_TRUE);
+
+   /* setup vertex positions */
+   {
+      verts[0].x = 0.0F;
+      verts[0].y = 0.0F;
+      verts[1].x = 1.0F;
+      verts[1].y = 0.0F;
+      verts[2].x = 1.0F;
+      verts[2].y = 1.0F;
+      verts[3].x = 0.0F;
+      verts[3].y = 1.0F;
+      
+      /* upload new vertex data */
+      _mesa_BufferSubDataARB(GL_ARRAY_BUFFER_ARB, 0, sizeof(verts), verts);
+   }
+
+   /* setup projection matrix */
+   _mesa_MatrixMode(GL_PROJECTION);
+   _mesa_LoadIdentity();
+   _mesa_Ortho(0.0, 1.0, 0.0, 1.0, -1.0, 1.0);
+
+   /* texture is already locked, unlock now */
+   _mesa_unlock_texture(ctx, texObj);
+
+   for (dstLevel = baseLevel + 1; dstLevel <= maxLevel; dstLevel++) {
+      const struct gl_texture_image *srcImage;
+      const GLuint srcLevel = dstLevel - 1;
+      GLsizei srcWidth, srcHeight, srcDepth;
+      GLsizei dstWidth, dstHeight, dstDepth;
+      GLenum status;
+
+      srcImage = _mesa_select_tex_image(ctx, texObj, faceTarget, srcLevel);
+      assert(srcImage->Border == 0); /* XXX we can fix this */
+
+      /* src size w/out border */
+      srcWidth = srcImage->Width - 2 * border;
+      srcHeight = srcImage->Height - 2 * border;
+      srcDepth = srcImage->Depth - 2 * border;
+
+      /* new dst size w/ border */
+      dstWidth = MAX2(1, srcWidth / 2) + 2 * border;
+      dstHeight = MAX2(1, srcHeight / 2) + 2 * border;
+      dstDepth = MAX2(1, srcDepth / 2) + 2 * border;
+
+      if (dstWidth == srcImage->Width &&
+          dstHeight == srcImage->Height &&
+          dstDepth == srcImage->Depth) {
+         /* all done */
+         break;
+      }
+
+      /* Set MaxLevel large enough to hold the new level when we allocate it  */
+      _mesa_TexParameteri(target, GL_TEXTURE_MAX_LEVEL, dstLevel);
+
+      /* Create empty dest image */
+      if (target == GL_TEXTURE_1D) {
+         _mesa_TexImage1D(target, dstLevel, srcImage->InternalFormat,
+                          dstWidth, border,
+                          GL_RGBA, GL_UNSIGNED_BYTE, NULL);
+      }
+      else if (target == GL_TEXTURE_3D) {
+         _mesa_TexImage3D(target, dstLevel, srcImage->InternalFormat,
+                          dstWidth, dstHeight, dstDepth, border,
+                          GL_RGBA, GL_UNSIGNED_BYTE, NULL);
+      }
+      else {
+         /* 2D or cube */
+         _mesa_TexImage2D(faceTarget, dstLevel, srcImage->InternalFormat,
+                          dstWidth, dstHeight, border,
+                          GL_RGBA, GL_UNSIGNED_BYTE, NULL);
+
+         if (target == GL_TEXTURE_CUBE_MAP) {
+            /* If texturing from a cube, we need to make sure all src faces
+             * have been defined (even if we're not sampling from them.)
+             * Otherwise the texture object will be 'incomplete' and
+             * texturing from it will not be allowed.
+             */
+            GLuint face;
+            for (face = 0; face < 6; face++) {
+               if (!texObj->Image[face][srcLevel] ||
+                   texObj->Image[face][srcLevel]->Width != srcWidth) {
+                  _mesa_TexImage2D(GL_TEXTURE_CUBE_MAP_POSITIVE_X + face,
+                                   srcLevel, srcImage->InternalFormat,
+                                   srcWidth, srcHeight, border,
+                                   GL_RGBA, GL_UNSIGNED_BYTE, NULL);
+               }
+            }
+         }
+      }
+
+      /* limit minification to src level */
+      _mesa_TexParameteri(target, GL_TEXTURE_MAX_LEVEL, srcLevel);
+
+      /* Set to draw into the current dstLevel */
+      if (target == GL_TEXTURE_1D) {
+         _mesa_FramebufferTexture1DEXT(GL_FRAMEBUFFER_EXT,
+                                       GL_COLOR_ATTACHMENT0_EXT,
+                                       target,
+                                       texObj->Name,
+                                       dstLevel);
+      }
+      else if (target == GL_TEXTURE_3D) {
+         GLint zoffset = 0; /* XXX unfinished */
+         _mesa_FramebufferTexture3DEXT(GL_FRAMEBUFFER_EXT,
+                                       GL_COLOR_ATTACHMENT0_EXT,
+                                       target,
+                                       texObj->Name,
+                                       dstLevel, zoffset);
+      }
+      else {
+         /* 2D / cube */
+         _mesa_FramebufferTexture2DEXT(GL_FRAMEBUFFER_EXT,
+                                       GL_COLOR_ATTACHMENT0_EXT,
+                                       faceTarget,
+                                       texObj->Name,
+                                       dstLevel);
+      }
+
+      _mesa_DrawBuffer(GL_COLOR_ATTACHMENT0_EXT);
+
+      /* sanity check */
+      status = _mesa_CheckFramebufferStatusEXT(GL_FRAMEBUFFER_EXT);
+      if (status != GL_FRAMEBUFFER_COMPLETE_EXT) {
+         abort();
+         break;
+      }
+
+      assert(dstWidth == ctx->DrawBuffer->Width);
+      assert(dstHeight == ctx->DrawBuffer->Height);
+
+      /* setup viewport */
+      _mesa_set_viewport(ctx, 0, 0, dstWidth, dstHeight);
+
+      _mesa_DrawArrays(GL_TRIANGLE_FAN, 0, 4);
+   }
+
+   _mesa_lock_texture(ctx, texObj); /* relock */
+
+   _mesa_meta_end(ctx);
+
+   _mesa_TexParameteri(target, GL_TEXTURE_MIN_FILTER, minFilterSave);
+   _mesa_TexParameteri(target, GL_TEXTURE_MAG_FILTER, magFilterSave);
+   _mesa_TexParameteri(target, GL_TEXTURE_MAX_LEVEL, maxLevelSave);
+   _mesa_TexParameteri(target, GL_GENERATE_MIPMAP, genMipmapSave);
+   _mesa_TexParameteri(target, GL_TEXTURE_WRAP_S, wrapSSave);
+   _mesa_TexParameteri(target, GL_TEXTURE_WRAP_T, wrapTSave);
+   _mesa_TexParameteri(target, GL_TEXTURE_WRAP_R, wrapRSave);
+
+   _mesa_BindFramebufferEXT(GL_FRAMEBUFFER_EXT, fboSave);
+}
+
+
+/**
+ * Determine the GL data type to use for the temporary image read with
+ * ReadPixels() and passed to Tex[Sub]Image().
+ */
+static GLenum
+get_temp_image_type(struct gl_context *ctx, GLenum baseFormat)
+{
+   switch (baseFormat) {
+   case GL_RGBA:
+   case GL_RGB:
+   case GL_ALPHA:
+   case GL_LUMINANCE:
+   case GL_LUMINANCE_ALPHA:
+   case GL_INTENSITY:
+      if (ctx->DrawBuffer->Visual.redBits <= 8)
+         return GL_UNSIGNED_BYTE;
+      else if (ctx->DrawBuffer->Visual.redBits <= 8)
+         return GL_UNSIGNED_SHORT;
+      else
+         return GL_FLOAT;
+   case GL_DEPTH_COMPONENT:
+      return GL_UNSIGNED_INT;
+   case GL_DEPTH_STENCIL:
+      return GL_UNSIGNED_INT_24_8;
+   default:
+      _mesa_problem(ctx, "Unexpected format in get_temp_image_type()");
+      return 0;
+   }
+}
+
+
+/**
+ * Helper for _mesa_meta_CopyTexImage1/2D() functions.
+ * Have to be careful with locking and meta state for pixel transfer.
+ */
+static void
+copy_tex_image(struct gl_context *ctx, GLuint dims, GLenum target, GLint level,
+               GLenum internalFormat, GLint x, GLint y,
+               GLsizei width, GLsizei height, GLint border)
+{
+   struct gl_texture_object *texObj;
+   struct gl_texture_image *texImage;
+   GLenum format, type;
+   GLint bpp;
+   void *buf;
+
+   texObj = _mesa_get_current_tex_object(ctx, target);
+   texImage = _mesa_get_tex_image(ctx, texObj, target, level);
+
+   /* Choose format/type for temporary image buffer */
+   format = _mesa_base_tex_format(ctx, internalFormat);
+   type = get_temp_image_type(ctx, format);
+   bpp = _mesa_bytes_per_pixel(format, type);
+   if (bpp <= 0) {
+      _mesa_problem(ctx, "Bad bpp in meta copy_tex_image()");
+      return;
+   }
+
+   /*
+    * Alloc image buffer (XXX could use a PBO)
+    */
+   buf = malloc(width * height * bpp);
+   if (!buf) {
+      _mesa_error(ctx, GL_OUT_OF_MEMORY, "glCopyTexImage%uD", dims);
+      return;
+   }
+
+   _mesa_unlock_texture(ctx, texObj); /* need to unlock first */
+
+   /*
+    * Read image from framebuffer (disable pixel transfer ops)
+    */
+   _mesa_meta_begin(ctx, META_PIXEL_STORE | META_PIXEL_TRANSFER);
+   ctx->Driver.ReadPixels(ctx, x, y, width, height,
+			  format, type, &ctx->Pack, buf);
+   _mesa_meta_end(ctx);
+
+   if (texImage->Data) {
+      ctx->Driver.FreeTexImageData(ctx, texImage);
+   }
+
+   /* The texture's format was already chosen in _mesa_CopyTexImage() */
+   ASSERT(texImage->TexFormat != MESA_FORMAT_NONE);
+
+   /*
+    * Store texture data (with pixel transfer ops)
+    */
+   _mesa_meta_begin(ctx, META_PIXEL_STORE);
+
+   _mesa_update_state(ctx); /* to update pixel transfer state */
+
+   if (target == GL_TEXTURE_1D) {
+      ctx->Driver.TexImage1D(ctx, target, level, internalFormat,
+                             width, border, format, type,
+                             buf, &ctx->Unpack, texObj, texImage);
+   }
+   else {
+      ctx->Driver.TexImage2D(ctx, target, level, internalFormat,
+                             width, height, border, format, type,
+                             buf, &ctx->Unpack, texObj, texImage);
+   }
+   _mesa_meta_end(ctx);
+
+   _mesa_lock_texture(ctx, texObj); /* re-lock */
+
+   free(buf);
+}
+
+
+void
+_mesa_meta_CopyTexImage1D(struct gl_context *ctx, GLenum target, GLint level,
+                          GLenum internalFormat, GLint x, GLint y,
+                          GLsizei width, GLint border)
+{
+   copy_tex_image(ctx, 1, target, level, internalFormat, x, y,
+                  width, 1, border);
+}
+
+
+void
+_mesa_meta_CopyTexImage2D(struct gl_context *ctx, GLenum target, GLint level,
+                          GLenum internalFormat, GLint x, GLint y,
+                          GLsizei width, GLsizei height, GLint border)
+{
+   copy_tex_image(ctx, 2, target, level, internalFormat, x, y,
+                  width, height, border);
+}
+
+
+
+/**
+ * Helper for _mesa_meta_CopyTexSubImage1/2/3D() functions.
+ * Have to be careful with locking and meta state for pixel transfer.
+ */
+static void
+copy_tex_sub_image(struct gl_context *ctx,
+                   GLuint dims, GLenum target, GLint level,
+                   GLint xoffset, GLint yoffset, GLint zoffset,
+                   GLint x, GLint y,
+                   GLsizei width, GLsizei height)
+{
+   struct gl_texture_object *texObj;
+   struct gl_texture_image *texImage;
+   GLenum format, type;
+   GLint bpp;
+   void *buf;
+
+   texObj = _mesa_get_current_tex_object(ctx, target);
+   texImage = _mesa_select_tex_image(ctx, texObj, target, level);
+
+   /* Choose format/type for temporary image buffer */
+   format = _mesa_get_format_base_format(texImage->TexFormat);
+   type = get_temp_image_type(ctx, format);
+   bpp = _mesa_bytes_per_pixel(format, type);
+   if (bpp <= 0) {
+      _mesa_problem(ctx, "Bad bpp in meta copy_tex_sub_image()");
+      return;
+   }
+
+   /*
+    * Alloc image buffer (XXX could use a PBO)
+    */
+   buf = malloc(width * height * bpp);
+   if (!buf) {
+      _mesa_error(ctx, GL_OUT_OF_MEMORY, "glCopyTexSubImage%uD", dims);
+      return;
+   }
+
+   _mesa_unlock_texture(ctx, texObj); /* need to unlock first */
+
+   /*
+    * Read image from framebuffer (disable pixel transfer ops)
+    */
+   _mesa_meta_begin(ctx, META_PIXEL_STORE | META_PIXEL_TRANSFER);
+   ctx->Driver.ReadPixels(ctx, x, y, width, height,
+			  format, type, &ctx->Pack, buf);
+   _mesa_meta_end(ctx);
+
+   _mesa_update_state(ctx); /* to update pixel transfer state */
+
+   /*
+    * Store texture data (with pixel transfer ops)
+    */
+   _mesa_meta_begin(ctx, META_PIXEL_STORE);
+   if (target == GL_TEXTURE_1D) {
+      ctx->Driver.TexSubImage1D(ctx, target, level, xoffset,
+                                width, format, type, buf,
+                                &ctx->Unpack, texObj, texImage);
+   }
+   else if (target == GL_TEXTURE_3D) {
+      ctx->Driver.TexSubImage3D(ctx, target, level, xoffset, yoffset, zoffset,
+                                width, height, 1, format, type, buf,
+                                &ctx->Unpack, texObj, texImage);
+   }
+   else {
+      ctx->Driver.TexSubImage2D(ctx, target, level, xoffset, yoffset,
+                                width, height, format, type, buf,
+                                &ctx->Unpack, texObj, texImage);
+   }
+   _mesa_meta_end(ctx);
+
+   _mesa_lock_texture(ctx, texObj); /* re-lock */
+
+   free(buf);
+}
+
+
+void
+_mesa_meta_CopyTexSubImage1D(struct gl_context *ctx, GLenum target, GLint level,
+                             GLint xoffset,
+                             GLint x, GLint y, GLsizei width)
+{
+   copy_tex_sub_image(ctx, 1, target, level, xoffset, 0, 0,
+                      x, y, width, 1);
+}
+
+
+void
+_mesa_meta_CopyTexSubImage2D(struct gl_context *ctx, GLenum target, GLint level,
+                             GLint xoffset, GLint yoffset,
+                             GLint x, GLint y,
+                             GLsizei width, GLsizei height)
+{
+   copy_tex_sub_image(ctx, 2, target, level, xoffset, yoffset, 0,
+                      x, y, width, height);
+}
+
+
+void
+_mesa_meta_CopyTexSubImage3D(struct gl_context *ctx, GLenum target, GLint level,
+                             GLint xoffset, GLint yoffset, GLint zoffset,
+                             GLint x, GLint y,
+                             GLsizei width, GLsizei height)
+{
+   copy_tex_sub_image(ctx, 3, target, level, xoffset, yoffset, zoffset,
+                      x, y, width, height);
+}
+
+
+void
+_mesa_meta_CopyColorTable(struct gl_context *ctx,
+                          GLenum target, GLenum internalformat,
+                          GLint x, GLint y, GLsizei width)
+{
+   GLfloat *buf;
+
+   buf = (GLfloat *) malloc(width * 4 * sizeof(GLfloat));
+   if (!buf) {
+      _mesa_error(ctx, GL_OUT_OF_MEMORY, "glCopyColorTable");
+      return;
+   }
+
+   /*
+    * Read image from framebuffer (disable pixel transfer ops)
+    */
+   _mesa_meta_begin(ctx, META_PIXEL_STORE | META_PIXEL_TRANSFER);
+   ctx->Driver.ReadPixels(ctx, x, y, width, 1,
+                          GL_RGBA, GL_FLOAT, &ctx->Pack, buf);
+
+   _mesa_ColorTable(target, internalformat, width, GL_RGBA, GL_FLOAT, buf);
+
+   _mesa_meta_end(ctx);
+
+   free(buf);
+}
+
+
+void
+_mesa_meta_CopyColorSubTable(struct gl_context *ctx,GLenum target, GLsizei start,
+                             GLint x, GLint y, GLsizei width)
+{
+   GLfloat *buf;
+
+   buf = (GLfloat *) malloc(width * 4 * sizeof(GLfloat));
+   if (!buf) {
+      _mesa_error(ctx, GL_OUT_OF_MEMORY, "glCopyColorSubTable");
+      return;
+   }
+
+   /*
+    * Read image from framebuffer (disable pixel transfer ops)
+    */
+   _mesa_meta_begin(ctx, META_PIXEL_STORE | META_PIXEL_TRANSFER);
+   ctx->Driver.ReadPixels(ctx, x, y, width, 1,
+                          GL_RGBA, GL_FLOAT, &ctx->Pack, buf);
+
+   _mesa_ColorSubTable(target, start, width, GL_RGBA, GL_FLOAT, buf);
+
+   _mesa_meta_end(ctx);
+
+   free(buf);
+}