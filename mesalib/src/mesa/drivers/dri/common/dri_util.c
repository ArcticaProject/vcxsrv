--- conflicted
+++ resolved
@@ -1,2073 +1,1040 @@
-<<<<<<< HEAD
-/**
- * \file dri_util.c
- * DRI utility functions.
- *
- * This module acts as glue between GLX and the actual hardware driver.  A DRI
- * driver doesn't really \e have to use any of this - it's optional.  But, some
- * useful stuff is done here that otherwise would have to be duplicated in most
- * drivers.
- * 
- * Basically, these utility functions take care of some of the dirty details of
- * screen initialization, context creation, context binding, DRM setup, etc.
- *
- * These functions are compiled into each DRI driver so libGL.so knows nothing
- * about them.
- */
-
-
-#include <assert.h>
-#include <stdarg.h>
-#include <unistd.h>
-#include <sys/mman.h>
-#include <stdio.h>
-
-#ifndef MAP_FAILED
-#define MAP_FAILED ((void *)-1)
-#endif
-
-#include "main/imports.h"
-#define None 0
-
-#include "dri_util.h"
-#include "drm_sarea.h"
-#include "utils.h"
-#include "xmlpool.h"
-#include "../glsl/glsl_parser_extras.h"
-
-PUBLIC const char __dri2ConfigOptions[] =
-   DRI_CONF_BEGIN
-      DRI_CONF_SECTION_PERFORMANCE
-         DRI_CONF_VBLANK_MODE(DRI_CONF_VBLANK_DEF_INTERVAL_1)
-      DRI_CONF_SECTION_END
-   DRI_CONF_END;
-
-static const uint __dri2NConfigOptions = 1;
-
-#ifndef GLX_OML_sync_control
-typedef GLboolean ( * PFNGLXGETMSCRATEOMLPROC) (__DRIdrawable *drawable, int32_t *numerator, int32_t *denominator);
-#endif
-
-static void dri_get_drawable(__DRIdrawable *pdp);
-static void dri_put_drawable(__DRIdrawable *pdp);
-
-/**
- * This is just a token extension used to signal that the driver
- * supports setting a read drawable.
- */
-const __DRIextension driReadDrawableExtension = {
-    __DRI_READ_DRAWABLE, __DRI_READ_DRAWABLE_VERSION
-};
-
-GLint
-driIntersectArea( drm_clip_rect_t rect1, drm_clip_rect_t rect2 )
-{
-   if (rect2.x1 > rect1.x1) rect1.x1 = rect2.x1;
-   if (rect2.x2 < rect1.x2) rect1.x2 = rect2.x2;
-   if (rect2.y1 > rect1.y1) rect1.y1 = rect2.y1;
-   if (rect2.y2 < rect1.y2) rect1.y2 = rect2.y2;
-
-   if (rect1.x1 > rect1.x2 || rect1.y1 > rect1.y2) return 0;
-
-   return (rect1.x2 - rect1.x1) * (rect1.y2 - rect1.y1);
-}
-
-/*****************************************************************/
-/** \name Context (un)binding functions                          */
-/*****************************************************************/
-/*@{*/
-
-/**
- * Unbind context.
- * 
- * \param scrn the screen.
- * \param gc context.
- *
- * \return \c GL_TRUE on success, or \c GL_FALSE on failure.
- * 
- * \internal
- * This function calls __DriverAPIRec::UnbindContext, and then decrements
- * __DRIdrawableRec::refcount which must be non-zero for a successful
- * return.
- * 
- * While casting the opaque private pointers associated with the parameters
- * into their respective real types it also assures they are not \c NULL. 
- */
-static int driUnbindContext(__DRIcontext *pcp)
-{
-    __DRIscreen *psp;
-    __DRIdrawable *pdp;
-    __DRIdrawable *prp;
-
-    /*
-    ** Assume error checking is done properly in glXMakeCurrent before
-    ** calling driUnbindContext.
-    */
-
-    if (pcp == NULL)
-        return GL_FALSE;
-
-    psp = pcp->driScreenPriv;
-    pdp = pcp->driDrawablePriv;
-    prp = pcp->driReadablePriv;
-
-    /* already unbound */
-    if (!pdp && !prp)
-      return GL_TRUE;
-    /* Let driver unbind drawable from context */
-    (*psp->DriverAPI.UnbindContext)(pcp);
-
-    assert(pdp);
-    if (pdp->refcount == 0) {
-	/* ERROR!!! */
-	return GL_FALSE;
-    }
-
-    dri_put_drawable(pdp);
-
-    if (prp != pdp) {
-        if (prp->refcount == 0) {
-	    /* ERROR!!! */
-	    return GL_FALSE;
-	}
-
-    	dri_put_drawable(prp);
-    }
-
-
-    /* XXX this is disabled so that if we call SwapBuffers on an unbound
-     * window we can determine the last context bound to the window and
-     * use that context's lock. (BrianP, 2-Dec-2000)
-     */
-    pcp->driDrawablePriv = pcp->driReadablePriv = NULL;
-
-    return GL_TRUE;
-}
-
-/**
- * This function takes both a read buffer and a draw buffer.  This is needed
- * for \c glXMakeCurrentReadSGI or GLX 1.3's \c glXMakeContextCurrent
- * function.
- */
-static int driBindContext(__DRIcontext *pcp,
-			  __DRIdrawable *pdp,
-			  __DRIdrawable *prp)
-{
-    __DRIscreen *psp = NULL;
-
-    /*
-    ** Assume error checking is done properly in glXMakeCurrent before
-    ** calling driUnbindContext.
-    */
-
-    if (!pcp)
-	return GL_FALSE;
-
-    /* Bind the drawable to the context */
-    psp = pcp->driScreenPriv;
-    pcp->driDrawablePriv = pdp;
-    pcp->driReadablePriv = prp;
-    if (pdp) {
-	pdp->driContextPriv = pcp;
-	dri_get_drawable(pdp);
-    }
-    if (prp && pdp != prp) {
-	dri_get_drawable(prp);
-    }
-
-    /*
-    ** Now that we have a context associated with this drawable, we can
-    ** initialize the drawable information if has not been done before.
-    */
-
-    if (!psp->dri2.enabled) {
-	if (pdp && !pdp->pStamp) {
-	    DRM_SPINLOCK(&psp->pSAREA->drawable_lock, psp->drawLockID);
-	    __driUtilUpdateDrawableInfo(pdp);
-	    DRM_SPINUNLOCK(&psp->pSAREA->drawable_lock, psp->drawLockID);
-	}
-	if (prp && pdp != prp && !prp->pStamp) {
-	    DRM_SPINLOCK(&psp->pSAREA->drawable_lock, psp->drawLockID);
-	    __driUtilUpdateDrawableInfo(prp);
-	    DRM_SPINUNLOCK(&psp->pSAREA->drawable_lock, psp->drawLockID);
-        }
-    }
-
-    /* Call device-specific MakeCurrent */
-    return (*psp->DriverAPI.MakeCurrent)(pcp, pdp, prp);
-}
-
-/*@}*/
-
-
-/*****************************************************************/
-/** \name Drawable handling functions                            */
-/*****************************************************************/
-/*@{*/
-
-/**
- * Update private drawable information.
- *
- * \param pdp pointer to the private drawable information to update.
- * 
- * This function basically updates the __DRIdrawable struct's
- * cliprect information by calling \c __DRIinterfaceMethods::getDrawableInfo.
- * This is usually called by the DRI_VALIDATE_DRAWABLE_INFO macro which
- * compares the __DRIdrwablePrivate pStamp and lastStamp values.  If
- * the values are different that means we have to update the clipping
- * info.
- */
-void
-__driUtilUpdateDrawableInfo(__DRIdrawable *pdp)
-{
-    __DRIscreen *psp = pdp->driScreenPriv;
-    __DRIcontext *pcp = pdp->driContextPriv;
-    
-    if (!pcp 
-	|| ((pdp != pcp->driDrawablePriv) && (pdp != pcp->driReadablePriv))) {
-	/* ERROR!!! 
-	 * ...but we must ignore it. There can be many contexts bound to a
-	 * drawable.
-	 */
-    }
-
-    if (pdp->pClipRects) {
-	free(pdp->pClipRects); 
-	pdp->pClipRects = NULL;
-    }
-
-    if (pdp->pBackClipRects) {
-	free(pdp->pBackClipRects); 
-	pdp->pBackClipRects = NULL;
-    }
-
-    DRM_SPINUNLOCK(&psp->pSAREA->drawable_lock, psp->drawLockID);
-
-    if (! (*psp->getDrawableInfo->getDrawableInfo)(pdp,
-			  &pdp->index, &pdp->lastStamp,
-			  &pdp->x, &pdp->y, &pdp->w, &pdp->h,
-			  &pdp->numClipRects, &pdp->pClipRects,
-			  &pdp->backX,
-			  &pdp->backY,
-			  &pdp->numBackClipRects,
-			  &pdp->pBackClipRects,
-			  pdp->loaderPrivate)) {
-	/* Error -- eg the window may have been destroyed.  Keep going
-	 * with no cliprects.
-	 */
-        pdp->pStamp = &pdp->lastStamp; /* prevent endless loop */
-	pdp->numClipRects = 0;
-	pdp->pClipRects = NULL;
-	pdp->numBackClipRects = 0;
-	pdp->pBackClipRects = NULL;
-    }
-    else
-       pdp->pStamp = &(psp->pSAREA->drawableTable[pdp->index].stamp);
-
-    DRM_SPINLOCK(&psp->pSAREA->drawable_lock, psp->drawLockID);
-}
-
-/*@}*/
-
-/*****************************************************************/
-/** \name GLX callbacks                                          */
-/*****************************************************************/
-/*@{*/
-
-static void driReportDamage(__DRIdrawable *pdp,
-			    struct drm_clip_rect *pClipRects, int numClipRects)
-{
-    __DRIscreen *psp = pdp->driScreenPriv;
-
-    /* Check that we actually have the new damage report method */
-    if (psp->damage) {
-	/* Report the damage.  Currently, all our drivers draw
-	 * directly to the front buffer, so we report the damage there
-	 * rather than to the backing storein (if any).
-	 */
-	(*psp->damage->reportDamage)(pdp,
-				     pdp->x, pdp->y,
-				     pClipRects, numClipRects,
-				     GL_TRUE, pdp->loaderPrivate);
-    }
-}
-
-
-/**
- * Swap buffers.
- *
- * \param drawablePrivate opaque pointer to the per-drawable private info.
- * 
- * \internal
- * This function calls __DRIdrawable::swapBuffers.
- * 
- * Is called directly from glXSwapBuffers().
- */
-static void driSwapBuffers(__DRIdrawable *dPriv)
-{
-    __DRIscreen *psp = dPriv->driScreenPriv;
-    drm_clip_rect_t *rects;
-    int i;
-
-    psp->DriverAPI.SwapBuffers(dPriv);
-
-    if (!dPriv->numClipRects)
-        return;
-
-    rects = malloc(sizeof(*rects) * dPriv->numClipRects);
-
-    if (!rects)
-        return;
-
-    for (i = 0; i < dPriv->numClipRects; i++) {
-        rects[i].x1 = dPriv->pClipRects[i].x1 - dPriv->x;
-        rects[i].y1 = dPriv->pClipRects[i].y1 - dPriv->y;
-        rects[i].x2 = dPriv->pClipRects[i].x2 - dPriv->x;
-        rects[i].y2 = dPriv->pClipRects[i].y2 - dPriv->y;
-    }
-
-    driReportDamage(dPriv, rects, dPriv->numClipRects);
-    free(rects);
-}
-
-static int driDrawableGetMSC( __DRIscreen *sPriv, __DRIdrawable *dPriv,
-			      int64_t *msc )
-{
-    return sPriv->DriverAPI.GetDrawableMSC(sPriv, dPriv, msc);
-}
-
-
-static int driWaitForMSC(__DRIdrawable *dPriv, int64_t target_msc,
-			 int64_t divisor, int64_t remainder,
-			 int64_t * msc, int64_t * sbc)
-{
-    __DRIswapInfo  sInfo;
-    int  status;
-
-    status = dPriv->driScreenPriv->DriverAPI.WaitForMSC( dPriv, target_msc,
-                                                         divisor, remainder,
-                                                         msc );
-
-    /* GetSwapInfo() may not be provided by the driver if GLX_SGI_video_sync
-     * is supported but GLX_OML_sync_control is not.  Therefore, don't return
-     * an error value if GetSwapInfo() is not implemented.
-    */
-    if ( status == 0
-         && dPriv->driScreenPriv->DriverAPI.GetSwapInfo ) {
-        status = dPriv->driScreenPriv->DriverAPI.GetSwapInfo( dPriv, & sInfo );
-        *sbc = sInfo.swap_count;
-    }
-
-    return status;
-}
-
-
-const __DRImediaStreamCounterExtension driMediaStreamCounterExtension = {
-    { __DRI_MEDIA_STREAM_COUNTER, __DRI_MEDIA_STREAM_COUNTER_VERSION },
-    driWaitForMSC,
-    driDrawableGetMSC,
-};
-
-
-static void driCopySubBuffer(__DRIdrawable *dPriv,
-			      int x, int y, int w, int h)
-{
-    drm_clip_rect_t rect;
-
-    rect.x1 = x;
-    rect.y1 = dPriv->h - y - h;
-    rect.x2 = x + w;
-    rect.y2 = rect.y1 + h;
-    driReportDamage(dPriv, &rect, 1);
-
-    dPriv->driScreenPriv->DriverAPI.CopySubBuffer(dPriv, x, y, w, h);
-}
-
-const __DRIcopySubBufferExtension driCopySubBufferExtension = {
-    { __DRI_COPY_SUB_BUFFER, __DRI_COPY_SUB_BUFFER_VERSION },
-    driCopySubBuffer
-};
-
-static void driSetSwapInterval(__DRIdrawable *dPriv, unsigned int interval)
-{
-    dPriv->swap_interval = interval;
-}
-
-static unsigned int driGetSwapInterval(__DRIdrawable *dPriv)
-{
-    return dPriv->swap_interval;
-}
-
-const __DRIswapControlExtension driSwapControlExtension = {
-    { __DRI_SWAP_CONTROL, __DRI_SWAP_CONTROL_VERSION },
-    driSetSwapInterval,
-    driGetSwapInterval
-};
-
-
-/**
- * This is called via __DRIscreenRec's createNewDrawable pointer.
- */
-static __DRIdrawable *
-driCreateNewDrawable(__DRIscreen *psp, const __DRIconfig *config,
-		     drm_drawable_t hwDrawable, int renderType,
-		     const int *attrs, void *data)
-{
-    __DRIdrawable *pdp;
-
-    /* Since pbuffers are not yet supported, no drawable attributes are
-     * supported either.
-     */
-    (void) attrs;
-
-    pdp = malloc(sizeof *pdp);
-    if (!pdp) {
-	return NULL;
-    }
-
-    pdp->driContextPriv = NULL;
-    pdp->loaderPrivate = data;
-    pdp->hHWDrawable = hwDrawable;
-    pdp->refcount = 1;
-    pdp->pStamp = NULL;
-    pdp->lastStamp = 0;
-    pdp->index = 0;
-    pdp->x = 0;
-    pdp->y = 0;
-    pdp->w = 0;
-    pdp->h = 0;
-    pdp->numClipRects = 0;
-    pdp->numBackClipRects = 0;
-    pdp->pClipRects = NULL;
-    pdp->pBackClipRects = NULL;
-    pdp->vblSeq = 0;
-    pdp->vblFlags = 0;
-
-    pdp->driScreenPriv = psp;
-
-    if (!(*psp->DriverAPI.CreateBuffer)(psp, pdp, &config->modes, 0)) {
-       free(pdp);
-       return NULL;
-    }
-
-    pdp->msc_base = 0;
-
-    /* This special default value is replaced with the configured
-     * default value when the drawable is first bound to a direct
-     * rendering context. 
-     */
-    pdp->swap_interval = (unsigned)-1;
-
-    return pdp;
-}
-
-
-static __DRIdrawable *
-dri2CreateNewDrawable(__DRIscreen *screen,
-		      const __DRIconfig *config,
-		      void *loaderPrivate)
-{
-    __DRIdrawable *pdraw;
-
-    pdraw = driCreateNewDrawable(screen, config, 0, 0, NULL, loaderPrivate);
-    if (!pdraw)
-    	return NULL;
-
-    pdraw->pClipRects = &pdraw->dri2.clipRect;
-    pdraw->pBackClipRects = &pdraw->dri2.clipRect;
-
-    pdraw->pStamp = &pdraw->dri2.stamp;
-    *pdraw->pStamp = pdraw->lastStamp + 1;
-
-    return pdraw;
-}
-
-static __DRIbuffer *
-dri2AllocateBuffer(__DRIscreen *screen,
-		   unsigned int attachment, unsigned int format,
-		   int width, int height)
-{
-    return (*screen->DriverAPI.AllocateBuffer)(screen, attachment, format,
-					       width, height);
-}
-
-static void
-dri2ReleaseBuffer(__DRIscreen *screen, __DRIbuffer *buffer)
-{
-   (*screen->DriverAPI.ReleaseBuffer)(screen, buffer);
-}
-
-
-static int
-dri2ConfigQueryb(__DRIscreen *screen, const char *var, GLboolean *val)
-{
-   if (!driCheckOption(&screen->optionCache, var, DRI_BOOL))
-      return -1;
-
-   *val = driQueryOptionb(&screen->optionCache, var);
-
-   return 0;
-}
-
-static int
-dri2ConfigQueryi(__DRIscreen *screen, const char *var, GLint *val)
-{
-   if (!driCheckOption(&screen->optionCache, var, DRI_INT) &&
-       !driCheckOption(&screen->optionCache, var, DRI_ENUM))
-      return -1;
-
-    *val = driQueryOptioni(&screen->optionCache, var);
-
-    return 0;
-}
-
-static int
-dri2ConfigQueryf(__DRIscreen *screen, const char *var, GLfloat *val)
-{
-   if (!driCheckOption(&screen->optionCache, var, DRI_FLOAT))
-      return -1;
-
-    *val = driQueryOptionf(&screen->optionCache, var);
-
-    return 0;
-}
-
-
-static void dri_get_drawable(__DRIdrawable *pdp)
-{
-    pdp->refcount++;
-}
-	
-static void dri_put_drawable(__DRIdrawable *pdp)
-{
-    __DRIscreen *psp;
-
-    if (pdp) {
-	pdp->refcount--;
-	if (pdp->refcount)
-	    return;
-
-	psp = pdp->driScreenPriv;
-        (*psp->DriverAPI.DestroyBuffer)(pdp);
-	if (pdp->pClipRects && pdp->pClipRects != &pdp->dri2.clipRect) {
-	    free(pdp->pClipRects);
-	    pdp->pClipRects = NULL;
-	}
-	if (pdp->pBackClipRects && pdp->pClipRects != &pdp->dri2.clipRect) {
-	    free(pdp->pBackClipRects);
-	    pdp->pBackClipRects = NULL;
-	}
-	free(pdp);
-    }
-}
-
-static void
-driDestroyDrawable(__DRIdrawable *pdp)
-{
-    dri_put_drawable(pdp);
-}
-
-/*@}*/
-
-
-/*****************************************************************/
-/** \name Context handling functions                             */
-/*****************************************************************/
-/*@{*/
-
-/**
- * Destroy the per-context private information.
- * 
- * \internal
- * This function calls __DriverAPIRec::DestroyContext on \p contextPrivate, calls
- * drmDestroyContext(), and finally frees \p contextPrivate.
- */
-static void
-driDestroyContext(__DRIcontext *pcp)
-{
-    if (pcp) {
-	(*pcp->driScreenPriv->DriverAPI.DestroyContext)(pcp);
-	free(pcp);
-    }
-}
-
-
-/**
- * Create the per-drawable private driver information.
- * 
- * \param render_type   Type of rendering target.  \c GLX_RGBA is the only
- *                      type likely to ever be supported for direct-rendering.
- * \param shared        Context with which to share textures, etc. or NULL
- *
- * \returns An opaque pointer to the per-context private information on
- *          success, or \c NULL on failure.
- * 
- * \internal
- * This function allocates and fills a __DRIcontextRec structure.  It
- * performs some device independent initialization and passes all the
- * relevent information to __DriverAPIRec::CreateContext to create the
- * context.
- *
- */
-static __DRIcontext *
-driCreateNewContext(__DRIscreen *psp, const __DRIconfig *config,
-		    int render_type, __DRIcontext *shared, 
-		    drm_context_t hwContext, void *data)
-{
-    __DRIcontext *pcp;
-    void * const shareCtx = (shared != NULL) ? shared->driverPrivate : NULL;
-
-    pcp = malloc(sizeof *pcp);
-    if (!pcp)
-	return NULL;
-
-    pcp->driScreenPriv = psp;
-    pcp->driDrawablePriv = NULL;
-    pcp->loaderPrivate = data;
-    
-    pcp->dri2.draw_stamp = 0;
-    pcp->dri2.read_stamp = 0;
-
-    pcp->hHWContext = hwContext;
-
-    if ( !(*psp->DriverAPI.CreateContext)(API_OPENGL,
-					  &config->modes, pcp, shareCtx) ) {
-        free(pcp);
-        return NULL;
-    }
-
-    return pcp;
-}
-
-static unsigned int
-dri2GetAPIMask(__DRIscreen *screen)
-{
-    return screen->api_mask;
-}
-
-static __DRIcontext *
-dri2CreateNewContextForAPI(__DRIscreen *screen, int api,
-			   const __DRIconfig *config,
-			   __DRIcontext *shared, void *data)
-{
-    __DRIcontext *context;
-    const struct gl_config *modes = (config != NULL) ? &config->modes : NULL;
-    void *shareCtx = (shared != NULL) ? shared->driverPrivate : NULL;
-    gl_api mesa_api;
-
-    if (!(screen->api_mask & (1 << api)))
-	return NULL;
-
-    switch (api) {
-    case __DRI_API_OPENGL:
-	    mesa_api = API_OPENGL;
-	    break;
-    case __DRI_API_GLES:
-	    mesa_api = API_OPENGLES;
-	    break;
-    case __DRI_API_GLES2:
-	    mesa_api = API_OPENGLES2;
-	    break;
-    default:
-	    return NULL;
-    }
-
-    context = malloc(sizeof *context);
-    if (!context)
-	return NULL;
-
-    context->driScreenPriv = screen;
-    context->driDrawablePriv = NULL;
-    context->loaderPrivate = data;
-    
-    if (!(*screen->DriverAPI.CreateContext)(mesa_api, modes,
-					    context, shareCtx) ) {
-        free(context);
-        return NULL;
-    }
-
-    return context;
-}
-
-
-static __DRIcontext *
-dri2CreateNewContext(__DRIscreen *screen, const __DRIconfig *config,
-		      __DRIcontext *shared, void *data)
-{
-   return dri2CreateNewContextForAPI(screen, __DRI_API_OPENGL,
-				     config, shared, data);
-}
-
-static int
-driCopyContext(__DRIcontext *dest, __DRIcontext *src, unsigned long mask)
-{
-    return GL_FALSE;
-}
-
-/*@}*/
-
-
-/*****************************************************************/
-/** \name Screen handling functions                              */
-/*****************************************************************/
-/*@{*/
-
-/**
- * Destroy the per-screen private information.
- * 
- * \internal
- * This function calls __DriverAPIRec::DestroyScreen on \p screenPrivate, calls
- * drmClose(), and finally frees \p screenPrivate.
- */
-static void driDestroyScreen(__DRIscreen *psp)
-{
-    if (psp) {
-	/* No interaction with the X-server is possible at this point.  This
-	 * routine is called after XCloseDisplay, so there is no protocol
-	 * stream open to the X-server anymore.
-	 */
-
-       _mesa_destroy_shader_compiler();
-
-	if (psp->DriverAPI.DestroyScreen)
-	    (*psp->DriverAPI.DestroyScreen)(psp);
-
-	if (!psp->dri2.enabled) {
-	   (void)drmUnmap((drmAddress)psp->pSAREA, SAREA_MAX);
-	   (void)drmUnmap((drmAddress)psp->pFB, psp->fbSize);
-	   (void)drmCloseOnce(psp->fd);
-	} else {
-	   driDestroyOptionCache(&psp->optionCache);
-	   driDestroyOptionInfo(&psp->optionInfo);
-	}
-
-	free(psp);
-    }
-}
-
-static void
-setupLoaderExtensions(__DRIscreen *psp,
-		      const __DRIextension **extensions)
-{
-    int i;
-
-    for (i = 0; extensions[i]; i++) {
-	if (strcmp(extensions[i]->name, __DRI_GET_DRAWABLE_INFO) == 0)
-	    psp->getDrawableInfo = (__DRIgetDrawableInfoExtension *) extensions[i];
-	if (strcmp(extensions[i]->name, __DRI_DAMAGE) == 0)
-	    psp->damage = (__DRIdamageExtension *) extensions[i];
-	if (strcmp(extensions[i]->name, __DRI_SYSTEM_TIME) == 0)
-	    psp->systemTime = (__DRIsystemTimeExtension *) extensions[i];
-	if (strcmp(extensions[i]->name, __DRI_DRI2_LOADER) == 0)
-	    psp->dri2.loader = (__DRIdri2LoaderExtension *) extensions[i];
-	if (strcmp(extensions[i]->name, __DRI_IMAGE_LOOKUP) == 0)
-	    psp->dri2.image = (__DRIimageLookupExtension *) extensions[i];
-	if (strcmp(extensions[i]->name, __DRI_USE_INVALIDATE) == 0)
-	    psp->dri2.useInvalidate = (__DRIuseInvalidateExtension *) extensions[i];
-    }
-}
-
-/**
- * This is the bootstrap function for the driver.  libGL supplies all of the
- * requisite information about the system, and the driver initializes itself.
- * This routine also fills in the linked list pointed to by \c driver_modes
- * with the \c struct gl_config that the driver can support for windows or
- * pbuffers.
- *
- * For legacy DRI.
- * 
- * \param scrn  Index of the screen
- * \param ddx_version Version of the 2D DDX.  This may not be meaningful for
- *                    all drivers.
- * \param dri_version Version of the "server-side" DRI.
- * \param drm_version Version of the kernel DRM.
- * \param frame_buffer Data describing the location and layout of the
- *                     framebuffer.
- * \param pSAREA       Pointer to the SAREA.
- * \param fd           Device handle for the DRM.
- * \param extensions   ??
- * \param driver_modes  Returns modes suppoted by the driver
- * \param loaderPrivate  ??
- * 
- * \note There is no need to check the minimum API version in this
- * function.  Since the name of this function is versioned, it is
- * impossible for a loader that is too old to even load this driver.
- */
-static __DRIscreen *
-driCreateNewScreen(int scrn,
-		   const __DRIversion *ddx_version,
-		   const __DRIversion *dri_version,
-		   const __DRIversion *drm_version,
-		   const __DRIframebuffer *frame_buffer,
-		   drmAddress pSAREA, int fd, 
-		   const __DRIextension **extensions,
-		   const __DRIconfig ***driver_modes,
-		   void *loaderPrivate)
-{
-    static const __DRIextension *emptyExtensionList[] = { NULL };
-    __DRIscreen *psp;
-
-    if (driDriverAPI.InitScreen == NULL)
-	return NULL;
-
-    psp = calloc(1, sizeof *psp);
-    if (!psp)
-	return NULL;
-
-    setupLoaderExtensions(psp, extensions);
-
-    /*
-    ** NOT_DONE: This is used by the X server to detect when the client
-    ** has died while holding the drawable lock.  The client sets the
-    ** drawable lock to this value.
-    */
-    psp->drawLockID = 1;
-
-    psp->drm_version = *drm_version;
-    psp->ddx_version = *ddx_version;
-    psp->dri_version = *dri_version;
-
-    psp->pSAREA = pSAREA;
-    psp->lock = (drmLock *) &psp->pSAREA->lock;
-
-    psp->pFB = frame_buffer->base;
-    psp->fbSize = frame_buffer->size;
-    psp->fbStride = frame_buffer->stride;
-    psp->fbWidth = frame_buffer->width;
-    psp->fbHeight = frame_buffer->height;
-    psp->devPrivSize = frame_buffer->dev_priv_size;
-    psp->pDevPriv = frame_buffer->dev_priv;
-    psp->fbBPP = psp->fbStride * 8 / frame_buffer->width;
-
-    psp->extensions = emptyExtensionList;
-    psp->fd = fd;
-    psp->myNum = scrn;
-    psp->dri2.enabled = GL_FALSE;
-
-    psp->DriverAPI = driDriverAPI;
-    psp->api_mask = (1 << __DRI_API_OPENGL);
-
-    *driver_modes = driDriverAPI.InitScreen(psp);
-    if (*driver_modes == NULL) {
-	free(psp);
-	return NULL;
-    }
-
-    return psp;
-}
-
-/**
- * DRI2
- */
-static __DRIscreen *
-dri2CreateNewScreen(int scrn, int fd,
-		    const __DRIextension **extensions,
-		    const __DRIconfig ***driver_configs, void *data)
-{
-    static const __DRIextension *emptyExtensionList[] = { NULL };
-    __DRIscreen *psp;
-    drmVersionPtr version;
-
-    if (driDriverAPI.InitScreen2 == NULL)
-        return NULL;
-
-    psp = calloc(1, sizeof(*psp));
-    if (!psp)
-	return NULL;
-
-    setupLoaderExtensions(psp, extensions);
-
-    version = drmGetVersion(fd);
-    if (version) {
-	psp->drm_version.major = version->version_major;
-	psp->drm_version.minor = version->version_minor;
-	psp->drm_version.patch = version->version_patchlevel;
-	drmFreeVersion(version);
-    }
-
-    psp->extensions = emptyExtensionList;
-    psp->fd = fd;
-    psp->myNum = scrn;
-    psp->dri2.enabled = GL_TRUE;
-
-    psp->DriverAPI = driDriverAPI;
-    psp->api_mask = (1 << __DRI_API_OPENGL);
-    *driver_configs = driDriverAPI.InitScreen2(psp);
-    if (*driver_configs == NULL) {
-	free(psp);
-	return NULL;
-    }
-
-    psp->DriverAPI = driDriverAPI;
-    psp->loaderPrivate = data;
-
-    driParseOptionInfo(&psp->optionInfo, __dri2ConfigOptions,
-		       __dri2NConfigOptions);
-    driParseConfigFiles(&psp->optionCache, &psp->optionInfo, psp->myNum,
-			"dri2");
-
-    return psp;
-}
-
-static const __DRIextension **driGetExtensions(__DRIscreen *psp)
-{
-    return psp->extensions;
-}
-
-/** Core interface */
-const __DRIcoreExtension driCoreExtension = {
-    { __DRI_CORE, __DRI_CORE_VERSION },
-    NULL,
-    driDestroyScreen,
-    driGetExtensions,
-    driGetConfigAttrib,
-    driIndexConfigAttrib,
-    NULL,
-    driDestroyDrawable,
-    driSwapBuffers,
-    NULL,
-    driCopyContext,
-    driDestroyContext,
-    driBindContext,
-    driUnbindContext
-};
-
-/** Legacy DRI interface */
-const __DRIlegacyExtension driLegacyExtension = {
-    { __DRI_LEGACY, __DRI_LEGACY_VERSION },
-    driCreateNewScreen,
-    driCreateNewDrawable,
-    driCreateNewContext,
-};
-
-/** DRI2 interface */
-const __DRIdri2Extension driDRI2Extension = {
-    { __DRI_DRI2, __DRI_DRI2_VERSION },
-    dri2CreateNewScreen,
-    dri2CreateNewDrawable,
-    dri2CreateNewContext,
-    dri2GetAPIMask,
-    dri2CreateNewContextForAPI,
-    dri2AllocateBuffer,
-    dri2ReleaseBuffer
-};
-
-const __DRI2configQueryExtension dri2ConfigQueryExtension = {
-   { __DRI2_CONFIG_QUERY, __DRI2_CONFIG_QUERY_VERSION },
-   dri2ConfigQueryb,
-   dri2ConfigQueryi,
-   dri2ConfigQueryf,
-};
-
-/**
- * Calculate amount of swap interval used between GLX buffer swaps.
- * 
- * The usage value, on the range [0,max], is the fraction of total swap
- * interval time used between GLX buffer swaps is calculated.
- *
- *            \f$p = t_d / (i * t_r)\f$
- * 
- * Where \f$t_d\f$ is the time since the last GLX buffer swap, \f$i\f$ is the
- * swap interval (as set by \c glXSwapIntervalSGI), and \f$t_r\f$ time
- * required for a single vertical refresh period (as returned by \c
- * glXGetMscRateOML).
- * 
- * See the documentation for the GLX_MESA_swap_frame_usage extension for more
- * details.
- *
- * \param   dPriv  Pointer to the private drawable structure.
- * \return  If less than a single swap interval time period was required
- *          between GLX buffer swaps, a number greater than 0 and less than
- *          1.0 is returned.  If exactly one swap interval time period is
- *          required, 1.0 is returned, and if more than one is required then
- *          a number greater than 1.0 will be returned.
- *
- * \sa glXSwapIntervalSGI glXGetMscRateOML
- * 
- * \todo Instead of caching the \c glXGetMscRateOML function pointer, would it
- *       be possible to cache the sync rate?
- */
-float
-driCalculateSwapUsage( __DRIdrawable *dPriv, int64_t last_swap_ust,
-		       int64_t current_ust )
-{
-   int32_t   n;
-   int32_t   d;
-   int       interval;
-   float     usage = 1.0;
-   __DRIscreen *psp = dPriv->driScreenPriv;
-
-   if ( (*psp->systemTime->getMSCRate)(dPriv, &n, &d, dPriv->loaderPrivate) ) {
-      interval = (dPriv->swap_interval != 0) ? dPriv->swap_interval : 1;
-
-
-      /* We want to calculate
-       * (current_UST - last_swap_UST) / (interval * us_per_refresh).  We get
-       * current_UST by calling __glXGetUST.  last_swap_UST is stored in
-       * dPriv->swap_ust.  interval has already been calculated.
-       *
-       * The only tricky part is us_per_refresh.  us_per_refresh is
-       * 1000000 / MSC_rate.  We know the MSC_rate is n / d.  We can flip it
-       * around and say us_per_refresh = 1000000 * d / n.  Since this goes in
-       * the denominator of the final calculation, we calculate
-       * (interval * 1000000 * d) and move n into the numerator.
-       */
-
-      usage = (current_ust - last_swap_ust);
-      usage *= n;
-      usage /= (interval * d);
-      usage /= 1000000.0;
-   }
-   
-   return usage;
-}
-
-void
-dri2InvalidateDrawable(__DRIdrawable *drawable)
-{
-    drawable->dri2.stamp++;
-}
-
-/*@}*/
-=======
-/**
- * \file dri_util.c
- * DRI utility functions.
- *
- * This module acts as glue between GLX and the actual hardware driver.  A DRI
- * driver doesn't really \e have to use any of this - it's optional.  But, some
- * useful stuff is done here that otherwise would have to be duplicated in most
- * drivers.
- * 
- * Basically, these utility functions take care of some of the dirty details of
- * screen initialization, context creation, context binding, DRM setup, etc.
- *
- * These functions are compiled into each DRI driver so libGL.so knows nothing
- * about them.
- */
-
-
-#include <assert.h>
-#include <stdarg.h>
-#include <unistd.h>
-#include <sys/mman.h>
-#include <stdio.h>
-
-#ifndef MAP_FAILED
-#define MAP_FAILED ((void *)-1)
-#endif
-
-#include "main/imports.h"
-#define None 0
-
-#include "dri_util.h"
-#include "drm_sarea.h"
-#include "utils.h"
-#include "xmlpool.h"
-#include "../glsl/glsl_parser_extras.h"
-
-PUBLIC const char __dri2ConfigOptions[] =
-   DRI_CONF_BEGIN
-      DRI_CONF_SECTION_PERFORMANCE
-         DRI_CONF_VBLANK_MODE(DRI_CONF_VBLANK_DEF_INTERVAL_1)
-      DRI_CONF_SECTION_END
-   DRI_CONF_END;
-
-static const uint __dri2NConfigOptions = 1;
-
-#ifndef GLX_OML_sync_control
-typedef GLboolean ( * PFNGLXGETMSCRATEOMLPROC) (__DRIdrawable *drawable, int32_t *numerator, int32_t *denominator);
-#endif
-
-static void dri_get_drawable(__DRIdrawable *pdp);
-static void dri_put_drawable(__DRIdrawable *pdp);
-
-/**
- * This is just a token extension used to signal that the driver
- * supports setting a read drawable.
- */
-const __DRIextension driReadDrawableExtension = {
-    __DRI_READ_DRAWABLE, __DRI_READ_DRAWABLE_VERSION
-};
-
-GLint
-driIntersectArea( drm_clip_rect_t rect1, drm_clip_rect_t rect2 )
-{
-   if (rect2.x1 > rect1.x1) rect1.x1 = rect2.x1;
-   if (rect2.x2 < rect1.x2) rect1.x2 = rect2.x2;
-   if (rect2.y1 > rect1.y1) rect1.y1 = rect2.y1;
-   if (rect2.y2 < rect1.y2) rect1.y2 = rect2.y2;
-
-   if (rect1.x1 > rect1.x2 || rect1.y1 > rect1.y2) return 0;
-
-   return (rect1.x2 - rect1.x1) * (rect1.y2 - rect1.y1);
-}
-
-/*****************************************************************/
-/** \name Context (un)binding functions                          */
-/*****************************************************************/
-/*@{*/
-
-/**
- * Unbind context.
- * 
- * \param scrn the screen.
- * \param gc context.
- *
- * \return \c GL_TRUE on success, or \c GL_FALSE on failure.
- * 
- * \internal
- * This function calls __DriverAPIRec::UnbindContext, and then decrements
- * __DRIdrawableRec::refcount which must be non-zero for a successful
- * return.
- * 
- * While casting the opaque private pointers associated with the parameters
- * into their respective real types it also assures they are not \c NULL. 
- */
-static int driUnbindContext(__DRIcontext *pcp)
-{
-    __DRIscreen *psp;
-    __DRIdrawable *pdp;
-    __DRIdrawable *prp;
-
-    /*
-    ** Assume error checking is done properly in glXMakeCurrent before
-    ** calling driUnbindContext.
-    */
-
-    if (pcp == NULL)
-        return GL_FALSE;
-
-    psp = pcp->driScreenPriv;
-    pdp = pcp->driDrawablePriv;
-    prp = pcp->driReadablePriv;
-
-    /* already unbound */
-    if (!pdp && !prp)
-      return GL_TRUE;
-    /* Let driver unbind drawable from context */
-    (*psp->DriverAPI.UnbindContext)(pcp);
-
-    assert(pdp);
-    if (pdp->refcount == 0) {
-	/* ERROR!!! */
-	return GL_FALSE;
-    }
-
-    dri_put_drawable(pdp);
-
-    if (prp != pdp) {
-        if (prp->refcount == 0) {
-	    /* ERROR!!! */
-	    return GL_FALSE;
-	}
-
-    	dri_put_drawable(prp);
-    }
-
-
-    /* XXX this is disabled so that if we call SwapBuffers on an unbound
-     * window we can determine the last context bound to the window and
-     * use that context's lock. (BrianP, 2-Dec-2000)
-     */
-    pcp->driDrawablePriv = pcp->driReadablePriv = NULL;
-
-    return GL_TRUE;
-}
-
-/**
- * This function takes both a read buffer and a draw buffer.  This is needed
- * for \c glXMakeCurrentReadSGI or GLX 1.3's \c glXMakeContextCurrent
- * function.
- */
-static int driBindContext(__DRIcontext *pcp,
-			  __DRIdrawable *pdp,
-			  __DRIdrawable *prp)
-{
-    __DRIscreen *psp = NULL;
-
-    /*
-    ** Assume error checking is done properly in glXMakeCurrent before
-    ** calling driUnbindContext.
-    */
-
-    if (!pcp)
-	return GL_FALSE;
-
-    /* Bind the drawable to the context */
-    psp = pcp->driScreenPriv;
-    pcp->driDrawablePriv = pdp;
-    pcp->driReadablePriv = prp;
-    if (pdp) {
-	pdp->driContextPriv = pcp;
-	dri_get_drawable(pdp);
-    }
-    if (prp && pdp != prp) {
-	dri_get_drawable(prp);
-    }
-
-    /*
-    ** Now that we have a context associated with this drawable, we can
-    ** initialize the drawable information if has not been done before.
-    */
-
-    if (!psp->dri2.enabled) {
-	if (pdp && !pdp->pStamp) {
-	    DRM_SPINLOCK(&psp->pSAREA->drawable_lock, psp->drawLockID);
-	    __driUtilUpdateDrawableInfo(pdp);
-	    DRM_SPINUNLOCK(&psp->pSAREA->drawable_lock, psp->drawLockID);
-	}
-	if (prp && pdp != prp && !prp->pStamp) {
-	    DRM_SPINLOCK(&psp->pSAREA->drawable_lock, psp->drawLockID);
-	    __driUtilUpdateDrawableInfo(prp);
-	    DRM_SPINUNLOCK(&psp->pSAREA->drawable_lock, psp->drawLockID);
-        }
-    }
-
-    /* Call device-specific MakeCurrent */
-    return (*psp->DriverAPI.MakeCurrent)(pcp, pdp, prp);
-}
-
-/*@}*/
-
-
-/*****************************************************************/
-/** \name Drawable handling functions                            */
-/*****************************************************************/
-/*@{*/
-
-/**
- * Update private drawable information.
- *
- * \param pdp pointer to the private drawable information to update.
- * 
- * This function basically updates the __DRIdrawable struct's
- * cliprect information by calling \c __DRIinterfaceMethods::getDrawableInfo.
- * This is usually called by the DRI_VALIDATE_DRAWABLE_INFO macro which
- * compares the __DRIdrwablePrivate pStamp and lastStamp values.  If
- * the values are different that means we have to update the clipping
- * info.
- */
-void
-__driUtilUpdateDrawableInfo(__DRIdrawable *pdp)
-{
-    __DRIscreen *psp = pdp->driScreenPriv;
-    __DRIcontext *pcp = pdp->driContextPriv;
-    
-    if (!pcp 
-	|| ((pdp != pcp->driDrawablePriv) && (pdp != pcp->driReadablePriv))) {
-	/* ERROR!!! 
-	 * ...but we must ignore it. There can be many contexts bound to a
-	 * drawable.
-	 */
-    }
-
-    if (pdp->pClipRects) {
-	free(pdp->pClipRects); 
-	pdp->pClipRects = NULL;
-    }
-
-    if (pdp->pBackClipRects) {
-	free(pdp->pBackClipRects); 
-	pdp->pBackClipRects = NULL;
-    }
-
-    DRM_SPINUNLOCK(&psp->pSAREA->drawable_lock, psp->drawLockID);
-
-    if (! (*psp->getDrawableInfo->getDrawableInfo)(pdp,
-			  &pdp->index, &pdp->lastStamp,
-			  &pdp->x, &pdp->y, &pdp->w, &pdp->h,
-			  &pdp->numClipRects, &pdp->pClipRects,
-			  &pdp->backX,
-			  &pdp->backY,
-			  &pdp->numBackClipRects,
-			  &pdp->pBackClipRects,
-			  pdp->loaderPrivate)) {
-	/* Error -- eg the window may have been destroyed.  Keep going
-	 * with no cliprects.
-	 */
-        pdp->pStamp = &pdp->lastStamp; /* prevent endless loop */
-	pdp->numClipRects = 0;
-	pdp->pClipRects = NULL;
-	pdp->numBackClipRects = 0;
-	pdp->pBackClipRects = NULL;
-    }
-    else
-       pdp->pStamp = &(psp->pSAREA->drawableTable[pdp->index].stamp);
-
-    DRM_SPINLOCK(&psp->pSAREA->drawable_lock, psp->drawLockID);
-}
-
-/*@}*/
-
-/*****************************************************************/
-/** \name GLX callbacks                                          */
-/*****************************************************************/
-/*@{*/
-
-static void driReportDamage(__DRIdrawable *pdp,
-			    struct drm_clip_rect *pClipRects, int numClipRects)
-{
-    __DRIscreen *psp = pdp->driScreenPriv;
-
-    /* Check that we actually have the new damage report method */
-    if (psp->damage) {
-	/* Report the damage.  Currently, all our drivers draw
-	 * directly to the front buffer, so we report the damage there
-	 * rather than to the backing storein (if any).
-	 */
-	(*psp->damage->reportDamage)(pdp,
-				     pdp->x, pdp->y,
-				     pClipRects, numClipRects,
-				     GL_TRUE, pdp->loaderPrivate);
-    }
-}
-
-
-/**
- * Swap buffers.
- *
- * \param drawablePrivate opaque pointer to the per-drawable private info.
- * 
- * \internal
- * This function calls __DRIdrawable::swapBuffers.
- * 
- * Is called directly from glXSwapBuffers().
- */
-static void driSwapBuffers(__DRIdrawable *dPriv)
-{
-    __DRIscreen *psp = dPriv->driScreenPriv;
-    drm_clip_rect_t *rects;
-    int i;
-
-    psp->DriverAPI.SwapBuffers(dPriv);
-
-    if (!dPriv->numClipRects)
-        return;
-
-    rects = malloc(sizeof(*rects) * dPriv->numClipRects);
-
-    if (!rects)
-        return;
-
-    for (i = 0; i < dPriv->numClipRects; i++) {
-        rects[i].x1 = dPriv->pClipRects[i].x1 - dPriv->x;
-        rects[i].y1 = dPriv->pClipRects[i].y1 - dPriv->y;
-        rects[i].x2 = dPriv->pClipRects[i].x2 - dPriv->x;
-        rects[i].y2 = dPriv->pClipRects[i].y2 - dPriv->y;
-    }
-
-    driReportDamage(dPriv, rects, dPriv->numClipRects);
-    free(rects);
-}
-
-static int driDrawableGetMSC( __DRIscreen *sPriv, __DRIdrawable *dPriv,
-			      int64_t *msc )
-{
-    return sPriv->DriverAPI.GetDrawableMSC(sPriv, dPriv, msc);
-}
-
-
-static int driWaitForMSC(__DRIdrawable *dPriv, int64_t target_msc,
-			 int64_t divisor, int64_t remainder,
-			 int64_t * msc, int64_t * sbc)
-{
-    __DRIswapInfo  sInfo;
-    int  status;
-
-    status = dPriv->driScreenPriv->DriverAPI.WaitForMSC( dPriv, target_msc,
-                                                         divisor, remainder,
-                                                         msc );
-
-    /* GetSwapInfo() may not be provided by the driver if GLX_SGI_video_sync
-     * is supported but GLX_OML_sync_control is not.  Therefore, don't return
-     * an error value if GetSwapInfo() is not implemented.
-    */
-    if ( status == 0
-         && dPriv->driScreenPriv->DriverAPI.GetSwapInfo ) {
-        status = dPriv->driScreenPriv->DriverAPI.GetSwapInfo( dPriv, & sInfo );
-        *sbc = sInfo.swap_count;
-    }
-
-    return status;
-}
-
-
-const __DRImediaStreamCounterExtension driMediaStreamCounterExtension = {
-    { __DRI_MEDIA_STREAM_COUNTER, __DRI_MEDIA_STREAM_COUNTER_VERSION },
-    driWaitForMSC,
-    driDrawableGetMSC,
-};
-
-
-static void driCopySubBuffer(__DRIdrawable *dPriv,
-			      int x, int y, int w, int h)
-{
-    drm_clip_rect_t rect;
-
-    rect.x1 = x;
-    rect.y1 = dPriv->h - y - h;
-    rect.x2 = x + w;
-    rect.y2 = rect.y1 + h;
-    driReportDamage(dPriv, &rect, 1);
-
-    dPriv->driScreenPriv->DriverAPI.CopySubBuffer(dPriv, x, y, w, h);
-}
-
-const __DRIcopySubBufferExtension driCopySubBufferExtension = {
-    { __DRI_COPY_SUB_BUFFER, __DRI_COPY_SUB_BUFFER_VERSION },
-    driCopySubBuffer
-};
-
-static void driSetSwapInterval(__DRIdrawable *dPriv, unsigned int interval)
-{
-    dPriv->swap_interval = interval;
-}
-
-static unsigned int driGetSwapInterval(__DRIdrawable *dPriv)
-{
-    return dPriv->swap_interval;
-}
-
-const __DRIswapControlExtension driSwapControlExtension = {
-    { __DRI_SWAP_CONTROL, __DRI_SWAP_CONTROL_VERSION },
-    driSetSwapInterval,
-    driGetSwapInterval
-};
-
-
-/**
- * This is called via __DRIscreenRec's createNewDrawable pointer.
- */
-static __DRIdrawable *
-driCreateNewDrawable(__DRIscreen *psp, const __DRIconfig *config,
-		     drm_drawable_t hwDrawable, int renderType,
-		     const int *attrs, void *data)
-{
-    __DRIdrawable *pdp;
-
-    /* Since pbuffers are not yet supported, no drawable attributes are
-     * supported either.
-     */
-    (void) attrs;
-    (void) renderType;
-
-    pdp = malloc(sizeof *pdp);
-    if (!pdp) {
-	return NULL;
-    }
-
-    pdp->driContextPriv = NULL;
-    pdp->loaderPrivate = data;
-    pdp->hHWDrawable = hwDrawable;
-    pdp->refcount = 1;
-    pdp->pStamp = NULL;
-    pdp->lastStamp = 0;
-    pdp->index = 0;
-    pdp->x = 0;
-    pdp->y = 0;
-    pdp->w = 0;
-    pdp->h = 0;
-    pdp->numClipRects = 0;
-    pdp->numBackClipRects = 0;
-    pdp->pClipRects = NULL;
-    pdp->pBackClipRects = NULL;
-    pdp->vblSeq = 0;
-    pdp->vblFlags = 0;
-
-    pdp->driScreenPriv = psp;
-
-    if (!(*psp->DriverAPI.CreateBuffer)(psp, pdp, &config->modes, 0)) {
-       free(pdp);
-       return NULL;
-    }
-
-    pdp->msc_base = 0;
-
-    /* This special default value is replaced with the configured
-     * default value when the drawable is first bound to a direct
-     * rendering context. 
-     */
-    pdp->swap_interval = (unsigned)-1;
-
-    return pdp;
-}
-
-
-static __DRIdrawable *
-dri2CreateNewDrawable(__DRIscreen *screen,
-		      const __DRIconfig *config,
-		      void *loaderPrivate)
-{
-    __DRIdrawable *pdraw;
-
-    pdraw = driCreateNewDrawable(screen, config, 0, 0, NULL, loaderPrivate);
-    if (!pdraw)
-    	return NULL;
-
-    pdraw->pClipRects = &pdraw->dri2.clipRect;
-    pdraw->pBackClipRects = &pdraw->dri2.clipRect;
-
-    pdraw->pStamp = &pdraw->dri2.stamp;
-    *pdraw->pStamp = pdraw->lastStamp + 1;
-
-    return pdraw;
-}
-
-static __DRIbuffer *
-dri2AllocateBuffer(__DRIscreen *screen,
-		   unsigned int attachment, unsigned int format,
-		   int width, int height)
-{
-    return (*screen->DriverAPI.AllocateBuffer)(screen, attachment, format,
-					       width, height);
-}
-
-static void
-dri2ReleaseBuffer(__DRIscreen *screen, __DRIbuffer *buffer)
-{
-   (*screen->DriverAPI.ReleaseBuffer)(screen, buffer);
-}
-
-
-static int
-dri2ConfigQueryb(__DRIscreen *screen, const char *var, GLboolean *val)
-{
-   if (!driCheckOption(&screen->optionCache, var, DRI_BOOL))
-      return -1;
-
-   *val = driQueryOptionb(&screen->optionCache, var);
-
-   return 0;
-}
-
-static int
-dri2ConfigQueryi(__DRIscreen *screen, const char *var, GLint *val)
-{
-   if (!driCheckOption(&screen->optionCache, var, DRI_INT) &&
-       !driCheckOption(&screen->optionCache, var, DRI_ENUM))
-      return -1;
-
-    *val = driQueryOptioni(&screen->optionCache, var);
-
-    return 0;
-}
-
-static int
-dri2ConfigQueryf(__DRIscreen *screen, const char *var, GLfloat *val)
-{
-   if (!driCheckOption(&screen->optionCache, var, DRI_FLOAT))
-      return -1;
-
-    *val = driQueryOptionf(&screen->optionCache, var);
-
-    return 0;
-}
-
-
-static void dri_get_drawable(__DRIdrawable *pdp)
-{
-    pdp->refcount++;
-}
-	
-static void dri_put_drawable(__DRIdrawable *pdp)
-{
-    __DRIscreen *psp;
-
-    if (pdp) {
-	pdp->refcount--;
-	if (pdp->refcount)
-	    return;
-
-	psp = pdp->driScreenPriv;
-        (*psp->DriverAPI.DestroyBuffer)(pdp);
-	if (pdp->pClipRects && pdp->pClipRects != &pdp->dri2.clipRect) {
-	    free(pdp->pClipRects);
-	    pdp->pClipRects = NULL;
-	}
-	if (pdp->pBackClipRects && pdp->pClipRects != &pdp->dri2.clipRect) {
-	    free(pdp->pBackClipRects);
-	    pdp->pBackClipRects = NULL;
-	}
-	free(pdp);
-    }
-}
-
-static void
-driDestroyDrawable(__DRIdrawable *pdp)
-{
-    dri_put_drawable(pdp);
-}
-
-/*@}*/
-
-
-/*****************************************************************/
-/** \name Context handling functions                             */
-/*****************************************************************/
-/*@{*/
-
-/**
- * Destroy the per-context private information.
- * 
- * \internal
- * This function calls __DriverAPIRec::DestroyContext on \p contextPrivate, calls
- * drmDestroyContext(), and finally frees \p contextPrivate.
- */
-static void
-driDestroyContext(__DRIcontext *pcp)
-{
-    if (pcp) {
-	(*pcp->driScreenPriv->DriverAPI.DestroyContext)(pcp);
-	free(pcp);
-    }
-}
-
-
-/**
- * Create the per-drawable private driver information.
- * 
- * \param render_type   Type of rendering target.  \c GLX_RGBA_TYPE is the only
- *                      type likely to ever be supported for direct-rendering.
- *                      However, \c GLX_RGBA_FLOAT_TYPE_ARB may eventually be
- *                      supported by some drivers.
- * \param shared        Context with which to share textures, etc. or NULL
- *
- * \returns An opaque pointer to the per-context private information on
- *          success, or \c NULL on failure.
- * 
- * \internal
- * This function allocates and fills a __DRIcontextRec structure.  It
- * performs some device independent initialization and passes all the
- * relevent information to __DriverAPIRec::CreateContext to create the
- * context.
- *
- */
-static __DRIcontext *
-driCreateNewContext(__DRIscreen *psp, const __DRIconfig *config,
-		    int render_type, __DRIcontext *shared, 
-		    drm_context_t hwContext, void *data)
-{
-    __DRIcontext *pcp;
-    void * const shareCtx = (shared != NULL) ? shared->driverPrivate : NULL;
-
-    (void) render_type;
-
-    pcp = malloc(sizeof *pcp);
-    if (!pcp)
-	return NULL;
-
-    pcp->driScreenPriv = psp;
-    pcp->driDrawablePriv = NULL;
-    pcp->loaderPrivate = data;
-    
-    pcp->dri2.draw_stamp = 0;
-    pcp->dri2.read_stamp = 0;
-
-    pcp->hHWContext = hwContext;
-
-    if ( !(*psp->DriverAPI.CreateContext)(API_OPENGL,
-					  &config->modes, pcp, shareCtx) ) {
-        free(pcp);
-        return NULL;
-    }
-
-    return pcp;
-}
-
-static unsigned int
-dri2GetAPIMask(__DRIscreen *screen)
-{
-    return screen->api_mask;
-}
-
-static __DRIcontext *
-dri2CreateNewContextForAPI(__DRIscreen *screen, int api,
-			   const __DRIconfig *config,
-			   __DRIcontext *shared, void *data)
-{
-    __DRIcontext *context;
-    const struct gl_config *modes = (config != NULL) ? &config->modes : NULL;
-    void *shareCtx = (shared != NULL) ? shared->driverPrivate : NULL;
-    gl_api mesa_api;
-
-    if (!(screen->api_mask & (1 << api)))
-	return NULL;
-
-    switch (api) {
-    case __DRI_API_OPENGL:
-	    mesa_api = API_OPENGL;
-	    break;
-    case __DRI_API_GLES:
-	    mesa_api = API_OPENGLES;
-	    break;
-    case __DRI_API_GLES2:
-	    mesa_api = API_OPENGLES2;
-	    break;
-    default:
-	    return NULL;
-    }
-
-    context = malloc(sizeof *context);
-    if (!context)
-	return NULL;
-
-    context->driScreenPriv = screen;
-    context->driDrawablePriv = NULL;
-    context->loaderPrivate = data;
-    
-    if (!(*screen->DriverAPI.CreateContext)(mesa_api, modes,
-					    context, shareCtx) ) {
-        free(context);
-        return NULL;
-    }
-
-    return context;
-}
-
-
-static __DRIcontext *
-dri2CreateNewContext(__DRIscreen *screen, const __DRIconfig *config,
-		      __DRIcontext *shared, void *data)
-{
-   return dri2CreateNewContextForAPI(screen, __DRI_API_OPENGL,
-				     config, shared, data);
-}
-
-static int
-driCopyContext(__DRIcontext *dest, __DRIcontext *src, unsigned long mask)
-{
-    (void) dest;
-    (void) src;
-    (void) mask;
-    return GL_FALSE;
-}
-
-/*@}*/
-
-
-/*****************************************************************/
-/** \name Screen handling functions                              */
-/*****************************************************************/
-/*@{*/
-
-/**
- * Destroy the per-screen private information.
- * 
- * \internal
- * This function calls __DriverAPIRec::DestroyScreen on \p screenPrivate, calls
- * drmClose(), and finally frees \p screenPrivate.
- */
-static void driDestroyScreen(__DRIscreen *psp)
-{
-    if (psp) {
-	/* No interaction with the X-server is possible at this point.  This
-	 * routine is called after XCloseDisplay, so there is no protocol
-	 * stream open to the X-server anymore.
-	 */
-
-       _mesa_destroy_shader_compiler();
-
-	if (psp->DriverAPI.DestroyScreen)
-	    (*psp->DriverAPI.DestroyScreen)(psp);
-
-	if (!psp->dri2.enabled) {
-	   (void)drmUnmap((drmAddress)psp->pSAREA, SAREA_MAX);
-	   (void)drmUnmap((drmAddress)psp->pFB, psp->fbSize);
-	   (void)drmCloseOnce(psp->fd);
-	} else {
-	   driDestroyOptionCache(&psp->optionCache);
-	   driDestroyOptionInfo(&psp->optionInfo);
-	}
-
-	free(psp);
-    }
-}
-
-static void
-setupLoaderExtensions(__DRIscreen *psp,
-		      const __DRIextension **extensions)
-{
-    int i;
-
-    for (i = 0; extensions[i]; i++) {
-	if (strcmp(extensions[i]->name, __DRI_GET_DRAWABLE_INFO) == 0)
-	    psp->getDrawableInfo = (__DRIgetDrawableInfoExtension *) extensions[i];
-	if (strcmp(extensions[i]->name, __DRI_DAMAGE) == 0)
-	    psp->damage = (__DRIdamageExtension *) extensions[i];
-	if (strcmp(extensions[i]->name, __DRI_SYSTEM_TIME) == 0)
-	    psp->systemTime = (__DRIsystemTimeExtension *) extensions[i];
-	if (strcmp(extensions[i]->name, __DRI_DRI2_LOADER) == 0)
-	    psp->dri2.loader = (__DRIdri2LoaderExtension *) extensions[i];
-	if (strcmp(extensions[i]->name, __DRI_IMAGE_LOOKUP) == 0)
-	    psp->dri2.image = (__DRIimageLookupExtension *) extensions[i];
-	if (strcmp(extensions[i]->name, __DRI_USE_INVALIDATE) == 0)
-	    psp->dri2.useInvalidate = (__DRIuseInvalidateExtension *) extensions[i];
-    }
-}
-
-/**
- * This is the bootstrap function for the driver.  libGL supplies all of the
- * requisite information about the system, and the driver initializes itself.
- * This routine also fills in the linked list pointed to by \c driver_modes
- * with the \c struct gl_config that the driver can support for windows or
- * pbuffers.
- *
- * For legacy DRI.
- * 
- * \param scrn  Index of the screen
- * \param ddx_version Version of the 2D DDX.  This may not be meaningful for
- *                    all drivers.
- * \param dri_version Version of the "server-side" DRI.
- * \param drm_version Version of the kernel DRM.
- * \param frame_buffer Data describing the location and layout of the
- *                     framebuffer.
- * \param pSAREA       Pointer to the SAREA.
- * \param fd           Device handle for the DRM.
- * \param extensions   ??
- * \param driver_modes  Returns modes suppoted by the driver
- * \param loaderPrivate  ??
- * 
- * \note There is no need to check the minimum API version in this
- * function.  Since the name of this function is versioned, it is
- * impossible for a loader that is too old to even load this driver.
- */
-static __DRIscreen *
-driCreateNewScreen(int scrn,
-		   const __DRIversion *ddx_version,
-		   const __DRIversion *dri_version,
-		   const __DRIversion *drm_version,
-		   const __DRIframebuffer *frame_buffer,
-		   drmAddress pSAREA, int fd, 
-		   const __DRIextension **extensions,
-		   const __DRIconfig ***driver_modes,
-		   void *loaderPrivate)
-{
-    static const __DRIextension *emptyExtensionList[] = { NULL };
-    __DRIscreen *psp;
-
-    (void) loaderPrivate;
-
-    if (driDriverAPI.InitScreen == NULL)
-	return NULL;
-
-    psp = calloc(1, sizeof *psp);
-    if (!psp)
-	return NULL;
-
-    setupLoaderExtensions(psp, extensions);
-
-    /*
-    ** NOT_DONE: This is used by the X server to detect when the client
-    ** has died while holding the drawable lock.  The client sets the
-    ** drawable lock to this value.
-    */
-    psp->drawLockID = 1;
-
-    psp->drm_version = *drm_version;
-    psp->ddx_version = *ddx_version;
-    psp->dri_version = *dri_version;
-
-    psp->pSAREA = pSAREA;
-    psp->lock = (drmLock *) &psp->pSAREA->lock;
-
-    psp->pFB = frame_buffer->base;
-    psp->fbSize = frame_buffer->size;
-    psp->fbStride = frame_buffer->stride;
-    psp->fbWidth = frame_buffer->width;
-    psp->fbHeight = frame_buffer->height;
-    psp->devPrivSize = frame_buffer->dev_priv_size;
-    psp->pDevPriv = frame_buffer->dev_priv;
-    psp->fbBPP = psp->fbStride * 8 / frame_buffer->width;
-
-    psp->extensions = emptyExtensionList;
-    psp->fd = fd;
-    psp->myNum = scrn;
-    psp->dri2.enabled = GL_FALSE;
-
-    psp->DriverAPI = driDriverAPI;
-    psp->api_mask = (1 << __DRI_API_OPENGL);
-
-    *driver_modes = driDriverAPI.InitScreen(psp);
-    if (*driver_modes == NULL) {
-	free(psp);
-	return NULL;
-    }
-
-    return psp;
-}
-
-/**
- * DRI2
- */
-static __DRIscreen *
-dri2CreateNewScreen(int scrn, int fd,
-		    const __DRIextension **extensions,
-		    const __DRIconfig ***driver_configs, void *data)
-{
-    static const __DRIextension *emptyExtensionList[] = { NULL };
-    __DRIscreen *psp;
-    drmVersionPtr version;
-
-    if (driDriverAPI.InitScreen2 == NULL)
-        return NULL;
-
-    psp = calloc(1, sizeof(*psp));
-    if (!psp)
-	return NULL;
-
-    setupLoaderExtensions(psp, extensions);
-
-    version = drmGetVersion(fd);
-    if (version) {
-	psp->drm_version.major = version->version_major;
-	psp->drm_version.minor = version->version_minor;
-	psp->drm_version.patch = version->version_patchlevel;
-	drmFreeVersion(version);
-    }
-
-    psp->extensions = emptyExtensionList;
-    psp->fd = fd;
-    psp->myNum = scrn;
-    psp->dri2.enabled = GL_TRUE;
-
-    psp->DriverAPI = driDriverAPI;
-    psp->api_mask = (1 << __DRI_API_OPENGL);
-    *driver_configs = driDriverAPI.InitScreen2(psp);
-    if (*driver_configs == NULL) {
-	free(psp);
-	return NULL;
-    }
-
-    psp->DriverAPI = driDriverAPI;
-    psp->loaderPrivate = data;
-
-    driParseOptionInfo(&psp->optionInfo, __dri2ConfigOptions,
-		       __dri2NConfigOptions);
-    driParseConfigFiles(&psp->optionCache, &psp->optionInfo, psp->myNum,
-			"dri2");
-
-    return psp;
-}
-
-static const __DRIextension **driGetExtensions(__DRIscreen *psp)
-{
-    return psp->extensions;
-}
-
-/** Core interface */
-const __DRIcoreExtension driCoreExtension = {
-    { __DRI_CORE, __DRI_CORE_VERSION },
-    NULL,
-    driDestroyScreen,
-    driGetExtensions,
-    driGetConfigAttrib,
-    driIndexConfigAttrib,
-    NULL,
-    driDestroyDrawable,
-    driSwapBuffers,
-    NULL,
-    driCopyContext,
-    driDestroyContext,
-    driBindContext,
-    driUnbindContext
-};
-
-/** Legacy DRI interface */
-const __DRIlegacyExtension driLegacyExtension = {
-    { __DRI_LEGACY, __DRI_LEGACY_VERSION },
-    driCreateNewScreen,
-    driCreateNewDrawable,
-    driCreateNewContext,
-};
-
-/** DRI2 interface */
-const __DRIdri2Extension driDRI2Extension = {
-    { __DRI_DRI2, __DRI_DRI2_VERSION },
-    dri2CreateNewScreen,
-    dri2CreateNewDrawable,
-    dri2CreateNewContext,
-    dri2GetAPIMask,
-    dri2CreateNewContextForAPI,
-    dri2AllocateBuffer,
-    dri2ReleaseBuffer
-};
-
-const __DRI2configQueryExtension dri2ConfigQueryExtension = {
-   { __DRI2_CONFIG_QUERY, __DRI2_CONFIG_QUERY_VERSION },
-   dri2ConfigQueryb,
-   dri2ConfigQueryi,
-   dri2ConfigQueryf,
-};
-
-/**
- * Calculate amount of swap interval used between GLX buffer swaps.
- * 
- * The usage value, on the range [0,max], is the fraction of total swap
- * interval time used between GLX buffer swaps is calculated.
- *
- *            \f$p = t_d / (i * t_r)\f$
- * 
- * Where \f$t_d\f$ is the time since the last GLX buffer swap, \f$i\f$ is the
- * swap interval (as set by \c glXSwapIntervalSGI), and \f$t_r\f$ time
- * required for a single vertical refresh period (as returned by \c
- * glXGetMscRateOML).
- * 
- * See the documentation for the GLX_MESA_swap_frame_usage extension for more
- * details.
- *
- * \param   dPriv  Pointer to the private drawable structure.
- * \return  If less than a single swap interval time period was required
- *          between GLX buffer swaps, a number greater than 0 and less than
- *          1.0 is returned.  If exactly one swap interval time period is
- *          required, 1.0 is returned, and if more than one is required then
- *          a number greater than 1.0 will be returned.
- *
- * \sa glXSwapIntervalSGI glXGetMscRateOML
- * 
- * \todo Instead of caching the \c glXGetMscRateOML function pointer, would it
- *       be possible to cache the sync rate?
- */
-float
-driCalculateSwapUsage( __DRIdrawable *dPriv, int64_t last_swap_ust,
-		       int64_t current_ust )
-{
-   int32_t   n;
-   int32_t   d;
-   int       interval;
-   float     usage = 1.0;
-   __DRIscreen *psp = dPriv->driScreenPriv;
-
-   if ( (*psp->systemTime->getMSCRate)(dPriv, &n, &d, dPriv->loaderPrivate) ) {
-      interval = (dPriv->swap_interval != 0) ? dPriv->swap_interval : 1;
-
-
-      /* We want to calculate
-       * (current_UST - last_swap_UST) / (interval * us_per_refresh).  We get
-       * current_UST by calling __glXGetUST.  last_swap_UST is stored in
-       * dPriv->swap_ust.  interval has already been calculated.
-       *
-       * The only tricky part is us_per_refresh.  us_per_refresh is
-       * 1000000 / MSC_rate.  We know the MSC_rate is n / d.  We can flip it
-       * around and say us_per_refresh = 1000000 * d / n.  Since this goes in
-       * the denominator of the final calculation, we calculate
-       * (interval * 1000000 * d) and move n into the numerator.
-       */
-
-      usage = (current_ust - last_swap_ust);
-      usage *= n;
-      usage /= (interval * d);
-      usage /= 1000000.0;
-   }
-   
-   return usage;
-}
-
-void
-dri2InvalidateDrawable(__DRIdrawable *drawable)
-{
-    drawable->dri2.stamp++;
-}
-
-/*@}*/
->>>>>>> 24a692ce
+/**
+ * \file dri_util.c
+ * DRI utility functions.
+ *
+ * This module acts as glue between GLX and the actual hardware driver.  A DRI
+ * driver doesn't really \e have to use any of this - it's optional.  But, some
+ * useful stuff is done here that otherwise would have to be duplicated in most
+ * drivers.
+ * 
+ * Basically, these utility functions take care of some of the dirty details of
+ * screen initialization, context creation, context binding, DRM setup, etc.
+ *
+ * These functions are compiled into each DRI driver so libGL.so knows nothing
+ * about them.
+ */
+
+
+#include <assert.h>
+#include <stdarg.h>
+#include <unistd.h>
+#include <sys/mman.h>
+#include <stdio.h>
+
+#ifndef MAP_FAILED
+#define MAP_FAILED ((void *)-1)
+#endif
+
+#include "main/imports.h"
+#define None 0
+
+#include "dri_util.h"
+#include "drm_sarea.h"
+#include "utils.h"
+#include "xmlpool.h"
+#include "../glsl/glsl_parser_extras.h"
+
+PUBLIC const char __dri2ConfigOptions[] =
+   DRI_CONF_BEGIN
+      DRI_CONF_SECTION_PERFORMANCE
+         DRI_CONF_VBLANK_MODE(DRI_CONF_VBLANK_DEF_INTERVAL_1)
+      DRI_CONF_SECTION_END
+   DRI_CONF_END;
+
+static const uint __dri2NConfigOptions = 1;
+
+#ifndef GLX_OML_sync_control
+typedef GLboolean ( * PFNGLXGETMSCRATEOMLPROC) (__DRIdrawable *drawable, int32_t *numerator, int32_t *denominator);
+#endif
+
+static void dri_get_drawable(__DRIdrawable *pdp);
+static void dri_put_drawable(__DRIdrawable *pdp);
+
+/**
+ * This is just a token extension used to signal that the driver
+ * supports setting a read drawable.
+ */
+const __DRIextension driReadDrawableExtension = {
+    __DRI_READ_DRAWABLE, __DRI_READ_DRAWABLE_VERSION
+};
+
+GLint
+driIntersectArea( drm_clip_rect_t rect1, drm_clip_rect_t rect2 )
+{
+   if (rect2.x1 > rect1.x1) rect1.x1 = rect2.x1;
+   if (rect2.x2 < rect1.x2) rect1.x2 = rect2.x2;
+   if (rect2.y1 > rect1.y1) rect1.y1 = rect2.y1;
+   if (rect2.y2 < rect1.y2) rect1.y2 = rect2.y2;
+
+   if (rect1.x1 > rect1.x2 || rect1.y1 > rect1.y2) return 0;
+
+   return (rect1.x2 - rect1.x1) * (rect1.y2 - rect1.y1);
+}
+
+/*****************************************************************/
+/** \name Context (un)binding functions                          */
+/*****************************************************************/
+/*@{*/
+
+/**
+ * Unbind context.
+ * 
+ * \param scrn the screen.
+ * \param gc context.
+ *
+ * \return \c GL_TRUE on success, or \c GL_FALSE on failure.
+ * 
+ * \internal
+ * This function calls __DriverAPIRec::UnbindContext, and then decrements
+ * __DRIdrawableRec::refcount which must be non-zero for a successful
+ * return.
+ * 
+ * While casting the opaque private pointers associated with the parameters
+ * into their respective real types it also assures they are not \c NULL. 
+ */
+static int driUnbindContext(__DRIcontext *pcp)
+{
+    __DRIscreen *psp;
+    __DRIdrawable *pdp;
+    __DRIdrawable *prp;
+
+    /*
+    ** Assume error checking is done properly in glXMakeCurrent before
+    ** calling driUnbindContext.
+    */
+
+    if (pcp == NULL)
+        return GL_FALSE;
+
+    psp = pcp->driScreenPriv;
+    pdp = pcp->driDrawablePriv;
+    prp = pcp->driReadablePriv;
+
+    /* already unbound */
+    if (!pdp && !prp)
+      return GL_TRUE;
+    /* Let driver unbind drawable from context */
+    (*psp->DriverAPI.UnbindContext)(pcp);
+
+    assert(pdp);
+    if (pdp->refcount == 0) {
+	/* ERROR!!! */
+	return GL_FALSE;
+    }
+
+    dri_put_drawable(pdp);
+
+    if (prp != pdp) {
+        if (prp->refcount == 0) {
+	    /* ERROR!!! */
+	    return GL_FALSE;
+	}
+
+    	dri_put_drawable(prp);
+    }
+
+
+    /* XXX this is disabled so that if we call SwapBuffers on an unbound
+     * window we can determine the last context bound to the window and
+     * use that context's lock. (BrianP, 2-Dec-2000)
+     */
+    pcp->driDrawablePriv = pcp->driReadablePriv = NULL;
+
+    return GL_TRUE;
+}
+
+/**
+ * This function takes both a read buffer and a draw buffer.  This is needed
+ * for \c glXMakeCurrentReadSGI or GLX 1.3's \c glXMakeContextCurrent
+ * function.
+ */
+static int driBindContext(__DRIcontext *pcp,
+			  __DRIdrawable *pdp,
+			  __DRIdrawable *prp)
+{
+    __DRIscreen *psp = NULL;
+
+    /*
+    ** Assume error checking is done properly in glXMakeCurrent before
+    ** calling driUnbindContext.
+    */
+
+    if (!pcp)
+	return GL_FALSE;
+
+    /* Bind the drawable to the context */
+    psp = pcp->driScreenPriv;
+    pcp->driDrawablePriv = pdp;
+    pcp->driReadablePriv = prp;
+    if (pdp) {
+	pdp->driContextPriv = pcp;
+	dri_get_drawable(pdp);
+    }
+    if (prp && pdp != prp) {
+	dri_get_drawable(prp);
+    }
+
+    /*
+    ** Now that we have a context associated with this drawable, we can
+    ** initialize the drawable information if has not been done before.
+    */
+
+    if (!psp->dri2.enabled) {
+	if (pdp && !pdp->pStamp) {
+	    DRM_SPINLOCK(&psp->pSAREA->drawable_lock, psp->drawLockID);
+	    __driUtilUpdateDrawableInfo(pdp);
+	    DRM_SPINUNLOCK(&psp->pSAREA->drawable_lock, psp->drawLockID);
+	}
+	if (prp && pdp != prp && !prp->pStamp) {
+	    DRM_SPINLOCK(&psp->pSAREA->drawable_lock, psp->drawLockID);
+	    __driUtilUpdateDrawableInfo(prp);
+	    DRM_SPINUNLOCK(&psp->pSAREA->drawable_lock, psp->drawLockID);
+        }
+    }
+
+    /* Call device-specific MakeCurrent */
+    return (*psp->DriverAPI.MakeCurrent)(pcp, pdp, prp);
+}
+
+/*@}*/
+
+
+/*****************************************************************/
+/** \name Drawable handling functions                            */
+/*****************************************************************/
+/*@{*/
+
+/**
+ * Update private drawable information.
+ *
+ * \param pdp pointer to the private drawable information to update.
+ * 
+ * This function basically updates the __DRIdrawable struct's
+ * cliprect information by calling \c __DRIinterfaceMethods::getDrawableInfo.
+ * This is usually called by the DRI_VALIDATE_DRAWABLE_INFO macro which
+ * compares the __DRIdrwablePrivate pStamp and lastStamp values.  If
+ * the values are different that means we have to update the clipping
+ * info.
+ */
+void
+__driUtilUpdateDrawableInfo(__DRIdrawable *pdp)
+{
+    __DRIscreen *psp = pdp->driScreenPriv;
+    __DRIcontext *pcp = pdp->driContextPriv;
+    
+    if (!pcp 
+	|| ((pdp != pcp->driDrawablePriv) && (pdp != pcp->driReadablePriv))) {
+	/* ERROR!!! 
+	 * ...but we must ignore it. There can be many contexts bound to a
+	 * drawable.
+	 */
+    }
+
+    if (pdp->pClipRects) {
+	free(pdp->pClipRects); 
+	pdp->pClipRects = NULL;
+    }
+
+    if (pdp->pBackClipRects) {
+	free(pdp->pBackClipRects); 
+	pdp->pBackClipRects = NULL;
+    }
+
+    DRM_SPINUNLOCK(&psp->pSAREA->drawable_lock, psp->drawLockID);
+
+    if (! (*psp->getDrawableInfo->getDrawableInfo)(pdp,
+			  &pdp->index, &pdp->lastStamp,
+			  &pdp->x, &pdp->y, &pdp->w, &pdp->h,
+			  &pdp->numClipRects, &pdp->pClipRects,
+			  &pdp->backX,
+			  &pdp->backY,
+			  &pdp->numBackClipRects,
+			  &pdp->pBackClipRects,
+			  pdp->loaderPrivate)) {
+	/* Error -- eg the window may have been destroyed.  Keep going
+	 * with no cliprects.
+	 */
+        pdp->pStamp = &pdp->lastStamp; /* prevent endless loop */
+	pdp->numClipRects = 0;
+	pdp->pClipRects = NULL;
+	pdp->numBackClipRects = 0;
+	pdp->pBackClipRects = NULL;
+    }
+    else
+       pdp->pStamp = &(psp->pSAREA->drawableTable[pdp->index].stamp);
+
+    DRM_SPINLOCK(&psp->pSAREA->drawable_lock, psp->drawLockID);
+}
+
+/*@}*/
+
+/*****************************************************************/
+/** \name GLX callbacks                                          */
+/*****************************************************************/
+/*@{*/
+
+static void driReportDamage(__DRIdrawable *pdp,
+			    struct drm_clip_rect *pClipRects, int numClipRects)
+{
+    __DRIscreen *psp = pdp->driScreenPriv;
+
+    /* Check that we actually have the new damage report method */
+    if (psp->damage) {
+	/* Report the damage.  Currently, all our drivers draw
+	 * directly to the front buffer, so we report the damage there
+	 * rather than to the backing storein (if any).
+	 */
+	(*psp->damage->reportDamage)(pdp,
+				     pdp->x, pdp->y,
+				     pClipRects, numClipRects,
+				     GL_TRUE, pdp->loaderPrivate);
+    }
+}
+
+
+/**
+ * Swap buffers.
+ *
+ * \param drawablePrivate opaque pointer to the per-drawable private info.
+ * 
+ * \internal
+ * This function calls __DRIdrawable::swapBuffers.
+ * 
+ * Is called directly from glXSwapBuffers().
+ */
+static void driSwapBuffers(__DRIdrawable *dPriv)
+{
+    __DRIscreen *psp = dPriv->driScreenPriv;
+    drm_clip_rect_t *rects;
+    int i;
+
+    psp->DriverAPI.SwapBuffers(dPriv);
+
+    if (!dPriv->numClipRects)
+        return;
+
+    rects = malloc(sizeof(*rects) * dPriv->numClipRects);
+
+    if (!rects)
+        return;
+
+    for (i = 0; i < dPriv->numClipRects; i++) {
+        rects[i].x1 = dPriv->pClipRects[i].x1 - dPriv->x;
+        rects[i].y1 = dPriv->pClipRects[i].y1 - dPriv->y;
+        rects[i].x2 = dPriv->pClipRects[i].x2 - dPriv->x;
+        rects[i].y2 = dPriv->pClipRects[i].y2 - dPriv->y;
+    }
+
+    driReportDamage(dPriv, rects, dPriv->numClipRects);
+    free(rects);
+}
+
+static int driDrawableGetMSC( __DRIscreen *sPriv, __DRIdrawable *dPriv,
+			      int64_t *msc )
+{
+    return sPriv->DriverAPI.GetDrawableMSC(sPriv, dPriv, msc);
+}
+
+
+static int driWaitForMSC(__DRIdrawable *dPriv, int64_t target_msc,
+			 int64_t divisor, int64_t remainder,
+			 int64_t * msc, int64_t * sbc)
+{
+    __DRIswapInfo  sInfo;
+    int  status;
+
+    status = dPriv->driScreenPriv->DriverAPI.WaitForMSC( dPriv, target_msc,
+                                                         divisor, remainder,
+                                                         msc );
+
+    /* GetSwapInfo() may not be provided by the driver if GLX_SGI_video_sync
+     * is supported but GLX_OML_sync_control is not.  Therefore, don't return
+     * an error value if GetSwapInfo() is not implemented.
+    */
+    if ( status == 0
+         && dPriv->driScreenPriv->DriverAPI.GetSwapInfo ) {
+        status = dPriv->driScreenPriv->DriverAPI.GetSwapInfo( dPriv, & sInfo );
+        *sbc = sInfo.swap_count;
+    }
+
+    return status;
+}
+
+
+const __DRImediaStreamCounterExtension driMediaStreamCounterExtension = {
+    { __DRI_MEDIA_STREAM_COUNTER, __DRI_MEDIA_STREAM_COUNTER_VERSION },
+    driWaitForMSC,
+    driDrawableGetMSC,
+};
+
+
+static void driCopySubBuffer(__DRIdrawable *dPriv,
+			      int x, int y, int w, int h)
+{
+    drm_clip_rect_t rect;
+
+    rect.x1 = x;
+    rect.y1 = dPriv->h - y - h;
+    rect.x2 = x + w;
+    rect.y2 = rect.y1 + h;
+    driReportDamage(dPriv, &rect, 1);
+
+    dPriv->driScreenPriv->DriverAPI.CopySubBuffer(dPriv, x, y, w, h);
+}
+
+const __DRIcopySubBufferExtension driCopySubBufferExtension = {
+    { __DRI_COPY_SUB_BUFFER, __DRI_COPY_SUB_BUFFER_VERSION },
+    driCopySubBuffer
+};
+
+static void driSetSwapInterval(__DRIdrawable *dPriv, unsigned int interval)
+{
+    dPriv->swap_interval = interval;
+}
+
+static unsigned int driGetSwapInterval(__DRIdrawable *dPriv)
+{
+    return dPriv->swap_interval;
+}
+
+const __DRIswapControlExtension driSwapControlExtension = {
+    { __DRI_SWAP_CONTROL, __DRI_SWAP_CONTROL_VERSION },
+    driSetSwapInterval,
+    driGetSwapInterval
+};
+
+
+/**
+ * This is called via __DRIscreenRec's createNewDrawable pointer.
+ */
+static __DRIdrawable *
+driCreateNewDrawable(__DRIscreen *psp, const __DRIconfig *config,
+		     drm_drawable_t hwDrawable, int renderType,
+		     const int *attrs, void *data)
+{
+    __DRIdrawable *pdp;
+
+    /* Since pbuffers are not yet supported, no drawable attributes are
+     * supported either.
+     */
+    (void) attrs;
+    (void) renderType;
+
+    pdp = malloc(sizeof *pdp);
+    if (!pdp) {
+	return NULL;
+    }
+
+    pdp->driContextPriv = NULL;
+    pdp->loaderPrivate = data;
+    pdp->hHWDrawable = hwDrawable;
+    pdp->refcount = 1;
+    pdp->pStamp = NULL;
+    pdp->lastStamp = 0;
+    pdp->index = 0;
+    pdp->x = 0;
+    pdp->y = 0;
+    pdp->w = 0;
+    pdp->h = 0;
+    pdp->numClipRects = 0;
+    pdp->numBackClipRects = 0;
+    pdp->pClipRects = NULL;
+    pdp->pBackClipRects = NULL;
+    pdp->vblSeq = 0;
+    pdp->vblFlags = 0;
+
+    pdp->driScreenPriv = psp;
+
+    if (!(*psp->DriverAPI.CreateBuffer)(psp, pdp, &config->modes, 0)) {
+       free(pdp);
+       return NULL;
+    }
+
+    pdp->msc_base = 0;
+
+    /* This special default value is replaced with the configured
+     * default value when the drawable is first bound to a direct
+     * rendering context. 
+     */
+    pdp->swap_interval = (unsigned)-1;
+
+    return pdp;
+}
+
+
+static __DRIdrawable *
+dri2CreateNewDrawable(__DRIscreen *screen,
+		      const __DRIconfig *config,
+		      void *loaderPrivate)
+{
+    __DRIdrawable *pdraw;
+
+    pdraw = driCreateNewDrawable(screen, config, 0, 0, NULL, loaderPrivate);
+    if (!pdraw)
+    	return NULL;
+
+    pdraw->pClipRects = &pdraw->dri2.clipRect;
+    pdraw->pBackClipRects = &pdraw->dri2.clipRect;
+
+    pdraw->pStamp = &pdraw->dri2.stamp;
+    *pdraw->pStamp = pdraw->lastStamp + 1;
+
+    return pdraw;
+}
+
+static __DRIbuffer *
+dri2AllocateBuffer(__DRIscreen *screen,
+		   unsigned int attachment, unsigned int format,
+		   int width, int height)
+{
+    return (*screen->DriverAPI.AllocateBuffer)(screen, attachment, format,
+					       width, height);
+}
+
+static void
+dri2ReleaseBuffer(__DRIscreen *screen, __DRIbuffer *buffer)
+{
+   (*screen->DriverAPI.ReleaseBuffer)(screen, buffer);
+}
+
+
+static int
+dri2ConfigQueryb(__DRIscreen *screen, const char *var, GLboolean *val)
+{
+   if (!driCheckOption(&screen->optionCache, var, DRI_BOOL))
+      return -1;
+
+   *val = driQueryOptionb(&screen->optionCache, var);
+
+   return 0;
+}
+
+static int
+dri2ConfigQueryi(__DRIscreen *screen, const char *var, GLint *val)
+{
+   if (!driCheckOption(&screen->optionCache, var, DRI_INT) &&
+       !driCheckOption(&screen->optionCache, var, DRI_ENUM))
+      return -1;
+
+    *val = driQueryOptioni(&screen->optionCache, var);
+
+    return 0;
+}
+
+static int
+dri2ConfigQueryf(__DRIscreen *screen, const char *var, GLfloat *val)
+{
+   if (!driCheckOption(&screen->optionCache, var, DRI_FLOAT))
+      return -1;
+
+    *val = driQueryOptionf(&screen->optionCache, var);
+
+    return 0;
+}
+
+
+static void dri_get_drawable(__DRIdrawable *pdp)
+{
+    pdp->refcount++;
+}
+	
+static void dri_put_drawable(__DRIdrawable *pdp)
+{
+    __DRIscreen *psp;
+
+    if (pdp) {
+	pdp->refcount--;
+	if (pdp->refcount)
+	    return;
+
+	psp = pdp->driScreenPriv;
+        (*psp->DriverAPI.DestroyBuffer)(pdp);
+	if (pdp->pClipRects && pdp->pClipRects != &pdp->dri2.clipRect) {
+	    free(pdp->pClipRects);
+	    pdp->pClipRects = NULL;
+	}
+	if (pdp->pBackClipRects && pdp->pClipRects != &pdp->dri2.clipRect) {
+	    free(pdp->pBackClipRects);
+	    pdp->pBackClipRects = NULL;
+	}
+	free(pdp);
+    }
+}
+
+static void
+driDestroyDrawable(__DRIdrawable *pdp)
+{
+    dri_put_drawable(pdp);
+}
+
+/*@}*/
+
+
+/*****************************************************************/
+/** \name Context handling functions                             */
+/*****************************************************************/
+/*@{*/
+
+/**
+ * Destroy the per-context private information.
+ * 
+ * \internal
+ * This function calls __DriverAPIRec::DestroyContext on \p contextPrivate, calls
+ * drmDestroyContext(), and finally frees \p contextPrivate.
+ */
+static void
+driDestroyContext(__DRIcontext *pcp)
+{
+    if (pcp) {
+	(*pcp->driScreenPriv->DriverAPI.DestroyContext)(pcp);
+	free(pcp);
+    }
+}
+
+
+/**
+ * Create the per-drawable private driver information.
+ * 
+ * \param render_type   Type of rendering target.  \c GLX_RGBA_TYPE is the only
+ *                      type likely to ever be supported for direct-rendering.
+ *                      However, \c GLX_RGBA_FLOAT_TYPE_ARB may eventually be
+ *                      supported by some drivers.
+ * \param shared        Context with which to share textures, etc. or NULL
+ *
+ * \returns An opaque pointer to the per-context private information on
+ *          success, or \c NULL on failure.
+ * 
+ * \internal
+ * This function allocates and fills a __DRIcontextRec structure.  It
+ * performs some device independent initialization and passes all the
+ * relevent information to __DriverAPIRec::CreateContext to create the
+ * context.
+ *
+ */
+static __DRIcontext *
+driCreateNewContext(__DRIscreen *psp, const __DRIconfig *config,
+		    int render_type, __DRIcontext *shared, 
+		    drm_context_t hwContext, void *data)
+{
+    __DRIcontext *pcp;
+    void * const shareCtx = (shared != NULL) ? shared->driverPrivate : NULL;
+
+    (void) render_type;
+
+    pcp = malloc(sizeof *pcp);
+    if (!pcp)
+	return NULL;
+
+    pcp->driScreenPriv = psp;
+    pcp->driDrawablePriv = NULL;
+    pcp->loaderPrivate = data;
+    
+    pcp->dri2.draw_stamp = 0;
+    pcp->dri2.read_stamp = 0;
+
+    pcp->hHWContext = hwContext;
+
+    if ( !(*psp->DriverAPI.CreateContext)(API_OPENGL,
+					  &config->modes, pcp, shareCtx) ) {
+        free(pcp);
+        return NULL;
+    }
+
+    return pcp;
+}
+
+static unsigned int
+dri2GetAPIMask(__DRIscreen *screen)
+{
+    return screen->api_mask;
+}
+
+static __DRIcontext *
+dri2CreateNewContextForAPI(__DRIscreen *screen, int api,
+			   const __DRIconfig *config,
+			   __DRIcontext *shared, void *data)
+{
+    __DRIcontext *context;
+    const struct gl_config *modes = (config != NULL) ? &config->modes : NULL;
+    void *shareCtx = (shared != NULL) ? shared->driverPrivate : NULL;
+    gl_api mesa_api;
+
+    if (!(screen->api_mask & (1 << api)))
+	return NULL;
+
+    switch (api) {
+    case __DRI_API_OPENGL:
+	    mesa_api = API_OPENGL;
+	    break;
+    case __DRI_API_GLES:
+	    mesa_api = API_OPENGLES;
+	    break;
+    case __DRI_API_GLES2:
+	    mesa_api = API_OPENGLES2;
+	    break;
+    default:
+	    return NULL;
+    }
+
+    context = malloc(sizeof *context);
+    if (!context)
+	return NULL;
+
+    context->driScreenPriv = screen;
+    context->driDrawablePriv = NULL;
+    context->loaderPrivate = data;
+    
+    if (!(*screen->DriverAPI.CreateContext)(mesa_api, modes,
+					    context, shareCtx) ) {
+        free(context);
+        return NULL;
+    }
+
+    return context;
+}
+
+
+static __DRIcontext *
+dri2CreateNewContext(__DRIscreen *screen, const __DRIconfig *config,
+		      __DRIcontext *shared, void *data)
+{
+   return dri2CreateNewContextForAPI(screen, __DRI_API_OPENGL,
+				     config, shared, data);
+}
+
+static int
+driCopyContext(__DRIcontext *dest, __DRIcontext *src, unsigned long mask)
+{
+    (void) dest;
+    (void) src;
+    (void) mask;
+    return GL_FALSE;
+}
+
+/*@}*/
+
+
+/*****************************************************************/
+/** \name Screen handling functions                              */
+/*****************************************************************/
+/*@{*/
+
+/**
+ * Destroy the per-screen private information.
+ * 
+ * \internal
+ * This function calls __DriverAPIRec::DestroyScreen on \p screenPrivate, calls
+ * drmClose(), and finally frees \p screenPrivate.
+ */
+static void driDestroyScreen(__DRIscreen *psp)
+{
+    if (psp) {
+	/* No interaction with the X-server is possible at this point.  This
+	 * routine is called after XCloseDisplay, so there is no protocol
+	 * stream open to the X-server anymore.
+	 */
+
+       _mesa_destroy_shader_compiler();
+
+	if (psp->DriverAPI.DestroyScreen)
+	    (*psp->DriverAPI.DestroyScreen)(psp);
+
+	if (!psp->dri2.enabled) {
+	   (void)drmUnmap((drmAddress)psp->pSAREA, SAREA_MAX);
+	   (void)drmUnmap((drmAddress)psp->pFB, psp->fbSize);
+	   (void)drmCloseOnce(psp->fd);
+	} else {
+	   driDestroyOptionCache(&psp->optionCache);
+	   driDestroyOptionInfo(&psp->optionInfo);
+	}
+
+	free(psp);
+    }
+}
+
+static void
+setupLoaderExtensions(__DRIscreen *psp,
+		      const __DRIextension **extensions)
+{
+    int i;
+
+    for (i = 0; extensions[i]; i++) {
+	if (strcmp(extensions[i]->name, __DRI_GET_DRAWABLE_INFO) == 0)
+	    psp->getDrawableInfo = (__DRIgetDrawableInfoExtension *) extensions[i];
+	if (strcmp(extensions[i]->name, __DRI_DAMAGE) == 0)
+	    psp->damage = (__DRIdamageExtension *) extensions[i];
+	if (strcmp(extensions[i]->name, __DRI_SYSTEM_TIME) == 0)
+	    psp->systemTime = (__DRIsystemTimeExtension *) extensions[i];
+	if (strcmp(extensions[i]->name, __DRI_DRI2_LOADER) == 0)
+	    psp->dri2.loader = (__DRIdri2LoaderExtension *) extensions[i];
+	if (strcmp(extensions[i]->name, __DRI_IMAGE_LOOKUP) == 0)
+	    psp->dri2.image = (__DRIimageLookupExtension *) extensions[i];
+	if (strcmp(extensions[i]->name, __DRI_USE_INVALIDATE) == 0)
+	    psp->dri2.useInvalidate = (__DRIuseInvalidateExtension *) extensions[i];
+    }
+}
+
+/**
+ * This is the bootstrap function for the driver.  libGL supplies all of the
+ * requisite information about the system, and the driver initializes itself.
+ * This routine also fills in the linked list pointed to by \c driver_modes
+ * with the \c struct gl_config that the driver can support for windows or
+ * pbuffers.
+ *
+ * For legacy DRI.
+ * 
+ * \param scrn  Index of the screen
+ * \param ddx_version Version of the 2D DDX.  This may not be meaningful for
+ *                    all drivers.
+ * \param dri_version Version of the "server-side" DRI.
+ * \param drm_version Version of the kernel DRM.
+ * \param frame_buffer Data describing the location and layout of the
+ *                     framebuffer.
+ * \param pSAREA       Pointer to the SAREA.
+ * \param fd           Device handle for the DRM.
+ * \param extensions   ??
+ * \param driver_modes  Returns modes suppoted by the driver
+ * \param loaderPrivate  ??
+ * 
+ * \note There is no need to check the minimum API version in this
+ * function.  Since the name of this function is versioned, it is
+ * impossible for a loader that is too old to even load this driver.
+ */
+static __DRIscreen *
+driCreateNewScreen(int scrn,
+		   const __DRIversion *ddx_version,
+		   const __DRIversion *dri_version,
+		   const __DRIversion *drm_version,
+		   const __DRIframebuffer *frame_buffer,
+		   drmAddress pSAREA, int fd, 
+		   const __DRIextension **extensions,
+		   const __DRIconfig ***driver_modes,
+		   void *loaderPrivate)
+{
+    static const __DRIextension *emptyExtensionList[] = { NULL };
+    __DRIscreen *psp;
+
+    (void) loaderPrivate;
+
+    if (driDriverAPI.InitScreen == NULL)
+	return NULL;
+
+    psp = calloc(1, sizeof *psp);
+    if (!psp)
+	return NULL;
+
+    setupLoaderExtensions(psp, extensions);
+
+    /*
+    ** NOT_DONE: This is used by the X server to detect when the client
+    ** has died while holding the drawable lock.  The client sets the
+    ** drawable lock to this value.
+    */
+    psp->drawLockID = 1;
+
+    psp->drm_version = *drm_version;
+    psp->ddx_version = *ddx_version;
+    psp->dri_version = *dri_version;
+
+    psp->pSAREA = pSAREA;
+    psp->lock = (drmLock *) &psp->pSAREA->lock;
+
+    psp->pFB = frame_buffer->base;
+    psp->fbSize = frame_buffer->size;
+    psp->fbStride = frame_buffer->stride;
+    psp->fbWidth = frame_buffer->width;
+    psp->fbHeight = frame_buffer->height;
+    psp->devPrivSize = frame_buffer->dev_priv_size;
+    psp->pDevPriv = frame_buffer->dev_priv;
+    psp->fbBPP = psp->fbStride * 8 / frame_buffer->width;
+
+    psp->extensions = emptyExtensionList;
+    psp->fd = fd;
+    psp->myNum = scrn;
+    psp->dri2.enabled = GL_FALSE;
+
+    psp->DriverAPI = driDriverAPI;
+    psp->api_mask = (1 << __DRI_API_OPENGL);
+
+    *driver_modes = driDriverAPI.InitScreen(psp);
+    if (*driver_modes == NULL) {
+	free(psp);
+	return NULL;
+    }
+
+    return psp;
+}
+
+/**
+ * DRI2
+ */
+static __DRIscreen *
+dri2CreateNewScreen(int scrn, int fd,
+		    const __DRIextension **extensions,
+		    const __DRIconfig ***driver_configs, void *data)
+{
+    static const __DRIextension *emptyExtensionList[] = { NULL };
+    __DRIscreen *psp;
+    drmVersionPtr version;
+
+    if (driDriverAPI.InitScreen2 == NULL)
+        return NULL;
+
+    psp = calloc(1, sizeof(*psp));
+    if (!psp)
+	return NULL;
+
+    setupLoaderExtensions(psp, extensions);
+
+    version = drmGetVersion(fd);
+    if (version) {
+	psp->drm_version.major = version->version_major;
+	psp->drm_version.minor = version->version_minor;
+	psp->drm_version.patch = version->version_patchlevel;
+	drmFreeVersion(version);
+    }
+
+    psp->extensions = emptyExtensionList;
+    psp->fd = fd;
+    psp->myNum = scrn;
+    psp->dri2.enabled = GL_TRUE;
+
+    psp->DriverAPI = driDriverAPI;
+    psp->api_mask = (1 << __DRI_API_OPENGL);
+    *driver_configs = driDriverAPI.InitScreen2(psp);
+    if (*driver_configs == NULL) {
+	free(psp);
+	return NULL;
+    }
+
+    psp->DriverAPI = driDriverAPI;
+    psp->loaderPrivate = data;
+
+    driParseOptionInfo(&psp->optionInfo, __dri2ConfigOptions,
+		       __dri2NConfigOptions);
+    driParseConfigFiles(&psp->optionCache, &psp->optionInfo, psp->myNum,
+			"dri2");
+
+    return psp;
+}
+
+static const __DRIextension **driGetExtensions(__DRIscreen *psp)
+{
+    return psp->extensions;
+}
+
+/** Core interface */
+const __DRIcoreExtension driCoreExtension = {
+    { __DRI_CORE, __DRI_CORE_VERSION },
+    NULL,
+    driDestroyScreen,
+    driGetExtensions,
+    driGetConfigAttrib,
+    driIndexConfigAttrib,
+    NULL,
+    driDestroyDrawable,
+    driSwapBuffers,
+    NULL,
+    driCopyContext,
+    driDestroyContext,
+    driBindContext,
+    driUnbindContext
+};
+
+/** Legacy DRI interface */
+const __DRIlegacyExtension driLegacyExtension = {
+    { __DRI_LEGACY, __DRI_LEGACY_VERSION },
+    driCreateNewScreen,
+    driCreateNewDrawable,
+    driCreateNewContext,
+};
+
+/** DRI2 interface */
+const __DRIdri2Extension driDRI2Extension = {
+    { __DRI_DRI2, __DRI_DRI2_VERSION },
+    dri2CreateNewScreen,
+    dri2CreateNewDrawable,
+    dri2CreateNewContext,
+    dri2GetAPIMask,
+    dri2CreateNewContextForAPI,
+    dri2AllocateBuffer,
+    dri2ReleaseBuffer
+};
+
+const __DRI2configQueryExtension dri2ConfigQueryExtension = {
+   { __DRI2_CONFIG_QUERY, __DRI2_CONFIG_QUERY_VERSION },
+   dri2ConfigQueryb,
+   dri2ConfigQueryi,
+   dri2ConfigQueryf,
+};
+
+/**
+ * Calculate amount of swap interval used between GLX buffer swaps.
+ * 
+ * The usage value, on the range [0,max], is the fraction of total swap
+ * interval time used between GLX buffer swaps is calculated.
+ *
+ *            \f$p = t_d / (i * t_r)\f$
+ * 
+ * Where \f$t_d\f$ is the time since the last GLX buffer swap, \f$i\f$ is the
+ * swap interval (as set by \c glXSwapIntervalSGI), and \f$t_r\f$ time
+ * required for a single vertical refresh period (as returned by \c
+ * glXGetMscRateOML).
+ * 
+ * See the documentation for the GLX_MESA_swap_frame_usage extension for more
+ * details.
+ *
+ * \param   dPriv  Pointer to the private drawable structure.
+ * \return  If less than a single swap interval time period was required
+ *          between GLX buffer swaps, a number greater than 0 and less than
+ *          1.0 is returned.  If exactly one swap interval time period is
+ *          required, 1.0 is returned, and if more than one is required then
+ *          a number greater than 1.0 will be returned.
+ *
+ * \sa glXSwapIntervalSGI glXGetMscRateOML
+ * 
+ * \todo Instead of caching the \c glXGetMscRateOML function pointer, would it
+ *       be possible to cache the sync rate?
+ */
+float
+driCalculateSwapUsage( __DRIdrawable *dPriv, int64_t last_swap_ust,
+		       int64_t current_ust )
+{
+   int32_t   n;
+   int32_t   d;
+   int       interval;
+   float     usage = 1.0;
+   __DRIscreen *psp = dPriv->driScreenPriv;
+
+   if ( (*psp->systemTime->getMSCRate)(dPriv, &n, &d, dPriv->loaderPrivate) ) {
+      interval = (dPriv->swap_interval != 0) ? dPriv->swap_interval : 1;
+
+
+      /* We want to calculate
+       * (current_UST - last_swap_UST) / (interval * us_per_refresh).  We get
+       * current_UST by calling __glXGetUST.  last_swap_UST is stored in
+       * dPriv->swap_ust.  interval has already been calculated.
+       *
+       * The only tricky part is us_per_refresh.  us_per_refresh is
+       * 1000000 / MSC_rate.  We know the MSC_rate is n / d.  We can flip it
+       * around and say us_per_refresh = 1000000 * d / n.  Since this goes in
+       * the denominator of the final calculation, we calculate
+       * (interval * 1000000 * d) and move n into the numerator.
+       */
+
+      usage = (current_ust - last_swap_ust);
+      usage *= n;
+      usage /= (interval * d);
+      usage /= 1000000.0;
+   }
+   
+   return usage;
+}
+
+void
+dri2InvalidateDrawable(__DRIdrawable *drawable)
+{
+    drawable->dri2.stamp++;
+}
+
+/*@}*/