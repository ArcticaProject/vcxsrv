--- conflicted
+++ resolved
@@ -116,8 +116,10 @@
 {
     static const __DRIextension *emptyExtensionList[] = { NULL };
     __DRIscreen *psp;
-	  int gl_version_override;
-	  int i;
+    struct gl_constants consts = { 0 };
+    gl_api api;
+    unsigned version;
+    int i;
 
     psp = calloc(1, sizeof(*psp));
     if (!psp)
@@ -164,19 +166,6 @@
 	return NULL;
     }
 
-<<<<<<< HEAD
-    gl_version_override = _mesa_get_gl_version_override();
-    if (gl_version_override >= 31) {
-       psp->max_gl_core_version = MAX2(psp->max_gl_core_version,
-                                       gl_version_override);
-    } else {
-       psp->max_gl_compat_version = MAX2(psp->max_gl_compat_version,
-                                         gl_version_override);
-=======
-    struct gl_constants consts = { 0 };
-    gl_api api;
-    unsigned version;
-
     api = API_OPENGLES2;
     if (_mesa_override_gl_version_contextless(&consts, &api, &version))
        psp->max_gl_es2_version = version;
@@ -188,7 +177,6 @@
        } else {
           psp->max_gl_compat_version = version;
        }
->>>>>>> e8d5e7c4
     }
 
     psp->api_mask = (1 << __DRI_API_OPENGL);
