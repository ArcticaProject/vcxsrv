/*
 * (C) Copyright IBM Corporation 2002, 2004
 * All Rights Reserved.
 *
 * Permission is hereby granted, free of charge, to any person obtaining a
 * copy of this software and associated documentation files (the "Software"),
 * to deal in the Software without restriction, including without limitation
 * on the rights to use, copy, modify, merge, publish, distribute, sub
 * license, and/or sell copies of the Software, and to permit persons to whom
 * the Software is furnished to do so, subject to the following conditions:
 *
 * The above copyright notice and this permission notice (including the next
 * paragraph) shall be included in all copies or substantial portions of the
 * Software.
 *
 * THE SOFTWARE IS PROVIDED "AS IS", WITHOUT WARRANTY OF ANY KIND, EXPRESS OR
 * IMPLIED, INCLUDING BUT NOT LIMITED TO THE WARRANTIES OF MERCHANTABILITY,
 * FITNESS FOR A PARTICULAR PURPOSE AND NON-INFRINGEMENT.  IN NO EVENT SHALL
 * THE AUTHORS AND/OR THEIR SUPPLIERS BE LIABLE FOR ANY CLAIM,
 * DAMAGES OR OTHER LIABILITY, WHETHER IN AN ACTION OF CONTRACT, TORT OR
 * OTHERWISE, ARISING FROM, OUT OF OR IN CONNECTION WITH THE SOFTWARE OR THE
 * USE OR OTHER DEALINGS IN THE SOFTWARE.
 */

/**
 * \file dri_util.c
 * DRI utility functions.
 *
 * This module acts as glue between GLX and the actual hardware driver.  A DRI
 * driver doesn't really \e have to use any of this - it's optional.  But, some
 * useful stuff is done here that otherwise would have to be duplicated in most
 * drivers.
 * 
 * Basically, these utility functions take care of some of the dirty details of
 * screen initialization, context creation, context binding, DRM setup, etc.
 *
 * These functions are compiled into each DRI driver so libGL.so knows nothing
 * about them.
 */


#include <stdbool.h>
#ifndef __NOT_HAVE_DRM_H
#include <xf86drm.h>
#endif
#include "dri_util.h"
#include "utils.h"
#include "xmlpool.h"
#include "../glsl/glsl_parser_extras.h"
#include "main/mtypes.h"
#include "main/version.h"
#include "main/macros.h"

PUBLIC const char __dri2ConfigOptions[] =
   DRI_CONF_BEGIN
      DRI_CONF_SECTION_PERFORMANCE
         DRI_CONF_VBLANK_MODE(DRI_CONF_VBLANK_DEF_INTERVAL_1)
      DRI_CONF_SECTION_END
   DRI_CONF_END;

/*****************************************************************/
/** \name Screen handling functions                              */
/*****************************************************************/
/*@{*/

static void
setupLoaderExtensions(__DRIscreen *psp,
		      const __DRIextension **extensions)
{
    int i;

    for (i = 0; extensions[i]; i++) {
	if (strcmp(extensions[i]->name, __DRI_DRI2_LOADER) == 0)
	    psp->dri2.loader = (__DRIdri2LoaderExtension *) extensions[i];
	if (strcmp(extensions[i]->name, __DRI_IMAGE_LOOKUP) == 0)
	    psp->dri2.image = (__DRIimageLookupExtension *) extensions[i];
	if (strcmp(extensions[i]->name, __DRI_USE_INVALIDATE) == 0)
	    psp->dri2.useInvalidate = (__DRIuseInvalidateExtension *) extensions[i];
	if (strcmp(extensions[i]->name, __DRI_SWRAST_LOADER) == 0)
	    psp->swrast_loader = (__DRIswrastLoaderExtension *) extensions[i];
        if (strcmp(extensions[i]->name, __DRI_IMAGE_LOADER) == 0)
           psp->image.loader = (__DRIimageLoaderExtension *) extensions[i];
    }
}

/**
 * This pointer determines which driver API we'll use in the case of the
 * loader not passing us an explicit driver extensions list (that would,
 * itself, contain a pointer to a driver API.)
 *
 * A driver's driDriverGetExtensions_drivername() can update this pointer to
 * what it's returning, and a loader that is ignorant of createNewScreen2()
 * will get the correct driver screen created, as long as no other
 * driDriverGetExtensions() happened in between the first one and the
 * createNewScreen().
 *
 * This allows the X Server to not require the significant dri_interface.h
 * updates for doing createNewScreen2(), which would discourage backporting of
 * the X Server patches to support the new loader interface.
 */
const struct __DriverAPIRec *globalDriverAPI = &driDriverAPI;

/**
 * This is the first entrypoint in the driver called by the DRI driver loader
 * after dlopen()ing it.
 *
 * It's used to create global state for the driver across contexts on the same
 * Display.
 */
static __DRIscreen *
driCreateNewScreen2(int scrn, int fd,
                    const __DRIextension **extensions,
                    const __DRIextension **driver_extensions,
                    const __DRIconfig ***driver_configs, void *data)
{
    static const __DRIextension *emptyExtensionList[] = { NULL };
    __DRIscreen *psp;
	  int gl_version_override;
	  int i;

    psp = calloc(1, sizeof(*psp));
    if (!psp)
	return NULL;

    /* By default, use the global driDriverAPI symbol (non-megadrivers). */
    psp->driver = globalDriverAPI;

    /* If the driver exposes its vtable through its extensions list
     * (megadrivers), use that instead.
     */
    if (driver_extensions) {
       for (i = 0; driver_extensions[i]; i++) {
          if (strcmp(driver_extensions[i]->name, __DRI_DRIVER_VTABLE) == 0) {
             psp->driver =
                ((__DRIDriverVtableExtension *)driver_extensions[i])->vtable;
          }
       }
    }

    setupLoaderExtensions(psp, extensions);

#ifndef __NOT_HAVE_DRM_H
    if (fd != -1) {
       drmVersionPtr version = drmGetVersion(fd);
       if (version) {
          psp->drm_version.major = version->version_major;
          psp->drm_version.minor = version->version_minor;
          psp->drm_version.patch = version->version_patchlevel;
          drmFreeVersion(version);
       }
    }
#endif

    psp->loaderPrivate = data;

    psp->extensions = emptyExtensionList;
    psp->fd = fd;
    psp->myNum = scrn;

    *driver_configs = psp->driver->InitScreen(psp);
    if (*driver_configs == NULL) {
	free(psp);
	return NULL;
    }

    gl_version_override = _mesa_get_gl_version_override();
    if (gl_version_override >= 31) {
       psp->max_gl_core_version = MAX2(psp->max_gl_core_version,
                                       gl_version_override);
    } else {
       psp->max_gl_compat_version = MAX2(psp->max_gl_compat_version,
                                         gl_version_override);
    }

    psp->api_mask = (1 << __DRI_API_OPENGL);
    if (psp->max_gl_core_version > 0)
       psp->api_mask |= (1 << __DRI_API_OPENGL_CORE);
    if (psp->max_gl_es1_version > 0)
       psp->api_mask |= (1 << __DRI_API_GLES);
    if (psp->max_gl_es2_version > 0)
       psp->api_mask |= (1 << __DRI_API_GLES2);
    if (psp->max_gl_es2_version >= 30)
       psp->api_mask |= (1 << __DRI_API_GLES3);

    driParseOptionInfo(&psp->optionInfo, __dri2ConfigOptions);
    driParseConfigFiles(&psp->optionCache, &psp->optionInfo, psp->myNum, "dri2");


    return psp;
}

static __DRIscreen *
dri2CreateNewScreen(int scrn, int fd,
		    const __DRIextension **extensions,
		    const __DRIconfig ***driver_configs, void *data)
{
   return driCreateNewScreen2(scrn, fd, extensions, NULL,
                               driver_configs, data);
}

/** swrast driver createNewScreen entrypoint. */
static __DRIscreen *
driSWRastCreateNewScreen(int scrn, const __DRIextension **extensions,
                         const __DRIconfig ***driver_configs, void *data)
{
   return driCreateNewScreen2(scrn, -1, extensions, NULL,
                               driver_configs, data);
}

static __DRIscreen *
driSWRastCreateNewScreen2(int scrn, const __DRIextension **extensions,
                          const __DRIextension **driver_extensions,
                          const __DRIconfig ***driver_configs, void *data)
{
   return driCreateNewScreen2(scrn, -1, extensions, driver_extensions,
                               driver_configs, data);
}

/**
 * Destroy the per-screen private information.
 * 
 * \internal
 * This function calls __DriverAPIRec::DestroyScreen on \p screenPrivate, calls
 * drmClose(), and finally frees \p screenPrivate.
 */
static void driDestroyScreen(__DRIscreen *psp)
{
    if (psp) {
	/* No interaction with the X-server is possible at this point.  This
	 * routine is called after XCloseDisplay, so there is no protocol
	 * stream open to the X-server anymore.
	 */

       _mesa_destroy_shader_compiler();

	psp->driver->DestroyScreen(psp);

	driDestroyOptionCache(&psp->optionCache);
	driDestroyOptionInfo(&psp->optionInfo);

	free(psp);
    }
}

static const __DRIextension **driGetExtensions(__DRIscreen *psp)
{
    return psp->extensions;
}

/*@}*/


static bool
validate_context_version(__DRIscreen *screen,
                         int mesa_api,
                         unsigned major_version,
                         unsigned minor_version,
                         unsigned *dri_ctx_error)
{
   unsigned req_version = 10 * major_version + minor_version;
   unsigned max_version = 0;

   switch (mesa_api) {
   case API_OPENGL_COMPAT:
      max_version = screen->max_gl_compat_version;
      break;
   case API_OPENGL_CORE:
      max_version = screen->max_gl_core_version;
      break;
   case API_OPENGLES:
      max_version = screen->max_gl_es1_version;
      break;
   case API_OPENGLES2:
      max_version = screen->max_gl_es2_version;
      break;
   default:
      max_version = 0;
      break;
   }

   if (max_version == 0) {
      *dri_ctx_error = __DRI_CTX_ERROR_BAD_API;
      return false;
   } else if (req_version > max_version) {
      *dri_ctx_error = __DRI_CTX_ERROR_BAD_VERSION;
      return false;
   }

   return true;
}

/*****************************************************************/
/** \name Context handling functions                             */
/*****************************************************************/
/*@{*/

static __DRIcontext *
driCreateContextAttribs(__DRIscreen *screen, int api,
                        const __DRIconfig *config,
                        __DRIcontext *shared,
                        unsigned num_attribs,
                        const uint32_t *attribs,
                        unsigned *error,
                        void *data)
{
    __DRIcontext *context;
    const struct gl_config *modes = (config != NULL) ? &config->modes : NULL;
    void *shareCtx = (shared != NULL) ? shared->driverPrivate : NULL;
    gl_api mesa_api;
    unsigned major_version = 1;
    unsigned minor_version = 0;
    uint32_t flags = 0;
    bool notify_reset = false;
    unsigned i;
    struct gl_context *ctx;

    assert((num_attribs == 0) || (attribs != NULL));

    if (!(screen->api_mask & (1 << api))) {
	*error = __DRI_CTX_ERROR_BAD_API;
	return NULL;
    }

    switch (api) {
    case __DRI_API_OPENGL:
	mesa_api = API_OPENGL_COMPAT;
	break;
    case __DRI_API_GLES:
	mesa_api = API_OPENGLES;
	break;
    case __DRI_API_GLES2:
    case __DRI_API_GLES3:
	mesa_api = API_OPENGLES2;
	break;
    case __DRI_API_OPENGL_CORE:
        mesa_api = API_OPENGL_CORE;
        break;
    default:
	*error = __DRI_CTX_ERROR_BAD_API;
	return NULL;
    }

    for (i = 0; i < num_attribs; i++) {
	switch (attribs[i * 2]) {
	case __DRI_CTX_ATTRIB_MAJOR_VERSION:
	    major_version = attribs[i * 2 + 1];
	    break;
	case __DRI_CTX_ATTRIB_MINOR_VERSION:
	    minor_version = attribs[i * 2 + 1];
	    break;
	case __DRI_CTX_ATTRIB_FLAGS:
	    flags = attribs[i * 2 + 1];
	    break;
        case __DRI_CTX_ATTRIB_RESET_STRATEGY:
            notify_reset = (attribs[i * 2 + 1]
                            != __DRI_CTX_RESET_NO_NOTIFICATION);
            break;
	default:
	    /* We can't create a context that satisfies the requirements of an
	     * attribute that we don't understand.  Return failure.
	     */
	    assert(!"Should not get here.");
	    *error = __DRI_CTX_ERROR_UNKNOWN_ATTRIBUTE;
	    return NULL;
	}
    }

    /* Mesa does not support the GL_ARB_compatibilty extension or the
     * compatibility profile.  This means that we treat a API_OPENGL_COMPAT 3.1 as
     * API_OPENGL_CORE and reject API_OPENGL_COMPAT 3.2+.
     */
    if (mesa_api == API_OPENGL_COMPAT && major_version == 3 && minor_version == 1)
       mesa_api = API_OPENGL_CORE;

    if (mesa_api == API_OPENGL_COMPAT
        && ((major_version > 3)
            || (major_version == 3 && minor_version >= 2))) {
       *error = __DRI_CTX_ERROR_BAD_API;
       return NULL;
    }

    /* The EGL_KHR_create_context spec says:
     *
     *     "Flags are only defined for OpenGL context creation, and specifying
     *     a flags value other than zero for other types of contexts,
     *     including OpenGL ES contexts, will generate an error."
     *
     * The GLX_EXT_create_context_es2_profile specification doesn't say
     * anything specific about this case.  However, none of the known flags
     * have any meaning in an ES context, so this seems safe.
     */
    if (mesa_api != API_OPENGL_COMPAT
        && mesa_api != API_OPENGL_CORE
        && flags != 0) {
	*error = __DRI_CTX_ERROR_BAD_FLAG;
	return NULL;
    }

    /* There are no forward-compatible contexts before OpenGL 3.0.  The
     * GLX_ARB_create_context spec says:
     *
     *     "Forward-compatible contexts are defined only for OpenGL versions
     *     3.0 and later."
     *
     * Forward-looking contexts are supported by silently converting the
     * requested API to API_OPENGL_CORE.
     *
     * In Mesa, a debug context is the same as a regular context.
     */
    if ((flags & __DRI_CTX_FLAG_FORWARD_COMPATIBLE) != 0) {
       mesa_api = API_OPENGL_CORE;
    }

    const uint32_t allowed_flags = (__DRI_CTX_FLAG_DEBUG
                                    | __DRI_CTX_FLAG_FORWARD_COMPATIBLE
                                    | __DRI_CTX_FLAG_ROBUST_BUFFER_ACCESS);
    if (flags & ~allowed_flags) {
	*error = __DRI_CTX_ERROR_UNKNOWN_FLAG;
	return NULL;
    }

    if (!validate_context_version(screen, mesa_api,
                                  major_version, minor_version, error))
       return NULL;

    context = calloc(1, sizeof *context);
    if (!context) {
	*error = __DRI_CTX_ERROR_NO_MEMORY;
	return NULL;
    }

    context->loaderPrivate = data;

    context->driScreenPriv = screen;
    context->driDrawablePriv = NULL;
    context->driReadablePriv = NULL;

    if (!screen->driver->CreateContext(mesa_api, modes, context,
                                       major_version, minor_version,
                                       flags, notify_reset, error, shareCtx)) {
        free(context);
        return NULL;
    }

<<<<<<< HEAD
    ctx = context->driverPrivate;
=======
    *error = __DRI_CTX_ERROR_SUCCESS;
    return context;
}

void
driContextSetFlags(struct gl_context *ctx, uint32_t flags)
{
>>>>>>> c8102055
    if ((flags & __DRI_CTX_FLAG_FORWARD_COMPATIBLE) != 0)
        ctx->Const.ContextFlags |= GL_CONTEXT_FLAG_FORWARD_COMPATIBLE_BIT;
    if ((flags & __DRI_CTX_FLAG_DEBUG) != 0) {
        ctx->Const.ContextFlags |= GL_CONTEXT_FLAG_DEBUG_BIT;
        ctx->Debug.DebugOutput = GL_TRUE;
    }
}

static __DRIcontext *
driCreateNewContextForAPI(__DRIscreen *screen, int api,
                          const __DRIconfig *config,
                          __DRIcontext *shared, void *data)
{
    unsigned error;

    return driCreateContextAttribs(screen, api, config, shared, 0, NULL,
                                   &error, data);
}

static __DRIcontext *
driCreateNewContext(__DRIscreen *screen, const __DRIconfig *config,
                    __DRIcontext *shared, void *data)
{
    return driCreateNewContextForAPI(screen, __DRI_API_OPENGL,
                                     config, shared, data);
}

/**
 * Destroy the per-context private information.
 * 
 * \internal
 * This function calls __DriverAPIRec::DestroyContext on \p contextPrivate, calls
 * drmDestroyContext(), and finally frees \p contextPrivate.
 */
static void
driDestroyContext(__DRIcontext *pcp)
{
    if (pcp) {
	pcp->driScreenPriv->driver->DestroyContext(pcp);
	free(pcp);
    }
}

static int
driCopyContext(__DRIcontext *dest, __DRIcontext *src, unsigned long mask)
{
    (void) dest;
    (void) src;
    (void) mask;
    return GL_FALSE;
}

/*@}*/


/*****************************************************************/
/** \name Context (un)binding functions                          */
/*****************************************************************/
/*@{*/

static void dri_get_drawable(__DRIdrawable *pdp);
static void dri_put_drawable(__DRIdrawable *pdp);

/**
 * This function takes both a read buffer and a draw buffer.  This is needed
 * for \c glXMakeCurrentReadSGI or GLX 1.3's \c glXMakeContextCurrent
 * function.
 */
static int driBindContext(__DRIcontext *pcp,
			  __DRIdrawable *pdp,
			  __DRIdrawable *prp)
{
    /*
    ** Assume error checking is done properly in glXMakeCurrent before
    ** calling driUnbindContext.
    */

    if (!pcp)
	return GL_FALSE;

    /* Bind the drawable to the context */
    pcp->driDrawablePriv = pdp;
    pcp->driReadablePriv = prp;
    if (pdp) {
	pdp->driContextPriv = pcp;
	dri_get_drawable(pdp);
    }
    if (prp && pdp != prp) {
	dri_get_drawable(prp);
    }

    return pcp->driScreenPriv->driver->MakeCurrent(pcp, pdp, prp);
}

/**
 * Unbind context.
 * 
 * \param scrn the screen.
 * \param gc context.
 *
 * \return \c GL_TRUE on success, or \c GL_FALSE on failure.
 * 
 * \internal
 * This function calls __DriverAPIRec::UnbindContext, and then decrements
 * __DRIdrawableRec::refcount which must be non-zero for a successful
 * return.
 * 
 * While casting the opaque private pointers associated with the parameters
 * into their respective real types it also assures they are not \c NULL. 
 */
static int driUnbindContext(__DRIcontext *pcp)
{
    __DRIdrawable *pdp;
    __DRIdrawable *prp;

    /*
    ** Assume error checking is done properly in glXMakeCurrent before
    ** calling driUnbindContext.
    */

    if (pcp == NULL)
	return GL_FALSE;

    pdp = pcp->driDrawablePriv;
    prp = pcp->driReadablePriv;

    /* already unbound */
    if (!pdp && !prp)
	return GL_TRUE;

    pcp->driScreenPriv->driver->UnbindContext(pcp);

    assert(pdp);
    if (pdp->refcount == 0) {
	/* ERROR!!! */
	return GL_FALSE;
    }

    dri_put_drawable(pdp);

    if (prp != pdp) {
	if (prp->refcount == 0) {
	    /* ERROR!!! */
	    return GL_FALSE;
	}

	dri_put_drawable(prp);
    }

    pcp->driDrawablePriv = NULL;
    pcp->driReadablePriv = NULL;

    return GL_TRUE;
}

/*@}*/


static void dri_get_drawable(__DRIdrawable *pdp)
{
    pdp->refcount++;
}

static void dri_put_drawable(__DRIdrawable *pdp)
{
    if (pdp) {
	pdp->refcount--;
	if (pdp->refcount)
	    return;

	pdp->driScreenPriv->driver->DestroyBuffer(pdp);
	free(pdp);
    }
}

static __DRIdrawable *
driCreateNewDrawable(__DRIscreen *screen,
                     const __DRIconfig *config,
                     void *data)
{
    __DRIdrawable *pdraw;

    pdraw = malloc(sizeof *pdraw);
    if (!pdraw)
	return NULL;

    pdraw->loaderPrivate = data;

    pdraw->driScreenPriv = screen;
    pdraw->driContextPriv = NULL;
    pdraw->refcount = 0;
    pdraw->lastStamp = 0;
    pdraw->w = 0;
    pdraw->h = 0;

    dri_get_drawable(pdraw);

    if (!screen->driver->CreateBuffer(screen, pdraw, &config->modes,
                                      GL_FALSE)) {
       free(pdraw);
       return NULL;
    }

    pdraw->dri2.stamp = pdraw->lastStamp + 1;

    return pdraw;
}

static void
driDestroyDrawable(__DRIdrawable *pdp)
{
    dri_put_drawable(pdp);
}

static __DRIbuffer *
dri2AllocateBuffer(__DRIscreen *screen,
		   unsigned int attachment, unsigned int format,
		   int width, int height)
{
    return screen->driver->AllocateBuffer(screen, attachment, format,
                                          width, height);
}

static void
dri2ReleaseBuffer(__DRIscreen *screen, __DRIbuffer *buffer)
{
    screen->driver->ReleaseBuffer(screen, buffer);
}


static int
dri2ConfigQueryb(__DRIscreen *screen, const char *var, GLboolean *val)
{
   if (!driCheckOption(&screen->optionCache, var, DRI_BOOL))
      return -1;

   *val = driQueryOptionb(&screen->optionCache, var);

   return 0;
}

static int
dri2ConfigQueryi(__DRIscreen *screen, const char *var, GLint *val)
{
   if (!driCheckOption(&screen->optionCache, var, DRI_INT) &&
       !driCheckOption(&screen->optionCache, var, DRI_ENUM))
      return -1;

    *val = driQueryOptioni(&screen->optionCache, var);

    return 0;
}

static int
dri2ConfigQueryf(__DRIscreen *screen, const char *var, GLfloat *val)
{
   if (!driCheckOption(&screen->optionCache, var, DRI_FLOAT))
      return -1;

    *val = driQueryOptionf(&screen->optionCache, var);

    return 0;
}

static unsigned int
driGetAPIMask(__DRIscreen *screen)
{
    return screen->api_mask;
}

/**
 * swrast swapbuffers entrypoint.
 *
 * DRI2 implements this inside the loader with only flushes handled by the
 * driver.
 */
static void
driSwapBuffers(__DRIdrawable *pdp)
{
    assert(pdp->driScreenPriv->swrast_loader);

    pdp->driScreenPriv->driver->SwapBuffers(pdp);
}

/** Core interface */
const __DRIcoreExtension driCoreExtension = {
    /*.base =*/ { __DRI_CORE, __DRI_CORE_VERSION },

    /*.createNewScreen            =*/ NULL,
    /*.destroyScreen              =*/ driDestroyScreen,
    /*.getExtensions              =*/ driGetExtensions,
    /*.getConfigAttrib            =*/ driGetConfigAttrib,
    /*.indexConfigAttrib          =*/ driIndexConfigAttrib,
    /*.createNewDrawable          =*/ NULL,
    /*.destroyDrawable            =*/ driDestroyDrawable,
    /*.swapBuffers                =*/ driSwapBuffers, /* swrast */
    /*.createNewContext           =*/ driCreateNewContext, /* swrast */
    /*.copyContext                =*/ driCopyContext,
    /*.destroyContext             =*/ driDestroyContext,
    /*.bindContext                =*/ driBindContext,
    /*.unbindContext              =*/ driUnbindContext
};

/** DRI2 interface */
const __DRIdri2Extension driDRI2Extension = {
    /*.base =*/ { __DRI_DRI2, 4 },

    /*.createNewScreen            =*/ dri2CreateNewScreen,
    /*.createNewDrawable          =*/ driCreateNewDrawable,
    /*.createNewContext           =*/ driCreateNewContext,
    /*.getAPIMask                 =*/ driGetAPIMask,
    /*.createNewContextForAPI     =*/ driCreateNewContextForAPI,
    /*.allocateBuffer             =*/ dri2AllocateBuffer,
    /*.releaseBuffer              =*/ dri2ReleaseBuffer,
    /*.createContextAttribs       =*/ driCreateContextAttribs,
    /*.createNewScreen2           =*/ driCreateNewScreen2,
};

const __DRIswrastExtension driSWRastExtension = {
    { __DRI_SWRAST, 4 },
    driSWRastCreateNewScreen,
    driCreateNewDrawable,
    driCreateNewContextForAPI,
    driCreateContextAttribs,
    driSWRastCreateNewScreen2,
};

const __DRI2configQueryExtension dri2ConfigQueryExtension = {
   /*.base =*/ { __DRI2_CONFIG_QUERY, __DRI2_CONFIG_QUERY_VERSION },

   /*.configQueryb        =*/ dri2ConfigQueryb,
   /*.configQueryi        =*/ dri2ConfigQueryi,
   /*.configQueryf        =*/ dri2ConfigQueryf,
};

void
dri2InvalidateDrawable(__DRIdrawable *drawable)
{
    drawable->dri2.stamp++;
}

/**
 * Check that the gl_framebuffer associated with dPriv is the right size.
 * Resize the gl_framebuffer if needed.
 * It's expected that the dPriv->driverPrivate member points to a
 * gl_framebuffer object.
 */
void
driUpdateFramebufferSize(struct gl_context *ctx, const __DRIdrawable *dPriv)
{
   struct gl_framebuffer *fb = (struct gl_framebuffer *) dPriv->driverPrivate;
   if (fb && (dPriv->w != fb->Width || dPriv->h != fb->Height)) {
      ctx->Driver.ResizeBuffers(ctx, fb, dPriv->w, dPriv->h);
      /* if the driver needs the hw lock for ResizeBuffers, the drawable
         might have changed again by now */
      assert(fb->Width == dPriv->w);
      assert(fb->Height == dPriv->h);
   }
}

uint32_t
driGLFormatToImageFormat(gl_format format)
{
   switch (format) {
   case MESA_FORMAT_RGB565:
      return __DRI_IMAGE_FORMAT_RGB565;
   case MESA_FORMAT_XRGB8888:
      return __DRI_IMAGE_FORMAT_XRGB8888;
   case MESA_FORMAT_ARGB2101010:
      return __DRI_IMAGE_FORMAT_ARGB2101010;
   case MESA_FORMAT_XRGB2101010_UNORM:
      return __DRI_IMAGE_FORMAT_XRGB2101010;
   case MESA_FORMAT_ARGB8888:
      return __DRI_IMAGE_FORMAT_ARGB8888;
   case MESA_FORMAT_RGBA8888_REV:
      return __DRI_IMAGE_FORMAT_ABGR8888;
   case MESA_FORMAT_RGBX8888_REV:
      return __DRI_IMAGE_FORMAT_XBGR8888;
   case MESA_FORMAT_R8:
      return __DRI_IMAGE_FORMAT_R8;
   case MESA_FORMAT_GR88:
      return __DRI_IMAGE_FORMAT_GR88;
   case MESA_FORMAT_NONE:
      return __DRI_IMAGE_FORMAT_NONE;
   case MESA_FORMAT_SARGB8:
      return __DRI_IMAGE_FORMAT_SARGB8;
   default:
      return 0;
   }
}

gl_format
driImageFormatToGLFormat(uint32_t image_format)
{
   switch (image_format) {
   case __DRI_IMAGE_FORMAT_RGB565:
      return MESA_FORMAT_RGB565;
   case __DRI_IMAGE_FORMAT_XRGB8888:
      return MESA_FORMAT_XRGB8888;
   case __DRI_IMAGE_FORMAT_ARGB2101010:
      return MESA_FORMAT_ARGB2101010;
   case __DRI_IMAGE_FORMAT_XRGB2101010:
      return MESA_FORMAT_XRGB2101010_UNORM;
   case __DRI_IMAGE_FORMAT_ARGB8888:
      return MESA_FORMAT_ARGB8888;
   case __DRI_IMAGE_FORMAT_ABGR8888:
      return MESA_FORMAT_RGBA8888_REV;
   case __DRI_IMAGE_FORMAT_XBGR8888:
      return MESA_FORMAT_RGBX8888_REV;
   case __DRI_IMAGE_FORMAT_R8:
      return MESA_FORMAT_R8;
   case __DRI_IMAGE_FORMAT_GR88:
      return MESA_FORMAT_GR88;
   case __DRI_IMAGE_FORMAT_SARGB8:
      return MESA_FORMAT_SARGB8;
   case __DRI_IMAGE_FORMAT_NONE:
      return MESA_FORMAT_NONE;
   default:
      return MESA_FORMAT_NONE;
   }
}

/** Image driver interface */
const __DRIimageDriverExtension driImageDriverExtension = {
    /*.base = */{ __DRI_IMAGE_DRIVER, __DRI_IMAGE_DRIVER_VERSION },

<<<<<<< HEAD
    /*.createNewScreen2           =*/ driCreateNewScreen2,
    /*.createNewDrawable          =*/ driCreateNewDrawable,
    /*.createContextAttribs       =*/ driCreateContextAttribs,
    /*.getAPIMask                 =*/ driGetAPIMask,
=======
    .createNewScreen2           = driCreateNewScreen2,
    .createNewDrawable          = driCreateNewDrawable,
    .getAPIMask                 = driGetAPIMask,
    .createContextAttribs       = driCreateContextAttribs,
};

/* swrast copy sub buffer entrypoint. */
static void driCopySubBuffer(__DRIdrawable *pdp, int x, int y,
                             int w, int h)
{
    assert(pdp->driScreenPriv->swrast_loader);

    pdp->driScreenPriv->driver->CopySubBuffer(pdp, x, y, w, h);
}

/* for swrast only */
const __DRIcopySubBufferExtension driCopySubBufferExtension = {
   { __DRI_COPY_SUB_BUFFER, 1 },
   .copySubBuffer = driCopySubBuffer,
>>>>>>> c8102055
};<|MERGE_RESOLUTION|>--- conflicted
+++ resolved
@@ -442,9 +442,6 @@
         return NULL;
     }
 
-<<<<<<< HEAD
-    ctx = context->driverPrivate;
-=======
     *error = __DRI_CTX_ERROR_SUCCESS;
     return context;
 }
@@ -452,7 +449,6 @@
 void
 driContextSetFlags(struct gl_context *ctx, uint32_t flags)
 {
->>>>>>> c8102055
     if ((flags & __DRI_CTX_FLAG_FORWARD_COMPATIBLE) != 0)
         ctx->Const.ContextFlags |= GL_CONTEXT_FLAG_FORWARD_COMPATIBLE_BIT;
     if ((flags & __DRI_CTX_FLAG_DEBUG) != 0) {
@@ -879,16 +875,10 @@
 const __DRIimageDriverExtension driImageDriverExtension = {
     /*.base = */{ __DRI_IMAGE_DRIVER, __DRI_IMAGE_DRIVER_VERSION },
 
-<<<<<<< HEAD
     /*.createNewScreen2           =*/ driCreateNewScreen2,
     /*.createNewDrawable          =*/ driCreateNewDrawable,
     /*.createContextAttribs       =*/ driCreateContextAttribs,
     /*.getAPIMask                 =*/ driGetAPIMask,
-=======
-    .createNewScreen2           = driCreateNewScreen2,
-    .createNewDrawable          = driCreateNewDrawable,
-    .getAPIMask                 = driGetAPIMask,
-    .createContextAttribs       = driCreateContextAttribs,
 };
 
 /* swrast copy sub buffer entrypoint. */
@@ -903,6 +893,5 @@
 /* for swrast only */
 const __DRIcopySubBufferExtension driCopySubBufferExtension = {
    { __DRI_COPY_SUB_BUFFER, 1 },
-   .copySubBuffer = driCopySubBuffer,
->>>>>>> c8102055
+   /*.copySubBuffer =*/ driCopySubBuffer,
 };