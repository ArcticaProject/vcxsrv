<<<<<<< HEAD
/*
 * Copyright 2000-2001 VA Linux Systems, Inc.
 * (C) Copyright IBM Corporation 2002, 2003
 * All Rights Reserved.
 *
 * Permission is hereby granted, free of charge, to any person obtaining a
 * copy of this software and associated documentation files (the "Software"),
 * to deal in the Software without restriction, including without limitation
 * on the rights to use, copy, modify, merge, publish, distribute, sub
 * license, and/or sell copies of the Software, and to permit persons to whom
 * the Software is furnished to do so, subject to the following conditions:
 *
 * The above copyright notice and this permission notice (including the next
 * paragraph) shall be included in all copies or substantial portions of the
 * Software.
 *
 * THE SOFTWARE IS PROVIDED "AS IS", WITHOUT WARRANTY OF ANY KIND, EXPRESS OR
 * IMPLIED, INCLUDING BUT NOT LIMITED TO THE WARRANTIES OF MERCHANTABILITY,
 * FITNESS FOR A PARTICULAR PURPOSE AND NON-INFRINGEMENT.  IN NO EVENT SHALL
 * VA LINUX SYSTEM, IBM AND/OR THEIR SUPPLIERS BE LIABLE FOR ANY CLAIM,
 * DAMAGES OR OTHER LIABILITY, WHETHER IN AN ACTION OF CONTRACT, TORT OR
 * OTHERWISE, ARISING FROM, OUT OF OR IN CONNECTION WITH THE SOFTWARE OR THE
 * USE OR OTHER DEALINGS IN THE SOFTWARE.
 *
 * Authors:
 *    Ian Romanick <idr@us.ibm.com>
 *    Keith Whitwell <keithw@tungstengraphics.com>
 *    Kevin E. Martin <kem@users.sourceforge.net>
 *    Gareth Hughes <gareth@nvidia.com>
 */

/** \file texmem.c
 * Implements all of the device-independent texture memory management.
 * 
 * Currently, only a simple LRU texture memory management policy is
 * implemented.  In the (hopefully very near) future, better policies will be
 * implemented.  The idea is that the DRI should be able to run in one of two
 * modes.  In the default mode the DRI will dynamically attempt to discover
 * the best texture management policy for the running application.  In the
 * other mode, the user (via some sort of as yet TBD mechanism) will select
 * a texture management policy that is known to work well with the
 * application.
 */

#include "main/imports.h"
#include "main/macros.h"
#include "main/simple_list.h"
#include "texmem.h"


static unsigned dummy_swap_counter;


/**
 * Calculate \f$\log_2\f$ of a value.  This is a particularly poor
 * implementation of this function.  However, since system performance is in
 * no way dependent on this function, the slowness of the implementation is
 * irrelevent.
 * 
 * \param n Value whose \f$\log_2\f$ is to be calculated
 */

static GLuint
driLog2( GLuint n )
{
   GLuint log2;

   for ( log2 = 1 ; n > 1 ; log2++ ) {
      n >>= 1;
   }

   return log2;
}




/**
 * Determine if a texture is resident in textureable memory.  Depending on
 * the driver, this may or may not be on-card memory.  It could be AGP memory
 * or anyother type of memory from which the hardware can directly read
 * texels.
 * 
 * This function is intended to be used as the \c IsTextureResident function
 * in the device's \c dd_function_table.
 * 
 * \param ctx GL context pointer (currently unused)
 * \param texObj Texture object to be tested
 */

GLboolean
driIsTextureResident( struct gl_context * ctx, 
		      struct gl_texture_object * texObj )
{
   driTextureObject * t;


   t = (driTextureObject *) texObj->DriverData;
   return( (t != NULL) && (t->memBlock != NULL) );
}




/**
 * (Re)initialize the global circular LRU list.  The last element
 * in the array (\a heap->nrRegions) is the sentinal.  Keeping it
 * at the end of the array allows the other elements of the array
 * to be addressed rationally when looking up objects at a particular
 * location in texture memory.
 * 
 * \param heap Texture heap to be reset
 */

static void resetGlobalLRU( driTexHeap * heap )
{
   drmTextureRegionPtr list = heap->global_regions;
   unsigned       sz = 1U << heap->logGranularity;
   unsigned       i;

   for (i = 0 ; (i+1) * sz <= heap->size ; i++) {
      list[i].prev = i-1;
      list[i].next = i+1;
      list[i].age = 0;
   }

   i--;
   list[0].prev = heap->nrRegions;
   list[i].prev = i-1;
   list[i].next = heap->nrRegions;
   list[heap->nrRegions].prev = i;
   list[heap->nrRegions].next = 0;
   heap->global_age[0] = 0;
}

/**
 * Print out debugging information about the local texture LRU.
 *
 * \param heap Texture heap to be printed
 * \param callername Name of calling function
 */
static void printLocalLRU( driTexHeap * heap, const char *callername  )
{
   driTextureObject *t;
   unsigned sz = 1U << heap->logGranularity;

   fprintf( stderr, "%s in %s:\nLocal LRU, heap %d:\n", 
	    __FUNCTION__, callername, heap->heapId );

   foreach ( t, &heap->texture_objects ) {
      if (!t->memBlock)
	 continue;
      if (!t->tObj) {
	 fprintf( stderr, "Placeholder (%p) %d at 0x%x sz 0x%x\n",
		  (void *)t,
		  t->memBlock->ofs / sz,
		  t->memBlock->ofs,
		  t->memBlock->size );
      } else {
	 fprintf( stderr, "Texture (%p) at 0x%x sz 0x%x\n",
		  (void *)t,
		  t->memBlock->ofs,
		  t->memBlock->size );
      }
   }
   foreach ( t, heap->swapped_objects ) {
      if (!t->tObj) {
	 fprintf( stderr, "Swapped Placeholder (%p)\n", (void *)t );
      } else {
	 fprintf( stderr, "Swapped Texture (%p)\n", (void *)t );
      }
   }

   fprintf( stderr, "\n" );
}

/**
 * Print out debugging information about the global texture LRU.
 *
 * \param heap Texture heap to be printed
 * \param callername Name of calling function
 */
static void printGlobalLRU( driTexHeap * heap, const char *callername )
{
   drmTextureRegionPtr list = heap->global_regions;
   unsigned int i, j;

   fprintf( stderr, "%s in %s:\nGlobal LRU, heap %d list %p:\n", 
	    __FUNCTION__, callername, heap->heapId, (void *)list );

   for ( i = 0, j = heap->nrRegions ; i < heap->nrRegions ; i++ ) {
      fprintf( stderr, "list[%d] age %d next %d prev %d in_use %d\n",
	       j, list[j].age, list[j].next, list[j].prev, list[j].in_use );
      j = list[j].next;
      if ( j == heap->nrRegions ) break;
   }

   if ( j != heap->nrRegions ) {
      fprintf( stderr, "Loop detected in global LRU\n" );
      for ( i = 0 ; i < heap->nrRegions ; i++ ) {
	 fprintf( stderr, "list[%d] age %d next %d prev %d in_use %d\n",
		  i, list[i].age, list[i].next, list[i].prev, list[i].in_use );
      }
   }

   fprintf( stderr, "\n" );
}


/**
 * Called by the client whenever it touches a local texture.
 * 
 * \param t Texture object that the client has accessed
 */

void driUpdateTextureLRU( driTextureObject * t )
{
   driTexHeap   * heap;
   drmTextureRegionPtr list;
   unsigned   shift;
   unsigned   start;
   unsigned   end;
   unsigned   i;


   heap = t->heap;
   if ( heap != NULL ) {
      shift = heap->logGranularity;
      start = t->memBlock->ofs >> shift;
      end = (t->memBlock->ofs + t->memBlock->size - 1) >> shift;


      heap->local_age = ++heap->global_age[0];
      list = heap->global_regions;


      /* Update the context's local LRU 
       */

      move_to_head( & heap->texture_objects, t );


      for (i = start ; i <= end ; i++) {
	 list[i].age = heap->local_age;

	 /* remove_from_list(i)
	  */
	 list[(unsigned)list[i].next].prev = list[i].prev;
	 list[(unsigned)list[i].prev].next = list[i].next;

	 /* insert_at_head(list, i)
	  */
	 list[i].prev = heap->nrRegions;
	 list[i].next = list[heap->nrRegions].next;
	 list[(unsigned)list[heap->nrRegions].next].prev = i;
	 list[heap->nrRegions].next = i;
      }

      if ( 0 ) {
	 printGlobalLRU( heap, __FUNCTION__ );
	 printLocalLRU( heap, __FUNCTION__ );
      }
   }
}




/**
 * Keep track of swapped out texture objects.
 * 
 * \param t Texture object to be "swapped" out of its texture heap
 */

void driSwapOutTextureObject( driTextureObject * t )
{
   unsigned   face;


   if ( t->memBlock != NULL ) {
      assert( t->heap != NULL );
      mmFreeMem( t->memBlock );
      t->memBlock = NULL;

      if (t->timestamp > t->heap->timestamp)
	 t->heap->timestamp = t->timestamp;

      t->heap->texture_swaps[0]++;
      move_to_tail( t->heap->swapped_objects, t );
      t->heap = NULL;
   }
   else {
      assert( t->heap == NULL );
   }


   for ( face = 0 ; face < 6 ; face++ ) {
      t->dirty_images[face] = ~0;
   }
}




/**
 * Destroy hardware state associated with texture \a t.  Calls the
 * \a destroy_texture_object method associated with the heap from which
 * \a t was allocated.
 * 
 * \param t Texture object to be destroyed
 */

void driDestroyTextureObject( driTextureObject * t )
{
   driTexHeap * heap;


   if ( 0 ) {
      fprintf( stderr, "[%s:%d] freeing %p (tObj = %p, DriverData = %p)\n",
	       __FILE__, __LINE__,
	       (void *)t,
	       (void *)((t != NULL) ? t->tObj : NULL),
	       (void *)((t != NULL && t->tObj != NULL) ? t->tObj->DriverData : NULL ));
   }

   if ( t != NULL ) {
      if ( t->memBlock ) {
	 heap = t->heap;
	 assert( heap != NULL );

	 heap->texture_swaps[0]++;

	 mmFreeMem( t->memBlock );
	 t->memBlock = NULL;

	 if (t->timestamp > t->heap->timestamp)
	    t->heap->timestamp = t->timestamp;

	 heap->destroy_texture_object( heap->driverContext, t );
	 t->heap = NULL;
      }

      if ( t->tObj != NULL ) {
	 assert( t->tObj->DriverData == t );
	 t->tObj->DriverData = NULL;
      }

      remove_from_list( t );
      FREE( t );
   }

   if ( 0 ) {
      fprintf( stderr, "[%s:%d] done freeing %p\n", __FILE__, __LINE__, (void *)t );
   }
}




/**
 * Update the local heap's representation of texture memory based on
 * data in the SAREA.  This is done each time it is detected that some other
 * direct rendering client has held the lock.  This pertains to both our local
 * textures and the textures belonging to other clients.  Keep track of other
 * client's textures by pushing a placeholder texture onto the LRU list --
 * these are denoted by \a tObj being \a NULL.
 * 
 * \param heap Heap whose state is to be updated
 * \param offset Byte offset in the heap that has been stolen
 * \param size Size, in bytes, of the stolen block
 * \param in_use Non-zero if the block is pinned/reserved by the kernel
 */

static void driTexturesGone( driTexHeap * heap, int offset, int size, 
			     int in_use )
{
   driTextureObject * t;
   driTextureObject * tmp;


   foreach_s ( t, tmp, & heap->texture_objects ) {
      if ( (t->memBlock->ofs < (offset + size))
	   && ((t->memBlock->ofs + t->memBlock->size) > offset) ) {
	 /* It overlaps - kick it out.  If the texture object is just a
	  * place holder, then destroy it all together.  Otherwise, mark
	  * it as being swapped out.
	  */

	 if ( t->tObj != NULL ) {
	    driSwapOutTextureObject( t );
	 }
	 else {
	    driDestroyTextureObject( t );
	 }
      }
   }


   {
      t = (driTextureObject *) CALLOC( heap->texture_object_size );
      if ( t == NULL ) return;

      t->memBlock = mmAllocMem( heap->memory_heap, size, 0, offset );
      if ( t->memBlock == NULL ) {
	 fprintf( stderr, "Couldn't alloc placeholder: heap %u sz %x ofs %x\n", heap->heapId,
		  (int)size, (int)offset );
	 mmDumpMemInfo( heap->memory_heap );
	 FREE(t);
	 return;
      }
      t->heap = heap;
      if (in_use) 
	 t->reserved = 1; 
      insert_at_head( & heap->texture_objects, t );
   }
}




/**
 * Called by the client on lock contention to determine whether textures have
 * been stolen.  If another client has modified a region in which we have
 * textures, then we need to figure out which of our textures have been
 * removed and update our global LRU.
 * 
 * \param heap Texture heap to be updated
 */

void driAgeTextures( driTexHeap * heap )
{
   drmTextureRegionPtr list = heap->global_regions;
   unsigned       sz = 1U << (heap->logGranularity);
   unsigned       i, nr = 0;


   /* Have to go right round from the back to ensure stuff ends up
    * LRU in the local list...  Fix with a cursor pointer.
    */

   for (i = list[heap->nrRegions].prev ; 
	i != heap->nrRegions && nr < heap->nrRegions ; 
	i = list[i].prev, nr++) {
      /* If switching texturing schemes, then the SAREA might not have been
       * properly cleared, so we need to reset the global texture LRU.
       */

      if ( (i * sz) > heap->size ) {
	 nr = heap->nrRegions;
	 break;
      }

      if (list[i].age > heap->local_age) 
	  driTexturesGone( heap, i * sz, sz, list[i].in_use); 
   }

   /* Loop or uninitialized heap detected.  Reset.
    */

   if (nr == heap->nrRegions) {
      driTexturesGone( heap, 0, heap->size, 0);
      resetGlobalLRU( heap );
   }

   if ( 0 ) {
      printGlobalLRU( heap, __FUNCTION__ );
      printLocalLRU( heap, __FUNCTION__ );
   }

   heap->local_age = heap->global_age[0];
}




#define INDEX_ARRAY_SIZE 6 /* I'm not aware of driver with more than 2 heaps */

/**
 * Allocate memory from a texture heap to hold a texture object.  This
 * routine will attempt to allocate memory for the texture from the heaps
 * specified by \c heap_array in order.  That is, first it will try to
 * allocate from \c heap_array[0], then \c heap_array[1], and so on.
 *
 * \param heap_array Array of pointers to texture heaps to use
 * \param nr_heaps Number of heap pointer in \a heap_array
 * \param t Texture object for which space is needed
 * \return The ID of the heap from which memory was allocated, or -1 if
 *         memory could not be allocated.
 *
 * \bug The replacement policy implemented by this function is horrible.
 */


int
driAllocateTexture( driTexHeap * const * heap_array, unsigned nr_heaps,
		    driTextureObject * t )
{
   driTexHeap       * heap;
   driTextureObject * temp;
   driTextureObject * cursor;
   unsigned           id;


   /* In case it already has texture space, initialize heap.  This also
    * prevents GCC from issuing a warning that heap might be used
    * uninitialized.
    */

   heap = t->heap;


   /* Run through each of the existing heaps and try to allocate a buffer
    * to hold the texture.
    */

   for ( id = 0 ; (t->memBlock == NULL) && (id < nr_heaps) ; id++ ) {
      heap = heap_array[ id ];
      if ( heap != NULL ) {
	 t->memBlock = mmAllocMem( heap->memory_heap, t->totalSize, 
				   heap->alignmentShift, 0 );
      }
   }


   /* Kick textures out until the requested texture fits.
    */

   if ( t->memBlock == NULL ) {
      unsigned index[INDEX_ARRAY_SIZE];
      unsigned nrGoodHeaps = 0;

      /* Trying to avoid dynamic memory allocation. If you have more
       * heaps, increase INDEX_ARRAY_SIZE. I'm not aware of any
       * drivers with more than 2 tex heaps. */
      assert( nr_heaps < INDEX_ARRAY_SIZE );

      /* Sort large enough heaps by duty. Insertion sort should be
       * fast enough for such a short array. */
      for ( id = 0 ; id < nr_heaps ; id++ ) {
	 heap = heap_array[ id ];

	 if ( heap != NULL && t->totalSize <= heap->size ) {
	    unsigned j;

	    for ( j = 0 ; j < nrGoodHeaps; j++ ) {
	       if ( heap->duty > heap_array[ index[ j ] ]->duty )
		  break;
	    }

	    if ( j < nrGoodHeaps ) {
	       memmove( &index[ j+1 ], &index[ j ],
			sizeof(index[ 0 ]) * (nrGoodHeaps - j) );
	    }

	    index[ j ] = id;

	    nrGoodHeaps++;
	 }
      }

      for ( id = 0 ; (t->memBlock == NULL) && (id < nrGoodHeaps) ; id++ ) {
	 heap = heap_array[ index[ id ] ];

	 for ( cursor = heap->texture_objects.prev, temp = cursor->prev;
	       cursor != &heap->texture_objects ; 
	       cursor = temp, temp = cursor->prev ) {
	       
	    /* The the LRU element.  If the texture is bound to one of
	     * the texture units, then we cannot kick it out.
	     */
	    if ( cursor->bound || cursor->reserved ) {
	       continue;
	    }

	    if ( cursor->memBlock )
	       heap->duty -= cursor->memBlock->size;

	    /* If this is a placeholder, there's no need to keep it */
	    if (cursor->tObj)
	       driSwapOutTextureObject( cursor );
	    else
	       driDestroyTextureObject( cursor );

	    t->memBlock = mmAllocMem( heap->memory_heap, t->totalSize, 
				      heap->alignmentShift, 0 );

	    if (t->memBlock)
	       break;
	 }
      }

      /* Rebalance duties. If a heap kicked more data than its duty,
       * then all other heaps get that amount multiplied with their
       * relative weight added to their duty. The negative duty is
       * reset to 0. In the end all heaps have a duty >= 0.
       *
       * CAUTION: we must not change the heap pointer here, because it
       * is used below to update the texture object.
       */
      for ( id = 0 ; id < nr_heaps ; id++ )
	 if ( heap_array[ id ] != NULL && heap_array[ id ]->duty < 0) {
	    int duty = -heap_array[ id ]->duty;
	    double weight = heap_array[ id ]->weight;
	    unsigned j;

	    for ( j = 0 ; j < nr_heaps ; j++ )
	       if ( j != id && heap_array[ j ] != NULL ) {
		  heap_array[ j ]->duty += (double) duty *
		     heap_array[ j ]->weight / weight;
	       }

	    heap_array[ id ]->duty = 0;
	 }
   }


   if ( t->memBlock != NULL ) {
      /* id and heap->heapId may or may not be the same value here.
       */

      assert( heap != NULL );
      assert( (t->heap == NULL) || (t->heap == heap) );

      t->heap = heap;
      return heap->heapId;
   }
   else {
      assert( t->heap == NULL );

      fprintf( stderr, "[%s:%d] unable to allocate texture\n",
	       __FUNCTION__, __LINE__ );
      return -1;
   }
}






/**
 * Set the location where the texture-swap counter is stored.
 */

void
driSetTextureSwapCounterLocation( driTexHeap * heap, unsigned * counter )
{
   heap->texture_swaps = (counter == NULL) ? & dummy_swap_counter : counter;
}




/**
 * Create a new heap for texture data.
 * 
 * \param heap_id             Device-dependent heap identifier.  This value
 *                            will returned by driAllocateTexture when memory
 *                            is allocated from this heap.
 * \param context             Device-dependent driver context.  This is
 *                            supplied as the first parameter to the
 *                            \c destroy_tex_obj function.
 * \param size                Size, in bytes, of the texture region
 * \param alignmentShift      Alignment requirement for textures.  If textures 
 *                            must be allocated on a 4096 byte boundry, this
 *                            would be 12.
 * \param nr_regions          Number of regions into which this texture space
 *                            should be partitioned
 * \param global_regions      Array of \c drmTextureRegion structures in the SAREA
 * \param global_age          Pointer to the global texture age in the SAREA
 * \param swapped_objects     Pointer to the list of texture objects that are
 *                            not in texture memory (i.e., have been swapped
 *                            out).
 * \param texture_object_size Size, in bytes, of a device-dependent texture
 *                            object
 * \param destroy_tex_obj     Function used to destroy a device-dependent
 *                            texture object
 *
 * \sa driDestroyTextureHeap
 */

driTexHeap *
driCreateTextureHeap( unsigned heap_id, void * context, unsigned size,
		      unsigned alignmentShift, unsigned nr_regions,
		      drmTextureRegionPtr global_regions, unsigned * global_age,
		      driTextureObject * swapped_objects, 
		      unsigned texture_object_size,
		      destroy_texture_object_t * destroy_tex_obj
		    )
{
   driTexHeap * heap;
   unsigned     l;
    
    
   if ( 0 )
       fprintf( stderr, "%s( %u, %p, %u, %u, %u )\n",
		__FUNCTION__,
		heap_id, (void *)context, size, alignmentShift, nr_regions );

   heap = (driTexHeap *) CALLOC( sizeof( driTexHeap ) );
   if ( heap != NULL ) {
      l = driLog2( (size - 1) / nr_regions );
      if ( l < alignmentShift )
      {
	 l = alignmentShift;
      }

      heap->logGranularity = l;
      heap->size = size & ~((1L << l) - 1);

      heap->memory_heap = mmInit( 0, heap->size );
      if ( heap->memory_heap != NULL ) {
	 heap->heapId = heap_id;
	 heap->driverContext = context;

	 heap->alignmentShift = alignmentShift;
	 heap->nrRegions = nr_regions;
	 heap->global_regions = global_regions;
	 heap->global_age = global_age;
	 heap->swapped_objects = swapped_objects;
	 heap->texture_object_size = texture_object_size;
	 heap->destroy_texture_object = destroy_tex_obj;

	 /* Force global heap init */
	 if (heap->global_age[0] == 0)
	     heap->local_age = ~0;
	 else
	     heap->local_age = 0;

	 make_empty_list( & heap->texture_objects );
	 driSetTextureSwapCounterLocation( heap, NULL );

	 heap->weight = heap->size;
	 heap->duty = 0;
      }
      else {
	 FREE( heap );
	 heap = NULL;
      }
   }


   if ( 0 )
       fprintf( stderr, "%s returning %p\n", __FUNCTION__, (void *)heap );

   return heap;
}




/** Destroys a texture heap
 * 
 * \param heap Texture heap to be destroyed
 */

void
driDestroyTextureHeap( driTexHeap * heap )
{
   driTextureObject * t;
   driTextureObject * temp;


   if ( heap != NULL ) {
      foreach_s( t, temp, & heap->texture_objects ) {
	 driDestroyTextureObject( t );
      }
      foreach_s( t, temp, heap->swapped_objects ) {
	 driDestroyTextureObject( t );
      }

      mmDestroy( heap->memory_heap );
      FREE( heap );
   }
}




/****************************************************************************/
/**
 * Determine how many texels (including all mipmap levels) would be required
 * for a texture map of size \f$2^^\c base_size_log2\f$ would require.
 *
 * \param base_size_log2 \f$log_2\f$ of the size of a side of the texture
 * \param dimensions Number of dimensions of the texture.  Either 2 or 3.
 * \param faces Number of faces of the texture.  Either 1 or 6 (for cube maps).
 * \return Number of texels
 */

static unsigned
texels_this_map_size( int base_size_log2, unsigned dimensions, unsigned faces )
{
   unsigned  texels;


   assert( (faces == 1) || (faces == 6) );
   assert( (dimensions == 2) || (dimensions == 3) );

   texels = 0;
   if ( base_size_log2 >= 0 ) {
      texels = (1U << (dimensions * base_size_log2));

      /* See http://www.mail-archive.com/dri-devel@lists.sourceforge.net/msg03636.html
       * for the complete explaination of why this formulation is used.
       * Basically, the smaller mipmap levels sum to 0.333 the size of the
       * level 0 map.  The total size is therefore the size of the map
       * multipled by 1.333.  The +2 is there to round up.
       */

      texels = (texels * 4 * faces + 2) / 3;
   }

   return texels;
}




struct maps_per_heap {
   unsigned  c[32];
};

static void
fill_in_maximums( driTexHeap * const * heaps, unsigned nr_heaps,
		  unsigned max_bytes_per_texel, unsigned max_size,
		  unsigned mipmaps_at_once, unsigned dimensions,
		  unsigned faces, struct maps_per_heap * max_textures )
{
   unsigned   heap;
   unsigned   log2_size;
   unsigned   mask;


   /* Determine how many textures of each size can be stored in each
    * texture heap.
    */

   for ( heap = 0 ; heap < nr_heaps ; heap++ ) {
      if ( heaps[ heap ] == NULL ) {
	 (void) memset( max_textures[ heap ].c, 0, 
			sizeof( max_textures[ heap ].c ) );
	 continue;
      }

      mask = (1U << heaps[ heap ]->logGranularity) - 1;

      if ( 0 ) {
	 fprintf( stderr, "[%s:%d] heap[%u] = %u bytes, mask = 0x%08x\n",
		  __FILE__, __LINE__,
		  heap, heaps[ heap ]->size, mask );
      }

      for ( log2_size = max_size ; log2_size > 0 ; log2_size-- ) {
	 unsigned   total;


	 /* Determine the total number of bytes required by a texture of
	  * size log2_size.
	  */

	 total = texels_this_map_size( log2_size, dimensions, faces )
	     - texels_this_map_size( log2_size - mipmaps_at_once,
				     dimensions, faces );
	 total *= max_bytes_per_texel;
	 total = (total + mask) & ~mask;

	 /* The number of textures of a given size that will fit in a heap
	  * is equal to the size of the heap divided by the size of the
	  * texture.
	  */

	 max_textures[ heap ].c[ log2_size ] = heaps[ heap ]->size / total;

	 if ( 0 ) {
	    fprintf( stderr, "[%s:%d] max_textures[%u].c[%02u] "
		     "= 0x%08x / 0x%08x "
		     "= %u (%u)\n",
		     __FILE__, __LINE__,
		     heap, log2_size,
		     heaps[ heap ]->size, total,
		     heaps[ heap ]->size / total,
		     max_textures[ heap ].c[ log2_size ] );
	 }
      }
   }
}


static unsigned
get_max_size( unsigned nr_heaps,
	      unsigned texture_units,
	      unsigned max_size,
	      int all_textures_one_heap,
	      struct maps_per_heap * max_textures )
{
   unsigned   heap;
   unsigned   log2_size;


   /* Determine the largest texture size such that a texture of that size
    * can be bound to each texture unit at the same time.  Some hardware
    * may require that all textures be in the same texture heap for
    * multitexturing.
    */

   for ( log2_size = max_size ; log2_size > 0 ; log2_size-- ) {
      unsigned   total = 0;

      for ( heap = 0 ; heap < nr_heaps ; heap++ )
      {
	 total += max_textures[ heap ].c[ log2_size ];

	 if ( 0 ) {
	    fprintf( stderr, "[%s:%d] max_textures[%u].c[%02u] = %u, "
		     "total = %u\n", __FILE__, __LINE__, heap, log2_size,
		     max_textures[ heap ].c[ log2_size ], total );
	 }

	 if ( (max_textures[ heap ].c[ log2_size ] >= texture_units)
	      || (!all_textures_one_heap && (total >= texture_units)) ) {
	    /* The number of mipmap levels is the log-base-2 of the
	     * maximum texture size plus 1.  If the maximum texture size
	     * is 1x1, the log-base-2 is 0 and 1 mipmap level (the base
	     * level) is available.
	     */

	    return log2_size + 1;
	 }
      }
   }

   /* This should NEVER happen.  It should always be possible to have at
    * *least* a 1x1 texture in memory!
    */
   assert( log2_size != 0 );
   return 0;
}

#define SET_MAX(f,v) \
    do { if ( max_sizes[v] != 0 ) { limits-> f = max_sizes[v]; } } while( 0 )

#define SET_MAX_RECT(f,v) \
    do { if ( max_sizes[v] != 0 ) { limits-> f = 1 << (max_sizes[v] - 1); } } while( 0 )


/**
 * Given the amount of texture memory, the number of texture units, and the
 * maximum size of a texel, calculate the maximum texture size the driver can
 * advertise.
 * 
 * \param heaps Texture heaps for this card
 * \param nr_heap Number of texture heaps
 * \param limits OpenGL contants.  MaxTextureUnits must be set.
 * \param max_bytes_per_texel Maximum size of a single texel, in bytes
 * \param max_2D_size \f$\log_2\f$ of the maximum 2D texture size (i.e.,
 *     1024x1024 textures, this would be 10)
 * \param max_3D_size \f$\log_2\f$ of the maximum 3D texture size (i.e.,
 *     1024x1024x1024 textures, this would be 10)
 * \param max_cube_size \f$\log_2\f$ of the maximum cube texture size (i.e.,
 *     1024x1024 textures, this would be 10)
 * \param max_rect_size \f$\log_2\f$ of the maximum texture rectangle size
 *     (i.e., 1024x1024 textures, this would be 10).  This is a power-of-2
 *     even though texture rectangles need not be a power-of-2.
 * \param mipmaps_at_once Total number of mipmaps that can be used
 *     at one time.  For most hardware this will be \f$\c max_size + 1\f$.
 *     For hardware that does not support mipmapping, this will be 1.
 * \param all_textures_one_heap True if the hardware requires that all
 *     textures be in a single texture heap for multitexturing.
 * \param allow_larger_textures 0 conservative, 1 calculate limits
 *     so at least one worst-case texture can fit, 2 just use hw limits.
 */

void
driCalculateMaxTextureLevels( driTexHeap * const * heaps,
			      unsigned nr_heaps,
			      struct gl_constants * limits,
			      unsigned max_bytes_per_texel,
			      unsigned max_2D_size,
			      unsigned max_3D_size,
			      unsigned max_cube_size,
			      unsigned max_rect_size,
			      unsigned mipmaps_at_once,
			      int all_textures_one_heap,
			      int allow_larger_textures )
{
   struct maps_per_heap  max_textures[8];
   unsigned         i;
   const unsigned   dimensions[4] = { 2, 3, 2, 2 };
   const unsigned   faces[4]      = { 1, 1, 6, 1 };
   unsigned         max_sizes[4];
   unsigned         mipmaps[4];


   max_sizes[0] = max_2D_size;
   max_sizes[1] = max_3D_size;
   max_sizes[2] = max_cube_size;
   max_sizes[3] = max_rect_size;

   mipmaps[0] = mipmaps_at_once;
   mipmaps[1] = mipmaps_at_once;
   mipmaps[2] = mipmaps_at_once;
   mipmaps[3] = 1;


   /* Calculate the maximum number of texture levels in two passes.  The
    * first pass determines how many textures of each power-of-two size
    * (including all mipmap levels for that size) can fit in each texture
    * heap.  The second pass finds the largest texture size that allows
    * a texture of that size to be bound to every texture unit.
    */

   for ( i = 0 ; i < 4 ; i++ ) {
      if ( (allow_larger_textures != 2) && (max_sizes[ i ] != 0) ) {
	 fill_in_maximums( heaps, nr_heaps, max_bytes_per_texel,
			   max_sizes[ i ], mipmaps[ i ],
			   dimensions[ i ], faces[ i ],
			   max_textures );

	 max_sizes[ i ] = get_max_size( nr_heaps,
					allow_larger_textures == 1 ?
					1 : limits->MaxTextureUnits,
					max_sizes[ i ],
					all_textures_one_heap,
					max_textures );
      }
      else if (max_sizes[ i ] != 0) {
	 max_sizes[ i ] += 1;
      }
   }

   SET_MAX( MaxTextureLevels,        0 );
   SET_MAX( Max3DTextureLevels,      1 );
   SET_MAX( MaxCubeTextureLevels,    2 );
   SET_MAX_RECT( MaxTextureRectSize, 3 );
}




/**
 * Perform initial binding of default textures objects on a per unit, per
 * texture target basis.
 *
 * \param ctx Current OpenGL context
 * \param swapped List of swapped-out textures
 * \param targets Bit-mask of value texture targets
 */

void driInitTextureObjects( struct gl_context *ctx, driTextureObject * swapped,
			    GLuint targets )
{
   struct gl_texture_object *texObj;
   GLuint tmp = ctx->Texture.CurrentUnit;
   unsigned   i;


   for ( i = 0 ; i < ctx->Const.MaxTextureUnits ; i++ ) {
      ctx->Texture.CurrentUnit = i;

      if ( (targets & DRI_TEXMGR_DO_TEXTURE_1D) != 0 ) {
	 texObj = ctx->Texture.Unit[i].CurrentTex[TEXTURE_1D_INDEX];
	 ctx->Driver.BindTexture( ctx, GL_TEXTURE_1D, texObj );
	 move_to_tail( swapped, (driTextureObject *) texObj->DriverData );
      }

      if ( (targets & DRI_TEXMGR_DO_TEXTURE_2D) != 0 ) {
	 texObj = ctx->Texture.Unit[i].CurrentTex[TEXTURE_2D_INDEX];
	 ctx->Driver.BindTexture( ctx, GL_TEXTURE_2D, texObj );
	 move_to_tail( swapped, (driTextureObject *) texObj->DriverData );
      }

      if ( (targets & DRI_TEXMGR_DO_TEXTURE_3D) != 0 ) {
	 texObj = ctx->Texture.Unit[i].CurrentTex[TEXTURE_3D_INDEX];
	 ctx->Driver.BindTexture( ctx, GL_TEXTURE_3D, texObj );
	 move_to_tail( swapped, (driTextureObject *) texObj->DriverData );
      }

      if ( (targets & DRI_TEXMGR_DO_TEXTURE_CUBE) != 0 ) {
	 texObj = ctx->Texture.Unit[i].CurrentTex[TEXTURE_CUBE_INDEX];
	 ctx->Driver.BindTexture( ctx, GL_TEXTURE_CUBE_MAP_ARB, texObj );
	 move_to_tail( swapped, (driTextureObject *) texObj->DriverData );
      }

      if ( (targets & DRI_TEXMGR_DO_TEXTURE_RECT) != 0 ) {
	 texObj = ctx->Texture.Unit[i].CurrentTex[TEXTURE_RECT_INDEX];
	 ctx->Driver.BindTexture( ctx, GL_TEXTURE_RECTANGLE_NV, texObj );
	 move_to_tail( swapped, (driTextureObject *) texObj->DriverData );
      }
   }

   ctx->Texture.CurrentUnit = tmp;
}




/**
 * Verify that the specified texture is in the specificed heap.
 * 
 * \param tex   Texture to be tested.
 * \param heap  Texture memory heap to be tested.
 * \return True if the texture is in the heap, false otherwise.
 */

static GLboolean
check_in_heap( const driTextureObject * tex, const driTexHeap * heap )
{
#if 1
   return tex->heap == heap;
#else
   driTextureObject * curr;

   foreach( curr, & heap->texture_objects ) {
      if ( curr == tex ) {
	 break;
      }
   }

   return curr == tex;
#endif
}



/****************************************************************************/
/**
 * Validate the consistency of a set of texture heaps.
 * Original version by Keith Whitwell in r200/r200_sanity.c.
 */

GLboolean
driValidateTextureHeaps( driTexHeap * const * texture_heaps,
			 unsigned nr_heaps, const driTextureObject * swapped )
{
   driTextureObject *t;
   unsigned  i;

   for ( i = 0 ; i < nr_heaps ; i++ ) {
      int last_end = 0;
      unsigned textures_in_heap = 0;
      unsigned blocks_in_mempool = 0;
      const driTexHeap * heap = texture_heaps[i];
      const struct mem_block *p = heap->memory_heap;

      /* Check each texture object has a MemBlock, and is linked into
       * the correct heap.  
       *
       * Check the texobj base address corresponds to the MemBlock
       * range.  Check the texobj size (recalculate?) fits within
       * the MemBlock.
       *
       * Count the number of texobj's using this heap.
       */

      foreach ( t, &heap->texture_objects ) {
	 if ( !check_in_heap( t, heap ) ) {
	    fprintf( stderr, "%s memory block for texture object @ %p not "
		     "found in heap #%d\n",
		     __FUNCTION__, (void *)t, i );
	    return GL_FALSE;
	 }


	 if ( t->totalSize > t->memBlock->size ) {
	    fprintf( stderr, "%s: Memory block for texture object @ %p is "
		     "only %u bytes, but %u are required\n",
		     __FUNCTION__, (void *)t, t->totalSize, t->memBlock->size );
	    return GL_FALSE;
	 }

	 textures_in_heap++;
      }

      /* Validate the contents of the heap:
       *   - Ordering
       *   - Overlaps
       *   - Bounds
       */

      while ( p != NULL ) {
	 if (p->reserved) {
	    fprintf( stderr, "%s: Block (%08x,%x), is reserved?!\n",
		     __FUNCTION__, p->ofs, p->size );
	    return GL_FALSE;
	 }

	 if (p->ofs != last_end) {
	    fprintf( stderr, "%s: blocks_in_mempool = %d, last_end = %d, p->ofs = %d\n",
		     __FUNCTION__, blocks_in_mempool, last_end, p->ofs );
	    return GL_FALSE;
	 }

	 if (!p->reserved && !p->free) {
	    blocks_in_mempool++;
	 }

	 last_end = p->ofs + p->size;
	 p = p->next;
      }

      if (textures_in_heap != blocks_in_mempool) {
	 fprintf( stderr, "%s: Different number of textures objects (%u) and "
		  "inuse memory blocks (%u)\n", 
		  __FUNCTION__, textures_in_heap, blocks_in_mempool );
	 return GL_FALSE;
      }

#if 0
      fprintf( stderr, "%s: textures_in_heap = %u\n", 
	       __FUNCTION__, textures_in_heap );
#endif
   }


   /* Check swapped texobj's have zero memblocks
    */
   i = 0;
   foreach ( t, swapped ) {
      if ( t->memBlock != NULL ) {
	 fprintf( stderr, "%s: Swapped texobj %p has non-NULL memblock %p\n",
		  __FUNCTION__, (void *)t, (void *)t->memBlock );
	 return GL_FALSE;
      }
      i++;
   }

#if 0
   fprintf( stderr, "%s: swapped texture count = %u\n", __FUNCTION__, i );
#endif

   return GL_TRUE;
}




/****************************************************************************/
/**
 * Compute which mipmap levels that really need to be sent to the hardware.
 * This depends on the base image size, GL_TEXTURE_MIN_LOD,
 * GL_TEXTURE_MAX_LOD, GL_TEXTURE_BASE_LEVEL, and GL_TEXTURE_MAX_LEVEL.
 */

void
driCalculateTextureFirstLastLevel( driTextureObject * t )
{
   struct gl_texture_object * const tObj = t->tObj;
   const struct gl_texture_image * const baseImage =
       tObj->Image[0][tObj->BaseLevel];

   /* These must be signed values.  MinLod and MaxLod can be negative numbers,
    * and having firstLevel and lastLevel as signed prevents the need for
    * extra sign checks.
    */
   int   firstLevel;
   int   lastLevel;

   /* Yes, this looks overly complicated, but it's all needed.
    */

   switch (tObj->Target) {
   case GL_TEXTURE_1D:
   case GL_TEXTURE_2D:
   case GL_TEXTURE_3D:
   case GL_TEXTURE_CUBE_MAP:
      if (tObj->Sampler.MinFilter == GL_NEAREST ||
          tObj->Sampler.MinFilter == GL_LINEAR) {
         /* GL_NEAREST and GL_LINEAR only care about GL_TEXTURE_BASE_LEVEL.
          */

         firstLevel = lastLevel = tObj->BaseLevel;
      }
      else {
	 firstLevel = tObj->BaseLevel + (GLint)(tObj->Sampler.MinLod + 0.5);
	 firstLevel = MAX2(firstLevel, tObj->BaseLevel);
	 firstLevel = MIN2(firstLevel, tObj->BaseLevel + baseImage->MaxLog2);
	 lastLevel = tObj->BaseLevel + (GLint)(tObj->Sampler.MaxLod + 0.5);
	 lastLevel = MAX2(lastLevel, t->tObj->BaseLevel);
	 lastLevel = MIN2(lastLevel, t->tObj->BaseLevel + baseImage->MaxLog2);
	 lastLevel = MIN2(lastLevel, t->tObj->MaxLevel);
	 lastLevel = MAX2(firstLevel, lastLevel); /* need at least one level */
      }
      break;
   case GL_TEXTURE_RECTANGLE_NV:
   case GL_TEXTURE_4D_SGIS:
      firstLevel = lastLevel = 0;
      break;
   default:
      return;
   }

   /* save these values */
   t->firstLevel = firstLevel;
   t->lastLevel = lastLevel;
}




/**
 * \name DRI texture formats.  These vars are initialized to either the
 * big- or little-endian Mesa formats.
 */
/*@{*/
gl_format _dri_texformat_rgba8888 = MESA_FORMAT_NONE;
gl_format _dri_texformat_argb8888 = MESA_FORMAT_NONE;
gl_format _dri_texformat_rgb565 = MESA_FORMAT_NONE;
gl_format _dri_texformat_argb4444 = MESA_FORMAT_NONE;
gl_format _dri_texformat_argb1555 = MESA_FORMAT_NONE;
gl_format _dri_texformat_al88 = MESA_FORMAT_NONE;
gl_format _dri_texformat_a8 = MESA_FORMAT_A8;
gl_format _dri_texformat_ci8 = MESA_FORMAT_CI8;
gl_format _dri_texformat_i8 = MESA_FORMAT_I8;
gl_format _dri_texformat_l8 = MESA_FORMAT_L8;
/*@}*/


/**
 * Initialize _dri_texformat_* vars according to whether we're on
 * a big or little endian system.
 */
void
driInitTextureFormats(void)
{
   if (_mesa_little_endian()) {
      _dri_texformat_rgba8888	= MESA_FORMAT_RGBA8888;
      _dri_texformat_argb8888	= MESA_FORMAT_ARGB8888;
      _dri_texformat_rgb565	= MESA_FORMAT_RGB565;
      _dri_texformat_argb4444	= MESA_FORMAT_ARGB4444;
      _dri_texformat_argb1555	= MESA_FORMAT_ARGB1555;
      _dri_texformat_al88	= MESA_FORMAT_AL88;
   }
   else {
      _dri_texformat_rgba8888	= MESA_FORMAT_RGBA8888_REV;
      _dri_texformat_argb8888	= MESA_FORMAT_ARGB8888_REV;
      _dri_texformat_rgb565	= MESA_FORMAT_RGB565_REV;
      _dri_texformat_argb4444	= MESA_FORMAT_ARGB4444_REV;
      _dri_texformat_argb1555	= MESA_FORMAT_ARGB1555_REV;
      _dri_texformat_al88	= MESA_FORMAT_AL88_REV;
   }
}
=======
/*
 * Copyright 2000-2001 VA Linux Systems, Inc.
 * (C) Copyright IBM Corporation 2002, 2003
 * All Rights Reserved.
 *
 * Permission is hereby granted, free of charge, to any person obtaining a
 * copy of this software and associated documentation files (the "Software"),
 * to deal in the Software without restriction, including without limitation
 * on the rights to use, copy, modify, merge, publish, distribute, sub
 * license, and/or sell copies of the Software, and to permit persons to whom
 * the Software is furnished to do so, subject to the following conditions:
 *
 * The above copyright notice and this permission notice (including the next
 * paragraph) shall be included in all copies or substantial portions of the
 * Software.
 *
 * THE SOFTWARE IS PROVIDED "AS IS", WITHOUT WARRANTY OF ANY KIND, EXPRESS OR
 * IMPLIED, INCLUDING BUT NOT LIMITED TO THE WARRANTIES OF MERCHANTABILITY,
 * FITNESS FOR A PARTICULAR PURPOSE AND NON-INFRINGEMENT.  IN NO EVENT SHALL
 * VA LINUX SYSTEM, IBM AND/OR THEIR SUPPLIERS BE LIABLE FOR ANY CLAIM,
 * DAMAGES OR OTHER LIABILITY, WHETHER IN AN ACTION OF CONTRACT, TORT OR
 * OTHERWISE, ARISING FROM, OUT OF OR IN CONNECTION WITH THE SOFTWARE OR THE
 * USE OR OTHER DEALINGS IN THE SOFTWARE.
 *
 * Authors:
 *    Ian Romanick <idr@us.ibm.com>
 *    Keith Whitwell <keithw@tungstengraphics.com>
 *    Kevin E. Martin <kem@users.sourceforge.net>
 *    Gareth Hughes <gareth@nvidia.com>
 */

/** \file texmem.c
 * Implements all of the device-independent texture memory management.
 * 
 * Currently, only a simple LRU texture memory management policy is
 * implemented.  In the (hopefully very near) future, better policies will be
 * implemented.  The idea is that the DRI should be able to run in one of two
 * modes.  In the default mode the DRI will dynamically attempt to discover
 * the best texture management policy for the running application.  In the
 * other mode, the user (via some sort of as yet TBD mechanism) will select
 * a texture management policy that is known to work well with the
 * application.
 */

#include "main/imports.h"
#include "main/macros.h"
#include "main/simple_list.h"
#include "texmem.h"


static unsigned dummy_swap_counter;


/**
 * Calculate \f$\log_2\f$ of a value.  This is a particularly poor
 * implementation of this function.  However, since system performance is in
 * no way dependent on this function, the slowness of the implementation is
 * irrelevent.
 * 
 * \param n Value whose \f$\log_2\f$ is to be calculated
 */

static GLuint
driLog2( GLuint n )
{
   GLuint log2;

   for ( log2 = 1 ; n > 1 ; log2++ ) {
      n >>= 1;
   }

   return log2;
}




/**
 * Determine if a texture is resident in textureable memory.  Depending on
 * the driver, this may or may not be on-card memory.  It could be AGP memory
 * or anyother type of memory from which the hardware can directly read
 * texels.
 * 
 * This function is intended to be used as the \c IsTextureResident function
 * in the device's \c dd_function_table.
 * 
 * \param ctx GL context pointer (currently unused)
 * \param texObj Texture object to be tested
 */

GLboolean
driIsTextureResident( struct gl_context * ctx, 
		      struct gl_texture_object * texObj )
{
   driTextureObject * t;


   t = (driTextureObject *) texObj->DriverData;
   return( (t != NULL) && (t->memBlock != NULL) );
}




/**
 * (Re)initialize the global circular LRU list.  The last element
 * in the array (\a heap->nrRegions) is the sentinal.  Keeping it
 * at the end of the array allows the other elements of the array
 * to be addressed rationally when looking up objects at a particular
 * location in texture memory.
 * 
 * \param heap Texture heap to be reset
 */

static void resetGlobalLRU( driTexHeap * heap )
{
   drmTextureRegionPtr list = heap->global_regions;
   unsigned       sz = 1U << heap->logGranularity;
   unsigned       i;

   for (i = 0 ; (i+1) * sz <= heap->size ; i++) {
      list[i].prev = i-1;
      list[i].next = i+1;
      list[i].age = 0;
   }

   i--;
   list[0].prev = heap->nrRegions;
   list[i].prev = i-1;
   list[i].next = heap->nrRegions;
   list[heap->nrRegions].prev = i;
   list[heap->nrRegions].next = 0;
   heap->global_age[0] = 0;
}

/**
 * Print out debugging information about the local texture LRU.
 *
 * \param heap Texture heap to be printed
 * \param callername Name of calling function
 */
static void printLocalLRU( driTexHeap * heap, const char *callername  )
{
   driTextureObject *t;
   unsigned sz = 1U << heap->logGranularity;

   fprintf( stderr, "%s in %s:\nLocal LRU, heap %d:\n", 
	    __FUNCTION__, callername, heap->heapId );

   foreach ( t, &heap->texture_objects ) {
      if (!t->memBlock)
	 continue;
      if (!t->tObj) {
	 fprintf( stderr, "Placeholder (%p) %d at 0x%x sz 0x%x\n",
		  (void *)t,
		  t->memBlock->ofs / sz,
		  t->memBlock->ofs,
		  t->memBlock->size );
      } else {
	 fprintf( stderr, "Texture (%p) at 0x%x sz 0x%x\n",
		  (void *)t,
		  t->memBlock->ofs,
		  t->memBlock->size );
      }
   }
   foreach ( t, heap->swapped_objects ) {
      if (!t->tObj) {
	 fprintf( stderr, "Swapped Placeholder (%p)\n", (void *)t );
      } else {
	 fprintf( stderr, "Swapped Texture (%p)\n", (void *)t );
      }
   }

   fprintf( stderr, "\n" );
}

/**
 * Print out debugging information about the global texture LRU.
 *
 * \param heap Texture heap to be printed
 * \param callername Name of calling function
 */
static void printGlobalLRU( driTexHeap * heap, const char *callername )
{
   drmTextureRegionPtr list = heap->global_regions;
   unsigned int i, j;

   fprintf( stderr, "%s in %s:\nGlobal LRU, heap %d list %p:\n", 
	    __FUNCTION__, callername, heap->heapId, (void *)list );

   for ( i = 0, j = heap->nrRegions ; i < heap->nrRegions ; i++ ) {
      fprintf( stderr, "list[%d] age %d next %d prev %d in_use %d\n",
	       j, list[j].age, list[j].next, list[j].prev, list[j].in_use );
      j = list[j].next;
      if ( j == heap->nrRegions ) break;
   }

   if ( j != heap->nrRegions ) {
      fprintf( stderr, "Loop detected in global LRU\n" );
      for ( i = 0 ; i < heap->nrRegions ; i++ ) {
	 fprintf( stderr, "list[%d] age %d next %d prev %d in_use %d\n",
		  i, list[i].age, list[i].next, list[i].prev, list[i].in_use );
      }
   }

   fprintf( stderr, "\n" );
}


/**
 * Called by the client whenever it touches a local texture.
 * 
 * \param t Texture object that the client has accessed
 */

void driUpdateTextureLRU( driTextureObject * t )
{
   driTexHeap   * heap;
   drmTextureRegionPtr list;
   unsigned   shift;
   unsigned   start;
   unsigned   end;
   unsigned   i;


   heap = t->heap;
   if ( heap != NULL ) {
      shift = heap->logGranularity;
      start = t->memBlock->ofs >> shift;
      end = (t->memBlock->ofs + t->memBlock->size - 1) >> shift;


      heap->local_age = ++heap->global_age[0];
      list = heap->global_regions;


      /* Update the context's local LRU 
       */

      move_to_head( & heap->texture_objects, t );


      for (i = start ; i <= end ; i++) {
	 list[i].age = heap->local_age;

	 /* remove_from_list(i)
	  */
	 list[(unsigned)list[i].next].prev = list[i].prev;
	 list[(unsigned)list[i].prev].next = list[i].next;

	 /* insert_at_head(list, i)
	  */
	 list[i].prev = heap->nrRegions;
	 list[i].next = list[heap->nrRegions].next;
	 list[(unsigned)list[heap->nrRegions].next].prev = i;
	 list[heap->nrRegions].next = i;
      }

      if ( 0 ) {
	 printGlobalLRU( heap, __FUNCTION__ );
	 printLocalLRU( heap, __FUNCTION__ );
      }
   }
}




/**
 * Keep track of swapped out texture objects.
 * 
 * \param t Texture object to be "swapped" out of its texture heap
 */

void driSwapOutTextureObject( driTextureObject * t )
{
   unsigned   face;


   if ( t->memBlock != NULL ) {
      assert( t->heap != NULL );
      mmFreeMem( t->memBlock );
      t->memBlock = NULL;

      if (t->timestamp > t->heap->timestamp)
	 t->heap->timestamp = t->timestamp;

      t->heap->texture_swaps[0]++;
      move_to_tail( t->heap->swapped_objects, t );
      t->heap = NULL;
   }
   else {
      assert( t->heap == NULL );
   }


   for ( face = 0 ; face < 6 ; face++ ) {
      t->dirty_images[face] = ~0;
   }
}




/**
 * Destroy hardware state associated with texture \a t.  Calls the
 * \a destroy_texture_object method associated with the heap from which
 * \a t was allocated.
 * 
 * \param t Texture object to be destroyed
 */

void driDestroyTextureObject( driTextureObject * t )
{
   driTexHeap * heap;


   if ( 0 ) {
      fprintf( stderr, "[%s:%d] freeing %p (tObj = %p, DriverData = %p)\n",
	       __FILE__, __LINE__,
	       (void *)t,
	       (void *)((t != NULL) ? t->tObj : NULL),
	       (void *)((t != NULL && t->tObj != NULL) ? t->tObj->DriverData : NULL ));
   }

   if ( t != NULL ) {
      if ( t->memBlock ) {
	 heap = t->heap;
	 assert( heap != NULL );

	 heap->texture_swaps[0]++;

	 mmFreeMem( t->memBlock );
	 t->memBlock = NULL;

	 if (t->timestamp > t->heap->timestamp)
	    t->heap->timestamp = t->timestamp;

	 heap->destroy_texture_object( heap->driverContext, t );
	 t->heap = NULL;
      }

      if ( t->tObj != NULL ) {
	 assert( t->tObj->DriverData == t );
	 t->tObj->DriverData = NULL;
      }

      remove_from_list( t );
      FREE( t );
   }

   if ( 0 ) {
      fprintf( stderr, "[%s:%d] done freeing %p\n", __FILE__, __LINE__, (void *)t );
   }
}




/**
 * Update the local heap's representation of texture memory based on
 * data in the SAREA.  This is done each time it is detected that some other
 * direct rendering client has held the lock.  This pertains to both our local
 * textures and the textures belonging to other clients.  Keep track of other
 * client's textures by pushing a placeholder texture onto the LRU list --
 * these are denoted by \a tObj being \a NULL.
 * 
 * \param heap Heap whose state is to be updated
 * \param offset Byte offset in the heap that has been stolen
 * \param size Size, in bytes, of the stolen block
 * \param in_use Non-zero if the block is pinned/reserved by the kernel
 */

static void driTexturesGone( driTexHeap * heap, int offset, int size, 
			     int in_use )
{
   driTextureObject * t;
   driTextureObject * tmp;


   foreach_s ( t, tmp, & heap->texture_objects ) {
      if ( (t->memBlock->ofs < (offset + size))
	   && ((t->memBlock->ofs + t->memBlock->size) > offset) ) {
	 /* It overlaps - kick it out.  If the texture object is just a
	  * place holder, then destroy it all together.  Otherwise, mark
	  * it as being swapped out.
	  */

	 if ( t->tObj != NULL ) {
	    driSwapOutTextureObject( t );
	 }
	 else {
	    driDestroyTextureObject( t );
	 }
      }
   }


   {
      t = (driTextureObject *) CALLOC( heap->texture_object_size );
      if ( t == NULL ) return;

      t->memBlock = mmAllocMem( heap->memory_heap, size, 0, offset );
      if ( t->memBlock == NULL ) {
	 fprintf( stderr, "Couldn't alloc placeholder: heap %u sz %x ofs %x\n", heap->heapId,
		  (int)size, (int)offset );
	 mmDumpMemInfo( heap->memory_heap );
	 FREE(t);
	 return;
      }
      t->heap = heap;
      if (in_use) 
	 t->reserved = 1; 
      insert_at_head( & heap->texture_objects, t );
   }
}




/**
 * Called by the client on lock contention to determine whether textures have
 * been stolen.  If another client has modified a region in which we have
 * textures, then we need to figure out which of our textures have been
 * removed and update our global LRU.
 * 
 * \param heap Texture heap to be updated
 */

void driAgeTextures( driTexHeap * heap )
{
   drmTextureRegionPtr list = heap->global_regions;
   unsigned       sz = 1U << (heap->logGranularity);
   unsigned       i, nr = 0;


   /* Have to go right round from the back to ensure stuff ends up
    * LRU in the local list...  Fix with a cursor pointer.
    */

   for (i = list[heap->nrRegions].prev ; 
	i != heap->nrRegions && nr < heap->nrRegions ; 
	i = list[i].prev, nr++) {
      /* If switching texturing schemes, then the SAREA might not have been
       * properly cleared, so we need to reset the global texture LRU.
       */

      if ( (i * sz) > heap->size ) {
	 nr = heap->nrRegions;
	 break;
      }

      if (list[i].age > heap->local_age) 
	  driTexturesGone( heap, i * sz, sz, list[i].in_use); 
   }

   /* Loop or uninitialized heap detected.  Reset.
    */

   if (nr == heap->nrRegions) {
      driTexturesGone( heap, 0, heap->size, 0);
      resetGlobalLRU( heap );
   }

   if ( 0 ) {
      printGlobalLRU( heap, __FUNCTION__ );
      printLocalLRU( heap, __FUNCTION__ );
   }

   heap->local_age = heap->global_age[0];
}




#define INDEX_ARRAY_SIZE 6 /* I'm not aware of driver with more than 2 heaps */

/**
 * Allocate memory from a texture heap to hold a texture object.  This
 * routine will attempt to allocate memory for the texture from the heaps
 * specified by \c heap_array in order.  That is, first it will try to
 * allocate from \c heap_array[0], then \c heap_array[1], and so on.
 *
 * \param heap_array Array of pointers to texture heaps to use
 * \param nr_heaps Number of heap pointer in \a heap_array
 * \param t Texture object for which space is needed
 * \return The ID of the heap from which memory was allocated, or -1 if
 *         memory could not be allocated.
 *
 * \bug The replacement policy implemented by this function is horrible.
 */


int
driAllocateTexture( driTexHeap * const * heap_array, unsigned nr_heaps,
		    driTextureObject * t )
{
   driTexHeap       * heap;
   driTextureObject * temp;
   driTextureObject * cursor;
   unsigned           id;


   /* In case it already has texture space, initialize heap.  This also
    * prevents GCC from issuing a warning that heap might be used
    * uninitialized.
    */

   heap = t->heap;


   /* Run through each of the existing heaps and try to allocate a buffer
    * to hold the texture.
    */

   for ( id = 0 ; (t->memBlock == NULL) && (id < nr_heaps) ; id++ ) {
      heap = heap_array[ id ];
      if ( heap != NULL ) {
	 t->memBlock = mmAllocMem( heap->memory_heap, t->totalSize, 
				   heap->alignmentShift, 0 );
      }
   }


   /* Kick textures out until the requested texture fits.
    */

   if ( t->memBlock == NULL ) {
      unsigned index[INDEX_ARRAY_SIZE];
      unsigned nrGoodHeaps = 0;

      /* Trying to avoid dynamic memory allocation. If you have more
       * heaps, increase INDEX_ARRAY_SIZE. I'm not aware of any
       * drivers with more than 2 tex heaps. */
      assert( nr_heaps < INDEX_ARRAY_SIZE );

      /* Sort large enough heaps by duty. Insertion sort should be
       * fast enough for such a short array. */
      for ( id = 0 ; id < nr_heaps ; id++ ) {
	 heap = heap_array[ id ];

	 if ( heap != NULL && t->totalSize <= heap->size ) {
	    unsigned j;

	    for ( j = 0 ; j < nrGoodHeaps; j++ ) {
	       if ( heap->duty > heap_array[ index[ j ] ]->duty )
		  break;
	    }

	    if ( j < nrGoodHeaps ) {
	       memmove( &index[ j+1 ], &index[ j ],
			sizeof(index[ 0 ]) * (nrGoodHeaps - j) );
	    }

	    index[ j ] = id;

	    nrGoodHeaps++;
	 }
      }

      for ( id = 0 ; (t->memBlock == NULL) && (id < nrGoodHeaps) ; id++ ) {
	 heap = heap_array[ index[ id ] ];

	 for ( cursor = heap->texture_objects.prev, temp = cursor->prev;
	       cursor != &heap->texture_objects ; 
	       cursor = temp, temp = cursor->prev ) {
	       
	    /* The the LRU element.  If the texture is bound to one of
	     * the texture units, then we cannot kick it out.
	     */
	    if ( cursor->bound || cursor->reserved ) {
	       continue;
	    }

	    if ( cursor->memBlock )
	       heap->duty -= cursor->memBlock->size;

	    /* If this is a placeholder, there's no need to keep it */
	    if (cursor->tObj)
	       driSwapOutTextureObject( cursor );
	    else
	       driDestroyTextureObject( cursor );

	    t->memBlock = mmAllocMem( heap->memory_heap, t->totalSize, 
				      heap->alignmentShift, 0 );

	    if (t->memBlock)
	       break;
	 }
      }

      /* Rebalance duties. If a heap kicked more data than its duty,
       * then all other heaps get that amount multiplied with their
       * relative weight added to their duty. The negative duty is
       * reset to 0. In the end all heaps have a duty >= 0.
       *
       * CAUTION: we must not change the heap pointer here, because it
       * is used below to update the texture object.
       */
      for ( id = 0 ; id < nr_heaps ; id++ )
	 if ( heap_array[ id ] != NULL && heap_array[ id ]->duty < 0) {
	    int duty = -heap_array[ id ]->duty;
	    double weight = heap_array[ id ]->weight;
	    unsigned j;

	    for ( j = 0 ; j < nr_heaps ; j++ )
	       if ( j != id && heap_array[ j ] != NULL ) {
		  heap_array[ j ]->duty += (double) duty *
		     heap_array[ j ]->weight / weight;
	       }

	    heap_array[ id ]->duty = 0;
	 }
   }


   if ( t->memBlock != NULL ) {
      /* id and heap->heapId may or may not be the same value here.
       */

      assert( heap != NULL );
      assert( (t->heap == NULL) || (t->heap == heap) );

      t->heap = heap;
      return heap->heapId;
   }
   else {
      assert( t->heap == NULL );

      fprintf( stderr, "[%s:%d] unable to allocate texture\n",
	       __FUNCTION__, __LINE__ );
      return -1;
   }
}






/**
 * Set the location where the texture-swap counter is stored.
 */

void
driSetTextureSwapCounterLocation( driTexHeap * heap, unsigned * counter )
{
   heap->texture_swaps = (counter == NULL) ? & dummy_swap_counter : counter;
}




/**
 * Create a new heap for texture data.
 * 
 * \param heap_id             Device-dependent heap identifier.  This value
 *                            will returned by driAllocateTexture when memory
 *                            is allocated from this heap.
 * \param context             Device-dependent driver context.  This is
 *                            supplied as the first parameter to the
 *                            \c destroy_tex_obj function.
 * \param size                Size, in bytes, of the texture region
 * \param alignmentShift      Alignment requirement for textures.  If textures 
 *                            must be allocated on a 4096 byte boundry, this
 *                            would be 12.
 * \param nr_regions          Number of regions into which this texture space
 *                            should be partitioned
 * \param global_regions      Array of \c drmTextureRegion structures in the SAREA
 * \param global_age          Pointer to the global texture age in the SAREA
 * \param swapped_objects     Pointer to the list of texture objects that are
 *                            not in texture memory (i.e., have been swapped
 *                            out).
 * \param texture_object_size Size, in bytes, of a device-dependent texture
 *                            object
 * \param destroy_tex_obj     Function used to destroy a device-dependent
 *                            texture object
 *
 * \sa driDestroyTextureHeap
 */

driTexHeap *
driCreateTextureHeap( unsigned heap_id, void * context, unsigned size,
		      unsigned alignmentShift, unsigned nr_regions,
		      drmTextureRegionPtr global_regions, unsigned * global_age,
		      driTextureObject * swapped_objects, 
		      unsigned texture_object_size,
		      destroy_texture_object_t * destroy_tex_obj
		    )
{
   driTexHeap * heap;
   unsigned     l;
    
    
   if ( 0 )
       fprintf( stderr, "%s( %u, %p, %u, %u, %u )\n",
		__FUNCTION__,
		heap_id, (void *)context, size, alignmentShift, nr_regions );

   heap = (driTexHeap *) CALLOC( sizeof( driTexHeap ) );
   if ( heap != NULL ) {
      l = driLog2( (size - 1) / nr_regions );
      if ( l < alignmentShift )
      {
	 l = alignmentShift;
      }

      heap->logGranularity = l;
      heap->size = size & ~((1L << l) - 1);

      heap->memory_heap = mmInit( 0, heap->size );
      if ( heap->memory_heap != NULL ) {
	 heap->heapId = heap_id;
	 heap->driverContext = context;

	 heap->alignmentShift = alignmentShift;
	 heap->nrRegions = nr_regions;
	 heap->global_regions = global_regions;
	 heap->global_age = global_age;
	 heap->swapped_objects = swapped_objects;
	 heap->texture_object_size = texture_object_size;
	 heap->destroy_texture_object = destroy_tex_obj;

	 /* Force global heap init */
	 if (heap->global_age[0] == 0)
	     heap->local_age = ~0;
	 else
	     heap->local_age = 0;

	 make_empty_list( & heap->texture_objects );
	 driSetTextureSwapCounterLocation( heap, NULL );

	 heap->weight = heap->size;
	 heap->duty = 0;
      }
      else {
	 FREE( heap );
	 heap = NULL;
      }
   }


   if ( 0 )
       fprintf( stderr, "%s returning %p\n", __FUNCTION__, (void *)heap );

   return heap;
}




/** Destroys a texture heap
 * 
 * \param heap Texture heap to be destroyed
 */

void
driDestroyTextureHeap( driTexHeap * heap )
{
   driTextureObject * t;
   driTextureObject * temp;


   if ( heap != NULL ) {
      foreach_s( t, temp, & heap->texture_objects ) {
	 driDestroyTextureObject( t );
      }
      foreach_s( t, temp, heap->swapped_objects ) {
	 driDestroyTextureObject( t );
      }

      mmDestroy( heap->memory_heap );
      FREE( heap );
   }
}




/****************************************************************************/
/**
 * Determine how many texels (including all mipmap levels) would be required
 * for a texture map of size \f$2^^\c base_size_log2\f$ would require.
 *
 * \param base_size_log2 \f$log_2\f$ of the size of a side of the texture
 * \param dimensions Number of dimensions of the texture.  Either 2 or 3.
 * \param faces Number of faces of the texture.  Either 1 or 6 (for cube maps).
 * \return Number of texels
 */

static unsigned
texels_this_map_size( int base_size_log2, unsigned dimensions, unsigned faces )
{
   unsigned  texels;


   assert( (faces == 1) || (faces == 6) );
   assert( (dimensions == 2) || (dimensions == 3) );

   texels = 0;
   if ( base_size_log2 >= 0 ) {
      texels = (1U << (dimensions * base_size_log2));

      /* See http://www.mail-archive.com/dri-devel@lists.sourceforge.net/msg03636.html
       * for the complete explaination of why this formulation is used.
       * Basically, the smaller mipmap levels sum to 0.333 the size of the
       * level 0 map.  The total size is therefore the size of the map
       * multipled by 1.333.  The +2 is there to round up.
       */

      texels = (texels * 4 * faces + 2) / 3;
   }

   return texels;
}




struct maps_per_heap {
   unsigned  c[32];
};

static void
fill_in_maximums( driTexHeap * const * heaps, unsigned nr_heaps,
		  unsigned max_bytes_per_texel, unsigned max_size,
		  unsigned mipmaps_at_once, unsigned dimensions,
		  unsigned faces, struct maps_per_heap * max_textures )
{
   unsigned   heap;
   unsigned   log2_size;
   unsigned   mask;


   /* Determine how many textures of each size can be stored in each
    * texture heap.
    */

   for ( heap = 0 ; heap < nr_heaps ; heap++ ) {
      if ( heaps[ heap ] == NULL ) {
	 (void) memset( max_textures[ heap ].c, 0, 
			sizeof( max_textures[ heap ].c ) );
	 continue;
      }

      mask = (1U << heaps[ heap ]->logGranularity) - 1;

      if ( 0 ) {
	 fprintf( stderr, "[%s:%d] heap[%u] = %u bytes, mask = 0x%08x\n",
		  __FILE__, __LINE__,
		  heap, heaps[ heap ]->size, mask );
      }

      for ( log2_size = max_size ; log2_size > 0 ; log2_size-- ) {
	 unsigned   total;


	 /* Determine the total number of bytes required by a texture of
	  * size log2_size.
	  */

	 total = texels_this_map_size( log2_size, dimensions, faces )
	     - texels_this_map_size( log2_size - mipmaps_at_once,
				     dimensions, faces );
	 total *= max_bytes_per_texel;
	 total = (total + mask) & ~mask;

	 /* The number of textures of a given size that will fit in a heap
	  * is equal to the size of the heap divided by the size of the
	  * texture.
	  */

	 max_textures[ heap ].c[ log2_size ] = heaps[ heap ]->size / total;

	 if ( 0 ) {
	    fprintf( stderr, "[%s:%d] max_textures[%u].c[%02u] "
		     "= 0x%08x / 0x%08x "
		     "= %u (%u)\n",
		     __FILE__, __LINE__,
		     heap, log2_size,
		     heaps[ heap ]->size, total,
		     heaps[ heap ]->size / total,
		     max_textures[ heap ].c[ log2_size ] );
	 }
      }
   }
}


static unsigned
get_max_size( unsigned nr_heaps,
	      unsigned texture_units,
	      unsigned max_size,
	      int all_textures_one_heap,
	      struct maps_per_heap * max_textures )
{
   unsigned   heap;
   unsigned   log2_size;


   /* Determine the largest texture size such that a texture of that size
    * can be bound to each texture unit at the same time.  Some hardware
    * may require that all textures be in the same texture heap for
    * multitexturing.
    */

   for ( log2_size = max_size ; log2_size > 0 ; log2_size-- ) {
      unsigned   total = 0;

      for ( heap = 0 ; heap < nr_heaps ; heap++ )
      {
	 total += max_textures[ heap ].c[ log2_size ];

	 if ( 0 ) {
	    fprintf( stderr, "[%s:%d] max_textures[%u].c[%02u] = %u, "
		     "total = %u\n", __FILE__, __LINE__, heap, log2_size,
		     max_textures[ heap ].c[ log2_size ], total );
	 }

	 if ( (max_textures[ heap ].c[ log2_size ] >= texture_units)
	      || (!all_textures_one_heap && (total >= texture_units)) ) {
	    /* The number of mipmap levels is the log-base-2 of the
	     * maximum texture size plus 1.  If the maximum texture size
	     * is 1x1, the log-base-2 is 0 and 1 mipmap level (the base
	     * level) is available.
	     */

	    return log2_size + 1;
	 }
      }
   }

   /* This should NEVER happen.  It should always be possible to have at
    * *least* a 1x1 texture in memory!
    */
   assert( log2_size != 0 );
   return 0;
}

#define SET_MAX(f,v) \
    do { if ( max_sizes[v] != 0 ) { limits-> f = max_sizes[v]; } } while( 0 )

#define SET_MAX_RECT(f,v) \
    do { if ( max_sizes[v] != 0 ) { limits-> f = 1 << (max_sizes[v] - 1); } } while( 0 )


/**
 * Given the amount of texture memory, the number of texture units, and the
 * maximum size of a texel, calculate the maximum texture size the driver can
 * advertise.
 * 
 * \param heaps Texture heaps for this card
 * \param nr_heap Number of texture heaps
 * \param limits OpenGL contants.  MaxTextureUnits must be set.
 * \param max_bytes_per_texel Maximum size of a single texel, in bytes
 * \param max_2D_size \f$\log_2\f$ of the maximum 2D texture size (i.e.,
 *     1024x1024 textures, this would be 10)
 * \param max_3D_size \f$\log_2\f$ of the maximum 3D texture size (i.e.,
 *     1024x1024x1024 textures, this would be 10)
 * \param max_cube_size \f$\log_2\f$ of the maximum cube texture size (i.e.,
 *     1024x1024 textures, this would be 10)
 * \param max_rect_size \f$\log_2\f$ of the maximum texture rectangle size
 *     (i.e., 1024x1024 textures, this would be 10).  This is a power-of-2
 *     even though texture rectangles need not be a power-of-2.
 * \param mipmaps_at_once Total number of mipmaps that can be used
 *     at one time.  For most hardware this will be \f$\c max_size + 1\f$.
 *     For hardware that does not support mipmapping, this will be 1.
 * \param all_textures_one_heap True if the hardware requires that all
 *     textures be in a single texture heap for multitexturing.
 * \param allow_larger_textures 0 conservative, 1 calculate limits
 *     so at least one worst-case texture can fit, 2 just use hw limits.
 */

void
driCalculateMaxTextureLevels( driTexHeap * const * heaps,
			      unsigned nr_heaps,
			      struct gl_constants * limits,
			      unsigned max_bytes_per_texel,
			      unsigned max_2D_size,
			      unsigned max_3D_size,
			      unsigned max_cube_size,
			      unsigned max_rect_size,
			      unsigned mipmaps_at_once,
			      int all_textures_one_heap,
			      int allow_larger_textures )
{
   struct maps_per_heap  max_textures[8];
   unsigned         i;
   const unsigned   dimensions[4] = { 2, 3, 2, 2 };
   const unsigned   faces[4]      = { 1, 1, 6, 1 };
   unsigned         max_sizes[4];
   unsigned         mipmaps[4];


   max_sizes[0] = max_2D_size;
   max_sizes[1] = max_3D_size;
   max_sizes[2] = max_cube_size;
   max_sizes[3] = max_rect_size;

   mipmaps[0] = mipmaps_at_once;
   mipmaps[1] = mipmaps_at_once;
   mipmaps[2] = mipmaps_at_once;
   mipmaps[3] = 1;


   /* Calculate the maximum number of texture levels in two passes.  The
    * first pass determines how many textures of each power-of-two size
    * (including all mipmap levels for that size) can fit in each texture
    * heap.  The second pass finds the largest texture size that allows
    * a texture of that size to be bound to every texture unit.
    */

   for ( i = 0 ; i < 4 ; i++ ) {
      if ( (allow_larger_textures != 2) && (max_sizes[ i ] != 0) ) {
	 fill_in_maximums( heaps, nr_heaps, max_bytes_per_texel,
			   max_sizes[ i ], mipmaps[ i ],
			   dimensions[ i ], faces[ i ],
			   max_textures );

	 max_sizes[ i ] = get_max_size( nr_heaps,
					allow_larger_textures == 1 ?
					1 : limits->MaxTextureUnits,
					max_sizes[ i ],
					all_textures_one_heap,
					max_textures );
      }
      else if (max_sizes[ i ] != 0) {
	 max_sizes[ i ] += 1;
      }
   }

   SET_MAX( MaxTextureLevels,        0 );
   SET_MAX( Max3DTextureLevels,      1 );
   SET_MAX( MaxCubeTextureLevels,    2 );
   SET_MAX_RECT( MaxTextureRectSize, 3 );
}




/**
 * Perform initial binding of default textures objects on a per unit, per
 * texture target basis.
 *
 * \param ctx Current OpenGL context
 * \param swapped List of swapped-out textures
 * \param targets Bit-mask of value texture targets
 */

void driInitTextureObjects( struct gl_context *ctx, driTextureObject * swapped,
			    GLuint targets )
{
   struct gl_texture_object *texObj;
   GLuint tmp = ctx->Texture.CurrentUnit;
   unsigned   i;


   for ( i = 0 ; i < ctx->Const.MaxTextureUnits ; i++ ) {
      ctx->Texture.CurrentUnit = i;

      if ( (targets & DRI_TEXMGR_DO_TEXTURE_1D) != 0 ) {
	 texObj = ctx->Texture.Unit[i].CurrentTex[TEXTURE_1D_INDEX];
	 ctx->Driver.BindTexture( ctx, GL_TEXTURE_1D, texObj );
	 move_to_tail( swapped, (driTextureObject *) texObj->DriverData );
      }

      if ( (targets & DRI_TEXMGR_DO_TEXTURE_2D) != 0 ) {
	 texObj = ctx->Texture.Unit[i].CurrentTex[TEXTURE_2D_INDEX];
	 ctx->Driver.BindTexture( ctx, GL_TEXTURE_2D, texObj );
	 move_to_tail( swapped, (driTextureObject *) texObj->DriverData );
      }

      if ( (targets & DRI_TEXMGR_DO_TEXTURE_3D) != 0 ) {
	 texObj = ctx->Texture.Unit[i].CurrentTex[TEXTURE_3D_INDEX];
	 ctx->Driver.BindTexture( ctx, GL_TEXTURE_3D, texObj );
	 move_to_tail( swapped, (driTextureObject *) texObj->DriverData );
      }

      if ( (targets & DRI_TEXMGR_DO_TEXTURE_CUBE) != 0 ) {
	 texObj = ctx->Texture.Unit[i].CurrentTex[TEXTURE_CUBE_INDEX];
	 ctx->Driver.BindTexture( ctx, GL_TEXTURE_CUBE_MAP_ARB, texObj );
	 move_to_tail( swapped, (driTextureObject *) texObj->DriverData );
      }

      if ( (targets & DRI_TEXMGR_DO_TEXTURE_RECT) != 0 ) {
	 texObj = ctx->Texture.Unit[i].CurrentTex[TEXTURE_RECT_INDEX];
	 ctx->Driver.BindTexture( ctx, GL_TEXTURE_RECTANGLE_NV, texObj );
	 move_to_tail( swapped, (driTextureObject *) texObj->DriverData );
      }
   }

   ctx->Texture.CurrentUnit = tmp;
}




/**
 * Verify that the specified texture is in the specificed heap.
 * 
 * \param tex   Texture to be tested.
 * \param heap  Texture memory heap to be tested.
 * \return True if the texture is in the heap, false otherwise.
 */

static GLboolean
check_in_heap( const driTextureObject * tex, const driTexHeap * heap )
{
#if 1
   return tex->heap == heap;
#else
   driTextureObject * curr;

   foreach( curr, & heap->texture_objects ) {
      if ( curr == tex ) {
	 break;
      }
   }

   return curr == tex;
#endif
}



/****************************************************************************/
/**
 * Validate the consistency of a set of texture heaps.
 * Original version by Keith Whitwell in r200/r200_sanity.c.
 */

GLboolean
driValidateTextureHeaps( driTexHeap * const * texture_heaps,
			 unsigned nr_heaps, const driTextureObject * swapped )
{
   driTextureObject *t;
   unsigned  i;

   for ( i = 0 ; i < nr_heaps ; i++ ) {
      int last_end = 0;
      unsigned textures_in_heap = 0;
      unsigned blocks_in_mempool = 0;
      const driTexHeap * heap = texture_heaps[i];
      const struct mem_block *p = heap->memory_heap;

      /* Check each texture object has a MemBlock, and is linked into
       * the correct heap.  
       *
       * Check the texobj base address corresponds to the MemBlock
       * range.  Check the texobj size (recalculate?) fits within
       * the MemBlock.
       *
       * Count the number of texobj's using this heap.
       */

      foreach ( t, &heap->texture_objects ) {
	 if ( !check_in_heap( t, heap ) ) {
	    fprintf( stderr, "%s memory block for texture object @ %p not "
		     "found in heap #%d\n",
		     __FUNCTION__, (void *)t, i );
	    return GL_FALSE;
	 }


	 if ( t->totalSize > t->memBlock->size ) {
	    fprintf( stderr, "%s: Memory block for texture object @ %p is "
		     "only %u bytes, but %u are required\n",
		     __FUNCTION__, (void *)t, t->totalSize, t->memBlock->size );
	    return GL_FALSE;
	 }

	 textures_in_heap++;
      }

      /* Validate the contents of the heap:
       *   - Ordering
       *   - Overlaps
       *   - Bounds
       */

      while ( p != NULL ) {
	 if (p->reserved) {
	    fprintf( stderr, "%s: Block (%08x,%x), is reserved?!\n",
		     __FUNCTION__, p->ofs, p->size );
	    return GL_FALSE;
	 }

	 if (p->ofs != last_end) {
	    fprintf( stderr, "%s: blocks_in_mempool = %d, last_end = %d, p->ofs = %d\n",
		     __FUNCTION__, blocks_in_mempool, last_end, p->ofs );
	    return GL_FALSE;
	 }

	 if (!p->reserved && !p->free) {
	    blocks_in_mempool++;
	 }

	 last_end = p->ofs + p->size;
	 p = p->next;
      }

      if (textures_in_heap != blocks_in_mempool) {
	 fprintf( stderr, "%s: Different number of textures objects (%u) and "
		  "inuse memory blocks (%u)\n", 
		  __FUNCTION__, textures_in_heap, blocks_in_mempool );
	 return GL_FALSE;
      }

#if 0
      fprintf( stderr, "%s: textures_in_heap = %u\n", 
	       __FUNCTION__, textures_in_heap );
#endif
   }


   /* Check swapped texobj's have zero memblocks
    */
   i = 0;
   foreach ( t, swapped ) {
      if ( t->memBlock != NULL ) {
	 fprintf( stderr, "%s: Swapped texobj %p has non-NULL memblock %p\n",
		  __FUNCTION__, (void *)t, (void *)t->memBlock );
	 return GL_FALSE;
      }
      i++;
   }

#if 0
   fprintf( stderr, "%s: swapped texture count = %u\n", __FUNCTION__, i );
#endif

   return GL_TRUE;
}




/****************************************************************************/
/**
 * Compute which mipmap levels that really need to be sent to the hardware.
 * This depends on the base image size, GL_TEXTURE_MIN_LOD,
 * GL_TEXTURE_MAX_LOD, GL_TEXTURE_BASE_LEVEL, and GL_TEXTURE_MAX_LEVEL.
 */

void
driCalculateTextureFirstLastLevel( driTextureObject * t )
{
   struct gl_texture_object * const tObj = t->tObj;
   const struct gl_texture_image * const baseImage =
       tObj->Image[0][tObj->BaseLevel];

   /* These must be signed values.  MinLod and MaxLod can be negative numbers,
    * and having firstLevel and lastLevel as signed prevents the need for
    * extra sign checks.
    */
   int   firstLevel;
   int   lastLevel;

   /* Yes, this looks overly complicated, but it's all needed.
    */

   switch (tObj->Target) {
   case GL_TEXTURE_1D:
   case GL_TEXTURE_2D:
   case GL_TEXTURE_3D:
   case GL_TEXTURE_CUBE_MAP:
      if (tObj->Sampler.MinFilter == GL_NEAREST ||
          tObj->Sampler.MinFilter == GL_LINEAR) {
         /* GL_NEAREST and GL_LINEAR only care about GL_TEXTURE_BASE_LEVEL.
          */

         firstLevel = lastLevel = tObj->BaseLevel;
      }
      else {
	 firstLevel = tObj->BaseLevel + (GLint)(tObj->Sampler.MinLod + 0.5);
	 firstLevel = MAX2(firstLevel, tObj->BaseLevel);
	 firstLevel = MIN2(firstLevel, tObj->BaseLevel + baseImage->MaxLog2);
	 lastLevel = tObj->BaseLevel + (GLint)(tObj->Sampler.MaxLod + 0.5);
	 lastLevel = MAX2(lastLevel, t->tObj->BaseLevel);
	 lastLevel = MIN2(lastLevel, t->tObj->BaseLevel + baseImage->MaxLog2);
	 lastLevel = MIN2(lastLevel, t->tObj->MaxLevel);
	 lastLevel = MAX2(firstLevel, lastLevel); /* need at least one level */
      }
      break;
   case GL_TEXTURE_RECTANGLE_NV:
   case GL_TEXTURE_4D_SGIS:
      firstLevel = lastLevel = 0;
      break;
   default:
      return;
   }

   /* save these values */
   t->firstLevel = firstLevel;
   t->lastLevel = lastLevel;
}




/**
 * \name DRI texture formats.  These vars are initialized to either the
 * big- or little-endian Mesa formats.
 */
/*@{*/
gl_format _dri_texformat_rgba8888 = MESA_FORMAT_NONE;
gl_format _dri_texformat_argb8888 = MESA_FORMAT_NONE;
gl_format _dri_texformat_rgb565 = MESA_FORMAT_NONE;
gl_format _dri_texformat_argb4444 = MESA_FORMAT_NONE;
gl_format _dri_texformat_argb1555 = MESA_FORMAT_NONE;
gl_format _dri_texformat_al88 = MESA_FORMAT_NONE;
gl_format _dri_texformat_a8 = MESA_FORMAT_A8;
gl_format _dri_texformat_i8 = MESA_FORMAT_I8;
gl_format _dri_texformat_l8 = MESA_FORMAT_L8;
/*@}*/


/**
 * Initialize _dri_texformat_* vars according to whether we're on
 * a big or little endian system.
 */
void
driInitTextureFormats(void)
{
   if (_mesa_little_endian()) {
      _dri_texformat_rgba8888	= MESA_FORMAT_RGBA8888;
      _dri_texformat_argb8888	= MESA_FORMAT_ARGB8888;
      _dri_texformat_rgb565	= MESA_FORMAT_RGB565;
      _dri_texformat_argb4444	= MESA_FORMAT_ARGB4444;
      _dri_texformat_argb1555	= MESA_FORMAT_ARGB1555;
      _dri_texformat_al88	= MESA_FORMAT_AL88;
   }
   else {
      _dri_texformat_rgba8888	= MESA_FORMAT_RGBA8888_REV;
      _dri_texformat_argb8888	= MESA_FORMAT_ARGB8888_REV;
      _dri_texformat_rgb565	= MESA_FORMAT_RGB565_REV;
      _dri_texformat_argb4444	= MESA_FORMAT_ARGB4444_REV;
      _dri_texformat_argb1555	= MESA_FORMAT_ARGB1555_REV;
      _dri_texformat_al88	= MESA_FORMAT_AL88_REV;
   }
}
>>>>>>> 82ce0534
<|MERGE_RESOLUTION|>--- conflicted
+++ resolved
@@ -1,2686 +1,1341 @@
-<<<<<<< HEAD
-/*
- * Copyright 2000-2001 VA Linux Systems, Inc.
- * (C) Copyright IBM Corporation 2002, 2003
- * All Rights Reserved.
- *
- * Permission is hereby granted, free of charge, to any person obtaining a
- * copy of this software and associated documentation files (the "Software"),
- * to deal in the Software without restriction, including without limitation
- * on the rights to use, copy, modify, merge, publish, distribute, sub
- * license, and/or sell copies of the Software, and to permit persons to whom
- * the Software is furnished to do so, subject to the following conditions:
- *
- * The above copyright notice and this permission notice (including the next
- * paragraph) shall be included in all copies or substantial portions of the
- * Software.
- *
- * THE SOFTWARE IS PROVIDED "AS IS", WITHOUT WARRANTY OF ANY KIND, EXPRESS OR
- * IMPLIED, INCLUDING BUT NOT LIMITED TO THE WARRANTIES OF MERCHANTABILITY,
- * FITNESS FOR A PARTICULAR PURPOSE AND NON-INFRINGEMENT.  IN NO EVENT SHALL
- * VA LINUX SYSTEM, IBM AND/OR THEIR SUPPLIERS BE LIABLE FOR ANY CLAIM,
- * DAMAGES OR OTHER LIABILITY, WHETHER IN AN ACTION OF CONTRACT, TORT OR
- * OTHERWISE, ARISING FROM, OUT OF OR IN CONNECTION WITH THE SOFTWARE OR THE
- * USE OR OTHER DEALINGS IN THE SOFTWARE.
- *
- * Authors:
- *    Ian Romanick <idr@us.ibm.com>
- *    Keith Whitwell <keithw@tungstengraphics.com>
- *    Kevin E. Martin <kem@users.sourceforge.net>
- *    Gareth Hughes <gareth@nvidia.com>
- */
-
-/** \file texmem.c
- * Implements all of the device-independent texture memory management.
- * 
- * Currently, only a simple LRU texture memory management policy is
- * implemented.  In the (hopefully very near) future, better policies will be
- * implemented.  The idea is that the DRI should be able to run in one of two
- * modes.  In the default mode the DRI will dynamically attempt to discover
- * the best texture management policy for the running application.  In the
- * other mode, the user (via some sort of as yet TBD mechanism) will select
- * a texture management policy that is known to work well with the
- * application.
- */
-
-#include "main/imports.h"
-#include "main/macros.h"
-#include "main/simple_list.h"
-#include "texmem.h"
-
-
-static unsigned dummy_swap_counter;
-
-
-/**
- * Calculate \f$\log_2\f$ of a value.  This is a particularly poor
- * implementation of this function.  However, since system performance is in
- * no way dependent on this function, the slowness of the implementation is
- * irrelevent.
- * 
- * \param n Value whose \f$\log_2\f$ is to be calculated
- */
-
-static GLuint
-driLog2( GLuint n )
-{
-   GLuint log2;
-
-   for ( log2 = 1 ; n > 1 ; log2++ ) {
-      n >>= 1;
-   }
-
-   return log2;
-}
-
-
-
-
-/**
- * Determine if a texture is resident in textureable memory.  Depending on
- * the driver, this may or may not be on-card memory.  It could be AGP memory
- * or anyother type of memory from which the hardware can directly read
- * texels.
- * 
- * This function is intended to be used as the \c IsTextureResident function
- * in the device's \c dd_function_table.
- * 
- * \param ctx GL context pointer (currently unused)
- * \param texObj Texture object to be tested
- */
-
-GLboolean
-driIsTextureResident( struct gl_context * ctx, 
-		      struct gl_texture_object * texObj )
-{
-   driTextureObject * t;
-
-
-   t = (driTextureObject *) texObj->DriverData;
-   return( (t != NULL) && (t->memBlock != NULL) );
-}
-
-
-
-
-/**
- * (Re)initialize the global circular LRU list.  The last element
- * in the array (\a heap->nrRegions) is the sentinal.  Keeping it
- * at the end of the array allows the other elements of the array
- * to be addressed rationally when looking up objects at a particular
- * location in texture memory.
- * 
- * \param heap Texture heap to be reset
- */
-
-static void resetGlobalLRU( driTexHeap * heap )
-{
-   drmTextureRegionPtr list = heap->global_regions;
-   unsigned       sz = 1U << heap->logGranularity;
-   unsigned       i;
-
-   for (i = 0 ; (i+1) * sz <= heap->size ; i++) {
-      list[i].prev = i-1;
-      list[i].next = i+1;
-      list[i].age = 0;
-   }
-
-   i--;
-   list[0].prev = heap->nrRegions;
-   list[i].prev = i-1;
-   list[i].next = heap->nrRegions;
-   list[heap->nrRegions].prev = i;
-   list[heap->nrRegions].next = 0;
-   heap->global_age[0] = 0;
-}
-
-/**
- * Print out debugging information about the local texture LRU.
- *
- * \param heap Texture heap to be printed
- * \param callername Name of calling function
- */
-static void printLocalLRU( driTexHeap * heap, const char *callername  )
-{
-   driTextureObject *t;
-   unsigned sz = 1U << heap->logGranularity;
-
-   fprintf( stderr, "%s in %s:\nLocal LRU, heap %d:\n", 
-	    __FUNCTION__, callername, heap->heapId );
-
-   foreach ( t, &heap->texture_objects ) {
-      if (!t->memBlock)
-	 continue;
-      if (!t->tObj) {
-	 fprintf( stderr, "Placeholder (%p) %d at 0x%x sz 0x%x\n",
-		  (void *)t,
-		  t->memBlock->ofs / sz,
-		  t->memBlock->ofs,
-		  t->memBlock->size );
-      } else {
-	 fprintf( stderr, "Texture (%p) at 0x%x sz 0x%x\n",
-		  (void *)t,
-		  t->memBlock->ofs,
-		  t->memBlock->size );
-      }
-   }
-   foreach ( t, heap->swapped_objects ) {
-      if (!t->tObj) {
-	 fprintf( stderr, "Swapped Placeholder (%p)\n", (void *)t );
-      } else {
-	 fprintf( stderr, "Swapped Texture (%p)\n", (void *)t );
-      }
-   }
-
-   fprintf( stderr, "\n" );
-}
-
-/**
- * Print out debugging information about the global texture LRU.
- *
- * \param heap Texture heap to be printed
- * \param callername Name of calling function
- */
-static void printGlobalLRU( driTexHeap * heap, const char *callername )
-{
-   drmTextureRegionPtr list = heap->global_regions;
-   unsigned int i, j;
-
-   fprintf( stderr, "%s in %s:\nGlobal LRU, heap %d list %p:\n", 
-	    __FUNCTION__, callername, heap->heapId, (void *)list );
-
-   for ( i = 0, j = heap->nrRegions ; i < heap->nrRegions ; i++ ) {
-      fprintf( stderr, "list[%d] age %d next %d prev %d in_use %d\n",
-	       j, list[j].age, list[j].next, list[j].prev, list[j].in_use );
-      j = list[j].next;
-      if ( j == heap->nrRegions ) break;
-   }
-
-   if ( j != heap->nrRegions ) {
-      fprintf( stderr, "Loop detected in global LRU\n" );
-      for ( i = 0 ; i < heap->nrRegions ; i++ ) {
-	 fprintf( stderr, "list[%d] age %d next %d prev %d in_use %d\n",
-		  i, list[i].age, list[i].next, list[i].prev, list[i].in_use );
-      }
-   }
-
-   fprintf( stderr, "\n" );
-}
-
-
-/**
- * Called by the client whenever it touches a local texture.
- * 
- * \param t Texture object that the client has accessed
- */
-
-void driUpdateTextureLRU( driTextureObject * t )
-{
-   driTexHeap   * heap;
-   drmTextureRegionPtr list;
-   unsigned   shift;
-   unsigned   start;
-   unsigned   end;
-   unsigned   i;
-
-
-   heap = t->heap;
-   if ( heap != NULL ) {
-      shift = heap->logGranularity;
-      start = t->memBlock->ofs >> shift;
-      end = (t->memBlock->ofs + t->memBlock->size - 1) >> shift;
-
-
-      heap->local_age = ++heap->global_age[0];
-      list = heap->global_regions;
-
-
-      /* Update the context's local LRU 
-       */
-
-      move_to_head( & heap->texture_objects, t );
-
-
-      for (i = start ; i <= end ; i++) {
-	 list[i].age = heap->local_age;
-
-	 /* remove_from_list(i)
-	  */
-	 list[(unsigned)list[i].next].prev = list[i].prev;
-	 list[(unsigned)list[i].prev].next = list[i].next;
-
-	 /* insert_at_head(list, i)
-	  */
-	 list[i].prev = heap->nrRegions;
-	 list[i].next = list[heap->nrRegions].next;
-	 list[(unsigned)list[heap->nrRegions].next].prev = i;
-	 list[heap->nrRegions].next = i;
-      }
-
-      if ( 0 ) {
-	 printGlobalLRU( heap, __FUNCTION__ );
-	 printLocalLRU( heap, __FUNCTION__ );
-      }
-   }
-}
-
-
-
-
-/**
- * Keep track of swapped out texture objects.
- * 
- * \param t Texture object to be "swapped" out of its texture heap
- */
-
-void driSwapOutTextureObject( driTextureObject * t )
-{
-   unsigned   face;
-
-
-   if ( t->memBlock != NULL ) {
-      assert( t->heap != NULL );
-      mmFreeMem( t->memBlock );
-      t->memBlock = NULL;
-
-      if (t->timestamp > t->heap->timestamp)
-	 t->heap->timestamp = t->timestamp;
-
-      t->heap->texture_swaps[0]++;
-      move_to_tail( t->heap->swapped_objects, t );
-      t->heap = NULL;
-   }
-   else {
-      assert( t->heap == NULL );
-   }
-
-
-   for ( face = 0 ; face < 6 ; face++ ) {
-      t->dirty_images[face] = ~0;
-   }
-}
-
-
-
-
-/**
- * Destroy hardware state associated with texture \a t.  Calls the
- * \a destroy_texture_object method associated with the heap from which
- * \a t was allocated.
- * 
- * \param t Texture object to be destroyed
- */
-
-void driDestroyTextureObject( driTextureObject * t )
-{
-   driTexHeap * heap;
-
-
-   if ( 0 ) {
-      fprintf( stderr, "[%s:%d] freeing %p (tObj = %p, DriverData = %p)\n",
-	       __FILE__, __LINE__,
-	       (void *)t,
-	       (void *)((t != NULL) ? t->tObj : NULL),
-	       (void *)((t != NULL && t->tObj != NULL) ? t->tObj->DriverData : NULL ));
-   }
-
-   if ( t != NULL ) {
-      if ( t->memBlock ) {
-	 heap = t->heap;
-	 assert( heap != NULL );
-
-	 heap->texture_swaps[0]++;
-
-	 mmFreeMem( t->memBlock );
-	 t->memBlock = NULL;
-
-	 if (t->timestamp > t->heap->timestamp)
-	    t->heap->timestamp = t->timestamp;
-
-	 heap->destroy_texture_object( heap->driverContext, t );
-	 t->heap = NULL;
-      }
-
-      if ( t->tObj != NULL ) {
-	 assert( t->tObj->DriverData == t );
-	 t->tObj->DriverData = NULL;
-      }
-
-      remove_from_list( t );
-      FREE( t );
-   }
-
-   if ( 0 ) {
-      fprintf( stderr, "[%s:%d] done freeing %p\n", __FILE__, __LINE__, (void *)t );
-   }
-}
-
-
-
-
-/**
- * Update the local heap's representation of texture memory based on
- * data in the SAREA.  This is done each time it is detected that some other
- * direct rendering client has held the lock.  This pertains to both our local
- * textures and the textures belonging to other clients.  Keep track of other
- * client's textures by pushing a placeholder texture onto the LRU list --
- * these are denoted by \a tObj being \a NULL.
- * 
- * \param heap Heap whose state is to be updated
- * \param offset Byte offset in the heap that has been stolen
- * \param size Size, in bytes, of the stolen block
- * \param in_use Non-zero if the block is pinned/reserved by the kernel
- */
-
-static void driTexturesGone( driTexHeap * heap, int offset, int size, 
-			     int in_use )
-{
-   driTextureObject * t;
-   driTextureObject * tmp;
-
-
-   foreach_s ( t, tmp, & heap->texture_objects ) {
-      if ( (t->memBlock->ofs < (offset + size))
-	   && ((t->memBlock->ofs + t->memBlock->size) > offset) ) {
-	 /* It overlaps - kick it out.  If the texture object is just a
-	  * place holder, then destroy it all together.  Otherwise, mark
-	  * it as being swapped out.
-	  */
-
-	 if ( t->tObj != NULL ) {
-	    driSwapOutTextureObject( t );
-	 }
-	 else {
-	    driDestroyTextureObject( t );
-	 }
-      }
-   }
-
-
-   {
-      t = (driTextureObject *) CALLOC( heap->texture_object_size );
-      if ( t == NULL ) return;
-
-      t->memBlock = mmAllocMem( heap->memory_heap, size, 0, offset );
-      if ( t->memBlock == NULL ) {
-	 fprintf( stderr, "Couldn't alloc placeholder: heap %u sz %x ofs %x\n", heap->heapId,
-		  (int)size, (int)offset );
-	 mmDumpMemInfo( heap->memory_heap );
-	 FREE(t);
-	 return;
-      }
-      t->heap = heap;
-      if (in_use) 
-	 t->reserved = 1; 
-      insert_at_head( & heap->texture_objects, t );
-   }
-}
-
-
-
-
-/**
- * Called by the client on lock contention to determine whether textures have
- * been stolen.  If another client has modified a region in which we have
- * textures, then we need to figure out which of our textures have been
- * removed and update our global LRU.
- * 
- * \param heap Texture heap to be updated
- */
-
-void driAgeTextures( driTexHeap * heap )
-{
-   drmTextureRegionPtr list = heap->global_regions;
-   unsigned       sz = 1U << (heap->logGranularity);
-   unsigned       i, nr = 0;
-
-
-   /* Have to go right round from the back to ensure stuff ends up
-    * LRU in the local list...  Fix with a cursor pointer.
-    */
-
-   for (i = list[heap->nrRegions].prev ; 
-	i != heap->nrRegions && nr < heap->nrRegions ; 
-	i = list[i].prev, nr++) {
-      /* If switching texturing schemes, then the SAREA might not have been
-       * properly cleared, so we need to reset the global texture LRU.
-       */
-
-      if ( (i * sz) > heap->size ) {
-	 nr = heap->nrRegions;
-	 break;
-      }
-
-      if (list[i].age > heap->local_age) 
-	  driTexturesGone( heap, i * sz, sz, list[i].in_use); 
-   }
-
-   /* Loop or uninitialized heap detected.  Reset.
-    */
-
-   if (nr == heap->nrRegions) {
-      driTexturesGone( heap, 0, heap->size, 0);
-      resetGlobalLRU( heap );
-   }
-
-   if ( 0 ) {
-      printGlobalLRU( heap, __FUNCTION__ );
-      printLocalLRU( heap, __FUNCTION__ );
-   }
-
-   heap->local_age = heap->global_age[0];
-}
-
-
-
-
-#define INDEX_ARRAY_SIZE 6 /* I'm not aware of driver with more than 2 heaps */
-
-/**
- * Allocate memory from a texture heap to hold a texture object.  This
- * routine will attempt to allocate memory for the texture from the heaps
- * specified by \c heap_array in order.  That is, first it will try to
- * allocate from \c heap_array[0], then \c heap_array[1], and so on.
- *
- * \param heap_array Array of pointers to texture heaps to use
- * \param nr_heaps Number of heap pointer in \a heap_array
- * \param t Texture object for which space is needed
- * \return The ID of the heap from which memory was allocated, or -1 if
- *         memory could not be allocated.
- *
- * \bug The replacement policy implemented by this function is horrible.
- */
-
-
-int
-driAllocateTexture( driTexHeap * const * heap_array, unsigned nr_heaps,
-		    driTextureObject * t )
-{
-   driTexHeap       * heap;
-   driTextureObject * temp;
-   driTextureObject * cursor;
-   unsigned           id;
-
-
-   /* In case it already has texture space, initialize heap.  This also
-    * prevents GCC from issuing a warning that heap might be used
-    * uninitialized.
-    */
-
-   heap = t->heap;
-
-
-   /* Run through each of the existing heaps and try to allocate a buffer
-    * to hold the texture.
-    */
-
-   for ( id = 0 ; (t->memBlock == NULL) && (id < nr_heaps) ; id++ ) {
-      heap = heap_array[ id ];
-      if ( heap != NULL ) {
-	 t->memBlock = mmAllocMem( heap->memory_heap, t->totalSize, 
-				   heap->alignmentShift, 0 );
-      }
-   }
-
-
-   /* Kick textures out until the requested texture fits.
-    */
-
-   if ( t->memBlock == NULL ) {
-      unsigned index[INDEX_ARRAY_SIZE];
-      unsigned nrGoodHeaps = 0;
-
-      /* Trying to avoid dynamic memory allocation. If you have more
-       * heaps, increase INDEX_ARRAY_SIZE. I'm not aware of any
-       * drivers with more than 2 tex heaps. */
-      assert( nr_heaps < INDEX_ARRAY_SIZE );
-
-      /* Sort large enough heaps by duty. Insertion sort should be
-       * fast enough for such a short array. */
-      for ( id = 0 ; id < nr_heaps ; id++ ) {
-	 heap = heap_array[ id ];
-
-	 if ( heap != NULL && t->totalSize <= heap->size ) {
-	    unsigned j;
-
-	    for ( j = 0 ; j < nrGoodHeaps; j++ ) {
-	       if ( heap->duty > heap_array[ index[ j ] ]->duty )
-		  break;
-	    }
-
-	    if ( j < nrGoodHeaps ) {
-	       memmove( &index[ j+1 ], &index[ j ],
-			sizeof(index[ 0 ]) * (nrGoodHeaps - j) );
-	    }
-
-	    index[ j ] = id;
-
-	    nrGoodHeaps++;
-	 }
-      }
-
-      for ( id = 0 ; (t->memBlock == NULL) && (id < nrGoodHeaps) ; id++ ) {
-	 heap = heap_array[ index[ id ] ];
-
-	 for ( cursor = heap->texture_objects.prev, temp = cursor->prev;
-	       cursor != &heap->texture_objects ; 
-	       cursor = temp, temp = cursor->prev ) {
-	       
-	    /* The the LRU element.  If the texture is bound to one of
-	     * the texture units, then we cannot kick it out.
-	     */
-	    if ( cursor->bound || cursor->reserved ) {
-	       continue;
-	    }
-
-	    if ( cursor->memBlock )
-	       heap->duty -= cursor->memBlock->size;
-
-	    /* If this is a placeholder, there's no need to keep it */
-	    if (cursor->tObj)
-	       driSwapOutTextureObject( cursor );
-	    else
-	       driDestroyTextureObject( cursor );
-
-	    t->memBlock = mmAllocMem( heap->memory_heap, t->totalSize, 
-				      heap->alignmentShift, 0 );
-
-	    if (t->memBlock)
-	       break;
-	 }
-      }
-
-      /* Rebalance duties. If a heap kicked more data than its duty,
-       * then all other heaps get that amount multiplied with their
-       * relative weight added to their duty. The negative duty is
-       * reset to 0. In the end all heaps have a duty >= 0.
-       *
-       * CAUTION: we must not change the heap pointer here, because it
-       * is used below to update the texture object.
-       */
-      for ( id = 0 ; id < nr_heaps ; id++ )
-	 if ( heap_array[ id ] != NULL && heap_array[ id ]->duty < 0) {
-	    int duty = -heap_array[ id ]->duty;
-	    double weight = heap_array[ id ]->weight;
-	    unsigned j;
-
-	    for ( j = 0 ; j < nr_heaps ; j++ )
-	       if ( j != id && heap_array[ j ] != NULL ) {
-		  heap_array[ j ]->duty += (double) duty *
-		     heap_array[ j ]->weight / weight;
-	       }
-
-	    heap_array[ id ]->duty = 0;
-	 }
-   }
-
-
-   if ( t->memBlock != NULL ) {
-      /* id and heap->heapId may or may not be the same value here.
-       */
-
-      assert( heap != NULL );
-      assert( (t->heap == NULL) || (t->heap == heap) );
-
-      t->heap = heap;
-      return heap->heapId;
-   }
-   else {
-      assert( t->heap == NULL );
-
-      fprintf( stderr, "[%s:%d] unable to allocate texture\n",
-	       __FUNCTION__, __LINE__ );
-      return -1;
-   }
-}
-
-
-
-
-
-
-/**
- * Set the location where the texture-swap counter is stored.
- */
-
-void
-driSetTextureSwapCounterLocation( driTexHeap * heap, unsigned * counter )
-{
-   heap->texture_swaps = (counter == NULL) ? & dummy_swap_counter : counter;
-}
-
-
-
-
-/**
- * Create a new heap for texture data.
- * 
- * \param heap_id             Device-dependent heap identifier.  This value
- *                            will returned by driAllocateTexture when memory
- *                            is allocated from this heap.
- * \param context             Device-dependent driver context.  This is
- *                            supplied as the first parameter to the
- *                            \c destroy_tex_obj function.
- * \param size                Size, in bytes, of the texture region
- * \param alignmentShift      Alignment requirement for textures.  If textures 
- *                            must be allocated on a 4096 byte boundry, this
- *                            would be 12.
- * \param nr_regions          Number of regions into which this texture space
- *                            should be partitioned
- * \param global_regions      Array of \c drmTextureRegion structures in the SAREA
- * \param global_age          Pointer to the global texture age in the SAREA
- * \param swapped_objects     Pointer to the list of texture objects that are
- *                            not in texture memory (i.e., have been swapped
- *                            out).
- * \param texture_object_size Size, in bytes, of a device-dependent texture
- *                            object
- * \param destroy_tex_obj     Function used to destroy a device-dependent
- *                            texture object
- *
- * \sa driDestroyTextureHeap
- */
-
-driTexHeap *
-driCreateTextureHeap( unsigned heap_id, void * context, unsigned size,
-		      unsigned alignmentShift, unsigned nr_regions,
-		      drmTextureRegionPtr global_regions, unsigned * global_age,
-		      driTextureObject * swapped_objects, 
-		      unsigned texture_object_size,
-		      destroy_texture_object_t * destroy_tex_obj
-		    )
-{
-   driTexHeap * heap;
-   unsigned     l;
-    
-    
-   if ( 0 )
-       fprintf( stderr, "%s( %u, %p, %u, %u, %u )\n",
-		__FUNCTION__,
-		heap_id, (void *)context, size, alignmentShift, nr_regions );
-
-   heap = (driTexHeap *) CALLOC( sizeof( driTexHeap ) );
-   if ( heap != NULL ) {
-      l = driLog2( (size - 1) / nr_regions );
-      if ( l < alignmentShift )
-      {
-	 l = alignmentShift;
-      }
-
-      heap->logGranularity = l;
-      heap->size = size & ~((1L << l) - 1);
-
-      heap->memory_heap = mmInit( 0, heap->size );
-      if ( heap->memory_heap != NULL ) {
-	 heap->heapId = heap_id;
-	 heap->driverContext = context;
-
-	 heap->alignmentShift = alignmentShift;
-	 heap->nrRegions = nr_regions;
-	 heap->global_regions = global_regions;
-	 heap->global_age = global_age;
-	 heap->swapped_objects = swapped_objects;
-	 heap->texture_object_size = texture_object_size;
-	 heap->destroy_texture_object = destroy_tex_obj;
-
-	 /* Force global heap init */
-	 if (heap->global_age[0] == 0)
-	     heap->local_age = ~0;
-	 else
-	     heap->local_age = 0;
-
-	 make_empty_list( & heap->texture_objects );
-	 driSetTextureSwapCounterLocation( heap, NULL );
-
-	 heap->weight = heap->size;
-	 heap->duty = 0;
-      }
-      else {
-	 FREE( heap );
-	 heap = NULL;
-      }
-   }
-
-
-   if ( 0 )
-       fprintf( stderr, "%s returning %p\n", __FUNCTION__, (void *)heap );
-
-   return heap;
-}
-
-
-
-
-/** Destroys a texture heap
- * 
- * \param heap Texture heap to be destroyed
- */
-
-void
-driDestroyTextureHeap( driTexHeap * heap )
-{
-   driTextureObject * t;
-   driTextureObject * temp;
-
-
-   if ( heap != NULL ) {
-      foreach_s( t, temp, & heap->texture_objects ) {
-	 driDestroyTextureObject( t );
-      }
-      foreach_s( t, temp, heap->swapped_objects ) {
-	 driDestroyTextureObject( t );
-      }
-
-      mmDestroy( heap->memory_heap );
-      FREE( heap );
-   }
-}
-
-
-
-
-/****************************************************************************/
-/**
- * Determine how many texels (including all mipmap levels) would be required
- * for a texture map of size \f$2^^\c base_size_log2\f$ would require.
- *
- * \param base_size_log2 \f$log_2\f$ of the size of a side of the texture
- * \param dimensions Number of dimensions of the texture.  Either 2 or 3.
- * \param faces Number of faces of the texture.  Either 1 or 6 (for cube maps).
- * \return Number of texels
- */
-
-static unsigned
-texels_this_map_size( int base_size_log2, unsigned dimensions, unsigned faces )
-{
-   unsigned  texels;
-
-
-   assert( (faces == 1) || (faces == 6) );
-   assert( (dimensions == 2) || (dimensions == 3) );
-
-   texels = 0;
-   if ( base_size_log2 >= 0 ) {
-      texels = (1U << (dimensions * base_size_log2));
-
-      /* See http://www.mail-archive.com/dri-devel@lists.sourceforge.net/msg03636.html
-       * for the complete explaination of why this formulation is used.
-       * Basically, the smaller mipmap levels sum to 0.333 the size of the
-       * level 0 map.  The total size is therefore the size of the map
-       * multipled by 1.333.  The +2 is there to round up.
-       */
-
-      texels = (texels * 4 * faces + 2) / 3;
-   }
-
-   return texels;
-}
-
-
-
-
-struct maps_per_heap {
-   unsigned  c[32];
-};
-
-static void
-fill_in_maximums( driTexHeap * const * heaps, unsigned nr_heaps,
-		  unsigned max_bytes_per_texel, unsigned max_size,
-		  unsigned mipmaps_at_once, unsigned dimensions,
-		  unsigned faces, struct maps_per_heap * max_textures )
-{
-   unsigned   heap;
-   unsigned   log2_size;
-   unsigned   mask;
-
-
-   /* Determine how many textures of each size can be stored in each
-    * texture heap.
-    */
-
-   for ( heap = 0 ; heap < nr_heaps ; heap++ ) {
-      if ( heaps[ heap ] == NULL ) {
-	 (void) memset( max_textures[ heap ].c, 0, 
-			sizeof( max_textures[ heap ].c ) );
-	 continue;
-      }
-
-      mask = (1U << heaps[ heap ]->logGranularity) - 1;
-
-      if ( 0 ) {
-	 fprintf( stderr, "[%s:%d] heap[%u] = %u bytes, mask = 0x%08x\n",
-		  __FILE__, __LINE__,
-		  heap, heaps[ heap ]->size, mask );
-      }
-
-      for ( log2_size = max_size ; log2_size > 0 ; log2_size-- ) {
-	 unsigned   total;
-
-
-	 /* Determine the total number of bytes required by a texture of
-	  * size log2_size.
-	  */
-
-	 total = texels_this_map_size( log2_size, dimensions, faces )
-	     - texels_this_map_size( log2_size - mipmaps_at_once,
-				     dimensions, faces );
-	 total *= max_bytes_per_texel;
-	 total = (total + mask) & ~mask;
-
-	 /* The number of textures of a given size that will fit in a heap
-	  * is equal to the size of the heap divided by the size of the
-	  * texture.
-	  */
-
-	 max_textures[ heap ].c[ log2_size ] = heaps[ heap ]->size / total;
-
-	 if ( 0 ) {
-	    fprintf( stderr, "[%s:%d] max_textures[%u].c[%02u] "
-		     "= 0x%08x / 0x%08x "
-		     "= %u (%u)\n",
-		     __FILE__, __LINE__,
-		     heap, log2_size,
-		     heaps[ heap ]->size, total,
-		     heaps[ heap ]->size / total,
-		     max_textures[ heap ].c[ log2_size ] );
-	 }
-      }
-   }
-}
-
-
-static unsigned
-get_max_size( unsigned nr_heaps,
-	      unsigned texture_units,
-	      unsigned max_size,
-	      int all_textures_one_heap,
-	      struct maps_per_heap * max_textures )
-{
-   unsigned   heap;
-   unsigned   log2_size;
-
-
-   /* Determine the largest texture size such that a texture of that size
-    * can be bound to each texture unit at the same time.  Some hardware
-    * may require that all textures be in the same texture heap for
-    * multitexturing.
-    */
-
-   for ( log2_size = max_size ; log2_size > 0 ; log2_size-- ) {
-      unsigned   total = 0;
-
-      for ( heap = 0 ; heap < nr_heaps ; heap++ )
-      {
-	 total += max_textures[ heap ].c[ log2_size ];
-
-	 if ( 0 ) {
-	    fprintf( stderr, "[%s:%d] max_textures[%u].c[%02u] = %u, "
-		     "total = %u\n", __FILE__, __LINE__, heap, log2_size,
-		     max_textures[ heap ].c[ log2_size ], total );
-	 }
-
-	 if ( (max_textures[ heap ].c[ log2_size ] >= texture_units)
-	      || (!all_textures_one_heap && (total >= texture_units)) ) {
-	    /* The number of mipmap levels is the log-base-2 of the
-	     * maximum texture size plus 1.  If the maximum texture size
-	     * is 1x1, the log-base-2 is 0 and 1 mipmap level (the base
-	     * level) is available.
-	     */
-
-	    return log2_size + 1;
-	 }
-      }
-   }
-
-   /* This should NEVER happen.  It should always be possible to have at
-    * *least* a 1x1 texture in memory!
-    */
-   assert( log2_size != 0 );
-   return 0;
-}
-
-#define SET_MAX(f,v) \
-    do { if ( max_sizes[v] != 0 ) { limits-> f = max_sizes[v]; } } while( 0 )
-
-#define SET_MAX_RECT(f,v) \
-    do { if ( max_sizes[v] != 0 ) { limits-> f = 1 << (max_sizes[v] - 1); } } while( 0 )
-
-
-/**
- * Given the amount of texture memory, the number of texture units, and the
- * maximum size of a texel, calculate the maximum texture size the driver can
- * advertise.
- * 
- * \param heaps Texture heaps for this card
- * \param nr_heap Number of texture heaps
- * \param limits OpenGL contants.  MaxTextureUnits must be set.
- * \param max_bytes_per_texel Maximum size of a single texel, in bytes
- * \param max_2D_size \f$\log_2\f$ of the maximum 2D texture size (i.e.,
- *     1024x1024 textures, this would be 10)
- * \param max_3D_size \f$\log_2\f$ of the maximum 3D texture size (i.e.,
- *     1024x1024x1024 textures, this would be 10)
- * \param max_cube_size \f$\log_2\f$ of the maximum cube texture size (i.e.,
- *     1024x1024 textures, this would be 10)
- * \param max_rect_size \f$\log_2\f$ of the maximum texture rectangle size
- *     (i.e., 1024x1024 textures, this would be 10).  This is a power-of-2
- *     even though texture rectangles need not be a power-of-2.
- * \param mipmaps_at_once Total number of mipmaps that can be used
- *     at one time.  For most hardware this will be \f$\c max_size + 1\f$.
- *     For hardware that does not support mipmapping, this will be 1.
- * \param all_textures_one_heap True if the hardware requires that all
- *     textures be in a single texture heap for multitexturing.
- * \param allow_larger_textures 0 conservative, 1 calculate limits
- *     so at least one worst-case texture can fit, 2 just use hw limits.
- */
-
-void
-driCalculateMaxTextureLevels( driTexHeap * const * heaps,
-			      unsigned nr_heaps,
-			      struct gl_constants * limits,
-			      unsigned max_bytes_per_texel,
-			      unsigned max_2D_size,
-			      unsigned max_3D_size,
-			      unsigned max_cube_size,
-			      unsigned max_rect_size,
-			      unsigned mipmaps_at_once,
-			      int all_textures_one_heap,
-			      int allow_larger_textures )
-{
-   struct maps_per_heap  max_textures[8];
-   unsigned         i;
-   const unsigned   dimensions[4] = { 2, 3, 2, 2 };
-   const unsigned   faces[4]      = { 1, 1, 6, 1 };
-   unsigned         max_sizes[4];
-   unsigned         mipmaps[4];
-
-
-   max_sizes[0] = max_2D_size;
-   max_sizes[1] = max_3D_size;
-   max_sizes[2] = max_cube_size;
-   max_sizes[3] = max_rect_size;
-
-   mipmaps[0] = mipmaps_at_once;
-   mipmaps[1] = mipmaps_at_once;
-   mipmaps[2] = mipmaps_at_once;
-   mipmaps[3] = 1;
-
-
-   /* Calculate the maximum number of texture levels in two passes.  The
-    * first pass determines how many textures of each power-of-two size
-    * (including all mipmap levels for that size) can fit in each texture
-    * heap.  The second pass finds the largest texture size that allows
-    * a texture of that size to be bound to every texture unit.
-    */
-
-   for ( i = 0 ; i < 4 ; i++ ) {
-      if ( (allow_larger_textures != 2) && (max_sizes[ i ] != 0) ) {
-	 fill_in_maximums( heaps, nr_heaps, max_bytes_per_texel,
-			   max_sizes[ i ], mipmaps[ i ],
-			   dimensions[ i ], faces[ i ],
-			   max_textures );
-
-	 max_sizes[ i ] = get_max_size( nr_heaps,
-					allow_larger_textures == 1 ?
-					1 : limits->MaxTextureUnits,
-					max_sizes[ i ],
-					all_textures_one_heap,
-					max_textures );
-      }
-      else if (max_sizes[ i ] != 0) {
-	 max_sizes[ i ] += 1;
-      }
-   }
-
-   SET_MAX( MaxTextureLevels,        0 );
-   SET_MAX( Max3DTextureLevels,      1 );
-   SET_MAX( MaxCubeTextureLevels,    2 );
-   SET_MAX_RECT( MaxTextureRectSize, 3 );
-}
-
-
-
-
-/**
- * Perform initial binding of default textures objects on a per unit, per
- * texture target basis.
- *
- * \param ctx Current OpenGL context
- * \param swapped List of swapped-out textures
- * \param targets Bit-mask of value texture targets
- */
-
-void driInitTextureObjects( struct gl_context *ctx, driTextureObject * swapped,
-			    GLuint targets )
-{
-   struct gl_texture_object *texObj;
-   GLuint tmp = ctx->Texture.CurrentUnit;
-   unsigned   i;
-
-
-   for ( i = 0 ; i < ctx->Const.MaxTextureUnits ; i++ ) {
-      ctx->Texture.CurrentUnit = i;
-
-      if ( (targets & DRI_TEXMGR_DO_TEXTURE_1D) != 0 ) {
-	 texObj = ctx->Texture.Unit[i].CurrentTex[TEXTURE_1D_INDEX];
-	 ctx->Driver.BindTexture( ctx, GL_TEXTURE_1D, texObj );
-	 move_to_tail( swapped, (driTextureObject *) texObj->DriverData );
-      }
-
-      if ( (targets & DRI_TEXMGR_DO_TEXTURE_2D) != 0 ) {
-	 texObj = ctx->Texture.Unit[i].CurrentTex[TEXTURE_2D_INDEX];
-	 ctx->Driver.BindTexture( ctx, GL_TEXTURE_2D, texObj );
-	 move_to_tail( swapped, (driTextureObject *) texObj->DriverData );
-      }
-
-      if ( (targets & DRI_TEXMGR_DO_TEXTURE_3D) != 0 ) {
-	 texObj = ctx->Texture.Unit[i].CurrentTex[TEXTURE_3D_INDEX];
-	 ctx->Driver.BindTexture( ctx, GL_TEXTURE_3D, texObj );
-	 move_to_tail( swapped, (driTextureObject *) texObj->DriverData );
-      }
-
-      if ( (targets & DRI_TEXMGR_DO_TEXTURE_CUBE) != 0 ) {
-	 texObj = ctx->Texture.Unit[i].CurrentTex[TEXTURE_CUBE_INDEX];
-	 ctx->Driver.BindTexture( ctx, GL_TEXTURE_CUBE_MAP_ARB, texObj );
-	 move_to_tail( swapped, (driTextureObject *) texObj->DriverData );
-      }
-
-      if ( (targets & DRI_TEXMGR_DO_TEXTURE_RECT) != 0 ) {
-	 texObj = ctx->Texture.Unit[i].CurrentTex[TEXTURE_RECT_INDEX];
-	 ctx->Driver.BindTexture( ctx, GL_TEXTURE_RECTANGLE_NV, texObj );
-	 move_to_tail( swapped, (driTextureObject *) texObj->DriverData );
-      }
-   }
-
-   ctx->Texture.CurrentUnit = tmp;
-}
-
-
-
-
-/**
- * Verify that the specified texture is in the specificed heap.
- * 
- * \param tex   Texture to be tested.
- * \param heap  Texture memory heap to be tested.
- * \return True if the texture is in the heap, false otherwise.
- */
-
-static GLboolean
-check_in_heap( const driTextureObject * tex, const driTexHeap * heap )
-{
-#if 1
-   return tex->heap == heap;
-#else
-   driTextureObject * curr;
-
-   foreach( curr, & heap->texture_objects ) {
-      if ( curr == tex ) {
-	 break;
-      }
-   }
-
-   return curr == tex;
-#endif
-}
-
-
-
-/****************************************************************************/
-/**
- * Validate the consistency of a set of texture heaps.
- * Original version by Keith Whitwell in r200/r200_sanity.c.
- */
-
-GLboolean
-driValidateTextureHeaps( driTexHeap * const * texture_heaps,
-			 unsigned nr_heaps, const driTextureObject * swapped )
-{
-   driTextureObject *t;
-   unsigned  i;
-
-   for ( i = 0 ; i < nr_heaps ; i++ ) {
-      int last_end = 0;
-      unsigned textures_in_heap = 0;
-      unsigned blocks_in_mempool = 0;
-      const driTexHeap * heap = texture_heaps[i];
-      const struct mem_block *p = heap->memory_heap;
-
-      /* Check each texture object has a MemBlock, and is linked into
-       * the correct heap.  
-       *
-       * Check the texobj base address corresponds to the MemBlock
-       * range.  Check the texobj size (recalculate?) fits within
-       * the MemBlock.
-       *
-       * Count the number of texobj's using this heap.
-       */
-
-      foreach ( t, &heap->texture_objects ) {
-	 if ( !check_in_heap( t, heap ) ) {
-	    fprintf( stderr, "%s memory block for texture object @ %p not "
-		     "found in heap #%d\n",
-		     __FUNCTION__, (void *)t, i );
-	    return GL_FALSE;
-	 }
-
-
-	 if ( t->totalSize > t->memBlock->size ) {
-	    fprintf( stderr, "%s: Memory block for texture object @ %p is "
-		     "only %u bytes, but %u are required\n",
-		     __FUNCTION__, (void *)t, t->totalSize, t->memBlock->size );
-	    return GL_FALSE;
-	 }
-
-	 textures_in_heap++;
-      }
-
-      /* Validate the contents of the heap:
-       *   - Ordering
-       *   - Overlaps
-       *   - Bounds
-       */
-
-      while ( p != NULL ) {
-	 if (p->reserved) {
-	    fprintf( stderr, "%s: Block (%08x,%x), is reserved?!\n",
-		     __FUNCTION__, p->ofs, p->size );
-	    return GL_FALSE;
-	 }
-
-	 if (p->ofs != last_end) {
-	    fprintf( stderr, "%s: blocks_in_mempool = %d, last_end = %d, p->ofs = %d\n",
-		     __FUNCTION__, blocks_in_mempool, last_end, p->ofs );
-	    return GL_FALSE;
-	 }
-
-	 if (!p->reserved && !p->free) {
-	    blocks_in_mempool++;
-	 }
-
-	 last_end = p->ofs + p->size;
-	 p = p->next;
-      }
-
-      if (textures_in_heap != blocks_in_mempool) {
-	 fprintf( stderr, "%s: Different number of textures objects (%u) and "
-		  "inuse memory blocks (%u)\n", 
-		  __FUNCTION__, textures_in_heap, blocks_in_mempool );
-	 return GL_FALSE;
-      }
-
-#if 0
-      fprintf( stderr, "%s: textures_in_heap = %u\n", 
-	       __FUNCTION__, textures_in_heap );
-#endif
-   }
-
-
-   /* Check swapped texobj's have zero memblocks
-    */
-   i = 0;
-   foreach ( t, swapped ) {
-      if ( t->memBlock != NULL ) {
-	 fprintf( stderr, "%s: Swapped texobj %p has non-NULL memblock %p\n",
-		  __FUNCTION__, (void *)t, (void *)t->memBlock );
-	 return GL_FALSE;
-      }
-      i++;
-   }
-
-#if 0
-   fprintf( stderr, "%s: swapped texture count = %u\n", __FUNCTION__, i );
-#endif
-
-   return GL_TRUE;
-}
-
-
-
-
-/****************************************************************************/
-/**
- * Compute which mipmap levels that really need to be sent to the hardware.
- * This depends on the base image size, GL_TEXTURE_MIN_LOD,
- * GL_TEXTURE_MAX_LOD, GL_TEXTURE_BASE_LEVEL, and GL_TEXTURE_MAX_LEVEL.
- */
-
-void
-driCalculateTextureFirstLastLevel( driTextureObject * t )
-{
-   struct gl_texture_object * const tObj = t->tObj;
-   const struct gl_texture_image * const baseImage =
-       tObj->Image[0][tObj->BaseLevel];
-
-   /* These must be signed values.  MinLod and MaxLod can be negative numbers,
-    * and having firstLevel and lastLevel as signed prevents the need for
-    * extra sign checks.
-    */
-   int   firstLevel;
-   int   lastLevel;
-
-   /* Yes, this looks overly complicated, but it's all needed.
-    */
-
-   switch (tObj->Target) {
-   case GL_TEXTURE_1D:
-   case GL_TEXTURE_2D:
-   case GL_TEXTURE_3D:
-   case GL_TEXTURE_CUBE_MAP:
-      if (tObj->Sampler.MinFilter == GL_NEAREST ||
-          tObj->Sampler.MinFilter == GL_LINEAR) {
-         /* GL_NEAREST and GL_LINEAR only care about GL_TEXTURE_BASE_LEVEL.
-          */
-
-         firstLevel = lastLevel = tObj->BaseLevel;
-      }
-      else {
-	 firstLevel = tObj->BaseLevel + (GLint)(tObj->Sampler.MinLod + 0.5);
-	 firstLevel = MAX2(firstLevel, tObj->BaseLevel);
-	 firstLevel = MIN2(firstLevel, tObj->BaseLevel + baseImage->MaxLog2);
-	 lastLevel = tObj->BaseLevel + (GLint)(tObj->Sampler.MaxLod + 0.5);
-	 lastLevel = MAX2(lastLevel, t->tObj->BaseLevel);
-	 lastLevel = MIN2(lastLevel, t->tObj->BaseLevel + baseImage->MaxLog2);
-	 lastLevel = MIN2(lastLevel, t->tObj->MaxLevel);
-	 lastLevel = MAX2(firstLevel, lastLevel); /* need at least one level */
-      }
-      break;
-   case GL_TEXTURE_RECTANGLE_NV:
-   case GL_TEXTURE_4D_SGIS:
-      firstLevel = lastLevel = 0;
-      break;
-   default:
-      return;
-   }
-
-   /* save these values */
-   t->firstLevel = firstLevel;
-   t->lastLevel = lastLevel;
-}
-
-
-
-
-/**
- * \name DRI texture formats.  These vars are initialized to either the
- * big- or little-endian Mesa formats.
- */
-/*@{*/
-gl_format _dri_texformat_rgba8888 = MESA_FORMAT_NONE;
-gl_format _dri_texformat_argb8888 = MESA_FORMAT_NONE;
-gl_format _dri_texformat_rgb565 = MESA_FORMAT_NONE;
-gl_format _dri_texformat_argb4444 = MESA_FORMAT_NONE;
-gl_format _dri_texformat_argb1555 = MESA_FORMAT_NONE;
-gl_format _dri_texformat_al88 = MESA_FORMAT_NONE;
-gl_format _dri_texformat_a8 = MESA_FORMAT_A8;
-gl_format _dri_texformat_ci8 = MESA_FORMAT_CI8;
-gl_format _dri_texformat_i8 = MESA_FORMAT_I8;
-gl_format _dri_texformat_l8 = MESA_FORMAT_L8;
-/*@}*/
-
-
-/**
- * Initialize _dri_texformat_* vars according to whether we're on
- * a big or little endian system.
- */
-void
-driInitTextureFormats(void)
-{
-   if (_mesa_little_endian()) {
-      _dri_texformat_rgba8888	= MESA_FORMAT_RGBA8888;
-      _dri_texformat_argb8888	= MESA_FORMAT_ARGB8888;
-      _dri_texformat_rgb565	= MESA_FORMAT_RGB565;
-      _dri_texformat_argb4444	= MESA_FORMAT_ARGB4444;
-      _dri_texformat_argb1555	= MESA_FORMAT_ARGB1555;
-      _dri_texformat_al88	= MESA_FORMAT_AL88;
-   }
-   else {
-      _dri_texformat_rgba8888	= MESA_FORMAT_RGBA8888_REV;
-      _dri_texformat_argb8888	= MESA_FORMAT_ARGB8888_REV;
-      _dri_texformat_rgb565	= MESA_FORMAT_RGB565_REV;
-      _dri_texformat_argb4444	= MESA_FORMAT_ARGB4444_REV;
-      _dri_texformat_argb1555	= MESA_FORMAT_ARGB1555_REV;
-      _dri_texformat_al88	= MESA_FORMAT_AL88_REV;
-   }
-}
-=======
-/*
- * Copyright 2000-2001 VA Linux Systems, Inc.
- * (C) Copyright IBM Corporation 2002, 2003
- * All Rights Reserved.
- *
- * Permission is hereby granted, free of charge, to any person obtaining a
- * copy of this software and associated documentation files (the "Software"),
- * to deal in the Software without restriction, including without limitation
- * on the rights to use, copy, modify, merge, publish, distribute, sub
- * license, and/or sell copies of the Software, and to permit persons to whom
- * the Software is furnished to do so, subject to the following conditions:
- *
- * The above copyright notice and this permission notice (including the next
- * paragraph) shall be included in all copies or substantial portions of the
- * Software.
- *
- * THE SOFTWARE IS PROVIDED "AS IS", WITHOUT WARRANTY OF ANY KIND, EXPRESS OR
- * IMPLIED, INCLUDING BUT NOT LIMITED TO THE WARRANTIES OF MERCHANTABILITY,
- * FITNESS FOR A PARTICULAR PURPOSE AND NON-INFRINGEMENT.  IN NO EVENT SHALL
- * VA LINUX SYSTEM, IBM AND/OR THEIR SUPPLIERS BE LIABLE FOR ANY CLAIM,
- * DAMAGES OR OTHER LIABILITY, WHETHER IN AN ACTION OF CONTRACT, TORT OR
- * OTHERWISE, ARISING FROM, OUT OF OR IN CONNECTION WITH THE SOFTWARE OR THE
- * USE OR OTHER DEALINGS IN THE SOFTWARE.
- *
- * Authors:
- *    Ian Romanick <idr@us.ibm.com>
- *    Keith Whitwell <keithw@tungstengraphics.com>
- *    Kevin E. Martin <kem@users.sourceforge.net>
- *    Gareth Hughes <gareth@nvidia.com>
- */
-
-/** \file texmem.c
- * Implements all of the device-independent texture memory management.
- * 
- * Currently, only a simple LRU texture memory management policy is
- * implemented.  In the (hopefully very near) future, better policies will be
- * implemented.  The idea is that the DRI should be able to run in one of two
- * modes.  In the default mode the DRI will dynamically attempt to discover
- * the best texture management policy for the running application.  In the
- * other mode, the user (via some sort of as yet TBD mechanism) will select
- * a texture management policy that is known to work well with the
- * application.
- */
-
-#include "main/imports.h"
-#include "main/macros.h"
-#include "main/simple_list.h"
-#include "texmem.h"
-
-
-static unsigned dummy_swap_counter;
-
-
-/**
- * Calculate \f$\log_2\f$ of a value.  This is a particularly poor
- * implementation of this function.  However, since system performance is in
- * no way dependent on this function, the slowness of the implementation is
- * irrelevent.
- * 
- * \param n Value whose \f$\log_2\f$ is to be calculated
- */
-
-static GLuint
-driLog2( GLuint n )
-{
-   GLuint log2;
-
-   for ( log2 = 1 ; n > 1 ; log2++ ) {
-      n >>= 1;
-   }
-
-   return log2;
-}
-
-
-
-
-/**
- * Determine if a texture is resident in textureable memory.  Depending on
- * the driver, this may or may not be on-card memory.  It could be AGP memory
- * or anyother type of memory from which the hardware can directly read
- * texels.
- * 
- * This function is intended to be used as the \c IsTextureResident function
- * in the device's \c dd_function_table.
- * 
- * \param ctx GL context pointer (currently unused)
- * \param texObj Texture object to be tested
- */
-
-GLboolean
-driIsTextureResident( struct gl_context * ctx, 
-		      struct gl_texture_object * texObj )
-{
-   driTextureObject * t;
-
-
-   t = (driTextureObject *) texObj->DriverData;
-   return( (t != NULL) && (t->memBlock != NULL) );
-}
-
-
-
-
-/**
- * (Re)initialize the global circular LRU list.  The last element
- * in the array (\a heap->nrRegions) is the sentinal.  Keeping it
- * at the end of the array allows the other elements of the array
- * to be addressed rationally when looking up objects at a particular
- * location in texture memory.
- * 
- * \param heap Texture heap to be reset
- */
-
-static void resetGlobalLRU( driTexHeap * heap )
-{
-   drmTextureRegionPtr list = heap->global_regions;
-   unsigned       sz = 1U << heap->logGranularity;
-   unsigned       i;
-
-   for (i = 0 ; (i+1) * sz <= heap->size ; i++) {
-      list[i].prev = i-1;
-      list[i].next = i+1;
-      list[i].age = 0;
-   }
-
-   i--;
-   list[0].prev = heap->nrRegions;
-   list[i].prev = i-1;
-   list[i].next = heap->nrRegions;
-   list[heap->nrRegions].prev = i;
-   list[heap->nrRegions].next = 0;
-   heap->global_age[0] = 0;
-}
-
-/**
- * Print out debugging information about the local texture LRU.
- *
- * \param heap Texture heap to be printed
- * \param callername Name of calling function
- */
-static void printLocalLRU( driTexHeap * heap, const char *callername  )
-{
-   driTextureObject *t;
-   unsigned sz = 1U << heap->logGranularity;
-
-   fprintf( stderr, "%s in %s:\nLocal LRU, heap %d:\n", 
-	    __FUNCTION__, callername, heap->heapId );
-
-   foreach ( t, &heap->texture_objects ) {
-      if (!t->memBlock)
-	 continue;
-      if (!t->tObj) {
-	 fprintf( stderr, "Placeholder (%p) %d at 0x%x sz 0x%x\n",
-		  (void *)t,
-		  t->memBlock->ofs / sz,
-		  t->memBlock->ofs,
-		  t->memBlock->size );
-      } else {
-	 fprintf( stderr, "Texture (%p) at 0x%x sz 0x%x\n",
-		  (void *)t,
-		  t->memBlock->ofs,
-		  t->memBlock->size );
-      }
-   }
-   foreach ( t, heap->swapped_objects ) {
-      if (!t->tObj) {
-	 fprintf( stderr, "Swapped Placeholder (%p)\n", (void *)t );
-      } else {
-	 fprintf( stderr, "Swapped Texture (%p)\n", (void *)t );
-      }
-   }
-
-   fprintf( stderr, "\n" );
-}
-
-/**
- * Print out debugging information about the global texture LRU.
- *
- * \param heap Texture heap to be printed
- * \param callername Name of calling function
- */
-static void printGlobalLRU( driTexHeap * heap, const char *callername )
-{
-   drmTextureRegionPtr list = heap->global_regions;
-   unsigned int i, j;
-
-   fprintf( stderr, "%s in %s:\nGlobal LRU, heap %d list %p:\n", 
-	    __FUNCTION__, callername, heap->heapId, (void *)list );
-
-   for ( i = 0, j = heap->nrRegions ; i < heap->nrRegions ; i++ ) {
-      fprintf( stderr, "list[%d] age %d next %d prev %d in_use %d\n",
-	       j, list[j].age, list[j].next, list[j].prev, list[j].in_use );
-      j = list[j].next;
-      if ( j == heap->nrRegions ) break;
-   }
-
-   if ( j != heap->nrRegions ) {
-      fprintf( stderr, "Loop detected in global LRU\n" );
-      for ( i = 0 ; i < heap->nrRegions ; i++ ) {
-	 fprintf( stderr, "list[%d] age %d next %d prev %d in_use %d\n",
-		  i, list[i].age, list[i].next, list[i].prev, list[i].in_use );
-      }
-   }
-
-   fprintf( stderr, "\n" );
-}
-
-
-/**
- * Called by the client whenever it touches a local texture.
- * 
- * \param t Texture object that the client has accessed
- */
-
-void driUpdateTextureLRU( driTextureObject * t )
-{
-   driTexHeap   * heap;
-   drmTextureRegionPtr list;
-   unsigned   shift;
-   unsigned   start;
-   unsigned   end;
-   unsigned   i;
-
-
-   heap = t->heap;
-   if ( heap != NULL ) {
-      shift = heap->logGranularity;
-      start = t->memBlock->ofs >> shift;
-      end = (t->memBlock->ofs + t->memBlock->size - 1) >> shift;
-
-
-      heap->local_age = ++heap->global_age[0];
-      list = heap->global_regions;
-
-
-      /* Update the context's local LRU 
-       */
-
-      move_to_head( & heap->texture_objects, t );
-
-
-      for (i = start ; i <= end ; i++) {
-	 list[i].age = heap->local_age;
-
-	 /* remove_from_list(i)
-	  */
-	 list[(unsigned)list[i].next].prev = list[i].prev;
-	 list[(unsigned)list[i].prev].next = list[i].next;
-
-	 /* insert_at_head(list, i)
-	  */
-	 list[i].prev = heap->nrRegions;
-	 list[i].next = list[heap->nrRegions].next;
-	 list[(unsigned)list[heap->nrRegions].next].prev = i;
-	 list[heap->nrRegions].next = i;
-      }
-
-      if ( 0 ) {
-	 printGlobalLRU( heap, __FUNCTION__ );
-	 printLocalLRU( heap, __FUNCTION__ );
-      }
-   }
-}
-
-
-
-
-/**
- * Keep track of swapped out texture objects.
- * 
- * \param t Texture object to be "swapped" out of its texture heap
- */
-
-void driSwapOutTextureObject( driTextureObject * t )
-{
-   unsigned   face;
-
-
-   if ( t->memBlock != NULL ) {
-      assert( t->heap != NULL );
-      mmFreeMem( t->memBlock );
-      t->memBlock = NULL;
-
-      if (t->timestamp > t->heap->timestamp)
-	 t->heap->timestamp = t->timestamp;
-
-      t->heap->texture_swaps[0]++;
-      move_to_tail( t->heap->swapped_objects, t );
-      t->heap = NULL;
-   }
-   else {
-      assert( t->heap == NULL );
-   }
-
-
-   for ( face = 0 ; face < 6 ; face++ ) {
-      t->dirty_images[face] = ~0;
-   }
-}
-
-
-
-
-/**
- * Destroy hardware state associated with texture \a t.  Calls the
- * \a destroy_texture_object method associated with the heap from which
- * \a t was allocated.
- * 
- * \param t Texture object to be destroyed
- */
-
-void driDestroyTextureObject( driTextureObject * t )
-{
-   driTexHeap * heap;
-
-
-   if ( 0 ) {
-      fprintf( stderr, "[%s:%d] freeing %p (tObj = %p, DriverData = %p)\n",
-	       __FILE__, __LINE__,
-	       (void *)t,
-	       (void *)((t != NULL) ? t->tObj : NULL),
-	       (void *)((t != NULL && t->tObj != NULL) ? t->tObj->DriverData : NULL ));
-   }
-
-   if ( t != NULL ) {
-      if ( t->memBlock ) {
-	 heap = t->heap;
-	 assert( heap != NULL );
-
-	 heap->texture_swaps[0]++;
-
-	 mmFreeMem( t->memBlock );
-	 t->memBlock = NULL;
-
-	 if (t->timestamp > t->heap->timestamp)
-	    t->heap->timestamp = t->timestamp;
-
-	 heap->destroy_texture_object( heap->driverContext, t );
-	 t->heap = NULL;
-      }
-
-      if ( t->tObj != NULL ) {
-	 assert( t->tObj->DriverData == t );
-	 t->tObj->DriverData = NULL;
-      }
-
-      remove_from_list( t );
-      FREE( t );
-   }
-
-   if ( 0 ) {
-      fprintf( stderr, "[%s:%d] done freeing %p\n", __FILE__, __LINE__, (void *)t );
-   }
-}
-
-
-
-
-/**
- * Update the local heap's representation of texture memory based on
- * data in the SAREA.  This is done each time it is detected that some other
- * direct rendering client has held the lock.  This pertains to both our local
- * textures and the textures belonging to other clients.  Keep track of other
- * client's textures by pushing a placeholder texture onto the LRU list --
- * these are denoted by \a tObj being \a NULL.
- * 
- * \param heap Heap whose state is to be updated
- * \param offset Byte offset in the heap that has been stolen
- * \param size Size, in bytes, of the stolen block
- * \param in_use Non-zero if the block is pinned/reserved by the kernel
- */
-
-static void driTexturesGone( driTexHeap * heap, int offset, int size, 
-			     int in_use )
-{
-   driTextureObject * t;
-   driTextureObject * tmp;
-
-
-   foreach_s ( t, tmp, & heap->texture_objects ) {
-      if ( (t->memBlock->ofs < (offset + size))
-	   && ((t->memBlock->ofs + t->memBlock->size) > offset) ) {
-	 /* It overlaps - kick it out.  If the texture object is just a
-	  * place holder, then destroy it all together.  Otherwise, mark
-	  * it as being swapped out.
-	  */
-
-	 if ( t->tObj != NULL ) {
-	    driSwapOutTextureObject( t );
-	 }
-	 else {
-	    driDestroyTextureObject( t );
-	 }
-      }
-   }
-
-
-   {
-      t = (driTextureObject *) CALLOC( heap->texture_object_size );
-      if ( t == NULL ) return;
-
-      t->memBlock = mmAllocMem( heap->memory_heap, size, 0, offset );
-      if ( t->memBlock == NULL ) {
-	 fprintf( stderr, "Couldn't alloc placeholder: heap %u sz %x ofs %x\n", heap->heapId,
-		  (int)size, (int)offset );
-	 mmDumpMemInfo( heap->memory_heap );
-	 FREE(t);
-	 return;
-      }
-      t->heap = heap;
-      if (in_use) 
-	 t->reserved = 1; 
-      insert_at_head( & heap->texture_objects, t );
-   }
-}
-
-
-
-
-/**
- * Called by the client on lock contention to determine whether textures have
- * been stolen.  If another client has modified a region in which we have
- * textures, then we need to figure out which of our textures have been
- * removed and update our global LRU.
- * 
- * \param heap Texture heap to be updated
- */
-
-void driAgeTextures( driTexHeap * heap )
-{
-   drmTextureRegionPtr list = heap->global_regions;
-   unsigned       sz = 1U << (heap->logGranularity);
-   unsigned       i, nr = 0;
-
-
-   /* Have to go right round from the back to ensure stuff ends up
-    * LRU in the local list...  Fix with a cursor pointer.
-    */
-
-   for (i = list[heap->nrRegions].prev ; 
-	i != heap->nrRegions && nr < heap->nrRegions ; 
-	i = list[i].prev, nr++) {
-      /* If switching texturing schemes, then the SAREA might not have been
-       * properly cleared, so we need to reset the global texture LRU.
-       */
-
-      if ( (i * sz) > heap->size ) {
-	 nr = heap->nrRegions;
-	 break;
-      }
-
-      if (list[i].age > heap->local_age) 
-	  driTexturesGone( heap, i * sz, sz, list[i].in_use); 
-   }
-
-   /* Loop or uninitialized heap detected.  Reset.
-    */
-
-   if (nr == heap->nrRegions) {
-      driTexturesGone( heap, 0, heap->size, 0);
-      resetGlobalLRU( heap );
-   }
-
-   if ( 0 ) {
-      printGlobalLRU( heap, __FUNCTION__ );
-      printLocalLRU( heap, __FUNCTION__ );
-   }
-
-   heap->local_age = heap->global_age[0];
-}
-
-
-
-
-#define INDEX_ARRAY_SIZE 6 /* I'm not aware of driver with more than 2 heaps */
-
-/**
- * Allocate memory from a texture heap to hold a texture object.  This
- * routine will attempt to allocate memory for the texture from the heaps
- * specified by \c heap_array in order.  That is, first it will try to
- * allocate from \c heap_array[0], then \c heap_array[1], and so on.
- *
- * \param heap_array Array of pointers to texture heaps to use
- * \param nr_heaps Number of heap pointer in \a heap_array
- * \param t Texture object for which space is needed
- * \return The ID of the heap from which memory was allocated, or -1 if
- *         memory could not be allocated.
- *
- * \bug The replacement policy implemented by this function is horrible.
- */
-
-
-int
-driAllocateTexture( driTexHeap * const * heap_array, unsigned nr_heaps,
-		    driTextureObject * t )
-{
-   driTexHeap       * heap;
-   driTextureObject * temp;
-   driTextureObject * cursor;
-   unsigned           id;
-
-
-   /* In case it already has texture space, initialize heap.  This also
-    * prevents GCC from issuing a warning that heap might be used
-    * uninitialized.
-    */
-
-   heap = t->heap;
-
-
-   /* Run through each of the existing heaps and try to allocate a buffer
-    * to hold the texture.
-    */
-
-   for ( id = 0 ; (t->memBlock == NULL) && (id < nr_heaps) ; id++ ) {
-      heap = heap_array[ id ];
-      if ( heap != NULL ) {
-	 t->memBlock = mmAllocMem( heap->memory_heap, t->totalSize, 
-				   heap->alignmentShift, 0 );
-      }
-   }
-
-
-   /* Kick textures out until the requested texture fits.
-    */
-
-   if ( t->memBlock == NULL ) {
-      unsigned index[INDEX_ARRAY_SIZE];
-      unsigned nrGoodHeaps = 0;
-
-      /* Trying to avoid dynamic memory allocation. If you have more
-       * heaps, increase INDEX_ARRAY_SIZE. I'm not aware of any
-       * drivers with more than 2 tex heaps. */
-      assert( nr_heaps < INDEX_ARRAY_SIZE );
-
-      /* Sort large enough heaps by duty. Insertion sort should be
-       * fast enough for such a short array. */
-      for ( id = 0 ; id < nr_heaps ; id++ ) {
-	 heap = heap_array[ id ];
-
-	 if ( heap != NULL && t->totalSize <= heap->size ) {
-	    unsigned j;
-
-	    for ( j = 0 ; j < nrGoodHeaps; j++ ) {
-	       if ( heap->duty > heap_array[ index[ j ] ]->duty )
-		  break;
-	    }
-
-	    if ( j < nrGoodHeaps ) {
-	       memmove( &index[ j+1 ], &index[ j ],
-			sizeof(index[ 0 ]) * (nrGoodHeaps - j) );
-	    }
-
-	    index[ j ] = id;
-
-	    nrGoodHeaps++;
-	 }
-      }
-
-      for ( id = 0 ; (t->memBlock == NULL) && (id < nrGoodHeaps) ; id++ ) {
-	 heap = heap_array[ index[ id ] ];
-
-	 for ( cursor = heap->texture_objects.prev, temp = cursor->prev;
-	       cursor != &heap->texture_objects ; 
-	       cursor = temp, temp = cursor->prev ) {
-	       
-	    /* The the LRU element.  If the texture is bound to one of
-	     * the texture units, then we cannot kick it out.
-	     */
-	    if ( cursor->bound || cursor->reserved ) {
-	       continue;
-	    }
-
-	    if ( cursor->memBlock )
-	       heap->duty -= cursor->memBlock->size;
-
-	    /* If this is a placeholder, there's no need to keep it */
-	    if (cursor->tObj)
-	       driSwapOutTextureObject( cursor );
-	    else
-	       driDestroyTextureObject( cursor );
-
-	    t->memBlock = mmAllocMem( heap->memory_heap, t->totalSize, 
-				      heap->alignmentShift, 0 );
-
-	    if (t->memBlock)
-	       break;
-	 }
-      }
-
-      /* Rebalance duties. If a heap kicked more data than its duty,
-       * then all other heaps get that amount multiplied with their
-       * relative weight added to their duty. The negative duty is
-       * reset to 0. In the end all heaps have a duty >= 0.
-       *
-       * CAUTION: we must not change the heap pointer here, because it
-       * is used below to update the texture object.
-       */
-      for ( id = 0 ; id < nr_heaps ; id++ )
-	 if ( heap_array[ id ] != NULL && heap_array[ id ]->duty < 0) {
-	    int duty = -heap_array[ id ]->duty;
-	    double weight = heap_array[ id ]->weight;
-	    unsigned j;
-
-	    for ( j = 0 ; j < nr_heaps ; j++ )
-	       if ( j != id && heap_array[ j ] != NULL ) {
-		  heap_array[ j ]->duty += (double) duty *
-		     heap_array[ j ]->weight / weight;
-	       }
-
-	    heap_array[ id ]->duty = 0;
-	 }
-   }
-
-
-   if ( t->memBlock != NULL ) {
-      /* id and heap->heapId may or may not be the same value here.
-       */
-
-      assert( heap != NULL );
-      assert( (t->heap == NULL) || (t->heap == heap) );
-
-      t->heap = heap;
-      return heap->heapId;
-   }
-   else {
-      assert( t->heap == NULL );
-
-      fprintf( stderr, "[%s:%d] unable to allocate texture\n",
-	       __FUNCTION__, __LINE__ );
-      return -1;
-   }
-}
-
-
-
-
-
-
-/**
- * Set the location where the texture-swap counter is stored.
- */
-
-void
-driSetTextureSwapCounterLocation( driTexHeap * heap, unsigned * counter )
-{
-   heap->texture_swaps = (counter == NULL) ? & dummy_swap_counter : counter;
-}
-
-
-
-
-/**
- * Create a new heap for texture data.
- * 
- * \param heap_id             Device-dependent heap identifier.  This value
- *                            will returned by driAllocateTexture when memory
- *                            is allocated from this heap.
- * \param context             Device-dependent driver context.  This is
- *                            supplied as the first parameter to the
- *                            \c destroy_tex_obj function.
- * \param size                Size, in bytes, of the texture region
- * \param alignmentShift      Alignment requirement for textures.  If textures 
- *                            must be allocated on a 4096 byte boundry, this
- *                            would be 12.
- * \param nr_regions          Number of regions into which this texture space
- *                            should be partitioned
- * \param global_regions      Array of \c drmTextureRegion structures in the SAREA
- * \param global_age          Pointer to the global texture age in the SAREA
- * \param swapped_objects     Pointer to the list of texture objects that are
- *                            not in texture memory (i.e., have been swapped
- *                            out).
- * \param texture_object_size Size, in bytes, of a device-dependent texture
- *                            object
- * \param destroy_tex_obj     Function used to destroy a device-dependent
- *                            texture object
- *
- * \sa driDestroyTextureHeap
- */
-
-driTexHeap *
-driCreateTextureHeap( unsigned heap_id, void * context, unsigned size,
-		      unsigned alignmentShift, unsigned nr_regions,
-		      drmTextureRegionPtr global_regions, unsigned * global_age,
-		      driTextureObject * swapped_objects, 
-		      unsigned texture_object_size,
-		      destroy_texture_object_t * destroy_tex_obj
-		    )
-{
-   driTexHeap * heap;
-   unsigned     l;
-    
-    
-   if ( 0 )
-       fprintf( stderr, "%s( %u, %p, %u, %u, %u )\n",
-		__FUNCTION__,
-		heap_id, (void *)context, size, alignmentShift, nr_regions );
-
-   heap = (driTexHeap *) CALLOC( sizeof( driTexHeap ) );
-   if ( heap != NULL ) {
-      l = driLog2( (size - 1) / nr_regions );
-      if ( l < alignmentShift )
-      {
-	 l = alignmentShift;
-      }
-
-      heap->logGranularity = l;
-      heap->size = size & ~((1L << l) - 1);
-
-      heap->memory_heap = mmInit( 0, heap->size );
-      if ( heap->memory_heap != NULL ) {
-	 heap->heapId = heap_id;
-	 heap->driverContext = context;
-
-	 heap->alignmentShift = alignmentShift;
-	 heap->nrRegions = nr_regions;
-	 heap->global_regions = global_regions;
-	 heap->global_age = global_age;
-	 heap->swapped_objects = swapped_objects;
-	 heap->texture_object_size = texture_object_size;
-	 heap->destroy_texture_object = destroy_tex_obj;
-
-	 /* Force global heap init */
-	 if (heap->global_age[0] == 0)
-	     heap->local_age = ~0;
-	 else
-	     heap->local_age = 0;
-
-	 make_empty_list( & heap->texture_objects );
-	 driSetTextureSwapCounterLocation( heap, NULL );
-
-	 heap->weight = heap->size;
-	 heap->duty = 0;
-      }
-      else {
-	 FREE( heap );
-	 heap = NULL;
-      }
-   }
-
-
-   if ( 0 )
-       fprintf( stderr, "%s returning %p\n", __FUNCTION__, (void *)heap );
-
-   return heap;
-}
-
-
-
-
-/** Destroys a texture heap
- * 
- * \param heap Texture heap to be destroyed
- */
-
-void
-driDestroyTextureHeap( driTexHeap * heap )
-{
-   driTextureObject * t;
-   driTextureObject * temp;
-
-
-   if ( heap != NULL ) {
-      foreach_s( t, temp, & heap->texture_objects ) {
-	 driDestroyTextureObject( t );
-      }
-      foreach_s( t, temp, heap->swapped_objects ) {
-	 driDestroyTextureObject( t );
-      }
-
-      mmDestroy( heap->memory_heap );
-      FREE( heap );
-   }
-}
-
-
-
-
-/****************************************************************************/
-/**
- * Determine how many texels (including all mipmap levels) would be required
- * for a texture map of size \f$2^^\c base_size_log2\f$ would require.
- *
- * \param base_size_log2 \f$log_2\f$ of the size of a side of the texture
- * \param dimensions Number of dimensions of the texture.  Either 2 or 3.
- * \param faces Number of faces of the texture.  Either 1 or 6 (for cube maps).
- * \return Number of texels
- */
-
-static unsigned
-texels_this_map_size( int base_size_log2, unsigned dimensions, unsigned faces )
-{
-   unsigned  texels;
-
-
-   assert( (faces == 1) || (faces == 6) );
-   assert( (dimensions == 2) || (dimensions == 3) );
-
-   texels = 0;
-   if ( base_size_log2 >= 0 ) {
-      texels = (1U << (dimensions * base_size_log2));
-
-      /* See http://www.mail-archive.com/dri-devel@lists.sourceforge.net/msg03636.html
-       * for the complete explaination of why this formulation is used.
-       * Basically, the smaller mipmap levels sum to 0.333 the size of the
-       * level 0 map.  The total size is therefore the size of the map
-       * multipled by 1.333.  The +2 is there to round up.
-       */
-
-      texels = (texels * 4 * faces + 2) / 3;
-   }
-
-   return texels;
-}
-
-
-
-
-struct maps_per_heap {
-   unsigned  c[32];
-};
-
-static void
-fill_in_maximums( driTexHeap * const * heaps, unsigned nr_heaps,
-		  unsigned max_bytes_per_texel, unsigned max_size,
-		  unsigned mipmaps_at_once, unsigned dimensions,
-		  unsigned faces, struct maps_per_heap * max_textures )
-{
-   unsigned   heap;
-   unsigned   log2_size;
-   unsigned   mask;
-
-
-   /* Determine how many textures of each size can be stored in each
-    * texture heap.
-    */
-
-   for ( heap = 0 ; heap < nr_heaps ; heap++ ) {
-      if ( heaps[ heap ] == NULL ) {
-	 (void) memset( max_textures[ heap ].c, 0, 
-			sizeof( max_textures[ heap ].c ) );
-	 continue;
-      }
-
-      mask = (1U << heaps[ heap ]->logGranularity) - 1;
-
-      if ( 0 ) {
-	 fprintf( stderr, "[%s:%d] heap[%u] = %u bytes, mask = 0x%08x\n",
-		  __FILE__, __LINE__,
-		  heap, heaps[ heap ]->size, mask );
-      }
-
-      for ( log2_size = max_size ; log2_size > 0 ; log2_size-- ) {
-	 unsigned   total;
-
-
-	 /* Determine the total number of bytes required by a texture of
-	  * size log2_size.
-	  */
-
-	 total = texels_this_map_size( log2_size, dimensions, faces )
-	     - texels_this_map_size( log2_size - mipmaps_at_once,
-				     dimensions, faces );
-	 total *= max_bytes_per_texel;
-	 total = (total + mask) & ~mask;
-
-	 /* The number of textures of a given size that will fit in a heap
-	  * is equal to the size of the heap divided by the size of the
-	  * texture.
-	  */
-
-	 max_textures[ heap ].c[ log2_size ] = heaps[ heap ]->size / total;
-
-	 if ( 0 ) {
-	    fprintf( stderr, "[%s:%d] max_textures[%u].c[%02u] "
-		     "= 0x%08x / 0x%08x "
-		     "= %u (%u)\n",
-		     __FILE__, __LINE__,
-		     heap, log2_size,
-		     heaps[ heap ]->size, total,
-		     heaps[ heap ]->size / total,
-		     max_textures[ heap ].c[ log2_size ] );
-	 }
-      }
-   }
-}
-
-
-static unsigned
-get_max_size( unsigned nr_heaps,
-	      unsigned texture_units,
-	      unsigned max_size,
-	      int all_textures_one_heap,
-	      struct maps_per_heap * max_textures )
-{
-   unsigned   heap;
-   unsigned   log2_size;
-
-
-   /* Determine the largest texture size such that a texture of that size
-    * can be bound to each texture unit at the same time.  Some hardware
-    * may require that all textures be in the same texture heap for
-    * multitexturing.
-    */
-
-   for ( log2_size = max_size ; log2_size > 0 ; log2_size-- ) {
-      unsigned   total = 0;
-
-      for ( heap = 0 ; heap < nr_heaps ; heap++ )
-      {
-	 total += max_textures[ heap ].c[ log2_size ];
-
-	 if ( 0 ) {
-	    fprintf( stderr, "[%s:%d] max_textures[%u].c[%02u] = %u, "
-		     "total = %u\n", __FILE__, __LINE__, heap, log2_size,
-		     max_textures[ heap ].c[ log2_size ], total );
-	 }
-
-	 if ( (max_textures[ heap ].c[ log2_size ] >= texture_units)
-	      || (!all_textures_one_heap && (total >= texture_units)) ) {
-	    /* The number of mipmap levels is the log-base-2 of the
-	     * maximum texture size plus 1.  If the maximum texture size
-	     * is 1x1, the log-base-2 is 0 and 1 mipmap level (the base
-	     * level) is available.
-	     */
-
-	    return log2_size + 1;
-	 }
-      }
-   }
-
-   /* This should NEVER happen.  It should always be possible to have at
-    * *least* a 1x1 texture in memory!
-    */
-   assert( log2_size != 0 );
-   return 0;
-}
-
-#define SET_MAX(f,v) \
-    do { if ( max_sizes[v] != 0 ) { limits-> f = max_sizes[v]; } } while( 0 )
-
-#define SET_MAX_RECT(f,v) \
-    do { if ( max_sizes[v] != 0 ) { limits-> f = 1 << (max_sizes[v] - 1); } } while( 0 )
-
-
-/**
- * Given the amount of texture memory, the number of texture units, and the
- * maximum size of a texel, calculate the maximum texture size the driver can
- * advertise.
- * 
- * \param heaps Texture heaps for this card
- * \param nr_heap Number of texture heaps
- * \param limits OpenGL contants.  MaxTextureUnits must be set.
- * \param max_bytes_per_texel Maximum size of a single texel, in bytes
- * \param max_2D_size \f$\log_2\f$ of the maximum 2D texture size (i.e.,
- *     1024x1024 textures, this would be 10)
- * \param max_3D_size \f$\log_2\f$ of the maximum 3D texture size (i.e.,
- *     1024x1024x1024 textures, this would be 10)
- * \param max_cube_size \f$\log_2\f$ of the maximum cube texture size (i.e.,
- *     1024x1024 textures, this would be 10)
- * \param max_rect_size \f$\log_2\f$ of the maximum texture rectangle size
- *     (i.e., 1024x1024 textures, this would be 10).  This is a power-of-2
- *     even though texture rectangles need not be a power-of-2.
- * \param mipmaps_at_once Total number of mipmaps that can be used
- *     at one time.  For most hardware this will be \f$\c max_size + 1\f$.
- *     For hardware that does not support mipmapping, this will be 1.
- * \param all_textures_one_heap True if the hardware requires that all
- *     textures be in a single texture heap for multitexturing.
- * \param allow_larger_textures 0 conservative, 1 calculate limits
- *     so at least one worst-case texture can fit, 2 just use hw limits.
- */
-
-void
-driCalculateMaxTextureLevels( driTexHeap * const * heaps,
-			      unsigned nr_heaps,
-			      struct gl_constants * limits,
-			      unsigned max_bytes_per_texel,
-			      unsigned max_2D_size,
-			      unsigned max_3D_size,
-			      unsigned max_cube_size,
-			      unsigned max_rect_size,
-			      unsigned mipmaps_at_once,
-			      int all_textures_one_heap,
-			      int allow_larger_textures )
-{
-   struct maps_per_heap  max_textures[8];
-   unsigned         i;
-   const unsigned   dimensions[4] = { 2, 3, 2, 2 };
-   const unsigned   faces[4]      = { 1, 1, 6, 1 };
-   unsigned         max_sizes[4];
-   unsigned         mipmaps[4];
-
-
-   max_sizes[0] = max_2D_size;
-   max_sizes[1] = max_3D_size;
-   max_sizes[2] = max_cube_size;
-   max_sizes[3] = max_rect_size;
-
-   mipmaps[0] = mipmaps_at_once;
-   mipmaps[1] = mipmaps_at_once;
-   mipmaps[2] = mipmaps_at_once;
-   mipmaps[3] = 1;
-
-
-   /* Calculate the maximum number of texture levels in two passes.  The
-    * first pass determines how many textures of each power-of-two size
-    * (including all mipmap levels for that size) can fit in each texture
-    * heap.  The second pass finds the largest texture size that allows
-    * a texture of that size to be bound to every texture unit.
-    */
-
-   for ( i = 0 ; i < 4 ; i++ ) {
-      if ( (allow_larger_textures != 2) && (max_sizes[ i ] != 0) ) {
-	 fill_in_maximums( heaps, nr_heaps, max_bytes_per_texel,
-			   max_sizes[ i ], mipmaps[ i ],
-			   dimensions[ i ], faces[ i ],
-			   max_textures );
-
-	 max_sizes[ i ] = get_max_size( nr_heaps,
-					allow_larger_textures == 1 ?
-					1 : limits->MaxTextureUnits,
-					max_sizes[ i ],
-					all_textures_one_heap,
-					max_textures );
-      }
-      else if (max_sizes[ i ] != 0) {
-	 max_sizes[ i ] += 1;
-      }
-   }
-
-   SET_MAX( MaxTextureLevels,        0 );
-   SET_MAX( Max3DTextureLevels,      1 );
-   SET_MAX( MaxCubeTextureLevels,    2 );
-   SET_MAX_RECT( MaxTextureRectSize, 3 );
-}
-
-
-
-
-/**
- * Perform initial binding of default textures objects on a per unit, per
- * texture target basis.
- *
- * \param ctx Current OpenGL context
- * \param swapped List of swapped-out textures
- * \param targets Bit-mask of value texture targets
- */
-
-void driInitTextureObjects( struct gl_context *ctx, driTextureObject * swapped,
-			    GLuint targets )
-{
-   struct gl_texture_object *texObj;
-   GLuint tmp = ctx->Texture.CurrentUnit;
-   unsigned   i;
-
-
-   for ( i = 0 ; i < ctx->Const.MaxTextureUnits ; i++ ) {
-      ctx->Texture.CurrentUnit = i;
-
-      if ( (targets & DRI_TEXMGR_DO_TEXTURE_1D) != 0 ) {
-	 texObj = ctx->Texture.Unit[i].CurrentTex[TEXTURE_1D_INDEX];
-	 ctx->Driver.BindTexture( ctx, GL_TEXTURE_1D, texObj );
-	 move_to_tail( swapped, (driTextureObject *) texObj->DriverData );
-      }
-
-      if ( (targets & DRI_TEXMGR_DO_TEXTURE_2D) != 0 ) {
-	 texObj = ctx->Texture.Unit[i].CurrentTex[TEXTURE_2D_INDEX];
-	 ctx->Driver.BindTexture( ctx, GL_TEXTURE_2D, texObj );
-	 move_to_tail( swapped, (driTextureObject *) texObj->DriverData );
-      }
-
-      if ( (targets & DRI_TEXMGR_DO_TEXTURE_3D) != 0 ) {
-	 texObj = ctx->Texture.Unit[i].CurrentTex[TEXTURE_3D_INDEX];
-	 ctx->Driver.BindTexture( ctx, GL_TEXTURE_3D, texObj );
-	 move_to_tail( swapped, (driTextureObject *) texObj->DriverData );
-      }
-
-      if ( (targets & DRI_TEXMGR_DO_TEXTURE_CUBE) != 0 ) {
-	 texObj = ctx->Texture.Unit[i].CurrentTex[TEXTURE_CUBE_INDEX];
-	 ctx->Driver.BindTexture( ctx, GL_TEXTURE_CUBE_MAP_ARB, texObj );
-	 move_to_tail( swapped, (driTextureObject *) texObj->DriverData );
-      }
-
-      if ( (targets & DRI_TEXMGR_DO_TEXTURE_RECT) != 0 ) {
-	 texObj = ctx->Texture.Unit[i].CurrentTex[TEXTURE_RECT_INDEX];
-	 ctx->Driver.BindTexture( ctx, GL_TEXTURE_RECTANGLE_NV, texObj );
-	 move_to_tail( swapped, (driTextureObject *) texObj->DriverData );
-      }
-   }
-
-   ctx->Texture.CurrentUnit = tmp;
-}
-
-
-
-
-/**
- * Verify that the specified texture is in the specificed heap.
- * 
- * \param tex   Texture to be tested.
- * \param heap  Texture memory heap to be tested.
- * \return True if the texture is in the heap, false otherwise.
- */
-
-static GLboolean
-check_in_heap( const driTextureObject * tex, const driTexHeap * heap )
-{
-#if 1
-   return tex->heap == heap;
-#else
-   driTextureObject * curr;
-
-   foreach( curr, & heap->texture_objects ) {
-      if ( curr == tex ) {
-	 break;
-      }
-   }
-
-   return curr == tex;
-#endif
-}
-
-
-
-/****************************************************************************/
-/**
- * Validate the consistency of a set of texture heaps.
- * Original version by Keith Whitwell in r200/r200_sanity.c.
- */
-
-GLboolean
-driValidateTextureHeaps( driTexHeap * const * texture_heaps,
-			 unsigned nr_heaps, const driTextureObject * swapped )
-{
-   driTextureObject *t;
-   unsigned  i;
-
-   for ( i = 0 ; i < nr_heaps ; i++ ) {
-      int last_end = 0;
-      unsigned textures_in_heap = 0;
-      unsigned blocks_in_mempool = 0;
-      const driTexHeap * heap = texture_heaps[i];
-      const struct mem_block *p = heap->memory_heap;
-
-      /* Check each texture object has a MemBlock, and is linked into
-       * the correct heap.  
-       *
-       * Check the texobj base address corresponds to the MemBlock
-       * range.  Check the texobj size (recalculate?) fits within
-       * the MemBlock.
-       *
-       * Count the number of texobj's using this heap.
-       */
-
-      foreach ( t, &heap->texture_objects ) {
-	 if ( !check_in_heap( t, heap ) ) {
-	    fprintf( stderr, "%s memory block for texture object @ %p not "
-		     "found in heap #%d\n",
-		     __FUNCTION__, (void *)t, i );
-	    return GL_FALSE;
-	 }
-
-
-	 if ( t->totalSize > t->memBlock->size ) {
-	    fprintf( stderr, "%s: Memory block for texture object @ %p is "
-		     "only %u bytes, but %u are required\n",
-		     __FUNCTION__, (void *)t, t->totalSize, t->memBlock->size );
-	    return GL_FALSE;
-	 }
-
-	 textures_in_heap++;
-      }
-
-      /* Validate the contents of the heap:
-       *   - Ordering
-       *   - Overlaps
-       *   - Bounds
-       */
-
-      while ( p != NULL ) {
-	 if (p->reserved) {
-	    fprintf( stderr, "%s: Block (%08x,%x), is reserved?!\n",
-		     __FUNCTION__, p->ofs, p->size );
-	    return GL_FALSE;
-	 }
-
-	 if (p->ofs != last_end) {
-	    fprintf( stderr, "%s: blocks_in_mempool = %d, last_end = %d, p->ofs = %d\n",
-		     __FUNCTION__, blocks_in_mempool, last_end, p->ofs );
-	    return GL_FALSE;
-	 }
-
-	 if (!p->reserved && !p->free) {
-	    blocks_in_mempool++;
-	 }
-
-	 last_end = p->ofs + p->size;
-	 p = p->next;
-      }
-
-      if (textures_in_heap != blocks_in_mempool) {
-	 fprintf( stderr, "%s: Different number of textures objects (%u) and "
-		  "inuse memory blocks (%u)\n", 
-		  __FUNCTION__, textures_in_heap, blocks_in_mempool );
-	 return GL_FALSE;
-      }
-
-#if 0
-      fprintf( stderr, "%s: textures_in_heap = %u\n", 
-	       __FUNCTION__, textures_in_heap );
-#endif
-   }
-
-
-   /* Check swapped texobj's have zero memblocks
-    */
-   i = 0;
-   foreach ( t, swapped ) {
-      if ( t->memBlock != NULL ) {
-	 fprintf( stderr, "%s: Swapped texobj %p has non-NULL memblock %p\n",
-		  __FUNCTION__, (void *)t, (void *)t->memBlock );
-	 return GL_FALSE;
-      }
-      i++;
-   }
-
-#if 0
-   fprintf( stderr, "%s: swapped texture count = %u\n", __FUNCTION__, i );
-#endif
-
-   return GL_TRUE;
-}
-
-
-
-
-/****************************************************************************/
-/**
- * Compute which mipmap levels that really need to be sent to the hardware.
- * This depends on the base image size, GL_TEXTURE_MIN_LOD,
- * GL_TEXTURE_MAX_LOD, GL_TEXTURE_BASE_LEVEL, and GL_TEXTURE_MAX_LEVEL.
- */
-
-void
-driCalculateTextureFirstLastLevel( driTextureObject * t )
-{
-   struct gl_texture_object * const tObj = t->tObj;
-   const struct gl_texture_image * const baseImage =
-       tObj->Image[0][tObj->BaseLevel];
-
-   /* These must be signed values.  MinLod and MaxLod can be negative numbers,
-    * and having firstLevel and lastLevel as signed prevents the need for
-    * extra sign checks.
-    */
-   int   firstLevel;
-   int   lastLevel;
-
-   /* Yes, this looks overly complicated, but it's all needed.
-    */
-
-   switch (tObj->Target) {
-   case GL_TEXTURE_1D:
-   case GL_TEXTURE_2D:
-   case GL_TEXTURE_3D:
-   case GL_TEXTURE_CUBE_MAP:
-      if (tObj->Sampler.MinFilter == GL_NEAREST ||
-          tObj->Sampler.MinFilter == GL_LINEAR) {
-         /* GL_NEAREST and GL_LINEAR only care about GL_TEXTURE_BASE_LEVEL.
-          */
-
-         firstLevel = lastLevel = tObj->BaseLevel;
-      }
-      else {
-	 firstLevel = tObj->BaseLevel + (GLint)(tObj->Sampler.MinLod + 0.5);
-	 firstLevel = MAX2(firstLevel, tObj->BaseLevel);
-	 firstLevel = MIN2(firstLevel, tObj->BaseLevel + baseImage->MaxLog2);
-	 lastLevel = tObj->BaseLevel + (GLint)(tObj->Sampler.MaxLod + 0.5);
-	 lastLevel = MAX2(lastLevel, t->tObj->BaseLevel);
-	 lastLevel = MIN2(lastLevel, t->tObj->BaseLevel + baseImage->MaxLog2);
-	 lastLevel = MIN2(lastLevel, t->tObj->MaxLevel);
-	 lastLevel = MAX2(firstLevel, lastLevel); /* need at least one level */
-      }
-      break;
-   case GL_TEXTURE_RECTANGLE_NV:
-   case GL_TEXTURE_4D_SGIS:
-      firstLevel = lastLevel = 0;
-      break;
-   default:
-      return;
-   }
-
-   /* save these values */
-   t->firstLevel = firstLevel;
-   t->lastLevel = lastLevel;
-}
-
-
-
-
-/**
- * \name DRI texture formats.  These vars are initialized to either the
- * big- or little-endian Mesa formats.
- */
-/*@{*/
-gl_format _dri_texformat_rgba8888 = MESA_FORMAT_NONE;
-gl_format _dri_texformat_argb8888 = MESA_FORMAT_NONE;
-gl_format _dri_texformat_rgb565 = MESA_FORMAT_NONE;
-gl_format _dri_texformat_argb4444 = MESA_FORMAT_NONE;
-gl_format _dri_texformat_argb1555 = MESA_FORMAT_NONE;
-gl_format _dri_texformat_al88 = MESA_FORMAT_NONE;
-gl_format _dri_texformat_a8 = MESA_FORMAT_A8;
-gl_format _dri_texformat_i8 = MESA_FORMAT_I8;
-gl_format _dri_texformat_l8 = MESA_FORMAT_L8;
-/*@}*/
-
-
-/**
- * Initialize _dri_texformat_* vars according to whether we're on
- * a big or little endian system.
- */
-void
-driInitTextureFormats(void)
-{
-   if (_mesa_little_endian()) {
-      _dri_texformat_rgba8888	= MESA_FORMAT_RGBA8888;
-      _dri_texformat_argb8888	= MESA_FORMAT_ARGB8888;
-      _dri_texformat_rgb565	= MESA_FORMAT_RGB565;
-      _dri_texformat_argb4444	= MESA_FORMAT_ARGB4444;
-      _dri_texformat_argb1555	= MESA_FORMAT_ARGB1555;
-      _dri_texformat_al88	= MESA_FORMAT_AL88;
-   }
-   else {
-      _dri_texformat_rgba8888	= MESA_FORMAT_RGBA8888_REV;
-      _dri_texformat_argb8888	= MESA_FORMAT_ARGB8888_REV;
-      _dri_texformat_rgb565	= MESA_FORMAT_RGB565_REV;
-      _dri_texformat_argb4444	= MESA_FORMAT_ARGB4444_REV;
-      _dri_texformat_argb1555	= MESA_FORMAT_ARGB1555_REV;
-      _dri_texformat_al88	= MESA_FORMAT_AL88_REV;
-   }
-}
->>>>>>> 82ce0534
+/*
+ * Copyright 2000-2001 VA Linux Systems, Inc.
+ * (C) Copyright IBM Corporation 2002, 2003
+ * All Rights Reserved.
+ *
+ * Permission is hereby granted, free of charge, to any person obtaining a
+ * copy of this software and associated documentation files (the "Software"),
+ * to deal in the Software without restriction, including without limitation
+ * on the rights to use, copy, modify, merge, publish, distribute, sub
+ * license, and/or sell copies of the Software, and to permit persons to whom
+ * the Software is furnished to do so, subject to the following conditions:
+ *
+ * The above copyright notice and this permission notice (including the next
+ * paragraph) shall be included in all copies or substantial portions of the
+ * Software.
+ *
+ * THE SOFTWARE IS PROVIDED "AS IS", WITHOUT WARRANTY OF ANY KIND, EXPRESS OR
+ * IMPLIED, INCLUDING BUT NOT LIMITED TO THE WARRANTIES OF MERCHANTABILITY,
+ * FITNESS FOR A PARTICULAR PURPOSE AND NON-INFRINGEMENT.  IN NO EVENT SHALL
+ * VA LINUX SYSTEM, IBM AND/OR THEIR SUPPLIERS BE LIABLE FOR ANY CLAIM,
+ * DAMAGES OR OTHER LIABILITY, WHETHER IN AN ACTION OF CONTRACT, TORT OR
+ * OTHERWISE, ARISING FROM, OUT OF OR IN CONNECTION WITH THE SOFTWARE OR THE
+ * USE OR OTHER DEALINGS IN THE SOFTWARE.
+ *
+ * Authors:
+ *    Ian Romanick <idr@us.ibm.com>
+ *    Keith Whitwell <keithw@tungstengraphics.com>
+ *    Kevin E. Martin <kem@users.sourceforge.net>
+ *    Gareth Hughes <gareth@nvidia.com>
+ */
+
+/** \file texmem.c
+ * Implements all of the device-independent texture memory management.
+ * 
+ * Currently, only a simple LRU texture memory management policy is
+ * implemented.  In the (hopefully very near) future, better policies will be
+ * implemented.  The idea is that the DRI should be able to run in one of two
+ * modes.  In the default mode the DRI will dynamically attempt to discover
+ * the best texture management policy for the running application.  In the
+ * other mode, the user (via some sort of as yet TBD mechanism) will select
+ * a texture management policy that is known to work well with the
+ * application.
+ */
+
+#include "main/imports.h"
+#include "main/macros.h"
+#include "main/simple_list.h"
+#include "texmem.h"
+
+
+static unsigned dummy_swap_counter;
+
+
+/**
+ * Calculate \f$\log_2\f$ of a value.  This is a particularly poor
+ * implementation of this function.  However, since system performance is in
+ * no way dependent on this function, the slowness of the implementation is
+ * irrelevent.
+ * 
+ * \param n Value whose \f$\log_2\f$ is to be calculated
+ */
+
+static GLuint
+driLog2( GLuint n )
+{
+   GLuint log2;
+
+   for ( log2 = 1 ; n > 1 ; log2++ ) {
+      n >>= 1;
+   }
+
+   return log2;
+}
+
+
+
+
+/**
+ * Determine if a texture is resident in textureable memory.  Depending on
+ * the driver, this may or may not be on-card memory.  It could be AGP memory
+ * or anyother type of memory from which the hardware can directly read
+ * texels.
+ * 
+ * This function is intended to be used as the \c IsTextureResident function
+ * in the device's \c dd_function_table.
+ * 
+ * \param ctx GL context pointer (currently unused)
+ * \param texObj Texture object to be tested
+ */
+
+GLboolean
+driIsTextureResident( struct gl_context * ctx, 
+		      struct gl_texture_object * texObj )
+{
+   driTextureObject * t;
+
+
+   t = (driTextureObject *) texObj->DriverData;
+   return( (t != NULL) && (t->memBlock != NULL) );
+}
+
+
+
+
+/**
+ * (Re)initialize the global circular LRU list.  The last element
+ * in the array (\a heap->nrRegions) is the sentinal.  Keeping it
+ * at the end of the array allows the other elements of the array
+ * to be addressed rationally when looking up objects at a particular
+ * location in texture memory.
+ * 
+ * \param heap Texture heap to be reset
+ */
+
+static void resetGlobalLRU( driTexHeap * heap )
+{
+   drmTextureRegionPtr list = heap->global_regions;
+   unsigned       sz = 1U << heap->logGranularity;
+   unsigned       i;
+
+   for (i = 0 ; (i+1) * sz <= heap->size ; i++) {
+      list[i].prev = i-1;
+      list[i].next = i+1;
+      list[i].age = 0;
+   }
+
+   i--;
+   list[0].prev = heap->nrRegions;
+   list[i].prev = i-1;
+   list[i].next = heap->nrRegions;
+   list[heap->nrRegions].prev = i;
+   list[heap->nrRegions].next = 0;
+   heap->global_age[0] = 0;
+}
+
+/**
+ * Print out debugging information about the local texture LRU.
+ *
+ * \param heap Texture heap to be printed
+ * \param callername Name of calling function
+ */
+static void printLocalLRU( driTexHeap * heap, const char *callername  )
+{
+   driTextureObject *t;
+   unsigned sz = 1U << heap->logGranularity;
+
+   fprintf( stderr, "%s in %s:\nLocal LRU, heap %d:\n", 
+	    __FUNCTION__, callername, heap->heapId );
+
+   foreach ( t, &heap->texture_objects ) {
+      if (!t->memBlock)
+	 continue;
+      if (!t->tObj) {
+	 fprintf( stderr, "Placeholder (%p) %d at 0x%x sz 0x%x\n",
+		  (void *)t,
+		  t->memBlock->ofs / sz,
+		  t->memBlock->ofs,
+		  t->memBlock->size );
+      } else {
+	 fprintf( stderr, "Texture (%p) at 0x%x sz 0x%x\n",
+		  (void *)t,
+		  t->memBlock->ofs,
+		  t->memBlock->size );
+      }
+   }
+   foreach ( t, heap->swapped_objects ) {
+      if (!t->tObj) {
+	 fprintf( stderr, "Swapped Placeholder (%p)\n", (void *)t );
+      } else {
+	 fprintf( stderr, "Swapped Texture (%p)\n", (void *)t );
+      }
+   }
+
+   fprintf( stderr, "\n" );
+}
+
+/**
+ * Print out debugging information about the global texture LRU.
+ *
+ * \param heap Texture heap to be printed
+ * \param callername Name of calling function
+ */
+static void printGlobalLRU( driTexHeap * heap, const char *callername )
+{
+   drmTextureRegionPtr list = heap->global_regions;
+   unsigned int i, j;
+
+   fprintf( stderr, "%s in %s:\nGlobal LRU, heap %d list %p:\n", 
+	    __FUNCTION__, callername, heap->heapId, (void *)list );
+
+   for ( i = 0, j = heap->nrRegions ; i < heap->nrRegions ; i++ ) {
+      fprintf( stderr, "list[%d] age %d next %d prev %d in_use %d\n",
+	       j, list[j].age, list[j].next, list[j].prev, list[j].in_use );
+      j = list[j].next;
+      if ( j == heap->nrRegions ) break;
+   }
+
+   if ( j != heap->nrRegions ) {
+      fprintf( stderr, "Loop detected in global LRU\n" );
+      for ( i = 0 ; i < heap->nrRegions ; i++ ) {
+	 fprintf( stderr, "list[%d] age %d next %d prev %d in_use %d\n",
+		  i, list[i].age, list[i].next, list[i].prev, list[i].in_use );
+      }
+   }
+
+   fprintf( stderr, "\n" );
+}
+
+
+/**
+ * Called by the client whenever it touches a local texture.
+ * 
+ * \param t Texture object that the client has accessed
+ */
+
+void driUpdateTextureLRU( driTextureObject * t )
+{
+   driTexHeap   * heap;
+   drmTextureRegionPtr list;
+   unsigned   shift;
+   unsigned   start;
+   unsigned   end;
+   unsigned   i;
+
+
+   heap = t->heap;
+   if ( heap != NULL ) {
+      shift = heap->logGranularity;
+      start = t->memBlock->ofs >> shift;
+      end = (t->memBlock->ofs + t->memBlock->size - 1) >> shift;
+
+
+      heap->local_age = ++heap->global_age[0];
+      list = heap->global_regions;
+
+
+      /* Update the context's local LRU 
+       */
+
+      move_to_head( & heap->texture_objects, t );
+
+
+      for (i = start ; i <= end ; i++) {
+	 list[i].age = heap->local_age;
+
+	 /* remove_from_list(i)
+	  */
+	 list[(unsigned)list[i].next].prev = list[i].prev;
+	 list[(unsigned)list[i].prev].next = list[i].next;
+
+	 /* insert_at_head(list, i)
+	  */
+	 list[i].prev = heap->nrRegions;
+	 list[i].next = list[heap->nrRegions].next;
+	 list[(unsigned)list[heap->nrRegions].next].prev = i;
+	 list[heap->nrRegions].next = i;
+      }
+
+      if ( 0 ) {
+	 printGlobalLRU( heap, __FUNCTION__ );
+	 printLocalLRU( heap, __FUNCTION__ );
+      }
+   }
+}
+
+
+
+
+/**
+ * Keep track of swapped out texture objects.
+ * 
+ * \param t Texture object to be "swapped" out of its texture heap
+ */
+
+void driSwapOutTextureObject( driTextureObject * t )
+{
+   unsigned   face;
+
+
+   if ( t->memBlock != NULL ) {
+      assert( t->heap != NULL );
+      mmFreeMem( t->memBlock );
+      t->memBlock = NULL;
+
+      if (t->timestamp > t->heap->timestamp)
+	 t->heap->timestamp = t->timestamp;
+
+      t->heap->texture_swaps[0]++;
+      move_to_tail( t->heap->swapped_objects, t );
+      t->heap = NULL;
+   }
+   else {
+      assert( t->heap == NULL );
+   }
+
+
+   for ( face = 0 ; face < 6 ; face++ ) {
+      t->dirty_images[face] = ~0;
+   }
+}
+
+
+
+
+/**
+ * Destroy hardware state associated with texture \a t.  Calls the
+ * \a destroy_texture_object method associated with the heap from which
+ * \a t was allocated.
+ * 
+ * \param t Texture object to be destroyed
+ */
+
+void driDestroyTextureObject( driTextureObject * t )
+{
+   driTexHeap * heap;
+
+
+   if ( 0 ) {
+      fprintf( stderr, "[%s:%d] freeing %p (tObj = %p, DriverData = %p)\n",
+	       __FILE__, __LINE__,
+	       (void *)t,
+	       (void *)((t != NULL) ? t->tObj : NULL),
+	       (void *)((t != NULL && t->tObj != NULL) ? t->tObj->DriverData : NULL ));
+   }
+
+   if ( t != NULL ) {
+      if ( t->memBlock ) {
+	 heap = t->heap;
+	 assert( heap != NULL );
+
+	 heap->texture_swaps[0]++;
+
+	 mmFreeMem( t->memBlock );
+	 t->memBlock = NULL;
+
+	 if (t->timestamp > t->heap->timestamp)
+	    t->heap->timestamp = t->timestamp;
+
+	 heap->destroy_texture_object( heap->driverContext, t );
+	 t->heap = NULL;
+      }
+
+      if ( t->tObj != NULL ) {
+	 assert( t->tObj->DriverData == t );
+	 t->tObj->DriverData = NULL;
+      }
+
+      remove_from_list( t );
+      FREE( t );
+   }
+
+   if ( 0 ) {
+      fprintf( stderr, "[%s:%d] done freeing %p\n", __FILE__, __LINE__, (void *)t );
+   }
+}
+
+
+
+
+/**
+ * Update the local heap's representation of texture memory based on
+ * data in the SAREA.  This is done each time it is detected that some other
+ * direct rendering client has held the lock.  This pertains to both our local
+ * textures and the textures belonging to other clients.  Keep track of other
+ * client's textures by pushing a placeholder texture onto the LRU list --
+ * these are denoted by \a tObj being \a NULL.
+ * 
+ * \param heap Heap whose state is to be updated
+ * \param offset Byte offset in the heap that has been stolen
+ * \param size Size, in bytes, of the stolen block
+ * \param in_use Non-zero if the block is pinned/reserved by the kernel
+ */
+
+static void driTexturesGone( driTexHeap * heap, int offset, int size, 
+			     int in_use )
+{
+   driTextureObject * t;
+   driTextureObject * tmp;
+
+
+   foreach_s ( t, tmp, & heap->texture_objects ) {
+      if ( (t->memBlock->ofs < (offset + size))
+	   && ((t->memBlock->ofs + t->memBlock->size) > offset) ) {
+	 /* It overlaps - kick it out.  If the texture object is just a
+	  * place holder, then destroy it all together.  Otherwise, mark
+	  * it as being swapped out.
+	  */
+
+	 if ( t->tObj != NULL ) {
+	    driSwapOutTextureObject( t );
+	 }
+	 else {
+	    driDestroyTextureObject( t );
+	 }
+      }
+   }
+
+
+   {
+      t = (driTextureObject *) CALLOC( heap->texture_object_size );
+      if ( t == NULL ) return;
+
+      t->memBlock = mmAllocMem( heap->memory_heap, size, 0, offset );
+      if ( t->memBlock == NULL ) {
+	 fprintf( stderr, "Couldn't alloc placeholder: heap %u sz %x ofs %x\n", heap->heapId,
+		  (int)size, (int)offset );
+	 mmDumpMemInfo( heap->memory_heap );
+	 FREE(t);
+	 return;
+      }
+      t->heap = heap;
+      if (in_use) 
+	 t->reserved = 1; 
+      insert_at_head( & heap->texture_objects, t );
+   }
+}
+
+
+
+
+/**
+ * Called by the client on lock contention to determine whether textures have
+ * been stolen.  If another client has modified a region in which we have
+ * textures, then we need to figure out which of our textures have been
+ * removed and update our global LRU.
+ * 
+ * \param heap Texture heap to be updated
+ */
+
+void driAgeTextures( driTexHeap * heap )
+{
+   drmTextureRegionPtr list = heap->global_regions;
+   unsigned       sz = 1U << (heap->logGranularity);
+   unsigned       i, nr = 0;
+
+
+   /* Have to go right round from the back to ensure stuff ends up
+    * LRU in the local list...  Fix with a cursor pointer.
+    */
+
+   for (i = list[heap->nrRegions].prev ; 
+	i != heap->nrRegions && nr < heap->nrRegions ; 
+	i = list[i].prev, nr++) {
+      /* If switching texturing schemes, then the SAREA might not have been
+       * properly cleared, so we need to reset the global texture LRU.
+       */
+
+      if ( (i * sz) > heap->size ) {
+	 nr = heap->nrRegions;
+	 break;
+      }
+
+      if (list[i].age > heap->local_age) 
+	  driTexturesGone( heap, i * sz, sz, list[i].in_use); 
+   }
+
+   /* Loop or uninitialized heap detected.  Reset.
+    */
+
+   if (nr == heap->nrRegions) {
+      driTexturesGone( heap, 0, heap->size, 0);
+      resetGlobalLRU( heap );
+   }
+
+   if ( 0 ) {
+      printGlobalLRU( heap, __FUNCTION__ );
+      printLocalLRU( heap, __FUNCTION__ );
+   }
+
+   heap->local_age = heap->global_age[0];
+}
+
+
+
+
+#define INDEX_ARRAY_SIZE 6 /* I'm not aware of driver with more than 2 heaps */
+
+/**
+ * Allocate memory from a texture heap to hold a texture object.  This
+ * routine will attempt to allocate memory for the texture from the heaps
+ * specified by \c heap_array in order.  That is, first it will try to
+ * allocate from \c heap_array[0], then \c heap_array[1], and so on.
+ *
+ * \param heap_array Array of pointers to texture heaps to use
+ * \param nr_heaps Number of heap pointer in \a heap_array
+ * \param t Texture object for which space is needed
+ * \return The ID of the heap from which memory was allocated, or -1 if
+ *         memory could not be allocated.
+ *
+ * \bug The replacement policy implemented by this function is horrible.
+ */
+
+
+int
+driAllocateTexture( driTexHeap * const * heap_array, unsigned nr_heaps,
+		    driTextureObject * t )
+{
+   driTexHeap       * heap;
+   driTextureObject * temp;
+   driTextureObject * cursor;
+   unsigned           id;
+
+
+   /* In case it already has texture space, initialize heap.  This also
+    * prevents GCC from issuing a warning that heap might be used
+    * uninitialized.
+    */
+
+   heap = t->heap;
+
+
+   /* Run through each of the existing heaps and try to allocate a buffer
+    * to hold the texture.
+    */
+
+   for ( id = 0 ; (t->memBlock == NULL) && (id < nr_heaps) ; id++ ) {
+      heap = heap_array[ id ];
+      if ( heap != NULL ) {
+	 t->memBlock = mmAllocMem( heap->memory_heap, t->totalSize, 
+				   heap->alignmentShift, 0 );
+      }
+   }
+
+
+   /* Kick textures out until the requested texture fits.
+    */
+
+   if ( t->memBlock == NULL ) {
+      unsigned index[INDEX_ARRAY_SIZE];
+      unsigned nrGoodHeaps = 0;
+
+      /* Trying to avoid dynamic memory allocation. If you have more
+       * heaps, increase INDEX_ARRAY_SIZE. I'm not aware of any
+       * drivers with more than 2 tex heaps. */
+      assert( nr_heaps < INDEX_ARRAY_SIZE );
+
+      /* Sort large enough heaps by duty. Insertion sort should be
+       * fast enough for such a short array. */
+      for ( id = 0 ; id < nr_heaps ; id++ ) {
+	 heap = heap_array[ id ];
+
+	 if ( heap != NULL && t->totalSize <= heap->size ) {
+	    unsigned j;
+
+	    for ( j = 0 ; j < nrGoodHeaps; j++ ) {
+	       if ( heap->duty > heap_array[ index[ j ] ]->duty )
+		  break;
+	    }
+
+	    if ( j < nrGoodHeaps ) {
+	       memmove( &index[ j+1 ], &index[ j ],
+			sizeof(index[ 0 ]) * (nrGoodHeaps - j) );
+	    }
+
+	    index[ j ] = id;
+
+	    nrGoodHeaps++;
+	 }
+      }
+
+      for ( id = 0 ; (t->memBlock == NULL) && (id < nrGoodHeaps) ; id++ ) {
+	 heap = heap_array[ index[ id ] ];
+
+	 for ( cursor = heap->texture_objects.prev, temp = cursor->prev;
+	       cursor != &heap->texture_objects ; 
+	       cursor = temp, temp = cursor->prev ) {
+	       
+	    /* The the LRU element.  If the texture is bound to one of
+	     * the texture units, then we cannot kick it out.
+	     */
+	    if ( cursor->bound || cursor->reserved ) {
+	       continue;
+	    }
+
+	    if ( cursor->memBlock )
+	       heap->duty -= cursor->memBlock->size;
+
+	    /* If this is a placeholder, there's no need to keep it */
+	    if (cursor->tObj)
+	       driSwapOutTextureObject( cursor );
+	    else
+	       driDestroyTextureObject( cursor );
+
+	    t->memBlock = mmAllocMem( heap->memory_heap, t->totalSize, 
+				      heap->alignmentShift, 0 );
+
+	    if (t->memBlock)
+	       break;
+	 }
+      }
+
+      /* Rebalance duties. If a heap kicked more data than its duty,
+       * then all other heaps get that amount multiplied with their
+       * relative weight added to their duty. The negative duty is
+       * reset to 0. In the end all heaps have a duty >= 0.
+       *
+       * CAUTION: we must not change the heap pointer here, because it
+       * is used below to update the texture object.
+       */
+      for ( id = 0 ; id < nr_heaps ; id++ )
+	 if ( heap_array[ id ] != NULL && heap_array[ id ]->duty < 0) {
+	    int duty = -heap_array[ id ]->duty;
+	    double weight = heap_array[ id ]->weight;
+	    unsigned j;
+
+	    for ( j = 0 ; j < nr_heaps ; j++ )
+	       if ( j != id && heap_array[ j ] != NULL ) {
+		  heap_array[ j ]->duty += (double) duty *
+		     heap_array[ j ]->weight / weight;
+	       }
+
+	    heap_array[ id ]->duty = 0;
+	 }
+   }
+
+
+   if ( t->memBlock != NULL ) {
+      /* id and heap->heapId may or may not be the same value here.
+       */
+
+      assert( heap != NULL );
+      assert( (t->heap == NULL) || (t->heap == heap) );
+
+      t->heap = heap;
+      return heap->heapId;
+   }
+   else {
+      assert( t->heap == NULL );
+
+      fprintf( stderr, "[%s:%d] unable to allocate texture\n",
+	       __FUNCTION__, __LINE__ );
+      return -1;
+   }
+}
+
+
+
+
+
+
+/**
+ * Set the location where the texture-swap counter is stored.
+ */
+
+void
+driSetTextureSwapCounterLocation( driTexHeap * heap, unsigned * counter )
+{
+   heap->texture_swaps = (counter == NULL) ? & dummy_swap_counter : counter;
+}
+
+
+
+
+/**
+ * Create a new heap for texture data.
+ * 
+ * \param heap_id             Device-dependent heap identifier.  This value
+ *                            will returned by driAllocateTexture when memory
+ *                            is allocated from this heap.
+ * \param context             Device-dependent driver context.  This is
+ *                            supplied as the first parameter to the
+ *                            \c destroy_tex_obj function.
+ * \param size                Size, in bytes, of the texture region
+ * \param alignmentShift      Alignment requirement for textures.  If textures 
+ *                            must be allocated on a 4096 byte boundry, this
+ *                            would be 12.
+ * \param nr_regions          Number of regions into which this texture space
+ *                            should be partitioned
+ * \param global_regions      Array of \c drmTextureRegion structures in the SAREA
+ * \param global_age          Pointer to the global texture age in the SAREA
+ * \param swapped_objects     Pointer to the list of texture objects that are
+ *                            not in texture memory (i.e., have been swapped
+ *                            out).
+ * \param texture_object_size Size, in bytes, of a device-dependent texture
+ *                            object
+ * \param destroy_tex_obj     Function used to destroy a device-dependent
+ *                            texture object
+ *
+ * \sa driDestroyTextureHeap
+ */
+
+driTexHeap *
+driCreateTextureHeap( unsigned heap_id, void * context, unsigned size,
+		      unsigned alignmentShift, unsigned nr_regions,
+		      drmTextureRegionPtr global_regions, unsigned * global_age,
+		      driTextureObject * swapped_objects, 
+		      unsigned texture_object_size,
+		      destroy_texture_object_t * destroy_tex_obj
+		    )
+{
+   driTexHeap * heap;
+   unsigned     l;
+    
+    
+   if ( 0 )
+       fprintf( stderr, "%s( %u, %p, %u, %u, %u )\n",
+		__FUNCTION__,
+		heap_id, (void *)context, size, alignmentShift, nr_regions );
+
+   heap = (driTexHeap *) CALLOC( sizeof( driTexHeap ) );
+   if ( heap != NULL ) {
+      l = driLog2( (size - 1) / nr_regions );
+      if ( l < alignmentShift )
+      {
+	 l = alignmentShift;
+      }
+
+      heap->logGranularity = l;
+      heap->size = size & ~((1L << l) - 1);
+
+      heap->memory_heap = mmInit( 0, heap->size );
+      if ( heap->memory_heap != NULL ) {
+	 heap->heapId = heap_id;
+	 heap->driverContext = context;
+
+	 heap->alignmentShift = alignmentShift;
+	 heap->nrRegions = nr_regions;
+	 heap->global_regions = global_regions;
+	 heap->global_age = global_age;
+	 heap->swapped_objects = swapped_objects;
+	 heap->texture_object_size = texture_object_size;
+	 heap->destroy_texture_object = destroy_tex_obj;
+
+	 /* Force global heap init */
+	 if (heap->global_age[0] == 0)
+	     heap->local_age = ~0;
+	 else
+	     heap->local_age = 0;
+
+	 make_empty_list( & heap->texture_objects );
+	 driSetTextureSwapCounterLocation( heap, NULL );
+
+	 heap->weight = heap->size;
+	 heap->duty = 0;
+      }
+      else {
+	 FREE( heap );
+	 heap = NULL;
+      }
+   }
+
+
+   if ( 0 )
+       fprintf( stderr, "%s returning %p\n", __FUNCTION__, (void *)heap );
+
+   return heap;
+}
+
+
+
+
+/** Destroys a texture heap
+ * 
+ * \param heap Texture heap to be destroyed
+ */
+
+void
+driDestroyTextureHeap( driTexHeap * heap )
+{
+   driTextureObject * t;
+   driTextureObject * temp;
+
+
+   if ( heap != NULL ) {
+      foreach_s( t, temp, & heap->texture_objects ) {
+	 driDestroyTextureObject( t );
+      }
+      foreach_s( t, temp, heap->swapped_objects ) {
+	 driDestroyTextureObject( t );
+      }
+
+      mmDestroy( heap->memory_heap );
+      FREE( heap );
+   }
+}
+
+
+
+
+/****************************************************************************/
+/**
+ * Determine how many texels (including all mipmap levels) would be required
+ * for a texture map of size \f$2^^\c base_size_log2\f$ would require.
+ *
+ * \param base_size_log2 \f$log_2\f$ of the size of a side of the texture
+ * \param dimensions Number of dimensions of the texture.  Either 2 or 3.
+ * \param faces Number of faces of the texture.  Either 1 or 6 (for cube maps).
+ * \return Number of texels
+ */
+
+static unsigned
+texels_this_map_size( int base_size_log2, unsigned dimensions, unsigned faces )
+{
+   unsigned  texels;
+
+
+   assert( (faces == 1) || (faces == 6) );
+   assert( (dimensions == 2) || (dimensions == 3) );
+
+   texels = 0;
+   if ( base_size_log2 >= 0 ) {
+      texels = (1U << (dimensions * base_size_log2));
+
+      /* See http://www.mail-archive.com/dri-devel@lists.sourceforge.net/msg03636.html
+       * for the complete explaination of why this formulation is used.
+       * Basically, the smaller mipmap levels sum to 0.333 the size of the
+       * level 0 map.  The total size is therefore the size of the map
+       * multipled by 1.333.  The +2 is there to round up.
+       */
+
+      texels = (texels * 4 * faces + 2) / 3;
+   }
+
+   return texels;
+}
+
+
+
+
+struct maps_per_heap {
+   unsigned  c[32];
+};
+
+static void
+fill_in_maximums( driTexHeap * const * heaps, unsigned nr_heaps,
+		  unsigned max_bytes_per_texel, unsigned max_size,
+		  unsigned mipmaps_at_once, unsigned dimensions,
+		  unsigned faces, struct maps_per_heap * max_textures )
+{
+   unsigned   heap;
+   unsigned   log2_size;
+   unsigned   mask;
+
+
+   /* Determine how many textures of each size can be stored in each
+    * texture heap.
+    */
+
+   for ( heap = 0 ; heap < nr_heaps ; heap++ ) {
+      if ( heaps[ heap ] == NULL ) {
+	 (void) memset( max_textures[ heap ].c, 0, 
+			sizeof( max_textures[ heap ].c ) );
+	 continue;
+      }
+
+      mask = (1U << heaps[ heap ]->logGranularity) - 1;
+
+      if ( 0 ) {
+	 fprintf( stderr, "[%s:%d] heap[%u] = %u bytes, mask = 0x%08x\n",
+		  __FILE__, __LINE__,
+		  heap, heaps[ heap ]->size, mask );
+      }
+
+      for ( log2_size = max_size ; log2_size > 0 ; log2_size-- ) {
+	 unsigned   total;
+
+
+	 /* Determine the total number of bytes required by a texture of
+	  * size log2_size.
+	  */
+
+	 total = texels_this_map_size( log2_size, dimensions, faces )
+	     - texels_this_map_size( log2_size - mipmaps_at_once,
+				     dimensions, faces );
+	 total *= max_bytes_per_texel;
+	 total = (total + mask) & ~mask;
+
+	 /* The number of textures of a given size that will fit in a heap
+	  * is equal to the size of the heap divided by the size of the
+	  * texture.
+	  */
+
+	 max_textures[ heap ].c[ log2_size ] = heaps[ heap ]->size / total;
+
+	 if ( 0 ) {
+	    fprintf( stderr, "[%s:%d] max_textures[%u].c[%02u] "
+		     "= 0x%08x / 0x%08x "
+		     "= %u (%u)\n",
+		     __FILE__, __LINE__,
+		     heap, log2_size,
+		     heaps[ heap ]->size, total,
+		     heaps[ heap ]->size / total,
+		     max_textures[ heap ].c[ log2_size ] );
+	 }
+      }
+   }
+}
+
+
+static unsigned
+get_max_size( unsigned nr_heaps,
+	      unsigned texture_units,
+	      unsigned max_size,
+	      int all_textures_one_heap,
+	      struct maps_per_heap * max_textures )
+{
+   unsigned   heap;
+   unsigned   log2_size;
+
+
+   /* Determine the largest texture size such that a texture of that size
+    * can be bound to each texture unit at the same time.  Some hardware
+    * may require that all textures be in the same texture heap for
+    * multitexturing.
+    */
+
+   for ( log2_size = max_size ; log2_size > 0 ; log2_size-- ) {
+      unsigned   total = 0;
+
+      for ( heap = 0 ; heap < nr_heaps ; heap++ )
+      {
+	 total += max_textures[ heap ].c[ log2_size ];
+
+	 if ( 0 ) {
+	    fprintf( stderr, "[%s:%d] max_textures[%u].c[%02u] = %u, "
+		     "total = %u\n", __FILE__, __LINE__, heap, log2_size,
+		     max_textures[ heap ].c[ log2_size ], total );
+	 }
+
+	 if ( (max_textures[ heap ].c[ log2_size ] >= texture_units)
+	      || (!all_textures_one_heap && (total >= texture_units)) ) {
+	    /* The number of mipmap levels is the log-base-2 of the
+	     * maximum texture size plus 1.  If the maximum texture size
+	     * is 1x1, the log-base-2 is 0 and 1 mipmap level (the base
+	     * level) is available.
+	     */
+
+	    return log2_size + 1;
+	 }
+      }
+   }
+
+   /* This should NEVER happen.  It should always be possible to have at
+    * *least* a 1x1 texture in memory!
+    */
+   assert( log2_size != 0 );
+   return 0;
+}
+
+#define SET_MAX(f,v) \
+    do { if ( max_sizes[v] != 0 ) { limits-> f = max_sizes[v]; } } while( 0 )
+
+#define SET_MAX_RECT(f,v) \
+    do { if ( max_sizes[v] != 0 ) { limits-> f = 1 << (max_sizes[v] - 1); } } while( 0 )
+
+
+/**
+ * Given the amount of texture memory, the number of texture units, and the
+ * maximum size of a texel, calculate the maximum texture size the driver can
+ * advertise.
+ * 
+ * \param heaps Texture heaps for this card
+ * \param nr_heap Number of texture heaps
+ * \param limits OpenGL contants.  MaxTextureUnits must be set.
+ * \param max_bytes_per_texel Maximum size of a single texel, in bytes
+ * \param max_2D_size \f$\log_2\f$ of the maximum 2D texture size (i.e.,
+ *     1024x1024 textures, this would be 10)
+ * \param max_3D_size \f$\log_2\f$ of the maximum 3D texture size (i.e.,
+ *     1024x1024x1024 textures, this would be 10)
+ * \param max_cube_size \f$\log_2\f$ of the maximum cube texture size (i.e.,
+ *     1024x1024 textures, this would be 10)
+ * \param max_rect_size \f$\log_2\f$ of the maximum texture rectangle size
+ *     (i.e., 1024x1024 textures, this would be 10).  This is a power-of-2
+ *     even though texture rectangles need not be a power-of-2.
+ * \param mipmaps_at_once Total number of mipmaps that can be used
+ *     at one time.  For most hardware this will be \f$\c max_size + 1\f$.
+ *     For hardware that does not support mipmapping, this will be 1.
+ * \param all_textures_one_heap True if the hardware requires that all
+ *     textures be in a single texture heap for multitexturing.
+ * \param allow_larger_textures 0 conservative, 1 calculate limits
+ *     so at least one worst-case texture can fit, 2 just use hw limits.
+ */
+
+void
+driCalculateMaxTextureLevels( driTexHeap * const * heaps,
+			      unsigned nr_heaps,
+			      struct gl_constants * limits,
+			      unsigned max_bytes_per_texel,
+			      unsigned max_2D_size,
+			      unsigned max_3D_size,
+			      unsigned max_cube_size,
+			      unsigned max_rect_size,
+			      unsigned mipmaps_at_once,
+			      int all_textures_one_heap,
+			      int allow_larger_textures )
+{
+   struct maps_per_heap  max_textures[8];
+   unsigned         i;
+   const unsigned   dimensions[4] = { 2, 3, 2, 2 };
+   const unsigned   faces[4]      = { 1, 1, 6, 1 };
+   unsigned         max_sizes[4];
+   unsigned         mipmaps[4];
+
+
+   max_sizes[0] = max_2D_size;
+   max_sizes[1] = max_3D_size;
+   max_sizes[2] = max_cube_size;
+   max_sizes[3] = max_rect_size;
+
+   mipmaps[0] = mipmaps_at_once;
+   mipmaps[1] = mipmaps_at_once;
+   mipmaps[2] = mipmaps_at_once;
+   mipmaps[3] = 1;
+
+
+   /* Calculate the maximum number of texture levels in two passes.  The
+    * first pass determines how many textures of each power-of-two size
+    * (including all mipmap levels for that size) can fit in each texture
+    * heap.  The second pass finds the largest texture size that allows
+    * a texture of that size to be bound to every texture unit.
+    */
+
+   for ( i = 0 ; i < 4 ; i++ ) {
+      if ( (allow_larger_textures != 2) && (max_sizes[ i ] != 0) ) {
+	 fill_in_maximums( heaps, nr_heaps, max_bytes_per_texel,
+			   max_sizes[ i ], mipmaps[ i ],
+			   dimensions[ i ], faces[ i ],
+			   max_textures );
+
+	 max_sizes[ i ] = get_max_size( nr_heaps,
+					allow_larger_textures == 1 ?
+					1 : limits->MaxTextureUnits,
+					max_sizes[ i ],
+					all_textures_one_heap,
+					max_textures );
+      }
+      else if (max_sizes[ i ] != 0) {
+	 max_sizes[ i ] += 1;
+      }
+   }
+
+   SET_MAX( MaxTextureLevels,        0 );
+   SET_MAX( Max3DTextureLevels,      1 );
+   SET_MAX( MaxCubeTextureLevels,    2 );
+   SET_MAX_RECT( MaxTextureRectSize, 3 );
+}
+
+
+
+
+/**
+ * Perform initial binding of default textures objects on a per unit, per
+ * texture target basis.
+ *
+ * \param ctx Current OpenGL context
+ * \param swapped List of swapped-out textures
+ * \param targets Bit-mask of value texture targets
+ */
+
+void driInitTextureObjects( struct gl_context *ctx, driTextureObject * swapped,
+			    GLuint targets )
+{
+   struct gl_texture_object *texObj;
+   GLuint tmp = ctx->Texture.CurrentUnit;
+   unsigned   i;
+
+
+   for ( i = 0 ; i < ctx->Const.MaxTextureUnits ; i++ ) {
+      ctx->Texture.CurrentUnit = i;
+
+      if ( (targets & DRI_TEXMGR_DO_TEXTURE_1D) != 0 ) {
+	 texObj = ctx->Texture.Unit[i].CurrentTex[TEXTURE_1D_INDEX];
+	 ctx->Driver.BindTexture( ctx, GL_TEXTURE_1D, texObj );
+	 move_to_tail( swapped, (driTextureObject *) texObj->DriverData );
+      }
+
+      if ( (targets & DRI_TEXMGR_DO_TEXTURE_2D) != 0 ) {
+	 texObj = ctx->Texture.Unit[i].CurrentTex[TEXTURE_2D_INDEX];
+	 ctx->Driver.BindTexture( ctx, GL_TEXTURE_2D, texObj );
+	 move_to_tail( swapped, (driTextureObject *) texObj->DriverData );
+      }
+
+      if ( (targets & DRI_TEXMGR_DO_TEXTURE_3D) != 0 ) {
+	 texObj = ctx->Texture.Unit[i].CurrentTex[TEXTURE_3D_INDEX];
+	 ctx->Driver.BindTexture( ctx, GL_TEXTURE_3D, texObj );
+	 move_to_tail( swapped, (driTextureObject *) texObj->DriverData );
+      }
+
+      if ( (targets & DRI_TEXMGR_DO_TEXTURE_CUBE) != 0 ) {
+	 texObj = ctx->Texture.Unit[i].CurrentTex[TEXTURE_CUBE_INDEX];
+	 ctx->Driver.BindTexture( ctx, GL_TEXTURE_CUBE_MAP_ARB, texObj );
+	 move_to_tail( swapped, (driTextureObject *) texObj->DriverData );
+      }
+
+      if ( (targets & DRI_TEXMGR_DO_TEXTURE_RECT) != 0 ) {
+	 texObj = ctx->Texture.Unit[i].CurrentTex[TEXTURE_RECT_INDEX];
+	 ctx->Driver.BindTexture( ctx, GL_TEXTURE_RECTANGLE_NV, texObj );
+	 move_to_tail( swapped, (driTextureObject *) texObj->DriverData );
+      }
+   }
+
+   ctx->Texture.CurrentUnit = tmp;
+}
+
+
+
+
+/**
+ * Verify that the specified texture is in the specificed heap.
+ * 
+ * \param tex   Texture to be tested.
+ * \param heap  Texture memory heap to be tested.
+ * \return True if the texture is in the heap, false otherwise.
+ */
+
+static GLboolean
+check_in_heap( const driTextureObject * tex, const driTexHeap * heap )
+{
+#if 1
+   return tex->heap == heap;
+#else
+   driTextureObject * curr;
+
+   foreach( curr, & heap->texture_objects ) {
+      if ( curr == tex ) {
+	 break;
+      }
+   }
+
+   return curr == tex;
+#endif
+}
+
+
+
+/****************************************************************************/
+/**
+ * Validate the consistency of a set of texture heaps.
+ * Original version by Keith Whitwell in r200/r200_sanity.c.
+ */
+
+GLboolean
+driValidateTextureHeaps( driTexHeap * const * texture_heaps,
+			 unsigned nr_heaps, const driTextureObject * swapped )
+{
+   driTextureObject *t;
+   unsigned  i;
+
+   for ( i = 0 ; i < nr_heaps ; i++ ) {
+      int last_end = 0;
+      unsigned textures_in_heap = 0;
+      unsigned blocks_in_mempool = 0;
+      const driTexHeap * heap = texture_heaps[i];
+      const struct mem_block *p = heap->memory_heap;
+
+      /* Check each texture object has a MemBlock, and is linked into
+       * the correct heap.  
+       *
+       * Check the texobj base address corresponds to the MemBlock
+       * range.  Check the texobj size (recalculate?) fits within
+       * the MemBlock.
+       *
+       * Count the number of texobj's using this heap.
+       */
+
+      foreach ( t, &heap->texture_objects ) {
+	 if ( !check_in_heap( t, heap ) ) {
+	    fprintf( stderr, "%s memory block for texture object @ %p not "
+		     "found in heap #%d\n",
+		     __FUNCTION__, (void *)t, i );
+	    return GL_FALSE;
+	 }
+
+
+	 if ( t->totalSize > t->memBlock->size ) {
+	    fprintf( stderr, "%s: Memory block for texture object @ %p is "
+		     "only %u bytes, but %u are required\n",
+		     __FUNCTION__, (void *)t, t->totalSize, t->memBlock->size );
+	    return GL_FALSE;
+	 }
+
+	 textures_in_heap++;
+      }
+
+      /* Validate the contents of the heap:
+       *   - Ordering
+       *   - Overlaps
+       *   - Bounds
+       */
+
+      while ( p != NULL ) {
+	 if (p->reserved) {
+	    fprintf( stderr, "%s: Block (%08x,%x), is reserved?!\n",
+		     __FUNCTION__, p->ofs, p->size );
+	    return GL_FALSE;
+	 }
+
+	 if (p->ofs != last_end) {
+	    fprintf( stderr, "%s: blocks_in_mempool = %d, last_end = %d, p->ofs = %d\n",
+		     __FUNCTION__, blocks_in_mempool, last_end, p->ofs );
+	    return GL_FALSE;
+	 }
+
+	 if (!p->reserved && !p->free) {
+	    blocks_in_mempool++;
+	 }
+
+	 last_end = p->ofs + p->size;
+	 p = p->next;
+      }
+
+      if (textures_in_heap != blocks_in_mempool) {
+	 fprintf( stderr, "%s: Different number of textures objects (%u) and "
+		  "inuse memory blocks (%u)\n", 
+		  __FUNCTION__, textures_in_heap, blocks_in_mempool );
+	 return GL_FALSE;
+      }
+
+#if 0
+      fprintf( stderr, "%s: textures_in_heap = %u\n", 
+	       __FUNCTION__, textures_in_heap );
+#endif
+   }
+
+
+   /* Check swapped texobj's have zero memblocks
+    */
+   i = 0;
+   foreach ( t, swapped ) {
+      if ( t->memBlock != NULL ) {
+	 fprintf( stderr, "%s: Swapped texobj %p has non-NULL memblock %p\n",
+		  __FUNCTION__, (void *)t, (void *)t->memBlock );
+	 return GL_FALSE;
+      }
+      i++;
+   }
+
+#if 0
+   fprintf( stderr, "%s: swapped texture count = %u\n", __FUNCTION__, i );
+#endif
+
+   return GL_TRUE;
+}
+
+
+
+
+/****************************************************************************/
+/**
+ * Compute which mipmap levels that really need to be sent to the hardware.
+ * This depends on the base image size, GL_TEXTURE_MIN_LOD,
+ * GL_TEXTURE_MAX_LOD, GL_TEXTURE_BASE_LEVEL, and GL_TEXTURE_MAX_LEVEL.
+ */
+
+void
+driCalculateTextureFirstLastLevel( driTextureObject * t )
+{
+   struct gl_texture_object * const tObj = t->tObj;
+   const struct gl_texture_image * const baseImage =
+       tObj->Image[0][tObj->BaseLevel];
+
+   /* These must be signed values.  MinLod and MaxLod can be negative numbers,
+    * and having firstLevel and lastLevel as signed prevents the need for
+    * extra sign checks.
+    */
+   int   firstLevel;
+   int   lastLevel;
+
+   /* Yes, this looks overly complicated, but it's all needed.
+    */
+
+   switch (tObj->Target) {
+   case GL_TEXTURE_1D:
+   case GL_TEXTURE_2D:
+   case GL_TEXTURE_3D:
+   case GL_TEXTURE_CUBE_MAP:
+      if (tObj->Sampler.MinFilter == GL_NEAREST ||
+          tObj->Sampler.MinFilter == GL_LINEAR) {
+         /* GL_NEAREST and GL_LINEAR only care about GL_TEXTURE_BASE_LEVEL.
+          */
+
+         firstLevel = lastLevel = tObj->BaseLevel;
+      }
+      else {
+	 firstLevel = tObj->BaseLevel + (GLint)(tObj->Sampler.MinLod + 0.5);
+	 firstLevel = MAX2(firstLevel, tObj->BaseLevel);
+	 firstLevel = MIN2(firstLevel, tObj->BaseLevel + baseImage->MaxLog2);
+	 lastLevel = tObj->BaseLevel + (GLint)(tObj->Sampler.MaxLod + 0.5);
+	 lastLevel = MAX2(lastLevel, t->tObj->BaseLevel);
+	 lastLevel = MIN2(lastLevel, t->tObj->BaseLevel + baseImage->MaxLog2);
+	 lastLevel = MIN2(lastLevel, t->tObj->MaxLevel);
+	 lastLevel = MAX2(firstLevel, lastLevel); /* need at least one level */
+      }
+      break;
+   case GL_TEXTURE_RECTANGLE_NV:
+   case GL_TEXTURE_4D_SGIS:
+      firstLevel = lastLevel = 0;
+      break;
+   default:
+      return;
+   }
+
+   /* save these values */
+   t->firstLevel = firstLevel;
+   t->lastLevel = lastLevel;
+}
+
+
+
+
+/**
+ * \name DRI texture formats.  These vars are initialized to either the
+ * big- or little-endian Mesa formats.
+ */
+/*@{*/
+gl_format _dri_texformat_rgba8888 = MESA_FORMAT_NONE;
+gl_format _dri_texformat_argb8888 = MESA_FORMAT_NONE;
+gl_format _dri_texformat_rgb565 = MESA_FORMAT_NONE;
+gl_format _dri_texformat_argb4444 = MESA_FORMAT_NONE;
+gl_format _dri_texformat_argb1555 = MESA_FORMAT_NONE;
+gl_format _dri_texformat_al88 = MESA_FORMAT_NONE;
+gl_format _dri_texformat_a8 = MESA_FORMAT_A8;
+gl_format _dri_texformat_i8 = MESA_FORMAT_I8;
+gl_format _dri_texformat_l8 = MESA_FORMAT_L8;
+/*@}*/
+
+
+/**
+ * Initialize _dri_texformat_* vars according to whether we're on
+ * a big or little endian system.
+ */
+void
+driInitTextureFormats(void)
+{
+   if (_mesa_little_endian()) {
+      _dri_texformat_rgba8888	= MESA_FORMAT_RGBA8888;
+      _dri_texformat_argb8888	= MESA_FORMAT_ARGB8888;
+      _dri_texformat_rgb565	= MESA_FORMAT_RGB565;
+      _dri_texformat_argb4444	= MESA_FORMAT_ARGB4444;
+      _dri_texformat_argb1555	= MESA_FORMAT_ARGB1555;
+      _dri_texformat_al88	= MESA_FORMAT_AL88;
+   }
+   else {
+      _dri_texformat_rgba8888	= MESA_FORMAT_RGBA8888_REV;
+      _dri_texformat_argb8888	= MESA_FORMAT_ARGB8888_REV;
+      _dri_texformat_rgb565	= MESA_FORMAT_RGB565_REV;
+      _dri_texformat_argb4444	= MESA_FORMAT_ARGB4444_REV;
+      _dri_texformat_argb1555	= MESA_FORMAT_ARGB1555_REV;
+      _dri_texformat_al88	= MESA_FORMAT_AL88_REV;
+   }
+}