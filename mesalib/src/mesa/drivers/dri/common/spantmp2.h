--- conflicted
+++ resolved
@@ -1,1855 +1,936 @@
-<<<<<<< HEAD
-/*
- * Copyright 2000-2001 VA Linux Systems, Inc.
- * (C) Copyright IBM Corporation 2004
- * All Rights Reserved.
- *
- * Permission is hereby granted, free of charge, to any person obtaining a
- * copy of this software and associated documentation files (the "Software"),
- * to deal in the Software without restriction, including without limitation
- * on the rights to use, copy, modify, merge, publish, distribute, sub
- * license, and/or sell copies of the Software, and to permit persons to whom
- * the Software is furnished to do so, subject to the following conditions:
- *
- * The above copyright notice and this permission notice (including the next
- * paragraph) shall be included in all copies or substantial portions of the
- * Software.
- *
- * THE SOFTWARE IS PROVIDED "AS IS", WITHOUT WARRANTY OF ANY KIND, EXPRESS OR
- * IMPLIED, INCLUDING BUT NOT LIMITED TO THE WARRANTIES OF MERCHANTABILITY,
- * FITNESS FOR A PARTICULAR PURPOSE AND NON-INFRINGEMENT.  IN NO EVENT SHALL
- * VA LINUX SYSTEM, IBM AND/OR THEIR SUPPLIERS BE LIABLE FOR ANY CLAIM,
- * DAMAGES OR OTHER LIABILITY, WHETHER IN AN ACTION OF CONTRACT, TORT OR
- * OTHERWISE, ARISING FROM, OUT OF OR IN CONNECTION WITH THE SOFTWARE OR THE
- * USE OR OTHER DEALINGS IN THE SOFTWARE.
- */
-
-/**
- * \file spantmp2.h
- *
- * Template file of span read / write functions.
- *
- * \author Keith Whitwell <keithw@tungstengraphics.com>
- * \author Gareth Hughes <gareth@nvidia.com>
- * \author Ian Romanick <idr@us.ibm.com>
- */
-
-#include "main/colormac.h"
-#include "spantmp_common.h"
-
-#ifndef DBG
-#define DBG 0
-#endif
-
-#ifndef HW_READ_CLIPLOOP
-#define HW_READ_CLIPLOOP()	HW_CLIPLOOP()
-#endif
-
-#ifndef HW_WRITE_CLIPLOOP
-#define HW_WRITE_CLIPLOOP()	HW_CLIPLOOP()
-#endif
-
-#if (SPANTMP_PIXEL_FMT == GL_RGB)  && (SPANTMP_PIXEL_TYPE == GL_UNSIGNED_SHORT_5_6_5)
-
-/**
- ** GL_RGB, GL_UNSIGNED_SHORT_5_6_5
- **/
-
-#ifndef GET_VALUE
-#ifndef GET_PTR
-#define GET_PTR(_x, _y) (buf + (_x) * 2 + (_y) * pitch)
-#endif
-
-#define GET_VALUE(_x, _y) *(volatile GLushort *)(GET_PTR(_x, _y))
-#define PUT_VALUE(_x, _y, _v) *(volatile GLushort *)(GET_PTR(_x, _y)) = (_v)
-#endif /* GET_VALUE */
-
-#define INIT_MONO_PIXEL(p, color) \
-  p = PACK_COLOR_565( color[0], color[1], color[2] )
-
-#define WRITE_RGBA( _x, _y, r, g, b, a )				\
-   PUT_VALUE(_x, _y, ((((int)r & 0xf8) << 8) |				\
-		      (((int)g & 0xfc) << 3) |				\
-		      (((int)b & 0xf8) >> 3)))				\
-
-#define WRITE_PIXEL( _x, _y, p ) PUT_VALUE(_x, _y, p)
-
-#define READ_RGBA( rgba, _x, _y )					\
-   do {									\
-      GLushort p = GET_VALUE(_x, _y);					\
-      rgba[0] = ((p >> 8) & 0xf8) * 255 / 0xf8;				\
-      rgba[1] = ((p >> 3) & 0xfc) * 255 / 0xfc;				\
-      rgba[2] = ((p << 3) & 0xf8) * 255 / 0xf8;				\
-      rgba[3] = 0xff;							\
-   } while (0)
-
-#elif (SPANTMP_PIXEL_FMT == GL_RGB)  && (SPANTMP_PIXEL_TYPE == GL_UNSIGNED_SHORT_5_6_5_REV)
-
-/**
- ** GL_RGB, GL_UNSIGNED_SHORT_5_6_5_REV
- **/
-
-#ifndef GET_VALUE
-#ifndef GET_PTR
-#define GET_PTR(_x, _y) (buf + (_x) * 2 + (_y) * pitch)
-#endif
-
-#define GET_VALUE(_x, _y) *(volatile GLushort *)(GET_PTR(_x, _y))
-#define PUT_VALUE(_x, _y, _v) *(volatile GLushort *)(GET_PTR(_x, _y)) = (_v)
-#endif /* GET_VALUE */
-
-#define INIT_MONO_PIXEL(p, color) \
-  p = PACK_COLOR_565_REV( color[0], color[1], color[2] )
-
-#define WRITE_RGBA( _x, _y, r, g, b, a )				\
-   PUT_VALUE(_x, _y, PACK_COLOR_565_REV( r, g, b ))
-
-#define WRITE_PIXEL( _x, _y, p ) PUT_VALUE(_x, _y, p)
-
-#define READ_RGBA( rgba, _x, _y )					\
-   do {									\
-      GLushort p = GET_VALUE(_x, _y);					\
-      p = p << 8 | p >> 8;						\
-      rgba[0] = ((p >> 8) & 0xf8) * 255 / 0xf8;				\
-      rgba[1] = ((p >> 3) & 0xfc) * 255 / 0xfc;				\
-      rgba[2] = ((p << 3) & 0xf8) * 255 / 0xf8;				\
-      rgba[3] = 0xff;							\
-   } while (0)
-
-#elif (SPANTMP_PIXEL_FMT == GL_BGRA)  && (SPANTMP_PIXEL_TYPE == GL_UNSIGNED_SHORT_4_4_4_4)
-
-/**
- ** GL_BGRA, GL_UNSIGNED_SHORT_4_4_4_4
- **/
-
-#ifndef GET_VALUE
-#ifndef GET_PTR
-#define GET_PTR(_x, _y) (buf + (_x) * 2 + (_y) * pitch)
-#endif
-
-#define GET_VALUE(_x, _y) *(volatile GLushort *)(GET_PTR(_x, _y))
-#define PUT_VALUE(_x, _y, _v) *(volatile GLushort *)(GET_PTR(_x, _y)) = (_v)
-#endif /* GET_VALUE */
-
-#define INIT_MONO_PIXEL(p, color) \
-   p = PACK_COLOR_4444_REV(color[3], color[0], color[1], color[2])
-
-#define WRITE_RGBA( _x, _y, r, g, b, a )				\
-   PUT_VALUE(_x, _y, PACK_COLOR_4444_REV(a, r, g, b))			\
-
-#define WRITE_PIXEL( _x, _y, p ) PUT_VALUE(_x, _y, p)
-
-#define READ_RGBA( rgba, _x, _y )					\
-   do {									\
-      GLushort p = GET_VALUE(_x, _y);					\
-      rgba[0] = ((p >> 0) & 0xf) * 0x11;				\
-      rgba[1] = ((p >> 12) & 0xf) * 0x11;				\
-      rgba[2] = ((p >> 4) & 0xf) * 0x11;				\
-      rgba[3] = ((p >> 8) & 0xf) * 0x11;				\
-   } while (0)
-
-
-#elif (SPANTMP_PIXEL_FMT == GL_BGRA)  && (SPANTMP_PIXEL_TYPE == GL_UNSIGNED_SHORT_4_4_4_4_REV)
-
-/**
- ** GL_BGRA, GL_UNSIGNED_SHORT_4_4_4_4_REV
- **/
-
-#ifndef GET_VALUE
-#ifndef GET_PTR
-#define GET_PTR(_x, _y) (buf + (_x) * 2 + (_y) * pitch)
-#endif
-
-#define GET_VALUE(_x, _y) *(volatile GLushort *)(GET_PTR(_x, _y))
-#define PUT_VALUE(_x, _y, _v) *(volatile GLushort *)(GET_PTR(_x, _y)) = (_v)
-#endif /* GET_VALUE */
-
-#define INIT_MONO_PIXEL(p, color) \
-   p = PACK_COLOR_4444(color[3], color[0], color[1], color[2])
-
-#define WRITE_RGBA( _x, _y, r, g, b, a )				\
-   PUT_VALUE(_x, _y, PACK_COLOR_4444(a, r, g, b))			\
-
-#define WRITE_PIXEL( _x, _y, p ) PUT_VALUE(_x, _y, p)
-
-#define READ_RGBA( rgba, _x, _y )					\
-   do {									\
-      GLushort p = GET_VALUE(_x, _y);					\
-      rgba[0] = ((p >> 8) & 0xf) * 0x11;				\
-      rgba[1] = ((p >> 4) & 0xf) * 0x11;				\
-      rgba[2] = ((p >> 0) & 0xf) * 0x11;				\
-      rgba[3] = ((p >> 12) & 0xf) * 0x11;				\
-   } while (0)
-
-
-#elif (SPANTMP_PIXEL_FMT == GL_BGRA)  && (SPANTMP_PIXEL_TYPE == GL_UNSIGNED_SHORT_1_5_5_5_REV)
-
-/**
- ** GL_BGRA, GL_UNSIGNED_SHORT_1_5_5_5_REV
- **/
-
-#ifndef GET_VALUE
-#ifndef GET_PTR
-#define GET_PTR(_x, _y) (buf + (_x) * 2 + (_y) * pitch)
-#endif
-
-#define GET_VALUE(_x, _y) *(volatile GLushort *)(GET_PTR(_x, _y))
-#define PUT_VALUE(_x, _y, _v) *(volatile GLushort *)(GET_PTR(_x, _y)) = (_v)
-#endif /* GET_VALUE */
-
-#define INIT_MONO_PIXEL(p, color) \
-   p = PACK_COLOR_1555(color[3], color[0], color[1], color[2])
-
-#define WRITE_RGBA( _x, _y, r, g, b, a )				\
-   PUT_VALUE(_x, _y, PACK_COLOR_1555(a, r, g, b))			\
-
-#define WRITE_PIXEL( _x, _y, p ) PUT_VALUE(_x, _y, p)
-
-#define READ_RGBA( rgba, _x, _y )					\
-   do {									\
-      GLushort p = GET_VALUE(_x, _y);					\
-      rgba[0] = ((p >> 7) & 0xf8) * 255 / 0xf8;				\
-      rgba[1] = ((p >> 2) & 0xf8) * 255 / 0xf8;				\
-      rgba[2] = ((p << 3) & 0xf8) * 255 / 0xf8;				\
-      rgba[3] = ((p >> 15) & 0x1) * 0xff;				\
-   } while (0)
-
-#elif (SPANTMP_PIXEL_FMT == GL_BGRA)  && (SPANTMP_PIXEL_TYPE == GL_UNSIGNED_SHORT_1_5_5_5)
-
-/**
- ** GL_BGRA, GL_UNSIGNED_SHORT_1_5_5_5
- **/
-
-#ifndef GET_VALUE
-#ifndef GET_PTR
-#define GET_PTR(_x, _y) (buf + (_x) * 2 + (_y) * pitch)
-#endif
-
-#define GET_VALUE(_x, _y) *(volatile GLushort *)(GET_PTR(_x, _y))
-#define PUT_VALUE(_x, _y, _v) *(volatile GLushort *)(GET_PTR(_x, _y)) = (_v)
-#endif /* GET_VALUE */
-
-#define INIT_MONO_PIXEL(p, color) \
-   p = PACK_COLOR_1555_REV(color[3], color[0], color[1], color[2])
-
-#define WRITE_RGBA( _x, _y, r, g, b, a )				\
-   PUT_VALUE(_x, _y, PACK_COLOR_1555_REV(a, r, g, b))			\
-
-#define WRITE_PIXEL( _x, _y, p ) PUT_VALUE(_x, _y, p)
-
-#define READ_RGBA( rgba, _x, _y )					\
-   do {									\
-      GLushort p = GET_VALUE(_x, _y);					\
-      p = p << 8 | p >> 8;						\
-      rgba[0] = ((p >> 7) & 0xf8) * 255 / 0xf8;				\
-      rgba[1] = ((p >> 2) & 0xf8) * 255 / 0xf8;				\
-      rgba[2] = ((p << 3) & 0xf8) * 255 / 0xf8;				\
-      rgba[3] = ((p >> 15) & 0x1) * 0xff;				\
-   } while (0)
-
-#elif (SPANTMP_PIXEL_FMT == GL_BGRA) && (SPANTMP_PIXEL_TYPE == GL_UNSIGNED_INT_8_8_8_8_REV)
-
-/**
- ** GL_BGRA, GL_UNSIGNED_INT_8_8_8_8_REV
- **/
-
-#ifndef GET_VALUE
-#ifndef GET_PTR
-#define GET_PTR(_x, _y) (     buf + (_x) * 4 + (_y) * pitch)
-#endif
-
-#define GET_VALUE(_x, _y) *(volatile GLuint *)(GET_PTR(_x, _y))
-#define PUT_VALUE(_x, _y, _v) *(volatile GLuint *)(GET_PTR(_x, _y)) = (_v)
-#endif /* GET_VALUE */
-
-# define INIT_MONO_PIXEL(p, color)                       \
-     p = PACK_COLOR_8888(color[3], color[0], color[1], color[2]) 
-
-# define WRITE_RGBA(_x, _y, r, g, b, a)                                 \
-   PUT_VALUE(_x, _y, ((r << 16) |					\
-		      (g << 8) |					\
-		      (b << 0) |					\
-		      (a << 24)))
-
-#define WRITE_PIXEL(_x, _y, p) PUT_VALUE(_x, _y, p)
-
-# if defined( USE_X86_ASM )
-#  define READ_RGBA(rgba, _x, _y)                                       \
-    do {                                                                \
-       GLuint p = GET_VALUE(_x, _y);					\
-       __asm__ __volatile__( "bswap	%0; rorl $8, %0"                \
-				: "=r" (p) : "0" (p) );                 \
-       ((GLuint *)rgba)[0] = p;                                         \
-    } while (0)
-# elif defined( MESA_BIG_ENDIAN )
-    /* On PowerPC with GCC 3.4.2 the shift madness below becomes a single
-     * rotlwi instruction.  It also produces good code on SPARC.
-     */
-#  define READ_RGBA( rgba, _x, _y )				        \
-     do {								\
-        GLuint p = GET_VALUE(_x, _y);					\
-        GLuint t = p;                                                   \
-        *((uint32_t *) rgba) = (t >> 24) | (p << 8);                    \
-     } while (0)
-# else
-#  define READ_RGBA( rgba, _x, _y )				        \
-     do {								\
-        GLuint p = GET_VALUE(_x, _y);					\
-	rgba[0] = (p >> 16) & 0xff;					\
-	rgba[1] = (p >>  8) & 0xff;					\
-	rgba[2] = (p >>  0) & 0xff;					\
-	rgba[3] = (p >> 24) & 0xff;					\
-     } while (0)
-# endif
-
-#elif (SPANTMP_PIXEL_FMT == GL_BGRA) && (SPANTMP_PIXEL_TYPE == GL_UNSIGNED_INT_8_8_8_8)
-
-/**
- ** GL_BGRA, GL_UNSIGNED_INT_8_8_8_8
- **/
-
-#ifndef GET_VALUE
-#ifndef GET_PTR
-#define GET_PTR(_x, _y) (     buf + (_x) * 4 + (_y) * pitch)
-#endif
-
-#define GET_VALUE(_x, _y) *(volatile GLuint *)(GET_PTR(_x, _y))
-#define PUT_VALUE(_x, _y, _v) *(volatile GLuint *)(GET_PTR(_x, _y)) = (_v)
-#endif /* GET_VALUE */
-
-# define INIT_MONO_PIXEL(p, color)                       \
-     p = PACK_COLOR_8888(color[2], color[1], color[0], color[3]) 
-
-# define WRITE_RGBA(_x, _y, r, g, b, a)                                 \
-   PUT_VALUE(_x, _y, ((r << 8) |					\
-		      (g << 16) |					\
-		      (b << 24) |					\
-		      (a << 0)))
-
-#define WRITE_PIXEL(_x, _y, p) PUT_VALUE(_x, _y, p)
-
-# if defined( USE_X86_ASM )
-#  define READ_RGBA(rgba, _x, _y)                                       \
-    do {                                                                \
-       GLuint p = GET_VALUE(_x, _y);					\
-       __asm__ __volatile__( "rorl $8, %0"				\
-				: "=r" (p) : "0" (p) );                 \
-       ((GLuint *)rgba)[0] = p;                                         \
-    } while (0)
-# elif defined( MESA_BIG_ENDIAN )
-    /* On PowerPC with GCC 3.4.2 the shift madness below becomes a single
-     * rotlwi instruction.  It also produces good code on SPARC.
-     */
-#  define READ_RGBA( rgba, _x, _y )				        \
-     do {								\
-        GLuint p = CPU_TO_LE32(GET_VALUE(_x, _y));                      \
-        GLuint t = p;                                                   \
-        *((uint32_t *) rgba) = (t >> 24) | (p << 8);                    \
-     } while (0)
-# else
-#  define READ_RGBA( rgba, _x, _y )				        \
-     do {								\
-        GLuint p = GET_VALUE(_x, _y);					\
-	rgba[0] = (p >>  8) & 0xff;					\
-	rgba[1] = (p >> 16) & 0xff;					\
-	rgba[2] = (p >> 24) & 0xff;					\
-	rgba[3] = (p >>  0) & 0xff;					\
-     } while (0)
-# endif
-
-#elif (SPANTMP_PIXEL_FMT == GL_BGR) && (SPANTMP_PIXEL_TYPE == GL_UNSIGNED_INT_8_8_8_8_REV)
-
-/**
- ** GL_BGR, GL_UNSIGNED_INT_8_8_8_8_REV
- **
- ** This is really for MESA_FORMAT_XRGB8888.  The spantmp code needs to be
- ** kicked to the curb, and we need to just code-gen this.
- **/
-
-#ifndef GET_VALUE
-#ifndef GET_PTR
-#define GET_PTR(_x, _y) (     buf + (_x) * 4 + (_y) * pitch)
-#endif
-
-#define GET_VALUE(_x, _y) *(volatile GLuint *)(GET_PTR(_x, _y))
-#define PUT_VALUE(_x, _y, _v) *(volatile GLuint *)(GET_PTR(_x, _y)) = (_v)
-#endif /* GET_VALUE */
-
-# define INIT_MONO_PIXEL(p, color)                       \
-     p = PACK_COLOR_8888(0xff, color[0], color[1], color[2])
-
-# define WRITE_RGBA(_x, _y, r, g, b, a)					\
-   PUT_VALUE(_x, _y, ((r << 16) |					\
-		      (g << 8) |					\
-		      (b << 0) |					\
-		      (0xff << 24)))
-
-#define WRITE_PIXEL(_x, _y, p) PUT_VALUE(_x, _y, p)
-
-# if defined( USE_X86_ASM )
-#  define READ_RGBA(rgba, _x, _y)                                       \
-    do {                                                                \
-       GLuint p = GET_VALUE(_x, _y);					\
-       __asm__ __volatile__( "bswap	%0; rorl $8, %0"                \
-				: "=r" (p) : "0" (p) );                 \
-       ((GLuint *)rgba)[0] = p | 0xff000000;				\
-    } while (0)
-# elif defined( MESA_BIG_ENDIAN )
-    /* On PowerPC with GCC 3.4.2 the shift madness below becomes a single
-     * rotlwi instruction.  It also produces good code on SPARC.
-     */
-#  define READ_RGBA( rgba, _x, _y )				        \
-     do {								\
-        GLuint p = GET_VALUE(_x, _y);					\
-        *((uint32_t *) rgba) = (p << 8) | 0xff;				\
-     } while (0)
-# else
-#  define READ_RGBA( rgba, _x, _y )				        \
-     do {								\
-        GLuint p = GET_VALUE(_x, _y);					\
-	rgba[0] = (p >> 16) & 0xff;					\
-	rgba[1] = (p >>  8) & 0xff;					\
-	rgba[2] = (p >>  0) & 0xff;					\
-	rgba[3] = 0xff;							\
-     } while (0)
-# endif
-
-#elif (SPANTMP_PIXEL_FMT == GL_ALPHA) && (SPANTMP_PIXEL_TYPE == GL_UNSIGNED_BYTE)
-
-/**
- ** GL_ALPHA, GL_UNSIGNED_BYTE
- **/
-
-#ifndef GET_VALUE
-#ifndef GET_PTR
-#define GET_PTR(_x, _y) (     buf + (_x) + (_y) * pitch)
-#endif
-
-#define GET_VALUE(_x, _y) *(volatile GLubyte *)(GET_PTR(_x, _y))
-#define PUT_VALUE(_x, _y, _v) *(volatile GLubyte *)(GET_PTR(_x, _y)) = (_v)
-#endif /* GET_VALUE */
-
-# define INIT_MONO_PIXEL(p, color)                       \
-     p = color[3]
-
-# define WRITE_RGBA(_x, _y, r, g, b, a)                                 \
-   PUT_VALUE(_x, _y, a | (r & 0 /* quiet warnings */))
-
-#define WRITE_PIXEL(_x, _y, p) PUT_VALUE(_x, _y, p)
-
-#define READ_RGBA( rgba, _x, _y )				        \
-     do {								\
-        GLubyte p = GET_VALUE(_x, _y);					\
-	rgba[0] = 0;							\
-	rgba[1] = 0;							\
-	rgba[2] = 0;							\
-	rgba[3] = p;							\
-     } while (0)
-
-#else
-#error SPANTMP_PIXEL_FMT must be set to a valid value!
-#endif
-
-
-
-/**
- ** Assembly routines.
- **/
-
-#if defined( USE_MMX_ASM ) || defined( USE_SSE_ASM )
-#include "x86/read_rgba_span_x86.h"
-#include "x86/common_x86_asm.h"
-#endif
-
-static void TAG(WriteRGBASpan)( struct gl_context *ctx,
-                                struct gl_renderbuffer *rb,
-				GLuint n, GLint x, GLint y,
-				const void *values, const GLubyte mask[] )
-{
-   HW_WRITE_LOCK()
-      {
-         const GLubyte (*rgba)[4] = (const GLubyte (*)[4]) values;
-	 GLint x1;
-	 GLint n1;
-	 LOCAL_VARS;
-
-	 y = Y_FLIP(y);
-
-	 HW_WRITE_CLIPLOOP()
-	    {
-	       GLint i = 0;
-	       CLIPSPAN(x,y,n,x1,n1,i);
-
-	       if (DBG) fprintf(stderr, "WriteRGBASpan %d..%d (x1 %d)\n",
-				(int)i, (int)n1, (int)x1);
-
-	       if (mask)
-	       {
-		  for (;n1>0;i++,x1++,n1--)
-		     if (mask[i])
-			WRITE_RGBA( x1, y,
-				    rgba[i][0], rgba[i][1],
-				    rgba[i][2], rgba[i][3] );
-	       }
-	       else
-	       {
-		  for (;n1>0;i++,x1++,n1--)
-		     WRITE_RGBA( x1, y,
-				 rgba[i][0], rgba[i][1],
-				 rgba[i][2], rgba[i][3] );
-	       }
-	    }
-	 HW_ENDCLIPLOOP();
-      }
-   HW_WRITE_UNLOCK();
-}
-
-static void TAG(WriteRGBSpan)( struct gl_context *ctx,
-                               struct gl_renderbuffer *rb,
-			       GLuint n, GLint x, GLint y,
-			       const void *values, const GLubyte mask[] )
-{
-   HW_WRITE_LOCK()
-      {
-         const GLubyte (*rgb)[3] = (const GLubyte (*)[3]) values;
-	 GLint x1;
-	 GLint n1;
-	 LOCAL_VARS;
-
-	 y = Y_FLIP(y);
-
-	 HW_WRITE_CLIPLOOP()
-	    {
-	       GLint i = 0;
-	       CLIPSPAN(x,y,n,x1,n1,i);
-
-	       if (DBG) fprintf(stderr, "WriteRGBSpan %d..%d (x1 %d)\n",
-				(int)i, (int)n1, (int)x1);
-
-	       if (mask)
-	       {
-		  for (;n1>0;i++,x1++,n1--)
-		     if (mask[i])
-			WRITE_RGBA( x1, y, rgb[i][0], rgb[i][1], rgb[i][2], 255 );
-	       }
-	       else
-	       {
-		  for (;n1>0;i++,x1++,n1--)
-		     WRITE_RGBA( x1, y, rgb[i][0], rgb[i][1], rgb[i][2], 255 );
-	       }
-	    }
-	 HW_ENDCLIPLOOP();
-      }
-   HW_WRITE_UNLOCK();
-}
-
-static void TAG(WriteRGBAPixels)( struct gl_context *ctx,
-                                  struct gl_renderbuffer *rb,
-                                  GLuint n, const GLint x[], const GLint y[],
-                                  const void *values, const GLubyte mask[] )
-{
-   HW_WRITE_LOCK()
-      {
-         const GLubyte (*rgba)[4] = (const GLubyte (*)[4]) values;
-	 GLint i;
-	 LOCAL_VARS;
-
-	 if (DBG) fprintf(stderr, "WriteRGBAPixels\n");
-
-	 HW_WRITE_CLIPLOOP()
-	    {
-	       if (mask)
-	       {
-	          for (i=0;i<n;i++)
-	          {
-		     if (mask[i]) {
-		        const int fy = Y_FLIP(y[i]);
-		        if (CLIPPIXEL(x[i],fy))
-			   WRITE_RGBA( x[i], fy,
-				       rgba[i][0], rgba[i][1],
-				       rgba[i][2], rgba[i][3] );
-		     }
-	          }
-	       }
-	       else
-	       {
-	          for (i=0;i<n;i++)
-	          {
-		     const int fy = Y_FLIP(y[i]);
-		     if (CLIPPIXEL(x[i],fy))
-			WRITE_RGBA( x[i], fy,
-				    rgba[i][0], rgba[i][1],
-				    rgba[i][2], rgba[i][3] );
-	          }
-	       }
-	    }
-	 HW_ENDCLIPLOOP();
-      }
-   HW_WRITE_UNLOCK();
-}
-
-
-static void TAG(WriteMonoRGBASpan)( struct gl_context *ctx,	
-                                    struct gl_renderbuffer *rb,
-				    GLuint n, GLint x, GLint y, 
-				    const void *value, const GLubyte mask[] )
-{
-   HW_WRITE_LOCK()
-      {
-         const GLubyte *color = (const GLubyte *) value;
-	 GLint x1;
-	 GLint n1;
-	 LOCAL_VARS;
-	 INIT_MONO_PIXEL(p, color);
-
-	 y = Y_FLIP( y );
-
-	 if (DBG) fprintf(stderr, "WriteMonoRGBASpan\n");
-
-	 HW_WRITE_CLIPLOOP()
-	    {
-	       GLint i = 0;
-	       CLIPSPAN(x,y,n,x1,n1,i);
-	       if (mask)
-	       {
-	          for (;n1>0;i++,x1++,n1--)
-		     if (mask[i])
-		        WRITE_PIXEL( x1, y, p );
-	       }
-	       else
-	       {
-	          for (;n1>0;i++,x1++,n1--)
-		     WRITE_PIXEL( x1, y, p );
-	       }
-	    }
-	 HW_ENDCLIPLOOP();
-      }
-   HW_WRITE_UNLOCK();
-}
-
-
-static void TAG(WriteMonoRGBAPixels)( struct gl_context *ctx,
-                                      struct gl_renderbuffer *rb,
-				      GLuint n,
-				      const GLint x[], const GLint y[],
-				      const void *value,
-				      const GLubyte mask[] ) 
-{
-   HW_WRITE_LOCK()
-      {
-         const GLubyte *color = (const GLubyte *) value;
-	 GLint i;
-	 LOCAL_VARS;
-	 INIT_MONO_PIXEL(p, color);
-
-	 if (DBG) fprintf(stderr, "WriteMonoRGBAPixels\n");
-
-	 HW_WRITE_CLIPLOOP()
-	    {
-	       if (mask)
-	       {
-		  for (i=0;i<n;i++)
-		     if (mask[i]) {
-			int fy = Y_FLIP(y[i]);
-			if (CLIPPIXEL( x[i], fy ))
-			   WRITE_PIXEL( x[i], fy, p );
-		     }
-	       }
-	       else
-	       {
-		  for (i=0;i<n;i++) {
-		     int fy = Y_FLIP(y[i]);
-		     if (CLIPPIXEL( x[i], fy ))
-			WRITE_PIXEL( x[i], fy, p );
-		  }
-	       }
-	    }
-	 HW_ENDCLIPLOOP();
-      }
-   HW_WRITE_UNLOCK();
-}
-
-
-static void TAG(ReadRGBASpan)( struct gl_context *ctx,
-                               struct gl_renderbuffer *rb,
-			       GLuint n, GLint x, GLint y, void *values)
-{
-   HW_READ_LOCK()
-      {
-         GLubyte (*rgba)[4] = (GLubyte (*)[4]) values;
-	 GLint x1,n1;
-	 LOCAL_VARS;
-
-	 y = Y_FLIP(y);
-
-	 if (DBG) fprintf(stderr, "ReadRGBASpan\n");
-
-	 HW_READ_CLIPLOOP()
-	    {
-	       GLint i = 0;
-	       CLIPSPAN(x,y,n,x1,n1,i);
-	       for (;n1>0;i++,x1++,n1--)
-		  READ_RGBA( rgba[i], x1, y );
-	    }
-         HW_ENDCLIPLOOP();
-      }
-   HW_READ_UNLOCK();
-}
-
-
-#if defined(GET_PTR) && \
-   defined(USE_MMX_ASM) && \
-   (((SPANTMP_PIXEL_FMT == GL_BGRA) && \
-	(SPANTMP_PIXEL_TYPE == GL_UNSIGNED_INT_8_8_8_8_REV)) || \
-    ((SPANTMP_PIXEL_FMT == GL_RGB) && \
-	(SPANTMP_PIXEL_TYPE == GL_UNSIGNED_SHORT_5_6_5)))
-static void TAG2(ReadRGBASpan,_MMX)( struct gl_context *ctx,
-                                     struct gl_renderbuffer *rb,
-                                     GLuint n, GLint x, GLint y, void *values)
-{
-#ifndef USE_INNER_EMMS
-   /* The EMMS instruction is directly in-lined here because using GCC's
-    * built-in _mm_empty function was found to utterly destroy performance.
-    */
-   __asm__ __volatile__( "emms" );
-#endif
-
-   HW_READ_LOCK()
-     {
-        GLubyte (*rgba)[4] = (GLubyte (*)[4]) values;
-	GLint x1,n1;
-	LOCAL_VARS;
-
-	y = Y_FLIP(y);
-
-	if (DBG) fprintf(stderr, "ReadRGBASpan\n");
-
-	HW_READ_CLIPLOOP()
-	  {
-	     GLint i = 0;
-	     CLIPSPAN(x,y,n,x1,n1,i);
-
-	       {
-		  const void * src = GET_PTR( x1, y );
-#if (SPANTMP_PIXEL_FMT == GL_RGB) && \
-		  (SPANTMP_PIXEL_TYPE == GL_UNSIGNED_SHORT_5_6_5)
-		  _generic_read_RGBA_span_RGB565_MMX( src, rgba[i], n1 );
-#else
-		  _generic_read_RGBA_span_BGRA8888_REV_MMX( src, rgba[i], n1 );
-#endif
-	       }
-	  }
-	HW_ENDCLIPLOOP();
-     }
-   HW_READ_UNLOCK();
-#ifndef USE_INNER_EMMS
-   __asm__ __volatile__( "emms" );
-#endif
-}
-#endif
-
-
-#if defined(GET_PTR) &&	\
-   defined(USE_SSE_ASM) && \
-   (SPANTMP_PIXEL_FMT == GL_BGRA) && \
-     (SPANTMP_PIXEL_TYPE == GL_UNSIGNED_INT_8_8_8_8_REV)
-static void TAG2(ReadRGBASpan,_SSE2)( struct gl_context *ctx,
-                                      struct gl_renderbuffer *rb,
-                                      GLuint n, GLint x, GLint y,
-                                      void *values)
-{
-   HW_READ_LOCK()
-     {
-        GLubyte (*rgba)[4] = (GLubyte (*)[4]) values;
-	GLint x1,n1;
-	LOCAL_VARS;
-
-	y = Y_FLIP(y);
-
-	if (DBG) fprintf(stderr, "ReadRGBASpan\n");
-
-	HW_READ_CLIPLOOP()
-	  {
-	     GLint i = 0;
-	     CLIPSPAN(x,y,n,x1,n1,i);
-
-	       {
-		  const void * src = GET_PTR( x1, y );
-		  _generic_read_RGBA_span_BGRA8888_REV_SSE2( src, rgba[i], n1 );
-	       }
-	  }
-	HW_ENDCLIPLOOP();
-     }
-   HW_READ_UNLOCK();
-}
-#endif
-
-#if defined(GET_PTR) &&	\
-   defined(USE_SSE_ASM) && \
-   (SPANTMP_PIXEL_FMT == GL_BGRA) && \
-     (SPANTMP_PIXEL_TYPE == GL_UNSIGNED_INT_8_8_8_8_REV)
-static void TAG2(ReadRGBASpan,_SSE)( struct gl_context *ctx,
-                                     struct gl_renderbuffer *rb,
-                                     GLuint n, GLint x, GLint y,
-                                     void *values)
-{
-#ifndef USE_INNER_EMMS
-   /* The EMMS instruction is directly in-lined here because using GCC's
-    * built-in _mm_empty function was found to utterly destroy performance.
-    */
-   __asm__ __volatile__( "emms" );
-#endif
-
-   HW_READ_LOCK()
-     {
-        GLubyte (*rgba)[4] = (GLubyte (*)[4]) values;
-	GLint x1,n1;
-	LOCAL_VARS;
-
-	y = Y_FLIP(y);
-
-	if (DBG) fprintf(stderr, "ReadRGBASpan\n");
-
-	HW_READ_CLIPLOOP()
-	  {
-	     GLint i = 0;
-	     CLIPSPAN(x,y,n,x1,n1,i);
-
-	       {
-		  const void * src = GET_PTR( x1, y );
-		  _generic_read_RGBA_span_BGRA8888_REV_SSE( src, rgba[i], n1 );
-	       }
-	  }
-	HW_ENDCLIPLOOP();
-     }
-   HW_READ_UNLOCK();
-#ifndef USE_INNER_EMMS
-   __asm__ __volatile__( "emms" );
-#endif
-}
-#endif
-
-
-static void TAG(ReadRGBAPixels)( struct gl_context *ctx,
-                                 struct gl_renderbuffer *rb,
-				 GLuint n, const GLint x[], const GLint y[],
-				 void *values )
-{
-   HW_READ_LOCK()
-      {
-         GLubyte (*rgba)[4] = (GLubyte (*)[4]) values;
-	 GLint i;
-	 LOCAL_VARS;
-
-	 if (DBG) fprintf(stderr, "ReadRGBAPixels\n");
-
-	 HW_READ_CLIPLOOP()
-	    {
-               for (i=0;i<n;i++) {
-                  int fy = Y_FLIP( y[i] );
-                     if (CLIPPIXEL( x[i], fy ))
-                        READ_RGBA( rgba[i], x[i], fy );
-               }
-	    }
-	 HW_ENDCLIPLOOP();
-      }
-   HW_READ_UNLOCK();
-}
-
-static void TAG(InitPointers)(struct gl_renderbuffer *rb)
-{
-   rb->PutRow = TAG(WriteRGBASpan);
-   rb->PutRowRGB = TAG(WriteRGBSpan);
-   rb->PutMonoRow = TAG(WriteMonoRGBASpan);
-   rb->PutValues = TAG(WriteRGBAPixels);
-   rb->PutMonoValues = TAG(WriteMonoRGBAPixels);
-   rb->GetValues = TAG(ReadRGBAPixels);
-
-#if defined(GET_PTR)
-#if defined(USE_SSE_ASM) && \
-   (SPANTMP_PIXEL_FMT == GL_BGRA) && \
-     (SPANTMP_PIXEL_TYPE == GL_UNSIGNED_INT_8_8_8_8_REV)
-   if ( cpu_has_xmm2 ) {
-      if (DBG) fprintf( stderr, "Using %s version of GetRow\n", "SSE2" );
-      rb->GetRow = TAG2(ReadRGBASpan, _SSE2);
-   }
-   else
-#endif
-#if defined(USE_SSE_ASM) && \
-   (SPANTMP_PIXEL_FMT == GL_BGRA) && \
-     (SPANTMP_PIXEL_TYPE == GL_UNSIGNED_INT_8_8_8_8_REV)
-   if ( cpu_has_xmm ) {
-      if (DBG) fprintf( stderr, "Using %s version of GetRow\n", "SSE" );
-      rb->GetRow = TAG2(ReadRGBASpan, _SSE);
-   }
-   else
-#endif
-#if defined(USE_MMX_ASM) && \
-   (((SPANTMP_PIXEL_FMT == GL_BGRA) && \
-	(SPANTMP_PIXEL_TYPE == GL_UNSIGNED_INT_8_8_8_8_REV)) || \
-    ((SPANTMP_PIXEL_FMT == GL_RGB) && \
-	(SPANTMP_PIXEL_TYPE == GL_UNSIGNED_SHORT_5_6_5)))
-   if ( cpu_has_mmx ) {
-      if (DBG) fprintf( stderr, "Using %s version of GetRow\n", "MMX" );
-      rb->GetRow = TAG2(ReadRGBASpan, _MMX);
-   }
-   else
-#endif
-#endif /* GET_PTR */
-   {
-      if (DBG) fprintf( stderr, "Using %s version of GetRow\n", "C" );
-      rb->GetRow = TAG(ReadRGBASpan);
-   }
-
-}
-
-
-#undef INIT_MONO_PIXEL
-#undef WRITE_PIXEL
-#undef WRITE_RGBA
-#undef READ_RGBA
-#undef TAG
-#undef TAG2
-#undef GET_VALUE
-#undef PUT_VALUE
-#undef GET_PTR
-#undef SPANTMP_PIXEL_FMT
-#undef SPANTMP_PIXEL_TYPE
-=======
-/*
- * Copyright 2000-2001 VA Linux Systems, Inc.
- * (C) Copyright IBM Corporation 2004
- * All Rights Reserved.
- *
- * Permission is hereby granted, free of charge, to any person obtaining a
- * copy of this software and associated documentation files (the "Software"),
- * to deal in the Software without restriction, including without limitation
- * on the rights to use, copy, modify, merge, publish, distribute, sub
- * license, and/or sell copies of the Software, and to permit persons to whom
- * the Software is furnished to do so, subject to the following conditions:
- *
- * The above copyright notice and this permission notice (including the next
- * paragraph) shall be included in all copies or substantial portions of the
- * Software.
- *
- * THE SOFTWARE IS PROVIDED "AS IS", WITHOUT WARRANTY OF ANY KIND, EXPRESS OR
- * IMPLIED, INCLUDING BUT NOT LIMITED TO THE WARRANTIES OF MERCHANTABILITY,
- * FITNESS FOR A PARTICULAR PURPOSE AND NON-INFRINGEMENT.  IN NO EVENT SHALL
- * VA LINUX SYSTEM, IBM AND/OR THEIR SUPPLIERS BE LIABLE FOR ANY CLAIM,
- * DAMAGES OR OTHER LIABILITY, WHETHER IN AN ACTION OF CONTRACT, TORT OR
- * OTHERWISE, ARISING FROM, OUT OF OR IN CONNECTION WITH THE SOFTWARE OR THE
- * USE OR OTHER DEALINGS IN THE SOFTWARE.
- */
-
-/**
- * \file spantmp2.h
- *
- * Template file of span read / write functions.
- *
- * \author Keith Whitwell <keithw@tungstengraphics.com>
- * \author Gareth Hughes <gareth@nvidia.com>
- * \author Ian Romanick <idr@us.ibm.com>
- */
-
-#include "main/colormac.h"
-#include "spantmp_common.h"
-
-#ifndef DBG
-#define DBG 0
-#endif
-
-#ifndef HW_READ_CLIPLOOP
-#define HW_READ_CLIPLOOP()	HW_CLIPLOOP()
-#endif
-
-#ifndef HW_WRITE_CLIPLOOP
-#define HW_WRITE_CLIPLOOP()	HW_CLIPLOOP()
-#endif
-
-#if (SPANTMP_PIXEL_FMT == GL_RGB)  && (SPANTMP_PIXEL_TYPE == GL_UNSIGNED_SHORT_5_6_5)
-
-/**
- ** GL_RGB, GL_UNSIGNED_SHORT_5_6_5
- **/
-
-#ifndef GET_VALUE
-#ifndef GET_PTR
-#define GET_PTR(_x, _y) (buf + (_x) * 2 + (_y) * pitch)
-#endif
-
-#define GET_VALUE(_x, _y) *(volatile GLushort *)(GET_PTR(_x, _y))
-#define PUT_VALUE(_x, _y, _v) *(volatile GLushort *)(GET_PTR(_x, _y)) = (_v)
-#endif /* GET_VALUE */
-
-#define INIT_MONO_PIXEL(p, color) \
-  p = PACK_COLOR_565( color[0], color[1], color[2] )
-
-#define WRITE_RGBA( _x, _y, r, g, b, a )				\
-   PUT_VALUE(_x, _y, ((((int)r & 0xf8) << 8) |				\
-		      (((int)g & 0xfc) << 3) |				\
-		      (((int)b & 0xf8) >> 3)))				\
-
-#define WRITE_PIXEL( _x, _y, p ) PUT_VALUE(_x, _y, p)
-
-#define READ_RGBA( rgba, _x, _y )					\
-   do {									\
-      GLushort p = GET_VALUE(_x, _y);					\
-      rgba[0] = ((p >> 8) & 0xf8) * 255 / 0xf8;				\
-      rgba[1] = ((p >> 3) & 0xfc) * 255 / 0xfc;				\
-      rgba[2] = ((p << 3) & 0xf8) * 255 / 0xf8;				\
-      rgba[3] = 0xff;							\
-   } while (0)
-
-#elif (SPANTMP_PIXEL_FMT == GL_RGB)  && (SPANTMP_PIXEL_TYPE == GL_UNSIGNED_SHORT_5_6_5_REV)
-
-/**
- ** GL_RGB, GL_UNSIGNED_SHORT_5_6_5_REV
- **/
-
-#ifndef GET_VALUE
-#ifndef GET_PTR
-#define GET_PTR(_x, _y) (buf + (_x) * 2 + (_y) * pitch)
-#endif
-
-#define GET_VALUE(_x, _y) *(volatile GLushort *)(GET_PTR(_x, _y))
-#define PUT_VALUE(_x, _y, _v) *(volatile GLushort *)(GET_PTR(_x, _y)) = (_v)
-#endif /* GET_VALUE */
-
-#define INIT_MONO_PIXEL(p, color) \
-  p = PACK_COLOR_565_REV( color[0], color[1], color[2] )
-
-#define WRITE_RGBA( _x, _y, r, g, b, a )				\
-   PUT_VALUE(_x, _y, PACK_COLOR_565_REV( r, g, b ))
-
-#define WRITE_PIXEL( _x, _y, p ) PUT_VALUE(_x, _y, p)
-
-#define READ_RGBA( rgba, _x, _y )					\
-   do {									\
-      GLushort p = GET_VALUE(_x, _y);					\
-      p = p << 8 | p >> 8;						\
-      rgba[0] = ((p >> 8) & 0xf8) * 255 / 0xf8;				\
-      rgba[1] = ((p >> 3) & 0xfc) * 255 / 0xfc;				\
-      rgba[2] = ((p << 3) & 0xf8) * 255 / 0xf8;				\
-      rgba[3] = 0xff;							\
-   } while (0)
-
-#elif (SPANTMP_PIXEL_FMT == GL_BGRA)  && (SPANTMP_PIXEL_TYPE == GL_UNSIGNED_SHORT_4_4_4_4)
-
-/**
- ** GL_BGRA, GL_UNSIGNED_SHORT_4_4_4_4
- **/
-
-#ifndef GET_VALUE
-#ifndef GET_PTR
-#define GET_PTR(_x, _y) (buf + (_x) * 2 + (_y) * pitch)
-#endif
-
-#define GET_VALUE(_x, _y) *(volatile GLushort *)(GET_PTR(_x, _y))
-#define PUT_VALUE(_x, _y, _v) *(volatile GLushort *)(GET_PTR(_x, _y)) = (_v)
-#endif /* GET_VALUE */
-
-#define INIT_MONO_PIXEL(p, color) \
-   p = PACK_COLOR_4444_REV(color[3], color[0], color[1], color[2])
-
-#define WRITE_RGBA( _x, _y, r, g, b, a )				\
-   PUT_VALUE(_x, _y, PACK_COLOR_4444_REV(a, r, g, b))			\
-
-#define WRITE_PIXEL( _x, _y, p ) PUT_VALUE(_x, _y, p)
-
-#define READ_RGBA( rgba, _x, _y )					\
-   do {									\
-      GLushort p = GET_VALUE(_x, _y);					\
-      rgba[0] = ((p >> 0) & 0xf) * 0x11;				\
-      rgba[1] = ((p >> 12) & 0xf) * 0x11;				\
-      rgba[2] = ((p >> 4) & 0xf) * 0x11;				\
-      rgba[3] = ((p >> 8) & 0xf) * 0x11;				\
-   } while (0)
-
-
-#elif (SPANTMP_PIXEL_FMT == GL_BGRA)  && (SPANTMP_PIXEL_TYPE == GL_UNSIGNED_SHORT_4_4_4_4_REV)
-
-/**
- ** GL_BGRA, GL_UNSIGNED_SHORT_4_4_4_4_REV
- **/
-
-#ifndef GET_VALUE
-#ifndef GET_PTR
-#define GET_PTR(_x, _y) (buf + (_x) * 2 + (_y) * pitch)
-#endif
-
-#define GET_VALUE(_x, _y) *(volatile GLushort *)(GET_PTR(_x, _y))
-#define PUT_VALUE(_x, _y, _v) *(volatile GLushort *)(GET_PTR(_x, _y)) = (_v)
-#endif /* GET_VALUE */
-
-#define INIT_MONO_PIXEL(p, color) \
-   p = PACK_COLOR_4444(color[3], color[0], color[1], color[2])
-
-#define WRITE_RGBA( _x, _y, r, g, b, a )				\
-   PUT_VALUE(_x, _y, PACK_COLOR_4444(a, r, g, b))			\
-
-#define WRITE_PIXEL( _x, _y, p ) PUT_VALUE(_x, _y, p)
-
-#define READ_RGBA( rgba, _x, _y )					\
-   do {									\
-      GLushort p = GET_VALUE(_x, _y);					\
-      rgba[0] = ((p >> 8) & 0xf) * 0x11;				\
-      rgba[1] = ((p >> 4) & 0xf) * 0x11;				\
-      rgba[2] = ((p >> 0) & 0xf) * 0x11;				\
-      rgba[3] = ((p >> 12) & 0xf) * 0x11;				\
-   } while (0)
-
-
-#elif (SPANTMP_PIXEL_FMT == GL_BGRA)  && (SPANTMP_PIXEL_TYPE == GL_UNSIGNED_SHORT_1_5_5_5_REV)
-
-/**
- ** GL_BGRA, GL_UNSIGNED_SHORT_1_5_5_5_REV
- **/
-
-#ifndef GET_VALUE
-#ifndef GET_PTR
-#define GET_PTR(_x, _y) (buf + (_x) * 2 + (_y) * pitch)
-#endif
-
-#define GET_VALUE(_x, _y) *(volatile GLushort *)(GET_PTR(_x, _y))
-#define PUT_VALUE(_x, _y, _v) *(volatile GLushort *)(GET_PTR(_x, _y)) = (_v)
-#endif /* GET_VALUE */
-
-#define INIT_MONO_PIXEL(p, color) \
-   p = PACK_COLOR_1555(color[3], color[0], color[1], color[2])
-
-#define WRITE_RGBA( _x, _y, r, g, b, a )				\
-   PUT_VALUE(_x, _y, PACK_COLOR_1555(a, r, g, b))			\
-
-#define WRITE_PIXEL( _x, _y, p ) PUT_VALUE(_x, _y, p)
-
-#define READ_RGBA( rgba, _x, _y )					\
-   do {									\
-      GLushort p = GET_VALUE(_x, _y);					\
-      rgba[0] = ((p >> 7) & 0xf8) * 255 / 0xf8;				\
-      rgba[1] = ((p >> 2) & 0xf8) * 255 / 0xf8;				\
-      rgba[2] = ((p << 3) & 0xf8) * 255 / 0xf8;				\
-      rgba[3] = ((p >> 15) & 0x1) * 0xff;				\
-   } while (0)
-
-#elif (SPANTMP_PIXEL_FMT == GL_BGRA)  && (SPANTMP_PIXEL_TYPE == GL_UNSIGNED_SHORT_1_5_5_5)
-
-/**
- ** GL_BGRA, GL_UNSIGNED_SHORT_1_5_5_5
- **/
-
-#ifndef GET_VALUE
-#ifndef GET_PTR
-#define GET_PTR(_x, _y) (buf + (_x) * 2 + (_y) * pitch)
-#endif
-
-#define GET_VALUE(_x, _y) *(volatile GLushort *)(GET_PTR(_x, _y))
-#define PUT_VALUE(_x, _y, _v) *(volatile GLushort *)(GET_PTR(_x, _y)) = (_v)
-#endif /* GET_VALUE */
-
-#define INIT_MONO_PIXEL(p, color) \
-   p = PACK_COLOR_1555_REV(color[3], color[0], color[1], color[2])
-
-#define WRITE_RGBA( _x, _y, r, g, b, a )				\
-   PUT_VALUE(_x, _y, PACK_COLOR_1555_REV(a, r, g, b))			\
-
-#define WRITE_PIXEL( _x, _y, p ) PUT_VALUE(_x, _y, p)
-
-#define READ_RGBA( rgba, _x, _y )					\
-   do {									\
-      GLushort p = GET_VALUE(_x, _y);					\
-      p = p << 8 | p >> 8;						\
-      rgba[0] = ((p >> 7) & 0xf8) * 255 / 0xf8;				\
-      rgba[1] = ((p >> 2) & 0xf8) * 255 / 0xf8;				\
-      rgba[2] = ((p << 3) & 0xf8) * 255 / 0xf8;				\
-      rgba[3] = ((p >> 15) & 0x1) * 0xff;				\
-   } while (0)
-
-#elif (SPANTMP_PIXEL_FMT == GL_BGRA) && (SPANTMP_PIXEL_TYPE == GL_UNSIGNED_INT_8_8_8_8_REV)
-
-/**
- ** GL_BGRA, GL_UNSIGNED_INT_8_8_8_8_REV
- **/
-
-#ifndef GET_VALUE
-#ifndef GET_PTR
-#define GET_PTR(_x, _y) (     buf + (_x) * 4 + (_y) * pitch)
-#endif
-
-#define GET_VALUE(_x, _y) *(volatile GLuint *)(GET_PTR(_x, _y))
-#define PUT_VALUE(_x, _y, _v) *(volatile GLuint *)(GET_PTR(_x, _y)) = (_v)
-#endif /* GET_VALUE */
-
-# define INIT_MONO_PIXEL(p, color)                       \
-     p = PACK_COLOR_8888(color[3], color[0], color[1], color[2]) 
-
-# define WRITE_RGBA(_x, _y, r, g, b, a)                                 \
-   PUT_VALUE(_x, _y, ((r << 16) |					\
-		      (g << 8) |					\
-		      (b << 0) |					\
-		      (a << 24)))
-
-#define WRITE_PIXEL(_x, _y, p) PUT_VALUE(_x, _y, p)
-
-# if defined( USE_X86_ASM )
-#  define READ_RGBA(rgba, _x, _y)                                       \
-    do {                                                                \
-       GLuint p = GET_VALUE(_x, _y);					\
-       __asm__ __volatile__( "bswap	%0; rorl $8, %0"                \
-				: "=r" (p) : "0" (p) );                 \
-       ((GLuint *)rgba)[0] = p;                                         \
-    } while (0)
-# elif defined( MESA_BIG_ENDIAN )
-    /* On PowerPC with GCC 3.4.2 the shift madness below becomes a single
-     * rotlwi instruction.  It also produces good code on SPARC.
-     */
-#  define READ_RGBA( rgba, _x, _y )				        \
-     do {								\
-        GLuint p = GET_VALUE(_x, _y);					\
-        GLuint t = p;                                                   \
-        *((uint32_t *) rgba) = (t >> 24) | (p << 8);                    \
-     } while (0)
-# else
-#  define READ_RGBA( rgba, _x, _y )				        \
-     do {								\
-        GLuint p = GET_VALUE(_x, _y);					\
-	rgba[0] = (p >> 16) & 0xff;					\
-	rgba[1] = (p >>  8) & 0xff;					\
-	rgba[2] = (p >>  0) & 0xff;					\
-	rgba[3] = (p >> 24) & 0xff;					\
-     } while (0)
-# endif
-
-#elif (SPANTMP_PIXEL_FMT == GL_BGRA) && (SPANTMP_PIXEL_TYPE == GL_UNSIGNED_INT_8_8_8_8)
-
-/**
- ** GL_BGRA, GL_UNSIGNED_INT_8_8_8_8
- **/
-
-#ifndef GET_VALUE
-#ifndef GET_PTR
-#define GET_PTR(_x, _y) (     buf + (_x) * 4 + (_y) * pitch)
-#endif
-
-#define GET_VALUE(_x, _y) *(volatile GLuint *)(GET_PTR(_x, _y))
-#define PUT_VALUE(_x, _y, _v) *(volatile GLuint *)(GET_PTR(_x, _y)) = (_v)
-#endif /* GET_VALUE */
-
-# define INIT_MONO_PIXEL(p, color)                       \
-     p = PACK_COLOR_8888(color[2], color[1], color[0], color[3]) 
-
-# define WRITE_RGBA(_x, _y, r, g, b, a)                                 \
-   PUT_VALUE(_x, _y, ((r << 8) |					\
-		      (g << 16) |					\
-		      (b << 24) |					\
-		      (a << 0)))
-
-#define WRITE_PIXEL(_x, _y, p) PUT_VALUE(_x, _y, p)
-
-# if defined( USE_X86_ASM )
-#  define READ_RGBA(rgba, _x, _y)                                       \
-    do {                                                                \
-       GLuint p = GET_VALUE(_x, _y);					\
-       __asm__ __volatile__( "rorl $8, %0"				\
-				: "=r" (p) : "0" (p) );                 \
-       ((GLuint *)rgba)[0] = p;                                         \
-    } while (0)
-# elif defined( MESA_BIG_ENDIAN )
-    /* On PowerPC with GCC 3.4.2 the shift madness below becomes a single
-     * rotlwi instruction.  It also produces good code on SPARC.
-     */
-#  define READ_RGBA( rgba, _x, _y )				        \
-     do {								\
-        GLuint p = CPU_TO_LE32(GET_VALUE(_x, _y));                      \
-        GLuint t = p;                                                   \
-        *((uint32_t *) rgba) = (t >> 24) | (p << 8);                    \
-     } while (0)
-# else
-#  define READ_RGBA( rgba, _x, _y )				        \
-     do {								\
-        GLuint p = GET_VALUE(_x, _y);					\
-	rgba[0] = (p >>  8) & 0xff;					\
-	rgba[1] = (p >> 16) & 0xff;					\
-	rgba[2] = (p >> 24) & 0xff;					\
-	rgba[3] = (p >>  0) & 0xff;					\
-     } while (0)
-# endif
-
-#elif (SPANTMP_PIXEL_FMT == GL_BGR) && (SPANTMP_PIXEL_TYPE == GL_UNSIGNED_INT_8_8_8_8_REV)
-
-/**
- ** GL_BGR, GL_UNSIGNED_INT_8_8_8_8_REV
- **
- ** This is really for MESA_FORMAT_XRGB8888.  The spantmp code needs to be
- ** kicked to the curb, and we need to just code-gen this.
- **/
-
-#ifndef GET_VALUE
-#ifndef GET_PTR
-#define GET_PTR(_x, _y) (     buf + (_x) * 4 + (_y) * pitch)
-#endif
-
-#define GET_VALUE(_x, _y) *(volatile GLuint *)(GET_PTR(_x, _y))
-#define PUT_VALUE(_x, _y, _v) *(volatile GLuint *)(GET_PTR(_x, _y)) = (_v)
-#endif /* GET_VALUE */
-
-# define INIT_MONO_PIXEL(p, color)                       \
-     p = PACK_COLOR_8888(0xff, color[0], color[1], color[2])
-
-# define WRITE_RGBA(_x, _y, r, g, b, a)					\
-   PUT_VALUE(_x, _y, ((r << 16) |					\
-		      (g << 8) |					\
-		      (b << 0) |					\
-		      (0xff << 24)))
-
-#define WRITE_PIXEL(_x, _y, p) PUT_VALUE(_x, _y, p)
-
-# if defined( USE_X86_ASM )
-#  define READ_RGBA(rgba, _x, _y)                                       \
-    do {                                                                \
-       GLuint p = GET_VALUE(_x, _y);					\
-       __asm__ __volatile__( "bswap	%0; rorl $8, %0"                \
-				: "=r" (p) : "0" (p) );                 \
-       ((GLuint *)rgba)[0] = p | 0xff000000;				\
-    } while (0)
-# elif defined( MESA_BIG_ENDIAN )
-    /* On PowerPC with GCC 3.4.2 the shift madness below becomes a single
-     * rotlwi instruction.  It also produces good code on SPARC.
-     */
-#  define READ_RGBA( rgba, _x, _y )				        \
-     do {								\
-        GLuint p = GET_VALUE(_x, _y);					\
-        *((uint32_t *) rgba) = (p << 8) | 0xff;				\
-     } while (0)
-# else
-#  define READ_RGBA( rgba, _x, _y )				        \
-     do {								\
-        GLuint p = GET_VALUE(_x, _y);					\
-	rgba[0] = (p >> 16) & 0xff;					\
-	rgba[1] = (p >>  8) & 0xff;					\
-	rgba[2] = (p >>  0) & 0xff;					\
-	rgba[3] = 0xff;							\
-     } while (0)
-# endif
-
-#elif (SPANTMP_PIXEL_FMT == GL_ALPHA) && (SPANTMP_PIXEL_TYPE == GL_UNSIGNED_BYTE)
-
-/**
- ** GL_ALPHA, GL_UNSIGNED_BYTE
- **/
-
-#ifndef GET_VALUE
-#ifndef GET_PTR
-#define GET_PTR(_x, _y) (     buf + (_x) + (_y) * pitch)
-#endif
-
-#define GET_VALUE(_x, _y) *(volatile GLubyte *)(GET_PTR(_x, _y))
-#define PUT_VALUE(_x, _y, _v) *(volatile GLubyte *)(GET_PTR(_x, _y)) = (_v)
-#endif /* GET_VALUE */
-
-# define INIT_MONO_PIXEL(p, color)                       \
-     p = color[3]
-
-# define WRITE_RGBA(_x, _y, r, g, b, a)                                 \
-   PUT_VALUE(_x, _y, a | (r & 0 /* quiet warnings */))
-
-#define WRITE_PIXEL(_x, _y, p) PUT_VALUE(_x, _y, p)
-
-#define READ_RGBA( rgba, _x, _y )				        \
-     do {								\
-        GLubyte p = GET_VALUE(_x, _y);					\
-	rgba[0] = 0;							\
-	rgba[1] = 0;							\
-	rgba[2] = 0;							\
-	rgba[3] = p;							\
-     } while (0)
-
-#else
-#error SPANTMP_PIXEL_FMT must be set to a valid value!
-#endif
-
-
-
-/**
- ** Assembly routines.
- **/
-
-#if defined( USE_MMX_ASM ) || defined( USE_SSE_ASM )
-#include "x86/read_rgba_span_x86.h"
-#include "x86/common_x86_asm.h"
-#endif
-
-static void TAG(WriteRGBASpan)( struct gl_context *ctx,
-                                struct gl_renderbuffer *rb,
-				GLuint n, GLint x, GLint y,
-				const void *values, const GLubyte mask[] )
-{
-   (void) ctx;
-
-   HW_WRITE_LOCK()
-      {
-         const GLubyte (*rgba)[4] = (const GLubyte (*)[4]) values;
-	 GLint x1;
-	 GLint n1;
-	 LOCAL_VARS;
-
-	 y = Y_FLIP(y);
-
-	 HW_WRITE_CLIPLOOP()
-	    {
-	       GLint i = 0;
-	       CLIPSPAN(x,y,n,x1,n1,i);
-
-	       if (DBG) fprintf(stderr, "WriteRGBASpan %d..%d (x1 %d)\n",
-				(int)i, (int)n1, (int)x1);
-
-	       if (mask)
-	       {
-		  for (;n1>0;i++,x1++,n1--)
-		     if (mask[i])
-			WRITE_RGBA( x1, y,
-				    rgba[i][0], rgba[i][1],
-				    rgba[i][2], rgba[i][3] );
-	       }
-	       else
-	       {
-		  for (;n1>0;i++,x1++,n1--)
-		     WRITE_RGBA( x1, y,
-				 rgba[i][0], rgba[i][1],
-				 rgba[i][2], rgba[i][3] );
-	       }
-	    }
-	 HW_ENDCLIPLOOP();
-      }
-   HW_WRITE_UNLOCK();
-}
-
-static void TAG(WriteRGBSpan)( struct gl_context *ctx,
-                               struct gl_renderbuffer *rb,
-			       GLuint n, GLint x, GLint y,
-			       const void *values, const GLubyte mask[] )
-{
-   (void) ctx;
-
-   HW_WRITE_LOCK()
-      {
-         const GLubyte (*rgb)[3] = (const GLubyte (*)[3]) values;
-	 GLint x1;
-	 GLint n1;
-	 LOCAL_VARS;
-
-	 y = Y_FLIP(y);
-
-	 HW_WRITE_CLIPLOOP()
-	    {
-	       GLint i = 0;
-	       CLIPSPAN(x,y,n,x1,n1,i);
-
-	       if (DBG) fprintf(stderr, "WriteRGBSpan %d..%d (x1 %d)\n",
-				(int)i, (int)n1, (int)x1);
-
-	       if (mask)
-	       {
-		  for (;n1>0;i++,x1++,n1--)
-		     if (mask[i])
-			WRITE_RGBA( x1, y, rgb[i][0], rgb[i][1], rgb[i][2], 255 );
-	       }
-	       else
-	       {
-		  for (;n1>0;i++,x1++,n1--)
-		     WRITE_RGBA( x1, y, rgb[i][0], rgb[i][1], rgb[i][2], 255 );
-	       }
-	    }
-	 HW_ENDCLIPLOOP();
-      }
-   HW_WRITE_UNLOCK();
-}
-
-static void TAG(WriteRGBAPixels)( struct gl_context *ctx,
-                                  struct gl_renderbuffer *rb,
-                                  GLuint n, const GLint x[], const GLint y[],
-                                  const void *values, const GLubyte mask[] )
-{
-   (void) ctx;
-
-   HW_WRITE_LOCK()
-      {
-         const GLubyte (*rgba)[4] = (const GLubyte (*)[4]) values;
-	 GLint i;
-	 LOCAL_VARS;
-
-	 if (DBG) fprintf(stderr, "WriteRGBAPixels\n");
-
-	 HW_WRITE_CLIPLOOP()
-	    {
-	       if (mask)
-	       {
-	          for (i=0;i<n;i++)
-	          {
-		     if (mask[i]) {
-		        const int fy = Y_FLIP(y[i]);
-		        if (CLIPPIXEL(x[i],fy))
-			   WRITE_RGBA( x[i], fy,
-				       rgba[i][0], rgba[i][1],
-				       rgba[i][2], rgba[i][3] );
-		     }
-	          }
-	       }
-	       else
-	       {
-	          for (i=0;i<n;i++)
-	          {
-		     const int fy = Y_FLIP(y[i]);
-		     if (CLIPPIXEL(x[i],fy))
-			WRITE_RGBA( x[i], fy,
-				    rgba[i][0], rgba[i][1],
-				    rgba[i][2], rgba[i][3] );
-	          }
-	       }
-	    }
-	 HW_ENDCLIPLOOP();
-      }
-   HW_WRITE_UNLOCK();
-}
-
-
-static void TAG(WriteMonoRGBASpan)( struct gl_context *ctx,	
-                                    struct gl_renderbuffer *rb,
-				    GLuint n, GLint x, GLint y, 
-				    const void *value, const GLubyte mask[] )
-{
-   (void) ctx;
-
-   HW_WRITE_LOCK()
-      {
-         const GLubyte *color = (const GLubyte *) value;
-	 GLint x1;
-	 GLint n1;
-	 LOCAL_VARS;
-	 INIT_MONO_PIXEL(p, color);
-
-	 y = Y_FLIP( y );
-
-	 if (DBG) fprintf(stderr, "WriteMonoRGBASpan\n");
-
-	 HW_WRITE_CLIPLOOP()
-	    {
-	       GLint i = 0;
-	       CLIPSPAN(x,y,n,x1,n1,i);
-	       if (mask)
-	       {
-	          for (;n1>0;i++,x1++,n1--)
-		     if (mask[i])
-		        WRITE_PIXEL( x1, y, p );
-	       }
-	       else
-	       {
-	          for (;n1>0;i++,x1++,n1--)
-		     WRITE_PIXEL( x1, y, p );
-	       }
-	    }
-	 HW_ENDCLIPLOOP();
-      }
-   HW_WRITE_UNLOCK();
-}
-
-
-static void TAG(WriteMonoRGBAPixels)( struct gl_context *ctx,
-                                      struct gl_renderbuffer *rb,
-				      GLuint n,
-				      const GLint x[], const GLint y[],
-				      const void *value,
-				      const GLubyte mask[] ) 
-{
-   (void) ctx;
-
-   HW_WRITE_LOCK()
-      {
-         const GLubyte *color = (const GLubyte *) value;
-	 GLint i;
-	 LOCAL_VARS;
-	 INIT_MONO_PIXEL(p, color);
-
-	 if (DBG) fprintf(stderr, "WriteMonoRGBAPixels\n");
-
-	 HW_WRITE_CLIPLOOP()
-	    {
-	       if (mask)
-	       {
-		  for (i=0;i<n;i++)
-		     if (mask[i]) {
-			int fy = Y_FLIP(y[i]);
-			if (CLIPPIXEL( x[i], fy ))
-			   WRITE_PIXEL( x[i], fy, p );
-		     }
-	       }
-	       else
-	       {
-		  for (i=0;i<n;i++) {
-		     int fy = Y_FLIP(y[i]);
-		     if (CLIPPIXEL( x[i], fy ))
-			WRITE_PIXEL( x[i], fy, p );
-		  }
-	       }
-	    }
-	 HW_ENDCLIPLOOP();
-      }
-   HW_WRITE_UNLOCK();
-}
-
-
-static void TAG(ReadRGBASpan)( struct gl_context *ctx,
-                               struct gl_renderbuffer *rb,
-			       GLuint n, GLint x, GLint y, void *values)
-{
-   (void) ctx;
-
-   HW_READ_LOCK()
-      {
-         GLubyte (*rgba)[4] = (GLubyte (*)[4]) values;
-	 GLint x1,n1;
-	 LOCAL_VARS;
-
-	 y = Y_FLIP(y);
-
-	 if (DBG) fprintf(stderr, "ReadRGBASpan\n");
-
-	 HW_READ_CLIPLOOP()
-	    {
-	       GLint i = 0;
-	       CLIPSPAN(x,y,n,x1,n1,i);
-	       for (;n1>0;i++,x1++,n1--)
-		  READ_RGBA( rgba[i], x1, y );
-	    }
-         HW_ENDCLIPLOOP();
-      }
-   HW_READ_UNLOCK();
-}
-
-
-#if defined(GET_PTR) && \
-   defined(USE_MMX_ASM) && \
-   (((SPANTMP_PIXEL_FMT == GL_BGRA) && \
-	(SPANTMP_PIXEL_TYPE == GL_UNSIGNED_INT_8_8_8_8_REV)) || \
-    ((SPANTMP_PIXEL_FMT == GL_RGB) && \
-	(SPANTMP_PIXEL_TYPE == GL_UNSIGNED_SHORT_5_6_5)))
-static void TAG2(ReadRGBASpan,_MMX)( struct gl_context *ctx,
-                                     struct gl_renderbuffer *rb,
-                                     GLuint n, GLint x, GLint y, void *values)
-{
-#ifndef USE_INNER_EMMS
-   /* The EMMS instruction is directly in-lined here because using GCC's
-    * built-in _mm_empty function was found to utterly destroy performance.
-    */
-   __asm__ __volatile__( "emms" );
-#endif
-
-   (void) ctx;
-
-   HW_READ_LOCK()
-     {
-        GLubyte (*rgba)[4] = (GLubyte (*)[4]) values;
-	GLint x1,n1;
-	LOCAL_VARS;
-
-	y = Y_FLIP(y);
-
-	if (DBG) fprintf(stderr, "ReadRGBASpan\n");
-
-	HW_READ_CLIPLOOP()
-	  {
-	     GLint i = 0;
-	     CLIPSPAN(x,y,n,x1,n1,i);
-
-	       {
-		  const void * src = GET_PTR( x1, y );
-#if (SPANTMP_PIXEL_FMT == GL_RGB) && \
-		  (SPANTMP_PIXEL_TYPE == GL_UNSIGNED_SHORT_5_6_5)
-		  _generic_read_RGBA_span_RGB565_MMX( src, rgba[i], n1 );
-#else
-		  _generic_read_RGBA_span_BGRA8888_REV_MMX( src, rgba[i], n1 );
-#endif
-	       }
-	  }
-	HW_ENDCLIPLOOP();
-     }
-   HW_READ_UNLOCK();
-#ifndef USE_INNER_EMMS
-   __asm__ __volatile__( "emms" );
-#endif
-}
-#endif
-
-
-#if defined(GET_PTR) &&	\
-   defined(USE_SSE_ASM) && \
-   (SPANTMP_PIXEL_FMT == GL_BGRA) && \
-     (SPANTMP_PIXEL_TYPE == GL_UNSIGNED_INT_8_8_8_8_REV)
-static void TAG2(ReadRGBASpan,_SSE2)( struct gl_context *ctx,
-                                      struct gl_renderbuffer *rb,
-                                      GLuint n, GLint x, GLint y,
-                                      void *values)
-{
-   (void) ctx;
-
-   HW_READ_LOCK()
-     {
-        GLubyte (*rgba)[4] = (GLubyte (*)[4]) values;
-	GLint x1,n1;
-	LOCAL_VARS;
-
-	y = Y_FLIP(y);
-
-	if (DBG) fprintf(stderr, "ReadRGBASpan\n");
-
-	HW_READ_CLIPLOOP()
-	  {
-	     GLint i = 0;
-	     CLIPSPAN(x,y,n,x1,n1,i);
-
-	       {
-		  const void * src = GET_PTR( x1, y );
-		  _generic_read_RGBA_span_BGRA8888_REV_SSE2( src, rgba[i], n1 );
-	       }
-	  }
-	HW_ENDCLIPLOOP();
-     }
-   HW_READ_UNLOCK();
-}
-#endif
-
-#if defined(GET_PTR) &&	\
-   defined(USE_SSE_ASM) && \
-   (SPANTMP_PIXEL_FMT == GL_BGRA) && \
-     (SPANTMP_PIXEL_TYPE == GL_UNSIGNED_INT_8_8_8_8_REV)
-static void TAG2(ReadRGBASpan,_SSE)( struct gl_context *ctx,
-                                     struct gl_renderbuffer *rb,
-                                     GLuint n, GLint x, GLint y,
-                                     void *values)
-{
-#ifndef USE_INNER_EMMS
-   /* The EMMS instruction is directly in-lined here because using GCC's
-    * built-in _mm_empty function was found to utterly destroy performance.
-    */
-   __asm__ __volatile__( "emms" );
-#endif
-
-   (void) ctx;
-
-   HW_READ_LOCK()
-     {
-        GLubyte (*rgba)[4] = (GLubyte (*)[4]) values;
-	GLint x1,n1;
-	LOCAL_VARS;
-
-	y = Y_FLIP(y);
-
-	if (DBG) fprintf(stderr, "ReadRGBASpan\n");
-
-	HW_READ_CLIPLOOP()
-	  {
-	     GLint i = 0;
-	     CLIPSPAN(x,y,n,x1,n1,i);
-
-	       {
-		  const void * src = GET_PTR( x1, y );
-		  _generic_read_RGBA_span_BGRA8888_REV_SSE( src, rgba[i], n1 );
-	       }
-	  }
-	HW_ENDCLIPLOOP();
-     }
-   HW_READ_UNLOCK();
-#ifndef USE_INNER_EMMS
-   __asm__ __volatile__( "emms" );
-#endif
-}
-#endif
-
-
-static void TAG(ReadRGBAPixels)( struct gl_context *ctx,
-                                 struct gl_renderbuffer *rb,
-				 GLuint n, const GLint x[], const GLint y[],
-				 void *values )
-{
-   (void) ctx;
-
-   HW_READ_LOCK()
-      {
-         GLubyte (*rgba)[4] = (GLubyte (*)[4]) values;
-	 GLint i;
-	 LOCAL_VARS;
-
-	 if (DBG) fprintf(stderr, "ReadRGBAPixels\n");
-
-	 HW_READ_CLIPLOOP()
-	    {
-               for (i=0;i<n;i++) {
-                  int fy = Y_FLIP( y[i] );
-                     if (CLIPPIXEL( x[i], fy ))
-                        READ_RGBA( rgba[i], x[i], fy );
-               }
-	    }
-	 HW_ENDCLIPLOOP();
-      }
-   HW_READ_UNLOCK();
-}
-
-static void TAG(InitPointers)(struct gl_renderbuffer *rb)
-{
-   rb->PutRow = TAG(WriteRGBASpan);
-   rb->PutRowRGB = TAG(WriteRGBSpan);
-   rb->PutMonoRow = TAG(WriteMonoRGBASpan);
-   rb->PutValues = TAG(WriteRGBAPixels);
-   rb->PutMonoValues = TAG(WriteMonoRGBAPixels);
-   rb->GetValues = TAG(ReadRGBAPixels);
-
-#if defined(GET_PTR)
-#if defined(USE_SSE_ASM) && \
-   (SPANTMP_PIXEL_FMT == GL_BGRA) && \
-     (SPANTMP_PIXEL_TYPE == GL_UNSIGNED_INT_8_8_8_8_REV)
-   if ( cpu_has_xmm2 ) {
-      if (DBG) fprintf( stderr, "Using %s version of GetRow\n", "SSE2" );
-      rb->GetRow = TAG2(ReadRGBASpan, _SSE2);
-   }
-   else
-#endif
-#if defined(USE_SSE_ASM) && \
-   (SPANTMP_PIXEL_FMT == GL_BGRA) && \
-     (SPANTMP_PIXEL_TYPE == GL_UNSIGNED_INT_8_8_8_8_REV)
-   if ( cpu_has_xmm ) {
-      if (DBG) fprintf( stderr, "Using %s version of GetRow\n", "SSE" );
-      rb->GetRow = TAG2(ReadRGBASpan, _SSE);
-   }
-   else
-#endif
-#if defined(USE_MMX_ASM) && \
-   (((SPANTMP_PIXEL_FMT == GL_BGRA) && \
-	(SPANTMP_PIXEL_TYPE == GL_UNSIGNED_INT_8_8_8_8_REV)) || \
-    ((SPANTMP_PIXEL_FMT == GL_RGB) && \
-	(SPANTMP_PIXEL_TYPE == GL_UNSIGNED_SHORT_5_6_5)))
-   if ( cpu_has_mmx ) {
-      if (DBG) fprintf( stderr, "Using %s version of GetRow\n", "MMX" );
-      rb->GetRow = TAG2(ReadRGBASpan, _MMX);
-   }
-   else
-#endif
-#endif /* GET_PTR */
-   {
-      if (DBG) fprintf( stderr, "Using %s version of GetRow\n", "C" );
-      rb->GetRow = TAG(ReadRGBASpan);
-   }
-
-}
-
-
-#undef INIT_MONO_PIXEL
-#undef WRITE_PIXEL
-#undef WRITE_RGBA
-#undef READ_RGBA
-#undef TAG
-#undef TAG2
-#undef GET_VALUE
-#undef PUT_VALUE
-#undef GET_PTR
-#undef SPANTMP_PIXEL_FMT
-#undef SPANTMP_PIXEL_TYPE
->>>>>>> 24a692ce
+/*
+ * Copyright 2000-2001 VA Linux Systems, Inc.
+ * (C) Copyright IBM Corporation 2004
+ * All Rights Reserved.
+ *
+ * Permission is hereby granted, free of charge, to any person obtaining a
+ * copy of this software and associated documentation files (the "Software"),
+ * to deal in the Software without restriction, including without limitation
+ * on the rights to use, copy, modify, merge, publish, distribute, sub
+ * license, and/or sell copies of the Software, and to permit persons to whom
+ * the Software is furnished to do so, subject to the following conditions:
+ *
+ * The above copyright notice and this permission notice (including the next
+ * paragraph) shall be included in all copies or substantial portions of the
+ * Software.
+ *
+ * THE SOFTWARE IS PROVIDED "AS IS", WITHOUT WARRANTY OF ANY KIND, EXPRESS OR
+ * IMPLIED, INCLUDING BUT NOT LIMITED TO THE WARRANTIES OF MERCHANTABILITY,
+ * FITNESS FOR A PARTICULAR PURPOSE AND NON-INFRINGEMENT.  IN NO EVENT SHALL
+ * VA LINUX SYSTEM, IBM AND/OR THEIR SUPPLIERS BE LIABLE FOR ANY CLAIM,
+ * DAMAGES OR OTHER LIABILITY, WHETHER IN AN ACTION OF CONTRACT, TORT OR
+ * OTHERWISE, ARISING FROM, OUT OF OR IN CONNECTION WITH THE SOFTWARE OR THE
+ * USE OR OTHER DEALINGS IN THE SOFTWARE.
+ */
+
+/**
+ * \file spantmp2.h
+ *
+ * Template file of span read / write functions.
+ *
+ * \author Keith Whitwell <keithw@tungstengraphics.com>
+ * \author Gareth Hughes <gareth@nvidia.com>
+ * \author Ian Romanick <idr@us.ibm.com>
+ */
+
+#include "main/colormac.h"
+#include "spantmp_common.h"
+
+#ifndef DBG
+#define DBG 0
+#endif
+
+#ifndef HW_READ_CLIPLOOP
+#define HW_READ_CLIPLOOP()	HW_CLIPLOOP()
+#endif
+
+#ifndef HW_WRITE_CLIPLOOP
+#define HW_WRITE_CLIPLOOP()	HW_CLIPLOOP()
+#endif
+
+#if (SPANTMP_PIXEL_FMT == GL_RGB)  && (SPANTMP_PIXEL_TYPE == GL_UNSIGNED_SHORT_5_6_5)
+
+/**
+ ** GL_RGB, GL_UNSIGNED_SHORT_5_6_5
+ **/
+
+#ifndef GET_VALUE
+#ifndef GET_PTR
+#define GET_PTR(_x, _y) (buf + (_x) * 2 + (_y) * pitch)
+#endif
+
+#define GET_VALUE(_x, _y) *(volatile GLushort *)(GET_PTR(_x, _y))
+#define PUT_VALUE(_x, _y, _v) *(volatile GLushort *)(GET_PTR(_x, _y)) = (_v)
+#endif /* GET_VALUE */
+
+#define INIT_MONO_PIXEL(p, color) \
+  p = PACK_COLOR_565( color[0], color[1], color[2] )
+
+#define WRITE_RGBA( _x, _y, r, g, b, a )				\
+   PUT_VALUE(_x, _y, ((((int)r & 0xf8) << 8) |				\
+		      (((int)g & 0xfc) << 3) |				\
+		      (((int)b & 0xf8) >> 3)))				\
+
+#define WRITE_PIXEL( _x, _y, p ) PUT_VALUE(_x, _y, p)
+
+#define READ_RGBA( rgba, _x, _y )					\
+   do {									\
+      GLushort p = GET_VALUE(_x, _y);					\
+      rgba[0] = ((p >> 8) & 0xf8) * 255 / 0xf8;				\
+      rgba[1] = ((p >> 3) & 0xfc) * 255 / 0xfc;				\
+      rgba[2] = ((p << 3) & 0xf8) * 255 / 0xf8;				\
+      rgba[3] = 0xff;							\
+   } while (0)
+
+#elif (SPANTMP_PIXEL_FMT == GL_RGB)  && (SPANTMP_PIXEL_TYPE == GL_UNSIGNED_SHORT_5_6_5_REV)
+
+/**
+ ** GL_RGB, GL_UNSIGNED_SHORT_5_6_5_REV
+ **/
+
+#ifndef GET_VALUE
+#ifndef GET_PTR
+#define GET_PTR(_x, _y) (buf + (_x) * 2 + (_y) * pitch)
+#endif
+
+#define GET_VALUE(_x, _y) *(volatile GLushort *)(GET_PTR(_x, _y))
+#define PUT_VALUE(_x, _y, _v) *(volatile GLushort *)(GET_PTR(_x, _y)) = (_v)
+#endif /* GET_VALUE */
+
+#define INIT_MONO_PIXEL(p, color) \
+  p = PACK_COLOR_565_REV( color[0], color[1], color[2] )
+
+#define WRITE_RGBA( _x, _y, r, g, b, a )				\
+   PUT_VALUE(_x, _y, PACK_COLOR_565_REV( r, g, b ))
+
+#define WRITE_PIXEL( _x, _y, p ) PUT_VALUE(_x, _y, p)
+
+#define READ_RGBA( rgba, _x, _y )					\
+   do {									\
+      GLushort p = GET_VALUE(_x, _y);					\
+      p = p << 8 | p >> 8;						\
+      rgba[0] = ((p >> 8) & 0xf8) * 255 / 0xf8;				\
+      rgba[1] = ((p >> 3) & 0xfc) * 255 / 0xfc;				\
+      rgba[2] = ((p << 3) & 0xf8) * 255 / 0xf8;				\
+      rgba[3] = 0xff;							\
+   } while (0)
+
+#elif (SPANTMP_PIXEL_FMT == GL_BGRA)  && (SPANTMP_PIXEL_TYPE == GL_UNSIGNED_SHORT_4_4_4_4)
+
+/**
+ ** GL_BGRA, GL_UNSIGNED_SHORT_4_4_4_4
+ **/
+
+#ifndef GET_VALUE
+#ifndef GET_PTR
+#define GET_PTR(_x, _y) (buf + (_x) * 2 + (_y) * pitch)
+#endif
+
+#define GET_VALUE(_x, _y) *(volatile GLushort *)(GET_PTR(_x, _y))
+#define PUT_VALUE(_x, _y, _v) *(volatile GLushort *)(GET_PTR(_x, _y)) = (_v)
+#endif /* GET_VALUE */
+
+#define INIT_MONO_PIXEL(p, color) \
+   p = PACK_COLOR_4444_REV(color[3], color[0], color[1], color[2])
+
+#define WRITE_RGBA( _x, _y, r, g, b, a )				\
+   PUT_VALUE(_x, _y, PACK_COLOR_4444_REV(a, r, g, b))			\
+
+#define WRITE_PIXEL( _x, _y, p ) PUT_VALUE(_x, _y, p)
+
+#define READ_RGBA( rgba, _x, _y )					\
+   do {									\
+      GLushort p = GET_VALUE(_x, _y);					\
+      rgba[0] = ((p >> 0) & 0xf) * 0x11;				\
+      rgba[1] = ((p >> 12) & 0xf) * 0x11;				\
+      rgba[2] = ((p >> 4) & 0xf) * 0x11;				\
+      rgba[3] = ((p >> 8) & 0xf) * 0x11;				\
+   } while (0)
+
+
+#elif (SPANTMP_PIXEL_FMT == GL_BGRA)  && (SPANTMP_PIXEL_TYPE == GL_UNSIGNED_SHORT_4_4_4_4_REV)
+
+/**
+ ** GL_BGRA, GL_UNSIGNED_SHORT_4_4_4_4_REV
+ **/
+
+#ifndef GET_VALUE
+#ifndef GET_PTR
+#define GET_PTR(_x, _y) (buf + (_x) * 2 + (_y) * pitch)
+#endif
+
+#define GET_VALUE(_x, _y) *(volatile GLushort *)(GET_PTR(_x, _y))
+#define PUT_VALUE(_x, _y, _v) *(volatile GLushort *)(GET_PTR(_x, _y)) = (_v)
+#endif /* GET_VALUE */
+
+#define INIT_MONO_PIXEL(p, color) \
+   p = PACK_COLOR_4444(color[3], color[0], color[1], color[2])
+
+#define WRITE_RGBA( _x, _y, r, g, b, a )				\
+   PUT_VALUE(_x, _y, PACK_COLOR_4444(a, r, g, b))			\
+
+#define WRITE_PIXEL( _x, _y, p ) PUT_VALUE(_x, _y, p)
+
+#define READ_RGBA( rgba, _x, _y )					\
+   do {									\
+      GLushort p = GET_VALUE(_x, _y);					\
+      rgba[0] = ((p >> 8) & 0xf) * 0x11;				\
+      rgba[1] = ((p >> 4) & 0xf) * 0x11;				\
+      rgba[2] = ((p >> 0) & 0xf) * 0x11;				\
+      rgba[3] = ((p >> 12) & 0xf) * 0x11;				\
+   } while (0)
+
+
+#elif (SPANTMP_PIXEL_FMT == GL_BGRA)  && (SPANTMP_PIXEL_TYPE == GL_UNSIGNED_SHORT_1_5_5_5_REV)
+
+/**
+ ** GL_BGRA, GL_UNSIGNED_SHORT_1_5_5_5_REV
+ **/
+
+#ifndef GET_VALUE
+#ifndef GET_PTR
+#define GET_PTR(_x, _y) (buf + (_x) * 2 + (_y) * pitch)
+#endif
+
+#define GET_VALUE(_x, _y) *(volatile GLushort *)(GET_PTR(_x, _y))
+#define PUT_VALUE(_x, _y, _v) *(volatile GLushort *)(GET_PTR(_x, _y)) = (_v)
+#endif /* GET_VALUE */
+
+#define INIT_MONO_PIXEL(p, color) \
+   p = PACK_COLOR_1555(color[3], color[0], color[1], color[2])
+
+#define WRITE_RGBA( _x, _y, r, g, b, a )				\
+   PUT_VALUE(_x, _y, PACK_COLOR_1555(a, r, g, b))			\
+
+#define WRITE_PIXEL( _x, _y, p ) PUT_VALUE(_x, _y, p)
+
+#define READ_RGBA( rgba, _x, _y )					\
+   do {									\
+      GLushort p = GET_VALUE(_x, _y);					\
+      rgba[0] = ((p >> 7) & 0xf8) * 255 / 0xf8;				\
+      rgba[1] = ((p >> 2) & 0xf8) * 255 / 0xf8;				\
+      rgba[2] = ((p << 3) & 0xf8) * 255 / 0xf8;				\
+      rgba[3] = ((p >> 15) & 0x1) * 0xff;				\
+   } while (0)
+
+#elif (SPANTMP_PIXEL_FMT == GL_BGRA)  && (SPANTMP_PIXEL_TYPE == GL_UNSIGNED_SHORT_1_5_5_5)
+
+/**
+ ** GL_BGRA, GL_UNSIGNED_SHORT_1_5_5_5
+ **/
+
+#ifndef GET_VALUE
+#ifndef GET_PTR
+#define GET_PTR(_x, _y) (buf + (_x) * 2 + (_y) * pitch)
+#endif
+
+#define GET_VALUE(_x, _y) *(volatile GLushort *)(GET_PTR(_x, _y))
+#define PUT_VALUE(_x, _y, _v) *(volatile GLushort *)(GET_PTR(_x, _y)) = (_v)
+#endif /* GET_VALUE */
+
+#define INIT_MONO_PIXEL(p, color) \
+   p = PACK_COLOR_1555_REV(color[3], color[0], color[1], color[2])
+
+#define WRITE_RGBA( _x, _y, r, g, b, a )				\
+   PUT_VALUE(_x, _y, PACK_COLOR_1555_REV(a, r, g, b))			\
+
+#define WRITE_PIXEL( _x, _y, p ) PUT_VALUE(_x, _y, p)
+
+#define READ_RGBA( rgba, _x, _y )					\
+   do {									\
+      GLushort p = GET_VALUE(_x, _y);					\
+      p = p << 8 | p >> 8;						\
+      rgba[0] = ((p >> 7) & 0xf8) * 255 / 0xf8;				\
+      rgba[1] = ((p >> 2) & 0xf8) * 255 / 0xf8;				\
+      rgba[2] = ((p << 3) & 0xf8) * 255 / 0xf8;				\
+      rgba[3] = ((p >> 15) & 0x1) * 0xff;				\
+   } while (0)
+
+#elif (SPANTMP_PIXEL_FMT == GL_BGRA) && (SPANTMP_PIXEL_TYPE == GL_UNSIGNED_INT_8_8_8_8_REV)
+
+/**
+ ** GL_BGRA, GL_UNSIGNED_INT_8_8_8_8_REV
+ **/
+
+#ifndef GET_VALUE
+#ifndef GET_PTR
+#define GET_PTR(_x, _y) (     buf + (_x) * 4 + (_y) * pitch)
+#endif
+
+#define GET_VALUE(_x, _y) *(volatile GLuint *)(GET_PTR(_x, _y))
+#define PUT_VALUE(_x, _y, _v) *(volatile GLuint *)(GET_PTR(_x, _y)) = (_v)
+#endif /* GET_VALUE */
+
+# define INIT_MONO_PIXEL(p, color)                       \
+     p = PACK_COLOR_8888(color[3], color[0], color[1], color[2]) 
+
+# define WRITE_RGBA(_x, _y, r, g, b, a)                                 \
+   PUT_VALUE(_x, _y, ((r << 16) |					\
+		      (g << 8) |					\
+		      (b << 0) |					\
+		      (a << 24)))
+
+#define WRITE_PIXEL(_x, _y, p) PUT_VALUE(_x, _y, p)
+
+# if defined( USE_X86_ASM )
+#  define READ_RGBA(rgba, _x, _y)                                       \
+    do {                                                                \
+       GLuint p = GET_VALUE(_x, _y);					\
+       __asm__ __volatile__( "bswap	%0; rorl $8, %0"                \
+				: "=r" (p) : "0" (p) );                 \
+       ((GLuint *)rgba)[0] = p;                                         \
+    } while (0)
+# elif defined( MESA_BIG_ENDIAN )
+    /* On PowerPC with GCC 3.4.2 the shift madness below becomes a single
+     * rotlwi instruction.  It also produces good code on SPARC.
+     */
+#  define READ_RGBA( rgba, _x, _y )				        \
+     do {								\
+        GLuint p = GET_VALUE(_x, _y);					\
+        GLuint t = p;                                                   \
+        *((uint32_t *) rgba) = (t >> 24) | (p << 8);                    \
+     } while (0)
+# else
+#  define READ_RGBA( rgba, _x, _y )				        \
+     do {								\
+        GLuint p = GET_VALUE(_x, _y);					\
+	rgba[0] = (p >> 16) & 0xff;					\
+	rgba[1] = (p >>  8) & 0xff;					\
+	rgba[2] = (p >>  0) & 0xff;					\
+	rgba[3] = (p >> 24) & 0xff;					\
+     } while (0)
+# endif
+
+#elif (SPANTMP_PIXEL_FMT == GL_BGRA) && (SPANTMP_PIXEL_TYPE == GL_UNSIGNED_INT_8_8_8_8)
+
+/**
+ ** GL_BGRA, GL_UNSIGNED_INT_8_8_8_8
+ **/
+
+#ifndef GET_VALUE
+#ifndef GET_PTR
+#define GET_PTR(_x, _y) (     buf + (_x) * 4 + (_y) * pitch)
+#endif
+
+#define GET_VALUE(_x, _y) *(volatile GLuint *)(GET_PTR(_x, _y))
+#define PUT_VALUE(_x, _y, _v) *(volatile GLuint *)(GET_PTR(_x, _y)) = (_v)
+#endif /* GET_VALUE */
+
+# define INIT_MONO_PIXEL(p, color)                       \
+     p = PACK_COLOR_8888(color[2], color[1], color[0], color[3]) 
+
+# define WRITE_RGBA(_x, _y, r, g, b, a)                                 \
+   PUT_VALUE(_x, _y, ((r << 8) |					\
+		      (g << 16) |					\
+		      (b << 24) |					\
+		      (a << 0)))
+
+#define WRITE_PIXEL(_x, _y, p) PUT_VALUE(_x, _y, p)
+
+# if defined( USE_X86_ASM )
+#  define READ_RGBA(rgba, _x, _y)                                       \
+    do {                                                                \
+       GLuint p = GET_VALUE(_x, _y);					\
+       __asm__ __volatile__( "rorl $8, %0"				\
+				: "=r" (p) : "0" (p) );                 \
+       ((GLuint *)rgba)[0] = p;                                         \
+    } while (0)
+# elif defined( MESA_BIG_ENDIAN )
+    /* On PowerPC with GCC 3.4.2 the shift madness below becomes a single
+     * rotlwi instruction.  It also produces good code on SPARC.
+     */
+#  define READ_RGBA( rgba, _x, _y )				        \
+     do {								\
+        GLuint p = CPU_TO_LE32(GET_VALUE(_x, _y));                      \
+        GLuint t = p;                                                   \
+        *((uint32_t *) rgba) = (t >> 24) | (p << 8);                    \
+     } while (0)
+# else
+#  define READ_RGBA( rgba, _x, _y )				        \
+     do {								\
+        GLuint p = GET_VALUE(_x, _y);					\
+	rgba[0] = (p >>  8) & 0xff;					\
+	rgba[1] = (p >> 16) & 0xff;					\
+	rgba[2] = (p >> 24) & 0xff;					\
+	rgba[3] = (p >>  0) & 0xff;					\
+     } while (0)
+# endif
+
+#elif (SPANTMP_PIXEL_FMT == GL_BGR) && (SPANTMP_PIXEL_TYPE == GL_UNSIGNED_INT_8_8_8_8_REV)
+
+/**
+ ** GL_BGR, GL_UNSIGNED_INT_8_8_8_8_REV
+ **
+ ** This is really for MESA_FORMAT_XRGB8888.  The spantmp code needs to be
+ ** kicked to the curb, and we need to just code-gen this.
+ **/
+
+#ifndef GET_VALUE
+#ifndef GET_PTR
+#define GET_PTR(_x, _y) (     buf + (_x) * 4 + (_y) * pitch)
+#endif
+
+#define GET_VALUE(_x, _y) *(volatile GLuint *)(GET_PTR(_x, _y))
+#define PUT_VALUE(_x, _y, _v) *(volatile GLuint *)(GET_PTR(_x, _y)) = (_v)
+#endif /* GET_VALUE */
+
+# define INIT_MONO_PIXEL(p, color)                       \
+     p = PACK_COLOR_8888(0xff, color[0], color[1], color[2])
+
+# define WRITE_RGBA(_x, _y, r, g, b, a)					\
+   PUT_VALUE(_x, _y, ((r << 16) |					\
+		      (g << 8) |					\
+		      (b << 0) |					\
+		      (0xff << 24)))
+
+#define WRITE_PIXEL(_x, _y, p) PUT_VALUE(_x, _y, p)
+
+# if defined( USE_X86_ASM )
+#  define READ_RGBA(rgba, _x, _y)                                       \
+    do {                                                                \
+       GLuint p = GET_VALUE(_x, _y);					\
+       __asm__ __volatile__( "bswap	%0; rorl $8, %0"                \
+				: "=r" (p) : "0" (p) );                 \
+       ((GLuint *)rgba)[0] = p | 0xff000000;				\
+    } while (0)
+# elif defined( MESA_BIG_ENDIAN )
+    /* On PowerPC with GCC 3.4.2 the shift madness below becomes a single
+     * rotlwi instruction.  It also produces good code on SPARC.
+     */
+#  define READ_RGBA( rgba, _x, _y )				        \
+     do {								\
+        GLuint p = GET_VALUE(_x, _y);					\
+        *((uint32_t *) rgba) = (p << 8) | 0xff;				\
+     } while (0)
+# else
+#  define READ_RGBA( rgba, _x, _y )				        \
+     do {								\
+        GLuint p = GET_VALUE(_x, _y);					\
+	rgba[0] = (p >> 16) & 0xff;					\
+	rgba[1] = (p >>  8) & 0xff;					\
+	rgba[2] = (p >>  0) & 0xff;					\
+	rgba[3] = 0xff;							\
+     } while (0)
+# endif
+
+#elif (SPANTMP_PIXEL_FMT == GL_ALPHA) && (SPANTMP_PIXEL_TYPE == GL_UNSIGNED_BYTE)
+
+/**
+ ** GL_ALPHA, GL_UNSIGNED_BYTE
+ **/
+
+#ifndef GET_VALUE
+#ifndef GET_PTR
+#define GET_PTR(_x, _y) (     buf + (_x) + (_y) * pitch)
+#endif
+
+#define GET_VALUE(_x, _y) *(volatile GLubyte *)(GET_PTR(_x, _y))
+#define PUT_VALUE(_x, _y, _v) *(volatile GLubyte *)(GET_PTR(_x, _y)) = (_v)
+#endif /* GET_VALUE */
+
+# define INIT_MONO_PIXEL(p, color)                       \
+     p = color[3]
+
+# define WRITE_RGBA(_x, _y, r, g, b, a)                                 \
+   PUT_VALUE(_x, _y, a | (r & 0 /* quiet warnings */))
+
+#define WRITE_PIXEL(_x, _y, p) PUT_VALUE(_x, _y, p)
+
+#define READ_RGBA( rgba, _x, _y )				        \
+     do {								\
+        GLubyte p = GET_VALUE(_x, _y);					\
+	rgba[0] = 0;							\
+	rgba[1] = 0;							\
+	rgba[2] = 0;							\
+	rgba[3] = p;							\
+     } while (0)
+
+#else
+#error SPANTMP_PIXEL_FMT must be set to a valid value!
+#endif
+
+
+
+/**
+ ** Assembly routines.
+ **/
+
+#if defined( USE_MMX_ASM ) || defined( USE_SSE_ASM )
+#include "x86/read_rgba_span_x86.h"
+#include "x86/common_x86_asm.h"
+#endif
+
+static void TAG(WriteRGBASpan)( struct gl_context *ctx,
+                                struct gl_renderbuffer *rb,
+				GLuint n, GLint x, GLint y,
+				const void *values, const GLubyte mask[] )
+{
+   (void) ctx;
+
+   HW_WRITE_LOCK()
+      {
+         const GLubyte (*rgba)[4] = (const GLubyte (*)[4]) values;
+	 GLint x1;
+	 GLint n1;
+	 LOCAL_VARS;
+
+	 y = Y_FLIP(y);
+
+	 HW_WRITE_CLIPLOOP()
+	    {
+	       GLint i = 0;
+	       CLIPSPAN(x,y,n,x1,n1,i);
+
+	       if (DBG) fprintf(stderr, "WriteRGBASpan %d..%d (x1 %d)\n",
+				(int)i, (int)n1, (int)x1);
+
+	       if (mask)
+	       {
+		  for (;n1>0;i++,x1++,n1--)
+		     if (mask[i])
+			WRITE_RGBA( x1, y,
+				    rgba[i][0], rgba[i][1],
+				    rgba[i][2], rgba[i][3] );
+	       }
+	       else
+	       {
+		  for (;n1>0;i++,x1++,n1--)
+		     WRITE_RGBA( x1, y,
+				 rgba[i][0], rgba[i][1],
+				 rgba[i][2], rgba[i][3] );
+	       }
+	    }
+	 HW_ENDCLIPLOOP();
+      }
+   HW_WRITE_UNLOCK();
+}
+
+static void TAG(WriteRGBSpan)( struct gl_context *ctx,
+                               struct gl_renderbuffer *rb,
+			       GLuint n, GLint x, GLint y,
+			       const void *values, const GLubyte mask[] )
+{
+   (void) ctx;
+
+   HW_WRITE_LOCK()
+      {
+         const GLubyte (*rgb)[3] = (const GLubyte (*)[3]) values;
+	 GLint x1;
+	 GLint n1;
+	 LOCAL_VARS;
+
+	 y = Y_FLIP(y);
+
+	 HW_WRITE_CLIPLOOP()
+	    {
+	       GLint i = 0;
+	       CLIPSPAN(x,y,n,x1,n1,i);
+
+	       if (DBG) fprintf(stderr, "WriteRGBSpan %d..%d (x1 %d)\n",
+				(int)i, (int)n1, (int)x1);
+
+	       if (mask)
+	       {
+		  for (;n1>0;i++,x1++,n1--)
+		     if (mask[i])
+			WRITE_RGBA( x1, y, rgb[i][0], rgb[i][1], rgb[i][2], 255 );
+	       }
+	       else
+	       {
+		  for (;n1>0;i++,x1++,n1--)
+		     WRITE_RGBA( x1, y, rgb[i][0], rgb[i][1], rgb[i][2], 255 );
+	       }
+	    }
+	 HW_ENDCLIPLOOP();
+      }
+   HW_WRITE_UNLOCK();
+}
+
+static void TAG(WriteRGBAPixels)( struct gl_context *ctx,
+                                  struct gl_renderbuffer *rb,
+                                  GLuint n, const GLint x[], const GLint y[],
+                                  const void *values, const GLubyte mask[] )
+{
+   (void) ctx;
+
+   HW_WRITE_LOCK()
+      {
+         const GLubyte (*rgba)[4] = (const GLubyte (*)[4]) values;
+	 GLint i;
+	 LOCAL_VARS;
+
+	 if (DBG) fprintf(stderr, "WriteRGBAPixels\n");
+
+	 HW_WRITE_CLIPLOOP()
+	    {
+	       if (mask)
+	       {
+	          for (i=0;i<n;i++)
+	          {
+		     if (mask[i]) {
+		        const int fy = Y_FLIP(y[i]);
+		        if (CLIPPIXEL(x[i],fy))
+			   WRITE_RGBA( x[i], fy,
+				       rgba[i][0], rgba[i][1],
+				       rgba[i][2], rgba[i][3] );
+		     }
+	          }
+	       }
+	       else
+	       {
+	          for (i=0;i<n;i++)
+	          {
+		     const int fy = Y_FLIP(y[i]);
+		     if (CLIPPIXEL(x[i],fy))
+			WRITE_RGBA( x[i], fy,
+				    rgba[i][0], rgba[i][1],
+				    rgba[i][2], rgba[i][3] );
+	          }
+	       }
+	    }
+	 HW_ENDCLIPLOOP();
+      }
+   HW_WRITE_UNLOCK();
+}
+
+
+static void TAG(WriteMonoRGBASpan)( struct gl_context *ctx,	
+                                    struct gl_renderbuffer *rb,
+				    GLuint n, GLint x, GLint y, 
+				    const void *value, const GLubyte mask[] )
+{
+   (void) ctx;
+
+   HW_WRITE_LOCK()
+      {
+         const GLubyte *color = (const GLubyte *) value;
+	 GLint x1;
+	 GLint n1;
+	 LOCAL_VARS;
+	 INIT_MONO_PIXEL(p, color);
+
+	 y = Y_FLIP( y );
+
+	 if (DBG) fprintf(stderr, "WriteMonoRGBASpan\n");
+
+	 HW_WRITE_CLIPLOOP()
+	    {
+	       GLint i = 0;
+	       CLIPSPAN(x,y,n,x1,n1,i);
+	       if (mask)
+	       {
+	          for (;n1>0;i++,x1++,n1--)
+		     if (mask[i])
+		        WRITE_PIXEL( x1, y, p );
+	       }
+	       else
+	       {
+	          for (;n1>0;i++,x1++,n1--)
+		     WRITE_PIXEL( x1, y, p );
+	       }
+	    }
+	 HW_ENDCLIPLOOP();
+      }
+   HW_WRITE_UNLOCK();
+}
+
+
+static void TAG(WriteMonoRGBAPixels)( struct gl_context *ctx,
+                                      struct gl_renderbuffer *rb,
+				      GLuint n,
+				      const GLint x[], const GLint y[],
+				      const void *value,
+				      const GLubyte mask[] ) 
+{
+   (void) ctx;
+
+   HW_WRITE_LOCK()
+      {
+         const GLubyte *color = (const GLubyte *) value;
+	 GLint i;
+	 LOCAL_VARS;
+	 INIT_MONO_PIXEL(p, color);
+
+	 if (DBG) fprintf(stderr, "WriteMonoRGBAPixels\n");
+
+	 HW_WRITE_CLIPLOOP()
+	    {
+	       if (mask)
+	       {
+		  for (i=0;i<n;i++)
+		     if (mask[i]) {
+			int fy = Y_FLIP(y[i]);
+			if (CLIPPIXEL( x[i], fy ))
+			   WRITE_PIXEL( x[i], fy, p );
+		     }
+	       }
+	       else
+	       {
+		  for (i=0;i<n;i++) {
+		     int fy = Y_FLIP(y[i]);
+		     if (CLIPPIXEL( x[i], fy ))
+			WRITE_PIXEL( x[i], fy, p );
+		  }
+	       }
+	    }
+	 HW_ENDCLIPLOOP();
+      }
+   HW_WRITE_UNLOCK();
+}
+
+
+static void TAG(ReadRGBASpan)( struct gl_context *ctx,
+                               struct gl_renderbuffer *rb,
+			       GLuint n, GLint x, GLint y, void *values)
+{
+   (void) ctx;
+
+   HW_READ_LOCK()
+      {
+         GLubyte (*rgba)[4] = (GLubyte (*)[4]) values;
+	 GLint x1,n1;
+	 LOCAL_VARS;
+
+	 y = Y_FLIP(y);
+
+	 if (DBG) fprintf(stderr, "ReadRGBASpan\n");
+
+	 HW_READ_CLIPLOOP()
+	    {
+	       GLint i = 0;
+	       CLIPSPAN(x,y,n,x1,n1,i);
+	       for (;n1>0;i++,x1++,n1--)
+		  READ_RGBA( rgba[i], x1, y );
+	    }
+         HW_ENDCLIPLOOP();
+      }
+   HW_READ_UNLOCK();
+}
+
+
+#if defined(GET_PTR) && \
+   defined(USE_MMX_ASM) && \
+   (((SPANTMP_PIXEL_FMT == GL_BGRA) && \
+	(SPANTMP_PIXEL_TYPE == GL_UNSIGNED_INT_8_8_8_8_REV)) || \
+    ((SPANTMP_PIXEL_FMT == GL_RGB) && \
+	(SPANTMP_PIXEL_TYPE == GL_UNSIGNED_SHORT_5_6_5)))
+static void TAG2(ReadRGBASpan,_MMX)( struct gl_context *ctx,
+                                     struct gl_renderbuffer *rb,
+                                     GLuint n, GLint x, GLint y, void *values)
+{
+#ifndef USE_INNER_EMMS
+   /* The EMMS instruction is directly in-lined here because using GCC's
+    * built-in _mm_empty function was found to utterly destroy performance.
+    */
+   __asm__ __volatile__( "emms" );
+#endif
+
+   (void) ctx;
+
+   HW_READ_LOCK()
+     {
+        GLubyte (*rgba)[4] = (GLubyte (*)[4]) values;
+	GLint x1,n1;
+	LOCAL_VARS;
+
+	y = Y_FLIP(y);
+
+	if (DBG) fprintf(stderr, "ReadRGBASpan\n");
+
+	HW_READ_CLIPLOOP()
+	  {
+	     GLint i = 0;
+	     CLIPSPAN(x,y,n,x1,n1,i);
+
+	       {
+		  const void * src = GET_PTR( x1, y );
+#if (SPANTMP_PIXEL_FMT == GL_RGB) && \
+		  (SPANTMP_PIXEL_TYPE == GL_UNSIGNED_SHORT_5_6_5)
+		  _generic_read_RGBA_span_RGB565_MMX( src, rgba[i], n1 );
+#else
+		  _generic_read_RGBA_span_BGRA8888_REV_MMX( src, rgba[i], n1 );
+#endif
+	       }
+	  }
+	HW_ENDCLIPLOOP();
+     }
+   HW_READ_UNLOCK();
+#ifndef USE_INNER_EMMS
+   __asm__ __volatile__( "emms" );
+#endif
+}
+#endif
+
+
+#if defined(GET_PTR) &&	\
+   defined(USE_SSE_ASM) && \
+   (SPANTMP_PIXEL_FMT == GL_BGRA) && \
+     (SPANTMP_PIXEL_TYPE == GL_UNSIGNED_INT_8_8_8_8_REV)
+static void TAG2(ReadRGBASpan,_SSE2)( struct gl_context *ctx,
+                                      struct gl_renderbuffer *rb,
+                                      GLuint n, GLint x, GLint y,
+                                      void *values)
+{
+   (void) ctx;
+
+   HW_READ_LOCK()
+     {
+        GLubyte (*rgba)[4] = (GLubyte (*)[4]) values;
+	GLint x1,n1;
+	LOCAL_VARS;
+
+	y = Y_FLIP(y);
+
+	if (DBG) fprintf(stderr, "ReadRGBASpan\n");
+
+	HW_READ_CLIPLOOP()
+	  {
+	     GLint i = 0;
+	     CLIPSPAN(x,y,n,x1,n1,i);
+
+	       {
+		  const void * src = GET_PTR( x1, y );
+		  _generic_read_RGBA_span_BGRA8888_REV_SSE2( src, rgba[i], n1 );
+	       }
+	  }
+	HW_ENDCLIPLOOP();
+     }
+   HW_READ_UNLOCK();
+}
+#endif
+
+#if defined(GET_PTR) &&	\
+   defined(USE_SSE_ASM) && \
+   (SPANTMP_PIXEL_FMT == GL_BGRA) && \
+     (SPANTMP_PIXEL_TYPE == GL_UNSIGNED_INT_8_8_8_8_REV)
+static void TAG2(ReadRGBASpan,_SSE)( struct gl_context *ctx,
+                                     struct gl_renderbuffer *rb,
+                                     GLuint n, GLint x, GLint y,
+                                     void *values)
+{
+#ifndef USE_INNER_EMMS
+   /* The EMMS instruction is directly in-lined here because using GCC's
+    * built-in _mm_empty function was found to utterly destroy performance.
+    */
+   __asm__ __volatile__( "emms" );
+#endif
+
+   (void) ctx;
+
+   HW_READ_LOCK()
+     {
+        GLubyte (*rgba)[4] = (GLubyte (*)[4]) values;
+	GLint x1,n1;
+	LOCAL_VARS;
+
+	y = Y_FLIP(y);
+
+	if (DBG) fprintf(stderr, "ReadRGBASpan\n");
+
+	HW_READ_CLIPLOOP()
+	  {
+	     GLint i = 0;
+	     CLIPSPAN(x,y,n,x1,n1,i);
+
+	       {
+		  const void * src = GET_PTR( x1, y );
+		  _generic_read_RGBA_span_BGRA8888_REV_SSE( src, rgba[i], n1 );
+	       }
+	  }
+	HW_ENDCLIPLOOP();
+     }
+   HW_READ_UNLOCK();
+#ifndef USE_INNER_EMMS
+   __asm__ __volatile__( "emms" );
+#endif
+}
+#endif
+
+
+static void TAG(ReadRGBAPixels)( struct gl_context *ctx,
+                                 struct gl_renderbuffer *rb,
+				 GLuint n, const GLint x[], const GLint y[],
+				 void *values )
+{
+   (void) ctx;
+
+   HW_READ_LOCK()
+      {
+         GLubyte (*rgba)[4] = (GLubyte (*)[4]) values;
+	 GLint i;
+	 LOCAL_VARS;
+
+	 if (DBG) fprintf(stderr, "ReadRGBAPixels\n");
+
+	 HW_READ_CLIPLOOP()
+	    {
+               for (i=0;i<n;i++) {
+                  int fy = Y_FLIP( y[i] );
+                     if (CLIPPIXEL( x[i], fy ))
+                        READ_RGBA( rgba[i], x[i], fy );
+               }
+	    }
+	 HW_ENDCLIPLOOP();
+      }
+   HW_READ_UNLOCK();
+}
+
+static void TAG(InitPointers)(struct gl_renderbuffer *rb)
+{
+   rb->PutRow = TAG(WriteRGBASpan);
+   rb->PutRowRGB = TAG(WriteRGBSpan);
+   rb->PutMonoRow = TAG(WriteMonoRGBASpan);
+   rb->PutValues = TAG(WriteRGBAPixels);
+   rb->PutMonoValues = TAG(WriteMonoRGBAPixels);
+   rb->GetValues = TAG(ReadRGBAPixels);
+
+#if defined(GET_PTR)
+#if defined(USE_SSE_ASM) && \
+   (SPANTMP_PIXEL_FMT == GL_BGRA) && \
+     (SPANTMP_PIXEL_TYPE == GL_UNSIGNED_INT_8_8_8_8_REV)
+   if ( cpu_has_xmm2 ) {
+      if (DBG) fprintf( stderr, "Using %s version of GetRow\n", "SSE2" );
+      rb->GetRow = TAG2(ReadRGBASpan, _SSE2);
+   }
+   else
+#endif
+#if defined(USE_SSE_ASM) && \
+   (SPANTMP_PIXEL_FMT == GL_BGRA) && \
+     (SPANTMP_PIXEL_TYPE == GL_UNSIGNED_INT_8_8_8_8_REV)
+   if ( cpu_has_xmm ) {
+      if (DBG) fprintf( stderr, "Using %s version of GetRow\n", "SSE" );
+      rb->GetRow = TAG2(ReadRGBASpan, _SSE);
+   }
+   else
+#endif
+#if defined(USE_MMX_ASM) && \
+   (((SPANTMP_PIXEL_FMT == GL_BGRA) && \
+	(SPANTMP_PIXEL_TYPE == GL_UNSIGNED_INT_8_8_8_8_REV)) || \
+    ((SPANTMP_PIXEL_FMT == GL_RGB) && \
+	(SPANTMP_PIXEL_TYPE == GL_UNSIGNED_SHORT_5_6_5)))
+   if ( cpu_has_mmx ) {
+      if (DBG) fprintf( stderr, "Using %s version of GetRow\n", "MMX" );
+      rb->GetRow = TAG2(ReadRGBASpan, _MMX);
+   }
+   else
+#endif
+#endif /* GET_PTR */
+   {
+      if (DBG) fprintf( stderr, "Using %s version of GetRow\n", "C" );
+      rb->GetRow = TAG(ReadRGBASpan);
+   }
+
+}
+
+
+#undef INIT_MONO_PIXEL
+#undef WRITE_PIXEL
+#undef WRITE_RGBA
+#undef READ_RGBA
+#undef TAG
+#undef TAG2
+#undef GET_VALUE
+#undef PUT_VALUE
+#undef GET_PTR
+#undef SPANTMP_PIXEL_FMT
+#undef SPANTMP_PIXEL_TYPE