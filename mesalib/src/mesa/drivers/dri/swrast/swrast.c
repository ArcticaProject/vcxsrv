/*
 * Copyright 2008, 2010 George Sapountzis <gsapountzis@gmail.com>
 *
 * Permission is hereby granted, free of charge, to any person obtaining a
 * copy of this software and associated documentation files (the "Software"),
 * to deal in the Software without restriction, including without limitation
 * the rights to use, copy, modify, merge, publish, distribute, sublicense,
 * and/or sell copies of the Software, and to permit persons to whom the
 * Software is furnished to do so, subject to the following conditions:
 *
 * The above copyright notice and this permission notice shall be included
 * in all copies or substantial portions of the Software.
 *
 * THE SOFTWARE IS PROVIDED "AS IS", WITHOUT WARRANTY OF ANY KIND, EXPRESS
 * OR IMPLIED, INCLUDING BUT NOT LIMITED TO THE WARRANTIES OF MERCHANTABILITY,
 * FITNESS FOR A PARTICULAR PURPOSE AND NONINFRINGEMENT.  IN NO EVENT SHALL
 * THE AUTHORS OR COPYRIGHT HOLDERS BE LIABLE FOR ANY CLAIM, DAMAGES OR
 * OTHER LIABILITY, WHETHER IN AN ACTION OF CONTRACT, TORT OR OTHERWISE,
 * ARISING FROM, OUT OF OR IN CONNECTION WITH THE SOFTWARE OR THE USE OR
 * OTHER DEALINGS IN THE SOFTWARE.
 */

/*
 * DRI software rasterizer
 *
 * This is the mesa swrast module packaged into a DRI driver structure.
 *
 * The front-buffer is allocated by the loader. The loader provides read/write
 * callbacks for access to the front-buffer. The driver uses a scratch row for
 * front-buffer rendering to avoid repeated calls to the loader.
 *
 * The back-buffer is allocated by the driver and is private.
 */

#ifdef _MSC_VER
#define WIN32_LEAN_AND_MEAN 1
#include <windows.h>
#endif

#include "main/api_exec.h"
#include "main/context.h"
#include "main/extensions.h"
#include "main/formats.h"
#include "main/framebuffer.h"
#include "main/imports.h"
#include "main/renderbuffer.h"
#include "main/version.h"
#include "main/vtxfmt.h"
#include "swrast/swrast.h"
#include "swrast/s_renderbuffer.h"
#include "swrast_setup/swrast_setup.h"
#include "tnl/tnl.h"
#include "tnl/t_context.h"
#include "tnl/t_pipeline.h"
#include "vbo/vbo.h"
#include "drivers/common/driverfuncs.h"
#include "drivers/common/meta.h"
#include "utils.h"

#include "main/teximage.h"
#include "main/texformat.h"
#include "main/texstate.h"

#include "swrast_priv.h"
#include "swrast/s_context.h"

PUBLIC const __DRIextension **__driDriverGetExtensions_swrast(void);

/**
 * Screen and config-related functions
 */

static void swrastSetTexBuffer2(__DRIcontext *pDRICtx, GLint target,
				GLint texture_format, __DRIdrawable *dPriv)
{
    struct dri_context *dri_ctx;
    int x, y, w, h;
    __DRIscreen *sPriv = dPriv->driScreenPriv;
    struct gl_texture_unit *texUnit;
    struct gl_texture_object *texObj;
    struct gl_texture_image *texImage;
    struct swrast_texture_image *swImage;
    uint32_t internalFormat;
    gl_format texFormat;

    dri_ctx = (struct dri_context *)pDRICtx->driverPrivate;

    internalFormat = (texture_format == __DRI_TEXTURE_FORMAT_RGB ? 3 : 4);

    texUnit = _mesa_get_current_tex_unit(&dri_ctx->Base);
    texObj = _mesa_select_tex_object(&dri_ctx->Base, texUnit, target);
    texImage = _mesa_get_tex_image(&dri_ctx->Base, texObj, target, 0);
    swImage = swrast_texture_image(texImage);

    _mesa_lock_texture(&dri_ctx->Base, texObj);

    sPriv->swrast_loader->getDrawableInfo(dPriv, &x, &y, &w, &h, dPriv->loaderPrivate);

    if (texture_format == __DRI_TEXTURE_FORMAT_RGB)
	texFormat = MESA_FORMAT_XRGB8888;
    else
	texFormat = MESA_FORMAT_ARGB8888;

    _mesa_init_teximage_fields(&dri_ctx->Base, texImage,
			       w, h, 1, 0, internalFormat, texFormat);

    sPriv->swrast_loader->getImage(dPriv, x, y, w, h, (char *)swImage->Buffer,
				   dPriv->loaderPrivate);

    _mesa_unlock_texture(&dri_ctx->Base, texObj);
}

static void swrastSetTexBuffer(__DRIcontext *pDRICtx, GLint target,
			       __DRIdrawable *dPriv)
{
    swrastSetTexBuffer2(pDRICtx, target, __DRI_TEXTURE_FORMAT_RGBA, dPriv);
}

static const __DRItexBufferExtension swrastTexBufferExtension = {
    { __DRI_TEX_BUFFER, __DRI_TEX_BUFFER_VERSION },
    swrastSetTexBuffer,
    swrastSetTexBuffer2,
};

static const __DRIextension *dri_screen_extensions[] = {
    &swrastTexBufferExtension.base,
    NULL
};

static __DRIconfig **
swrastFillInModes(__DRIscreen *psp,
		  unsigned pixel_bits, unsigned depth_bits,
		  unsigned stencil_bits, GLboolean have_back_buffer)
{
    __DRIconfig **configs;
    unsigned depth_buffer_factor;
    unsigned back_buffer_factor;
    gl_format format;

    /* GLX_SWAP_COPY_OML is only supported because the Intel driver doesn't
     * support pageflipping at all.
     */
    static const GLenum back_buffer_modes[] = {
	GLX_NONE, GLX_SWAP_UNDEFINED_OML
    };

    uint8_t depth_bits_array[4];
    uint8_t stencil_bits_array[4];
    uint8_t msaa_samples_array[1];

    (void) psp;
    (void) have_back_buffer;

    depth_bits_array[0] = 0;
    depth_bits_array[1] = 0;
    depth_bits_array[2] = depth_bits;
    depth_bits_array[3] = depth_bits;

    /* Just like with the accumulation buffer, always provide some modes
     * with a stencil buffer.
     */
    stencil_bits_array[0] = 0;
    stencil_bits_array[1] = (stencil_bits == 0) ? 8 : stencil_bits;
    stencil_bits_array[2] = 0;
    stencil_bits_array[3] = (stencil_bits == 0) ? 8 : stencil_bits;

    msaa_samples_array[0] = 0;

    depth_buffer_factor = 4;
    back_buffer_factor = 2;

    switch (pixel_bits) {
    case 16:
	format = MESA_FORMAT_RGB565;
	break;
    case 24:
        format = MESA_FORMAT_XRGB8888;
	break;
    case 32:
	format = MESA_FORMAT_ARGB8888;
	break;
    default:
	fprintf(stderr, "[%s:%u] bad depth %d\n", __FUNCTION__, __LINE__,
		pixel_bits);
	return NULL;
    }

    configs = driCreateConfigs(format,
			       depth_bits_array, stencil_bits_array,
			       depth_buffer_factor, back_buffer_modes,
			       back_buffer_factor, msaa_samples_array, 1,
			       GL_TRUE);
    if (configs == NULL) {
	fprintf(stderr, "[%s:%u] Error creating FBConfig!\n", __FUNCTION__,
		__LINE__);
	return NULL;
    }

    return configs;
}

static const __DRIconfig **
dri_init_screen(__DRIscreen * psp)
{
    __DRIconfig **configs16, **configs24, **configs32;

    TRACE;

    psp->max_gl_compat_version = 21;
    psp->max_gl_es1_version = 11;
    psp->max_gl_es2_version = 20;

    psp->extensions = dri_screen_extensions;

    configs16 = swrastFillInModes(psp, 16, 16, 0, 1);
    configs24 = swrastFillInModes(psp, 24, 24, 8, 1);
    configs32 = swrastFillInModes(psp, 32, 24, 8, 1);

    configs24 = driConcatConfigs(configs16, configs24);
    configs32 = driConcatConfigs(configs24, configs32);

    return (const __DRIconfig **)configs32;
}

static void
dri_destroy_screen(__DRIscreen * sPriv)
{
    TRACE;
    (void) sPriv;
}


/**
 * Framebuffer and renderbuffer-related functions.
 */

static GLuint
choose_pixel_format(const struct gl_config *v)
{
    int depth = v->rgbBits;

    if (depth == 32
	&& v->redMask   == 0xff0000
	&& v->greenMask == 0x00ff00
	&& v->blueMask  == 0x0000ff)
	return PF_A8R8G8B8;
    else if (depth == 24
	     && v->redMask   == 0xff0000
	     && v->greenMask == 0x00ff00
	     && v->blueMask  == 0x0000ff)
	return PF_X8R8G8B8;
    else if (depth == 16
	     && v->redMask   == 0xf800
	     && v->greenMask == 0x07e0
	     && v->blueMask  == 0x001f)
	return PF_R5G6B5;
    else if (depth == 8
	     && v->redMask   == 0x07
	     && v->greenMask == 0x38
	     && v->blueMask  == 0xc0)
	return PF_R3G3B2;

    _mesa_problem( NULL, "unexpected format in %s", __FUNCTION__ );
    return 0;
}

static void
swrast_delete_renderbuffer(struct gl_context *ctx, struct gl_renderbuffer *rb)
{
    struct dri_swrast_renderbuffer *xrb = dri_swrast_renderbuffer(rb);

    TRACE;

    free(xrb->Base.Buffer);
    _mesa_delete_renderbuffer(ctx, rb);
}

/* see bytes_per_line in libGL */
static INLINE int
bytes_per_line(unsigned pitch_bits, unsigned mul)
{
   unsigned mask = mul - 1;

   return ((pitch_bits + mask) & ~mask) / 8;
}

static GLboolean
swrast_alloc_front_storage(struct gl_context *ctx, struct gl_renderbuffer *rb,
			   GLenum internalFormat, GLuint width, GLuint height)
{
    struct dri_swrast_renderbuffer *xrb = dri_swrast_renderbuffer(rb);

    TRACE;

    (void) ctx;
    (void) internalFormat;

    xrb->Base.Buffer = NULL;
    rb->Width = width;
    rb->Height = height;
    xrb->pitch = bytes_per_line(width * xrb->bpp, 32);

    return GL_TRUE;
}

static GLboolean
swrast_alloc_back_storage(struct gl_context *ctx, struct gl_renderbuffer *rb,
			  GLenum internalFormat, GLuint width, GLuint height)
{
    struct dri_swrast_renderbuffer *xrb = dri_swrast_renderbuffer(rb);

    TRACE;

    free(xrb->Base.Buffer);

    swrast_alloc_front_storage(ctx, rb, internalFormat, width, height);

    xrb->Base.Buffer = (GLubyte*)malloc(height * xrb->pitch);

    return GL_TRUE;
}

static struct dri_swrast_renderbuffer *
swrast_new_renderbuffer(const struct gl_config *visual, __DRIdrawable *dPriv,
			GLboolean front)
{
    struct dri_swrast_renderbuffer *xrb = (struct dri_swrast_renderbuffer *)calloc(1, sizeof *xrb);
    struct gl_renderbuffer *rb;
    GLuint pixel_format;

    TRACE;

    if (!xrb)
	return NULL;

    rb = &xrb->Base.Base;

    _mesa_init_renderbuffer(rb, 0);

    pixel_format = choose_pixel_format(visual);

    xrb->dPriv = dPriv;
    xrb->Base.Base.Delete = swrast_delete_renderbuffer;
    if (front) {
        rb->AllocStorage = swrast_alloc_front_storage;
    }
    else {
	rb->AllocStorage = swrast_alloc_back_storage;
    }

    switch (pixel_format) {
    case PF_A8R8G8B8:
	rb->Format = MESA_FORMAT_ARGB8888;
	rb->InternalFormat = GL_RGBA;
	rb->_BaseFormat = GL_RGBA;
	xrb->bpp = 32;
	break;
    case PF_X8R8G8B8:
	rb->Format = MESA_FORMAT_ARGB8888; /* XXX */
	rb->InternalFormat = GL_RGB;
	rb->_BaseFormat = GL_RGB;
	xrb->bpp = 32;
	break;
    case PF_R5G6B5:
	rb->Format = MESA_FORMAT_RGB565;
	rb->InternalFormat = GL_RGB;
	rb->_BaseFormat = GL_RGB;
	xrb->bpp = 16;
	break;
    case PF_R3G3B2:
	rb->Format = MESA_FORMAT_RGB332;
	rb->InternalFormat = GL_RGB;
	rb->_BaseFormat = GL_RGB;
	xrb->bpp = 8;
	break;
    default:
	free(xrb);
	return NULL;
    }

    return xrb;
}

static void
swrast_map_renderbuffer(struct gl_context *ctx,
			struct gl_renderbuffer *rb,
			GLuint x, GLuint y, GLuint w, GLuint h,
			GLbitfield mode,
			GLubyte **out_map,
			GLint *out_stride)
{
   struct dri_swrast_renderbuffer *xrb = dri_swrast_renderbuffer(rb);
   GLubyte *map = xrb->Base.Buffer;
   int cpp = _mesa_get_format_bytes(rb->Format);
   int stride = rb->Width * cpp;

   if (rb->AllocStorage == swrast_alloc_front_storage) {
      __DRIdrawable *dPriv = xrb->dPriv;
      __DRIscreen *sPriv = dPriv->driScreenPriv;

      xrb->map_mode = mode;
      xrb->map_x = x;
      xrb->map_y = y;
      xrb->map_w = w;
      xrb->map_h = h;

      stride = w * cpp;
      xrb->Base.Buffer = (GLubyte*)malloc(h * stride);

      sPriv->swrast_loader->getImage(dPriv, x, rb->Height - y - h, w, h,
				     (char *) xrb->Base.Buffer,
				     dPriv->loaderPrivate);

      *out_map = xrb->Base.Buffer + (h - 1) * stride;
      *out_stride = -stride;
      return;
   }

   ASSERT(xrb->Base.Buffer);

   if (rb->AllocStorage == swrast_alloc_back_storage) {
      map += (rb->Height - 1) * stride;
      stride = -stride;
   }

   map += (GLsizei)y * stride;
   map += (GLsizei)x * cpp;

   *out_map = map;
   *out_stride = stride;
}

static void
swrast_unmap_renderbuffer(struct gl_context *ctx,
			  struct gl_renderbuffer *rb)
{
   struct dri_swrast_renderbuffer *xrb = dri_swrast_renderbuffer(rb);

   if (rb->AllocStorage == swrast_alloc_front_storage) {
      __DRIdrawable *dPriv = xrb->dPriv;
      __DRIscreen *sPriv = dPriv->driScreenPriv;

      if (xrb->map_mode & GL_MAP_WRITE_BIT) {
	 sPriv->swrast_loader->putImage(dPriv, __DRI_SWRAST_IMAGE_OP_DRAW,
					xrb->map_x, xrb->map_y,
					xrb->map_w, xrb->map_h,
					(char *) xrb->Base.Buffer,
					dPriv->loaderPrivate);
      }

      free(xrb->Base.Buffer);
      xrb->Base.Buffer = NULL;
   }
}

static GLboolean
dri_create_buffer(__DRIscreen * sPriv,
		  __DRIdrawable * dPriv,
		  const struct gl_config * visual, GLboolean isPixmap)
{
    struct dri_drawable *drawable = NULL;
    struct gl_framebuffer *fb;
    struct dri_swrast_renderbuffer *frontrb, *backrb;

    TRACE;

    (void) sPriv;
    (void) isPixmap;

    drawable = CALLOC_STRUCT(dri_drawable);
    if (drawable == NULL)
	goto drawable_fail;

    dPriv->driverPrivate = drawable;
    drawable->dPriv = dPriv;

    drawable->row = (char*)malloc(SWRAST_MAX_WIDTH * 4);
    if (drawable->row == NULL)
	goto drawable_fail;

    fb = &drawable->Base;

    /* basic framebuffer setup */
    _mesa_initialize_window_framebuffer(fb, visual);

    /* add front renderbuffer */
    frontrb = swrast_new_renderbuffer(visual, dPriv, GL_TRUE);
    _mesa_add_renderbuffer(fb, BUFFER_FRONT_LEFT, &frontrb->Base.Base);

    /* add back renderbuffer */
    if (visual->doubleBufferMode) {
	backrb = swrast_new_renderbuffer(visual, dPriv, GL_FALSE);
	_mesa_add_renderbuffer(fb, BUFFER_BACK_LEFT, &backrb->Base.Base);
    }

    /* add software renderbuffers */
    _swrast_add_soft_renderbuffers(fb,
                                   GL_FALSE, /* color */
                                   visual->haveDepthBuffer,
                                   visual->haveStencilBuffer,
                                   visual->haveAccumBuffer,
                                   GL_FALSE, /* alpha */
                                   GL_FALSE /* aux bufs */);

    return GL_TRUE;

drawable_fail:

    if (drawable)
	free(drawable->row);

    free(drawable);

    return GL_FALSE;
}

static void
dri_destroy_buffer(__DRIdrawable * dPriv)
{
    TRACE;

    if (dPriv) {
	struct dri_drawable *drawable = dri_drawable(dPriv);
	struct gl_framebuffer *fb;

	free(drawable->row);

	fb = &drawable->Base;

	fb->DeletePending = GL_TRUE;
	_mesa_reference_framebuffer(&fb, NULL);
    }
}

static void
dri_swap_buffers(__DRIdrawable * dPriv)
{
    __DRIscreen *sPriv = dPriv->driScreenPriv;

    GET_CURRENT_CONTEXT(ctx);

    struct dri_drawable *drawable = dri_drawable(dPriv);
    struct gl_framebuffer *fb;
    struct dri_swrast_renderbuffer *frontrb, *backrb;

    TRACE;

    fb = &drawable->Base;

    frontrb =
	dri_swrast_renderbuffer(fb->Attachment[BUFFER_FRONT_LEFT].Renderbuffer);
    backrb =
	dri_swrast_renderbuffer(fb->Attachment[BUFFER_BACK_LEFT].Renderbuffer);

    /* check for signle-buffered */
    if (backrb == NULL)
	return;

    /* check if swapping currently bound buffer */
    if (ctx && ctx->DrawBuffer == fb) {
	/* flush pending rendering */
	_mesa_notifySwapBuffers(ctx);
    }

    sPriv->swrast_loader->putImage(dPriv, __DRI_SWRAST_IMAGE_OP_SWAP,
				   0, 0,
				   frontrb->Base.Base.Width,
				   frontrb->Base.Base.Height,
				   (char *) backrb->Base.Buffer,
				   dPriv->loaderPrivate);
}


/**
 * General device driver functions.
 */

static void
get_window_size( struct gl_framebuffer *fb, GLsizei *w, GLsizei *h )
{
    __DRIdrawable *dPriv = swrast_drawable(fb)->dPriv;
    __DRIscreen *sPriv = dPriv->driScreenPriv;
    int x, y;

    sPriv->swrast_loader->getDrawableInfo(dPriv,
					  &x, &y, w, h,
					  dPriv->loaderPrivate);
}

static void
swrast_check_and_update_window_size( struct gl_context *ctx, struct gl_framebuffer *fb )
{
    GLsizei width, height;

    get_window_size(fb, &width, &height);
    if (fb->Width != width || fb->Height != height) {
	_mesa_resize_framebuffer(ctx, fb, width, height);
    }
}

static const GLubyte *
get_string(struct gl_context *ctx, GLenum pname)
{
    (void) ctx;
    switch (pname) {
	case GL_VENDOR:
	    return (const GLubyte *) "Mesa Project";
	case GL_RENDERER:
	    return (const GLubyte *) "Software Rasterizer";
	default:
	    return NULL;
    }
}

static void
update_state( struct gl_context *ctx, GLuint new_state )
{
    /* not much to do here - pass it on */
    _swrast_InvalidateState( ctx, new_state );
    _swsetup_InvalidateState( ctx, new_state );
    _vbo_InvalidateState( ctx, new_state );
    _tnl_InvalidateState( ctx, new_state );
}

static void
viewport(struct gl_context *ctx, GLint x, GLint y, GLsizei w, GLsizei h)
{
    struct gl_framebuffer *draw = ctx->WinSysDrawBuffer;
    struct gl_framebuffer *read = ctx->WinSysReadBuffer;

    (void) x;
    (void) y;
    (void) w;
    (void) h;
    swrast_check_and_update_window_size(ctx, draw);
    swrast_check_and_update_window_size(ctx, read);
}

static gl_format swrastChooseTextureFormat(struct gl_context * ctx,
                                           GLenum target,
					   GLint internalFormat,
					   GLenum format,
					   GLenum type)
{
    if (internalFormat == GL_RGB)
	return MESA_FORMAT_XRGB8888;
    return _mesa_choose_tex_format(ctx, target, internalFormat, format, type);
}

static void
swrast_init_driver_functions(struct dd_function_table *driver)
{
    driver->GetString = get_string;
    driver->UpdateState = update_state;
    driver->Viewport = viewport;
    driver->ChooseTextureFormat = swrastChooseTextureFormat;
    driver->MapRenderbuffer = swrast_map_renderbuffer;
    driver->UnmapRenderbuffer = swrast_unmap_renderbuffer;
}

/**
 * Context-related functions.
 */

static GLboolean
dri_create_context(gl_api api,
		   const struct gl_config * visual,
		   __DRIcontext * cPriv,
		   unsigned major_version,
		   unsigned minor_version,
		   uint32_t flags,
		   bool notify_reset,
		   unsigned *error,
		   void *sharedContextPrivate)
{
    struct dri_context *ctx = NULL;
    struct dri_context *share = (struct dri_context *)sharedContextPrivate;
    struct gl_context *mesaCtx = NULL;
    struct gl_context *sharedCtx = NULL;
    struct dd_function_table functions;

    TRACE;

    /* Flag filtering is handled in dri2CreateContextAttribs.
     */
    (void) flags;

    ctx = CALLOC_STRUCT(dri_context);
    if (ctx == NULL) {
	*error = __DRI_CTX_ERROR_NO_MEMORY;
	goto context_fail;
    }

    cPriv->driverPrivate = ctx;
    ctx->cPriv = cPriv;

    /* build table of device driver functions */
    _mesa_init_driver_functions(&functions);
    swrast_init_driver_functions(&functions);

    if (share) {
	sharedCtx = &share->Base;
    }

    mesaCtx = &ctx->Base;

    /* basic context setup */
    if (!_mesa_initialize_context(mesaCtx, api, visual, sharedCtx, &functions)) {
	*error = __DRI_CTX_ERROR_NO_MEMORY;
	goto context_fail;
    }

    driContextSetFlags(mesaCtx, flags);

    /* do bounds checking to prevent segfaults and server crashes! */
    mesaCtx->Const.CheckArrayBounds = GL_TRUE;

    /* create module contexts */
    _swrast_CreateContext( mesaCtx );
    _vbo_CreateContext( mesaCtx );
    _tnl_CreateContext( mesaCtx );
    _swsetup_CreateContext( mesaCtx );
    _swsetup_Wakeup( mesaCtx );

    /* use default TCL pipeline */
    {
       TNLcontext *tnl = TNL_CONTEXT(mesaCtx);
       tnl->Driver.RunPipeline = _tnl_run_pipeline;
    }

    _mesa_meta_init(mesaCtx);
    _mesa_enable_sw_extensions(mesaCtx);

    _mesa_compute_version(mesaCtx);

    _mesa_initialize_dispatch_tables(mesaCtx);
    _mesa_initialize_vbo_vtxfmt(mesaCtx);

    *error = __DRI_CTX_ERROR_SUCCESS;
    return GL_TRUE;

context_fail:

    free(ctx);

    return GL_FALSE;
}

static void
dri_destroy_context(__DRIcontext * cPriv)
{
    TRACE;

    if (cPriv) {
	struct dri_context *ctx = dri_context(cPriv);
	struct gl_context *mesaCtx;

	mesaCtx = &ctx->Base;

        _mesa_meta_free(mesaCtx);
	_swsetup_DestroyContext( mesaCtx );
	_swrast_DestroyContext( mesaCtx );
	_tnl_DestroyContext( mesaCtx );
	_vbo_DestroyContext( mesaCtx );
	_mesa_destroy_context( mesaCtx );
    }
}

static GLboolean
dri_make_current(__DRIcontext * cPriv,
		 __DRIdrawable * driDrawPriv,
		 __DRIdrawable * driReadPriv)
{
    struct gl_context *mesaCtx;
    struct gl_framebuffer *mesaDraw;
    struct gl_framebuffer *mesaRead;
    TRACE;

    if (cPriv) {
	struct dri_context *ctx = dri_context(cPriv);
	struct dri_drawable *draw;
	struct dri_drawable *read;

	if (!driDrawPriv || !driReadPriv)
	    return GL_FALSE;

	draw = dri_drawable(driDrawPriv);
	read = dri_drawable(driReadPriv);
	mesaCtx = &ctx->Base;
	mesaDraw = &draw->Base;
	mesaRead = &read->Base;

	/* check for same context and buffer */
	if (mesaCtx == _mesa_get_current_context()
	    && mesaCtx->DrawBuffer == mesaDraw
	    && mesaCtx->ReadBuffer == mesaRead) {
	    return GL_TRUE;
	}

	_glapi_check_multithread();

	swrast_check_and_update_window_size(mesaCtx, mesaDraw);
	if (mesaRead != mesaDraw)
	    swrast_check_and_update_window_size(mesaCtx, mesaRead);

	_mesa_make_current( mesaCtx,
			    mesaDraw,
			    mesaRead );
    }
    else {
	/* unbind */
	_mesa_make_current( NULL, NULL, NULL );
    }

    return GL_TRUE;
}

static GLboolean
dri_unbind_context(__DRIcontext * cPriv)
{
    TRACE;
    (void) cPriv;

    /* Unset current context and dispath table */
    _mesa_make_current(NULL, NULL, NULL);

    return GL_TRUE;
}

static void
dri_copy_sub_buffer(__DRIdrawable *dPriv, int x, int y,
                    int w, int h)
{
    __DRIscreen *sPriv = dPriv->driScreenPriv;
    void *data;
    int iy;
    struct dri_drawable *drawable = dri_drawable(dPriv);
    struct gl_framebuffer *fb;
    struct dri_swrast_renderbuffer *frontrb, *backrb;

    TRACE;

    fb = &drawable->Base;

    frontrb =
	dri_swrast_renderbuffer(fb->Attachment[BUFFER_FRONT_LEFT].Renderbuffer);
    backrb =
	dri_swrast_renderbuffer(fb->Attachment[BUFFER_BACK_LEFT].Renderbuffer);

    /* check for signle-buffered */
    if (backrb == NULL)
       return;

    iy = frontrb->Base.Base.Height - y - h;
    data = (char *)backrb->Base.Buffer + (iy * backrb->pitch) + (x * ((backrb->bpp + 7) / 8));
    sPriv->swrast_loader->putImage2(dPriv, __DRI_SWRAST_IMAGE_OP_SWAP,
                                    x, iy, w, h,
                                    frontrb->pitch,
                                    data,
                                    dPriv->loaderPrivate);
}


static const struct __DriverAPIRec swrast_driver_api = {
<<<<<<< HEAD
    /*.InitScreen = */dri_init_screen,
    /*.DestroyScreen = */dri_destroy_screen,
    /*.CreateContext = */dri_create_context,
    /*.DestroyContext = */dri_destroy_context,
    /*.CreateBuffer = */dri_create_buffer,
    /*.DestroyBuffer = */dri_destroy_buffer,
    /*.SwapBuffers = */dri_swap_buffers,
    /*.MakeCurrent = */dri_make_current,
    /*.UnbindContext = */dri_unbind_context,
    /*.AllocateBuffer = */NULL,
    /*.ReleaseBuffer = */NULL
=======
    .InitScreen = dri_init_screen,
    .DestroyScreen = dri_destroy_screen,
    .CreateContext = dri_create_context,
    .DestroyContext = dri_destroy_context,
    .CreateBuffer = dri_create_buffer,
    .DestroyBuffer = dri_destroy_buffer,
    .SwapBuffers = dri_swap_buffers,
    .MakeCurrent = dri_make_current,
    .UnbindContext = dri_unbind_context,
    .CopySubBuffer = dri_copy_sub_buffer,
>>>>>>> c8102055
};

static const struct __DRIDriverVtableExtensionRec swrast_vtable = {
   /*.base = */{ __DRI_DRIVER_VTABLE, 1 },
   /*.vtable = */&swrast_driver_api,
};

static const __DRIextension *swrast_driver_extensions[] = {
    &driCoreExtension.base,
    &driSWRastExtension.base,
    &driCopySubBufferExtension.base,
    &swrast_vtable.base,
    NULL
};

PUBLIC const __DRIextension **__driDriverGetExtensions_swrast(void)
{
   globalDriverAPI = &swrast_driver_api;

   return swrast_driver_extensions;
}<|MERGE_RESOLUTION|>--- conflicted
+++ resolved
@@ -862,7 +862,6 @@
 
 
 static const struct __DriverAPIRec swrast_driver_api = {
-<<<<<<< HEAD
     /*.InitScreen = */dri_init_screen,
     /*.DestroyScreen = */dri_destroy_screen,
     /*.CreateContext = */dri_create_context,
@@ -872,20 +871,9 @@
     /*.SwapBuffers = */dri_swap_buffers,
     /*.MakeCurrent = */dri_make_current,
     /*.UnbindContext = */dri_unbind_context,
+    /*.CopySubBuffer = */dri_copy_sub_buffer,
     /*.AllocateBuffer = */NULL,
     /*.ReleaseBuffer = */NULL
-=======
-    .InitScreen = dri_init_screen,
-    .DestroyScreen = dri_destroy_screen,
-    .CreateContext = dri_create_context,
-    .DestroyContext = dri_destroy_context,
-    .CreateBuffer = dri_create_buffer,
-    .DestroyBuffer = dri_destroy_buffer,
-    .SwapBuffers = dri_swap_buffers,
-    .MakeCurrent = dri_make_current,
-    .UnbindContext = dri_unbind_context,
-    .CopySubBuffer = dri_copy_sub_buffer,
->>>>>>> c8102055
 };
 
 static const struct __DRIDriverVtableExtensionRec swrast_vtable = {
