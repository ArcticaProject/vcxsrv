--- conflicted
+++ resolved
@@ -669,11 +669,7 @@
 		   unsigned major_version,
 		   unsigned minor_version,
 		   uint32_t flags,
-<<<<<<< HEAD
-           bool notify_reset,
-=======
 		   bool notify_reset,
->>>>>>> b73c544c
 		   unsigned *error,
 		   void *sharedContextPrivate)
 {
@@ -840,7 +836,7 @@
     /*.SwapBuffers = */dri_swap_buffers,
     /*.MakeCurrent = */dri_make_current,
     /*.UnbindContext = */dri_unbind_context,
-	/*.AllocateBuffer = */NULL,
+    /*.AllocateBuffer = */NULL,
     /*.ReleaseBuffer = */NULL
 };
 
