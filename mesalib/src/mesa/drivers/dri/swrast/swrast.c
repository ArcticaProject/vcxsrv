/*
 * Copyright 2008, 2010 George Sapountzis <gsapountzis@gmail.com>
 *
 * Permission is hereby granted, free of charge, to any person obtaining a
 * copy of this software and associated documentation files (the "Software"),
 * to deal in the Software without restriction, including without limitation
 * the rights to use, copy, modify, merge, publish, distribute, sublicense,
 * and/or sell copies of the Software, and to permit persons to whom the
 * Software is furnished to do so, subject to the following conditions:
 *
 * The above copyright notice and this permission notice shall be included
 * in all copies or substantial portions of the Software.
 *
 * THE SOFTWARE IS PROVIDED "AS IS", WITHOUT WARRANTY OF ANY KIND, EXPRESS
 * OR IMPLIED, INCLUDING BUT NOT LIMITED TO THE WARRANTIES OF MERCHANTABILITY,
 * FITNESS FOR A PARTICULAR PURPOSE AND NONINFRINGEMENT.  IN NO EVENT SHALL
 * THE AUTHORS OR COPYRIGHT HOLDERS BE LIABLE FOR ANY CLAIM, DAMAGES OR
 * OTHER LIABILITY, WHETHER IN AN ACTION OF CONTRACT, TORT OR OTHERWISE,
 * ARISING FROM, OUT OF OR IN CONNECTION WITH THE SOFTWARE OR THE USE OR
 * OTHER DEALINGS IN THE SOFTWARE.
 */

/*
 * DRI software rasterizer
 *
 * This is the mesa swrast module packaged into a DRI driver structure.
 *
 * The front-buffer is allocated by the loader. The loader provides read/write
 * callbacks for access to the front-buffer. The driver uses a scratch row for
 * front-buffer rendering to avoid repeated calls to the loader.
 *
 * The back-buffer is allocated by the driver and is private.
 */

#ifdef _MSC_VER
#define WIN32_LEAN_AND_MEAN 1
#include <windows.h>
#endif

#include "main/api_exec.h"
#include "main/context.h"
#include "main/extensions.h"
#include "main/formats.h"
#include "main/framebuffer.h"
#include "main/imports.h"
#include "main/renderbuffer.h"
#include "main/version.h"
#include "main/vtxfmt.h"
#include "swrast/swrast.h"
#include "swrast/s_renderbuffer.h"
#include "swrast_setup/swrast_setup.h"
#include "tnl/tnl.h"
#include "tnl/t_context.h"
#include "tnl/t_pipeline.h"
#include "vbo/vbo.h"
#include "drivers/common/driverfuncs.h"
#include "drivers/common/meta.h"
#include "utils.h"

#include "main/teximage.h"
#include "main/texformat.h"
#include "main/texstate.h"

#include "swrast_priv.h"
#include "swrast/s_context.h"

const __DRIextension **__driDriverGetExtensions_swrast(void);

/**
 * Screen and config-related functions
 */

static void swrastSetTexBuffer2(__DRIcontext *pDRICtx, GLint target,
				GLint texture_format, __DRIdrawable *dPriv)
{
    struct dri_context *dri_ctx;
    int x, y, w, h;
    __DRIscreen *sPriv = dPriv->driScreenPriv;
    struct gl_texture_unit *texUnit;
    struct gl_texture_object *texObj;
    struct gl_texture_image *texImage;
    struct swrast_texture_image *swImage;
    uint32_t internalFormat;
    gl_format texFormat;

    dri_ctx = pDRICtx->driverPrivate;

    internalFormat = (texture_format == __DRI_TEXTURE_FORMAT_RGB ? 3 : 4);

    texUnit = _mesa_get_current_tex_unit(&dri_ctx->Base);
    texObj = _mesa_select_tex_object(&dri_ctx->Base, texUnit, target);
    texImage = _mesa_get_tex_image(&dri_ctx->Base, texObj, target, 0);
    swImage = swrast_texture_image(texImage);

    _mesa_lock_texture(&dri_ctx->Base, texObj);

    sPriv->swrast_loader->getDrawableInfo(dPriv, &x, &y, &w, &h, dPriv->loaderPrivate);

    if (texture_format == __DRI_TEXTURE_FORMAT_RGB)
	texFormat = MESA_FORMAT_XRGB8888;
    else
	texFormat = MESA_FORMAT_ARGB8888;

    _mesa_init_teximage_fields(&dri_ctx->Base, texImage,
			       w, h, 1, 0, internalFormat, texFormat);

    sPriv->swrast_loader->getImage(dPriv, x, y, w, h, (char *)swImage->Buffer,
				   dPriv->loaderPrivate);

    _mesa_unlock_texture(&dri_ctx->Base, texObj);
}

static void swrastSetTexBuffer(__DRIcontext *pDRICtx, GLint target,
			       __DRIdrawable *dPriv)
{
    swrastSetTexBuffer2(pDRICtx, target, __DRI_TEXTURE_FORMAT_RGBA, dPriv);
}

static const __DRItexBufferExtension swrastTexBufferExtension = {
    { __DRI_TEX_BUFFER, __DRI_TEX_BUFFER_VERSION },
    swrastSetTexBuffer,
    swrastSetTexBuffer2,
};

static const __DRIextension *dri_screen_extensions[] = {
    &swrastTexBufferExtension.base,
    NULL
};

static __DRIconfig **
swrastFillInModes(__DRIscreen *psp,
		  unsigned pixel_bits, unsigned depth_bits,
		  unsigned stencil_bits, GLboolean have_back_buffer)
{
    __DRIconfig **configs;
    unsigned depth_buffer_factor;
    unsigned back_buffer_factor;
    gl_format format;

    /* GLX_SWAP_COPY_OML is only supported because the Intel driver doesn't
     * support pageflipping at all.
     */
    static const GLenum back_buffer_modes[] = {
	GLX_NONE, GLX_SWAP_UNDEFINED_OML
    };

    uint8_t depth_bits_array[4];
    uint8_t stencil_bits_array[4];
    uint8_t msaa_samples_array[1];

    (void) psp;
    (void) have_back_buffer;

    depth_bits_array[0] = 0;
    depth_bits_array[1] = 0;
    depth_bits_array[2] = depth_bits;
    depth_bits_array[3] = depth_bits;

    /* Just like with the accumulation buffer, always provide some modes
     * with a stencil buffer.
     */
    stencil_bits_array[0] = 0;
    stencil_bits_array[1] = (stencil_bits == 0) ? 8 : stencil_bits;
    stencil_bits_array[2] = 0;
    stencil_bits_array[3] = (stencil_bits == 0) ? 8 : stencil_bits;

    msaa_samples_array[0] = 0;

    depth_buffer_factor = 4;
    back_buffer_factor = 2;

    switch (pixel_bits) {
    case 16:
	format = MESA_FORMAT_RGB565;
	break;
    case 24:
        format = MESA_FORMAT_XRGB8888;
	break;
    case 32:
	format = MESA_FORMAT_ARGB8888;
	break;
    default:
	fprintf(stderr, "[%s:%u] bad depth %d\n", __FUNCTION__, __LINE__,
		pixel_bits);
	return NULL;
    }

    configs = driCreateConfigs(format,
			       depth_bits_array, stencil_bits_array,
			       depth_buffer_factor, back_buffer_modes,
			       back_buffer_factor, msaa_samples_array, 1,
			       GL_TRUE);
    if (configs == NULL) {
	fprintf(stderr, "[%s:%u] Error creating FBConfig!\n", __FUNCTION__,
		__LINE__);
	return NULL;
    }

    return configs;
}

static const __DRIconfig **
dri_init_screen(__DRIscreen * psp)
{
    __DRIconfig **configs16, **configs24, **configs32;

    TRACE;

    psp->max_gl_compat_version = 21;
    psp->max_gl_es1_version = 11;
    psp->max_gl_es2_version = 20;

    psp->extensions = dri_screen_extensions;

    configs16 = swrastFillInModes(psp, 16, 16, 0, 1);
    configs24 = swrastFillInModes(psp, 24, 24, 8, 1);
    configs32 = swrastFillInModes(psp, 32, 24, 8, 1);

    configs24 = driConcatConfigs(configs16, configs24);
    configs32 = driConcatConfigs(configs24, configs32);

    return (const __DRIconfig **)configs32;
}

static void
dri_destroy_screen(__DRIscreen * sPriv)
{
    TRACE;
    (void) sPriv;
}


/**
 * Framebuffer and renderbuffer-related functions.
 */

static GLuint
choose_pixel_format(const struct gl_config *v)
{
    int depth = v->rgbBits;

    if (depth == 32
	&& v->redMask   == 0xff0000
	&& v->greenMask == 0x00ff00
	&& v->blueMask  == 0x0000ff)
	return PF_A8R8G8B8;
    else if (depth == 24
	     && v->redMask   == 0xff0000
	     && v->greenMask == 0x00ff00
	     && v->blueMask  == 0x0000ff)
	return PF_X8R8G8B8;
    else if (depth == 16
	     && v->redMask   == 0xf800
	     && v->greenMask == 0x07e0
	     && v->blueMask  == 0x001f)
	return PF_R5G6B5;
    else if (depth == 8
	     && v->redMask   == 0x07
	     && v->greenMask == 0x38
	     && v->blueMask  == 0xc0)
	return PF_R3G3B2;

    _mesa_problem( NULL, "unexpected format in %s", __FUNCTION__ );
    return 0;
}

static void
swrast_delete_renderbuffer(struct gl_context *ctx, struct gl_renderbuffer *rb)
{
    struct dri_swrast_renderbuffer *xrb = dri_swrast_renderbuffer(rb);

    TRACE;

    free(xrb->Base.Buffer);
    _mesa_delete_renderbuffer(ctx, rb);
}

/* see bytes_per_line in libGL */
static INLINE int
bytes_per_line(unsigned pitch_bits, unsigned mul)
{
   unsigned mask = mul - 1;

   return ((pitch_bits + mask) & ~mask) / 8;
}

static GLboolean
swrast_alloc_front_storage(struct gl_context *ctx, struct gl_renderbuffer *rb,
			   GLenum internalFormat, GLuint width, GLuint height)
{
    struct dri_swrast_renderbuffer *xrb = dri_swrast_renderbuffer(rb);

    TRACE;

    (void) ctx;
    (void) internalFormat;

    xrb->Base.Buffer = NULL;
    rb->Width = width;
    rb->Height = height;
    xrb->pitch = bytes_per_line(width * xrb->bpp, 32);

    return GL_TRUE;
}

static GLboolean
swrast_alloc_back_storage(struct gl_context *ctx, struct gl_renderbuffer *rb,
			  GLenum internalFormat, GLuint width, GLuint height)
{
    struct dri_swrast_renderbuffer *xrb = dri_swrast_renderbuffer(rb);

    TRACE;

    free(xrb->Base.Buffer);

    swrast_alloc_front_storage(ctx, rb, internalFormat, width, height);

    xrb->Base.Buffer = malloc(height * xrb->pitch);

    return GL_TRUE;
}

static struct dri_swrast_renderbuffer *
swrast_new_renderbuffer(const struct gl_config *visual, __DRIdrawable *dPriv,
			GLboolean front)
{
    struct dri_swrast_renderbuffer *xrb = calloc(1, sizeof *xrb);
    struct gl_renderbuffer *rb;
    GLuint pixel_format;

    TRACE;

    if (!xrb)
	return NULL;

    rb = &xrb->Base.Base;

    _mesa_init_renderbuffer(rb, 0);

    pixel_format = choose_pixel_format(visual);

    xrb->dPriv = dPriv;
    xrb->Base.Base.Delete = swrast_delete_renderbuffer;
    if (front) {
        rb->AllocStorage = swrast_alloc_front_storage;
    }
    else {
	rb->AllocStorage = swrast_alloc_back_storage;
    }

    switch (pixel_format) {
    case PF_A8R8G8B8:
	rb->Format = MESA_FORMAT_ARGB8888;
	rb->InternalFormat = GL_RGBA;
	rb->_BaseFormat = GL_RGBA;
	xrb->bpp = 32;
	break;
    case PF_X8R8G8B8:
	rb->Format = MESA_FORMAT_ARGB8888; /* XXX */
	rb->InternalFormat = GL_RGB;
	rb->_BaseFormat = GL_RGB;
	xrb->bpp = 32;
	break;
    case PF_R5G6B5:
	rb->Format = MESA_FORMAT_RGB565;
	rb->InternalFormat = GL_RGB;
	rb->_BaseFormat = GL_RGB;
	xrb->bpp = 16;
	break;
    case PF_R3G3B2:
	rb->Format = MESA_FORMAT_RGB332;
	rb->InternalFormat = GL_RGB;
	rb->_BaseFormat = GL_RGB;
	xrb->bpp = 8;
	break;
    default:
	free(xrb);
	return NULL;
    }

    return xrb;
}

static void
swrast_map_renderbuffer(struct gl_context *ctx,
			struct gl_renderbuffer *rb,
			GLuint x, GLuint y, GLuint w, GLuint h,
			GLbitfield mode,
			GLubyte **out_map,
			GLint *out_stride)
{
   struct dri_swrast_renderbuffer *xrb = dri_swrast_renderbuffer(rb);
   GLubyte *map = xrb->Base.Buffer;
   int cpp = _mesa_get_format_bytes(rb->Format);
   int stride = rb->Width * cpp;

   if (rb->AllocStorage == swrast_alloc_front_storage) {
      __DRIdrawable *dPriv = xrb->dPriv;
      __DRIscreen *sPriv = dPriv->driScreenPriv;

      xrb->map_mode = mode;
      xrb->map_x = x;
      xrb->map_y = y;
      xrb->map_w = w;
      xrb->map_h = h;

      stride = w * cpp;
      xrb->Base.Buffer = malloc(h * stride);

      sPriv->swrast_loader->getImage(dPriv, x, y, w, h,
				     (char *) xrb->Base.Buffer,
				     dPriv->loaderPrivate);

      *out_map = xrb->Base.Buffer;
      *out_stride = stride;
      return;
   }

   ASSERT(xrb->Base.Buffer);

   if (rb->AllocStorage == swrast_alloc_back_storage) {
      map += (rb->Height - 1) * stride;
      stride = -stride;
   }

   map += (GLsizei)y * stride;
   map += (GLsizei)x * cpp;

   *out_map = map;
   *out_stride = stride;
}

static void
swrast_unmap_renderbuffer(struct gl_context *ctx,
			  struct gl_renderbuffer *rb)
{
   struct dri_swrast_renderbuffer *xrb = dri_swrast_renderbuffer(rb);

   if (rb->AllocStorage == swrast_alloc_front_storage) {
      __DRIdrawable *dPriv = xrb->dPriv;
      __DRIscreen *sPriv = dPriv->driScreenPriv;

      if (xrb->map_mode & GL_MAP_WRITE_BIT) {
	 sPriv->swrast_loader->putImage(dPriv, __DRI_SWRAST_IMAGE_OP_DRAW,
					xrb->map_x, xrb->map_y,
					xrb->map_w, xrb->map_h,
					(char *) xrb->Base.Buffer,
					dPriv->loaderPrivate);
      }

      free(xrb->Base.Buffer);
      xrb->Base.Buffer = NULL;
   }
}

static GLboolean
dri_create_buffer(__DRIscreen * sPriv,
		  __DRIdrawable * dPriv,
		  const struct gl_config * visual, GLboolean isPixmap)
{
    struct dri_drawable *drawable = NULL;
    struct gl_framebuffer *fb;
    struct dri_swrast_renderbuffer *frontrb, *backrb;

    TRACE;

    (void) sPriv;
    (void) isPixmap;

    drawable = CALLOC_STRUCT(dri_drawable);
    if (drawable == NULL)
	goto drawable_fail;

    dPriv->driverPrivate = drawable;
    drawable->dPriv = dPriv;

    drawable->row = malloc(SWRAST_MAX_WIDTH * 4);
    if (drawable->row == NULL)
	goto drawable_fail;

    fb = &drawable->Base;

    /* basic framebuffer setup */
    _mesa_initialize_window_framebuffer(fb, visual);

    /* add front renderbuffer */
    frontrb = swrast_new_renderbuffer(visual, dPriv, GL_TRUE);
    _mesa_add_renderbuffer(fb, BUFFER_FRONT_LEFT, &frontrb->Base.Base);

    /* add back renderbuffer */
    if (visual->doubleBufferMode) {
	backrb = swrast_new_renderbuffer(visual, dPriv, GL_FALSE);
	_mesa_add_renderbuffer(fb, BUFFER_BACK_LEFT, &backrb->Base.Base);
    }

    /* add software renderbuffers */
    _swrast_add_soft_renderbuffers(fb,
                                   GL_FALSE, /* color */
                                   visual->haveDepthBuffer,
                                   visual->haveStencilBuffer,
                                   visual->haveAccumBuffer,
                                   GL_FALSE, /* alpha */
                                   GL_FALSE /* aux bufs */);

    return GL_TRUE;

drawable_fail:

    if (drawable)
	free(drawable->row);

    free(drawable);

    return GL_FALSE;
}

static void
dri_destroy_buffer(__DRIdrawable * dPriv)
{
    TRACE;

    if (dPriv) {
	struct dri_drawable *drawable = dri_drawable(dPriv);
	struct gl_framebuffer *fb;

	free(drawable->row);

	fb = &drawable->Base;

	fb->DeletePending = GL_TRUE;
	_mesa_reference_framebuffer(&fb, NULL);
    }
}

static void
dri_swap_buffers(__DRIdrawable * dPriv)
{
    __DRIscreen *sPriv = dPriv->driScreenPriv;

    GET_CURRENT_CONTEXT(ctx);

    struct dri_drawable *drawable = dri_drawable(dPriv);
    struct gl_framebuffer *fb;
    struct dri_swrast_renderbuffer *frontrb, *backrb;

    TRACE;

    fb = &drawable->Base;

    frontrb =
	dri_swrast_renderbuffer(fb->Attachment[BUFFER_FRONT_LEFT].Renderbuffer);
    backrb =
	dri_swrast_renderbuffer(fb->Attachment[BUFFER_BACK_LEFT].Renderbuffer);

    /* check for signle-buffered */
    if (backrb == NULL)
	return;

    /* check if swapping currently bound buffer */
    if (ctx && ctx->DrawBuffer == fb) {
	/* flush pending rendering */
	_mesa_notifySwapBuffers(ctx);
    }

    sPriv->swrast_loader->putImage(dPriv, __DRI_SWRAST_IMAGE_OP_SWAP,
				   0, 0,
				   frontrb->Base.Base.Width,
				   frontrb->Base.Base.Height,
				   (char *) backrb->Base.Buffer,
				   dPriv->loaderPrivate);
}


/**
 * General device driver functions.
 */

static void
get_window_size( struct gl_framebuffer *fb, GLsizei *w, GLsizei *h )
{
    __DRIdrawable *dPriv = swrast_drawable(fb)->dPriv;
    __DRIscreen *sPriv = dPriv->driScreenPriv;
    int x, y;

    sPriv->swrast_loader->getDrawableInfo(dPriv,
					  &x, &y, w, h,
					  dPriv->loaderPrivate);
}

static void
swrast_check_and_update_window_size( struct gl_context *ctx, struct gl_framebuffer *fb )
{
    GLsizei width, height;

    get_window_size(fb, &width, &height);
    if (fb->Width != width || fb->Height != height) {
	_mesa_resize_framebuffer(ctx, fb, width, height);
    }
}

static const GLubyte *
get_string(struct gl_context *ctx, GLenum pname)
{
    (void) ctx;
    switch (pname) {
	case GL_VENDOR:
	    return (const GLubyte *) "Mesa Project";
	case GL_RENDERER:
	    return (const GLubyte *) "Software Rasterizer";
	default:
	    return NULL;
    }
}

static void
update_state( struct gl_context *ctx, GLuint new_state )
{
    /* not much to do here - pass it on */
    _swrast_InvalidateState( ctx, new_state );
    _swsetup_InvalidateState( ctx, new_state );
    _vbo_InvalidateState( ctx, new_state );
    _tnl_InvalidateState( ctx, new_state );
}

static void
viewport(struct gl_context *ctx, GLint x, GLint y, GLsizei w, GLsizei h)
{
    struct gl_framebuffer *draw = ctx->WinSysDrawBuffer;
    struct gl_framebuffer *read = ctx->WinSysReadBuffer;

    (void) x;
    (void) y;
    (void) w;
    (void) h;
    swrast_check_and_update_window_size(ctx, draw);
    swrast_check_and_update_window_size(ctx, read);
}

static gl_format swrastChooseTextureFormat(struct gl_context * ctx,
                                           GLenum target,
					   GLint internalFormat,
					   GLenum format,
					   GLenum type)
{
    if (internalFormat == GL_RGB)
	return MESA_FORMAT_XRGB8888;
    return _mesa_choose_tex_format(ctx, target, internalFormat, format, type);
}

static void
swrast_init_driver_functions(struct dd_function_table *driver)
{
    driver->GetString = get_string;
    driver->UpdateState = update_state;
    driver->Viewport = viewport;
    driver->ChooseTextureFormat = swrastChooseTextureFormat;
    driver->MapRenderbuffer = swrast_map_renderbuffer;
    driver->UnmapRenderbuffer = swrast_unmap_renderbuffer;
}

/**
 * Context-related functions.
 */

static GLboolean
dri_create_context(gl_api api,
		   const struct gl_config * visual,
		   __DRIcontext * cPriv,
		   unsigned major_version,
		   unsigned minor_version,
		   uint32_t flags,
		   unsigned *error,
		   void *sharedContextPrivate)
{
    struct dri_context *ctx = NULL;
    struct dri_context *share = (struct dri_context *)sharedContextPrivate;
    struct gl_context *mesaCtx = NULL;
    struct gl_context *sharedCtx = NULL;
    struct dd_function_table functions;

    TRACE;

    /* Flag filtering is handled in dri2CreateContextAttribs.
     */
    (void) flags;

    ctx = CALLOC_STRUCT(dri_context);
    if (ctx == NULL) {
	*error = __DRI_CTX_ERROR_NO_MEMORY;
	goto context_fail;
    }

    cPriv->driverPrivate = ctx;
    ctx->cPriv = cPriv;

    /* build table of device driver functions */
    _mesa_init_driver_functions(&functions);
    swrast_init_driver_functions(&functions);

    if (share) {
	sharedCtx = &share->Base;
    }

    mesaCtx = &ctx->Base;

    /* basic context setup */
    if (!_mesa_initialize_context(mesaCtx, api, visual, sharedCtx, &functions)) {
	*error = __DRI_CTX_ERROR_NO_MEMORY;
	goto context_fail;
    }

    /* do bounds checking to prevent segfaults and server crashes! */
    mesaCtx->Const.CheckArrayBounds = GL_TRUE;

    /* create module contexts */
    _swrast_CreateContext( mesaCtx );
    _vbo_CreateContext( mesaCtx );
    _tnl_CreateContext( mesaCtx );
    _swsetup_CreateContext( mesaCtx );
    _swsetup_Wakeup( mesaCtx );

    /* use default TCL pipeline */
    {
       TNLcontext *tnl = TNL_CONTEXT(mesaCtx);
       tnl->Driver.RunPipeline = _tnl_run_pipeline;
    }

    _mesa_meta_init(mesaCtx);
    _mesa_enable_sw_extensions(mesaCtx);

    _mesa_compute_version(mesaCtx);

    _mesa_initialize_dispatch_tables(mesaCtx);
    _mesa_initialize_vbo_vtxfmt(mesaCtx);

    *error = __DRI_CTX_ERROR_SUCCESS;
    return GL_TRUE;

context_fail:

    free(ctx);

    return GL_FALSE;
}

static void
dri_destroy_context(__DRIcontext * cPriv)
{
    TRACE;

    if (cPriv) {
	struct dri_context *ctx = dri_context(cPriv);
	struct gl_context *mesaCtx;

	mesaCtx = &ctx->Base;

        _mesa_meta_free(mesaCtx);
	_swsetup_DestroyContext( mesaCtx );
	_swrast_DestroyContext( mesaCtx );
	_tnl_DestroyContext( mesaCtx );
	_vbo_DestroyContext( mesaCtx );
	_mesa_destroy_context( mesaCtx );
    }
}

static GLboolean
dri_make_current(__DRIcontext * cPriv,
		 __DRIdrawable * driDrawPriv,
		 __DRIdrawable * driReadPriv)
{
    struct gl_context *mesaCtx;
    struct gl_framebuffer *mesaDraw;
    struct gl_framebuffer *mesaRead;
    TRACE;

    if (cPriv) {
	struct dri_context *ctx = dri_context(cPriv);
	struct dri_drawable *draw;
	struct dri_drawable *read;

	if (!driDrawPriv || !driReadPriv)
	    return GL_FALSE;

	draw = dri_drawable(driDrawPriv);
	read = dri_drawable(driReadPriv);
	mesaCtx = &ctx->Base;
	mesaDraw = &draw->Base;
	mesaRead = &read->Base;

	/* check for same context and buffer */
	if (mesaCtx == _mesa_get_current_context()
	    && mesaCtx->DrawBuffer == mesaDraw
	    && mesaCtx->ReadBuffer == mesaRead) {
	    return GL_TRUE;
	}

	_glapi_check_multithread();

	swrast_check_and_update_window_size(mesaCtx, mesaDraw);
	if (mesaRead != mesaDraw)
	    swrast_check_and_update_window_size(mesaCtx, mesaRead);

	_mesa_make_current( mesaCtx,
			    mesaDraw,
			    mesaRead );
    }
    else {
	/* unbind */
	_mesa_make_current( NULL, NULL, NULL );
    }

    return GL_TRUE;
}

static GLboolean
dri_unbind_context(__DRIcontext * cPriv)
{
    TRACE;
    (void) cPriv;

    /* Unset current context and dispath table */
    _mesa_make_current(NULL, NULL, NULL);

    return GL_TRUE;
}


<<<<<<< HEAD
const struct __DriverAPIRec driDriverAPI = {
    /*.InitScreen = */dri_init_screen,
    /*.DestroyScreen = */dri_destroy_screen,
    /*.CreateContext = */dri_create_context,
    /*.DestroyContext = */dri_destroy_context,
    /*.CreateBuffer = */dri_create_buffer,
    /*.DestroyBuffer = */dri_destroy_buffer,
    /*.SwapBuffers = */dri_swap_buffers,
    /*.MakeCurrent = */dri_make_current,
    /*.UnbindContext = */dri_unbind_context,
=======
static const struct __DriverAPIRec swrast_driver_api = {
    .InitScreen = dri_init_screen,
    .DestroyScreen = dri_destroy_screen,
    .CreateContext = dri_create_context,
    .DestroyContext = dri_destroy_context,
    .CreateBuffer = dri_create_buffer,
    .DestroyBuffer = dri_destroy_buffer,
    .SwapBuffers = dri_swap_buffers,
    .MakeCurrent = dri_make_current,
    .UnbindContext = dri_unbind_context,
>>>>>>> 270d3a1a
};

static const struct __DRIDriverVtableExtensionRec swrast_vtable = {
   .base = { __DRI_DRIVER_VTABLE, 1 },
   .vtable = &swrast_driver_api,
};

static const __DRIextension *swrast_driver_extensions[] = {
    &driCoreExtension.base,
    &driSWRastExtension.base,
    &swrast_vtable.base,
    NULL
};

PUBLIC const __DRIextension **__driDriverGetExtensions_swrast(void)
{
   globalDriverAPI = &swrast_driver_api;

   return swrast_driver_extensions;
}<|MERGE_RESOLUTION|>--- conflicted
+++ resolved
@@ -825,8 +825,7 @@
 }
 
 
-<<<<<<< HEAD
-const struct __DriverAPIRec driDriverAPI = {
+static const struct __DriverAPIRec swrast_driver_api = {
     /*.InitScreen = */dri_init_screen,
     /*.DestroyScreen = */dri_destroy_screen,
     /*.CreateContext = */dri_create_context,
@@ -836,18 +835,6 @@
     /*.SwapBuffers = */dri_swap_buffers,
     /*.MakeCurrent = */dri_make_current,
     /*.UnbindContext = */dri_unbind_context,
-=======
-static const struct __DriverAPIRec swrast_driver_api = {
-    .InitScreen = dri_init_screen,
-    .DestroyScreen = dri_destroy_screen,
-    .CreateContext = dri_create_context,
-    .DestroyContext = dri_destroy_context,
-    .CreateBuffer = dri_create_buffer,
-    .DestroyBuffer = dri_destroy_buffer,
-    .SwapBuffers = dri_swap_buffers,
-    .MakeCurrent = dri_make_current,
-    .UnbindContext = dri_unbind_context,
->>>>>>> 270d3a1a
 };
 
 static const struct __DRIDriverVtableExtensionRec swrast_vtable = {
