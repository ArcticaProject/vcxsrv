--- conflicted
+++ resolved
@@ -1,3322 +1,1658 @@
-<<<<<<< HEAD
-/*
- * Windows (Win32/Win64) device driver for Mesa
- *
- */
-
-#include "wmesadef.h"
-#include "colors.h"
-#include <GL/wmesa.h>
-#include <winuser.h>
-#include "context.h"
-#include "extensions.h"
-#include "framebuffer.h"
-#include "renderbuffer.h"
-#include "drivers/common/driverfuncs.h"
-#include "drivers/common/meta.h"
-#include "vbo/vbo.h"
-#include "swrast/swrast.h"
-#include "swrast_setup/swrast_setup.h"
-#include "tnl/tnl.h"
-#include "tnl/t_context.h"
-#include "tnl/t_pipeline.h"
-
-
-/* linked list of our Framebuffers (windows) */
-static WMesaFramebuffer FirstFramebuffer = NULL;
-
-
-/**
- * Create a new WMesaFramebuffer object which will correspond to the
- * given HDC (Window handle).
- */
-WMesaFramebuffer
-wmesa_new_framebuffer(HDC hdc, struct gl_config *visual)
-{
-    WMesaFramebuffer pwfb
-        = (WMesaFramebuffer) malloc(sizeof(struct wmesa_framebuffer));
-    if (pwfb) {
-        _mesa_initialize_window_framebuffer(&pwfb->Base, visual);
-        pwfb->hDC = hdc;
-        /* insert at head of list */
-        pwfb->next = FirstFramebuffer;
-        FirstFramebuffer = pwfb;
-    }
-    return pwfb;
-}
-
-/**
- * Given an hdc, free the corresponding WMesaFramebuffer
- */
-void
-wmesa_free_framebuffer(HDC hdc)
-{
-    WMesaFramebuffer pwfb, prev;
-    for (pwfb = FirstFramebuffer; pwfb; pwfb = pwfb->next) {
-        if (pwfb->hDC == hdc)
-            break;
-	prev = pwfb;
-    }
-    if (pwfb) {
-        struct gl_framebuffer *fb;
-	if (pwfb == FirstFramebuffer)
-	    FirstFramebuffer = pwfb->next;
-	else
-	    prev->next = pwfb->next;
-        fb = &pwfb->Base;
-        _mesa_reference_framebuffer(&fb, NULL); 
-    }
-}
-
-/**
- * Given an hdc, return the corresponding WMesaFramebuffer
- */
-WMesaFramebuffer
-wmesa_lookup_framebuffer(HDC hdc)
-{
-    WMesaFramebuffer pwfb;
-    for (pwfb = FirstFramebuffer; pwfb; pwfb = pwfb->next) {
-        if (pwfb->hDC == hdc)
-            return pwfb;
-    }
-    return NULL;
-}
-
-
-/**
- * Given a struct gl_framebuffer, return the corresponding WMesaFramebuffer.
- */
-static WMesaFramebuffer wmesa_framebuffer(struct gl_framebuffer *fb)
-{
-    return (WMesaFramebuffer) fb;
-}
-
-
-/**
- * Given a struct gl_context, return the corresponding WMesaContext.
- */
-static WMesaContext wmesa_context(const struct gl_context *ctx)
-{
-    return (WMesaContext) ctx;
-}
-
-
-/*
- * Every driver should implement a GetString function in order to
- * return a meaningful GL_RENDERER string.
- */
-static const GLubyte *wmesa_get_string(struct gl_context *ctx, GLenum name)
-{
-    return (name == GL_RENDERER) ? 
-	(GLubyte *) "Mesa Windows GDI Driver" : NULL;
-}
-
-
-/*
- * Determine the pixel format based on the pixel size.
- */
-static void wmSetPixelFormat(WMesaFramebuffer pwfb, HDC hDC)
-{
-    pwfb->cColorBits = GetDeviceCaps(hDC, BITSPIXEL);
-
-    /* Only 16 and 32 bit targets are supported now */
-    assert(pwfb->cColorBits == 0 ||
-	   pwfb->cColorBits == 16 || 
-	   pwfb->cColorBits == 24 || 
-	   pwfb->cColorBits == 32);
-
-    switch(pwfb->cColorBits){
-    case 8:
-	pwfb->pixelformat = PF_INDEX8;
-	break;
-    case 16:
-	pwfb->pixelformat = PF_5R6G5B;
-	break;
-    case 24:
-    case 32:
-	pwfb->pixelformat = PF_8R8G8B;
-	break;
-    default:
-	pwfb->pixelformat = PF_BADFORMAT;
-    }
-}
-
-
-/**
- * Create DIB for back buffer.
- * We write into this memory with the span routines and then blit it
- * to the window on a buffer swap.
- */
-BOOL wmCreateBackingStore(WMesaFramebuffer pwfb, long lxSize, long lySize)
-{
-    HDC          hdc = pwfb->hDC;
-    LPBITMAPINFO pbmi = &(pwfb->bmi);
-    HDC          hic;
-
-    pbmi->bmiHeader.biSize = sizeof(BITMAPINFOHEADER);
-    pbmi->bmiHeader.biWidth = lxSize;
-    pbmi->bmiHeader.biHeight= -lySize;
-    pbmi->bmiHeader.biPlanes = 1;
-    pbmi->bmiHeader.biBitCount = GetDeviceCaps(pwfb->hDC, BITSPIXEL);
-    pbmi->bmiHeader.biCompression = BI_RGB;
-    pbmi->bmiHeader.biSizeImage = 0;
-    pbmi->bmiHeader.biXPelsPerMeter = 0;
-    pbmi->bmiHeader.biYPelsPerMeter = 0;
-    pbmi->bmiHeader.biClrUsed = 0;
-    pbmi->bmiHeader.biClrImportant = 0;
-    
-    pwfb->cColorBits = pbmi->bmiHeader.biBitCount;
-    pwfb->ScanWidth = (lxSize * (pwfb->cColorBits / 8) + 3) & ~3;
-    
-    hic = CreateIC("display", NULL, NULL, NULL);
-    pwfb->dib_hDC = CreateCompatibleDC(hic);
-    
-    pwfb->hbmDIB = CreateDIBSection(hic,
-				   &pwfb->bmi,
-				   DIB_RGB_COLORS,
-				   (void **)&(pwfb->pbPixels),
-				   0,
-				   0);
-    pwfb->hOldBitmap = SelectObject(pwfb->dib_hDC, pwfb->hbmDIB);
-    
-    DeleteDC(hic);
-
-    wmSetPixelFormat(pwfb, pwfb->hDC);
-    return TRUE;
-}
-
-
-static wmDeleteBackingStore(WMesaFramebuffer pwfb)
-{
-    if (pwfb->hbmDIB) {
-	SelectObject(pwfb->dib_hDC, pwfb->hOldBitmap);
-	DeleteDC(pwfb->dib_hDC);
-	DeleteObject(pwfb->hbmDIB);
-    }
-}
-
-
-/**
- * Find the width and height of the window named by hdc.
- */
-static void
-get_window_size(HDC hdc, GLuint *width, GLuint *height)
-{
-    if (WindowFromDC(hdc)) {
-        RECT rect;
-        GetClientRect(WindowFromDC(hdc), &rect);
-        *width = rect.right - rect.left;
-        *height = rect.bottom - rect.top;
-    }
-    else { /* Memory context */
-        /* From contributed code - use the size of the desktop
-         * for the size of a memory context (?) */
-        *width = GetDeviceCaps(hdc, HORZRES);
-        *height = GetDeviceCaps(hdc, VERTRES);
-    }
-}
-
-
-static void
-wmesa_get_buffer_size(struct gl_framebuffer *buffer, GLuint *width, GLuint *height)
-{
-    WMesaFramebuffer pwfb = wmesa_framebuffer(buffer);
-    get_window_size(pwfb->hDC, width, height);
-}
-
-
-static void wmesa_flush(struct gl_context *ctx)
-{
-    WMesaContext pwc = wmesa_context(ctx);
-    WMesaFramebuffer pwfb = wmesa_framebuffer(ctx->WinSysDrawBuffer);
-
-    if (ctx->Visual.doubleBufferMode == 1) {
-	BitBlt(pwfb->hDC, 0, 0, pwfb->Base.Width, pwfb->Base.Height,
-	       pwfb->dib_hDC, 0, 0, SRCCOPY);
-    }
-    else {
-	/* Do nothing for single buffer */
-    }
-}
-
-
-/**********************************************************************/
-/*****                   CLEAR Functions                          *****/
-/**********************************************************************/
-
-/* If we do not implement these, Mesa clears the buffers via the pixel
- * span writing interface, which is very slow for a clear operation.
- */
-
-/*
- * Set the color used to clear the color buffer.
- */
-static void clear_color(struct gl_context *ctx, const GLfloat color[4])
-{
-    WMesaContext pwc = wmesa_context(ctx);
-    WMesaFramebuffer pwfb = wmesa_framebuffer(ctx->DrawBuffer);
-    GLubyte col[3];
-    UINT    bytesPerPixel = pwfb->cColorBits / 8; 
-
-    CLAMPED_FLOAT_TO_UBYTE(col[0], color[0]);
-    CLAMPED_FLOAT_TO_UBYTE(col[1], color[1]);
-    CLAMPED_FLOAT_TO_UBYTE(col[2], color[2]);
-    pwc->clearColorRef = RGB(col[0], col[1], col[2]);
-    DeleteObject(pwc->clearPen);
-    DeleteObject(pwc->clearBrush);
-    pwc->clearPen = CreatePen(PS_SOLID, 1, pwc->clearColorRef); 
-    pwc->clearBrush = CreateSolidBrush(pwc->clearColorRef); 
-}
-
-
-/* 
- * Clear the specified region of the color buffer using the clear color 
- * or index as specified by one of the two functions above. 
- * 
- * This procedure clears either the front and/or the back COLOR buffers. 
- * Only the "left" buffer is cleared since we are not stereo. 
- * Clearing of the other non-color buffers is left to the swrast. 
- */ 
-
-static void clear(struct gl_context *ctx, GLbitfield mask)
-{
-#define FLIP(Y)  (ctx->DrawBuffer->Height - (Y) - 1)
-    const GLint x = ctx->DrawBuffer->_Xmin;
-    const GLint y = ctx->DrawBuffer->_Ymin;
-    const GLint height = ctx->DrawBuffer->_Ymax - ctx->DrawBuffer->_Ymin;
-    const GLint width  = ctx->DrawBuffer->_Xmax - ctx->DrawBuffer->_Xmin;
-
-    WMesaContext pwc = wmesa_context(ctx);
-    WMesaFramebuffer pwfb = wmesa_framebuffer(ctx->DrawBuffer);
-    int done = 0;
-
-    /* Let swrast do all the work if the masks are not set to
-     * clear all channels. */
-    if (!ctx->Color.ColorMask[0][0] ||
-	!ctx->Color.ColorMask[0][1] ||
-	!ctx->Color.ColorMask[0][2] ||
-	!ctx->Color.ColorMask[0][3]) {
-	_swrast_Clear(ctx, mask);
-	return;
-    }
-
-    /* Back buffer */
-    if (mask & BUFFER_BIT_BACK_LEFT) { 
-	
-	int     i, rowSize; 
-	UINT    bytesPerPixel = pwfb->cColorBits / 8; 
-	LPBYTE  lpb, clearRow;
-	LPWORD  lpw;
-	BYTE    bColor; 
-	WORD    wColor; 
-	BYTE    r, g, b; 
-	DWORD   dwColor; 
-	LPDWORD lpdw; 
-	
-	/* Try for a fast clear - clearing entire buffer with a single
-	 * byte value. */
-	if (width == ctx->DrawBuffer->Width &&
-            height == ctx->DrawBuffer->Height) { /* entire buffer */
-	    /* Now check for an easy clear value */
-	    switch (bytesPerPixel) {
-	    case 1:
-		bColor = BGR8(GetRValue(pwc->clearColorRef), 
-			      GetGValue(pwc->clearColorRef), 
-			      GetBValue(pwc->clearColorRef));
-		memset(pwfb->pbPixels, bColor, 
-		       pwfb->ScanWidth * height);
-		done = 1;
-		break;
-	    case 2:
-		wColor = BGR16(GetRValue(pwc->clearColorRef), 
-			       GetGValue(pwc->clearColorRef), 
-			       GetBValue(pwc->clearColorRef)); 
-		if (((wColor >> 8) & 0xff) == (wColor & 0xff)) {
-		    memset(pwfb->pbPixels, wColor & 0xff, 
-			   pwfb->ScanWidth * height);
-		    done = 1;
-		}
-		break;
-	    case 3:
-		/* fall through */
-	    case 4:
-		if (GetRValue(pwc->clearColorRef) == 
-		    GetGValue(pwc->clearColorRef) &&
-		    GetRValue(pwc->clearColorRef) == 
-		    GetBValue(pwc->clearColorRef)) {
-		    memset(pwfb->pbPixels, 
-			   GetRValue(pwc->clearColorRef), 
-			   pwfb->ScanWidth * height);
-		    done = 1;
-		}
-		break;
-	    default:
-		break;
-	    }
-	} /* all */
-
-	if (!done) {
-	    /* Need to clear a row at a time.  Begin by setting the first
-	     * row in the area to be cleared to the clear color. */
-	    
-	    clearRow = pwfb->pbPixels + 
-		pwfb->ScanWidth * FLIP(y) +
-		bytesPerPixel * x; 
-	    switch (bytesPerPixel) {
-	    case 1:
-		lpb = clearRow;
-		bColor = BGR8(GetRValue(pwc->clearColorRef), 
-			      GetGValue(pwc->clearColorRef), 
-			      GetBValue(pwc->clearColorRef));
-		memset(lpb, bColor, width);
-		break;
-	    case 2:
-		lpw = (LPWORD)clearRow;
-		wColor = BGR16(GetRValue(pwc->clearColorRef), 
-			       GetGValue(pwc->clearColorRef), 
-			       GetBValue(pwc->clearColorRef)); 
-		for (i=0; i<width; i++)
-		    *lpw++ = wColor;
-		break;
-	    case 3: 
-		lpb = clearRow;
-		r = GetRValue(pwc->clearColorRef); 
-		g = GetGValue(pwc->clearColorRef); 
-		b = GetBValue(pwc->clearColorRef); 
-		for (i=0; i<width; i++) {
-		    *lpb++ = b; 
-		    *lpb++ = g; 
-		    *lpb++ = r; 
-		} 
-		break;
-	    case 4: 
-		lpdw = (LPDWORD)clearRow; 
-		dwColor = BGR32(GetRValue(pwc->clearColorRef), 
-				GetGValue(pwc->clearColorRef), 
-				GetBValue(pwc->clearColorRef)); 
-		for (i=0; i<width; i++)
-		    *lpdw++ = dwColor;
-		break;
-	    default:
-		break;
-	    } /* switch */
-	    
-	    /* copy cleared row to other rows in buffer */
-	    lpb = clearRow - pwfb->ScanWidth;
-	    rowSize = width * bytesPerPixel;
-	    for (i=1; i<height; i++) { 
-		memcpy(lpb, clearRow, rowSize); 
-		lpb -= pwfb->ScanWidth; 
-	    } 
-	} /* not done */
-	mask &= ~BUFFER_BIT_BACK_LEFT;
-    } /* back buffer */ 
-
-    /* front buffer */
-    if (mask & BUFFER_BIT_FRONT_LEFT) { 
-	HDC DC = pwc->hDC; 
-	HPEN Old_Pen = SelectObject(DC, pwc->clearPen); 
-	HBRUSH Old_Brush = SelectObject(DC, pwc->clearBrush);
-	Rectangle(DC,
-		  x,
-		  FLIP(y) + 1,
-		  x + width + 1,
-		  FLIP(y) - height + 1);
-	SelectObject(DC, Old_Pen); 
-	SelectObject(DC, Old_Brush); 
-	mask &= ~BUFFER_BIT_FRONT_LEFT;
-    } /* front buffer */ 
-    
-    /* Call swrast if there is anything left to clear (like DEPTH) */ 
-    if (mask) 
-	_swrast_Clear(ctx, mask);
-  
-#undef FLIP
-} 
-
-
-/**********************************************************************/
-/*****                   PIXEL Functions                          *****/
-/**********************************************************************/
-
-#define FLIP(Y)  (rb->Height - (Y) - 1)
-
-
-/**
- ** Front Buffer reading/writing
- ** These are slow, but work with all non-indexed visual types.
- **/
-
-/* Write a horizontal span of RGBA color pixels with a boolean mask. */
-static void write_rgba_span_front(const struct gl_context *ctx, 
-				   struct gl_renderbuffer *rb, 
-				   GLuint n, GLint x, GLint y,
-				   const GLubyte rgba[][4], 
-				   const GLubyte mask[] )
-{
-   WMesaContext pwc = wmesa_context(ctx);
-   WMesaFramebuffer pwfb = wmesa_lookup_framebuffer(pwc->hDC);
-   CONST BITMAPINFO bmi=
-   {
-      {
-         sizeof(BITMAPINFOHEADER),
-         n, 1, 1, 32, BI_RGB, 0, 1, 1, 0, 0
-      }
-   };
-   HBITMAP bmp=0;
-   HDC mdc=0;
-   typedef union
-   {
-      unsigned i;
-      struct {
-         unsigned b:8, g:8, r:8, a:8;
-      };
-   } BGRA;
-   BGRA *bgra, c;
-   GLuint i;
-
-   if (n < 16) {   // the value 16 is just guessed
-      y=FLIP(y);
-      if (mask) {
-         for (i=0; i<n; i++)
-            if (mask[i])
-               SetPixel(pwc->hDC, x+i, y,
-                        RGB(rgba[i][RCOMP], rgba[i][GCOMP], rgba[i][BCOMP]));
-      }
-      else {
-         for (i=0; i<n; i++)
-            SetPixel(pwc->hDC, x+i, y,
-                     RGB(rgba[i][RCOMP], rgba[i][GCOMP], rgba[i][BCOMP]));
-      }
-   }
-   else {
-      if (!pwfb) {
-         _mesa_problem(NULL, "wmesa: write_rgba_span_front on unknown hdc");
-         return;
-      }
-      bgra=malloc(n*sizeof(BGRA));
-      if (!bgra) {
-         _mesa_problem(NULL, "wmesa: write_rgba_span_front: out of memory");
-         return;
-      }
-      c.a=0;
-      if (mask) {
-         for (i=0; i<n; i++) {
-            if (mask[i]) {
-               c.r=rgba[i][RCOMP];
-               c.g=rgba[i][GCOMP];
-               c.b=rgba[i][BCOMP];
-               c.a=rgba[i][ACOMP];
-               bgra[i]=c;
-            }
-            else
-               bgra[i].i=0;
-         }
-      }
-      else {
-         for (i=0; i<n; i++) {
-            c.r=rgba[i][RCOMP];
-            c.g=rgba[i][GCOMP];
-            c.b=rgba[i][BCOMP];
-            c.a=rgba[i][ACOMP];
-            bgra[i]=c;
-         }
-      }
-      bmp=CreateBitmap(n, 1,  1, 32, bgra);
-      mdc=CreateCompatibleDC(pwfb->hDC);
-      SelectObject(mdc, bmp);
-      y=FLIP(y);
-      BitBlt(pwfb->hDC, x, y, n, 1, mdc, 0, 0, SRCCOPY);
-      SelectObject(mdc, 0);
-      DeleteObject(bmp);
-      DeleteDC(mdc);
-      free(bgra);
-   }
-}
-
-/* Write a horizontal span of RGB color pixels with a boolean mask. */
-static void write_rgb_span_front(const struct gl_context *ctx, 
-				  struct gl_renderbuffer *rb, 
-				  GLuint n, GLint x, GLint y,
-				  const GLubyte rgb[][3], 
-				  const GLubyte mask[] )
-{
-    WMesaContext pwc = wmesa_context(ctx);
-    GLuint i;
-    
-    (void) ctx;
-    y=FLIP(y);
-    if (mask) {
-	for (i=0; i<n; i++)
-	    if (mask[i])
-		SetPixel(pwc->hDC, x+i, y, RGB(rgb[i][RCOMP], rgb[i][GCOMP], 
-					       rgb[i][BCOMP]));
-    }
-    else {
-	for (i=0; i<n; i++)
-	    SetPixel(pwc->hDC, x+i, y, RGB(rgb[i][RCOMP], rgb[i][GCOMP], 
-					   rgb[i][BCOMP]));
-    }
-    
-}
-
-/*
- * Write a horizontal span of pixels with a boolean mask.  The current color
- * is used for all pixels.
- */
-static void write_mono_rgba_span_front(const struct gl_context *ctx, 
-					struct gl_renderbuffer *rb,
-					GLuint n, GLint x, GLint y,
-					const GLchan color[4], 
-					const GLubyte mask[])
-{
-    GLuint i;
-    WMesaContext pwc = wmesa_context(ctx);
-    COLORREF colorref;
-
-    (void) ctx;
-    colorref = RGB(color[RCOMP], color[GCOMP], color[BCOMP]);
-    y=FLIP(y);
-    if (mask) {
-	for (i=0; i<n; i++)
-	    if (mask[i])
-		SetPixel(pwc->hDC, x+i, y, colorref);
-    }
-    else
-	for (i=0; i<n; i++)
-	    SetPixel(pwc->hDC, x+i, y, colorref);
-
-}
-
-/* Write an array of RGBA pixels with a boolean mask. */
-static void write_rgba_pixels_front(const struct gl_context *ctx, 
-				     struct gl_renderbuffer *rb,
-				     GLuint n, 
-				     const GLint x[], const GLint y[],
-				     const GLubyte rgba[][4], 
-				     const GLubyte mask[] )
-{
-    GLuint i;
-    WMesaContext pwc = wmesa_context(ctx);
-    (void) ctx;
-    for (i=0; i<n; i++)
-	if (mask[i])
-	    SetPixel(pwc->hDC, x[i], FLIP(y[i]), 
-		     RGB(rgba[i][RCOMP], rgba[i][GCOMP], 
-			 rgba[i][BCOMP]));
-}
-
-
-
-/*
- * Write an array of pixels with a boolean mask.  The current color
- * is used for all pixels.
- */
-static void write_mono_rgba_pixels_front(const struct gl_context *ctx, 
-					  struct gl_renderbuffer *rb,
-					  GLuint n,
-					  const GLint x[], const GLint y[],
-					  const GLchan color[4],
-					  const GLubyte mask[] )
-{
-    GLuint i;
-    WMesaContext pwc = wmesa_context(ctx);
-    COLORREF colorref;
-    (void) ctx;
-    colorref = RGB(color[RCOMP], color[GCOMP], color[BCOMP]);
-    for (i=0; i<n; i++)
-	if (mask[i])
-	    SetPixel(pwc->hDC, x[i], FLIP(y[i]), colorref);
-}
-
-/* Read a horizontal span of color pixels. */
-static void read_rgba_span_front(const struct gl_context *ctx, 
-				  struct gl_renderbuffer *rb,
-				  GLuint n, GLint x, GLint y,
-				  GLubyte rgba[][4] )
-{
-    WMesaContext pwc = wmesa_context(ctx);
-    GLuint i;
-    COLORREF Color;
-    y = FLIP(y);
-    for (i=0; i<n; i++) {
-	Color = GetPixel(pwc->hDC, x+i, y);
-	rgba[i][RCOMP] = GetRValue(Color);
-	rgba[i][GCOMP] = GetGValue(Color);
-	rgba[i][BCOMP] = GetBValue(Color);
-	rgba[i][ACOMP] = 255;
-    }
-}
-
-
-/* Read an array of color pixels. */
-static void read_rgba_pixels_front(const struct gl_context *ctx, 
-				    struct gl_renderbuffer *rb,
-				    GLuint n, const GLint x[], const GLint y[],
-				    GLubyte rgba[][4])
-{
-    WMesaContext pwc = wmesa_context(ctx);
-    GLuint i;
-    COLORREF Color;
-    for (i=0; i<n; i++) {
-        GLint y2 = FLIP(y[i]);
-        Color = GetPixel(pwc->hDC, x[i], y2);
-        rgba[i][RCOMP] = GetRValue(Color);
-        rgba[i][GCOMP] = GetGValue(Color);
-        rgba[i][BCOMP] = GetBValue(Color);
-        rgba[i][ACOMP] = 255;
-    }
-}
-
-/*********************************************************************/
-
-/* DOUBLE BUFFER 32-bit */
-
-#define WMSETPIXEL32(pwc, y, x, r, g, b) { \
-LPDWORD lpdw = ((LPDWORD)((pwc)->pbPixels + (pwc)->ScanWidth * (y)) + (x)); \
-*lpdw = BGR32((r),(g),(b)); }
-
-
-
-/* Write a horizontal span of RGBA color pixels with a boolean mask. */
-static void write_rgba_span_32(const struct gl_context *ctx, 
-			       struct gl_renderbuffer *rb, 
-			       GLuint n, GLint x, GLint y,
-			       const GLubyte rgba[][4], 
-			       const GLubyte mask[] )
-{
-    WMesaContext pwc = wmesa_context(ctx);
-    WMesaFramebuffer pwfb = wmesa_framebuffer(ctx->DrawBuffer);
-    GLuint i;
-    LPDWORD lpdw;
-
-    (void) ctx;
-    
-    y=FLIP(y);
-    lpdw = ((LPDWORD)(pwfb->pbPixels + pwfb->ScanWidth * y)) + x;
-    if (mask) {
-	for (i=0; i<n; i++)
-	    if (mask[i])
-                lpdw[i] = BGR32(rgba[i][RCOMP], rgba[i][GCOMP], 
-				rgba[i][BCOMP]);
-    }
-    else {
-	for (i=0; i<n; i++)
-                *lpdw++ = BGR32(rgba[i][RCOMP], rgba[i][GCOMP], 
-				rgba[i][BCOMP]);
-    }
-}
-
-
-/* Write a horizontal span of RGB color pixels with a boolean mask. */
-static void write_rgb_span_32(const struct gl_context *ctx, 
-			      struct gl_renderbuffer *rb, 
-			      GLuint n, GLint x, GLint y,
-			      const GLubyte rgb[][3], 
-			      const GLubyte mask[] )
-{
-    WMesaContext pwc = wmesa_context(ctx);
-    WMesaFramebuffer pwfb = wmesa_framebuffer(ctx->DrawBuffer);
-    GLuint i;
-    LPDWORD lpdw;
-
-    (void) ctx;
-    
-    y=FLIP(y);
-    lpdw = ((LPDWORD)(pwfb->pbPixels + pwfb->ScanWidth * y)) + x;
-    if (mask) {
-	for (i=0; i<n; i++)
-	    if (mask[i])
-                lpdw[i] = BGR32(rgb[i][RCOMP], rgb[i][GCOMP], 
-				rgb[i][BCOMP]);
-    }
-    else {
-	for (i=0; i<n; i++)
-                *lpdw++ = BGR32(rgb[i][RCOMP], rgb[i][GCOMP], 
-				rgb[i][BCOMP]);
-    }
-}
-
-/*
- * Write a horizontal span of pixels with a boolean mask.  The current color
- * is used for all pixels.
- */
-static void write_mono_rgba_span_32(const struct gl_context *ctx, 
-				    struct gl_renderbuffer *rb,
-				    GLuint n, GLint x, GLint y,
-				    const GLchan color[4], 
-				    const GLubyte mask[])
-{
-    LPDWORD lpdw;
-    DWORD pixel;
-    GLuint i;
-    WMesaContext pwc = wmesa_context(ctx);
-    WMesaFramebuffer pwfb = wmesa_framebuffer(ctx->DrawBuffer);
-    lpdw = ((LPDWORD)(pwfb->pbPixels + pwfb->ScanWidth * y)) + x;
-    y=FLIP(y);
-    pixel = BGR32(color[RCOMP], color[GCOMP], color[BCOMP]);
-    if (mask) {
-	for (i=0; i<n; i++)
-	    if (mask[i])
-                lpdw[i] = pixel;
-    }
-    else
-	for (i=0; i<n; i++)
-                *lpdw++ = pixel;
-
-}
-
-/* Write an array of RGBA pixels with a boolean mask. */
-static void write_rgba_pixels_32(const struct gl_context *ctx, 
-				 struct gl_renderbuffer *rb,
-				 GLuint n, const GLint x[], const GLint y[],
-				 const GLubyte rgba[][4], 
-				 const GLubyte mask[])
-{
-    GLuint i;
-    WMesaContext pwc = wmesa_context(ctx);
-    WMesaFramebuffer pwfb = wmesa_framebuffer(ctx->DrawBuffer);
-    for (i=0; i<n; i++)
-	if (mask[i])
-	    WMSETPIXEL32(pwfb, FLIP(y[i]), x[i],
-			 rgba[i][RCOMP], rgba[i][GCOMP], rgba[i][BCOMP]);
-}
-
-/*
- * Write an array of pixels with a boolean mask.  The current color
- * is used for all pixels.
- */
-static void write_mono_rgba_pixels_32(const struct gl_context *ctx, 
-				      struct gl_renderbuffer *rb,
-				      GLuint n,
-				      const GLint x[], const GLint y[],
-				      const GLchan color[4],
-				      const GLubyte mask[])
-{
-    GLuint i;
-    WMesaContext pwc = wmesa_context(ctx);
-    WMesaFramebuffer pwfb = wmesa_framebuffer(ctx->DrawBuffer);
-    for (i=0; i<n; i++)
-	if (mask[i])
-	    WMSETPIXEL32(pwfb, FLIP(y[i]),x[i],color[RCOMP],
-			 color[GCOMP], color[BCOMP]);
-}
-
-/* Read a horizontal span of color pixels. */
-static void read_rgba_span_32(const struct gl_context *ctx, 
-			      struct gl_renderbuffer *rb,
-			      GLuint n, GLint x, GLint y,
-			      GLubyte rgba[][4] )
-{
-    GLuint i;
-    DWORD pixel;
-    LPDWORD lpdw;
-    WMesaContext pwc = wmesa_context(ctx);
-    WMesaFramebuffer pwfb = wmesa_framebuffer(ctx->DrawBuffer);
-    
-    y = FLIP(y);
-    lpdw = ((LPDWORD)(pwfb->pbPixels + pwfb->ScanWidth * y)) + x;
-    for (i=0; i<n; i++) {
-	pixel = lpdw[i];
-	rgba[i][RCOMP] = (GLubyte)((pixel & 0x00ff0000) >> 16);
-	rgba[i][GCOMP] = (GLubyte)((pixel & 0x0000ff00) >> 8);
-	rgba[i][BCOMP] = (GLubyte)(pixel & 0x000000ff);
-	rgba[i][ACOMP] = 255;
-    }
-}
-
-
-/* Read an array of color pixels. */
-static void read_rgba_pixels_32(const struct gl_context *ctx, 
-				struct gl_renderbuffer *rb,
-				GLuint n, const GLint x[], const GLint y[],
-				GLubyte rgba[][4])
-{
-    GLuint i;
-    DWORD pixel;
-    LPDWORD lpdw;
-    WMesaContext pwc = wmesa_context(ctx);
-    WMesaFramebuffer pwfb = wmesa_framebuffer(ctx->DrawBuffer);
-
-    for (i=0; i<n; i++) {
-	GLint y2 = FLIP(y[i]);
-	lpdw = ((LPDWORD)(pwfb->pbPixels + pwfb->ScanWidth * y2)) + x[i];
-	pixel = *lpdw;
-	rgba[i][RCOMP] = (GLubyte)((pixel & 0x00ff0000) >> 16);
-	rgba[i][GCOMP] = (GLubyte)((pixel & 0x0000ff00) >> 8);
-	rgba[i][BCOMP] = (GLubyte)(pixel & 0x000000ff);
-	rgba[i][ACOMP] = 255;
-  }
-}
-
-
-/*********************************************************************/
-
-/* DOUBLE BUFFER 24-bit */
-
-#define WMSETPIXEL24(pwc, y, x, r, g, b) { \
-LPBYTE lpb = ((LPBYTE)((pwc)->pbPixels + (pwc)->ScanWidth * (y)) + (3 * x)); \
-lpb[0] = (b); \
-lpb[1] = (g); \
-lpb[2] = (r); }
-
-/* Write a horizontal span of RGBA color pixels with a boolean mask. */
-static void write_rgba_span_24(const struct gl_context *ctx, 
-			       struct gl_renderbuffer *rb, 
-			       GLuint n, GLint x, GLint y,
-			       const GLubyte rgba[][4], 
-			       const GLubyte mask[] )
-{
-    WMesaContext pwc = wmesa_context(ctx);
-    WMesaFramebuffer pwfb = wmesa_framebuffer(ctx->DrawBuffer);
-    GLuint i;
-    LPBYTE lpb;
-
-    (void) ctx;
-    
-    y=FLIP(y);
-    lpb = ((LPBYTE)(pwfb->pbPixels + pwfb->ScanWidth * y)) + (3 * x);
-    if (mask) {
-	for (i=0; i<n; i++)
-	    if (mask[i]) {
-                lpb[3*i] = rgba[i][BCOMP];
-                lpb[3*i+1] = rgba[i][GCOMP];
-                lpb[3*i+2] = rgba[i][RCOMP];
-	    }
-    }
-    else {
-	    for (i=0; i<n; i++) {
-            *lpb++ = rgba[i][BCOMP];
-            *lpb++ = rgba[i][GCOMP];
-            *lpb++ = rgba[i][RCOMP];
-	    }
-    }
-}
-
-
-/* Write a horizontal span of RGB color pixels with a boolean mask. */
-static void write_rgb_span_24(const struct gl_context *ctx, 
-			      struct gl_renderbuffer *rb, 
-			      GLuint n, GLint x, GLint y,
-			      const GLubyte rgb[][3], 
-			      const GLubyte mask[] )
-{
-    WMesaContext pwc = wmesa_context(ctx);
-    WMesaFramebuffer pwfb = wmesa_framebuffer(ctx->DrawBuffer);
-    GLuint i;
-    LPBYTE lpb;
-
-    (void) ctx;
-    
-    y=FLIP(y);
-    lpb = ((LPBYTE)(pwfb->pbPixels + pwfb->ScanWidth * y)) + (3 * x);
-    if (mask) {
-	for (i=0; i<n; i++)
-	    if (mask[i]) {
-            lpb[3*i] = rgb[i][BCOMP];
-            lpb[3*i+1] = rgb[i][GCOMP];
-            lpb[3*i+2] = rgb[i][RCOMP];
-	    }
-    }
-    else {
-    	for (i=0; i<n; i++) {
-    		*lpb++ = rgb[i][BCOMP];
-    		*lpb++ = rgb[i][GCOMP];
-    		*lpb++ = rgb[i][RCOMP];
-    	}
-    }
-}
-
-/*
- * Write a horizontal span of pixels with a boolean mask.  The current color
- * is used for all pixels.
- */
-static void write_mono_rgba_span_24(const struct gl_context *ctx, 
-				    struct gl_renderbuffer *rb,
-				    GLuint n, GLint x, GLint y,
-				    const GLchan color[4], 
-				    const GLubyte mask[])
-{
-    LPBYTE lpb;
-    GLuint i;
-    WMesaContext pwc = wmesa_context(ctx);
-    WMesaFramebuffer pwfb = wmesa_framebuffer(ctx->DrawBuffer);
-    lpb = ((LPBYTE)(pwfb->pbPixels + pwfb->ScanWidth * y)) + (3 * x);
-    y=FLIP(y);
-    if (mask) {
-	for (i=0; i<n; i++)
-	    if (mask[i]) {
-	    	lpb[3*i] = color[BCOMP];
-	    	lpb[3*i+1] = color[GCOMP];
-	    	lpb[3*i+2] = color[RCOMP];
-	    }
-    }
-    else
-	for (i=0; i<n; i++) {
-		*lpb++ = color[BCOMP];
-		*lpb++ = color[GCOMP];
-		*lpb++ = color[RCOMP];		
-	}
-}
-
-/* Write an array of RGBA pixels with a boolean mask. */
-static void write_rgba_pixels_24(const struct gl_context *ctx, 
-				 struct gl_renderbuffer *rb,
-				 GLuint n, const GLint x[], const GLint y[],
-				 const GLubyte rgba[][4], 
-				 const GLubyte mask[])
-{
-    GLuint i;
-    WMesaContext pwc = wmesa_context(ctx);
-    WMesaFramebuffer pwfb = wmesa_framebuffer(ctx->DrawBuffer);
-    for (i=0; i<n; i++)
-	if (mask[i])
-	    WMSETPIXEL24(pwfb, FLIP(y[i]), x[i],
-			 rgba[i][RCOMP], rgba[i][GCOMP], rgba[i][BCOMP]);
-}
-
-/*
- * Write an array of pixels with a boolean mask.  The current color
- * is used for all pixels.
- */
-static void write_mono_rgba_pixels_24(const struct gl_context *ctx, 
-				      struct gl_renderbuffer *rb,
-				      GLuint n,
-				      const GLint x[], const GLint y[],
-				      const GLchan color[4],
-				      const GLubyte mask[])
-{
-    GLuint i;
-    WMesaContext pwc = wmesa_context(ctx);
-    WMesaFramebuffer pwfb = wmesa_framebuffer(ctx->DrawBuffer);
-    for (i=0; i<n; i++)
-	if (mask[i])
-	    WMSETPIXEL24(pwfb, FLIP(y[i]),x[i],color[RCOMP],
-			 color[GCOMP], color[BCOMP]);
-}
-
-/* Read a horizontal span of color pixels. */
-static void read_rgba_span_24(const struct gl_context *ctx, 
-			      struct gl_renderbuffer *rb,
-			      GLuint n, GLint x, GLint y,
-			      GLubyte rgba[][4] )
-{
-    GLuint i;
-    LPBYTE lpb;
-    WMesaContext pwc = wmesa_context(ctx);
-    WMesaFramebuffer pwfb = wmesa_framebuffer(ctx->DrawBuffer);
-    
-    y = FLIP(y);
-    lpb = ((LPBYTE)(pwfb->pbPixels + pwfb->ScanWidth * y)) + (3 * x);
-    for (i=0; i<n; i++) {
-	rgba[i][RCOMP] = lpb[3*i+2];
-	rgba[i][GCOMP] = lpb[3*i+1];
-	rgba[i][BCOMP] = lpb[3*i];
-	rgba[i][ACOMP] = 255;
-    }
-}
-
-
-/* Read an array of color pixels. */
-static void read_rgba_pixels_24(const struct gl_context *ctx, 
-				struct gl_renderbuffer *rb,
-				GLuint n, const GLint x[], const GLint y[],
-				GLubyte rgba[][4])
-{
-    GLuint i;
-    LPBYTE lpb;
-    WMesaContext pwc = wmesa_context(ctx);
-    WMesaFramebuffer pwfb = wmesa_framebuffer(ctx->DrawBuffer);
-
-    for (i=0; i<n; i++) {
-	GLint y2 = FLIP(y[i]);
-	lpb = ((LPBYTE)(pwfb->pbPixels + pwfb->ScanWidth * y2)) + (3 * x[i]);
-	rgba[i][RCOMP] = lpb[3*i+2];
-	rgba[i][GCOMP] = lpb[3*i+1];
-	rgba[i][BCOMP] = lpb[3*i];
-	rgba[i][ACOMP] = 255;
-  }
-}
-
-
-/*********************************************************************/
-
-/* DOUBLE BUFFER 16-bit */
-
-#define WMSETPIXEL16(pwc, y, x, r, g, b) { \
-LPWORD lpw = ((LPWORD)((pwc)->pbPixels + (pwc)->ScanWidth * (y)) + (x)); \
-*lpw = BGR16((r),(g),(b)); }
-
-
-
-/* Write a horizontal span of RGBA color pixels with a boolean mask. */
-static void write_rgba_span_16(const struct gl_context *ctx, 
-			       struct gl_renderbuffer *rb, 
-			       GLuint n, GLint x, GLint y,
-			       const GLubyte rgba[][4], 
-			       const GLubyte mask[] )
-{
-    WMesaContext pwc = wmesa_context(ctx);
-    WMesaFramebuffer pwfb = wmesa_framebuffer(ctx->DrawBuffer);
-    GLuint i;
-    LPWORD lpw;
-
-    (void) ctx;
-    
-    y=FLIP(y);
-    lpw = ((LPWORD)(pwfb->pbPixels + pwfb->ScanWidth * y)) + x;
-    if (mask) {
-	for (i=0; i<n; i++)
-	    if (mask[i])
-                lpw[i] = BGR16(rgba[i][RCOMP], rgba[i][GCOMP], 
-			       rgba[i][BCOMP]);
-    }
-    else {
-	for (i=0; i<n; i++)
-                *lpw++ = BGR16(rgba[i][RCOMP], rgba[i][GCOMP], 
-			       rgba[i][BCOMP]);
-    }
-}
-
-
-/* Write a horizontal span of RGB color pixels with a boolean mask. */
-static void write_rgb_span_16(const struct gl_context *ctx, 
-			      struct gl_renderbuffer *rb, 
-			      GLuint n, GLint x, GLint y,
-			      const GLubyte rgb[][3], 
-			      const GLubyte mask[] )
-{
-    WMesaContext pwc = wmesa_context(ctx);
-    WMesaFramebuffer pwfb = wmesa_framebuffer(ctx->DrawBuffer);
-    GLuint i;
-    LPWORD lpw;
-
-    (void) ctx;
-    
-    y=FLIP(y);
-    lpw = ((LPWORD)(pwfb->pbPixels + pwfb->ScanWidth * y)) + x;
-    if (mask) {
-	for (i=0; i<n; i++)
-	    if (mask[i])
-                lpw[i] = BGR16(rgb[i][RCOMP], rgb[i][GCOMP], 
-			       rgb[i][BCOMP]);
-    }
-    else {
-	for (i=0; i<n; i++)
-                *lpw++ = BGR16(rgb[i][RCOMP], rgb[i][GCOMP], 
-			       rgb[i][BCOMP]);
-    }
-}
-
-/*
- * Write a horizontal span of pixels with a boolean mask.  The current color
- * is used for all pixels.
- */
-static void write_mono_rgba_span_16(const struct gl_context *ctx, 
-				    struct gl_renderbuffer *rb,
-				    GLuint n, GLint x, GLint y,
-				    const GLchan color[4], 
-				    const GLubyte mask[])
-{
-    LPWORD lpw;
-    WORD pixel;
-    GLuint i;
-    WMesaContext pwc = wmesa_context(ctx);
-    WMesaFramebuffer pwfb = wmesa_framebuffer(ctx->DrawBuffer);
-    (void) ctx;
-    lpw = ((LPWORD)(pwfb->pbPixels + pwfb->ScanWidth * y)) + x;
-    y=FLIP(y);
-    pixel = BGR16(color[RCOMP], color[GCOMP], color[BCOMP]);
-    if (mask) {
-	for (i=0; i<n; i++)
-	    if (mask[i])
-                lpw[i] = pixel;
-    }
-    else
-	for (i=0; i<n; i++)
-                *lpw++ = pixel;
-
-}
-
-/* Write an array of RGBA pixels with a boolean mask. */
-static void write_rgba_pixels_16(const struct gl_context *ctx, 
-				 struct gl_renderbuffer *rb,
-				 GLuint n, const GLint x[], const GLint y[],
-				 const GLubyte rgba[][4], 
-				 const GLubyte mask[])
-{
-    GLuint i;
-    WMesaContext pwc = wmesa_context(ctx);
-    WMesaFramebuffer pwfb = wmesa_framebuffer(ctx->DrawBuffer);
-    (void) ctx;
-    for (i=0; i<n; i++)
-	if (mask[i])
-	    WMSETPIXEL16(pwfb, FLIP(y[i]), x[i],
-			 rgba[i][RCOMP], rgba[i][GCOMP], rgba[i][BCOMP]);
-}
-
-/*
- * Write an array of pixels with a boolean mask.  The current color
- * is used for all pixels.
- */
-static void write_mono_rgba_pixels_16(const struct gl_context *ctx, 
-				      struct gl_renderbuffer *rb,
-				      GLuint n,
-				      const GLint x[], const GLint y[],
-				      const GLchan color[4],
-				      const GLubyte mask[])
-{
-    GLuint i;
-    WMesaContext pwc = wmesa_context(ctx);
-    WMesaFramebuffer pwfb = wmesa_framebuffer(ctx->DrawBuffer);
-    (void) ctx;
-    for (i=0; i<n; i++)
-	if (mask[i])
-	    WMSETPIXEL16(pwfb, FLIP(y[i]),x[i],color[RCOMP],
-			 color[GCOMP], color[BCOMP]);
-}
-
-/* Read a horizontal span of color pixels. */
-static void read_rgba_span_16(const struct gl_context *ctx, 
-			      struct gl_renderbuffer *rb,
-			      GLuint n, GLint x, GLint y,
-			      GLubyte rgba[][4] )
-{
-    GLuint i, pixel;
-    LPWORD lpw;
-    WMesaContext pwc = wmesa_context(ctx);
-    WMesaFramebuffer pwfb = wmesa_framebuffer(ctx->DrawBuffer);
-    
-    y = FLIP(y);
-    lpw = ((LPWORD)(pwfb->pbPixels + pwfb->ScanWidth * y)) + x;
-    for (i=0; i<n; i++) {
-	pixel = lpw[i];
-	/* Windows uses 5,5,5 for 16-bit */
-	rgba[i][RCOMP] = (pixel & 0x7c00) >> 7;
-	rgba[i][GCOMP] = (pixel & 0x03e0) >> 2;
-	rgba[i][BCOMP] = (pixel & 0x001f) << 3;
-	rgba[i][ACOMP] = 255;
-    }
-}
-
-
-/* Read an array of color pixels. */
-static void read_rgba_pixels_16(const struct gl_context *ctx, 
-				struct gl_renderbuffer *rb,
-				GLuint n, const GLint x[], const GLint y[],
-				GLubyte rgba[][4])
-{
-    GLuint i, pixel;
-    LPWORD lpw;
-    WMesaContext pwc = wmesa_context(ctx);
-    WMesaFramebuffer pwfb = wmesa_framebuffer(ctx->DrawBuffer);
-
-    for (i=0; i<n; i++) {
-	GLint y2 = FLIP(y[i]);
-	lpw = ((LPWORD)(pwfb->pbPixels + pwfb->ScanWidth * y2)) + x[i];
-	pixel = *lpw;
-	/* Windows uses 5,5,5 for 16-bit */
-	rgba[i][RCOMP] = (pixel & 0x7c00) >> 7;
-	rgba[i][GCOMP] = (pixel & 0x03e0) >> 2;
-	rgba[i][BCOMP] = (pixel & 0x001f) << 3;
-	rgba[i][ACOMP] = 255;
-  }
-}
-
-
-
-
-/**********************************************************************/
-/*****                   BUFFER Functions                         *****/
-/**********************************************************************/
-
-
-
-
-static void
-wmesa_delete_renderbuffer(struct gl_renderbuffer *rb)
-{
-    free(rb);
-}
-
-
-/**
- * This is called by Mesa whenever it determines that the window size
- * has changed.  Do whatever's needed to cope with that.
- */
-static GLboolean
-wmesa_renderbuffer_storage(struct gl_context *ctx, 
-			   struct gl_renderbuffer *rb,
-			   GLenum internalFormat, 
-			   GLuint width, 
-			   GLuint height)
-{
-    rb->Width = width;
-    rb->Height = height;
-    return GL_TRUE;
-}
-
-
-/**
- * Plug in the Get/PutRow/Values functions for a renderbuffer depending
- * on if we're drawing to the front or back color buffer.
- */
-void wmesa_set_renderbuffer_funcs(struct gl_renderbuffer *rb, int pixelformat,
-                                  int cColorBits, int double_buffer)
-{
-    if (double_buffer) {
-        /* back buffer */
-	/* Picking the correct span functions is important because
-	 * the DIB was allocated with the indicated depth. */
-	switch(pixelformat) {
-	case PF_5R6G5B:
-	    rb->PutRow = write_rgba_span_16;
-	    rb->PutRowRGB = write_rgb_span_16;
-	    rb->PutMonoRow = write_mono_rgba_span_16;
-	    rb->PutValues = write_rgba_pixels_16;
-	    rb->PutMonoValues = write_mono_rgba_pixels_16;
-	    rb->GetRow = read_rgba_span_16;
-	    rb->GetValues = read_rgba_pixels_16;
-	    break;
-	case PF_8R8G8B:
-		if (cColorBits == 24)
-		{
-		    rb->PutRow = write_rgba_span_24;
-		    rb->PutRowRGB = write_rgb_span_24;
-		    rb->PutMonoRow = write_mono_rgba_span_24;
-		    rb->PutValues = write_rgba_pixels_24;
-		    rb->PutMonoValues = write_mono_rgba_pixels_24;
-		    rb->GetRow = read_rgba_span_24;
-		    rb->GetValues = read_rgba_pixels_24;
-		}
-		else
-		{
-	        rb->PutRow = write_rgba_span_32;
-	        rb->PutRowRGB = write_rgb_span_32;
-	        rb->PutMonoRow = write_mono_rgba_span_32;
-	        rb->PutValues = write_rgba_pixels_32;
-	        rb->PutMonoValues = write_mono_rgba_pixels_32;
-	        rb->GetRow = read_rgba_span_32;
-	        rb->GetValues = read_rgba_pixels_32;
-		}
-	    break;
-	default:
-	    break;
-	}
-    }
-    else {
-        /* front buffer (actual Windows window) */
-	rb->PutRow = write_rgba_span_front;
-	rb->PutRowRGB = write_rgb_span_front;
-	rb->PutMonoRow = write_mono_rgba_span_front;
-	rb->PutValues = write_rgba_pixels_front;
-	rb->PutMonoValues = write_mono_rgba_pixels_front;
-	rb->GetRow = read_rgba_span_front;
-	rb->GetValues = read_rgba_pixels_front;
-    }
-}
-
-/**
- * Called by ctx->Driver.ResizeBuffers()
- * Resize the front/back colorbuffers to match the latest window size.
- */
-static void
-wmesa_resize_buffers(struct gl_context *ctx, struct gl_framebuffer *buffer,
-                     GLuint width, GLuint height)
-{
-    WMesaContext pwc = wmesa_context(ctx);
-    WMesaFramebuffer pwfb = wmesa_framebuffer(buffer);
-
-    if (pwfb->Base.Width != width || pwfb->Base.Height != height) {
-	/* Realloc back buffer */
-	if (ctx->Visual.doubleBufferMode == 1) {
-	    wmDeleteBackingStore(pwfb);
-	    wmCreateBackingStore(pwfb, width, height);
-	}
-    }
-    _mesa_resize_framebuffer(ctx, buffer, width, height);
-}
-
-
-/**
- * Called by glViewport.
- * This is a good time for us to poll the current window size and adjust
- * our renderbuffers to match the current window size.
- * Remember, we have no opportunity to respond to conventional
- * resize events since the driver has no event loop.
- * Thus, we poll.
- * MakeCurrent also ends up making a call here, so that ensures
- * we get the viewport set correctly, even if the app does not call
- * glViewport and relies on the defaults.
- */
-static void wmesa_viewport(struct gl_context *ctx, 
-			   GLint x, GLint y, 
-			   GLsizei width, GLsizei height)
-{
-    WMesaContext pwc = wmesa_context(ctx);
-    GLuint new_width, new_height;
-
-    wmesa_get_buffer_size(ctx->WinSysDrawBuffer, &new_width, &new_height);
-
-    /**
-     * Resize buffers if the window size changed.
-     */
-    wmesa_resize_buffers(ctx, ctx->WinSysDrawBuffer, new_width, new_height);
-    ctx->NewState |= _NEW_BUFFERS;  /* to update scissor / window bounds */
-}
-
-
-
-
-/**
- * Called when the driver should update it's state, based on the new_state
- * flags.
- */
-static void wmesa_update_state(struct gl_context *ctx, GLuint new_state)
-{
-    _swrast_InvalidateState(ctx, new_state);
-    _swsetup_InvalidateState(ctx, new_state);
-    _vbo_InvalidateState(ctx, new_state);
-    _tnl_InvalidateState(ctx, new_state);
-
-    /* TODO - This code is not complete yet because I 
-     * don't know what to do for all state updates.
-     */
-
-    if (new_state & _NEW_BUFFERS) {
-    }
-}
-
-
-
-
-
-/**********************************************************************/
-/*****                   WMESA Functions                          *****/
-/**********************************************************************/
-
-WMesaContext WMesaCreateContext(HDC hDC, 
-				HPALETTE* Pal,
-				GLboolean rgb_flag,
-				GLboolean db_flag,
-				GLboolean alpha_flag)
-{
-    WMesaContext c;
-    struct dd_function_table functions;
-    GLint red_bits, green_bits, blue_bits, alpha_bits;
-    struct gl_context *ctx;
-    struct gl_config *visual;
-
-    (void) Pal;
-    
-    /* Indexed mode not supported */
-    if (!rgb_flag)
-	return NULL;
-
-    /* Allocate wmesa context */
-    c = CALLOC_STRUCT(wmesa_context);
-    if (!c)
-	return NULL;
-
-#if 0
-    /* I do not understand this contributed code */
-    /* Support memory and device contexts */
-    if(WindowFromDC(hDC) != NULL) {
-	c->hDC = GetDC(WindowFromDC(hDC)); /* huh ???? */
-    }
-    else {
-	c->hDC = hDC;
-    }
-#else
-    c->hDC = hDC;
-#endif
-
-    /* Get data for visual */
-    /* Dealing with this is actually a bit of overkill because Mesa will end
-     * up treating all color component size requests less than 8 by using 
-     * a single byte per channel.  In addition, the interface to the span
-     * routines passes colors as an entire byte per channel anyway, so there
-     * is nothing to be saved by telling the visual to be 16 bits if the device
-     * is 16 bits.  That is, Mesa is going to compute colors down to 8 bits per
-     * channel anyway.
-     * But we go through the motions here anyway.
-     */
-    switch (GetDeviceCaps(c->hDC, BITSPIXEL)) {
-    case 16:
-	red_bits = green_bits = blue_bits = 5;
-	alpha_bits = 0;
-	break;
-    default:
-	red_bits = green_bits = blue_bits = 8;
-	alpha_bits = 8;
-	break;
-    }
-    /* Create visual based on flags */
-    visual = _mesa_create_visual(db_flag,    /* db_flag */
-                                 GL_FALSE,   /* stereo */
-                                 red_bits, green_bits, blue_bits, /* color RGB */
-                                 alpha_flag ? alpha_bits : 0, /* color A */
-                                 DEFAULT_SOFTWARE_DEPTH_BITS, /* depth_bits */
-                                 8,          /* stencil_bits */
-                                 16,16,16,   /* accum RGB */
-                                 alpha_flag ? 16 : 0, /* accum A */
-                                 1);         /* num samples */
-    
-    if (!visual) {
-	free(c);
-	return NULL;
-    }
-
-    /* Set up driver functions */
-    _mesa_init_driver_functions(&functions);
-    functions.GetString = wmesa_get_string;
-    functions.UpdateState = wmesa_update_state;
-    functions.GetBufferSize = wmesa_get_buffer_size;
-    functions.Flush = wmesa_flush;
-    functions.Clear = clear;
-    functions.ClearColor = clear_color;
-    functions.ResizeBuffers = wmesa_resize_buffers;
-    functions.Viewport = wmesa_viewport;
-
-    /* initialize the Mesa context data */
-    ctx = &c->gl_ctx;
-    _mesa_initialize_context(ctx, API_OPENGL, visual,
-                             NULL, &functions, (void *)c);
-
-    /* visual no longer needed - it was copied by _mesa_initialize_context() */
-    _mesa_destroy_visual(visual);
-
-    _mesa_enable_sw_extensions(ctx);
-    _mesa_enable_1_3_extensions(ctx);
-    _mesa_enable_1_4_extensions(ctx);
-    _mesa_enable_1_5_extensions(ctx);
-    _mesa_enable_2_0_extensions(ctx);
-    _mesa_enable_2_1_extensions(ctx);
-  
-    _mesa_meta_init(ctx);
-
-    /* Initialize the software rasterizer and helper modules. */
-    if (!_swrast_CreateContext(ctx) ||
-        !_vbo_CreateContext(ctx) ||
-        !_tnl_CreateContext(ctx) ||
-	!_swsetup_CreateContext(ctx)) {
-	_mesa_free_context_data(ctx);
-	free(c);
-	return NULL;
-    }
-    _swsetup_Wakeup(ctx);
-    TNL_CONTEXT(ctx)->Driver.RunPipeline = _tnl_run_pipeline;
-
-    return c;
-}
-
-
-void WMesaDestroyContext( WMesaContext pwc )
-{
-    struct gl_context *ctx = &pwc->gl_ctx;
-    WMesaFramebuffer pwfb;
-    GET_CURRENT_CONTEXT(cur_ctx);
-
-    if (cur_ctx == ctx) {
-        /* unbind current if deleting current context */
-        WMesaMakeCurrent(NULL, NULL);
-    }
-
-    /* clean up frame buffer resources */
-    pwfb = wmesa_lookup_framebuffer(pwc->hDC);
-    if (pwfb) {
-	if (ctx->Visual.doubleBufferMode == 1)
-	    wmDeleteBackingStore(pwfb);
-	wmesa_free_framebuffer(pwc->hDC);
-    }
-
-    /* Release for device, not memory contexts */
-    if (WindowFromDC(pwc->hDC) != NULL)
-    {
-      ReleaseDC(WindowFromDC(pwc->hDC), pwc->hDC);
-    }
-    DeleteObject(pwc->clearPen); 
-    DeleteObject(pwc->clearBrush); 
-    
-    _mesa_meta_free(ctx);
-
-    _swsetup_DestroyContext(ctx);
-    _tnl_DestroyContext(ctx);
-    _vbo_DestroyContext(ctx);
-    _swrast_DestroyContext(ctx);
-    
-    _mesa_free_context_data(ctx);
-    free(pwc);
-}
-
-
-/**
- * Create a new color renderbuffer.
- */
-struct gl_renderbuffer *
-wmesa_new_renderbuffer(void)
-{
-    struct gl_renderbuffer *rb = CALLOC_STRUCT(gl_renderbuffer);
-    if (!rb)
-        return NULL;
-
-    _mesa_init_renderbuffer(rb, (GLuint)0);
-    
-    rb->_BaseFormat = GL_RGBA;
-    rb->InternalFormat = GL_RGBA;
-    rb->DataType = CHAN_TYPE;
-    rb->Delete = wmesa_delete_renderbuffer;
-    rb->AllocStorage = wmesa_renderbuffer_storage;
-    return rb;
-}
-
-
-void WMesaMakeCurrent(WMesaContext c, HDC hdc)
-{
-    WMesaFramebuffer pwfb;
-
-    {
-        /* return if already current */
-        GET_CURRENT_CONTEXT(ctx);
-        WMesaContext pwc = wmesa_context(ctx);
-        if (pwc && c == pwc && pwc->hDC == hdc)
-            return;
-    }
-
-    pwfb = wmesa_lookup_framebuffer(hdc);
-
-    /* Lazy creation of framebuffers */
-    if (c && !pwfb && hdc) {
-        struct gl_renderbuffer *rb;
-        struct gl_config *visual = &c->gl_ctx.Visual;
-        GLuint width, height;
-
-        get_window_size(hdc, &width, &height);
-
-	c->clearPen = CreatePen(PS_SOLID, 1, 0); 
-	c->clearBrush = CreateSolidBrush(0); 
-
-        pwfb = wmesa_new_framebuffer(hdc, visual);
-
-	/* Create back buffer if double buffered */
-	if (visual->doubleBufferMode == 1) {
-	    wmCreateBackingStore(pwfb, width, height);
-	}
-	
-        /* make render buffers */
-        if (visual->doubleBufferMode == 1) {
-            rb = wmesa_new_renderbuffer();
-            _mesa_add_renderbuffer(&pwfb->Base, BUFFER_BACK_LEFT, rb);
-            wmesa_set_renderbuffer_funcs(rb, pwfb->pixelformat, pwfb->cColorBits, 1);
-	}
-        rb = wmesa_new_renderbuffer();
-        _mesa_add_renderbuffer(&pwfb->Base, BUFFER_FRONT_LEFT, rb);
-        wmesa_set_renderbuffer_funcs(rb, pwfb->pixelformat, pwfb->cColorBits, 0);
-
-	/* Let Mesa own the Depth, Stencil, and Accum buffers */
-        _mesa_add_soft_renderbuffers(&pwfb->Base,
-                                     GL_FALSE, /* color */
-                                     visual->depthBits > 0,
-                                     visual->stencilBits > 0,
-                                     visual->accumRedBits > 0,
-                                     visual->alphaBits >0, 
-                                     GL_FALSE);
-    }
-
-    if (c && pwfb)
-	_mesa_make_current(&c->gl_ctx, &pwfb->Base, &pwfb->Base);
-    else
-        _mesa_make_current(NULL, NULL, NULL);
-}
-
-
-void WMesaSwapBuffers( HDC hdc )
-{
-    GET_CURRENT_CONTEXT(ctx);
-    WMesaContext pwc = wmesa_context(ctx);
-    WMesaFramebuffer pwfb = wmesa_lookup_framebuffer(hdc);
-
-    if (!pwfb) {
-        _mesa_problem(NULL, "wmesa: swapbuffers on unknown hdc");
-        return;
-    }
-
-    /* If we're swapping the buffer associated with the current context
-     * we have to flush any pending rendering commands first.
-     */
-    if (pwc->hDC == hdc) {
-	_mesa_notifySwapBuffers(ctx);
-
-	BitBlt(pwfb->hDC, 0, 0, pwfb->Base.Width, pwfb->Base.Height,
-	       pwfb->dib_hDC, 0, 0, SRCCOPY);
-    }
-    else {
-        /* XXX for now only allow swapping current window */
-        _mesa_problem(NULL, "wmesa: can't swap non-current window");
-    }
-}
-
-void WMesaShareLists(WMesaContext ctx_to_share, WMesaContext ctx)
-{
-	_mesa_share_state(&ctx->gl_ctx, &ctx_to_share->gl_ctx);	
-}
-
-=======
-/*
- * Windows (Win32/Win64) device driver for Mesa
- *
- */
-
-#include "wmesadef.h"
-#include "colors.h"
-#include "GL/wmesa.h"
-#include <winuser.h>
-#include "main/context.h"
-#include "main/extensions.h"
-#include "main/framebuffer.h"
-#include "main/renderbuffer.h"
-#include "main/macros.h"
-#include "drivers/common/driverfuncs.h"
-#include "drivers/common/meta.h"
-#include "vbo/vbo.h"
-#include "swrast/swrast.h"
-#include "swrast_setup/swrast_setup.h"
-#include "tnl/tnl.h"
-#include "tnl/t_context.h"
-#include "tnl/t_pipeline.h"
-
-
-/* linked list of our Framebuffers (windows) */
-static WMesaFramebuffer FirstFramebuffer = NULL;
-
-
-/**
- * Create a new WMesaFramebuffer object which will correspond to the
- * given HDC (Window handle).
- */
-static WMesaFramebuffer
-wmesa_new_framebuffer(HDC hdc, struct gl_config *visual)
-{
-    WMesaFramebuffer pwfb
-        = (WMesaFramebuffer) malloc(sizeof(struct wmesa_framebuffer));
-    if (pwfb) {
-        _mesa_initialize_window_framebuffer(&pwfb->Base, visual);
-        pwfb->hDC = hdc;
-        /* insert at head of list */
-        pwfb->next = FirstFramebuffer;
-        FirstFramebuffer = pwfb;
-    }
-    return pwfb;
-}
-
-/**
- * Given an hdc, free the corresponding WMesaFramebuffer
- */
-static void
-wmesa_free_framebuffer(HDC hdc)
-{
-    WMesaFramebuffer pwfb, prev;
-    for (pwfb = FirstFramebuffer; pwfb; pwfb = pwfb->next) {
-        if (pwfb->hDC == hdc)
-            break;
-	prev = pwfb;
-    }
-    if (pwfb) {
-        struct gl_framebuffer *fb;
-	if (pwfb == FirstFramebuffer)
-	    FirstFramebuffer = pwfb->next;
-	else
-	    prev->next = pwfb->next;
-        fb = &pwfb->Base;
-        _mesa_reference_framebuffer(&fb, NULL); 
-    }
-}
-
-/**
- * Given an hdc, return the corresponding WMesaFramebuffer
- */
-static WMesaFramebuffer
-wmesa_lookup_framebuffer(HDC hdc)
-{
-    WMesaFramebuffer pwfb;
-    for (pwfb = FirstFramebuffer; pwfb; pwfb = pwfb->next) {
-        if (pwfb->hDC == hdc)
-            return pwfb;
-    }
-    return NULL;
-}
-
-
-/**
- * Given a struct gl_framebuffer, return the corresponding WMesaFramebuffer.
- */
-static WMesaFramebuffer wmesa_framebuffer(struct gl_framebuffer *fb)
-{
-    return (WMesaFramebuffer) fb;
-}
-
-
-/**
- * Given a struct gl_context, return the corresponding WMesaContext.
- */
-static WMesaContext wmesa_context(const struct gl_context *ctx)
-{
-    return (WMesaContext) ctx;
-}
-
-
-/*
- * Every driver should implement a GetString function in order to
- * return a meaningful GL_RENDERER string.
- */
-static const GLubyte *wmesa_get_string(struct gl_context *ctx, GLenum name)
-{
-    return (name == GL_RENDERER) ? 
-	(GLubyte *) "Mesa Windows GDI Driver" : NULL;
-}
-
-
-/*
- * Determine the pixel format based on the pixel size.
- */
-static void wmSetPixelFormat(WMesaFramebuffer pwfb, HDC hDC)
-{
-    pwfb->cColorBits = GetDeviceCaps(hDC, BITSPIXEL);
-
-    /* Only 16 and 32 bit targets are supported now */
-    assert(pwfb->cColorBits == 0 ||
-	   pwfb->cColorBits == 16 || 
-	   pwfb->cColorBits == 24 || 
-	   pwfb->cColorBits == 32);
-
-    switch(pwfb->cColorBits){
-    case 8:
-	pwfb->pixelformat = PF_INDEX8;
-	break;
-    case 16:
-	pwfb->pixelformat = PF_5R6G5B;
-	break;
-    case 24:
-    case 32:
-	pwfb->pixelformat = PF_8R8G8B;
-	break;
-    default:
-	pwfb->pixelformat = PF_BADFORMAT;
-    }
-}
-
-
-/**
- * Create DIB for back buffer.
- * We write into this memory with the span routines and then blit it
- * to the window on a buffer swap.
- */
-static BOOL wmCreateBackingStore(WMesaFramebuffer pwfb, long lxSize, long lySize)
-{
-    LPBITMAPINFO pbmi = &(pwfb->bmi);
-    HDC          hic;
-
-    pbmi->bmiHeader.biSize = sizeof(BITMAPINFOHEADER);
-    pbmi->bmiHeader.biWidth = lxSize;
-    pbmi->bmiHeader.biHeight= -lySize;
-    pbmi->bmiHeader.biPlanes = 1;
-    pbmi->bmiHeader.biBitCount = GetDeviceCaps(pwfb->hDC, BITSPIXEL);
-    pbmi->bmiHeader.biCompression = BI_RGB;
-    pbmi->bmiHeader.biSizeImage = 0;
-    pbmi->bmiHeader.biXPelsPerMeter = 0;
-    pbmi->bmiHeader.biYPelsPerMeter = 0;
-    pbmi->bmiHeader.biClrUsed = 0;
-    pbmi->bmiHeader.biClrImportant = 0;
-    
-    pwfb->cColorBits = pbmi->bmiHeader.biBitCount;
-    pwfb->ScanWidth = (lxSize * (pwfb->cColorBits / 8) + 3) & ~3;
-    
-    hic = CreateIC("display", NULL, NULL, NULL);
-    pwfb->dib_hDC = CreateCompatibleDC(hic);
-    
-    pwfb->hbmDIB = CreateDIBSection(hic,
-				   &pwfb->bmi,
-				   DIB_RGB_COLORS,
-				   (void **)&(pwfb->pbPixels),
-				   0,
-				   0);
-    pwfb->hOldBitmap = SelectObject(pwfb->dib_hDC, pwfb->hbmDIB);
-    
-    DeleteDC(hic);
-
-    wmSetPixelFormat(pwfb, pwfb->hDC);
-    return TRUE;
-}
-
-
-static void wmDeleteBackingStore(WMesaFramebuffer pwfb)
-{
-    if (pwfb->hbmDIB) {
-	SelectObject(pwfb->dib_hDC, pwfb->hOldBitmap);
-	DeleteDC(pwfb->dib_hDC);
-	DeleteObject(pwfb->hbmDIB);
-    }
-}
-
-
-/**
- * Find the width and height of the window named by hdc.
- */
-static void
-get_window_size(HDC hdc, GLuint *width, GLuint *height)
-{
-    if (WindowFromDC(hdc)) {
-        RECT rect;
-        GetClientRect(WindowFromDC(hdc), &rect);
-        *width = rect.right - rect.left;
-        *height = rect.bottom - rect.top;
-    }
-    else { /* Memory context */
-        /* From contributed code - use the size of the desktop
-         * for the size of a memory context (?) */
-        *width = GetDeviceCaps(hdc, HORZRES);
-        *height = GetDeviceCaps(hdc, VERTRES);
-    }
-}
-
-
-static void
-wmesa_get_buffer_size(struct gl_framebuffer *buffer, GLuint *width, GLuint *height)
-{
-    WMesaFramebuffer pwfb = wmesa_framebuffer(buffer);
-    get_window_size(pwfb->hDC, width, height);
-}
-
-
-static void wmesa_flush(struct gl_context *ctx)
-{
-    WMesaFramebuffer pwfb = wmesa_framebuffer(ctx->WinSysDrawBuffer);
-
-    if (ctx->Visual.doubleBufferMode == 1) {
-	BitBlt(pwfb->hDC, 0, 0, pwfb->Base.Width, pwfb->Base.Height,
-	       pwfb->dib_hDC, 0, 0, SRCCOPY);
-    }
-    else {
-	/* Do nothing for single buffer */
-    }
-}
-
-
-/**********************************************************************/
-/*****                   CLEAR Functions                          *****/
-/**********************************************************************/
-
-/* If we do not implement these, Mesa clears the buffers via the pixel
- * span writing interface, which is very slow for a clear operation.
- */
-
-/*
- * Set the color used to clear the color buffer.
- */
-static void clear_color(struct gl_context *ctx, const GLfloat color[4])
-{
-    WMesaContext pwc = wmesa_context(ctx);
-    GLubyte col[3];
-
-    CLAMPED_FLOAT_TO_UBYTE(col[0], color[0]);
-    CLAMPED_FLOAT_TO_UBYTE(col[1], color[1]);
-    CLAMPED_FLOAT_TO_UBYTE(col[2], color[2]);
-    pwc->clearColorRef = RGB(col[0], col[1], col[2]);
-    DeleteObject(pwc->clearPen);
-    DeleteObject(pwc->clearBrush);
-    pwc->clearPen = CreatePen(PS_SOLID, 1, pwc->clearColorRef); 
-    pwc->clearBrush = CreateSolidBrush(pwc->clearColorRef); 
-}
-
-
-/* 
- * Clear the specified region of the color buffer using the clear color 
- * or index as specified by one of the two functions above. 
- * 
- * This procedure clears either the front and/or the back COLOR buffers. 
- * Only the "left" buffer is cleared since we are not stereo. 
- * Clearing of the other non-color buffers is left to the swrast. 
- */ 
-
-static void clear(struct gl_context *ctx, GLbitfield mask)
-{
-#define FLIP(Y)  (ctx->DrawBuffer->Height - (Y) - 1)
-    const GLint x = ctx->DrawBuffer->_Xmin;
-    const GLint y = ctx->DrawBuffer->_Ymin;
-    const GLint height = ctx->DrawBuffer->_Ymax - ctx->DrawBuffer->_Ymin;
-    const GLint width  = ctx->DrawBuffer->_Xmax - ctx->DrawBuffer->_Xmin;
-
-    WMesaContext pwc = wmesa_context(ctx);
-    WMesaFramebuffer pwfb = wmesa_framebuffer(ctx->DrawBuffer);
-    int done = 0;
-
-    /* Let swrast do all the work if the masks are not set to
-     * clear all channels. */
-    if (!ctx->Color.ColorMask[0][0] ||
-	!ctx->Color.ColorMask[0][1] ||
-	!ctx->Color.ColorMask[0][2] ||
-	!ctx->Color.ColorMask[0][3]) {
-	_swrast_Clear(ctx, mask);
-	return;
-    }
-
-    /* Back buffer */
-    if (mask & BUFFER_BIT_BACK_LEFT) { 
-	
-	int     i, rowSize; 
-	UINT    bytesPerPixel = pwfb->cColorBits / 8; 
-	LPBYTE  lpb, clearRow;
-	LPWORD  lpw;
-	BYTE    bColor; 
-	WORD    wColor; 
-	BYTE    r, g, b; 
-	DWORD   dwColor; 
-	LPDWORD lpdw; 
-	
-	/* Try for a fast clear - clearing entire buffer with a single
-	 * byte value. */
-	if (width == ctx->DrawBuffer->Width &&
-            height == ctx->DrawBuffer->Height) { /* entire buffer */
-	    /* Now check for an easy clear value */
-	    switch (bytesPerPixel) {
-	    case 1:
-		bColor = BGR8(GetRValue(pwc->clearColorRef), 
-			      GetGValue(pwc->clearColorRef), 
-			      GetBValue(pwc->clearColorRef));
-		memset(pwfb->pbPixels, bColor, 
-		       pwfb->ScanWidth * height);
-		done = 1;
-		break;
-	    case 2:
-		wColor = BGR16(GetRValue(pwc->clearColorRef), 
-			       GetGValue(pwc->clearColorRef), 
-			       GetBValue(pwc->clearColorRef)); 
-		if (((wColor >> 8) & 0xff) == (wColor & 0xff)) {
-		    memset(pwfb->pbPixels, wColor & 0xff, 
-			   pwfb->ScanWidth * height);
-		    done = 1;
-		}
-		break;
-	    case 3:
-		/* fall through */
-	    case 4:
-		if (GetRValue(pwc->clearColorRef) == 
-		    GetGValue(pwc->clearColorRef) &&
-		    GetRValue(pwc->clearColorRef) == 
-		    GetBValue(pwc->clearColorRef)) {
-		    memset(pwfb->pbPixels, 
-			   GetRValue(pwc->clearColorRef), 
-			   pwfb->ScanWidth * height);
-		    done = 1;
-		}
-		break;
-	    default:
-		break;
-	    }
-	} /* all */
-
-	if (!done) {
-	    /* Need to clear a row at a time.  Begin by setting the first
-	     * row in the area to be cleared to the clear color. */
-	    
-	    clearRow = pwfb->pbPixels + 
-		pwfb->ScanWidth * FLIP(y) +
-		bytesPerPixel * x; 
-	    switch (bytesPerPixel) {
-	    case 1:
-		lpb = clearRow;
-		bColor = BGR8(GetRValue(pwc->clearColorRef), 
-			      GetGValue(pwc->clearColorRef), 
-			      GetBValue(pwc->clearColorRef));
-		memset(lpb, bColor, width);
-		break;
-	    case 2:
-		lpw = (LPWORD)clearRow;
-		wColor = BGR16(GetRValue(pwc->clearColorRef), 
-			       GetGValue(pwc->clearColorRef), 
-			       GetBValue(pwc->clearColorRef)); 
-		for (i=0; i<width; i++)
-		    *lpw++ = wColor;
-		break;
-	    case 3: 
-		lpb = clearRow;
-		r = GetRValue(pwc->clearColorRef); 
-		g = GetGValue(pwc->clearColorRef); 
-		b = GetBValue(pwc->clearColorRef); 
-		for (i=0; i<width; i++) {
-		    *lpb++ = b; 
-		    *lpb++ = g; 
-		    *lpb++ = r; 
-		} 
-		break;
-	    case 4: 
-		lpdw = (LPDWORD)clearRow; 
-		dwColor = BGR32(GetRValue(pwc->clearColorRef), 
-				GetGValue(pwc->clearColorRef), 
-				GetBValue(pwc->clearColorRef)); 
-		for (i=0; i<width; i++)
-		    *lpdw++ = dwColor;
-		break;
-	    default:
-		break;
-	    } /* switch */
-	    
-	    /* copy cleared row to other rows in buffer */
-	    lpb = clearRow - pwfb->ScanWidth;
-	    rowSize = width * bytesPerPixel;
-	    for (i=1; i<height; i++) { 
-		memcpy(lpb, clearRow, rowSize); 
-		lpb -= pwfb->ScanWidth; 
-	    } 
-	} /* not done */
-	mask &= ~BUFFER_BIT_BACK_LEFT;
-    } /* back buffer */ 
-
-    /* front buffer */
-    if (mask & BUFFER_BIT_FRONT_LEFT) { 
-	HDC DC = pwc->hDC; 
-	HPEN Old_Pen = SelectObject(DC, pwc->clearPen); 
-	HBRUSH Old_Brush = SelectObject(DC, pwc->clearBrush);
-	Rectangle(DC,
-		  x,
-		  FLIP(y) + 1,
-		  x + width + 1,
-		  FLIP(y) - height + 1);
-	SelectObject(DC, Old_Pen); 
-	SelectObject(DC, Old_Brush); 
-	mask &= ~BUFFER_BIT_FRONT_LEFT;
-    } /* front buffer */ 
-    
-    /* Call swrast if there is anything left to clear (like DEPTH) */ 
-    if (mask) 
-	_swrast_Clear(ctx, mask);
-  
-#undef FLIP
-} 
-
-
-/**********************************************************************/
-/*****                   PIXEL Functions                          *****/
-/**********************************************************************/
-
-#define FLIP(Y)  (rb->Height - (Y) - 1)
-
-
-/**
- ** Front Buffer reading/writing
- ** These are slow, but work with all non-indexed visual types.
- **/
-
-/* Write a horizontal span of RGBA color pixels with a boolean mask. */
-static void write_rgba_span_front(struct gl_context *ctx, 
-				  struct gl_renderbuffer *rb, 
-				  GLuint n, GLint x, GLint y,
-				  const void *values, 
-				  const GLubyte *mask)
-{
-   const GLubyte (*rgba)[4] = (const GLubyte (*)[4])values;
-   WMesaContext pwc = wmesa_context(ctx);
-   WMesaFramebuffer pwfb = wmesa_lookup_framebuffer(pwc->hDC);
-   HBITMAP bmp=0;
-   HDC mdc=0;
-   typedef union
-   {
-      unsigned i;
-      struct {
-         unsigned b:8, g:8, r:8, a:8;
-      };
-   } BGRA;
-   BGRA *bgra, c;
-   GLuint i;
-
-   if (n < 16) {   // the value 16 is just guessed
-      y=FLIP(y);
-      if (mask) {
-         for (i=0; i<n; i++)
-            if (mask[i])
-               SetPixel(pwc->hDC, x+i, y,
-                        RGB(rgba[i][RCOMP], rgba[i][GCOMP], rgba[i][BCOMP]));
-      }
-      else {
-         for (i=0; i<n; i++)
-            SetPixel(pwc->hDC, x+i, y,
-                     RGB(rgba[i][RCOMP], rgba[i][GCOMP], rgba[i][BCOMP]));
-      }
-   }
-   else {
-      if (!pwfb) {
-         _mesa_problem(NULL, "wmesa: write_rgba_span_front on unknown hdc");
-         return;
-      }
-      bgra=malloc(n*sizeof(BGRA));
-      if (!bgra) {
-         _mesa_problem(NULL, "wmesa: write_rgba_span_front: out of memory");
-         return;
-      }
-      c.a=0;
-      if (mask) {
-         for (i=0; i<n; i++) {
-            if (mask[i]) {
-               c.r=rgba[i][RCOMP];
-               c.g=rgba[i][GCOMP];
-               c.b=rgba[i][BCOMP];
-               c.a=rgba[i][ACOMP];
-               bgra[i]=c;
-            }
-            else
-               bgra[i].i=0;
-         }
-      }
-      else {
-         for (i=0; i<n; i++) {
-            c.r=rgba[i][RCOMP];
-            c.g=rgba[i][GCOMP];
-            c.b=rgba[i][BCOMP];
-            c.a=rgba[i][ACOMP];
-            bgra[i]=c;
-         }
-      }
-      bmp=CreateBitmap(n, 1,  1, 32, bgra);
-      mdc=CreateCompatibleDC(pwfb->hDC);
-      SelectObject(mdc, bmp);
-      y=FLIP(y);
-      BitBlt(pwfb->hDC, x, y, n, 1, mdc, 0, 0, SRCCOPY);
-      SelectObject(mdc, 0);
-      DeleteObject(bmp);
-      DeleteDC(mdc);
-      free(bgra);
-   }
-}
-
-/* Write a horizontal span of RGB color pixels with a boolean mask. */
-static void write_rgb_span_front(struct gl_context *ctx, 
-				 struct gl_renderbuffer *rb, 
-				 GLuint n, GLint x, GLint y,
-				 const void *values, 
-				 const GLubyte *mask)
-{
-    const GLubyte (*rgb)[3] = (const GLubyte (*)[3])values;
-    WMesaContext pwc = wmesa_context(ctx);
-    GLuint i;
-    
-    (void) ctx;
-    y=FLIP(y);
-    if (mask) {
-	for (i=0; i<n; i++)
-	    if (mask[i])
-		SetPixel(pwc->hDC, x+i, y, RGB(rgb[i][RCOMP], rgb[i][GCOMP], 
-					       rgb[i][BCOMP]));
-    }
-    else {
-	for (i=0; i<n; i++)
-	    SetPixel(pwc->hDC, x+i, y, RGB(rgb[i][RCOMP], rgb[i][GCOMP], 
-					   rgb[i][BCOMP]));
-    }
-    
-}
-
-/*
- * Write a horizontal span of pixels with a boolean mask.  The current color
- * is used for all pixels.
- */
-static void write_mono_rgba_span_front(struct gl_context *ctx, 
-                                       struct gl_renderbuffer *rb,
-                                       GLuint n, GLint x, GLint y,
-                                       const void *value, 
-                                       const GLubyte *mask)
-{
-    const GLchan *color = (const GLchan *)value;
-    GLuint i;
-    WMesaContext pwc = wmesa_context(ctx);
-    COLORREF colorref;
-
-    (void) ctx;
-    colorref = RGB(color[RCOMP], color[GCOMP], color[BCOMP]);
-    y=FLIP(y);
-    if (mask) {
-	for (i=0; i<n; i++)
-	    if (mask[i])
-		SetPixel(pwc->hDC, x+i, y, colorref);
-    }
-    else
-	for (i=0; i<n; i++)
-	    SetPixel(pwc->hDC, x+i, y, colorref);
-
-}
-
-/* Write an array of RGBA pixels with a boolean mask. */
-static void write_rgba_pixels_front(struct gl_context *ctx, 
-                                    struct gl_renderbuffer *rb,
-                                    GLuint n, 
-                                    const GLint x[], const GLint y[],
-                                    const void *values, 
-                                    const GLubyte *mask)
-{
-    const GLubyte (*rgba)[4] = (const GLubyte (*)[4])values;
-    GLuint i;
-    WMesaContext pwc = wmesa_context(ctx);
-    (void) ctx;
-    for (i=0; i<n; i++)
-	if (mask[i])
-	    SetPixel(pwc->hDC, x[i], FLIP(y[i]), 
-		     RGB(rgba[i][RCOMP], rgba[i][GCOMP], 
-			 rgba[i][BCOMP]));
-}
-
-
-
-/*
- * Write an array of pixels with a boolean mask.  The current color
- * is used for all pixels.
- */
-static void write_mono_rgba_pixels_front(struct gl_context *ctx, 
-                                         struct gl_renderbuffer *rb,
-                                         GLuint n,
-                                         const GLint x[], const GLint y[],
-                                         const void *value,
-                                         const GLubyte *mask)
-{
-    const GLchan *color = (const GLchan *)value;
-    GLuint i;
-    WMesaContext pwc = wmesa_context(ctx);
-    COLORREF colorref;
-    (void) ctx;
-    colorref = RGB(color[RCOMP], color[GCOMP], color[BCOMP]);
-    for (i=0; i<n; i++)
-	if (mask[i])
-	    SetPixel(pwc->hDC, x[i], FLIP(y[i]), colorref);
-}
-
-/* Read a horizontal span of color pixels. */
-static void read_rgba_span_front(struct gl_context *ctx, 
-                                 struct gl_renderbuffer *rb,
-                                 GLuint n, GLint x, GLint y,
-                                 void *values)
-{
-    GLubyte (*rgba)[4] = (GLubyte (*)[4])values;
-    WMesaContext pwc = wmesa_context(ctx);
-    GLuint i;
-    COLORREF Color;
-    y = FLIP(y);
-    for (i=0; i<n; i++) {
-	Color = GetPixel(pwc->hDC, x+i, y);
-	rgba[i][RCOMP] = GetRValue(Color);
-	rgba[i][GCOMP] = GetGValue(Color);
-	rgba[i][BCOMP] = GetBValue(Color);
-	rgba[i][ACOMP] = 255;
-    }
-}
-
-
-/* Read an array of color pixels. */
-static void read_rgba_pixels_front(struct gl_context *ctx, 
-                                   struct gl_renderbuffer *rb,
-                                   GLuint n, const GLint x[], const GLint y[],
-                                   void *values)
-{
-    GLubyte (*rgba)[4] = (GLubyte (*)[4])values;
-    WMesaContext pwc = wmesa_context(ctx);
-    GLuint i;
-    COLORREF Color;
-    for (i=0; i<n; i++) {
-        GLint y2 = FLIP(y[i]);
-        Color = GetPixel(pwc->hDC, x[i], y2);
-        rgba[i][RCOMP] = GetRValue(Color);
-        rgba[i][GCOMP] = GetGValue(Color);
-        rgba[i][BCOMP] = GetBValue(Color);
-        rgba[i][ACOMP] = 255;
-    }
-}
-
-/*********************************************************************/
-
-/* DOUBLE BUFFER 32-bit */
-
-#define WMSETPIXEL32(pwc, y, x, r, g, b) { \
-LPDWORD lpdw = ((LPDWORD)((pwc)->pbPixels + (pwc)->ScanWidth * (y)) + (x)); \
-*lpdw = BGR32((r),(g),(b)); }
-
-
-
-/* Write a horizontal span of RGBA color pixels with a boolean mask. */
-static void write_rgba_span_32(struct gl_context *ctx, 
-			       struct gl_renderbuffer *rb, 
-			       GLuint n, GLint x, GLint y,
-			       const void *values, 
-			       const GLubyte *mask)
-{
-    const GLubyte (*rgba)[4] = (const GLubyte (*)[4])values;
-    WMesaFramebuffer pwfb = wmesa_framebuffer(ctx->DrawBuffer);
-    GLuint i;
-    LPDWORD lpdw;
-
-    (void) ctx;
-    
-    y=FLIP(y);
-    lpdw = ((LPDWORD)(pwfb->pbPixels + pwfb->ScanWidth * y)) + x;
-    if (mask) {
-	for (i=0; i<n; i++)
-	    if (mask[i])
-                lpdw[i] = BGR32(rgba[i][RCOMP], rgba[i][GCOMP], 
-				rgba[i][BCOMP]);
-    }
-    else {
-	for (i=0; i<n; i++)
-                *lpdw++ = BGR32(rgba[i][RCOMP], rgba[i][GCOMP], 
-				rgba[i][BCOMP]);
-    }
-}
-
-
-/* Write a horizontal span of RGB color pixels with a boolean mask. */
-static void write_rgb_span_32(struct gl_context *ctx, 
-			      struct gl_renderbuffer *rb, 
-			      GLuint n, GLint x, GLint y,
-			      const void *values, 
-			      const GLubyte *mask)
-{
-    const GLubyte (*rgb)[3] = (const GLubyte (*)[3])values;
-    WMesaFramebuffer pwfb = wmesa_framebuffer(ctx->DrawBuffer);
-    GLuint i;
-    LPDWORD lpdw;
-
-    (void) ctx;
-    
-    y=FLIP(y);
-    lpdw = ((LPDWORD)(pwfb->pbPixels + pwfb->ScanWidth * y)) + x;
-    if (mask) {
-	for (i=0; i<n; i++)
-	    if (mask[i])
-                lpdw[i] = BGR32(rgb[i][RCOMP], rgb[i][GCOMP], 
-				rgb[i][BCOMP]);
-    }
-    else {
-	for (i=0; i<n; i++)
-                *lpdw++ = BGR32(rgb[i][RCOMP], rgb[i][GCOMP], 
-				rgb[i][BCOMP]);
-    }
-}
-
-/*
- * Write a horizontal span of pixels with a boolean mask.  The current color
- * is used for all pixels.
- */
-static void write_mono_rgba_span_32(struct gl_context *ctx, 
-				    struct gl_renderbuffer *rb,
-				    GLuint n, GLint x, GLint y,
-				    const void *value, 
-				    const GLubyte *mask)
-{
-    const GLchan *color = (const GLchan *)value;
-    LPDWORD lpdw;
-    DWORD pixel;
-    GLuint i;
-    WMesaFramebuffer pwfb = wmesa_framebuffer(ctx->DrawBuffer);
-    lpdw = ((LPDWORD)(pwfb->pbPixels + pwfb->ScanWidth * y)) + x;
-    y=FLIP(y);
-    pixel = BGR32(color[RCOMP], color[GCOMP], color[BCOMP]);
-    if (mask) {
-	for (i=0; i<n; i++)
-	    if (mask[i])
-                lpdw[i] = pixel;
-    }
-    else
-	for (i=0; i<n; i++)
-                *lpdw++ = pixel;
-
-}
-
-/* Write an array of RGBA pixels with a boolean mask. */
-static void write_rgba_pixels_32(struct gl_context *ctx, 
-				 struct gl_renderbuffer *rb,
-				 GLuint n, const GLint x[], const GLint y[],
-				 const void *values, 
-				 const GLubyte *mask)
-{
-    const GLubyte (*rgba)[4] = (const GLubyte (*)[4])values;
-    GLuint i;
-    WMesaFramebuffer pwfb = wmesa_framebuffer(ctx->DrawBuffer);
-    for (i=0; i<n; i++)
-	if (mask[i])
-	    WMSETPIXEL32(pwfb, FLIP(y[i]), x[i],
-			 rgba[i][RCOMP], rgba[i][GCOMP], rgba[i][BCOMP]);
-}
-
-/*
- * Write an array of pixels with a boolean mask.  The current color
- * is used for all pixels.
- */
-static void write_mono_rgba_pixels_32(struct gl_context *ctx, 
-				      struct gl_renderbuffer *rb,
-				      GLuint n,
-				      const GLint x[], const GLint y[],
-				      const void *value,
-				      const GLubyte *mask)
-{
-    const GLchan *color = (const GLchan *)value;
-    GLuint i;
-    WMesaFramebuffer pwfb = wmesa_framebuffer(ctx->DrawBuffer);
-    for (i=0; i<n; i++)
-	if (mask[i])
-	    WMSETPIXEL32(pwfb, FLIP(y[i]),x[i],color[RCOMP],
-			 color[GCOMP], color[BCOMP]);
-}
-
-/* Read a horizontal span of color pixels. */
-static void read_rgba_span_32(struct gl_context *ctx, 
-			      struct gl_renderbuffer *rb,
-			      GLuint n, GLint x, GLint y,
-			      void *values)
-{
-    GLubyte (*rgba)[4] = (GLubyte (*)[4])values;
-    GLuint i;
-    DWORD pixel;
-    LPDWORD lpdw;
-    WMesaFramebuffer pwfb = wmesa_framebuffer(ctx->DrawBuffer);
-    
-    y = FLIP(y);
-    lpdw = ((LPDWORD)(pwfb->pbPixels + pwfb->ScanWidth * y)) + x;
-    for (i=0; i<n; i++) {
-	pixel = lpdw[i];
-	rgba[i][RCOMP] = (GLubyte)((pixel & 0x00ff0000) >> 16);
-	rgba[i][GCOMP] = (GLubyte)((pixel & 0x0000ff00) >> 8);
-	rgba[i][BCOMP] = (GLubyte)(pixel & 0x000000ff);
-	rgba[i][ACOMP] = 255;
-    }
-}
-
-
-/* Read an array of color pixels. */
-static void read_rgba_pixels_32(struct gl_context *ctx, 
-				struct gl_renderbuffer *rb,
-				GLuint n, const GLint x[], const GLint y[],
-				void *values)
-{
-    GLubyte (*rgba)[4] = (GLubyte (*)[4])values;
-    GLuint i;
-    DWORD pixel;
-    LPDWORD lpdw;
-    WMesaFramebuffer pwfb = wmesa_framebuffer(ctx->DrawBuffer);
-
-    for (i=0; i<n; i++) {
-	GLint y2 = FLIP(y[i]);
-	lpdw = ((LPDWORD)(pwfb->pbPixels + pwfb->ScanWidth * y2)) + x[i];
-	pixel = *lpdw;
-	rgba[i][RCOMP] = (GLubyte)((pixel & 0x00ff0000) >> 16);
-	rgba[i][GCOMP] = (GLubyte)((pixel & 0x0000ff00) >> 8);
-	rgba[i][BCOMP] = (GLubyte)(pixel & 0x000000ff);
-	rgba[i][ACOMP] = 255;
-  }
-}
-
-
-/*********************************************************************/
-
-/* DOUBLE BUFFER 24-bit */
-
-#define WMSETPIXEL24(pwc, y, x, r, g, b) { \
-LPBYTE lpb = ((LPBYTE)((pwc)->pbPixels + (pwc)->ScanWidth * (y)) + (3 * x)); \
-lpb[0] = (b); \
-lpb[1] = (g); \
-lpb[2] = (r); }
-
-/* Write a horizontal span of RGBA color pixels with a boolean mask. */
-static void write_rgba_span_24(struct gl_context *ctx, 
-			       struct gl_renderbuffer *rb, 
-			       GLuint n, GLint x, GLint y,
-			       const void *values, 
-			       const GLubyte *mask)
-{
-    const GLubyte (*rgba)[4] = (const GLubyte (*)[4])values;
-    WMesaFramebuffer pwfb = wmesa_framebuffer(ctx->DrawBuffer);
-    GLuint i;
-    LPBYTE lpb;
-
-    (void) ctx;
-    
-    y=FLIP(y);
-    lpb = ((LPBYTE)(pwfb->pbPixels + pwfb->ScanWidth * y)) + (3 * x);
-    if (mask) {
-	for (i=0; i<n; i++)
-	    if (mask[i]) {
-                lpb[3*i] = rgba[i][BCOMP];
-                lpb[3*i+1] = rgba[i][GCOMP];
-                lpb[3*i+2] = rgba[i][RCOMP];
-	    }
-    }
-    else {
-	    for (i=0; i<n; i++) {
-            *lpb++ = rgba[i][BCOMP];
-            *lpb++ = rgba[i][GCOMP];
-            *lpb++ = rgba[i][RCOMP];
-	    }
-    }
-}
-
-
-/* Write a horizontal span of RGB color pixels with a boolean mask. */
-static void write_rgb_span_24(struct gl_context *ctx, 
-			      struct gl_renderbuffer *rb, 
-			      GLuint n, GLint x, GLint y,
-			      const void *values, 
-			      const GLubyte *mask)
-{
-    const GLubyte (*rgb)[3] = (const GLubyte (*)[3])values;
-    WMesaFramebuffer pwfb = wmesa_framebuffer(ctx->DrawBuffer);
-    GLuint i;
-    LPBYTE lpb;
-
-    (void) ctx;
-    
-    y=FLIP(y);
-    lpb = ((LPBYTE)(pwfb->pbPixels + pwfb->ScanWidth * y)) + (3 * x);
-    if (mask) {
-	for (i=0; i<n; i++)
-	    if (mask[i]) {
-            lpb[3*i] = rgb[i][BCOMP];
-            lpb[3*i+1] = rgb[i][GCOMP];
-            lpb[3*i+2] = rgb[i][RCOMP];
-	    }
-    }
-    else {
-    	for (i=0; i<n; i++) {
-    		*lpb++ = rgb[i][BCOMP];
-    		*lpb++ = rgb[i][GCOMP];
-    		*lpb++ = rgb[i][RCOMP];
-    	}
-    }
-}
-
-/*
- * Write a horizontal span of pixels with a boolean mask.  The current color
- * is used for all pixels.
- */
-static void write_mono_rgba_span_24(struct gl_context *ctx, 
-				    struct gl_renderbuffer *rb,
-				    GLuint n, GLint x, GLint y,
-				    const void *value, 
-				    const GLubyte *mask)
-{
-    const GLchan *color = (const GLchan *)value;
-    LPBYTE lpb;
-    GLuint i;
-    WMesaFramebuffer pwfb = wmesa_framebuffer(ctx->DrawBuffer);
-    lpb = ((LPBYTE)(pwfb->pbPixels + pwfb->ScanWidth * y)) + (3 * x);
-    y=FLIP(y);
-    if (mask) {
-	for (i=0; i<n; i++)
-	    if (mask[i]) {
-	    	lpb[3*i] = color[BCOMP];
-	    	lpb[3*i+1] = color[GCOMP];
-	    	lpb[3*i+2] = color[RCOMP];
-	    }
-    }
-    else
-	for (i=0; i<n; i++) {
-		*lpb++ = color[BCOMP];
-		*lpb++ = color[GCOMP];
-		*lpb++ = color[RCOMP];		
-	}
-}
-
-/* Write an array of RGBA pixels with a boolean mask. */
-static void write_rgba_pixels_24(struct gl_context *ctx, 
-				 struct gl_renderbuffer *rb,
-				 GLuint n, const GLint x[], const GLint y[],
-				 const void *values, 
-				 const GLubyte *mask)
-{
-    const GLubyte (*rgba)[4] = (const GLubyte (*)[4])values;
-    GLuint i;
-    WMesaFramebuffer pwfb = wmesa_framebuffer(ctx->DrawBuffer);
-    for (i=0; i<n; i++)
-	if (mask[i])
-	    WMSETPIXEL24(pwfb, FLIP(y[i]), x[i],
-			 rgba[i][RCOMP], rgba[i][GCOMP], rgba[i][BCOMP]);
-}
-
-/*
- * Write an array of pixels with a boolean mask.  The current color
- * is used for all pixels.
- */
-static void write_mono_rgba_pixels_24(struct gl_context *ctx, 
-				      struct gl_renderbuffer *rb,
-				      GLuint n,
-				      const GLint x[], const GLint y[],
-				      const void *value,
-				      const GLubyte *mask)
-{
-    const GLchan *color = (const GLchan *)value;
-    GLuint i;
-    WMesaFramebuffer pwfb = wmesa_framebuffer(ctx->DrawBuffer);
-    for (i=0; i<n; i++)
-	if (mask[i])
-	    WMSETPIXEL24(pwfb, FLIP(y[i]),x[i],color[RCOMP],
-			 color[GCOMP], color[BCOMP]);
-}
-
-/* Read a horizontal span of color pixels. */
-static void read_rgba_span_24(struct gl_context *ctx, 
-			      struct gl_renderbuffer *rb,
-			      GLuint n, GLint x, GLint y,
-			      void *values)
-{
-    GLubyte (*rgba)[4] = (GLubyte (*)[4])values;
-    GLuint i;
-    LPBYTE lpb;
-    WMesaFramebuffer pwfb = wmesa_framebuffer(ctx->DrawBuffer);
-    
-    y = FLIP(y);
-    lpb = ((LPBYTE)(pwfb->pbPixels + pwfb->ScanWidth * y)) + (3 * x);
-    for (i=0; i<n; i++) {
-	rgba[i][RCOMP] = lpb[3*i+2];
-	rgba[i][GCOMP] = lpb[3*i+1];
-	rgba[i][BCOMP] = lpb[3*i];
-	rgba[i][ACOMP] = 255;
-    }
-}
-
-
-/* Read an array of color pixels. */
-static void read_rgba_pixels_24(struct gl_context *ctx, 
-				struct gl_renderbuffer *rb,
-				GLuint n, const GLint x[], const GLint y[],
-				void *values)
-{
-    GLubyte (*rgba)[4] = (GLubyte (*)[4])values;
-    GLuint i;
-    LPBYTE lpb;
-    WMesaFramebuffer pwfb = wmesa_framebuffer(ctx->DrawBuffer);
-
-    for (i=0; i<n; i++) {
-	GLint y2 = FLIP(y[i]);
-	lpb = ((LPBYTE)(pwfb->pbPixels + pwfb->ScanWidth * y2)) + (3 * x[i]);
-	rgba[i][RCOMP] = lpb[3*i+2];
-	rgba[i][GCOMP] = lpb[3*i+1];
-	rgba[i][BCOMP] = lpb[3*i];
-	rgba[i][ACOMP] = 255;
-  }
-}
-
-
-/*********************************************************************/
-
-/* DOUBLE BUFFER 16-bit */
-
-#define WMSETPIXEL16(pwc, y, x, r, g, b) { \
-LPWORD lpw = ((LPWORD)((pwc)->pbPixels + (pwc)->ScanWidth * (y)) + (x)); \
-*lpw = BGR16((r),(g),(b)); }
-
-
-
-/* Write a horizontal span of RGBA color pixels with a boolean mask. */
-static void write_rgba_span_16(struct gl_context *ctx, 
-			       struct gl_renderbuffer *rb, 
-			       GLuint n, GLint x, GLint y,
-			       const void *values, 
-			       const GLubyte *mask)
-{
-    const GLubyte (*rgba)[4] = (const GLubyte (*)[4])values;
-    WMesaFramebuffer pwfb = wmesa_framebuffer(ctx->DrawBuffer);
-    GLuint i;
-    LPWORD lpw;
-
-    (void) ctx;
-    
-    y=FLIP(y);
-    lpw = ((LPWORD)(pwfb->pbPixels + pwfb->ScanWidth * y)) + x;
-    if (mask) {
-	for (i=0; i<n; i++)
-	    if (mask[i])
-                lpw[i] = BGR16(rgba[i][RCOMP], rgba[i][GCOMP], 
-			       rgba[i][BCOMP]);
-    }
-    else {
-	for (i=0; i<n; i++)
-                *lpw++ = BGR16(rgba[i][RCOMP], rgba[i][GCOMP], 
-			       rgba[i][BCOMP]);
-    }
-}
-
-
-/* Write a horizontal span of RGB color pixels with a boolean mask. */
-static void write_rgb_span_16(struct gl_context *ctx, 
-			      struct gl_renderbuffer *rb, 
-			      GLuint n, GLint x, GLint y,
-			      const void *values, 
-			      const GLubyte *mask)
-{
-    const GLubyte (*rgb)[3] = (const GLubyte (*)[3])values;
-    WMesaFramebuffer pwfb = wmesa_framebuffer(ctx->DrawBuffer);
-    GLuint i;
-    LPWORD lpw;
-
-    (void) ctx;
-    
-    y=FLIP(y);
-    lpw = ((LPWORD)(pwfb->pbPixels + pwfb->ScanWidth * y)) + x;
-    if (mask) {
-	for (i=0; i<n; i++)
-	    if (mask[i])
-                lpw[i] = BGR16(rgb[i][RCOMP], rgb[i][GCOMP], 
-			       rgb[i][BCOMP]);
-    }
-    else {
-	for (i=0; i<n; i++)
-                *lpw++ = BGR16(rgb[i][RCOMP], rgb[i][GCOMP], 
-			       rgb[i][BCOMP]);
-    }
-}
-
-/*
- * Write a horizontal span of pixels with a boolean mask.  The current color
- * is used for all pixels.
- */
-static void write_mono_rgba_span_16(struct gl_context *ctx, 
-				    struct gl_renderbuffer *rb,
-				    GLuint n, GLint x, GLint y,
-				    const void *value, 
-				    const GLubyte *mask)
-{
-    const GLchan *color = (const GLchan *)value;
-    LPWORD lpw;
-    WORD pixel;
-    GLuint i;
-    WMesaFramebuffer pwfb = wmesa_framebuffer(ctx->DrawBuffer);
-    (void) ctx;
-    lpw = ((LPWORD)(pwfb->pbPixels + pwfb->ScanWidth * y)) + x;
-    y=FLIP(y);
-    pixel = BGR16(color[RCOMP], color[GCOMP], color[BCOMP]);
-    if (mask) {
-	for (i=0; i<n; i++)
-	    if (mask[i])
-                lpw[i] = pixel;
-    }
-    else
-	for (i=0; i<n; i++)
-                *lpw++ = pixel;
-
-}
-
-/* Write an array of RGBA pixels with a boolean mask. */
-static void write_rgba_pixels_16(struct gl_context *ctx, 
-				 struct gl_renderbuffer *rb,
-				 GLuint n, const GLint x[], const GLint y[],
-				 const void *values, 
-				 const GLubyte *mask)
-{
-    const GLubyte (*rgba)[4] = (const GLubyte (*)[4])values;
-    GLuint i;
-    WMesaFramebuffer pwfb = wmesa_framebuffer(ctx->DrawBuffer);
-    (void) ctx;
-    for (i=0; i<n; i++)
-	if (mask[i])
-	    WMSETPIXEL16(pwfb, FLIP(y[i]), x[i],
-			 rgba[i][RCOMP], rgba[i][GCOMP], rgba[i][BCOMP]);
-}
-
-/*
- * Write an array of pixels with a boolean mask.  The current color
- * is used for all pixels.
- */
-static void write_mono_rgba_pixels_16(struct gl_context *ctx, 
-				      struct gl_renderbuffer *rb,
-				      GLuint n,
-				      const GLint x[], const GLint y[],
-				      const void *value,
-				      const GLubyte *mask)
-{
-    const GLchan *color = (const GLchan *)value;
-    GLuint i;
-    WMesaFramebuffer pwfb = wmesa_framebuffer(ctx->DrawBuffer);
-    (void) ctx;
-    for (i=0; i<n; i++)
-	if (mask[i])
-	    WMSETPIXEL16(pwfb, FLIP(y[i]),x[i],color[RCOMP],
-			 color[GCOMP], color[BCOMP]);
-}
-
-/* Read a horizontal span of color pixels. */
-static void read_rgba_span_16(struct gl_context *ctx, 
-			      struct gl_renderbuffer *rb,
-			      GLuint n, GLint x, GLint y,
-			      void *values)
-{
-    GLubyte (*rgba)[4] = (GLubyte (*)[4])values;
-    GLuint i, pixel;
-    LPWORD lpw;
-    WMesaFramebuffer pwfb = wmesa_framebuffer(ctx->DrawBuffer);
-    
-    y = FLIP(y);
-    lpw = ((LPWORD)(pwfb->pbPixels + pwfb->ScanWidth * y)) + x;
-    for (i=0; i<n; i++) {
-	pixel = lpw[i];
-	/* Windows uses 5,5,5 for 16-bit */
-	rgba[i][RCOMP] = (pixel & 0x7c00) >> 7;
-	rgba[i][GCOMP] = (pixel & 0x03e0) >> 2;
-	rgba[i][BCOMP] = (pixel & 0x001f) << 3;
-	rgba[i][ACOMP] = 255;
-    }
-}
-
-
-/* Read an array of color pixels. */
-static void read_rgba_pixels_16(struct gl_context *ctx, 
-				struct gl_renderbuffer *rb,
-				GLuint n, const GLint x[], const GLint y[],
-				void *values)
-{
-    GLubyte (*rgba)[4] = (GLubyte (*)[4])values;
-    GLuint i, pixel;
-    LPWORD lpw;
-    WMesaFramebuffer pwfb = wmesa_framebuffer(ctx->DrawBuffer);
-
-    for (i=0; i<n; i++) {
-	GLint y2 = FLIP(y[i]);
-	lpw = ((LPWORD)(pwfb->pbPixels + pwfb->ScanWidth * y2)) + x[i];
-	pixel = *lpw;
-	/* Windows uses 5,5,5 for 16-bit */
-	rgba[i][RCOMP] = (pixel & 0x7c00) >> 7;
-	rgba[i][GCOMP] = (pixel & 0x03e0) >> 2;
-	rgba[i][BCOMP] = (pixel & 0x001f) << 3;
-	rgba[i][ACOMP] = 255;
-  }
-}
-
-
-
-
-/**********************************************************************/
-/*****                   BUFFER Functions                         *****/
-/**********************************************************************/
-
-
-
-
-static void
-wmesa_delete_renderbuffer(struct gl_renderbuffer *rb)
-{
-    free(rb);
-}
-
-
-/**
- * This is called by Mesa whenever it determines that the window size
- * has changed.  Do whatever's needed to cope with that.
- */
-static GLboolean
-wmesa_renderbuffer_storage(struct gl_context *ctx, 
-			   struct gl_renderbuffer *rb,
-			   GLenum internalFormat, 
-			   GLuint width, 
-			   GLuint height)
-{
-    rb->Width = width;
-    rb->Height = height;
-    return GL_TRUE;
-}
-
-
-/**
- * Plug in the Get/PutRow/Values functions for a renderbuffer depending
- * on if we're drawing to the front or back color buffer.
- */
-static void
-wmesa_set_renderbuffer_funcs(struct gl_renderbuffer *rb, int pixelformat,
-                             int cColorBits, int double_buffer)
-{
-    if (double_buffer) {
-        /* back buffer */
-	/* Picking the correct span functions is important because
-	 * the DIB was allocated with the indicated depth. */
-	switch(pixelformat) {
-	case PF_5R6G5B:
-	    rb->PutRow = write_rgba_span_16;
-	    rb->PutRowRGB = write_rgb_span_16;
-	    rb->PutMonoRow = write_mono_rgba_span_16;
-	    rb->PutValues = write_rgba_pixels_16;
-	    rb->PutMonoValues = write_mono_rgba_pixels_16;
-	    rb->GetRow = read_rgba_span_16;
-	    rb->GetValues = read_rgba_pixels_16;
-	    break;
-	case PF_8R8G8B:
-		if (cColorBits == 24)
-		{
-		    rb->PutRow = write_rgba_span_24;
-		    rb->PutRowRGB = write_rgb_span_24;
-		    rb->PutMonoRow = write_mono_rgba_span_24;
-		    rb->PutValues = write_rgba_pixels_24;
-		    rb->PutMonoValues = write_mono_rgba_pixels_24;
-		    rb->GetRow = read_rgba_span_24;
-		    rb->GetValues = read_rgba_pixels_24;
-		}
-		else
-		{
-	        rb->PutRow = write_rgba_span_32;
-	        rb->PutRowRGB = write_rgb_span_32;
-	        rb->PutMonoRow = write_mono_rgba_span_32;
-	        rb->PutValues = write_rgba_pixels_32;
-	        rb->PutMonoValues = write_mono_rgba_pixels_32;
-	        rb->GetRow = read_rgba_span_32;
-	        rb->GetValues = read_rgba_pixels_32;
-		}
-	    break;
-	default:
-	    break;
-	}
-    }
-    else {
-        /* front buffer (actual Windows window) */
-	rb->PutRow = write_rgba_span_front;
-	rb->PutRowRGB = write_rgb_span_front;
-	rb->PutMonoRow = write_mono_rgba_span_front;
-	rb->PutValues = write_rgba_pixels_front;
-	rb->PutMonoValues = write_mono_rgba_pixels_front;
-	rb->GetRow = read_rgba_span_front;
-	rb->GetValues = read_rgba_pixels_front;
-    }
-}
-
-/**
- * Called by ctx->Driver.ResizeBuffers()
- * Resize the front/back colorbuffers to match the latest window size.
- */
-static void
-wmesa_resize_buffers(struct gl_context *ctx, struct gl_framebuffer *buffer,
-                     GLuint width, GLuint height)
-{
-    WMesaFramebuffer pwfb = wmesa_framebuffer(buffer);
-
-    if (pwfb->Base.Width != width || pwfb->Base.Height != height) {
-	/* Realloc back buffer */
-	if (ctx->Visual.doubleBufferMode == 1) {
-	    wmDeleteBackingStore(pwfb);
-	    wmCreateBackingStore(pwfb, width, height);
-	}
-    }
-    _mesa_resize_framebuffer(ctx, buffer, width, height);
-}
-
-
-/**
- * Called by glViewport.
- * This is a good time for us to poll the current window size and adjust
- * our renderbuffers to match the current window size.
- * Remember, we have no opportunity to respond to conventional
- * resize events since the driver has no event loop.
- * Thus, we poll.
- * MakeCurrent also ends up making a call here, so that ensures
- * we get the viewport set correctly, even if the app does not call
- * glViewport and relies on the defaults.
- */
-static void wmesa_viewport(struct gl_context *ctx, 
-			   GLint x, GLint y, 
-			   GLsizei width, GLsizei height)
-{
-    GLuint new_width, new_height;
-
-    wmesa_get_buffer_size(ctx->WinSysDrawBuffer, &new_width, &new_height);
-
-    /**
-     * Resize buffers if the window size changed.
-     */
-    wmesa_resize_buffers(ctx, ctx->WinSysDrawBuffer, new_width, new_height);
-    ctx->NewState |= _NEW_BUFFERS;  /* to update scissor / window bounds */
-}
-
-
-
-
-/**
- * Called when the driver should update it's state, based on the new_state
- * flags.
- */
-static void wmesa_update_state(struct gl_context *ctx, GLuint new_state)
-{
-    _swrast_InvalidateState(ctx, new_state);
-    _swsetup_InvalidateState(ctx, new_state);
-    _vbo_InvalidateState(ctx, new_state);
-    _tnl_InvalidateState(ctx, new_state);
-
-    /* TODO - This code is not complete yet because I 
-     * don't know what to do for all state updates.
-     */
-
-    if (new_state & _NEW_BUFFERS) {
-    }
-}
-
-
-
-
-
-/**********************************************************************/
-/*****                   WMESA Functions                          *****/
-/**********************************************************************/
-
-WMesaContext WMesaCreateContext(HDC hDC, 
-				HPALETTE* Pal,
-				GLboolean rgb_flag,
-				GLboolean db_flag,
-				GLboolean alpha_flag)
-{
-    WMesaContext c;
-    struct dd_function_table functions;
-    GLint red_bits, green_bits, blue_bits, alpha_bits;
-    struct gl_context *ctx;
-    struct gl_config *visual;
-
-    (void) Pal;
-    
-    /* Indexed mode not supported */
-    if (!rgb_flag)
-	return NULL;
-
-    /* Allocate wmesa context */
-    c = CALLOC_STRUCT(wmesa_context);
-    if (!c)
-	return NULL;
-
-#if 0
-    /* I do not understand this contributed code */
-    /* Support memory and device contexts */
-    if(WindowFromDC(hDC) != NULL) {
-	c->hDC = GetDC(WindowFromDC(hDC)); /* huh ???? */
-    }
-    else {
-	c->hDC = hDC;
-    }
-#else
-    c->hDC = hDC;
-#endif
-
-    /* Get data for visual */
-    /* Dealing with this is actually a bit of overkill because Mesa will end
-     * up treating all color component size requests less than 8 by using 
-     * a single byte per channel.  In addition, the interface to the span
-     * routines passes colors as an entire byte per channel anyway, so there
-     * is nothing to be saved by telling the visual to be 16 bits if the device
-     * is 16 bits.  That is, Mesa is going to compute colors down to 8 bits per
-     * channel anyway.
-     * But we go through the motions here anyway.
-     */
-    switch (GetDeviceCaps(c->hDC, BITSPIXEL)) {
-    case 16:
-	red_bits = green_bits = blue_bits = 5;
-	alpha_bits = 0;
-	break;
-    default:
-	red_bits = green_bits = blue_bits = 8;
-	alpha_bits = 8;
-	break;
-    }
-    /* Create visual based on flags */
-    visual = _mesa_create_visual(db_flag,    /* db_flag */
-                                 GL_FALSE,   /* stereo */
-                                 red_bits, green_bits, blue_bits, /* color RGB */
-                                 alpha_flag ? alpha_bits : 0, /* color A */
-                                 DEFAULT_SOFTWARE_DEPTH_BITS, /* depth_bits */
-                                 8,          /* stencil_bits */
-                                 16,16,16,   /* accum RGB */
-                                 alpha_flag ? 16 : 0, /* accum A */
-                                 1);         /* num samples */
-    
-    if (!visual) {
-	free(c);
-	return NULL;
-    }
-
-    /* Set up driver functions */
-    _mesa_init_driver_functions(&functions);
-    functions.GetString = wmesa_get_string;
-    functions.UpdateState = wmesa_update_state;
-    functions.GetBufferSize = wmesa_get_buffer_size;
-    functions.Flush = wmesa_flush;
-    functions.Clear = clear;
-    functions.ClearColor = clear_color;
-    functions.ResizeBuffers = wmesa_resize_buffers;
-    functions.Viewport = wmesa_viewport;
-
-    /* initialize the Mesa context data */
-    ctx = &c->gl_ctx;
-    _mesa_initialize_context(ctx, API_OPENGL, visual,
-                             NULL, &functions, (void *)c);
-
-    /* visual no longer needed - it was copied by _mesa_initialize_context() */
-    _mesa_destroy_visual(visual);
-
-    _mesa_enable_sw_extensions(ctx);
-    _mesa_enable_1_3_extensions(ctx);
-    _mesa_enable_1_4_extensions(ctx);
-    _mesa_enable_1_5_extensions(ctx);
-    _mesa_enable_2_0_extensions(ctx);
-    _mesa_enable_2_1_extensions(ctx);
-  
-    _mesa_meta_init(ctx);
-
-    /* Initialize the software rasterizer and helper modules. */
-    if (!_swrast_CreateContext(ctx) ||
-        !_vbo_CreateContext(ctx) ||
-        !_tnl_CreateContext(ctx) ||
-	!_swsetup_CreateContext(ctx)) {
-	_mesa_free_context_data(ctx);
-	free(c);
-	return NULL;
-    }
-    _swsetup_Wakeup(ctx);
-    TNL_CONTEXT(ctx)->Driver.RunPipeline = _tnl_run_pipeline;
-
-    return c;
-}
-
-
-void WMesaDestroyContext( WMesaContext pwc )
-{
-    struct gl_context *ctx = &pwc->gl_ctx;
-    WMesaFramebuffer pwfb;
-    GET_CURRENT_CONTEXT(cur_ctx);
-
-    if (cur_ctx == ctx) {
-        /* unbind current if deleting current context */
-        WMesaMakeCurrent(NULL, NULL);
-    }
-
-    /* clean up frame buffer resources */
-    pwfb = wmesa_lookup_framebuffer(pwc->hDC);
-    if (pwfb) {
-	if (ctx->Visual.doubleBufferMode == 1)
-	    wmDeleteBackingStore(pwfb);
-	wmesa_free_framebuffer(pwc->hDC);
-    }
-
-    /* Release for device, not memory contexts */
-    if (WindowFromDC(pwc->hDC) != NULL)
-    {
-      ReleaseDC(WindowFromDC(pwc->hDC), pwc->hDC);
-    }
-    DeleteObject(pwc->clearPen); 
-    DeleteObject(pwc->clearBrush); 
-    
-    _mesa_meta_free(ctx);
-
-    _swsetup_DestroyContext(ctx);
-    _tnl_DestroyContext(ctx);
-    _vbo_DestroyContext(ctx);
-    _swrast_DestroyContext(ctx);
-    
-    _mesa_free_context_data(ctx);
-    free(pwc);
-}
-
-
-/**
- * Create a new color renderbuffer.
- */
-static struct gl_renderbuffer *
-wmesa_new_renderbuffer(void)
-{
-    struct gl_renderbuffer *rb = CALLOC_STRUCT(gl_renderbuffer);
-    if (!rb)
-        return NULL;
-
-    _mesa_init_renderbuffer(rb, (GLuint)0);
-    
-    rb->_BaseFormat = GL_RGBA;
-    rb->InternalFormat = GL_RGBA;
-    rb->DataType = CHAN_TYPE;
-    rb->Delete = wmesa_delete_renderbuffer;
-    rb->AllocStorage = wmesa_renderbuffer_storage;
-    return rb;
-}
-
-
-void WMesaMakeCurrent(WMesaContext c, HDC hdc)
-{
-    WMesaFramebuffer pwfb;
-
-    {
-        /* return if already current */
-        GET_CURRENT_CONTEXT(ctx);
-        WMesaContext pwc = wmesa_context(ctx);
-        if (pwc && c == pwc && pwc->hDC == hdc)
-            return;
-    }
-
-    pwfb = wmesa_lookup_framebuffer(hdc);
-
-    /* Lazy creation of framebuffers */
-    if (c && !pwfb && hdc) {
-        struct gl_renderbuffer *rb;
-        struct gl_config *visual = &c->gl_ctx.Visual;
-        GLuint width, height;
-
-        get_window_size(hdc, &width, &height);
-
-	c->clearPen = CreatePen(PS_SOLID, 1, 0); 
-	c->clearBrush = CreateSolidBrush(0); 
-
-        pwfb = wmesa_new_framebuffer(hdc, visual);
-
-	/* Create back buffer if double buffered */
-	if (visual->doubleBufferMode == 1) {
-	    wmCreateBackingStore(pwfb, width, height);
-	}
-	
-        /* make render buffers */
-        if (visual->doubleBufferMode == 1) {
-            rb = wmesa_new_renderbuffer();
-            _mesa_add_renderbuffer(&pwfb->Base, BUFFER_BACK_LEFT, rb);
-            wmesa_set_renderbuffer_funcs(rb, pwfb->pixelformat, pwfb->cColorBits, 1);
-	}
-        rb = wmesa_new_renderbuffer();
-        _mesa_add_renderbuffer(&pwfb->Base, BUFFER_FRONT_LEFT, rb);
-        wmesa_set_renderbuffer_funcs(rb, pwfb->pixelformat, pwfb->cColorBits, 0);
-
-	/* Let Mesa own the Depth, Stencil, and Accum buffers */
-        _mesa_add_soft_renderbuffers(&pwfb->Base,
-                                     GL_FALSE, /* color */
-                                     visual->depthBits > 0,
-                                     visual->stencilBits > 0,
-                                     visual->accumRedBits > 0,
-                                     visual->alphaBits >0, 
-                                     GL_FALSE);
-    }
-
-    if (c && pwfb)
-	_mesa_make_current(&c->gl_ctx, &pwfb->Base, &pwfb->Base);
-    else
-        _mesa_make_current(NULL, NULL, NULL);
-}
-
-
-void WMesaSwapBuffers( HDC hdc )
-{
-    GET_CURRENT_CONTEXT(ctx);
-    WMesaContext pwc = wmesa_context(ctx);
-    WMesaFramebuffer pwfb = wmesa_lookup_framebuffer(hdc);
-
-    if (!pwfb) {
-        _mesa_problem(NULL, "wmesa: swapbuffers on unknown hdc");
-        return;
-    }
-
-    /* If we're swapping the buffer associated with the current context
-     * we have to flush any pending rendering commands first.
-     */
-    if (pwc->hDC == hdc) {
-	_mesa_notifySwapBuffers(ctx);
-
-	BitBlt(pwfb->hDC, 0, 0, pwfb->Base.Width, pwfb->Base.Height,
-	       pwfb->dib_hDC, 0, 0, SRCCOPY);
-    }
-    else {
-        /* XXX for now only allow swapping current window */
-        _mesa_problem(NULL, "wmesa: can't swap non-current window");
-    }
-}
-
-void WMesaShareLists(WMesaContext ctx_to_share, WMesaContext ctx)
-{
-	_mesa_share_state(&ctx->gl_ctx, &ctx_to_share->gl_ctx);	
-}
->>>>>>> 96d6df5d
+/*
+ * Windows (Win32/Win64) device driver for Mesa
+ *
+ */
+
+#include "wmesadef.h"
+#include "colors.h"
+#include "GL/wmesa.h"
+#include <winuser.h>
+#include "main/context.h"
+#include "main/extensions.h"
+#include "main/framebuffer.h"
+#include "main/renderbuffer.h"
+#include "main/macros.h"
+#include "drivers/common/driverfuncs.h"
+#include "drivers/common/meta.h"
+#include "vbo/vbo.h"
+#include "swrast/swrast.h"
+#include "swrast_setup/swrast_setup.h"
+#include "tnl/tnl.h"
+#include "tnl/t_context.h"
+#include "tnl/t_pipeline.h"
+
+
+/* linked list of our Framebuffers (windows) */
+static WMesaFramebuffer FirstFramebuffer = NULL;
+
+
+/**
+ * Create a new WMesaFramebuffer object which will correspond to the
+ * given HDC (Window handle).
+ */
+static WMesaFramebuffer
+wmesa_new_framebuffer(HDC hdc, struct gl_config *visual)
+{
+    WMesaFramebuffer pwfb
+        = (WMesaFramebuffer) malloc(sizeof(struct wmesa_framebuffer));
+    if (pwfb) {
+        _mesa_initialize_window_framebuffer(&pwfb->Base, visual);
+        pwfb->hDC = hdc;
+        /* insert at head of list */
+        pwfb->next = FirstFramebuffer;
+        FirstFramebuffer = pwfb;
+    }
+    return pwfb;
+}
+
+/**
+ * Given an hdc, free the corresponding WMesaFramebuffer
+ */
+static void
+wmesa_free_framebuffer(HDC hdc)
+{
+    WMesaFramebuffer pwfb, prev;
+    for (pwfb = FirstFramebuffer; pwfb; pwfb = pwfb->next) {
+        if (pwfb->hDC == hdc)
+            break;
+	prev = pwfb;
+    }
+    if (pwfb) {
+        struct gl_framebuffer *fb;
+	if (pwfb == FirstFramebuffer)
+	    FirstFramebuffer = pwfb->next;
+	else
+	    prev->next = pwfb->next;
+        fb = &pwfb->Base;
+        _mesa_reference_framebuffer(&fb, NULL); 
+    }
+}
+
+/**
+ * Given an hdc, return the corresponding WMesaFramebuffer
+ */
+static WMesaFramebuffer
+wmesa_lookup_framebuffer(HDC hdc)
+{
+    WMesaFramebuffer pwfb;
+    for (pwfb = FirstFramebuffer; pwfb; pwfb = pwfb->next) {
+        if (pwfb->hDC == hdc)
+            return pwfb;
+    }
+    return NULL;
+}
+
+
+/**
+ * Given a struct gl_framebuffer, return the corresponding WMesaFramebuffer.
+ */
+static WMesaFramebuffer wmesa_framebuffer(struct gl_framebuffer *fb)
+{
+    return (WMesaFramebuffer) fb;
+}
+
+
+/**
+ * Given a struct gl_context, return the corresponding WMesaContext.
+ */
+static WMesaContext wmesa_context(const struct gl_context *ctx)
+{
+    return (WMesaContext) ctx;
+}
+
+
+/*
+ * Every driver should implement a GetString function in order to
+ * return a meaningful GL_RENDERER string.
+ */
+static const GLubyte *wmesa_get_string(struct gl_context *ctx, GLenum name)
+{
+    return (name == GL_RENDERER) ? 
+	(GLubyte *) "Mesa Windows GDI Driver" : NULL;
+}
+
+
+/*
+ * Determine the pixel format based on the pixel size.
+ */
+static void wmSetPixelFormat(WMesaFramebuffer pwfb, HDC hDC)
+{
+    pwfb->cColorBits = GetDeviceCaps(hDC, BITSPIXEL);
+
+    /* Only 16 and 32 bit targets are supported now */
+    assert(pwfb->cColorBits == 0 ||
+	   pwfb->cColorBits == 16 || 
+	   pwfb->cColorBits == 24 || 
+	   pwfb->cColorBits == 32);
+
+    switch(pwfb->cColorBits){
+    case 8:
+	pwfb->pixelformat = PF_INDEX8;
+	break;
+    case 16:
+	pwfb->pixelformat = PF_5R6G5B;
+	break;
+    case 24:
+    case 32:
+	pwfb->pixelformat = PF_8R8G8B;
+	break;
+    default:
+	pwfb->pixelformat = PF_BADFORMAT;
+    }
+}
+
+
+/**
+ * Create DIB for back buffer.
+ * We write into this memory with the span routines and then blit it
+ * to the window on a buffer swap.
+ */
+static BOOL wmCreateBackingStore(WMesaFramebuffer pwfb, long lxSize, long lySize)
+{
+    LPBITMAPINFO pbmi = &(pwfb->bmi);
+    HDC          hic;
+
+    pbmi->bmiHeader.biSize = sizeof(BITMAPINFOHEADER);
+    pbmi->bmiHeader.biWidth = lxSize;
+    pbmi->bmiHeader.biHeight= -lySize;
+    pbmi->bmiHeader.biPlanes = 1;
+    pbmi->bmiHeader.biBitCount = GetDeviceCaps(pwfb->hDC, BITSPIXEL);
+    pbmi->bmiHeader.biCompression = BI_RGB;
+    pbmi->bmiHeader.biSizeImage = 0;
+    pbmi->bmiHeader.biXPelsPerMeter = 0;
+    pbmi->bmiHeader.biYPelsPerMeter = 0;
+    pbmi->bmiHeader.biClrUsed = 0;
+    pbmi->bmiHeader.biClrImportant = 0;
+    
+    pwfb->cColorBits = pbmi->bmiHeader.biBitCount;
+    pwfb->ScanWidth = (lxSize * (pwfb->cColorBits / 8) + 3) & ~3;
+    
+    hic = CreateIC("display", NULL, NULL, NULL);
+    pwfb->dib_hDC = CreateCompatibleDC(hic);
+    
+    pwfb->hbmDIB = CreateDIBSection(hic,
+				   &pwfb->bmi,
+				   DIB_RGB_COLORS,
+				   (void **)&(pwfb->pbPixels),
+				   0,
+				   0);
+    pwfb->hOldBitmap = SelectObject(pwfb->dib_hDC, pwfb->hbmDIB);
+    
+    DeleteDC(hic);
+
+    wmSetPixelFormat(pwfb, pwfb->hDC);
+    return TRUE;
+}
+
+
+static void wmDeleteBackingStore(WMesaFramebuffer pwfb)
+{
+    if (pwfb->hbmDIB) {
+	SelectObject(pwfb->dib_hDC, pwfb->hOldBitmap);
+	DeleteDC(pwfb->dib_hDC);
+	DeleteObject(pwfb->hbmDIB);
+    }
+}
+
+
+/**
+ * Find the width and height of the window named by hdc.
+ */
+static void
+get_window_size(HDC hdc, GLuint *width, GLuint *height)
+{
+    if (WindowFromDC(hdc)) {
+        RECT rect;
+        GetClientRect(WindowFromDC(hdc), &rect);
+        *width = rect.right - rect.left;
+        *height = rect.bottom - rect.top;
+    }
+    else { /* Memory context */
+        /* From contributed code - use the size of the desktop
+         * for the size of a memory context (?) */
+        *width = GetDeviceCaps(hdc, HORZRES);
+        *height = GetDeviceCaps(hdc, VERTRES);
+    }
+}
+
+
+static void
+wmesa_get_buffer_size(struct gl_framebuffer *buffer, GLuint *width, GLuint *height)
+{
+    WMesaFramebuffer pwfb = wmesa_framebuffer(buffer);
+    get_window_size(pwfb->hDC, width, height);
+}
+
+
+static void wmesa_flush(struct gl_context *ctx)
+{
+    WMesaFramebuffer pwfb = wmesa_framebuffer(ctx->WinSysDrawBuffer);
+
+    if (ctx->Visual.doubleBufferMode == 1) {
+	BitBlt(pwfb->hDC, 0, 0, pwfb->Base.Width, pwfb->Base.Height,
+	       pwfb->dib_hDC, 0, 0, SRCCOPY);
+    }
+    else {
+	/* Do nothing for single buffer */
+    }
+}
+
+
+/**********************************************************************/
+/*****                   CLEAR Functions                          *****/
+/**********************************************************************/
+
+/* If we do not implement these, Mesa clears the buffers via the pixel
+ * span writing interface, which is very slow for a clear operation.
+ */
+
+/*
+ * Set the color used to clear the color buffer.
+ */
+static void clear_color(struct gl_context *ctx, const GLfloat color[4])
+{
+    WMesaContext pwc = wmesa_context(ctx);
+    GLubyte col[3];
+
+    CLAMPED_FLOAT_TO_UBYTE(col[0], color[0]);
+    CLAMPED_FLOAT_TO_UBYTE(col[1], color[1]);
+    CLAMPED_FLOAT_TO_UBYTE(col[2], color[2]);
+    pwc->clearColorRef = RGB(col[0], col[1], col[2]);
+    DeleteObject(pwc->clearPen);
+    DeleteObject(pwc->clearBrush);
+    pwc->clearPen = CreatePen(PS_SOLID, 1, pwc->clearColorRef); 
+    pwc->clearBrush = CreateSolidBrush(pwc->clearColorRef); 
+}
+
+
+/* 
+ * Clear the specified region of the color buffer using the clear color 
+ * or index as specified by one of the two functions above. 
+ * 
+ * This procedure clears either the front and/or the back COLOR buffers. 
+ * Only the "left" buffer is cleared since we are not stereo. 
+ * Clearing of the other non-color buffers is left to the swrast. 
+ */ 
+
+static void clear(struct gl_context *ctx, GLbitfield mask)
+{
+#define FLIP(Y)  (ctx->DrawBuffer->Height - (Y) - 1)
+    const GLint x = ctx->DrawBuffer->_Xmin;
+    const GLint y = ctx->DrawBuffer->_Ymin;
+    const GLint height = ctx->DrawBuffer->_Ymax - ctx->DrawBuffer->_Ymin;
+    const GLint width  = ctx->DrawBuffer->_Xmax - ctx->DrawBuffer->_Xmin;
+
+    WMesaContext pwc = wmesa_context(ctx);
+    WMesaFramebuffer pwfb = wmesa_framebuffer(ctx->DrawBuffer);
+    int done = 0;
+
+    /* Let swrast do all the work if the masks are not set to
+     * clear all channels. */
+    if (!ctx->Color.ColorMask[0][0] ||
+	!ctx->Color.ColorMask[0][1] ||
+	!ctx->Color.ColorMask[0][2] ||
+	!ctx->Color.ColorMask[0][3]) {
+	_swrast_Clear(ctx, mask);
+	return;
+    }
+
+    /* Back buffer */
+    if (mask & BUFFER_BIT_BACK_LEFT) { 
+	
+	int     i, rowSize; 
+	UINT    bytesPerPixel = pwfb->cColorBits / 8; 
+	LPBYTE  lpb, clearRow;
+	LPWORD  lpw;
+	BYTE    bColor; 
+	WORD    wColor; 
+	BYTE    r, g, b; 
+	DWORD   dwColor; 
+	LPDWORD lpdw; 
+	
+	/* Try for a fast clear - clearing entire buffer with a single
+	 * byte value. */
+	if (width == ctx->DrawBuffer->Width &&
+            height == ctx->DrawBuffer->Height) { /* entire buffer */
+	    /* Now check for an easy clear value */
+	    switch (bytesPerPixel) {
+	    case 1:
+		bColor = BGR8(GetRValue(pwc->clearColorRef), 
+			      GetGValue(pwc->clearColorRef), 
+			      GetBValue(pwc->clearColorRef));
+		memset(pwfb->pbPixels, bColor, 
+		       pwfb->ScanWidth * height);
+		done = 1;
+		break;
+	    case 2:
+		wColor = BGR16(GetRValue(pwc->clearColorRef), 
+			       GetGValue(pwc->clearColorRef), 
+			       GetBValue(pwc->clearColorRef)); 
+		if (((wColor >> 8) & 0xff) == (wColor & 0xff)) {
+		    memset(pwfb->pbPixels, wColor & 0xff, 
+			   pwfb->ScanWidth * height);
+		    done = 1;
+		}
+		break;
+	    case 3:
+		/* fall through */
+	    case 4:
+		if (GetRValue(pwc->clearColorRef) == 
+		    GetGValue(pwc->clearColorRef) &&
+		    GetRValue(pwc->clearColorRef) == 
+		    GetBValue(pwc->clearColorRef)) {
+		    memset(pwfb->pbPixels, 
+			   GetRValue(pwc->clearColorRef), 
+			   pwfb->ScanWidth * height);
+		    done = 1;
+		}
+		break;
+	    default:
+		break;
+	    }
+	} /* all */
+
+	if (!done) {
+	    /* Need to clear a row at a time.  Begin by setting the first
+	     * row in the area to be cleared to the clear color. */
+	    
+	    clearRow = pwfb->pbPixels + 
+		pwfb->ScanWidth * FLIP(y) +
+		bytesPerPixel * x; 
+	    switch (bytesPerPixel) {
+	    case 1:
+		lpb = clearRow;
+		bColor = BGR8(GetRValue(pwc->clearColorRef), 
+			      GetGValue(pwc->clearColorRef), 
+			      GetBValue(pwc->clearColorRef));
+		memset(lpb, bColor, width);
+		break;
+	    case 2:
+		lpw = (LPWORD)clearRow;
+		wColor = BGR16(GetRValue(pwc->clearColorRef), 
+			       GetGValue(pwc->clearColorRef), 
+			       GetBValue(pwc->clearColorRef)); 
+		for (i=0; i<width; i++)
+		    *lpw++ = wColor;
+		break;
+	    case 3: 
+		lpb = clearRow;
+		r = GetRValue(pwc->clearColorRef); 
+		g = GetGValue(pwc->clearColorRef); 
+		b = GetBValue(pwc->clearColorRef); 
+		for (i=0; i<width; i++) {
+		    *lpb++ = b; 
+		    *lpb++ = g; 
+		    *lpb++ = r; 
+		} 
+		break;
+	    case 4: 
+		lpdw = (LPDWORD)clearRow; 
+		dwColor = BGR32(GetRValue(pwc->clearColorRef), 
+				GetGValue(pwc->clearColorRef), 
+				GetBValue(pwc->clearColorRef)); 
+		for (i=0; i<width; i++)
+		    *lpdw++ = dwColor;
+		break;
+	    default:
+		break;
+	    } /* switch */
+	    
+	    /* copy cleared row to other rows in buffer */
+	    lpb = clearRow - pwfb->ScanWidth;
+	    rowSize = width * bytesPerPixel;
+	    for (i=1; i<height; i++) { 
+		memcpy(lpb, clearRow, rowSize); 
+		lpb -= pwfb->ScanWidth; 
+	    } 
+	} /* not done */
+	mask &= ~BUFFER_BIT_BACK_LEFT;
+    } /* back buffer */ 
+
+    /* front buffer */
+    if (mask & BUFFER_BIT_FRONT_LEFT) { 
+	HDC DC = pwc->hDC; 
+	HPEN Old_Pen = SelectObject(DC, pwc->clearPen); 
+	HBRUSH Old_Brush = SelectObject(DC, pwc->clearBrush);
+	Rectangle(DC,
+		  x,
+		  FLIP(y) + 1,
+		  x + width + 1,
+		  FLIP(y) - height + 1);
+	SelectObject(DC, Old_Pen); 
+	SelectObject(DC, Old_Brush); 
+	mask &= ~BUFFER_BIT_FRONT_LEFT;
+    } /* front buffer */ 
+    
+    /* Call swrast if there is anything left to clear (like DEPTH) */ 
+    if (mask) 
+	_swrast_Clear(ctx, mask);
+  
+#undef FLIP
+} 
+
+
+/**********************************************************************/
+/*****                   PIXEL Functions                          *****/
+/**********************************************************************/
+
+#define FLIP(Y)  (rb->Height - (Y) - 1)
+
+
+/**
+ ** Front Buffer reading/writing
+ ** These are slow, but work with all non-indexed visual types.
+ **/
+
+/* Write a horizontal span of RGBA color pixels with a boolean mask. */
+static void write_rgba_span_front(struct gl_context *ctx, 
+				  struct gl_renderbuffer *rb, 
+				  GLuint n, GLint x, GLint y,
+				  const void *values, 
+				  const GLubyte *mask)
+{
+   const GLubyte (*rgba)[4] = (const GLubyte (*)[4])values;
+   WMesaContext pwc = wmesa_context(ctx);
+   WMesaFramebuffer pwfb = wmesa_lookup_framebuffer(pwc->hDC);
+   HBITMAP bmp=0;
+   HDC mdc=0;
+   typedef union
+   {
+      unsigned i;
+      struct {
+         unsigned b:8, g:8, r:8, a:8;
+      };
+   } BGRA;
+   BGRA *bgra, c;
+   GLuint i;
+
+   if (n < 16) {   // the value 16 is just guessed
+      y=FLIP(y);
+      if (mask) {
+         for (i=0; i<n; i++)
+            if (mask[i])
+               SetPixel(pwc->hDC, x+i, y,
+                        RGB(rgba[i][RCOMP], rgba[i][GCOMP], rgba[i][BCOMP]));
+      }
+      else {
+         for (i=0; i<n; i++)
+            SetPixel(pwc->hDC, x+i, y,
+                     RGB(rgba[i][RCOMP], rgba[i][GCOMP], rgba[i][BCOMP]));
+      }
+   }
+   else {
+      if (!pwfb) {
+         _mesa_problem(NULL, "wmesa: write_rgba_span_front on unknown hdc");
+         return;
+      }
+      bgra=malloc(n*sizeof(BGRA));
+      if (!bgra) {
+         _mesa_problem(NULL, "wmesa: write_rgba_span_front: out of memory");
+         return;
+      }
+      c.a=0;
+      if (mask) {
+         for (i=0; i<n; i++) {
+            if (mask[i]) {
+               c.r=rgba[i][RCOMP];
+               c.g=rgba[i][GCOMP];
+               c.b=rgba[i][BCOMP];
+               c.a=rgba[i][ACOMP];
+               bgra[i]=c;
+            }
+            else
+               bgra[i].i=0;
+         }
+      }
+      else {
+         for (i=0; i<n; i++) {
+            c.r=rgba[i][RCOMP];
+            c.g=rgba[i][GCOMP];
+            c.b=rgba[i][BCOMP];
+            c.a=rgba[i][ACOMP];
+            bgra[i]=c;
+         }
+      }
+      bmp=CreateBitmap(n, 1,  1, 32, bgra);
+      mdc=CreateCompatibleDC(pwfb->hDC);
+      SelectObject(mdc, bmp);
+      y=FLIP(y);
+      BitBlt(pwfb->hDC, x, y, n, 1, mdc, 0, 0, SRCCOPY);
+      SelectObject(mdc, 0);
+      DeleteObject(bmp);
+      DeleteDC(mdc);
+      free(bgra);
+   }
+}
+
+/* Write a horizontal span of RGB color pixels with a boolean mask. */
+static void write_rgb_span_front(struct gl_context *ctx, 
+				 struct gl_renderbuffer *rb, 
+				 GLuint n, GLint x, GLint y,
+				 const void *values, 
+				 const GLubyte *mask)
+{
+    const GLubyte (*rgb)[3] = (const GLubyte (*)[3])values;
+    WMesaContext pwc = wmesa_context(ctx);
+    GLuint i;
+    
+    (void) ctx;
+    y=FLIP(y);
+    if (mask) {
+	for (i=0; i<n; i++)
+	    if (mask[i])
+		SetPixel(pwc->hDC, x+i, y, RGB(rgb[i][RCOMP], rgb[i][GCOMP], 
+					       rgb[i][BCOMP]));
+    }
+    else {
+	for (i=0; i<n; i++)
+	    SetPixel(pwc->hDC, x+i, y, RGB(rgb[i][RCOMP], rgb[i][GCOMP], 
+					   rgb[i][BCOMP]));
+    }
+    
+}
+
+/*
+ * Write a horizontal span of pixels with a boolean mask.  The current color
+ * is used for all pixels.
+ */
+static void write_mono_rgba_span_front(struct gl_context *ctx, 
+                                       struct gl_renderbuffer *rb,
+                                       GLuint n, GLint x, GLint y,
+                                       const void *value, 
+                                       const GLubyte *mask)
+{
+    const GLchan *color = (const GLchan *)value;
+    GLuint i;
+    WMesaContext pwc = wmesa_context(ctx);
+    COLORREF colorref;
+
+    (void) ctx;
+    colorref = RGB(color[RCOMP], color[GCOMP], color[BCOMP]);
+    y=FLIP(y);
+    if (mask) {
+	for (i=0; i<n; i++)
+	    if (mask[i])
+		SetPixel(pwc->hDC, x+i, y, colorref);
+    }
+    else
+	for (i=0; i<n; i++)
+	    SetPixel(pwc->hDC, x+i, y, colorref);
+
+}
+
+/* Write an array of RGBA pixels with a boolean mask. */
+static void write_rgba_pixels_front(struct gl_context *ctx, 
+                                    struct gl_renderbuffer *rb,
+                                    GLuint n, 
+                                    const GLint x[], const GLint y[],
+                                    const void *values, 
+                                    const GLubyte *mask)
+{
+    const GLubyte (*rgba)[4] = (const GLubyte (*)[4])values;
+    GLuint i;
+    WMesaContext pwc = wmesa_context(ctx);
+    (void) ctx;
+    for (i=0; i<n; i++)
+	if (mask[i])
+	    SetPixel(pwc->hDC, x[i], FLIP(y[i]), 
+		     RGB(rgba[i][RCOMP], rgba[i][GCOMP], 
+			 rgba[i][BCOMP]));
+}
+
+
+
+/*
+ * Write an array of pixels with a boolean mask.  The current color
+ * is used for all pixels.
+ */
+static void write_mono_rgba_pixels_front(struct gl_context *ctx, 
+                                         struct gl_renderbuffer *rb,
+                                         GLuint n,
+                                         const GLint x[], const GLint y[],
+                                         const void *value,
+                                         const GLubyte *mask)
+{
+    const GLchan *color = (const GLchan *)value;
+    GLuint i;
+    WMesaContext pwc = wmesa_context(ctx);
+    COLORREF colorref;
+    (void) ctx;
+    colorref = RGB(color[RCOMP], color[GCOMP], color[BCOMP]);
+    for (i=0; i<n; i++)
+	if (mask[i])
+	    SetPixel(pwc->hDC, x[i], FLIP(y[i]), colorref);
+}
+
+/* Read a horizontal span of color pixels. */
+static void read_rgba_span_front(struct gl_context *ctx, 
+                                 struct gl_renderbuffer *rb,
+                                 GLuint n, GLint x, GLint y,
+                                 void *values)
+{
+    GLubyte (*rgba)[4] = (GLubyte (*)[4])values;
+    WMesaContext pwc = wmesa_context(ctx);
+    GLuint i;
+    COLORREF Color;
+    y = FLIP(y);
+    for (i=0; i<n; i++) {
+	Color = GetPixel(pwc->hDC, x+i, y);
+	rgba[i][RCOMP] = GetRValue(Color);
+	rgba[i][GCOMP] = GetGValue(Color);
+	rgba[i][BCOMP] = GetBValue(Color);
+	rgba[i][ACOMP] = 255;
+    }
+}
+
+
+/* Read an array of color pixels. */
+static void read_rgba_pixels_front(struct gl_context *ctx, 
+                                   struct gl_renderbuffer *rb,
+                                   GLuint n, const GLint x[], const GLint y[],
+                                   void *values)
+{
+    GLubyte (*rgba)[4] = (GLubyte (*)[4])values;
+    WMesaContext pwc = wmesa_context(ctx);
+    GLuint i;
+    COLORREF Color;
+    for (i=0; i<n; i++) {
+        GLint y2 = FLIP(y[i]);
+        Color = GetPixel(pwc->hDC, x[i], y2);
+        rgba[i][RCOMP] = GetRValue(Color);
+        rgba[i][GCOMP] = GetGValue(Color);
+        rgba[i][BCOMP] = GetBValue(Color);
+        rgba[i][ACOMP] = 255;
+    }
+}
+
+/*********************************************************************/
+
+/* DOUBLE BUFFER 32-bit */
+
+#define WMSETPIXEL32(pwc, y, x, r, g, b) { \
+LPDWORD lpdw = ((LPDWORD)((pwc)->pbPixels + (pwc)->ScanWidth * (y)) + (x)); \
+*lpdw = BGR32((r),(g),(b)); }
+
+
+
+/* Write a horizontal span of RGBA color pixels with a boolean mask. */
+static void write_rgba_span_32(struct gl_context *ctx, 
+			       struct gl_renderbuffer *rb, 
+			       GLuint n, GLint x, GLint y,
+			       const void *values, 
+			       const GLubyte *mask)
+{
+    const GLubyte (*rgba)[4] = (const GLubyte (*)[4])values;
+    WMesaFramebuffer pwfb = wmesa_framebuffer(ctx->DrawBuffer);
+    GLuint i;
+    LPDWORD lpdw;
+
+    (void) ctx;
+    
+    y=FLIP(y);
+    lpdw = ((LPDWORD)(pwfb->pbPixels + pwfb->ScanWidth * y)) + x;
+    if (mask) {
+	for (i=0; i<n; i++)
+	    if (mask[i])
+                lpdw[i] = BGR32(rgba[i][RCOMP], rgba[i][GCOMP], 
+				rgba[i][BCOMP]);
+    }
+    else {
+	for (i=0; i<n; i++)
+                *lpdw++ = BGR32(rgba[i][RCOMP], rgba[i][GCOMP], 
+				rgba[i][BCOMP]);
+    }
+}
+
+
+/* Write a horizontal span of RGB color pixels with a boolean mask. */
+static void write_rgb_span_32(struct gl_context *ctx, 
+			      struct gl_renderbuffer *rb, 
+			      GLuint n, GLint x, GLint y,
+			      const void *values, 
+			      const GLubyte *mask)
+{
+    const GLubyte (*rgb)[3] = (const GLubyte (*)[3])values;
+    WMesaFramebuffer pwfb = wmesa_framebuffer(ctx->DrawBuffer);
+    GLuint i;
+    LPDWORD lpdw;
+
+    (void) ctx;
+    
+    y=FLIP(y);
+    lpdw = ((LPDWORD)(pwfb->pbPixels + pwfb->ScanWidth * y)) + x;
+    if (mask) {
+	for (i=0; i<n; i++)
+	    if (mask[i])
+                lpdw[i] = BGR32(rgb[i][RCOMP], rgb[i][GCOMP], 
+				rgb[i][BCOMP]);
+    }
+    else {
+	for (i=0; i<n; i++)
+                *lpdw++ = BGR32(rgb[i][RCOMP], rgb[i][GCOMP], 
+				rgb[i][BCOMP]);
+    }
+}
+
+/*
+ * Write a horizontal span of pixels with a boolean mask.  The current color
+ * is used for all pixels.
+ */
+static void write_mono_rgba_span_32(struct gl_context *ctx, 
+				    struct gl_renderbuffer *rb,
+				    GLuint n, GLint x, GLint y,
+				    const void *value, 
+				    const GLubyte *mask)
+{
+    const GLchan *color = (const GLchan *)value;
+    LPDWORD lpdw;
+    DWORD pixel;
+    GLuint i;
+    WMesaFramebuffer pwfb = wmesa_framebuffer(ctx->DrawBuffer);
+    lpdw = ((LPDWORD)(pwfb->pbPixels + pwfb->ScanWidth * y)) + x;
+    y=FLIP(y);
+    pixel = BGR32(color[RCOMP], color[GCOMP], color[BCOMP]);
+    if (mask) {
+	for (i=0; i<n; i++)
+	    if (mask[i])
+                lpdw[i] = pixel;
+    }
+    else
+	for (i=0; i<n; i++)
+                *lpdw++ = pixel;
+
+}
+
+/* Write an array of RGBA pixels with a boolean mask. */
+static void write_rgba_pixels_32(struct gl_context *ctx, 
+				 struct gl_renderbuffer *rb,
+				 GLuint n, const GLint x[], const GLint y[],
+				 const void *values, 
+				 const GLubyte *mask)
+{
+    const GLubyte (*rgba)[4] = (const GLubyte (*)[4])values;
+    GLuint i;
+    WMesaFramebuffer pwfb = wmesa_framebuffer(ctx->DrawBuffer);
+    for (i=0; i<n; i++)
+	if (mask[i])
+	    WMSETPIXEL32(pwfb, FLIP(y[i]), x[i],
+			 rgba[i][RCOMP], rgba[i][GCOMP], rgba[i][BCOMP]);
+}
+
+/*
+ * Write an array of pixels with a boolean mask.  The current color
+ * is used for all pixels.
+ */
+static void write_mono_rgba_pixels_32(struct gl_context *ctx, 
+				      struct gl_renderbuffer *rb,
+				      GLuint n,
+				      const GLint x[], const GLint y[],
+				      const void *value,
+				      const GLubyte *mask)
+{
+    const GLchan *color = (const GLchan *)value;
+    GLuint i;
+    WMesaFramebuffer pwfb = wmesa_framebuffer(ctx->DrawBuffer);
+    for (i=0; i<n; i++)
+	if (mask[i])
+	    WMSETPIXEL32(pwfb, FLIP(y[i]),x[i],color[RCOMP],
+			 color[GCOMP], color[BCOMP]);
+}
+
+/* Read a horizontal span of color pixels. */
+static void read_rgba_span_32(struct gl_context *ctx, 
+			      struct gl_renderbuffer *rb,
+			      GLuint n, GLint x, GLint y,
+			      void *values)
+{
+    GLubyte (*rgba)[4] = (GLubyte (*)[4])values;
+    GLuint i;
+    DWORD pixel;
+    LPDWORD lpdw;
+    WMesaFramebuffer pwfb = wmesa_framebuffer(ctx->DrawBuffer);
+    
+    y = FLIP(y);
+    lpdw = ((LPDWORD)(pwfb->pbPixels + pwfb->ScanWidth * y)) + x;
+    for (i=0; i<n; i++) {
+	pixel = lpdw[i];
+	rgba[i][RCOMP] = (GLubyte)((pixel & 0x00ff0000) >> 16);
+	rgba[i][GCOMP] = (GLubyte)((pixel & 0x0000ff00) >> 8);
+	rgba[i][BCOMP] = (GLubyte)(pixel & 0x000000ff);
+	rgba[i][ACOMP] = 255;
+    }
+}
+
+
+/* Read an array of color pixels. */
+static void read_rgba_pixels_32(struct gl_context *ctx, 
+				struct gl_renderbuffer *rb,
+				GLuint n, const GLint x[], const GLint y[],
+				void *values)
+{
+    GLubyte (*rgba)[4] = (GLubyte (*)[4])values;
+    GLuint i;
+    DWORD pixel;
+    LPDWORD lpdw;
+    WMesaFramebuffer pwfb = wmesa_framebuffer(ctx->DrawBuffer);
+
+    for (i=0; i<n; i++) {
+	GLint y2 = FLIP(y[i]);
+	lpdw = ((LPDWORD)(pwfb->pbPixels + pwfb->ScanWidth * y2)) + x[i];
+	pixel = *lpdw;
+	rgba[i][RCOMP] = (GLubyte)((pixel & 0x00ff0000) >> 16);
+	rgba[i][GCOMP] = (GLubyte)((pixel & 0x0000ff00) >> 8);
+	rgba[i][BCOMP] = (GLubyte)(pixel & 0x000000ff);
+	rgba[i][ACOMP] = 255;
+  }
+}
+
+
+/*********************************************************************/
+
+/* DOUBLE BUFFER 24-bit */
+
+#define WMSETPIXEL24(pwc, y, x, r, g, b) { \
+LPBYTE lpb = ((LPBYTE)((pwc)->pbPixels + (pwc)->ScanWidth * (y)) + (3 * x)); \
+lpb[0] = (b); \
+lpb[1] = (g); \
+lpb[2] = (r); }
+
+/* Write a horizontal span of RGBA color pixels with a boolean mask. */
+static void write_rgba_span_24(struct gl_context *ctx, 
+			       struct gl_renderbuffer *rb, 
+			       GLuint n, GLint x, GLint y,
+			       const void *values, 
+			       const GLubyte *mask)
+{
+    const GLubyte (*rgba)[4] = (const GLubyte (*)[4])values;
+    WMesaFramebuffer pwfb = wmesa_framebuffer(ctx->DrawBuffer);
+    GLuint i;
+    LPBYTE lpb;
+
+    (void) ctx;
+    
+    y=FLIP(y);
+    lpb = ((LPBYTE)(pwfb->pbPixels + pwfb->ScanWidth * y)) + (3 * x);
+    if (mask) {
+	for (i=0; i<n; i++)
+	    if (mask[i]) {
+                lpb[3*i] = rgba[i][BCOMP];
+                lpb[3*i+1] = rgba[i][GCOMP];
+                lpb[3*i+2] = rgba[i][RCOMP];
+	    }
+    }
+    else {
+	    for (i=0; i<n; i++) {
+            *lpb++ = rgba[i][BCOMP];
+            *lpb++ = rgba[i][GCOMP];
+            *lpb++ = rgba[i][RCOMP];
+	    }
+    }
+}
+
+
+/* Write a horizontal span of RGB color pixels with a boolean mask. */
+static void write_rgb_span_24(struct gl_context *ctx, 
+			      struct gl_renderbuffer *rb, 
+			      GLuint n, GLint x, GLint y,
+			      const void *values, 
+			      const GLubyte *mask)
+{
+    const GLubyte (*rgb)[3] = (const GLubyte (*)[3])values;
+    WMesaFramebuffer pwfb = wmesa_framebuffer(ctx->DrawBuffer);
+    GLuint i;
+    LPBYTE lpb;
+
+    (void) ctx;
+    
+    y=FLIP(y);
+    lpb = ((LPBYTE)(pwfb->pbPixels + pwfb->ScanWidth * y)) + (3 * x);
+    if (mask) {
+	for (i=0; i<n; i++)
+	    if (mask[i]) {
+            lpb[3*i] = rgb[i][BCOMP];
+            lpb[3*i+1] = rgb[i][GCOMP];
+            lpb[3*i+2] = rgb[i][RCOMP];
+	    }
+    }
+    else {
+    	for (i=0; i<n; i++) {
+    		*lpb++ = rgb[i][BCOMP];
+    		*lpb++ = rgb[i][GCOMP];
+    		*lpb++ = rgb[i][RCOMP];
+    	}
+    }
+}
+
+/*
+ * Write a horizontal span of pixels with a boolean mask.  The current color
+ * is used for all pixels.
+ */
+static void write_mono_rgba_span_24(struct gl_context *ctx, 
+				    struct gl_renderbuffer *rb,
+				    GLuint n, GLint x, GLint y,
+				    const void *value, 
+				    const GLubyte *mask)
+{
+    const GLchan *color = (const GLchan *)value;
+    LPBYTE lpb;
+    GLuint i;
+    WMesaFramebuffer pwfb = wmesa_framebuffer(ctx->DrawBuffer);
+    lpb = ((LPBYTE)(pwfb->pbPixels + pwfb->ScanWidth * y)) + (3 * x);
+    y=FLIP(y);
+    if (mask) {
+	for (i=0; i<n; i++)
+	    if (mask[i]) {
+	    	lpb[3*i] = color[BCOMP];
+	    	lpb[3*i+1] = color[GCOMP];
+	    	lpb[3*i+2] = color[RCOMP];
+	    }
+    }
+    else
+	for (i=0; i<n; i++) {
+		*lpb++ = color[BCOMP];
+		*lpb++ = color[GCOMP];
+		*lpb++ = color[RCOMP];		
+	}
+}
+
+/* Write an array of RGBA pixels with a boolean mask. */
+static void write_rgba_pixels_24(struct gl_context *ctx, 
+				 struct gl_renderbuffer *rb,
+				 GLuint n, const GLint x[], const GLint y[],
+				 const void *values, 
+				 const GLubyte *mask)
+{
+    const GLubyte (*rgba)[4] = (const GLubyte (*)[4])values;
+    GLuint i;
+    WMesaFramebuffer pwfb = wmesa_framebuffer(ctx->DrawBuffer);
+    for (i=0; i<n; i++)
+	if (mask[i])
+	    WMSETPIXEL24(pwfb, FLIP(y[i]), x[i],
+			 rgba[i][RCOMP], rgba[i][GCOMP], rgba[i][BCOMP]);
+}
+
+/*
+ * Write an array of pixels with a boolean mask.  The current color
+ * is used for all pixels.
+ */
+static void write_mono_rgba_pixels_24(struct gl_context *ctx, 
+				      struct gl_renderbuffer *rb,
+				      GLuint n,
+				      const GLint x[], const GLint y[],
+				      const void *value,
+				      const GLubyte *mask)
+{
+    const GLchan *color = (const GLchan *)value;
+    GLuint i;
+    WMesaFramebuffer pwfb = wmesa_framebuffer(ctx->DrawBuffer);
+    for (i=0; i<n; i++)
+	if (mask[i])
+	    WMSETPIXEL24(pwfb, FLIP(y[i]),x[i],color[RCOMP],
+			 color[GCOMP], color[BCOMP]);
+}
+
+/* Read a horizontal span of color pixels. */
+static void read_rgba_span_24(struct gl_context *ctx, 
+			      struct gl_renderbuffer *rb,
+			      GLuint n, GLint x, GLint y,
+			      void *values)
+{
+    GLubyte (*rgba)[4] = (GLubyte (*)[4])values;
+    GLuint i;
+    LPBYTE lpb;
+    WMesaFramebuffer pwfb = wmesa_framebuffer(ctx->DrawBuffer);
+    
+    y = FLIP(y);
+    lpb = ((LPBYTE)(pwfb->pbPixels + pwfb->ScanWidth * y)) + (3 * x);
+    for (i=0; i<n; i++) {
+	rgba[i][RCOMP] = lpb[3*i+2];
+	rgba[i][GCOMP] = lpb[3*i+1];
+	rgba[i][BCOMP] = lpb[3*i];
+	rgba[i][ACOMP] = 255;
+    }
+}
+
+
+/* Read an array of color pixels. */
+static void read_rgba_pixels_24(struct gl_context *ctx, 
+				struct gl_renderbuffer *rb,
+				GLuint n, const GLint x[], const GLint y[],
+				void *values)
+{
+    GLubyte (*rgba)[4] = (GLubyte (*)[4])values;
+    GLuint i;
+    LPBYTE lpb;
+    WMesaFramebuffer pwfb = wmesa_framebuffer(ctx->DrawBuffer);
+
+    for (i=0; i<n; i++) {
+	GLint y2 = FLIP(y[i]);
+	lpb = ((LPBYTE)(pwfb->pbPixels + pwfb->ScanWidth * y2)) + (3 * x[i]);
+	rgba[i][RCOMP] = lpb[3*i+2];
+	rgba[i][GCOMP] = lpb[3*i+1];
+	rgba[i][BCOMP] = lpb[3*i];
+	rgba[i][ACOMP] = 255;
+  }
+}
+
+
+/*********************************************************************/
+
+/* DOUBLE BUFFER 16-bit */
+
+#define WMSETPIXEL16(pwc, y, x, r, g, b) { \
+LPWORD lpw = ((LPWORD)((pwc)->pbPixels + (pwc)->ScanWidth * (y)) + (x)); \
+*lpw = BGR16((r),(g),(b)); }
+
+
+
+/* Write a horizontal span of RGBA color pixels with a boolean mask. */
+static void write_rgba_span_16(struct gl_context *ctx, 
+			       struct gl_renderbuffer *rb, 
+			       GLuint n, GLint x, GLint y,
+			       const void *values, 
+			       const GLubyte *mask)
+{
+    const GLubyte (*rgba)[4] = (const GLubyte (*)[4])values;
+    WMesaFramebuffer pwfb = wmesa_framebuffer(ctx->DrawBuffer);
+    GLuint i;
+    LPWORD lpw;
+
+    (void) ctx;
+    
+    y=FLIP(y);
+    lpw = ((LPWORD)(pwfb->pbPixels + pwfb->ScanWidth * y)) + x;
+    if (mask) {
+	for (i=0; i<n; i++)
+	    if (mask[i])
+                lpw[i] = BGR16(rgba[i][RCOMP], rgba[i][GCOMP], 
+			       rgba[i][BCOMP]);
+    }
+    else {
+	for (i=0; i<n; i++)
+                *lpw++ = BGR16(rgba[i][RCOMP], rgba[i][GCOMP], 
+			       rgba[i][BCOMP]);
+    }
+}
+
+
+/* Write a horizontal span of RGB color pixels with a boolean mask. */
+static void write_rgb_span_16(struct gl_context *ctx, 
+			      struct gl_renderbuffer *rb, 
+			      GLuint n, GLint x, GLint y,
+			      const void *values, 
+			      const GLubyte *mask)
+{
+    const GLubyte (*rgb)[3] = (const GLubyte (*)[3])values;
+    WMesaFramebuffer pwfb = wmesa_framebuffer(ctx->DrawBuffer);
+    GLuint i;
+    LPWORD lpw;
+
+    (void) ctx;
+    
+    y=FLIP(y);
+    lpw = ((LPWORD)(pwfb->pbPixels + pwfb->ScanWidth * y)) + x;
+    if (mask) {
+	for (i=0; i<n; i++)
+	    if (mask[i])
+                lpw[i] = BGR16(rgb[i][RCOMP], rgb[i][GCOMP], 
+			       rgb[i][BCOMP]);
+    }
+    else {
+	for (i=0; i<n; i++)
+                *lpw++ = BGR16(rgb[i][RCOMP], rgb[i][GCOMP], 
+			       rgb[i][BCOMP]);
+    }
+}
+
+/*
+ * Write a horizontal span of pixels with a boolean mask.  The current color
+ * is used for all pixels.
+ */
+static void write_mono_rgba_span_16(struct gl_context *ctx, 
+				    struct gl_renderbuffer *rb,
+				    GLuint n, GLint x, GLint y,
+				    const void *value, 
+				    const GLubyte *mask)
+{
+    const GLchan *color = (const GLchan *)value;
+    LPWORD lpw;
+    WORD pixel;
+    GLuint i;
+    WMesaFramebuffer pwfb = wmesa_framebuffer(ctx->DrawBuffer);
+    (void) ctx;
+    lpw = ((LPWORD)(pwfb->pbPixels + pwfb->ScanWidth * y)) + x;
+    y=FLIP(y);
+    pixel = BGR16(color[RCOMP], color[GCOMP], color[BCOMP]);
+    if (mask) {
+	for (i=0; i<n; i++)
+	    if (mask[i])
+                lpw[i] = pixel;
+    }
+    else
+	for (i=0; i<n; i++)
+                *lpw++ = pixel;
+
+}
+
+/* Write an array of RGBA pixels with a boolean mask. */
+static void write_rgba_pixels_16(struct gl_context *ctx, 
+				 struct gl_renderbuffer *rb,
+				 GLuint n, const GLint x[], const GLint y[],
+				 const void *values, 
+				 const GLubyte *mask)
+{
+    const GLubyte (*rgba)[4] = (const GLubyte (*)[4])values;
+    GLuint i;
+    WMesaFramebuffer pwfb = wmesa_framebuffer(ctx->DrawBuffer);
+    (void) ctx;
+    for (i=0; i<n; i++)
+	if (mask[i])
+	    WMSETPIXEL16(pwfb, FLIP(y[i]), x[i],
+			 rgba[i][RCOMP], rgba[i][GCOMP], rgba[i][BCOMP]);
+}
+
+/*
+ * Write an array of pixels with a boolean mask.  The current color
+ * is used for all pixels.
+ */
+static void write_mono_rgba_pixels_16(struct gl_context *ctx, 
+				      struct gl_renderbuffer *rb,
+				      GLuint n,
+				      const GLint x[], const GLint y[],
+				      const void *value,
+				      const GLubyte *mask)
+{
+    const GLchan *color = (const GLchan *)value;
+    GLuint i;
+    WMesaFramebuffer pwfb = wmesa_framebuffer(ctx->DrawBuffer);
+    (void) ctx;
+    for (i=0; i<n; i++)
+	if (mask[i])
+	    WMSETPIXEL16(pwfb, FLIP(y[i]),x[i],color[RCOMP],
+			 color[GCOMP], color[BCOMP]);
+}
+
+/* Read a horizontal span of color pixels. */
+static void read_rgba_span_16(struct gl_context *ctx, 
+			      struct gl_renderbuffer *rb,
+			      GLuint n, GLint x, GLint y,
+			      void *values)
+{
+    GLubyte (*rgba)[4] = (GLubyte (*)[4])values;
+    GLuint i, pixel;
+    LPWORD lpw;
+    WMesaFramebuffer pwfb = wmesa_framebuffer(ctx->DrawBuffer);
+    
+    y = FLIP(y);
+    lpw = ((LPWORD)(pwfb->pbPixels + pwfb->ScanWidth * y)) + x;
+    for (i=0; i<n; i++) {
+	pixel = lpw[i];
+	/* Windows uses 5,5,5 for 16-bit */
+	rgba[i][RCOMP] = (pixel & 0x7c00) >> 7;
+	rgba[i][GCOMP] = (pixel & 0x03e0) >> 2;
+	rgba[i][BCOMP] = (pixel & 0x001f) << 3;
+	rgba[i][ACOMP] = 255;
+    }
+}
+
+
+/* Read an array of color pixels. */
+static void read_rgba_pixels_16(struct gl_context *ctx, 
+				struct gl_renderbuffer *rb,
+				GLuint n, const GLint x[], const GLint y[],
+				void *values)
+{
+    GLubyte (*rgba)[4] = (GLubyte (*)[4])values;
+    GLuint i, pixel;
+    LPWORD lpw;
+    WMesaFramebuffer pwfb = wmesa_framebuffer(ctx->DrawBuffer);
+
+    for (i=0; i<n; i++) {
+	GLint y2 = FLIP(y[i]);
+	lpw = ((LPWORD)(pwfb->pbPixels + pwfb->ScanWidth * y2)) + x[i];
+	pixel = *lpw;
+	/* Windows uses 5,5,5 for 16-bit */
+	rgba[i][RCOMP] = (pixel & 0x7c00) >> 7;
+	rgba[i][GCOMP] = (pixel & 0x03e0) >> 2;
+	rgba[i][BCOMP] = (pixel & 0x001f) << 3;
+	rgba[i][ACOMP] = 255;
+  }
+}
+
+
+
+
+/**********************************************************************/
+/*****                   BUFFER Functions                         *****/
+/**********************************************************************/
+
+
+
+
+static void
+wmesa_delete_renderbuffer(struct gl_renderbuffer *rb)
+{
+    free(rb);
+}
+
+
+/**
+ * This is called by Mesa whenever it determines that the window size
+ * has changed.  Do whatever's needed to cope with that.
+ */
+static GLboolean
+wmesa_renderbuffer_storage(struct gl_context *ctx, 
+			   struct gl_renderbuffer *rb,
+			   GLenum internalFormat, 
+			   GLuint width, 
+			   GLuint height)
+{
+    rb->Width = width;
+    rb->Height = height;
+    return GL_TRUE;
+}
+
+
+/**
+ * Plug in the Get/PutRow/Values functions for a renderbuffer depending
+ * on if we're drawing to the front or back color buffer.
+ */
+static void
+wmesa_set_renderbuffer_funcs(struct gl_renderbuffer *rb, int pixelformat,
+                             int cColorBits, int double_buffer)
+{
+    if (double_buffer) {
+        /* back buffer */
+	/* Picking the correct span functions is important because
+	 * the DIB was allocated with the indicated depth. */
+	switch(pixelformat) {
+	case PF_5R6G5B:
+	    rb->PutRow = write_rgba_span_16;
+	    rb->PutRowRGB = write_rgb_span_16;
+	    rb->PutMonoRow = write_mono_rgba_span_16;
+	    rb->PutValues = write_rgba_pixels_16;
+	    rb->PutMonoValues = write_mono_rgba_pixels_16;
+	    rb->GetRow = read_rgba_span_16;
+	    rb->GetValues = read_rgba_pixels_16;
+	    break;
+	case PF_8R8G8B:
+		if (cColorBits == 24)
+		{
+		    rb->PutRow = write_rgba_span_24;
+		    rb->PutRowRGB = write_rgb_span_24;
+		    rb->PutMonoRow = write_mono_rgba_span_24;
+		    rb->PutValues = write_rgba_pixels_24;
+		    rb->PutMonoValues = write_mono_rgba_pixels_24;
+		    rb->GetRow = read_rgba_span_24;
+		    rb->GetValues = read_rgba_pixels_24;
+		}
+		else
+		{
+	        rb->PutRow = write_rgba_span_32;
+	        rb->PutRowRGB = write_rgb_span_32;
+	        rb->PutMonoRow = write_mono_rgba_span_32;
+	        rb->PutValues = write_rgba_pixels_32;
+	        rb->PutMonoValues = write_mono_rgba_pixels_32;
+	        rb->GetRow = read_rgba_span_32;
+	        rb->GetValues = read_rgba_pixels_32;
+		}
+	    break;
+	default:
+	    break;
+	}
+    }
+    else {
+        /* front buffer (actual Windows window) */
+	rb->PutRow = write_rgba_span_front;
+	rb->PutRowRGB = write_rgb_span_front;
+	rb->PutMonoRow = write_mono_rgba_span_front;
+	rb->PutValues = write_rgba_pixels_front;
+	rb->PutMonoValues = write_mono_rgba_pixels_front;
+	rb->GetRow = read_rgba_span_front;
+	rb->GetValues = read_rgba_pixels_front;
+    }
+}
+
+/**
+ * Called by ctx->Driver.ResizeBuffers()
+ * Resize the front/back colorbuffers to match the latest window size.
+ */
+static void
+wmesa_resize_buffers(struct gl_context *ctx, struct gl_framebuffer *buffer,
+                     GLuint width, GLuint height)
+{
+    WMesaFramebuffer pwfb = wmesa_framebuffer(buffer);
+
+    if (pwfb->Base.Width != width || pwfb->Base.Height != height) {
+	/* Realloc back buffer */
+	if (ctx->Visual.doubleBufferMode == 1) {
+	    wmDeleteBackingStore(pwfb);
+	    wmCreateBackingStore(pwfb, width, height);
+	}
+    }
+    _mesa_resize_framebuffer(ctx, buffer, width, height);
+}
+
+
+/**
+ * Called by glViewport.
+ * This is a good time for us to poll the current window size and adjust
+ * our renderbuffers to match the current window size.
+ * Remember, we have no opportunity to respond to conventional
+ * resize events since the driver has no event loop.
+ * Thus, we poll.
+ * MakeCurrent also ends up making a call here, so that ensures
+ * we get the viewport set correctly, even if the app does not call
+ * glViewport and relies on the defaults.
+ */
+static void wmesa_viewport(struct gl_context *ctx, 
+			   GLint x, GLint y, 
+			   GLsizei width, GLsizei height)
+{
+    GLuint new_width, new_height;
+
+    wmesa_get_buffer_size(ctx->WinSysDrawBuffer, &new_width, &new_height);
+
+    /**
+     * Resize buffers if the window size changed.
+     */
+    wmesa_resize_buffers(ctx, ctx->WinSysDrawBuffer, new_width, new_height);
+    ctx->NewState |= _NEW_BUFFERS;  /* to update scissor / window bounds */
+}
+
+
+
+
+/**
+ * Called when the driver should update it's state, based on the new_state
+ * flags.
+ */
+static void wmesa_update_state(struct gl_context *ctx, GLuint new_state)
+{
+    _swrast_InvalidateState(ctx, new_state);
+    _swsetup_InvalidateState(ctx, new_state);
+    _vbo_InvalidateState(ctx, new_state);
+    _tnl_InvalidateState(ctx, new_state);
+
+    /* TODO - This code is not complete yet because I 
+     * don't know what to do for all state updates.
+     */
+
+    if (new_state & _NEW_BUFFERS) {
+    }
+}
+
+
+
+
+
+/**********************************************************************/
+/*****                   WMESA Functions                          *****/
+/**********************************************************************/
+
+WMesaContext WMesaCreateContext(HDC hDC, 
+				HPALETTE* Pal,
+				GLboolean rgb_flag,
+				GLboolean db_flag,
+				GLboolean alpha_flag)
+{
+    WMesaContext c;
+    struct dd_function_table functions;
+    GLint red_bits, green_bits, blue_bits, alpha_bits;
+    struct gl_context *ctx;
+    struct gl_config *visual;
+
+    (void) Pal;
+    
+    /* Indexed mode not supported */
+    if (!rgb_flag)
+	return NULL;
+
+    /* Allocate wmesa context */
+    c = CALLOC_STRUCT(wmesa_context);
+    if (!c)
+	return NULL;
+
+#if 0
+    /* I do not understand this contributed code */
+    /* Support memory and device contexts */
+    if(WindowFromDC(hDC) != NULL) {
+	c->hDC = GetDC(WindowFromDC(hDC)); /* huh ???? */
+    }
+    else {
+	c->hDC = hDC;
+    }
+#else
+    c->hDC = hDC;
+#endif
+
+    /* Get data for visual */
+    /* Dealing with this is actually a bit of overkill because Mesa will end
+     * up treating all color component size requests less than 8 by using 
+     * a single byte per channel.  In addition, the interface to the span
+     * routines passes colors as an entire byte per channel anyway, so there
+     * is nothing to be saved by telling the visual to be 16 bits if the device
+     * is 16 bits.  That is, Mesa is going to compute colors down to 8 bits per
+     * channel anyway.
+     * But we go through the motions here anyway.
+     */
+    switch (GetDeviceCaps(c->hDC, BITSPIXEL)) {
+    case 16:
+	red_bits = green_bits = blue_bits = 5;
+	alpha_bits = 0;
+	break;
+    default:
+	red_bits = green_bits = blue_bits = 8;
+	alpha_bits = 8;
+	break;
+    }
+    /* Create visual based on flags */
+    visual = _mesa_create_visual(db_flag,    /* db_flag */
+                                 GL_FALSE,   /* stereo */
+                                 red_bits, green_bits, blue_bits, /* color RGB */
+                                 alpha_flag ? alpha_bits : 0, /* color A */
+                                 DEFAULT_SOFTWARE_DEPTH_BITS, /* depth_bits */
+                                 8,          /* stencil_bits */
+                                 16,16,16,   /* accum RGB */
+                                 alpha_flag ? 16 : 0, /* accum A */
+                                 1);         /* num samples */
+    
+    if (!visual) {
+	free(c);
+	return NULL;
+    }
+
+    /* Set up driver functions */
+    _mesa_init_driver_functions(&functions);
+    functions.GetString = wmesa_get_string;
+    functions.UpdateState = wmesa_update_state;
+    functions.GetBufferSize = wmesa_get_buffer_size;
+    functions.Flush = wmesa_flush;
+    functions.Clear = clear;
+    functions.ClearColor = clear_color;
+    functions.ResizeBuffers = wmesa_resize_buffers;
+    functions.Viewport = wmesa_viewport;
+
+    /* initialize the Mesa context data */
+    ctx = &c->gl_ctx;
+    _mesa_initialize_context(ctx, API_OPENGL, visual,
+                             NULL, &functions, (void *)c);
+
+    /* visual no longer needed - it was copied by _mesa_initialize_context() */
+    _mesa_destroy_visual(visual);
+
+    _mesa_enable_sw_extensions(ctx);
+    _mesa_enable_1_3_extensions(ctx);
+    _mesa_enable_1_4_extensions(ctx);
+    _mesa_enable_1_5_extensions(ctx);
+    _mesa_enable_2_0_extensions(ctx);
+    _mesa_enable_2_1_extensions(ctx);
+  
+    _mesa_meta_init(ctx);
+
+    /* Initialize the software rasterizer and helper modules. */
+    if (!_swrast_CreateContext(ctx) ||
+        !_vbo_CreateContext(ctx) ||
+        !_tnl_CreateContext(ctx) ||
+	!_swsetup_CreateContext(ctx)) {
+	_mesa_free_context_data(ctx);
+	free(c);
+	return NULL;
+    }
+    _swsetup_Wakeup(ctx);
+    TNL_CONTEXT(ctx)->Driver.RunPipeline = _tnl_run_pipeline;
+
+    return c;
+}
+
+
+void WMesaDestroyContext( WMesaContext pwc )
+{
+    struct gl_context *ctx = &pwc->gl_ctx;
+    WMesaFramebuffer pwfb;
+    GET_CURRENT_CONTEXT(cur_ctx);
+
+    if (cur_ctx == ctx) {
+        /* unbind current if deleting current context */
+        WMesaMakeCurrent(NULL, NULL);
+    }
+
+    /* clean up frame buffer resources */
+    pwfb = wmesa_lookup_framebuffer(pwc->hDC);
+    if (pwfb) {
+	if (ctx->Visual.doubleBufferMode == 1)
+	    wmDeleteBackingStore(pwfb);
+	wmesa_free_framebuffer(pwc->hDC);
+    }
+
+    /* Release for device, not memory contexts */
+    if (WindowFromDC(pwc->hDC) != NULL)
+    {
+      ReleaseDC(WindowFromDC(pwc->hDC), pwc->hDC);
+    }
+    DeleteObject(pwc->clearPen); 
+    DeleteObject(pwc->clearBrush); 
+    
+    _mesa_meta_free(ctx);
+
+    _swsetup_DestroyContext(ctx);
+    _tnl_DestroyContext(ctx);
+    _vbo_DestroyContext(ctx);
+    _swrast_DestroyContext(ctx);
+    
+    _mesa_free_context_data(ctx);
+    free(pwc);
+}
+
+
+/**
+ * Create a new color renderbuffer.
+ */
+static struct gl_renderbuffer *
+wmesa_new_renderbuffer(void)
+{
+    struct gl_renderbuffer *rb = CALLOC_STRUCT(gl_renderbuffer);
+    if (!rb)
+        return NULL;
+
+    _mesa_init_renderbuffer(rb, (GLuint)0);
+    
+    rb->_BaseFormat = GL_RGBA;
+    rb->InternalFormat = GL_RGBA;
+    rb->DataType = CHAN_TYPE;
+    rb->Delete = wmesa_delete_renderbuffer;
+    rb->AllocStorage = wmesa_renderbuffer_storage;
+    return rb;
+}
+
+
+void WMesaMakeCurrent(WMesaContext c, HDC hdc)
+{
+    WMesaFramebuffer pwfb;
+
+    {
+        /* return if already current */
+        GET_CURRENT_CONTEXT(ctx);
+        WMesaContext pwc = wmesa_context(ctx);
+        if (pwc && c == pwc && pwc->hDC == hdc)
+            return;
+    }
+
+    pwfb = wmesa_lookup_framebuffer(hdc);
+
+    /* Lazy creation of framebuffers */
+    if (c && !pwfb && hdc) {
+        struct gl_renderbuffer *rb;
+        struct gl_config *visual = &c->gl_ctx.Visual;
+        GLuint width, height;
+
+        get_window_size(hdc, &width, &height);
+
+	c->clearPen = CreatePen(PS_SOLID, 1, 0); 
+	c->clearBrush = CreateSolidBrush(0); 
+
+        pwfb = wmesa_new_framebuffer(hdc, visual);
+
+	/* Create back buffer if double buffered */
+	if (visual->doubleBufferMode == 1) {
+	    wmCreateBackingStore(pwfb, width, height);
+	}
+	
+        /* make render buffers */
+        if (visual->doubleBufferMode == 1) {
+            rb = wmesa_new_renderbuffer();
+            _mesa_add_renderbuffer(&pwfb->Base, BUFFER_BACK_LEFT, rb);
+            wmesa_set_renderbuffer_funcs(rb, pwfb->pixelformat, pwfb->cColorBits, 1);
+	}
+        rb = wmesa_new_renderbuffer();
+        _mesa_add_renderbuffer(&pwfb->Base, BUFFER_FRONT_LEFT, rb);
+        wmesa_set_renderbuffer_funcs(rb, pwfb->pixelformat, pwfb->cColorBits, 0);
+
+	/* Let Mesa own the Depth, Stencil, and Accum buffers */
+        _mesa_add_soft_renderbuffers(&pwfb->Base,
+                                     GL_FALSE, /* color */
+                                     visual->depthBits > 0,
+                                     visual->stencilBits > 0,
+                                     visual->accumRedBits > 0,
+                                     visual->alphaBits >0, 
+                                     GL_FALSE);
+    }
+
+    if (c && pwfb)
+	_mesa_make_current(&c->gl_ctx, &pwfb->Base, &pwfb->Base);
+    else
+        _mesa_make_current(NULL, NULL, NULL);
+}
+
+
+void WMesaSwapBuffers( HDC hdc )
+{
+    GET_CURRENT_CONTEXT(ctx);
+    WMesaContext pwc = wmesa_context(ctx);
+    WMesaFramebuffer pwfb = wmesa_lookup_framebuffer(hdc);
+
+    if (!pwfb) {
+        _mesa_problem(NULL, "wmesa: swapbuffers on unknown hdc");
+        return;
+    }
+
+    /* If we're swapping the buffer associated with the current context
+     * we have to flush any pending rendering commands first.
+     */
+    if (pwc->hDC == hdc) {
+	_mesa_notifySwapBuffers(ctx);
+
+	BitBlt(pwfb->hDC, 0, 0, pwfb->Base.Width, pwfb->Base.Height,
+	       pwfb->dib_hDC, 0, 0, SRCCOPY);
+    }
+    else {
+        /* XXX for now only allow swapping current window */
+        _mesa_problem(NULL, "wmesa: can't swap non-current window");
+    }
+}
+
+void WMesaShareLists(WMesaContext ctx_to_share, WMesaContext ctx)
+{
+	_mesa_share_state(&ctx->gl_ctx, &ctx_to_share->gl_ctx);	
+}
+