--- conflicted
+++ resolved
@@ -1,3945 +1,1971 @@
-<<<<<<< HEAD
-dnl Process this file with autoconf to create configure.
-
-AC_PREREQ([2.59])
-
-dnl Versioning - scrape the version from configs/default
-m4_define([mesa_version],
-    [m4_esyscmd([${MAKE-make} -s -f bin/version.mk version | tr -d '\n' | tr -d '\r'])])
-m4_ifval(mesa_version,,
-    [m4_fatal([Failed to get the Mesa version from `make -f bin/version.mk version`])])
-
-dnl Tell the user about autoconf.html in the --help output
-m4_divert_once([HELP_END], [
-See docs/autoconf.html for more details on the options for Mesa.])
-
-AC_INIT([Mesa],[mesa_version],
-    [https://bugs.freedesktop.org/enter_bug.cgi?product=Mesa])
-AC_CONFIG_AUX_DIR([bin])
-AC_CANONICAL_HOST
-
-dnl Versions for external dependencies
-LIBDRM_REQUIRED=2.4.24
-LIBDRM_RADEON_REQUIRED=2.4.24
-LIBDRM_INTEL_REQUIRED=2.4.24
-DRI2PROTO_REQUIRED=2.1
-GLPROTO_REQUIRED=1.4.11
-LIBDRM_XORG_REQUIRED=2.4.24
-LIBKMS_XORG_REQUIRED=1.0.0
-
-dnl Check for progs
-AC_PROG_CPP
-AC_PROG_CC
-AC_PROG_CXX
-AC_CHECK_PROGS([MAKE], [gmake make])
-AC_CHECK_PROGS([PYTHON2], [python2 python])
-AC_PATH_PROG([MKDEP], [makedepend])
-AC_PATH_PROG([SED], [sed])
-
-if test "x$MKDEP" = "x"; then
-    AC_MSG_ERROR([makedepend is required to build Mesa])
-fi
-
-dnl Our fallback install-sh is a symlink to minstall. Use the existing
-dnl configuration in that case.
-AC_PROG_INSTALL
-test "x$INSTALL" = "x$ac_install_sh" && INSTALL='$(MINSTALL)'
-
-dnl We need a POSIX shell for parts of the build. Assume we have one
-dnl in most cases.
-case "$host_os" in
-solaris*)
-    # Solaris /bin/sh is too old/non-POSIX compliant
-    AC_PATH_PROGS(POSIX_SHELL, [ksh93 ksh sh])
-    SHELL="$POSIX_SHELL"
-    ;;
-esac
-
-dnl clang is mostly GCC-compatible, but its version is much lower,
-dnl so we have to check for it.
-AC_MSG_CHECKING([if compiling with clang])
-
-AC_COMPILE_IFELSE(
-[AC_LANG_PROGRAM([], [[
-#ifndef __clang__
-       not clang
-#endif
-]])],
-[CLANG=yes], [CLANG=no])
-
-AC_MSG_RESULT([$CLANG])
-
-dnl If we're using GCC, make sure that it is at least version 3.3.0.  Older
-dnl versions are explictly not supported.
-if test "x$GCC" = xyes -a "x$CLANG" = xno; then
-    AC_MSG_CHECKING([whether gcc version is sufficient])
-    major=0
-    minor=0
-
-    GCC_VERSION=`$CC -dumpversion`
-    if test $? -eq 0; then
-        major=`echo $GCC_VERSION | cut -d. -f1`
-        minor=`echo $GCC_VERSION | cut -d. -f1`
-    fi
-
-    if test $major -lt 3 -o $major -eq 3 -a $minor -lt 3 ; then
-        AC_MSG_RESULT([no])
-        AC_MSG_ERROR([If using GCC, version 3.3.0 or later is required.])
-    else
-        AC_MSG_RESULT([yes])
-    fi
-fi
-
-
-MKDEP_OPTIONS=-fdepend
-dnl Ask gcc where it's keeping its secret headers
-if test "x$GCC" = xyes; then
-    for dir in include include-fixed; do
-        GCC_INCLUDES=`$CC -print-file-name=$dir`
-        if test "x$GCC_INCLUDES" != x && \
-           test "$GCC_INCLUDES" != "$dir" && \
-           test -d "$GCC_INCLUDES"; then
-            MKDEP_OPTIONS="$MKDEP_OPTIONS -I$GCC_INCLUDES"
-        fi
-    done
-fi
-AC_SUBST([MKDEP_OPTIONS])
-
-dnl Make sure the pkg-config macros are defined
-m4_ifndef([PKG_PROG_PKG_CONFIG],
-    [m4_fatal([Could not locate the pkg-config autoconf macros.
-  These are usually located in /usr/share/aclocal/pkg.m4. If your macros
-  are in a different location, try setting the environment variable
-  ACLOCAL="aclocal -I/other/macro/dir" before running autoreconf.])])
-PKG_PROG_PKG_CONFIG()
-
-dnl LIB_DIR - library basename
-LIB_DIR=`echo $libdir | $SED 's%.*/%%'`
-AC_SUBST([LIB_DIR])
-
-dnl Cache LDFLAGS so we can add EXTRA_LIB_PATH and restore it later
-_SAVE_LDFLAGS="$LDFLAGS"
-AC_ARG_VAR([EXTRA_LIB_PATH],[Extra -L paths for the linker])
-AC_SUBST([EXTRA_LIB_PATH])
-
-dnl Cache CPPFLAGS so we can add *_INCLUDES and restore it later
-_SAVE_CPPFLAGS="$CPPFLAGS"
-AC_ARG_VAR([X11_INCLUDES],[Extra -I paths for X11 headers])
-AC_SUBST([X11_INCLUDES])
-
-dnl Compiler macros
-DEFINES=""
-AC_SUBST([DEFINES])
-case "$host_os" in
-linux*|*-gnu*|gnu*)
-    DEFINES="$DEFINES -D_GNU_SOURCE -DPTHREADS"
-    ;;
-solaris*)
-    DEFINES="$DEFINES -DPTHREADS -DSVR4"
-    ;;
-cygwin*)
-    DEFINES="$DEFINES -DPTHREADS"
-    ;;
-esac
-
-dnl Add flags for gcc and g++
-if test "x$GCC" = xyes; then
-    CFLAGS="$CFLAGS -Wall -Wmissing-prototypes -std=c99"
-    if test "x$CLANG" = "xno"; then
-       CFLAGS="$CFLAGS -ffast-math"
-    fi
-
-    # Enable -fvisibility=hidden if using a gcc that supports it
-    save_CFLAGS="$CFLAGS"
-    AC_MSG_CHECKING([whether $CC supports -fvisibility=hidden])
-    VISIBILITY_CFLAGS="-fvisibility=hidden"
-    CFLAGS="$CFLAGS $VISIBILITY_CFLAGS"
-    AC_LINK_IFELSE([AC_LANG_PROGRAM()], AC_MSG_RESULT([yes]),
-		   [VISIBILITY_CFLAGS=""; AC_MSG_RESULT([no])]);
-
-    # Restore CFLAGS; VISIBILITY_CFLAGS are added to it where needed.
-    CFLAGS=$save_CFLAGS
-
-    # Work around aliasing bugs - developers should comment this out
-    CFLAGS="$CFLAGS -fno-strict-aliasing"
-fi
-if test "x$GXX" = xyes; then
-    CXXFLAGS="$CXXFLAGS -Wall"
-
-    # Enable -fvisibility=hidden if using a gcc that supports it
-    save_CXXFLAGS="$CXXFLAGS"
-    AC_MSG_CHECKING([whether $CXX supports -fvisibility=hidden])
-    VISIBILITY_CXXFLAGS="-fvisibility=hidden"
-    CXXFLAGS="$CXXFLAGS $VISIBILITY_CXXFLAGS"
-    AC_LINK_IFELSE([AC_LANG_PROGRAM()], AC_MSG_RESULT([yes]),
-		   [VISIBILITY_CXXFLAGS="" ; AC_MSG_RESULT([no])]);
-
-    # Restore CXXFLAGS; VISIBILITY_CXXFLAGS are added to it where needed.
-    CXXFLAGS=$save_CXXFLAGS
-
-    # Work around aliasing bugs - developers should comment this out
-    CXXFLAGS="$CXXFLAGS -fno-strict-aliasing"
-fi
-
-AC_SUBST([VISIBILITY_CFLAGS])
-AC_SUBST([VISIBILITY_CXXFLAGS])
-
-dnl These should be unnecessary, but let the user set them if they want
-AC_ARG_VAR([OPT_FLAGS], [Additional optimization flags for the compiler.
-    Default is to use CFLAGS.])
-AC_ARG_VAR([ARCH_FLAGS], [Additional architecture specific flags for the
-    compiler. Default is to use CFLAGS.])
-AC_SUBST([OPT_FLAGS])
-AC_SUBST([ARCH_FLAGS])
-
-dnl
-dnl Hacks to enable 32 or 64 bit build
-dnl
-AC_ARG_ENABLE([32-bit],
-    [AS_HELP_STRING([--enable-32-bit],
-        [build 32-bit libraries @<:@default=auto@:>@])],
-    [enable_32bit="$enableval"],
-    [enable_32bit=auto]
-)
-if test "x$enable_32bit" = xyes; then
-    if test "x$GCC" = xyes; then
-        CFLAGS="$CFLAGS -m32"
-        ARCH_FLAGS="$ARCH_FLAGS -m32"
-    fi
-    if test "x$GXX" = xyes; then
-        CXXFLAGS="$CXXFLAGS -m32"
-    fi
-fi
-AC_ARG_ENABLE([64-bit],
-    [AS_HELP_STRING([--enable-64-bit],
-        [build 64-bit libraries @<:@default=auto@:>@])],
-    [enable_64bit="$enableval"],
-    [enable_64bit=auto]
-)
-if test "x$enable_64bit" = xyes; then
-    if test "x$GCC" = xyes; then
-        CFLAGS="$CFLAGS -m64"
-    fi
-    if test "x$GXX" = xyes; then
-        CXXFLAGS="$CXXFLAGS -m64"
-    fi
-fi
-
-dnl
-dnl shared/static libraries, mimic libtool options
-dnl
-AC_ARG_ENABLE([static],
-    [AS_HELP_STRING([--enable-static],
-        [build static libraries @<:@default=disabled@:>@])],
-    [enable_static="$enableval"],
-    [enable_static=no]
-)
-case "x$enable_static" in
-xyes|xno ) ;;
-x ) enable_static=no ;;
-* )
-    AC_MSG_ERROR([Static library option '$enable_static' is not a valid])
-    ;;
-esac
-AC_ARG_ENABLE([shared],
-    [AS_HELP_STRING([--disable-shared],
-        [build shared libraries @<:@default=enabled@:>@])],
-    [enable_shared="$enableval"],
-    [enable_shared=yes]
-)
-case "x$enable_shared" in
-xyes|xno ) ;;
-x ) enable_shared=yes ;;
-* )
-    AC_MSG_ERROR([Shared library option '$enable_shared' is not a valid])
-    ;;
-esac
-
-dnl Can't have static and shared libraries, default to static if user
-dnl explicitly requested. If both disabled, set to static since shared
-dnl was explicitly requirested.
-case "x$enable_static$enable_shared" in
-xyesyes )
-    AC_MSG_WARN([Can't build static and shared libraries, disabling shared])
-    enable_shared=no
-    ;;
-xnono )
-    AC_MSG_WARN([Can't disable both static and shared libraries, enabling static])
-    enable_static=yes
-    ;;
-esac
-
-dnl
-dnl mklib options
-dnl
-AC_ARG_VAR([MKLIB_OPTIONS],[Options for the Mesa library script, mklib])
-if test "$enable_static" = yes; then
-    MKLIB_OPTIONS="$MKLIB_OPTIONS -static"
-fi
-AC_SUBST([MKLIB_OPTIONS])
-
-dnl
-dnl other compiler options
-dnl
-AC_ARG_ENABLE([debug],
-    [AS_HELP_STRING([--enable-debug],
-        [use debug compiler flags and macros @<:@default=disabled@:>@])],
-    [enable_debug="$enableval"],
-    [enable_debug=no]
-)
-if test "x$enable_debug" = xyes; then
-    DEFINES="$DEFINES -DDEBUG"
-    if test "x$GCC" = xyes; then
-        CFLAGS="$CFLAGS -g"
-    fi
-    if test "x$GXX" = xyes; then
-        CXXFLAGS="$CXXFLAGS -g"
-    fi
-fi
-
-dnl
-dnl library names
-dnl
-LIB_PREFIX_GLOB='lib'
-LIB_VERSION_SEPARATOR='.'
-if test "$enable_static" = yes; then
-    LIB_EXTENSION='a'
-else
-    case "$host_os" in
-    darwin* )
-        LIB_EXTENSION='dylib' ;;
-    cygwin* )
-        dnl prefix can be 'cyg' or 'lib'
-        LIB_PREFIX_GLOB='???'
-        LIB_VERSION_SEPARATOR='-'
-        LIB_EXTENSION='dll' ;;
-    aix* )
-        LIB_EXTENSION='a' ;;
-    * )
-        LIB_EXTENSION='so' ;;
-    esac
-fi
-
-dnl
-dnl potentially-infringing-but-nobody-knows-for-sure stuff
-dnl
-AC_ARG_ENABLE([texture-float],
-    [AS_HELP_STRING([--enable-texture-float],
-        [enable floating-point textures and renderbuffers @<:@default=disabled@:>@])],
-    [enable_texture_float="$enableval"],
-    [enable_texture_float=no]
-)
-if test "x$enable_texture_float" = xyes; then
-    AC_MSG_WARN([Floating-point textures enabled.])
-    AC_MSG_WARN([Please consult docs/patents.txt with your lawyer before building Mesa.])
-    DEFINES="$DEFINES -DTEXTURE_FLOAT_ENABLED"
-fi
-
-GL_LIB_NAME='lib$(GL_LIB).'${LIB_EXTENSION}
-GLU_LIB_NAME='lib$(GLU_LIB).'${LIB_EXTENSION}
-GLUT_LIB_NAME='lib$(GLUT_LIB).'${LIB_EXTENSION}
-GLW_LIB_NAME='lib$(GLW_LIB).'${LIB_EXTENSION}
-OSMESA_LIB_NAME='lib$(OSMESA_LIB).'${LIB_EXTENSION}
-EGL_LIB_NAME='lib$(EGL_LIB).'${LIB_EXTENSION}
-GLESv1_CM_LIB_NAME='lib$(GLESv1_CM_LIB).'${LIB_EXTENSION}
-GLESv2_LIB_NAME='lib$(GLESv2_LIB).'${LIB_EXTENSION}
-VG_LIB_NAME='lib$(VG_LIB).'${LIB_EXTENSION}
-GLAPI_LIB_NAME='lib$(GLAPI_LIB).'${LIB_EXTENSION}
-WAYLAND_EGL_LIB_NAME='lib$(WAYLAND_EGL_LIB).'${LIB_EXTENSION}
-
-GL_LIB_GLOB=${LIB_PREFIX_GLOB}'$(GL_LIB)'${LIB_VERSION_SEPARATOR}'*'${LIB_EXTENSION}'*'
-GLU_LIB_GLOB=${LIB_PREFIX_GLOB}'$(GLU_LIB)'${LIB_VERSION_SEPARATOR}'*'${LIB_EXTENSION}'*'
-GLUT_LIB_GLOB=${LIB_PREFIX_GLOB}'$(GLUT_LIB)'${LIB_VERSION_SEPARATOR}'*'${LIB_EXTENSION}'*'
-GLW_LIB_GLOB=${LIB_PREFIX_GLOB}'$(GLW_LIB)'${LIB_VERSION_SEPARATOR}'*'${LIB_EXTENSION}'*'
-OSMESA_LIB_GLOB=${LIB_PREFIX_GLOB}'$(OSMESA_LIB)'${LIB_VERSION_SEPARATOR}'*'${LIB_EXTENSION}'*'
-EGL_LIB_GLOB=${LIB_PREFIX_GLOB}'$(EGL_LIB)'${LIB_VERSION_SEPARATOR}'*'${LIB_EXTENSION}'*'
-EGL_LIB_GLOB=${LIB_PREFIX_GLOB}'$(EGL_LIB)'${LIB_VERSION_SEPARATOR}'*'${LIB_EXTENSION}'*'
-GLESv1_CM_LIB_GLOB=${LIB_PREFIX_GLOB}'$(GLESv1_CM_LIB)'${LIB_VERSION_SEPARATOR}'*'${LIB_EXTENSION}'*'
-GLESv2_LIB_GLOB=${LIB_PREFIX_GLOB}'$(GLESv2_LIB)'${LIB_VERSION_SEPARATOR}'*'${LIB_EXTENSION}'*'
-VG_LIB_GLOB=${LIB_PREFIX_GLOB}'$(VG_LIB)'${LIB_VERSION_SEPARATOR}'*'${LIB_EXTENSION}'*'
-GLAPI_LIB_GLOB=${LIB_PREFIX_GLOB}'$(GLAPI_LIB)'${LIB_VERSION_SEPARATOR}'*'${LIB_EXTENSION}'*'
-WAYLAND_EGL_LIB_GLOB=${LIB_PREFIX_GLOB}'$(WAYLAND_EGL_LIB)'${LIB_VERSION_SEPARATOR}'*'${LIB_EXTENSION}'*'
-
-AC_SUBST([GL_LIB_NAME])
-AC_SUBST([GLU_LIB_NAME])
-AC_SUBST([GLUT_LIB_NAME])
-AC_SUBST([GLW_LIB_NAME])
-AC_SUBST([OSMESA_LIB_NAME])
-AC_SUBST([EGL_LIB_NAME])
-AC_SUBST([GLESv1_CM_LIB_NAME])
-AC_SUBST([GLESv2_LIB_NAME])
-AC_SUBST([VG_LIB_NAME])
-AC_SUBST([GLAPI_LIB_NAME])
-AC_SUBST([WAYLAND_EGL_LIB_NAME])
-
-AC_SUBST([GL_LIB_GLOB])
-AC_SUBST([GLU_LIB_GLOB])
-AC_SUBST([GLUT_LIB_GLOB])
-AC_SUBST([GLW_LIB_GLOB])
-AC_SUBST([OSMESA_LIB_GLOB])
-AC_SUBST([EGL_LIB_GLOB])
-AC_SUBST([GLESv1_CM_LIB_GLOB])
-AC_SUBST([GLESv2_LIB_GLOB])
-AC_SUBST([VG_LIB_GLOB])
-AC_SUBST([GLAPI_LIB_GLOB])
-AC_SUBST([WAYLAND_EGL_LIB_GLOB])
-
-dnl
-dnl Arch/platform-specific settings
-dnl
-AC_ARG_ENABLE([asm],
-    [AS_HELP_STRING([--disable-asm],
-        [disable assembly usage @<:@default=enabled on supported plaforms@:>@])],
-    [enable_asm="$enableval"],
-    [enable_asm=yes]
-)
-asm_arch=""
-ASM_FLAGS=""
-MESA_ASM_SOURCES=""
-GLAPI_ASM_SOURCES=""
-AC_MSG_CHECKING([whether to enable assembly])
-test "x$enable_asm" = xno && AC_MSG_RESULT([no])
-# disable if cross compiling on x86/x86_64 since we must run gen_matypes
-if test "x$enable_asm" = xyes && test "x$cross_compiling" = xyes; then
-    case "$host_cpu" in
-    i?86 | x86_64)
-        enable_asm=no
-        AC_MSG_RESULT([no, cross compiling])
-        ;;
-    esac
-fi
-# check for supported arches
-if test "x$enable_asm" = xyes; then
-    case "$host_cpu" in
-    i?86)
-        case "$host_os" in
-        linux* | *freebsd* | dragonfly* | *netbsd*)
-            test "x$enable_64bit" = xyes && asm_arch=x86_64 || asm_arch=x86
-            ;;
-        esac
-        ;;
-    x86_64)
-        case "$host_os" in
-        linux* | *freebsd* | dragonfly* | *netbsd*)
-            test "x$enable_32bit" = xyes && asm_arch=x86 || asm_arch=x86_64
-            ;;
-        esac
-        ;;
-    powerpc)
-        case "$host_os" in
-        linux*)
-            asm_arch=ppc
-            ;;
-        esac
-        ;;
-    sparc*)
-        case "$host_os" in
-        linux*)
-            asm_arch=sparc
-            ;;
-        esac
-        ;;
-    esac
-
-    case "$asm_arch" in
-    x86)
-        ASM_FLAGS="-DUSE_X86_ASM -DUSE_MMX_ASM -DUSE_3DNOW_ASM -DUSE_SSE_ASM"
-        MESA_ASM_SOURCES='$(X86_SOURCES)'
-        GLAPI_ASM_SOURCES='$(X86_API)'
-        AC_MSG_RESULT([yes, x86])
-        ;;
-    x86_64)
-        ASM_FLAGS="-DUSE_X86_64_ASM"
-        MESA_ASM_SOURCES='$(X86-64_SOURCES)'
-        GLAPI_ASM_SOURCES='$(X86-64_API)'
-        AC_MSG_RESULT([yes, x86_64])
-        ;;
-    ppc)
-        ASM_FLAGS="-DUSE_PPC_ASM -DUSE_VMX_ASM"
-        MESA_ASM_SOURCES='$(PPC_SOURCES)'
-        AC_MSG_RESULT([yes, ppc])
-        ;;
-    sparc)
-        ASM_FLAGS="-DUSE_SPARC_ASM"
-        MESA_ASM_SOURCES='$(SPARC_SOURCES)'
-        GLAPI_ASM_SOURCES='$(SPARC_API)'
-        AC_MSG_RESULT([yes, sparc])
-        ;;
-    *)
-        AC_MSG_RESULT([no, platform not supported])
-        ;;
-    esac
-fi
-AC_SUBST([ASM_FLAGS])
-AC_SUBST([MESA_ASM_SOURCES])
-AC_SUBST([GLAPI_ASM_SOURCES])
-
-dnl PIC code macro
-MESA_PIC_FLAGS
-
-dnl Check to see if dlopen is in default libraries (like Solaris, which
-dnl has it in libc), or if libdl is needed to get it.
-AC_CHECK_FUNC([dlopen], [],
-    [AC_CHECK_LIB([dl], [dlopen], [DLOPEN_LIBS="-ldl"])])
-AC_SUBST([DLOPEN_LIBS])
-
-dnl See if posix_memalign is available
-AC_CHECK_FUNC([posix_memalign], [DEFINES="$DEFINES -DHAVE_POSIX_MEMALIGN"])
-
-dnl SELinux awareness.
-AC_ARG_ENABLE([selinux],
-    [AS_HELP_STRING([--enable-selinux],
-        [Build SELinux-aware Mesa @<:@default=disabled@:>@])],
-    [MESA_SELINUX="$enableval"],
-    [MESA_SELINUX=no])
-if test "x$enable_selinux" = "xyes"; then
-    AC_CHECK_HEADER([selinux/selinux.h],[],
-                    [AC_MSG_ERROR([SELinux headers not found])])
-    AC_CHECK_LIB([selinux],[is_selinux_enabled],[],
-                 [AC_MSG_ERROR([SELinux library not found])])
-    SELINUX_LIBS="-lselinux"
-    DEFINES="$DEFINES -DMESA_SELINUX"
-fi
-
-dnl Determine which APIs to support
-AC_ARG_ENABLE([opengl],
-    [AS_HELP_STRING([--disable-opengl],
-        [disable support for standard OpenGL API @<:@default=no@:>@])],
-    [enable_opengl="$enableval"],
-    [enable_opengl=yes])
-AC_ARG_ENABLE([gles1],
-    [AS_HELP_STRING([--enable-gles1],
-        [enable support for OpenGL ES 1.x API @<:@default=no@:>@])],
-    [enable_gles1="$enableval"],
-    [enable_gles1=no])
-AC_ARG_ENABLE([gles2],
-    [AS_HELP_STRING([--enable-gles2],
-        [enable support for OpenGL ES 2.x API @<:@default=no@:>@])],
-    [enable_gles2="$enableval"],
-    [enable_gles2=no])
-AC_ARG_ENABLE([gles-overlay],
-    [AS_HELP_STRING([--enable-gles-overlay],
-        [DEPRECATED.  Same as --enable-gles1 and --enable-gles2])],
-    [enable_gles1="$enableval"; enable_gles2="$enableval"],
-    [])
-
-AC_ARG_ENABLE([openvg],
-    [AS_HELP_STRING([--enable-openvg],
-        [enable support for OpenVG API @<:@default=no@:>@])],
-    [enable_openvg="$enableval"],
-    [enable_openvg=no])
-
-dnl smooth the transition; should be removed eventually
-if test "x$enable_openvg" = xno; then
-    case "x$with_state_trackers" in
-    x*vega*)
-        AC_MSG_WARN([vega state tracker is enabled without --enable-openvg])
-        enable_openvg=yes
-        ;;
-    esac
-fi
-
-if test "x$enable_opengl" = xno -a \
-        "x$enable_gles1" = xno -a \
-        "x$enable_gles2" = xno -a \
-        "x$enable_openvg" = xno; then
-    AC_MSG_ERROR([at least one API should be enabled])
-fi
-
-API_DEFINES=""
-if test "x$enable_opengl" = xno; then
-    API_DEFINES="$API_DEFINES -DFEATURE_GL=0"
-else
-    API_DEFINES="$API_DEFINES -DFEATURE_GL=1"
-fi
-if test "x$enable_gles1" = xyes; then
-    API_DEFINES="$API_DEFINES -DFEATURE_ES1=1"
-fi
-if test "x$enable_gles2" = xyes; then
-    API_DEFINES="$API_DEFINES -DFEATURE_ES2=1"
-fi
-AC_SUBST([API_DEFINES])
-
-AC_ARG_ENABLE([shared-glapi],
-    [AS_HELP_STRING([--enable-shared-glapi],
-        [EXPERIMENTAL.  Enable shared glapi for OpenGL @<:@default=no@:>@])],
-    [enable_shared_glapi="$enableval"],
-    [enable_shared_glapi=no])
-
-SHARED_GLAPI="0"
-if test "x$enable_shared_glapi" = xyes; then
-    SHARED_GLAPI="1"
-fi
-AC_SUBST([SHARED_GLAPI])
-
-dnl
-dnl Driver configuration. Options are xlib, dri and osmesa right now.
-dnl More later: fbdev, ...
-dnl
-default_driver="xlib"
-
-case "$host_os" in
-linux*)
-    case "$host_cpu" in
-    i*86|x86_64|powerpc*|sparc*) default_driver="dri";;
-    esac
-    ;;
-*freebsd* | dragonfly* | *netbsd*)
-    case "$host_cpu" in
-    i*86|x86_64|powerpc*|sparc*) default_driver="dri";;
-    esac
-    ;;
-esac
-
-if test "x$enable_opengl" = xno; then
-    default_driver="no"
-fi
-
-AC_ARG_WITH([driver],
-    [AS_HELP_STRING([--with-driver=DRIVER],
-        [driver for Mesa: xlib,dri,osmesa @<:@default=dri when available, or xlib@:>@])],
-    [mesa_driver="$withval"],
-    [mesa_driver="$default_driver"])
-dnl Check for valid option
-case "x$mesa_driver" in
-xxlib|xdri|xosmesa)
-    if test "x$enable_opengl" = xno; then
-        AC_MSG_ERROR([Driver '$mesa_driver' requires OpenGL enabled])
-    fi
-    ;;
-xno)
-    ;;
-*)
-    AC_MSG_ERROR([Driver '$mesa_driver' is not a valid option])
-    ;;
-esac
-
-dnl
-dnl Driver specific build directories
-dnl
-
-dnl this variable will be prepended to SRC_DIRS and is not exported
-CORE_DIRS=""
-
-SRC_DIRS=""
-GLU_DIRS="sgi"
-GALLIUM_DIRS="auxiliary drivers state_trackers"
-GALLIUM_TARGET_DIRS=""
-GALLIUM_WINSYS_DIRS="sw"
-GALLIUM_DRIVERS_DIRS="softpipe failover galahad trace rbug noop identity"
-GALLIUM_STATE_TRACKERS_DIRS=""
-
-# build shared-glapi if enabled for OpenGL or if OpenGL ES is enabled
-case "x$enable_shared_glapi$enable_gles1$enable_gles2" in
-x*yes*)
-    CORE_DIRS="$CORE_DIRS mapi/shared-glapi"
-    ;;
-esac
-
-# build glapi if OpenGL is enabled
-if test "x$enable_opengl" = xyes; then
-    CORE_DIRS="$CORE_DIRS mapi/glapi"
-fi
-
-# build es1api if OpenGL ES 1.x is enabled
-if test "x$enable_gles1" = xyes; then
-    CORE_DIRS="$CORE_DIRS mapi/es1api"
-fi
-
-# build es2api if OpenGL ES 2.x is enabled
-if test "x$enable_gles2" = xyes; then
-    CORE_DIRS="$CORE_DIRS mapi/es2api"
-fi
-
-# build vgapi if OpenVG is enabled
-if test "x$enable_openvg" = xyes; then
-    CORE_DIRS="$CORE_DIRS mapi/vgapi"
-fi
-
-# build glsl and mesa if OpenGL or OpenGL ES is enabled
-case "x$enable_opengl$enable_gles1$enable_gles2" in
-x*yes*)
-    CORE_DIRS="$CORE_DIRS glsl mesa"
-    ;;
-esac
-
-case "$mesa_driver" in
-xlib)
-    DRIVER_DIRS="x11"
-    GALLIUM_WINSYS_DIRS="$GALLIUM_WINSYS_DIRS sw/xlib"
-    GALLIUM_TARGET_DIRS="$GALLIUM_TARGET_DIRS libgl-xlib"
-    ;;
-dri)
-    SRC_DIRS="$SRC_DIRS glx"
-    DRIVER_DIRS="dri"
-    GALLIUM_WINSYS_DIRS="$GALLIUM_WINSYS_DIRS sw/xlib sw/dri"
-    ;;
-osmesa)
-    DRIVER_DIRS="osmesa"
-    ;;
-no)
-    DRIVER_DRIS=""
-    ;;
-esac
-AC_SUBST([SRC_DIRS])
-AC_SUBST([GLU_DIRS])
-AC_SUBST([DRIVER_DIRS])
-AC_SUBST([GALLIUM_DIRS])
-AC_SUBST([GALLIUM_TARGET_DIRS])
-AC_SUBST([GALLIUM_WINSYS_DIRS])
-AC_SUBST([GALLIUM_DRIVERS_DIRS])
-AC_SUBST([GALLIUM_STATE_TRACKERS_DIRS])
-AC_SUBST([MESA_LLVM])
-
-dnl
-dnl Find out if X is available. The variable have_x is set if libX11 is
-dnl found to mimic AC_PATH_XTRA.
-dnl
-if test -n "$PKG_CONFIG"; then
-    AC_MSG_CHECKING([pkg-config files for X11 are available])
-    PKG_CHECK_EXISTS([x11],[
-        x11_pkgconfig=yes
-        have_x=yes
-        ],[
-        x11_pkgconfig=no
-    ])
-    AC_MSG_RESULT([$x11_pkgconfig])
-else
-    x11_pkgconfig=no
-fi
-dnl Use the autoconf macro if no pkg-config files
-if test "$x11_pkgconfig" = yes; then
-    PKG_CHECK_MODULES([X11], [x11])
-else
-    AC_PATH_XTRA
-    test -z "$X11_CFLAGS" && X11_CFLAGS="$X_CFLAGS"
-    test -z "$X11_LIBS" && X11_LIBS="$X_LIBS -lX11"
-    AC_SUBST([X11_CFLAGS])
-    AC_SUBST([X11_LIBS])
-fi
-
-dnl Try to tell the user that the --x-* options are only used when
-dnl pkg-config is not available. This must be right after AC_PATH_XTRA.
-m4_divert_once([HELP_BEGIN],
-[These options are only used when the X libraries cannot be found by the
-pkg-config utility.])
-
-dnl We need X for xlib and dri, so bomb now if it's not found
-case "$mesa_driver" in
-xlib|dri)
-    if test "$no_x" = yes; then
-        AC_MSG_ERROR([X11 development libraries needed for $mesa_driver driver])
-    fi
-    ;;
-esac
-
-dnl XCB - this is only used for GLX right now
-AC_ARG_ENABLE([xcb],
-    [AS_HELP_STRING([--enable-xcb],
-        [use XCB for GLX @<:@default=disabled@:>@])],
-    [enable_xcb="$enableval"],
-    [enable_xcb=no])
-if test "x$enable_xcb" = xyes; then
-    DEFINES="$DEFINES -DUSE_XCB"
-else
-    enable_xcb=no
-fi
-
-dnl Direct rendering or just indirect rendering
-case "$host_os" in
-gnu*)
-    dnl Disable by default on GNU/Hurd
-    driglx_direct_default="no"
-    ;;
-cygwin*)
-    dnl Disable by default on cygwin
-    driglx_direct_default="no"
-    ;;
-*)
-    driglx_direct_default="yes"
-    ;;
-esac
-AC_ARG_ENABLE([driglx-direct],
-    [AS_HELP_STRING([--disable-driglx-direct],
-        [enable direct rendering in GLX and EGL for DRI \
-            @<:@default=auto@:>@])],
-    [driglx_direct="$enableval"],
-    [driglx_direct="$driglx_direct_default"])
-
-dnl
-dnl libGL configuration per driver
-dnl
-case "$mesa_driver" in
-xlib)
-    if test "$x11_pkgconfig" = yes; then
-        PKG_CHECK_MODULES([XLIBGL], [x11 xext])
-        GL_PC_REQ_PRIV="x11 xext"
-        X11_INCLUDES="$X11_INCLUDES $XLIBGL_CFLAGS"
-        GL_LIB_DEPS="$XLIBGL_LIBS"
-    else
-        # should check these...
-        X11_INCLUDES="$X11_INCLUDES $X_CFLAGS"
-        GL_LIB_DEPS="$X_LIBS -lX11 -lXext"
-        GL_PC_LIB_PRIV="$GL_LIB_DEPS"
-        GL_PC_CFLAGS="$X11_INCLUDES"
-    fi
-    GL_LIB_DEPS="$GL_LIB_DEPS $SELINUX_LIBS -lm -lpthread"
-    GL_PC_LIB_PRIV="$GL_PC_LIB_PRIV $SELINUX_LIBS -lm -lpthread"
-
-    # if static, move the external libraries to the programs
-    # and empty the libraries for libGL
-    if test "$enable_static" = yes; then
-        APP_LIB_DEPS="$APP_LIB_DEPS $GL_LIB_DEPS"
-        GL_LIB_DEPS=""
-    fi
-    ;;
-dri|no) # these checks are still desired when there is no mesa_driver
-    # DRI must be shared, I think
-    if test "$enable_static" = yes; then
-        AC_MSG_ERROR([Can't use static libraries for DRI drivers])
-    fi
-
-    PKG_CHECK_MODULES([GLPROTO], [glproto >= $GLPROTO_REQUIRED])
-    GL_PC_REQ_PRIV="glproto >= $GLPROTO_REQUIRED"
-    DRI_PC_REQ_PRIV=""
-
-    if test x"$driglx_direct" = xyes; then
-        # Check for libdrm
-        PKG_CHECK_MODULES([LIBDRM], [libdrm >= $LIBDRM_REQUIRED])
-        PKG_CHECK_MODULES([DRI2PROTO], [dri2proto >= $DRI2PROTO_REQUIRED])
-        GL_PC_REQ_PRIV="$GL_PC_REQ_PRIV libdrm >= $LIBDRM_REQUIRED dri2proto >= $DRI2PROTO_REQUIRED"
-        DRI_PC_REQ_PRIV="libdrm >= $LIBDRM_REQUIRED"
-    fi
-
-    # find the DRI deps for libGL
-    if test "$x11_pkgconfig" = yes; then
-        dri_modules="x11 xext xdamage xfixes"
-
-        # add xf86vidmode if available
-        PKG_CHECK_MODULES([XF86VIDMODE], [xxf86vm], HAVE_XF86VIDMODE=yes, HAVE_XF86VIDMODE=no)
-        if test "$HAVE_XF86VIDMODE" = yes ; then
-            dri_modules="$dri_modules xxf86vm"
-        fi
-
-        # add xcb modules if necessary
-        if test "$enable_xcb" = yes; then
-            dri_modules="$dri_modules x11-xcb xcb-glx"
-        fi
-
-        PKG_CHECK_MODULES([DRIGL], [$dri_modules])
-        GL_PC_REQ_PRIV="$GL_PC_REQ_PRIV $dri_modules"
-        X11_INCLUDES="$X11_INCLUDES $DRIGL_CFLAGS"
-        GL_LIB_DEPS="$DRIGL_LIBS"
-    else
-        # should check these...
-        X11_INCLUDES="$X11_INCLUDES $X_CFLAGS"
-        GL_LIB_DEPS="$X_LIBS -lX11 -lXext -lXxf86vm -lXdamage -lXfixes"
-        GL_PC_LIB_PRIV="$GL_LIB_DEPS"
-        GL_PC_CFLAGS="$X11_INCLUDES"
-
-        # XCB can only be used from pkg-config
-        if test "$enable_xcb" = yes; then
-            PKG_CHECK_MODULES([XCB],[x11-xcb xcb-glx])
-            GL_PC_REQ_PRIV="$GL_PC_REQ_PRIV x11-xcb xcb-glx"
-            X11_INCLUDES="$X11_INCLUDES $XCB_CFLAGS"
-            GL_LIB_DEPS="$GL_LIB_DEPS $XCB_LIBS"
-        fi
-    fi
-
-    # need DRM libs, -lpthread, etc.
-    GL_LIB_DEPS="$GL_LIB_DEPS $LIBDRM_LIBS -lm -lpthread $DLOPEN_LIBS"
-    GL_PC_LIB_PRIV="-lm -lpthread $DLOPEN_LIBS"
-    GLESv1_CM_LIB_DEPS="$LIBDRM_LIBS -lm -lpthread $DLOPEN_LIBS"
-    GLESv1_CM_PC_LIB_PRIV="-lm -lpthread $DLOPEN_LIBS"
-    GLESv2_LIB_DEPS="$LIBDRM_LIBS -lm -lpthread $DLOPEN_LIBS"
-    GLESv2_PC_LIB_PRIV="-lm -lpthread $DLOPEN_LIBS"
-    ;;
-osmesa)
-    # No libGL for osmesa
-    GL_LIB_DEPS=""
-    ;;
-esac
-AC_SUBST([GL_LIB_DEPS])
-AC_SUBST([GL_PC_REQ_PRIV])
-AC_SUBST([GL_PC_LIB_PRIV])
-AC_SUBST([GL_PC_CFLAGS])
-AC_SUBST([DRI_PC_REQ_PRIV])
-AC_SUBST([GLESv1_CM_LIB_DEPS])
-AC_SUBST([GLESv1_CM_PC_LIB_PRIV])
-AC_SUBST([GLESv2_LIB_DEPS])
-AC_SUBST([GLESv2_PC_LIB_PRIV])
-
-GLAPI_LIB_DEPS="-lpthread"
-AC_SUBST([GLAPI_LIB_DEPS])
-
-
-dnl Setup default DRI CFLAGS
-DRI_CFLAGS='$(CFLAGS)'
-DRI_CXXFLAGS='$(CXXFLAGS)'
-DRI_LIB_DEPS='$(TOP)/src/mesa/libmesa.a'
-MESA_MODULES='$(TOP)/src/mesa/libmesa.a'
-
-AC_ARG_ENABLE([shared-dricore],
-    [AS_HELP_STRING([--enable-shared-dricore],
-        [link DRI modules with shared core DRI routines @<:@default=disabled@:>@])],
-    [enable_dricore="$enableval"],
-    [enable_dricore=no])
-if test "$mesa_driver" = dri ; then
-   if test "$enable_dricore" = yes ; then
-      if test "$GCC$GXX" != yesyes ; then
-      	 AC_MSG_WARN([Shared dricore requires GCC-compatible rpath handling.  Disabling shared dricore])
-	 enable_dricore=no
-      else
-	 DRICORE_GLSL_LIBS='$(TOP)/$(LIB_DIR)/libglsl.so'
-	 DRICORE_LIBS='$(TOP)/$(LIB_DIR)/libdricore.so'
-	 DRICORE_LIB_DEPS='-L$(TOP)/$(LIB_DIR) -Wl,-R$(DRI_DRIVER_INSTALL_DIR) -lglsl'
-      	 DRI_LIB_DEPS='-L$(TOP)/$(LIB_DIR) -Wl,-R$(DRI_DRIVER_INSTALL_DIR) -ldricore -lglsl'
-      	 DRI_CFLAGS='$(CFLAGS_NOVISIBILITY) -DUSE_DRICORE'
-      	 DRI_CXXFLAGS='$(CXXFLAGS_NOVISIBILITY) -DUSE_DRICORE'
-      	 MESA_MODULES='$(DRICORE_LIBS) $(DRICORE_GLSL_LIBS)'
-      fi
-   fi
-fi
-AC_SUBST([DRICORE_LIBS])
-AC_SUBST([DRICORE_GLSL_LIBS])
-AC_SUBST([DRICORE_LIB_DEPS])
-AC_SUBST([DRI_CXXFLAGS])
-AC_SUBST([DRI_CFLAGS])
-AC_SUBST([MESA_MODULES])
-
-AC_SUBST([HAVE_XF86VIDMODE])
-
-PKG_CHECK_MODULES([LIBDRM_RADEON],
-		  [libdrm_radeon >= $LIBDRM_RADEON_REQUIRED],
-		  HAVE_LIBDRM_RADEON=yes,
-		  HAVE_LIBDRM_RADEON=no)
-
-dnl
-dnl More X11 setup
-dnl
-if test "$mesa_driver" = xlib; then
-    DEFINES="$DEFINES -DUSE_XSHM"
-fi
-
-dnl
-dnl TLS detection
-dnl
-
-AC_ARG_ENABLE([glx-tls],
-    [AS_HELP_STRING([--enable-glx-tls],
-        [enable TLS support in GLX @<:@default=disabled@:>@])],
-    [GLX_USE_TLS="$enableval"],
-    [GLX_USE_TLS=no])
-AC_SUBST(GLX_TLS, ${GLX_USE_TLS})
-
-AS_IF([test "x$GLX_USE_TLS" = xyes],
-      [DEFINES="${DEFINES} -DGLX_USE_TLS -DPTHREADS"])
-
-dnl
-dnl More DRI setup
-dnl
-dnl Directory for DRI drivers
-AC_ARG_WITH([dri-driverdir],
-    [AS_HELP_STRING([--with-dri-driverdir=DIR],
-        [directory for the DRI drivers @<:@${libdir}/dri@:>@])],
-    [DRI_DRIVER_INSTALL_DIR="$withval"],
-    [DRI_DRIVER_INSTALL_DIR='${libdir}/dri'])
-AC_SUBST([DRI_DRIVER_INSTALL_DIR])
-dnl Extra search path for DRI drivers
-AC_ARG_WITH([dri-searchpath],
-    [AS_HELP_STRING([--with-dri-searchpath=DIRS...],
-        [semicolon delimited DRI driver search directories @<:@${libdir}/dri@:>@])],
-    [DRI_DRIVER_SEARCH_DIR="$withval"],
-    [DRI_DRIVER_SEARCH_DIR='${DRI_DRIVER_INSTALL_DIR}'])
-AC_SUBST([DRI_DRIVER_SEARCH_DIR])
-dnl Which drivers to build - default is chosen by platform
-AC_ARG_WITH([dri-drivers],
-    [AS_HELP_STRING([--with-dri-drivers@<:@=DIRS...@:>@],
-        [comma delimited DRI drivers list, e.g.
-        "swrast,i965,radeon" @<:@default=auto@:>@])],
-    [with_dri_drivers="$withval"],
-    [with_dri_drivers=yes])
-if test "x$with_dri_drivers" = x; then
-    with_dri_drivers=no
-fi
-
-dnl If $with_dri_drivers is yes, directories will be added through
-dnl platform checks
-DRI_DIRS=""
-case "$with_dri_drivers" in
-no) ;;
-yes)
-    DRI_DIRS="yes"
-    ;;
-*)
-    # verify the requested driver directories exist
-    dri_drivers=`IFS=', '; echo $with_dri_drivers`
-    for driver in $dri_drivers; do
-        test -d "$srcdir/src/mesa/drivers/dri/$driver" || \
-            AC_MSG_ERROR([DRI driver directory '$driver' doesn't exist])
-    done
-    DRI_DIRS="$dri_drivers"
-    ;;
-esac
-
-dnl Set DRI_DIRS, DEFINES and LIB_DEPS
-if test "$mesa_driver" = dri -o "$mesa_driver" = no; then
-    # Platform specific settings and drivers to build
-    case "$host_os" in
-    linux*)
-        DEFINES="$DEFINES -DUSE_EXTERNAL_DXTN_LIB=1 -DIN_DRI_DRIVER"
-        if test "x$driglx_direct" = xyes; then
-            DEFINES="$DEFINES -DGLX_DIRECT_RENDERING"
-        fi
-        DEFINES="$DEFINES -DGLX_INDIRECT_RENDERING -DHAVE_ALIAS"
-
-        case "$host_cpu" in
-        x86_64)
-            # sis is missing because they have not be converted to use
-            # the new interface.  i810 are missing because there is no
-            # x86-64 system where they could *ever* be used.
-            if test "x$DRI_DIRS" = "xyes"; then
-                DRI_DIRS="i915 i965 mach64 mga r128 r200 r300 r600 radeon \
-                    savage tdfx unichrome swrast"
-            fi
-            ;;
-        powerpc*)
-            # Build only the drivers for cards that exist on PowerPC.
-            # At some point MGA will be added, but not yet.
-            if test "x$DRI_DIRS" = "xyes"; then
-                DRI_DIRS="mach64 r128 r200 r300 r600 radeon tdfx swrast"
-            fi
-            ;;
-        sparc*)
-            # Build only the drivers for cards that exist on sparc`
-            if test "x$DRI_DIRS" = "xyes"; then
-                DRI_DIRS="mach64 r128 r200 r300 r600 radeon swrast"
-            fi
-            ;;
-        esac
-        ;;
-    freebsd* | dragonfly* | *netbsd*)
-        DEFINES="$DEFINES -DPTHREADS -DUSE_EXTERNAL_DXTN_LIB=1"
-        DEFINES="$DEFINES -DIN_DRI_DRIVER -DHAVE_ALIAS"
-        DEFINES="$DEFINES -DGLX_INDIRECT_RENDERING"
-        if test "x$driglx_direct" = xyes; then
-            DEFINES="$DEFINES -DGLX_DIRECT_RENDERING"
-        fi
-
-        if test "x$DRI_DIRS" = "xyes"; then
-            DRI_DIRS="i810 i915 i965 mach64 mga r128 r200 r300 r600 radeon tdfx \
-                unichrome savage sis swrast"
-        fi
-        ;;
-    gnu*)
-        DEFINES="$DEFINES -DUSE_EXTERNAL_DXTN_LIB=1 -DIN_DRI_DRIVER"
-        DEFINES="$DEFINES -DGLX_INDIRECT_RENDERING -DHAVE_ALIAS"
-	;;
-    solaris*)
-        DEFINES="$DEFINES -DUSE_EXTERNAL_DXTN_LIB=1 -DIN_DRI_DRIVER"
-        DEFINES="$DEFINES -DGLX_INDIRECT_RENDERING"
-        if test "x$driglx_direct" = xyes; then
-            DEFINES="$DEFINES -DGLX_DIRECT_RENDERING"
-        fi
-        ;;
-    cygwin*)
-        DEFINES="$DEFINES -DUSE_EXTERNAL_DXTN_LIB=1 -DIN_DRI_DRIVER"
-        DEFINES="$DEFINES -DGLX_INDIRECT_RENDERING"
-        if test "x$driglx_direct" = xyes; then
-            DEFINES="$DEFINES -DGLX_DIRECT_RENDERING"
-        fi
-        if test "x$DRI_DIRS" = "xyes"; then
-            DRI_DIRS="swrast"
-        fi
-        ;;
-    esac
-
-    # default drivers
-    if test "x$DRI_DIRS" = "xyes"; then
-        DRI_DIRS="i810 i915 i965 mach64 mga r128 r200 r300 r600 radeon \
-            savage sis tdfx unichrome swrast"
-    fi
-
-    DRI_DIRS=`echo "$DRI_DIRS" | $SED 's/  */ /g'`
-
-    # Check for expat
-    if test "$mesa_driver" = dri; then
-        EXPAT_INCLUDES=""
-        EXPAT_LIB=-lexpat
-        AC_ARG_WITH([expat],
-            [AS_HELP_STRING([--with-expat=DIR],
-                [expat install directory])],[
-            EXPAT_INCLUDES="-I$withval/include"
-            CPPFLAGS="$CPPFLAGS $EXPAT_INCLUDES"
-            LDFLAGS="$LDFLAGS -L$withval/$LIB_DIR"
-            EXPAT_LIB="-L$withval/$LIB_DIR -lexpat"
-            ])
-        AC_CHECK_HEADER([expat.h],[],[AC_MSG_ERROR([Expat required for DRI.])])
-        AC_CHECK_LIB([expat],[XML_ParserCreate],[],
-            [AC_MSG_ERROR([Expat required for DRI.])])
-    fi
-
-    # put all the necessary libs together, including possibly libdricore
-    DRI_LIB_DEPS="$DRI_LIB_DEPS $SELINUX_LIBS $LIBDRM_LIBS $EXPAT_LIB -lm -lpthread $DLOPEN_LIBS"
-fi
-AC_SUBST([DRI_DIRS])
-AC_SUBST([EXPAT_INCLUDES])
-AC_SUBST([DRI_LIB_DEPS])
-
-case $DRI_DIRS in
-*i915*|*i965*)
-    PKG_CHECK_MODULES([INTEL], [libdrm_intel >= $LIBDRM_INTEL_REQUIRED])
-    ;;
-esac
-
-case $DRI_DIRS in
-*radeon*|*r200*|*r300*|*r600*)
-    if test "x$HAVE_LIBDRM_RADEON" = xyes; then
-	RADEON_CFLAGS="-DHAVE_LIBDRM_RADEON=1 $LIBDRM_RADEON_CFLAGS"
-	RADEON_LDFLAGS=$LIBDRM_RADEON_LIBS
-    fi
-    ;;
-esac
-AC_SUBST([RADEON_CFLAGS])
-AC_SUBST([RADEON_LDFLAGS])
-
-
-dnl
-dnl OSMesa configuration
-dnl
-if test "$mesa_driver" = xlib; then
-    default_gl_osmesa=yes
-else
-    default_gl_osmesa=no
-fi
-AC_ARG_ENABLE([gl-osmesa],
-    [AS_HELP_STRING([--enable-gl-osmesa],
-        [enable OSMesa with libGL @<:@default=enabled for xlib driver@:>@])],
-    [gl_osmesa="$enableval"],
-    [gl_osmesa="$default_gl_osmesa"])
-if test "x$gl_osmesa" = xyes; then
-    if test "x$enable_opengl" = xno; then
-        AC_MSG_ERROR([OpenGL is not available for OSMesa driver])
-    fi
-    if test "$mesa_driver" = osmesa; then
-        AC_MSG_ERROR([libGL is not available for OSMesa driver])
-    else
-        DRIVER_DIRS="$DRIVER_DIRS osmesa"
-    fi
-fi
-
-dnl Configure the channel bits for OSMesa (libOSMesa, libOSMesa16, ...)
-AC_ARG_WITH([osmesa-bits],
-    [AS_HELP_STRING([--with-osmesa-bits=BITS],
-        [OSMesa channel bits and library name: 8, 16, 32 @<:@default=8@:>@])],
-    [osmesa_bits="$withval"],
-    [osmesa_bits=8])
-if test "$mesa_driver" != osmesa && test "x$osmesa_bits" != x8; then
-    AC_MSG_WARN([Ignoring OSMesa channel bits for non-OSMesa driver])
-    osmesa_bits=8
-fi
-case "x$osmesa_bits" in
-x8)
-    OSMESA_LIB=OSMesa
-    ;;
-x16|x32)
-    OSMESA_LIB="OSMesa$osmesa_bits"
-    DEFINES="$DEFINES -DCHAN_BITS=$osmesa_bits -DDEFAULT_SOFTWARE_DEPTH_BITS=31"
-    ;;
-*)
-    AC_MSG_ERROR([OSMesa bits '$osmesa_bits' is not a valid option])
-    ;;
-esac
-AC_SUBST([OSMESA_LIB])
-
-case "$DRIVER_DIRS" in
-*osmesa*)
-    # only link libraries with osmesa if shared
-    if test "$enable_static" = no; then
-        OSMESA_LIB_DEPS="-lm -lpthread $SELINUX_LIBS $DLOPEN_LIBS"
-    else
-        OSMESA_LIB_DEPS=""
-    fi
-    OSMESA_MESA_DEPS=""
-    OSMESA_PC_LIB_PRIV="-lm -lpthread $SELINUX_LIBS $DLOPEN_LIBS"
-    ;;
-esac
-AC_SUBST([OSMESA_LIB_DEPS])
-AC_SUBST([OSMESA_MESA_DEPS])
-AC_SUBST([OSMESA_PC_REQ])
-AC_SUBST([OSMESA_PC_LIB_PRIV])
-
-dnl
-dnl EGL configuration
-dnl
-AC_ARG_ENABLE([egl],
-    [AS_HELP_STRING([--disable-egl],
-        [disable EGL library @<:@default=enabled@:>@])],
-    [enable_egl="$enableval"],
-    [enable_egl=yes])
-if test "x$enable_egl" = xno; then
-    if test "x$mesa_driver" = xno; then
-        AC_MSG_ERROR([cannot disable EGL when there is no mesa driver])
-    fi
-    if test "x$enable_openvg" = xyes; then
-        AC_MSG_ERROR([cannot enable OpenVG without EGL])
-    fi
-fi
-if test "x$enable_egl" = xyes; then
-    SRC_DIRS="$SRC_DIRS egl"
-    EGL_LIB_DEPS="$DLOPEN_LIBS -lpthread"
-    EGL_DRIVERS_DIRS=""
-    if test "$enable_static" != yes; then
-        # build egl_glx when libGL is built
-        if test "$mesa_driver" = xlib -o "$mesa_driver" = dri; then
-            EGL_DRIVERS_DIRS="glx"
-        fi
-
-        if test "$mesa_driver" = dri; then
-            # build egl_dri2 when xcb-dri2 is available
-            PKG_CHECK_MODULES([XCB_DRI2], [x11-xcb xcb-dri2 xcb-xfixes],
-            		  [have_xcb_dri2=yes],[have_xcb_dri2=no])
-            PKG_CHECK_MODULES([LIBUDEV], [libudev > 150],
-            		  [have_libudev=yes],[have_libudev=no])
-            
-            if test "$have_xcb_dri2" = yes; then
-                EGL_DRIVER_DRI2=dri2
-                DEFINES="$DEFINES -DHAVE_XCB_DRI2"
-                if test "$have_libudev" = yes; then
-                    DEFINES="$DEFINES -DHAVE_LIBUDEV"
-                fi
-                # workaround a bug in xcb-dri2 generated by xcb-proto 1.6
-                AC_CHECK_LIB(xcb-dri2, xcb_dri2_connect_alignment_pad, [],
-                          [DEFINES="$DEFINES -DXCB_DRI2_CONNECT_DEVICE_NAME_BROKEN"])
-            fi
-	fi
-
-        EGL_DRIVERS_DIRS="$EGL_DRIVERS_DIRS $EGL_DRIVER_DRI2"
-    fi
-fi
-AC_SUBST([EGL_LIB_DEPS])
-AC_SUBST([EGL_DRIVERS_DIRS])
-
-dnl
-dnl GLU configuration
-dnl
-AC_ARG_ENABLE([glu],
-    [AS_HELP_STRING([--disable-glu],
-        [enable OpenGL Utility library @<:@default=enabled@:>@])],
-    [enable_glu="$enableval"],
-    [enable_glu=yes])
-
-if test "x$enable_glu" = xyes -a "x$mesa_driver" = xno; then
-    AC_MSG_NOTICE([Disabling GLU since there is no OpenGL driver])
-    enable_glu=no
-fi
-
-if test "x$enable_glu" = xyes; then
-    SRC_DIRS="$SRC_DIRS glu"
-
-    case "$mesa_driver" in
-    osmesa)
-        # Link libGLU to libOSMesa instead of libGL
-        GLU_LIB_DEPS=""
-        GLU_PC_REQ="osmesa"
-        if test "$enable_static" = no; then
-            GLU_MESA_DEPS='-l$(OSMESA_LIB)'
-        else
-            GLU_MESA_DEPS=""
-        fi
-        ;;
-    *)
-        # If static, empty GLU_LIB_DEPS and add libs for programs to link
-        GLU_PC_REQ="gl"
-        GLU_PC_LIB_PRIV="-lm"
-        if test "$enable_static" = no; then
-            GLU_LIB_DEPS="-lm"
-            GLU_MESA_DEPS='-l$(GL_LIB)'
-        else
-            GLU_LIB_DEPS=""
-            GLU_MESA_DEPS=""
-            APP_LIB_DEPS="$APP_LIB_DEPS -lstdc++"
-        fi
-        ;;
-    esac
-fi
-if test "$enable_static" = no; then
-    GLU_LIB_DEPS="$GLU_LIB_DEPS $OS_CPLUSPLUS_LIBS"
-fi
-GLU_PC_LIB_PRIV="$GLU_PC_LIB_PRIV $OS_CPLUSPLUS_LIBS"
-AC_SUBST([GLU_LIB_DEPS])
-AC_SUBST([GLU_MESA_DEPS])
-AC_SUBST([GLU_PC_REQ])
-AC_SUBST([GLU_PC_REQ_PRIV])
-AC_SUBST([GLU_PC_LIB_PRIV])
-AC_SUBST([GLU_PC_CFLAGS])
-
-dnl
-dnl GLw configuration
-dnl
-AC_ARG_ENABLE([glw],
-    [AS_HELP_STRING([--disable-glw],
-        [enable Xt/Motif widget library @<:@default=enabled@:>@])],
-    [enable_glw="$enableval"],
-    [enable_glw=yes])
-dnl Don't build GLw on osmesa
-if test "x$enable_glw" = xyes; then
-    case "$mesa_driver" in
-    osmesa|no)
-        AC_MSG_NOTICE([Disabling GLw since there is no OpenGL driver])
-        enable_glw=no
-        ;;
-    esac
-fi
-AC_ARG_ENABLE([motif],
-    [AS_HELP_STRING([--enable-motif],
-        [use Motif widgets in GLw @<:@default=disabled@:>@])],
-    [enable_motif="$enableval"],
-    [enable_motif=no])
-
-if test "x$enable_glw" = xyes; then
-    SRC_DIRS="$SRC_DIRS glw"
-    if test "$x11_pkgconfig" = yes; then
-        PKG_CHECK_MODULES([GLW],[x11 xt])
-        GLW_PC_REQ_PRIV="x11 xt"
-        GLW_LIB_DEPS="$GLW_LIBS"
-    else
-        # should check these...
-        GLW_LIB_DEPS="$X_LIBS -lXt -lX11"
-        GLW_PC_LIB_PRIV="$GLW_LIB_DEPS"
-        GLW_PC_CFLAGS="$X11_INCLUDES"
-    fi
-
-    GLW_SOURCES="GLwDrawA.c"
-    MOTIF_CFLAGS=
-    if test "x$enable_motif" = xyes; then
-        GLW_SOURCES="$GLW_SOURCES GLwMDrawA.c"
-        AC_PATH_PROG([MOTIF_CONFIG], [motif-config], [no])
-        if test "x$MOTIF_CONFIG" != xno; then
-            MOTIF_CFLAGS=`$MOTIF_CONFIG --cflags`
-            MOTIF_LIBS=`$MOTIF_CONFIG --libs`
-        else
-            AC_CHECK_HEADER([Xm/PrimitiveP.h], [],
-                [AC_MSG_ERROR([Can't locate Motif headers])])
-            AC_CHECK_LIB([Xm], [XmGetPixmap], [MOTIF_LIBS="-lXm"],
-                [AC_MSG_ERROR([Can't locate Motif Xm library])])
-        fi
-        # MOTIF_LIBS is prepended to GLW_LIB_DEPS since Xm needs Xt/X11
-        GLW_LIB_DEPS="$MOTIF_LIBS $GLW_LIB_DEPS"
-        GLW_PC_LIB_PRIV="$MOTIF_LIBS $GLW_PC_LIB_PRIV"
-        GLW_PC_CFLAGS="$MOTIF_CFLAGS $GLW_PC_CFLAGS"
-    fi
-
-    # If static, empty GLW_LIB_DEPS and add libs for programs to link
-    GLW_PC_LIB_PRIV="$GLW_PC_LIB_PRIV"
-    if test "$enable_static" = no; then
-        GLW_MESA_DEPS='-l$(GL_LIB)'
-        GLW_LIB_DEPS="$GLW_LIB_DEPS"
-    else
-        APP_LIB_DEPS="$APP_LIB_DEPS $GLW_LIB_DEPS"
-        GLW_LIB_DEPS=""
-        GLW_MESA_DEPS=""
-    fi
-fi
-AC_SUBST([GLW_LIB_DEPS])
-AC_SUBST([GLW_MESA_DEPS])
-AC_SUBST([GLW_SOURCES])
-AC_SUBST([MOTIF_CFLAGS])
-AC_SUBST([GLW_PC_REQ_PRIV])
-AC_SUBST([GLW_PC_LIB_PRIV])
-AC_SUBST([GLW_PC_CFLAGS])
-
-dnl
-dnl GLUT configuration
-dnl
-if test -f "$srcdir/include/GL/glut.h"; then
-    default_glut=yes
-else
-    default_glut=no
-fi
-AC_ARG_ENABLE([glut],
-    [AS_HELP_STRING([--disable-glut],
-        [enable GLUT library @<:@default=enabled if source available@:>@])],
-    [enable_glut="$enableval"],
-    [enable_glut="$default_glut"])
-
-dnl Don't build glut on osmesa
-if test "x$enable_glut" = xyes; then
-    case "$mesa_driver" in
-    osmesa|no)
-        AC_MSG_NOTICE([Disabling glut since there is no OpenGL driver])
-        enable_glut=no
-        ;;
-    esac
-fi
-dnl Can't build glut if GLU not available
-if test "x$enable_glu$enable_glut" = xnoyes; then
-    AC_MSG_WARN([Disabling glut since GLU is disabled])
-    enable_glut=no
-fi
-
-if test "x$enable_glut" = xyes; then
-    SRC_DIRS="$SRC_DIRS glut/glx"
-    if test "$x11_pkgconfig" = yes; then
-        PKG_CHECK_MODULES([GLUT],[x11 xmu xi])
-        GLUT_PC_REQ_PRIV="x11 xmu xi"
-        GLUT_LIB_DEPS="$GLUT_LIBS"
-    else
-        # should check these...
-        GLUT_LIB_DEPS="$X_LIBS -lX11 -lXmu -lXi"
-        GLUT_PC_LIB_PRIV="$GLUT_LIB_DEPS"
-        GLUT_PC_CFLAGS="$X11_INCLUDES"
-    fi
-    if test "x$GCC" = xyes; then
-        GLUT_CFLAGS="$GLUT_CFLAGS -fexceptions"
-    fi
-    GLUT_LIB_DEPS="$GLUT_LIB_DEPS -lm"
-    GLUT_PC_LIB_PRIV="$GLUT_PC_LIB_PRIV -lm"
-
-    # If static, empty GLUT_LIB_DEPS and add libs for programs to link
-    if test "$enable_static" = no; then
-        GLUT_MESA_DEPS='-l$(GLU_LIB) -l$(GL_LIB)'
-    else
-        APP_LIB_DEPS="$APP_LIB_DEPS $GLUT_LIB_DEPS"
-        GLUT_LIB_DEPS=""
-        GLUT_MESA_DEPS=""
-    fi
-fi
-AC_SUBST([GLUT_LIB_DEPS])
-AC_SUBST([GLUT_MESA_DEPS])
-AC_SUBST([GLUT_CFLAGS])
-AC_SUBST([GLUT_PC_REQ_PRIV])
-AC_SUBST([GLUT_PC_LIB_PRIV])
-AC_SUBST([GLUT_PC_CFLAGS])
-
-dnl
-dnl Program library dependencies
-dnl    Only libm is added here if necessary as the libraries should
-dnl    be pulled in by the linker
-dnl
-if test "x$APP_LIB_DEPS" = x; then
-    case "$host_os" in
-    solaris*)
-        APP_LIB_DEPS="-lX11 -lsocket -lnsl -lm"
-        ;;
-    cygwin*)
-        APP_LIB_DEPS="-lX11"
-        ;;
-    *)
-        APP_LIB_DEPS="-lm"
-        ;;
-    esac
-fi
-AC_SUBST([APP_LIB_DEPS])
-AC_SUBST([PROGRAM_DIRS])
-
-dnl
-dnl Gallium configuration
-dnl
-AC_ARG_ENABLE([gallium],
-    [AS_HELP_STRING([--disable-gallium],
-        [build gallium @<:@default=enabled@:>@])],
-    [enable_gallium="$enableval"],
-    [enable_gallium=yes])
-if test "x$enable_gallium" = xno -a "x$enable_openvg" = xyes; then
-    AC_MSG_ERROR([cannot enable OpenVG without Gallium])
-fi
-if test "x$enable_gallium" = xyes; then
-    SRC_DIRS="$SRC_DIRS gallium gallium/winsys gallium/targets"
-    AC_PATH_PROG([LLVM_CONFIG], [llvm-config], [no])
-fi
-
-AC_SUBST([LLVM_CFLAGS])
-AC_SUBST([LLVM_LIBS])
-AC_SUBST([LLVM_LDFLAGS])
-AC_SUBST([LLVM_VERSION])
-
-dnl
-dnl Gallium state trackers configuration
-dnl
-
-AC_ARG_ENABLE([gallium-egl],
-    [AS_HELP_STRING([--enable-gallium-egl],
-        [enable gallium EGL state tracker @<:@default=auto@:>@])],
-    [enable_gallium_egl="$enableval"],
-    [enable_gallium_egl=auto])
-if test "x$enable_gallium_egl" = xauto; then
-    case "$mesa_driver" in
-    dri|no)
-        enable_gallium_egl=$enable_egl
-        ;;
-    *)
-        enable_gallium_egl=$enable_openvg
-        ;;
-    esac
-fi
-case "x$enable_egl$enable_gallium_egl" in
-xnoyes)
-    AC_MSG_ERROR([cannot build Gallium EGL state tracker without EGL])
-esac
-
-AC_ARG_WITH([state-trackers],
-    [AS_HELP_STRING([--with-state-trackers@<:@=DIRS...@:>@],
-        [comma delimited state_trackers list, e.g.
-        "egl,glx" @<:@default=auto@:>@])],
-    [with_state_trackers="$withval"],
-    [with_state_trackers=yes])
-
-case "$with_state_trackers" in
-no)
-    GALLIUM_STATE_TRACKERS_DIRS=""
-    ;;
-yes)
-    # look at what else is built
-    case "$mesa_driver" in
-    xlib)
-        GALLIUM_STATE_TRACKERS_DIRS=glx
-        ;;
-    dri)
-        GALLIUM_STATE_TRACKERS_DIRS="dri"
-        HAVE_ST_DRI="yes"
-        # Have only tested st/xorg on 1.6.0 servers
-        PKG_CHECK_MODULES(XORG, [xorg-server >= 1.6.0 libdrm >= $LIBDRM_XORG_REQUIRED libkms >= $LIBKMS_XORG_REQUIRED],
-            HAVE_ST_XORG="yes"; GALLIUM_STATE_TRACKERS_DIRS="$GALLIUM_STATE_TRACKERS_DIRS xorg",
-            HAVE_ST_XORG="no")
-        ;;
-    esac
-
-    if test "x$enable_egl" = xyes; then
-        if test "$enable_openvg" = yes; then
-            GALLIUM_STATE_TRACKERS_DIRS="$GALLIUM_STATE_TRACKERS_DIRS vega"
-            st_egl="yes"
-        fi
-
-        if test "$enable_gallium_egl" = yes; then
-            GALLIUM_STATE_TRACKERS_DIRS="$GALLIUM_STATE_TRACKERS_DIRS egl"
-            HAVE_ST_EGL="yes"
-        fi
-    fi
-    ;;
-*)
-    # verify the requested state tracker exist
-    state_trackers=""
-    _state_trackers=`IFS=', '; echo $with_state_trackers`
-    for tracker in $_state_trackers; do
-        case "$tracker" in
-        dri)
-            if test "x$mesa_driver" != xdri; then
-                AC_MSG_ERROR([cannot build dri state tracker without mesa driver set to dri])
-            fi
-            HAVE_ST_DRI="yes"
-            ;;
-        egl)
-            if test "x$enable_egl" != xyes; then
-                AC_MSG_ERROR([cannot build egl state tracker without EGL library])
-            fi
-            HAVE_ST_EGL="yes"
-            ;;
-        xorg)
-            PKG_CHECK_MODULES([XORG], [xorg-server >= 1.6.0])
-            PKG_CHECK_MODULES([LIBDRM_XORG], [libdrm >= $LIBDRM_XORG_REQUIRED])
-            PKG_CHECK_MODULES([LIBKMS_XORG], [libkms >= $LIBKMS_XORG_REQUIRED])
-            HAVE_ST_XORG="yes"
-            ;;
-        vega)
-            if test "x$enable_openvg" != xyes; then
-                AC_MSG_ERROR([cannot build vega state tracker without --enable-openvg])
-            fi
-            have_st_vega="yes"
-            ;;
-        esac
-
-	if test -n "$tracker"; then
-            test -d "$srcdir/src/gallium/state_trackers/$tracker" || \
-                AC_MSG_ERROR([state tracker '$tracker' doesn't exist])
-            if test -n "$state_trackers"; then
-                state_trackers="$state_trackers $tracker"
-            else
-                state_trackers="$tracker"
-            fi
-        fi
-    done
-    GALLIUM_STATE_TRACKERS_DIRS="$state_trackers"
-
-    # append --enable-openvg/--enable-gallium-egl to --with-state-trackers
-    if test "x$have_st_vega" != xyes -a "x$enable_openvg" = xyes; then
-        AC_MSG_ERROR([--with-state-trackers specified but vega is missing])
-    fi
-    if test "x$HAVE_ST_EGL" != xyes -a "x$enable_gallium_egl" = xyes; then
-        AC_MSG_ERROR([--with-state-trackers specified but egl is missing])
-    fi
-    ;;
-esac
-
-
-EGL_CLIENT_APIS=""
-VG_LIB_DEPS=""
-
-case "x$enable_opengl$enable_gles1$enable_gles2" in
-x*yes*)
-    EGL_CLIENT_APIS="$EGL_CLIENT_APIS "'$(GL_LIB)'
-    ;;
-esac
-if test "x$enable_openvg" = xyes; then
-    EGL_CLIENT_APIS="$EGL_CLIENT_APIS "'$(VG_LIB)'
-    VG_LIB_DEPS="$VG_LIB_DEPS -lpthread"
-fi
-
-AC_SUBST([VG_LIB_DEPS])
-AC_SUBST([EGL_CLIENT_APIS])
-
-if test "x$HAVE_ST_EGL" = xyes; then
-	GALLIUM_TARGET_DIRS="$GALLIUM_TARGET_DIRS egl"
-fi
-
-if test "x$HAVE_ST_XORG" = xyes; then
-    PKG_CHECK_MODULES(XEXT, [xextproto >= 7.0.99.1],
-        HAVE_XEXTPROTO_71="yes"; DEFINES="$DEFINES -DHAVE_XEXTPROTO_71",
-        HAVE_XEXTPROTO_71="no")
-fi
-
-AC_ARG_WITH([egl-platforms],
-    [AS_HELP_STRING([--with-egl-platforms@<:@=DIRS...@:>@],
-        [comma delimited native platforms libEGL supports, e.g.
-        "x11,drm" @<:@default=auto@:>@])],
-    [with_egl_platforms="$withval"],
-    [with_egl_platforms=yes])
-AC_ARG_WITH([egl-displays],
-    [AS_HELP_STRING([--with-egl-displays@<:@=DIRS...@:>@],
-        [DEPRECATED.  Use --with-egl-platforms instead])],
-    [with_egl_platforms="$withval"])
-
-EGL_PLATFORMS=""
-WAYLAND_EGL_LIB_DEPS=""
-
-case "$with_egl_platforms" in
-yes)
-    if test "x$enable_egl" = xyes && test "x$mesa_driver" != xosmesa; then
-        EGL_PLATFORMS="x11"
-        if test "$mesa_driver" = dri; then
-            EGL_PLATFORMS="$EGL_PLATFORMS drm"
-        fi
-    fi
-    ;;
-*)
-    if test "x$enable_egl" != xyes; then
-        AC_MSG_ERROR([cannot build egl state tracker without EGL library])
-    fi
-    # verify the requested driver directories exist
-    egl_platforms=`IFS=', '; echo $with_egl_platforms`
-    for plat in $egl_platforms; do
-        test -d "$srcdir/src/gallium/state_trackers/egl/$plat" || \
-            AC_MSG_ERROR([EGL platform '$plat' doesn't exist])
-        if test "$plat" = "fbdev"; then
-                GALLIUM_WINSYS_DIRS="$GALLIUM_WINSYS_DIRS sw/fbdev"
-        fi
-	if test "$plat" = "wayland"; then
-		PKG_CHECK_MODULES([WAYLAND], [wayland-client wayland-server],, \
-				  [AC_MSG_ERROR([cannot find libwayland-client])])
-		WAYLAND_EGL_LIB_DEPS="$WAYLAND_LIBS $LIBDRM_LIBS"
-                GALLIUM_WINSYS_DIRS="$GALLIUM_WINSYS_DIRS sw/wayland"
-	fi
-    done
-    EGL_PLATFORMS="$egl_platforms"
-    ;;
-esac
-AC_SUBST([EGL_PLATFORMS])
-
-AC_SUBST([WAYLAND_EGL_LIB_DEPS])
-WAYLAND_EGL_PC_REQ_PRIV="wayland-client libdrm"
-WAYLAND_EGL_PC_LIB_PRIV=
-WAYLAND_EGL_PC_CFLAGS=
-
-AC_SUBST([WAYLAND_EGL_PC_REQ_PRIV])
-AC_SUBST([WAYLAND_EGL_PC_LIB_PRIV])
-AC_SUBST([WAYLAND_EGL_PC_CFLAGS])
-
-
-AC_ARG_WITH([egl-driver-dir],
-    [AS_HELP_STRING([--with-egl-driver-dir=DIR],
-                    [directory for EGL drivers [[default=${libdir}/egl]]])],
-    [EGL_DRIVER_INSTALL_DIR="$withval"],
-    [EGL_DRIVER_INSTALL_DIR='${libdir}/egl'])
-AC_SUBST([EGL_DRIVER_INSTALL_DIR])
-
-AC_ARG_WITH([xorg-driver-dir],
-    [AS_HELP_STRING([--with-xorg-driver-dir=DIR],
-                    [Default xorg driver directory[[default=${libdir}/xorg/modules/drivers]]])],
-    [XORG_DRIVER_INSTALL_DIR="$withval"],
-    [XORG_DRIVER_INSTALL_DIR="${libdir}/xorg/modules/drivers"])
-AC_SUBST([XORG_DRIVER_INSTALL_DIR])
-
-AC_ARG_WITH([max-width],
-    [AS_HELP_STRING([--with-max-width=N],
-                    [Maximum framebuffer width (4096)])],
-    [DEFINES="${DEFINES} -DMAX_WIDTH=${withval}";
-     AS_IF([test "${withval}" -gt "4096"],
-           [AC_MSG_WARN([Large framebuffer: see s_tritemp.h comments.])])]
-)
-AC_ARG_WITH([max-height],
-    [AS_HELP_STRING([--with-max-height=N],
-                    [Maximum framebuffer height (4096)])],
-    [DEFINES="${DEFINES} -DMAX_HEIGHT=${withval}";
-     AS_IF([test "${withval}" -gt "4096"],
-           [AC_MSG_WARN([Large framebuffer: see s_tritemp.h comments.])])]
-)
-
-dnl
-dnl Gallium LLVM
-dnl
-AC_ARG_ENABLE([gallium-llvm],
-    [AS_HELP_STRING([--enable-gallium-llvm],
-        [build gallium LLVM support @<:@default=enabled on x86/x86_64@:>@])],
-    [enable_gallium_llvm="$enableval"],
-    [enable_gallium_llvm=auto])
-if test "x$enable_gallium_llvm" = xauto; then
-    case "$host_cpu" in
-    i*86|x86_64) enable_gallium_llvm=yes;;
-    esac
-fi
-if test "x$enable_gallium_llvm" = xyes; then
-    if test "x$LLVM_CONFIG" != xno; then
-	LLVM_VERSION=`$LLVM_CONFIG --version`
-	LLVM_CFLAGS=`$LLVM_CONFIG --cppflags`
-	LLVM_LIBS="`$LLVM_CONFIG --libs` -lstdc++"
-
-	LLVM_LDFLAGS=`$LLVM_CONFIG --ldflags`
-	GALLIUM_DRIVERS_DIRS="$GALLIUM_DRIVERS_DIRS llvmpipe"
-	DEFINES="$DEFINES -DGALLIUM_LLVMPIPE -D__STDC_CONSTANT_MACROS"
-	MESA_LLVM=1
-    else
-	MESA_LLVM=0
-    fi
-else
-    MESA_LLVM=0
-fi
-
-dnl
-dnl Gallium helper functions
-dnl
-gallium_check_st() {
-    if test "x$HAVE_ST_DRI" = xyes || test "x$HAVE_ST_XORG" = xyes; then
-         GALLIUM_WINSYS_DIRS="$GALLIUM_WINSYS_DIRS $1"
-    fi
-    if test "x$HAVE_ST_DRI" = xyes && test "x$2" != x; then
-         GALLIUM_TARGET_DIRS="$GALLIUM_TARGET_DIRS $2"
-    fi
-    if test "x$HAVE_ST_XORG" = xyes && test "x$3" != x; then
-         GALLIUM_TARGET_DIRS="$GALLIUM_TARGET_DIRS $3"
-    fi
-}
-
-
-dnl
-dnl Gallium SVGA configuration
-dnl
-AC_ARG_ENABLE([gallium-svga],
-    [AS_HELP_STRING([--enable-gallium-svga],
-        [build gallium SVGA @<:@default=disabled@:>@])],
-    [enable_gallium_svga="$enableval"],
-    [enable_gallium_svga=auto])
-if test "x$enable_gallium_svga" = xyes; then
-    GALLIUM_DRIVERS_DIRS="$GALLIUM_DRIVERS_DIRS svga"
-    gallium_check_st "svga/drm" "dri-vmwgfx" "xorg-vmwgfx"
-elif test "x$enable_gallium_svga" = xauto; then
-    GALLIUM_DRIVERS_DIRS="$GALLIUM_DRIVERS_DIRS svga"
-fi
-
-dnl
-dnl Gallium i915 configuration
-dnl
-AC_ARG_ENABLE([gallium-i915],
-    [AS_HELP_STRING([--enable-gallium-i915],
-        [build gallium i915 @<:@default=disabled@:>@])],
-    [enable_gallium_i915="$enableval"],
-    [enable_gallium_i915=auto])
-if test "x$enable_gallium_i915" = xyes; then
-    GALLIUM_WINSYS_DIRS="$GALLIUM_WINSYS_DIRS i915/sw"
-    GALLIUM_DRIVERS_DIRS="$GALLIUM_DRIVERS_DIRS i915"
-    gallium_check_st "i915/drm" "dri-i915" "xorg-i915"
-elif test "x$enable_gallium_i915" = xauto; then
-    GALLIUM_WINSYS_DIRS="$GALLIUM_WINSYS_DIRS i915/sw"
-    GALLIUM_DRIVERS_DIRS="$GALLIUM_DRIVERS_DIRS i915"
-fi
-
-dnl
-dnl Gallium i965 configuration
-dnl
-AC_ARG_ENABLE([gallium-i965],
-    [AS_HELP_STRING([--enable-gallium-i965],
-        [build gallium i965 @<:@default=disabled@:>@])],
-    [enable_gallium_i965="$enableval"],
-    [enable_gallium_i965=auto])
-if test "x$enable_gallium_i965" = xyes; then
-    GALLIUM_DRIVERS_DIRS="$GALLIUM_DRIVERS_DIRS i965"
-    gallium_check_st "i965/drm" "dri-i965" "xorg-i965"
-elif test "x$enable_gallium_i965" = xauto; then
-    GALLIUM_DRIVERS_DIRS="$GALLIUM_DRIVERS_DIRS i965"
-fi
-
-dnl
-dnl Gallium Radeon r300g configuration
-dnl
-AC_ARG_ENABLE([gallium-r300],
-    [AS_HELP_STRING([--enable-gallium-r300],
-        [build gallium r300 @<:@default=build DRI driver only@:>@])],
-    [enable_gallium_r300="$enableval"],
-    [enable_gallium_r300=auto])
-
-if test "$mesa_driver" != dri ; then
-    if test "x$enable_gallium_r300" = xauto; then
-      enable_gallium_r300=no
-    fi
-fi
-
-if test "x$enable_gallium_r300" != xno; then
-    if test "x$MESA_LLVM" = x0; then
-        case "$host_cpu" in
-        i*86|x86_64) AC_MSG_ERROR([LLVM is required to build Gallium R300 on x86 and x86_64]);;
-        esac
-    fi
-fi
-if test "x$enable_gallium_r300" = xauto; then
-    GALLIUM_DRIVERS_DIRS="$GALLIUM_DRIVERS_DIRS r300"
-    gallium_check_st "radeon/drm" "dri-r300"
-elif test "x$enable_gallium_r300" = xyes; then
-    GALLIUM_DRIVERS_DIRS="$GALLIUM_DRIVERS_DIRS r300"
-    gallium_check_st "radeon/drm" "dri-r300" "xorg-radeon"
-fi
-
-dnl
-dnl Gallium Radeon r600g configuration
-dnl
-AC_ARG_ENABLE([gallium-r600],
-    [AS_HELP_STRING([--enable-gallium-r600],
-        [build gallium r600 @<:@default=disabled@:>@])],
-    [enable_gallium_r600="$enableval"],
-    [enable_gallium_r600=auto])
-if test "x$enable_gallium_r600" = xyes; then
-    GALLIUM_DRIVERS_DIRS="$GALLIUM_DRIVERS_DIRS r600"
-    gallium_check_st "r600/drm" "dri-r600"
-fi
-
-dnl
-dnl Gallium Nouveau configuration
-dnl
-AC_ARG_ENABLE([gallium-nouveau],
-    [AS_HELP_STRING([--enable-gallium-nouveau],
-        [build gallium nouveau @<:@default=disabled@:>@])],
-    [enable_gallium_nouveau="$enableval"],
-    [enable_gallium_nouveau=no])
-if test "x$enable_gallium_nouveau" = xyes; then
-    GALLIUM_DRIVERS_DIRS="$GALLIUM_DRIVERS_DIRS nouveau nvfx nv50 nvc0"
-    gallium_check_st "nouveau/drm" "dri-nouveau" "xorg-nouveau"
-fi
-
-dnl
-dnl Gallium swrast configuration
-dnl
-AC_ARG_ENABLE([gallium-swrast],
-    [AS_HELP_STRING([--enable-gallium-swrast],
-        [build gallium swrast @<:@default=auto@:>@])],
-    [enable_gallium_swrast="$enableval"],
-    [enable_gallium_swrast=auto])
-if test "x$enable_gallium_swrast" = xyes || test "x$enable_gallium_swrast" = xauto; then
-    if test "x$HAVE_ST_DRI" = xyes; then
-        GALLIUM_TARGET_DIRS="$GALLIUM_TARGET_DIRS dri-swrast"
-    fi
-fi
-
-dnl prepend CORE_DIRS to SRC_DIRS
-SRC_DIRS="$CORE_DIRS $SRC_DIRS"
-
-dnl Restore LDFLAGS and CPPFLAGS
-LDFLAGS="$_SAVE_LDFLAGS"
-CPPFLAGS="$_SAVE_CPPFLAGS"
-
-dnl Substitute the config
-AC_CONFIG_FILES([configs/autoconf])
-
-dnl Replace the configs/current symlink
-AC_CONFIG_COMMANDS([configs],[
-if test -f configs/current || test -L configs/current; then
-    rm -f configs/current
-fi
-ln -s autoconf configs/current
-])
-
-AC_OUTPUT
-
-dnl
-dnl Output some configuration info for the user
-dnl
-echo ""
-echo "        prefix:          $prefix"
-echo "        exec_prefix:     $exec_prefix"
-echo "        libdir:          $libdir"
-echo "        includedir:      $includedir"
-
-dnl API info
-echo ""
-echo "        OpenGL:          $enable_opengl (ES1: $enable_gles1 ES2: $enable_gles2)"
-echo "        OpenVG:          $enable_openvg"
-
-dnl Driver info
-echo ""
-echo "        Driver:          $mesa_driver"
-if test "$mesa_driver" != no; then
-    if echo "$DRIVER_DIRS" | grep 'osmesa' >/dev/null 2>&1; then
-        echo "        OSMesa:          lib$OSMESA_LIB"
-    else
-        echo "        OSMesa:          no"
-    fi
-    if test "$mesa_driver" = dri; then
-        # cleanup the drivers var
-        dri_dirs=`echo $DRI_DIRS | $SED 's/^ *//;s/  */ /;s/ *$//'`
-        if test "x$DRI_DIRS" = x; then
-            echo "        DRI drivers:     no"
-        else
-            echo "        DRI drivers:     $dri_dirs"
-        fi
-        echo "        DRI driver dir:  $DRI_DRIVER_INSTALL_DIR"
-        echo "        Use XCB:         $enable_xcb"
-        echo "        Shared dricore:  $enable_dricore"
-    fi
-fi
-echo ""
-echo "        GLU:             $enable_glu"
-echo "        GLw:             $enable_glw (Motif: $enable_motif)"
-echo "        glut:            $enable_glut"
-
-dnl EGL
-echo ""
-echo "        EGL:             $enable_egl"
-if test "$enable_egl" = yes; then
-    echo "        EGL platforms:   $EGL_PLATFORMS"
-
-    egl_drivers=""
-    for d in $EGL_DRIVERS_DIRS; do
-        egl_drivers="$egl_drivers builtin:egl_$d"
-    done
-
-    if test "$enable_gallium" = yes -a "$HAVE_ST_EGL" = yes; then
-        echo "        EGL drivers:    ${egl_drivers} egl_gallium"
-        echo "        EGL Gallium STs:$EGL_CLIENT_APIS"
-    else
-        echo "        EGL drivers:    $egl_drivers"
-    fi
-fi
-
-echo ""
-if test "x$MESA_LLVM" = x1; then
-    echo "        llvm:            yes"
-    echo "        llvm-config:     $LLVM_CONFIG"
-    echo "        llvm-version:    $LLVM_VERSION"
-else
-    echo "        llvm:            no"
-fi
-
-echo ""
-if echo "$SRC_DIRS" | grep 'gallium' >/dev/null 2>&1; then
-    echo "        Gallium:         yes"
-    echo "        Gallium dirs:    $GALLIUM_DIRS"
-    echo "        Target dirs:     $GALLIUM_TARGET_DIRS"
-    echo "        Winsys dirs:     $GALLIUM_WINSYS_DIRS"
-    echo "        Driver dirs:     $GALLIUM_DRIVERS_DIRS"
-    echo "        Trackers dirs:   $GALLIUM_STATE_TRACKERS_DIRS"
-else
-    echo "        Gallium:         no"
-fi
-
-dnl Libraries
-echo ""
-echo "        Shared libs:     $enable_shared"
-echo "        Static libs:     $enable_static"
-
-dnl Compiler options
-# cleanup the CFLAGS/CXXFLAGS/DEFINES vars
-cflags=`echo $CFLAGS $OPT_FLAGS $PIC_FLAGS $ARCH_FLAGS | \
-    $SED 's/^ *//;s/  */ /;s/ *$//'`
-cxxflags=`echo $CXXFLAGS $OPT_FLAGS $PIC_FLAGS $ARCH_FLAGS | \
-    $SED 's/^ *//;s/  */ /;s/ *$//'`
-defines=`echo $DEFINES $ASM_FLAGS | $SED 's/^ *//;s/  */ /;s/ *$//'`
-echo ""
-echo "        CFLAGS:          $cflags"
-echo "        CXXFLAGS:        $cxxflags"
-echo "        Macros:          $defines"
-echo ""
-echo "        PYTHON2:         $PYTHON2"
-
-echo ""
-echo "        Run '${MAKE-make}' to build Mesa"
-echo ""
-=======
-dnl Process this file with autoconf to create configure.
-
-AC_PREREQ([2.59])
-
-dnl Versioning - scrape the version from configs/default
-m4_define([mesa_version],
-    [m4_esyscmd([${MAKE-make} -s -f bin/version.mk version | tr -d '\n' | tr -d '\r'])])
-m4_ifval(mesa_version,,
-    [m4_fatal([Failed to get the Mesa version from `make -f bin/version.mk version`])])
-
-dnl Tell the user about autoconf.html in the --help output
-m4_divert_once([HELP_END], [
-See docs/autoconf.html for more details on the options for Mesa.])
-
-AC_INIT([Mesa],[mesa_version],
-    [https://bugs.freedesktop.org/enter_bug.cgi?product=Mesa])
-AC_CONFIG_AUX_DIR([bin])
-AC_CANONICAL_HOST
-
-dnl Versions for external dependencies
-LIBDRM_REQUIRED=2.4.24
-LIBDRM_RADEON_REQUIRED=2.4.24
-LIBDRM_INTEL_REQUIRED=2.4.24
-DRI2PROTO_REQUIRED=2.4
-GLPROTO_REQUIRED=1.4.13
-LIBDRM_XORG_REQUIRED=2.4.24
-LIBKMS_XORG_REQUIRED=1.0.0
-
-dnl Check for progs
-AC_PROG_CPP
-AC_PROG_CC
-AC_PROG_CXX
-AC_CHECK_PROGS([MAKE], [gmake make])
-AC_CHECK_PROGS([PYTHON2], [python2 python])
-AC_PATH_PROG([MKDEP], [makedepend])
-AC_PATH_PROG([SED], [sed])
-
-if test "x$MKDEP" = "x"; then
-    AC_MSG_ERROR([makedepend is required to build Mesa])
-fi
-
-dnl Our fallback install-sh is a symlink to minstall. Use the existing
-dnl configuration in that case.
-AC_PROG_INSTALL
-test "x$INSTALL" = "x$ac_install_sh" && INSTALL='$(MINSTALL)'
-
-dnl We need a POSIX shell for parts of the build. Assume we have one
-dnl in most cases.
-case "$host_os" in
-solaris*)
-    # Solaris /bin/sh is too old/non-POSIX compliant
-    AC_PATH_PROGS(POSIX_SHELL, [ksh93 ksh sh])
-    SHELL="$POSIX_SHELL"
-    ;;
-esac
-
-dnl clang is mostly GCC-compatible, but its version is much lower,
-dnl so we have to check for it.
-AC_MSG_CHECKING([if compiling with clang])
-
-AC_COMPILE_IFELSE(
-[AC_LANG_PROGRAM([], [[
-#ifndef __clang__
-       not clang
-#endif
-]])],
-[CLANG=yes], [CLANG=no])
-
-AC_MSG_RESULT([$CLANG])
-
-dnl If we're using GCC, make sure that it is at least version 3.3.0.  Older
-dnl versions are explictly not supported.
-if test "x$GCC" = xyes -a "x$CLANG" = xno; then
-    AC_MSG_CHECKING([whether gcc version is sufficient])
-    major=0
-    minor=0
-
-    GCC_VERSION=`$CC -dumpversion`
-    if test $? -eq 0; then
-        major=`echo $GCC_VERSION | cut -d. -f1`
-        minor=`echo $GCC_VERSION | cut -d. -f1`
-    fi
-
-    if test $major -lt 3 -o $major -eq 3 -a $minor -lt 3 ; then
-        AC_MSG_RESULT([no])
-        AC_MSG_ERROR([If using GCC, version 3.3.0 or later is required.])
-    else
-        AC_MSG_RESULT([yes])
-    fi
-fi
-
-
-MKDEP_OPTIONS=-fdepend
-dnl Ask gcc where it's keeping its secret headers
-if test "x$GCC" = xyes; then
-    for dir in include include-fixed; do
-        GCC_INCLUDES=`$CC -print-file-name=$dir`
-        if test "x$GCC_INCLUDES" != x && \
-           test "$GCC_INCLUDES" != "$dir" && \
-           test -d "$GCC_INCLUDES"; then
-            MKDEP_OPTIONS="$MKDEP_OPTIONS -I$GCC_INCLUDES"
-        fi
-    done
-fi
-AC_SUBST([MKDEP_OPTIONS])
-
-dnl Make sure the pkg-config macros are defined
-m4_ifndef([PKG_PROG_PKG_CONFIG],
-    [m4_fatal([Could not locate the pkg-config autoconf macros.
-  These are usually located in /usr/share/aclocal/pkg.m4. If your macros
-  are in a different location, try setting the environment variable
-  ACLOCAL="aclocal -I/other/macro/dir" before running autoreconf.])])
-PKG_PROG_PKG_CONFIG()
-
-dnl LIB_DIR - library basename
-LIB_DIR=`echo $libdir | $SED 's%.*/%%'`
-AC_SUBST([LIB_DIR])
-
-dnl Cache LDFLAGS so we can add EXTRA_LIB_PATH and restore it later
-_SAVE_LDFLAGS="$LDFLAGS"
-AC_ARG_VAR([EXTRA_LIB_PATH],[Extra -L paths for the linker])
-AC_SUBST([EXTRA_LIB_PATH])
-
-dnl Cache CPPFLAGS so we can add *_INCLUDES and restore it later
-_SAVE_CPPFLAGS="$CPPFLAGS"
-AC_ARG_VAR([X11_INCLUDES],[Extra -I paths for X11 headers])
-AC_SUBST([X11_INCLUDES])
-
-dnl Compiler macros
-DEFINES=""
-AC_SUBST([DEFINES])
-case "$host_os" in
-linux*|*-gnu*|gnu*)
-    DEFINES="$DEFINES -D_GNU_SOURCE -DPTHREADS"
-    ;;
-solaris*)
-    DEFINES="$DEFINES -DPTHREADS -DSVR4"
-    ;;
-cygwin*)
-    DEFINES="$DEFINES -DPTHREADS"
-    ;;
-esac
-
-dnl Add flags for gcc and g++
-if test "x$GCC" = xyes; then
-    CFLAGS="$CFLAGS -Wall -Wmissing-prototypes -std=c99"
-    if test "x$CLANG" = "xno"; then
-       CFLAGS="$CFLAGS -ffast-math"
-    fi
-
-    # Enable -fvisibility=hidden if using a gcc that supports it
-    save_CFLAGS="$CFLAGS"
-    AC_MSG_CHECKING([whether $CC supports -fvisibility=hidden])
-    VISIBILITY_CFLAGS="-fvisibility=hidden"
-    CFLAGS="$CFLAGS $VISIBILITY_CFLAGS"
-    AC_LINK_IFELSE([AC_LANG_PROGRAM()], AC_MSG_RESULT([yes]),
-		   [VISIBILITY_CFLAGS=""; AC_MSG_RESULT([no])]);
-
-    # Restore CFLAGS; VISIBILITY_CFLAGS are added to it where needed.
-    CFLAGS=$save_CFLAGS
-
-    # Work around aliasing bugs - developers should comment this out
-    CFLAGS="$CFLAGS -fno-strict-aliasing"
-fi
-if test "x$GXX" = xyes; then
-    CXXFLAGS="$CXXFLAGS -Wall"
-
-    # Enable -fvisibility=hidden if using a gcc that supports it
-    save_CXXFLAGS="$CXXFLAGS"
-    AC_MSG_CHECKING([whether $CXX supports -fvisibility=hidden])
-    VISIBILITY_CXXFLAGS="-fvisibility=hidden"
-    CXXFLAGS="$CXXFLAGS $VISIBILITY_CXXFLAGS"
-    AC_LINK_IFELSE([AC_LANG_PROGRAM()], AC_MSG_RESULT([yes]),
-		   [VISIBILITY_CXXFLAGS="" ; AC_MSG_RESULT([no])]);
-
-    # Restore CXXFLAGS; VISIBILITY_CXXFLAGS are added to it where needed.
-    CXXFLAGS=$save_CXXFLAGS
-
-    # Work around aliasing bugs - developers should comment this out
-    CXXFLAGS="$CXXFLAGS -fno-strict-aliasing"
-fi
-
-AC_SUBST([VISIBILITY_CFLAGS])
-AC_SUBST([VISIBILITY_CXXFLAGS])
-
-dnl These should be unnecessary, but let the user set them if they want
-AC_ARG_VAR([OPT_FLAGS], [Additional optimization flags for the compiler.
-    Default is to use CFLAGS.])
-AC_ARG_VAR([ARCH_FLAGS], [Additional architecture specific flags for the
-    compiler. Default is to use CFLAGS.])
-AC_SUBST([OPT_FLAGS])
-AC_SUBST([ARCH_FLAGS])
-
-dnl
-dnl Hacks to enable 32 or 64 bit build
-dnl
-AC_ARG_ENABLE([32-bit],
-    [AS_HELP_STRING([--enable-32-bit],
-        [build 32-bit libraries @<:@default=auto@:>@])],
-    [enable_32bit="$enableval"],
-    [enable_32bit=auto]
-)
-if test "x$enable_32bit" = xyes; then
-    if test "x$GCC" = xyes; then
-        CFLAGS="$CFLAGS -m32"
-        ARCH_FLAGS="$ARCH_FLAGS -m32"
-    fi
-    if test "x$GXX" = xyes; then
-        CXXFLAGS="$CXXFLAGS -m32"
-    fi
-fi
-AC_ARG_ENABLE([64-bit],
-    [AS_HELP_STRING([--enable-64-bit],
-        [build 64-bit libraries @<:@default=auto@:>@])],
-    [enable_64bit="$enableval"],
-    [enable_64bit=auto]
-)
-if test "x$enable_64bit" = xyes; then
-    if test "x$GCC" = xyes; then
-        CFLAGS="$CFLAGS -m64"
-    fi
-    if test "x$GXX" = xyes; then
-        CXXFLAGS="$CXXFLAGS -m64"
-    fi
-fi
-
-dnl
-dnl shared/static libraries, mimic libtool options
-dnl
-AC_ARG_ENABLE([static],
-    [AS_HELP_STRING([--enable-static],
-        [build static libraries @<:@default=disabled@:>@])],
-    [enable_static="$enableval"],
-    [enable_static=no]
-)
-case "x$enable_static" in
-xyes|xno ) ;;
-x ) enable_static=no ;;
-* )
-    AC_MSG_ERROR([Static library option '$enable_static' is not a valid])
-    ;;
-esac
-AC_ARG_ENABLE([shared],
-    [AS_HELP_STRING([--disable-shared],
-        [build shared libraries @<:@default=enabled@:>@])],
-    [enable_shared="$enableval"],
-    [enable_shared=yes]
-)
-case "x$enable_shared" in
-xyes|xno ) ;;
-x ) enable_shared=yes ;;
-* )
-    AC_MSG_ERROR([Shared library option '$enable_shared' is not a valid])
-    ;;
-esac
-
-dnl Can't have static and shared libraries, default to static if user
-dnl explicitly requested. If both disabled, set to static since shared
-dnl was explicitly requirested.
-case "x$enable_static$enable_shared" in
-xyesyes )
-    AC_MSG_WARN([Can't build static and shared libraries, disabling shared])
-    enable_shared=no
-    ;;
-xnono )
-    AC_MSG_WARN([Can't disable both static and shared libraries, enabling static])
-    enable_static=yes
-    ;;
-esac
-
-dnl
-dnl mklib options
-dnl
-AC_ARG_VAR([MKLIB_OPTIONS],[Options for the Mesa library script, mklib])
-if test "$enable_static" = yes; then
-    MKLIB_OPTIONS="$MKLIB_OPTIONS -static"
-fi
-AC_SUBST([MKLIB_OPTIONS])
-
-dnl
-dnl other compiler options
-dnl
-AC_ARG_ENABLE([debug],
-    [AS_HELP_STRING([--enable-debug],
-        [use debug compiler flags and macros @<:@default=disabled@:>@])],
-    [enable_debug="$enableval"],
-    [enable_debug=no]
-)
-if test "x$enable_debug" = xyes; then
-    DEFINES="$DEFINES -DDEBUG"
-    if test "x$GCC" = xyes; then
-        CFLAGS="$CFLAGS -g"
-    fi
-    if test "x$GXX" = xyes; then
-        CXXFLAGS="$CXXFLAGS -g"
-    fi
-fi
-
-dnl
-dnl library names
-dnl
-LIB_PREFIX_GLOB='lib'
-LIB_VERSION_SEPARATOR='.'
-if test "$enable_static" = yes; then
-    LIB_EXTENSION='a'
-else
-    case "$host_os" in
-    darwin* )
-        LIB_EXTENSION='dylib' ;;
-    cygwin* )
-        dnl prefix can be 'cyg' or 'lib'
-        LIB_PREFIX_GLOB='???'
-        LIB_VERSION_SEPARATOR='-'
-        LIB_EXTENSION='dll' ;;
-    aix* )
-        LIB_EXTENSION='a' ;;
-    * )
-        LIB_EXTENSION='so' ;;
-    esac
-fi
-
-dnl
-dnl potentially-infringing-but-nobody-knows-for-sure stuff
-dnl
-AC_ARG_ENABLE([texture-float],
-    [AS_HELP_STRING([--enable-texture-float],
-        [enable floating-point textures and renderbuffers @<:@default=disabled@:>@])],
-    [enable_texture_float="$enableval"],
-    [enable_texture_float=no]
-)
-if test "x$enable_texture_float" = xyes; then
-    AC_MSG_WARN([Floating-point textures enabled.])
-    AC_MSG_WARN([Please consult docs/patents.txt with your lawyer before building Mesa.])
-    DEFINES="$DEFINES -DTEXTURE_FLOAT_ENABLED"
-fi
-
-GL_LIB_NAME='lib$(GL_LIB).'${LIB_EXTENSION}
-GLU_LIB_NAME='lib$(GLU_LIB).'${LIB_EXTENSION}
-GLUT_LIB_NAME='lib$(GLUT_LIB).'${LIB_EXTENSION}
-GLW_LIB_NAME='lib$(GLW_LIB).'${LIB_EXTENSION}
-OSMESA_LIB_NAME='lib$(OSMESA_LIB).'${LIB_EXTENSION}
-EGL_LIB_NAME='lib$(EGL_LIB).'${LIB_EXTENSION}
-GLESv1_CM_LIB_NAME='lib$(GLESv1_CM_LIB).'${LIB_EXTENSION}
-GLESv2_LIB_NAME='lib$(GLESv2_LIB).'${LIB_EXTENSION}
-VG_LIB_NAME='lib$(VG_LIB).'${LIB_EXTENSION}
-GLAPI_LIB_NAME='lib$(GLAPI_LIB).'${LIB_EXTENSION}
-WAYLAND_EGL_LIB_NAME='lib$(WAYLAND_EGL_LIB).'${LIB_EXTENSION}
-
-GL_LIB_GLOB=${LIB_PREFIX_GLOB}'$(GL_LIB)'${LIB_VERSION_SEPARATOR}'*'${LIB_EXTENSION}'*'
-GLU_LIB_GLOB=${LIB_PREFIX_GLOB}'$(GLU_LIB)'${LIB_VERSION_SEPARATOR}'*'${LIB_EXTENSION}'*'
-GLUT_LIB_GLOB=${LIB_PREFIX_GLOB}'$(GLUT_LIB)'${LIB_VERSION_SEPARATOR}'*'${LIB_EXTENSION}'*'
-GLW_LIB_GLOB=${LIB_PREFIX_GLOB}'$(GLW_LIB)'${LIB_VERSION_SEPARATOR}'*'${LIB_EXTENSION}'*'
-OSMESA_LIB_GLOB=${LIB_PREFIX_GLOB}'$(OSMESA_LIB)'${LIB_VERSION_SEPARATOR}'*'${LIB_EXTENSION}'*'
-EGL_LIB_GLOB=${LIB_PREFIX_GLOB}'$(EGL_LIB)'${LIB_VERSION_SEPARATOR}'*'${LIB_EXTENSION}'*'
-EGL_LIB_GLOB=${LIB_PREFIX_GLOB}'$(EGL_LIB)'${LIB_VERSION_SEPARATOR}'*'${LIB_EXTENSION}'*'
-GLESv1_CM_LIB_GLOB=${LIB_PREFIX_GLOB}'$(GLESv1_CM_LIB)'${LIB_VERSION_SEPARATOR}'*'${LIB_EXTENSION}'*'
-GLESv2_LIB_GLOB=${LIB_PREFIX_GLOB}'$(GLESv2_LIB)'${LIB_VERSION_SEPARATOR}'*'${LIB_EXTENSION}'*'
-VG_LIB_GLOB=${LIB_PREFIX_GLOB}'$(VG_LIB)'${LIB_VERSION_SEPARATOR}'*'${LIB_EXTENSION}'*'
-GLAPI_LIB_GLOB=${LIB_PREFIX_GLOB}'$(GLAPI_LIB)'${LIB_VERSION_SEPARATOR}'*'${LIB_EXTENSION}'*'
-WAYLAND_EGL_LIB_GLOB=${LIB_PREFIX_GLOB}'$(WAYLAND_EGL_LIB)'${LIB_VERSION_SEPARATOR}'*'${LIB_EXTENSION}'*'
-
-AC_SUBST([GL_LIB_NAME])
-AC_SUBST([GLU_LIB_NAME])
-AC_SUBST([GLUT_LIB_NAME])
-AC_SUBST([GLW_LIB_NAME])
-AC_SUBST([OSMESA_LIB_NAME])
-AC_SUBST([EGL_LIB_NAME])
-AC_SUBST([GLESv1_CM_LIB_NAME])
-AC_SUBST([GLESv2_LIB_NAME])
-AC_SUBST([VG_LIB_NAME])
-AC_SUBST([GLAPI_LIB_NAME])
-AC_SUBST([WAYLAND_EGL_LIB_NAME])
-
-AC_SUBST([GL_LIB_GLOB])
-AC_SUBST([GLU_LIB_GLOB])
-AC_SUBST([GLUT_LIB_GLOB])
-AC_SUBST([GLW_LIB_GLOB])
-AC_SUBST([OSMESA_LIB_GLOB])
-AC_SUBST([EGL_LIB_GLOB])
-AC_SUBST([GLESv1_CM_LIB_GLOB])
-AC_SUBST([GLESv2_LIB_GLOB])
-AC_SUBST([VG_LIB_GLOB])
-AC_SUBST([GLAPI_LIB_GLOB])
-AC_SUBST([WAYLAND_EGL_LIB_GLOB])
-
-dnl
-dnl Arch/platform-specific settings
-dnl
-AC_ARG_ENABLE([asm],
-    [AS_HELP_STRING([--disable-asm],
-        [disable assembly usage @<:@default=enabled on supported plaforms@:>@])],
-    [enable_asm="$enableval"],
-    [enable_asm=yes]
-)
-asm_arch=""
-ASM_FLAGS=""
-MESA_ASM_SOURCES=""
-GLAPI_ASM_SOURCES=""
-AC_MSG_CHECKING([whether to enable assembly])
-test "x$enable_asm" = xno && AC_MSG_RESULT([no])
-# disable if cross compiling on x86/x86_64 since we must run gen_matypes
-if test "x$enable_asm" = xyes && test "x$cross_compiling" = xyes; then
-    case "$host_cpu" in
-    i?86 | x86_64)
-        enable_asm=no
-        AC_MSG_RESULT([no, cross compiling])
-        ;;
-    esac
-fi
-# check for supported arches
-if test "x$enable_asm" = xyes; then
-    case "$host_cpu" in
-    i?86)
-        case "$host_os" in
-        linux* | *freebsd* | dragonfly* | *netbsd*)
-            test "x$enable_64bit" = xyes && asm_arch=x86_64 || asm_arch=x86
-            ;;
-        esac
-        ;;
-    x86_64)
-        case "$host_os" in
-        linux* | *freebsd* | dragonfly* | *netbsd*)
-            test "x$enable_32bit" = xyes && asm_arch=x86 || asm_arch=x86_64
-            ;;
-        esac
-        ;;
-    powerpc)
-        case "$host_os" in
-        linux*)
-            asm_arch=ppc
-            ;;
-        esac
-        ;;
-    sparc*)
-        case "$host_os" in
-        linux*)
-            asm_arch=sparc
-            ;;
-        esac
-        ;;
-    esac
-
-    case "$asm_arch" in
-    x86)
-        ASM_FLAGS="-DUSE_X86_ASM -DUSE_MMX_ASM -DUSE_3DNOW_ASM -DUSE_SSE_ASM"
-        MESA_ASM_SOURCES='$(X86_SOURCES)'
-        GLAPI_ASM_SOURCES='$(X86_API)'
-        AC_MSG_RESULT([yes, x86])
-        ;;
-    x86_64)
-        ASM_FLAGS="-DUSE_X86_64_ASM"
-        MESA_ASM_SOURCES='$(X86-64_SOURCES)'
-        GLAPI_ASM_SOURCES='$(X86-64_API)'
-        AC_MSG_RESULT([yes, x86_64])
-        ;;
-    ppc)
-        ASM_FLAGS="-DUSE_PPC_ASM -DUSE_VMX_ASM"
-        MESA_ASM_SOURCES='$(PPC_SOURCES)'
-        AC_MSG_RESULT([yes, ppc])
-        ;;
-    sparc)
-        ASM_FLAGS="-DUSE_SPARC_ASM"
-        MESA_ASM_SOURCES='$(SPARC_SOURCES)'
-        GLAPI_ASM_SOURCES='$(SPARC_API)'
-        AC_MSG_RESULT([yes, sparc])
-        ;;
-    *)
-        AC_MSG_RESULT([no, platform not supported])
-        ;;
-    esac
-fi
-AC_SUBST([ASM_FLAGS])
-AC_SUBST([MESA_ASM_SOURCES])
-AC_SUBST([GLAPI_ASM_SOURCES])
-
-dnl PIC code macro
-MESA_PIC_FLAGS
-
-dnl Check to see if dlopen is in default libraries (like Solaris, which
-dnl has it in libc), or if libdl is needed to get it.
-AC_CHECK_FUNC([dlopen], [],
-    [AC_CHECK_LIB([dl], [dlopen], [DLOPEN_LIBS="-ldl"])])
-AC_SUBST([DLOPEN_LIBS])
-
-dnl See if posix_memalign is available
-AC_CHECK_FUNC([posix_memalign], [DEFINES="$DEFINES -DHAVE_POSIX_MEMALIGN"])
-
-dnl SELinux awareness.
-AC_ARG_ENABLE([selinux],
-    [AS_HELP_STRING([--enable-selinux],
-        [Build SELinux-aware Mesa @<:@default=disabled@:>@])],
-    [MESA_SELINUX="$enableval"],
-    [MESA_SELINUX=no])
-if test "x$enable_selinux" = "xyes"; then
-    AC_CHECK_HEADER([selinux/selinux.h],[],
-                    [AC_MSG_ERROR([SELinux headers not found])])
-    AC_CHECK_LIB([selinux],[is_selinux_enabled],[],
-                 [AC_MSG_ERROR([SELinux library not found])])
-    SELINUX_LIBS="-lselinux"
-    DEFINES="$DEFINES -DMESA_SELINUX"
-fi
-
-dnl Determine which APIs to support
-AC_ARG_ENABLE([opengl],
-    [AS_HELP_STRING([--disable-opengl],
-        [disable support for standard OpenGL API @<:@default=no@:>@])],
-    [enable_opengl="$enableval"],
-    [enable_opengl=yes])
-AC_ARG_ENABLE([gles1],
-    [AS_HELP_STRING([--enable-gles1],
-        [enable support for OpenGL ES 1.x API @<:@default=no@:>@])],
-    [enable_gles1="$enableval"],
-    [enable_gles1=no])
-AC_ARG_ENABLE([gles2],
-    [AS_HELP_STRING([--enable-gles2],
-        [enable support for OpenGL ES 2.x API @<:@default=no@:>@])],
-    [enable_gles2="$enableval"],
-    [enable_gles2=no])
-AC_ARG_ENABLE([gles-overlay],
-    [AS_HELP_STRING([--enable-gles-overlay],
-        [DEPRECATED.  Same as --enable-gles1 and --enable-gles2])],
-    [enable_gles1="$enableval"; enable_gles2="$enableval"],
-    [])
-
-AC_ARG_ENABLE([openvg],
-    [AS_HELP_STRING([--enable-openvg],
-        [enable support for OpenVG API @<:@default=no@:>@])],
-    [enable_openvg="$enableval"],
-    [enable_openvg=no])
-
-dnl smooth the transition; should be removed eventually
-if test "x$enable_openvg" = xno; then
-    case "x$with_state_trackers" in
-    x*vega*)
-        AC_MSG_WARN([vega state tracker is enabled without --enable-openvg])
-        enable_openvg=yes
-        ;;
-    esac
-fi
-
-if test "x$enable_opengl" = xno -a \
-        "x$enable_gles1" = xno -a \
-        "x$enable_gles2" = xno -a \
-        "x$enable_openvg" = xno; then
-    AC_MSG_ERROR([at least one API should be enabled])
-fi
-
-API_DEFINES=""
-if test "x$enable_opengl" = xno; then
-    API_DEFINES="$API_DEFINES -DFEATURE_GL=0"
-else
-    API_DEFINES="$API_DEFINES -DFEATURE_GL=1"
-fi
-if test "x$enable_gles1" = xyes; then
-    API_DEFINES="$API_DEFINES -DFEATURE_ES1=1"
-fi
-if test "x$enable_gles2" = xyes; then
-    API_DEFINES="$API_DEFINES -DFEATURE_ES2=1"
-fi
-AC_SUBST([API_DEFINES])
-
-AC_ARG_ENABLE([shared-glapi],
-    [AS_HELP_STRING([--enable-shared-glapi],
-        [EXPERIMENTAL.  Enable shared glapi for OpenGL @<:@default=no@:>@])],
-    [enable_shared_glapi="$enableval"],
-    [enable_shared_glapi=no])
-
-SHARED_GLAPI="0"
-if test "x$enable_shared_glapi" = xyes; then
-    SHARED_GLAPI="1"
-fi
-AC_SUBST([SHARED_GLAPI])
-
-dnl
-dnl Driver configuration. Options are xlib, dri and osmesa right now.
-dnl More later: fbdev, ...
-dnl
-default_driver="xlib"
-
-case "$host_os" in
-linux*)
-    case "$host_cpu" in
-    i*86|x86_64|powerpc*|sparc*) default_driver="dri";;
-    esac
-    ;;
-*freebsd* | dragonfly* | *netbsd*)
-    case "$host_cpu" in
-    i*86|x86_64|powerpc*|sparc*) default_driver="dri";;
-    esac
-    ;;
-esac
-
-if test "x$enable_opengl" = xno; then
-    default_driver="no"
-fi
-
-AC_ARG_WITH([driver],
-    [AS_HELP_STRING([--with-driver=DRIVER],
-        [driver for Mesa: xlib,dri,osmesa @<:@default=dri when available, or xlib@:>@])],
-    [mesa_driver="$withval"],
-    [mesa_driver="$default_driver"])
-dnl Check for valid option
-case "x$mesa_driver" in
-xxlib|xdri|xosmesa)
-    if test "x$enable_opengl" = xno; then
-        AC_MSG_ERROR([Driver '$mesa_driver' requires OpenGL enabled])
-    fi
-    ;;
-xno)
-    ;;
-*)
-    AC_MSG_ERROR([Driver '$mesa_driver' is not a valid option])
-    ;;
-esac
-
-dnl
-dnl Driver specific build directories
-dnl
-
-dnl this variable will be prepended to SRC_DIRS and is not exported
-CORE_DIRS=""
-
-SRC_DIRS=""
-GLU_DIRS="sgi"
-GALLIUM_DIRS="auxiliary drivers state_trackers"
-GALLIUM_TARGET_DIRS=""
-GALLIUM_WINSYS_DIRS="sw"
-GALLIUM_DRIVERS_DIRS="softpipe failover galahad trace rbug noop identity"
-GALLIUM_STATE_TRACKERS_DIRS=""
-
-# build shared-glapi if enabled for OpenGL or if OpenGL ES is enabled
-case "x$enable_shared_glapi$enable_gles1$enable_gles2" in
-x*yes*)
-    CORE_DIRS="$CORE_DIRS mapi/shared-glapi"
-    ;;
-esac
-
-# build glapi if OpenGL is enabled
-if test "x$enable_opengl" = xyes; then
-    CORE_DIRS="$CORE_DIRS mapi/glapi"
-fi
-
-# build es1api if OpenGL ES 1.x is enabled
-if test "x$enable_gles1" = xyes; then
-    CORE_DIRS="$CORE_DIRS mapi/es1api"
-fi
-
-# build es2api if OpenGL ES 2.x is enabled
-if test "x$enable_gles2" = xyes; then
-    CORE_DIRS="$CORE_DIRS mapi/es2api"
-fi
-
-# build vgapi if OpenVG is enabled
-if test "x$enable_openvg" = xyes; then
-    CORE_DIRS="$CORE_DIRS mapi/vgapi"
-fi
-
-# build glsl and mesa if OpenGL or OpenGL ES is enabled
-case "x$enable_opengl$enable_gles1$enable_gles2" in
-x*yes*)
-    CORE_DIRS="$CORE_DIRS glsl mesa"
-    ;;
-esac
-
-case "$mesa_driver" in
-xlib)
-    DRIVER_DIRS="x11"
-    GALLIUM_WINSYS_DIRS="$GALLIUM_WINSYS_DIRS sw/xlib"
-    GALLIUM_TARGET_DIRS="$GALLIUM_TARGET_DIRS libgl-xlib"
-    ;;
-dri)
-    SRC_DIRS="$SRC_DIRS glx"
-    DRIVER_DIRS="dri"
-    GALLIUM_WINSYS_DIRS="$GALLIUM_WINSYS_DIRS sw/xlib sw/dri"
-    ;;
-osmesa)
-    DRIVER_DIRS="osmesa"
-    ;;
-no)
-    DRIVER_DRIS=""
-    ;;
-esac
-AC_SUBST([SRC_DIRS])
-AC_SUBST([GLU_DIRS])
-AC_SUBST([DRIVER_DIRS])
-AC_SUBST([GALLIUM_DIRS])
-AC_SUBST([GALLIUM_TARGET_DIRS])
-AC_SUBST([GALLIUM_WINSYS_DIRS])
-AC_SUBST([GALLIUM_DRIVERS_DIRS])
-AC_SUBST([GALLIUM_STATE_TRACKERS_DIRS])
-AC_SUBST([MESA_LLVM])
-
-dnl
-dnl Find out if X is available. The variable have_x is set if libX11 is
-dnl found to mimic AC_PATH_XTRA.
-dnl
-if test -n "$PKG_CONFIG"; then
-    AC_MSG_CHECKING([pkg-config files for X11 are available])
-    PKG_CHECK_EXISTS([x11],[
-        x11_pkgconfig=yes
-        have_x=yes
-        ],[
-        x11_pkgconfig=no
-    ])
-    AC_MSG_RESULT([$x11_pkgconfig])
-else
-    x11_pkgconfig=no
-fi
-dnl Use the autoconf macro if no pkg-config files
-if test "$x11_pkgconfig" = yes; then
-    PKG_CHECK_MODULES([X11], [x11])
-else
-    AC_PATH_XTRA
-    test -z "$X11_CFLAGS" && X11_CFLAGS="$X_CFLAGS"
-    test -z "$X11_LIBS" && X11_LIBS="$X_LIBS -lX11"
-    AC_SUBST([X11_CFLAGS])
-    AC_SUBST([X11_LIBS])
-fi
-
-dnl Try to tell the user that the --x-* options are only used when
-dnl pkg-config is not available. This must be right after AC_PATH_XTRA.
-m4_divert_once([HELP_BEGIN],
-[These options are only used when the X libraries cannot be found by the
-pkg-config utility.])
-
-dnl We need X for xlib and dri, so bomb now if it's not found
-case "$mesa_driver" in
-xlib|dri)
-    if test "$no_x" = yes; then
-        AC_MSG_ERROR([X11 development libraries needed for $mesa_driver driver])
-    fi
-    ;;
-esac
-
-dnl XCB - this is only used for GLX right now
-AC_ARG_ENABLE([xcb],
-    [AS_HELP_STRING([--enable-xcb],
-        [use XCB for GLX @<:@default=disabled@:>@])],
-    [enable_xcb="$enableval"],
-    [enable_xcb=no])
-if test "x$enable_xcb" = xyes; then
-    DEFINES="$DEFINES -DUSE_XCB"
-else
-    enable_xcb=no
-fi
-
-dnl Direct rendering or just indirect rendering
-case "$host_os" in
-gnu*)
-    dnl Disable by default on GNU/Hurd
-    driglx_direct_default="no"
-    ;;
-cygwin*)
-    dnl Disable by default on cygwin
-    driglx_direct_default="no"
-    ;;
-*)
-    driglx_direct_default="yes"
-    ;;
-esac
-AC_ARG_ENABLE([driglx-direct],
-    [AS_HELP_STRING([--disable-driglx-direct],
-        [enable direct rendering in GLX and EGL for DRI \
-            @<:@default=auto@:>@])],
-    [driglx_direct="$enableval"],
-    [driglx_direct="$driglx_direct_default"])
-
-dnl
-dnl libGL configuration per driver
-dnl
-case "$mesa_driver" in
-xlib)
-    if test "$x11_pkgconfig" = yes; then
-        PKG_CHECK_MODULES([XLIBGL], [x11 xext])
-        GL_PC_REQ_PRIV="x11 xext"
-        X11_INCLUDES="$X11_INCLUDES $XLIBGL_CFLAGS"
-        GL_LIB_DEPS="$XLIBGL_LIBS"
-    else
-        # should check these...
-        X11_INCLUDES="$X11_INCLUDES $X_CFLAGS"
-        GL_LIB_DEPS="$X_LIBS -lX11 -lXext"
-        GL_PC_LIB_PRIV="$GL_LIB_DEPS"
-        GL_PC_CFLAGS="$X11_INCLUDES"
-    fi
-    GL_LIB_DEPS="$GL_LIB_DEPS $SELINUX_LIBS -lm -lpthread"
-    GL_PC_LIB_PRIV="$GL_PC_LIB_PRIV $SELINUX_LIBS -lm -lpthread"
-
-    # if static, move the external libraries to the programs
-    # and empty the libraries for libGL
-    if test "$enable_static" = yes; then
-        APP_LIB_DEPS="$APP_LIB_DEPS $GL_LIB_DEPS"
-        GL_LIB_DEPS=""
-    fi
-    ;;
-dri|no) # these checks are still desired when there is no mesa_driver
-    # DRI must be shared, I think
-    if test "$enable_static" = yes; then
-        AC_MSG_ERROR([Can't use static libraries for DRI drivers])
-    fi
-
-    PKG_CHECK_MODULES([GLPROTO], [glproto >= $GLPROTO_REQUIRED])
-    GL_PC_REQ_PRIV="glproto >= $GLPROTO_REQUIRED"
-    DRI_PC_REQ_PRIV=""
-
-    if test x"$driglx_direct" = xyes; then
-        # Check for libdrm
-        PKG_CHECK_MODULES([LIBDRM], [libdrm >= $LIBDRM_REQUIRED])
-        PKG_CHECK_MODULES([DRI2PROTO], [dri2proto >= $DRI2PROTO_REQUIRED])
-        GL_PC_REQ_PRIV="$GL_PC_REQ_PRIV libdrm >= $LIBDRM_REQUIRED dri2proto >= $DRI2PROTO_REQUIRED"
-        DRI_PC_REQ_PRIV="libdrm >= $LIBDRM_REQUIRED"
-    fi
-
-    # find the DRI deps for libGL
-    if test "$x11_pkgconfig" = yes; then
-        dri_modules="x11 xext xdamage xfixes"
-
-        # add xf86vidmode if available
-        PKG_CHECK_MODULES([XF86VIDMODE], [xxf86vm], HAVE_XF86VIDMODE=yes, HAVE_XF86VIDMODE=no)
-        if test "$HAVE_XF86VIDMODE" = yes ; then
-            dri_modules="$dri_modules xxf86vm"
-        fi
-
-        # add xcb modules if necessary
-        if test "$enable_xcb" = yes; then
-            dri_modules="$dri_modules x11-xcb xcb-glx"
-        fi
-
-        PKG_CHECK_MODULES([DRIGL], [$dri_modules])
-        GL_PC_REQ_PRIV="$GL_PC_REQ_PRIV $dri_modules"
-        X11_INCLUDES="$X11_INCLUDES $DRIGL_CFLAGS"
-        GL_LIB_DEPS="$DRIGL_LIBS"
-    else
-        # should check these...
-        X11_INCLUDES="$X11_INCLUDES $X_CFLAGS"
-        GL_LIB_DEPS="$X_LIBS -lX11 -lXext -lXxf86vm -lXdamage -lXfixes"
-        GL_PC_LIB_PRIV="$GL_LIB_DEPS"
-        GL_PC_CFLAGS="$X11_INCLUDES"
-
-        # XCB can only be used from pkg-config
-        if test "$enable_xcb" = yes; then
-            PKG_CHECK_MODULES([XCB],[x11-xcb xcb-glx])
-            GL_PC_REQ_PRIV="$GL_PC_REQ_PRIV x11-xcb xcb-glx"
-            X11_INCLUDES="$X11_INCLUDES $XCB_CFLAGS"
-            GL_LIB_DEPS="$GL_LIB_DEPS $XCB_LIBS"
-        fi
-    fi
-
-    # need DRM libs, -lpthread, etc.
-    GL_LIB_DEPS="$GL_LIB_DEPS $LIBDRM_LIBS -lm -lpthread $DLOPEN_LIBS"
-    GL_PC_LIB_PRIV="-lm -lpthread $DLOPEN_LIBS"
-    GLESv1_CM_LIB_DEPS="$LIBDRM_LIBS -lm -lpthread $DLOPEN_LIBS"
-    GLESv1_CM_PC_LIB_PRIV="-lm -lpthread $DLOPEN_LIBS"
-    GLESv2_LIB_DEPS="$LIBDRM_LIBS -lm -lpthread $DLOPEN_LIBS"
-    GLESv2_PC_LIB_PRIV="-lm -lpthread $DLOPEN_LIBS"
-    ;;
-osmesa)
-    # No libGL for osmesa
-    GL_LIB_DEPS=""
-    ;;
-esac
-AC_SUBST([GL_LIB_DEPS])
-AC_SUBST([GL_PC_REQ_PRIV])
-AC_SUBST([GL_PC_LIB_PRIV])
-AC_SUBST([GL_PC_CFLAGS])
-AC_SUBST([DRI_PC_REQ_PRIV])
-AC_SUBST([GLESv1_CM_LIB_DEPS])
-AC_SUBST([GLESv1_CM_PC_LIB_PRIV])
-AC_SUBST([GLESv2_LIB_DEPS])
-AC_SUBST([GLESv2_PC_LIB_PRIV])
-
-GLAPI_LIB_DEPS="-lpthread"
-AC_SUBST([GLAPI_LIB_DEPS])
-
-
-dnl Setup default DRI CFLAGS
-DRI_CFLAGS='$(CFLAGS)'
-DRI_CXXFLAGS='$(CXXFLAGS)'
-DRI_LIB_DEPS='$(TOP)/src/mesa/libmesa.a'
-MESA_MODULES='$(TOP)/src/mesa/libmesa.a'
-
-AC_ARG_ENABLE([shared-dricore],
-    [AS_HELP_STRING([--enable-shared-dricore],
-        [link DRI modules with shared core DRI routines @<:@default=disabled@:>@])],
-    [enable_dricore="$enableval"],
-    [enable_dricore=no])
-if test "$mesa_driver" = dri ; then
-   if test "$enable_dricore" = yes ; then
-      if test "$GCC$GXX" != yesyes ; then
-      	 AC_MSG_WARN([Shared dricore requires GCC-compatible rpath handling.  Disabling shared dricore])
-	 enable_dricore=no
-      else
-	 DRICORE_GLSL_LIBS='$(TOP)/$(LIB_DIR)/libglsl.so'
-	 DRICORE_LIBS='$(TOP)/$(LIB_DIR)/libdricore.so'
-	 DRICORE_LIB_DEPS='-L$(TOP)/$(LIB_DIR) -Wl,-R$(DRI_DRIVER_INSTALL_DIR) -lglsl'
-      	 DRI_LIB_DEPS='-L$(TOP)/$(LIB_DIR) -Wl,-R$(DRI_DRIVER_INSTALL_DIR) -ldricore -lglsl'
-      	 DRI_CFLAGS='$(CFLAGS_NOVISIBILITY) -DUSE_DRICORE'
-      	 DRI_CXXFLAGS='$(CXXFLAGS_NOVISIBILITY) -DUSE_DRICORE'
-      	 MESA_MODULES='$(DRICORE_LIBS) $(DRICORE_GLSL_LIBS)'
-      fi
-   fi
-fi
-AC_SUBST([DRICORE_LIBS])
-AC_SUBST([DRICORE_GLSL_LIBS])
-AC_SUBST([DRICORE_LIB_DEPS])
-AC_SUBST([DRI_CXXFLAGS])
-AC_SUBST([DRI_CFLAGS])
-AC_SUBST([MESA_MODULES])
-
-AC_SUBST([HAVE_XF86VIDMODE])
-
-PKG_CHECK_MODULES([LIBDRM_RADEON],
-		  [libdrm_radeon >= $LIBDRM_RADEON_REQUIRED],
-		  HAVE_LIBDRM_RADEON=yes,
-		  HAVE_LIBDRM_RADEON=no)
-
-dnl
-dnl More X11 setup
-dnl
-if test "$mesa_driver" = xlib; then
-    DEFINES="$DEFINES -DUSE_XSHM"
-fi
-
-dnl
-dnl TLS detection
-dnl
-
-AC_ARG_ENABLE([glx-tls],
-    [AS_HELP_STRING([--enable-glx-tls],
-        [enable TLS support in GLX @<:@default=disabled@:>@])],
-    [GLX_USE_TLS="$enableval"],
-    [GLX_USE_TLS=no])
-AC_SUBST(GLX_TLS, ${GLX_USE_TLS})
-
-AS_IF([test "x$GLX_USE_TLS" = xyes],
-      [DEFINES="${DEFINES} -DGLX_USE_TLS -DPTHREADS"])
-
-dnl
-dnl More DRI setup
-dnl
-dnl Directory for DRI drivers
-AC_ARG_WITH([dri-driverdir],
-    [AS_HELP_STRING([--with-dri-driverdir=DIR],
-        [directory for the DRI drivers @<:@${libdir}/dri@:>@])],
-    [DRI_DRIVER_INSTALL_DIR="$withval"],
-    [DRI_DRIVER_INSTALL_DIR='${libdir}/dri'])
-AC_SUBST([DRI_DRIVER_INSTALL_DIR])
-dnl Extra search path for DRI drivers
-AC_ARG_WITH([dri-searchpath],
-    [AS_HELP_STRING([--with-dri-searchpath=DIRS...],
-        [semicolon delimited DRI driver search directories @<:@${libdir}/dri@:>@])],
-    [DRI_DRIVER_SEARCH_DIR="$withval"],
-    [DRI_DRIVER_SEARCH_DIR='${DRI_DRIVER_INSTALL_DIR}'])
-AC_SUBST([DRI_DRIVER_SEARCH_DIR])
-dnl Which drivers to build - default is chosen by platform
-AC_ARG_WITH([dri-drivers],
-    [AS_HELP_STRING([--with-dri-drivers@<:@=DIRS...@:>@],
-        [comma delimited DRI drivers list, e.g.
-        "swrast,i965,radeon" @<:@default=auto@:>@])],
-    [with_dri_drivers="$withval"],
-    [with_dri_drivers=yes])
-if test "x$with_dri_drivers" = x; then
-    with_dri_drivers=no
-fi
-
-dnl If $with_dri_drivers is yes, directories will be added through
-dnl platform checks
-DRI_DIRS=""
-case "$with_dri_drivers" in
-no) ;;
-yes)
-    DRI_DIRS="yes"
-    ;;
-*)
-    # verify the requested driver directories exist
-    dri_drivers=`IFS=', '; echo $with_dri_drivers`
-    for driver in $dri_drivers; do
-        test -d "$srcdir/src/mesa/drivers/dri/$driver" || \
-            AC_MSG_ERROR([DRI driver directory '$driver' doesn't exist])
-    done
-    DRI_DIRS="$dri_drivers"
-    ;;
-esac
-
-dnl Set DRI_DIRS, DEFINES and LIB_DEPS
-if test "$mesa_driver" = dri -o "$mesa_driver" = no; then
-    # Platform specific settings and drivers to build
-    case "$host_os" in
-    linux*)
-        DEFINES="$DEFINES -DUSE_EXTERNAL_DXTN_LIB=1 -DIN_DRI_DRIVER"
-        if test "x$driglx_direct" = xyes; then
-            DEFINES="$DEFINES -DGLX_DIRECT_RENDERING"
-        fi
-        DEFINES="$DEFINES -DGLX_INDIRECT_RENDERING -DHAVE_ALIAS"
-
-        case "$host_cpu" in
-        x86_64)
-            # sis is missing because they have not be converted to use
-            # the new interface.  i810 are missing because there is no
-            # x86-64 system where they could *ever* be used.
-            if test "x$DRI_DIRS" = "xyes"; then
-                DRI_DIRS="i915 i965 mach64 mga r128 r200 r300 r600 radeon \
-                    savage tdfx unichrome swrast"
-            fi
-            ;;
-        powerpc*)
-            # Build only the drivers for cards that exist on PowerPC.
-            # At some point MGA will be added, but not yet.
-            if test "x$DRI_DIRS" = "xyes"; then
-                DRI_DIRS="mach64 r128 r200 r300 r600 radeon tdfx swrast"
-            fi
-            ;;
-        sparc*)
-            # Build only the drivers for cards that exist on sparc`
-            if test "x$DRI_DIRS" = "xyes"; then
-                DRI_DIRS="mach64 r128 r200 r300 r600 radeon swrast"
-            fi
-            ;;
-        esac
-        ;;
-    freebsd* | dragonfly* | *netbsd*)
-        DEFINES="$DEFINES -DPTHREADS -DUSE_EXTERNAL_DXTN_LIB=1"
-        DEFINES="$DEFINES -DIN_DRI_DRIVER -DHAVE_ALIAS"
-        DEFINES="$DEFINES -DGLX_INDIRECT_RENDERING"
-        if test "x$driglx_direct" = xyes; then
-            DEFINES="$DEFINES -DGLX_DIRECT_RENDERING"
-        fi
-
-        if test "x$DRI_DIRS" = "xyes"; then
-            DRI_DIRS="i810 i915 i965 mach64 mga r128 r200 r300 r600 radeon tdfx \
-                unichrome savage sis swrast"
-        fi
-        ;;
-    gnu*)
-        DEFINES="$DEFINES -DUSE_EXTERNAL_DXTN_LIB=1 -DIN_DRI_DRIVER"
-        DEFINES="$DEFINES -DGLX_INDIRECT_RENDERING -DHAVE_ALIAS"
-	;;
-    solaris*)
-        DEFINES="$DEFINES -DUSE_EXTERNAL_DXTN_LIB=1 -DIN_DRI_DRIVER"
-        DEFINES="$DEFINES -DGLX_INDIRECT_RENDERING"
-        if test "x$driglx_direct" = xyes; then
-            DEFINES="$DEFINES -DGLX_DIRECT_RENDERING"
-        fi
-        ;;
-    cygwin*)
-        DEFINES="$DEFINES -DUSE_EXTERNAL_DXTN_LIB=1 -DIN_DRI_DRIVER"
-        DEFINES="$DEFINES -DGLX_INDIRECT_RENDERING"
-        if test "x$driglx_direct" = xyes; then
-            DEFINES="$DEFINES -DGLX_DIRECT_RENDERING"
-        fi
-        if test "x$DRI_DIRS" = "xyes"; then
-            DRI_DIRS="swrast"
-        fi
-        ;;
-    esac
-
-    # default drivers
-    if test "x$DRI_DIRS" = "xyes"; then
-        DRI_DIRS="i810 i915 i965 mach64 mga r128 r200 r300 r600 radeon \
-            savage sis tdfx unichrome swrast"
-    fi
-
-    DRI_DIRS=`echo "$DRI_DIRS" | $SED 's/  */ /g'`
-
-    # Check for expat
-    if test "$mesa_driver" = dri; then
-        EXPAT_INCLUDES=""
-        EXPAT_LIB=-lexpat
-        AC_ARG_WITH([expat],
-            [AS_HELP_STRING([--with-expat=DIR],
-                [expat install directory])],[
-            EXPAT_INCLUDES="-I$withval/include"
-            CPPFLAGS="$CPPFLAGS $EXPAT_INCLUDES"
-            LDFLAGS="$LDFLAGS -L$withval/$LIB_DIR"
-            EXPAT_LIB="-L$withval/$LIB_DIR -lexpat"
-            ])
-        AC_CHECK_HEADER([expat.h],[],[AC_MSG_ERROR([Expat required for DRI.])])
-        AC_CHECK_LIB([expat],[XML_ParserCreate],[],
-            [AC_MSG_ERROR([Expat required for DRI.])])
-    fi
-
-    # put all the necessary libs together, including possibly libdricore
-    DRI_LIB_DEPS="$DRI_LIB_DEPS $SELINUX_LIBS $LIBDRM_LIBS $EXPAT_LIB -lm -lpthread $DLOPEN_LIBS"
-fi
-AC_SUBST([DRI_DIRS])
-AC_SUBST([EXPAT_INCLUDES])
-AC_SUBST([DRI_LIB_DEPS])
-
-case $DRI_DIRS in
-*i915*|*i965*)
-    PKG_CHECK_MODULES([INTEL], [libdrm_intel >= $LIBDRM_INTEL_REQUIRED])
-    ;;
-esac
-
-case $DRI_DIRS in
-*radeon*|*r200*|*r300*|*r600*)
-    if test "x$HAVE_LIBDRM_RADEON" = xyes; then
-	RADEON_CFLAGS="-DHAVE_LIBDRM_RADEON=1 $LIBDRM_RADEON_CFLAGS"
-	RADEON_LDFLAGS=$LIBDRM_RADEON_LIBS
-    fi
-    ;;
-esac
-AC_SUBST([RADEON_CFLAGS])
-AC_SUBST([RADEON_LDFLAGS])
-
-
-dnl
-dnl OSMesa configuration
-dnl
-if test "$mesa_driver" = xlib; then
-    default_gl_osmesa=yes
-else
-    default_gl_osmesa=no
-fi
-AC_ARG_ENABLE([gl-osmesa],
-    [AS_HELP_STRING([--enable-gl-osmesa],
-        [enable OSMesa with libGL @<:@default=enabled for xlib driver@:>@])],
-    [gl_osmesa="$enableval"],
-    [gl_osmesa="$default_gl_osmesa"])
-if test "x$gl_osmesa" = xyes; then
-    if test "x$enable_opengl" = xno; then
-        AC_MSG_ERROR([OpenGL is not available for OSMesa driver])
-    fi
-    if test "$mesa_driver" = osmesa; then
-        AC_MSG_ERROR([libGL is not available for OSMesa driver])
-    else
-        DRIVER_DIRS="$DRIVER_DIRS osmesa"
-    fi
-fi
-
-dnl Configure the channel bits for OSMesa (libOSMesa, libOSMesa16, ...)
-AC_ARG_WITH([osmesa-bits],
-    [AS_HELP_STRING([--with-osmesa-bits=BITS],
-        [OSMesa channel bits and library name: 8, 16, 32 @<:@default=8@:>@])],
-    [osmesa_bits="$withval"],
-    [osmesa_bits=8])
-if test "$mesa_driver" != osmesa && test "x$osmesa_bits" != x8; then
-    AC_MSG_WARN([Ignoring OSMesa channel bits for non-OSMesa driver])
-    osmesa_bits=8
-fi
-case "x$osmesa_bits" in
-x8)
-    OSMESA_LIB=OSMesa
-    ;;
-x16|x32)
-    OSMESA_LIB="OSMesa$osmesa_bits"
-    DEFINES="$DEFINES -DCHAN_BITS=$osmesa_bits -DDEFAULT_SOFTWARE_DEPTH_BITS=31"
-    ;;
-*)
-    AC_MSG_ERROR([OSMesa bits '$osmesa_bits' is not a valid option])
-    ;;
-esac
-AC_SUBST([OSMESA_LIB])
-
-case "$DRIVER_DIRS" in
-*osmesa*)
-    # only link libraries with osmesa if shared
-    if test "$enable_static" = no; then
-        OSMESA_LIB_DEPS="-lm -lpthread $SELINUX_LIBS $DLOPEN_LIBS"
-    else
-        OSMESA_LIB_DEPS=""
-    fi
-    OSMESA_MESA_DEPS=""
-    OSMESA_PC_LIB_PRIV="-lm -lpthread $SELINUX_LIBS $DLOPEN_LIBS"
-    ;;
-esac
-AC_SUBST([OSMESA_LIB_DEPS])
-AC_SUBST([OSMESA_MESA_DEPS])
-AC_SUBST([OSMESA_PC_REQ])
-AC_SUBST([OSMESA_PC_LIB_PRIV])
-
-dnl
-dnl EGL configuration
-dnl
-AC_ARG_ENABLE([egl],
-    [AS_HELP_STRING([--disable-egl],
-        [disable EGL library @<:@default=enabled@:>@])],
-    [enable_egl="$enableval"],
-    [enable_egl=yes])
-if test "x$enable_egl" = xno; then
-    if test "x$mesa_driver" = xno; then
-        AC_MSG_ERROR([cannot disable EGL when there is no mesa driver])
-    fi
-    if test "x$enable_openvg" = xyes; then
-        AC_MSG_ERROR([cannot enable OpenVG without EGL])
-    fi
-fi
-if test "x$enable_egl" = xyes; then
-    SRC_DIRS="$SRC_DIRS egl"
-    EGL_LIB_DEPS="$DLOPEN_LIBS -lpthread"
-    EGL_DRIVERS_DIRS=""
-    if test "$enable_static" != yes; then
-        # build egl_glx when libGL is built
-        if test "$mesa_driver" = xlib -o "$mesa_driver" = dri; then
-            EGL_DRIVERS_DIRS="glx"
-        fi
-
-        if test "$mesa_driver" = dri; then
-            # build egl_dri2 when xcb-dri2 is available
-            PKG_CHECK_MODULES([XCB_DRI2], [x11-xcb xcb-dri2 xcb-xfixes],
-            		  [have_xcb_dri2=yes],[have_xcb_dri2=no])
-            PKG_CHECK_MODULES([LIBUDEV], [libudev > 150],
-            		  [have_libudev=yes],[have_libudev=no])
-            
-            if test "$have_xcb_dri2" = yes; then
-                EGL_DRIVER_DRI2=dri2
-                DEFINES="$DEFINES -DHAVE_XCB_DRI2"
-                if test "$have_libudev" = yes; then
-                    DEFINES="$DEFINES -DHAVE_LIBUDEV"
-                fi
-                # workaround a bug in xcb-dri2 generated by xcb-proto 1.6
-                AC_CHECK_LIB(xcb-dri2, xcb_dri2_connect_alignment_pad, [],
-                          [DEFINES="$DEFINES -DXCB_DRI2_CONNECT_DEVICE_NAME_BROKEN"])
-            fi
-	fi
-
-        EGL_DRIVERS_DIRS="$EGL_DRIVERS_DIRS $EGL_DRIVER_DRI2"
-    fi
-fi
-AC_SUBST([EGL_LIB_DEPS])
-AC_SUBST([EGL_DRIVERS_DIRS])
-
-dnl
-dnl GLU configuration
-dnl
-AC_ARG_ENABLE([glu],
-    [AS_HELP_STRING([--disable-glu],
-        [enable OpenGL Utility library @<:@default=enabled@:>@])],
-    [enable_glu="$enableval"],
-    [enable_glu=yes])
-
-if test "x$enable_glu" = xyes -a "x$mesa_driver" = xno; then
-    AC_MSG_NOTICE([Disabling GLU since there is no OpenGL driver])
-    enable_glu=no
-fi
-
-if test "x$enable_glu" = xyes; then
-    SRC_DIRS="$SRC_DIRS glu"
-
-    case "$mesa_driver" in
-    osmesa)
-        # Link libGLU to libOSMesa instead of libGL
-        GLU_LIB_DEPS=""
-        GLU_PC_REQ="osmesa"
-        if test "$enable_static" = no; then
-            GLU_MESA_DEPS='-l$(OSMESA_LIB)'
-        else
-            GLU_MESA_DEPS=""
-        fi
-        ;;
-    *)
-        # If static, empty GLU_LIB_DEPS and add libs for programs to link
-        GLU_PC_REQ="gl"
-        GLU_PC_LIB_PRIV="-lm"
-        if test "$enable_static" = no; then
-            GLU_LIB_DEPS="-lm"
-            GLU_MESA_DEPS='-l$(GL_LIB)'
-        else
-            GLU_LIB_DEPS=""
-            GLU_MESA_DEPS=""
-            APP_LIB_DEPS="$APP_LIB_DEPS -lstdc++"
-        fi
-        ;;
-    esac
-fi
-if test "$enable_static" = no; then
-    GLU_LIB_DEPS="$GLU_LIB_DEPS $OS_CPLUSPLUS_LIBS"
-fi
-GLU_PC_LIB_PRIV="$GLU_PC_LIB_PRIV $OS_CPLUSPLUS_LIBS"
-AC_SUBST([GLU_LIB_DEPS])
-AC_SUBST([GLU_MESA_DEPS])
-AC_SUBST([GLU_PC_REQ])
-AC_SUBST([GLU_PC_REQ_PRIV])
-AC_SUBST([GLU_PC_LIB_PRIV])
-AC_SUBST([GLU_PC_CFLAGS])
-
-dnl
-dnl GLw configuration
-dnl
-AC_ARG_ENABLE([glw],
-    [AS_HELP_STRING([--disable-glw],
-        [enable Xt/Motif widget library @<:@default=enabled@:>@])],
-    [enable_glw="$enableval"],
-    [enable_glw=yes])
-dnl Don't build GLw on osmesa
-if test "x$enable_glw" = xyes; then
-    case "$mesa_driver" in
-    osmesa|no)
-        AC_MSG_NOTICE([Disabling GLw since there is no OpenGL driver])
-        enable_glw=no
-        ;;
-    esac
-fi
-AC_ARG_ENABLE([motif],
-    [AS_HELP_STRING([--enable-motif],
-        [use Motif widgets in GLw @<:@default=disabled@:>@])],
-    [enable_motif="$enableval"],
-    [enable_motif=no])
-
-if test "x$enable_glw" = xyes; then
-    SRC_DIRS="$SRC_DIRS glw"
-    if test "$x11_pkgconfig" = yes; then
-        PKG_CHECK_MODULES([GLW],[x11 xt])
-        GLW_PC_REQ_PRIV="x11 xt"
-        GLW_LIB_DEPS="$GLW_LIBS"
-    else
-        # should check these...
-        GLW_LIB_DEPS="$X_LIBS -lXt -lX11"
-        GLW_PC_LIB_PRIV="$GLW_LIB_DEPS"
-        GLW_PC_CFLAGS="$X11_INCLUDES"
-    fi
-
-    GLW_SOURCES="GLwDrawA.c"
-    MOTIF_CFLAGS=
-    if test "x$enable_motif" = xyes; then
-        GLW_SOURCES="$GLW_SOURCES GLwMDrawA.c"
-        AC_PATH_PROG([MOTIF_CONFIG], [motif-config], [no])
-        if test "x$MOTIF_CONFIG" != xno; then
-            MOTIF_CFLAGS=`$MOTIF_CONFIG --cflags`
-            MOTIF_LIBS=`$MOTIF_CONFIG --libs`
-        else
-            AC_CHECK_HEADER([Xm/PrimitiveP.h], [],
-                [AC_MSG_ERROR([Can't locate Motif headers])])
-            AC_CHECK_LIB([Xm], [XmGetPixmap], [MOTIF_LIBS="-lXm"],
-                [AC_MSG_ERROR([Can't locate Motif Xm library])])
-        fi
-        # MOTIF_LIBS is prepended to GLW_LIB_DEPS since Xm needs Xt/X11
-        GLW_LIB_DEPS="$MOTIF_LIBS $GLW_LIB_DEPS"
-        GLW_PC_LIB_PRIV="$MOTIF_LIBS $GLW_PC_LIB_PRIV"
-        GLW_PC_CFLAGS="$MOTIF_CFLAGS $GLW_PC_CFLAGS"
-    fi
-
-    # If static, empty GLW_LIB_DEPS and add libs for programs to link
-    GLW_PC_LIB_PRIV="$GLW_PC_LIB_PRIV"
-    if test "$enable_static" = no; then
-        GLW_MESA_DEPS='-l$(GL_LIB)'
-        GLW_LIB_DEPS="$GLW_LIB_DEPS"
-    else
-        APP_LIB_DEPS="$APP_LIB_DEPS $GLW_LIB_DEPS"
-        GLW_LIB_DEPS=""
-        GLW_MESA_DEPS=""
-    fi
-fi
-AC_SUBST([GLW_LIB_DEPS])
-AC_SUBST([GLW_MESA_DEPS])
-AC_SUBST([GLW_SOURCES])
-AC_SUBST([MOTIF_CFLAGS])
-AC_SUBST([GLW_PC_REQ_PRIV])
-AC_SUBST([GLW_PC_LIB_PRIV])
-AC_SUBST([GLW_PC_CFLAGS])
-
-dnl
-dnl GLUT configuration
-dnl
-if test -f "$srcdir/include/GL/glut.h"; then
-    default_glut=yes
-else
-    default_glut=no
-fi
-AC_ARG_ENABLE([glut],
-    [AS_HELP_STRING([--disable-glut],
-        [enable GLUT library @<:@default=enabled if source available@:>@])],
-    [enable_glut="$enableval"],
-    [enable_glut="$default_glut"])
-
-dnl Don't build glut on osmesa
-if test "x$enable_glut" = xyes; then
-    case "$mesa_driver" in
-    osmesa|no)
-        AC_MSG_NOTICE([Disabling glut since there is no OpenGL driver])
-        enable_glut=no
-        ;;
-    esac
-fi
-dnl Can't build glut if GLU not available
-if test "x$enable_glu$enable_glut" = xnoyes; then
-    AC_MSG_WARN([Disabling glut since GLU is disabled])
-    enable_glut=no
-fi
-
-if test "x$enable_glut" = xyes; then
-    SRC_DIRS="$SRC_DIRS glut/glx"
-    if test "$x11_pkgconfig" = yes; then
-        PKG_CHECK_MODULES([GLUT],[x11 xmu xi])
-        GLUT_PC_REQ_PRIV="x11 xmu xi"
-        GLUT_LIB_DEPS="$GLUT_LIBS"
-    else
-        # should check these...
-        GLUT_LIB_DEPS="$X_LIBS -lX11 -lXmu -lXi"
-        GLUT_PC_LIB_PRIV="$GLUT_LIB_DEPS"
-        GLUT_PC_CFLAGS="$X11_INCLUDES"
-    fi
-    if test "x$GCC" = xyes; then
-        GLUT_CFLAGS="$GLUT_CFLAGS -fexceptions"
-    fi
-    GLUT_LIB_DEPS="$GLUT_LIB_DEPS -lm"
-    GLUT_PC_LIB_PRIV="$GLUT_PC_LIB_PRIV -lm"
-
-    # If static, empty GLUT_LIB_DEPS and add libs for programs to link
-    if test "$enable_static" = no; then
-        GLUT_MESA_DEPS='-l$(GLU_LIB) -l$(GL_LIB)'
-    else
-        APP_LIB_DEPS="$APP_LIB_DEPS $GLUT_LIB_DEPS"
-        GLUT_LIB_DEPS=""
-        GLUT_MESA_DEPS=""
-    fi
-fi
-AC_SUBST([GLUT_LIB_DEPS])
-AC_SUBST([GLUT_MESA_DEPS])
-AC_SUBST([GLUT_CFLAGS])
-AC_SUBST([GLUT_PC_REQ_PRIV])
-AC_SUBST([GLUT_PC_LIB_PRIV])
-AC_SUBST([GLUT_PC_CFLAGS])
-
-dnl
-dnl Program library dependencies
-dnl    Only libm is added here if necessary as the libraries should
-dnl    be pulled in by the linker
-dnl
-if test "x$APP_LIB_DEPS" = x; then
-    case "$host_os" in
-    solaris*)
-        APP_LIB_DEPS="-lX11 -lsocket -lnsl -lm"
-        ;;
-    cygwin*)
-        APP_LIB_DEPS="-lX11"
-        ;;
-    *)
-        APP_LIB_DEPS="-lm"
-        ;;
-    esac
-fi
-AC_SUBST([APP_LIB_DEPS])
-AC_SUBST([PROGRAM_DIRS])
-
-dnl
-dnl Gallium configuration
-dnl
-AC_ARG_ENABLE([gallium],
-    [AS_HELP_STRING([--disable-gallium],
-        [build gallium @<:@default=enabled@:>@])],
-    [enable_gallium="$enableval"],
-    [enable_gallium=yes])
-if test "x$enable_gallium" = xno -a "x$enable_openvg" = xyes; then
-    AC_MSG_ERROR([cannot enable OpenVG without Gallium])
-fi
-if test "x$enable_gallium" = xyes; then
-    SRC_DIRS="$SRC_DIRS gallium gallium/winsys gallium/targets"
-    AC_PATH_PROG([LLVM_CONFIG], [llvm-config], [no])
-fi
-
-AC_SUBST([LLVM_CFLAGS])
-AC_SUBST([LLVM_LIBS])
-AC_SUBST([LLVM_LDFLAGS])
-AC_SUBST([LLVM_VERSION])
-
-dnl
-dnl Gallium state trackers configuration
-dnl
-
-AC_ARG_ENABLE([gallium-egl],
-    [AS_HELP_STRING([--enable-gallium-egl],
-        [enable gallium EGL state tracker @<:@default=auto@:>@])],
-    [enable_gallium_egl="$enableval"],
-    [enable_gallium_egl=auto])
-if test "x$enable_gallium_egl" = xauto; then
-    case "$mesa_driver" in
-    dri|no)
-        enable_gallium_egl=$enable_egl
-        ;;
-    *)
-        enable_gallium_egl=$enable_openvg
-        ;;
-    esac
-fi
-case "x$enable_egl$enable_gallium_egl" in
-xnoyes)
-    AC_MSG_ERROR([cannot build Gallium EGL state tracker without EGL])
-esac
-
-AC_ARG_WITH([state-trackers],
-    [AS_HELP_STRING([--with-state-trackers@<:@=DIRS...@:>@],
-        [comma delimited state_trackers list, e.g.
-        "egl,glx" @<:@default=auto@:>@])],
-    [with_state_trackers="$withval"],
-    [with_state_trackers=yes])
-
-case "$with_state_trackers" in
-no)
-    GALLIUM_STATE_TRACKERS_DIRS=""
-    ;;
-yes)
-    # look at what else is built
-    case "$mesa_driver" in
-    xlib)
-        GALLIUM_STATE_TRACKERS_DIRS=glx
-        ;;
-    dri)
-        GALLIUM_STATE_TRACKERS_DIRS="dri"
-        HAVE_ST_DRI="yes"
-        # Have only tested st/xorg on 1.6.0 servers
-        PKG_CHECK_MODULES(XORG, [xorg-server >= 1.6.0 libdrm >= $LIBDRM_XORG_REQUIRED libkms >= $LIBKMS_XORG_REQUIRED],
-            HAVE_ST_XORG="yes"; GALLIUM_STATE_TRACKERS_DIRS="$GALLIUM_STATE_TRACKERS_DIRS xorg",
-            HAVE_ST_XORG="no")
-        ;;
-    esac
-
-    if test "x$enable_egl" = xyes; then
-        if test "$enable_openvg" = yes; then
-            GALLIUM_STATE_TRACKERS_DIRS="$GALLIUM_STATE_TRACKERS_DIRS vega"
-            st_egl="yes"
-        fi
-
-        if test "$enable_gallium_egl" = yes; then
-            GALLIUM_STATE_TRACKERS_DIRS="$GALLIUM_STATE_TRACKERS_DIRS egl"
-            HAVE_ST_EGL="yes"
-        fi
-    fi
-    ;;
-*)
-    # verify the requested state tracker exist
-    state_trackers=""
-    _state_trackers=`IFS=', '; echo $with_state_trackers`
-    for tracker in $_state_trackers; do
-        case "$tracker" in
-        dri)
-            if test "x$mesa_driver" != xdri; then
-                AC_MSG_ERROR([cannot build dri state tracker without mesa driver set to dri])
-            fi
-            HAVE_ST_DRI="yes"
-            ;;
-        egl)
-            if test "x$enable_egl" != xyes; then
-                AC_MSG_ERROR([cannot build egl state tracker without EGL library])
-            fi
-            HAVE_ST_EGL="yes"
-            ;;
-        xorg)
-            PKG_CHECK_MODULES([XORG], [xorg-server >= 1.6.0])
-            PKG_CHECK_MODULES([LIBDRM_XORG], [libdrm >= $LIBDRM_XORG_REQUIRED])
-            PKG_CHECK_MODULES([LIBKMS_XORG], [libkms >= $LIBKMS_XORG_REQUIRED])
-            HAVE_ST_XORG="yes"
-            ;;
-        vega)
-            if test "x$enable_openvg" != xyes; then
-                AC_MSG_ERROR([cannot build vega state tracker without --enable-openvg])
-            fi
-            have_st_vega="yes"
-            ;;
-        esac
-
-	if test -n "$tracker"; then
-            test -d "$srcdir/src/gallium/state_trackers/$tracker" || \
-                AC_MSG_ERROR([state tracker '$tracker' doesn't exist])
-            if test -n "$state_trackers"; then
-                state_trackers="$state_trackers $tracker"
-            else
-                state_trackers="$tracker"
-            fi
-        fi
-    done
-    GALLIUM_STATE_TRACKERS_DIRS="$state_trackers"
-
-    # append --enable-openvg/--enable-gallium-egl to --with-state-trackers
-    if test "x$have_st_vega" != xyes -a "x$enable_openvg" = xyes; then
-        AC_MSG_ERROR([--with-state-trackers specified but vega is missing])
-    fi
-    if test "x$HAVE_ST_EGL" != xyes -a "x$enable_gallium_egl" = xyes; then
-        AC_MSG_ERROR([--with-state-trackers specified but egl is missing])
-    fi
-    ;;
-esac
-
-
-EGL_CLIENT_APIS=""
-VG_LIB_DEPS=""
-
-case "x$enable_opengl$enable_gles1$enable_gles2" in
-x*yes*)
-    EGL_CLIENT_APIS="$EGL_CLIENT_APIS "'$(GL_LIB)'
-    ;;
-esac
-if test "x$enable_openvg" = xyes; then
-    EGL_CLIENT_APIS="$EGL_CLIENT_APIS "'$(VG_LIB)'
-    VG_LIB_DEPS="$VG_LIB_DEPS -lpthread"
-fi
-
-AC_SUBST([VG_LIB_DEPS])
-AC_SUBST([EGL_CLIENT_APIS])
-
-if test "x$HAVE_ST_EGL" = xyes; then
-	GALLIUM_TARGET_DIRS="$GALLIUM_TARGET_DIRS egl"
-fi
-
-if test "x$HAVE_ST_XORG" = xyes; then
-    PKG_CHECK_MODULES(XEXT, [xextproto >= 7.0.99.1],
-        HAVE_XEXTPROTO_71="yes"; DEFINES="$DEFINES -DHAVE_XEXTPROTO_71",
-        HAVE_XEXTPROTO_71="no")
-fi
-
-AC_ARG_WITH([egl-platforms],
-    [AS_HELP_STRING([--with-egl-platforms@<:@=DIRS...@:>@],
-        [comma delimited native platforms libEGL supports, e.g.
-        "x11,drm" @<:@default=auto@:>@])],
-    [with_egl_platforms="$withval"],
-    [with_egl_platforms=yes])
-AC_ARG_WITH([egl-displays],
-    [AS_HELP_STRING([--with-egl-displays@<:@=DIRS...@:>@],
-        [DEPRECATED.  Use --with-egl-platforms instead])],
-    [with_egl_platforms="$withval"])
-
-EGL_PLATFORMS=""
-WAYLAND_EGL_LIB_DEPS=""
-
-case "$with_egl_platforms" in
-yes)
-    if test "x$enable_egl" = xyes && test "x$mesa_driver" != xosmesa; then
-        EGL_PLATFORMS="x11"
-        if test "$mesa_driver" = dri; then
-            EGL_PLATFORMS="$EGL_PLATFORMS drm"
-        fi
-    fi
-    ;;
-*)
-    if test "x$enable_egl" != xyes; then
-        AC_MSG_ERROR([cannot build egl state tracker without EGL library])
-    fi
-    # verify the requested driver directories exist
-    egl_platforms=`IFS=', '; echo $with_egl_platforms`
-    for plat in $egl_platforms; do
-        test -d "$srcdir/src/gallium/state_trackers/egl/$plat" || \
-            AC_MSG_ERROR([EGL platform '$plat' doesn't exist])
-        if test "$plat" = "fbdev"; then
-                GALLIUM_WINSYS_DIRS="$GALLIUM_WINSYS_DIRS sw/fbdev"
-        fi
-	if test "$plat" = "wayland"; then
-		PKG_CHECK_MODULES([WAYLAND], [wayland-client wayland-server],, \
-				  [AC_MSG_ERROR([cannot find libwayland-client])])
-		WAYLAND_EGL_LIB_DEPS="$WAYLAND_LIBS $LIBDRM_LIBS"
-                GALLIUM_WINSYS_DIRS="$GALLIUM_WINSYS_DIRS sw/wayland"
-	fi
-    done
-    EGL_PLATFORMS="$egl_platforms"
-    ;;
-esac
-AC_SUBST([EGL_PLATFORMS])
-
-AC_SUBST([WAYLAND_EGL_LIB_DEPS])
-WAYLAND_EGL_PC_REQ_PRIV="wayland-client libdrm"
-WAYLAND_EGL_PC_LIB_PRIV=
-WAYLAND_EGL_PC_CFLAGS=
-
-AC_SUBST([WAYLAND_EGL_PC_REQ_PRIV])
-AC_SUBST([WAYLAND_EGL_PC_LIB_PRIV])
-AC_SUBST([WAYLAND_EGL_PC_CFLAGS])
-
-
-AC_ARG_WITH([egl-driver-dir],
-    [AS_HELP_STRING([--with-egl-driver-dir=DIR],
-                    [directory for EGL drivers [[default=${libdir}/egl]]])],
-    [EGL_DRIVER_INSTALL_DIR="$withval"],
-    [EGL_DRIVER_INSTALL_DIR='${libdir}/egl'])
-AC_SUBST([EGL_DRIVER_INSTALL_DIR])
-
-AC_ARG_WITH([xorg-driver-dir],
-    [AS_HELP_STRING([--with-xorg-driver-dir=DIR],
-                    [Default xorg driver directory[[default=${libdir}/xorg/modules/drivers]]])],
-    [XORG_DRIVER_INSTALL_DIR="$withval"],
-    [XORG_DRIVER_INSTALL_DIR="${libdir}/xorg/modules/drivers"])
-AC_SUBST([XORG_DRIVER_INSTALL_DIR])
-
-AC_ARG_WITH([max-width],
-    [AS_HELP_STRING([--with-max-width=N],
-                    [Maximum framebuffer width (4096)])],
-    [DEFINES="${DEFINES} -DMAX_WIDTH=${withval}";
-     AS_IF([test "${withval}" -gt "4096"],
-           [AC_MSG_WARN([Large framebuffer: see s_tritemp.h comments.])])]
-)
-AC_ARG_WITH([max-height],
-    [AS_HELP_STRING([--with-max-height=N],
-                    [Maximum framebuffer height (4096)])],
-    [DEFINES="${DEFINES} -DMAX_HEIGHT=${withval}";
-     AS_IF([test "${withval}" -gt "4096"],
-           [AC_MSG_WARN([Large framebuffer: see s_tritemp.h comments.])])]
-)
-
-dnl
-dnl Gallium LLVM
-dnl
-AC_ARG_ENABLE([gallium-llvm],
-    [AS_HELP_STRING([--enable-gallium-llvm],
-        [build gallium LLVM support @<:@default=enabled on x86/x86_64@:>@])],
-    [enable_gallium_llvm="$enableval"],
-    [enable_gallium_llvm=auto])
-if test "x$enable_gallium_llvm" = xauto; then
-    case "$host_cpu" in
-    i*86|x86_64) enable_gallium_llvm=yes;;
-    esac
-fi
-if test "x$enable_gallium_llvm" = xyes; then
-    if test "x$LLVM_CONFIG" != xno; then
-	LLVM_VERSION=`$LLVM_CONFIG --version`
-	LLVM_CFLAGS=`$LLVM_CONFIG --cppflags`
-	LLVM_LIBS="`$LLVM_CONFIG --libs` -lstdc++"
-
-	LLVM_LDFLAGS=`$LLVM_CONFIG --ldflags`
-	GALLIUM_DRIVERS_DIRS="$GALLIUM_DRIVERS_DIRS llvmpipe"
-	DEFINES="$DEFINES -DGALLIUM_LLVMPIPE -D__STDC_CONSTANT_MACROS"
-	MESA_LLVM=1
-    else
-	MESA_LLVM=0
-    fi
-else
-    MESA_LLVM=0
-fi
-
-dnl
-dnl Gallium helper functions
-dnl
-gallium_check_st() {
-    if test "x$HAVE_ST_DRI" = xyes || test "x$HAVE_ST_XORG" = xyes; then
-         GALLIUM_WINSYS_DIRS="$GALLIUM_WINSYS_DIRS $1"
-    fi
-    if test "x$HAVE_ST_DRI" = xyes && test "x$2" != x; then
-         GALLIUM_TARGET_DIRS="$GALLIUM_TARGET_DIRS $2"
-    fi
-    if test "x$HAVE_ST_XORG" = xyes && test "x$3" != x; then
-         GALLIUM_TARGET_DIRS="$GALLIUM_TARGET_DIRS $3"
-    fi
-}
-
-
-dnl
-dnl Gallium SVGA configuration
-dnl
-AC_ARG_ENABLE([gallium-svga],
-    [AS_HELP_STRING([--enable-gallium-svga],
-        [build gallium SVGA @<:@default=disabled@:>@])],
-    [enable_gallium_svga="$enableval"],
-    [enable_gallium_svga=auto])
-if test "x$enable_gallium_svga" = xyes; then
-    GALLIUM_DRIVERS_DIRS="$GALLIUM_DRIVERS_DIRS svga"
-    gallium_check_st "svga/drm" "dri-vmwgfx" "xorg-vmwgfx"
-elif test "x$enable_gallium_svga" = xauto; then
-    GALLIUM_DRIVERS_DIRS="$GALLIUM_DRIVERS_DIRS svga"
-fi
-
-dnl
-dnl Gallium i915 configuration
-dnl
-AC_ARG_ENABLE([gallium-i915],
-    [AS_HELP_STRING([--enable-gallium-i915],
-        [build gallium i915 @<:@default=disabled@:>@])],
-    [enable_gallium_i915="$enableval"],
-    [enable_gallium_i915=auto])
-if test "x$enable_gallium_i915" = xyes; then
-    GALLIUM_WINSYS_DIRS="$GALLIUM_WINSYS_DIRS i915/sw"
-    GALLIUM_DRIVERS_DIRS="$GALLIUM_DRIVERS_DIRS i915"
-    gallium_check_st "i915/drm" "dri-i915" "xorg-i915"
-elif test "x$enable_gallium_i915" = xauto; then
-    GALLIUM_WINSYS_DIRS="$GALLIUM_WINSYS_DIRS i915/sw"
-    GALLIUM_DRIVERS_DIRS="$GALLIUM_DRIVERS_DIRS i915"
-fi
-
-dnl
-dnl Gallium i965 configuration
-dnl
-AC_ARG_ENABLE([gallium-i965],
-    [AS_HELP_STRING([--enable-gallium-i965],
-        [build gallium i965 @<:@default=disabled@:>@])],
-    [enable_gallium_i965="$enableval"],
-    [enable_gallium_i965=auto])
-if test "x$enable_gallium_i965" = xyes; then
-    GALLIUM_DRIVERS_DIRS="$GALLIUM_DRIVERS_DIRS i965"
-    gallium_check_st "i965/drm" "dri-i965" "xorg-i965"
-elif test "x$enable_gallium_i965" = xauto; then
-    GALLIUM_DRIVERS_DIRS="$GALLIUM_DRIVERS_DIRS i965"
-fi
-
-dnl
-dnl Gallium Radeon r300g configuration
-dnl
-AC_ARG_ENABLE([gallium-r300],
-    [AS_HELP_STRING([--enable-gallium-r300],
-        [build gallium r300 @<:@default=build DRI driver only@:>@])],
-    [enable_gallium_r300="$enableval"],
-    [enable_gallium_r300=auto])
-
-if test "$mesa_driver" != dri ; then
-    if test "x$enable_gallium_r300" = xauto; then
-      enable_gallium_r300=no
-    fi
-fi
-
-if test "x$enable_gallium_r300" != xno; then
-    if test "x$MESA_LLVM" = x0; then
-        case "$host_cpu" in
-        i*86|x86_64) AC_MSG_ERROR([LLVM is required to build Gallium R300 on x86 and x86_64]);;
-        esac
-    fi
-fi
-if test "x$enable_gallium_r300" = xauto; then
-    GALLIUM_DRIVERS_DIRS="$GALLIUM_DRIVERS_DIRS r300"
-    gallium_check_st "radeon/drm" "dri-r300"
-elif test "x$enable_gallium_r300" = xyes; then
-    GALLIUM_DRIVERS_DIRS="$GALLIUM_DRIVERS_DIRS r300"
-    gallium_check_st "radeon/drm" "dri-r300" "xorg-radeon"
-fi
-
-dnl
-dnl Gallium Radeon r600g configuration
-dnl
-AC_ARG_ENABLE([gallium-r600],
-    [AS_HELP_STRING([--enable-gallium-r600],
-        [build gallium r600 @<:@default=disabled@:>@])],
-    [enable_gallium_r600="$enableval"],
-    [enable_gallium_r600=auto])
-if test "x$enable_gallium_r600" = xyes; then
-    GALLIUM_DRIVERS_DIRS="$GALLIUM_DRIVERS_DIRS r600"
-    gallium_check_st "r600/drm" "dri-r600"
-fi
-
-dnl
-dnl Gallium Nouveau configuration
-dnl
-AC_ARG_ENABLE([gallium-nouveau],
-    [AS_HELP_STRING([--enable-gallium-nouveau],
-        [build gallium nouveau @<:@default=disabled@:>@])],
-    [enable_gallium_nouveau="$enableval"],
-    [enable_gallium_nouveau=no])
-if test "x$enable_gallium_nouveau" = xyes; then
-    GALLIUM_DRIVERS_DIRS="$GALLIUM_DRIVERS_DIRS nouveau nvfx nv50 nvc0"
-    gallium_check_st "nouveau/drm" "dri-nouveau" "xorg-nouveau"
-fi
-
-dnl
-dnl Gallium swrast configuration
-dnl
-AC_ARG_ENABLE([gallium-swrast],
-    [AS_HELP_STRING([--enable-gallium-swrast],
-        [build gallium swrast @<:@default=auto@:>@])],
-    [enable_gallium_swrast="$enableval"],
-    [enable_gallium_swrast=auto])
-if test "x$enable_gallium_swrast" = xyes || test "x$enable_gallium_swrast" = xauto; then
-    if test "x$HAVE_ST_DRI" = xyes; then
-        GALLIUM_TARGET_DIRS="$GALLIUM_TARGET_DIRS dri-swrast"
-    fi
-fi
-
-dnl prepend CORE_DIRS to SRC_DIRS
-SRC_DIRS="$CORE_DIRS $SRC_DIRS"
-
-dnl Restore LDFLAGS and CPPFLAGS
-LDFLAGS="$_SAVE_LDFLAGS"
-CPPFLAGS="$_SAVE_CPPFLAGS"
-
-dnl Substitute the config
-AC_CONFIG_FILES([configs/autoconf])
-
-dnl Replace the configs/current symlink
-AC_CONFIG_COMMANDS([configs],[
-if test -f configs/current || test -L configs/current; then
-    rm -f configs/current
-fi
-ln -s autoconf configs/current
-])
-
-AC_OUTPUT
-
-dnl
-dnl Output some configuration info for the user
-dnl
-echo ""
-echo "        prefix:          $prefix"
-echo "        exec_prefix:     $exec_prefix"
-echo "        libdir:          $libdir"
-echo "        includedir:      $includedir"
-
-dnl API info
-echo ""
-echo "        OpenGL:          $enable_opengl (ES1: $enable_gles1 ES2: $enable_gles2)"
-echo "        OpenVG:          $enable_openvg"
-
-dnl Driver info
-echo ""
-echo "        Driver:          $mesa_driver"
-if test "$mesa_driver" != no; then
-    if echo "$DRIVER_DIRS" | grep 'osmesa' >/dev/null 2>&1; then
-        echo "        OSMesa:          lib$OSMESA_LIB"
-    else
-        echo "        OSMesa:          no"
-    fi
-    if test "$mesa_driver" = dri; then
-        # cleanup the drivers var
-        dri_dirs=`echo $DRI_DIRS | $SED 's/^ *//;s/  */ /;s/ *$//'`
-        if test "x$DRI_DIRS" = x; then
-            echo "        DRI drivers:     no"
-        else
-            echo "        DRI drivers:     $dri_dirs"
-        fi
-        echo "        DRI driver dir:  $DRI_DRIVER_INSTALL_DIR"
-        echo "        Use XCB:         $enable_xcb"
-        echo "        Shared dricore:  $enable_dricore"
-    fi
-fi
-echo ""
-echo "        GLU:             $enable_glu"
-echo "        GLw:             $enable_glw (Motif: $enable_motif)"
-echo "        glut:            $enable_glut"
-
-dnl EGL
-echo ""
-echo "        EGL:             $enable_egl"
-if test "$enable_egl" = yes; then
-    echo "        EGL platforms:   $EGL_PLATFORMS"
-
-    egl_drivers=""
-    for d in $EGL_DRIVERS_DIRS; do
-        egl_drivers="$egl_drivers builtin:egl_$d"
-    done
-
-    if test "$enable_gallium" = yes -a "$HAVE_ST_EGL" = yes; then
-        echo "        EGL drivers:    ${egl_drivers} egl_gallium"
-        echo "        EGL Gallium STs:$EGL_CLIENT_APIS"
-    else
-        echo "        EGL drivers:    $egl_drivers"
-    fi
-fi
-
-echo ""
-if test "x$MESA_LLVM" = x1; then
-    echo "        llvm:            yes"
-    echo "        llvm-config:     $LLVM_CONFIG"
-    echo "        llvm-version:    $LLVM_VERSION"
-else
-    echo "        llvm:            no"
-fi
-
-echo ""
-if echo "$SRC_DIRS" | grep 'gallium' >/dev/null 2>&1; then
-    echo "        Gallium:         yes"
-    echo "        Gallium dirs:    $GALLIUM_DIRS"
-    echo "        Target dirs:     $GALLIUM_TARGET_DIRS"
-    echo "        Winsys dirs:     $GALLIUM_WINSYS_DIRS"
-    echo "        Driver dirs:     $GALLIUM_DRIVERS_DIRS"
-    echo "        Trackers dirs:   $GALLIUM_STATE_TRACKERS_DIRS"
-else
-    echo "        Gallium:         no"
-fi
-
-dnl Libraries
-echo ""
-echo "        Shared libs:     $enable_shared"
-echo "        Static libs:     $enable_static"
-
-dnl Compiler options
-# cleanup the CFLAGS/CXXFLAGS/DEFINES vars
-cflags=`echo $CFLAGS $OPT_FLAGS $PIC_FLAGS $ARCH_FLAGS | \
-    $SED 's/^ *//;s/  */ /;s/ *$//'`
-cxxflags=`echo $CXXFLAGS $OPT_FLAGS $PIC_FLAGS $ARCH_FLAGS | \
-    $SED 's/^ *//;s/  */ /;s/ *$//'`
-defines=`echo $DEFINES $ASM_FLAGS | $SED 's/^ *//;s/  */ /;s/ *$//'`
-echo ""
-echo "        CFLAGS:          $cflags"
-echo "        CXXFLAGS:        $cxxflags"
-echo "        Macros:          $defines"
-echo ""
-echo "        PYTHON2:         $PYTHON2"
-
-echo ""
-echo "        Run '${MAKE-make}' to build Mesa"
-echo ""
->>>>>>> d40f0a49
+dnl Process this file with autoconf to create configure.
+
+AC_PREREQ([2.59])
+
+dnl Versioning - scrape the version from configs/default
+m4_define([mesa_version],
+    [m4_esyscmd([${MAKE-make} -s -f bin/version.mk version | tr -d '\n' | tr -d '\r'])])
+m4_ifval(mesa_version,,
+    [m4_fatal([Failed to get the Mesa version from `make -f bin/version.mk version`])])
+
+dnl Tell the user about autoconf.html in the --help output
+m4_divert_once([HELP_END], [
+See docs/autoconf.html for more details on the options for Mesa.])
+
+AC_INIT([Mesa],[mesa_version],
+    [https://bugs.freedesktop.org/enter_bug.cgi?product=Mesa])
+AC_CONFIG_AUX_DIR([bin])
+AC_CANONICAL_HOST
+
+dnl Versions for external dependencies
+LIBDRM_REQUIRED=2.4.24
+LIBDRM_RADEON_REQUIRED=2.4.24
+LIBDRM_INTEL_REQUIRED=2.4.24
+DRI2PROTO_REQUIRED=2.4
+GLPROTO_REQUIRED=1.4.13
+LIBDRM_XORG_REQUIRED=2.4.24
+LIBKMS_XORG_REQUIRED=1.0.0
+
+dnl Check for progs
+AC_PROG_CPP
+AC_PROG_CC
+AC_PROG_CXX
+AC_CHECK_PROGS([MAKE], [gmake make])
+AC_CHECK_PROGS([PYTHON2], [python2 python])
+AC_PATH_PROG([MKDEP], [makedepend])
+AC_PATH_PROG([SED], [sed])
+
+if test "x$MKDEP" = "x"; then
+    AC_MSG_ERROR([makedepend is required to build Mesa])
+fi
+
+dnl Our fallback install-sh is a symlink to minstall. Use the existing
+dnl configuration in that case.
+AC_PROG_INSTALL
+test "x$INSTALL" = "x$ac_install_sh" && INSTALL='$(MINSTALL)'
+
+dnl We need a POSIX shell for parts of the build. Assume we have one
+dnl in most cases.
+case "$host_os" in
+solaris*)
+    # Solaris /bin/sh is too old/non-POSIX compliant
+    AC_PATH_PROGS(POSIX_SHELL, [ksh93 ksh sh])
+    SHELL="$POSIX_SHELL"
+    ;;
+esac
+
+dnl clang is mostly GCC-compatible, but its version is much lower,
+dnl so we have to check for it.
+AC_MSG_CHECKING([if compiling with clang])
+
+AC_COMPILE_IFELSE(
+[AC_LANG_PROGRAM([], [[
+#ifndef __clang__
+       not clang
+#endif
+]])],
+[CLANG=yes], [CLANG=no])
+
+AC_MSG_RESULT([$CLANG])
+
+dnl If we're using GCC, make sure that it is at least version 3.3.0.  Older
+dnl versions are explictly not supported.
+if test "x$GCC" = xyes -a "x$CLANG" = xno; then
+    AC_MSG_CHECKING([whether gcc version is sufficient])
+    major=0
+    minor=0
+
+    GCC_VERSION=`$CC -dumpversion`
+    if test $? -eq 0; then
+        major=`echo $GCC_VERSION | cut -d. -f1`
+        minor=`echo $GCC_VERSION | cut -d. -f1`
+    fi
+
+    if test $major -lt 3 -o $major -eq 3 -a $minor -lt 3 ; then
+        AC_MSG_RESULT([no])
+        AC_MSG_ERROR([If using GCC, version 3.3.0 or later is required.])
+    else
+        AC_MSG_RESULT([yes])
+    fi
+fi
+
+
+MKDEP_OPTIONS=-fdepend
+dnl Ask gcc where it's keeping its secret headers
+if test "x$GCC" = xyes; then
+    for dir in include include-fixed; do
+        GCC_INCLUDES=`$CC -print-file-name=$dir`
+        if test "x$GCC_INCLUDES" != x && \
+           test "$GCC_INCLUDES" != "$dir" && \
+           test -d "$GCC_INCLUDES"; then
+            MKDEP_OPTIONS="$MKDEP_OPTIONS -I$GCC_INCLUDES"
+        fi
+    done
+fi
+AC_SUBST([MKDEP_OPTIONS])
+
+dnl Make sure the pkg-config macros are defined
+m4_ifndef([PKG_PROG_PKG_CONFIG],
+    [m4_fatal([Could not locate the pkg-config autoconf macros.
+  These are usually located in /usr/share/aclocal/pkg.m4. If your macros
+  are in a different location, try setting the environment variable
+  ACLOCAL="aclocal -I/other/macro/dir" before running autoreconf.])])
+PKG_PROG_PKG_CONFIG()
+
+dnl LIB_DIR - library basename
+LIB_DIR=`echo $libdir | $SED 's%.*/%%'`
+AC_SUBST([LIB_DIR])
+
+dnl Cache LDFLAGS so we can add EXTRA_LIB_PATH and restore it later
+_SAVE_LDFLAGS="$LDFLAGS"
+AC_ARG_VAR([EXTRA_LIB_PATH],[Extra -L paths for the linker])
+AC_SUBST([EXTRA_LIB_PATH])
+
+dnl Cache CPPFLAGS so we can add *_INCLUDES and restore it later
+_SAVE_CPPFLAGS="$CPPFLAGS"
+AC_ARG_VAR([X11_INCLUDES],[Extra -I paths for X11 headers])
+AC_SUBST([X11_INCLUDES])
+
+dnl Compiler macros
+DEFINES=""
+AC_SUBST([DEFINES])
+case "$host_os" in
+linux*|*-gnu*|gnu*)
+    DEFINES="$DEFINES -D_GNU_SOURCE -DPTHREADS"
+    ;;
+solaris*)
+    DEFINES="$DEFINES -DPTHREADS -DSVR4"
+    ;;
+cygwin*)
+    DEFINES="$DEFINES -DPTHREADS"
+    ;;
+esac
+
+dnl Add flags for gcc and g++
+if test "x$GCC" = xyes; then
+    CFLAGS="$CFLAGS -Wall -Wmissing-prototypes -std=c99"
+    if test "x$CLANG" = "xno"; then
+       CFLAGS="$CFLAGS -ffast-math"
+    fi
+
+    # Enable -fvisibility=hidden if using a gcc that supports it
+    save_CFLAGS="$CFLAGS"
+    AC_MSG_CHECKING([whether $CC supports -fvisibility=hidden])
+    VISIBILITY_CFLAGS="-fvisibility=hidden"
+    CFLAGS="$CFLAGS $VISIBILITY_CFLAGS"
+    AC_LINK_IFELSE([AC_LANG_PROGRAM()], AC_MSG_RESULT([yes]),
+		   [VISIBILITY_CFLAGS=""; AC_MSG_RESULT([no])]);
+
+    # Restore CFLAGS; VISIBILITY_CFLAGS are added to it where needed.
+    CFLAGS=$save_CFLAGS
+
+    # Work around aliasing bugs - developers should comment this out
+    CFLAGS="$CFLAGS -fno-strict-aliasing"
+fi
+if test "x$GXX" = xyes; then
+    CXXFLAGS="$CXXFLAGS -Wall"
+
+    # Enable -fvisibility=hidden if using a gcc that supports it
+    save_CXXFLAGS="$CXXFLAGS"
+    AC_MSG_CHECKING([whether $CXX supports -fvisibility=hidden])
+    VISIBILITY_CXXFLAGS="-fvisibility=hidden"
+    CXXFLAGS="$CXXFLAGS $VISIBILITY_CXXFLAGS"
+    AC_LINK_IFELSE([AC_LANG_PROGRAM()], AC_MSG_RESULT([yes]),
+		   [VISIBILITY_CXXFLAGS="" ; AC_MSG_RESULT([no])]);
+
+    # Restore CXXFLAGS; VISIBILITY_CXXFLAGS are added to it where needed.
+    CXXFLAGS=$save_CXXFLAGS
+
+    # Work around aliasing bugs - developers should comment this out
+    CXXFLAGS="$CXXFLAGS -fno-strict-aliasing"
+fi
+
+AC_SUBST([VISIBILITY_CFLAGS])
+AC_SUBST([VISIBILITY_CXXFLAGS])
+
+dnl These should be unnecessary, but let the user set them if they want
+AC_ARG_VAR([OPT_FLAGS], [Additional optimization flags for the compiler.
+    Default is to use CFLAGS.])
+AC_ARG_VAR([ARCH_FLAGS], [Additional architecture specific flags for the
+    compiler. Default is to use CFLAGS.])
+AC_SUBST([OPT_FLAGS])
+AC_SUBST([ARCH_FLAGS])
+
+dnl
+dnl Hacks to enable 32 or 64 bit build
+dnl
+AC_ARG_ENABLE([32-bit],
+    [AS_HELP_STRING([--enable-32-bit],
+        [build 32-bit libraries @<:@default=auto@:>@])],
+    [enable_32bit="$enableval"],
+    [enable_32bit=auto]
+)
+if test "x$enable_32bit" = xyes; then
+    if test "x$GCC" = xyes; then
+        CFLAGS="$CFLAGS -m32"
+        ARCH_FLAGS="$ARCH_FLAGS -m32"
+    fi
+    if test "x$GXX" = xyes; then
+        CXXFLAGS="$CXXFLAGS -m32"
+    fi
+fi
+AC_ARG_ENABLE([64-bit],
+    [AS_HELP_STRING([--enable-64-bit],
+        [build 64-bit libraries @<:@default=auto@:>@])],
+    [enable_64bit="$enableval"],
+    [enable_64bit=auto]
+)
+if test "x$enable_64bit" = xyes; then
+    if test "x$GCC" = xyes; then
+        CFLAGS="$CFLAGS -m64"
+    fi
+    if test "x$GXX" = xyes; then
+        CXXFLAGS="$CXXFLAGS -m64"
+    fi
+fi
+
+dnl
+dnl shared/static libraries, mimic libtool options
+dnl
+AC_ARG_ENABLE([static],
+    [AS_HELP_STRING([--enable-static],
+        [build static libraries @<:@default=disabled@:>@])],
+    [enable_static="$enableval"],
+    [enable_static=no]
+)
+case "x$enable_static" in
+xyes|xno ) ;;
+x ) enable_static=no ;;
+* )
+    AC_MSG_ERROR([Static library option '$enable_static' is not a valid])
+    ;;
+esac
+AC_ARG_ENABLE([shared],
+    [AS_HELP_STRING([--disable-shared],
+        [build shared libraries @<:@default=enabled@:>@])],
+    [enable_shared="$enableval"],
+    [enable_shared=yes]
+)
+case "x$enable_shared" in
+xyes|xno ) ;;
+x ) enable_shared=yes ;;
+* )
+    AC_MSG_ERROR([Shared library option '$enable_shared' is not a valid])
+    ;;
+esac
+
+dnl Can't have static and shared libraries, default to static if user
+dnl explicitly requested. If both disabled, set to static since shared
+dnl was explicitly requirested.
+case "x$enable_static$enable_shared" in
+xyesyes )
+    AC_MSG_WARN([Can't build static and shared libraries, disabling shared])
+    enable_shared=no
+    ;;
+xnono )
+    AC_MSG_WARN([Can't disable both static and shared libraries, enabling static])
+    enable_static=yes
+    ;;
+esac
+
+dnl
+dnl mklib options
+dnl
+AC_ARG_VAR([MKLIB_OPTIONS],[Options for the Mesa library script, mklib])
+if test "$enable_static" = yes; then
+    MKLIB_OPTIONS="$MKLIB_OPTIONS -static"
+fi
+AC_SUBST([MKLIB_OPTIONS])
+
+dnl
+dnl other compiler options
+dnl
+AC_ARG_ENABLE([debug],
+    [AS_HELP_STRING([--enable-debug],
+        [use debug compiler flags and macros @<:@default=disabled@:>@])],
+    [enable_debug="$enableval"],
+    [enable_debug=no]
+)
+if test "x$enable_debug" = xyes; then
+    DEFINES="$DEFINES -DDEBUG"
+    if test "x$GCC" = xyes; then
+        CFLAGS="$CFLAGS -g"
+    fi
+    if test "x$GXX" = xyes; then
+        CXXFLAGS="$CXXFLAGS -g"
+    fi
+fi
+
+dnl
+dnl library names
+dnl
+LIB_PREFIX_GLOB='lib'
+LIB_VERSION_SEPARATOR='.'
+if test "$enable_static" = yes; then
+    LIB_EXTENSION='a'
+else
+    case "$host_os" in
+    darwin* )
+        LIB_EXTENSION='dylib' ;;
+    cygwin* )
+        dnl prefix can be 'cyg' or 'lib'
+        LIB_PREFIX_GLOB='???'
+        LIB_VERSION_SEPARATOR='-'
+        LIB_EXTENSION='dll' ;;
+    aix* )
+        LIB_EXTENSION='a' ;;
+    * )
+        LIB_EXTENSION='so' ;;
+    esac
+fi
+
+dnl
+dnl potentially-infringing-but-nobody-knows-for-sure stuff
+dnl
+AC_ARG_ENABLE([texture-float],
+    [AS_HELP_STRING([--enable-texture-float],
+        [enable floating-point textures and renderbuffers @<:@default=disabled@:>@])],
+    [enable_texture_float="$enableval"],
+    [enable_texture_float=no]
+)
+if test "x$enable_texture_float" = xyes; then
+    AC_MSG_WARN([Floating-point textures enabled.])
+    AC_MSG_WARN([Please consult docs/patents.txt with your lawyer before building Mesa.])
+    DEFINES="$DEFINES -DTEXTURE_FLOAT_ENABLED"
+fi
+
+GL_LIB_NAME='lib$(GL_LIB).'${LIB_EXTENSION}
+GLU_LIB_NAME='lib$(GLU_LIB).'${LIB_EXTENSION}
+GLUT_LIB_NAME='lib$(GLUT_LIB).'${LIB_EXTENSION}
+GLW_LIB_NAME='lib$(GLW_LIB).'${LIB_EXTENSION}
+OSMESA_LIB_NAME='lib$(OSMESA_LIB).'${LIB_EXTENSION}
+EGL_LIB_NAME='lib$(EGL_LIB).'${LIB_EXTENSION}
+GLESv1_CM_LIB_NAME='lib$(GLESv1_CM_LIB).'${LIB_EXTENSION}
+GLESv2_LIB_NAME='lib$(GLESv2_LIB).'${LIB_EXTENSION}
+VG_LIB_NAME='lib$(VG_LIB).'${LIB_EXTENSION}
+GLAPI_LIB_NAME='lib$(GLAPI_LIB).'${LIB_EXTENSION}
+WAYLAND_EGL_LIB_NAME='lib$(WAYLAND_EGL_LIB).'${LIB_EXTENSION}
+
+GL_LIB_GLOB=${LIB_PREFIX_GLOB}'$(GL_LIB)'${LIB_VERSION_SEPARATOR}'*'${LIB_EXTENSION}'*'
+GLU_LIB_GLOB=${LIB_PREFIX_GLOB}'$(GLU_LIB)'${LIB_VERSION_SEPARATOR}'*'${LIB_EXTENSION}'*'
+GLUT_LIB_GLOB=${LIB_PREFIX_GLOB}'$(GLUT_LIB)'${LIB_VERSION_SEPARATOR}'*'${LIB_EXTENSION}'*'
+GLW_LIB_GLOB=${LIB_PREFIX_GLOB}'$(GLW_LIB)'${LIB_VERSION_SEPARATOR}'*'${LIB_EXTENSION}'*'
+OSMESA_LIB_GLOB=${LIB_PREFIX_GLOB}'$(OSMESA_LIB)'${LIB_VERSION_SEPARATOR}'*'${LIB_EXTENSION}'*'
+EGL_LIB_GLOB=${LIB_PREFIX_GLOB}'$(EGL_LIB)'${LIB_VERSION_SEPARATOR}'*'${LIB_EXTENSION}'*'
+EGL_LIB_GLOB=${LIB_PREFIX_GLOB}'$(EGL_LIB)'${LIB_VERSION_SEPARATOR}'*'${LIB_EXTENSION}'*'
+GLESv1_CM_LIB_GLOB=${LIB_PREFIX_GLOB}'$(GLESv1_CM_LIB)'${LIB_VERSION_SEPARATOR}'*'${LIB_EXTENSION}'*'
+GLESv2_LIB_GLOB=${LIB_PREFIX_GLOB}'$(GLESv2_LIB)'${LIB_VERSION_SEPARATOR}'*'${LIB_EXTENSION}'*'
+VG_LIB_GLOB=${LIB_PREFIX_GLOB}'$(VG_LIB)'${LIB_VERSION_SEPARATOR}'*'${LIB_EXTENSION}'*'
+GLAPI_LIB_GLOB=${LIB_PREFIX_GLOB}'$(GLAPI_LIB)'${LIB_VERSION_SEPARATOR}'*'${LIB_EXTENSION}'*'
+WAYLAND_EGL_LIB_GLOB=${LIB_PREFIX_GLOB}'$(WAYLAND_EGL_LIB)'${LIB_VERSION_SEPARATOR}'*'${LIB_EXTENSION}'*'
+
+AC_SUBST([GL_LIB_NAME])
+AC_SUBST([GLU_LIB_NAME])
+AC_SUBST([GLUT_LIB_NAME])
+AC_SUBST([GLW_LIB_NAME])
+AC_SUBST([OSMESA_LIB_NAME])
+AC_SUBST([EGL_LIB_NAME])
+AC_SUBST([GLESv1_CM_LIB_NAME])
+AC_SUBST([GLESv2_LIB_NAME])
+AC_SUBST([VG_LIB_NAME])
+AC_SUBST([GLAPI_LIB_NAME])
+AC_SUBST([WAYLAND_EGL_LIB_NAME])
+
+AC_SUBST([GL_LIB_GLOB])
+AC_SUBST([GLU_LIB_GLOB])
+AC_SUBST([GLUT_LIB_GLOB])
+AC_SUBST([GLW_LIB_GLOB])
+AC_SUBST([OSMESA_LIB_GLOB])
+AC_SUBST([EGL_LIB_GLOB])
+AC_SUBST([GLESv1_CM_LIB_GLOB])
+AC_SUBST([GLESv2_LIB_GLOB])
+AC_SUBST([VG_LIB_GLOB])
+AC_SUBST([GLAPI_LIB_GLOB])
+AC_SUBST([WAYLAND_EGL_LIB_GLOB])
+
+dnl
+dnl Arch/platform-specific settings
+dnl
+AC_ARG_ENABLE([asm],
+    [AS_HELP_STRING([--disable-asm],
+        [disable assembly usage @<:@default=enabled on supported plaforms@:>@])],
+    [enable_asm="$enableval"],
+    [enable_asm=yes]
+)
+asm_arch=""
+ASM_FLAGS=""
+MESA_ASM_SOURCES=""
+GLAPI_ASM_SOURCES=""
+AC_MSG_CHECKING([whether to enable assembly])
+test "x$enable_asm" = xno && AC_MSG_RESULT([no])
+# disable if cross compiling on x86/x86_64 since we must run gen_matypes
+if test "x$enable_asm" = xyes && test "x$cross_compiling" = xyes; then
+    case "$host_cpu" in
+    i?86 | x86_64)
+        enable_asm=no
+        AC_MSG_RESULT([no, cross compiling])
+        ;;
+    esac
+fi
+# check for supported arches
+if test "x$enable_asm" = xyes; then
+    case "$host_cpu" in
+    i?86)
+        case "$host_os" in
+        linux* | *freebsd* | dragonfly* | *netbsd*)
+            test "x$enable_64bit" = xyes && asm_arch=x86_64 || asm_arch=x86
+            ;;
+        esac
+        ;;
+    x86_64)
+        case "$host_os" in
+        linux* | *freebsd* | dragonfly* | *netbsd*)
+            test "x$enable_32bit" = xyes && asm_arch=x86 || asm_arch=x86_64
+            ;;
+        esac
+        ;;
+    powerpc)
+        case "$host_os" in
+        linux*)
+            asm_arch=ppc
+            ;;
+        esac
+        ;;
+    sparc*)
+        case "$host_os" in
+        linux*)
+            asm_arch=sparc
+            ;;
+        esac
+        ;;
+    esac
+
+    case "$asm_arch" in
+    x86)
+        ASM_FLAGS="-DUSE_X86_ASM -DUSE_MMX_ASM -DUSE_3DNOW_ASM -DUSE_SSE_ASM"
+        MESA_ASM_SOURCES='$(X86_SOURCES)'
+        GLAPI_ASM_SOURCES='$(X86_API)'
+        AC_MSG_RESULT([yes, x86])
+        ;;
+    x86_64)
+        ASM_FLAGS="-DUSE_X86_64_ASM"
+        MESA_ASM_SOURCES='$(X86-64_SOURCES)'
+        GLAPI_ASM_SOURCES='$(X86-64_API)'
+        AC_MSG_RESULT([yes, x86_64])
+        ;;
+    ppc)
+        ASM_FLAGS="-DUSE_PPC_ASM -DUSE_VMX_ASM"
+        MESA_ASM_SOURCES='$(PPC_SOURCES)'
+        AC_MSG_RESULT([yes, ppc])
+        ;;
+    sparc)
+        ASM_FLAGS="-DUSE_SPARC_ASM"
+        MESA_ASM_SOURCES='$(SPARC_SOURCES)'
+        GLAPI_ASM_SOURCES='$(SPARC_API)'
+        AC_MSG_RESULT([yes, sparc])
+        ;;
+    *)
+        AC_MSG_RESULT([no, platform not supported])
+        ;;
+    esac
+fi
+AC_SUBST([ASM_FLAGS])
+AC_SUBST([MESA_ASM_SOURCES])
+AC_SUBST([GLAPI_ASM_SOURCES])
+
+dnl PIC code macro
+MESA_PIC_FLAGS
+
+dnl Check to see if dlopen is in default libraries (like Solaris, which
+dnl has it in libc), or if libdl is needed to get it.
+AC_CHECK_FUNC([dlopen], [],
+    [AC_CHECK_LIB([dl], [dlopen], [DLOPEN_LIBS="-ldl"])])
+AC_SUBST([DLOPEN_LIBS])
+
+dnl See if posix_memalign is available
+AC_CHECK_FUNC([posix_memalign], [DEFINES="$DEFINES -DHAVE_POSIX_MEMALIGN"])
+
+dnl SELinux awareness.
+AC_ARG_ENABLE([selinux],
+    [AS_HELP_STRING([--enable-selinux],
+        [Build SELinux-aware Mesa @<:@default=disabled@:>@])],
+    [MESA_SELINUX="$enableval"],
+    [MESA_SELINUX=no])
+if test "x$enable_selinux" = "xyes"; then
+    AC_CHECK_HEADER([selinux/selinux.h],[],
+                    [AC_MSG_ERROR([SELinux headers not found])])
+    AC_CHECK_LIB([selinux],[is_selinux_enabled],[],
+                 [AC_MSG_ERROR([SELinux library not found])])
+    SELINUX_LIBS="-lselinux"
+    DEFINES="$DEFINES -DMESA_SELINUX"
+fi
+
+dnl Determine which APIs to support
+AC_ARG_ENABLE([opengl],
+    [AS_HELP_STRING([--disable-opengl],
+        [disable support for standard OpenGL API @<:@default=no@:>@])],
+    [enable_opengl="$enableval"],
+    [enable_opengl=yes])
+AC_ARG_ENABLE([gles1],
+    [AS_HELP_STRING([--enable-gles1],
+        [enable support for OpenGL ES 1.x API @<:@default=no@:>@])],
+    [enable_gles1="$enableval"],
+    [enable_gles1=no])
+AC_ARG_ENABLE([gles2],
+    [AS_HELP_STRING([--enable-gles2],
+        [enable support for OpenGL ES 2.x API @<:@default=no@:>@])],
+    [enable_gles2="$enableval"],
+    [enable_gles2=no])
+AC_ARG_ENABLE([gles-overlay],
+    [AS_HELP_STRING([--enable-gles-overlay],
+        [DEPRECATED.  Same as --enable-gles1 and --enable-gles2])],
+    [enable_gles1="$enableval"; enable_gles2="$enableval"],
+    [])
+
+AC_ARG_ENABLE([openvg],
+    [AS_HELP_STRING([--enable-openvg],
+        [enable support for OpenVG API @<:@default=no@:>@])],
+    [enable_openvg="$enableval"],
+    [enable_openvg=no])
+
+dnl smooth the transition; should be removed eventually
+if test "x$enable_openvg" = xno; then
+    case "x$with_state_trackers" in
+    x*vega*)
+        AC_MSG_WARN([vega state tracker is enabled without --enable-openvg])
+        enable_openvg=yes
+        ;;
+    esac
+fi
+
+if test "x$enable_opengl" = xno -a \
+        "x$enable_gles1" = xno -a \
+        "x$enable_gles2" = xno -a \
+        "x$enable_openvg" = xno; then
+    AC_MSG_ERROR([at least one API should be enabled])
+fi
+
+API_DEFINES=""
+if test "x$enable_opengl" = xno; then
+    API_DEFINES="$API_DEFINES -DFEATURE_GL=0"
+else
+    API_DEFINES="$API_DEFINES -DFEATURE_GL=1"
+fi
+if test "x$enable_gles1" = xyes; then
+    API_DEFINES="$API_DEFINES -DFEATURE_ES1=1"
+fi
+if test "x$enable_gles2" = xyes; then
+    API_DEFINES="$API_DEFINES -DFEATURE_ES2=1"
+fi
+AC_SUBST([API_DEFINES])
+
+AC_ARG_ENABLE([shared-glapi],
+    [AS_HELP_STRING([--enable-shared-glapi],
+        [EXPERIMENTAL.  Enable shared glapi for OpenGL @<:@default=no@:>@])],
+    [enable_shared_glapi="$enableval"],
+    [enable_shared_glapi=no])
+
+SHARED_GLAPI="0"
+if test "x$enable_shared_glapi" = xyes; then
+    SHARED_GLAPI="1"
+fi
+AC_SUBST([SHARED_GLAPI])
+
+dnl
+dnl Driver configuration. Options are xlib, dri and osmesa right now.
+dnl More later: fbdev, ...
+dnl
+default_driver="xlib"
+
+case "$host_os" in
+linux*)
+    case "$host_cpu" in
+    i*86|x86_64|powerpc*|sparc*) default_driver="dri";;
+    esac
+    ;;
+*freebsd* | dragonfly* | *netbsd*)
+    case "$host_cpu" in
+    i*86|x86_64|powerpc*|sparc*) default_driver="dri";;
+    esac
+    ;;
+esac
+
+if test "x$enable_opengl" = xno; then
+    default_driver="no"
+fi
+
+AC_ARG_WITH([driver],
+    [AS_HELP_STRING([--with-driver=DRIVER],
+        [driver for Mesa: xlib,dri,osmesa @<:@default=dri when available, or xlib@:>@])],
+    [mesa_driver="$withval"],
+    [mesa_driver="$default_driver"])
+dnl Check for valid option
+case "x$mesa_driver" in
+xxlib|xdri|xosmesa)
+    if test "x$enable_opengl" = xno; then
+        AC_MSG_ERROR([Driver '$mesa_driver' requires OpenGL enabled])
+    fi
+    ;;
+xno)
+    ;;
+*)
+    AC_MSG_ERROR([Driver '$mesa_driver' is not a valid option])
+    ;;
+esac
+
+dnl
+dnl Driver specific build directories
+dnl
+
+dnl this variable will be prepended to SRC_DIRS and is not exported
+CORE_DIRS=""
+
+SRC_DIRS=""
+GLU_DIRS="sgi"
+GALLIUM_DIRS="auxiliary drivers state_trackers"
+GALLIUM_TARGET_DIRS=""
+GALLIUM_WINSYS_DIRS="sw"
+GALLIUM_DRIVERS_DIRS="softpipe failover galahad trace rbug noop identity"
+GALLIUM_STATE_TRACKERS_DIRS=""
+
+# build shared-glapi if enabled for OpenGL or if OpenGL ES is enabled
+case "x$enable_shared_glapi$enable_gles1$enable_gles2" in
+x*yes*)
+    CORE_DIRS="$CORE_DIRS mapi/shared-glapi"
+    ;;
+esac
+
+# build glapi if OpenGL is enabled
+if test "x$enable_opengl" = xyes; then
+    CORE_DIRS="$CORE_DIRS mapi/glapi"
+fi
+
+# build es1api if OpenGL ES 1.x is enabled
+if test "x$enable_gles1" = xyes; then
+    CORE_DIRS="$CORE_DIRS mapi/es1api"
+fi
+
+# build es2api if OpenGL ES 2.x is enabled
+if test "x$enable_gles2" = xyes; then
+    CORE_DIRS="$CORE_DIRS mapi/es2api"
+fi
+
+# build vgapi if OpenVG is enabled
+if test "x$enable_openvg" = xyes; then
+    CORE_DIRS="$CORE_DIRS mapi/vgapi"
+fi
+
+# build glsl and mesa if OpenGL or OpenGL ES is enabled
+case "x$enable_opengl$enable_gles1$enable_gles2" in
+x*yes*)
+    CORE_DIRS="$CORE_DIRS glsl mesa"
+    ;;
+esac
+
+case "$mesa_driver" in
+xlib)
+    DRIVER_DIRS="x11"
+    GALLIUM_WINSYS_DIRS="$GALLIUM_WINSYS_DIRS sw/xlib"
+    GALLIUM_TARGET_DIRS="$GALLIUM_TARGET_DIRS libgl-xlib"
+    ;;
+dri)
+    SRC_DIRS="$SRC_DIRS glx"
+    DRIVER_DIRS="dri"
+    GALLIUM_WINSYS_DIRS="$GALLIUM_WINSYS_DIRS sw/xlib sw/dri"
+    ;;
+osmesa)
+    DRIVER_DIRS="osmesa"
+    ;;
+no)
+    DRIVER_DRIS=""
+    ;;
+esac
+AC_SUBST([SRC_DIRS])
+AC_SUBST([GLU_DIRS])
+AC_SUBST([DRIVER_DIRS])
+AC_SUBST([GALLIUM_DIRS])
+AC_SUBST([GALLIUM_TARGET_DIRS])
+AC_SUBST([GALLIUM_WINSYS_DIRS])
+AC_SUBST([GALLIUM_DRIVERS_DIRS])
+AC_SUBST([GALLIUM_STATE_TRACKERS_DIRS])
+AC_SUBST([MESA_LLVM])
+
+dnl
+dnl Find out if X is available. The variable have_x is set if libX11 is
+dnl found to mimic AC_PATH_XTRA.
+dnl
+if test -n "$PKG_CONFIG"; then
+    AC_MSG_CHECKING([pkg-config files for X11 are available])
+    PKG_CHECK_EXISTS([x11],[
+        x11_pkgconfig=yes
+        have_x=yes
+        ],[
+        x11_pkgconfig=no
+    ])
+    AC_MSG_RESULT([$x11_pkgconfig])
+else
+    x11_pkgconfig=no
+fi
+dnl Use the autoconf macro if no pkg-config files
+if test "$x11_pkgconfig" = yes; then
+    PKG_CHECK_MODULES([X11], [x11])
+else
+    AC_PATH_XTRA
+    test -z "$X11_CFLAGS" && X11_CFLAGS="$X_CFLAGS"
+    test -z "$X11_LIBS" && X11_LIBS="$X_LIBS -lX11"
+    AC_SUBST([X11_CFLAGS])
+    AC_SUBST([X11_LIBS])
+fi
+
+dnl Try to tell the user that the --x-* options are only used when
+dnl pkg-config is not available. This must be right after AC_PATH_XTRA.
+m4_divert_once([HELP_BEGIN],
+[These options are only used when the X libraries cannot be found by the
+pkg-config utility.])
+
+dnl We need X for xlib and dri, so bomb now if it's not found
+case "$mesa_driver" in
+xlib|dri)
+    if test "$no_x" = yes; then
+        AC_MSG_ERROR([X11 development libraries needed for $mesa_driver driver])
+    fi
+    ;;
+esac
+
+dnl XCB - this is only used for GLX right now
+AC_ARG_ENABLE([xcb],
+    [AS_HELP_STRING([--enable-xcb],
+        [use XCB for GLX @<:@default=disabled@:>@])],
+    [enable_xcb="$enableval"],
+    [enable_xcb=no])
+if test "x$enable_xcb" = xyes; then
+    DEFINES="$DEFINES -DUSE_XCB"
+else
+    enable_xcb=no
+fi
+
+dnl Direct rendering or just indirect rendering
+case "$host_os" in
+gnu*)
+    dnl Disable by default on GNU/Hurd
+    driglx_direct_default="no"
+    ;;
+cygwin*)
+    dnl Disable by default on cygwin
+    driglx_direct_default="no"
+    ;;
+*)
+    driglx_direct_default="yes"
+    ;;
+esac
+AC_ARG_ENABLE([driglx-direct],
+    [AS_HELP_STRING([--disable-driglx-direct],
+        [enable direct rendering in GLX and EGL for DRI \
+            @<:@default=auto@:>@])],
+    [driglx_direct="$enableval"],
+    [driglx_direct="$driglx_direct_default"])
+
+dnl
+dnl libGL configuration per driver
+dnl
+case "$mesa_driver" in
+xlib)
+    if test "$x11_pkgconfig" = yes; then
+        PKG_CHECK_MODULES([XLIBGL], [x11 xext])
+        GL_PC_REQ_PRIV="x11 xext"
+        X11_INCLUDES="$X11_INCLUDES $XLIBGL_CFLAGS"
+        GL_LIB_DEPS="$XLIBGL_LIBS"
+    else
+        # should check these...
+        X11_INCLUDES="$X11_INCLUDES $X_CFLAGS"
+        GL_LIB_DEPS="$X_LIBS -lX11 -lXext"
+        GL_PC_LIB_PRIV="$GL_LIB_DEPS"
+        GL_PC_CFLAGS="$X11_INCLUDES"
+    fi
+    GL_LIB_DEPS="$GL_LIB_DEPS $SELINUX_LIBS -lm -lpthread"
+    GL_PC_LIB_PRIV="$GL_PC_LIB_PRIV $SELINUX_LIBS -lm -lpthread"
+
+    # if static, move the external libraries to the programs
+    # and empty the libraries for libGL
+    if test "$enable_static" = yes; then
+        APP_LIB_DEPS="$APP_LIB_DEPS $GL_LIB_DEPS"
+        GL_LIB_DEPS=""
+    fi
+    ;;
+dri|no) # these checks are still desired when there is no mesa_driver
+    # DRI must be shared, I think
+    if test "$enable_static" = yes; then
+        AC_MSG_ERROR([Can't use static libraries for DRI drivers])
+    fi
+
+    PKG_CHECK_MODULES([GLPROTO], [glproto >= $GLPROTO_REQUIRED])
+    GL_PC_REQ_PRIV="glproto >= $GLPROTO_REQUIRED"
+    DRI_PC_REQ_PRIV=""
+
+    if test x"$driglx_direct" = xyes; then
+        # Check for libdrm
+        PKG_CHECK_MODULES([LIBDRM], [libdrm >= $LIBDRM_REQUIRED])
+        PKG_CHECK_MODULES([DRI2PROTO], [dri2proto >= $DRI2PROTO_REQUIRED])
+        GL_PC_REQ_PRIV="$GL_PC_REQ_PRIV libdrm >= $LIBDRM_REQUIRED dri2proto >= $DRI2PROTO_REQUIRED"
+        DRI_PC_REQ_PRIV="libdrm >= $LIBDRM_REQUIRED"
+    fi
+
+    # find the DRI deps for libGL
+    if test "$x11_pkgconfig" = yes; then
+        dri_modules="x11 xext xdamage xfixes"
+
+        # add xf86vidmode if available
+        PKG_CHECK_MODULES([XF86VIDMODE], [xxf86vm], HAVE_XF86VIDMODE=yes, HAVE_XF86VIDMODE=no)
+        if test "$HAVE_XF86VIDMODE" = yes ; then
+            dri_modules="$dri_modules xxf86vm"
+        fi
+
+        # add xcb modules if necessary
+        if test "$enable_xcb" = yes; then
+            dri_modules="$dri_modules x11-xcb xcb-glx"
+        fi
+
+        PKG_CHECK_MODULES([DRIGL], [$dri_modules])
+        GL_PC_REQ_PRIV="$GL_PC_REQ_PRIV $dri_modules"
+        X11_INCLUDES="$X11_INCLUDES $DRIGL_CFLAGS"
+        GL_LIB_DEPS="$DRIGL_LIBS"
+    else
+        # should check these...
+        X11_INCLUDES="$X11_INCLUDES $X_CFLAGS"
+        GL_LIB_DEPS="$X_LIBS -lX11 -lXext -lXxf86vm -lXdamage -lXfixes"
+        GL_PC_LIB_PRIV="$GL_LIB_DEPS"
+        GL_PC_CFLAGS="$X11_INCLUDES"
+
+        # XCB can only be used from pkg-config
+        if test "$enable_xcb" = yes; then
+            PKG_CHECK_MODULES([XCB],[x11-xcb xcb-glx])
+            GL_PC_REQ_PRIV="$GL_PC_REQ_PRIV x11-xcb xcb-glx"
+            X11_INCLUDES="$X11_INCLUDES $XCB_CFLAGS"
+            GL_LIB_DEPS="$GL_LIB_DEPS $XCB_LIBS"
+        fi
+    fi
+
+    # need DRM libs, -lpthread, etc.
+    GL_LIB_DEPS="$GL_LIB_DEPS $LIBDRM_LIBS -lm -lpthread $DLOPEN_LIBS"
+    GL_PC_LIB_PRIV="-lm -lpthread $DLOPEN_LIBS"
+    GLESv1_CM_LIB_DEPS="$LIBDRM_LIBS -lm -lpthread $DLOPEN_LIBS"
+    GLESv1_CM_PC_LIB_PRIV="-lm -lpthread $DLOPEN_LIBS"
+    GLESv2_LIB_DEPS="$LIBDRM_LIBS -lm -lpthread $DLOPEN_LIBS"
+    GLESv2_PC_LIB_PRIV="-lm -lpthread $DLOPEN_LIBS"
+    ;;
+osmesa)
+    # No libGL for osmesa
+    GL_LIB_DEPS=""
+    ;;
+esac
+AC_SUBST([GL_LIB_DEPS])
+AC_SUBST([GL_PC_REQ_PRIV])
+AC_SUBST([GL_PC_LIB_PRIV])
+AC_SUBST([GL_PC_CFLAGS])
+AC_SUBST([DRI_PC_REQ_PRIV])
+AC_SUBST([GLESv1_CM_LIB_DEPS])
+AC_SUBST([GLESv1_CM_PC_LIB_PRIV])
+AC_SUBST([GLESv2_LIB_DEPS])
+AC_SUBST([GLESv2_PC_LIB_PRIV])
+
+GLAPI_LIB_DEPS="-lpthread"
+AC_SUBST([GLAPI_LIB_DEPS])
+
+
+dnl Setup default DRI CFLAGS
+DRI_CFLAGS='$(CFLAGS)'
+DRI_CXXFLAGS='$(CXXFLAGS)'
+DRI_LIB_DEPS='$(TOP)/src/mesa/libmesa.a'
+MESA_MODULES='$(TOP)/src/mesa/libmesa.a'
+
+AC_ARG_ENABLE([shared-dricore],
+    [AS_HELP_STRING([--enable-shared-dricore],
+        [link DRI modules with shared core DRI routines @<:@default=disabled@:>@])],
+    [enable_dricore="$enableval"],
+    [enable_dricore=no])
+if test "$mesa_driver" = dri ; then
+   if test "$enable_dricore" = yes ; then
+      if test "$GCC$GXX" != yesyes ; then
+      	 AC_MSG_WARN([Shared dricore requires GCC-compatible rpath handling.  Disabling shared dricore])
+	 enable_dricore=no
+      else
+	 DRICORE_GLSL_LIBS='$(TOP)/$(LIB_DIR)/libglsl.so'
+	 DRICORE_LIBS='$(TOP)/$(LIB_DIR)/libdricore.so'
+	 DRICORE_LIB_DEPS='-L$(TOP)/$(LIB_DIR) -Wl,-R$(DRI_DRIVER_INSTALL_DIR) -lglsl'
+      	 DRI_LIB_DEPS='-L$(TOP)/$(LIB_DIR) -Wl,-R$(DRI_DRIVER_INSTALL_DIR) -ldricore -lglsl'
+      	 DRI_CFLAGS='$(CFLAGS_NOVISIBILITY) -DUSE_DRICORE'
+      	 DRI_CXXFLAGS='$(CXXFLAGS_NOVISIBILITY) -DUSE_DRICORE'
+      	 MESA_MODULES='$(DRICORE_LIBS) $(DRICORE_GLSL_LIBS)'
+      fi
+   fi
+fi
+AC_SUBST([DRICORE_LIBS])
+AC_SUBST([DRICORE_GLSL_LIBS])
+AC_SUBST([DRICORE_LIB_DEPS])
+AC_SUBST([DRI_CXXFLAGS])
+AC_SUBST([DRI_CFLAGS])
+AC_SUBST([MESA_MODULES])
+
+AC_SUBST([HAVE_XF86VIDMODE])
+
+PKG_CHECK_MODULES([LIBDRM_RADEON],
+		  [libdrm_radeon >= $LIBDRM_RADEON_REQUIRED],
+		  HAVE_LIBDRM_RADEON=yes,
+		  HAVE_LIBDRM_RADEON=no)
+
+dnl
+dnl More X11 setup
+dnl
+if test "$mesa_driver" = xlib; then
+    DEFINES="$DEFINES -DUSE_XSHM"
+fi
+
+dnl
+dnl TLS detection
+dnl
+
+AC_ARG_ENABLE([glx-tls],
+    [AS_HELP_STRING([--enable-glx-tls],
+        [enable TLS support in GLX @<:@default=disabled@:>@])],
+    [GLX_USE_TLS="$enableval"],
+    [GLX_USE_TLS=no])
+AC_SUBST(GLX_TLS, ${GLX_USE_TLS})
+
+AS_IF([test "x$GLX_USE_TLS" = xyes],
+      [DEFINES="${DEFINES} -DGLX_USE_TLS -DPTHREADS"])
+
+dnl
+dnl More DRI setup
+dnl
+dnl Directory for DRI drivers
+AC_ARG_WITH([dri-driverdir],
+    [AS_HELP_STRING([--with-dri-driverdir=DIR],
+        [directory for the DRI drivers @<:@${libdir}/dri@:>@])],
+    [DRI_DRIVER_INSTALL_DIR="$withval"],
+    [DRI_DRIVER_INSTALL_DIR='${libdir}/dri'])
+AC_SUBST([DRI_DRIVER_INSTALL_DIR])
+dnl Extra search path for DRI drivers
+AC_ARG_WITH([dri-searchpath],
+    [AS_HELP_STRING([--with-dri-searchpath=DIRS...],
+        [semicolon delimited DRI driver search directories @<:@${libdir}/dri@:>@])],
+    [DRI_DRIVER_SEARCH_DIR="$withval"],
+    [DRI_DRIVER_SEARCH_DIR='${DRI_DRIVER_INSTALL_DIR}'])
+AC_SUBST([DRI_DRIVER_SEARCH_DIR])
+dnl Which drivers to build - default is chosen by platform
+AC_ARG_WITH([dri-drivers],
+    [AS_HELP_STRING([--with-dri-drivers@<:@=DIRS...@:>@],
+        [comma delimited DRI drivers list, e.g.
+        "swrast,i965,radeon" @<:@default=auto@:>@])],
+    [with_dri_drivers="$withval"],
+    [with_dri_drivers=yes])
+if test "x$with_dri_drivers" = x; then
+    with_dri_drivers=no
+fi
+
+dnl If $with_dri_drivers is yes, directories will be added through
+dnl platform checks
+DRI_DIRS=""
+case "$with_dri_drivers" in
+no) ;;
+yes)
+    DRI_DIRS="yes"
+    ;;
+*)
+    # verify the requested driver directories exist
+    dri_drivers=`IFS=', '; echo $with_dri_drivers`
+    for driver in $dri_drivers; do
+        test -d "$srcdir/src/mesa/drivers/dri/$driver" || \
+            AC_MSG_ERROR([DRI driver directory '$driver' doesn't exist])
+    done
+    DRI_DIRS="$dri_drivers"
+    ;;
+esac
+
+dnl Set DRI_DIRS, DEFINES and LIB_DEPS
+if test "$mesa_driver" = dri -o "$mesa_driver" = no; then
+    # Platform specific settings and drivers to build
+    case "$host_os" in
+    linux*)
+        DEFINES="$DEFINES -DUSE_EXTERNAL_DXTN_LIB=1 -DIN_DRI_DRIVER"
+        if test "x$driglx_direct" = xyes; then
+            DEFINES="$DEFINES -DGLX_DIRECT_RENDERING"
+        fi
+        DEFINES="$DEFINES -DGLX_INDIRECT_RENDERING -DHAVE_ALIAS"
+
+        case "$host_cpu" in
+        x86_64)
+            # sis is missing because they have not be converted to use
+            # the new interface.  i810 are missing because there is no
+            # x86-64 system where they could *ever* be used.
+            if test "x$DRI_DIRS" = "xyes"; then
+                DRI_DIRS="i915 i965 mach64 mga r128 r200 r300 r600 radeon \
+                    savage tdfx unichrome swrast"
+            fi
+            ;;
+        powerpc*)
+            # Build only the drivers for cards that exist on PowerPC.
+            # At some point MGA will be added, but not yet.
+            if test "x$DRI_DIRS" = "xyes"; then
+                DRI_DIRS="mach64 r128 r200 r300 r600 radeon tdfx swrast"
+            fi
+            ;;
+        sparc*)
+            # Build only the drivers for cards that exist on sparc`
+            if test "x$DRI_DIRS" = "xyes"; then
+                DRI_DIRS="mach64 r128 r200 r300 r600 radeon swrast"
+            fi
+            ;;
+        esac
+        ;;
+    freebsd* | dragonfly* | *netbsd*)
+        DEFINES="$DEFINES -DPTHREADS -DUSE_EXTERNAL_DXTN_LIB=1"
+        DEFINES="$DEFINES -DIN_DRI_DRIVER -DHAVE_ALIAS"
+        DEFINES="$DEFINES -DGLX_INDIRECT_RENDERING"
+        if test "x$driglx_direct" = xyes; then
+            DEFINES="$DEFINES -DGLX_DIRECT_RENDERING"
+        fi
+
+        if test "x$DRI_DIRS" = "xyes"; then
+            DRI_DIRS="i810 i915 i965 mach64 mga r128 r200 r300 r600 radeon tdfx \
+                unichrome savage sis swrast"
+        fi
+        ;;
+    gnu*)
+        DEFINES="$DEFINES -DUSE_EXTERNAL_DXTN_LIB=1 -DIN_DRI_DRIVER"
+        DEFINES="$DEFINES -DGLX_INDIRECT_RENDERING -DHAVE_ALIAS"
+	;;
+    solaris*)
+        DEFINES="$DEFINES -DUSE_EXTERNAL_DXTN_LIB=1 -DIN_DRI_DRIVER"
+        DEFINES="$DEFINES -DGLX_INDIRECT_RENDERING"
+        if test "x$driglx_direct" = xyes; then
+            DEFINES="$DEFINES -DGLX_DIRECT_RENDERING"
+        fi
+        ;;
+    cygwin*)
+        DEFINES="$DEFINES -DUSE_EXTERNAL_DXTN_LIB=1 -DIN_DRI_DRIVER"
+        DEFINES="$DEFINES -DGLX_INDIRECT_RENDERING"
+        if test "x$driglx_direct" = xyes; then
+            DEFINES="$DEFINES -DGLX_DIRECT_RENDERING"
+        fi
+        if test "x$DRI_DIRS" = "xyes"; then
+            DRI_DIRS="swrast"
+        fi
+        ;;
+    esac
+
+    # default drivers
+    if test "x$DRI_DIRS" = "xyes"; then
+        DRI_DIRS="i810 i915 i965 mach64 mga r128 r200 r300 r600 radeon \
+            savage sis tdfx unichrome swrast"
+    fi
+
+    DRI_DIRS=`echo "$DRI_DIRS" | $SED 's/  */ /g'`
+
+    # Check for expat
+    if test "$mesa_driver" = dri; then
+        EXPAT_INCLUDES=""
+        EXPAT_LIB=-lexpat
+        AC_ARG_WITH([expat],
+            [AS_HELP_STRING([--with-expat=DIR],
+                [expat install directory])],[
+            EXPAT_INCLUDES="-I$withval/include"
+            CPPFLAGS="$CPPFLAGS $EXPAT_INCLUDES"
+            LDFLAGS="$LDFLAGS -L$withval/$LIB_DIR"
+            EXPAT_LIB="-L$withval/$LIB_DIR -lexpat"
+            ])
+        AC_CHECK_HEADER([expat.h],[],[AC_MSG_ERROR([Expat required for DRI.])])
+        AC_CHECK_LIB([expat],[XML_ParserCreate],[],
+            [AC_MSG_ERROR([Expat required for DRI.])])
+    fi
+
+    # put all the necessary libs together, including possibly libdricore
+    DRI_LIB_DEPS="$DRI_LIB_DEPS $SELINUX_LIBS $LIBDRM_LIBS $EXPAT_LIB -lm -lpthread $DLOPEN_LIBS"
+fi
+AC_SUBST([DRI_DIRS])
+AC_SUBST([EXPAT_INCLUDES])
+AC_SUBST([DRI_LIB_DEPS])
+
+case $DRI_DIRS in
+*i915*|*i965*)
+    PKG_CHECK_MODULES([INTEL], [libdrm_intel >= $LIBDRM_INTEL_REQUIRED])
+    ;;
+esac
+
+case $DRI_DIRS in
+*radeon*|*r200*|*r300*|*r600*)
+    if test "x$HAVE_LIBDRM_RADEON" = xyes; then
+	RADEON_CFLAGS="-DHAVE_LIBDRM_RADEON=1 $LIBDRM_RADEON_CFLAGS"
+	RADEON_LDFLAGS=$LIBDRM_RADEON_LIBS
+    fi
+    ;;
+esac
+AC_SUBST([RADEON_CFLAGS])
+AC_SUBST([RADEON_LDFLAGS])
+
+
+dnl
+dnl OSMesa configuration
+dnl
+if test "$mesa_driver" = xlib; then
+    default_gl_osmesa=yes
+else
+    default_gl_osmesa=no
+fi
+AC_ARG_ENABLE([gl-osmesa],
+    [AS_HELP_STRING([--enable-gl-osmesa],
+        [enable OSMesa with libGL @<:@default=enabled for xlib driver@:>@])],
+    [gl_osmesa="$enableval"],
+    [gl_osmesa="$default_gl_osmesa"])
+if test "x$gl_osmesa" = xyes; then
+    if test "x$enable_opengl" = xno; then
+        AC_MSG_ERROR([OpenGL is not available for OSMesa driver])
+    fi
+    if test "$mesa_driver" = osmesa; then
+        AC_MSG_ERROR([libGL is not available for OSMesa driver])
+    else
+        DRIVER_DIRS="$DRIVER_DIRS osmesa"
+    fi
+fi
+
+dnl Configure the channel bits for OSMesa (libOSMesa, libOSMesa16, ...)
+AC_ARG_WITH([osmesa-bits],
+    [AS_HELP_STRING([--with-osmesa-bits=BITS],
+        [OSMesa channel bits and library name: 8, 16, 32 @<:@default=8@:>@])],
+    [osmesa_bits="$withval"],
+    [osmesa_bits=8])
+if test "$mesa_driver" != osmesa && test "x$osmesa_bits" != x8; then
+    AC_MSG_WARN([Ignoring OSMesa channel bits for non-OSMesa driver])
+    osmesa_bits=8
+fi
+case "x$osmesa_bits" in
+x8)
+    OSMESA_LIB=OSMesa
+    ;;
+x16|x32)
+    OSMESA_LIB="OSMesa$osmesa_bits"
+    DEFINES="$DEFINES -DCHAN_BITS=$osmesa_bits -DDEFAULT_SOFTWARE_DEPTH_BITS=31"
+    ;;
+*)
+    AC_MSG_ERROR([OSMesa bits '$osmesa_bits' is not a valid option])
+    ;;
+esac
+AC_SUBST([OSMESA_LIB])
+
+case "$DRIVER_DIRS" in
+*osmesa*)
+    # only link libraries with osmesa if shared
+    if test "$enable_static" = no; then
+        OSMESA_LIB_DEPS="-lm -lpthread $SELINUX_LIBS $DLOPEN_LIBS"
+    else
+        OSMESA_LIB_DEPS=""
+    fi
+    OSMESA_MESA_DEPS=""
+    OSMESA_PC_LIB_PRIV="-lm -lpthread $SELINUX_LIBS $DLOPEN_LIBS"
+    ;;
+esac
+AC_SUBST([OSMESA_LIB_DEPS])
+AC_SUBST([OSMESA_MESA_DEPS])
+AC_SUBST([OSMESA_PC_REQ])
+AC_SUBST([OSMESA_PC_LIB_PRIV])
+
+dnl
+dnl EGL configuration
+dnl
+AC_ARG_ENABLE([egl],
+    [AS_HELP_STRING([--disable-egl],
+        [disable EGL library @<:@default=enabled@:>@])],
+    [enable_egl="$enableval"],
+    [enable_egl=yes])
+if test "x$enable_egl" = xno; then
+    if test "x$mesa_driver" = xno; then
+        AC_MSG_ERROR([cannot disable EGL when there is no mesa driver])
+    fi
+    if test "x$enable_openvg" = xyes; then
+        AC_MSG_ERROR([cannot enable OpenVG without EGL])
+    fi
+fi
+if test "x$enable_egl" = xyes; then
+    SRC_DIRS="$SRC_DIRS egl"
+    EGL_LIB_DEPS="$DLOPEN_LIBS -lpthread"
+    EGL_DRIVERS_DIRS=""
+    if test "$enable_static" != yes; then
+        # build egl_glx when libGL is built
+        if test "$mesa_driver" = xlib -o "$mesa_driver" = dri; then
+            EGL_DRIVERS_DIRS="glx"
+        fi
+
+        if test "$mesa_driver" = dri; then
+            # build egl_dri2 when xcb-dri2 is available
+            PKG_CHECK_MODULES([XCB_DRI2], [x11-xcb xcb-dri2 xcb-xfixes],
+            		  [have_xcb_dri2=yes],[have_xcb_dri2=no])
+            PKG_CHECK_MODULES([LIBUDEV], [libudev > 150],
+            		  [have_libudev=yes],[have_libudev=no])
+            
+            if test "$have_xcb_dri2" = yes; then
+                EGL_DRIVER_DRI2=dri2
+                DEFINES="$DEFINES -DHAVE_XCB_DRI2"
+                if test "$have_libudev" = yes; then
+                    DEFINES="$DEFINES -DHAVE_LIBUDEV"
+                fi
+                # workaround a bug in xcb-dri2 generated by xcb-proto 1.6
+                AC_CHECK_LIB(xcb-dri2, xcb_dri2_connect_alignment_pad, [],
+                          [DEFINES="$DEFINES -DXCB_DRI2_CONNECT_DEVICE_NAME_BROKEN"])
+            fi
+	fi
+
+        EGL_DRIVERS_DIRS="$EGL_DRIVERS_DIRS $EGL_DRIVER_DRI2"
+    fi
+fi
+AC_SUBST([EGL_LIB_DEPS])
+AC_SUBST([EGL_DRIVERS_DIRS])
+
+dnl
+dnl GLU configuration
+dnl
+AC_ARG_ENABLE([glu],
+    [AS_HELP_STRING([--disable-glu],
+        [enable OpenGL Utility library @<:@default=enabled@:>@])],
+    [enable_glu="$enableval"],
+    [enable_glu=yes])
+
+if test "x$enable_glu" = xyes -a "x$mesa_driver" = xno; then
+    AC_MSG_NOTICE([Disabling GLU since there is no OpenGL driver])
+    enable_glu=no
+fi
+
+if test "x$enable_glu" = xyes; then
+    SRC_DIRS="$SRC_DIRS glu"
+
+    case "$mesa_driver" in
+    osmesa)
+        # Link libGLU to libOSMesa instead of libGL
+        GLU_LIB_DEPS=""
+        GLU_PC_REQ="osmesa"
+        if test "$enable_static" = no; then
+            GLU_MESA_DEPS='-l$(OSMESA_LIB)'
+        else
+            GLU_MESA_DEPS=""
+        fi
+        ;;
+    *)
+        # If static, empty GLU_LIB_DEPS and add libs for programs to link
+        GLU_PC_REQ="gl"
+        GLU_PC_LIB_PRIV="-lm"
+        if test "$enable_static" = no; then
+            GLU_LIB_DEPS="-lm"
+            GLU_MESA_DEPS='-l$(GL_LIB)'
+        else
+            GLU_LIB_DEPS=""
+            GLU_MESA_DEPS=""
+            APP_LIB_DEPS="$APP_LIB_DEPS -lstdc++"
+        fi
+        ;;
+    esac
+fi
+if test "$enable_static" = no; then
+    GLU_LIB_DEPS="$GLU_LIB_DEPS $OS_CPLUSPLUS_LIBS"
+fi
+GLU_PC_LIB_PRIV="$GLU_PC_LIB_PRIV $OS_CPLUSPLUS_LIBS"
+AC_SUBST([GLU_LIB_DEPS])
+AC_SUBST([GLU_MESA_DEPS])
+AC_SUBST([GLU_PC_REQ])
+AC_SUBST([GLU_PC_REQ_PRIV])
+AC_SUBST([GLU_PC_LIB_PRIV])
+AC_SUBST([GLU_PC_CFLAGS])
+
+dnl
+dnl GLw configuration
+dnl
+AC_ARG_ENABLE([glw],
+    [AS_HELP_STRING([--disable-glw],
+        [enable Xt/Motif widget library @<:@default=enabled@:>@])],
+    [enable_glw="$enableval"],
+    [enable_glw=yes])
+dnl Don't build GLw on osmesa
+if test "x$enable_glw" = xyes; then
+    case "$mesa_driver" in
+    osmesa|no)
+        AC_MSG_NOTICE([Disabling GLw since there is no OpenGL driver])
+        enable_glw=no
+        ;;
+    esac
+fi
+AC_ARG_ENABLE([motif],
+    [AS_HELP_STRING([--enable-motif],
+        [use Motif widgets in GLw @<:@default=disabled@:>@])],
+    [enable_motif="$enableval"],
+    [enable_motif=no])
+
+if test "x$enable_glw" = xyes; then
+    SRC_DIRS="$SRC_DIRS glw"
+    if test "$x11_pkgconfig" = yes; then
+        PKG_CHECK_MODULES([GLW],[x11 xt])
+        GLW_PC_REQ_PRIV="x11 xt"
+        GLW_LIB_DEPS="$GLW_LIBS"
+    else
+        # should check these...
+        GLW_LIB_DEPS="$X_LIBS -lXt -lX11"
+        GLW_PC_LIB_PRIV="$GLW_LIB_DEPS"
+        GLW_PC_CFLAGS="$X11_INCLUDES"
+    fi
+
+    GLW_SOURCES="GLwDrawA.c"
+    MOTIF_CFLAGS=
+    if test "x$enable_motif" = xyes; then
+        GLW_SOURCES="$GLW_SOURCES GLwMDrawA.c"
+        AC_PATH_PROG([MOTIF_CONFIG], [motif-config], [no])
+        if test "x$MOTIF_CONFIG" != xno; then
+            MOTIF_CFLAGS=`$MOTIF_CONFIG --cflags`
+            MOTIF_LIBS=`$MOTIF_CONFIG --libs`
+        else
+            AC_CHECK_HEADER([Xm/PrimitiveP.h], [],
+                [AC_MSG_ERROR([Can't locate Motif headers])])
+            AC_CHECK_LIB([Xm], [XmGetPixmap], [MOTIF_LIBS="-lXm"],
+                [AC_MSG_ERROR([Can't locate Motif Xm library])])
+        fi
+        # MOTIF_LIBS is prepended to GLW_LIB_DEPS since Xm needs Xt/X11
+        GLW_LIB_DEPS="$MOTIF_LIBS $GLW_LIB_DEPS"
+        GLW_PC_LIB_PRIV="$MOTIF_LIBS $GLW_PC_LIB_PRIV"
+        GLW_PC_CFLAGS="$MOTIF_CFLAGS $GLW_PC_CFLAGS"
+    fi
+
+    # If static, empty GLW_LIB_DEPS and add libs for programs to link
+    GLW_PC_LIB_PRIV="$GLW_PC_LIB_PRIV"
+    if test "$enable_static" = no; then
+        GLW_MESA_DEPS='-l$(GL_LIB)'
+        GLW_LIB_DEPS="$GLW_LIB_DEPS"
+    else
+        APP_LIB_DEPS="$APP_LIB_DEPS $GLW_LIB_DEPS"
+        GLW_LIB_DEPS=""
+        GLW_MESA_DEPS=""
+    fi
+fi
+AC_SUBST([GLW_LIB_DEPS])
+AC_SUBST([GLW_MESA_DEPS])
+AC_SUBST([GLW_SOURCES])
+AC_SUBST([MOTIF_CFLAGS])
+AC_SUBST([GLW_PC_REQ_PRIV])
+AC_SUBST([GLW_PC_LIB_PRIV])
+AC_SUBST([GLW_PC_CFLAGS])
+
+dnl
+dnl GLUT configuration
+dnl
+if test -f "$srcdir/include/GL/glut.h"; then
+    default_glut=yes
+else
+    default_glut=no
+fi
+AC_ARG_ENABLE([glut],
+    [AS_HELP_STRING([--disable-glut],
+        [enable GLUT library @<:@default=enabled if source available@:>@])],
+    [enable_glut="$enableval"],
+    [enable_glut="$default_glut"])
+
+dnl Don't build glut on osmesa
+if test "x$enable_glut" = xyes; then
+    case "$mesa_driver" in
+    osmesa|no)
+        AC_MSG_NOTICE([Disabling glut since there is no OpenGL driver])
+        enable_glut=no
+        ;;
+    esac
+fi
+dnl Can't build glut if GLU not available
+if test "x$enable_glu$enable_glut" = xnoyes; then
+    AC_MSG_WARN([Disabling glut since GLU is disabled])
+    enable_glut=no
+fi
+
+if test "x$enable_glut" = xyes; then
+    SRC_DIRS="$SRC_DIRS glut/glx"
+    if test "$x11_pkgconfig" = yes; then
+        PKG_CHECK_MODULES([GLUT],[x11 xmu xi])
+        GLUT_PC_REQ_PRIV="x11 xmu xi"
+        GLUT_LIB_DEPS="$GLUT_LIBS"
+    else
+        # should check these...
+        GLUT_LIB_DEPS="$X_LIBS -lX11 -lXmu -lXi"
+        GLUT_PC_LIB_PRIV="$GLUT_LIB_DEPS"
+        GLUT_PC_CFLAGS="$X11_INCLUDES"
+    fi
+    if test "x$GCC" = xyes; then
+        GLUT_CFLAGS="$GLUT_CFLAGS -fexceptions"
+    fi
+    GLUT_LIB_DEPS="$GLUT_LIB_DEPS -lm"
+    GLUT_PC_LIB_PRIV="$GLUT_PC_LIB_PRIV -lm"
+
+    # If static, empty GLUT_LIB_DEPS and add libs for programs to link
+    if test "$enable_static" = no; then
+        GLUT_MESA_DEPS='-l$(GLU_LIB) -l$(GL_LIB)'
+    else
+        APP_LIB_DEPS="$APP_LIB_DEPS $GLUT_LIB_DEPS"
+        GLUT_LIB_DEPS=""
+        GLUT_MESA_DEPS=""
+    fi
+fi
+AC_SUBST([GLUT_LIB_DEPS])
+AC_SUBST([GLUT_MESA_DEPS])
+AC_SUBST([GLUT_CFLAGS])
+AC_SUBST([GLUT_PC_REQ_PRIV])
+AC_SUBST([GLUT_PC_LIB_PRIV])
+AC_SUBST([GLUT_PC_CFLAGS])
+
+dnl
+dnl Program library dependencies
+dnl    Only libm is added here if necessary as the libraries should
+dnl    be pulled in by the linker
+dnl
+if test "x$APP_LIB_DEPS" = x; then
+    case "$host_os" in
+    solaris*)
+        APP_LIB_DEPS="-lX11 -lsocket -lnsl -lm"
+        ;;
+    cygwin*)
+        APP_LIB_DEPS="-lX11"
+        ;;
+    *)
+        APP_LIB_DEPS="-lm"
+        ;;
+    esac
+fi
+AC_SUBST([APP_LIB_DEPS])
+AC_SUBST([PROGRAM_DIRS])
+
+dnl
+dnl Gallium configuration
+dnl
+AC_ARG_ENABLE([gallium],
+    [AS_HELP_STRING([--disable-gallium],
+        [build gallium @<:@default=enabled@:>@])],
+    [enable_gallium="$enableval"],
+    [enable_gallium=yes])
+if test "x$enable_gallium" = xno -a "x$enable_openvg" = xyes; then
+    AC_MSG_ERROR([cannot enable OpenVG without Gallium])
+fi
+if test "x$enable_gallium" = xyes; then
+    SRC_DIRS="$SRC_DIRS gallium gallium/winsys gallium/targets"
+    AC_PATH_PROG([LLVM_CONFIG], [llvm-config], [no])
+fi
+
+AC_SUBST([LLVM_CFLAGS])
+AC_SUBST([LLVM_LIBS])
+AC_SUBST([LLVM_LDFLAGS])
+AC_SUBST([LLVM_VERSION])
+
+dnl
+dnl Gallium state trackers configuration
+dnl
+
+AC_ARG_ENABLE([gallium-egl],
+    [AS_HELP_STRING([--enable-gallium-egl],
+        [enable gallium EGL state tracker @<:@default=auto@:>@])],
+    [enable_gallium_egl="$enableval"],
+    [enable_gallium_egl=auto])
+if test "x$enable_gallium_egl" = xauto; then
+    case "$mesa_driver" in
+    dri|no)
+        enable_gallium_egl=$enable_egl
+        ;;
+    *)
+        enable_gallium_egl=$enable_openvg
+        ;;
+    esac
+fi
+case "x$enable_egl$enable_gallium_egl" in
+xnoyes)
+    AC_MSG_ERROR([cannot build Gallium EGL state tracker without EGL])
+esac
+
+AC_ARG_WITH([state-trackers],
+    [AS_HELP_STRING([--with-state-trackers@<:@=DIRS...@:>@],
+        [comma delimited state_trackers list, e.g.
+        "egl,glx" @<:@default=auto@:>@])],
+    [with_state_trackers="$withval"],
+    [with_state_trackers=yes])
+
+case "$with_state_trackers" in
+no)
+    GALLIUM_STATE_TRACKERS_DIRS=""
+    ;;
+yes)
+    # look at what else is built
+    case "$mesa_driver" in
+    xlib)
+        GALLIUM_STATE_TRACKERS_DIRS=glx
+        ;;
+    dri)
+        GALLIUM_STATE_TRACKERS_DIRS="dri"
+        HAVE_ST_DRI="yes"
+        # Have only tested st/xorg on 1.6.0 servers
+        PKG_CHECK_MODULES(XORG, [xorg-server >= 1.6.0 libdrm >= $LIBDRM_XORG_REQUIRED libkms >= $LIBKMS_XORG_REQUIRED],
+            HAVE_ST_XORG="yes"; GALLIUM_STATE_TRACKERS_DIRS="$GALLIUM_STATE_TRACKERS_DIRS xorg",
+            HAVE_ST_XORG="no")
+        ;;
+    esac
+
+    if test "x$enable_egl" = xyes; then
+        if test "$enable_openvg" = yes; then
+            GALLIUM_STATE_TRACKERS_DIRS="$GALLIUM_STATE_TRACKERS_DIRS vega"
+            st_egl="yes"
+        fi
+
+        if test "$enable_gallium_egl" = yes; then
+            GALLIUM_STATE_TRACKERS_DIRS="$GALLIUM_STATE_TRACKERS_DIRS egl"
+            HAVE_ST_EGL="yes"
+        fi
+    fi
+    ;;
+*)
+    # verify the requested state tracker exist
+    state_trackers=""
+    _state_trackers=`IFS=', '; echo $with_state_trackers`
+    for tracker in $_state_trackers; do
+        case "$tracker" in
+        dri)
+            if test "x$mesa_driver" != xdri; then
+                AC_MSG_ERROR([cannot build dri state tracker without mesa driver set to dri])
+            fi
+            HAVE_ST_DRI="yes"
+            ;;
+        egl)
+            if test "x$enable_egl" != xyes; then
+                AC_MSG_ERROR([cannot build egl state tracker without EGL library])
+            fi
+            HAVE_ST_EGL="yes"
+            ;;
+        xorg)
+            PKG_CHECK_MODULES([XORG], [xorg-server >= 1.6.0])
+            PKG_CHECK_MODULES([LIBDRM_XORG], [libdrm >= $LIBDRM_XORG_REQUIRED])
+            PKG_CHECK_MODULES([LIBKMS_XORG], [libkms >= $LIBKMS_XORG_REQUIRED])
+            HAVE_ST_XORG="yes"
+            ;;
+        vega)
+            if test "x$enable_openvg" != xyes; then
+                AC_MSG_ERROR([cannot build vega state tracker without --enable-openvg])
+            fi
+            have_st_vega="yes"
+            ;;
+        esac
+
+	if test -n "$tracker"; then
+            test -d "$srcdir/src/gallium/state_trackers/$tracker" || \
+                AC_MSG_ERROR([state tracker '$tracker' doesn't exist])
+            if test -n "$state_trackers"; then
+                state_trackers="$state_trackers $tracker"
+            else
+                state_trackers="$tracker"
+            fi
+        fi
+    done
+    GALLIUM_STATE_TRACKERS_DIRS="$state_trackers"
+
+    # append --enable-openvg/--enable-gallium-egl to --with-state-trackers
+    if test "x$have_st_vega" != xyes -a "x$enable_openvg" = xyes; then
+        AC_MSG_ERROR([--with-state-trackers specified but vega is missing])
+    fi
+    if test "x$HAVE_ST_EGL" != xyes -a "x$enable_gallium_egl" = xyes; then
+        AC_MSG_ERROR([--with-state-trackers specified but egl is missing])
+    fi
+    ;;
+esac
+
+
+EGL_CLIENT_APIS=""
+VG_LIB_DEPS=""
+
+case "x$enable_opengl$enable_gles1$enable_gles2" in
+x*yes*)
+    EGL_CLIENT_APIS="$EGL_CLIENT_APIS "'$(GL_LIB)'
+    ;;
+esac
+if test "x$enable_openvg" = xyes; then
+    EGL_CLIENT_APIS="$EGL_CLIENT_APIS "'$(VG_LIB)'
+    VG_LIB_DEPS="$VG_LIB_DEPS -lpthread"
+fi
+
+AC_SUBST([VG_LIB_DEPS])
+AC_SUBST([EGL_CLIENT_APIS])
+
+if test "x$HAVE_ST_EGL" = xyes; then
+	GALLIUM_TARGET_DIRS="$GALLIUM_TARGET_DIRS egl"
+fi
+
+if test "x$HAVE_ST_XORG" = xyes; then
+    PKG_CHECK_MODULES(XEXT, [xextproto >= 7.0.99.1],
+        HAVE_XEXTPROTO_71="yes"; DEFINES="$DEFINES -DHAVE_XEXTPROTO_71",
+        HAVE_XEXTPROTO_71="no")
+fi
+
+AC_ARG_WITH([egl-platforms],
+    [AS_HELP_STRING([--with-egl-platforms@<:@=DIRS...@:>@],
+        [comma delimited native platforms libEGL supports, e.g.
+        "x11,drm" @<:@default=auto@:>@])],
+    [with_egl_platforms="$withval"],
+    [with_egl_platforms=yes])
+AC_ARG_WITH([egl-displays],
+    [AS_HELP_STRING([--with-egl-displays@<:@=DIRS...@:>@],
+        [DEPRECATED.  Use --with-egl-platforms instead])],
+    [with_egl_platforms="$withval"])
+
+EGL_PLATFORMS=""
+WAYLAND_EGL_LIB_DEPS=""
+
+case "$with_egl_platforms" in
+yes)
+    if test "x$enable_egl" = xyes && test "x$mesa_driver" != xosmesa; then
+        EGL_PLATFORMS="x11"
+        if test "$mesa_driver" = dri; then
+            EGL_PLATFORMS="$EGL_PLATFORMS drm"
+        fi
+    fi
+    ;;
+*)
+    if test "x$enable_egl" != xyes; then
+        AC_MSG_ERROR([cannot build egl state tracker without EGL library])
+    fi
+    # verify the requested driver directories exist
+    egl_platforms=`IFS=', '; echo $with_egl_platforms`
+    for plat in $egl_platforms; do
+        test -d "$srcdir/src/gallium/state_trackers/egl/$plat" || \
+            AC_MSG_ERROR([EGL platform '$plat' doesn't exist])
+        if test "$plat" = "fbdev"; then
+                GALLIUM_WINSYS_DIRS="$GALLIUM_WINSYS_DIRS sw/fbdev"
+        fi
+	if test "$plat" = "wayland"; then
+		PKG_CHECK_MODULES([WAYLAND], [wayland-client wayland-server],, \
+				  [AC_MSG_ERROR([cannot find libwayland-client])])
+		WAYLAND_EGL_LIB_DEPS="$WAYLAND_LIBS $LIBDRM_LIBS"
+                GALLIUM_WINSYS_DIRS="$GALLIUM_WINSYS_DIRS sw/wayland"
+	fi
+    done
+    EGL_PLATFORMS="$egl_platforms"
+    ;;
+esac
+AC_SUBST([EGL_PLATFORMS])
+
+AC_SUBST([WAYLAND_EGL_LIB_DEPS])
+WAYLAND_EGL_PC_REQ_PRIV="wayland-client libdrm"
+WAYLAND_EGL_PC_LIB_PRIV=
+WAYLAND_EGL_PC_CFLAGS=
+
+AC_SUBST([WAYLAND_EGL_PC_REQ_PRIV])
+AC_SUBST([WAYLAND_EGL_PC_LIB_PRIV])
+AC_SUBST([WAYLAND_EGL_PC_CFLAGS])
+
+
+AC_ARG_WITH([egl-driver-dir],
+    [AS_HELP_STRING([--with-egl-driver-dir=DIR],
+                    [directory for EGL drivers [[default=${libdir}/egl]]])],
+    [EGL_DRIVER_INSTALL_DIR="$withval"],
+    [EGL_DRIVER_INSTALL_DIR='${libdir}/egl'])
+AC_SUBST([EGL_DRIVER_INSTALL_DIR])
+
+AC_ARG_WITH([xorg-driver-dir],
+    [AS_HELP_STRING([--with-xorg-driver-dir=DIR],
+                    [Default xorg driver directory[[default=${libdir}/xorg/modules/drivers]]])],
+    [XORG_DRIVER_INSTALL_DIR="$withval"],
+    [XORG_DRIVER_INSTALL_DIR="${libdir}/xorg/modules/drivers"])
+AC_SUBST([XORG_DRIVER_INSTALL_DIR])
+
+AC_ARG_WITH([max-width],
+    [AS_HELP_STRING([--with-max-width=N],
+                    [Maximum framebuffer width (4096)])],
+    [DEFINES="${DEFINES} -DMAX_WIDTH=${withval}";
+     AS_IF([test "${withval}" -gt "4096"],
+           [AC_MSG_WARN([Large framebuffer: see s_tritemp.h comments.])])]
+)
+AC_ARG_WITH([max-height],
+    [AS_HELP_STRING([--with-max-height=N],
+                    [Maximum framebuffer height (4096)])],
+    [DEFINES="${DEFINES} -DMAX_HEIGHT=${withval}";
+     AS_IF([test "${withval}" -gt "4096"],
+           [AC_MSG_WARN([Large framebuffer: see s_tritemp.h comments.])])]
+)
+
+dnl
+dnl Gallium LLVM
+dnl
+AC_ARG_ENABLE([gallium-llvm],
+    [AS_HELP_STRING([--enable-gallium-llvm],
+        [build gallium LLVM support @<:@default=enabled on x86/x86_64@:>@])],
+    [enable_gallium_llvm="$enableval"],
+    [enable_gallium_llvm=auto])
+if test "x$enable_gallium_llvm" = xauto; then
+    case "$host_cpu" in
+    i*86|x86_64) enable_gallium_llvm=yes;;
+    esac
+fi
+if test "x$enable_gallium_llvm" = xyes; then
+    if test "x$LLVM_CONFIG" != xno; then
+	LLVM_VERSION=`$LLVM_CONFIG --version`
+	LLVM_CFLAGS=`$LLVM_CONFIG --cppflags`
+	LLVM_LIBS="`$LLVM_CONFIG --libs` -lstdc++"
+
+	LLVM_LDFLAGS=`$LLVM_CONFIG --ldflags`
+	GALLIUM_DRIVERS_DIRS="$GALLIUM_DRIVERS_DIRS llvmpipe"
+	DEFINES="$DEFINES -DGALLIUM_LLVMPIPE -D__STDC_CONSTANT_MACROS"
+	MESA_LLVM=1
+    else
+	MESA_LLVM=0
+    fi
+else
+    MESA_LLVM=0
+fi
+
+dnl
+dnl Gallium helper functions
+dnl
+gallium_check_st() {
+    if test "x$HAVE_ST_DRI" = xyes || test "x$HAVE_ST_XORG" = xyes; then
+         GALLIUM_WINSYS_DIRS="$GALLIUM_WINSYS_DIRS $1"
+    fi
+    if test "x$HAVE_ST_DRI" = xyes && test "x$2" != x; then
+         GALLIUM_TARGET_DIRS="$GALLIUM_TARGET_DIRS $2"
+    fi
+    if test "x$HAVE_ST_XORG" = xyes && test "x$3" != x; then
+         GALLIUM_TARGET_DIRS="$GALLIUM_TARGET_DIRS $3"
+    fi
+}
+
+
+dnl
+dnl Gallium SVGA configuration
+dnl
+AC_ARG_ENABLE([gallium-svga],
+    [AS_HELP_STRING([--enable-gallium-svga],
+        [build gallium SVGA @<:@default=disabled@:>@])],
+    [enable_gallium_svga="$enableval"],
+    [enable_gallium_svga=auto])
+if test "x$enable_gallium_svga" = xyes; then
+    GALLIUM_DRIVERS_DIRS="$GALLIUM_DRIVERS_DIRS svga"
+    gallium_check_st "svga/drm" "dri-vmwgfx" "xorg-vmwgfx"
+elif test "x$enable_gallium_svga" = xauto; then
+    GALLIUM_DRIVERS_DIRS="$GALLIUM_DRIVERS_DIRS svga"
+fi
+
+dnl
+dnl Gallium i915 configuration
+dnl
+AC_ARG_ENABLE([gallium-i915],
+    [AS_HELP_STRING([--enable-gallium-i915],
+        [build gallium i915 @<:@default=disabled@:>@])],
+    [enable_gallium_i915="$enableval"],
+    [enable_gallium_i915=auto])
+if test "x$enable_gallium_i915" = xyes; then
+    GALLIUM_WINSYS_DIRS="$GALLIUM_WINSYS_DIRS i915/sw"
+    GALLIUM_DRIVERS_DIRS="$GALLIUM_DRIVERS_DIRS i915"
+    gallium_check_st "i915/drm" "dri-i915" "xorg-i915"
+elif test "x$enable_gallium_i915" = xauto; then
+    GALLIUM_WINSYS_DIRS="$GALLIUM_WINSYS_DIRS i915/sw"
+    GALLIUM_DRIVERS_DIRS="$GALLIUM_DRIVERS_DIRS i915"
+fi
+
+dnl
+dnl Gallium i965 configuration
+dnl
+AC_ARG_ENABLE([gallium-i965],
+    [AS_HELP_STRING([--enable-gallium-i965],
+        [build gallium i965 @<:@default=disabled@:>@])],
+    [enable_gallium_i965="$enableval"],
+    [enable_gallium_i965=auto])
+if test "x$enable_gallium_i965" = xyes; then
+    GALLIUM_DRIVERS_DIRS="$GALLIUM_DRIVERS_DIRS i965"
+    gallium_check_st "i965/drm" "dri-i965" "xorg-i965"
+elif test "x$enable_gallium_i965" = xauto; then
+    GALLIUM_DRIVERS_DIRS="$GALLIUM_DRIVERS_DIRS i965"
+fi
+
+dnl
+dnl Gallium Radeon r300g configuration
+dnl
+AC_ARG_ENABLE([gallium-r300],
+    [AS_HELP_STRING([--enable-gallium-r300],
+        [build gallium r300 @<:@default=build DRI driver only@:>@])],
+    [enable_gallium_r300="$enableval"],
+    [enable_gallium_r300=auto])
+
+if test "$mesa_driver" != dri ; then
+    if test "x$enable_gallium_r300" = xauto; then
+      enable_gallium_r300=no
+    fi
+fi
+
+if test "x$enable_gallium_r300" != xno; then
+    if test "x$MESA_LLVM" = x0; then
+        case "$host_cpu" in
+        i*86|x86_64) AC_MSG_ERROR([LLVM is required to build Gallium R300 on x86 and x86_64]);;
+        esac
+    fi
+fi
+if test "x$enable_gallium_r300" = xauto; then
+    GALLIUM_DRIVERS_DIRS="$GALLIUM_DRIVERS_DIRS r300"
+    gallium_check_st "radeon/drm" "dri-r300"
+elif test "x$enable_gallium_r300" = xyes; then
+    GALLIUM_DRIVERS_DIRS="$GALLIUM_DRIVERS_DIRS r300"
+    gallium_check_st "radeon/drm" "dri-r300" "xorg-radeon"
+fi
+
+dnl
+dnl Gallium Radeon r600g configuration
+dnl
+AC_ARG_ENABLE([gallium-r600],
+    [AS_HELP_STRING([--enable-gallium-r600],
+        [build gallium r600 @<:@default=disabled@:>@])],
+    [enable_gallium_r600="$enableval"],
+    [enable_gallium_r600=auto])
+if test "x$enable_gallium_r600" = xyes; then
+    GALLIUM_DRIVERS_DIRS="$GALLIUM_DRIVERS_DIRS r600"
+    gallium_check_st "r600/drm" "dri-r600"
+fi
+
+dnl
+dnl Gallium Nouveau configuration
+dnl
+AC_ARG_ENABLE([gallium-nouveau],
+    [AS_HELP_STRING([--enable-gallium-nouveau],
+        [build gallium nouveau @<:@default=disabled@:>@])],
+    [enable_gallium_nouveau="$enableval"],
+    [enable_gallium_nouveau=no])
+if test "x$enable_gallium_nouveau" = xyes; then
+    GALLIUM_DRIVERS_DIRS="$GALLIUM_DRIVERS_DIRS nouveau nvfx nv50 nvc0"
+    gallium_check_st "nouveau/drm" "dri-nouveau" "xorg-nouveau"
+fi
+
+dnl
+dnl Gallium swrast configuration
+dnl
+AC_ARG_ENABLE([gallium-swrast],
+    [AS_HELP_STRING([--enable-gallium-swrast],
+        [build gallium swrast @<:@default=auto@:>@])],
+    [enable_gallium_swrast="$enableval"],
+    [enable_gallium_swrast=auto])
+if test "x$enable_gallium_swrast" = xyes || test "x$enable_gallium_swrast" = xauto; then
+    if test "x$HAVE_ST_DRI" = xyes; then
+        GALLIUM_TARGET_DIRS="$GALLIUM_TARGET_DIRS dri-swrast"
+    fi
+fi
+
+dnl prepend CORE_DIRS to SRC_DIRS
+SRC_DIRS="$CORE_DIRS $SRC_DIRS"
+
+dnl Restore LDFLAGS and CPPFLAGS
+LDFLAGS="$_SAVE_LDFLAGS"
+CPPFLAGS="$_SAVE_CPPFLAGS"
+
+dnl Substitute the config
+AC_CONFIG_FILES([configs/autoconf])
+
+dnl Replace the configs/current symlink
+AC_CONFIG_COMMANDS([configs],[
+if test -f configs/current || test -L configs/current; then
+    rm -f configs/current
+fi
+ln -s autoconf configs/current
+])
+
+AC_OUTPUT
+
+dnl
+dnl Output some configuration info for the user
+dnl
+echo ""
+echo "        prefix:          $prefix"
+echo "        exec_prefix:     $exec_prefix"
+echo "        libdir:          $libdir"
+echo "        includedir:      $includedir"
+
+dnl API info
+echo ""
+echo "        OpenGL:          $enable_opengl (ES1: $enable_gles1 ES2: $enable_gles2)"
+echo "        OpenVG:          $enable_openvg"
+
+dnl Driver info
+echo ""
+echo "        Driver:          $mesa_driver"
+if test "$mesa_driver" != no; then
+    if echo "$DRIVER_DIRS" | grep 'osmesa' >/dev/null 2>&1; then
+        echo "        OSMesa:          lib$OSMESA_LIB"
+    else
+        echo "        OSMesa:          no"
+    fi
+    if test "$mesa_driver" = dri; then
+        # cleanup the drivers var
+        dri_dirs=`echo $DRI_DIRS | $SED 's/^ *//;s/  */ /;s/ *$//'`
+        if test "x$DRI_DIRS" = x; then
+            echo "        DRI drivers:     no"
+        else
+            echo "        DRI drivers:     $dri_dirs"
+        fi
+        echo "        DRI driver dir:  $DRI_DRIVER_INSTALL_DIR"
+        echo "        Use XCB:         $enable_xcb"
+        echo "        Shared dricore:  $enable_dricore"
+    fi
+fi
+echo ""
+echo "        GLU:             $enable_glu"
+echo "        GLw:             $enable_glw (Motif: $enable_motif)"
+echo "        glut:            $enable_glut"
+
+dnl EGL
+echo ""
+echo "        EGL:             $enable_egl"
+if test "$enable_egl" = yes; then
+    echo "        EGL platforms:   $EGL_PLATFORMS"
+
+    egl_drivers=""
+    for d in $EGL_DRIVERS_DIRS; do
+        egl_drivers="$egl_drivers builtin:egl_$d"
+    done
+
+    if test "$enable_gallium" = yes -a "$HAVE_ST_EGL" = yes; then
+        echo "        EGL drivers:    ${egl_drivers} egl_gallium"
+        echo "        EGL Gallium STs:$EGL_CLIENT_APIS"
+    else
+        echo "        EGL drivers:    $egl_drivers"
+    fi
+fi
+
+echo ""
+if test "x$MESA_LLVM" = x1; then
+    echo "        llvm:            yes"
+    echo "        llvm-config:     $LLVM_CONFIG"
+    echo "        llvm-version:    $LLVM_VERSION"
+else
+    echo "        llvm:            no"
+fi
+
+echo ""
+if echo "$SRC_DIRS" | grep 'gallium' >/dev/null 2>&1; then
+    echo "        Gallium:         yes"
+    echo "        Gallium dirs:    $GALLIUM_DIRS"
+    echo "        Target dirs:     $GALLIUM_TARGET_DIRS"
+    echo "        Winsys dirs:     $GALLIUM_WINSYS_DIRS"
+    echo "        Driver dirs:     $GALLIUM_DRIVERS_DIRS"
+    echo "        Trackers dirs:   $GALLIUM_STATE_TRACKERS_DIRS"
+else
+    echo "        Gallium:         no"
+fi
+
+dnl Libraries
+echo ""
+echo "        Shared libs:     $enable_shared"
+echo "        Static libs:     $enable_static"
+
+dnl Compiler options
+# cleanup the CFLAGS/CXXFLAGS/DEFINES vars
+cflags=`echo $CFLAGS $OPT_FLAGS $PIC_FLAGS $ARCH_FLAGS | \
+    $SED 's/^ *//;s/  */ /;s/ *$//'`
+cxxflags=`echo $CXXFLAGS $OPT_FLAGS $PIC_FLAGS $ARCH_FLAGS | \
+    $SED 's/^ *//;s/  */ /;s/ *$//'`
+defines=`echo $DEFINES $ASM_FLAGS | $SED 's/^ *//;s/  */ /;s/ *$//'`
+echo ""
+echo "        CFLAGS:          $cflags"
+echo "        CXXFLAGS:        $cxxflags"
+echo "        Macros:          $defines"
+echo ""
+echo "        PYTHON2:         $PYTHON2"
+
+echo ""
+echo "        Run '${MAKE-make}' to build Mesa"
+echo ""