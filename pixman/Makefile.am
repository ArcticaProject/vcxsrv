--- conflicted
+++ resolved
@@ -1,265 +1,131 @@
-<<<<<<< HEAD
-SUBDIRS = pixman demos test
-
-pkgconfigdir=$(libdir)/pkgconfig
-pkgconfig_DATA=pixman-1.pc
-
-$(pkgconfig_DATA): pixman-1.pc.in
-
-snapshot:
-	distdir="$(distdir)-`date '+%Y%m%d'`"; \
-	test -d "$(srcdir)/.git" && distdir=$$distdir-`cd "$(srcdir)" && git rev-parse HEAD | cut -c 1-6`; \
-	$(MAKE) $(AM_MAKEFLAGS) distdir="$$distdir" dist
-
-GPGKEY=6FF7C1A8
-USERNAME=$$USER
-RELEASE_OR_SNAPSHOT = $$(if test "x$(PIXMAN_VERSION_MINOR)" = "x$$(echo "$(PIXMAN_VERSION_MINOR)/2*2" | bc)" ; then echo release; else echo snapshot; fi)
-RELEASE_CAIRO_HOST =	$(USERNAME)@cairographics.org
-RELEASE_CAIRO_DIR =	/srv/cairo.freedesktop.org/www/$(RELEASE_OR_SNAPSHOT)s
-RELEASE_CAIRO_URL = 	http://cairographics.org/$(RELEASE_OR_SNAPSHOT)s
-RELEASE_XORG_URL =	http://xorg.freedesktop.org/archive/individual/lib
-RELEASE_XORG_HOST =	$(USERNAME)@xorg.freedesktop.org
-RELEASE_XORG_DIR =	/srv/xorg.freedesktop.org/archive/individual/lib
-RELEASE_ANNOUNCE_LIST = cairo-announce@cairographics.org, xorg-announce@lists.freedesktop.org
-
-tar_gz = $(PACKAGE)-$(VERSION).tar.gz
-tar_bz2 = $(PACKAGE)-$(VERSION).tar.bz2
-
-sha1_tgz = $(tar_gz).sha1
-md5_tgz = $(tar_gz).md5
-
-sha1_tbz2 = $(tar_bz2).sha1
-md5_tbz2 = $(tar_bz2).md5
-
-gpg_file = $(sha1_tgz).asc
-
-$(sha1_tgz): $(tar_gz)
-	sha1sum $^ > $@
-
-$(md5_tgz): $(tar_gz)
-	md5sum $^ > $@
-
-$(sha1_tbz2): $(tar_bz2)
-	sha1sum $^ > $@
-
-$(md5_tbz2): $(tar_bz2)
-	md5sum $^ > $@
-
-$(gpg_file): $(sha1_tgz)
-	@echo "Please enter your GPG password to sign the checksum."
-	gpg --armor --sign $^ 
-
-HASHFILES = $(sha1_tgz) $(sha1_tbz2) $(md5_tgz) $(md5_tbz2)
-
-release-verify-newer:
-	@echo -n "Checking that no $(VERSION) release already exists at $(RELEASE_XORG_HOST)..."
-	@ssh $(RELEASE_XORG_HOST) test ! -e $(RELEASE_XORG_DIR)/$(tar_gz) \
-		|| (echo "Ouch." && echo "Found: $(RELEASE_XORG_HOST):$(RELEASE_XORG_DIR)/$(tar_gz)" \
-		&& echo "Refusing to try to generate a new release of the same name." \
-		&& false)
-	@ssh $(RELEASE_CAIRO_HOST) test ! -e $(RELEASE_CAIRO_DIR)/$(tar_gz) \
-		|| (echo "Ouch." && echo "Found: $(RELEASE_CAIRO_HOST):$(RELEASE_CAIRO_DIR)/$(tar_gz)" \
-		&& echo "Refusing to try to generate a new release of the same name." \
-		&& false)
-	@echo "Good."
-
-release-remove-old:
-	$(RM) $(tar_gz) $(tar_bz2) $(HASHFILES) $(gpg_file)
-
-ensure-prev:
-	@if [[ "$(PREV)" == "" ]]; then							\
-		echo ""							          &&	\
-		echo "You must set the PREV variable on the make command line to" &&	\
-		echo "the last version."				  	  &&	\
-		echo ""								  &&	\
-		echo "For example:"						  &&	\
-		echo "      make PREV=0.7.3"				  	  &&	\
-		echo ""								  &&	\
-		false;									\
-	fi
-
-release-check: ensure-prev release-verify-newer release-remove-old distcheck
-
-release-tag:
-	git tag -u $(GPGKEY) -m "$(PACKAGE) $(VERSION) release" $(PACKAGE)-$(VERSION)
-
-release-upload: release-check $(tar_gz) $(tar_bz2) $(sha1_tgz) $(sha1_tbz2) $(md5_tgz) $(gpg_file)
-	scp $(tar_gz) $(sha1_tgz) $(gpg_file) $(RELEASE_CAIRO_HOST):$(RELEASE_CAIRO_DIR)
-	scp $(tar_gz) $(tar_bz2) $(RELEASE_XORG_HOST):$(RELEASE_XORG_DIR)
-	ssh $(RELEASE_CAIRO_HOST) "rm -f $(RELEASE_CAIRO_DIR)/LATEST-$(PACKAGE)-[0-9]* && ln -s $(tar_gz) $(RELEASE_CAIRO_DIR)/LATEST-$(PACKAGE)-$(VERSION)"
-
-release-publish-message: $(HASHFILES) ensure-prev
-	@echo "Please follow the instructions in RELEASING to push stuff out and"
-	@echo "send out the announcement mails.  Here is the excerpt you need:"
-	@echo ""
-	@echo "Lists:  $(RELEASE_ANNOUNCE_LIST)"
-	@echo "Subject: [ANNOUNCE] $(PACKAGE) release $(VERSION) now available"
-	@echo "============================== CUT HERE =============================="
-	@echo "A new $(PACKAGE) release $(VERSION) is now available"
-	@echo ""
-	@echo "tar.gz:"
-	@echo "	$(RELEASE_CAIRO_URL)/$(tar_gz)"
-	@echo "	$(RELEASE_XORG_URL)/$(tar_gz)"
-	@echo ""
-	@echo "tar.bz2:"
-	@echo "	$(RELEASE_XORG_URL)/$(tar_bz2)"
-	@echo ""
-	@echo "Hashes:"
-	@echo -n "	MD5:  "
-	@cat $(md5_tgz)
-	@echo -n "	MD5:  "
-	@cat $(md5_tbz2)
-	@echo -n "	SHA1: "
-	@cat $(sha1_tgz)
-	@echo -n "	SHA1: "
-	@cat $(sha1_tbz2)
-	@echo ""
-	@echo "GPG signature:"
-	@echo "	$(RELEASE_CAIRO_URL)/$(gpg_file)"
-	@echo "	(signed by `git config --get user.name` <`git config --get user.email`>)"
-	@echo ""
-	@echo "Git:"
-	@echo "	git://git.freedesktop.org/git/pixman"
-	@echo "	tag: $(PACKAGE)-$(VERSION)"
-	@echo ""
-	@echo "Log:"
-	@git log --no-merges "$(PACKAGE)-$(PREV)".."$(PACKAGE)-$(VERSION)" | git shortlog | awk '{ printf "\t"; print ; }' | cut -b1-80
-	@echo "============================== CUT HERE =============================="
-	@echo ""
-
-release-publish: release-upload release-tag release-publish-message
-
-.PHONY: release-upload release-publish release-publish-message release-tag
-=======
-SUBDIRS = pixman demos test
-
-pkgconfigdir=$(libdir)/pkgconfig
-pkgconfig_DATA=pixman-1.pc
-
-$(pkgconfig_DATA): pixman-1.pc.in
-
-snapshot:
-	distdir="$(distdir)-`date '+%Y%m%d'`"; \
-	test -d "$(srcdir)/.git" && distdir=$$distdir-`cd "$(srcdir)" && git rev-parse HEAD | cut -c 1-6`; \
-	$(MAKE) $(AM_MAKEFLAGS) distdir="$$distdir" dist
-
-GPGKEY=6FF7C1A8
-USERNAME=$$USER
-RELEASE_OR_SNAPSHOT = $$(if test "x$(PIXMAN_VERSION_MINOR)" = "x$$(echo "$(PIXMAN_VERSION_MINOR)/2*2" | bc)" ; then echo release; else echo snapshot; fi)
-RELEASE_CAIRO_HOST =	$(USERNAME)@cairographics.org
-RELEASE_CAIRO_DIR =	/srv/cairo.freedesktop.org/www/$(RELEASE_OR_SNAPSHOT)s
-RELEASE_CAIRO_URL = 	http://cairographics.org/$(RELEASE_OR_SNAPSHOT)s
-RELEASE_XORG_URL =	http://xorg.freedesktop.org/archive/individual/lib
-RELEASE_XORG_HOST =	$(USERNAME)@xorg.freedesktop.org
-RELEASE_XORG_DIR =	/srv/xorg.freedesktop.org/archive/individual/lib
-RELEASE_ANNOUNCE_LIST = cairo-announce@cairographics.org, xorg-announce@lists.freedesktop.org, pixman@lists.freedesktop.org
-
-tar_gz = $(PACKAGE)-$(VERSION).tar.gz
-tar_bz2 = $(PACKAGE)-$(VERSION).tar.bz2
-
-sha1_tgz = $(tar_gz).sha1
-md5_tgz = $(tar_gz).md5
-
-sha1_tbz2 = $(tar_bz2).sha1
-md5_tbz2 = $(tar_bz2).md5
-
-gpg_file = $(sha1_tgz).asc
-
-$(sha1_tgz): $(tar_gz)
-	sha1sum $^ > $@
-
-$(md5_tgz): $(tar_gz)
-	md5sum $^ > $@
-
-$(sha1_tbz2): $(tar_bz2)
-	sha1sum $^ > $@
-
-$(md5_tbz2): $(tar_bz2)
-	md5sum $^ > $@
-
-$(gpg_file): $(sha1_tgz)
-	@echo "Please enter your GPG password to sign the checksum."
-	gpg --armor --sign $^ 
-
-HASHFILES = $(sha1_tgz) $(sha1_tbz2) $(md5_tgz) $(md5_tbz2)
-
-release-verify-newer:
-	@echo -n "Checking that no $(VERSION) release already exists at $(RELEASE_XORG_HOST)..."
-	@ssh $(RELEASE_XORG_HOST) test ! -e $(RELEASE_XORG_DIR)/$(tar_gz) \
-		|| (echo "Ouch." && echo "Found: $(RELEASE_XORG_HOST):$(RELEASE_XORG_DIR)/$(tar_gz)" \
-		&& echo "Refusing to try to generate a new release of the same name." \
-		&& false)
-	@ssh $(RELEASE_CAIRO_HOST) test ! -e $(RELEASE_CAIRO_DIR)/$(tar_gz) \
-		|| (echo "Ouch." && echo "Found: $(RELEASE_CAIRO_HOST):$(RELEASE_CAIRO_DIR)/$(tar_gz)" \
-		&& echo "Refusing to try to generate a new release of the same name." \
-		&& false)
-	@echo "Good."
-
-release-remove-old:
-	$(RM) $(tar_gz) $(tar_bz2) $(HASHFILES) $(gpg_file)
-
-ensure-prev:
-	@if [[ "$(PREV)" == "" ]]; then							\
-		echo ""							          &&	\
-		echo "You must set the PREV variable on the make command line to" &&	\
-		echo "the last version."				  	  &&	\
-		echo ""								  &&	\
-		echo "For example:"						  &&	\
-		echo "      make PREV=0.7.3"				  	  &&	\
-		echo ""								  &&	\
-		false;									\
-	fi
-
-release-check: ensure-prev release-verify-newer release-remove-old distcheck
-
-release-tag:
-	git tag -u $(GPGKEY) -m "$(PACKAGE) $(VERSION) release" $(PACKAGE)-$(VERSION)
-
-release-upload: release-check $(tar_gz) $(tar_bz2) $(sha1_tgz) $(sha1_tbz2) $(md5_tgz) $(gpg_file)
-	scp $(tar_gz) $(sha1_tgz) $(gpg_file) $(RELEASE_CAIRO_HOST):$(RELEASE_CAIRO_DIR)
-	scp $(tar_gz) $(tar_bz2) $(RELEASE_XORG_HOST):$(RELEASE_XORG_DIR)
-	ssh $(RELEASE_CAIRO_HOST) "rm -f $(RELEASE_CAIRO_DIR)/LATEST-$(PACKAGE)-[0-9]* && ln -s $(tar_gz) $(RELEASE_CAIRO_DIR)/LATEST-$(PACKAGE)-$(VERSION)"
-
-release-publish-message: $(HASHFILES) ensure-prev
-	@echo "Please follow the instructions in RELEASING to push stuff out and"
-	@echo "send out the announcement mails.  Here is the excerpt you need:"
-	@echo ""
-	@echo "Lists:  $(RELEASE_ANNOUNCE_LIST)"
-	@echo "Subject: [ANNOUNCE] $(PACKAGE) release $(VERSION) now available"
-	@echo "============================== CUT HERE =============================="
-	@echo "A new $(PACKAGE) release $(VERSION) is now available"
-	@echo ""
-	@echo "tar.gz:"
-	@echo "	$(RELEASE_CAIRO_URL)/$(tar_gz)"
-	@echo "	$(RELEASE_XORG_URL)/$(tar_gz)"
-	@echo ""
-	@echo "tar.bz2:"
-	@echo "	$(RELEASE_XORG_URL)/$(tar_bz2)"
-	@echo ""
-	@echo "Hashes:"
-	@echo -n "	MD5:  "
-	@cat $(md5_tgz)
-	@echo -n "	MD5:  "
-	@cat $(md5_tbz2)
-	@echo -n "	SHA1: "
-	@cat $(sha1_tgz)
-	@echo -n "	SHA1: "
-	@cat $(sha1_tbz2)
-	@echo ""
-	@echo "GPG signature:"
-	@echo "	$(RELEASE_CAIRO_URL)/$(gpg_file)"
-	@echo "	(signed by `git config --get user.name` <`git config --get user.email`>)"
-	@echo ""
-	@echo "Git:"
-	@echo "	git://git.freedesktop.org/git/pixman"
-	@echo "	tag: $(PACKAGE)-$(VERSION)"
-	@echo ""
-	@echo "Log:"
-	@git log --no-merges "$(PACKAGE)-$(PREV)".."$(PACKAGE)-$(VERSION)" | git shortlog | awk '{ printf "\t"; print ; }' | cut -b1-80
-	@echo "============================== CUT HERE =============================="
-	@echo ""
-
-release-publish: release-upload release-tag release-publish-message
-
-.PHONY: release-upload release-publish release-publish-message release-tag
->>>>>>> 92c298bd
+SUBDIRS = pixman demos test
+
+pkgconfigdir=$(libdir)/pkgconfig
+pkgconfig_DATA=pixman-1.pc
+
+$(pkgconfig_DATA): pixman-1.pc.in
+
+snapshot:
+	distdir="$(distdir)-`date '+%Y%m%d'`"; \
+	test -d "$(srcdir)/.git" && distdir=$$distdir-`cd "$(srcdir)" && git rev-parse HEAD | cut -c 1-6`; \
+	$(MAKE) $(AM_MAKEFLAGS) distdir="$$distdir" dist
+
+GPGKEY=6FF7C1A8
+USERNAME=$$USER
+RELEASE_OR_SNAPSHOT = $$(if test "x$(PIXMAN_VERSION_MINOR)" = "x$$(echo "$(PIXMAN_VERSION_MINOR)/2*2" | bc)" ; then echo release; else echo snapshot; fi)
+RELEASE_CAIRO_HOST =	$(USERNAME)@cairographics.org
+RELEASE_CAIRO_DIR =	/srv/cairo.freedesktop.org/www/$(RELEASE_OR_SNAPSHOT)s
+RELEASE_CAIRO_URL = 	http://cairographics.org/$(RELEASE_OR_SNAPSHOT)s
+RELEASE_XORG_URL =	http://xorg.freedesktop.org/archive/individual/lib
+RELEASE_XORG_HOST =	$(USERNAME)@xorg.freedesktop.org
+RELEASE_XORG_DIR =	/srv/xorg.freedesktop.org/archive/individual/lib
+RELEASE_ANNOUNCE_LIST = cairo-announce@cairographics.org, xorg-announce@lists.freedesktop.org, pixman@lists.freedesktop.org
+
+tar_gz = $(PACKAGE)-$(VERSION).tar.gz
+tar_bz2 = $(PACKAGE)-$(VERSION).tar.bz2
+
+sha1_tgz = $(tar_gz).sha1
+md5_tgz = $(tar_gz).md5
+
+sha1_tbz2 = $(tar_bz2).sha1
+md5_tbz2 = $(tar_bz2).md5
+
+gpg_file = $(sha1_tgz).asc
+
+$(sha1_tgz): $(tar_gz)
+	sha1sum $^ > $@
+
+$(md5_tgz): $(tar_gz)
+	md5sum $^ > $@
+
+$(sha1_tbz2): $(tar_bz2)
+	sha1sum $^ > $@
+
+$(md5_tbz2): $(tar_bz2)
+	md5sum $^ > $@
+
+$(gpg_file): $(sha1_tgz)
+	@echo "Please enter your GPG password to sign the checksum."
+	gpg --armor --sign $^ 
+
+HASHFILES = $(sha1_tgz) $(sha1_tbz2) $(md5_tgz) $(md5_tbz2)
+
+release-verify-newer:
+	@echo -n "Checking that no $(VERSION) release already exists at $(RELEASE_XORG_HOST)..."
+	@ssh $(RELEASE_XORG_HOST) test ! -e $(RELEASE_XORG_DIR)/$(tar_gz) \
+		|| (echo "Ouch." && echo "Found: $(RELEASE_XORG_HOST):$(RELEASE_XORG_DIR)/$(tar_gz)" \
+		&& echo "Refusing to try to generate a new release of the same name." \
+		&& false)
+	@ssh $(RELEASE_CAIRO_HOST) test ! -e $(RELEASE_CAIRO_DIR)/$(tar_gz) \
+		|| (echo "Ouch." && echo "Found: $(RELEASE_CAIRO_HOST):$(RELEASE_CAIRO_DIR)/$(tar_gz)" \
+		&& echo "Refusing to try to generate a new release of the same name." \
+		&& false)
+	@echo "Good."
+
+release-remove-old:
+	$(RM) $(tar_gz) $(tar_bz2) $(HASHFILES) $(gpg_file)
+
+ensure-prev:
+	@if [[ "$(PREV)" == "" ]]; then							\
+		echo ""							          &&	\
+		echo "You must set the PREV variable on the make command line to" &&	\
+		echo "the last version."				  	  &&	\
+		echo ""								  &&	\
+		echo "For example:"						  &&	\
+		echo "      make PREV=0.7.3"				  	  &&	\
+		echo ""								  &&	\
+		false;									\
+	fi
+
+release-check: ensure-prev release-verify-newer release-remove-old distcheck
+
+release-tag:
+	git tag -u $(GPGKEY) -m "$(PACKAGE) $(VERSION) release" $(PACKAGE)-$(VERSION)
+
+release-upload: release-check $(tar_gz) $(tar_bz2) $(sha1_tgz) $(sha1_tbz2) $(md5_tgz) $(gpg_file)
+	scp $(tar_gz) $(sha1_tgz) $(gpg_file) $(RELEASE_CAIRO_HOST):$(RELEASE_CAIRO_DIR)
+	scp $(tar_gz) $(tar_bz2) $(RELEASE_XORG_HOST):$(RELEASE_XORG_DIR)
+	ssh $(RELEASE_CAIRO_HOST) "rm -f $(RELEASE_CAIRO_DIR)/LATEST-$(PACKAGE)-[0-9]* && ln -s $(tar_gz) $(RELEASE_CAIRO_DIR)/LATEST-$(PACKAGE)-$(VERSION)"
+
+release-publish-message: $(HASHFILES) ensure-prev
+	@echo "Please follow the instructions in RELEASING to push stuff out and"
+	@echo "send out the announcement mails.  Here is the excerpt you need:"
+	@echo ""
+	@echo "Lists:  $(RELEASE_ANNOUNCE_LIST)"
+	@echo "Subject: [ANNOUNCE] $(PACKAGE) release $(VERSION) now available"
+	@echo "============================== CUT HERE =============================="
+	@echo "A new $(PACKAGE) release $(VERSION) is now available"
+	@echo ""
+	@echo "tar.gz:"
+	@echo "	$(RELEASE_CAIRO_URL)/$(tar_gz)"
+	@echo "	$(RELEASE_XORG_URL)/$(tar_gz)"
+	@echo ""
+	@echo "tar.bz2:"
+	@echo "	$(RELEASE_XORG_URL)/$(tar_bz2)"
+	@echo ""
+	@echo "Hashes:"
+	@echo -n "	MD5:  "
+	@cat $(md5_tgz)
+	@echo -n "	MD5:  "
+	@cat $(md5_tbz2)
+	@echo -n "	SHA1: "
+	@cat $(sha1_tgz)
+	@echo -n "	SHA1: "
+	@cat $(sha1_tbz2)
+	@echo ""
+	@echo "GPG signature:"
+	@echo "	$(RELEASE_CAIRO_URL)/$(gpg_file)"
+	@echo "	(signed by `git config --get user.name` <`git config --get user.email`>)"
+	@echo ""
+	@echo "Git:"
+	@echo "	git://git.freedesktop.org/git/pixman"
+	@echo "	tag: $(PACKAGE)-$(VERSION)"
+	@echo ""
+	@echo "Log:"
+	@git log --no-merges "$(PACKAGE)-$(PREV)".."$(PACKAGE)-$(VERSION)" | git shortlog | awk '{ printf "\t"; print ; }' | cut -b1-80
+	@echo "============================== CUT HERE =============================="
+	@echo ""
+
+release-publish: release-upload release-tag release-publish-message
+
+.PHONY: release-upload release-publish release-publish-message release-tag