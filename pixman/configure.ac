<<<<<<< HEAD
dnl  Copyright 2005 Red Hat, Inc.
dnl 
dnl  Permission to use, copy, modify, distribute, and sell this software and its
dnl  documentation for any purpose is hereby granted without fee, provided that
dnl  the above copyright notice appear in all copies and that both that
dnl  copyright notice and this permission notice appear in supporting
dnl  documentation, and that the name of Red Hat not be used in
dnl  advertising or publicity pertaining to distribution of the software without
dnl  specific, written prior permission.  Red Hat makes no
dnl  representations about the suitability of this software for any purpose.  It
dnl  is provided "as is" without express or implied warranty.
dnl 
dnl  RED HAT DISCLAIMS ALL WARRANTIES WITH REGARD TO THIS SOFTWARE,
dnl  INCLUDING ALL IMPLIED WARRANTIES OF MERCHANTABILITY AND FITNESS, IN NO
dnl  EVENT SHALL RED HAT BE LIABLE FOR ANY SPECIAL, INDIRECT OR
dnl  CONSEQUENTIAL DAMAGES OR ANY DAMAGES WHATSOEVER RESULTING FROM LOSS OF USE,
dnl  DATA OR PROFITS, WHETHER IN AN ACTION OF CONTRACT, NEGLIGENCE OR OTHER
dnl  TORTIOUS ACTION, ARISING OUT OF OR IN CONNECTION WITH THE USE OR
dnl  PERFORMANCE OF THIS SOFTWARE.
dnl
dnl Process this file with autoconf to create configure.

AC_PREREQ([2.57])

#   Pixman versioning scheme
#
#   - The version in git has an odd MICRO version number
#
#   - Released versions both development and stable have an even MICRO 
#     version number
#
#   - Released development versions have an odd MINOR number
#
#   - Released stable versions have an even MINOR number
#
#   - Versions that break ABI must have a new MAJOR number
#
#   - If you break the ABI, then at least this must be done:
#
#        - increment MAJOR
#
#        - In the first development release where you break ABI, find
#          all instances of "pixman-n" and change them to pixman-(n+1)
#
#          This needs to be done at least in 
#                    configure.ac
#                    all Makefile.am's
#                    pixman-n.pc.in
#
#      This ensures that binary incompatible versions can be installed
#      in parallel.  See http://www106.pair.com/rhp/parallel.html for
#      more information
#

m4_define([pixman_major], 0)
m4_define([pixman_minor], 21)
m4_define([pixman_micro], 5)

m4_define([pixman_version],[pixman_major.pixman_minor.pixman_micro])

AC_INIT(pixman, pixman_version, [pixman@lists.freedesktop.org], pixman)
AM_INIT_AUTOMAKE([foreign dist-bzip2])

# Suppress verbose compile lines
m4_ifdef([AM_SILENT_RULES], [AM_SILENT_RULES([yes])])

AM_CONFIG_HEADER(config.h)

AC_CANONICAL_HOST

test_CFLAGS=${CFLAGS+set} # We may override autoconf default CFLAGS.

AC_PROG_CC
AM_PROG_AS
AC_PROG_LIBTOOL
AC_CHECK_FUNCS([getisax])
AC_C_BIGENDIAN
AC_C_INLINE

dnl PIXMAN_LINK_WITH_ENV(env-setup, program, true-action, false-action)
dnl
dnl Compiles and links the given program in the environment setup by env-setup
dnl and executes true-action on success and false-action on failure.
AC_DEFUN([PIXMAN_LINK_WITH_ENV],[dnl
	save_CFLAGS="$CFLAGS"
	save_LDFLAGS="$LDFLAGS"
	save_LIBS="$LIBS"
	CFLAGS=""
	LDFLAGS=""
	LIBS=""
	$1
	AC_LINK_IFELSE(
		[$2],
		[pixman_cc_stderr=`test -f conftest.err && cat conftest.err`
		 pixman_cc_flag=yes],
		[pixman_cc_stderr=`test -f conftest.err && cat conftest.err`
		 pixman_cc_flag=no])

	if test "x$pixman_cc_stderr" != "x"; then
		pixman_cc_flag=no
	fi

	if test "x$pixman_cc_flag" = "xyes"; then
		ifelse([$3], , :, [$3])
	else
		ifelse([$4], , :, [$4])
	fi
	CFLAGS="$save_CFLAGS"
	LDFLAGS="$save_LDFLAGS"
	LIBS="$save_LIBS"
])

dnl Find a -Werror for catching warnings.
WERROR=
for w in -Werror -errwarn; do
    if test "z$WERROR" = "z"; then
        AC_MSG_CHECKING([whether the compiler supports $w])
        PIXMAN_LINK_WITH_ENV(
		[CFLAGS=$w],
		[int main(int c, char **v) { (void)c; (void)v; return 0; }],
		[WERROR=$w; yesno=yes], [yesno=no])
	AC_MSG_RESULT($_yesno)
    fi
done

dnl PIXMAN_CHECK_CFLAG(flag, [program])
dnl  Adds flag to CFLAGS if the given program links without warnings or errors.
AC_DEFUN([PIXMAN_CHECK_CFLAG], [dnl
	AC_MSG_CHECKING([whether the compiler supports $1])
	PIXMAN_LINK_WITH_ENV(
		[CFLAGS="$WERROR $1"],
		[$2
		 int main(int c, char **v) { (void)c; (void)v; return 0; }
		],
		[_yesno=yes],
		[_yesno=no])
	if test "x$_yesno" = xyes; then
	   CFLAGS="$CFLAGS $1"
	fi
	AC_MSG_RESULT($_yesno)
])

AC_CHECK_SIZEOF(long)

# Checks for Sun Studio compilers
AC_CHECK_DECL([__SUNPRO_C], [SUNCC="yes"], [SUNCC="no"])
AC_CHECK_DECL([__amd64], [AMD64_ABI="yes"], [AMD64_ABI="no"])

# Default CFLAGS to -O -g rather than just the -g from AC_PROG_CC
# if we're using Sun Studio and neither the user nor a config.site
# has set CFLAGS.
if test $SUNCC = yes &&			\
   test "$test_CFLAGS" == "" &&		\
   test "$CFLAGS" = "-g"
then
  CFLAGS="-O -g"
fi

# 
# We ignore pixman_major in the version here because the major version should
# always be encoded in the actual library name. Ie., the soname is:
#
#      pixman-$(pixman_major).0.minor.micro
#
m4_define([lt_current], [pixman_minor])
m4_define([lt_revision], [pixman_micro])
m4_define([lt_age], [pixman_minor])

LT_VERSION_INFO="lt_current:lt_revision:lt_age"

PIXMAN_VERSION_MAJOR=pixman_major()
AC_SUBST(PIXMAN_VERSION_MAJOR)
PIXMAN_VERSION_MINOR=pixman_minor()
AC_SUBST(PIXMAN_VERSION_MINOR)
PIXMAN_VERSION_MICRO=pixman_micro()
AC_SUBST(PIXMAN_VERSION_MICRO)

AC_SUBST(LT_VERSION_INFO)

# Check for dependencies

PIXMAN_CHECK_CFLAG([-Wall])
PIXMAN_CHECK_CFLAG([-fno-strict-aliasing])

AC_PATH_PROG(PERL, perl, no)
if test "x$PERL" = xno; then
    AC_MSG_ERROR([Perl is required to build pixman.])
fi
AC_SUBST(PERL)

dnl =========================================================================
dnl OpenMP for the test suite?
dnl

# Check for OpenMP support (only supported by autoconf >=2.62)
OPENMP_CFLAGS=
m4_ifdef([AC_OPENMP], [AC_OPENMP])

m4_define([openmp_test_program],[dnl
#include <stdio.h>

extern unsigned int lcg_seed;
#pragma omp threadprivate(lcg_seed)
unsigned int lcg_seed;

unsigned function(unsigned a, unsigned b)
{
	lcg_seed ^= b;
	return ((a + b) ^ a ) + lcg_seed;
}

int main(int argc, char **argv)
{
	int i;
	int n1 = 0, n2 = argc;
	unsigned checksum = 0;
	int verbose = argv != NULL;
	unsigned (*test_function)(unsigned, unsigned);
	test_function = function;
    #pragma omp parallel for reduction(+:checksum) default(none) \
					shared(n1, n2, test_function, verbose)
	for (i = n1; i < n2; i++)
    	{
		unsigned crc = test_function (i, 0);
		if (verbose)
			printf ("%d: %08X\n", i, crc);
		checksum += crc;
	}
	printf("%u\n", checksum);
	return 0;
}
])

PIXMAN_LINK_WITH_ENV(
	[CFLAGS="$OPENMP_CFLAGS" LDFLAGS="$OPENMP_CFLAGS"],
	[openmp_test_program],
	[have_openmp=yes],
	[have_openmp=no])
if test "x$have_openmp" = "xyes"; then
   AC_DEFINE(USE_OPENMP, 1, [use OpenMP in the test suite])
else
   OPENMP_CFLAGS=""
fi
AC_SUBST(OPENMP_CFLAGS)

dnl =========================================================================
dnl -fvisibility stuff

PIXMAN_CHECK_CFLAG([-fvisibility=hidden], [dnl
#if defined(__GNUC__) && (__GNUC__ >= 4)
#ifdef _WIN32
#error Have -fvisibility but it is ignored and generates a warning
#endif
#else
error Need GCC 4.0 for visibility
#endif
])

PIXMAN_CHECK_CFLAG([-xldscope=hidden], [dnl
#if defined(__SUNPRO_C) && (__SUNPRO_C >= 0x550)
#else
error Need Sun Studio 8 for visibility
#endif
])

dnl ===========================================================================
dnl Check for MMX

if test "x$MMX_CFLAGS" = "x" ; then
   if test "x$SUNCC" = "xyes"; then
      # Sun Studio doesn't have an -xarch=mmx flag, so we have to use sse
      # but if we're building 64-bit, mmx & sse support is on by default and
      # -xarch=sse throws an error instead
      if test "$AMD64_ABI" = "no" ; then
         MMX_CFLAGS="-xarch=sse"
      fi
   else
      MMX_CFLAGS="-mmmx -Winline"
   fi
fi

have_mmx_intrinsics=no
AC_MSG_CHECKING(whether to use MMX intrinsics)
xserver_save_CFLAGS=$CFLAGS
CFLAGS="$MMX_CFLAGS $CFLAGS"
AC_COMPILE_IFELSE([
#if defined(__GNUC__) && (__GNUC__ < 3 || (__GNUC__ == 3 && __GNUC_MINOR__ < 4))
error "Need GCC >= 3.4 for MMX intrinsics"
#endif
#include <mmintrin.h>
int main () {
    __m64 v = _mm_cvtsi32_si64 (1);
    return _mm_cvtsi64_si32 (v);
}], have_mmx_intrinsics=yes)
CFLAGS=$xserver_save_CFLAGS

AC_ARG_ENABLE(mmx,
   [AC_HELP_STRING([--disable-mmx],
                   [disable MMX fast paths])],
   [enable_mmx=$enableval], [enable_mmx=auto])

if test $enable_mmx = no ; then
   have_mmx_intrinsics=disabled
fi

if test $have_mmx_intrinsics = yes ; then
   AC_DEFINE(USE_MMX, 1, [use MMX compiler intrinsics])
else
   MMX_CFLAGS=
fi

AC_MSG_RESULT($have_mmx_intrinsics)
if test $enable_mmx = yes && test $have_mmx_intrinsics = no ; then
   AC_MSG_ERROR([MMX intrinsics not detected])
fi

AM_CONDITIONAL(USE_MMX, test $have_mmx_intrinsics = yes)

dnl ===========================================================================
dnl Check for SSE2

if test "x$SSE2_CFLAGS" = "x" ; then
   if test "x$SUNCC" = "xyes"; then
      # SSE2 is enabled by default in the Sun Studio 64-bit environment
      if test "$AMD64_ABI" = "no" ; then
         SSE2_CFLAGS="-xarch=sse2"
      fi
   else
      SSE2_CFLAGS="-msse2 -Winline"
   fi
fi

have_sse2_intrinsics=no
AC_MSG_CHECKING(whether to use SSE2 intrinsics)
xserver_save_CFLAGS=$CFLAGS
CFLAGS="$SSE2_CFLAGS $CFLAGS"

AC_COMPILE_IFELSE([
#if defined(__GNUC__) && (__GNUC__ < 4 || (__GNUC__ == 4 && __GNUC_MINOR__ < 2))
#   if !defined(__amd64__) && !defined(__x86_64__)
#      error "Need GCC >= 4.2 for SSE2 intrinsics on x86"
#   endif
#endif
#include <mmintrin.h>
#include <xmmintrin.h>
#include <emmintrin.h>
int main () {
    __m128i a = _mm_set1_epi32 (0), b = _mm_set1_epi32 (0), c;
	c = _mm_xor_si128 (a, b);
    return 0;
}], have_sse2_intrinsics=yes)
CFLAGS=$xserver_save_CFLAGS

AC_ARG_ENABLE(sse2,
   [AC_HELP_STRING([--disable-sse2],
                   [disable SSE2 fast paths])],
   [enable_sse2=$enableval], [enable_sse2=auto])

if test $enable_sse2 = no ; then
   have_sse2_intrinsics=disabled
fi

if test $have_sse2_intrinsics = yes ; then
   AC_DEFINE(USE_SSE2, 1, [use SSE2 compiler intrinsics])
fi

AC_MSG_RESULT($have_sse2_intrinsics)
if test $enable_sse2 = yes && test $have_sse2_intrinsics = no ; then
   AC_MSG_ERROR([SSE2 intrinsics not detected])
fi

AM_CONDITIONAL(USE_SSE2, test $have_sse2_intrinsics = yes)

dnl ===========================================================================
dnl Other special flags needed when building code using MMX or SSE instructions
case $host_os in
   solaris*)
      # When building 32-bit binaries, apply a mapfile to ensure that the
      # binaries aren't flagged as only able to run on MMX+SSE capable CPUs
      # since they check at runtime before using those instructions.
      # Not all linkers grok the mapfile format so we check for that first.
      if test "$AMD64_ABI" = "no" ; then
	 use_hwcap_mapfile=no
	 AC_MSG_CHECKING(whether to use a hardware capability map file)
	 hwcap_save_LDFLAGS="$LDFLAGS"
	 HWCAP_LDFLAGS='-Wl,-M,$(srcdir)/solaris-hwcap.mapfile'
	 LDFLAGS="$LDFLAGS -Wl,-M,pixman/solaris-hwcap.mapfile"
	 AC_LINK_IFELSE([int main() { return 0; }],
			use_hwcap_mapfile=yes,
			HWCAP_LDFLAGS="")
	 LDFLAGS="$hwcap_save_LDFLAGS"
	 AC_MSG_RESULT($use_hwcap_mapfile)
      fi
      if test "x$MMX_LDFLAGS" = "x" ; then
         MMX_LDFLAGS="$HWCAP_LDFLAGS"
      fi
      if test "x$SSE2_LDFLAGS" = "x" ; then
	 SSE2_LDFLAGS="$HWCAP_LDFLAGS"
      fi
      ;;
esac

AC_SUBST(MMX_CFLAGS)
AC_SUBST(MMX_LDFLAGS)
AC_SUBST(SSE2_CFLAGS)
AC_SUBST(SSE2_LDFLAGS)

dnl ===========================================================================
dnl Check for VMX/Altivec
if test -n "`$CC -v 2>&1 | grep version | grep Apple`"; then
    VMX_CFLAGS="-faltivec"
else
    VMX_CFLAGS="-maltivec -mabi=altivec"
fi

have_vmx_intrinsics=no
AC_MSG_CHECKING(whether to use VMX/Altivec intrinsics)
xserver_save_CFLAGS=$CFLAGS
CFLAGS="$VMX_CFLAGS $CFLAGS"
AC_COMPILE_IFELSE([
#if defined(__GNUC__) && (__GNUC__ < 3 || (__GNUC__ == 3 && __GNUC_MINOR__ < 4))
error "Need GCC >= 3.4 for sane altivec support"
#endif
#include <altivec.h>
int main () {
    vector unsigned int v = vec_splat_u32 (1);
    v = vec_sub (v, v);
    return 0;
}], have_vmx_intrinsics=yes)
CFLAGS=$xserver_save_CFLAGS

AC_ARG_ENABLE(vmx,
   [AC_HELP_STRING([--disable-vmx],
                   [disable VMX fast paths])],
   [enable_vmx=$enableval], [enable_vmx=auto])

if test $enable_vmx = no ; then
   have_vmx_intrinsics=disabled
fi

if test $have_vmx_intrinsics = yes ; then
   AC_DEFINE(USE_VMX, 1, [use VMX compiler intrinsics])
else
   VMX_CFLAGS=
fi

AC_MSG_RESULT($have_vmx_intrinsics)
if test $enable_vmx = yes && test $have_vmx_intrinsics = no ; then
   AC_MSG_ERROR([VMX intrinsics not detected])
fi

AC_SUBST(VMX_CFLAGS)

AM_CONDITIONAL(USE_VMX, test $have_vmx_intrinsics = yes)

dnl ==========================================================================
dnl Check if assembler is gas compatible and supports ARM SIMD instructions
have_arm_simd=no
AC_MSG_CHECKING(whether to use ARM SIMD assembler)
xserver_save_CFLAGS=$CFLAGS
CFLAGS="-x assembler-with-cpp $CFLAGS"
AC_COMPILE_IFELSE([[
.text
.arch armv6
.object_arch armv4
.arm
.altmacro
#ifndef __ARM_EABI__
#error EABI is required (to be sure that calling conventions are compatible)
#endif
pld [r0]
uqadd8 r0, r0, r0]], have_arm_simd=yes)
CFLAGS=$xserver_save_CFLAGS

AC_ARG_ENABLE(arm-simd,
   [AC_HELP_STRING([--disable-arm-simd],
                   [disable ARM SIMD fast paths])],
   [enable_arm_simd=$enableval], [enable_arm_simd=auto])

if test $enable_arm_simd = no ; then
   have_arm_simd=disabled
fi

if test $have_arm_simd = yes ; then
   AC_DEFINE(USE_ARM_SIMD, 1, [use ARM SIMD assembly optimizations])
fi

AM_CONDITIONAL(USE_ARM_SIMD, test $have_arm_simd = yes)

AC_MSG_RESULT($have_arm_simd)
if test $enable_arm_simd = yes && test $have_arm_simd = no ; then
   AC_MSG_ERROR([ARM SIMD intrinsics not detected])
fi

dnl ==========================================================================
dnl Check if assembler is gas compatible and supports NEON instructions
have_arm_neon=no
AC_MSG_CHECKING(whether to use ARM NEON assembler)
xserver_save_CFLAGS=$CFLAGS
CFLAGS="-x assembler-with-cpp $CFLAGS"
AC_COMPILE_IFELSE([[
.text
.fpu neon
.arch armv7a
.object_arch armv4
.eabi_attribute 10, 0
.arm
.altmacro
#ifndef __ARM_EABI__
#error EABI is required (to be sure that calling conventions are compatible)
#endif
pld [r0]
vmovn.u16 d0, q0]], have_arm_neon=yes)
CFLAGS=$xserver_save_CFLAGS

AC_ARG_ENABLE(arm-neon,
   [AC_HELP_STRING([--disable-arm-neon],
                   [disable ARM NEON fast paths])],
   [enable_arm_neon=$enableval], [enable_arm_neon=auto])

if test $enable_arm_neon = no ; then
   have_arm_neon=disabled
fi

if test $have_arm_neon = yes ; then
   AC_DEFINE(USE_ARM_NEON, 1, [use ARM NEON assembly optimizations])
fi

AM_CONDITIONAL(USE_ARM_NEON, test $have_arm_neon = yes)

AC_MSG_RESULT($have_arm_neon)
if test $enable_arm_neon = yes && test $have_arm_neon = no ; then
   AC_MSG_ERROR([ARM NEON intrinsics not detected])
fi

dnl =========================================================================================
dnl Check for GNU-style inline assembly support

have_gcc_inline_asm=no
AC_MSG_CHECKING(whether to use GNU-style inline assembler)
AC_COMPILE_IFELSE([
int main () {
    /* Most modern architectures have a NOP instruction, so this is a fairly generic test. */
	asm volatile ( "\tnop\n" : : : "cc", "memory" );
    return 0;
}], have_gcc_inline_asm=yes)

AC_ARG_ENABLE(gcc-inline-asm,
   [AC_HELP_STRING([--disable-gcc-inline-asm],
                   [disable GNU-style inline assembler])],
   [enable_gcc_inline_asm=$enableval], [enable_gcc_inline_asm=auto])

if test $enable_gcc_inline_asm = no ; then
   have_gcc_inline_asm=disabled
fi

if test $have_gcc_inline_asm = yes ; then
   AC_DEFINE(USE_GCC_INLINE_ASM, 1, [use GNU-style inline assembler])
fi

AC_MSG_RESULT($have_gcc_inline_asm)
if test $enable_gcc_inline_asm = yes && test $have_gcc_inline_asm = no ; then
   AC_MSG_ERROR([GNU-style inline assembler not detected])
fi

AM_CONDITIONAL(USE_GCC_INLINE_ASM, test $have_gcc_inline_asm = yes)

dnl ==============================================
dnl Static test programs

AC_ARG_ENABLE(static-testprogs,
   [AC_HELP_STRING([--enable-static-testprogs],
		   [build test programs as static binaries [default=no]])],
   [enable_static_testprogs=$enableval], [enable_static_testprogs=no])

TESTPROGS_EXTRA_LDFLAGS=
if test "x$enable_static_testprogs" = "xyes" ; then
   TESTPROGS_EXTRA_LDFLAGS="-all-static"
fi
AC_SUBST(TESTPROGS_EXTRA_LDFLAGS)

dnl ==============================================
dnl Timers

AC_ARG_ENABLE(timers,
   [AC_HELP_STRING([--enable-timers],
		   [enable TIMER_BEGIN and TIMER_END macros [default=no]])],
   [enable_timers=$enableval], [enable_timers=no])

if test $enable_timers = yes ; then 
   AC_DEFINE(PIXMAN_TIMERS, 1, [enable TIMER_BEGIN/TIMER_END macros])
fi
AC_SUBST(PIXMAN_TIMERS)

dnl ===================================
dnl GTK+

AC_ARG_ENABLE(gtk,
   [AC_HELP_STRING([--enable-gtk],
                   [enable tests using GTK+ [default=auto]])],
   [enable_gtk=$enableval], [enable_gtk=auto])

PKG_PROG_PKG_CONFIG

if test $enable_gtk = yes ; then
   AC_CHECK_LIB([pixman-1], [pixman_version_string])
   PKG_CHECK_MODULES(GTK, [gtk+-2.0 pixman-1])
fi

if test $enable_gtk = auto ; then
   AC_CHECK_LIB([pixman-1], [pixman_version_string], [enable_gtk=auto], [enable_gtk=no])
fi

if test $enable_gtk = auto ; then
   PKG_CHECK_MODULES(GTK, [gtk+-2.0 pixman-1], [enable_gtk=yes], [enable_gtk=no])
fi

AM_CONDITIONAL(HAVE_GTK, [test "x$enable_gtk" = xyes])

AC_SUBST(GTK_CFLAGS)
AC_SUBST(GTK_LIBS)
AC_SUBST(DEP_CFLAGS)
AC_SUBST(DEP_LIBS)

dnl =====================================
dnl posix_memalign, sigaction, alarm, gettimeofday

AC_CHECK_FUNC(posix_memalign, have_posix_memalign=yes, have_posix_memalign=no)
if test x$have_posix_memalign = xyes; then
   AC_DEFINE(HAVE_POSIX_MEMALIGN, 1, [Whether we have posix_memalign()])
fi

AC_CHECK_FUNC(sigaction, have_sigaction=yes, have_sigaction=no)
if test x$have_sigaction = xyes; then
   AC_DEFINE(HAVE_SIGACTION, 1, [Whether we have sigaction()])
fi

AC_CHECK_FUNC(alarm, have_alarm=yes, have_alarm=no)
if test x$have_alarm = xyes; then
   AC_DEFINE(HAVE_ALARM, 1, [Whether we have alarm()])
fi

AC_CHECK_HEADER([sys/mman.h],
   [AC_DEFINE(HAVE_SYS_MMAN_H, [1], [Define to 1 if we have <sys/mman.h>])])

AC_CHECK_FUNC(mprotect, have_mprotect=yes, have_mprotect=no)
if test x$have_mprotect = xyes; then
   AC_DEFINE(HAVE_MPROTECT, 1, [Whether we have mprotect()])
fi

AC_CHECK_FUNC(getpagesize, have_getpagesize=yes, have_getpagesize=no)
if test x$have_getpagesize = xyes; then
   AC_DEFINE(HAVE_GETPAGESIZE, 1, [Whether we have getpagesize()])
fi

AC_CHECK_HEADER([fenv.h],
   [AC_DEFINE(HAVE_FENV_H, [1], [Define to 1 if we have <fenv.h>])])

AC_CHECK_LIB(m, feenableexcept, have_feenableexcept=yes, have_feenableexcept=no)
if test x$have_feenableexcept = xyes; then
   AC_DEFINE(HAVE_FEENABLEEXCEPT, 1, [Whether we have feenableexcept()])
fi

AC_CHECK_FUNC(gettimeofday, have_gettimeofday=yes, have_gettimeofday=no)
AC_CHECK_HEADER(sys/time.h, have_sys_time_h=yes, have_sys_time_h=no)
if test x$have_gettimeofday = xyes && test x$have_sys_time_h = xyes; then
   AC_DEFINE(HAVE_GETTIMEOFDAY, 1, [Whether we have gettimeofday()])
fi

dnl =====================================
dnl Thread local storage

support_for__thread=no

AC_MSG_CHECKING(for __thread)
AC_LINK_IFELSE([
#if defined(__MINGW32__) && !(__GNUC__ > 4 || (__GNUC__ == 4 && __GNUC_MINOR__ >= 5))
#error This MinGW version has broken __thread support
#endif
#ifdef __OpenBSD__
#error OpenBSD has broken __thread support
#endif
static __thread int x ;
int main () { x = 123; return x; }
], support_for__thread=yes)

if test $support_for__thread = yes; then 
   AC_DEFINE([TOOLCHAIN_SUPPORTS__THREAD],[],[Whether the tool chain supports __thread])
fi

AC_MSG_RESULT($support_for__thread)

dnl
dnl posix tls
dnl

m4_define([pthread_test_program],[dnl
#include <stdlib.h>
#include <pthread.h>

static pthread_once_t once_control = PTHREAD_ONCE_INIT;
static pthread_key_t key;

static void
make_key (void)
{
    pthread_key_create (&key, NULL);
}

int
main ()
{
    void *value = NULL;

    if (pthread_once (&once_control, make_key) != 0)
    {
	value = NULL;
    }
    else
    {
	value = pthread_getspecific (key);
	if (!value)
	{
	    value = malloc (100);
	    pthread_setspecific (key, value);
	}
    }
    return 0;
}
])

AC_DEFUN([PIXMAN_CHECK_PTHREAD],[dnl
    if test "z$support_for_pthread_setspecific" != "zyes"; then
	PIXMAN_LINK_WITH_ENV(
		[$1], [pthread_test_program],
		[PTHREAD_CFLAGS="$CFLAGS"
		 PTHREAD_LIBS="$LIBS"
		 PTHREAD_LDFLAGS="$LDFLAGS"
		 support_for_pthread_setspecific=yes])
    fi
])

if test $support_for__thread = no; then
    support_for_pthread_setspecific=no

    AC_MSG_CHECKING(for pthread_setspecific)

    PIXMAN_CHECK_PTHREAD([CFLAGS="-D_REENTRANT"; LIBS="-lpthread"])
    PIXMAN_CHECK_PTHREAD([CFLAGS="-pthread"; LDFLAGS="-pthread"])
    PIXMAN_CHECK_PTHREAD([CFLAGS="-D_REENTRANT"; LDFLAGS="-lroot"])
    
    if test $support_for_pthread_setspecific = yes; then
	CFLAGS="$CFLAGS $PTHREAD_CFLAGS"
	AC_DEFINE([HAVE_PTHREAD_SETSPECIFIC], [], [Whether pthread_setspecific() is supported])
    fi

    AC_MSG_RESULT($support_for_pthread_setspecific);
fi

AC_SUBST(TOOLCHAIN_SUPPORTS__THREAD)
AC_SUBST(HAVE_PTHREAD_SETSPECIFIC)
AC_SUBST(PTHREAD_LDFLAGS)
AC_SUBST(PTHREAD_LIBS)

dnl =====================================
dnl __attribute__((constructor))

support_for_attribute_constructor=no

AC_MSG_CHECKING(for __attribute__((constructor)))
AC_LINK_IFELSE([
#if defined(__GNUC__) && (__GNUC__ > 2 || (__GNUC__ == 2 && __GNUC_MINOR__ >= 7))
/* attribute 'constructor' is supported since gcc 2.7, but some compilers
 * may only pretend to be gcc, so let's try to actually use it
 */
static int x = 1;
static void __attribute__((constructor)) constructor_function () { x = 0; }
int main (void) { return x; }
#else
#error not gcc or gcc version is older than 2.7
#endif
], support_for_attribute_constructor=yes)

if test x$support_for_attribute_constructor = xyes; then
   AC_DEFINE([TOOLCHAIN_SUPPORTS_ATTRIBUTE_CONSTRUCTOR],
             [],[Whether the tool chain supports __attribute__((constructor))])
fi

AC_MSG_RESULT($support_for_attribute_constructor)
AC_SUBST(TOOLCHAIN_SUPPORTS_ATTRIBUTE_CONSTRUCTOR)

AC_OUTPUT([pixman-1.pc
           pixman-1-uninstalled.pc
           Makefile
	   pixman/Makefile
	   pixman/pixman-version.h
	   demos/Makefile
	   test/Makefile])

m4_if(m4_eval(pixman_minor % 2), [1], [
   echo
   echo "@@@@@@@@@@@@@@@@@@@@@@@@@@@@@@@@@@@@@@@@@@@@@@@@@@@@@@@@@@@@@@@@@@@@@@@@"
   echo
   echo "      Thanks for testing this development snapshot of pixman. Please"
   echo "      report any problems you find, either by sending email to "
   echo
   echo "          pixman@lists.freedesktop.org"
   echo
   echo "      or by filing a bug at "
   echo
   echo "          https://bugs.freedesktop.org/enter_bug.cgi?product=pixman "
   echo
   echo "      If you are looking for a stable release of pixman, please note "
   echo "      that stable releases have _even_ minor version numbers. Ie., "
   echo "      pixman-0.]m4_eval(pixman_minor & ~1)[.x are stable releases, whereas pixman-$PIXMAN_VERSION_MAJOR.$PIXMAN_VERSION_MINOR.$PIXMAN_VERSION_MICRO is a "
   echo "      development snapshot that may contain bugs and experimental "
   echo "      features. "
   echo 
   echo "@@@@@@@@@@@@@@@@@@@@@@@@@@@@@@@@@@@@@@@@@@@@@@@@@@@@@@@@@@@@@@@@@@@@@@@@"
   echo
])
=======
dnl  Copyright 2005 Red Hat, Inc.
dnl 
dnl  Permission to use, copy, modify, distribute, and sell this software and its
dnl  documentation for any purpose is hereby granted without fee, provided that
dnl  the above copyright notice appear in all copies and that both that
dnl  copyright notice and this permission notice appear in supporting
dnl  documentation, and that the name of Red Hat not be used in
dnl  advertising or publicity pertaining to distribution of the software without
dnl  specific, written prior permission.  Red Hat makes no
dnl  representations about the suitability of this software for any purpose.  It
dnl  is provided "as is" without express or implied warranty.
dnl 
dnl  RED HAT DISCLAIMS ALL WARRANTIES WITH REGARD TO THIS SOFTWARE,
dnl  INCLUDING ALL IMPLIED WARRANTIES OF MERCHANTABILITY AND FITNESS, IN NO
dnl  EVENT SHALL RED HAT BE LIABLE FOR ANY SPECIAL, INDIRECT OR
dnl  CONSEQUENTIAL DAMAGES OR ANY DAMAGES WHATSOEVER RESULTING FROM LOSS OF USE,
dnl  DATA OR PROFITS, WHETHER IN AN ACTION OF CONTRACT, NEGLIGENCE OR OTHER
dnl  TORTIOUS ACTION, ARISING OUT OF OR IN CONNECTION WITH THE USE OR
dnl  PERFORMANCE OF THIS SOFTWARE.
dnl
dnl Process this file with autoconf to create configure.

AC_PREREQ([2.57])

#   Pixman versioning scheme
#
#   - The version in git has an odd MICRO version number
#
#   - Released versions both development and stable have an even MICRO 
#     version number
#
#   - Released development versions have an odd MINOR number
#
#   - Released stable versions have an even MINOR number
#
#   - Versions that break ABI must have a new MAJOR number
#
#   - If you break the ABI, then at least this must be done:
#
#        - increment MAJOR
#
#        - In the first development release where you break ABI, find
#          all instances of "pixman-n" and change them to pixman-(n+1)
#
#          This needs to be done at least in 
#                    configure.ac
#                    all Makefile.am's
#                    pixman-n.pc.in
#
#      This ensures that binary incompatible versions can be installed
#      in parallel.  See http://www106.pair.com/rhp/parallel.html for
#      more information
#

m4_define([pixman_major], 0)
m4_define([pixman_minor], 21)
m4_define([pixman_micro], 7)

m4_define([pixman_version],[pixman_major.pixman_minor.pixman_micro])

AC_INIT(pixman, pixman_version, [pixman@lists.freedesktop.org], pixman)
AM_INIT_AUTOMAKE([foreign dist-bzip2])

# Suppress verbose compile lines
m4_ifdef([AM_SILENT_RULES], [AM_SILENT_RULES([yes])])

AM_CONFIG_HEADER(config.h)

AC_CANONICAL_HOST

test_CFLAGS=${CFLAGS+set} # We may override autoconf default CFLAGS.

AC_PROG_CC
AM_PROG_AS
AC_PROG_LIBTOOL
AC_CHECK_FUNCS([getisax])
AC_C_BIGENDIAN
AC_C_INLINE

dnl PIXMAN_LINK_WITH_ENV(env-setup, program, true-action, false-action)
dnl
dnl Compiles and links the given program in the environment setup by env-setup
dnl and executes true-action on success and false-action on failure.
AC_DEFUN([PIXMAN_LINK_WITH_ENV],[dnl
	save_CFLAGS="$CFLAGS"
	save_LDFLAGS="$LDFLAGS"
	save_LIBS="$LIBS"
	CFLAGS=""
	LDFLAGS=""
	LIBS=""
	$1
	AC_LINK_IFELSE(
		[$2],
		[pixman_cc_stderr=`test -f conftest.err && cat conftest.err`
		 pixman_cc_flag=yes],
		[pixman_cc_stderr=`test -f conftest.err && cat conftest.err`
		 pixman_cc_flag=no])

	if test "x$pixman_cc_stderr" != "x"; then
		pixman_cc_flag=no
	fi

	if test "x$pixman_cc_flag" = "xyes"; then
		ifelse([$3], , :, [$3])
	else
		ifelse([$4], , :, [$4])
	fi
	CFLAGS="$save_CFLAGS"
	LDFLAGS="$save_LDFLAGS"
	LIBS="$save_LIBS"
])

dnl Find a -Werror for catching warnings.
WERROR=
for w in -Werror -errwarn; do
    if test "z$WERROR" = "z"; then
        AC_MSG_CHECKING([whether the compiler supports $w])
        PIXMAN_LINK_WITH_ENV(
		[CFLAGS=$w],
		[int main(int c, char **v) { (void)c; (void)v; return 0; }],
		[WERROR=$w; yesno=yes], [yesno=no])
	AC_MSG_RESULT($_yesno)
    fi
done

dnl PIXMAN_CHECK_CFLAG(flag, [program])
dnl  Adds flag to CFLAGS if the given program links without warnings or errors.
AC_DEFUN([PIXMAN_CHECK_CFLAG], [dnl
	AC_MSG_CHECKING([whether the compiler supports $1])
	PIXMAN_LINK_WITH_ENV(
		[CFLAGS="$WERROR $1"],
		[$2
		 int main(int c, char **v) { (void)c; (void)v; return 0; }
		],
		[_yesno=yes],
		[_yesno=no])
	if test "x$_yesno" = xyes; then
	   CFLAGS="$CFLAGS $1"
	fi
	AC_MSG_RESULT($_yesno)
])

AC_CHECK_SIZEOF(long)

# Checks for Sun Studio compilers
AC_CHECK_DECL([__SUNPRO_C], [SUNCC="yes"], [SUNCC="no"])
AC_CHECK_DECL([__amd64], [AMD64_ABI="yes"], [AMD64_ABI="no"])

# Default CFLAGS to -O -g rather than just the -g from AC_PROG_CC
# if we're using Sun Studio and neither the user nor a config.site
# has set CFLAGS.
if test $SUNCC = yes &&			\
   test "$test_CFLAGS" == "" &&		\
   test "$CFLAGS" = "-g"
then
  CFLAGS="-O -g"
fi

# 
# We ignore pixman_major in the version here because the major version should
# always be encoded in the actual library name. Ie., the soname is:
#
#      pixman-$(pixman_major).0.minor.micro
#
m4_define([lt_current], [pixman_minor])
m4_define([lt_revision], [pixman_micro])
m4_define([lt_age], [pixman_minor])

LT_VERSION_INFO="lt_current:lt_revision:lt_age"

PIXMAN_VERSION_MAJOR=pixman_major()
AC_SUBST(PIXMAN_VERSION_MAJOR)
PIXMAN_VERSION_MINOR=pixman_minor()
AC_SUBST(PIXMAN_VERSION_MINOR)
PIXMAN_VERSION_MICRO=pixman_micro()
AC_SUBST(PIXMAN_VERSION_MICRO)

AC_SUBST(LT_VERSION_INFO)

# Check for dependencies

PIXMAN_CHECK_CFLAG([-Wall])
PIXMAN_CHECK_CFLAG([-fno-strict-aliasing])

AC_PATH_PROG(PERL, perl, no)
if test "x$PERL" = xno; then
    AC_MSG_ERROR([Perl is required to build pixman.])
fi
AC_SUBST(PERL)

dnl =========================================================================
dnl OpenMP for the test suite?
dnl

# Check for OpenMP support (only supported by autoconf >=2.62)
OPENMP_CFLAGS=
m4_ifdef([AC_OPENMP], [AC_OPENMP])

m4_define([openmp_test_program],[dnl
#include <stdio.h>

extern unsigned int lcg_seed;
#pragma omp threadprivate(lcg_seed)
unsigned int lcg_seed;

unsigned function(unsigned a, unsigned b)
{
	lcg_seed ^= b;
	return ((a + b) ^ a ) + lcg_seed;
}

int main(int argc, char **argv)
{
	int i;
	int n1 = 0, n2 = argc;
	unsigned checksum = 0;
	int verbose = argv != NULL;
	unsigned (*test_function)(unsigned, unsigned);
	test_function = function;
    #pragma omp parallel for reduction(+:checksum) default(none) \
					shared(n1, n2, test_function, verbose)
	for (i = n1; i < n2; i++)
    	{
		unsigned crc = test_function (i, 0);
		if (verbose)
			printf ("%d: %08X\n", i, crc);
		checksum += crc;
	}
	printf("%u\n", checksum);
	return 0;
}
])

PIXMAN_LINK_WITH_ENV(
	[CFLAGS="$OPENMP_CFLAGS" LDFLAGS="$OPENMP_CFLAGS"],
	[openmp_test_program],
	[have_openmp=yes],
	[have_openmp=no])
if test "x$have_openmp" = "xyes"; then
   AC_DEFINE(USE_OPENMP, 1, [use OpenMP in the test suite])
else
   OPENMP_CFLAGS=""
fi
AC_SUBST(OPENMP_CFLAGS)

dnl =========================================================================
dnl -fvisibility stuff

PIXMAN_CHECK_CFLAG([-fvisibility=hidden], [dnl
#if defined(__GNUC__) && (__GNUC__ >= 4)
#ifdef _WIN32
#error Have -fvisibility but it is ignored and generates a warning
#endif
#else
error Need GCC 4.0 for visibility
#endif
])

PIXMAN_CHECK_CFLAG([-xldscope=hidden], [dnl
#if defined(__SUNPRO_C) && (__SUNPRO_C >= 0x550)
#else
error Need Sun Studio 8 for visibility
#endif
])

dnl ===========================================================================
dnl Check for MMX

if test "x$MMX_CFLAGS" = "x" ; then
   if test "x$SUNCC" = "xyes"; then
      # Sun Studio doesn't have an -xarch=mmx flag, so we have to use sse
      # but if we're building 64-bit, mmx & sse support is on by default and
      # -xarch=sse throws an error instead
      if test "$AMD64_ABI" = "no" ; then
         MMX_CFLAGS="-xarch=sse"
      fi
   else
      MMX_CFLAGS="-mmmx -Winline"
   fi
fi

have_mmx_intrinsics=no
AC_MSG_CHECKING(whether to use MMX intrinsics)
xserver_save_CFLAGS=$CFLAGS
CFLAGS="$MMX_CFLAGS $CFLAGS"
AC_COMPILE_IFELSE([
#if defined(__GNUC__) && (__GNUC__ < 3 || (__GNUC__ == 3 && __GNUC_MINOR__ < 4))
error "Need GCC >= 3.4 for MMX intrinsics"
#endif
#include <mmintrin.h>
int main () {
    __m64 v = _mm_cvtsi32_si64 (1);
    return _mm_cvtsi64_si32 (v);
}], have_mmx_intrinsics=yes)
CFLAGS=$xserver_save_CFLAGS

AC_ARG_ENABLE(mmx,
   [AC_HELP_STRING([--disable-mmx],
                   [disable MMX fast paths])],
   [enable_mmx=$enableval], [enable_mmx=auto])

if test $enable_mmx = no ; then
   have_mmx_intrinsics=disabled
fi

if test $have_mmx_intrinsics = yes ; then
   AC_DEFINE(USE_MMX, 1, [use MMX compiler intrinsics])
else
   MMX_CFLAGS=
fi

AC_MSG_RESULT($have_mmx_intrinsics)
if test $enable_mmx = yes && test $have_mmx_intrinsics = no ; then
   AC_MSG_ERROR([MMX intrinsics not detected])
fi

AM_CONDITIONAL(USE_MMX, test $have_mmx_intrinsics = yes)

dnl ===========================================================================
dnl Check for SSE2

if test "x$SSE2_CFLAGS" = "x" ; then
   if test "x$SUNCC" = "xyes"; then
      # SSE2 is enabled by default in the Sun Studio 64-bit environment
      if test "$AMD64_ABI" = "no" ; then
         SSE2_CFLAGS="-xarch=sse2"
      fi
   else
      SSE2_CFLAGS="-msse2 -Winline"
   fi
fi

have_sse2_intrinsics=no
AC_MSG_CHECKING(whether to use SSE2 intrinsics)
xserver_save_CFLAGS=$CFLAGS
CFLAGS="$SSE2_CFLAGS $CFLAGS"

AC_COMPILE_IFELSE([
#if defined(__GNUC__) && (__GNUC__ < 4 || (__GNUC__ == 4 && __GNUC_MINOR__ < 2))
#   if !defined(__amd64__) && !defined(__x86_64__)
#      error "Need GCC >= 4.2 for SSE2 intrinsics on x86"
#   endif
#endif
#include <mmintrin.h>
#include <xmmintrin.h>
#include <emmintrin.h>
int main () {
    __m128i a = _mm_set1_epi32 (0), b = _mm_set1_epi32 (0), c;
	c = _mm_xor_si128 (a, b);
    return 0;
}], have_sse2_intrinsics=yes)
CFLAGS=$xserver_save_CFLAGS

AC_ARG_ENABLE(sse2,
   [AC_HELP_STRING([--disable-sse2],
                   [disable SSE2 fast paths])],
   [enable_sse2=$enableval], [enable_sse2=auto])

if test $enable_sse2 = no ; then
   have_sse2_intrinsics=disabled
fi

if test $have_sse2_intrinsics = yes ; then
   AC_DEFINE(USE_SSE2, 1, [use SSE2 compiler intrinsics])
fi

AC_MSG_RESULT($have_sse2_intrinsics)
if test $enable_sse2 = yes && test $have_sse2_intrinsics = no ; then
   AC_MSG_ERROR([SSE2 intrinsics not detected])
fi

AM_CONDITIONAL(USE_SSE2, test $have_sse2_intrinsics = yes)

dnl ===========================================================================
dnl Other special flags needed when building code using MMX or SSE instructions
case $host_os in
   solaris*)
      # When building 32-bit binaries, apply a mapfile to ensure that the
      # binaries aren't flagged as only able to run on MMX+SSE capable CPUs
      # since they check at runtime before using those instructions.
      # Not all linkers grok the mapfile format so we check for that first.
      if test "$AMD64_ABI" = "no" ; then
	 use_hwcap_mapfile=no
	 AC_MSG_CHECKING(whether to use a hardware capability map file)
	 hwcap_save_LDFLAGS="$LDFLAGS"
	 HWCAP_LDFLAGS='-Wl,-M,$(srcdir)/solaris-hwcap.mapfile'
	 LDFLAGS="$LDFLAGS -Wl,-M,pixman/solaris-hwcap.mapfile"
	 AC_LINK_IFELSE([int main() { return 0; }],
			use_hwcap_mapfile=yes,
			HWCAP_LDFLAGS="")
	 LDFLAGS="$hwcap_save_LDFLAGS"
	 AC_MSG_RESULT($use_hwcap_mapfile)
      fi
      if test "x$MMX_LDFLAGS" = "x" ; then
         MMX_LDFLAGS="$HWCAP_LDFLAGS"
      fi
      if test "x$SSE2_LDFLAGS" = "x" ; then
	 SSE2_LDFLAGS="$HWCAP_LDFLAGS"
      fi
      ;;
esac

AC_SUBST(MMX_CFLAGS)
AC_SUBST(MMX_LDFLAGS)
AC_SUBST(SSE2_CFLAGS)
AC_SUBST(SSE2_LDFLAGS)

dnl ===========================================================================
dnl Check for VMX/Altivec
if test -n "`$CC -v 2>&1 | grep version | grep Apple`"; then
    VMX_CFLAGS="-faltivec"
else
    VMX_CFLAGS="-maltivec -mabi=altivec"
fi

have_vmx_intrinsics=no
AC_MSG_CHECKING(whether to use VMX/Altivec intrinsics)
xserver_save_CFLAGS=$CFLAGS
CFLAGS="$VMX_CFLAGS $CFLAGS"
AC_COMPILE_IFELSE([
#if defined(__GNUC__) && (__GNUC__ < 3 || (__GNUC__ == 3 && __GNUC_MINOR__ < 4))
error "Need GCC >= 3.4 for sane altivec support"
#endif
#include <altivec.h>
int main () {
    vector unsigned int v = vec_splat_u32 (1);
    v = vec_sub (v, v);
    return 0;
}], have_vmx_intrinsics=yes)
CFLAGS=$xserver_save_CFLAGS

AC_ARG_ENABLE(vmx,
   [AC_HELP_STRING([--disable-vmx],
                   [disable VMX fast paths])],
   [enable_vmx=$enableval], [enable_vmx=auto])

if test $enable_vmx = no ; then
   have_vmx_intrinsics=disabled
fi

if test $have_vmx_intrinsics = yes ; then
   AC_DEFINE(USE_VMX, 1, [use VMX compiler intrinsics])
else
   VMX_CFLAGS=
fi

AC_MSG_RESULT($have_vmx_intrinsics)
if test $enable_vmx = yes && test $have_vmx_intrinsics = no ; then
   AC_MSG_ERROR([VMX intrinsics not detected])
fi

AC_SUBST(VMX_CFLAGS)

AM_CONDITIONAL(USE_VMX, test $have_vmx_intrinsics = yes)

dnl ==========================================================================
dnl Check if assembler is gas compatible and supports ARM SIMD instructions
have_arm_simd=no
AC_MSG_CHECKING(whether to use ARM SIMD assembler)
xserver_save_CFLAGS=$CFLAGS
CFLAGS="-x assembler-with-cpp $CFLAGS"
AC_COMPILE_IFELSE([[
.text
.arch armv6
.object_arch armv4
.arm
.altmacro
#ifndef __ARM_EABI__
#error EABI is required (to be sure that calling conventions are compatible)
#endif
pld [r0]
uqadd8 r0, r0, r0]], have_arm_simd=yes)
CFLAGS=$xserver_save_CFLAGS

AC_ARG_ENABLE(arm-simd,
   [AC_HELP_STRING([--disable-arm-simd],
                   [disable ARM SIMD fast paths])],
   [enable_arm_simd=$enableval], [enable_arm_simd=auto])

if test $enable_arm_simd = no ; then
   have_arm_simd=disabled
fi

if test $have_arm_simd = yes ; then
   AC_DEFINE(USE_ARM_SIMD, 1, [use ARM SIMD assembly optimizations])
fi

AM_CONDITIONAL(USE_ARM_SIMD, test $have_arm_simd = yes)

AC_MSG_RESULT($have_arm_simd)
if test $enable_arm_simd = yes && test $have_arm_simd = no ; then
   AC_MSG_ERROR([ARM SIMD intrinsics not detected])
fi

dnl ==========================================================================
dnl Check if assembler is gas compatible and supports NEON instructions
have_arm_neon=no
AC_MSG_CHECKING(whether to use ARM NEON assembler)
xserver_save_CFLAGS=$CFLAGS
CFLAGS="-x assembler-with-cpp $CFLAGS"
AC_COMPILE_IFELSE([[
.text
.fpu neon
.arch armv7a
.object_arch armv4
.eabi_attribute 10, 0
.arm
.altmacro
#ifndef __ARM_EABI__
#error EABI is required (to be sure that calling conventions are compatible)
#endif
pld [r0]
vmovn.u16 d0, q0]], have_arm_neon=yes)
CFLAGS=$xserver_save_CFLAGS

AC_ARG_ENABLE(arm-neon,
   [AC_HELP_STRING([--disable-arm-neon],
                   [disable ARM NEON fast paths])],
   [enable_arm_neon=$enableval], [enable_arm_neon=auto])

if test $enable_arm_neon = no ; then
   have_arm_neon=disabled
fi

if test $have_arm_neon = yes ; then
   AC_DEFINE(USE_ARM_NEON, 1, [use ARM NEON assembly optimizations])
fi

AM_CONDITIONAL(USE_ARM_NEON, test $have_arm_neon = yes)

AC_MSG_RESULT($have_arm_neon)
if test $enable_arm_neon = yes && test $have_arm_neon = no ; then
   AC_MSG_ERROR([ARM NEON intrinsics not detected])
fi

dnl =========================================================================================
dnl Check for GNU-style inline assembly support

have_gcc_inline_asm=no
AC_MSG_CHECKING(whether to use GNU-style inline assembler)
AC_COMPILE_IFELSE([
int main () {
    /* Most modern architectures have a NOP instruction, so this is a fairly generic test. */
	asm volatile ( "\tnop\n" : : : "cc", "memory" );
    return 0;
}], have_gcc_inline_asm=yes)

AC_ARG_ENABLE(gcc-inline-asm,
   [AC_HELP_STRING([--disable-gcc-inline-asm],
                   [disable GNU-style inline assembler])],
   [enable_gcc_inline_asm=$enableval], [enable_gcc_inline_asm=auto])

if test $enable_gcc_inline_asm = no ; then
   have_gcc_inline_asm=disabled
fi

if test $have_gcc_inline_asm = yes ; then
   AC_DEFINE(USE_GCC_INLINE_ASM, 1, [use GNU-style inline assembler])
fi

AC_MSG_RESULT($have_gcc_inline_asm)
if test $enable_gcc_inline_asm = yes && test $have_gcc_inline_asm = no ; then
   AC_MSG_ERROR([GNU-style inline assembler not detected])
fi

AM_CONDITIONAL(USE_GCC_INLINE_ASM, test $have_gcc_inline_asm = yes)

dnl ==============================================
dnl Static test programs

AC_ARG_ENABLE(static-testprogs,
   [AC_HELP_STRING([--enable-static-testprogs],
		   [build test programs as static binaries [default=no]])],
   [enable_static_testprogs=$enableval], [enable_static_testprogs=no])

TESTPROGS_EXTRA_LDFLAGS=
if test "x$enable_static_testprogs" = "xyes" ; then
   TESTPROGS_EXTRA_LDFLAGS="-all-static"
fi
AC_SUBST(TESTPROGS_EXTRA_LDFLAGS)

dnl ==============================================
dnl Timers

AC_ARG_ENABLE(timers,
   [AC_HELP_STRING([--enable-timers],
		   [enable TIMER_BEGIN and TIMER_END macros [default=no]])],
   [enable_timers=$enableval], [enable_timers=no])

if test $enable_timers = yes ; then 
   AC_DEFINE(PIXMAN_TIMERS, 1, [enable TIMER_BEGIN/TIMER_END macros])
fi
AC_SUBST(PIXMAN_TIMERS)

dnl ===================================
dnl GTK+

AC_ARG_ENABLE(gtk,
   [AC_HELP_STRING([--enable-gtk],
                   [enable tests using GTK+ [default=auto]])],
   [enable_gtk=$enableval], [enable_gtk=auto])

PKG_PROG_PKG_CONFIG

if test $enable_gtk = yes ; then
   AC_CHECK_LIB([pixman-1], [pixman_version_string])
   PKG_CHECK_MODULES(GTK, [gtk+-2.0 pixman-1])
fi

if test $enable_gtk = auto ; then
   AC_CHECK_LIB([pixman-1], [pixman_version_string], [enable_gtk=auto], [enable_gtk=no])
fi

if test $enable_gtk = auto ; then
   PKG_CHECK_MODULES(GTK, [gtk+-2.0 pixman-1], [enable_gtk=yes], [enable_gtk=no])
fi

AM_CONDITIONAL(HAVE_GTK, [test "x$enable_gtk" = xyes])

AC_SUBST(GTK_CFLAGS)
AC_SUBST(GTK_LIBS)
AC_SUBST(DEP_CFLAGS)
AC_SUBST(DEP_LIBS)

dnl =====================================
dnl posix_memalign, sigaction, alarm, gettimeofday

AC_CHECK_FUNC(posix_memalign, have_posix_memalign=yes, have_posix_memalign=no)
if test x$have_posix_memalign = xyes; then
   AC_DEFINE(HAVE_POSIX_MEMALIGN, 1, [Whether we have posix_memalign()])
fi

AC_CHECK_FUNC(sigaction, have_sigaction=yes, have_sigaction=no)
if test x$have_sigaction = xyes; then
   AC_DEFINE(HAVE_SIGACTION, 1, [Whether we have sigaction()])
fi

AC_CHECK_FUNC(alarm, have_alarm=yes, have_alarm=no)
if test x$have_alarm = xyes; then
   AC_DEFINE(HAVE_ALARM, 1, [Whether we have alarm()])
fi

AC_CHECK_HEADER([sys/mman.h],
   [AC_DEFINE(HAVE_SYS_MMAN_H, [1], [Define to 1 if we have <sys/mman.h>])])

AC_CHECK_FUNC(mprotect, have_mprotect=yes, have_mprotect=no)
if test x$have_mprotect = xyes; then
   AC_DEFINE(HAVE_MPROTECT, 1, [Whether we have mprotect()])
fi

AC_CHECK_FUNC(getpagesize, have_getpagesize=yes, have_getpagesize=no)
if test x$have_getpagesize = xyes; then
   AC_DEFINE(HAVE_GETPAGESIZE, 1, [Whether we have getpagesize()])
fi

AC_CHECK_HEADER([fenv.h],
   [AC_DEFINE(HAVE_FENV_H, [1], [Define to 1 if we have <fenv.h>])])

AC_CHECK_LIB(m, feenableexcept, have_feenableexcept=yes, have_feenableexcept=no)
if test x$have_feenableexcept = xyes; then
   AC_DEFINE(HAVE_FEENABLEEXCEPT, 1, [Whether we have feenableexcept()])
fi

AC_CHECK_FUNC(gettimeofday, have_gettimeofday=yes, have_gettimeofday=no)
AC_CHECK_HEADER(sys/time.h, have_sys_time_h=yes, have_sys_time_h=no)
if test x$have_gettimeofday = xyes && test x$have_sys_time_h = xyes; then
   AC_DEFINE(HAVE_GETTIMEOFDAY, 1, [Whether we have gettimeofday()])
fi

dnl =====================================
dnl Thread local storage

support_for__thread=no

AC_MSG_CHECKING(for __thread)
AC_LINK_IFELSE([
#if defined(__MINGW32__) && !(__GNUC__ > 4 || (__GNUC__ == 4 && __GNUC_MINOR__ >= 5))
#error This MinGW version has broken __thread support
#endif
#ifdef __OpenBSD__
#error OpenBSD has broken __thread support
#endif
static __thread int x ;
int main () { x = 123; return x; }
], support_for__thread=yes)

if test $support_for__thread = yes; then 
   AC_DEFINE([TOOLCHAIN_SUPPORTS__THREAD],[],[Whether the tool chain supports __thread])
fi

AC_MSG_RESULT($support_for__thread)

dnl
dnl posix tls
dnl

m4_define([pthread_test_program],[dnl
#include <stdlib.h>
#include <pthread.h>

static pthread_once_t once_control = PTHREAD_ONCE_INIT;
static pthread_key_t key;

static void
make_key (void)
{
    pthread_key_create (&key, NULL);
}

int
main ()
{
    void *value = NULL;

    if (pthread_once (&once_control, make_key) != 0)
    {
	value = NULL;
    }
    else
    {
	value = pthread_getspecific (key);
	if (!value)
	{
	    value = malloc (100);
	    pthread_setspecific (key, value);
	}
    }
    return 0;
}
])

AC_DEFUN([PIXMAN_CHECK_PTHREAD],[dnl
    if test "z$support_for_pthread_setspecific" != "zyes"; then
	PIXMAN_LINK_WITH_ENV(
		[$1], [pthread_test_program],
		[PTHREAD_CFLAGS="$CFLAGS"
		 PTHREAD_LIBS="$LIBS"
		 PTHREAD_LDFLAGS="$LDFLAGS"
		 support_for_pthread_setspecific=yes])
    fi
])

if test $support_for__thread = no; then
    support_for_pthread_setspecific=no

    AC_MSG_CHECKING(for pthread_setspecific)

    PIXMAN_CHECK_PTHREAD([CFLAGS="-D_REENTRANT"; LIBS="-lpthread"])
    PIXMAN_CHECK_PTHREAD([CFLAGS="-pthread"; LDFLAGS="-pthread"])
    PIXMAN_CHECK_PTHREAD([CFLAGS="-D_REENTRANT"; LDFLAGS="-lroot"])
    
    if test $support_for_pthread_setspecific = yes; then
	CFLAGS="$CFLAGS $PTHREAD_CFLAGS"
	AC_DEFINE([HAVE_PTHREAD_SETSPECIFIC], [], [Whether pthread_setspecific() is supported])
    fi

    AC_MSG_RESULT($support_for_pthread_setspecific);
fi

AC_SUBST(TOOLCHAIN_SUPPORTS__THREAD)
AC_SUBST(HAVE_PTHREAD_SETSPECIFIC)
AC_SUBST(PTHREAD_LDFLAGS)
AC_SUBST(PTHREAD_LIBS)

dnl =====================================
dnl __attribute__((constructor))

support_for_attribute_constructor=no

AC_MSG_CHECKING(for __attribute__((constructor)))
AC_LINK_IFELSE([
#if defined(__GNUC__) && (__GNUC__ > 2 || (__GNUC__ == 2 && __GNUC_MINOR__ >= 7))
/* attribute 'constructor' is supported since gcc 2.7, but some compilers
 * may only pretend to be gcc, so let's try to actually use it
 */
static int x = 1;
static void __attribute__((constructor)) constructor_function () { x = 0; }
int main (void) { return x; }
#else
#error not gcc or gcc version is older than 2.7
#endif
], support_for_attribute_constructor=yes)

if test x$support_for_attribute_constructor = xyes; then
   AC_DEFINE([TOOLCHAIN_SUPPORTS_ATTRIBUTE_CONSTRUCTOR],
             [],[Whether the tool chain supports __attribute__((constructor))])
fi

AC_MSG_RESULT($support_for_attribute_constructor)
AC_SUBST(TOOLCHAIN_SUPPORTS_ATTRIBUTE_CONSTRUCTOR)

AC_OUTPUT([pixman-1.pc
           pixman-1-uninstalled.pc
           Makefile
	   pixman/Makefile
	   pixman/pixman-version.h
	   demos/Makefile
	   test/Makefile])

m4_if(m4_eval(pixman_minor % 2), [1], [
   echo
   echo "@@@@@@@@@@@@@@@@@@@@@@@@@@@@@@@@@@@@@@@@@@@@@@@@@@@@@@@@@@@@@@@@@@@@@@@@"
   echo
   echo "      Thanks for testing this development snapshot of pixman. Please"
   echo "      report any problems you find, either by sending email to "
   echo
   echo "          pixman@lists.freedesktop.org"
   echo
   echo "      or by filing a bug at "
   echo
   echo "          https://bugs.freedesktop.org/enter_bug.cgi?product=pixman "
   echo
   echo "      If you are looking for a stable release of pixman, please note "
   echo "      that stable releases have _even_ minor version numbers. Ie., "
   echo "      pixman-0.]m4_eval(pixman_minor & ~1)[.x are stable releases, whereas pixman-$PIXMAN_VERSION_MAJOR.$PIXMAN_VERSION_MINOR.$PIXMAN_VERSION_MICRO is a "
   echo "      development snapshot that may contain bugs and experimental "
   echo "      features. "
   echo 
   echo "@@@@@@@@@@@@@@@@@@@@@@@@@@@@@@@@@@@@@@@@@@@@@@@@@@@@@@@@@@@@@@@@@@@@@@@@"
   echo
])
>>>>>>> fbb8c9a1
<|MERGE_RESOLUTION|>--- conflicted
+++ resolved
@@ -1,1645 +1,821 @@
-<<<<<<< HEAD
-dnl  Copyright 2005 Red Hat, Inc.
-dnl 
-dnl  Permission to use, copy, modify, distribute, and sell this software and its
-dnl  documentation for any purpose is hereby granted without fee, provided that
-dnl  the above copyright notice appear in all copies and that both that
-dnl  copyright notice and this permission notice appear in supporting
-dnl  documentation, and that the name of Red Hat not be used in
-dnl  advertising or publicity pertaining to distribution of the software without
-dnl  specific, written prior permission.  Red Hat makes no
-dnl  representations about the suitability of this software for any purpose.  It
-dnl  is provided "as is" without express or implied warranty.
-dnl 
-dnl  RED HAT DISCLAIMS ALL WARRANTIES WITH REGARD TO THIS SOFTWARE,
-dnl  INCLUDING ALL IMPLIED WARRANTIES OF MERCHANTABILITY AND FITNESS, IN NO
-dnl  EVENT SHALL RED HAT BE LIABLE FOR ANY SPECIAL, INDIRECT OR
-dnl  CONSEQUENTIAL DAMAGES OR ANY DAMAGES WHATSOEVER RESULTING FROM LOSS OF USE,
-dnl  DATA OR PROFITS, WHETHER IN AN ACTION OF CONTRACT, NEGLIGENCE OR OTHER
-dnl  TORTIOUS ACTION, ARISING OUT OF OR IN CONNECTION WITH THE USE OR
-dnl  PERFORMANCE OF THIS SOFTWARE.
-dnl
-dnl Process this file with autoconf to create configure.
-
-AC_PREREQ([2.57])
-
-#   Pixman versioning scheme
-#
-#   - The version in git has an odd MICRO version number
-#
-#   - Released versions both development and stable have an even MICRO 
-#     version number
-#
-#   - Released development versions have an odd MINOR number
-#
-#   - Released stable versions have an even MINOR number
-#
-#   - Versions that break ABI must have a new MAJOR number
-#
-#   - If you break the ABI, then at least this must be done:
-#
-#        - increment MAJOR
-#
-#        - In the first development release where you break ABI, find
-#          all instances of "pixman-n" and change them to pixman-(n+1)
-#
-#          This needs to be done at least in 
-#                    configure.ac
-#                    all Makefile.am's
-#                    pixman-n.pc.in
-#
-#      This ensures that binary incompatible versions can be installed
-#      in parallel.  See http://www106.pair.com/rhp/parallel.html for
-#      more information
-#
-
-m4_define([pixman_major], 0)
-m4_define([pixman_minor], 21)
-m4_define([pixman_micro], 5)
-
-m4_define([pixman_version],[pixman_major.pixman_minor.pixman_micro])
-
-AC_INIT(pixman, pixman_version, [pixman@lists.freedesktop.org], pixman)
-AM_INIT_AUTOMAKE([foreign dist-bzip2])
-
-# Suppress verbose compile lines
-m4_ifdef([AM_SILENT_RULES], [AM_SILENT_RULES([yes])])
-
-AM_CONFIG_HEADER(config.h)
-
-AC_CANONICAL_HOST
-
-test_CFLAGS=${CFLAGS+set} # We may override autoconf default CFLAGS.
-
-AC_PROG_CC
-AM_PROG_AS
-AC_PROG_LIBTOOL
-AC_CHECK_FUNCS([getisax])
-AC_C_BIGENDIAN
-AC_C_INLINE
-
-dnl PIXMAN_LINK_WITH_ENV(env-setup, program, true-action, false-action)
-dnl
-dnl Compiles and links the given program in the environment setup by env-setup
-dnl and executes true-action on success and false-action on failure.
-AC_DEFUN([PIXMAN_LINK_WITH_ENV],[dnl
-	save_CFLAGS="$CFLAGS"
-	save_LDFLAGS="$LDFLAGS"
-	save_LIBS="$LIBS"
-	CFLAGS=""
-	LDFLAGS=""
-	LIBS=""
-	$1
-	AC_LINK_IFELSE(
-		[$2],
-		[pixman_cc_stderr=`test -f conftest.err && cat conftest.err`
-		 pixman_cc_flag=yes],
-		[pixman_cc_stderr=`test -f conftest.err && cat conftest.err`
-		 pixman_cc_flag=no])
-
-	if test "x$pixman_cc_stderr" != "x"; then
-		pixman_cc_flag=no
-	fi
-
-	if test "x$pixman_cc_flag" = "xyes"; then
-		ifelse([$3], , :, [$3])
-	else
-		ifelse([$4], , :, [$4])
-	fi
-	CFLAGS="$save_CFLAGS"
-	LDFLAGS="$save_LDFLAGS"
-	LIBS="$save_LIBS"
-])
-
-dnl Find a -Werror for catching warnings.
-WERROR=
-for w in -Werror -errwarn; do
-    if test "z$WERROR" = "z"; then
-        AC_MSG_CHECKING([whether the compiler supports $w])
-        PIXMAN_LINK_WITH_ENV(
-		[CFLAGS=$w],
-		[int main(int c, char **v) { (void)c; (void)v; return 0; }],
-		[WERROR=$w; yesno=yes], [yesno=no])
-	AC_MSG_RESULT($_yesno)
-    fi
-done
-
-dnl PIXMAN_CHECK_CFLAG(flag, [program])
-dnl  Adds flag to CFLAGS if the given program links without warnings or errors.
-AC_DEFUN([PIXMAN_CHECK_CFLAG], [dnl
-	AC_MSG_CHECKING([whether the compiler supports $1])
-	PIXMAN_LINK_WITH_ENV(
-		[CFLAGS="$WERROR $1"],
-		[$2
-		 int main(int c, char **v) { (void)c; (void)v; return 0; }
-		],
-		[_yesno=yes],
-		[_yesno=no])
-	if test "x$_yesno" = xyes; then
-	   CFLAGS="$CFLAGS $1"
-	fi
-	AC_MSG_RESULT($_yesno)
-])
-
-AC_CHECK_SIZEOF(long)
-
-# Checks for Sun Studio compilers
-AC_CHECK_DECL([__SUNPRO_C], [SUNCC="yes"], [SUNCC="no"])
-AC_CHECK_DECL([__amd64], [AMD64_ABI="yes"], [AMD64_ABI="no"])
-
-# Default CFLAGS to -O -g rather than just the -g from AC_PROG_CC
-# if we're using Sun Studio and neither the user nor a config.site
-# has set CFLAGS.
-if test $SUNCC = yes &&			\
-   test "$test_CFLAGS" == "" &&		\
-   test "$CFLAGS" = "-g"
-then
-  CFLAGS="-O -g"
-fi
-
-# 
-# We ignore pixman_major in the version here because the major version should
-# always be encoded in the actual library name. Ie., the soname is:
-#
-#      pixman-$(pixman_major).0.minor.micro
-#
-m4_define([lt_current], [pixman_minor])
-m4_define([lt_revision], [pixman_micro])
-m4_define([lt_age], [pixman_minor])
-
-LT_VERSION_INFO="lt_current:lt_revision:lt_age"
-
-PIXMAN_VERSION_MAJOR=pixman_major()
-AC_SUBST(PIXMAN_VERSION_MAJOR)
-PIXMAN_VERSION_MINOR=pixman_minor()
-AC_SUBST(PIXMAN_VERSION_MINOR)
-PIXMAN_VERSION_MICRO=pixman_micro()
-AC_SUBST(PIXMAN_VERSION_MICRO)
-
-AC_SUBST(LT_VERSION_INFO)
-
-# Check for dependencies
-
-PIXMAN_CHECK_CFLAG([-Wall])
-PIXMAN_CHECK_CFLAG([-fno-strict-aliasing])
-
-AC_PATH_PROG(PERL, perl, no)
-if test "x$PERL" = xno; then
-    AC_MSG_ERROR([Perl is required to build pixman.])
-fi
-AC_SUBST(PERL)
-
-dnl =========================================================================
-dnl OpenMP for the test suite?
-dnl
-
-# Check for OpenMP support (only supported by autoconf >=2.62)
-OPENMP_CFLAGS=
-m4_ifdef([AC_OPENMP], [AC_OPENMP])
-
-m4_define([openmp_test_program],[dnl
-#include <stdio.h>
-
-extern unsigned int lcg_seed;
-#pragma omp threadprivate(lcg_seed)
-unsigned int lcg_seed;
-
-unsigned function(unsigned a, unsigned b)
-{
-	lcg_seed ^= b;
-	return ((a + b) ^ a ) + lcg_seed;
-}
-
-int main(int argc, char **argv)
-{
-	int i;
-	int n1 = 0, n2 = argc;
-	unsigned checksum = 0;
-	int verbose = argv != NULL;
-	unsigned (*test_function)(unsigned, unsigned);
-	test_function = function;
-    #pragma omp parallel for reduction(+:checksum) default(none) \
-					shared(n1, n2, test_function, verbose)
-	for (i = n1; i < n2; i++)
-    	{
-		unsigned crc = test_function (i, 0);
-		if (verbose)
-			printf ("%d: %08X\n", i, crc);
-		checksum += crc;
-	}
-	printf("%u\n", checksum);
-	return 0;
-}
-])
-
-PIXMAN_LINK_WITH_ENV(
-	[CFLAGS="$OPENMP_CFLAGS" LDFLAGS="$OPENMP_CFLAGS"],
-	[openmp_test_program],
-	[have_openmp=yes],
-	[have_openmp=no])
-if test "x$have_openmp" = "xyes"; then
-   AC_DEFINE(USE_OPENMP, 1, [use OpenMP in the test suite])
-else
-   OPENMP_CFLAGS=""
-fi
-AC_SUBST(OPENMP_CFLAGS)
-
-dnl =========================================================================
-dnl -fvisibility stuff
-
-PIXMAN_CHECK_CFLAG([-fvisibility=hidden], [dnl
-#if defined(__GNUC__) && (__GNUC__ >= 4)
-#ifdef _WIN32
-#error Have -fvisibility but it is ignored and generates a warning
-#endif
-#else
-error Need GCC 4.0 for visibility
-#endif
-])
-
-PIXMAN_CHECK_CFLAG([-xldscope=hidden], [dnl
-#if defined(__SUNPRO_C) && (__SUNPRO_C >= 0x550)
-#else
-error Need Sun Studio 8 for visibility
-#endif
-])
-
-dnl ===========================================================================
-dnl Check for MMX
-
-if test "x$MMX_CFLAGS" = "x" ; then
-   if test "x$SUNCC" = "xyes"; then
-      # Sun Studio doesn't have an -xarch=mmx flag, so we have to use sse
-      # but if we're building 64-bit, mmx & sse support is on by default and
-      # -xarch=sse throws an error instead
-      if test "$AMD64_ABI" = "no" ; then
-         MMX_CFLAGS="-xarch=sse"
-      fi
-   else
-      MMX_CFLAGS="-mmmx -Winline"
-   fi
-fi
-
-have_mmx_intrinsics=no
-AC_MSG_CHECKING(whether to use MMX intrinsics)
-xserver_save_CFLAGS=$CFLAGS
-CFLAGS="$MMX_CFLAGS $CFLAGS"
-AC_COMPILE_IFELSE([
-#if defined(__GNUC__) && (__GNUC__ < 3 || (__GNUC__ == 3 && __GNUC_MINOR__ < 4))
-error "Need GCC >= 3.4 for MMX intrinsics"
-#endif
-#include <mmintrin.h>
-int main () {
-    __m64 v = _mm_cvtsi32_si64 (1);
-    return _mm_cvtsi64_si32 (v);
-}], have_mmx_intrinsics=yes)
-CFLAGS=$xserver_save_CFLAGS
-
-AC_ARG_ENABLE(mmx,
-   [AC_HELP_STRING([--disable-mmx],
-                   [disable MMX fast paths])],
-   [enable_mmx=$enableval], [enable_mmx=auto])
-
-if test $enable_mmx = no ; then
-   have_mmx_intrinsics=disabled
-fi
-
-if test $have_mmx_intrinsics = yes ; then
-   AC_DEFINE(USE_MMX, 1, [use MMX compiler intrinsics])
-else
-   MMX_CFLAGS=
-fi
-
-AC_MSG_RESULT($have_mmx_intrinsics)
-if test $enable_mmx = yes && test $have_mmx_intrinsics = no ; then
-   AC_MSG_ERROR([MMX intrinsics not detected])
-fi
-
-AM_CONDITIONAL(USE_MMX, test $have_mmx_intrinsics = yes)
-
-dnl ===========================================================================
-dnl Check for SSE2
-
-if test "x$SSE2_CFLAGS" = "x" ; then
-   if test "x$SUNCC" = "xyes"; then
-      # SSE2 is enabled by default in the Sun Studio 64-bit environment
-      if test "$AMD64_ABI" = "no" ; then
-         SSE2_CFLAGS="-xarch=sse2"
-      fi
-   else
-      SSE2_CFLAGS="-msse2 -Winline"
-   fi
-fi
-
-have_sse2_intrinsics=no
-AC_MSG_CHECKING(whether to use SSE2 intrinsics)
-xserver_save_CFLAGS=$CFLAGS
-CFLAGS="$SSE2_CFLAGS $CFLAGS"
-
-AC_COMPILE_IFELSE([
-#if defined(__GNUC__) && (__GNUC__ < 4 || (__GNUC__ == 4 && __GNUC_MINOR__ < 2))
-#   if !defined(__amd64__) && !defined(__x86_64__)
-#      error "Need GCC >= 4.2 for SSE2 intrinsics on x86"
-#   endif
-#endif
-#include <mmintrin.h>
-#include <xmmintrin.h>
-#include <emmintrin.h>
-int main () {
-    __m128i a = _mm_set1_epi32 (0), b = _mm_set1_epi32 (0), c;
-	c = _mm_xor_si128 (a, b);
-    return 0;
-}], have_sse2_intrinsics=yes)
-CFLAGS=$xserver_save_CFLAGS
-
-AC_ARG_ENABLE(sse2,
-   [AC_HELP_STRING([--disable-sse2],
-                   [disable SSE2 fast paths])],
-   [enable_sse2=$enableval], [enable_sse2=auto])
-
-if test $enable_sse2 = no ; then
-   have_sse2_intrinsics=disabled
-fi
-
-if test $have_sse2_intrinsics = yes ; then
-   AC_DEFINE(USE_SSE2, 1, [use SSE2 compiler intrinsics])
-fi
-
-AC_MSG_RESULT($have_sse2_intrinsics)
-if test $enable_sse2 = yes && test $have_sse2_intrinsics = no ; then
-   AC_MSG_ERROR([SSE2 intrinsics not detected])
-fi
-
-AM_CONDITIONAL(USE_SSE2, test $have_sse2_intrinsics = yes)
-
-dnl ===========================================================================
-dnl Other special flags needed when building code using MMX or SSE instructions
-case $host_os in
-   solaris*)
-      # When building 32-bit binaries, apply a mapfile to ensure that the
-      # binaries aren't flagged as only able to run on MMX+SSE capable CPUs
-      # since they check at runtime before using those instructions.
-      # Not all linkers grok the mapfile format so we check for that first.
-      if test "$AMD64_ABI" = "no" ; then
-	 use_hwcap_mapfile=no
-	 AC_MSG_CHECKING(whether to use a hardware capability map file)
-	 hwcap_save_LDFLAGS="$LDFLAGS"
-	 HWCAP_LDFLAGS='-Wl,-M,$(srcdir)/solaris-hwcap.mapfile'
-	 LDFLAGS="$LDFLAGS -Wl,-M,pixman/solaris-hwcap.mapfile"
-	 AC_LINK_IFELSE([int main() { return 0; }],
-			use_hwcap_mapfile=yes,
-			HWCAP_LDFLAGS="")
-	 LDFLAGS="$hwcap_save_LDFLAGS"
-	 AC_MSG_RESULT($use_hwcap_mapfile)
-      fi
-      if test "x$MMX_LDFLAGS" = "x" ; then
-         MMX_LDFLAGS="$HWCAP_LDFLAGS"
-      fi
-      if test "x$SSE2_LDFLAGS" = "x" ; then
-	 SSE2_LDFLAGS="$HWCAP_LDFLAGS"
-      fi
-      ;;
-esac
-
-AC_SUBST(MMX_CFLAGS)
-AC_SUBST(MMX_LDFLAGS)
-AC_SUBST(SSE2_CFLAGS)
-AC_SUBST(SSE2_LDFLAGS)
-
-dnl ===========================================================================
-dnl Check for VMX/Altivec
-if test -n "`$CC -v 2>&1 | grep version | grep Apple`"; then
-    VMX_CFLAGS="-faltivec"
-else
-    VMX_CFLAGS="-maltivec -mabi=altivec"
-fi
-
-have_vmx_intrinsics=no
-AC_MSG_CHECKING(whether to use VMX/Altivec intrinsics)
-xserver_save_CFLAGS=$CFLAGS
-CFLAGS="$VMX_CFLAGS $CFLAGS"
-AC_COMPILE_IFELSE([
-#if defined(__GNUC__) && (__GNUC__ < 3 || (__GNUC__ == 3 && __GNUC_MINOR__ < 4))
-error "Need GCC >= 3.4 for sane altivec support"
-#endif
-#include <altivec.h>
-int main () {
-    vector unsigned int v = vec_splat_u32 (1);
-    v = vec_sub (v, v);
-    return 0;
-}], have_vmx_intrinsics=yes)
-CFLAGS=$xserver_save_CFLAGS
-
-AC_ARG_ENABLE(vmx,
-   [AC_HELP_STRING([--disable-vmx],
-                   [disable VMX fast paths])],
-   [enable_vmx=$enableval], [enable_vmx=auto])
-
-if test $enable_vmx = no ; then
-   have_vmx_intrinsics=disabled
-fi
-
-if test $have_vmx_intrinsics = yes ; then
-   AC_DEFINE(USE_VMX, 1, [use VMX compiler intrinsics])
-else
-   VMX_CFLAGS=
-fi
-
-AC_MSG_RESULT($have_vmx_intrinsics)
-if test $enable_vmx = yes && test $have_vmx_intrinsics = no ; then
-   AC_MSG_ERROR([VMX intrinsics not detected])
-fi
-
-AC_SUBST(VMX_CFLAGS)
-
-AM_CONDITIONAL(USE_VMX, test $have_vmx_intrinsics = yes)
-
-dnl ==========================================================================
-dnl Check if assembler is gas compatible and supports ARM SIMD instructions
-have_arm_simd=no
-AC_MSG_CHECKING(whether to use ARM SIMD assembler)
-xserver_save_CFLAGS=$CFLAGS
-CFLAGS="-x assembler-with-cpp $CFLAGS"
-AC_COMPILE_IFELSE([[
-.text
-.arch armv6
-.object_arch armv4
-.arm
-.altmacro
-#ifndef __ARM_EABI__
-#error EABI is required (to be sure that calling conventions are compatible)
-#endif
-pld [r0]
-uqadd8 r0, r0, r0]], have_arm_simd=yes)
-CFLAGS=$xserver_save_CFLAGS
-
-AC_ARG_ENABLE(arm-simd,
-   [AC_HELP_STRING([--disable-arm-simd],
-                   [disable ARM SIMD fast paths])],
-   [enable_arm_simd=$enableval], [enable_arm_simd=auto])
-
-if test $enable_arm_simd = no ; then
-   have_arm_simd=disabled
-fi
-
-if test $have_arm_simd = yes ; then
-   AC_DEFINE(USE_ARM_SIMD, 1, [use ARM SIMD assembly optimizations])
-fi
-
-AM_CONDITIONAL(USE_ARM_SIMD, test $have_arm_simd = yes)
-
-AC_MSG_RESULT($have_arm_simd)
-if test $enable_arm_simd = yes && test $have_arm_simd = no ; then
-   AC_MSG_ERROR([ARM SIMD intrinsics not detected])
-fi
-
-dnl ==========================================================================
-dnl Check if assembler is gas compatible and supports NEON instructions
-have_arm_neon=no
-AC_MSG_CHECKING(whether to use ARM NEON assembler)
-xserver_save_CFLAGS=$CFLAGS
-CFLAGS="-x assembler-with-cpp $CFLAGS"
-AC_COMPILE_IFELSE([[
-.text
-.fpu neon
-.arch armv7a
-.object_arch armv4
-.eabi_attribute 10, 0
-.arm
-.altmacro
-#ifndef __ARM_EABI__
-#error EABI is required (to be sure that calling conventions are compatible)
-#endif
-pld [r0]
-vmovn.u16 d0, q0]], have_arm_neon=yes)
-CFLAGS=$xserver_save_CFLAGS
-
-AC_ARG_ENABLE(arm-neon,
-   [AC_HELP_STRING([--disable-arm-neon],
-                   [disable ARM NEON fast paths])],
-   [enable_arm_neon=$enableval], [enable_arm_neon=auto])
-
-if test $enable_arm_neon = no ; then
-   have_arm_neon=disabled
-fi
-
-if test $have_arm_neon = yes ; then
-   AC_DEFINE(USE_ARM_NEON, 1, [use ARM NEON assembly optimizations])
-fi
-
-AM_CONDITIONAL(USE_ARM_NEON, test $have_arm_neon = yes)
-
-AC_MSG_RESULT($have_arm_neon)
-if test $enable_arm_neon = yes && test $have_arm_neon = no ; then
-   AC_MSG_ERROR([ARM NEON intrinsics not detected])
-fi
-
-dnl =========================================================================================
-dnl Check for GNU-style inline assembly support
-
-have_gcc_inline_asm=no
-AC_MSG_CHECKING(whether to use GNU-style inline assembler)
-AC_COMPILE_IFELSE([
-int main () {
-    /* Most modern architectures have a NOP instruction, so this is a fairly generic test. */
-	asm volatile ( "\tnop\n" : : : "cc", "memory" );
-    return 0;
-}], have_gcc_inline_asm=yes)
-
-AC_ARG_ENABLE(gcc-inline-asm,
-   [AC_HELP_STRING([--disable-gcc-inline-asm],
-                   [disable GNU-style inline assembler])],
-   [enable_gcc_inline_asm=$enableval], [enable_gcc_inline_asm=auto])
-
-if test $enable_gcc_inline_asm = no ; then
-   have_gcc_inline_asm=disabled
-fi
-
-if test $have_gcc_inline_asm = yes ; then
-   AC_DEFINE(USE_GCC_INLINE_ASM, 1, [use GNU-style inline assembler])
-fi
-
-AC_MSG_RESULT($have_gcc_inline_asm)
-if test $enable_gcc_inline_asm = yes && test $have_gcc_inline_asm = no ; then
-   AC_MSG_ERROR([GNU-style inline assembler not detected])
-fi
-
-AM_CONDITIONAL(USE_GCC_INLINE_ASM, test $have_gcc_inline_asm = yes)
-
-dnl ==============================================
-dnl Static test programs
-
-AC_ARG_ENABLE(static-testprogs,
-   [AC_HELP_STRING([--enable-static-testprogs],
-		   [build test programs as static binaries [default=no]])],
-   [enable_static_testprogs=$enableval], [enable_static_testprogs=no])
-
-TESTPROGS_EXTRA_LDFLAGS=
-if test "x$enable_static_testprogs" = "xyes" ; then
-   TESTPROGS_EXTRA_LDFLAGS="-all-static"
-fi
-AC_SUBST(TESTPROGS_EXTRA_LDFLAGS)
-
-dnl ==============================================
-dnl Timers
-
-AC_ARG_ENABLE(timers,
-   [AC_HELP_STRING([--enable-timers],
-		   [enable TIMER_BEGIN and TIMER_END macros [default=no]])],
-   [enable_timers=$enableval], [enable_timers=no])
-
-if test $enable_timers = yes ; then 
-   AC_DEFINE(PIXMAN_TIMERS, 1, [enable TIMER_BEGIN/TIMER_END macros])
-fi
-AC_SUBST(PIXMAN_TIMERS)
-
-dnl ===================================
-dnl GTK+
-
-AC_ARG_ENABLE(gtk,
-   [AC_HELP_STRING([--enable-gtk],
-                   [enable tests using GTK+ [default=auto]])],
-   [enable_gtk=$enableval], [enable_gtk=auto])
-
-PKG_PROG_PKG_CONFIG
-
-if test $enable_gtk = yes ; then
-   AC_CHECK_LIB([pixman-1], [pixman_version_string])
-   PKG_CHECK_MODULES(GTK, [gtk+-2.0 pixman-1])
-fi
-
-if test $enable_gtk = auto ; then
-   AC_CHECK_LIB([pixman-1], [pixman_version_string], [enable_gtk=auto], [enable_gtk=no])
-fi
-
-if test $enable_gtk = auto ; then
-   PKG_CHECK_MODULES(GTK, [gtk+-2.0 pixman-1], [enable_gtk=yes], [enable_gtk=no])
-fi
-
-AM_CONDITIONAL(HAVE_GTK, [test "x$enable_gtk" = xyes])
-
-AC_SUBST(GTK_CFLAGS)
-AC_SUBST(GTK_LIBS)
-AC_SUBST(DEP_CFLAGS)
-AC_SUBST(DEP_LIBS)
-
-dnl =====================================
-dnl posix_memalign, sigaction, alarm, gettimeofday
-
-AC_CHECK_FUNC(posix_memalign, have_posix_memalign=yes, have_posix_memalign=no)
-if test x$have_posix_memalign = xyes; then
-   AC_DEFINE(HAVE_POSIX_MEMALIGN, 1, [Whether we have posix_memalign()])
-fi
-
-AC_CHECK_FUNC(sigaction, have_sigaction=yes, have_sigaction=no)
-if test x$have_sigaction = xyes; then
-   AC_DEFINE(HAVE_SIGACTION, 1, [Whether we have sigaction()])
-fi
-
-AC_CHECK_FUNC(alarm, have_alarm=yes, have_alarm=no)
-if test x$have_alarm = xyes; then
-   AC_DEFINE(HAVE_ALARM, 1, [Whether we have alarm()])
-fi
-
-AC_CHECK_HEADER([sys/mman.h],
-   [AC_DEFINE(HAVE_SYS_MMAN_H, [1], [Define to 1 if we have <sys/mman.h>])])
-
-AC_CHECK_FUNC(mprotect, have_mprotect=yes, have_mprotect=no)
-if test x$have_mprotect = xyes; then
-   AC_DEFINE(HAVE_MPROTECT, 1, [Whether we have mprotect()])
-fi
-
-AC_CHECK_FUNC(getpagesize, have_getpagesize=yes, have_getpagesize=no)
-if test x$have_getpagesize = xyes; then
-   AC_DEFINE(HAVE_GETPAGESIZE, 1, [Whether we have getpagesize()])
-fi
-
-AC_CHECK_HEADER([fenv.h],
-   [AC_DEFINE(HAVE_FENV_H, [1], [Define to 1 if we have <fenv.h>])])
-
-AC_CHECK_LIB(m, feenableexcept, have_feenableexcept=yes, have_feenableexcept=no)
-if test x$have_feenableexcept = xyes; then
-   AC_DEFINE(HAVE_FEENABLEEXCEPT, 1, [Whether we have feenableexcept()])
-fi
-
-AC_CHECK_FUNC(gettimeofday, have_gettimeofday=yes, have_gettimeofday=no)
-AC_CHECK_HEADER(sys/time.h, have_sys_time_h=yes, have_sys_time_h=no)
-if test x$have_gettimeofday = xyes && test x$have_sys_time_h = xyes; then
-   AC_DEFINE(HAVE_GETTIMEOFDAY, 1, [Whether we have gettimeofday()])
-fi
-
-dnl =====================================
-dnl Thread local storage
-
-support_for__thread=no
-
-AC_MSG_CHECKING(for __thread)
-AC_LINK_IFELSE([
-#if defined(__MINGW32__) && !(__GNUC__ > 4 || (__GNUC__ == 4 && __GNUC_MINOR__ >= 5))
-#error This MinGW version has broken __thread support
-#endif
-#ifdef __OpenBSD__
-#error OpenBSD has broken __thread support
-#endif
-static __thread int x ;
-int main () { x = 123; return x; }
-], support_for__thread=yes)
-
-if test $support_for__thread = yes; then 
-   AC_DEFINE([TOOLCHAIN_SUPPORTS__THREAD],[],[Whether the tool chain supports __thread])
-fi
-
-AC_MSG_RESULT($support_for__thread)
-
-dnl
-dnl posix tls
-dnl
-
-m4_define([pthread_test_program],[dnl
-#include <stdlib.h>
-#include <pthread.h>
-
-static pthread_once_t once_control = PTHREAD_ONCE_INIT;
-static pthread_key_t key;
-
-static void
-make_key (void)
-{
-    pthread_key_create (&key, NULL);
-}
-
-int
-main ()
-{
-    void *value = NULL;
-
-    if (pthread_once (&once_control, make_key) != 0)
-    {
-	value = NULL;
-    }
-    else
-    {
-	value = pthread_getspecific (key);
-	if (!value)
-	{
-	    value = malloc (100);
-	    pthread_setspecific (key, value);
-	}
-    }
-    return 0;
-}
-])
-
-AC_DEFUN([PIXMAN_CHECK_PTHREAD],[dnl
-    if test "z$support_for_pthread_setspecific" != "zyes"; then
-	PIXMAN_LINK_WITH_ENV(
-		[$1], [pthread_test_program],
-		[PTHREAD_CFLAGS="$CFLAGS"
-		 PTHREAD_LIBS="$LIBS"
-		 PTHREAD_LDFLAGS="$LDFLAGS"
-		 support_for_pthread_setspecific=yes])
-    fi
-])
-
-if test $support_for__thread = no; then
-    support_for_pthread_setspecific=no
-
-    AC_MSG_CHECKING(for pthread_setspecific)
-
-    PIXMAN_CHECK_PTHREAD([CFLAGS="-D_REENTRANT"; LIBS="-lpthread"])
-    PIXMAN_CHECK_PTHREAD([CFLAGS="-pthread"; LDFLAGS="-pthread"])
-    PIXMAN_CHECK_PTHREAD([CFLAGS="-D_REENTRANT"; LDFLAGS="-lroot"])
-    
-    if test $support_for_pthread_setspecific = yes; then
-	CFLAGS="$CFLAGS $PTHREAD_CFLAGS"
-	AC_DEFINE([HAVE_PTHREAD_SETSPECIFIC], [], [Whether pthread_setspecific() is supported])
-    fi
-
-    AC_MSG_RESULT($support_for_pthread_setspecific);
-fi
-
-AC_SUBST(TOOLCHAIN_SUPPORTS__THREAD)
-AC_SUBST(HAVE_PTHREAD_SETSPECIFIC)
-AC_SUBST(PTHREAD_LDFLAGS)
-AC_SUBST(PTHREAD_LIBS)
-
-dnl =====================================
-dnl __attribute__((constructor))
-
-support_for_attribute_constructor=no
-
-AC_MSG_CHECKING(for __attribute__((constructor)))
-AC_LINK_IFELSE([
-#if defined(__GNUC__) && (__GNUC__ > 2 || (__GNUC__ == 2 && __GNUC_MINOR__ >= 7))
-/* attribute 'constructor' is supported since gcc 2.7, but some compilers
- * may only pretend to be gcc, so let's try to actually use it
- */
-static int x = 1;
-static void __attribute__((constructor)) constructor_function () { x = 0; }
-int main (void) { return x; }
-#else
-#error not gcc or gcc version is older than 2.7
-#endif
-], support_for_attribute_constructor=yes)
-
-if test x$support_for_attribute_constructor = xyes; then
-   AC_DEFINE([TOOLCHAIN_SUPPORTS_ATTRIBUTE_CONSTRUCTOR],
-             [],[Whether the tool chain supports __attribute__((constructor))])
-fi
-
-AC_MSG_RESULT($support_for_attribute_constructor)
-AC_SUBST(TOOLCHAIN_SUPPORTS_ATTRIBUTE_CONSTRUCTOR)
-
-AC_OUTPUT([pixman-1.pc
-           pixman-1-uninstalled.pc
-           Makefile
-	   pixman/Makefile
-	   pixman/pixman-version.h
-	   demos/Makefile
-	   test/Makefile])
-
-m4_if(m4_eval(pixman_minor % 2), [1], [
-   echo
-   echo "@@@@@@@@@@@@@@@@@@@@@@@@@@@@@@@@@@@@@@@@@@@@@@@@@@@@@@@@@@@@@@@@@@@@@@@@"
-   echo
-   echo "      Thanks for testing this development snapshot of pixman. Please"
-   echo "      report any problems you find, either by sending email to "
-   echo
-   echo "          pixman@lists.freedesktop.org"
-   echo
-   echo "      or by filing a bug at "
-   echo
-   echo "          https://bugs.freedesktop.org/enter_bug.cgi?product=pixman "
-   echo
-   echo "      If you are looking for a stable release of pixman, please note "
-   echo "      that stable releases have _even_ minor version numbers. Ie., "
-   echo "      pixman-0.]m4_eval(pixman_minor & ~1)[.x are stable releases, whereas pixman-$PIXMAN_VERSION_MAJOR.$PIXMAN_VERSION_MINOR.$PIXMAN_VERSION_MICRO is a "
-   echo "      development snapshot that may contain bugs and experimental "
-   echo "      features. "
-   echo 
-   echo "@@@@@@@@@@@@@@@@@@@@@@@@@@@@@@@@@@@@@@@@@@@@@@@@@@@@@@@@@@@@@@@@@@@@@@@@"
-   echo
-])
-=======
-dnl  Copyright 2005 Red Hat, Inc.
-dnl 
-dnl  Permission to use, copy, modify, distribute, and sell this software and its
-dnl  documentation for any purpose is hereby granted without fee, provided that
-dnl  the above copyright notice appear in all copies and that both that
-dnl  copyright notice and this permission notice appear in supporting
-dnl  documentation, and that the name of Red Hat not be used in
-dnl  advertising or publicity pertaining to distribution of the software without
-dnl  specific, written prior permission.  Red Hat makes no
-dnl  representations about the suitability of this software for any purpose.  It
-dnl  is provided "as is" without express or implied warranty.
-dnl 
-dnl  RED HAT DISCLAIMS ALL WARRANTIES WITH REGARD TO THIS SOFTWARE,
-dnl  INCLUDING ALL IMPLIED WARRANTIES OF MERCHANTABILITY AND FITNESS, IN NO
-dnl  EVENT SHALL RED HAT BE LIABLE FOR ANY SPECIAL, INDIRECT OR
-dnl  CONSEQUENTIAL DAMAGES OR ANY DAMAGES WHATSOEVER RESULTING FROM LOSS OF USE,
-dnl  DATA OR PROFITS, WHETHER IN AN ACTION OF CONTRACT, NEGLIGENCE OR OTHER
-dnl  TORTIOUS ACTION, ARISING OUT OF OR IN CONNECTION WITH THE USE OR
-dnl  PERFORMANCE OF THIS SOFTWARE.
-dnl
-dnl Process this file with autoconf to create configure.
-
-AC_PREREQ([2.57])
-
-#   Pixman versioning scheme
-#
-#   - The version in git has an odd MICRO version number
-#
-#   - Released versions both development and stable have an even MICRO 
-#     version number
-#
-#   - Released development versions have an odd MINOR number
-#
-#   - Released stable versions have an even MINOR number
-#
-#   - Versions that break ABI must have a new MAJOR number
-#
-#   - If you break the ABI, then at least this must be done:
-#
-#        - increment MAJOR
-#
-#        - In the first development release where you break ABI, find
-#          all instances of "pixman-n" and change them to pixman-(n+1)
-#
-#          This needs to be done at least in 
-#                    configure.ac
-#                    all Makefile.am's
-#                    pixman-n.pc.in
-#
-#      This ensures that binary incompatible versions can be installed
-#      in parallel.  See http://www106.pair.com/rhp/parallel.html for
-#      more information
-#
-
-m4_define([pixman_major], 0)
-m4_define([pixman_minor], 21)
-m4_define([pixman_micro], 7)
-
-m4_define([pixman_version],[pixman_major.pixman_minor.pixman_micro])
-
-AC_INIT(pixman, pixman_version, [pixman@lists.freedesktop.org], pixman)
-AM_INIT_AUTOMAKE([foreign dist-bzip2])
-
-# Suppress verbose compile lines
-m4_ifdef([AM_SILENT_RULES], [AM_SILENT_RULES([yes])])
-
-AM_CONFIG_HEADER(config.h)
-
-AC_CANONICAL_HOST
-
-test_CFLAGS=${CFLAGS+set} # We may override autoconf default CFLAGS.
-
-AC_PROG_CC
-AM_PROG_AS
-AC_PROG_LIBTOOL
-AC_CHECK_FUNCS([getisax])
-AC_C_BIGENDIAN
-AC_C_INLINE
-
-dnl PIXMAN_LINK_WITH_ENV(env-setup, program, true-action, false-action)
-dnl
-dnl Compiles and links the given program in the environment setup by env-setup
-dnl and executes true-action on success and false-action on failure.
-AC_DEFUN([PIXMAN_LINK_WITH_ENV],[dnl
-	save_CFLAGS="$CFLAGS"
-	save_LDFLAGS="$LDFLAGS"
-	save_LIBS="$LIBS"
-	CFLAGS=""
-	LDFLAGS=""
-	LIBS=""
-	$1
-	AC_LINK_IFELSE(
-		[$2],
-		[pixman_cc_stderr=`test -f conftest.err && cat conftest.err`
-		 pixman_cc_flag=yes],
-		[pixman_cc_stderr=`test -f conftest.err && cat conftest.err`
-		 pixman_cc_flag=no])
-
-	if test "x$pixman_cc_stderr" != "x"; then
-		pixman_cc_flag=no
-	fi
-
-	if test "x$pixman_cc_flag" = "xyes"; then
-		ifelse([$3], , :, [$3])
-	else
-		ifelse([$4], , :, [$4])
-	fi
-	CFLAGS="$save_CFLAGS"
-	LDFLAGS="$save_LDFLAGS"
-	LIBS="$save_LIBS"
-])
-
-dnl Find a -Werror for catching warnings.
-WERROR=
-for w in -Werror -errwarn; do
-    if test "z$WERROR" = "z"; then
-        AC_MSG_CHECKING([whether the compiler supports $w])
-        PIXMAN_LINK_WITH_ENV(
-		[CFLAGS=$w],
-		[int main(int c, char **v) { (void)c; (void)v; return 0; }],
-		[WERROR=$w; yesno=yes], [yesno=no])
-	AC_MSG_RESULT($_yesno)
-    fi
-done
-
-dnl PIXMAN_CHECK_CFLAG(flag, [program])
-dnl  Adds flag to CFLAGS if the given program links without warnings or errors.
-AC_DEFUN([PIXMAN_CHECK_CFLAG], [dnl
-	AC_MSG_CHECKING([whether the compiler supports $1])
-	PIXMAN_LINK_WITH_ENV(
-		[CFLAGS="$WERROR $1"],
-		[$2
-		 int main(int c, char **v) { (void)c; (void)v; return 0; }
-		],
-		[_yesno=yes],
-		[_yesno=no])
-	if test "x$_yesno" = xyes; then
-	   CFLAGS="$CFLAGS $1"
-	fi
-	AC_MSG_RESULT($_yesno)
-])
-
-AC_CHECK_SIZEOF(long)
-
-# Checks for Sun Studio compilers
-AC_CHECK_DECL([__SUNPRO_C], [SUNCC="yes"], [SUNCC="no"])
-AC_CHECK_DECL([__amd64], [AMD64_ABI="yes"], [AMD64_ABI="no"])
-
-# Default CFLAGS to -O -g rather than just the -g from AC_PROG_CC
-# if we're using Sun Studio and neither the user nor a config.site
-# has set CFLAGS.
-if test $SUNCC = yes &&			\
-   test "$test_CFLAGS" == "" &&		\
-   test "$CFLAGS" = "-g"
-then
-  CFLAGS="-O -g"
-fi
-
-# 
-# We ignore pixman_major in the version here because the major version should
-# always be encoded in the actual library name. Ie., the soname is:
-#
-#      pixman-$(pixman_major).0.minor.micro
-#
-m4_define([lt_current], [pixman_minor])
-m4_define([lt_revision], [pixman_micro])
-m4_define([lt_age], [pixman_minor])
-
-LT_VERSION_INFO="lt_current:lt_revision:lt_age"
-
-PIXMAN_VERSION_MAJOR=pixman_major()
-AC_SUBST(PIXMAN_VERSION_MAJOR)
-PIXMAN_VERSION_MINOR=pixman_minor()
-AC_SUBST(PIXMAN_VERSION_MINOR)
-PIXMAN_VERSION_MICRO=pixman_micro()
-AC_SUBST(PIXMAN_VERSION_MICRO)
-
-AC_SUBST(LT_VERSION_INFO)
-
-# Check for dependencies
-
-PIXMAN_CHECK_CFLAG([-Wall])
-PIXMAN_CHECK_CFLAG([-fno-strict-aliasing])
-
-AC_PATH_PROG(PERL, perl, no)
-if test "x$PERL" = xno; then
-    AC_MSG_ERROR([Perl is required to build pixman.])
-fi
-AC_SUBST(PERL)
-
-dnl =========================================================================
-dnl OpenMP for the test suite?
-dnl
-
-# Check for OpenMP support (only supported by autoconf >=2.62)
-OPENMP_CFLAGS=
-m4_ifdef([AC_OPENMP], [AC_OPENMP])
-
-m4_define([openmp_test_program],[dnl
-#include <stdio.h>
-
-extern unsigned int lcg_seed;
-#pragma omp threadprivate(lcg_seed)
-unsigned int lcg_seed;
-
-unsigned function(unsigned a, unsigned b)
-{
-	lcg_seed ^= b;
-	return ((a + b) ^ a ) + lcg_seed;
-}
-
-int main(int argc, char **argv)
-{
-	int i;
-	int n1 = 0, n2 = argc;
-	unsigned checksum = 0;
-	int verbose = argv != NULL;
-	unsigned (*test_function)(unsigned, unsigned);
-	test_function = function;
-    #pragma omp parallel for reduction(+:checksum) default(none) \
-					shared(n1, n2, test_function, verbose)
-	for (i = n1; i < n2; i++)
-    	{
-		unsigned crc = test_function (i, 0);
-		if (verbose)
-			printf ("%d: %08X\n", i, crc);
-		checksum += crc;
-	}
-	printf("%u\n", checksum);
-	return 0;
-}
-])
-
-PIXMAN_LINK_WITH_ENV(
-	[CFLAGS="$OPENMP_CFLAGS" LDFLAGS="$OPENMP_CFLAGS"],
-	[openmp_test_program],
-	[have_openmp=yes],
-	[have_openmp=no])
-if test "x$have_openmp" = "xyes"; then
-   AC_DEFINE(USE_OPENMP, 1, [use OpenMP in the test suite])
-else
-   OPENMP_CFLAGS=""
-fi
-AC_SUBST(OPENMP_CFLAGS)
-
-dnl =========================================================================
-dnl -fvisibility stuff
-
-PIXMAN_CHECK_CFLAG([-fvisibility=hidden], [dnl
-#if defined(__GNUC__) && (__GNUC__ >= 4)
-#ifdef _WIN32
-#error Have -fvisibility but it is ignored and generates a warning
-#endif
-#else
-error Need GCC 4.0 for visibility
-#endif
-])
-
-PIXMAN_CHECK_CFLAG([-xldscope=hidden], [dnl
-#if defined(__SUNPRO_C) && (__SUNPRO_C >= 0x550)
-#else
-error Need Sun Studio 8 for visibility
-#endif
-])
-
-dnl ===========================================================================
-dnl Check for MMX
-
-if test "x$MMX_CFLAGS" = "x" ; then
-   if test "x$SUNCC" = "xyes"; then
-      # Sun Studio doesn't have an -xarch=mmx flag, so we have to use sse
-      # but if we're building 64-bit, mmx & sse support is on by default and
-      # -xarch=sse throws an error instead
-      if test "$AMD64_ABI" = "no" ; then
-         MMX_CFLAGS="-xarch=sse"
-      fi
-   else
-      MMX_CFLAGS="-mmmx -Winline"
-   fi
-fi
-
-have_mmx_intrinsics=no
-AC_MSG_CHECKING(whether to use MMX intrinsics)
-xserver_save_CFLAGS=$CFLAGS
-CFLAGS="$MMX_CFLAGS $CFLAGS"
-AC_COMPILE_IFELSE([
-#if defined(__GNUC__) && (__GNUC__ < 3 || (__GNUC__ == 3 && __GNUC_MINOR__ < 4))
-error "Need GCC >= 3.4 for MMX intrinsics"
-#endif
-#include <mmintrin.h>
-int main () {
-    __m64 v = _mm_cvtsi32_si64 (1);
-    return _mm_cvtsi64_si32 (v);
-}], have_mmx_intrinsics=yes)
-CFLAGS=$xserver_save_CFLAGS
-
-AC_ARG_ENABLE(mmx,
-   [AC_HELP_STRING([--disable-mmx],
-                   [disable MMX fast paths])],
-   [enable_mmx=$enableval], [enable_mmx=auto])
-
-if test $enable_mmx = no ; then
-   have_mmx_intrinsics=disabled
-fi
-
-if test $have_mmx_intrinsics = yes ; then
-   AC_DEFINE(USE_MMX, 1, [use MMX compiler intrinsics])
-else
-   MMX_CFLAGS=
-fi
-
-AC_MSG_RESULT($have_mmx_intrinsics)
-if test $enable_mmx = yes && test $have_mmx_intrinsics = no ; then
-   AC_MSG_ERROR([MMX intrinsics not detected])
-fi
-
-AM_CONDITIONAL(USE_MMX, test $have_mmx_intrinsics = yes)
-
-dnl ===========================================================================
-dnl Check for SSE2
-
-if test "x$SSE2_CFLAGS" = "x" ; then
-   if test "x$SUNCC" = "xyes"; then
-      # SSE2 is enabled by default in the Sun Studio 64-bit environment
-      if test "$AMD64_ABI" = "no" ; then
-         SSE2_CFLAGS="-xarch=sse2"
-      fi
-   else
-      SSE2_CFLAGS="-msse2 -Winline"
-   fi
-fi
-
-have_sse2_intrinsics=no
-AC_MSG_CHECKING(whether to use SSE2 intrinsics)
-xserver_save_CFLAGS=$CFLAGS
-CFLAGS="$SSE2_CFLAGS $CFLAGS"
-
-AC_COMPILE_IFELSE([
-#if defined(__GNUC__) && (__GNUC__ < 4 || (__GNUC__ == 4 && __GNUC_MINOR__ < 2))
-#   if !defined(__amd64__) && !defined(__x86_64__)
-#      error "Need GCC >= 4.2 for SSE2 intrinsics on x86"
-#   endif
-#endif
-#include <mmintrin.h>
-#include <xmmintrin.h>
-#include <emmintrin.h>
-int main () {
-    __m128i a = _mm_set1_epi32 (0), b = _mm_set1_epi32 (0), c;
-	c = _mm_xor_si128 (a, b);
-    return 0;
-}], have_sse2_intrinsics=yes)
-CFLAGS=$xserver_save_CFLAGS
-
-AC_ARG_ENABLE(sse2,
-   [AC_HELP_STRING([--disable-sse2],
-                   [disable SSE2 fast paths])],
-   [enable_sse2=$enableval], [enable_sse2=auto])
-
-if test $enable_sse2 = no ; then
-   have_sse2_intrinsics=disabled
-fi
-
-if test $have_sse2_intrinsics = yes ; then
-   AC_DEFINE(USE_SSE2, 1, [use SSE2 compiler intrinsics])
-fi
-
-AC_MSG_RESULT($have_sse2_intrinsics)
-if test $enable_sse2 = yes && test $have_sse2_intrinsics = no ; then
-   AC_MSG_ERROR([SSE2 intrinsics not detected])
-fi
-
-AM_CONDITIONAL(USE_SSE2, test $have_sse2_intrinsics = yes)
-
-dnl ===========================================================================
-dnl Other special flags needed when building code using MMX or SSE instructions
-case $host_os in
-   solaris*)
-      # When building 32-bit binaries, apply a mapfile to ensure that the
-      # binaries aren't flagged as only able to run on MMX+SSE capable CPUs
-      # since they check at runtime before using those instructions.
-      # Not all linkers grok the mapfile format so we check for that first.
-      if test "$AMD64_ABI" = "no" ; then
-	 use_hwcap_mapfile=no
-	 AC_MSG_CHECKING(whether to use a hardware capability map file)
-	 hwcap_save_LDFLAGS="$LDFLAGS"
-	 HWCAP_LDFLAGS='-Wl,-M,$(srcdir)/solaris-hwcap.mapfile'
-	 LDFLAGS="$LDFLAGS -Wl,-M,pixman/solaris-hwcap.mapfile"
-	 AC_LINK_IFELSE([int main() { return 0; }],
-			use_hwcap_mapfile=yes,
-			HWCAP_LDFLAGS="")
-	 LDFLAGS="$hwcap_save_LDFLAGS"
-	 AC_MSG_RESULT($use_hwcap_mapfile)
-      fi
-      if test "x$MMX_LDFLAGS" = "x" ; then
-         MMX_LDFLAGS="$HWCAP_LDFLAGS"
-      fi
-      if test "x$SSE2_LDFLAGS" = "x" ; then
-	 SSE2_LDFLAGS="$HWCAP_LDFLAGS"
-      fi
-      ;;
-esac
-
-AC_SUBST(MMX_CFLAGS)
-AC_SUBST(MMX_LDFLAGS)
-AC_SUBST(SSE2_CFLAGS)
-AC_SUBST(SSE2_LDFLAGS)
-
-dnl ===========================================================================
-dnl Check for VMX/Altivec
-if test -n "`$CC -v 2>&1 | grep version | grep Apple`"; then
-    VMX_CFLAGS="-faltivec"
-else
-    VMX_CFLAGS="-maltivec -mabi=altivec"
-fi
-
-have_vmx_intrinsics=no
-AC_MSG_CHECKING(whether to use VMX/Altivec intrinsics)
-xserver_save_CFLAGS=$CFLAGS
-CFLAGS="$VMX_CFLAGS $CFLAGS"
-AC_COMPILE_IFELSE([
-#if defined(__GNUC__) && (__GNUC__ < 3 || (__GNUC__ == 3 && __GNUC_MINOR__ < 4))
-error "Need GCC >= 3.4 for sane altivec support"
-#endif
-#include <altivec.h>
-int main () {
-    vector unsigned int v = vec_splat_u32 (1);
-    v = vec_sub (v, v);
-    return 0;
-}], have_vmx_intrinsics=yes)
-CFLAGS=$xserver_save_CFLAGS
-
-AC_ARG_ENABLE(vmx,
-   [AC_HELP_STRING([--disable-vmx],
-                   [disable VMX fast paths])],
-   [enable_vmx=$enableval], [enable_vmx=auto])
-
-if test $enable_vmx = no ; then
-   have_vmx_intrinsics=disabled
-fi
-
-if test $have_vmx_intrinsics = yes ; then
-   AC_DEFINE(USE_VMX, 1, [use VMX compiler intrinsics])
-else
-   VMX_CFLAGS=
-fi
-
-AC_MSG_RESULT($have_vmx_intrinsics)
-if test $enable_vmx = yes && test $have_vmx_intrinsics = no ; then
-   AC_MSG_ERROR([VMX intrinsics not detected])
-fi
-
-AC_SUBST(VMX_CFLAGS)
-
-AM_CONDITIONAL(USE_VMX, test $have_vmx_intrinsics = yes)
-
-dnl ==========================================================================
-dnl Check if assembler is gas compatible and supports ARM SIMD instructions
-have_arm_simd=no
-AC_MSG_CHECKING(whether to use ARM SIMD assembler)
-xserver_save_CFLAGS=$CFLAGS
-CFLAGS="-x assembler-with-cpp $CFLAGS"
-AC_COMPILE_IFELSE([[
-.text
-.arch armv6
-.object_arch armv4
-.arm
-.altmacro
-#ifndef __ARM_EABI__
-#error EABI is required (to be sure that calling conventions are compatible)
-#endif
-pld [r0]
-uqadd8 r0, r0, r0]], have_arm_simd=yes)
-CFLAGS=$xserver_save_CFLAGS
-
-AC_ARG_ENABLE(arm-simd,
-   [AC_HELP_STRING([--disable-arm-simd],
-                   [disable ARM SIMD fast paths])],
-   [enable_arm_simd=$enableval], [enable_arm_simd=auto])
-
-if test $enable_arm_simd = no ; then
-   have_arm_simd=disabled
-fi
-
-if test $have_arm_simd = yes ; then
-   AC_DEFINE(USE_ARM_SIMD, 1, [use ARM SIMD assembly optimizations])
-fi
-
-AM_CONDITIONAL(USE_ARM_SIMD, test $have_arm_simd = yes)
-
-AC_MSG_RESULT($have_arm_simd)
-if test $enable_arm_simd = yes && test $have_arm_simd = no ; then
-   AC_MSG_ERROR([ARM SIMD intrinsics not detected])
-fi
-
-dnl ==========================================================================
-dnl Check if assembler is gas compatible and supports NEON instructions
-have_arm_neon=no
-AC_MSG_CHECKING(whether to use ARM NEON assembler)
-xserver_save_CFLAGS=$CFLAGS
-CFLAGS="-x assembler-with-cpp $CFLAGS"
-AC_COMPILE_IFELSE([[
-.text
-.fpu neon
-.arch armv7a
-.object_arch armv4
-.eabi_attribute 10, 0
-.arm
-.altmacro
-#ifndef __ARM_EABI__
-#error EABI is required (to be sure that calling conventions are compatible)
-#endif
-pld [r0]
-vmovn.u16 d0, q0]], have_arm_neon=yes)
-CFLAGS=$xserver_save_CFLAGS
-
-AC_ARG_ENABLE(arm-neon,
-   [AC_HELP_STRING([--disable-arm-neon],
-                   [disable ARM NEON fast paths])],
-   [enable_arm_neon=$enableval], [enable_arm_neon=auto])
-
-if test $enable_arm_neon = no ; then
-   have_arm_neon=disabled
-fi
-
-if test $have_arm_neon = yes ; then
-   AC_DEFINE(USE_ARM_NEON, 1, [use ARM NEON assembly optimizations])
-fi
-
-AM_CONDITIONAL(USE_ARM_NEON, test $have_arm_neon = yes)
-
-AC_MSG_RESULT($have_arm_neon)
-if test $enable_arm_neon = yes && test $have_arm_neon = no ; then
-   AC_MSG_ERROR([ARM NEON intrinsics not detected])
-fi
-
-dnl =========================================================================================
-dnl Check for GNU-style inline assembly support
-
-have_gcc_inline_asm=no
-AC_MSG_CHECKING(whether to use GNU-style inline assembler)
-AC_COMPILE_IFELSE([
-int main () {
-    /* Most modern architectures have a NOP instruction, so this is a fairly generic test. */
-	asm volatile ( "\tnop\n" : : : "cc", "memory" );
-    return 0;
-}], have_gcc_inline_asm=yes)
-
-AC_ARG_ENABLE(gcc-inline-asm,
-   [AC_HELP_STRING([--disable-gcc-inline-asm],
-                   [disable GNU-style inline assembler])],
-   [enable_gcc_inline_asm=$enableval], [enable_gcc_inline_asm=auto])
-
-if test $enable_gcc_inline_asm = no ; then
-   have_gcc_inline_asm=disabled
-fi
-
-if test $have_gcc_inline_asm = yes ; then
-   AC_DEFINE(USE_GCC_INLINE_ASM, 1, [use GNU-style inline assembler])
-fi
-
-AC_MSG_RESULT($have_gcc_inline_asm)
-if test $enable_gcc_inline_asm = yes && test $have_gcc_inline_asm = no ; then
-   AC_MSG_ERROR([GNU-style inline assembler not detected])
-fi
-
-AM_CONDITIONAL(USE_GCC_INLINE_ASM, test $have_gcc_inline_asm = yes)
-
-dnl ==============================================
-dnl Static test programs
-
-AC_ARG_ENABLE(static-testprogs,
-   [AC_HELP_STRING([--enable-static-testprogs],
-		   [build test programs as static binaries [default=no]])],
-   [enable_static_testprogs=$enableval], [enable_static_testprogs=no])
-
-TESTPROGS_EXTRA_LDFLAGS=
-if test "x$enable_static_testprogs" = "xyes" ; then
-   TESTPROGS_EXTRA_LDFLAGS="-all-static"
-fi
-AC_SUBST(TESTPROGS_EXTRA_LDFLAGS)
-
-dnl ==============================================
-dnl Timers
-
-AC_ARG_ENABLE(timers,
-   [AC_HELP_STRING([--enable-timers],
-		   [enable TIMER_BEGIN and TIMER_END macros [default=no]])],
-   [enable_timers=$enableval], [enable_timers=no])
-
-if test $enable_timers = yes ; then 
-   AC_DEFINE(PIXMAN_TIMERS, 1, [enable TIMER_BEGIN/TIMER_END macros])
-fi
-AC_SUBST(PIXMAN_TIMERS)
-
-dnl ===================================
-dnl GTK+
-
-AC_ARG_ENABLE(gtk,
-   [AC_HELP_STRING([--enable-gtk],
-                   [enable tests using GTK+ [default=auto]])],
-   [enable_gtk=$enableval], [enable_gtk=auto])
-
-PKG_PROG_PKG_CONFIG
-
-if test $enable_gtk = yes ; then
-   AC_CHECK_LIB([pixman-1], [pixman_version_string])
-   PKG_CHECK_MODULES(GTK, [gtk+-2.0 pixman-1])
-fi
-
-if test $enable_gtk = auto ; then
-   AC_CHECK_LIB([pixman-1], [pixman_version_string], [enable_gtk=auto], [enable_gtk=no])
-fi
-
-if test $enable_gtk = auto ; then
-   PKG_CHECK_MODULES(GTK, [gtk+-2.0 pixman-1], [enable_gtk=yes], [enable_gtk=no])
-fi
-
-AM_CONDITIONAL(HAVE_GTK, [test "x$enable_gtk" = xyes])
-
-AC_SUBST(GTK_CFLAGS)
-AC_SUBST(GTK_LIBS)
-AC_SUBST(DEP_CFLAGS)
-AC_SUBST(DEP_LIBS)
-
-dnl =====================================
-dnl posix_memalign, sigaction, alarm, gettimeofday
-
-AC_CHECK_FUNC(posix_memalign, have_posix_memalign=yes, have_posix_memalign=no)
-if test x$have_posix_memalign = xyes; then
-   AC_DEFINE(HAVE_POSIX_MEMALIGN, 1, [Whether we have posix_memalign()])
-fi
-
-AC_CHECK_FUNC(sigaction, have_sigaction=yes, have_sigaction=no)
-if test x$have_sigaction = xyes; then
-   AC_DEFINE(HAVE_SIGACTION, 1, [Whether we have sigaction()])
-fi
-
-AC_CHECK_FUNC(alarm, have_alarm=yes, have_alarm=no)
-if test x$have_alarm = xyes; then
-   AC_DEFINE(HAVE_ALARM, 1, [Whether we have alarm()])
-fi
-
-AC_CHECK_HEADER([sys/mman.h],
-   [AC_DEFINE(HAVE_SYS_MMAN_H, [1], [Define to 1 if we have <sys/mman.h>])])
-
-AC_CHECK_FUNC(mprotect, have_mprotect=yes, have_mprotect=no)
-if test x$have_mprotect = xyes; then
-   AC_DEFINE(HAVE_MPROTECT, 1, [Whether we have mprotect()])
-fi
-
-AC_CHECK_FUNC(getpagesize, have_getpagesize=yes, have_getpagesize=no)
-if test x$have_getpagesize = xyes; then
-   AC_DEFINE(HAVE_GETPAGESIZE, 1, [Whether we have getpagesize()])
-fi
-
-AC_CHECK_HEADER([fenv.h],
-   [AC_DEFINE(HAVE_FENV_H, [1], [Define to 1 if we have <fenv.h>])])
-
-AC_CHECK_LIB(m, feenableexcept, have_feenableexcept=yes, have_feenableexcept=no)
-if test x$have_feenableexcept = xyes; then
-   AC_DEFINE(HAVE_FEENABLEEXCEPT, 1, [Whether we have feenableexcept()])
-fi
-
-AC_CHECK_FUNC(gettimeofday, have_gettimeofday=yes, have_gettimeofday=no)
-AC_CHECK_HEADER(sys/time.h, have_sys_time_h=yes, have_sys_time_h=no)
-if test x$have_gettimeofday = xyes && test x$have_sys_time_h = xyes; then
-   AC_DEFINE(HAVE_GETTIMEOFDAY, 1, [Whether we have gettimeofday()])
-fi
-
-dnl =====================================
-dnl Thread local storage
-
-support_for__thread=no
-
-AC_MSG_CHECKING(for __thread)
-AC_LINK_IFELSE([
-#if defined(__MINGW32__) && !(__GNUC__ > 4 || (__GNUC__ == 4 && __GNUC_MINOR__ >= 5))
-#error This MinGW version has broken __thread support
-#endif
-#ifdef __OpenBSD__
-#error OpenBSD has broken __thread support
-#endif
-static __thread int x ;
-int main () { x = 123; return x; }
-], support_for__thread=yes)
-
-if test $support_for__thread = yes; then 
-   AC_DEFINE([TOOLCHAIN_SUPPORTS__THREAD],[],[Whether the tool chain supports __thread])
-fi
-
-AC_MSG_RESULT($support_for__thread)
-
-dnl
-dnl posix tls
-dnl
-
-m4_define([pthread_test_program],[dnl
-#include <stdlib.h>
-#include <pthread.h>
-
-static pthread_once_t once_control = PTHREAD_ONCE_INIT;
-static pthread_key_t key;
-
-static void
-make_key (void)
-{
-    pthread_key_create (&key, NULL);
-}
-
-int
-main ()
-{
-    void *value = NULL;
-
-    if (pthread_once (&once_control, make_key) != 0)
-    {
-	value = NULL;
-    }
-    else
-    {
-	value = pthread_getspecific (key);
-	if (!value)
-	{
-	    value = malloc (100);
-	    pthread_setspecific (key, value);
-	}
-    }
-    return 0;
-}
-])
-
-AC_DEFUN([PIXMAN_CHECK_PTHREAD],[dnl
-    if test "z$support_for_pthread_setspecific" != "zyes"; then
-	PIXMAN_LINK_WITH_ENV(
-		[$1], [pthread_test_program],
-		[PTHREAD_CFLAGS="$CFLAGS"
-		 PTHREAD_LIBS="$LIBS"
-		 PTHREAD_LDFLAGS="$LDFLAGS"
-		 support_for_pthread_setspecific=yes])
-    fi
-])
-
-if test $support_for__thread = no; then
-    support_for_pthread_setspecific=no
-
-    AC_MSG_CHECKING(for pthread_setspecific)
-
-    PIXMAN_CHECK_PTHREAD([CFLAGS="-D_REENTRANT"; LIBS="-lpthread"])
-    PIXMAN_CHECK_PTHREAD([CFLAGS="-pthread"; LDFLAGS="-pthread"])
-    PIXMAN_CHECK_PTHREAD([CFLAGS="-D_REENTRANT"; LDFLAGS="-lroot"])
-    
-    if test $support_for_pthread_setspecific = yes; then
-	CFLAGS="$CFLAGS $PTHREAD_CFLAGS"
-	AC_DEFINE([HAVE_PTHREAD_SETSPECIFIC], [], [Whether pthread_setspecific() is supported])
-    fi
-
-    AC_MSG_RESULT($support_for_pthread_setspecific);
-fi
-
-AC_SUBST(TOOLCHAIN_SUPPORTS__THREAD)
-AC_SUBST(HAVE_PTHREAD_SETSPECIFIC)
-AC_SUBST(PTHREAD_LDFLAGS)
-AC_SUBST(PTHREAD_LIBS)
-
-dnl =====================================
-dnl __attribute__((constructor))
-
-support_for_attribute_constructor=no
-
-AC_MSG_CHECKING(for __attribute__((constructor)))
-AC_LINK_IFELSE([
-#if defined(__GNUC__) && (__GNUC__ > 2 || (__GNUC__ == 2 && __GNUC_MINOR__ >= 7))
-/* attribute 'constructor' is supported since gcc 2.7, but some compilers
- * may only pretend to be gcc, so let's try to actually use it
- */
-static int x = 1;
-static void __attribute__((constructor)) constructor_function () { x = 0; }
-int main (void) { return x; }
-#else
-#error not gcc or gcc version is older than 2.7
-#endif
-], support_for_attribute_constructor=yes)
-
-if test x$support_for_attribute_constructor = xyes; then
-   AC_DEFINE([TOOLCHAIN_SUPPORTS_ATTRIBUTE_CONSTRUCTOR],
-             [],[Whether the tool chain supports __attribute__((constructor))])
-fi
-
-AC_MSG_RESULT($support_for_attribute_constructor)
-AC_SUBST(TOOLCHAIN_SUPPORTS_ATTRIBUTE_CONSTRUCTOR)
-
-AC_OUTPUT([pixman-1.pc
-           pixman-1-uninstalled.pc
-           Makefile
-	   pixman/Makefile
-	   pixman/pixman-version.h
-	   demos/Makefile
-	   test/Makefile])
-
-m4_if(m4_eval(pixman_minor % 2), [1], [
-   echo
-   echo "@@@@@@@@@@@@@@@@@@@@@@@@@@@@@@@@@@@@@@@@@@@@@@@@@@@@@@@@@@@@@@@@@@@@@@@@"
-   echo
-   echo "      Thanks for testing this development snapshot of pixman. Please"
-   echo "      report any problems you find, either by sending email to "
-   echo
-   echo "          pixman@lists.freedesktop.org"
-   echo
-   echo "      or by filing a bug at "
-   echo
-   echo "          https://bugs.freedesktop.org/enter_bug.cgi?product=pixman "
-   echo
-   echo "      If you are looking for a stable release of pixman, please note "
-   echo "      that stable releases have _even_ minor version numbers. Ie., "
-   echo "      pixman-0.]m4_eval(pixman_minor & ~1)[.x are stable releases, whereas pixman-$PIXMAN_VERSION_MAJOR.$PIXMAN_VERSION_MINOR.$PIXMAN_VERSION_MICRO is a "
-   echo "      development snapshot that may contain bugs and experimental "
-   echo "      features. "
-   echo 
-   echo "@@@@@@@@@@@@@@@@@@@@@@@@@@@@@@@@@@@@@@@@@@@@@@@@@@@@@@@@@@@@@@@@@@@@@@@@"
-   echo
-])
->>>>>>> fbb8c9a1
+dnl  Copyright 2005 Red Hat, Inc.
+dnl 
+dnl  Permission to use, copy, modify, distribute, and sell this software and its
+dnl  documentation for any purpose is hereby granted without fee, provided that
+dnl  the above copyright notice appear in all copies and that both that
+dnl  copyright notice and this permission notice appear in supporting
+dnl  documentation, and that the name of Red Hat not be used in
+dnl  advertising or publicity pertaining to distribution of the software without
+dnl  specific, written prior permission.  Red Hat makes no
+dnl  representations about the suitability of this software for any purpose.  It
+dnl  is provided "as is" without express or implied warranty.
+dnl 
+dnl  RED HAT DISCLAIMS ALL WARRANTIES WITH REGARD TO THIS SOFTWARE,
+dnl  INCLUDING ALL IMPLIED WARRANTIES OF MERCHANTABILITY AND FITNESS, IN NO
+dnl  EVENT SHALL RED HAT BE LIABLE FOR ANY SPECIAL, INDIRECT OR
+dnl  CONSEQUENTIAL DAMAGES OR ANY DAMAGES WHATSOEVER RESULTING FROM LOSS OF USE,
+dnl  DATA OR PROFITS, WHETHER IN AN ACTION OF CONTRACT, NEGLIGENCE OR OTHER
+dnl  TORTIOUS ACTION, ARISING OUT OF OR IN CONNECTION WITH THE USE OR
+dnl  PERFORMANCE OF THIS SOFTWARE.
+dnl
+dnl Process this file with autoconf to create configure.
+
+AC_PREREQ([2.57])
+
+#   Pixman versioning scheme
+#
+#   - The version in git has an odd MICRO version number
+#
+#   - Released versions both development and stable have an even MICRO 
+#     version number
+#
+#   - Released development versions have an odd MINOR number
+#
+#   - Released stable versions have an even MINOR number
+#
+#   - Versions that break ABI must have a new MAJOR number
+#
+#   - If you break the ABI, then at least this must be done:
+#
+#        - increment MAJOR
+#
+#        - In the first development release where you break ABI, find
+#          all instances of "pixman-n" and change them to pixman-(n+1)
+#
+#          This needs to be done at least in 
+#                    configure.ac
+#                    all Makefile.am's
+#                    pixman-n.pc.in
+#
+#      This ensures that binary incompatible versions can be installed
+#      in parallel.  See http://www106.pair.com/rhp/parallel.html for
+#      more information
+#
+
+m4_define([pixman_major], 0)
+m4_define([pixman_minor], 21)
+m4_define([pixman_micro], 7)
+
+m4_define([pixman_version],[pixman_major.pixman_minor.pixman_micro])
+
+AC_INIT(pixman, pixman_version, [pixman@lists.freedesktop.org], pixman)
+AM_INIT_AUTOMAKE([foreign dist-bzip2])
+
+# Suppress verbose compile lines
+m4_ifdef([AM_SILENT_RULES], [AM_SILENT_RULES([yes])])
+
+AM_CONFIG_HEADER(config.h)
+
+AC_CANONICAL_HOST
+
+test_CFLAGS=${CFLAGS+set} # We may override autoconf default CFLAGS.
+
+AC_PROG_CC
+AM_PROG_AS
+AC_PROG_LIBTOOL
+AC_CHECK_FUNCS([getisax])
+AC_C_BIGENDIAN
+AC_C_INLINE
+
+dnl PIXMAN_LINK_WITH_ENV(env-setup, program, true-action, false-action)
+dnl
+dnl Compiles and links the given program in the environment setup by env-setup
+dnl and executes true-action on success and false-action on failure.
+AC_DEFUN([PIXMAN_LINK_WITH_ENV],[dnl
+	save_CFLAGS="$CFLAGS"
+	save_LDFLAGS="$LDFLAGS"
+	save_LIBS="$LIBS"
+	CFLAGS=""
+	LDFLAGS=""
+	LIBS=""
+	$1
+	AC_LINK_IFELSE(
+		[$2],
+		[pixman_cc_stderr=`test -f conftest.err && cat conftest.err`
+		 pixman_cc_flag=yes],
+		[pixman_cc_stderr=`test -f conftest.err && cat conftest.err`
+		 pixman_cc_flag=no])
+
+	if test "x$pixman_cc_stderr" != "x"; then
+		pixman_cc_flag=no
+	fi
+
+	if test "x$pixman_cc_flag" = "xyes"; then
+		ifelse([$3], , :, [$3])
+	else
+		ifelse([$4], , :, [$4])
+	fi
+	CFLAGS="$save_CFLAGS"
+	LDFLAGS="$save_LDFLAGS"
+	LIBS="$save_LIBS"
+])
+
+dnl Find a -Werror for catching warnings.
+WERROR=
+for w in -Werror -errwarn; do
+    if test "z$WERROR" = "z"; then
+        AC_MSG_CHECKING([whether the compiler supports $w])
+        PIXMAN_LINK_WITH_ENV(
+		[CFLAGS=$w],
+		[int main(int c, char **v) { (void)c; (void)v; return 0; }],
+		[WERROR=$w; yesno=yes], [yesno=no])
+	AC_MSG_RESULT($_yesno)
+    fi
+done
+
+dnl PIXMAN_CHECK_CFLAG(flag, [program])
+dnl  Adds flag to CFLAGS if the given program links without warnings or errors.
+AC_DEFUN([PIXMAN_CHECK_CFLAG], [dnl
+	AC_MSG_CHECKING([whether the compiler supports $1])
+	PIXMAN_LINK_WITH_ENV(
+		[CFLAGS="$WERROR $1"],
+		[$2
+		 int main(int c, char **v) { (void)c; (void)v; return 0; }
+		],
+		[_yesno=yes],
+		[_yesno=no])
+	if test "x$_yesno" = xyes; then
+	   CFLAGS="$CFLAGS $1"
+	fi
+	AC_MSG_RESULT($_yesno)
+])
+
+AC_CHECK_SIZEOF(long)
+
+# Checks for Sun Studio compilers
+AC_CHECK_DECL([__SUNPRO_C], [SUNCC="yes"], [SUNCC="no"])
+AC_CHECK_DECL([__amd64], [AMD64_ABI="yes"], [AMD64_ABI="no"])
+
+# Default CFLAGS to -O -g rather than just the -g from AC_PROG_CC
+# if we're using Sun Studio and neither the user nor a config.site
+# has set CFLAGS.
+if test $SUNCC = yes &&			\
+   test "$test_CFLAGS" == "" &&		\
+   test "$CFLAGS" = "-g"
+then
+  CFLAGS="-O -g"
+fi
+
+# 
+# We ignore pixman_major in the version here because the major version should
+# always be encoded in the actual library name. Ie., the soname is:
+#
+#      pixman-$(pixman_major).0.minor.micro
+#
+m4_define([lt_current], [pixman_minor])
+m4_define([lt_revision], [pixman_micro])
+m4_define([lt_age], [pixman_minor])
+
+LT_VERSION_INFO="lt_current:lt_revision:lt_age"
+
+PIXMAN_VERSION_MAJOR=pixman_major()
+AC_SUBST(PIXMAN_VERSION_MAJOR)
+PIXMAN_VERSION_MINOR=pixman_minor()
+AC_SUBST(PIXMAN_VERSION_MINOR)
+PIXMAN_VERSION_MICRO=pixman_micro()
+AC_SUBST(PIXMAN_VERSION_MICRO)
+
+AC_SUBST(LT_VERSION_INFO)
+
+# Check for dependencies
+
+PIXMAN_CHECK_CFLAG([-Wall])
+PIXMAN_CHECK_CFLAG([-fno-strict-aliasing])
+
+AC_PATH_PROG(PERL, perl, no)
+if test "x$PERL" = xno; then
+    AC_MSG_ERROR([Perl is required to build pixman.])
+fi
+AC_SUBST(PERL)
+
+dnl =========================================================================
+dnl OpenMP for the test suite?
+dnl
+
+# Check for OpenMP support (only supported by autoconf >=2.62)
+OPENMP_CFLAGS=
+m4_ifdef([AC_OPENMP], [AC_OPENMP])
+
+m4_define([openmp_test_program],[dnl
+#include <stdio.h>
+
+extern unsigned int lcg_seed;
+#pragma omp threadprivate(lcg_seed)
+unsigned int lcg_seed;
+
+unsigned function(unsigned a, unsigned b)
+{
+	lcg_seed ^= b;
+	return ((a + b) ^ a ) + lcg_seed;
+}
+
+int main(int argc, char **argv)
+{
+	int i;
+	int n1 = 0, n2 = argc;
+	unsigned checksum = 0;
+	int verbose = argv != NULL;
+	unsigned (*test_function)(unsigned, unsigned);
+	test_function = function;
+    #pragma omp parallel for reduction(+:checksum) default(none) \
+					shared(n1, n2, test_function, verbose)
+	for (i = n1; i < n2; i++)
+    	{
+		unsigned crc = test_function (i, 0);
+		if (verbose)
+			printf ("%d: %08X\n", i, crc);
+		checksum += crc;
+	}
+	printf("%u\n", checksum);
+	return 0;
+}
+])
+
+PIXMAN_LINK_WITH_ENV(
+	[CFLAGS="$OPENMP_CFLAGS" LDFLAGS="$OPENMP_CFLAGS"],
+	[openmp_test_program],
+	[have_openmp=yes],
+	[have_openmp=no])
+if test "x$have_openmp" = "xyes"; then
+   AC_DEFINE(USE_OPENMP, 1, [use OpenMP in the test suite])
+else
+   OPENMP_CFLAGS=""
+fi
+AC_SUBST(OPENMP_CFLAGS)
+
+dnl =========================================================================
+dnl -fvisibility stuff
+
+PIXMAN_CHECK_CFLAG([-fvisibility=hidden], [dnl
+#if defined(__GNUC__) && (__GNUC__ >= 4)
+#ifdef _WIN32
+#error Have -fvisibility but it is ignored and generates a warning
+#endif
+#else
+error Need GCC 4.0 for visibility
+#endif
+])
+
+PIXMAN_CHECK_CFLAG([-xldscope=hidden], [dnl
+#if defined(__SUNPRO_C) && (__SUNPRO_C >= 0x550)
+#else
+error Need Sun Studio 8 for visibility
+#endif
+])
+
+dnl ===========================================================================
+dnl Check for MMX
+
+if test "x$MMX_CFLAGS" = "x" ; then
+   if test "x$SUNCC" = "xyes"; then
+      # Sun Studio doesn't have an -xarch=mmx flag, so we have to use sse
+      # but if we're building 64-bit, mmx & sse support is on by default and
+      # -xarch=sse throws an error instead
+      if test "$AMD64_ABI" = "no" ; then
+         MMX_CFLAGS="-xarch=sse"
+      fi
+   else
+      MMX_CFLAGS="-mmmx -Winline"
+   fi
+fi
+
+have_mmx_intrinsics=no
+AC_MSG_CHECKING(whether to use MMX intrinsics)
+xserver_save_CFLAGS=$CFLAGS
+CFLAGS="$MMX_CFLAGS $CFLAGS"
+AC_COMPILE_IFELSE([
+#if defined(__GNUC__) && (__GNUC__ < 3 || (__GNUC__ == 3 && __GNUC_MINOR__ < 4))
+error "Need GCC >= 3.4 for MMX intrinsics"
+#endif
+#include <mmintrin.h>
+int main () {
+    __m64 v = _mm_cvtsi32_si64 (1);
+    return _mm_cvtsi64_si32 (v);
+}], have_mmx_intrinsics=yes)
+CFLAGS=$xserver_save_CFLAGS
+
+AC_ARG_ENABLE(mmx,
+   [AC_HELP_STRING([--disable-mmx],
+                   [disable MMX fast paths])],
+   [enable_mmx=$enableval], [enable_mmx=auto])
+
+if test $enable_mmx = no ; then
+   have_mmx_intrinsics=disabled
+fi
+
+if test $have_mmx_intrinsics = yes ; then
+   AC_DEFINE(USE_MMX, 1, [use MMX compiler intrinsics])
+else
+   MMX_CFLAGS=
+fi
+
+AC_MSG_RESULT($have_mmx_intrinsics)
+if test $enable_mmx = yes && test $have_mmx_intrinsics = no ; then
+   AC_MSG_ERROR([MMX intrinsics not detected])
+fi
+
+AM_CONDITIONAL(USE_MMX, test $have_mmx_intrinsics = yes)
+
+dnl ===========================================================================
+dnl Check for SSE2
+
+if test "x$SSE2_CFLAGS" = "x" ; then
+   if test "x$SUNCC" = "xyes"; then
+      # SSE2 is enabled by default in the Sun Studio 64-bit environment
+      if test "$AMD64_ABI" = "no" ; then
+         SSE2_CFLAGS="-xarch=sse2"
+      fi
+   else
+      SSE2_CFLAGS="-msse2 -Winline"
+   fi
+fi
+
+have_sse2_intrinsics=no
+AC_MSG_CHECKING(whether to use SSE2 intrinsics)
+xserver_save_CFLAGS=$CFLAGS
+CFLAGS="$SSE2_CFLAGS $CFLAGS"
+
+AC_COMPILE_IFELSE([
+#if defined(__GNUC__) && (__GNUC__ < 4 || (__GNUC__ == 4 && __GNUC_MINOR__ < 2))
+#   if !defined(__amd64__) && !defined(__x86_64__)
+#      error "Need GCC >= 4.2 for SSE2 intrinsics on x86"
+#   endif
+#endif
+#include <mmintrin.h>
+#include <xmmintrin.h>
+#include <emmintrin.h>
+int main () {
+    __m128i a = _mm_set1_epi32 (0), b = _mm_set1_epi32 (0), c;
+	c = _mm_xor_si128 (a, b);
+    return 0;
+}], have_sse2_intrinsics=yes)
+CFLAGS=$xserver_save_CFLAGS
+
+AC_ARG_ENABLE(sse2,
+   [AC_HELP_STRING([--disable-sse2],
+                   [disable SSE2 fast paths])],
+   [enable_sse2=$enableval], [enable_sse2=auto])
+
+if test $enable_sse2 = no ; then
+   have_sse2_intrinsics=disabled
+fi
+
+if test $have_sse2_intrinsics = yes ; then
+   AC_DEFINE(USE_SSE2, 1, [use SSE2 compiler intrinsics])
+fi
+
+AC_MSG_RESULT($have_sse2_intrinsics)
+if test $enable_sse2 = yes && test $have_sse2_intrinsics = no ; then
+   AC_MSG_ERROR([SSE2 intrinsics not detected])
+fi
+
+AM_CONDITIONAL(USE_SSE2, test $have_sse2_intrinsics = yes)
+
+dnl ===========================================================================
+dnl Other special flags needed when building code using MMX or SSE instructions
+case $host_os in
+   solaris*)
+      # When building 32-bit binaries, apply a mapfile to ensure that the
+      # binaries aren't flagged as only able to run on MMX+SSE capable CPUs
+      # since they check at runtime before using those instructions.
+      # Not all linkers grok the mapfile format so we check for that first.
+      if test "$AMD64_ABI" = "no" ; then
+	 use_hwcap_mapfile=no
+	 AC_MSG_CHECKING(whether to use a hardware capability map file)
+	 hwcap_save_LDFLAGS="$LDFLAGS"
+	 HWCAP_LDFLAGS='-Wl,-M,$(srcdir)/solaris-hwcap.mapfile'
+	 LDFLAGS="$LDFLAGS -Wl,-M,pixman/solaris-hwcap.mapfile"
+	 AC_LINK_IFELSE([int main() { return 0; }],
+			use_hwcap_mapfile=yes,
+			HWCAP_LDFLAGS="")
+	 LDFLAGS="$hwcap_save_LDFLAGS"
+	 AC_MSG_RESULT($use_hwcap_mapfile)
+      fi
+      if test "x$MMX_LDFLAGS" = "x" ; then
+         MMX_LDFLAGS="$HWCAP_LDFLAGS"
+      fi
+      if test "x$SSE2_LDFLAGS" = "x" ; then
+	 SSE2_LDFLAGS="$HWCAP_LDFLAGS"
+      fi
+      ;;
+esac
+
+AC_SUBST(MMX_CFLAGS)
+AC_SUBST(MMX_LDFLAGS)
+AC_SUBST(SSE2_CFLAGS)
+AC_SUBST(SSE2_LDFLAGS)
+
+dnl ===========================================================================
+dnl Check for VMX/Altivec
+if test -n "`$CC -v 2>&1 | grep version | grep Apple`"; then
+    VMX_CFLAGS="-faltivec"
+else
+    VMX_CFLAGS="-maltivec -mabi=altivec"
+fi
+
+have_vmx_intrinsics=no
+AC_MSG_CHECKING(whether to use VMX/Altivec intrinsics)
+xserver_save_CFLAGS=$CFLAGS
+CFLAGS="$VMX_CFLAGS $CFLAGS"
+AC_COMPILE_IFELSE([
+#if defined(__GNUC__) && (__GNUC__ < 3 || (__GNUC__ == 3 && __GNUC_MINOR__ < 4))
+error "Need GCC >= 3.4 for sane altivec support"
+#endif
+#include <altivec.h>
+int main () {
+    vector unsigned int v = vec_splat_u32 (1);
+    v = vec_sub (v, v);
+    return 0;
+}], have_vmx_intrinsics=yes)
+CFLAGS=$xserver_save_CFLAGS
+
+AC_ARG_ENABLE(vmx,
+   [AC_HELP_STRING([--disable-vmx],
+                   [disable VMX fast paths])],
+   [enable_vmx=$enableval], [enable_vmx=auto])
+
+if test $enable_vmx = no ; then
+   have_vmx_intrinsics=disabled
+fi
+
+if test $have_vmx_intrinsics = yes ; then
+   AC_DEFINE(USE_VMX, 1, [use VMX compiler intrinsics])
+else
+   VMX_CFLAGS=
+fi
+
+AC_MSG_RESULT($have_vmx_intrinsics)
+if test $enable_vmx = yes && test $have_vmx_intrinsics = no ; then
+   AC_MSG_ERROR([VMX intrinsics not detected])
+fi
+
+AC_SUBST(VMX_CFLAGS)
+
+AM_CONDITIONAL(USE_VMX, test $have_vmx_intrinsics = yes)
+
+dnl ==========================================================================
+dnl Check if assembler is gas compatible and supports ARM SIMD instructions
+have_arm_simd=no
+AC_MSG_CHECKING(whether to use ARM SIMD assembler)
+xserver_save_CFLAGS=$CFLAGS
+CFLAGS="-x assembler-with-cpp $CFLAGS"
+AC_COMPILE_IFELSE([[
+.text
+.arch armv6
+.object_arch armv4
+.arm
+.altmacro
+#ifndef __ARM_EABI__
+#error EABI is required (to be sure that calling conventions are compatible)
+#endif
+pld [r0]
+uqadd8 r0, r0, r0]], have_arm_simd=yes)
+CFLAGS=$xserver_save_CFLAGS
+
+AC_ARG_ENABLE(arm-simd,
+   [AC_HELP_STRING([--disable-arm-simd],
+                   [disable ARM SIMD fast paths])],
+   [enable_arm_simd=$enableval], [enable_arm_simd=auto])
+
+if test $enable_arm_simd = no ; then
+   have_arm_simd=disabled
+fi
+
+if test $have_arm_simd = yes ; then
+   AC_DEFINE(USE_ARM_SIMD, 1, [use ARM SIMD assembly optimizations])
+fi
+
+AM_CONDITIONAL(USE_ARM_SIMD, test $have_arm_simd = yes)
+
+AC_MSG_RESULT($have_arm_simd)
+if test $enable_arm_simd = yes && test $have_arm_simd = no ; then
+   AC_MSG_ERROR([ARM SIMD intrinsics not detected])
+fi
+
+dnl ==========================================================================
+dnl Check if assembler is gas compatible and supports NEON instructions
+have_arm_neon=no
+AC_MSG_CHECKING(whether to use ARM NEON assembler)
+xserver_save_CFLAGS=$CFLAGS
+CFLAGS="-x assembler-with-cpp $CFLAGS"
+AC_COMPILE_IFELSE([[
+.text
+.fpu neon
+.arch armv7a
+.object_arch armv4
+.eabi_attribute 10, 0
+.arm
+.altmacro
+#ifndef __ARM_EABI__
+#error EABI is required (to be sure that calling conventions are compatible)
+#endif
+pld [r0]
+vmovn.u16 d0, q0]], have_arm_neon=yes)
+CFLAGS=$xserver_save_CFLAGS
+
+AC_ARG_ENABLE(arm-neon,
+   [AC_HELP_STRING([--disable-arm-neon],
+                   [disable ARM NEON fast paths])],
+   [enable_arm_neon=$enableval], [enable_arm_neon=auto])
+
+if test $enable_arm_neon = no ; then
+   have_arm_neon=disabled
+fi
+
+if test $have_arm_neon = yes ; then
+   AC_DEFINE(USE_ARM_NEON, 1, [use ARM NEON assembly optimizations])
+fi
+
+AM_CONDITIONAL(USE_ARM_NEON, test $have_arm_neon = yes)
+
+AC_MSG_RESULT($have_arm_neon)
+if test $enable_arm_neon = yes && test $have_arm_neon = no ; then
+   AC_MSG_ERROR([ARM NEON intrinsics not detected])
+fi
+
+dnl =========================================================================================
+dnl Check for GNU-style inline assembly support
+
+have_gcc_inline_asm=no
+AC_MSG_CHECKING(whether to use GNU-style inline assembler)
+AC_COMPILE_IFELSE([
+int main () {
+    /* Most modern architectures have a NOP instruction, so this is a fairly generic test. */
+	asm volatile ( "\tnop\n" : : : "cc", "memory" );
+    return 0;
+}], have_gcc_inline_asm=yes)
+
+AC_ARG_ENABLE(gcc-inline-asm,
+   [AC_HELP_STRING([--disable-gcc-inline-asm],
+                   [disable GNU-style inline assembler])],
+   [enable_gcc_inline_asm=$enableval], [enable_gcc_inline_asm=auto])
+
+if test $enable_gcc_inline_asm = no ; then
+   have_gcc_inline_asm=disabled
+fi
+
+if test $have_gcc_inline_asm = yes ; then
+   AC_DEFINE(USE_GCC_INLINE_ASM, 1, [use GNU-style inline assembler])
+fi
+
+AC_MSG_RESULT($have_gcc_inline_asm)
+if test $enable_gcc_inline_asm = yes && test $have_gcc_inline_asm = no ; then
+   AC_MSG_ERROR([GNU-style inline assembler not detected])
+fi
+
+AM_CONDITIONAL(USE_GCC_INLINE_ASM, test $have_gcc_inline_asm = yes)
+
+dnl ==============================================
+dnl Static test programs
+
+AC_ARG_ENABLE(static-testprogs,
+   [AC_HELP_STRING([--enable-static-testprogs],
+		   [build test programs as static binaries [default=no]])],
+   [enable_static_testprogs=$enableval], [enable_static_testprogs=no])
+
+TESTPROGS_EXTRA_LDFLAGS=
+if test "x$enable_static_testprogs" = "xyes" ; then
+   TESTPROGS_EXTRA_LDFLAGS="-all-static"
+fi
+AC_SUBST(TESTPROGS_EXTRA_LDFLAGS)
+
+dnl ==============================================
+dnl Timers
+
+AC_ARG_ENABLE(timers,
+   [AC_HELP_STRING([--enable-timers],
+		   [enable TIMER_BEGIN and TIMER_END macros [default=no]])],
+   [enable_timers=$enableval], [enable_timers=no])
+
+if test $enable_timers = yes ; then 
+   AC_DEFINE(PIXMAN_TIMERS, 1, [enable TIMER_BEGIN/TIMER_END macros])
+fi
+AC_SUBST(PIXMAN_TIMERS)
+
+dnl ===================================
+dnl GTK+
+
+AC_ARG_ENABLE(gtk,
+   [AC_HELP_STRING([--enable-gtk],
+                   [enable tests using GTK+ [default=auto]])],
+   [enable_gtk=$enableval], [enable_gtk=auto])
+
+PKG_PROG_PKG_CONFIG
+
+if test $enable_gtk = yes ; then
+   AC_CHECK_LIB([pixman-1], [pixman_version_string])
+   PKG_CHECK_MODULES(GTK, [gtk+-2.0 pixman-1])
+fi
+
+if test $enable_gtk = auto ; then
+   AC_CHECK_LIB([pixman-1], [pixman_version_string], [enable_gtk=auto], [enable_gtk=no])
+fi
+
+if test $enable_gtk = auto ; then
+   PKG_CHECK_MODULES(GTK, [gtk+-2.0 pixman-1], [enable_gtk=yes], [enable_gtk=no])
+fi
+
+AM_CONDITIONAL(HAVE_GTK, [test "x$enable_gtk" = xyes])
+
+AC_SUBST(GTK_CFLAGS)
+AC_SUBST(GTK_LIBS)
+AC_SUBST(DEP_CFLAGS)
+AC_SUBST(DEP_LIBS)
+
+dnl =====================================
+dnl posix_memalign, sigaction, alarm, gettimeofday
+
+AC_CHECK_FUNC(posix_memalign, have_posix_memalign=yes, have_posix_memalign=no)
+if test x$have_posix_memalign = xyes; then
+   AC_DEFINE(HAVE_POSIX_MEMALIGN, 1, [Whether we have posix_memalign()])
+fi
+
+AC_CHECK_FUNC(sigaction, have_sigaction=yes, have_sigaction=no)
+if test x$have_sigaction = xyes; then
+   AC_DEFINE(HAVE_SIGACTION, 1, [Whether we have sigaction()])
+fi
+
+AC_CHECK_FUNC(alarm, have_alarm=yes, have_alarm=no)
+if test x$have_alarm = xyes; then
+   AC_DEFINE(HAVE_ALARM, 1, [Whether we have alarm()])
+fi
+
+AC_CHECK_HEADER([sys/mman.h],
+   [AC_DEFINE(HAVE_SYS_MMAN_H, [1], [Define to 1 if we have <sys/mman.h>])])
+
+AC_CHECK_FUNC(mprotect, have_mprotect=yes, have_mprotect=no)
+if test x$have_mprotect = xyes; then
+   AC_DEFINE(HAVE_MPROTECT, 1, [Whether we have mprotect()])
+fi
+
+AC_CHECK_FUNC(getpagesize, have_getpagesize=yes, have_getpagesize=no)
+if test x$have_getpagesize = xyes; then
+   AC_DEFINE(HAVE_GETPAGESIZE, 1, [Whether we have getpagesize()])
+fi
+
+AC_CHECK_HEADER([fenv.h],
+   [AC_DEFINE(HAVE_FENV_H, [1], [Define to 1 if we have <fenv.h>])])
+
+AC_CHECK_LIB(m, feenableexcept, have_feenableexcept=yes, have_feenableexcept=no)
+if test x$have_feenableexcept = xyes; then
+   AC_DEFINE(HAVE_FEENABLEEXCEPT, 1, [Whether we have feenableexcept()])
+fi
+
+AC_CHECK_FUNC(gettimeofday, have_gettimeofday=yes, have_gettimeofday=no)
+AC_CHECK_HEADER(sys/time.h, have_sys_time_h=yes, have_sys_time_h=no)
+if test x$have_gettimeofday = xyes && test x$have_sys_time_h = xyes; then
+   AC_DEFINE(HAVE_GETTIMEOFDAY, 1, [Whether we have gettimeofday()])
+fi
+
+dnl =====================================
+dnl Thread local storage
+
+support_for__thread=no
+
+AC_MSG_CHECKING(for __thread)
+AC_LINK_IFELSE([
+#if defined(__MINGW32__) && !(__GNUC__ > 4 || (__GNUC__ == 4 && __GNUC_MINOR__ >= 5))
+#error This MinGW version has broken __thread support
+#endif
+#ifdef __OpenBSD__
+#error OpenBSD has broken __thread support
+#endif
+static __thread int x ;
+int main () { x = 123; return x; }
+], support_for__thread=yes)
+
+if test $support_for__thread = yes; then 
+   AC_DEFINE([TOOLCHAIN_SUPPORTS__THREAD],[],[Whether the tool chain supports __thread])
+fi
+
+AC_MSG_RESULT($support_for__thread)
+
+dnl
+dnl posix tls
+dnl
+
+m4_define([pthread_test_program],[dnl
+#include <stdlib.h>
+#include <pthread.h>
+
+static pthread_once_t once_control = PTHREAD_ONCE_INIT;
+static pthread_key_t key;
+
+static void
+make_key (void)
+{
+    pthread_key_create (&key, NULL);
+}
+
+int
+main ()
+{
+    void *value = NULL;
+
+    if (pthread_once (&once_control, make_key) != 0)
+    {
+	value = NULL;
+    }
+    else
+    {
+	value = pthread_getspecific (key);
+	if (!value)
+	{
+	    value = malloc (100);
+	    pthread_setspecific (key, value);
+	}
+    }
+    return 0;
+}
+])
+
+AC_DEFUN([PIXMAN_CHECK_PTHREAD],[dnl
+    if test "z$support_for_pthread_setspecific" != "zyes"; then
+	PIXMAN_LINK_WITH_ENV(
+		[$1], [pthread_test_program],
+		[PTHREAD_CFLAGS="$CFLAGS"
+		 PTHREAD_LIBS="$LIBS"
+		 PTHREAD_LDFLAGS="$LDFLAGS"
+		 support_for_pthread_setspecific=yes])
+    fi
+])
+
+if test $support_for__thread = no; then
+    support_for_pthread_setspecific=no
+
+    AC_MSG_CHECKING(for pthread_setspecific)
+
+    PIXMAN_CHECK_PTHREAD([CFLAGS="-D_REENTRANT"; LIBS="-lpthread"])
+    PIXMAN_CHECK_PTHREAD([CFLAGS="-pthread"; LDFLAGS="-pthread"])
+    PIXMAN_CHECK_PTHREAD([CFLAGS="-D_REENTRANT"; LDFLAGS="-lroot"])
+    
+    if test $support_for_pthread_setspecific = yes; then
+	CFLAGS="$CFLAGS $PTHREAD_CFLAGS"
+	AC_DEFINE([HAVE_PTHREAD_SETSPECIFIC], [], [Whether pthread_setspecific() is supported])
+    fi
+
+    AC_MSG_RESULT($support_for_pthread_setspecific);
+fi
+
+AC_SUBST(TOOLCHAIN_SUPPORTS__THREAD)
+AC_SUBST(HAVE_PTHREAD_SETSPECIFIC)
+AC_SUBST(PTHREAD_LDFLAGS)
+AC_SUBST(PTHREAD_LIBS)
+
+dnl =====================================
+dnl __attribute__((constructor))
+
+support_for_attribute_constructor=no
+
+AC_MSG_CHECKING(for __attribute__((constructor)))
+AC_LINK_IFELSE([
+#if defined(__GNUC__) && (__GNUC__ > 2 || (__GNUC__ == 2 && __GNUC_MINOR__ >= 7))
+/* attribute 'constructor' is supported since gcc 2.7, but some compilers
+ * may only pretend to be gcc, so let's try to actually use it
+ */
+static int x = 1;
+static void __attribute__((constructor)) constructor_function () { x = 0; }
+int main (void) { return x; }
+#else
+#error not gcc or gcc version is older than 2.7
+#endif
+], support_for_attribute_constructor=yes)
+
+if test x$support_for_attribute_constructor = xyes; then
+   AC_DEFINE([TOOLCHAIN_SUPPORTS_ATTRIBUTE_CONSTRUCTOR],
+             [],[Whether the tool chain supports __attribute__((constructor))])
+fi
+
+AC_MSG_RESULT($support_for_attribute_constructor)
+AC_SUBST(TOOLCHAIN_SUPPORTS_ATTRIBUTE_CONSTRUCTOR)
+
+AC_OUTPUT([pixman-1.pc
+           pixman-1-uninstalled.pc
+           Makefile
+	   pixman/Makefile
+	   pixman/pixman-version.h
+	   demos/Makefile
+	   test/Makefile])
+
+m4_if(m4_eval(pixman_minor % 2), [1], [
+   echo
+   echo "@@@@@@@@@@@@@@@@@@@@@@@@@@@@@@@@@@@@@@@@@@@@@@@@@@@@@@@@@@@@@@@@@@@@@@@@"
+   echo
+   echo "      Thanks for testing this development snapshot of pixman. Please"
+   echo "      report any problems you find, either by sending email to "
+   echo
+   echo "          pixman@lists.freedesktop.org"
+   echo
+   echo "      or by filing a bug at "
+   echo
+   echo "          https://bugs.freedesktop.org/enter_bug.cgi?product=pixman "
+   echo
+   echo "      If you are looking for a stable release of pixman, please note "
+   echo "      that stable releases have _even_ minor version numbers. Ie., "
+   echo "      pixman-0.]m4_eval(pixman_minor & ~1)[.x are stable releases, whereas pixman-$PIXMAN_VERSION_MAJOR.$PIXMAN_VERSION_MINOR.$PIXMAN_VERSION_MICRO is a "
+   echo "      development snapshot that may contain bugs and experimental "
+   echo "      features. "
+   echo 
+   echo "@@@@@@@@@@@@@@@@@@@@@@@@@@@@@@@@@@@@@@@@@@@@@@@@@@@@@@@@@@@@@@@@@@@@@@@@"
+   echo
+])