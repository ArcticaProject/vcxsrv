/*
 * Copyright © 2004, 2005 Red Hat, Inc.
 * Copyright © 2004 Nicholas Miell
 * Copyright © 2005 Trolltech AS
 *
 * Permission to use, copy, modify, distribute, and sell this software and its
 * documentation for any purpose is hereby granted without fee, provided that
 * the above copyright notice appear in all copies and that both that
 * copyright notice and this permission notice appear in supporting
 * documentation, and that the name of Red Hat not be used in advertising or
 * publicity pertaining to distribution of the software without specific,
 * written prior permission.  Red Hat makes no representations about the
 * suitability of this software for any purpose.  It is provided "as is"
 * without express or implied warranty.
 *
 * THE COPYRIGHT HOLDERS DISCLAIM ALL WARRANTIES WITH REGARD TO THIS
 * SOFTWARE, INCLUDING ALL IMPLIED WARRANTIES OF MERCHANTABILITY AND
 * FITNESS, IN NO EVENT SHALL THE COPYRIGHT HOLDERS BE LIABLE FOR ANY
 * SPECIAL, INDIRECT OR CONSEQUENTIAL DAMAGES OR ANY DAMAGES
 * WHATSOEVER RESULTING FROM LOSS OF USE, DATA OR PROFITS, WHETHER IN
 * AN ACTION OF CONTRACT, NEGLIGENCE OR OTHER TORTIOUS ACTION, ARISING
 * OUT OF OR IN CONNECTION WITH THE USE OR PERFORMANCE OF THIS
 * SOFTWARE.
 *
 * Author:  Søren Sandmann (sandmann@redhat.com)
 * Minor Improvements: Nicholas Miell (nmiell@gmail.com)
 * MMX code paths for fbcompose.c by Lars Knoll (lars@trolltech.com)
 *
 * Based on work by Owen Taylor
 */

#ifdef HAVE_CONFIG_H
#include <config.h>
#endif

#if defined USE_X86_MMX || defined USE_ARM_IWMMXT

#include <mmintrin.h>
#include "pixman-private.h"
#include "pixman-combine32.h"

#define no_vERBOSE

#ifdef VERBOSE
#define CHECKPOINT() error_f ("at %s %d\n", __FUNCTION__, __LINE__)
#else
#define CHECKPOINT()
#endif

#ifdef USE_ARM_IWMMXT
/* Empty the multimedia state. For some reason, ARM's mmintrin.h doesn't provide this.  */
extern __inline void __attribute__((__gnu_inline__, __always_inline__, __artificial__))
_mm_empty (void)
{

}
#endif

<<<<<<< HEAD
#if defined __GNUC__ && defined USE_X86_MMX
=======
#ifdef USE_X86_MMX
# ifdef __SUNPRO_C
#  include <xmmintrin.h>
# else
>>>>>>> b4e09d9f
/* We have to compile with -msse to use xmmintrin.h, but that causes SSE
 * instructions to be generated that we don't want. Just duplicate the
 * functions we want to use.  */
extern __inline __m64 __attribute__((__gnu_inline__, __always_inline__, __artificial__))
_mm_mulhi_pu16 (__m64 __A, __m64 __B)
{
    asm ("pmulhuw %1, %0\n\t"
	: "+y" (__A)
	: "y" (__B)
    );
    return __A;
}

extern __inline __m64 __attribute__((__gnu_inline__, __always_inline__, __artificial__))
_mm_shuffle_pi16 (__m64 __A, int8_t const __N)
{
    __m64 ret;

    asm ("pshufw %2, %1, %0\n\t"
	: "=y" (ret)
	: "y" (__A), "K" (__N)
    );

    return ret;
}
<<<<<<< HEAD
=======
# endif
#endif
>>>>>>> b4e09d9f

#define _MM_SHUFFLE(fp3,fp2,fp1,fp0) \
 (((fp3) << 6) | ((fp2) << 4) | ((fp1) << 2) | (fp0))

#else
#include <xmmintrin.h> /* for _mm_shuffle_pi16 and _MM_SHUFFLE */
#include <emmintrin.h> /* for SSE2 intrinsics */
#endif

/* Notes about writing mmx code
 *
 * give memory operands as the second operand. If you give it as the
 * first, gcc will first load it into a register, then use that
 * register
 *
 *   ie. use
 *
 *         _mm_mullo_pi16 (x, mmx_constant);
 *
 *   not
 *
 *         _mm_mullo_pi16 (mmx_constant, x);
 *
 * Also try to minimize dependencies. i.e. when you need a value, try
 * to calculate it from a value that was calculated as early as
 * possible.
 */

/* --------------- MMX primitives ------------------------------------- */

/* If __m64 is defined as a struct or union, then define M64_MEMBER to be
 * the name of the member used to access the data.
 * If __m64 requires using mm_cvt* intrinsics functions to convert between
 * uint64_t and __m64 values, then define USE_CVT_INTRINSICS.
 * If __m64 and uint64_t values can just be cast to each other directly,
 * then define USE_M64_CASTS.
 */
#ifdef _MSC_VER
# define M64_MEMBER m64_u64
#elif defined(__ICC)
# define USE_CVT_INTRINSICS
#elif defined(__GNUC__)
# define USE_M64_CASTS
#elif defined(__SUNPRO_C)
# if (__SUNPRO_C >= 0x5120) && !defined(__NOVECTORSIZE__)
/* Solaris Studio 12.3 (Sun C 5.12) introduces __attribute__(__vector_size__)
 * support, and defaults to using it to define __m64, unless __NOVECTORSIZE__
 * is defined.   If it is used, then the mm_cvt* intrinsics must be used.
 */
#  define USE_CVT_INTRINSICS
# else
/* For Studio 12.2 or older, or when __attribute__(__vector_size__) is
 * disabled, __m64 is defined as a struct containing "unsigned long long l_".
 */
#  define M64_MEMBER l_
# endif
#endif

#if defined(USE_M64_CASTS) || defined(USE_CVT_INTRINSICS)
typedef uint64_t mmxdatafield;
#else
typedef __m64 mmxdatafield;
#endif

typedef struct
{
    mmxdatafield mmx_4x00ff;
    mmxdatafield mmx_4x0080;
    mmxdatafield mmx_565_rgb;
    mmxdatafield mmx_565_unpack_multiplier;
    mmxdatafield mmx_565_r;
    mmxdatafield mmx_565_g;
    mmxdatafield mmx_565_b;
    mmxdatafield mmx_mask_0;
    mmxdatafield mmx_mask_1;
    mmxdatafield mmx_mask_2;
    mmxdatafield mmx_mask_3;
    mmxdatafield mmx_full_alpha;
    mmxdatafield mmx_4x0101;
} mmx_data_t;

#if defined(_MSC_VER)
# define MMXDATA_INIT(field, val) { val ## UI64 }
#elif defined(M64_MEMBER)       /* __m64 is a struct, not an integral type */
# define MMXDATA_INIT(field, val) field =   { val ## ULL }
#else                           /* mmxdatafield is an integral type */
# define MMXDATA_INIT(field, val) field =   val ## ULL
#endif

static const mmx_data_t c =
{
    MMXDATA_INIT (.mmx_4x00ff,                   0x00ff00ff00ff00ff),
    MMXDATA_INIT (.mmx_4x0080,                   0x0080008000800080),
    MMXDATA_INIT (.mmx_565_rgb,                  0x000001f0003f001f),
    MMXDATA_INIT (.mmx_565_unpack_multiplier,    0x0000008404100840),
    MMXDATA_INIT (.mmx_565_r,                    0x000000f800000000),
    MMXDATA_INIT (.mmx_565_g,                    0x0000000000fc0000),
    MMXDATA_INIT (.mmx_565_b,                    0x00000000000000f8),
    MMXDATA_INIT (.mmx_mask_0,                   0xffffffffffff0000),
    MMXDATA_INIT (.mmx_mask_1,                   0xffffffff0000ffff),
    MMXDATA_INIT (.mmx_mask_2,                   0xffff0000ffffffff),
    MMXDATA_INIT (.mmx_mask_3,                   0x0000ffffffffffff),
    MMXDATA_INIT (.mmx_full_alpha,               0x00ff000000000000),
    MMXDATA_INIT (.mmx_4x0101,                   0x0101010101010101),
};

#ifdef USE_CVT_INTRINSICS
#    define MC(x) to_m64 (c.mmx_ ## x)
#elif defined(USE_M64_CASTS)
#    define MC(x) ((__m64)c.mmx_ ## x)
#else
#    define MC(x) c.mmx_ ## x
#endif

static force_inline __m64
to_m64 (uint64_t x)
{
#ifdef USE_CVT_INTRINSICS
    return _mm_cvtsi64_m64 (x);
#elif defined M64_MEMBER        /* __m64 is a struct, not an integral type */
    __m64 res;

    res.M64_MEMBER = x;
    return res;
#else /* USE_M64_CASTS */
    return (__m64)x;
#endif
}

#ifdef _MSC_VER
#define to_uint64(arg)  arg.M64_MEMBER
#else
static force_inline uint64_t
to_uint64 (__m64 x)
{
#ifdef USE_CVT_INTRINSICS
    return _mm_cvtm64_si64 (x);
#elif defined M64_MEMBER        /* __m64 is a struct, not an integral type */
    uint64_t res = x.M64_MEMBER;
    return res;
#else /* USE_M64_CASTS */
    return (uint64_t)x;
#endif
}
#endif

static force_inline __m64
shift (__m64 v,
       int   s)
{
    if (s > 0)
	return _mm_slli_si64 (v, s);
    else if (s < 0)
	return _mm_srli_si64 (v, -s);
    else
	return v;
}

static force_inline __m64
negate (__m64 mask)
{
    return _mm_xor_si64 (mask, MC (4x00ff));
}

static force_inline __m64
pix_multiply (__m64 a, __m64 b)
{
    __m64 res;

    res = _mm_mullo_pi16 (a, b);
    res = _mm_adds_pu16 (res, MC (4x0080));
    res = _mm_mulhi_pu16 (res, MC (4x0101));

    return res;
}

static force_inline __m64
pix_add (__m64 a, __m64 b)
{
    return _mm_adds_pu8 (a, b);
}

static force_inline __m64
expand_alpha (__m64 pixel)
{
    return _mm_shuffle_pi16 (pixel, _MM_SHUFFLE (3, 3, 3, 3));
}

static force_inline __m64
expand_alpha_rev (__m64 pixel)
{
    return _mm_shuffle_pi16 (pixel, _MM_SHUFFLE (0, 0, 0, 0));
}

static force_inline __m64
invert_colors (__m64 pixel)
{
    return _mm_shuffle_pi16 (pixel, _MM_SHUFFLE (3, 0, 1, 2));
}

static force_inline __m64
over (__m64 src,
      __m64 srca,
      __m64 dest)
{
    return _mm_adds_pu8 (src, pix_multiply (dest, negate (srca)));
}

static force_inline __m64
over_rev_non_pre (__m64 src, __m64 dest)
{
    __m64 srca = expand_alpha (src);
    __m64 srcfaaa = _mm_or_si64 (srca, MC (full_alpha));

    return over (pix_multiply (invert_colors (src), srcfaaa), srca, dest);
}

static force_inline __m64
in (__m64 src, __m64 mask)
{
    return pix_multiply (src, mask);
}

#ifndef _MSC_VER
static force_inline __m64
in_over (__m64 src, __m64 srca, __m64 mask, __m64 dest)
{
    return over (in (src, mask), pix_multiply (srca, mask), dest);
}

#else

#define in_over(src, srca, mask, dest)					\
    over (in (src, mask), pix_multiply (srca, mask), dest)

#endif

/* Elemental unaligned loads */

static __inline__ __m64 ldq_u(uint64_t *p)
{
#ifdef USE_X86_MMX
    /* x86's alignment restrictions are very relaxed. */
    return *(__m64 *)p;
#elif defined USE_ARM_IWMMXT
    int align = (uintptr_t)p & 7;
    __m64 *aligned_p;
    if (align == 0)
	return *p;
    aligned_p = (__m64 *)((uintptr_t)p & ~7);
    return (__m64) _mm_align_si64 (aligned_p[0], aligned_p[1], align);
#else
    struct __una_u64 { uint64_t x __attribute__((packed)); };
    const struct __una_u64 *ptr = (const struct __una_u64 *) p;
    return (__m64) ptr->x;
#endif
}

static __inline__ uint32_t ldl_u(const uint32_t *p)
{
#ifdef USE_X86_MMX
    /* x86's alignment restrictions are very relaxed. */
    return *p;
#else
    struct __una_u32 { uint32_t x __attribute__((packed)); };
    const struct __una_u32 *ptr = (const struct __una_u32 *) p;
    return ptr->x;
#endif
}

static force_inline __m64
load8888 (const uint32_t *v)
{
    return _mm_unpacklo_pi8 (_mm_cvtsi32_si64 (*v), _mm_setzero_si64 ());
}

static force_inline __m64
load8888u (const uint32_t *v)
{
    uint32_t l = ldl_u(v);
    return load8888(&l);
}

static force_inline __m64
pack8888 (__m64 lo, __m64 hi)
{
    return _mm_packs_pu16 (lo, hi);
}

#ifdef _MSC_VER
#define store8888(dest,v) *(dest)=_mm_cvtsi64_si32 (pack8888 (v, _mm_setzero_si64 ()))
#define ret_store8888(v) _mm_cvtsi64_si32 (pack8888 (v, _mm_setzero_si64 ()))
#else
static force_inline void
store8888 (uint32_t *dest, __m64 v)
{
    *dest = _mm_cvtsi64_si32 (pack8888 (v, _mm_setzero_si64()));
}
#endif

/* Expand 16 bits positioned at @pos (0-3) of a mmx register into
 *
 *    00RR00GG00BB
 *
 * --- Expanding 565 in the low word ---
 *
 * m = (m << (32 - 3)) | (m << (16 - 5)) | m;
 * m = m & (01f0003f001f);
 * m = m * (008404100840);
 * m = m >> 8;
 *
 * Note the trick here - the top word is shifted by another nibble to
 * avoid it bumping into the middle word
 */
static force_inline __m64
expand565 (__m64 pixel, int pos)
{
    __m64 p = pixel;
    __m64 t1, t2;

    /* move pixel to low 16 bit and zero the rest */
    p = shift (shift (p, (3 - pos) * 16), -48);

    t1 = shift (p, 36 - 11);
    t2 = shift (p, 16 - 5);

    p = _mm_or_si64 (t1, p);
    p = _mm_or_si64 (t2, p);
    p = _mm_and_si64 (p, MC (565_rgb));

    pixel = _mm_mullo_pi16 (p, MC (565_unpack_multiplier));
    return _mm_srli_pi16 (pixel, 8);
}

static force_inline __m64
expand8888 (__m64 in, int pos)
{
    if (pos == 0)
	return _mm_unpacklo_pi8 (in, _mm_setzero_si64 ());
    else
	return _mm_unpackhi_pi8 (in, _mm_setzero_si64 ());
}

static force_inline __m64
expandx888 (__m64 in, int pos)
{
    return _mm_or_si64 (expand8888 (in, pos), MC (full_alpha));
}

static force_inline __m64
pack_565 (__m64 pixel, __m64 target, int pos)
{
    __m64 p = pixel;
    __m64 t = target;
    __m64 r, g, b;

    r = _mm_and_si64 (p, MC (565_r));
    g = _mm_and_si64 (p, MC (565_g));
    b = _mm_and_si64 (p, MC (565_b));

    r = shift (r, -(32 - 8) + pos * 16);
    g = shift (g, -(16 - 3) + pos * 16);
    b = shift (b, -(0  + 3) + pos * 16);

    if (pos == 0)
	t = _mm_and_si64 (t, MC (mask_0));
    else if (pos == 1)
	t = _mm_and_si64 (t, MC (mask_1));
    else if (pos == 2)
	t = _mm_and_si64 (t, MC (mask_2));
    else if (pos == 3)
	t = _mm_and_si64 (t, MC (mask_3));

    p = _mm_or_si64 (r, t);
    p = _mm_or_si64 (g, p);

    return _mm_or_si64 (b, p);
}

#ifndef _MSC_VER

static force_inline __m64
pix_add_mul (__m64 x, __m64 a, __m64 y, __m64 b)
{
    x = pix_multiply (x, a);
    y = pix_multiply (y, b);

    return pix_add (x, y);
}

#else

#define pix_add_mul(x, a, y, b)	 \
    ( x = pix_multiply (x, a),	 \
      y = pix_multiply (y, b),	 \
      pix_add (x, y) )

#endif

/* --------------- MMX code patch for fbcompose.c --------------------- */

#ifdef _MSC_VER
#define combine(src, mask)                                                        \
  ((mask) ?                                                                         \
      ret_store8888 (pix_multiply (load8888 (src), expand_alpha (load8888 (mask))))  \
    :                                                                              \
      *src)
#else
static force_inline uint32_t
combine (const uint32_t *src, const uint32_t *mask)
{
    uint32_t ssrc = *src;

    if (mask)
    {
	__m64 m = load8888 (mask);
	__m64 s = load8888 (&ssrc);

	m = expand_alpha (m);
	s = pix_multiply (s, m);

	store8888 (&ssrc, s);
    }

    return ssrc;
}
#endif

static void
mmx_combine_over_u (pixman_implementation_t *imp,
                    pixman_op_t              op,
                    uint32_t *               dest,
                    const uint32_t *         src,
                    const uint32_t *         mask,
                    int                      width)
{
    const uint32_t *end = dest + width;

    while (dest < end)
    {
	uint32_t ssrc = combine (src, mask);
	uint32_t a = ssrc >> 24;

	if (a == 0xff)
	{
	    *dest = ssrc;
	}
	else if (ssrc)
	{
	    __m64 s, sa;
	    s = load8888 (&ssrc);
	    sa = expand_alpha (s);
	    store8888 (dest, over (s, sa, load8888 (dest)));
	}

	++dest;
	++src;
	if (mask)
	    ++mask;
    }
    _mm_empty ();
}

static void
mmx_combine_over_reverse_u (pixman_implementation_t *imp,
                            pixman_op_t              op,
                            uint32_t *               dest,
                            const uint32_t *         src,
                            const uint32_t *         mask,
                            int                      width)
{
    const uint32_t *end = dest + width;

    while (dest < end)
    {
	__m64 d, da;
	uint32_t s = combine (src, mask);

	d = load8888 (dest);
	da = expand_alpha (d);
	store8888 (dest, over (d, da, load8888 (&s)));

	++dest;
	++src;
	if (mask)
	    mask++;
    }
    _mm_empty ();
}

static void
mmx_combine_in_u (pixman_implementation_t *imp,
                  pixman_op_t              op,
                  uint32_t *               dest,
                  const uint32_t *         src,
                  const uint32_t *         mask,
                  int                      width)
{
    const uint32_t *end = dest + width;

    while (dest < end)
    {
	__m64 x, a;
	uint32_t ssrc = combine (src, mask);

	x = load8888 (&ssrc);
	a = load8888 (dest);
	a = expand_alpha (a);
	x = pix_multiply (x, a);

	store8888 (dest, x);

	++dest;
	++src;
	if (mask)
	    mask++;
    }
    _mm_empty ();
}

static void
mmx_combine_in_reverse_u (pixman_implementation_t *imp,
                          pixman_op_t              op,
                          uint32_t *               dest,
                          const uint32_t *         src,
                          const uint32_t *         mask,
                          int                      width)
{
    const uint32_t *end = dest + width;

    while (dest < end)
    {
	__m64 x, a;
	uint32_t ssrc = combine (src, mask);

	x = load8888 (dest);
	a = load8888 (&ssrc);
	a = expand_alpha (a);
	x = pix_multiply (x, a);
	store8888 (dest, x);

	++dest;
	++src;
	if (mask)
	    mask++;
    }
    _mm_empty ();
}

static void
mmx_combine_out_u (pixman_implementation_t *imp,
                   pixman_op_t              op,
                   uint32_t *               dest,
                   const uint32_t *         src,
                   const uint32_t *         mask,
                   int                      width)
{
    const uint32_t *end = dest + width;

    while (dest < end)
    {
	__m64 x, a;
	uint32_t ssrc = combine (src, mask);

	x = load8888 (&ssrc);
	a = load8888 (dest);
	a = expand_alpha (a);
	a = negate (a);
	x = pix_multiply (x, a);
	store8888 (dest, x);

	++dest;
	++src;
	if (mask)
	    mask++;
    }
    _mm_empty ();
}

static void
mmx_combine_out_reverse_u (pixman_implementation_t *imp,
                           pixman_op_t              op,
                           uint32_t *               dest,
                           const uint32_t *         src,
                           const uint32_t *         mask,
                           int                      width)
{
    const uint32_t *end = dest + width;

    while (dest < end)
    {
	__m64 x, a;
	uint32_t ssrc = combine (src, mask);

	x = load8888 (dest);
	a = load8888 (&ssrc);
	a = expand_alpha (a);
	a = negate (a);
	x = pix_multiply (x, a);

	store8888 (dest, x);

	++dest;
	++src;
	if (mask)
	    mask++;
    }
    _mm_empty ();
}

static void
mmx_combine_atop_u (pixman_implementation_t *imp,
                    pixman_op_t              op,
                    uint32_t *               dest,
                    const uint32_t *         src,
                    const uint32_t *         mask,
                    int                      width)
{
    const uint32_t *end = dest + width;

    while (dest < end)
    {
	__m64 s, da, d, sia;
	uint32_t ssrc = combine (src, mask);

	s = load8888 (&ssrc);
	d = load8888 (dest);
	sia = expand_alpha (s);
	sia = negate (sia);
	da = expand_alpha (d);
	s = pix_add_mul (s, da, d, sia);
	store8888 (dest, s);

	++dest;
	++src;
	if (mask)
	    mask++;
    }
    _mm_empty ();
}

static void
mmx_combine_atop_reverse_u (pixman_implementation_t *imp,
                            pixman_op_t              op,
                            uint32_t *               dest,
                            const uint32_t *         src,
                            const uint32_t *         mask,
                            int                      width)
{
    const uint32_t *end;

    end = dest + width;

    while (dest < end)
    {
	__m64 s, dia, d, sa;
	uint32_t ssrc = combine (src, mask);

	s = load8888 (&ssrc);
	d = load8888 (dest);
	sa = expand_alpha (s);
	dia = expand_alpha (d);
	dia = negate (dia);
	s = pix_add_mul (s, dia, d, sa);
	store8888 (dest, s);

	++dest;
	++src;
	if (mask)
	    mask++;
    }
    _mm_empty ();
}

static void
mmx_combine_xor_u (pixman_implementation_t *imp,
                   pixman_op_t              op,
                   uint32_t *               dest,
                   const uint32_t *         src,
                   const uint32_t *         mask,
                   int                      width)
{
    const uint32_t *end = dest + width;

    while (dest < end)
    {
	__m64 s, dia, d, sia;
	uint32_t ssrc = combine (src, mask);

	s = load8888 (&ssrc);
	d = load8888 (dest);
	sia = expand_alpha (s);
	dia = expand_alpha (d);
	sia = negate (sia);
	dia = negate (dia);
	s = pix_add_mul (s, dia, d, sia);
	store8888 (dest, s);

	++dest;
	++src;
	if (mask)
	    mask++;
    }
    _mm_empty ();
}

static void
mmx_combine_add_u (pixman_implementation_t *imp,
                   pixman_op_t              op,
                   uint32_t *               dest,
                   const uint32_t *         src,
                   const uint32_t *         mask,
                   int                      width)
{
    const uint32_t *end = dest + width;

    while (dest < end)
    {
	__m64 s, d;
	uint32_t ssrc = combine (src, mask);

	s = load8888 (&ssrc);
	d = load8888 (dest);
	s = pix_add (s, d);
	store8888 (dest, s);

	++dest;
	++src;
	if (mask)
	    mask++;
    }
    _mm_empty ();
}

static void
mmx_combine_saturate_u (pixman_implementation_t *imp,
                        pixman_op_t              op,
                        uint32_t *               dest,
                        const uint32_t *         src,
                        const uint32_t *         mask,
                        int                      width)
{
    const uint32_t *end = dest + width;

    while (dest < end)
    {
	uint32_t s = combine (src, mask);
	uint32_t d = *dest;
	__m64 ms = load8888 (&s);
	__m64 md = load8888 (&d);
	uint32_t sa = s >> 24;
	uint32_t da = ~d >> 24;

	if (sa > da)
	{
	    uint32_t quot = DIV_UN8 (da, sa) << 24;
	    __m64 msa = load8888 (&quot);
	    msa = expand_alpha (msa);
	    ms = pix_multiply (ms, msa);
	}

	md = pix_add (md, ms);
	store8888 (dest, md);

	++src;
	++dest;
	if (mask)
	    mask++;
    }
    _mm_empty ();
}

static void
mmx_combine_src_ca (pixman_implementation_t *imp,
                    pixman_op_t              op,
                    uint32_t *               dest,
                    const uint32_t *         src,
                    const uint32_t *         mask,
                    int                      width)
{
    const uint32_t *end = src + width;

    while (src < end)
    {
	__m64 a = load8888 (mask);
	__m64 s = load8888 (src);

	s = pix_multiply (s, a);
	store8888 (dest, s);

	++src;
	++mask;
	++dest;
    }
    _mm_empty ();
}

static void
mmx_combine_over_ca (pixman_implementation_t *imp,
                     pixman_op_t              op,
                     uint32_t *               dest,
                     const uint32_t *         src,
                     const uint32_t *         mask,
                     int                      width)
{
    const uint32_t *end = src + width;

    while (src < end)
    {
	__m64 a = load8888 (mask);
	__m64 s = load8888 (src);
	__m64 d = load8888 (dest);
	__m64 sa = expand_alpha (s);

	store8888 (dest, in_over (s, sa, a, d));

	++src;
	++dest;
	++mask;
    }
    _mm_empty ();
}

static void
mmx_combine_over_reverse_ca (pixman_implementation_t *imp,
                             pixman_op_t              op,
                             uint32_t *               dest,
                             const uint32_t *         src,
                             const uint32_t *         mask,
                             int                      width)
{
    const uint32_t *end = src + width;

    while (src < end)
    {
	__m64 a = load8888 (mask);
	__m64 s = load8888 (src);
	__m64 d = load8888 (dest);
	__m64 da = expand_alpha (d);

	store8888 (dest, over (d, da, in (s, a)));

	++src;
	++dest;
	++mask;
    }
    _mm_empty ();
}

static void
mmx_combine_in_ca (pixman_implementation_t *imp,
                   pixman_op_t              op,
                   uint32_t *               dest,
                   const uint32_t *         src,
                   const uint32_t *         mask,
                   int                      width)
{
    const uint32_t *end = src + width;

    while (src < end)
    {
	__m64 a = load8888 (mask);
	__m64 s = load8888 (src);
	__m64 d = load8888 (dest);
	__m64 da = expand_alpha (d);

	s = pix_multiply (s, a);
	s = pix_multiply (s, da);
	store8888 (dest, s);

	++src;
	++dest;
	++mask;
    }
    _mm_empty ();
}

static void
mmx_combine_in_reverse_ca (pixman_implementation_t *imp,
                           pixman_op_t              op,
                           uint32_t *               dest,
                           const uint32_t *         src,
                           const uint32_t *         mask,
                           int                      width)
{
    const uint32_t *end = src + width;

    while (src < end)
    {
	__m64 a = load8888 (mask);
	__m64 s = load8888 (src);
	__m64 d = load8888 (dest);
	__m64 sa = expand_alpha (s);

	a = pix_multiply (a, sa);
	d = pix_multiply (d, a);
	store8888 (dest, d);

	++src;
	++dest;
	++mask;
    }
    _mm_empty ();
}

static void
mmx_combine_out_ca (pixman_implementation_t *imp,
                    pixman_op_t              op,
                    uint32_t *               dest,
                    const uint32_t *         src,
                    const uint32_t *         mask,
                    int                      width)
{
    const uint32_t *end = src + width;

    while (src < end)
    {
	__m64 a = load8888 (mask);
	__m64 s = load8888 (src);
	__m64 d = load8888 (dest);
	__m64 da = expand_alpha (d);

	da = negate (da);
	s = pix_multiply (s, a);
	s = pix_multiply (s, da);
	store8888 (dest, s);

	++src;
	++dest;
	++mask;
    }
    _mm_empty ();
}

static void
mmx_combine_out_reverse_ca (pixman_implementation_t *imp,
                            pixman_op_t              op,
                            uint32_t *               dest,
                            const uint32_t *         src,
                            const uint32_t *         mask,
                            int                      width)
{
    const uint32_t *end = src + width;

    while (src < end)
    {
	__m64 a = load8888 (mask);
	__m64 s = load8888 (src);
	__m64 d = load8888 (dest);
	__m64 sa = expand_alpha (s);

	a = pix_multiply (a, sa);
	a = negate (a);
	d = pix_multiply (d, a);
	store8888 (dest, d);

	++src;
	++dest;
	++mask;
    }
    _mm_empty ();
}

static void
mmx_combine_atop_ca (pixman_implementation_t *imp,
                     pixman_op_t              op,
                     uint32_t *               dest,
                     const uint32_t *         src,
                     const uint32_t *         mask,
                     int                      width)
{
    const uint32_t *end = src + width;

    while (src < end)
    {
	__m64 a = load8888 (mask);
	__m64 s = load8888 (src);
	__m64 d = load8888 (dest);
	__m64 da = expand_alpha (d);
	__m64 sa = expand_alpha (s);

	s = pix_multiply (s, a);
	a = pix_multiply (a, sa);
	a = negate (a);
	d = pix_add_mul (d, a, s, da);
	store8888 (dest, d);

	++src;
	++dest;
	++mask;
    }
    _mm_empty ();
}

static void
mmx_combine_atop_reverse_ca (pixman_implementation_t *imp,
                             pixman_op_t              op,
                             uint32_t *               dest,
                             const uint32_t *         src,
                             const uint32_t *         mask,
                             int                      width)
{
    const uint32_t *end = src + width;

    while (src < end)
    {
	__m64 a = load8888 (mask);
	__m64 s = load8888 (src);
	__m64 d = load8888 (dest);
	__m64 da = expand_alpha (d);
	__m64 sa = expand_alpha (s);

	s = pix_multiply (s, a);
	a = pix_multiply (a, sa);
	da = negate (da);
	d = pix_add_mul (d, a, s, da);
	store8888 (dest, d);

	++src;
	++dest;
	++mask;
    }
    _mm_empty ();
}

static void
mmx_combine_xor_ca (pixman_implementation_t *imp,
                    pixman_op_t              op,
                    uint32_t *               dest,
                    const uint32_t *         src,
                    const uint32_t *         mask,
                    int                      width)
{
    const uint32_t *end = src + width;

    while (src < end)
    {
	__m64 a = load8888 (mask);
	__m64 s = load8888 (src);
	__m64 d = load8888 (dest);
	__m64 da = expand_alpha (d);
	__m64 sa = expand_alpha (s);

	s = pix_multiply (s, a);
	a = pix_multiply (a, sa);
	da = negate (da);
	a = negate (a);
	d = pix_add_mul (d, a, s, da);
	store8888 (dest, d);

	++src;
	++dest;
	++mask;
    }
    _mm_empty ();
}

static void
mmx_combine_add_ca (pixman_implementation_t *imp,
                    pixman_op_t              op,
                    uint32_t *               dest,
                    const uint32_t *         src,
                    const uint32_t *         mask,
                    int                      width)
{
    const uint32_t *end = src + width;

    while (src < end)
    {
	__m64 a = load8888 (mask);
	__m64 s = load8888 (src);
	__m64 d = load8888 (dest);

	s = pix_multiply (s, a);
	d = pix_add (s, d);
	store8888 (dest, d);

	++src;
	++dest;
	++mask;
    }
    _mm_empty ();
}

/* ------------- MMX code paths called from fbpict.c -------------------- */

static void
mmx_composite_over_n_8888 (pixman_implementation_t *imp,
                           pixman_composite_info_t *info)
{
    PIXMAN_COMPOSITE_ARGS (info);
    uint32_t src;
    uint32_t    *dst_line, *dst;
    int32_t w;
    int dst_stride;
    __m64 vsrc, vsrca;

    CHECKPOINT ();

    src = _pixman_image_get_solid (imp, src_image, dest_image->bits.format);

    if (src == 0)
	return;

    PIXMAN_IMAGE_GET_LINE (dest_image, dest_x, dest_y, uint32_t, dst_stride, dst_line, 1);

    vsrc = load8888 (&src);
    vsrca = expand_alpha (vsrc);

    while (height--)
    {
	dst = dst_line;
	dst_line += dst_stride;
	w = width;

	CHECKPOINT ();

	while (w && (unsigned long)dst & 7)
	{
	    store8888 (dst, over (vsrc, vsrca, load8888 (dst)));

	    w--;
	    dst++;
	}

	while (w >= 2)
	{
	    __m64 vdest;
	    __m64 dest0, dest1;

	    vdest = *(__m64 *)dst;

	    dest0 = over (vsrc, vsrca, expand8888 (vdest, 0));
	    dest1 = over (vsrc, vsrca, expand8888 (vdest, 1));

	    *(__m64 *)dst = pack8888 (dest0, dest1);

	    dst += 2;
	    w -= 2;
	}

	CHECKPOINT ();

	if (w)
	{
	    store8888 (dst, over (vsrc, vsrca, load8888 (dst)));
	}
    }

    _mm_empty ();
}

static void
mmx_composite_over_n_0565 (pixman_implementation_t *imp,
                           pixman_composite_info_t *info)
{
    PIXMAN_COMPOSITE_ARGS (info);
    uint32_t src;
    uint16_t    *dst_line, *dst;
    int32_t w;
    int dst_stride;
    __m64 vsrc, vsrca;

    CHECKPOINT ();

    src = _pixman_image_get_solid (imp, src_image, dest_image->bits.format);

    if (src == 0)
	return;

    PIXMAN_IMAGE_GET_LINE (dest_image, dest_x, dest_y, uint16_t, dst_stride, dst_line, 1);

    vsrc = load8888 (&src);
    vsrca = expand_alpha (vsrc);

    while (height--)
    {
	dst = dst_line;
	dst_line += dst_stride;
	w = width;

	CHECKPOINT ();

	while (w && (unsigned long)dst & 7)
	{
	    uint64_t d = *dst;
	    __m64 vdest = expand565 (to_m64 (d), 0);

	    vdest = pack_565 (over (vsrc, vsrca, vdest), vdest, 0);
	    *dst = to_uint64 (vdest);

	    w--;
	    dst++;
	}

	while (w >= 4)
	{
	    __m64 vdest;

	    vdest = *(__m64 *)dst;

	    vdest = pack_565 (over (vsrc, vsrca, expand565 (vdest, 0)), vdest, 0);
	    vdest = pack_565 (over (vsrc, vsrca, expand565 (vdest, 1)), vdest, 1);
	    vdest = pack_565 (over (vsrc, vsrca, expand565 (vdest, 2)), vdest, 2);
	    vdest = pack_565 (over (vsrc, vsrca, expand565 (vdest, 3)), vdest, 3);

	    *(__m64 *)dst = vdest;

	    dst += 4;
	    w -= 4;
	}

	CHECKPOINT ();

	while (w)
	{
	    uint64_t d = *dst;
	    __m64 vdest = expand565 (to_m64 (d), 0);

	    vdest = pack_565 (over (vsrc, vsrca, vdest), vdest, 0);
	    *dst = to_uint64 (vdest);

	    w--;
	    dst++;
	}
    }

    _mm_empty ();
}

static void
mmx_composite_over_n_8888_8888_ca (pixman_implementation_t *imp,
                                   pixman_composite_info_t *info)
{
    PIXMAN_COMPOSITE_ARGS (info);
    uint32_t src;
    uint32_t    *dst_line;
    uint32_t    *mask_line;
    int dst_stride, mask_stride;
    __m64 vsrc, vsrca;

    CHECKPOINT ();

    src = _pixman_image_get_solid (imp, src_image, dest_image->bits.format);

    if (src == 0)
	return;

    PIXMAN_IMAGE_GET_LINE (dest_image, dest_x, dest_y, uint32_t, dst_stride, dst_line, 1);
    PIXMAN_IMAGE_GET_LINE (mask_image, mask_x, mask_y, uint32_t, mask_stride, mask_line, 1);

    vsrc = load8888 (&src);
    vsrca = expand_alpha (vsrc);

    while (height--)
    {
	int twidth = width;
	uint32_t *p = (uint32_t *)mask_line;
	uint32_t *q = (uint32_t *)dst_line;

	while (twidth && (unsigned long)q & 7)
	{
	    uint32_t m = *(uint32_t *)p;

	    if (m)
	    {
		__m64 vdest = load8888 (q);
		vdest = in_over (vsrc, vsrca, load8888 (&m), vdest);
		store8888 (q, vdest);
	    }

	    twidth--;
	    p++;
	    q++;
	}

	while (twidth >= 2)
	{
	    uint32_t m0, m1;
	    m0 = *p;
	    m1 = *(p + 1);

	    if (m0 | m1)
	    {
		__m64 dest0, dest1;
		__m64 vdest = *(__m64 *)q;

		dest0 = in_over (vsrc, vsrca, load8888 (&m0),
		                 expand8888 (vdest, 0));
		dest1 = in_over (vsrc, vsrca, load8888 (&m1),
		                 expand8888 (vdest, 1));

		*(__m64 *)q = pack8888 (dest0, dest1);
	    }

	    p += 2;
	    q += 2;
	    twidth -= 2;
	}

	if (twidth)
	{
	    uint32_t m = *(uint32_t *)p;

	    if (m)
	    {
		__m64 vdest = load8888 (q);
		vdest = in_over (vsrc, vsrca, load8888 (&m), vdest);
		store8888 (q, vdest);
	    }

	    twidth--;
	    p++;
	    q++;
	}

	dst_line += dst_stride;
	mask_line += mask_stride;
    }

    _mm_empty ();
}

static void
mmx_composite_over_8888_n_8888 (pixman_implementation_t *imp,
                                pixman_composite_info_t *info)
{
    PIXMAN_COMPOSITE_ARGS (info);
    uint32_t    *dst_line, *dst;
    uint32_t    *src_line, *src;
    uint32_t mask;
    __m64 vmask;
    int dst_stride, src_stride;
    int32_t w;

    CHECKPOINT ();

    PIXMAN_IMAGE_GET_LINE (dest_image, dest_x, dest_y, uint32_t, dst_stride, dst_line, 1);
    PIXMAN_IMAGE_GET_LINE (src_image, src_x, src_y, uint32_t, src_stride, src_line, 1);

    mask = _pixman_image_get_solid (imp, mask_image, dest_image->bits.format);
    mask &= 0xff000000;
    mask = mask | mask >> 8 | mask >> 16 | mask >> 24;
    vmask = load8888 (&mask);

    while (height--)
    {
	dst = dst_line;
	dst_line += dst_stride;
	src = src_line;
	src_line += src_stride;
	w = width;

	while (w && (unsigned long)dst & 7)
	{
	    __m64 s = load8888 (src);
	    __m64 d = load8888 (dst);

	    store8888 (dst, in_over (s, expand_alpha (s), vmask, d));

	    w--;
	    dst++;
	    src++;
	}

	while (w >= 2)
	{
	    __m64 vs = ldq_u((uint64_t *)src);
	    __m64 vd = *(__m64 *)dst;
	    __m64 vsrc0 = expand8888 (vs, 0);
	    __m64 vsrc1 = expand8888 (vs, 1);

	    *(__m64 *)dst = pack8888 (
	        in_over (vsrc0, expand_alpha (vsrc0), vmask, expand8888 (vd, 0)),
	        in_over (vsrc1, expand_alpha (vsrc1), vmask, expand8888 (vd, 1)));

	    w -= 2;
	    dst += 2;
	    src += 2;
	}

	if (w)
	{
	    __m64 s = load8888 (src);
	    __m64 d = load8888 (dst);

	    store8888 (dst, in_over (s, expand_alpha (s), vmask, d));
	}
    }

    _mm_empty ();
}

static void
mmx_composite_over_x888_n_8888 (pixman_implementation_t *imp,
                                pixman_composite_info_t *info)
{
    PIXMAN_COMPOSITE_ARGS (info);
    uint32_t *dst_line, *dst;
    uint32_t *src_line, *src;
    uint32_t mask;
    __m64 vmask;
    int dst_stride, src_stride;
    int32_t w;
    __m64 srca;

    CHECKPOINT ();

    PIXMAN_IMAGE_GET_LINE (dest_image, dest_x, dest_y, uint32_t, dst_stride, dst_line, 1);
    PIXMAN_IMAGE_GET_LINE (src_image, src_x, src_y, uint32_t, src_stride, src_line, 1);
    mask = _pixman_image_get_solid (imp, mask_image, dest_image->bits.format);

    mask &= 0xff000000;
    mask = mask | mask >> 8 | mask >> 16 | mask >> 24;
    vmask = load8888 (&mask);
    srca = MC (4x00ff);

    while (height--)
    {
	dst = dst_line;
	dst_line += dst_stride;
	src = src_line;
	src_line += src_stride;
	w = width;

	while (w && (unsigned long)dst & 7)
	{
	    uint32_t ssrc = *src | 0xff000000;
	    __m64 s = load8888 (&ssrc);
	    __m64 d = load8888 (dst);

	    store8888 (dst, in_over (s, srca, vmask, d));

	    w--;
	    dst++;
	    src++;
	}

	while (w >= 16)
	{
	    __m64 vd0 = *(__m64 *)(dst + 0);
	    __m64 vd1 = *(__m64 *)(dst + 2);
	    __m64 vd2 = *(__m64 *)(dst + 4);
	    __m64 vd3 = *(__m64 *)(dst + 6);
	    __m64 vd4 = *(__m64 *)(dst + 8);
	    __m64 vd5 = *(__m64 *)(dst + 10);
	    __m64 vd6 = *(__m64 *)(dst + 12);
	    __m64 vd7 = *(__m64 *)(dst + 14);

	    __m64 vs0 = ldq_u((uint64_t *)(src + 0));
	    __m64 vs1 = ldq_u((uint64_t *)(src + 2));
	    __m64 vs2 = ldq_u((uint64_t *)(src + 4));
	    __m64 vs3 = ldq_u((uint64_t *)(src + 6));
	    __m64 vs4 = ldq_u((uint64_t *)(src + 8));
	    __m64 vs5 = ldq_u((uint64_t *)(src + 10));
	    __m64 vs6 = ldq_u((uint64_t *)(src + 12));
	    __m64 vs7 = ldq_u((uint64_t *)(src + 14));

	    vd0 = pack8888 (
	        in_over (expandx888 (vs0, 0), srca, vmask, expand8888 (vd0, 0)),
	        in_over (expandx888 (vs0, 1), srca, vmask, expand8888 (vd0, 1)));

	    vd1 = pack8888 (
	        in_over (expandx888 (vs1, 0), srca, vmask, expand8888 (vd1, 0)),
	        in_over (expandx888 (vs1, 1), srca, vmask, expand8888 (vd1, 1)));

	    vd2 = pack8888 (
	        in_over (expandx888 (vs2, 0), srca, vmask, expand8888 (vd2, 0)),
	        in_over (expandx888 (vs2, 1), srca, vmask, expand8888 (vd2, 1)));

	    vd3 = pack8888 (
	        in_over (expandx888 (vs3, 0), srca, vmask, expand8888 (vd3, 0)),
	        in_over (expandx888 (vs3, 1), srca, vmask, expand8888 (vd3, 1)));

	    vd4 = pack8888 (
	        in_over (expandx888 (vs4, 0), srca, vmask, expand8888 (vd4, 0)),
	        in_over (expandx888 (vs4, 1), srca, vmask, expand8888 (vd4, 1)));

	    vd5 = pack8888 (
	        in_over (expandx888 (vs5, 0), srca, vmask, expand8888 (vd5, 0)),
	        in_over (expandx888 (vs5, 1), srca, vmask, expand8888 (vd5, 1)));

	    vd6 = pack8888 (
	        in_over (expandx888 (vs6, 0), srca, vmask, expand8888 (vd6, 0)),
	        in_over (expandx888 (vs6, 1), srca, vmask, expand8888 (vd6, 1)));

	    vd7 = pack8888 (
	        in_over (expandx888 (vs7, 0), srca, vmask, expand8888 (vd7, 0)),
	        in_over (expandx888 (vs7, 1), srca, vmask, expand8888 (vd7, 1)));

	    *(__m64 *)(dst + 0) = vd0;
	    *(__m64 *)(dst + 2) = vd1;
	    *(__m64 *)(dst + 4) = vd2;
	    *(__m64 *)(dst + 6) = vd3;
	    *(__m64 *)(dst + 8) = vd4;
	    *(__m64 *)(dst + 10) = vd5;
	    *(__m64 *)(dst + 12) = vd6;
	    *(__m64 *)(dst + 14) = vd7;

	    w -= 16;
	    dst += 16;
	    src += 16;
	}

	while (w)
	{
	    uint32_t ssrc = *src | 0xff000000;
	    __m64 s = load8888 (&ssrc);
	    __m64 d = load8888 (dst);

	    store8888 (dst, in_over (s, srca, vmask, d));

	    w--;
	    dst++;
	    src++;
	}
    }

    _mm_empty ();
}

static void
mmx_composite_over_8888_8888 (pixman_implementation_t *imp,
                              pixman_composite_info_t *info)
{
    PIXMAN_COMPOSITE_ARGS (info);
    uint32_t *dst_line, *dst;
    uint32_t *src_line, *src;
    uint32_t s;
    int dst_stride, src_stride;
    uint8_t a;
    int32_t w;

    CHECKPOINT ();

    PIXMAN_IMAGE_GET_LINE (dest_image, dest_x, dest_y, uint32_t, dst_stride, dst_line, 1);
    PIXMAN_IMAGE_GET_LINE (src_image, src_x, src_y, uint32_t, src_stride, src_line, 1);

    while (height--)
    {
	dst = dst_line;
	dst_line += dst_stride;
	src = src_line;
	src_line += src_stride;
	w = width;

	while (w--)
	{
	    s = *src++;
	    a = s >> 24;

	    if (a == 0xff)
	    {
		*dst = s;
	    }
	    else if (s)
	    {
		__m64 ms, sa;
		ms = load8888 (&s);
		sa = expand_alpha (ms);
		store8888 (dst, over (ms, sa, load8888 (dst)));
	    }

	    dst++;
	}
    }
    _mm_empty ();
}

static void
mmx_composite_over_8888_0565 (pixman_implementation_t *imp,
                              pixman_composite_info_t *info)
{
    PIXMAN_COMPOSITE_ARGS (info);
    uint16_t    *dst_line, *dst;
    uint32_t    *src_line, *src;
    int dst_stride, src_stride;
    int32_t w;

    CHECKPOINT ();

    PIXMAN_IMAGE_GET_LINE (dest_image, dest_x, dest_y, uint16_t, dst_stride, dst_line, 1);
    PIXMAN_IMAGE_GET_LINE (src_image, src_x, src_y, uint32_t, src_stride, src_line, 1);

#if 0
    /* FIXME */
    assert (src_image->drawable == mask_image->drawable);
#endif

    while (height--)
    {
	dst = dst_line;
	dst_line += dst_stride;
	src = src_line;
	src_line += src_stride;
	w = width;

	CHECKPOINT ();

	while (w && (unsigned long)dst & 7)
	{
	    __m64 vsrc = load8888 (src);
	    uint64_t d = *dst;
	    __m64 vdest = expand565 (to_m64 (d), 0);

	    vdest = pack_565 (
		over (vsrc, expand_alpha (vsrc), vdest), vdest, 0);

	    *dst = to_uint64 (vdest)&0xffff;

	    w--;
	    dst++;
	    src++;
	}

	CHECKPOINT ();

	while (w >= 4)
	{
	    __m64 vsrc0, vsrc1, vsrc2, vsrc3;
	    __m64 vdest;

	    vsrc0 = load8888 ((src + 0));
	    vsrc1 = load8888 ((src + 1));
	    vsrc2 = load8888 ((src + 2));
	    vsrc3 = load8888 ((src + 3));

	    vdest = *(__m64 *)dst;

	    vdest = pack_565 (over (vsrc0, expand_alpha (vsrc0), expand565 (vdest, 0)), vdest, 0);
	    vdest = pack_565 (over (vsrc1, expand_alpha (vsrc1), expand565 (vdest, 1)), vdest, 1);
	    vdest = pack_565 (over (vsrc2, expand_alpha (vsrc2), expand565 (vdest, 2)), vdest, 2);
	    vdest = pack_565 (over (vsrc3, expand_alpha (vsrc3), expand565 (vdest, 3)), vdest, 3);

	    *(__m64 *)dst = vdest;

	    w -= 4;
	    dst += 4;
	    src += 4;
	}

	CHECKPOINT ();

	while (w)
	{
	    __m64 vsrc = load8888 (src);
	    uint64_t d = *dst;
	    __m64 vdest = expand565 (to_m64 (d), 0);

	    vdest = pack_565 (over (vsrc, expand_alpha (vsrc), vdest), vdest, 0);

	    *dst = to_uint64 (vdest) & 0xffff;

	    w--;
	    dst++;
	    src++;
	}
    }

    _mm_empty ();
}

static void
mmx_composite_over_n_8_8888 (pixman_implementation_t *imp,
                             pixman_composite_info_t *info)
{
    PIXMAN_COMPOSITE_ARGS (info);
    uint32_t src, srca;
    uint32_t *dst_line, *dst;
    uint8_t *mask_line, *mask;
    int dst_stride, mask_stride;
    int32_t w;
    __m64 vsrc, vsrca;
    uint64_t srcsrc;

    CHECKPOINT ();

    src = _pixman_image_get_solid (imp, src_image, dest_image->bits.format);

    srca = src >> 24;
    if (src == 0)
	return;

    srcsrc = (uint64_t)src << 32 | src;

    PIXMAN_IMAGE_GET_LINE (dest_image, dest_x, dest_y, uint32_t, dst_stride, dst_line, 1);
    PIXMAN_IMAGE_GET_LINE (mask_image, mask_x, mask_y, uint8_t, mask_stride, mask_line, 1);

    vsrc = load8888 (&src);
    vsrca = expand_alpha (vsrc);

    while (height--)
    {
	dst = dst_line;
	dst_line += dst_stride;
	mask = mask_line;
	mask_line += mask_stride;
	w = width;

	CHECKPOINT ();

	while (w && (unsigned long)dst & 7)
	{
	    uint64_t m = *mask;

	    if (m)
	    {
		__m64 vdest = in_over (vsrc, vsrca,
				       expand_alpha_rev (to_m64 (m)),
				       load8888 (dst));

		store8888 (dst, vdest);
	    }

	    w--;
	    mask++;
	    dst++;
	}

	CHECKPOINT ();

	while (w >= 2)
	{
	    uint64_t m0, m1;

	    m0 = *mask;
	    m1 = *(mask + 1);

	    if (srca == 0xff && (m0 & m1) == 0xff)
	    {
		*(uint64_t *)dst = srcsrc;
	    }
	    else if (m0 | m1)
	    {
		__m64 vdest;
		__m64 dest0, dest1;

		vdest = *(__m64 *)dst;

		dest0 = in_over (vsrc, vsrca, expand_alpha_rev (to_m64 (m0)),
				 expand8888 (vdest, 0));
		dest1 = in_over (vsrc, vsrca, expand_alpha_rev (to_m64 (m1)),
				 expand8888 (vdest, 1));

		*(__m64 *)dst = pack8888 (dest0, dest1);
	    }

	    mask += 2;
	    dst += 2;
	    w -= 2;
	}

	CHECKPOINT ();

	if (w)
	{
	    uint64_t m = *mask;

	    if (m)
	    {
		__m64 vdest = load8888 (dst);

		vdest = in_over (
		    vsrc, vsrca, expand_alpha_rev (to_m64 (m)), vdest);
		store8888 (dst, vdest);
	    }
	}
    }

    _mm_empty ();
}

pixman_bool_t
pixman_fill_mmx (uint32_t *bits,
                 int       stride,
                 int       bpp,
                 int       x,
                 int       y,
                 int       width,
                 int       height,
                 uint32_t xor)
{
    uint64_t fill;
    __m64 vfill;
    uint32_t byte_width;
    uint8_t     *byte_line;

#if defined __GNUC__ && defined USE_X86_MMX
    __m64 v1, v2, v3, v4, v5, v6, v7;
#endif

    if (bpp != 16 && bpp != 32 && bpp != 8)
	return FALSE;

    if (bpp == 8)
    {
	stride = stride * (int) sizeof (uint32_t) / 1;
	byte_line = (uint8_t *)(((uint8_t *)bits) + stride * y + x);
	byte_width = width;
	stride *= 1;
        xor = (xor & 0xff) * 0x01010101;
    }
    else if (bpp == 16)
    {
	stride = stride * (int) sizeof (uint32_t) / 2;
	byte_line = (uint8_t *)(((uint16_t *)bits) + stride * y + x);
	byte_width = 2 * width;
	stride *= 2;
        xor = (xor & 0xffff) * 0x00010001;
    }
    else
    {
	stride = stride * (int) sizeof (uint32_t) / 4;
	byte_line = (uint8_t *)(((uint32_t *)bits) + stride * y + x);
	byte_width = 4 * width;
	stride *= 4;
    }

    fill = ((uint64_t)xor << 32) | xor;
    vfill = to_m64 (fill);

#if defined __GNUC__ && defined USE_X86_MMX
    __asm__ (
        "movq		%7,	%0\n"
        "movq		%7,	%1\n"
        "movq		%7,	%2\n"
        "movq		%7,	%3\n"
        "movq		%7,	%4\n"
        "movq		%7,	%5\n"
        "movq		%7,	%6\n"
	: "=&y" (v1), "=&y" (v2), "=&y" (v3),
	  "=&y" (v4), "=&y" (v5), "=&y" (v6), "=y" (v7)
	: "y" (vfill));
#endif

    while (height--)
    {
	int w;
	uint8_t *d = byte_line;

	byte_line += stride;
	w = byte_width;

	if (w >= 1 && ((unsigned long)d & 1))
	{
	    *(uint8_t *)d = (xor & 0xff);
	    w--;
	    d++;
	}

	if (w >= 2 && ((unsigned long)d & 3))
	{
	    *(uint16_t *)d = (xor & 0xffff);
	    w -= 2;
	    d += 2;
	}

	while (w >= 4 && ((unsigned long)d & 7))
	{
	    *(uint32_t *)d = xor;

	    w -= 4;
	    d += 4;
	}

	while (w >= 64)
	{
#if defined __GNUC__ && defined USE_X86_MMX
	    __asm__ (
	        "movq	%1,	  (%0)\n"
	        "movq	%2,	 8(%0)\n"
	        "movq	%3,	16(%0)\n"
	        "movq	%4,	24(%0)\n"
	        "movq	%5,	32(%0)\n"
	        "movq	%6,	40(%0)\n"
	        "movq	%7,	48(%0)\n"
	        "movq	%8,	56(%0)\n"
		:
		: "r" (d),
		  "y" (vfill), "y" (v1), "y" (v2), "y" (v3),
		  "y" (v4), "y" (v5), "y" (v6), "y" (v7)
		: "memory");
#else
	    *(__m64*) (d +  0) = vfill;
	    *(__m64*) (d +  8) = vfill;
	    *(__m64*) (d + 16) = vfill;
	    *(__m64*) (d + 24) = vfill;
	    *(__m64*) (d + 32) = vfill;
	    *(__m64*) (d + 40) = vfill;
	    *(__m64*) (d + 48) = vfill;
	    *(__m64*) (d + 56) = vfill;
#endif
	    w -= 64;
	    d += 64;
	}

	while (w >= 4)
	{
	    *(uint32_t *)d = xor;

	    w -= 4;
	    d += 4;
	}
	if (w >= 2)
	{
	    *(uint16_t *)d = (xor & 0xffff);
	    w -= 2;
	    d += 2;
	}
	if (w >= 1)
	{
	    *(uint8_t *)d = (xor & 0xff);
	    w--;
	    d++;
	}

    }

    _mm_empty ();
    return TRUE;
}

static void
mmx_composite_src_n_8_8888 (pixman_implementation_t *imp,
                            pixman_composite_info_t *info)
{
    PIXMAN_COMPOSITE_ARGS (info);
    uint32_t src, srca;
    uint32_t    *dst_line, *dst;
    uint8_t     *mask_line, *mask;
    int dst_stride, mask_stride;
    int32_t w;
    __m64 vsrc;
    uint64_t srcsrc;

    CHECKPOINT ();

    src = _pixman_image_get_solid (imp, src_image, dest_image->bits.format);

    srca = src >> 24;
    if (src == 0)
    {
	pixman_fill_mmx (dest_image->bits.bits, dest_image->bits.rowstride,
			 PIXMAN_FORMAT_BPP (dest_image->bits.format),
	                 dest_x, dest_y, width, height, 0);
	return;
    }

    srcsrc = (uint64_t)src << 32 | src;

    PIXMAN_IMAGE_GET_LINE (dest_image, dest_x, dest_y, uint32_t, dst_stride, dst_line, 1);
    PIXMAN_IMAGE_GET_LINE (mask_image, mask_x, mask_y, uint8_t, mask_stride, mask_line, 1);

    vsrc = load8888 (&src);

    while (height--)
    {
	dst = dst_line;
	dst_line += dst_stride;
	mask = mask_line;
	mask_line += mask_stride;
	w = width;

	CHECKPOINT ();

	while (w && (unsigned long)dst & 7)
	{
	    uint64_t m = *mask;

	    if (m)
	    {
		__m64 vdest = in (vsrc, expand_alpha_rev (to_m64 (m)));

		store8888 (dst, vdest);
	    }
	    else
	    {
		*dst = 0;
	    }

	    w--;
	    mask++;
	    dst++;
	}

	CHECKPOINT ();

	while (w >= 2)
	{
	    uint64_t m0, m1;
	    m0 = *mask;
	    m1 = *(mask + 1);

	    if (srca == 0xff && (m0 & m1) == 0xff)
	    {
		*(uint64_t *)dst = srcsrc;
	    }
	    else if (m0 | m1)
	    {
		__m64 dest0, dest1;

		dest0 = in (vsrc, expand_alpha_rev (to_m64 (m0)));
		dest1 = in (vsrc, expand_alpha_rev (to_m64 (m1)));

		*(__m64 *)dst = pack8888 (dest0, dest1);
	    }
	    else
	    {
		*(uint64_t *)dst = 0;
	    }

	    mask += 2;
	    dst += 2;
	    w -= 2;
	}

	CHECKPOINT ();

	if (w)
	{
	    uint64_t m = *mask;

	    if (m)
	    {
		__m64 vdest = load8888 (dst);

		vdest = in (vsrc, expand_alpha_rev (to_m64 (m)));
		store8888 (dst, vdest);
	    }
	    else
	    {
		*dst = 0;
	    }
	}
    }

    _mm_empty ();
}

static void
mmx_composite_over_n_8_0565 (pixman_implementation_t *imp,
                             pixman_composite_info_t *info)
{
    PIXMAN_COMPOSITE_ARGS (info);
    uint32_t src, srca;
    uint16_t *dst_line, *dst;
    uint8_t *mask_line, *mask;
    int dst_stride, mask_stride;
    int32_t w;
    __m64 vsrc, vsrca, tmp;
    uint64_t srcsrcsrcsrc, src16;

    CHECKPOINT ();

    src = _pixman_image_get_solid (imp, src_image, dest_image->bits.format);

    srca = src >> 24;
    if (src == 0)
	return;

    PIXMAN_IMAGE_GET_LINE (dest_image, dest_x, dest_y, uint16_t, dst_stride, dst_line, 1);
    PIXMAN_IMAGE_GET_LINE (mask_image, mask_x, mask_y, uint8_t, mask_stride, mask_line, 1);

    vsrc = load8888 (&src);
    vsrca = expand_alpha (vsrc);

    tmp = pack_565 (vsrc, _mm_setzero_si64 (), 0);
    src16 = to_uint64 (tmp);

    srcsrcsrcsrc =
	(uint64_t)src16 << 48 | (uint64_t)src16 << 32 |
	(uint64_t)src16 << 16 | (uint64_t)src16;

    while (height--)
    {
	dst = dst_line;
	dst_line += dst_stride;
	mask = mask_line;
	mask_line += mask_stride;
	w = width;

	CHECKPOINT ();

	while (w && (unsigned long)dst & 7)
	{
	    uint64_t m = *mask;

	    if (m)
	    {
		uint64_t d = *dst;
		__m64 vd = to_m64 (d);
		__m64 vdest = in_over (
		    vsrc, vsrca, expand_alpha_rev (to_m64 (m)), expand565 (vd, 0));

		vd = pack_565 (vdest, _mm_setzero_si64 (), 0);
		*dst = to_uint64 (vd);
	    }

	    w--;
	    mask++;
	    dst++;
	}

	CHECKPOINT ();

	while (w >= 4)
	{
	    uint64_t m0, m1, m2, m3;
	    m0 = *mask;
	    m1 = *(mask + 1);
	    m2 = *(mask + 2);
	    m3 = *(mask + 3);

	    if (srca == 0xff && (m0 & m1 & m2 & m3) == 0xff)
	    {
		*(uint64_t *)dst = srcsrcsrcsrc;
	    }
	    else if (m0 | m1 | m2 | m3)
	    {
		__m64 vdest;
		__m64 vm0, vm1, vm2, vm3;

		vdest = *(__m64 *)dst;

		vm0 = to_m64 (m0);
		vdest = pack_565 (in_over (vsrc, vsrca, expand_alpha_rev (vm0),
					   expand565 (vdest, 0)), vdest, 0);
		vm1 = to_m64 (m1);
		vdest = pack_565 (in_over (vsrc, vsrca, expand_alpha_rev (vm1),
					   expand565 (vdest, 1)), vdest, 1);
		vm2 = to_m64 (m2);
		vdest = pack_565 (in_over (vsrc, vsrca, expand_alpha_rev (vm2),
					   expand565 (vdest, 2)), vdest, 2);
		vm3 = to_m64 (m3);
		vdest = pack_565 (in_over (vsrc, vsrca, expand_alpha_rev (vm3),
					   expand565 (vdest, 3)), vdest, 3);

		*(__m64 *)dst = vdest;
	    }

	    w -= 4;
	    mask += 4;
	    dst += 4;
	}

	CHECKPOINT ();

	while (w)
	{
	    uint64_t m = *mask;

	    if (m)
	    {
		uint64_t d = *dst;
		__m64 vd = to_m64 (d);
		__m64 vdest = in_over (vsrc, vsrca, expand_alpha_rev (to_m64 (m)),
				       expand565 (vd, 0));
		vd = pack_565 (vdest, _mm_setzero_si64 (), 0);
		*dst = to_uint64 (vd);
	    }

	    w--;
	    mask++;
	    dst++;
	}
    }

    _mm_empty ();
}

static void
mmx_composite_over_pixbuf_0565 (pixman_implementation_t *imp,
                                pixman_composite_info_t *info)
{
    PIXMAN_COMPOSITE_ARGS (info);
    uint16_t    *dst_line, *dst;
    uint32_t    *src_line, *src;
    int dst_stride, src_stride;
    int32_t w;

    CHECKPOINT ();

    PIXMAN_IMAGE_GET_LINE (dest_image, dest_x, dest_y, uint16_t, dst_stride, dst_line, 1);
    PIXMAN_IMAGE_GET_LINE (src_image, src_x, src_y, uint32_t, src_stride, src_line, 1);

#if 0
    /* FIXME */
    assert (src_image->drawable == mask_image->drawable);
#endif

    while (height--)
    {
	dst = dst_line;
	dst_line += dst_stride;
	src = src_line;
	src_line += src_stride;
	w = width;

	CHECKPOINT ();

	while (w && (unsigned long)dst & 7)
	{
	    __m64 vsrc = load8888 (src);
	    uint64_t d = *dst;
	    __m64 vdest = expand565 (to_m64 (d), 0);

	    vdest = pack_565 (over_rev_non_pre (vsrc, vdest), vdest, 0);

	    *dst = to_uint64 (vdest);

	    w--;
	    dst++;
	    src++;
	}

	CHECKPOINT ();

	while (w >= 4)
	{
	    uint32_t s0, s1, s2, s3;
	    unsigned char a0, a1, a2, a3;

	    s0 = *src;
	    s1 = *(src + 1);
	    s2 = *(src + 2);
	    s3 = *(src + 3);

	    a0 = (s0 >> 24);
	    a1 = (s1 >> 24);
	    a2 = (s2 >> 24);
	    a3 = (s3 >> 24);

	    if ((a0 & a1 & a2 & a3) == 0xFF)
	    {
		__m64 vdest;
		vdest = pack_565 (invert_colors (load8888 (&s0)), _mm_setzero_si64 (), 0);
		vdest = pack_565 (invert_colors (load8888 (&s1)), vdest, 1);
		vdest = pack_565 (invert_colors (load8888 (&s2)), vdest, 2);
		vdest = pack_565 (invert_colors (load8888 (&s3)), vdest, 3);

		*(__m64 *)dst = vdest;
	    }
	    else if (s0 | s1 | s2 | s3)
	    {
		__m64 vdest = *(__m64 *)dst;

		vdest = pack_565 (over_rev_non_pre (load8888 (&s0), expand565 (vdest, 0)), vdest, 0);
		vdest = pack_565 (over_rev_non_pre (load8888 (&s1), expand565 (vdest, 1)), vdest, 1);
		vdest = pack_565 (over_rev_non_pre (load8888 (&s2), expand565 (vdest, 2)), vdest, 2);
		vdest = pack_565 (over_rev_non_pre (load8888 (&s3), expand565 (vdest, 3)), vdest, 3);

		*(__m64 *)dst = vdest;
	    }

	    w -= 4;
	    dst += 4;
	    src += 4;
	}

	CHECKPOINT ();

	while (w)
	{
	    __m64 vsrc = load8888 (src);
	    uint64_t d = *dst;
	    __m64 vdest = expand565 (to_m64 (d), 0);

	    vdest = pack_565 (over_rev_non_pre (vsrc, vdest), vdest, 0);

	    *dst = to_uint64 (vdest);

	    w--;
	    dst++;
	    src++;
	}
    }

    _mm_empty ();
}

static void
mmx_composite_over_pixbuf_8888 (pixman_implementation_t *imp,
                                pixman_composite_info_t *info)
{
    PIXMAN_COMPOSITE_ARGS (info);
    uint32_t    *dst_line, *dst;
    uint32_t    *src_line, *src;
    int dst_stride, src_stride;
    int32_t w;

    CHECKPOINT ();

    PIXMAN_IMAGE_GET_LINE (dest_image, dest_x, dest_y, uint32_t, dst_stride, dst_line, 1);
    PIXMAN_IMAGE_GET_LINE (src_image, src_x, src_y, uint32_t, src_stride, src_line, 1);

#if 0
    /* FIXME */
    assert (src_image->drawable == mask_image->drawable);
#endif

    while (height--)
    {
	dst = dst_line;
	dst_line += dst_stride;
	src = src_line;
	src_line += src_stride;
	w = width;

	while (w && (unsigned long)dst & 7)
	{
	    __m64 s = load8888 (src);
	    __m64 d = load8888 (dst);

	    store8888 (dst, over_rev_non_pre (s, d));

	    w--;
	    dst++;
	    src++;
	}

	while (w >= 2)
	{
	    uint32_t s0, s1;
	    unsigned char a0, a1;
	    __m64 d0, d1;

	    s0 = *src;
	    s1 = *(src + 1);

	    a0 = (s0 >> 24);
	    a1 = (s1 >> 24);

	    if ((a0 & a1) == 0xFF)
	    {
		d0 = invert_colors (load8888 (&s0));
		d1 = invert_colors (load8888 (&s1));

		*(__m64 *)dst = pack8888 (d0, d1);
	    }
	    else if (s0 | s1)
	    {
		__m64 vdest = *(__m64 *)dst;

		d0 = over_rev_non_pre (load8888 (&s0), expand8888 (vdest, 0));
		d1 = over_rev_non_pre (load8888 (&s1), expand8888 (vdest, 1));

		*(__m64 *)dst = pack8888 (d0, d1);
	    }

	    w -= 2;
	    dst += 2;
	    src += 2;
	}

	if (w)
	{
	    __m64 s = load8888 (src);
	    __m64 d = load8888 (dst);

	    store8888 (dst, over_rev_non_pre (s, d));
	}
    }

    _mm_empty ();
}

static void
mmx_composite_over_n_8888_0565_ca (pixman_implementation_t *imp,
                                   pixman_composite_info_t *info)
{
    PIXMAN_COMPOSITE_ARGS (info);
    uint32_t src;
    uint16_t    *dst_line;
    uint32_t    *mask_line;
    int dst_stride, mask_stride;
    __m64 vsrc, vsrca;

    CHECKPOINT ();

    src = _pixman_image_get_solid (imp, src_image, dest_image->bits.format);

    if (src == 0)
	return;

    PIXMAN_IMAGE_GET_LINE (dest_image, dest_x, dest_y, uint16_t, dst_stride, dst_line, 1);
    PIXMAN_IMAGE_GET_LINE (mask_image, mask_x, mask_y, uint32_t, mask_stride, mask_line, 1);

    vsrc = load8888 (&src);
    vsrca = expand_alpha (vsrc);

    while (height--)
    {
	int twidth = width;
	uint32_t *p = (uint32_t *)mask_line;
	uint16_t *q = (uint16_t *)dst_line;

	while (twidth && ((unsigned long)q & 7))
	{
	    uint32_t m = *(uint32_t *)p;

	    if (m)
	    {
		uint64_t d = *q;
		__m64 vdest = expand565 (to_m64 (d), 0);
		vdest = pack_565 (in_over (vsrc, vsrca, load8888 (&m), vdest), vdest, 0);
		*q = to_uint64 (vdest);
	    }

	    twidth--;
	    p++;
	    q++;
	}

	while (twidth >= 4)
	{
	    uint32_t m0, m1, m2, m3;

	    m0 = *p;
	    m1 = *(p + 1);
	    m2 = *(p + 2);
	    m3 = *(p + 3);

	    if ((m0 | m1 | m2 | m3))
	    {
		__m64 vdest = *(__m64 *)q;

		vdest = pack_565 (in_over (vsrc, vsrca, load8888 (&m0), expand565 (vdest, 0)), vdest, 0);
		vdest = pack_565 (in_over (vsrc, vsrca, load8888 (&m1), expand565 (vdest, 1)), vdest, 1);
		vdest = pack_565 (in_over (vsrc, vsrca, load8888 (&m2), expand565 (vdest, 2)), vdest, 2);
		vdest = pack_565 (in_over (vsrc, vsrca, load8888 (&m3), expand565 (vdest, 3)), vdest, 3);

		*(__m64 *)q = vdest;
	    }
	    twidth -= 4;
	    p += 4;
	    q += 4;
	}

	while (twidth)
	{
	    uint32_t m;

	    m = *(uint32_t *)p;
	    if (m)
	    {
		uint64_t d = *q;
		__m64 vdest = expand565 (to_m64 (d), 0);
		vdest = pack_565 (in_over (vsrc, vsrca, load8888 (&m), vdest), vdest, 0);
		*q = to_uint64 (vdest);
	    }

	    twidth--;
	    p++;
	    q++;
	}

	mask_line += mask_stride;
	dst_line += dst_stride;
    }

    _mm_empty ();
}

static void
mmx_composite_in_n_8_8 (pixman_implementation_t *imp,
                        pixman_composite_info_t *info)
{
    PIXMAN_COMPOSITE_ARGS (info);
    uint8_t *dst_line, *dst;
    uint8_t *mask_line, *mask;
    int dst_stride, mask_stride;
    int32_t w;
    uint32_t src;
    uint8_t sa;
    __m64 vsrc, vsrca;

    PIXMAN_IMAGE_GET_LINE (dest_image, dest_x, dest_y, uint8_t, dst_stride, dst_line, 1);
    PIXMAN_IMAGE_GET_LINE (mask_image, mask_x, mask_y, uint8_t, mask_stride, mask_line, 1);

    src = _pixman_image_get_solid (imp, src_image, dest_image->bits.format);

    sa = src >> 24;

    vsrc = load8888 (&src);
    vsrca = expand_alpha (vsrc);

    while (height--)
    {
	dst = dst_line;
	dst_line += dst_stride;
	mask = mask_line;
	mask_line += mask_stride;
	w = width;

	while (w && (unsigned long)dst & 7)
	{
	    uint16_t tmp;
	    uint8_t a;
	    uint32_t m, d;

	    a = *mask++;
	    d = *dst;

	    m = MUL_UN8 (sa, a, tmp);
	    d = MUL_UN8 (m, d, tmp);

	    *dst++ = d;
	    w--;
	}

	while (w >= 4)
	{
	    __m64 vmask;
	    __m64 vdest;

	    vmask = load8888u ((uint32_t *)mask);
	    vdest = load8888 ((uint32_t *)dst);

	    store8888 ((uint32_t *)dst, in (in (vsrca, vmask), vdest));

	    dst += 4;
	    mask += 4;
	    w -= 4;
	}

	while (w--)
	{
	    uint16_t tmp;
	    uint8_t a;
	    uint32_t m, d;

	    a = *mask++;
	    d = *dst;

	    m = MUL_UN8 (sa, a, tmp);
	    d = MUL_UN8 (m, d, tmp);

	    *dst++ = d;
	}
    }

    _mm_empty ();
}

static void
mmx_composite_in_8_8 (pixman_implementation_t *imp,
                      pixman_composite_info_t *info)
{
    PIXMAN_COMPOSITE_ARGS (info);
    uint8_t     *dst_line, *dst;
    uint8_t     *src_line, *src;
    int src_stride, dst_stride;
    int32_t w;

    PIXMAN_IMAGE_GET_LINE (dest_image, dest_x, dest_y, uint8_t, dst_stride, dst_line, 1);
    PIXMAN_IMAGE_GET_LINE (src_image, src_x, src_y, uint8_t, src_stride, src_line, 1);

    while (height--)
    {
	dst = dst_line;
	dst_line += dst_stride;
	src = src_line;
	src_line += src_stride;
	w = width;

	while (w && (unsigned long)dst & 3)
	{
	    uint8_t s, d;
	    uint16_t tmp;

	    s = *src;
	    d = *dst;

	    *dst = MUL_UN8 (s, d, tmp);

	    src++;
	    dst++;
	    w--;
	}

	while (w >= 4)
	{
	    uint32_t *s = (uint32_t *)src;
	    uint32_t *d = (uint32_t *)dst;

	    store8888 (d, in (load8888u (s), load8888 (d)));

	    w -= 4;
	    dst += 4;
	    src += 4;
	}

	while (w--)
	{
	    uint8_t s, d;
	    uint16_t tmp;

	    s = *src;
	    d = *dst;

	    *dst = MUL_UN8 (s, d, tmp);

	    src++;
	    dst++;
	}
    }

    _mm_empty ();
}

static void
mmx_composite_add_n_8_8 (pixman_implementation_t *imp,
			 pixman_composite_info_t *info)
{
    PIXMAN_COMPOSITE_ARGS (info);
    uint8_t     *dst_line, *dst;
    uint8_t     *mask_line, *mask;
    int dst_stride, mask_stride;
    int32_t w;
    uint32_t src;
    uint8_t sa;
    __m64 vsrc, vsrca;

    PIXMAN_IMAGE_GET_LINE (dest_image, dest_x, dest_y, uint8_t, dst_stride, dst_line, 1);
    PIXMAN_IMAGE_GET_LINE (mask_image, mask_x, mask_y, uint8_t, mask_stride, mask_line, 1);

    src = _pixman_image_get_solid (imp, src_image, dest_image->bits.format);

    sa = src >> 24;

    if (src == 0)
	return;

    vsrc = load8888 (&src);
    vsrca = expand_alpha (vsrc);

    while (height--)
    {
	dst = dst_line;
	dst_line += dst_stride;
	mask = mask_line;
	mask_line += mask_stride;
	w = width;

	while (w && (unsigned long)dst & 3)
	{
	    uint16_t tmp;
	    uint16_t a;
	    uint32_t m, d;
	    uint32_t r;

	    a = *mask++;
	    d = *dst;

	    m = MUL_UN8 (sa, a, tmp);
	    r = ADD_UN8 (m, d, tmp);

	    *dst++ = r;
	    w--;
	}

	while (w >= 4)
	{
	    __m64 vmask;
	    __m64 vdest;

	    vmask = load8888u ((uint32_t *)mask);
	    vdest = load8888 ((uint32_t *)dst);

	    store8888 ((uint32_t *)dst, _mm_adds_pu8 (in (vsrca, vmask), vdest));

	    dst += 4;
	    mask += 4;
	    w -= 4;
	}

	while (w--)
	{
	    uint16_t tmp;
	    uint16_t a;
	    uint32_t m, d;
	    uint32_t r;

	    a = *mask++;
	    d = *dst;

	    m = MUL_UN8 (sa, a, tmp);
	    r = ADD_UN8 (m, d, tmp);

	    *dst++ = r;
	}
    }

    _mm_empty ();
}

static void
mmx_composite_add_8_8 (pixman_implementation_t *imp,
		       pixman_composite_info_t *info)
{
    PIXMAN_COMPOSITE_ARGS (info);
    uint8_t *dst_line, *dst;
    uint8_t *src_line, *src;
    int dst_stride, src_stride;
    int32_t w;
    uint8_t s, d;
    uint16_t t;

    CHECKPOINT ();

    PIXMAN_IMAGE_GET_LINE (src_image, src_x, src_y, uint8_t, src_stride, src_line, 1);
    PIXMAN_IMAGE_GET_LINE (dest_image, dest_x, dest_y, uint8_t, dst_stride, dst_line, 1);

    while (height--)
    {
	dst = dst_line;
	dst_line += dst_stride;
	src = src_line;
	src_line += src_stride;
	w = width;

	while (w && (unsigned long)dst & 7)
	{
	    s = *src;
	    d = *dst;
	    t = d + s;
	    s = t | (0 - (t >> 8));
	    *dst = s;

	    dst++;
	    src++;
	    w--;
	}

	while (w >= 8)
	{
	    *(__m64*)dst = _mm_adds_pu8 (ldq_u((uint64_t *)src), *(__m64*)dst);
	    dst += 8;
	    src += 8;
	    w -= 8;
	}

	while (w)
	{
	    s = *src;
	    d = *dst;
	    t = d + s;
	    s = t | (0 - (t >> 8));
	    *dst = s;

	    dst++;
	    src++;
	    w--;
	}
    }

    _mm_empty ();
}

static void
mmx_composite_add_8888_8888 (pixman_implementation_t *imp,
                             pixman_composite_info_t *info)
{
    PIXMAN_COMPOSITE_ARGS (info);
    __m64 dst64;
    uint32_t    *dst_line, *dst;
    uint32_t    *src_line, *src;
    int dst_stride, src_stride;
    int32_t w;

    CHECKPOINT ();

    PIXMAN_IMAGE_GET_LINE (src_image, src_x, src_y, uint32_t, src_stride, src_line, 1);
    PIXMAN_IMAGE_GET_LINE (dest_image, dest_x, dest_y, uint32_t, dst_stride, dst_line, 1);

    while (height--)
    {
	dst = dst_line;
	dst_line += dst_stride;
	src = src_line;
	src_line += src_stride;
	w = width;

	while (w && (unsigned long)dst & 7)
	{
	    *dst = _mm_cvtsi64_si32 (_mm_adds_pu8 (_mm_cvtsi32_si64 (*src),
	                                           _mm_cvtsi32_si64 (*dst)));
	    dst++;
	    src++;
	    w--;
	}

	while (w >= 2)
	{
	    dst64 = _mm_adds_pu8 (ldq_u((uint64_t *)src), *(__m64*)dst);
	    *(uint64_t*)dst = to_uint64 (dst64);
	    dst += 2;
	    src += 2;
	    w -= 2;
	}

	if (w)
	{
	    *dst = _mm_cvtsi64_si32 (_mm_adds_pu8 (_mm_cvtsi32_si64 (*src),
	                                           _mm_cvtsi32_si64 (*dst)));

	}
    }

    _mm_empty ();
}

static pixman_bool_t
pixman_blt_mmx (uint32_t *src_bits,
                uint32_t *dst_bits,
                int       src_stride,
                int       dst_stride,
                int       src_bpp,
                int       dst_bpp,
                int       src_x,
                int       src_y,
                int       dest_x,
                int       dest_y,
                int       width,
                int       height)
{
    uint8_t *   src_bytes;
    uint8_t *   dst_bytes;
    int byte_width;

    if (src_bpp != dst_bpp)
	return FALSE;

    if (src_bpp == 16)
    {
	src_stride = src_stride * (int) sizeof (uint32_t) / 2;
	dst_stride = dst_stride * (int) sizeof (uint32_t) / 2;
	src_bytes = (uint8_t *)(((uint16_t *)src_bits) + src_stride * (src_y) + (src_x));
	dst_bytes = (uint8_t *)(((uint16_t *)dst_bits) + dst_stride * (dest_y) + (dest_x));
	byte_width = 2 * width;
	src_stride *= 2;
	dst_stride *= 2;
    }
    else if (src_bpp == 32)
    {
	src_stride = src_stride * (int) sizeof (uint32_t) / 4;
	dst_stride = dst_stride * (int) sizeof (uint32_t) / 4;
	src_bytes = (uint8_t *)(((uint32_t *)src_bits) + src_stride * (src_y) + (src_x));
	dst_bytes = (uint8_t *)(((uint32_t *)dst_bits) + dst_stride * (dest_y) + (dest_x));
	byte_width = 4 * width;
	src_stride *= 4;
	dst_stride *= 4;
    }
    else
    {
	return FALSE;
    }

    while (height--)
    {
	int w;
	uint8_t *s = src_bytes;
	uint8_t *d = dst_bytes;
	src_bytes += src_stride;
	dst_bytes += dst_stride;
	w = byte_width;

	if (w >= 1 && ((unsigned long)d & 1))
	{
	    *(uint8_t *)d = *(uint8_t *)s;
	    w -= 1;
	    s += 1;
	    d += 1;
	}

	if (w >= 2 && ((unsigned long)d & 3))
	{
	    *(uint16_t *)d = *(uint16_t *)s;
	    w -= 2;
	    s += 2;
	    d += 2;
	}

	while (w >= 4 && ((unsigned long)d & 7))
	{
	    *(uint32_t *)d = ldl_u((uint32_t *)s);

	    w -= 4;
	    s += 4;
	    d += 4;
	}

	while (w >= 64)
	{
#if (defined (__GNUC__) || (defined(__SUNPRO_C) && (__SUNPRO_C >= 0x590))) && defined USE_X86_MMX
	    __asm__ (
	        "movq	  (%1),	  %%mm0\n"
	        "movq	 8(%1),	  %%mm1\n"
	        "movq	16(%1),	  %%mm2\n"
	        "movq	24(%1),	  %%mm3\n"
	        "movq	32(%1),	  %%mm4\n"
	        "movq	40(%1),	  %%mm5\n"
	        "movq	48(%1),	  %%mm6\n"
	        "movq	56(%1),	  %%mm7\n"

	        "movq	%%mm0,	  (%0)\n"
	        "movq	%%mm1,	 8(%0)\n"
	        "movq	%%mm2,	16(%0)\n"
	        "movq	%%mm3,	24(%0)\n"
	        "movq	%%mm4,	32(%0)\n"
	        "movq	%%mm5,	40(%0)\n"
	        "movq	%%mm6,	48(%0)\n"
	        "movq	%%mm7,	56(%0)\n"
		:
		: "r" (d), "r" (s)
		: "memory",
		  "%mm0", "%mm1", "%mm2", "%mm3",
		  "%mm4", "%mm5", "%mm6", "%mm7");
#else
	    __m64 v0 = ldq_u((uint64_t *)(s + 0));
	    __m64 v1 = ldq_u((uint64_t *)(s + 8));
	    __m64 v2 = ldq_u((uint64_t *)(s + 16));
	    __m64 v3 = ldq_u((uint64_t *)(s + 24));
	    __m64 v4 = ldq_u((uint64_t *)(s + 32));
	    __m64 v5 = ldq_u((uint64_t *)(s + 40));
	    __m64 v6 = ldq_u((uint64_t *)(s + 48));
	    __m64 v7 = ldq_u((uint64_t *)(s + 56));
	    *(__m64 *)(d + 0)  = v0;
	    *(__m64 *)(d + 8)  = v1;
	    *(__m64 *)(d + 16) = v2;
	    *(__m64 *)(d + 24) = v3;
	    *(__m64 *)(d + 32) = v4;
	    *(__m64 *)(d + 40) = v5;
	    *(__m64 *)(d + 48) = v6;
	    *(__m64 *)(d + 56) = v7;
#endif

	    w -= 64;
	    s += 64;
	    d += 64;
	}
	while (w >= 4)
	{
	    *(uint32_t *)d = ldl_u((uint32_t *)s);

	    w -= 4;
	    s += 4;
	    d += 4;
	}
	if (w >= 2)
	{
	    *(uint16_t *)d = *(uint16_t *)s;
	    w -= 2;
	    s += 2;
	    d += 2;
	}
    }

    _mm_empty ();

    return TRUE;
}

static void
mmx_composite_copy_area (pixman_implementation_t *imp,
                         pixman_composite_info_t *info)
{
    PIXMAN_COMPOSITE_ARGS (info);

    pixman_blt_mmx (src_image->bits.bits,
                    dest_image->bits.bits,
                    src_image->bits.rowstride,
                    dest_image->bits.rowstride,
                    PIXMAN_FORMAT_BPP (src_image->bits.format),
                    PIXMAN_FORMAT_BPP (dest_image->bits.format),
                    src_x, src_y, dest_x, dest_y, width, height);
}

static void
mmx_composite_over_x888_8_8888 (pixman_implementation_t *imp,
                                pixman_composite_info_t *info)
{
    PIXMAN_COMPOSITE_ARGS (info);
    uint32_t  *src, *src_line;
    uint32_t  *dst, *dst_line;
    uint8_t  *mask, *mask_line;
    int src_stride, mask_stride, dst_stride;
    int32_t w;

    PIXMAN_IMAGE_GET_LINE (dest_image, dest_x, dest_y, uint32_t, dst_stride, dst_line, 1);
    PIXMAN_IMAGE_GET_LINE (mask_image, mask_x, mask_y, uint8_t, mask_stride, mask_line, 1);
    PIXMAN_IMAGE_GET_LINE (src_image, src_x, src_y, uint32_t, src_stride, src_line, 1);

    while (height--)
    {
	src = src_line;
	src_line += src_stride;
	dst = dst_line;
	dst_line += dst_stride;
	mask = mask_line;
	mask_line += mask_stride;

	w = width;

	while (w--)
	{
	    uint64_t m = *mask;

	    if (m)
	    {
		uint32_t ssrc = *src | 0xff000000;
		__m64 s = load8888 (&ssrc);

		if (m == 0xff)
		{
		    store8888 (dst, s);
		}
		else
		{
		    __m64 sa = expand_alpha (s);
		    __m64 vm = expand_alpha_rev (to_m64 (m));
		    __m64 vdest = in_over (s, sa, vm, load8888 (dst));

		    store8888 (dst, vdest);
		}
	    }

	    mask++;
	    dst++;
	    src++;
	}
    }

    _mm_empty ();
}

static const pixman_fast_path_t mmx_fast_paths[] =
{
    PIXMAN_STD_FAST_PATH    (OVER, solid,    a8,       r5g6b5,   mmx_composite_over_n_8_0565       ),
    PIXMAN_STD_FAST_PATH    (OVER, solid,    a8,       b5g6r5,   mmx_composite_over_n_8_0565       ),
    PIXMAN_STD_FAST_PATH    (OVER, solid,    a8,       a8r8g8b8, mmx_composite_over_n_8_8888       ),
    PIXMAN_STD_FAST_PATH    (OVER, solid,    a8,       x8r8g8b8, mmx_composite_over_n_8_8888       ),
    PIXMAN_STD_FAST_PATH    (OVER, solid,    a8,       a8b8g8r8, mmx_composite_over_n_8_8888       ),
    PIXMAN_STD_FAST_PATH    (OVER, solid,    a8,       x8b8g8r8, mmx_composite_over_n_8_8888       ),
    PIXMAN_STD_FAST_PATH_CA (OVER, solid,    a8r8g8b8, a8r8g8b8, mmx_composite_over_n_8888_8888_ca ),
    PIXMAN_STD_FAST_PATH_CA (OVER, solid,    a8r8g8b8, x8r8g8b8, mmx_composite_over_n_8888_8888_ca ),
    PIXMAN_STD_FAST_PATH_CA (OVER, solid,    a8r8g8b8, r5g6b5,   mmx_composite_over_n_8888_0565_ca ),
    PIXMAN_STD_FAST_PATH_CA (OVER, solid,    a8b8g8r8, a8b8g8r8, mmx_composite_over_n_8888_8888_ca ),
    PIXMAN_STD_FAST_PATH_CA (OVER, solid,    a8b8g8r8, x8b8g8r8, mmx_composite_over_n_8888_8888_ca ),
    PIXMAN_STD_FAST_PATH_CA (OVER, solid,    a8b8g8r8, b5g6r5,   mmx_composite_over_n_8888_0565_ca ),
    PIXMAN_STD_FAST_PATH    (OVER, pixbuf,   pixbuf,   a8r8g8b8, mmx_composite_over_pixbuf_8888    ),
    PIXMAN_STD_FAST_PATH    (OVER, pixbuf,   pixbuf,   x8r8g8b8, mmx_composite_over_pixbuf_8888    ),
    PIXMAN_STD_FAST_PATH    (OVER, pixbuf,   pixbuf,   r5g6b5,   mmx_composite_over_pixbuf_0565    ),
    PIXMAN_STD_FAST_PATH    (OVER, rpixbuf,  rpixbuf,  a8b8g8r8, mmx_composite_over_pixbuf_8888    ),
    PIXMAN_STD_FAST_PATH    (OVER, rpixbuf,  rpixbuf,  x8b8g8r8, mmx_composite_over_pixbuf_8888    ),
    PIXMAN_STD_FAST_PATH    (OVER, rpixbuf,  rpixbuf,  b5g6r5,   mmx_composite_over_pixbuf_0565    ),
    PIXMAN_STD_FAST_PATH    (OVER, x8r8g8b8, solid,    a8r8g8b8, mmx_composite_over_x888_n_8888    ),
    PIXMAN_STD_FAST_PATH    (OVER, x8r8g8b8, solid,    x8r8g8b8, mmx_composite_over_x888_n_8888    ),
    PIXMAN_STD_FAST_PATH    (OVER, x8b8g8r8, solid,    a8b8g8r8, mmx_composite_over_x888_n_8888    ),
    PIXMAN_STD_FAST_PATH    (OVER, x8b8g8r8, solid,    x8b8g8r8, mmx_composite_over_x888_n_8888    ),
    PIXMAN_STD_FAST_PATH    (OVER, a8r8g8b8, solid,    a8r8g8b8, mmx_composite_over_8888_n_8888    ),
    PIXMAN_STD_FAST_PATH    (OVER, a8r8g8b8, solid,    x8r8g8b8, mmx_composite_over_8888_n_8888    ),
    PIXMAN_STD_FAST_PATH    (OVER, a8b8g8r8, solid,    a8b8g8r8, mmx_composite_over_8888_n_8888    ),
    PIXMAN_STD_FAST_PATH    (OVER, a8b8g8r8, solid,    x8b8g8r8, mmx_composite_over_8888_n_8888    ),
    PIXMAN_STD_FAST_PATH    (OVER, x8r8g8b8, a8,       x8r8g8b8, mmx_composite_over_x888_8_8888    ),
    PIXMAN_STD_FAST_PATH    (OVER, x8r8g8b8, a8,       a8r8g8b8, mmx_composite_over_x888_8_8888    ),
    PIXMAN_STD_FAST_PATH    (OVER, x8b8g8r8, a8,       x8b8g8r8, mmx_composite_over_x888_8_8888    ),
    PIXMAN_STD_FAST_PATH    (OVER, x8b8g8r8, a8,       a8b8g8r8, mmx_composite_over_x888_8_8888    ),
    PIXMAN_STD_FAST_PATH    (OVER, solid,    null,     a8r8g8b8, mmx_composite_over_n_8888         ),
    PIXMAN_STD_FAST_PATH    (OVER, solid,    null,     x8r8g8b8, mmx_composite_over_n_8888         ),
    PIXMAN_STD_FAST_PATH    (OVER, solid,    null,     r5g6b5,   mmx_composite_over_n_0565         ),
    PIXMAN_STD_FAST_PATH    (OVER, x8r8g8b8, null,     x8r8g8b8, mmx_composite_copy_area           ),
    PIXMAN_STD_FAST_PATH    (OVER, x8b8g8r8, null,     x8b8g8r8, mmx_composite_copy_area           ),

    PIXMAN_STD_FAST_PATH    (OVER, a8r8g8b8, null,     a8r8g8b8, mmx_composite_over_8888_8888      ),
    PIXMAN_STD_FAST_PATH    (OVER, a8r8g8b8, null,     x8r8g8b8, mmx_composite_over_8888_8888      ),
    PIXMAN_STD_FAST_PATH    (OVER, a8r8g8b8, null,     r5g6b5,   mmx_composite_over_8888_0565      ),
    PIXMAN_STD_FAST_PATH    (OVER, a8b8g8r8, null,     a8b8g8r8, mmx_composite_over_8888_8888      ),
    PIXMAN_STD_FAST_PATH    (OVER, a8b8g8r8, null,     x8b8g8r8, mmx_composite_over_8888_8888      ),
    PIXMAN_STD_FAST_PATH    (OVER, a8b8g8r8, null,     b5g6r5,   mmx_composite_over_8888_0565      ),

    PIXMAN_STD_FAST_PATH    (ADD,  a8r8g8b8, null,     a8r8g8b8, mmx_composite_add_8888_8888       ),
    PIXMAN_STD_FAST_PATH    (ADD,  a8b8g8r8, null,     a8b8g8r8, mmx_composite_add_8888_8888       ),
    PIXMAN_STD_FAST_PATH    (ADD,  a8,       null,     a8,       mmx_composite_add_8_8		   ),
    PIXMAN_STD_FAST_PATH    (ADD,  solid,    a8,       a8,       mmx_composite_add_n_8_8           ),

    PIXMAN_STD_FAST_PATH    (SRC,  solid,    a8,       a8r8g8b8, mmx_composite_src_n_8_8888        ),
    PIXMAN_STD_FAST_PATH    (SRC,  solid,    a8,       x8r8g8b8, mmx_composite_src_n_8_8888        ),
    PIXMAN_STD_FAST_PATH    (SRC,  solid,    a8,       a8b8g8r8, mmx_composite_src_n_8_8888        ),
    PIXMAN_STD_FAST_PATH    (SRC,  solid,    a8,       x8b8g8r8, mmx_composite_src_n_8_8888        ),
    PIXMAN_STD_FAST_PATH    (SRC,  a8r8g8b8, null,     a8r8g8b8, mmx_composite_copy_area           ),
    PIXMAN_STD_FAST_PATH    (SRC,  a8b8g8r8, null,     a8b8g8r8, mmx_composite_copy_area           ),
    PIXMAN_STD_FAST_PATH    (SRC,  a8r8g8b8, null,     x8r8g8b8, mmx_composite_copy_area           ),
    PIXMAN_STD_FAST_PATH    (SRC,  a8b8g8r8, null,     x8b8g8r8, mmx_composite_copy_area           ),
    PIXMAN_STD_FAST_PATH    (SRC,  x8r8g8b8, null,     x8r8g8b8, mmx_composite_copy_area           ),
    PIXMAN_STD_FAST_PATH    (SRC,  x8b8g8r8, null,     x8b8g8r8, mmx_composite_copy_area           ),
    PIXMAN_STD_FAST_PATH    (SRC,  r5g6b5,   null,     r5g6b5,   mmx_composite_copy_area           ),
    PIXMAN_STD_FAST_PATH    (SRC,  b5g6r5,   null,     b5g6r5,   mmx_composite_copy_area           ),

    PIXMAN_STD_FAST_PATH    (IN,   a8,       null,     a8,       mmx_composite_in_8_8              ),
    PIXMAN_STD_FAST_PATH    (IN,   solid,    a8,       a8,       mmx_composite_in_n_8_8            ),

    { PIXMAN_OP_NONE },
};

static pixman_bool_t
mmx_blt (pixman_implementation_t *imp,
         uint32_t *               src_bits,
         uint32_t *               dst_bits,
         int                      src_stride,
         int                      dst_stride,
         int                      src_bpp,
         int                      dst_bpp,
         int                      src_x,
         int                      src_y,
         int                      dest_x,
         int                      dest_y,
         int                      width,
         int                      height)
{
    if (!pixman_blt_mmx (
            src_bits, dst_bits, src_stride, dst_stride, src_bpp, dst_bpp,
            src_x, src_y, dest_x, dest_y, width, height))

    {
	return _pixman_implementation_blt (
	    imp->delegate,
	    src_bits, dst_bits, src_stride, dst_stride, src_bpp, dst_bpp,
	    src_x, src_y, dest_x, dest_y, width, height);
    }

    return TRUE;
}

static pixman_bool_t
mmx_fill (pixman_implementation_t *imp,
          uint32_t *               bits,
          int                      stride,
          int                      bpp,
          int                      x,
          int                      y,
          int                      width,
          int                      height,
          uint32_t xor)
{
    if (!pixman_fill_mmx (bits, stride, bpp, x, y, width, height, xor))
    {
	return _pixman_implementation_fill (
	    imp->delegate, bits, stride, bpp, x, y, width, height, xor);
    }

    return TRUE;
}

pixman_implementation_t *
_pixman_implementation_create_mmx (pixman_implementation_t *fallback)
{
    pixman_implementation_t *imp = _pixman_implementation_create (fallback, mmx_fast_paths);

    imp->combine_32[PIXMAN_OP_OVER] = mmx_combine_over_u;
    imp->combine_32[PIXMAN_OP_OVER_REVERSE] = mmx_combine_over_reverse_u;
    imp->combine_32[PIXMAN_OP_IN] = mmx_combine_in_u;
    imp->combine_32[PIXMAN_OP_IN_REVERSE] = mmx_combine_in_reverse_u;
    imp->combine_32[PIXMAN_OP_OUT] = mmx_combine_out_u;
    imp->combine_32[PIXMAN_OP_OUT_REVERSE] = mmx_combine_out_reverse_u;
    imp->combine_32[PIXMAN_OP_ATOP] = mmx_combine_atop_u;
    imp->combine_32[PIXMAN_OP_ATOP_REVERSE] = mmx_combine_atop_reverse_u;
    imp->combine_32[PIXMAN_OP_XOR] = mmx_combine_xor_u;
    imp->combine_32[PIXMAN_OP_ADD] = mmx_combine_add_u;
    imp->combine_32[PIXMAN_OP_SATURATE] = mmx_combine_saturate_u;

    imp->combine_32_ca[PIXMAN_OP_SRC] = mmx_combine_src_ca;
    imp->combine_32_ca[PIXMAN_OP_OVER] = mmx_combine_over_ca;
    imp->combine_32_ca[PIXMAN_OP_OVER_REVERSE] = mmx_combine_over_reverse_ca;
    imp->combine_32_ca[PIXMAN_OP_IN] = mmx_combine_in_ca;
    imp->combine_32_ca[PIXMAN_OP_IN_REVERSE] = mmx_combine_in_reverse_ca;
    imp->combine_32_ca[PIXMAN_OP_OUT] = mmx_combine_out_ca;
    imp->combine_32_ca[PIXMAN_OP_OUT_REVERSE] = mmx_combine_out_reverse_ca;
    imp->combine_32_ca[PIXMAN_OP_ATOP] = mmx_combine_atop_ca;
    imp->combine_32_ca[PIXMAN_OP_ATOP_REVERSE] = mmx_combine_atop_reverse_ca;
    imp->combine_32_ca[PIXMAN_OP_XOR] = mmx_combine_xor_ca;
    imp->combine_32_ca[PIXMAN_OP_ADD] = mmx_combine_add_ca;

    imp->blt = mmx_blt;
    imp->fill = mmx_fill;

    return imp;
}

#endif /* USE_X86_MMX || USE_ARM_IWMMXT */<|MERGE_RESOLUTION|>--- conflicted
+++ resolved
@@ -56,14 +56,10 @@
 }
 #endif
 
-<<<<<<< HEAD
 #if defined __GNUC__ && defined USE_X86_MMX
-=======
-#ifdef USE_X86_MMX
 # ifdef __SUNPRO_C
 #  include <xmmintrin.h>
 # else
->>>>>>> b4e09d9f
 /* We have to compile with -msse to use xmmintrin.h, but that causes SSE
  * instructions to be generated that we don't want. Just duplicate the
  * functions we want to use.  */
@@ -89,11 +85,7 @@
 
     return ret;
 }
-<<<<<<< HEAD
-=======
 # endif
-#endif
->>>>>>> b4e09d9f
 
 #define _MM_SHUFFLE(fp3,fp2,fp1,fp0) \
  (((fp3) << 6) | ((fp2) << 4) | ((fp1) << 2) | (fp0))
