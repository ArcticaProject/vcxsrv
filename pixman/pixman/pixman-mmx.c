--- conflicted
+++ resolved
@@ -3579,24 +3579,15 @@
     __m64 b_lo = _mm_mullo_pi16 (_mm_unpacklo_pi8 (b, mm_zero), mm_wb);		\
     __m64 hi = _mm_add_pi16 (t_hi, b_hi);					\
     __m64 lo = _mm_add_pi16 (t_lo, b_lo);					\
-<<<<<<< HEAD
     __m64 mm_wh,p,q;\
-    vx += unit_x;								\
-=======
->>>>>>> 9e23b44b
     /* calculate horizontal weights */						\
     mm_wh = _mm_add_pi16 (mm_addc7, _mm_xor_si64 (mm_xorc7,		\
 			  _mm_srli_pi16 (mm_x,					\
 					 16 - BILINEAR_INTERPOLATION_BITS)));	\
     /* horizontal interpolation */						\
-<<<<<<< HEAD
     p = _mm_unpacklo_pi16 (lo, hi);					\
     q = _mm_unpackhi_pi16 (lo, hi);					\
-=======
-    __m64 p = _mm_unpacklo_pi16 (lo, hi);					\
-    __m64 q = _mm_unpackhi_pi16 (lo, hi);					\
     vx += unit_x;								\
->>>>>>> 9e23b44b
     lo = _mm_madd_pi16 (p, mm_wh);						\
     hi = _mm_madd_pi16 (q, mm_wh);						\
     mm_x = _mm_add_pi16 (mm_x, mm_ux);						\
