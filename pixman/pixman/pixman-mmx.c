--- conflicted
+++ resolved
@@ -371,21 +371,12 @@
     return _mm_packs_pu16 (lo, hi);
 }
 
-<<<<<<< HEAD
-#ifdef _MSC_VER
-#define store8888(v) _mm_cvtsi64_si32 (pack8888 (v, _mm_setzero_si64 ()))
-#else
-static force_inline uint32_t
-store8888 (__m64 v)
-=======
 static force_inline void
 store8888 (uint32_t *dest, __m64 v)
->>>>>>> c4f44c07
 {
     v = pack8888 (v, _mm_setzero_si64());
     *dest = _mm_cvtsi64_si32 (v);
 }
-#endif
 
 /* Expand 16 bits positioned at @pos (0-3) of a mmx register into
  *
@@ -488,13 +479,6 @@
 
 /* --------------- MMX code patch for fbcompose.c --------------------- */
 
-#ifdef _MSC_VER
-#define combine(src, mask)                                                        \
-  ((mask) ?                                                                         \
-      store8888 (pix_multiply (load8888 (*src), expand_alpha (load8888 (*mask))))  \
-    :                                                                              \
-      *src)
-#else
 static force_inline uint32_t
 combine (const uint32_t *src, const uint32_t *mask)
 {
@@ -513,7 +497,6 @@
 
     return ssrc;
 }
-#endif
 
 static void
 mmx_combine_over_u (pixman_implementation_t *imp,
