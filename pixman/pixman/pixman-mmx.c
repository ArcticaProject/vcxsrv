/*
 * Copyright © 2004, 2005 Red Hat, Inc.
 * Copyright © 2004 Nicholas Miell
 * Copyright © 2005 Trolltech AS
 *
 * Permission to use, copy, modify, distribute, and sell this software and its
 * documentation for any purpose is hereby granted without fee, provided that
 * the above copyright notice appear in all copies and that both that
 * copyright notice and this permission notice appear in supporting
 * documentation, and that the name of Red Hat not be used in advertising or
 * publicity pertaining to distribution of the software without specific,
 * written prior permission.  Red Hat makes no representations about the
 * suitability of this software for any purpose.  It is provided "as is"
 * without express or implied warranty.
 *
 * THE COPYRIGHT HOLDERS DISCLAIM ALL WARRANTIES WITH REGARD TO THIS
 * SOFTWARE, INCLUDING ALL IMPLIED WARRANTIES OF MERCHANTABILITY AND
 * FITNESS, IN NO EVENT SHALL THE COPYRIGHT HOLDERS BE LIABLE FOR ANY
 * SPECIAL, INDIRECT OR CONSEQUENTIAL DAMAGES OR ANY DAMAGES
 * WHATSOEVER RESULTING FROM LOSS OF USE, DATA OR PROFITS, WHETHER IN
 * AN ACTION OF CONTRACT, NEGLIGENCE OR OTHER TORTIOUS ACTION, ARISING
 * OUT OF OR IN CONNECTION WITH THE USE OR PERFORMANCE OF THIS
 * SOFTWARE.
 *
 * Author:  Søren Sandmann (sandmann@redhat.com)
 * Minor Improvements: Nicholas Miell (nmiell@gmail.com)
 * MMX code paths for fbcompose.c by Lars Knoll (lars@trolltech.com)
 *
 * Based on work by Owen Taylor
 */

#ifdef HAVE_CONFIG_H
#include <config.h>
#endif

#ifdef USE_MMX

#include <mmintrin.h>
#include "pixman-private.h"
#include "pixman-combine32.h"

#define no_vERBOSE

#ifdef VERBOSE
#define CHECKPOINT() error_f ("at %s %d\n", __FUNCTION__, __LINE__)
#else
#define CHECKPOINT()
#endif

/* Notes about writing mmx code
 *
 * give memory operands as the second operand. If you give it as the
 * first, gcc will first load it into a register, then use that
 * register
 *
 *   ie. use
 *
 *         _mm_mullo_pi16 (x, mmx_constant);
 *
 *   not
 *
 *         _mm_mullo_pi16 (mmx_constant, x);
 *
 * Also try to minimize dependencies. i.e. when you need a value, try
 * to calculate it from a value that was calculated as early as
 * possible.
 */

/* --------------- MMX primitives ------------------------------------- */

#ifdef __GNUC__
typedef uint64_t mmxdatafield;
#else
typedef __m64 mmxdatafield;
/* If __m64 is defined as a struct or union, define M64_MEMBER to be the
   name of the member used to access the data */
# ifdef _MSC_VER
#  define M64_MEMBER m64_u64
# elif defined(__SUNPRO_C)
#  define M64_MEMBER l_
# endif
#endif

typedef struct
{
    mmxdatafield mmx_4x00ff;
    mmxdatafield mmx_4x0080;
    mmxdatafield mmx_565_rgb;
    mmxdatafield mmx_565_unpack_multiplier;
    mmxdatafield mmx_565_r;
    mmxdatafield mmx_565_g;
    mmxdatafield mmx_565_b;
    mmxdatafield mmx_mask_0;
    mmxdatafield mmx_mask_1;
    mmxdatafield mmx_mask_2;
    mmxdatafield mmx_mask_3;
    mmxdatafield mmx_full_alpha;
    mmxdatafield mmx_ffff0000ffff0000;
    mmxdatafield mmx_0000ffff00000000;
    mmxdatafield mmx_000000000000ffff;
} mmx_data_t;

#if defined(_MSC_VER)
# define MMXDATA_INIT(field, val) { val ## UI64 }
#elif defined(M64_MEMBER)       /* __m64 is a struct, not an integral type */
# define MMXDATA_INIT(field, val) field =   { val ## ULL }
#else                           /* __m64 is an integral type */
# define MMXDATA_INIT(field, val) field =   val ## ULL
#endif

static const mmx_data_t c =
{
    MMXDATA_INIT (.mmx_4x00ff,                   0x00ff00ff00ff00ff),
    MMXDATA_INIT (.mmx_4x0080,                   0x0080008000800080),
    MMXDATA_INIT (.mmx_565_rgb,                  0x000001f0003f001f),
    MMXDATA_INIT (.mmx_565_unpack_multiplier,    0x0000008404100840),
    MMXDATA_INIT (.mmx_565_r,                    0x000000f800000000),
    MMXDATA_INIT (.mmx_565_g,                    0x0000000000fc0000),
    MMXDATA_INIT (.mmx_565_b,                    0x00000000000000f8),
    MMXDATA_INIT (.mmx_mask_0,                   0xffffffffffff0000),
    MMXDATA_INIT (.mmx_mask_1,                   0xffffffff0000ffff),
    MMXDATA_INIT (.mmx_mask_2,                   0xffff0000ffffffff),
    MMXDATA_INIT (.mmx_mask_3,                   0x0000ffffffffffff),
    MMXDATA_INIT (.mmx_full_alpha,               0x00ff000000000000),
    MMXDATA_INIT (.mmx_ffff0000ffff0000,         0xffff0000ffff0000),
    MMXDATA_INIT (.mmx_0000ffff00000000,         0x0000ffff00000000),
    MMXDATA_INIT (.mmx_000000000000ffff,         0x000000000000ffff),
};

#ifdef __GNUC__
#    ifdef __ICC
<<<<<<< HEAD
#        define MC(x)  M64 (c.mmx_ ## x)
=======
#        define MC(x) to_m64 (c.mmx_ ## x)
>>>>>>> 0ea9b893
#    else
#        define MC(x) ((__m64)c.mmx_ ## x)
#    endif
#else
#    define MC(x) c.mmx_ ## x
#endif

static force_inline __m64
<<<<<<< HEAD
M64 (uint64_t x)
=======
to_m64 (uint64_t x)
>>>>>>> 0ea9b893
{
#ifdef __ICC
    return _mm_cvtsi64_m64 (x);
#elif defined M64_MEMBER        /* __m64 is a struct, not an integral type */
    __m64 res;

    res.M64_MEMBER = x;
    return res;
#else                           /* __m64 is an integral type */
    return (__m64)x;
#endif
}

static force_inline uint64_t
<<<<<<< HEAD
UINT64 (__m64 x)
=======
to_uint64 (__m64 x)
>>>>>>> 0ea9b893
{
#ifdef __ICC
    return _mm_cvtm64_si64 (x);
#elif defined M64_MEMBER        /* __m64 is a struct, not an integral type */
    uint64_t res = x.M64_MEMBER;
    return res;
#else                           /* __m64 is an integral type */
    return (uint64_t)x;
#endif
}

static force_inline __m64
shift (__m64 v,
       int   s)
{
    if (s > 0)
	return _mm_slli_si64 (v, s);
    else if (s < 0)
	return _mm_srli_si64 (v, -s);
    else
	return v;
}

static force_inline __m64
negate (__m64 mask)
{
    return _mm_xor_si64 (mask, MC (4x00ff));
}

static force_inline __m64
pix_multiply (__m64 a, __m64 b)
{
    __m64 res;

    res = _mm_mullo_pi16 (a, b);
    res = _mm_adds_pu16 (res, MC (4x0080));
    res = _mm_adds_pu16 (res, _mm_srli_pi16 (res, 8));
    res = _mm_srli_pi16 (res, 8);

    return res;
}

static force_inline __m64
pix_add (__m64 a, __m64 b)
{
    return _mm_adds_pu8 (a, b);
}

static force_inline __m64
expand_alpha (__m64 pixel)
{
    __m64 t1, t2;

    t1 = shift (pixel, -48);
    t2 = shift (t1, 16);
    t1 = _mm_or_si64 (t1, t2);
    t2 = shift (t1, 32);
    t1 = _mm_or_si64 (t1, t2);

    return t1;
}

static force_inline __m64
expand_alpha_rev (__m64 pixel)
{
    __m64 t1, t2;

    /* move alpha to low 16 bits and zero the rest */
    t1 = shift (pixel,  48);
    t1 = shift (t1, -48);

    t2 = shift (t1, 16);
    t1 = _mm_or_si64 (t1, t2);
    t2 = shift (t1, 32);
    t1 = _mm_or_si64 (t1, t2);

    return t1;
}

static force_inline __m64
invert_colors (__m64 pixel)
{
    __m64 x, y, z;

    x = y = z = pixel;

    x = _mm_and_si64 (x, MC (ffff0000ffff0000));
    y = _mm_and_si64 (y, MC (000000000000ffff));
    z = _mm_and_si64 (z, MC (0000ffff00000000));

    y = shift (y, 32);
    z = shift (z, -32);

    x = _mm_or_si64 (x, y);
    x = _mm_or_si64 (x, z);

    return x;
}

static force_inline __m64
over (__m64 src,
      __m64 srca,
      __m64 dest)
{
    return _mm_adds_pu8 (src, pix_multiply (dest, negate (srca)));
}

static force_inline __m64
over_rev_non_pre (__m64 src, __m64 dest)
{
    __m64 srca = expand_alpha (src);
    __m64 srcfaaa = _mm_or_si64 (srca, MC (full_alpha));

    return over (pix_multiply (invert_colors (src), srcfaaa), srca, dest);
}

static force_inline __m64
in (__m64 src, __m64 mask)
{
    return pix_multiply (src, mask);
}

static force_inline __m64
in_over_full_src_alpha (__m64 src, __m64 mask, __m64 dest)
{
    src = _mm_or_si64 (src, MC (full_alpha));

    return over (in (src, mask), mask, dest);
}

#ifndef _MSC_VER
static force_inline __m64
in_over (__m64 src, __m64 srca, __m64 mask, __m64 dest)
{
    return over (in (src, mask), pix_multiply (srca, mask), dest);
}

#else

#define in_over(src, srca, mask, dest)					\
    over (in (src, mask), pix_multiply (srca, mask), dest)

#endif

static force_inline __m64
load8888 (uint32_t v)
{
    return _mm_unpacklo_pi8 (_mm_cvtsi32_si64 (v), _mm_setzero_si64 ());
}

static force_inline __m64
pack8888 (__m64 lo, __m64 hi)
{
    return _mm_packs_pu16 (lo, hi);
}

static force_inline uint32_t
store8888 (__m64 v)
{
    return _mm_cvtsi64_si32 (pack8888 (v, _mm_setzero_si64 ()));
}

/* Expand 16 bits positioned at @pos (0-3) of a mmx register into
 *
 *    00RR00GG00BB
 *
 * --- Expanding 565 in the low word ---
 *
 * m = (m << (32 - 3)) | (m << (16 - 5)) | m;
 * m = m & (01f0003f001f);
 * m = m * (008404100840);
 * m = m >> 8;
 *
 * Note the trick here - the top word is shifted by another nibble to
 * avoid it bumping into the middle word
 */
static force_inline __m64
expand565 (__m64 pixel, int pos)
{
    __m64 p = pixel;
    __m64 t1, t2;

    /* move pixel to low 16 bit and zero the rest */
    p = shift (shift (p, (3 - pos) * 16), -48);

    t1 = shift (p, 36 - 11);
    t2 = shift (p, 16 - 5);

    p = _mm_or_si64 (t1, p);
    p = _mm_or_si64 (t2, p);
    p = _mm_and_si64 (p, MC (565_rgb));

    pixel = _mm_mullo_pi16 (p, MC (565_unpack_multiplier));
    return _mm_srli_pi16 (pixel, 8);
}

static force_inline __m64
expand8888 (__m64 in, int pos)
{
    if (pos == 0)
	return _mm_unpacklo_pi8 (in, _mm_setzero_si64 ());
    else
	return _mm_unpackhi_pi8 (in, _mm_setzero_si64 ());
}

static force_inline __m64
expandx888 (__m64 in, int pos)
{
    return _mm_or_si64 (expand8888 (in, pos), MC (full_alpha));
}

static force_inline __m64
pack_565 (__m64 pixel, __m64 target, int pos)
{
    __m64 p = pixel;
    __m64 t = target;
    __m64 r, g, b;

    r = _mm_and_si64 (p, MC (565_r));
    g = _mm_and_si64 (p, MC (565_g));
    b = _mm_and_si64 (p, MC (565_b));

    r = shift (r, -(32 - 8) + pos * 16);
    g = shift (g, -(16 - 3) + pos * 16);
    b = shift (b, -(0  + 3) + pos * 16);

    if (pos == 0)
	t = _mm_and_si64 (t, MC (mask_0));
    else if (pos == 1)
	t = _mm_and_si64 (t, MC (mask_1));
    else if (pos == 2)
	t = _mm_and_si64 (t, MC (mask_2));
    else if (pos == 3)
	t = _mm_and_si64 (t, MC (mask_3));

    p = _mm_or_si64 (r, t);
    p = _mm_or_si64 (g, p);

    return _mm_or_si64 (b, p);
}

#ifndef _MSC_VER

static force_inline __m64
pix_add_mul (__m64 x, __m64 a, __m64 y, __m64 b)
{
    x = pix_multiply (x, a);
    y = pix_multiply (y, b);

    return pix_add (x, y);
}

#else

#define pix_add_mul(x, a, y, b)	 \
    ( x = pix_multiply (x, a),	 \
      y = pix_multiply (y, a),	 \
      pix_add (x, y) )

#endif

/* --------------- MMX code patch for fbcompose.c --------------------- */

static force_inline uint32_t
combine (const uint32_t *src, const uint32_t *mask)
{
    uint32_t ssrc = *src;

    if (mask)
    {
	__m64 m = load8888 (*mask);
	__m64 s = load8888 (ssrc);

	m = expand_alpha (m);
	s = pix_multiply (s, m);

	ssrc = store8888 (s);
    }

    return ssrc;
}

static void
mmx_combine_over_u (pixman_implementation_t *imp,
                    pixman_op_t              op,
                    uint32_t *               dest,
                    const uint32_t *         src,
                    const uint32_t *         mask,
                    int                      width)
{
    const uint32_t *end = dest + width;

    while (dest < end)
    {
	uint32_t ssrc = combine (src, mask);
	uint32_t a = ssrc >> 24;

	if (a == 0xff)
	{
	    *dest = ssrc;
	}
	else if (ssrc)
	{
	    __m64 s, sa;
	    s = load8888 (ssrc);
	    sa = expand_alpha (s);
	    *dest = store8888 (over (s, sa, load8888 (*dest)));
	}

	++dest;
	++src;
	if (mask)
	    ++mask;
    }
    _mm_empty ();
}

static void
mmx_combine_over_reverse_u (pixman_implementation_t *imp,
                            pixman_op_t              op,
                            uint32_t *               dest,
                            const uint32_t *         src,
                            const uint32_t *         mask,
                            int                      width)
{
    const uint32_t *end = dest + width;

    while (dest < end)
    {
	__m64 d, da;
	uint32_t s = combine (src, mask);

	d = load8888 (*dest);
	da = expand_alpha (d);
	*dest = store8888 (over (d, da, load8888 (s)));

	++dest;
	++src;
	if (mask)
	    mask++;
    }
    _mm_empty ();
}

static void
mmx_combine_in_u (pixman_implementation_t *imp,
                  pixman_op_t              op,
                  uint32_t *               dest,
                  const uint32_t *         src,
                  const uint32_t *         mask,
                  int                      width)
{
    const uint32_t *end = dest + width;

    while (dest < end)
    {
	__m64 x, a;

	x = load8888 (combine (src, mask));
	a = load8888 (*dest);
	a = expand_alpha (a);
	x = pix_multiply (x, a);

	*dest = store8888 (x);

	++dest;
	++src;
	if (mask)
	    mask++;
    }
    _mm_empty ();
}

static void
mmx_combine_in_reverse_u (pixman_implementation_t *imp,
                          pixman_op_t              op,
                          uint32_t *               dest,
                          const uint32_t *         src,
                          const uint32_t *         mask,
                          int                      width)
{
    const uint32_t *end = dest + width;

    while (dest < end)
    {
	__m64 x, a;

	x = load8888 (*dest);
	a = load8888 (combine (src, mask));
	a = expand_alpha (a);
	x = pix_multiply (x, a);
	*dest = store8888 (x);

	++dest;
	++src;
	if (mask)
	    mask++;
    }
    _mm_empty ();
}

static void
mmx_combine_out_u (pixman_implementation_t *imp,
                   pixman_op_t              op,
                   uint32_t *               dest,
                   const uint32_t *         src,
                   const uint32_t *         mask,
                   int                      width)
{
    const uint32_t *end = dest + width;

    while (dest < end)
    {
	__m64 x, a;

	x = load8888 (combine (src, mask));
	a = load8888 (*dest);
	a = expand_alpha (a);
	a = negate (a);
	x = pix_multiply (x, a);
	*dest = store8888 (x);

	++dest;
	++src;
	if (mask)
	    mask++;
    }
    _mm_empty ();
}

static void
mmx_combine_out_reverse_u (pixman_implementation_t *imp,
                           pixman_op_t              op,
                           uint32_t *               dest,
                           const uint32_t *         src,
                           const uint32_t *         mask,
                           int                      width)
{
    const uint32_t *end = dest + width;

    while (dest < end)
    {
	__m64 x, a;

	x = load8888 (*dest);
	a = load8888 (combine (src, mask));
	a = expand_alpha (a);
	a = negate (a);
	x = pix_multiply (x, a);

	*dest = store8888 (x);

	++dest;
	++src;
	if (mask)
	    mask++;
    }
    _mm_empty ();
}

static void
mmx_combine_atop_u (pixman_implementation_t *imp,
                    pixman_op_t              op,
                    uint32_t *               dest,
                    const uint32_t *         src,
                    const uint32_t *         mask,
                    int                      width)
{
    const uint32_t *end = dest + width;

    while (dest < end)
    {
	__m64 s, da, d, sia;

	s = load8888 (combine (src, mask));
	d = load8888 (*dest);
	sia = expand_alpha (s);
	sia = negate (sia);
	da = expand_alpha (d);
	s = pix_add_mul (s, da, d, sia);
	*dest = store8888 (s);

	++dest;
	++src;
	if (mask)
	    mask++;
    }
    _mm_empty ();
}

static void
mmx_combine_atop_reverse_u (pixman_implementation_t *imp,
                            pixman_op_t              op,
                            uint32_t *               dest,
                            const uint32_t *         src,
                            const uint32_t *         mask,
                            int                      width)
{
    const uint32_t *end;

    end = dest + width;

    while (dest < end)
    {
	__m64 s, dia, d, sa;

	s = load8888 (combine (src, mask));
	d = load8888 (*dest);
	sa = expand_alpha (s);
	dia = expand_alpha (d);
	dia = negate (dia);
	s = pix_add_mul (s, dia, d, sa);
	*dest = store8888 (s);

	++dest;
	++src;
	if (mask)
	    mask++;
    }
    _mm_empty ();
}

static void
mmx_combine_xor_u (pixman_implementation_t *imp,
                   pixman_op_t              op,
                   uint32_t *               dest,
                   const uint32_t *         src,
                   const uint32_t *         mask,
                   int                      width)
{
    const uint32_t *end = dest + width;

    while (dest < end)
    {
	__m64 s, dia, d, sia;

	s = load8888 (combine (src, mask));
	d = load8888 (*dest);
	sia = expand_alpha (s);
	dia = expand_alpha (d);
	sia = negate (sia);
	dia = negate (dia);
	s = pix_add_mul (s, dia, d, sia);
	*dest = store8888 (s);

	++dest;
	++src;
	if (mask)
	    mask++;
    }
    _mm_empty ();
}

static void
mmx_combine_add_u (pixman_implementation_t *imp,
                   pixman_op_t              op,
                   uint32_t *               dest,
                   const uint32_t *         src,
                   const uint32_t *         mask,
                   int                      width)
{
    const uint32_t *end = dest + width;

    while (dest < end)
    {
	__m64 s, d;

	s = load8888 (combine (src, mask));
	d = load8888 (*dest);
	s = pix_add (s, d);
	*dest = store8888 (s);

	++dest;
	++src;
	if (mask)
	    mask++;
    }
    _mm_empty ();
}

static void
mmx_combine_saturate_u (pixman_implementation_t *imp,
                        pixman_op_t              op,
                        uint32_t *               dest,
                        const uint32_t *         src,
                        const uint32_t *         mask,
                        int                      width)
{
    const uint32_t *end = dest + width;

    while (dest < end)
    {
	uint32_t s = combine (src, mask);
	uint32_t d = *dest;
	__m64 ms = load8888 (s);
	__m64 md = load8888 (d);
	uint32_t sa = s >> 24;
	uint32_t da = ~d >> 24;

	if (sa > da)
	{
	    __m64 msa = load8888 (DIV_UN8 (da, sa) << 24);
	    msa = expand_alpha (msa);
	    ms = pix_multiply (ms, msa);
	}

	md = pix_add (md, ms);
	*dest = store8888 (md);

	++src;
	++dest;
	if (mask)
	    mask++;
    }
    _mm_empty ();
}

static void
mmx_combine_src_ca (pixman_implementation_t *imp,
                    pixman_op_t              op,
                    uint32_t *               dest,
                    const uint32_t *         src,
                    const uint32_t *         mask,
                    int                      width)
{
    const uint32_t *end = src + width;

    while (src < end)
    {
	__m64 a = load8888 (*mask);
	__m64 s = load8888 (*src);

	s = pix_multiply (s, a);
	*dest = store8888 (s);

	++src;
	++mask;
	++dest;
    }
    _mm_empty ();
}

static void
mmx_combine_over_ca (pixman_implementation_t *imp,
                     pixman_op_t              op,
                     uint32_t *               dest,
                     const uint32_t *         src,
                     const uint32_t *         mask,
                     int                      width)
{
    const uint32_t *end = src + width;

    while (src < end)
    {
	__m64 a = load8888 (*mask);
	__m64 s = load8888 (*src);
	__m64 d = load8888 (*dest);
	__m64 sa = expand_alpha (s);

	*dest = store8888 (in_over (s, sa, a, d));

	++src;
	++dest;
	++mask;
    }
    _mm_empty ();
}

static void
mmx_combine_over_reverse_ca (pixman_implementation_t *imp,
                             pixman_op_t              op,
                             uint32_t *               dest,
                             const uint32_t *         src,
                             const uint32_t *         mask,
                             int                      width)
{
    const uint32_t *end = src + width;

    while (src < end)
    {
	__m64 a = load8888 (*mask);
	__m64 s = load8888 (*src);
	__m64 d = load8888 (*dest);
	__m64 da = expand_alpha (d);

	*dest = store8888 (over (d, da, in (s, a)));

	++src;
	++dest;
	++mask;
    }
    _mm_empty ();
}

static void
mmx_combine_in_ca (pixman_implementation_t *imp,
                   pixman_op_t              op,
                   uint32_t *               dest,
                   const uint32_t *         src,
                   const uint32_t *         mask,
                   int                      width)
{
    const uint32_t *end = src + width;

    while (src < end)
    {
	__m64 a = load8888 (*mask);
	__m64 s = load8888 (*src);
	__m64 d = load8888 (*dest);
	__m64 da = expand_alpha (d);

	s = pix_multiply (s, a);
	s = pix_multiply (s, da);
	*dest = store8888 (s);

	++src;
	++dest;
	++mask;
    }
    _mm_empty ();
}

static void
mmx_combine_in_reverse_ca (pixman_implementation_t *imp,
                           pixman_op_t              op,
                           uint32_t *               dest,
                           const uint32_t *         src,
                           const uint32_t *         mask,
                           int                      width)
{
    const uint32_t *end = src + width;

    while (src < end)
    {
	__m64 a = load8888 (*mask);
	__m64 s = load8888 (*src);
	__m64 d = load8888 (*dest);
	__m64 sa = expand_alpha (s);

	a = pix_multiply (a, sa);
	d = pix_multiply (d, a);
	*dest = store8888 (d);

	++src;
	++dest;
	++mask;
    }
    _mm_empty ();
}

static void
mmx_combine_out_ca (pixman_implementation_t *imp,
                    pixman_op_t              op,
                    uint32_t *               dest,
                    const uint32_t *         src,
                    const uint32_t *         mask,
                    int                      width)
{
    const uint32_t *end = src + width;

    while (src < end)
    {
	__m64 a = load8888 (*mask);
	__m64 s = load8888 (*src);
	__m64 d = load8888 (*dest);
	__m64 da = expand_alpha (d);

	da = negate (da);
	s = pix_multiply (s, a);
	s = pix_multiply (s, da);
	*dest = store8888 (s);

	++src;
	++dest;
	++mask;
    }
    _mm_empty ();
}

static void
mmx_combine_out_reverse_ca (pixman_implementation_t *imp,
                            pixman_op_t              op,
                            uint32_t *               dest,
                            const uint32_t *         src,
                            const uint32_t *         mask,
                            int                      width)
{
    const uint32_t *end = src + width;

    while (src < end)
    {
	__m64 a = load8888 (*mask);
	__m64 s = load8888 (*src);
	__m64 d = load8888 (*dest);
	__m64 sa = expand_alpha (s);

	a = pix_multiply (a, sa);
	a = negate (a);
	d = pix_multiply (d, a);
	*dest = store8888 (d);

	++src;
	++dest;
	++mask;
    }
    _mm_empty ();
}

static void
mmx_combine_atop_ca (pixman_implementation_t *imp,
                     pixman_op_t              op,
                     uint32_t *               dest,
                     const uint32_t *         src,
                     const uint32_t *         mask,
                     int                      width)
{
    const uint32_t *end = src + width;

    while (src < end)
    {
	__m64 a = load8888 (*mask);
	__m64 s = load8888 (*src);
	__m64 d = load8888 (*dest);
	__m64 da = expand_alpha (d);
	__m64 sa = expand_alpha (s);

	s = pix_multiply (s, a);
	a = pix_multiply (a, sa);
	a = negate (a);
	d = pix_add_mul (d, a, s, da);
	*dest = store8888 (d);

	++src;
	++dest;
	++mask;
    }
    _mm_empty ();
}

static void
mmx_combine_atop_reverse_ca (pixman_implementation_t *imp,
                             pixman_op_t              op,
                             uint32_t *               dest,
                             const uint32_t *         src,
                             const uint32_t *         mask,
                             int                      width)
{
    const uint32_t *end = src + width;

    while (src < end)
    {
	__m64 a = load8888 (*mask);
	__m64 s = load8888 (*src);
	__m64 d = load8888 (*dest);
	__m64 da = expand_alpha (d);
	__m64 sa = expand_alpha (s);

	s = pix_multiply (s, a);
	a = pix_multiply (a, sa);
	da = negate (da);
	d = pix_add_mul (d, a, s, da);
	*dest = store8888 (d);

	++src;
	++dest;
	++mask;
    }
    _mm_empty ();
}

static void
mmx_combine_xor_ca (pixman_implementation_t *imp,
                    pixman_op_t              op,
                    uint32_t *               dest,
                    const uint32_t *         src,
                    const uint32_t *         mask,
                    int                      width)
{
    const uint32_t *end = src + width;

    while (src < end)
    {
	__m64 a = load8888 (*mask);
	__m64 s = load8888 (*src);
	__m64 d = load8888 (*dest);
	__m64 da = expand_alpha (d);
	__m64 sa = expand_alpha (s);

	s = pix_multiply (s, a);
	a = pix_multiply (a, sa);
	da = negate (da);
	a = negate (a);
	d = pix_add_mul (d, a, s, da);
	*dest = store8888 (d);

	++src;
	++dest;
	++mask;
    }
    _mm_empty ();
}

static void
mmx_combine_add_ca (pixman_implementation_t *imp,
                    pixman_op_t              op,
                    uint32_t *               dest,
                    const uint32_t *         src,
                    const uint32_t *         mask,
                    int                      width)
{
    const uint32_t *end = src + width;

    while (src < end)
    {
	__m64 a = load8888 (*mask);
	__m64 s = load8888 (*src);
	__m64 d = load8888 (*dest);

	s = pix_multiply (s, a);
	d = pix_add (s, d);
	*dest = store8888 (d);

	++src;
	++dest;
	++mask;
    }
    _mm_empty ();
}

/* ------------- MMX code paths called from fbpict.c -------------------- */

static void
mmx_composite_over_n_8888 (pixman_implementation_t *imp,
                           pixman_op_t              op,
                           pixman_image_t *         src_image,
                           pixman_image_t *         mask_image,
                           pixman_image_t *         dst_image,
                           int32_t                  src_x,
                           int32_t                  src_y,
                           int32_t                  mask_x,
                           int32_t                  mask_y,
                           int32_t                  dest_x,
                           int32_t                  dest_y,
                           int32_t                  width,
                           int32_t                  height)
{
    uint32_t src;
    uint32_t    *dst_line, *dst;
    int32_t w;
    int dst_stride;
    __m64 vsrc, vsrca;

    CHECKPOINT ();

    src = _pixman_image_get_solid (src_image, dst_image->bits.format);

    if (src == 0)
	return;

    PIXMAN_IMAGE_GET_LINE (dst_image, dest_x, dest_y, uint32_t, dst_stride, dst_line, 1);

    vsrc = load8888 (src);
    vsrca = expand_alpha (vsrc);

    while (height--)
    {
	dst = dst_line;
	dst_line += dst_stride;
	w = width;

	CHECKPOINT ();

	while (w && (unsigned long)dst & 7)
	{
	    *dst = store8888 (over (vsrc, vsrca, load8888 (*dst)));

	    w--;
	    dst++;
	}

	while (w >= 2)
	{
	    __m64 vdest;
	    __m64 dest0, dest1;

	    vdest = *(__m64 *)dst;

	    dest0 = over (vsrc, vsrca, expand8888 (vdest, 0));
	    dest1 = over (vsrc, vsrca, expand8888 (vdest, 1));

	    *(__m64 *)dst = pack8888 (dest0, dest1);

	    dst += 2;
	    w -= 2;
	}

	CHECKPOINT ();

	while (w)
	{
	    *dst = store8888 (over (vsrc, vsrca, load8888 (*dst)));

	    w--;
	    dst++;
	}
    }

    _mm_empty ();
}

static void
mmx_composite_over_n_0565 (pixman_implementation_t *imp,
                           pixman_op_t              op,
                           pixman_image_t *         src_image,
                           pixman_image_t *         mask_image,
                           pixman_image_t *         dst_image,
                           int32_t                  src_x,
                           int32_t                  src_y,
                           int32_t                  mask_x,
                           int32_t                  mask_y,
                           int32_t                  dest_x,
                           int32_t                  dest_y,
                           int32_t                  width,
                           int32_t                  height)
{
    uint32_t src;
    uint16_t    *dst_line, *dst;
    int32_t w;
    int dst_stride;
    __m64 vsrc, vsrca;

    CHECKPOINT ();

    src = _pixman_image_get_solid (src_image, dst_image->bits.format);

    if (src == 0)
	return;

    PIXMAN_IMAGE_GET_LINE (dst_image, dest_x, dest_y, uint16_t, dst_stride, dst_line, 1);

    vsrc = load8888 (src);
    vsrca = expand_alpha (vsrc);

    while (height--)
    {
	dst = dst_line;
	dst_line += dst_stride;
	w = width;

	CHECKPOINT ();

	while (w && (unsigned long)dst & 7)
	{
	    uint64_t d = *dst;
<<<<<<< HEAD
	    __m64 vdest = expand565 (M64 (d), 0);

	    vdest = pack_565 (over (vsrc, vsrca, vdest), vdest, 0);
	    *dst = UINT64 (vdest);
=======
	    __m64 vdest = expand565 (to_m64 (d), 0);

	    vdest = pack_565 (over (vsrc, vsrca, vdest), vdest, 0);
	    *dst = to_uint64 (vdest);
>>>>>>> 0ea9b893

	    w--;
	    dst++;
	}

	while (w >= 4)
	{
	    __m64 vdest;

	    vdest = *(__m64 *)dst;

	    vdest = pack_565 (over (vsrc, vsrca, expand565 (vdest, 0)), vdest, 0);
	    vdest = pack_565 (over (vsrc, vsrca, expand565 (vdest, 1)), vdest, 1);
	    vdest = pack_565 (over (vsrc, vsrca, expand565 (vdest, 2)), vdest, 2);
	    vdest = pack_565 (over (vsrc, vsrca, expand565 (vdest, 3)), vdest, 3);

	    *(__m64 *)dst = vdest;

	    dst += 4;
	    w -= 4;
	}

	CHECKPOINT ();

	while (w)
	{
	    uint64_t d = *dst;
<<<<<<< HEAD
	    __m64 vdest = expand565 (M64 (d), 0);

	    vdest = pack_565 (over (vsrc, vsrca, vdest), vdest, 0);
	    *dst = UINT64 (vdest);
=======
	    __m64 vdest = expand565 (to_m64 (d), 0);

	    vdest = pack_565 (over (vsrc, vsrca, vdest), vdest, 0);
	    *dst = to_uint64 (vdest);
>>>>>>> 0ea9b893

	    w--;
	    dst++;
	}
    }

    _mm_empty ();
}

static void
mmx_composite_over_n_8888_8888_ca (pixman_implementation_t *imp,
                                   pixman_op_t              op,
                                   pixman_image_t *         src_image,
                                   pixman_image_t *         mask_image,
                                   pixman_image_t *         dst_image,
                                   int32_t                  src_x,
                                   int32_t                  src_y,
                                   int32_t                  mask_x,
                                   int32_t                  mask_y,
                                   int32_t                  dest_x,
                                   int32_t                  dest_y,
                                   int32_t                  width,
                                   int32_t                  height)
{
    uint32_t src, srca;
    uint32_t    *dst_line;
    uint32_t    *mask_line;
    int dst_stride, mask_stride;
    __m64 vsrc, vsrca;

    CHECKPOINT ();

    src = _pixman_image_get_solid (src_image, dst_image->bits.format);

    srca = src >> 24;
    if (src == 0)
	return;

    PIXMAN_IMAGE_GET_LINE (dst_image, dest_x, dest_y, uint32_t, dst_stride, dst_line, 1);
    PIXMAN_IMAGE_GET_LINE (mask_image, mask_x, mask_y, uint32_t, mask_stride, mask_line, 1);

    vsrc = load8888 (src);
    vsrca = expand_alpha (vsrc);

    while (height--)
    {
	int twidth = width;
	uint32_t *p = (uint32_t *)mask_line;
	uint32_t *q = (uint32_t *)dst_line;

	while (twidth && (unsigned long)q & 7)
	{
	    uint32_t m = *(uint32_t *)p;

	    if (m)
	    {
		__m64 vdest = load8888 (*q);
		vdest = in_over (vsrc, vsrca, load8888 (m), vdest);
		*q = store8888 (vdest);
	    }

	    twidth--;
	    p++;
	    q++;
	}

	while (twidth >= 2)
	{
	    uint32_t m0, m1;
	    m0 = *p;
	    m1 = *(p + 1);

	    if (m0 | m1)
	    {
		__m64 dest0, dest1;
		__m64 vdest = *(__m64 *)q;

		dest0 = in_over (vsrc, vsrca, load8888 (m0),
		                 expand8888 (vdest, 0));
		dest1 = in_over (vsrc, vsrca, load8888 (m1),
		                 expand8888 (vdest, 1));

		*(__m64 *)q = pack8888 (dest0, dest1);
	    }

	    p += 2;
	    q += 2;
	    twidth -= 2;
	}

	while (twidth)
	{
	    uint32_t m = *(uint32_t *)p;

	    if (m)
	    {
		__m64 vdest = load8888 (*q);
		vdest = in_over (vsrc, vsrca, load8888 (m), vdest);
		*q = store8888 (vdest);
	    }

	    twidth--;
	    p++;
	    q++;
	}

	dst_line += dst_stride;
	mask_line += mask_stride;
    }

    _mm_empty ();
}

static void
mmx_composite_over_8888_n_8888 (pixman_implementation_t *imp,
                                pixman_op_t              op,
                                pixman_image_t *         src_image,
                                pixman_image_t *         mask_image,
                                pixman_image_t *         dst_image,
                                int32_t                  src_x,
                                int32_t                  src_y,
                                int32_t                  mask_x,
                                int32_t                  mask_y,
                                int32_t                  dest_x,
                                int32_t                  dest_y,
                                int32_t                  width,
                                int32_t                  height)
{
    uint32_t    *dst_line, *dst;
    uint32_t    *src_line, *src;
    uint32_t mask;
    __m64 vmask;
    int dst_stride, src_stride;
    int32_t w;
    __m64 srca;

    CHECKPOINT ();

    PIXMAN_IMAGE_GET_LINE (dst_image, dest_x, dest_y, uint32_t, dst_stride, dst_line, 1);
    PIXMAN_IMAGE_GET_LINE (src_image, src_x, src_y, uint32_t, src_stride, src_line, 1);

    mask = _pixman_image_get_solid (mask_image, dst_image->bits.format);
    mask &= 0xff000000;
    mask = mask | mask >> 8 | mask >> 16 | mask >> 24;
    vmask = load8888 (mask);
    srca = MC (4x00ff);

    while (height--)
    {
	dst = dst_line;
	dst_line += dst_stride;
	src = src_line;
	src_line += src_stride;
	w = width;

	while (w && (unsigned long)dst & 7)
	{
	    __m64 s = load8888 (*src);
	    __m64 d = load8888 (*dst);

	    *dst = store8888 (in_over (s, expand_alpha (s), vmask, d));

	    w--;
	    dst++;
	    src++;
	}

	while (w >= 2)
	{
	    __m64 vs = *(__m64 *)src;
	    __m64 vd = *(__m64 *)dst;
	    __m64 vsrc0 = expand8888 (vs, 0);
	    __m64 vsrc1 = expand8888 (vs, 1);

	    *(__m64 *)dst = pack8888 (
	        in_over (vsrc0, expand_alpha (vsrc0), vmask, expand8888 (vd, 0)),
	        in_over (vsrc1, expand_alpha (vsrc1), vmask, expand8888 (vd, 1)));

	    w -= 2;
	    dst += 2;
	    src += 2;
	}

	while (w)
	{
	    __m64 s = load8888 (*src);
	    __m64 d = load8888 (*dst);

	    *dst = store8888 (in_over (s, expand_alpha (s), vmask, d));

	    w--;
	    dst++;
	    src++;
	}
    }

    _mm_empty ();
}

static void
mmx_composite_over_x888_n_8888 (pixman_implementation_t *imp,
                                pixman_op_t              op,
                                pixman_image_t *         src_image,
                                pixman_image_t *         mask_image,
                                pixman_image_t *         dst_image,
                                int32_t                  src_x,
                                int32_t                  src_y,
                                int32_t                  mask_x,
                                int32_t                  mask_y,
                                int32_t                  dest_x,
                                int32_t                  dest_y,
                                int32_t                  width,
                                int32_t                  height)
{
    uint32_t *dst_line, *dst;
    uint32_t *src_line, *src;
    uint32_t mask;
    __m64 vmask;
    int dst_stride, src_stride;
    int32_t w;
    __m64 srca;

    CHECKPOINT ();

    PIXMAN_IMAGE_GET_LINE (dst_image, dest_x, dest_y, uint32_t, dst_stride, dst_line, 1);
    PIXMAN_IMAGE_GET_LINE (src_image, src_x, src_y, uint32_t, src_stride, src_line, 1);
    mask = _pixman_image_get_solid (mask_image, dst_image->bits.format);

    mask &= 0xff000000;
    mask = mask | mask >> 8 | mask >> 16 | mask >> 24;
    vmask = load8888 (mask);
    srca = MC (4x00ff);

    while (height--)
    {
	dst = dst_line;
	dst_line += dst_stride;
	src = src_line;
	src_line += src_stride;
	w = width;

	while (w && (unsigned long)dst & 7)
	{
	    __m64 s = load8888 (*src | 0xff000000);
	    __m64 d = load8888 (*dst);

	    *dst = store8888 (in_over (s, srca, vmask, d));

	    w--;
	    dst++;
	    src++;
	}

	while (w >= 16)
	{
	    __m64 vd0 = *(__m64 *)(dst + 0);
	    __m64 vd1 = *(__m64 *)(dst + 2);
	    __m64 vd2 = *(__m64 *)(dst + 4);
	    __m64 vd3 = *(__m64 *)(dst + 6);
	    __m64 vd4 = *(__m64 *)(dst + 8);
	    __m64 vd5 = *(__m64 *)(dst + 10);
	    __m64 vd6 = *(__m64 *)(dst + 12);
	    __m64 vd7 = *(__m64 *)(dst + 14);

	    __m64 vs0 = *(__m64 *)(src + 0);
	    __m64 vs1 = *(__m64 *)(src + 2);
	    __m64 vs2 = *(__m64 *)(src + 4);
	    __m64 vs3 = *(__m64 *)(src + 6);
	    __m64 vs4 = *(__m64 *)(src + 8);
	    __m64 vs5 = *(__m64 *)(src + 10);
	    __m64 vs6 = *(__m64 *)(src + 12);
	    __m64 vs7 = *(__m64 *)(src + 14);

	    vd0 = pack8888 (
	        in_over (expandx888 (vs0, 0), srca, vmask, expand8888 (vd0, 0)),
	        in_over (expandx888 (vs0, 1), srca, vmask, expand8888 (vd0, 1)));

	    vd1 = pack8888 (
	        in_over (expandx888 (vs1, 0), srca, vmask, expand8888 (vd1, 0)),
	        in_over (expandx888 (vs1, 1), srca, vmask, expand8888 (vd1, 1)));

	    vd2 = pack8888 (
	        in_over (expandx888 (vs2, 0), srca, vmask, expand8888 (vd2, 0)),
	        in_over (expandx888 (vs2, 1), srca, vmask, expand8888 (vd2, 1)));

	    vd3 = pack8888 (
	        in_over (expandx888 (vs3, 0), srca, vmask, expand8888 (vd3, 0)),
	        in_over (expandx888 (vs3, 1), srca, vmask, expand8888 (vd3, 1)));

	    vd4 = pack8888 (
	        in_over (expandx888 (vs4, 0), srca, vmask, expand8888 (vd4, 0)),
	        in_over (expandx888 (vs4, 1), srca, vmask, expand8888 (vd4, 1)));

	    vd5 = pack8888 (
	        in_over (expandx888 (vs5, 0), srca, vmask, expand8888 (vd5, 0)),
	        in_over (expandx888 (vs5, 1), srca, vmask, expand8888 (vd5, 1)));

	    vd6 = pack8888 (
	        in_over (expandx888 (vs6, 0), srca, vmask, expand8888 (vd6, 0)),
	        in_over (expandx888 (vs6, 1), srca, vmask, expand8888 (vd6, 1)));

	    vd7 = pack8888 (
	        in_over (expandx888 (vs7, 0), srca, vmask, expand8888 (vd7, 0)),
	        in_over (expandx888 (vs7, 1), srca, vmask, expand8888 (vd7, 1)));

	    *(__m64 *)(dst + 0) = vd0;
	    *(__m64 *)(dst + 2) = vd1;
	    *(__m64 *)(dst + 4) = vd2;
	    *(__m64 *)(dst + 6) = vd3;
	    *(__m64 *)(dst + 8) = vd4;
	    *(__m64 *)(dst + 10) = vd5;
	    *(__m64 *)(dst + 12) = vd6;
	    *(__m64 *)(dst + 14) = vd7;

	    w -= 16;
	    dst += 16;
	    src += 16;
	}

	while (w)
	{
	    __m64 s = load8888 (*src | 0xff000000);
	    __m64 d = load8888 (*dst);

	    *dst = store8888 (in_over (s, srca, vmask, d));

	    w--;
	    dst++;
	    src++;
	}
    }

    _mm_empty ();
}

static void
mmx_composite_over_8888_8888 (pixman_implementation_t *imp,
                              pixman_op_t              op,
                              pixman_image_t *         src_image,
                              pixman_image_t *         mask_image,
                              pixman_image_t *         dst_image,
                              int32_t                  src_x,
                              int32_t                  src_y,
                              int32_t                  mask_x,
                              int32_t                  mask_y,
                              int32_t                  dest_x,
                              int32_t                  dest_y,
                              int32_t                  width,
                              int32_t                  height)
{
    uint32_t *dst_line, *dst;
    uint32_t *src_line, *src;
    uint32_t s;
    int dst_stride, src_stride;
    uint8_t a;
    int32_t w;

    CHECKPOINT ();

    PIXMAN_IMAGE_GET_LINE (dst_image, dest_x, dest_y, uint32_t, dst_stride, dst_line, 1);
    PIXMAN_IMAGE_GET_LINE (src_image, src_x, src_y, uint32_t, src_stride, src_line, 1);

    while (height--)
    {
	dst = dst_line;
	dst_line += dst_stride;
	src = src_line;
	src_line += src_stride;
	w = width;

	while (w--)
	{
	    s = *src++;
	    a = s >> 24;

	    if (a == 0xff)
	    {
		*dst = s;
	    }
	    else if (s)
	    {
		__m64 ms, sa;
		ms = load8888 (s);
		sa = expand_alpha (ms);
		*dst = store8888 (over (ms, sa, load8888 (*dst)));
	    }

	    dst++;
	}
    }
    _mm_empty ();
}

static void
mmx_composite_over_8888_0565 (pixman_implementation_t *imp,
                              pixman_op_t              op,
                              pixman_image_t *         src_image,
                              pixman_image_t *         mask_image,
                              pixman_image_t *         dst_image,
                              int32_t                  src_x,
                              int32_t                  src_y,
                              int32_t                  mask_x,
                              int32_t                  mask_y,
                              int32_t                  dest_x,
                              int32_t                  dest_y,
                              int32_t                  width,
                              int32_t                  height)
{
    uint16_t    *dst_line, *dst;
    uint32_t    *src_line, *src;
    int dst_stride, src_stride;
    int32_t w;

    CHECKPOINT ();

    PIXMAN_IMAGE_GET_LINE (dst_image, dest_x, dest_y, uint16_t, dst_stride, dst_line, 1);
    PIXMAN_IMAGE_GET_LINE (src_image, src_x, src_y, uint32_t, src_stride, src_line, 1);

#if 0
    /* FIXME */
    assert (src_image->drawable == mask_image->drawable);
#endif

    while (height--)
    {
	dst = dst_line;
	dst_line += dst_stride;
	src = src_line;
	src_line += src_stride;
	w = width;

	CHECKPOINT ();

	while (w && (unsigned long)dst & 7)
	{
	    __m64 vsrc = load8888 (*src);
	    uint64_t d = *dst;
<<<<<<< HEAD
	    __m64 vdest = expand565 (M64 (d), 0);
=======
	    __m64 vdest = expand565 (to_m64 (d), 0);
>>>>>>> 0ea9b893

	    vdest = pack_565 (
		over (vsrc, expand_alpha (vsrc), vdest), vdest, 0);

<<<<<<< HEAD
	    *dst = UINT64 (vdest) & 0xffff;
=======
	    *dst = to_uint64 (vdest);
>>>>>>> 0ea9b893

	    w--;
	    dst++;
	    src++;
	}

	CHECKPOINT ();

	while (w >= 4)
	{
	    __m64 vsrc0, vsrc1, vsrc2, vsrc3;
	    __m64 vdest;

	    vsrc0 = load8888 (*(src + 0));
	    vsrc1 = load8888 (*(src + 1));
	    vsrc2 = load8888 (*(src + 2));
	    vsrc3 = load8888 (*(src + 3));

	    vdest = *(__m64 *)dst;

	    vdest = pack_565 (over (vsrc0, expand_alpha (vsrc0), expand565 (vdest, 0)), vdest, 0);
	    vdest = pack_565 (over (vsrc1, expand_alpha (vsrc1), expand565 (vdest, 1)), vdest, 1);
	    vdest = pack_565 (over (vsrc2, expand_alpha (vsrc2), expand565 (vdest, 2)), vdest, 2);
	    vdest = pack_565 (over (vsrc3, expand_alpha (vsrc3), expand565 (vdest, 3)), vdest, 3);

	    *(__m64 *)dst = vdest;

	    w -= 4;
	    dst += 4;
	    src += 4;
	}

	CHECKPOINT ();

	while (w)
	{
	    __m64 vsrc = load8888 (*src);
	    uint64_t d = *dst;
<<<<<<< HEAD
	    __m64 vdest = expand565 (M64 (d), 0);

	    vdest = pack_565 (over (vsrc, expand_alpha (vsrc), vdest), vdest, 0);

	    *dst = UINT64 (vdest) & 0xffff;
=======
	    __m64 vdest = expand565 (to_m64 (d), 0);

	    vdest = pack_565 (over (vsrc, expand_alpha (vsrc), vdest), vdest, 0);

	    *dst = to_uint64 (vdest);
>>>>>>> 0ea9b893

	    w--;
	    dst++;
	    src++;
	}
    }

    _mm_empty ();
}

static void
mmx_composite_over_n_8_8888 (pixman_implementation_t *imp,
                             pixman_op_t              op,
                             pixman_image_t *         src_image,
                             pixman_image_t *         mask_image,
                             pixman_image_t *         dst_image,
                             int32_t                  src_x,
                             int32_t                  src_y,
                             int32_t                  mask_x,
                             int32_t                  mask_y,
                             int32_t                  dest_x,
                             int32_t                  dest_y,
                             int32_t                  width,
                             int32_t                  height)
{
    uint32_t src, srca;
    uint32_t *dst_line, *dst;
    uint8_t *mask_line, *mask;
    int dst_stride, mask_stride;
    int32_t w;
    __m64 vsrc, vsrca;
    uint64_t srcsrc;

    CHECKPOINT ();

    src = _pixman_image_get_solid (src_image, dst_image->bits.format);

    srca = src >> 24;
    if (src == 0)
	return;

    srcsrc = (uint64_t)src << 32 | src;

    PIXMAN_IMAGE_GET_LINE (dst_image, dest_x, dest_y, uint32_t, dst_stride, dst_line, 1);
    PIXMAN_IMAGE_GET_LINE (mask_image, mask_x, mask_y, uint8_t, mask_stride, mask_line, 1);

    vsrc = load8888 (src);
    vsrca = expand_alpha (vsrc);

    while (height--)
    {
	dst = dst_line;
	dst_line += dst_stride;
	mask = mask_line;
	mask_line += mask_stride;
	w = width;

	CHECKPOINT ();

	while (w && (unsigned long)dst & 7)
	{
	    uint64_t m = *mask;

	    if (m)
	    {
		__m64 vdest = in_over (vsrc, vsrca,
<<<<<<< HEAD
				       expand_alpha_rev (M64 (m)),
=======
				       expand_alpha_rev (to_m64 (m)),
>>>>>>> 0ea9b893
				       load8888 (*dst));

		*dst = store8888 (vdest);
	    }

	    w--;
	    mask++;
	    dst++;
	}

	CHECKPOINT ();

	while (w >= 2)
	{
	    uint64_t m0, m1;

	    m0 = *mask;
	    m1 = *(mask + 1);

	    if (srca == 0xff && (m0 & m1) == 0xff)
	    {
		*(uint64_t *)dst = srcsrc;
	    }
	    else if (m0 | m1)
	    {
		__m64 vdest;
		__m64 dest0, dest1;

		vdest = *(__m64 *)dst;

<<<<<<< HEAD
		dest0 = in_over (vsrc, vsrca, expand_alpha_rev (M64 (m0)),
				 expand8888 (vdest, 0));
		dest1 = in_over (vsrc, vsrca, expand_alpha_rev (M64 (m1)),
=======
		dest0 = in_over (vsrc, vsrca, expand_alpha_rev (to_m64 (m0)),
				 expand8888 (vdest, 0));
		dest1 = in_over (vsrc, vsrca, expand_alpha_rev (to_m64 (m1)),
>>>>>>> 0ea9b893
				 expand8888 (vdest, 1));

		*(__m64 *)dst = pack8888 (dest0, dest1);
	    }

	    mask += 2;
	    dst += 2;
	    w -= 2;
	}

	CHECKPOINT ();

	while (w)
	{
	    uint64_t m = *mask;

	    if (m)
	    {
		__m64 vdest = load8888 (*dst);

		vdest = in_over (
<<<<<<< HEAD
		    vsrc, vsrca, expand_alpha_rev (M64 (m)), vdest);
=======
		    vsrc, vsrca, expand_alpha_rev (to_m64 (m)), vdest);
>>>>>>> 0ea9b893
		*dst = store8888 (vdest);
	    }

	    w--;
	    mask++;
	    dst++;
	}
    }

    _mm_empty ();
}

pixman_bool_t
pixman_fill_mmx (uint32_t *bits,
                 int       stride,
                 int       bpp,
                 int       x,
                 int       y,
                 int       width,
                 int       height,
                 uint32_t xor)
{
    uint64_t fill;
    __m64 vfill;
    uint32_t byte_width;
    uint8_t     *byte_line;

#ifdef __GNUC__
    __m64 v1, v2, v3, v4, v5, v6, v7;
#endif

    if (bpp != 16 && bpp != 32 && bpp != 8)
	return FALSE;

    if (bpp == 8)
    {
	stride = stride * (int) sizeof (uint32_t) / 1;
	byte_line = (uint8_t *)(((uint8_t *)bits) + stride * y + x);
	byte_width = width;
	stride *= 1;
        xor = (xor & 0xff) * 0x01010101;
    }
    else if (bpp == 16)
    {
	stride = stride * (int) sizeof (uint32_t) / 2;
	byte_line = (uint8_t *)(((uint16_t *)bits) + stride * y + x);
	byte_width = 2 * width;
	stride *= 2;
        xor = (xor & 0xffff) * 0x00010001;
    }
    else
    {
	stride = stride * (int) sizeof (uint32_t) / 4;
	byte_line = (uint8_t *)(((uint32_t *)bits) + stride * y + x);
	byte_width = 4 * width;
	stride *= 4;
    }

    fill = ((uint64_t)xor << 32) | xor;
<<<<<<< HEAD
    vfill = M64 (fill);
=======
    vfill = to_m64 (fill);
>>>>>>> 0ea9b893

#ifdef __GNUC__
    __asm__ (
        "movq		%7,	%0\n"
        "movq		%7,	%1\n"
        "movq		%7,	%2\n"
        "movq		%7,	%3\n"
        "movq		%7,	%4\n"
        "movq		%7,	%5\n"
        "movq		%7,	%6\n"
	: "=y" (v1), "=y" (v2), "=y" (v3),
	  "=y" (v4), "=y" (v5), "=y" (v6), "=y" (v7)
	: "y" (vfill));
#endif

    while (height--)
    {
	int w;
	uint8_t *d = byte_line;

	byte_line += stride;
	w = byte_width;

	while (w >= 1 && ((unsigned long)d & 1))
	{
	    *(uint8_t *)d = (xor & 0xff);
	    w--;
	    d++;
	}

	while (w >= 2 && ((unsigned long)d & 3))
	{
<<<<<<< HEAD
	    *(uint16_t *)d = (xor & 0xffff);
=======
	    *(uint16_t *)d = xor;
>>>>>>> 0ea9b893
	    w -= 2;
	    d += 2;
	}

	while (w >= 4 && ((unsigned long)d & 7))
	{
	    *(uint32_t *)d = xor;

	    w -= 4;
	    d += 4;
	}

	while (w >= 64)
	{
#ifdef __GNUC__
	    __asm__ (
	        "movq	%1,	  (%0)\n"
	        "movq	%2,	 8(%0)\n"
	        "movq	%3,	16(%0)\n"
	        "movq	%4,	24(%0)\n"
	        "movq	%5,	32(%0)\n"
	        "movq	%6,	40(%0)\n"
	        "movq	%7,	48(%0)\n"
	        "movq	%8,	56(%0)\n"
		:
		: "r" (d),
		  "y" (vfill), "y" (v1), "y" (v2), "y" (v3),
		  "y" (v4), "y" (v5), "y" (v6), "y" (v7)
		: "memory");
#else
	    *(__m64*) (d +  0) = vfill;
	    *(__m64*) (d +  8) = vfill;
	    *(__m64*) (d + 16) = vfill;
	    *(__m64*) (d + 24) = vfill;
	    *(__m64*) (d + 32) = vfill;
	    *(__m64*) (d + 40) = vfill;
	    *(__m64*) (d + 48) = vfill;
	    *(__m64*) (d + 56) = vfill;
#endif
	    w -= 64;
	    d += 64;
	}

	while (w >= 4)
	{
	    *(uint32_t *)d = xor;

	    w -= 4;
	    d += 4;
	}
	while (w >= 2)
	{
<<<<<<< HEAD
	    *(uint16_t *)d = (xor & 0xffff);
=======
	    *(uint16_t *)d = xor;
>>>>>>> 0ea9b893
	    w -= 2;
	    d += 2;
	}
	while (w >= 1)
	{
	    *(uint8_t *)d = (xor & 0xff);
	    w--;
	    d++;
	}

    }

    _mm_empty ();
    return TRUE;
}

static void
mmx_composite_src_n_8_8888 (pixman_implementation_t *imp,
                            pixman_op_t              op,
                            pixman_image_t *         src_image,
                            pixman_image_t *         mask_image,
                            pixman_image_t *         dst_image,
                            int32_t                  src_x,
                            int32_t                  src_y,
                            int32_t                  mask_x,
                            int32_t                  mask_y,
                            int32_t                  dest_x,
                            int32_t                  dest_y,
                            int32_t                  width,
                            int32_t                  height)
{
    uint32_t src, srca;
    uint32_t    *dst_line, *dst;
    uint8_t     *mask_line, *mask;
    int dst_stride, mask_stride;
    int32_t w;
    __m64 vsrc, vsrca;
    uint64_t srcsrc;

    CHECKPOINT ();

    src = _pixman_image_get_solid (src_image, dst_image->bits.format);

    srca = src >> 24;
    if (src == 0)
    {
	pixman_fill_mmx (dst_image->bits.bits, dst_image->bits.rowstride,
			 PIXMAN_FORMAT_BPP (dst_image->bits.format),
	                 dest_x, dest_y, width, height, 0);
	return;
    }

    srcsrc = (uint64_t)src << 32 | src;

    PIXMAN_IMAGE_GET_LINE (dst_image, dest_x, dest_y, uint32_t, dst_stride, dst_line, 1);
    PIXMAN_IMAGE_GET_LINE (mask_image, mask_x, mask_y, uint8_t, mask_stride, mask_line, 1);

    vsrc = load8888 (src);
    vsrca = expand_alpha (vsrc);

    while (height--)
    {
	dst = dst_line;
	dst_line += dst_stride;
	mask = mask_line;
	mask_line += mask_stride;
	w = width;

	CHECKPOINT ();

	while (w && (unsigned long)dst & 7)
	{
	    uint64_t m = *mask;

	    if (m)
	    {
<<<<<<< HEAD
		__m64 vdest = in (vsrc, expand_alpha_rev (M64 (m)));
=======
		__m64 vdest = in (vsrc, expand_alpha_rev (to_m64 (m)));
>>>>>>> 0ea9b893

		*dst = store8888 (vdest);
	    }
	    else
	    {
		*dst = 0;
	    }

	    w--;
	    mask++;
	    dst++;
	}

	CHECKPOINT ();

	while (w >= 2)
	{
	    uint64_t m0, m1;
	    m0 = *mask;
	    m1 = *(mask + 1);

	    if (srca == 0xff && (m0 & m1) == 0xff)
	    {
		*(uint64_t *)dst = srcsrc;
	    }
	    else if (m0 | m1)
	    {
		__m64 vdest;
		__m64 dest0, dest1;

		vdest = *(__m64 *)dst;

<<<<<<< HEAD
		dest0 = in (vsrc, expand_alpha_rev (M64 (m0)));
		dest1 = in (vsrc, expand_alpha_rev (M64 (m1)));
=======
		dest0 = in (vsrc, expand_alpha_rev (to_m64 (m0)));
		dest1 = in (vsrc, expand_alpha_rev (to_m64 (m1)));
>>>>>>> 0ea9b893

		*(__m64 *)dst = pack8888 (dest0, dest1);
	    }
	    else
	    {
		*(uint64_t *)dst = 0;
	    }

	    mask += 2;
	    dst += 2;
	    w -= 2;
	}

	CHECKPOINT ();

	while (w)
	{
	    uint64_t m = *mask;

	    if (m)
	    {
		__m64 vdest = load8888 (*dst);

<<<<<<< HEAD
		vdest = in (vsrc, expand_alpha_rev (M64 (m)));
=======
		vdest = in (vsrc, expand_alpha_rev (to_m64 (m)));
>>>>>>> 0ea9b893
		*dst = store8888 (vdest);
	    }
	    else
	    {
		*dst = 0;
	    }

	    w--;
	    mask++;
	    dst++;
	}
    }

    _mm_empty ();
}

static void
mmx_composite_over_n_8_0565 (pixman_implementation_t *imp,
                             pixman_op_t              op,
                             pixman_image_t *         src_image,
                             pixman_image_t *         mask_image,
                             pixman_image_t *         dst_image,
                             int32_t                  src_x,
                             int32_t                  src_y,
                             int32_t                  mask_x,
                             int32_t                  mask_y,
                             int32_t                  dest_x,
                             int32_t                  dest_y,
                             int32_t                  width,
                             int32_t                  height)
{
    uint32_t src, srca;
    uint16_t *dst_line, *dst;
    uint8_t *mask_line, *mask;
    int dst_stride, mask_stride;
    int32_t w;
    __m64 vsrc, vsrca, tmp;
    uint64_t srcsrcsrcsrc, src16;

    CHECKPOINT ();

    src = _pixman_image_get_solid (src_image, dst_image->bits.format);

    srca = src >> 24;
    if (src == 0)
	return;

    PIXMAN_IMAGE_GET_LINE (dst_image, dest_x, dest_y, uint16_t, dst_stride, dst_line, 1);
    PIXMAN_IMAGE_GET_LINE (mask_image, mask_x, mask_y, uint8_t, mask_stride, mask_line, 1);

    vsrc = load8888 (src);
    vsrca = expand_alpha (vsrc);

    tmp = pack_565 (vsrc, _mm_setzero_si64 (), 0);
<<<<<<< HEAD
    src16 = UINT64 (tmp);
=======
    src16 = to_uint64 (tmp);
>>>>>>> 0ea9b893

    srcsrcsrcsrc =
	(uint64_t)src16 << 48 | (uint64_t)src16 << 32 |
	(uint64_t)src16 << 16 | (uint64_t)src16;

    while (height--)
    {
	dst = dst_line;
	dst_line += dst_stride;
	mask = mask_line;
	mask_line += mask_stride;
	w = width;

	CHECKPOINT ();

	while (w && (unsigned long)dst & 7)
	{
	    uint64_t m = *mask;

	    if (m)
	    {
		uint64_t d = *dst;
<<<<<<< HEAD
		__m64 vd = M64 (d);
		__m64 vdest = in_over (
		    vsrc, vsrca, expand_alpha_rev (M64 (m)), expand565 (vd, 0));

		vd = pack_565 (vdest, _mm_setzero_si64 (), 0);
		*dst = UINT64 (vd);
=======
		__m64 vd = to_m64 (d);
		__m64 vdest = in_over (
		    vsrc, vsrca, expand_alpha_rev (to_m64 (m)), expand565 (vd, 0));

		vd = pack_565 (vdest, _mm_setzero_si64 (), 0);
		*dst = to_uint64 (vd);
>>>>>>> 0ea9b893
	    }

	    w--;
	    mask++;
	    dst++;
	}

	CHECKPOINT ();

	while (w >= 4)
	{
	    uint64_t m0, m1, m2, m3;
	    m0 = *mask;
	    m1 = *(mask + 1);
	    m2 = *(mask + 2);
	    m3 = *(mask + 3);

	    if (srca == 0xff && (m0 & m1 & m2 & m3) == 0xff)
	    {
		*(uint64_t *)dst = srcsrcsrcsrc;
	    }
	    else if (m0 | m1 | m2 | m3)
	    {
		__m64 vdest;
		__m64 vm0, vm1, vm2, vm3;

		vdest = *(__m64 *)dst;

<<<<<<< HEAD
		vm0 = M64 (m0);
		vdest = pack_565 (in_over (vsrc, vsrca, expand_alpha_rev (vm0),
					   expand565 (vdest, 0)), vdest, 0);
		vm1 = M64 (m1);
		vdest = pack_565 (in_over (vsrc, vsrca, expand_alpha_rev (vm1),
					   expand565 (vdest, 1)), vdest, 1);
		vm2 = M64 (m2);
		vdest = pack_565 (in_over (vsrc, vsrca, expand_alpha_rev (vm2),
					   expand565 (vdest, 2)), vdest, 2);
		vm3 = M64 (m3);
=======
		vm0 = to_m64 (m0);
		vdest = pack_565 (in_over (vsrc, vsrca, expand_alpha_rev (vm0),
					   expand565 (vdest, 0)), vdest, 0);
		vm1 = to_m64 (m1);
		vdest = pack_565 (in_over (vsrc, vsrca, expand_alpha_rev (vm1),
					   expand565 (vdest, 1)), vdest, 1);
		vm2 = to_m64 (m2);
		vdest = pack_565 (in_over (vsrc, vsrca, expand_alpha_rev (vm2),
					   expand565 (vdest, 2)), vdest, 2);
		vm3 = to_m64 (m3);
>>>>>>> 0ea9b893
		vdest = pack_565 (in_over (vsrc, vsrca, expand_alpha_rev (vm3),
					   expand565 (vdest, 3)), vdest, 3);

		*(__m64 *)dst = vdest;
	    }

	    w -= 4;
	    mask += 4;
	    dst += 4;
	}

	CHECKPOINT ();

	while (w)
	{
	    uint64_t m = *mask;

	    if (m)
	    {
		uint64_t d = *dst;
<<<<<<< HEAD
		__m64 vd = M64 (d);
		__m64 vdest = in_over (vsrc, vsrca, expand_alpha_rev (M64 (m)),
				       expand565 (vd, 0));
		vd = pack_565 (vdest, _mm_setzero_si64 (), 0);
		*dst = UINT64 (vd);
=======
		__m64 vd = to_m64 (d);
		__m64 vdest = in_over (vsrc, vsrca, expand_alpha_rev (to_m64 (m)),
				       expand565 (vd, 0));
		vd = pack_565 (vdest, _mm_setzero_si64 (), 0);
		*dst = to_uint64 (vd);
>>>>>>> 0ea9b893
	    }

	    w--;
	    mask++;
	    dst++;
	}
    }

    _mm_empty ();
}

static void
mmx_composite_over_pixbuf_0565 (pixman_implementation_t *imp,
                                pixman_op_t              op,
                                pixman_image_t *         src_image,
                                pixman_image_t *         mask_image,
                                pixman_image_t *         dst_image,
                                int32_t                  src_x,
                                int32_t                  src_y,
                                int32_t                  mask_x,
                                int32_t                  mask_y,
                                int32_t                  dest_x,
                                int32_t                  dest_y,
                                int32_t                  width,
                                int32_t                  height)
{
    uint16_t    *dst_line, *dst;
    uint32_t    *src_line, *src;
    int dst_stride, src_stride;
    int32_t w;

    CHECKPOINT ();

    PIXMAN_IMAGE_GET_LINE (dst_image, dest_x, dest_y, uint16_t, dst_stride, dst_line, 1);
    PIXMAN_IMAGE_GET_LINE (src_image, src_x, src_y, uint32_t, src_stride, src_line, 1);

#if 0
    /* FIXME */
    assert (src_image->drawable == mask_image->drawable);
#endif

    while (height--)
    {
	dst = dst_line;
	dst_line += dst_stride;
	src = src_line;
	src_line += src_stride;
	w = width;

	CHECKPOINT ();

	while (w && (unsigned long)dst & 7)
	{
	    __m64 vsrc = load8888 (*src);
	    uint64_t d = *dst;
<<<<<<< HEAD
	    __m64 vdest = expand565 (M64 (d), 0);

	    vdest = pack_565 (over_rev_non_pre (vsrc, vdest), vdest, 0);

	    *dst = UINT64 (vdest);
=======
	    __m64 vdest = expand565 (to_m64 (d), 0);

	    vdest = pack_565 (over_rev_non_pre (vsrc, vdest), vdest, 0);

	    *dst = to_uint64 (vdest);
>>>>>>> 0ea9b893

	    w--;
	    dst++;
	    src++;
	}

	CHECKPOINT ();

	while (w >= 4)
	{
	    uint32_t s0, s1, s2, s3;
	    unsigned char a0, a1, a2, a3;

	    s0 = *src;
	    s1 = *(src + 1);
	    s2 = *(src + 2);
	    s3 = *(src + 3);

	    a0 = (s0 >> 24);
	    a1 = (s1 >> 24);
	    a2 = (s2 >> 24);
	    a3 = (s3 >> 24);

	    if ((a0 & a1 & a2 & a3) == 0xFF)
	    {
		__m64 vdest;
		vdest = pack_565 (invert_colors (load8888 (s0)), _mm_setzero_si64 (), 0);
		vdest = pack_565 (invert_colors (load8888 (s1)), vdest, 1);
		vdest = pack_565 (invert_colors (load8888 (s2)), vdest, 2);
		vdest = pack_565 (invert_colors (load8888 (s3)), vdest, 3);

		*(__m64 *)dst = vdest;
	    }
	    else if (s0 | s1 | s2 | s3)
	    {
		__m64 vdest = *(__m64 *)dst;

		vdest = pack_565 (over_rev_non_pre (load8888 (s0), expand565 (vdest, 0)), vdest, 0);
		vdest = pack_565 (over_rev_non_pre (load8888 (s1), expand565 (vdest, 1)), vdest, 1);
		vdest = pack_565 (over_rev_non_pre (load8888 (s2), expand565 (vdest, 2)), vdest, 2);
		vdest = pack_565 (over_rev_non_pre (load8888 (s3), expand565 (vdest, 3)), vdest, 3);

		*(__m64 *)dst = vdest;
	    }

	    w -= 4;
	    dst += 4;
	    src += 4;
	}

	CHECKPOINT ();

	while (w)
	{
	    __m64 vsrc = load8888 (*src);
	    uint64_t d = *dst;
<<<<<<< HEAD
	    __m64 vdest = expand565 (M64 (d), 0);

	    vdest = pack_565 (over_rev_non_pre (vsrc, vdest), vdest, 0);

	    *dst = UINT64 (vdest);
=======
	    __m64 vdest = expand565 (to_m64 (d), 0);

	    vdest = pack_565 (over_rev_non_pre (vsrc, vdest), vdest, 0);

	    *dst = to_uint64 (vdest);
>>>>>>> 0ea9b893

	    w--;
	    dst++;
	    src++;
	}
    }

    _mm_empty ();
}

static void
mmx_composite_over_pixbuf_8888 (pixman_implementation_t *imp,
                                pixman_op_t              op,
                                pixman_image_t *         src_image,
                                pixman_image_t *         mask_image,
                                pixman_image_t *         dst_image,
                                int32_t                  src_x,
                                int32_t                  src_y,
                                int32_t                  mask_x,
                                int32_t                  mask_y,
                                int32_t                  dest_x,
                                int32_t                  dest_y,
                                int32_t                  width,
                                int32_t                  height)
{
    uint32_t    *dst_line, *dst;
    uint32_t    *src_line, *src;
    int dst_stride, src_stride;
    int32_t w;

    CHECKPOINT ();

    PIXMAN_IMAGE_GET_LINE (dst_image, dest_x, dest_y, uint32_t, dst_stride, dst_line, 1);
    PIXMAN_IMAGE_GET_LINE (src_image, src_x, src_y, uint32_t, src_stride, src_line, 1);

#if 0
    /* FIXME */
    assert (src_image->drawable == mask_image->drawable);
#endif

    while (height--)
    {
	dst = dst_line;
	dst_line += dst_stride;
	src = src_line;
	src_line += src_stride;
	w = width;

	while (w && (unsigned long)dst & 7)
	{
	    __m64 s = load8888 (*src);
	    __m64 d = load8888 (*dst);

	    *dst = store8888 (over_rev_non_pre (s, d));

	    w--;
	    dst++;
	    src++;
	}

	while (w >= 2)
	{
	    uint64_t s0, s1;
	    unsigned char a0, a1;
	    __m64 d0, d1;

	    s0 = *src;
	    s1 = *(src + 1);

	    a0 = (s0 >> 24);
	    a1 = (s1 >> 24);

	    if ((a0 & a1) == 0xFF)
	    {
		d0 = invert_colors (load8888 (s0));
		d1 = invert_colors (load8888 (s1));

		*(__m64 *)dst = pack8888 (d0, d1);
	    }
	    else if (s0 | s1)
	    {
		__m64 vdest = *(__m64 *)dst;

		d0 = over_rev_non_pre (load8888 (s0), expand8888 (vdest, 0));
		d1 = over_rev_non_pre (load8888 (s1), expand8888 (vdest, 1));

		*(__m64 *)dst = pack8888 (d0, d1);
	    }

	    w -= 2;
	    dst += 2;
	    src += 2;
	}

	while (w)
	{
	    __m64 s = load8888 (*src);
	    __m64 d = load8888 (*dst);

	    *dst = store8888 (over_rev_non_pre (s, d));

	    w--;
	    dst++;
	    src++;
	}
    }

    _mm_empty ();
}

static void
mmx_composite_over_n_8888_0565_ca (pixman_implementation_t *imp,
                                   pixman_op_t              op,
                                   pixman_image_t *         src_image,
                                   pixman_image_t *         mask_image,
                                   pixman_image_t *         dst_image,
                                   int32_t                  src_x,
                                   int32_t                  src_y,
                                   int32_t                  mask_x,
                                   int32_t                  mask_y,
                                   int32_t                  dest_x,
                                   int32_t                  dest_y,
                                   int32_t                  width,
                                   int32_t                  height)
{
    uint32_t src, srca;
    uint16_t    *dst_line;
    uint32_t    *mask_line;
    int dst_stride, mask_stride;
    __m64 vsrc, vsrca;

    CHECKPOINT ();

    src = _pixman_image_get_solid (src_image, dst_image->bits.format);

    srca = src >> 24;
    if (src == 0)
	return;

    PIXMAN_IMAGE_GET_LINE (dst_image, dest_x, dest_y, uint16_t, dst_stride, dst_line, 1);
    PIXMAN_IMAGE_GET_LINE (mask_image, mask_x, mask_y, uint32_t, mask_stride, mask_line, 1);

    vsrc = load8888 (src);
    vsrca = expand_alpha (vsrc);

    while (height--)
    {
	int twidth = width;
	uint32_t *p = (uint32_t *)mask_line;
	uint16_t *q = (uint16_t *)dst_line;

	while (twidth && ((unsigned long)q & 7))
	{
	    uint32_t m = *(uint32_t *)p;

	    if (m)
	    {
		uint64_t d = *q;
<<<<<<< HEAD
		__m64 vdest = expand565 (M64 (d), 0);
		vdest = pack_565 (in_over (vsrc, vsrca, load8888 (m), vdest), vdest, 0);
		*q = UINT64 (vdest);
=======
		__m64 vdest = expand565 (to_m64 (d), 0);
		vdest = pack_565 (in_over (vsrc, vsrca, load8888 (m), vdest), vdest, 0);
		*q = to_uint64 (vdest);
>>>>>>> 0ea9b893
	    }

	    twidth--;
	    p++;
	    q++;
	}

	while (twidth >= 4)
	{
	    uint32_t m0, m1, m2, m3;

	    m0 = *p;
	    m1 = *(p + 1);
	    m2 = *(p + 2);
	    m3 = *(p + 3);

	    if ((m0 | m1 | m2 | m3))
	    {
		__m64 vdest = *(__m64 *)q;

		vdest = pack_565 (in_over (vsrc, vsrca, load8888 (m0), expand565 (vdest, 0)), vdest, 0);
		vdest = pack_565 (in_over (vsrc, vsrca, load8888 (m1), expand565 (vdest, 1)), vdest, 1);
		vdest = pack_565 (in_over (vsrc, vsrca, load8888 (m2), expand565 (vdest, 2)), vdest, 2);
		vdest = pack_565 (in_over (vsrc, vsrca, load8888 (m3), expand565 (vdest, 3)), vdest, 3);

		*(__m64 *)q = vdest;
	    }
	    twidth -= 4;
	    p += 4;
	    q += 4;
	}

	while (twidth)
	{
	    uint32_t m;

	    m = *(uint32_t *)p;
	    if (m)
	    {
		uint64_t d = *q;
<<<<<<< HEAD
		__m64 vdest = expand565 (M64 (d), 0);
		vdest = pack_565 (in_over (vsrc, vsrca, load8888 (m), vdest), vdest, 0);
		*q = UINT64 (vdest);
=======
		__m64 vdest = expand565 (to_m64 (d), 0);
		vdest = pack_565 (in_over (vsrc, vsrca, load8888 (m), vdest), vdest, 0);
		*q = to_uint64 (vdest);
>>>>>>> 0ea9b893
	    }

	    twidth--;
	    p++;
	    q++;
	}

	mask_line += mask_stride;
	dst_line += dst_stride;
    }

    _mm_empty ();
}

static void
mmx_composite_in_n_8_8 (pixman_implementation_t *imp,
                        pixman_op_t              op,
                        pixman_image_t *         src_image,
                        pixman_image_t *         mask_image,
                        pixman_image_t *         dst_image,
                        int32_t                  src_x,
                        int32_t                  src_y,
                        int32_t                  mask_x,
                        int32_t                  mask_y,
                        int32_t                  dest_x,
                        int32_t                  dest_y,
                        int32_t                  width,
                        int32_t                  height)
{
    uint8_t *dst_line, *dst;
    uint8_t *mask_line, *mask;
    int dst_stride, mask_stride;
    int32_t w;
    uint32_t src;
    uint8_t sa;
    __m64 vsrc, vsrca;

    PIXMAN_IMAGE_GET_LINE (dst_image, dest_x, dest_y, uint8_t, dst_stride, dst_line, 1);
    PIXMAN_IMAGE_GET_LINE (mask_image, mask_x, mask_y, uint8_t, mask_stride, mask_line, 1);

    src = _pixman_image_get_solid (src_image, dst_image->bits.format);

    sa = src >> 24;

    vsrc = load8888 (src);
    vsrca = expand_alpha (vsrc);

    while (height--)
    {
	dst = dst_line;
	dst_line += dst_stride;
	mask = mask_line;
	mask_line += mask_stride;
	w = width;

	if ((((unsigned long)dst_image & 3) == 0) &&
	    (((unsigned long)src_image & 3) == 0))
	{
	    while (w >= 4)
	    {
		uint32_t m;
		__m64 vmask;
		__m64 vdest;

		m = 0;

		vmask = load8888 (*(uint32_t *)mask);
		vdest = load8888 (*(uint32_t *)dst);

		*(uint32_t *)dst = store8888 (in (in (vsrca, vmask), vdest));

		dst += 4;
		mask += 4;
		w -= 4;
	    }
	}

	while (w--)
	{
	    uint16_t tmp;
	    uint8_t a;
	    uint32_t m, d;

	    a = *mask++;
	    d = *dst;

	    m = MUL_UN8 (sa, a, tmp);
	    d = MUL_UN8 (m, d, tmp);

	    *dst++ = d;
	}
    }

    _mm_empty ();
}

static void
mmx_composite_in_8_8 (pixman_implementation_t *imp,
                      pixman_op_t              op,
                      pixman_image_t *         src_image,
                      pixman_image_t *         mask_image,
                      pixman_image_t *         dst_image,
                      int32_t                  src_x,
                      int32_t                  src_y,
                      int32_t                  mask_x,
                      int32_t                  mask_y,
                      int32_t                  dest_x,
                      int32_t                  dest_y,
                      int32_t                  width,
                      int32_t                  height)
{
    uint8_t     *dst_line, *dst;
    uint8_t     *src_line, *src;
    int src_stride, dst_stride;
    int32_t w;

    PIXMAN_IMAGE_GET_LINE (dst_image, dest_x, dest_y, uint8_t, dst_stride, dst_line, 1);
    PIXMAN_IMAGE_GET_LINE (src_image, src_x, src_y, uint8_t, src_stride, src_line, 1);

    while (height--)
    {
	dst = dst_line;
	dst_line += dst_stride;
	src = src_line;
	src_line += src_stride;
	w = width;

	if ((((unsigned long)dst_image & 3) == 0) &&
	    (((unsigned long)src_image & 3) == 0))
	{
	    while (w >= 4)
	    {
		uint32_t *s = (uint32_t *)src;
		uint32_t *d = (uint32_t *)dst;

		*d = store8888 (in (load8888 (*s), load8888 (*d)));

		w -= 4;
		dst += 4;
		src += 4;
	    }
	}

	while (w--)
	{
	    uint8_t s, d;
	    uint16_t tmp;

	    s = *src;
	    d = *dst;

	    *dst = MUL_UN8 (s, d, tmp);

	    src++;
	    dst++;
	}
    }

    _mm_empty ();
}

static void
mmx_composite_add_n_8_8 (pixman_implementation_t *imp,
			 pixman_op_t              op,
			 pixman_image_t *         src_image,
			 pixman_image_t *         mask_image,
			 pixman_image_t *         dst_image,
			 int32_t                  src_x,
			 int32_t                  src_y,
			 int32_t                  mask_x,
			 int32_t                  mask_y,
			 int32_t                  dest_x,
			 int32_t                  dest_y,
			 int32_t                  width,
			 int32_t                  height)
{
    uint8_t     *dst_line, *dst;
    uint8_t     *mask_line, *mask;
    int dst_stride, mask_stride;
    int32_t w;
    uint32_t src;
    uint8_t sa;
    __m64 vsrc, vsrca;

    PIXMAN_IMAGE_GET_LINE (dst_image, dest_x, dest_y, uint8_t, dst_stride, dst_line, 1);
    PIXMAN_IMAGE_GET_LINE (mask_image, mask_x, mask_y, uint8_t, mask_stride, mask_line, 1);

    src = _pixman_image_get_solid (src_image, dst_image->bits.format);

    sa = src >> 24;

    if (src == 0)
	return;

    vsrc = load8888 (src);
    vsrca = expand_alpha (vsrc);

    while (height--)
    {
	dst = dst_line;
	dst_line += dst_stride;
	mask = mask_line;
	mask_line += mask_stride;
	w = width;

	if ((((unsigned long)mask_image & 3) == 0) &&
	    (((unsigned long)dst_image  & 3) == 0))
	{
	    while (w >= 4)
	    {
		__m64 vmask = load8888 (*(uint32_t *)mask);
		__m64 vdest = load8888 (*(uint32_t *)dst);

		*(uint32_t *)dst = store8888 (_mm_adds_pu8 (in (vsrca, vmask), vdest));

		w -= 4;
		dst += 4;
		mask += 4;
	    }
	}

	while (w--)
	{
	    uint16_t tmp;
	    uint16_t a;
	    uint32_t m, d;
	    uint32_t r;

	    a = *mask++;
	    d = *dst;

	    m = MUL_UN8 (sa, a, tmp);
	    r = ADD_UN8 (m, d, tmp);

	    *dst++ = r;
	}
    }

    _mm_empty ();
}

static void
mmx_composite_add_8000_8000 (pixman_implementation_t *imp,
                             pixman_op_t              op,
                             pixman_image_t *         src_image,
                             pixman_image_t *         mask_image,
                             pixman_image_t *         dst_image,
                             int32_t                  src_x,
                             int32_t                  src_y,
                             int32_t                  mask_x,
                             int32_t                  mask_y,
                             int32_t                  dest_x,
                             int32_t                  dest_y,
                             int32_t                  width,
                             int32_t                  height)
{
    uint8_t *dst_line, *dst;
    uint8_t *src_line, *src;
    int dst_stride, src_stride;
    int32_t w;
    uint8_t s, d;
    uint16_t t;

    CHECKPOINT ();

    PIXMAN_IMAGE_GET_LINE (src_image, src_x, src_y, uint8_t, src_stride, src_line, 1);
    PIXMAN_IMAGE_GET_LINE (dst_image, dest_x, dest_y, uint8_t, dst_stride, dst_line, 1);

    while (height--)
    {
	dst = dst_line;
	dst_line += dst_stride;
	src = src_line;
	src_line += src_stride;
	w = width;

	while (w && (unsigned long)dst & 7)
	{
	    s = *src;
	    d = *dst;
	    t = d + s;
	    s = t | (0 - (t >> 8));
	    *dst = s;

	    dst++;
	    src++;
	    w--;
	}

	while (w >= 8)
	{
	    *(__m64*)dst = _mm_adds_pu8 (*(__m64*)src, *(__m64*)dst);
	    dst += 8;
	    src += 8;
	    w -= 8;
	}

	while (w)
	{
	    s = *src;
	    d = *dst;
	    t = d + s;
	    s = t | (0 - (t >> 8));
	    *dst = s;

	    dst++;
	    src++;
	    w--;
	}
    }

    _mm_empty ();
}

static void
mmx_composite_add_8888_8888 (pixman_implementation_t *imp,
                             pixman_op_t              op,
                             pixman_image_t *         src_image,
                             pixman_image_t *         mask_image,
                             pixman_image_t *         dst_image,
                             int32_t                  src_x,
                             int32_t                  src_y,
                             int32_t                  mask_x,
                             int32_t                  mask_y,
                             int32_t                  dest_x,
                             int32_t                  dest_y,
                             int32_t                  width,
                             int32_t                  height)
{
    __m64 dst64;
    uint32_t    *dst_line, *dst;
    uint32_t    *src_line, *src;
    int dst_stride, src_stride;
    int32_t w;

    CHECKPOINT ();

    PIXMAN_IMAGE_GET_LINE (src_image, src_x, src_y, uint32_t, src_stride, src_line, 1);
    PIXMAN_IMAGE_GET_LINE (dst_image, dest_x, dest_y, uint32_t, dst_stride, dst_line, 1);

    while (height--)
    {
	dst = dst_line;
	dst_line += dst_stride;
	src = src_line;
	src_line += src_stride;
	w = width;

	while (w && (unsigned long)dst & 7)
	{
	    *dst = _mm_cvtsi64_si32 (_mm_adds_pu8 (_mm_cvtsi32_si64 (*src),
	                                           _mm_cvtsi32_si64 (*dst)));
	    dst++;
	    src++;
	    w--;
	}

	while (w >= 2)
	{
	    dst64 = _mm_adds_pu8 (*(__m64*)src, *(__m64*)dst);
<<<<<<< HEAD
	    *(uint64_t*)dst = UINT64 (dst64);
=======
	    *(uint64_t*)dst = to_uint64 (dst64);
>>>>>>> 0ea9b893
	    dst += 2;
	    src += 2;
	    w -= 2;
	}

	if (w)
	{
	    *dst = _mm_cvtsi64_si32 (_mm_adds_pu8 (_mm_cvtsi32_si64 (*src),
	                                           _mm_cvtsi32_si64 (*dst)));

	}
    }

    _mm_empty ();
}

static pixman_bool_t
pixman_blt_mmx (uint32_t *src_bits,
                uint32_t *dst_bits,
                int       src_stride,
                int       dst_stride,
                int       src_bpp,
                int       dst_bpp,
                int       src_x,
                int       src_y,
                int       dst_x,
                int       dst_y,
                int       width,
                int       height)
{
    uint8_t *   src_bytes;
    uint8_t *   dst_bytes;
    int byte_width;

    if (src_bpp != dst_bpp)
	return FALSE;

    if (src_bpp == 16)
    {
	src_stride = src_stride * (int) sizeof (uint32_t) / 2;
	dst_stride = dst_stride * (int) sizeof (uint32_t) / 2;
	src_bytes = (uint8_t *)(((uint16_t *)src_bits) + src_stride * (src_y) + (src_x));
	dst_bytes = (uint8_t *)(((uint16_t *)dst_bits) + dst_stride * (dst_y) + (dst_x));
	byte_width = 2 * width;
	src_stride *= 2;
	dst_stride *= 2;
    }
    else if (src_bpp == 32)
    {
	src_stride = src_stride * (int) sizeof (uint32_t) / 4;
	dst_stride = dst_stride * (int) sizeof (uint32_t) / 4;
	src_bytes = (uint8_t *)(((uint32_t *)src_bits) + src_stride * (src_y) + (src_x));
	dst_bytes = (uint8_t *)(((uint32_t *)dst_bits) + dst_stride * (dst_y) + (dst_x));
	byte_width = 4 * width;
	src_stride *= 4;
	dst_stride *= 4;
    }
    else
    {
	return FALSE;
    }

    while (height--)
    {
	int w;
	uint8_t *s = src_bytes;
	uint8_t *d = dst_bytes;
	src_bytes += src_stride;
	dst_bytes += dst_stride;
	w = byte_width;

	while (w >= 2 && ((unsigned long)d & 3))
	{
	    *(uint16_t *)d = *(uint16_t *)s;
	    w -= 2;
	    s += 2;
	    d += 2;
	}

	while (w >= 4 && ((unsigned long)d & 7))
	{
	    *(uint32_t *)d = *(uint32_t *)s;

	    w -= 4;
	    s += 4;
	    d += 4;
	}

	while (w >= 64)
	{
#if defined (__GNUC__) || (defined(__SUNPRO_C) && (__SUNPRO_C >= 0x590))
	    __asm__ (
	        "movq	  (%1),	  %%mm0\n"
	        "movq	 8(%1),	  %%mm1\n"
	        "movq	16(%1),	  %%mm2\n"
	        "movq	24(%1),	  %%mm3\n"
	        "movq	32(%1),	  %%mm4\n"
	        "movq	40(%1),	  %%mm5\n"
	        "movq	48(%1),	  %%mm6\n"
	        "movq	56(%1),	  %%mm7\n"

	        "movq	%%mm0,	  (%0)\n"
	        "movq	%%mm1,	 8(%0)\n"
	        "movq	%%mm2,	16(%0)\n"
	        "movq	%%mm3,	24(%0)\n"
	        "movq	%%mm4,	32(%0)\n"
	        "movq	%%mm5,	40(%0)\n"
	        "movq	%%mm6,	48(%0)\n"
	        "movq	%%mm7,	56(%0)\n"
		:
		: "r" (d), "r" (s)
		: "memory",
		  "%mm0", "%mm1", "%mm2", "%mm3",
		  "%mm4", "%mm5", "%mm6", "%mm7");
#else
	    __m64 v0 = *(__m64 *)(s + 0);
	    __m64 v1 = *(__m64 *)(s + 8);
	    __m64 v2 = *(__m64 *)(s + 16);
	    __m64 v3 = *(__m64 *)(s + 24);
	    __m64 v4 = *(__m64 *)(s + 32);
	    __m64 v5 = *(__m64 *)(s + 40);
	    __m64 v6 = *(__m64 *)(s + 48);
	    __m64 v7 = *(__m64 *)(s + 56);
	    *(__m64 *)(d + 0)  = v0;
	    *(__m64 *)(d + 8)  = v1;
	    *(__m64 *)(d + 16) = v2;
	    *(__m64 *)(d + 24) = v3;
	    *(__m64 *)(d + 32) = v4;
	    *(__m64 *)(d + 40) = v5;
	    *(__m64 *)(d + 48) = v6;
	    *(__m64 *)(d + 56) = v7;
#endif

	    w -= 64;
	    s += 64;
	    d += 64;
	}
	while (w >= 4)
	{
	    *(uint32_t *)d = *(uint32_t *)s;

	    w -= 4;
	    s += 4;
	    d += 4;
	}
	if (w >= 2)
	{
	    *(uint16_t *)d = *(uint16_t *)s;
	    w -= 2;
	    s += 2;
	    d += 2;
	}
    }

    _mm_empty ();

    return TRUE;
}

static void
mmx_composite_copy_area (pixman_implementation_t *imp,
                         pixman_op_t              op,
                         pixman_image_t *         src_image,
                         pixman_image_t *         mask_image,
                         pixman_image_t *         dst_image,
                         int32_t                  src_x,
                         int32_t                  src_y,
                         int32_t                  mask_x,
                         int32_t                  mask_y,
                         int32_t                  dest_x,
                         int32_t                  dest_y,
                         int32_t                  width,
                         int32_t                  height)
{
    pixman_blt_mmx (src_image->bits.bits,
                    dst_image->bits.bits,
                    src_image->bits.rowstride,
                    dst_image->bits.rowstride,
                    PIXMAN_FORMAT_BPP (src_image->bits.format),
                    PIXMAN_FORMAT_BPP (dst_image->bits.format),
                    src_x, src_y, dest_x, dest_y, width, height);
}

#if 0
static void
mmx_composite_over_x888_8_8888 (pixman_implementation_t *imp,
                                pixman_op_t              op,
                                pixman_image_t *         src_image,
                                pixman_image_t *         mask_image,
                                pixman_image_t *         dst_image,
                                int32_t                  src_x,
                                int32_t                  src_y,
                                int32_t                  mask_x,
                                int32_t                  mask_y,
                                int32_t                  dest_x,
                                int32_t                  dest_y,
                                int32_t                  width,
                                int32_t                  height)
{
    uint32_t  *src, *src_line;
    uint32_t  *dst, *dst_line;
    uint8_t  *mask, *mask_line;
    int src_stride, mask_stride, dst_stride;
    int32_t w;

    PIXMAN_IMAGE_GET_LINE (dst_image, dest_x, dest_y, uint32_t, dst_stride, dst_line, 1);
    PIXMAN_IMAGE_GET_LINE (mask_image, mask_x, mask_y, uint8_t, mask_stride, mask_line, 1);
    PIXMAN_IMAGE_GET_LINE (src_image, src_x, src_y, uint32_t, src_stride, src_line, 1);

    while (height--)
    {
	src = src_line;
	src_line += src_stride;
	dst = dst_line;
	dst_line += dst_stride;
	mask = mask_line;
	mask_line += mask_stride;

	w = width;

	while (w--)
	{
	    uint64_t m = *mask;

	    if (m)
	    {
		__m64 s = load8888 (*src | 0xff000000);

		if (m == 0xff)
		{
		    *dst = store8888 (s);
		}
		else
		{
		    __m64 sa = expand_alpha (s);
<<<<<<< HEAD
		    __m64 vm = expand_alpha_rev (M64 (m));
=======
		    __m64 vm = expand_alpha_rev (to_m64 (m));
>>>>>>> 0ea9b893
		    __m64 vdest = in_over (s, sa, vm, load8888 (*dst));

		    *dst = store8888 (vdest);
		}
	    }

	    mask++;
	    dst++;
	    src++;
	}
    }

    _mm_empty ();
}
#endif

static const pixman_fast_path_t mmx_fast_paths[] =
{
    PIXMAN_STD_FAST_PATH    (OVER, solid,    a8,       r5g6b5,   mmx_composite_over_n_8_0565       ),
    PIXMAN_STD_FAST_PATH    (OVER, solid,    a8,       b5g6r5,   mmx_composite_over_n_8_0565       ),
    PIXMAN_STD_FAST_PATH    (OVER, solid,    a8,       a8r8g8b8, mmx_composite_over_n_8_8888       ),
    PIXMAN_STD_FAST_PATH    (OVER, solid,    a8,       x8r8g8b8, mmx_composite_over_n_8_8888       ),
    PIXMAN_STD_FAST_PATH    (OVER, solid,    a8,       a8b8g8r8, mmx_composite_over_n_8_8888       ),
    PIXMAN_STD_FAST_PATH    (OVER, solid,    a8,       x8b8g8r8, mmx_composite_over_n_8_8888       ),
    PIXMAN_STD_FAST_PATH_CA (OVER, solid,    a8r8g8b8, a8r8g8b8, mmx_composite_over_n_8888_8888_ca ),
    PIXMAN_STD_FAST_PATH_CA (OVER, solid,    a8r8g8b8, x8r8g8b8, mmx_composite_over_n_8888_8888_ca ),
    PIXMAN_STD_FAST_PATH_CA (OVER, solid,    a8r8g8b8, r5g6b5,   mmx_composite_over_n_8888_0565_ca ),
    PIXMAN_STD_FAST_PATH_CA (OVER, solid,    a8b8g8r8, a8b8g8r8, mmx_composite_over_n_8888_8888_ca ),
    PIXMAN_STD_FAST_PATH_CA (OVER, solid,    a8b8g8r8, x8b8g8r8, mmx_composite_over_n_8888_8888_ca ),
    PIXMAN_STD_FAST_PATH_CA (OVER, solid,    a8b8g8r8, b5g6r5,   mmx_composite_over_n_8888_0565_ca ),
    PIXMAN_STD_FAST_PATH    (OVER, pixbuf,   pixbuf,   a8r8g8b8, mmx_composite_over_pixbuf_8888    ),
    PIXMAN_STD_FAST_PATH    (OVER, pixbuf,   pixbuf,   x8r8g8b8, mmx_composite_over_pixbuf_8888    ),
    PIXMAN_STD_FAST_PATH    (OVER, pixbuf,   pixbuf,   r5g6b5,   mmx_composite_over_pixbuf_0565    ),
    PIXMAN_STD_FAST_PATH    (OVER, rpixbuf,  rpixbuf,  a8b8g8r8, mmx_composite_over_pixbuf_8888    ),
    PIXMAN_STD_FAST_PATH    (OVER, rpixbuf,  rpixbuf,  x8b8g8r8, mmx_composite_over_pixbuf_8888    ),
    PIXMAN_STD_FAST_PATH    (OVER, rpixbuf,  rpixbuf,  b5g6r5,   mmx_composite_over_pixbuf_0565    ),
    PIXMAN_STD_FAST_PATH    (OVER, x8r8g8b8, solid,    a8r8g8b8, mmx_composite_over_x888_n_8888    ),
    PIXMAN_STD_FAST_PATH    (OVER, x8r8g8b8, solid,    x8r8g8b8, mmx_composite_over_x888_n_8888    ),
    PIXMAN_STD_FAST_PATH    (OVER, x8b8g8r8, solid,    a8b8g8r8, mmx_composite_over_x888_n_8888    ),
    PIXMAN_STD_FAST_PATH    (OVER, x8b8g8r8, solid,    x8b8g8r8, mmx_composite_over_x888_n_8888    ),
    PIXMAN_STD_FAST_PATH    (OVER, a8r8g8b8, solid,    a8r8g8b8, mmx_composite_over_8888_n_8888    ),
    PIXMAN_STD_FAST_PATH    (OVER, a8r8g8b8, solid,    x8r8g8b8, mmx_composite_over_8888_n_8888    ),
    PIXMAN_STD_FAST_PATH    (OVER, a8b8g8r8, solid,    a8b8g8r8, mmx_composite_over_8888_n_8888    ),
    PIXMAN_STD_FAST_PATH    (OVER, a8b8g8r8, solid,    x8b8g8r8, mmx_composite_over_8888_n_8888    ),
#if 0
    /* FIXME: This code is commented out since it's apparently
     * not actually faster than the generic code.
     */
    PIXMAN_STD_FAST_PATH    (OVER, x8r8g8b8, a8,       x8r8g8b8, mmx_composite_over_x888_8_8888    ),
    PIXMAN_STD_FAST_PATH    (OVER, x8r8g8b8, a8,       a8r8g8b8, mmx_composite_over_x888_8_8888    ),
    PIXMAN_STD_FAST_PATH    (OVER, x8b8r8g8, a8,       x8b8g8r8, mmx_composite_over_x888_8_8888    ),
    PIXMAN_STD_FAST_PATH    (OVER, x8b8r8g8, a8,       a8r8g8b8, mmx_composite_over_x888_8_8888    ),
#endif
    PIXMAN_STD_FAST_PATH    (OVER, solid,    null,     a8r8g8b8, mmx_composite_over_n_8888         ),
    PIXMAN_STD_FAST_PATH    (OVER, solid,    null,     x8r8g8b8, mmx_composite_over_n_8888         ),
    PIXMAN_STD_FAST_PATH    (OVER, solid,    null,     r5g6b5,   mmx_composite_over_n_0565         ),
    PIXMAN_STD_FAST_PATH    (OVER, x8r8g8b8, null,     x8r8g8b8, mmx_composite_copy_area           ),
    PIXMAN_STD_FAST_PATH    (OVER, x8b8g8r8, null,     x8b8g8r8, mmx_composite_copy_area           ),

    PIXMAN_STD_FAST_PATH    (OVER, a8r8g8b8, null,     a8r8g8b8, mmx_composite_over_8888_8888      ),
    PIXMAN_STD_FAST_PATH    (OVER, a8r8g8b8, null,     x8r8g8b8, mmx_composite_over_8888_8888      ),
    PIXMAN_STD_FAST_PATH    (OVER, a8r8g8b8, null,     r5g6b5,   mmx_composite_over_8888_0565      ),
    PIXMAN_STD_FAST_PATH    (OVER, a8b8g8r8, null,     a8b8g8r8, mmx_composite_over_8888_8888      ),
    PIXMAN_STD_FAST_PATH    (OVER, a8b8g8r8, null,     x8b8g8r8, mmx_composite_over_8888_8888      ),
    PIXMAN_STD_FAST_PATH    (OVER, a8b8g8r8, null,     b5g6r5,   mmx_composite_over_8888_0565      ),

    PIXMAN_STD_FAST_PATH    (ADD,  a8r8g8b8, null,     a8r8g8b8, mmx_composite_add_8888_8888       ),
    PIXMAN_STD_FAST_PATH    (ADD,  a8b8g8r8, null,     a8b8g8r8, mmx_composite_add_8888_8888       ),
    PIXMAN_STD_FAST_PATH    (ADD,  a8,       null,     a8,       mmx_composite_add_8000_8000       ),
    PIXMAN_STD_FAST_PATH    (ADD,  solid,    a8,       a8,       mmx_composite_add_n_8_8           ),

    PIXMAN_STD_FAST_PATH    (SRC,  solid,    a8,       a8r8g8b8, mmx_composite_src_n_8_8888        ),
    PIXMAN_STD_FAST_PATH    (SRC,  solid,    a8,       x8r8g8b8, mmx_composite_src_n_8_8888        ),
    PIXMAN_STD_FAST_PATH    (SRC,  solid,    a8,       a8b8g8r8, mmx_composite_src_n_8_8888        ),
    PIXMAN_STD_FAST_PATH    (SRC,  solid,    a8,       x8b8g8r8, mmx_composite_src_n_8_8888        ),
    PIXMAN_STD_FAST_PATH    (SRC,  a8r8g8b8, null,     a8r8g8b8, mmx_composite_copy_area           ),
    PIXMAN_STD_FAST_PATH    (SRC,  a8b8g8r8, null,     a8b8g8r8, mmx_composite_copy_area           ),
    PIXMAN_STD_FAST_PATH    (SRC,  a8r8g8b8, null,     x8r8g8b8, mmx_composite_copy_area           ),
    PIXMAN_STD_FAST_PATH    (SRC,  a8b8g8r8, null,     x8b8g8r8, mmx_composite_copy_area           ),
    PIXMAN_STD_FAST_PATH    (SRC,  x8r8g8b8, null,     x8r8g8b8, mmx_composite_copy_area           ),
    PIXMAN_STD_FAST_PATH    (SRC,  x8b8g8r8, null,     x8b8g8r8, mmx_composite_copy_area           ),
    PIXMAN_STD_FAST_PATH    (SRC,  r5g6b5,   null,     r5g6b5,   mmx_composite_copy_area           ),
    PIXMAN_STD_FAST_PATH    (SRC,  b5g6r5,   null,     b5g6r5,   mmx_composite_copy_area           ),

    PIXMAN_STD_FAST_PATH    (IN,   a8,       null,     a8,       mmx_composite_in_8_8              ),
    PIXMAN_STD_FAST_PATH    (IN,   solid,    a8,       a8,       mmx_composite_in_n_8_8            ),

    { PIXMAN_OP_NONE },
};

static pixman_bool_t
mmx_blt (pixman_implementation_t *imp,
         uint32_t *               src_bits,
         uint32_t *               dst_bits,
         int                      src_stride,
         int                      dst_stride,
         int                      src_bpp,
         int                      dst_bpp,
         int                      src_x,
         int                      src_y,
         int                      dst_x,
         int                      dst_y,
         int                      width,
         int                      height)
{
    if (!pixman_blt_mmx (
            src_bits, dst_bits, src_stride, dst_stride, src_bpp, dst_bpp,
            src_x, src_y, dst_x, dst_y, width, height))

    {
	return _pixman_implementation_blt (
	    imp->delegate,
	    src_bits, dst_bits, src_stride, dst_stride, src_bpp, dst_bpp,
	    src_x, src_y, dst_x, dst_y, width, height);
    }

    return TRUE;
}

static pixman_bool_t
mmx_fill (pixman_implementation_t *imp,
          uint32_t *               bits,
          int                      stride,
          int                      bpp,
          int                      x,
          int                      y,
          int                      width,
          int                      height,
          uint32_t xor)
{
    if (!pixman_fill_mmx (bits, stride, bpp, x, y, width, height, xor))
    {
	return _pixman_implementation_fill (
	    imp->delegate, bits, stride, bpp, x, y, width, height, xor);
    }

    return TRUE;
}

pixman_implementation_t *
_pixman_implementation_create_mmx (void)
{
    pixman_implementation_t *general = _pixman_implementation_create_fast_path ();
    pixman_implementation_t *imp = _pixman_implementation_create (general, mmx_fast_paths);

    imp->combine_32[PIXMAN_OP_OVER] = mmx_combine_over_u;
    imp->combine_32[PIXMAN_OP_OVER_REVERSE] = mmx_combine_over_reverse_u;
    imp->combine_32[PIXMAN_OP_IN] = mmx_combine_in_u;
    imp->combine_32[PIXMAN_OP_IN_REVERSE] = mmx_combine_in_reverse_u;
    imp->combine_32[PIXMAN_OP_OUT] = mmx_combine_out_u;
    imp->combine_32[PIXMAN_OP_OUT_REVERSE] = mmx_combine_out_reverse_u;
    imp->combine_32[PIXMAN_OP_ATOP] = mmx_combine_atop_u;
    imp->combine_32[PIXMAN_OP_ATOP_REVERSE] = mmx_combine_atop_reverse_u;
    imp->combine_32[PIXMAN_OP_XOR] = mmx_combine_xor_u;
    imp->combine_32[PIXMAN_OP_ADD] = mmx_combine_add_u;
    imp->combine_32[PIXMAN_OP_SATURATE] = mmx_combine_saturate_u;

    imp->combine_32_ca[PIXMAN_OP_SRC] = mmx_combine_src_ca;
    imp->combine_32_ca[PIXMAN_OP_OVER] = mmx_combine_over_ca;
    imp->combine_32_ca[PIXMAN_OP_OVER_REVERSE] = mmx_combine_over_reverse_ca;
    imp->combine_32_ca[PIXMAN_OP_IN] = mmx_combine_in_ca;
    imp->combine_32_ca[PIXMAN_OP_IN_REVERSE] = mmx_combine_in_reverse_ca;
    imp->combine_32_ca[PIXMAN_OP_OUT] = mmx_combine_out_ca;
    imp->combine_32_ca[PIXMAN_OP_OUT_REVERSE] = mmx_combine_out_reverse_ca;
    imp->combine_32_ca[PIXMAN_OP_ATOP] = mmx_combine_atop_ca;
    imp->combine_32_ca[PIXMAN_OP_ATOP_REVERSE] = mmx_combine_atop_reverse_ca;
    imp->combine_32_ca[PIXMAN_OP_XOR] = mmx_combine_xor_ca;
    imp->combine_32_ca[PIXMAN_OP_ADD] = mmx_combine_add_ca;

    imp->blt = mmx_blt;
    imp->fill = mmx_fill;

    return imp;
}

#endif /* USE_MMX */
<|MERGE_RESOLUTION|>--- conflicted
+++ resolved
@@ -1,3529 +1,3378 @@
-/*
- * Copyright © 2004, 2005 Red Hat, Inc.
- * Copyright © 2004 Nicholas Miell
- * Copyright © 2005 Trolltech AS
- *
- * Permission to use, copy, modify, distribute, and sell this software and its
- * documentation for any purpose is hereby granted without fee, provided that
- * the above copyright notice appear in all copies and that both that
- * copyright notice and this permission notice appear in supporting
- * documentation, and that the name of Red Hat not be used in advertising or
- * publicity pertaining to distribution of the software without specific,
- * written prior permission.  Red Hat makes no representations about the
- * suitability of this software for any purpose.  It is provided "as is"
- * without express or implied warranty.
- *
- * THE COPYRIGHT HOLDERS DISCLAIM ALL WARRANTIES WITH REGARD TO THIS
- * SOFTWARE, INCLUDING ALL IMPLIED WARRANTIES OF MERCHANTABILITY AND
- * FITNESS, IN NO EVENT SHALL THE COPYRIGHT HOLDERS BE LIABLE FOR ANY
- * SPECIAL, INDIRECT OR CONSEQUENTIAL DAMAGES OR ANY DAMAGES
- * WHATSOEVER RESULTING FROM LOSS OF USE, DATA OR PROFITS, WHETHER IN
- * AN ACTION OF CONTRACT, NEGLIGENCE OR OTHER TORTIOUS ACTION, ARISING
- * OUT OF OR IN CONNECTION WITH THE USE OR PERFORMANCE OF THIS
- * SOFTWARE.
- *
- * Author:  Søren Sandmann (sandmann@redhat.com)
- * Minor Improvements: Nicholas Miell (nmiell@gmail.com)
- * MMX code paths for fbcompose.c by Lars Knoll (lars@trolltech.com)
- *
- * Based on work by Owen Taylor
- */
-
-#ifdef HAVE_CONFIG_H
-#include <config.h>
-#endif
-
-#ifdef USE_MMX
-
-#include <mmintrin.h>
-#include "pixman-private.h"
-#include "pixman-combine32.h"
-
-#define no_vERBOSE
-
-#ifdef VERBOSE
-#define CHECKPOINT() error_f ("at %s %d\n", __FUNCTION__, __LINE__)
-#else
-#define CHECKPOINT()
-#endif
-
-/* Notes about writing mmx code
- *
- * give memory operands as the second operand. If you give it as the
- * first, gcc will first load it into a register, then use that
- * register
- *
- *   ie. use
- *
- *         _mm_mullo_pi16 (x, mmx_constant);
- *
- *   not
- *
- *         _mm_mullo_pi16 (mmx_constant, x);
- *
- * Also try to minimize dependencies. i.e. when you need a value, try
- * to calculate it from a value that was calculated as early as
- * possible.
- */
-
-/* --------------- MMX primitives ------------------------------------- */
-
-#ifdef __GNUC__
-typedef uint64_t mmxdatafield;
-#else
-typedef __m64 mmxdatafield;
-/* If __m64 is defined as a struct or union, define M64_MEMBER to be the
-   name of the member used to access the data */
-# ifdef _MSC_VER
-#  define M64_MEMBER m64_u64
-# elif defined(__SUNPRO_C)
-#  define M64_MEMBER l_
-# endif
-#endif
-
-typedef struct
-{
-    mmxdatafield mmx_4x00ff;
-    mmxdatafield mmx_4x0080;
-    mmxdatafield mmx_565_rgb;
-    mmxdatafield mmx_565_unpack_multiplier;
-    mmxdatafield mmx_565_r;
-    mmxdatafield mmx_565_g;
-    mmxdatafield mmx_565_b;
-    mmxdatafield mmx_mask_0;
-    mmxdatafield mmx_mask_1;
-    mmxdatafield mmx_mask_2;
-    mmxdatafield mmx_mask_3;
-    mmxdatafield mmx_full_alpha;
-    mmxdatafield mmx_ffff0000ffff0000;
-    mmxdatafield mmx_0000ffff00000000;
-    mmxdatafield mmx_000000000000ffff;
-} mmx_data_t;
-
-#if defined(_MSC_VER)
-# define MMXDATA_INIT(field, val) { val ## UI64 }
-#elif defined(M64_MEMBER)       /* __m64 is a struct, not an integral type */
-# define MMXDATA_INIT(field, val) field =   { val ## ULL }
-#else                           /* __m64 is an integral type */
-# define MMXDATA_INIT(field, val) field =   val ## ULL
-#endif
-
-static const mmx_data_t c =
-{
-    MMXDATA_INIT (.mmx_4x00ff,                   0x00ff00ff00ff00ff),
-    MMXDATA_INIT (.mmx_4x0080,                   0x0080008000800080),
-    MMXDATA_INIT (.mmx_565_rgb,                  0x000001f0003f001f),
-    MMXDATA_INIT (.mmx_565_unpack_multiplier,    0x0000008404100840),
-    MMXDATA_INIT (.mmx_565_r,                    0x000000f800000000),
-    MMXDATA_INIT (.mmx_565_g,                    0x0000000000fc0000),
-    MMXDATA_INIT (.mmx_565_b,                    0x00000000000000f8),
-    MMXDATA_INIT (.mmx_mask_0,                   0xffffffffffff0000),
-    MMXDATA_INIT (.mmx_mask_1,                   0xffffffff0000ffff),
-    MMXDATA_INIT (.mmx_mask_2,                   0xffff0000ffffffff),
-    MMXDATA_INIT (.mmx_mask_3,                   0x0000ffffffffffff),
-    MMXDATA_INIT (.mmx_full_alpha,               0x00ff000000000000),
-    MMXDATA_INIT (.mmx_ffff0000ffff0000,         0xffff0000ffff0000),
-    MMXDATA_INIT (.mmx_0000ffff00000000,         0x0000ffff00000000),
-    MMXDATA_INIT (.mmx_000000000000ffff,         0x000000000000ffff),
-};
-
-#ifdef __GNUC__
-#    ifdef __ICC
-<<<<<<< HEAD
-#        define MC(x)  M64 (c.mmx_ ## x)
-=======
-#        define MC(x) to_m64 (c.mmx_ ## x)
->>>>>>> 0ea9b893
-#    else
-#        define MC(x) ((__m64)c.mmx_ ## x)
-#    endif
-#else
-#    define MC(x) c.mmx_ ## x
-#endif
-
-static force_inline __m64
-<<<<<<< HEAD
-M64 (uint64_t x)
-=======
-to_m64 (uint64_t x)
->>>>>>> 0ea9b893
-{
-#ifdef __ICC
-    return _mm_cvtsi64_m64 (x);
-#elif defined M64_MEMBER        /* __m64 is a struct, not an integral type */
-    __m64 res;
-
-    res.M64_MEMBER = x;
-    return res;
-#else                           /* __m64 is an integral type */
-    return (__m64)x;
-#endif
-}
-
-static force_inline uint64_t
-<<<<<<< HEAD
-UINT64 (__m64 x)
-=======
-to_uint64 (__m64 x)
->>>>>>> 0ea9b893
-{
-#ifdef __ICC
-    return _mm_cvtm64_si64 (x);
-#elif defined M64_MEMBER        /* __m64 is a struct, not an integral type */
-    uint64_t res = x.M64_MEMBER;
-    return res;
-#else                           /* __m64 is an integral type */
-    return (uint64_t)x;
-#endif
-}
-
-static force_inline __m64
-shift (__m64 v,
-       int   s)
-{
-    if (s > 0)
-	return _mm_slli_si64 (v, s);
-    else if (s < 0)
-	return _mm_srli_si64 (v, -s);
-    else
-	return v;
-}
-
-static force_inline __m64
-negate (__m64 mask)
-{
-    return _mm_xor_si64 (mask, MC (4x00ff));
-}
-
-static force_inline __m64
-pix_multiply (__m64 a, __m64 b)
-{
-    __m64 res;
-
-    res = _mm_mullo_pi16 (a, b);
-    res = _mm_adds_pu16 (res, MC (4x0080));
-    res = _mm_adds_pu16 (res, _mm_srli_pi16 (res, 8));
-    res = _mm_srli_pi16 (res, 8);
-
-    return res;
-}
-
-static force_inline __m64
-pix_add (__m64 a, __m64 b)
-{
-    return _mm_adds_pu8 (a, b);
-}
-
-static force_inline __m64
-expand_alpha (__m64 pixel)
-{
-    __m64 t1, t2;
-
-    t1 = shift (pixel, -48);
-    t2 = shift (t1, 16);
-    t1 = _mm_or_si64 (t1, t2);
-    t2 = shift (t1, 32);
-    t1 = _mm_or_si64 (t1, t2);
-
-    return t1;
-}
-
-static force_inline __m64
-expand_alpha_rev (__m64 pixel)
-{
-    __m64 t1, t2;
-
-    /* move alpha to low 16 bits and zero the rest */
-    t1 = shift (pixel,  48);
-    t1 = shift (t1, -48);
-
-    t2 = shift (t1, 16);
-    t1 = _mm_or_si64 (t1, t2);
-    t2 = shift (t1, 32);
-    t1 = _mm_or_si64 (t1, t2);
-
-    return t1;
-}
-
-static force_inline __m64
-invert_colors (__m64 pixel)
-{
-    __m64 x, y, z;
-
-    x = y = z = pixel;
-
-    x = _mm_and_si64 (x, MC (ffff0000ffff0000));
-    y = _mm_and_si64 (y, MC (000000000000ffff));
-    z = _mm_and_si64 (z, MC (0000ffff00000000));
-
-    y = shift (y, 32);
-    z = shift (z, -32);
-
-    x = _mm_or_si64 (x, y);
-    x = _mm_or_si64 (x, z);
-
-    return x;
-}
-
-static force_inline __m64
-over (__m64 src,
-      __m64 srca,
-      __m64 dest)
-{
-    return _mm_adds_pu8 (src, pix_multiply (dest, negate (srca)));
-}
-
-static force_inline __m64
-over_rev_non_pre (__m64 src, __m64 dest)
-{
-    __m64 srca = expand_alpha (src);
-    __m64 srcfaaa = _mm_or_si64 (srca, MC (full_alpha));
-
-    return over (pix_multiply (invert_colors (src), srcfaaa), srca, dest);
-}
-
-static force_inline __m64
-in (__m64 src, __m64 mask)
-{
-    return pix_multiply (src, mask);
-}
-
-static force_inline __m64
-in_over_full_src_alpha (__m64 src, __m64 mask, __m64 dest)
-{
-    src = _mm_or_si64 (src, MC (full_alpha));
-
-    return over (in (src, mask), mask, dest);
-}
-
-#ifndef _MSC_VER
-static force_inline __m64
-in_over (__m64 src, __m64 srca, __m64 mask, __m64 dest)
-{
-    return over (in (src, mask), pix_multiply (srca, mask), dest);
-}
-
-#else
-
-#define in_over(src, srca, mask, dest)					\
-    over (in (src, mask), pix_multiply (srca, mask), dest)
-
-#endif
-
-static force_inline __m64
-load8888 (uint32_t v)
-{
-    return _mm_unpacklo_pi8 (_mm_cvtsi32_si64 (v), _mm_setzero_si64 ());
-}
-
-static force_inline __m64
-pack8888 (__m64 lo, __m64 hi)
-{
-    return _mm_packs_pu16 (lo, hi);
-}
-
-static force_inline uint32_t
-store8888 (__m64 v)
-{
-    return _mm_cvtsi64_si32 (pack8888 (v, _mm_setzero_si64 ()));
-}
-
-/* Expand 16 bits positioned at @pos (0-3) of a mmx register into
- *
- *    00RR00GG00BB
- *
- * --- Expanding 565 in the low word ---
- *
- * m = (m << (32 - 3)) | (m << (16 - 5)) | m;
- * m = m & (01f0003f001f);
- * m = m * (008404100840);
- * m = m >> 8;
- *
- * Note the trick here - the top word is shifted by another nibble to
- * avoid it bumping into the middle word
- */
-static force_inline __m64
-expand565 (__m64 pixel, int pos)
-{
-    __m64 p = pixel;
-    __m64 t1, t2;
-
-    /* move pixel to low 16 bit and zero the rest */
-    p = shift (shift (p, (3 - pos) * 16), -48);
-
-    t1 = shift (p, 36 - 11);
-    t2 = shift (p, 16 - 5);
-
-    p = _mm_or_si64 (t1, p);
-    p = _mm_or_si64 (t2, p);
-    p = _mm_and_si64 (p, MC (565_rgb));
-
-    pixel = _mm_mullo_pi16 (p, MC (565_unpack_multiplier));
-    return _mm_srli_pi16 (pixel, 8);
-}
-
-static force_inline __m64
-expand8888 (__m64 in, int pos)
-{
-    if (pos == 0)
-	return _mm_unpacklo_pi8 (in, _mm_setzero_si64 ());
-    else
-	return _mm_unpackhi_pi8 (in, _mm_setzero_si64 ());
-}
-
-static force_inline __m64
-expandx888 (__m64 in, int pos)
-{
-    return _mm_or_si64 (expand8888 (in, pos), MC (full_alpha));
-}
-
-static force_inline __m64
-pack_565 (__m64 pixel, __m64 target, int pos)
-{
-    __m64 p = pixel;
-    __m64 t = target;
-    __m64 r, g, b;
-
-    r = _mm_and_si64 (p, MC (565_r));
-    g = _mm_and_si64 (p, MC (565_g));
-    b = _mm_and_si64 (p, MC (565_b));
-
-    r = shift (r, -(32 - 8) + pos * 16);
-    g = shift (g, -(16 - 3) + pos * 16);
-    b = shift (b, -(0  + 3) + pos * 16);
-
-    if (pos == 0)
-	t = _mm_and_si64 (t, MC (mask_0));
-    else if (pos == 1)
-	t = _mm_and_si64 (t, MC (mask_1));
-    else if (pos == 2)
-	t = _mm_and_si64 (t, MC (mask_2));
-    else if (pos == 3)
-	t = _mm_and_si64 (t, MC (mask_3));
-
-    p = _mm_or_si64 (r, t);
-    p = _mm_or_si64 (g, p);
-
-    return _mm_or_si64 (b, p);
-}
-
-#ifndef _MSC_VER
-
-static force_inline __m64
-pix_add_mul (__m64 x, __m64 a, __m64 y, __m64 b)
-{
-    x = pix_multiply (x, a);
-    y = pix_multiply (y, b);
-
-    return pix_add (x, y);
-}
-
-#else
-
-#define pix_add_mul(x, a, y, b)	 \
-    ( x = pix_multiply (x, a),	 \
-      y = pix_multiply (y, a),	 \
-      pix_add (x, y) )
-
-#endif
-
-/* --------------- MMX code patch for fbcompose.c --------------------- */
-
-static force_inline uint32_t
-combine (const uint32_t *src, const uint32_t *mask)
-{
-    uint32_t ssrc = *src;
-
-    if (mask)
-    {
-	__m64 m = load8888 (*mask);
-	__m64 s = load8888 (ssrc);
-
-	m = expand_alpha (m);
-	s = pix_multiply (s, m);
-
-	ssrc = store8888 (s);
-    }
-
-    return ssrc;
-}
-
-static void
-mmx_combine_over_u (pixman_implementation_t *imp,
-                    pixman_op_t              op,
-                    uint32_t *               dest,
-                    const uint32_t *         src,
-                    const uint32_t *         mask,
-                    int                      width)
-{
-    const uint32_t *end = dest + width;
-
-    while (dest < end)
-    {
-	uint32_t ssrc = combine (src, mask);
-	uint32_t a = ssrc >> 24;
-
-	if (a == 0xff)
-	{
-	    *dest = ssrc;
-	}
-	else if (ssrc)
-	{
-	    __m64 s, sa;
-	    s = load8888 (ssrc);
-	    sa = expand_alpha (s);
-	    *dest = store8888 (over (s, sa, load8888 (*dest)));
-	}
-
-	++dest;
-	++src;
-	if (mask)
-	    ++mask;
-    }
-    _mm_empty ();
-}
-
-static void
-mmx_combine_over_reverse_u (pixman_implementation_t *imp,
-                            pixman_op_t              op,
-                            uint32_t *               dest,
-                            const uint32_t *         src,
-                            const uint32_t *         mask,
-                            int                      width)
-{
-    const uint32_t *end = dest + width;
-
-    while (dest < end)
-    {
-	__m64 d, da;
-	uint32_t s = combine (src, mask);
-
-	d = load8888 (*dest);
-	da = expand_alpha (d);
-	*dest = store8888 (over (d, da, load8888 (s)));
-
-	++dest;
-	++src;
-	if (mask)
-	    mask++;
-    }
-    _mm_empty ();
-}
-
-static void
-mmx_combine_in_u (pixman_implementation_t *imp,
-                  pixman_op_t              op,
-                  uint32_t *               dest,
-                  const uint32_t *         src,
-                  const uint32_t *         mask,
-                  int                      width)
-{
-    const uint32_t *end = dest + width;
-
-    while (dest < end)
-    {
-	__m64 x, a;
-
-	x = load8888 (combine (src, mask));
-	a = load8888 (*dest);
-	a = expand_alpha (a);
-	x = pix_multiply (x, a);
-
-	*dest = store8888 (x);
-
-	++dest;
-	++src;
-	if (mask)
-	    mask++;
-    }
-    _mm_empty ();
-}
-
-static void
-mmx_combine_in_reverse_u (pixman_implementation_t *imp,
-                          pixman_op_t              op,
-                          uint32_t *               dest,
-                          const uint32_t *         src,
-                          const uint32_t *         mask,
-                          int                      width)
-{
-    const uint32_t *end = dest + width;
-
-    while (dest < end)
-    {
-	__m64 x, a;
-
-	x = load8888 (*dest);
-	a = load8888 (combine (src, mask));
-	a = expand_alpha (a);
-	x = pix_multiply (x, a);
-	*dest = store8888 (x);
-
-	++dest;
-	++src;
-	if (mask)
-	    mask++;
-    }
-    _mm_empty ();
-}
-
-static void
-mmx_combine_out_u (pixman_implementation_t *imp,
-                   pixman_op_t              op,
-                   uint32_t *               dest,
-                   const uint32_t *         src,
-                   const uint32_t *         mask,
-                   int                      width)
-{
-    const uint32_t *end = dest + width;
-
-    while (dest < end)
-    {
-	__m64 x, a;
-
-	x = load8888 (combine (src, mask));
-	a = load8888 (*dest);
-	a = expand_alpha (a);
-	a = negate (a);
-	x = pix_multiply (x, a);
-	*dest = store8888 (x);
-
-	++dest;
-	++src;
-	if (mask)
-	    mask++;
-    }
-    _mm_empty ();
-}
-
-static void
-mmx_combine_out_reverse_u (pixman_implementation_t *imp,
-                           pixman_op_t              op,
-                           uint32_t *               dest,
-                           const uint32_t *         src,
-                           const uint32_t *         mask,
-                           int                      width)
-{
-    const uint32_t *end = dest + width;
-
-    while (dest < end)
-    {
-	__m64 x, a;
-
-	x = load8888 (*dest);
-	a = load8888 (combine (src, mask));
-	a = expand_alpha (a);
-	a = negate (a);
-	x = pix_multiply (x, a);
-
-	*dest = store8888 (x);
-
-	++dest;
-	++src;
-	if (mask)
-	    mask++;
-    }
-    _mm_empty ();
-}
-
-static void
-mmx_combine_atop_u (pixman_implementation_t *imp,
-                    pixman_op_t              op,
-                    uint32_t *               dest,
-                    const uint32_t *         src,
-                    const uint32_t *         mask,
-                    int                      width)
-{
-    const uint32_t *end = dest + width;
-
-    while (dest < end)
-    {
-	__m64 s, da, d, sia;
-
-	s = load8888 (combine (src, mask));
-	d = load8888 (*dest);
-	sia = expand_alpha (s);
-	sia = negate (sia);
-	da = expand_alpha (d);
-	s = pix_add_mul (s, da, d, sia);
-	*dest = store8888 (s);
-
-	++dest;
-	++src;
-	if (mask)
-	    mask++;
-    }
-    _mm_empty ();
-}
-
-static void
-mmx_combine_atop_reverse_u (pixman_implementation_t *imp,
-                            pixman_op_t              op,
-                            uint32_t *               dest,
-                            const uint32_t *         src,
-                            const uint32_t *         mask,
-                            int                      width)
-{
-    const uint32_t *end;
-
-    end = dest + width;
-
-    while (dest < end)
-    {
-	__m64 s, dia, d, sa;
-
-	s = load8888 (combine (src, mask));
-	d = load8888 (*dest);
-	sa = expand_alpha (s);
-	dia = expand_alpha (d);
-	dia = negate (dia);
-	s = pix_add_mul (s, dia, d, sa);
-	*dest = store8888 (s);
-
-	++dest;
-	++src;
-	if (mask)
-	    mask++;
-    }
-    _mm_empty ();
-}
-
-static void
-mmx_combine_xor_u (pixman_implementation_t *imp,
-                   pixman_op_t              op,
-                   uint32_t *               dest,
-                   const uint32_t *         src,
-                   const uint32_t *         mask,
-                   int                      width)
-{
-    const uint32_t *end = dest + width;
-
-    while (dest < end)
-    {
-	__m64 s, dia, d, sia;
-
-	s = load8888 (combine (src, mask));
-	d = load8888 (*dest);
-	sia = expand_alpha (s);
-	dia = expand_alpha (d);
-	sia = negate (sia);
-	dia = negate (dia);
-	s = pix_add_mul (s, dia, d, sia);
-	*dest = store8888 (s);
-
-	++dest;
-	++src;
-	if (mask)
-	    mask++;
-    }
-    _mm_empty ();
-}
-
-static void
-mmx_combine_add_u (pixman_implementation_t *imp,
-                   pixman_op_t              op,
-                   uint32_t *               dest,
-                   const uint32_t *         src,
-                   const uint32_t *         mask,
-                   int                      width)
-{
-    const uint32_t *end = dest + width;
-
-    while (dest < end)
-    {
-	__m64 s, d;
-
-	s = load8888 (combine (src, mask));
-	d = load8888 (*dest);
-	s = pix_add (s, d);
-	*dest = store8888 (s);
-
-	++dest;
-	++src;
-	if (mask)
-	    mask++;
-    }
-    _mm_empty ();
-}
-
-static void
-mmx_combine_saturate_u (pixman_implementation_t *imp,
-                        pixman_op_t              op,
-                        uint32_t *               dest,
-                        const uint32_t *         src,
-                        const uint32_t *         mask,
-                        int                      width)
-{
-    const uint32_t *end = dest + width;
-
-    while (dest < end)
-    {
-	uint32_t s = combine (src, mask);
-	uint32_t d = *dest;
-	__m64 ms = load8888 (s);
-	__m64 md = load8888 (d);
-	uint32_t sa = s >> 24;
-	uint32_t da = ~d >> 24;
-
-	if (sa > da)
-	{
-	    __m64 msa = load8888 (DIV_UN8 (da, sa) << 24);
-	    msa = expand_alpha (msa);
-	    ms = pix_multiply (ms, msa);
-	}
-
-	md = pix_add (md, ms);
-	*dest = store8888 (md);
-
-	++src;
-	++dest;
-	if (mask)
-	    mask++;
-    }
-    _mm_empty ();
-}
-
-static void
-mmx_combine_src_ca (pixman_implementation_t *imp,
-                    pixman_op_t              op,
-                    uint32_t *               dest,
-                    const uint32_t *         src,
-                    const uint32_t *         mask,
-                    int                      width)
-{
-    const uint32_t *end = src + width;
-
-    while (src < end)
-    {
-	__m64 a = load8888 (*mask);
-	__m64 s = load8888 (*src);
-
-	s = pix_multiply (s, a);
-	*dest = store8888 (s);
-
-	++src;
-	++mask;
-	++dest;
-    }
-    _mm_empty ();
-}
-
-static void
-mmx_combine_over_ca (pixman_implementation_t *imp,
-                     pixman_op_t              op,
-                     uint32_t *               dest,
-                     const uint32_t *         src,
-                     const uint32_t *         mask,
-                     int                      width)
-{
-    const uint32_t *end = src + width;
-
-    while (src < end)
-    {
-	__m64 a = load8888 (*mask);
-	__m64 s = load8888 (*src);
-	__m64 d = load8888 (*dest);
-	__m64 sa = expand_alpha (s);
-
-	*dest = store8888 (in_over (s, sa, a, d));
-
-	++src;
-	++dest;
-	++mask;
-    }
-    _mm_empty ();
-}
-
-static void
-mmx_combine_over_reverse_ca (pixman_implementation_t *imp,
-                             pixman_op_t              op,
-                             uint32_t *               dest,
-                             const uint32_t *         src,
-                             const uint32_t *         mask,
-                             int                      width)
-{
-    const uint32_t *end = src + width;
-
-    while (src < end)
-    {
-	__m64 a = load8888 (*mask);
-	__m64 s = load8888 (*src);
-	__m64 d = load8888 (*dest);
-	__m64 da = expand_alpha (d);
-
-	*dest = store8888 (over (d, da, in (s, a)));
-
-	++src;
-	++dest;
-	++mask;
-    }
-    _mm_empty ();
-}
-
-static void
-mmx_combine_in_ca (pixman_implementation_t *imp,
-                   pixman_op_t              op,
-                   uint32_t *               dest,
-                   const uint32_t *         src,
-                   const uint32_t *         mask,
-                   int                      width)
-{
-    const uint32_t *end = src + width;
-
-    while (src < end)
-    {
-	__m64 a = load8888 (*mask);
-	__m64 s = load8888 (*src);
-	__m64 d = load8888 (*dest);
-	__m64 da = expand_alpha (d);
-
-	s = pix_multiply (s, a);
-	s = pix_multiply (s, da);
-	*dest = store8888 (s);
-
-	++src;
-	++dest;
-	++mask;
-    }
-    _mm_empty ();
-}
-
-static void
-mmx_combine_in_reverse_ca (pixman_implementation_t *imp,
-                           pixman_op_t              op,
-                           uint32_t *               dest,
-                           const uint32_t *         src,
-                           const uint32_t *         mask,
-                           int                      width)
-{
-    const uint32_t *end = src + width;
-
-    while (src < end)
-    {
-	__m64 a = load8888 (*mask);
-	__m64 s = load8888 (*src);
-	__m64 d = load8888 (*dest);
-	__m64 sa = expand_alpha (s);
-
-	a = pix_multiply (a, sa);
-	d = pix_multiply (d, a);
-	*dest = store8888 (d);
-
-	++src;
-	++dest;
-	++mask;
-    }
-    _mm_empty ();
-}
-
-static void
-mmx_combine_out_ca (pixman_implementation_t *imp,
-                    pixman_op_t              op,
-                    uint32_t *               dest,
-                    const uint32_t *         src,
-                    const uint32_t *         mask,
-                    int                      width)
-{
-    const uint32_t *end = src + width;
-
-    while (src < end)
-    {
-	__m64 a = load8888 (*mask);
-	__m64 s = load8888 (*src);
-	__m64 d = load8888 (*dest);
-	__m64 da = expand_alpha (d);
-
-	da = negate (da);
-	s = pix_multiply (s, a);
-	s = pix_multiply (s, da);
-	*dest = store8888 (s);
-
-	++src;
-	++dest;
-	++mask;
-    }
-    _mm_empty ();
-}
-
-static void
-mmx_combine_out_reverse_ca (pixman_implementation_t *imp,
-                            pixman_op_t              op,
-                            uint32_t *               dest,
-                            const uint32_t *         src,
-                            const uint32_t *         mask,
-                            int                      width)
-{
-    const uint32_t *end = src + width;
-
-    while (src < end)
-    {
-	__m64 a = load8888 (*mask);
-	__m64 s = load8888 (*src);
-	__m64 d = load8888 (*dest);
-	__m64 sa = expand_alpha (s);
-
-	a = pix_multiply (a, sa);
-	a = negate (a);
-	d = pix_multiply (d, a);
-	*dest = store8888 (d);
-
-	++src;
-	++dest;
-	++mask;
-    }
-    _mm_empty ();
-}
-
-static void
-mmx_combine_atop_ca (pixman_implementation_t *imp,
-                     pixman_op_t              op,
-                     uint32_t *               dest,
-                     const uint32_t *         src,
-                     const uint32_t *         mask,
-                     int                      width)
-{
-    const uint32_t *end = src + width;
-
-    while (src < end)
-    {
-	__m64 a = load8888 (*mask);
-	__m64 s = load8888 (*src);
-	__m64 d = load8888 (*dest);
-	__m64 da = expand_alpha (d);
-	__m64 sa = expand_alpha (s);
-
-	s = pix_multiply (s, a);
-	a = pix_multiply (a, sa);
-	a = negate (a);
-	d = pix_add_mul (d, a, s, da);
-	*dest = store8888 (d);
-
-	++src;
-	++dest;
-	++mask;
-    }
-    _mm_empty ();
-}
-
-static void
-mmx_combine_atop_reverse_ca (pixman_implementation_t *imp,
-                             pixman_op_t              op,
-                             uint32_t *               dest,
-                             const uint32_t *         src,
-                             const uint32_t *         mask,
-                             int                      width)
-{
-    const uint32_t *end = src + width;
-
-    while (src < end)
-    {
-	__m64 a = load8888 (*mask);
-	__m64 s = load8888 (*src);
-	__m64 d = load8888 (*dest);
-	__m64 da = expand_alpha (d);
-	__m64 sa = expand_alpha (s);
-
-	s = pix_multiply (s, a);
-	a = pix_multiply (a, sa);
-	da = negate (da);
-	d = pix_add_mul (d, a, s, da);
-	*dest = store8888 (d);
-
-	++src;
-	++dest;
-	++mask;
-    }
-    _mm_empty ();
-}
-
-static void
-mmx_combine_xor_ca (pixman_implementation_t *imp,
-                    pixman_op_t              op,
-                    uint32_t *               dest,
-                    const uint32_t *         src,
-                    const uint32_t *         mask,
-                    int                      width)
-{
-    const uint32_t *end = src + width;
-
-    while (src < end)
-    {
-	__m64 a = load8888 (*mask);
-	__m64 s = load8888 (*src);
-	__m64 d = load8888 (*dest);
-	__m64 da = expand_alpha (d);
-	__m64 sa = expand_alpha (s);
-
-	s = pix_multiply (s, a);
-	a = pix_multiply (a, sa);
-	da = negate (da);
-	a = negate (a);
-	d = pix_add_mul (d, a, s, da);
-	*dest = store8888 (d);
-
-	++src;
-	++dest;
-	++mask;
-    }
-    _mm_empty ();
-}
-
-static void
-mmx_combine_add_ca (pixman_implementation_t *imp,
-                    pixman_op_t              op,
-                    uint32_t *               dest,
-                    const uint32_t *         src,
-                    const uint32_t *         mask,
-                    int                      width)
-{
-    const uint32_t *end = src + width;
-
-    while (src < end)
-    {
-	__m64 a = load8888 (*mask);
-	__m64 s = load8888 (*src);
-	__m64 d = load8888 (*dest);
-
-	s = pix_multiply (s, a);
-	d = pix_add (s, d);
-	*dest = store8888 (d);
-
-	++src;
-	++dest;
-	++mask;
-    }
-    _mm_empty ();
-}
-
-/* ------------- MMX code paths called from fbpict.c -------------------- */
-
-static void
-mmx_composite_over_n_8888 (pixman_implementation_t *imp,
-                           pixman_op_t              op,
-                           pixman_image_t *         src_image,
-                           pixman_image_t *         mask_image,
-                           pixman_image_t *         dst_image,
-                           int32_t                  src_x,
-                           int32_t                  src_y,
-                           int32_t                  mask_x,
-                           int32_t                  mask_y,
-                           int32_t                  dest_x,
-                           int32_t                  dest_y,
-                           int32_t                  width,
-                           int32_t                  height)
-{
-    uint32_t src;
-    uint32_t    *dst_line, *dst;
-    int32_t w;
-    int dst_stride;
-    __m64 vsrc, vsrca;
-
-    CHECKPOINT ();
-
-    src = _pixman_image_get_solid (src_image, dst_image->bits.format);
-
-    if (src == 0)
-	return;
-
-    PIXMAN_IMAGE_GET_LINE (dst_image, dest_x, dest_y, uint32_t, dst_stride, dst_line, 1);
-
-    vsrc = load8888 (src);
-    vsrca = expand_alpha (vsrc);
-
-    while (height--)
-    {
-	dst = dst_line;
-	dst_line += dst_stride;
-	w = width;
-
-	CHECKPOINT ();
-
-	while (w && (unsigned long)dst & 7)
-	{
-	    *dst = store8888 (over (vsrc, vsrca, load8888 (*dst)));
-
-	    w--;
-	    dst++;
-	}
-
-	while (w >= 2)
-	{
-	    __m64 vdest;
-	    __m64 dest0, dest1;
-
-	    vdest = *(__m64 *)dst;
-
-	    dest0 = over (vsrc, vsrca, expand8888 (vdest, 0));
-	    dest1 = over (vsrc, vsrca, expand8888 (vdest, 1));
-
-	    *(__m64 *)dst = pack8888 (dest0, dest1);
-
-	    dst += 2;
-	    w -= 2;
-	}
-
-	CHECKPOINT ();
-
-	while (w)
-	{
-	    *dst = store8888 (over (vsrc, vsrca, load8888 (*dst)));
-
-	    w--;
-	    dst++;
-	}
-    }
-
-    _mm_empty ();
-}
-
-static void
-mmx_composite_over_n_0565 (pixman_implementation_t *imp,
-                           pixman_op_t              op,
-                           pixman_image_t *         src_image,
-                           pixman_image_t *         mask_image,
-                           pixman_image_t *         dst_image,
-                           int32_t                  src_x,
-                           int32_t                  src_y,
-                           int32_t                  mask_x,
-                           int32_t                  mask_y,
-                           int32_t                  dest_x,
-                           int32_t                  dest_y,
-                           int32_t                  width,
-                           int32_t                  height)
-{
-    uint32_t src;
-    uint16_t    *dst_line, *dst;
-    int32_t w;
-    int dst_stride;
-    __m64 vsrc, vsrca;
-
-    CHECKPOINT ();
-
-    src = _pixman_image_get_solid (src_image, dst_image->bits.format);
-
-    if (src == 0)
-	return;
-
-    PIXMAN_IMAGE_GET_LINE (dst_image, dest_x, dest_y, uint16_t, dst_stride, dst_line, 1);
-
-    vsrc = load8888 (src);
-    vsrca = expand_alpha (vsrc);
-
-    while (height--)
-    {
-	dst = dst_line;
-	dst_line += dst_stride;
-	w = width;
-
-	CHECKPOINT ();
-
-	while (w && (unsigned long)dst & 7)
-	{
-	    uint64_t d = *dst;
-<<<<<<< HEAD
-	    __m64 vdest = expand565 (M64 (d), 0);
-
-	    vdest = pack_565 (over (vsrc, vsrca, vdest), vdest, 0);
-	    *dst = UINT64 (vdest);
-=======
-	    __m64 vdest = expand565 (to_m64 (d), 0);
-
-	    vdest = pack_565 (over (vsrc, vsrca, vdest), vdest, 0);
-	    *dst = to_uint64 (vdest);
->>>>>>> 0ea9b893
-
-	    w--;
-	    dst++;
-	}
-
-	while (w >= 4)
-	{
-	    __m64 vdest;
-
-	    vdest = *(__m64 *)dst;
-
-	    vdest = pack_565 (over (vsrc, vsrca, expand565 (vdest, 0)), vdest, 0);
-	    vdest = pack_565 (over (vsrc, vsrca, expand565 (vdest, 1)), vdest, 1);
-	    vdest = pack_565 (over (vsrc, vsrca, expand565 (vdest, 2)), vdest, 2);
-	    vdest = pack_565 (over (vsrc, vsrca, expand565 (vdest, 3)), vdest, 3);
-
-	    *(__m64 *)dst = vdest;
-
-	    dst += 4;
-	    w -= 4;
-	}
-
-	CHECKPOINT ();
-
-	while (w)
-	{
-	    uint64_t d = *dst;
-<<<<<<< HEAD
-	    __m64 vdest = expand565 (M64 (d), 0);
-
-	    vdest = pack_565 (over (vsrc, vsrca, vdest), vdest, 0);
-	    *dst = UINT64 (vdest);
-=======
-	    __m64 vdest = expand565 (to_m64 (d), 0);
-
-	    vdest = pack_565 (over (vsrc, vsrca, vdest), vdest, 0);
-	    *dst = to_uint64 (vdest);
->>>>>>> 0ea9b893
-
-	    w--;
-	    dst++;
-	}
-    }
-
-    _mm_empty ();
-}
-
-static void
-mmx_composite_over_n_8888_8888_ca (pixman_implementation_t *imp,
-                                   pixman_op_t              op,
-                                   pixman_image_t *         src_image,
-                                   pixman_image_t *         mask_image,
-                                   pixman_image_t *         dst_image,
-                                   int32_t                  src_x,
-                                   int32_t                  src_y,
-                                   int32_t                  mask_x,
-                                   int32_t                  mask_y,
-                                   int32_t                  dest_x,
-                                   int32_t                  dest_y,
-                                   int32_t                  width,
-                                   int32_t                  height)
-{
-    uint32_t src, srca;
-    uint32_t    *dst_line;
-    uint32_t    *mask_line;
-    int dst_stride, mask_stride;
-    __m64 vsrc, vsrca;
-
-    CHECKPOINT ();
-
-    src = _pixman_image_get_solid (src_image, dst_image->bits.format);
-
-    srca = src >> 24;
-    if (src == 0)
-	return;
-
-    PIXMAN_IMAGE_GET_LINE (dst_image, dest_x, dest_y, uint32_t, dst_stride, dst_line, 1);
-    PIXMAN_IMAGE_GET_LINE (mask_image, mask_x, mask_y, uint32_t, mask_stride, mask_line, 1);
-
-    vsrc = load8888 (src);
-    vsrca = expand_alpha (vsrc);
-
-    while (height--)
-    {
-	int twidth = width;
-	uint32_t *p = (uint32_t *)mask_line;
-	uint32_t *q = (uint32_t *)dst_line;
-
-	while (twidth && (unsigned long)q & 7)
-	{
-	    uint32_t m = *(uint32_t *)p;
-
-	    if (m)
-	    {
-		__m64 vdest = load8888 (*q);
-		vdest = in_over (vsrc, vsrca, load8888 (m), vdest);
-		*q = store8888 (vdest);
-	    }
-
-	    twidth--;
-	    p++;
-	    q++;
-	}
-
-	while (twidth >= 2)
-	{
-	    uint32_t m0, m1;
-	    m0 = *p;
-	    m1 = *(p + 1);
-
-	    if (m0 | m1)
-	    {
-		__m64 dest0, dest1;
-		__m64 vdest = *(__m64 *)q;
-
-		dest0 = in_over (vsrc, vsrca, load8888 (m0),
-		                 expand8888 (vdest, 0));
-		dest1 = in_over (vsrc, vsrca, load8888 (m1),
-		                 expand8888 (vdest, 1));
-
-		*(__m64 *)q = pack8888 (dest0, dest1);
-	    }
-
-	    p += 2;
-	    q += 2;
-	    twidth -= 2;
-	}
-
-	while (twidth)
-	{
-	    uint32_t m = *(uint32_t *)p;
-
-	    if (m)
-	    {
-		__m64 vdest = load8888 (*q);
-		vdest = in_over (vsrc, vsrca, load8888 (m), vdest);
-		*q = store8888 (vdest);
-	    }
-
-	    twidth--;
-	    p++;
-	    q++;
-	}
-
-	dst_line += dst_stride;
-	mask_line += mask_stride;
-    }
-
-    _mm_empty ();
-}
-
-static void
-mmx_composite_over_8888_n_8888 (pixman_implementation_t *imp,
-                                pixman_op_t              op,
-                                pixman_image_t *         src_image,
-                                pixman_image_t *         mask_image,
-                                pixman_image_t *         dst_image,
-                                int32_t                  src_x,
-                                int32_t                  src_y,
-                                int32_t                  mask_x,
-                                int32_t                  mask_y,
-                                int32_t                  dest_x,
-                                int32_t                  dest_y,
-                                int32_t                  width,
-                                int32_t                  height)
-{
-    uint32_t    *dst_line, *dst;
-    uint32_t    *src_line, *src;
-    uint32_t mask;
-    __m64 vmask;
-    int dst_stride, src_stride;
-    int32_t w;
-    __m64 srca;
-
-    CHECKPOINT ();
-
-    PIXMAN_IMAGE_GET_LINE (dst_image, dest_x, dest_y, uint32_t, dst_stride, dst_line, 1);
-    PIXMAN_IMAGE_GET_LINE (src_image, src_x, src_y, uint32_t, src_stride, src_line, 1);
-
-    mask = _pixman_image_get_solid (mask_image, dst_image->bits.format);
-    mask &= 0xff000000;
-    mask = mask | mask >> 8 | mask >> 16 | mask >> 24;
-    vmask = load8888 (mask);
-    srca = MC (4x00ff);
-
-    while (height--)
-    {
-	dst = dst_line;
-	dst_line += dst_stride;
-	src = src_line;
-	src_line += src_stride;
-	w = width;
-
-	while (w && (unsigned long)dst & 7)
-	{
-	    __m64 s = load8888 (*src);
-	    __m64 d = load8888 (*dst);
-
-	    *dst = store8888 (in_over (s, expand_alpha (s), vmask, d));
-
-	    w--;
-	    dst++;
-	    src++;
-	}
-
-	while (w >= 2)
-	{
-	    __m64 vs = *(__m64 *)src;
-	    __m64 vd = *(__m64 *)dst;
-	    __m64 vsrc0 = expand8888 (vs, 0);
-	    __m64 vsrc1 = expand8888 (vs, 1);
-
-	    *(__m64 *)dst = pack8888 (
-	        in_over (vsrc0, expand_alpha (vsrc0), vmask, expand8888 (vd, 0)),
-	        in_over (vsrc1, expand_alpha (vsrc1), vmask, expand8888 (vd, 1)));
-
-	    w -= 2;
-	    dst += 2;
-	    src += 2;
-	}
-
-	while (w)
-	{
-	    __m64 s = load8888 (*src);
-	    __m64 d = load8888 (*dst);
-
-	    *dst = store8888 (in_over (s, expand_alpha (s), vmask, d));
-
-	    w--;
-	    dst++;
-	    src++;
-	}
-    }
-
-    _mm_empty ();
-}
-
-static void
-mmx_composite_over_x888_n_8888 (pixman_implementation_t *imp,
-                                pixman_op_t              op,
-                                pixman_image_t *         src_image,
-                                pixman_image_t *         mask_image,
-                                pixman_image_t *         dst_image,
-                                int32_t                  src_x,
-                                int32_t                  src_y,
-                                int32_t                  mask_x,
-                                int32_t                  mask_y,
-                                int32_t                  dest_x,
-                                int32_t                  dest_y,
-                                int32_t                  width,
-                                int32_t                  height)
-{
-    uint32_t *dst_line, *dst;
-    uint32_t *src_line, *src;
-    uint32_t mask;
-    __m64 vmask;
-    int dst_stride, src_stride;
-    int32_t w;
-    __m64 srca;
-
-    CHECKPOINT ();
-
-    PIXMAN_IMAGE_GET_LINE (dst_image, dest_x, dest_y, uint32_t, dst_stride, dst_line, 1);
-    PIXMAN_IMAGE_GET_LINE (src_image, src_x, src_y, uint32_t, src_stride, src_line, 1);
-    mask = _pixman_image_get_solid (mask_image, dst_image->bits.format);
-
-    mask &= 0xff000000;
-    mask = mask | mask >> 8 | mask >> 16 | mask >> 24;
-    vmask = load8888 (mask);
-    srca = MC (4x00ff);
-
-    while (height--)
-    {
-	dst = dst_line;
-	dst_line += dst_stride;
-	src = src_line;
-	src_line += src_stride;
-	w = width;
-
-	while (w && (unsigned long)dst & 7)
-	{
-	    __m64 s = load8888 (*src | 0xff000000);
-	    __m64 d = load8888 (*dst);
-
-	    *dst = store8888 (in_over (s, srca, vmask, d));
-
-	    w--;
-	    dst++;
-	    src++;
-	}
-
-	while (w >= 16)
-	{
-	    __m64 vd0 = *(__m64 *)(dst + 0);
-	    __m64 vd1 = *(__m64 *)(dst + 2);
-	    __m64 vd2 = *(__m64 *)(dst + 4);
-	    __m64 vd3 = *(__m64 *)(dst + 6);
-	    __m64 vd4 = *(__m64 *)(dst + 8);
-	    __m64 vd5 = *(__m64 *)(dst + 10);
-	    __m64 vd6 = *(__m64 *)(dst + 12);
-	    __m64 vd7 = *(__m64 *)(dst + 14);
-
-	    __m64 vs0 = *(__m64 *)(src + 0);
-	    __m64 vs1 = *(__m64 *)(src + 2);
-	    __m64 vs2 = *(__m64 *)(src + 4);
-	    __m64 vs3 = *(__m64 *)(src + 6);
-	    __m64 vs4 = *(__m64 *)(src + 8);
-	    __m64 vs5 = *(__m64 *)(src + 10);
-	    __m64 vs6 = *(__m64 *)(src + 12);
-	    __m64 vs7 = *(__m64 *)(src + 14);
-
-	    vd0 = pack8888 (
-	        in_over (expandx888 (vs0, 0), srca, vmask, expand8888 (vd0, 0)),
-	        in_over (expandx888 (vs0, 1), srca, vmask, expand8888 (vd0, 1)));
-
-	    vd1 = pack8888 (
-	        in_over (expandx888 (vs1, 0), srca, vmask, expand8888 (vd1, 0)),
-	        in_over (expandx888 (vs1, 1), srca, vmask, expand8888 (vd1, 1)));
-
-	    vd2 = pack8888 (
-	        in_over (expandx888 (vs2, 0), srca, vmask, expand8888 (vd2, 0)),
-	        in_over (expandx888 (vs2, 1), srca, vmask, expand8888 (vd2, 1)));
-
-	    vd3 = pack8888 (
-	        in_over (expandx888 (vs3, 0), srca, vmask, expand8888 (vd3, 0)),
-	        in_over (expandx888 (vs3, 1), srca, vmask, expand8888 (vd3, 1)));
-
-	    vd4 = pack8888 (
-	        in_over (expandx888 (vs4, 0), srca, vmask, expand8888 (vd4, 0)),
-	        in_over (expandx888 (vs4, 1), srca, vmask, expand8888 (vd4, 1)));
-
-	    vd5 = pack8888 (
-	        in_over (expandx888 (vs5, 0), srca, vmask, expand8888 (vd5, 0)),
-	        in_over (expandx888 (vs5, 1), srca, vmask, expand8888 (vd5, 1)));
-
-	    vd6 = pack8888 (
-	        in_over (expandx888 (vs6, 0), srca, vmask, expand8888 (vd6, 0)),
-	        in_over (expandx888 (vs6, 1), srca, vmask, expand8888 (vd6, 1)));
-
-	    vd7 = pack8888 (
-	        in_over (expandx888 (vs7, 0), srca, vmask, expand8888 (vd7, 0)),
-	        in_over (expandx888 (vs7, 1), srca, vmask, expand8888 (vd7, 1)));
-
-	    *(__m64 *)(dst + 0) = vd0;
-	    *(__m64 *)(dst + 2) = vd1;
-	    *(__m64 *)(dst + 4) = vd2;
-	    *(__m64 *)(dst + 6) = vd3;
-	    *(__m64 *)(dst + 8) = vd4;
-	    *(__m64 *)(dst + 10) = vd5;
-	    *(__m64 *)(dst + 12) = vd6;
-	    *(__m64 *)(dst + 14) = vd7;
-
-	    w -= 16;
-	    dst += 16;
-	    src += 16;
-	}
-
-	while (w)
-	{
-	    __m64 s = load8888 (*src | 0xff000000);
-	    __m64 d = load8888 (*dst);
-
-	    *dst = store8888 (in_over (s, srca, vmask, d));
-
-	    w--;
-	    dst++;
-	    src++;
-	}
-    }
-
-    _mm_empty ();
-}
-
-static void
-mmx_composite_over_8888_8888 (pixman_implementation_t *imp,
-                              pixman_op_t              op,
-                              pixman_image_t *         src_image,
-                              pixman_image_t *         mask_image,
-                              pixman_image_t *         dst_image,
-                              int32_t                  src_x,
-                              int32_t                  src_y,
-                              int32_t                  mask_x,
-                              int32_t                  mask_y,
-                              int32_t                  dest_x,
-                              int32_t                  dest_y,
-                              int32_t                  width,
-                              int32_t                  height)
-{
-    uint32_t *dst_line, *dst;
-    uint32_t *src_line, *src;
-    uint32_t s;
-    int dst_stride, src_stride;
-    uint8_t a;
-    int32_t w;
-
-    CHECKPOINT ();
-
-    PIXMAN_IMAGE_GET_LINE (dst_image, dest_x, dest_y, uint32_t, dst_stride, dst_line, 1);
-    PIXMAN_IMAGE_GET_LINE (src_image, src_x, src_y, uint32_t, src_stride, src_line, 1);
-
-    while (height--)
-    {
-	dst = dst_line;
-	dst_line += dst_stride;
-	src = src_line;
-	src_line += src_stride;
-	w = width;
-
-	while (w--)
-	{
-	    s = *src++;
-	    a = s >> 24;
-
-	    if (a == 0xff)
-	    {
-		*dst = s;
-	    }
-	    else if (s)
-	    {
-		__m64 ms, sa;
-		ms = load8888 (s);
-		sa = expand_alpha (ms);
-		*dst = store8888 (over (ms, sa, load8888 (*dst)));
-	    }
-
-	    dst++;
-	}
-    }
-    _mm_empty ();
-}
-
-static void
-mmx_composite_over_8888_0565 (pixman_implementation_t *imp,
-                              pixman_op_t              op,
-                              pixman_image_t *         src_image,
-                              pixman_image_t *         mask_image,
-                              pixman_image_t *         dst_image,
-                              int32_t                  src_x,
-                              int32_t                  src_y,
-                              int32_t                  mask_x,
-                              int32_t                  mask_y,
-                              int32_t                  dest_x,
-                              int32_t                  dest_y,
-                              int32_t                  width,
-                              int32_t                  height)
-{
-    uint16_t    *dst_line, *dst;
-    uint32_t    *src_line, *src;
-    int dst_stride, src_stride;
-    int32_t w;
-
-    CHECKPOINT ();
-
-    PIXMAN_IMAGE_GET_LINE (dst_image, dest_x, dest_y, uint16_t, dst_stride, dst_line, 1);
-    PIXMAN_IMAGE_GET_LINE (src_image, src_x, src_y, uint32_t, src_stride, src_line, 1);
-
-#if 0
-    /* FIXME */
-    assert (src_image->drawable == mask_image->drawable);
-#endif
-
-    while (height--)
-    {
-	dst = dst_line;
-	dst_line += dst_stride;
-	src = src_line;
-	src_line += src_stride;
-	w = width;
-
-	CHECKPOINT ();
-
-	while (w && (unsigned long)dst & 7)
-	{
-	    __m64 vsrc = load8888 (*src);
-	    uint64_t d = *dst;
-<<<<<<< HEAD
-	    __m64 vdest = expand565 (M64 (d), 0);
-=======
-	    __m64 vdest = expand565 (to_m64 (d), 0);
->>>>>>> 0ea9b893
-
-	    vdest = pack_565 (
-		over (vsrc, expand_alpha (vsrc), vdest), vdest, 0);
-
-<<<<<<< HEAD
-	    *dst = UINT64 (vdest) & 0xffff;
-=======
-	    *dst = to_uint64 (vdest);
->>>>>>> 0ea9b893
-
-	    w--;
-	    dst++;
-	    src++;
-	}
-
-	CHECKPOINT ();
-
-	while (w >= 4)
-	{
-	    __m64 vsrc0, vsrc1, vsrc2, vsrc3;
-	    __m64 vdest;
-
-	    vsrc0 = load8888 (*(src + 0));
-	    vsrc1 = load8888 (*(src + 1));
-	    vsrc2 = load8888 (*(src + 2));
-	    vsrc3 = load8888 (*(src + 3));
-
-	    vdest = *(__m64 *)dst;
-
-	    vdest = pack_565 (over (vsrc0, expand_alpha (vsrc0), expand565 (vdest, 0)), vdest, 0);
-	    vdest = pack_565 (over (vsrc1, expand_alpha (vsrc1), expand565 (vdest, 1)), vdest, 1);
-	    vdest = pack_565 (over (vsrc2, expand_alpha (vsrc2), expand565 (vdest, 2)), vdest, 2);
-	    vdest = pack_565 (over (vsrc3, expand_alpha (vsrc3), expand565 (vdest, 3)), vdest, 3);
-
-	    *(__m64 *)dst = vdest;
-
-	    w -= 4;
-	    dst += 4;
-	    src += 4;
-	}
-
-	CHECKPOINT ();
-
-	while (w)
-	{
-	    __m64 vsrc = load8888 (*src);
-	    uint64_t d = *dst;
-<<<<<<< HEAD
-	    __m64 vdest = expand565 (M64 (d), 0);
-
-	    vdest = pack_565 (over (vsrc, expand_alpha (vsrc), vdest), vdest, 0);
-
-	    *dst = UINT64 (vdest) & 0xffff;
-=======
-	    __m64 vdest = expand565 (to_m64 (d), 0);
-
-	    vdest = pack_565 (over (vsrc, expand_alpha (vsrc), vdest), vdest, 0);
-
-	    *dst = to_uint64 (vdest);
->>>>>>> 0ea9b893
-
-	    w--;
-	    dst++;
-	    src++;
-	}
-    }
-
-    _mm_empty ();
-}
-
-static void
-mmx_composite_over_n_8_8888 (pixman_implementation_t *imp,
-                             pixman_op_t              op,
-                             pixman_image_t *         src_image,
-                             pixman_image_t *         mask_image,
-                             pixman_image_t *         dst_image,
-                             int32_t                  src_x,
-                             int32_t                  src_y,
-                             int32_t                  mask_x,
-                             int32_t                  mask_y,
-                             int32_t                  dest_x,
-                             int32_t                  dest_y,
-                             int32_t                  width,
-                             int32_t                  height)
-{
-    uint32_t src, srca;
-    uint32_t *dst_line, *dst;
-    uint8_t *mask_line, *mask;
-    int dst_stride, mask_stride;
-    int32_t w;
-    __m64 vsrc, vsrca;
-    uint64_t srcsrc;
-
-    CHECKPOINT ();
-
-    src = _pixman_image_get_solid (src_image, dst_image->bits.format);
-
-    srca = src >> 24;
-    if (src == 0)
-	return;
-
-    srcsrc = (uint64_t)src << 32 | src;
-
-    PIXMAN_IMAGE_GET_LINE (dst_image, dest_x, dest_y, uint32_t, dst_stride, dst_line, 1);
-    PIXMAN_IMAGE_GET_LINE (mask_image, mask_x, mask_y, uint8_t, mask_stride, mask_line, 1);
-
-    vsrc = load8888 (src);
-    vsrca = expand_alpha (vsrc);
-
-    while (height--)
-    {
-	dst = dst_line;
-	dst_line += dst_stride;
-	mask = mask_line;
-	mask_line += mask_stride;
-	w = width;
-
-	CHECKPOINT ();
-
-	while (w && (unsigned long)dst & 7)
-	{
-	    uint64_t m = *mask;
-
-	    if (m)
-	    {
-		__m64 vdest = in_over (vsrc, vsrca,
-<<<<<<< HEAD
-				       expand_alpha_rev (M64 (m)),
-=======
-				       expand_alpha_rev (to_m64 (m)),
->>>>>>> 0ea9b893
-				       load8888 (*dst));
-
-		*dst = store8888 (vdest);
-	    }
-
-	    w--;
-	    mask++;
-	    dst++;
-	}
-
-	CHECKPOINT ();
-
-	while (w >= 2)
-	{
-	    uint64_t m0, m1;
-
-	    m0 = *mask;
-	    m1 = *(mask + 1);
-
-	    if (srca == 0xff && (m0 & m1) == 0xff)
-	    {
-		*(uint64_t *)dst = srcsrc;
-	    }
-	    else if (m0 | m1)
-	    {
-		__m64 vdest;
-		__m64 dest0, dest1;
-
-		vdest = *(__m64 *)dst;
-
-<<<<<<< HEAD
-		dest0 = in_over (vsrc, vsrca, expand_alpha_rev (M64 (m0)),
-				 expand8888 (vdest, 0));
-		dest1 = in_over (vsrc, vsrca, expand_alpha_rev (M64 (m1)),
-=======
-		dest0 = in_over (vsrc, vsrca, expand_alpha_rev (to_m64 (m0)),
-				 expand8888 (vdest, 0));
-		dest1 = in_over (vsrc, vsrca, expand_alpha_rev (to_m64 (m1)),
->>>>>>> 0ea9b893
-				 expand8888 (vdest, 1));
-
-		*(__m64 *)dst = pack8888 (dest0, dest1);
-	    }
-
-	    mask += 2;
-	    dst += 2;
-	    w -= 2;
-	}
-
-	CHECKPOINT ();
-
-	while (w)
-	{
-	    uint64_t m = *mask;
-
-	    if (m)
-	    {
-		__m64 vdest = load8888 (*dst);
-
-		vdest = in_over (
-<<<<<<< HEAD
-		    vsrc, vsrca, expand_alpha_rev (M64 (m)), vdest);
-=======
-		    vsrc, vsrca, expand_alpha_rev (to_m64 (m)), vdest);
->>>>>>> 0ea9b893
-		*dst = store8888 (vdest);
-	    }
-
-	    w--;
-	    mask++;
-	    dst++;
-	}
-    }
-
-    _mm_empty ();
-}
-
-pixman_bool_t
-pixman_fill_mmx (uint32_t *bits,
-                 int       stride,
-                 int       bpp,
-                 int       x,
-                 int       y,
-                 int       width,
-                 int       height,
-                 uint32_t xor)
-{
-    uint64_t fill;
-    __m64 vfill;
-    uint32_t byte_width;
-    uint8_t     *byte_line;
-
-#ifdef __GNUC__
-    __m64 v1, v2, v3, v4, v5, v6, v7;
-#endif
-
-    if (bpp != 16 && bpp != 32 && bpp != 8)
-	return FALSE;
-
-    if (bpp == 8)
-    {
-	stride = stride * (int) sizeof (uint32_t) / 1;
-	byte_line = (uint8_t *)(((uint8_t *)bits) + stride * y + x);
-	byte_width = width;
-	stride *= 1;
-        xor = (xor & 0xff) * 0x01010101;
-    }
-    else if (bpp == 16)
-    {
-	stride = stride * (int) sizeof (uint32_t) / 2;
-	byte_line = (uint8_t *)(((uint16_t *)bits) + stride * y + x);
-	byte_width = 2 * width;
-	stride *= 2;
-        xor = (xor & 0xffff) * 0x00010001;
-    }
-    else
-    {
-	stride = stride * (int) sizeof (uint32_t) / 4;
-	byte_line = (uint8_t *)(((uint32_t *)bits) + stride * y + x);
-	byte_width = 4 * width;
-	stride *= 4;
-    }
-
-    fill = ((uint64_t)xor << 32) | xor;
-<<<<<<< HEAD
-    vfill = M64 (fill);
-=======
-    vfill = to_m64 (fill);
->>>>>>> 0ea9b893
-
-#ifdef __GNUC__
-    __asm__ (
-        "movq		%7,	%0\n"
-        "movq		%7,	%1\n"
-        "movq		%7,	%2\n"
-        "movq		%7,	%3\n"
-        "movq		%7,	%4\n"
-        "movq		%7,	%5\n"
-        "movq		%7,	%6\n"
-	: "=y" (v1), "=y" (v2), "=y" (v3),
-	  "=y" (v4), "=y" (v5), "=y" (v6), "=y" (v7)
-	: "y" (vfill));
-#endif
-
-    while (height--)
-    {
-	int w;
-	uint8_t *d = byte_line;
-
-	byte_line += stride;
-	w = byte_width;
-
-	while (w >= 1 && ((unsigned long)d & 1))
-	{
-	    *(uint8_t *)d = (xor & 0xff);
-	    w--;
-	    d++;
-	}
-
-	while (w >= 2 && ((unsigned long)d & 3))
-	{
-<<<<<<< HEAD
-	    *(uint16_t *)d = (xor & 0xffff);
-=======
-	    *(uint16_t *)d = xor;
->>>>>>> 0ea9b893
-	    w -= 2;
-	    d += 2;
-	}
-
-	while (w >= 4 && ((unsigned long)d & 7))
-	{
-	    *(uint32_t *)d = xor;
-
-	    w -= 4;
-	    d += 4;
-	}
-
-	while (w >= 64)
-	{
-#ifdef __GNUC__
-	    __asm__ (
-	        "movq	%1,	  (%0)\n"
-	        "movq	%2,	 8(%0)\n"
-	        "movq	%3,	16(%0)\n"
-	        "movq	%4,	24(%0)\n"
-	        "movq	%5,	32(%0)\n"
-	        "movq	%6,	40(%0)\n"
-	        "movq	%7,	48(%0)\n"
-	        "movq	%8,	56(%0)\n"
-		:
-		: "r" (d),
-		  "y" (vfill), "y" (v1), "y" (v2), "y" (v3),
-		  "y" (v4), "y" (v5), "y" (v6), "y" (v7)
-		: "memory");
-#else
-	    *(__m64*) (d +  0) = vfill;
-	    *(__m64*) (d +  8) = vfill;
-	    *(__m64*) (d + 16) = vfill;
-	    *(__m64*) (d + 24) = vfill;
-	    *(__m64*) (d + 32) = vfill;
-	    *(__m64*) (d + 40) = vfill;
-	    *(__m64*) (d + 48) = vfill;
-	    *(__m64*) (d + 56) = vfill;
-#endif
-	    w -= 64;
-	    d += 64;
-	}
-
-	while (w >= 4)
-	{
-	    *(uint32_t *)d = xor;
-
-	    w -= 4;
-	    d += 4;
-	}
-	while (w >= 2)
-	{
-<<<<<<< HEAD
-	    *(uint16_t *)d = (xor & 0xffff);
-=======
-	    *(uint16_t *)d = xor;
->>>>>>> 0ea9b893
-	    w -= 2;
-	    d += 2;
-	}
-	while (w >= 1)
-	{
-	    *(uint8_t *)d = (xor & 0xff);
-	    w--;
-	    d++;
-	}
-
-    }
-
-    _mm_empty ();
-    return TRUE;
-}
-
-static void
-mmx_composite_src_n_8_8888 (pixman_implementation_t *imp,
-                            pixman_op_t              op,
-                            pixman_image_t *         src_image,
-                            pixman_image_t *         mask_image,
-                            pixman_image_t *         dst_image,
-                            int32_t                  src_x,
-                            int32_t                  src_y,
-                            int32_t                  mask_x,
-                            int32_t                  mask_y,
-                            int32_t                  dest_x,
-                            int32_t                  dest_y,
-                            int32_t                  width,
-                            int32_t                  height)
-{
-    uint32_t src, srca;
-    uint32_t    *dst_line, *dst;
-    uint8_t     *mask_line, *mask;
-    int dst_stride, mask_stride;
-    int32_t w;
-    __m64 vsrc, vsrca;
-    uint64_t srcsrc;
-
-    CHECKPOINT ();
-
-    src = _pixman_image_get_solid (src_image, dst_image->bits.format);
-
-    srca = src >> 24;
-    if (src == 0)
-    {
-	pixman_fill_mmx (dst_image->bits.bits, dst_image->bits.rowstride,
-			 PIXMAN_FORMAT_BPP (dst_image->bits.format),
-	                 dest_x, dest_y, width, height, 0);
-	return;
-    }
-
-    srcsrc = (uint64_t)src << 32 | src;
-
-    PIXMAN_IMAGE_GET_LINE (dst_image, dest_x, dest_y, uint32_t, dst_stride, dst_line, 1);
-    PIXMAN_IMAGE_GET_LINE (mask_image, mask_x, mask_y, uint8_t, mask_stride, mask_line, 1);
-
-    vsrc = load8888 (src);
-    vsrca = expand_alpha (vsrc);
-
-    while (height--)
-    {
-	dst = dst_line;
-	dst_line += dst_stride;
-	mask = mask_line;
-	mask_line += mask_stride;
-	w = width;
-
-	CHECKPOINT ();
-
-	while (w && (unsigned long)dst & 7)
-	{
-	    uint64_t m = *mask;
-
-	    if (m)
-	    {
-<<<<<<< HEAD
-		__m64 vdest = in (vsrc, expand_alpha_rev (M64 (m)));
-=======
-		__m64 vdest = in (vsrc, expand_alpha_rev (to_m64 (m)));
->>>>>>> 0ea9b893
-
-		*dst = store8888 (vdest);
-	    }
-	    else
-	    {
-		*dst = 0;
-	    }
-
-	    w--;
-	    mask++;
-	    dst++;
-	}
-
-	CHECKPOINT ();
-
-	while (w >= 2)
-	{
-	    uint64_t m0, m1;
-	    m0 = *mask;
-	    m1 = *(mask + 1);
-
-	    if (srca == 0xff && (m0 & m1) == 0xff)
-	    {
-		*(uint64_t *)dst = srcsrc;
-	    }
-	    else if (m0 | m1)
-	    {
-		__m64 vdest;
-		__m64 dest0, dest1;
-
-		vdest = *(__m64 *)dst;
-
-<<<<<<< HEAD
-		dest0 = in (vsrc, expand_alpha_rev (M64 (m0)));
-		dest1 = in (vsrc, expand_alpha_rev (M64 (m1)));
-=======
-		dest0 = in (vsrc, expand_alpha_rev (to_m64 (m0)));
-		dest1 = in (vsrc, expand_alpha_rev (to_m64 (m1)));
->>>>>>> 0ea9b893
-
-		*(__m64 *)dst = pack8888 (dest0, dest1);
-	    }
-	    else
-	    {
-		*(uint64_t *)dst = 0;
-	    }
-
-	    mask += 2;
-	    dst += 2;
-	    w -= 2;
-	}
-
-	CHECKPOINT ();
-
-	while (w)
-	{
-	    uint64_t m = *mask;
-
-	    if (m)
-	    {
-		__m64 vdest = load8888 (*dst);
-
-<<<<<<< HEAD
-		vdest = in (vsrc, expand_alpha_rev (M64 (m)));
-=======
-		vdest = in (vsrc, expand_alpha_rev (to_m64 (m)));
->>>>>>> 0ea9b893
-		*dst = store8888 (vdest);
-	    }
-	    else
-	    {
-		*dst = 0;
-	    }
-
-	    w--;
-	    mask++;
-	    dst++;
-	}
-    }
-
-    _mm_empty ();
-}
-
-static void
-mmx_composite_over_n_8_0565 (pixman_implementation_t *imp,
-                             pixman_op_t              op,
-                             pixman_image_t *         src_image,
-                             pixman_image_t *         mask_image,
-                             pixman_image_t *         dst_image,
-                             int32_t                  src_x,
-                             int32_t                  src_y,
-                             int32_t                  mask_x,
-                             int32_t                  mask_y,
-                             int32_t                  dest_x,
-                             int32_t                  dest_y,
-                             int32_t                  width,
-                             int32_t                  height)
-{
-    uint32_t src, srca;
-    uint16_t *dst_line, *dst;
-    uint8_t *mask_line, *mask;
-    int dst_stride, mask_stride;
-    int32_t w;
-    __m64 vsrc, vsrca, tmp;
-    uint64_t srcsrcsrcsrc, src16;
-
-    CHECKPOINT ();
-
-    src = _pixman_image_get_solid (src_image, dst_image->bits.format);
-
-    srca = src >> 24;
-    if (src == 0)
-	return;
-
-    PIXMAN_IMAGE_GET_LINE (dst_image, dest_x, dest_y, uint16_t, dst_stride, dst_line, 1);
-    PIXMAN_IMAGE_GET_LINE (mask_image, mask_x, mask_y, uint8_t, mask_stride, mask_line, 1);
-
-    vsrc = load8888 (src);
-    vsrca = expand_alpha (vsrc);
-
-    tmp = pack_565 (vsrc, _mm_setzero_si64 (), 0);
-<<<<<<< HEAD
-    src16 = UINT64 (tmp);
-=======
-    src16 = to_uint64 (tmp);
->>>>>>> 0ea9b893
-
-    srcsrcsrcsrc =
-	(uint64_t)src16 << 48 | (uint64_t)src16 << 32 |
-	(uint64_t)src16 << 16 | (uint64_t)src16;
-
-    while (height--)
-    {
-	dst = dst_line;
-	dst_line += dst_stride;
-	mask = mask_line;
-	mask_line += mask_stride;
-	w = width;
-
-	CHECKPOINT ();
-
-	while (w && (unsigned long)dst & 7)
-	{
-	    uint64_t m = *mask;
-
-	    if (m)
-	    {
-		uint64_t d = *dst;
-<<<<<<< HEAD
-		__m64 vd = M64 (d);
-		__m64 vdest = in_over (
-		    vsrc, vsrca, expand_alpha_rev (M64 (m)), expand565 (vd, 0));
-
-		vd = pack_565 (vdest, _mm_setzero_si64 (), 0);
-		*dst = UINT64 (vd);
-=======
-		__m64 vd = to_m64 (d);
-		__m64 vdest = in_over (
-		    vsrc, vsrca, expand_alpha_rev (to_m64 (m)), expand565 (vd, 0));
-
-		vd = pack_565 (vdest, _mm_setzero_si64 (), 0);
-		*dst = to_uint64 (vd);
->>>>>>> 0ea9b893
-	    }
-
-	    w--;
-	    mask++;
-	    dst++;
-	}
-
-	CHECKPOINT ();
-
-	while (w >= 4)
-	{
-	    uint64_t m0, m1, m2, m3;
-	    m0 = *mask;
-	    m1 = *(mask + 1);
-	    m2 = *(mask + 2);
-	    m3 = *(mask + 3);
-
-	    if (srca == 0xff && (m0 & m1 & m2 & m3) == 0xff)
-	    {
-		*(uint64_t *)dst = srcsrcsrcsrc;
-	    }
-	    else if (m0 | m1 | m2 | m3)
-	    {
-		__m64 vdest;
-		__m64 vm0, vm1, vm2, vm3;
-
-		vdest = *(__m64 *)dst;
-
-<<<<<<< HEAD
-		vm0 = M64 (m0);
-		vdest = pack_565 (in_over (vsrc, vsrca, expand_alpha_rev (vm0),
-					   expand565 (vdest, 0)), vdest, 0);
-		vm1 = M64 (m1);
-		vdest = pack_565 (in_over (vsrc, vsrca, expand_alpha_rev (vm1),
-					   expand565 (vdest, 1)), vdest, 1);
-		vm2 = M64 (m2);
-		vdest = pack_565 (in_over (vsrc, vsrca, expand_alpha_rev (vm2),
-					   expand565 (vdest, 2)), vdest, 2);
-		vm3 = M64 (m3);
-=======
-		vm0 = to_m64 (m0);
-		vdest = pack_565 (in_over (vsrc, vsrca, expand_alpha_rev (vm0),
-					   expand565 (vdest, 0)), vdest, 0);
-		vm1 = to_m64 (m1);
-		vdest = pack_565 (in_over (vsrc, vsrca, expand_alpha_rev (vm1),
-					   expand565 (vdest, 1)), vdest, 1);
-		vm2 = to_m64 (m2);
-		vdest = pack_565 (in_over (vsrc, vsrca, expand_alpha_rev (vm2),
-					   expand565 (vdest, 2)), vdest, 2);
-		vm3 = to_m64 (m3);
->>>>>>> 0ea9b893
-		vdest = pack_565 (in_over (vsrc, vsrca, expand_alpha_rev (vm3),
-					   expand565 (vdest, 3)), vdest, 3);
-
-		*(__m64 *)dst = vdest;
-	    }
-
-	    w -= 4;
-	    mask += 4;
-	    dst += 4;
-	}
-
-	CHECKPOINT ();
-
-	while (w)
-	{
-	    uint64_t m = *mask;
-
-	    if (m)
-	    {
-		uint64_t d = *dst;
-<<<<<<< HEAD
-		__m64 vd = M64 (d);
-		__m64 vdest = in_over (vsrc, vsrca, expand_alpha_rev (M64 (m)),
-				       expand565 (vd, 0));
-		vd = pack_565 (vdest, _mm_setzero_si64 (), 0);
-		*dst = UINT64 (vd);
-=======
-		__m64 vd = to_m64 (d);
-		__m64 vdest = in_over (vsrc, vsrca, expand_alpha_rev (to_m64 (m)),
-				       expand565 (vd, 0));
-		vd = pack_565 (vdest, _mm_setzero_si64 (), 0);
-		*dst = to_uint64 (vd);
->>>>>>> 0ea9b893
-	    }
-
-	    w--;
-	    mask++;
-	    dst++;
-	}
-    }
-
-    _mm_empty ();
-}
-
-static void
-mmx_composite_over_pixbuf_0565 (pixman_implementation_t *imp,
-                                pixman_op_t              op,
-                                pixman_image_t *         src_image,
-                                pixman_image_t *         mask_image,
-                                pixman_image_t *         dst_image,
-                                int32_t                  src_x,
-                                int32_t                  src_y,
-                                int32_t                  mask_x,
-                                int32_t                  mask_y,
-                                int32_t                  dest_x,
-                                int32_t                  dest_y,
-                                int32_t                  width,
-                                int32_t                  height)
-{
-    uint16_t    *dst_line, *dst;
-    uint32_t    *src_line, *src;
-    int dst_stride, src_stride;
-    int32_t w;
-
-    CHECKPOINT ();
-
-    PIXMAN_IMAGE_GET_LINE (dst_image, dest_x, dest_y, uint16_t, dst_stride, dst_line, 1);
-    PIXMAN_IMAGE_GET_LINE (src_image, src_x, src_y, uint32_t, src_stride, src_line, 1);
-
-#if 0
-    /* FIXME */
-    assert (src_image->drawable == mask_image->drawable);
-#endif
-
-    while (height--)
-    {
-	dst = dst_line;
-	dst_line += dst_stride;
-	src = src_line;
-	src_line += src_stride;
-	w = width;
-
-	CHECKPOINT ();
-
-	while (w && (unsigned long)dst & 7)
-	{
-	    __m64 vsrc = load8888 (*src);
-	    uint64_t d = *dst;
-<<<<<<< HEAD
-	    __m64 vdest = expand565 (M64 (d), 0);
-
-	    vdest = pack_565 (over_rev_non_pre (vsrc, vdest), vdest, 0);
-
-	    *dst = UINT64 (vdest);
-=======
-	    __m64 vdest = expand565 (to_m64 (d), 0);
-
-	    vdest = pack_565 (over_rev_non_pre (vsrc, vdest), vdest, 0);
-
-	    *dst = to_uint64 (vdest);
->>>>>>> 0ea9b893
-
-	    w--;
-	    dst++;
-	    src++;
-	}
-
-	CHECKPOINT ();
-
-	while (w >= 4)
-	{
-	    uint32_t s0, s1, s2, s3;
-	    unsigned char a0, a1, a2, a3;
-
-	    s0 = *src;
-	    s1 = *(src + 1);
-	    s2 = *(src + 2);
-	    s3 = *(src + 3);
-
-	    a0 = (s0 >> 24);
-	    a1 = (s1 >> 24);
-	    a2 = (s2 >> 24);
-	    a3 = (s3 >> 24);
-
-	    if ((a0 & a1 & a2 & a3) == 0xFF)
-	    {
-		__m64 vdest;
-		vdest = pack_565 (invert_colors (load8888 (s0)), _mm_setzero_si64 (), 0);
-		vdest = pack_565 (invert_colors (load8888 (s1)), vdest, 1);
-		vdest = pack_565 (invert_colors (load8888 (s2)), vdest, 2);
-		vdest = pack_565 (invert_colors (load8888 (s3)), vdest, 3);
-
-		*(__m64 *)dst = vdest;
-	    }
-	    else if (s0 | s1 | s2 | s3)
-	    {
-		__m64 vdest = *(__m64 *)dst;
-
-		vdest = pack_565 (over_rev_non_pre (load8888 (s0), expand565 (vdest, 0)), vdest, 0);
-		vdest = pack_565 (over_rev_non_pre (load8888 (s1), expand565 (vdest, 1)), vdest, 1);
-		vdest = pack_565 (over_rev_non_pre (load8888 (s2), expand565 (vdest, 2)), vdest, 2);
-		vdest = pack_565 (over_rev_non_pre (load8888 (s3), expand565 (vdest, 3)), vdest, 3);
-
-		*(__m64 *)dst = vdest;
-	    }
-
-	    w -= 4;
-	    dst += 4;
-	    src += 4;
-	}
-
-	CHECKPOINT ();
-
-	while (w)
-	{
-	    __m64 vsrc = load8888 (*src);
-	    uint64_t d = *dst;
-<<<<<<< HEAD
-	    __m64 vdest = expand565 (M64 (d), 0);
-
-	    vdest = pack_565 (over_rev_non_pre (vsrc, vdest), vdest, 0);
-
-	    *dst = UINT64 (vdest);
-=======
-	    __m64 vdest = expand565 (to_m64 (d), 0);
-
-	    vdest = pack_565 (over_rev_non_pre (vsrc, vdest), vdest, 0);
-
-	    *dst = to_uint64 (vdest);
->>>>>>> 0ea9b893
-
-	    w--;
-	    dst++;
-	    src++;
-	}
-    }
-
-    _mm_empty ();
-}
-
-static void
-mmx_composite_over_pixbuf_8888 (pixman_implementation_t *imp,
-                                pixman_op_t              op,
-                                pixman_image_t *         src_image,
-                                pixman_image_t *         mask_image,
-                                pixman_image_t *         dst_image,
-                                int32_t                  src_x,
-                                int32_t                  src_y,
-                                int32_t                  mask_x,
-                                int32_t                  mask_y,
-                                int32_t                  dest_x,
-                                int32_t                  dest_y,
-                                int32_t                  width,
-                                int32_t                  height)
-{
-    uint32_t    *dst_line, *dst;
-    uint32_t    *src_line, *src;
-    int dst_stride, src_stride;
-    int32_t w;
-
-    CHECKPOINT ();
-
-    PIXMAN_IMAGE_GET_LINE (dst_image, dest_x, dest_y, uint32_t, dst_stride, dst_line, 1);
-    PIXMAN_IMAGE_GET_LINE (src_image, src_x, src_y, uint32_t, src_stride, src_line, 1);
-
-#if 0
-    /* FIXME */
-    assert (src_image->drawable == mask_image->drawable);
-#endif
-
-    while (height--)
-    {
-	dst = dst_line;
-	dst_line += dst_stride;
-	src = src_line;
-	src_line += src_stride;
-	w = width;
-
-	while (w && (unsigned long)dst & 7)
-	{
-	    __m64 s = load8888 (*src);
-	    __m64 d = load8888 (*dst);
-
-	    *dst = store8888 (over_rev_non_pre (s, d));
-
-	    w--;
-	    dst++;
-	    src++;
-	}
-
-	while (w >= 2)
-	{
-	    uint64_t s0, s1;
-	    unsigned char a0, a1;
-	    __m64 d0, d1;
-
-	    s0 = *src;
-	    s1 = *(src + 1);
-
-	    a0 = (s0 >> 24);
-	    a1 = (s1 >> 24);
-
-	    if ((a0 & a1) == 0xFF)
-	    {
-		d0 = invert_colors (load8888 (s0));
-		d1 = invert_colors (load8888 (s1));
-
-		*(__m64 *)dst = pack8888 (d0, d1);
-	    }
-	    else if (s0 | s1)
-	    {
-		__m64 vdest = *(__m64 *)dst;
-
-		d0 = over_rev_non_pre (load8888 (s0), expand8888 (vdest, 0));
-		d1 = over_rev_non_pre (load8888 (s1), expand8888 (vdest, 1));
-
-		*(__m64 *)dst = pack8888 (d0, d1);
-	    }
-
-	    w -= 2;
-	    dst += 2;
-	    src += 2;
-	}
-
-	while (w)
-	{
-	    __m64 s = load8888 (*src);
-	    __m64 d = load8888 (*dst);
-
-	    *dst = store8888 (over_rev_non_pre (s, d));
-
-	    w--;
-	    dst++;
-	    src++;
-	}
-    }
-
-    _mm_empty ();
-}
-
-static void
-mmx_composite_over_n_8888_0565_ca (pixman_implementation_t *imp,
-                                   pixman_op_t              op,
-                                   pixman_image_t *         src_image,
-                                   pixman_image_t *         mask_image,
-                                   pixman_image_t *         dst_image,
-                                   int32_t                  src_x,
-                                   int32_t                  src_y,
-                                   int32_t                  mask_x,
-                                   int32_t                  mask_y,
-                                   int32_t                  dest_x,
-                                   int32_t                  dest_y,
-                                   int32_t                  width,
-                                   int32_t                  height)
-{
-    uint32_t src, srca;
-    uint16_t    *dst_line;
-    uint32_t    *mask_line;
-    int dst_stride, mask_stride;
-    __m64 vsrc, vsrca;
-
-    CHECKPOINT ();
-
-    src = _pixman_image_get_solid (src_image, dst_image->bits.format);
-
-    srca = src >> 24;
-    if (src == 0)
-	return;
-
-    PIXMAN_IMAGE_GET_LINE (dst_image, dest_x, dest_y, uint16_t, dst_stride, dst_line, 1);
-    PIXMAN_IMAGE_GET_LINE (mask_image, mask_x, mask_y, uint32_t, mask_stride, mask_line, 1);
-
-    vsrc = load8888 (src);
-    vsrca = expand_alpha (vsrc);
-
-    while (height--)
-    {
-	int twidth = width;
-	uint32_t *p = (uint32_t *)mask_line;
-	uint16_t *q = (uint16_t *)dst_line;
-
-	while (twidth && ((unsigned long)q & 7))
-	{
-	    uint32_t m = *(uint32_t *)p;
-
-	    if (m)
-	    {
-		uint64_t d = *q;
-<<<<<<< HEAD
-		__m64 vdest = expand565 (M64 (d), 0);
-		vdest = pack_565 (in_over (vsrc, vsrca, load8888 (m), vdest), vdest, 0);
-		*q = UINT64 (vdest);
-=======
-		__m64 vdest = expand565 (to_m64 (d), 0);
-		vdest = pack_565 (in_over (vsrc, vsrca, load8888 (m), vdest), vdest, 0);
-		*q = to_uint64 (vdest);
->>>>>>> 0ea9b893
-	    }
-
-	    twidth--;
-	    p++;
-	    q++;
-	}
-
-	while (twidth >= 4)
-	{
-	    uint32_t m0, m1, m2, m3;
-
-	    m0 = *p;
-	    m1 = *(p + 1);
-	    m2 = *(p + 2);
-	    m3 = *(p + 3);
-
-	    if ((m0 | m1 | m2 | m3))
-	    {
-		__m64 vdest = *(__m64 *)q;
-
-		vdest = pack_565 (in_over (vsrc, vsrca, load8888 (m0), expand565 (vdest, 0)), vdest, 0);
-		vdest = pack_565 (in_over (vsrc, vsrca, load8888 (m1), expand565 (vdest, 1)), vdest, 1);
-		vdest = pack_565 (in_over (vsrc, vsrca, load8888 (m2), expand565 (vdest, 2)), vdest, 2);
-		vdest = pack_565 (in_over (vsrc, vsrca, load8888 (m3), expand565 (vdest, 3)), vdest, 3);
-
-		*(__m64 *)q = vdest;
-	    }
-	    twidth -= 4;
-	    p += 4;
-	    q += 4;
-	}
-
-	while (twidth)
-	{
-	    uint32_t m;
-
-	    m = *(uint32_t *)p;
-	    if (m)
-	    {
-		uint64_t d = *q;
-<<<<<<< HEAD
-		__m64 vdest = expand565 (M64 (d), 0);
-		vdest = pack_565 (in_over (vsrc, vsrca, load8888 (m), vdest), vdest, 0);
-		*q = UINT64 (vdest);
-=======
-		__m64 vdest = expand565 (to_m64 (d), 0);
-		vdest = pack_565 (in_over (vsrc, vsrca, load8888 (m), vdest), vdest, 0);
-		*q = to_uint64 (vdest);
->>>>>>> 0ea9b893
-	    }
-
-	    twidth--;
-	    p++;
-	    q++;
-	}
-
-	mask_line += mask_stride;
-	dst_line += dst_stride;
-    }
-
-    _mm_empty ();
-}
-
-static void
-mmx_composite_in_n_8_8 (pixman_implementation_t *imp,
-                        pixman_op_t              op,
-                        pixman_image_t *         src_image,
-                        pixman_image_t *         mask_image,
-                        pixman_image_t *         dst_image,
-                        int32_t                  src_x,
-                        int32_t                  src_y,
-                        int32_t                  mask_x,
-                        int32_t                  mask_y,
-                        int32_t                  dest_x,
-                        int32_t                  dest_y,
-                        int32_t                  width,
-                        int32_t                  height)
-{
-    uint8_t *dst_line, *dst;
-    uint8_t *mask_line, *mask;
-    int dst_stride, mask_stride;
-    int32_t w;
-    uint32_t src;
-    uint8_t sa;
-    __m64 vsrc, vsrca;
-
-    PIXMAN_IMAGE_GET_LINE (dst_image, dest_x, dest_y, uint8_t, dst_stride, dst_line, 1);
-    PIXMAN_IMAGE_GET_LINE (mask_image, mask_x, mask_y, uint8_t, mask_stride, mask_line, 1);
-
-    src = _pixman_image_get_solid (src_image, dst_image->bits.format);
-
-    sa = src >> 24;
-
-    vsrc = load8888 (src);
-    vsrca = expand_alpha (vsrc);
-
-    while (height--)
-    {
-	dst = dst_line;
-	dst_line += dst_stride;
-	mask = mask_line;
-	mask_line += mask_stride;
-	w = width;
-
-	if ((((unsigned long)dst_image & 3) == 0) &&
-	    (((unsigned long)src_image & 3) == 0))
-	{
-	    while (w >= 4)
-	    {
-		uint32_t m;
-		__m64 vmask;
-		__m64 vdest;
-
-		m = 0;
-
-		vmask = load8888 (*(uint32_t *)mask);
-		vdest = load8888 (*(uint32_t *)dst);
-
-		*(uint32_t *)dst = store8888 (in (in (vsrca, vmask), vdest));
-
-		dst += 4;
-		mask += 4;
-		w -= 4;
-	    }
-	}
-
-	while (w--)
-	{
-	    uint16_t tmp;
-	    uint8_t a;
-	    uint32_t m, d;
-
-	    a = *mask++;
-	    d = *dst;
-
-	    m = MUL_UN8 (sa, a, tmp);
-	    d = MUL_UN8 (m, d, tmp);
-
-	    *dst++ = d;
-	}
-    }
-
-    _mm_empty ();
-}
-
-static void
-mmx_composite_in_8_8 (pixman_implementation_t *imp,
-                      pixman_op_t              op,
-                      pixman_image_t *         src_image,
-                      pixman_image_t *         mask_image,
-                      pixman_image_t *         dst_image,
-                      int32_t                  src_x,
-                      int32_t                  src_y,
-                      int32_t                  mask_x,
-                      int32_t                  mask_y,
-                      int32_t                  dest_x,
-                      int32_t                  dest_y,
-                      int32_t                  width,
-                      int32_t                  height)
-{
-    uint8_t     *dst_line, *dst;
-    uint8_t     *src_line, *src;
-    int src_stride, dst_stride;
-    int32_t w;
-
-    PIXMAN_IMAGE_GET_LINE (dst_image, dest_x, dest_y, uint8_t, dst_stride, dst_line, 1);
-    PIXMAN_IMAGE_GET_LINE (src_image, src_x, src_y, uint8_t, src_stride, src_line, 1);
-
-    while (height--)
-    {
-	dst = dst_line;
-	dst_line += dst_stride;
-	src = src_line;
-	src_line += src_stride;
-	w = width;
-
-	if ((((unsigned long)dst_image & 3) == 0) &&
-	    (((unsigned long)src_image & 3) == 0))
-	{
-	    while (w >= 4)
-	    {
-		uint32_t *s = (uint32_t *)src;
-		uint32_t *d = (uint32_t *)dst;
-
-		*d = store8888 (in (load8888 (*s), load8888 (*d)));
-
-		w -= 4;
-		dst += 4;
-		src += 4;
-	    }
-	}
-
-	while (w--)
-	{
-	    uint8_t s, d;
-	    uint16_t tmp;
-
-	    s = *src;
-	    d = *dst;
-
-	    *dst = MUL_UN8 (s, d, tmp);
-
-	    src++;
-	    dst++;
-	}
-    }
-
-    _mm_empty ();
-}
-
-static void
-mmx_composite_add_n_8_8 (pixman_implementation_t *imp,
-			 pixman_op_t              op,
-			 pixman_image_t *         src_image,
-			 pixman_image_t *         mask_image,
-			 pixman_image_t *         dst_image,
-			 int32_t                  src_x,
-			 int32_t                  src_y,
-			 int32_t                  mask_x,
-			 int32_t                  mask_y,
-			 int32_t                  dest_x,
-			 int32_t                  dest_y,
-			 int32_t                  width,
-			 int32_t                  height)
-{
-    uint8_t     *dst_line, *dst;
-    uint8_t     *mask_line, *mask;
-    int dst_stride, mask_stride;
-    int32_t w;
-    uint32_t src;
-    uint8_t sa;
-    __m64 vsrc, vsrca;
-
-    PIXMAN_IMAGE_GET_LINE (dst_image, dest_x, dest_y, uint8_t, dst_stride, dst_line, 1);
-    PIXMAN_IMAGE_GET_LINE (mask_image, mask_x, mask_y, uint8_t, mask_stride, mask_line, 1);
-
-    src = _pixman_image_get_solid (src_image, dst_image->bits.format);
-
-    sa = src >> 24;
-
-    if (src == 0)
-	return;
-
-    vsrc = load8888 (src);
-    vsrca = expand_alpha (vsrc);
-
-    while (height--)
-    {
-	dst = dst_line;
-	dst_line += dst_stride;
-	mask = mask_line;
-	mask_line += mask_stride;
-	w = width;
-
-	if ((((unsigned long)mask_image & 3) == 0) &&
-	    (((unsigned long)dst_image  & 3) == 0))
-	{
-	    while (w >= 4)
-	    {
-		__m64 vmask = load8888 (*(uint32_t *)mask);
-		__m64 vdest = load8888 (*(uint32_t *)dst);
-
-		*(uint32_t *)dst = store8888 (_mm_adds_pu8 (in (vsrca, vmask), vdest));
-
-		w -= 4;
-		dst += 4;
-		mask += 4;
-	    }
-	}
-
-	while (w--)
-	{
-	    uint16_t tmp;
-	    uint16_t a;
-	    uint32_t m, d;
-	    uint32_t r;
-
-	    a = *mask++;
-	    d = *dst;
-
-	    m = MUL_UN8 (sa, a, tmp);
-	    r = ADD_UN8 (m, d, tmp);
-
-	    *dst++ = r;
-	}
-    }
-
-    _mm_empty ();
-}
-
-static void
-mmx_composite_add_8000_8000 (pixman_implementation_t *imp,
-                             pixman_op_t              op,
-                             pixman_image_t *         src_image,
-                             pixman_image_t *         mask_image,
-                             pixman_image_t *         dst_image,
-                             int32_t                  src_x,
-                             int32_t                  src_y,
-                             int32_t                  mask_x,
-                             int32_t                  mask_y,
-                             int32_t                  dest_x,
-                             int32_t                  dest_y,
-                             int32_t                  width,
-                             int32_t                  height)
-{
-    uint8_t *dst_line, *dst;
-    uint8_t *src_line, *src;
-    int dst_stride, src_stride;
-    int32_t w;
-    uint8_t s, d;
-    uint16_t t;
-
-    CHECKPOINT ();
-
-    PIXMAN_IMAGE_GET_LINE (src_image, src_x, src_y, uint8_t, src_stride, src_line, 1);
-    PIXMAN_IMAGE_GET_LINE (dst_image, dest_x, dest_y, uint8_t, dst_stride, dst_line, 1);
-
-    while (height--)
-    {
-	dst = dst_line;
-	dst_line += dst_stride;
-	src = src_line;
-	src_line += src_stride;
-	w = width;
-
-	while (w && (unsigned long)dst & 7)
-	{
-	    s = *src;
-	    d = *dst;
-	    t = d + s;
-	    s = t | (0 - (t >> 8));
-	    *dst = s;
-
-	    dst++;
-	    src++;
-	    w--;
-	}
-
-	while (w >= 8)
-	{
-	    *(__m64*)dst = _mm_adds_pu8 (*(__m64*)src, *(__m64*)dst);
-	    dst += 8;
-	    src += 8;
-	    w -= 8;
-	}
-
-	while (w)
-	{
-	    s = *src;
-	    d = *dst;
-	    t = d + s;
-	    s = t | (0 - (t >> 8));
-	    *dst = s;
-
-	    dst++;
-	    src++;
-	    w--;
-	}
-    }
-
-    _mm_empty ();
-}
-
-static void
-mmx_composite_add_8888_8888 (pixman_implementation_t *imp,
-                             pixman_op_t              op,
-                             pixman_image_t *         src_image,
-                             pixman_image_t *         mask_image,
-                             pixman_image_t *         dst_image,
-                             int32_t                  src_x,
-                             int32_t                  src_y,
-                             int32_t                  mask_x,
-                             int32_t                  mask_y,
-                             int32_t                  dest_x,
-                             int32_t                  dest_y,
-                             int32_t                  width,
-                             int32_t                  height)
-{
-    __m64 dst64;
-    uint32_t    *dst_line, *dst;
-    uint32_t    *src_line, *src;
-    int dst_stride, src_stride;
-    int32_t w;
-
-    CHECKPOINT ();
-
-    PIXMAN_IMAGE_GET_LINE (src_image, src_x, src_y, uint32_t, src_stride, src_line, 1);
-    PIXMAN_IMAGE_GET_LINE (dst_image, dest_x, dest_y, uint32_t, dst_stride, dst_line, 1);
-
-    while (height--)
-    {
-	dst = dst_line;
-	dst_line += dst_stride;
-	src = src_line;
-	src_line += src_stride;
-	w = width;
-
-	while (w && (unsigned long)dst & 7)
-	{
-	    *dst = _mm_cvtsi64_si32 (_mm_adds_pu8 (_mm_cvtsi32_si64 (*src),
-	                                           _mm_cvtsi32_si64 (*dst)));
-	    dst++;
-	    src++;
-	    w--;
-	}
-
-	while (w >= 2)
-	{
-	    dst64 = _mm_adds_pu8 (*(__m64*)src, *(__m64*)dst);
-<<<<<<< HEAD
-	    *(uint64_t*)dst = UINT64 (dst64);
-=======
-	    *(uint64_t*)dst = to_uint64 (dst64);
->>>>>>> 0ea9b893
-	    dst += 2;
-	    src += 2;
-	    w -= 2;
-	}
-
-	if (w)
-	{
-	    *dst = _mm_cvtsi64_si32 (_mm_adds_pu8 (_mm_cvtsi32_si64 (*src),
-	                                           _mm_cvtsi32_si64 (*dst)));
-
-	}
-    }
-
-    _mm_empty ();
-}
-
-static pixman_bool_t
-pixman_blt_mmx (uint32_t *src_bits,
-                uint32_t *dst_bits,
-                int       src_stride,
-                int       dst_stride,
-                int       src_bpp,
-                int       dst_bpp,
-                int       src_x,
-                int       src_y,
-                int       dst_x,
-                int       dst_y,
-                int       width,
-                int       height)
-{
-    uint8_t *   src_bytes;
-    uint8_t *   dst_bytes;
-    int byte_width;
-
-    if (src_bpp != dst_bpp)
-	return FALSE;
-
-    if (src_bpp == 16)
-    {
-	src_stride = src_stride * (int) sizeof (uint32_t) / 2;
-	dst_stride = dst_stride * (int) sizeof (uint32_t) / 2;
-	src_bytes = (uint8_t *)(((uint16_t *)src_bits) + src_stride * (src_y) + (src_x));
-	dst_bytes = (uint8_t *)(((uint16_t *)dst_bits) + dst_stride * (dst_y) + (dst_x));
-	byte_width = 2 * width;
-	src_stride *= 2;
-	dst_stride *= 2;
-    }
-    else if (src_bpp == 32)
-    {
-	src_stride = src_stride * (int) sizeof (uint32_t) / 4;
-	dst_stride = dst_stride * (int) sizeof (uint32_t) / 4;
-	src_bytes = (uint8_t *)(((uint32_t *)src_bits) + src_stride * (src_y) + (src_x));
-	dst_bytes = (uint8_t *)(((uint32_t *)dst_bits) + dst_stride * (dst_y) + (dst_x));
-	byte_width = 4 * width;
-	src_stride *= 4;
-	dst_stride *= 4;
-    }
-    else
-    {
-	return FALSE;
-    }
-
-    while (height--)
-    {
-	int w;
-	uint8_t *s = src_bytes;
-	uint8_t *d = dst_bytes;
-	src_bytes += src_stride;
-	dst_bytes += dst_stride;
-	w = byte_width;
-
-	while (w >= 2 && ((unsigned long)d & 3))
-	{
-	    *(uint16_t *)d = *(uint16_t *)s;
-	    w -= 2;
-	    s += 2;
-	    d += 2;
-	}
-
-	while (w >= 4 && ((unsigned long)d & 7))
-	{
-	    *(uint32_t *)d = *(uint32_t *)s;
-
-	    w -= 4;
-	    s += 4;
-	    d += 4;
-	}
-
-	while (w >= 64)
-	{
-#if defined (__GNUC__) || (defined(__SUNPRO_C) && (__SUNPRO_C >= 0x590))
-	    __asm__ (
-	        "movq	  (%1),	  %%mm0\n"
-	        "movq	 8(%1),	  %%mm1\n"
-	        "movq	16(%1),	  %%mm2\n"
-	        "movq	24(%1),	  %%mm3\n"
-	        "movq	32(%1),	  %%mm4\n"
-	        "movq	40(%1),	  %%mm5\n"
-	        "movq	48(%1),	  %%mm6\n"
-	        "movq	56(%1),	  %%mm7\n"
-
-	        "movq	%%mm0,	  (%0)\n"
-	        "movq	%%mm1,	 8(%0)\n"
-	        "movq	%%mm2,	16(%0)\n"
-	        "movq	%%mm3,	24(%0)\n"
-	        "movq	%%mm4,	32(%0)\n"
-	        "movq	%%mm5,	40(%0)\n"
-	        "movq	%%mm6,	48(%0)\n"
-	        "movq	%%mm7,	56(%0)\n"
-		:
-		: "r" (d), "r" (s)
-		: "memory",
-		  "%mm0", "%mm1", "%mm2", "%mm3",
-		  "%mm4", "%mm5", "%mm6", "%mm7");
-#else
-	    __m64 v0 = *(__m64 *)(s + 0);
-	    __m64 v1 = *(__m64 *)(s + 8);
-	    __m64 v2 = *(__m64 *)(s + 16);
-	    __m64 v3 = *(__m64 *)(s + 24);
-	    __m64 v4 = *(__m64 *)(s + 32);
-	    __m64 v5 = *(__m64 *)(s + 40);
-	    __m64 v6 = *(__m64 *)(s + 48);
-	    __m64 v7 = *(__m64 *)(s + 56);
-	    *(__m64 *)(d + 0)  = v0;
-	    *(__m64 *)(d + 8)  = v1;
-	    *(__m64 *)(d + 16) = v2;
-	    *(__m64 *)(d + 24) = v3;
-	    *(__m64 *)(d + 32) = v4;
-	    *(__m64 *)(d + 40) = v5;
-	    *(__m64 *)(d + 48) = v6;
-	    *(__m64 *)(d + 56) = v7;
-#endif
-
-	    w -= 64;
-	    s += 64;
-	    d += 64;
-	}
-	while (w >= 4)
-	{
-	    *(uint32_t *)d = *(uint32_t *)s;
-
-	    w -= 4;
-	    s += 4;
-	    d += 4;
-	}
-	if (w >= 2)
-	{
-	    *(uint16_t *)d = *(uint16_t *)s;
-	    w -= 2;
-	    s += 2;
-	    d += 2;
-	}
-    }
-
-    _mm_empty ();
-
-    return TRUE;
-}
-
-static void
-mmx_composite_copy_area (pixman_implementation_t *imp,
-                         pixman_op_t              op,
-                         pixman_image_t *         src_image,
-                         pixman_image_t *         mask_image,
-                         pixman_image_t *         dst_image,
-                         int32_t                  src_x,
-                         int32_t                  src_y,
-                         int32_t                  mask_x,
-                         int32_t                  mask_y,
-                         int32_t                  dest_x,
-                         int32_t                  dest_y,
-                         int32_t                  width,
-                         int32_t                  height)
-{
-    pixman_blt_mmx (src_image->bits.bits,
-                    dst_image->bits.bits,
-                    src_image->bits.rowstride,
-                    dst_image->bits.rowstride,
-                    PIXMAN_FORMAT_BPP (src_image->bits.format),
-                    PIXMAN_FORMAT_BPP (dst_image->bits.format),
-                    src_x, src_y, dest_x, dest_y, width, height);
-}
-
-#if 0
-static void
-mmx_composite_over_x888_8_8888 (pixman_implementation_t *imp,
-                                pixman_op_t              op,
-                                pixman_image_t *         src_image,
-                                pixman_image_t *         mask_image,
-                                pixman_image_t *         dst_image,
-                                int32_t                  src_x,
-                                int32_t                  src_y,
-                                int32_t                  mask_x,
-                                int32_t                  mask_y,
-                                int32_t                  dest_x,
-                                int32_t                  dest_y,
-                                int32_t                  width,
-                                int32_t                  height)
-{
-    uint32_t  *src, *src_line;
-    uint32_t  *dst, *dst_line;
-    uint8_t  *mask, *mask_line;
-    int src_stride, mask_stride, dst_stride;
-    int32_t w;
-
-    PIXMAN_IMAGE_GET_LINE (dst_image, dest_x, dest_y, uint32_t, dst_stride, dst_line, 1);
-    PIXMAN_IMAGE_GET_LINE (mask_image, mask_x, mask_y, uint8_t, mask_stride, mask_line, 1);
-    PIXMAN_IMAGE_GET_LINE (src_image, src_x, src_y, uint32_t, src_stride, src_line, 1);
-
-    while (height--)
-    {
-	src = src_line;
-	src_line += src_stride;
-	dst = dst_line;
-	dst_line += dst_stride;
-	mask = mask_line;
-	mask_line += mask_stride;
-
-	w = width;
-
-	while (w--)
-	{
-	    uint64_t m = *mask;
-
-	    if (m)
-	    {
-		__m64 s = load8888 (*src | 0xff000000);
-
-		if (m == 0xff)
-		{
-		    *dst = store8888 (s);
-		}
-		else
-		{
-		    __m64 sa = expand_alpha (s);
-<<<<<<< HEAD
-		    __m64 vm = expand_alpha_rev (M64 (m));
-=======
-		    __m64 vm = expand_alpha_rev (to_m64 (m));
->>>>>>> 0ea9b893
-		    __m64 vdest = in_over (s, sa, vm, load8888 (*dst));
-
-		    *dst = store8888 (vdest);
-		}
-	    }
-
-	    mask++;
-	    dst++;
-	    src++;
-	}
-    }
-
-    _mm_empty ();
-}
-#endif
-
-static const pixman_fast_path_t mmx_fast_paths[] =
-{
-    PIXMAN_STD_FAST_PATH    (OVER, solid,    a8,       r5g6b5,   mmx_composite_over_n_8_0565       ),
-    PIXMAN_STD_FAST_PATH    (OVER, solid,    a8,       b5g6r5,   mmx_composite_over_n_8_0565       ),
-    PIXMAN_STD_FAST_PATH    (OVER, solid,    a8,       a8r8g8b8, mmx_composite_over_n_8_8888       ),
-    PIXMAN_STD_FAST_PATH    (OVER, solid,    a8,       x8r8g8b8, mmx_composite_over_n_8_8888       ),
-    PIXMAN_STD_FAST_PATH    (OVER, solid,    a8,       a8b8g8r8, mmx_composite_over_n_8_8888       ),
-    PIXMAN_STD_FAST_PATH    (OVER, solid,    a8,       x8b8g8r8, mmx_composite_over_n_8_8888       ),
-    PIXMAN_STD_FAST_PATH_CA (OVER, solid,    a8r8g8b8, a8r8g8b8, mmx_composite_over_n_8888_8888_ca ),
-    PIXMAN_STD_FAST_PATH_CA (OVER, solid,    a8r8g8b8, x8r8g8b8, mmx_composite_over_n_8888_8888_ca ),
-    PIXMAN_STD_FAST_PATH_CA (OVER, solid,    a8r8g8b8, r5g6b5,   mmx_composite_over_n_8888_0565_ca ),
-    PIXMAN_STD_FAST_PATH_CA (OVER, solid,    a8b8g8r8, a8b8g8r8, mmx_composite_over_n_8888_8888_ca ),
-    PIXMAN_STD_FAST_PATH_CA (OVER, solid,    a8b8g8r8, x8b8g8r8, mmx_composite_over_n_8888_8888_ca ),
-    PIXMAN_STD_FAST_PATH_CA (OVER, solid,    a8b8g8r8, b5g6r5,   mmx_composite_over_n_8888_0565_ca ),
-    PIXMAN_STD_FAST_PATH    (OVER, pixbuf,   pixbuf,   a8r8g8b8, mmx_composite_over_pixbuf_8888    ),
-    PIXMAN_STD_FAST_PATH    (OVER, pixbuf,   pixbuf,   x8r8g8b8, mmx_composite_over_pixbuf_8888    ),
-    PIXMAN_STD_FAST_PATH    (OVER, pixbuf,   pixbuf,   r5g6b5,   mmx_composite_over_pixbuf_0565    ),
-    PIXMAN_STD_FAST_PATH    (OVER, rpixbuf,  rpixbuf,  a8b8g8r8, mmx_composite_over_pixbuf_8888    ),
-    PIXMAN_STD_FAST_PATH    (OVER, rpixbuf,  rpixbuf,  x8b8g8r8, mmx_composite_over_pixbuf_8888    ),
-    PIXMAN_STD_FAST_PATH    (OVER, rpixbuf,  rpixbuf,  b5g6r5,   mmx_composite_over_pixbuf_0565    ),
-    PIXMAN_STD_FAST_PATH    (OVER, x8r8g8b8, solid,    a8r8g8b8, mmx_composite_over_x888_n_8888    ),
-    PIXMAN_STD_FAST_PATH    (OVER, x8r8g8b8, solid,    x8r8g8b8, mmx_composite_over_x888_n_8888    ),
-    PIXMAN_STD_FAST_PATH    (OVER, x8b8g8r8, solid,    a8b8g8r8, mmx_composite_over_x888_n_8888    ),
-    PIXMAN_STD_FAST_PATH    (OVER, x8b8g8r8, solid,    x8b8g8r8, mmx_composite_over_x888_n_8888    ),
-    PIXMAN_STD_FAST_PATH    (OVER, a8r8g8b8, solid,    a8r8g8b8, mmx_composite_over_8888_n_8888    ),
-    PIXMAN_STD_FAST_PATH    (OVER, a8r8g8b8, solid,    x8r8g8b8, mmx_composite_over_8888_n_8888    ),
-    PIXMAN_STD_FAST_PATH    (OVER, a8b8g8r8, solid,    a8b8g8r8, mmx_composite_over_8888_n_8888    ),
-    PIXMAN_STD_FAST_PATH    (OVER, a8b8g8r8, solid,    x8b8g8r8, mmx_composite_over_8888_n_8888    ),
-#if 0
-    /* FIXME: This code is commented out since it's apparently
-     * not actually faster than the generic code.
-     */
-    PIXMAN_STD_FAST_PATH    (OVER, x8r8g8b8, a8,       x8r8g8b8, mmx_composite_over_x888_8_8888    ),
-    PIXMAN_STD_FAST_PATH    (OVER, x8r8g8b8, a8,       a8r8g8b8, mmx_composite_over_x888_8_8888    ),
-    PIXMAN_STD_FAST_PATH    (OVER, x8b8r8g8, a8,       x8b8g8r8, mmx_composite_over_x888_8_8888    ),
-    PIXMAN_STD_FAST_PATH    (OVER, x8b8r8g8, a8,       a8r8g8b8, mmx_composite_over_x888_8_8888    ),
-#endif
-    PIXMAN_STD_FAST_PATH    (OVER, solid,    null,     a8r8g8b8, mmx_composite_over_n_8888         ),
-    PIXMAN_STD_FAST_PATH    (OVER, solid,    null,     x8r8g8b8, mmx_composite_over_n_8888         ),
-    PIXMAN_STD_FAST_PATH    (OVER, solid,    null,     r5g6b5,   mmx_composite_over_n_0565         ),
-    PIXMAN_STD_FAST_PATH    (OVER, x8r8g8b8, null,     x8r8g8b8, mmx_composite_copy_area           ),
-    PIXMAN_STD_FAST_PATH    (OVER, x8b8g8r8, null,     x8b8g8r8, mmx_composite_copy_area           ),
-
-    PIXMAN_STD_FAST_PATH    (OVER, a8r8g8b8, null,     a8r8g8b8, mmx_composite_over_8888_8888      ),
-    PIXMAN_STD_FAST_PATH    (OVER, a8r8g8b8, null,     x8r8g8b8, mmx_composite_over_8888_8888      ),
-    PIXMAN_STD_FAST_PATH    (OVER, a8r8g8b8, null,     r5g6b5,   mmx_composite_over_8888_0565      ),
-    PIXMAN_STD_FAST_PATH    (OVER, a8b8g8r8, null,     a8b8g8r8, mmx_composite_over_8888_8888      ),
-    PIXMAN_STD_FAST_PATH    (OVER, a8b8g8r8, null,     x8b8g8r8, mmx_composite_over_8888_8888      ),
-    PIXMAN_STD_FAST_PATH    (OVER, a8b8g8r8, null,     b5g6r5,   mmx_composite_over_8888_0565      ),
-
-    PIXMAN_STD_FAST_PATH    (ADD,  a8r8g8b8, null,     a8r8g8b8, mmx_composite_add_8888_8888       ),
-    PIXMAN_STD_FAST_PATH    (ADD,  a8b8g8r8, null,     a8b8g8r8, mmx_composite_add_8888_8888       ),
-    PIXMAN_STD_FAST_PATH    (ADD,  a8,       null,     a8,       mmx_composite_add_8000_8000       ),
-    PIXMAN_STD_FAST_PATH    (ADD,  solid,    a8,       a8,       mmx_composite_add_n_8_8           ),
-
-    PIXMAN_STD_FAST_PATH    (SRC,  solid,    a8,       a8r8g8b8, mmx_composite_src_n_8_8888        ),
-    PIXMAN_STD_FAST_PATH    (SRC,  solid,    a8,       x8r8g8b8, mmx_composite_src_n_8_8888        ),
-    PIXMAN_STD_FAST_PATH    (SRC,  solid,    a8,       a8b8g8r8, mmx_composite_src_n_8_8888        ),
-    PIXMAN_STD_FAST_PATH    (SRC,  solid,    a8,       x8b8g8r8, mmx_composite_src_n_8_8888        ),
-    PIXMAN_STD_FAST_PATH    (SRC,  a8r8g8b8, null,     a8r8g8b8, mmx_composite_copy_area           ),
-    PIXMAN_STD_FAST_PATH    (SRC,  a8b8g8r8, null,     a8b8g8r8, mmx_composite_copy_area           ),
-    PIXMAN_STD_FAST_PATH    (SRC,  a8r8g8b8, null,     x8r8g8b8, mmx_composite_copy_area           ),
-    PIXMAN_STD_FAST_PATH    (SRC,  a8b8g8r8, null,     x8b8g8r8, mmx_composite_copy_area           ),
-    PIXMAN_STD_FAST_PATH    (SRC,  x8r8g8b8, null,     x8r8g8b8, mmx_composite_copy_area           ),
-    PIXMAN_STD_FAST_PATH    (SRC,  x8b8g8r8, null,     x8b8g8r8, mmx_composite_copy_area           ),
-    PIXMAN_STD_FAST_PATH    (SRC,  r5g6b5,   null,     r5g6b5,   mmx_composite_copy_area           ),
-    PIXMAN_STD_FAST_PATH    (SRC,  b5g6r5,   null,     b5g6r5,   mmx_composite_copy_area           ),
-
-    PIXMAN_STD_FAST_PATH    (IN,   a8,       null,     a8,       mmx_composite_in_8_8              ),
-    PIXMAN_STD_FAST_PATH    (IN,   solid,    a8,       a8,       mmx_composite_in_n_8_8            ),
-
-    { PIXMAN_OP_NONE },
-};
-
-static pixman_bool_t
-mmx_blt (pixman_implementation_t *imp,
-         uint32_t *               src_bits,
-         uint32_t *               dst_bits,
-         int                      src_stride,
-         int                      dst_stride,
-         int                      src_bpp,
-         int                      dst_bpp,
-         int                      src_x,
-         int                      src_y,
-         int                      dst_x,
-         int                      dst_y,
-         int                      width,
-         int                      height)
-{
-    if (!pixman_blt_mmx (
-            src_bits, dst_bits, src_stride, dst_stride, src_bpp, dst_bpp,
-            src_x, src_y, dst_x, dst_y, width, height))
-
-    {
-	return _pixman_implementation_blt (
-	    imp->delegate,
-	    src_bits, dst_bits, src_stride, dst_stride, src_bpp, dst_bpp,
-	    src_x, src_y, dst_x, dst_y, width, height);
-    }
-
-    return TRUE;
-}
-
-static pixman_bool_t
-mmx_fill (pixman_implementation_t *imp,
-          uint32_t *               bits,
-          int                      stride,
-          int                      bpp,
-          int                      x,
-          int                      y,
-          int                      width,
-          int                      height,
-          uint32_t xor)
-{
-    if (!pixman_fill_mmx (bits, stride, bpp, x, y, width, height, xor))
-    {
-	return _pixman_implementation_fill (
-	    imp->delegate, bits, stride, bpp, x, y, width, height, xor);
-    }
-
-    return TRUE;
-}
-
-pixman_implementation_t *
-_pixman_implementation_create_mmx (void)
-{
-    pixman_implementation_t *general = _pixman_implementation_create_fast_path ();
-    pixman_implementation_t *imp = _pixman_implementation_create (general, mmx_fast_paths);
-
-    imp->combine_32[PIXMAN_OP_OVER] = mmx_combine_over_u;
-    imp->combine_32[PIXMAN_OP_OVER_REVERSE] = mmx_combine_over_reverse_u;
-    imp->combine_32[PIXMAN_OP_IN] = mmx_combine_in_u;
-    imp->combine_32[PIXMAN_OP_IN_REVERSE] = mmx_combine_in_reverse_u;
-    imp->combine_32[PIXMAN_OP_OUT] = mmx_combine_out_u;
-    imp->combine_32[PIXMAN_OP_OUT_REVERSE] = mmx_combine_out_reverse_u;
-    imp->combine_32[PIXMAN_OP_ATOP] = mmx_combine_atop_u;
-    imp->combine_32[PIXMAN_OP_ATOP_REVERSE] = mmx_combine_atop_reverse_u;
-    imp->combine_32[PIXMAN_OP_XOR] = mmx_combine_xor_u;
-    imp->combine_32[PIXMAN_OP_ADD] = mmx_combine_add_u;
-    imp->combine_32[PIXMAN_OP_SATURATE] = mmx_combine_saturate_u;
-
-    imp->combine_32_ca[PIXMAN_OP_SRC] = mmx_combine_src_ca;
-    imp->combine_32_ca[PIXMAN_OP_OVER] = mmx_combine_over_ca;
-    imp->combine_32_ca[PIXMAN_OP_OVER_REVERSE] = mmx_combine_over_reverse_ca;
-    imp->combine_32_ca[PIXMAN_OP_IN] = mmx_combine_in_ca;
-    imp->combine_32_ca[PIXMAN_OP_IN_REVERSE] = mmx_combine_in_reverse_ca;
-    imp->combine_32_ca[PIXMAN_OP_OUT] = mmx_combine_out_ca;
-    imp->combine_32_ca[PIXMAN_OP_OUT_REVERSE] = mmx_combine_out_reverse_ca;
-    imp->combine_32_ca[PIXMAN_OP_ATOP] = mmx_combine_atop_ca;
-    imp->combine_32_ca[PIXMAN_OP_ATOP_REVERSE] = mmx_combine_atop_reverse_ca;
-    imp->combine_32_ca[PIXMAN_OP_XOR] = mmx_combine_xor_ca;
-    imp->combine_32_ca[PIXMAN_OP_ADD] = mmx_combine_add_ca;
-
-    imp->blt = mmx_blt;
-    imp->fill = mmx_fill;
-
-    return imp;
-}
-
-#endif /* USE_MMX */
+/*
+ * Copyright © 2004, 2005 Red Hat, Inc.
+ * Copyright © 2004 Nicholas Miell
+ * Copyright © 2005 Trolltech AS
+ *
+ * Permission to use, copy, modify, distribute, and sell this software and its
+ * documentation for any purpose is hereby granted without fee, provided that
+ * the above copyright notice appear in all copies and that both that
+ * copyright notice and this permission notice appear in supporting
+ * documentation, and that the name of Red Hat not be used in advertising or
+ * publicity pertaining to distribution of the software without specific,
+ * written prior permission.  Red Hat makes no representations about the
+ * suitability of this software for any purpose.  It is provided "as is"
+ * without express or implied warranty.
+ *
+ * THE COPYRIGHT HOLDERS DISCLAIM ALL WARRANTIES WITH REGARD TO THIS
+ * SOFTWARE, INCLUDING ALL IMPLIED WARRANTIES OF MERCHANTABILITY AND
+ * FITNESS, IN NO EVENT SHALL THE COPYRIGHT HOLDERS BE LIABLE FOR ANY
+ * SPECIAL, INDIRECT OR CONSEQUENTIAL DAMAGES OR ANY DAMAGES
+ * WHATSOEVER RESULTING FROM LOSS OF USE, DATA OR PROFITS, WHETHER IN
+ * AN ACTION OF CONTRACT, NEGLIGENCE OR OTHER TORTIOUS ACTION, ARISING
+ * OUT OF OR IN CONNECTION WITH THE USE OR PERFORMANCE OF THIS
+ * SOFTWARE.
+ *
+ * Author:  Søren Sandmann (sandmann@redhat.com)
+ * Minor Improvements: Nicholas Miell (nmiell@gmail.com)
+ * MMX code paths for fbcompose.c by Lars Knoll (lars@trolltech.com)
+ *
+ * Based on work by Owen Taylor
+ */
+
+#ifdef HAVE_CONFIG_H
+#include <config.h>
+#endif
+
+#ifdef USE_MMX
+
+#include <mmintrin.h>
+#include "pixman-private.h"
+#include "pixman-combine32.h"
+
+#define no_vERBOSE
+
+#ifdef VERBOSE
+#define CHECKPOINT() error_f ("at %s %d\n", __FUNCTION__, __LINE__)
+#else
+#define CHECKPOINT()
+#endif
+
+/* Notes about writing mmx code
+ *
+ * give memory operands as the second operand. If you give it as the
+ * first, gcc will first load it into a register, then use that
+ * register
+ *
+ *   ie. use
+ *
+ *         _mm_mullo_pi16 (x, mmx_constant);
+ *
+ *   not
+ *
+ *         _mm_mullo_pi16 (mmx_constant, x);
+ *
+ * Also try to minimize dependencies. i.e. when you need a value, try
+ * to calculate it from a value that was calculated as early as
+ * possible.
+ */
+
+/* --------------- MMX primitives ------------------------------------- */
+
+#ifdef __GNUC__
+typedef uint64_t mmxdatafield;
+#else
+typedef __m64 mmxdatafield;
+/* If __m64 is defined as a struct or union, define M64_MEMBER to be the
+   name of the member used to access the data */
+# ifdef _MSC_VER
+#  define M64_MEMBER m64_u64
+# elif defined(__SUNPRO_C)
+#  define M64_MEMBER l_
+# endif
+#endif
+
+typedef struct
+{
+    mmxdatafield mmx_4x00ff;
+    mmxdatafield mmx_4x0080;
+    mmxdatafield mmx_565_rgb;
+    mmxdatafield mmx_565_unpack_multiplier;
+    mmxdatafield mmx_565_r;
+    mmxdatafield mmx_565_g;
+    mmxdatafield mmx_565_b;
+    mmxdatafield mmx_mask_0;
+    mmxdatafield mmx_mask_1;
+    mmxdatafield mmx_mask_2;
+    mmxdatafield mmx_mask_3;
+    mmxdatafield mmx_full_alpha;
+    mmxdatafield mmx_ffff0000ffff0000;
+    mmxdatafield mmx_0000ffff00000000;
+    mmxdatafield mmx_000000000000ffff;
+} mmx_data_t;
+
+#if defined(_MSC_VER)
+# define MMXDATA_INIT(field, val) { val ## UI64 }
+#elif defined(M64_MEMBER)       /* __m64 is a struct, not an integral type */
+# define MMXDATA_INIT(field, val) field =   { val ## ULL }
+#else                           /* __m64 is an integral type */
+# define MMXDATA_INIT(field, val) field =   val ## ULL
+#endif
+
+static const mmx_data_t c =
+{
+    MMXDATA_INIT (.mmx_4x00ff,                   0x00ff00ff00ff00ff),
+    MMXDATA_INIT (.mmx_4x0080,                   0x0080008000800080),
+    MMXDATA_INIT (.mmx_565_rgb,                  0x000001f0003f001f),
+    MMXDATA_INIT (.mmx_565_unpack_multiplier,    0x0000008404100840),
+    MMXDATA_INIT (.mmx_565_r,                    0x000000f800000000),
+    MMXDATA_INIT (.mmx_565_g,                    0x0000000000fc0000),
+    MMXDATA_INIT (.mmx_565_b,                    0x00000000000000f8),
+    MMXDATA_INIT (.mmx_mask_0,                   0xffffffffffff0000),
+    MMXDATA_INIT (.mmx_mask_1,                   0xffffffff0000ffff),
+    MMXDATA_INIT (.mmx_mask_2,                   0xffff0000ffffffff),
+    MMXDATA_INIT (.mmx_mask_3,                   0x0000ffffffffffff),
+    MMXDATA_INIT (.mmx_full_alpha,               0x00ff000000000000),
+    MMXDATA_INIT (.mmx_ffff0000ffff0000,         0xffff0000ffff0000),
+    MMXDATA_INIT (.mmx_0000ffff00000000,         0x0000ffff00000000),
+    MMXDATA_INIT (.mmx_000000000000ffff,         0x000000000000ffff),
+};
+
+#ifdef __GNUC__
+#    ifdef __ICC
+#        define MC(x) to_m64 (c.mmx_ ## x)
+#    else
+#        define MC(x) ((__m64)c.mmx_ ## x)
+#    endif
+#else
+#    define MC(x) c.mmx_ ## x
+#endif
+
+static force_inline __m64
+to_m64 (uint64_t x)
+{
+#ifdef __ICC
+    return _mm_cvtsi64_m64 (x);
+#elif defined M64_MEMBER        /* __m64 is a struct, not an integral type */
+    __m64 res;
+
+    res.M64_MEMBER = x;
+    return res;
+#else                           /* __m64 is an integral type */
+    return (__m64)x;
+#endif
+}
+
+static force_inline uint64_t
+to_uint64 (__m64 x)
+{
+#ifdef __ICC
+    return _mm_cvtm64_si64 (x);
+#elif defined M64_MEMBER        /* __m64 is a struct, not an integral type */
+    uint64_t res = x.M64_MEMBER;
+    return res;
+#else                           /* __m64 is an integral type */
+    return (uint64_t)x;
+#endif
+}
+
+static force_inline __m64
+shift (__m64 v,
+       int   s)
+{
+    if (s > 0)
+	return _mm_slli_si64 (v, s);
+    else if (s < 0)
+	return _mm_srli_si64 (v, -s);
+    else
+	return v;
+}
+
+static force_inline __m64
+negate (__m64 mask)
+{
+    return _mm_xor_si64 (mask, MC (4x00ff));
+}
+
+static force_inline __m64
+pix_multiply (__m64 a, __m64 b)
+{
+    __m64 res;
+
+    res = _mm_mullo_pi16 (a, b);
+    res = _mm_adds_pu16 (res, MC (4x0080));
+    res = _mm_adds_pu16 (res, _mm_srli_pi16 (res, 8));
+    res = _mm_srli_pi16 (res, 8);
+
+    return res;
+}
+
+static force_inline __m64
+pix_add (__m64 a, __m64 b)
+{
+    return _mm_adds_pu8 (a, b);
+}
+
+static force_inline __m64
+expand_alpha (__m64 pixel)
+{
+    __m64 t1, t2;
+
+    t1 = shift (pixel, -48);
+    t2 = shift (t1, 16);
+    t1 = _mm_or_si64 (t1, t2);
+    t2 = shift (t1, 32);
+    t1 = _mm_or_si64 (t1, t2);
+
+    return t1;
+}
+
+static force_inline __m64
+expand_alpha_rev (__m64 pixel)
+{
+    __m64 t1, t2;
+
+    /* move alpha to low 16 bits and zero the rest */
+    t1 = shift (pixel,  48);
+    t1 = shift (t1, -48);
+
+    t2 = shift (t1, 16);
+    t1 = _mm_or_si64 (t1, t2);
+    t2 = shift (t1, 32);
+    t1 = _mm_or_si64 (t1, t2);
+
+    return t1;
+}
+
+static force_inline __m64
+invert_colors (__m64 pixel)
+{
+    __m64 x, y, z;
+
+    x = y = z = pixel;
+
+    x = _mm_and_si64 (x, MC (ffff0000ffff0000));
+    y = _mm_and_si64 (y, MC (000000000000ffff));
+    z = _mm_and_si64 (z, MC (0000ffff00000000));
+
+    y = shift (y, 32);
+    z = shift (z, -32);
+
+    x = _mm_or_si64 (x, y);
+    x = _mm_or_si64 (x, z);
+
+    return x;
+}
+
+static force_inline __m64
+over (__m64 src,
+      __m64 srca,
+      __m64 dest)
+{
+    return _mm_adds_pu8 (src, pix_multiply (dest, negate (srca)));
+}
+
+static force_inline __m64
+over_rev_non_pre (__m64 src, __m64 dest)
+{
+    __m64 srca = expand_alpha (src);
+    __m64 srcfaaa = _mm_or_si64 (srca, MC (full_alpha));
+
+    return over (pix_multiply (invert_colors (src), srcfaaa), srca, dest);
+}
+
+static force_inline __m64
+in (__m64 src, __m64 mask)
+{
+    return pix_multiply (src, mask);
+}
+
+static force_inline __m64
+in_over_full_src_alpha (__m64 src, __m64 mask, __m64 dest)
+{
+    src = _mm_or_si64 (src, MC (full_alpha));
+
+    return over (in (src, mask), mask, dest);
+}
+
+#ifndef _MSC_VER
+static force_inline __m64
+in_over (__m64 src, __m64 srca, __m64 mask, __m64 dest)
+{
+    return over (in (src, mask), pix_multiply (srca, mask), dest);
+}
+
+#else
+
+#define in_over(src, srca, mask, dest)					\
+    over (in (src, mask), pix_multiply (srca, mask), dest)
+
+#endif
+
+static force_inline __m64
+load8888 (uint32_t v)
+{
+    return _mm_unpacklo_pi8 (_mm_cvtsi32_si64 (v), _mm_setzero_si64 ());
+}
+
+static force_inline __m64
+pack8888 (__m64 lo, __m64 hi)
+{
+    return _mm_packs_pu16 (lo, hi);
+}
+
+static force_inline uint32_t
+store8888 (__m64 v)
+{
+    return _mm_cvtsi64_si32 (pack8888 (v, _mm_setzero_si64 ()));
+}
+
+/* Expand 16 bits positioned at @pos (0-3) of a mmx register into
+ *
+ *    00RR00GG00BB
+ *
+ * --- Expanding 565 in the low word ---
+ *
+ * m = (m << (32 - 3)) | (m << (16 - 5)) | m;
+ * m = m & (01f0003f001f);
+ * m = m * (008404100840);
+ * m = m >> 8;
+ *
+ * Note the trick here - the top word is shifted by another nibble to
+ * avoid it bumping into the middle word
+ */
+static force_inline __m64
+expand565 (__m64 pixel, int pos)
+{
+    __m64 p = pixel;
+    __m64 t1, t2;
+
+    /* move pixel to low 16 bit and zero the rest */
+    p = shift (shift (p, (3 - pos) * 16), -48);
+
+    t1 = shift (p, 36 - 11);
+    t2 = shift (p, 16 - 5);
+
+    p = _mm_or_si64 (t1, p);
+    p = _mm_or_si64 (t2, p);
+    p = _mm_and_si64 (p, MC (565_rgb));
+
+    pixel = _mm_mullo_pi16 (p, MC (565_unpack_multiplier));
+    return _mm_srli_pi16 (pixel, 8);
+}
+
+static force_inline __m64
+expand8888 (__m64 in, int pos)
+{
+    if (pos == 0)
+	return _mm_unpacklo_pi8 (in, _mm_setzero_si64 ());
+    else
+	return _mm_unpackhi_pi8 (in, _mm_setzero_si64 ());
+}
+
+static force_inline __m64
+expandx888 (__m64 in, int pos)
+{
+    return _mm_or_si64 (expand8888 (in, pos), MC (full_alpha));
+}
+
+static force_inline __m64
+pack_565 (__m64 pixel, __m64 target, int pos)
+{
+    __m64 p = pixel;
+    __m64 t = target;
+    __m64 r, g, b;
+
+    r = _mm_and_si64 (p, MC (565_r));
+    g = _mm_and_si64 (p, MC (565_g));
+    b = _mm_and_si64 (p, MC (565_b));
+
+    r = shift (r, -(32 - 8) + pos * 16);
+    g = shift (g, -(16 - 3) + pos * 16);
+    b = shift (b, -(0  + 3) + pos * 16);
+
+    if (pos == 0)
+	t = _mm_and_si64 (t, MC (mask_0));
+    else if (pos == 1)
+	t = _mm_and_si64 (t, MC (mask_1));
+    else if (pos == 2)
+	t = _mm_and_si64 (t, MC (mask_2));
+    else if (pos == 3)
+	t = _mm_and_si64 (t, MC (mask_3));
+
+    p = _mm_or_si64 (r, t);
+    p = _mm_or_si64 (g, p);
+
+    return _mm_or_si64 (b, p);
+}
+
+#ifndef _MSC_VER
+
+static force_inline __m64
+pix_add_mul (__m64 x, __m64 a, __m64 y, __m64 b)
+{
+    x = pix_multiply (x, a);
+    y = pix_multiply (y, b);
+
+    return pix_add (x, y);
+}
+
+#else
+
+#define pix_add_mul(x, a, y, b)	 \
+    ( x = pix_multiply (x, a),	 \
+      y = pix_multiply (y, a),	 \
+      pix_add (x, y) )
+
+#endif
+
+/* --------------- MMX code patch for fbcompose.c --------------------- */
+
+static force_inline uint32_t
+combine (const uint32_t *src, const uint32_t *mask)
+{
+    uint32_t ssrc = *src;
+
+    if (mask)
+    {
+	__m64 m = load8888 (*mask);
+	__m64 s = load8888 (ssrc);
+
+	m = expand_alpha (m);
+	s = pix_multiply (s, m);
+
+	ssrc = store8888 (s);
+    }
+
+    return ssrc;
+}
+
+static void
+mmx_combine_over_u (pixman_implementation_t *imp,
+                    pixman_op_t              op,
+                    uint32_t *               dest,
+                    const uint32_t *         src,
+                    const uint32_t *         mask,
+                    int                      width)
+{
+    const uint32_t *end = dest + width;
+
+    while (dest < end)
+    {
+	uint32_t ssrc = combine (src, mask);
+	uint32_t a = ssrc >> 24;
+
+	if (a == 0xff)
+	{
+	    *dest = ssrc;
+	}
+	else if (ssrc)
+	{
+	    __m64 s, sa;
+	    s = load8888 (ssrc);
+	    sa = expand_alpha (s);
+	    *dest = store8888 (over (s, sa, load8888 (*dest)));
+	}
+
+	++dest;
+	++src;
+	if (mask)
+	    ++mask;
+    }
+    _mm_empty ();
+}
+
+static void
+mmx_combine_over_reverse_u (pixman_implementation_t *imp,
+                            pixman_op_t              op,
+                            uint32_t *               dest,
+                            const uint32_t *         src,
+                            const uint32_t *         mask,
+                            int                      width)
+{
+    const uint32_t *end = dest + width;
+
+    while (dest < end)
+    {
+	__m64 d, da;
+	uint32_t s = combine (src, mask);
+
+	d = load8888 (*dest);
+	da = expand_alpha (d);
+	*dest = store8888 (over (d, da, load8888 (s)));
+
+	++dest;
+	++src;
+	if (mask)
+	    mask++;
+    }
+    _mm_empty ();
+}
+
+static void
+mmx_combine_in_u (pixman_implementation_t *imp,
+                  pixman_op_t              op,
+                  uint32_t *               dest,
+                  const uint32_t *         src,
+                  const uint32_t *         mask,
+                  int                      width)
+{
+    const uint32_t *end = dest + width;
+
+    while (dest < end)
+    {
+	__m64 x, a;
+
+	x = load8888 (combine (src, mask));
+	a = load8888 (*dest);
+	a = expand_alpha (a);
+	x = pix_multiply (x, a);
+
+	*dest = store8888 (x);
+
+	++dest;
+	++src;
+	if (mask)
+	    mask++;
+    }
+    _mm_empty ();
+}
+
+static void
+mmx_combine_in_reverse_u (pixman_implementation_t *imp,
+                          pixman_op_t              op,
+                          uint32_t *               dest,
+                          const uint32_t *         src,
+                          const uint32_t *         mask,
+                          int                      width)
+{
+    const uint32_t *end = dest + width;
+
+    while (dest < end)
+    {
+	__m64 x, a;
+
+	x = load8888 (*dest);
+	a = load8888 (combine (src, mask));
+	a = expand_alpha (a);
+	x = pix_multiply (x, a);
+	*dest = store8888 (x);
+
+	++dest;
+	++src;
+	if (mask)
+	    mask++;
+    }
+    _mm_empty ();
+}
+
+static void
+mmx_combine_out_u (pixman_implementation_t *imp,
+                   pixman_op_t              op,
+                   uint32_t *               dest,
+                   const uint32_t *         src,
+                   const uint32_t *         mask,
+                   int                      width)
+{
+    const uint32_t *end = dest + width;
+
+    while (dest < end)
+    {
+	__m64 x, a;
+
+	x = load8888 (combine (src, mask));
+	a = load8888 (*dest);
+	a = expand_alpha (a);
+	a = negate (a);
+	x = pix_multiply (x, a);
+	*dest = store8888 (x);
+
+	++dest;
+	++src;
+	if (mask)
+	    mask++;
+    }
+    _mm_empty ();
+}
+
+static void
+mmx_combine_out_reverse_u (pixman_implementation_t *imp,
+                           pixman_op_t              op,
+                           uint32_t *               dest,
+                           const uint32_t *         src,
+                           const uint32_t *         mask,
+                           int                      width)
+{
+    const uint32_t *end = dest + width;
+
+    while (dest < end)
+    {
+	__m64 x, a;
+
+	x = load8888 (*dest);
+	a = load8888 (combine (src, mask));
+	a = expand_alpha (a);
+	a = negate (a);
+	x = pix_multiply (x, a);
+
+	*dest = store8888 (x);
+
+	++dest;
+	++src;
+	if (mask)
+	    mask++;
+    }
+    _mm_empty ();
+}
+
+static void
+mmx_combine_atop_u (pixman_implementation_t *imp,
+                    pixman_op_t              op,
+                    uint32_t *               dest,
+                    const uint32_t *         src,
+                    const uint32_t *         mask,
+                    int                      width)
+{
+    const uint32_t *end = dest + width;
+
+    while (dest < end)
+    {
+	__m64 s, da, d, sia;
+
+	s = load8888 (combine (src, mask));
+	d = load8888 (*dest);
+	sia = expand_alpha (s);
+	sia = negate (sia);
+	da = expand_alpha (d);
+	s = pix_add_mul (s, da, d, sia);
+	*dest = store8888 (s);
+
+	++dest;
+	++src;
+	if (mask)
+	    mask++;
+    }
+    _mm_empty ();
+}
+
+static void
+mmx_combine_atop_reverse_u (pixman_implementation_t *imp,
+                            pixman_op_t              op,
+                            uint32_t *               dest,
+                            const uint32_t *         src,
+                            const uint32_t *         mask,
+                            int                      width)
+{
+    const uint32_t *end;
+
+    end = dest + width;
+
+    while (dest < end)
+    {
+	__m64 s, dia, d, sa;
+
+	s = load8888 (combine (src, mask));
+	d = load8888 (*dest);
+	sa = expand_alpha (s);
+	dia = expand_alpha (d);
+	dia = negate (dia);
+	s = pix_add_mul (s, dia, d, sa);
+	*dest = store8888 (s);
+
+	++dest;
+	++src;
+	if (mask)
+	    mask++;
+    }
+    _mm_empty ();
+}
+
+static void
+mmx_combine_xor_u (pixman_implementation_t *imp,
+                   pixman_op_t              op,
+                   uint32_t *               dest,
+                   const uint32_t *         src,
+                   const uint32_t *         mask,
+                   int                      width)
+{
+    const uint32_t *end = dest + width;
+
+    while (dest < end)
+    {
+	__m64 s, dia, d, sia;
+
+	s = load8888 (combine (src, mask));
+	d = load8888 (*dest);
+	sia = expand_alpha (s);
+	dia = expand_alpha (d);
+	sia = negate (sia);
+	dia = negate (dia);
+	s = pix_add_mul (s, dia, d, sia);
+	*dest = store8888 (s);
+
+	++dest;
+	++src;
+	if (mask)
+	    mask++;
+    }
+    _mm_empty ();
+}
+
+static void
+mmx_combine_add_u (pixman_implementation_t *imp,
+                   pixman_op_t              op,
+                   uint32_t *               dest,
+                   const uint32_t *         src,
+                   const uint32_t *         mask,
+                   int                      width)
+{
+    const uint32_t *end = dest + width;
+
+    while (dest < end)
+    {
+	__m64 s, d;
+
+	s = load8888 (combine (src, mask));
+	d = load8888 (*dest);
+	s = pix_add (s, d);
+	*dest = store8888 (s);
+
+	++dest;
+	++src;
+	if (mask)
+	    mask++;
+    }
+    _mm_empty ();
+}
+
+static void
+mmx_combine_saturate_u (pixman_implementation_t *imp,
+                        pixman_op_t              op,
+                        uint32_t *               dest,
+                        const uint32_t *         src,
+                        const uint32_t *         mask,
+                        int                      width)
+{
+    const uint32_t *end = dest + width;
+
+    while (dest < end)
+    {
+	uint32_t s = combine (src, mask);
+	uint32_t d = *dest;
+	__m64 ms = load8888 (s);
+	__m64 md = load8888 (d);
+	uint32_t sa = s >> 24;
+	uint32_t da = ~d >> 24;
+
+	if (sa > da)
+	{
+	    __m64 msa = load8888 (DIV_UN8 (da, sa) << 24);
+	    msa = expand_alpha (msa);
+	    ms = pix_multiply (ms, msa);
+	}
+
+	md = pix_add (md, ms);
+	*dest = store8888 (md);
+
+	++src;
+	++dest;
+	if (mask)
+	    mask++;
+    }
+    _mm_empty ();
+}
+
+static void
+mmx_combine_src_ca (pixman_implementation_t *imp,
+                    pixman_op_t              op,
+                    uint32_t *               dest,
+                    const uint32_t *         src,
+                    const uint32_t *         mask,
+                    int                      width)
+{
+    const uint32_t *end = src + width;
+
+    while (src < end)
+    {
+	__m64 a = load8888 (*mask);
+	__m64 s = load8888 (*src);
+
+	s = pix_multiply (s, a);
+	*dest = store8888 (s);
+
+	++src;
+	++mask;
+	++dest;
+    }
+    _mm_empty ();
+}
+
+static void
+mmx_combine_over_ca (pixman_implementation_t *imp,
+                     pixman_op_t              op,
+                     uint32_t *               dest,
+                     const uint32_t *         src,
+                     const uint32_t *         mask,
+                     int                      width)
+{
+    const uint32_t *end = src + width;
+
+    while (src < end)
+    {
+	__m64 a = load8888 (*mask);
+	__m64 s = load8888 (*src);
+	__m64 d = load8888 (*dest);
+	__m64 sa = expand_alpha (s);
+
+	*dest = store8888 (in_over (s, sa, a, d));
+
+	++src;
+	++dest;
+	++mask;
+    }
+    _mm_empty ();
+}
+
+static void
+mmx_combine_over_reverse_ca (pixman_implementation_t *imp,
+                             pixman_op_t              op,
+                             uint32_t *               dest,
+                             const uint32_t *         src,
+                             const uint32_t *         mask,
+                             int                      width)
+{
+    const uint32_t *end = src + width;
+
+    while (src < end)
+    {
+	__m64 a = load8888 (*mask);
+	__m64 s = load8888 (*src);
+	__m64 d = load8888 (*dest);
+	__m64 da = expand_alpha (d);
+
+	*dest = store8888 (over (d, da, in (s, a)));
+
+	++src;
+	++dest;
+	++mask;
+    }
+    _mm_empty ();
+}
+
+static void
+mmx_combine_in_ca (pixman_implementation_t *imp,
+                   pixman_op_t              op,
+                   uint32_t *               dest,
+                   const uint32_t *         src,
+                   const uint32_t *         mask,
+                   int                      width)
+{
+    const uint32_t *end = src + width;
+
+    while (src < end)
+    {
+	__m64 a = load8888 (*mask);
+	__m64 s = load8888 (*src);
+	__m64 d = load8888 (*dest);
+	__m64 da = expand_alpha (d);
+
+	s = pix_multiply (s, a);
+	s = pix_multiply (s, da);
+	*dest = store8888 (s);
+
+	++src;
+	++dest;
+	++mask;
+    }
+    _mm_empty ();
+}
+
+static void
+mmx_combine_in_reverse_ca (pixman_implementation_t *imp,
+                           pixman_op_t              op,
+                           uint32_t *               dest,
+                           const uint32_t *         src,
+                           const uint32_t *         mask,
+                           int                      width)
+{
+    const uint32_t *end = src + width;
+
+    while (src < end)
+    {
+	__m64 a = load8888 (*mask);
+	__m64 s = load8888 (*src);
+	__m64 d = load8888 (*dest);
+	__m64 sa = expand_alpha (s);
+
+	a = pix_multiply (a, sa);
+	d = pix_multiply (d, a);
+	*dest = store8888 (d);
+
+	++src;
+	++dest;
+	++mask;
+    }
+    _mm_empty ();
+}
+
+static void
+mmx_combine_out_ca (pixman_implementation_t *imp,
+                    pixman_op_t              op,
+                    uint32_t *               dest,
+                    const uint32_t *         src,
+                    const uint32_t *         mask,
+                    int                      width)
+{
+    const uint32_t *end = src + width;
+
+    while (src < end)
+    {
+	__m64 a = load8888 (*mask);
+	__m64 s = load8888 (*src);
+	__m64 d = load8888 (*dest);
+	__m64 da = expand_alpha (d);
+
+	da = negate (da);
+	s = pix_multiply (s, a);
+	s = pix_multiply (s, da);
+	*dest = store8888 (s);
+
+	++src;
+	++dest;
+	++mask;
+    }
+    _mm_empty ();
+}
+
+static void
+mmx_combine_out_reverse_ca (pixman_implementation_t *imp,
+                            pixman_op_t              op,
+                            uint32_t *               dest,
+                            const uint32_t *         src,
+                            const uint32_t *         mask,
+                            int                      width)
+{
+    const uint32_t *end = src + width;
+
+    while (src < end)
+    {
+	__m64 a = load8888 (*mask);
+	__m64 s = load8888 (*src);
+	__m64 d = load8888 (*dest);
+	__m64 sa = expand_alpha (s);
+
+	a = pix_multiply (a, sa);
+	a = negate (a);
+	d = pix_multiply (d, a);
+	*dest = store8888 (d);
+
+	++src;
+	++dest;
+	++mask;
+    }
+    _mm_empty ();
+}
+
+static void
+mmx_combine_atop_ca (pixman_implementation_t *imp,
+                     pixman_op_t              op,
+                     uint32_t *               dest,
+                     const uint32_t *         src,
+                     const uint32_t *         mask,
+                     int                      width)
+{
+    const uint32_t *end = src + width;
+
+    while (src < end)
+    {
+	__m64 a = load8888 (*mask);
+	__m64 s = load8888 (*src);
+	__m64 d = load8888 (*dest);
+	__m64 da = expand_alpha (d);
+	__m64 sa = expand_alpha (s);
+
+	s = pix_multiply (s, a);
+	a = pix_multiply (a, sa);
+	a = negate (a);
+	d = pix_add_mul (d, a, s, da);
+	*dest = store8888 (d);
+
+	++src;
+	++dest;
+	++mask;
+    }
+    _mm_empty ();
+}
+
+static void
+mmx_combine_atop_reverse_ca (pixman_implementation_t *imp,
+                             pixman_op_t              op,
+                             uint32_t *               dest,
+                             const uint32_t *         src,
+                             const uint32_t *         mask,
+                             int                      width)
+{
+    const uint32_t *end = src + width;
+
+    while (src < end)
+    {
+	__m64 a = load8888 (*mask);
+	__m64 s = load8888 (*src);
+	__m64 d = load8888 (*dest);
+	__m64 da = expand_alpha (d);
+	__m64 sa = expand_alpha (s);
+
+	s = pix_multiply (s, a);
+	a = pix_multiply (a, sa);
+	da = negate (da);
+	d = pix_add_mul (d, a, s, da);
+	*dest = store8888 (d);
+
+	++src;
+	++dest;
+	++mask;
+    }
+    _mm_empty ();
+}
+
+static void
+mmx_combine_xor_ca (pixman_implementation_t *imp,
+                    pixman_op_t              op,
+                    uint32_t *               dest,
+                    const uint32_t *         src,
+                    const uint32_t *         mask,
+                    int                      width)
+{
+    const uint32_t *end = src + width;
+
+    while (src < end)
+    {
+	__m64 a = load8888 (*mask);
+	__m64 s = load8888 (*src);
+	__m64 d = load8888 (*dest);
+	__m64 da = expand_alpha (d);
+	__m64 sa = expand_alpha (s);
+
+	s = pix_multiply (s, a);
+	a = pix_multiply (a, sa);
+	da = negate (da);
+	a = negate (a);
+	d = pix_add_mul (d, a, s, da);
+	*dest = store8888 (d);
+
+	++src;
+	++dest;
+	++mask;
+    }
+    _mm_empty ();
+}
+
+static void
+mmx_combine_add_ca (pixman_implementation_t *imp,
+                    pixman_op_t              op,
+                    uint32_t *               dest,
+                    const uint32_t *         src,
+                    const uint32_t *         mask,
+                    int                      width)
+{
+    const uint32_t *end = src + width;
+
+    while (src < end)
+    {
+	__m64 a = load8888 (*mask);
+	__m64 s = load8888 (*src);
+	__m64 d = load8888 (*dest);
+
+	s = pix_multiply (s, a);
+	d = pix_add (s, d);
+	*dest = store8888 (d);
+
+	++src;
+	++dest;
+	++mask;
+    }
+    _mm_empty ();
+}
+
+/* ------------- MMX code paths called from fbpict.c -------------------- */
+
+static void
+mmx_composite_over_n_8888 (pixman_implementation_t *imp,
+                           pixman_op_t              op,
+                           pixman_image_t *         src_image,
+                           pixman_image_t *         mask_image,
+                           pixman_image_t *         dst_image,
+                           int32_t                  src_x,
+                           int32_t                  src_y,
+                           int32_t                  mask_x,
+                           int32_t                  mask_y,
+                           int32_t                  dest_x,
+                           int32_t                  dest_y,
+                           int32_t                  width,
+                           int32_t                  height)
+{
+    uint32_t src;
+    uint32_t    *dst_line, *dst;
+    int32_t w;
+    int dst_stride;
+    __m64 vsrc, vsrca;
+
+    CHECKPOINT ();
+
+    src = _pixman_image_get_solid (src_image, dst_image->bits.format);
+
+    if (src == 0)
+	return;
+
+    PIXMAN_IMAGE_GET_LINE (dst_image, dest_x, dest_y, uint32_t, dst_stride, dst_line, 1);
+
+    vsrc = load8888 (src);
+    vsrca = expand_alpha (vsrc);
+
+    while (height--)
+    {
+	dst = dst_line;
+	dst_line += dst_stride;
+	w = width;
+
+	CHECKPOINT ();
+
+	while (w && (unsigned long)dst & 7)
+	{
+	    *dst = store8888 (over (vsrc, vsrca, load8888 (*dst)));
+
+	    w--;
+	    dst++;
+	}
+
+	while (w >= 2)
+	{
+	    __m64 vdest;
+	    __m64 dest0, dest1;
+
+	    vdest = *(__m64 *)dst;
+
+	    dest0 = over (vsrc, vsrca, expand8888 (vdest, 0));
+	    dest1 = over (vsrc, vsrca, expand8888 (vdest, 1));
+
+	    *(__m64 *)dst = pack8888 (dest0, dest1);
+
+	    dst += 2;
+	    w -= 2;
+	}
+
+	CHECKPOINT ();
+
+	while (w)
+	{
+	    *dst = store8888 (over (vsrc, vsrca, load8888 (*dst)));
+
+	    w--;
+	    dst++;
+	}
+    }
+
+    _mm_empty ();
+}
+
+static void
+mmx_composite_over_n_0565 (pixman_implementation_t *imp,
+                           pixman_op_t              op,
+                           pixman_image_t *         src_image,
+                           pixman_image_t *         mask_image,
+                           pixman_image_t *         dst_image,
+                           int32_t                  src_x,
+                           int32_t                  src_y,
+                           int32_t                  mask_x,
+                           int32_t                  mask_y,
+                           int32_t                  dest_x,
+                           int32_t                  dest_y,
+                           int32_t                  width,
+                           int32_t                  height)
+{
+    uint32_t src;
+    uint16_t    *dst_line, *dst;
+    int32_t w;
+    int dst_stride;
+    __m64 vsrc, vsrca;
+
+    CHECKPOINT ();
+
+    src = _pixman_image_get_solid (src_image, dst_image->bits.format);
+
+    if (src == 0)
+	return;
+
+    PIXMAN_IMAGE_GET_LINE (dst_image, dest_x, dest_y, uint16_t, dst_stride, dst_line, 1);
+
+    vsrc = load8888 (src);
+    vsrca = expand_alpha (vsrc);
+
+    while (height--)
+    {
+	dst = dst_line;
+	dst_line += dst_stride;
+	w = width;
+
+	CHECKPOINT ();
+
+	while (w && (unsigned long)dst & 7)
+	{
+	    uint64_t d = *dst;
+	    __m64 vdest = expand565 (to_m64 (d), 0);
+
+	    vdest = pack_565 (over (vsrc, vsrca, vdest), vdest, 0);
+	    *dst = to_uint64 (vdest);
+
+	    w--;
+	    dst++;
+	}
+
+	while (w >= 4)
+	{
+	    __m64 vdest;
+
+	    vdest = *(__m64 *)dst;
+
+	    vdest = pack_565 (over (vsrc, vsrca, expand565 (vdest, 0)), vdest, 0);
+	    vdest = pack_565 (over (vsrc, vsrca, expand565 (vdest, 1)), vdest, 1);
+	    vdest = pack_565 (over (vsrc, vsrca, expand565 (vdest, 2)), vdest, 2);
+	    vdest = pack_565 (over (vsrc, vsrca, expand565 (vdest, 3)), vdest, 3);
+
+	    *(__m64 *)dst = vdest;
+
+	    dst += 4;
+	    w -= 4;
+	}
+
+	CHECKPOINT ();
+
+	while (w)
+	{
+	    uint64_t d = *dst;
+	    __m64 vdest = expand565 (to_m64 (d), 0);
+
+	    vdest = pack_565 (over (vsrc, vsrca, vdest), vdest, 0);
+	    *dst = to_uint64 (vdest);
+
+	    w--;
+	    dst++;
+	}
+    }
+
+    _mm_empty ();
+}
+
+static void
+mmx_composite_over_n_8888_8888_ca (pixman_implementation_t *imp,
+                                   pixman_op_t              op,
+                                   pixman_image_t *         src_image,
+                                   pixman_image_t *         mask_image,
+                                   pixman_image_t *         dst_image,
+                                   int32_t                  src_x,
+                                   int32_t                  src_y,
+                                   int32_t                  mask_x,
+                                   int32_t                  mask_y,
+                                   int32_t                  dest_x,
+                                   int32_t                  dest_y,
+                                   int32_t                  width,
+                                   int32_t                  height)
+{
+    uint32_t src, srca;
+    uint32_t    *dst_line;
+    uint32_t    *mask_line;
+    int dst_stride, mask_stride;
+    __m64 vsrc, vsrca;
+
+    CHECKPOINT ();
+
+    src = _pixman_image_get_solid (src_image, dst_image->bits.format);
+
+    srca = src >> 24;
+    if (src == 0)
+	return;
+
+    PIXMAN_IMAGE_GET_LINE (dst_image, dest_x, dest_y, uint32_t, dst_stride, dst_line, 1);
+    PIXMAN_IMAGE_GET_LINE (mask_image, mask_x, mask_y, uint32_t, mask_stride, mask_line, 1);
+
+    vsrc = load8888 (src);
+    vsrca = expand_alpha (vsrc);
+
+    while (height--)
+    {
+	int twidth = width;
+	uint32_t *p = (uint32_t *)mask_line;
+	uint32_t *q = (uint32_t *)dst_line;
+
+	while (twidth && (unsigned long)q & 7)
+	{
+	    uint32_t m = *(uint32_t *)p;
+
+	    if (m)
+	    {
+		__m64 vdest = load8888 (*q);
+		vdest = in_over (vsrc, vsrca, load8888 (m), vdest);
+		*q = store8888 (vdest);
+	    }
+
+	    twidth--;
+	    p++;
+	    q++;
+	}
+
+	while (twidth >= 2)
+	{
+	    uint32_t m0, m1;
+	    m0 = *p;
+	    m1 = *(p + 1);
+
+	    if (m0 | m1)
+	    {
+		__m64 dest0, dest1;
+		__m64 vdest = *(__m64 *)q;
+
+		dest0 = in_over (vsrc, vsrca, load8888 (m0),
+		                 expand8888 (vdest, 0));
+		dest1 = in_over (vsrc, vsrca, load8888 (m1),
+		                 expand8888 (vdest, 1));
+
+		*(__m64 *)q = pack8888 (dest0, dest1);
+	    }
+
+	    p += 2;
+	    q += 2;
+	    twidth -= 2;
+	}
+
+	while (twidth)
+	{
+	    uint32_t m = *(uint32_t *)p;
+
+	    if (m)
+	    {
+		__m64 vdest = load8888 (*q);
+		vdest = in_over (vsrc, vsrca, load8888 (m), vdest);
+		*q = store8888 (vdest);
+	    }
+
+	    twidth--;
+	    p++;
+	    q++;
+	}
+
+	dst_line += dst_stride;
+	mask_line += mask_stride;
+    }
+
+    _mm_empty ();
+}
+
+static void
+mmx_composite_over_8888_n_8888 (pixman_implementation_t *imp,
+                                pixman_op_t              op,
+                                pixman_image_t *         src_image,
+                                pixman_image_t *         mask_image,
+                                pixman_image_t *         dst_image,
+                                int32_t                  src_x,
+                                int32_t                  src_y,
+                                int32_t                  mask_x,
+                                int32_t                  mask_y,
+                                int32_t                  dest_x,
+                                int32_t                  dest_y,
+                                int32_t                  width,
+                                int32_t                  height)
+{
+    uint32_t    *dst_line, *dst;
+    uint32_t    *src_line, *src;
+    uint32_t mask;
+    __m64 vmask;
+    int dst_stride, src_stride;
+    int32_t w;
+    __m64 srca;
+
+    CHECKPOINT ();
+
+    PIXMAN_IMAGE_GET_LINE (dst_image, dest_x, dest_y, uint32_t, dst_stride, dst_line, 1);
+    PIXMAN_IMAGE_GET_LINE (src_image, src_x, src_y, uint32_t, src_stride, src_line, 1);
+
+    mask = _pixman_image_get_solid (mask_image, dst_image->bits.format);
+    mask &= 0xff000000;
+    mask = mask | mask >> 8 | mask >> 16 | mask >> 24;
+    vmask = load8888 (mask);
+    srca = MC (4x00ff);
+
+    while (height--)
+    {
+	dst = dst_line;
+	dst_line += dst_stride;
+	src = src_line;
+	src_line += src_stride;
+	w = width;
+
+	while (w && (unsigned long)dst & 7)
+	{
+	    __m64 s = load8888 (*src);
+	    __m64 d = load8888 (*dst);
+
+	    *dst = store8888 (in_over (s, expand_alpha (s), vmask, d));
+
+	    w--;
+	    dst++;
+	    src++;
+	}
+
+	while (w >= 2)
+	{
+	    __m64 vs = *(__m64 *)src;
+	    __m64 vd = *(__m64 *)dst;
+	    __m64 vsrc0 = expand8888 (vs, 0);
+	    __m64 vsrc1 = expand8888 (vs, 1);
+
+	    *(__m64 *)dst = pack8888 (
+	        in_over (vsrc0, expand_alpha (vsrc0), vmask, expand8888 (vd, 0)),
+	        in_over (vsrc1, expand_alpha (vsrc1), vmask, expand8888 (vd, 1)));
+
+	    w -= 2;
+	    dst += 2;
+	    src += 2;
+	}
+
+	while (w)
+	{
+	    __m64 s = load8888 (*src);
+	    __m64 d = load8888 (*dst);
+
+	    *dst = store8888 (in_over (s, expand_alpha (s), vmask, d));
+
+	    w--;
+	    dst++;
+	    src++;
+	}
+    }
+
+    _mm_empty ();
+}
+
+static void
+mmx_composite_over_x888_n_8888 (pixman_implementation_t *imp,
+                                pixman_op_t              op,
+                                pixman_image_t *         src_image,
+                                pixman_image_t *         mask_image,
+                                pixman_image_t *         dst_image,
+                                int32_t                  src_x,
+                                int32_t                  src_y,
+                                int32_t                  mask_x,
+                                int32_t                  mask_y,
+                                int32_t                  dest_x,
+                                int32_t                  dest_y,
+                                int32_t                  width,
+                                int32_t                  height)
+{
+    uint32_t *dst_line, *dst;
+    uint32_t *src_line, *src;
+    uint32_t mask;
+    __m64 vmask;
+    int dst_stride, src_stride;
+    int32_t w;
+    __m64 srca;
+
+    CHECKPOINT ();
+
+    PIXMAN_IMAGE_GET_LINE (dst_image, dest_x, dest_y, uint32_t, dst_stride, dst_line, 1);
+    PIXMAN_IMAGE_GET_LINE (src_image, src_x, src_y, uint32_t, src_stride, src_line, 1);
+    mask = _pixman_image_get_solid (mask_image, dst_image->bits.format);
+
+    mask &= 0xff000000;
+    mask = mask | mask >> 8 | mask >> 16 | mask >> 24;
+    vmask = load8888 (mask);
+    srca = MC (4x00ff);
+
+    while (height--)
+    {
+	dst = dst_line;
+	dst_line += dst_stride;
+	src = src_line;
+	src_line += src_stride;
+	w = width;
+
+	while (w && (unsigned long)dst & 7)
+	{
+	    __m64 s = load8888 (*src | 0xff000000);
+	    __m64 d = load8888 (*dst);
+
+	    *dst = store8888 (in_over (s, srca, vmask, d));
+
+	    w--;
+	    dst++;
+	    src++;
+	}
+
+	while (w >= 16)
+	{
+	    __m64 vd0 = *(__m64 *)(dst + 0);
+	    __m64 vd1 = *(__m64 *)(dst + 2);
+	    __m64 vd2 = *(__m64 *)(dst + 4);
+	    __m64 vd3 = *(__m64 *)(dst + 6);
+	    __m64 vd4 = *(__m64 *)(dst + 8);
+	    __m64 vd5 = *(__m64 *)(dst + 10);
+	    __m64 vd6 = *(__m64 *)(dst + 12);
+	    __m64 vd7 = *(__m64 *)(dst + 14);
+
+	    __m64 vs0 = *(__m64 *)(src + 0);
+	    __m64 vs1 = *(__m64 *)(src + 2);
+	    __m64 vs2 = *(__m64 *)(src + 4);
+	    __m64 vs3 = *(__m64 *)(src + 6);
+	    __m64 vs4 = *(__m64 *)(src + 8);
+	    __m64 vs5 = *(__m64 *)(src + 10);
+	    __m64 vs6 = *(__m64 *)(src + 12);
+	    __m64 vs7 = *(__m64 *)(src + 14);
+
+	    vd0 = pack8888 (
+	        in_over (expandx888 (vs0, 0), srca, vmask, expand8888 (vd0, 0)),
+	        in_over (expandx888 (vs0, 1), srca, vmask, expand8888 (vd0, 1)));
+
+	    vd1 = pack8888 (
+	        in_over (expandx888 (vs1, 0), srca, vmask, expand8888 (vd1, 0)),
+	        in_over (expandx888 (vs1, 1), srca, vmask, expand8888 (vd1, 1)));
+
+	    vd2 = pack8888 (
+	        in_over (expandx888 (vs2, 0), srca, vmask, expand8888 (vd2, 0)),
+	        in_over (expandx888 (vs2, 1), srca, vmask, expand8888 (vd2, 1)));
+
+	    vd3 = pack8888 (
+	        in_over (expandx888 (vs3, 0), srca, vmask, expand8888 (vd3, 0)),
+	        in_over (expandx888 (vs3, 1), srca, vmask, expand8888 (vd3, 1)));
+
+	    vd4 = pack8888 (
+	        in_over (expandx888 (vs4, 0), srca, vmask, expand8888 (vd4, 0)),
+	        in_over (expandx888 (vs4, 1), srca, vmask, expand8888 (vd4, 1)));
+
+	    vd5 = pack8888 (
+	        in_over (expandx888 (vs5, 0), srca, vmask, expand8888 (vd5, 0)),
+	        in_over (expandx888 (vs5, 1), srca, vmask, expand8888 (vd5, 1)));
+
+	    vd6 = pack8888 (
+	        in_over (expandx888 (vs6, 0), srca, vmask, expand8888 (vd6, 0)),
+	        in_over (expandx888 (vs6, 1), srca, vmask, expand8888 (vd6, 1)));
+
+	    vd7 = pack8888 (
+	        in_over (expandx888 (vs7, 0), srca, vmask, expand8888 (vd7, 0)),
+	        in_over (expandx888 (vs7, 1), srca, vmask, expand8888 (vd7, 1)));
+
+	    *(__m64 *)(dst + 0) = vd0;
+	    *(__m64 *)(dst + 2) = vd1;
+	    *(__m64 *)(dst + 4) = vd2;
+	    *(__m64 *)(dst + 6) = vd3;
+	    *(__m64 *)(dst + 8) = vd4;
+	    *(__m64 *)(dst + 10) = vd5;
+	    *(__m64 *)(dst + 12) = vd6;
+	    *(__m64 *)(dst + 14) = vd7;
+
+	    w -= 16;
+	    dst += 16;
+	    src += 16;
+	}
+
+	while (w)
+	{
+	    __m64 s = load8888 (*src | 0xff000000);
+	    __m64 d = load8888 (*dst);
+
+	    *dst = store8888 (in_over (s, srca, vmask, d));
+
+	    w--;
+	    dst++;
+	    src++;
+	}
+    }
+
+    _mm_empty ();
+}
+
+static void
+mmx_composite_over_8888_8888 (pixman_implementation_t *imp,
+                              pixman_op_t              op,
+                              pixman_image_t *         src_image,
+                              pixman_image_t *         mask_image,
+                              pixman_image_t *         dst_image,
+                              int32_t                  src_x,
+                              int32_t                  src_y,
+                              int32_t                  mask_x,
+                              int32_t                  mask_y,
+                              int32_t                  dest_x,
+                              int32_t                  dest_y,
+                              int32_t                  width,
+                              int32_t                  height)
+{
+    uint32_t *dst_line, *dst;
+    uint32_t *src_line, *src;
+    uint32_t s;
+    int dst_stride, src_stride;
+    uint8_t a;
+    int32_t w;
+
+    CHECKPOINT ();
+
+    PIXMAN_IMAGE_GET_LINE (dst_image, dest_x, dest_y, uint32_t, dst_stride, dst_line, 1);
+    PIXMAN_IMAGE_GET_LINE (src_image, src_x, src_y, uint32_t, src_stride, src_line, 1);
+
+    while (height--)
+    {
+	dst = dst_line;
+	dst_line += dst_stride;
+	src = src_line;
+	src_line += src_stride;
+	w = width;
+
+	while (w--)
+	{
+	    s = *src++;
+	    a = s >> 24;
+
+	    if (a == 0xff)
+	    {
+		*dst = s;
+	    }
+	    else if (s)
+	    {
+		__m64 ms, sa;
+		ms = load8888 (s);
+		sa = expand_alpha (ms);
+		*dst = store8888 (over (ms, sa, load8888 (*dst)));
+	    }
+
+	    dst++;
+	}
+    }
+    _mm_empty ();
+}
+
+static void
+mmx_composite_over_8888_0565 (pixman_implementation_t *imp,
+                              pixman_op_t              op,
+                              pixman_image_t *         src_image,
+                              pixman_image_t *         mask_image,
+                              pixman_image_t *         dst_image,
+                              int32_t                  src_x,
+                              int32_t                  src_y,
+                              int32_t                  mask_x,
+                              int32_t                  mask_y,
+                              int32_t                  dest_x,
+                              int32_t                  dest_y,
+                              int32_t                  width,
+                              int32_t                  height)
+{
+    uint16_t    *dst_line, *dst;
+    uint32_t    *src_line, *src;
+    int dst_stride, src_stride;
+    int32_t w;
+
+    CHECKPOINT ();
+
+    PIXMAN_IMAGE_GET_LINE (dst_image, dest_x, dest_y, uint16_t, dst_stride, dst_line, 1);
+    PIXMAN_IMAGE_GET_LINE (src_image, src_x, src_y, uint32_t, src_stride, src_line, 1);
+
+#if 0
+    /* FIXME */
+    assert (src_image->drawable == mask_image->drawable);
+#endif
+
+    while (height--)
+    {
+	dst = dst_line;
+	dst_line += dst_stride;
+	src = src_line;
+	src_line += src_stride;
+	w = width;
+
+	CHECKPOINT ();
+
+	while (w && (unsigned long)dst & 7)
+	{
+	    __m64 vsrc = load8888 (*src);
+	    uint64_t d = *dst;
+	    __m64 vdest = expand565 (to_m64 (d), 0);
+
+	    vdest = pack_565 (
+		over (vsrc, expand_alpha (vsrc), vdest), vdest, 0);
+
+	    *dst = to_uint64 (vdest)&0xffff;
+
+	    w--;
+	    dst++;
+	    src++;
+	}
+
+	CHECKPOINT ();
+
+	while (w >= 4)
+	{
+	    __m64 vsrc0, vsrc1, vsrc2, vsrc3;
+	    __m64 vdest;
+
+	    vsrc0 = load8888 (*(src + 0));
+	    vsrc1 = load8888 (*(src + 1));
+	    vsrc2 = load8888 (*(src + 2));
+	    vsrc3 = load8888 (*(src + 3));
+
+	    vdest = *(__m64 *)dst;
+
+	    vdest = pack_565 (over (vsrc0, expand_alpha (vsrc0), expand565 (vdest, 0)), vdest, 0);
+	    vdest = pack_565 (over (vsrc1, expand_alpha (vsrc1), expand565 (vdest, 1)), vdest, 1);
+	    vdest = pack_565 (over (vsrc2, expand_alpha (vsrc2), expand565 (vdest, 2)), vdest, 2);
+	    vdest = pack_565 (over (vsrc3, expand_alpha (vsrc3), expand565 (vdest, 3)), vdest, 3);
+
+	    *(__m64 *)dst = vdest;
+
+	    w -= 4;
+	    dst += 4;
+	    src += 4;
+	}
+
+	CHECKPOINT ();
+
+	while (w)
+	{
+	    __m64 vsrc = load8888 (*src);
+	    uint64_t d = *dst;
+	    __m64 vdest = expand565 (to_m64 (d), 0);
+
+	    vdest = pack_565 (over (vsrc, expand_alpha (vsrc), vdest), vdest, 0);
+
+	    *dst = to_uint64 (vdest) & 0xffff;
+
+	    w--;
+	    dst++;
+	    src++;
+	}
+    }
+
+    _mm_empty ();
+}
+
+static void
+mmx_composite_over_n_8_8888 (pixman_implementation_t *imp,
+                             pixman_op_t              op,
+                             pixman_image_t *         src_image,
+                             pixman_image_t *         mask_image,
+                             pixman_image_t *         dst_image,
+                             int32_t                  src_x,
+                             int32_t                  src_y,
+                             int32_t                  mask_x,
+                             int32_t                  mask_y,
+                             int32_t                  dest_x,
+                             int32_t                  dest_y,
+                             int32_t                  width,
+                             int32_t                  height)
+{
+    uint32_t src, srca;
+    uint32_t *dst_line, *dst;
+    uint8_t *mask_line, *mask;
+    int dst_stride, mask_stride;
+    int32_t w;
+    __m64 vsrc, vsrca;
+    uint64_t srcsrc;
+
+    CHECKPOINT ();
+
+    src = _pixman_image_get_solid (src_image, dst_image->bits.format);
+
+    srca = src >> 24;
+    if (src == 0)
+	return;
+
+    srcsrc = (uint64_t)src << 32 | src;
+
+    PIXMAN_IMAGE_GET_LINE (dst_image, dest_x, dest_y, uint32_t, dst_stride, dst_line, 1);
+    PIXMAN_IMAGE_GET_LINE (mask_image, mask_x, mask_y, uint8_t, mask_stride, mask_line, 1);
+
+    vsrc = load8888 (src);
+    vsrca = expand_alpha (vsrc);
+
+    while (height--)
+    {
+	dst = dst_line;
+	dst_line += dst_stride;
+	mask = mask_line;
+	mask_line += mask_stride;
+	w = width;
+
+	CHECKPOINT ();
+
+	while (w && (unsigned long)dst & 7)
+	{
+	    uint64_t m = *mask;
+
+	    if (m)
+	    {
+		__m64 vdest = in_over (vsrc, vsrca,
+				       expand_alpha_rev (to_m64 (m)),
+				       load8888 (*dst));
+
+		*dst = store8888 (vdest);
+	    }
+
+	    w--;
+	    mask++;
+	    dst++;
+	}
+
+	CHECKPOINT ();
+
+	while (w >= 2)
+	{
+	    uint64_t m0, m1;
+
+	    m0 = *mask;
+	    m1 = *(mask + 1);
+
+	    if (srca == 0xff && (m0 & m1) == 0xff)
+	    {
+		*(uint64_t *)dst = srcsrc;
+	    }
+	    else if (m0 | m1)
+	    {
+		__m64 vdest;
+		__m64 dest0, dest1;
+
+		vdest = *(__m64 *)dst;
+
+		dest0 = in_over (vsrc, vsrca, expand_alpha_rev (to_m64 (m0)),
+				 expand8888 (vdest, 0));
+		dest1 = in_over (vsrc, vsrca, expand_alpha_rev (to_m64 (m1)),
+				 expand8888 (vdest, 1));
+
+		*(__m64 *)dst = pack8888 (dest0, dest1);
+	    }
+
+	    mask += 2;
+	    dst += 2;
+	    w -= 2;
+	}
+
+	CHECKPOINT ();
+
+	while (w)
+	{
+	    uint64_t m = *mask;
+
+	    if (m)
+	    {
+		__m64 vdest = load8888 (*dst);
+
+		vdest = in_over (
+		    vsrc, vsrca, expand_alpha_rev (to_m64 (m)), vdest);
+		*dst = store8888 (vdest);
+	    }
+
+	    w--;
+	    mask++;
+	    dst++;
+	}
+    }
+
+    _mm_empty ();
+}
+
+pixman_bool_t
+pixman_fill_mmx (uint32_t *bits,
+                 int       stride,
+                 int       bpp,
+                 int       x,
+                 int       y,
+                 int       width,
+                 int       height,
+                 uint32_t xor)
+{
+    uint64_t fill;
+    __m64 vfill;
+    uint32_t byte_width;
+    uint8_t     *byte_line;
+
+#ifdef __GNUC__
+    __m64 v1, v2, v3, v4, v5, v6, v7;
+#endif
+
+    if (bpp != 16 && bpp != 32 && bpp != 8)
+	return FALSE;
+
+    if (bpp == 8)
+    {
+	stride = stride * (int) sizeof (uint32_t) / 1;
+	byte_line = (uint8_t *)(((uint8_t *)bits) + stride * y + x);
+	byte_width = width;
+	stride *= 1;
+        xor = (xor & 0xff) * 0x01010101;
+    }
+    else if (bpp == 16)
+    {
+	stride = stride * (int) sizeof (uint32_t) / 2;
+	byte_line = (uint8_t *)(((uint16_t *)bits) + stride * y + x);
+	byte_width = 2 * width;
+	stride *= 2;
+        xor = (xor & 0xffff) * 0x00010001;
+    }
+    else
+    {
+	stride = stride * (int) sizeof (uint32_t) / 4;
+	byte_line = (uint8_t *)(((uint32_t *)bits) + stride * y + x);
+	byte_width = 4 * width;
+	stride *= 4;
+    }
+
+    fill = ((uint64_t)xor << 32) | xor;
+    vfill = to_m64 (fill);
+
+#ifdef __GNUC__
+    __asm__ (
+        "movq		%7,	%0\n"
+        "movq		%7,	%1\n"
+        "movq		%7,	%2\n"
+        "movq		%7,	%3\n"
+        "movq		%7,	%4\n"
+        "movq		%7,	%5\n"
+        "movq		%7,	%6\n"
+	: "=y" (v1), "=y" (v2), "=y" (v3),
+	  "=y" (v4), "=y" (v5), "=y" (v6), "=y" (v7)
+	: "y" (vfill));
+#endif
+
+    while (height--)
+    {
+	int w;
+	uint8_t *d = byte_line;
+
+	byte_line += stride;
+	w = byte_width;
+
+	while (w >= 1 && ((unsigned long)d & 1))
+	{
+	    *(uint8_t *)d = (xor & 0xff);
+	    w--;
+	    d++;
+	}
+
+	while (w >= 2 && ((unsigned long)d & 3))
+	{
+	    *(uint16_t *)d = (xor & 0xffff);
+	    w -= 2;
+	    d += 2;
+	}
+
+	while (w >= 4 && ((unsigned long)d & 7))
+	{
+	    *(uint32_t *)d = xor;
+
+	    w -= 4;
+	    d += 4;
+	}
+
+	while (w >= 64)
+	{
+#ifdef __GNUC__
+	    __asm__ (
+	        "movq	%1,	  (%0)\n"
+	        "movq	%2,	 8(%0)\n"
+	        "movq	%3,	16(%0)\n"
+	        "movq	%4,	24(%0)\n"
+	        "movq	%5,	32(%0)\n"
+	        "movq	%6,	40(%0)\n"
+	        "movq	%7,	48(%0)\n"
+	        "movq	%8,	56(%0)\n"
+		:
+		: "r" (d),
+		  "y" (vfill), "y" (v1), "y" (v2), "y" (v3),
+		  "y" (v4), "y" (v5), "y" (v6), "y" (v7)
+		: "memory");
+#else
+	    *(__m64*) (d +  0) = vfill;
+	    *(__m64*) (d +  8) = vfill;
+	    *(__m64*) (d + 16) = vfill;
+	    *(__m64*) (d + 24) = vfill;
+	    *(__m64*) (d + 32) = vfill;
+	    *(__m64*) (d + 40) = vfill;
+	    *(__m64*) (d + 48) = vfill;
+	    *(__m64*) (d + 56) = vfill;
+#endif
+	    w -= 64;
+	    d += 64;
+	}
+
+	while (w >= 4)
+	{
+	    *(uint32_t *)d = xor;
+
+	    w -= 4;
+	    d += 4;
+	}
+	while (w >= 2)
+	{
+	    *(uint16_t *)d = (xor & 0xffff);
+	    w -= 2;
+	    d += 2;
+	}
+	while (w >= 1)
+	{
+	    *(uint8_t *)d = (xor & 0xff);
+	    w--;
+	    d++;
+	}
+
+    }
+
+    _mm_empty ();
+    return TRUE;
+}
+
+static void
+mmx_composite_src_n_8_8888 (pixman_implementation_t *imp,
+                            pixman_op_t              op,
+                            pixman_image_t *         src_image,
+                            pixman_image_t *         mask_image,
+                            pixman_image_t *         dst_image,
+                            int32_t                  src_x,
+                            int32_t                  src_y,
+                            int32_t                  mask_x,
+                            int32_t                  mask_y,
+                            int32_t                  dest_x,
+                            int32_t                  dest_y,
+                            int32_t                  width,
+                            int32_t                  height)
+{
+    uint32_t src, srca;
+    uint32_t    *dst_line, *dst;
+    uint8_t     *mask_line, *mask;
+    int dst_stride, mask_stride;
+    int32_t w;
+    __m64 vsrc, vsrca;
+    uint64_t srcsrc;
+
+    CHECKPOINT ();
+
+    src = _pixman_image_get_solid (src_image, dst_image->bits.format);
+
+    srca = src >> 24;
+    if (src == 0)
+    {
+	pixman_fill_mmx (dst_image->bits.bits, dst_image->bits.rowstride,
+			 PIXMAN_FORMAT_BPP (dst_image->bits.format),
+	                 dest_x, dest_y, width, height, 0);
+	return;
+    }
+
+    srcsrc = (uint64_t)src << 32 | src;
+
+    PIXMAN_IMAGE_GET_LINE (dst_image, dest_x, dest_y, uint32_t, dst_stride, dst_line, 1);
+    PIXMAN_IMAGE_GET_LINE (mask_image, mask_x, mask_y, uint8_t, mask_stride, mask_line, 1);
+
+    vsrc = load8888 (src);
+    vsrca = expand_alpha (vsrc);
+
+    while (height--)
+    {
+	dst = dst_line;
+	dst_line += dst_stride;
+	mask = mask_line;
+	mask_line += mask_stride;
+	w = width;
+
+	CHECKPOINT ();
+
+	while (w && (unsigned long)dst & 7)
+	{
+	    uint64_t m = *mask;
+
+	    if (m)
+	    {
+		__m64 vdest = in (vsrc, expand_alpha_rev (to_m64 (m)));
+
+		*dst = store8888 (vdest);
+	    }
+	    else
+	    {
+		*dst = 0;
+	    }
+
+	    w--;
+	    mask++;
+	    dst++;
+	}
+
+	CHECKPOINT ();
+
+	while (w >= 2)
+	{
+	    uint64_t m0, m1;
+	    m0 = *mask;
+	    m1 = *(mask + 1);
+
+	    if (srca == 0xff && (m0 & m1) == 0xff)
+	    {
+		*(uint64_t *)dst = srcsrc;
+	    }
+	    else if (m0 | m1)
+	    {
+		__m64 vdest;
+		__m64 dest0, dest1;
+
+		vdest = *(__m64 *)dst;
+
+		dest0 = in (vsrc, expand_alpha_rev (to_m64 (m0)));
+		dest1 = in (vsrc, expand_alpha_rev (to_m64 (m1)));
+
+		*(__m64 *)dst = pack8888 (dest0, dest1);
+	    }
+	    else
+	    {
+		*(uint64_t *)dst = 0;
+	    }
+
+	    mask += 2;
+	    dst += 2;
+	    w -= 2;
+	}
+
+	CHECKPOINT ();
+
+	while (w)
+	{
+	    uint64_t m = *mask;
+
+	    if (m)
+	    {
+		__m64 vdest = load8888 (*dst);
+
+		vdest = in (vsrc, expand_alpha_rev (to_m64 (m)));
+		*dst = store8888 (vdest);
+	    }
+	    else
+	    {
+		*dst = 0;
+	    }
+
+	    w--;
+	    mask++;
+	    dst++;
+	}
+    }
+
+    _mm_empty ();
+}
+
+static void
+mmx_composite_over_n_8_0565 (pixman_implementation_t *imp,
+                             pixman_op_t              op,
+                             pixman_image_t *         src_image,
+                             pixman_image_t *         mask_image,
+                             pixman_image_t *         dst_image,
+                             int32_t                  src_x,
+                             int32_t                  src_y,
+                             int32_t                  mask_x,
+                             int32_t                  mask_y,
+                             int32_t                  dest_x,
+                             int32_t                  dest_y,
+                             int32_t                  width,
+                             int32_t                  height)
+{
+    uint32_t src, srca;
+    uint16_t *dst_line, *dst;
+    uint8_t *mask_line, *mask;
+    int dst_stride, mask_stride;
+    int32_t w;
+    __m64 vsrc, vsrca, tmp;
+    uint64_t srcsrcsrcsrc, src16;
+
+    CHECKPOINT ();
+
+    src = _pixman_image_get_solid (src_image, dst_image->bits.format);
+
+    srca = src >> 24;
+    if (src == 0)
+	return;
+
+    PIXMAN_IMAGE_GET_LINE (dst_image, dest_x, dest_y, uint16_t, dst_stride, dst_line, 1);
+    PIXMAN_IMAGE_GET_LINE (mask_image, mask_x, mask_y, uint8_t, mask_stride, mask_line, 1);
+
+    vsrc = load8888 (src);
+    vsrca = expand_alpha (vsrc);
+
+    tmp = pack_565 (vsrc, _mm_setzero_si64 (), 0);
+    src16 = to_uint64 (tmp);
+
+    srcsrcsrcsrc =
+	(uint64_t)src16 << 48 | (uint64_t)src16 << 32 |
+	(uint64_t)src16 << 16 | (uint64_t)src16;
+
+    while (height--)
+    {
+	dst = dst_line;
+	dst_line += dst_stride;
+	mask = mask_line;
+	mask_line += mask_stride;
+	w = width;
+
+	CHECKPOINT ();
+
+	while (w && (unsigned long)dst & 7)
+	{
+	    uint64_t m = *mask;
+
+	    if (m)
+	    {
+		uint64_t d = *dst;
+		__m64 vd = to_m64 (d);
+		__m64 vdest = in_over (
+		    vsrc, vsrca, expand_alpha_rev (to_m64 (m)), expand565 (vd, 0));
+
+		vd = pack_565 (vdest, _mm_setzero_si64 (), 0);
+		*dst = to_uint64 (vd);
+	    }
+
+	    w--;
+	    mask++;
+	    dst++;
+	}
+
+	CHECKPOINT ();
+
+	while (w >= 4)
+	{
+	    uint64_t m0, m1, m2, m3;
+	    m0 = *mask;
+	    m1 = *(mask + 1);
+	    m2 = *(mask + 2);
+	    m3 = *(mask + 3);
+
+	    if (srca == 0xff && (m0 & m1 & m2 & m3) == 0xff)
+	    {
+		*(uint64_t *)dst = srcsrcsrcsrc;
+	    }
+	    else if (m0 | m1 | m2 | m3)
+	    {
+		__m64 vdest;
+		__m64 vm0, vm1, vm2, vm3;
+
+		vdest = *(__m64 *)dst;
+
+		vm0 = to_m64 (m0);
+		vdest = pack_565 (in_over (vsrc, vsrca, expand_alpha_rev (vm0),
+					   expand565 (vdest, 0)), vdest, 0);
+		vm1 = to_m64 (m1);
+		vdest = pack_565 (in_over (vsrc, vsrca, expand_alpha_rev (vm1),
+					   expand565 (vdest, 1)), vdest, 1);
+		vm2 = to_m64 (m2);
+		vdest = pack_565 (in_over (vsrc, vsrca, expand_alpha_rev (vm2),
+					   expand565 (vdest, 2)), vdest, 2);
+		vm3 = to_m64 (m3);
+		vdest = pack_565 (in_over (vsrc, vsrca, expand_alpha_rev (vm3),
+					   expand565 (vdest, 3)), vdest, 3);
+
+		*(__m64 *)dst = vdest;
+	    }
+
+	    w -= 4;
+	    mask += 4;
+	    dst += 4;
+	}
+
+	CHECKPOINT ();
+
+	while (w)
+	{
+	    uint64_t m = *mask;
+
+	    if (m)
+	    {
+		uint64_t d = *dst;
+		__m64 vd = to_m64 (d);
+		__m64 vdest = in_over (vsrc, vsrca, expand_alpha_rev (to_m64 (m)),
+				       expand565 (vd, 0));
+		vd = pack_565 (vdest, _mm_setzero_si64 (), 0);
+		*dst = to_uint64 (vd);
+	    }
+
+	    w--;
+	    mask++;
+	    dst++;
+	}
+    }
+
+    _mm_empty ();
+}
+
+static void
+mmx_composite_over_pixbuf_0565 (pixman_implementation_t *imp,
+                                pixman_op_t              op,
+                                pixman_image_t *         src_image,
+                                pixman_image_t *         mask_image,
+                                pixman_image_t *         dst_image,
+                                int32_t                  src_x,
+                                int32_t                  src_y,
+                                int32_t                  mask_x,
+                                int32_t                  mask_y,
+                                int32_t                  dest_x,
+                                int32_t                  dest_y,
+                                int32_t                  width,
+                                int32_t                  height)
+{
+    uint16_t    *dst_line, *dst;
+    uint32_t    *src_line, *src;
+    int dst_stride, src_stride;
+    int32_t w;
+
+    CHECKPOINT ();
+
+    PIXMAN_IMAGE_GET_LINE (dst_image, dest_x, dest_y, uint16_t, dst_stride, dst_line, 1);
+    PIXMAN_IMAGE_GET_LINE (src_image, src_x, src_y, uint32_t, src_stride, src_line, 1);
+
+#if 0
+    /* FIXME */
+    assert (src_image->drawable == mask_image->drawable);
+#endif
+
+    while (height--)
+    {
+	dst = dst_line;
+	dst_line += dst_stride;
+	src = src_line;
+	src_line += src_stride;
+	w = width;
+
+	CHECKPOINT ();
+
+	while (w && (unsigned long)dst & 7)
+	{
+	    __m64 vsrc = load8888 (*src);
+	    uint64_t d = *dst;
+	    __m64 vdest = expand565 (to_m64 (d), 0);
+
+	    vdest = pack_565 (over_rev_non_pre (vsrc, vdest), vdest, 0);
+
+	    *dst = to_uint64 (vdest);
+
+	    w--;
+	    dst++;
+	    src++;
+	}
+
+	CHECKPOINT ();
+
+	while (w >= 4)
+	{
+	    uint32_t s0, s1, s2, s3;
+	    unsigned char a0, a1, a2, a3;
+
+	    s0 = *src;
+	    s1 = *(src + 1);
+	    s2 = *(src + 2);
+	    s3 = *(src + 3);
+
+	    a0 = (s0 >> 24);
+	    a1 = (s1 >> 24);
+	    a2 = (s2 >> 24);
+	    a3 = (s3 >> 24);
+
+	    if ((a0 & a1 & a2 & a3) == 0xFF)
+	    {
+		__m64 vdest;
+		vdest = pack_565 (invert_colors (load8888 (s0)), _mm_setzero_si64 (), 0);
+		vdest = pack_565 (invert_colors (load8888 (s1)), vdest, 1);
+		vdest = pack_565 (invert_colors (load8888 (s2)), vdest, 2);
+		vdest = pack_565 (invert_colors (load8888 (s3)), vdest, 3);
+
+		*(__m64 *)dst = vdest;
+	    }
+	    else if (s0 | s1 | s2 | s3)
+	    {
+		__m64 vdest = *(__m64 *)dst;
+
+		vdest = pack_565 (over_rev_non_pre (load8888 (s0), expand565 (vdest, 0)), vdest, 0);
+		vdest = pack_565 (over_rev_non_pre (load8888 (s1), expand565 (vdest, 1)), vdest, 1);
+		vdest = pack_565 (over_rev_non_pre (load8888 (s2), expand565 (vdest, 2)), vdest, 2);
+		vdest = pack_565 (over_rev_non_pre (load8888 (s3), expand565 (vdest, 3)), vdest, 3);
+
+		*(__m64 *)dst = vdest;
+	    }
+
+	    w -= 4;
+	    dst += 4;
+	    src += 4;
+	}
+
+	CHECKPOINT ();
+
+	while (w)
+	{
+	    __m64 vsrc = load8888 (*src);
+	    uint64_t d = *dst;
+	    __m64 vdest = expand565 (to_m64 (d), 0);
+
+	    vdest = pack_565 (over_rev_non_pre (vsrc, vdest), vdest, 0);
+
+	    *dst = to_uint64 (vdest);
+
+	    w--;
+	    dst++;
+	    src++;
+	}
+    }
+
+    _mm_empty ();
+}
+
+static void
+mmx_composite_over_pixbuf_8888 (pixman_implementation_t *imp,
+                                pixman_op_t              op,
+                                pixman_image_t *         src_image,
+                                pixman_image_t *         mask_image,
+                                pixman_image_t *         dst_image,
+                                int32_t                  src_x,
+                                int32_t                  src_y,
+                                int32_t                  mask_x,
+                                int32_t                  mask_y,
+                                int32_t                  dest_x,
+                                int32_t                  dest_y,
+                                int32_t                  width,
+                                int32_t                  height)
+{
+    uint32_t    *dst_line, *dst;
+    uint32_t    *src_line, *src;
+    int dst_stride, src_stride;
+    int32_t w;
+
+    CHECKPOINT ();
+
+    PIXMAN_IMAGE_GET_LINE (dst_image, dest_x, dest_y, uint32_t, dst_stride, dst_line, 1);
+    PIXMAN_IMAGE_GET_LINE (src_image, src_x, src_y, uint32_t, src_stride, src_line, 1);
+
+#if 0
+    /* FIXME */
+    assert (src_image->drawable == mask_image->drawable);
+#endif
+
+    while (height--)
+    {
+	dst = dst_line;
+	dst_line += dst_stride;
+	src = src_line;
+	src_line += src_stride;
+	w = width;
+
+	while (w && (unsigned long)dst & 7)
+	{
+	    __m64 s = load8888 (*src);
+	    __m64 d = load8888 (*dst);
+
+	    *dst = store8888 (over_rev_non_pre (s, d));
+
+	    w--;
+	    dst++;
+	    src++;
+	}
+
+	while (w >= 2)
+	{
+	    uint64_t s0, s1;
+	    unsigned char a0, a1;
+	    __m64 d0, d1;
+
+	    s0 = *src;
+	    s1 = *(src + 1);
+
+	    a0 = (s0 >> 24);
+	    a1 = (s1 >> 24);
+
+	    if ((a0 & a1) == 0xFF)
+	    {
+		d0 = invert_colors (load8888 (s0));
+		d1 = invert_colors (load8888 (s1));
+
+		*(__m64 *)dst = pack8888 (d0, d1);
+	    }
+	    else if (s0 | s1)
+	    {
+		__m64 vdest = *(__m64 *)dst;
+
+		d0 = over_rev_non_pre (load8888 (s0), expand8888 (vdest, 0));
+		d1 = over_rev_non_pre (load8888 (s1), expand8888 (vdest, 1));
+
+		*(__m64 *)dst = pack8888 (d0, d1);
+	    }
+
+	    w -= 2;
+	    dst += 2;
+	    src += 2;
+	}
+
+	while (w)
+	{
+	    __m64 s = load8888 (*src);
+	    __m64 d = load8888 (*dst);
+
+	    *dst = store8888 (over_rev_non_pre (s, d));
+
+	    w--;
+	    dst++;
+	    src++;
+	}
+    }
+
+    _mm_empty ();
+}
+
+static void
+mmx_composite_over_n_8888_0565_ca (pixman_implementation_t *imp,
+                                   pixman_op_t              op,
+                                   pixman_image_t *         src_image,
+                                   pixman_image_t *         mask_image,
+                                   pixman_image_t *         dst_image,
+                                   int32_t                  src_x,
+                                   int32_t                  src_y,
+                                   int32_t                  mask_x,
+                                   int32_t                  mask_y,
+                                   int32_t                  dest_x,
+                                   int32_t                  dest_y,
+                                   int32_t                  width,
+                                   int32_t                  height)
+{
+    uint32_t src, srca;
+    uint16_t    *dst_line;
+    uint32_t    *mask_line;
+    int dst_stride, mask_stride;
+    __m64 vsrc, vsrca;
+
+    CHECKPOINT ();
+
+    src = _pixman_image_get_solid (src_image, dst_image->bits.format);
+
+    srca = src >> 24;
+    if (src == 0)
+	return;
+
+    PIXMAN_IMAGE_GET_LINE (dst_image, dest_x, dest_y, uint16_t, dst_stride, dst_line, 1);
+    PIXMAN_IMAGE_GET_LINE (mask_image, mask_x, mask_y, uint32_t, mask_stride, mask_line, 1);
+
+    vsrc = load8888 (src);
+    vsrca = expand_alpha (vsrc);
+
+    while (height--)
+    {
+	int twidth = width;
+	uint32_t *p = (uint32_t *)mask_line;
+	uint16_t *q = (uint16_t *)dst_line;
+
+	while (twidth && ((unsigned long)q & 7))
+	{
+	    uint32_t m = *(uint32_t *)p;
+
+	    if (m)
+	    {
+		uint64_t d = *q;
+		__m64 vdest = expand565 (to_m64 (d), 0);
+		vdest = pack_565 (in_over (vsrc, vsrca, load8888 (m), vdest), vdest, 0);
+		*q = to_uint64 (vdest);
+	    }
+
+	    twidth--;
+	    p++;
+	    q++;
+	}
+
+	while (twidth >= 4)
+	{
+	    uint32_t m0, m1, m2, m3;
+
+	    m0 = *p;
+	    m1 = *(p + 1);
+	    m2 = *(p + 2);
+	    m3 = *(p + 3);
+
+	    if ((m0 | m1 | m2 | m3))
+	    {
+		__m64 vdest = *(__m64 *)q;
+
+		vdest = pack_565 (in_over (vsrc, vsrca, load8888 (m0), expand565 (vdest, 0)), vdest, 0);
+		vdest = pack_565 (in_over (vsrc, vsrca, load8888 (m1), expand565 (vdest, 1)), vdest, 1);
+		vdest = pack_565 (in_over (vsrc, vsrca, load8888 (m2), expand565 (vdest, 2)), vdest, 2);
+		vdest = pack_565 (in_over (vsrc, vsrca, load8888 (m3), expand565 (vdest, 3)), vdest, 3);
+
+		*(__m64 *)q = vdest;
+	    }
+	    twidth -= 4;
+	    p += 4;
+	    q += 4;
+	}
+
+	while (twidth)
+	{
+	    uint32_t m;
+
+	    m = *(uint32_t *)p;
+	    if (m)
+	    {
+		uint64_t d = *q;
+		__m64 vdest = expand565 (to_m64 (d), 0);
+		vdest = pack_565 (in_over (vsrc, vsrca, load8888 (m), vdest), vdest, 0);
+		*q = to_uint64 (vdest);
+	    }
+
+	    twidth--;
+	    p++;
+	    q++;
+	}
+
+	mask_line += mask_stride;
+	dst_line += dst_stride;
+    }
+
+    _mm_empty ();
+}
+
+static void
+mmx_composite_in_n_8_8 (pixman_implementation_t *imp,
+                        pixman_op_t              op,
+                        pixman_image_t *         src_image,
+                        pixman_image_t *         mask_image,
+                        pixman_image_t *         dst_image,
+                        int32_t                  src_x,
+                        int32_t                  src_y,
+                        int32_t                  mask_x,
+                        int32_t                  mask_y,
+                        int32_t                  dest_x,
+                        int32_t                  dest_y,
+                        int32_t                  width,
+                        int32_t                  height)
+{
+    uint8_t *dst_line, *dst;
+    uint8_t *mask_line, *mask;
+    int dst_stride, mask_stride;
+    int32_t w;
+    uint32_t src;
+    uint8_t sa;
+    __m64 vsrc, vsrca;
+
+    PIXMAN_IMAGE_GET_LINE (dst_image, dest_x, dest_y, uint8_t, dst_stride, dst_line, 1);
+    PIXMAN_IMAGE_GET_LINE (mask_image, mask_x, mask_y, uint8_t, mask_stride, mask_line, 1);
+
+    src = _pixman_image_get_solid (src_image, dst_image->bits.format);
+
+    sa = src >> 24;
+
+    vsrc = load8888 (src);
+    vsrca = expand_alpha (vsrc);
+
+    while (height--)
+    {
+	dst = dst_line;
+	dst_line += dst_stride;
+	mask = mask_line;
+	mask_line += mask_stride;
+	w = width;
+
+	if ((((unsigned long)dst_image & 3) == 0) &&
+	    (((unsigned long)src_image & 3) == 0))
+	{
+	    while (w >= 4)
+	    {
+		uint32_t m;
+		__m64 vmask;
+		__m64 vdest;
+
+		m = 0;
+
+		vmask = load8888 (*(uint32_t *)mask);
+		vdest = load8888 (*(uint32_t *)dst);
+
+		*(uint32_t *)dst = store8888 (in (in (vsrca, vmask), vdest));
+
+		dst += 4;
+		mask += 4;
+		w -= 4;
+	    }
+	}
+
+	while (w--)
+	{
+	    uint16_t tmp;
+	    uint8_t a;
+	    uint32_t m, d;
+
+	    a = *mask++;
+	    d = *dst;
+
+	    m = MUL_UN8 (sa, a, tmp);
+	    d = MUL_UN8 (m, d, tmp);
+
+	    *dst++ = d;
+	}
+    }
+
+    _mm_empty ();
+}
+
+static void
+mmx_composite_in_8_8 (pixman_implementation_t *imp,
+                      pixman_op_t              op,
+                      pixman_image_t *         src_image,
+                      pixman_image_t *         mask_image,
+                      pixman_image_t *         dst_image,
+                      int32_t                  src_x,
+                      int32_t                  src_y,
+                      int32_t                  mask_x,
+                      int32_t                  mask_y,
+                      int32_t                  dest_x,
+                      int32_t                  dest_y,
+                      int32_t                  width,
+                      int32_t                  height)
+{
+    uint8_t     *dst_line, *dst;
+    uint8_t     *src_line, *src;
+    int src_stride, dst_stride;
+    int32_t w;
+
+    PIXMAN_IMAGE_GET_LINE (dst_image, dest_x, dest_y, uint8_t, dst_stride, dst_line, 1);
+    PIXMAN_IMAGE_GET_LINE (src_image, src_x, src_y, uint8_t, src_stride, src_line, 1);
+
+    while (height--)
+    {
+	dst = dst_line;
+	dst_line += dst_stride;
+	src = src_line;
+	src_line += src_stride;
+	w = width;
+
+	if ((((unsigned long)dst_image & 3) == 0) &&
+	    (((unsigned long)src_image & 3) == 0))
+	{
+	    while (w >= 4)
+	    {
+		uint32_t *s = (uint32_t *)src;
+		uint32_t *d = (uint32_t *)dst;
+
+		*d = store8888 (in (load8888 (*s), load8888 (*d)));
+
+		w -= 4;
+		dst += 4;
+		src += 4;
+	    }
+	}
+
+	while (w--)
+	{
+	    uint8_t s, d;
+	    uint16_t tmp;
+
+	    s = *src;
+	    d = *dst;
+
+	    *dst = MUL_UN8 (s, d, tmp);
+
+	    src++;
+	    dst++;
+	}
+    }
+
+    _mm_empty ();
+}
+
+static void
+mmx_composite_add_n_8_8 (pixman_implementation_t *imp,
+			 pixman_op_t              op,
+			 pixman_image_t *         src_image,
+			 pixman_image_t *         mask_image,
+			 pixman_image_t *         dst_image,
+			 int32_t                  src_x,
+			 int32_t                  src_y,
+			 int32_t                  mask_x,
+			 int32_t                  mask_y,
+			 int32_t                  dest_x,
+			 int32_t                  dest_y,
+			 int32_t                  width,
+			 int32_t                  height)
+{
+    uint8_t     *dst_line, *dst;
+    uint8_t     *mask_line, *mask;
+    int dst_stride, mask_stride;
+    int32_t w;
+    uint32_t src;
+    uint8_t sa;
+    __m64 vsrc, vsrca;
+
+    PIXMAN_IMAGE_GET_LINE (dst_image, dest_x, dest_y, uint8_t, dst_stride, dst_line, 1);
+    PIXMAN_IMAGE_GET_LINE (mask_image, mask_x, mask_y, uint8_t, mask_stride, mask_line, 1);
+
+    src = _pixman_image_get_solid (src_image, dst_image->bits.format);
+
+    sa = src >> 24;
+
+    if (src == 0)
+	return;
+
+    vsrc = load8888 (src);
+    vsrca = expand_alpha (vsrc);
+
+    while (height--)
+    {
+	dst = dst_line;
+	dst_line += dst_stride;
+	mask = mask_line;
+	mask_line += mask_stride;
+	w = width;
+
+	if ((((unsigned long)mask_image & 3) == 0) &&
+	    (((unsigned long)dst_image  & 3) == 0))
+	{
+	    while (w >= 4)
+	    {
+		__m64 vmask = load8888 (*(uint32_t *)mask);
+		__m64 vdest = load8888 (*(uint32_t *)dst);
+
+		*(uint32_t *)dst = store8888 (_mm_adds_pu8 (in (vsrca, vmask), vdest));
+
+		w -= 4;
+		dst += 4;
+		mask += 4;
+	    }
+	}
+
+	while (w--)
+	{
+	    uint16_t tmp;
+	    uint16_t a;
+	    uint32_t m, d;
+	    uint32_t r;
+
+	    a = *mask++;
+	    d = *dst;
+
+	    m = MUL_UN8 (sa, a, tmp);
+	    r = ADD_UN8 (m, d, tmp);
+
+	    *dst++ = r;
+	}
+    }
+
+    _mm_empty ();
+}
+
+static void
+mmx_composite_add_8000_8000 (pixman_implementation_t *imp,
+                             pixman_op_t              op,
+                             pixman_image_t *         src_image,
+                             pixman_image_t *         mask_image,
+                             pixman_image_t *         dst_image,
+                             int32_t                  src_x,
+                             int32_t                  src_y,
+                             int32_t                  mask_x,
+                             int32_t                  mask_y,
+                             int32_t                  dest_x,
+                             int32_t                  dest_y,
+                             int32_t                  width,
+                             int32_t                  height)
+{
+    uint8_t *dst_line, *dst;
+    uint8_t *src_line, *src;
+    int dst_stride, src_stride;
+    int32_t w;
+    uint8_t s, d;
+    uint16_t t;
+
+    CHECKPOINT ();
+
+    PIXMAN_IMAGE_GET_LINE (src_image, src_x, src_y, uint8_t, src_stride, src_line, 1);
+    PIXMAN_IMAGE_GET_LINE (dst_image, dest_x, dest_y, uint8_t, dst_stride, dst_line, 1);
+
+    while (height--)
+    {
+	dst = dst_line;
+	dst_line += dst_stride;
+	src = src_line;
+	src_line += src_stride;
+	w = width;
+
+	while (w && (unsigned long)dst & 7)
+	{
+	    s = *src;
+	    d = *dst;
+	    t = d + s;
+	    s = t | (0 - (t >> 8));
+	    *dst = s;
+
+	    dst++;
+	    src++;
+	    w--;
+	}
+
+	while (w >= 8)
+	{
+	    *(__m64*)dst = _mm_adds_pu8 (*(__m64*)src, *(__m64*)dst);
+	    dst += 8;
+	    src += 8;
+	    w -= 8;
+	}
+
+	while (w)
+	{
+	    s = *src;
+	    d = *dst;
+	    t = d + s;
+	    s = t | (0 - (t >> 8));
+	    *dst = s;
+
+	    dst++;
+	    src++;
+	    w--;
+	}
+    }
+
+    _mm_empty ();
+}
+
+static void
+mmx_composite_add_8888_8888 (pixman_implementation_t *imp,
+                             pixman_op_t              op,
+                             pixman_image_t *         src_image,
+                             pixman_image_t *         mask_image,
+                             pixman_image_t *         dst_image,
+                             int32_t                  src_x,
+                             int32_t                  src_y,
+                             int32_t                  mask_x,
+                             int32_t                  mask_y,
+                             int32_t                  dest_x,
+                             int32_t                  dest_y,
+                             int32_t                  width,
+                             int32_t                  height)
+{
+    __m64 dst64;
+    uint32_t    *dst_line, *dst;
+    uint32_t    *src_line, *src;
+    int dst_stride, src_stride;
+    int32_t w;
+
+    CHECKPOINT ();
+
+    PIXMAN_IMAGE_GET_LINE (src_image, src_x, src_y, uint32_t, src_stride, src_line, 1);
+    PIXMAN_IMAGE_GET_LINE (dst_image, dest_x, dest_y, uint32_t, dst_stride, dst_line, 1);
+
+    while (height--)
+    {
+	dst = dst_line;
+	dst_line += dst_stride;
+	src = src_line;
+	src_line += src_stride;
+	w = width;
+
+	while (w && (unsigned long)dst & 7)
+	{
+	    *dst = _mm_cvtsi64_si32 (_mm_adds_pu8 (_mm_cvtsi32_si64 (*src),
+	                                           _mm_cvtsi32_si64 (*dst)));
+	    dst++;
+	    src++;
+	    w--;
+	}
+
+	while (w >= 2)
+	{
+	    dst64 = _mm_adds_pu8 (*(__m64*)src, *(__m64*)dst);
+	    *(uint64_t*)dst = to_uint64 (dst64);
+	    dst += 2;
+	    src += 2;
+	    w -= 2;
+	}
+
+	if (w)
+	{
+	    *dst = _mm_cvtsi64_si32 (_mm_adds_pu8 (_mm_cvtsi32_si64 (*src),
+	                                           _mm_cvtsi32_si64 (*dst)));
+
+	}
+    }
+
+    _mm_empty ();
+}
+
+static pixman_bool_t
+pixman_blt_mmx (uint32_t *src_bits,
+                uint32_t *dst_bits,
+                int       src_stride,
+                int       dst_stride,
+                int       src_bpp,
+                int       dst_bpp,
+                int       src_x,
+                int       src_y,
+                int       dst_x,
+                int       dst_y,
+                int       width,
+                int       height)
+{
+    uint8_t *   src_bytes;
+    uint8_t *   dst_bytes;
+    int byte_width;
+
+    if (src_bpp != dst_bpp)
+	return FALSE;
+
+    if (src_bpp == 16)
+    {
+	src_stride = src_stride * (int) sizeof (uint32_t) / 2;
+	dst_stride = dst_stride * (int) sizeof (uint32_t) / 2;
+	src_bytes = (uint8_t *)(((uint16_t *)src_bits) + src_stride * (src_y) + (src_x));
+	dst_bytes = (uint8_t *)(((uint16_t *)dst_bits) + dst_stride * (dst_y) + (dst_x));
+	byte_width = 2 * width;
+	src_stride *= 2;
+	dst_stride *= 2;
+    }
+    else if (src_bpp == 32)
+    {
+	src_stride = src_stride * (int) sizeof (uint32_t) / 4;
+	dst_stride = dst_stride * (int) sizeof (uint32_t) / 4;
+	src_bytes = (uint8_t *)(((uint32_t *)src_bits) + src_stride * (src_y) + (src_x));
+	dst_bytes = (uint8_t *)(((uint32_t *)dst_bits) + dst_stride * (dst_y) + (dst_x));
+	byte_width = 4 * width;
+	src_stride *= 4;
+	dst_stride *= 4;
+    }
+    else
+    {
+	return FALSE;
+    }
+
+    while (height--)
+    {
+	int w;
+	uint8_t *s = src_bytes;
+	uint8_t *d = dst_bytes;
+	src_bytes += src_stride;
+	dst_bytes += dst_stride;
+	w = byte_width;
+
+	while (w >= 2 && ((unsigned long)d & 3))
+	{
+	    *(uint16_t *)d = *(uint16_t *)s;
+	    w -= 2;
+	    s += 2;
+	    d += 2;
+	}
+
+	while (w >= 4 && ((unsigned long)d & 7))
+	{
+	    *(uint32_t *)d = *(uint32_t *)s;
+
+	    w -= 4;
+	    s += 4;
+	    d += 4;
+	}
+
+	while (w >= 64)
+	{
+#if defined (__GNUC__) || (defined(__SUNPRO_C) && (__SUNPRO_C >= 0x590))
+	    __asm__ (
+	        "movq	  (%1),	  %%mm0\n"
+	        "movq	 8(%1),	  %%mm1\n"
+	        "movq	16(%1),	  %%mm2\n"
+	        "movq	24(%1),	  %%mm3\n"
+	        "movq	32(%1),	  %%mm4\n"
+	        "movq	40(%1),	  %%mm5\n"
+	        "movq	48(%1),	  %%mm6\n"
+	        "movq	56(%1),	  %%mm7\n"
+
+	        "movq	%%mm0,	  (%0)\n"
+	        "movq	%%mm1,	 8(%0)\n"
+	        "movq	%%mm2,	16(%0)\n"
+	        "movq	%%mm3,	24(%0)\n"
+	        "movq	%%mm4,	32(%0)\n"
+	        "movq	%%mm5,	40(%0)\n"
+	        "movq	%%mm6,	48(%0)\n"
+	        "movq	%%mm7,	56(%0)\n"
+		:
+		: "r" (d), "r" (s)
+		: "memory",
+		  "%mm0", "%mm1", "%mm2", "%mm3",
+		  "%mm4", "%mm5", "%mm6", "%mm7");
+#else
+	    __m64 v0 = *(__m64 *)(s + 0);
+	    __m64 v1 = *(__m64 *)(s + 8);
+	    __m64 v2 = *(__m64 *)(s + 16);
+	    __m64 v3 = *(__m64 *)(s + 24);
+	    __m64 v4 = *(__m64 *)(s + 32);
+	    __m64 v5 = *(__m64 *)(s + 40);
+	    __m64 v6 = *(__m64 *)(s + 48);
+	    __m64 v7 = *(__m64 *)(s + 56);
+	    *(__m64 *)(d + 0)  = v0;
+	    *(__m64 *)(d + 8)  = v1;
+	    *(__m64 *)(d + 16) = v2;
+	    *(__m64 *)(d + 24) = v3;
+	    *(__m64 *)(d + 32) = v4;
+	    *(__m64 *)(d + 40) = v5;
+	    *(__m64 *)(d + 48) = v6;
+	    *(__m64 *)(d + 56) = v7;
+#endif
+
+	    w -= 64;
+	    s += 64;
+	    d += 64;
+	}
+	while (w >= 4)
+	{
+	    *(uint32_t *)d = *(uint32_t *)s;
+
+	    w -= 4;
+	    s += 4;
+	    d += 4;
+	}
+	if (w >= 2)
+	{
+	    *(uint16_t *)d = *(uint16_t *)s;
+	    w -= 2;
+	    s += 2;
+	    d += 2;
+	}
+    }
+
+    _mm_empty ();
+
+    return TRUE;
+}
+
+static void
+mmx_composite_copy_area (pixman_implementation_t *imp,
+                         pixman_op_t              op,
+                         pixman_image_t *         src_image,
+                         pixman_image_t *         mask_image,
+                         pixman_image_t *         dst_image,
+                         int32_t                  src_x,
+                         int32_t                  src_y,
+                         int32_t                  mask_x,
+                         int32_t                  mask_y,
+                         int32_t                  dest_x,
+                         int32_t                  dest_y,
+                         int32_t                  width,
+                         int32_t                  height)
+{
+    pixman_blt_mmx (src_image->bits.bits,
+                    dst_image->bits.bits,
+                    src_image->bits.rowstride,
+                    dst_image->bits.rowstride,
+                    PIXMAN_FORMAT_BPP (src_image->bits.format),
+                    PIXMAN_FORMAT_BPP (dst_image->bits.format),
+                    src_x, src_y, dest_x, dest_y, width, height);
+}
+
+#if 0
+static void
+mmx_composite_over_x888_8_8888 (pixman_implementation_t *imp,
+                                pixman_op_t              op,
+                                pixman_image_t *         src_image,
+                                pixman_image_t *         mask_image,
+                                pixman_image_t *         dst_image,
+                                int32_t                  src_x,
+                                int32_t                  src_y,
+                                int32_t                  mask_x,
+                                int32_t                  mask_y,
+                                int32_t                  dest_x,
+                                int32_t                  dest_y,
+                                int32_t                  width,
+                                int32_t                  height)
+{
+    uint32_t  *src, *src_line;
+    uint32_t  *dst, *dst_line;
+    uint8_t  *mask, *mask_line;
+    int src_stride, mask_stride, dst_stride;
+    int32_t w;
+
+    PIXMAN_IMAGE_GET_LINE (dst_image, dest_x, dest_y, uint32_t, dst_stride, dst_line, 1);
+    PIXMAN_IMAGE_GET_LINE (mask_image, mask_x, mask_y, uint8_t, mask_stride, mask_line, 1);
+    PIXMAN_IMAGE_GET_LINE (src_image, src_x, src_y, uint32_t, src_stride, src_line, 1);
+
+    while (height--)
+    {
+	src = src_line;
+	src_line += src_stride;
+	dst = dst_line;
+	dst_line += dst_stride;
+	mask = mask_line;
+	mask_line += mask_stride;
+
+	w = width;
+
+	while (w--)
+	{
+	    uint64_t m = *mask;
+
+	    if (m)
+	    {
+		__m64 s = load8888 (*src | 0xff000000);
+
+		if (m == 0xff)
+		{
+		    *dst = store8888 (s);
+		}
+		else
+		{
+		    __m64 sa = expand_alpha (s);
+		    __m64 vm = expand_alpha_rev (to_m64 (m));
+		    __m64 vdest = in_over (s, sa, vm, load8888 (*dst));
+
+		    *dst = store8888 (vdest);
+		}
+	    }
+
+	    mask++;
+	    dst++;
+	    src++;
+	}
+    }
+
+    _mm_empty ();
+}
+#endif
+
+static const pixman_fast_path_t mmx_fast_paths[] =
+{
+    PIXMAN_STD_FAST_PATH    (OVER, solid,    a8,       r5g6b5,   mmx_composite_over_n_8_0565       ),
+    PIXMAN_STD_FAST_PATH    (OVER, solid,    a8,       b5g6r5,   mmx_composite_over_n_8_0565       ),
+    PIXMAN_STD_FAST_PATH    (OVER, solid,    a8,       a8r8g8b8, mmx_composite_over_n_8_8888       ),
+    PIXMAN_STD_FAST_PATH    (OVER, solid,    a8,       x8r8g8b8, mmx_composite_over_n_8_8888       ),
+    PIXMAN_STD_FAST_PATH    (OVER, solid,    a8,       a8b8g8r8, mmx_composite_over_n_8_8888       ),
+    PIXMAN_STD_FAST_PATH    (OVER, solid,    a8,       x8b8g8r8, mmx_composite_over_n_8_8888       ),
+    PIXMAN_STD_FAST_PATH_CA (OVER, solid,    a8r8g8b8, a8r8g8b8, mmx_composite_over_n_8888_8888_ca ),
+    PIXMAN_STD_FAST_PATH_CA (OVER, solid,    a8r8g8b8, x8r8g8b8, mmx_composite_over_n_8888_8888_ca ),
+    PIXMAN_STD_FAST_PATH_CA (OVER, solid,    a8r8g8b8, r5g6b5,   mmx_composite_over_n_8888_0565_ca ),
+    PIXMAN_STD_FAST_PATH_CA (OVER, solid,    a8b8g8r8, a8b8g8r8, mmx_composite_over_n_8888_8888_ca ),
+    PIXMAN_STD_FAST_PATH_CA (OVER, solid,    a8b8g8r8, x8b8g8r8, mmx_composite_over_n_8888_8888_ca ),
+    PIXMAN_STD_FAST_PATH_CA (OVER, solid,    a8b8g8r8, b5g6r5,   mmx_composite_over_n_8888_0565_ca ),
+    PIXMAN_STD_FAST_PATH    (OVER, pixbuf,   pixbuf,   a8r8g8b8, mmx_composite_over_pixbuf_8888    ),
+    PIXMAN_STD_FAST_PATH    (OVER, pixbuf,   pixbuf,   x8r8g8b8, mmx_composite_over_pixbuf_8888    ),
+    PIXMAN_STD_FAST_PATH    (OVER, pixbuf,   pixbuf,   r5g6b5,   mmx_composite_over_pixbuf_0565    ),
+    PIXMAN_STD_FAST_PATH    (OVER, rpixbuf,  rpixbuf,  a8b8g8r8, mmx_composite_over_pixbuf_8888    ),
+    PIXMAN_STD_FAST_PATH    (OVER, rpixbuf,  rpixbuf,  x8b8g8r8, mmx_composite_over_pixbuf_8888    ),
+    PIXMAN_STD_FAST_PATH    (OVER, rpixbuf,  rpixbuf,  b5g6r5,   mmx_composite_over_pixbuf_0565    ),
+    PIXMAN_STD_FAST_PATH    (OVER, x8r8g8b8, solid,    a8r8g8b8, mmx_composite_over_x888_n_8888    ),
+    PIXMAN_STD_FAST_PATH    (OVER, x8r8g8b8, solid,    x8r8g8b8, mmx_composite_over_x888_n_8888    ),
+    PIXMAN_STD_FAST_PATH    (OVER, x8b8g8r8, solid,    a8b8g8r8, mmx_composite_over_x888_n_8888    ),
+    PIXMAN_STD_FAST_PATH    (OVER, x8b8g8r8, solid,    x8b8g8r8, mmx_composite_over_x888_n_8888    ),
+    PIXMAN_STD_FAST_PATH    (OVER, a8r8g8b8, solid,    a8r8g8b8, mmx_composite_over_8888_n_8888    ),
+    PIXMAN_STD_FAST_PATH    (OVER, a8r8g8b8, solid,    x8r8g8b8, mmx_composite_over_8888_n_8888    ),
+    PIXMAN_STD_FAST_PATH    (OVER, a8b8g8r8, solid,    a8b8g8r8, mmx_composite_over_8888_n_8888    ),
+    PIXMAN_STD_FAST_PATH    (OVER, a8b8g8r8, solid,    x8b8g8r8, mmx_composite_over_8888_n_8888    ),
+#if 0
+    /* FIXME: This code is commented out since it's apparently
+     * not actually faster than the generic code.
+     */
+    PIXMAN_STD_FAST_PATH    (OVER, x8r8g8b8, a8,       x8r8g8b8, mmx_composite_over_x888_8_8888    ),
+    PIXMAN_STD_FAST_PATH    (OVER, x8r8g8b8, a8,       a8r8g8b8, mmx_composite_over_x888_8_8888    ),
+    PIXMAN_STD_FAST_PATH    (OVER, x8b8r8g8, a8,       x8b8g8r8, mmx_composite_over_x888_8_8888    ),
+    PIXMAN_STD_FAST_PATH    (OVER, x8b8r8g8, a8,       a8r8g8b8, mmx_composite_over_x888_8_8888    ),
+#endif
+    PIXMAN_STD_FAST_PATH    (OVER, solid,    null,     a8r8g8b8, mmx_composite_over_n_8888         ),
+    PIXMAN_STD_FAST_PATH    (OVER, solid,    null,     x8r8g8b8, mmx_composite_over_n_8888         ),
+    PIXMAN_STD_FAST_PATH    (OVER, solid,    null,     r5g6b5,   mmx_composite_over_n_0565         ),
+    PIXMAN_STD_FAST_PATH    (OVER, x8r8g8b8, null,     x8r8g8b8, mmx_composite_copy_area           ),
+    PIXMAN_STD_FAST_PATH    (OVER, x8b8g8r8, null,     x8b8g8r8, mmx_composite_copy_area           ),
+
+    PIXMAN_STD_FAST_PATH    (OVER, a8r8g8b8, null,     a8r8g8b8, mmx_composite_over_8888_8888      ),
+    PIXMAN_STD_FAST_PATH    (OVER, a8r8g8b8, null,     x8r8g8b8, mmx_composite_over_8888_8888      ),
+    PIXMAN_STD_FAST_PATH    (OVER, a8r8g8b8, null,     r5g6b5,   mmx_composite_over_8888_0565      ),
+    PIXMAN_STD_FAST_PATH    (OVER, a8b8g8r8, null,     a8b8g8r8, mmx_composite_over_8888_8888      ),
+    PIXMAN_STD_FAST_PATH    (OVER, a8b8g8r8, null,     x8b8g8r8, mmx_composite_over_8888_8888      ),
+    PIXMAN_STD_FAST_PATH    (OVER, a8b8g8r8, null,     b5g6r5,   mmx_composite_over_8888_0565      ),
+
+    PIXMAN_STD_FAST_PATH    (ADD,  a8r8g8b8, null,     a8r8g8b8, mmx_composite_add_8888_8888       ),
+    PIXMAN_STD_FAST_PATH    (ADD,  a8b8g8r8, null,     a8b8g8r8, mmx_composite_add_8888_8888       ),
+    PIXMAN_STD_FAST_PATH    (ADD,  a8,       null,     a8,       mmx_composite_add_8000_8000       ),
+    PIXMAN_STD_FAST_PATH    (ADD,  solid,    a8,       a8,       mmx_composite_add_n_8_8           ),
+
+    PIXMAN_STD_FAST_PATH    (SRC,  solid,    a8,       a8r8g8b8, mmx_composite_src_n_8_8888        ),
+    PIXMAN_STD_FAST_PATH    (SRC,  solid,    a8,       x8r8g8b8, mmx_composite_src_n_8_8888        ),
+    PIXMAN_STD_FAST_PATH    (SRC,  solid,    a8,       a8b8g8r8, mmx_composite_src_n_8_8888        ),
+    PIXMAN_STD_FAST_PATH    (SRC,  solid,    a8,       x8b8g8r8, mmx_composite_src_n_8_8888        ),
+    PIXMAN_STD_FAST_PATH    (SRC,  a8r8g8b8, null,     a8r8g8b8, mmx_composite_copy_area           ),
+    PIXMAN_STD_FAST_PATH    (SRC,  a8b8g8r8, null,     a8b8g8r8, mmx_composite_copy_area           ),
+    PIXMAN_STD_FAST_PATH    (SRC,  a8r8g8b8, null,     x8r8g8b8, mmx_composite_copy_area           ),
+    PIXMAN_STD_FAST_PATH    (SRC,  a8b8g8r8, null,     x8b8g8r8, mmx_composite_copy_area           ),
+    PIXMAN_STD_FAST_PATH    (SRC,  x8r8g8b8, null,     x8r8g8b8, mmx_composite_copy_area           ),
+    PIXMAN_STD_FAST_PATH    (SRC,  x8b8g8r8, null,     x8b8g8r8, mmx_composite_copy_area           ),
+    PIXMAN_STD_FAST_PATH    (SRC,  r5g6b5,   null,     r5g6b5,   mmx_composite_copy_area           ),
+    PIXMAN_STD_FAST_PATH    (SRC,  b5g6r5,   null,     b5g6r5,   mmx_composite_copy_area           ),
+
+    PIXMAN_STD_FAST_PATH    (IN,   a8,       null,     a8,       mmx_composite_in_8_8              ),
+    PIXMAN_STD_FAST_PATH    (IN,   solid,    a8,       a8,       mmx_composite_in_n_8_8            ),
+
+    { PIXMAN_OP_NONE },
+};
+
+static pixman_bool_t
+mmx_blt (pixman_implementation_t *imp,
+         uint32_t *               src_bits,
+         uint32_t *               dst_bits,
+         int                      src_stride,
+         int                      dst_stride,
+         int                      src_bpp,
+         int                      dst_bpp,
+         int                      src_x,
+         int                      src_y,
+         int                      dst_x,
+         int                      dst_y,
+         int                      width,
+         int                      height)
+{
+    if (!pixman_blt_mmx (
+            src_bits, dst_bits, src_stride, dst_stride, src_bpp, dst_bpp,
+            src_x, src_y, dst_x, dst_y, width, height))
+
+    {
+	return _pixman_implementation_blt (
+	    imp->delegate,
+	    src_bits, dst_bits, src_stride, dst_stride, src_bpp, dst_bpp,
+	    src_x, src_y, dst_x, dst_y, width, height);
+    }
+
+    return TRUE;
+}
+
+static pixman_bool_t
+mmx_fill (pixman_implementation_t *imp,
+          uint32_t *               bits,
+          int                      stride,
+          int                      bpp,
+          int                      x,
+          int                      y,
+          int                      width,
+          int                      height,
+          uint32_t xor)
+{
+    if (!pixman_fill_mmx (bits, stride, bpp, x, y, width, height, xor))
+    {
+	return _pixman_implementation_fill (
+	    imp->delegate, bits, stride, bpp, x, y, width, height, xor);
+    }
+
+    return TRUE;
+}
+
+pixman_implementation_t *
+_pixman_implementation_create_mmx (void)
+{
+    pixman_implementation_t *general = _pixman_implementation_create_fast_path ();
+    pixman_implementation_t *imp = _pixman_implementation_create (general, mmx_fast_paths);
+
+    imp->combine_32[PIXMAN_OP_OVER] = mmx_combine_over_u;
+    imp->combine_32[PIXMAN_OP_OVER_REVERSE] = mmx_combine_over_reverse_u;
+    imp->combine_32[PIXMAN_OP_IN] = mmx_combine_in_u;
+    imp->combine_32[PIXMAN_OP_IN_REVERSE] = mmx_combine_in_reverse_u;
+    imp->combine_32[PIXMAN_OP_OUT] = mmx_combine_out_u;
+    imp->combine_32[PIXMAN_OP_OUT_REVERSE] = mmx_combine_out_reverse_u;
+    imp->combine_32[PIXMAN_OP_ATOP] = mmx_combine_atop_u;
+    imp->combine_32[PIXMAN_OP_ATOP_REVERSE] = mmx_combine_atop_reverse_u;
+    imp->combine_32[PIXMAN_OP_XOR] = mmx_combine_xor_u;
+    imp->combine_32[PIXMAN_OP_ADD] = mmx_combine_add_u;
+    imp->combine_32[PIXMAN_OP_SATURATE] = mmx_combine_saturate_u;
+
+    imp->combine_32_ca[PIXMAN_OP_SRC] = mmx_combine_src_ca;
+    imp->combine_32_ca[PIXMAN_OP_OVER] = mmx_combine_over_ca;
+    imp->combine_32_ca[PIXMAN_OP_OVER_REVERSE] = mmx_combine_over_reverse_ca;
+    imp->combine_32_ca[PIXMAN_OP_IN] = mmx_combine_in_ca;
+    imp->combine_32_ca[PIXMAN_OP_IN_REVERSE] = mmx_combine_in_reverse_ca;
+    imp->combine_32_ca[PIXMAN_OP_OUT] = mmx_combine_out_ca;
+    imp->combine_32_ca[PIXMAN_OP_OUT_REVERSE] = mmx_combine_out_reverse_ca;
+    imp->combine_32_ca[PIXMAN_OP_ATOP] = mmx_combine_atop_ca;
+    imp->combine_32_ca[PIXMAN_OP_ATOP_REVERSE] = mmx_combine_atop_reverse_ca;
+    imp->combine_32_ca[PIXMAN_OP_XOR] = mmx_combine_xor_ca;
+    imp->combine_32_ca[PIXMAN_OP_ADD] = mmx_combine_add_ca;
+
+    imp->blt = mmx_blt;
+    imp->fill = mmx_fill;
+
+    return imp;
+}
+
+#endif /* USE_MMX */