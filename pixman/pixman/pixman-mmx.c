/*
 * Copyright © 2004, 2005 Red Hat, Inc.
 * Copyright © 2004 Nicholas Miell
 * Copyright © 2005 Trolltech AS
 *
 * Permission to use, copy, modify, distribute, and sell this software and its
 * documentation for any purpose is hereby granted without fee, provided that
 * the above copyright notice appear in all copies and that both that
 * copyright notice and this permission notice appear in supporting
 * documentation, and that the name of Red Hat not be used in advertising or
 * publicity pertaining to distribution of the software without specific,
 * written prior permission.  Red Hat makes no representations about the
 * suitability of this software for any purpose.  It is provided "as is"
 * without express or implied warranty.
 *
 * THE COPYRIGHT HOLDERS DISCLAIM ALL WARRANTIES WITH REGARD TO THIS
 * SOFTWARE, INCLUDING ALL IMPLIED WARRANTIES OF MERCHANTABILITY AND
 * FITNESS, IN NO EVENT SHALL THE COPYRIGHT HOLDERS BE LIABLE FOR ANY
 * SPECIAL, INDIRECT OR CONSEQUENTIAL DAMAGES OR ANY DAMAGES
 * WHATSOEVER RESULTING FROM LOSS OF USE, DATA OR PROFITS, WHETHER IN
 * AN ACTION OF CONTRACT, NEGLIGENCE OR OTHER TORTIOUS ACTION, ARISING
 * OUT OF OR IN CONNECTION WITH THE USE OR PERFORMANCE OF THIS
 * SOFTWARE.
 *
 * Author:  Søren Sandmann (sandmann@redhat.com)
 * Minor Improvements: Nicholas Miell (nmiell@gmail.com)
 * MMX code paths for fbcompose.c by Lars Knoll (lars@trolltech.com)
 *
 * Based on work by Owen Taylor
 */

#ifdef HAVE_CONFIG_H
#include <config.h>
#endif

#if defined USE_X86_MMX || defined USE_ARM_IWMMXT || defined USE_LOONGSON_MMI

#ifdef USE_LOONGSON_MMI
#include <loongson-mmintrin.h>
#else
#include <mmintrin.h>
#endif
#include "pixman-private.h"
#include "pixman-combine32.h"
#include "pixman-inlines.h"

#define no_vERBOSE

#ifdef VERBOSE
#define CHECKPOINT() error_f ("at %s %d\n", __FUNCTION__, __LINE__)
#else
#define CHECKPOINT()
#endif

#if defined USE_ARM_IWMMXT && __GNUC__ == 4 && __GNUC_MINOR__ < 8
/* Empty the multimedia state. For some reason, ARM's mmintrin.h doesn't provide this.  */
extern __inline void __attribute__((__gnu_inline__, __always_inline__, __artificial__))
_mm_empty (void)
{

}
#endif

#if defined __GNUC__ && defined USE_X86_MMX
# if (defined(__SUNPRO_C) || defined(_MSC_VER) || defined(_WIN64))
#  include <xmmintrin.h>
# else
/* We have to compile with -msse to use xmmintrin.h, but that causes SSE
 * instructions to be generated that we don't want. Just duplicate the
 * functions we want to use.  */
extern __inline int __attribute__((__gnu_inline__, __always_inline__, __artificial__))
_mm_movemask_pi8 (__m64 __A)
{
    int ret;

    asm ("pmovmskb %1, %0\n\t"
	: "=r" (ret)
	: "y" (__A)
    );

    return ret;
}

extern __inline __m64 __attribute__((__gnu_inline__, __always_inline__, __artificial__))
_mm_mulhi_pu16 (__m64 __A, __m64 __B)
{
    asm ("pmulhuw %1, %0\n\t"
	: "+y" (__A)
	: "y" (__B)
    );
    return __A;
}

#  ifdef __OPTIMIZE__
extern __inline __m64 __attribute__((__gnu_inline__, __always_inline__, __artificial__))
_mm_shuffle_pi16 (__m64 __A, int8_t const __N)
{
    __m64 ret;

    asm ("pshufw %2, %1, %0\n\t"
	: "=y" (ret)
	: "y" (__A), "K" (__N)
    );

    return ret;
}
#  else
#   define _mm_shuffle_pi16(A, N)					\
    ({									\
	__m64 ret;							\
									\
	asm ("pshufw %2, %1, %0\n\t"					\
	     : "=y" (ret)						\
	     : "y" (A), "K" ((const int8_t)N)				\
	);								\
									\
	ret;								\
    })
#  endif
# endif

#ifndef _MSC_VER
#define _MM_SHUFFLE(fp3,fp2,fp1,fp0) \
 (((fp3) << 6) | ((fp2) << 4) | ((fp1) << 2) | (fp0))
#endif

#else
#include <xmmintrin.h> /* for _mm_shuffle_pi16 and _MM_SHUFFLE */
#include <emmintrin.h> /* for SSE2 intrinsics */
#endif

/* Notes about writing mmx code
 *
 * give memory operands as the second operand. If you give it as the
 * first, gcc will first load it into a register, then use that
 * register
 *
 *   ie. use
 *
 *         _mm_mullo_pi16 (x, mmx_constant);
 *
 *   not
 *
 *         _mm_mullo_pi16 (mmx_constant, x);
 *
 * Also try to minimize dependencies. i.e. when you need a value, try
 * to calculate it from a value that was calculated as early as
 * possible.
 */

/* --------------- MMX primitives ------------------------------------- */

/* If __m64 is defined as a struct or union, then define M64_MEMBER to be
 * the name of the member used to access the data.
 * If __m64 requires using mm_cvt* intrinsics functions to convert between
 * uint64_t and __m64 values, then define USE_CVT_INTRINSICS.
 * If __m64 and uint64_t values can just be cast to each other directly,
 * then define USE_M64_CASTS.
 * If __m64 is a double datatype, then define USE_M64_DOUBLE.
 */
#ifdef _MSC_VER
# define M64_MEMBER m64_u64
#elif defined(__ICC)
# define USE_CVT_INTRINSICS
#elif defined(USE_LOONGSON_MMI)
# define USE_M64_DOUBLE
#elif defined(__GNUC__)
# define USE_M64_CASTS
#elif defined(__SUNPRO_C)
# if (__SUNPRO_C >= 0x5120) && !defined(__NOVECTORSIZE__)
/* Solaris Studio 12.3 (Sun C 5.12) introduces __attribute__(__vector_size__)
 * support, and defaults to using it to define __m64, unless __NOVECTORSIZE__
 * is defined.   If it is used, then the mm_cvt* intrinsics must be used.
 */
#  define USE_CVT_INTRINSICS
# else
/* For Studio 12.2 or older, or when __attribute__(__vector_size__) is
 * disabled, __m64 is defined as a struct containing "unsigned long long l_".
 */
#  define M64_MEMBER l_
# endif
#endif

#if defined(USE_M64_CASTS) || defined(USE_CVT_INTRINSICS) || defined(USE_M64_DOUBLE)
typedef uint64_t mmxdatafield;
#else
typedef __m64 mmxdatafield;
#endif

typedef struct
{
    mmxdatafield mmx_4x00ff;
    mmxdatafield mmx_4x0080;
    mmxdatafield mmx_565_rgb;
    mmxdatafield mmx_565_unpack_multiplier;
    mmxdatafield mmx_565_pack_multiplier;
    mmxdatafield mmx_565_r;
    mmxdatafield mmx_565_g;
    mmxdatafield mmx_565_b;
    mmxdatafield mmx_packed_565_rb;
    mmxdatafield mmx_packed_565_g;
    mmxdatafield mmx_expand_565_g;
    mmxdatafield mmx_expand_565_b;
    mmxdatafield mmx_expand_565_r;
#ifndef USE_LOONGSON_MMI
    mmxdatafield mmx_mask_0;
    mmxdatafield mmx_mask_1;
    mmxdatafield mmx_mask_2;
    mmxdatafield mmx_mask_3;
#endif
    mmxdatafield mmx_full_alpha;
    mmxdatafield mmx_4x0101;
    mmxdatafield mmx_ff000000;
} mmx_data_t;

#if defined(_MSC_VER)
# define MMXDATA_INIT(field, val) { val ## UI64 }
#elif defined(M64_MEMBER)       /* __m64 is a struct, not an integral type */
# define MMXDATA_INIT(field, val) field =   { val ## ULL }
#else                           /* mmxdatafield is an integral type */
# define MMXDATA_INIT(field, val) field =   val ## ULL
#endif

static const mmx_data_t c =
{
    MMXDATA_INIT (.mmx_4x00ff,                   0x00ff00ff00ff00ff),
    MMXDATA_INIT (.mmx_4x0080,                   0x0080008000800080),
    MMXDATA_INIT (.mmx_565_rgb,                  0x000001f0003f001f),
    MMXDATA_INIT (.mmx_565_unpack_multiplier,    0x0000008404100840),
    MMXDATA_INIT (.mmx_565_pack_multiplier,      0x2000000420000004),
    MMXDATA_INIT (.mmx_565_r,                    0x000000f800000000),
    MMXDATA_INIT (.mmx_565_g,                    0x0000000000fc0000),
    MMXDATA_INIT (.mmx_565_b,                    0x00000000000000f8),
    MMXDATA_INIT (.mmx_packed_565_rb,            0x00f800f800f800f8),
    MMXDATA_INIT (.mmx_packed_565_g,             0x0000fc000000fc00),
    MMXDATA_INIT (.mmx_expand_565_g,             0x07e007e007e007e0),
    MMXDATA_INIT (.mmx_expand_565_b,             0x001f001f001f001f),
    MMXDATA_INIT (.mmx_expand_565_r,             0xf800f800f800f800),
#ifndef USE_LOONGSON_MMI
    MMXDATA_INIT (.mmx_mask_0,                   0xffffffffffff0000),
    MMXDATA_INIT (.mmx_mask_1,                   0xffffffff0000ffff),
    MMXDATA_INIT (.mmx_mask_2,                   0xffff0000ffffffff),
    MMXDATA_INIT (.mmx_mask_3,                   0x0000ffffffffffff),
#endif
    MMXDATA_INIT (.mmx_full_alpha,               0x00ff000000000000),
    MMXDATA_INIT (.mmx_4x0101,                   0x0101010101010101),
    MMXDATA_INIT (.mmx_ff000000,                 0xff000000ff000000),
};

#ifdef USE_CVT_INTRINSICS
#    define MC(x) to_m64 (c.mmx_ ## x)
#elif defined(USE_M64_CASTS)
#    define MC(x) ((__m64)c.mmx_ ## x)
#elif defined(USE_M64_DOUBLE)
#    define MC(x) (*(__m64 *)&c.mmx_ ## x)
#else
#    define MC(x) c.mmx_ ## x
#endif

static force_inline __m64
to_m64 (uint64_t x)
{
#ifdef USE_CVT_INTRINSICS
    return _mm_cvtsi64_m64 (x);
#elif defined M64_MEMBER        /* __m64 is a struct, not an integral type */
    __m64 res;

    res.M64_MEMBER = x;
    return res;
#elif defined USE_M64_DOUBLE
    return *(__m64 *)&x;
#else /* USE_M64_CASTS */
    return (__m64)x;
#endif
}

#ifdef _MSC_VER
#define to_uint64(arg)  arg.M64_MEMBER
#else
static force_inline uint64_t
to_uint64 (__m64 x)
{
#ifdef USE_CVT_INTRINSICS
    return _mm_cvtm64_si64 (x);
#elif defined M64_MEMBER        /* __m64 is a struct, not an integral type */
    uint64_t res = x.M64_MEMBER;
    return res;
#elif defined USE_M64_DOUBLE
    return *(uint64_t *)&x;
#else /* USE_M64_CASTS */
    return (uint64_t)x;
#endif
}
#endif

static force_inline __m64
shift (__m64 v,
       int   s)
{
    if (s > 0)
	return _mm_slli_si64 (v, s);
    else if (s < 0)
	return _mm_srli_si64 (v, -s);
    else
	return v;
}

static force_inline __m64
negate (__m64 mask)
{
    return _mm_xor_si64 (mask, MC (4x00ff));
}

static force_inline __m64
pix_multiply (__m64 a, __m64 b)
{
    __m64 res;

    res = _mm_mullo_pi16 (a, b);
    res = _mm_adds_pu16 (res, MC (4x0080));
    res = _mm_mulhi_pu16 (res, MC (4x0101));

    return res;
}

static force_inline __m64
pix_add (__m64 a, __m64 b)
{
    return _mm_adds_pu8 (a, b);
}

static force_inline __m64
expand_alpha (__m64 pixel)
{
    return _mm_shuffle_pi16 (pixel, _MM_SHUFFLE (3, 3, 3, 3));
}

static force_inline __m64
expand_alpha_rev (__m64 pixel)
{
    return _mm_shuffle_pi16 (pixel, _MM_SHUFFLE (0, 0, 0, 0));
}

static force_inline __m64
invert_colors (__m64 pixel)
{
    return _mm_shuffle_pi16 (pixel, _MM_SHUFFLE (3, 0, 1, 2));
}

static force_inline __m64
over (__m64 src,
      __m64 srca,
      __m64 dest)
{
    return _mm_adds_pu8 (src, pix_multiply (dest, negate (srca)));
}

static force_inline __m64
over_rev_non_pre (__m64 src, __m64 dest)
{
    __m64 srca = expand_alpha (src);
    __m64 srcfaaa = _mm_or_si64 (srca, MC (full_alpha));

    return over (pix_multiply (invert_colors (src), srcfaaa), srca, dest);
}

static force_inline __m64
in (__m64 src, __m64 mask)
{
    return pix_multiply (src, mask);
}

#ifndef _MSC_VER
static force_inline __m64
in_over (__m64 src, __m64 srca, __m64 mask, __m64 dest)
{
    return over (in (src, mask), pix_multiply (srca, mask), dest);
}

#else

#define in_over(src, srca, mask, dest)					\
    over (in (src, mask), pix_multiply (srca, mask), dest)

#endif

/* Elemental unaligned loads */

static force_inline __m64 ldq_u(__m64 *p)
{
#ifdef USE_X86_MMX
    /* x86's alignment restrictions are very relaxed. */
    return *(__m64 *)p;
#elif defined USE_ARM_IWMMXT
    int align = (uintptr_t)p & 7;
    __m64 *aligned_p;
    if (align == 0)
	return *p;
    aligned_p = (__m64 *)((uintptr_t)p & ~7);
    return (__m64) _mm_align_si64 (aligned_p[0], aligned_p[1], align);
#else
    struct __una_u64 { __m64 x __attribute__((packed)); };
    const struct __una_u64 *ptr = (const struct __una_u64 *) p;
    return (__m64) ptr->x;
#endif
}

static force_inline uint32_t ldl_u(const uint32_t *p)
{
#ifdef USE_X86_MMX
    /* x86's alignment restrictions are very relaxed. */
    return *p;
#else
    struct __una_u32 { uint32_t x __attribute__((packed)); };
    const struct __una_u32 *ptr = (const struct __una_u32 *) p;
    return ptr->x;
#endif
}

static force_inline __m64
load (const uint32_t *v)
{
#ifdef USE_LOONGSON_MMI
    __m64 ret;
    asm ("lwc1 %0, %1\n\t"
	: "=f" (ret)
	: "m" (*v)
    );
    return ret;
#else
    return _mm_cvtsi32_si64 (*v);
#endif
}

static force_inline __m64
load8888 (const uint32_t *v)
{
#ifdef USE_LOONGSON_MMI
    return _mm_unpacklo_pi8_f (*(__m32 *)v, _mm_setzero_si64 ());
#else
    return _mm_unpacklo_pi8 (load (v), _mm_setzero_si64 ());
#endif
}

static force_inline __m64
load8888u (const uint32_t *v)
{
    uint32_t l = ldl_u (v);
    return load8888 (&l);
}

static force_inline __m64
pack8888 (__m64 lo, __m64 hi)
{
    return _mm_packs_pu16 (lo, hi);
}

#ifdef _MSC_VER
#define store8888(dest,v) *(dest)=_mm_cvtsi64_si32 (pack8888 (v, _mm_setzero_si64 ()))
#define store(dest,v) *(dest) = _mm_cvtsi64_si32 (v)
#else

static force_inline void
store (uint32_t *dest, __m64 v)
{
#ifdef USE_LOONGSON_MMI
    asm ("swc1 %1, %0\n\t"
	: "=m" (*dest)
	: "f" (v)
	: "memory"
    );
#else
    *dest = _mm_cvtsi64_si32 (v);
#endif
}

static force_inline void
store8888 (uint32_t *dest, __m64 v)
{
    v = pack8888 (v, _mm_setzero_si64 ());
    store (dest, v);
}
#endif

static force_inline pixman_bool_t
is_equal (__m64 a, __m64 b)
{
#ifdef USE_LOONGSON_MMI
    /* __m64 is double, we can compare directly. */
    return a == b;
#else
    pixman_bool_t ret = _mm_movemask_pi8 (_mm_cmpeq_pi8 (a, b)) == 0xff;
    _mm_empty();
    return ret;
#endif
}

static force_inline pixman_bool_t
is_opaque (__m64 v)
{
#ifdef USE_LOONGSON_MMI
    return is_equal (_mm_and_si64 (v, MC (full_alpha)), MC (full_alpha));
#else
    __m64 ffs = _mm_cmpeq_pi8 (v, v);
    pixman_bool_t ret = (_mm_movemask_pi8 (_mm_cmpeq_pi8 (v, ffs)) & 0x40);
    _mm_empty();
    return ret;
#endif
}

#ifdef _MSC_VER
#define is_zero(v) is_equal (v, _mm_setzero_si64 ())
#else
static force_inline pixman_bool_t
is_zero (__m64 v)
{
    return is_equal (v, _mm_setzero_si64 ());
}
#endif

/* Expand 16 bits positioned at @pos (0-3) of a mmx register into
 *
 *    00RR00GG00BB
 *
 * --- Expanding 565 in the low word ---
 *
 * m = (m << (32 - 3)) | (m << (16 - 5)) | m;
 * m = m & (01f0003f001f);
 * m = m * (008404100840);
 * m = m >> 8;
 *
 * Note the trick here - the top word is shifted by another nibble to
 * avoid it bumping into the middle word
 */
static force_inline __m64
expand565 (__m64 pixel, int pos)
{
    __m64 p = pixel;
    __m64 t1, t2;

    /* move pixel to low 16 bit and zero the rest */
#ifdef USE_LOONGSON_MMI
    p = loongson_extract_pi16 (p, pos);
#else
    p = shift (shift (p, (3 - pos) * 16), -48);
#endif

    t1 = shift (p, 36 - 11);
    t2 = shift (p, 16 - 5);

    p = _mm_or_si64 (t1, p);
    p = _mm_or_si64 (t2, p);
    p = _mm_and_si64 (p, MC (565_rgb));

    pixel = _mm_mullo_pi16 (p, MC (565_unpack_multiplier));
    return _mm_srli_pi16 (pixel, 8);
}

/* Expand 4 16 bit pixels in an mmx register into two mmx registers of
 *
 *    AARRGGBBRRGGBB
 */
static force_inline void
expand_4xpacked565 (__m64 vin, __m64 *vout0, __m64 *vout1, int full_alpha)
{
    __m64 t0, t1, alpha = _mm_setzero_si64 ();
    __m64 r = _mm_and_si64 (vin, MC (expand_565_r));
    __m64 g = _mm_and_si64 (vin, MC (expand_565_g));
    __m64 b = _mm_and_si64 (vin, MC (expand_565_b));
    if (full_alpha)
	alpha = _mm_cmpeq_pi32 (alpha, alpha);

    /* Replicate high bits into empty low bits. */
    r = _mm_or_si64 (_mm_srli_pi16 (r, 8), _mm_srli_pi16 (r, 13));
    g = _mm_or_si64 (_mm_srli_pi16 (g, 3), _mm_srli_pi16 (g, 9));
    b = _mm_or_si64 (_mm_slli_pi16 (b, 3), _mm_srli_pi16 (b, 2));

    r = _mm_packs_pu16 (r, _mm_setzero_si64 ());	/* 00 00 00 00 R3 R2 R1 R0 */
    g = _mm_packs_pu16 (g, _mm_setzero_si64 ());	/* 00 00 00 00 G3 G2 G1 G0 */
    b = _mm_packs_pu16 (b, _mm_setzero_si64 ());	/* 00 00 00 00 B3 B2 B1 B0 */

    t1 = _mm_unpacklo_pi8 (r, alpha);			/* A3 R3 A2 R2 A1 R1 A0 R0 */
    t0 = _mm_unpacklo_pi8 (b, g);			/* G3 B3 G2 B2 G1 B1 G0 B0 */

    *vout0 = _mm_unpacklo_pi16 (t0, t1);		/* A1 R1 G1 B1 A0 R0 G0 B0 */
    *vout1 = _mm_unpackhi_pi16 (t0, t1);		/* A3 R3 G3 B3 A2 R2 G2 B2 */
    _mm_empty();
}

static force_inline __m64
expand8888 (__m64 in, int pos)
{
    if (pos == 0)
	return _mm_unpacklo_pi8 (in, _mm_setzero_si64 ());
    else
	return _mm_unpackhi_pi8 (in, _mm_setzero_si64 ());
}

static force_inline __m64
expandx888 (__m64 in, int pos)
{
    return _mm_or_si64 (expand8888 (in, pos), MC (full_alpha));
}

static force_inline void
expand_4x565 (__m64 vin, __m64 *vout0, __m64 *vout1, __m64 *vout2, __m64 *vout3, int full_alpha)
{
    __m64 v0, v1;
    expand_4xpacked565 (vin, &v0, &v1, full_alpha);
    *vout0 = expand8888 (v0, 0);
    *vout1 = expand8888 (v0, 1);
    *vout2 = expand8888 (v1, 0);
    *vout3 = expand8888 (v1, 1);
    _mm_empty();
}

static force_inline __m64
pack_565 (__m64 pixel, __m64 target, int pos)
{
    __m64 p = pixel;
    __m64 t = target;
    __m64 r, g, b;

    r = _mm_and_si64 (p, MC (565_r));
    g = _mm_and_si64 (p, MC (565_g));
    b = _mm_and_si64 (p, MC (565_b));

#ifdef USE_LOONGSON_MMI
    r = shift (r, -(32 - 8));
    g = shift (g, -(16 - 3));
    b = shift (b, -(0  + 3));

    p = _mm_or_si64 (r, g);
    p = _mm_or_si64 (p, b);
    return loongson_insert_pi16 (t, p, pos);
#else
    r = shift (r, -(32 - 8) + pos * 16);
    g = shift (g, -(16 - 3) + pos * 16);
    b = shift (b, -(0  + 3) + pos * 16);

    if (pos == 0)
	t = _mm_and_si64 (t, MC (mask_0));
    else if (pos == 1)
	t = _mm_and_si64 (t, MC (mask_1));
    else if (pos == 2)
	t = _mm_and_si64 (t, MC (mask_2));
    else if (pos == 3)
	t = _mm_and_si64 (t, MC (mask_3));

    p = _mm_or_si64 (r, t);
    p = _mm_or_si64 (g, p);

    return _mm_or_si64 (b, p);
#endif
}

static force_inline __m64
pack_4xpacked565 (__m64 a, __m64 b)
{
    __m64 rb0 = _mm_and_si64 (a, MC (packed_565_rb));
    __m64 rb1 = _mm_and_si64 (b, MC (packed_565_rb));

    __m64 t0 = _mm_madd_pi16 (rb0, MC (565_pack_multiplier));
    __m64 t1 = _mm_madd_pi16 (rb1, MC (565_pack_multiplier));

    __m64 g0 = _mm_and_si64 (a, MC (packed_565_g));
    __m64 g1 = _mm_and_si64 (b, MC (packed_565_g));

    t0 = _mm_or_si64 (t0, g0);
    t1 = _mm_or_si64 (t1, g1);

    t0 = shift(t0, -5);
#ifdef USE_ARM_IWMMXT
    t1 = shift(t1, -5);
    return _mm_packs_pu32 (t0, t1);
#else
    t1 = shift(t1, -5 + 16);
    return _mm_shuffle_pi16 (_mm_or_si64 (t0, t1), _MM_SHUFFLE (3, 1, 2, 0));
#endif
}

#ifndef _MSC_VER

static force_inline __m64
pack_4x565 (__m64 v0, __m64 v1, __m64 v2, __m64 v3)
{
    return pack_4xpacked565 (pack8888 (v0, v1), pack8888 (v2, v3));
}

static force_inline __m64
pix_add_mul (__m64 x, __m64 a, __m64 y, __m64 b)
{
    x = pix_multiply (x, a);
    y = pix_multiply (y, b);

    return pix_add (x, y);
}

#else

/* MSVC only handles a "pass by register" of up to three SSE intrinsics */

#define pack_4x565(v0, v1, v2, v3) \
    pack_4xpacked565 (pack8888 (v0, v1), pack8888 (v2, v3))

#define pix_add_mul(x, a, y, b)	 \
    ( x = pix_multiply (x, a),	 \
      y = pix_multiply (y, b),	 \
      pix_add (x, y) )

#endif

/* --------------- MMX code patch for fbcompose.c --------------------- */

static force_inline __m64
combine (const uint32_t *src, const uint32_t *mask)
{
    __m64 vsrc = load8888 (src);

    if (mask)
    {
	__m64 m = load8888 (mask);

	m = expand_alpha (m);
	vsrc = pix_multiply (vsrc, m);
    }

    return vsrc;
}

static force_inline __m64
core_combine_over_u_pixel_mmx (__m64 vsrc, __m64 vdst)
{
    vsrc = _mm_unpacklo_pi8 (vsrc, _mm_setzero_si64 ());

    if (is_opaque (vsrc))
    {
	return vsrc;
    }
    else if (!is_zero (vsrc))
    {
	return over (vsrc, expand_alpha (vsrc),
		     _mm_unpacklo_pi8 (vdst, _mm_setzero_si64 ()));
    }

    return _mm_unpacklo_pi8 (vdst, _mm_setzero_si64 ());
}

static void
mmx_combine_over_u (pixman_implementation_t *imp,
                    pixman_op_t              op,
                    uint32_t *               dest,
                    const uint32_t *         src,
                    const uint32_t *         mask,
                    int                      width)
{
    const uint32_t *end = dest + width;

    while (dest < end)
    {
	__m64 vsrc = combine (src, mask);

	if (is_opaque (vsrc))
	{
	    store8888 (dest, vsrc);
	}
	else if (!is_zero (vsrc))
	{
	    __m64 sa = expand_alpha (vsrc);
	    store8888 (dest, over (vsrc, sa, load8888 (dest)));
	}

	++dest;
	++src;
	if (mask)
	    ++mask;
    }
    _mm_empty ();
}

static void
mmx_combine_over_reverse_u (pixman_implementation_t *imp,
                            pixman_op_t              op,
                            uint32_t *               dest,
                            const uint32_t *         src,
                            const uint32_t *         mask,
                            int                      width)
{
    const uint32_t *end = dest + width;

    while (dest < end)
    {
	__m64 d, da;
	__m64 s = combine (src, mask);

	d = load8888 (dest);
	da = expand_alpha (d);
	store8888 (dest, over (d, da, s));

	++dest;
	++src;
	if (mask)
	    mask++;
    }
    _mm_empty ();
}

static void
mmx_combine_in_u (pixman_implementation_t *imp,
                  pixman_op_t              op,
                  uint32_t *               dest,
                  const uint32_t *         src,
                  const uint32_t *         mask,
                  int                      width)
{
    const uint32_t *end = dest + width;

    while (dest < end)
    {
	__m64 a;
	__m64 x = combine (src, mask);

	a = load8888 (dest);
	a = expand_alpha (a);
	x = pix_multiply (x, a);

	store8888 (dest, x);

	++dest;
	++src;
	if (mask)
	    mask++;
    }
    _mm_empty ();
}

static void
mmx_combine_in_reverse_u (pixman_implementation_t *imp,
                          pixman_op_t              op,
                          uint32_t *               dest,
                          const uint32_t *         src,
                          const uint32_t *         mask,
                          int                      width)
{
    const uint32_t *end = dest + width;

    while (dest < end)
    {
	__m64 a = combine (src, mask);
	__m64 x;

	x = load8888 (dest);
	a = expand_alpha (a);
	x = pix_multiply (x, a);
	store8888 (dest, x);

	++dest;
	++src;
	if (mask)
	    mask++;
    }
    _mm_empty ();
}

static void
mmx_combine_out_u (pixman_implementation_t *imp,
                   pixman_op_t              op,
                   uint32_t *               dest,
                   const uint32_t *         src,
                   const uint32_t *         mask,
                   int                      width)
{
    const uint32_t *end = dest + width;

    while (dest < end)
    {
	__m64 a;
	__m64 x = combine (src, mask);

	a = load8888 (dest);
	a = expand_alpha (a);
	a = negate (a);
	x = pix_multiply (x, a);
	store8888 (dest, x);

	++dest;
	++src;
	if (mask)
	    mask++;
    }
    _mm_empty ();
}

static void
mmx_combine_out_reverse_u (pixman_implementation_t *imp,
                           pixman_op_t              op,
                           uint32_t *               dest,
                           const uint32_t *         src,
                           const uint32_t *         mask,
                           int                      width)
{
    const uint32_t *end = dest + width;

    while (dest < end)
    {
	__m64 a = combine (src, mask);
	__m64 x;

	x = load8888 (dest);
	a = expand_alpha (a);
	a = negate (a);
	x = pix_multiply (x, a);

	store8888 (dest, x);

	++dest;
	++src;
	if (mask)
	    mask++;
    }
    _mm_empty ();
}

static void
mmx_combine_atop_u (pixman_implementation_t *imp,
                    pixman_op_t              op,
                    uint32_t *               dest,
                    const uint32_t *         src,
                    const uint32_t *         mask,
                    int                      width)
{
    const uint32_t *end = dest + width;

    while (dest < end)
    {
	__m64 da, d, sia;
	__m64 s = combine (src, mask);

	d = load8888 (dest);
	sia = expand_alpha (s);
	sia = negate (sia);
	da = expand_alpha (d);
	s = pix_add_mul (s, da, d, sia);
	store8888 (dest, s);

	++dest;
	++src;
	if (mask)
	    mask++;
    }
    _mm_empty ();
}

static void
mmx_combine_atop_reverse_u (pixman_implementation_t *imp,
                            pixman_op_t              op,
                            uint32_t *               dest,
                            const uint32_t *         src,
                            const uint32_t *         mask,
                            int                      width)
{
    const uint32_t *end;

    end = dest + width;

    while (dest < end)
    {
	__m64 dia, d, sa;
	__m64 s = combine (src, mask);

	d = load8888 (dest);
	sa = expand_alpha (s);
	dia = expand_alpha (d);
	dia = negate (dia);
	s = pix_add_mul (s, dia, d, sa);
	store8888 (dest, s);

	++dest;
	++src;
	if (mask)
	    mask++;
    }
    _mm_empty ();
}

static void
mmx_combine_xor_u (pixman_implementation_t *imp,
                   pixman_op_t              op,
                   uint32_t *               dest,
                   const uint32_t *         src,
                   const uint32_t *         mask,
                   int                      width)
{
    const uint32_t *end = dest + width;

    while (dest < end)
    {
	__m64 dia, d, sia;
	__m64 s = combine (src, mask);

	d = load8888 (dest);
	sia = expand_alpha (s);
	dia = expand_alpha (d);
	sia = negate (sia);
	dia = negate (dia);
	s = pix_add_mul (s, dia, d, sia);
	store8888 (dest, s);

	++dest;
	++src;
	if (mask)
	    mask++;
    }
    _mm_empty ();
}

static void
mmx_combine_add_u (pixman_implementation_t *imp,
                   pixman_op_t              op,
                   uint32_t *               dest,
                   const uint32_t *         src,
                   const uint32_t *         mask,
                   int                      width)
{
    const uint32_t *end = dest + width;

    while (dest < end)
    {
	__m64 d;
	__m64 s = combine (src, mask);

	d = load8888 (dest);
	s = pix_add (s, d);
	store8888 (dest, s);

	++dest;
	++src;
	if (mask)
	    mask++;
    }
    _mm_empty ();
}

static void
mmx_combine_saturate_u (pixman_implementation_t *imp,
                        pixman_op_t              op,
                        uint32_t *               dest,
                        const uint32_t *         src,
                        const uint32_t *         mask,
                        int                      width)
{
    const uint32_t *end = dest + width;

    while (dest < end)
    {
	uint32_t s, sa, da;
	uint32_t d = *dest;
	__m64 ms = combine (src, mask);
	__m64 md = load8888 (dest);

	store8888(&s, ms);
	da = ~d >> 24;
	sa = s >> 24;

	if (sa > da)
	{
	    uint32_t quot = DIV_UN8 (da, sa) << 24;
	    __m64 msa = load8888 (&quot);
	    msa = expand_alpha (msa);
	    ms = pix_multiply (ms, msa);
	}

	md = pix_add (md, ms);
	store8888 (dest, md);

	++src;
	++dest;
	if (mask)
	    mask++;
    }
    _mm_empty ();
}

static void
mmx_combine_src_ca (pixman_implementation_t *imp,
                    pixman_op_t              op,
                    uint32_t *               dest,
                    const uint32_t *         src,
                    const uint32_t *         mask,
                    int                      width)
{
    const uint32_t *end = src + width;

    while (src < end)
    {
	__m64 a = load8888 (mask);
	__m64 s = load8888 (src);

	s = pix_multiply (s, a);
	store8888 (dest, s);

	++src;
	++mask;
	++dest;
    }
    _mm_empty ();
}

static void
mmx_combine_over_ca (pixman_implementation_t *imp,
                     pixman_op_t              op,
                     uint32_t *               dest,
                     const uint32_t *         src,
                     const uint32_t *         mask,
                     int                      width)
{
    const uint32_t *end = src + width;

    while (src < end)
    {
	__m64 a = load8888 (mask);
	__m64 s = load8888 (src);
	__m64 d = load8888 (dest);
	__m64 sa = expand_alpha (s);

	store8888 (dest, in_over (s, sa, a, d));

	++src;
	++dest;
	++mask;
    }
    _mm_empty ();
}

static void
mmx_combine_over_reverse_ca (pixman_implementation_t *imp,
                             pixman_op_t              op,
                             uint32_t *               dest,
                             const uint32_t *         src,
                             const uint32_t *         mask,
                             int                      width)
{
    const uint32_t *end = src + width;

    while (src < end)
    {
	__m64 a = load8888 (mask);
	__m64 s = load8888 (src);
	__m64 d = load8888 (dest);
	__m64 da = expand_alpha (d);

	store8888 (dest, over (d, da, in (s, a)));

	++src;
	++dest;
	++mask;
    }
    _mm_empty ();
}

static void
mmx_combine_in_ca (pixman_implementation_t *imp,
                   pixman_op_t              op,
                   uint32_t *               dest,
                   const uint32_t *         src,
                   const uint32_t *         mask,
                   int                      width)
{
    const uint32_t *end = src + width;

    while (src < end)
    {
	__m64 a = load8888 (mask);
	__m64 s = load8888 (src);
	__m64 d = load8888 (dest);
	__m64 da = expand_alpha (d);

	s = pix_multiply (s, a);
	s = pix_multiply (s, da);
	store8888 (dest, s);

	++src;
	++dest;
	++mask;
    }
    _mm_empty ();
}

static void
mmx_combine_in_reverse_ca (pixman_implementation_t *imp,
                           pixman_op_t              op,
                           uint32_t *               dest,
                           const uint32_t *         src,
                           const uint32_t *         mask,
                           int                      width)
{
    const uint32_t *end = src + width;

    while (src < end)
    {
	__m64 a = load8888 (mask);
	__m64 s = load8888 (src);
	__m64 d = load8888 (dest);
	__m64 sa = expand_alpha (s);

	a = pix_multiply (a, sa);
	d = pix_multiply (d, a);
	store8888 (dest, d);

	++src;
	++dest;
	++mask;
    }
    _mm_empty ();
}

static void
mmx_combine_out_ca (pixman_implementation_t *imp,
                    pixman_op_t              op,
                    uint32_t *               dest,
                    const uint32_t *         src,
                    const uint32_t *         mask,
                    int                      width)
{
    const uint32_t *end = src + width;

    while (src < end)
    {
	__m64 a = load8888 (mask);
	__m64 s = load8888 (src);
	__m64 d = load8888 (dest);
	__m64 da = expand_alpha (d);

	da = negate (da);
	s = pix_multiply (s, a);
	s = pix_multiply (s, da);
	store8888 (dest, s);

	++src;
	++dest;
	++mask;
    }
    _mm_empty ();
}

static void
mmx_combine_out_reverse_ca (pixman_implementation_t *imp,
                            pixman_op_t              op,
                            uint32_t *               dest,
                            const uint32_t *         src,
                            const uint32_t *         mask,
                            int                      width)
{
    const uint32_t *end = src + width;

    while (src < end)
    {
	__m64 a = load8888 (mask);
	__m64 s = load8888 (src);
	__m64 d = load8888 (dest);
	__m64 sa = expand_alpha (s);

	a = pix_multiply (a, sa);
	a = negate (a);
	d = pix_multiply (d, a);
	store8888 (dest, d);

	++src;
	++dest;
	++mask;
    }
    _mm_empty ();
}

static void
mmx_combine_atop_ca (pixman_implementation_t *imp,
                     pixman_op_t              op,
                     uint32_t *               dest,
                     const uint32_t *         src,
                     const uint32_t *         mask,
                     int                      width)
{
    const uint32_t *end = src + width;

    while (src < end)
    {
	__m64 a = load8888 (mask);
	__m64 s = load8888 (src);
	__m64 d = load8888 (dest);
	__m64 da = expand_alpha (d);
	__m64 sa = expand_alpha (s);

	s = pix_multiply (s, a);
	a = pix_multiply (a, sa);
	a = negate (a);
	d = pix_add_mul (d, a, s, da);
	store8888 (dest, d);

	++src;
	++dest;
	++mask;
    }
    _mm_empty ();
}

static void
mmx_combine_atop_reverse_ca (pixman_implementation_t *imp,
                             pixman_op_t              op,
                             uint32_t *               dest,
                             const uint32_t *         src,
                             const uint32_t *         mask,
                             int                      width)
{
    const uint32_t *end = src + width;

    while (src < end)
    {
	__m64 a = load8888 (mask);
	__m64 s = load8888 (src);
	__m64 d = load8888 (dest);
	__m64 da = expand_alpha (d);
	__m64 sa = expand_alpha (s);

	s = pix_multiply (s, a);
	a = pix_multiply (a, sa);
	da = negate (da);
	d = pix_add_mul (d, a, s, da);
	store8888 (dest, d);

	++src;
	++dest;
	++mask;
    }
    _mm_empty ();
}

static void
mmx_combine_xor_ca (pixman_implementation_t *imp,
                    pixman_op_t              op,
                    uint32_t *               dest,
                    const uint32_t *         src,
                    const uint32_t *         mask,
                    int                      width)
{
    const uint32_t *end = src + width;

    while (src < end)
    {
	__m64 a = load8888 (mask);
	__m64 s = load8888 (src);
	__m64 d = load8888 (dest);
	__m64 da = expand_alpha (d);
	__m64 sa = expand_alpha (s);

	s = pix_multiply (s, a);
	a = pix_multiply (a, sa);
	da = negate (da);
	a = negate (a);
	d = pix_add_mul (d, a, s, da);
	store8888 (dest, d);

	++src;
	++dest;
	++mask;
    }
    _mm_empty ();
}

static void
mmx_combine_add_ca (pixman_implementation_t *imp,
                    pixman_op_t              op,
                    uint32_t *               dest,
                    const uint32_t *         src,
                    const uint32_t *         mask,
                    int                      width)
{
    const uint32_t *end = src + width;

    while (src < end)
    {
	__m64 a = load8888 (mask);
	__m64 s = load8888 (src);
	__m64 d = load8888 (dest);

	s = pix_multiply (s, a);
	d = pix_add (s, d);
	store8888 (dest, d);

	++src;
	++dest;
	++mask;
    }
    _mm_empty ();
}

/* ------------- MMX code paths called from fbpict.c -------------------- */

static void
mmx_composite_over_n_8888 (pixman_implementation_t *imp,
                           pixman_composite_info_t *info)
{
    PIXMAN_COMPOSITE_ARGS (info);
    uint32_t src;
    uint32_t    *dst_line, *dst;
    int32_t w;
    int dst_stride;
    __m64 vsrc, vsrca;

    CHECKPOINT ();

    src = _pixman_image_get_solid (imp, src_image, dest_image->bits.format);

    if (src == 0)
	return;

    PIXMAN_IMAGE_GET_LINE (dest_image, dest_x, dest_y, uint32_t, dst_stride, dst_line, 1);

    vsrc = load8888 (&src);
    vsrca = expand_alpha (vsrc);

    while (height--)
    {
	dst = dst_line;
	dst_line += dst_stride;
	w = width;

	CHECKPOINT ();

	while (w && (uintptr_t)dst & 7)
	{
	    store8888 (dst, over (vsrc, vsrca, load8888 (dst)));

	    w--;
	    dst++;
	}

	while (w >= 2)
	{
	    __m64 vdest;
	    __m64 dest0, dest1;

	    vdest = *(__m64 *)dst;

	    dest0 = over (vsrc, vsrca, expand8888 (vdest, 0));
	    dest1 = over (vsrc, vsrca, expand8888 (vdest, 1));

	    *(__m64 *)dst = pack8888 (dest0, dest1);

	    dst += 2;
	    w -= 2;
	}

	CHECKPOINT ();

	if (w)
	{
	    store8888 (dst, over (vsrc, vsrca, load8888 (dst)));
	}
    }

    _mm_empty ();
}

static void
mmx_composite_over_n_0565 (pixman_implementation_t *imp,
                           pixman_composite_info_t *info)
{
    PIXMAN_COMPOSITE_ARGS (info);
    uint32_t src;
    uint16_t    *dst_line, *dst;
    int32_t w;
    int dst_stride;
    __m64 vsrc, vsrca;

    CHECKPOINT ();

    src = _pixman_image_get_solid (imp, src_image, dest_image->bits.format);

    if (src == 0)
	return;

    PIXMAN_IMAGE_GET_LINE (dest_image, dest_x, dest_y, uint16_t, dst_stride, dst_line, 1);

    vsrc = load8888 (&src);
    vsrca = expand_alpha (vsrc);

    while (height--)
    {
	dst = dst_line;
	dst_line += dst_stride;
	w = width;

	CHECKPOINT ();

	while (w && (uintptr_t)dst & 7)
	{
	    uint64_t d = *dst;
	    __m64 vdest = expand565 (to_m64 (d), 0);

	    vdest = pack_565 (over (vsrc, vsrca, vdest), vdest, 0);
	    *dst = to_uint64 (vdest);

	    w--;
	    dst++;
	}

	while (w >= 4)
	{
	    __m64 vdest = *(__m64 *)dst;
	    __m64 v0, v1, v2, v3;

	    expand_4x565 (vdest, &v0, &v1, &v2, &v3, 0);

	    v0 = over (vsrc, vsrca, v0);
	    v1 = over (vsrc, vsrca, v1);
	    v2 = over (vsrc, vsrca, v2);
	    v3 = over (vsrc, vsrca, v3);

	    *(__m64 *)dst = pack_4x565 (v0, v1, v2, v3);

	    dst += 4;
	    w -= 4;
	}

	CHECKPOINT ();

	while (w)
	{
	    uint64_t d = *dst;
	    __m64 vdest = expand565 (to_m64 (d), 0);

	    vdest = pack_565 (over (vsrc, vsrca, vdest), vdest, 0);
	    *dst = to_uint64 (vdest);

	    w--;
	    dst++;
	}
    }

    _mm_empty ();
}

static void
mmx_composite_over_n_8888_8888_ca (pixman_implementation_t *imp,
                                   pixman_composite_info_t *info)
{
    PIXMAN_COMPOSITE_ARGS (info);
    uint32_t src;
    uint32_t    *dst_line;
    uint32_t    *mask_line;
    int dst_stride, mask_stride;
    __m64 vsrc, vsrca;

    CHECKPOINT ();

    src = _pixman_image_get_solid (imp, src_image, dest_image->bits.format);

    if (src == 0)
	return;

    PIXMAN_IMAGE_GET_LINE (dest_image, dest_x, dest_y, uint32_t, dst_stride, dst_line, 1);
    PIXMAN_IMAGE_GET_LINE (mask_image, mask_x, mask_y, uint32_t, mask_stride, mask_line, 1);

    vsrc = load8888 (&src);
    vsrca = expand_alpha (vsrc);

    while (height--)
    {
	int twidth = width;
	uint32_t *p = (uint32_t *)mask_line;
	uint32_t *q = (uint32_t *)dst_line;

	while (twidth && (uintptr_t)q & 7)
	{
	    uint32_t m = *(uint32_t *)p;

	    if (m)
	    {
		__m64 vdest = load8888 (q);
		vdest = in_over (vsrc, vsrca, load8888 (&m), vdest);
		store8888 (q, vdest);
	    }

	    twidth--;
	    p++;
	    q++;
	}

	while (twidth >= 2)
	{
	    uint32_t m0, m1;
	    m0 = *p;
	    m1 = *(p + 1);

	    if (m0 | m1)
	    {
		__m64 dest0, dest1;
		__m64 vdest = *(__m64 *)q;

		dest0 = in_over (vsrc, vsrca, load8888 (&m0),
		                 expand8888 (vdest, 0));
		dest1 = in_over (vsrc, vsrca, load8888 (&m1),
		                 expand8888 (vdest, 1));

		*(__m64 *)q = pack8888 (dest0, dest1);
	    }

	    p += 2;
	    q += 2;
	    twidth -= 2;
	}

	if (twidth)
	{
	    uint32_t m = *(uint32_t *)p;

	    if (m)
	    {
		__m64 vdest = load8888 (q);
		vdest = in_over (vsrc, vsrca, load8888 (&m), vdest);
		store8888 (q, vdest);
	    }

	    twidth--;
	    p++;
	    q++;
	}

	dst_line += dst_stride;
	mask_line += mask_stride;
    }

    _mm_empty ();
}

static void
mmx_composite_over_8888_n_8888 (pixman_implementation_t *imp,
                                pixman_composite_info_t *info)
{
    PIXMAN_COMPOSITE_ARGS (info);
    uint32_t    *dst_line, *dst;
    uint32_t    *src_line, *src;
    uint32_t mask;
    __m64 vmask;
    int dst_stride, src_stride;
    int32_t w;

    CHECKPOINT ();

    PIXMAN_IMAGE_GET_LINE (dest_image, dest_x, dest_y, uint32_t, dst_stride, dst_line, 1);
    PIXMAN_IMAGE_GET_LINE (src_image, src_x, src_y, uint32_t, src_stride, src_line, 1);

    mask = _pixman_image_get_solid (imp, mask_image, dest_image->bits.format);
    vmask = expand_alpha (load8888 (&mask));

    while (height--)
    {
	dst = dst_line;
	dst_line += dst_stride;
	src = src_line;
	src_line += src_stride;
	w = width;

	while (w && (uintptr_t)dst & 7)
	{
	    __m64 s = load8888 (src);
	    __m64 d = load8888 (dst);

	    store8888 (dst, in_over (s, expand_alpha (s), vmask, d));

	    w--;
	    dst++;
	    src++;
	}

	while (w >= 2)
	{
	    __m64 vs = ldq_u ((__m64 *)src);
	    __m64 vd = *(__m64 *)dst;
	    __m64 vsrc0 = expand8888 (vs, 0);
	    __m64 vsrc1 = expand8888 (vs, 1);

	    *(__m64 *)dst = pack8888 (
	        in_over (vsrc0, expand_alpha (vsrc0), vmask, expand8888 (vd, 0)),
	        in_over (vsrc1, expand_alpha (vsrc1), vmask, expand8888 (vd, 1)));

	    w -= 2;
	    dst += 2;
	    src += 2;
	}

	if (w)
	{
	    __m64 s = load8888 (src);
	    __m64 d = load8888 (dst);

	    store8888 (dst, in_over (s, expand_alpha (s), vmask, d));
	}
    }

    _mm_empty ();
}

static void
mmx_composite_over_x888_n_8888 (pixman_implementation_t *imp,
                                pixman_composite_info_t *info)
{
    PIXMAN_COMPOSITE_ARGS (info);
    uint32_t *dst_line, *dst;
    uint32_t *src_line, *src;
    uint32_t mask;
    __m64 vmask;
    int dst_stride, src_stride;
    int32_t w;
    __m64 srca;

    CHECKPOINT ();

    PIXMAN_IMAGE_GET_LINE (dest_image, dest_x, dest_y, uint32_t, dst_stride, dst_line, 1);
    PIXMAN_IMAGE_GET_LINE (src_image, src_x, src_y, uint32_t, src_stride, src_line, 1);
    mask = _pixman_image_get_solid (imp, mask_image, dest_image->bits.format);

    vmask = expand_alpha (load8888 (&mask));
    srca = MC (4x00ff);

    while (height--)
    {
	dst = dst_line;
	dst_line += dst_stride;
	src = src_line;
	src_line += src_stride;
	w = width;

	while (w && (uintptr_t)dst & 7)
	{
	    uint32_t ssrc = *src | 0xff000000;
	    __m64 s = load8888 (&ssrc);
	    __m64 d = load8888 (dst);

	    store8888 (dst, in_over (s, srca, vmask, d));

	    w--;
	    dst++;
	    src++;
	}

	while (w >= 16)
	{
	    __m64 vd0 = *(__m64 *)(dst + 0);
	    __m64 vd1 = *(__m64 *)(dst + 2);
	    __m64 vd2 = *(__m64 *)(dst + 4);
	    __m64 vd3 = *(__m64 *)(dst + 6);
	    __m64 vd4 = *(__m64 *)(dst + 8);
	    __m64 vd5 = *(__m64 *)(dst + 10);
	    __m64 vd6 = *(__m64 *)(dst + 12);
	    __m64 vd7 = *(__m64 *)(dst + 14);

	    __m64 vs0 = ldq_u ((__m64 *)(src + 0));
	    __m64 vs1 = ldq_u ((__m64 *)(src + 2));
	    __m64 vs2 = ldq_u ((__m64 *)(src + 4));
	    __m64 vs3 = ldq_u ((__m64 *)(src + 6));
	    __m64 vs4 = ldq_u ((__m64 *)(src + 8));
	    __m64 vs5 = ldq_u ((__m64 *)(src + 10));
	    __m64 vs6 = ldq_u ((__m64 *)(src + 12));
	    __m64 vs7 = ldq_u ((__m64 *)(src + 14));

	    vd0 = pack8888 (
	        in_over (expandx888 (vs0, 0), srca, vmask, expand8888 (vd0, 0)),
	        in_over (expandx888 (vs0, 1), srca, vmask, expand8888 (vd0, 1)));

	    vd1 = pack8888 (
	        in_over (expandx888 (vs1, 0), srca, vmask, expand8888 (vd1, 0)),
	        in_over (expandx888 (vs1, 1), srca, vmask, expand8888 (vd1, 1)));

	    vd2 = pack8888 (
	        in_over (expandx888 (vs2, 0), srca, vmask, expand8888 (vd2, 0)),
	        in_over (expandx888 (vs2, 1), srca, vmask, expand8888 (vd2, 1)));

	    vd3 = pack8888 (
	        in_over (expandx888 (vs3, 0), srca, vmask, expand8888 (vd3, 0)),
	        in_over (expandx888 (vs3, 1), srca, vmask, expand8888 (vd3, 1)));

	    vd4 = pack8888 (
	        in_over (expandx888 (vs4, 0), srca, vmask, expand8888 (vd4, 0)),
	        in_over (expandx888 (vs4, 1), srca, vmask, expand8888 (vd4, 1)));

	    vd5 = pack8888 (
	        in_over (expandx888 (vs5, 0), srca, vmask, expand8888 (vd5, 0)),
	        in_over (expandx888 (vs5, 1), srca, vmask, expand8888 (vd5, 1)));

	    vd6 = pack8888 (
	        in_over (expandx888 (vs6, 0), srca, vmask, expand8888 (vd6, 0)),
	        in_over (expandx888 (vs6, 1), srca, vmask, expand8888 (vd6, 1)));

	    vd7 = pack8888 (
	        in_over (expandx888 (vs7, 0), srca, vmask, expand8888 (vd7, 0)),
	        in_over (expandx888 (vs7, 1), srca, vmask, expand8888 (vd7, 1)));

	    *(__m64 *)(dst + 0) = vd0;
	    *(__m64 *)(dst + 2) = vd1;
	    *(__m64 *)(dst + 4) = vd2;
	    *(__m64 *)(dst + 6) = vd3;
	    *(__m64 *)(dst + 8) = vd4;
	    *(__m64 *)(dst + 10) = vd5;
	    *(__m64 *)(dst + 12) = vd6;
	    *(__m64 *)(dst + 14) = vd7;

	    w -= 16;
	    dst += 16;
	    src += 16;
	}

	while (w)
	{
	    uint32_t ssrc = *src | 0xff000000;
	    __m64 s = load8888 (&ssrc);
	    __m64 d = load8888 (dst);

	    store8888 (dst, in_over (s, srca, vmask, d));

	    w--;
	    dst++;
	    src++;
	}
    }

    _mm_empty ();
}

static void
mmx_composite_over_8888_8888 (pixman_implementation_t *imp,
                              pixman_composite_info_t *info)
{
    PIXMAN_COMPOSITE_ARGS (info);
    uint32_t *dst_line, *dst;
    uint32_t *src_line, *src;
    uint32_t s;
    int dst_stride, src_stride;
    uint8_t a;
    int32_t w;

    CHECKPOINT ();

    PIXMAN_IMAGE_GET_LINE (dest_image, dest_x, dest_y, uint32_t, dst_stride, dst_line, 1);
    PIXMAN_IMAGE_GET_LINE (src_image, src_x, src_y, uint32_t, src_stride, src_line, 1);

    while (height--)
    {
	dst = dst_line;
	dst_line += dst_stride;
	src = src_line;
	src_line += src_stride;
	w = width;

	while (w--)
	{
	    s = *src++;
	    a = s >> 24;

	    if (a == 0xff)
	    {
		*dst = s;
	    }
	    else if (s)
	    {
		__m64 ms, sa;
		ms = load8888 (&s);
		sa = expand_alpha (ms);
		store8888 (dst, over (ms, sa, load8888 (dst)));
	    }

	    dst++;
	}
    }
    _mm_empty ();
}

static void
mmx_composite_over_8888_0565 (pixman_implementation_t *imp,
                              pixman_composite_info_t *info)
{
    PIXMAN_COMPOSITE_ARGS (info);
    uint16_t    *dst_line, *dst;
    uint32_t    *src_line, *src;
    int dst_stride, src_stride;
    int32_t w;

    CHECKPOINT ();

    PIXMAN_IMAGE_GET_LINE (dest_image, dest_x, dest_y, uint16_t, dst_stride, dst_line, 1);
    PIXMAN_IMAGE_GET_LINE (src_image, src_x, src_y, uint32_t, src_stride, src_line, 1);

#if 0
    /* FIXME */
    assert (src_image->drawable == mask_image->drawable);
#endif

    while (height--)
    {
	dst = dst_line;
	dst_line += dst_stride;
	src = src_line;
	src_line += src_stride;
	w = width;

	CHECKPOINT ();

	while (w && (uintptr_t)dst & 7)
	{
	    __m64 vsrc = load8888 (src);
	    uint64_t d = *dst;
	    __m64 vdest = expand565 (to_m64 (d), 0);

	    vdest = pack_565 (
		over (vsrc, expand_alpha (vsrc), vdest), vdest, 0);

	    *dst = to_uint64 (vdest)&0xffff;

	    w--;
	    dst++;
	    src++;
	}

	CHECKPOINT ();

	while (w >= 4)
	{
	    __m64 vdest = *(__m64 *)dst;
	    __m64 v0, v1, v2, v3;
	    __m64 vsrc0, vsrc1, vsrc2, vsrc3;

	    expand_4x565 (vdest, &v0, &v1, &v2, &v3, 0);

	    vsrc0 = load8888 ((src + 0));
	    vsrc1 = load8888 ((src + 1));
	    vsrc2 = load8888 ((src + 2));
	    vsrc3 = load8888 ((src + 3));

	    v0 = over (vsrc0, expand_alpha (vsrc0), v0);
	    v1 = over (vsrc1, expand_alpha (vsrc1), v1);
	    v2 = over (vsrc2, expand_alpha (vsrc2), v2);
	    v3 = over (vsrc3, expand_alpha (vsrc3), v3);

	    *(__m64 *)dst = pack_4x565 (v0, v1, v2, v3);

	    w -= 4;
	    dst += 4;
	    src += 4;
	}

	CHECKPOINT ();

	while (w)
	{
	    __m64 vsrc = load8888 (src);
	    uint64_t d = *dst;
	    __m64 vdest = expand565 (to_m64 (d), 0);

	    vdest = pack_565 (over (vsrc, expand_alpha (vsrc), vdest), vdest, 0);

	    *dst = to_uint64 (vdest) & 0xffff;

	    w--;
	    dst++;
	    src++;
	}
    }

    _mm_empty ();
}

static void
mmx_composite_over_n_8_8888 (pixman_implementation_t *imp,
                             pixman_composite_info_t *info)
{
    PIXMAN_COMPOSITE_ARGS (info);
    uint32_t src, srca;
    uint32_t *dst_line, *dst;
    uint8_t *mask_line, *mask;
    int dst_stride, mask_stride;
    int32_t w;
    __m64 vsrc, vsrca;
    uint64_t srcsrc;

    CHECKPOINT ();

    src = _pixman_image_get_solid (imp, src_image, dest_image->bits.format);

    srca = src >> 24;
    if (src == 0)
	return;

    srcsrc = (uint64_t)src << 32 | src;

    PIXMAN_IMAGE_GET_LINE (dest_image, dest_x, dest_y, uint32_t, dst_stride, dst_line, 1);
    PIXMAN_IMAGE_GET_LINE (mask_image, mask_x, mask_y, uint8_t, mask_stride, mask_line, 1);

    vsrc = load8888 (&src);
    vsrca = expand_alpha (vsrc);

    while (height--)
    {
	dst = dst_line;
	dst_line += dst_stride;
	mask = mask_line;
	mask_line += mask_stride;
	w = width;

	CHECKPOINT ();

	while (w && (uintptr_t)dst & 7)
	{
	    uint64_t m = *mask;

	    if (m)
	    {
		__m64 vdest = in_over (vsrc, vsrca,
				       expand_alpha_rev (to_m64 (m)),
				       load8888 (dst));

		store8888 (dst, vdest);
	    }

	    w--;
	    mask++;
	    dst++;
	}

	CHECKPOINT ();

	while (w >= 2)
	{
	    uint64_t m0, m1;

	    m0 = *mask;
	    m1 = *(mask + 1);

	    if (srca == 0xff && (m0 & m1) == 0xff)
	    {
		*(uint64_t *)dst = srcsrc;
	    }
	    else if (m0 | m1)
	    {
		__m64 vdest;
		__m64 dest0, dest1;

		vdest = *(__m64 *)dst;

		dest0 = in_over (vsrc, vsrca, expand_alpha_rev (to_m64 (m0)),
				 expand8888 (vdest, 0));
		dest1 = in_over (vsrc, vsrca, expand_alpha_rev (to_m64 (m1)),
				 expand8888 (vdest, 1));

		*(__m64 *)dst = pack8888 (dest0, dest1);
	    }

	    mask += 2;
	    dst += 2;
	    w -= 2;
	}

	CHECKPOINT ();

	if (w)
	{
	    uint64_t m = *mask;

	    if (m)
	    {
		__m64 vdest = load8888 (dst);

		vdest = in_over (
		    vsrc, vsrca, expand_alpha_rev (to_m64 (m)), vdest);
		store8888 (dst, vdest);
	    }
	}
    }

    _mm_empty ();
}

static pixman_bool_t
mmx_fill (pixman_implementation_t *imp,
          uint32_t *               bits,
          int                      stride,
          int                      bpp,
          int                      x,
          int                      y,
          int                      width,
          int                      height,
          uint32_t		   filler)
{
    uint64_t fill;
    __m64 vfill;
    uint32_t byte_width;
    uint8_t     *byte_line;

#if defined __GNUC__ && defined USE_X86_MMX
    __m64 v1, v2, v3, v4, v5, v6, v7;
#endif

    if (bpp != 16 && bpp != 32 && bpp != 8)
	return FALSE;

    if (bpp == 8)
    {
	stride = stride * (int) sizeof (uint32_t) / 1;
	byte_line = (uint8_t *)(((uint8_t *)bits) + stride * y + x);
	byte_width = width;
	stride *= 1;
        filler = (filler & 0xff) * 0x01010101;
    }
    else if (bpp == 16)
    {
	stride = stride * (int) sizeof (uint32_t) / 2;
	byte_line = (uint8_t *)(((uint16_t *)bits) + stride * y + x);
	byte_width = 2 * width;
	stride *= 2;
        filler = (filler & 0xffff) * 0x00010001;
    }
    else
    {
	stride = stride * (int) sizeof (uint32_t) / 4;
	byte_line = (uint8_t *)(((uint32_t *)bits) + stride * y + x);
	byte_width = 4 * width;
	stride *= 4;
    }

    fill = ((uint64_t)filler << 32) | filler;
    vfill = to_m64 (fill);

#if defined __GNUC__ && defined USE_X86_MMX
    __asm__ (
        "movq		%7,	%0\n"
        "movq		%7,	%1\n"
        "movq		%7,	%2\n"
        "movq		%7,	%3\n"
        "movq		%7,	%4\n"
        "movq		%7,	%5\n"
        "movq		%7,	%6\n"
	: "=&y" (v1), "=&y" (v2), "=&y" (v3),
	  "=&y" (v4), "=&y" (v5), "=&y" (v6), "=y" (v7)
	: "y" (vfill));
#endif

    while (height--)
    {
	int w;
	uint8_t *d = byte_line;

	byte_line += stride;
	w = byte_width;

	if (w >= 1 && ((uintptr_t)d & 1))
	{
	    *(uint8_t *)d = (filler & 0xff);
	    w--;
	    d++;
	}

	if (w >= 2 && ((uintptr_t)d & 3))
	{
<<<<<<< HEAD
	    *(uint16_t *)d = (xor & 0xffff);
=======
	    *(uint16_t *)d = filler;
>>>>>>> 3f553aac
	    w -= 2;
	    d += 2;
	}

	while (w >= 4 && ((uintptr_t)d & 7))
	{
	    *(uint32_t *)d = filler;

	    w -= 4;
	    d += 4;
	}

	while (w >= 64)
	{
#if defined __GNUC__ && defined USE_X86_MMX
	    __asm__ (
	        "movq	%1,	  (%0)\n"
	        "movq	%2,	 8(%0)\n"
	        "movq	%3,	16(%0)\n"
	        "movq	%4,	24(%0)\n"
	        "movq	%5,	32(%0)\n"
	        "movq	%6,	40(%0)\n"
	        "movq	%7,	48(%0)\n"
	        "movq	%8,	56(%0)\n"
		:
		: "r" (d),
		  "y" (vfill), "y" (v1), "y" (v2), "y" (v3),
		  "y" (v4), "y" (v5), "y" (v6), "y" (v7)
		: "memory");
#else
	    *(__m64*) (d +  0) = vfill;
	    *(__m64*) (d +  8) = vfill;
	    *(__m64*) (d + 16) = vfill;
	    *(__m64*) (d + 24) = vfill;
	    *(__m64*) (d + 32) = vfill;
	    *(__m64*) (d + 40) = vfill;
	    *(__m64*) (d + 48) = vfill;
	    *(__m64*) (d + 56) = vfill;
#endif
	    w -= 64;
	    d += 64;
	}

	while (w >= 4)
	{
	    *(uint32_t *)d = filler;

	    w -= 4;
	    d += 4;
	}
	if (w >= 2)
	{
<<<<<<< HEAD
	    *(uint16_t *)d = (xor & 0xffff);
=======
	    *(uint16_t *)d = filler;
>>>>>>> 3f553aac
	    w -= 2;
	    d += 2;
	}
	if (w >= 1)
	{
	    *(uint8_t *)d = (filler & 0xff);
	    w--;
	    d++;
	}

    }

    _mm_empty ();
    return TRUE;
}

static void
mmx_composite_src_x888_0565 (pixman_implementation_t *imp,
                             pixman_composite_info_t *info)
{
    PIXMAN_COMPOSITE_ARGS (info);
    uint16_t    *dst_line, *dst;
    uint32_t    *src_line, *src, s;
    int dst_stride, src_stride;
    int32_t w;

    PIXMAN_IMAGE_GET_LINE (src_image, src_x, src_y, uint32_t, src_stride, src_line, 1);
    PIXMAN_IMAGE_GET_LINE (dest_image, dest_x, dest_y, uint16_t, dst_stride, dst_line, 1);

    while (height--)
    {
	dst = dst_line;
	dst_line += dst_stride;
	src = src_line;
	src_line += src_stride;
	w = width;

	while (w && (uintptr_t)dst & 7)
	{
	    s = *src++;
	    *dst = convert_8888_to_0565 (s);
	    dst++;
	    w--;
	}

	while (w >= 4)
	{
	    __m64 vdest;
	    __m64 vsrc0 = ldq_u ((__m64 *)(src + 0));
	    __m64 vsrc1 = ldq_u ((__m64 *)(src + 2));

	    vdest = pack_4xpacked565 (vsrc0, vsrc1);

	    *(__m64 *)dst = vdest;

	    w -= 4;
	    src += 4;
	    dst += 4;
	}

	while (w)
	{
	    s = *src++;
	    *dst = convert_8888_to_0565 (s);
	    dst++;
	    w--;
	}
    }

    _mm_empty ();
}

static void
mmx_composite_src_n_8_8888 (pixman_implementation_t *imp,
                            pixman_composite_info_t *info)
{
    PIXMAN_COMPOSITE_ARGS (info);
    uint32_t src, srca;
    uint32_t    *dst_line, *dst;
    uint8_t     *mask_line, *mask;
    int dst_stride, mask_stride;
    int32_t w;
    __m64 vsrc;
    uint64_t srcsrc;

    CHECKPOINT ();

    src = _pixman_image_get_solid (imp, src_image, dest_image->bits.format);

    srca = src >> 24;
    if (src == 0)
    {
	mmx_fill (imp, dest_image->bits.bits, dest_image->bits.rowstride,
		  PIXMAN_FORMAT_BPP (dest_image->bits.format),
		  dest_x, dest_y, width, height, 0);
	return;
    }

    srcsrc = (uint64_t)src << 32 | src;

    PIXMAN_IMAGE_GET_LINE (dest_image, dest_x, dest_y, uint32_t, dst_stride, dst_line, 1);
    PIXMAN_IMAGE_GET_LINE (mask_image, mask_x, mask_y, uint8_t, mask_stride, mask_line, 1);

    vsrc = load8888 (&src);

    while (height--)
    {
	dst = dst_line;
	dst_line += dst_stride;
	mask = mask_line;
	mask_line += mask_stride;
	w = width;

	CHECKPOINT ();

	while (w && (uintptr_t)dst & 7)
	{
	    uint64_t m = *mask;

	    if (m)
	    {
		__m64 vdest = in (vsrc, expand_alpha_rev (to_m64 (m)));

		store8888 (dst, vdest);
	    }
	    else
	    {
		*dst = 0;
	    }

	    w--;
	    mask++;
	    dst++;
	}

	CHECKPOINT ();

	while (w >= 2)
	{
	    uint64_t m0, m1;
	    m0 = *mask;
	    m1 = *(mask + 1);

	    if (srca == 0xff && (m0 & m1) == 0xff)
	    {
		*(uint64_t *)dst = srcsrc;
	    }
	    else if (m0 | m1)
	    {
		__m64 dest0, dest1;

		dest0 = in (vsrc, expand_alpha_rev (to_m64 (m0)));
		dest1 = in (vsrc, expand_alpha_rev (to_m64 (m1)));

		*(__m64 *)dst = pack8888 (dest0, dest1);
	    }
	    else
	    {
		*(uint64_t *)dst = 0;
	    }

	    mask += 2;
	    dst += 2;
	    w -= 2;
	}

	CHECKPOINT ();

	if (w)
	{
	    uint64_t m = *mask;

	    if (m)
	    {
		__m64 vdest = load8888 (dst);

		vdest = in (vsrc, expand_alpha_rev (to_m64 (m)));
		store8888 (dst, vdest);
	    }
	    else
	    {
		*dst = 0;
	    }
	}
    }

    _mm_empty ();
}

static void
mmx_composite_over_n_8_0565 (pixman_implementation_t *imp,
                             pixman_composite_info_t *info)
{
    PIXMAN_COMPOSITE_ARGS (info);
    uint32_t src, srca;
    uint16_t *dst_line, *dst;
    uint8_t *mask_line, *mask;
    int dst_stride, mask_stride;
    int32_t w;
    __m64 vsrc, vsrca, tmp;
    __m64 srcsrcsrcsrc;

    CHECKPOINT ();

    src = _pixman_image_get_solid (imp, src_image, dest_image->bits.format);

    srca = src >> 24;
    if (src == 0)
	return;

    PIXMAN_IMAGE_GET_LINE (dest_image, dest_x, dest_y, uint16_t, dst_stride, dst_line, 1);
    PIXMAN_IMAGE_GET_LINE (mask_image, mask_x, mask_y, uint8_t, mask_stride, mask_line, 1);

    vsrc = load8888 (&src);
    vsrca = expand_alpha (vsrc);

    tmp = pack_565 (vsrc, _mm_setzero_si64 (), 0);
    srcsrcsrcsrc = expand_alpha_rev (tmp);

    while (height--)
    {
	dst = dst_line;
	dst_line += dst_stride;
	mask = mask_line;
	mask_line += mask_stride;
	w = width;

	CHECKPOINT ();

	while (w && (uintptr_t)dst & 7)
	{
	    uint64_t m = *mask;

	    if (m)
	    {
		uint64_t d = *dst;
		__m64 vd = to_m64 (d);
		__m64 vdest = in_over (
		    vsrc, vsrca, expand_alpha_rev (to_m64 (m)), expand565 (vd, 0));

		vd = pack_565 (vdest, _mm_setzero_si64 (), 0);
		*dst = to_uint64 (vd);
	    }

	    w--;
	    mask++;
	    dst++;
	}

	CHECKPOINT ();

	while (w >= 4)
	{
	    uint64_t m0, m1, m2, m3;
	    m0 = *mask;
	    m1 = *(mask + 1);
	    m2 = *(mask + 2);
	    m3 = *(mask + 3);

	    if (srca == 0xff && (m0 & m1 & m2 & m3) == 0xff)
	    {
		*(__m64 *)dst = srcsrcsrcsrc;
	    }
	    else if (m0 | m1 | m2 | m3)
	    {
		__m64 vdest = *(__m64 *)dst;
		__m64 v0, v1, v2, v3;
		__m64 vm0, vm1, vm2, vm3;

		expand_4x565 (vdest, &v0, &v1, &v2, &v3, 0);

		vm0 = to_m64 (m0);
		v0 = in_over (vsrc, vsrca, expand_alpha_rev (vm0), v0);

		vm1 = to_m64 (m1);
		v1 = in_over (vsrc, vsrca, expand_alpha_rev (vm1), v1);

		vm2 = to_m64 (m2);
		v2 = in_over (vsrc, vsrca, expand_alpha_rev (vm2), v2);

		vm3 = to_m64 (m3);
		v3 = in_over (vsrc, vsrca, expand_alpha_rev (vm3), v3);

		*(__m64 *)dst = pack_4x565 (v0, v1, v2, v3);
	    }

	    w -= 4;
	    mask += 4;
	    dst += 4;
	}

	CHECKPOINT ();

	while (w)
	{
	    uint64_t m = *mask;

	    if (m)
	    {
		uint64_t d = *dst;
		__m64 vd = to_m64 (d);
		__m64 vdest = in_over (vsrc, vsrca, expand_alpha_rev (to_m64 (m)),
				       expand565 (vd, 0));
		vd = pack_565 (vdest, _mm_setzero_si64 (), 0);
		*dst = to_uint64 (vd);
	    }

	    w--;
	    mask++;
	    dst++;
	}
    }

    _mm_empty ();
}

static void
mmx_composite_over_pixbuf_0565 (pixman_implementation_t *imp,
                                pixman_composite_info_t *info)
{
    PIXMAN_COMPOSITE_ARGS (info);
    uint16_t    *dst_line, *dst;
    uint32_t    *src_line, *src;
    int dst_stride, src_stride;
    int32_t w;

    CHECKPOINT ();

    PIXMAN_IMAGE_GET_LINE (dest_image, dest_x, dest_y, uint16_t, dst_stride, dst_line, 1);
    PIXMAN_IMAGE_GET_LINE (src_image, src_x, src_y, uint32_t, src_stride, src_line, 1);

#if 0
    /* FIXME */
    assert (src_image->drawable == mask_image->drawable);
#endif

    while (height--)
    {
	dst = dst_line;
	dst_line += dst_stride;
	src = src_line;
	src_line += src_stride;
	w = width;

	CHECKPOINT ();

	while (w && (uintptr_t)dst & 7)
	{
	    __m64 vsrc = load8888 (src);
	    uint64_t d = *dst;
	    __m64 vdest = expand565 (to_m64 (d), 0);

	    vdest = pack_565 (over_rev_non_pre (vsrc, vdest), vdest, 0);

	    *dst = to_uint64 (vdest);

	    w--;
	    dst++;
	    src++;
	}

	CHECKPOINT ();

	while (w >= 4)
	{
	    uint32_t s0, s1, s2, s3;
	    unsigned char a0, a1, a2, a3;

	    s0 = *src;
	    s1 = *(src + 1);
	    s2 = *(src + 2);
	    s3 = *(src + 3);

	    a0 = (s0 >> 24);
	    a1 = (s1 >> 24);
	    a2 = (s2 >> 24);
	    a3 = (s3 >> 24);

	    if ((a0 & a1 & a2 & a3) == 0xFF)
	    {
		__m64 v0 = invert_colors (load8888 (&s0));
		__m64 v1 = invert_colors (load8888 (&s1));
		__m64 v2 = invert_colors (load8888 (&s2));
		__m64 v3 = invert_colors (load8888 (&s3));

		*(__m64 *)dst = pack_4x565 (v0, v1, v2, v3);
	    }
	    else if (s0 | s1 | s2 | s3)
	    {
		__m64 vdest = *(__m64 *)dst;
		__m64 v0, v1, v2, v3;

		__m64 vsrc0 = load8888 (&s0);
		__m64 vsrc1 = load8888 (&s1);
		__m64 vsrc2 = load8888 (&s2);
		__m64 vsrc3 = load8888 (&s3);

		expand_4x565 (vdest, &v0, &v1, &v2, &v3, 0);

		v0 = over_rev_non_pre (vsrc0, v0);
		v1 = over_rev_non_pre (vsrc1, v1);
		v2 = over_rev_non_pre (vsrc2, v2);
		v3 = over_rev_non_pre (vsrc3, v3);

		*(__m64 *)dst = pack_4x565 (v0, v1, v2, v3);
	    }

	    w -= 4;
	    dst += 4;
	    src += 4;
	}

	CHECKPOINT ();

	while (w)
	{
	    __m64 vsrc = load8888 (src);
	    uint64_t d = *dst;
	    __m64 vdest = expand565 (to_m64 (d), 0);

	    vdest = pack_565 (over_rev_non_pre (vsrc, vdest), vdest, 0);

	    *dst = to_uint64 (vdest);

	    w--;
	    dst++;
	    src++;
	}
    }

    _mm_empty ();
}

static void
mmx_composite_over_pixbuf_8888 (pixman_implementation_t *imp,
                                pixman_composite_info_t *info)
{
    PIXMAN_COMPOSITE_ARGS (info);
    uint32_t    *dst_line, *dst;
    uint32_t    *src_line, *src;
    int dst_stride, src_stride;
    int32_t w;

    CHECKPOINT ();

    PIXMAN_IMAGE_GET_LINE (dest_image, dest_x, dest_y, uint32_t, dst_stride, dst_line, 1);
    PIXMAN_IMAGE_GET_LINE (src_image, src_x, src_y, uint32_t, src_stride, src_line, 1);

#if 0
    /* FIXME */
    assert (src_image->drawable == mask_image->drawable);
#endif

    while (height--)
    {
	dst = dst_line;
	dst_line += dst_stride;
	src = src_line;
	src_line += src_stride;
	w = width;

	while (w && (uintptr_t)dst & 7)
	{
	    __m64 s = load8888 (src);
	    __m64 d = load8888 (dst);

	    store8888 (dst, over_rev_non_pre (s, d));

	    w--;
	    dst++;
	    src++;
	}

	while (w >= 2)
	{
	    uint32_t s0, s1;
	    unsigned char a0, a1;
	    __m64 d0, d1;

	    s0 = *src;
	    s1 = *(src + 1);

	    a0 = (s0 >> 24);
	    a1 = (s1 >> 24);

	    if ((a0 & a1) == 0xFF)
	    {
		d0 = invert_colors (load8888 (&s0));
		d1 = invert_colors (load8888 (&s1));

		*(__m64 *)dst = pack8888 (d0, d1);
	    }
	    else if (s0 | s1)
	    {
		__m64 vdest = *(__m64 *)dst;

		d0 = over_rev_non_pre (load8888 (&s0), expand8888 (vdest, 0));
		d1 = over_rev_non_pre (load8888 (&s1), expand8888 (vdest, 1));

		*(__m64 *)dst = pack8888 (d0, d1);
	    }

	    w -= 2;
	    dst += 2;
	    src += 2;
	}

	if (w)
	{
	    __m64 s = load8888 (src);
	    __m64 d = load8888 (dst);

	    store8888 (dst, over_rev_non_pre (s, d));
	}
    }

    _mm_empty ();
}

static void
mmx_composite_over_n_8888_0565_ca (pixman_implementation_t *imp,
                                   pixman_composite_info_t *info)
{
    PIXMAN_COMPOSITE_ARGS (info);
    uint32_t src;
    uint16_t    *dst_line;
    uint32_t    *mask_line;
    int dst_stride, mask_stride;
    __m64 vsrc, vsrca;

    CHECKPOINT ();

    src = _pixman_image_get_solid (imp, src_image, dest_image->bits.format);

    if (src == 0)
	return;

    PIXMAN_IMAGE_GET_LINE (dest_image, dest_x, dest_y, uint16_t, dst_stride, dst_line, 1);
    PIXMAN_IMAGE_GET_LINE (mask_image, mask_x, mask_y, uint32_t, mask_stride, mask_line, 1);

    vsrc = load8888 (&src);
    vsrca = expand_alpha (vsrc);

    while (height--)
    {
	int twidth = width;
	uint32_t *p = (uint32_t *)mask_line;
	uint16_t *q = (uint16_t *)dst_line;

	while (twidth && ((uintptr_t)q & 7))
	{
	    uint32_t m = *(uint32_t *)p;

	    if (m)
	    {
		uint64_t d = *q;
		__m64 vdest = expand565 (to_m64 (d), 0);
		vdest = pack_565 (in_over (vsrc, vsrca, load8888 (&m), vdest), vdest, 0);
		*q = to_uint64 (vdest);
	    }

	    twidth--;
	    p++;
	    q++;
	}

	while (twidth >= 4)
	{
	    uint32_t m0, m1, m2, m3;

	    m0 = *p;
	    m1 = *(p + 1);
	    m2 = *(p + 2);
	    m3 = *(p + 3);

	    if ((m0 | m1 | m2 | m3))
	    {
		__m64 vdest = *(__m64 *)q;
		__m64 v0, v1, v2, v3;

		expand_4x565 (vdest, &v0, &v1, &v2, &v3, 0);

		v0 = in_over (vsrc, vsrca, load8888 (&m0), v0);
		v1 = in_over (vsrc, vsrca, load8888 (&m1), v1);
		v2 = in_over (vsrc, vsrca, load8888 (&m2), v2);
		v3 = in_over (vsrc, vsrca, load8888 (&m3), v3);

		*(__m64 *)q = pack_4x565 (v0, v1, v2, v3);
	    }
	    twidth -= 4;
	    p += 4;
	    q += 4;
	}

	while (twidth)
	{
	    uint32_t m;

	    m = *(uint32_t *)p;
	    if (m)
	    {
		uint64_t d = *q;
		__m64 vdest = expand565 (to_m64 (d), 0);
		vdest = pack_565 (in_over (vsrc, vsrca, load8888 (&m), vdest), vdest, 0);
		*q = to_uint64 (vdest);
	    }

	    twidth--;
	    p++;
	    q++;
	}

	mask_line += mask_stride;
	dst_line += dst_stride;
    }

    _mm_empty ();
}

static void
mmx_composite_in_n_8_8 (pixman_implementation_t *imp,
                        pixman_composite_info_t *info)
{
    PIXMAN_COMPOSITE_ARGS (info);
    uint8_t *dst_line, *dst;
    uint8_t *mask_line, *mask;
    int dst_stride, mask_stride;
    int32_t w;
    uint32_t src;
    uint8_t sa;
    __m64 vsrc, vsrca;

    PIXMAN_IMAGE_GET_LINE (dest_image, dest_x, dest_y, uint8_t, dst_stride, dst_line, 1);
    PIXMAN_IMAGE_GET_LINE (mask_image, mask_x, mask_y, uint8_t, mask_stride, mask_line, 1);

    src = _pixman_image_get_solid (imp, src_image, dest_image->bits.format);

    sa = src >> 24;

    vsrc = load8888 (&src);
    vsrca = expand_alpha (vsrc);

    while (height--)
    {
	dst = dst_line;
	dst_line += dst_stride;
	mask = mask_line;
	mask_line += mask_stride;
	w = width;

	while (w && (uintptr_t)dst & 7)
	{
	    uint16_t tmp;
	    uint8_t a;
	    uint32_t m, d;

	    a = *mask++;
	    d = *dst;

	    m = MUL_UN8 (sa, a, tmp);
	    d = MUL_UN8 (m, d, tmp);

	    *dst++ = d;
	    w--;
	}

	while (w >= 4)
	{
	    __m64 vmask;
	    __m64 vdest;

	    vmask = load8888u ((uint32_t *)mask);
	    vdest = load8888 ((uint32_t *)dst);

	    store8888 ((uint32_t *)dst, in (in (vsrca, vmask), vdest));

	    dst += 4;
	    mask += 4;
	    w -= 4;
	}

	while (w--)
	{
	    uint16_t tmp;
	    uint8_t a;
	    uint32_t m, d;

	    a = *mask++;
	    d = *dst;

	    m = MUL_UN8 (sa, a, tmp);
	    d = MUL_UN8 (m, d, tmp);

	    *dst++ = d;
	}
    }

    _mm_empty ();
}

static void
mmx_composite_in_8_8 (pixman_implementation_t *imp,
                      pixman_composite_info_t *info)
{
    PIXMAN_COMPOSITE_ARGS (info);
    uint8_t     *dst_line, *dst;
    uint8_t     *src_line, *src;
    int src_stride, dst_stride;
    int32_t w;

    PIXMAN_IMAGE_GET_LINE (dest_image, dest_x, dest_y, uint8_t, dst_stride, dst_line, 1);
    PIXMAN_IMAGE_GET_LINE (src_image, src_x, src_y, uint8_t, src_stride, src_line, 1);

    while (height--)
    {
	dst = dst_line;
	dst_line += dst_stride;
	src = src_line;
	src_line += src_stride;
	w = width;

	while (w && (uintptr_t)dst & 3)
	{
	    uint8_t s, d;
	    uint16_t tmp;

	    s = *src;
	    d = *dst;

	    *dst = MUL_UN8 (s, d, tmp);

	    src++;
	    dst++;
	    w--;
	}

	while (w >= 4)
	{
	    uint32_t *s = (uint32_t *)src;
	    uint32_t *d = (uint32_t *)dst;

	    store8888 (d, in (load8888u (s), load8888 (d)));

	    w -= 4;
	    dst += 4;
	    src += 4;
	}

	while (w--)
	{
	    uint8_t s, d;
	    uint16_t tmp;

	    s = *src;
	    d = *dst;

	    *dst = MUL_UN8 (s, d, tmp);

	    src++;
	    dst++;
	}
    }

    _mm_empty ();
}

static void
mmx_composite_add_n_8_8 (pixman_implementation_t *imp,
			 pixman_composite_info_t *info)
{
    PIXMAN_COMPOSITE_ARGS (info);
    uint8_t     *dst_line, *dst;
    uint8_t     *mask_line, *mask;
    int dst_stride, mask_stride;
    int32_t w;
    uint32_t src;
    uint8_t sa;
    __m64 vsrc, vsrca;

    PIXMAN_IMAGE_GET_LINE (dest_image, dest_x, dest_y, uint8_t, dst_stride, dst_line, 1);
    PIXMAN_IMAGE_GET_LINE (mask_image, mask_x, mask_y, uint8_t, mask_stride, mask_line, 1);

    src = _pixman_image_get_solid (imp, src_image, dest_image->bits.format);

    sa = src >> 24;

    if (src == 0)
	return;

    vsrc = load8888 (&src);
    vsrca = expand_alpha (vsrc);

    while (height--)
    {
	dst = dst_line;
	dst_line += dst_stride;
	mask = mask_line;
	mask_line += mask_stride;
	w = width;

	while (w && (uintptr_t)dst & 3)
	{
	    uint16_t tmp;
	    uint16_t a;
	    uint32_t m, d;
	    uint32_t r;

	    a = *mask++;
	    d = *dst;

	    m = MUL_UN8 (sa, a, tmp);
	    r = ADD_UN8 (m, d, tmp);

	    *dst++ = r;
	    w--;
	}

	while (w >= 4)
	{
	    __m64 vmask;
	    __m64 vdest;

	    vmask = load8888u ((uint32_t *)mask);
	    vdest = load8888 ((uint32_t *)dst);

	    store8888 ((uint32_t *)dst, _mm_adds_pu8 (in (vsrca, vmask), vdest));

	    dst += 4;
	    mask += 4;
	    w -= 4;
	}

	while (w--)
	{
	    uint16_t tmp;
	    uint16_t a;
	    uint32_t m, d;
	    uint32_t r;

	    a = *mask++;
	    d = *dst;

	    m = MUL_UN8 (sa, a, tmp);
	    r = ADD_UN8 (m, d, tmp);

	    *dst++ = r;
	}
    }

    _mm_empty ();
}

static void
mmx_composite_add_8_8 (pixman_implementation_t *imp,
		       pixman_composite_info_t *info)
{
    PIXMAN_COMPOSITE_ARGS (info);
    uint8_t *dst_line, *dst;
    uint8_t *src_line, *src;
    int dst_stride, src_stride;
    int32_t w;
    uint8_t s, d;
    uint16_t t;

    CHECKPOINT ();

    PIXMAN_IMAGE_GET_LINE (src_image, src_x, src_y, uint8_t, src_stride, src_line, 1);
    PIXMAN_IMAGE_GET_LINE (dest_image, dest_x, dest_y, uint8_t, dst_stride, dst_line, 1);

    while (height--)
    {
	dst = dst_line;
	dst_line += dst_stride;
	src = src_line;
	src_line += src_stride;
	w = width;

	while (w && (uintptr_t)dst & 7)
	{
	    s = *src;
	    d = *dst;
	    t = d + s;
	    s = t | (0 - (t >> 8));
	    *dst = s;

	    dst++;
	    src++;
	    w--;
	}

	while (w >= 8)
	{
	    *(__m64*)dst = _mm_adds_pu8 (ldq_u ((__m64 *)src), *(__m64*)dst);
	    dst += 8;
	    src += 8;
	    w -= 8;
	}

	while (w)
	{
	    s = *src;
	    d = *dst;
	    t = d + s;
	    s = t | (0 - (t >> 8));
	    *dst = s;

	    dst++;
	    src++;
	    w--;
	}
    }

    _mm_empty ();
}

static void
mmx_composite_add_0565_0565 (pixman_implementation_t *imp,
                             pixman_composite_info_t *info)
{
    PIXMAN_COMPOSITE_ARGS (info);
    uint16_t    *dst_line, *dst;
    uint32_t	d;
    uint16_t    *src_line, *src;
    uint32_t	s;
    int dst_stride, src_stride;
    int32_t w;

    CHECKPOINT ();

    PIXMAN_IMAGE_GET_LINE (src_image, src_x, src_y, uint16_t, src_stride, src_line, 1);
    PIXMAN_IMAGE_GET_LINE (dest_image, dest_x, dest_y, uint16_t, dst_stride, dst_line, 1);

    while (height--)
    {
	dst = dst_line;
	dst_line += dst_stride;
	src = src_line;
	src_line += src_stride;
	w = width;

	while (w && (uintptr_t)dst & 7)
	{
	    s = *src++;
	    if (s)
	    {
		d = *dst;
		s = convert_0565_to_8888 (s);
		if (d)
		{
		    d = convert_0565_to_8888 (d);
		    UN8x4_ADD_UN8x4 (s, d);
		}
		*dst = convert_8888_to_0565 (s);
	    }
	    dst++;
	    w--;
	}

	while (w >= 4)
	{
	    __m64 vdest = *(__m64 *)dst;
	    __m64 vsrc = ldq_u ((__m64 *)src);
	    __m64 vd0, vd1;
	    __m64 vs0, vs1;

	    expand_4xpacked565 (vdest, &vd0, &vd1, 0);
	    expand_4xpacked565 (vsrc, &vs0, &vs1, 0);

	    vd0 = _mm_adds_pu8 (vd0, vs0);
	    vd1 = _mm_adds_pu8 (vd1, vs1);

	    *(__m64 *)dst = pack_4xpacked565 (vd0, vd1);

	    dst += 4;
	    src += 4;
	    w -= 4;
	}

	while (w--)
	{
	    s = *src++;
	    if (s)
	    {
		d = *dst;
		s = convert_0565_to_8888 (s);
		if (d)
		{
		    d = convert_0565_to_8888 (d);
		    UN8x4_ADD_UN8x4 (s, d);
		}
		*dst = convert_8888_to_0565 (s);
	    }
	    dst++;
	}
    }

    _mm_empty ();
}

static void
mmx_composite_add_8888_8888 (pixman_implementation_t *imp,
                             pixman_composite_info_t *info)
{
    PIXMAN_COMPOSITE_ARGS (info);
    uint32_t    *dst_line, *dst;
    uint32_t    *src_line, *src;
    int dst_stride, src_stride;
    int32_t w;

    CHECKPOINT ();

    PIXMAN_IMAGE_GET_LINE (src_image, src_x, src_y, uint32_t, src_stride, src_line, 1);
    PIXMAN_IMAGE_GET_LINE (dest_image, dest_x, dest_y, uint32_t, dst_stride, dst_line, 1);

    while (height--)
    {
	dst = dst_line;
	dst_line += dst_stride;
	src = src_line;
	src_line += src_stride;
	w = width;

	while (w && (uintptr_t)dst & 7)
	{
	    store (dst, _mm_adds_pu8 (load ((const uint32_t *)src),
	                              load ((const uint32_t *)dst)));
	    dst++;
	    src++;
	    w--;
	}

	while (w >= 2)
	{
	    *(__m64 *)dst = _mm_adds_pu8 (ldq_u ((__m64 *)src), *(__m64*)dst);
	    dst += 2;
	    src += 2;
	    w -= 2;
	}

	if (w)
	{
	    store (dst, _mm_adds_pu8 (load ((const uint32_t *)src),
	                              load ((const uint32_t *)dst)));

	}
    }

    _mm_empty ();
}

static pixman_bool_t
mmx_blt (pixman_implementation_t *imp,
         uint32_t *               src_bits,
         uint32_t *               dst_bits,
         int                      src_stride,
         int                      dst_stride,
         int                      src_bpp,
         int                      dst_bpp,
         int                      src_x,
         int                      src_y,
         int                      dest_x,
         int                      dest_y,
         int                      width,
         int                      height)
{
    uint8_t *   src_bytes;
    uint8_t *   dst_bytes;
    int byte_width;

    if (src_bpp != dst_bpp)
	return FALSE;

    if (src_bpp == 16)
    {
	src_stride = src_stride * (int) sizeof (uint32_t) / 2;
	dst_stride = dst_stride * (int) sizeof (uint32_t) / 2;
	src_bytes = (uint8_t *)(((uint16_t *)src_bits) + src_stride * (src_y) + (src_x));
	dst_bytes = (uint8_t *)(((uint16_t *)dst_bits) + dst_stride * (dest_y) + (dest_x));
	byte_width = 2 * width;
	src_stride *= 2;
	dst_stride *= 2;
    }
    else if (src_bpp == 32)
    {
	src_stride = src_stride * (int) sizeof (uint32_t) / 4;
	dst_stride = dst_stride * (int) sizeof (uint32_t) / 4;
	src_bytes = (uint8_t *)(((uint32_t *)src_bits) + src_stride * (src_y) + (src_x));
	dst_bytes = (uint8_t *)(((uint32_t *)dst_bits) + dst_stride * (dest_y) + (dest_x));
	byte_width = 4 * width;
	src_stride *= 4;
	dst_stride *= 4;
    }
    else
    {
	return FALSE;
    }

    while (height--)
    {
	int w;
	uint8_t *s = src_bytes;
	uint8_t *d = dst_bytes;
	src_bytes += src_stride;
	dst_bytes += dst_stride;
	w = byte_width;

	if (w >= 1 && ((uintptr_t)d & 1))
	{
	    *(uint8_t *)d = *(uint8_t *)s;
	    w -= 1;
	    s += 1;
	    d += 1;
	}

	if (w >= 2 && ((uintptr_t)d & 3))
	{
	    *(uint16_t *)d = *(uint16_t *)s;
	    w -= 2;
	    s += 2;
	    d += 2;
	}

	while (w >= 4 && ((uintptr_t)d & 7))
	{
	    *(uint32_t *)d = ldl_u ((uint32_t *)s);

	    w -= 4;
	    s += 4;
	    d += 4;
	}

	while (w >= 64)
	{
#if (defined (__GNUC__) || (defined(__SUNPRO_C) && (__SUNPRO_C >= 0x590))) && defined USE_X86_MMX
	    __asm__ (
	        "movq	  (%1),	  %%mm0\n"
	        "movq	 8(%1),	  %%mm1\n"
	        "movq	16(%1),	  %%mm2\n"
	        "movq	24(%1),	  %%mm3\n"
	        "movq	32(%1),	  %%mm4\n"
	        "movq	40(%1),	  %%mm5\n"
	        "movq	48(%1),	  %%mm6\n"
	        "movq	56(%1),	  %%mm7\n"

	        "movq	%%mm0,	  (%0)\n"
	        "movq	%%mm1,	 8(%0)\n"
	        "movq	%%mm2,	16(%0)\n"
	        "movq	%%mm3,	24(%0)\n"
	        "movq	%%mm4,	32(%0)\n"
	        "movq	%%mm5,	40(%0)\n"
	        "movq	%%mm6,	48(%0)\n"
	        "movq	%%mm7,	56(%0)\n"
		:
		: "r" (d), "r" (s)
		: "memory",
		  "%mm0", "%mm1", "%mm2", "%mm3",
		  "%mm4", "%mm5", "%mm6", "%mm7");
#else
	    __m64 v0 = ldq_u ((__m64 *)(s + 0));
	    __m64 v1 = ldq_u ((__m64 *)(s + 8));
	    __m64 v2 = ldq_u ((__m64 *)(s + 16));
	    __m64 v3 = ldq_u ((__m64 *)(s + 24));
	    __m64 v4 = ldq_u ((__m64 *)(s + 32));
	    __m64 v5 = ldq_u ((__m64 *)(s + 40));
	    __m64 v6 = ldq_u ((__m64 *)(s + 48));
	    __m64 v7 = ldq_u ((__m64 *)(s + 56));
	    *(__m64 *)(d + 0)  = v0;
	    *(__m64 *)(d + 8)  = v1;
	    *(__m64 *)(d + 16) = v2;
	    *(__m64 *)(d + 24) = v3;
	    *(__m64 *)(d + 32) = v4;
	    *(__m64 *)(d + 40) = v5;
	    *(__m64 *)(d + 48) = v6;
	    *(__m64 *)(d + 56) = v7;
#endif

	    w -= 64;
	    s += 64;
	    d += 64;
	}
	while (w >= 4)
	{
	    *(uint32_t *)d = ldl_u ((uint32_t *)s);

	    w -= 4;
	    s += 4;
	    d += 4;
	}
	if (w >= 2)
	{
	    *(uint16_t *)d = *(uint16_t *)s;
	    w -= 2;
	    s += 2;
	    d += 2;
	}
    }

    _mm_empty ();

    return TRUE;
}

static void
mmx_composite_copy_area (pixman_implementation_t *imp,
                         pixman_composite_info_t *info)
{
    PIXMAN_COMPOSITE_ARGS (info);

    mmx_blt (imp, src_image->bits.bits,
	     dest_image->bits.bits,
	     src_image->bits.rowstride,
	     dest_image->bits.rowstride,
	     PIXMAN_FORMAT_BPP (src_image->bits.format),
	     PIXMAN_FORMAT_BPP (dest_image->bits.format),
	     src_x, src_y, dest_x, dest_y, width, height);
}

static void
mmx_composite_over_x888_8_8888 (pixman_implementation_t *imp,
                                pixman_composite_info_t *info)
{
    PIXMAN_COMPOSITE_ARGS (info);
    uint32_t  *src, *src_line;
    uint32_t  *dst, *dst_line;
    uint8_t  *mask, *mask_line;
    int src_stride, mask_stride, dst_stride;
    int32_t w;

    PIXMAN_IMAGE_GET_LINE (dest_image, dest_x, dest_y, uint32_t, dst_stride, dst_line, 1);
    PIXMAN_IMAGE_GET_LINE (mask_image, mask_x, mask_y, uint8_t, mask_stride, mask_line, 1);
    PIXMAN_IMAGE_GET_LINE (src_image, src_x, src_y, uint32_t, src_stride, src_line, 1);

    while (height--)
    {
	src = src_line;
	src_line += src_stride;
	dst = dst_line;
	dst_line += dst_stride;
	mask = mask_line;
	mask_line += mask_stride;

	w = width;

	while (w--)
	{
	    uint64_t m = *mask;

	    if (m)
	    {
		uint32_t ssrc = *src | 0xff000000;
		__m64 s = load8888 (&ssrc);

		if (m == 0xff)
		{
		    store8888 (dst, s);
		}
		else
		{
		    __m64 sa = expand_alpha (s);
		    __m64 vm = expand_alpha_rev (to_m64 (m));
		    __m64 vdest = in_over (s, sa, vm, load8888 (dst));

		    store8888 (dst, vdest);
		}
	    }

	    mask++;
	    dst++;
	    src++;
	}
    }

    _mm_empty ();
}

static void
mmx_composite_over_reverse_n_8888 (pixman_implementation_t *imp,
                                   pixman_composite_info_t *info)
{
    PIXMAN_COMPOSITE_ARGS (info);
    uint32_t src;
    uint32_t    *dst_line, *dst;
    int32_t w;
    int dst_stride;
    __m64 vsrc;

    CHECKPOINT ();

    src = _pixman_image_get_solid (imp, src_image, dest_image->bits.format);

    if (src == 0)
	return;

    PIXMAN_IMAGE_GET_LINE (dest_image, dest_x, dest_y, uint32_t, dst_stride, dst_line, 1);

    vsrc = load8888 (&src);

    while (height--)
    {
	dst = dst_line;
	dst_line += dst_stride;
	w = width;

	CHECKPOINT ();

	while (w && (uintptr_t)dst & 7)
	{
	    __m64 vdest = load8888 (dst);

	    store8888 (dst, over (vdest, expand_alpha (vdest), vsrc));

	    w--;
	    dst++;
	}

	while (w >= 2)
	{
	    __m64 vdest = *(__m64 *)dst;
	    __m64 dest0 = expand8888 (vdest, 0);
	    __m64 dest1 = expand8888 (vdest, 1);


	    dest0 = over (dest0, expand_alpha (dest0), vsrc);
	    dest1 = over (dest1, expand_alpha (dest1), vsrc);

	    *(__m64 *)dst = pack8888 (dest0, dest1);

	    dst += 2;
	    w -= 2;
	}

	CHECKPOINT ();

	if (w)
	{
	    __m64 vdest = load8888 (dst);

	    store8888 (dst, over (vdest, expand_alpha (vdest), vsrc));
	}
    }

    _mm_empty ();
}

#define BSHIFT ((1 << BILINEAR_INTERPOLATION_BITS))
#define BMSK (BSHIFT - 1)

#define BILINEAR_DECLARE_VARIABLES						\
    const __m64 mm_wt = _mm_set_pi16 (wt, wt, wt, wt);				\
    const __m64 mm_wb = _mm_set_pi16 (wb, wb, wb, wb);				\
    const __m64 mm_BSHIFT = _mm_set_pi16 (BSHIFT, BSHIFT, BSHIFT, BSHIFT);	\
    const __m64 mm_addc7 = _mm_set_pi16 (0, 1, 0, 1);				\
    const __m64 mm_xorc7 = _mm_set_pi16 (0, BMSK, 0, BMSK);			\
    const __m64 mm_ux = _mm_set_pi16 (unit_x, unit_x, unit_x, unit_x);		\
    const __m64 mm_zero = _mm_setzero_si64 ();					\
    __m64 mm_x = _mm_set_pi16 (vx, vx, vx, vx)

#define BILINEAR_INTERPOLATE_ONE_PIXEL(pix)					\
do {										\
    __m64 t_hi, t_lo, b_hi, b_lo, hi, lo;					\
    /* fetch 2x2 pixel block into 2 mmx registers */				\
    __m64 t = ldq_u ((__m64 *)&src_top [pixman_fixed_to_int (vx)]);		\
    __m64 b = ldq_u ((__m64 *)&src_bottom [pixman_fixed_to_int (vx)]);		\
    /* vertical interpolation */						\
    t_hi = _mm_mullo_pi16 (_mm_unpackhi_pi8 (t, mm_zero), mm_wt);		\
    t_lo = _mm_mullo_pi16 (_mm_unpacklo_pi8 (t, mm_zero), mm_wt);		\
    b_hi = _mm_mullo_pi16 (_mm_unpackhi_pi8 (b, mm_zero), mm_wb);		\
    b_lo = _mm_mullo_pi16 (_mm_unpacklo_pi8 (b, mm_zero), mm_wb);		\
    hi = _mm_add_pi16 (t_hi, b_hi);						\
    lo = _mm_add_pi16 (t_lo, b_lo);						\
    vx += unit_x;								\
    if (BILINEAR_INTERPOLATION_BITS < 8)					\
    {										\
	__m64 p, q;								\
	/* calculate horizontal weights */					\
	__m64 mm_wh = _mm_add_pi16 (mm_addc7, _mm_xor_si64 (mm_xorc7,		\
			  _mm_srli_pi16 (mm_x,					\
					 16 - BILINEAR_INTERPOLATION_BITS)));	\
	/* horizontal interpolation */						\
	p = _mm_unpacklo_pi16 (lo, hi);						\
	q = _mm_unpackhi_pi16 (lo, hi);						\
	lo = _mm_madd_pi16 (p, mm_wh);						\
	hi = _mm_madd_pi16 (q, mm_wh);						\
    }										\
    else									\
    {										\
	__m64 mm_lo_lo, mm_lo_hi, mm_hi_lo, mm_hi_hi;				\
	/* calculate horizontal weights */					\
	__m64 mm_wh_lo = _mm_sub_pi16 (mm_BSHIFT, _mm_srli_pi16 (mm_x,		\
					16 - BILINEAR_INTERPOLATION_BITS));	\
	__m64 mm_wh_hi = _mm_srli_pi16 (mm_x,					\
					16 - BILINEAR_INTERPOLATION_BITS);	\
	/* horizontal interpolation */						\
	mm_lo_lo = _mm_mullo_pi16 (lo, mm_wh_lo);				\
	mm_lo_hi = _mm_mullo_pi16 (hi, mm_wh_hi);				\
	mm_hi_lo = _mm_mulhi_pu16 (lo, mm_wh_lo);				\
	mm_hi_hi = _mm_mulhi_pu16 (hi, mm_wh_hi);				\
	lo = _mm_add_pi32 (_mm_unpacklo_pi16 (mm_lo_lo, mm_hi_lo),		\
			   _mm_unpacklo_pi16 (mm_lo_hi, mm_hi_hi));		\
	hi = _mm_add_pi32 (_mm_unpackhi_pi16 (mm_lo_lo, mm_hi_lo),		\
			   _mm_unpackhi_pi16 (mm_lo_hi, mm_hi_hi));		\
    }										\
    mm_x = _mm_add_pi16 (mm_x, mm_ux);						\
    /* shift and pack the result */						\
    hi = _mm_srli_pi32 (hi, BILINEAR_INTERPOLATION_BITS * 2);			\
    lo = _mm_srli_pi32 (lo, BILINEAR_INTERPOLATION_BITS * 2);			\
    lo = _mm_packs_pi32 (lo, hi);						\
    lo = _mm_packs_pu16 (lo, lo);						\
    pix = lo;									\
} while (0)

#define BILINEAR_SKIP_ONE_PIXEL()						\
do {										\
    vx += unit_x;								\
    mm_x = _mm_add_pi16 (mm_x, mm_ux);						\
} while(0)

static force_inline void
scaled_bilinear_scanline_mmx_8888_8888_SRC (uint32_t *       dst,
					    const uint32_t * mask,
					    const uint32_t * src_top,
					    const uint32_t * src_bottom,
					    int32_t          w,
					    int              wt,
					    int              wb,
					    pixman_fixed_t   vx,
					    pixman_fixed_t   unit_x,
					    pixman_fixed_t   max_vx,
					    pixman_bool_t    zero_src)
{
    BILINEAR_DECLARE_VARIABLES;
    __m64 pix;

    while (w--)
    {
	BILINEAR_INTERPOLATE_ONE_PIXEL (pix);
	store (dst, pix);
	dst++;
    }

    _mm_empty ();
}

FAST_BILINEAR_MAINLOOP_COMMON (mmx_8888_8888_cover_SRC,
			       scaled_bilinear_scanline_mmx_8888_8888_SRC,
			       uint32_t, uint32_t, uint32_t,
			       COVER, FLAG_NONE)
FAST_BILINEAR_MAINLOOP_COMMON (mmx_8888_8888_pad_SRC,
			       scaled_bilinear_scanline_mmx_8888_8888_SRC,
			       uint32_t, uint32_t, uint32_t,
			       PAD, FLAG_NONE)
FAST_BILINEAR_MAINLOOP_COMMON (mmx_8888_8888_none_SRC,
			       scaled_bilinear_scanline_mmx_8888_8888_SRC,
			       uint32_t, uint32_t, uint32_t,
			       NONE, FLAG_NONE)
FAST_BILINEAR_MAINLOOP_COMMON (mmx_8888_8888_normal_SRC,
			       scaled_bilinear_scanline_mmx_8888_8888_SRC,
			       uint32_t, uint32_t, uint32_t,
			       NORMAL, FLAG_NONE)

static force_inline void
scaled_bilinear_scanline_mmx_8888_8888_OVER (uint32_t *       dst,
					     const uint32_t * mask,
					     const uint32_t * src_top,
					     const uint32_t * src_bottom,
					     int32_t          w,
					     int              wt,
					     int              wb,
					     pixman_fixed_t   vx,
					     pixman_fixed_t   unit_x,
					     pixman_fixed_t   max_vx,
					     pixman_bool_t    zero_src)
{
    BILINEAR_DECLARE_VARIABLES;
    __m64 pix1, pix2;

    while (w)
    {
	BILINEAR_INTERPOLATE_ONE_PIXEL (pix1);

	if (!is_zero (pix1))
	{
	    pix2 = load (dst);
	    store8888 (dst, core_combine_over_u_pixel_mmx (pix1, pix2));
	}

	w--;
	dst++;
    }

    _mm_empty ();
}

FAST_BILINEAR_MAINLOOP_COMMON (mmx_8888_8888_cover_OVER,
			       scaled_bilinear_scanline_mmx_8888_8888_OVER,
			       uint32_t, uint32_t, uint32_t,
			       COVER, FLAG_NONE)
FAST_BILINEAR_MAINLOOP_COMMON (mmx_8888_8888_pad_OVER,
			       scaled_bilinear_scanline_mmx_8888_8888_OVER,
			       uint32_t, uint32_t, uint32_t,
			       PAD, FLAG_NONE)
FAST_BILINEAR_MAINLOOP_COMMON (mmx_8888_8888_none_OVER,
			       scaled_bilinear_scanline_mmx_8888_8888_OVER,
			       uint32_t, uint32_t, uint32_t,
			       NONE, FLAG_NONE)
FAST_BILINEAR_MAINLOOP_COMMON (mmx_8888_8888_normal_OVER,
			       scaled_bilinear_scanline_mmx_8888_8888_OVER,
			       uint32_t, uint32_t, uint32_t,
			       NORMAL, FLAG_NONE)

static force_inline void
scaled_bilinear_scanline_mmx_8888_8_8888_OVER (uint32_t *       dst,
					       const uint8_t  * mask,
					       const uint32_t * src_top,
					       const uint32_t * src_bottom,
					       int32_t          w,
					       int              wt,
					       int              wb,
					       pixman_fixed_t   vx,
					       pixman_fixed_t   unit_x,
					       pixman_fixed_t   max_vx,
					       pixman_bool_t    zero_src)
{
    BILINEAR_DECLARE_VARIABLES;
    __m64 pix1, pix2;
    uint32_t m;

    while (w)
    {
	m = (uint32_t) *mask++;

	if (m)
	{
	    BILINEAR_INTERPOLATE_ONE_PIXEL (pix1);

	    if (m == 0xff && is_opaque (pix1))
	    {
		store (dst, pix1);
	    }
	    else
	    {
		__m64 ms, md, ma, msa;

		pix2 = load (dst);
		ma = expand_alpha_rev (to_m64 (m));
		ms = _mm_unpacklo_pi8 (pix1, _mm_setzero_si64 ());
		md = _mm_unpacklo_pi8 (pix2, _mm_setzero_si64 ());

		msa = expand_alpha (ms);

		store8888 (dst, (in_over (ms, msa, ma, md)));
	    }
	}
	else
	{
	    BILINEAR_SKIP_ONE_PIXEL ();
	}

	w--;
	dst++;
    }

    _mm_empty ();
}

FAST_BILINEAR_MAINLOOP_COMMON (mmx_8888_8_8888_cover_OVER,
			       scaled_bilinear_scanline_mmx_8888_8_8888_OVER,
			       uint32_t, uint8_t, uint32_t,
			       COVER, FLAG_HAVE_NON_SOLID_MASK)
FAST_BILINEAR_MAINLOOP_COMMON (mmx_8888_8_8888_pad_OVER,
			       scaled_bilinear_scanline_mmx_8888_8_8888_OVER,
			       uint32_t, uint8_t, uint32_t,
			       PAD, FLAG_HAVE_NON_SOLID_MASK)
FAST_BILINEAR_MAINLOOP_COMMON (mmx_8888_8_8888_none_OVER,
			       scaled_bilinear_scanline_mmx_8888_8_8888_OVER,
			       uint32_t, uint8_t, uint32_t,
			       NONE, FLAG_HAVE_NON_SOLID_MASK)
FAST_BILINEAR_MAINLOOP_COMMON (mmx_8888_8_8888_normal_OVER,
			       scaled_bilinear_scanline_mmx_8888_8_8888_OVER,
			       uint32_t, uint8_t, uint32_t,
			       NORMAL, FLAG_HAVE_NON_SOLID_MASK)

static uint32_t *
mmx_fetch_x8r8g8b8 (pixman_iter_t *iter, const uint32_t *mask)
{
    int w = iter->width;
    uint32_t *dst = iter->buffer;
    uint32_t *src = (uint32_t *)iter->bits;

    iter->bits += iter->stride;

    while (w && ((uintptr_t)dst) & 7)
    {
	*dst++ = (*src++) | 0xff000000;
	w--;
    }

    while (w >= 8)
    {
	__m64 vsrc1 = ldq_u ((__m64 *)(src + 0));
	__m64 vsrc2 = ldq_u ((__m64 *)(src + 2));
	__m64 vsrc3 = ldq_u ((__m64 *)(src + 4));
	__m64 vsrc4 = ldq_u ((__m64 *)(src + 6));

	*(__m64 *)(dst + 0) = _mm_or_si64 (vsrc1, MC (ff000000));
	*(__m64 *)(dst + 2) = _mm_or_si64 (vsrc2, MC (ff000000));
	*(__m64 *)(dst + 4) = _mm_or_si64 (vsrc3, MC (ff000000));
	*(__m64 *)(dst + 6) = _mm_or_si64 (vsrc4, MC (ff000000));

	dst += 8;
	src += 8;
	w -= 8;
    }

    while (w)
    {
	*dst++ = (*src++) | 0xff000000;
	w--;
    }

    _mm_empty ();
    return iter->buffer;
}

static uint32_t *
mmx_fetch_r5g6b5 (pixman_iter_t *iter, const uint32_t *mask)
{
    int w = iter->width;
    uint32_t *dst = iter->buffer;
    uint16_t *src = (uint16_t *)iter->bits;

    iter->bits += iter->stride;

    while (w && ((uintptr_t)dst) & 0x0f)
    {
	uint16_t s = *src++;

	*dst++ = convert_0565_to_8888 (s);
	w--;
    }

    while (w >= 4)
    {
	__m64 vsrc = ldq_u ((__m64 *)src);
	__m64 mm0, mm1;

	expand_4xpacked565 (vsrc, &mm0, &mm1, 1);

	*(__m64 *)(dst + 0) = mm0;
	*(__m64 *)(dst + 2) = mm1;

	dst += 4;
	src += 4;
	w -= 4;
    }

    while (w)
    {
	uint16_t s = *src++;

	*dst++ = convert_0565_to_8888 (s);
	w--;
    }

    _mm_empty ();
    return iter->buffer;
}

static uint32_t *
mmx_fetch_a8 (pixman_iter_t *iter, const uint32_t *mask)
{
    int w = iter->width;
    uint32_t *dst = iter->buffer;
    uint8_t *src = iter->bits;

    iter->bits += iter->stride;

    while (w && (((uintptr_t)dst) & 15))
    {
        *dst++ = *(src++) << 24;
        w--;
    }

    while (w >= 8)
    {
	__m64 mm0 = ldq_u ((__m64 *)src);

	__m64 mm1 = _mm_unpacklo_pi8  (_mm_setzero_si64(), mm0);
	__m64 mm2 = _mm_unpackhi_pi8  (_mm_setzero_si64(), mm0);
	__m64 mm3 = _mm_unpacklo_pi16 (_mm_setzero_si64(), mm1);
	__m64 mm4 = _mm_unpackhi_pi16 (_mm_setzero_si64(), mm1);
	__m64 mm5 = _mm_unpacklo_pi16 (_mm_setzero_si64(), mm2);
	__m64 mm6 = _mm_unpackhi_pi16 (_mm_setzero_si64(), mm2);

	*(__m64 *)(dst + 0) = mm3;
	*(__m64 *)(dst + 2) = mm4;
	*(__m64 *)(dst + 4) = mm5;
	*(__m64 *)(dst + 6) = mm6;

	dst += 8;
	src += 8;
	w -= 8;
    }

    while (w)
    {
	*dst++ = *(src++) << 24;
	w--;
    }

    _mm_empty ();
    return iter->buffer;
}

typedef struct
{
    pixman_format_code_t	format;
    pixman_iter_get_scanline_t	get_scanline;
} fetcher_info_t;

static const fetcher_info_t fetchers[] =
{
    { PIXMAN_x8r8g8b8,		mmx_fetch_x8r8g8b8 },
    { PIXMAN_r5g6b5,		mmx_fetch_r5g6b5 },
    { PIXMAN_a8,		mmx_fetch_a8 },
    { PIXMAN_null }
};

static pixman_bool_t
mmx_src_iter_init (pixman_implementation_t *imp, pixman_iter_t *iter)
{
    pixman_image_t *image = iter->image;

#define FLAGS								\
    (FAST_PATH_STANDARD_FLAGS | FAST_PATH_ID_TRANSFORM |		\
     FAST_PATH_BITS_IMAGE | FAST_PATH_SAMPLES_COVER_CLIP_NEAREST)

    if ((iter->iter_flags & ITER_NARROW)			&&
	(iter->image_flags & FLAGS) == FLAGS)
    {
	const fetcher_info_t *f;

	for (f = &fetchers[0]; f->format != PIXMAN_null; f++)
	{
	    if (image->common.extended_format_code == f->format)
	    {
		uint8_t *b = (uint8_t *)image->bits.bits;
		int s = image->bits.rowstride * 4;

		iter->bits = b + s * iter->y + iter->x * PIXMAN_FORMAT_BPP (f->format) / 8;
		iter->stride = s;

		iter->get_scanline = f->get_scanline;
		return TRUE;
	    }
	}
    }

    return FALSE;
}

static const pixman_fast_path_t mmx_fast_paths[] =
{
    PIXMAN_STD_FAST_PATH    (OVER, solid,    a8,       r5g6b5,   mmx_composite_over_n_8_0565       ),
    PIXMAN_STD_FAST_PATH    (OVER, solid,    a8,       b5g6r5,   mmx_composite_over_n_8_0565       ),
    PIXMAN_STD_FAST_PATH    (OVER, solid,    a8,       a8r8g8b8, mmx_composite_over_n_8_8888       ),
    PIXMAN_STD_FAST_PATH    (OVER, solid,    a8,       x8r8g8b8, mmx_composite_over_n_8_8888       ),
    PIXMAN_STD_FAST_PATH    (OVER, solid,    a8,       a8b8g8r8, mmx_composite_over_n_8_8888       ),
    PIXMAN_STD_FAST_PATH    (OVER, solid,    a8,       x8b8g8r8, mmx_composite_over_n_8_8888       ),
    PIXMAN_STD_FAST_PATH_CA (OVER, solid,    a8r8g8b8, a8r8g8b8, mmx_composite_over_n_8888_8888_ca ),
    PIXMAN_STD_FAST_PATH_CA (OVER, solid,    a8r8g8b8, x8r8g8b8, mmx_composite_over_n_8888_8888_ca ),
    PIXMAN_STD_FAST_PATH_CA (OVER, solid,    a8r8g8b8, r5g6b5,   mmx_composite_over_n_8888_0565_ca ),
    PIXMAN_STD_FAST_PATH_CA (OVER, solid,    a8b8g8r8, a8b8g8r8, mmx_composite_over_n_8888_8888_ca ),
    PIXMAN_STD_FAST_PATH_CA (OVER, solid,    a8b8g8r8, x8b8g8r8, mmx_composite_over_n_8888_8888_ca ),
    PIXMAN_STD_FAST_PATH_CA (OVER, solid,    a8b8g8r8, b5g6r5,   mmx_composite_over_n_8888_0565_ca ),
    PIXMAN_STD_FAST_PATH    (OVER, pixbuf,   pixbuf,   a8r8g8b8, mmx_composite_over_pixbuf_8888    ),
    PIXMAN_STD_FAST_PATH    (OVER, pixbuf,   pixbuf,   x8r8g8b8, mmx_composite_over_pixbuf_8888    ),
    PIXMAN_STD_FAST_PATH    (OVER, pixbuf,   pixbuf,   r5g6b5,   mmx_composite_over_pixbuf_0565    ),
    PIXMAN_STD_FAST_PATH    (OVER, rpixbuf,  rpixbuf,  a8b8g8r8, mmx_composite_over_pixbuf_8888    ),
    PIXMAN_STD_FAST_PATH    (OVER, rpixbuf,  rpixbuf,  x8b8g8r8, mmx_composite_over_pixbuf_8888    ),
    PIXMAN_STD_FAST_PATH    (OVER, rpixbuf,  rpixbuf,  b5g6r5,   mmx_composite_over_pixbuf_0565    ),
    PIXMAN_STD_FAST_PATH    (OVER, x8r8g8b8, solid,    a8r8g8b8, mmx_composite_over_x888_n_8888    ),
    PIXMAN_STD_FAST_PATH    (OVER, x8r8g8b8, solid,    x8r8g8b8, mmx_composite_over_x888_n_8888    ),
    PIXMAN_STD_FAST_PATH    (OVER, x8b8g8r8, solid,    a8b8g8r8, mmx_composite_over_x888_n_8888    ),
    PIXMAN_STD_FAST_PATH    (OVER, x8b8g8r8, solid,    x8b8g8r8, mmx_composite_over_x888_n_8888    ),
    PIXMAN_STD_FAST_PATH    (OVER, a8r8g8b8, solid,    a8r8g8b8, mmx_composite_over_8888_n_8888    ),
    PIXMAN_STD_FAST_PATH    (OVER, a8r8g8b8, solid,    x8r8g8b8, mmx_composite_over_8888_n_8888    ),
    PIXMAN_STD_FAST_PATH    (OVER, a8b8g8r8, solid,    a8b8g8r8, mmx_composite_over_8888_n_8888    ),
    PIXMAN_STD_FAST_PATH    (OVER, a8b8g8r8, solid,    x8b8g8r8, mmx_composite_over_8888_n_8888    ),
    PIXMAN_STD_FAST_PATH    (OVER, x8r8g8b8, a8,       x8r8g8b8, mmx_composite_over_x888_8_8888    ),
    PIXMAN_STD_FAST_PATH    (OVER, x8r8g8b8, a8,       a8r8g8b8, mmx_composite_over_x888_8_8888    ),
    PIXMAN_STD_FAST_PATH    (OVER, x8b8g8r8, a8,       x8b8g8r8, mmx_composite_over_x888_8_8888    ),
    PIXMAN_STD_FAST_PATH    (OVER, x8b8g8r8, a8,       a8b8g8r8, mmx_composite_over_x888_8_8888    ),
    PIXMAN_STD_FAST_PATH    (OVER, solid,    null,     a8r8g8b8, mmx_composite_over_n_8888         ),
    PIXMAN_STD_FAST_PATH    (OVER, solid,    null,     x8r8g8b8, mmx_composite_over_n_8888         ),
    PIXMAN_STD_FAST_PATH    (OVER, solid,    null,     r5g6b5,   mmx_composite_over_n_0565         ),
    PIXMAN_STD_FAST_PATH    (OVER, solid,    null,     b5g6r5,   mmx_composite_over_n_0565         ),
    PIXMAN_STD_FAST_PATH    (OVER, x8r8g8b8, null,     x8r8g8b8, mmx_composite_copy_area           ),
    PIXMAN_STD_FAST_PATH    (OVER, x8b8g8r8, null,     x8b8g8r8, mmx_composite_copy_area           ),

    PIXMAN_STD_FAST_PATH    (OVER, a8r8g8b8, null,     a8r8g8b8, mmx_composite_over_8888_8888      ),
    PIXMAN_STD_FAST_PATH    (OVER, a8r8g8b8, null,     x8r8g8b8, mmx_composite_over_8888_8888      ),
    PIXMAN_STD_FAST_PATH    (OVER, a8r8g8b8, null,     r5g6b5,   mmx_composite_over_8888_0565      ),
    PIXMAN_STD_FAST_PATH    (OVER, a8b8g8r8, null,     a8b8g8r8, mmx_composite_over_8888_8888      ),
    PIXMAN_STD_FAST_PATH    (OVER, a8b8g8r8, null,     x8b8g8r8, mmx_composite_over_8888_8888      ),
    PIXMAN_STD_FAST_PATH    (OVER, a8b8g8r8, null,     b5g6r5,   mmx_composite_over_8888_0565      ),

    PIXMAN_STD_FAST_PATH    (OVER_REVERSE, solid, null, a8r8g8b8, mmx_composite_over_reverse_n_8888),
    PIXMAN_STD_FAST_PATH    (OVER_REVERSE, solid, null, a8b8g8r8, mmx_composite_over_reverse_n_8888),

    PIXMAN_STD_FAST_PATH    (ADD,  r5g6b5,   null,     r5g6b5,   mmx_composite_add_0565_0565       ),
    PIXMAN_STD_FAST_PATH    (ADD,  b5g6r5,   null,     b5g6r5,   mmx_composite_add_0565_0565       ),
    PIXMAN_STD_FAST_PATH    (ADD,  a8r8g8b8, null,     a8r8g8b8, mmx_composite_add_8888_8888       ),
    PIXMAN_STD_FAST_PATH    (ADD,  a8b8g8r8, null,     a8b8g8r8, mmx_composite_add_8888_8888       ),
    PIXMAN_STD_FAST_PATH    (ADD,  a8,       null,     a8,       mmx_composite_add_8_8		   ),
    PIXMAN_STD_FAST_PATH    (ADD,  solid,    a8,       a8,       mmx_composite_add_n_8_8           ),

    PIXMAN_STD_FAST_PATH    (SRC,  a8r8g8b8, null,     r5g6b5,   mmx_composite_src_x888_0565       ),
    PIXMAN_STD_FAST_PATH    (SRC,  a8b8g8r8, null,     b5g6r5,   mmx_composite_src_x888_0565       ),
    PIXMAN_STD_FAST_PATH    (SRC,  x8r8g8b8, null,     r5g6b5,   mmx_composite_src_x888_0565       ),
    PIXMAN_STD_FAST_PATH    (SRC,  x8b8g8r8, null,     b5g6r5,   mmx_composite_src_x888_0565       ),
    PIXMAN_STD_FAST_PATH    (SRC,  solid,    a8,       a8r8g8b8, mmx_composite_src_n_8_8888        ),
    PIXMAN_STD_FAST_PATH    (SRC,  solid,    a8,       x8r8g8b8, mmx_composite_src_n_8_8888        ),
    PIXMAN_STD_FAST_PATH    (SRC,  solid,    a8,       a8b8g8r8, mmx_composite_src_n_8_8888        ),
    PIXMAN_STD_FAST_PATH    (SRC,  solid,    a8,       x8b8g8r8, mmx_composite_src_n_8_8888        ),
    PIXMAN_STD_FAST_PATH    (SRC,  a8r8g8b8, null,     a8r8g8b8, mmx_composite_copy_area           ),
    PIXMAN_STD_FAST_PATH    (SRC,  a8b8g8r8, null,     a8b8g8r8, mmx_composite_copy_area           ),
    PIXMAN_STD_FAST_PATH    (SRC,  a8r8g8b8, null,     x8r8g8b8, mmx_composite_copy_area           ),
    PIXMAN_STD_FAST_PATH    (SRC,  a8b8g8r8, null,     x8b8g8r8, mmx_composite_copy_area           ),
    PIXMAN_STD_FAST_PATH    (SRC,  x8r8g8b8, null,     x8r8g8b8, mmx_composite_copy_area           ),
    PIXMAN_STD_FAST_PATH    (SRC,  x8b8g8r8, null,     x8b8g8r8, mmx_composite_copy_area           ),
    PIXMAN_STD_FAST_PATH    (SRC,  r5g6b5,   null,     r5g6b5,   mmx_composite_copy_area           ),
    PIXMAN_STD_FAST_PATH    (SRC,  b5g6r5,   null,     b5g6r5,   mmx_composite_copy_area           ),

    PIXMAN_STD_FAST_PATH    (IN,   a8,       null,     a8,       mmx_composite_in_8_8              ),
    PIXMAN_STD_FAST_PATH    (IN,   solid,    a8,       a8,       mmx_composite_in_n_8_8            ),

    SIMPLE_BILINEAR_FAST_PATH (SRC, a8r8g8b8,          a8r8g8b8, mmx_8888_8888                     ),
    SIMPLE_BILINEAR_FAST_PATH (SRC, a8r8g8b8,          x8r8g8b8, mmx_8888_8888                     ),
    SIMPLE_BILINEAR_FAST_PATH (SRC, x8r8g8b8,          x8r8g8b8, mmx_8888_8888                     ),
    SIMPLE_BILINEAR_FAST_PATH (SRC, a8b8g8r8,          a8b8g8r8, mmx_8888_8888                     ),
    SIMPLE_BILINEAR_FAST_PATH (SRC, a8b8g8r8,          x8b8g8r8, mmx_8888_8888                     ),
    SIMPLE_BILINEAR_FAST_PATH (SRC, x8b8g8r8,          x8b8g8r8, mmx_8888_8888                     ),

    SIMPLE_BILINEAR_FAST_PATH (OVER, a8r8g8b8,         x8r8g8b8, mmx_8888_8888                     ),
    SIMPLE_BILINEAR_FAST_PATH (OVER, a8b8g8r8,         x8b8g8r8, mmx_8888_8888                     ),
    SIMPLE_BILINEAR_FAST_PATH (OVER, a8r8g8b8,         a8r8g8b8, mmx_8888_8888                     ),
    SIMPLE_BILINEAR_FAST_PATH (OVER, a8b8g8r8,         a8b8g8r8, mmx_8888_8888                     ),

    SIMPLE_BILINEAR_A8_MASK_FAST_PATH (OVER, a8r8g8b8, x8r8g8b8, mmx_8888_8_8888                   ),
    SIMPLE_BILINEAR_A8_MASK_FAST_PATH (OVER, a8b8g8r8, x8b8g8r8, mmx_8888_8_8888                   ),
    SIMPLE_BILINEAR_A8_MASK_FAST_PATH (OVER, a8r8g8b8, a8r8g8b8, mmx_8888_8_8888                   ),
    SIMPLE_BILINEAR_A8_MASK_FAST_PATH (OVER, a8b8g8r8, a8b8g8r8, mmx_8888_8_8888                   ),

    { PIXMAN_OP_NONE },
};

pixman_implementation_t *
_pixman_implementation_create_mmx (pixman_implementation_t *fallback)
{
    pixman_implementation_t *imp = _pixman_implementation_create (fallback, mmx_fast_paths);

    imp->combine_32[PIXMAN_OP_OVER] = mmx_combine_over_u;
    imp->combine_32[PIXMAN_OP_OVER_REVERSE] = mmx_combine_over_reverse_u;
    imp->combine_32[PIXMAN_OP_IN] = mmx_combine_in_u;
    imp->combine_32[PIXMAN_OP_IN_REVERSE] = mmx_combine_in_reverse_u;
    imp->combine_32[PIXMAN_OP_OUT] = mmx_combine_out_u;
    imp->combine_32[PIXMAN_OP_OUT_REVERSE] = mmx_combine_out_reverse_u;
    imp->combine_32[PIXMAN_OP_ATOP] = mmx_combine_atop_u;
    imp->combine_32[PIXMAN_OP_ATOP_REVERSE] = mmx_combine_atop_reverse_u;
    imp->combine_32[PIXMAN_OP_XOR] = mmx_combine_xor_u;
    imp->combine_32[PIXMAN_OP_ADD] = mmx_combine_add_u;
    imp->combine_32[PIXMAN_OP_SATURATE] = mmx_combine_saturate_u;

    imp->combine_32_ca[PIXMAN_OP_SRC] = mmx_combine_src_ca;
    imp->combine_32_ca[PIXMAN_OP_OVER] = mmx_combine_over_ca;
    imp->combine_32_ca[PIXMAN_OP_OVER_REVERSE] = mmx_combine_over_reverse_ca;
    imp->combine_32_ca[PIXMAN_OP_IN] = mmx_combine_in_ca;
    imp->combine_32_ca[PIXMAN_OP_IN_REVERSE] = mmx_combine_in_reverse_ca;
    imp->combine_32_ca[PIXMAN_OP_OUT] = mmx_combine_out_ca;
    imp->combine_32_ca[PIXMAN_OP_OUT_REVERSE] = mmx_combine_out_reverse_ca;
    imp->combine_32_ca[PIXMAN_OP_ATOP] = mmx_combine_atop_ca;
    imp->combine_32_ca[PIXMAN_OP_ATOP_REVERSE] = mmx_combine_atop_reverse_ca;
    imp->combine_32_ca[PIXMAN_OP_XOR] = mmx_combine_xor_ca;
    imp->combine_32_ca[PIXMAN_OP_ADD] = mmx_combine_add_ca;

    imp->blt = mmx_blt;
    imp->fill = mmx_fill;

    imp->src_iter_init = mmx_src_iter_init;

    return imp;
}

#endif /* USE_X86_MMX || USE_ARM_IWMMXT || USE_LOONGSON_MMI */<|MERGE_RESOLUTION|>--- conflicted
+++ resolved
@@ -2160,11 +2160,7 @@
 
 	if (w >= 2 && ((uintptr_t)d & 3))
 	{
-<<<<<<< HEAD
-	    *(uint16_t *)d = (xor & 0xffff);
-=======
-	    *(uint16_t *)d = filler;
->>>>>>> 3f553aac
+	    *(uint16_t *)d = (filler & 0xffff);
 	    w -= 2;
 	    d += 2;
 	}
@@ -2217,11 +2213,7 @@
 	}
 	if (w >= 2)
 	{
-<<<<<<< HEAD
-	    *(uint16_t *)d = (xor & 0xffff);
-=======
-	    *(uint16_t *)d = filler;
->>>>>>> 3f553aac
+	    *(uint16_t *)d = (filler & 0xffff);
 	    w -= 2;
 	    d += 2;
 	}
