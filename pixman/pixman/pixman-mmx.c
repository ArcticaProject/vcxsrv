--- conflicted
+++ resolved
@@ -313,39 +313,24 @@
 
 /* Elemental unaligned loads */
 
-<<<<<<< HEAD
-#ifdef _MSC_VER
-#define ldq_u(p) *((__m64*)(p))
-#else
-=======
->>>>>>> 1ed503a8
 static __inline__ __m64 ldq_u(uint64_t *p)
 {
 #ifdef USE_X86_MMX
     /* x86's alignment restrictions are very relaxed. */
-<<<<<<< HEAD
-    return (__m64)*p;
-=======
     return *(__m64 *)p;
->>>>>>> 1ed503a8
 #elif defined USE_ARM_IWMMXT
     int align = (uintptr_t)p & 7;
     __m64 *aligned_p;
     if (align == 0)
-	return (__m64)*p;
+	return *p;
     aligned_p = (__m64 *)((uintptr_t)p & ~7);
     return (__m64) _mm_align_si64 (aligned_p[0], aligned_p[1], align);
 #else
     struct __una_u64 { uint64_t x __attribute__((packed)); };
     const struct __una_u64 *ptr = (const struct __una_u64 *) p;
-<<<<<<< HEAD
-    return (__m64)ptr->x;
-=======
     return (__m64) ptr->x;
->>>>>>> 1ed503a8
 #endif
 }
-#endif
 
 static __inline__ uint32_t ldl_u(uint32_t *p)
 {
