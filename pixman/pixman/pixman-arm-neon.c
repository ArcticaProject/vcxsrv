<<<<<<< HEAD
/*
 * Copyright © 2009 ARM Ltd, Movial Creative Technologies Oy
 *
 * Permission to use, copy, modify, distribute, and sell this software and its
 * documentation for any purpose is hereby granted without fee, provided that
 * the above copyright notice appear in all copies and that both that
 * copyright notice and this permission notice appear in supporting
 * documentation, and that the name of ARM Ltd not be used in
 * advertising or publicity pertaining to distribution of the software without
 * specific, written prior permission.  ARM Ltd makes no
 * representations about the suitability of this software for any purpose.  It
 * is provided "as is" without express or implied warranty.
 *
 * THE COPYRIGHT HOLDERS DISCLAIM ALL WARRANTIES WITH REGARD TO THIS
 * SOFTWARE, INCLUDING ALL IMPLIED WARRANTIES OF MERCHANTABILITY AND
 * FITNESS, IN NO EVENT SHALL THE COPYRIGHT HOLDERS BE LIABLE FOR ANY
 * SPECIAL, INDIRECT OR CONSEQUENTIAL DAMAGES OR ANY DAMAGES
 * WHATSOEVER RESULTING FROM LOSS OF USE, DATA OR PROFITS, WHETHER IN
 * AN ACTION OF CONTRACT, NEGLIGENCE OR OTHER TORTIOUS ACTION, ARISING
 * OUT OF OR IN CONNECTION WITH THE USE OR PERFORMANCE OF THIS
 * SOFTWARE.
 *
 * Author:  Ian Rickards (ian.rickards@arm.com)
 * Author:  Jonathan Morton (jonathan.morton@movial.com)
 * Author:  Markku Vire (markku.vire@movial.com)
 *
 */

#ifdef HAVE_CONFIG_H
#include <config.h>
#endif

#include <string.h>
#include "pixman-private.h"
#include "pixman-arm-common.h"

PIXMAN_ARM_BIND_FAST_PATH_SRC_DST (neon, src_8888_8888,
                                   uint32_t, 1, uint32_t, 1)
PIXMAN_ARM_BIND_FAST_PATH_SRC_DST (neon, src_x888_8888,
                                   uint32_t, 1, uint32_t, 1)
PIXMAN_ARM_BIND_FAST_PATH_SRC_DST (neon, src_0565_0565,
                                   uint16_t, 1, uint16_t, 1)
PIXMAN_ARM_BIND_FAST_PATH_SRC_DST (neon, src_0888_0888,
                                   uint8_t, 3, uint8_t, 3)
PIXMAN_ARM_BIND_FAST_PATH_SRC_DST (neon, src_8888_0565,
                                   uint32_t, 1, uint16_t, 1)
PIXMAN_ARM_BIND_FAST_PATH_SRC_DST (neon, src_0565_8888,
                                   uint16_t, 1, uint32_t, 1)
PIXMAN_ARM_BIND_FAST_PATH_SRC_DST (neon, src_0888_8888_rev,
                                   uint8_t, 3, uint32_t, 1)
PIXMAN_ARM_BIND_FAST_PATH_SRC_DST (neon, src_0888_0565_rev,
                                   uint8_t, 3, uint16_t, 1)
PIXMAN_ARM_BIND_FAST_PATH_SRC_DST (neon, src_pixbuf_8888,
                                   uint32_t, 1, uint32_t, 1)
PIXMAN_ARM_BIND_FAST_PATH_SRC_DST (neon, src_rpixbuf_8888,
                                   uint32_t, 1, uint32_t, 1)
PIXMAN_ARM_BIND_FAST_PATH_SRC_DST (neon, add_8_8,
                                   uint8_t, 1, uint8_t, 1)
PIXMAN_ARM_BIND_FAST_PATH_SRC_DST (neon, add_8888_8888,
                                   uint32_t, 1, uint32_t, 1)
PIXMAN_ARM_BIND_FAST_PATH_SRC_DST (neon, over_8888_0565,
                                   uint32_t, 1, uint16_t, 1)
PIXMAN_ARM_BIND_FAST_PATH_SRC_DST (neon, over_8888_8888,
                                   uint32_t, 1, uint32_t, 1)
PIXMAN_ARM_BIND_FAST_PATH_SRC_DST (neon, out_reverse_8_0565,
                                   uint8_t, 1, uint16_t, 1)

PIXMAN_ARM_BIND_FAST_PATH_N_DST (SKIP_ZERO_SRC, neon, over_n_0565,
                                 uint16_t, 1)
PIXMAN_ARM_BIND_FAST_PATH_N_DST (SKIP_ZERO_SRC, neon, over_n_8888,
                                 uint32_t, 1)
PIXMAN_ARM_BIND_FAST_PATH_N_DST (SKIP_ZERO_SRC, neon, over_reverse_n_8888,
                                 uint32_t, 1)
PIXMAN_ARM_BIND_FAST_PATH_N_DST (0, neon, in_n_8,
                                 uint8_t, 1)

PIXMAN_ARM_BIND_FAST_PATH_N_MASK_DST (SKIP_ZERO_SRC, neon, over_n_8_0565,
                                      uint8_t, 1, uint16_t, 1)
PIXMAN_ARM_BIND_FAST_PATH_N_MASK_DST (SKIP_ZERO_SRC, neon, over_n_8_8888,
                                      uint8_t, 1, uint32_t, 1)
PIXMAN_ARM_BIND_FAST_PATH_N_MASK_DST (SKIP_ZERO_SRC, neon, over_n_8888_8888_ca,
                                      uint32_t, 1, uint32_t, 1)
PIXMAN_ARM_BIND_FAST_PATH_N_MASK_DST (SKIP_ZERO_SRC, neon, over_n_8888_0565_ca,
				      uint32_t, 1, uint16_t, 1)
PIXMAN_ARM_BIND_FAST_PATH_N_MASK_DST (SKIP_ZERO_SRC, neon, over_n_8_8,
                                      uint8_t, 1, uint8_t, 1)
PIXMAN_ARM_BIND_FAST_PATH_N_MASK_DST (SKIP_ZERO_SRC, neon, add_n_8_8,
                                      uint8_t, 1, uint8_t, 1)
PIXMAN_ARM_BIND_FAST_PATH_N_MASK_DST (SKIP_ZERO_SRC, neon, add_n_8_8888,
                                      uint8_t, 1, uint32_t, 1)

PIXMAN_ARM_BIND_FAST_PATH_SRC_N_DST (SKIP_ZERO_MASK, neon, over_8888_n_8888,
                                     uint32_t, 1, uint32_t, 1)
PIXMAN_ARM_BIND_FAST_PATH_SRC_N_DST (SKIP_ZERO_MASK, neon, over_8888_n_0565,
                                     uint32_t, 1, uint16_t, 1)
PIXMAN_ARM_BIND_FAST_PATH_SRC_N_DST (SKIP_ZERO_MASK, neon, over_0565_n_0565,
                                     uint16_t, 1, uint16_t, 1)
PIXMAN_ARM_BIND_FAST_PATH_SRC_N_DST (SKIP_ZERO_MASK, neon, add_8888_n_8888,
                                     uint32_t, 1, uint32_t, 1)

PIXMAN_ARM_BIND_FAST_PATH_SRC_MASK_DST (neon, add_8_8_8,
                                        uint8_t, 1, uint8_t, 1, uint8_t, 1)
PIXMAN_ARM_BIND_FAST_PATH_SRC_MASK_DST (neon, add_0565_8_0565,
                                        uint16_t, 1, uint8_t, 1, uint16_t, 1)
PIXMAN_ARM_BIND_FAST_PATH_SRC_MASK_DST (neon, add_8888_8_8888,
                                        uint32_t, 1, uint8_t, 1, uint32_t, 1)
PIXMAN_ARM_BIND_FAST_PATH_SRC_MASK_DST (neon, add_8888_8888_8888,
                                        uint32_t, 1, uint32_t, 1, uint32_t, 1)
PIXMAN_ARM_BIND_FAST_PATH_SRC_MASK_DST (neon, over_8888_8_8888,
                                        uint32_t, 1, uint8_t, 1, uint32_t, 1)
PIXMAN_ARM_BIND_FAST_PATH_SRC_MASK_DST (neon, over_8888_8888_8888,
                                        uint32_t, 1, uint32_t, 1, uint32_t, 1)
PIXMAN_ARM_BIND_FAST_PATH_SRC_MASK_DST (neon, over_8888_8_0565,
                                        uint32_t, 1, uint8_t, 1, uint16_t, 1)
PIXMAN_ARM_BIND_FAST_PATH_SRC_MASK_DST (neon, over_0565_8_0565,
                                        uint16_t, 1, uint8_t, 1, uint16_t, 1)

PIXMAN_ARM_BIND_SCALED_NEAREST_SRC_DST (neon, 8888_8888, OVER,
                                        uint32_t, uint32_t)
PIXMAN_ARM_BIND_SCALED_NEAREST_SRC_DST (neon, 8888_0565, OVER,
                                        uint32_t, uint16_t)
PIXMAN_ARM_BIND_SCALED_NEAREST_SRC_DST (neon, 8888_0565, SRC,
                                        uint32_t, uint16_t)
PIXMAN_ARM_BIND_SCALED_NEAREST_SRC_DST (neon, 0565_8888, SRC,
                                        uint16_t, uint32_t)

PIXMAN_ARM_BIND_SCALED_NEAREST_SRC_A8_DST (SKIP_ZERO_SRC, neon, 8888_8_0565,
                                           OVER, uint32_t, uint16_t)
PIXMAN_ARM_BIND_SCALED_NEAREST_SRC_A8_DST (SKIP_ZERO_SRC, neon, 0565_8_0565,
                                           OVER, uint16_t, uint16_t)

PIXMAN_ARM_BIND_SCALED_BILINEAR_SRC_DST (0, neon, 8888_8888, SRC,
                                         uint32_t, uint32_t)
PIXMAN_ARM_BIND_SCALED_BILINEAR_SRC_DST (0, neon, 8888_0565, SRC,
                                         uint32_t, uint16_t)
PIXMAN_ARM_BIND_SCALED_BILINEAR_SRC_DST (0, neon, 0565_x888, SRC,
                                         uint16_t, uint32_t)
PIXMAN_ARM_BIND_SCALED_BILINEAR_SRC_DST (0, neon, 0565_0565, SRC,
                                         uint16_t, uint16_t)
PIXMAN_ARM_BIND_SCALED_BILINEAR_SRC_DST (SKIP_ZERO_SRC, neon, 8888_8888, OVER,
                                         uint32_t, uint32_t)
PIXMAN_ARM_BIND_SCALED_BILINEAR_SRC_DST (SKIP_ZERO_SRC, neon, 8888_8888, ADD,
                                         uint32_t, uint32_t)

PIXMAN_ARM_BIND_SCALED_BILINEAR_SRC_A8_DST (0, neon, 8888_8_8888, SRC,
                                            uint32_t, uint32_t)
PIXMAN_ARM_BIND_SCALED_BILINEAR_SRC_A8_DST (0, neon, 8888_8_0565, SRC,
                                            uint32_t, uint16_t)
PIXMAN_ARM_BIND_SCALED_BILINEAR_SRC_A8_DST (0, neon, 0565_8_x888, SRC,
                                            uint16_t, uint32_t)
PIXMAN_ARM_BIND_SCALED_BILINEAR_SRC_A8_DST (0, neon, 0565_8_0565, SRC,
                                            uint16_t, uint16_t)
PIXMAN_ARM_BIND_SCALED_BILINEAR_SRC_A8_DST (SKIP_ZERO_SRC, neon, 8888_8_8888, OVER,
                                            uint32_t, uint32_t)
PIXMAN_ARM_BIND_SCALED_BILINEAR_SRC_A8_DST (SKIP_ZERO_SRC, neon, 8888_8_8888, ADD,
                                            uint32_t, uint32_t)

void
pixman_composite_src_n_8_asm_neon (int32_t   w,
                                   int32_t   h,
                                   uint8_t  *dst,
                                   int32_t   dst_stride,
                                   uint8_t   src);

void
pixman_composite_src_n_0565_asm_neon (int32_t   w,
                                      int32_t   h,
                                      uint16_t *dst,
                                      int32_t   dst_stride,
                                      uint16_t  src);

void
pixman_composite_src_n_8888_asm_neon (int32_t   w,
                                      int32_t   h,
                                      uint32_t *dst,
                                      int32_t   dst_stride,
                                      uint32_t  src);

static pixman_bool_t
pixman_fill_neon (uint32_t *bits,
                  int       stride,
                  int       bpp,
                  int       x,
                  int       y,
                  int       width,
                  int       height,
                  uint32_t  _xor)
{
    /* stride is always multiple of 32bit units in pixman */
    uint32_t byte_stride = stride * sizeof(uint32_t);

    switch (bpp)
    {
    case 8:
	pixman_composite_src_n_8_asm_neon (
		width,
		height,
		(uint8_t *)(((char *) bits) + y * byte_stride + x),
		byte_stride,
		_xor & 0xff);
	return TRUE;
    case 16:
	pixman_composite_src_n_0565_asm_neon (
		width,
		height,
		(uint16_t *)(((char *) bits) + y * byte_stride + x * 2),
		byte_stride / 2,
		_xor & 0xffff);
	return TRUE;
    case 32:
	pixman_composite_src_n_8888_asm_neon (
		width,
		height,
		(uint32_t *)(((char *) bits) + y * byte_stride + x * 4),
		byte_stride / 4,
		_xor);
	return TRUE;
    default:
	return FALSE;
    }
}

static pixman_bool_t
pixman_blt_neon (uint32_t *src_bits,
                 uint32_t *dst_bits,
                 int       src_stride,
                 int       dst_stride,
                 int       src_bpp,
                 int       dst_bpp,
                 int       src_x,
                 int       src_y,
                 int       dst_x,
                 int       dst_y,
                 int       width,
                 int       height)
{
    if (src_bpp != dst_bpp)
	return FALSE;

    switch (src_bpp)
    {
    case 16:
	pixman_composite_src_0565_0565_asm_neon (
		width, height,
		(uint16_t *)(((char *) dst_bits) +
		dst_y * dst_stride * 4 + dst_x * 2), dst_stride * 2,
		(uint16_t *)(((char *) src_bits) +
		src_y * src_stride * 4 + src_x * 2), src_stride * 2);
	return TRUE;
    case 32:
	pixman_composite_src_8888_8888_asm_neon (
		width, height,
		(uint32_t *)(((char *) dst_bits) +
		dst_y * dst_stride * 4 + dst_x * 4), dst_stride,
		(uint32_t *)(((char *) src_bits) +
		src_y * src_stride * 4 + src_x * 4), src_stride);
	return TRUE;
    default:
	return FALSE;
    }
}

static const pixman_fast_path_t arm_neon_fast_paths[] =
{
    PIXMAN_STD_FAST_PATH (SRC,  r5g6b5,   null,     r5g6b5,   neon_composite_src_0565_0565),
    PIXMAN_STD_FAST_PATH (SRC,  b5g6r5,   null,     b5g6r5,   neon_composite_src_0565_0565),
    PIXMAN_STD_FAST_PATH (SRC,  a8r8g8b8, null,     r5g6b5,   neon_composite_src_8888_0565),
    PIXMAN_STD_FAST_PATH (SRC,  x8r8g8b8, null,     r5g6b5,   neon_composite_src_8888_0565),
    PIXMAN_STD_FAST_PATH (SRC,  a8b8g8r8, null,     b5g6r5,   neon_composite_src_8888_0565),
    PIXMAN_STD_FAST_PATH (SRC,  x8b8g8r8, null,     b5g6r5,   neon_composite_src_8888_0565),
    PIXMAN_STD_FAST_PATH (SRC,  r5g6b5,   null,     a8r8g8b8, neon_composite_src_0565_8888),
    PIXMAN_STD_FAST_PATH (SRC,  r5g6b5,   null,     x8r8g8b8, neon_composite_src_0565_8888),
    PIXMAN_STD_FAST_PATH (SRC,  b5g6r5,   null,     a8b8g8r8, neon_composite_src_0565_8888),
    PIXMAN_STD_FAST_PATH (SRC,  b5g6r5,   null,     x8b8g8r8, neon_composite_src_0565_8888),
    PIXMAN_STD_FAST_PATH (SRC,  a8r8g8b8, null,     x8r8g8b8, neon_composite_src_8888_8888),
    PIXMAN_STD_FAST_PATH (SRC,  x8r8g8b8, null,     x8r8g8b8, neon_composite_src_8888_8888),
    PIXMAN_STD_FAST_PATH (SRC,  a8b8g8r8, null,     x8b8g8r8, neon_composite_src_8888_8888),
    PIXMAN_STD_FAST_PATH (SRC,  x8b8g8r8, null,     x8b8g8r8, neon_composite_src_8888_8888),
    PIXMAN_STD_FAST_PATH (SRC,  a8r8g8b8, null,     a8r8g8b8, neon_composite_src_8888_8888),
    PIXMAN_STD_FAST_PATH (SRC,  a8b8g8r8, null,     a8b8g8r8, neon_composite_src_8888_8888),
    PIXMAN_STD_FAST_PATH (SRC,  x8r8g8b8, null,     a8r8g8b8, neon_composite_src_x888_8888),
    PIXMAN_STD_FAST_PATH (SRC,  x8b8g8r8, null,     a8b8g8r8, neon_composite_src_x888_8888),
    PIXMAN_STD_FAST_PATH (SRC,  r8g8b8,   null,     r8g8b8,   neon_composite_src_0888_0888),
    PIXMAN_STD_FAST_PATH (SRC,  b8g8r8,   null,     x8r8g8b8, neon_composite_src_0888_8888_rev),
    PIXMAN_STD_FAST_PATH (SRC,  b8g8r8,   null,     r5g6b5,   neon_composite_src_0888_0565_rev),
    PIXMAN_STD_FAST_PATH (SRC,  pixbuf,   pixbuf,   a8r8g8b8, neon_composite_src_pixbuf_8888),
    PIXMAN_STD_FAST_PATH (SRC,  pixbuf,   pixbuf,   a8b8g8r8, neon_composite_src_rpixbuf_8888),
    PIXMAN_STD_FAST_PATH (SRC,  rpixbuf,  rpixbuf,  a8r8g8b8, neon_composite_src_rpixbuf_8888),
    PIXMAN_STD_FAST_PATH (SRC,  rpixbuf,  rpixbuf,  a8b8g8r8, neon_composite_src_pixbuf_8888),
    PIXMAN_STD_FAST_PATH (OVER, solid,    a8,       a8,       neon_composite_over_n_8_8),
    PIXMAN_STD_FAST_PATH (OVER, solid,    a8,       r5g6b5,   neon_composite_over_n_8_0565),
    PIXMAN_STD_FAST_PATH (OVER, solid,    a8,       b5g6r5,   neon_composite_over_n_8_0565),
    PIXMAN_STD_FAST_PATH (OVER, solid,    a8,       a8r8g8b8, neon_composite_over_n_8_8888),
    PIXMAN_STD_FAST_PATH (OVER, solid,    a8,       x8r8g8b8, neon_composite_over_n_8_8888),
    PIXMAN_STD_FAST_PATH (OVER, solid,    a8,       a8b8g8r8, neon_composite_over_n_8_8888),
    PIXMAN_STD_FAST_PATH (OVER, solid,    a8,       x8b8g8r8, neon_composite_over_n_8_8888),
    PIXMAN_STD_FAST_PATH (OVER, solid,    null,     r5g6b5,   neon_composite_over_n_0565),
    PIXMAN_STD_FAST_PATH (OVER, solid,    null,     a8r8g8b8, neon_composite_over_n_8888),
    PIXMAN_STD_FAST_PATH (OVER, solid,    null,     x8r8g8b8, neon_composite_over_n_8888),
    PIXMAN_STD_FAST_PATH_CA (OVER, solid, a8r8g8b8, a8r8g8b8, neon_composite_over_n_8888_8888_ca),
    PIXMAN_STD_FAST_PATH_CA (OVER, solid, a8r8g8b8, x8r8g8b8, neon_composite_over_n_8888_8888_ca),
    PIXMAN_STD_FAST_PATH_CA (OVER, solid, a8b8g8r8, a8b8g8r8, neon_composite_over_n_8888_8888_ca),
    PIXMAN_STD_FAST_PATH_CA (OVER, solid, a8b8g8r8, x8b8g8r8, neon_composite_over_n_8888_8888_ca),
    PIXMAN_STD_FAST_PATH_CA (OVER, solid, a8r8g8b8, r5g6b5,   neon_composite_over_n_8888_0565_ca),
    PIXMAN_STD_FAST_PATH_CA (OVER, solid, a8b8g8r8, b5g6r5,   neon_composite_over_n_8888_0565_ca),
    PIXMAN_STD_FAST_PATH (OVER, a8r8g8b8, solid,    a8r8g8b8, neon_composite_over_8888_n_8888),
    PIXMAN_STD_FAST_PATH (OVER, a8r8g8b8, solid,    x8r8g8b8, neon_composite_over_8888_n_8888),
    PIXMAN_STD_FAST_PATH (OVER, a8r8g8b8, solid,    r5g6b5,   neon_composite_over_8888_n_0565),
    PIXMAN_STD_FAST_PATH (OVER, a8b8g8r8, solid,    b5g6r5,   neon_composite_over_8888_n_0565),
    PIXMAN_STD_FAST_PATH (OVER, r5g6b5,   solid,    r5g6b5,   neon_composite_over_0565_n_0565),
    PIXMAN_STD_FAST_PATH (OVER, b5g6r5,   solid,    b5g6r5,   neon_composite_over_0565_n_0565),
    PIXMAN_STD_FAST_PATH (OVER, a8r8g8b8, a8,       a8r8g8b8, neon_composite_over_8888_8_8888),
    PIXMAN_STD_FAST_PATH (OVER, a8r8g8b8, a8,       x8r8g8b8, neon_composite_over_8888_8_8888),
    PIXMAN_STD_FAST_PATH (OVER, a8b8g8r8, a8,       a8b8g8r8, neon_composite_over_8888_8_8888),
    PIXMAN_STD_FAST_PATH (OVER, a8b8g8r8, a8,       x8b8g8r8, neon_composite_over_8888_8_8888),
    PIXMAN_STD_FAST_PATH (OVER, a8r8g8b8, a8,       r5g6b5,   neon_composite_over_8888_8_0565),
    PIXMAN_STD_FAST_PATH (OVER, a8b8g8r8, a8,       b5g6r5,   neon_composite_over_8888_8_0565),
    PIXMAN_STD_FAST_PATH (OVER, r5g6b5,   a8,       r5g6b5,   neon_composite_over_0565_8_0565),
    PIXMAN_STD_FAST_PATH (OVER, b5g6r5,   a8,       b5g6r5,   neon_composite_over_0565_8_0565),
    PIXMAN_STD_FAST_PATH (OVER, a8r8g8b8, a8r8g8b8, a8r8g8b8, neon_composite_over_8888_8888_8888),
    PIXMAN_STD_FAST_PATH (OVER, a8r8g8b8, null,     r5g6b5,   neon_composite_over_8888_0565),
    PIXMAN_STD_FAST_PATH (OVER, a8b8g8r8, null,     b5g6r5,   neon_composite_over_8888_0565),
    PIXMAN_STD_FAST_PATH (OVER, a8r8g8b8, null,     a8r8g8b8, neon_composite_over_8888_8888),
    PIXMAN_STD_FAST_PATH (OVER, a8r8g8b8, null,     x8r8g8b8, neon_composite_over_8888_8888),
    PIXMAN_STD_FAST_PATH (OVER, a8b8g8r8, null,     a8b8g8r8, neon_composite_over_8888_8888),
    PIXMAN_STD_FAST_PATH (OVER, a8b8g8r8, null,     x8b8g8r8, neon_composite_over_8888_8888),
    PIXMAN_STD_FAST_PATH (OVER, x8r8g8b8, null,     a8r8g8b8, neon_composite_src_x888_8888),
    PIXMAN_STD_FAST_PATH (OVER, x8b8g8r8, null,     a8b8g8r8, neon_composite_src_x888_8888),
    PIXMAN_STD_FAST_PATH (ADD,  solid,    a8,       a8,       neon_composite_add_n_8_8),
    PIXMAN_STD_FAST_PATH (ADD,  solid,    a8,       a8r8g8b8, neon_composite_add_n_8_8888),
    PIXMAN_STD_FAST_PATH (ADD,  solid,    a8,       a8b8g8r8, neon_composite_add_n_8_8888),
    PIXMAN_STD_FAST_PATH (ADD,  a8,       a8,       a8,       neon_composite_add_8_8_8),
    PIXMAN_STD_FAST_PATH (ADD,  r5g6b5,   a8,       r5g6b5,   neon_composite_add_0565_8_0565),
    PIXMAN_STD_FAST_PATH (ADD,  b5g6r5,   a8,       b5g6r5,   neon_composite_add_0565_8_0565),
    PIXMAN_STD_FAST_PATH (ADD,  a8r8g8b8, a8,       a8r8g8b8, neon_composite_add_8888_8_8888),
    PIXMAN_STD_FAST_PATH (ADD,  a8b8g8r8, a8,       a8b8g8r8, neon_composite_add_8888_8_8888),
    PIXMAN_STD_FAST_PATH (ADD,  a8r8g8b8, a8r8g8b8, a8r8g8b8, neon_composite_add_8888_8888_8888),
    PIXMAN_STD_FAST_PATH (ADD,  a8r8g8b8, solid,    a8r8g8b8, neon_composite_add_8888_n_8888),
    PIXMAN_STD_FAST_PATH (ADD,  a8b8g8r8, solid,    a8b8g8r8, neon_composite_add_8888_n_8888),
    PIXMAN_STD_FAST_PATH (ADD,  a8,       null,     a8,       neon_composite_add_8_8),
    PIXMAN_STD_FAST_PATH (ADD,  a8r8g8b8, null,     a8r8g8b8, neon_composite_add_8888_8888),
    PIXMAN_STD_FAST_PATH (ADD,  a8b8g8r8, null,     a8b8g8r8, neon_composite_add_8888_8888),
    PIXMAN_STD_FAST_PATH (IN,   solid,    null,     a8,       neon_composite_in_n_8),
    PIXMAN_STD_FAST_PATH (OVER_REVERSE, solid, null, a8r8g8b8, neon_composite_over_reverse_n_8888),
    PIXMAN_STD_FAST_PATH (OVER_REVERSE, solid, null, a8b8g8r8, neon_composite_over_reverse_n_8888),
    PIXMAN_STD_FAST_PATH (OUT_REVERSE,  a8,    null, r5g6b5,   neon_composite_out_reverse_8_0565),
    PIXMAN_STD_FAST_PATH (OUT_REVERSE,  a8,    null, b5g6r5,   neon_composite_out_reverse_8_0565),

    PIXMAN_ARM_SIMPLE_NEAREST_FAST_PATH (OVER, a8r8g8b8, a8r8g8b8, neon_8888_8888),
    PIXMAN_ARM_SIMPLE_NEAREST_FAST_PATH (OVER, a8b8g8r8, a8b8g8r8, neon_8888_8888),
    PIXMAN_ARM_SIMPLE_NEAREST_FAST_PATH (OVER, a8r8g8b8, x8r8g8b8, neon_8888_8888),
    PIXMAN_ARM_SIMPLE_NEAREST_FAST_PATH (OVER, a8b8g8r8, x8b8g8r8, neon_8888_8888),

    PIXMAN_ARM_SIMPLE_NEAREST_FAST_PATH (OVER, a8r8g8b8, r5g6b5, neon_8888_0565),
    PIXMAN_ARM_SIMPLE_NEAREST_FAST_PATH (OVER, a8b8g8r8, b5g6r5, neon_8888_0565),

    PIXMAN_ARM_SIMPLE_NEAREST_FAST_PATH (SRC, a8r8g8b8, r5g6b5, neon_8888_0565),
    PIXMAN_ARM_SIMPLE_NEAREST_FAST_PATH (SRC, x8r8g8b8, r5g6b5, neon_8888_0565),
    PIXMAN_ARM_SIMPLE_NEAREST_FAST_PATH (SRC, a8b8g8r8, b5g6r5, neon_8888_0565),
    PIXMAN_ARM_SIMPLE_NEAREST_FAST_PATH (SRC, x8b8g8r8, b5g6r5, neon_8888_0565),

    PIXMAN_ARM_SIMPLE_NEAREST_FAST_PATH (SRC, b5g6r5, x8b8g8r8, neon_0565_8888),
    PIXMAN_ARM_SIMPLE_NEAREST_FAST_PATH (SRC, r5g6b5, x8r8g8b8, neon_0565_8888),
    /* Note: NONE repeat is not supported yet */
    SIMPLE_NEAREST_FAST_PATH_COVER (SRC, r5g6b5, a8r8g8b8, neon_0565_8888),
    SIMPLE_NEAREST_FAST_PATH_COVER (SRC, b5g6r5, a8b8g8r8, neon_0565_8888),
    SIMPLE_NEAREST_FAST_PATH_PAD (SRC, r5g6b5, a8r8g8b8, neon_0565_8888),
    SIMPLE_NEAREST_FAST_PATH_PAD (SRC, b5g6r5, a8b8g8r8, neon_0565_8888),

    PIXMAN_ARM_SIMPLE_NEAREST_A8_MASK_FAST_PATH (OVER, a8r8g8b8, r5g6b5, neon_8888_8_0565),
    PIXMAN_ARM_SIMPLE_NEAREST_A8_MASK_FAST_PATH (OVER, a8b8g8r8, b5g6r5, neon_8888_8_0565),

    PIXMAN_ARM_SIMPLE_NEAREST_A8_MASK_FAST_PATH (OVER, r5g6b5, r5g6b5, neon_0565_8_0565),
    PIXMAN_ARM_SIMPLE_NEAREST_A8_MASK_FAST_PATH (OVER, b5g6r5, b5g6r5, neon_0565_8_0565),

    SIMPLE_BILINEAR_FAST_PATH (SRC, a8r8g8b8, a8r8g8b8, neon_8888_8888),
    SIMPLE_BILINEAR_FAST_PATH (SRC, a8r8g8b8, x8r8g8b8, neon_8888_8888),
    SIMPLE_BILINEAR_FAST_PATH (SRC, x8r8g8b8, x8r8g8b8, neon_8888_8888),

    SIMPLE_BILINEAR_FAST_PATH (SRC, a8r8g8b8, r5g6b5, neon_8888_0565),
    SIMPLE_BILINEAR_FAST_PATH (SRC, x8r8g8b8, r5g6b5, neon_8888_0565),

    SIMPLE_BILINEAR_FAST_PATH (SRC, r5g6b5, x8r8g8b8, neon_0565_x888),
    SIMPLE_BILINEAR_FAST_PATH (SRC, r5g6b5, r5g6b5, neon_0565_0565),

    SIMPLE_BILINEAR_FAST_PATH (OVER, a8r8g8b8, a8r8g8b8, neon_8888_8888),
    SIMPLE_BILINEAR_FAST_PATH (OVER, a8r8g8b8, x8r8g8b8, neon_8888_8888),

    SIMPLE_BILINEAR_FAST_PATH (ADD, a8r8g8b8, a8r8g8b8, neon_8888_8888),
    SIMPLE_BILINEAR_FAST_PATH (ADD, a8r8g8b8, x8r8g8b8, neon_8888_8888),

    SIMPLE_BILINEAR_A8_MASK_FAST_PATH (SRC, a8r8g8b8, a8r8g8b8, neon_8888_8_8888),
    SIMPLE_BILINEAR_A8_MASK_FAST_PATH (SRC, a8r8g8b8, x8r8g8b8, neon_8888_8_8888),
    SIMPLE_BILINEAR_A8_MASK_FAST_PATH (SRC, x8r8g8b8, x8r8g8b8, neon_8888_8_8888),

    SIMPLE_BILINEAR_A8_MASK_FAST_PATH (SRC, a8r8g8b8, r5g6b5, neon_8888_8_0565),
    SIMPLE_BILINEAR_A8_MASK_FAST_PATH (SRC, x8r8g8b8, r5g6b5, neon_8888_8_0565),

    SIMPLE_BILINEAR_A8_MASK_FAST_PATH (SRC, r5g6b5, x8r8g8b8, neon_0565_8_x888),
    SIMPLE_BILINEAR_A8_MASK_FAST_PATH (SRC, r5g6b5, r5g6b5, neon_0565_8_0565),

    SIMPLE_BILINEAR_A8_MASK_FAST_PATH (OVER, a8r8g8b8, a8r8g8b8, neon_8888_8_8888),
    SIMPLE_BILINEAR_A8_MASK_FAST_PATH (OVER, a8r8g8b8, x8r8g8b8, neon_8888_8_8888),

    SIMPLE_BILINEAR_A8_MASK_FAST_PATH (ADD, a8r8g8b8, a8r8g8b8, neon_8888_8_8888),
    SIMPLE_BILINEAR_A8_MASK_FAST_PATH (ADD, a8r8g8b8, x8r8g8b8, neon_8888_8_8888),

    { PIXMAN_OP_NONE },
};

static pixman_bool_t
arm_neon_blt (pixman_implementation_t *imp,
              uint32_t *               src_bits,
              uint32_t *               dst_bits,
              int                      src_stride,
              int                      dst_stride,
              int                      src_bpp,
              int                      dst_bpp,
              int                      src_x,
              int                      src_y,
              int                      dst_x,
              int                      dst_y,
              int                      width,
              int                      height)
{
    if (!pixman_blt_neon (
            src_bits, dst_bits, src_stride, dst_stride, src_bpp, dst_bpp,
            src_x, src_y, dst_x, dst_y, width, height))

    {
	return _pixman_implementation_blt (
	    imp->delegate,
	    src_bits, dst_bits, src_stride, dst_stride, src_bpp, dst_bpp,
	    src_x, src_y, dst_x, dst_y, width, height);
    }

    return TRUE;
}

static pixman_bool_t
arm_neon_fill (pixman_implementation_t *imp,
               uint32_t *               bits,
               int                      stride,
               int                      bpp,
               int                      x,
               int                      y,
               int                      width,
               int                      height,
               uint32_t xor)
{
    if (pixman_fill_neon (bits, stride, bpp, x, y, width, height, xor))
	return TRUE;

    return _pixman_implementation_fill (
	imp->delegate, bits, stride, bpp, x, y, width, height, xor);
}

#define BIND_COMBINE_U(name)                                             \
void                                                                     \
pixman_composite_scanline_##name##_mask_asm_neon (int32_t         w,     \
                                                  const uint32_t *dst,   \
                                                  const uint32_t *src,   \
                                                  const uint32_t *mask); \
                                                                         \
void                                                                     \
pixman_composite_scanline_##name##_asm_neon (int32_t         w,          \
                                             const uint32_t *dst,        \
                                             const uint32_t *src);       \
                                                                         \
static void                                                              \
neon_combine_##name##_u (pixman_implementation_t *imp,                   \
                         pixman_op_t              op,                    \
                         uint32_t *               dest,                  \
                         const uint32_t *         src,                   \
                         const uint32_t *         mask,                  \
                         int                      width)                 \
{                                                                        \
    if (mask)                                                            \
	pixman_composite_scanline_##name##_mask_asm_neon (width, dest,   \
	                                                  src, mask);    \
    else                                                                 \
	pixman_composite_scanline_##name##_asm_neon (width, dest, src);  \
}

BIND_COMBINE_U (over)
BIND_COMBINE_U (add)
BIND_COMBINE_U (out_reverse)

pixman_implementation_t *
_pixman_implementation_create_arm_neon (pixman_implementation_t *fallback)
{
    pixman_implementation_t *imp =
	_pixman_implementation_create (fallback, arm_neon_fast_paths);

    imp->combine_32[PIXMAN_OP_OVER] = neon_combine_over_u;
    imp->combine_32[PIXMAN_OP_ADD] = neon_combine_add_u;
    imp->combine_32[PIXMAN_OP_OUT_REVERSE] = neon_combine_out_reverse_u;

    imp->blt = arm_neon_blt;
    imp->fill = arm_neon_fill;

    return imp;
}
=======
/*
 * Copyright © 2009 ARM Ltd, Movial Creative Technologies Oy
 *
 * Permission to use, copy, modify, distribute, and sell this software and its
 * documentation for any purpose is hereby granted without fee, provided that
 * the above copyright notice appear in all copies and that both that
 * copyright notice and this permission notice appear in supporting
 * documentation, and that the name of ARM Ltd not be used in
 * advertising or publicity pertaining to distribution of the software without
 * specific, written prior permission.  ARM Ltd makes no
 * representations about the suitability of this software for any purpose.  It
 * is provided "as is" without express or implied warranty.
 *
 * THE COPYRIGHT HOLDERS DISCLAIM ALL WARRANTIES WITH REGARD TO THIS
 * SOFTWARE, INCLUDING ALL IMPLIED WARRANTIES OF MERCHANTABILITY AND
 * FITNESS, IN NO EVENT SHALL THE COPYRIGHT HOLDERS BE LIABLE FOR ANY
 * SPECIAL, INDIRECT OR CONSEQUENTIAL DAMAGES OR ANY DAMAGES
 * WHATSOEVER RESULTING FROM LOSS OF USE, DATA OR PROFITS, WHETHER IN
 * AN ACTION OF CONTRACT, NEGLIGENCE OR OTHER TORTIOUS ACTION, ARISING
 * OUT OF OR IN CONNECTION WITH THE USE OR PERFORMANCE OF THIS
 * SOFTWARE.
 *
 * Author:  Ian Rickards (ian.rickards@arm.com)
 * Author:  Jonathan Morton (jonathan.morton@movial.com)
 * Author:  Markku Vire (markku.vire@movial.com)
 *
 */

#ifdef HAVE_CONFIG_H
#include <config.h>
#endif

#include <string.h>
#include "pixman-private.h"
#include "pixman-arm-common.h"

PIXMAN_ARM_BIND_FAST_PATH_SRC_DST (neon, src_8888_8888,
                                   uint32_t, 1, uint32_t, 1)
PIXMAN_ARM_BIND_FAST_PATH_SRC_DST (neon, src_x888_8888,
                                   uint32_t, 1, uint32_t, 1)
PIXMAN_ARM_BIND_FAST_PATH_SRC_DST (neon, src_0565_0565,
                                   uint16_t, 1, uint16_t, 1)
PIXMAN_ARM_BIND_FAST_PATH_SRC_DST (neon, src_0888_0888,
                                   uint8_t, 3, uint8_t, 3)
PIXMAN_ARM_BIND_FAST_PATH_SRC_DST (neon, src_8888_0565,
                                   uint32_t, 1, uint16_t, 1)
PIXMAN_ARM_BIND_FAST_PATH_SRC_DST (neon, src_0565_8888,
                                   uint16_t, 1, uint32_t, 1)
PIXMAN_ARM_BIND_FAST_PATH_SRC_DST (neon, src_0888_8888_rev,
                                   uint8_t, 3, uint32_t, 1)
PIXMAN_ARM_BIND_FAST_PATH_SRC_DST (neon, src_0888_0565_rev,
                                   uint8_t, 3, uint16_t, 1)
PIXMAN_ARM_BIND_FAST_PATH_SRC_DST (neon, src_pixbuf_8888,
                                   uint32_t, 1, uint32_t, 1)
PIXMAN_ARM_BIND_FAST_PATH_SRC_DST (neon, src_rpixbuf_8888,
                                   uint32_t, 1, uint32_t, 1)
PIXMAN_ARM_BIND_FAST_PATH_SRC_DST (neon, add_8_8,
                                   uint8_t, 1, uint8_t, 1)
PIXMAN_ARM_BIND_FAST_PATH_SRC_DST (neon, add_8888_8888,
                                   uint32_t, 1, uint32_t, 1)
PIXMAN_ARM_BIND_FAST_PATH_SRC_DST (neon, over_8888_0565,
                                   uint32_t, 1, uint16_t, 1)
PIXMAN_ARM_BIND_FAST_PATH_SRC_DST (neon, over_8888_8888,
                                   uint32_t, 1, uint32_t, 1)
PIXMAN_ARM_BIND_FAST_PATH_SRC_DST (neon, out_reverse_8_0565,
                                   uint8_t, 1, uint16_t, 1)

PIXMAN_ARM_BIND_FAST_PATH_N_DST (SKIP_ZERO_SRC, neon, over_n_0565,
                                 uint16_t, 1)
PIXMAN_ARM_BIND_FAST_PATH_N_DST (SKIP_ZERO_SRC, neon, over_n_8888,
                                 uint32_t, 1)
PIXMAN_ARM_BIND_FAST_PATH_N_DST (SKIP_ZERO_SRC, neon, over_reverse_n_8888,
                                 uint32_t, 1)
PIXMAN_ARM_BIND_FAST_PATH_N_DST (0, neon, in_n_8,
                                 uint8_t, 1)

PIXMAN_ARM_BIND_FAST_PATH_N_MASK_DST (SKIP_ZERO_SRC, neon, over_n_8_0565,
                                      uint8_t, 1, uint16_t, 1)
PIXMAN_ARM_BIND_FAST_PATH_N_MASK_DST (SKIP_ZERO_SRC, neon, over_n_8_8888,
                                      uint8_t, 1, uint32_t, 1)
PIXMAN_ARM_BIND_FAST_PATH_N_MASK_DST (SKIP_ZERO_SRC, neon, over_n_8888_8888_ca,
                                      uint32_t, 1, uint32_t, 1)
PIXMAN_ARM_BIND_FAST_PATH_N_MASK_DST (SKIP_ZERO_SRC, neon, over_n_8888_0565_ca,
				      uint32_t, 1, uint16_t, 1)
PIXMAN_ARM_BIND_FAST_PATH_N_MASK_DST (SKIP_ZERO_SRC, neon, over_n_8_8,
                                      uint8_t, 1, uint8_t, 1)
PIXMAN_ARM_BIND_FAST_PATH_N_MASK_DST (SKIP_ZERO_SRC, neon, add_n_8_8,
                                      uint8_t, 1, uint8_t, 1)
PIXMAN_ARM_BIND_FAST_PATH_N_MASK_DST (SKIP_ZERO_SRC, neon, add_n_8_8888,
                                      uint8_t, 1, uint32_t, 1)

PIXMAN_ARM_BIND_FAST_PATH_SRC_N_DST (SKIP_ZERO_MASK, neon, over_8888_n_8888,
                                     uint32_t, 1, uint32_t, 1)
PIXMAN_ARM_BIND_FAST_PATH_SRC_N_DST (SKIP_ZERO_MASK, neon, over_8888_n_0565,
                                     uint32_t, 1, uint16_t, 1)
PIXMAN_ARM_BIND_FAST_PATH_SRC_N_DST (SKIP_ZERO_MASK, neon, over_0565_n_0565,
                                     uint16_t, 1, uint16_t, 1)
PIXMAN_ARM_BIND_FAST_PATH_SRC_N_DST (SKIP_ZERO_MASK, neon, add_8888_n_8888,
                                     uint32_t, 1, uint32_t, 1)

PIXMAN_ARM_BIND_FAST_PATH_SRC_MASK_DST (neon, add_8_8_8,
                                        uint8_t, 1, uint8_t, 1, uint8_t, 1)
PIXMAN_ARM_BIND_FAST_PATH_SRC_MASK_DST (neon, add_0565_8_0565,
                                        uint16_t, 1, uint8_t, 1, uint16_t, 1)
PIXMAN_ARM_BIND_FAST_PATH_SRC_MASK_DST (neon, add_8888_8_8888,
                                        uint32_t, 1, uint8_t, 1, uint32_t, 1)
PIXMAN_ARM_BIND_FAST_PATH_SRC_MASK_DST (neon, add_8888_8888_8888,
                                        uint32_t, 1, uint32_t, 1, uint32_t, 1)
PIXMAN_ARM_BIND_FAST_PATH_SRC_MASK_DST (neon, over_8888_8_8888,
                                        uint32_t, 1, uint8_t, 1, uint32_t, 1)
PIXMAN_ARM_BIND_FAST_PATH_SRC_MASK_DST (neon, over_8888_8888_8888,
                                        uint32_t, 1, uint32_t, 1, uint32_t, 1)
PIXMAN_ARM_BIND_FAST_PATH_SRC_MASK_DST (neon, over_8888_8_0565,
                                        uint32_t, 1, uint8_t, 1, uint16_t, 1)
PIXMAN_ARM_BIND_FAST_PATH_SRC_MASK_DST (neon, over_0565_8_0565,
                                        uint16_t, 1, uint8_t, 1, uint16_t, 1)

PIXMAN_ARM_BIND_SCALED_NEAREST_SRC_DST (neon, 8888_8888, OVER,
                                        uint32_t, uint32_t)
PIXMAN_ARM_BIND_SCALED_NEAREST_SRC_DST (neon, 8888_0565, OVER,
                                        uint32_t, uint16_t)
PIXMAN_ARM_BIND_SCALED_NEAREST_SRC_DST (neon, 8888_0565, SRC,
                                        uint32_t, uint16_t)
PIXMAN_ARM_BIND_SCALED_NEAREST_SRC_DST (neon, 0565_8888, SRC,
                                        uint16_t, uint32_t)

PIXMAN_ARM_BIND_SCALED_NEAREST_SRC_A8_DST (SKIP_ZERO_SRC, neon, 8888_8_0565,
                                           OVER, uint32_t, uint16_t)
PIXMAN_ARM_BIND_SCALED_NEAREST_SRC_A8_DST (SKIP_ZERO_SRC, neon, 0565_8_0565,
                                           OVER, uint16_t, uint16_t)

PIXMAN_ARM_BIND_SCALED_BILINEAR_SRC_DST (0, neon, 8888_8888, SRC,
                                         uint32_t, uint32_t)
PIXMAN_ARM_BIND_SCALED_BILINEAR_SRC_DST (0, neon, 8888_0565, SRC,
                                         uint32_t, uint16_t)
PIXMAN_ARM_BIND_SCALED_BILINEAR_SRC_DST (0, neon, 0565_x888, SRC,
                                         uint16_t, uint32_t)
PIXMAN_ARM_BIND_SCALED_BILINEAR_SRC_DST (0, neon, 0565_0565, SRC,
                                         uint16_t, uint16_t)
PIXMAN_ARM_BIND_SCALED_BILINEAR_SRC_DST (SKIP_ZERO_SRC, neon, 8888_8888, OVER,
                                         uint32_t, uint32_t)
PIXMAN_ARM_BIND_SCALED_BILINEAR_SRC_DST (SKIP_ZERO_SRC, neon, 8888_8888, ADD,
                                         uint32_t, uint32_t)

PIXMAN_ARM_BIND_SCALED_BILINEAR_SRC_A8_DST (0, neon, 8888_8_8888, SRC,
                                            uint32_t, uint32_t)
PIXMAN_ARM_BIND_SCALED_BILINEAR_SRC_A8_DST (0, neon, 8888_8_0565, SRC,
                                            uint32_t, uint16_t)
PIXMAN_ARM_BIND_SCALED_BILINEAR_SRC_A8_DST (0, neon, 0565_8_x888, SRC,
                                            uint16_t, uint32_t)
PIXMAN_ARM_BIND_SCALED_BILINEAR_SRC_A8_DST (0, neon, 0565_8_0565, SRC,
                                            uint16_t, uint16_t)
PIXMAN_ARM_BIND_SCALED_BILINEAR_SRC_A8_DST (SKIP_ZERO_SRC, neon, 8888_8_8888, OVER,
                                            uint32_t, uint32_t)
PIXMAN_ARM_BIND_SCALED_BILINEAR_SRC_A8_DST (SKIP_ZERO_SRC, neon, 8888_8_8888, ADD,
                                            uint32_t, uint32_t)

void
pixman_composite_src_n_8_asm_neon (int32_t   w,
                                   int32_t   h,
                                   uint8_t  *dst,
                                   int32_t   dst_stride,
                                   uint8_t   src);

void
pixman_composite_src_n_0565_asm_neon (int32_t   w,
                                      int32_t   h,
                                      uint16_t *dst,
                                      int32_t   dst_stride,
                                      uint16_t  src);

void
pixman_composite_src_n_8888_asm_neon (int32_t   w,
                                      int32_t   h,
                                      uint32_t *dst,
                                      int32_t   dst_stride,
                                      uint32_t  src);

static pixman_bool_t
pixman_fill_neon (uint32_t *bits,
                  int       stride,
                  int       bpp,
                  int       x,
                  int       y,
                  int       width,
                  int       height,
                  uint32_t  _xor)
{
    /* stride is always multiple of 32bit units in pixman */
    uint32_t byte_stride = stride * sizeof(uint32_t);

    switch (bpp)
    {
    case 8:
	pixman_composite_src_n_8_asm_neon (
		width,
		height,
		(uint8_t *)(((char *) bits) + y * byte_stride + x),
		byte_stride,
		_xor & 0xff);
	return TRUE;
    case 16:
	pixman_composite_src_n_0565_asm_neon (
		width,
		height,
		(uint16_t *)(((char *) bits) + y * byte_stride + x * 2),
		byte_stride / 2,
		_xor & 0xffff);
	return TRUE;
    case 32:
	pixman_composite_src_n_8888_asm_neon (
		width,
		height,
		(uint32_t *)(((char *) bits) + y * byte_stride + x * 4),
		byte_stride / 4,
		_xor);
	return TRUE;
    default:
	return FALSE;
    }
}

static pixman_bool_t
pixman_blt_neon (uint32_t *src_bits,
                 uint32_t *dst_bits,
                 int       src_stride,
                 int       dst_stride,
                 int       src_bpp,
                 int       dst_bpp,
                 int       src_x,
                 int       src_y,
                 int       dest_x,
                 int       dest_y,
                 int       width,
                 int       height)
{
    if (src_bpp != dst_bpp)
	return FALSE;

    switch (src_bpp)
    {
    case 16:
	pixman_composite_src_0565_0565_asm_neon (
		width, height,
		(uint16_t *)(((char *) dst_bits) +
		dest_y * dst_stride * 4 + dest_x * 2), dst_stride * 2,
		(uint16_t *)(((char *) src_bits) +
		src_y * src_stride * 4 + src_x * 2), src_stride * 2);
	return TRUE;
    case 32:
	pixman_composite_src_8888_8888_asm_neon (
		width, height,
		(uint32_t *)(((char *) dst_bits) +
		dest_y * dst_stride * 4 + dest_x * 4), dst_stride,
		(uint32_t *)(((char *) src_bits) +
		src_y * src_stride * 4 + src_x * 4), src_stride);
	return TRUE;
    default:
	return FALSE;
    }
}

static const pixman_fast_path_t arm_neon_fast_paths[] =
{
    PIXMAN_STD_FAST_PATH (SRC,  r5g6b5,   null,     r5g6b5,   neon_composite_src_0565_0565),
    PIXMAN_STD_FAST_PATH (SRC,  b5g6r5,   null,     b5g6r5,   neon_composite_src_0565_0565),
    PIXMAN_STD_FAST_PATH (SRC,  a8r8g8b8, null,     r5g6b5,   neon_composite_src_8888_0565),
    PIXMAN_STD_FAST_PATH (SRC,  x8r8g8b8, null,     r5g6b5,   neon_composite_src_8888_0565),
    PIXMAN_STD_FAST_PATH (SRC,  a8b8g8r8, null,     b5g6r5,   neon_composite_src_8888_0565),
    PIXMAN_STD_FAST_PATH (SRC,  x8b8g8r8, null,     b5g6r5,   neon_composite_src_8888_0565),
    PIXMAN_STD_FAST_PATH (SRC,  r5g6b5,   null,     a8r8g8b8, neon_composite_src_0565_8888),
    PIXMAN_STD_FAST_PATH (SRC,  r5g6b5,   null,     x8r8g8b8, neon_composite_src_0565_8888),
    PIXMAN_STD_FAST_PATH (SRC,  b5g6r5,   null,     a8b8g8r8, neon_composite_src_0565_8888),
    PIXMAN_STD_FAST_PATH (SRC,  b5g6r5,   null,     x8b8g8r8, neon_composite_src_0565_8888),
    PIXMAN_STD_FAST_PATH (SRC,  a8r8g8b8, null,     x8r8g8b8, neon_composite_src_8888_8888),
    PIXMAN_STD_FAST_PATH (SRC,  x8r8g8b8, null,     x8r8g8b8, neon_composite_src_8888_8888),
    PIXMAN_STD_FAST_PATH (SRC,  a8b8g8r8, null,     x8b8g8r8, neon_composite_src_8888_8888),
    PIXMAN_STD_FAST_PATH (SRC,  x8b8g8r8, null,     x8b8g8r8, neon_composite_src_8888_8888),
    PIXMAN_STD_FAST_PATH (SRC,  a8r8g8b8, null,     a8r8g8b8, neon_composite_src_8888_8888),
    PIXMAN_STD_FAST_PATH (SRC,  a8b8g8r8, null,     a8b8g8r8, neon_composite_src_8888_8888),
    PIXMAN_STD_FAST_PATH (SRC,  x8r8g8b8, null,     a8r8g8b8, neon_composite_src_x888_8888),
    PIXMAN_STD_FAST_PATH (SRC,  x8b8g8r8, null,     a8b8g8r8, neon_composite_src_x888_8888),
    PIXMAN_STD_FAST_PATH (SRC,  r8g8b8,   null,     r8g8b8,   neon_composite_src_0888_0888),
    PIXMAN_STD_FAST_PATH (SRC,  b8g8r8,   null,     x8r8g8b8, neon_composite_src_0888_8888_rev),
    PIXMAN_STD_FAST_PATH (SRC,  b8g8r8,   null,     r5g6b5,   neon_composite_src_0888_0565_rev),
    PIXMAN_STD_FAST_PATH (SRC,  pixbuf,   pixbuf,   a8r8g8b8, neon_composite_src_pixbuf_8888),
    PIXMAN_STD_FAST_PATH (SRC,  pixbuf,   pixbuf,   a8b8g8r8, neon_composite_src_rpixbuf_8888),
    PIXMAN_STD_FAST_PATH (SRC,  rpixbuf,  rpixbuf,  a8r8g8b8, neon_composite_src_rpixbuf_8888),
    PIXMAN_STD_FAST_PATH (SRC,  rpixbuf,  rpixbuf,  a8b8g8r8, neon_composite_src_pixbuf_8888),
    PIXMAN_STD_FAST_PATH (OVER, solid,    a8,       a8,       neon_composite_over_n_8_8),
    PIXMAN_STD_FAST_PATH (OVER, solid,    a8,       r5g6b5,   neon_composite_over_n_8_0565),
    PIXMAN_STD_FAST_PATH (OVER, solid,    a8,       b5g6r5,   neon_composite_over_n_8_0565),
    PIXMAN_STD_FAST_PATH (OVER, solid,    a8,       a8r8g8b8, neon_composite_over_n_8_8888),
    PIXMAN_STD_FAST_PATH (OVER, solid,    a8,       x8r8g8b8, neon_composite_over_n_8_8888),
    PIXMAN_STD_FAST_PATH (OVER, solid,    a8,       a8b8g8r8, neon_composite_over_n_8_8888),
    PIXMAN_STD_FAST_PATH (OVER, solid,    a8,       x8b8g8r8, neon_composite_over_n_8_8888),
    PIXMAN_STD_FAST_PATH (OVER, solid,    null,     r5g6b5,   neon_composite_over_n_0565),
    PIXMAN_STD_FAST_PATH (OVER, solid,    null,     a8r8g8b8, neon_composite_over_n_8888),
    PIXMAN_STD_FAST_PATH (OVER, solid,    null,     x8r8g8b8, neon_composite_over_n_8888),
    PIXMAN_STD_FAST_PATH_CA (OVER, solid, a8r8g8b8, a8r8g8b8, neon_composite_over_n_8888_8888_ca),
    PIXMAN_STD_FAST_PATH_CA (OVER, solid, a8r8g8b8, x8r8g8b8, neon_composite_over_n_8888_8888_ca),
    PIXMAN_STD_FAST_PATH_CA (OVER, solid, a8b8g8r8, a8b8g8r8, neon_composite_over_n_8888_8888_ca),
    PIXMAN_STD_FAST_PATH_CA (OVER, solid, a8b8g8r8, x8b8g8r8, neon_composite_over_n_8888_8888_ca),
    PIXMAN_STD_FAST_PATH_CA (OVER, solid, a8r8g8b8, r5g6b5,   neon_composite_over_n_8888_0565_ca),
    PIXMAN_STD_FAST_PATH_CA (OVER, solid, a8b8g8r8, b5g6r5,   neon_composite_over_n_8888_0565_ca),
    PIXMAN_STD_FAST_PATH (OVER, a8r8g8b8, solid,    a8r8g8b8, neon_composite_over_8888_n_8888),
    PIXMAN_STD_FAST_PATH (OVER, a8r8g8b8, solid,    x8r8g8b8, neon_composite_over_8888_n_8888),
    PIXMAN_STD_FAST_PATH (OVER, a8r8g8b8, solid,    r5g6b5,   neon_composite_over_8888_n_0565),
    PIXMAN_STD_FAST_PATH (OVER, a8b8g8r8, solid,    b5g6r5,   neon_composite_over_8888_n_0565),
    PIXMAN_STD_FAST_PATH (OVER, r5g6b5,   solid,    r5g6b5,   neon_composite_over_0565_n_0565),
    PIXMAN_STD_FAST_PATH (OVER, b5g6r5,   solid,    b5g6r5,   neon_composite_over_0565_n_0565),
    PIXMAN_STD_FAST_PATH (OVER, a8r8g8b8, a8,       a8r8g8b8, neon_composite_over_8888_8_8888),
    PIXMAN_STD_FAST_PATH (OVER, a8r8g8b8, a8,       x8r8g8b8, neon_composite_over_8888_8_8888),
    PIXMAN_STD_FAST_PATH (OVER, a8b8g8r8, a8,       a8b8g8r8, neon_composite_over_8888_8_8888),
    PIXMAN_STD_FAST_PATH (OVER, a8b8g8r8, a8,       x8b8g8r8, neon_composite_over_8888_8_8888),
    PIXMAN_STD_FAST_PATH (OVER, a8r8g8b8, a8,       r5g6b5,   neon_composite_over_8888_8_0565),
    PIXMAN_STD_FAST_PATH (OVER, a8b8g8r8, a8,       b5g6r5,   neon_composite_over_8888_8_0565),
    PIXMAN_STD_FAST_PATH (OVER, r5g6b5,   a8,       r5g6b5,   neon_composite_over_0565_8_0565),
    PIXMAN_STD_FAST_PATH (OVER, b5g6r5,   a8,       b5g6r5,   neon_composite_over_0565_8_0565),
    PIXMAN_STD_FAST_PATH (OVER, a8r8g8b8, a8r8g8b8, a8r8g8b8, neon_composite_over_8888_8888_8888),
    PIXMAN_STD_FAST_PATH (OVER, a8r8g8b8, null,     r5g6b5,   neon_composite_over_8888_0565),
    PIXMAN_STD_FAST_PATH (OVER, a8b8g8r8, null,     b5g6r5,   neon_composite_over_8888_0565),
    PIXMAN_STD_FAST_PATH (OVER, a8r8g8b8, null,     a8r8g8b8, neon_composite_over_8888_8888),
    PIXMAN_STD_FAST_PATH (OVER, a8r8g8b8, null,     x8r8g8b8, neon_composite_over_8888_8888),
    PIXMAN_STD_FAST_PATH (OVER, a8b8g8r8, null,     a8b8g8r8, neon_composite_over_8888_8888),
    PIXMAN_STD_FAST_PATH (OVER, a8b8g8r8, null,     x8b8g8r8, neon_composite_over_8888_8888),
    PIXMAN_STD_FAST_PATH (OVER, x8r8g8b8, null,     a8r8g8b8, neon_composite_src_x888_8888),
    PIXMAN_STD_FAST_PATH (OVER, x8b8g8r8, null,     a8b8g8r8, neon_composite_src_x888_8888),
    PIXMAN_STD_FAST_PATH (ADD,  solid,    a8,       a8,       neon_composite_add_n_8_8),
    PIXMAN_STD_FAST_PATH (ADD,  solid,    a8,       a8r8g8b8, neon_composite_add_n_8_8888),
    PIXMAN_STD_FAST_PATH (ADD,  solid,    a8,       a8b8g8r8, neon_composite_add_n_8_8888),
    PIXMAN_STD_FAST_PATH (ADD,  a8,       a8,       a8,       neon_composite_add_8_8_8),
    PIXMAN_STD_FAST_PATH (ADD,  r5g6b5,   a8,       r5g6b5,   neon_composite_add_0565_8_0565),
    PIXMAN_STD_FAST_PATH (ADD,  b5g6r5,   a8,       b5g6r5,   neon_composite_add_0565_8_0565),
    PIXMAN_STD_FAST_PATH (ADD,  a8r8g8b8, a8,       a8r8g8b8, neon_composite_add_8888_8_8888),
    PIXMAN_STD_FAST_PATH (ADD,  a8b8g8r8, a8,       a8b8g8r8, neon_composite_add_8888_8_8888),
    PIXMAN_STD_FAST_PATH (ADD,  a8r8g8b8, a8r8g8b8, a8r8g8b8, neon_composite_add_8888_8888_8888),
    PIXMAN_STD_FAST_PATH (ADD,  a8r8g8b8, solid,    a8r8g8b8, neon_composite_add_8888_n_8888),
    PIXMAN_STD_FAST_PATH (ADD,  a8b8g8r8, solid,    a8b8g8r8, neon_composite_add_8888_n_8888),
    PIXMAN_STD_FAST_PATH (ADD,  a8,       null,     a8,       neon_composite_add_8_8),
    PIXMAN_STD_FAST_PATH (ADD,  a8r8g8b8, null,     a8r8g8b8, neon_composite_add_8888_8888),
    PIXMAN_STD_FAST_PATH (ADD,  a8b8g8r8, null,     a8b8g8r8, neon_composite_add_8888_8888),
    PIXMAN_STD_FAST_PATH (IN,   solid,    null,     a8,       neon_composite_in_n_8),
    PIXMAN_STD_FAST_PATH (OVER_REVERSE, solid, null, a8r8g8b8, neon_composite_over_reverse_n_8888),
    PIXMAN_STD_FAST_PATH (OVER_REVERSE, solid, null, a8b8g8r8, neon_composite_over_reverse_n_8888),
    PIXMAN_STD_FAST_PATH (OUT_REVERSE,  a8,    null, r5g6b5,   neon_composite_out_reverse_8_0565),
    PIXMAN_STD_FAST_PATH (OUT_REVERSE,  a8,    null, b5g6r5,   neon_composite_out_reverse_8_0565),

    PIXMAN_ARM_SIMPLE_NEAREST_FAST_PATH (OVER, a8r8g8b8, a8r8g8b8, neon_8888_8888),
    PIXMAN_ARM_SIMPLE_NEAREST_FAST_PATH (OVER, a8b8g8r8, a8b8g8r8, neon_8888_8888),
    PIXMAN_ARM_SIMPLE_NEAREST_FAST_PATH (OVER, a8r8g8b8, x8r8g8b8, neon_8888_8888),
    PIXMAN_ARM_SIMPLE_NEAREST_FAST_PATH (OVER, a8b8g8r8, x8b8g8r8, neon_8888_8888),

    PIXMAN_ARM_SIMPLE_NEAREST_FAST_PATH (OVER, a8r8g8b8, r5g6b5, neon_8888_0565),
    PIXMAN_ARM_SIMPLE_NEAREST_FAST_PATH (OVER, a8b8g8r8, b5g6r5, neon_8888_0565),

    PIXMAN_ARM_SIMPLE_NEAREST_FAST_PATH (SRC, a8r8g8b8, r5g6b5, neon_8888_0565),
    PIXMAN_ARM_SIMPLE_NEAREST_FAST_PATH (SRC, x8r8g8b8, r5g6b5, neon_8888_0565),
    PIXMAN_ARM_SIMPLE_NEAREST_FAST_PATH (SRC, a8b8g8r8, b5g6r5, neon_8888_0565),
    PIXMAN_ARM_SIMPLE_NEAREST_FAST_PATH (SRC, x8b8g8r8, b5g6r5, neon_8888_0565),

    PIXMAN_ARM_SIMPLE_NEAREST_FAST_PATH (SRC, b5g6r5, x8b8g8r8, neon_0565_8888),
    PIXMAN_ARM_SIMPLE_NEAREST_FAST_PATH (SRC, r5g6b5, x8r8g8b8, neon_0565_8888),
    /* Note: NONE repeat is not supported yet */
    SIMPLE_NEAREST_FAST_PATH_COVER (SRC, r5g6b5, a8r8g8b8, neon_0565_8888),
    SIMPLE_NEAREST_FAST_PATH_COVER (SRC, b5g6r5, a8b8g8r8, neon_0565_8888),
    SIMPLE_NEAREST_FAST_PATH_PAD (SRC, r5g6b5, a8r8g8b8, neon_0565_8888),
    SIMPLE_NEAREST_FAST_PATH_PAD (SRC, b5g6r5, a8b8g8r8, neon_0565_8888),

    PIXMAN_ARM_SIMPLE_NEAREST_A8_MASK_FAST_PATH (OVER, a8r8g8b8, r5g6b5, neon_8888_8_0565),
    PIXMAN_ARM_SIMPLE_NEAREST_A8_MASK_FAST_PATH (OVER, a8b8g8r8, b5g6r5, neon_8888_8_0565),

    PIXMAN_ARM_SIMPLE_NEAREST_A8_MASK_FAST_PATH (OVER, r5g6b5, r5g6b5, neon_0565_8_0565),
    PIXMAN_ARM_SIMPLE_NEAREST_A8_MASK_FAST_PATH (OVER, b5g6r5, b5g6r5, neon_0565_8_0565),

    SIMPLE_BILINEAR_FAST_PATH (SRC, a8r8g8b8, a8r8g8b8, neon_8888_8888),
    SIMPLE_BILINEAR_FAST_PATH (SRC, a8r8g8b8, x8r8g8b8, neon_8888_8888),
    SIMPLE_BILINEAR_FAST_PATH (SRC, x8r8g8b8, x8r8g8b8, neon_8888_8888),

    SIMPLE_BILINEAR_FAST_PATH (SRC, a8r8g8b8, r5g6b5, neon_8888_0565),
    SIMPLE_BILINEAR_FAST_PATH (SRC, x8r8g8b8, r5g6b5, neon_8888_0565),

    SIMPLE_BILINEAR_FAST_PATH (SRC, r5g6b5, x8r8g8b8, neon_0565_x888),
    SIMPLE_BILINEAR_FAST_PATH (SRC, r5g6b5, r5g6b5, neon_0565_0565),

    SIMPLE_BILINEAR_FAST_PATH (OVER, a8r8g8b8, a8r8g8b8, neon_8888_8888),
    SIMPLE_BILINEAR_FAST_PATH (OVER, a8r8g8b8, x8r8g8b8, neon_8888_8888),

    SIMPLE_BILINEAR_FAST_PATH (ADD, a8r8g8b8, a8r8g8b8, neon_8888_8888),
    SIMPLE_BILINEAR_FAST_PATH (ADD, a8r8g8b8, x8r8g8b8, neon_8888_8888),

    SIMPLE_BILINEAR_A8_MASK_FAST_PATH (SRC, a8r8g8b8, a8r8g8b8, neon_8888_8_8888),
    SIMPLE_BILINEAR_A8_MASK_FAST_PATH (SRC, a8r8g8b8, x8r8g8b8, neon_8888_8_8888),
    SIMPLE_BILINEAR_A8_MASK_FAST_PATH (SRC, x8r8g8b8, x8r8g8b8, neon_8888_8_8888),

    SIMPLE_BILINEAR_A8_MASK_FAST_PATH (SRC, a8r8g8b8, r5g6b5, neon_8888_8_0565),
    SIMPLE_BILINEAR_A8_MASK_FAST_PATH (SRC, x8r8g8b8, r5g6b5, neon_8888_8_0565),

    SIMPLE_BILINEAR_A8_MASK_FAST_PATH (SRC, r5g6b5, x8r8g8b8, neon_0565_8_x888),
    SIMPLE_BILINEAR_A8_MASK_FAST_PATH (SRC, r5g6b5, r5g6b5, neon_0565_8_0565),

    SIMPLE_BILINEAR_A8_MASK_FAST_PATH (OVER, a8r8g8b8, a8r8g8b8, neon_8888_8_8888),
    SIMPLE_BILINEAR_A8_MASK_FAST_PATH (OVER, a8r8g8b8, x8r8g8b8, neon_8888_8_8888),

    SIMPLE_BILINEAR_A8_MASK_FAST_PATH (ADD, a8r8g8b8, a8r8g8b8, neon_8888_8_8888),
    SIMPLE_BILINEAR_A8_MASK_FAST_PATH (ADD, a8r8g8b8, x8r8g8b8, neon_8888_8_8888),

    { PIXMAN_OP_NONE },
};

static pixman_bool_t
arm_neon_blt (pixman_implementation_t *imp,
              uint32_t *               src_bits,
              uint32_t *               dst_bits,
              int                      src_stride,
              int                      dst_stride,
              int                      src_bpp,
              int                      dst_bpp,
              int                      src_x,
              int                      src_y,
              int                      dest_x,
              int                      dest_y,
              int                      width,
              int                      height)
{
    if (!pixman_blt_neon (
            src_bits, dst_bits, src_stride, dst_stride, src_bpp, dst_bpp,
            src_x, src_y, dest_x, dest_y, width, height))

    {
	return _pixman_implementation_blt (
	    imp->delegate,
	    src_bits, dst_bits, src_stride, dst_stride, src_bpp, dst_bpp,
	    src_x, src_y, dest_x, dest_y, width, height);
    }

    return TRUE;
}

static pixman_bool_t
arm_neon_fill (pixman_implementation_t *imp,
               uint32_t *               bits,
               int                      stride,
               int                      bpp,
               int                      x,
               int                      y,
               int                      width,
               int                      height,
               uint32_t xor)
{
    if (pixman_fill_neon (bits, stride, bpp, x, y, width, height, xor))
	return TRUE;

    return _pixman_implementation_fill (
	imp->delegate, bits, stride, bpp, x, y, width, height, xor);
}

#define BIND_COMBINE_U(name)                                             \
void                                                                     \
pixman_composite_scanline_##name##_mask_asm_neon (int32_t         w,     \
                                                  const uint32_t *dst,   \
                                                  const uint32_t *src,   \
                                                  const uint32_t *mask); \
                                                                         \
void                                                                     \
pixman_composite_scanline_##name##_asm_neon (int32_t         w,          \
                                             const uint32_t *dst,        \
                                             const uint32_t *src);       \
                                                                         \
static void                                                              \
neon_combine_##name##_u (pixman_implementation_t *imp,                   \
                         pixman_op_t              op,                    \
                         uint32_t *               dest,                  \
                         const uint32_t *         src,                   \
                         const uint32_t *         mask,                  \
                         int                      width)                 \
{                                                                        \
    if (mask)                                                            \
	pixman_composite_scanline_##name##_mask_asm_neon (width, dest,   \
	                                                  src, mask);    \
    else                                                                 \
	pixman_composite_scanline_##name##_asm_neon (width, dest, src);  \
}

BIND_COMBINE_U (over)
BIND_COMBINE_U (add)
BIND_COMBINE_U (out_reverse)

pixman_implementation_t *
_pixman_implementation_create_arm_neon (pixman_implementation_t *fallback)
{
    pixman_implementation_t *imp =
	_pixman_implementation_create (fallback, arm_neon_fast_paths);

    imp->combine_32[PIXMAN_OP_OVER] = neon_combine_over_u;
    imp->combine_32[PIXMAN_OP_ADD] = neon_combine_add_u;
    imp->combine_32[PIXMAN_OP_OUT_REVERSE] = neon_combine_out_reverse_u;

    imp->blt = arm_neon_blt;
    imp->fill = arm_neon_fill;

    return imp;
}
>>>>>>> 97c96ddb
<|MERGE_RESOLUTION|>--- conflicted
+++ resolved
@@ -1,1009 +1,503 @@
-<<<<<<< HEAD
-/*
- * Copyright © 2009 ARM Ltd, Movial Creative Technologies Oy
- *
- * Permission to use, copy, modify, distribute, and sell this software and its
- * documentation for any purpose is hereby granted without fee, provided that
- * the above copyright notice appear in all copies and that both that
- * copyright notice and this permission notice appear in supporting
- * documentation, and that the name of ARM Ltd not be used in
- * advertising or publicity pertaining to distribution of the software without
- * specific, written prior permission.  ARM Ltd makes no
- * representations about the suitability of this software for any purpose.  It
- * is provided "as is" without express or implied warranty.
- *
- * THE COPYRIGHT HOLDERS DISCLAIM ALL WARRANTIES WITH REGARD TO THIS
- * SOFTWARE, INCLUDING ALL IMPLIED WARRANTIES OF MERCHANTABILITY AND
- * FITNESS, IN NO EVENT SHALL THE COPYRIGHT HOLDERS BE LIABLE FOR ANY
- * SPECIAL, INDIRECT OR CONSEQUENTIAL DAMAGES OR ANY DAMAGES
- * WHATSOEVER RESULTING FROM LOSS OF USE, DATA OR PROFITS, WHETHER IN
- * AN ACTION OF CONTRACT, NEGLIGENCE OR OTHER TORTIOUS ACTION, ARISING
- * OUT OF OR IN CONNECTION WITH THE USE OR PERFORMANCE OF THIS
- * SOFTWARE.
- *
- * Author:  Ian Rickards (ian.rickards@arm.com)
- * Author:  Jonathan Morton (jonathan.morton@movial.com)
- * Author:  Markku Vire (markku.vire@movial.com)
- *
- */
-
-#ifdef HAVE_CONFIG_H
-#include <config.h>
-#endif
-
-#include <string.h>
-#include "pixman-private.h"
-#include "pixman-arm-common.h"
-
-PIXMAN_ARM_BIND_FAST_PATH_SRC_DST (neon, src_8888_8888,
-                                   uint32_t, 1, uint32_t, 1)
-PIXMAN_ARM_BIND_FAST_PATH_SRC_DST (neon, src_x888_8888,
-                                   uint32_t, 1, uint32_t, 1)
-PIXMAN_ARM_BIND_FAST_PATH_SRC_DST (neon, src_0565_0565,
-                                   uint16_t, 1, uint16_t, 1)
-PIXMAN_ARM_BIND_FAST_PATH_SRC_DST (neon, src_0888_0888,
-                                   uint8_t, 3, uint8_t, 3)
-PIXMAN_ARM_BIND_FAST_PATH_SRC_DST (neon, src_8888_0565,
-                                   uint32_t, 1, uint16_t, 1)
-PIXMAN_ARM_BIND_FAST_PATH_SRC_DST (neon, src_0565_8888,
-                                   uint16_t, 1, uint32_t, 1)
-PIXMAN_ARM_BIND_FAST_PATH_SRC_DST (neon, src_0888_8888_rev,
-                                   uint8_t, 3, uint32_t, 1)
-PIXMAN_ARM_BIND_FAST_PATH_SRC_DST (neon, src_0888_0565_rev,
-                                   uint8_t, 3, uint16_t, 1)
-PIXMAN_ARM_BIND_FAST_PATH_SRC_DST (neon, src_pixbuf_8888,
-                                   uint32_t, 1, uint32_t, 1)
-PIXMAN_ARM_BIND_FAST_PATH_SRC_DST (neon, src_rpixbuf_8888,
-                                   uint32_t, 1, uint32_t, 1)
-PIXMAN_ARM_BIND_FAST_PATH_SRC_DST (neon, add_8_8,
-                                   uint8_t, 1, uint8_t, 1)
-PIXMAN_ARM_BIND_FAST_PATH_SRC_DST (neon, add_8888_8888,
-                                   uint32_t, 1, uint32_t, 1)
-PIXMAN_ARM_BIND_FAST_PATH_SRC_DST (neon, over_8888_0565,
-                                   uint32_t, 1, uint16_t, 1)
-PIXMAN_ARM_BIND_FAST_PATH_SRC_DST (neon, over_8888_8888,
-                                   uint32_t, 1, uint32_t, 1)
-PIXMAN_ARM_BIND_FAST_PATH_SRC_DST (neon, out_reverse_8_0565,
-                                   uint8_t, 1, uint16_t, 1)
-
-PIXMAN_ARM_BIND_FAST_PATH_N_DST (SKIP_ZERO_SRC, neon, over_n_0565,
-                                 uint16_t, 1)
-PIXMAN_ARM_BIND_FAST_PATH_N_DST (SKIP_ZERO_SRC, neon, over_n_8888,
-                                 uint32_t, 1)
-PIXMAN_ARM_BIND_FAST_PATH_N_DST (SKIP_ZERO_SRC, neon, over_reverse_n_8888,
-                                 uint32_t, 1)
-PIXMAN_ARM_BIND_FAST_PATH_N_DST (0, neon, in_n_8,
-                                 uint8_t, 1)
-
-PIXMAN_ARM_BIND_FAST_PATH_N_MASK_DST (SKIP_ZERO_SRC, neon, over_n_8_0565,
-                                      uint8_t, 1, uint16_t, 1)
-PIXMAN_ARM_BIND_FAST_PATH_N_MASK_DST (SKIP_ZERO_SRC, neon, over_n_8_8888,
-                                      uint8_t, 1, uint32_t, 1)
-PIXMAN_ARM_BIND_FAST_PATH_N_MASK_DST (SKIP_ZERO_SRC, neon, over_n_8888_8888_ca,
-                                      uint32_t, 1, uint32_t, 1)
-PIXMAN_ARM_BIND_FAST_PATH_N_MASK_DST (SKIP_ZERO_SRC, neon, over_n_8888_0565_ca,
-				      uint32_t, 1, uint16_t, 1)
-PIXMAN_ARM_BIND_FAST_PATH_N_MASK_DST (SKIP_ZERO_SRC, neon, over_n_8_8,
-                                      uint8_t, 1, uint8_t, 1)
-PIXMAN_ARM_BIND_FAST_PATH_N_MASK_DST (SKIP_ZERO_SRC, neon, add_n_8_8,
-                                      uint8_t, 1, uint8_t, 1)
-PIXMAN_ARM_BIND_FAST_PATH_N_MASK_DST (SKIP_ZERO_SRC, neon, add_n_8_8888,
-                                      uint8_t, 1, uint32_t, 1)
-
-PIXMAN_ARM_BIND_FAST_PATH_SRC_N_DST (SKIP_ZERO_MASK, neon, over_8888_n_8888,
-                                     uint32_t, 1, uint32_t, 1)
-PIXMAN_ARM_BIND_FAST_PATH_SRC_N_DST (SKIP_ZERO_MASK, neon, over_8888_n_0565,
-                                     uint32_t, 1, uint16_t, 1)
-PIXMAN_ARM_BIND_FAST_PATH_SRC_N_DST (SKIP_ZERO_MASK, neon, over_0565_n_0565,
-                                     uint16_t, 1, uint16_t, 1)
-PIXMAN_ARM_BIND_FAST_PATH_SRC_N_DST (SKIP_ZERO_MASK, neon, add_8888_n_8888,
-                                     uint32_t, 1, uint32_t, 1)
-
-PIXMAN_ARM_BIND_FAST_PATH_SRC_MASK_DST (neon, add_8_8_8,
-                                        uint8_t, 1, uint8_t, 1, uint8_t, 1)
-PIXMAN_ARM_BIND_FAST_PATH_SRC_MASK_DST (neon, add_0565_8_0565,
-                                        uint16_t, 1, uint8_t, 1, uint16_t, 1)
-PIXMAN_ARM_BIND_FAST_PATH_SRC_MASK_DST (neon, add_8888_8_8888,
-                                        uint32_t, 1, uint8_t, 1, uint32_t, 1)
-PIXMAN_ARM_BIND_FAST_PATH_SRC_MASK_DST (neon, add_8888_8888_8888,
-                                        uint32_t, 1, uint32_t, 1, uint32_t, 1)
-PIXMAN_ARM_BIND_FAST_PATH_SRC_MASK_DST (neon, over_8888_8_8888,
-                                        uint32_t, 1, uint8_t, 1, uint32_t, 1)
-PIXMAN_ARM_BIND_FAST_PATH_SRC_MASK_DST (neon, over_8888_8888_8888,
-                                        uint32_t, 1, uint32_t, 1, uint32_t, 1)
-PIXMAN_ARM_BIND_FAST_PATH_SRC_MASK_DST (neon, over_8888_8_0565,
-                                        uint32_t, 1, uint8_t, 1, uint16_t, 1)
-PIXMAN_ARM_BIND_FAST_PATH_SRC_MASK_DST (neon, over_0565_8_0565,
-                                        uint16_t, 1, uint8_t, 1, uint16_t, 1)
-
-PIXMAN_ARM_BIND_SCALED_NEAREST_SRC_DST (neon, 8888_8888, OVER,
-                                        uint32_t, uint32_t)
-PIXMAN_ARM_BIND_SCALED_NEAREST_SRC_DST (neon, 8888_0565, OVER,
-                                        uint32_t, uint16_t)
-PIXMAN_ARM_BIND_SCALED_NEAREST_SRC_DST (neon, 8888_0565, SRC,
-                                        uint32_t, uint16_t)
-PIXMAN_ARM_BIND_SCALED_NEAREST_SRC_DST (neon, 0565_8888, SRC,
-                                        uint16_t, uint32_t)
-
-PIXMAN_ARM_BIND_SCALED_NEAREST_SRC_A8_DST (SKIP_ZERO_SRC, neon, 8888_8_0565,
-                                           OVER, uint32_t, uint16_t)
-PIXMAN_ARM_BIND_SCALED_NEAREST_SRC_A8_DST (SKIP_ZERO_SRC, neon, 0565_8_0565,
-                                           OVER, uint16_t, uint16_t)
-
-PIXMAN_ARM_BIND_SCALED_BILINEAR_SRC_DST (0, neon, 8888_8888, SRC,
-                                         uint32_t, uint32_t)
-PIXMAN_ARM_BIND_SCALED_BILINEAR_SRC_DST (0, neon, 8888_0565, SRC,
-                                         uint32_t, uint16_t)
-PIXMAN_ARM_BIND_SCALED_BILINEAR_SRC_DST (0, neon, 0565_x888, SRC,
-                                         uint16_t, uint32_t)
-PIXMAN_ARM_BIND_SCALED_BILINEAR_SRC_DST (0, neon, 0565_0565, SRC,
-                                         uint16_t, uint16_t)
-PIXMAN_ARM_BIND_SCALED_BILINEAR_SRC_DST (SKIP_ZERO_SRC, neon, 8888_8888, OVER,
-                                         uint32_t, uint32_t)
-PIXMAN_ARM_BIND_SCALED_BILINEAR_SRC_DST (SKIP_ZERO_SRC, neon, 8888_8888, ADD,
-                                         uint32_t, uint32_t)
-
-PIXMAN_ARM_BIND_SCALED_BILINEAR_SRC_A8_DST (0, neon, 8888_8_8888, SRC,
-                                            uint32_t, uint32_t)
-PIXMAN_ARM_BIND_SCALED_BILINEAR_SRC_A8_DST (0, neon, 8888_8_0565, SRC,
-                                            uint32_t, uint16_t)
-PIXMAN_ARM_BIND_SCALED_BILINEAR_SRC_A8_DST (0, neon, 0565_8_x888, SRC,
-                                            uint16_t, uint32_t)
-PIXMAN_ARM_BIND_SCALED_BILINEAR_SRC_A8_DST (0, neon, 0565_8_0565, SRC,
-                                            uint16_t, uint16_t)
-PIXMAN_ARM_BIND_SCALED_BILINEAR_SRC_A8_DST (SKIP_ZERO_SRC, neon, 8888_8_8888, OVER,
-                                            uint32_t, uint32_t)
-PIXMAN_ARM_BIND_SCALED_BILINEAR_SRC_A8_DST (SKIP_ZERO_SRC, neon, 8888_8_8888, ADD,
-                                            uint32_t, uint32_t)
-
-void
-pixman_composite_src_n_8_asm_neon (int32_t   w,
-                                   int32_t   h,
-                                   uint8_t  *dst,
-                                   int32_t   dst_stride,
-                                   uint8_t   src);
-
-void
-pixman_composite_src_n_0565_asm_neon (int32_t   w,
-                                      int32_t   h,
-                                      uint16_t *dst,
-                                      int32_t   dst_stride,
-                                      uint16_t  src);
-
-void
-pixman_composite_src_n_8888_asm_neon (int32_t   w,
-                                      int32_t   h,
-                                      uint32_t *dst,
-                                      int32_t   dst_stride,
-                                      uint32_t  src);
-
-static pixman_bool_t
-pixman_fill_neon (uint32_t *bits,
-                  int       stride,
-                  int       bpp,
-                  int       x,
-                  int       y,
-                  int       width,
-                  int       height,
-                  uint32_t  _xor)
-{
-    /* stride is always multiple of 32bit units in pixman */
-    uint32_t byte_stride = stride * sizeof(uint32_t);
-
-    switch (bpp)
-    {
-    case 8:
-	pixman_composite_src_n_8_asm_neon (
-		width,
-		height,
-		(uint8_t *)(((char *) bits) + y * byte_stride + x),
-		byte_stride,
-		_xor & 0xff);
-	return TRUE;
-    case 16:
-	pixman_composite_src_n_0565_asm_neon (
-		width,
-		height,
-		(uint16_t *)(((char *) bits) + y * byte_stride + x * 2),
-		byte_stride / 2,
-		_xor & 0xffff);
-	return TRUE;
-    case 32:
-	pixman_composite_src_n_8888_asm_neon (
-		width,
-		height,
-		(uint32_t *)(((char *) bits) + y * byte_stride + x * 4),
-		byte_stride / 4,
-		_xor);
-	return TRUE;
-    default:
-	return FALSE;
-    }
-}
-
-static pixman_bool_t
-pixman_blt_neon (uint32_t *src_bits,
-                 uint32_t *dst_bits,
-                 int       src_stride,
-                 int       dst_stride,
-                 int       src_bpp,
-                 int       dst_bpp,
-                 int       src_x,
-                 int       src_y,
-                 int       dst_x,
-                 int       dst_y,
-                 int       width,
-                 int       height)
-{
-    if (src_bpp != dst_bpp)
-	return FALSE;
-
-    switch (src_bpp)
-    {
-    case 16:
-	pixman_composite_src_0565_0565_asm_neon (
-		width, height,
-		(uint16_t *)(((char *) dst_bits) +
-		dst_y * dst_stride * 4 + dst_x * 2), dst_stride * 2,
-		(uint16_t *)(((char *) src_bits) +
-		src_y * src_stride * 4 + src_x * 2), src_stride * 2);
-	return TRUE;
-    case 32:
-	pixman_composite_src_8888_8888_asm_neon (
-		width, height,
-		(uint32_t *)(((char *) dst_bits) +
-		dst_y * dst_stride * 4 + dst_x * 4), dst_stride,
-		(uint32_t *)(((char *) src_bits) +
-		src_y * src_stride * 4 + src_x * 4), src_stride);
-	return TRUE;
-    default:
-	return FALSE;
-    }
-}
-
-static const pixman_fast_path_t arm_neon_fast_paths[] =
-{
-    PIXMAN_STD_FAST_PATH (SRC,  r5g6b5,   null,     r5g6b5,   neon_composite_src_0565_0565),
-    PIXMAN_STD_FAST_PATH (SRC,  b5g6r5,   null,     b5g6r5,   neon_composite_src_0565_0565),
-    PIXMAN_STD_FAST_PATH (SRC,  a8r8g8b8, null,     r5g6b5,   neon_composite_src_8888_0565),
-    PIXMAN_STD_FAST_PATH (SRC,  x8r8g8b8, null,     r5g6b5,   neon_composite_src_8888_0565),
-    PIXMAN_STD_FAST_PATH (SRC,  a8b8g8r8, null,     b5g6r5,   neon_composite_src_8888_0565),
-    PIXMAN_STD_FAST_PATH (SRC,  x8b8g8r8, null,     b5g6r5,   neon_composite_src_8888_0565),
-    PIXMAN_STD_FAST_PATH (SRC,  r5g6b5,   null,     a8r8g8b8, neon_composite_src_0565_8888),
-    PIXMAN_STD_FAST_PATH (SRC,  r5g6b5,   null,     x8r8g8b8, neon_composite_src_0565_8888),
-    PIXMAN_STD_FAST_PATH (SRC,  b5g6r5,   null,     a8b8g8r8, neon_composite_src_0565_8888),
-    PIXMAN_STD_FAST_PATH (SRC,  b5g6r5,   null,     x8b8g8r8, neon_composite_src_0565_8888),
-    PIXMAN_STD_FAST_PATH (SRC,  a8r8g8b8, null,     x8r8g8b8, neon_composite_src_8888_8888),
-    PIXMAN_STD_FAST_PATH (SRC,  x8r8g8b8, null,     x8r8g8b8, neon_composite_src_8888_8888),
-    PIXMAN_STD_FAST_PATH (SRC,  a8b8g8r8, null,     x8b8g8r8, neon_composite_src_8888_8888),
-    PIXMAN_STD_FAST_PATH (SRC,  x8b8g8r8, null,     x8b8g8r8, neon_composite_src_8888_8888),
-    PIXMAN_STD_FAST_PATH (SRC,  a8r8g8b8, null,     a8r8g8b8, neon_composite_src_8888_8888),
-    PIXMAN_STD_FAST_PATH (SRC,  a8b8g8r8, null,     a8b8g8r8, neon_composite_src_8888_8888),
-    PIXMAN_STD_FAST_PATH (SRC,  x8r8g8b8, null,     a8r8g8b8, neon_composite_src_x888_8888),
-    PIXMAN_STD_FAST_PATH (SRC,  x8b8g8r8, null,     a8b8g8r8, neon_composite_src_x888_8888),
-    PIXMAN_STD_FAST_PATH (SRC,  r8g8b8,   null,     r8g8b8,   neon_composite_src_0888_0888),
-    PIXMAN_STD_FAST_PATH (SRC,  b8g8r8,   null,     x8r8g8b8, neon_composite_src_0888_8888_rev),
-    PIXMAN_STD_FAST_PATH (SRC,  b8g8r8,   null,     r5g6b5,   neon_composite_src_0888_0565_rev),
-    PIXMAN_STD_FAST_PATH (SRC,  pixbuf,   pixbuf,   a8r8g8b8, neon_composite_src_pixbuf_8888),
-    PIXMAN_STD_FAST_PATH (SRC,  pixbuf,   pixbuf,   a8b8g8r8, neon_composite_src_rpixbuf_8888),
-    PIXMAN_STD_FAST_PATH (SRC,  rpixbuf,  rpixbuf,  a8r8g8b8, neon_composite_src_rpixbuf_8888),
-    PIXMAN_STD_FAST_PATH (SRC,  rpixbuf,  rpixbuf,  a8b8g8r8, neon_composite_src_pixbuf_8888),
-    PIXMAN_STD_FAST_PATH (OVER, solid,    a8,       a8,       neon_composite_over_n_8_8),
-    PIXMAN_STD_FAST_PATH (OVER, solid,    a8,       r5g6b5,   neon_composite_over_n_8_0565),
-    PIXMAN_STD_FAST_PATH (OVER, solid,    a8,       b5g6r5,   neon_composite_over_n_8_0565),
-    PIXMAN_STD_FAST_PATH (OVER, solid,    a8,       a8r8g8b8, neon_composite_over_n_8_8888),
-    PIXMAN_STD_FAST_PATH (OVER, solid,    a8,       x8r8g8b8, neon_composite_over_n_8_8888),
-    PIXMAN_STD_FAST_PATH (OVER, solid,    a8,       a8b8g8r8, neon_composite_over_n_8_8888),
-    PIXMAN_STD_FAST_PATH (OVER, solid,    a8,       x8b8g8r8, neon_composite_over_n_8_8888),
-    PIXMAN_STD_FAST_PATH (OVER, solid,    null,     r5g6b5,   neon_composite_over_n_0565),
-    PIXMAN_STD_FAST_PATH (OVER, solid,    null,     a8r8g8b8, neon_composite_over_n_8888),
-    PIXMAN_STD_FAST_PATH (OVER, solid,    null,     x8r8g8b8, neon_composite_over_n_8888),
-    PIXMAN_STD_FAST_PATH_CA (OVER, solid, a8r8g8b8, a8r8g8b8, neon_composite_over_n_8888_8888_ca),
-    PIXMAN_STD_FAST_PATH_CA (OVER, solid, a8r8g8b8, x8r8g8b8, neon_composite_over_n_8888_8888_ca),
-    PIXMAN_STD_FAST_PATH_CA (OVER, solid, a8b8g8r8, a8b8g8r8, neon_composite_over_n_8888_8888_ca),
-    PIXMAN_STD_FAST_PATH_CA (OVER, solid, a8b8g8r8, x8b8g8r8, neon_composite_over_n_8888_8888_ca),
-    PIXMAN_STD_FAST_PATH_CA (OVER, solid, a8r8g8b8, r5g6b5,   neon_composite_over_n_8888_0565_ca),
-    PIXMAN_STD_FAST_PATH_CA (OVER, solid, a8b8g8r8, b5g6r5,   neon_composite_over_n_8888_0565_ca),
-    PIXMAN_STD_FAST_PATH (OVER, a8r8g8b8, solid,    a8r8g8b8, neon_composite_over_8888_n_8888),
-    PIXMAN_STD_FAST_PATH (OVER, a8r8g8b8, solid,    x8r8g8b8, neon_composite_over_8888_n_8888),
-    PIXMAN_STD_FAST_PATH (OVER, a8r8g8b8, solid,    r5g6b5,   neon_composite_over_8888_n_0565),
-    PIXMAN_STD_FAST_PATH (OVER, a8b8g8r8, solid,    b5g6r5,   neon_composite_over_8888_n_0565),
-    PIXMAN_STD_FAST_PATH (OVER, r5g6b5,   solid,    r5g6b5,   neon_composite_over_0565_n_0565),
-    PIXMAN_STD_FAST_PATH (OVER, b5g6r5,   solid,    b5g6r5,   neon_composite_over_0565_n_0565),
-    PIXMAN_STD_FAST_PATH (OVER, a8r8g8b8, a8,       a8r8g8b8, neon_composite_over_8888_8_8888),
-    PIXMAN_STD_FAST_PATH (OVER, a8r8g8b8, a8,       x8r8g8b8, neon_composite_over_8888_8_8888),
-    PIXMAN_STD_FAST_PATH (OVER, a8b8g8r8, a8,       a8b8g8r8, neon_composite_over_8888_8_8888),
-    PIXMAN_STD_FAST_PATH (OVER, a8b8g8r8, a8,       x8b8g8r8, neon_composite_over_8888_8_8888),
-    PIXMAN_STD_FAST_PATH (OVER, a8r8g8b8, a8,       r5g6b5,   neon_composite_over_8888_8_0565),
-    PIXMAN_STD_FAST_PATH (OVER, a8b8g8r8, a8,       b5g6r5,   neon_composite_over_8888_8_0565),
-    PIXMAN_STD_FAST_PATH (OVER, r5g6b5,   a8,       r5g6b5,   neon_composite_over_0565_8_0565),
-    PIXMAN_STD_FAST_PATH (OVER, b5g6r5,   a8,       b5g6r5,   neon_composite_over_0565_8_0565),
-    PIXMAN_STD_FAST_PATH (OVER, a8r8g8b8, a8r8g8b8, a8r8g8b8, neon_composite_over_8888_8888_8888),
-    PIXMAN_STD_FAST_PATH (OVER, a8r8g8b8, null,     r5g6b5,   neon_composite_over_8888_0565),
-    PIXMAN_STD_FAST_PATH (OVER, a8b8g8r8, null,     b5g6r5,   neon_composite_over_8888_0565),
-    PIXMAN_STD_FAST_PATH (OVER, a8r8g8b8, null,     a8r8g8b8, neon_composite_over_8888_8888),
-    PIXMAN_STD_FAST_PATH (OVER, a8r8g8b8, null,     x8r8g8b8, neon_composite_over_8888_8888),
-    PIXMAN_STD_FAST_PATH (OVER, a8b8g8r8, null,     a8b8g8r8, neon_composite_over_8888_8888),
-    PIXMAN_STD_FAST_PATH (OVER, a8b8g8r8, null,     x8b8g8r8, neon_composite_over_8888_8888),
-    PIXMAN_STD_FAST_PATH (OVER, x8r8g8b8, null,     a8r8g8b8, neon_composite_src_x888_8888),
-    PIXMAN_STD_FAST_PATH (OVER, x8b8g8r8, null,     a8b8g8r8, neon_composite_src_x888_8888),
-    PIXMAN_STD_FAST_PATH (ADD,  solid,    a8,       a8,       neon_composite_add_n_8_8),
-    PIXMAN_STD_FAST_PATH (ADD,  solid,    a8,       a8r8g8b8, neon_composite_add_n_8_8888),
-    PIXMAN_STD_FAST_PATH (ADD,  solid,    a8,       a8b8g8r8, neon_composite_add_n_8_8888),
-    PIXMAN_STD_FAST_PATH (ADD,  a8,       a8,       a8,       neon_composite_add_8_8_8),
-    PIXMAN_STD_FAST_PATH (ADD,  r5g6b5,   a8,       r5g6b5,   neon_composite_add_0565_8_0565),
-    PIXMAN_STD_FAST_PATH (ADD,  b5g6r5,   a8,       b5g6r5,   neon_composite_add_0565_8_0565),
-    PIXMAN_STD_FAST_PATH (ADD,  a8r8g8b8, a8,       a8r8g8b8, neon_composite_add_8888_8_8888),
-    PIXMAN_STD_FAST_PATH (ADD,  a8b8g8r8, a8,       a8b8g8r8, neon_composite_add_8888_8_8888),
-    PIXMAN_STD_FAST_PATH (ADD,  a8r8g8b8, a8r8g8b8, a8r8g8b8, neon_composite_add_8888_8888_8888),
-    PIXMAN_STD_FAST_PATH (ADD,  a8r8g8b8, solid,    a8r8g8b8, neon_composite_add_8888_n_8888),
-    PIXMAN_STD_FAST_PATH (ADD,  a8b8g8r8, solid,    a8b8g8r8, neon_composite_add_8888_n_8888),
-    PIXMAN_STD_FAST_PATH (ADD,  a8,       null,     a8,       neon_composite_add_8_8),
-    PIXMAN_STD_FAST_PATH (ADD,  a8r8g8b8, null,     a8r8g8b8, neon_composite_add_8888_8888),
-    PIXMAN_STD_FAST_PATH (ADD,  a8b8g8r8, null,     a8b8g8r8, neon_composite_add_8888_8888),
-    PIXMAN_STD_FAST_PATH (IN,   solid,    null,     a8,       neon_composite_in_n_8),
-    PIXMAN_STD_FAST_PATH (OVER_REVERSE, solid, null, a8r8g8b8, neon_composite_over_reverse_n_8888),
-    PIXMAN_STD_FAST_PATH (OVER_REVERSE, solid, null, a8b8g8r8, neon_composite_over_reverse_n_8888),
-    PIXMAN_STD_FAST_PATH (OUT_REVERSE,  a8,    null, r5g6b5,   neon_composite_out_reverse_8_0565),
-    PIXMAN_STD_FAST_PATH (OUT_REVERSE,  a8,    null, b5g6r5,   neon_composite_out_reverse_8_0565),
-
-    PIXMAN_ARM_SIMPLE_NEAREST_FAST_PATH (OVER, a8r8g8b8, a8r8g8b8, neon_8888_8888),
-    PIXMAN_ARM_SIMPLE_NEAREST_FAST_PATH (OVER, a8b8g8r8, a8b8g8r8, neon_8888_8888),
-    PIXMAN_ARM_SIMPLE_NEAREST_FAST_PATH (OVER, a8r8g8b8, x8r8g8b8, neon_8888_8888),
-    PIXMAN_ARM_SIMPLE_NEAREST_FAST_PATH (OVER, a8b8g8r8, x8b8g8r8, neon_8888_8888),
-
-    PIXMAN_ARM_SIMPLE_NEAREST_FAST_PATH (OVER, a8r8g8b8, r5g6b5, neon_8888_0565),
-    PIXMAN_ARM_SIMPLE_NEAREST_FAST_PATH (OVER, a8b8g8r8, b5g6r5, neon_8888_0565),
-
-    PIXMAN_ARM_SIMPLE_NEAREST_FAST_PATH (SRC, a8r8g8b8, r5g6b5, neon_8888_0565),
-    PIXMAN_ARM_SIMPLE_NEAREST_FAST_PATH (SRC, x8r8g8b8, r5g6b5, neon_8888_0565),
-    PIXMAN_ARM_SIMPLE_NEAREST_FAST_PATH (SRC, a8b8g8r8, b5g6r5, neon_8888_0565),
-    PIXMAN_ARM_SIMPLE_NEAREST_FAST_PATH (SRC, x8b8g8r8, b5g6r5, neon_8888_0565),
-
-    PIXMAN_ARM_SIMPLE_NEAREST_FAST_PATH (SRC, b5g6r5, x8b8g8r8, neon_0565_8888),
-    PIXMAN_ARM_SIMPLE_NEAREST_FAST_PATH (SRC, r5g6b5, x8r8g8b8, neon_0565_8888),
-    /* Note: NONE repeat is not supported yet */
-    SIMPLE_NEAREST_FAST_PATH_COVER (SRC, r5g6b5, a8r8g8b8, neon_0565_8888),
-    SIMPLE_NEAREST_FAST_PATH_COVER (SRC, b5g6r5, a8b8g8r8, neon_0565_8888),
-    SIMPLE_NEAREST_FAST_PATH_PAD (SRC, r5g6b5, a8r8g8b8, neon_0565_8888),
-    SIMPLE_NEAREST_FAST_PATH_PAD (SRC, b5g6r5, a8b8g8r8, neon_0565_8888),
-
-    PIXMAN_ARM_SIMPLE_NEAREST_A8_MASK_FAST_PATH (OVER, a8r8g8b8, r5g6b5, neon_8888_8_0565),
-    PIXMAN_ARM_SIMPLE_NEAREST_A8_MASK_FAST_PATH (OVER, a8b8g8r8, b5g6r5, neon_8888_8_0565),
-
-    PIXMAN_ARM_SIMPLE_NEAREST_A8_MASK_FAST_PATH (OVER, r5g6b5, r5g6b5, neon_0565_8_0565),
-    PIXMAN_ARM_SIMPLE_NEAREST_A8_MASK_FAST_PATH (OVER, b5g6r5, b5g6r5, neon_0565_8_0565),
-
-    SIMPLE_BILINEAR_FAST_PATH (SRC, a8r8g8b8, a8r8g8b8, neon_8888_8888),
-    SIMPLE_BILINEAR_FAST_PATH (SRC, a8r8g8b8, x8r8g8b8, neon_8888_8888),
-    SIMPLE_BILINEAR_FAST_PATH (SRC, x8r8g8b8, x8r8g8b8, neon_8888_8888),
-
-    SIMPLE_BILINEAR_FAST_PATH (SRC, a8r8g8b8, r5g6b5, neon_8888_0565),
-    SIMPLE_BILINEAR_FAST_PATH (SRC, x8r8g8b8, r5g6b5, neon_8888_0565),
-
-    SIMPLE_BILINEAR_FAST_PATH (SRC, r5g6b5, x8r8g8b8, neon_0565_x888),
-    SIMPLE_BILINEAR_FAST_PATH (SRC, r5g6b5, r5g6b5, neon_0565_0565),
-
-    SIMPLE_BILINEAR_FAST_PATH (OVER, a8r8g8b8, a8r8g8b8, neon_8888_8888),
-    SIMPLE_BILINEAR_FAST_PATH (OVER, a8r8g8b8, x8r8g8b8, neon_8888_8888),
-
-    SIMPLE_BILINEAR_FAST_PATH (ADD, a8r8g8b8, a8r8g8b8, neon_8888_8888),
-    SIMPLE_BILINEAR_FAST_PATH (ADD, a8r8g8b8, x8r8g8b8, neon_8888_8888),
-
-    SIMPLE_BILINEAR_A8_MASK_FAST_PATH (SRC, a8r8g8b8, a8r8g8b8, neon_8888_8_8888),
-    SIMPLE_BILINEAR_A8_MASK_FAST_PATH (SRC, a8r8g8b8, x8r8g8b8, neon_8888_8_8888),
-    SIMPLE_BILINEAR_A8_MASK_FAST_PATH (SRC, x8r8g8b8, x8r8g8b8, neon_8888_8_8888),
-
-    SIMPLE_BILINEAR_A8_MASK_FAST_PATH (SRC, a8r8g8b8, r5g6b5, neon_8888_8_0565),
-    SIMPLE_BILINEAR_A8_MASK_FAST_PATH (SRC, x8r8g8b8, r5g6b5, neon_8888_8_0565),
-
-    SIMPLE_BILINEAR_A8_MASK_FAST_PATH (SRC, r5g6b5, x8r8g8b8, neon_0565_8_x888),
-    SIMPLE_BILINEAR_A8_MASK_FAST_PATH (SRC, r5g6b5, r5g6b5, neon_0565_8_0565),
-
-    SIMPLE_BILINEAR_A8_MASK_FAST_PATH (OVER, a8r8g8b8, a8r8g8b8, neon_8888_8_8888),
-    SIMPLE_BILINEAR_A8_MASK_FAST_PATH (OVER, a8r8g8b8, x8r8g8b8, neon_8888_8_8888),
-
-    SIMPLE_BILINEAR_A8_MASK_FAST_PATH (ADD, a8r8g8b8, a8r8g8b8, neon_8888_8_8888),
-    SIMPLE_BILINEAR_A8_MASK_FAST_PATH (ADD, a8r8g8b8, x8r8g8b8, neon_8888_8_8888),
-
-    { PIXMAN_OP_NONE },
-};
-
-static pixman_bool_t
-arm_neon_blt (pixman_implementation_t *imp,
-              uint32_t *               src_bits,
-              uint32_t *               dst_bits,
-              int                      src_stride,
-              int                      dst_stride,
-              int                      src_bpp,
-              int                      dst_bpp,
-              int                      src_x,
-              int                      src_y,
-              int                      dst_x,
-              int                      dst_y,
-              int                      width,
-              int                      height)
-{
-    if (!pixman_blt_neon (
-            src_bits, dst_bits, src_stride, dst_stride, src_bpp, dst_bpp,
-            src_x, src_y, dst_x, dst_y, width, height))
-
-    {
-	return _pixman_implementation_blt (
-	    imp->delegate,
-	    src_bits, dst_bits, src_stride, dst_stride, src_bpp, dst_bpp,
-	    src_x, src_y, dst_x, dst_y, width, height);
-    }
-
-    return TRUE;
-}
-
-static pixman_bool_t
-arm_neon_fill (pixman_implementation_t *imp,
-               uint32_t *               bits,
-               int                      stride,
-               int                      bpp,
-               int                      x,
-               int                      y,
-               int                      width,
-               int                      height,
-               uint32_t xor)
-{
-    if (pixman_fill_neon (bits, stride, bpp, x, y, width, height, xor))
-	return TRUE;
-
-    return _pixman_implementation_fill (
-	imp->delegate, bits, stride, bpp, x, y, width, height, xor);
-}
-
-#define BIND_COMBINE_U(name)                                             \
-void                                                                     \
-pixman_composite_scanline_##name##_mask_asm_neon (int32_t         w,     \
-                                                  const uint32_t *dst,   \
-                                                  const uint32_t *src,   \
-                                                  const uint32_t *mask); \
-                                                                         \
-void                                                                     \
-pixman_composite_scanline_##name##_asm_neon (int32_t         w,          \
-                                             const uint32_t *dst,        \
-                                             const uint32_t *src);       \
-                                                                         \
-static void                                                              \
-neon_combine_##name##_u (pixman_implementation_t *imp,                   \
-                         pixman_op_t              op,                    \
-                         uint32_t *               dest,                  \
-                         const uint32_t *         src,                   \
-                         const uint32_t *         mask,                  \
-                         int                      width)                 \
-{                                                                        \
-    if (mask)                                                            \
-	pixman_composite_scanline_##name##_mask_asm_neon (width, dest,   \
-	                                                  src, mask);    \
-    else                                                                 \
-	pixman_composite_scanline_##name##_asm_neon (width, dest, src);  \
-}
-
-BIND_COMBINE_U (over)
-BIND_COMBINE_U (add)
-BIND_COMBINE_U (out_reverse)
-
-pixman_implementation_t *
-_pixman_implementation_create_arm_neon (pixman_implementation_t *fallback)
-{
-    pixman_implementation_t *imp =
-	_pixman_implementation_create (fallback, arm_neon_fast_paths);
-
-    imp->combine_32[PIXMAN_OP_OVER] = neon_combine_over_u;
-    imp->combine_32[PIXMAN_OP_ADD] = neon_combine_add_u;
-    imp->combine_32[PIXMAN_OP_OUT_REVERSE] = neon_combine_out_reverse_u;
-
-    imp->blt = arm_neon_blt;
-    imp->fill = arm_neon_fill;
-
-    return imp;
-}
-=======
-/*
- * Copyright © 2009 ARM Ltd, Movial Creative Technologies Oy
- *
- * Permission to use, copy, modify, distribute, and sell this software and its
- * documentation for any purpose is hereby granted without fee, provided that
- * the above copyright notice appear in all copies and that both that
- * copyright notice and this permission notice appear in supporting
- * documentation, and that the name of ARM Ltd not be used in
- * advertising or publicity pertaining to distribution of the software without
- * specific, written prior permission.  ARM Ltd makes no
- * representations about the suitability of this software for any purpose.  It
- * is provided "as is" without express or implied warranty.
- *
- * THE COPYRIGHT HOLDERS DISCLAIM ALL WARRANTIES WITH REGARD TO THIS
- * SOFTWARE, INCLUDING ALL IMPLIED WARRANTIES OF MERCHANTABILITY AND
- * FITNESS, IN NO EVENT SHALL THE COPYRIGHT HOLDERS BE LIABLE FOR ANY
- * SPECIAL, INDIRECT OR CONSEQUENTIAL DAMAGES OR ANY DAMAGES
- * WHATSOEVER RESULTING FROM LOSS OF USE, DATA OR PROFITS, WHETHER IN
- * AN ACTION OF CONTRACT, NEGLIGENCE OR OTHER TORTIOUS ACTION, ARISING
- * OUT OF OR IN CONNECTION WITH THE USE OR PERFORMANCE OF THIS
- * SOFTWARE.
- *
- * Author:  Ian Rickards (ian.rickards@arm.com)
- * Author:  Jonathan Morton (jonathan.morton@movial.com)
- * Author:  Markku Vire (markku.vire@movial.com)
- *
- */
-
-#ifdef HAVE_CONFIG_H
-#include <config.h>
-#endif
-
-#include <string.h>
-#include "pixman-private.h"
-#include "pixman-arm-common.h"
-
-PIXMAN_ARM_BIND_FAST_PATH_SRC_DST (neon, src_8888_8888,
-                                   uint32_t, 1, uint32_t, 1)
-PIXMAN_ARM_BIND_FAST_PATH_SRC_DST (neon, src_x888_8888,
-                                   uint32_t, 1, uint32_t, 1)
-PIXMAN_ARM_BIND_FAST_PATH_SRC_DST (neon, src_0565_0565,
-                                   uint16_t, 1, uint16_t, 1)
-PIXMAN_ARM_BIND_FAST_PATH_SRC_DST (neon, src_0888_0888,
-                                   uint8_t, 3, uint8_t, 3)
-PIXMAN_ARM_BIND_FAST_PATH_SRC_DST (neon, src_8888_0565,
-                                   uint32_t, 1, uint16_t, 1)
-PIXMAN_ARM_BIND_FAST_PATH_SRC_DST (neon, src_0565_8888,
-                                   uint16_t, 1, uint32_t, 1)
-PIXMAN_ARM_BIND_FAST_PATH_SRC_DST (neon, src_0888_8888_rev,
-                                   uint8_t, 3, uint32_t, 1)
-PIXMAN_ARM_BIND_FAST_PATH_SRC_DST (neon, src_0888_0565_rev,
-                                   uint8_t, 3, uint16_t, 1)
-PIXMAN_ARM_BIND_FAST_PATH_SRC_DST (neon, src_pixbuf_8888,
-                                   uint32_t, 1, uint32_t, 1)
-PIXMAN_ARM_BIND_FAST_PATH_SRC_DST (neon, src_rpixbuf_8888,
-                                   uint32_t, 1, uint32_t, 1)
-PIXMAN_ARM_BIND_FAST_PATH_SRC_DST (neon, add_8_8,
-                                   uint8_t, 1, uint8_t, 1)
-PIXMAN_ARM_BIND_FAST_PATH_SRC_DST (neon, add_8888_8888,
-                                   uint32_t, 1, uint32_t, 1)
-PIXMAN_ARM_BIND_FAST_PATH_SRC_DST (neon, over_8888_0565,
-                                   uint32_t, 1, uint16_t, 1)
-PIXMAN_ARM_BIND_FAST_PATH_SRC_DST (neon, over_8888_8888,
-                                   uint32_t, 1, uint32_t, 1)
-PIXMAN_ARM_BIND_FAST_PATH_SRC_DST (neon, out_reverse_8_0565,
-                                   uint8_t, 1, uint16_t, 1)
-
-PIXMAN_ARM_BIND_FAST_PATH_N_DST (SKIP_ZERO_SRC, neon, over_n_0565,
-                                 uint16_t, 1)
-PIXMAN_ARM_BIND_FAST_PATH_N_DST (SKIP_ZERO_SRC, neon, over_n_8888,
-                                 uint32_t, 1)
-PIXMAN_ARM_BIND_FAST_PATH_N_DST (SKIP_ZERO_SRC, neon, over_reverse_n_8888,
-                                 uint32_t, 1)
-PIXMAN_ARM_BIND_FAST_PATH_N_DST (0, neon, in_n_8,
-                                 uint8_t, 1)
-
-PIXMAN_ARM_BIND_FAST_PATH_N_MASK_DST (SKIP_ZERO_SRC, neon, over_n_8_0565,
-                                      uint8_t, 1, uint16_t, 1)
-PIXMAN_ARM_BIND_FAST_PATH_N_MASK_DST (SKIP_ZERO_SRC, neon, over_n_8_8888,
-                                      uint8_t, 1, uint32_t, 1)
-PIXMAN_ARM_BIND_FAST_PATH_N_MASK_DST (SKIP_ZERO_SRC, neon, over_n_8888_8888_ca,
-                                      uint32_t, 1, uint32_t, 1)
-PIXMAN_ARM_BIND_FAST_PATH_N_MASK_DST (SKIP_ZERO_SRC, neon, over_n_8888_0565_ca,
-				      uint32_t, 1, uint16_t, 1)
-PIXMAN_ARM_BIND_FAST_PATH_N_MASK_DST (SKIP_ZERO_SRC, neon, over_n_8_8,
-                                      uint8_t, 1, uint8_t, 1)
-PIXMAN_ARM_BIND_FAST_PATH_N_MASK_DST (SKIP_ZERO_SRC, neon, add_n_8_8,
-                                      uint8_t, 1, uint8_t, 1)
-PIXMAN_ARM_BIND_FAST_PATH_N_MASK_DST (SKIP_ZERO_SRC, neon, add_n_8_8888,
-                                      uint8_t, 1, uint32_t, 1)
-
-PIXMAN_ARM_BIND_FAST_PATH_SRC_N_DST (SKIP_ZERO_MASK, neon, over_8888_n_8888,
-                                     uint32_t, 1, uint32_t, 1)
-PIXMAN_ARM_BIND_FAST_PATH_SRC_N_DST (SKIP_ZERO_MASK, neon, over_8888_n_0565,
-                                     uint32_t, 1, uint16_t, 1)
-PIXMAN_ARM_BIND_FAST_PATH_SRC_N_DST (SKIP_ZERO_MASK, neon, over_0565_n_0565,
-                                     uint16_t, 1, uint16_t, 1)
-PIXMAN_ARM_BIND_FAST_PATH_SRC_N_DST (SKIP_ZERO_MASK, neon, add_8888_n_8888,
-                                     uint32_t, 1, uint32_t, 1)
-
-PIXMAN_ARM_BIND_FAST_PATH_SRC_MASK_DST (neon, add_8_8_8,
-                                        uint8_t, 1, uint8_t, 1, uint8_t, 1)
-PIXMAN_ARM_BIND_FAST_PATH_SRC_MASK_DST (neon, add_0565_8_0565,
-                                        uint16_t, 1, uint8_t, 1, uint16_t, 1)
-PIXMAN_ARM_BIND_FAST_PATH_SRC_MASK_DST (neon, add_8888_8_8888,
-                                        uint32_t, 1, uint8_t, 1, uint32_t, 1)
-PIXMAN_ARM_BIND_FAST_PATH_SRC_MASK_DST (neon, add_8888_8888_8888,
-                                        uint32_t, 1, uint32_t, 1, uint32_t, 1)
-PIXMAN_ARM_BIND_FAST_PATH_SRC_MASK_DST (neon, over_8888_8_8888,
-                                        uint32_t, 1, uint8_t, 1, uint32_t, 1)
-PIXMAN_ARM_BIND_FAST_PATH_SRC_MASK_DST (neon, over_8888_8888_8888,
-                                        uint32_t, 1, uint32_t, 1, uint32_t, 1)
-PIXMAN_ARM_BIND_FAST_PATH_SRC_MASK_DST (neon, over_8888_8_0565,
-                                        uint32_t, 1, uint8_t, 1, uint16_t, 1)
-PIXMAN_ARM_BIND_FAST_PATH_SRC_MASK_DST (neon, over_0565_8_0565,
-                                        uint16_t, 1, uint8_t, 1, uint16_t, 1)
-
-PIXMAN_ARM_BIND_SCALED_NEAREST_SRC_DST (neon, 8888_8888, OVER,
-                                        uint32_t, uint32_t)
-PIXMAN_ARM_BIND_SCALED_NEAREST_SRC_DST (neon, 8888_0565, OVER,
-                                        uint32_t, uint16_t)
-PIXMAN_ARM_BIND_SCALED_NEAREST_SRC_DST (neon, 8888_0565, SRC,
-                                        uint32_t, uint16_t)
-PIXMAN_ARM_BIND_SCALED_NEAREST_SRC_DST (neon, 0565_8888, SRC,
-                                        uint16_t, uint32_t)
-
-PIXMAN_ARM_BIND_SCALED_NEAREST_SRC_A8_DST (SKIP_ZERO_SRC, neon, 8888_8_0565,
-                                           OVER, uint32_t, uint16_t)
-PIXMAN_ARM_BIND_SCALED_NEAREST_SRC_A8_DST (SKIP_ZERO_SRC, neon, 0565_8_0565,
-                                           OVER, uint16_t, uint16_t)
-
-PIXMAN_ARM_BIND_SCALED_BILINEAR_SRC_DST (0, neon, 8888_8888, SRC,
-                                         uint32_t, uint32_t)
-PIXMAN_ARM_BIND_SCALED_BILINEAR_SRC_DST (0, neon, 8888_0565, SRC,
-                                         uint32_t, uint16_t)
-PIXMAN_ARM_BIND_SCALED_BILINEAR_SRC_DST (0, neon, 0565_x888, SRC,
-                                         uint16_t, uint32_t)
-PIXMAN_ARM_BIND_SCALED_BILINEAR_SRC_DST (0, neon, 0565_0565, SRC,
-                                         uint16_t, uint16_t)
-PIXMAN_ARM_BIND_SCALED_BILINEAR_SRC_DST (SKIP_ZERO_SRC, neon, 8888_8888, OVER,
-                                         uint32_t, uint32_t)
-PIXMAN_ARM_BIND_SCALED_BILINEAR_SRC_DST (SKIP_ZERO_SRC, neon, 8888_8888, ADD,
-                                         uint32_t, uint32_t)
-
-PIXMAN_ARM_BIND_SCALED_BILINEAR_SRC_A8_DST (0, neon, 8888_8_8888, SRC,
-                                            uint32_t, uint32_t)
-PIXMAN_ARM_BIND_SCALED_BILINEAR_SRC_A8_DST (0, neon, 8888_8_0565, SRC,
-                                            uint32_t, uint16_t)
-PIXMAN_ARM_BIND_SCALED_BILINEAR_SRC_A8_DST (0, neon, 0565_8_x888, SRC,
-                                            uint16_t, uint32_t)
-PIXMAN_ARM_BIND_SCALED_BILINEAR_SRC_A8_DST (0, neon, 0565_8_0565, SRC,
-                                            uint16_t, uint16_t)
-PIXMAN_ARM_BIND_SCALED_BILINEAR_SRC_A8_DST (SKIP_ZERO_SRC, neon, 8888_8_8888, OVER,
-                                            uint32_t, uint32_t)
-PIXMAN_ARM_BIND_SCALED_BILINEAR_SRC_A8_DST (SKIP_ZERO_SRC, neon, 8888_8_8888, ADD,
-                                            uint32_t, uint32_t)
-
-void
-pixman_composite_src_n_8_asm_neon (int32_t   w,
-                                   int32_t   h,
-                                   uint8_t  *dst,
-                                   int32_t   dst_stride,
-                                   uint8_t   src);
-
-void
-pixman_composite_src_n_0565_asm_neon (int32_t   w,
-                                      int32_t   h,
-                                      uint16_t *dst,
-                                      int32_t   dst_stride,
-                                      uint16_t  src);
-
-void
-pixman_composite_src_n_8888_asm_neon (int32_t   w,
-                                      int32_t   h,
-                                      uint32_t *dst,
-                                      int32_t   dst_stride,
-                                      uint32_t  src);
-
-static pixman_bool_t
-pixman_fill_neon (uint32_t *bits,
-                  int       stride,
-                  int       bpp,
-                  int       x,
-                  int       y,
-                  int       width,
-                  int       height,
-                  uint32_t  _xor)
-{
-    /* stride is always multiple of 32bit units in pixman */
-    uint32_t byte_stride = stride * sizeof(uint32_t);
-
-    switch (bpp)
-    {
-    case 8:
-	pixman_composite_src_n_8_asm_neon (
-		width,
-		height,
-		(uint8_t *)(((char *) bits) + y * byte_stride + x),
-		byte_stride,
-		_xor & 0xff);
-	return TRUE;
-    case 16:
-	pixman_composite_src_n_0565_asm_neon (
-		width,
-		height,
-		(uint16_t *)(((char *) bits) + y * byte_stride + x * 2),
-		byte_stride / 2,
-		_xor & 0xffff);
-	return TRUE;
-    case 32:
-	pixman_composite_src_n_8888_asm_neon (
-		width,
-		height,
-		(uint32_t *)(((char *) bits) + y * byte_stride + x * 4),
-		byte_stride / 4,
-		_xor);
-	return TRUE;
-    default:
-	return FALSE;
-    }
-}
-
-static pixman_bool_t
-pixman_blt_neon (uint32_t *src_bits,
-                 uint32_t *dst_bits,
-                 int       src_stride,
-                 int       dst_stride,
-                 int       src_bpp,
-                 int       dst_bpp,
-                 int       src_x,
-                 int       src_y,
-                 int       dest_x,
-                 int       dest_y,
-                 int       width,
-                 int       height)
-{
-    if (src_bpp != dst_bpp)
-	return FALSE;
-
-    switch (src_bpp)
-    {
-    case 16:
-	pixman_composite_src_0565_0565_asm_neon (
-		width, height,
-		(uint16_t *)(((char *) dst_bits) +
-		dest_y * dst_stride * 4 + dest_x * 2), dst_stride * 2,
-		(uint16_t *)(((char *) src_bits) +
-		src_y * src_stride * 4 + src_x * 2), src_stride * 2);
-	return TRUE;
-    case 32:
-	pixman_composite_src_8888_8888_asm_neon (
-		width, height,
-		(uint32_t *)(((char *) dst_bits) +
-		dest_y * dst_stride * 4 + dest_x * 4), dst_stride,
-		(uint32_t *)(((char *) src_bits) +
-		src_y * src_stride * 4 + src_x * 4), src_stride);
-	return TRUE;
-    default:
-	return FALSE;
-    }
-}
-
-static const pixman_fast_path_t arm_neon_fast_paths[] =
-{
-    PIXMAN_STD_FAST_PATH (SRC,  r5g6b5,   null,     r5g6b5,   neon_composite_src_0565_0565),
-    PIXMAN_STD_FAST_PATH (SRC,  b5g6r5,   null,     b5g6r5,   neon_composite_src_0565_0565),
-    PIXMAN_STD_FAST_PATH (SRC,  a8r8g8b8, null,     r5g6b5,   neon_composite_src_8888_0565),
-    PIXMAN_STD_FAST_PATH (SRC,  x8r8g8b8, null,     r5g6b5,   neon_composite_src_8888_0565),
-    PIXMAN_STD_FAST_PATH (SRC,  a8b8g8r8, null,     b5g6r5,   neon_composite_src_8888_0565),
-    PIXMAN_STD_FAST_PATH (SRC,  x8b8g8r8, null,     b5g6r5,   neon_composite_src_8888_0565),
-    PIXMAN_STD_FAST_PATH (SRC,  r5g6b5,   null,     a8r8g8b8, neon_composite_src_0565_8888),
-    PIXMAN_STD_FAST_PATH (SRC,  r5g6b5,   null,     x8r8g8b8, neon_composite_src_0565_8888),
-    PIXMAN_STD_FAST_PATH (SRC,  b5g6r5,   null,     a8b8g8r8, neon_composite_src_0565_8888),
-    PIXMAN_STD_FAST_PATH (SRC,  b5g6r5,   null,     x8b8g8r8, neon_composite_src_0565_8888),
-    PIXMAN_STD_FAST_PATH (SRC,  a8r8g8b8, null,     x8r8g8b8, neon_composite_src_8888_8888),
-    PIXMAN_STD_FAST_PATH (SRC,  x8r8g8b8, null,     x8r8g8b8, neon_composite_src_8888_8888),
-    PIXMAN_STD_FAST_PATH (SRC,  a8b8g8r8, null,     x8b8g8r8, neon_composite_src_8888_8888),
-    PIXMAN_STD_FAST_PATH (SRC,  x8b8g8r8, null,     x8b8g8r8, neon_composite_src_8888_8888),
-    PIXMAN_STD_FAST_PATH (SRC,  a8r8g8b8, null,     a8r8g8b8, neon_composite_src_8888_8888),
-    PIXMAN_STD_FAST_PATH (SRC,  a8b8g8r8, null,     a8b8g8r8, neon_composite_src_8888_8888),
-    PIXMAN_STD_FAST_PATH (SRC,  x8r8g8b8, null,     a8r8g8b8, neon_composite_src_x888_8888),
-    PIXMAN_STD_FAST_PATH (SRC,  x8b8g8r8, null,     a8b8g8r8, neon_composite_src_x888_8888),
-    PIXMAN_STD_FAST_PATH (SRC,  r8g8b8,   null,     r8g8b8,   neon_composite_src_0888_0888),
-    PIXMAN_STD_FAST_PATH (SRC,  b8g8r8,   null,     x8r8g8b8, neon_composite_src_0888_8888_rev),
-    PIXMAN_STD_FAST_PATH (SRC,  b8g8r8,   null,     r5g6b5,   neon_composite_src_0888_0565_rev),
-    PIXMAN_STD_FAST_PATH (SRC,  pixbuf,   pixbuf,   a8r8g8b8, neon_composite_src_pixbuf_8888),
-    PIXMAN_STD_FAST_PATH (SRC,  pixbuf,   pixbuf,   a8b8g8r8, neon_composite_src_rpixbuf_8888),
-    PIXMAN_STD_FAST_PATH (SRC,  rpixbuf,  rpixbuf,  a8r8g8b8, neon_composite_src_rpixbuf_8888),
-    PIXMAN_STD_FAST_PATH (SRC,  rpixbuf,  rpixbuf,  a8b8g8r8, neon_composite_src_pixbuf_8888),
-    PIXMAN_STD_FAST_PATH (OVER, solid,    a8,       a8,       neon_composite_over_n_8_8),
-    PIXMAN_STD_FAST_PATH (OVER, solid,    a8,       r5g6b5,   neon_composite_over_n_8_0565),
-    PIXMAN_STD_FAST_PATH (OVER, solid,    a8,       b5g6r5,   neon_composite_over_n_8_0565),
-    PIXMAN_STD_FAST_PATH (OVER, solid,    a8,       a8r8g8b8, neon_composite_over_n_8_8888),
-    PIXMAN_STD_FAST_PATH (OVER, solid,    a8,       x8r8g8b8, neon_composite_over_n_8_8888),
-    PIXMAN_STD_FAST_PATH (OVER, solid,    a8,       a8b8g8r8, neon_composite_over_n_8_8888),
-    PIXMAN_STD_FAST_PATH (OVER, solid,    a8,       x8b8g8r8, neon_composite_over_n_8_8888),
-    PIXMAN_STD_FAST_PATH (OVER, solid,    null,     r5g6b5,   neon_composite_over_n_0565),
-    PIXMAN_STD_FAST_PATH (OVER, solid,    null,     a8r8g8b8, neon_composite_over_n_8888),
-    PIXMAN_STD_FAST_PATH (OVER, solid,    null,     x8r8g8b8, neon_composite_over_n_8888),
-    PIXMAN_STD_FAST_PATH_CA (OVER, solid, a8r8g8b8, a8r8g8b8, neon_composite_over_n_8888_8888_ca),
-    PIXMAN_STD_FAST_PATH_CA (OVER, solid, a8r8g8b8, x8r8g8b8, neon_composite_over_n_8888_8888_ca),
-    PIXMAN_STD_FAST_PATH_CA (OVER, solid, a8b8g8r8, a8b8g8r8, neon_composite_over_n_8888_8888_ca),
-    PIXMAN_STD_FAST_PATH_CA (OVER, solid, a8b8g8r8, x8b8g8r8, neon_composite_over_n_8888_8888_ca),
-    PIXMAN_STD_FAST_PATH_CA (OVER, solid, a8r8g8b8, r5g6b5,   neon_composite_over_n_8888_0565_ca),
-    PIXMAN_STD_FAST_PATH_CA (OVER, solid, a8b8g8r8, b5g6r5,   neon_composite_over_n_8888_0565_ca),
-    PIXMAN_STD_FAST_PATH (OVER, a8r8g8b8, solid,    a8r8g8b8, neon_composite_over_8888_n_8888),
-    PIXMAN_STD_FAST_PATH (OVER, a8r8g8b8, solid,    x8r8g8b8, neon_composite_over_8888_n_8888),
-    PIXMAN_STD_FAST_PATH (OVER, a8r8g8b8, solid,    r5g6b5,   neon_composite_over_8888_n_0565),
-    PIXMAN_STD_FAST_PATH (OVER, a8b8g8r8, solid,    b5g6r5,   neon_composite_over_8888_n_0565),
-    PIXMAN_STD_FAST_PATH (OVER, r5g6b5,   solid,    r5g6b5,   neon_composite_over_0565_n_0565),
-    PIXMAN_STD_FAST_PATH (OVER, b5g6r5,   solid,    b5g6r5,   neon_composite_over_0565_n_0565),
-    PIXMAN_STD_FAST_PATH (OVER, a8r8g8b8, a8,       a8r8g8b8, neon_composite_over_8888_8_8888),
-    PIXMAN_STD_FAST_PATH (OVER, a8r8g8b8, a8,       x8r8g8b8, neon_composite_over_8888_8_8888),
-    PIXMAN_STD_FAST_PATH (OVER, a8b8g8r8, a8,       a8b8g8r8, neon_composite_over_8888_8_8888),
-    PIXMAN_STD_FAST_PATH (OVER, a8b8g8r8, a8,       x8b8g8r8, neon_composite_over_8888_8_8888),
-    PIXMAN_STD_FAST_PATH (OVER, a8r8g8b8, a8,       r5g6b5,   neon_composite_over_8888_8_0565),
-    PIXMAN_STD_FAST_PATH (OVER, a8b8g8r8, a8,       b5g6r5,   neon_composite_over_8888_8_0565),
-    PIXMAN_STD_FAST_PATH (OVER, r5g6b5,   a8,       r5g6b5,   neon_composite_over_0565_8_0565),
-    PIXMAN_STD_FAST_PATH (OVER, b5g6r5,   a8,       b5g6r5,   neon_composite_over_0565_8_0565),
-    PIXMAN_STD_FAST_PATH (OVER, a8r8g8b8, a8r8g8b8, a8r8g8b8, neon_composite_over_8888_8888_8888),
-    PIXMAN_STD_FAST_PATH (OVER, a8r8g8b8, null,     r5g6b5,   neon_composite_over_8888_0565),
-    PIXMAN_STD_FAST_PATH (OVER, a8b8g8r8, null,     b5g6r5,   neon_composite_over_8888_0565),
-    PIXMAN_STD_FAST_PATH (OVER, a8r8g8b8, null,     a8r8g8b8, neon_composite_over_8888_8888),
-    PIXMAN_STD_FAST_PATH (OVER, a8r8g8b8, null,     x8r8g8b8, neon_composite_over_8888_8888),
-    PIXMAN_STD_FAST_PATH (OVER, a8b8g8r8, null,     a8b8g8r8, neon_composite_over_8888_8888),
-    PIXMAN_STD_FAST_PATH (OVER, a8b8g8r8, null,     x8b8g8r8, neon_composite_over_8888_8888),
-    PIXMAN_STD_FAST_PATH (OVER, x8r8g8b8, null,     a8r8g8b8, neon_composite_src_x888_8888),
-    PIXMAN_STD_FAST_PATH (OVER, x8b8g8r8, null,     a8b8g8r8, neon_composite_src_x888_8888),
-    PIXMAN_STD_FAST_PATH (ADD,  solid,    a8,       a8,       neon_composite_add_n_8_8),
-    PIXMAN_STD_FAST_PATH (ADD,  solid,    a8,       a8r8g8b8, neon_composite_add_n_8_8888),
-    PIXMAN_STD_FAST_PATH (ADD,  solid,    a8,       a8b8g8r8, neon_composite_add_n_8_8888),
-    PIXMAN_STD_FAST_PATH (ADD,  a8,       a8,       a8,       neon_composite_add_8_8_8),
-    PIXMAN_STD_FAST_PATH (ADD,  r5g6b5,   a8,       r5g6b5,   neon_composite_add_0565_8_0565),
-    PIXMAN_STD_FAST_PATH (ADD,  b5g6r5,   a8,       b5g6r5,   neon_composite_add_0565_8_0565),
-    PIXMAN_STD_FAST_PATH (ADD,  a8r8g8b8, a8,       a8r8g8b8, neon_composite_add_8888_8_8888),
-    PIXMAN_STD_FAST_PATH (ADD,  a8b8g8r8, a8,       a8b8g8r8, neon_composite_add_8888_8_8888),
-    PIXMAN_STD_FAST_PATH (ADD,  a8r8g8b8, a8r8g8b8, a8r8g8b8, neon_composite_add_8888_8888_8888),
-    PIXMAN_STD_FAST_PATH (ADD,  a8r8g8b8, solid,    a8r8g8b8, neon_composite_add_8888_n_8888),
-    PIXMAN_STD_FAST_PATH (ADD,  a8b8g8r8, solid,    a8b8g8r8, neon_composite_add_8888_n_8888),
-    PIXMAN_STD_FAST_PATH (ADD,  a8,       null,     a8,       neon_composite_add_8_8),
-    PIXMAN_STD_FAST_PATH (ADD,  a8r8g8b8, null,     a8r8g8b8, neon_composite_add_8888_8888),
-    PIXMAN_STD_FAST_PATH (ADD,  a8b8g8r8, null,     a8b8g8r8, neon_composite_add_8888_8888),
-    PIXMAN_STD_FAST_PATH (IN,   solid,    null,     a8,       neon_composite_in_n_8),
-    PIXMAN_STD_FAST_PATH (OVER_REVERSE, solid, null, a8r8g8b8, neon_composite_over_reverse_n_8888),
-    PIXMAN_STD_FAST_PATH (OVER_REVERSE, solid, null, a8b8g8r8, neon_composite_over_reverse_n_8888),
-    PIXMAN_STD_FAST_PATH (OUT_REVERSE,  a8,    null, r5g6b5,   neon_composite_out_reverse_8_0565),
-    PIXMAN_STD_FAST_PATH (OUT_REVERSE,  a8,    null, b5g6r5,   neon_composite_out_reverse_8_0565),
-
-    PIXMAN_ARM_SIMPLE_NEAREST_FAST_PATH (OVER, a8r8g8b8, a8r8g8b8, neon_8888_8888),
-    PIXMAN_ARM_SIMPLE_NEAREST_FAST_PATH (OVER, a8b8g8r8, a8b8g8r8, neon_8888_8888),
-    PIXMAN_ARM_SIMPLE_NEAREST_FAST_PATH (OVER, a8r8g8b8, x8r8g8b8, neon_8888_8888),
-    PIXMAN_ARM_SIMPLE_NEAREST_FAST_PATH (OVER, a8b8g8r8, x8b8g8r8, neon_8888_8888),
-
-    PIXMAN_ARM_SIMPLE_NEAREST_FAST_PATH (OVER, a8r8g8b8, r5g6b5, neon_8888_0565),
-    PIXMAN_ARM_SIMPLE_NEAREST_FAST_PATH (OVER, a8b8g8r8, b5g6r5, neon_8888_0565),
-
-    PIXMAN_ARM_SIMPLE_NEAREST_FAST_PATH (SRC, a8r8g8b8, r5g6b5, neon_8888_0565),
-    PIXMAN_ARM_SIMPLE_NEAREST_FAST_PATH (SRC, x8r8g8b8, r5g6b5, neon_8888_0565),
-    PIXMAN_ARM_SIMPLE_NEAREST_FAST_PATH (SRC, a8b8g8r8, b5g6r5, neon_8888_0565),
-    PIXMAN_ARM_SIMPLE_NEAREST_FAST_PATH (SRC, x8b8g8r8, b5g6r5, neon_8888_0565),
-
-    PIXMAN_ARM_SIMPLE_NEAREST_FAST_PATH (SRC, b5g6r5, x8b8g8r8, neon_0565_8888),
-    PIXMAN_ARM_SIMPLE_NEAREST_FAST_PATH (SRC, r5g6b5, x8r8g8b8, neon_0565_8888),
-    /* Note: NONE repeat is not supported yet */
-    SIMPLE_NEAREST_FAST_PATH_COVER (SRC, r5g6b5, a8r8g8b8, neon_0565_8888),
-    SIMPLE_NEAREST_FAST_PATH_COVER (SRC, b5g6r5, a8b8g8r8, neon_0565_8888),
-    SIMPLE_NEAREST_FAST_PATH_PAD (SRC, r5g6b5, a8r8g8b8, neon_0565_8888),
-    SIMPLE_NEAREST_FAST_PATH_PAD (SRC, b5g6r5, a8b8g8r8, neon_0565_8888),
-
-    PIXMAN_ARM_SIMPLE_NEAREST_A8_MASK_FAST_PATH (OVER, a8r8g8b8, r5g6b5, neon_8888_8_0565),
-    PIXMAN_ARM_SIMPLE_NEAREST_A8_MASK_FAST_PATH (OVER, a8b8g8r8, b5g6r5, neon_8888_8_0565),
-
-    PIXMAN_ARM_SIMPLE_NEAREST_A8_MASK_FAST_PATH (OVER, r5g6b5, r5g6b5, neon_0565_8_0565),
-    PIXMAN_ARM_SIMPLE_NEAREST_A8_MASK_FAST_PATH (OVER, b5g6r5, b5g6r5, neon_0565_8_0565),
-
-    SIMPLE_BILINEAR_FAST_PATH (SRC, a8r8g8b8, a8r8g8b8, neon_8888_8888),
-    SIMPLE_BILINEAR_FAST_PATH (SRC, a8r8g8b8, x8r8g8b8, neon_8888_8888),
-    SIMPLE_BILINEAR_FAST_PATH (SRC, x8r8g8b8, x8r8g8b8, neon_8888_8888),
-
-    SIMPLE_BILINEAR_FAST_PATH (SRC, a8r8g8b8, r5g6b5, neon_8888_0565),
-    SIMPLE_BILINEAR_FAST_PATH (SRC, x8r8g8b8, r5g6b5, neon_8888_0565),
-
-    SIMPLE_BILINEAR_FAST_PATH (SRC, r5g6b5, x8r8g8b8, neon_0565_x888),
-    SIMPLE_BILINEAR_FAST_PATH (SRC, r5g6b5, r5g6b5, neon_0565_0565),
-
-    SIMPLE_BILINEAR_FAST_PATH (OVER, a8r8g8b8, a8r8g8b8, neon_8888_8888),
-    SIMPLE_BILINEAR_FAST_PATH (OVER, a8r8g8b8, x8r8g8b8, neon_8888_8888),
-
-    SIMPLE_BILINEAR_FAST_PATH (ADD, a8r8g8b8, a8r8g8b8, neon_8888_8888),
-    SIMPLE_BILINEAR_FAST_PATH (ADD, a8r8g8b8, x8r8g8b8, neon_8888_8888),
-
-    SIMPLE_BILINEAR_A8_MASK_FAST_PATH (SRC, a8r8g8b8, a8r8g8b8, neon_8888_8_8888),
-    SIMPLE_BILINEAR_A8_MASK_FAST_PATH (SRC, a8r8g8b8, x8r8g8b8, neon_8888_8_8888),
-    SIMPLE_BILINEAR_A8_MASK_FAST_PATH (SRC, x8r8g8b8, x8r8g8b8, neon_8888_8_8888),
-
-    SIMPLE_BILINEAR_A8_MASK_FAST_PATH (SRC, a8r8g8b8, r5g6b5, neon_8888_8_0565),
-    SIMPLE_BILINEAR_A8_MASK_FAST_PATH (SRC, x8r8g8b8, r5g6b5, neon_8888_8_0565),
-
-    SIMPLE_BILINEAR_A8_MASK_FAST_PATH (SRC, r5g6b5, x8r8g8b8, neon_0565_8_x888),
-    SIMPLE_BILINEAR_A8_MASK_FAST_PATH (SRC, r5g6b5, r5g6b5, neon_0565_8_0565),
-
-    SIMPLE_BILINEAR_A8_MASK_FAST_PATH (OVER, a8r8g8b8, a8r8g8b8, neon_8888_8_8888),
-    SIMPLE_BILINEAR_A8_MASK_FAST_PATH (OVER, a8r8g8b8, x8r8g8b8, neon_8888_8_8888),
-
-    SIMPLE_BILINEAR_A8_MASK_FAST_PATH (ADD, a8r8g8b8, a8r8g8b8, neon_8888_8_8888),
-    SIMPLE_BILINEAR_A8_MASK_FAST_PATH (ADD, a8r8g8b8, x8r8g8b8, neon_8888_8_8888),
-
-    { PIXMAN_OP_NONE },
-};
-
-static pixman_bool_t
-arm_neon_blt (pixman_implementation_t *imp,
-              uint32_t *               src_bits,
-              uint32_t *               dst_bits,
-              int                      src_stride,
-              int                      dst_stride,
-              int                      src_bpp,
-              int                      dst_bpp,
-              int                      src_x,
-              int                      src_y,
-              int                      dest_x,
-              int                      dest_y,
-              int                      width,
-              int                      height)
-{
-    if (!pixman_blt_neon (
-            src_bits, dst_bits, src_stride, dst_stride, src_bpp, dst_bpp,
-            src_x, src_y, dest_x, dest_y, width, height))
-
-    {
-	return _pixman_implementation_blt (
-	    imp->delegate,
-	    src_bits, dst_bits, src_stride, dst_stride, src_bpp, dst_bpp,
-	    src_x, src_y, dest_x, dest_y, width, height);
-    }
-
-    return TRUE;
-}
-
-static pixman_bool_t
-arm_neon_fill (pixman_implementation_t *imp,
-               uint32_t *               bits,
-               int                      stride,
-               int                      bpp,
-               int                      x,
-               int                      y,
-               int                      width,
-               int                      height,
-               uint32_t xor)
-{
-    if (pixman_fill_neon (bits, stride, bpp, x, y, width, height, xor))
-	return TRUE;
-
-    return _pixman_implementation_fill (
-	imp->delegate, bits, stride, bpp, x, y, width, height, xor);
-}
-
-#define BIND_COMBINE_U(name)                                             \
-void                                                                     \
-pixman_composite_scanline_##name##_mask_asm_neon (int32_t         w,     \
-                                                  const uint32_t *dst,   \
-                                                  const uint32_t *src,   \
-                                                  const uint32_t *mask); \
-                                                                         \
-void                                                                     \
-pixman_composite_scanline_##name##_asm_neon (int32_t         w,          \
-                                             const uint32_t *dst,        \
-                                             const uint32_t *src);       \
-                                                                         \
-static void                                                              \
-neon_combine_##name##_u (pixman_implementation_t *imp,                   \
-                         pixman_op_t              op,                    \
-                         uint32_t *               dest,                  \
-                         const uint32_t *         src,                   \
-                         const uint32_t *         mask,                  \
-                         int                      width)                 \
-{                                                                        \
-    if (mask)                                                            \
-	pixman_composite_scanline_##name##_mask_asm_neon (width, dest,   \
-	                                                  src, mask);    \
-    else                                                                 \
-	pixman_composite_scanline_##name##_asm_neon (width, dest, src);  \
-}
-
-BIND_COMBINE_U (over)
-BIND_COMBINE_U (add)
-BIND_COMBINE_U (out_reverse)
-
-pixman_implementation_t *
-_pixman_implementation_create_arm_neon (pixman_implementation_t *fallback)
-{
-    pixman_implementation_t *imp =
-	_pixman_implementation_create (fallback, arm_neon_fast_paths);
-
-    imp->combine_32[PIXMAN_OP_OVER] = neon_combine_over_u;
-    imp->combine_32[PIXMAN_OP_ADD] = neon_combine_add_u;
-    imp->combine_32[PIXMAN_OP_OUT_REVERSE] = neon_combine_out_reverse_u;
-
-    imp->blt = arm_neon_blt;
-    imp->fill = arm_neon_fill;
-
-    return imp;
-}
->>>>>>> 97c96ddb
+/*
+ * Copyright © 2009 ARM Ltd, Movial Creative Technologies Oy
+ *
+ * Permission to use, copy, modify, distribute, and sell this software and its
+ * documentation for any purpose is hereby granted without fee, provided that
+ * the above copyright notice appear in all copies and that both that
+ * copyright notice and this permission notice appear in supporting
+ * documentation, and that the name of ARM Ltd not be used in
+ * advertising or publicity pertaining to distribution of the software without
+ * specific, written prior permission.  ARM Ltd makes no
+ * representations about the suitability of this software for any purpose.  It
+ * is provided "as is" without express or implied warranty.
+ *
+ * THE COPYRIGHT HOLDERS DISCLAIM ALL WARRANTIES WITH REGARD TO THIS
+ * SOFTWARE, INCLUDING ALL IMPLIED WARRANTIES OF MERCHANTABILITY AND
+ * FITNESS, IN NO EVENT SHALL THE COPYRIGHT HOLDERS BE LIABLE FOR ANY
+ * SPECIAL, INDIRECT OR CONSEQUENTIAL DAMAGES OR ANY DAMAGES
+ * WHATSOEVER RESULTING FROM LOSS OF USE, DATA OR PROFITS, WHETHER IN
+ * AN ACTION OF CONTRACT, NEGLIGENCE OR OTHER TORTIOUS ACTION, ARISING
+ * OUT OF OR IN CONNECTION WITH THE USE OR PERFORMANCE OF THIS
+ * SOFTWARE.
+ *
+ * Author:  Ian Rickards (ian.rickards@arm.com)
+ * Author:  Jonathan Morton (jonathan.morton@movial.com)
+ * Author:  Markku Vire (markku.vire@movial.com)
+ *
+ */
+
+#ifdef HAVE_CONFIG_H
+#include <config.h>
+#endif
+
+#include <string.h>
+#include "pixman-private.h"
+#include "pixman-arm-common.h"
+
+PIXMAN_ARM_BIND_FAST_PATH_SRC_DST (neon, src_8888_8888,
+                                   uint32_t, 1, uint32_t, 1)
+PIXMAN_ARM_BIND_FAST_PATH_SRC_DST (neon, src_x888_8888,
+                                   uint32_t, 1, uint32_t, 1)
+PIXMAN_ARM_BIND_FAST_PATH_SRC_DST (neon, src_0565_0565,
+                                   uint16_t, 1, uint16_t, 1)
+PIXMAN_ARM_BIND_FAST_PATH_SRC_DST (neon, src_0888_0888,
+                                   uint8_t, 3, uint8_t, 3)
+PIXMAN_ARM_BIND_FAST_PATH_SRC_DST (neon, src_8888_0565,
+                                   uint32_t, 1, uint16_t, 1)
+PIXMAN_ARM_BIND_FAST_PATH_SRC_DST (neon, src_0565_8888,
+                                   uint16_t, 1, uint32_t, 1)
+PIXMAN_ARM_BIND_FAST_PATH_SRC_DST (neon, src_0888_8888_rev,
+                                   uint8_t, 3, uint32_t, 1)
+PIXMAN_ARM_BIND_FAST_PATH_SRC_DST (neon, src_0888_0565_rev,
+                                   uint8_t, 3, uint16_t, 1)
+PIXMAN_ARM_BIND_FAST_PATH_SRC_DST (neon, src_pixbuf_8888,
+                                   uint32_t, 1, uint32_t, 1)
+PIXMAN_ARM_BIND_FAST_PATH_SRC_DST (neon, src_rpixbuf_8888,
+                                   uint32_t, 1, uint32_t, 1)
+PIXMAN_ARM_BIND_FAST_PATH_SRC_DST (neon, add_8_8,
+                                   uint8_t, 1, uint8_t, 1)
+PIXMAN_ARM_BIND_FAST_PATH_SRC_DST (neon, add_8888_8888,
+                                   uint32_t, 1, uint32_t, 1)
+PIXMAN_ARM_BIND_FAST_PATH_SRC_DST (neon, over_8888_0565,
+                                   uint32_t, 1, uint16_t, 1)
+PIXMAN_ARM_BIND_FAST_PATH_SRC_DST (neon, over_8888_8888,
+                                   uint32_t, 1, uint32_t, 1)
+PIXMAN_ARM_BIND_FAST_PATH_SRC_DST (neon, out_reverse_8_0565,
+                                   uint8_t, 1, uint16_t, 1)
+
+PIXMAN_ARM_BIND_FAST_PATH_N_DST (SKIP_ZERO_SRC, neon, over_n_0565,
+                                 uint16_t, 1)
+PIXMAN_ARM_BIND_FAST_PATH_N_DST (SKIP_ZERO_SRC, neon, over_n_8888,
+                                 uint32_t, 1)
+PIXMAN_ARM_BIND_FAST_PATH_N_DST (SKIP_ZERO_SRC, neon, over_reverse_n_8888,
+                                 uint32_t, 1)
+PIXMAN_ARM_BIND_FAST_PATH_N_DST (0, neon, in_n_8,
+                                 uint8_t, 1)
+
+PIXMAN_ARM_BIND_FAST_PATH_N_MASK_DST (SKIP_ZERO_SRC, neon, over_n_8_0565,
+                                      uint8_t, 1, uint16_t, 1)
+PIXMAN_ARM_BIND_FAST_PATH_N_MASK_DST (SKIP_ZERO_SRC, neon, over_n_8_8888,
+                                      uint8_t, 1, uint32_t, 1)
+PIXMAN_ARM_BIND_FAST_PATH_N_MASK_DST (SKIP_ZERO_SRC, neon, over_n_8888_8888_ca,
+                                      uint32_t, 1, uint32_t, 1)
+PIXMAN_ARM_BIND_FAST_PATH_N_MASK_DST (SKIP_ZERO_SRC, neon, over_n_8888_0565_ca,
+				      uint32_t, 1, uint16_t, 1)
+PIXMAN_ARM_BIND_FAST_PATH_N_MASK_DST (SKIP_ZERO_SRC, neon, over_n_8_8,
+                                      uint8_t, 1, uint8_t, 1)
+PIXMAN_ARM_BIND_FAST_PATH_N_MASK_DST (SKIP_ZERO_SRC, neon, add_n_8_8,
+                                      uint8_t, 1, uint8_t, 1)
+PIXMAN_ARM_BIND_FAST_PATH_N_MASK_DST (SKIP_ZERO_SRC, neon, add_n_8_8888,
+                                      uint8_t, 1, uint32_t, 1)
+
+PIXMAN_ARM_BIND_FAST_PATH_SRC_N_DST (SKIP_ZERO_MASK, neon, over_8888_n_8888,
+                                     uint32_t, 1, uint32_t, 1)
+PIXMAN_ARM_BIND_FAST_PATH_SRC_N_DST (SKIP_ZERO_MASK, neon, over_8888_n_0565,
+                                     uint32_t, 1, uint16_t, 1)
+PIXMAN_ARM_BIND_FAST_PATH_SRC_N_DST (SKIP_ZERO_MASK, neon, over_0565_n_0565,
+                                     uint16_t, 1, uint16_t, 1)
+PIXMAN_ARM_BIND_FAST_PATH_SRC_N_DST (SKIP_ZERO_MASK, neon, add_8888_n_8888,
+                                     uint32_t, 1, uint32_t, 1)
+
+PIXMAN_ARM_BIND_FAST_PATH_SRC_MASK_DST (neon, add_8_8_8,
+                                        uint8_t, 1, uint8_t, 1, uint8_t, 1)
+PIXMAN_ARM_BIND_FAST_PATH_SRC_MASK_DST (neon, add_0565_8_0565,
+                                        uint16_t, 1, uint8_t, 1, uint16_t, 1)
+PIXMAN_ARM_BIND_FAST_PATH_SRC_MASK_DST (neon, add_8888_8_8888,
+                                        uint32_t, 1, uint8_t, 1, uint32_t, 1)
+PIXMAN_ARM_BIND_FAST_PATH_SRC_MASK_DST (neon, add_8888_8888_8888,
+                                        uint32_t, 1, uint32_t, 1, uint32_t, 1)
+PIXMAN_ARM_BIND_FAST_PATH_SRC_MASK_DST (neon, over_8888_8_8888,
+                                        uint32_t, 1, uint8_t, 1, uint32_t, 1)
+PIXMAN_ARM_BIND_FAST_PATH_SRC_MASK_DST (neon, over_8888_8888_8888,
+                                        uint32_t, 1, uint32_t, 1, uint32_t, 1)
+PIXMAN_ARM_BIND_FAST_PATH_SRC_MASK_DST (neon, over_8888_8_0565,
+                                        uint32_t, 1, uint8_t, 1, uint16_t, 1)
+PIXMAN_ARM_BIND_FAST_PATH_SRC_MASK_DST (neon, over_0565_8_0565,
+                                        uint16_t, 1, uint8_t, 1, uint16_t, 1)
+
+PIXMAN_ARM_BIND_SCALED_NEAREST_SRC_DST (neon, 8888_8888, OVER,
+                                        uint32_t, uint32_t)
+PIXMAN_ARM_BIND_SCALED_NEAREST_SRC_DST (neon, 8888_0565, OVER,
+                                        uint32_t, uint16_t)
+PIXMAN_ARM_BIND_SCALED_NEAREST_SRC_DST (neon, 8888_0565, SRC,
+                                        uint32_t, uint16_t)
+PIXMAN_ARM_BIND_SCALED_NEAREST_SRC_DST (neon, 0565_8888, SRC,
+                                        uint16_t, uint32_t)
+
+PIXMAN_ARM_BIND_SCALED_NEAREST_SRC_A8_DST (SKIP_ZERO_SRC, neon, 8888_8_0565,
+                                           OVER, uint32_t, uint16_t)
+PIXMAN_ARM_BIND_SCALED_NEAREST_SRC_A8_DST (SKIP_ZERO_SRC, neon, 0565_8_0565,
+                                           OVER, uint16_t, uint16_t)
+
+PIXMAN_ARM_BIND_SCALED_BILINEAR_SRC_DST (0, neon, 8888_8888, SRC,
+                                         uint32_t, uint32_t)
+PIXMAN_ARM_BIND_SCALED_BILINEAR_SRC_DST (0, neon, 8888_0565, SRC,
+                                         uint32_t, uint16_t)
+PIXMAN_ARM_BIND_SCALED_BILINEAR_SRC_DST (0, neon, 0565_x888, SRC,
+                                         uint16_t, uint32_t)
+PIXMAN_ARM_BIND_SCALED_BILINEAR_SRC_DST (0, neon, 0565_0565, SRC,
+                                         uint16_t, uint16_t)
+PIXMAN_ARM_BIND_SCALED_BILINEAR_SRC_DST (SKIP_ZERO_SRC, neon, 8888_8888, OVER,
+                                         uint32_t, uint32_t)
+PIXMAN_ARM_BIND_SCALED_BILINEAR_SRC_DST (SKIP_ZERO_SRC, neon, 8888_8888, ADD,
+                                         uint32_t, uint32_t)
+
+PIXMAN_ARM_BIND_SCALED_BILINEAR_SRC_A8_DST (0, neon, 8888_8_8888, SRC,
+                                            uint32_t, uint32_t)
+PIXMAN_ARM_BIND_SCALED_BILINEAR_SRC_A8_DST (0, neon, 8888_8_0565, SRC,
+                                            uint32_t, uint16_t)
+PIXMAN_ARM_BIND_SCALED_BILINEAR_SRC_A8_DST (0, neon, 0565_8_x888, SRC,
+                                            uint16_t, uint32_t)
+PIXMAN_ARM_BIND_SCALED_BILINEAR_SRC_A8_DST (0, neon, 0565_8_0565, SRC,
+                                            uint16_t, uint16_t)
+PIXMAN_ARM_BIND_SCALED_BILINEAR_SRC_A8_DST (SKIP_ZERO_SRC, neon, 8888_8_8888, OVER,
+                                            uint32_t, uint32_t)
+PIXMAN_ARM_BIND_SCALED_BILINEAR_SRC_A8_DST (SKIP_ZERO_SRC, neon, 8888_8_8888, ADD,
+                                            uint32_t, uint32_t)
+
+void
+pixman_composite_src_n_8_asm_neon (int32_t   w,
+                                   int32_t   h,
+                                   uint8_t  *dst,
+                                   int32_t   dst_stride,
+                                   uint8_t   src);
+
+void
+pixman_composite_src_n_0565_asm_neon (int32_t   w,
+                                      int32_t   h,
+                                      uint16_t *dst,
+                                      int32_t   dst_stride,
+                                      uint16_t  src);
+
+void
+pixman_composite_src_n_8888_asm_neon (int32_t   w,
+                                      int32_t   h,
+                                      uint32_t *dst,
+                                      int32_t   dst_stride,
+                                      uint32_t  src);
+
+static pixman_bool_t
+pixman_fill_neon (uint32_t *bits,
+                  int       stride,
+                  int       bpp,
+                  int       x,
+                  int       y,
+                  int       width,
+                  int       height,
+                  uint32_t  _xor)
+{
+    /* stride is always multiple of 32bit units in pixman */
+    uint32_t byte_stride = stride * sizeof(uint32_t);
+
+    switch (bpp)
+    {
+    case 8:
+	pixman_composite_src_n_8_asm_neon (
+		width,
+		height,
+		(uint8_t *)(((char *) bits) + y * byte_stride + x),
+		byte_stride,
+		_xor & 0xff);
+	return TRUE;
+    case 16:
+	pixman_composite_src_n_0565_asm_neon (
+		width,
+		height,
+		(uint16_t *)(((char *) bits) + y * byte_stride + x * 2),
+		byte_stride / 2,
+		_xor & 0xffff);
+	return TRUE;
+    case 32:
+	pixman_composite_src_n_8888_asm_neon (
+		width,
+		height,
+		(uint32_t *)(((char *) bits) + y * byte_stride + x * 4),
+		byte_stride / 4,
+		_xor);
+	return TRUE;
+    default:
+	return FALSE;
+    }
+}
+
+static pixman_bool_t
+pixman_blt_neon (uint32_t *src_bits,
+                 uint32_t *dst_bits,
+                 int       src_stride,
+                 int       dst_stride,
+                 int       src_bpp,
+                 int       dst_bpp,
+                 int       src_x,
+                 int       src_y,
+                 int       dest_x,
+                 int       dest_y,
+                 int       width,
+                 int       height)
+{
+    if (src_bpp != dst_bpp)
+	return FALSE;
+
+    switch (src_bpp)
+    {
+    case 16:
+	pixman_composite_src_0565_0565_asm_neon (
+		width, height,
+		(uint16_t *)(((char *) dst_bits) +
+		dest_y * dst_stride * 4 + dest_x * 2), dst_stride * 2,
+		(uint16_t *)(((char *) src_bits) +
+		src_y * src_stride * 4 + src_x * 2), src_stride * 2);
+	return TRUE;
+    case 32:
+	pixman_composite_src_8888_8888_asm_neon (
+		width, height,
+		(uint32_t *)(((char *) dst_bits) +
+		dest_y * dst_stride * 4 + dest_x * 4), dst_stride,
+		(uint32_t *)(((char *) src_bits) +
+		src_y * src_stride * 4 + src_x * 4), src_stride);
+	return TRUE;
+    default:
+	return FALSE;
+    }
+}
+
+static const pixman_fast_path_t arm_neon_fast_paths[] =
+{
+    PIXMAN_STD_FAST_PATH (SRC,  r5g6b5,   null,     r5g6b5,   neon_composite_src_0565_0565),
+    PIXMAN_STD_FAST_PATH (SRC,  b5g6r5,   null,     b5g6r5,   neon_composite_src_0565_0565),
+    PIXMAN_STD_FAST_PATH (SRC,  a8r8g8b8, null,     r5g6b5,   neon_composite_src_8888_0565),
+    PIXMAN_STD_FAST_PATH (SRC,  x8r8g8b8, null,     r5g6b5,   neon_composite_src_8888_0565),
+    PIXMAN_STD_FAST_PATH (SRC,  a8b8g8r8, null,     b5g6r5,   neon_composite_src_8888_0565),
+    PIXMAN_STD_FAST_PATH (SRC,  x8b8g8r8, null,     b5g6r5,   neon_composite_src_8888_0565),
+    PIXMAN_STD_FAST_PATH (SRC,  r5g6b5,   null,     a8r8g8b8, neon_composite_src_0565_8888),
+    PIXMAN_STD_FAST_PATH (SRC,  r5g6b5,   null,     x8r8g8b8, neon_composite_src_0565_8888),
+    PIXMAN_STD_FAST_PATH (SRC,  b5g6r5,   null,     a8b8g8r8, neon_composite_src_0565_8888),
+    PIXMAN_STD_FAST_PATH (SRC,  b5g6r5,   null,     x8b8g8r8, neon_composite_src_0565_8888),
+    PIXMAN_STD_FAST_PATH (SRC,  a8r8g8b8, null,     x8r8g8b8, neon_composite_src_8888_8888),
+    PIXMAN_STD_FAST_PATH (SRC,  x8r8g8b8, null,     x8r8g8b8, neon_composite_src_8888_8888),
+    PIXMAN_STD_FAST_PATH (SRC,  a8b8g8r8, null,     x8b8g8r8, neon_composite_src_8888_8888),
+    PIXMAN_STD_FAST_PATH (SRC,  x8b8g8r8, null,     x8b8g8r8, neon_composite_src_8888_8888),
+    PIXMAN_STD_FAST_PATH (SRC,  a8r8g8b8, null,     a8r8g8b8, neon_composite_src_8888_8888),
+    PIXMAN_STD_FAST_PATH (SRC,  a8b8g8r8, null,     a8b8g8r8, neon_composite_src_8888_8888),
+    PIXMAN_STD_FAST_PATH (SRC,  x8r8g8b8, null,     a8r8g8b8, neon_composite_src_x888_8888),
+    PIXMAN_STD_FAST_PATH (SRC,  x8b8g8r8, null,     a8b8g8r8, neon_composite_src_x888_8888),
+    PIXMAN_STD_FAST_PATH (SRC,  r8g8b8,   null,     r8g8b8,   neon_composite_src_0888_0888),
+    PIXMAN_STD_FAST_PATH (SRC,  b8g8r8,   null,     x8r8g8b8, neon_composite_src_0888_8888_rev),
+    PIXMAN_STD_FAST_PATH (SRC,  b8g8r8,   null,     r5g6b5,   neon_composite_src_0888_0565_rev),
+    PIXMAN_STD_FAST_PATH (SRC,  pixbuf,   pixbuf,   a8r8g8b8, neon_composite_src_pixbuf_8888),
+    PIXMAN_STD_FAST_PATH (SRC,  pixbuf,   pixbuf,   a8b8g8r8, neon_composite_src_rpixbuf_8888),
+    PIXMAN_STD_FAST_PATH (SRC,  rpixbuf,  rpixbuf,  a8r8g8b8, neon_composite_src_rpixbuf_8888),
+    PIXMAN_STD_FAST_PATH (SRC,  rpixbuf,  rpixbuf,  a8b8g8r8, neon_composite_src_pixbuf_8888),
+    PIXMAN_STD_FAST_PATH (OVER, solid,    a8,       a8,       neon_composite_over_n_8_8),
+    PIXMAN_STD_FAST_PATH (OVER, solid,    a8,       r5g6b5,   neon_composite_over_n_8_0565),
+    PIXMAN_STD_FAST_PATH (OVER, solid,    a8,       b5g6r5,   neon_composite_over_n_8_0565),
+    PIXMAN_STD_FAST_PATH (OVER, solid,    a8,       a8r8g8b8, neon_composite_over_n_8_8888),
+    PIXMAN_STD_FAST_PATH (OVER, solid,    a8,       x8r8g8b8, neon_composite_over_n_8_8888),
+    PIXMAN_STD_FAST_PATH (OVER, solid,    a8,       a8b8g8r8, neon_composite_over_n_8_8888),
+    PIXMAN_STD_FAST_PATH (OVER, solid,    a8,       x8b8g8r8, neon_composite_over_n_8_8888),
+    PIXMAN_STD_FAST_PATH (OVER, solid,    null,     r5g6b5,   neon_composite_over_n_0565),
+    PIXMAN_STD_FAST_PATH (OVER, solid,    null,     a8r8g8b8, neon_composite_over_n_8888),
+    PIXMAN_STD_FAST_PATH (OVER, solid,    null,     x8r8g8b8, neon_composite_over_n_8888),
+    PIXMAN_STD_FAST_PATH_CA (OVER, solid, a8r8g8b8, a8r8g8b8, neon_composite_over_n_8888_8888_ca),
+    PIXMAN_STD_FAST_PATH_CA (OVER, solid, a8r8g8b8, x8r8g8b8, neon_composite_over_n_8888_8888_ca),
+    PIXMAN_STD_FAST_PATH_CA (OVER, solid, a8b8g8r8, a8b8g8r8, neon_composite_over_n_8888_8888_ca),
+    PIXMAN_STD_FAST_PATH_CA (OVER, solid, a8b8g8r8, x8b8g8r8, neon_composite_over_n_8888_8888_ca),
+    PIXMAN_STD_FAST_PATH_CA (OVER, solid, a8r8g8b8, r5g6b5,   neon_composite_over_n_8888_0565_ca),
+    PIXMAN_STD_FAST_PATH_CA (OVER, solid, a8b8g8r8, b5g6r5,   neon_composite_over_n_8888_0565_ca),
+    PIXMAN_STD_FAST_PATH (OVER, a8r8g8b8, solid,    a8r8g8b8, neon_composite_over_8888_n_8888),
+    PIXMAN_STD_FAST_PATH (OVER, a8r8g8b8, solid,    x8r8g8b8, neon_composite_over_8888_n_8888),
+    PIXMAN_STD_FAST_PATH (OVER, a8r8g8b8, solid,    r5g6b5,   neon_composite_over_8888_n_0565),
+    PIXMAN_STD_FAST_PATH (OVER, a8b8g8r8, solid,    b5g6r5,   neon_composite_over_8888_n_0565),
+    PIXMAN_STD_FAST_PATH (OVER, r5g6b5,   solid,    r5g6b5,   neon_composite_over_0565_n_0565),
+    PIXMAN_STD_FAST_PATH (OVER, b5g6r5,   solid,    b5g6r5,   neon_composite_over_0565_n_0565),
+    PIXMAN_STD_FAST_PATH (OVER, a8r8g8b8, a8,       a8r8g8b8, neon_composite_over_8888_8_8888),
+    PIXMAN_STD_FAST_PATH (OVER, a8r8g8b8, a8,       x8r8g8b8, neon_composite_over_8888_8_8888),
+    PIXMAN_STD_FAST_PATH (OVER, a8b8g8r8, a8,       a8b8g8r8, neon_composite_over_8888_8_8888),
+    PIXMAN_STD_FAST_PATH (OVER, a8b8g8r8, a8,       x8b8g8r8, neon_composite_over_8888_8_8888),
+    PIXMAN_STD_FAST_PATH (OVER, a8r8g8b8, a8,       r5g6b5,   neon_composite_over_8888_8_0565),
+    PIXMAN_STD_FAST_PATH (OVER, a8b8g8r8, a8,       b5g6r5,   neon_composite_over_8888_8_0565),
+    PIXMAN_STD_FAST_PATH (OVER, r5g6b5,   a8,       r5g6b5,   neon_composite_over_0565_8_0565),
+    PIXMAN_STD_FAST_PATH (OVER, b5g6r5,   a8,       b5g6r5,   neon_composite_over_0565_8_0565),
+    PIXMAN_STD_FAST_PATH (OVER, a8r8g8b8, a8r8g8b8, a8r8g8b8, neon_composite_over_8888_8888_8888),
+    PIXMAN_STD_FAST_PATH (OVER, a8r8g8b8, null,     r5g6b5,   neon_composite_over_8888_0565),
+    PIXMAN_STD_FAST_PATH (OVER, a8b8g8r8, null,     b5g6r5,   neon_composite_over_8888_0565),
+    PIXMAN_STD_FAST_PATH (OVER, a8r8g8b8, null,     a8r8g8b8, neon_composite_over_8888_8888),
+    PIXMAN_STD_FAST_PATH (OVER, a8r8g8b8, null,     x8r8g8b8, neon_composite_over_8888_8888),
+    PIXMAN_STD_FAST_PATH (OVER, a8b8g8r8, null,     a8b8g8r8, neon_composite_over_8888_8888),
+    PIXMAN_STD_FAST_PATH (OVER, a8b8g8r8, null,     x8b8g8r8, neon_composite_over_8888_8888),
+    PIXMAN_STD_FAST_PATH (OVER, x8r8g8b8, null,     a8r8g8b8, neon_composite_src_x888_8888),
+    PIXMAN_STD_FAST_PATH (OVER, x8b8g8r8, null,     a8b8g8r8, neon_composite_src_x888_8888),
+    PIXMAN_STD_FAST_PATH (ADD,  solid,    a8,       a8,       neon_composite_add_n_8_8),
+    PIXMAN_STD_FAST_PATH (ADD,  solid,    a8,       a8r8g8b8, neon_composite_add_n_8_8888),
+    PIXMAN_STD_FAST_PATH (ADD,  solid,    a8,       a8b8g8r8, neon_composite_add_n_8_8888),
+    PIXMAN_STD_FAST_PATH (ADD,  a8,       a8,       a8,       neon_composite_add_8_8_8),
+    PIXMAN_STD_FAST_PATH (ADD,  r5g6b5,   a8,       r5g6b5,   neon_composite_add_0565_8_0565),
+    PIXMAN_STD_FAST_PATH (ADD,  b5g6r5,   a8,       b5g6r5,   neon_composite_add_0565_8_0565),
+    PIXMAN_STD_FAST_PATH (ADD,  a8r8g8b8, a8,       a8r8g8b8, neon_composite_add_8888_8_8888),
+    PIXMAN_STD_FAST_PATH (ADD,  a8b8g8r8, a8,       a8b8g8r8, neon_composite_add_8888_8_8888),
+    PIXMAN_STD_FAST_PATH (ADD,  a8r8g8b8, a8r8g8b8, a8r8g8b8, neon_composite_add_8888_8888_8888),
+    PIXMAN_STD_FAST_PATH (ADD,  a8r8g8b8, solid,    a8r8g8b8, neon_composite_add_8888_n_8888),
+    PIXMAN_STD_FAST_PATH (ADD,  a8b8g8r8, solid,    a8b8g8r8, neon_composite_add_8888_n_8888),
+    PIXMAN_STD_FAST_PATH (ADD,  a8,       null,     a8,       neon_composite_add_8_8),
+    PIXMAN_STD_FAST_PATH (ADD,  a8r8g8b8, null,     a8r8g8b8, neon_composite_add_8888_8888),
+    PIXMAN_STD_FAST_PATH (ADD,  a8b8g8r8, null,     a8b8g8r8, neon_composite_add_8888_8888),
+    PIXMAN_STD_FAST_PATH (IN,   solid,    null,     a8,       neon_composite_in_n_8),
+    PIXMAN_STD_FAST_PATH (OVER_REVERSE, solid, null, a8r8g8b8, neon_composite_over_reverse_n_8888),
+    PIXMAN_STD_FAST_PATH (OVER_REVERSE, solid, null, a8b8g8r8, neon_composite_over_reverse_n_8888),
+    PIXMAN_STD_FAST_PATH (OUT_REVERSE,  a8,    null, r5g6b5,   neon_composite_out_reverse_8_0565),
+    PIXMAN_STD_FAST_PATH (OUT_REVERSE,  a8,    null, b5g6r5,   neon_composite_out_reverse_8_0565),
+
+    PIXMAN_ARM_SIMPLE_NEAREST_FAST_PATH (OVER, a8r8g8b8, a8r8g8b8, neon_8888_8888),
+    PIXMAN_ARM_SIMPLE_NEAREST_FAST_PATH (OVER, a8b8g8r8, a8b8g8r8, neon_8888_8888),
+    PIXMAN_ARM_SIMPLE_NEAREST_FAST_PATH (OVER, a8r8g8b8, x8r8g8b8, neon_8888_8888),
+    PIXMAN_ARM_SIMPLE_NEAREST_FAST_PATH (OVER, a8b8g8r8, x8b8g8r8, neon_8888_8888),
+
+    PIXMAN_ARM_SIMPLE_NEAREST_FAST_PATH (OVER, a8r8g8b8, r5g6b5, neon_8888_0565),
+    PIXMAN_ARM_SIMPLE_NEAREST_FAST_PATH (OVER, a8b8g8r8, b5g6r5, neon_8888_0565),
+
+    PIXMAN_ARM_SIMPLE_NEAREST_FAST_PATH (SRC, a8r8g8b8, r5g6b5, neon_8888_0565),
+    PIXMAN_ARM_SIMPLE_NEAREST_FAST_PATH (SRC, x8r8g8b8, r5g6b5, neon_8888_0565),
+    PIXMAN_ARM_SIMPLE_NEAREST_FAST_PATH (SRC, a8b8g8r8, b5g6r5, neon_8888_0565),
+    PIXMAN_ARM_SIMPLE_NEAREST_FAST_PATH (SRC, x8b8g8r8, b5g6r5, neon_8888_0565),
+
+    PIXMAN_ARM_SIMPLE_NEAREST_FAST_PATH (SRC, b5g6r5, x8b8g8r8, neon_0565_8888),
+    PIXMAN_ARM_SIMPLE_NEAREST_FAST_PATH (SRC, r5g6b5, x8r8g8b8, neon_0565_8888),
+    /* Note: NONE repeat is not supported yet */
+    SIMPLE_NEAREST_FAST_PATH_COVER (SRC, r5g6b5, a8r8g8b8, neon_0565_8888),
+    SIMPLE_NEAREST_FAST_PATH_COVER (SRC, b5g6r5, a8b8g8r8, neon_0565_8888),
+    SIMPLE_NEAREST_FAST_PATH_PAD (SRC, r5g6b5, a8r8g8b8, neon_0565_8888),
+    SIMPLE_NEAREST_FAST_PATH_PAD (SRC, b5g6r5, a8b8g8r8, neon_0565_8888),
+
+    PIXMAN_ARM_SIMPLE_NEAREST_A8_MASK_FAST_PATH (OVER, a8r8g8b8, r5g6b5, neon_8888_8_0565),
+    PIXMAN_ARM_SIMPLE_NEAREST_A8_MASK_FAST_PATH (OVER, a8b8g8r8, b5g6r5, neon_8888_8_0565),
+
+    PIXMAN_ARM_SIMPLE_NEAREST_A8_MASK_FAST_PATH (OVER, r5g6b5, r5g6b5, neon_0565_8_0565),
+    PIXMAN_ARM_SIMPLE_NEAREST_A8_MASK_FAST_PATH (OVER, b5g6r5, b5g6r5, neon_0565_8_0565),
+
+    SIMPLE_BILINEAR_FAST_PATH (SRC, a8r8g8b8, a8r8g8b8, neon_8888_8888),
+    SIMPLE_BILINEAR_FAST_PATH (SRC, a8r8g8b8, x8r8g8b8, neon_8888_8888),
+    SIMPLE_BILINEAR_FAST_PATH (SRC, x8r8g8b8, x8r8g8b8, neon_8888_8888),
+
+    SIMPLE_BILINEAR_FAST_PATH (SRC, a8r8g8b8, r5g6b5, neon_8888_0565),
+    SIMPLE_BILINEAR_FAST_PATH (SRC, x8r8g8b8, r5g6b5, neon_8888_0565),
+
+    SIMPLE_BILINEAR_FAST_PATH (SRC, r5g6b5, x8r8g8b8, neon_0565_x888),
+    SIMPLE_BILINEAR_FAST_PATH (SRC, r5g6b5, r5g6b5, neon_0565_0565),
+
+    SIMPLE_BILINEAR_FAST_PATH (OVER, a8r8g8b8, a8r8g8b8, neon_8888_8888),
+    SIMPLE_BILINEAR_FAST_PATH (OVER, a8r8g8b8, x8r8g8b8, neon_8888_8888),
+
+    SIMPLE_BILINEAR_FAST_PATH (ADD, a8r8g8b8, a8r8g8b8, neon_8888_8888),
+    SIMPLE_BILINEAR_FAST_PATH (ADD, a8r8g8b8, x8r8g8b8, neon_8888_8888),
+
+    SIMPLE_BILINEAR_A8_MASK_FAST_PATH (SRC, a8r8g8b8, a8r8g8b8, neon_8888_8_8888),
+    SIMPLE_BILINEAR_A8_MASK_FAST_PATH (SRC, a8r8g8b8, x8r8g8b8, neon_8888_8_8888),
+    SIMPLE_BILINEAR_A8_MASK_FAST_PATH (SRC, x8r8g8b8, x8r8g8b8, neon_8888_8_8888),
+
+    SIMPLE_BILINEAR_A8_MASK_FAST_PATH (SRC, a8r8g8b8, r5g6b5, neon_8888_8_0565),
+    SIMPLE_BILINEAR_A8_MASK_FAST_PATH (SRC, x8r8g8b8, r5g6b5, neon_8888_8_0565),
+
+    SIMPLE_BILINEAR_A8_MASK_FAST_PATH (SRC, r5g6b5, x8r8g8b8, neon_0565_8_x888),
+    SIMPLE_BILINEAR_A8_MASK_FAST_PATH (SRC, r5g6b5, r5g6b5, neon_0565_8_0565),
+
+    SIMPLE_BILINEAR_A8_MASK_FAST_PATH (OVER, a8r8g8b8, a8r8g8b8, neon_8888_8_8888),
+    SIMPLE_BILINEAR_A8_MASK_FAST_PATH (OVER, a8r8g8b8, x8r8g8b8, neon_8888_8_8888),
+
+    SIMPLE_BILINEAR_A8_MASK_FAST_PATH (ADD, a8r8g8b8, a8r8g8b8, neon_8888_8_8888),
+    SIMPLE_BILINEAR_A8_MASK_FAST_PATH (ADD, a8r8g8b8, x8r8g8b8, neon_8888_8_8888),
+
+    { PIXMAN_OP_NONE },
+};
+
+static pixman_bool_t
+arm_neon_blt (pixman_implementation_t *imp,
+              uint32_t *               src_bits,
+              uint32_t *               dst_bits,
+              int                      src_stride,
+              int                      dst_stride,
+              int                      src_bpp,
+              int                      dst_bpp,
+              int                      src_x,
+              int                      src_y,
+              int                      dest_x,
+              int                      dest_y,
+              int                      width,
+              int                      height)
+{
+    if (!pixman_blt_neon (
+            src_bits, dst_bits, src_stride, dst_stride, src_bpp, dst_bpp,
+            src_x, src_y, dest_x, dest_y, width, height))
+
+    {
+	return _pixman_implementation_blt (
+	    imp->delegate,
+	    src_bits, dst_bits, src_stride, dst_stride, src_bpp, dst_bpp,
+	    src_x, src_y, dest_x, dest_y, width, height);
+    }
+
+    return TRUE;
+}
+
+static pixman_bool_t
+arm_neon_fill (pixman_implementation_t *imp,
+               uint32_t *               bits,
+               int                      stride,
+               int                      bpp,
+               int                      x,
+               int                      y,
+               int                      width,
+               int                      height,
+               uint32_t xor)
+{
+    if (pixman_fill_neon (bits, stride, bpp, x, y, width, height, xor))
+	return TRUE;
+
+    return _pixman_implementation_fill (
+	imp->delegate, bits, stride, bpp, x, y, width, height, xor);
+}
+
+#define BIND_COMBINE_U(name)                                             \
+void                                                                     \
+pixman_composite_scanline_##name##_mask_asm_neon (int32_t         w,     \
+                                                  const uint32_t *dst,   \
+                                                  const uint32_t *src,   \
+                                                  const uint32_t *mask); \
+                                                                         \
+void                                                                     \
+pixman_composite_scanline_##name##_asm_neon (int32_t         w,          \
+                                             const uint32_t *dst,        \
+                                             const uint32_t *src);       \
+                                                                         \
+static void                                                              \
+neon_combine_##name##_u (pixman_implementation_t *imp,                   \
+                         pixman_op_t              op,                    \
+                         uint32_t *               dest,                  \
+                         const uint32_t *         src,                   \
+                         const uint32_t *         mask,                  \
+                         int                      width)                 \
+{                                                                        \
+    if (mask)                                                            \
+	pixman_composite_scanline_##name##_mask_asm_neon (width, dest,   \
+	                                                  src, mask);    \
+    else                                                                 \
+	pixman_composite_scanline_##name##_asm_neon (width, dest, src);  \
+}
+
+BIND_COMBINE_U (over)
+BIND_COMBINE_U (add)
+BIND_COMBINE_U (out_reverse)
+
+pixman_implementation_t *
+_pixman_implementation_create_arm_neon (pixman_implementation_t *fallback)
+{
+    pixman_implementation_t *imp =
+	_pixman_implementation_create (fallback, arm_neon_fast_paths);
+
+    imp->combine_32[PIXMAN_OP_OVER] = neon_combine_over_u;
+    imp->combine_32[PIXMAN_OP_ADD] = neon_combine_add_u;
+    imp->combine_32[PIXMAN_OP_OUT_REVERSE] = neon_combine_out_reverse_u;
+
+    imp->blt = arm_neon_blt;
+    imp->fill = arm_neon_fill;
+
+    return imp;
+}