--- conflicted
+++ resolved
@@ -3374,22 +3374,14 @@
 
 	if (w >= 1 && ((unsigned long)d & 1))
 	{
-<<<<<<< HEAD
-	    *(uint8_t *)d = data&0xff;
-=======
-	    *(uint8_t *)d = xor;
->>>>>>> 0ebcd32e
+	    *(uint8_t *)d = xor&0xff;
 	    w -= 1;
 	    d += 1;
 	}
 
 	while (w >= 2 && ((unsigned long)d & 3))
 	{
-<<<<<<< HEAD
-	    *(uint16_t *)d = data&0xffff;
-=======
-	    *(uint16_t *)d = xor;
->>>>>>> 0ebcd32e
+	    *(uint16_t *)d = xor&0xffff;
 	    w -= 2;
 	    d += 2;
 	}
@@ -3455,22 +3447,14 @@
 
 	if (w >= 2)
 	{
-<<<<<<< HEAD
-	    *(uint16_t *)d = data&0xffff;
-=======
-	    *(uint16_t *)d = xor;
->>>>>>> 0ebcd32e
+	    *(uint16_t *)d = xor&0xffff;
 	    w -= 2;
 	    d += 2;
 	}
 
 	if (w >= 1)
 	{
-<<<<<<< HEAD
-	    *(uint8_t *)d = data&0xff;
-=======
-	    *(uint8_t *)d = xor;
->>>>>>> 0ebcd32e
+	    *(uint8_t *)d = xor&0xff;
 	    w -= 1;
 	    d += 1;
 	}
