<<<<<<< HEAD
/*
 * Copyright © 2004 Keith Packard
 *
 * Permission to use, copy, modify, distribute, and sell this software and its
 * documentation for any purpose is hereby granted without fee, provided that
 * the above copyright notice appear in all copies and that both that
 * copyright notice and this permission notice appear in supporting
 * documentation, and that the name of Keith Packard not be used in
 * advertising or publicity pertaining to distribution of the software without
 * specific, written prior permission.  Keith Packard makes no
 * representations about the suitability of this software for any purpose.  It
 * is provided "as is" without express or implied warranty.
 *
 * KEITH PACKARD DISCLAIMS ALL WARRANTIES WITH REGARD TO THIS SOFTWARE,
 * INCLUDING ALL IMPLIED WARRANTIES OF MERCHANTABILITY AND FITNESS, IN NO
 * EVENT SHALL KEITH PACKARD BE LIABLE FOR ANY SPECIAL, INDIRECT OR
 * CONSEQUENTIAL DAMAGES OR ANY DAMAGES WHATSOEVER RESULTING FROM LOSS OF USE,
 * DATA OR PROFITS, WHETHER IN AN ACTION OF CONTRACT, NEGLIGENCE OR OTHER
 * TORTIOUS ACTION, ARISING OUT OF OR IN CONNECTION WITH THE USE OR
 * PERFORMANCE OF THIS SOFTWARE.
 */

#ifdef HAVE_CONFIG_H
#include <config.h>
#endif

#include <stdio.h>
#include "pixman-private.h"

/*
 * Compute the smallest value greater than or equal to y which is on a
 * grid row.
 */

PIXMAN_EXPORT pixman_fixed_t
pixman_sample_ceil_y (pixman_fixed_t y, int n)
{
    pixman_fixed_t f = pixman_fixed_frac (y);
    pixman_fixed_t i = pixman_fixed_floor (y);

    f = DIV (f - Y_FRAC_FIRST (n) + (STEP_Y_SMALL (n) - pixman_fixed_e), STEP_Y_SMALL (n)) * STEP_Y_SMALL (n) +
	Y_FRAC_FIRST (n);
    
    if (f > Y_FRAC_LAST (n))
    {
	if (pixman_fixed_to_int (i) == 0x7fff)
	{
	    f = 0xffff; /* saturate */
	}
	else
	{
	    f = Y_FRAC_FIRST (n);
	    i += pixman_fixed_1;
	}
    }
    return (i | f);
}

/*
 * Compute the largest value strictly less than y which is on a
 * grid row.
 */
PIXMAN_EXPORT pixman_fixed_t
pixman_sample_floor_y (pixman_fixed_t y,
                       int            n)
{
    pixman_fixed_t f = pixman_fixed_frac (y);
    pixman_fixed_t i = pixman_fixed_floor (y);

    f = DIV (f - pixman_fixed_e - Y_FRAC_FIRST (n), STEP_Y_SMALL (n)) * STEP_Y_SMALL (n) +
	Y_FRAC_FIRST (n);

    if (f < Y_FRAC_FIRST (n))
    {
	if (pixman_fixed_to_int (i) == 0x8000)
	{
	    f = 0; /* saturate */
	}
	else
	{
	    f = Y_FRAC_LAST (n);
	    i -= pixman_fixed_1;
	}
    }
    return (i | f);
}

/*
 * Step an edge by any amount (including negative values)
 */
PIXMAN_EXPORT void
pixman_edge_step (pixman_edge_t *e,
                  int            n)
{
    pixman_fixed_48_16_t ne;

    e->x += n * e->stepx;

    ne = e->e + n * (pixman_fixed_48_16_t) e->dx;

    if (n >= 0)
    {
	if (ne > 0)
	{
	    int nx = (ne + e->dy - 1) / e->dy;
	    e->e = ne - nx * (pixman_fixed_48_16_t) e->dy;
	    e->x += nx * e->signdx;
	}
    }
    else
    {
	if (ne <= -e->dy)
	{
	    int nx = (-ne) / e->dy;
	    e->e = ne + nx * (pixman_fixed_48_16_t) e->dy;
	    e->x -= nx * e->signdx;
	}
    }
}

/*
 * A private routine to initialize the multi-step
 * elements of an edge structure
 */
static void
_pixman_edge_multi_init (pixman_edge_t * e,
                         int             n,
                         pixman_fixed_t *stepx_p,
                         pixman_fixed_t *dx_p)
{
    pixman_fixed_t stepx;
    pixman_fixed_48_16_t ne;

    ne = n * (pixman_fixed_48_16_t) e->dx;
    stepx = n * e->stepx;

    if (ne > 0)
    {
	pixman_fixed_48_16_t nx = ne / e->dy;
	ne -= nx * (pixman_fixed_48_16_t)e->dy;
	stepx += nx * e->signdx;
    }

    *dx_p = ne;
    *stepx_p = stepx;
}

/*
 * Initialize one edge structure given the line endpoints and a
 * starting y value
 */
PIXMAN_EXPORT void
pixman_edge_init (pixman_edge_t *e,
                  int            n,
                  pixman_fixed_t y_start,
                  pixman_fixed_t x_top,
                  pixman_fixed_t y_top,
                  pixman_fixed_t x_bot,
                  pixman_fixed_t y_bot)
{
    pixman_fixed_t dx, dy;

    e->x = x_top;
    e->e = 0;
    dx = x_bot - x_top;
    dy = y_bot - y_top;
    e->dy = dy;
    e->dx = 0;

    if (dy)
    {
	if (dx >= 0)
	{
	    e->signdx = 1;
	    e->stepx = dx / dy;
	    e->dx = dx % dy;
	    e->e = -dy;
	}
	else
	{
	    e->signdx = -1;
	    e->stepx = -(-dx / dy);
	    e->dx = -dx % dy;
	    e->e = 0;
	}

	_pixman_edge_multi_init (e, STEP_Y_SMALL (n),
				 &e->stepx_small, &e->dx_small);

	_pixman_edge_multi_init (e, STEP_Y_BIG (n),
				 &e->stepx_big, &e->dx_big);
    }
    pixman_edge_step (e, y_start - y_top);
}

/*
 * Initialize one edge structure given a line, starting y value
 * and a pixel offset for the line
 */
PIXMAN_EXPORT void
pixman_line_fixed_edge_init (pixman_edge_t *            e,
                             int                        n,
                             pixman_fixed_t             y,
                             const pixman_line_fixed_t *line,
                             int                        x_off,
                             int                        y_off)
{
    pixman_fixed_t x_off_fixed = pixman_int_to_fixed (x_off);
    pixman_fixed_t y_off_fixed = pixman_int_to_fixed (y_off);
    const pixman_point_fixed_t *top, *bot;

    if (line->p1.y <= line->p2.y)
    {
	top = &line->p1;
	bot = &line->p2;
    }
    else
    {
	top = &line->p2;
	bot = &line->p1;
    }
    
    pixman_edge_init (e, n, y,
                      top->x + x_off_fixed,
                      top->y + y_off_fixed,
                      bot->x + x_off_fixed,
                      bot->y + y_off_fixed);
}

PIXMAN_EXPORT void
pixman_add_traps (pixman_image_t * image,
                  int16_t          x_off,
                  int16_t          y_off,
                  int              ntrap,
                  pixman_trap_t *  traps)
{
    int bpp;
    int width;
    int height;

    pixman_fixed_t x_off_fixed;
    pixman_fixed_t y_off_fixed;
    pixman_edge_t l, r;
    pixman_fixed_t t, b;

    _pixman_image_validate (image);
    
    width = image->bits.width;
    height = image->bits.height;
    bpp = PIXMAN_FORMAT_BPP (image->bits.format);

    x_off_fixed = pixman_int_to_fixed (x_off);
    y_off_fixed = pixman_int_to_fixed (y_off);

    while (ntrap--)
    {
	t = traps->top.y + y_off_fixed;
	if (t < 0)
	    t = 0;
	t = pixman_sample_ceil_y (t, bpp);

	b = traps->bot.y + y_off_fixed;
	if (pixman_fixed_to_int (b) >= height)
	    b = pixman_int_to_fixed (height) - 1;
	b = pixman_sample_floor_y (b, bpp);

	if (b >= t)
	{
	    /* initialize edge walkers */
	    pixman_edge_init (&l, bpp, t,
	                      traps->top.l + x_off_fixed,
	                      traps->top.y + y_off_fixed,
	                      traps->bot.l + x_off_fixed,
	                      traps->bot.y + y_off_fixed);

	    pixman_edge_init (&r, bpp, t,
	                      traps->top.r + x_off_fixed,
	                      traps->top.y + y_off_fixed,
	                      traps->bot.r + x_off_fixed,
	                      traps->bot.y + y_off_fixed);

	    pixman_rasterize_edges (image, &l, &r, t, b);
	}

	traps++;
    }
}

#if 0
static void
dump_image (pixman_image_t *image,
            const char *    title)
{
    int i, j;

    if (!image->type == BITS)
	printf ("%s is not a regular image\n", title);

    if (!image->bits.format == PIXMAN_a8)
	printf ("%s is not an alpha mask\n", title);

    printf ("\n\n\n%s: \n", title);

    for (i = 0; i < image->bits.height; ++i)
    {
	uint8_t *line =
	    (uint8_t *)&(image->bits.bits[i * image->bits.rowstride]);

	for (j = 0; j < image->bits.width; ++j)
	    printf ("%c", line[j] ? '#' : ' ');

	printf ("\n");
    }
}
#endif

PIXMAN_EXPORT void
pixman_add_trapezoids (pixman_image_t *          image,
                       int16_t                   x_off,
                       int                       y_off,
                       int                       ntraps,
                       const pixman_trapezoid_t *traps)
{
    int i;

#if 0
    dump_image (image, "before");
#endif

    for (i = 0; i < ntraps; ++i)
    {
	const pixman_trapezoid_t *trap = &(traps[i]);

	if (!pixman_trapezoid_valid (trap))
	    continue;

	pixman_rasterize_trapezoid (image, trap, x_off, y_off);
    }

#if 0
    dump_image (image, "after");
#endif
}

PIXMAN_EXPORT void
pixman_rasterize_trapezoid (pixman_image_t *          image,
                            const pixman_trapezoid_t *trap,
                            int                       x_off,
                            int                       y_off)
{
    int bpp;
    int width;
    int height;

    pixman_fixed_t x_off_fixed;
    pixman_fixed_t y_off_fixed;
    pixman_edge_t l, r;
    pixman_fixed_t t, b;

    return_if_fail (image->type == BITS);

    _pixman_image_validate (image);
    
    if (!pixman_trapezoid_valid (trap))
	return;

    width = image->bits.width;
    height = image->bits.height;
    bpp = PIXMAN_FORMAT_BPP (image->bits.format);

    x_off_fixed = pixman_int_to_fixed (x_off);
    y_off_fixed = pixman_int_to_fixed (y_off);

    t = trap->top + y_off_fixed;
    if (t < 0)
	t = 0;
    t = pixman_sample_ceil_y (t, bpp);

    b = trap->bottom + y_off_fixed;
    if (pixman_fixed_to_int (b) >= height)
	b = pixman_int_to_fixed (height) - 1;
    b = pixman_sample_floor_y (b, bpp);
    
    if (b >= t)
    {
	/* initialize edge walkers */
	pixman_line_fixed_edge_init (&l, bpp, t, &trap->left, x_off, y_off);
	pixman_line_fixed_edge_init (&r, bpp, t, &trap->right, x_off, y_off);

	pixman_rasterize_edges (image, &l, &r, t, b);
    }
}
=======
/*
 * Copyright © 2004 Keith Packard
 *
 * Permission to use, copy, modify, distribute, and sell this software and its
 * documentation for any purpose is hereby granted without fee, provided that
 * the above copyright notice appear in all copies and that both that
 * copyright notice and this permission notice appear in supporting
 * documentation, and that the name of Keith Packard not be used in
 * advertising or publicity pertaining to distribution of the software without
 * specific, written prior permission.  Keith Packard makes no
 * representations about the suitability of this software for any purpose.  It
 * is provided "as is" without express or implied warranty.
 *
 * KEITH PACKARD DISCLAIMS ALL WARRANTIES WITH REGARD TO THIS SOFTWARE,
 * INCLUDING ALL IMPLIED WARRANTIES OF MERCHANTABILITY AND FITNESS, IN NO
 * EVENT SHALL KEITH PACKARD BE LIABLE FOR ANY SPECIAL, INDIRECT OR
 * CONSEQUENTIAL DAMAGES OR ANY DAMAGES WHATSOEVER RESULTING FROM LOSS OF USE,
 * DATA OR PROFITS, WHETHER IN AN ACTION OF CONTRACT, NEGLIGENCE OR OTHER
 * TORTIOUS ACTION, ARISING OUT OF OR IN CONNECTION WITH THE USE OR
 * PERFORMANCE OF THIS SOFTWARE.
 */

#ifdef HAVE_CONFIG_H
#include <config.h>
#endif

#include <stdio.h>
#include "pixman-private.h"

/*
 * Compute the smallest value greater than or equal to y which is on a
 * grid row.
 */

PIXMAN_EXPORT pixman_fixed_t
pixman_sample_ceil_y (pixman_fixed_t y, int n)
{
    pixman_fixed_t f = pixman_fixed_frac (y);
    pixman_fixed_t i = pixman_fixed_floor (y);

    f = DIV (f - Y_FRAC_FIRST (n) + (STEP_Y_SMALL (n) - pixman_fixed_e), STEP_Y_SMALL (n)) * STEP_Y_SMALL (n) +
	Y_FRAC_FIRST (n);
    
    if (f > Y_FRAC_LAST (n))
    {
	if (pixman_fixed_to_int (i) == 0x7fff)
	{
	    f = 0xffff; /* saturate */
	}
	else
	{
	    f = Y_FRAC_FIRST (n);
	    i += pixman_fixed_1;
	}
    }
    return (i | f);
}

/*
 * Compute the largest value strictly less than y which is on a
 * grid row.
 */
PIXMAN_EXPORT pixman_fixed_t
pixman_sample_floor_y (pixman_fixed_t y,
                       int            n)
{
    pixman_fixed_t f = pixman_fixed_frac (y);
    pixman_fixed_t i = pixman_fixed_floor (y);

    f = DIV (f - pixman_fixed_e - Y_FRAC_FIRST (n), STEP_Y_SMALL (n)) * STEP_Y_SMALL (n) +
	Y_FRAC_FIRST (n);

    if (f < Y_FRAC_FIRST (n))
    {
	if (pixman_fixed_to_int (i) == 0x8000)
	{
	    f = 0; /* saturate */
	}
	else
	{
	    f = Y_FRAC_LAST (n);
	    i -= pixman_fixed_1;
	}
    }
    return (i | f);
}

/*
 * Step an edge by any amount (including negative values)
 */
PIXMAN_EXPORT void
pixman_edge_step (pixman_edge_t *e,
                  int            n)
{
    pixman_fixed_48_16_t ne;

    e->x += n * e->stepx;

    ne = e->e + n * (pixman_fixed_48_16_t) e->dx;

    if (n >= 0)
    {
	if (ne > 0)
	{
	    int nx = (ne + e->dy - 1) / e->dy;
	    e->e = ne - nx * (pixman_fixed_48_16_t) e->dy;
	    e->x += nx * e->signdx;
	}
    }
    else
    {
	if (ne <= -e->dy)
	{
	    int nx = (-ne) / e->dy;
	    e->e = ne + nx * (pixman_fixed_48_16_t) e->dy;
	    e->x -= nx * e->signdx;
	}
    }
}

/*
 * A private routine to initialize the multi-step
 * elements of an edge structure
 */
static void
_pixman_edge_multi_init (pixman_edge_t * e,
                         int             n,
                         pixman_fixed_t *stepx_p,
                         pixman_fixed_t *dx_p)
{
    pixman_fixed_t stepx;
    pixman_fixed_48_16_t ne;

    ne = n * (pixman_fixed_48_16_t) e->dx;
    stepx = n * e->stepx;

    if (ne > 0)
    {
	int nx = ne / e->dy;
	ne -= nx * e->dy;
	stepx += nx * e->signdx;
    }

    *dx_p = ne;
    *stepx_p = stepx;
}

/*
 * Initialize one edge structure given the line endpoints and a
 * starting y value
 */
PIXMAN_EXPORT void
pixman_edge_init (pixman_edge_t *e,
                  int            n,
                  pixman_fixed_t y_start,
                  pixman_fixed_t x_top,
                  pixman_fixed_t y_top,
                  pixman_fixed_t x_bot,
                  pixman_fixed_t y_bot)
{
    pixman_fixed_t dx, dy;

    e->x = x_top;
    e->e = 0;
    dx = x_bot - x_top;
    dy = y_bot - y_top;
    e->dy = dy;
    e->dx = 0;

    if (dy)
    {
	if (dx >= 0)
	{
	    e->signdx = 1;
	    e->stepx = dx / dy;
	    e->dx = dx % dy;
	    e->e = -dy;
	}
	else
	{
	    e->signdx = -1;
	    e->stepx = -(-dx / dy);
	    e->dx = -dx % dy;
	    e->e = 0;
	}

	_pixman_edge_multi_init (e, STEP_Y_SMALL (n),
				 &e->stepx_small, &e->dx_small);

	_pixman_edge_multi_init (e, STEP_Y_BIG (n),
				 &e->stepx_big, &e->dx_big);
    }
    pixman_edge_step (e, y_start - y_top);
}

/*
 * Initialize one edge structure given a line, starting y value
 * and a pixel offset for the line
 */
PIXMAN_EXPORT void
pixman_line_fixed_edge_init (pixman_edge_t *            e,
                             int                        n,
                             pixman_fixed_t             y,
                             const pixman_line_fixed_t *line,
                             int                        x_off,
                             int                        y_off)
{
    pixman_fixed_t x_off_fixed = pixman_int_to_fixed (x_off);
    pixman_fixed_t y_off_fixed = pixman_int_to_fixed (y_off);
    const pixman_point_fixed_t *top, *bot;

    if (line->p1.y <= line->p2.y)
    {
	top = &line->p1;
	bot = &line->p2;
    }
    else
    {
	top = &line->p2;
	bot = &line->p1;
    }
    
    pixman_edge_init (e, n, y,
                      top->x + x_off_fixed,
                      top->y + y_off_fixed,
                      bot->x + x_off_fixed,
                      bot->y + y_off_fixed);
}

PIXMAN_EXPORT void
pixman_add_traps (pixman_image_t * image,
                  int16_t          x_off,
                  int16_t          y_off,
                  int              ntrap,
                  pixman_trap_t *  traps)
{
    int bpp;
    int height;

    pixman_fixed_t x_off_fixed;
    pixman_fixed_t y_off_fixed;
    pixman_edge_t l, r;
    pixman_fixed_t t, b;

    _pixman_image_validate (image);
    
    height = image->bits.height;
    bpp = PIXMAN_FORMAT_BPP (image->bits.format);

    x_off_fixed = pixman_int_to_fixed (x_off);
    y_off_fixed = pixman_int_to_fixed (y_off);

    while (ntrap--)
    {
	t = traps->top.y + y_off_fixed;
	if (t < 0)
	    t = 0;
	t = pixman_sample_ceil_y (t, bpp);

	b = traps->bot.y + y_off_fixed;
	if (pixman_fixed_to_int (b) >= height)
	    b = pixman_int_to_fixed (height) - 1;
	b = pixman_sample_floor_y (b, bpp);

	if (b >= t)
	{
	    /* initialize edge walkers */
	    pixman_edge_init (&l, bpp, t,
	                      traps->top.l + x_off_fixed,
	                      traps->top.y + y_off_fixed,
	                      traps->bot.l + x_off_fixed,
	                      traps->bot.y + y_off_fixed);

	    pixman_edge_init (&r, bpp, t,
	                      traps->top.r + x_off_fixed,
	                      traps->top.y + y_off_fixed,
	                      traps->bot.r + x_off_fixed,
	                      traps->bot.y + y_off_fixed);

	    pixman_rasterize_edges (image, &l, &r, t, b);
	}

	traps++;
    }
}

#if 0
static void
dump_image (pixman_image_t *image,
            const char *    title)
{
    int i, j;

    if (!image->type == BITS)
	printf ("%s is not a regular image\n", title);

    if (!image->bits.format == PIXMAN_a8)
	printf ("%s is not an alpha mask\n", title);

    printf ("\n\n\n%s: \n", title);

    for (i = 0; i < image->bits.height; ++i)
    {
	uint8_t *line =
	    (uint8_t *)&(image->bits.bits[i * image->bits.rowstride]);

	for (j = 0; j < image->bits.width; ++j)
	    printf ("%c", line[j] ? '#' : ' ');

	printf ("\n");
    }
}
#endif

PIXMAN_EXPORT void
pixman_add_trapezoids (pixman_image_t *          image,
                       int16_t                   x_off,
                       int                       y_off,
                       int                       ntraps,
                       const pixman_trapezoid_t *traps)
{
    int i;

#if 0
    dump_image (image, "before");
#endif

    for (i = 0; i < ntraps; ++i)
    {
	const pixman_trapezoid_t *trap = &(traps[i]);

	if (!pixman_trapezoid_valid (trap))
	    continue;

	pixman_rasterize_trapezoid (image, trap, x_off, y_off);
    }

#if 0
    dump_image (image, "after");
#endif
}

PIXMAN_EXPORT void
pixman_rasterize_trapezoid (pixman_image_t *          image,
                            const pixman_trapezoid_t *trap,
                            int                       x_off,
                            int                       y_off)
{
    int bpp;
    int height;

    pixman_fixed_t y_off_fixed;
    pixman_edge_t l, r;
    pixman_fixed_t t, b;

    return_if_fail (image->type == BITS);

    _pixman_image_validate (image);
    
    if (!pixman_trapezoid_valid (trap))
	return;

    height = image->bits.height;
    bpp = PIXMAN_FORMAT_BPP (image->bits.format);

    y_off_fixed = pixman_int_to_fixed (y_off);

    t = trap->top + y_off_fixed;
    if (t < 0)
	t = 0;
    t = pixman_sample_ceil_y (t, bpp);

    b = trap->bottom + y_off_fixed;
    if (pixman_fixed_to_int (b) >= height)
	b = pixman_int_to_fixed (height) - 1;
    b = pixman_sample_floor_y (b, bpp);
    
    if (b >= t)
    {
	/* initialize edge walkers */
	pixman_line_fixed_edge_init (&l, bpp, t, &trap->left, x_off, y_off);
	pixman_line_fixed_edge_init (&r, bpp, t, &trap->right, x_off, y_off);

	pixman_rasterize_edges (image, &l, &r, t, b);
    }
}
>>>>>>> a58ed86f
<|MERGE_RESOLUTION|>--- conflicted
+++ resolved
@@ -1,781 +1,386 @@
-<<<<<<< HEAD
-/*
- * Copyright © 2004 Keith Packard
- *
- * Permission to use, copy, modify, distribute, and sell this software and its
- * documentation for any purpose is hereby granted without fee, provided that
- * the above copyright notice appear in all copies and that both that
- * copyright notice and this permission notice appear in supporting
- * documentation, and that the name of Keith Packard not be used in
- * advertising or publicity pertaining to distribution of the software without
- * specific, written prior permission.  Keith Packard makes no
- * representations about the suitability of this software for any purpose.  It
- * is provided "as is" without express or implied warranty.
- *
- * KEITH PACKARD DISCLAIMS ALL WARRANTIES WITH REGARD TO THIS SOFTWARE,
- * INCLUDING ALL IMPLIED WARRANTIES OF MERCHANTABILITY AND FITNESS, IN NO
- * EVENT SHALL KEITH PACKARD BE LIABLE FOR ANY SPECIAL, INDIRECT OR
- * CONSEQUENTIAL DAMAGES OR ANY DAMAGES WHATSOEVER RESULTING FROM LOSS OF USE,
- * DATA OR PROFITS, WHETHER IN AN ACTION OF CONTRACT, NEGLIGENCE OR OTHER
- * TORTIOUS ACTION, ARISING OUT OF OR IN CONNECTION WITH THE USE OR
- * PERFORMANCE OF THIS SOFTWARE.
- */
-
-#ifdef HAVE_CONFIG_H
-#include <config.h>
-#endif
-
-#include <stdio.h>
-#include "pixman-private.h"
-
-/*
- * Compute the smallest value greater than or equal to y which is on a
- * grid row.
- */
-
-PIXMAN_EXPORT pixman_fixed_t
-pixman_sample_ceil_y (pixman_fixed_t y, int n)
-{
-    pixman_fixed_t f = pixman_fixed_frac (y);
-    pixman_fixed_t i = pixman_fixed_floor (y);
-
-    f = DIV (f - Y_FRAC_FIRST (n) + (STEP_Y_SMALL (n) - pixman_fixed_e), STEP_Y_SMALL (n)) * STEP_Y_SMALL (n) +
-	Y_FRAC_FIRST (n);
-    
-    if (f > Y_FRAC_LAST (n))
-    {
-	if (pixman_fixed_to_int (i) == 0x7fff)
-	{
-	    f = 0xffff; /* saturate */
-	}
-	else
-	{
-	    f = Y_FRAC_FIRST (n);
-	    i += pixman_fixed_1;
-	}
-    }
-    return (i | f);
-}
-
-/*
- * Compute the largest value strictly less than y which is on a
- * grid row.
- */
-PIXMAN_EXPORT pixman_fixed_t
-pixman_sample_floor_y (pixman_fixed_t y,
-                       int            n)
-{
-    pixman_fixed_t f = pixman_fixed_frac (y);
-    pixman_fixed_t i = pixman_fixed_floor (y);
-
-    f = DIV (f - pixman_fixed_e - Y_FRAC_FIRST (n), STEP_Y_SMALL (n)) * STEP_Y_SMALL (n) +
-	Y_FRAC_FIRST (n);
-
-    if (f < Y_FRAC_FIRST (n))
-    {
-	if (pixman_fixed_to_int (i) == 0x8000)
-	{
-	    f = 0; /* saturate */
-	}
-	else
-	{
-	    f = Y_FRAC_LAST (n);
-	    i -= pixman_fixed_1;
-	}
-    }
-    return (i | f);
-}
-
-/*
- * Step an edge by any amount (including negative values)
- */
-PIXMAN_EXPORT void
-pixman_edge_step (pixman_edge_t *e,
-                  int            n)
-{
-    pixman_fixed_48_16_t ne;
-
-    e->x += n * e->stepx;
-
-    ne = e->e + n * (pixman_fixed_48_16_t) e->dx;
-
-    if (n >= 0)
-    {
-	if (ne > 0)
-	{
-	    int nx = (ne + e->dy - 1) / e->dy;
-	    e->e = ne - nx * (pixman_fixed_48_16_t) e->dy;
-	    e->x += nx * e->signdx;
-	}
-    }
-    else
-    {
-	if (ne <= -e->dy)
-	{
-	    int nx = (-ne) / e->dy;
-	    e->e = ne + nx * (pixman_fixed_48_16_t) e->dy;
-	    e->x -= nx * e->signdx;
-	}
-    }
-}
-
-/*
- * A private routine to initialize the multi-step
- * elements of an edge structure
- */
-static void
-_pixman_edge_multi_init (pixman_edge_t * e,
-                         int             n,
-                         pixman_fixed_t *stepx_p,
-                         pixman_fixed_t *dx_p)
-{
-    pixman_fixed_t stepx;
-    pixman_fixed_48_16_t ne;
-
-    ne = n * (pixman_fixed_48_16_t) e->dx;
-    stepx = n * e->stepx;
-
-    if (ne > 0)
-    {
-	pixman_fixed_48_16_t nx = ne / e->dy;
-	ne -= nx * (pixman_fixed_48_16_t)e->dy;
-	stepx += nx * e->signdx;
-    }
-
-    *dx_p = ne;
-    *stepx_p = stepx;
-}
-
-/*
- * Initialize one edge structure given the line endpoints and a
- * starting y value
- */
-PIXMAN_EXPORT void
-pixman_edge_init (pixman_edge_t *e,
-                  int            n,
-                  pixman_fixed_t y_start,
-                  pixman_fixed_t x_top,
-                  pixman_fixed_t y_top,
-                  pixman_fixed_t x_bot,
-                  pixman_fixed_t y_bot)
-{
-    pixman_fixed_t dx, dy;
-
-    e->x = x_top;
-    e->e = 0;
-    dx = x_bot - x_top;
-    dy = y_bot - y_top;
-    e->dy = dy;
-    e->dx = 0;
-
-    if (dy)
-    {
-	if (dx >= 0)
-	{
-	    e->signdx = 1;
-	    e->stepx = dx / dy;
-	    e->dx = dx % dy;
-	    e->e = -dy;
-	}
-	else
-	{
-	    e->signdx = -1;
-	    e->stepx = -(-dx / dy);
-	    e->dx = -dx % dy;
-	    e->e = 0;
-	}
-
-	_pixman_edge_multi_init (e, STEP_Y_SMALL (n),
-				 &e->stepx_small, &e->dx_small);
-
-	_pixman_edge_multi_init (e, STEP_Y_BIG (n),
-				 &e->stepx_big, &e->dx_big);
-    }
-    pixman_edge_step (e, y_start - y_top);
-}
-
-/*
- * Initialize one edge structure given a line, starting y value
- * and a pixel offset for the line
- */
-PIXMAN_EXPORT void
-pixman_line_fixed_edge_init (pixman_edge_t *            e,
-                             int                        n,
-                             pixman_fixed_t             y,
-                             const pixman_line_fixed_t *line,
-                             int                        x_off,
-                             int                        y_off)
-{
-    pixman_fixed_t x_off_fixed = pixman_int_to_fixed (x_off);
-    pixman_fixed_t y_off_fixed = pixman_int_to_fixed (y_off);
-    const pixman_point_fixed_t *top, *bot;
-
-    if (line->p1.y <= line->p2.y)
-    {
-	top = &line->p1;
-	bot = &line->p2;
-    }
-    else
-    {
-	top = &line->p2;
-	bot = &line->p1;
-    }
-    
-    pixman_edge_init (e, n, y,
-                      top->x + x_off_fixed,
-                      top->y + y_off_fixed,
-                      bot->x + x_off_fixed,
-                      bot->y + y_off_fixed);
-}
-
-PIXMAN_EXPORT void
-pixman_add_traps (pixman_image_t * image,
-                  int16_t          x_off,
-                  int16_t          y_off,
-                  int              ntrap,
-                  pixman_trap_t *  traps)
-{
-    int bpp;
-    int width;
-    int height;
-
-    pixman_fixed_t x_off_fixed;
-    pixman_fixed_t y_off_fixed;
-    pixman_edge_t l, r;
-    pixman_fixed_t t, b;
-
-    _pixman_image_validate (image);
-    
-    width = image->bits.width;
-    height = image->bits.height;
-    bpp = PIXMAN_FORMAT_BPP (image->bits.format);
-
-    x_off_fixed = pixman_int_to_fixed (x_off);
-    y_off_fixed = pixman_int_to_fixed (y_off);
-
-    while (ntrap--)
-    {
-	t = traps->top.y + y_off_fixed;
-	if (t < 0)
-	    t = 0;
-	t = pixman_sample_ceil_y (t, bpp);
-
-	b = traps->bot.y + y_off_fixed;
-	if (pixman_fixed_to_int (b) >= height)
-	    b = pixman_int_to_fixed (height) - 1;
-	b = pixman_sample_floor_y (b, bpp);
-
-	if (b >= t)
-	{
-	    /* initialize edge walkers */
-	    pixman_edge_init (&l, bpp, t,
-	                      traps->top.l + x_off_fixed,
-	                      traps->top.y + y_off_fixed,
-	                      traps->bot.l + x_off_fixed,
-	                      traps->bot.y + y_off_fixed);
-
-	    pixman_edge_init (&r, bpp, t,
-	                      traps->top.r + x_off_fixed,
-	                      traps->top.y + y_off_fixed,
-	                      traps->bot.r + x_off_fixed,
-	                      traps->bot.y + y_off_fixed);
-
-	    pixman_rasterize_edges (image, &l, &r, t, b);
-	}
-
-	traps++;
-    }
-}
-
-#if 0
-static void
-dump_image (pixman_image_t *image,
-            const char *    title)
-{
-    int i, j;
-
-    if (!image->type == BITS)
-	printf ("%s is not a regular image\n", title);
-
-    if (!image->bits.format == PIXMAN_a8)
-	printf ("%s is not an alpha mask\n", title);
-
-    printf ("\n\n\n%s: \n", title);
-
-    for (i = 0; i < image->bits.height; ++i)
-    {
-	uint8_t *line =
-	    (uint8_t *)&(image->bits.bits[i * image->bits.rowstride]);
-
-	for (j = 0; j < image->bits.width; ++j)
-	    printf ("%c", line[j] ? '#' : ' ');
-
-	printf ("\n");
-    }
-}
-#endif
-
-PIXMAN_EXPORT void
-pixman_add_trapezoids (pixman_image_t *          image,
-                       int16_t                   x_off,
-                       int                       y_off,
-                       int                       ntraps,
-                       const pixman_trapezoid_t *traps)
-{
-    int i;
-
-#if 0
-    dump_image (image, "before");
-#endif
-
-    for (i = 0; i < ntraps; ++i)
-    {
-	const pixman_trapezoid_t *trap = &(traps[i]);
-
-	if (!pixman_trapezoid_valid (trap))
-	    continue;
-
-	pixman_rasterize_trapezoid (image, trap, x_off, y_off);
-    }
-
-#if 0
-    dump_image (image, "after");
-#endif
-}
-
-PIXMAN_EXPORT void
-pixman_rasterize_trapezoid (pixman_image_t *          image,
-                            const pixman_trapezoid_t *trap,
-                            int                       x_off,
-                            int                       y_off)
-{
-    int bpp;
-    int width;
-    int height;
-
-    pixman_fixed_t x_off_fixed;
-    pixman_fixed_t y_off_fixed;
-    pixman_edge_t l, r;
-    pixman_fixed_t t, b;
-
-    return_if_fail (image->type == BITS);
-
-    _pixman_image_validate (image);
-    
-    if (!pixman_trapezoid_valid (trap))
-	return;
-
-    width = image->bits.width;
-    height = image->bits.height;
-    bpp = PIXMAN_FORMAT_BPP (image->bits.format);
-
-    x_off_fixed = pixman_int_to_fixed (x_off);
-    y_off_fixed = pixman_int_to_fixed (y_off);
-
-    t = trap->top + y_off_fixed;
-    if (t < 0)
-	t = 0;
-    t = pixman_sample_ceil_y (t, bpp);
-
-    b = trap->bottom + y_off_fixed;
-    if (pixman_fixed_to_int (b) >= height)
-	b = pixman_int_to_fixed (height) - 1;
-    b = pixman_sample_floor_y (b, bpp);
-    
-    if (b >= t)
-    {
-	/* initialize edge walkers */
-	pixman_line_fixed_edge_init (&l, bpp, t, &trap->left, x_off, y_off);
-	pixman_line_fixed_edge_init (&r, bpp, t, &trap->right, x_off, y_off);
-
-	pixman_rasterize_edges (image, &l, &r, t, b);
-    }
-}
-=======
-/*
- * Copyright © 2004 Keith Packard
- *
- * Permission to use, copy, modify, distribute, and sell this software and its
- * documentation for any purpose is hereby granted without fee, provided that
- * the above copyright notice appear in all copies and that both that
- * copyright notice and this permission notice appear in supporting
- * documentation, and that the name of Keith Packard not be used in
- * advertising or publicity pertaining to distribution of the software without
- * specific, written prior permission.  Keith Packard makes no
- * representations about the suitability of this software for any purpose.  It
- * is provided "as is" without express or implied warranty.
- *
- * KEITH PACKARD DISCLAIMS ALL WARRANTIES WITH REGARD TO THIS SOFTWARE,
- * INCLUDING ALL IMPLIED WARRANTIES OF MERCHANTABILITY AND FITNESS, IN NO
- * EVENT SHALL KEITH PACKARD BE LIABLE FOR ANY SPECIAL, INDIRECT OR
- * CONSEQUENTIAL DAMAGES OR ANY DAMAGES WHATSOEVER RESULTING FROM LOSS OF USE,
- * DATA OR PROFITS, WHETHER IN AN ACTION OF CONTRACT, NEGLIGENCE OR OTHER
- * TORTIOUS ACTION, ARISING OUT OF OR IN CONNECTION WITH THE USE OR
- * PERFORMANCE OF THIS SOFTWARE.
- */
-
-#ifdef HAVE_CONFIG_H
-#include <config.h>
-#endif
-
-#include <stdio.h>
-#include "pixman-private.h"
-
-/*
- * Compute the smallest value greater than or equal to y which is on a
- * grid row.
- */
-
-PIXMAN_EXPORT pixman_fixed_t
-pixman_sample_ceil_y (pixman_fixed_t y, int n)
-{
-    pixman_fixed_t f = pixman_fixed_frac (y);
-    pixman_fixed_t i = pixman_fixed_floor (y);
-
-    f = DIV (f - Y_FRAC_FIRST (n) + (STEP_Y_SMALL (n) - pixman_fixed_e), STEP_Y_SMALL (n)) * STEP_Y_SMALL (n) +
-	Y_FRAC_FIRST (n);
-    
-    if (f > Y_FRAC_LAST (n))
-    {
-	if (pixman_fixed_to_int (i) == 0x7fff)
-	{
-	    f = 0xffff; /* saturate */
-	}
-	else
-	{
-	    f = Y_FRAC_FIRST (n);
-	    i += pixman_fixed_1;
-	}
-    }
-    return (i | f);
-}
-
-/*
- * Compute the largest value strictly less than y which is on a
- * grid row.
- */
-PIXMAN_EXPORT pixman_fixed_t
-pixman_sample_floor_y (pixman_fixed_t y,
-                       int            n)
-{
-    pixman_fixed_t f = pixman_fixed_frac (y);
-    pixman_fixed_t i = pixman_fixed_floor (y);
-
-    f = DIV (f - pixman_fixed_e - Y_FRAC_FIRST (n), STEP_Y_SMALL (n)) * STEP_Y_SMALL (n) +
-	Y_FRAC_FIRST (n);
-
-    if (f < Y_FRAC_FIRST (n))
-    {
-	if (pixman_fixed_to_int (i) == 0x8000)
-	{
-	    f = 0; /* saturate */
-	}
-	else
-	{
-	    f = Y_FRAC_LAST (n);
-	    i -= pixman_fixed_1;
-	}
-    }
-    return (i | f);
-}
-
-/*
- * Step an edge by any amount (including negative values)
- */
-PIXMAN_EXPORT void
-pixman_edge_step (pixman_edge_t *e,
-                  int            n)
-{
-    pixman_fixed_48_16_t ne;
-
-    e->x += n * e->stepx;
-
-    ne = e->e + n * (pixman_fixed_48_16_t) e->dx;
-
-    if (n >= 0)
-    {
-	if (ne > 0)
-	{
-	    int nx = (ne + e->dy - 1) / e->dy;
-	    e->e = ne - nx * (pixman_fixed_48_16_t) e->dy;
-	    e->x += nx * e->signdx;
-	}
-    }
-    else
-    {
-	if (ne <= -e->dy)
-	{
-	    int nx = (-ne) / e->dy;
-	    e->e = ne + nx * (pixman_fixed_48_16_t) e->dy;
-	    e->x -= nx * e->signdx;
-	}
-    }
-}
-
-/*
- * A private routine to initialize the multi-step
- * elements of an edge structure
- */
-static void
-_pixman_edge_multi_init (pixman_edge_t * e,
-                         int             n,
-                         pixman_fixed_t *stepx_p,
-                         pixman_fixed_t *dx_p)
-{
-    pixman_fixed_t stepx;
-    pixman_fixed_48_16_t ne;
-
-    ne = n * (pixman_fixed_48_16_t) e->dx;
-    stepx = n * e->stepx;
-
-    if (ne > 0)
-    {
-	int nx = ne / e->dy;
-	ne -= nx * e->dy;
-	stepx += nx * e->signdx;
-    }
-
-    *dx_p = ne;
-    *stepx_p = stepx;
-}
-
-/*
- * Initialize one edge structure given the line endpoints and a
- * starting y value
- */
-PIXMAN_EXPORT void
-pixman_edge_init (pixman_edge_t *e,
-                  int            n,
-                  pixman_fixed_t y_start,
-                  pixman_fixed_t x_top,
-                  pixman_fixed_t y_top,
-                  pixman_fixed_t x_bot,
-                  pixman_fixed_t y_bot)
-{
-    pixman_fixed_t dx, dy;
-
-    e->x = x_top;
-    e->e = 0;
-    dx = x_bot - x_top;
-    dy = y_bot - y_top;
-    e->dy = dy;
-    e->dx = 0;
-
-    if (dy)
-    {
-	if (dx >= 0)
-	{
-	    e->signdx = 1;
-	    e->stepx = dx / dy;
-	    e->dx = dx % dy;
-	    e->e = -dy;
-	}
-	else
-	{
-	    e->signdx = -1;
-	    e->stepx = -(-dx / dy);
-	    e->dx = -dx % dy;
-	    e->e = 0;
-	}
-
-	_pixman_edge_multi_init (e, STEP_Y_SMALL (n),
-				 &e->stepx_small, &e->dx_small);
-
-	_pixman_edge_multi_init (e, STEP_Y_BIG (n),
-				 &e->stepx_big, &e->dx_big);
-    }
-    pixman_edge_step (e, y_start - y_top);
-}
-
-/*
- * Initialize one edge structure given a line, starting y value
- * and a pixel offset for the line
- */
-PIXMAN_EXPORT void
-pixman_line_fixed_edge_init (pixman_edge_t *            e,
-                             int                        n,
-                             pixman_fixed_t             y,
-                             const pixman_line_fixed_t *line,
-                             int                        x_off,
-                             int                        y_off)
-{
-    pixman_fixed_t x_off_fixed = pixman_int_to_fixed (x_off);
-    pixman_fixed_t y_off_fixed = pixman_int_to_fixed (y_off);
-    const pixman_point_fixed_t *top, *bot;
-
-    if (line->p1.y <= line->p2.y)
-    {
-	top = &line->p1;
-	bot = &line->p2;
-    }
-    else
-    {
-	top = &line->p2;
-	bot = &line->p1;
-    }
-    
-    pixman_edge_init (e, n, y,
-                      top->x + x_off_fixed,
-                      top->y + y_off_fixed,
-                      bot->x + x_off_fixed,
-                      bot->y + y_off_fixed);
-}
-
-PIXMAN_EXPORT void
-pixman_add_traps (pixman_image_t * image,
-                  int16_t          x_off,
-                  int16_t          y_off,
-                  int              ntrap,
-                  pixman_trap_t *  traps)
-{
-    int bpp;
-    int height;
-
-    pixman_fixed_t x_off_fixed;
-    pixman_fixed_t y_off_fixed;
-    pixman_edge_t l, r;
-    pixman_fixed_t t, b;
-
-    _pixman_image_validate (image);
-    
-    height = image->bits.height;
-    bpp = PIXMAN_FORMAT_BPP (image->bits.format);
-
-    x_off_fixed = pixman_int_to_fixed (x_off);
-    y_off_fixed = pixman_int_to_fixed (y_off);
-
-    while (ntrap--)
-    {
-	t = traps->top.y + y_off_fixed;
-	if (t < 0)
-	    t = 0;
-	t = pixman_sample_ceil_y (t, bpp);
-
-	b = traps->bot.y + y_off_fixed;
-	if (pixman_fixed_to_int (b) >= height)
-	    b = pixman_int_to_fixed (height) - 1;
-	b = pixman_sample_floor_y (b, bpp);
-
-	if (b >= t)
-	{
-	    /* initialize edge walkers */
-	    pixman_edge_init (&l, bpp, t,
-	                      traps->top.l + x_off_fixed,
-	                      traps->top.y + y_off_fixed,
-	                      traps->bot.l + x_off_fixed,
-	                      traps->bot.y + y_off_fixed);
-
-	    pixman_edge_init (&r, bpp, t,
-	                      traps->top.r + x_off_fixed,
-	                      traps->top.y + y_off_fixed,
-	                      traps->bot.r + x_off_fixed,
-	                      traps->bot.y + y_off_fixed);
-
-	    pixman_rasterize_edges (image, &l, &r, t, b);
-	}
-
-	traps++;
-    }
-}
-
-#if 0
-static void
-dump_image (pixman_image_t *image,
-            const char *    title)
-{
-    int i, j;
-
-    if (!image->type == BITS)
-	printf ("%s is not a regular image\n", title);
-
-    if (!image->bits.format == PIXMAN_a8)
-	printf ("%s is not an alpha mask\n", title);
-
-    printf ("\n\n\n%s: \n", title);
-
-    for (i = 0; i < image->bits.height; ++i)
-    {
-	uint8_t *line =
-	    (uint8_t *)&(image->bits.bits[i * image->bits.rowstride]);
-
-	for (j = 0; j < image->bits.width; ++j)
-	    printf ("%c", line[j] ? '#' : ' ');
-
-	printf ("\n");
-    }
-}
-#endif
-
-PIXMAN_EXPORT void
-pixman_add_trapezoids (pixman_image_t *          image,
-                       int16_t                   x_off,
-                       int                       y_off,
-                       int                       ntraps,
-                       const pixman_trapezoid_t *traps)
-{
-    int i;
-
-#if 0
-    dump_image (image, "before");
-#endif
-
-    for (i = 0; i < ntraps; ++i)
-    {
-	const pixman_trapezoid_t *trap = &(traps[i]);
-
-	if (!pixman_trapezoid_valid (trap))
-	    continue;
-
-	pixman_rasterize_trapezoid (image, trap, x_off, y_off);
-    }
-
-#if 0
-    dump_image (image, "after");
-#endif
-}
-
-PIXMAN_EXPORT void
-pixman_rasterize_trapezoid (pixman_image_t *          image,
-                            const pixman_trapezoid_t *trap,
-                            int                       x_off,
-                            int                       y_off)
-{
-    int bpp;
-    int height;
-
-    pixman_fixed_t y_off_fixed;
-    pixman_edge_t l, r;
-    pixman_fixed_t t, b;
-
-    return_if_fail (image->type == BITS);
-
-    _pixman_image_validate (image);
-    
-    if (!pixman_trapezoid_valid (trap))
-	return;
-
-    height = image->bits.height;
-    bpp = PIXMAN_FORMAT_BPP (image->bits.format);
-
-    y_off_fixed = pixman_int_to_fixed (y_off);
-
-    t = trap->top + y_off_fixed;
-    if (t < 0)
-	t = 0;
-    t = pixman_sample_ceil_y (t, bpp);
-
-    b = trap->bottom + y_off_fixed;
-    if (pixman_fixed_to_int (b) >= height)
-	b = pixman_int_to_fixed (height) - 1;
-    b = pixman_sample_floor_y (b, bpp);
-    
-    if (b >= t)
-    {
-	/* initialize edge walkers */
-	pixman_line_fixed_edge_init (&l, bpp, t, &trap->left, x_off, y_off);
-	pixman_line_fixed_edge_init (&r, bpp, t, &trap->right, x_off, y_off);
-
-	pixman_rasterize_edges (image, &l, &r, t, b);
-    }
-}
->>>>>>> a58ed86f
+/*
+ * Copyright © 2004 Keith Packard
+ *
+ * Permission to use, copy, modify, distribute, and sell this software and its
+ * documentation for any purpose is hereby granted without fee, provided that
+ * the above copyright notice appear in all copies and that both that
+ * copyright notice and this permission notice appear in supporting
+ * documentation, and that the name of Keith Packard not be used in
+ * advertising or publicity pertaining to distribution of the software without
+ * specific, written prior permission.  Keith Packard makes no
+ * representations about the suitability of this software for any purpose.  It
+ * is provided "as is" without express or implied warranty.
+ *
+ * KEITH PACKARD DISCLAIMS ALL WARRANTIES WITH REGARD TO THIS SOFTWARE,
+ * INCLUDING ALL IMPLIED WARRANTIES OF MERCHANTABILITY AND FITNESS, IN NO
+ * EVENT SHALL KEITH PACKARD BE LIABLE FOR ANY SPECIAL, INDIRECT OR
+ * CONSEQUENTIAL DAMAGES OR ANY DAMAGES WHATSOEVER RESULTING FROM LOSS OF USE,
+ * DATA OR PROFITS, WHETHER IN AN ACTION OF CONTRACT, NEGLIGENCE OR OTHER
+ * TORTIOUS ACTION, ARISING OUT OF OR IN CONNECTION WITH THE USE OR
+ * PERFORMANCE OF THIS SOFTWARE.
+ */
+
+#ifdef HAVE_CONFIG_H
+#include <config.h>
+#endif
+
+#include <stdio.h>
+#include "pixman-private.h"
+
+/*
+ * Compute the smallest value greater than or equal to y which is on a
+ * grid row.
+ */
+
+PIXMAN_EXPORT pixman_fixed_t
+pixman_sample_ceil_y (pixman_fixed_t y, int n)
+{
+    pixman_fixed_t f = pixman_fixed_frac (y);
+    pixman_fixed_t i = pixman_fixed_floor (y);
+
+    f = DIV (f - Y_FRAC_FIRST (n) + (STEP_Y_SMALL (n) - pixman_fixed_e), STEP_Y_SMALL (n)) * STEP_Y_SMALL (n) +
+	Y_FRAC_FIRST (n);
+    
+    if (f > Y_FRAC_LAST (n))
+    {
+	if (pixman_fixed_to_int (i) == 0x7fff)
+	{
+	    f = 0xffff; /* saturate */
+	}
+	else
+	{
+	    f = Y_FRAC_FIRST (n);
+	    i += pixman_fixed_1;
+	}
+    }
+    return (i | f);
+}
+
+/*
+ * Compute the largest value strictly less than y which is on a
+ * grid row.
+ */
+PIXMAN_EXPORT pixman_fixed_t
+pixman_sample_floor_y (pixman_fixed_t y,
+                       int            n)
+{
+    pixman_fixed_t f = pixman_fixed_frac (y);
+    pixman_fixed_t i = pixman_fixed_floor (y);
+
+    f = DIV (f - pixman_fixed_e - Y_FRAC_FIRST (n), STEP_Y_SMALL (n)) * STEP_Y_SMALL (n) +
+	Y_FRAC_FIRST (n);
+
+    if (f < Y_FRAC_FIRST (n))
+    {
+	if (pixman_fixed_to_int (i) == 0x8000)
+	{
+	    f = 0; /* saturate */
+	}
+	else
+	{
+	    f = Y_FRAC_LAST (n);
+	    i -= pixman_fixed_1;
+	}
+    }
+    return (i | f);
+}
+
+/*
+ * Step an edge by any amount (including negative values)
+ */
+PIXMAN_EXPORT void
+pixman_edge_step (pixman_edge_t *e,
+                  int            n)
+{
+    pixman_fixed_48_16_t ne;
+
+    e->x += n * e->stepx;
+
+    ne = e->e + n * (pixman_fixed_48_16_t) e->dx;
+
+    if (n >= 0)
+    {
+	if (ne > 0)
+	{
+	    int nx = (ne + e->dy - 1) / e->dy;
+	    e->e = ne - nx * (pixman_fixed_48_16_t) e->dy;
+	    e->x += nx * e->signdx;
+	}
+    }
+    else
+    {
+	if (ne <= -e->dy)
+	{
+	    int nx = (-ne) / e->dy;
+	    e->e = ne + nx * (pixman_fixed_48_16_t) e->dy;
+	    e->x -= nx * e->signdx;
+	}
+    }
+}
+
+/*
+ * A private routine to initialize the multi-step
+ * elements of an edge structure
+ */
+static void
+_pixman_edge_multi_init (pixman_edge_t * e,
+                         int             n,
+                         pixman_fixed_t *stepx_p,
+                         pixman_fixed_t *dx_p)
+{
+    pixman_fixed_t stepx;
+    pixman_fixed_48_16_t ne;
+
+    ne = n * (pixman_fixed_48_16_t) e->dx;
+    stepx = n * e->stepx;
+
+    if (ne > 0)
+    {
+	pixman_fixed_48_16_t nx = ne / e->dy;
+	ne -= nx * (pixman_fixed_48_16_t)e->dy;
+	stepx += nx * e->signdx;
+    }
+
+    *dx_p = ne;
+    *stepx_p = stepx;
+}
+
+/*
+ * Initialize one edge structure given the line endpoints and a
+ * starting y value
+ */
+PIXMAN_EXPORT void
+pixman_edge_init (pixman_edge_t *e,
+                  int            n,
+                  pixman_fixed_t y_start,
+                  pixman_fixed_t x_top,
+                  pixman_fixed_t y_top,
+                  pixman_fixed_t x_bot,
+                  pixman_fixed_t y_bot)
+{
+    pixman_fixed_t dx, dy;
+
+    e->x = x_top;
+    e->e = 0;
+    dx = x_bot - x_top;
+    dy = y_bot - y_top;
+    e->dy = dy;
+    e->dx = 0;
+
+    if (dy)
+    {
+	if (dx >= 0)
+	{
+	    e->signdx = 1;
+	    e->stepx = dx / dy;
+	    e->dx = dx % dy;
+	    e->e = -dy;
+	}
+	else
+	{
+	    e->signdx = -1;
+	    e->stepx = -(-dx / dy);
+	    e->dx = -dx % dy;
+	    e->e = 0;
+	}
+
+	_pixman_edge_multi_init (e, STEP_Y_SMALL (n),
+				 &e->stepx_small, &e->dx_small);
+
+	_pixman_edge_multi_init (e, STEP_Y_BIG (n),
+				 &e->stepx_big, &e->dx_big);
+    }
+    pixman_edge_step (e, y_start - y_top);
+}
+
+/*
+ * Initialize one edge structure given a line, starting y value
+ * and a pixel offset for the line
+ */
+PIXMAN_EXPORT void
+pixman_line_fixed_edge_init (pixman_edge_t *            e,
+                             int                        n,
+                             pixman_fixed_t             y,
+                             const pixman_line_fixed_t *line,
+                             int                        x_off,
+                             int                        y_off)
+{
+    pixman_fixed_t x_off_fixed = pixman_int_to_fixed (x_off);
+    pixman_fixed_t y_off_fixed = pixman_int_to_fixed (y_off);
+    const pixman_point_fixed_t *top, *bot;
+
+    if (line->p1.y <= line->p2.y)
+    {
+	top = &line->p1;
+	bot = &line->p2;
+    }
+    else
+    {
+	top = &line->p2;
+	bot = &line->p1;
+    }
+    
+    pixman_edge_init (e, n, y,
+                      top->x + x_off_fixed,
+                      top->y + y_off_fixed,
+                      bot->x + x_off_fixed,
+                      bot->y + y_off_fixed);
+}
+
+PIXMAN_EXPORT void
+pixman_add_traps (pixman_image_t * image,
+                  int16_t          x_off,
+                  int16_t          y_off,
+                  int              ntrap,
+                  pixman_trap_t *  traps)
+{
+    int bpp;
+    int height;
+
+    pixman_fixed_t x_off_fixed;
+    pixman_fixed_t y_off_fixed;
+    pixman_edge_t l, r;
+    pixman_fixed_t t, b;
+
+    _pixman_image_validate (image);
+    
+    height = image->bits.height;
+    bpp = PIXMAN_FORMAT_BPP (image->bits.format);
+
+    x_off_fixed = pixman_int_to_fixed (x_off);
+    y_off_fixed = pixman_int_to_fixed (y_off);
+
+    while (ntrap--)
+    {
+	t = traps->top.y + y_off_fixed;
+	if (t < 0)
+	    t = 0;
+	t = pixman_sample_ceil_y (t, bpp);
+
+	b = traps->bot.y + y_off_fixed;
+	if (pixman_fixed_to_int (b) >= height)
+	    b = pixman_int_to_fixed (height) - 1;
+	b = pixman_sample_floor_y (b, bpp);
+
+	if (b >= t)
+	{
+	    /* initialize edge walkers */
+	    pixman_edge_init (&l, bpp, t,
+	                      traps->top.l + x_off_fixed,
+	                      traps->top.y + y_off_fixed,
+	                      traps->bot.l + x_off_fixed,
+	                      traps->bot.y + y_off_fixed);
+
+	    pixman_edge_init (&r, bpp, t,
+	                      traps->top.r + x_off_fixed,
+	                      traps->top.y + y_off_fixed,
+	                      traps->bot.r + x_off_fixed,
+	                      traps->bot.y + y_off_fixed);
+
+	    pixman_rasterize_edges (image, &l, &r, t, b);
+	}
+
+	traps++;
+    }
+}
+
+#if 0
+static void
+dump_image (pixman_image_t *image,
+            const char *    title)
+{
+    int i, j;
+
+    if (!image->type == BITS)
+	printf ("%s is not a regular image\n", title);
+
+    if (!image->bits.format == PIXMAN_a8)
+	printf ("%s is not an alpha mask\n", title);
+
+    printf ("\n\n\n%s: \n", title);
+
+    for (i = 0; i < image->bits.height; ++i)
+    {
+	uint8_t *line =
+	    (uint8_t *)&(image->bits.bits[i * image->bits.rowstride]);
+
+	for (j = 0; j < image->bits.width; ++j)
+	    printf ("%c", line[j] ? '#' : ' ');
+
+	printf ("\n");
+    }
+}
+#endif
+
+PIXMAN_EXPORT void
+pixman_add_trapezoids (pixman_image_t *          image,
+                       int16_t                   x_off,
+                       int                       y_off,
+                       int                       ntraps,
+                       const pixman_trapezoid_t *traps)
+{
+    int i;
+
+#if 0
+    dump_image (image, "before");
+#endif
+
+    for (i = 0; i < ntraps; ++i)
+    {
+	const pixman_trapezoid_t *trap = &(traps[i]);
+
+	if (!pixman_trapezoid_valid (trap))
+	    continue;
+
+	pixman_rasterize_trapezoid (image, trap, x_off, y_off);
+    }
+
+#if 0
+    dump_image (image, "after");
+#endif
+}
+
+PIXMAN_EXPORT void
+pixman_rasterize_trapezoid (pixman_image_t *          image,
+                            const pixman_trapezoid_t *trap,
+                            int                       x_off,
+                            int                       y_off)
+{
+    int bpp;
+    int height;
+
+    pixman_fixed_t y_off_fixed;
+    pixman_edge_t l, r;
+    pixman_fixed_t t, b;
+
+    return_if_fail (image->type == BITS);
+
+    _pixman_image_validate (image);
+    
+    if (!pixman_trapezoid_valid (trap))
+	return;
+
+    height = image->bits.height;
+    bpp = PIXMAN_FORMAT_BPP (image->bits.format);
+
+    y_off_fixed = pixman_int_to_fixed (y_off);
+
+    t = trap->top + y_off_fixed;
+    if (t < 0)
+	t = 0;
+    t = pixman_sample_ceil_y (t, bpp);
+
+    b = trap->bottom + y_off_fixed;
+    if (pixman_fixed_to_int (b) >= height)
+	b = pixman_int_to_fixed (height) - 1;
+    b = pixman_sample_floor_y (b, bpp);
+    
+    if (b >= t)
+    {
+	/* initialize edge walkers */
+	pixman_line_fixed_edge_init (&l, bpp, t, &trap->left, x_off, y_off);
+	pixman_line_fixed_edge_init (&r, bpp, t, &trap->right, x_off, y_off);
+
+	pixman_rasterize_edges (image, &l, &r, t, b);
+    }
+}