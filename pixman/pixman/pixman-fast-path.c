<<<<<<< HEAD
/* -*- Mode: c; c-basic-offset: 4; tab-width: 8; indent-tabs-mode: t; -*- */
/*
 * Copyright © 2000 SuSE, Inc.
 * Copyright © 2007 Red Hat, Inc.
 *
 * Permission to use, copy, modify, distribute, and sell this software and its
 * documentation for any purpose is hereby granted without fee, provided that
 * the above copyright notice appear in all copies and that both that
 * copyright notice and this permission notice appear in supporting
 * documentation, and that the name of SuSE not be used in advertising or
 * publicity pertaining to distribution of the software without specific,
 * written prior permission.  SuSE makes no representations about the
 * suitability of this software for any purpose.  It is provided "as is"
 * without express or implied warranty.
 *
 * SuSE DISCLAIMS ALL WARRANTIES WITH REGARD TO THIS SOFTWARE, INCLUDING ALL
 * IMPLIED WARRANTIES OF MERCHANTABILITY AND FITNESS, IN NO EVENT SHALL SuSE
 * BE LIABLE FOR ANY SPECIAL, INDIRECT OR CONSEQUENTIAL DAMAGES OR ANY DAMAGES
 * WHATSOEVER RESULTING FROM LOSS OF USE, DATA OR PROFITS, WHETHER IN AN ACTION
 * OF CONTRACT, NEGLIGENCE OR OTHER TORTIOUS ACTION, ARISING OUT OF OR IN
 * CONNECTION WITH THE USE OR PERFORMANCE OF THIS SOFTWARE.
 *
 * Author:  Keith Packard, SuSE, Inc.
 */

#ifdef HAVE_CONFIG_H
#include <config.h>
#endif
#include <string.h>
#include <stdlib.h>
#include "pixman-private.h"
#include "pixman-combine32.h"
#include "pixman-fast-path.h"

static force_inline uint32_t
fetch_24 (uint8_t *a)
{
    if (((unsigned long)a) & 1)
    {
#ifdef WORDS_BIGENDIAN
	return (*a << 16) | (*(uint16_t *)(a + 1));
#else
	return *a | (*(uint16_t *)(a + 1) << 8);
#endif
    }
    else
    {
#ifdef WORDS_BIGENDIAN
	return (*(uint16_t *)a << 8) | *(a + 2);
#else
	return *(uint16_t *)a | (*(a + 2) << 16);
#endif
    }
}

static force_inline void
store_24 (uint8_t *a,
          uint32_t v)
{
    if (((unsigned long)a) & 1)
    {
#ifdef WORDS_BIGENDIAN
	*a = (uint8_t) (v >> 16);
	*(uint16_t *)(a + 1) = (uint16_t) (v);
#else
	*a = (uint8_t) (v);
	*(uint16_t *)(a + 1) = (uint16_t) (v >> 8);
#endif
    }
    else
    {
#ifdef WORDS_BIGENDIAN
	*(uint16_t *)a = (uint16_t)(v >> 8);
	*(a + 2) = (uint8_t)v;
#else
	*(uint16_t *)a = (uint16_t)v;
	*(a + 2) = (uint8_t)(v >> 16);
#endif
    }
}

static force_inline uint32_t
over (uint32_t src,
      uint32_t dest)
{
    uint32_t a = ~src >> 24;

    UN8x4_MUL_UN8_ADD_UN8x4 (dest, a, src);

    return dest;
}

static uint32_t
in (uint32_t x,
    uint8_t  y)
{
    uint16_t a = y;

    UN8x4_MUL_UN8 (x, a);

    return x;
}

/*
 * Naming convention:
 *
 *  op_src_mask_dest
 */
static void
fast_composite_over_x888_8_8888 (pixman_implementation_t *imp,
                                 pixman_op_t              op,
                                 pixman_image_t *         src_image,
                                 pixman_image_t *         mask_image,
                                 pixman_image_t *         dst_image,
                                 int32_t                  src_x,
                                 int32_t                  src_y,
                                 int32_t                  mask_x,
                                 int32_t                  mask_y,
                                 int32_t                  dest_x,
                                 int32_t                  dest_y,
                                 int32_t                  width,
                                 int32_t                  height)
{
    uint32_t    *src, *src_line;
    uint32_t    *dst, *dst_line;
    uint8_t     *mask, *mask_line;
    int src_stride, mask_stride, dst_stride;
    uint8_t m;
    uint32_t s, d;
    int32_t w;

    PIXMAN_IMAGE_GET_LINE (dst_image, dest_x, dest_y, uint32_t, dst_stride, dst_line, 1);
    PIXMAN_IMAGE_GET_LINE (mask_image, mask_x, mask_y, uint8_t, mask_stride, mask_line, 1);
    PIXMAN_IMAGE_GET_LINE (src_image, src_x, src_y, uint32_t, src_stride, src_line, 1);

    while (height--)
    {
	src = src_line;
	src_line += src_stride;
	dst = dst_line;
	dst_line += dst_stride;
	mask = mask_line;
	mask_line += mask_stride;

	w = width;
	while (w--)
	{
	    m = *mask++;
	    if (m)
	    {
		s = *src | 0xff000000;

		if (m == 0xff)
		{
		    *dst = s;
		}
		else
		{
		    d = in (s, m);
		    *dst = over (d, *dst);
		}
	    }
	    src++;
	    dst++;
	}
    }
}

static void
fast_composite_in_n_8_8 (pixman_implementation_t *imp,
                         pixman_op_t              op,
                         pixman_image_t *         src_image,
                         pixman_image_t *         mask_image,
                         pixman_image_t *         dest_image,
                         int32_t                  src_x,
                         int32_t                  src_y,
                         int32_t                  mask_x,
                         int32_t                  mask_y,
                         int32_t                  dest_x,
                         int32_t                  dest_y,
                         int32_t                  width,
                         int32_t                  height)
{
    uint32_t src, srca;
    uint8_t     *dst_line, *dst;
    uint8_t     *mask_line, *mask, m;
    int dst_stride, mask_stride;
    int32_t w;
    uint16_t t;

    src = _pixman_image_get_solid (imp, src_image, dest_image->bits.format);

    srca = src >> 24;

    PIXMAN_IMAGE_GET_LINE (dest_image, dest_x, dest_y, uint8_t, dst_stride, dst_line, 1);
    PIXMAN_IMAGE_GET_LINE (mask_image, mask_x, mask_y, uint8_t, mask_stride, mask_line, 1);

    if (srca == 0xff)
    {
	while (height--)
	{
	    dst = dst_line;
	    dst_line += dst_stride;
	    mask = mask_line;
	    mask_line += mask_stride;
	    w = width;

	    while (w--)
	    {
		m = *mask++;

		if (m == 0)
		    *dst = 0;
		else if (m != 0xff)
		    *dst = MUL_UN8 (m, *dst, t);

		dst++;
	    }
	}
    }
    else
    {
	while (height--)
	{
	    dst = dst_line;
	    dst_line += dst_stride;
	    mask = mask_line;
	    mask_line += mask_stride;
	    w = width;

	    while (w--)
	    {
		m = *mask++;
		m = MUL_UN8 (m, srca, t);

		if (m == 0)
		    *dst = 0;
		else if (m != 0xff)
		    *dst = MUL_UN8 (m, *dst, t);

		dst++;
	    }
	}
    }
}

static void
fast_composite_in_8_8 (pixman_implementation_t *imp,
                       pixman_op_t              op,
                       pixman_image_t *         src_image,
                       pixman_image_t *         mask_image,
                       pixman_image_t *         dest_image,
                       int32_t                  src_x,
                       int32_t                  src_y,
                       int32_t                  mask_x,
                       int32_t                  mask_y,
                       int32_t                  dest_x,
                       int32_t                  dest_y,
                       int32_t                  width,
                       int32_t                  height)
{
    uint8_t     *dst_line, *dst;
    uint8_t     *src_line, *src;
    int dst_stride, src_stride;
    int32_t w;
    uint8_t s;
    uint16_t t;

    PIXMAN_IMAGE_GET_LINE (src_image, src_x, src_y, uint8_t, src_stride, src_line, 1);
    PIXMAN_IMAGE_GET_LINE (dest_image, dest_x, dest_y, uint8_t, dst_stride, dst_line, 1);

    while (height--)
    {
	dst = dst_line;
	dst_line += dst_stride;
	src = src_line;
	src_line += src_stride;
	w = width;

	while (w--)
	{
	    s = *src++;

	    if (s == 0)
		*dst = 0;
	    else if (s != 0xff)
		*dst = MUL_UN8 (s, *dst, t);

	    dst++;
	}
    }
}

static void
fast_composite_over_n_8_8888 (pixman_implementation_t *imp,
                              pixman_op_t              op,
                              pixman_image_t *         src_image,
                              pixman_image_t *         mask_image,
                              pixman_image_t *         dst_image,
                              int32_t                  src_x,
                              int32_t                  src_y,
                              int32_t                  mask_x,
                              int32_t                  mask_y,
                              int32_t                  dest_x,
                              int32_t                  dest_y,
                              int32_t                  width,
                              int32_t                  height)
{
    uint32_t src, srca;
    uint32_t    *dst_line, *dst, d;
    uint8_t     *mask_line, *mask, m;
    int dst_stride, mask_stride;
    int32_t w;

    src = _pixman_image_get_solid (imp, src_image, dst_image->bits.format);

    srca = src >> 24;
    if (src == 0)
	return;

    PIXMAN_IMAGE_GET_LINE (dst_image, dest_x, dest_y, uint32_t, dst_stride, dst_line, 1);
    PIXMAN_IMAGE_GET_LINE (mask_image, mask_x, mask_y, uint8_t, mask_stride, mask_line, 1);

    while (height--)
    {
	dst = dst_line;
	dst_line += dst_stride;
	mask = mask_line;
	mask_line += mask_stride;
	w = width;

	while (w--)
	{
	    m = *mask++;
	    if (m == 0xff)
	    {
		if (srca == 0xff)
		    *dst = src;
		else
		    *dst = over (src, *dst);
	    }
	    else if (m)
	    {
		d = in (src, m);
		*dst = over (d, *dst);
	    }
	    dst++;
	}
    }
}

static void
fast_composite_add_n_8888_8888_ca (pixman_implementation_t *imp,
				   pixman_op_t              op,
				   pixman_image_t *         src_image,
				   pixman_image_t *         mask_image,
				   pixman_image_t *         dst_image,
				   int32_t                  src_x,
				   int32_t                  src_y,
				   int32_t                  mask_x,
				   int32_t                  mask_y,
				   int32_t                  dest_x,
				   int32_t                  dest_y,
				   int32_t                  width,
				   int32_t                  height)
{
    uint32_t src, s;
    uint32_t    *dst_line, *dst, d;
    uint32_t    *mask_line, *mask, ma;
    int dst_stride, mask_stride;
    int32_t w;

    src = _pixman_image_get_solid (imp, src_image, dst_image->bits.format);

    if (src == 0)
	return;

    PIXMAN_IMAGE_GET_LINE (dst_image, dest_x, dest_y, uint32_t, dst_stride, dst_line, 1);
    PIXMAN_IMAGE_GET_LINE (mask_image, mask_x, mask_y, uint32_t, mask_stride, mask_line, 1);

    while (height--)
    {
	dst = dst_line;
	dst_line += dst_stride;
	mask = mask_line;
	mask_line += mask_stride;
	w = width;

	while (w--)
	{
	    ma = *mask++;

	    if (ma)
	    {
		d = *dst;
		s = src;

		UN8x4_MUL_UN8x4_ADD_UN8x4 (s, ma, d);

		*dst = s;
	    }

	    dst++;
	}
    }
}

static void
fast_composite_over_n_8888_8888_ca (pixman_implementation_t *imp,
                                    pixman_op_t              op,
                                    pixman_image_t *         src_image,
                                    pixman_image_t *         mask_image,
                                    pixman_image_t *         dst_image,
                                    int32_t                  src_x,
                                    int32_t                  src_y,
                                    int32_t                  mask_x,
                                    int32_t                  mask_y,
                                    int32_t                  dest_x,
                                    int32_t                  dest_y,
                                    int32_t                  width,
                                    int32_t                  height)
{
    uint32_t src, srca, s;
    uint32_t    *dst_line, *dst, d;
    uint32_t    *mask_line, *mask, ma;
    int dst_stride, mask_stride;
    int32_t w;

    src = _pixman_image_get_solid (imp, src_image, dst_image->bits.format);

    srca = src >> 24;
    if (src == 0)
	return;

    PIXMAN_IMAGE_GET_LINE (dst_image, dest_x, dest_y, uint32_t, dst_stride, dst_line, 1);
    PIXMAN_IMAGE_GET_LINE (mask_image, mask_x, mask_y, uint32_t, mask_stride, mask_line, 1);

    while (height--)
    {
	dst = dst_line;
	dst_line += dst_stride;
	mask = mask_line;
	mask_line += mask_stride;
	w = width;

	while (w--)
	{
	    ma = *mask++;
	    if (ma == 0xffffffff)
	    {
		if (srca == 0xff)
		    *dst = src;
		else
		    *dst = over (src, *dst);
	    }
	    else if (ma)
	    {
		d = *dst;
		s = src;

		UN8x4_MUL_UN8x4 (s, ma);
		UN8x4_MUL_UN8 (ma, srca);
		ma = ~ma;
		UN8x4_MUL_UN8x4_ADD_UN8x4 (d, ma, s);

		*dst = d;
	    }

	    dst++;
	}
    }
}

static void
fast_composite_over_n_8_0888 (pixman_implementation_t *imp,
                              pixman_op_t              op,
                              pixman_image_t *         src_image,
                              pixman_image_t *         mask_image,
                              pixman_image_t *         dst_image,
                              int32_t                  src_x,
                              int32_t                  src_y,
                              int32_t                  mask_x,
                              int32_t                  mask_y,
                              int32_t                  dest_x,
                              int32_t                  dest_y,
                              int32_t                  width,
                              int32_t                  height)
{
    uint32_t src, srca;
    uint8_t     *dst_line, *dst;
    uint32_t d;
    uint8_t     *mask_line, *mask, m;
    int dst_stride, mask_stride;
    int32_t w;

    src = _pixman_image_get_solid (imp, src_image, dst_image->bits.format);

    srca = src >> 24;
    if (src == 0)
	return;

    PIXMAN_IMAGE_GET_LINE (dst_image, dest_x, dest_y, uint8_t, dst_stride, dst_line, 3);
    PIXMAN_IMAGE_GET_LINE (mask_image, mask_x, mask_y, uint8_t, mask_stride, mask_line, 1);

    while (height--)
    {
	dst = dst_line;
	dst_line += dst_stride;
	mask = mask_line;
	mask_line += mask_stride;
	w = width;

	while (w--)
	{
	    m = *mask++;
	    if (m == 0xff)
	    {
		if (srca == 0xff)
		{
		    d = src;
		}
		else
		{
		    d = fetch_24 (dst);
		    d = over (src, d);
		}
		store_24 (dst, d);
	    }
	    else if (m)
	    {
		d = over (in (src, m), fetch_24 (dst));
		store_24 (dst, d);
	    }
	    dst += 3;
	}
    }
}

static void
fast_composite_over_n_8_0565 (pixman_implementation_t *imp,
                              pixman_op_t              op,
                              pixman_image_t *         src_image,
                              pixman_image_t *         mask_image,
                              pixman_image_t *         dst_image,
                              int32_t                  src_x,
                              int32_t                  src_y,
                              int32_t                  mask_x,
                              int32_t                  mask_y,
                              int32_t                  dest_x,
                              int32_t                  dest_y,
                              int32_t                  width,
                              int32_t                  height)
{
    uint32_t src, srca;
    uint16_t    *dst_line, *dst;
    uint32_t d;
    uint8_t     *mask_line, *mask, m;
    int dst_stride, mask_stride;
    int32_t w;

    src = _pixman_image_get_solid (imp, src_image, dst_image->bits.format);

    srca = src >> 24;
    if (src == 0)
	return;

    PIXMAN_IMAGE_GET_LINE (dst_image, dest_x, dest_y, uint16_t, dst_stride, dst_line, 1);
    PIXMAN_IMAGE_GET_LINE (mask_image, mask_x, mask_y, uint8_t, mask_stride, mask_line, 1);

    while (height--)
    {
	dst = dst_line;
	dst_line += dst_stride;
	mask = mask_line;
	mask_line += mask_stride;
	w = width;

	while (w--)
	{
	    m = *mask++;
	    if (m == 0xff)
	    {
		if (srca == 0xff)
		{
		    d = src;
		}
		else
		{
		    d = *dst;
		    d = over (src, CONVERT_0565_TO_0888 (d));
		}
		*dst = CONVERT_8888_TO_0565 (d);
	    }
	    else if (m)
	    {
		d = *dst;
		d = over (in (src, m), CONVERT_0565_TO_0888 (d));
		*dst = CONVERT_8888_TO_0565 (d);
	    }
	    dst++;
	}
    }
}

static void
fast_composite_over_n_8888_0565_ca (pixman_implementation_t *imp,
                                    pixman_op_t              op,
                                    pixman_image_t *         src_image,
                                    pixman_image_t *         mask_image,
                                    pixman_image_t *         dst_image,
                                    int32_t                  src_x,
                                    int32_t                  src_y,
                                    int32_t                  mask_x,
                                    int32_t                  mask_y,
                                    int32_t                  dest_x,
                                    int32_t                  dest_y,
                                    int32_t                  width,
                                    int32_t                  height)
{
    uint32_t  src, srca, s;
    uint16_t  src16;
    uint16_t *dst_line, *dst;
    uint32_t  d;
    uint32_t *mask_line, *mask, ma;
    int dst_stride, mask_stride;
    int32_t w;

    src = _pixman_image_get_solid (imp, src_image, dst_image->bits.format);

    srca = src >> 24;
    if (src == 0)
	return;

    src16 = CONVERT_8888_TO_0565 (src);

    PIXMAN_IMAGE_GET_LINE (dst_image, dest_x, dest_y, uint16_t, dst_stride, dst_line, 1);
    PIXMAN_IMAGE_GET_LINE (mask_image, mask_x, mask_y, uint32_t, mask_stride, mask_line, 1);

    while (height--)
    {
	dst = dst_line;
	dst_line += dst_stride;
	mask = mask_line;
	mask_line += mask_stride;
	w = width;

	while (w--)
	{
	    ma = *mask++;
	    if (ma == 0xffffffff)
	    {
		if (srca == 0xff)
		{
		    *dst = src16;
		}
		else
		{
		    d = *dst;
		    d = over (src, CONVERT_0565_TO_0888 (d));
		    *dst = CONVERT_8888_TO_0565 (d);
		}
	    }
	    else if (ma)
	    {
		d = *dst;
		d = CONVERT_0565_TO_0888 (d);

		s = src;

		UN8x4_MUL_UN8x4 (s, ma);
		UN8x4_MUL_UN8 (ma, srca);
		ma = ~ma;
		UN8x4_MUL_UN8x4_ADD_UN8x4 (d, ma, s);

		*dst = CONVERT_8888_TO_0565 (d);
	    }
	    dst++;
	}
    }
}

static void
fast_composite_over_8888_8888 (pixman_implementation_t *imp,
                               pixman_op_t              op,
                               pixman_image_t *         src_image,
                               pixman_image_t *         mask_image,
                               pixman_image_t *         dst_image,
                               int32_t                  src_x,
                               int32_t                  src_y,
                               int32_t                  mask_x,
                               int32_t                  mask_y,
                               int32_t                  dest_x,
                               int32_t                  dest_y,
                               int32_t                  width,
                               int32_t                  height)
{
    uint32_t    *dst_line, *dst;
    uint32_t    *src_line, *src, s;
    int dst_stride, src_stride;
    uint8_t a;
    int32_t w;

    PIXMAN_IMAGE_GET_LINE (dst_image, dest_x, dest_y, uint32_t, dst_stride, dst_line, 1);
    PIXMAN_IMAGE_GET_LINE (src_image, src_x, src_y, uint32_t, src_stride, src_line, 1);

    while (height--)
    {
	dst = dst_line;
	dst_line += dst_stride;
	src = src_line;
	src_line += src_stride;
	w = width;

	while (w--)
	{
	    s = *src++;
	    a = s >> 24;
	    if (a == 0xff)
		*dst = s;
	    else if (s)
		*dst = over (s, *dst);
	    dst++;
	}
    }
}

static void
fast_composite_src_x888_8888 (pixman_implementation_t *imp,
			      pixman_op_t              op,
			      pixman_image_t *         src_image,
			      pixman_image_t *         mask_image,
			      pixman_image_t *         dst_image,
			      int32_t                  src_x,
			      int32_t                  src_y,
			      int32_t                  mask_x,
			      int32_t                  mask_y,
			      int32_t                  dest_x,
			      int32_t                  dest_y,
			      int32_t                  width,
			      int32_t                  height)
{
    uint32_t    *dst_line, *dst;
    uint32_t    *src_line, *src;
    int dst_stride, src_stride;
    int32_t w;

    PIXMAN_IMAGE_GET_LINE (dst_image, dest_x, dest_y, uint32_t, dst_stride, dst_line, 1);
    PIXMAN_IMAGE_GET_LINE (src_image, src_x, src_y, uint32_t, src_stride, src_line, 1);

    while (height--)
    {
	dst = dst_line;
	dst_line += dst_stride;
	src = src_line;
	src_line += src_stride;
	w = width;

	while (w--)
	    *dst++ = (*src++) | 0xff000000;
    }
}

#if 0
static void
fast_composite_over_8888_0888 (pixman_implementation_t *imp,
			       pixman_op_t              op,
			       pixman_image_t *         src_image,
			       pixman_image_t *         mask_image,
			       pixman_image_t *         dst_image,
			       int32_t                  src_x,
			       int32_t                  src_y,
			       int32_t                  mask_x,
			       int32_t                  mask_y,
			       int32_t                  dest_x,
			       int32_t                  dest_y,
			       int32_t                  width,
			       int32_t                  height)
{
    uint8_t     *dst_line, *dst;
    uint32_t d;
    uint32_t    *src_line, *src, s;
    uint8_t a;
    int dst_stride, src_stride;
    int32_t w;

    PIXMAN_IMAGE_GET_LINE (dst_image, dest_x, dest_y, uint8_t, dst_stride, dst_line, 3);
    PIXMAN_IMAGE_GET_LINE (src_image, src_x, src_y, uint32_t, src_stride, src_line, 1);

    while (height--)
    {
	dst = dst_line;
	dst_line += dst_stride;
	src = src_line;
	src_line += src_stride;
	w = width;

	while (w--)
	{
	    s = *src++;
	    a = s >> 24;
	    if (a)
	    {
		if (a == 0xff)
		    d = s;
		else
		    d = over (s, fetch_24 (dst));

		store_24 (dst, d);
	    }
	    dst += 3;
	}
    }
}
#endif

static void
fast_composite_over_8888_0565 (pixman_implementation_t *imp,
                               pixman_op_t              op,
                               pixman_image_t *         src_image,
                               pixman_image_t *         mask_image,
                               pixman_image_t *         dst_image,
                               int32_t                  src_x,
                               int32_t                  src_y,
                               int32_t                  mask_x,
                               int32_t                  mask_y,
                               int32_t                  dest_x,
                               int32_t                  dest_y,
                               int32_t                  width,
                               int32_t                  height)
{
    uint16_t    *dst_line, *dst;
    uint32_t d;
    uint32_t    *src_line, *src, s;
    uint8_t a;
    int dst_stride, src_stride;
    int32_t w;

    PIXMAN_IMAGE_GET_LINE (src_image, src_x, src_y, uint32_t, src_stride, src_line, 1);
    PIXMAN_IMAGE_GET_LINE (dst_image, dest_x, dest_y, uint16_t, dst_stride, dst_line, 1);

    while (height--)
    {
	dst = dst_line;
	dst_line += dst_stride;
	src = src_line;
	src_line += src_stride;
	w = width;

	while (w--)
	{
	    s = *src++;
	    a = s >> 24;
	    if (s)
	    {
		if (a == 0xff)
		{
		    d = s;
		}
		else
		{
		    d = *dst;
		    d = over (s, CONVERT_0565_TO_0888 (d));
		}
		*dst = CONVERT_8888_TO_0565 (d);
	    }
	    dst++;
	}
    }
}

static void
fast_composite_src_x888_0565 (pixman_implementation_t *imp,
                              pixman_op_t              op,
                              pixman_image_t *         src_image,
                              pixman_image_t *         mask_image,
                              pixman_image_t *         dst_image,
                              int32_t                  src_x,
                              int32_t                  src_y,
                              int32_t                  mask_x,
                              int32_t                  mask_y,
                              int32_t                  dest_x,
                              int32_t                  dest_y,
                              int32_t                  width,
                              int32_t                  height)
{
    uint16_t    *dst_line, *dst;
    uint32_t    *src_line, *src, s;
    int dst_stride, src_stride;
    int32_t w;

    PIXMAN_IMAGE_GET_LINE (src_image, src_x, src_y, uint32_t, src_stride, src_line, 1);
    PIXMAN_IMAGE_GET_LINE (dst_image, dest_x, dest_y, uint16_t, dst_stride, dst_line, 1);

    while (height--)
    {
	dst = dst_line;
	dst_line += dst_stride;
	src = src_line;
	src_line += src_stride;
	w = width;

	while (w--)
	{
	    s = *src++;
	    *dst = CONVERT_8888_TO_0565 (s);
	    dst++;
	}
    }
}

static void
fast_composite_add_8_8 (pixman_implementation_t *imp,
			pixman_op_t              op,
			pixman_image_t *         src_image,
			pixman_image_t *         mask_image,
			pixman_image_t *         dst_image,
			int32_t                  src_x,
			int32_t                  src_y,
			int32_t                  mask_x,
			int32_t                  mask_y,
			int32_t                  dest_x,
			int32_t                  dest_y,
			int32_t                  width,
			int32_t                  height)
{
    uint8_t     *dst_line, *dst;
    uint8_t     *src_line, *src;
    int dst_stride, src_stride;
    int32_t w;
    uint8_t s, d;
    uint16_t t;

    PIXMAN_IMAGE_GET_LINE (src_image, src_x, src_y, uint8_t, src_stride, src_line, 1);
    PIXMAN_IMAGE_GET_LINE (dst_image, dest_x, dest_y, uint8_t, dst_stride, dst_line, 1);

    while (height--)
    {
	dst = dst_line;
	dst_line += dst_stride;
	src = src_line;
	src_line += src_stride;
	w = width;

	while (w--)
	{
	    s = *src++;
	    if (s)
	    {
		if (s != 0xff)
		{
		    d = *dst;
		    t = d + s;
		    s = t | (0 - (t >> 8));
		}
		*dst = s;
	    }
	    dst++;
	}
    }
}

static void
fast_composite_add_8888_8888 (pixman_implementation_t *imp,
                              pixman_op_t              op,
                              pixman_image_t *         src_image,
                              pixman_image_t *         mask_image,
                              pixman_image_t *         dst_image,
                              int32_t                  src_x,
                              int32_t                  src_y,
                              int32_t                  mask_x,
                              int32_t                  mask_y,
                              int32_t                  dest_x,
                              int32_t                  dest_y,
                              int32_t                  width,
                              int32_t                  height)
{
    uint32_t    *dst_line, *dst;
    uint32_t    *src_line, *src;
    int dst_stride, src_stride;
    int32_t w;
    uint32_t s, d;

    PIXMAN_IMAGE_GET_LINE (src_image, src_x, src_y, uint32_t, src_stride, src_line, 1);
    PIXMAN_IMAGE_GET_LINE (dst_image, dest_x, dest_y, uint32_t, dst_stride, dst_line, 1);

    while (height--)
    {
	dst = dst_line;
	dst_line += dst_stride;
	src = src_line;
	src_line += src_stride;
	w = width;

	while (w--)
	{
	    s = *src++;
	    if (s)
	    {
		if (s != 0xffffffff)
		{
		    d = *dst;
		    if (d)
			UN8x4_ADD_UN8x4 (s, d);
		}
		*dst = s;
	    }
	    dst++;
	}
    }
}

static void
fast_composite_add_n_8_8 (pixman_implementation_t *imp,
			  pixman_op_t              op,
			  pixman_image_t *         src_image,
			  pixman_image_t *         mask_image,
			  pixman_image_t *         dst_image,
			  int32_t                  src_x,
			  int32_t                  src_y,
			  int32_t                  mask_x,
			  int32_t                  mask_y,
			  int32_t                  dest_x,
			  int32_t                  dest_y,
			  int32_t                  width,
			  int32_t                  height)
{
    uint8_t     *dst_line, *dst;
    uint8_t     *mask_line, *mask;
    int dst_stride, mask_stride;
    int32_t w;
    uint32_t src;
    uint8_t sa;

    PIXMAN_IMAGE_GET_LINE (dst_image, dest_x, dest_y, uint8_t, dst_stride, dst_line, 1);
    PIXMAN_IMAGE_GET_LINE (mask_image, mask_x, mask_y, uint8_t, mask_stride, mask_line, 1);
    src = _pixman_image_get_solid (imp, src_image, dst_image->bits.format);
    sa = (src >> 24);

    while (height--)
    {
	dst = dst_line;
	dst_line += dst_stride;
	mask = mask_line;
	mask_line += mask_stride;
	w = width;

	while (w--)
	{
	    uint16_t tmp;
	    uint16_t a;
	    uint32_t m, d;
	    uint32_t r;

	    a = *mask++;
	    d = *dst;

	    m = MUL_UN8 (sa, a, tmp);
	    r = ADD_UN8 (m, d, tmp);

	    *dst++ = r;
	}
    }
}

#ifdef WORDS_BIGENDIAN
#define CREATE_BITMASK(n) (0x80000000 >> (n))
#define UPDATE_BITMASK(n) ((n) >> 1)
#else
#define CREATE_BITMASK(n) (1 << (n))
#define UPDATE_BITMASK(n) ((n) << 1)
#endif

#define TEST_BIT(p, n)					\
    (*((p) + ((n) >> 5)) & CREATE_BITMASK ((n) & 31))
#define SET_BIT(p, n)							\
    do { *((p) + ((n) >> 5)) |= CREATE_BITMASK ((n) & 31); } while (0);

static void
fast_composite_add_1000_1000 (pixman_implementation_t *imp,
                              pixman_op_t              op,
                              pixman_image_t *         src_image,
                              pixman_image_t *         mask_image,
                              pixman_image_t *         dst_image,
                              int32_t                  src_x,
                              int32_t                  src_y,
                              int32_t                  mask_x,
                              int32_t                  mask_y,
                              int32_t                  dest_x,
                              int32_t                  dest_y,
                              int32_t                  width,
                              int32_t                  height)
{
    uint32_t     *dst_line, *dst;
    uint32_t     *src_line, *src;
    int           dst_stride, src_stride;
    int32_t       w;

    PIXMAN_IMAGE_GET_LINE (src_image, 0, src_y, uint32_t,
                           src_stride, src_line, 1);
    PIXMAN_IMAGE_GET_LINE (dst_image, 0, dest_y, uint32_t,
                           dst_stride, dst_line, 1);

    while (height--)
    {
	dst = dst_line;
	dst_line += dst_stride;
	src = src_line;
	src_line += src_stride;
	w = width;

	while (w--)
	{
	    /*
	     * TODO: improve performance by processing uint32_t data instead
	     *       of individual bits
	     */
	    if (TEST_BIT (src, src_x + w))
		SET_BIT (dst, dest_x + w);
	}
    }
}

static void
fast_composite_over_n_1_8888 (pixman_implementation_t *imp,
                              pixman_op_t              op,
                              pixman_image_t *         src_image,
                              pixman_image_t *         mask_image,
                              pixman_image_t *         dst_image,
                              int32_t                  src_x,
                              int32_t                  src_y,
                              int32_t                  mask_x,
                              int32_t                  mask_y,
                              int32_t                  dest_x,
                              int32_t                  dest_y,
                              int32_t                  width,
                              int32_t                  height)
{
    uint32_t     src, srca;
    uint32_t    *dst, *dst_line;
    uint32_t    *mask, *mask_line;
    int          mask_stride, dst_stride;
    uint32_t     bitcache, bitmask;
    int32_t      w;

    if (width <= 0)
	return;

    src = _pixman_image_get_solid (imp, src_image, dst_image->bits.format);
    srca = src >> 24;
    if (src == 0)
	return;

    PIXMAN_IMAGE_GET_LINE (dst_image, dest_x, dest_y, uint32_t,
                           dst_stride, dst_line, 1);
    PIXMAN_IMAGE_GET_LINE (mask_image, 0, mask_y, uint32_t,
                           mask_stride, mask_line, 1);
    mask_line += mask_x >> 5;

    if (srca == 0xff)
    {
	while (height--)
	{
	    dst = dst_line;
	    dst_line += dst_stride;
	    mask = mask_line;
	    mask_line += mask_stride;
	    w = width;

	    bitcache = *mask++;
	    bitmask = CREATE_BITMASK (mask_x & 31);

	    while (w--)
	    {
		if (bitmask == 0)
		{
		    bitcache = *mask++;
		    bitmask = CREATE_BITMASK (0);
		}
		if (bitcache & bitmask)
		    *dst = src;
		bitmask = UPDATE_BITMASK (bitmask);
		dst++;
	    }
	}
    }
    else
    {
	while (height--)
	{
	    dst = dst_line;
	    dst_line += dst_stride;
	    mask = mask_line;
	    mask_line += mask_stride;
	    w = width;

	    bitcache = *mask++;
	    bitmask = CREATE_BITMASK (mask_x & 31);

	    while (w--)
	    {
		if (bitmask == 0)
		{
		    bitcache = *mask++;
		    bitmask = CREATE_BITMASK (0);
		}
		if (bitcache & bitmask)
		    *dst = over (src, *dst);
		bitmask = UPDATE_BITMASK (bitmask);
		dst++;
	    }
	}
    }
}

static void
fast_composite_over_n_1_0565 (pixman_implementation_t *imp,
                              pixman_op_t              op,
                              pixman_image_t *         src_image,
                              pixman_image_t *         mask_image,
                              pixman_image_t *         dst_image,
                              int32_t                  src_x,
                              int32_t                  src_y,
                              int32_t                  mask_x,
                              int32_t                  mask_y,
                              int32_t                  dest_x,
                              int32_t                  dest_y,
                              int32_t                  width,
                              int32_t                  height)
{
    uint32_t     src, srca;
    uint16_t    *dst, *dst_line;
    uint32_t    *mask, *mask_line;
    int          mask_stride, dst_stride;
    uint32_t     bitcache, bitmask;
    int32_t      w;
    uint32_t     d;
    uint16_t     src565;

    if (width <= 0)
	return;

    src = _pixman_image_get_solid (imp, src_image, dst_image->bits.format);
    srca = src >> 24;
    if (src == 0)
	return;

    PIXMAN_IMAGE_GET_LINE (dst_image, dest_x, dest_y, uint16_t,
                           dst_stride, dst_line, 1);
    PIXMAN_IMAGE_GET_LINE (mask_image, 0, mask_y, uint32_t,
                           mask_stride, mask_line, 1);
    mask_line += mask_x >> 5;

    if (srca == 0xff)
    {
	src565 = CONVERT_8888_TO_0565 (src);
	while (height--)
	{
	    dst = dst_line;
	    dst_line += dst_stride;
	    mask = mask_line;
	    mask_line += mask_stride;
	    w = width;

	    bitcache = *mask++;
	    bitmask = CREATE_BITMASK (mask_x & 31);

	    while (w--)
	    {
		if (bitmask == 0)
		{
		    bitcache = *mask++;
		    bitmask = CREATE_BITMASK (0);
		}
		if (bitcache & bitmask)
		    *dst = src565;
		bitmask = UPDATE_BITMASK (bitmask);
		dst++;
	    }
	}
    }
    else
    {
	while (height--)
	{
	    dst = dst_line;
	    dst_line += dst_stride;
	    mask = mask_line;
	    mask_line += mask_stride;
	    w = width;

	    bitcache = *mask++;
	    bitmask = CREATE_BITMASK (mask_x & 31);

	    while (w--)
	    {
		if (bitmask == 0)
		{
		    bitcache = *mask++;
		    bitmask = CREATE_BITMASK (0);
		}
		if (bitcache & bitmask)
		{
		    d = over (src, CONVERT_0565_TO_0888 (*dst));
		    *dst = CONVERT_8888_TO_0565 (d);
		}
		bitmask = UPDATE_BITMASK (bitmask);
		dst++;
	    }
	}
    }
}

/*
 * Simple bitblt
 */

static void
fast_composite_solid_fill (pixman_implementation_t *imp,
                           pixman_op_t              op,
                           pixman_image_t *         src_image,
                           pixman_image_t *         mask_image,
                           pixman_image_t *         dst_image,
                           int32_t                  src_x,
                           int32_t                  src_y,
                           int32_t                  mask_x,
                           int32_t                  mask_y,
                           int32_t                  dest_x,
                           int32_t                  dest_y,
                           int32_t                  width,
                           int32_t                  height)
{
    uint32_t src;

    src = _pixman_image_get_solid (imp, src_image, dst_image->bits.format);

    if (dst_image->bits.format == PIXMAN_a1)
    {
	src = src >> 31;
    }
    else if (dst_image->bits.format == PIXMAN_a8)
    {
	src = src >> 24;
    }
    else if (dst_image->bits.format == PIXMAN_r5g6b5 ||
             dst_image->bits.format == PIXMAN_b5g6r5)
    {
	src = CONVERT_8888_TO_0565 (src);
    }

    pixman_fill (dst_image->bits.bits, dst_image->bits.rowstride,
                 PIXMAN_FORMAT_BPP (dst_image->bits.format),
                 dest_x, dest_y,
                 width, height,
                 src);
}

static void
fast_composite_src_memcpy (pixman_implementation_t *imp,
			   pixman_op_t              op,
			   pixman_image_t *         src_image,
			   pixman_image_t *         mask_image,
			   pixman_image_t *         dst_image,
			   int32_t                  src_x,
			   int32_t                  src_y,
			   int32_t                  mask_x,
			   int32_t                  mask_y,
			   int32_t                  dest_x,
			   int32_t                  dest_y,
			   int32_t                  width,
			   int32_t                  height)
{
    int bpp = PIXMAN_FORMAT_BPP (dst_image->bits.format) / 8;
    uint32_t n_bytes = width * bpp;
    int dst_stride, src_stride;
    uint8_t    *dst;
    uint8_t    *src;

    src_stride = src_image->bits.rowstride * 4;
    dst_stride = dst_image->bits.rowstride * 4;

    src = (uint8_t *)src_image->bits.bits + src_y * src_stride + src_x * bpp;
    dst = (uint8_t *)dst_image->bits.bits + dest_y * dst_stride + dest_x * bpp;

    while (height--)
    {
	memcpy (dst, src, n_bytes);

	dst += dst_stride;
	src += src_stride;
    }
}

FAST_NEAREST (8888_8888_cover, 8888, 8888, uint32_t, uint32_t, SRC, COVER)
FAST_NEAREST (8888_8888_none, 8888, 8888, uint32_t, uint32_t, SRC, NONE)
FAST_NEAREST (8888_8888_pad, 8888, 8888, uint32_t, uint32_t, SRC, PAD)
FAST_NEAREST (8888_8888_normal, 8888, 8888, uint32_t, uint32_t, SRC, NORMAL)
FAST_NEAREST (8888_8888_cover, 8888, 8888, uint32_t, uint32_t, OVER, COVER)
FAST_NEAREST (8888_8888_none, 8888, 8888, uint32_t, uint32_t, OVER, NONE)
FAST_NEAREST (8888_8888_pad, 8888, 8888, uint32_t, uint32_t, OVER, PAD)
FAST_NEAREST (8888_8888_normal, 8888, 8888, uint32_t, uint32_t, OVER, NORMAL)
FAST_NEAREST (8888_565_cover, 8888, 0565, uint32_t, uint16_t, SRC, COVER)
FAST_NEAREST (8888_565_none, 8888, 0565, uint32_t, uint16_t, SRC, NONE)
FAST_NEAREST (8888_565_pad, 8888, 0565, uint32_t, uint16_t, SRC, PAD)
FAST_NEAREST (8888_565_normal, 8888, 0565, uint32_t, uint16_t, SRC, NORMAL)
FAST_NEAREST (565_565_normal, 0565, 0565, uint16_t, uint16_t, SRC, NORMAL)
FAST_NEAREST (8888_565_cover, 8888, 0565, uint32_t, uint16_t, OVER, COVER)
FAST_NEAREST (8888_565_none, 8888, 0565, uint32_t, uint16_t, OVER, NONE)
FAST_NEAREST (8888_565_pad, 8888, 0565, uint32_t, uint16_t, OVER, PAD)
FAST_NEAREST (8888_565_normal, 8888, 0565, uint32_t, uint16_t, OVER, NORMAL)

/* Use more unrolling for src_0565_0565 because it is typically CPU bound */
static force_inline void
scaled_nearest_scanline_565_565_SRC (uint16_t *       dst,
				     const uint16_t * src,
				     int32_t          w,
				     pixman_fixed_t   vx,
				     pixman_fixed_t   unit_x,
				     pixman_fixed_t   max_vx,
				     pixman_bool_t    fully_transparent_src)
{
    uint16_t tmp1, tmp2, tmp3, tmp4;
    while ((w -= 4) >= 0)
    {
	tmp1 = src[pixman_fixed_to_int (vx)];
	vx += unit_x;
	tmp2 = src[pixman_fixed_to_int (vx)];
	vx += unit_x;
	tmp3 = src[pixman_fixed_to_int (vx)];
	vx += unit_x;
	tmp4 = src[pixman_fixed_to_int (vx)];
	vx += unit_x;
	*dst++ = tmp1;
	*dst++ = tmp2;
	*dst++ = tmp3;
	*dst++ = tmp4;
    }
    if (w & 2)
    {
	tmp1 = src[pixman_fixed_to_int (vx)];
	vx += unit_x;
	tmp2 = src[pixman_fixed_to_int (vx)];
	vx += unit_x;
	*dst++ = tmp1;
	*dst++ = tmp2;
    }
    if (w & 1)
	*dst++ = src[pixman_fixed_to_int (vx)];
}

FAST_NEAREST_MAINLOOP (565_565_cover_SRC,
		       scaled_nearest_scanline_565_565_SRC,
		       uint16_t, uint16_t, COVER)
FAST_NEAREST_MAINLOOP (565_565_none_SRC,
		       scaled_nearest_scanline_565_565_SRC,
		       uint16_t, uint16_t, NONE)
FAST_NEAREST_MAINLOOP (565_565_pad_SRC,
		       scaled_nearest_scanline_565_565_SRC,
		       uint16_t, uint16_t, PAD)

static force_inline uint32_t
fetch_nearest (pixman_repeat_t src_repeat,
	       pixman_format_code_t format,
	       uint32_t *src, int x, int src_width)
{
    if (repeat (src_repeat, &x, src_width))
    {
	if (format == PIXMAN_x8r8g8b8)
	    return *(src + x) | 0xff000000;
	else
	    return *(src + x);
    }
    else
    {
	return 0;
    }
}

static force_inline void
combine_over (uint32_t s, uint32_t *dst)
{
    if (s)
    {
	uint8_t ia = 0xff - (s >> 24);

	if (ia)
	    UN8x4_MUL_UN8_ADD_UN8x4 (*dst, ia, s);
	else
	    *dst = s;
    }
}

static force_inline void
combine_src (uint32_t s, uint32_t *dst)
{
    *dst = s;
}

static void
fast_composite_scaled_nearest (pixman_implementation_t *imp,
			       pixman_op_t              op,
			       pixman_image_t *         src_image,
			       pixman_image_t *         mask_image,
			       pixman_image_t *         dst_image,
			       int32_t                  src_x,
			       int32_t                  src_y,
			       int32_t                  mask_x,
			       int32_t                  mask_y,
			       int32_t                  dest_x,
			       int32_t                  dest_y,
			       int32_t                  width,
			       int32_t                  height)
{
    uint32_t       *dst_line;
    uint32_t       *src_line;
    int             dst_stride, src_stride;
    int		    src_width, src_height;
    pixman_repeat_t src_repeat;
    pixman_fixed_t unit_x, unit_y;
    pixman_format_code_t src_format;
    pixman_vector_t v;
    pixman_fixed_t vy;

    PIXMAN_IMAGE_GET_LINE (dst_image, dest_x, dest_y, uint32_t, dst_stride, dst_line, 1);
    /* pass in 0 instead of src_x and src_y because src_x and src_y need to be
     * transformed from destination space to source space
     */
    PIXMAN_IMAGE_GET_LINE (src_image, 0, 0, uint32_t, src_stride, src_line, 1);

    /* reference point is the center of the pixel */
    v.vector[0] = pixman_int_to_fixed (src_x) + pixman_fixed_1 / 2;
    v.vector[1] = pixman_int_to_fixed (src_y) + pixman_fixed_1 / 2;
    v.vector[2] = pixman_fixed_1;

    if (!pixman_transform_point_3d (src_image->common.transform, &v))
	return;

    unit_x = src_image->common.transform->matrix[0][0];
    unit_y = src_image->common.transform->matrix[1][1];

    /* Round down to closest integer, ensuring that 0.5 rounds to 0, not 1 */
    v.vector[0] -= pixman_fixed_e;
    v.vector[1] -= pixman_fixed_e;

    src_height = src_image->bits.height;
    src_width = src_image->bits.width;
    src_repeat = src_image->common.repeat;
    src_format = src_image->bits.format;

    vy = v.vector[1];
    while (height--)
    {
        pixman_fixed_t vx = v.vector[0];
	int y = pixman_fixed_to_int (vy);
	uint32_t *dst = dst_line;

	dst_line += dst_stride;

        /* adjust the y location by a unit vector in the y direction
         * this is equivalent to transforming y+1 of the destination point to source space */
        vy += unit_y;

	if (!repeat (src_repeat, &y, src_height))
	{
	    if (op == PIXMAN_OP_SRC)
		memset (dst, 0, sizeof (*dst) * width);
	}
	else
	{
	    int w = width;

	    uint32_t *src = src_line + y * src_stride;

	    while (w >= 2)
	    {
		uint32_t s1, s2;
		int x1, x2;

		x1 = pixman_fixed_to_int (vx);
		vx += unit_x;

		x2 = pixman_fixed_to_int (vx);
		vx += unit_x;

		w -= 2;

		s1 = fetch_nearest (src_repeat, src_format, src, x1, src_width);
		s2 = fetch_nearest (src_repeat, src_format, src, x2, src_width);

		if (op == PIXMAN_OP_OVER)
		{
		    combine_over (s1, dst++);
		    combine_over (s2, dst++);
		}
		else
		{
		    combine_src (s1, dst++);
		    combine_src (s2, dst++);
		}
	    }

	    while (w--)
	    {
		uint32_t s;
		int x;

		x = pixman_fixed_to_int (vx);
		vx += unit_x;

		s = fetch_nearest (src_repeat, src_format, src, x, src_width);

		if (op == PIXMAN_OP_OVER)
		    combine_over (s, dst++);
		else
		    combine_src (s, dst++);
	    }
	}
    }
}

#define CACHE_LINE_SIZE 64

#define FAST_SIMPLE_ROTATE(suffix, pix_type)                                  \
                                                                              \
static void                                                                   \
blt_rotated_90_trivial_##suffix (pix_type       *dst,                         \
				 int             dst_stride,                  \
				 const pix_type *src,                         \
				 int             src_stride,                  \
				 int             w,                           \
				 int             h)                           \
{                                                                             \
    int x, y;                                                                 \
    for (y = 0; y < h; y++)                                                   \
    {                                                                         \
	const pix_type *s = src + (h - y - 1);                                \
	pix_type *d = dst + dst_stride * y;                                   \
	for (x = 0; x < w; x++)                                               \
	{                                                                     \
	    *d++ = *s;                                                        \
	    s += src_stride;                                                  \
	}                                                                     \
    }                                                                         \
}                                                                             \
                                                                              \
static void                                                                   \
blt_rotated_270_trivial_##suffix (pix_type       *dst,                        \
				  int             dst_stride,                 \
				  const pix_type *src,                        \
				  int             src_stride,                 \
				  int             w,                          \
				  int             h)                          \
{                                                                             \
    int x, y;                                                                 \
    for (y = 0; y < h; y++)                                                   \
    {                                                                         \
	const pix_type *s = src + src_stride * (w - 1) + y;                   \
	pix_type *d = dst + dst_stride * y;                                   \
	for (x = 0; x < w; x++)                                               \
	{                                                                     \
	    *d++ = *s;                                                        \
	    s -= src_stride;                                                  \
	}                                                                     \
    }                                                                         \
}                                                                             \
                                                                              \
static void                                                                   \
blt_rotated_90_##suffix (pix_type       *dst,                                 \
			 int             dst_stride,                          \
			 const pix_type *src,                                 \
			 int             src_stride,                          \
			 int             W,                                   \
			 int             H)                                   \
{                                                                             \
    int x;                                                                    \
    int leading_pixels = 0, trailing_pixels = 0;                              \
    const int TILE_SIZE = CACHE_LINE_SIZE / sizeof(pix_type);                 \
                                                                              \
    /*                                                                        \
     * split processing into handling destination as TILE_SIZExH cache line   \
     * aligned vertical stripes (optimistically assuming that destination     \
     * stride is a multiple of cache line, if not - it will be just a bit     \
     * slower)                                                                \
     */                                                                       \
                                                                              \
    if ((uintptr_t)dst & (CACHE_LINE_SIZE - 1))                               \
    {                                                                         \
	leading_pixels = TILE_SIZE - (((uintptr_t)dst &                       \
			    (CACHE_LINE_SIZE - 1)) / sizeof(pix_type));       \
	if (leading_pixels > W)                                               \
	    leading_pixels = W;                                               \
                                                                              \
	/* unaligned leading part NxH (where N < TILE_SIZE) */                \
	blt_rotated_90_trivial_##suffix (                                     \
	    dst,                                                              \
	    dst_stride,                                                       \
	    src,                                                              \
	    src_stride,                                                       \
	    leading_pixels,                                                   \
	    H);                                                               \
	                                                                      \
	dst += leading_pixels;                                                \
	src += leading_pixels * src_stride;                                   \
	W -= leading_pixels;                                                  \
    }                                                                         \
                                                                              \
    if ((uintptr_t)(dst + W) & (CACHE_LINE_SIZE - 1))                         \
    {                                                                         \
	trailing_pixels = (((uintptr_t)(dst + W) &                            \
			    (CACHE_LINE_SIZE - 1)) / sizeof(pix_type));       \
	if (trailing_pixels > W)                                              \
	    trailing_pixels = W;                                              \
	W -= trailing_pixels;                                                 \
    }                                                                         \
                                                                              \
    for (x = 0; x < W; x += TILE_SIZE)                                        \
    {                                                                         \
	/* aligned middle part TILE_SIZExH */                                 \
	blt_rotated_90_trivial_##suffix (                                     \
	    dst + x,                                                          \
	    dst_stride,                                                       \
	    src + src_stride * x,                                             \
	    src_stride,                                                       \
	    TILE_SIZE,                                                        \
	    H);                                                               \
    }                                                                         \
                                                                              \
    if (trailing_pixels)                                                      \
    {                                                                         \
	/* unaligned trailing part NxH (where N < TILE_SIZE) */               \
	blt_rotated_90_trivial_##suffix (                                     \
	    dst + W,                                                          \
	    dst_stride,                                                       \
	    src + W * src_stride,                                             \
	    src_stride,                                                       \
	    trailing_pixels,                                                  \
	    H);                                                               \
    }                                                                         \
}                                                                             \
                                                                              \
static void                                                                   \
blt_rotated_270_##suffix (pix_type       *dst,                                \
			  int             dst_stride,                         \
			  const pix_type *src,                                \
			  int             src_stride,                         \
			  int             W,                                  \
			  int             H)                                  \
{                                                                             \
    int x;                                                                    \
    int leading_pixels = 0, trailing_pixels = 0;                              \
    const int TILE_SIZE = CACHE_LINE_SIZE / sizeof(pix_type);                 \
                                                                              \
    /*                                                                        \
     * split processing into handling destination as TILE_SIZExH cache line   \
     * aligned vertical stripes (optimistically assuming that destination     \
     * stride is a multiple of cache line, if not - it will be just a bit     \
     * slower)                                                                \
     */                                                                       \
                                                                              \
    if ((uintptr_t)dst & (CACHE_LINE_SIZE - 1))                               \
    {                                                                         \
	leading_pixels = TILE_SIZE - (((uintptr_t)dst &                       \
			    (CACHE_LINE_SIZE - 1)) / sizeof(pix_type));       \
	if (leading_pixels > W)                                               \
	    leading_pixels = W;                                               \
                                                                              \
	/* unaligned leading part NxH (where N < TILE_SIZE) */                \
	blt_rotated_270_trivial_##suffix (                                    \
	    dst,                                                              \
	    dst_stride,                                                       \
	    src + src_stride * (W - leading_pixels),                          \
	    src_stride,                                                       \
	    leading_pixels,                                                   \
	    H);                                                               \
	                                                                      \
	dst += leading_pixels;                                                \
	W -= leading_pixels;                                                  \
    }                                                                         \
                                                                              \
    if ((uintptr_t)(dst + W) & (CACHE_LINE_SIZE - 1))                         \
    {                                                                         \
	trailing_pixels = (((uintptr_t)(dst + W) &                            \
			    (CACHE_LINE_SIZE - 1)) / sizeof(pix_type));       \
	if (trailing_pixels > W)                                              \
	    trailing_pixels = W;                                              \
	W -= trailing_pixels;                                                 \
	src += trailing_pixels * src_stride;                                  \
    }                                                                         \
                                                                              \
    for (x = 0; x < W; x += TILE_SIZE)                                        \
    {                                                                         \
	/* aligned middle part TILE_SIZExH */                                 \
	blt_rotated_270_trivial_##suffix (                                    \
	    dst + x,                                                          \
	    dst_stride,                                                       \
	    src + src_stride * (W - x - TILE_SIZE),                           \
	    src_stride,                                                       \
	    TILE_SIZE,                                                        \
	    H);                                                               \
    }                                                                         \
                                                                              \
    if (trailing_pixels)                                                      \
    {                                                                         \
	/* unaligned trailing part NxH (where N < TILE_SIZE) */               \
	blt_rotated_270_trivial_##suffix (                                    \
	    dst + W,                                                          \
	    dst_stride,                                                       \
	    src - trailing_pixels * src_stride,                               \
	    src_stride,                                                       \
	    trailing_pixels,                                                  \
	    H);                                                               \
    }                                                                         \
}                                                                             \
                                                                              \
static void                                                                   \
fast_composite_rotate_90_##suffix (pixman_implementation_t *imp,              \
				   pixman_op_t              op,               \
				   pixman_image_t *         src_image,        \
				   pixman_image_t *         mask_image,       \
				   pixman_image_t *         dst_image,        \
				   int32_t                  src_x,            \
				   int32_t                  src_y,            \
				   int32_t                  mask_x,           \
				   int32_t                  mask_y,           \
				   int32_t                  dest_x,           \
				   int32_t                  dest_y,           \
				   int32_t                  width,            \
				   int32_t                  height)           \
{                                                                             \
    pix_type       *dst_line;                                                 \
    pix_type       *src_line;                                                 \
    int             dst_stride, src_stride;                                   \
    int             src_x_t, src_y_t;                                         \
                                                                              \
    PIXMAN_IMAGE_GET_LINE (dst_image, dest_x, dest_y, pix_type,               \
			   dst_stride, dst_line, 1);                          \
    src_x_t = -src_y + pixman_fixed_to_int (                                  \
				src_image->common.transform->matrix[0][2] +   \
				pixman_fixed_1 / 2 - pixman_fixed_e) - height;\
    src_y_t = src_x + pixman_fixed_to_int (                                   \
				src_image->common.transform->matrix[1][2] +   \
				pixman_fixed_1 / 2 - pixman_fixed_e);         \
    PIXMAN_IMAGE_GET_LINE (src_image, src_x_t, src_y_t, pix_type,             \
			   src_stride, src_line, 1);                          \
    blt_rotated_90_##suffix (dst_line, dst_stride, src_line, src_stride,      \
			     width, height);                                  \
}                                                                             \
                                                                              \
static void                                                                   \
fast_composite_rotate_270_##suffix (pixman_implementation_t *imp,             \
				    pixman_op_t              op,              \
				    pixman_image_t *         src_image,       \
				    pixman_image_t *         mask_image,      \
				    pixman_image_t *         dst_image,       \
				    int32_t                  src_x,           \
				    int32_t                  src_y,           \
				    int32_t                  mask_x,          \
				    int32_t                  mask_y,          \
				    int32_t                  dest_x,          \
				    int32_t                  dest_y,          \
				    int32_t                  width,           \
				    int32_t                  height)          \
{                                                                             \
    pix_type       *dst_line;                                                 \
    pix_type       *src_line;                                                 \
    int             dst_stride, src_stride;                                   \
    int             src_x_t, src_y_t;                                         \
                                                                              \
    PIXMAN_IMAGE_GET_LINE (dst_image, dest_x, dest_y, pix_type,               \
			   dst_stride, dst_line, 1);                          \
    src_x_t = src_y + pixman_fixed_to_int (                                   \
				src_image->common.transform->matrix[0][2] +   \
				pixman_fixed_1 / 2 - pixman_fixed_e);         \
    src_y_t = -src_x + pixman_fixed_to_int (                                  \
				src_image->common.transform->matrix[1][2] +   \
				pixman_fixed_1 / 2 - pixman_fixed_e) - width; \
    PIXMAN_IMAGE_GET_LINE (src_image, src_x_t, src_y_t, pix_type,             \
			   src_stride, src_line, 1);                          \
    blt_rotated_270_##suffix (dst_line, dst_stride, src_line, src_stride,     \
			      width, height);                                 \
}

FAST_SIMPLE_ROTATE (8, uint8_t)
FAST_SIMPLE_ROTATE (565, uint16_t)
FAST_SIMPLE_ROTATE (8888, uint32_t)

static const pixman_fast_path_t c_fast_paths[] =
{
    PIXMAN_STD_FAST_PATH (OVER, solid, a8, r5g6b5, fast_composite_over_n_8_0565),
    PIXMAN_STD_FAST_PATH (OVER, solid, a8, b5g6r5, fast_composite_over_n_8_0565),
    PIXMAN_STD_FAST_PATH (OVER, solid, a8, r8g8b8, fast_composite_over_n_8_0888),
    PIXMAN_STD_FAST_PATH (OVER, solid, a8, b8g8r8, fast_composite_over_n_8_0888),
    PIXMAN_STD_FAST_PATH (OVER, solid, a8, a8r8g8b8, fast_composite_over_n_8_8888),
    PIXMAN_STD_FAST_PATH (OVER, solid, a8, x8r8g8b8, fast_composite_over_n_8_8888),
    PIXMAN_STD_FAST_PATH (OVER, solid, a8, a8b8g8r8, fast_composite_over_n_8_8888),
    PIXMAN_STD_FAST_PATH (OVER, solid, a8, x8b8g8r8, fast_composite_over_n_8_8888),
    PIXMAN_STD_FAST_PATH (OVER, solid, a1, a8r8g8b8, fast_composite_over_n_1_8888),
    PIXMAN_STD_FAST_PATH (OVER, solid, a1, x8r8g8b8, fast_composite_over_n_1_8888),
    PIXMAN_STD_FAST_PATH (OVER, solid, a1, a8b8g8r8, fast_composite_over_n_1_8888),
    PIXMAN_STD_FAST_PATH (OVER, solid, a1, x8b8g8r8, fast_composite_over_n_1_8888),
    PIXMAN_STD_FAST_PATH (OVER, solid, a1, r5g6b5,   fast_composite_over_n_1_0565),
    PIXMAN_STD_FAST_PATH (OVER, solid, a1, b5g6r5,   fast_composite_over_n_1_0565),
    PIXMAN_STD_FAST_PATH_CA (OVER, solid, a8r8g8b8, a8r8g8b8, fast_composite_over_n_8888_8888_ca),
    PIXMAN_STD_FAST_PATH_CA (OVER, solid, a8r8g8b8, x8r8g8b8, fast_composite_over_n_8888_8888_ca),
    PIXMAN_STD_FAST_PATH_CA (OVER, solid, a8r8g8b8, r5g6b5, fast_composite_over_n_8888_0565_ca),
    PIXMAN_STD_FAST_PATH_CA (OVER, solid, a8b8g8r8, a8b8g8r8, fast_composite_over_n_8888_8888_ca),
    PIXMAN_STD_FAST_PATH_CA (OVER, solid, a8b8g8r8, x8b8g8r8, fast_composite_over_n_8888_8888_ca),
    PIXMAN_STD_FAST_PATH_CA (OVER, solid, a8b8g8r8, b5g6r5, fast_composite_over_n_8888_0565_ca),
    PIXMAN_STD_FAST_PATH (OVER, x8r8g8b8, a8, x8r8g8b8, fast_composite_over_x888_8_8888),
    PIXMAN_STD_FAST_PATH (OVER, x8r8g8b8, a8, a8r8g8b8, fast_composite_over_x888_8_8888),
    PIXMAN_STD_FAST_PATH (OVER, x8b8g8r8, a8, x8b8g8r8, fast_composite_over_x888_8_8888),
    PIXMAN_STD_FAST_PATH (OVER, x8b8g8r8, a8, a8b8g8r8, fast_composite_over_x888_8_8888),
    PIXMAN_STD_FAST_PATH (OVER, a8r8g8b8, null, a8r8g8b8, fast_composite_over_8888_8888),
    PIXMAN_STD_FAST_PATH (OVER, a8r8g8b8, null, x8r8g8b8, fast_composite_over_8888_8888),
    PIXMAN_STD_FAST_PATH (OVER, a8r8g8b8, null, r5g6b5, fast_composite_over_8888_0565),
    PIXMAN_STD_FAST_PATH (OVER, a8b8g8r8, null, a8b8g8r8, fast_composite_over_8888_8888),
    PIXMAN_STD_FAST_PATH (OVER, a8b8g8r8, null, x8b8g8r8, fast_composite_over_8888_8888),
    PIXMAN_STD_FAST_PATH (OVER, a8b8g8r8, null, b5g6r5, fast_composite_over_8888_0565),
    PIXMAN_STD_FAST_PATH (ADD, a8r8g8b8, null, a8r8g8b8, fast_composite_add_8888_8888),
    PIXMAN_STD_FAST_PATH (ADD, a8b8g8r8, null, a8b8g8r8, fast_composite_add_8888_8888),
    PIXMAN_STD_FAST_PATH (ADD, a8, null, a8, fast_composite_add_8_8),
    PIXMAN_STD_FAST_PATH (ADD, a1, null, a1, fast_composite_add_1000_1000),
    PIXMAN_STD_FAST_PATH_CA (ADD, solid, a8r8g8b8, a8r8g8b8, fast_composite_add_n_8888_8888_ca),
    PIXMAN_STD_FAST_PATH (ADD, solid, a8, a8, fast_composite_add_n_8_8),
    PIXMAN_STD_FAST_PATH (SRC, solid, null, a8r8g8b8, fast_composite_solid_fill),
    PIXMAN_STD_FAST_PATH (SRC, solid, null, x8r8g8b8, fast_composite_solid_fill),
    PIXMAN_STD_FAST_PATH (SRC, solid, null, a8b8g8r8, fast_composite_solid_fill),
    PIXMAN_STD_FAST_PATH (SRC, solid, null, x8b8g8r8, fast_composite_solid_fill),
    PIXMAN_STD_FAST_PATH (SRC, solid, null, a1, fast_composite_solid_fill),
    PIXMAN_STD_FAST_PATH (SRC, solid, null, a8, fast_composite_solid_fill),
    PIXMAN_STD_FAST_PATH (SRC, solid, null, r5g6b5, fast_composite_solid_fill),
    PIXMAN_STD_FAST_PATH (SRC, x8r8g8b8, null, a8r8g8b8, fast_composite_src_x888_8888),
    PIXMAN_STD_FAST_PATH (SRC, x8b8g8r8, null, a8b8g8r8, fast_composite_src_x888_8888),
    PIXMAN_STD_FAST_PATH (SRC, a8r8g8b8, null, x8r8g8b8, fast_composite_src_memcpy),
    PIXMAN_STD_FAST_PATH (SRC, a8r8g8b8, null, a8r8g8b8, fast_composite_src_memcpy),
    PIXMAN_STD_FAST_PATH (SRC, x8r8g8b8, null, x8r8g8b8, fast_composite_src_memcpy),
    PIXMAN_STD_FAST_PATH (SRC, a8b8g8r8, null, x8b8g8r8, fast_composite_src_memcpy),
    PIXMAN_STD_FAST_PATH (SRC, a8b8g8r8, null, a8b8g8r8, fast_composite_src_memcpy),
    PIXMAN_STD_FAST_PATH (SRC, x8b8g8r8, null, x8b8g8r8, fast_composite_src_memcpy),
    PIXMAN_STD_FAST_PATH (SRC, b8g8r8a8, null, b8g8r8x8, fast_composite_src_memcpy),
    PIXMAN_STD_FAST_PATH (SRC, b8g8r8a8, null, b8g8r8a8, fast_composite_src_memcpy),
    PIXMAN_STD_FAST_PATH (SRC, b8g8r8x8, null, b8g8r8x8, fast_composite_src_memcpy),
    PIXMAN_STD_FAST_PATH (SRC, r5g6b5, null, r5g6b5, fast_composite_src_memcpy),
    PIXMAN_STD_FAST_PATH (SRC, b5g6r5, null, b5g6r5, fast_composite_src_memcpy),
    PIXMAN_STD_FAST_PATH (SRC, r8g8b8, null, r8g8b8, fast_composite_src_memcpy),
    PIXMAN_STD_FAST_PATH (SRC, b8g8r8, null, b8g8r8, fast_composite_src_memcpy),
    PIXMAN_STD_FAST_PATH (SRC, x1r5g5b5, null, x1r5g5b5, fast_composite_src_memcpy),
    PIXMAN_STD_FAST_PATH (SRC, a1r5g5b5, null, x1r5g5b5, fast_composite_src_memcpy),
    PIXMAN_STD_FAST_PATH (SRC, a8, null, a8, fast_composite_src_memcpy),
    PIXMAN_STD_FAST_PATH (SRC, a8r8g8b8, null, r5g6b5, fast_composite_src_x888_0565),
    PIXMAN_STD_FAST_PATH (SRC, x8r8g8b8, null, r5g6b5, fast_composite_src_x888_0565),
    PIXMAN_STD_FAST_PATH (SRC, a8b8g8r8, null, b5g6r5, fast_composite_src_x888_0565),
    PIXMAN_STD_FAST_PATH (SRC, x8b8g8r8, null, b5g6r5, fast_composite_src_x888_0565),
    PIXMAN_STD_FAST_PATH (IN, a8, null, a8, fast_composite_in_8_8),
    PIXMAN_STD_FAST_PATH (IN, solid, a8, a8, fast_composite_in_n_8_8),

    SIMPLE_NEAREST_FAST_PATH (SRC, x8r8g8b8, x8r8g8b8, 8888_8888),
    SIMPLE_NEAREST_FAST_PATH (SRC, a8r8g8b8, x8r8g8b8, 8888_8888),
    SIMPLE_NEAREST_FAST_PATH (SRC, x8b8g8r8, x8b8g8r8, 8888_8888),
    SIMPLE_NEAREST_FAST_PATH (SRC, a8b8g8r8, x8b8g8r8, 8888_8888),

    SIMPLE_NEAREST_FAST_PATH (SRC, a8r8g8b8, a8r8g8b8, 8888_8888),
    SIMPLE_NEAREST_FAST_PATH (SRC, a8b8g8r8, a8b8g8r8, 8888_8888),

    SIMPLE_NEAREST_FAST_PATH (SRC, x8r8g8b8, r5g6b5, 8888_565),
    SIMPLE_NEAREST_FAST_PATH (SRC, a8r8g8b8, r5g6b5, 8888_565),

    SIMPLE_NEAREST_FAST_PATH (SRC, r5g6b5, r5g6b5, 565_565),

    SIMPLE_NEAREST_FAST_PATH (OVER, a8r8g8b8, x8r8g8b8, 8888_8888),
    SIMPLE_NEAREST_FAST_PATH (OVER, a8b8g8r8, x8b8g8r8, 8888_8888),
    SIMPLE_NEAREST_FAST_PATH (OVER, a8r8g8b8, a8r8g8b8, 8888_8888),
    SIMPLE_NEAREST_FAST_PATH (OVER, a8b8g8r8, a8b8g8r8, 8888_8888),

    SIMPLE_NEAREST_FAST_PATH (OVER, a8r8g8b8, r5g6b5, 8888_565),

#define NEAREST_FAST_PATH(op,s,d)		\
    {   PIXMAN_OP_ ## op,			\
	PIXMAN_ ## s, SCALED_NEAREST_FLAGS,	\
	PIXMAN_null, 0,				\
	PIXMAN_ ## d, FAST_PATH_STD_DEST_FLAGS,	\
	fast_composite_scaled_nearest,		\
    }

    NEAREST_FAST_PATH (SRC, x8r8g8b8, x8r8g8b8),
    NEAREST_FAST_PATH (SRC, a8r8g8b8, x8r8g8b8),
    NEAREST_FAST_PATH (SRC, x8b8g8r8, x8b8g8r8),
    NEAREST_FAST_PATH (SRC, a8b8g8r8, x8b8g8r8),

    NEAREST_FAST_PATH (SRC, x8r8g8b8, a8r8g8b8),
    NEAREST_FAST_PATH (SRC, a8r8g8b8, a8r8g8b8),
    NEAREST_FAST_PATH (SRC, x8b8g8r8, a8b8g8r8),
    NEAREST_FAST_PATH (SRC, a8b8g8r8, a8b8g8r8),

    NEAREST_FAST_PATH (OVER, x8r8g8b8, x8r8g8b8),
    NEAREST_FAST_PATH (OVER, a8r8g8b8, x8r8g8b8),
    NEAREST_FAST_PATH (OVER, x8b8g8r8, x8b8g8r8),
    NEAREST_FAST_PATH (OVER, a8b8g8r8, x8b8g8r8),

    NEAREST_FAST_PATH (OVER, x8r8g8b8, a8r8g8b8),
    NEAREST_FAST_PATH (OVER, a8r8g8b8, a8r8g8b8),
    NEAREST_FAST_PATH (OVER, x8b8g8r8, a8b8g8r8),
    NEAREST_FAST_PATH (OVER, a8b8g8r8, a8b8g8r8),

#define SIMPLE_ROTATE_FLAGS(angle)					  \
    (FAST_PATH_ROTATE_ ## angle ## _TRANSFORM	|			  \
     FAST_PATH_NEAREST_FILTER			|			  \
     FAST_PATH_SAMPLES_COVER_CLIP		|			  \
     FAST_PATH_STANDARD_FLAGS)

#define SIMPLE_ROTATE_FAST_PATH(op,s,d,suffix)				  \
    {   PIXMAN_OP_ ## op,						  \
	PIXMAN_ ## s, SIMPLE_ROTATE_FLAGS (90),				  \
	PIXMAN_null, 0,							  \
	PIXMAN_ ## d, FAST_PATH_STD_DEST_FLAGS,				  \
	fast_composite_rotate_90_##suffix,				  \
    },									  \
    {   PIXMAN_OP_ ## op,						  \
	PIXMAN_ ## s, SIMPLE_ROTATE_FLAGS (270),			  \
	PIXMAN_null, 0,							  \
	PIXMAN_ ## d, FAST_PATH_STD_DEST_FLAGS,				  \
	fast_composite_rotate_270_##suffix,				  \
    }

    SIMPLE_ROTATE_FAST_PATH (SRC, a8r8g8b8, a8r8g8b8, 8888),
    SIMPLE_ROTATE_FAST_PATH (SRC, a8r8g8b8, x8r8g8b8, 8888),
    SIMPLE_ROTATE_FAST_PATH (SRC, x8r8g8b8, x8r8g8b8, 8888),
    SIMPLE_ROTATE_FAST_PATH (SRC, r5g6b5, r5g6b5, 565),
    SIMPLE_ROTATE_FAST_PATH (SRC, a8, a8, 8),

    {   PIXMAN_OP_NONE	},
};

#ifdef WORDS_BIGENDIAN
#define A1_FILL_MASK(n, offs) (((1 << (n)) - 1) << (32 - (offs) - (n)))
#else
#define A1_FILL_MASK(n, offs) (((1 << (n)) - 1) << (offs))
#endif

static force_inline void
pixman_fill1_line (uint32_t *dst, int offs, int width, int v)
{
    if (offs)
    {
	int leading_pixels = 32 - offs;
	if (leading_pixels >= width)
	{
	    if (v)
		*dst |= A1_FILL_MASK (width, offs);
	    else
		*dst &= ~A1_FILL_MASK (width, offs);
	    return;
	}
	else
	{
	    if (v)
		*dst++ |= A1_FILL_MASK (leading_pixels, offs);
	    else
		*dst++ &= ~A1_FILL_MASK (leading_pixels, offs);
	    width -= leading_pixels;
	}
    }
    while (width >= 32)
    {
	if (v)
	    *dst++ = 0xFFFFFFFF;
	else
	    *dst++ = 0;
	width -= 32;
    }
    if (width > 0)
    {
	if (v)
	    *dst |= A1_FILL_MASK (width, 0);
	else
	    *dst &= ~A1_FILL_MASK (width, 0);
    }
}

static void
pixman_fill1 (uint32_t *bits,
              int       stride,
              int       x,
              int       y,
              int       width,
              int       height,
              uint32_t  xor)
{
    uint32_t *dst = bits + y * stride + (x >> 5);
    int offs = x & 31;

    if (xor & 1)
    {
	while (height--)
	{
	    pixman_fill1_line (dst, offs, width, 1);
	    dst += stride;
	}
    }
    else
    {
	while (height--)
	{
	    pixman_fill1_line (dst, offs, width, 0);
	    dst += stride;
	}
    }
}

static void
pixman_fill8 (uint32_t *bits,
              int       stride,
              int       x,
              int       y,
              int       width,
              int       height,
              uint32_t xor)
{
    int byte_stride = stride * (int) sizeof (uint32_t);
    uint8_t *dst = (uint8_t *) bits;
    uint8_t v = xor & 0xff;
    int i;

    dst = dst + y * byte_stride + x;

    while (height--)
    {
	for (i = 0; i < width; ++i)
	    dst[i] = v;

	dst += byte_stride;
    }
}

static void
pixman_fill16 (uint32_t *bits,
               int       stride,
               int       x,
               int       y,
               int       width,
               int       height,
               uint32_t xor)
{
    int short_stride =
	(stride * (int)sizeof (uint32_t)) / (int)sizeof (uint16_t);
    uint16_t *dst = (uint16_t *)bits;
    uint16_t v = xor & 0xffff;
    int i;

    dst = dst + y * short_stride + x;

    while (height--)
    {
	for (i = 0; i < width; ++i)
	    dst[i] = v;

	dst += short_stride;
    }
}

static void
pixman_fill32 (uint32_t *bits,
               int       stride,
               int       x,
               int       y,
               int       width,
               int       height,
               uint32_t  xor)
{
    int i;

    bits = bits + y * stride + x;

    while (height--)
    {
	for (i = 0; i < width; ++i)
	    bits[i] = xor;

	bits += stride;
    }
}

static pixman_bool_t
fast_path_fill (pixman_implementation_t *imp,
                uint32_t *               bits,
                int                      stride,
                int                      bpp,
                int                      x,
                int                      y,
                int                      width,
                int                      height,
                uint32_t		 xor)
{
    switch (bpp)
    {
    case 1:
	pixman_fill1 (bits, stride, x, y, width, height, xor);
	break;

    case 8:
	pixman_fill8 (bits, stride, x, y, width, height, xor);
	break;

    case 16:
	pixman_fill16 (bits, stride, x, y, width, height, xor);
	break;

    case 32:
	pixman_fill32 (bits, stride, x, y, width, height, xor);
	break;

    default:
	return _pixman_implementation_fill (
	    imp->delegate, bits, stride, bpp, x, y, width, height, xor);
	break;
    }

    return TRUE;
}

pixman_implementation_t *
_pixman_implementation_create_fast_path (pixman_implementation_t *fallback)
{
    pixman_implementation_t *imp = _pixman_implementation_create (fallback, c_fast_paths);

    imp->fill = fast_path_fill;

    return imp;
}
=======
/* -*- Mode: c; c-basic-offset: 4; tab-width: 8; indent-tabs-mode: t; -*- */
/*
 * Copyright © 2000 SuSE, Inc.
 * Copyright © 2007 Red Hat, Inc.
 *
 * Permission to use, copy, modify, distribute, and sell this software and its
 * documentation for any purpose is hereby granted without fee, provided that
 * the above copyright notice appear in all copies and that both that
 * copyright notice and this permission notice appear in supporting
 * documentation, and that the name of SuSE not be used in advertising or
 * publicity pertaining to distribution of the software without specific,
 * written prior permission.  SuSE makes no representations about the
 * suitability of this software for any purpose.  It is provided "as is"
 * without express or implied warranty.
 *
 * SuSE DISCLAIMS ALL WARRANTIES WITH REGARD TO THIS SOFTWARE, INCLUDING ALL
 * IMPLIED WARRANTIES OF MERCHANTABILITY AND FITNESS, IN NO EVENT SHALL SuSE
 * BE LIABLE FOR ANY SPECIAL, INDIRECT OR CONSEQUENTIAL DAMAGES OR ANY DAMAGES
 * WHATSOEVER RESULTING FROM LOSS OF USE, DATA OR PROFITS, WHETHER IN AN ACTION
 * OF CONTRACT, NEGLIGENCE OR OTHER TORTIOUS ACTION, ARISING OUT OF OR IN
 * CONNECTION WITH THE USE OR PERFORMANCE OF THIS SOFTWARE.
 *
 * Author:  Keith Packard, SuSE, Inc.
 */

#ifdef HAVE_CONFIG_H
#include <config.h>
#endif
#include <string.h>
#include <stdlib.h>
#include "pixman-private.h"
#include "pixman-combine32.h"
#include "pixman-fast-path.h"

static force_inline uint32_t
fetch_24 (uint8_t *a)
{
    if (((unsigned long)a) & 1)
    {
#ifdef WORDS_BIGENDIAN
	return (*a << 16) | (*(uint16_t *)(a + 1));
#else
	return *a | (*(uint16_t *)(a + 1) << 8);
#endif
    }
    else
    {
#ifdef WORDS_BIGENDIAN
	return (*(uint16_t *)a << 8) | *(a + 2);
#else
	return *(uint16_t *)a | (*(a + 2) << 16);
#endif
    }
}

static force_inline void
store_24 (uint8_t *a,
          uint32_t v)
{
    if (((unsigned long)a) & 1)
    {
#ifdef WORDS_BIGENDIAN
	*a = (uint8_t) (v >> 16);
	*(uint16_t *)(a + 1) = (uint16_t) (v);
#else
	*a = (uint8_t) (v);
	*(uint16_t *)(a + 1) = (uint16_t) (v >> 8);
#endif
    }
    else
    {
#ifdef WORDS_BIGENDIAN
	*(uint16_t *)a = (uint16_t)(v >> 8);
	*(a + 2) = (uint8_t)v;
#else
	*(uint16_t *)a = (uint16_t)v;
	*(a + 2) = (uint8_t)(v >> 16);
#endif
    }
}

static force_inline uint32_t
over (uint32_t src,
      uint32_t dest)
{
    uint32_t a = ~src >> 24;

    UN8x4_MUL_UN8_ADD_UN8x4 (dest, a, src);

    return dest;
}

static uint32_t
in (uint32_t x,
    uint8_t  y)
{
    uint16_t a = y;

    UN8x4_MUL_UN8 (x, a);

    return x;
}

/*
 * Naming convention:
 *
 *  op_src_mask_dest
 */
static void
fast_composite_over_x888_8_8888 (pixman_implementation_t *imp,
                                 pixman_composite_info_t *info)
{
    PIXMAN_COMPOSITE_ARGS (info);
    uint32_t    *src, *src_line;
    uint32_t    *dst, *dst_line;
    uint8_t     *mask, *mask_line;
    int src_stride, mask_stride, dst_stride;
    uint8_t m;
    uint32_t s, d;
    int32_t w;

    PIXMAN_IMAGE_GET_LINE (dest_image, dest_x, dest_y, uint32_t, dst_stride, dst_line, 1);
    PIXMAN_IMAGE_GET_LINE (mask_image, mask_x, mask_y, uint8_t, mask_stride, mask_line, 1);
    PIXMAN_IMAGE_GET_LINE (src_image, src_x, src_y, uint32_t, src_stride, src_line, 1);

    while (height--)
    {
	src = src_line;
	src_line += src_stride;
	dst = dst_line;
	dst_line += dst_stride;
	mask = mask_line;
	mask_line += mask_stride;

	w = width;
	while (w--)
	{
	    m = *mask++;
	    if (m)
	    {
		s = *src | 0xff000000;

		if (m == 0xff)
		{
		    *dst = s;
		}
		else
		{
		    d = in (s, m);
		    *dst = over (d, *dst);
		}
	    }
	    src++;
	    dst++;
	}
    }
}

static void
fast_composite_in_n_8_8 (pixman_implementation_t *imp,
                         pixman_composite_info_t *info)
{
    PIXMAN_COMPOSITE_ARGS (info);
    uint32_t src, srca;
    uint8_t     *dst_line, *dst;
    uint8_t     *mask_line, *mask, m;
    int dst_stride, mask_stride;
    int32_t w;
    uint16_t t;

    src = _pixman_image_get_solid (imp, src_image, dest_image->bits.format);

    srca = src >> 24;

    PIXMAN_IMAGE_GET_LINE (dest_image, dest_x, dest_y, uint8_t, dst_stride, dst_line, 1);
    PIXMAN_IMAGE_GET_LINE (mask_image, mask_x, mask_y, uint8_t, mask_stride, mask_line, 1);

    if (srca == 0xff)
    {
	while (height--)
	{
	    dst = dst_line;
	    dst_line += dst_stride;
	    mask = mask_line;
	    mask_line += mask_stride;
	    w = width;

	    while (w--)
	    {
		m = *mask++;

		if (m == 0)
		    *dst = 0;
		else if (m != 0xff)
		    *dst = MUL_UN8 (m, *dst, t);

		dst++;
	    }
	}
    }
    else
    {
	while (height--)
	{
	    dst = dst_line;
	    dst_line += dst_stride;
	    mask = mask_line;
	    mask_line += mask_stride;
	    w = width;

	    while (w--)
	    {
		m = *mask++;
		m = MUL_UN8 (m, srca, t);

		if (m == 0)
		    *dst = 0;
		else if (m != 0xff)
		    *dst = MUL_UN8 (m, *dst, t);

		dst++;
	    }
	}
    }
}

static void
fast_composite_in_8_8 (pixman_implementation_t *imp,
                       pixman_composite_info_t *info)
{
    PIXMAN_COMPOSITE_ARGS (info);
    uint8_t     *dst_line, *dst;
    uint8_t     *src_line, *src;
    int dst_stride, src_stride;
    int32_t w;
    uint8_t s;
    uint16_t t;

    PIXMAN_IMAGE_GET_LINE (src_image, src_x, src_y, uint8_t, src_stride, src_line, 1);
    PIXMAN_IMAGE_GET_LINE (dest_image, dest_x, dest_y, uint8_t, dst_stride, dst_line, 1);

    while (height--)
    {
	dst = dst_line;
	dst_line += dst_stride;
	src = src_line;
	src_line += src_stride;
	w = width;

	while (w--)
	{
	    s = *src++;

	    if (s == 0)
		*dst = 0;
	    else if (s != 0xff)
		*dst = MUL_UN8 (s, *dst, t);

	    dst++;
	}
    }
}

static void
fast_composite_over_n_8_8888 (pixman_implementation_t *imp,
                              pixman_composite_info_t *info)
{
    PIXMAN_COMPOSITE_ARGS (info);
    uint32_t src, srca;
    uint32_t    *dst_line, *dst, d;
    uint8_t     *mask_line, *mask, m;
    int dst_stride, mask_stride;
    int32_t w;

    src = _pixman_image_get_solid (imp, src_image, dest_image->bits.format);

    srca = src >> 24;
    if (src == 0)
	return;

    PIXMAN_IMAGE_GET_LINE (dest_image, dest_x, dest_y, uint32_t, dst_stride, dst_line, 1);
    PIXMAN_IMAGE_GET_LINE (mask_image, mask_x, mask_y, uint8_t, mask_stride, mask_line, 1);

    while (height--)
    {
	dst = dst_line;
	dst_line += dst_stride;
	mask = mask_line;
	mask_line += mask_stride;
	w = width;

	while (w--)
	{
	    m = *mask++;
	    if (m == 0xff)
	    {
		if (srca == 0xff)
		    *dst = src;
		else
		    *dst = over (src, *dst);
	    }
	    else if (m)
	    {
		d = in (src, m);
		*dst = over (d, *dst);
	    }
	    dst++;
	}
    }
}

static void
fast_composite_add_n_8888_8888_ca (pixman_implementation_t *imp,
				   pixman_composite_info_t *info)
{
    PIXMAN_COMPOSITE_ARGS (info);
    uint32_t src, s;
    uint32_t    *dst_line, *dst, d;
    uint32_t    *mask_line, *mask, ma;
    int dst_stride, mask_stride;
    int32_t w;

    src = _pixman_image_get_solid (imp, src_image, dest_image->bits.format);

    if (src == 0)
	return;

    PIXMAN_IMAGE_GET_LINE (dest_image, dest_x, dest_y, uint32_t, dst_stride, dst_line, 1);
    PIXMAN_IMAGE_GET_LINE (mask_image, mask_x, mask_y, uint32_t, mask_stride, mask_line, 1);

    while (height--)
    {
	dst = dst_line;
	dst_line += dst_stride;
	mask = mask_line;
	mask_line += mask_stride;
	w = width;

	while (w--)
	{
	    ma = *mask++;

	    if (ma)
	    {
		d = *dst;
		s = src;

		UN8x4_MUL_UN8x4_ADD_UN8x4 (s, ma, d);

		*dst = s;
	    }

	    dst++;
	}
    }
}

static void
fast_composite_over_n_8888_8888_ca (pixman_implementation_t *imp,
                                    pixman_composite_info_t *info)
{
    PIXMAN_COMPOSITE_ARGS (info);
    uint32_t src, srca, s;
    uint32_t    *dst_line, *dst, d;
    uint32_t    *mask_line, *mask, ma;
    int dst_stride, mask_stride;
    int32_t w;

    src = _pixman_image_get_solid (imp, src_image, dest_image->bits.format);

    srca = src >> 24;
    if (src == 0)
	return;

    PIXMAN_IMAGE_GET_LINE (dest_image, dest_x, dest_y, uint32_t, dst_stride, dst_line, 1);
    PIXMAN_IMAGE_GET_LINE (mask_image, mask_x, mask_y, uint32_t, mask_stride, mask_line, 1);

    while (height--)
    {
	dst = dst_line;
	dst_line += dst_stride;
	mask = mask_line;
	mask_line += mask_stride;
	w = width;

	while (w--)
	{
	    ma = *mask++;
	    if (ma == 0xffffffff)
	    {
		if (srca == 0xff)
		    *dst = src;
		else
		    *dst = over (src, *dst);
	    }
	    else if (ma)
	    {
		d = *dst;
		s = src;

		UN8x4_MUL_UN8x4 (s, ma);
		UN8x4_MUL_UN8 (ma, srca);
		ma = ~ma;
		UN8x4_MUL_UN8x4_ADD_UN8x4 (d, ma, s);

		*dst = d;
	    }

	    dst++;
	}
    }
}

static void
fast_composite_over_n_8_0888 (pixman_implementation_t *imp,
                              pixman_composite_info_t *info)
{
    PIXMAN_COMPOSITE_ARGS (info);
    uint32_t src, srca;
    uint8_t     *dst_line, *dst;
    uint32_t d;
    uint8_t     *mask_line, *mask, m;
    int dst_stride, mask_stride;
    int32_t w;

    src = _pixman_image_get_solid (imp, src_image, dest_image->bits.format);

    srca = src >> 24;
    if (src == 0)
	return;

    PIXMAN_IMAGE_GET_LINE (dest_image, dest_x, dest_y, uint8_t, dst_stride, dst_line, 3);
    PIXMAN_IMAGE_GET_LINE (mask_image, mask_x, mask_y, uint8_t, mask_stride, mask_line, 1);

    while (height--)
    {
	dst = dst_line;
	dst_line += dst_stride;
	mask = mask_line;
	mask_line += mask_stride;
	w = width;

	while (w--)
	{
	    m = *mask++;
	    if (m == 0xff)
	    {
		if (srca == 0xff)
		{
		    d = src;
		}
		else
		{
		    d = fetch_24 (dst);
		    d = over (src, d);
		}
		store_24 (dst, d);
	    }
	    else if (m)
	    {
		d = over (in (src, m), fetch_24 (dst));
		store_24 (dst, d);
	    }
	    dst += 3;
	}
    }
}

static void
fast_composite_over_n_8_0565 (pixman_implementation_t *imp,
                              pixman_composite_info_t *info)
{
    PIXMAN_COMPOSITE_ARGS (info);
    uint32_t src, srca;
    uint16_t    *dst_line, *dst;
    uint32_t d;
    uint8_t     *mask_line, *mask, m;
    int dst_stride, mask_stride;
    int32_t w;

    src = _pixman_image_get_solid (imp, src_image, dest_image->bits.format);

    srca = src >> 24;
    if (src == 0)
	return;

    PIXMAN_IMAGE_GET_LINE (dest_image, dest_x, dest_y, uint16_t, dst_stride, dst_line, 1);
    PIXMAN_IMAGE_GET_LINE (mask_image, mask_x, mask_y, uint8_t, mask_stride, mask_line, 1);

    while (height--)
    {
	dst = dst_line;
	dst_line += dst_stride;
	mask = mask_line;
	mask_line += mask_stride;
	w = width;

	while (w--)
	{
	    m = *mask++;
	    if (m == 0xff)
	    {
		if (srca == 0xff)
		{
		    d = src;
		}
		else
		{
		    d = *dst;
		    d = over (src, CONVERT_0565_TO_0888 (d));
		}
		*dst = CONVERT_8888_TO_0565 (d);
	    }
	    else if (m)
	    {
		d = *dst;
		d = over (in (src, m), CONVERT_0565_TO_0888 (d));
		*dst = CONVERT_8888_TO_0565 (d);
	    }
	    dst++;
	}
    }
}

static void
fast_composite_over_n_8888_0565_ca (pixman_implementation_t *imp,
                                    pixman_composite_info_t *info)
{
    PIXMAN_COMPOSITE_ARGS (info);
    uint32_t  src, srca, s;
    uint16_t  src16;
    uint16_t *dst_line, *dst;
    uint32_t  d;
    uint32_t *mask_line, *mask, ma;
    int dst_stride, mask_stride;
    int32_t w;

    src = _pixman_image_get_solid (imp, src_image, dest_image->bits.format);

    srca = src >> 24;
    if (src == 0)
	return;

    src16 = CONVERT_8888_TO_0565 (src);

    PIXMAN_IMAGE_GET_LINE (dest_image, dest_x, dest_y, uint16_t, dst_stride, dst_line, 1);
    PIXMAN_IMAGE_GET_LINE (mask_image, mask_x, mask_y, uint32_t, mask_stride, mask_line, 1);

    while (height--)
    {
	dst = dst_line;
	dst_line += dst_stride;
	mask = mask_line;
	mask_line += mask_stride;
	w = width;

	while (w--)
	{
	    ma = *mask++;
	    if (ma == 0xffffffff)
	    {
		if (srca == 0xff)
		{
		    *dst = src16;
		}
		else
		{
		    d = *dst;
		    d = over (src, CONVERT_0565_TO_0888 (d));
		    *dst = CONVERT_8888_TO_0565 (d);
		}
	    }
	    else if (ma)
	    {
		d = *dst;
		d = CONVERT_0565_TO_0888 (d);

		s = src;

		UN8x4_MUL_UN8x4 (s, ma);
		UN8x4_MUL_UN8 (ma, srca);
		ma = ~ma;
		UN8x4_MUL_UN8x4_ADD_UN8x4 (d, ma, s);

		*dst = CONVERT_8888_TO_0565 (d);
	    }
	    dst++;
	}
    }
}

static void
fast_composite_over_8888_8888 (pixman_implementation_t *imp,
                               pixman_composite_info_t *info)
{
    PIXMAN_COMPOSITE_ARGS (info);
    uint32_t    *dst_line, *dst;
    uint32_t    *src_line, *src, s;
    int dst_stride, src_stride;
    uint8_t a;
    int32_t w;

    PIXMAN_IMAGE_GET_LINE (dest_image, dest_x, dest_y, uint32_t, dst_stride, dst_line, 1);
    PIXMAN_IMAGE_GET_LINE (src_image, src_x, src_y, uint32_t, src_stride, src_line, 1);

    while (height--)
    {
	dst = dst_line;
	dst_line += dst_stride;
	src = src_line;
	src_line += src_stride;
	w = width;

	while (w--)
	{
	    s = *src++;
	    a = s >> 24;
	    if (a == 0xff)
		*dst = s;
	    else if (s)
		*dst = over (s, *dst);
	    dst++;
	}
    }
}

static void
fast_composite_src_x888_8888 (pixman_implementation_t *imp,
			      pixman_composite_info_t *info)
{
    PIXMAN_COMPOSITE_ARGS (info);
    uint32_t    *dst_line, *dst;
    uint32_t    *src_line, *src;
    int dst_stride, src_stride;
    int32_t w;

    PIXMAN_IMAGE_GET_LINE (dest_image, dest_x, dest_y, uint32_t, dst_stride, dst_line, 1);
    PIXMAN_IMAGE_GET_LINE (src_image, src_x, src_y, uint32_t, src_stride, src_line, 1);

    while (height--)
    {
	dst = dst_line;
	dst_line += dst_stride;
	src = src_line;
	src_line += src_stride;
	w = width;

	while (w--)
	    *dst++ = (*src++) | 0xff000000;
    }
}

#if 0
static void
fast_composite_over_8888_0888 (pixman_implementation_t *imp,
			       pixman_composite_info_t *info)
{
    PIXMAN_COMPOSITE_ARGS (info);
    uint8_t     *dst_line, *dst;
    uint32_t d;
    uint32_t    *src_line, *src, s;
    uint8_t a;
    int dst_stride, src_stride;
    int32_t w;

    PIXMAN_IMAGE_GET_LINE (dest_image, dest_x, dest_y, uint8_t, dst_stride, dst_line, 3);
    PIXMAN_IMAGE_GET_LINE (src_image, src_x, src_y, uint32_t, src_stride, src_line, 1);

    while (height--)
    {
	dst = dst_line;
	dst_line += dst_stride;
	src = src_line;
	src_line += src_stride;
	w = width;

	while (w--)
	{
	    s = *src++;
	    a = s >> 24;
	    if (a)
	    {
		if (a == 0xff)
		    d = s;
		else
		    d = over (s, fetch_24 (dst));

		store_24 (dst, d);
	    }
	    dst += 3;
	}
    }
}
#endif

static void
fast_composite_over_8888_0565 (pixman_implementation_t *imp,
                               pixman_composite_info_t *info)
{
    PIXMAN_COMPOSITE_ARGS (info);
    uint16_t    *dst_line, *dst;
    uint32_t d;
    uint32_t    *src_line, *src, s;
    uint8_t a;
    int dst_stride, src_stride;
    int32_t w;

    PIXMAN_IMAGE_GET_LINE (src_image, src_x, src_y, uint32_t, src_stride, src_line, 1);
    PIXMAN_IMAGE_GET_LINE (dest_image, dest_x, dest_y, uint16_t, dst_stride, dst_line, 1);

    while (height--)
    {
	dst = dst_line;
	dst_line += dst_stride;
	src = src_line;
	src_line += src_stride;
	w = width;

	while (w--)
	{
	    s = *src++;
	    a = s >> 24;
	    if (s)
	    {
		if (a == 0xff)
		{
		    d = s;
		}
		else
		{
		    d = *dst;
		    d = over (s, CONVERT_0565_TO_0888 (d));
		}
		*dst = CONVERT_8888_TO_0565 (d);
	    }
	    dst++;
	}
    }
}

static void
fast_composite_src_x888_0565 (pixman_implementation_t *imp,
                              pixman_composite_info_t *info)
{
    PIXMAN_COMPOSITE_ARGS (info);
    uint16_t    *dst_line, *dst;
    uint32_t    *src_line, *src, s;
    int dst_stride, src_stride;
    int32_t w;

    PIXMAN_IMAGE_GET_LINE (src_image, src_x, src_y, uint32_t, src_stride, src_line, 1);
    PIXMAN_IMAGE_GET_LINE (dest_image, dest_x, dest_y, uint16_t, dst_stride, dst_line, 1);

    while (height--)
    {
	dst = dst_line;
	dst_line += dst_stride;
	src = src_line;
	src_line += src_stride;
	w = width;

	while (w--)
	{
	    s = *src++;
	    *dst = CONVERT_8888_TO_0565 (s);
	    dst++;
	}
    }
}

static void
fast_composite_add_8_8 (pixman_implementation_t *imp,
			pixman_composite_info_t *info)
{
    PIXMAN_COMPOSITE_ARGS (info);
    uint8_t     *dst_line, *dst;
    uint8_t     *src_line, *src;
    int dst_stride, src_stride;
    int32_t w;
    uint8_t s, d;
    uint16_t t;

    PIXMAN_IMAGE_GET_LINE (src_image, src_x, src_y, uint8_t, src_stride, src_line, 1);
    PIXMAN_IMAGE_GET_LINE (dest_image, dest_x, dest_y, uint8_t, dst_stride, dst_line, 1);

    while (height--)
    {
	dst = dst_line;
	dst_line += dst_stride;
	src = src_line;
	src_line += src_stride;
	w = width;

	while (w--)
	{
	    s = *src++;
	    if (s)
	    {
		if (s != 0xff)
		{
		    d = *dst;
		    t = d + s;
		    s = t | (0 - (t >> 8));
		}
		*dst = s;
	    }
	    dst++;
	}
    }
}

static void
fast_composite_add_8888_8888 (pixman_implementation_t *imp,
                              pixman_composite_info_t *info)
{
    PIXMAN_COMPOSITE_ARGS (info);
    uint32_t    *dst_line, *dst;
    uint32_t    *src_line, *src;
    int dst_stride, src_stride;
    int32_t w;
    uint32_t s, d;

    PIXMAN_IMAGE_GET_LINE (src_image, src_x, src_y, uint32_t, src_stride, src_line, 1);
    PIXMAN_IMAGE_GET_LINE (dest_image, dest_x, dest_y, uint32_t, dst_stride, dst_line, 1);

    while (height--)
    {
	dst = dst_line;
	dst_line += dst_stride;
	src = src_line;
	src_line += src_stride;
	w = width;

	while (w--)
	{
	    s = *src++;
	    if (s)
	    {
		if (s != 0xffffffff)
		{
		    d = *dst;
		    if (d)
			UN8x4_ADD_UN8x4 (s, d);
		}
		*dst = s;
	    }
	    dst++;
	}
    }
}

static void
fast_composite_add_n_8_8 (pixman_implementation_t *imp,
			  pixman_composite_info_t *info)
{
    PIXMAN_COMPOSITE_ARGS (info);
    uint8_t     *dst_line, *dst;
    uint8_t     *mask_line, *mask;
    int dst_stride, mask_stride;
    int32_t w;
    uint32_t src;
    uint8_t sa;

    PIXMAN_IMAGE_GET_LINE (dest_image, dest_x, dest_y, uint8_t, dst_stride, dst_line, 1);
    PIXMAN_IMAGE_GET_LINE (mask_image, mask_x, mask_y, uint8_t, mask_stride, mask_line, 1);
    src = _pixman_image_get_solid (imp, src_image, dest_image->bits.format);
    sa = (src >> 24);

    while (height--)
    {
	dst = dst_line;
	dst_line += dst_stride;
	mask = mask_line;
	mask_line += mask_stride;
	w = width;

	while (w--)
	{
	    uint16_t tmp;
	    uint16_t a;
	    uint32_t m, d;
	    uint32_t r;

	    a = *mask++;
	    d = *dst;

	    m = MUL_UN8 (sa, a, tmp);
	    r = ADD_UN8 (m, d, tmp);

	    *dst++ = r;
	}
    }
}

#ifdef WORDS_BIGENDIAN
#define CREATE_BITMASK(n) (0x80000000 >> (n))
#define UPDATE_BITMASK(n) ((n) >> 1)
#else
#define CREATE_BITMASK(n) (1 << (n))
#define UPDATE_BITMASK(n) ((n) << 1)
#endif

#define TEST_BIT(p, n)					\
    (*((p) + ((n) >> 5)) & CREATE_BITMASK ((n) & 31))
#define SET_BIT(p, n)							\
    do { *((p) + ((n) >> 5)) |= CREATE_BITMASK ((n) & 31); } while (0);

static void
fast_composite_add_1000_1000 (pixman_implementation_t *imp,
                              pixman_composite_info_t *info)
{
    PIXMAN_COMPOSITE_ARGS (info);
    uint32_t     *dst_line, *dst;
    uint32_t     *src_line, *src;
    int           dst_stride, src_stride;
    int32_t       w;

    PIXMAN_IMAGE_GET_LINE (src_image, 0, src_y, uint32_t,
                           src_stride, src_line, 1);
    PIXMAN_IMAGE_GET_LINE (dest_image, 0, dest_y, uint32_t,
                           dst_stride, dst_line, 1);

    while (height--)
    {
	dst = dst_line;
	dst_line += dst_stride;
	src = src_line;
	src_line += src_stride;
	w = width;

	while (w--)
	{
	    /*
	     * TODO: improve performance by processing uint32_t data instead
	     *       of individual bits
	     */
	    if (TEST_BIT (src, src_x + w))
		SET_BIT (dst, dest_x + w);
	}
    }
}

static void
fast_composite_over_n_1_8888 (pixman_implementation_t *imp,
                              pixman_composite_info_t *info)
{
    PIXMAN_COMPOSITE_ARGS (info);
    uint32_t     src, srca;
    uint32_t    *dst, *dst_line;
    uint32_t    *mask, *mask_line;
    int          mask_stride, dst_stride;
    uint32_t     bitcache, bitmask;
    int32_t      w;

    if (width <= 0)
	return;

    src = _pixman_image_get_solid (imp, src_image, dest_image->bits.format);
    srca = src >> 24;
    if (src == 0)
	return;

    PIXMAN_IMAGE_GET_LINE (dest_image, dest_x, dest_y, uint32_t,
                           dst_stride, dst_line, 1);
    PIXMAN_IMAGE_GET_LINE (mask_image, 0, mask_y, uint32_t,
                           mask_stride, mask_line, 1);
    mask_line += mask_x >> 5;

    if (srca == 0xff)
    {
	while (height--)
	{
	    dst = dst_line;
	    dst_line += dst_stride;
	    mask = mask_line;
	    mask_line += mask_stride;
	    w = width;

	    bitcache = *mask++;
	    bitmask = CREATE_BITMASK (mask_x & 31);

	    while (w--)
	    {
		if (bitmask == 0)
		{
		    bitcache = *mask++;
		    bitmask = CREATE_BITMASK (0);
		}
		if (bitcache & bitmask)
		    *dst = src;
		bitmask = UPDATE_BITMASK (bitmask);
		dst++;
	    }
	}
    }
    else
    {
	while (height--)
	{
	    dst = dst_line;
	    dst_line += dst_stride;
	    mask = mask_line;
	    mask_line += mask_stride;
	    w = width;

	    bitcache = *mask++;
	    bitmask = CREATE_BITMASK (mask_x & 31);

	    while (w--)
	    {
		if (bitmask == 0)
		{
		    bitcache = *mask++;
		    bitmask = CREATE_BITMASK (0);
		}
		if (bitcache & bitmask)
		    *dst = over (src, *dst);
		bitmask = UPDATE_BITMASK (bitmask);
		dst++;
	    }
	}
    }
}

static void
fast_composite_over_n_1_0565 (pixman_implementation_t *imp,
                              pixman_composite_info_t *info)
{
    PIXMAN_COMPOSITE_ARGS (info);
    uint32_t     src, srca;
    uint16_t    *dst, *dst_line;
    uint32_t    *mask, *mask_line;
    int          mask_stride, dst_stride;
    uint32_t     bitcache, bitmask;
    int32_t      w;
    uint32_t     d;
    uint16_t     src565;

    if (width <= 0)
	return;

    src = _pixman_image_get_solid (imp, src_image, dest_image->bits.format);
    srca = src >> 24;
    if (src == 0)
	return;

    PIXMAN_IMAGE_GET_LINE (dest_image, dest_x, dest_y, uint16_t,
                           dst_stride, dst_line, 1);
    PIXMAN_IMAGE_GET_LINE (mask_image, 0, mask_y, uint32_t,
                           mask_stride, mask_line, 1);
    mask_line += mask_x >> 5;

    if (srca == 0xff)
    {
	src565 = CONVERT_8888_TO_0565 (src);
	while (height--)
	{
	    dst = dst_line;
	    dst_line += dst_stride;
	    mask = mask_line;
	    mask_line += mask_stride;
	    w = width;

	    bitcache = *mask++;
	    bitmask = CREATE_BITMASK (mask_x & 31);

	    while (w--)
	    {
		if (bitmask == 0)
		{
		    bitcache = *mask++;
		    bitmask = CREATE_BITMASK (0);
		}
		if (bitcache & bitmask)
		    *dst = src565;
		bitmask = UPDATE_BITMASK (bitmask);
		dst++;
	    }
	}
    }
    else
    {
	while (height--)
	{
	    dst = dst_line;
	    dst_line += dst_stride;
	    mask = mask_line;
	    mask_line += mask_stride;
	    w = width;

	    bitcache = *mask++;
	    bitmask = CREATE_BITMASK (mask_x & 31);

	    while (w--)
	    {
		if (bitmask == 0)
		{
		    bitcache = *mask++;
		    bitmask = CREATE_BITMASK (0);
		}
		if (bitcache & bitmask)
		{
		    d = over (src, CONVERT_0565_TO_0888 (*dst));
		    *dst = CONVERT_8888_TO_0565 (d);
		}
		bitmask = UPDATE_BITMASK (bitmask);
		dst++;
	    }
	}
    }
}

/*
 * Simple bitblt
 */

static void
fast_composite_solid_fill (pixman_implementation_t *imp,
                           pixman_composite_info_t *info)
{
    PIXMAN_COMPOSITE_ARGS (info);
    uint32_t src;

    src = _pixman_image_get_solid (imp, src_image, dest_image->bits.format);

    if (dest_image->bits.format == PIXMAN_a1)
    {
	src = src >> 31;
    }
    else if (dest_image->bits.format == PIXMAN_a8)
    {
	src = src >> 24;
    }
    else if (dest_image->bits.format == PIXMAN_r5g6b5 ||
             dest_image->bits.format == PIXMAN_b5g6r5)
    {
	src = CONVERT_8888_TO_0565 (src);
    }

    pixman_fill (dest_image->bits.bits, dest_image->bits.rowstride,
                 PIXMAN_FORMAT_BPP (dest_image->bits.format),
                 dest_x, dest_y,
                 width, height,
                 src);
}

static void
fast_composite_src_memcpy (pixman_implementation_t *imp,
			   pixman_composite_info_t *info)
{
    PIXMAN_COMPOSITE_ARGS (info);
    int bpp = PIXMAN_FORMAT_BPP (dest_image->bits.format) / 8;
    uint32_t n_bytes = width * bpp;
    int dst_stride, src_stride;
    uint8_t    *dst;
    uint8_t    *src;

    src_stride = src_image->bits.rowstride * 4;
    dst_stride = dest_image->bits.rowstride * 4;

    src = (uint8_t *)src_image->bits.bits + src_y * src_stride + src_x * bpp;
    dst = (uint8_t *)dest_image->bits.bits + dest_y * dst_stride + dest_x * bpp;

    while (height--)
    {
	memcpy (dst, src, n_bytes);

	dst += dst_stride;
	src += src_stride;
    }
}

FAST_NEAREST (8888_8888_cover, 8888, 8888, uint32_t, uint32_t, SRC, COVER)
FAST_NEAREST (8888_8888_none, 8888, 8888, uint32_t, uint32_t, SRC, NONE)
FAST_NEAREST (8888_8888_pad, 8888, 8888, uint32_t, uint32_t, SRC, PAD)
FAST_NEAREST (8888_8888_normal, 8888, 8888, uint32_t, uint32_t, SRC, NORMAL)
FAST_NEAREST (8888_8888_cover, 8888, 8888, uint32_t, uint32_t, OVER, COVER)
FAST_NEAREST (8888_8888_none, 8888, 8888, uint32_t, uint32_t, OVER, NONE)
FAST_NEAREST (8888_8888_pad, 8888, 8888, uint32_t, uint32_t, OVER, PAD)
FAST_NEAREST (8888_8888_normal, 8888, 8888, uint32_t, uint32_t, OVER, NORMAL)
FAST_NEAREST (8888_565_cover, 8888, 0565, uint32_t, uint16_t, SRC, COVER)
FAST_NEAREST (8888_565_none, 8888, 0565, uint32_t, uint16_t, SRC, NONE)
FAST_NEAREST (8888_565_pad, 8888, 0565, uint32_t, uint16_t, SRC, PAD)
FAST_NEAREST (8888_565_normal, 8888, 0565, uint32_t, uint16_t, SRC, NORMAL)
FAST_NEAREST (565_565_normal, 0565, 0565, uint16_t, uint16_t, SRC, NORMAL)
FAST_NEAREST (8888_565_cover, 8888, 0565, uint32_t, uint16_t, OVER, COVER)
FAST_NEAREST (8888_565_none, 8888, 0565, uint32_t, uint16_t, OVER, NONE)
FAST_NEAREST (8888_565_pad, 8888, 0565, uint32_t, uint16_t, OVER, PAD)
FAST_NEAREST (8888_565_normal, 8888, 0565, uint32_t, uint16_t, OVER, NORMAL)

/* Use more unrolling for src_0565_0565 because it is typically CPU bound */
static force_inline void
scaled_nearest_scanline_565_565_SRC (uint16_t *       dst,
				     const uint16_t * src,
				     int32_t          w,
				     pixman_fixed_t   vx,
				     pixman_fixed_t   unit_x,
				     pixman_fixed_t   max_vx,
				     pixman_bool_t    fully_transparent_src)
{
    uint16_t tmp1, tmp2, tmp3, tmp4;
    while ((w -= 4) >= 0)
    {
	tmp1 = src[pixman_fixed_to_int (vx)];
	vx += unit_x;
	tmp2 = src[pixman_fixed_to_int (vx)];
	vx += unit_x;
	tmp3 = src[pixman_fixed_to_int (vx)];
	vx += unit_x;
	tmp4 = src[pixman_fixed_to_int (vx)];
	vx += unit_x;
	*dst++ = tmp1;
	*dst++ = tmp2;
	*dst++ = tmp3;
	*dst++ = tmp4;
    }
    if (w & 2)
    {
	tmp1 = src[pixman_fixed_to_int (vx)];
	vx += unit_x;
	tmp2 = src[pixman_fixed_to_int (vx)];
	vx += unit_x;
	*dst++ = tmp1;
	*dst++ = tmp2;
    }
    if (w & 1)
	*dst++ = src[pixman_fixed_to_int (vx)];
}

FAST_NEAREST_MAINLOOP (565_565_cover_SRC,
		       scaled_nearest_scanline_565_565_SRC,
		       uint16_t, uint16_t, COVER)
FAST_NEAREST_MAINLOOP (565_565_none_SRC,
		       scaled_nearest_scanline_565_565_SRC,
		       uint16_t, uint16_t, NONE)
FAST_NEAREST_MAINLOOP (565_565_pad_SRC,
		       scaled_nearest_scanline_565_565_SRC,
		       uint16_t, uint16_t, PAD)

static force_inline uint32_t
fetch_nearest (pixman_repeat_t src_repeat,
	       pixman_format_code_t format,
	       uint32_t *src, int x, int src_width)
{
    if (repeat (src_repeat, &x, src_width))
    {
	if (format == PIXMAN_x8r8g8b8)
	    return *(src + x) | 0xff000000;
	else
	    return *(src + x);
    }
    else
    {
	return 0;
    }
}

static force_inline void
combine_over (uint32_t s, uint32_t *dst)
{
    if (s)
    {
	uint8_t ia = 0xff - (s >> 24);

	if (ia)
	    UN8x4_MUL_UN8_ADD_UN8x4 (*dst, ia, s);
	else
	    *dst = s;
    }
}

static force_inline void
combine_src (uint32_t s, uint32_t *dst)
{
    *dst = s;
}

static void
fast_composite_scaled_nearest (pixman_implementation_t *imp,
			       pixman_composite_info_t *info)
{
    PIXMAN_COMPOSITE_ARGS (info);
    uint32_t       *dst_line;
    uint32_t       *src_line;
    int             dst_stride, src_stride;
    int		    src_width, src_height;
    pixman_repeat_t src_repeat;
    pixman_fixed_t unit_x, unit_y;
    pixman_format_code_t src_format;
    pixman_vector_t v;
    pixman_fixed_t vy;

    PIXMAN_IMAGE_GET_LINE (dest_image, dest_x, dest_y, uint32_t, dst_stride, dst_line, 1);
    /* pass in 0 instead of src_x and src_y because src_x and src_y need to be
     * transformed from destination space to source space
     */
    PIXMAN_IMAGE_GET_LINE (src_image, 0, 0, uint32_t, src_stride, src_line, 1);

    /* reference point is the center of the pixel */
    v.vector[0] = pixman_int_to_fixed (src_x) + pixman_fixed_1 / 2;
    v.vector[1] = pixman_int_to_fixed (src_y) + pixman_fixed_1 / 2;
    v.vector[2] = pixman_fixed_1;

    if (!pixman_transform_point_3d (src_image->common.transform, &v))
	return;

    unit_x = src_image->common.transform->matrix[0][0];
    unit_y = src_image->common.transform->matrix[1][1];

    /* Round down to closest integer, ensuring that 0.5 rounds to 0, not 1 */
    v.vector[0] -= pixman_fixed_e;
    v.vector[1] -= pixman_fixed_e;

    src_height = src_image->bits.height;
    src_width = src_image->bits.width;
    src_repeat = src_image->common.repeat;
    src_format = src_image->bits.format;

    vy = v.vector[1];
    while (height--)
    {
        pixman_fixed_t vx = v.vector[0];
	int y = pixman_fixed_to_int (vy);
	uint32_t *dst = dst_line;

	dst_line += dst_stride;

        /* adjust the y location by a unit vector in the y direction
         * this is equivalent to transforming y+1 of the destination point to source space */
        vy += unit_y;

	if (!repeat (src_repeat, &y, src_height))
	{
	    if (op == PIXMAN_OP_SRC)
		memset (dst, 0, sizeof (*dst) * width);
	}
	else
	{
	    int w = width;

	    uint32_t *src = src_line + y * src_stride;

	    while (w >= 2)
	    {
		uint32_t s1, s2;
		int x1, x2;

		x1 = pixman_fixed_to_int (vx);
		vx += unit_x;

		x2 = pixman_fixed_to_int (vx);
		vx += unit_x;

		w -= 2;

		s1 = fetch_nearest (src_repeat, src_format, src, x1, src_width);
		s2 = fetch_nearest (src_repeat, src_format, src, x2, src_width);

		if (op == PIXMAN_OP_OVER)
		{
		    combine_over (s1, dst++);
		    combine_over (s2, dst++);
		}
		else
		{
		    combine_src (s1, dst++);
		    combine_src (s2, dst++);
		}
	    }

	    while (w--)
	    {
		uint32_t s;
		int x;

		x = pixman_fixed_to_int (vx);
		vx += unit_x;

		s = fetch_nearest (src_repeat, src_format, src, x, src_width);

		if (op == PIXMAN_OP_OVER)
		    combine_over (s, dst++);
		else
		    combine_src (s, dst++);
	    }
	}
    }
}

#define CACHE_LINE_SIZE 64

#define FAST_SIMPLE_ROTATE(suffix, pix_type)                                  \
                                                                              \
static void                                                                   \
blt_rotated_90_trivial_##suffix (pix_type       *dst,                         \
				 int             dst_stride,                  \
				 const pix_type *src,                         \
				 int             src_stride,                  \
				 int             w,                           \
				 int             h)                           \
{                                                                             \
    int x, y;                                                                 \
    for (y = 0; y < h; y++)                                                   \
    {                                                                         \
	const pix_type *s = src + (h - y - 1);                                \
	pix_type *d = dst + dst_stride * y;                                   \
	for (x = 0; x < w; x++)                                               \
	{                                                                     \
	    *d++ = *s;                                                        \
	    s += src_stride;                                                  \
	}                                                                     \
    }                                                                         \
}                                                                             \
                                                                              \
static void                                                                   \
blt_rotated_270_trivial_##suffix (pix_type       *dst,                        \
				  int             dst_stride,                 \
				  const pix_type *src,                        \
				  int             src_stride,                 \
				  int             w,                          \
				  int             h)                          \
{                                                                             \
    int x, y;                                                                 \
    for (y = 0; y < h; y++)                                                   \
    {                                                                         \
	const pix_type *s = src + src_stride * (w - 1) + y;                   \
	pix_type *d = dst + dst_stride * y;                                   \
	for (x = 0; x < w; x++)                                               \
	{                                                                     \
	    *d++ = *s;                                                        \
	    s -= src_stride;                                                  \
	}                                                                     \
    }                                                                         \
}                                                                             \
                                                                              \
static void                                                                   \
blt_rotated_90_##suffix (pix_type       *dst,                                 \
			 int             dst_stride,                          \
			 const pix_type *src,                                 \
			 int             src_stride,                          \
			 int             W,                                   \
			 int             H)                                   \
{                                                                             \
    int x;                                                                    \
    int leading_pixels = 0, trailing_pixels = 0;                              \
    const int TILE_SIZE = CACHE_LINE_SIZE / sizeof(pix_type);                 \
                                                                              \
    /*                                                                        \
     * split processing into handling destination as TILE_SIZExH cache line   \
     * aligned vertical stripes (optimistically assuming that destination     \
     * stride is a multiple of cache line, if not - it will be just a bit     \
     * slower)                                                                \
     */                                                                       \
                                                                              \
    if ((uintptr_t)dst & (CACHE_LINE_SIZE - 1))                               \
    {                                                                         \
	leading_pixels = TILE_SIZE - (((uintptr_t)dst &                       \
			    (CACHE_LINE_SIZE - 1)) / sizeof(pix_type));       \
	if (leading_pixels > W)                                               \
	    leading_pixels = W;                                               \
                                                                              \
	/* unaligned leading part NxH (where N < TILE_SIZE) */                \
	blt_rotated_90_trivial_##suffix (                                     \
	    dst,                                                              \
	    dst_stride,                                                       \
	    src,                                                              \
	    src_stride,                                                       \
	    leading_pixels,                                                   \
	    H);                                                               \
	                                                                      \
	dst += leading_pixels;                                                \
	src += leading_pixels * src_stride;                                   \
	W -= leading_pixels;                                                  \
    }                                                                         \
                                                                              \
    if ((uintptr_t)(dst + W) & (CACHE_LINE_SIZE - 1))                         \
    {                                                                         \
	trailing_pixels = (((uintptr_t)(dst + W) &                            \
			    (CACHE_LINE_SIZE - 1)) / sizeof(pix_type));       \
	if (trailing_pixels > W)                                              \
	    trailing_pixels = W;                                              \
	W -= trailing_pixels;                                                 \
    }                                                                         \
                                                                              \
    for (x = 0; x < W; x += TILE_SIZE)                                        \
    {                                                                         \
	/* aligned middle part TILE_SIZExH */                                 \
	blt_rotated_90_trivial_##suffix (                                     \
	    dst + x,                                                          \
	    dst_stride,                                                       \
	    src + src_stride * x,                                             \
	    src_stride,                                                       \
	    TILE_SIZE,                                                        \
	    H);                                                               \
    }                                                                         \
                                                                              \
    if (trailing_pixels)                                                      \
    {                                                                         \
	/* unaligned trailing part NxH (where N < TILE_SIZE) */               \
	blt_rotated_90_trivial_##suffix (                                     \
	    dst + W,                                                          \
	    dst_stride,                                                       \
	    src + W * src_stride,                                             \
	    src_stride,                                                       \
	    trailing_pixels,                                                  \
	    H);                                                               \
    }                                                                         \
}                                                                             \
                                                                              \
static void                                                                   \
blt_rotated_270_##suffix (pix_type       *dst,                                \
			  int             dst_stride,                         \
			  const pix_type *src,                                \
			  int             src_stride,                         \
			  int             W,                                  \
			  int             H)                                  \
{                                                                             \
    int x;                                                                    \
    int leading_pixels = 0, trailing_pixels = 0;                              \
    const int TILE_SIZE = CACHE_LINE_SIZE / sizeof(pix_type);                 \
                                                                              \
    /*                                                                        \
     * split processing into handling destination as TILE_SIZExH cache line   \
     * aligned vertical stripes (optimistically assuming that destination     \
     * stride is a multiple of cache line, if not - it will be just a bit     \
     * slower)                                                                \
     */                                                                       \
                                                                              \
    if ((uintptr_t)dst & (CACHE_LINE_SIZE - 1))                               \
    {                                                                         \
	leading_pixels = TILE_SIZE - (((uintptr_t)dst &                       \
			    (CACHE_LINE_SIZE - 1)) / sizeof(pix_type));       \
	if (leading_pixels > W)                                               \
	    leading_pixels = W;                                               \
                                                                              \
	/* unaligned leading part NxH (where N < TILE_SIZE) */                \
	blt_rotated_270_trivial_##suffix (                                    \
	    dst,                                                              \
	    dst_stride,                                                       \
	    src + src_stride * (W - leading_pixels),                          \
	    src_stride,                                                       \
	    leading_pixels,                                                   \
	    H);                                                               \
	                                                                      \
	dst += leading_pixels;                                                \
	W -= leading_pixels;                                                  \
    }                                                                         \
                                                                              \
    if ((uintptr_t)(dst + W) & (CACHE_LINE_SIZE - 1))                         \
    {                                                                         \
	trailing_pixels = (((uintptr_t)(dst + W) &                            \
			    (CACHE_LINE_SIZE - 1)) / sizeof(pix_type));       \
	if (trailing_pixels > W)                                              \
	    trailing_pixels = W;                                              \
	W -= trailing_pixels;                                                 \
	src += trailing_pixels * src_stride;                                  \
    }                                                                         \
                                                                              \
    for (x = 0; x < W; x += TILE_SIZE)                                        \
    {                                                                         \
	/* aligned middle part TILE_SIZExH */                                 \
	blt_rotated_270_trivial_##suffix (                                    \
	    dst + x,                                                          \
	    dst_stride,                                                       \
	    src + src_stride * (W - x - TILE_SIZE),                           \
	    src_stride,                                                       \
	    TILE_SIZE,                                                        \
	    H);                                                               \
    }                                                                         \
                                                                              \
    if (trailing_pixels)                                                      \
    {                                                                         \
	/* unaligned trailing part NxH (where N < TILE_SIZE) */               \
	blt_rotated_270_trivial_##suffix (                                    \
	    dst + W,                                                          \
	    dst_stride,                                                       \
	    src - trailing_pixels * src_stride,                               \
	    src_stride,                                                       \
	    trailing_pixels,                                                  \
	    H);                                                               \
    }                                                                         \
}                                                                             \
                                                                              \
static void                                                                   \
fast_composite_rotate_90_##suffix (pixman_implementation_t *imp,              \
				   pixman_composite_info_t *info)	      \
{									      \
    PIXMAN_COMPOSITE_ARGS (info);					      \
    pix_type       *dst_line;						      \
    pix_type       *src_line;                                                 \
    int             dst_stride, src_stride;                                   \
    int             src_x_t, src_y_t;                                         \
                                                                              \
    PIXMAN_IMAGE_GET_LINE (dest_image, dest_x, dest_y, pix_type,              \
			   dst_stride, dst_line, 1);                          \
    src_x_t = -src_y + pixman_fixed_to_int (                                  \
				src_image->common.transform->matrix[0][2] +   \
				pixman_fixed_1 / 2 - pixman_fixed_e) - height;\
    src_y_t = src_x + pixman_fixed_to_int (                                   \
				src_image->common.transform->matrix[1][2] +   \
				pixman_fixed_1 / 2 - pixman_fixed_e);         \
    PIXMAN_IMAGE_GET_LINE (src_image, src_x_t, src_y_t, pix_type,             \
			   src_stride, src_line, 1);                          \
    blt_rotated_90_##suffix (dst_line, dst_stride, src_line, src_stride,      \
			     width, height);                                  \
}                                                                             \
                                                                              \
static void                                                                   \
fast_composite_rotate_270_##suffix (pixman_implementation_t *imp,             \
				    pixman_composite_info_t *info)            \
{                                                                             \
    PIXMAN_COMPOSITE_ARGS (info);					      \
    pix_type       *dst_line;						      \
    pix_type       *src_line;                                                 \
    int             dst_stride, src_stride;                                   \
    int             src_x_t, src_y_t;                                         \
                                                                              \
    PIXMAN_IMAGE_GET_LINE (dest_image, dest_x, dest_y, pix_type,              \
			   dst_stride, dst_line, 1);                          \
    src_x_t = src_y + pixman_fixed_to_int (                                   \
				src_image->common.transform->matrix[0][2] +   \
				pixman_fixed_1 / 2 - pixman_fixed_e);         \
    src_y_t = -src_x + pixman_fixed_to_int (                                  \
				src_image->common.transform->matrix[1][2] +   \
				pixman_fixed_1 / 2 - pixman_fixed_e) - width; \
    PIXMAN_IMAGE_GET_LINE (src_image, src_x_t, src_y_t, pix_type,             \
			   src_stride, src_line, 1);                          \
    blt_rotated_270_##suffix (dst_line, dst_stride, src_line, src_stride,     \
			      width, height);                                 \
}

FAST_SIMPLE_ROTATE (8, uint8_t)
FAST_SIMPLE_ROTATE (565, uint16_t)
FAST_SIMPLE_ROTATE (8888, uint32_t)

static const pixman_fast_path_t c_fast_paths[] =
{
    PIXMAN_STD_FAST_PATH (OVER, solid, a8, r5g6b5, fast_composite_over_n_8_0565),
    PIXMAN_STD_FAST_PATH (OVER, solid, a8, b5g6r5, fast_composite_over_n_8_0565),
    PIXMAN_STD_FAST_PATH (OVER, solid, a8, r8g8b8, fast_composite_over_n_8_0888),
    PIXMAN_STD_FAST_PATH (OVER, solid, a8, b8g8r8, fast_composite_over_n_8_0888),
    PIXMAN_STD_FAST_PATH (OVER, solid, a8, a8r8g8b8, fast_composite_over_n_8_8888),
    PIXMAN_STD_FAST_PATH (OVER, solid, a8, x8r8g8b8, fast_composite_over_n_8_8888),
    PIXMAN_STD_FAST_PATH (OVER, solid, a8, a8b8g8r8, fast_composite_over_n_8_8888),
    PIXMAN_STD_FAST_PATH (OVER, solid, a8, x8b8g8r8, fast_composite_over_n_8_8888),
    PIXMAN_STD_FAST_PATH (OVER, solid, a1, a8r8g8b8, fast_composite_over_n_1_8888),
    PIXMAN_STD_FAST_PATH (OVER, solid, a1, x8r8g8b8, fast_composite_over_n_1_8888),
    PIXMAN_STD_FAST_PATH (OVER, solid, a1, a8b8g8r8, fast_composite_over_n_1_8888),
    PIXMAN_STD_FAST_PATH (OVER, solid, a1, x8b8g8r8, fast_composite_over_n_1_8888),
    PIXMAN_STD_FAST_PATH (OVER, solid, a1, r5g6b5,   fast_composite_over_n_1_0565),
    PIXMAN_STD_FAST_PATH (OVER, solid, a1, b5g6r5,   fast_composite_over_n_1_0565),
    PIXMAN_STD_FAST_PATH_CA (OVER, solid, a8r8g8b8, a8r8g8b8, fast_composite_over_n_8888_8888_ca),
    PIXMAN_STD_FAST_PATH_CA (OVER, solid, a8r8g8b8, x8r8g8b8, fast_composite_over_n_8888_8888_ca),
    PIXMAN_STD_FAST_PATH_CA (OVER, solid, a8r8g8b8, r5g6b5, fast_composite_over_n_8888_0565_ca),
    PIXMAN_STD_FAST_PATH_CA (OVER, solid, a8b8g8r8, a8b8g8r8, fast_composite_over_n_8888_8888_ca),
    PIXMAN_STD_FAST_PATH_CA (OVER, solid, a8b8g8r8, x8b8g8r8, fast_composite_over_n_8888_8888_ca),
    PIXMAN_STD_FAST_PATH_CA (OVER, solid, a8b8g8r8, b5g6r5, fast_composite_over_n_8888_0565_ca),
    PIXMAN_STD_FAST_PATH (OVER, x8r8g8b8, a8, x8r8g8b8, fast_composite_over_x888_8_8888),
    PIXMAN_STD_FAST_PATH (OVER, x8r8g8b8, a8, a8r8g8b8, fast_composite_over_x888_8_8888),
    PIXMAN_STD_FAST_PATH (OVER, x8b8g8r8, a8, x8b8g8r8, fast_composite_over_x888_8_8888),
    PIXMAN_STD_FAST_PATH (OVER, x8b8g8r8, a8, a8b8g8r8, fast_composite_over_x888_8_8888),
    PIXMAN_STD_FAST_PATH (OVER, a8r8g8b8, null, a8r8g8b8, fast_composite_over_8888_8888),
    PIXMAN_STD_FAST_PATH (OVER, a8r8g8b8, null, x8r8g8b8, fast_composite_over_8888_8888),
    PIXMAN_STD_FAST_PATH (OVER, a8r8g8b8, null, r5g6b5, fast_composite_over_8888_0565),
    PIXMAN_STD_FAST_PATH (OVER, a8b8g8r8, null, a8b8g8r8, fast_composite_over_8888_8888),
    PIXMAN_STD_FAST_PATH (OVER, a8b8g8r8, null, x8b8g8r8, fast_composite_over_8888_8888),
    PIXMAN_STD_FAST_PATH (OVER, a8b8g8r8, null, b5g6r5, fast_composite_over_8888_0565),
    PIXMAN_STD_FAST_PATH (ADD, a8r8g8b8, null, a8r8g8b8, fast_composite_add_8888_8888),
    PIXMAN_STD_FAST_PATH (ADD, a8b8g8r8, null, a8b8g8r8, fast_composite_add_8888_8888),
    PIXMAN_STD_FAST_PATH (ADD, a8, null, a8, fast_composite_add_8_8),
    PIXMAN_STD_FAST_PATH (ADD, a1, null, a1, fast_composite_add_1000_1000),
    PIXMAN_STD_FAST_PATH_CA (ADD, solid, a8r8g8b8, a8r8g8b8, fast_composite_add_n_8888_8888_ca),
    PIXMAN_STD_FAST_PATH (ADD, solid, a8, a8, fast_composite_add_n_8_8),
    PIXMAN_STD_FAST_PATH (SRC, solid, null, a8r8g8b8, fast_composite_solid_fill),
    PIXMAN_STD_FAST_PATH (SRC, solid, null, x8r8g8b8, fast_composite_solid_fill),
    PIXMAN_STD_FAST_PATH (SRC, solid, null, a8b8g8r8, fast_composite_solid_fill),
    PIXMAN_STD_FAST_PATH (SRC, solid, null, x8b8g8r8, fast_composite_solid_fill),
    PIXMAN_STD_FAST_PATH (SRC, solid, null, a1, fast_composite_solid_fill),
    PIXMAN_STD_FAST_PATH (SRC, solid, null, a8, fast_composite_solid_fill),
    PIXMAN_STD_FAST_PATH (SRC, solid, null, r5g6b5, fast_composite_solid_fill),
    PIXMAN_STD_FAST_PATH (SRC, x8r8g8b8, null, a8r8g8b8, fast_composite_src_x888_8888),
    PIXMAN_STD_FAST_PATH (SRC, x8b8g8r8, null, a8b8g8r8, fast_composite_src_x888_8888),
    PIXMAN_STD_FAST_PATH (SRC, a8r8g8b8, null, x8r8g8b8, fast_composite_src_memcpy),
    PIXMAN_STD_FAST_PATH (SRC, a8r8g8b8, null, a8r8g8b8, fast_composite_src_memcpy),
    PIXMAN_STD_FAST_PATH (SRC, x8r8g8b8, null, x8r8g8b8, fast_composite_src_memcpy),
    PIXMAN_STD_FAST_PATH (SRC, a8b8g8r8, null, x8b8g8r8, fast_composite_src_memcpy),
    PIXMAN_STD_FAST_PATH (SRC, a8b8g8r8, null, a8b8g8r8, fast_composite_src_memcpy),
    PIXMAN_STD_FAST_PATH (SRC, x8b8g8r8, null, x8b8g8r8, fast_composite_src_memcpy),
    PIXMAN_STD_FAST_PATH (SRC, b8g8r8a8, null, b8g8r8x8, fast_composite_src_memcpy),
    PIXMAN_STD_FAST_PATH (SRC, b8g8r8a8, null, b8g8r8a8, fast_composite_src_memcpy),
    PIXMAN_STD_FAST_PATH (SRC, b8g8r8x8, null, b8g8r8x8, fast_composite_src_memcpy),
    PIXMAN_STD_FAST_PATH (SRC, r5g6b5, null, r5g6b5, fast_composite_src_memcpy),
    PIXMAN_STD_FAST_PATH (SRC, b5g6r5, null, b5g6r5, fast_composite_src_memcpy),
    PIXMAN_STD_FAST_PATH (SRC, r8g8b8, null, r8g8b8, fast_composite_src_memcpy),
    PIXMAN_STD_FAST_PATH (SRC, b8g8r8, null, b8g8r8, fast_composite_src_memcpy),
    PIXMAN_STD_FAST_PATH (SRC, x1r5g5b5, null, x1r5g5b5, fast_composite_src_memcpy),
    PIXMAN_STD_FAST_PATH (SRC, a1r5g5b5, null, x1r5g5b5, fast_composite_src_memcpy),
    PIXMAN_STD_FAST_PATH (SRC, a8, null, a8, fast_composite_src_memcpy),
    PIXMAN_STD_FAST_PATH (SRC, a8r8g8b8, null, r5g6b5, fast_composite_src_x888_0565),
    PIXMAN_STD_FAST_PATH (SRC, x8r8g8b8, null, r5g6b5, fast_composite_src_x888_0565),
    PIXMAN_STD_FAST_PATH (SRC, a8b8g8r8, null, b5g6r5, fast_composite_src_x888_0565),
    PIXMAN_STD_FAST_PATH (SRC, x8b8g8r8, null, b5g6r5, fast_composite_src_x888_0565),
    PIXMAN_STD_FAST_PATH (IN, a8, null, a8, fast_composite_in_8_8),
    PIXMAN_STD_FAST_PATH (IN, solid, a8, a8, fast_composite_in_n_8_8),

    SIMPLE_NEAREST_FAST_PATH (SRC, x8r8g8b8, x8r8g8b8, 8888_8888),
    SIMPLE_NEAREST_FAST_PATH (SRC, a8r8g8b8, x8r8g8b8, 8888_8888),
    SIMPLE_NEAREST_FAST_PATH (SRC, x8b8g8r8, x8b8g8r8, 8888_8888),
    SIMPLE_NEAREST_FAST_PATH (SRC, a8b8g8r8, x8b8g8r8, 8888_8888),

    SIMPLE_NEAREST_FAST_PATH (SRC, a8r8g8b8, a8r8g8b8, 8888_8888),
    SIMPLE_NEAREST_FAST_PATH (SRC, a8b8g8r8, a8b8g8r8, 8888_8888),

    SIMPLE_NEAREST_FAST_PATH (SRC, x8r8g8b8, r5g6b5, 8888_565),
    SIMPLE_NEAREST_FAST_PATH (SRC, a8r8g8b8, r5g6b5, 8888_565),

    SIMPLE_NEAREST_FAST_PATH (SRC, r5g6b5, r5g6b5, 565_565),

    SIMPLE_NEAREST_FAST_PATH (OVER, a8r8g8b8, x8r8g8b8, 8888_8888),
    SIMPLE_NEAREST_FAST_PATH (OVER, a8b8g8r8, x8b8g8r8, 8888_8888),
    SIMPLE_NEAREST_FAST_PATH (OVER, a8r8g8b8, a8r8g8b8, 8888_8888),
    SIMPLE_NEAREST_FAST_PATH (OVER, a8b8g8r8, a8b8g8r8, 8888_8888),

    SIMPLE_NEAREST_FAST_PATH (OVER, a8r8g8b8, r5g6b5, 8888_565),

#define NEAREST_FAST_PATH(op,s,d)		\
    {   PIXMAN_OP_ ## op,			\
	PIXMAN_ ## s, SCALED_NEAREST_FLAGS,	\
	PIXMAN_null, 0,				\
	PIXMAN_ ## d, FAST_PATH_STD_DEST_FLAGS,	\
	fast_composite_scaled_nearest,		\
    }

    NEAREST_FAST_PATH (SRC, x8r8g8b8, x8r8g8b8),
    NEAREST_FAST_PATH (SRC, a8r8g8b8, x8r8g8b8),
    NEAREST_FAST_PATH (SRC, x8b8g8r8, x8b8g8r8),
    NEAREST_FAST_PATH (SRC, a8b8g8r8, x8b8g8r8),

    NEAREST_FAST_PATH (SRC, x8r8g8b8, a8r8g8b8),
    NEAREST_FAST_PATH (SRC, a8r8g8b8, a8r8g8b8),
    NEAREST_FAST_PATH (SRC, x8b8g8r8, a8b8g8r8),
    NEAREST_FAST_PATH (SRC, a8b8g8r8, a8b8g8r8),

    NEAREST_FAST_PATH (OVER, x8r8g8b8, x8r8g8b8),
    NEAREST_FAST_PATH (OVER, a8r8g8b8, x8r8g8b8),
    NEAREST_FAST_PATH (OVER, x8b8g8r8, x8b8g8r8),
    NEAREST_FAST_PATH (OVER, a8b8g8r8, x8b8g8r8),

    NEAREST_FAST_PATH (OVER, x8r8g8b8, a8r8g8b8),
    NEAREST_FAST_PATH (OVER, a8r8g8b8, a8r8g8b8),
    NEAREST_FAST_PATH (OVER, x8b8g8r8, a8b8g8r8),
    NEAREST_FAST_PATH (OVER, a8b8g8r8, a8b8g8r8),

#define SIMPLE_ROTATE_FLAGS(angle)					  \
    (FAST_PATH_ROTATE_ ## angle ## _TRANSFORM	|			  \
     FAST_PATH_NEAREST_FILTER			|			  \
     FAST_PATH_SAMPLES_COVER_CLIP		|			  \
     FAST_PATH_STANDARD_FLAGS)

#define SIMPLE_ROTATE_FAST_PATH(op,s,d,suffix)				  \
    {   PIXMAN_OP_ ## op,						  \
	PIXMAN_ ## s, SIMPLE_ROTATE_FLAGS (90),				  \
	PIXMAN_null, 0,							  \
	PIXMAN_ ## d, FAST_PATH_STD_DEST_FLAGS,				  \
	fast_composite_rotate_90_##suffix,				  \
    },									  \
    {   PIXMAN_OP_ ## op,						  \
	PIXMAN_ ## s, SIMPLE_ROTATE_FLAGS (270),			  \
	PIXMAN_null, 0,							  \
	PIXMAN_ ## d, FAST_PATH_STD_DEST_FLAGS,				  \
	fast_composite_rotate_270_##suffix,				  \
    }

    SIMPLE_ROTATE_FAST_PATH (SRC, a8r8g8b8, a8r8g8b8, 8888),
    SIMPLE_ROTATE_FAST_PATH (SRC, a8r8g8b8, x8r8g8b8, 8888),
    SIMPLE_ROTATE_FAST_PATH (SRC, x8r8g8b8, x8r8g8b8, 8888),
    SIMPLE_ROTATE_FAST_PATH (SRC, r5g6b5, r5g6b5, 565),
    SIMPLE_ROTATE_FAST_PATH (SRC, a8, a8, 8),

    {   PIXMAN_OP_NONE	},
};

#ifdef WORDS_BIGENDIAN
#define A1_FILL_MASK(n, offs) (((1 << (n)) - 1) << (32 - (offs) - (n)))
#else
#define A1_FILL_MASK(n, offs) (((1 << (n)) - 1) << (offs))
#endif

static force_inline void
pixman_fill1_line (uint32_t *dst, int offs, int width, int v)
{
    if (offs)
    {
	int leading_pixels = 32 - offs;
	if (leading_pixels >= width)
	{
	    if (v)
		*dst |= A1_FILL_MASK (width, offs);
	    else
		*dst &= ~A1_FILL_MASK (width, offs);
	    return;
	}
	else
	{
	    if (v)
		*dst++ |= A1_FILL_MASK (leading_pixels, offs);
	    else
		*dst++ &= ~A1_FILL_MASK (leading_pixels, offs);
	    width -= leading_pixels;
	}
    }
    while (width >= 32)
    {
	if (v)
	    *dst++ = 0xFFFFFFFF;
	else
	    *dst++ = 0;
	width -= 32;
    }
    if (width > 0)
    {
	if (v)
	    *dst |= A1_FILL_MASK (width, 0);
	else
	    *dst &= ~A1_FILL_MASK (width, 0);
    }
}

static void
pixman_fill1 (uint32_t *bits,
              int       stride,
              int       x,
              int       y,
              int       width,
              int       height,
              uint32_t  xor)
{
    uint32_t *dst = bits + y * stride + (x >> 5);
    int offs = x & 31;

    if (xor & 1)
    {
	while (height--)
	{
	    pixman_fill1_line (dst, offs, width, 1);
	    dst += stride;
	}
    }
    else
    {
	while (height--)
	{
	    pixman_fill1_line (dst, offs, width, 0);
	    dst += stride;
	}
    }
}

static void
pixman_fill8 (uint32_t *bits,
              int       stride,
              int       x,
              int       y,
              int       width,
              int       height,
              uint32_t xor)
{
    int byte_stride = stride * (int) sizeof (uint32_t);
    uint8_t *dst = (uint8_t *) bits;
    uint8_t v = xor & 0xff;
    int i;

    dst = dst + y * byte_stride + x;

    while (height--)
    {
	for (i = 0; i < width; ++i)
	    dst[i] = v;

	dst += byte_stride;
    }
}

static void
pixman_fill16 (uint32_t *bits,
               int       stride,
               int       x,
               int       y,
               int       width,
               int       height,
               uint32_t xor)
{
    int short_stride =
	(stride * (int)sizeof (uint32_t)) / (int)sizeof (uint16_t);
    uint16_t *dst = (uint16_t *)bits;
    uint16_t v = xor & 0xffff;
    int i;

    dst = dst + y * short_stride + x;

    while (height--)
    {
	for (i = 0; i < width; ++i)
	    dst[i] = v;

	dst += short_stride;
    }
}

static void
pixman_fill32 (uint32_t *bits,
               int       stride,
               int       x,
               int       y,
               int       width,
               int       height,
               uint32_t  xor)
{
    int i;

    bits = bits + y * stride + x;

    while (height--)
    {
	for (i = 0; i < width; ++i)
	    bits[i] = xor;

	bits += stride;
    }
}

static pixman_bool_t
fast_path_fill (pixman_implementation_t *imp,
                uint32_t *               bits,
                int                      stride,
                int                      bpp,
                int                      x,
                int                      y,
                int                      width,
                int                      height,
                uint32_t		 xor)
{
    switch (bpp)
    {
    case 1:
	pixman_fill1 (bits, stride, x, y, width, height, xor);
	break;

    case 8:
	pixman_fill8 (bits, stride, x, y, width, height, xor);
	break;

    case 16:
	pixman_fill16 (bits, stride, x, y, width, height, xor);
	break;

    case 32:
	pixman_fill32 (bits, stride, x, y, width, height, xor);
	break;

    default:
	return _pixman_implementation_fill (
	    imp->delegate, bits, stride, bpp, x, y, width, height, xor);
	break;
    }

    return TRUE;
}

pixman_implementation_t *
_pixman_implementation_create_fast_path (pixman_implementation_t *fallback)
{
    pixman_implementation_t *imp = _pixman_implementation_create (fallback, c_fast_paths);

    imp->fill = fast_path_fill;

    return imp;
}
>>>>>>> 97c96ddb
<|MERGE_RESOLUTION|>--- conflicted
+++ resolved
@@ -1,4209 +1,1978 @@
-<<<<<<< HEAD
-/* -*- Mode: c; c-basic-offset: 4; tab-width: 8; indent-tabs-mode: t; -*- */
-/*
- * Copyright © 2000 SuSE, Inc.
- * Copyright © 2007 Red Hat, Inc.
- *
- * Permission to use, copy, modify, distribute, and sell this software and its
- * documentation for any purpose is hereby granted without fee, provided that
- * the above copyright notice appear in all copies and that both that
- * copyright notice and this permission notice appear in supporting
- * documentation, and that the name of SuSE not be used in advertising or
- * publicity pertaining to distribution of the software without specific,
- * written prior permission.  SuSE makes no representations about the
- * suitability of this software for any purpose.  It is provided "as is"
- * without express or implied warranty.
- *
- * SuSE DISCLAIMS ALL WARRANTIES WITH REGARD TO THIS SOFTWARE, INCLUDING ALL
- * IMPLIED WARRANTIES OF MERCHANTABILITY AND FITNESS, IN NO EVENT SHALL SuSE
- * BE LIABLE FOR ANY SPECIAL, INDIRECT OR CONSEQUENTIAL DAMAGES OR ANY DAMAGES
- * WHATSOEVER RESULTING FROM LOSS OF USE, DATA OR PROFITS, WHETHER IN AN ACTION
- * OF CONTRACT, NEGLIGENCE OR OTHER TORTIOUS ACTION, ARISING OUT OF OR IN
- * CONNECTION WITH THE USE OR PERFORMANCE OF THIS SOFTWARE.
- *
- * Author:  Keith Packard, SuSE, Inc.
- */
-
-#ifdef HAVE_CONFIG_H
-#include <config.h>
-#endif
-#include <string.h>
-#include <stdlib.h>
-#include "pixman-private.h"
-#include "pixman-combine32.h"
-#include "pixman-fast-path.h"
-
-static force_inline uint32_t
-fetch_24 (uint8_t *a)
-{
-    if (((unsigned long)a) & 1)
-    {
-#ifdef WORDS_BIGENDIAN
-	return (*a << 16) | (*(uint16_t *)(a + 1));
-#else
-	return *a | (*(uint16_t *)(a + 1) << 8);
-#endif
-    }
-    else
-    {
-#ifdef WORDS_BIGENDIAN
-	return (*(uint16_t *)a << 8) | *(a + 2);
-#else
-	return *(uint16_t *)a | (*(a + 2) << 16);
-#endif
-    }
-}
-
-static force_inline void
-store_24 (uint8_t *a,
-          uint32_t v)
-{
-    if (((unsigned long)a) & 1)
-    {
-#ifdef WORDS_BIGENDIAN
-	*a = (uint8_t) (v >> 16);
-	*(uint16_t *)(a + 1) = (uint16_t) (v);
-#else
-	*a = (uint8_t) (v);
-	*(uint16_t *)(a + 1) = (uint16_t) (v >> 8);
-#endif
-    }
-    else
-    {
-#ifdef WORDS_BIGENDIAN
-	*(uint16_t *)a = (uint16_t)(v >> 8);
-	*(a + 2) = (uint8_t)v;
-#else
-	*(uint16_t *)a = (uint16_t)v;
-	*(a + 2) = (uint8_t)(v >> 16);
-#endif
-    }
-}
-
-static force_inline uint32_t
-over (uint32_t src,
-      uint32_t dest)
-{
-    uint32_t a = ~src >> 24;
-
-    UN8x4_MUL_UN8_ADD_UN8x4 (dest, a, src);
-
-    return dest;
-}
-
-static uint32_t
-in (uint32_t x,
-    uint8_t  y)
-{
-    uint16_t a = y;
-
-    UN8x4_MUL_UN8 (x, a);
-
-    return x;
-}
-
-/*
- * Naming convention:
- *
- *  op_src_mask_dest
- */
-static void
-fast_composite_over_x888_8_8888 (pixman_implementation_t *imp,
-                                 pixman_op_t              op,
-                                 pixman_image_t *         src_image,
-                                 pixman_image_t *         mask_image,
-                                 pixman_image_t *         dst_image,
-                                 int32_t                  src_x,
-                                 int32_t                  src_y,
-                                 int32_t                  mask_x,
-                                 int32_t                  mask_y,
-                                 int32_t                  dest_x,
-                                 int32_t                  dest_y,
-                                 int32_t                  width,
-                                 int32_t                  height)
-{
-    uint32_t    *src, *src_line;
-    uint32_t    *dst, *dst_line;
-    uint8_t     *mask, *mask_line;
-    int src_stride, mask_stride, dst_stride;
-    uint8_t m;
-    uint32_t s, d;
-    int32_t w;
-
-    PIXMAN_IMAGE_GET_LINE (dst_image, dest_x, dest_y, uint32_t, dst_stride, dst_line, 1);
-    PIXMAN_IMAGE_GET_LINE (mask_image, mask_x, mask_y, uint8_t, mask_stride, mask_line, 1);
-    PIXMAN_IMAGE_GET_LINE (src_image, src_x, src_y, uint32_t, src_stride, src_line, 1);
-
-    while (height--)
-    {
-	src = src_line;
-	src_line += src_stride;
-	dst = dst_line;
-	dst_line += dst_stride;
-	mask = mask_line;
-	mask_line += mask_stride;
-
-	w = width;
-	while (w--)
-	{
-	    m = *mask++;
-	    if (m)
-	    {
-		s = *src | 0xff000000;
-
-		if (m == 0xff)
-		{
-		    *dst = s;
-		}
-		else
-		{
-		    d = in (s, m);
-		    *dst = over (d, *dst);
-		}
-	    }
-	    src++;
-	    dst++;
-	}
-    }
-}
-
-static void
-fast_composite_in_n_8_8 (pixman_implementation_t *imp,
-                         pixman_op_t              op,
-                         pixman_image_t *         src_image,
-                         pixman_image_t *         mask_image,
-                         pixman_image_t *         dest_image,
-                         int32_t                  src_x,
-                         int32_t                  src_y,
-                         int32_t                  mask_x,
-                         int32_t                  mask_y,
-                         int32_t                  dest_x,
-                         int32_t                  dest_y,
-                         int32_t                  width,
-                         int32_t                  height)
-{
-    uint32_t src, srca;
-    uint8_t     *dst_line, *dst;
-    uint8_t     *mask_line, *mask, m;
-    int dst_stride, mask_stride;
-    int32_t w;
-    uint16_t t;
-
-    src = _pixman_image_get_solid (imp, src_image, dest_image->bits.format);
-
-    srca = src >> 24;
-
-    PIXMAN_IMAGE_GET_LINE (dest_image, dest_x, dest_y, uint8_t, dst_stride, dst_line, 1);
-    PIXMAN_IMAGE_GET_LINE (mask_image, mask_x, mask_y, uint8_t, mask_stride, mask_line, 1);
-
-    if (srca == 0xff)
-    {
-	while (height--)
-	{
-	    dst = dst_line;
-	    dst_line += dst_stride;
-	    mask = mask_line;
-	    mask_line += mask_stride;
-	    w = width;
-
-	    while (w--)
-	    {
-		m = *mask++;
-
-		if (m == 0)
-		    *dst = 0;
-		else if (m != 0xff)
-		    *dst = MUL_UN8 (m, *dst, t);
-
-		dst++;
-	    }
-	}
-    }
-    else
-    {
-	while (height--)
-	{
-	    dst = dst_line;
-	    dst_line += dst_stride;
-	    mask = mask_line;
-	    mask_line += mask_stride;
-	    w = width;
-
-	    while (w--)
-	    {
-		m = *mask++;
-		m = MUL_UN8 (m, srca, t);
-
-		if (m == 0)
-		    *dst = 0;
-		else if (m != 0xff)
-		    *dst = MUL_UN8 (m, *dst, t);
-
-		dst++;
-	    }
-	}
-    }
-}
-
-static void
-fast_composite_in_8_8 (pixman_implementation_t *imp,
-                       pixman_op_t              op,
-                       pixman_image_t *         src_image,
-                       pixman_image_t *         mask_image,
-                       pixman_image_t *         dest_image,
-                       int32_t                  src_x,
-                       int32_t                  src_y,
-                       int32_t                  mask_x,
-                       int32_t                  mask_y,
-                       int32_t                  dest_x,
-                       int32_t                  dest_y,
-                       int32_t                  width,
-                       int32_t                  height)
-{
-    uint8_t     *dst_line, *dst;
-    uint8_t     *src_line, *src;
-    int dst_stride, src_stride;
-    int32_t w;
-    uint8_t s;
-    uint16_t t;
-
-    PIXMAN_IMAGE_GET_LINE (src_image, src_x, src_y, uint8_t, src_stride, src_line, 1);
-    PIXMAN_IMAGE_GET_LINE (dest_image, dest_x, dest_y, uint8_t, dst_stride, dst_line, 1);
-
-    while (height--)
-    {
-	dst = dst_line;
-	dst_line += dst_stride;
-	src = src_line;
-	src_line += src_stride;
-	w = width;
-
-	while (w--)
-	{
-	    s = *src++;
-
-	    if (s == 0)
-		*dst = 0;
-	    else if (s != 0xff)
-		*dst = MUL_UN8 (s, *dst, t);
-
-	    dst++;
-	}
-    }
-}
-
-static void
-fast_composite_over_n_8_8888 (pixman_implementation_t *imp,
-                              pixman_op_t              op,
-                              pixman_image_t *         src_image,
-                              pixman_image_t *         mask_image,
-                              pixman_image_t *         dst_image,
-                              int32_t                  src_x,
-                              int32_t                  src_y,
-                              int32_t                  mask_x,
-                              int32_t                  mask_y,
-                              int32_t                  dest_x,
-                              int32_t                  dest_y,
-                              int32_t                  width,
-                              int32_t                  height)
-{
-    uint32_t src, srca;
-    uint32_t    *dst_line, *dst, d;
-    uint8_t     *mask_line, *mask, m;
-    int dst_stride, mask_stride;
-    int32_t w;
-
-    src = _pixman_image_get_solid (imp, src_image, dst_image->bits.format);
-
-    srca = src >> 24;
-    if (src == 0)
-	return;
-
-    PIXMAN_IMAGE_GET_LINE (dst_image, dest_x, dest_y, uint32_t, dst_stride, dst_line, 1);
-    PIXMAN_IMAGE_GET_LINE (mask_image, mask_x, mask_y, uint8_t, mask_stride, mask_line, 1);
-
-    while (height--)
-    {
-	dst = dst_line;
-	dst_line += dst_stride;
-	mask = mask_line;
-	mask_line += mask_stride;
-	w = width;
-
-	while (w--)
-	{
-	    m = *mask++;
-	    if (m == 0xff)
-	    {
-		if (srca == 0xff)
-		    *dst = src;
-		else
-		    *dst = over (src, *dst);
-	    }
-	    else if (m)
-	    {
-		d = in (src, m);
-		*dst = over (d, *dst);
-	    }
-	    dst++;
-	}
-    }
-}
-
-static void
-fast_composite_add_n_8888_8888_ca (pixman_implementation_t *imp,
-				   pixman_op_t              op,
-				   pixman_image_t *         src_image,
-				   pixman_image_t *         mask_image,
-				   pixman_image_t *         dst_image,
-				   int32_t                  src_x,
-				   int32_t                  src_y,
-				   int32_t                  mask_x,
-				   int32_t                  mask_y,
-				   int32_t                  dest_x,
-				   int32_t                  dest_y,
-				   int32_t                  width,
-				   int32_t                  height)
-{
-    uint32_t src, s;
-    uint32_t    *dst_line, *dst, d;
-    uint32_t    *mask_line, *mask, ma;
-    int dst_stride, mask_stride;
-    int32_t w;
-
-    src = _pixman_image_get_solid (imp, src_image, dst_image->bits.format);
-
-    if (src == 0)
-	return;
-
-    PIXMAN_IMAGE_GET_LINE (dst_image, dest_x, dest_y, uint32_t, dst_stride, dst_line, 1);
-    PIXMAN_IMAGE_GET_LINE (mask_image, mask_x, mask_y, uint32_t, mask_stride, mask_line, 1);
-
-    while (height--)
-    {
-	dst = dst_line;
-	dst_line += dst_stride;
-	mask = mask_line;
-	mask_line += mask_stride;
-	w = width;
-
-	while (w--)
-	{
-	    ma = *mask++;
-
-	    if (ma)
-	    {
-		d = *dst;
-		s = src;
-
-		UN8x4_MUL_UN8x4_ADD_UN8x4 (s, ma, d);
-
-		*dst = s;
-	    }
-
-	    dst++;
-	}
-    }
-}
-
-static void
-fast_composite_over_n_8888_8888_ca (pixman_implementation_t *imp,
-                                    pixman_op_t              op,
-                                    pixman_image_t *         src_image,
-                                    pixman_image_t *         mask_image,
-                                    pixman_image_t *         dst_image,
-                                    int32_t                  src_x,
-                                    int32_t                  src_y,
-                                    int32_t                  mask_x,
-                                    int32_t                  mask_y,
-                                    int32_t                  dest_x,
-                                    int32_t                  dest_y,
-                                    int32_t                  width,
-                                    int32_t                  height)
-{
-    uint32_t src, srca, s;
-    uint32_t    *dst_line, *dst, d;
-    uint32_t    *mask_line, *mask, ma;
-    int dst_stride, mask_stride;
-    int32_t w;
-
-    src = _pixman_image_get_solid (imp, src_image, dst_image->bits.format);
-
-    srca = src >> 24;
-    if (src == 0)
-	return;
-
-    PIXMAN_IMAGE_GET_LINE (dst_image, dest_x, dest_y, uint32_t, dst_stride, dst_line, 1);
-    PIXMAN_IMAGE_GET_LINE (mask_image, mask_x, mask_y, uint32_t, mask_stride, mask_line, 1);
-
-    while (height--)
-    {
-	dst = dst_line;
-	dst_line += dst_stride;
-	mask = mask_line;
-	mask_line += mask_stride;
-	w = width;
-
-	while (w--)
-	{
-	    ma = *mask++;
-	    if (ma == 0xffffffff)
-	    {
-		if (srca == 0xff)
-		    *dst = src;
-		else
-		    *dst = over (src, *dst);
-	    }
-	    else if (ma)
-	    {
-		d = *dst;
-		s = src;
-
-		UN8x4_MUL_UN8x4 (s, ma);
-		UN8x4_MUL_UN8 (ma, srca);
-		ma = ~ma;
-		UN8x4_MUL_UN8x4_ADD_UN8x4 (d, ma, s);
-
-		*dst = d;
-	    }
-
-	    dst++;
-	}
-    }
-}
-
-static void
-fast_composite_over_n_8_0888 (pixman_implementation_t *imp,
-                              pixman_op_t              op,
-                              pixman_image_t *         src_image,
-                              pixman_image_t *         mask_image,
-                              pixman_image_t *         dst_image,
-                              int32_t                  src_x,
-                              int32_t                  src_y,
-                              int32_t                  mask_x,
-                              int32_t                  mask_y,
-                              int32_t                  dest_x,
-                              int32_t                  dest_y,
-                              int32_t                  width,
-                              int32_t                  height)
-{
-    uint32_t src, srca;
-    uint8_t     *dst_line, *dst;
-    uint32_t d;
-    uint8_t     *mask_line, *mask, m;
-    int dst_stride, mask_stride;
-    int32_t w;
-
-    src = _pixman_image_get_solid (imp, src_image, dst_image->bits.format);
-
-    srca = src >> 24;
-    if (src == 0)
-	return;
-
-    PIXMAN_IMAGE_GET_LINE (dst_image, dest_x, dest_y, uint8_t, dst_stride, dst_line, 3);
-    PIXMAN_IMAGE_GET_LINE (mask_image, mask_x, mask_y, uint8_t, mask_stride, mask_line, 1);
-
-    while (height--)
-    {
-	dst = dst_line;
-	dst_line += dst_stride;
-	mask = mask_line;
-	mask_line += mask_stride;
-	w = width;
-
-	while (w--)
-	{
-	    m = *mask++;
-	    if (m == 0xff)
-	    {
-		if (srca == 0xff)
-		{
-		    d = src;
-		}
-		else
-		{
-		    d = fetch_24 (dst);
-		    d = over (src, d);
-		}
-		store_24 (dst, d);
-	    }
-	    else if (m)
-	    {
-		d = over (in (src, m), fetch_24 (dst));
-		store_24 (dst, d);
-	    }
-	    dst += 3;
-	}
-    }
-}
-
-static void
-fast_composite_over_n_8_0565 (pixman_implementation_t *imp,
-                              pixman_op_t              op,
-                              pixman_image_t *         src_image,
-                              pixman_image_t *         mask_image,
-                              pixman_image_t *         dst_image,
-                              int32_t                  src_x,
-                              int32_t                  src_y,
-                              int32_t                  mask_x,
-                              int32_t                  mask_y,
-                              int32_t                  dest_x,
-                              int32_t                  dest_y,
-                              int32_t                  width,
-                              int32_t                  height)
-{
-    uint32_t src, srca;
-    uint16_t    *dst_line, *dst;
-    uint32_t d;
-    uint8_t     *mask_line, *mask, m;
-    int dst_stride, mask_stride;
-    int32_t w;
-
-    src = _pixman_image_get_solid (imp, src_image, dst_image->bits.format);
-
-    srca = src >> 24;
-    if (src == 0)
-	return;
-
-    PIXMAN_IMAGE_GET_LINE (dst_image, dest_x, dest_y, uint16_t, dst_stride, dst_line, 1);
-    PIXMAN_IMAGE_GET_LINE (mask_image, mask_x, mask_y, uint8_t, mask_stride, mask_line, 1);
-
-    while (height--)
-    {
-	dst = dst_line;
-	dst_line += dst_stride;
-	mask = mask_line;
-	mask_line += mask_stride;
-	w = width;
-
-	while (w--)
-	{
-	    m = *mask++;
-	    if (m == 0xff)
-	    {
-		if (srca == 0xff)
-		{
-		    d = src;
-		}
-		else
-		{
-		    d = *dst;
-		    d = over (src, CONVERT_0565_TO_0888 (d));
-		}
-		*dst = CONVERT_8888_TO_0565 (d);
-	    }
-	    else if (m)
-	    {
-		d = *dst;
-		d = over (in (src, m), CONVERT_0565_TO_0888 (d));
-		*dst = CONVERT_8888_TO_0565 (d);
-	    }
-	    dst++;
-	}
-    }
-}
-
-static void
-fast_composite_over_n_8888_0565_ca (pixman_implementation_t *imp,
-                                    pixman_op_t              op,
-                                    pixman_image_t *         src_image,
-                                    pixman_image_t *         mask_image,
-                                    pixman_image_t *         dst_image,
-                                    int32_t                  src_x,
-                                    int32_t                  src_y,
-                                    int32_t                  mask_x,
-                                    int32_t                  mask_y,
-                                    int32_t                  dest_x,
-                                    int32_t                  dest_y,
-                                    int32_t                  width,
-                                    int32_t                  height)
-{
-    uint32_t  src, srca, s;
-    uint16_t  src16;
-    uint16_t *dst_line, *dst;
-    uint32_t  d;
-    uint32_t *mask_line, *mask, ma;
-    int dst_stride, mask_stride;
-    int32_t w;
-
-    src = _pixman_image_get_solid (imp, src_image, dst_image->bits.format);
-
-    srca = src >> 24;
-    if (src == 0)
-	return;
-
-    src16 = CONVERT_8888_TO_0565 (src);
-
-    PIXMAN_IMAGE_GET_LINE (dst_image, dest_x, dest_y, uint16_t, dst_stride, dst_line, 1);
-    PIXMAN_IMAGE_GET_LINE (mask_image, mask_x, mask_y, uint32_t, mask_stride, mask_line, 1);
-
-    while (height--)
-    {
-	dst = dst_line;
-	dst_line += dst_stride;
-	mask = mask_line;
-	mask_line += mask_stride;
-	w = width;
-
-	while (w--)
-	{
-	    ma = *mask++;
-	    if (ma == 0xffffffff)
-	    {
-		if (srca == 0xff)
-		{
-		    *dst = src16;
-		}
-		else
-		{
-		    d = *dst;
-		    d = over (src, CONVERT_0565_TO_0888 (d));
-		    *dst = CONVERT_8888_TO_0565 (d);
-		}
-	    }
-	    else if (ma)
-	    {
-		d = *dst;
-		d = CONVERT_0565_TO_0888 (d);
-
-		s = src;
-
-		UN8x4_MUL_UN8x4 (s, ma);
-		UN8x4_MUL_UN8 (ma, srca);
-		ma = ~ma;
-		UN8x4_MUL_UN8x4_ADD_UN8x4 (d, ma, s);
-
-		*dst = CONVERT_8888_TO_0565 (d);
-	    }
-	    dst++;
-	}
-    }
-}
-
-static void
-fast_composite_over_8888_8888 (pixman_implementation_t *imp,
-                               pixman_op_t              op,
-                               pixman_image_t *         src_image,
-                               pixman_image_t *         mask_image,
-                               pixman_image_t *         dst_image,
-                               int32_t                  src_x,
-                               int32_t                  src_y,
-                               int32_t                  mask_x,
-                               int32_t                  mask_y,
-                               int32_t                  dest_x,
-                               int32_t                  dest_y,
-                               int32_t                  width,
-                               int32_t                  height)
-{
-    uint32_t    *dst_line, *dst;
-    uint32_t    *src_line, *src, s;
-    int dst_stride, src_stride;
-    uint8_t a;
-    int32_t w;
-
-    PIXMAN_IMAGE_GET_LINE (dst_image, dest_x, dest_y, uint32_t, dst_stride, dst_line, 1);
-    PIXMAN_IMAGE_GET_LINE (src_image, src_x, src_y, uint32_t, src_stride, src_line, 1);
-
-    while (height--)
-    {
-	dst = dst_line;
-	dst_line += dst_stride;
-	src = src_line;
-	src_line += src_stride;
-	w = width;
-
-	while (w--)
-	{
-	    s = *src++;
-	    a = s >> 24;
-	    if (a == 0xff)
-		*dst = s;
-	    else if (s)
-		*dst = over (s, *dst);
-	    dst++;
-	}
-    }
-}
-
-static void
-fast_composite_src_x888_8888 (pixman_implementation_t *imp,
-			      pixman_op_t              op,
-			      pixman_image_t *         src_image,
-			      pixman_image_t *         mask_image,
-			      pixman_image_t *         dst_image,
-			      int32_t                  src_x,
-			      int32_t                  src_y,
-			      int32_t                  mask_x,
-			      int32_t                  mask_y,
-			      int32_t                  dest_x,
-			      int32_t                  dest_y,
-			      int32_t                  width,
-			      int32_t                  height)
-{
-    uint32_t    *dst_line, *dst;
-    uint32_t    *src_line, *src;
-    int dst_stride, src_stride;
-    int32_t w;
-
-    PIXMAN_IMAGE_GET_LINE (dst_image, dest_x, dest_y, uint32_t, dst_stride, dst_line, 1);
-    PIXMAN_IMAGE_GET_LINE (src_image, src_x, src_y, uint32_t, src_stride, src_line, 1);
-
-    while (height--)
-    {
-	dst = dst_line;
-	dst_line += dst_stride;
-	src = src_line;
-	src_line += src_stride;
-	w = width;
-
-	while (w--)
-	    *dst++ = (*src++) | 0xff000000;
-    }
-}
-
-#if 0
-static void
-fast_composite_over_8888_0888 (pixman_implementation_t *imp,
-			       pixman_op_t              op,
-			       pixman_image_t *         src_image,
-			       pixman_image_t *         mask_image,
-			       pixman_image_t *         dst_image,
-			       int32_t                  src_x,
-			       int32_t                  src_y,
-			       int32_t                  mask_x,
-			       int32_t                  mask_y,
-			       int32_t                  dest_x,
-			       int32_t                  dest_y,
-			       int32_t                  width,
-			       int32_t                  height)
-{
-    uint8_t     *dst_line, *dst;
-    uint32_t d;
-    uint32_t    *src_line, *src, s;
-    uint8_t a;
-    int dst_stride, src_stride;
-    int32_t w;
-
-    PIXMAN_IMAGE_GET_LINE (dst_image, dest_x, dest_y, uint8_t, dst_stride, dst_line, 3);
-    PIXMAN_IMAGE_GET_LINE (src_image, src_x, src_y, uint32_t, src_stride, src_line, 1);
-
-    while (height--)
-    {
-	dst = dst_line;
-	dst_line += dst_stride;
-	src = src_line;
-	src_line += src_stride;
-	w = width;
-
-	while (w--)
-	{
-	    s = *src++;
-	    a = s >> 24;
-	    if (a)
-	    {
-		if (a == 0xff)
-		    d = s;
-		else
-		    d = over (s, fetch_24 (dst));
-
-		store_24 (dst, d);
-	    }
-	    dst += 3;
-	}
-    }
-}
-#endif
-
-static void
-fast_composite_over_8888_0565 (pixman_implementation_t *imp,
-                               pixman_op_t              op,
-                               pixman_image_t *         src_image,
-                               pixman_image_t *         mask_image,
-                               pixman_image_t *         dst_image,
-                               int32_t                  src_x,
-                               int32_t                  src_y,
-                               int32_t                  mask_x,
-                               int32_t                  mask_y,
-                               int32_t                  dest_x,
-                               int32_t                  dest_y,
-                               int32_t                  width,
-                               int32_t                  height)
-{
-    uint16_t    *dst_line, *dst;
-    uint32_t d;
-    uint32_t    *src_line, *src, s;
-    uint8_t a;
-    int dst_stride, src_stride;
-    int32_t w;
-
-    PIXMAN_IMAGE_GET_LINE (src_image, src_x, src_y, uint32_t, src_stride, src_line, 1);
-    PIXMAN_IMAGE_GET_LINE (dst_image, dest_x, dest_y, uint16_t, dst_stride, dst_line, 1);
-
-    while (height--)
-    {
-	dst = dst_line;
-	dst_line += dst_stride;
-	src = src_line;
-	src_line += src_stride;
-	w = width;
-
-	while (w--)
-	{
-	    s = *src++;
-	    a = s >> 24;
-	    if (s)
-	    {
-		if (a == 0xff)
-		{
-		    d = s;
-		}
-		else
-		{
-		    d = *dst;
-		    d = over (s, CONVERT_0565_TO_0888 (d));
-		}
-		*dst = CONVERT_8888_TO_0565 (d);
-	    }
-	    dst++;
-	}
-    }
-}
-
-static void
-fast_composite_src_x888_0565 (pixman_implementation_t *imp,
-                              pixman_op_t              op,
-                              pixman_image_t *         src_image,
-                              pixman_image_t *         mask_image,
-                              pixman_image_t *         dst_image,
-                              int32_t                  src_x,
-                              int32_t                  src_y,
-                              int32_t                  mask_x,
-                              int32_t                  mask_y,
-                              int32_t                  dest_x,
-                              int32_t                  dest_y,
-                              int32_t                  width,
-                              int32_t                  height)
-{
-    uint16_t    *dst_line, *dst;
-    uint32_t    *src_line, *src, s;
-    int dst_stride, src_stride;
-    int32_t w;
-
-    PIXMAN_IMAGE_GET_LINE (src_image, src_x, src_y, uint32_t, src_stride, src_line, 1);
-    PIXMAN_IMAGE_GET_LINE (dst_image, dest_x, dest_y, uint16_t, dst_stride, dst_line, 1);
-
-    while (height--)
-    {
-	dst = dst_line;
-	dst_line += dst_stride;
-	src = src_line;
-	src_line += src_stride;
-	w = width;
-
-	while (w--)
-	{
-	    s = *src++;
-	    *dst = CONVERT_8888_TO_0565 (s);
-	    dst++;
-	}
-    }
-}
-
-static void
-fast_composite_add_8_8 (pixman_implementation_t *imp,
-			pixman_op_t              op,
-			pixman_image_t *         src_image,
-			pixman_image_t *         mask_image,
-			pixman_image_t *         dst_image,
-			int32_t                  src_x,
-			int32_t                  src_y,
-			int32_t                  mask_x,
-			int32_t                  mask_y,
-			int32_t                  dest_x,
-			int32_t                  dest_y,
-			int32_t                  width,
-			int32_t                  height)
-{
-    uint8_t     *dst_line, *dst;
-    uint8_t     *src_line, *src;
-    int dst_stride, src_stride;
-    int32_t w;
-    uint8_t s, d;
-    uint16_t t;
-
-    PIXMAN_IMAGE_GET_LINE (src_image, src_x, src_y, uint8_t, src_stride, src_line, 1);
-    PIXMAN_IMAGE_GET_LINE (dst_image, dest_x, dest_y, uint8_t, dst_stride, dst_line, 1);
-
-    while (height--)
-    {
-	dst = dst_line;
-	dst_line += dst_stride;
-	src = src_line;
-	src_line += src_stride;
-	w = width;
-
-	while (w--)
-	{
-	    s = *src++;
-	    if (s)
-	    {
-		if (s != 0xff)
-		{
-		    d = *dst;
-		    t = d + s;
-		    s = t | (0 - (t >> 8));
-		}
-		*dst = s;
-	    }
-	    dst++;
-	}
-    }
-}
-
-static void
-fast_composite_add_8888_8888 (pixman_implementation_t *imp,
-                              pixman_op_t              op,
-                              pixman_image_t *         src_image,
-                              pixman_image_t *         mask_image,
-                              pixman_image_t *         dst_image,
-                              int32_t                  src_x,
-                              int32_t                  src_y,
-                              int32_t                  mask_x,
-                              int32_t                  mask_y,
-                              int32_t                  dest_x,
-                              int32_t                  dest_y,
-                              int32_t                  width,
-                              int32_t                  height)
-{
-    uint32_t    *dst_line, *dst;
-    uint32_t    *src_line, *src;
-    int dst_stride, src_stride;
-    int32_t w;
-    uint32_t s, d;
-
-    PIXMAN_IMAGE_GET_LINE (src_image, src_x, src_y, uint32_t, src_stride, src_line, 1);
-    PIXMAN_IMAGE_GET_LINE (dst_image, dest_x, dest_y, uint32_t, dst_stride, dst_line, 1);
-
-    while (height--)
-    {
-	dst = dst_line;
-	dst_line += dst_stride;
-	src = src_line;
-	src_line += src_stride;
-	w = width;
-
-	while (w--)
-	{
-	    s = *src++;
-	    if (s)
-	    {
-		if (s != 0xffffffff)
-		{
-		    d = *dst;
-		    if (d)
-			UN8x4_ADD_UN8x4 (s, d);
-		}
-		*dst = s;
-	    }
-	    dst++;
-	}
-    }
-}
-
-static void
-fast_composite_add_n_8_8 (pixman_implementation_t *imp,
-			  pixman_op_t              op,
-			  pixman_image_t *         src_image,
-			  pixman_image_t *         mask_image,
-			  pixman_image_t *         dst_image,
-			  int32_t                  src_x,
-			  int32_t                  src_y,
-			  int32_t                  mask_x,
-			  int32_t                  mask_y,
-			  int32_t                  dest_x,
-			  int32_t                  dest_y,
-			  int32_t                  width,
-			  int32_t                  height)
-{
-    uint8_t     *dst_line, *dst;
-    uint8_t     *mask_line, *mask;
-    int dst_stride, mask_stride;
-    int32_t w;
-    uint32_t src;
-    uint8_t sa;
-
-    PIXMAN_IMAGE_GET_LINE (dst_image, dest_x, dest_y, uint8_t, dst_stride, dst_line, 1);
-    PIXMAN_IMAGE_GET_LINE (mask_image, mask_x, mask_y, uint8_t, mask_stride, mask_line, 1);
-    src = _pixman_image_get_solid (imp, src_image, dst_image->bits.format);
-    sa = (src >> 24);
-
-    while (height--)
-    {
-	dst = dst_line;
-	dst_line += dst_stride;
-	mask = mask_line;
-	mask_line += mask_stride;
-	w = width;
-
-	while (w--)
-	{
-	    uint16_t tmp;
-	    uint16_t a;
-	    uint32_t m, d;
-	    uint32_t r;
-
-	    a = *mask++;
-	    d = *dst;
-
-	    m = MUL_UN8 (sa, a, tmp);
-	    r = ADD_UN8 (m, d, tmp);
-
-	    *dst++ = r;
-	}
-    }
-}
-
-#ifdef WORDS_BIGENDIAN
-#define CREATE_BITMASK(n) (0x80000000 >> (n))
-#define UPDATE_BITMASK(n) ((n) >> 1)
-#else
-#define CREATE_BITMASK(n) (1 << (n))
-#define UPDATE_BITMASK(n) ((n) << 1)
-#endif
-
-#define TEST_BIT(p, n)					\
-    (*((p) + ((n) >> 5)) & CREATE_BITMASK ((n) & 31))
-#define SET_BIT(p, n)							\
-    do { *((p) + ((n) >> 5)) |= CREATE_BITMASK ((n) & 31); } while (0);
-
-static void
-fast_composite_add_1000_1000 (pixman_implementation_t *imp,
-                              pixman_op_t              op,
-                              pixman_image_t *         src_image,
-                              pixman_image_t *         mask_image,
-                              pixman_image_t *         dst_image,
-                              int32_t                  src_x,
-                              int32_t                  src_y,
-                              int32_t                  mask_x,
-                              int32_t                  mask_y,
-                              int32_t                  dest_x,
-                              int32_t                  dest_y,
-                              int32_t                  width,
-                              int32_t                  height)
-{
-    uint32_t     *dst_line, *dst;
-    uint32_t     *src_line, *src;
-    int           dst_stride, src_stride;
-    int32_t       w;
-
-    PIXMAN_IMAGE_GET_LINE (src_image, 0, src_y, uint32_t,
-                           src_stride, src_line, 1);
-    PIXMAN_IMAGE_GET_LINE (dst_image, 0, dest_y, uint32_t,
-                           dst_stride, dst_line, 1);
-
-    while (height--)
-    {
-	dst = dst_line;
-	dst_line += dst_stride;
-	src = src_line;
-	src_line += src_stride;
-	w = width;
-
-	while (w--)
-	{
-	    /*
-	     * TODO: improve performance by processing uint32_t data instead
-	     *       of individual bits
-	     */
-	    if (TEST_BIT (src, src_x + w))
-		SET_BIT (dst, dest_x + w);
-	}
-    }
-}
-
-static void
-fast_composite_over_n_1_8888 (pixman_implementation_t *imp,
-                              pixman_op_t              op,
-                              pixman_image_t *         src_image,
-                              pixman_image_t *         mask_image,
-                              pixman_image_t *         dst_image,
-                              int32_t                  src_x,
-                              int32_t                  src_y,
-                              int32_t                  mask_x,
-                              int32_t                  mask_y,
-                              int32_t                  dest_x,
-                              int32_t                  dest_y,
-                              int32_t                  width,
-                              int32_t                  height)
-{
-    uint32_t     src, srca;
-    uint32_t    *dst, *dst_line;
-    uint32_t    *mask, *mask_line;
-    int          mask_stride, dst_stride;
-    uint32_t     bitcache, bitmask;
-    int32_t      w;
-
-    if (width <= 0)
-	return;
-
-    src = _pixman_image_get_solid (imp, src_image, dst_image->bits.format);
-    srca = src >> 24;
-    if (src == 0)
-	return;
-
-    PIXMAN_IMAGE_GET_LINE (dst_image, dest_x, dest_y, uint32_t,
-                           dst_stride, dst_line, 1);
-    PIXMAN_IMAGE_GET_LINE (mask_image, 0, mask_y, uint32_t,
-                           mask_stride, mask_line, 1);
-    mask_line += mask_x >> 5;
-
-    if (srca == 0xff)
-    {
-	while (height--)
-	{
-	    dst = dst_line;
-	    dst_line += dst_stride;
-	    mask = mask_line;
-	    mask_line += mask_stride;
-	    w = width;
-
-	    bitcache = *mask++;
-	    bitmask = CREATE_BITMASK (mask_x & 31);
-
-	    while (w--)
-	    {
-		if (bitmask == 0)
-		{
-		    bitcache = *mask++;
-		    bitmask = CREATE_BITMASK (0);
-		}
-		if (bitcache & bitmask)
-		    *dst = src;
-		bitmask = UPDATE_BITMASK (bitmask);
-		dst++;
-	    }
-	}
-    }
-    else
-    {
-	while (height--)
-	{
-	    dst = dst_line;
-	    dst_line += dst_stride;
-	    mask = mask_line;
-	    mask_line += mask_stride;
-	    w = width;
-
-	    bitcache = *mask++;
-	    bitmask = CREATE_BITMASK (mask_x & 31);
-
-	    while (w--)
-	    {
-		if (bitmask == 0)
-		{
-		    bitcache = *mask++;
-		    bitmask = CREATE_BITMASK (0);
-		}
-		if (bitcache & bitmask)
-		    *dst = over (src, *dst);
-		bitmask = UPDATE_BITMASK (bitmask);
-		dst++;
-	    }
-	}
-    }
-}
-
-static void
-fast_composite_over_n_1_0565 (pixman_implementation_t *imp,
-                              pixman_op_t              op,
-                              pixman_image_t *         src_image,
-                              pixman_image_t *         mask_image,
-                              pixman_image_t *         dst_image,
-                              int32_t                  src_x,
-                              int32_t                  src_y,
-                              int32_t                  mask_x,
-                              int32_t                  mask_y,
-                              int32_t                  dest_x,
-                              int32_t                  dest_y,
-                              int32_t                  width,
-                              int32_t                  height)
-{
-    uint32_t     src, srca;
-    uint16_t    *dst, *dst_line;
-    uint32_t    *mask, *mask_line;
-    int          mask_stride, dst_stride;
-    uint32_t     bitcache, bitmask;
-    int32_t      w;
-    uint32_t     d;
-    uint16_t     src565;
-
-    if (width <= 0)
-	return;
-
-    src = _pixman_image_get_solid (imp, src_image, dst_image->bits.format);
-    srca = src >> 24;
-    if (src == 0)
-	return;
-
-    PIXMAN_IMAGE_GET_LINE (dst_image, dest_x, dest_y, uint16_t,
-                           dst_stride, dst_line, 1);
-    PIXMAN_IMAGE_GET_LINE (mask_image, 0, mask_y, uint32_t,
-                           mask_stride, mask_line, 1);
-    mask_line += mask_x >> 5;
-
-    if (srca == 0xff)
-    {
-	src565 = CONVERT_8888_TO_0565 (src);
-	while (height--)
-	{
-	    dst = dst_line;
-	    dst_line += dst_stride;
-	    mask = mask_line;
-	    mask_line += mask_stride;
-	    w = width;
-
-	    bitcache = *mask++;
-	    bitmask = CREATE_BITMASK (mask_x & 31);
-
-	    while (w--)
-	    {
-		if (bitmask == 0)
-		{
-		    bitcache = *mask++;
-		    bitmask = CREATE_BITMASK (0);
-		}
-		if (bitcache & bitmask)
-		    *dst = src565;
-		bitmask = UPDATE_BITMASK (bitmask);
-		dst++;
-	    }
-	}
-    }
-    else
-    {
-	while (height--)
-	{
-	    dst = dst_line;
-	    dst_line += dst_stride;
-	    mask = mask_line;
-	    mask_line += mask_stride;
-	    w = width;
-
-	    bitcache = *mask++;
-	    bitmask = CREATE_BITMASK (mask_x & 31);
-
-	    while (w--)
-	    {
-		if (bitmask == 0)
-		{
-		    bitcache = *mask++;
-		    bitmask = CREATE_BITMASK (0);
-		}
-		if (bitcache & bitmask)
-		{
-		    d = over (src, CONVERT_0565_TO_0888 (*dst));
-		    *dst = CONVERT_8888_TO_0565 (d);
-		}
-		bitmask = UPDATE_BITMASK (bitmask);
-		dst++;
-	    }
-	}
-    }
-}
-
-/*
- * Simple bitblt
- */
-
-static void
-fast_composite_solid_fill (pixman_implementation_t *imp,
-                           pixman_op_t              op,
-                           pixman_image_t *         src_image,
-                           pixman_image_t *         mask_image,
-                           pixman_image_t *         dst_image,
-                           int32_t                  src_x,
-                           int32_t                  src_y,
-                           int32_t                  mask_x,
-                           int32_t                  mask_y,
-                           int32_t                  dest_x,
-                           int32_t                  dest_y,
-                           int32_t                  width,
-                           int32_t                  height)
-{
-    uint32_t src;
-
-    src = _pixman_image_get_solid (imp, src_image, dst_image->bits.format);
-
-    if (dst_image->bits.format == PIXMAN_a1)
-    {
-	src = src >> 31;
-    }
-    else if (dst_image->bits.format == PIXMAN_a8)
-    {
-	src = src >> 24;
-    }
-    else if (dst_image->bits.format == PIXMAN_r5g6b5 ||
-             dst_image->bits.format == PIXMAN_b5g6r5)
-    {
-	src = CONVERT_8888_TO_0565 (src);
-    }
-
-    pixman_fill (dst_image->bits.bits, dst_image->bits.rowstride,
-                 PIXMAN_FORMAT_BPP (dst_image->bits.format),
-                 dest_x, dest_y,
-                 width, height,
-                 src);
-}
-
-static void
-fast_composite_src_memcpy (pixman_implementation_t *imp,
-			   pixman_op_t              op,
-			   pixman_image_t *         src_image,
-			   pixman_image_t *         mask_image,
-			   pixman_image_t *         dst_image,
-			   int32_t                  src_x,
-			   int32_t                  src_y,
-			   int32_t                  mask_x,
-			   int32_t                  mask_y,
-			   int32_t                  dest_x,
-			   int32_t                  dest_y,
-			   int32_t                  width,
-			   int32_t                  height)
-{
-    int bpp = PIXMAN_FORMAT_BPP (dst_image->bits.format) / 8;
-    uint32_t n_bytes = width * bpp;
-    int dst_stride, src_stride;
-    uint8_t    *dst;
-    uint8_t    *src;
-
-    src_stride = src_image->bits.rowstride * 4;
-    dst_stride = dst_image->bits.rowstride * 4;
-
-    src = (uint8_t *)src_image->bits.bits + src_y * src_stride + src_x * bpp;
-    dst = (uint8_t *)dst_image->bits.bits + dest_y * dst_stride + dest_x * bpp;
-
-    while (height--)
-    {
-	memcpy (dst, src, n_bytes);
-
-	dst += dst_stride;
-	src += src_stride;
-    }
-}
-
-FAST_NEAREST (8888_8888_cover, 8888, 8888, uint32_t, uint32_t, SRC, COVER)
-FAST_NEAREST (8888_8888_none, 8888, 8888, uint32_t, uint32_t, SRC, NONE)
-FAST_NEAREST (8888_8888_pad, 8888, 8888, uint32_t, uint32_t, SRC, PAD)
-FAST_NEAREST (8888_8888_normal, 8888, 8888, uint32_t, uint32_t, SRC, NORMAL)
-FAST_NEAREST (8888_8888_cover, 8888, 8888, uint32_t, uint32_t, OVER, COVER)
-FAST_NEAREST (8888_8888_none, 8888, 8888, uint32_t, uint32_t, OVER, NONE)
-FAST_NEAREST (8888_8888_pad, 8888, 8888, uint32_t, uint32_t, OVER, PAD)
-FAST_NEAREST (8888_8888_normal, 8888, 8888, uint32_t, uint32_t, OVER, NORMAL)
-FAST_NEAREST (8888_565_cover, 8888, 0565, uint32_t, uint16_t, SRC, COVER)
-FAST_NEAREST (8888_565_none, 8888, 0565, uint32_t, uint16_t, SRC, NONE)
-FAST_NEAREST (8888_565_pad, 8888, 0565, uint32_t, uint16_t, SRC, PAD)
-FAST_NEAREST (8888_565_normal, 8888, 0565, uint32_t, uint16_t, SRC, NORMAL)
-FAST_NEAREST (565_565_normal, 0565, 0565, uint16_t, uint16_t, SRC, NORMAL)
-FAST_NEAREST (8888_565_cover, 8888, 0565, uint32_t, uint16_t, OVER, COVER)
-FAST_NEAREST (8888_565_none, 8888, 0565, uint32_t, uint16_t, OVER, NONE)
-FAST_NEAREST (8888_565_pad, 8888, 0565, uint32_t, uint16_t, OVER, PAD)
-FAST_NEAREST (8888_565_normal, 8888, 0565, uint32_t, uint16_t, OVER, NORMAL)
-
-/* Use more unrolling for src_0565_0565 because it is typically CPU bound */
-static force_inline void
-scaled_nearest_scanline_565_565_SRC (uint16_t *       dst,
-				     const uint16_t * src,
-				     int32_t          w,
-				     pixman_fixed_t   vx,
-				     pixman_fixed_t   unit_x,
-				     pixman_fixed_t   max_vx,
-				     pixman_bool_t    fully_transparent_src)
-{
-    uint16_t tmp1, tmp2, tmp3, tmp4;
-    while ((w -= 4) >= 0)
-    {
-	tmp1 = src[pixman_fixed_to_int (vx)];
-	vx += unit_x;
-	tmp2 = src[pixman_fixed_to_int (vx)];
-	vx += unit_x;
-	tmp3 = src[pixman_fixed_to_int (vx)];
-	vx += unit_x;
-	tmp4 = src[pixman_fixed_to_int (vx)];
-	vx += unit_x;
-	*dst++ = tmp1;
-	*dst++ = tmp2;
-	*dst++ = tmp3;
-	*dst++ = tmp4;
-    }
-    if (w & 2)
-    {
-	tmp1 = src[pixman_fixed_to_int (vx)];
-	vx += unit_x;
-	tmp2 = src[pixman_fixed_to_int (vx)];
-	vx += unit_x;
-	*dst++ = tmp1;
-	*dst++ = tmp2;
-    }
-    if (w & 1)
-	*dst++ = src[pixman_fixed_to_int (vx)];
-}
-
-FAST_NEAREST_MAINLOOP (565_565_cover_SRC,
-		       scaled_nearest_scanline_565_565_SRC,
-		       uint16_t, uint16_t, COVER)
-FAST_NEAREST_MAINLOOP (565_565_none_SRC,
-		       scaled_nearest_scanline_565_565_SRC,
-		       uint16_t, uint16_t, NONE)
-FAST_NEAREST_MAINLOOP (565_565_pad_SRC,
-		       scaled_nearest_scanline_565_565_SRC,
-		       uint16_t, uint16_t, PAD)
-
-static force_inline uint32_t
-fetch_nearest (pixman_repeat_t src_repeat,
-	       pixman_format_code_t format,
-	       uint32_t *src, int x, int src_width)
-{
-    if (repeat (src_repeat, &x, src_width))
-    {
-	if (format == PIXMAN_x8r8g8b8)
-	    return *(src + x) | 0xff000000;
-	else
-	    return *(src + x);
-    }
-    else
-    {
-	return 0;
-    }
-}
-
-static force_inline void
-combine_over (uint32_t s, uint32_t *dst)
-{
-    if (s)
-    {
-	uint8_t ia = 0xff - (s >> 24);
-
-	if (ia)
-	    UN8x4_MUL_UN8_ADD_UN8x4 (*dst, ia, s);
-	else
-	    *dst = s;
-    }
-}
-
-static force_inline void
-combine_src (uint32_t s, uint32_t *dst)
-{
-    *dst = s;
-}
-
-static void
-fast_composite_scaled_nearest (pixman_implementation_t *imp,
-			       pixman_op_t              op,
-			       pixman_image_t *         src_image,
-			       pixman_image_t *         mask_image,
-			       pixman_image_t *         dst_image,
-			       int32_t                  src_x,
-			       int32_t                  src_y,
-			       int32_t                  mask_x,
-			       int32_t                  mask_y,
-			       int32_t                  dest_x,
-			       int32_t                  dest_y,
-			       int32_t                  width,
-			       int32_t                  height)
-{
-    uint32_t       *dst_line;
-    uint32_t       *src_line;
-    int             dst_stride, src_stride;
-    int		    src_width, src_height;
-    pixman_repeat_t src_repeat;
-    pixman_fixed_t unit_x, unit_y;
-    pixman_format_code_t src_format;
-    pixman_vector_t v;
-    pixman_fixed_t vy;
-
-    PIXMAN_IMAGE_GET_LINE (dst_image, dest_x, dest_y, uint32_t, dst_stride, dst_line, 1);
-    /* pass in 0 instead of src_x and src_y because src_x and src_y need to be
-     * transformed from destination space to source space
-     */
-    PIXMAN_IMAGE_GET_LINE (src_image, 0, 0, uint32_t, src_stride, src_line, 1);
-
-    /* reference point is the center of the pixel */
-    v.vector[0] = pixman_int_to_fixed (src_x) + pixman_fixed_1 / 2;
-    v.vector[1] = pixman_int_to_fixed (src_y) + pixman_fixed_1 / 2;
-    v.vector[2] = pixman_fixed_1;
-
-    if (!pixman_transform_point_3d (src_image->common.transform, &v))
-	return;
-
-    unit_x = src_image->common.transform->matrix[0][0];
-    unit_y = src_image->common.transform->matrix[1][1];
-
-    /* Round down to closest integer, ensuring that 0.5 rounds to 0, not 1 */
-    v.vector[0] -= pixman_fixed_e;
-    v.vector[1] -= pixman_fixed_e;
-
-    src_height = src_image->bits.height;
-    src_width = src_image->bits.width;
-    src_repeat = src_image->common.repeat;
-    src_format = src_image->bits.format;
-
-    vy = v.vector[1];
-    while (height--)
-    {
-        pixman_fixed_t vx = v.vector[0];
-	int y = pixman_fixed_to_int (vy);
-	uint32_t *dst = dst_line;
-
-	dst_line += dst_stride;
-
-        /* adjust the y location by a unit vector in the y direction
-         * this is equivalent to transforming y+1 of the destination point to source space */
-        vy += unit_y;
-
-	if (!repeat (src_repeat, &y, src_height))
-	{
-	    if (op == PIXMAN_OP_SRC)
-		memset (dst, 0, sizeof (*dst) * width);
-	}
-	else
-	{
-	    int w = width;
-
-	    uint32_t *src = src_line + y * src_stride;
-
-	    while (w >= 2)
-	    {
-		uint32_t s1, s2;
-		int x1, x2;
-
-		x1 = pixman_fixed_to_int (vx);
-		vx += unit_x;
-
-		x2 = pixman_fixed_to_int (vx);
-		vx += unit_x;
-
-		w -= 2;
-
-		s1 = fetch_nearest (src_repeat, src_format, src, x1, src_width);
-		s2 = fetch_nearest (src_repeat, src_format, src, x2, src_width);
-
-		if (op == PIXMAN_OP_OVER)
-		{
-		    combine_over (s1, dst++);
-		    combine_over (s2, dst++);
-		}
-		else
-		{
-		    combine_src (s1, dst++);
-		    combine_src (s2, dst++);
-		}
-	    }
-
-	    while (w--)
-	    {
-		uint32_t s;
-		int x;
-
-		x = pixman_fixed_to_int (vx);
-		vx += unit_x;
-
-		s = fetch_nearest (src_repeat, src_format, src, x, src_width);
-
-		if (op == PIXMAN_OP_OVER)
-		    combine_over (s, dst++);
-		else
-		    combine_src (s, dst++);
-	    }
-	}
-    }
-}
-
-#define CACHE_LINE_SIZE 64
-
-#define FAST_SIMPLE_ROTATE(suffix, pix_type)                                  \
-                                                                              \
-static void                                                                   \
-blt_rotated_90_trivial_##suffix (pix_type       *dst,                         \
-				 int             dst_stride,                  \
-				 const pix_type *src,                         \
-				 int             src_stride,                  \
-				 int             w,                           \
-				 int             h)                           \
-{                                                                             \
-    int x, y;                                                                 \
-    for (y = 0; y < h; y++)                                                   \
-    {                                                                         \
-	const pix_type *s = src + (h - y - 1);                                \
-	pix_type *d = dst + dst_stride * y;                                   \
-	for (x = 0; x < w; x++)                                               \
-	{                                                                     \
-	    *d++ = *s;                                                        \
-	    s += src_stride;                                                  \
-	}                                                                     \
-    }                                                                         \
-}                                                                             \
-                                                                              \
-static void                                                                   \
-blt_rotated_270_trivial_##suffix (pix_type       *dst,                        \
-				  int             dst_stride,                 \
-				  const pix_type *src,                        \
-				  int             src_stride,                 \
-				  int             w,                          \
-				  int             h)                          \
-{                                                                             \
-    int x, y;                                                                 \
-    for (y = 0; y < h; y++)                                                   \
-    {                                                                         \
-	const pix_type *s = src + src_stride * (w - 1) + y;                   \
-	pix_type *d = dst + dst_stride * y;                                   \
-	for (x = 0; x < w; x++)                                               \
-	{                                                                     \
-	    *d++ = *s;                                                        \
-	    s -= src_stride;                                                  \
-	}                                                                     \
-    }                                                                         \
-}                                                                             \
-                                                                              \
-static void                                                                   \
-blt_rotated_90_##suffix (pix_type       *dst,                                 \
-			 int             dst_stride,                          \
-			 const pix_type *src,                                 \
-			 int             src_stride,                          \
-			 int             W,                                   \
-			 int             H)                                   \
-{                                                                             \
-    int x;                                                                    \
-    int leading_pixels = 0, trailing_pixels = 0;                              \
-    const int TILE_SIZE = CACHE_LINE_SIZE / sizeof(pix_type);                 \
-                                                                              \
-    /*                                                                        \
-     * split processing into handling destination as TILE_SIZExH cache line   \
-     * aligned vertical stripes (optimistically assuming that destination     \
-     * stride is a multiple of cache line, if not - it will be just a bit     \
-     * slower)                                                                \
-     */                                                                       \
-                                                                              \
-    if ((uintptr_t)dst & (CACHE_LINE_SIZE - 1))                               \
-    {                                                                         \
-	leading_pixels = TILE_SIZE - (((uintptr_t)dst &                       \
-			    (CACHE_LINE_SIZE - 1)) / sizeof(pix_type));       \
-	if (leading_pixels > W)                                               \
-	    leading_pixels = W;                                               \
-                                                                              \
-	/* unaligned leading part NxH (where N < TILE_SIZE) */                \
-	blt_rotated_90_trivial_##suffix (                                     \
-	    dst,                                                              \
-	    dst_stride,                                                       \
-	    src,                                                              \
-	    src_stride,                                                       \
-	    leading_pixels,                                                   \
-	    H);                                                               \
-	                                                                      \
-	dst += leading_pixels;                                                \
-	src += leading_pixels * src_stride;                                   \
-	W -= leading_pixels;                                                  \
-    }                                                                         \
-                                                                              \
-    if ((uintptr_t)(dst + W) & (CACHE_LINE_SIZE - 1))                         \
-    {                                                                         \
-	trailing_pixels = (((uintptr_t)(dst + W) &                            \
-			    (CACHE_LINE_SIZE - 1)) / sizeof(pix_type));       \
-	if (trailing_pixels > W)                                              \
-	    trailing_pixels = W;                                              \
-	W -= trailing_pixels;                                                 \
-    }                                                                         \
-                                                                              \
-    for (x = 0; x < W; x += TILE_SIZE)                                        \
-    {                                                                         \
-	/* aligned middle part TILE_SIZExH */                                 \
-	blt_rotated_90_trivial_##suffix (                                     \
-	    dst + x,                                                          \
-	    dst_stride,                                                       \
-	    src + src_stride * x,                                             \
-	    src_stride,                                                       \
-	    TILE_SIZE,                                                        \
-	    H);                                                               \
-    }                                                                         \
-                                                                              \
-    if (trailing_pixels)                                                      \
-    {                                                                         \
-	/* unaligned trailing part NxH (where N < TILE_SIZE) */               \
-	blt_rotated_90_trivial_##suffix (                                     \
-	    dst + W,                                                          \
-	    dst_stride,                                                       \
-	    src + W * src_stride,                                             \
-	    src_stride,                                                       \
-	    trailing_pixels,                                                  \
-	    H);                                                               \
-    }                                                                         \
-}                                                                             \
-                                                                              \
-static void                                                                   \
-blt_rotated_270_##suffix (pix_type       *dst,                                \
-			  int             dst_stride,                         \
-			  const pix_type *src,                                \
-			  int             src_stride,                         \
-			  int             W,                                  \
-			  int             H)                                  \
-{                                                                             \
-    int x;                                                                    \
-    int leading_pixels = 0, trailing_pixels = 0;                              \
-    const int TILE_SIZE = CACHE_LINE_SIZE / sizeof(pix_type);                 \
-                                                                              \
-    /*                                                                        \
-     * split processing into handling destination as TILE_SIZExH cache line   \
-     * aligned vertical stripes (optimistically assuming that destination     \
-     * stride is a multiple of cache line, if not - it will be just a bit     \
-     * slower)                                                                \
-     */                                                                       \
-                                                                              \
-    if ((uintptr_t)dst & (CACHE_LINE_SIZE - 1))                               \
-    {                                                                         \
-	leading_pixels = TILE_SIZE - (((uintptr_t)dst &                       \
-			    (CACHE_LINE_SIZE - 1)) / sizeof(pix_type));       \
-	if (leading_pixels > W)                                               \
-	    leading_pixels = W;                                               \
-                                                                              \
-	/* unaligned leading part NxH (where N < TILE_SIZE) */                \
-	blt_rotated_270_trivial_##suffix (                                    \
-	    dst,                                                              \
-	    dst_stride,                                                       \
-	    src + src_stride * (W - leading_pixels),                          \
-	    src_stride,                                                       \
-	    leading_pixels,                                                   \
-	    H);                                                               \
-	                                                                      \
-	dst += leading_pixels;                                                \
-	W -= leading_pixels;                                                  \
-    }                                                                         \
-                                                                              \
-    if ((uintptr_t)(dst + W) & (CACHE_LINE_SIZE - 1))                         \
-    {                                                                         \
-	trailing_pixels = (((uintptr_t)(dst + W) &                            \
-			    (CACHE_LINE_SIZE - 1)) / sizeof(pix_type));       \
-	if (trailing_pixels > W)                                              \
-	    trailing_pixels = W;                                              \
-	W -= trailing_pixels;                                                 \
-	src += trailing_pixels * src_stride;                                  \
-    }                                                                         \
-                                                                              \
-    for (x = 0; x < W; x += TILE_SIZE)                                        \
-    {                                                                         \
-	/* aligned middle part TILE_SIZExH */                                 \
-	blt_rotated_270_trivial_##suffix (                                    \
-	    dst + x,                                                          \
-	    dst_stride,                                                       \
-	    src + src_stride * (W - x - TILE_SIZE),                           \
-	    src_stride,                                                       \
-	    TILE_SIZE,                                                        \
-	    H);                                                               \
-    }                                                                         \
-                                                                              \
-    if (trailing_pixels)                                                      \
-    {                                                                         \
-	/* unaligned trailing part NxH (where N < TILE_SIZE) */               \
-	blt_rotated_270_trivial_##suffix (                                    \
-	    dst + W,                                                          \
-	    dst_stride,                                                       \
-	    src - trailing_pixels * src_stride,                               \
-	    src_stride,                                                       \
-	    trailing_pixels,                                                  \
-	    H);                                                               \
-    }                                                                         \
-}                                                                             \
-                                                                              \
-static void                                                                   \
-fast_composite_rotate_90_##suffix (pixman_implementation_t *imp,              \
-				   pixman_op_t              op,               \
-				   pixman_image_t *         src_image,        \
-				   pixman_image_t *         mask_image,       \
-				   pixman_image_t *         dst_image,        \
-				   int32_t                  src_x,            \
-				   int32_t                  src_y,            \
-				   int32_t                  mask_x,           \
-				   int32_t                  mask_y,           \
-				   int32_t                  dest_x,           \
-				   int32_t                  dest_y,           \
-				   int32_t                  width,            \
-				   int32_t                  height)           \
-{                                                                             \
-    pix_type       *dst_line;                                                 \
-    pix_type       *src_line;                                                 \
-    int             dst_stride, src_stride;                                   \
-    int             src_x_t, src_y_t;                                         \
-                                                                              \
-    PIXMAN_IMAGE_GET_LINE (dst_image, dest_x, dest_y, pix_type,               \
-			   dst_stride, dst_line, 1);                          \
-    src_x_t = -src_y + pixman_fixed_to_int (                                  \
-				src_image->common.transform->matrix[0][2] +   \
-				pixman_fixed_1 / 2 - pixman_fixed_e) - height;\
-    src_y_t = src_x + pixman_fixed_to_int (                                   \
-				src_image->common.transform->matrix[1][2] +   \
-				pixman_fixed_1 / 2 - pixman_fixed_e);         \
-    PIXMAN_IMAGE_GET_LINE (src_image, src_x_t, src_y_t, pix_type,             \
-			   src_stride, src_line, 1);                          \
-    blt_rotated_90_##suffix (dst_line, dst_stride, src_line, src_stride,      \
-			     width, height);                                  \
-}                                                                             \
-                                                                              \
-static void                                                                   \
-fast_composite_rotate_270_##suffix (pixman_implementation_t *imp,             \
-				    pixman_op_t              op,              \
-				    pixman_image_t *         src_image,       \
-				    pixman_image_t *         mask_image,      \
-				    pixman_image_t *         dst_image,       \
-				    int32_t                  src_x,           \
-				    int32_t                  src_y,           \
-				    int32_t                  mask_x,          \
-				    int32_t                  mask_y,          \
-				    int32_t                  dest_x,          \
-				    int32_t                  dest_y,          \
-				    int32_t                  width,           \
-				    int32_t                  height)          \
-{                                                                             \
-    pix_type       *dst_line;                                                 \
-    pix_type       *src_line;                                                 \
-    int             dst_stride, src_stride;                                   \
-    int             src_x_t, src_y_t;                                         \
-                                                                              \
-    PIXMAN_IMAGE_GET_LINE (dst_image, dest_x, dest_y, pix_type,               \
-			   dst_stride, dst_line, 1);                          \
-    src_x_t = src_y + pixman_fixed_to_int (                                   \
-				src_image->common.transform->matrix[0][2] +   \
-				pixman_fixed_1 / 2 - pixman_fixed_e);         \
-    src_y_t = -src_x + pixman_fixed_to_int (                                  \
-				src_image->common.transform->matrix[1][2] +   \
-				pixman_fixed_1 / 2 - pixman_fixed_e) - width; \
-    PIXMAN_IMAGE_GET_LINE (src_image, src_x_t, src_y_t, pix_type,             \
-			   src_stride, src_line, 1);                          \
-    blt_rotated_270_##suffix (dst_line, dst_stride, src_line, src_stride,     \
-			      width, height);                                 \
-}
-
-FAST_SIMPLE_ROTATE (8, uint8_t)
-FAST_SIMPLE_ROTATE (565, uint16_t)
-FAST_SIMPLE_ROTATE (8888, uint32_t)
-
-static const pixman_fast_path_t c_fast_paths[] =
-{
-    PIXMAN_STD_FAST_PATH (OVER, solid, a8, r5g6b5, fast_composite_over_n_8_0565),
-    PIXMAN_STD_FAST_PATH (OVER, solid, a8, b5g6r5, fast_composite_over_n_8_0565),
-    PIXMAN_STD_FAST_PATH (OVER, solid, a8, r8g8b8, fast_composite_over_n_8_0888),
-    PIXMAN_STD_FAST_PATH (OVER, solid, a8, b8g8r8, fast_composite_over_n_8_0888),
-    PIXMAN_STD_FAST_PATH (OVER, solid, a8, a8r8g8b8, fast_composite_over_n_8_8888),
-    PIXMAN_STD_FAST_PATH (OVER, solid, a8, x8r8g8b8, fast_composite_over_n_8_8888),
-    PIXMAN_STD_FAST_PATH (OVER, solid, a8, a8b8g8r8, fast_composite_over_n_8_8888),
-    PIXMAN_STD_FAST_PATH (OVER, solid, a8, x8b8g8r8, fast_composite_over_n_8_8888),
-    PIXMAN_STD_FAST_PATH (OVER, solid, a1, a8r8g8b8, fast_composite_over_n_1_8888),
-    PIXMAN_STD_FAST_PATH (OVER, solid, a1, x8r8g8b8, fast_composite_over_n_1_8888),
-    PIXMAN_STD_FAST_PATH (OVER, solid, a1, a8b8g8r8, fast_composite_over_n_1_8888),
-    PIXMAN_STD_FAST_PATH (OVER, solid, a1, x8b8g8r8, fast_composite_over_n_1_8888),
-    PIXMAN_STD_FAST_PATH (OVER, solid, a1, r5g6b5,   fast_composite_over_n_1_0565),
-    PIXMAN_STD_FAST_PATH (OVER, solid, a1, b5g6r5,   fast_composite_over_n_1_0565),
-    PIXMAN_STD_FAST_PATH_CA (OVER, solid, a8r8g8b8, a8r8g8b8, fast_composite_over_n_8888_8888_ca),
-    PIXMAN_STD_FAST_PATH_CA (OVER, solid, a8r8g8b8, x8r8g8b8, fast_composite_over_n_8888_8888_ca),
-    PIXMAN_STD_FAST_PATH_CA (OVER, solid, a8r8g8b8, r5g6b5, fast_composite_over_n_8888_0565_ca),
-    PIXMAN_STD_FAST_PATH_CA (OVER, solid, a8b8g8r8, a8b8g8r8, fast_composite_over_n_8888_8888_ca),
-    PIXMAN_STD_FAST_PATH_CA (OVER, solid, a8b8g8r8, x8b8g8r8, fast_composite_over_n_8888_8888_ca),
-    PIXMAN_STD_FAST_PATH_CA (OVER, solid, a8b8g8r8, b5g6r5, fast_composite_over_n_8888_0565_ca),
-    PIXMAN_STD_FAST_PATH (OVER, x8r8g8b8, a8, x8r8g8b8, fast_composite_over_x888_8_8888),
-    PIXMAN_STD_FAST_PATH (OVER, x8r8g8b8, a8, a8r8g8b8, fast_composite_over_x888_8_8888),
-    PIXMAN_STD_FAST_PATH (OVER, x8b8g8r8, a8, x8b8g8r8, fast_composite_over_x888_8_8888),
-    PIXMAN_STD_FAST_PATH (OVER, x8b8g8r8, a8, a8b8g8r8, fast_composite_over_x888_8_8888),
-    PIXMAN_STD_FAST_PATH (OVER, a8r8g8b8, null, a8r8g8b8, fast_composite_over_8888_8888),
-    PIXMAN_STD_FAST_PATH (OVER, a8r8g8b8, null, x8r8g8b8, fast_composite_over_8888_8888),
-    PIXMAN_STD_FAST_PATH (OVER, a8r8g8b8, null, r5g6b5, fast_composite_over_8888_0565),
-    PIXMAN_STD_FAST_PATH (OVER, a8b8g8r8, null, a8b8g8r8, fast_composite_over_8888_8888),
-    PIXMAN_STD_FAST_PATH (OVER, a8b8g8r8, null, x8b8g8r8, fast_composite_over_8888_8888),
-    PIXMAN_STD_FAST_PATH (OVER, a8b8g8r8, null, b5g6r5, fast_composite_over_8888_0565),
-    PIXMAN_STD_FAST_PATH (ADD, a8r8g8b8, null, a8r8g8b8, fast_composite_add_8888_8888),
-    PIXMAN_STD_FAST_PATH (ADD, a8b8g8r8, null, a8b8g8r8, fast_composite_add_8888_8888),
-    PIXMAN_STD_FAST_PATH (ADD, a8, null, a8, fast_composite_add_8_8),
-    PIXMAN_STD_FAST_PATH (ADD, a1, null, a1, fast_composite_add_1000_1000),
-    PIXMAN_STD_FAST_PATH_CA (ADD, solid, a8r8g8b8, a8r8g8b8, fast_composite_add_n_8888_8888_ca),
-    PIXMAN_STD_FAST_PATH (ADD, solid, a8, a8, fast_composite_add_n_8_8),
-    PIXMAN_STD_FAST_PATH (SRC, solid, null, a8r8g8b8, fast_composite_solid_fill),
-    PIXMAN_STD_FAST_PATH (SRC, solid, null, x8r8g8b8, fast_composite_solid_fill),
-    PIXMAN_STD_FAST_PATH (SRC, solid, null, a8b8g8r8, fast_composite_solid_fill),
-    PIXMAN_STD_FAST_PATH (SRC, solid, null, x8b8g8r8, fast_composite_solid_fill),
-    PIXMAN_STD_FAST_PATH (SRC, solid, null, a1, fast_composite_solid_fill),
-    PIXMAN_STD_FAST_PATH (SRC, solid, null, a8, fast_composite_solid_fill),
-    PIXMAN_STD_FAST_PATH (SRC, solid, null, r5g6b5, fast_composite_solid_fill),
-    PIXMAN_STD_FAST_PATH (SRC, x8r8g8b8, null, a8r8g8b8, fast_composite_src_x888_8888),
-    PIXMAN_STD_FAST_PATH (SRC, x8b8g8r8, null, a8b8g8r8, fast_composite_src_x888_8888),
-    PIXMAN_STD_FAST_PATH (SRC, a8r8g8b8, null, x8r8g8b8, fast_composite_src_memcpy),
-    PIXMAN_STD_FAST_PATH (SRC, a8r8g8b8, null, a8r8g8b8, fast_composite_src_memcpy),
-    PIXMAN_STD_FAST_PATH (SRC, x8r8g8b8, null, x8r8g8b8, fast_composite_src_memcpy),
-    PIXMAN_STD_FAST_PATH (SRC, a8b8g8r8, null, x8b8g8r8, fast_composite_src_memcpy),
-    PIXMAN_STD_FAST_PATH (SRC, a8b8g8r8, null, a8b8g8r8, fast_composite_src_memcpy),
-    PIXMAN_STD_FAST_PATH (SRC, x8b8g8r8, null, x8b8g8r8, fast_composite_src_memcpy),
-    PIXMAN_STD_FAST_PATH (SRC, b8g8r8a8, null, b8g8r8x8, fast_composite_src_memcpy),
-    PIXMAN_STD_FAST_PATH (SRC, b8g8r8a8, null, b8g8r8a8, fast_composite_src_memcpy),
-    PIXMAN_STD_FAST_PATH (SRC, b8g8r8x8, null, b8g8r8x8, fast_composite_src_memcpy),
-    PIXMAN_STD_FAST_PATH (SRC, r5g6b5, null, r5g6b5, fast_composite_src_memcpy),
-    PIXMAN_STD_FAST_PATH (SRC, b5g6r5, null, b5g6r5, fast_composite_src_memcpy),
-    PIXMAN_STD_FAST_PATH (SRC, r8g8b8, null, r8g8b8, fast_composite_src_memcpy),
-    PIXMAN_STD_FAST_PATH (SRC, b8g8r8, null, b8g8r8, fast_composite_src_memcpy),
-    PIXMAN_STD_FAST_PATH (SRC, x1r5g5b5, null, x1r5g5b5, fast_composite_src_memcpy),
-    PIXMAN_STD_FAST_PATH (SRC, a1r5g5b5, null, x1r5g5b5, fast_composite_src_memcpy),
-    PIXMAN_STD_FAST_PATH (SRC, a8, null, a8, fast_composite_src_memcpy),
-    PIXMAN_STD_FAST_PATH (SRC, a8r8g8b8, null, r5g6b5, fast_composite_src_x888_0565),
-    PIXMAN_STD_FAST_PATH (SRC, x8r8g8b8, null, r5g6b5, fast_composite_src_x888_0565),
-    PIXMAN_STD_FAST_PATH (SRC, a8b8g8r8, null, b5g6r5, fast_composite_src_x888_0565),
-    PIXMAN_STD_FAST_PATH (SRC, x8b8g8r8, null, b5g6r5, fast_composite_src_x888_0565),
-    PIXMAN_STD_FAST_PATH (IN, a8, null, a8, fast_composite_in_8_8),
-    PIXMAN_STD_FAST_PATH (IN, solid, a8, a8, fast_composite_in_n_8_8),
-
-    SIMPLE_NEAREST_FAST_PATH (SRC, x8r8g8b8, x8r8g8b8, 8888_8888),
-    SIMPLE_NEAREST_FAST_PATH (SRC, a8r8g8b8, x8r8g8b8, 8888_8888),
-    SIMPLE_NEAREST_FAST_PATH (SRC, x8b8g8r8, x8b8g8r8, 8888_8888),
-    SIMPLE_NEAREST_FAST_PATH (SRC, a8b8g8r8, x8b8g8r8, 8888_8888),
-
-    SIMPLE_NEAREST_FAST_PATH (SRC, a8r8g8b8, a8r8g8b8, 8888_8888),
-    SIMPLE_NEAREST_FAST_PATH (SRC, a8b8g8r8, a8b8g8r8, 8888_8888),
-
-    SIMPLE_NEAREST_FAST_PATH (SRC, x8r8g8b8, r5g6b5, 8888_565),
-    SIMPLE_NEAREST_FAST_PATH (SRC, a8r8g8b8, r5g6b5, 8888_565),
-
-    SIMPLE_NEAREST_FAST_PATH (SRC, r5g6b5, r5g6b5, 565_565),
-
-    SIMPLE_NEAREST_FAST_PATH (OVER, a8r8g8b8, x8r8g8b8, 8888_8888),
-    SIMPLE_NEAREST_FAST_PATH (OVER, a8b8g8r8, x8b8g8r8, 8888_8888),
-    SIMPLE_NEAREST_FAST_PATH (OVER, a8r8g8b8, a8r8g8b8, 8888_8888),
-    SIMPLE_NEAREST_FAST_PATH (OVER, a8b8g8r8, a8b8g8r8, 8888_8888),
-
-    SIMPLE_NEAREST_FAST_PATH (OVER, a8r8g8b8, r5g6b5, 8888_565),
-
-#define NEAREST_FAST_PATH(op,s,d)		\
-    {   PIXMAN_OP_ ## op,			\
-	PIXMAN_ ## s, SCALED_NEAREST_FLAGS,	\
-	PIXMAN_null, 0,				\
-	PIXMAN_ ## d, FAST_PATH_STD_DEST_FLAGS,	\
-	fast_composite_scaled_nearest,		\
-    }
-
-    NEAREST_FAST_PATH (SRC, x8r8g8b8, x8r8g8b8),
-    NEAREST_FAST_PATH (SRC, a8r8g8b8, x8r8g8b8),
-    NEAREST_FAST_PATH (SRC, x8b8g8r8, x8b8g8r8),
-    NEAREST_FAST_PATH (SRC, a8b8g8r8, x8b8g8r8),
-
-    NEAREST_FAST_PATH (SRC, x8r8g8b8, a8r8g8b8),
-    NEAREST_FAST_PATH (SRC, a8r8g8b8, a8r8g8b8),
-    NEAREST_FAST_PATH (SRC, x8b8g8r8, a8b8g8r8),
-    NEAREST_FAST_PATH (SRC, a8b8g8r8, a8b8g8r8),
-
-    NEAREST_FAST_PATH (OVER, x8r8g8b8, x8r8g8b8),
-    NEAREST_FAST_PATH (OVER, a8r8g8b8, x8r8g8b8),
-    NEAREST_FAST_PATH (OVER, x8b8g8r8, x8b8g8r8),
-    NEAREST_FAST_PATH (OVER, a8b8g8r8, x8b8g8r8),
-
-    NEAREST_FAST_PATH (OVER, x8r8g8b8, a8r8g8b8),
-    NEAREST_FAST_PATH (OVER, a8r8g8b8, a8r8g8b8),
-    NEAREST_FAST_PATH (OVER, x8b8g8r8, a8b8g8r8),
-    NEAREST_FAST_PATH (OVER, a8b8g8r8, a8b8g8r8),
-
-#define SIMPLE_ROTATE_FLAGS(angle)					  \
-    (FAST_PATH_ROTATE_ ## angle ## _TRANSFORM	|			  \
-     FAST_PATH_NEAREST_FILTER			|			  \
-     FAST_PATH_SAMPLES_COVER_CLIP		|			  \
-     FAST_PATH_STANDARD_FLAGS)
-
-#define SIMPLE_ROTATE_FAST_PATH(op,s,d,suffix)				  \
-    {   PIXMAN_OP_ ## op,						  \
-	PIXMAN_ ## s, SIMPLE_ROTATE_FLAGS (90),				  \
-	PIXMAN_null, 0,							  \
-	PIXMAN_ ## d, FAST_PATH_STD_DEST_FLAGS,				  \
-	fast_composite_rotate_90_##suffix,				  \
-    },									  \
-    {   PIXMAN_OP_ ## op,						  \
-	PIXMAN_ ## s, SIMPLE_ROTATE_FLAGS (270),			  \
-	PIXMAN_null, 0,							  \
-	PIXMAN_ ## d, FAST_PATH_STD_DEST_FLAGS,				  \
-	fast_composite_rotate_270_##suffix,				  \
-    }
-
-    SIMPLE_ROTATE_FAST_PATH (SRC, a8r8g8b8, a8r8g8b8, 8888),
-    SIMPLE_ROTATE_FAST_PATH (SRC, a8r8g8b8, x8r8g8b8, 8888),
-    SIMPLE_ROTATE_FAST_PATH (SRC, x8r8g8b8, x8r8g8b8, 8888),
-    SIMPLE_ROTATE_FAST_PATH (SRC, r5g6b5, r5g6b5, 565),
-    SIMPLE_ROTATE_FAST_PATH (SRC, a8, a8, 8),
-
-    {   PIXMAN_OP_NONE	},
-};
-
-#ifdef WORDS_BIGENDIAN
-#define A1_FILL_MASK(n, offs) (((1 << (n)) - 1) << (32 - (offs) - (n)))
-#else
-#define A1_FILL_MASK(n, offs) (((1 << (n)) - 1) << (offs))
-#endif
-
-static force_inline void
-pixman_fill1_line (uint32_t *dst, int offs, int width, int v)
-{
-    if (offs)
-    {
-	int leading_pixels = 32 - offs;
-	if (leading_pixels >= width)
-	{
-	    if (v)
-		*dst |= A1_FILL_MASK (width, offs);
-	    else
-		*dst &= ~A1_FILL_MASK (width, offs);
-	    return;
-	}
-	else
-	{
-	    if (v)
-		*dst++ |= A1_FILL_MASK (leading_pixels, offs);
-	    else
-		*dst++ &= ~A1_FILL_MASK (leading_pixels, offs);
-	    width -= leading_pixels;
-	}
-    }
-    while (width >= 32)
-    {
-	if (v)
-	    *dst++ = 0xFFFFFFFF;
-	else
-	    *dst++ = 0;
-	width -= 32;
-    }
-    if (width > 0)
-    {
-	if (v)
-	    *dst |= A1_FILL_MASK (width, 0);
-	else
-	    *dst &= ~A1_FILL_MASK (width, 0);
-    }
-}
-
-static void
-pixman_fill1 (uint32_t *bits,
-              int       stride,
-              int       x,
-              int       y,
-              int       width,
-              int       height,
-              uint32_t  xor)
-{
-    uint32_t *dst = bits + y * stride + (x >> 5);
-    int offs = x & 31;
-
-    if (xor & 1)
-    {
-	while (height--)
-	{
-	    pixman_fill1_line (dst, offs, width, 1);
-	    dst += stride;
-	}
-    }
-    else
-    {
-	while (height--)
-	{
-	    pixman_fill1_line (dst, offs, width, 0);
-	    dst += stride;
-	}
-    }
-}
-
-static void
-pixman_fill8 (uint32_t *bits,
-              int       stride,
-              int       x,
-              int       y,
-              int       width,
-              int       height,
-              uint32_t xor)
-{
-    int byte_stride = stride * (int) sizeof (uint32_t);
-    uint8_t *dst = (uint8_t *) bits;
-    uint8_t v = xor & 0xff;
-    int i;
-
-    dst = dst + y * byte_stride + x;
-
-    while (height--)
-    {
-	for (i = 0; i < width; ++i)
-	    dst[i] = v;
-
-	dst += byte_stride;
-    }
-}
-
-static void
-pixman_fill16 (uint32_t *bits,
-               int       stride,
-               int       x,
-               int       y,
-               int       width,
-               int       height,
-               uint32_t xor)
-{
-    int short_stride =
-	(stride * (int)sizeof (uint32_t)) / (int)sizeof (uint16_t);
-    uint16_t *dst = (uint16_t *)bits;
-    uint16_t v = xor & 0xffff;
-    int i;
-
-    dst = dst + y * short_stride + x;
-
-    while (height--)
-    {
-	for (i = 0; i < width; ++i)
-	    dst[i] = v;
-
-	dst += short_stride;
-    }
-}
-
-static void
-pixman_fill32 (uint32_t *bits,
-               int       stride,
-               int       x,
-               int       y,
-               int       width,
-               int       height,
-               uint32_t  xor)
-{
-    int i;
-
-    bits = bits + y * stride + x;
-
-    while (height--)
-    {
-	for (i = 0; i < width; ++i)
-	    bits[i] = xor;
-
-	bits += stride;
-    }
-}
-
-static pixman_bool_t
-fast_path_fill (pixman_implementation_t *imp,
-                uint32_t *               bits,
-                int                      stride,
-                int                      bpp,
-                int                      x,
-                int                      y,
-                int                      width,
-                int                      height,
-                uint32_t		 xor)
-{
-    switch (bpp)
-    {
-    case 1:
-	pixman_fill1 (bits, stride, x, y, width, height, xor);
-	break;
-
-    case 8:
-	pixman_fill8 (bits, stride, x, y, width, height, xor);
-	break;
-
-    case 16:
-	pixman_fill16 (bits, stride, x, y, width, height, xor);
-	break;
-
-    case 32:
-	pixman_fill32 (bits, stride, x, y, width, height, xor);
-	break;
-
-    default:
-	return _pixman_implementation_fill (
-	    imp->delegate, bits, stride, bpp, x, y, width, height, xor);
-	break;
-    }
-
-    return TRUE;
-}
-
-pixman_implementation_t *
-_pixman_implementation_create_fast_path (pixman_implementation_t *fallback)
-{
-    pixman_implementation_t *imp = _pixman_implementation_create (fallback, c_fast_paths);
-
-    imp->fill = fast_path_fill;
-
-    return imp;
-}
-=======
-/* -*- Mode: c; c-basic-offset: 4; tab-width: 8; indent-tabs-mode: t; -*- */
-/*
- * Copyright © 2000 SuSE, Inc.
- * Copyright © 2007 Red Hat, Inc.
- *
- * Permission to use, copy, modify, distribute, and sell this software and its
- * documentation for any purpose is hereby granted without fee, provided that
- * the above copyright notice appear in all copies and that both that
- * copyright notice and this permission notice appear in supporting
- * documentation, and that the name of SuSE not be used in advertising or
- * publicity pertaining to distribution of the software without specific,
- * written prior permission.  SuSE makes no representations about the
- * suitability of this software for any purpose.  It is provided "as is"
- * without express or implied warranty.
- *
- * SuSE DISCLAIMS ALL WARRANTIES WITH REGARD TO THIS SOFTWARE, INCLUDING ALL
- * IMPLIED WARRANTIES OF MERCHANTABILITY AND FITNESS, IN NO EVENT SHALL SuSE
- * BE LIABLE FOR ANY SPECIAL, INDIRECT OR CONSEQUENTIAL DAMAGES OR ANY DAMAGES
- * WHATSOEVER RESULTING FROM LOSS OF USE, DATA OR PROFITS, WHETHER IN AN ACTION
- * OF CONTRACT, NEGLIGENCE OR OTHER TORTIOUS ACTION, ARISING OUT OF OR IN
- * CONNECTION WITH THE USE OR PERFORMANCE OF THIS SOFTWARE.
- *
- * Author:  Keith Packard, SuSE, Inc.
- */
-
-#ifdef HAVE_CONFIG_H
-#include <config.h>
-#endif
-#include <string.h>
-#include <stdlib.h>
-#include "pixman-private.h"
-#include "pixman-combine32.h"
-#include "pixman-fast-path.h"
-
-static force_inline uint32_t
-fetch_24 (uint8_t *a)
-{
-    if (((unsigned long)a) & 1)
-    {
-#ifdef WORDS_BIGENDIAN
-	return (*a << 16) | (*(uint16_t *)(a + 1));
-#else
-	return *a | (*(uint16_t *)(a + 1) << 8);
-#endif
-    }
-    else
-    {
-#ifdef WORDS_BIGENDIAN
-	return (*(uint16_t *)a << 8) | *(a + 2);
-#else
-	return *(uint16_t *)a | (*(a + 2) << 16);
-#endif
-    }
-}
-
-static force_inline void
-store_24 (uint8_t *a,
-          uint32_t v)
-{
-    if (((unsigned long)a) & 1)
-    {
-#ifdef WORDS_BIGENDIAN
-	*a = (uint8_t) (v >> 16);
-	*(uint16_t *)(a + 1) = (uint16_t) (v);
-#else
-	*a = (uint8_t) (v);
-	*(uint16_t *)(a + 1) = (uint16_t) (v >> 8);
-#endif
-    }
-    else
-    {
-#ifdef WORDS_BIGENDIAN
-	*(uint16_t *)a = (uint16_t)(v >> 8);
-	*(a + 2) = (uint8_t)v;
-#else
-	*(uint16_t *)a = (uint16_t)v;
-	*(a + 2) = (uint8_t)(v >> 16);
-#endif
-    }
-}
-
-static force_inline uint32_t
-over (uint32_t src,
-      uint32_t dest)
-{
-    uint32_t a = ~src >> 24;
-
-    UN8x4_MUL_UN8_ADD_UN8x4 (dest, a, src);
-
-    return dest;
-}
-
-static uint32_t
-in (uint32_t x,
-    uint8_t  y)
-{
-    uint16_t a = y;
-
-    UN8x4_MUL_UN8 (x, a);
-
-    return x;
-}
-
-/*
- * Naming convention:
- *
- *  op_src_mask_dest
- */
-static void
-fast_composite_over_x888_8_8888 (pixman_implementation_t *imp,
-                                 pixman_composite_info_t *info)
-{
-    PIXMAN_COMPOSITE_ARGS (info);
-    uint32_t    *src, *src_line;
-    uint32_t    *dst, *dst_line;
-    uint8_t     *mask, *mask_line;
-    int src_stride, mask_stride, dst_stride;
-    uint8_t m;
-    uint32_t s, d;
-    int32_t w;
-
-    PIXMAN_IMAGE_GET_LINE (dest_image, dest_x, dest_y, uint32_t, dst_stride, dst_line, 1);
-    PIXMAN_IMAGE_GET_LINE (mask_image, mask_x, mask_y, uint8_t, mask_stride, mask_line, 1);
-    PIXMAN_IMAGE_GET_LINE (src_image, src_x, src_y, uint32_t, src_stride, src_line, 1);
-
-    while (height--)
-    {
-	src = src_line;
-	src_line += src_stride;
-	dst = dst_line;
-	dst_line += dst_stride;
-	mask = mask_line;
-	mask_line += mask_stride;
-
-	w = width;
-	while (w--)
-	{
-	    m = *mask++;
-	    if (m)
-	    {
-		s = *src | 0xff000000;
-
-		if (m == 0xff)
-		{
-		    *dst = s;
-		}
-		else
-		{
-		    d = in (s, m);
-		    *dst = over (d, *dst);
-		}
-	    }
-	    src++;
-	    dst++;
-	}
-    }
-}
-
-static void
-fast_composite_in_n_8_8 (pixman_implementation_t *imp,
-                         pixman_composite_info_t *info)
-{
-    PIXMAN_COMPOSITE_ARGS (info);
-    uint32_t src, srca;
-    uint8_t     *dst_line, *dst;
-    uint8_t     *mask_line, *mask, m;
-    int dst_stride, mask_stride;
-    int32_t w;
-    uint16_t t;
-
-    src = _pixman_image_get_solid (imp, src_image, dest_image->bits.format);
-
-    srca = src >> 24;
-
-    PIXMAN_IMAGE_GET_LINE (dest_image, dest_x, dest_y, uint8_t, dst_stride, dst_line, 1);
-    PIXMAN_IMAGE_GET_LINE (mask_image, mask_x, mask_y, uint8_t, mask_stride, mask_line, 1);
-
-    if (srca == 0xff)
-    {
-	while (height--)
-	{
-	    dst = dst_line;
-	    dst_line += dst_stride;
-	    mask = mask_line;
-	    mask_line += mask_stride;
-	    w = width;
-
-	    while (w--)
-	    {
-		m = *mask++;
-
-		if (m == 0)
-		    *dst = 0;
-		else if (m != 0xff)
-		    *dst = MUL_UN8 (m, *dst, t);
-
-		dst++;
-	    }
-	}
-    }
-    else
-    {
-	while (height--)
-	{
-	    dst = dst_line;
-	    dst_line += dst_stride;
-	    mask = mask_line;
-	    mask_line += mask_stride;
-	    w = width;
-
-	    while (w--)
-	    {
-		m = *mask++;
-		m = MUL_UN8 (m, srca, t);
-
-		if (m == 0)
-		    *dst = 0;
-		else if (m != 0xff)
-		    *dst = MUL_UN8 (m, *dst, t);
-
-		dst++;
-	    }
-	}
-    }
-}
-
-static void
-fast_composite_in_8_8 (pixman_implementation_t *imp,
-                       pixman_composite_info_t *info)
-{
-    PIXMAN_COMPOSITE_ARGS (info);
-    uint8_t     *dst_line, *dst;
-    uint8_t     *src_line, *src;
-    int dst_stride, src_stride;
-    int32_t w;
-    uint8_t s;
-    uint16_t t;
-
-    PIXMAN_IMAGE_GET_LINE (src_image, src_x, src_y, uint8_t, src_stride, src_line, 1);
-    PIXMAN_IMAGE_GET_LINE (dest_image, dest_x, dest_y, uint8_t, dst_stride, dst_line, 1);
-
-    while (height--)
-    {
-	dst = dst_line;
-	dst_line += dst_stride;
-	src = src_line;
-	src_line += src_stride;
-	w = width;
-
-	while (w--)
-	{
-	    s = *src++;
-
-	    if (s == 0)
-		*dst = 0;
-	    else if (s != 0xff)
-		*dst = MUL_UN8 (s, *dst, t);
-
-	    dst++;
-	}
-    }
-}
-
-static void
-fast_composite_over_n_8_8888 (pixman_implementation_t *imp,
-                              pixman_composite_info_t *info)
-{
-    PIXMAN_COMPOSITE_ARGS (info);
-    uint32_t src, srca;
-    uint32_t    *dst_line, *dst, d;
-    uint8_t     *mask_line, *mask, m;
-    int dst_stride, mask_stride;
-    int32_t w;
-
-    src = _pixman_image_get_solid (imp, src_image, dest_image->bits.format);
-
-    srca = src >> 24;
-    if (src == 0)
-	return;
-
-    PIXMAN_IMAGE_GET_LINE (dest_image, dest_x, dest_y, uint32_t, dst_stride, dst_line, 1);
-    PIXMAN_IMAGE_GET_LINE (mask_image, mask_x, mask_y, uint8_t, mask_stride, mask_line, 1);
-
-    while (height--)
-    {
-	dst = dst_line;
-	dst_line += dst_stride;
-	mask = mask_line;
-	mask_line += mask_stride;
-	w = width;
-
-	while (w--)
-	{
-	    m = *mask++;
-	    if (m == 0xff)
-	    {
-		if (srca == 0xff)
-		    *dst = src;
-		else
-		    *dst = over (src, *dst);
-	    }
-	    else if (m)
-	    {
-		d = in (src, m);
-		*dst = over (d, *dst);
-	    }
-	    dst++;
-	}
-    }
-}
-
-static void
-fast_composite_add_n_8888_8888_ca (pixman_implementation_t *imp,
-				   pixman_composite_info_t *info)
-{
-    PIXMAN_COMPOSITE_ARGS (info);
-    uint32_t src, s;
-    uint32_t    *dst_line, *dst, d;
-    uint32_t    *mask_line, *mask, ma;
-    int dst_stride, mask_stride;
-    int32_t w;
-
-    src = _pixman_image_get_solid (imp, src_image, dest_image->bits.format);
-
-    if (src == 0)
-	return;
-
-    PIXMAN_IMAGE_GET_LINE (dest_image, dest_x, dest_y, uint32_t, dst_stride, dst_line, 1);
-    PIXMAN_IMAGE_GET_LINE (mask_image, mask_x, mask_y, uint32_t, mask_stride, mask_line, 1);
-
-    while (height--)
-    {
-	dst = dst_line;
-	dst_line += dst_stride;
-	mask = mask_line;
-	mask_line += mask_stride;
-	w = width;
-
-	while (w--)
-	{
-	    ma = *mask++;
-
-	    if (ma)
-	    {
-		d = *dst;
-		s = src;
-
-		UN8x4_MUL_UN8x4_ADD_UN8x4 (s, ma, d);
-
-		*dst = s;
-	    }
-
-	    dst++;
-	}
-    }
-}
-
-static void
-fast_composite_over_n_8888_8888_ca (pixman_implementation_t *imp,
-                                    pixman_composite_info_t *info)
-{
-    PIXMAN_COMPOSITE_ARGS (info);
-    uint32_t src, srca, s;
-    uint32_t    *dst_line, *dst, d;
-    uint32_t    *mask_line, *mask, ma;
-    int dst_stride, mask_stride;
-    int32_t w;
-
-    src = _pixman_image_get_solid (imp, src_image, dest_image->bits.format);
-
-    srca = src >> 24;
-    if (src == 0)
-	return;
-
-    PIXMAN_IMAGE_GET_LINE (dest_image, dest_x, dest_y, uint32_t, dst_stride, dst_line, 1);
-    PIXMAN_IMAGE_GET_LINE (mask_image, mask_x, mask_y, uint32_t, mask_stride, mask_line, 1);
-
-    while (height--)
-    {
-	dst = dst_line;
-	dst_line += dst_stride;
-	mask = mask_line;
-	mask_line += mask_stride;
-	w = width;
-
-	while (w--)
-	{
-	    ma = *mask++;
-	    if (ma == 0xffffffff)
-	    {
-		if (srca == 0xff)
-		    *dst = src;
-		else
-		    *dst = over (src, *dst);
-	    }
-	    else if (ma)
-	    {
-		d = *dst;
-		s = src;
-
-		UN8x4_MUL_UN8x4 (s, ma);
-		UN8x4_MUL_UN8 (ma, srca);
-		ma = ~ma;
-		UN8x4_MUL_UN8x4_ADD_UN8x4 (d, ma, s);
-
-		*dst = d;
-	    }
-
-	    dst++;
-	}
-    }
-}
-
-static void
-fast_composite_over_n_8_0888 (pixman_implementation_t *imp,
-                              pixman_composite_info_t *info)
-{
-    PIXMAN_COMPOSITE_ARGS (info);
-    uint32_t src, srca;
-    uint8_t     *dst_line, *dst;
-    uint32_t d;
-    uint8_t     *mask_line, *mask, m;
-    int dst_stride, mask_stride;
-    int32_t w;
-
-    src = _pixman_image_get_solid (imp, src_image, dest_image->bits.format);
-
-    srca = src >> 24;
-    if (src == 0)
-	return;
-
-    PIXMAN_IMAGE_GET_LINE (dest_image, dest_x, dest_y, uint8_t, dst_stride, dst_line, 3);
-    PIXMAN_IMAGE_GET_LINE (mask_image, mask_x, mask_y, uint8_t, mask_stride, mask_line, 1);
-
-    while (height--)
-    {
-	dst = dst_line;
-	dst_line += dst_stride;
-	mask = mask_line;
-	mask_line += mask_stride;
-	w = width;
-
-	while (w--)
-	{
-	    m = *mask++;
-	    if (m == 0xff)
-	    {
-		if (srca == 0xff)
-		{
-		    d = src;
-		}
-		else
-		{
-		    d = fetch_24 (dst);
-		    d = over (src, d);
-		}
-		store_24 (dst, d);
-	    }
-	    else if (m)
-	    {
-		d = over (in (src, m), fetch_24 (dst));
-		store_24 (dst, d);
-	    }
-	    dst += 3;
-	}
-    }
-}
-
-static void
-fast_composite_over_n_8_0565 (pixman_implementation_t *imp,
-                              pixman_composite_info_t *info)
-{
-    PIXMAN_COMPOSITE_ARGS (info);
-    uint32_t src, srca;
-    uint16_t    *dst_line, *dst;
-    uint32_t d;
-    uint8_t     *mask_line, *mask, m;
-    int dst_stride, mask_stride;
-    int32_t w;
-
-    src = _pixman_image_get_solid (imp, src_image, dest_image->bits.format);
-
-    srca = src >> 24;
-    if (src == 0)
-	return;
-
-    PIXMAN_IMAGE_GET_LINE (dest_image, dest_x, dest_y, uint16_t, dst_stride, dst_line, 1);
-    PIXMAN_IMAGE_GET_LINE (mask_image, mask_x, mask_y, uint8_t, mask_stride, mask_line, 1);
-
-    while (height--)
-    {
-	dst = dst_line;
-	dst_line += dst_stride;
-	mask = mask_line;
-	mask_line += mask_stride;
-	w = width;
-
-	while (w--)
-	{
-	    m = *mask++;
-	    if (m == 0xff)
-	    {
-		if (srca == 0xff)
-		{
-		    d = src;
-		}
-		else
-		{
-		    d = *dst;
-		    d = over (src, CONVERT_0565_TO_0888 (d));
-		}
-		*dst = CONVERT_8888_TO_0565 (d);
-	    }
-	    else if (m)
-	    {
-		d = *dst;
-		d = over (in (src, m), CONVERT_0565_TO_0888 (d));
-		*dst = CONVERT_8888_TO_0565 (d);
-	    }
-	    dst++;
-	}
-    }
-}
-
-static void
-fast_composite_over_n_8888_0565_ca (pixman_implementation_t *imp,
-                                    pixman_composite_info_t *info)
-{
-    PIXMAN_COMPOSITE_ARGS (info);
-    uint32_t  src, srca, s;
-    uint16_t  src16;
-    uint16_t *dst_line, *dst;
-    uint32_t  d;
-    uint32_t *mask_line, *mask, ma;
-    int dst_stride, mask_stride;
-    int32_t w;
-
-    src = _pixman_image_get_solid (imp, src_image, dest_image->bits.format);
-
-    srca = src >> 24;
-    if (src == 0)
-	return;
-
-    src16 = CONVERT_8888_TO_0565 (src);
-
-    PIXMAN_IMAGE_GET_LINE (dest_image, dest_x, dest_y, uint16_t, dst_stride, dst_line, 1);
-    PIXMAN_IMAGE_GET_LINE (mask_image, mask_x, mask_y, uint32_t, mask_stride, mask_line, 1);
-
-    while (height--)
-    {
-	dst = dst_line;
-	dst_line += dst_stride;
-	mask = mask_line;
-	mask_line += mask_stride;
-	w = width;
-
-	while (w--)
-	{
-	    ma = *mask++;
-	    if (ma == 0xffffffff)
-	    {
-		if (srca == 0xff)
-		{
-		    *dst = src16;
-		}
-		else
-		{
-		    d = *dst;
-		    d = over (src, CONVERT_0565_TO_0888 (d));
-		    *dst = CONVERT_8888_TO_0565 (d);
-		}
-	    }
-	    else if (ma)
-	    {
-		d = *dst;
-		d = CONVERT_0565_TO_0888 (d);
-
-		s = src;
-
-		UN8x4_MUL_UN8x4 (s, ma);
-		UN8x4_MUL_UN8 (ma, srca);
-		ma = ~ma;
-		UN8x4_MUL_UN8x4_ADD_UN8x4 (d, ma, s);
-
-		*dst = CONVERT_8888_TO_0565 (d);
-	    }
-	    dst++;
-	}
-    }
-}
-
-static void
-fast_composite_over_8888_8888 (pixman_implementation_t *imp,
-                               pixman_composite_info_t *info)
-{
-    PIXMAN_COMPOSITE_ARGS (info);
-    uint32_t    *dst_line, *dst;
-    uint32_t    *src_line, *src, s;
-    int dst_stride, src_stride;
-    uint8_t a;
-    int32_t w;
-
-    PIXMAN_IMAGE_GET_LINE (dest_image, dest_x, dest_y, uint32_t, dst_stride, dst_line, 1);
-    PIXMAN_IMAGE_GET_LINE (src_image, src_x, src_y, uint32_t, src_stride, src_line, 1);
-
-    while (height--)
-    {
-	dst = dst_line;
-	dst_line += dst_stride;
-	src = src_line;
-	src_line += src_stride;
-	w = width;
-
-	while (w--)
-	{
-	    s = *src++;
-	    a = s >> 24;
-	    if (a == 0xff)
-		*dst = s;
-	    else if (s)
-		*dst = over (s, *dst);
-	    dst++;
-	}
-    }
-}
-
-static void
-fast_composite_src_x888_8888 (pixman_implementation_t *imp,
-			      pixman_composite_info_t *info)
-{
-    PIXMAN_COMPOSITE_ARGS (info);
-    uint32_t    *dst_line, *dst;
-    uint32_t    *src_line, *src;
-    int dst_stride, src_stride;
-    int32_t w;
-
-    PIXMAN_IMAGE_GET_LINE (dest_image, dest_x, dest_y, uint32_t, dst_stride, dst_line, 1);
-    PIXMAN_IMAGE_GET_LINE (src_image, src_x, src_y, uint32_t, src_stride, src_line, 1);
-
-    while (height--)
-    {
-	dst = dst_line;
-	dst_line += dst_stride;
-	src = src_line;
-	src_line += src_stride;
-	w = width;
-
-	while (w--)
-	    *dst++ = (*src++) | 0xff000000;
-    }
-}
-
-#if 0
-static void
-fast_composite_over_8888_0888 (pixman_implementation_t *imp,
-			       pixman_composite_info_t *info)
-{
-    PIXMAN_COMPOSITE_ARGS (info);
-    uint8_t     *dst_line, *dst;
-    uint32_t d;
-    uint32_t    *src_line, *src, s;
-    uint8_t a;
-    int dst_stride, src_stride;
-    int32_t w;
-
-    PIXMAN_IMAGE_GET_LINE (dest_image, dest_x, dest_y, uint8_t, dst_stride, dst_line, 3);
-    PIXMAN_IMAGE_GET_LINE (src_image, src_x, src_y, uint32_t, src_stride, src_line, 1);
-
-    while (height--)
-    {
-	dst = dst_line;
-	dst_line += dst_stride;
-	src = src_line;
-	src_line += src_stride;
-	w = width;
-
-	while (w--)
-	{
-	    s = *src++;
-	    a = s >> 24;
-	    if (a)
-	    {
-		if (a == 0xff)
-		    d = s;
-		else
-		    d = over (s, fetch_24 (dst));
-
-		store_24 (dst, d);
-	    }
-	    dst += 3;
-	}
-    }
-}
-#endif
-
-static void
-fast_composite_over_8888_0565 (pixman_implementation_t *imp,
-                               pixman_composite_info_t *info)
-{
-    PIXMAN_COMPOSITE_ARGS (info);
-    uint16_t    *dst_line, *dst;
-    uint32_t d;
-    uint32_t    *src_line, *src, s;
-    uint8_t a;
-    int dst_stride, src_stride;
-    int32_t w;
-
-    PIXMAN_IMAGE_GET_LINE (src_image, src_x, src_y, uint32_t, src_stride, src_line, 1);
-    PIXMAN_IMAGE_GET_LINE (dest_image, dest_x, dest_y, uint16_t, dst_stride, dst_line, 1);
-
-    while (height--)
-    {
-	dst = dst_line;
-	dst_line += dst_stride;
-	src = src_line;
-	src_line += src_stride;
-	w = width;
-
-	while (w--)
-	{
-	    s = *src++;
-	    a = s >> 24;
-	    if (s)
-	    {
-		if (a == 0xff)
-		{
-		    d = s;
-		}
-		else
-		{
-		    d = *dst;
-		    d = over (s, CONVERT_0565_TO_0888 (d));
-		}
-		*dst = CONVERT_8888_TO_0565 (d);
-	    }
-	    dst++;
-	}
-    }
-}
-
-static void
-fast_composite_src_x888_0565 (pixman_implementation_t *imp,
-                              pixman_composite_info_t *info)
-{
-    PIXMAN_COMPOSITE_ARGS (info);
-    uint16_t    *dst_line, *dst;
-    uint32_t    *src_line, *src, s;
-    int dst_stride, src_stride;
-    int32_t w;
-
-    PIXMAN_IMAGE_GET_LINE (src_image, src_x, src_y, uint32_t, src_stride, src_line, 1);
-    PIXMAN_IMAGE_GET_LINE (dest_image, dest_x, dest_y, uint16_t, dst_stride, dst_line, 1);
-
-    while (height--)
-    {
-	dst = dst_line;
-	dst_line += dst_stride;
-	src = src_line;
-	src_line += src_stride;
-	w = width;
-
-	while (w--)
-	{
-	    s = *src++;
-	    *dst = CONVERT_8888_TO_0565 (s);
-	    dst++;
-	}
-    }
-}
-
-static void
-fast_composite_add_8_8 (pixman_implementation_t *imp,
-			pixman_composite_info_t *info)
-{
-    PIXMAN_COMPOSITE_ARGS (info);
-    uint8_t     *dst_line, *dst;
-    uint8_t     *src_line, *src;
-    int dst_stride, src_stride;
-    int32_t w;
-    uint8_t s, d;
-    uint16_t t;
-
-    PIXMAN_IMAGE_GET_LINE (src_image, src_x, src_y, uint8_t, src_stride, src_line, 1);
-    PIXMAN_IMAGE_GET_LINE (dest_image, dest_x, dest_y, uint8_t, dst_stride, dst_line, 1);
-
-    while (height--)
-    {
-	dst = dst_line;
-	dst_line += dst_stride;
-	src = src_line;
-	src_line += src_stride;
-	w = width;
-
-	while (w--)
-	{
-	    s = *src++;
-	    if (s)
-	    {
-		if (s != 0xff)
-		{
-		    d = *dst;
-		    t = d + s;
-		    s = t | (0 - (t >> 8));
-		}
-		*dst = s;
-	    }
-	    dst++;
-	}
-    }
-}
-
-static void
-fast_composite_add_8888_8888 (pixman_implementation_t *imp,
-                              pixman_composite_info_t *info)
-{
-    PIXMAN_COMPOSITE_ARGS (info);
-    uint32_t    *dst_line, *dst;
-    uint32_t    *src_line, *src;
-    int dst_stride, src_stride;
-    int32_t w;
-    uint32_t s, d;
-
-    PIXMAN_IMAGE_GET_LINE (src_image, src_x, src_y, uint32_t, src_stride, src_line, 1);
-    PIXMAN_IMAGE_GET_LINE (dest_image, dest_x, dest_y, uint32_t, dst_stride, dst_line, 1);
-
-    while (height--)
-    {
-	dst = dst_line;
-	dst_line += dst_stride;
-	src = src_line;
-	src_line += src_stride;
-	w = width;
-
-	while (w--)
-	{
-	    s = *src++;
-	    if (s)
-	    {
-		if (s != 0xffffffff)
-		{
-		    d = *dst;
-		    if (d)
-			UN8x4_ADD_UN8x4 (s, d);
-		}
-		*dst = s;
-	    }
-	    dst++;
-	}
-    }
-}
-
-static void
-fast_composite_add_n_8_8 (pixman_implementation_t *imp,
-			  pixman_composite_info_t *info)
-{
-    PIXMAN_COMPOSITE_ARGS (info);
-    uint8_t     *dst_line, *dst;
-    uint8_t     *mask_line, *mask;
-    int dst_stride, mask_stride;
-    int32_t w;
-    uint32_t src;
-    uint8_t sa;
-
-    PIXMAN_IMAGE_GET_LINE (dest_image, dest_x, dest_y, uint8_t, dst_stride, dst_line, 1);
-    PIXMAN_IMAGE_GET_LINE (mask_image, mask_x, mask_y, uint8_t, mask_stride, mask_line, 1);
-    src = _pixman_image_get_solid (imp, src_image, dest_image->bits.format);
-    sa = (src >> 24);
-
-    while (height--)
-    {
-	dst = dst_line;
-	dst_line += dst_stride;
-	mask = mask_line;
-	mask_line += mask_stride;
-	w = width;
-
-	while (w--)
-	{
-	    uint16_t tmp;
-	    uint16_t a;
-	    uint32_t m, d;
-	    uint32_t r;
-
-	    a = *mask++;
-	    d = *dst;
-
-	    m = MUL_UN8 (sa, a, tmp);
-	    r = ADD_UN8 (m, d, tmp);
-
-	    *dst++ = r;
-	}
-    }
-}
-
-#ifdef WORDS_BIGENDIAN
-#define CREATE_BITMASK(n) (0x80000000 >> (n))
-#define UPDATE_BITMASK(n) ((n) >> 1)
-#else
-#define CREATE_BITMASK(n) (1 << (n))
-#define UPDATE_BITMASK(n) ((n) << 1)
-#endif
-
-#define TEST_BIT(p, n)					\
-    (*((p) + ((n) >> 5)) & CREATE_BITMASK ((n) & 31))
-#define SET_BIT(p, n)							\
-    do { *((p) + ((n) >> 5)) |= CREATE_BITMASK ((n) & 31); } while (0);
-
-static void
-fast_composite_add_1000_1000 (pixman_implementation_t *imp,
-                              pixman_composite_info_t *info)
-{
-    PIXMAN_COMPOSITE_ARGS (info);
-    uint32_t     *dst_line, *dst;
-    uint32_t     *src_line, *src;
-    int           dst_stride, src_stride;
-    int32_t       w;
-
-    PIXMAN_IMAGE_GET_LINE (src_image, 0, src_y, uint32_t,
-                           src_stride, src_line, 1);
-    PIXMAN_IMAGE_GET_LINE (dest_image, 0, dest_y, uint32_t,
-                           dst_stride, dst_line, 1);
-
-    while (height--)
-    {
-	dst = dst_line;
-	dst_line += dst_stride;
-	src = src_line;
-	src_line += src_stride;
-	w = width;
-
-	while (w--)
-	{
-	    /*
-	     * TODO: improve performance by processing uint32_t data instead
-	     *       of individual bits
-	     */
-	    if (TEST_BIT (src, src_x + w))
-		SET_BIT (dst, dest_x + w);
-	}
-    }
-}
-
-static void
-fast_composite_over_n_1_8888 (pixman_implementation_t *imp,
-                              pixman_composite_info_t *info)
-{
-    PIXMAN_COMPOSITE_ARGS (info);
-    uint32_t     src, srca;
-    uint32_t    *dst, *dst_line;
-    uint32_t    *mask, *mask_line;
-    int          mask_stride, dst_stride;
-    uint32_t     bitcache, bitmask;
-    int32_t      w;
-
-    if (width <= 0)
-	return;
-
-    src = _pixman_image_get_solid (imp, src_image, dest_image->bits.format);
-    srca = src >> 24;
-    if (src == 0)
-	return;
-
-    PIXMAN_IMAGE_GET_LINE (dest_image, dest_x, dest_y, uint32_t,
-                           dst_stride, dst_line, 1);
-    PIXMAN_IMAGE_GET_LINE (mask_image, 0, mask_y, uint32_t,
-                           mask_stride, mask_line, 1);
-    mask_line += mask_x >> 5;
-
-    if (srca == 0xff)
-    {
-	while (height--)
-	{
-	    dst = dst_line;
-	    dst_line += dst_stride;
-	    mask = mask_line;
-	    mask_line += mask_stride;
-	    w = width;
-
-	    bitcache = *mask++;
-	    bitmask = CREATE_BITMASK (mask_x & 31);
-
-	    while (w--)
-	    {
-		if (bitmask == 0)
-		{
-		    bitcache = *mask++;
-		    bitmask = CREATE_BITMASK (0);
-		}
-		if (bitcache & bitmask)
-		    *dst = src;
-		bitmask = UPDATE_BITMASK (bitmask);
-		dst++;
-	    }
-	}
-    }
-    else
-    {
-	while (height--)
-	{
-	    dst = dst_line;
-	    dst_line += dst_stride;
-	    mask = mask_line;
-	    mask_line += mask_stride;
-	    w = width;
-
-	    bitcache = *mask++;
-	    bitmask = CREATE_BITMASK (mask_x & 31);
-
-	    while (w--)
-	    {
-		if (bitmask == 0)
-		{
-		    bitcache = *mask++;
-		    bitmask = CREATE_BITMASK (0);
-		}
-		if (bitcache & bitmask)
-		    *dst = over (src, *dst);
-		bitmask = UPDATE_BITMASK (bitmask);
-		dst++;
-	    }
-	}
-    }
-}
-
-static void
-fast_composite_over_n_1_0565 (pixman_implementation_t *imp,
-                              pixman_composite_info_t *info)
-{
-    PIXMAN_COMPOSITE_ARGS (info);
-    uint32_t     src, srca;
-    uint16_t    *dst, *dst_line;
-    uint32_t    *mask, *mask_line;
-    int          mask_stride, dst_stride;
-    uint32_t     bitcache, bitmask;
-    int32_t      w;
-    uint32_t     d;
-    uint16_t     src565;
-
-    if (width <= 0)
-	return;
-
-    src = _pixman_image_get_solid (imp, src_image, dest_image->bits.format);
-    srca = src >> 24;
-    if (src == 0)
-	return;
-
-    PIXMAN_IMAGE_GET_LINE (dest_image, dest_x, dest_y, uint16_t,
-                           dst_stride, dst_line, 1);
-    PIXMAN_IMAGE_GET_LINE (mask_image, 0, mask_y, uint32_t,
-                           mask_stride, mask_line, 1);
-    mask_line += mask_x >> 5;
-
-    if (srca == 0xff)
-    {
-	src565 = CONVERT_8888_TO_0565 (src);
-	while (height--)
-	{
-	    dst = dst_line;
-	    dst_line += dst_stride;
-	    mask = mask_line;
-	    mask_line += mask_stride;
-	    w = width;
-
-	    bitcache = *mask++;
-	    bitmask = CREATE_BITMASK (mask_x & 31);
-
-	    while (w--)
-	    {
-		if (bitmask == 0)
-		{
-		    bitcache = *mask++;
-		    bitmask = CREATE_BITMASK (0);
-		}
-		if (bitcache & bitmask)
-		    *dst = src565;
-		bitmask = UPDATE_BITMASK (bitmask);
-		dst++;
-	    }
-	}
-    }
-    else
-    {
-	while (height--)
-	{
-	    dst = dst_line;
-	    dst_line += dst_stride;
-	    mask = mask_line;
-	    mask_line += mask_stride;
-	    w = width;
-
-	    bitcache = *mask++;
-	    bitmask = CREATE_BITMASK (mask_x & 31);
-
-	    while (w--)
-	    {
-		if (bitmask == 0)
-		{
-		    bitcache = *mask++;
-		    bitmask = CREATE_BITMASK (0);
-		}
-		if (bitcache & bitmask)
-		{
-		    d = over (src, CONVERT_0565_TO_0888 (*dst));
-		    *dst = CONVERT_8888_TO_0565 (d);
-		}
-		bitmask = UPDATE_BITMASK (bitmask);
-		dst++;
-	    }
-	}
-    }
-}
-
-/*
- * Simple bitblt
- */
-
-static void
-fast_composite_solid_fill (pixman_implementation_t *imp,
-                           pixman_composite_info_t *info)
-{
-    PIXMAN_COMPOSITE_ARGS (info);
-    uint32_t src;
-
-    src = _pixman_image_get_solid (imp, src_image, dest_image->bits.format);
-
-    if (dest_image->bits.format == PIXMAN_a1)
-    {
-	src = src >> 31;
-    }
-    else if (dest_image->bits.format == PIXMAN_a8)
-    {
-	src = src >> 24;
-    }
-    else if (dest_image->bits.format == PIXMAN_r5g6b5 ||
-             dest_image->bits.format == PIXMAN_b5g6r5)
-    {
-	src = CONVERT_8888_TO_0565 (src);
-    }
-
-    pixman_fill (dest_image->bits.bits, dest_image->bits.rowstride,
-                 PIXMAN_FORMAT_BPP (dest_image->bits.format),
-                 dest_x, dest_y,
-                 width, height,
-                 src);
-}
-
-static void
-fast_composite_src_memcpy (pixman_implementation_t *imp,
-			   pixman_composite_info_t *info)
-{
-    PIXMAN_COMPOSITE_ARGS (info);
-    int bpp = PIXMAN_FORMAT_BPP (dest_image->bits.format) / 8;
-    uint32_t n_bytes = width * bpp;
-    int dst_stride, src_stride;
-    uint8_t    *dst;
-    uint8_t    *src;
-
-    src_stride = src_image->bits.rowstride * 4;
-    dst_stride = dest_image->bits.rowstride * 4;
-
-    src = (uint8_t *)src_image->bits.bits + src_y * src_stride + src_x * bpp;
-    dst = (uint8_t *)dest_image->bits.bits + dest_y * dst_stride + dest_x * bpp;
-
-    while (height--)
-    {
-	memcpy (dst, src, n_bytes);
-
-	dst += dst_stride;
-	src += src_stride;
-    }
-}
-
-FAST_NEAREST (8888_8888_cover, 8888, 8888, uint32_t, uint32_t, SRC, COVER)
-FAST_NEAREST (8888_8888_none, 8888, 8888, uint32_t, uint32_t, SRC, NONE)
-FAST_NEAREST (8888_8888_pad, 8888, 8888, uint32_t, uint32_t, SRC, PAD)
-FAST_NEAREST (8888_8888_normal, 8888, 8888, uint32_t, uint32_t, SRC, NORMAL)
-FAST_NEAREST (8888_8888_cover, 8888, 8888, uint32_t, uint32_t, OVER, COVER)
-FAST_NEAREST (8888_8888_none, 8888, 8888, uint32_t, uint32_t, OVER, NONE)
-FAST_NEAREST (8888_8888_pad, 8888, 8888, uint32_t, uint32_t, OVER, PAD)
-FAST_NEAREST (8888_8888_normal, 8888, 8888, uint32_t, uint32_t, OVER, NORMAL)
-FAST_NEAREST (8888_565_cover, 8888, 0565, uint32_t, uint16_t, SRC, COVER)
-FAST_NEAREST (8888_565_none, 8888, 0565, uint32_t, uint16_t, SRC, NONE)
-FAST_NEAREST (8888_565_pad, 8888, 0565, uint32_t, uint16_t, SRC, PAD)
-FAST_NEAREST (8888_565_normal, 8888, 0565, uint32_t, uint16_t, SRC, NORMAL)
-FAST_NEAREST (565_565_normal, 0565, 0565, uint16_t, uint16_t, SRC, NORMAL)
-FAST_NEAREST (8888_565_cover, 8888, 0565, uint32_t, uint16_t, OVER, COVER)
-FAST_NEAREST (8888_565_none, 8888, 0565, uint32_t, uint16_t, OVER, NONE)
-FAST_NEAREST (8888_565_pad, 8888, 0565, uint32_t, uint16_t, OVER, PAD)
-FAST_NEAREST (8888_565_normal, 8888, 0565, uint32_t, uint16_t, OVER, NORMAL)
-
-/* Use more unrolling for src_0565_0565 because it is typically CPU bound */
-static force_inline void
-scaled_nearest_scanline_565_565_SRC (uint16_t *       dst,
-				     const uint16_t * src,
-				     int32_t          w,
-				     pixman_fixed_t   vx,
-				     pixman_fixed_t   unit_x,
-				     pixman_fixed_t   max_vx,
-				     pixman_bool_t    fully_transparent_src)
-{
-    uint16_t tmp1, tmp2, tmp3, tmp4;
-    while ((w -= 4) >= 0)
-    {
-	tmp1 = src[pixman_fixed_to_int (vx)];
-	vx += unit_x;
-	tmp2 = src[pixman_fixed_to_int (vx)];
-	vx += unit_x;
-	tmp3 = src[pixman_fixed_to_int (vx)];
-	vx += unit_x;
-	tmp4 = src[pixman_fixed_to_int (vx)];
-	vx += unit_x;
-	*dst++ = tmp1;
-	*dst++ = tmp2;
-	*dst++ = tmp3;
-	*dst++ = tmp4;
-    }
-    if (w & 2)
-    {
-	tmp1 = src[pixman_fixed_to_int (vx)];
-	vx += unit_x;
-	tmp2 = src[pixman_fixed_to_int (vx)];
-	vx += unit_x;
-	*dst++ = tmp1;
-	*dst++ = tmp2;
-    }
-    if (w & 1)
-	*dst++ = src[pixman_fixed_to_int (vx)];
-}
-
-FAST_NEAREST_MAINLOOP (565_565_cover_SRC,
-		       scaled_nearest_scanline_565_565_SRC,
-		       uint16_t, uint16_t, COVER)
-FAST_NEAREST_MAINLOOP (565_565_none_SRC,
-		       scaled_nearest_scanline_565_565_SRC,
-		       uint16_t, uint16_t, NONE)
-FAST_NEAREST_MAINLOOP (565_565_pad_SRC,
-		       scaled_nearest_scanline_565_565_SRC,
-		       uint16_t, uint16_t, PAD)
-
-static force_inline uint32_t
-fetch_nearest (pixman_repeat_t src_repeat,
-	       pixman_format_code_t format,
-	       uint32_t *src, int x, int src_width)
-{
-    if (repeat (src_repeat, &x, src_width))
-    {
-	if (format == PIXMAN_x8r8g8b8)
-	    return *(src + x) | 0xff000000;
-	else
-	    return *(src + x);
-    }
-    else
-    {
-	return 0;
-    }
-}
-
-static force_inline void
-combine_over (uint32_t s, uint32_t *dst)
-{
-    if (s)
-    {
-	uint8_t ia = 0xff - (s >> 24);
-
-	if (ia)
-	    UN8x4_MUL_UN8_ADD_UN8x4 (*dst, ia, s);
-	else
-	    *dst = s;
-    }
-}
-
-static force_inline void
-combine_src (uint32_t s, uint32_t *dst)
-{
-    *dst = s;
-}
-
-static void
-fast_composite_scaled_nearest (pixman_implementation_t *imp,
-			       pixman_composite_info_t *info)
-{
-    PIXMAN_COMPOSITE_ARGS (info);
-    uint32_t       *dst_line;
-    uint32_t       *src_line;
-    int             dst_stride, src_stride;
-    int		    src_width, src_height;
-    pixman_repeat_t src_repeat;
-    pixman_fixed_t unit_x, unit_y;
-    pixman_format_code_t src_format;
-    pixman_vector_t v;
-    pixman_fixed_t vy;
-
-    PIXMAN_IMAGE_GET_LINE (dest_image, dest_x, dest_y, uint32_t, dst_stride, dst_line, 1);
-    /* pass in 0 instead of src_x and src_y because src_x and src_y need to be
-     * transformed from destination space to source space
-     */
-    PIXMAN_IMAGE_GET_LINE (src_image, 0, 0, uint32_t, src_stride, src_line, 1);
-
-    /* reference point is the center of the pixel */
-    v.vector[0] = pixman_int_to_fixed (src_x) + pixman_fixed_1 / 2;
-    v.vector[1] = pixman_int_to_fixed (src_y) + pixman_fixed_1 / 2;
-    v.vector[2] = pixman_fixed_1;
-
-    if (!pixman_transform_point_3d (src_image->common.transform, &v))
-	return;
-
-    unit_x = src_image->common.transform->matrix[0][0];
-    unit_y = src_image->common.transform->matrix[1][1];
-
-    /* Round down to closest integer, ensuring that 0.5 rounds to 0, not 1 */
-    v.vector[0] -= pixman_fixed_e;
-    v.vector[1] -= pixman_fixed_e;
-
-    src_height = src_image->bits.height;
-    src_width = src_image->bits.width;
-    src_repeat = src_image->common.repeat;
-    src_format = src_image->bits.format;
-
-    vy = v.vector[1];
-    while (height--)
-    {
-        pixman_fixed_t vx = v.vector[0];
-	int y = pixman_fixed_to_int (vy);
-	uint32_t *dst = dst_line;
-
-	dst_line += dst_stride;
-
-        /* adjust the y location by a unit vector in the y direction
-         * this is equivalent to transforming y+1 of the destination point to source space */
-        vy += unit_y;
-
-	if (!repeat (src_repeat, &y, src_height))
-	{
-	    if (op == PIXMAN_OP_SRC)
-		memset (dst, 0, sizeof (*dst) * width);
-	}
-	else
-	{
-	    int w = width;
-
-	    uint32_t *src = src_line + y * src_stride;
-
-	    while (w >= 2)
-	    {
-		uint32_t s1, s2;
-		int x1, x2;
-
-		x1 = pixman_fixed_to_int (vx);
-		vx += unit_x;
-
-		x2 = pixman_fixed_to_int (vx);
-		vx += unit_x;
-
-		w -= 2;
-
-		s1 = fetch_nearest (src_repeat, src_format, src, x1, src_width);
-		s2 = fetch_nearest (src_repeat, src_format, src, x2, src_width);
-
-		if (op == PIXMAN_OP_OVER)
-		{
-		    combine_over (s1, dst++);
-		    combine_over (s2, dst++);
-		}
-		else
-		{
-		    combine_src (s1, dst++);
-		    combine_src (s2, dst++);
-		}
-	    }
-
-	    while (w--)
-	    {
-		uint32_t s;
-		int x;
-
-		x = pixman_fixed_to_int (vx);
-		vx += unit_x;
-
-		s = fetch_nearest (src_repeat, src_format, src, x, src_width);
-
-		if (op == PIXMAN_OP_OVER)
-		    combine_over (s, dst++);
-		else
-		    combine_src (s, dst++);
-	    }
-	}
-    }
-}
-
-#define CACHE_LINE_SIZE 64
-
-#define FAST_SIMPLE_ROTATE(suffix, pix_type)                                  \
-                                                                              \
-static void                                                                   \
-blt_rotated_90_trivial_##suffix (pix_type       *dst,                         \
-				 int             dst_stride,                  \
-				 const pix_type *src,                         \
-				 int             src_stride,                  \
-				 int             w,                           \
-				 int             h)                           \
-{                                                                             \
-    int x, y;                                                                 \
-    for (y = 0; y < h; y++)                                                   \
-    {                                                                         \
-	const pix_type *s = src + (h - y - 1);                                \
-	pix_type *d = dst + dst_stride * y;                                   \
-	for (x = 0; x < w; x++)                                               \
-	{                                                                     \
-	    *d++ = *s;                                                        \
-	    s += src_stride;                                                  \
-	}                                                                     \
-    }                                                                         \
-}                                                                             \
-                                                                              \
-static void                                                                   \
-blt_rotated_270_trivial_##suffix (pix_type       *dst,                        \
-				  int             dst_stride,                 \
-				  const pix_type *src,                        \
-				  int             src_stride,                 \
-				  int             w,                          \
-				  int             h)                          \
-{                                                                             \
-    int x, y;                                                                 \
-    for (y = 0; y < h; y++)                                                   \
-    {                                                                         \
-	const pix_type *s = src + src_stride * (w - 1) + y;                   \
-	pix_type *d = dst + dst_stride * y;                                   \
-	for (x = 0; x < w; x++)                                               \
-	{                                                                     \
-	    *d++ = *s;                                                        \
-	    s -= src_stride;                                                  \
-	}                                                                     \
-    }                                                                         \
-}                                                                             \
-                                                                              \
-static void                                                                   \
-blt_rotated_90_##suffix (pix_type       *dst,                                 \
-			 int             dst_stride,                          \
-			 const pix_type *src,                                 \
-			 int             src_stride,                          \
-			 int             W,                                   \
-			 int             H)                                   \
-{                                                                             \
-    int x;                                                                    \
-    int leading_pixels = 0, trailing_pixels = 0;                              \
-    const int TILE_SIZE = CACHE_LINE_SIZE / sizeof(pix_type);                 \
-                                                                              \
-    /*                                                                        \
-     * split processing into handling destination as TILE_SIZExH cache line   \
-     * aligned vertical stripes (optimistically assuming that destination     \
-     * stride is a multiple of cache line, if not - it will be just a bit     \
-     * slower)                                                                \
-     */                                                                       \
-                                                                              \
-    if ((uintptr_t)dst & (CACHE_LINE_SIZE - 1))                               \
-    {                                                                         \
-	leading_pixels = TILE_SIZE - (((uintptr_t)dst &                       \
-			    (CACHE_LINE_SIZE - 1)) / sizeof(pix_type));       \
-	if (leading_pixels > W)                                               \
-	    leading_pixels = W;                                               \
-                                                                              \
-	/* unaligned leading part NxH (where N < TILE_SIZE) */                \
-	blt_rotated_90_trivial_##suffix (                                     \
-	    dst,                                                              \
-	    dst_stride,                                                       \
-	    src,                                                              \
-	    src_stride,                                                       \
-	    leading_pixels,                                                   \
-	    H);                                                               \
-	                                                                      \
-	dst += leading_pixels;                                                \
-	src += leading_pixels * src_stride;                                   \
-	W -= leading_pixels;                                                  \
-    }                                                                         \
-                                                                              \
-    if ((uintptr_t)(dst + W) & (CACHE_LINE_SIZE - 1))                         \
-    {                                                                         \
-	trailing_pixels = (((uintptr_t)(dst + W) &                            \
-			    (CACHE_LINE_SIZE - 1)) / sizeof(pix_type));       \
-	if (trailing_pixels > W)                                              \
-	    trailing_pixels = W;                                              \
-	W -= trailing_pixels;                                                 \
-    }                                                                         \
-                                                                              \
-    for (x = 0; x < W; x += TILE_SIZE)                                        \
-    {                                                                         \
-	/* aligned middle part TILE_SIZExH */                                 \
-	blt_rotated_90_trivial_##suffix (                                     \
-	    dst + x,                                                          \
-	    dst_stride,                                                       \
-	    src + src_stride * x,                                             \
-	    src_stride,                                                       \
-	    TILE_SIZE,                                                        \
-	    H);                                                               \
-    }                                                                         \
-                                                                              \
-    if (trailing_pixels)                                                      \
-    {                                                                         \
-	/* unaligned trailing part NxH (where N < TILE_SIZE) */               \
-	blt_rotated_90_trivial_##suffix (                                     \
-	    dst + W,                                                          \
-	    dst_stride,                                                       \
-	    src + W * src_stride,                                             \
-	    src_stride,                                                       \
-	    trailing_pixels,                                                  \
-	    H);                                                               \
-    }                                                                         \
-}                                                                             \
-                                                                              \
-static void                                                                   \
-blt_rotated_270_##suffix (pix_type       *dst,                                \
-			  int             dst_stride,                         \
-			  const pix_type *src,                                \
-			  int             src_stride,                         \
-			  int             W,                                  \
-			  int             H)                                  \
-{                                                                             \
-    int x;                                                                    \
-    int leading_pixels = 0, trailing_pixels = 0;                              \
-    const int TILE_SIZE = CACHE_LINE_SIZE / sizeof(pix_type);                 \
-                                                                              \
-    /*                                                                        \
-     * split processing into handling destination as TILE_SIZExH cache line   \
-     * aligned vertical stripes (optimistically assuming that destination     \
-     * stride is a multiple of cache line, if not - it will be just a bit     \
-     * slower)                                                                \
-     */                                                                       \
-                                                                              \
-    if ((uintptr_t)dst & (CACHE_LINE_SIZE - 1))                               \
-    {                                                                         \
-	leading_pixels = TILE_SIZE - (((uintptr_t)dst &                       \
-			    (CACHE_LINE_SIZE - 1)) / sizeof(pix_type));       \
-	if (leading_pixels > W)                                               \
-	    leading_pixels = W;                                               \
-                                                                              \
-	/* unaligned leading part NxH (where N < TILE_SIZE) */                \
-	blt_rotated_270_trivial_##suffix (                                    \
-	    dst,                                                              \
-	    dst_stride,                                                       \
-	    src + src_stride * (W - leading_pixels),                          \
-	    src_stride,                                                       \
-	    leading_pixels,                                                   \
-	    H);                                                               \
-	                                                                      \
-	dst += leading_pixels;                                                \
-	W -= leading_pixels;                                                  \
-    }                                                                         \
-                                                                              \
-    if ((uintptr_t)(dst + W) & (CACHE_LINE_SIZE - 1))                         \
-    {                                                                         \
-	trailing_pixels = (((uintptr_t)(dst + W) &                            \
-			    (CACHE_LINE_SIZE - 1)) / sizeof(pix_type));       \
-	if (trailing_pixels > W)                                              \
-	    trailing_pixels = W;                                              \
-	W -= trailing_pixels;                                                 \
-	src += trailing_pixels * src_stride;                                  \
-    }                                                                         \
-                                                                              \
-    for (x = 0; x < W; x += TILE_SIZE)                                        \
-    {                                                                         \
-	/* aligned middle part TILE_SIZExH */                                 \
-	blt_rotated_270_trivial_##suffix (                                    \
-	    dst + x,                                                          \
-	    dst_stride,                                                       \
-	    src + src_stride * (W - x - TILE_SIZE),                           \
-	    src_stride,                                                       \
-	    TILE_SIZE,                                                        \
-	    H);                                                               \
-    }                                                                         \
-                                                                              \
-    if (trailing_pixels)                                                      \
-    {                                                                         \
-	/* unaligned trailing part NxH (where N < TILE_SIZE) */               \
-	blt_rotated_270_trivial_##suffix (                                    \
-	    dst + W,                                                          \
-	    dst_stride,                                                       \
-	    src - trailing_pixels * src_stride,                               \
-	    src_stride,                                                       \
-	    trailing_pixels,                                                  \
-	    H);                                                               \
-    }                                                                         \
-}                                                                             \
-                                                                              \
-static void                                                                   \
-fast_composite_rotate_90_##suffix (pixman_implementation_t *imp,              \
-				   pixman_composite_info_t *info)	      \
-{									      \
-    PIXMAN_COMPOSITE_ARGS (info);					      \
-    pix_type       *dst_line;						      \
-    pix_type       *src_line;                                                 \
-    int             dst_stride, src_stride;                                   \
-    int             src_x_t, src_y_t;                                         \
-                                                                              \
-    PIXMAN_IMAGE_GET_LINE (dest_image, dest_x, dest_y, pix_type,              \
-			   dst_stride, dst_line, 1);                          \
-    src_x_t = -src_y + pixman_fixed_to_int (                                  \
-				src_image->common.transform->matrix[0][2] +   \
-				pixman_fixed_1 / 2 - pixman_fixed_e) - height;\
-    src_y_t = src_x + pixman_fixed_to_int (                                   \
-				src_image->common.transform->matrix[1][2] +   \
-				pixman_fixed_1 / 2 - pixman_fixed_e);         \
-    PIXMAN_IMAGE_GET_LINE (src_image, src_x_t, src_y_t, pix_type,             \
-			   src_stride, src_line, 1);                          \
-    blt_rotated_90_##suffix (dst_line, dst_stride, src_line, src_stride,      \
-			     width, height);                                  \
-}                                                                             \
-                                                                              \
-static void                                                                   \
-fast_composite_rotate_270_##suffix (pixman_implementation_t *imp,             \
-				    pixman_composite_info_t *info)            \
-{                                                                             \
-    PIXMAN_COMPOSITE_ARGS (info);					      \
-    pix_type       *dst_line;						      \
-    pix_type       *src_line;                                                 \
-    int             dst_stride, src_stride;                                   \
-    int             src_x_t, src_y_t;                                         \
-                                                                              \
-    PIXMAN_IMAGE_GET_LINE (dest_image, dest_x, dest_y, pix_type,              \
-			   dst_stride, dst_line, 1);                          \
-    src_x_t = src_y + pixman_fixed_to_int (                                   \
-				src_image->common.transform->matrix[0][2] +   \
-				pixman_fixed_1 / 2 - pixman_fixed_e);         \
-    src_y_t = -src_x + pixman_fixed_to_int (                                  \
-				src_image->common.transform->matrix[1][2] +   \
-				pixman_fixed_1 / 2 - pixman_fixed_e) - width; \
-    PIXMAN_IMAGE_GET_LINE (src_image, src_x_t, src_y_t, pix_type,             \
-			   src_stride, src_line, 1);                          \
-    blt_rotated_270_##suffix (dst_line, dst_stride, src_line, src_stride,     \
-			      width, height);                                 \
-}
-
-FAST_SIMPLE_ROTATE (8, uint8_t)
-FAST_SIMPLE_ROTATE (565, uint16_t)
-FAST_SIMPLE_ROTATE (8888, uint32_t)
-
-static const pixman_fast_path_t c_fast_paths[] =
-{
-    PIXMAN_STD_FAST_PATH (OVER, solid, a8, r5g6b5, fast_composite_over_n_8_0565),
-    PIXMAN_STD_FAST_PATH (OVER, solid, a8, b5g6r5, fast_composite_over_n_8_0565),
-    PIXMAN_STD_FAST_PATH (OVER, solid, a8, r8g8b8, fast_composite_over_n_8_0888),
-    PIXMAN_STD_FAST_PATH (OVER, solid, a8, b8g8r8, fast_composite_over_n_8_0888),
-    PIXMAN_STD_FAST_PATH (OVER, solid, a8, a8r8g8b8, fast_composite_over_n_8_8888),
-    PIXMAN_STD_FAST_PATH (OVER, solid, a8, x8r8g8b8, fast_composite_over_n_8_8888),
-    PIXMAN_STD_FAST_PATH (OVER, solid, a8, a8b8g8r8, fast_composite_over_n_8_8888),
-    PIXMAN_STD_FAST_PATH (OVER, solid, a8, x8b8g8r8, fast_composite_over_n_8_8888),
-    PIXMAN_STD_FAST_PATH (OVER, solid, a1, a8r8g8b8, fast_composite_over_n_1_8888),
-    PIXMAN_STD_FAST_PATH (OVER, solid, a1, x8r8g8b8, fast_composite_over_n_1_8888),
-    PIXMAN_STD_FAST_PATH (OVER, solid, a1, a8b8g8r8, fast_composite_over_n_1_8888),
-    PIXMAN_STD_FAST_PATH (OVER, solid, a1, x8b8g8r8, fast_composite_over_n_1_8888),
-    PIXMAN_STD_FAST_PATH (OVER, solid, a1, r5g6b5,   fast_composite_over_n_1_0565),
-    PIXMAN_STD_FAST_PATH (OVER, solid, a1, b5g6r5,   fast_composite_over_n_1_0565),
-    PIXMAN_STD_FAST_PATH_CA (OVER, solid, a8r8g8b8, a8r8g8b8, fast_composite_over_n_8888_8888_ca),
-    PIXMAN_STD_FAST_PATH_CA (OVER, solid, a8r8g8b8, x8r8g8b8, fast_composite_over_n_8888_8888_ca),
-    PIXMAN_STD_FAST_PATH_CA (OVER, solid, a8r8g8b8, r5g6b5, fast_composite_over_n_8888_0565_ca),
-    PIXMAN_STD_FAST_PATH_CA (OVER, solid, a8b8g8r8, a8b8g8r8, fast_composite_over_n_8888_8888_ca),
-    PIXMAN_STD_FAST_PATH_CA (OVER, solid, a8b8g8r8, x8b8g8r8, fast_composite_over_n_8888_8888_ca),
-    PIXMAN_STD_FAST_PATH_CA (OVER, solid, a8b8g8r8, b5g6r5, fast_composite_over_n_8888_0565_ca),
-    PIXMAN_STD_FAST_PATH (OVER, x8r8g8b8, a8, x8r8g8b8, fast_composite_over_x888_8_8888),
-    PIXMAN_STD_FAST_PATH (OVER, x8r8g8b8, a8, a8r8g8b8, fast_composite_over_x888_8_8888),
-    PIXMAN_STD_FAST_PATH (OVER, x8b8g8r8, a8, x8b8g8r8, fast_composite_over_x888_8_8888),
-    PIXMAN_STD_FAST_PATH (OVER, x8b8g8r8, a8, a8b8g8r8, fast_composite_over_x888_8_8888),
-    PIXMAN_STD_FAST_PATH (OVER, a8r8g8b8, null, a8r8g8b8, fast_composite_over_8888_8888),
-    PIXMAN_STD_FAST_PATH (OVER, a8r8g8b8, null, x8r8g8b8, fast_composite_over_8888_8888),
-    PIXMAN_STD_FAST_PATH (OVER, a8r8g8b8, null, r5g6b5, fast_composite_over_8888_0565),
-    PIXMAN_STD_FAST_PATH (OVER, a8b8g8r8, null, a8b8g8r8, fast_composite_over_8888_8888),
-    PIXMAN_STD_FAST_PATH (OVER, a8b8g8r8, null, x8b8g8r8, fast_composite_over_8888_8888),
-    PIXMAN_STD_FAST_PATH (OVER, a8b8g8r8, null, b5g6r5, fast_composite_over_8888_0565),
-    PIXMAN_STD_FAST_PATH (ADD, a8r8g8b8, null, a8r8g8b8, fast_composite_add_8888_8888),
-    PIXMAN_STD_FAST_PATH (ADD, a8b8g8r8, null, a8b8g8r8, fast_composite_add_8888_8888),
-    PIXMAN_STD_FAST_PATH (ADD, a8, null, a8, fast_composite_add_8_8),
-    PIXMAN_STD_FAST_PATH (ADD, a1, null, a1, fast_composite_add_1000_1000),
-    PIXMAN_STD_FAST_PATH_CA (ADD, solid, a8r8g8b8, a8r8g8b8, fast_composite_add_n_8888_8888_ca),
-    PIXMAN_STD_FAST_PATH (ADD, solid, a8, a8, fast_composite_add_n_8_8),
-    PIXMAN_STD_FAST_PATH (SRC, solid, null, a8r8g8b8, fast_composite_solid_fill),
-    PIXMAN_STD_FAST_PATH (SRC, solid, null, x8r8g8b8, fast_composite_solid_fill),
-    PIXMAN_STD_FAST_PATH (SRC, solid, null, a8b8g8r8, fast_composite_solid_fill),
-    PIXMAN_STD_FAST_PATH (SRC, solid, null, x8b8g8r8, fast_composite_solid_fill),
-    PIXMAN_STD_FAST_PATH (SRC, solid, null, a1, fast_composite_solid_fill),
-    PIXMAN_STD_FAST_PATH (SRC, solid, null, a8, fast_composite_solid_fill),
-    PIXMAN_STD_FAST_PATH (SRC, solid, null, r5g6b5, fast_composite_solid_fill),
-    PIXMAN_STD_FAST_PATH (SRC, x8r8g8b8, null, a8r8g8b8, fast_composite_src_x888_8888),
-    PIXMAN_STD_FAST_PATH (SRC, x8b8g8r8, null, a8b8g8r8, fast_composite_src_x888_8888),
-    PIXMAN_STD_FAST_PATH (SRC, a8r8g8b8, null, x8r8g8b8, fast_composite_src_memcpy),
-    PIXMAN_STD_FAST_PATH (SRC, a8r8g8b8, null, a8r8g8b8, fast_composite_src_memcpy),
-    PIXMAN_STD_FAST_PATH (SRC, x8r8g8b8, null, x8r8g8b8, fast_composite_src_memcpy),
-    PIXMAN_STD_FAST_PATH (SRC, a8b8g8r8, null, x8b8g8r8, fast_composite_src_memcpy),
-    PIXMAN_STD_FAST_PATH (SRC, a8b8g8r8, null, a8b8g8r8, fast_composite_src_memcpy),
-    PIXMAN_STD_FAST_PATH (SRC, x8b8g8r8, null, x8b8g8r8, fast_composite_src_memcpy),
-    PIXMAN_STD_FAST_PATH (SRC, b8g8r8a8, null, b8g8r8x8, fast_composite_src_memcpy),
-    PIXMAN_STD_FAST_PATH (SRC, b8g8r8a8, null, b8g8r8a8, fast_composite_src_memcpy),
-    PIXMAN_STD_FAST_PATH (SRC, b8g8r8x8, null, b8g8r8x8, fast_composite_src_memcpy),
-    PIXMAN_STD_FAST_PATH (SRC, r5g6b5, null, r5g6b5, fast_composite_src_memcpy),
-    PIXMAN_STD_FAST_PATH (SRC, b5g6r5, null, b5g6r5, fast_composite_src_memcpy),
-    PIXMAN_STD_FAST_PATH (SRC, r8g8b8, null, r8g8b8, fast_composite_src_memcpy),
-    PIXMAN_STD_FAST_PATH (SRC, b8g8r8, null, b8g8r8, fast_composite_src_memcpy),
-    PIXMAN_STD_FAST_PATH (SRC, x1r5g5b5, null, x1r5g5b5, fast_composite_src_memcpy),
-    PIXMAN_STD_FAST_PATH (SRC, a1r5g5b5, null, x1r5g5b5, fast_composite_src_memcpy),
-    PIXMAN_STD_FAST_PATH (SRC, a8, null, a8, fast_composite_src_memcpy),
-    PIXMAN_STD_FAST_PATH (SRC, a8r8g8b8, null, r5g6b5, fast_composite_src_x888_0565),
-    PIXMAN_STD_FAST_PATH (SRC, x8r8g8b8, null, r5g6b5, fast_composite_src_x888_0565),
-    PIXMAN_STD_FAST_PATH (SRC, a8b8g8r8, null, b5g6r5, fast_composite_src_x888_0565),
-    PIXMAN_STD_FAST_PATH (SRC, x8b8g8r8, null, b5g6r5, fast_composite_src_x888_0565),
-    PIXMAN_STD_FAST_PATH (IN, a8, null, a8, fast_composite_in_8_8),
-    PIXMAN_STD_FAST_PATH (IN, solid, a8, a8, fast_composite_in_n_8_8),
-
-    SIMPLE_NEAREST_FAST_PATH (SRC, x8r8g8b8, x8r8g8b8, 8888_8888),
-    SIMPLE_NEAREST_FAST_PATH (SRC, a8r8g8b8, x8r8g8b8, 8888_8888),
-    SIMPLE_NEAREST_FAST_PATH (SRC, x8b8g8r8, x8b8g8r8, 8888_8888),
-    SIMPLE_NEAREST_FAST_PATH (SRC, a8b8g8r8, x8b8g8r8, 8888_8888),
-
-    SIMPLE_NEAREST_FAST_PATH (SRC, a8r8g8b8, a8r8g8b8, 8888_8888),
-    SIMPLE_NEAREST_FAST_PATH (SRC, a8b8g8r8, a8b8g8r8, 8888_8888),
-
-    SIMPLE_NEAREST_FAST_PATH (SRC, x8r8g8b8, r5g6b5, 8888_565),
-    SIMPLE_NEAREST_FAST_PATH (SRC, a8r8g8b8, r5g6b5, 8888_565),
-
-    SIMPLE_NEAREST_FAST_PATH (SRC, r5g6b5, r5g6b5, 565_565),
-
-    SIMPLE_NEAREST_FAST_PATH (OVER, a8r8g8b8, x8r8g8b8, 8888_8888),
-    SIMPLE_NEAREST_FAST_PATH (OVER, a8b8g8r8, x8b8g8r8, 8888_8888),
-    SIMPLE_NEAREST_FAST_PATH (OVER, a8r8g8b8, a8r8g8b8, 8888_8888),
-    SIMPLE_NEAREST_FAST_PATH (OVER, a8b8g8r8, a8b8g8r8, 8888_8888),
-
-    SIMPLE_NEAREST_FAST_PATH (OVER, a8r8g8b8, r5g6b5, 8888_565),
-
-#define NEAREST_FAST_PATH(op,s,d)		\
-    {   PIXMAN_OP_ ## op,			\
-	PIXMAN_ ## s, SCALED_NEAREST_FLAGS,	\
-	PIXMAN_null, 0,				\
-	PIXMAN_ ## d, FAST_PATH_STD_DEST_FLAGS,	\
-	fast_composite_scaled_nearest,		\
-    }
-
-    NEAREST_FAST_PATH (SRC, x8r8g8b8, x8r8g8b8),
-    NEAREST_FAST_PATH (SRC, a8r8g8b8, x8r8g8b8),
-    NEAREST_FAST_PATH (SRC, x8b8g8r8, x8b8g8r8),
-    NEAREST_FAST_PATH (SRC, a8b8g8r8, x8b8g8r8),
-
-    NEAREST_FAST_PATH (SRC, x8r8g8b8, a8r8g8b8),
-    NEAREST_FAST_PATH (SRC, a8r8g8b8, a8r8g8b8),
-    NEAREST_FAST_PATH (SRC, x8b8g8r8, a8b8g8r8),
-    NEAREST_FAST_PATH (SRC, a8b8g8r8, a8b8g8r8),
-
-    NEAREST_FAST_PATH (OVER, x8r8g8b8, x8r8g8b8),
-    NEAREST_FAST_PATH (OVER, a8r8g8b8, x8r8g8b8),
-    NEAREST_FAST_PATH (OVER, x8b8g8r8, x8b8g8r8),
-    NEAREST_FAST_PATH (OVER, a8b8g8r8, x8b8g8r8),
-
-    NEAREST_FAST_PATH (OVER, x8r8g8b8, a8r8g8b8),
-    NEAREST_FAST_PATH (OVER, a8r8g8b8, a8r8g8b8),
-    NEAREST_FAST_PATH (OVER, x8b8g8r8, a8b8g8r8),
-    NEAREST_FAST_PATH (OVER, a8b8g8r8, a8b8g8r8),
-
-#define SIMPLE_ROTATE_FLAGS(angle)					  \
-    (FAST_PATH_ROTATE_ ## angle ## _TRANSFORM	|			  \
-     FAST_PATH_NEAREST_FILTER			|			  \
-     FAST_PATH_SAMPLES_COVER_CLIP		|			  \
-     FAST_PATH_STANDARD_FLAGS)
-
-#define SIMPLE_ROTATE_FAST_PATH(op,s,d,suffix)				  \
-    {   PIXMAN_OP_ ## op,						  \
-	PIXMAN_ ## s, SIMPLE_ROTATE_FLAGS (90),				  \
-	PIXMAN_null, 0,							  \
-	PIXMAN_ ## d, FAST_PATH_STD_DEST_FLAGS,				  \
-	fast_composite_rotate_90_##suffix,				  \
-    },									  \
-    {   PIXMAN_OP_ ## op,						  \
-	PIXMAN_ ## s, SIMPLE_ROTATE_FLAGS (270),			  \
-	PIXMAN_null, 0,							  \
-	PIXMAN_ ## d, FAST_PATH_STD_DEST_FLAGS,				  \
-	fast_composite_rotate_270_##suffix,				  \
-    }
-
-    SIMPLE_ROTATE_FAST_PATH (SRC, a8r8g8b8, a8r8g8b8, 8888),
-    SIMPLE_ROTATE_FAST_PATH (SRC, a8r8g8b8, x8r8g8b8, 8888),
-    SIMPLE_ROTATE_FAST_PATH (SRC, x8r8g8b8, x8r8g8b8, 8888),
-    SIMPLE_ROTATE_FAST_PATH (SRC, r5g6b5, r5g6b5, 565),
-    SIMPLE_ROTATE_FAST_PATH (SRC, a8, a8, 8),
-
-    {   PIXMAN_OP_NONE	},
-};
-
-#ifdef WORDS_BIGENDIAN
-#define A1_FILL_MASK(n, offs) (((1 << (n)) - 1) << (32 - (offs) - (n)))
-#else
-#define A1_FILL_MASK(n, offs) (((1 << (n)) - 1) << (offs))
-#endif
-
-static force_inline void
-pixman_fill1_line (uint32_t *dst, int offs, int width, int v)
-{
-    if (offs)
-    {
-	int leading_pixels = 32 - offs;
-	if (leading_pixels >= width)
-	{
-	    if (v)
-		*dst |= A1_FILL_MASK (width, offs);
-	    else
-		*dst &= ~A1_FILL_MASK (width, offs);
-	    return;
-	}
-	else
-	{
-	    if (v)
-		*dst++ |= A1_FILL_MASK (leading_pixels, offs);
-	    else
-		*dst++ &= ~A1_FILL_MASK (leading_pixels, offs);
-	    width -= leading_pixels;
-	}
-    }
-    while (width >= 32)
-    {
-	if (v)
-	    *dst++ = 0xFFFFFFFF;
-	else
-	    *dst++ = 0;
-	width -= 32;
-    }
-    if (width > 0)
-    {
-	if (v)
-	    *dst |= A1_FILL_MASK (width, 0);
-	else
-	    *dst &= ~A1_FILL_MASK (width, 0);
-    }
-}
-
-static void
-pixman_fill1 (uint32_t *bits,
-              int       stride,
-              int       x,
-              int       y,
-              int       width,
-              int       height,
-              uint32_t  xor)
-{
-    uint32_t *dst = bits + y * stride + (x >> 5);
-    int offs = x & 31;
-
-    if (xor & 1)
-    {
-	while (height--)
-	{
-	    pixman_fill1_line (dst, offs, width, 1);
-	    dst += stride;
-	}
-    }
-    else
-    {
-	while (height--)
-	{
-	    pixman_fill1_line (dst, offs, width, 0);
-	    dst += stride;
-	}
-    }
-}
-
-static void
-pixman_fill8 (uint32_t *bits,
-              int       stride,
-              int       x,
-              int       y,
-              int       width,
-              int       height,
-              uint32_t xor)
-{
-    int byte_stride = stride * (int) sizeof (uint32_t);
-    uint8_t *dst = (uint8_t *) bits;
-    uint8_t v = xor & 0xff;
-    int i;
-
-    dst = dst + y * byte_stride + x;
-
-    while (height--)
-    {
-	for (i = 0; i < width; ++i)
-	    dst[i] = v;
-
-	dst += byte_stride;
-    }
-}
-
-static void
-pixman_fill16 (uint32_t *bits,
-               int       stride,
-               int       x,
-               int       y,
-               int       width,
-               int       height,
-               uint32_t xor)
-{
-    int short_stride =
-	(stride * (int)sizeof (uint32_t)) / (int)sizeof (uint16_t);
-    uint16_t *dst = (uint16_t *)bits;
-    uint16_t v = xor & 0xffff;
-    int i;
-
-    dst = dst + y * short_stride + x;
-
-    while (height--)
-    {
-	for (i = 0; i < width; ++i)
-	    dst[i] = v;
-
-	dst += short_stride;
-    }
-}
-
-static void
-pixman_fill32 (uint32_t *bits,
-               int       stride,
-               int       x,
-               int       y,
-               int       width,
-               int       height,
-               uint32_t  xor)
-{
-    int i;
-
-    bits = bits + y * stride + x;
-
-    while (height--)
-    {
-	for (i = 0; i < width; ++i)
-	    bits[i] = xor;
-
-	bits += stride;
-    }
-}
-
-static pixman_bool_t
-fast_path_fill (pixman_implementation_t *imp,
-                uint32_t *               bits,
-                int                      stride,
-                int                      bpp,
-                int                      x,
-                int                      y,
-                int                      width,
-                int                      height,
-                uint32_t		 xor)
-{
-    switch (bpp)
-    {
-    case 1:
-	pixman_fill1 (bits, stride, x, y, width, height, xor);
-	break;
-
-    case 8:
-	pixman_fill8 (bits, stride, x, y, width, height, xor);
-	break;
-
-    case 16:
-	pixman_fill16 (bits, stride, x, y, width, height, xor);
-	break;
-
-    case 32:
-	pixman_fill32 (bits, stride, x, y, width, height, xor);
-	break;
-
-    default:
-	return _pixman_implementation_fill (
-	    imp->delegate, bits, stride, bpp, x, y, width, height, xor);
-	break;
-    }
-
-    return TRUE;
-}
-
-pixman_implementation_t *
-_pixman_implementation_create_fast_path (pixman_implementation_t *fallback)
-{
-    pixman_implementation_t *imp = _pixman_implementation_create (fallback, c_fast_paths);
-
-    imp->fill = fast_path_fill;
-
-    return imp;
-}
->>>>>>> 97c96ddb
+/* -*- Mode: c; c-basic-offset: 4; tab-width: 8; indent-tabs-mode: t; -*- */
+/*
+ * Copyright © 2000 SuSE, Inc.
+ * Copyright © 2007 Red Hat, Inc.
+ *
+ * Permission to use, copy, modify, distribute, and sell this software and its
+ * documentation for any purpose is hereby granted without fee, provided that
+ * the above copyright notice appear in all copies and that both that
+ * copyright notice and this permission notice appear in supporting
+ * documentation, and that the name of SuSE not be used in advertising or
+ * publicity pertaining to distribution of the software without specific,
+ * written prior permission.  SuSE makes no representations about the
+ * suitability of this software for any purpose.  It is provided "as is"
+ * without express or implied warranty.
+ *
+ * SuSE DISCLAIMS ALL WARRANTIES WITH REGARD TO THIS SOFTWARE, INCLUDING ALL
+ * IMPLIED WARRANTIES OF MERCHANTABILITY AND FITNESS, IN NO EVENT SHALL SuSE
+ * BE LIABLE FOR ANY SPECIAL, INDIRECT OR CONSEQUENTIAL DAMAGES OR ANY DAMAGES
+ * WHATSOEVER RESULTING FROM LOSS OF USE, DATA OR PROFITS, WHETHER IN AN ACTION
+ * OF CONTRACT, NEGLIGENCE OR OTHER TORTIOUS ACTION, ARISING OUT OF OR IN
+ * CONNECTION WITH THE USE OR PERFORMANCE OF THIS SOFTWARE.
+ *
+ * Author:  Keith Packard, SuSE, Inc.
+ */
+
+#ifdef HAVE_CONFIG_H
+#include <config.h>
+#endif
+#include <string.h>
+#include <stdlib.h>
+#include "pixman-private.h"
+#include "pixman-combine32.h"
+#include "pixman-fast-path.h"
+
+static force_inline uint32_t
+fetch_24 (uint8_t *a)
+{
+    if (((unsigned long)a) & 1)
+    {
+#ifdef WORDS_BIGENDIAN
+	return (*a << 16) | (*(uint16_t *)(a + 1));
+#else
+	return *a | (*(uint16_t *)(a + 1) << 8);
+#endif
+    }
+    else
+    {
+#ifdef WORDS_BIGENDIAN
+	return (*(uint16_t *)a << 8) | *(a + 2);
+#else
+	return *(uint16_t *)a | (*(a + 2) << 16);
+#endif
+    }
+}
+
+static force_inline void
+store_24 (uint8_t *a,
+          uint32_t v)
+{
+    if (((unsigned long)a) & 1)
+    {
+#ifdef WORDS_BIGENDIAN
+	*a = (uint8_t) (v >> 16);
+	*(uint16_t *)(a + 1) = (uint16_t) (v);
+#else
+	*a = (uint8_t) (v);
+	*(uint16_t *)(a + 1) = (uint16_t) (v >> 8);
+#endif
+    }
+    else
+    {
+#ifdef WORDS_BIGENDIAN
+	*(uint16_t *)a = (uint16_t)(v >> 8);
+	*(a + 2) = (uint8_t)v;
+#else
+	*(uint16_t *)a = (uint16_t)v;
+	*(a + 2) = (uint8_t)(v >> 16);
+#endif
+    }
+}
+
+static force_inline uint32_t
+over (uint32_t src,
+      uint32_t dest)
+{
+    uint32_t a = ~src >> 24;
+
+    UN8x4_MUL_UN8_ADD_UN8x4 (dest, a, src);
+
+    return dest;
+}
+
+static uint32_t
+in (uint32_t x,
+    uint8_t  y)
+{
+    uint16_t a = y;
+
+    UN8x4_MUL_UN8 (x, a);
+
+    return x;
+}
+
+/*
+ * Naming convention:
+ *
+ *  op_src_mask_dest
+ */
+static void
+fast_composite_over_x888_8_8888 (pixman_implementation_t *imp,
+                                 pixman_composite_info_t *info)
+{
+    PIXMAN_COMPOSITE_ARGS (info);
+    uint32_t    *src, *src_line;
+    uint32_t    *dst, *dst_line;
+    uint8_t     *mask, *mask_line;
+    int src_stride, mask_stride, dst_stride;
+    uint8_t m;
+    uint32_t s, d;
+    int32_t w;
+
+    PIXMAN_IMAGE_GET_LINE (dest_image, dest_x, dest_y, uint32_t, dst_stride, dst_line, 1);
+    PIXMAN_IMAGE_GET_LINE (mask_image, mask_x, mask_y, uint8_t, mask_stride, mask_line, 1);
+    PIXMAN_IMAGE_GET_LINE (src_image, src_x, src_y, uint32_t, src_stride, src_line, 1);
+
+    while (height--)
+    {
+	src = src_line;
+	src_line += src_stride;
+	dst = dst_line;
+	dst_line += dst_stride;
+	mask = mask_line;
+	mask_line += mask_stride;
+
+	w = width;
+	while (w--)
+	{
+	    m = *mask++;
+	    if (m)
+	    {
+		s = *src | 0xff000000;
+
+		if (m == 0xff)
+		{
+		    *dst = s;
+		}
+		else
+		{
+		    d = in (s, m);
+		    *dst = over (d, *dst);
+		}
+	    }
+	    src++;
+	    dst++;
+	}
+    }
+}
+
+static void
+fast_composite_in_n_8_8 (pixman_implementation_t *imp,
+                         pixman_composite_info_t *info)
+{
+    PIXMAN_COMPOSITE_ARGS (info);
+    uint32_t src, srca;
+    uint8_t     *dst_line, *dst;
+    uint8_t     *mask_line, *mask, m;
+    int dst_stride, mask_stride;
+    int32_t w;
+    uint16_t t;
+
+    src = _pixman_image_get_solid (imp, src_image, dest_image->bits.format);
+
+    srca = src >> 24;
+
+    PIXMAN_IMAGE_GET_LINE (dest_image, dest_x, dest_y, uint8_t, dst_stride, dst_line, 1);
+    PIXMAN_IMAGE_GET_LINE (mask_image, mask_x, mask_y, uint8_t, mask_stride, mask_line, 1);
+
+    if (srca == 0xff)
+    {
+	while (height--)
+	{
+	    dst = dst_line;
+	    dst_line += dst_stride;
+	    mask = mask_line;
+	    mask_line += mask_stride;
+	    w = width;
+
+	    while (w--)
+	    {
+		m = *mask++;
+
+		if (m == 0)
+		    *dst = 0;
+		else if (m != 0xff)
+		    *dst = MUL_UN8 (m, *dst, t);
+
+		dst++;
+	    }
+	}
+    }
+    else
+    {
+	while (height--)
+	{
+	    dst = dst_line;
+	    dst_line += dst_stride;
+	    mask = mask_line;
+	    mask_line += mask_stride;
+	    w = width;
+
+	    while (w--)
+	    {
+		m = *mask++;
+		m = MUL_UN8 (m, srca, t);
+
+		if (m == 0)
+		    *dst = 0;
+		else if (m != 0xff)
+		    *dst = MUL_UN8 (m, *dst, t);
+
+		dst++;
+	    }
+	}
+    }
+}
+
+static void
+fast_composite_in_8_8 (pixman_implementation_t *imp,
+                       pixman_composite_info_t *info)
+{
+    PIXMAN_COMPOSITE_ARGS (info);
+    uint8_t     *dst_line, *dst;
+    uint8_t     *src_line, *src;
+    int dst_stride, src_stride;
+    int32_t w;
+    uint8_t s;
+    uint16_t t;
+
+    PIXMAN_IMAGE_GET_LINE (src_image, src_x, src_y, uint8_t, src_stride, src_line, 1);
+    PIXMAN_IMAGE_GET_LINE (dest_image, dest_x, dest_y, uint8_t, dst_stride, dst_line, 1);
+
+    while (height--)
+    {
+	dst = dst_line;
+	dst_line += dst_stride;
+	src = src_line;
+	src_line += src_stride;
+	w = width;
+
+	while (w--)
+	{
+	    s = *src++;
+
+	    if (s == 0)
+		*dst = 0;
+	    else if (s != 0xff)
+		*dst = MUL_UN8 (s, *dst, t);
+
+	    dst++;
+	}
+    }
+}
+
+static void
+fast_composite_over_n_8_8888 (pixman_implementation_t *imp,
+                              pixman_composite_info_t *info)
+{
+    PIXMAN_COMPOSITE_ARGS (info);
+    uint32_t src, srca;
+    uint32_t    *dst_line, *dst, d;
+    uint8_t     *mask_line, *mask, m;
+    int dst_stride, mask_stride;
+    int32_t w;
+
+    src = _pixman_image_get_solid (imp, src_image, dest_image->bits.format);
+
+    srca = src >> 24;
+    if (src == 0)
+	return;
+
+    PIXMAN_IMAGE_GET_LINE (dest_image, dest_x, dest_y, uint32_t, dst_stride, dst_line, 1);
+    PIXMAN_IMAGE_GET_LINE (mask_image, mask_x, mask_y, uint8_t, mask_stride, mask_line, 1);
+
+    while (height--)
+    {
+	dst = dst_line;
+	dst_line += dst_stride;
+	mask = mask_line;
+	mask_line += mask_stride;
+	w = width;
+
+	while (w--)
+	{
+	    m = *mask++;
+	    if (m == 0xff)
+	    {
+		if (srca == 0xff)
+		    *dst = src;
+		else
+		    *dst = over (src, *dst);
+	    }
+	    else if (m)
+	    {
+		d = in (src, m);
+		*dst = over (d, *dst);
+	    }
+	    dst++;
+	}
+    }
+}
+
+static void
+fast_composite_add_n_8888_8888_ca (pixman_implementation_t *imp,
+				   pixman_composite_info_t *info)
+{
+    PIXMAN_COMPOSITE_ARGS (info);
+    uint32_t src, s;
+    uint32_t    *dst_line, *dst, d;
+    uint32_t    *mask_line, *mask, ma;
+    int dst_stride, mask_stride;
+    int32_t w;
+
+    src = _pixman_image_get_solid (imp, src_image, dest_image->bits.format);
+
+    if (src == 0)
+	return;
+
+    PIXMAN_IMAGE_GET_LINE (dest_image, dest_x, dest_y, uint32_t, dst_stride, dst_line, 1);
+    PIXMAN_IMAGE_GET_LINE (mask_image, mask_x, mask_y, uint32_t, mask_stride, mask_line, 1);
+
+    while (height--)
+    {
+	dst = dst_line;
+	dst_line += dst_stride;
+	mask = mask_line;
+	mask_line += mask_stride;
+	w = width;
+
+	while (w--)
+	{
+	    ma = *mask++;
+
+	    if (ma)
+	    {
+		d = *dst;
+		s = src;
+
+		UN8x4_MUL_UN8x4_ADD_UN8x4 (s, ma, d);
+
+		*dst = s;
+	    }
+
+	    dst++;
+	}
+    }
+}
+
+static void
+fast_composite_over_n_8888_8888_ca (pixman_implementation_t *imp,
+                                    pixman_composite_info_t *info)
+{
+    PIXMAN_COMPOSITE_ARGS (info);
+    uint32_t src, srca, s;
+    uint32_t    *dst_line, *dst, d;
+    uint32_t    *mask_line, *mask, ma;
+    int dst_stride, mask_stride;
+    int32_t w;
+
+    src = _pixman_image_get_solid (imp, src_image, dest_image->bits.format);
+
+    srca = src >> 24;
+    if (src == 0)
+	return;
+
+    PIXMAN_IMAGE_GET_LINE (dest_image, dest_x, dest_y, uint32_t, dst_stride, dst_line, 1);
+    PIXMAN_IMAGE_GET_LINE (mask_image, mask_x, mask_y, uint32_t, mask_stride, mask_line, 1);
+
+    while (height--)
+    {
+	dst = dst_line;
+	dst_line += dst_stride;
+	mask = mask_line;
+	mask_line += mask_stride;
+	w = width;
+
+	while (w--)
+	{
+	    ma = *mask++;
+	    if (ma == 0xffffffff)
+	    {
+		if (srca == 0xff)
+		    *dst = src;
+		else
+		    *dst = over (src, *dst);
+	    }
+	    else if (ma)
+	    {
+		d = *dst;
+		s = src;
+
+		UN8x4_MUL_UN8x4 (s, ma);
+		UN8x4_MUL_UN8 (ma, srca);
+		ma = ~ma;
+		UN8x4_MUL_UN8x4_ADD_UN8x4 (d, ma, s);
+
+		*dst = d;
+	    }
+
+	    dst++;
+	}
+    }
+}
+
+static void
+fast_composite_over_n_8_0888 (pixman_implementation_t *imp,
+                              pixman_composite_info_t *info)
+{
+    PIXMAN_COMPOSITE_ARGS (info);
+    uint32_t src, srca;
+    uint8_t     *dst_line, *dst;
+    uint32_t d;
+    uint8_t     *mask_line, *mask, m;
+    int dst_stride, mask_stride;
+    int32_t w;
+
+    src = _pixman_image_get_solid (imp, src_image, dest_image->bits.format);
+
+    srca = src >> 24;
+    if (src == 0)
+	return;
+
+    PIXMAN_IMAGE_GET_LINE (dest_image, dest_x, dest_y, uint8_t, dst_stride, dst_line, 3);
+    PIXMAN_IMAGE_GET_LINE (mask_image, mask_x, mask_y, uint8_t, mask_stride, mask_line, 1);
+
+    while (height--)
+    {
+	dst = dst_line;
+	dst_line += dst_stride;
+	mask = mask_line;
+	mask_line += mask_stride;
+	w = width;
+
+	while (w--)
+	{
+	    m = *mask++;
+	    if (m == 0xff)
+	    {
+		if (srca == 0xff)
+		{
+		    d = src;
+		}
+		else
+		{
+		    d = fetch_24 (dst);
+		    d = over (src, d);
+		}
+		store_24 (dst, d);
+	    }
+	    else if (m)
+	    {
+		d = over (in (src, m), fetch_24 (dst));
+		store_24 (dst, d);
+	    }
+	    dst += 3;
+	}
+    }
+}
+
+static void
+fast_composite_over_n_8_0565 (pixman_implementation_t *imp,
+                              pixman_composite_info_t *info)
+{
+    PIXMAN_COMPOSITE_ARGS (info);
+    uint32_t src, srca;
+    uint16_t    *dst_line, *dst;
+    uint32_t d;
+    uint8_t     *mask_line, *mask, m;
+    int dst_stride, mask_stride;
+    int32_t w;
+
+    src = _pixman_image_get_solid (imp, src_image, dest_image->bits.format);
+
+    srca = src >> 24;
+    if (src == 0)
+	return;
+
+    PIXMAN_IMAGE_GET_LINE (dest_image, dest_x, dest_y, uint16_t, dst_stride, dst_line, 1);
+    PIXMAN_IMAGE_GET_LINE (mask_image, mask_x, mask_y, uint8_t, mask_stride, mask_line, 1);
+
+    while (height--)
+    {
+	dst = dst_line;
+	dst_line += dst_stride;
+	mask = mask_line;
+	mask_line += mask_stride;
+	w = width;
+
+	while (w--)
+	{
+	    m = *mask++;
+	    if (m == 0xff)
+	    {
+		if (srca == 0xff)
+		{
+		    d = src;
+		}
+		else
+		{
+		    d = *dst;
+		    d = over (src, CONVERT_0565_TO_0888 (d));
+		}
+		*dst = CONVERT_8888_TO_0565 (d);
+	    }
+	    else if (m)
+	    {
+		d = *dst;
+		d = over (in (src, m), CONVERT_0565_TO_0888 (d));
+		*dst = CONVERT_8888_TO_0565 (d);
+	    }
+	    dst++;
+	}
+    }
+}
+
+static void
+fast_composite_over_n_8888_0565_ca (pixman_implementation_t *imp,
+                                    pixman_composite_info_t *info)
+{
+    PIXMAN_COMPOSITE_ARGS (info);
+    uint32_t  src, srca, s;
+    uint16_t  src16;
+    uint16_t *dst_line, *dst;
+    uint32_t  d;
+    uint32_t *mask_line, *mask, ma;
+    int dst_stride, mask_stride;
+    int32_t w;
+
+    src = _pixman_image_get_solid (imp, src_image, dest_image->bits.format);
+
+    srca = src >> 24;
+    if (src == 0)
+	return;
+
+    src16 = CONVERT_8888_TO_0565 (src);
+
+    PIXMAN_IMAGE_GET_LINE (dest_image, dest_x, dest_y, uint16_t, dst_stride, dst_line, 1);
+    PIXMAN_IMAGE_GET_LINE (mask_image, mask_x, mask_y, uint32_t, mask_stride, mask_line, 1);
+
+    while (height--)
+    {
+	dst = dst_line;
+	dst_line += dst_stride;
+	mask = mask_line;
+	mask_line += mask_stride;
+	w = width;
+
+	while (w--)
+	{
+	    ma = *mask++;
+	    if (ma == 0xffffffff)
+	    {
+		if (srca == 0xff)
+		{
+		    *dst = src16;
+		}
+		else
+		{
+		    d = *dst;
+		    d = over (src, CONVERT_0565_TO_0888 (d));
+		    *dst = CONVERT_8888_TO_0565 (d);
+		}
+	    }
+	    else if (ma)
+	    {
+		d = *dst;
+		d = CONVERT_0565_TO_0888 (d);
+
+		s = src;
+
+		UN8x4_MUL_UN8x4 (s, ma);
+		UN8x4_MUL_UN8 (ma, srca);
+		ma = ~ma;
+		UN8x4_MUL_UN8x4_ADD_UN8x4 (d, ma, s);
+
+		*dst = CONVERT_8888_TO_0565 (d);
+	    }
+	    dst++;
+	}
+    }
+}
+
+static void
+fast_composite_over_8888_8888 (pixman_implementation_t *imp,
+                               pixman_composite_info_t *info)
+{
+    PIXMAN_COMPOSITE_ARGS (info);
+    uint32_t    *dst_line, *dst;
+    uint32_t    *src_line, *src, s;
+    int dst_stride, src_stride;
+    uint8_t a;
+    int32_t w;
+
+    PIXMAN_IMAGE_GET_LINE (dest_image, dest_x, dest_y, uint32_t, dst_stride, dst_line, 1);
+    PIXMAN_IMAGE_GET_LINE (src_image, src_x, src_y, uint32_t, src_stride, src_line, 1);
+
+    while (height--)
+    {
+	dst = dst_line;
+	dst_line += dst_stride;
+	src = src_line;
+	src_line += src_stride;
+	w = width;
+
+	while (w--)
+	{
+	    s = *src++;
+	    a = s >> 24;
+	    if (a == 0xff)
+		*dst = s;
+	    else if (s)
+		*dst = over (s, *dst);
+	    dst++;
+	}
+    }
+}
+
+static void
+fast_composite_src_x888_8888 (pixman_implementation_t *imp,
+			      pixman_composite_info_t *info)
+{
+    PIXMAN_COMPOSITE_ARGS (info);
+    uint32_t    *dst_line, *dst;
+    uint32_t    *src_line, *src;
+    int dst_stride, src_stride;
+    int32_t w;
+
+    PIXMAN_IMAGE_GET_LINE (dest_image, dest_x, dest_y, uint32_t, dst_stride, dst_line, 1);
+    PIXMAN_IMAGE_GET_LINE (src_image, src_x, src_y, uint32_t, src_stride, src_line, 1);
+
+    while (height--)
+    {
+	dst = dst_line;
+	dst_line += dst_stride;
+	src = src_line;
+	src_line += src_stride;
+	w = width;
+
+	while (w--)
+	    *dst++ = (*src++) | 0xff000000;
+    }
+}
+
+#if 0
+static void
+fast_composite_over_8888_0888 (pixman_implementation_t *imp,
+			       pixman_composite_info_t *info)
+{
+    PIXMAN_COMPOSITE_ARGS (info);
+    uint8_t     *dst_line, *dst;
+    uint32_t d;
+    uint32_t    *src_line, *src, s;
+    uint8_t a;
+    int dst_stride, src_stride;
+    int32_t w;
+
+    PIXMAN_IMAGE_GET_LINE (dest_image, dest_x, dest_y, uint8_t, dst_stride, dst_line, 3);
+    PIXMAN_IMAGE_GET_LINE (src_image, src_x, src_y, uint32_t, src_stride, src_line, 1);
+
+    while (height--)
+    {
+	dst = dst_line;
+	dst_line += dst_stride;
+	src = src_line;
+	src_line += src_stride;
+	w = width;
+
+	while (w--)
+	{
+	    s = *src++;
+	    a = s >> 24;
+	    if (a)
+	    {
+		if (a == 0xff)
+		    d = s;
+		else
+		    d = over (s, fetch_24 (dst));
+
+		store_24 (dst, d);
+	    }
+	    dst += 3;
+	}
+    }
+}
+#endif
+
+static void
+fast_composite_over_8888_0565 (pixman_implementation_t *imp,
+                               pixman_composite_info_t *info)
+{
+    PIXMAN_COMPOSITE_ARGS (info);
+    uint16_t    *dst_line, *dst;
+    uint32_t d;
+    uint32_t    *src_line, *src, s;
+    uint8_t a;
+    int dst_stride, src_stride;
+    int32_t w;
+
+    PIXMAN_IMAGE_GET_LINE (src_image, src_x, src_y, uint32_t, src_stride, src_line, 1);
+    PIXMAN_IMAGE_GET_LINE (dest_image, dest_x, dest_y, uint16_t, dst_stride, dst_line, 1);
+
+    while (height--)
+    {
+	dst = dst_line;
+	dst_line += dst_stride;
+	src = src_line;
+	src_line += src_stride;
+	w = width;
+
+	while (w--)
+	{
+	    s = *src++;
+	    a = s >> 24;
+	    if (s)
+	    {
+		if (a == 0xff)
+		{
+		    d = s;
+		}
+		else
+		{
+		    d = *dst;
+		    d = over (s, CONVERT_0565_TO_0888 (d));
+		}
+		*dst = CONVERT_8888_TO_0565 (d);
+	    }
+	    dst++;
+	}
+    }
+}
+
+static void
+fast_composite_src_x888_0565 (pixman_implementation_t *imp,
+                              pixman_composite_info_t *info)
+{
+    PIXMAN_COMPOSITE_ARGS (info);
+    uint16_t    *dst_line, *dst;
+    uint32_t    *src_line, *src, s;
+    int dst_stride, src_stride;
+    int32_t w;
+
+    PIXMAN_IMAGE_GET_LINE (src_image, src_x, src_y, uint32_t, src_stride, src_line, 1);
+    PIXMAN_IMAGE_GET_LINE (dest_image, dest_x, dest_y, uint16_t, dst_stride, dst_line, 1);
+
+    while (height--)
+    {
+	dst = dst_line;
+	dst_line += dst_stride;
+	src = src_line;
+	src_line += src_stride;
+	w = width;
+
+	while (w--)
+	{
+	    s = *src++;
+	    *dst = CONVERT_8888_TO_0565 (s);
+	    dst++;
+	}
+    }
+}
+
+static void
+fast_composite_add_8_8 (pixman_implementation_t *imp,
+			pixman_composite_info_t *info)
+{
+    PIXMAN_COMPOSITE_ARGS (info);
+    uint8_t     *dst_line, *dst;
+    uint8_t     *src_line, *src;
+    int dst_stride, src_stride;
+    int32_t w;
+    uint8_t s, d;
+    uint16_t t;
+
+    PIXMAN_IMAGE_GET_LINE (src_image, src_x, src_y, uint8_t, src_stride, src_line, 1);
+    PIXMAN_IMAGE_GET_LINE (dest_image, dest_x, dest_y, uint8_t, dst_stride, dst_line, 1);
+
+    while (height--)
+    {
+	dst = dst_line;
+	dst_line += dst_stride;
+	src = src_line;
+	src_line += src_stride;
+	w = width;
+
+	while (w--)
+	{
+	    s = *src++;
+	    if (s)
+	    {
+		if (s != 0xff)
+		{
+		    d = *dst;
+		    t = d + s;
+		    s = t | (0 - (t >> 8));
+		}
+		*dst = s;
+	    }
+	    dst++;
+	}
+    }
+}
+
+static void
+fast_composite_add_8888_8888 (pixman_implementation_t *imp,
+                              pixman_composite_info_t *info)
+{
+    PIXMAN_COMPOSITE_ARGS (info);
+    uint32_t    *dst_line, *dst;
+    uint32_t    *src_line, *src;
+    int dst_stride, src_stride;
+    int32_t w;
+    uint32_t s, d;
+
+    PIXMAN_IMAGE_GET_LINE (src_image, src_x, src_y, uint32_t, src_stride, src_line, 1);
+    PIXMAN_IMAGE_GET_LINE (dest_image, dest_x, dest_y, uint32_t, dst_stride, dst_line, 1);
+
+    while (height--)
+    {
+	dst = dst_line;
+	dst_line += dst_stride;
+	src = src_line;
+	src_line += src_stride;
+	w = width;
+
+	while (w--)
+	{
+	    s = *src++;
+	    if (s)
+	    {
+		if (s != 0xffffffff)
+		{
+		    d = *dst;
+		    if (d)
+			UN8x4_ADD_UN8x4 (s, d);
+		}
+		*dst = s;
+	    }
+	    dst++;
+	}
+    }
+}
+
+static void
+fast_composite_add_n_8_8 (pixman_implementation_t *imp,
+			  pixman_composite_info_t *info)
+{
+    PIXMAN_COMPOSITE_ARGS (info);
+    uint8_t     *dst_line, *dst;
+    uint8_t     *mask_line, *mask;
+    int dst_stride, mask_stride;
+    int32_t w;
+    uint32_t src;
+    uint8_t sa;
+
+    PIXMAN_IMAGE_GET_LINE (dest_image, dest_x, dest_y, uint8_t, dst_stride, dst_line, 1);
+    PIXMAN_IMAGE_GET_LINE (mask_image, mask_x, mask_y, uint8_t, mask_stride, mask_line, 1);
+    src = _pixman_image_get_solid (imp, src_image, dest_image->bits.format);
+    sa = (src >> 24);
+
+    while (height--)
+    {
+	dst = dst_line;
+	dst_line += dst_stride;
+	mask = mask_line;
+	mask_line += mask_stride;
+	w = width;
+
+	while (w--)
+	{
+	    uint16_t tmp;
+	    uint16_t a;
+	    uint32_t m, d;
+	    uint32_t r;
+
+	    a = *mask++;
+	    d = *dst;
+
+	    m = MUL_UN8 (sa, a, tmp);
+	    r = ADD_UN8 (m, d, tmp);
+
+	    *dst++ = r;
+	}
+    }
+}
+
+#ifdef WORDS_BIGENDIAN
+#define CREATE_BITMASK(n) (0x80000000 >> (n))
+#define UPDATE_BITMASK(n) ((n) >> 1)
+#else
+#define CREATE_BITMASK(n) (1 << (n))
+#define UPDATE_BITMASK(n) ((n) << 1)
+#endif
+
+#define TEST_BIT(p, n)					\
+    (*((p) + ((n) >> 5)) & CREATE_BITMASK ((n) & 31))
+#define SET_BIT(p, n)							\
+    do { *((p) + ((n) >> 5)) |= CREATE_BITMASK ((n) & 31); } while (0);
+
+static void
+fast_composite_add_1000_1000 (pixman_implementation_t *imp,
+                              pixman_composite_info_t *info)
+{
+    PIXMAN_COMPOSITE_ARGS (info);
+    uint32_t     *dst_line, *dst;
+    uint32_t     *src_line, *src;
+    int           dst_stride, src_stride;
+    int32_t       w;
+
+    PIXMAN_IMAGE_GET_LINE (src_image, 0, src_y, uint32_t,
+                           src_stride, src_line, 1);
+    PIXMAN_IMAGE_GET_LINE (dest_image, 0, dest_y, uint32_t,
+                           dst_stride, dst_line, 1);
+
+    while (height--)
+    {
+	dst = dst_line;
+	dst_line += dst_stride;
+	src = src_line;
+	src_line += src_stride;
+	w = width;
+
+	while (w--)
+	{
+	    /*
+	     * TODO: improve performance by processing uint32_t data instead
+	     *       of individual bits
+	     */
+	    if (TEST_BIT (src, src_x + w))
+		SET_BIT (dst, dest_x + w);
+	}
+    }
+}
+
+static void
+fast_composite_over_n_1_8888 (pixman_implementation_t *imp,
+                              pixman_composite_info_t *info)
+{
+    PIXMAN_COMPOSITE_ARGS (info);
+    uint32_t     src, srca;
+    uint32_t    *dst, *dst_line;
+    uint32_t    *mask, *mask_line;
+    int          mask_stride, dst_stride;
+    uint32_t     bitcache, bitmask;
+    int32_t      w;
+
+    if (width <= 0)
+	return;
+
+    src = _pixman_image_get_solid (imp, src_image, dest_image->bits.format);
+    srca = src >> 24;
+    if (src == 0)
+	return;
+
+    PIXMAN_IMAGE_GET_LINE (dest_image, dest_x, dest_y, uint32_t,
+                           dst_stride, dst_line, 1);
+    PIXMAN_IMAGE_GET_LINE (mask_image, 0, mask_y, uint32_t,
+                           mask_stride, mask_line, 1);
+    mask_line += mask_x >> 5;
+
+    if (srca == 0xff)
+    {
+	while (height--)
+	{
+	    dst = dst_line;
+	    dst_line += dst_stride;
+	    mask = mask_line;
+	    mask_line += mask_stride;
+	    w = width;
+
+	    bitcache = *mask++;
+	    bitmask = CREATE_BITMASK (mask_x & 31);
+
+	    while (w--)
+	    {
+		if (bitmask == 0)
+		{
+		    bitcache = *mask++;
+		    bitmask = CREATE_BITMASK (0);
+		}
+		if (bitcache & bitmask)
+		    *dst = src;
+		bitmask = UPDATE_BITMASK (bitmask);
+		dst++;
+	    }
+	}
+    }
+    else
+    {
+	while (height--)
+	{
+	    dst = dst_line;
+	    dst_line += dst_stride;
+	    mask = mask_line;
+	    mask_line += mask_stride;
+	    w = width;
+
+	    bitcache = *mask++;
+	    bitmask = CREATE_BITMASK (mask_x & 31);
+
+	    while (w--)
+	    {
+		if (bitmask == 0)
+		{
+		    bitcache = *mask++;
+		    bitmask = CREATE_BITMASK (0);
+		}
+		if (bitcache & bitmask)
+		    *dst = over (src, *dst);
+		bitmask = UPDATE_BITMASK (bitmask);
+		dst++;
+	    }
+	}
+    }
+}
+
+static void
+fast_composite_over_n_1_0565 (pixman_implementation_t *imp,
+                              pixman_composite_info_t *info)
+{
+    PIXMAN_COMPOSITE_ARGS (info);
+    uint32_t     src, srca;
+    uint16_t    *dst, *dst_line;
+    uint32_t    *mask, *mask_line;
+    int          mask_stride, dst_stride;
+    uint32_t     bitcache, bitmask;
+    int32_t      w;
+    uint32_t     d;
+    uint16_t     src565;
+
+    if (width <= 0)
+	return;
+
+    src = _pixman_image_get_solid (imp, src_image, dest_image->bits.format);
+    srca = src >> 24;
+    if (src == 0)
+	return;
+
+    PIXMAN_IMAGE_GET_LINE (dest_image, dest_x, dest_y, uint16_t,
+                           dst_stride, dst_line, 1);
+    PIXMAN_IMAGE_GET_LINE (mask_image, 0, mask_y, uint32_t,
+                           mask_stride, mask_line, 1);
+    mask_line += mask_x >> 5;
+
+    if (srca == 0xff)
+    {
+	src565 = CONVERT_8888_TO_0565 (src);
+	while (height--)
+	{
+	    dst = dst_line;
+	    dst_line += dst_stride;
+	    mask = mask_line;
+	    mask_line += mask_stride;
+	    w = width;
+
+	    bitcache = *mask++;
+	    bitmask = CREATE_BITMASK (mask_x & 31);
+
+	    while (w--)
+	    {
+		if (bitmask == 0)
+		{
+		    bitcache = *mask++;
+		    bitmask = CREATE_BITMASK (0);
+		}
+		if (bitcache & bitmask)
+		    *dst = src565;
+		bitmask = UPDATE_BITMASK (bitmask);
+		dst++;
+	    }
+	}
+    }
+    else
+    {
+	while (height--)
+	{
+	    dst = dst_line;
+	    dst_line += dst_stride;
+	    mask = mask_line;
+	    mask_line += mask_stride;
+	    w = width;
+
+	    bitcache = *mask++;
+	    bitmask = CREATE_BITMASK (mask_x & 31);
+
+	    while (w--)
+	    {
+		if (bitmask == 0)
+		{
+		    bitcache = *mask++;
+		    bitmask = CREATE_BITMASK (0);
+		}
+		if (bitcache & bitmask)
+		{
+		    d = over (src, CONVERT_0565_TO_0888 (*dst));
+		    *dst = CONVERT_8888_TO_0565 (d);
+		}
+		bitmask = UPDATE_BITMASK (bitmask);
+		dst++;
+	    }
+	}
+    }
+}
+
+/*
+ * Simple bitblt
+ */
+
+static void
+fast_composite_solid_fill (pixman_implementation_t *imp,
+                           pixman_composite_info_t *info)
+{
+    PIXMAN_COMPOSITE_ARGS (info);
+    uint32_t src;
+
+    src = _pixman_image_get_solid (imp, src_image, dest_image->bits.format);
+
+    if (dest_image->bits.format == PIXMAN_a1)
+    {
+	src = src >> 31;
+    }
+    else if (dest_image->bits.format == PIXMAN_a8)
+    {
+	src = src >> 24;
+    }
+    else if (dest_image->bits.format == PIXMAN_r5g6b5 ||
+             dest_image->bits.format == PIXMAN_b5g6r5)
+    {
+	src = CONVERT_8888_TO_0565 (src);
+    }
+
+    pixman_fill (dest_image->bits.bits, dest_image->bits.rowstride,
+                 PIXMAN_FORMAT_BPP (dest_image->bits.format),
+                 dest_x, dest_y,
+                 width, height,
+                 src);
+}
+
+static void
+fast_composite_src_memcpy (pixman_implementation_t *imp,
+			   pixman_composite_info_t *info)
+{
+    PIXMAN_COMPOSITE_ARGS (info);
+    int bpp = PIXMAN_FORMAT_BPP (dest_image->bits.format) / 8;
+    uint32_t n_bytes = width * bpp;
+    int dst_stride, src_stride;
+    uint8_t    *dst;
+    uint8_t    *src;
+
+    src_stride = src_image->bits.rowstride * 4;
+    dst_stride = dest_image->bits.rowstride * 4;
+
+    src = (uint8_t *)src_image->bits.bits + src_y * src_stride + src_x * bpp;
+    dst = (uint8_t *)dest_image->bits.bits + dest_y * dst_stride + dest_x * bpp;
+
+    while (height--)
+    {
+	memcpy (dst, src, n_bytes);
+
+	dst += dst_stride;
+	src += src_stride;
+    }
+}
+
+FAST_NEAREST (8888_8888_cover, 8888, 8888, uint32_t, uint32_t, SRC, COVER)
+FAST_NEAREST (8888_8888_none, 8888, 8888, uint32_t, uint32_t, SRC, NONE)
+FAST_NEAREST (8888_8888_pad, 8888, 8888, uint32_t, uint32_t, SRC, PAD)
+FAST_NEAREST (8888_8888_normal, 8888, 8888, uint32_t, uint32_t, SRC, NORMAL)
+FAST_NEAREST (8888_8888_cover, 8888, 8888, uint32_t, uint32_t, OVER, COVER)
+FAST_NEAREST (8888_8888_none, 8888, 8888, uint32_t, uint32_t, OVER, NONE)
+FAST_NEAREST (8888_8888_pad, 8888, 8888, uint32_t, uint32_t, OVER, PAD)
+FAST_NEAREST (8888_8888_normal, 8888, 8888, uint32_t, uint32_t, OVER, NORMAL)
+FAST_NEAREST (8888_565_cover, 8888, 0565, uint32_t, uint16_t, SRC, COVER)
+FAST_NEAREST (8888_565_none, 8888, 0565, uint32_t, uint16_t, SRC, NONE)
+FAST_NEAREST (8888_565_pad, 8888, 0565, uint32_t, uint16_t, SRC, PAD)
+FAST_NEAREST (8888_565_normal, 8888, 0565, uint32_t, uint16_t, SRC, NORMAL)
+FAST_NEAREST (565_565_normal, 0565, 0565, uint16_t, uint16_t, SRC, NORMAL)
+FAST_NEAREST (8888_565_cover, 8888, 0565, uint32_t, uint16_t, OVER, COVER)
+FAST_NEAREST (8888_565_none, 8888, 0565, uint32_t, uint16_t, OVER, NONE)
+FAST_NEAREST (8888_565_pad, 8888, 0565, uint32_t, uint16_t, OVER, PAD)
+FAST_NEAREST (8888_565_normal, 8888, 0565, uint32_t, uint16_t, OVER, NORMAL)
+
+/* Use more unrolling for src_0565_0565 because it is typically CPU bound */
+static force_inline void
+scaled_nearest_scanline_565_565_SRC (uint16_t *       dst,
+				     const uint16_t * src,
+				     int32_t          w,
+				     pixman_fixed_t   vx,
+				     pixman_fixed_t   unit_x,
+				     pixman_fixed_t   max_vx,
+				     pixman_bool_t    fully_transparent_src)
+{
+    uint16_t tmp1, tmp2, tmp3, tmp4;
+    while ((w -= 4) >= 0)
+    {
+	tmp1 = src[pixman_fixed_to_int (vx)];
+	vx += unit_x;
+	tmp2 = src[pixman_fixed_to_int (vx)];
+	vx += unit_x;
+	tmp3 = src[pixman_fixed_to_int (vx)];
+	vx += unit_x;
+	tmp4 = src[pixman_fixed_to_int (vx)];
+	vx += unit_x;
+	*dst++ = tmp1;
+	*dst++ = tmp2;
+	*dst++ = tmp3;
+	*dst++ = tmp4;
+    }
+    if (w & 2)
+    {
+	tmp1 = src[pixman_fixed_to_int (vx)];
+	vx += unit_x;
+	tmp2 = src[pixman_fixed_to_int (vx)];
+	vx += unit_x;
+	*dst++ = tmp1;
+	*dst++ = tmp2;
+    }
+    if (w & 1)
+	*dst++ = src[pixman_fixed_to_int (vx)];
+}
+
+FAST_NEAREST_MAINLOOP (565_565_cover_SRC,
+		       scaled_nearest_scanline_565_565_SRC,
+		       uint16_t, uint16_t, COVER)
+FAST_NEAREST_MAINLOOP (565_565_none_SRC,
+		       scaled_nearest_scanline_565_565_SRC,
+		       uint16_t, uint16_t, NONE)
+FAST_NEAREST_MAINLOOP (565_565_pad_SRC,
+		       scaled_nearest_scanline_565_565_SRC,
+		       uint16_t, uint16_t, PAD)
+
+static force_inline uint32_t
+fetch_nearest (pixman_repeat_t src_repeat,
+	       pixman_format_code_t format,
+	       uint32_t *src, int x, int src_width)
+{
+    if (repeat (src_repeat, &x, src_width))
+    {
+	if (format == PIXMAN_x8r8g8b8)
+	    return *(src + x) | 0xff000000;
+	else
+	    return *(src + x);
+    }
+    else
+    {
+	return 0;
+    }
+}
+
+static force_inline void
+combine_over (uint32_t s, uint32_t *dst)
+{
+    if (s)
+    {
+	uint8_t ia = 0xff - (s >> 24);
+
+	if (ia)
+	    UN8x4_MUL_UN8_ADD_UN8x4 (*dst, ia, s);
+	else
+	    *dst = s;
+    }
+}
+
+static force_inline void
+combine_src (uint32_t s, uint32_t *dst)
+{
+    *dst = s;
+}
+
+static void
+fast_composite_scaled_nearest (pixman_implementation_t *imp,
+			       pixman_composite_info_t *info)
+{
+    PIXMAN_COMPOSITE_ARGS (info);
+    uint32_t       *dst_line;
+    uint32_t       *src_line;
+    int             dst_stride, src_stride;
+    int		    src_width, src_height;
+    pixman_repeat_t src_repeat;
+    pixman_fixed_t unit_x, unit_y;
+    pixman_format_code_t src_format;
+    pixman_vector_t v;
+    pixman_fixed_t vy;
+
+    PIXMAN_IMAGE_GET_LINE (dest_image, dest_x, dest_y, uint32_t, dst_stride, dst_line, 1);
+    /* pass in 0 instead of src_x and src_y because src_x and src_y need to be
+     * transformed from destination space to source space
+     */
+    PIXMAN_IMAGE_GET_LINE (src_image, 0, 0, uint32_t, src_stride, src_line, 1);
+
+    /* reference point is the center of the pixel */
+    v.vector[0] = pixman_int_to_fixed (src_x) + pixman_fixed_1 / 2;
+    v.vector[1] = pixman_int_to_fixed (src_y) + pixman_fixed_1 / 2;
+    v.vector[2] = pixman_fixed_1;
+
+    if (!pixman_transform_point_3d (src_image->common.transform, &v))
+	return;
+
+    unit_x = src_image->common.transform->matrix[0][0];
+    unit_y = src_image->common.transform->matrix[1][1];
+
+    /* Round down to closest integer, ensuring that 0.5 rounds to 0, not 1 */
+    v.vector[0] -= pixman_fixed_e;
+    v.vector[1] -= pixman_fixed_e;
+
+    src_height = src_image->bits.height;
+    src_width = src_image->bits.width;
+    src_repeat = src_image->common.repeat;
+    src_format = src_image->bits.format;
+
+    vy = v.vector[1];
+    while (height--)
+    {
+        pixman_fixed_t vx = v.vector[0];
+	int y = pixman_fixed_to_int (vy);
+	uint32_t *dst = dst_line;
+
+	dst_line += dst_stride;
+
+        /* adjust the y location by a unit vector in the y direction
+         * this is equivalent to transforming y+1 of the destination point to source space */
+        vy += unit_y;
+
+	if (!repeat (src_repeat, &y, src_height))
+	{
+	    if (op == PIXMAN_OP_SRC)
+		memset (dst, 0, sizeof (*dst) * width);
+	}
+	else
+	{
+	    int w = width;
+
+	    uint32_t *src = src_line + y * src_stride;
+
+	    while (w >= 2)
+	    {
+		uint32_t s1, s2;
+		int x1, x2;
+
+		x1 = pixman_fixed_to_int (vx);
+		vx += unit_x;
+
+		x2 = pixman_fixed_to_int (vx);
+		vx += unit_x;
+
+		w -= 2;
+
+		s1 = fetch_nearest (src_repeat, src_format, src, x1, src_width);
+		s2 = fetch_nearest (src_repeat, src_format, src, x2, src_width);
+
+		if (op == PIXMAN_OP_OVER)
+		{
+		    combine_over (s1, dst++);
+		    combine_over (s2, dst++);
+		}
+		else
+		{
+		    combine_src (s1, dst++);
+		    combine_src (s2, dst++);
+		}
+	    }
+
+	    while (w--)
+	    {
+		uint32_t s;
+		int x;
+
+		x = pixman_fixed_to_int (vx);
+		vx += unit_x;
+
+		s = fetch_nearest (src_repeat, src_format, src, x, src_width);
+
+		if (op == PIXMAN_OP_OVER)
+		    combine_over (s, dst++);
+		else
+		    combine_src (s, dst++);
+	    }
+	}
+    }
+}
+
+#define CACHE_LINE_SIZE 64
+
+#define FAST_SIMPLE_ROTATE(suffix, pix_type)                                  \
+                                                                              \
+static void                                                                   \
+blt_rotated_90_trivial_##suffix (pix_type       *dst,                         \
+				 int             dst_stride,                  \
+				 const pix_type *src,                         \
+				 int             src_stride,                  \
+				 int             w,                           \
+				 int             h)                           \
+{                                                                             \
+    int x, y;                                                                 \
+    for (y = 0; y < h; y++)                                                   \
+    {                                                                         \
+	const pix_type *s = src + (h - y - 1);                                \
+	pix_type *d = dst + dst_stride * y;                                   \
+	for (x = 0; x < w; x++)                                               \
+	{                                                                     \
+	    *d++ = *s;                                                        \
+	    s += src_stride;                                                  \
+	}                                                                     \
+    }                                                                         \
+}                                                                             \
+                                                                              \
+static void                                                                   \
+blt_rotated_270_trivial_##suffix (pix_type       *dst,                        \
+				  int             dst_stride,                 \
+				  const pix_type *src,                        \
+				  int             src_stride,                 \
+				  int             w,                          \
+				  int             h)                          \
+{                                                                             \
+    int x, y;                                                                 \
+    for (y = 0; y < h; y++)                                                   \
+    {                                                                         \
+	const pix_type *s = src + src_stride * (w - 1) + y;                   \
+	pix_type *d = dst + dst_stride * y;                                   \
+	for (x = 0; x < w; x++)                                               \
+	{                                                                     \
+	    *d++ = *s;                                                        \
+	    s -= src_stride;                                                  \
+	}                                                                     \
+    }                                                                         \
+}                                                                             \
+                                                                              \
+static void                                                                   \
+blt_rotated_90_##suffix (pix_type       *dst,                                 \
+			 int             dst_stride,                          \
+			 const pix_type *src,                                 \
+			 int             src_stride,                          \
+			 int             W,                                   \
+			 int             H)                                   \
+{                                                                             \
+    int x;                                                                    \
+    int leading_pixels = 0, trailing_pixels = 0;                              \
+    const int TILE_SIZE = CACHE_LINE_SIZE / sizeof(pix_type);                 \
+                                                                              \
+    /*                                                                        \
+     * split processing into handling destination as TILE_SIZExH cache line   \
+     * aligned vertical stripes (optimistically assuming that destination     \
+     * stride is a multiple of cache line, if not - it will be just a bit     \
+     * slower)                                                                \
+     */                                                                       \
+                                                                              \
+    if ((uintptr_t)dst & (CACHE_LINE_SIZE - 1))                               \
+    {                                                                         \
+	leading_pixels = TILE_SIZE - (((uintptr_t)dst &                       \
+			    (CACHE_LINE_SIZE - 1)) / sizeof(pix_type));       \
+	if (leading_pixels > W)                                               \
+	    leading_pixels = W;                                               \
+                                                                              \
+	/* unaligned leading part NxH (where N < TILE_SIZE) */                \
+	blt_rotated_90_trivial_##suffix (                                     \
+	    dst,                                                              \
+	    dst_stride,                                                       \
+	    src,                                                              \
+	    src_stride,                                                       \
+	    leading_pixels,                                                   \
+	    H);                                                               \
+	                                                                      \
+	dst += leading_pixels;                                                \
+	src += leading_pixels * src_stride;                                   \
+	W -= leading_pixels;                                                  \
+    }                                                                         \
+                                                                              \
+    if ((uintptr_t)(dst + W) & (CACHE_LINE_SIZE - 1))                         \
+    {                                                                         \
+	trailing_pixels = (((uintptr_t)(dst + W) &                            \
+			    (CACHE_LINE_SIZE - 1)) / sizeof(pix_type));       \
+	if (trailing_pixels > W)                                              \
+	    trailing_pixels = W;                                              \
+	W -= trailing_pixels;                                                 \
+    }                                                                         \
+                                                                              \
+    for (x = 0; x < W; x += TILE_SIZE)                                        \
+    {                                                                         \
+	/* aligned middle part TILE_SIZExH */                                 \
+	blt_rotated_90_trivial_##suffix (                                     \
+	    dst + x,                                                          \
+	    dst_stride,                                                       \
+	    src + src_stride * x,                                             \
+	    src_stride,                                                       \
+	    TILE_SIZE,                                                        \
+	    H);                                                               \
+    }                                                                         \
+                                                                              \
+    if (trailing_pixels)                                                      \
+    {                                                                         \
+	/* unaligned trailing part NxH (where N < TILE_SIZE) */               \
+	blt_rotated_90_trivial_##suffix (                                     \
+	    dst + W,                                                          \
+	    dst_stride,                                                       \
+	    src + W * src_stride,                                             \
+	    src_stride,                                                       \
+	    trailing_pixels,                                                  \
+	    H);                                                               \
+    }                                                                         \
+}                                                                             \
+                                                                              \
+static void                                                                   \
+blt_rotated_270_##suffix (pix_type       *dst,                                \
+			  int             dst_stride,                         \
+			  const pix_type *src,                                \
+			  int             src_stride,                         \
+			  int             W,                                  \
+			  int             H)                                  \
+{                                                                             \
+    int x;                                                                    \
+    int leading_pixels = 0, trailing_pixels = 0;                              \
+    const int TILE_SIZE = CACHE_LINE_SIZE / sizeof(pix_type);                 \
+                                                                              \
+    /*                                                                        \
+     * split processing into handling destination as TILE_SIZExH cache line   \
+     * aligned vertical stripes (optimistically assuming that destination     \
+     * stride is a multiple of cache line, if not - it will be just a bit     \
+     * slower)                                                                \
+     */                                                                       \
+                                                                              \
+    if ((uintptr_t)dst & (CACHE_LINE_SIZE - 1))                               \
+    {                                                                         \
+	leading_pixels = TILE_SIZE - (((uintptr_t)dst &                       \
+			    (CACHE_LINE_SIZE - 1)) / sizeof(pix_type));       \
+	if (leading_pixels > W)                                               \
+	    leading_pixels = W;                                               \
+                                                                              \
+	/* unaligned leading part NxH (where N < TILE_SIZE) */                \
+	blt_rotated_270_trivial_##suffix (                                    \
+	    dst,                                                              \
+	    dst_stride,                                                       \
+	    src + src_stride * (W - leading_pixels),                          \
+	    src_stride,                                                       \
+	    leading_pixels,                                                   \
+	    H);                                                               \
+	                                                                      \
+	dst += leading_pixels;                                                \
+	W -= leading_pixels;                                                  \
+    }                                                                         \
+                                                                              \
+    if ((uintptr_t)(dst + W) & (CACHE_LINE_SIZE - 1))                         \
+    {                                                                         \
+	trailing_pixels = (((uintptr_t)(dst + W) &                            \
+			    (CACHE_LINE_SIZE - 1)) / sizeof(pix_type));       \
+	if (trailing_pixels > W)                                              \
+	    trailing_pixels = W;                                              \
+	W -= trailing_pixels;                                                 \
+	src += trailing_pixels * src_stride;                                  \
+    }                                                                         \
+                                                                              \
+    for (x = 0; x < W; x += TILE_SIZE)                                        \
+    {                                                                         \
+	/* aligned middle part TILE_SIZExH */                                 \
+	blt_rotated_270_trivial_##suffix (                                    \
+	    dst + x,                                                          \
+	    dst_stride,                                                       \
+	    src + src_stride * (W - x - TILE_SIZE),                           \
+	    src_stride,                                                       \
+	    TILE_SIZE,                                                        \
+	    H);                                                               \
+    }                                                                         \
+                                                                              \
+    if (trailing_pixels)                                                      \
+    {                                                                         \
+	/* unaligned trailing part NxH (where N < TILE_SIZE) */               \
+	blt_rotated_270_trivial_##suffix (                                    \
+	    dst + W,                                                          \
+	    dst_stride,                                                       \
+	    src - trailing_pixels * src_stride,                               \
+	    src_stride,                                                       \
+	    trailing_pixels,                                                  \
+	    H);                                                               \
+    }                                                                         \
+}                                                                             \
+                                                                              \
+static void                                                                   \
+fast_composite_rotate_90_##suffix (pixman_implementation_t *imp,              \
+				   pixman_composite_info_t *info)	      \
+{									      \
+    PIXMAN_COMPOSITE_ARGS (info);					      \
+    pix_type       *dst_line;						      \
+    pix_type       *src_line;                                                 \
+    int             dst_stride, src_stride;                                   \
+    int             src_x_t, src_y_t;                                         \
+                                                                              \
+    PIXMAN_IMAGE_GET_LINE (dest_image, dest_x, dest_y, pix_type,              \
+			   dst_stride, dst_line, 1);                          \
+    src_x_t = -src_y + pixman_fixed_to_int (                                  \
+				src_image->common.transform->matrix[0][2] +   \
+				pixman_fixed_1 / 2 - pixman_fixed_e) - height;\
+    src_y_t = src_x + pixman_fixed_to_int (                                   \
+				src_image->common.transform->matrix[1][2] +   \
+				pixman_fixed_1 / 2 - pixman_fixed_e);         \
+    PIXMAN_IMAGE_GET_LINE (src_image, src_x_t, src_y_t, pix_type,             \
+			   src_stride, src_line, 1);                          \
+    blt_rotated_90_##suffix (dst_line, dst_stride, src_line, src_stride,      \
+			     width, height);                                  \
+}                                                                             \
+                                                                              \
+static void                                                                   \
+fast_composite_rotate_270_##suffix (pixman_implementation_t *imp,             \
+				    pixman_composite_info_t *info)            \
+{                                                                             \
+    PIXMAN_COMPOSITE_ARGS (info);					      \
+    pix_type       *dst_line;						      \
+    pix_type       *src_line;                                                 \
+    int             dst_stride, src_stride;                                   \
+    int             src_x_t, src_y_t;                                         \
+                                                                              \
+    PIXMAN_IMAGE_GET_LINE (dest_image, dest_x, dest_y, pix_type,              \
+			   dst_stride, dst_line, 1);                          \
+    src_x_t = src_y + pixman_fixed_to_int (                                   \
+				src_image->common.transform->matrix[0][2] +   \
+				pixman_fixed_1 / 2 - pixman_fixed_e);         \
+    src_y_t = -src_x + pixman_fixed_to_int (                                  \
+				src_image->common.transform->matrix[1][2] +   \
+				pixman_fixed_1 / 2 - pixman_fixed_e) - width; \
+    PIXMAN_IMAGE_GET_LINE (src_image, src_x_t, src_y_t, pix_type,             \
+			   src_stride, src_line, 1);                          \
+    blt_rotated_270_##suffix (dst_line, dst_stride, src_line, src_stride,     \
+			      width, height);                                 \
+}
+
+FAST_SIMPLE_ROTATE (8, uint8_t)
+FAST_SIMPLE_ROTATE (565, uint16_t)
+FAST_SIMPLE_ROTATE (8888, uint32_t)
+
+static const pixman_fast_path_t c_fast_paths[] =
+{
+    PIXMAN_STD_FAST_PATH (OVER, solid, a8, r5g6b5, fast_composite_over_n_8_0565),
+    PIXMAN_STD_FAST_PATH (OVER, solid, a8, b5g6r5, fast_composite_over_n_8_0565),
+    PIXMAN_STD_FAST_PATH (OVER, solid, a8, r8g8b8, fast_composite_over_n_8_0888),
+    PIXMAN_STD_FAST_PATH (OVER, solid, a8, b8g8r8, fast_composite_over_n_8_0888),
+    PIXMAN_STD_FAST_PATH (OVER, solid, a8, a8r8g8b8, fast_composite_over_n_8_8888),
+    PIXMAN_STD_FAST_PATH (OVER, solid, a8, x8r8g8b8, fast_composite_over_n_8_8888),
+    PIXMAN_STD_FAST_PATH (OVER, solid, a8, a8b8g8r8, fast_composite_over_n_8_8888),
+    PIXMAN_STD_FAST_PATH (OVER, solid, a8, x8b8g8r8, fast_composite_over_n_8_8888),
+    PIXMAN_STD_FAST_PATH (OVER, solid, a1, a8r8g8b8, fast_composite_over_n_1_8888),
+    PIXMAN_STD_FAST_PATH (OVER, solid, a1, x8r8g8b8, fast_composite_over_n_1_8888),
+    PIXMAN_STD_FAST_PATH (OVER, solid, a1, a8b8g8r8, fast_composite_over_n_1_8888),
+    PIXMAN_STD_FAST_PATH (OVER, solid, a1, x8b8g8r8, fast_composite_over_n_1_8888),
+    PIXMAN_STD_FAST_PATH (OVER, solid, a1, r5g6b5,   fast_composite_over_n_1_0565),
+    PIXMAN_STD_FAST_PATH (OVER, solid, a1, b5g6r5,   fast_composite_over_n_1_0565),
+    PIXMAN_STD_FAST_PATH_CA (OVER, solid, a8r8g8b8, a8r8g8b8, fast_composite_over_n_8888_8888_ca),
+    PIXMAN_STD_FAST_PATH_CA (OVER, solid, a8r8g8b8, x8r8g8b8, fast_composite_over_n_8888_8888_ca),
+    PIXMAN_STD_FAST_PATH_CA (OVER, solid, a8r8g8b8, r5g6b5, fast_composite_over_n_8888_0565_ca),
+    PIXMAN_STD_FAST_PATH_CA (OVER, solid, a8b8g8r8, a8b8g8r8, fast_composite_over_n_8888_8888_ca),
+    PIXMAN_STD_FAST_PATH_CA (OVER, solid, a8b8g8r8, x8b8g8r8, fast_composite_over_n_8888_8888_ca),
+    PIXMAN_STD_FAST_PATH_CA (OVER, solid, a8b8g8r8, b5g6r5, fast_composite_over_n_8888_0565_ca),
+    PIXMAN_STD_FAST_PATH (OVER, x8r8g8b8, a8, x8r8g8b8, fast_composite_over_x888_8_8888),
+    PIXMAN_STD_FAST_PATH (OVER, x8r8g8b8, a8, a8r8g8b8, fast_composite_over_x888_8_8888),
+    PIXMAN_STD_FAST_PATH (OVER, x8b8g8r8, a8, x8b8g8r8, fast_composite_over_x888_8_8888),
+    PIXMAN_STD_FAST_PATH (OVER, x8b8g8r8, a8, a8b8g8r8, fast_composite_over_x888_8_8888),
+    PIXMAN_STD_FAST_PATH (OVER, a8r8g8b8, null, a8r8g8b8, fast_composite_over_8888_8888),
+    PIXMAN_STD_FAST_PATH (OVER, a8r8g8b8, null, x8r8g8b8, fast_composite_over_8888_8888),
+    PIXMAN_STD_FAST_PATH (OVER, a8r8g8b8, null, r5g6b5, fast_composite_over_8888_0565),
+    PIXMAN_STD_FAST_PATH (OVER, a8b8g8r8, null, a8b8g8r8, fast_composite_over_8888_8888),
+    PIXMAN_STD_FAST_PATH (OVER, a8b8g8r8, null, x8b8g8r8, fast_composite_over_8888_8888),
+    PIXMAN_STD_FAST_PATH (OVER, a8b8g8r8, null, b5g6r5, fast_composite_over_8888_0565),
+    PIXMAN_STD_FAST_PATH (ADD, a8r8g8b8, null, a8r8g8b8, fast_composite_add_8888_8888),
+    PIXMAN_STD_FAST_PATH (ADD, a8b8g8r8, null, a8b8g8r8, fast_composite_add_8888_8888),
+    PIXMAN_STD_FAST_PATH (ADD, a8, null, a8, fast_composite_add_8_8),
+    PIXMAN_STD_FAST_PATH (ADD, a1, null, a1, fast_composite_add_1000_1000),
+    PIXMAN_STD_FAST_PATH_CA (ADD, solid, a8r8g8b8, a8r8g8b8, fast_composite_add_n_8888_8888_ca),
+    PIXMAN_STD_FAST_PATH (ADD, solid, a8, a8, fast_composite_add_n_8_8),
+    PIXMAN_STD_FAST_PATH (SRC, solid, null, a8r8g8b8, fast_composite_solid_fill),
+    PIXMAN_STD_FAST_PATH (SRC, solid, null, x8r8g8b8, fast_composite_solid_fill),
+    PIXMAN_STD_FAST_PATH (SRC, solid, null, a8b8g8r8, fast_composite_solid_fill),
+    PIXMAN_STD_FAST_PATH (SRC, solid, null, x8b8g8r8, fast_composite_solid_fill),
+    PIXMAN_STD_FAST_PATH (SRC, solid, null, a1, fast_composite_solid_fill),
+    PIXMAN_STD_FAST_PATH (SRC, solid, null, a8, fast_composite_solid_fill),
+    PIXMAN_STD_FAST_PATH (SRC, solid, null, r5g6b5, fast_composite_solid_fill),
+    PIXMAN_STD_FAST_PATH (SRC, x8r8g8b8, null, a8r8g8b8, fast_composite_src_x888_8888),
+    PIXMAN_STD_FAST_PATH (SRC, x8b8g8r8, null, a8b8g8r8, fast_composite_src_x888_8888),
+    PIXMAN_STD_FAST_PATH (SRC, a8r8g8b8, null, x8r8g8b8, fast_composite_src_memcpy),
+    PIXMAN_STD_FAST_PATH (SRC, a8r8g8b8, null, a8r8g8b8, fast_composite_src_memcpy),
+    PIXMAN_STD_FAST_PATH (SRC, x8r8g8b8, null, x8r8g8b8, fast_composite_src_memcpy),
+    PIXMAN_STD_FAST_PATH (SRC, a8b8g8r8, null, x8b8g8r8, fast_composite_src_memcpy),
+    PIXMAN_STD_FAST_PATH (SRC, a8b8g8r8, null, a8b8g8r8, fast_composite_src_memcpy),
+    PIXMAN_STD_FAST_PATH (SRC, x8b8g8r8, null, x8b8g8r8, fast_composite_src_memcpy),
+    PIXMAN_STD_FAST_PATH (SRC, b8g8r8a8, null, b8g8r8x8, fast_composite_src_memcpy),
+    PIXMAN_STD_FAST_PATH (SRC, b8g8r8a8, null, b8g8r8a8, fast_composite_src_memcpy),
+    PIXMAN_STD_FAST_PATH (SRC, b8g8r8x8, null, b8g8r8x8, fast_composite_src_memcpy),
+    PIXMAN_STD_FAST_PATH (SRC, r5g6b5, null, r5g6b5, fast_composite_src_memcpy),
+    PIXMAN_STD_FAST_PATH (SRC, b5g6r5, null, b5g6r5, fast_composite_src_memcpy),
+    PIXMAN_STD_FAST_PATH (SRC, r8g8b8, null, r8g8b8, fast_composite_src_memcpy),
+    PIXMAN_STD_FAST_PATH (SRC, b8g8r8, null, b8g8r8, fast_composite_src_memcpy),
+    PIXMAN_STD_FAST_PATH (SRC, x1r5g5b5, null, x1r5g5b5, fast_composite_src_memcpy),
+    PIXMAN_STD_FAST_PATH (SRC, a1r5g5b5, null, x1r5g5b5, fast_composite_src_memcpy),
+    PIXMAN_STD_FAST_PATH (SRC, a8, null, a8, fast_composite_src_memcpy),
+    PIXMAN_STD_FAST_PATH (SRC, a8r8g8b8, null, r5g6b5, fast_composite_src_x888_0565),
+    PIXMAN_STD_FAST_PATH (SRC, x8r8g8b8, null, r5g6b5, fast_composite_src_x888_0565),
+    PIXMAN_STD_FAST_PATH (SRC, a8b8g8r8, null, b5g6r5, fast_composite_src_x888_0565),
+    PIXMAN_STD_FAST_PATH (SRC, x8b8g8r8, null, b5g6r5, fast_composite_src_x888_0565),
+    PIXMAN_STD_FAST_PATH (IN, a8, null, a8, fast_composite_in_8_8),
+    PIXMAN_STD_FAST_PATH (IN, solid, a8, a8, fast_composite_in_n_8_8),
+
+    SIMPLE_NEAREST_FAST_PATH (SRC, x8r8g8b8, x8r8g8b8, 8888_8888),
+    SIMPLE_NEAREST_FAST_PATH (SRC, a8r8g8b8, x8r8g8b8, 8888_8888),
+    SIMPLE_NEAREST_FAST_PATH (SRC, x8b8g8r8, x8b8g8r8, 8888_8888),
+    SIMPLE_NEAREST_FAST_PATH (SRC, a8b8g8r8, x8b8g8r8, 8888_8888),
+
+    SIMPLE_NEAREST_FAST_PATH (SRC, a8r8g8b8, a8r8g8b8, 8888_8888),
+    SIMPLE_NEAREST_FAST_PATH (SRC, a8b8g8r8, a8b8g8r8, 8888_8888),
+
+    SIMPLE_NEAREST_FAST_PATH (SRC, x8r8g8b8, r5g6b5, 8888_565),
+    SIMPLE_NEAREST_FAST_PATH (SRC, a8r8g8b8, r5g6b5, 8888_565),
+
+    SIMPLE_NEAREST_FAST_PATH (SRC, r5g6b5, r5g6b5, 565_565),
+
+    SIMPLE_NEAREST_FAST_PATH (OVER, a8r8g8b8, x8r8g8b8, 8888_8888),
+    SIMPLE_NEAREST_FAST_PATH (OVER, a8b8g8r8, x8b8g8r8, 8888_8888),
+    SIMPLE_NEAREST_FAST_PATH (OVER, a8r8g8b8, a8r8g8b8, 8888_8888),
+    SIMPLE_NEAREST_FAST_PATH (OVER, a8b8g8r8, a8b8g8r8, 8888_8888),
+
+    SIMPLE_NEAREST_FAST_PATH (OVER, a8r8g8b8, r5g6b5, 8888_565),
+
+#define NEAREST_FAST_PATH(op,s,d)		\
+    {   PIXMAN_OP_ ## op,			\
+	PIXMAN_ ## s, SCALED_NEAREST_FLAGS,	\
+	PIXMAN_null, 0,				\
+	PIXMAN_ ## d, FAST_PATH_STD_DEST_FLAGS,	\
+	fast_composite_scaled_nearest,		\
+    }
+
+    NEAREST_FAST_PATH (SRC, x8r8g8b8, x8r8g8b8),
+    NEAREST_FAST_PATH (SRC, a8r8g8b8, x8r8g8b8),
+    NEAREST_FAST_PATH (SRC, x8b8g8r8, x8b8g8r8),
+    NEAREST_FAST_PATH (SRC, a8b8g8r8, x8b8g8r8),
+
+    NEAREST_FAST_PATH (SRC, x8r8g8b8, a8r8g8b8),
+    NEAREST_FAST_PATH (SRC, a8r8g8b8, a8r8g8b8),
+    NEAREST_FAST_PATH (SRC, x8b8g8r8, a8b8g8r8),
+    NEAREST_FAST_PATH (SRC, a8b8g8r8, a8b8g8r8),
+
+    NEAREST_FAST_PATH (OVER, x8r8g8b8, x8r8g8b8),
+    NEAREST_FAST_PATH (OVER, a8r8g8b8, x8r8g8b8),
+    NEAREST_FAST_PATH (OVER, x8b8g8r8, x8b8g8r8),
+    NEAREST_FAST_PATH (OVER, a8b8g8r8, x8b8g8r8),
+
+    NEAREST_FAST_PATH (OVER, x8r8g8b8, a8r8g8b8),
+    NEAREST_FAST_PATH (OVER, a8r8g8b8, a8r8g8b8),
+    NEAREST_FAST_PATH (OVER, x8b8g8r8, a8b8g8r8),
+    NEAREST_FAST_PATH (OVER, a8b8g8r8, a8b8g8r8),
+
+#define SIMPLE_ROTATE_FLAGS(angle)					  \
+    (FAST_PATH_ROTATE_ ## angle ## _TRANSFORM	|			  \
+     FAST_PATH_NEAREST_FILTER			|			  \
+     FAST_PATH_SAMPLES_COVER_CLIP		|			  \
+     FAST_PATH_STANDARD_FLAGS)
+
+#define SIMPLE_ROTATE_FAST_PATH(op,s,d,suffix)				  \
+    {   PIXMAN_OP_ ## op,						  \
+	PIXMAN_ ## s, SIMPLE_ROTATE_FLAGS (90),				  \
+	PIXMAN_null, 0,							  \
+	PIXMAN_ ## d, FAST_PATH_STD_DEST_FLAGS,				  \
+	fast_composite_rotate_90_##suffix,				  \
+    },									  \
+    {   PIXMAN_OP_ ## op,						  \
+	PIXMAN_ ## s, SIMPLE_ROTATE_FLAGS (270),			  \
+	PIXMAN_null, 0,							  \
+	PIXMAN_ ## d, FAST_PATH_STD_DEST_FLAGS,				  \
+	fast_composite_rotate_270_##suffix,				  \
+    }
+
+    SIMPLE_ROTATE_FAST_PATH (SRC, a8r8g8b8, a8r8g8b8, 8888),
+    SIMPLE_ROTATE_FAST_PATH (SRC, a8r8g8b8, x8r8g8b8, 8888),
+    SIMPLE_ROTATE_FAST_PATH (SRC, x8r8g8b8, x8r8g8b8, 8888),
+    SIMPLE_ROTATE_FAST_PATH (SRC, r5g6b5, r5g6b5, 565),
+    SIMPLE_ROTATE_FAST_PATH (SRC, a8, a8, 8),
+
+    {   PIXMAN_OP_NONE	},
+};
+
+#ifdef WORDS_BIGENDIAN
+#define A1_FILL_MASK(n, offs) (((1 << (n)) - 1) << (32 - (offs) - (n)))
+#else
+#define A1_FILL_MASK(n, offs) (((1 << (n)) - 1) << (offs))
+#endif
+
+static force_inline void
+pixman_fill1_line (uint32_t *dst, int offs, int width, int v)
+{
+    if (offs)
+    {
+	int leading_pixels = 32 - offs;
+	if (leading_pixels >= width)
+	{
+	    if (v)
+		*dst |= A1_FILL_MASK (width, offs);
+	    else
+		*dst &= ~A1_FILL_MASK (width, offs);
+	    return;
+	}
+	else
+	{
+	    if (v)
+		*dst++ |= A1_FILL_MASK (leading_pixels, offs);
+	    else
+		*dst++ &= ~A1_FILL_MASK (leading_pixels, offs);
+	    width -= leading_pixels;
+	}
+    }
+    while (width >= 32)
+    {
+	if (v)
+	    *dst++ = 0xFFFFFFFF;
+	else
+	    *dst++ = 0;
+	width -= 32;
+    }
+    if (width > 0)
+    {
+	if (v)
+	    *dst |= A1_FILL_MASK (width, 0);
+	else
+	    *dst &= ~A1_FILL_MASK (width, 0);
+    }
+}
+
+static void
+pixman_fill1 (uint32_t *bits,
+              int       stride,
+              int       x,
+              int       y,
+              int       width,
+              int       height,
+              uint32_t  xor)
+{
+    uint32_t *dst = bits + y * stride + (x >> 5);
+    int offs = x & 31;
+
+    if (xor & 1)
+    {
+	while (height--)
+	{
+	    pixman_fill1_line (dst, offs, width, 1);
+	    dst += stride;
+	}
+    }
+    else
+    {
+	while (height--)
+	{
+	    pixman_fill1_line (dst, offs, width, 0);
+	    dst += stride;
+	}
+    }
+}
+
+static void
+pixman_fill8 (uint32_t *bits,
+              int       stride,
+              int       x,
+              int       y,
+              int       width,
+              int       height,
+              uint32_t xor)
+{
+    int byte_stride = stride * (int) sizeof (uint32_t);
+    uint8_t *dst = (uint8_t *) bits;
+    uint8_t v = xor & 0xff;
+    int i;
+
+    dst = dst + y * byte_stride + x;
+
+    while (height--)
+    {
+	for (i = 0; i < width; ++i)
+	    dst[i] = v;
+
+	dst += byte_stride;
+    }
+}
+
+static void
+pixman_fill16 (uint32_t *bits,
+               int       stride,
+               int       x,
+               int       y,
+               int       width,
+               int       height,
+               uint32_t xor)
+{
+    int short_stride =
+	(stride * (int)sizeof (uint32_t)) / (int)sizeof (uint16_t);
+    uint16_t *dst = (uint16_t *)bits;
+    uint16_t v = xor & 0xffff;
+    int i;
+
+    dst = dst + y * short_stride + x;
+
+    while (height--)
+    {
+	for (i = 0; i < width; ++i)
+	    dst[i] = v;
+
+	dst += short_stride;
+    }
+}
+
+static void
+pixman_fill32 (uint32_t *bits,
+               int       stride,
+               int       x,
+               int       y,
+               int       width,
+               int       height,
+               uint32_t  xor)
+{
+    int i;
+
+    bits = bits + y * stride + x;
+
+    while (height--)
+    {
+	for (i = 0; i < width; ++i)
+	    bits[i] = xor;
+
+	bits += stride;
+    }
+}
+
+static pixman_bool_t
+fast_path_fill (pixman_implementation_t *imp,
+                uint32_t *               bits,
+                int                      stride,
+                int                      bpp,
+                int                      x,
+                int                      y,
+                int                      width,
+                int                      height,
+                uint32_t		 xor)
+{
+    switch (bpp)
+    {
+    case 1:
+	pixman_fill1 (bits, stride, x, y, width, height, xor);
+	break;
+
+    case 8:
+	pixman_fill8 (bits, stride, x, y, width, height, xor);
+	break;
+
+    case 16:
+	pixman_fill16 (bits, stride, x, y, width, height, xor);
+	break;
+
+    case 32:
+	pixman_fill32 (bits, stride, x, y, width, height, xor);
+	break;
+
+    default:
+	return _pixman_implementation_fill (
+	    imp->delegate, bits, stride, bpp, x, y, width, height, xor);
+	break;
+    }
+
+    return TRUE;
+}
+
+pixman_implementation_t *
+_pixman_implementation_create_fast_path (pixman_implementation_t *fallback)
+{
+    pixman_implementation_t *imp = _pixman_implementation_create (fallback, c_fast_paths);
+
+    imp->fill = fast_path_fill;
+
+    return imp;
+}