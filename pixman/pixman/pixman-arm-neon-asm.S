--- conflicted
+++ resolved
@@ -1,6741 +1,3369 @@
-<<<<<<< HEAD
-/*
- * Copyright © 2009 Nokia Corporation
- *
- * Permission is hereby granted, free of charge, to any person obtaining a
- * copy of this software and associated documentation files (the "Software"),
- * to deal in the Software without restriction, including without limitation
- * the rights to use, copy, modify, merge, publish, distribute, sublicense,
- * and/or sell copies of the Software, and to permit persons to whom the
- * Software is furnished to do so, subject to the following conditions:
- *
- * The above copyright notice and this permission notice (including the next
- * paragraph) shall be included in all copies or substantial portions of the
- * Software.
- *
- * THE SOFTWARE IS PROVIDED "AS IS", WITHOUT WARRANTY OF ANY KIND, EXPRESS OR
- * IMPLIED, INCLUDING BUT NOT LIMITED TO THE WARRANTIES OF MERCHANTABILITY,
- * FITNESS FOR A PARTICULAR PURPOSE AND NONINFRINGEMENT.  IN NO EVENT SHALL
- * THE AUTHORS OR COPYRIGHT HOLDERS BE LIABLE FOR ANY CLAIM, DAMAGES OR OTHER
- * LIABILITY, WHETHER IN AN ACTION OF CONTRACT, TORT OR OTHERWISE, ARISING
- * FROM, OUT OF OR IN CONNECTION WITH THE SOFTWARE OR THE USE OR OTHER
- * DEALINGS IN THE SOFTWARE.
- *
- * Author:  Siarhei Siamashka (siarhei.siamashka@nokia.com)
- */
-
-/*
- * This file contains implementations of NEON optimized pixel processing
- * functions. There is no full and detailed tutorial, but some functions
- * (those which are exposing some new or interesting features) are
- * extensively commented and can be used as examples.
- *
- * You may want to have a look at the comments for following functions:
- *  - pixman_composite_over_8888_0565_asm_neon
- *  - pixman_composite_over_n_8_0565_asm_neon
- */
-
-/* Prevent the stack from becoming executable for no reason... */
-#if defined(__linux__) && defined(__ELF__)
-.section .note.GNU-stack,"",%progbits
-#endif
-
-    .text
-    .fpu neon
-    .arch armv7a
-    .object_arch armv4
-    .eabi_attribute 10, 0 /* suppress Tag_FP_arch */
-    .eabi_attribute 12, 0 /* suppress Tag_Advanced_SIMD_arch */
-    .arm
-    .altmacro
-
-#include "pixman-arm-neon-asm.h"
-
-/* Global configuration options and preferences */
-
-/*
- * The code can optionally make use of unaligned memory accesses to improve
- * performance of handling leading/trailing pixels for each scanline.
- * Configuration variable RESPECT_STRICT_ALIGNMENT can be set to 0 for
- * example in linux if unaligned memory accesses are not configured to
- * generate.exceptions.
- */
-.set RESPECT_STRICT_ALIGNMENT, 1
-
-/*
- * Set default prefetch type. There is a choice between the following options:
- *
- * PREFETCH_TYPE_NONE (may be useful for the ARM cores where PLD is set to work
- * as NOP to workaround some HW bugs or for whatever other reason)
- *
- * PREFETCH_TYPE_SIMPLE (may be useful for simple single-issue ARM cores where
- * advanced prefetch intruduces heavy overhead)
- *
- * PREFETCH_TYPE_ADVANCED (useful for superscalar cores such as ARM Cortex-A8
- * which can run ARM and NEON instructions simultaneously so that extra ARM
- * instructions do not add (many) extra cycles, but improve prefetch efficiency)
- *
- * Note: some types of function can't support advanced prefetch and fallback
- *       to simple one (those which handle 24bpp pixels)
- */
-.set PREFETCH_TYPE_DEFAULT, PREFETCH_TYPE_ADVANCED
-
-/* Prefetch distance in pixels for simple prefetch */
-.set PREFETCH_DISTANCE_SIMPLE, 64
-
-/*
- * Implementation of pixman_composite_over_8888_0565_asm_neon
- *
- * This function takes a8r8g8b8 source buffer, r5g6b5 destination buffer and
- * performs OVER compositing operation. Function fast_composite_over_8888_0565
- * from pixman-fast-path.c does the same in C and can be used as a reference.
- *
- * First we need to have some NEON assembly code which can do the actual
- * operation on the pixels and provide it to the template macro.
- *
- * Template macro quite conveniently takes care of emitting all the necessary
- * code for memory reading and writing (including quite tricky cases of
- * handling unaligned leading/trailing pixels), so we only need to deal with
- * the data in NEON registers.
- *
- * NEON registers allocation in general is recommented to be the following:
- * d0,  d1,  d2,  d3  - contain loaded source pixel data
- * d4,  d5,  d6,  d7  - contain loaded destination pixels (if they are needed)
- * d24, d25, d26, d27 - contain loading mask pixel data (if mask is used)
- * d28, d29, d30, d31 - place for storing the result (destination pixels)
- *
- * As can be seen above, four 64-bit NEON registers are used for keeping
- * intermediate pixel data and up to 8 pixels can be processed in one step
- * for 32bpp formats (16 pixels for 16bpp, 32 pixels for 8bpp).
- *
- * This particular function uses the following registers allocation:
- * d0,  d1,  d2,  d3  - contain loaded source pixel data
- * d4,  d5            - contain loaded destination pixels (they are needed)
- * d28, d29           - place for storing the result (destination pixels)
- */
-
-/*
- * Step one. We need to have some code to do some arithmetics on pixel data.
- * This is implemented as a pair of macros: '*_head' and '*_tail'. When used
- * back-to-back, they take pixel data from {d0, d1, d2, d3} and {d4, d5},
- * perform all the needed calculations and write the result to {d28, d29}.
- * The rationale for having two macros and not just one will be explained
- * later. In practice, any single monolitic function which does the work can
- * be split into two parts in any arbitrary way without affecting correctness.
- *
- * There is one special trick here too. Common template macro can optionally
- * make our life a bit easier by doing R, G, B, A color components
- * deinterleaving for 32bpp pixel formats (and this feature is used in
- * 'pixman_composite_over_8888_0565_asm_neon' function). So it means that
- * instead of having 8 packed pixels in {d0, d1, d2, d3} registers, we
- * actually use d0 register for blue channel (a vector of eight 8-bit
- * values), d1 register for green, d2 for red and d3 for alpha. This
- * simple conversion can be also done with a few NEON instructions:
- *
- * Packed to planar conversion:
- *  vuzp.8 d0, d1
- *  vuzp.8 d2, d3
- *  vuzp.8 d1, d3
- *  vuzp.8 d0, d2
- *
- * Planar to packed conversion:
- *  vzip.8 d0, d2
- *  vzip.8 d1, d3
- *  vzip.8 d2, d3
- *  vzip.8 d0, d1
- *
- * But pixel can be loaded directly in planar format using VLD4.8 NEON
- * instruction. It is 1 cycle slower than VLD1.32, so this is not always
- * desirable, that's why deinterleaving is optional.
- *
- * But anyway, here is the code:
- */
-.macro pixman_composite_over_8888_0565_process_pixblock_head
-    /* convert 8 r5g6b5 pixel data from {d4, d5} to planar 8-bit format
-       and put data into d6 - red, d7 - green, d30 - blue */
-    vshrn.u16   d6, q2, #8
-    vshrn.u16   d7, q2, #3
-    vsli.u16    q2, q2, #5
-    vsri.u8     d6, d6, #5
-    vmvn.8      d3, d3      /* invert source alpha */
-    vsri.u8     d7, d7, #6
-    vshrn.u16   d30, q2, #2
-    /* now do alpha blending, storing results in 8-bit planar format
-       into d16 - red, d19 - green, d18 - blue */
-    vmull.u8    q10, d3, d6
-    vmull.u8    q11, d3, d7
-    vmull.u8    q12, d3, d30
-    vrshr.u16   q13, q10, #8
-    vrshr.u16   q3, q11, #8
-    vrshr.u16   q15, q12, #8
-    vraddhn.u16 d20, q10, q13
-    vraddhn.u16 d23, q11, q3
-    vraddhn.u16 d22, q12, q15
-.endm
-
-.macro pixman_composite_over_8888_0565_process_pixblock_tail
-    /* ... continue alpha blending */
-    vqadd.u8    d16, d2, d20
-    vqadd.u8    q9, q0, q11
-    /* convert the result to r5g6b5 and store it into {d28, d29} */
-    vshll.u8    q14, d16, #8
-    vshll.u8    q8, d19, #8
-    vshll.u8    q9, d18, #8
-    vsri.u16    q14, q8, #5
-    vsri.u16    q14, q9, #11
-.endm
-
-/*
- * OK, now we got almost everything that we need. Using the above two
- * macros, the work can be done right. But now we want to optimize
- * it a bit. ARM Cortex-A8 is an in-order core, and benefits really
- * a lot from good code scheduling and software pipelining.
- *
- * Let's construct some code, which will run in the core main loop.
- * Some pseudo-code of the main loop will look like this:
- *   head
- *   while (...) {
- *     tail
- *     head
- *   }
- *   tail
- *
- * It may look a bit weird, but this setup allows to hide instruction
- * latencies better and also utilize dual-issue capability more
- * efficiently (make pairs of load-store and ALU instructions).
- *
- * So what we need now is a '*_tail_head' macro, which will be used
- * in the core main loop. A trivial straightforward implementation
- * of this macro would look like this:
- *
- *   pixman_composite_over_8888_0565_process_pixblock_tail
- *   vst1.16     {d28, d29}, [DST_W, :128]!
- *   vld1.16     {d4, d5}, [DST_R, :128]!
- *   vld4.32     {d0, d1, d2, d3}, [SRC]!
- *   pixman_composite_over_8888_0565_process_pixblock_head
- *   cache_preload 8, 8
- *
- * Now it also got some VLD/VST instructions. We simply can't move from
- * processing one block of pixels to the other one with just arithmetics.
- * The previously processed data needs to be written to memory and new
- * data needs to be fetched. Fortunately, this main loop does not deal
- * with partial leading/trailing pixels and can load/store a full block
- * of pixels in a bulk. Additionally, destination buffer is already
- * 16 bytes aligned here (which is good for performance).
- *
- * New things here are DST_R, DST_W, SRC and MASK identifiers. These
- * are the aliases for ARM registers which are used as pointers for
- * accessing data. We maintain separate pointers for reading and writing
- * destination buffer (DST_R and DST_W).
- *
- * Another new thing is 'cache_preload' macro. It is used for prefetching
- * data into CPU L2 cache and improve performance when dealing with large
- * images which are far larger than cache size. It uses one argument
- * (actually two, but they need to be the same here) - number of pixels
- * in a block. Looking into 'pixman-arm-neon-asm.h' can provide some
- * details about this macro. Moreover, if good performance is needed
- * the code from this macro needs to be copied into '*_tail_head' macro
- * and mixed with the rest of code for optimal instructions scheduling.
- * We are actually doing it below.
- *
- * Now after all the explanations, here is the optimized code.
- * Different instruction streams (originaling from '*_head', '*_tail'
- * and 'cache_preload' macro) use different indentation levels for
- * better readability. Actually taking the code from one of these
- * indentation levels and ignoring a few VLD/VST instructions would
- * result in exactly the code from '*_head', '*_tail' or 'cache_preload'
- * macro!
- */
-
-#if 1
-
-.macro pixman_composite_over_8888_0565_process_pixblock_tail_head
-        vqadd.u8    d16, d2, d20
-    vld1.16     {d4, d5}, [DST_R, :128]!
-        vqadd.u8    q9, q0, q11
-    vshrn.u16   d6, q2, #8
-    fetch_src_pixblock
-    vshrn.u16   d7, q2, #3
-    vsli.u16    q2, q2, #5
-        vshll.u8    q14, d16, #8
-                                    PF add PF_X, PF_X, #8
-        vshll.u8    q8, d19, #8
-                                    PF tst PF_CTL, #0xF
-    vsri.u8     d6, d6, #5
-                                    PF addne PF_X, PF_X, #8
-    vmvn.8      d3, d3
-                                    PF subne PF_CTL, PF_CTL, #1
-    vsri.u8     d7, d7, #6
-    vshrn.u16   d30, q2, #2
-    vmull.u8    q10, d3, d6
-                                    PF pld, [PF_SRC, PF_X, lsl #src_bpp_shift]
-    vmull.u8    q11, d3, d7
-    vmull.u8    q12, d3, d30
-                                    PF pld, [PF_DST, PF_X, lsl #dst_bpp_shift]
-        vsri.u16    q14, q8, #5
-                                    PF cmp PF_X, ORIG_W
-        vshll.u8    q9, d18, #8
-    vrshr.u16   q13, q10, #8
-                                    PF subge PF_X, PF_X, ORIG_W
-    vrshr.u16   q3, q11, #8
-    vrshr.u16   q15, q12, #8
-                                    PF subges PF_CTL, PF_CTL, #0x10
-        vsri.u16    q14, q9, #11
-                                    PF ldrgeb DUMMY, [PF_SRC, SRC_STRIDE, lsl #src_bpp_shift]!
-    vraddhn.u16 d20, q10, q13
-    vraddhn.u16 d23, q11, q3
-                                    PF ldrgeb DUMMY, [PF_DST, DST_STRIDE, lsl #dst_bpp_shift]!
-    vraddhn.u16 d22, q12, q15
-        vst1.16     {d28, d29}, [DST_W, :128]!
-.endm
-
-#else
-
-/* If we did not care much about the performance, we would just use this... */
-.macro pixman_composite_over_8888_0565_process_pixblock_tail_head
-    pixman_composite_over_8888_0565_process_pixblock_tail
-    vst1.16     {d28, d29}, [DST_W, :128]!
-    vld1.16     {d4, d5}, [DST_R, :128]!
-    fetch_src_pixblock
-    pixman_composite_over_8888_0565_process_pixblock_head
-    cache_preload 8, 8
-.endm
-
-#endif
-
-/*
- * And now the final part. We are using 'generate_composite_function' macro
- * to put all the stuff together. We are specifying the name of the function
- * which we want to get, number of bits per pixel for the source, mask and
- * destination (0 if unused, like mask in this case). Next come some bit
- * flags:
- *   FLAG_DST_READWRITE      - tells that the destination buffer is both read
- *                             and written, for write-only buffer we would use
- *                             FLAG_DST_WRITEONLY flag instead
- *   FLAG_DEINTERLEAVE_32BPP - tells that we prefer to work with planar data
- *                             and separate color channels for 32bpp format.
- * The next things are:
- *  - the number of pixels processed per iteration (8 in this case, because
- *    that's the maximum what can fit into four 64-bit NEON registers).
- *  - prefetch distance, measured in pixel blocks. In this case it is 5 times
- *    by 8 pixels. That would be 40 pixels, or up to 160 bytes. Optimal
- *    prefetch distance can be selected by running some benchmarks.
- *
- * After that we specify some macros, these are 'default_init',
- * 'default_cleanup' here which are empty (but it is possible to have custom
- * init/cleanup macros to be able to save/restore some extra NEON registers
- * like d8-d15 or do anything else) followed by
- * 'pixman_composite_over_8888_0565_process_pixblock_head',
- * 'pixman_composite_over_8888_0565_process_pixblock_tail' and
- * 'pixman_composite_over_8888_0565_process_pixblock_tail_head'
- * which we got implemented above.
- *
- * The last part is the NEON registers allocation scheme.
- */
-generate_composite_function \
-    pixman_composite_over_8888_0565_asm_neon, 32, 0, 16, \
-    FLAG_DST_READWRITE | FLAG_DEINTERLEAVE_32BPP, \
-    8, /* number of pixels, processed in a single block */ \
-    5, /* prefetch distance */ \
-    default_init, \
-    default_cleanup, \
-    pixman_composite_over_8888_0565_process_pixblock_head, \
-    pixman_composite_over_8888_0565_process_pixblock_tail, \
-    pixman_composite_over_8888_0565_process_pixblock_tail_head, \
-    28, /* dst_w_basereg */ \
-    4,  /* dst_r_basereg */ \
-    0,  /* src_basereg   */ \
-    24  /* mask_basereg  */
-
-/******************************************************************************/
-
-.macro pixman_composite_over_n_0565_process_pixblock_head
-    /* convert 8 r5g6b5 pixel data from {d4, d5} to planar 8-bit format
-       and put data into d6 - red, d7 - green, d30 - blue */
-    vshrn.u16   d6, q2, #8
-    vshrn.u16   d7, q2, #3
-    vsli.u16    q2, q2, #5
-    vsri.u8     d6, d6, #5
-    vsri.u8     d7, d7, #6
-    vshrn.u16   d30, q2, #2
-    /* now do alpha blending, storing results in 8-bit planar format
-       into d16 - red, d19 - green, d18 - blue */
-    vmull.u8    q10, d3, d6
-    vmull.u8    q11, d3, d7
-    vmull.u8    q12, d3, d30
-    vrshr.u16   q13, q10, #8
-    vrshr.u16   q3, q11, #8
-    vrshr.u16   q15, q12, #8
-    vraddhn.u16 d20, q10, q13
-    vraddhn.u16 d23, q11, q3
-    vraddhn.u16 d22, q12, q15
-.endm
-
-.macro pixman_composite_over_n_0565_process_pixblock_tail
-    /* ... continue alpha blending */
-    vqadd.u8    d16, d2, d20
-    vqadd.u8    q9, q0, q11
-    /* convert the result to r5g6b5 and store it into {d28, d29} */
-    vshll.u8    q14, d16, #8
-    vshll.u8    q8, d19, #8
-    vshll.u8    q9, d18, #8
-    vsri.u16    q14, q8, #5
-    vsri.u16    q14, q9, #11
-.endm
-
-/* TODO: expand macros and do better instructions scheduling */
-.macro pixman_composite_over_n_0565_process_pixblock_tail_head
-    pixman_composite_over_n_0565_process_pixblock_tail
-    vld1.16     {d4, d5}, [DST_R, :128]!
-    vst1.16     {d28, d29}, [DST_W, :128]!
-    pixman_composite_over_n_0565_process_pixblock_head
-    cache_preload 8, 8
-.endm
-
-.macro pixman_composite_over_n_0565_init
-    add         DUMMY, sp, #ARGS_STACK_OFFSET
-    vld1.32     {d3[0]}, [DUMMY]
-    vdup.8      d0, d3[0]
-    vdup.8      d1, d3[1]
-    vdup.8      d2, d3[2]
-    vdup.8      d3, d3[3]
-    vmvn.8      d3, d3      /* invert source alpha */
-.endm
-
-generate_composite_function \
-    pixman_composite_over_n_0565_asm_neon, 0, 0, 16, \
-    FLAG_DST_READWRITE, \
-    8, /* number of pixels, processed in a single block */ \
-    5, /* prefetch distance */ \
-    pixman_composite_over_n_0565_init, \
-    default_cleanup, \
-    pixman_composite_over_n_0565_process_pixblock_head, \
-    pixman_composite_over_n_0565_process_pixblock_tail, \
-    pixman_composite_over_n_0565_process_pixblock_tail_head, \
-    28, /* dst_w_basereg */ \
-    4,  /* dst_r_basereg */ \
-    0,  /* src_basereg   */ \
-    24  /* mask_basereg  */
-
-/******************************************************************************/
-
-.macro pixman_composite_src_8888_0565_process_pixblock_head
-    vshll.u8    q8, d1, #8
-    vshll.u8    q14, d2, #8
-    vshll.u8    q9, d0, #8
-.endm
-
-.macro pixman_composite_src_8888_0565_process_pixblock_tail
-    vsri.u16    q14, q8, #5
-    vsri.u16    q14, q9, #11
-.endm
-
-.macro pixman_composite_src_8888_0565_process_pixblock_tail_head
-        vsri.u16    q14, q8, #5
-                                    PF add PF_X, PF_X, #8
-                                    PF tst PF_CTL, #0xF
-    fetch_src_pixblock
-                                    PF addne PF_X, PF_X, #8
-                                    PF subne PF_CTL, PF_CTL, #1
-        vsri.u16    q14, q9, #11
-                                    PF cmp PF_X, ORIG_W
-                                    PF pld, [PF_SRC, PF_X, lsl #src_bpp_shift]
-    vshll.u8    q8, d1, #8
-        vst1.16     {d28, d29}, [DST_W, :128]!
-                                    PF subge PF_X, PF_X, ORIG_W
-                                    PF subges PF_CTL, PF_CTL, #0x10
-    vshll.u8    q14, d2, #8
-                                    PF ldrgeb DUMMY, [PF_SRC, SRC_STRIDE, lsl #src_bpp_shift]!
-    vshll.u8    q9, d0, #8
-.endm
-
-generate_composite_function \
-    pixman_composite_src_8888_0565_asm_neon, 32, 0, 16, \
-    FLAG_DST_WRITEONLY | FLAG_DEINTERLEAVE_32BPP, \
-    8, /* number of pixels, processed in a single block */ \
-    10, /* prefetch distance */ \
-    default_init, \
-    default_cleanup, \
-    pixman_composite_src_8888_0565_process_pixblock_head, \
-    pixman_composite_src_8888_0565_process_pixblock_tail, \
-    pixman_composite_src_8888_0565_process_pixblock_tail_head
-
-/******************************************************************************/
-
-.macro pixman_composite_src_0565_8888_process_pixblock_head
-    vshrn.u16   d30, q0, #8
-    vshrn.u16   d29, q0, #3
-    vsli.u16    q0, q0, #5
-    vmov.u8     d31, #255
-    vsri.u8     d30, d30, #5
-    vsri.u8     d29, d29, #6
-    vshrn.u16   d28, q0, #2
-.endm
-
-.macro pixman_composite_src_0565_8888_process_pixblock_tail
-.endm
-
-/* TODO: expand macros and do better instructions scheduling */
-.macro pixman_composite_src_0565_8888_process_pixblock_tail_head
-    pixman_composite_src_0565_8888_process_pixblock_tail
-    vst4.8     {d28, d29, d30, d31}, [DST_W, :128]!
-    fetch_src_pixblock
-    pixman_composite_src_0565_8888_process_pixblock_head
-    cache_preload 8, 8
-.endm
-
-generate_composite_function \
-    pixman_composite_src_0565_8888_asm_neon, 16, 0, 32, \
-    FLAG_DST_WRITEONLY | FLAG_DEINTERLEAVE_32BPP, \
-    8, /* number of pixels, processed in a single block */ \
-    10, /* prefetch distance */ \
-    default_init, \
-    default_cleanup, \
-    pixman_composite_src_0565_8888_process_pixblock_head, \
-    pixman_composite_src_0565_8888_process_pixblock_tail, \
-    pixman_composite_src_0565_8888_process_pixblock_tail_head
-
-/******************************************************************************/
-
-.macro pixman_composite_add_8_8_process_pixblock_head
-    vqadd.u8    q14, q0, q2
-    vqadd.u8    q15, q1, q3
-.endm
-
-.macro pixman_composite_add_8_8_process_pixblock_tail
-.endm
-
-.macro pixman_composite_add_8_8_process_pixblock_tail_head
-    fetch_src_pixblock
-                                    PF add PF_X, PF_X, #32
-                                    PF tst PF_CTL, #0xF
-    vld1.8      {d4, d5, d6, d7}, [DST_R, :128]!
-                                    PF addne PF_X, PF_X, #32
-                                    PF subne PF_CTL, PF_CTL, #1
-        vst1.8      {d28, d29, d30, d31}, [DST_W, :128]!
-                                    PF cmp PF_X, ORIG_W
-                                    PF pld, [PF_SRC, PF_X, lsl #src_bpp_shift]
-                                    PF pld, [PF_DST, PF_X, lsl #dst_bpp_shift]
-                                    PF subge PF_X, PF_X, ORIG_W
-                                    PF subges PF_CTL, PF_CTL, #0x10
-    vqadd.u8    q14, q0, q2
-                                    PF ldrgeb DUMMY, [PF_SRC, SRC_STRIDE, lsl #src_bpp_shift]!
-                                    PF ldrgeb DUMMY, [PF_DST, DST_STRIDE, lsl #dst_bpp_shift]!
-    vqadd.u8    q15, q1, q3
-.endm
-
-generate_composite_function \
-    pixman_composite_add_8_8_asm_neon, 8, 0, 8, \
-    FLAG_DST_READWRITE, \
-    32, /* number of pixels, processed in a single block */ \
-    10, /* prefetch distance */ \
-    default_init, \
-    default_cleanup, \
-    pixman_composite_add_8_8_process_pixblock_head, \
-    pixman_composite_add_8_8_process_pixblock_tail, \
-    pixman_composite_add_8_8_process_pixblock_tail_head
-
-/******************************************************************************/
-
-.macro pixman_composite_add_8888_8888_process_pixblock_tail_head
-    fetch_src_pixblock
-                                    PF add PF_X, PF_X, #8
-                                    PF tst PF_CTL, #0xF
-    vld1.32     {d4, d5, d6, d7}, [DST_R, :128]!
-                                    PF addne PF_X, PF_X, #8
-                                    PF subne PF_CTL, PF_CTL, #1
-        vst1.32     {d28, d29, d30, d31}, [DST_W, :128]!
-                                    PF cmp PF_X, ORIG_W
-                                    PF pld, [PF_SRC, PF_X, lsl #src_bpp_shift]
-                                    PF pld, [PF_DST, PF_X, lsl #dst_bpp_shift]
-                                    PF subge PF_X, PF_X, ORIG_W
-                                    PF subges PF_CTL, PF_CTL, #0x10
-    vqadd.u8    q14, q0, q2
-                                    PF ldrgeb DUMMY, [PF_SRC, SRC_STRIDE, lsl #src_bpp_shift]!
-                                    PF ldrgeb DUMMY, [PF_DST, DST_STRIDE, lsl #dst_bpp_shift]!
-    vqadd.u8    q15, q1, q3
-.endm
-
-generate_composite_function \
-    pixman_composite_add_8888_8888_asm_neon, 32, 0, 32, \
-    FLAG_DST_READWRITE, \
-    8, /* number of pixels, processed in a single block */ \
-    10, /* prefetch distance */ \
-    default_init, \
-    default_cleanup, \
-    pixman_composite_add_8_8_process_pixblock_head, \
-    pixman_composite_add_8_8_process_pixblock_tail, \
-    pixman_composite_add_8888_8888_process_pixblock_tail_head
-
-generate_composite_function_single_scanline \
-    pixman_composite_scanline_add_asm_neon, 32, 0, 32, \
-    FLAG_DST_READWRITE, \
-    8, /* number of pixels, processed in a single block */ \
-    default_init, \
-    default_cleanup, \
-    pixman_composite_add_8_8_process_pixblock_head, \
-    pixman_composite_add_8_8_process_pixblock_tail, \
-    pixman_composite_add_8888_8888_process_pixblock_tail_head
-
-/******************************************************************************/
-
-.macro pixman_composite_out_reverse_8888_8888_process_pixblock_head
-    vmvn.8      d24, d3  /* get inverted alpha */
-    /* do alpha blending */
-    vmull.u8    q8, d24, d4
-    vmull.u8    q9, d24, d5
-    vmull.u8    q10, d24, d6
-    vmull.u8    q11, d24, d7
-.endm
-
-.macro pixman_composite_out_reverse_8888_8888_process_pixblock_tail
-    vrshr.u16   q14, q8, #8
-    vrshr.u16   q15, q9, #8
-    vrshr.u16   q12, q10, #8
-    vrshr.u16   q13, q11, #8
-    vraddhn.u16 d28, q14, q8
-    vraddhn.u16 d29, q15, q9
-    vraddhn.u16 d30, q12, q10
-    vraddhn.u16 d31, q13, q11
-.endm
-
-.macro pixman_composite_out_reverse_8888_8888_process_pixblock_tail_head
-    vld4.8      {d4, d5, d6, d7}, [DST_R, :128]!
-        vrshr.u16   q14, q8, #8
-                                    PF add PF_X, PF_X, #8
-                                    PF tst PF_CTL, #0xF
-        vrshr.u16   q15, q9, #8
-        vrshr.u16   q12, q10, #8
-        vrshr.u16   q13, q11, #8
-                                    PF addne PF_X, PF_X, #8
-                                    PF subne PF_CTL, PF_CTL, #1
-        vraddhn.u16 d28, q14, q8
-        vraddhn.u16 d29, q15, q9
-                                    PF cmp PF_X, ORIG_W
-        vraddhn.u16 d30, q12, q10
-        vraddhn.u16 d31, q13, q11
-    fetch_src_pixblock
-                                    PF pld, [PF_SRC, PF_X, lsl #src_bpp_shift]
-    vmvn.8      d22, d3
-                                    PF pld, [PF_DST, PF_X, lsl #dst_bpp_shift]
-        vst4.8      {d28, d29, d30, d31}, [DST_W, :128]!
-                                    PF subge PF_X, PF_X, ORIG_W
-    vmull.u8    q8, d22, d4
-                                    PF subges PF_CTL, PF_CTL, #0x10
-    vmull.u8    q9, d22, d5
-                                    PF ldrgeb DUMMY, [PF_SRC, SRC_STRIDE, lsl #src_bpp_shift]!
-    vmull.u8    q10, d22, d6
-                                    PF ldrgeb DUMMY, [PF_DST, DST_STRIDE, lsl #dst_bpp_shift]!
-    vmull.u8    q11, d22, d7
-.endm
-
-generate_composite_function_single_scanline \
-    pixman_composite_scanline_out_reverse_asm_neon, 32, 0, 32, \
-    FLAG_DST_READWRITE | FLAG_DEINTERLEAVE_32BPP, \
-    8, /* number of pixels, processed in a single block */ \
-    default_init, \
-    default_cleanup, \
-    pixman_composite_out_reverse_8888_8888_process_pixblock_head, \
-    pixman_composite_out_reverse_8888_8888_process_pixblock_tail, \
-    pixman_composite_out_reverse_8888_8888_process_pixblock_tail_head
-
-/******************************************************************************/
-
-.macro pixman_composite_over_8888_8888_process_pixblock_head
-    pixman_composite_out_reverse_8888_8888_process_pixblock_head
-.endm
-
-.macro pixman_composite_over_8888_8888_process_pixblock_tail
-    pixman_composite_out_reverse_8888_8888_process_pixblock_tail
-    vqadd.u8    q14, q0, q14
-    vqadd.u8    q15, q1, q15
-.endm
-
-.macro pixman_composite_over_8888_8888_process_pixblock_tail_head
-    vld4.8      {d4, d5, d6, d7}, [DST_R, :128]!
-        vrshr.u16   q14, q8, #8
-                                    PF add PF_X, PF_X, #8
-                                    PF tst PF_CTL, #0xF
-        vrshr.u16   q15, q9, #8
-        vrshr.u16   q12, q10, #8
-        vrshr.u16   q13, q11, #8
-                                    PF addne PF_X, PF_X, #8
-                                    PF subne PF_CTL, PF_CTL, #1
-        vraddhn.u16 d28, q14, q8
-        vraddhn.u16 d29, q15, q9
-                                    PF cmp PF_X, ORIG_W
-        vraddhn.u16 d30, q12, q10
-        vraddhn.u16 d31, q13, q11
-        vqadd.u8    q14, q0, q14
-        vqadd.u8    q15, q1, q15
-    fetch_src_pixblock
-                                    PF pld, [PF_SRC, PF_X, lsl #src_bpp_shift]
-    vmvn.8      d22, d3
-                                    PF pld, [PF_DST, PF_X, lsl #dst_bpp_shift]
-        vst4.8      {d28, d29, d30, d31}, [DST_W, :128]!
-                                    PF subge PF_X, PF_X, ORIG_W
-    vmull.u8    q8, d22, d4
-                                    PF subges PF_CTL, PF_CTL, #0x10
-    vmull.u8    q9, d22, d5
-                                    PF ldrgeb DUMMY, [PF_SRC, SRC_STRIDE, lsl #src_bpp_shift]!
-    vmull.u8    q10, d22, d6
-                                    PF ldrgeb DUMMY, [PF_DST, DST_STRIDE, lsl #dst_bpp_shift]!
-    vmull.u8    q11, d22, d7
-.endm
-
-generate_composite_function \
-    pixman_composite_over_8888_8888_asm_neon, 32, 0, 32, \
-    FLAG_DST_READWRITE | FLAG_DEINTERLEAVE_32BPP, \
-    8, /* number of pixels, processed in a single block */ \
-    5, /* prefetch distance */ \
-    default_init, \
-    default_cleanup, \
-    pixman_composite_over_8888_8888_process_pixblock_head, \
-    pixman_composite_over_8888_8888_process_pixblock_tail, \
-    pixman_composite_over_8888_8888_process_pixblock_tail_head
-
-generate_composite_function_single_scanline \
-    pixman_composite_scanline_over_asm_neon, 32, 0, 32, \
-    FLAG_DST_READWRITE | FLAG_DEINTERLEAVE_32BPP, \
-    8, /* number of pixels, processed in a single block */ \
-    default_init, \
-    default_cleanup, \
-    pixman_composite_over_8888_8888_process_pixblock_head, \
-    pixman_composite_over_8888_8888_process_pixblock_tail, \
-    pixman_composite_over_8888_8888_process_pixblock_tail_head
-
-/******************************************************************************/
-
-/* TODO: expand macros and do better instructions scheduling */
-.macro pixman_composite_over_n_8888_process_pixblock_tail_head
-    pixman_composite_over_8888_8888_process_pixblock_tail
-    vld4.8      {d4, d5, d6, d7}, [DST_R, :128]!
-    vst4.8      {d28, d29, d30, d31}, [DST_W, :128]!
-    pixman_composite_over_8888_8888_process_pixblock_head
-    cache_preload 8, 8
-.endm
-
-.macro pixman_composite_over_n_8888_init
-    add         DUMMY, sp, #ARGS_STACK_OFFSET
-    vld1.32     {d3[0]}, [DUMMY]
-    vdup.8      d0, d3[0]
-    vdup.8      d1, d3[1]
-    vdup.8      d2, d3[2]
-    vdup.8      d3, d3[3]
-.endm
-
-generate_composite_function \
-    pixman_composite_over_n_8888_asm_neon, 0, 0, 32, \
-    FLAG_DST_READWRITE | FLAG_DEINTERLEAVE_32BPP, \
-    8, /* number of pixels, processed in a single block */ \
-    5, /* prefetch distance */ \
-    pixman_composite_over_n_8888_init, \
-    default_cleanup, \
-    pixman_composite_over_8888_8888_process_pixblock_head, \
-    pixman_composite_over_8888_8888_process_pixblock_tail, \
-    pixman_composite_over_n_8888_process_pixblock_tail_head
-
-/******************************************************************************/
-
-.macro pixman_composite_over_reverse_n_8888_process_pixblock_tail_head
-        vrshr.u16   q14, q8, #8
-                                    PF add PF_X, PF_X, #8
-                                    PF tst PF_CTL, #0xF
-        vrshr.u16   q15, q9, #8
-        vrshr.u16   q12, q10, #8
-        vrshr.u16   q13, q11, #8
-                                    PF addne PF_X, PF_X, #8
-                                    PF subne PF_CTL, PF_CTL, #1
-        vraddhn.u16 d28, q14, q8
-        vraddhn.u16 d29, q15, q9
-                                    PF cmp PF_X, ORIG_W
-        vraddhn.u16 d30, q12, q10
-        vraddhn.u16 d31, q13, q11
-        vqadd.u8    q14, q0, q14
-        vqadd.u8    q15, q1, q15
-    vld4.8      {d0, d1, d2, d3}, [DST_R, :128]!
-    vmvn.8      d22, d3
-                                    PF pld, [PF_DST, PF_X, lsl #dst_bpp_shift]
-        vst4.8      {d28, d29, d30, d31}, [DST_W, :128]!
-                                    PF subge PF_X, PF_X, ORIG_W
-    vmull.u8    q8, d22, d4
-                                    PF subges PF_CTL, PF_CTL, #0x10
-    vmull.u8    q9, d22, d5
-    vmull.u8    q10, d22, d6
-                                    PF ldrgeb DUMMY, [PF_DST, DST_STRIDE, lsl #dst_bpp_shift]!
-    vmull.u8    q11, d22, d7
-.endm
-
-.macro pixman_composite_over_reverse_n_8888_init
-    add         DUMMY, sp, #ARGS_STACK_OFFSET
-    vld1.32     {d7[0]}, [DUMMY]
-    vdup.8      d4, d7[0]
-    vdup.8      d5, d7[1]
-    vdup.8      d6, d7[2]
-    vdup.8      d7, d7[3]
-.endm
-
-generate_composite_function \
-    pixman_composite_over_reverse_n_8888_asm_neon, 0, 0, 32, \
-    FLAG_DST_READWRITE | FLAG_DEINTERLEAVE_32BPP, \
-    8, /* number of pixels, processed in a single block */ \
-    5, /* prefetch distance */ \
-    pixman_composite_over_reverse_n_8888_init, \
-    default_cleanup, \
-    pixman_composite_over_8888_8888_process_pixblock_head, \
-    pixman_composite_over_8888_8888_process_pixblock_tail, \
-    pixman_composite_over_reverse_n_8888_process_pixblock_tail_head, \
-    28, /* dst_w_basereg */ \
-    0,  /* dst_r_basereg */ \
-    4,  /* src_basereg   */ \
-    24  /* mask_basereg  */
-
-/******************************************************************************/
-
-.macro pixman_composite_over_8888_8_0565_process_pixblock_head
-    vmull.u8    q0,  d24, d8    /* IN for SRC pixels (part1) */
-    vmull.u8    q1,  d24, d9
-    vmull.u8    q6,  d24, d10
-    vmull.u8    q7,  d24, d11
-        vshrn.u16   d6,  q2, #8 /* convert DST_R data to 32-bpp (part1) */
-        vshrn.u16   d7,  q2, #3
-        vsli.u16    q2,  q2, #5
-    vrshr.u16   q8,  q0,  #8    /* IN for SRC pixels (part2) */
-    vrshr.u16   q9,  q1,  #8
-    vrshr.u16   q10, q6,  #8
-    vrshr.u16   q11, q7,  #8
-    vraddhn.u16 d0,  q0,  q8
-    vraddhn.u16 d1,  q1,  q9
-    vraddhn.u16 d2,  q6,  q10
-    vraddhn.u16 d3,  q7,  q11
-        vsri.u8     d6,  d6, #5 /* convert DST_R data to 32-bpp (part2) */
-        vsri.u8     d7,  d7, #6
-    vmvn.8      d3,  d3
-        vshrn.u16   d30, q2, #2
-    vmull.u8    q8,  d3, d6     /* now do alpha blending */
-    vmull.u8    q9,  d3, d7
-    vmull.u8    q10, d3, d30
-.endm
-
-.macro pixman_composite_over_8888_8_0565_process_pixblock_tail
-    /* 3 cycle bubble (after vmull.u8) */
-    vrshr.u16   q13, q8,  #8
-    vrshr.u16   q11, q9,  #8
-    vrshr.u16   q15, q10, #8
-    vraddhn.u16 d16, q8,  q13
-    vraddhn.u16 d27, q9,  q11
-    vraddhn.u16 d26, q10, q15
-    vqadd.u8    d16, d2,  d16
-    /* 1 cycle bubble */
-    vqadd.u8    q9,  q0,  q13
-    vshll.u8    q14, d16, #8    /* convert to 16bpp */
-    vshll.u8    q8,  d19, #8
-    vshll.u8    q9,  d18, #8
-    vsri.u16    q14, q8,  #5
-    /* 1 cycle bubble */
-    vsri.u16    q14, q9,  #11
-.endm
-
-.macro pixman_composite_over_8888_8_0565_process_pixblock_tail_head
-    vld1.16     {d4, d5}, [DST_R, :128]!
-    vshrn.u16   d6,  q2,  #8
-    fetch_mask_pixblock
-    vshrn.u16   d7,  q2,  #3
-    fetch_src_pixblock
-    vmull.u8    q6,  d24, d10
-        vrshr.u16   q13, q8,  #8
-        vrshr.u16   q11, q9,  #8
-        vrshr.u16   q15, q10, #8
-        vraddhn.u16 d16, q8,  q13
-        vraddhn.u16 d27, q9,  q11
-        vraddhn.u16 d26, q10, q15
-        vqadd.u8    d16, d2,  d16
-    vmull.u8    q1,  d24, d9
-        vqadd.u8    q9,  q0,  q13
-        vshll.u8    q14, d16, #8
-    vmull.u8    q0,  d24, d8
-        vshll.u8    q8,  d19, #8
-        vshll.u8    q9,  d18, #8
-        vsri.u16    q14, q8,  #5
-    vmull.u8    q7,  d24, d11
-        vsri.u16    q14, q9,  #11
-
-    cache_preload 8, 8
-
-    vsli.u16    q2,  q2,  #5
-    vrshr.u16   q8,  q0,  #8
-    vrshr.u16   q9,  q1,  #8
-    vrshr.u16   q10, q6,  #8
-    vrshr.u16   q11, q7,  #8
-    vraddhn.u16 d0,  q0,  q8
-    vraddhn.u16 d1,  q1,  q9
-    vraddhn.u16 d2,  q6,  q10
-    vraddhn.u16 d3,  q7,  q11
-    vsri.u8     d6,  d6,  #5
-    vsri.u8     d7,  d7,  #6
-    vmvn.8      d3,  d3
-    vshrn.u16   d30, q2,  #2
-    vst1.16     {d28, d29}, [DST_W, :128]!
-    vmull.u8    q8,  d3,  d6
-    vmull.u8    q9,  d3,  d7
-    vmull.u8    q10, d3,  d30
-.endm
-
-generate_composite_function \
-    pixman_composite_over_8888_8_0565_asm_neon, 32, 8, 16, \
-    FLAG_DST_READWRITE | FLAG_DEINTERLEAVE_32BPP, \
-    8, /* number of pixels, processed in a single block */ \
-    5, /* prefetch distance */ \
-    default_init_need_all_regs, \
-    default_cleanup_need_all_regs, \
-    pixman_composite_over_8888_8_0565_process_pixblock_head, \
-    pixman_composite_over_8888_8_0565_process_pixblock_tail, \
-    pixman_composite_over_8888_8_0565_process_pixblock_tail_head, \
-    28, /* dst_w_basereg */ \
-    4,  /* dst_r_basereg */ \
-    8,  /* src_basereg   */ \
-    24  /* mask_basereg  */
-
-/******************************************************************************/
-
-/*
- * This function needs a special initialization of solid mask.
- * Solid source pixel data is fetched from stack at ARGS_STACK_OFFSET
- * offset, split into color components and replicated in d8-d11
- * registers. Additionally, this function needs all the NEON registers,
- * so it has to save d8-d15 registers which are callee saved according
- * to ABI. These registers are restored from 'cleanup' macro. All the
- * other NEON registers are caller saved, so can be clobbered freely
- * without introducing any problems.
- */
-.macro pixman_composite_over_n_8_0565_init
-    add         DUMMY, sp, #ARGS_STACK_OFFSET
-    vpush       {d8-d15}
-    vld1.32     {d11[0]}, [DUMMY]
-    vdup.8      d8, d11[0]
-    vdup.8      d9, d11[1]
-    vdup.8      d10, d11[2]
-    vdup.8      d11, d11[3]
-.endm
-
-.macro pixman_composite_over_n_8_0565_cleanup
-    vpop        {d8-d15}
-.endm
-
-generate_composite_function \
-    pixman_composite_over_n_8_0565_asm_neon, 0, 8, 16, \
-    FLAG_DST_READWRITE, \
-    8, /* number of pixels, processed in a single block */ \
-    5, /* prefetch distance */ \
-    pixman_composite_over_n_8_0565_init, \
-    pixman_composite_over_n_8_0565_cleanup, \
-    pixman_composite_over_8888_8_0565_process_pixblock_head, \
-    pixman_composite_over_8888_8_0565_process_pixblock_tail, \
-    pixman_composite_over_8888_8_0565_process_pixblock_tail_head
-
-/******************************************************************************/
-
-.macro pixman_composite_over_8888_n_0565_init
-    add         DUMMY, sp, #(ARGS_STACK_OFFSET + 8)
-    vpush       {d8-d15}
-    vld1.32     {d24[0]}, [DUMMY]
-    vdup.8      d24, d24[3]
-.endm
-
-.macro pixman_composite_over_8888_n_0565_cleanup
-    vpop        {d8-d15}
-.endm
-
-generate_composite_function \
-    pixman_composite_over_8888_n_0565_asm_neon, 32, 0, 16, \
-    FLAG_DST_READWRITE | FLAG_DEINTERLEAVE_32BPP, \
-    8, /* number of pixels, processed in a single block */ \
-    5, /* prefetch distance */ \
-    pixman_composite_over_8888_n_0565_init, \
-    pixman_composite_over_8888_n_0565_cleanup, \
-    pixman_composite_over_8888_8_0565_process_pixblock_head, \
-    pixman_composite_over_8888_8_0565_process_pixblock_tail, \
-    pixman_composite_over_8888_8_0565_process_pixblock_tail_head, \
-    28, /* dst_w_basereg */ \
-    4,  /* dst_r_basereg */ \
-    8,  /* src_basereg   */ \
-    24  /* mask_basereg  */
-
-/******************************************************************************/
-
-.macro pixman_composite_src_0565_0565_process_pixblock_head
-.endm
-
-.macro pixman_composite_src_0565_0565_process_pixblock_tail
-.endm
-
-.macro pixman_composite_src_0565_0565_process_pixblock_tail_head
-    vst1.16 {d0, d1, d2, d3}, [DST_W, :128]!
-    fetch_src_pixblock
-    cache_preload 16, 16
-.endm
-
-generate_composite_function \
-    pixman_composite_src_0565_0565_asm_neon, 16, 0, 16, \
-    FLAG_DST_WRITEONLY, \
-    16, /* number of pixels, processed in a single block */ \
-    10, /* prefetch distance */ \
-    default_init, \
-    default_cleanup, \
-    pixman_composite_src_0565_0565_process_pixblock_head, \
-    pixman_composite_src_0565_0565_process_pixblock_tail, \
-    pixman_composite_src_0565_0565_process_pixblock_tail_head, \
-    0, /* dst_w_basereg */ \
-    0, /* dst_r_basereg */ \
-    0, /* src_basereg   */ \
-    0  /* mask_basereg  */
-
-/******************************************************************************/
-
-.macro pixman_composite_src_n_8_process_pixblock_head
-.endm
-
-.macro pixman_composite_src_n_8_process_pixblock_tail
-.endm
-
-.macro pixman_composite_src_n_8_process_pixblock_tail_head
-    vst1.8  {d0, d1, d2, d3}, [DST_W, :128]!
-.endm
-
-.macro pixman_composite_src_n_8_init
-    add         DUMMY, sp, #ARGS_STACK_OFFSET
-    vld1.32     {d0[0]}, [DUMMY]
-    vsli.u64    d0, d0, #8
-    vsli.u64    d0, d0, #16
-    vsli.u64    d0, d0, #32
-    vorr        d1, d0, d0
-    vorr        q1, q0, q0
-.endm
-
-.macro pixman_composite_src_n_8_cleanup
-.endm
-
-generate_composite_function \
-    pixman_composite_src_n_8_asm_neon, 0, 0, 8, \
-    FLAG_DST_WRITEONLY, \
-    32, /* number of pixels, processed in a single block */ \
-    0,  /* prefetch distance */ \
-    pixman_composite_src_n_8_init, \
-    pixman_composite_src_n_8_cleanup, \
-    pixman_composite_src_n_8_process_pixblock_head, \
-    pixman_composite_src_n_8_process_pixblock_tail, \
-    pixman_composite_src_n_8_process_pixblock_tail_head, \
-    0, /* dst_w_basereg */ \
-    0, /* dst_r_basereg */ \
-    0, /* src_basereg   */ \
-    0  /* mask_basereg  */
-
-/******************************************************************************/
-
-.macro pixman_composite_src_n_0565_process_pixblock_head
-.endm
-
-.macro pixman_composite_src_n_0565_process_pixblock_tail
-.endm
-
-.macro pixman_composite_src_n_0565_process_pixblock_tail_head
-    vst1.16 {d0, d1, d2, d3}, [DST_W, :128]!
-.endm
-
-.macro pixman_composite_src_n_0565_init
-    add         DUMMY, sp, #ARGS_STACK_OFFSET
-    vld1.32     {d0[0]}, [DUMMY]
-    vsli.u64    d0, d0, #16
-    vsli.u64    d0, d0, #32
-    vorr        d1, d0, d0
-    vorr        q1, q0, q0
-.endm
-
-.macro pixman_composite_src_n_0565_cleanup
-.endm
-
-generate_composite_function \
-    pixman_composite_src_n_0565_asm_neon, 0, 0, 16, \
-    FLAG_DST_WRITEONLY, \
-    16, /* number of pixels, processed in a single block */ \
-    0,  /* prefetch distance */ \
-    pixman_composite_src_n_0565_init, \
-    pixman_composite_src_n_0565_cleanup, \
-    pixman_composite_src_n_0565_process_pixblock_head, \
-    pixman_composite_src_n_0565_process_pixblock_tail, \
-    pixman_composite_src_n_0565_process_pixblock_tail_head, \
-    0, /* dst_w_basereg */ \
-    0, /* dst_r_basereg */ \
-    0, /* src_basereg   */ \
-    0  /* mask_basereg  */
-
-/******************************************************************************/
-
-.macro pixman_composite_src_n_8888_process_pixblock_head
-.endm
-
-.macro pixman_composite_src_n_8888_process_pixblock_tail
-.endm
-
-.macro pixman_composite_src_n_8888_process_pixblock_tail_head
-    vst1.32 {d0, d1, d2, d3}, [DST_W, :128]!
-.endm
-
-.macro pixman_composite_src_n_8888_init
-    add         DUMMY, sp, #ARGS_STACK_OFFSET
-    vld1.32     {d0[0]}, [DUMMY]
-    vsli.u64    d0, d0, #32
-    vorr        d1, d0, d0
-    vorr        q1, q0, q0
-.endm
-
-.macro pixman_composite_src_n_8888_cleanup
-.endm
-
-generate_composite_function \
-    pixman_composite_src_n_8888_asm_neon, 0, 0, 32, \
-    FLAG_DST_WRITEONLY, \
-    8, /* number of pixels, processed in a single block */ \
-    0, /* prefetch distance */ \
-    pixman_composite_src_n_8888_init, \
-    pixman_composite_src_n_8888_cleanup, \
-    pixman_composite_src_n_8888_process_pixblock_head, \
-    pixman_composite_src_n_8888_process_pixblock_tail, \
-    pixman_composite_src_n_8888_process_pixblock_tail_head, \
-    0, /* dst_w_basereg */ \
-    0, /* dst_r_basereg */ \
-    0, /* src_basereg   */ \
-    0  /* mask_basereg  */
-
-/******************************************************************************/
-
-.macro pixman_composite_src_8888_8888_process_pixblock_head
-.endm
-
-.macro pixman_composite_src_8888_8888_process_pixblock_tail
-.endm
-
-.macro pixman_composite_src_8888_8888_process_pixblock_tail_head
-    vst1.32 {d0, d1, d2, d3}, [DST_W, :128]!
-    fetch_src_pixblock
-    cache_preload 8, 8
-.endm
-
-generate_composite_function \
-    pixman_composite_src_8888_8888_asm_neon, 32, 0, 32, \
-    FLAG_DST_WRITEONLY, \
-    8, /* number of pixels, processed in a single block */ \
-    10, /* prefetch distance */ \
-    default_init, \
-    default_cleanup, \
-    pixman_composite_src_8888_8888_process_pixblock_head, \
-    pixman_composite_src_8888_8888_process_pixblock_tail, \
-    pixman_composite_src_8888_8888_process_pixblock_tail_head, \
-    0, /* dst_w_basereg */ \
-    0, /* dst_r_basereg */ \
-    0, /* src_basereg   */ \
-    0  /* mask_basereg  */
-
-/******************************************************************************/
-
-.macro pixman_composite_src_x888_8888_process_pixblock_head
-    vorr     q0, q0, q2
-    vorr     q1, q1, q2
-.endm
-
-.macro pixman_composite_src_x888_8888_process_pixblock_tail
-.endm
-
-.macro pixman_composite_src_x888_8888_process_pixblock_tail_head
-    vst1.32 {d0, d1, d2, d3}, [DST_W, :128]!
-    fetch_src_pixblock
-    vorr     q0, q0, q2
-    vorr     q1, q1, q2
-    cache_preload 8, 8
-.endm
-
-.macro pixman_composite_src_x888_8888_init
-    vmov.u8  q2, #0xFF
-    vshl.u32 q2, q2, #24
-.endm
-
-generate_composite_function \
-    pixman_composite_src_x888_8888_asm_neon, 32, 0, 32, \
-    FLAG_DST_WRITEONLY, \
-    8, /* number of pixels, processed in a single block */ \
-    10, /* prefetch distance */ \
-    pixman_composite_src_x888_8888_init, \
-    default_cleanup, \
-    pixman_composite_src_x888_8888_process_pixblock_head, \
-    pixman_composite_src_x888_8888_process_pixblock_tail, \
-    pixman_composite_src_x888_8888_process_pixblock_tail_head, \
-    0, /* dst_w_basereg */ \
-    0, /* dst_r_basereg */ \
-    0, /* src_basereg   */ \
-    0  /* mask_basereg  */
-
-/******************************************************************************/
-
-.macro pixman_composite_over_n_8_8888_process_pixblock_head
-    /* expecting deinterleaved source data in {d8, d9, d10, d11} */
-    /* d8 - blue, d9 - green, d10 - red, d11 - alpha */
-    /* and destination data in {d4, d5, d6, d7} */
-    /* mask is in d24 (d25, d26, d27 are unused) */
-
-    /* in */
-    vmull.u8    q0, d24, d8
-    vmull.u8    q1, d24, d9
-    vmull.u8    q6, d24, d10
-    vmull.u8    q7, d24, d11
-    vrshr.u16   q10, q0, #8
-    vrshr.u16   q11, q1, #8
-    vrshr.u16   q12, q6, #8
-    vrshr.u16   q13, q7, #8
-    vraddhn.u16 d0, q0, q10
-    vraddhn.u16 d1, q1, q11
-    vraddhn.u16 d2, q6, q12
-    vraddhn.u16 d3, q7, q13
-    vmvn.8      d24, d3  /* get inverted alpha */
-    /* source:      d0 - blue, d1 - green, d2 - red, d3 - alpha */
-    /* destination: d4 - blue, d5 - green, d6 - red, d7 - alpha */
-    /* now do alpha blending */
-    vmull.u8    q8, d24, d4
-    vmull.u8    q9, d24, d5
-    vmull.u8    q10, d24, d6
-    vmull.u8    q11, d24, d7
-.endm
-
-.macro pixman_composite_over_n_8_8888_process_pixblock_tail
-    vrshr.u16   q14, q8, #8
-    vrshr.u16   q15, q9, #8
-    vrshr.u16   q12, q10, #8
-    vrshr.u16   q13, q11, #8
-    vraddhn.u16 d28, q14, q8
-    vraddhn.u16 d29, q15, q9
-    vraddhn.u16 d30, q12, q10
-    vraddhn.u16 d31, q13, q11
-    vqadd.u8    q14, q0, q14
-    vqadd.u8    q15, q1, q15
-.endm
-
-/* TODO: expand macros and do better instructions scheduling */
-.macro pixman_composite_over_n_8_8888_process_pixblock_tail_head
-    pixman_composite_over_n_8_8888_process_pixblock_tail
-    vst4.8      {d28, d29, d30, d31}, [DST_W, :128]!
-    vld4.8      {d4, d5, d6, d7}, [DST_R, :128]!
-    fetch_mask_pixblock
-    cache_preload 8, 8
-    pixman_composite_over_n_8_8888_process_pixblock_head
-.endm
-
-.macro pixman_composite_over_n_8_8888_init
-    add         DUMMY, sp, #ARGS_STACK_OFFSET
-    vpush       {d8-d15}
-    vld1.32     {d11[0]}, [DUMMY]
-    vdup.8      d8, d11[0]
-    vdup.8      d9, d11[1]
-    vdup.8      d10, d11[2]
-    vdup.8      d11, d11[3]
-.endm
-
-.macro pixman_composite_over_n_8_8888_cleanup
-    vpop        {d8-d15}
-.endm
-
-generate_composite_function \
-    pixman_composite_over_n_8_8888_asm_neon, 0, 8, 32, \
-    FLAG_DST_READWRITE | FLAG_DEINTERLEAVE_32BPP, \
-    8, /* number of pixels, processed in a single block */ \
-    5, /* prefetch distance */ \
-    pixman_composite_over_n_8_8888_init, \
-    pixman_composite_over_n_8_8888_cleanup, \
-    pixman_composite_over_n_8_8888_process_pixblock_head, \
-    pixman_composite_over_n_8_8888_process_pixblock_tail, \
-    pixman_composite_over_n_8_8888_process_pixblock_tail_head
-
-/******************************************************************************/
-
-.macro pixman_composite_over_n_8_8_process_pixblock_head
-    vmull.u8    q0,  d24, d8
-    vmull.u8    q1,  d25, d8
-    vmull.u8    q6,  d26, d8
-    vmull.u8    q7,  d27, d8
-    vrshr.u16   q10, q0,  #8
-    vrshr.u16   q11, q1,  #8
-    vrshr.u16   q12, q6,  #8
-    vrshr.u16   q13, q7,  #8
-    vraddhn.u16 d0,  q0,  q10
-    vraddhn.u16 d1,  q1,  q11
-    vraddhn.u16 d2,  q6,  q12
-    vraddhn.u16 d3,  q7,  q13
-    vmvn.8      q12, q0
-    vmvn.8      q13, q1
-    vmull.u8    q8,  d24, d4
-    vmull.u8    q9,  d25, d5
-    vmull.u8    q10, d26, d6
-    vmull.u8    q11, d27, d7
-.endm
-
-.macro pixman_composite_over_n_8_8_process_pixblock_tail
-    vrshr.u16   q14, q8,  #8
-    vrshr.u16   q15, q9,  #8
-    vrshr.u16   q12, q10, #8
-    vrshr.u16   q13, q11, #8
-    vraddhn.u16 d28, q14, q8
-    vraddhn.u16 d29, q15, q9
-    vraddhn.u16 d30, q12, q10
-    vraddhn.u16 d31, q13, q11
-    vqadd.u8    q14, q0,  q14
-    vqadd.u8    q15, q1,  q15
-.endm
-
-/* TODO: expand macros and do better instructions scheduling */
-.macro pixman_composite_over_n_8_8_process_pixblock_tail_head
-    vld1.8      {d4, d5, d6, d7}, [DST_R, :128]!
-    pixman_composite_over_n_8_8_process_pixblock_tail
-    fetch_mask_pixblock
-    cache_preload 32, 32
-    vst1.8      {d28, d29, d30, d31}, [DST_W, :128]!
-    pixman_composite_over_n_8_8_process_pixblock_head
-.endm
-
-.macro pixman_composite_over_n_8_8_init
-    add         DUMMY, sp, #ARGS_STACK_OFFSET
-    vpush       {d8-d15}
-    vld1.32     {d8[0]}, [DUMMY]
-    vdup.8      d8, d8[3]
-.endm
-
-.macro pixman_composite_over_n_8_8_cleanup
-    vpop        {d8-d15}
-.endm
-
-generate_composite_function \
-    pixman_composite_over_n_8_8_asm_neon, 0, 8, 8, \
-    FLAG_DST_READWRITE, \
-    32, /* number of pixels, processed in a single block */ \
-    5, /* prefetch distance */ \
-    pixman_composite_over_n_8_8_init, \
-    pixman_composite_over_n_8_8_cleanup, \
-    pixman_composite_over_n_8_8_process_pixblock_head, \
-    pixman_composite_over_n_8_8_process_pixblock_tail, \
-    pixman_composite_over_n_8_8_process_pixblock_tail_head
-
-/******************************************************************************/
-
-.macro pixman_composite_over_n_8888_8888_ca_process_pixblock_head
-    /*
-     * 'combine_mask_ca' replacement
-     *
-     * input:  solid src (n) in {d8,  d9,  d10, d11}
-     *         dest in          {d4,  d5,  d6,  d7 }
-     *         mask in          {d24, d25, d26, d27}
-     * output: updated src in   {d0,  d1,  d2,  d3 }
-     *         updated mask in  {d24, d25, d26, d3 }
-     */
-    vmull.u8    q0,  d24, d8
-    vmull.u8    q1,  d25, d9
-    vmull.u8    q6,  d26, d10
-    vmull.u8    q7,  d27, d11
-    vmull.u8    q9,  d11, d25
-    vmull.u8    q12, d11, d24
-    vmull.u8    q13, d11, d26
-    vrshr.u16   q8,  q0,  #8
-    vrshr.u16   q10, q1,  #8
-    vrshr.u16   q11, q6,  #8
-    vraddhn.u16 d0,  q0,  q8
-    vraddhn.u16 d1,  q1,  q10
-    vraddhn.u16 d2,  q6,  q11
-    vrshr.u16   q11, q12, #8
-    vrshr.u16   q8,  q9,  #8
-    vrshr.u16   q6,  q13, #8
-    vrshr.u16   q10, q7,  #8
-    vraddhn.u16 d24, q12, q11
-    vraddhn.u16 d25, q9,  q8
-    vraddhn.u16 d26, q13, q6
-    vraddhn.u16 d3,  q7,  q10
-    /*
-     * 'combine_over_ca' replacement
-     *
-     * output: updated dest in {d28, d29, d30, d31}
-     */
-    vmvn.8      q12, q12
-    vmvn.8      d26, d26
-    vmull.u8    q8,  d24, d4
-    vmull.u8    q9,  d25, d5
-    vmvn.8      d27, d3
-    vmull.u8    q10, d26, d6
-    vmull.u8    q11, d27, d7
-.endm
-
-.macro pixman_composite_over_n_8888_8888_ca_process_pixblock_tail
-    /* ... continue 'combine_over_ca' replacement */
-    vrshr.u16   q14, q8,  #8
-    vrshr.u16   q15, q9,  #8
-    vrshr.u16   q6,  q10, #8
-    vrshr.u16   q7,  q11, #8
-    vraddhn.u16 d28, q14, q8
-    vraddhn.u16 d29, q15, q9
-    vraddhn.u16 d30, q6,  q10
-    vraddhn.u16 d31, q7,  q11
-    vqadd.u8    q14, q0,  q14
-    vqadd.u8    q15, q1,  q15
-.endm
-
-.macro pixman_composite_over_n_8888_8888_ca_process_pixblock_tail_head
-        vrshr.u16   q14, q8, #8
-        vrshr.u16   q15, q9, #8
-    vld4.8      {d4, d5, d6, d7}, [DST_R, :128]!
-        vrshr.u16   q6, q10, #8
-        vrshr.u16   q7, q11, #8
-        vraddhn.u16 d28, q14, q8
-        vraddhn.u16 d29, q15, q9
-        vraddhn.u16 d30, q6, q10
-        vraddhn.u16 d31, q7, q11
-    fetch_mask_pixblock
-        vqadd.u8    q14, q0, q14
-        vqadd.u8    q15, q1, q15
-    cache_preload 8, 8
-    pixman_composite_over_n_8888_8888_ca_process_pixblock_head
-    vst4.8      {d28, d29, d30, d31}, [DST_W, :128]!
-.endm
-
-.macro pixman_composite_over_n_8888_8888_ca_init
-    add         DUMMY, sp, #ARGS_STACK_OFFSET
-    vpush       {d8-d15}
-    vld1.32     {d11[0]}, [DUMMY]
-    vdup.8      d8, d11[0]
-    vdup.8      d9, d11[1]
-    vdup.8      d10, d11[2]
-    vdup.8      d11, d11[3]
-.endm
-
-.macro pixman_composite_over_n_8888_8888_ca_cleanup
-    vpop        {d8-d15}
-.endm
-
-generate_composite_function \
-    pixman_composite_over_n_8888_8888_ca_asm_neon, 0, 32, 32, \
-    FLAG_DST_READWRITE | FLAG_DEINTERLEAVE_32BPP, \
-    8, /* number of pixels, processed in a single block */ \
-    5, /* prefetch distance */ \
-    pixman_composite_over_n_8888_8888_ca_init, \
-    pixman_composite_over_n_8888_8888_ca_cleanup, \
-    pixman_composite_over_n_8888_8888_ca_process_pixblock_head, \
-    pixman_composite_over_n_8888_8888_ca_process_pixblock_tail, \
-    pixman_composite_over_n_8888_8888_ca_process_pixblock_tail_head
-
-/******************************************************************************/
-
-.macro pixman_composite_over_n_8888_0565_ca_process_pixblock_head
-    /*
-     * 'combine_mask_ca' replacement
-     *
-     * input:  solid src (n) in {d8,  d9,  d10, d11}  [B, G, R, A]
-     *         mask in          {d24, d25, d26}       [B, G, R]
-     * output: updated src in   {d0,  d1,  d2 }       [B, G, R]
-     *         updated mask in  {d24, d25, d26}       [B, G, R]
-     */
-    vmull.u8    q0,  d24, d8
-    vmull.u8    q1,  d25, d9
-    vmull.u8    q6,  d26, d10
-    vmull.u8    q9,  d11, d25
-    vmull.u8    q12, d11, d24
-    vmull.u8    q13, d11, d26
-    vrshr.u16   q8,  q0,  #8
-    vrshr.u16   q10, q1,  #8
-    vrshr.u16   q11, q6,  #8
-    vraddhn.u16 d0,  q0,  q8
-    vraddhn.u16 d1,  q1,  q10
-    vraddhn.u16 d2,  q6,  q11
-    vrshr.u16   q11, q12, #8
-    vrshr.u16   q8,  q9,  #8
-    vrshr.u16   q6,  q13, #8
-    vraddhn.u16 d24, q12, q11
-    vraddhn.u16 d25, q9,  q8
-    /*
-     * convert 8 r5g6b5 pixel data from {d4, d5} to planar 8-bit format
-     * and put data into d16 - blue, d17 - green, d18 - red
-     */
-       vshrn.u16   d17, q2,  #3
-       vshrn.u16   d18, q2,  #8
-    vraddhn.u16 d26, q13, q6
-       vsli.u16    q2,  q2,  #5
-       vsri.u8     d18, d18, #5
-       vsri.u8     d17, d17, #6
-    /*
-     * 'combine_over_ca' replacement
-     *
-     * output: updated dest in d16 - blue, d17 - green, d18 - red
-     */
-    vmvn.8      q12, q12
-       vshrn.u16   d16, q2,  #2
-    vmvn.8      d26, d26
-    vmull.u8    q6,  d16, d24
-    vmull.u8    q7,  d17, d25
-    vmull.u8    q11, d18, d26
-.endm
-
-.macro pixman_composite_over_n_8888_0565_ca_process_pixblock_tail
-    /* ... continue 'combine_over_ca' replacement */
-    vrshr.u16   q10, q6,  #8
-    vrshr.u16   q14, q7,  #8
-    vrshr.u16   q15, q11, #8
-    vraddhn.u16 d16, q10, q6
-    vraddhn.u16 d17, q14, q7
-    vraddhn.u16 d18, q15, q11
-    vqadd.u8    q8,  q0,  q8
-    vqadd.u8    d18, d2,  d18
-    /*
-     * convert the results in d16, d17, d18 to r5g6b5 and store
-     * them into {d28, d29}
-     */
-    vshll.u8    q14, d18, #8
-    vshll.u8    q10, d17, #8
-    vshll.u8    q15, d16, #8
-    vsri.u16    q14, q10, #5
-    vsri.u16    q14, q15, #11
-.endm
-
-.macro pixman_composite_over_n_8888_0565_ca_process_pixblock_tail_head
-    fetch_mask_pixblock
-        vrshr.u16   q10, q6, #8
-        vrshr.u16   q14, q7, #8
-    vld1.16     {d4, d5}, [DST_R, :128]!
-        vrshr.u16   q15, q11, #8
-        vraddhn.u16 d16, q10, q6
-        vraddhn.u16 d17, q14, q7
-        vraddhn.u16 d22, q15, q11
-            /* process_pixblock_head */
-            /*
-             * 'combine_mask_ca' replacement
-             *
-             * input:  solid src (n) in {d8,  d9,  d10, d11}  [B, G, R, A]
-             *         mask in          {d24, d25, d26}       [B, G, R]
-             * output: updated src in   {d0,  d1,  d2 }       [B, G, R]
-             *         updated mask in  {d24, d25, d26}       [B, G, R]
-             */
-            vmull.u8    q1,  d25, d9
-        vqadd.u8    q8,  q0, q8
-            vmull.u8    q0,  d24, d8
-        vqadd.u8    d22, d2, d22
-            vmull.u8    q6,  d26, d10
-        /*
-         * convert the result in d16, d17, d22 to r5g6b5 and store
-         * it into {d28, d29}
-         */
-        vshll.u8    q14, d22, #8
-        vshll.u8    q10, d17, #8
-        vshll.u8    q15, d16, #8
-            vmull.u8    q9,  d11, d25
-        vsri.u16    q14, q10, #5
-            vmull.u8    q12, d11, d24
-            vmull.u8    q13, d11, d26
-        vsri.u16    q14, q15, #11
-    cache_preload 8, 8
-            vrshr.u16   q8,  q0,  #8
-            vrshr.u16   q10, q1,  #8
-            vrshr.u16   q11, q6,  #8
-            vraddhn.u16 d0,  q0,  q8
-            vraddhn.u16 d1,  q1,  q10
-            vraddhn.u16 d2,  q6,  q11
-            vrshr.u16   q11, q12, #8
-            vrshr.u16   q8,  q9,  #8
-            vrshr.u16   q6,  q13, #8
-            vraddhn.u16 d25, q9,  q8
-                /*
-                 * convert 8 r5g6b5 pixel data from {d4, d5} to planar
-	         * 8-bit format and put data into d16 - blue, d17 - green,
-	         * d18 - red
-                 */
-                vshrn.u16   d17, q2,  #3
-                vshrn.u16   d18, q2,  #8
-            vraddhn.u16 d24, q12, q11
-            vraddhn.u16 d26, q13, q6
-                vsli.u16    q2,  q2,  #5
-                vsri.u8     d18, d18, #5
-                vsri.u8     d17, d17, #6
-            /*
-             * 'combine_over_ca' replacement
-             *
-             * output: updated dest in d16 - blue, d17 - green, d18 - red
-             */
-            vmvn.8      q12, q12
-                vshrn.u16   d16, q2,  #2
-            vmvn.8      d26, d26
-            vmull.u8    q7,  d17, d25
-            vmull.u8    q6,  d16, d24
-            vmull.u8    q11, d18, d26
-    vst1.16     {d28, d29}, [DST_W, :128]!
-.endm
-
-.macro pixman_composite_over_n_8888_0565_ca_init
-    add         DUMMY, sp, #ARGS_STACK_OFFSET
-    vpush       {d8-d15}
-    vld1.32     {d11[0]}, [DUMMY]
-    vdup.8      d8, d11[0]
-    vdup.8      d9, d11[1]
-    vdup.8      d10, d11[2]
-    vdup.8      d11, d11[3]
-.endm
-
-.macro pixman_composite_over_n_8888_0565_ca_cleanup
-    vpop        {d8-d15}
-.endm
-
-generate_composite_function \
-    pixman_composite_over_n_8888_0565_ca_asm_neon, 0, 32, 16, \
-    FLAG_DST_READWRITE | FLAG_DEINTERLEAVE_32BPP, \
-    8, /* number of pixels, processed in a single block */ \
-    5, /* prefetch distance */ \
-    pixman_composite_over_n_8888_0565_ca_init, \
-    pixman_composite_over_n_8888_0565_ca_cleanup, \
-    pixman_composite_over_n_8888_0565_ca_process_pixblock_head, \
-    pixman_composite_over_n_8888_0565_ca_process_pixblock_tail, \
-    pixman_composite_over_n_8888_0565_ca_process_pixblock_tail_head
-
-/******************************************************************************/
-
-.macro pixman_composite_in_n_8_process_pixblock_head
-    /* expecting source data in {d0, d1, d2, d3} */
-    /* and destination data in {d4, d5, d6, d7} */
-    vmull.u8    q8,  d4,  d3
-    vmull.u8    q9,  d5,  d3
-    vmull.u8    q10, d6,  d3
-    vmull.u8    q11, d7,  d3
-.endm
-
-.macro pixman_composite_in_n_8_process_pixblock_tail
-    vrshr.u16   q14, q8,  #8
-    vrshr.u16   q15, q9,  #8
-    vrshr.u16   q12, q10, #8
-    vrshr.u16   q13, q11, #8
-    vraddhn.u16 d28, q8,  q14
-    vraddhn.u16 d29, q9,  q15
-    vraddhn.u16 d30, q10, q12
-    vraddhn.u16 d31, q11, q13
-.endm
-
-.macro pixman_composite_in_n_8_process_pixblock_tail_head
-    pixman_composite_in_n_8_process_pixblock_tail
-    vld1.8      {d4, d5, d6, d7}, [DST_R, :128]!
-    cache_preload 32, 32
-    pixman_composite_in_n_8_process_pixblock_head
-    vst1.8      {d28, d29, d30, d31}, [DST_W, :128]!
-.endm
-
-.macro pixman_composite_in_n_8_init
-    add         DUMMY, sp, #ARGS_STACK_OFFSET
-    vld1.32     {d3[0]}, [DUMMY]
-    vdup.8      d3, d3[3]
-.endm
-
-.macro pixman_composite_in_n_8_cleanup
-.endm
-
-generate_composite_function \
-    pixman_composite_in_n_8_asm_neon, 0, 0, 8, \
-    FLAG_DST_READWRITE, \
-    32, /* number of pixels, processed in a single block */ \
-    5, /* prefetch distance */ \
-    pixman_composite_in_n_8_init, \
-    pixman_composite_in_n_8_cleanup, \
-    pixman_composite_in_n_8_process_pixblock_head, \
-    pixman_composite_in_n_8_process_pixblock_tail, \
-    pixman_composite_in_n_8_process_pixblock_tail_head, \
-    28, /* dst_w_basereg */ \
-    4,  /* dst_r_basereg */ \
-    0,  /* src_basereg   */ \
-    24  /* mask_basereg  */
-
-.macro pixman_composite_add_n_8_8_process_pixblock_head
-    /* expecting source data in {d8, d9, d10, d11} */
-    /* d8 - blue, d9 - green, d10 - red, d11 - alpha */
-    /* and destination data in {d4, d5, d6, d7} */
-    /* mask is in d24, d25, d26, d27 */
-    vmull.u8    q0, d24, d11
-    vmull.u8    q1, d25, d11
-    vmull.u8    q6, d26, d11
-    vmull.u8    q7, d27, d11
-    vrshr.u16   q10, q0, #8
-    vrshr.u16   q11, q1, #8
-    vrshr.u16   q12, q6, #8
-    vrshr.u16   q13, q7, #8
-    vraddhn.u16 d0, q0, q10
-    vraddhn.u16 d1, q1, q11
-    vraddhn.u16 d2, q6, q12
-    vraddhn.u16 d3, q7, q13
-    vqadd.u8    q14, q0, q2
-    vqadd.u8    q15, q1, q3
-.endm
-
-.macro pixman_composite_add_n_8_8_process_pixblock_tail
-.endm
-
-/* TODO: expand macros and do better instructions scheduling */
-.macro pixman_composite_add_n_8_8_process_pixblock_tail_head
-    pixman_composite_add_n_8_8_process_pixblock_tail
-    vst1.8      {d28, d29, d30, d31}, [DST_W, :128]!
-    vld1.8      {d4, d5, d6, d7}, [DST_R, :128]!
-    fetch_mask_pixblock
-    cache_preload 32, 32
-    pixman_composite_add_n_8_8_process_pixblock_head
-.endm
-
-.macro pixman_composite_add_n_8_8_init
-    add         DUMMY, sp, #ARGS_STACK_OFFSET
-    vpush       {d8-d15}
-    vld1.32     {d11[0]}, [DUMMY]
-    vdup.8      d11, d11[3]
-.endm
-
-.macro pixman_composite_add_n_8_8_cleanup
-    vpop        {d8-d15}
-.endm
-
-generate_composite_function \
-    pixman_composite_add_n_8_8_asm_neon, 0, 8, 8, \
-    FLAG_DST_READWRITE, \
-    32, /* number of pixels, processed in a single block */ \
-    5, /* prefetch distance */ \
-    pixman_composite_add_n_8_8_init, \
-    pixman_composite_add_n_8_8_cleanup, \
-    pixman_composite_add_n_8_8_process_pixblock_head, \
-    pixman_composite_add_n_8_8_process_pixblock_tail, \
-    pixman_composite_add_n_8_8_process_pixblock_tail_head
-
-/******************************************************************************/
-
-.macro pixman_composite_add_8_8_8_process_pixblock_head
-    /* expecting source data in {d0, d1, d2, d3} */
-    /* destination data in {d4, d5, d6, d7} */
-    /* mask in {d24, d25, d26, d27} */
-    vmull.u8    q8, d24, d0
-    vmull.u8    q9, d25, d1
-    vmull.u8    q10, d26, d2
-    vmull.u8    q11, d27, d3
-    vrshr.u16   q0, q8, #8
-    vrshr.u16   q1, q9, #8
-    vrshr.u16   q12, q10, #8
-    vrshr.u16   q13, q11, #8
-    vraddhn.u16 d0, q0, q8
-    vraddhn.u16 d1, q1, q9
-    vraddhn.u16 d2, q12, q10
-    vraddhn.u16 d3, q13, q11
-    vqadd.u8    q14, q0, q2
-    vqadd.u8    q15, q1, q3
-.endm
-
-.macro pixman_composite_add_8_8_8_process_pixblock_tail
-.endm
-
-/* TODO: expand macros and do better instructions scheduling */
-.macro pixman_composite_add_8_8_8_process_pixblock_tail_head
-    pixman_composite_add_8_8_8_process_pixblock_tail
-    vst1.8      {d28, d29, d30, d31}, [DST_W, :128]!
-    vld1.8      {d4, d5, d6, d7}, [DST_R, :128]!
-    fetch_mask_pixblock
-    fetch_src_pixblock
-    cache_preload 32, 32
-    pixman_composite_add_8_8_8_process_pixblock_head
-.endm
-
-.macro pixman_composite_add_8_8_8_init
-.endm
-
-.macro pixman_composite_add_8_8_8_cleanup
-.endm
-
-generate_composite_function \
-    pixman_composite_add_8_8_8_asm_neon, 8, 8, 8, \
-    FLAG_DST_READWRITE, \
-    32, /* number of pixels, processed in a single block */ \
-    5, /* prefetch distance */ \
-    pixman_composite_add_8_8_8_init, \
-    pixman_composite_add_8_8_8_cleanup, \
-    pixman_composite_add_8_8_8_process_pixblock_head, \
-    pixman_composite_add_8_8_8_process_pixblock_tail, \
-    pixman_composite_add_8_8_8_process_pixblock_tail_head
-
-/******************************************************************************/
-
-.macro pixman_composite_add_8888_8888_8888_process_pixblock_head
-    /* expecting source data in {d0, d1, d2, d3} */
-    /* destination data in {d4, d5, d6, d7} */
-    /* mask in {d24, d25, d26, d27} */
-    vmull.u8    q8,  d27, d0
-    vmull.u8    q9,  d27, d1
-    vmull.u8    q10, d27, d2
-    vmull.u8    q11, d27, d3
-    /* 1 cycle bubble */
-    vrsra.u16   q8,  q8,  #8
-    vrsra.u16   q9,  q9,  #8
-    vrsra.u16   q10, q10, #8
-    vrsra.u16   q11, q11, #8
-.endm
-
-.macro pixman_composite_add_8888_8888_8888_process_pixblock_tail
-    /* 2 cycle bubble */
-    vrshrn.u16  d28, q8,  #8
-    vrshrn.u16  d29, q9,  #8
-    vrshrn.u16  d30, q10, #8
-    vrshrn.u16  d31, q11, #8
-    vqadd.u8    q14, q2,  q14
-    /* 1 cycle bubble */
-    vqadd.u8    q15, q3,  q15
-.endm
-
-.macro pixman_composite_add_8888_8888_8888_process_pixblock_tail_head
-    fetch_src_pixblock
-        vrshrn.u16  d28, q8,  #8
-    fetch_mask_pixblock
-        vrshrn.u16  d29, q9,  #8
-    vmull.u8    q8,  d27, d0
-        vrshrn.u16  d30, q10, #8
-    vmull.u8    q9,  d27, d1
-        vrshrn.u16  d31, q11, #8
-    vmull.u8    q10, d27, d2
-        vqadd.u8    q14, q2,  q14
-    vmull.u8    q11, d27, d3
-        vqadd.u8    q15, q3,  q15
-    vrsra.u16   q8,  q8,  #8
-    vld4.8      {d4, d5, d6, d7}, [DST_R, :128]!
-    vrsra.u16   q9,  q9,  #8
-        vst4.8      {d28, d29, d30, d31}, [DST_W, :128]!
-    vrsra.u16   q10, q10, #8
-
-    cache_preload 8, 8
-
-    vrsra.u16   q11, q11, #8
-.endm
-
-generate_composite_function \
-    pixman_composite_add_8888_8888_8888_asm_neon, 32, 32, 32, \
-    FLAG_DST_READWRITE | FLAG_DEINTERLEAVE_32BPP, \
-    8, /* number of pixels, processed in a single block */ \
-    10, /* prefetch distance */ \
-    default_init, \
-    default_cleanup, \
-    pixman_composite_add_8888_8888_8888_process_pixblock_head, \
-    pixman_composite_add_8888_8888_8888_process_pixblock_tail, \
-    pixman_composite_add_8888_8888_8888_process_pixblock_tail_head
-
-generate_composite_function_single_scanline \
-    pixman_composite_scanline_add_mask_asm_neon, 32, 32, 32, \
-    FLAG_DST_READWRITE | FLAG_DEINTERLEAVE_32BPP, \
-    8, /* number of pixels, processed in a single block */ \
-    default_init, \
-    default_cleanup, \
-    pixman_composite_add_8888_8888_8888_process_pixblock_head, \
-    pixman_composite_add_8888_8888_8888_process_pixblock_tail, \
-    pixman_composite_add_8888_8888_8888_process_pixblock_tail_head
-
-/******************************************************************************/
-
-generate_composite_function \
-    pixman_composite_add_8888_8_8888_asm_neon, 32, 8, 32, \
-    FLAG_DST_READWRITE | FLAG_DEINTERLEAVE_32BPP, \
-    8, /* number of pixels, processed in a single block */ \
-    5, /* prefetch distance */ \
-    default_init, \
-    default_cleanup, \
-    pixman_composite_add_8888_8888_8888_process_pixblock_head, \
-    pixman_composite_add_8888_8888_8888_process_pixblock_tail, \
-    pixman_composite_add_8888_8888_8888_process_pixblock_tail_head, \
-    28, /* dst_w_basereg */ \
-    4,  /* dst_r_basereg */ \
-    0,  /* src_basereg   */ \
-    27  /* mask_basereg  */
-
-/******************************************************************************/
-
-.macro pixman_composite_add_n_8_8888_init
-    add         DUMMY, sp, #ARGS_STACK_OFFSET
-    vld1.32     {d3[0]}, [DUMMY]
-    vdup.8      d0, d3[0]
-    vdup.8      d1, d3[1]
-    vdup.8      d2, d3[2]
-    vdup.8      d3, d3[3]
-.endm
-
-.macro pixman_composite_add_n_8_8888_cleanup
-.endm
-
-generate_composite_function \
-    pixman_composite_add_n_8_8888_asm_neon, 0, 8, 32, \
-    FLAG_DST_READWRITE | FLAG_DEINTERLEAVE_32BPP, \
-    8, /* number of pixels, processed in a single block */ \
-    5, /* prefetch distance */ \
-    pixman_composite_add_n_8_8888_init, \
-    pixman_composite_add_n_8_8888_cleanup, \
-    pixman_composite_add_8888_8888_8888_process_pixblock_head, \
-    pixman_composite_add_8888_8888_8888_process_pixblock_tail, \
-    pixman_composite_add_8888_8888_8888_process_pixblock_tail_head, \
-    28, /* dst_w_basereg */ \
-    4,  /* dst_r_basereg */ \
-    0,  /* src_basereg   */ \
-    27  /* mask_basereg  */
-
-/******************************************************************************/
-
-.macro pixman_composite_add_8888_n_8888_init
-    add         DUMMY, sp, #(ARGS_STACK_OFFSET + 8)
-    vld1.32     {d27[0]}, [DUMMY]
-    vdup.8      d27, d27[3]
-.endm
-
-.macro pixman_composite_add_8888_n_8888_cleanup
-.endm
-
-generate_composite_function \
-    pixman_composite_add_8888_n_8888_asm_neon, 32, 0, 32, \
-    FLAG_DST_READWRITE | FLAG_DEINTERLEAVE_32BPP, \
-    8, /* number of pixels, processed in a single block */ \
-    5, /* prefetch distance */ \
-    pixman_composite_add_8888_n_8888_init, \
-    pixman_composite_add_8888_n_8888_cleanup, \
-    pixman_composite_add_8888_8888_8888_process_pixblock_head, \
-    pixman_composite_add_8888_8888_8888_process_pixblock_tail, \
-    pixman_composite_add_8888_8888_8888_process_pixblock_tail_head, \
-    28, /* dst_w_basereg */ \
-    4,  /* dst_r_basereg */ \
-    0,  /* src_basereg   */ \
-    27  /* mask_basereg  */
-
-/******************************************************************************/
-
-.macro pixman_composite_out_reverse_8888_n_8888_process_pixblock_head
-    /* expecting source data in {d0, d1, d2, d3} */
-    /* destination data in {d4, d5, d6, d7} */
-    /* solid mask is in d15 */
-
-    /* 'in' */
-    vmull.u8    q8, d15, d3
-    vmull.u8    q6, d15, d2
-    vmull.u8    q5, d15, d1
-    vmull.u8    q4, d15, d0
-    vrshr.u16   q13, q8, #8
-    vrshr.u16   q12, q6, #8
-    vrshr.u16   q11, q5, #8
-    vrshr.u16   q10, q4, #8
-    vraddhn.u16 d3, q8, q13
-    vraddhn.u16 d2, q6, q12
-    vraddhn.u16 d1, q5, q11
-    vraddhn.u16 d0, q4, q10
-    vmvn.8      d24, d3  /* get inverted alpha */
-    /* now do alpha blending */
-    vmull.u8    q8, d24, d4
-    vmull.u8    q9, d24, d5
-    vmull.u8    q10, d24, d6
-    vmull.u8    q11, d24, d7
-.endm
-
-.macro pixman_composite_out_reverse_8888_n_8888_process_pixblock_tail
-    vrshr.u16   q14, q8, #8
-    vrshr.u16   q15, q9, #8
-    vrshr.u16   q12, q10, #8
-    vrshr.u16   q13, q11, #8
-    vraddhn.u16 d28, q14, q8
-    vraddhn.u16 d29, q15, q9
-    vraddhn.u16 d30, q12, q10
-    vraddhn.u16 d31, q13, q11
-.endm
-
-/* TODO: expand macros and do better instructions scheduling */
-.macro pixman_composite_out_reverse_8888_8888_8888_process_pixblock_tail_head
-    vld4.8     {d4, d5, d6, d7}, [DST_R, :128]!
-    pixman_composite_out_reverse_8888_n_8888_process_pixblock_tail
-    fetch_src_pixblock
-    cache_preload 8, 8
-    fetch_mask_pixblock
-    pixman_composite_out_reverse_8888_n_8888_process_pixblock_head
-    vst4.8     {d28, d29, d30, d31}, [DST_W, :128]!
-.endm
-
-generate_composite_function_single_scanline \
-    pixman_composite_scanline_out_reverse_mask_asm_neon, 32, 32, 32, \
-    FLAG_DST_READWRITE | FLAG_DEINTERLEAVE_32BPP, \
-    8, /* number of pixels, processed in a single block */ \
-    default_init_need_all_regs, \
-    default_cleanup_need_all_regs, \
-    pixman_composite_out_reverse_8888_n_8888_process_pixblock_head, \
-    pixman_composite_out_reverse_8888_n_8888_process_pixblock_tail, \
-    pixman_composite_out_reverse_8888_8888_8888_process_pixblock_tail_head \
-    28, /* dst_w_basereg */ \
-    4,  /* dst_r_basereg */ \
-    0,  /* src_basereg   */ \
-    12  /* mask_basereg  */
-
-/******************************************************************************/
-
-.macro pixman_composite_over_8888_n_8888_process_pixblock_head
-    pixman_composite_out_reverse_8888_n_8888_process_pixblock_head
-.endm
-
-.macro pixman_composite_over_8888_n_8888_process_pixblock_tail
-    pixman_composite_out_reverse_8888_n_8888_process_pixblock_tail
-    vqadd.u8    q14, q0, q14
-    vqadd.u8    q15, q1, q15
-.endm
-
-/* TODO: expand macros and do better instructions scheduling */
-.macro pixman_composite_over_8888_n_8888_process_pixblock_tail_head
-    vld4.8     {d4, d5, d6, d7}, [DST_R, :128]!
-    pixman_composite_over_8888_n_8888_process_pixblock_tail
-    fetch_src_pixblock
-    cache_preload 8, 8
-    pixman_composite_over_8888_n_8888_process_pixblock_head
-    vst4.8     {d28, d29, d30, d31}, [DST_W, :128]!
-.endm
-
-.macro pixman_composite_over_8888_n_8888_init
-    add         DUMMY, sp, #48
-    vpush       {d8-d15}
-    vld1.32     {d15[0]}, [DUMMY]
-    vdup.8      d15, d15[3]
-.endm
-
-.macro pixman_composite_over_8888_n_8888_cleanup
-    vpop        {d8-d15}
-.endm
-
-generate_composite_function \
-    pixman_composite_over_8888_n_8888_asm_neon, 32, 0, 32, \
-    FLAG_DST_READWRITE | FLAG_DEINTERLEAVE_32BPP, \
-    8, /* number of pixels, processed in a single block */ \
-    5, /* prefetch distance */ \
-    pixman_composite_over_8888_n_8888_init, \
-    pixman_composite_over_8888_n_8888_cleanup, \
-    pixman_composite_over_8888_n_8888_process_pixblock_head, \
-    pixman_composite_over_8888_n_8888_process_pixblock_tail, \
-    pixman_composite_over_8888_n_8888_process_pixblock_tail_head
-
-/******************************************************************************/
-
-/* TODO: expand macros and do better instructions scheduling */
-.macro pixman_composite_over_8888_8888_8888_process_pixblock_tail_head
-    vld4.8     {d4, d5, d6, d7}, [DST_R, :128]!
-    pixman_composite_over_8888_n_8888_process_pixblock_tail
-    fetch_src_pixblock
-    cache_preload 8, 8
-    fetch_mask_pixblock
-    pixman_composite_over_8888_n_8888_process_pixblock_head
-    vst4.8     {d28, d29, d30, d31}, [DST_W, :128]!
-.endm
-
-generate_composite_function \
-    pixman_composite_over_8888_8888_8888_asm_neon, 32, 32, 32, \
-    FLAG_DST_READWRITE | FLAG_DEINTERLEAVE_32BPP, \
-    8, /* number of pixels, processed in a single block */ \
-    5, /* prefetch distance */ \
-    default_init_need_all_regs, \
-    default_cleanup_need_all_regs, \
-    pixman_composite_over_8888_n_8888_process_pixblock_head, \
-    pixman_composite_over_8888_n_8888_process_pixblock_tail, \
-    pixman_composite_over_8888_8888_8888_process_pixblock_tail_head \
-    28, /* dst_w_basereg */ \
-    4,  /* dst_r_basereg */ \
-    0,  /* src_basereg   */ \
-    12  /* mask_basereg  */
-
-generate_composite_function_single_scanline \
-    pixman_composite_scanline_over_mask_asm_neon, 32, 32, 32, \
-    FLAG_DST_READWRITE | FLAG_DEINTERLEAVE_32BPP, \
-    8, /* number of pixels, processed in a single block */ \
-    default_init_need_all_regs, \
-    default_cleanup_need_all_regs, \
-    pixman_composite_over_8888_n_8888_process_pixblock_head, \
-    pixman_composite_over_8888_n_8888_process_pixblock_tail, \
-    pixman_composite_over_8888_8888_8888_process_pixblock_tail_head \
-    28, /* dst_w_basereg */ \
-    4,  /* dst_r_basereg */ \
-    0,  /* src_basereg   */ \
-    12  /* mask_basereg  */
-
-/******************************************************************************/
-
-/* TODO: expand macros and do better instructions scheduling */
-.macro pixman_composite_over_8888_8_8888_process_pixblock_tail_head
-    vld4.8     {d4, d5, d6, d7}, [DST_R, :128]!
-    pixman_composite_over_8888_n_8888_process_pixblock_tail
-    fetch_src_pixblock
-    cache_preload 8, 8
-    fetch_mask_pixblock
-    pixman_composite_over_8888_n_8888_process_pixblock_head
-    vst4.8     {d28, d29, d30, d31}, [DST_W, :128]!
-.endm
-
-generate_composite_function \
-    pixman_composite_over_8888_8_8888_asm_neon, 32, 8, 32, \
-    FLAG_DST_READWRITE | FLAG_DEINTERLEAVE_32BPP, \
-    8, /* number of pixels, processed in a single block */ \
-    5, /* prefetch distance */ \
-    default_init_need_all_regs, \
-    default_cleanup_need_all_regs, \
-    pixman_composite_over_8888_n_8888_process_pixblock_head, \
-    pixman_composite_over_8888_n_8888_process_pixblock_tail, \
-    pixman_composite_over_8888_8_8888_process_pixblock_tail_head \
-    28, /* dst_w_basereg */ \
-    4,  /* dst_r_basereg */ \
-    0,  /* src_basereg   */ \
-    15  /* mask_basereg  */
-
-/******************************************************************************/
-
-.macro pixman_composite_src_0888_0888_process_pixblock_head
-.endm
-
-.macro pixman_composite_src_0888_0888_process_pixblock_tail
-.endm
-
-.macro pixman_composite_src_0888_0888_process_pixblock_tail_head
-    vst3.8 {d0, d1, d2}, [DST_W]!
-    fetch_src_pixblock
-    cache_preload 8, 8
-.endm
-
-generate_composite_function \
-    pixman_composite_src_0888_0888_asm_neon, 24, 0, 24, \
-    FLAG_DST_WRITEONLY, \
-    8, /* number of pixels, processed in a single block */ \
-    10, /* prefetch distance */ \
-    default_init, \
-    default_cleanup, \
-    pixman_composite_src_0888_0888_process_pixblock_head, \
-    pixman_composite_src_0888_0888_process_pixblock_tail, \
-    pixman_composite_src_0888_0888_process_pixblock_tail_head, \
-    0, /* dst_w_basereg */ \
-    0, /* dst_r_basereg */ \
-    0, /* src_basereg   */ \
-    0  /* mask_basereg  */
-
-/******************************************************************************/
-
-.macro pixman_composite_src_0888_8888_rev_process_pixblock_head
-    vswp   d0, d2
-.endm
-
-.macro pixman_composite_src_0888_8888_rev_process_pixblock_tail
-.endm
-
-.macro pixman_composite_src_0888_8888_rev_process_pixblock_tail_head
-    vst4.8 {d0, d1, d2, d3}, [DST_W]!
-    fetch_src_pixblock
-    vswp   d0, d2
-    cache_preload 8, 8
-.endm
-
-.macro pixman_composite_src_0888_8888_rev_init
-    veor   d3, d3, d3
-.endm
-
-generate_composite_function \
-    pixman_composite_src_0888_8888_rev_asm_neon, 24, 0, 32, \
-    FLAG_DST_WRITEONLY | FLAG_DEINTERLEAVE_32BPP, \
-    8, /* number of pixels, processed in a single block */ \
-    10, /* prefetch distance */ \
-    pixman_composite_src_0888_8888_rev_init, \
-    default_cleanup, \
-    pixman_composite_src_0888_8888_rev_process_pixblock_head, \
-    pixman_composite_src_0888_8888_rev_process_pixblock_tail, \
-    pixman_composite_src_0888_8888_rev_process_pixblock_tail_head, \
-    0, /* dst_w_basereg */ \
-    0, /* dst_r_basereg */ \
-    0, /* src_basereg   */ \
-    0  /* mask_basereg  */
-
-/******************************************************************************/
-
-.macro pixman_composite_src_0888_0565_rev_process_pixblock_head
-    vshll.u8    q8, d1, #8
-    vshll.u8    q9, d2, #8
-.endm
-
-.macro pixman_composite_src_0888_0565_rev_process_pixblock_tail
-    vshll.u8    q14, d0, #8
-    vsri.u16    q14, q8, #5
-    vsri.u16    q14, q9, #11
-.endm
-
-.macro pixman_composite_src_0888_0565_rev_process_pixblock_tail_head
-        vshll.u8    q14, d0, #8
-    fetch_src_pixblock
-        vsri.u16    q14, q8, #5
-        vsri.u16    q14, q9, #11
-    vshll.u8    q8, d1, #8
-        vst1.16 {d28, d29}, [DST_W, :128]!
-    vshll.u8    q9, d2, #8
-.endm
-
-generate_composite_function \
-    pixman_composite_src_0888_0565_rev_asm_neon, 24, 0, 16, \
-    FLAG_DST_WRITEONLY, \
-    8, /* number of pixels, processed in a single block */ \
-    10, /* prefetch distance */ \
-    default_init, \
-    default_cleanup, \
-    pixman_composite_src_0888_0565_rev_process_pixblock_head, \
-    pixman_composite_src_0888_0565_rev_process_pixblock_tail, \
-    pixman_composite_src_0888_0565_rev_process_pixblock_tail_head, \
-    28, /* dst_w_basereg */ \
-    0, /* dst_r_basereg */ \
-    0, /* src_basereg   */ \
-    0  /* mask_basereg  */
-
-/******************************************************************************/
-
-.macro pixman_composite_src_pixbuf_8888_process_pixblock_head
-    vmull.u8    q8, d3, d0
-    vmull.u8    q9, d3, d1
-    vmull.u8    q10, d3, d2
-.endm
-
-.macro pixman_composite_src_pixbuf_8888_process_pixblock_tail
-    vrshr.u16   q11, q8, #8
-    vswp        d3, d31
-    vrshr.u16   q12, q9, #8
-    vrshr.u16   q13, q10, #8
-    vraddhn.u16 d30, q11, q8
-    vraddhn.u16 d29, q12, q9
-    vraddhn.u16 d28, q13, q10
-.endm
-
-.macro pixman_composite_src_pixbuf_8888_process_pixblock_tail_head
-        vrshr.u16   q11, q8, #8
-        vswp        d3, d31
-        vrshr.u16   q12, q9, #8
-        vrshr.u16   q13, q10, #8
-    fetch_src_pixblock
-        vraddhn.u16 d30, q11, q8
-                                    PF add PF_X, PF_X, #8
-                                    PF tst PF_CTL, #0xF
-                                    PF addne PF_X, PF_X, #8
-                                    PF subne PF_CTL, PF_CTL, #1
-        vraddhn.u16 d29, q12, q9
-        vraddhn.u16 d28, q13, q10
-    vmull.u8    q8, d3, d0
-    vmull.u8    q9, d3, d1
-    vmull.u8    q10, d3, d2
-        vst4.8 {d28, d29, d30, d31}, [DST_W, :128]!
-                                    PF cmp PF_X, ORIG_W
-                                    PF pld, [PF_SRC, PF_X, lsl #src_bpp_shift]
-                                    PF subge PF_X, PF_X, ORIG_W
-                                    PF subges PF_CTL, PF_CTL, #0x10
-                                    PF ldrgeb DUMMY, [PF_SRC, SRC_STRIDE, lsl #src_bpp_shift]!
-.endm
-
-generate_composite_function \
-    pixman_composite_src_pixbuf_8888_asm_neon, 32, 0, 32, \
-    FLAG_DST_WRITEONLY | FLAG_DEINTERLEAVE_32BPP, \
-    8, /* number of pixels, processed in a single block */ \
-    10, /* prefetch distance */ \
-    default_init, \
-    default_cleanup, \
-    pixman_composite_src_pixbuf_8888_process_pixblock_head, \
-    pixman_composite_src_pixbuf_8888_process_pixblock_tail, \
-    pixman_composite_src_pixbuf_8888_process_pixblock_tail_head, \
-    28, /* dst_w_basereg */ \
-    0, /* dst_r_basereg */ \
-    0, /* src_basereg   */ \
-    0  /* mask_basereg  */
-
-/******************************************************************************/
-
-.macro pixman_composite_src_rpixbuf_8888_process_pixblock_head
-    vmull.u8    q8, d3, d0
-    vmull.u8    q9, d3, d1
-    vmull.u8    q10, d3, d2
-.endm
-
-.macro pixman_composite_src_rpixbuf_8888_process_pixblock_tail
-    vrshr.u16   q11, q8, #8
-    vswp        d3, d31
-    vrshr.u16   q12, q9, #8
-    vrshr.u16   q13, q10, #8
-    vraddhn.u16 d28, q11, q8
-    vraddhn.u16 d29, q12, q9
-    vraddhn.u16 d30, q13, q10
-.endm
-
-.macro pixman_composite_src_rpixbuf_8888_process_pixblock_tail_head
-        vrshr.u16   q11, q8, #8
-        vswp        d3, d31
-        vrshr.u16   q12, q9, #8
-        vrshr.u16   q13, q10, #8
-    fetch_src_pixblock
-        vraddhn.u16 d28, q11, q8
-                                    PF add PF_X, PF_X, #8
-                                    PF tst PF_CTL, #0xF
-                                    PF addne PF_X, PF_X, #8
-                                    PF subne PF_CTL, PF_CTL, #1
-        vraddhn.u16 d29, q12, q9
-        vraddhn.u16 d30, q13, q10
-    vmull.u8    q8, d3, d0
-    vmull.u8    q9, d3, d1
-    vmull.u8    q10, d3, d2
-        vst4.8 {d28, d29, d30, d31}, [DST_W, :128]!
-                                    PF cmp PF_X, ORIG_W
-                                    PF pld, [PF_SRC, PF_X, lsl #src_bpp_shift]
-                                    PF subge PF_X, PF_X, ORIG_W
-                                    PF subges PF_CTL, PF_CTL, #0x10
-                                    PF ldrgeb DUMMY, [PF_SRC, SRC_STRIDE, lsl #src_bpp_shift]!
-.endm
-
-generate_composite_function \
-    pixman_composite_src_rpixbuf_8888_asm_neon, 32, 0, 32, \
-    FLAG_DST_WRITEONLY | FLAG_DEINTERLEAVE_32BPP, \
-    8, /* number of pixels, processed in a single block */ \
-    10, /* prefetch distance */ \
-    default_init, \
-    default_cleanup, \
-    pixman_composite_src_rpixbuf_8888_process_pixblock_head, \
-    pixman_composite_src_rpixbuf_8888_process_pixblock_tail, \
-    pixman_composite_src_rpixbuf_8888_process_pixblock_tail_head, \
-    28, /* dst_w_basereg */ \
-    0, /* dst_r_basereg */ \
-    0, /* src_basereg   */ \
-    0  /* mask_basereg  */
-
-/******************************************************************************/
-
-.macro pixman_composite_over_0565_8_0565_process_pixblock_head
-    /* mask is in d15 */
-    convert_0565_to_x888 q4, d2, d1, d0
-    convert_0565_to_x888 q5, d6, d5, d4
-    /* source pixel data is in      {d0, d1, d2, XX} */
-    /* destination pixel data is in {d4, d5, d6, XX} */
-    vmvn.8      d7,  d15
-    vmull.u8    q6,  d15, d2
-    vmull.u8    q5,  d15, d1
-    vmull.u8    q4,  d15, d0
-    vmull.u8    q8,  d7,  d4
-    vmull.u8    q9,  d7,  d5
-    vmull.u8    q13, d7,  d6
-    vrshr.u16   q12, q6,  #8
-    vrshr.u16   q11, q5,  #8
-    vrshr.u16   q10, q4,  #8
-    vraddhn.u16 d2,  q6,  q12
-    vraddhn.u16 d1,  q5,  q11
-    vraddhn.u16 d0,  q4,  q10
-.endm
-
-.macro pixman_composite_over_0565_8_0565_process_pixblock_tail
-    vrshr.u16   q14, q8,  #8
-    vrshr.u16   q15, q9,  #8
-    vrshr.u16   q12, q13, #8
-    vraddhn.u16 d28, q14, q8
-    vraddhn.u16 d29, q15, q9
-    vraddhn.u16 d30, q12, q13
-    vqadd.u8    q0,  q0,  q14
-    vqadd.u8    q1,  q1,  q15
-    /* 32bpp result is in {d0, d1, d2, XX} */
-    convert_8888_to_0565 d2, d1, d0, q14, q15, q3
-.endm
-
-/* TODO: expand macros and do better instructions scheduling */
-.macro pixman_composite_over_0565_8_0565_process_pixblock_tail_head
-    fetch_mask_pixblock
-    pixman_composite_over_0565_8_0565_process_pixblock_tail
-    fetch_src_pixblock
-    vld1.16    {d10, d11}, [DST_R, :128]!
-    cache_preload 8, 8
-    pixman_composite_over_0565_8_0565_process_pixblock_head
-    vst1.16    {d28, d29}, [DST_W, :128]!
-.endm
-
-generate_composite_function \
-    pixman_composite_over_0565_8_0565_asm_neon, 16, 8, 16, \
-    FLAG_DST_READWRITE, \
-    8, /* number of pixels, processed in a single block */ \
-    5, /* prefetch distance */ \
-    default_init_need_all_regs, \
-    default_cleanup_need_all_regs, \
-    pixman_composite_over_0565_8_0565_process_pixblock_head, \
-    pixman_composite_over_0565_8_0565_process_pixblock_tail, \
-    pixman_composite_over_0565_8_0565_process_pixblock_tail_head, \
-    28, /* dst_w_basereg */ \
-    10,  /* dst_r_basereg */ \
-    8,  /* src_basereg   */ \
-    15  /* mask_basereg  */
-
-/******************************************************************************/
-
-.macro pixman_composite_over_0565_n_0565_init
-    add         DUMMY, sp, #(ARGS_STACK_OFFSET + 8)
-    vpush       {d8-d15}
-    vld1.32     {d15[0]}, [DUMMY]
-    vdup.8      d15, d15[3]
-.endm
-
-.macro pixman_composite_over_0565_n_0565_cleanup
-    vpop        {d8-d15}
-.endm
-
-generate_composite_function \
-    pixman_composite_over_0565_n_0565_asm_neon, 16, 0, 16, \
-    FLAG_DST_READWRITE, \
-    8, /* number of pixels, processed in a single block */ \
-    5, /* prefetch distance */ \
-    pixman_composite_over_0565_n_0565_init, \
-    pixman_composite_over_0565_n_0565_cleanup, \
-    pixman_composite_over_0565_8_0565_process_pixblock_head, \
-    pixman_composite_over_0565_8_0565_process_pixblock_tail, \
-    pixman_composite_over_0565_8_0565_process_pixblock_tail_head, \
-    28, /* dst_w_basereg */ \
-    10, /* dst_r_basereg */ \
-    8,  /* src_basereg   */ \
-    15  /* mask_basereg  */
-
-/******************************************************************************/
-
-.macro pixman_composite_add_0565_8_0565_process_pixblock_head
-    /* mask is in d15 */
-    convert_0565_to_x888 q4, d2, d1, d0
-    convert_0565_to_x888 q5, d6, d5, d4
-    /* source pixel data is in      {d0, d1, d2, XX} */
-    /* destination pixel data is in {d4, d5, d6, XX} */
-    vmull.u8    q6,  d15, d2
-    vmull.u8    q5,  d15, d1
-    vmull.u8    q4,  d15, d0
-    vrshr.u16   q12, q6,  #8
-    vrshr.u16   q11, q5,  #8
-    vrshr.u16   q10, q4,  #8
-    vraddhn.u16 d2,  q6,  q12
-    vraddhn.u16 d1,  q5,  q11
-    vraddhn.u16 d0,  q4,  q10
-.endm
-
-.macro pixman_composite_add_0565_8_0565_process_pixblock_tail
-    vqadd.u8    q0,  q0,  q2
-    vqadd.u8    q1,  q1,  q3
-    /* 32bpp result is in {d0, d1, d2, XX} */
-    convert_8888_to_0565 d2, d1, d0, q14, q15, q3
-.endm
-
-/* TODO: expand macros and do better instructions scheduling */
-.macro pixman_composite_add_0565_8_0565_process_pixblock_tail_head
-    fetch_mask_pixblock
-    pixman_composite_add_0565_8_0565_process_pixblock_tail
-    fetch_src_pixblock
-    vld1.16    {d10, d11}, [DST_R, :128]!
-    cache_preload 8, 8
-    pixman_composite_add_0565_8_0565_process_pixblock_head
-    vst1.16    {d28, d29}, [DST_W, :128]!
-.endm
-
-generate_composite_function \
-    pixman_composite_add_0565_8_0565_asm_neon, 16, 8, 16, \
-    FLAG_DST_READWRITE, \
-    8, /* number of pixels, processed in a single block */ \
-    5, /* prefetch distance */ \
-    default_init_need_all_regs, \
-    default_cleanup_need_all_regs, \
-    pixman_composite_add_0565_8_0565_process_pixblock_head, \
-    pixman_composite_add_0565_8_0565_process_pixblock_tail, \
-    pixman_composite_add_0565_8_0565_process_pixblock_tail_head, \
-    28, /* dst_w_basereg */ \
-    10, /* dst_r_basereg */ \
-    8,  /* src_basereg   */ \
-    15  /* mask_basereg  */
-
-/******************************************************************************/
-
-.macro pixman_composite_out_reverse_8_0565_process_pixblock_head
-    /* mask is in d15 */
-    convert_0565_to_x888 q5, d6, d5, d4
-    /* destination pixel data is in {d4, d5, d6, xx} */
-    vmvn.8      d24, d15 /* get inverted alpha */
-    /* now do alpha blending */
-    vmull.u8    q8, d24, d4
-    vmull.u8    q9, d24, d5
-    vmull.u8    q10, d24, d6
-.endm
-
-.macro pixman_composite_out_reverse_8_0565_process_pixblock_tail
-    vrshr.u16   q14, q8, #8
-    vrshr.u16   q15, q9, #8
-    vrshr.u16   q12, q10, #8
-    vraddhn.u16 d0, q14, q8
-    vraddhn.u16 d1, q15, q9
-    vraddhn.u16 d2, q12, q10
-    /* 32bpp result is in {d0, d1, d2, XX} */
-    convert_8888_to_0565 d2, d1, d0, q14, q15, q3
-.endm
-
-/* TODO: expand macros and do better instructions scheduling */
-.macro pixman_composite_out_reverse_8_0565_process_pixblock_tail_head
-    fetch_src_pixblock
-    pixman_composite_out_reverse_8_0565_process_pixblock_tail
-    vld1.16    {d10, d11}, [DST_R, :128]!
-    cache_preload 8, 8
-    pixman_composite_out_reverse_8_0565_process_pixblock_head
-    vst1.16    {d28, d29}, [DST_W, :128]!
-.endm
-
-generate_composite_function \
-    pixman_composite_out_reverse_8_0565_asm_neon, 8, 0, 16, \
-    FLAG_DST_READWRITE, \
-    8, /* number of pixels, processed in a single block */ \
-    5, /* prefetch distance */ \
-    default_init_need_all_regs, \
-    default_cleanup_need_all_regs, \
-    pixman_composite_out_reverse_8_0565_process_pixblock_head, \
-    pixman_composite_out_reverse_8_0565_process_pixblock_tail, \
-    pixman_composite_out_reverse_8_0565_process_pixblock_tail_head, \
-    28, /* dst_w_basereg */ \
-    10, /* dst_r_basereg */ \
-    15, /* src_basereg   */ \
-    0   /* mask_basereg  */
-
-/******************************************************************************/
-
-generate_composite_function_nearest_scanline \
-    pixman_scaled_nearest_scanline_8888_8888_OVER_asm_neon, 32, 0, 32, \
-    FLAG_DST_READWRITE | FLAG_DEINTERLEAVE_32BPP, \
-    8, /* number of pixels, processed in a single block */ \
-    default_init, \
-    default_cleanup, \
-    pixman_composite_over_8888_8888_process_pixblock_head, \
-    pixman_composite_over_8888_8888_process_pixblock_tail, \
-    pixman_composite_over_8888_8888_process_pixblock_tail_head
-
-generate_composite_function_nearest_scanline \
-    pixman_scaled_nearest_scanline_8888_0565_OVER_asm_neon, 32, 0, 16, \
-    FLAG_DST_READWRITE | FLAG_DEINTERLEAVE_32BPP, \
-    8, /* number of pixels, processed in a single block */ \
-    default_init, \
-    default_cleanup, \
-    pixman_composite_over_8888_0565_process_pixblock_head, \
-    pixman_composite_over_8888_0565_process_pixblock_tail, \
-    pixman_composite_over_8888_0565_process_pixblock_tail_head, \
-    28, /* dst_w_basereg */ \
-    4,  /* dst_r_basereg */ \
-    0,  /* src_basereg   */ \
-    24  /* mask_basereg  */
-
-generate_composite_function_nearest_scanline \
-    pixman_scaled_nearest_scanline_8888_0565_SRC_asm_neon, 32, 0, 16, \
-    FLAG_DST_WRITEONLY | FLAG_DEINTERLEAVE_32BPP, \
-    8, /* number of pixels, processed in a single block */ \
-    default_init, \
-    default_cleanup, \
-    pixman_composite_src_8888_0565_process_pixblock_head, \
-    pixman_composite_src_8888_0565_process_pixblock_tail, \
-    pixman_composite_src_8888_0565_process_pixblock_tail_head
-
-generate_composite_function_nearest_scanline \
-    pixman_scaled_nearest_scanline_0565_8888_SRC_asm_neon, 16, 0, 32, \
-    FLAG_DST_WRITEONLY | FLAG_DEINTERLEAVE_32BPP, \
-    8, /* number of pixels, processed in a single block */ \
-    default_init, \
-    default_cleanup, \
-    pixman_composite_src_0565_8888_process_pixblock_head, \
-    pixman_composite_src_0565_8888_process_pixblock_tail, \
-    pixman_composite_src_0565_8888_process_pixblock_tail_head
-
-generate_composite_function_nearest_scanline \
-    pixman_scaled_nearest_scanline_8888_8_0565_OVER_asm_neon, 32, 8, 16, \
-    FLAG_DST_READWRITE | FLAG_DEINTERLEAVE_32BPP, \
-    8, /* number of pixels, processed in a single block */ \
-    default_init_need_all_regs, \
-    default_cleanup_need_all_regs, \
-    pixman_composite_over_8888_8_0565_process_pixblock_head, \
-    pixman_composite_over_8888_8_0565_process_pixblock_tail, \
-    pixman_composite_over_8888_8_0565_process_pixblock_tail_head, \
-    28, /* dst_w_basereg */ \
-    4,  /* dst_r_basereg */ \
-    8,  /* src_basereg   */ \
-    24  /* mask_basereg  */
-
-generate_composite_function_nearest_scanline \
-    pixman_scaled_nearest_scanline_0565_8_0565_OVER_asm_neon, 16, 8, 16, \
-    FLAG_DST_READWRITE, \
-    8, /* number of pixels, processed in a single block */ \
-    default_init_need_all_regs, \
-    default_cleanup_need_all_regs, \
-    pixman_composite_over_0565_8_0565_process_pixblock_head, \
-    pixman_composite_over_0565_8_0565_process_pixblock_tail, \
-    pixman_composite_over_0565_8_0565_process_pixblock_tail_head, \
-    28, /* dst_w_basereg */ \
-    10,  /* dst_r_basereg */ \
-    8,  /* src_basereg   */ \
-    15  /* mask_basereg  */
-
-/******************************************************************************/
-
-/* Supplementary macro for setting function attributes */
-.macro pixman_asm_function fname
-    .func fname
-    .global fname
-#ifdef __ELF__
-    .hidden fname
-    .type fname, %function
-#endif
-fname:
-.endm
-
-/*
- * Bilinear scaling support code which tries to provide pixel fetching, color
- * format conversion, and interpolation as separate macros which can be used
- * as the basic building blocks for constructing bilinear scanline functions.
- */
-
-.macro bilinear_load_8888 reg1, reg2, tmp
-    mov       TMP1, X, asr #16
-    add       X, X, UX
-    add       TMP1, TOP, TMP1, asl #2
-    vld1.32   {reg1}, [TMP1], STRIDE
-    vld1.32   {reg2}, [TMP1]
-.endm
-
-.macro bilinear_load_0565 reg1, reg2, tmp
-    mov       TMP1, X, asr #16
-    add       X, X, UX
-    add       TMP1, TOP, TMP1, asl #1
-    vld1.32   {reg2[0]}, [TMP1], STRIDE
-    vld1.32   {reg2[1]}, [TMP1]
-    convert_four_0565_to_x888_packed reg2, reg1, reg2, tmp
-.endm
-
-.macro bilinear_load_and_vertical_interpolate_two_8888 \
-                    acc1, acc2, reg1, reg2, reg3, reg4, tmp1, tmp2
-
-    bilinear_load_8888 reg1, reg2, tmp1
-    vmull.u8  acc1, reg1, d28
-    vmlal.u8  acc1, reg2, d29
-    bilinear_load_8888 reg3, reg4, tmp2
-    vmull.u8  acc2, reg3, d28
-    vmlal.u8  acc2, reg4, d29
-.endm
-
-.macro bilinear_load_and_vertical_interpolate_four_8888 \
-                xacc1, xacc2, xreg1, xreg2, xreg3, xreg4, xacc2lo, xacc2hi \
-                yacc1, yacc2, yreg1, yreg2, yreg3, yreg4, yacc2lo, yacc2hi
-
-    bilinear_load_and_vertical_interpolate_two_8888 \
-                xacc1, xacc2, xreg1, xreg2, xreg3, xreg4, xacc2lo, xacc2hi
-    bilinear_load_and_vertical_interpolate_two_8888 \
-                yacc1, yacc2, yreg1, yreg2, yreg3, yreg4, yacc2lo, yacc2hi
-.endm
-
-.macro bilinear_load_and_vertical_interpolate_two_0565 \
-                acc1, acc2, reg1, reg2, reg3, reg4, acc2lo, acc2hi
-
-    mov       TMP1, X, asr #16
-    add       X, X, UX
-    add       TMP1, TOP, TMP1, asl #1
-    mov       TMP2, X, asr #16
-    add       X, X, UX
-    add       TMP2, TOP, TMP2, asl #1
-    vld1.32   {acc2lo[0]}, [TMP1], STRIDE
-    vld1.32   {acc2hi[0]}, [TMP2], STRIDE
-    vld1.32   {acc2lo[1]}, [TMP1]
-    vld1.32   {acc2hi[1]}, [TMP2]
-    convert_0565_to_x888 acc2, reg3, reg2, reg1
-    vzip.u8   reg1, reg3
-    vzip.u8   reg2, reg4
-    vzip.u8   reg3, reg4
-    vzip.u8   reg1, reg2
-    vmull.u8  acc1, reg1, d28
-    vmlal.u8  acc1, reg2, d29
-    vmull.u8  acc2, reg3, d28
-    vmlal.u8  acc2, reg4, d29
-.endm
-
-.macro bilinear_load_and_vertical_interpolate_four_0565 \
-                xacc1, xacc2, xreg1, xreg2, xreg3, xreg4, xacc2lo, xacc2hi \
-                yacc1, yacc2, yreg1, yreg2, yreg3, yreg4, yacc2lo, yacc2hi
-
-    mov       TMP1, X, asr #16
-    add       X, X, UX
-    add       TMP1, TOP, TMP1, asl #1
-    mov       TMP2, X, asr #16
-    add       X, X, UX
-    add       TMP2, TOP, TMP2, asl #1
-    vld1.32   {xacc2lo[0]}, [TMP1], STRIDE
-    vld1.32   {xacc2hi[0]}, [TMP2], STRIDE
-    vld1.32   {xacc2lo[1]}, [TMP1]
-    vld1.32   {xacc2hi[1]}, [TMP2]
-    convert_0565_to_x888 xacc2, xreg3, xreg2, xreg1
-    mov       TMP1, X, asr #16
-    add       X, X, UX
-    add       TMP1, TOP, TMP1, asl #1
-    mov       TMP2, X, asr #16
-    add       X, X, UX
-    add       TMP2, TOP, TMP2, asl #1
-    vld1.32   {yacc2lo[0]}, [TMP1], STRIDE
-    vzip.u8   xreg1, xreg3
-    vld1.32   {yacc2hi[0]}, [TMP2], STRIDE
-    vzip.u8   xreg2, xreg4
-    vld1.32   {yacc2lo[1]}, [TMP1]
-    vzip.u8   xreg3, xreg4
-    vld1.32   {yacc2hi[1]}, [TMP2]
-    vzip.u8   xreg1, xreg2
-    convert_0565_to_x888 yacc2, yreg3, yreg2, yreg1
-    vmull.u8  xacc1, xreg1, d28
-    vzip.u8   yreg1, yreg3
-    vmlal.u8  xacc1, xreg2, d29
-    vzip.u8   yreg2, yreg4
-    vmull.u8  xacc2, xreg3, d28
-    vzip.u8   yreg3, yreg4
-    vmlal.u8  xacc2, xreg4, d29
-    vzip.u8   yreg1, yreg2
-    vmull.u8  yacc1, yreg1, d28
-    vmlal.u8  yacc1, yreg2, d29
-    vmull.u8  yacc2, yreg3, d28
-    vmlal.u8  yacc2, yreg4, d29
-.endm
-
-.macro bilinear_store_8888 numpix, tmp1, tmp2
-.if numpix == 4
-    vst1.32   {d0, d1}, [OUT, :128]!
-.elseif numpix == 2
-    vst1.32   {d0}, [OUT, :64]!
-.elseif numpix == 1
-    vst1.32   {d0[0]}, [OUT, :32]!
-.else
-    .error bilinear_store_8888 numpix is unsupported
-.endif
-.endm
-
-.macro bilinear_store_0565 numpix, tmp1, tmp2
-    vuzp.u8 d0, d1
-    vuzp.u8 d2, d3
-    vuzp.u8 d1, d3
-    vuzp.u8 d0, d2
-    convert_8888_to_0565 d2, d1, d0, q1, tmp1, tmp2
-.if numpix == 4
-    vst1.16   {d2}, [OUT, :64]!
-.elseif numpix == 2
-    vst1.32   {d2[0]}, [OUT, :32]!
-.elseif numpix == 1
-    vst1.16   {d2[0]}, [OUT, :16]!
-.else
-    .error bilinear_store_0565 numpix is unsupported
-.endif
-.endm
-
-.macro bilinear_interpolate_last_pixel src_fmt, dst_fmt
-    bilinear_load_&src_fmt d0, d1, d2
-    vmull.u8  q1, d0, d28
-    vmlal.u8  q1, d1, d29
-    /* 5 cycles bubble */
-    vshll.u16 q0, d2, #8
-    vmlsl.u16 q0, d2, d30
-    vmlal.u16 q0, d3, d30
-    /* 5 cycles bubble */
-    vshrn.u32 d0, q0, #16
-    /* 3 cycles bubble */
-    vmovn.u16 d0, q0
-    /* 1 cycle bubble */
-    bilinear_store_&dst_fmt 1, q2, q3
-.endm
-
-.macro bilinear_interpolate_two_pixels src_fmt, dst_fmt
-    bilinear_load_and_vertical_interpolate_two_&src_fmt \
-                q1, q11, d0, d1, d20, d21, d22, d23
-    vshll.u16 q0, d2, #8
-    vmlsl.u16 q0, d2, d30
-    vmlal.u16 q0, d3, d30
-    vshll.u16 q10, d22, #8
-    vmlsl.u16 q10, d22, d31
-    vmlal.u16 q10, d23, d31
-    vshrn.u32 d0, q0, #16
-    vshrn.u32 d1, q10, #16
-    vshr.u16  q15, q12, #8
-    vadd.u16  q12, q12, q13
-    vmovn.u16 d0, q0
-    bilinear_store_&dst_fmt 2, q2, q3
-.endm
-
-.macro bilinear_interpolate_four_pixels src_fmt, dst_fmt
-    bilinear_load_and_vertical_interpolate_four_&src_fmt \
-                q1, q11, d0, d1, d20, d21, d22, d23 \
-                q3, q9,  d4, d5, d16, d17, d18, d19
-    pld       [TMP1, PF_OFFS]
-    sub       TMP1, TMP1, STRIDE
-    vshll.u16 q0, d2, #8
-    vmlsl.u16 q0, d2, d30
-    vmlal.u16 q0, d3, d30
-    vshll.u16 q10, d22, #8
-    vmlsl.u16 q10, d22, d31
-    vmlal.u16 q10, d23, d31
-    vshr.u16  q15, q12, #8
-    vshll.u16 q2, d6, #8
-    vmlsl.u16 q2, d6, d30
-    vmlal.u16 q2, d7, d30
-    vshll.u16 q8, d18, #8
-    pld       [TMP2, PF_OFFS]
-    vmlsl.u16 q8, d18, d31
-    vmlal.u16 q8, d19, d31
-    vadd.u16  q12, q12, q13
-    vshrn.u32 d0, q0, #16
-    vshrn.u32 d1, q10, #16
-    vshrn.u32 d4, q2, #16
-    vshrn.u32 d5, q8, #16
-    vshr.u16  q15, q12, #8
-    vmovn.u16 d0, q0
-    vmovn.u16 d1, q2
-    vadd.u16  q12, q12, q13
-    bilinear_store_&dst_fmt 4, q2, q3
-.endm
-
-.macro bilinear_interpolate_four_pixels_head src_fmt, dst_fmt
-.ifdef have_bilinear_interpolate_four_pixels_&src_fmt&_&dst_fmt
-    bilinear_interpolate_four_pixels_&src_fmt&_&dst_fmt&_head
-.else
-    bilinear_interpolate_four_pixels src_fmt, dst_fmt
-.endif
-.endm
-
-.macro bilinear_interpolate_four_pixels_tail src_fmt, dst_fmt
-.ifdef have_bilinear_interpolate_four_pixels_&src_fmt&_&dst_fmt
-    bilinear_interpolate_four_pixels_&src_fmt&_&dst_fmt&_tail
-.endif
-.endm
-
-.macro bilinear_interpolate_four_pixels_tail_head src_fmt, dst_fmt
-.ifdef have_bilinear_interpolate_four_pixels_&src_fmt&_&dst_fmt
-    bilinear_interpolate_four_pixels_&src_fmt&_&dst_fmt&_tail_head
-.else
-    bilinear_interpolate_four_pixels src_fmt, dst_fmt
-.endif
-.endm
-
-.macro bilinear_interpolate_eight_pixels_head src_fmt, dst_fmt
-.ifdef have_bilinear_interpolate_eight_pixels_&src_fmt&_&dst_fmt
-    bilinear_interpolate_eight_pixels_&src_fmt&_&dst_fmt&_head
-.else
-    bilinear_interpolate_four_pixels_head src_fmt, dst_fmt
-    bilinear_interpolate_four_pixels_tail_head src_fmt, dst_fmt
-.endif
-.endm
-
-.macro bilinear_interpolate_eight_pixels_tail src_fmt, dst_fmt
-.ifdef have_bilinear_interpolate_eight_pixels_&src_fmt&_&dst_fmt
-    bilinear_interpolate_eight_pixels_&src_fmt&_&dst_fmt&_tail
-.else
-    bilinear_interpolate_four_pixels_tail src_fmt, dst_fmt
-.endif
-.endm
-
-.macro bilinear_interpolate_eight_pixels_tail_head src_fmt, dst_fmt
-.ifdef have_bilinear_interpolate_eight_pixels_&src_fmt&_&dst_fmt
-    bilinear_interpolate_eight_pixels_&src_fmt&_&dst_fmt&_tail_head
-.else
-    bilinear_interpolate_four_pixels_tail_head src_fmt, dst_fmt
-    bilinear_interpolate_four_pixels_tail_head src_fmt, dst_fmt
-.endif
-.endm
-
-.set BILINEAR_FLAG_UNROLL_4,          0
-.set BILINEAR_FLAG_UNROLL_8,          1
-.set BILINEAR_FLAG_USE_ALL_NEON_REGS, 2
-
-/*
- * Main template macro for generating NEON optimized bilinear scanline
- * functions.
- *
- * Bilinear scanline scaler macro template uses the following arguments:
- *  fname             - name of the function to generate
- *  src_fmt           - source color format (8888 or 0565)
- *  dst_fmt           - destination color format (8888 or 0565)
- *  bpp_shift         - (1 << bpp_shift) is the size of source pixel in bytes
- *  prefetch_distance - prefetch in the source image by that many
- *                      pixels ahead
- */
-
-.macro generate_bilinear_scanline_func fname, src_fmt, dst_fmt, \
-                                       src_bpp_shift, dst_bpp_shift, \
-                                       prefetch_distance, flags
-
-pixman_asm_function fname
-    OUT       .req      r0
-    TOP       .req      r1
-    BOTTOM    .req      r2
-    WT        .req      r3
-    WB        .req      r4
-    X         .req      r5
-    UX        .req      r6
-    WIDTH     .req      ip
-    TMP1      .req      r3
-    TMP2      .req      r4
-    PF_OFFS   .req      r7
-    TMP3      .req      r8
-    TMP4      .req      r9
-    STRIDE    .req      r2
-
-    mov       ip, sp
-    push      {r4, r5, r6, r7, r8, r9}
-    mov       PF_OFFS, #prefetch_distance
-    ldmia     ip, {WB, X, UX, WIDTH}
-    mul       PF_OFFS, PF_OFFS, UX
-
-.if ((flags) & BILINEAR_FLAG_USE_ALL_NEON_REGS) != 0
-    vpush     {d8-d15}
-.endif
-
-    sub       STRIDE, BOTTOM, TOP
-    .unreq    BOTTOM
-
-    cmp       WIDTH, #0
-    ble       3f
-
-    vdup.u16  q12, X
-    vdup.u16  q13, UX
-    vdup.u8   d28, WT
-    vdup.u8   d29, WB
-    vadd.u16  d25, d25, d26
-
-    /* ensure good destination alignment  */
-    cmp       WIDTH, #1
-    blt       0f
-    tst       OUT, #(1 << dst_bpp_shift)
-    beq       0f
-    vshr.u16  q15, q12, #8
-    vadd.u16  q12, q12, q13
-    bilinear_interpolate_last_pixel src_fmt, dst_fmt
-    sub       WIDTH, WIDTH, #1
-0:
-    vadd.u16  q13, q13, q13
-    vshr.u16  q15, q12, #8
-    vadd.u16  q12, q12, q13
-
-    cmp       WIDTH, #2
-    blt       0f
-    tst       OUT, #(1 << (dst_bpp_shift + 1))
-    beq       0f
-    bilinear_interpolate_two_pixels src_fmt, dst_fmt
-    sub       WIDTH, WIDTH, #2
-0:
-.if ((flags) & BILINEAR_FLAG_UNROLL_8) != 0
-/*********** 8 pixels per iteration *****************/
-    cmp       WIDTH, #4
-    blt       0f
-    tst       OUT, #(1 << (dst_bpp_shift + 2))
-    beq       0f
-    bilinear_interpolate_four_pixels src_fmt, dst_fmt
-    sub       WIDTH, WIDTH, #4
-0:
-    subs      WIDTH, WIDTH, #8
-    blt       1f
-    mov       PF_OFFS, PF_OFFS, asr #(16 - src_bpp_shift)
-    bilinear_interpolate_eight_pixels_head src_fmt, dst_fmt
-    subs      WIDTH, WIDTH, #8
-    blt       5f
-0:
-    bilinear_interpolate_eight_pixels_tail_head src_fmt, dst_fmt
-    subs      WIDTH, WIDTH, #8
-    bge       0b
-5:
-    bilinear_interpolate_eight_pixels_tail src_fmt, dst_fmt
-1:
-    tst       WIDTH, #4
-    beq       2f
-    bilinear_interpolate_four_pixels src_fmt, dst_fmt
-2:
-.else
-/*********** 4 pixels per iteration *****************/
-    subs      WIDTH, WIDTH, #4
-    blt       1f
-    mov       PF_OFFS, PF_OFFS, asr #(16 - src_bpp_shift)
-    bilinear_interpolate_four_pixels_head src_fmt, dst_fmt
-    subs      WIDTH, WIDTH, #4
-    blt       5f
-0:
-    bilinear_interpolate_four_pixels_tail_head src_fmt, dst_fmt
-    subs      WIDTH, WIDTH, #4
-    bge       0b
-5:
-    bilinear_interpolate_four_pixels_tail src_fmt, dst_fmt
-1:
-/****************************************************/
-.endif
-    /* handle the remaining trailing pixels */
-    tst       WIDTH, #2
-    beq       2f
-    bilinear_interpolate_two_pixels src_fmt, dst_fmt
-2:
-    tst       WIDTH, #1
-    beq       3f
-    bilinear_interpolate_last_pixel src_fmt, dst_fmt
-3:
-.if ((flags) & BILINEAR_FLAG_USE_ALL_NEON_REGS) != 0
-    vpop      {d8-d15}
-.endif
-    pop       {r4, r5, r6, r7, r8, r9}
-    bx        lr
-
-    .unreq    OUT
-    .unreq    TOP
-    .unreq    WT
-    .unreq    WB
-    .unreq    X
-    .unreq    UX
-    .unreq    WIDTH
-    .unreq    TMP1
-    .unreq    TMP2
-    .unreq    PF_OFFS
-    .unreq    TMP3
-    .unreq    TMP4
-    .unreq    STRIDE
-.endfunc
-
-.endm
-
-/*****************************************************************************/
-
-.set have_bilinear_interpolate_four_pixels_8888_8888, 1
-
-.macro bilinear_interpolate_four_pixels_8888_8888_head
-    mov       TMP1, X, asr #16
-    add       X, X, UX
-    add       TMP1, TOP, TMP1, asl #2
-    mov       TMP2, X, asr #16
-    add       X, X, UX
-    add       TMP2, TOP, TMP2, asl #2
-
-    vld1.32   {d22}, [TMP1], STRIDE
-    vld1.32   {d23}, [TMP1]
-    mov       TMP3, X, asr #16
-    add       X, X, UX
-    add       TMP3, TOP, TMP3, asl #2
-    vmull.u8  q8, d22, d28
-    vmlal.u8  q8, d23, d29
-
-    vld1.32   {d22}, [TMP2], STRIDE
-    vld1.32   {d23}, [TMP2]
-    mov       TMP4, X, asr #16
-    add       X, X, UX
-    add       TMP4, TOP, TMP4, asl #2
-    vmull.u8  q9, d22, d28
-    vmlal.u8  q9, d23, d29
-
-    vld1.32   {d22}, [TMP3], STRIDE
-    vld1.32   {d23}, [TMP3]
-    vmull.u8  q10, d22, d28
-    vmlal.u8  q10, d23, d29
-
-    vshll.u16 q0, d16, #8
-    vmlsl.u16 q0, d16, d30
-    vmlal.u16 q0, d17, d30
-
-    pld       [TMP4, PF_OFFS]
-    vld1.32   {d16}, [TMP4], STRIDE
-    vld1.32   {d17}, [TMP4]
-    pld       [TMP4, PF_OFFS]
-    vmull.u8  q11, d16, d28
-    vmlal.u8  q11, d17, d29
-
-    vshll.u16 q1, d18, #8
-    vmlsl.u16 q1, d18, d31
-.endm
-
-.macro bilinear_interpolate_four_pixels_8888_8888_tail
-    vmlal.u16 q1, d19, d31
-    vshr.u16  q15, q12, #8
-    vshll.u16 q2, d20, #8
-    vmlsl.u16 q2, d20, d30
-    vmlal.u16 q2, d21, d30
-    vshll.u16 q3, d22, #8
-    vmlsl.u16 q3, d22, d31
-    vmlal.u16 q3, d23, d31
-    vadd.u16  q12, q12, q13
-    vshrn.u32 d0, q0, #16
-    vshrn.u32 d1, q1, #16
-    vshrn.u32 d4, q2, #16
-    vshr.u16  q15, q12, #8
-    vshrn.u32 d5, q3, #16
-    vmovn.u16 d6, q0
-    vmovn.u16 d7, q2
-    vadd.u16  q12, q12, q13
-    vst1.32   {d6, d7}, [OUT, :128]!
-.endm
-
-.macro bilinear_interpolate_four_pixels_8888_8888_tail_head
-    mov       TMP1, X, asr #16
-    add       X, X, UX
-    add       TMP1, TOP, TMP1, asl #2
-    mov       TMP2, X, asr #16
-    add       X, X, UX
-    add       TMP2, TOP, TMP2, asl #2
-        vmlal.u16 q1, d19, d31
-        vshr.u16  q15, q12, #8
-        vshll.u16 q2, d20, #8
-        vmlsl.u16 q2, d20, d30
-        vmlal.u16 q2, d21, d30
-        vshll.u16 q3, d22, #8
-    vld1.32   {d20}, [TMP1], STRIDE
-        vmlsl.u16 q3, d22, d31
-        vmlal.u16 q3, d23, d31
-    vld1.32   {d21}, [TMP1]
-    vmull.u8  q8, d20, d28
-    vmlal.u8  q8, d21, d29
-        vshrn.u32 d0, q0, #16
-        vshrn.u32 d1, q1, #16
-        vshrn.u32 d4, q2, #16
-    vld1.32   {d22}, [TMP2], STRIDE
-        vshrn.u32 d5, q3, #16
-        vadd.u16  q12, q12, q13
-    vld1.32   {d23}, [TMP2]
-    vmull.u8  q9, d22, d28
-    mov       TMP3, X, asr #16
-    add       X, X, UX
-    add       TMP3, TOP, TMP3, asl #2
-    mov       TMP4, X, asr #16
-    add       X, X, UX
-    add       TMP4, TOP, TMP4, asl #2
-    vmlal.u8  q9, d23, d29
-    vld1.32   {d22}, [TMP3], STRIDE
-        vshr.u16  q15, q12, #8
-    vld1.32   {d23}, [TMP3]
-    vmull.u8  q10, d22, d28
-    vmlal.u8  q10, d23, d29
-        vmovn.u16 d6, q0
-    vshll.u16 q0, d16, #8
-        vmovn.u16 d7, q2
-    vmlsl.u16 q0, d16, d30
-    vmlal.u16 q0, d17, d30
-    pld       [TMP4, PF_OFFS]
-    vld1.32   {d16}, [TMP4], STRIDE
-        vadd.u16  q12, q12, q13
-    vld1.32   {d17}, [TMP4]
-    pld       [TMP4, PF_OFFS]
-    vmull.u8  q11, d16, d28
-    vmlal.u8  q11, d17, d29
-        vst1.32   {d6, d7}, [OUT, :128]!
-    vshll.u16 q1, d18, #8
-    vmlsl.u16 q1, d18, d31
-.endm
-
-/*****************************************************************************/
-
-.set have_bilinear_interpolate_eight_pixels_8888_0565, 1
-
-.macro bilinear_interpolate_eight_pixels_8888_0565_head
-    mov       TMP1, X, asr #16
-    add       X, X, UX
-    add       TMP1, TOP, TMP1, asl #2
-    mov       TMP2, X, asr #16
-    add       X, X, UX
-    add       TMP2, TOP, TMP2, asl #2
-    vld1.32   {d20}, [TMP1], STRIDE
-    vld1.32   {d21}, [TMP1]
-    vmull.u8  q8, d20, d28
-    vmlal.u8  q8, d21, d29
-    vld1.32   {d22}, [TMP2], STRIDE
-    vld1.32   {d23}, [TMP2]
-    vmull.u8  q9, d22, d28
-    mov       TMP3, X, asr #16
-    add       X, X, UX
-    add       TMP3, TOP, TMP3, asl #2
-    mov       TMP4, X, asr #16
-    add       X, X, UX
-    add       TMP4, TOP, TMP4, asl #2
-    vmlal.u8  q9, d23, d29
-    vld1.32   {d22}, [TMP3], STRIDE
-    vld1.32   {d23}, [TMP3]
-    vmull.u8  q10, d22, d28
-    vmlal.u8  q10, d23, d29
-    vshll.u16 q0, d16, #8
-    vmlsl.u16 q0, d16, d30
-    vmlal.u16 q0, d17, d30
-    pld       [TMP4, PF_OFFS]
-    vld1.32   {d16}, [TMP4], STRIDE
-    vld1.32   {d17}, [TMP4]
-    pld       [TMP4, PF_OFFS]
-    vmull.u8  q11, d16, d28
-    vmlal.u8  q11, d17, d29
-    vshll.u16 q1, d18, #8
-    vmlsl.u16 q1, d18, d31
-
-    mov       TMP1, X, asr #16
-    add       X, X, UX
-    add       TMP1, TOP, TMP1, asl #2
-    mov       TMP2, X, asr #16
-    add       X, X, UX
-    add       TMP2, TOP, TMP2, asl #2
-        vmlal.u16 q1, d19, d31
-        vshr.u16  q15, q12, #8
-        vshll.u16 q2, d20, #8
-        vmlsl.u16 q2, d20, d30
-        vmlal.u16 q2, d21, d30
-        vshll.u16 q3, d22, #8
-    vld1.32   {d20}, [TMP1], STRIDE
-        vmlsl.u16 q3, d22, d31
-        vmlal.u16 q3, d23, d31
-    vld1.32   {d21}, [TMP1]
-    vmull.u8  q8, d20, d28
-    vmlal.u8  q8, d21, d29
-        vshrn.u32 d0, q0, #16
-        vshrn.u32 d1, q1, #16
-        vshrn.u32 d4, q2, #16
-    vld1.32   {d22}, [TMP2], STRIDE
-        vshrn.u32 d5, q3, #16
-        vadd.u16  q12, q12, q13
-    vld1.32   {d23}, [TMP2]
-    vmull.u8  q9, d22, d28
-    mov       TMP3, X, asr #16
-    add       X, X, UX
-    add       TMP3, TOP, TMP3, asl #2
-    mov       TMP4, X, asr #16
-    add       X, X, UX
-    add       TMP4, TOP, TMP4, asl #2
-    vmlal.u8  q9, d23, d29
-    vld1.32   {d22}, [TMP3], STRIDE
-        vshr.u16  q15, q12, #8
-    vld1.32   {d23}, [TMP3]
-    vmull.u8  q10, d22, d28
-    vmlal.u8  q10, d23, d29
-        vmovn.u16 d8, q0
-    vshll.u16 q0, d16, #8
-        vmovn.u16 d9, q2
-    vmlsl.u16 q0, d16, d30
-    vmlal.u16 q0, d17, d30
-    pld       [TMP4, PF_OFFS]
-    vld1.32   {d16}, [TMP4], STRIDE
-        vadd.u16  q12, q12, q13
-    vld1.32   {d17}, [TMP4]
-    pld       [TMP4, PF_OFFS]
-    vmull.u8  q11, d16, d28
-    vmlal.u8  q11, d17, d29
-    vshll.u16 q1, d18, #8
-    vmlsl.u16 q1, d18, d31
-.endm
-
-.macro bilinear_interpolate_eight_pixels_8888_0565_tail
-    vmlal.u16 q1, d19, d31
-    vshr.u16  q15, q12, #8
-    vshll.u16 q2, d20, #8
-    vmlsl.u16 q2, d20, d30
-    vmlal.u16 q2, d21, d30
-    vshll.u16 q3, d22, #8
-    vmlsl.u16 q3, d22, d31
-    vmlal.u16 q3, d23, d31
-    vadd.u16  q12, q12, q13
-    vshrn.u32 d0, q0, #16
-    vshrn.u32 d1, q1, #16
-    vshrn.u32 d4, q2, #16
-    vshr.u16  q15, q12, #8
-    vshrn.u32 d5, q3, #16
-    vmovn.u16 d10, q0
-    vmovn.u16 d11, q2
-    vadd.u16  q12, q12, q13
-
-    vuzp.u8   d8, d9
-    vuzp.u8   d10, d11
-    vuzp.u8   d9, d11
-    vuzp.u8   d8, d10
-    vshll.u8  q6, d9, #8
-    vshll.u8  q5, d10, #8
-    vshll.u8  q7, d8, #8
-    vsri.u16  q5, q6, #5
-    vsri.u16  q5, q7, #11
-    vst1.32   {d10, d11}, [OUT, :128]!
-.endm
-
-.macro bilinear_interpolate_eight_pixels_8888_0565_tail_head
-    mov       TMP1, X, asr #16
-    add       X, X, UX
-    add       TMP1, TOP, TMP1, asl #2
-    mov       TMP2, X, asr #16
-    add       X, X, UX
-    add       TMP2, TOP, TMP2, asl #2
-        vmlal.u16 q1, d19, d31
-        vshr.u16  q15, q12, #8
-            vuzp.u8 d8, d9
-        vshll.u16 q2, d20, #8
-        vmlsl.u16 q2, d20, d30
-        vmlal.u16 q2, d21, d30
-        vshll.u16 q3, d22, #8
-    vld1.32   {d20}, [TMP1], STRIDE
-        vmlsl.u16 q3, d22, d31
-        vmlal.u16 q3, d23, d31
-    vld1.32   {d21}, [TMP1]
-    vmull.u8  q8, d20, d28
-    vmlal.u8  q8, d21, d29
-        vshrn.u32 d0, q0, #16
-        vshrn.u32 d1, q1, #16
-        vshrn.u32 d4, q2, #16
-    vld1.32   {d22}, [TMP2], STRIDE
-        vshrn.u32 d5, q3, #16
-        vadd.u16  q12, q12, q13
-    vld1.32   {d23}, [TMP2]
-    vmull.u8  q9, d22, d28
-    mov       TMP3, X, asr #16
-    add       X, X, UX
-    add       TMP3, TOP, TMP3, asl #2
-    mov       TMP4, X, asr #16
-    add       X, X, UX
-    add       TMP4, TOP, TMP4, asl #2
-    vmlal.u8  q9, d23, d29
-    vld1.32   {d22}, [TMP3], STRIDE
-        vshr.u16  q15, q12, #8
-    vld1.32   {d23}, [TMP3]
-    vmull.u8  q10, d22, d28
-    vmlal.u8  q10, d23, d29
-        vmovn.u16 d10, q0
-    vshll.u16 q0, d16, #8
-        vmovn.u16 d11, q2
-    vmlsl.u16 q0, d16, d30
-    vmlal.u16 q0, d17, d30
-    pld       [TMP4, PF_OFFS]
-    vld1.32   {d16}, [TMP4], STRIDE
-        vadd.u16  q12, q12, q13
-    vld1.32   {d17}, [TMP4]
-    pld       [TMP4, PF_OFFS]
-    vmull.u8  q11, d16, d28
-    vmlal.u8  q11, d17, d29
-            vuzp.u8 d10, d11
-    vshll.u16 q1, d18, #8
-    vmlsl.u16 q1, d18, d31
-
-    mov       TMP1, X, asr #16
-    add       X, X, UX
-    add       TMP1, TOP, TMP1, asl #2
-    mov       TMP2, X, asr #16
-    add       X, X, UX
-    add       TMP2, TOP, TMP2, asl #2
-        vmlal.u16 q1, d19, d31
-            vuzp.u8 d9, d11
-        vshr.u16  q15, q12, #8
-        vshll.u16 q2, d20, #8
-            vuzp.u8 d8, d10
-        vmlsl.u16 q2, d20, d30
-        vmlal.u16 q2, d21, d30
-        vshll.u16 q3, d22, #8
-    vld1.32   {d20}, [TMP1], STRIDE
-        vmlsl.u16 q3, d22, d31
-        vmlal.u16 q3, d23, d31
-    vld1.32   {d21}, [TMP1]
-    vmull.u8  q8, d20, d28
-    vmlal.u8  q8, d21, d29
-            vshll.u8  q6, d9, #8
-            vshll.u8  q5, d10, #8
-            vshll.u8  q7, d8, #8
-        vshrn.u32 d0, q0, #16
-            vsri.u16  q5, q6, #5
-        vshrn.u32 d1, q1, #16
-            vsri.u16  q5, q7, #11
-        vshrn.u32 d4, q2, #16
-    vld1.32   {d22}, [TMP2], STRIDE
-        vshrn.u32 d5, q3, #16
-        vadd.u16  q12, q12, q13
-    vld1.32   {d23}, [TMP2]
-    vmull.u8  q9, d22, d28
-    mov       TMP3, X, asr #16
-    add       X, X, UX
-    add       TMP3, TOP, TMP3, asl #2
-    mov       TMP4, X, asr #16
-    add       X, X, UX
-    add       TMP4, TOP, TMP4, asl #2
-    vmlal.u8  q9, d23, d29
-    vld1.32   {d22}, [TMP3], STRIDE
-        vshr.u16  q15, q12, #8
-    vld1.32   {d23}, [TMP3]
-    vmull.u8  q10, d22, d28
-    vmlal.u8  q10, d23, d29
-        vmovn.u16 d8, q0
-    vshll.u16 q0, d16, #8
-        vmovn.u16 d9, q2
-    vmlsl.u16 q0, d16, d30
-    vmlal.u16 q0, d17, d30
-    pld       [TMP4, PF_OFFS]
-    vld1.32   {d16}, [TMP4], STRIDE
-        vadd.u16  q12, q12, q13
-    vld1.32   {d17}, [TMP4]
-    pld       [TMP4, PF_OFFS]
-    vmull.u8  q11, d16, d28
-    vmlal.u8  q11, d17, d29
-    vshll.u16 q1, d18, #8
-            vst1.32   {d10, d11}, [OUT, :128]!
-    vmlsl.u16 q1, d18, d31
-.endm
-/*****************************************************************************/
-
-generate_bilinear_scanline_func \
-    pixman_scaled_bilinear_scanline_8888_8888_SRC_asm_neon, 8888, 8888, \
-    2, 2, 28, BILINEAR_FLAG_UNROLL_4
-
-generate_bilinear_scanline_func \
-    pixman_scaled_bilinear_scanline_8888_0565_SRC_asm_neon, 8888, 0565, \
-    2, 1, 28, BILINEAR_FLAG_UNROLL_8 | BILINEAR_FLAG_USE_ALL_NEON_REGS
-
-generate_bilinear_scanline_func \
-    pixman_scaled_bilinear_scanline_0565_x888_SRC_asm_neon, 0565, 8888, \
-    1, 2, 28, BILINEAR_FLAG_UNROLL_4
-
-generate_bilinear_scanline_func \
-    pixman_scaled_bilinear_scanline_0565_0565_SRC_asm_neon, 0565, 0565, \
-    1, 1, 28, BILINEAR_FLAG_UNROLL_4
-=======
-/*
- * Copyright © 2009 Nokia Corporation
- *
- * Permission is hereby granted, free of charge, to any person obtaining a
- * copy of this software and associated documentation files (the "Software"),
- * to deal in the Software without restriction, including without limitation
- * the rights to use, copy, modify, merge, publish, distribute, sublicense,
- * and/or sell copies of the Software, and to permit persons to whom the
- * Software is furnished to do so, subject to the following conditions:
- *
- * The above copyright notice and this permission notice (including the next
- * paragraph) shall be included in all copies or substantial portions of the
- * Software.
- *
- * THE SOFTWARE IS PROVIDED "AS IS", WITHOUT WARRANTY OF ANY KIND, EXPRESS OR
- * IMPLIED, INCLUDING BUT NOT LIMITED TO THE WARRANTIES OF MERCHANTABILITY,
- * FITNESS FOR A PARTICULAR PURPOSE AND NONINFRINGEMENT.  IN NO EVENT SHALL
- * THE AUTHORS OR COPYRIGHT HOLDERS BE LIABLE FOR ANY CLAIM, DAMAGES OR OTHER
- * LIABILITY, WHETHER IN AN ACTION OF CONTRACT, TORT OR OTHERWISE, ARISING
- * FROM, OUT OF OR IN CONNECTION WITH THE SOFTWARE OR THE USE OR OTHER
- * DEALINGS IN THE SOFTWARE.
- *
- * Author:  Siarhei Siamashka (siarhei.siamashka@nokia.com)
- */
-
-/*
- * This file contains implementations of NEON optimized pixel processing
- * functions. There is no full and detailed tutorial, but some functions
- * (those which are exposing some new or interesting features) are
- * extensively commented and can be used as examples.
- *
- * You may want to have a look at the comments for following functions:
- *  - pixman_composite_over_8888_0565_asm_neon
- *  - pixman_composite_over_n_8_0565_asm_neon
- */
-
-/* Prevent the stack from becoming executable for no reason... */
-#if defined(__linux__) && defined(__ELF__)
-.section .note.GNU-stack,"",%progbits
-#endif
-
-    .text
-    .fpu neon
-    .arch armv7a
-    .object_arch armv4
-    .eabi_attribute 10, 0 /* suppress Tag_FP_arch */
-    .eabi_attribute 12, 0 /* suppress Tag_Advanced_SIMD_arch */
-    .arm
-    .altmacro
-
-#include "pixman-arm-neon-asm.h"
-
-/* Global configuration options and preferences */
-
-/*
- * The code can optionally make use of unaligned memory accesses to improve
- * performance of handling leading/trailing pixels for each scanline.
- * Configuration variable RESPECT_STRICT_ALIGNMENT can be set to 0 for
- * example in linux if unaligned memory accesses are not configured to
- * generate.exceptions.
- */
-.set RESPECT_STRICT_ALIGNMENT, 1
-
-/*
- * Set default prefetch type. There is a choice between the following options:
- *
- * PREFETCH_TYPE_NONE (may be useful for the ARM cores where PLD is set to work
- * as NOP to workaround some HW bugs or for whatever other reason)
- *
- * PREFETCH_TYPE_SIMPLE (may be useful for simple single-issue ARM cores where
- * advanced prefetch intruduces heavy overhead)
- *
- * PREFETCH_TYPE_ADVANCED (useful for superscalar cores such as ARM Cortex-A8
- * which can run ARM and NEON instructions simultaneously so that extra ARM
- * instructions do not add (many) extra cycles, but improve prefetch efficiency)
- *
- * Note: some types of function can't support advanced prefetch and fallback
- *       to simple one (those which handle 24bpp pixels)
- */
-.set PREFETCH_TYPE_DEFAULT, PREFETCH_TYPE_ADVANCED
-
-/* Prefetch distance in pixels for simple prefetch */
-.set PREFETCH_DISTANCE_SIMPLE, 64
-
-/*
- * Implementation of pixman_composite_over_8888_0565_asm_neon
- *
- * This function takes a8r8g8b8 source buffer, r5g6b5 destination buffer and
- * performs OVER compositing operation. Function fast_composite_over_8888_0565
- * from pixman-fast-path.c does the same in C and can be used as a reference.
- *
- * First we need to have some NEON assembly code which can do the actual
- * operation on the pixels and provide it to the template macro.
- *
- * Template macro quite conveniently takes care of emitting all the necessary
- * code for memory reading and writing (including quite tricky cases of
- * handling unaligned leading/trailing pixels), so we only need to deal with
- * the data in NEON registers.
- *
- * NEON registers allocation in general is recommented to be the following:
- * d0,  d1,  d2,  d3  - contain loaded source pixel data
- * d4,  d5,  d6,  d7  - contain loaded destination pixels (if they are needed)
- * d24, d25, d26, d27 - contain loading mask pixel data (if mask is used)
- * d28, d29, d30, d31 - place for storing the result (destination pixels)
- *
- * As can be seen above, four 64-bit NEON registers are used for keeping
- * intermediate pixel data and up to 8 pixels can be processed in one step
- * for 32bpp formats (16 pixels for 16bpp, 32 pixels for 8bpp).
- *
- * This particular function uses the following registers allocation:
- * d0,  d1,  d2,  d3  - contain loaded source pixel data
- * d4,  d5            - contain loaded destination pixels (they are needed)
- * d28, d29           - place for storing the result (destination pixels)
- */
-
-/*
- * Step one. We need to have some code to do some arithmetics on pixel data.
- * This is implemented as a pair of macros: '*_head' and '*_tail'. When used
- * back-to-back, they take pixel data from {d0, d1, d2, d3} and {d4, d5},
- * perform all the needed calculations and write the result to {d28, d29}.
- * The rationale for having two macros and not just one will be explained
- * later. In practice, any single monolitic function which does the work can
- * be split into two parts in any arbitrary way without affecting correctness.
- *
- * There is one special trick here too. Common template macro can optionally
- * make our life a bit easier by doing R, G, B, A color components
- * deinterleaving for 32bpp pixel formats (and this feature is used in
- * 'pixman_composite_over_8888_0565_asm_neon' function). So it means that
- * instead of having 8 packed pixels in {d0, d1, d2, d3} registers, we
- * actually use d0 register for blue channel (a vector of eight 8-bit
- * values), d1 register for green, d2 for red and d3 for alpha. This
- * simple conversion can be also done with a few NEON instructions:
- *
- * Packed to planar conversion:
- *  vuzp.8 d0, d1
- *  vuzp.8 d2, d3
- *  vuzp.8 d1, d3
- *  vuzp.8 d0, d2
- *
- * Planar to packed conversion:
- *  vzip.8 d0, d2
- *  vzip.8 d1, d3
- *  vzip.8 d2, d3
- *  vzip.8 d0, d1
- *
- * But pixel can be loaded directly in planar format using VLD4.8 NEON
- * instruction. It is 1 cycle slower than VLD1.32, so this is not always
- * desirable, that's why deinterleaving is optional.
- *
- * But anyway, here is the code:
- */
-.macro pixman_composite_over_8888_0565_process_pixblock_head
-    /* convert 8 r5g6b5 pixel data from {d4, d5} to planar 8-bit format
-       and put data into d6 - red, d7 - green, d30 - blue */
-    vshrn.u16   d6, q2, #8
-    vshrn.u16   d7, q2, #3
-    vsli.u16    q2, q2, #5
-    vsri.u8     d6, d6, #5
-    vmvn.8      d3, d3      /* invert source alpha */
-    vsri.u8     d7, d7, #6
-    vshrn.u16   d30, q2, #2
-    /* now do alpha blending, storing results in 8-bit planar format
-       into d16 - red, d19 - green, d18 - blue */
-    vmull.u8    q10, d3, d6
-    vmull.u8    q11, d3, d7
-    vmull.u8    q12, d3, d30
-    vrshr.u16   q13, q10, #8
-    vrshr.u16   q3, q11, #8
-    vrshr.u16   q15, q12, #8
-    vraddhn.u16 d20, q10, q13
-    vraddhn.u16 d23, q11, q3
-    vraddhn.u16 d22, q12, q15
-.endm
-
-.macro pixman_composite_over_8888_0565_process_pixblock_tail
-    /* ... continue alpha blending */
-    vqadd.u8    d16, d2, d20
-    vqadd.u8    q9, q0, q11
-    /* convert the result to r5g6b5 and store it into {d28, d29} */
-    vshll.u8    q14, d16, #8
-    vshll.u8    q8, d19, #8
-    vshll.u8    q9, d18, #8
-    vsri.u16    q14, q8, #5
-    vsri.u16    q14, q9, #11
-.endm
-
-/*
- * OK, now we got almost everything that we need. Using the above two
- * macros, the work can be done right. But now we want to optimize
- * it a bit. ARM Cortex-A8 is an in-order core, and benefits really
- * a lot from good code scheduling and software pipelining.
- *
- * Let's construct some code, which will run in the core main loop.
- * Some pseudo-code of the main loop will look like this:
- *   head
- *   while (...) {
- *     tail
- *     head
- *   }
- *   tail
- *
- * It may look a bit weird, but this setup allows to hide instruction
- * latencies better and also utilize dual-issue capability more
- * efficiently (make pairs of load-store and ALU instructions).
- *
- * So what we need now is a '*_tail_head' macro, which will be used
- * in the core main loop. A trivial straightforward implementation
- * of this macro would look like this:
- *
- *   pixman_composite_over_8888_0565_process_pixblock_tail
- *   vst1.16     {d28, d29}, [DST_W, :128]!
- *   vld1.16     {d4, d5}, [DST_R, :128]!
- *   vld4.32     {d0, d1, d2, d3}, [SRC]!
- *   pixman_composite_over_8888_0565_process_pixblock_head
- *   cache_preload 8, 8
- *
- * Now it also got some VLD/VST instructions. We simply can't move from
- * processing one block of pixels to the other one with just arithmetics.
- * The previously processed data needs to be written to memory and new
- * data needs to be fetched. Fortunately, this main loop does not deal
- * with partial leading/trailing pixels and can load/store a full block
- * of pixels in a bulk. Additionally, destination buffer is already
- * 16 bytes aligned here (which is good for performance).
- *
- * New things here are DST_R, DST_W, SRC and MASK identifiers. These
- * are the aliases for ARM registers which are used as pointers for
- * accessing data. We maintain separate pointers for reading and writing
- * destination buffer (DST_R and DST_W).
- *
- * Another new thing is 'cache_preload' macro. It is used for prefetching
- * data into CPU L2 cache and improve performance when dealing with large
- * images which are far larger than cache size. It uses one argument
- * (actually two, but they need to be the same here) - number of pixels
- * in a block. Looking into 'pixman-arm-neon-asm.h' can provide some
- * details about this macro. Moreover, if good performance is needed
- * the code from this macro needs to be copied into '*_tail_head' macro
- * and mixed with the rest of code for optimal instructions scheduling.
- * We are actually doing it below.
- *
- * Now after all the explanations, here is the optimized code.
- * Different instruction streams (originaling from '*_head', '*_tail'
- * and 'cache_preload' macro) use different indentation levels for
- * better readability. Actually taking the code from one of these
- * indentation levels and ignoring a few VLD/VST instructions would
- * result in exactly the code from '*_head', '*_tail' or 'cache_preload'
- * macro!
- */
-
-#if 1
-
-.macro pixman_composite_over_8888_0565_process_pixblock_tail_head
-        vqadd.u8    d16, d2, d20
-    vld1.16     {d4, d5}, [DST_R, :128]!
-        vqadd.u8    q9, q0, q11
-    vshrn.u16   d6, q2, #8
-    fetch_src_pixblock
-    vshrn.u16   d7, q2, #3
-    vsli.u16    q2, q2, #5
-        vshll.u8    q14, d16, #8
-                                    PF add PF_X, PF_X, #8
-        vshll.u8    q8, d19, #8
-                                    PF tst PF_CTL, #0xF
-    vsri.u8     d6, d6, #5
-                                    PF addne PF_X, PF_X, #8
-    vmvn.8      d3, d3
-                                    PF subne PF_CTL, PF_CTL, #1
-    vsri.u8     d7, d7, #6
-    vshrn.u16   d30, q2, #2
-    vmull.u8    q10, d3, d6
-                                    PF pld, [PF_SRC, PF_X, lsl #src_bpp_shift]
-    vmull.u8    q11, d3, d7
-    vmull.u8    q12, d3, d30
-                                    PF pld, [PF_DST, PF_X, lsl #dst_bpp_shift]
-        vsri.u16    q14, q8, #5
-                                    PF cmp PF_X, ORIG_W
-        vshll.u8    q9, d18, #8
-    vrshr.u16   q13, q10, #8
-                                    PF subge PF_X, PF_X, ORIG_W
-    vrshr.u16   q3, q11, #8
-    vrshr.u16   q15, q12, #8
-                                    PF subges PF_CTL, PF_CTL, #0x10
-        vsri.u16    q14, q9, #11
-                                    PF ldrgeb DUMMY, [PF_SRC, SRC_STRIDE, lsl #src_bpp_shift]!
-    vraddhn.u16 d20, q10, q13
-    vraddhn.u16 d23, q11, q3
-                                    PF ldrgeb DUMMY, [PF_DST, DST_STRIDE, lsl #dst_bpp_shift]!
-    vraddhn.u16 d22, q12, q15
-        vst1.16     {d28, d29}, [DST_W, :128]!
-.endm
-
-#else
-
-/* If we did not care much about the performance, we would just use this... */
-.macro pixman_composite_over_8888_0565_process_pixblock_tail_head
-    pixman_composite_over_8888_0565_process_pixblock_tail
-    vst1.16     {d28, d29}, [DST_W, :128]!
-    vld1.16     {d4, d5}, [DST_R, :128]!
-    fetch_src_pixblock
-    pixman_composite_over_8888_0565_process_pixblock_head
-    cache_preload 8, 8
-.endm
-
-#endif
-
-/*
- * And now the final part. We are using 'generate_composite_function' macro
- * to put all the stuff together. We are specifying the name of the function
- * which we want to get, number of bits per pixel for the source, mask and
- * destination (0 if unused, like mask in this case). Next come some bit
- * flags:
- *   FLAG_DST_READWRITE      - tells that the destination buffer is both read
- *                             and written, for write-only buffer we would use
- *                             FLAG_DST_WRITEONLY flag instead
- *   FLAG_DEINTERLEAVE_32BPP - tells that we prefer to work with planar data
- *                             and separate color channels for 32bpp format.
- * The next things are:
- *  - the number of pixels processed per iteration (8 in this case, because
- *    that's the maximum what can fit into four 64-bit NEON registers).
- *  - prefetch distance, measured in pixel blocks. In this case it is 5 times
- *    by 8 pixels. That would be 40 pixels, or up to 160 bytes. Optimal
- *    prefetch distance can be selected by running some benchmarks.
- *
- * After that we specify some macros, these are 'default_init',
- * 'default_cleanup' here which are empty (but it is possible to have custom
- * init/cleanup macros to be able to save/restore some extra NEON registers
- * like d8-d15 or do anything else) followed by
- * 'pixman_composite_over_8888_0565_process_pixblock_head',
- * 'pixman_composite_over_8888_0565_process_pixblock_tail' and
- * 'pixman_composite_over_8888_0565_process_pixblock_tail_head'
- * which we got implemented above.
- *
- * The last part is the NEON registers allocation scheme.
- */
-generate_composite_function \
-    pixman_composite_over_8888_0565_asm_neon, 32, 0, 16, \
-    FLAG_DST_READWRITE | FLAG_DEINTERLEAVE_32BPP, \
-    8, /* number of pixels, processed in a single block */ \
-    5, /* prefetch distance */ \
-    default_init, \
-    default_cleanup, \
-    pixman_composite_over_8888_0565_process_pixblock_head, \
-    pixman_composite_over_8888_0565_process_pixblock_tail, \
-    pixman_composite_over_8888_0565_process_pixblock_tail_head, \
-    28, /* dst_w_basereg */ \
-    4,  /* dst_r_basereg */ \
-    0,  /* src_basereg   */ \
-    24  /* mask_basereg  */
-
-/******************************************************************************/
-
-.macro pixman_composite_over_n_0565_process_pixblock_head
-    /* convert 8 r5g6b5 pixel data from {d4, d5} to planar 8-bit format
-       and put data into d6 - red, d7 - green, d30 - blue */
-    vshrn.u16   d6, q2, #8
-    vshrn.u16   d7, q2, #3
-    vsli.u16    q2, q2, #5
-    vsri.u8     d6, d6, #5
-    vsri.u8     d7, d7, #6
-    vshrn.u16   d30, q2, #2
-    /* now do alpha blending, storing results in 8-bit planar format
-       into d16 - red, d19 - green, d18 - blue */
-    vmull.u8    q10, d3, d6
-    vmull.u8    q11, d3, d7
-    vmull.u8    q12, d3, d30
-    vrshr.u16   q13, q10, #8
-    vrshr.u16   q3, q11, #8
-    vrshr.u16   q15, q12, #8
-    vraddhn.u16 d20, q10, q13
-    vraddhn.u16 d23, q11, q3
-    vraddhn.u16 d22, q12, q15
-.endm
-
-.macro pixman_composite_over_n_0565_process_pixblock_tail
-    /* ... continue alpha blending */
-    vqadd.u8    d16, d2, d20
-    vqadd.u8    q9, q0, q11
-    /* convert the result to r5g6b5 and store it into {d28, d29} */
-    vshll.u8    q14, d16, #8
-    vshll.u8    q8, d19, #8
-    vshll.u8    q9, d18, #8
-    vsri.u16    q14, q8, #5
-    vsri.u16    q14, q9, #11
-.endm
-
-/* TODO: expand macros and do better instructions scheduling */
-.macro pixman_composite_over_n_0565_process_pixblock_tail_head
-    pixman_composite_over_n_0565_process_pixblock_tail
-    vld1.16     {d4, d5}, [DST_R, :128]!
-    vst1.16     {d28, d29}, [DST_W, :128]!
-    pixman_composite_over_n_0565_process_pixblock_head
-    cache_preload 8, 8
-.endm
-
-.macro pixman_composite_over_n_0565_init
-    add         DUMMY, sp, #ARGS_STACK_OFFSET
-    vld1.32     {d3[0]}, [DUMMY]
-    vdup.8      d0, d3[0]
-    vdup.8      d1, d3[1]
-    vdup.8      d2, d3[2]
-    vdup.8      d3, d3[3]
-    vmvn.8      d3, d3      /* invert source alpha */
-.endm
-
-generate_composite_function \
-    pixman_composite_over_n_0565_asm_neon, 0, 0, 16, \
-    FLAG_DST_READWRITE, \
-    8, /* number of pixels, processed in a single block */ \
-    5, /* prefetch distance */ \
-    pixman_composite_over_n_0565_init, \
-    default_cleanup, \
-    pixman_composite_over_n_0565_process_pixblock_head, \
-    pixman_composite_over_n_0565_process_pixblock_tail, \
-    pixman_composite_over_n_0565_process_pixblock_tail_head, \
-    28, /* dst_w_basereg */ \
-    4,  /* dst_r_basereg */ \
-    0,  /* src_basereg   */ \
-    24  /* mask_basereg  */
-
-/******************************************************************************/
-
-.macro pixman_composite_src_8888_0565_process_pixblock_head
-    vshll.u8    q8, d1, #8
-    vshll.u8    q14, d2, #8
-    vshll.u8    q9, d0, #8
-.endm
-
-.macro pixman_composite_src_8888_0565_process_pixblock_tail
-    vsri.u16    q14, q8, #5
-    vsri.u16    q14, q9, #11
-.endm
-
-.macro pixman_composite_src_8888_0565_process_pixblock_tail_head
-        vsri.u16    q14, q8, #5
-                                    PF add PF_X, PF_X, #8
-                                    PF tst PF_CTL, #0xF
-    fetch_src_pixblock
-                                    PF addne PF_X, PF_X, #8
-                                    PF subne PF_CTL, PF_CTL, #1
-        vsri.u16    q14, q9, #11
-                                    PF cmp PF_X, ORIG_W
-                                    PF pld, [PF_SRC, PF_X, lsl #src_bpp_shift]
-    vshll.u8    q8, d1, #8
-        vst1.16     {d28, d29}, [DST_W, :128]!
-                                    PF subge PF_X, PF_X, ORIG_W
-                                    PF subges PF_CTL, PF_CTL, #0x10
-    vshll.u8    q14, d2, #8
-                                    PF ldrgeb DUMMY, [PF_SRC, SRC_STRIDE, lsl #src_bpp_shift]!
-    vshll.u8    q9, d0, #8
-.endm
-
-generate_composite_function \
-    pixman_composite_src_8888_0565_asm_neon, 32, 0, 16, \
-    FLAG_DST_WRITEONLY | FLAG_DEINTERLEAVE_32BPP, \
-    8, /* number of pixels, processed in a single block */ \
-    10, /* prefetch distance */ \
-    default_init, \
-    default_cleanup, \
-    pixman_composite_src_8888_0565_process_pixblock_head, \
-    pixman_composite_src_8888_0565_process_pixblock_tail, \
-    pixman_composite_src_8888_0565_process_pixblock_tail_head
-
-/******************************************************************************/
-
-.macro pixman_composite_src_0565_8888_process_pixblock_head
-    vshrn.u16   d30, q0, #8
-    vshrn.u16   d29, q0, #3
-    vsli.u16    q0, q0, #5
-    vmov.u8     d31, #255
-    vsri.u8     d30, d30, #5
-    vsri.u8     d29, d29, #6
-    vshrn.u16   d28, q0, #2
-.endm
-
-.macro pixman_composite_src_0565_8888_process_pixblock_tail
-.endm
-
-/* TODO: expand macros and do better instructions scheduling */
-.macro pixman_composite_src_0565_8888_process_pixblock_tail_head
-    pixman_composite_src_0565_8888_process_pixblock_tail
-    vst4.8     {d28, d29, d30, d31}, [DST_W, :128]!
-    fetch_src_pixblock
-    pixman_composite_src_0565_8888_process_pixblock_head
-    cache_preload 8, 8
-.endm
-
-generate_composite_function \
-    pixman_composite_src_0565_8888_asm_neon, 16, 0, 32, \
-    FLAG_DST_WRITEONLY | FLAG_DEINTERLEAVE_32BPP, \
-    8, /* number of pixels, processed in a single block */ \
-    10, /* prefetch distance */ \
-    default_init, \
-    default_cleanup, \
-    pixman_composite_src_0565_8888_process_pixblock_head, \
-    pixman_composite_src_0565_8888_process_pixblock_tail, \
-    pixman_composite_src_0565_8888_process_pixblock_tail_head
-
-/******************************************************************************/
-
-.macro pixman_composite_add_8_8_process_pixblock_head
-    vqadd.u8    q14, q0, q2
-    vqadd.u8    q15, q1, q3
-.endm
-
-.macro pixman_composite_add_8_8_process_pixblock_tail
-.endm
-
-.macro pixman_composite_add_8_8_process_pixblock_tail_head
-    fetch_src_pixblock
-                                    PF add PF_X, PF_X, #32
-                                    PF tst PF_CTL, #0xF
-    vld1.8      {d4, d5, d6, d7}, [DST_R, :128]!
-                                    PF addne PF_X, PF_X, #32
-                                    PF subne PF_CTL, PF_CTL, #1
-        vst1.8      {d28, d29, d30, d31}, [DST_W, :128]!
-                                    PF cmp PF_X, ORIG_W
-                                    PF pld, [PF_SRC, PF_X, lsl #src_bpp_shift]
-                                    PF pld, [PF_DST, PF_X, lsl #dst_bpp_shift]
-                                    PF subge PF_X, PF_X, ORIG_W
-                                    PF subges PF_CTL, PF_CTL, #0x10
-    vqadd.u8    q14, q0, q2
-                                    PF ldrgeb DUMMY, [PF_SRC, SRC_STRIDE, lsl #src_bpp_shift]!
-                                    PF ldrgeb DUMMY, [PF_DST, DST_STRIDE, lsl #dst_bpp_shift]!
-    vqadd.u8    q15, q1, q3
-.endm
-
-generate_composite_function \
-    pixman_composite_add_8_8_asm_neon, 8, 0, 8, \
-    FLAG_DST_READWRITE, \
-    32, /* number of pixels, processed in a single block */ \
-    10, /* prefetch distance */ \
-    default_init, \
-    default_cleanup, \
-    pixman_composite_add_8_8_process_pixblock_head, \
-    pixman_composite_add_8_8_process_pixblock_tail, \
-    pixman_composite_add_8_8_process_pixblock_tail_head
-
-/******************************************************************************/
-
-.macro pixman_composite_add_8888_8888_process_pixblock_tail_head
-    fetch_src_pixblock
-                                    PF add PF_X, PF_X, #8
-                                    PF tst PF_CTL, #0xF
-    vld1.32     {d4, d5, d6, d7}, [DST_R, :128]!
-                                    PF addne PF_X, PF_X, #8
-                                    PF subne PF_CTL, PF_CTL, #1
-        vst1.32     {d28, d29, d30, d31}, [DST_W, :128]!
-                                    PF cmp PF_X, ORIG_W
-                                    PF pld, [PF_SRC, PF_X, lsl #src_bpp_shift]
-                                    PF pld, [PF_DST, PF_X, lsl #dst_bpp_shift]
-                                    PF subge PF_X, PF_X, ORIG_W
-                                    PF subges PF_CTL, PF_CTL, #0x10
-    vqadd.u8    q14, q0, q2
-                                    PF ldrgeb DUMMY, [PF_SRC, SRC_STRIDE, lsl #src_bpp_shift]!
-                                    PF ldrgeb DUMMY, [PF_DST, DST_STRIDE, lsl #dst_bpp_shift]!
-    vqadd.u8    q15, q1, q3
-.endm
-
-generate_composite_function \
-    pixman_composite_add_8888_8888_asm_neon, 32, 0, 32, \
-    FLAG_DST_READWRITE, \
-    8, /* number of pixels, processed in a single block */ \
-    10, /* prefetch distance */ \
-    default_init, \
-    default_cleanup, \
-    pixman_composite_add_8_8_process_pixblock_head, \
-    pixman_composite_add_8_8_process_pixblock_tail, \
-    pixman_composite_add_8888_8888_process_pixblock_tail_head
-
-generate_composite_function_single_scanline \
-    pixman_composite_scanline_add_asm_neon, 32, 0, 32, \
-    FLAG_DST_READWRITE, \
-    8, /* number of pixels, processed in a single block */ \
-    default_init, \
-    default_cleanup, \
-    pixman_composite_add_8_8_process_pixblock_head, \
-    pixman_composite_add_8_8_process_pixblock_tail, \
-    pixman_composite_add_8888_8888_process_pixblock_tail_head
-
-/******************************************************************************/
-
-.macro pixman_composite_out_reverse_8888_8888_process_pixblock_head
-    vmvn.8      d24, d3  /* get inverted alpha */
-    /* do alpha blending */
-    vmull.u8    q8, d24, d4
-    vmull.u8    q9, d24, d5
-    vmull.u8    q10, d24, d6
-    vmull.u8    q11, d24, d7
-.endm
-
-.macro pixman_composite_out_reverse_8888_8888_process_pixblock_tail
-    vrshr.u16   q14, q8, #8
-    vrshr.u16   q15, q9, #8
-    vrshr.u16   q12, q10, #8
-    vrshr.u16   q13, q11, #8
-    vraddhn.u16 d28, q14, q8
-    vraddhn.u16 d29, q15, q9
-    vraddhn.u16 d30, q12, q10
-    vraddhn.u16 d31, q13, q11
-.endm
-
-.macro pixman_composite_out_reverse_8888_8888_process_pixblock_tail_head
-    vld4.8      {d4, d5, d6, d7}, [DST_R, :128]!
-        vrshr.u16   q14, q8, #8
-                                    PF add PF_X, PF_X, #8
-                                    PF tst PF_CTL, #0xF
-        vrshr.u16   q15, q9, #8
-        vrshr.u16   q12, q10, #8
-        vrshr.u16   q13, q11, #8
-                                    PF addne PF_X, PF_X, #8
-                                    PF subne PF_CTL, PF_CTL, #1
-        vraddhn.u16 d28, q14, q8
-        vraddhn.u16 d29, q15, q9
-                                    PF cmp PF_X, ORIG_W
-        vraddhn.u16 d30, q12, q10
-        vraddhn.u16 d31, q13, q11
-    fetch_src_pixblock
-                                    PF pld, [PF_SRC, PF_X, lsl #src_bpp_shift]
-    vmvn.8      d22, d3
-                                    PF pld, [PF_DST, PF_X, lsl #dst_bpp_shift]
-        vst4.8      {d28, d29, d30, d31}, [DST_W, :128]!
-                                    PF subge PF_X, PF_X, ORIG_W
-    vmull.u8    q8, d22, d4
-                                    PF subges PF_CTL, PF_CTL, #0x10
-    vmull.u8    q9, d22, d5
-                                    PF ldrgeb DUMMY, [PF_SRC, SRC_STRIDE, lsl #src_bpp_shift]!
-    vmull.u8    q10, d22, d6
-                                    PF ldrgeb DUMMY, [PF_DST, DST_STRIDE, lsl #dst_bpp_shift]!
-    vmull.u8    q11, d22, d7
-.endm
-
-generate_composite_function_single_scanline \
-    pixman_composite_scanline_out_reverse_asm_neon, 32, 0, 32, \
-    FLAG_DST_READWRITE | FLAG_DEINTERLEAVE_32BPP, \
-    8, /* number of pixels, processed in a single block */ \
-    default_init, \
-    default_cleanup, \
-    pixman_composite_out_reverse_8888_8888_process_pixblock_head, \
-    pixman_composite_out_reverse_8888_8888_process_pixblock_tail, \
-    pixman_composite_out_reverse_8888_8888_process_pixblock_tail_head
-
-/******************************************************************************/
-
-.macro pixman_composite_over_8888_8888_process_pixblock_head
-    pixman_composite_out_reverse_8888_8888_process_pixblock_head
-.endm
-
-.macro pixman_composite_over_8888_8888_process_pixblock_tail
-    pixman_composite_out_reverse_8888_8888_process_pixblock_tail
-    vqadd.u8    q14, q0, q14
-    vqadd.u8    q15, q1, q15
-.endm
-
-.macro pixman_composite_over_8888_8888_process_pixblock_tail_head
-    vld4.8      {d4, d5, d6, d7}, [DST_R, :128]!
-        vrshr.u16   q14, q8, #8
-                                    PF add PF_X, PF_X, #8
-                                    PF tst PF_CTL, #0xF
-        vrshr.u16   q15, q9, #8
-        vrshr.u16   q12, q10, #8
-        vrshr.u16   q13, q11, #8
-                                    PF addne PF_X, PF_X, #8
-                                    PF subne PF_CTL, PF_CTL, #1
-        vraddhn.u16 d28, q14, q8
-        vraddhn.u16 d29, q15, q9
-                                    PF cmp PF_X, ORIG_W
-        vraddhn.u16 d30, q12, q10
-        vraddhn.u16 d31, q13, q11
-        vqadd.u8    q14, q0, q14
-        vqadd.u8    q15, q1, q15
-    fetch_src_pixblock
-                                    PF pld, [PF_SRC, PF_X, lsl #src_bpp_shift]
-    vmvn.8      d22, d3
-                                    PF pld, [PF_DST, PF_X, lsl #dst_bpp_shift]
-        vst4.8      {d28, d29, d30, d31}, [DST_W, :128]!
-                                    PF subge PF_X, PF_X, ORIG_W
-    vmull.u8    q8, d22, d4
-                                    PF subges PF_CTL, PF_CTL, #0x10
-    vmull.u8    q9, d22, d5
-                                    PF ldrgeb DUMMY, [PF_SRC, SRC_STRIDE, lsl #src_bpp_shift]!
-    vmull.u8    q10, d22, d6
-                                    PF ldrgeb DUMMY, [PF_DST, DST_STRIDE, lsl #dst_bpp_shift]!
-    vmull.u8    q11, d22, d7
-.endm
-
-generate_composite_function \
-    pixman_composite_over_8888_8888_asm_neon, 32, 0, 32, \
-    FLAG_DST_READWRITE | FLAG_DEINTERLEAVE_32BPP, \
-    8, /* number of pixels, processed in a single block */ \
-    5, /* prefetch distance */ \
-    default_init, \
-    default_cleanup, \
-    pixman_composite_over_8888_8888_process_pixblock_head, \
-    pixman_composite_over_8888_8888_process_pixblock_tail, \
-    pixman_composite_over_8888_8888_process_pixblock_tail_head
-
-generate_composite_function_single_scanline \
-    pixman_composite_scanline_over_asm_neon, 32, 0, 32, \
-    FLAG_DST_READWRITE | FLAG_DEINTERLEAVE_32BPP, \
-    8, /* number of pixels, processed in a single block */ \
-    default_init, \
-    default_cleanup, \
-    pixman_composite_over_8888_8888_process_pixblock_head, \
-    pixman_composite_over_8888_8888_process_pixblock_tail, \
-    pixman_composite_over_8888_8888_process_pixblock_tail_head
-
-/******************************************************************************/
-
-/* TODO: expand macros and do better instructions scheduling */
-.macro pixman_composite_over_n_8888_process_pixblock_tail_head
-    pixman_composite_over_8888_8888_process_pixblock_tail
-    vld4.8      {d4, d5, d6, d7}, [DST_R, :128]!
-    vst4.8      {d28, d29, d30, d31}, [DST_W, :128]!
-    pixman_composite_over_8888_8888_process_pixblock_head
-    cache_preload 8, 8
-.endm
-
-.macro pixman_composite_over_n_8888_init
-    add         DUMMY, sp, #ARGS_STACK_OFFSET
-    vld1.32     {d3[0]}, [DUMMY]
-    vdup.8      d0, d3[0]
-    vdup.8      d1, d3[1]
-    vdup.8      d2, d3[2]
-    vdup.8      d3, d3[3]
-.endm
-
-generate_composite_function \
-    pixman_composite_over_n_8888_asm_neon, 0, 0, 32, \
-    FLAG_DST_READWRITE | FLAG_DEINTERLEAVE_32BPP, \
-    8, /* number of pixels, processed in a single block */ \
-    5, /* prefetch distance */ \
-    pixman_composite_over_n_8888_init, \
-    default_cleanup, \
-    pixman_composite_over_8888_8888_process_pixblock_head, \
-    pixman_composite_over_8888_8888_process_pixblock_tail, \
-    pixman_composite_over_n_8888_process_pixblock_tail_head
-
-/******************************************************************************/
-
-.macro pixman_composite_over_reverse_n_8888_process_pixblock_tail_head
-        vrshr.u16   q14, q8, #8
-                                    PF add PF_X, PF_X, #8
-                                    PF tst PF_CTL, #0xF
-        vrshr.u16   q15, q9, #8
-        vrshr.u16   q12, q10, #8
-        vrshr.u16   q13, q11, #8
-                                    PF addne PF_X, PF_X, #8
-                                    PF subne PF_CTL, PF_CTL, #1
-        vraddhn.u16 d28, q14, q8
-        vraddhn.u16 d29, q15, q9
-                                    PF cmp PF_X, ORIG_W
-        vraddhn.u16 d30, q12, q10
-        vraddhn.u16 d31, q13, q11
-        vqadd.u8    q14, q0, q14
-        vqadd.u8    q15, q1, q15
-    vld4.8      {d0, d1, d2, d3}, [DST_R, :128]!
-    vmvn.8      d22, d3
-                                    PF pld, [PF_DST, PF_X, lsl #dst_bpp_shift]
-        vst4.8      {d28, d29, d30, d31}, [DST_W, :128]!
-                                    PF subge PF_X, PF_X, ORIG_W
-    vmull.u8    q8, d22, d4
-                                    PF subges PF_CTL, PF_CTL, #0x10
-    vmull.u8    q9, d22, d5
-    vmull.u8    q10, d22, d6
-                                    PF ldrgeb DUMMY, [PF_DST, DST_STRIDE, lsl #dst_bpp_shift]!
-    vmull.u8    q11, d22, d7
-.endm
-
-.macro pixman_composite_over_reverse_n_8888_init
-    add         DUMMY, sp, #ARGS_STACK_OFFSET
-    vld1.32     {d7[0]}, [DUMMY]
-    vdup.8      d4, d7[0]
-    vdup.8      d5, d7[1]
-    vdup.8      d6, d7[2]
-    vdup.8      d7, d7[3]
-.endm
-
-generate_composite_function \
-    pixman_composite_over_reverse_n_8888_asm_neon, 0, 0, 32, \
-    FLAG_DST_READWRITE | FLAG_DEINTERLEAVE_32BPP, \
-    8, /* number of pixels, processed in a single block */ \
-    5, /* prefetch distance */ \
-    pixman_composite_over_reverse_n_8888_init, \
-    default_cleanup, \
-    pixman_composite_over_8888_8888_process_pixblock_head, \
-    pixman_composite_over_8888_8888_process_pixblock_tail, \
-    pixman_composite_over_reverse_n_8888_process_pixblock_tail_head, \
-    28, /* dst_w_basereg */ \
-    0,  /* dst_r_basereg */ \
-    4,  /* src_basereg   */ \
-    24  /* mask_basereg  */
-
-/******************************************************************************/
-
-.macro pixman_composite_over_8888_8_0565_process_pixblock_head
-    vmull.u8    q0,  d24, d8    /* IN for SRC pixels (part1) */
-    vmull.u8    q1,  d24, d9
-    vmull.u8    q6,  d24, d10
-    vmull.u8    q7,  d24, d11
-        vshrn.u16   d6,  q2, #8 /* convert DST_R data to 32-bpp (part1) */
-        vshrn.u16   d7,  q2, #3
-        vsli.u16    q2,  q2, #5
-    vrshr.u16   q8,  q0,  #8    /* IN for SRC pixels (part2) */
-    vrshr.u16   q9,  q1,  #8
-    vrshr.u16   q10, q6,  #8
-    vrshr.u16   q11, q7,  #8
-    vraddhn.u16 d0,  q0,  q8
-    vraddhn.u16 d1,  q1,  q9
-    vraddhn.u16 d2,  q6,  q10
-    vraddhn.u16 d3,  q7,  q11
-        vsri.u8     d6,  d6, #5 /* convert DST_R data to 32-bpp (part2) */
-        vsri.u8     d7,  d7, #6
-    vmvn.8      d3,  d3
-        vshrn.u16   d30, q2, #2
-    vmull.u8    q8,  d3, d6     /* now do alpha blending */
-    vmull.u8    q9,  d3, d7
-    vmull.u8    q10, d3, d30
-.endm
-
-.macro pixman_composite_over_8888_8_0565_process_pixblock_tail
-    /* 3 cycle bubble (after vmull.u8) */
-    vrshr.u16   q13, q8,  #8
-    vrshr.u16   q11, q9,  #8
-    vrshr.u16   q15, q10, #8
-    vraddhn.u16 d16, q8,  q13
-    vraddhn.u16 d27, q9,  q11
-    vraddhn.u16 d26, q10, q15
-    vqadd.u8    d16, d2,  d16
-    /* 1 cycle bubble */
-    vqadd.u8    q9,  q0,  q13
-    vshll.u8    q14, d16, #8    /* convert to 16bpp */
-    vshll.u8    q8,  d19, #8
-    vshll.u8    q9,  d18, #8
-    vsri.u16    q14, q8,  #5
-    /* 1 cycle bubble */
-    vsri.u16    q14, q9,  #11
-.endm
-
-.macro pixman_composite_over_8888_8_0565_process_pixblock_tail_head
-    vld1.16     {d4, d5}, [DST_R, :128]!
-    vshrn.u16   d6,  q2,  #8
-    fetch_mask_pixblock
-    vshrn.u16   d7,  q2,  #3
-    fetch_src_pixblock
-    vmull.u8    q6,  d24, d10
-        vrshr.u16   q13, q8,  #8
-        vrshr.u16   q11, q9,  #8
-        vrshr.u16   q15, q10, #8
-        vraddhn.u16 d16, q8,  q13
-        vraddhn.u16 d27, q9,  q11
-        vraddhn.u16 d26, q10, q15
-        vqadd.u8    d16, d2,  d16
-    vmull.u8    q1,  d24, d9
-        vqadd.u8    q9,  q0,  q13
-        vshll.u8    q14, d16, #8
-    vmull.u8    q0,  d24, d8
-        vshll.u8    q8,  d19, #8
-        vshll.u8    q9,  d18, #8
-        vsri.u16    q14, q8,  #5
-    vmull.u8    q7,  d24, d11
-        vsri.u16    q14, q9,  #11
-
-    cache_preload 8, 8
-
-    vsli.u16    q2,  q2,  #5
-    vrshr.u16   q8,  q0,  #8
-    vrshr.u16   q9,  q1,  #8
-    vrshr.u16   q10, q6,  #8
-    vrshr.u16   q11, q7,  #8
-    vraddhn.u16 d0,  q0,  q8
-    vraddhn.u16 d1,  q1,  q9
-    vraddhn.u16 d2,  q6,  q10
-    vraddhn.u16 d3,  q7,  q11
-    vsri.u8     d6,  d6,  #5
-    vsri.u8     d7,  d7,  #6
-    vmvn.8      d3,  d3
-    vshrn.u16   d30, q2,  #2
-    vst1.16     {d28, d29}, [DST_W, :128]!
-    vmull.u8    q8,  d3,  d6
-    vmull.u8    q9,  d3,  d7
-    vmull.u8    q10, d3,  d30
-.endm
-
-generate_composite_function \
-    pixman_composite_over_8888_8_0565_asm_neon, 32, 8, 16, \
-    FLAG_DST_READWRITE | FLAG_DEINTERLEAVE_32BPP, \
-    8, /* number of pixels, processed in a single block */ \
-    5, /* prefetch distance */ \
-    default_init_need_all_regs, \
-    default_cleanup_need_all_regs, \
-    pixman_composite_over_8888_8_0565_process_pixblock_head, \
-    pixman_composite_over_8888_8_0565_process_pixblock_tail, \
-    pixman_composite_over_8888_8_0565_process_pixblock_tail_head, \
-    28, /* dst_w_basereg */ \
-    4,  /* dst_r_basereg */ \
-    8,  /* src_basereg   */ \
-    24  /* mask_basereg  */
-
-/******************************************************************************/
-
-/*
- * This function needs a special initialization of solid mask.
- * Solid source pixel data is fetched from stack at ARGS_STACK_OFFSET
- * offset, split into color components and replicated in d8-d11
- * registers. Additionally, this function needs all the NEON registers,
- * so it has to save d8-d15 registers which are callee saved according
- * to ABI. These registers are restored from 'cleanup' macro. All the
- * other NEON registers are caller saved, so can be clobbered freely
- * without introducing any problems.
- */
-.macro pixman_composite_over_n_8_0565_init
-    add         DUMMY, sp, #ARGS_STACK_OFFSET
-    vpush       {d8-d15}
-    vld1.32     {d11[0]}, [DUMMY]
-    vdup.8      d8, d11[0]
-    vdup.8      d9, d11[1]
-    vdup.8      d10, d11[2]
-    vdup.8      d11, d11[3]
-.endm
-
-.macro pixman_composite_over_n_8_0565_cleanup
-    vpop        {d8-d15}
-.endm
-
-generate_composite_function \
-    pixman_composite_over_n_8_0565_asm_neon, 0, 8, 16, \
-    FLAG_DST_READWRITE, \
-    8, /* number of pixels, processed in a single block */ \
-    5, /* prefetch distance */ \
-    pixman_composite_over_n_8_0565_init, \
-    pixman_composite_over_n_8_0565_cleanup, \
-    pixman_composite_over_8888_8_0565_process_pixblock_head, \
-    pixman_composite_over_8888_8_0565_process_pixblock_tail, \
-    pixman_composite_over_8888_8_0565_process_pixblock_tail_head
-
-/******************************************************************************/
-
-.macro pixman_composite_over_8888_n_0565_init
-    add         DUMMY, sp, #(ARGS_STACK_OFFSET + 8)
-    vpush       {d8-d15}
-    vld1.32     {d24[0]}, [DUMMY]
-    vdup.8      d24, d24[3]
-.endm
-
-.macro pixman_composite_over_8888_n_0565_cleanup
-    vpop        {d8-d15}
-.endm
-
-generate_composite_function \
-    pixman_composite_over_8888_n_0565_asm_neon, 32, 0, 16, \
-    FLAG_DST_READWRITE | FLAG_DEINTERLEAVE_32BPP, \
-    8, /* number of pixels, processed in a single block */ \
-    5, /* prefetch distance */ \
-    pixman_composite_over_8888_n_0565_init, \
-    pixman_composite_over_8888_n_0565_cleanup, \
-    pixman_composite_over_8888_8_0565_process_pixblock_head, \
-    pixman_composite_over_8888_8_0565_process_pixblock_tail, \
-    pixman_composite_over_8888_8_0565_process_pixblock_tail_head, \
-    28, /* dst_w_basereg */ \
-    4,  /* dst_r_basereg */ \
-    8,  /* src_basereg   */ \
-    24  /* mask_basereg  */
-
-/******************************************************************************/
-
-.macro pixman_composite_src_0565_0565_process_pixblock_head
-.endm
-
-.macro pixman_composite_src_0565_0565_process_pixblock_tail
-.endm
-
-.macro pixman_composite_src_0565_0565_process_pixblock_tail_head
-    vst1.16 {d0, d1, d2, d3}, [DST_W, :128]!
-    fetch_src_pixblock
-    cache_preload 16, 16
-.endm
-
-generate_composite_function \
-    pixman_composite_src_0565_0565_asm_neon, 16, 0, 16, \
-    FLAG_DST_WRITEONLY, \
-    16, /* number of pixels, processed in a single block */ \
-    10, /* prefetch distance */ \
-    default_init, \
-    default_cleanup, \
-    pixman_composite_src_0565_0565_process_pixblock_head, \
-    pixman_composite_src_0565_0565_process_pixblock_tail, \
-    pixman_composite_src_0565_0565_process_pixblock_tail_head, \
-    0, /* dst_w_basereg */ \
-    0, /* dst_r_basereg */ \
-    0, /* src_basereg   */ \
-    0  /* mask_basereg  */
-
-/******************************************************************************/
-
-.macro pixman_composite_src_n_8_process_pixblock_head
-.endm
-
-.macro pixman_composite_src_n_8_process_pixblock_tail
-.endm
-
-.macro pixman_composite_src_n_8_process_pixblock_tail_head
-    vst1.8  {d0, d1, d2, d3}, [DST_W, :128]!
-.endm
-
-.macro pixman_composite_src_n_8_init
-    add         DUMMY, sp, #ARGS_STACK_OFFSET
-    vld1.32     {d0[0]}, [DUMMY]
-    vsli.u64    d0, d0, #8
-    vsli.u64    d0, d0, #16
-    vsli.u64    d0, d0, #32
-    vorr        d1, d0, d0
-    vorr        q1, q0, q0
-.endm
-
-.macro pixman_composite_src_n_8_cleanup
-.endm
-
-generate_composite_function \
-    pixman_composite_src_n_8_asm_neon, 0, 0, 8, \
-    FLAG_DST_WRITEONLY, \
-    32, /* number of pixels, processed in a single block */ \
-    0,  /* prefetch distance */ \
-    pixman_composite_src_n_8_init, \
-    pixman_composite_src_n_8_cleanup, \
-    pixman_composite_src_n_8_process_pixblock_head, \
-    pixman_composite_src_n_8_process_pixblock_tail, \
-    pixman_composite_src_n_8_process_pixblock_tail_head, \
-    0, /* dst_w_basereg */ \
-    0, /* dst_r_basereg */ \
-    0, /* src_basereg   */ \
-    0  /* mask_basereg  */
-
-/******************************************************************************/
-
-.macro pixman_composite_src_n_0565_process_pixblock_head
-.endm
-
-.macro pixman_composite_src_n_0565_process_pixblock_tail
-.endm
-
-.macro pixman_composite_src_n_0565_process_pixblock_tail_head
-    vst1.16 {d0, d1, d2, d3}, [DST_W, :128]!
-.endm
-
-.macro pixman_composite_src_n_0565_init
-    add         DUMMY, sp, #ARGS_STACK_OFFSET
-    vld1.32     {d0[0]}, [DUMMY]
-    vsli.u64    d0, d0, #16
-    vsli.u64    d0, d0, #32
-    vorr        d1, d0, d0
-    vorr        q1, q0, q0
-.endm
-
-.macro pixman_composite_src_n_0565_cleanup
-.endm
-
-generate_composite_function \
-    pixman_composite_src_n_0565_asm_neon, 0, 0, 16, \
-    FLAG_DST_WRITEONLY, \
-    16, /* number of pixels, processed in a single block */ \
-    0,  /* prefetch distance */ \
-    pixman_composite_src_n_0565_init, \
-    pixman_composite_src_n_0565_cleanup, \
-    pixman_composite_src_n_0565_process_pixblock_head, \
-    pixman_composite_src_n_0565_process_pixblock_tail, \
-    pixman_composite_src_n_0565_process_pixblock_tail_head, \
-    0, /* dst_w_basereg */ \
-    0, /* dst_r_basereg */ \
-    0, /* src_basereg   */ \
-    0  /* mask_basereg  */
-
-/******************************************************************************/
-
-.macro pixman_composite_src_n_8888_process_pixblock_head
-.endm
-
-.macro pixman_composite_src_n_8888_process_pixblock_tail
-.endm
-
-.macro pixman_composite_src_n_8888_process_pixblock_tail_head
-    vst1.32 {d0, d1, d2, d3}, [DST_W, :128]!
-.endm
-
-.macro pixman_composite_src_n_8888_init
-    add         DUMMY, sp, #ARGS_STACK_OFFSET
-    vld1.32     {d0[0]}, [DUMMY]
-    vsli.u64    d0, d0, #32
-    vorr        d1, d0, d0
-    vorr        q1, q0, q0
-.endm
-
-.macro pixman_composite_src_n_8888_cleanup
-.endm
-
-generate_composite_function \
-    pixman_composite_src_n_8888_asm_neon, 0, 0, 32, \
-    FLAG_DST_WRITEONLY, \
-    8, /* number of pixels, processed in a single block */ \
-    0, /* prefetch distance */ \
-    pixman_composite_src_n_8888_init, \
-    pixman_composite_src_n_8888_cleanup, \
-    pixman_composite_src_n_8888_process_pixblock_head, \
-    pixman_composite_src_n_8888_process_pixblock_tail, \
-    pixman_composite_src_n_8888_process_pixblock_tail_head, \
-    0, /* dst_w_basereg */ \
-    0, /* dst_r_basereg */ \
-    0, /* src_basereg   */ \
-    0  /* mask_basereg  */
-
-/******************************************************************************/
-
-.macro pixman_composite_src_8888_8888_process_pixblock_head
-.endm
-
-.macro pixman_composite_src_8888_8888_process_pixblock_tail
-.endm
-
-.macro pixman_composite_src_8888_8888_process_pixblock_tail_head
-    vst1.32 {d0, d1, d2, d3}, [DST_W, :128]!
-    fetch_src_pixblock
-    cache_preload 8, 8
-.endm
-
-generate_composite_function \
-    pixman_composite_src_8888_8888_asm_neon, 32, 0, 32, \
-    FLAG_DST_WRITEONLY, \
-    8, /* number of pixels, processed in a single block */ \
-    10, /* prefetch distance */ \
-    default_init, \
-    default_cleanup, \
-    pixman_composite_src_8888_8888_process_pixblock_head, \
-    pixman_composite_src_8888_8888_process_pixblock_tail, \
-    pixman_composite_src_8888_8888_process_pixblock_tail_head, \
-    0, /* dst_w_basereg */ \
-    0, /* dst_r_basereg */ \
-    0, /* src_basereg   */ \
-    0  /* mask_basereg  */
-
-/******************************************************************************/
-
-.macro pixman_composite_src_x888_8888_process_pixblock_head
-    vorr     q0, q0, q2
-    vorr     q1, q1, q2
-.endm
-
-.macro pixman_composite_src_x888_8888_process_pixblock_tail
-.endm
-
-.macro pixman_composite_src_x888_8888_process_pixblock_tail_head
-    vst1.32 {d0, d1, d2, d3}, [DST_W, :128]!
-    fetch_src_pixblock
-    vorr     q0, q0, q2
-    vorr     q1, q1, q2
-    cache_preload 8, 8
-.endm
-
-.macro pixman_composite_src_x888_8888_init
-    vmov.u8  q2, #0xFF
-    vshl.u32 q2, q2, #24
-.endm
-
-generate_composite_function \
-    pixman_composite_src_x888_8888_asm_neon, 32, 0, 32, \
-    FLAG_DST_WRITEONLY, \
-    8, /* number of pixels, processed in a single block */ \
-    10, /* prefetch distance */ \
-    pixman_composite_src_x888_8888_init, \
-    default_cleanup, \
-    pixman_composite_src_x888_8888_process_pixblock_head, \
-    pixman_composite_src_x888_8888_process_pixblock_tail, \
-    pixman_composite_src_x888_8888_process_pixblock_tail_head, \
-    0, /* dst_w_basereg */ \
-    0, /* dst_r_basereg */ \
-    0, /* src_basereg   */ \
-    0  /* mask_basereg  */
-
-/******************************************************************************/
-
-.macro pixman_composite_over_n_8_8888_process_pixblock_head
-    /* expecting deinterleaved source data in {d8, d9, d10, d11} */
-    /* d8 - blue, d9 - green, d10 - red, d11 - alpha */
-    /* and destination data in {d4, d5, d6, d7} */
-    /* mask is in d24 (d25, d26, d27 are unused) */
-
-    /* in */
-    vmull.u8    q0, d24, d8
-    vmull.u8    q1, d24, d9
-    vmull.u8    q6, d24, d10
-    vmull.u8    q7, d24, d11
-    vrshr.u16   q10, q0, #8
-    vrshr.u16   q11, q1, #8
-    vrshr.u16   q12, q6, #8
-    vrshr.u16   q13, q7, #8
-    vraddhn.u16 d0, q0, q10
-    vraddhn.u16 d1, q1, q11
-    vraddhn.u16 d2, q6, q12
-    vraddhn.u16 d3, q7, q13
-    vmvn.8      d24, d3  /* get inverted alpha */
-    /* source:      d0 - blue, d1 - green, d2 - red, d3 - alpha */
-    /* destination: d4 - blue, d5 - green, d6 - red, d7 - alpha */
-    /* now do alpha blending */
-    vmull.u8    q8, d24, d4
-    vmull.u8    q9, d24, d5
-    vmull.u8    q10, d24, d6
-    vmull.u8    q11, d24, d7
-.endm
-
-.macro pixman_composite_over_n_8_8888_process_pixblock_tail
-    vrshr.u16   q14, q8, #8
-    vrshr.u16   q15, q9, #8
-    vrshr.u16   q12, q10, #8
-    vrshr.u16   q13, q11, #8
-    vraddhn.u16 d28, q14, q8
-    vraddhn.u16 d29, q15, q9
-    vraddhn.u16 d30, q12, q10
-    vraddhn.u16 d31, q13, q11
-    vqadd.u8    q14, q0, q14
-    vqadd.u8    q15, q1, q15
-.endm
-
-/* TODO: expand macros and do better instructions scheduling */
-.macro pixman_composite_over_n_8_8888_process_pixblock_tail_head
-    pixman_composite_over_n_8_8888_process_pixblock_tail
-    vst4.8      {d28, d29, d30, d31}, [DST_W, :128]!
-    vld4.8      {d4, d5, d6, d7}, [DST_R, :128]!
-    fetch_mask_pixblock
-    cache_preload 8, 8
-    pixman_composite_over_n_8_8888_process_pixblock_head
-.endm
-
-.macro pixman_composite_over_n_8_8888_init
-    add         DUMMY, sp, #ARGS_STACK_OFFSET
-    vpush       {d8-d15}
-    vld1.32     {d11[0]}, [DUMMY]
-    vdup.8      d8, d11[0]
-    vdup.8      d9, d11[1]
-    vdup.8      d10, d11[2]
-    vdup.8      d11, d11[3]
-.endm
-
-.macro pixman_composite_over_n_8_8888_cleanup
-    vpop        {d8-d15}
-.endm
-
-generate_composite_function \
-    pixman_composite_over_n_8_8888_asm_neon, 0, 8, 32, \
-    FLAG_DST_READWRITE | FLAG_DEINTERLEAVE_32BPP, \
-    8, /* number of pixels, processed in a single block */ \
-    5, /* prefetch distance */ \
-    pixman_composite_over_n_8_8888_init, \
-    pixman_composite_over_n_8_8888_cleanup, \
-    pixman_composite_over_n_8_8888_process_pixblock_head, \
-    pixman_composite_over_n_8_8888_process_pixblock_tail, \
-    pixman_composite_over_n_8_8888_process_pixblock_tail_head
-
-/******************************************************************************/
-
-.macro pixman_composite_over_n_8_8_process_pixblock_head
-    vmull.u8    q0,  d24, d8
-    vmull.u8    q1,  d25, d8
-    vmull.u8    q6,  d26, d8
-    vmull.u8    q7,  d27, d8
-    vrshr.u16   q10, q0,  #8
-    vrshr.u16   q11, q1,  #8
-    vrshr.u16   q12, q6,  #8
-    vrshr.u16   q13, q7,  #8
-    vraddhn.u16 d0,  q0,  q10
-    vraddhn.u16 d1,  q1,  q11
-    vraddhn.u16 d2,  q6,  q12
-    vraddhn.u16 d3,  q7,  q13
-    vmvn.8      q12, q0
-    vmvn.8      q13, q1
-    vmull.u8    q8,  d24, d4
-    vmull.u8    q9,  d25, d5
-    vmull.u8    q10, d26, d6
-    vmull.u8    q11, d27, d7
-.endm
-
-.macro pixman_composite_over_n_8_8_process_pixblock_tail
-    vrshr.u16   q14, q8,  #8
-    vrshr.u16   q15, q9,  #8
-    vrshr.u16   q12, q10, #8
-    vrshr.u16   q13, q11, #8
-    vraddhn.u16 d28, q14, q8
-    vraddhn.u16 d29, q15, q9
-    vraddhn.u16 d30, q12, q10
-    vraddhn.u16 d31, q13, q11
-    vqadd.u8    q14, q0,  q14
-    vqadd.u8    q15, q1,  q15
-.endm
-
-/* TODO: expand macros and do better instructions scheduling */
-.macro pixman_composite_over_n_8_8_process_pixblock_tail_head
-    vld1.8      {d4, d5, d6, d7}, [DST_R, :128]!
-    pixman_composite_over_n_8_8_process_pixblock_tail
-    fetch_mask_pixblock
-    cache_preload 32, 32
-    vst1.8      {d28, d29, d30, d31}, [DST_W, :128]!
-    pixman_composite_over_n_8_8_process_pixblock_head
-.endm
-
-.macro pixman_composite_over_n_8_8_init
-    add         DUMMY, sp, #ARGS_STACK_OFFSET
-    vpush       {d8-d15}
-    vld1.32     {d8[0]}, [DUMMY]
-    vdup.8      d8, d8[3]
-.endm
-
-.macro pixman_composite_over_n_8_8_cleanup
-    vpop        {d8-d15}
-.endm
-
-generate_composite_function \
-    pixman_composite_over_n_8_8_asm_neon, 0, 8, 8, \
-    FLAG_DST_READWRITE, \
-    32, /* number of pixels, processed in a single block */ \
-    5, /* prefetch distance */ \
-    pixman_composite_over_n_8_8_init, \
-    pixman_composite_over_n_8_8_cleanup, \
-    pixman_composite_over_n_8_8_process_pixblock_head, \
-    pixman_composite_over_n_8_8_process_pixblock_tail, \
-    pixman_composite_over_n_8_8_process_pixblock_tail_head
-
-/******************************************************************************/
-
-.macro pixman_composite_over_n_8888_8888_ca_process_pixblock_head
-    /*
-     * 'combine_mask_ca' replacement
-     *
-     * input:  solid src (n) in {d8,  d9,  d10, d11}
-     *         dest in          {d4,  d5,  d6,  d7 }
-     *         mask in          {d24, d25, d26, d27}
-     * output: updated src in   {d0,  d1,  d2,  d3 }
-     *         updated mask in  {d24, d25, d26, d3 }
-     */
-    vmull.u8    q0,  d24, d8
-    vmull.u8    q1,  d25, d9
-    vmull.u8    q6,  d26, d10
-    vmull.u8    q7,  d27, d11
-    vmull.u8    q9,  d11, d25
-    vmull.u8    q12, d11, d24
-    vmull.u8    q13, d11, d26
-    vrshr.u16   q8,  q0,  #8
-    vrshr.u16   q10, q1,  #8
-    vrshr.u16   q11, q6,  #8
-    vraddhn.u16 d0,  q0,  q8
-    vraddhn.u16 d1,  q1,  q10
-    vraddhn.u16 d2,  q6,  q11
-    vrshr.u16   q11, q12, #8
-    vrshr.u16   q8,  q9,  #8
-    vrshr.u16   q6,  q13, #8
-    vrshr.u16   q10, q7,  #8
-    vraddhn.u16 d24, q12, q11
-    vraddhn.u16 d25, q9,  q8
-    vraddhn.u16 d26, q13, q6
-    vraddhn.u16 d3,  q7,  q10
-    /*
-     * 'combine_over_ca' replacement
-     *
-     * output: updated dest in {d28, d29, d30, d31}
-     */
-    vmvn.8      q12, q12
-    vmvn.8      d26, d26
-    vmull.u8    q8,  d24, d4
-    vmull.u8    q9,  d25, d5
-    vmvn.8      d27, d3
-    vmull.u8    q10, d26, d6
-    vmull.u8    q11, d27, d7
-.endm
-
-.macro pixman_composite_over_n_8888_8888_ca_process_pixblock_tail
-    /* ... continue 'combine_over_ca' replacement */
-    vrshr.u16   q14, q8,  #8
-    vrshr.u16   q15, q9,  #8
-    vrshr.u16   q6,  q10, #8
-    vrshr.u16   q7,  q11, #8
-    vraddhn.u16 d28, q14, q8
-    vraddhn.u16 d29, q15, q9
-    vraddhn.u16 d30, q6,  q10
-    vraddhn.u16 d31, q7,  q11
-    vqadd.u8    q14, q0,  q14
-    vqadd.u8    q15, q1,  q15
-.endm
-
-.macro pixman_composite_over_n_8888_8888_ca_process_pixblock_tail_head
-        vrshr.u16   q14, q8, #8
-        vrshr.u16   q15, q9, #8
-    vld4.8      {d4, d5, d6, d7}, [DST_R, :128]!
-        vrshr.u16   q6, q10, #8
-        vrshr.u16   q7, q11, #8
-        vraddhn.u16 d28, q14, q8
-        vraddhn.u16 d29, q15, q9
-        vraddhn.u16 d30, q6, q10
-        vraddhn.u16 d31, q7, q11
-    fetch_mask_pixblock
-        vqadd.u8    q14, q0, q14
-        vqadd.u8    q15, q1, q15
-    cache_preload 8, 8
-    pixman_composite_over_n_8888_8888_ca_process_pixblock_head
-    vst4.8      {d28, d29, d30, d31}, [DST_W, :128]!
-.endm
-
-.macro pixman_composite_over_n_8888_8888_ca_init
-    add         DUMMY, sp, #ARGS_STACK_OFFSET
-    vpush       {d8-d15}
-    vld1.32     {d11[0]}, [DUMMY]
-    vdup.8      d8, d11[0]
-    vdup.8      d9, d11[1]
-    vdup.8      d10, d11[2]
-    vdup.8      d11, d11[3]
-.endm
-
-.macro pixman_composite_over_n_8888_8888_ca_cleanup
-    vpop        {d8-d15}
-.endm
-
-generate_composite_function \
-    pixman_composite_over_n_8888_8888_ca_asm_neon, 0, 32, 32, \
-    FLAG_DST_READWRITE | FLAG_DEINTERLEAVE_32BPP, \
-    8, /* number of pixels, processed in a single block */ \
-    5, /* prefetch distance */ \
-    pixman_composite_over_n_8888_8888_ca_init, \
-    pixman_composite_over_n_8888_8888_ca_cleanup, \
-    pixman_composite_over_n_8888_8888_ca_process_pixblock_head, \
-    pixman_composite_over_n_8888_8888_ca_process_pixblock_tail, \
-    pixman_composite_over_n_8888_8888_ca_process_pixblock_tail_head
-
-/******************************************************************************/
-
-.macro pixman_composite_over_n_8888_0565_ca_process_pixblock_head
-    /*
-     * 'combine_mask_ca' replacement
-     *
-     * input:  solid src (n) in {d8,  d9,  d10, d11}  [B, G, R, A]
-     *         mask in          {d24, d25, d26}       [B, G, R]
-     * output: updated src in   {d0,  d1,  d2 }       [B, G, R]
-     *         updated mask in  {d24, d25, d26}       [B, G, R]
-     */
-    vmull.u8    q0,  d24, d8
-    vmull.u8    q1,  d25, d9
-    vmull.u8    q6,  d26, d10
-    vmull.u8    q9,  d11, d25
-    vmull.u8    q12, d11, d24
-    vmull.u8    q13, d11, d26
-    vrshr.u16   q8,  q0,  #8
-    vrshr.u16   q10, q1,  #8
-    vrshr.u16   q11, q6,  #8
-    vraddhn.u16 d0,  q0,  q8
-    vraddhn.u16 d1,  q1,  q10
-    vraddhn.u16 d2,  q6,  q11
-    vrshr.u16   q11, q12, #8
-    vrshr.u16   q8,  q9,  #8
-    vrshr.u16   q6,  q13, #8
-    vraddhn.u16 d24, q12, q11
-    vraddhn.u16 d25, q9,  q8
-    /*
-     * convert 8 r5g6b5 pixel data from {d4, d5} to planar 8-bit format
-     * and put data into d16 - blue, d17 - green, d18 - red
-     */
-       vshrn.u16   d17, q2,  #3
-       vshrn.u16   d18, q2,  #8
-    vraddhn.u16 d26, q13, q6
-       vsli.u16    q2,  q2,  #5
-       vsri.u8     d18, d18, #5
-       vsri.u8     d17, d17, #6
-    /*
-     * 'combine_over_ca' replacement
-     *
-     * output: updated dest in d16 - blue, d17 - green, d18 - red
-     */
-    vmvn.8      q12, q12
-       vshrn.u16   d16, q2,  #2
-    vmvn.8      d26, d26
-    vmull.u8    q6,  d16, d24
-    vmull.u8    q7,  d17, d25
-    vmull.u8    q11, d18, d26
-.endm
-
-.macro pixman_composite_over_n_8888_0565_ca_process_pixblock_tail
-    /* ... continue 'combine_over_ca' replacement */
-    vrshr.u16   q10, q6,  #8
-    vrshr.u16   q14, q7,  #8
-    vrshr.u16   q15, q11, #8
-    vraddhn.u16 d16, q10, q6
-    vraddhn.u16 d17, q14, q7
-    vraddhn.u16 d18, q15, q11
-    vqadd.u8    q8,  q0,  q8
-    vqadd.u8    d18, d2,  d18
-    /*
-     * convert the results in d16, d17, d18 to r5g6b5 and store
-     * them into {d28, d29}
-     */
-    vshll.u8    q14, d18, #8
-    vshll.u8    q10, d17, #8
-    vshll.u8    q15, d16, #8
-    vsri.u16    q14, q10, #5
-    vsri.u16    q14, q15, #11
-.endm
-
-.macro pixman_composite_over_n_8888_0565_ca_process_pixblock_tail_head
-    fetch_mask_pixblock
-        vrshr.u16   q10, q6, #8
-        vrshr.u16   q14, q7, #8
-    vld1.16     {d4, d5}, [DST_R, :128]!
-        vrshr.u16   q15, q11, #8
-        vraddhn.u16 d16, q10, q6
-        vraddhn.u16 d17, q14, q7
-        vraddhn.u16 d22, q15, q11
-            /* process_pixblock_head */
-            /*
-             * 'combine_mask_ca' replacement
-             *
-             * input:  solid src (n) in {d8,  d9,  d10, d11}  [B, G, R, A]
-             *         mask in          {d24, d25, d26}       [B, G, R]
-             * output: updated src in   {d0,  d1,  d2 }       [B, G, R]
-             *         updated mask in  {d24, d25, d26}       [B, G, R]
-             */
-            vmull.u8    q6,  d26, d10
-        vqadd.u8    q8,  q0, q8
-            vmull.u8    q0,  d24, d8
-        vqadd.u8    d22, d2, d22
-            vmull.u8    q1,  d25, d9
-        /*
-         * convert the result in d16, d17, d22 to r5g6b5 and store
-         * it into {d28, d29}
-         */
-        vshll.u8    q14, d22, #8
-        vshll.u8    q10, d17, #8
-        vshll.u8    q15, d16, #8
-            vmull.u8    q9,  d11, d25
-        vsri.u16    q14, q10, #5
-            vmull.u8    q12, d11, d24
-            vmull.u8    q13, d11, d26
-        vsri.u16    q14, q15, #11
-    cache_preload 8, 8
-            vrshr.u16   q8,  q0,  #8
-            vrshr.u16   q10, q1,  #8
-            vrshr.u16   q11, q6,  #8
-            vraddhn.u16 d0,  q0,  q8
-            vraddhn.u16 d1,  q1,  q10
-            vraddhn.u16 d2,  q6,  q11
-            vrshr.u16   q11, q12, #8
-            vrshr.u16   q8,  q9,  #8
-            vrshr.u16   q6,  q13, #8
-            vraddhn.u16 d24, q12, q11
-            vraddhn.u16 d25, q9,  q8
-                /*
-                 * convert 8 r5g6b5 pixel data from {d4, d5} to planar
-	         * 8-bit format and put data into d16 - blue, d17 - green,
-	         * d18 - red
-                 */
-                vshrn.u16   d17, q2,  #3
-                vshrn.u16   d18, q2,  #8
-            vraddhn.u16 d26, q13, q6
-                vsli.u16    q2,  q2,  #5
-                vsri.u8     d17, d17, #6
-                vsri.u8     d18, d18, #5
-            /*
-             * 'combine_over_ca' replacement
-             *
-             * output: updated dest in d16 - blue, d17 - green, d18 - red
-             */
-            vmvn.8      q12, q12
-                vshrn.u16   d16, q2,  #2
-            vmvn.8      d26, d26
-            vmull.u8    q7,  d17, d25
-            vmull.u8    q6,  d16, d24
-            vmull.u8    q11, d18, d26
-    vst1.16     {d28, d29}, [DST_W, :128]!
-.endm
-
-.macro pixman_composite_over_n_8888_0565_ca_init
-    add         DUMMY, sp, #ARGS_STACK_OFFSET
-    vpush       {d8-d15}
-    vld1.32     {d11[0]}, [DUMMY]
-    vdup.8      d8, d11[0]
-    vdup.8      d9, d11[1]
-    vdup.8      d10, d11[2]
-    vdup.8      d11, d11[3]
-.endm
-
-.macro pixman_composite_over_n_8888_0565_ca_cleanup
-    vpop        {d8-d15}
-.endm
-
-generate_composite_function \
-    pixman_composite_over_n_8888_0565_ca_asm_neon, 0, 32, 16, \
-    FLAG_DST_READWRITE | FLAG_DEINTERLEAVE_32BPP, \
-    8, /* number of pixels, processed in a single block */ \
-    5, /* prefetch distance */ \
-    pixman_composite_over_n_8888_0565_ca_init, \
-    pixman_composite_over_n_8888_0565_ca_cleanup, \
-    pixman_composite_over_n_8888_0565_ca_process_pixblock_head, \
-    pixman_composite_over_n_8888_0565_ca_process_pixblock_tail, \
-    pixman_composite_over_n_8888_0565_ca_process_pixblock_tail_head
-
-/******************************************************************************/
-
-.macro pixman_composite_in_n_8_process_pixblock_head
-    /* expecting source data in {d0, d1, d2, d3} */
-    /* and destination data in {d4, d5, d6, d7} */
-    vmull.u8    q8,  d4,  d3
-    vmull.u8    q9,  d5,  d3
-    vmull.u8    q10, d6,  d3
-    vmull.u8    q11, d7,  d3
-.endm
-
-.macro pixman_composite_in_n_8_process_pixblock_tail
-    vrshr.u16   q14, q8,  #8
-    vrshr.u16   q15, q9,  #8
-    vrshr.u16   q12, q10, #8
-    vrshr.u16   q13, q11, #8
-    vraddhn.u16 d28, q8,  q14
-    vraddhn.u16 d29, q9,  q15
-    vraddhn.u16 d30, q10, q12
-    vraddhn.u16 d31, q11, q13
-.endm
-
-.macro pixman_composite_in_n_8_process_pixblock_tail_head
-    pixman_composite_in_n_8_process_pixblock_tail
-    vld1.8      {d4, d5, d6, d7}, [DST_R, :128]!
-    cache_preload 32, 32
-    pixman_composite_in_n_8_process_pixblock_head
-    vst1.8      {d28, d29, d30, d31}, [DST_W, :128]!
-.endm
-
-.macro pixman_composite_in_n_8_init
-    add         DUMMY, sp, #ARGS_STACK_OFFSET
-    vld1.32     {d3[0]}, [DUMMY]
-    vdup.8      d3, d3[3]
-.endm
-
-.macro pixman_composite_in_n_8_cleanup
-.endm
-
-generate_composite_function \
-    pixman_composite_in_n_8_asm_neon, 0, 0, 8, \
-    FLAG_DST_READWRITE, \
-    32, /* number of pixels, processed in a single block */ \
-    5, /* prefetch distance */ \
-    pixman_composite_in_n_8_init, \
-    pixman_composite_in_n_8_cleanup, \
-    pixman_composite_in_n_8_process_pixblock_head, \
-    pixman_composite_in_n_8_process_pixblock_tail, \
-    pixman_composite_in_n_8_process_pixblock_tail_head, \
-    28, /* dst_w_basereg */ \
-    4,  /* dst_r_basereg */ \
-    0,  /* src_basereg   */ \
-    24  /* mask_basereg  */
-
-.macro pixman_composite_add_n_8_8_process_pixblock_head
-    /* expecting source data in {d8, d9, d10, d11} */
-    /* d8 - blue, d9 - green, d10 - red, d11 - alpha */
-    /* and destination data in {d4, d5, d6, d7} */
-    /* mask is in d24, d25, d26, d27 */
-    vmull.u8    q0, d24, d11
-    vmull.u8    q1, d25, d11
-    vmull.u8    q6, d26, d11
-    vmull.u8    q7, d27, d11
-    vrshr.u16   q10, q0, #8
-    vrshr.u16   q11, q1, #8
-    vrshr.u16   q12, q6, #8
-    vrshr.u16   q13, q7, #8
-    vraddhn.u16 d0, q0, q10
-    vraddhn.u16 d1, q1, q11
-    vraddhn.u16 d2, q6, q12
-    vraddhn.u16 d3, q7, q13
-    vqadd.u8    q14, q0, q2
-    vqadd.u8    q15, q1, q3
-.endm
-
-.macro pixman_composite_add_n_8_8_process_pixblock_tail
-.endm
-
-/* TODO: expand macros and do better instructions scheduling */
-.macro pixman_composite_add_n_8_8_process_pixblock_tail_head
-    pixman_composite_add_n_8_8_process_pixblock_tail
-    vst1.8      {d28, d29, d30, d31}, [DST_W, :128]!
-    vld1.8      {d4, d5, d6, d7}, [DST_R, :128]!
-    fetch_mask_pixblock
-    cache_preload 32, 32
-    pixman_composite_add_n_8_8_process_pixblock_head
-.endm
-
-.macro pixman_composite_add_n_8_8_init
-    add         DUMMY, sp, #ARGS_STACK_OFFSET
-    vpush       {d8-d15}
-    vld1.32     {d11[0]}, [DUMMY]
-    vdup.8      d11, d11[3]
-.endm
-
-.macro pixman_composite_add_n_8_8_cleanup
-    vpop        {d8-d15}
-.endm
-
-generate_composite_function \
-    pixman_composite_add_n_8_8_asm_neon, 0, 8, 8, \
-    FLAG_DST_READWRITE, \
-    32, /* number of pixels, processed in a single block */ \
-    5, /* prefetch distance */ \
-    pixman_composite_add_n_8_8_init, \
-    pixman_composite_add_n_8_8_cleanup, \
-    pixman_composite_add_n_8_8_process_pixblock_head, \
-    pixman_composite_add_n_8_8_process_pixblock_tail, \
-    pixman_composite_add_n_8_8_process_pixblock_tail_head
-
-/******************************************************************************/
-
-.macro pixman_composite_add_8_8_8_process_pixblock_head
-    /* expecting source data in {d0, d1, d2, d3} */
-    /* destination data in {d4, d5, d6, d7} */
-    /* mask in {d24, d25, d26, d27} */
-    vmull.u8    q8, d24, d0
-    vmull.u8    q9, d25, d1
-    vmull.u8    q10, d26, d2
-    vmull.u8    q11, d27, d3
-    vrshr.u16   q0, q8, #8
-    vrshr.u16   q1, q9, #8
-    vrshr.u16   q12, q10, #8
-    vrshr.u16   q13, q11, #8
-    vraddhn.u16 d0, q0, q8
-    vraddhn.u16 d1, q1, q9
-    vraddhn.u16 d2, q12, q10
-    vraddhn.u16 d3, q13, q11
-    vqadd.u8    q14, q0, q2
-    vqadd.u8    q15, q1, q3
-.endm
-
-.macro pixman_composite_add_8_8_8_process_pixblock_tail
-.endm
-
-/* TODO: expand macros and do better instructions scheduling */
-.macro pixman_composite_add_8_8_8_process_pixblock_tail_head
-    pixman_composite_add_8_8_8_process_pixblock_tail
-    vst1.8      {d28, d29, d30, d31}, [DST_W, :128]!
-    vld1.8      {d4, d5, d6, d7}, [DST_R, :128]!
-    fetch_mask_pixblock
-    fetch_src_pixblock
-    cache_preload 32, 32
-    pixman_composite_add_8_8_8_process_pixblock_head
-.endm
-
-.macro pixman_composite_add_8_8_8_init
-.endm
-
-.macro pixman_composite_add_8_8_8_cleanup
-.endm
-
-generate_composite_function \
-    pixman_composite_add_8_8_8_asm_neon, 8, 8, 8, \
-    FLAG_DST_READWRITE, \
-    32, /* number of pixels, processed in a single block */ \
-    5, /* prefetch distance */ \
-    pixman_composite_add_8_8_8_init, \
-    pixman_composite_add_8_8_8_cleanup, \
-    pixman_composite_add_8_8_8_process_pixblock_head, \
-    pixman_composite_add_8_8_8_process_pixblock_tail, \
-    pixman_composite_add_8_8_8_process_pixblock_tail_head
-
-/******************************************************************************/
-
-.macro pixman_composite_add_8888_8888_8888_process_pixblock_head
-    /* expecting source data in {d0, d1, d2, d3} */
-    /* destination data in {d4, d5, d6, d7} */
-    /* mask in {d24, d25, d26, d27} */
-    vmull.u8    q8,  d27, d0
-    vmull.u8    q9,  d27, d1
-    vmull.u8    q10, d27, d2
-    vmull.u8    q11, d27, d3
-    /* 1 cycle bubble */
-    vrsra.u16   q8,  q8,  #8
-    vrsra.u16   q9,  q9,  #8
-    vrsra.u16   q10, q10, #8
-    vrsra.u16   q11, q11, #8
-.endm
-
-.macro pixman_composite_add_8888_8888_8888_process_pixblock_tail
-    /* 2 cycle bubble */
-    vrshrn.u16  d28, q8,  #8
-    vrshrn.u16  d29, q9,  #8
-    vrshrn.u16  d30, q10, #8
-    vrshrn.u16  d31, q11, #8
-    vqadd.u8    q14, q2,  q14
-    /* 1 cycle bubble */
-    vqadd.u8    q15, q3,  q15
-.endm
-
-.macro pixman_composite_add_8888_8888_8888_process_pixblock_tail_head
-    fetch_src_pixblock
-        vrshrn.u16  d28, q8,  #8
-    fetch_mask_pixblock
-        vrshrn.u16  d29, q9,  #8
-    vmull.u8    q8,  d27, d0
-        vrshrn.u16  d30, q10, #8
-    vmull.u8    q9,  d27, d1
-        vrshrn.u16  d31, q11, #8
-    vmull.u8    q10, d27, d2
-        vqadd.u8    q14, q2,  q14
-    vmull.u8    q11, d27, d3
-        vqadd.u8    q15, q3,  q15
-    vrsra.u16   q8,  q8,  #8
-    vld4.8      {d4, d5, d6, d7}, [DST_R, :128]!
-    vrsra.u16   q9,  q9,  #8
-        vst4.8      {d28, d29, d30, d31}, [DST_W, :128]!
-    vrsra.u16   q10, q10, #8
-
-    cache_preload 8, 8
-
-    vrsra.u16   q11, q11, #8
-.endm
-
-generate_composite_function \
-    pixman_composite_add_8888_8888_8888_asm_neon, 32, 32, 32, \
-    FLAG_DST_READWRITE | FLAG_DEINTERLEAVE_32BPP, \
-    8, /* number of pixels, processed in a single block */ \
-    10, /* prefetch distance */ \
-    default_init, \
-    default_cleanup, \
-    pixman_composite_add_8888_8888_8888_process_pixblock_head, \
-    pixman_composite_add_8888_8888_8888_process_pixblock_tail, \
-    pixman_composite_add_8888_8888_8888_process_pixblock_tail_head
-
-generate_composite_function_single_scanline \
-    pixman_composite_scanline_add_mask_asm_neon, 32, 32, 32, \
-    FLAG_DST_READWRITE | FLAG_DEINTERLEAVE_32BPP, \
-    8, /* number of pixels, processed in a single block */ \
-    default_init, \
-    default_cleanup, \
-    pixman_composite_add_8888_8888_8888_process_pixblock_head, \
-    pixman_composite_add_8888_8888_8888_process_pixblock_tail, \
-    pixman_composite_add_8888_8888_8888_process_pixblock_tail_head
-
-/******************************************************************************/
-
-generate_composite_function \
-    pixman_composite_add_8888_8_8888_asm_neon, 32, 8, 32, \
-    FLAG_DST_READWRITE | FLAG_DEINTERLEAVE_32BPP, \
-    8, /* number of pixels, processed in a single block */ \
-    5, /* prefetch distance */ \
-    default_init, \
-    default_cleanup, \
-    pixman_composite_add_8888_8888_8888_process_pixblock_head, \
-    pixman_composite_add_8888_8888_8888_process_pixblock_tail, \
-    pixman_composite_add_8888_8888_8888_process_pixblock_tail_head, \
-    28, /* dst_w_basereg */ \
-    4,  /* dst_r_basereg */ \
-    0,  /* src_basereg   */ \
-    27  /* mask_basereg  */
-
-/******************************************************************************/
-
-.macro pixman_composite_add_n_8_8888_init
-    add         DUMMY, sp, #ARGS_STACK_OFFSET
-    vld1.32     {d3[0]}, [DUMMY]
-    vdup.8      d0, d3[0]
-    vdup.8      d1, d3[1]
-    vdup.8      d2, d3[2]
-    vdup.8      d3, d3[3]
-.endm
-
-.macro pixman_composite_add_n_8_8888_cleanup
-.endm
-
-generate_composite_function \
-    pixman_composite_add_n_8_8888_asm_neon, 0, 8, 32, \
-    FLAG_DST_READWRITE | FLAG_DEINTERLEAVE_32BPP, \
-    8, /* number of pixels, processed in a single block */ \
-    5, /* prefetch distance */ \
-    pixman_composite_add_n_8_8888_init, \
-    pixman_composite_add_n_8_8888_cleanup, \
-    pixman_composite_add_8888_8888_8888_process_pixblock_head, \
-    pixman_composite_add_8888_8888_8888_process_pixblock_tail, \
-    pixman_composite_add_8888_8888_8888_process_pixblock_tail_head, \
-    28, /* dst_w_basereg */ \
-    4,  /* dst_r_basereg */ \
-    0,  /* src_basereg   */ \
-    27  /* mask_basereg  */
-
-/******************************************************************************/
-
-.macro pixman_composite_add_8888_n_8888_init
-    add         DUMMY, sp, #(ARGS_STACK_OFFSET + 8)
-    vld1.32     {d27[0]}, [DUMMY]
-    vdup.8      d27, d27[3]
-.endm
-
-.macro pixman_composite_add_8888_n_8888_cleanup
-.endm
-
-generate_composite_function \
-    pixman_composite_add_8888_n_8888_asm_neon, 32, 0, 32, \
-    FLAG_DST_READWRITE | FLAG_DEINTERLEAVE_32BPP, \
-    8, /* number of pixels, processed in a single block */ \
-    5, /* prefetch distance */ \
-    pixman_composite_add_8888_n_8888_init, \
-    pixman_composite_add_8888_n_8888_cleanup, \
-    pixman_composite_add_8888_8888_8888_process_pixblock_head, \
-    pixman_composite_add_8888_8888_8888_process_pixblock_tail, \
-    pixman_composite_add_8888_8888_8888_process_pixblock_tail_head, \
-    28, /* dst_w_basereg */ \
-    4,  /* dst_r_basereg */ \
-    0,  /* src_basereg   */ \
-    27  /* mask_basereg  */
-
-/******************************************************************************/
-
-.macro pixman_composite_out_reverse_8888_n_8888_process_pixblock_head
-    /* expecting source data in {d0, d1, d2, d3} */
-    /* destination data in {d4, d5, d6, d7} */
-    /* solid mask is in d15 */
-
-    /* 'in' */
-    vmull.u8    q8, d15, d3
-    vmull.u8    q6, d15, d2
-    vmull.u8    q5, d15, d1
-    vmull.u8    q4, d15, d0
-    vrshr.u16   q13, q8, #8
-    vrshr.u16   q12, q6, #8
-    vrshr.u16   q11, q5, #8
-    vrshr.u16   q10, q4, #8
-    vraddhn.u16 d3, q8, q13
-    vraddhn.u16 d2, q6, q12
-    vraddhn.u16 d1, q5, q11
-    vraddhn.u16 d0, q4, q10
-    vmvn.8      d24, d3  /* get inverted alpha */
-    /* now do alpha blending */
-    vmull.u8    q8, d24, d4
-    vmull.u8    q9, d24, d5
-    vmull.u8    q10, d24, d6
-    vmull.u8    q11, d24, d7
-.endm
-
-.macro pixman_composite_out_reverse_8888_n_8888_process_pixblock_tail
-    vrshr.u16   q14, q8, #8
-    vrshr.u16   q15, q9, #8
-    vrshr.u16   q12, q10, #8
-    vrshr.u16   q13, q11, #8
-    vraddhn.u16 d28, q14, q8
-    vraddhn.u16 d29, q15, q9
-    vraddhn.u16 d30, q12, q10
-    vraddhn.u16 d31, q13, q11
-.endm
-
-/* TODO: expand macros and do better instructions scheduling */
-.macro pixman_composite_out_reverse_8888_8888_8888_process_pixblock_tail_head
-    vld4.8     {d4, d5, d6, d7}, [DST_R, :128]!
-    pixman_composite_out_reverse_8888_n_8888_process_pixblock_tail
-    fetch_src_pixblock
-    cache_preload 8, 8
-    fetch_mask_pixblock
-    pixman_composite_out_reverse_8888_n_8888_process_pixblock_head
-    vst4.8     {d28, d29, d30, d31}, [DST_W, :128]!
-.endm
-
-generate_composite_function_single_scanline \
-    pixman_composite_scanline_out_reverse_mask_asm_neon, 32, 32, 32, \
-    FLAG_DST_READWRITE | FLAG_DEINTERLEAVE_32BPP, \
-    8, /* number of pixels, processed in a single block */ \
-    default_init_need_all_regs, \
-    default_cleanup_need_all_regs, \
-    pixman_composite_out_reverse_8888_n_8888_process_pixblock_head, \
-    pixman_composite_out_reverse_8888_n_8888_process_pixblock_tail, \
-    pixman_composite_out_reverse_8888_8888_8888_process_pixblock_tail_head \
-    28, /* dst_w_basereg */ \
-    4,  /* dst_r_basereg */ \
-    0,  /* src_basereg   */ \
-    12  /* mask_basereg  */
-
-/******************************************************************************/
-
-.macro pixman_composite_over_8888_n_8888_process_pixblock_head
-    pixman_composite_out_reverse_8888_n_8888_process_pixblock_head
-.endm
-
-.macro pixman_composite_over_8888_n_8888_process_pixblock_tail
-    pixman_composite_out_reverse_8888_n_8888_process_pixblock_tail
-    vqadd.u8    q14, q0, q14
-    vqadd.u8    q15, q1, q15
-.endm
-
-/* TODO: expand macros and do better instructions scheduling */
-.macro pixman_composite_over_8888_n_8888_process_pixblock_tail_head
-    vld4.8     {d4, d5, d6, d7}, [DST_R, :128]!
-    pixman_composite_over_8888_n_8888_process_pixblock_tail
-    fetch_src_pixblock
-    cache_preload 8, 8
-    pixman_composite_over_8888_n_8888_process_pixblock_head
-    vst4.8     {d28, d29, d30, d31}, [DST_W, :128]!
-.endm
-
-.macro pixman_composite_over_8888_n_8888_init
-    add         DUMMY, sp, #48
-    vpush       {d8-d15}
-    vld1.32     {d15[0]}, [DUMMY]
-    vdup.8      d15, d15[3]
-.endm
-
-.macro pixman_composite_over_8888_n_8888_cleanup
-    vpop        {d8-d15}
-.endm
-
-generate_composite_function \
-    pixman_composite_over_8888_n_8888_asm_neon, 32, 0, 32, \
-    FLAG_DST_READWRITE | FLAG_DEINTERLEAVE_32BPP, \
-    8, /* number of pixels, processed in a single block */ \
-    5, /* prefetch distance */ \
-    pixman_composite_over_8888_n_8888_init, \
-    pixman_composite_over_8888_n_8888_cleanup, \
-    pixman_composite_over_8888_n_8888_process_pixblock_head, \
-    pixman_composite_over_8888_n_8888_process_pixblock_tail, \
-    pixman_composite_over_8888_n_8888_process_pixblock_tail_head
-
-/******************************************************************************/
-
-/* TODO: expand macros and do better instructions scheduling */
-.macro pixman_composite_over_8888_8888_8888_process_pixblock_tail_head
-    vld4.8     {d4, d5, d6, d7}, [DST_R, :128]!
-    pixman_composite_over_8888_n_8888_process_pixblock_tail
-    fetch_src_pixblock
-    cache_preload 8, 8
-    fetch_mask_pixblock
-    pixman_composite_over_8888_n_8888_process_pixblock_head
-    vst4.8     {d28, d29, d30, d31}, [DST_W, :128]!
-.endm
-
-generate_composite_function \
-    pixman_composite_over_8888_8888_8888_asm_neon, 32, 32, 32, \
-    FLAG_DST_READWRITE | FLAG_DEINTERLEAVE_32BPP, \
-    8, /* number of pixels, processed in a single block */ \
-    5, /* prefetch distance */ \
-    default_init_need_all_regs, \
-    default_cleanup_need_all_regs, \
-    pixman_composite_over_8888_n_8888_process_pixblock_head, \
-    pixman_composite_over_8888_n_8888_process_pixblock_tail, \
-    pixman_composite_over_8888_8888_8888_process_pixblock_tail_head \
-    28, /* dst_w_basereg */ \
-    4,  /* dst_r_basereg */ \
-    0,  /* src_basereg   */ \
-    12  /* mask_basereg  */
-
-generate_composite_function_single_scanline \
-    pixman_composite_scanline_over_mask_asm_neon, 32, 32, 32, \
-    FLAG_DST_READWRITE | FLAG_DEINTERLEAVE_32BPP, \
-    8, /* number of pixels, processed in a single block */ \
-    default_init_need_all_regs, \
-    default_cleanup_need_all_regs, \
-    pixman_composite_over_8888_n_8888_process_pixblock_head, \
-    pixman_composite_over_8888_n_8888_process_pixblock_tail, \
-    pixman_composite_over_8888_8888_8888_process_pixblock_tail_head \
-    28, /* dst_w_basereg */ \
-    4,  /* dst_r_basereg */ \
-    0,  /* src_basereg   */ \
-    12  /* mask_basereg  */
-
-/******************************************************************************/
-
-/* TODO: expand macros and do better instructions scheduling */
-.macro pixman_composite_over_8888_8_8888_process_pixblock_tail_head
-    vld4.8     {d4, d5, d6, d7}, [DST_R, :128]!
-    pixman_composite_over_8888_n_8888_process_pixblock_tail
-    fetch_src_pixblock
-    cache_preload 8, 8
-    fetch_mask_pixblock
-    pixman_composite_over_8888_n_8888_process_pixblock_head
-    vst4.8     {d28, d29, d30, d31}, [DST_W, :128]!
-.endm
-
-generate_composite_function \
-    pixman_composite_over_8888_8_8888_asm_neon, 32, 8, 32, \
-    FLAG_DST_READWRITE | FLAG_DEINTERLEAVE_32BPP, \
-    8, /* number of pixels, processed in a single block */ \
-    5, /* prefetch distance */ \
-    default_init_need_all_regs, \
-    default_cleanup_need_all_regs, \
-    pixman_composite_over_8888_n_8888_process_pixblock_head, \
-    pixman_composite_over_8888_n_8888_process_pixblock_tail, \
-    pixman_composite_over_8888_8_8888_process_pixblock_tail_head \
-    28, /* dst_w_basereg */ \
-    4,  /* dst_r_basereg */ \
-    0,  /* src_basereg   */ \
-    15  /* mask_basereg  */
-
-/******************************************************************************/
-
-.macro pixman_composite_src_0888_0888_process_pixblock_head
-.endm
-
-.macro pixman_composite_src_0888_0888_process_pixblock_tail
-.endm
-
-.macro pixman_composite_src_0888_0888_process_pixblock_tail_head
-    vst3.8 {d0, d1, d2}, [DST_W]!
-    fetch_src_pixblock
-    cache_preload 8, 8
-.endm
-
-generate_composite_function \
-    pixman_composite_src_0888_0888_asm_neon, 24, 0, 24, \
-    FLAG_DST_WRITEONLY, \
-    8, /* number of pixels, processed in a single block */ \
-    10, /* prefetch distance */ \
-    default_init, \
-    default_cleanup, \
-    pixman_composite_src_0888_0888_process_pixblock_head, \
-    pixman_composite_src_0888_0888_process_pixblock_tail, \
-    pixman_composite_src_0888_0888_process_pixblock_tail_head, \
-    0, /* dst_w_basereg */ \
-    0, /* dst_r_basereg */ \
-    0, /* src_basereg   */ \
-    0  /* mask_basereg  */
-
-/******************************************************************************/
-
-.macro pixman_composite_src_0888_8888_rev_process_pixblock_head
-    vswp   d0, d2
-.endm
-
-.macro pixman_composite_src_0888_8888_rev_process_pixblock_tail
-.endm
-
-.macro pixman_composite_src_0888_8888_rev_process_pixblock_tail_head
-    vst4.8 {d0, d1, d2, d3}, [DST_W]!
-    fetch_src_pixblock
-    vswp   d0, d2
-    cache_preload 8, 8
-.endm
-
-.macro pixman_composite_src_0888_8888_rev_init
-    veor   d3, d3, d3
-.endm
-
-generate_composite_function \
-    pixman_composite_src_0888_8888_rev_asm_neon, 24, 0, 32, \
-    FLAG_DST_WRITEONLY | FLAG_DEINTERLEAVE_32BPP, \
-    8, /* number of pixels, processed in a single block */ \
-    10, /* prefetch distance */ \
-    pixman_composite_src_0888_8888_rev_init, \
-    default_cleanup, \
-    pixman_composite_src_0888_8888_rev_process_pixblock_head, \
-    pixman_composite_src_0888_8888_rev_process_pixblock_tail, \
-    pixman_composite_src_0888_8888_rev_process_pixblock_tail_head, \
-    0, /* dst_w_basereg */ \
-    0, /* dst_r_basereg */ \
-    0, /* src_basereg   */ \
-    0  /* mask_basereg  */
-
-/******************************************************************************/
-
-.macro pixman_composite_src_0888_0565_rev_process_pixblock_head
-    vshll.u8    q8, d1, #8
-    vshll.u8    q9, d2, #8
-.endm
-
-.macro pixman_composite_src_0888_0565_rev_process_pixblock_tail
-    vshll.u8    q14, d0, #8
-    vsri.u16    q14, q8, #5
-    vsri.u16    q14, q9, #11
-.endm
-
-.macro pixman_composite_src_0888_0565_rev_process_pixblock_tail_head
-        vshll.u8    q14, d0, #8
-    fetch_src_pixblock
-        vsri.u16    q14, q8, #5
-        vsri.u16    q14, q9, #11
-    vshll.u8    q8, d1, #8
-        vst1.16 {d28, d29}, [DST_W, :128]!
-    vshll.u8    q9, d2, #8
-.endm
-
-generate_composite_function \
-    pixman_composite_src_0888_0565_rev_asm_neon, 24, 0, 16, \
-    FLAG_DST_WRITEONLY, \
-    8, /* number of pixels, processed in a single block */ \
-    10, /* prefetch distance */ \
-    default_init, \
-    default_cleanup, \
-    pixman_composite_src_0888_0565_rev_process_pixblock_head, \
-    pixman_composite_src_0888_0565_rev_process_pixblock_tail, \
-    pixman_composite_src_0888_0565_rev_process_pixblock_tail_head, \
-    28, /* dst_w_basereg */ \
-    0, /* dst_r_basereg */ \
-    0, /* src_basereg   */ \
-    0  /* mask_basereg  */
-
-/******************************************************************************/
-
-.macro pixman_composite_src_pixbuf_8888_process_pixblock_head
-    vmull.u8    q8, d3, d0
-    vmull.u8    q9, d3, d1
-    vmull.u8    q10, d3, d2
-.endm
-
-.macro pixman_composite_src_pixbuf_8888_process_pixblock_tail
-    vrshr.u16   q11, q8, #8
-    vswp        d3, d31
-    vrshr.u16   q12, q9, #8
-    vrshr.u16   q13, q10, #8
-    vraddhn.u16 d30, q11, q8
-    vraddhn.u16 d29, q12, q9
-    vraddhn.u16 d28, q13, q10
-.endm
-
-.macro pixman_composite_src_pixbuf_8888_process_pixblock_tail_head
-        vrshr.u16   q11, q8, #8
-        vswp        d3, d31
-        vrshr.u16   q12, q9, #8
-        vrshr.u16   q13, q10, #8
-    fetch_src_pixblock
-        vraddhn.u16 d30, q11, q8
-                                    PF add PF_X, PF_X, #8
-                                    PF tst PF_CTL, #0xF
-                                    PF addne PF_X, PF_X, #8
-                                    PF subne PF_CTL, PF_CTL, #1
-        vraddhn.u16 d29, q12, q9
-        vraddhn.u16 d28, q13, q10
-    vmull.u8    q8, d3, d0
-    vmull.u8    q9, d3, d1
-    vmull.u8    q10, d3, d2
-        vst4.8 {d28, d29, d30, d31}, [DST_W, :128]!
-                                    PF cmp PF_X, ORIG_W
-                                    PF pld, [PF_SRC, PF_X, lsl #src_bpp_shift]
-                                    PF subge PF_X, PF_X, ORIG_W
-                                    PF subges PF_CTL, PF_CTL, #0x10
-                                    PF ldrgeb DUMMY, [PF_SRC, SRC_STRIDE, lsl #src_bpp_shift]!
-.endm
-
-generate_composite_function \
-    pixman_composite_src_pixbuf_8888_asm_neon, 32, 0, 32, \
-    FLAG_DST_WRITEONLY | FLAG_DEINTERLEAVE_32BPP, \
-    8, /* number of pixels, processed in a single block */ \
-    10, /* prefetch distance */ \
-    default_init, \
-    default_cleanup, \
-    pixman_composite_src_pixbuf_8888_process_pixblock_head, \
-    pixman_composite_src_pixbuf_8888_process_pixblock_tail, \
-    pixman_composite_src_pixbuf_8888_process_pixblock_tail_head, \
-    28, /* dst_w_basereg */ \
-    0, /* dst_r_basereg */ \
-    0, /* src_basereg   */ \
-    0  /* mask_basereg  */
-
-/******************************************************************************/
-
-.macro pixman_composite_src_rpixbuf_8888_process_pixblock_head
-    vmull.u8    q8, d3, d0
-    vmull.u8    q9, d3, d1
-    vmull.u8    q10, d3, d2
-.endm
-
-.macro pixman_composite_src_rpixbuf_8888_process_pixblock_tail
-    vrshr.u16   q11, q8, #8
-    vswp        d3, d31
-    vrshr.u16   q12, q9, #8
-    vrshr.u16   q13, q10, #8
-    vraddhn.u16 d28, q11, q8
-    vraddhn.u16 d29, q12, q9
-    vraddhn.u16 d30, q13, q10
-.endm
-
-.macro pixman_composite_src_rpixbuf_8888_process_pixblock_tail_head
-        vrshr.u16   q11, q8, #8
-        vswp        d3, d31
-        vrshr.u16   q12, q9, #8
-        vrshr.u16   q13, q10, #8
-    fetch_src_pixblock
-        vraddhn.u16 d28, q11, q8
-                                    PF add PF_X, PF_X, #8
-                                    PF tst PF_CTL, #0xF
-                                    PF addne PF_X, PF_X, #8
-                                    PF subne PF_CTL, PF_CTL, #1
-        vraddhn.u16 d29, q12, q9
-        vraddhn.u16 d30, q13, q10
-    vmull.u8    q8, d3, d0
-    vmull.u8    q9, d3, d1
-    vmull.u8    q10, d3, d2
-        vst4.8 {d28, d29, d30, d31}, [DST_W, :128]!
-                                    PF cmp PF_X, ORIG_W
-                                    PF pld, [PF_SRC, PF_X, lsl #src_bpp_shift]
-                                    PF subge PF_X, PF_X, ORIG_W
-                                    PF subges PF_CTL, PF_CTL, #0x10
-                                    PF ldrgeb DUMMY, [PF_SRC, SRC_STRIDE, lsl #src_bpp_shift]!
-.endm
-
-generate_composite_function \
-    pixman_composite_src_rpixbuf_8888_asm_neon, 32, 0, 32, \
-    FLAG_DST_WRITEONLY | FLAG_DEINTERLEAVE_32BPP, \
-    8, /* number of pixels, processed in a single block */ \
-    10, /* prefetch distance */ \
-    default_init, \
-    default_cleanup, \
-    pixman_composite_src_rpixbuf_8888_process_pixblock_head, \
-    pixman_composite_src_rpixbuf_8888_process_pixblock_tail, \
-    pixman_composite_src_rpixbuf_8888_process_pixblock_tail_head, \
-    28, /* dst_w_basereg */ \
-    0, /* dst_r_basereg */ \
-    0, /* src_basereg   */ \
-    0  /* mask_basereg  */
-
-/******************************************************************************/
-
-.macro pixman_composite_over_0565_8_0565_process_pixblock_head
-    /* mask is in d15 */
-    convert_0565_to_x888 q4, d2, d1, d0
-    convert_0565_to_x888 q5, d6, d5, d4
-    /* source pixel data is in      {d0, d1, d2, XX} */
-    /* destination pixel data is in {d4, d5, d6, XX} */
-    vmvn.8      d7,  d15
-    vmull.u8    q6,  d15, d2
-    vmull.u8    q5,  d15, d1
-    vmull.u8    q4,  d15, d0
-    vmull.u8    q8,  d7,  d4
-    vmull.u8    q9,  d7,  d5
-    vmull.u8    q13, d7,  d6
-    vrshr.u16   q12, q6,  #8
-    vrshr.u16   q11, q5,  #8
-    vrshr.u16   q10, q4,  #8
-    vraddhn.u16 d2,  q6,  q12
-    vraddhn.u16 d1,  q5,  q11
-    vraddhn.u16 d0,  q4,  q10
-.endm
-
-.macro pixman_composite_over_0565_8_0565_process_pixblock_tail
-    vrshr.u16   q14, q8,  #8
-    vrshr.u16   q15, q9,  #8
-    vrshr.u16   q12, q13, #8
-    vraddhn.u16 d28, q14, q8
-    vraddhn.u16 d29, q15, q9
-    vraddhn.u16 d30, q12, q13
-    vqadd.u8    q0,  q0,  q14
-    vqadd.u8    q1,  q1,  q15
-    /* 32bpp result is in {d0, d1, d2, XX} */
-    convert_8888_to_0565 d2, d1, d0, q14, q15, q3
-.endm
-
-/* TODO: expand macros and do better instructions scheduling */
-.macro pixman_composite_over_0565_8_0565_process_pixblock_tail_head
-    fetch_mask_pixblock
-    pixman_composite_over_0565_8_0565_process_pixblock_tail
-    fetch_src_pixblock
-    vld1.16    {d10, d11}, [DST_R, :128]!
-    cache_preload 8, 8
-    pixman_composite_over_0565_8_0565_process_pixblock_head
-    vst1.16    {d28, d29}, [DST_W, :128]!
-.endm
-
-generate_composite_function \
-    pixman_composite_over_0565_8_0565_asm_neon, 16, 8, 16, \
-    FLAG_DST_READWRITE, \
-    8, /* number of pixels, processed in a single block */ \
-    5, /* prefetch distance */ \
-    default_init_need_all_regs, \
-    default_cleanup_need_all_regs, \
-    pixman_composite_over_0565_8_0565_process_pixblock_head, \
-    pixman_composite_over_0565_8_0565_process_pixblock_tail, \
-    pixman_composite_over_0565_8_0565_process_pixblock_tail_head, \
-    28, /* dst_w_basereg */ \
-    10,  /* dst_r_basereg */ \
-    8,  /* src_basereg   */ \
-    15  /* mask_basereg  */
-
-/******************************************************************************/
-
-.macro pixman_composite_over_0565_n_0565_init
-    add         DUMMY, sp, #(ARGS_STACK_OFFSET + 8)
-    vpush       {d8-d15}
-    vld1.32     {d15[0]}, [DUMMY]
-    vdup.8      d15, d15[3]
-.endm
-
-.macro pixman_composite_over_0565_n_0565_cleanup
-    vpop        {d8-d15}
-.endm
-
-generate_composite_function \
-    pixman_composite_over_0565_n_0565_asm_neon, 16, 0, 16, \
-    FLAG_DST_READWRITE, \
-    8, /* number of pixels, processed in a single block */ \
-    5, /* prefetch distance */ \
-    pixman_composite_over_0565_n_0565_init, \
-    pixman_composite_over_0565_n_0565_cleanup, \
-    pixman_composite_over_0565_8_0565_process_pixblock_head, \
-    pixman_composite_over_0565_8_0565_process_pixblock_tail, \
-    pixman_composite_over_0565_8_0565_process_pixblock_tail_head, \
-    28, /* dst_w_basereg */ \
-    10, /* dst_r_basereg */ \
-    8,  /* src_basereg   */ \
-    15  /* mask_basereg  */
-
-/******************************************************************************/
-
-.macro pixman_composite_add_0565_8_0565_process_pixblock_head
-    /* mask is in d15 */
-    convert_0565_to_x888 q4, d2, d1, d0
-    convert_0565_to_x888 q5, d6, d5, d4
-    /* source pixel data is in      {d0, d1, d2, XX} */
-    /* destination pixel data is in {d4, d5, d6, XX} */
-    vmull.u8    q6,  d15, d2
-    vmull.u8    q5,  d15, d1
-    vmull.u8    q4,  d15, d0
-    vrshr.u16   q12, q6,  #8
-    vrshr.u16   q11, q5,  #8
-    vrshr.u16   q10, q4,  #8
-    vraddhn.u16 d2,  q6,  q12
-    vraddhn.u16 d1,  q5,  q11
-    vraddhn.u16 d0,  q4,  q10
-.endm
-
-.macro pixman_composite_add_0565_8_0565_process_pixblock_tail
-    vqadd.u8    q0,  q0,  q2
-    vqadd.u8    q1,  q1,  q3
-    /* 32bpp result is in {d0, d1, d2, XX} */
-    convert_8888_to_0565 d2, d1, d0, q14, q15, q3
-.endm
-
-/* TODO: expand macros and do better instructions scheduling */
-.macro pixman_composite_add_0565_8_0565_process_pixblock_tail_head
-    fetch_mask_pixblock
-    pixman_composite_add_0565_8_0565_process_pixblock_tail
-    fetch_src_pixblock
-    vld1.16    {d10, d11}, [DST_R, :128]!
-    cache_preload 8, 8
-    pixman_composite_add_0565_8_0565_process_pixblock_head
-    vst1.16    {d28, d29}, [DST_W, :128]!
-.endm
-
-generate_composite_function \
-    pixman_composite_add_0565_8_0565_asm_neon, 16, 8, 16, \
-    FLAG_DST_READWRITE, \
-    8, /* number of pixels, processed in a single block */ \
-    5, /* prefetch distance */ \
-    default_init_need_all_regs, \
-    default_cleanup_need_all_regs, \
-    pixman_composite_add_0565_8_0565_process_pixblock_head, \
-    pixman_composite_add_0565_8_0565_process_pixblock_tail, \
-    pixman_composite_add_0565_8_0565_process_pixblock_tail_head, \
-    28, /* dst_w_basereg */ \
-    10, /* dst_r_basereg */ \
-    8,  /* src_basereg   */ \
-    15  /* mask_basereg  */
-
-/******************************************************************************/
-
-.macro pixman_composite_out_reverse_8_0565_process_pixblock_head
-    /* mask is in d15 */
-    convert_0565_to_x888 q5, d6, d5, d4
-    /* destination pixel data is in {d4, d5, d6, xx} */
-    vmvn.8      d24, d15 /* get inverted alpha */
-    /* now do alpha blending */
-    vmull.u8    q8, d24, d4
-    vmull.u8    q9, d24, d5
-    vmull.u8    q10, d24, d6
-.endm
-
-.macro pixman_composite_out_reverse_8_0565_process_pixblock_tail
-    vrshr.u16   q14, q8, #8
-    vrshr.u16   q15, q9, #8
-    vrshr.u16   q12, q10, #8
-    vraddhn.u16 d0, q14, q8
-    vraddhn.u16 d1, q15, q9
-    vraddhn.u16 d2, q12, q10
-    /* 32bpp result is in {d0, d1, d2, XX} */
-    convert_8888_to_0565 d2, d1, d0, q14, q15, q3
-.endm
-
-/* TODO: expand macros and do better instructions scheduling */
-.macro pixman_composite_out_reverse_8_0565_process_pixblock_tail_head
-    fetch_src_pixblock
-    pixman_composite_out_reverse_8_0565_process_pixblock_tail
-    vld1.16    {d10, d11}, [DST_R, :128]!
-    cache_preload 8, 8
-    pixman_composite_out_reverse_8_0565_process_pixblock_head
-    vst1.16    {d28, d29}, [DST_W, :128]!
-.endm
-
-generate_composite_function \
-    pixman_composite_out_reverse_8_0565_asm_neon, 8, 0, 16, \
-    FLAG_DST_READWRITE, \
-    8, /* number of pixels, processed in a single block */ \
-    5, /* prefetch distance */ \
-    default_init_need_all_regs, \
-    default_cleanup_need_all_regs, \
-    pixman_composite_out_reverse_8_0565_process_pixblock_head, \
-    pixman_composite_out_reverse_8_0565_process_pixblock_tail, \
-    pixman_composite_out_reverse_8_0565_process_pixblock_tail_head, \
-    28, /* dst_w_basereg */ \
-    10, /* dst_r_basereg */ \
-    15, /* src_basereg   */ \
-    0   /* mask_basereg  */
-
-/******************************************************************************/
-
-generate_composite_function_nearest_scanline \
-    pixman_scaled_nearest_scanline_8888_8888_OVER_asm_neon, 32, 0, 32, \
-    FLAG_DST_READWRITE | FLAG_DEINTERLEAVE_32BPP, \
-    8, /* number of pixels, processed in a single block */ \
-    default_init, \
-    default_cleanup, \
-    pixman_composite_over_8888_8888_process_pixblock_head, \
-    pixman_composite_over_8888_8888_process_pixblock_tail, \
-    pixman_composite_over_8888_8888_process_pixblock_tail_head
-
-generate_composite_function_nearest_scanline \
-    pixman_scaled_nearest_scanline_8888_0565_OVER_asm_neon, 32, 0, 16, \
-    FLAG_DST_READWRITE | FLAG_DEINTERLEAVE_32BPP, \
-    8, /* number of pixels, processed in a single block */ \
-    default_init, \
-    default_cleanup, \
-    pixman_composite_over_8888_0565_process_pixblock_head, \
-    pixman_composite_over_8888_0565_process_pixblock_tail, \
-    pixman_composite_over_8888_0565_process_pixblock_tail_head, \
-    28, /* dst_w_basereg */ \
-    4,  /* dst_r_basereg */ \
-    0,  /* src_basereg   */ \
-    24  /* mask_basereg  */
-
-generate_composite_function_nearest_scanline \
-    pixman_scaled_nearest_scanline_8888_0565_SRC_asm_neon, 32, 0, 16, \
-    FLAG_DST_WRITEONLY | FLAG_DEINTERLEAVE_32BPP, \
-    8, /* number of pixels, processed in a single block */ \
-    default_init, \
-    default_cleanup, \
-    pixman_composite_src_8888_0565_process_pixblock_head, \
-    pixman_composite_src_8888_0565_process_pixblock_tail, \
-    pixman_composite_src_8888_0565_process_pixblock_tail_head
-
-generate_composite_function_nearest_scanline \
-    pixman_scaled_nearest_scanline_0565_8888_SRC_asm_neon, 16, 0, 32, \
-    FLAG_DST_WRITEONLY | FLAG_DEINTERLEAVE_32BPP, \
-    8, /* number of pixels, processed in a single block */ \
-    default_init, \
-    default_cleanup, \
-    pixman_composite_src_0565_8888_process_pixblock_head, \
-    pixman_composite_src_0565_8888_process_pixblock_tail, \
-    pixman_composite_src_0565_8888_process_pixblock_tail_head
-
-generate_composite_function_nearest_scanline \
-    pixman_scaled_nearest_scanline_8888_8_0565_OVER_asm_neon, 32, 8, 16, \
-    FLAG_DST_READWRITE | FLAG_DEINTERLEAVE_32BPP, \
-    8, /* number of pixels, processed in a single block */ \
-    default_init_need_all_regs, \
-    default_cleanup_need_all_regs, \
-    pixman_composite_over_8888_8_0565_process_pixblock_head, \
-    pixman_composite_over_8888_8_0565_process_pixblock_tail, \
-    pixman_composite_over_8888_8_0565_process_pixblock_tail_head, \
-    28, /* dst_w_basereg */ \
-    4,  /* dst_r_basereg */ \
-    8,  /* src_basereg   */ \
-    24  /* mask_basereg  */
-
-generate_composite_function_nearest_scanline \
-    pixman_scaled_nearest_scanline_0565_8_0565_OVER_asm_neon, 16, 8, 16, \
-    FLAG_DST_READWRITE, \
-    8, /* number of pixels, processed in a single block */ \
-    default_init_need_all_regs, \
-    default_cleanup_need_all_regs, \
-    pixman_composite_over_0565_8_0565_process_pixblock_head, \
-    pixman_composite_over_0565_8_0565_process_pixblock_tail, \
-    pixman_composite_over_0565_8_0565_process_pixblock_tail_head, \
-    28, /* dst_w_basereg */ \
-    10,  /* dst_r_basereg */ \
-    8,  /* src_basereg   */ \
-    15  /* mask_basereg  */
-
-/******************************************************************************/
-
-/* Supplementary macro for setting function attributes */
-.macro pixman_asm_function fname
-    .func fname
-    .global fname
-#ifdef __ELF__
-    .hidden fname
-    .type fname, %function
-#endif
-fname:
-.endm
-
-/*
- * Bilinear scaling support code which tries to provide pixel fetching, color
- * format conversion, and interpolation as separate macros which can be used
- * as the basic building blocks for constructing bilinear scanline functions.
- */
-
-.macro bilinear_load_8888 reg1, reg2, tmp
-    mov       TMP1, X, asr #16
-    add       X, X, UX
-    add       TMP1, TOP, TMP1, asl #2
-    vld1.32   {reg1}, [TMP1], STRIDE
-    vld1.32   {reg2}, [TMP1]
-.endm
-
-.macro bilinear_load_0565 reg1, reg2, tmp
-    mov       TMP1, X, asr #16
-    add       X, X, UX
-    add       TMP1, TOP, TMP1, asl #1
-    vld1.32   {reg2[0]}, [TMP1], STRIDE
-    vld1.32   {reg2[1]}, [TMP1]
-    convert_four_0565_to_x888_packed reg2, reg1, reg2, tmp
-.endm
-
-.macro bilinear_load_and_vertical_interpolate_two_8888 \
-                    acc1, acc2, reg1, reg2, reg3, reg4, tmp1, tmp2
-
-    bilinear_load_8888 reg1, reg2, tmp1
-    vmull.u8  acc1, reg1, d28
-    vmlal.u8  acc1, reg2, d29
-    bilinear_load_8888 reg3, reg4, tmp2
-    vmull.u8  acc2, reg3, d28
-    vmlal.u8  acc2, reg4, d29
-.endm
-
-.macro bilinear_load_and_vertical_interpolate_four_8888 \
-                xacc1, xacc2, xreg1, xreg2, xreg3, xreg4, xacc2lo, xacc2hi \
-                yacc1, yacc2, yreg1, yreg2, yreg3, yreg4, yacc2lo, yacc2hi
-
-    bilinear_load_and_vertical_interpolate_two_8888 \
-                xacc1, xacc2, xreg1, xreg2, xreg3, xreg4, xacc2lo, xacc2hi
-    bilinear_load_and_vertical_interpolate_two_8888 \
-                yacc1, yacc2, yreg1, yreg2, yreg3, yreg4, yacc2lo, yacc2hi
-.endm
-
-.macro bilinear_load_and_vertical_interpolate_two_0565 \
-                acc1, acc2, reg1, reg2, reg3, reg4, acc2lo, acc2hi
-
-    mov       TMP1, X, asr #16
-    add       X, X, UX
-    add       TMP1, TOP, TMP1, asl #1
-    mov       TMP2, X, asr #16
-    add       X, X, UX
-    add       TMP2, TOP, TMP2, asl #1
-    vld1.32   {acc2lo[0]}, [TMP1], STRIDE
-    vld1.32   {acc2hi[0]}, [TMP2], STRIDE
-    vld1.32   {acc2lo[1]}, [TMP1]
-    vld1.32   {acc2hi[1]}, [TMP2]
-    convert_0565_to_x888 acc2, reg3, reg2, reg1
-    vzip.u8   reg1, reg3
-    vzip.u8   reg2, reg4
-    vzip.u8   reg3, reg4
-    vzip.u8   reg1, reg2
-    vmull.u8  acc1, reg1, d28
-    vmlal.u8  acc1, reg2, d29
-    vmull.u8  acc2, reg3, d28
-    vmlal.u8  acc2, reg4, d29
-.endm
-
-.macro bilinear_load_and_vertical_interpolate_four_0565 \
-                xacc1, xacc2, xreg1, xreg2, xreg3, xreg4, xacc2lo, xacc2hi \
-                yacc1, yacc2, yreg1, yreg2, yreg3, yreg4, yacc2lo, yacc2hi
-
-    mov       TMP1, X, asr #16
-    add       X, X, UX
-    add       TMP1, TOP, TMP1, asl #1
-    mov       TMP2, X, asr #16
-    add       X, X, UX
-    add       TMP2, TOP, TMP2, asl #1
-    vld1.32   {xacc2lo[0]}, [TMP1], STRIDE
-    vld1.32   {xacc2hi[0]}, [TMP2], STRIDE
-    vld1.32   {xacc2lo[1]}, [TMP1]
-    vld1.32   {xacc2hi[1]}, [TMP2]
-    convert_0565_to_x888 xacc2, xreg3, xreg2, xreg1
-    mov       TMP1, X, asr #16
-    add       X, X, UX
-    add       TMP1, TOP, TMP1, asl #1
-    mov       TMP2, X, asr #16
-    add       X, X, UX
-    add       TMP2, TOP, TMP2, asl #1
-    vld1.32   {yacc2lo[0]}, [TMP1], STRIDE
-    vzip.u8   xreg1, xreg3
-    vld1.32   {yacc2hi[0]}, [TMP2], STRIDE
-    vzip.u8   xreg2, xreg4
-    vld1.32   {yacc2lo[1]}, [TMP1]
-    vzip.u8   xreg3, xreg4
-    vld1.32   {yacc2hi[1]}, [TMP2]
-    vzip.u8   xreg1, xreg2
-    convert_0565_to_x888 yacc2, yreg3, yreg2, yreg1
-    vmull.u8  xacc1, xreg1, d28
-    vzip.u8   yreg1, yreg3
-    vmlal.u8  xacc1, xreg2, d29
-    vzip.u8   yreg2, yreg4
-    vmull.u8  xacc2, xreg3, d28
-    vzip.u8   yreg3, yreg4
-    vmlal.u8  xacc2, xreg4, d29
-    vzip.u8   yreg1, yreg2
-    vmull.u8  yacc1, yreg1, d28
-    vmlal.u8  yacc1, yreg2, d29
-    vmull.u8  yacc2, yreg3, d28
-    vmlal.u8  yacc2, yreg4, d29
-.endm
-
-.macro bilinear_store_8888 numpix, tmp1, tmp2
-.if numpix == 4
-    vst1.32   {d0, d1}, [OUT, :128]!
-.elseif numpix == 2
-    vst1.32   {d0}, [OUT, :64]!
-.elseif numpix == 1
-    vst1.32   {d0[0]}, [OUT, :32]!
-.else
-    .error bilinear_store_8888 numpix is unsupported
-.endif
-.endm
-
-.macro bilinear_store_0565 numpix, tmp1, tmp2
-    vuzp.u8 d0, d1
-    vuzp.u8 d2, d3
-    vuzp.u8 d1, d3
-    vuzp.u8 d0, d2
-    convert_8888_to_0565 d2, d1, d0, q1, tmp1, tmp2
-.if numpix == 4
-    vst1.16   {d2}, [OUT, :64]!
-.elseif numpix == 2
-    vst1.32   {d2[0]}, [OUT, :32]!
-.elseif numpix == 1
-    vst1.16   {d2[0]}, [OUT, :16]!
-.else
-    .error bilinear_store_0565 numpix is unsupported
-.endif
-.endm
-
-.macro bilinear_interpolate_last_pixel src_fmt, dst_fmt
-    bilinear_load_&src_fmt d0, d1, d2
-    vmull.u8  q1, d0, d28
-    vmlal.u8  q1, d1, d29
-    /* 5 cycles bubble */
-    vshll.u16 q0, d2, #8
-    vmlsl.u16 q0, d2, d30
-    vmlal.u16 q0, d3, d30
-    /* 5 cycles bubble */
-    vshrn.u32 d0, q0, #16
-    /* 3 cycles bubble */
-    vmovn.u16 d0, q0
-    /* 1 cycle bubble */
-    bilinear_store_&dst_fmt 1, q2, q3
-.endm
-
-.macro bilinear_interpolate_two_pixels src_fmt, dst_fmt
-    bilinear_load_and_vertical_interpolate_two_&src_fmt \
-                q1, q11, d0, d1, d20, d21, d22, d23
-    vshll.u16 q0, d2, #8
-    vmlsl.u16 q0, d2, d30
-    vmlal.u16 q0, d3, d30
-    vshll.u16 q10, d22, #8
-    vmlsl.u16 q10, d22, d31
-    vmlal.u16 q10, d23, d31
-    vshrn.u32 d0, q0, #16
-    vshrn.u32 d1, q10, #16
-    vshr.u16  q15, q12, #8
-    vadd.u16  q12, q12, q13
-    vmovn.u16 d0, q0
-    bilinear_store_&dst_fmt 2, q2, q3
-.endm
-
-.macro bilinear_interpolate_four_pixels src_fmt, dst_fmt
-    bilinear_load_and_vertical_interpolate_four_&src_fmt \
-                q1, q11, d0, d1, d20, d21, d22, d23 \
-                q3, q9,  d4, d5, d16, d17, d18, d19
-    pld       [TMP1, PF_OFFS]
-    sub       TMP1, TMP1, STRIDE
-    vshll.u16 q0, d2, #8
-    vmlsl.u16 q0, d2, d30
-    vmlal.u16 q0, d3, d30
-    vshll.u16 q10, d22, #8
-    vmlsl.u16 q10, d22, d31
-    vmlal.u16 q10, d23, d31
-    vshr.u16  q15, q12, #8
-    vshll.u16 q2, d6, #8
-    vmlsl.u16 q2, d6, d30
-    vmlal.u16 q2, d7, d30
-    vshll.u16 q8, d18, #8
-    pld       [TMP2, PF_OFFS]
-    vmlsl.u16 q8, d18, d31
-    vmlal.u16 q8, d19, d31
-    vadd.u16  q12, q12, q13
-    vshrn.u32 d0, q0, #16
-    vshrn.u32 d1, q10, #16
-    vshrn.u32 d4, q2, #16
-    vshrn.u32 d5, q8, #16
-    vshr.u16  q15, q12, #8
-    vmovn.u16 d0, q0
-    vmovn.u16 d1, q2
-    vadd.u16  q12, q12, q13
-    bilinear_store_&dst_fmt 4, q2, q3
-.endm
-
-.macro bilinear_interpolate_four_pixels_head src_fmt, dst_fmt
-.ifdef have_bilinear_interpolate_four_pixels_&src_fmt&_&dst_fmt
-    bilinear_interpolate_four_pixels_&src_fmt&_&dst_fmt&_head
-.else
-    bilinear_interpolate_four_pixels src_fmt, dst_fmt
-.endif
-.endm
-
-.macro bilinear_interpolate_four_pixels_tail src_fmt, dst_fmt
-.ifdef have_bilinear_interpolate_four_pixels_&src_fmt&_&dst_fmt
-    bilinear_interpolate_four_pixels_&src_fmt&_&dst_fmt&_tail
-.endif
-.endm
-
-.macro bilinear_interpolate_four_pixels_tail_head src_fmt, dst_fmt
-.ifdef have_bilinear_interpolate_four_pixels_&src_fmt&_&dst_fmt
-    bilinear_interpolate_four_pixels_&src_fmt&_&dst_fmt&_tail_head
-.else
-    bilinear_interpolate_four_pixels src_fmt, dst_fmt
-.endif
-.endm
-
-.macro bilinear_interpolate_eight_pixels_head src_fmt, dst_fmt
-.ifdef have_bilinear_interpolate_eight_pixels_&src_fmt&_&dst_fmt
-    bilinear_interpolate_eight_pixels_&src_fmt&_&dst_fmt&_head
-.else
-    bilinear_interpolate_four_pixels_head src_fmt, dst_fmt
-    bilinear_interpolate_four_pixels_tail_head src_fmt, dst_fmt
-.endif
-.endm
-
-.macro bilinear_interpolate_eight_pixels_tail src_fmt, dst_fmt
-.ifdef have_bilinear_interpolate_eight_pixels_&src_fmt&_&dst_fmt
-    bilinear_interpolate_eight_pixels_&src_fmt&_&dst_fmt&_tail
-.else
-    bilinear_interpolate_four_pixels_tail src_fmt, dst_fmt
-.endif
-.endm
-
-.macro bilinear_interpolate_eight_pixels_tail_head src_fmt, dst_fmt
-.ifdef have_bilinear_interpolate_eight_pixels_&src_fmt&_&dst_fmt
-    bilinear_interpolate_eight_pixels_&src_fmt&_&dst_fmt&_tail_head
-.else
-    bilinear_interpolate_four_pixels_tail_head src_fmt, dst_fmt
-    bilinear_interpolate_four_pixels_tail_head src_fmt, dst_fmt
-.endif
-.endm
-
-.set BILINEAR_FLAG_UNROLL_4,          0
-.set BILINEAR_FLAG_UNROLL_8,          1
-.set BILINEAR_FLAG_USE_ALL_NEON_REGS, 2
-
-/*
- * Main template macro for generating NEON optimized bilinear scanline
- * functions.
- *
- * Bilinear scanline scaler macro template uses the following arguments:
- *  fname             - name of the function to generate
- *  src_fmt           - source color format (8888 or 0565)
- *  dst_fmt           - destination color format (8888 or 0565)
- *  bpp_shift         - (1 << bpp_shift) is the size of source pixel in bytes
- *  prefetch_distance - prefetch in the source image by that many
- *                      pixels ahead
- */
-
-.macro generate_bilinear_scanline_func fname, src_fmt, dst_fmt, \
-                                       src_bpp_shift, dst_bpp_shift, \
-                                       prefetch_distance, flags
-
-pixman_asm_function fname
-    OUT       .req      r0
-    TOP       .req      r1
-    BOTTOM    .req      r2
-    WT        .req      r3
-    WB        .req      r4
-    X         .req      r5
-    UX        .req      r6
-    WIDTH     .req      ip
-    TMP1      .req      r3
-    TMP2      .req      r4
-    PF_OFFS   .req      r7
-    TMP3      .req      r8
-    TMP4      .req      r9
-    STRIDE    .req      r2
-
-    mov       ip, sp
-    push      {r4, r5, r6, r7, r8, r9}
-    mov       PF_OFFS, #prefetch_distance
-    ldmia     ip, {WB, X, UX, WIDTH}
-    mul       PF_OFFS, PF_OFFS, UX
-
-.if ((flags) & BILINEAR_FLAG_USE_ALL_NEON_REGS) != 0
-    vpush     {d8-d15}
-.endif
-
-    sub       STRIDE, BOTTOM, TOP
-    .unreq    BOTTOM
-
-    cmp       WIDTH, #0
-    ble       3f
-
-    vdup.u16  q12, X
-    vdup.u16  q13, UX
-    vdup.u8   d28, WT
-    vdup.u8   d29, WB
-    vadd.u16  d25, d25, d26
-
-    /* ensure good destination alignment  */
-    cmp       WIDTH, #1
-    blt       0f
-    tst       OUT, #(1 << dst_bpp_shift)
-    beq       0f
-    vshr.u16  q15, q12, #8
-    vadd.u16  q12, q12, q13
-    bilinear_interpolate_last_pixel src_fmt, dst_fmt
-    sub       WIDTH, WIDTH, #1
-0:
-    vadd.u16  q13, q13, q13
-    vshr.u16  q15, q12, #8
-    vadd.u16  q12, q12, q13
-
-    cmp       WIDTH, #2
-    blt       0f
-    tst       OUT, #(1 << (dst_bpp_shift + 1))
-    beq       0f
-    bilinear_interpolate_two_pixels src_fmt, dst_fmt
-    sub       WIDTH, WIDTH, #2
-0:
-.if ((flags) & BILINEAR_FLAG_UNROLL_8) != 0
-/*********** 8 pixels per iteration *****************/
-    cmp       WIDTH, #4
-    blt       0f
-    tst       OUT, #(1 << (dst_bpp_shift + 2))
-    beq       0f
-    bilinear_interpolate_four_pixels src_fmt, dst_fmt
-    sub       WIDTH, WIDTH, #4
-0:
-    subs      WIDTH, WIDTH, #8
-    blt       1f
-    mov       PF_OFFS, PF_OFFS, asr #(16 - src_bpp_shift)
-    bilinear_interpolate_eight_pixels_head src_fmt, dst_fmt
-    subs      WIDTH, WIDTH, #8
-    blt       5f
-0:
-    bilinear_interpolate_eight_pixels_tail_head src_fmt, dst_fmt
-    subs      WIDTH, WIDTH, #8
-    bge       0b
-5:
-    bilinear_interpolate_eight_pixels_tail src_fmt, dst_fmt
-1:
-    tst       WIDTH, #4
-    beq       2f
-    bilinear_interpolate_four_pixels src_fmt, dst_fmt
-2:
-.else
-/*********** 4 pixels per iteration *****************/
-    subs      WIDTH, WIDTH, #4
-    blt       1f
-    mov       PF_OFFS, PF_OFFS, asr #(16 - src_bpp_shift)
-    bilinear_interpolate_four_pixels_head src_fmt, dst_fmt
-    subs      WIDTH, WIDTH, #4
-    blt       5f
-0:
-    bilinear_interpolate_four_pixels_tail_head src_fmt, dst_fmt
-    subs      WIDTH, WIDTH, #4
-    bge       0b
-5:
-    bilinear_interpolate_four_pixels_tail src_fmt, dst_fmt
-1:
-/****************************************************/
-.endif
-    /* handle the remaining trailing pixels */
-    tst       WIDTH, #2
-    beq       2f
-    bilinear_interpolate_two_pixels src_fmt, dst_fmt
-2:
-    tst       WIDTH, #1
-    beq       3f
-    bilinear_interpolate_last_pixel src_fmt, dst_fmt
-3:
-.if ((flags) & BILINEAR_FLAG_USE_ALL_NEON_REGS) != 0
-    vpop      {d8-d15}
-.endif
-    pop       {r4, r5, r6, r7, r8, r9}
-    bx        lr
-
-    .unreq    OUT
-    .unreq    TOP
-    .unreq    WT
-    .unreq    WB
-    .unreq    X
-    .unreq    UX
-    .unreq    WIDTH
-    .unreq    TMP1
-    .unreq    TMP2
-    .unreq    PF_OFFS
-    .unreq    TMP3
-    .unreq    TMP4
-    .unreq    STRIDE
-.endfunc
-
-.endm
-
-/*****************************************************************************/
-
-.set have_bilinear_interpolate_four_pixels_8888_8888, 1
-
-.macro bilinear_interpolate_four_pixels_8888_8888_head
-    mov       TMP1, X, asr #16
-    add       X, X, UX
-    add       TMP1, TOP, TMP1, asl #2
-    mov       TMP2, X, asr #16
-    add       X, X, UX
-    add       TMP2, TOP, TMP2, asl #2
-
-    vld1.32   {d22}, [TMP1], STRIDE
-    vld1.32   {d23}, [TMP1]
-    mov       TMP3, X, asr #16
-    add       X, X, UX
-    add       TMP3, TOP, TMP3, asl #2
-    vmull.u8  q8, d22, d28
-    vmlal.u8  q8, d23, d29
-
-    vld1.32   {d22}, [TMP2], STRIDE
-    vld1.32   {d23}, [TMP2]
-    mov       TMP4, X, asr #16
-    add       X, X, UX
-    add       TMP4, TOP, TMP4, asl #2
-    vmull.u8  q9, d22, d28
-    vmlal.u8  q9, d23, d29
-
-    vld1.32   {d22}, [TMP3], STRIDE
-    vld1.32   {d23}, [TMP3]
-    vmull.u8  q10, d22, d28
-    vmlal.u8  q10, d23, d29
-
-    vshll.u16 q0, d16, #8
-    vmlsl.u16 q0, d16, d30
-    vmlal.u16 q0, d17, d30
-
-    pld       [TMP4, PF_OFFS]
-    vld1.32   {d16}, [TMP4], STRIDE
-    vld1.32   {d17}, [TMP4]
-    pld       [TMP4, PF_OFFS]
-    vmull.u8  q11, d16, d28
-    vmlal.u8  q11, d17, d29
-
-    vshll.u16 q1, d18, #8
-    vmlsl.u16 q1, d18, d31
-.endm
-
-.macro bilinear_interpolate_four_pixels_8888_8888_tail
-    vmlal.u16 q1, d19, d31
-    vshr.u16  q15, q12, #8
-    vshll.u16 q2, d20, #8
-    vmlsl.u16 q2, d20, d30
-    vmlal.u16 q2, d21, d30
-    vshll.u16 q3, d22, #8
-    vmlsl.u16 q3, d22, d31
-    vmlal.u16 q3, d23, d31
-    vadd.u16  q12, q12, q13
-    vshrn.u32 d0, q0, #16
-    vshrn.u32 d1, q1, #16
-    vshrn.u32 d4, q2, #16
-    vshr.u16  q15, q12, #8
-    vshrn.u32 d5, q3, #16
-    vmovn.u16 d6, q0
-    vmovn.u16 d7, q2
-    vadd.u16  q12, q12, q13
-    vst1.32   {d6, d7}, [OUT, :128]!
-.endm
-
-.macro bilinear_interpolate_four_pixels_8888_8888_tail_head
-    mov       TMP1, X, asr #16
-    add       X, X, UX
-    add       TMP1, TOP, TMP1, asl #2
-    mov       TMP2, X, asr #16
-    add       X, X, UX
-    add       TMP2, TOP, TMP2, asl #2
-        vmlal.u16 q1, d19, d31
-        vshr.u16  q15, q12, #8
-        vshll.u16 q2, d20, #8
-        vmlsl.u16 q2, d20, d30
-        vmlal.u16 q2, d21, d30
-        vshll.u16 q3, d22, #8
-    vld1.32   {d20}, [TMP1], STRIDE
-        vmlsl.u16 q3, d22, d31
-        vmlal.u16 q3, d23, d31
-    vld1.32   {d21}, [TMP1]
-    vmull.u8  q8, d20, d28
-    vmlal.u8  q8, d21, d29
-        vshrn.u32 d0, q0, #16
-        vshrn.u32 d1, q1, #16
-        vshrn.u32 d4, q2, #16
-    vld1.32   {d22}, [TMP2], STRIDE
-        vshrn.u32 d5, q3, #16
-        vadd.u16  q12, q12, q13
-    vld1.32   {d23}, [TMP2]
-    vmull.u8  q9, d22, d28
-    mov       TMP3, X, asr #16
-    add       X, X, UX
-    add       TMP3, TOP, TMP3, asl #2
-    mov       TMP4, X, asr #16
-    add       X, X, UX
-    add       TMP4, TOP, TMP4, asl #2
-    vmlal.u8  q9, d23, d29
-    vld1.32   {d22}, [TMP3], STRIDE
-        vshr.u16  q15, q12, #8
-    vld1.32   {d23}, [TMP3]
-    vmull.u8  q10, d22, d28
-    vmlal.u8  q10, d23, d29
-        vmovn.u16 d6, q0
-    vshll.u16 q0, d16, #8
-        vmovn.u16 d7, q2
-    vmlsl.u16 q0, d16, d30
-    vmlal.u16 q0, d17, d30
-    pld       [TMP4, PF_OFFS]
-    vld1.32   {d16}, [TMP4], STRIDE
-        vadd.u16  q12, q12, q13
-    vld1.32   {d17}, [TMP4]
-    pld       [TMP4, PF_OFFS]
-    vmull.u8  q11, d16, d28
-    vmlal.u8  q11, d17, d29
-        vst1.32   {d6, d7}, [OUT, :128]!
-    vshll.u16 q1, d18, #8
-    vmlsl.u16 q1, d18, d31
-.endm
-
-/*****************************************************************************/
-
-.set have_bilinear_interpolate_eight_pixels_8888_0565, 1
-
-.macro bilinear_interpolate_eight_pixels_8888_0565_head
-    mov       TMP1, X, asr #16
-    add       X, X, UX
-    add       TMP1, TOP, TMP1, asl #2
-    mov       TMP2, X, asr #16
-    add       X, X, UX
-    add       TMP2, TOP, TMP2, asl #2
-    vld1.32   {d20}, [TMP1], STRIDE
-    vld1.32   {d21}, [TMP1]
-    vmull.u8  q8, d20, d28
-    vmlal.u8  q8, d21, d29
-    vld1.32   {d22}, [TMP2], STRIDE
-    vld1.32   {d23}, [TMP2]
-    vmull.u8  q9, d22, d28
-    mov       TMP3, X, asr #16
-    add       X, X, UX
-    add       TMP3, TOP, TMP3, asl #2
-    mov       TMP4, X, asr #16
-    add       X, X, UX
-    add       TMP4, TOP, TMP4, asl #2
-    vmlal.u8  q9, d23, d29
-    vld1.32   {d22}, [TMP3], STRIDE
-    vld1.32   {d23}, [TMP3]
-    vmull.u8  q10, d22, d28
-    vmlal.u8  q10, d23, d29
-    vshll.u16 q0, d16, #8
-    vmlsl.u16 q0, d16, d30
-    vmlal.u16 q0, d17, d30
-    pld       [TMP4, PF_OFFS]
-    vld1.32   {d16}, [TMP4], STRIDE
-    vld1.32   {d17}, [TMP4]
-    pld       [TMP4, PF_OFFS]
-    vmull.u8  q11, d16, d28
-    vmlal.u8  q11, d17, d29
-    vshll.u16 q1, d18, #8
-    vmlsl.u16 q1, d18, d31
-
-    mov       TMP1, X, asr #16
-    add       X, X, UX
-    add       TMP1, TOP, TMP1, asl #2
-    mov       TMP2, X, asr #16
-    add       X, X, UX
-    add       TMP2, TOP, TMP2, asl #2
-        vmlal.u16 q1, d19, d31
-        vshr.u16  q15, q12, #8
-        vshll.u16 q2, d20, #8
-        vmlsl.u16 q2, d20, d30
-        vmlal.u16 q2, d21, d30
-        vshll.u16 q3, d22, #8
-    vld1.32   {d20}, [TMP1], STRIDE
-        vmlsl.u16 q3, d22, d31
-        vmlal.u16 q3, d23, d31
-    vld1.32   {d21}, [TMP1]
-    vmull.u8  q8, d20, d28
-    vmlal.u8  q8, d21, d29
-        vshrn.u32 d0, q0, #16
-        vshrn.u32 d1, q1, #16
-        vshrn.u32 d4, q2, #16
-    vld1.32   {d22}, [TMP2], STRIDE
-        vshrn.u32 d5, q3, #16
-        vadd.u16  q12, q12, q13
-    vld1.32   {d23}, [TMP2]
-    vmull.u8  q9, d22, d28
-    mov       TMP3, X, asr #16
-    add       X, X, UX
-    add       TMP3, TOP, TMP3, asl #2
-    mov       TMP4, X, asr #16
-    add       X, X, UX
-    add       TMP4, TOP, TMP4, asl #2
-    vmlal.u8  q9, d23, d29
-    vld1.32   {d22}, [TMP3], STRIDE
-        vshr.u16  q15, q12, #8
-    vld1.32   {d23}, [TMP3]
-    vmull.u8  q10, d22, d28
-    vmlal.u8  q10, d23, d29
-        vmovn.u16 d8, q0
-    vshll.u16 q0, d16, #8
-        vmovn.u16 d9, q2
-    vmlsl.u16 q0, d16, d30
-    vmlal.u16 q0, d17, d30
-    pld       [TMP4, PF_OFFS]
-    vld1.32   {d16}, [TMP4], STRIDE
-        vadd.u16  q12, q12, q13
-    vld1.32   {d17}, [TMP4]
-    pld       [TMP4, PF_OFFS]
-    vmull.u8  q11, d16, d28
-    vmlal.u8  q11, d17, d29
-    vshll.u16 q1, d18, #8
-    vmlsl.u16 q1, d18, d31
-.endm
-
-.macro bilinear_interpolate_eight_pixels_8888_0565_tail
-    vmlal.u16 q1, d19, d31
-    vshr.u16  q15, q12, #8
-    vshll.u16 q2, d20, #8
-    vmlsl.u16 q2, d20, d30
-    vmlal.u16 q2, d21, d30
-    vshll.u16 q3, d22, #8
-    vmlsl.u16 q3, d22, d31
-    vmlal.u16 q3, d23, d31
-    vadd.u16  q12, q12, q13
-    vshrn.u32 d0, q0, #16
-    vshrn.u32 d1, q1, #16
-    vshrn.u32 d4, q2, #16
-    vshr.u16  q15, q12, #8
-    vshrn.u32 d5, q3, #16
-    vmovn.u16 d10, q0
-    vmovn.u16 d11, q2
-    vadd.u16  q12, q12, q13
-
-    vuzp.u8   d8, d9
-    vuzp.u8   d10, d11
-    vuzp.u8   d9, d11
-    vuzp.u8   d8, d10
-    vshll.u8  q6, d9, #8
-    vshll.u8  q5, d10, #8
-    vshll.u8  q7, d8, #8
-    vsri.u16  q5, q6, #5
-    vsri.u16  q5, q7, #11
-    vst1.32   {d10, d11}, [OUT, :128]!
-.endm
-
-.macro bilinear_interpolate_eight_pixels_8888_0565_tail_head
-    mov       TMP1, X, asr #16
-    add       X, X, UX
-    add       TMP1, TOP, TMP1, asl #2
-    mov       TMP2, X, asr #16
-    add       X, X, UX
-    add       TMP2, TOP, TMP2, asl #2
-        vmlal.u16 q1, d19, d31
-        vshr.u16  q15, q12, #8
-            vuzp.u8 d8, d9
-        vshll.u16 q2, d20, #8
-        vmlsl.u16 q2, d20, d30
-        vmlal.u16 q2, d21, d30
-        vshll.u16 q3, d22, #8
-    vld1.32   {d20}, [TMP1], STRIDE
-        vmlsl.u16 q3, d22, d31
-        vmlal.u16 q3, d23, d31
-    vld1.32   {d21}, [TMP1]
-    vmull.u8  q8, d20, d28
-    vmlal.u8  q8, d21, d29
-        vshrn.u32 d0, q0, #16
-        vshrn.u32 d1, q1, #16
-        vshrn.u32 d4, q2, #16
-    vld1.32   {d22}, [TMP2], STRIDE
-        vshrn.u32 d5, q3, #16
-        vadd.u16  q12, q12, q13
-    vld1.32   {d23}, [TMP2]
-    vmull.u8  q9, d22, d28
-    mov       TMP3, X, asr #16
-    add       X, X, UX
-    add       TMP3, TOP, TMP3, asl #2
-    mov       TMP4, X, asr #16
-    add       X, X, UX
-    add       TMP4, TOP, TMP4, asl #2
-    vmlal.u8  q9, d23, d29
-    vld1.32   {d22}, [TMP3], STRIDE
-        vshr.u16  q15, q12, #8
-    vld1.32   {d23}, [TMP3]
-    vmull.u8  q10, d22, d28
-    vmlal.u8  q10, d23, d29
-        vmovn.u16 d10, q0
-    vshll.u16 q0, d16, #8
-        vmovn.u16 d11, q2
-    vmlsl.u16 q0, d16, d30
-    vmlal.u16 q0, d17, d30
-    pld       [TMP4, PF_OFFS]
-    vld1.32   {d16}, [TMP4], STRIDE
-        vadd.u16  q12, q12, q13
-    vld1.32   {d17}, [TMP4]
-    pld       [TMP4, PF_OFFS]
-    vmull.u8  q11, d16, d28
-    vmlal.u8  q11, d17, d29
-            vuzp.u8 d10, d11
-    vshll.u16 q1, d18, #8
-    vmlsl.u16 q1, d18, d31
-
-    mov       TMP1, X, asr #16
-    add       X, X, UX
-    add       TMP1, TOP, TMP1, asl #2
-    mov       TMP2, X, asr #16
-    add       X, X, UX
-    add       TMP2, TOP, TMP2, asl #2
-        vmlal.u16 q1, d19, d31
-            vuzp.u8 d9, d11
-        vshr.u16  q15, q12, #8
-        vshll.u16 q2, d20, #8
-            vuzp.u8 d8, d10
-        vmlsl.u16 q2, d20, d30
-        vmlal.u16 q2, d21, d30
-        vshll.u16 q3, d22, #8
-    vld1.32   {d20}, [TMP1], STRIDE
-        vmlsl.u16 q3, d22, d31
-        vmlal.u16 q3, d23, d31
-    vld1.32   {d21}, [TMP1]
-    vmull.u8  q8, d20, d28
-    vmlal.u8  q8, d21, d29
-            vshll.u8  q6, d9, #8
-            vshll.u8  q5, d10, #8
-            vshll.u8  q7, d8, #8
-        vshrn.u32 d0, q0, #16
-            vsri.u16  q5, q6, #5
-        vshrn.u32 d1, q1, #16
-            vsri.u16  q5, q7, #11
-        vshrn.u32 d4, q2, #16
-    vld1.32   {d22}, [TMP2], STRIDE
-        vshrn.u32 d5, q3, #16
-        vadd.u16  q12, q12, q13
-    vld1.32   {d23}, [TMP2]
-    vmull.u8  q9, d22, d28
-    mov       TMP3, X, asr #16
-    add       X, X, UX
-    add       TMP3, TOP, TMP3, asl #2
-    mov       TMP4, X, asr #16
-    add       X, X, UX
-    add       TMP4, TOP, TMP4, asl #2
-    vmlal.u8  q9, d23, d29
-    vld1.32   {d22}, [TMP3], STRIDE
-        vshr.u16  q15, q12, #8
-    vld1.32   {d23}, [TMP3]
-    vmull.u8  q10, d22, d28
-    vmlal.u8  q10, d23, d29
-        vmovn.u16 d8, q0
-    vshll.u16 q0, d16, #8
-        vmovn.u16 d9, q2
-    vmlsl.u16 q0, d16, d30
-    vmlal.u16 q0, d17, d30
-    pld       [TMP4, PF_OFFS]
-    vld1.32   {d16}, [TMP4], STRIDE
-        vadd.u16  q12, q12, q13
-    vld1.32   {d17}, [TMP4]
-    pld       [TMP4, PF_OFFS]
-    vmull.u8  q11, d16, d28
-    vmlal.u8  q11, d17, d29
-    vshll.u16 q1, d18, #8
-            vst1.32   {d10, d11}, [OUT, :128]!
-    vmlsl.u16 q1, d18, d31
-.endm
-/*****************************************************************************/
-
-generate_bilinear_scanline_func \
-    pixman_scaled_bilinear_scanline_8888_8888_SRC_asm_neon, 8888, 8888, \
-    2, 2, 28, BILINEAR_FLAG_UNROLL_4
-
-generate_bilinear_scanline_func \
-    pixman_scaled_bilinear_scanline_8888_0565_SRC_asm_neon, 8888, 0565, \
-    2, 1, 28, BILINEAR_FLAG_UNROLL_8 | BILINEAR_FLAG_USE_ALL_NEON_REGS
-
-generate_bilinear_scanline_func \
-    pixman_scaled_bilinear_scanline_0565_x888_SRC_asm_neon, 0565, 8888, \
-    1, 2, 28, BILINEAR_FLAG_UNROLL_4
-
-generate_bilinear_scanline_func \
-    pixman_scaled_bilinear_scanline_0565_0565_SRC_asm_neon, 0565, 0565, \
-    1, 1, 28, BILINEAR_FLAG_UNROLL_4
->>>>>>> 0feab87a
+/*
+ * Copyright © 2009 Nokia Corporation
+ *
+ * Permission is hereby granted, free of charge, to any person obtaining a
+ * copy of this software and associated documentation files (the "Software"),
+ * to deal in the Software without restriction, including without limitation
+ * the rights to use, copy, modify, merge, publish, distribute, sublicense,
+ * and/or sell copies of the Software, and to permit persons to whom the
+ * Software is furnished to do so, subject to the following conditions:
+ *
+ * The above copyright notice and this permission notice (including the next
+ * paragraph) shall be included in all copies or substantial portions of the
+ * Software.
+ *
+ * THE SOFTWARE IS PROVIDED "AS IS", WITHOUT WARRANTY OF ANY KIND, EXPRESS OR
+ * IMPLIED, INCLUDING BUT NOT LIMITED TO THE WARRANTIES OF MERCHANTABILITY,
+ * FITNESS FOR A PARTICULAR PURPOSE AND NONINFRINGEMENT.  IN NO EVENT SHALL
+ * THE AUTHORS OR COPYRIGHT HOLDERS BE LIABLE FOR ANY CLAIM, DAMAGES OR OTHER
+ * LIABILITY, WHETHER IN AN ACTION OF CONTRACT, TORT OR OTHERWISE, ARISING
+ * FROM, OUT OF OR IN CONNECTION WITH THE SOFTWARE OR THE USE OR OTHER
+ * DEALINGS IN THE SOFTWARE.
+ *
+ * Author:  Siarhei Siamashka (siarhei.siamashka@nokia.com)
+ */
+
+/*
+ * This file contains implementations of NEON optimized pixel processing
+ * functions. There is no full and detailed tutorial, but some functions
+ * (those which are exposing some new or interesting features) are
+ * extensively commented and can be used as examples.
+ *
+ * You may want to have a look at the comments for following functions:
+ *  - pixman_composite_over_8888_0565_asm_neon
+ *  - pixman_composite_over_n_8_0565_asm_neon
+ */
+
+/* Prevent the stack from becoming executable for no reason... */
+#if defined(__linux__) && defined(__ELF__)
+.section .note.GNU-stack,"",%progbits
+#endif
+
+    .text
+    .fpu neon
+    .arch armv7a
+    .object_arch armv4
+    .eabi_attribute 10, 0 /* suppress Tag_FP_arch */
+    .eabi_attribute 12, 0 /* suppress Tag_Advanced_SIMD_arch */
+    .arm
+    .altmacro
+
+#include "pixman-arm-neon-asm.h"
+
+/* Global configuration options and preferences */
+
+/*
+ * The code can optionally make use of unaligned memory accesses to improve
+ * performance of handling leading/trailing pixels for each scanline.
+ * Configuration variable RESPECT_STRICT_ALIGNMENT can be set to 0 for
+ * example in linux if unaligned memory accesses are not configured to
+ * generate.exceptions.
+ */
+.set RESPECT_STRICT_ALIGNMENT, 1
+
+/*
+ * Set default prefetch type. There is a choice between the following options:
+ *
+ * PREFETCH_TYPE_NONE (may be useful for the ARM cores where PLD is set to work
+ * as NOP to workaround some HW bugs or for whatever other reason)
+ *
+ * PREFETCH_TYPE_SIMPLE (may be useful for simple single-issue ARM cores where
+ * advanced prefetch intruduces heavy overhead)
+ *
+ * PREFETCH_TYPE_ADVANCED (useful for superscalar cores such as ARM Cortex-A8
+ * which can run ARM and NEON instructions simultaneously so that extra ARM
+ * instructions do not add (many) extra cycles, but improve prefetch efficiency)
+ *
+ * Note: some types of function can't support advanced prefetch and fallback
+ *       to simple one (those which handle 24bpp pixels)
+ */
+.set PREFETCH_TYPE_DEFAULT, PREFETCH_TYPE_ADVANCED
+
+/* Prefetch distance in pixels for simple prefetch */
+.set PREFETCH_DISTANCE_SIMPLE, 64
+
+/*
+ * Implementation of pixman_composite_over_8888_0565_asm_neon
+ *
+ * This function takes a8r8g8b8 source buffer, r5g6b5 destination buffer and
+ * performs OVER compositing operation. Function fast_composite_over_8888_0565
+ * from pixman-fast-path.c does the same in C and can be used as a reference.
+ *
+ * First we need to have some NEON assembly code which can do the actual
+ * operation on the pixels and provide it to the template macro.
+ *
+ * Template macro quite conveniently takes care of emitting all the necessary
+ * code for memory reading and writing (including quite tricky cases of
+ * handling unaligned leading/trailing pixels), so we only need to deal with
+ * the data in NEON registers.
+ *
+ * NEON registers allocation in general is recommented to be the following:
+ * d0,  d1,  d2,  d3  - contain loaded source pixel data
+ * d4,  d5,  d6,  d7  - contain loaded destination pixels (if they are needed)
+ * d24, d25, d26, d27 - contain loading mask pixel data (if mask is used)
+ * d28, d29, d30, d31 - place for storing the result (destination pixels)
+ *
+ * As can be seen above, four 64-bit NEON registers are used for keeping
+ * intermediate pixel data and up to 8 pixels can be processed in one step
+ * for 32bpp formats (16 pixels for 16bpp, 32 pixels for 8bpp).
+ *
+ * This particular function uses the following registers allocation:
+ * d0,  d1,  d2,  d3  - contain loaded source pixel data
+ * d4,  d5            - contain loaded destination pixels (they are needed)
+ * d28, d29           - place for storing the result (destination pixels)
+ */
+
+/*
+ * Step one. We need to have some code to do some arithmetics on pixel data.
+ * This is implemented as a pair of macros: '*_head' and '*_tail'. When used
+ * back-to-back, they take pixel data from {d0, d1, d2, d3} and {d4, d5},
+ * perform all the needed calculations and write the result to {d28, d29}.
+ * The rationale for having two macros and not just one will be explained
+ * later. In practice, any single monolitic function which does the work can
+ * be split into two parts in any arbitrary way without affecting correctness.
+ *
+ * There is one special trick here too. Common template macro can optionally
+ * make our life a bit easier by doing R, G, B, A color components
+ * deinterleaving for 32bpp pixel formats (and this feature is used in
+ * 'pixman_composite_over_8888_0565_asm_neon' function). So it means that
+ * instead of having 8 packed pixels in {d0, d1, d2, d3} registers, we
+ * actually use d0 register for blue channel (a vector of eight 8-bit
+ * values), d1 register for green, d2 for red and d3 for alpha. This
+ * simple conversion can be also done with a few NEON instructions:
+ *
+ * Packed to planar conversion:
+ *  vuzp.8 d0, d1
+ *  vuzp.8 d2, d3
+ *  vuzp.8 d1, d3
+ *  vuzp.8 d0, d2
+ *
+ * Planar to packed conversion:
+ *  vzip.8 d0, d2
+ *  vzip.8 d1, d3
+ *  vzip.8 d2, d3
+ *  vzip.8 d0, d1
+ *
+ * But pixel can be loaded directly in planar format using VLD4.8 NEON
+ * instruction. It is 1 cycle slower than VLD1.32, so this is not always
+ * desirable, that's why deinterleaving is optional.
+ *
+ * But anyway, here is the code:
+ */
+.macro pixman_composite_over_8888_0565_process_pixblock_head
+    /* convert 8 r5g6b5 pixel data from {d4, d5} to planar 8-bit format
+       and put data into d6 - red, d7 - green, d30 - blue */
+    vshrn.u16   d6, q2, #8
+    vshrn.u16   d7, q2, #3
+    vsli.u16    q2, q2, #5
+    vsri.u8     d6, d6, #5
+    vmvn.8      d3, d3      /* invert source alpha */
+    vsri.u8     d7, d7, #6
+    vshrn.u16   d30, q2, #2
+    /* now do alpha blending, storing results in 8-bit planar format
+       into d16 - red, d19 - green, d18 - blue */
+    vmull.u8    q10, d3, d6
+    vmull.u8    q11, d3, d7
+    vmull.u8    q12, d3, d30
+    vrshr.u16   q13, q10, #8
+    vrshr.u16   q3, q11, #8
+    vrshr.u16   q15, q12, #8
+    vraddhn.u16 d20, q10, q13
+    vraddhn.u16 d23, q11, q3
+    vraddhn.u16 d22, q12, q15
+.endm
+
+.macro pixman_composite_over_8888_0565_process_pixblock_tail
+    /* ... continue alpha blending */
+    vqadd.u8    d16, d2, d20
+    vqadd.u8    q9, q0, q11
+    /* convert the result to r5g6b5 and store it into {d28, d29} */
+    vshll.u8    q14, d16, #8
+    vshll.u8    q8, d19, #8
+    vshll.u8    q9, d18, #8
+    vsri.u16    q14, q8, #5
+    vsri.u16    q14, q9, #11
+.endm
+
+/*
+ * OK, now we got almost everything that we need. Using the above two
+ * macros, the work can be done right. But now we want to optimize
+ * it a bit. ARM Cortex-A8 is an in-order core, and benefits really
+ * a lot from good code scheduling and software pipelining.
+ *
+ * Let's construct some code, which will run in the core main loop.
+ * Some pseudo-code of the main loop will look like this:
+ *   head
+ *   while (...) {
+ *     tail
+ *     head
+ *   }
+ *   tail
+ *
+ * It may look a bit weird, but this setup allows to hide instruction
+ * latencies better and also utilize dual-issue capability more
+ * efficiently (make pairs of load-store and ALU instructions).
+ *
+ * So what we need now is a '*_tail_head' macro, which will be used
+ * in the core main loop. A trivial straightforward implementation
+ * of this macro would look like this:
+ *
+ *   pixman_composite_over_8888_0565_process_pixblock_tail
+ *   vst1.16     {d28, d29}, [DST_W, :128]!
+ *   vld1.16     {d4, d5}, [DST_R, :128]!
+ *   vld4.32     {d0, d1, d2, d3}, [SRC]!
+ *   pixman_composite_over_8888_0565_process_pixblock_head
+ *   cache_preload 8, 8
+ *
+ * Now it also got some VLD/VST instructions. We simply can't move from
+ * processing one block of pixels to the other one with just arithmetics.
+ * The previously processed data needs to be written to memory and new
+ * data needs to be fetched. Fortunately, this main loop does not deal
+ * with partial leading/trailing pixels and can load/store a full block
+ * of pixels in a bulk. Additionally, destination buffer is already
+ * 16 bytes aligned here (which is good for performance).
+ *
+ * New things here are DST_R, DST_W, SRC and MASK identifiers. These
+ * are the aliases for ARM registers which are used as pointers for
+ * accessing data. We maintain separate pointers for reading and writing
+ * destination buffer (DST_R and DST_W).
+ *
+ * Another new thing is 'cache_preload' macro. It is used for prefetching
+ * data into CPU L2 cache and improve performance when dealing with large
+ * images which are far larger than cache size. It uses one argument
+ * (actually two, but they need to be the same here) - number of pixels
+ * in a block. Looking into 'pixman-arm-neon-asm.h' can provide some
+ * details about this macro. Moreover, if good performance is needed
+ * the code from this macro needs to be copied into '*_tail_head' macro
+ * and mixed with the rest of code for optimal instructions scheduling.
+ * We are actually doing it below.
+ *
+ * Now after all the explanations, here is the optimized code.
+ * Different instruction streams (originaling from '*_head', '*_tail'
+ * and 'cache_preload' macro) use different indentation levels for
+ * better readability. Actually taking the code from one of these
+ * indentation levels and ignoring a few VLD/VST instructions would
+ * result in exactly the code from '*_head', '*_tail' or 'cache_preload'
+ * macro!
+ */
+
+#if 1
+
+.macro pixman_composite_over_8888_0565_process_pixblock_tail_head
+        vqadd.u8    d16, d2, d20
+    vld1.16     {d4, d5}, [DST_R, :128]!
+        vqadd.u8    q9, q0, q11
+    vshrn.u16   d6, q2, #8
+    fetch_src_pixblock
+    vshrn.u16   d7, q2, #3
+    vsli.u16    q2, q2, #5
+        vshll.u8    q14, d16, #8
+                                    PF add PF_X, PF_X, #8
+        vshll.u8    q8, d19, #8
+                                    PF tst PF_CTL, #0xF
+    vsri.u8     d6, d6, #5
+                                    PF addne PF_X, PF_X, #8
+    vmvn.8      d3, d3
+                                    PF subne PF_CTL, PF_CTL, #1
+    vsri.u8     d7, d7, #6
+    vshrn.u16   d30, q2, #2
+    vmull.u8    q10, d3, d6
+                                    PF pld, [PF_SRC, PF_X, lsl #src_bpp_shift]
+    vmull.u8    q11, d3, d7
+    vmull.u8    q12, d3, d30
+                                    PF pld, [PF_DST, PF_X, lsl #dst_bpp_shift]
+        vsri.u16    q14, q8, #5
+                                    PF cmp PF_X, ORIG_W
+        vshll.u8    q9, d18, #8
+    vrshr.u16   q13, q10, #8
+                                    PF subge PF_X, PF_X, ORIG_W
+    vrshr.u16   q3, q11, #8
+    vrshr.u16   q15, q12, #8
+                                    PF subges PF_CTL, PF_CTL, #0x10
+        vsri.u16    q14, q9, #11
+                                    PF ldrgeb DUMMY, [PF_SRC, SRC_STRIDE, lsl #src_bpp_shift]!
+    vraddhn.u16 d20, q10, q13
+    vraddhn.u16 d23, q11, q3
+                                    PF ldrgeb DUMMY, [PF_DST, DST_STRIDE, lsl #dst_bpp_shift]!
+    vraddhn.u16 d22, q12, q15
+        vst1.16     {d28, d29}, [DST_W, :128]!
+.endm
+
+#else
+
+/* If we did not care much about the performance, we would just use this... */
+.macro pixman_composite_over_8888_0565_process_pixblock_tail_head
+    pixman_composite_over_8888_0565_process_pixblock_tail
+    vst1.16     {d28, d29}, [DST_W, :128]!
+    vld1.16     {d4, d5}, [DST_R, :128]!
+    fetch_src_pixblock
+    pixman_composite_over_8888_0565_process_pixblock_head
+    cache_preload 8, 8
+.endm
+
+#endif
+
+/*
+ * And now the final part. We are using 'generate_composite_function' macro
+ * to put all the stuff together. We are specifying the name of the function
+ * which we want to get, number of bits per pixel for the source, mask and
+ * destination (0 if unused, like mask in this case). Next come some bit
+ * flags:
+ *   FLAG_DST_READWRITE      - tells that the destination buffer is both read
+ *                             and written, for write-only buffer we would use
+ *                             FLAG_DST_WRITEONLY flag instead
+ *   FLAG_DEINTERLEAVE_32BPP - tells that we prefer to work with planar data
+ *                             and separate color channels for 32bpp format.
+ * The next things are:
+ *  - the number of pixels processed per iteration (8 in this case, because
+ *    that's the maximum what can fit into four 64-bit NEON registers).
+ *  - prefetch distance, measured in pixel blocks. In this case it is 5 times
+ *    by 8 pixels. That would be 40 pixels, or up to 160 bytes. Optimal
+ *    prefetch distance can be selected by running some benchmarks.
+ *
+ * After that we specify some macros, these are 'default_init',
+ * 'default_cleanup' here which are empty (but it is possible to have custom
+ * init/cleanup macros to be able to save/restore some extra NEON registers
+ * like d8-d15 or do anything else) followed by
+ * 'pixman_composite_over_8888_0565_process_pixblock_head',
+ * 'pixman_composite_over_8888_0565_process_pixblock_tail' and
+ * 'pixman_composite_over_8888_0565_process_pixblock_tail_head'
+ * which we got implemented above.
+ *
+ * The last part is the NEON registers allocation scheme.
+ */
+generate_composite_function \
+    pixman_composite_over_8888_0565_asm_neon, 32, 0, 16, \
+    FLAG_DST_READWRITE | FLAG_DEINTERLEAVE_32BPP, \
+    8, /* number of pixels, processed in a single block */ \
+    5, /* prefetch distance */ \
+    default_init, \
+    default_cleanup, \
+    pixman_composite_over_8888_0565_process_pixblock_head, \
+    pixman_composite_over_8888_0565_process_pixblock_tail, \
+    pixman_composite_over_8888_0565_process_pixblock_tail_head, \
+    28, /* dst_w_basereg */ \
+    4,  /* dst_r_basereg */ \
+    0,  /* src_basereg   */ \
+    24  /* mask_basereg  */
+
+/******************************************************************************/
+
+.macro pixman_composite_over_n_0565_process_pixblock_head
+    /* convert 8 r5g6b5 pixel data from {d4, d5} to planar 8-bit format
+       and put data into d6 - red, d7 - green, d30 - blue */
+    vshrn.u16   d6, q2, #8
+    vshrn.u16   d7, q2, #3
+    vsli.u16    q2, q2, #5
+    vsri.u8     d6, d6, #5
+    vsri.u8     d7, d7, #6
+    vshrn.u16   d30, q2, #2
+    /* now do alpha blending, storing results in 8-bit planar format
+       into d16 - red, d19 - green, d18 - blue */
+    vmull.u8    q10, d3, d6
+    vmull.u8    q11, d3, d7
+    vmull.u8    q12, d3, d30
+    vrshr.u16   q13, q10, #8
+    vrshr.u16   q3, q11, #8
+    vrshr.u16   q15, q12, #8
+    vraddhn.u16 d20, q10, q13
+    vraddhn.u16 d23, q11, q3
+    vraddhn.u16 d22, q12, q15
+.endm
+
+.macro pixman_composite_over_n_0565_process_pixblock_tail
+    /* ... continue alpha blending */
+    vqadd.u8    d16, d2, d20
+    vqadd.u8    q9, q0, q11
+    /* convert the result to r5g6b5 and store it into {d28, d29} */
+    vshll.u8    q14, d16, #8
+    vshll.u8    q8, d19, #8
+    vshll.u8    q9, d18, #8
+    vsri.u16    q14, q8, #5
+    vsri.u16    q14, q9, #11
+.endm
+
+/* TODO: expand macros and do better instructions scheduling */
+.macro pixman_composite_over_n_0565_process_pixblock_tail_head
+    pixman_composite_over_n_0565_process_pixblock_tail
+    vld1.16     {d4, d5}, [DST_R, :128]!
+    vst1.16     {d28, d29}, [DST_W, :128]!
+    pixman_composite_over_n_0565_process_pixblock_head
+    cache_preload 8, 8
+.endm
+
+.macro pixman_composite_over_n_0565_init
+    add         DUMMY, sp, #ARGS_STACK_OFFSET
+    vld1.32     {d3[0]}, [DUMMY]
+    vdup.8      d0, d3[0]
+    vdup.8      d1, d3[1]
+    vdup.8      d2, d3[2]
+    vdup.8      d3, d3[3]
+    vmvn.8      d3, d3      /* invert source alpha */
+.endm
+
+generate_composite_function \
+    pixman_composite_over_n_0565_asm_neon, 0, 0, 16, \
+    FLAG_DST_READWRITE, \
+    8, /* number of pixels, processed in a single block */ \
+    5, /* prefetch distance */ \
+    pixman_composite_over_n_0565_init, \
+    default_cleanup, \
+    pixman_composite_over_n_0565_process_pixblock_head, \
+    pixman_composite_over_n_0565_process_pixblock_tail, \
+    pixman_composite_over_n_0565_process_pixblock_tail_head, \
+    28, /* dst_w_basereg */ \
+    4,  /* dst_r_basereg */ \
+    0,  /* src_basereg   */ \
+    24  /* mask_basereg  */
+
+/******************************************************************************/
+
+.macro pixman_composite_src_8888_0565_process_pixblock_head
+    vshll.u8    q8, d1, #8
+    vshll.u8    q14, d2, #8
+    vshll.u8    q9, d0, #8
+.endm
+
+.macro pixman_composite_src_8888_0565_process_pixblock_tail
+    vsri.u16    q14, q8, #5
+    vsri.u16    q14, q9, #11
+.endm
+
+.macro pixman_composite_src_8888_0565_process_pixblock_tail_head
+        vsri.u16    q14, q8, #5
+                                    PF add PF_X, PF_X, #8
+                                    PF tst PF_CTL, #0xF
+    fetch_src_pixblock
+                                    PF addne PF_X, PF_X, #8
+                                    PF subne PF_CTL, PF_CTL, #1
+        vsri.u16    q14, q9, #11
+                                    PF cmp PF_X, ORIG_W
+                                    PF pld, [PF_SRC, PF_X, lsl #src_bpp_shift]
+    vshll.u8    q8, d1, #8
+        vst1.16     {d28, d29}, [DST_W, :128]!
+                                    PF subge PF_X, PF_X, ORIG_W
+                                    PF subges PF_CTL, PF_CTL, #0x10
+    vshll.u8    q14, d2, #8
+                                    PF ldrgeb DUMMY, [PF_SRC, SRC_STRIDE, lsl #src_bpp_shift]!
+    vshll.u8    q9, d0, #8
+.endm
+
+generate_composite_function \
+    pixman_composite_src_8888_0565_asm_neon, 32, 0, 16, \
+    FLAG_DST_WRITEONLY | FLAG_DEINTERLEAVE_32BPP, \
+    8, /* number of pixels, processed in a single block */ \
+    10, /* prefetch distance */ \
+    default_init, \
+    default_cleanup, \
+    pixman_composite_src_8888_0565_process_pixblock_head, \
+    pixman_composite_src_8888_0565_process_pixblock_tail, \
+    pixman_composite_src_8888_0565_process_pixblock_tail_head
+
+/******************************************************************************/
+
+.macro pixman_composite_src_0565_8888_process_pixblock_head
+    vshrn.u16   d30, q0, #8
+    vshrn.u16   d29, q0, #3
+    vsli.u16    q0, q0, #5
+    vmov.u8     d31, #255
+    vsri.u8     d30, d30, #5
+    vsri.u8     d29, d29, #6
+    vshrn.u16   d28, q0, #2
+.endm
+
+.macro pixman_composite_src_0565_8888_process_pixblock_tail
+.endm
+
+/* TODO: expand macros and do better instructions scheduling */
+.macro pixman_composite_src_0565_8888_process_pixblock_tail_head
+    pixman_composite_src_0565_8888_process_pixblock_tail
+    vst4.8     {d28, d29, d30, d31}, [DST_W, :128]!
+    fetch_src_pixblock
+    pixman_composite_src_0565_8888_process_pixblock_head
+    cache_preload 8, 8
+.endm
+
+generate_composite_function \
+    pixman_composite_src_0565_8888_asm_neon, 16, 0, 32, \
+    FLAG_DST_WRITEONLY | FLAG_DEINTERLEAVE_32BPP, \
+    8, /* number of pixels, processed in a single block */ \
+    10, /* prefetch distance */ \
+    default_init, \
+    default_cleanup, \
+    pixman_composite_src_0565_8888_process_pixblock_head, \
+    pixman_composite_src_0565_8888_process_pixblock_tail, \
+    pixman_composite_src_0565_8888_process_pixblock_tail_head
+
+/******************************************************************************/
+
+.macro pixman_composite_add_8_8_process_pixblock_head
+    vqadd.u8    q14, q0, q2
+    vqadd.u8    q15, q1, q3
+.endm
+
+.macro pixman_composite_add_8_8_process_pixblock_tail
+.endm
+
+.macro pixman_composite_add_8_8_process_pixblock_tail_head
+    fetch_src_pixblock
+                                    PF add PF_X, PF_X, #32
+                                    PF tst PF_CTL, #0xF
+    vld1.8      {d4, d5, d6, d7}, [DST_R, :128]!
+                                    PF addne PF_X, PF_X, #32
+                                    PF subne PF_CTL, PF_CTL, #1
+        vst1.8      {d28, d29, d30, d31}, [DST_W, :128]!
+                                    PF cmp PF_X, ORIG_W
+                                    PF pld, [PF_SRC, PF_X, lsl #src_bpp_shift]
+                                    PF pld, [PF_DST, PF_X, lsl #dst_bpp_shift]
+                                    PF subge PF_X, PF_X, ORIG_W
+                                    PF subges PF_CTL, PF_CTL, #0x10
+    vqadd.u8    q14, q0, q2
+                                    PF ldrgeb DUMMY, [PF_SRC, SRC_STRIDE, lsl #src_bpp_shift]!
+                                    PF ldrgeb DUMMY, [PF_DST, DST_STRIDE, lsl #dst_bpp_shift]!
+    vqadd.u8    q15, q1, q3
+.endm
+
+generate_composite_function \
+    pixman_composite_add_8_8_asm_neon, 8, 0, 8, \
+    FLAG_DST_READWRITE, \
+    32, /* number of pixels, processed in a single block */ \
+    10, /* prefetch distance */ \
+    default_init, \
+    default_cleanup, \
+    pixman_composite_add_8_8_process_pixblock_head, \
+    pixman_composite_add_8_8_process_pixblock_tail, \
+    pixman_composite_add_8_8_process_pixblock_tail_head
+
+/******************************************************************************/
+
+.macro pixman_composite_add_8888_8888_process_pixblock_tail_head
+    fetch_src_pixblock
+                                    PF add PF_X, PF_X, #8
+                                    PF tst PF_CTL, #0xF
+    vld1.32     {d4, d5, d6, d7}, [DST_R, :128]!
+                                    PF addne PF_X, PF_X, #8
+                                    PF subne PF_CTL, PF_CTL, #1
+        vst1.32     {d28, d29, d30, d31}, [DST_W, :128]!
+                                    PF cmp PF_X, ORIG_W
+                                    PF pld, [PF_SRC, PF_X, lsl #src_bpp_shift]
+                                    PF pld, [PF_DST, PF_X, lsl #dst_bpp_shift]
+                                    PF subge PF_X, PF_X, ORIG_W
+                                    PF subges PF_CTL, PF_CTL, #0x10
+    vqadd.u8    q14, q0, q2
+                                    PF ldrgeb DUMMY, [PF_SRC, SRC_STRIDE, lsl #src_bpp_shift]!
+                                    PF ldrgeb DUMMY, [PF_DST, DST_STRIDE, lsl #dst_bpp_shift]!
+    vqadd.u8    q15, q1, q3
+.endm
+
+generate_composite_function \
+    pixman_composite_add_8888_8888_asm_neon, 32, 0, 32, \
+    FLAG_DST_READWRITE, \
+    8, /* number of pixels, processed in a single block */ \
+    10, /* prefetch distance */ \
+    default_init, \
+    default_cleanup, \
+    pixman_composite_add_8_8_process_pixblock_head, \
+    pixman_composite_add_8_8_process_pixblock_tail, \
+    pixman_composite_add_8888_8888_process_pixblock_tail_head
+
+generate_composite_function_single_scanline \
+    pixman_composite_scanline_add_asm_neon, 32, 0, 32, \
+    FLAG_DST_READWRITE, \
+    8, /* number of pixels, processed in a single block */ \
+    default_init, \
+    default_cleanup, \
+    pixman_composite_add_8_8_process_pixblock_head, \
+    pixman_composite_add_8_8_process_pixblock_tail, \
+    pixman_composite_add_8888_8888_process_pixblock_tail_head
+
+/******************************************************************************/
+
+.macro pixman_composite_out_reverse_8888_8888_process_pixblock_head
+    vmvn.8      d24, d3  /* get inverted alpha */
+    /* do alpha blending */
+    vmull.u8    q8, d24, d4
+    vmull.u8    q9, d24, d5
+    vmull.u8    q10, d24, d6
+    vmull.u8    q11, d24, d7
+.endm
+
+.macro pixman_composite_out_reverse_8888_8888_process_pixblock_tail
+    vrshr.u16   q14, q8, #8
+    vrshr.u16   q15, q9, #8
+    vrshr.u16   q12, q10, #8
+    vrshr.u16   q13, q11, #8
+    vraddhn.u16 d28, q14, q8
+    vraddhn.u16 d29, q15, q9
+    vraddhn.u16 d30, q12, q10
+    vraddhn.u16 d31, q13, q11
+.endm
+
+.macro pixman_composite_out_reverse_8888_8888_process_pixblock_tail_head
+    vld4.8      {d4, d5, d6, d7}, [DST_R, :128]!
+        vrshr.u16   q14, q8, #8
+                                    PF add PF_X, PF_X, #8
+                                    PF tst PF_CTL, #0xF
+        vrshr.u16   q15, q9, #8
+        vrshr.u16   q12, q10, #8
+        vrshr.u16   q13, q11, #8
+                                    PF addne PF_X, PF_X, #8
+                                    PF subne PF_CTL, PF_CTL, #1
+        vraddhn.u16 d28, q14, q8
+        vraddhn.u16 d29, q15, q9
+                                    PF cmp PF_X, ORIG_W
+        vraddhn.u16 d30, q12, q10
+        vraddhn.u16 d31, q13, q11
+    fetch_src_pixblock
+                                    PF pld, [PF_SRC, PF_X, lsl #src_bpp_shift]
+    vmvn.8      d22, d3
+                                    PF pld, [PF_DST, PF_X, lsl #dst_bpp_shift]
+        vst4.8      {d28, d29, d30, d31}, [DST_W, :128]!
+                                    PF subge PF_X, PF_X, ORIG_W
+    vmull.u8    q8, d22, d4
+                                    PF subges PF_CTL, PF_CTL, #0x10
+    vmull.u8    q9, d22, d5
+                                    PF ldrgeb DUMMY, [PF_SRC, SRC_STRIDE, lsl #src_bpp_shift]!
+    vmull.u8    q10, d22, d6
+                                    PF ldrgeb DUMMY, [PF_DST, DST_STRIDE, lsl #dst_bpp_shift]!
+    vmull.u8    q11, d22, d7
+.endm
+
+generate_composite_function_single_scanline \
+    pixman_composite_scanline_out_reverse_asm_neon, 32, 0, 32, \
+    FLAG_DST_READWRITE | FLAG_DEINTERLEAVE_32BPP, \
+    8, /* number of pixels, processed in a single block */ \
+    default_init, \
+    default_cleanup, \
+    pixman_composite_out_reverse_8888_8888_process_pixblock_head, \
+    pixman_composite_out_reverse_8888_8888_process_pixblock_tail, \
+    pixman_composite_out_reverse_8888_8888_process_pixblock_tail_head
+
+/******************************************************************************/
+
+.macro pixman_composite_over_8888_8888_process_pixblock_head
+    pixman_composite_out_reverse_8888_8888_process_pixblock_head
+.endm
+
+.macro pixman_composite_over_8888_8888_process_pixblock_tail
+    pixman_composite_out_reverse_8888_8888_process_pixblock_tail
+    vqadd.u8    q14, q0, q14
+    vqadd.u8    q15, q1, q15
+.endm
+
+.macro pixman_composite_over_8888_8888_process_pixblock_tail_head
+    vld4.8      {d4, d5, d6, d7}, [DST_R, :128]!
+        vrshr.u16   q14, q8, #8
+                                    PF add PF_X, PF_X, #8
+                                    PF tst PF_CTL, #0xF
+        vrshr.u16   q15, q9, #8
+        vrshr.u16   q12, q10, #8
+        vrshr.u16   q13, q11, #8
+                                    PF addne PF_X, PF_X, #8
+                                    PF subne PF_CTL, PF_CTL, #1
+        vraddhn.u16 d28, q14, q8
+        vraddhn.u16 d29, q15, q9
+                                    PF cmp PF_X, ORIG_W
+        vraddhn.u16 d30, q12, q10
+        vraddhn.u16 d31, q13, q11
+        vqadd.u8    q14, q0, q14
+        vqadd.u8    q15, q1, q15
+    fetch_src_pixblock
+                                    PF pld, [PF_SRC, PF_X, lsl #src_bpp_shift]
+    vmvn.8      d22, d3
+                                    PF pld, [PF_DST, PF_X, lsl #dst_bpp_shift]
+        vst4.8      {d28, d29, d30, d31}, [DST_W, :128]!
+                                    PF subge PF_X, PF_X, ORIG_W
+    vmull.u8    q8, d22, d4
+                                    PF subges PF_CTL, PF_CTL, #0x10
+    vmull.u8    q9, d22, d5
+                                    PF ldrgeb DUMMY, [PF_SRC, SRC_STRIDE, lsl #src_bpp_shift]!
+    vmull.u8    q10, d22, d6
+                                    PF ldrgeb DUMMY, [PF_DST, DST_STRIDE, lsl #dst_bpp_shift]!
+    vmull.u8    q11, d22, d7
+.endm
+
+generate_composite_function \
+    pixman_composite_over_8888_8888_asm_neon, 32, 0, 32, \
+    FLAG_DST_READWRITE | FLAG_DEINTERLEAVE_32BPP, \
+    8, /* number of pixels, processed in a single block */ \
+    5, /* prefetch distance */ \
+    default_init, \
+    default_cleanup, \
+    pixman_composite_over_8888_8888_process_pixblock_head, \
+    pixman_composite_over_8888_8888_process_pixblock_tail, \
+    pixman_composite_over_8888_8888_process_pixblock_tail_head
+
+generate_composite_function_single_scanline \
+    pixman_composite_scanline_over_asm_neon, 32, 0, 32, \
+    FLAG_DST_READWRITE | FLAG_DEINTERLEAVE_32BPP, \
+    8, /* number of pixels, processed in a single block */ \
+    default_init, \
+    default_cleanup, \
+    pixman_composite_over_8888_8888_process_pixblock_head, \
+    pixman_composite_over_8888_8888_process_pixblock_tail, \
+    pixman_composite_over_8888_8888_process_pixblock_tail_head
+
+/******************************************************************************/
+
+/* TODO: expand macros and do better instructions scheduling */
+.macro pixman_composite_over_n_8888_process_pixblock_tail_head
+    pixman_composite_over_8888_8888_process_pixblock_tail
+    vld4.8      {d4, d5, d6, d7}, [DST_R, :128]!
+    vst4.8      {d28, d29, d30, d31}, [DST_W, :128]!
+    pixman_composite_over_8888_8888_process_pixblock_head
+    cache_preload 8, 8
+.endm
+
+.macro pixman_composite_over_n_8888_init
+    add         DUMMY, sp, #ARGS_STACK_OFFSET
+    vld1.32     {d3[0]}, [DUMMY]
+    vdup.8      d0, d3[0]
+    vdup.8      d1, d3[1]
+    vdup.8      d2, d3[2]
+    vdup.8      d3, d3[3]
+.endm
+
+generate_composite_function \
+    pixman_composite_over_n_8888_asm_neon, 0, 0, 32, \
+    FLAG_DST_READWRITE | FLAG_DEINTERLEAVE_32BPP, \
+    8, /* number of pixels, processed in a single block */ \
+    5, /* prefetch distance */ \
+    pixman_composite_over_n_8888_init, \
+    default_cleanup, \
+    pixman_composite_over_8888_8888_process_pixblock_head, \
+    pixman_composite_over_8888_8888_process_pixblock_tail, \
+    pixman_composite_over_n_8888_process_pixblock_tail_head
+
+/******************************************************************************/
+
+.macro pixman_composite_over_reverse_n_8888_process_pixblock_tail_head
+        vrshr.u16   q14, q8, #8
+                                    PF add PF_X, PF_X, #8
+                                    PF tst PF_CTL, #0xF
+        vrshr.u16   q15, q9, #8
+        vrshr.u16   q12, q10, #8
+        vrshr.u16   q13, q11, #8
+                                    PF addne PF_X, PF_X, #8
+                                    PF subne PF_CTL, PF_CTL, #1
+        vraddhn.u16 d28, q14, q8
+        vraddhn.u16 d29, q15, q9
+                                    PF cmp PF_X, ORIG_W
+        vraddhn.u16 d30, q12, q10
+        vraddhn.u16 d31, q13, q11
+        vqadd.u8    q14, q0, q14
+        vqadd.u8    q15, q1, q15
+    vld4.8      {d0, d1, d2, d3}, [DST_R, :128]!
+    vmvn.8      d22, d3
+                                    PF pld, [PF_DST, PF_X, lsl #dst_bpp_shift]
+        vst4.8      {d28, d29, d30, d31}, [DST_W, :128]!
+                                    PF subge PF_X, PF_X, ORIG_W
+    vmull.u8    q8, d22, d4
+                                    PF subges PF_CTL, PF_CTL, #0x10
+    vmull.u8    q9, d22, d5
+    vmull.u8    q10, d22, d6
+                                    PF ldrgeb DUMMY, [PF_DST, DST_STRIDE, lsl #dst_bpp_shift]!
+    vmull.u8    q11, d22, d7
+.endm
+
+.macro pixman_composite_over_reverse_n_8888_init
+    add         DUMMY, sp, #ARGS_STACK_OFFSET
+    vld1.32     {d7[0]}, [DUMMY]
+    vdup.8      d4, d7[0]
+    vdup.8      d5, d7[1]
+    vdup.8      d6, d7[2]
+    vdup.8      d7, d7[3]
+.endm
+
+generate_composite_function \
+    pixman_composite_over_reverse_n_8888_asm_neon, 0, 0, 32, \
+    FLAG_DST_READWRITE | FLAG_DEINTERLEAVE_32BPP, \
+    8, /* number of pixels, processed in a single block */ \
+    5, /* prefetch distance */ \
+    pixman_composite_over_reverse_n_8888_init, \
+    default_cleanup, \
+    pixman_composite_over_8888_8888_process_pixblock_head, \
+    pixman_composite_over_8888_8888_process_pixblock_tail, \
+    pixman_composite_over_reverse_n_8888_process_pixblock_tail_head, \
+    28, /* dst_w_basereg */ \
+    0,  /* dst_r_basereg */ \
+    4,  /* src_basereg   */ \
+    24  /* mask_basereg  */
+
+/******************************************************************************/
+
+.macro pixman_composite_over_8888_8_0565_process_pixblock_head
+    vmull.u8    q0,  d24, d8    /* IN for SRC pixels (part1) */
+    vmull.u8    q1,  d24, d9
+    vmull.u8    q6,  d24, d10
+    vmull.u8    q7,  d24, d11
+        vshrn.u16   d6,  q2, #8 /* convert DST_R data to 32-bpp (part1) */
+        vshrn.u16   d7,  q2, #3
+        vsli.u16    q2,  q2, #5
+    vrshr.u16   q8,  q0,  #8    /* IN for SRC pixels (part2) */
+    vrshr.u16   q9,  q1,  #8
+    vrshr.u16   q10, q6,  #8
+    vrshr.u16   q11, q7,  #8
+    vraddhn.u16 d0,  q0,  q8
+    vraddhn.u16 d1,  q1,  q9
+    vraddhn.u16 d2,  q6,  q10
+    vraddhn.u16 d3,  q7,  q11
+        vsri.u8     d6,  d6, #5 /* convert DST_R data to 32-bpp (part2) */
+        vsri.u8     d7,  d7, #6
+    vmvn.8      d3,  d3
+        vshrn.u16   d30, q2, #2
+    vmull.u8    q8,  d3, d6     /* now do alpha blending */
+    vmull.u8    q9,  d3, d7
+    vmull.u8    q10, d3, d30
+.endm
+
+.macro pixman_composite_over_8888_8_0565_process_pixblock_tail
+    /* 3 cycle bubble (after vmull.u8) */
+    vrshr.u16   q13, q8,  #8
+    vrshr.u16   q11, q9,  #8
+    vrshr.u16   q15, q10, #8
+    vraddhn.u16 d16, q8,  q13
+    vraddhn.u16 d27, q9,  q11
+    vraddhn.u16 d26, q10, q15
+    vqadd.u8    d16, d2,  d16
+    /* 1 cycle bubble */
+    vqadd.u8    q9,  q0,  q13
+    vshll.u8    q14, d16, #8    /* convert to 16bpp */
+    vshll.u8    q8,  d19, #8
+    vshll.u8    q9,  d18, #8
+    vsri.u16    q14, q8,  #5
+    /* 1 cycle bubble */
+    vsri.u16    q14, q9,  #11
+.endm
+
+.macro pixman_composite_over_8888_8_0565_process_pixblock_tail_head
+    vld1.16     {d4, d5}, [DST_R, :128]!
+    vshrn.u16   d6,  q2,  #8
+    fetch_mask_pixblock
+    vshrn.u16   d7,  q2,  #3
+    fetch_src_pixblock
+    vmull.u8    q6,  d24, d10
+        vrshr.u16   q13, q8,  #8
+        vrshr.u16   q11, q9,  #8
+        vrshr.u16   q15, q10, #8
+        vraddhn.u16 d16, q8,  q13
+        vraddhn.u16 d27, q9,  q11
+        vraddhn.u16 d26, q10, q15
+        vqadd.u8    d16, d2,  d16
+    vmull.u8    q1,  d24, d9
+        vqadd.u8    q9,  q0,  q13
+        vshll.u8    q14, d16, #8
+    vmull.u8    q0,  d24, d8
+        vshll.u8    q8,  d19, #8
+        vshll.u8    q9,  d18, #8
+        vsri.u16    q14, q8,  #5
+    vmull.u8    q7,  d24, d11
+        vsri.u16    q14, q9,  #11
+
+    cache_preload 8, 8
+
+    vsli.u16    q2,  q2,  #5
+    vrshr.u16   q8,  q0,  #8
+    vrshr.u16   q9,  q1,  #8
+    vrshr.u16   q10, q6,  #8
+    vrshr.u16   q11, q7,  #8
+    vraddhn.u16 d0,  q0,  q8
+    vraddhn.u16 d1,  q1,  q9
+    vraddhn.u16 d2,  q6,  q10
+    vraddhn.u16 d3,  q7,  q11
+    vsri.u8     d6,  d6,  #5
+    vsri.u8     d7,  d7,  #6
+    vmvn.8      d3,  d3
+    vshrn.u16   d30, q2,  #2
+    vst1.16     {d28, d29}, [DST_W, :128]!
+    vmull.u8    q8,  d3,  d6
+    vmull.u8    q9,  d3,  d7
+    vmull.u8    q10, d3,  d30
+.endm
+
+generate_composite_function \
+    pixman_composite_over_8888_8_0565_asm_neon, 32, 8, 16, \
+    FLAG_DST_READWRITE | FLAG_DEINTERLEAVE_32BPP, \
+    8, /* number of pixels, processed in a single block */ \
+    5, /* prefetch distance */ \
+    default_init_need_all_regs, \
+    default_cleanup_need_all_regs, \
+    pixman_composite_over_8888_8_0565_process_pixblock_head, \
+    pixman_composite_over_8888_8_0565_process_pixblock_tail, \
+    pixman_composite_over_8888_8_0565_process_pixblock_tail_head, \
+    28, /* dst_w_basereg */ \
+    4,  /* dst_r_basereg */ \
+    8,  /* src_basereg   */ \
+    24  /* mask_basereg  */
+
+/******************************************************************************/
+
+/*
+ * This function needs a special initialization of solid mask.
+ * Solid source pixel data is fetched from stack at ARGS_STACK_OFFSET
+ * offset, split into color components and replicated in d8-d11
+ * registers. Additionally, this function needs all the NEON registers,
+ * so it has to save d8-d15 registers which are callee saved according
+ * to ABI. These registers are restored from 'cleanup' macro. All the
+ * other NEON registers are caller saved, so can be clobbered freely
+ * without introducing any problems.
+ */
+.macro pixman_composite_over_n_8_0565_init
+    add         DUMMY, sp, #ARGS_STACK_OFFSET
+    vpush       {d8-d15}
+    vld1.32     {d11[0]}, [DUMMY]
+    vdup.8      d8, d11[0]
+    vdup.8      d9, d11[1]
+    vdup.8      d10, d11[2]
+    vdup.8      d11, d11[3]
+.endm
+
+.macro pixman_composite_over_n_8_0565_cleanup
+    vpop        {d8-d15}
+.endm
+
+generate_composite_function \
+    pixman_composite_over_n_8_0565_asm_neon, 0, 8, 16, \
+    FLAG_DST_READWRITE, \
+    8, /* number of pixels, processed in a single block */ \
+    5, /* prefetch distance */ \
+    pixman_composite_over_n_8_0565_init, \
+    pixman_composite_over_n_8_0565_cleanup, \
+    pixman_composite_over_8888_8_0565_process_pixblock_head, \
+    pixman_composite_over_8888_8_0565_process_pixblock_tail, \
+    pixman_composite_over_8888_8_0565_process_pixblock_tail_head
+
+/******************************************************************************/
+
+.macro pixman_composite_over_8888_n_0565_init
+    add         DUMMY, sp, #(ARGS_STACK_OFFSET + 8)
+    vpush       {d8-d15}
+    vld1.32     {d24[0]}, [DUMMY]
+    vdup.8      d24, d24[3]
+.endm
+
+.macro pixman_composite_over_8888_n_0565_cleanup
+    vpop        {d8-d15}
+.endm
+
+generate_composite_function \
+    pixman_composite_over_8888_n_0565_asm_neon, 32, 0, 16, \
+    FLAG_DST_READWRITE | FLAG_DEINTERLEAVE_32BPP, \
+    8, /* number of pixels, processed in a single block */ \
+    5, /* prefetch distance */ \
+    pixman_composite_over_8888_n_0565_init, \
+    pixman_composite_over_8888_n_0565_cleanup, \
+    pixman_composite_over_8888_8_0565_process_pixblock_head, \
+    pixman_composite_over_8888_8_0565_process_pixblock_tail, \
+    pixman_composite_over_8888_8_0565_process_pixblock_tail_head, \
+    28, /* dst_w_basereg */ \
+    4,  /* dst_r_basereg */ \
+    8,  /* src_basereg   */ \
+    24  /* mask_basereg  */
+
+/******************************************************************************/
+
+.macro pixman_composite_src_0565_0565_process_pixblock_head
+.endm
+
+.macro pixman_composite_src_0565_0565_process_pixblock_tail
+.endm
+
+.macro pixman_composite_src_0565_0565_process_pixblock_tail_head
+    vst1.16 {d0, d1, d2, d3}, [DST_W, :128]!
+    fetch_src_pixblock
+    cache_preload 16, 16
+.endm
+
+generate_composite_function \
+    pixman_composite_src_0565_0565_asm_neon, 16, 0, 16, \
+    FLAG_DST_WRITEONLY, \
+    16, /* number of pixels, processed in a single block */ \
+    10, /* prefetch distance */ \
+    default_init, \
+    default_cleanup, \
+    pixman_composite_src_0565_0565_process_pixblock_head, \
+    pixman_composite_src_0565_0565_process_pixblock_tail, \
+    pixman_composite_src_0565_0565_process_pixblock_tail_head, \
+    0, /* dst_w_basereg */ \
+    0, /* dst_r_basereg */ \
+    0, /* src_basereg   */ \
+    0  /* mask_basereg  */
+
+/******************************************************************************/
+
+.macro pixman_composite_src_n_8_process_pixblock_head
+.endm
+
+.macro pixman_composite_src_n_8_process_pixblock_tail
+.endm
+
+.macro pixman_composite_src_n_8_process_pixblock_tail_head
+    vst1.8  {d0, d1, d2, d3}, [DST_W, :128]!
+.endm
+
+.macro pixman_composite_src_n_8_init
+    add         DUMMY, sp, #ARGS_STACK_OFFSET
+    vld1.32     {d0[0]}, [DUMMY]
+    vsli.u64    d0, d0, #8
+    vsli.u64    d0, d0, #16
+    vsli.u64    d0, d0, #32
+    vorr        d1, d0, d0
+    vorr        q1, q0, q0
+.endm
+
+.macro pixman_composite_src_n_8_cleanup
+.endm
+
+generate_composite_function \
+    pixman_composite_src_n_8_asm_neon, 0, 0, 8, \
+    FLAG_DST_WRITEONLY, \
+    32, /* number of pixels, processed in a single block */ \
+    0,  /* prefetch distance */ \
+    pixman_composite_src_n_8_init, \
+    pixman_composite_src_n_8_cleanup, \
+    pixman_composite_src_n_8_process_pixblock_head, \
+    pixman_composite_src_n_8_process_pixblock_tail, \
+    pixman_composite_src_n_8_process_pixblock_tail_head, \
+    0, /* dst_w_basereg */ \
+    0, /* dst_r_basereg */ \
+    0, /* src_basereg   */ \
+    0  /* mask_basereg  */
+
+/******************************************************************************/
+
+.macro pixman_composite_src_n_0565_process_pixblock_head
+.endm
+
+.macro pixman_composite_src_n_0565_process_pixblock_tail
+.endm
+
+.macro pixman_composite_src_n_0565_process_pixblock_tail_head
+    vst1.16 {d0, d1, d2, d3}, [DST_W, :128]!
+.endm
+
+.macro pixman_composite_src_n_0565_init
+    add         DUMMY, sp, #ARGS_STACK_OFFSET
+    vld1.32     {d0[0]}, [DUMMY]
+    vsli.u64    d0, d0, #16
+    vsli.u64    d0, d0, #32
+    vorr        d1, d0, d0
+    vorr        q1, q0, q0
+.endm
+
+.macro pixman_composite_src_n_0565_cleanup
+.endm
+
+generate_composite_function \
+    pixman_composite_src_n_0565_asm_neon, 0, 0, 16, \
+    FLAG_DST_WRITEONLY, \
+    16, /* number of pixels, processed in a single block */ \
+    0,  /* prefetch distance */ \
+    pixman_composite_src_n_0565_init, \
+    pixman_composite_src_n_0565_cleanup, \
+    pixman_composite_src_n_0565_process_pixblock_head, \
+    pixman_composite_src_n_0565_process_pixblock_tail, \
+    pixman_composite_src_n_0565_process_pixblock_tail_head, \
+    0, /* dst_w_basereg */ \
+    0, /* dst_r_basereg */ \
+    0, /* src_basereg   */ \
+    0  /* mask_basereg  */
+
+/******************************************************************************/
+
+.macro pixman_composite_src_n_8888_process_pixblock_head
+.endm
+
+.macro pixman_composite_src_n_8888_process_pixblock_tail
+.endm
+
+.macro pixman_composite_src_n_8888_process_pixblock_tail_head
+    vst1.32 {d0, d1, d2, d3}, [DST_W, :128]!
+.endm
+
+.macro pixman_composite_src_n_8888_init
+    add         DUMMY, sp, #ARGS_STACK_OFFSET
+    vld1.32     {d0[0]}, [DUMMY]
+    vsli.u64    d0, d0, #32
+    vorr        d1, d0, d0
+    vorr        q1, q0, q0
+.endm
+
+.macro pixman_composite_src_n_8888_cleanup
+.endm
+
+generate_composite_function \
+    pixman_composite_src_n_8888_asm_neon, 0, 0, 32, \
+    FLAG_DST_WRITEONLY, \
+    8, /* number of pixels, processed in a single block */ \
+    0, /* prefetch distance */ \
+    pixman_composite_src_n_8888_init, \
+    pixman_composite_src_n_8888_cleanup, \
+    pixman_composite_src_n_8888_process_pixblock_head, \
+    pixman_composite_src_n_8888_process_pixblock_tail, \
+    pixman_composite_src_n_8888_process_pixblock_tail_head, \
+    0, /* dst_w_basereg */ \
+    0, /* dst_r_basereg */ \
+    0, /* src_basereg   */ \
+    0  /* mask_basereg  */
+
+/******************************************************************************/
+
+.macro pixman_composite_src_8888_8888_process_pixblock_head
+.endm
+
+.macro pixman_composite_src_8888_8888_process_pixblock_tail
+.endm
+
+.macro pixman_composite_src_8888_8888_process_pixblock_tail_head
+    vst1.32 {d0, d1, d2, d3}, [DST_W, :128]!
+    fetch_src_pixblock
+    cache_preload 8, 8
+.endm
+
+generate_composite_function \
+    pixman_composite_src_8888_8888_asm_neon, 32, 0, 32, \
+    FLAG_DST_WRITEONLY, \
+    8, /* number of pixels, processed in a single block */ \
+    10, /* prefetch distance */ \
+    default_init, \
+    default_cleanup, \
+    pixman_composite_src_8888_8888_process_pixblock_head, \
+    pixman_composite_src_8888_8888_process_pixblock_tail, \
+    pixman_composite_src_8888_8888_process_pixblock_tail_head, \
+    0, /* dst_w_basereg */ \
+    0, /* dst_r_basereg */ \
+    0, /* src_basereg   */ \
+    0  /* mask_basereg  */
+
+/******************************************************************************/
+
+.macro pixman_composite_src_x888_8888_process_pixblock_head
+    vorr     q0, q0, q2
+    vorr     q1, q1, q2
+.endm
+
+.macro pixman_composite_src_x888_8888_process_pixblock_tail
+.endm
+
+.macro pixman_composite_src_x888_8888_process_pixblock_tail_head
+    vst1.32 {d0, d1, d2, d3}, [DST_W, :128]!
+    fetch_src_pixblock
+    vorr     q0, q0, q2
+    vorr     q1, q1, q2
+    cache_preload 8, 8
+.endm
+
+.macro pixman_composite_src_x888_8888_init
+    vmov.u8  q2, #0xFF
+    vshl.u32 q2, q2, #24
+.endm
+
+generate_composite_function \
+    pixman_composite_src_x888_8888_asm_neon, 32, 0, 32, \
+    FLAG_DST_WRITEONLY, \
+    8, /* number of pixels, processed in a single block */ \
+    10, /* prefetch distance */ \
+    pixman_composite_src_x888_8888_init, \
+    default_cleanup, \
+    pixman_composite_src_x888_8888_process_pixblock_head, \
+    pixman_composite_src_x888_8888_process_pixblock_tail, \
+    pixman_composite_src_x888_8888_process_pixblock_tail_head, \
+    0, /* dst_w_basereg */ \
+    0, /* dst_r_basereg */ \
+    0, /* src_basereg   */ \
+    0  /* mask_basereg  */
+
+/******************************************************************************/
+
+.macro pixman_composite_over_n_8_8888_process_pixblock_head
+    /* expecting deinterleaved source data in {d8, d9, d10, d11} */
+    /* d8 - blue, d9 - green, d10 - red, d11 - alpha */
+    /* and destination data in {d4, d5, d6, d7} */
+    /* mask is in d24 (d25, d26, d27 are unused) */
+
+    /* in */
+    vmull.u8    q0, d24, d8
+    vmull.u8    q1, d24, d9
+    vmull.u8    q6, d24, d10
+    vmull.u8    q7, d24, d11
+    vrshr.u16   q10, q0, #8
+    vrshr.u16   q11, q1, #8
+    vrshr.u16   q12, q6, #8
+    vrshr.u16   q13, q7, #8
+    vraddhn.u16 d0, q0, q10
+    vraddhn.u16 d1, q1, q11
+    vraddhn.u16 d2, q6, q12
+    vraddhn.u16 d3, q7, q13
+    vmvn.8      d24, d3  /* get inverted alpha */
+    /* source:      d0 - blue, d1 - green, d2 - red, d3 - alpha */
+    /* destination: d4 - blue, d5 - green, d6 - red, d7 - alpha */
+    /* now do alpha blending */
+    vmull.u8    q8, d24, d4
+    vmull.u8    q9, d24, d5
+    vmull.u8    q10, d24, d6
+    vmull.u8    q11, d24, d7
+.endm
+
+.macro pixman_composite_over_n_8_8888_process_pixblock_tail
+    vrshr.u16   q14, q8, #8
+    vrshr.u16   q15, q9, #8
+    vrshr.u16   q12, q10, #8
+    vrshr.u16   q13, q11, #8
+    vraddhn.u16 d28, q14, q8
+    vraddhn.u16 d29, q15, q9
+    vraddhn.u16 d30, q12, q10
+    vraddhn.u16 d31, q13, q11
+    vqadd.u8    q14, q0, q14
+    vqadd.u8    q15, q1, q15
+.endm
+
+/* TODO: expand macros and do better instructions scheduling */
+.macro pixman_composite_over_n_8_8888_process_pixblock_tail_head
+    pixman_composite_over_n_8_8888_process_pixblock_tail
+    vst4.8      {d28, d29, d30, d31}, [DST_W, :128]!
+    vld4.8      {d4, d5, d6, d7}, [DST_R, :128]!
+    fetch_mask_pixblock
+    cache_preload 8, 8
+    pixman_composite_over_n_8_8888_process_pixblock_head
+.endm
+
+.macro pixman_composite_over_n_8_8888_init
+    add         DUMMY, sp, #ARGS_STACK_OFFSET
+    vpush       {d8-d15}
+    vld1.32     {d11[0]}, [DUMMY]
+    vdup.8      d8, d11[0]
+    vdup.8      d9, d11[1]
+    vdup.8      d10, d11[2]
+    vdup.8      d11, d11[3]
+.endm
+
+.macro pixman_composite_over_n_8_8888_cleanup
+    vpop        {d8-d15}
+.endm
+
+generate_composite_function \
+    pixman_composite_over_n_8_8888_asm_neon, 0, 8, 32, \
+    FLAG_DST_READWRITE | FLAG_DEINTERLEAVE_32BPP, \
+    8, /* number of pixels, processed in a single block */ \
+    5, /* prefetch distance */ \
+    pixman_composite_over_n_8_8888_init, \
+    pixman_composite_over_n_8_8888_cleanup, \
+    pixman_composite_over_n_8_8888_process_pixblock_head, \
+    pixman_composite_over_n_8_8888_process_pixblock_tail, \
+    pixman_composite_over_n_8_8888_process_pixblock_tail_head
+
+/******************************************************************************/
+
+.macro pixman_composite_over_n_8_8_process_pixblock_head
+    vmull.u8    q0,  d24, d8
+    vmull.u8    q1,  d25, d8
+    vmull.u8    q6,  d26, d8
+    vmull.u8    q7,  d27, d8
+    vrshr.u16   q10, q0,  #8
+    vrshr.u16   q11, q1,  #8
+    vrshr.u16   q12, q6,  #8
+    vrshr.u16   q13, q7,  #8
+    vraddhn.u16 d0,  q0,  q10
+    vraddhn.u16 d1,  q1,  q11
+    vraddhn.u16 d2,  q6,  q12
+    vraddhn.u16 d3,  q7,  q13
+    vmvn.8      q12, q0
+    vmvn.8      q13, q1
+    vmull.u8    q8,  d24, d4
+    vmull.u8    q9,  d25, d5
+    vmull.u8    q10, d26, d6
+    vmull.u8    q11, d27, d7
+.endm
+
+.macro pixman_composite_over_n_8_8_process_pixblock_tail
+    vrshr.u16   q14, q8,  #8
+    vrshr.u16   q15, q9,  #8
+    vrshr.u16   q12, q10, #8
+    vrshr.u16   q13, q11, #8
+    vraddhn.u16 d28, q14, q8
+    vraddhn.u16 d29, q15, q9
+    vraddhn.u16 d30, q12, q10
+    vraddhn.u16 d31, q13, q11
+    vqadd.u8    q14, q0,  q14
+    vqadd.u8    q15, q1,  q15
+.endm
+
+/* TODO: expand macros and do better instructions scheduling */
+.macro pixman_composite_over_n_8_8_process_pixblock_tail_head
+    vld1.8      {d4, d5, d6, d7}, [DST_R, :128]!
+    pixman_composite_over_n_8_8_process_pixblock_tail
+    fetch_mask_pixblock
+    cache_preload 32, 32
+    vst1.8      {d28, d29, d30, d31}, [DST_W, :128]!
+    pixman_composite_over_n_8_8_process_pixblock_head
+.endm
+
+.macro pixman_composite_over_n_8_8_init
+    add         DUMMY, sp, #ARGS_STACK_OFFSET
+    vpush       {d8-d15}
+    vld1.32     {d8[0]}, [DUMMY]
+    vdup.8      d8, d8[3]
+.endm
+
+.macro pixman_composite_over_n_8_8_cleanup
+    vpop        {d8-d15}
+.endm
+
+generate_composite_function \
+    pixman_composite_over_n_8_8_asm_neon, 0, 8, 8, \
+    FLAG_DST_READWRITE, \
+    32, /* number of pixels, processed in a single block */ \
+    5, /* prefetch distance */ \
+    pixman_composite_over_n_8_8_init, \
+    pixman_composite_over_n_8_8_cleanup, \
+    pixman_composite_over_n_8_8_process_pixblock_head, \
+    pixman_composite_over_n_8_8_process_pixblock_tail, \
+    pixman_composite_over_n_8_8_process_pixblock_tail_head
+
+/******************************************************************************/
+
+.macro pixman_composite_over_n_8888_8888_ca_process_pixblock_head
+    /*
+     * 'combine_mask_ca' replacement
+     *
+     * input:  solid src (n) in {d8,  d9,  d10, d11}
+     *         dest in          {d4,  d5,  d6,  d7 }
+     *         mask in          {d24, d25, d26, d27}
+     * output: updated src in   {d0,  d1,  d2,  d3 }
+     *         updated mask in  {d24, d25, d26, d3 }
+     */
+    vmull.u8    q0,  d24, d8
+    vmull.u8    q1,  d25, d9
+    vmull.u8    q6,  d26, d10
+    vmull.u8    q7,  d27, d11
+    vmull.u8    q9,  d11, d25
+    vmull.u8    q12, d11, d24
+    vmull.u8    q13, d11, d26
+    vrshr.u16   q8,  q0,  #8
+    vrshr.u16   q10, q1,  #8
+    vrshr.u16   q11, q6,  #8
+    vraddhn.u16 d0,  q0,  q8
+    vraddhn.u16 d1,  q1,  q10
+    vraddhn.u16 d2,  q6,  q11
+    vrshr.u16   q11, q12, #8
+    vrshr.u16   q8,  q9,  #8
+    vrshr.u16   q6,  q13, #8
+    vrshr.u16   q10, q7,  #8
+    vraddhn.u16 d24, q12, q11
+    vraddhn.u16 d25, q9,  q8
+    vraddhn.u16 d26, q13, q6
+    vraddhn.u16 d3,  q7,  q10
+    /*
+     * 'combine_over_ca' replacement
+     *
+     * output: updated dest in {d28, d29, d30, d31}
+     */
+    vmvn.8      q12, q12
+    vmvn.8      d26, d26
+    vmull.u8    q8,  d24, d4
+    vmull.u8    q9,  d25, d5
+    vmvn.8      d27, d3
+    vmull.u8    q10, d26, d6
+    vmull.u8    q11, d27, d7
+.endm
+
+.macro pixman_composite_over_n_8888_8888_ca_process_pixblock_tail
+    /* ... continue 'combine_over_ca' replacement */
+    vrshr.u16   q14, q8,  #8
+    vrshr.u16   q15, q9,  #8
+    vrshr.u16   q6,  q10, #8
+    vrshr.u16   q7,  q11, #8
+    vraddhn.u16 d28, q14, q8
+    vraddhn.u16 d29, q15, q9
+    vraddhn.u16 d30, q6,  q10
+    vraddhn.u16 d31, q7,  q11
+    vqadd.u8    q14, q0,  q14
+    vqadd.u8    q15, q1,  q15
+.endm
+
+.macro pixman_composite_over_n_8888_8888_ca_process_pixblock_tail_head
+        vrshr.u16   q14, q8, #8
+        vrshr.u16   q15, q9, #8
+    vld4.8      {d4, d5, d6, d7}, [DST_R, :128]!
+        vrshr.u16   q6, q10, #8
+        vrshr.u16   q7, q11, #8
+        vraddhn.u16 d28, q14, q8
+        vraddhn.u16 d29, q15, q9
+        vraddhn.u16 d30, q6, q10
+        vraddhn.u16 d31, q7, q11
+    fetch_mask_pixblock
+        vqadd.u8    q14, q0, q14
+        vqadd.u8    q15, q1, q15
+    cache_preload 8, 8
+    pixman_composite_over_n_8888_8888_ca_process_pixblock_head
+    vst4.8      {d28, d29, d30, d31}, [DST_W, :128]!
+.endm
+
+.macro pixman_composite_over_n_8888_8888_ca_init
+    add         DUMMY, sp, #ARGS_STACK_OFFSET
+    vpush       {d8-d15}
+    vld1.32     {d11[0]}, [DUMMY]
+    vdup.8      d8, d11[0]
+    vdup.8      d9, d11[1]
+    vdup.8      d10, d11[2]
+    vdup.8      d11, d11[3]
+.endm
+
+.macro pixman_composite_over_n_8888_8888_ca_cleanup
+    vpop        {d8-d15}
+.endm
+
+generate_composite_function \
+    pixman_composite_over_n_8888_8888_ca_asm_neon, 0, 32, 32, \
+    FLAG_DST_READWRITE | FLAG_DEINTERLEAVE_32BPP, \
+    8, /* number of pixels, processed in a single block */ \
+    5, /* prefetch distance */ \
+    pixman_composite_over_n_8888_8888_ca_init, \
+    pixman_composite_over_n_8888_8888_ca_cleanup, \
+    pixman_composite_over_n_8888_8888_ca_process_pixblock_head, \
+    pixman_composite_over_n_8888_8888_ca_process_pixblock_tail, \
+    pixman_composite_over_n_8888_8888_ca_process_pixblock_tail_head
+
+/******************************************************************************/
+
+.macro pixman_composite_over_n_8888_0565_ca_process_pixblock_head
+    /*
+     * 'combine_mask_ca' replacement
+     *
+     * input:  solid src (n) in {d8,  d9,  d10, d11}  [B, G, R, A]
+     *         mask in          {d24, d25, d26}       [B, G, R]
+     * output: updated src in   {d0,  d1,  d2 }       [B, G, R]
+     *         updated mask in  {d24, d25, d26}       [B, G, R]
+     */
+    vmull.u8    q0,  d24, d8
+    vmull.u8    q1,  d25, d9
+    vmull.u8    q6,  d26, d10
+    vmull.u8    q9,  d11, d25
+    vmull.u8    q12, d11, d24
+    vmull.u8    q13, d11, d26
+    vrshr.u16   q8,  q0,  #8
+    vrshr.u16   q10, q1,  #8
+    vrshr.u16   q11, q6,  #8
+    vraddhn.u16 d0,  q0,  q8
+    vraddhn.u16 d1,  q1,  q10
+    vraddhn.u16 d2,  q6,  q11
+    vrshr.u16   q11, q12, #8
+    vrshr.u16   q8,  q9,  #8
+    vrshr.u16   q6,  q13, #8
+    vraddhn.u16 d24, q12, q11
+    vraddhn.u16 d25, q9,  q8
+    /*
+     * convert 8 r5g6b5 pixel data from {d4, d5} to planar 8-bit format
+     * and put data into d16 - blue, d17 - green, d18 - red
+     */
+       vshrn.u16   d17, q2,  #3
+       vshrn.u16   d18, q2,  #8
+    vraddhn.u16 d26, q13, q6
+       vsli.u16    q2,  q2,  #5
+       vsri.u8     d18, d18, #5
+       vsri.u8     d17, d17, #6
+    /*
+     * 'combine_over_ca' replacement
+     *
+     * output: updated dest in d16 - blue, d17 - green, d18 - red
+     */
+    vmvn.8      q12, q12
+       vshrn.u16   d16, q2,  #2
+    vmvn.8      d26, d26
+    vmull.u8    q6,  d16, d24
+    vmull.u8    q7,  d17, d25
+    vmull.u8    q11, d18, d26
+.endm
+
+.macro pixman_composite_over_n_8888_0565_ca_process_pixblock_tail
+    /* ... continue 'combine_over_ca' replacement */
+    vrshr.u16   q10, q6,  #8
+    vrshr.u16   q14, q7,  #8
+    vrshr.u16   q15, q11, #8
+    vraddhn.u16 d16, q10, q6
+    vraddhn.u16 d17, q14, q7
+    vraddhn.u16 d18, q15, q11
+    vqadd.u8    q8,  q0,  q8
+    vqadd.u8    d18, d2,  d18
+    /*
+     * convert the results in d16, d17, d18 to r5g6b5 and store
+     * them into {d28, d29}
+     */
+    vshll.u8    q14, d18, #8
+    vshll.u8    q10, d17, #8
+    vshll.u8    q15, d16, #8
+    vsri.u16    q14, q10, #5
+    vsri.u16    q14, q15, #11
+.endm
+
+.macro pixman_composite_over_n_8888_0565_ca_process_pixblock_tail_head
+    fetch_mask_pixblock
+        vrshr.u16   q10, q6, #8
+        vrshr.u16   q14, q7, #8
+    vld1.16     {d4, d5}, [DST_R, :128]!
+        vrshr.u16   q15, q11, #8
+        vraddhn.u16 d16, q10, q6
+        vraddhn.u16 d17, q14, q7
+        vraddhn.u16 d22, q15, q11
+            /* process_pixblock_head */
+            /*
+             * 'combine_mask_ca' replacement
+             *
+             * input:  solid src (n) in {d8,  d9,  d10, d11}  [B, G, R, A]
+             *         mask in          {d24, d25, d26}       [B, G, R]
+             * output: updated src in   {d0,  d1,  d2 }       [B, G, R]
+             *         updated mask in  {d24, d25, d26}       [B, G, R]
+             */
+            vmull.u8    q6,  d26, d10
+        vqadd.u8    q8,  q0, q8
+            vmull.u8    q0,  d24, d8
+        vqadd.u8    d22, d2, d22
+            vmull.u8    q1,  d25, d9
+        /*
+         * convert the result in d16, d17, d22 to r5g6b5 and store
+         * it into {d28, d29}
+         */
+        vshll.u8    q14, d22, #8
+        vshll.u8    q10, d17, #8
+        vshll.u8    q15, d16, #8
+            vmull.u8    q9,  d11, d25
+        vsri.u16    q14, q10, #5
+            vmull.u8    q12, d11, d24
+            vmull.u8    q13, d11, d26
+        vsri.u16    q14, q15, #11
+    cache_preload 8, 8
+            vrshr.u16   q8,  q0,  #8
+            vrshr.u16   q10, q1,  #8
+            vrshr.u16   q11, q6,  #8
+            vraddhn.u16 d0,  q0,  q8
+            vraddhn.u16 d1,  q1,  q10
+            vraddhn.u16 d2,  q6,  q11
+            vrshr.u16   q11, q12, #8
+            vrshr.u16   q8,  q9,  #8
+            vrshr.u16   q6,  q13, #8
+            vraddhn.u16 d24, q12, q11
+            vraddhn.u16 d25, q9,  q8
+                /*
+                 * convert 8 r5g6b5 pixel data from {d4, d5} to planar
+	         * 8-bit format and put data into d16 - blue, d17 - green,
+	         * d18 - red
+                 */
+                vshrn.u16   d17, q2,  #3
+                vshrn.u16   d18, q2,  #8
+            vraddhn.u16 d26, q13, q6
+                vsli.u16    q2,  q2,  #5
+                vsri.u8     d17, d17, #6
+                vsri.u8     d18, d18, #5
+            /*
+             * 'combine_over_ca' replacement
+             *
+             * output: updated dest in d16 - blue, d17 - green, d18 - red
+             */
+            vmvn.8      q12, q12
+                vshrn.u16   d16, q2,  #2
+            vmvn.8      d26, d26
+            vmull.u8    q7,  d17, d25
+            vmull.u8    q6,  d16, d24
+            vmull.u8    q11, d18, d26
+    vst1.16     {d28, d29}, [DST_W, :128]!
+.endm
+
+.macro pixman_composite_over_n_8888_0565_ca_init
+    add         DUMMY, sp, #ARGS_STACK_OFFSET
+    vpush       {d8-d15}
+    vld1.32     {d11[0]}, [DUMMY]
+    vdup.8      d8, d11[0]
+    vdup.8      d9, d11[1]
+    vdup.8      d10, d11[2]
+    vdup.8      d11, d11[3]
+.endm
+
+.macro pixman_composite_over_n_8888_0565_ca_cleanup
+    vpop        {d8-d15}
+.endm
+
+generate_composite_function \
+    pixman_composite_over_n_8888_0565_ca_asm_neon, 0, 32, 16, \
+    FLAG_DST_READWRITE | FLAG_DEINTERLEAVE_32BPP, \
+    8, /* number of pixels, processed in a single block */ \
+    5, /* prefetch distance */ \
+    pixman_composite_over_n_8888_0565_ca_init, \
+    pixman_composite_over_n_8888_0565_ca_cleanup, \
+    pixman_composite_over_n_8888_0565_ca_process_pixblock_head, \
+    pixman_composite_over_n_8888_0565_ca_process_pixblock_tail, \
+    pixman_composite_over_n_8888_0565_ca_process_pixblock_tail_head
+
+/******************************************************************************/
+
+.macro pixman_composite_in_n_8_process_pixblock_head
+    /* expecting source data in {d0, d1, d2, d3} */
+    /* and destination data in {d4, d5, d6, d7} */
+    vmull.u8    q8,  d4,  d3
+    vmull.u8    q9,  d5,  d3
+    vmull.u8    q10, d6,  d3
+    vmull.u8    q11, d7,  d3
+.endm
+
+.macro pixman_composite_in_n_8_process_pixblock_tail
+    vrshr.u16   q14, q8,  #8
+    vrshr.u16   q15, q9,  #8
+    vrshr.u16   q12, q10, #8
+    vrshr.u16   q13, q11, #8
+    vraddhn.u16 d28, q8,  q14
+    vraddhn.u16 d29, q9,  q15
+    vraddhn.u16 d30, q10, q12
+    vraddhn.u16 d31, q11, q13
+.endm
+
+.macro pixman_composite_in_n_8_process_pixblock_tail_head
+    pixman_composite_in_n_8_process_pixblock_tail
+    vld1.8      {d4, d5, d6, d7}, [DST_R, :128]!
+    cache_preload 32, 32
+    pixman_composite_in_n_8_process_pixblock_head
+    vst1.8      {d28, d29, d30, d31}, [DST_W, :128]!
+.endm
+
+.macro pixman_composite_in_n_8_init
+    add         DUMMY, sp, #ARGS_STACK_OFFSET
+    vld1.32     {d3[0]}, [DUMMY]
+    vdup.8      d3, d3[3]
+.endm
+
+.macro pixman_composite_in_n_8_cleanup
+.endm
+
+generate_composite_function \
+    pixman_composite_in_n_8_asm_neon, 0, 0, 8, \
+    FLAG_DST_READWRITE, \
+    32, /* number of pixels, processed in a single block */ \
+    5, /* prefetch distance */ \
+    pixman_composite_in_n_8_init, \
+    pixman_composite_in_n_8_cleanup, \
+    pixman_composite_in_n_8_process_pixblock_head, \
+    pixman_composite_in_n_8_process_pixblock_tail, \
+    pixman_composite_in_n_8_process_pixblock_tail_head, \
+    28, /* dst_w_basereg */ \
+    4,  /* dst_r_basereg */ \
+    0,  /* src_basereg   */ \
+    24  /* mask_basereg  */
+
+.macro pixman_composite_add_n_8_8_process_pixblock_head
+    /* expecting source data in {d8, d9, d10, d11} */
+    /* d8 - blue, d9 - green, d10 - red, d11 - alpha */
+    /* and destination data in {d4, d5, d6, d7} */
+    /* mask is in d24, d25, d26, d27 */
+    vmull.u8    q0, d24, d11
+    vmull.u8    q1, d25, d11
+    vmull.u8    q6, d26, d11
+    vmull.u8    q7, d27, d11
+    vrshr.u16   q10, q0, #8
+    vrshr.u16   q11, q1, #8
+    vrshr.u16   q12, q6, #8
+    vrshr.u16   q13, q7, #8
+    vraddhn.u16 d0, q0, q10
+    vraddhn.u16 d1, q1, q11
+    vraddhn.u16 d2, q6, q12
+    vraddhn.u16 d3, q7, q13
+    vqadd.u8    q14, q0, q2
+    vqadd.u8    q15, q1, q3
+.endm
+
+.macro pixman_composite_add_n_8_8_process_pixblock_tail
+.endm
+
+/* TODO: expand macros and do better instructions scheduling */
+.macro pixman_composite_add_n_8_8_process_pixblock_tail_head
+    pixman_composite_add_n_8_8_process_pixblock_tail
+    vst1.8      {d28, d29, d30, d31}, [DST_W, :128]!
+    vld1.8      {d4, d5, d6, d7}, [DST_R, :128]!
+    fetch_mask_pixblock
+    cache_preload 32, 32
+    pixman_composite_add_n_8_8_process_pixblock_head
+.endm
+
+.macro pixman_composite_add_n_8_8_init
+    add         DUMMY, sp, #ARGS_STACK_OFFSET
+    vpush       {d8-d15}
+    vld1.32     {d11[0]}, [DUMMY]
+    vdup.8      d11, d11[3]
+.endm
+
+.macro pixman_composite_add_n_8_8_cleanup
+    vpop        {d8-d15}
+.endm
+
+generate_composite_function \
+    pixman_composite_add_n_8_8_asm_neon, 0, 8, 8, \
+    FLAG_DST_READWRITE, \
+    32, /* number of pixels, processed in a single block */ \
+    5, /* prefetch distance */ \
+    pixman_composite_add_n_8_8_init, \
+    pixman_composite_add_n_8_8_cleanup, \
+    pixman_composite_add_n_8_8_process_pixblock_head, \
+    pixman_composite_add_n_8_8_process_pixblock_tail, \
+    pixman_composite_add_n_8_8_process_pixblock_tail_head
+
+/******************************************************************************/
+
+.macro pixman_composite_add_8_8_8_process_pixblock_head
+    /* expecting source data in {d0, d1, d2, d3} */
+    /* destination data in {d4, d5, d6, d7} */
+    /* mask in {d24, d25, d26, d27} */
+    vmull.u8    q8, d24, d0
+    vmull.u8    q9, d25, d1
+    vmull.u8    q10, d26, d2
+    vmull.u8    q11, d27, d3
+    vrshr.u16   q0, q8, #8
+    vrshr.u16   q1, q9, #8
+    vrshr.u16   q12, q10, #8
+    vrshr.u16   q13, q11, #8
+    vraddhn.u16 d0, q0, q8
+    vraddhn.u16 d1, q1, q9
+    vraddhn.u16 d2, q12, q10
+    vraddhn.u16 d3, q13, q11
+    vqadd.u8    q14, q0, q2
+    vqadd.u8    q15, q1, q3
+.endm
+
+.macro pixman_composite_add_8_8_8_process_pixblock_tail
+.endm
+
+/* TODO: expand macros and do better instructions scheduling */
+.macro pixman_composite_add_8_8_8_process_pixblock_tail_head
+    pixman_composite_add_8_8_8_process_pixblock_tail
+    vst1.8      {d28, d29, d30, d31}, [DST_W, :128]!
+    vld1.8      {d4, d5, d6, d7}, [DST_R, :128]!
+    fetch_mask_pixblock
+    fetch_src_pixblock
+    cache_preload 32, 32
+    pixman_composite_add_8_8_8_process_pixblock_head
+.endm
+
+.macro pixman_composite_add_8_8_8_init
+.endm
+
+.macro pixman_composite_add_8_8_8_cleanup
+.endm
+
+generate_composite_function \
+    pixman_composite_add_8_8_8_asm_neon, 8, 8, 8, \
+    FLAG_DST_READWRITE, \
+    32, /* number of pixels, processed in a single block */ \
+    5, /* prefetch distance */ \
+    pixman_composite_add_8_8_8_init, \
+    pixman_composite_add_8_8_8_cleanup, \
+    pixman_composite_add_8_8_8_process_pixblock_head, \
+    pixman_composite_add_8_8_8_process_pixblock_tail, \
+    pixman_composite_add_8_8_8_process_pixblock_tail_head
+
+/******************************************************************************/
+
+.macro pixman_composite_add_8888_8888_8888_process_pixblock_head
+    /* expecting source data in {d0, d1, d2, d3} */
+    /* destination data in {d4, d5, d6, d7} */
+    /* mask in {d24, d25, d26, d27} */
+    vmull.u8    q8,  d27, d0
+    vmull.u8    q9,  d27, d1
+    vmull.u8    q10, d27, d2
+    vmull.u8    q11, d27, d3
+    /* 1 cycle bubble */
+    vrsra.u16   q8,  q8,  #8
+    vrsra.u16   q9,  q9,  #8
+    vrsra.u16   q10, q10, #8
+    vrsra.u16   q11, q11, #8
+.endm
+
+.macro pixman_composite_add_8888_8888_8888_process_pixblock_tail
+    /* 2 cycle bubble */
+    vrshrn.u16  d28, q8,  #8
+    vrshrn.u16  d29, q9,  #8
+    vrshrn.u16  d30, q10, #8
+    vrshrn.u16  d31, q11, #8
+    vqadd.u8    q14, q2,  q14
+    /* 1 cycle bubble */
+    vqadd.u8    q15, q3,  q15
+.endm
+
+.macro pixman_composite_add_8888_8888_8888_process_pixblock_tail_head
+    fetch_src_pixblock
+        vrshrn.u16  d28, q8,  #8
+    fetch_mask_pixblock
+        vrshrn.u16  d29, q9,  #8
+    vmull.u8    q8,  d27, d0
+        vrshrn.u16  d30, q10, #8
+    vmull.u8    q9,  d27, d1
+        vrshrn.u16  d31, q11, #8
+    vmull.u8    q10, d27, d2
+        vqadd.u8    q14, q2,  q14
+    vmull.u8    q11, d27, d3
+        vqadd.u8    q15, q3,  q15
+    vrsra.u16   q8,  q8,  #8
+    vld4.8      {d4, d5, d6, d7}, [DST_R, :128]!
+    vrsra.u16   q9,  q9,  #8
+        vst4.8      {d28, d29, d30, d31}, [DST_W, :128]!
+    vrsra.u16   q10, q10, #8
+
+    cache_preload 8, 8
+
+    vrsra.u16   q11, q11, #8
+.endm
+
+generate_composite_function \
+    pixman_composite_add_8888_8888_8888_asm_neon, 32, 32, 32, \
+    FLAG_DST_READWRITE | FLAG_DEINTERLEAVE_32BPP, \
+    8, /* number of pixels, processed in a single block */ \
+    10, /* prefetch distance */ \
+    default_init, \
+    default_cleanup, \
+    pixman_composite_add_8888_8888_8888_process_pixblock_head, \
+    pixman_composite_add_8888_8888_8888_process_pixblock_tail, \
+    pixman_composite_add_8888_8888_8888_process_pixblock_tail_head
+
+generate_composite_function_single_scanline \
+    pixman_composite_scanline_add_mask_asm_neon, 32, 32, 32, \
+    FLAG_DST_READWRITE | FLAG_DEINTERLEAVE_32BPP, \
+    8, /* number of pixels, processed in a single block */ \
+    default_init, \
+    default_cleanup, \
+    pixman_composite_add_8888_8888_8888_process_pixblock_head, \
+    pixman_composite_add_8888_8888_8888_process_pixblock_tail, \
+    pixman_composite_add_8888_8888_8888_process_pixblock_tail_head
+
+/******************************************************************************/
+
+generate_composite_function \
+    pixman_composite_add_8888_8_8888_asm_neon, 32, 8, 32, \
+    FLAG_DST_READWRITE | FLAG_DEINTERLEAVE_32BPP, \
+    8, /* number of pixels, processed in a single block */ \
+    5, /* prefetch distance */ \
+    default_init, \
+    default_cleanup, \
+    pixman_composite_add_8888_8888_8888_process_pixblock_head, \
+    pixman_composite_add_8888_8888_8888_process_pixblock_tail, \
+    pixman_composite_add_8888_8888_8888_process_pixblock_tail_head, \
+    28, /* dst_w_basereg */ \
+    4,  /* dst_r_basereg */ \
+    0,  /* src_basereg   */ \
+    27  /* mask_basereg  */
+
+/******************************************************************************/
+
+.macro pixman_composite_add_n_8_8888_init
+    add         DUMMY, sp, #ARGS_STACK_OFFSET
+    vld1.32     {d3[0]}, [DUMMY]
+    vdup.8      d0, d3[0]
+    vdup.8      d1, d3[1]
+    vdup.8      d2, d3[2]
+    vdup.8      d3, d3[3]
+.endm
+
+.macro pixman_composite_add_n_8_8888_cleanup
+.endm
+
+generate_composite_function \
+    pixman_composite_add_n_8_8888_asm_neon, 0, 8, 32, \
+    FLAG_DST_READWRITE | FLAG_DEINTERLEAVE_32BPP, \
+    8, /* number of pixels, processed in a single block */ \
+    5, /* prefetch distance */ \
+    pixman_composite_add_n_8_8888_init, \
+    pixman_composite_add_n_8_8888_cleanup, \
+    pixman_composite_add_8888_8888_8888_process_pixblock_head, \
+    pixman_composite_add_8888_8888_8888_process_pixblock_tail, \
+    pixman_composite_add_8888_8888_8888_process_pixblock_tail_head, \
+    28, /* dst_w_basereg */ \
+    4,  /* dst_r_basereg */ \
+    0,  /* src_basereg   */ \
+    27  /* mask_basereg  */
+
+/******************************************************************************/
+
+.macro pixman_composite_add_8888_n_8888_init
+    add         DUMMY, sp, #(ARGS_STACK_OFFSET + 8)
+    vld1.32     {d27[0]}, [DUMMY]
+    vdup.8      d27, d27[3]
+.endm
+
+.macro pixman_composite_add_8888_n_8888_cleanup
+.endm
+
+generate_composite_function \
+    pixman_composite_add_8888_n_8888_asm_neon, 32, 0, 32, \
+    FLAG_DST_READWRITE | FLAG_DEINTERLEAVE_32BPP, \
+    8, /* number of pixels, processed in a single block */ \
+    5, /* prefetch distance */ \
+    pixman_composite_add_8888_n_8888_init, \
+    pixman_composite_add_8888_n_8888_cleanup, \
+    pixman_composite_add_8888_8888_8888_process_pixblock_head, \
+    pixman_composite_add_8888_8888_8888_process_pixblock_tail, \
+    pixman_composite_add_8888_8888_8888_process_pixblock_tail_head, \
+    28, /* dst_w_basereg */ \
+    4,  /* dst_r_basereg */ \
+    0,  /* src_basereg   */ \
+    27  /* mask_basereg  */
+
+/******************************************************************************/
+
+.macro pixman_composite_out_reverse_8888_n_8888_process_pixblock_head
+    /* expecting source data in {d0, d1, d2, d3} */
+    /* destination data in {d4, d5, d6, d7} */
+    /* solid mask is in d15 */
+
+    /* 'in' */
+    vmull.u8    q8, d15, d3
+    vmull.u8    q6, d15, d2
+    vmull.u8    q5, d15, d1
+    vmull.u8    q4, d15, d0
+    vrshr.u16   q13, q8, #8
+    vrshr.u16   q12, q6, #8
+    vrshr.u16   q11, q5, #8
+    vrshr.u16   q10, q4, #8
+    vraddhn.u16 d3, q8, q13
+    vraddhn.u16 d2, q6, q12
+    vraddhn.u16 d1, q5, q11
+    vraddhn.u16 d0, q4, q10
+    vmvn.8      d24, d3  /* get inverted alpha */
+    /* now do alpha blending */
+    vmull.u8    q8, d24, d4
+    vmull.u8    q9, d24, d5
+    vmull.u8    q10, d24, d6
+    vmull.u8    q11, d24, d7
+.endm
+
+.macro pixman_composite_out_reverse_8888_n_8888_process_pixblock_tail
+    vrshr.u16   q14, q8, #8
+    vrshr.u16   q15, q9, #8
+    vrshr.u16   q12, q10, #8
+    vrshr.u16   q13, q11, #8
+    vraddhn.u16 d28, q14, q8
+    vraddhn.u16 d29, q15, q9
+    vraddhn.u16 d30, q12, q10
+    vraddhn.u16 d31, q13, q11
+.endm
+
+/* TODO: expand macros and do better instructions scheduling */
+.macro pixman_composite_out_reverse_8888_8888_8888_process_pixblock_tail_head
+    vld4.8     {d4, d5, d6, d7}, [DST_R, :128]!
+    pixman_composite_out_reverse_8888_n_8888_process_pixblock_tail
+    fetch_src_pixblock
+    cache_preload 8, 8
+    fetch_mask_pixblock
+    pixman_composite_out_reverse_8888_n_8888_process_pixblock_head
+    vst4.8     {d28, d29, d30, d31}, [DST_W, :128]!
+.endm
+
+generate_composite_function_single_scanline \
+    pixman_composite_scanline_out_reverse_mask_asm_neon, 32, 32, 32, \
+    FLAG_DST_READWRITE | FLAG_DEINTERLEAVE_32BPP, \
+    8, /* number of pixels, processed in a single block */ \
+    default_init_need_all_regs, \
+    default_cleanup_need_all_regs, \
+    pixman_composite_out_reverse_8888_n_8888_process_pixblock_head, \
+    pixman_composite_out_reverse_8888_n_8888_process_pixblock_tail, \
+    pixman_composite_out_reverse_8888_8888_8888_process_pixblock_tail_head \
+    28, /* dst_w_basereg */ \
+    4,  /* dst_r_basereg */ \
+    0,  /* src_basereg   */ \
+    12  /* mask_basereg  */
+
+/******************************************************************************/
+
+.macro pixman_composite_over_8888_n_8888_process_pixblock_head
+    pixman_composite_out_reverse_8888_n_8888_process_pixblock_head
+.endm
+
+.macro pixman_composite_over_8888_n_8888_process_pixblock_tail
+    pixman_composite_out_reverse_8888_n_8888_process_pixblock_tail
+    vqadd.u8    q14, q0, q14
+    vqadd.u8    q15, q1, q15
+.endm
+
+/* TODO: expand macros and do better instructions scheduling */
+.macro pixman_composite_over_8888_n_8888_process_pixblock_tail_head
+    vld4.8     {d4, d5, d6, d7}, [DST_R, :128]!
+    pixman_composite_over_8888_n_8888_process_pixblock_tail
+    fetch_src_pixblock
+    cache_preload 8, 8
+    pixman_composite_over_8888_n_8888_process_pixblock_head
+    vst4.8     {d28, d29, d30, d31}, [DST_W, :128]!
+.endm
+
+.macro pixman_composite_over_8888_n_8888_init
+    add         DUMMY, sp, #48
+    vpush       {d8-d15}
+    vld1.32     {d15[0]}, [DUMMY]
+    vdup.8      d15, d15[3]
+.endm
+
+.macro pixman_composite_over_8888_n_8888_cleanup
+    vpop        {d8-d15}
+.endm
+
+generate_composite_function \
+    pixman_composite_over_8888_n_8888_asm_neon, 32, 0, 32, \
+    FLAG_DST_READWRITE | FLAG_DEINTERLEAVE_32BPP, \
+    8, /* number of pixels, processed in a single block */ \
+    5, /* prefetch distance */ \
+    pixman_composite_over_8888_n_8888_init, \
+    pixman_composite_over_8888_n_8888_cleanup, \
+    pixman_composite_over_8888_n_8888_process_pixblock_head, \
+    pixman_composite_over_8888_n_8888_process_pixblock_tail, \
+    pixman_composite_over_8888_n_8888_process_pixblock_tail_head
+
+/******************************************************************************/
+
+/* TODO: expand macros and do better instructions scheduling */
+.macro pixman_composite_over_8888_8888_8888_process_pixblock_tail_head
+    vld4.8     {d4, d5, d6, d7}, [DST_R, :128]!
+    pixman_composite_over_8888_n_8888_process_pixblock_tail
+    fetch_src_pixblock
+    cache_preload 8, 8
+    fetch_mask_pixblock
+    pixman_composite_over_8888_n_8888_process_pixblock_head
+    vst4.8     {d28, d29, d30, d31}, [DST_W, :128]!
+.endm
+
+generate_composite_function \
+    pixman_composite_over_8888_8888_8888_asm_neon, 32, 32, 32, \
+    FLAG_DST_READWRITE | FLAG_DEINTERLEAVE_32BPP, \
+    8, /* number of pixels, processed in a single block */ \
+    5, /* prefetch distance */ \
+    default_init_need_all_regs, \
+    default_cleanup_need_all_regs, \
+    pixman_composite_over_8888_n_8888_process_pixblock_head, \
+    pixman_composite_over_8888_n_8888_process_pixblock_tail, \
+    pixman_composite_over_8888_8888_8888_process_pixblock_tail_head \
+    28, /* dst_w_basereg */ \
+    4,  /* dst_r_basereg */ \
+    0,  /* src_basereg   */ \
+    12  /* mask_basereg  */
+
+generate_composite_function_single_scanline \
+    pixman_composite_scanline_over_mask_asm_neon, 32, 32, 32, \
+    FLAG_DST_READWRITE | FLAG_DEINTERLEAVE_32BPP, \
+    8, /* number of pixels, processed in a single block */ \
+    default_init_need_all_regs, \
+    default_cleanup_need_all_regs, \
+    pixman_composite_over_8888_n_8888_process_pixblock_head, \
+    pixman_composite_over_8888_n_8888_process_pixblock_tail, \
+    pixman_composite_over_8888_8888_8888_process_pixblock_tail_head \
+    28, /* dst_w_basereg */ \
+    4,  /* dst_r_basereg */ \
+    0,  /* src_basereg   */ \
+    12  /* mask_basereg  */
+
+/******************************************************************************/
+
+/* TODO: expand macros and do better instructions scheduling */
+.macro pixman_composite_over_8888_8_8888_process_pixblock_tail_head
+    vld4.8     {d4, d5, d6, d7}, [DST_R, :128]!
+    pixman_composite_over_8888_n_8888_process_pixblock_tail
+    fetch_src_pixblock
+    cache_preload 8, 8
+    fetch_mask_pixblock
+    pixman_composite_over_8888_n_8888_process_pixblock_head
+    vst4.8     {d28, d29, d30, d31}, [DST_W, :128]!
+.endm
+
+generate_composite_function \
+    pixman_composite_over_8888_8_8888_asm_neon, 32, 8, 32, \
+    FLAG_DST_READWRITE | FLAG_DEINTERLEAVE_32BPP, \
+    8, /* number of pixels, processed in a single block */ \
+    5, /* prefetch distance */ \
+    default_init_need_all_regs, \
+    default_cleanup_need_all_regs, \
+    pixman_composite_over_8888_n_8888_process_pixblock_head, \
+    pixman_composite_over_8888_n_8888_process_pixblock_tail, \
+    pixman_composite_over_8888_8_8888_process_pixblock_tail_head \
+    28, /* dst_w_basereg */ \
+    4,  /* dst_r_basereg */ \
+    0,  /* src_basereg   */ \
+    15  /* mask_basereg  */
+
+/******************************************************************************/
+
+.macro pixman_composite_src_0888_0888_process_pixblock_head
+.endm
+
+.macro pixman_composite_src_0888_0888_process_pixblock_tail
+.endm
+
+.macro pixman_composite_src_0888_0888_process_pixblock_tail_head
+    vst3.8 {d0, d1, d2}, [DST_W]!
+    fetch_src_pixblock
+    cache_preload 8, 8
+.endm
+
+generate_composite_function \
+    pixman_composite_src_0888_0888_asm_neon, 24, 0, 24, \
+    FLAG_DST_WRITEONLY, \
+    8, /* number of pixels, processed in a single block */ \
+    10, /* prefetch distance */ \
+    default_init, \
+    default_cleanup, \
+    pixman_composite_src_0888_0888_process_pixblock_head, \
+    pixman_composite_src_0888_0888_process_pixblock_tail, \
+    pixman_composite_src_0888_0888_process_pixblock_tail_head, \
+    0, /* dst_w_basereg */ \
+    0, /* dst_r_basereg */ \
+    0, /* src_basereg   */ \
+    0  /* mask_basereg  */
+
+/******************************************************************************/
+
+.macro pixman_composite_src_0888_8888_rev_process_pixblock_head
+    vswp   d0, d2
+.endm
+
+.macro pixman_composite_src_0888_8888_rev_process_pixblock_tail
+.endm
+
+.macro pixman_composite_src_0888_8888_rev_process_pixblock_tail_head
+    vst4.8 {d0, d1, d2, d3}, [DST_W]!
+    fetch_src_pixblock
+    vswp   d0, d2
+    cache_preload 8, 8
+.endm
+
+.macro pixman_composite_src_0888_8888_rev_init
+    veor   d3, d3, d3
+.endm
+
+generate_composite_function \
+    pixman_composite_src_0888_8888_rev_asm_neon, 24, 0, 32, \
+    FLAG_DST_WRITEONLY | FLAG_DEINTERLEAVE_32BPP, \
+    8, /* number of pixels, processed in a single block */ \
+    10, /* prefetch distance */ \
+    pixman_composite_src_0888_8888_rev_init, \
+    default_cleanup, \
+    pixman_composite_src_0888_8888_rev_process_pixblock_head, \
+    pixman_composite_src_0888_8888_rev_process_pixblock_tail, \
+    pixman_composite_src_0888_8888_rev_process_pixblock_tail_head, \
+    0, /* dst_w_basereg */ \
+    0, /* dst_r_basereg */ \
+    0, /* src_basereg   */ \
+    0  /* mask_basereg  */
+
+/******************************************************************************/
+
+.macro pixman_composite_src_0888_0565_rev_process_pixblock_head
+    vshll.u8    q8, d1, #8
+    vshll.u8    q9, d2, #8
+.endm
+
+.macro pixman_composite_src_0888_0565_rev_process_pixblock_tail
+    vshll.u8    q14, d0, #8
+    vsri.u16    q14, q8, #5
+    vsri.u16    q14, q9, #11
+.endm
+
+.macro pixman_composite_src_0888_0565_rev_process_pixblock_tail_head
+        vshll.u8    q14, d0, #8
+    fetch_src_pixblock
+        vsri.u16    q14, q8, #5
+        vsri.u16    q14, q9, #11
+    vshll.u8    q8, d1, #8
+        vst1.16 {d28, d29}, [DST_W, :128]!
+    vshll.u8    q9, d2, #8
+.endm
+
+generate_composite_function \
+    pixman_composite_src_0888_0565_rev_asm_neon, 24, 0, 16, \
+    FLAG_DST_WRITEONLY, \
+    8, /* number of pixels, processed in a single block */ \
+    10, /* prefetch distance */ \
+    default_init, \
+    default_cleanup, \
+    pixman_composite_src_0888_0565_rev_process_pixblock_head, \
+    pixman_composite_src_0888_0565_rev_process_pixblock_tail, \
+    pixman_composite_src_0888_0565_rev_process_pixblock_tail_head, \
+    28, /* dst_w_basereg */ \
+    0, /* dst_r_basereg */ \
+    0, /* src_basereg   */ \
+    0  /* mask_basereg  */
+
+/******************************************************************************/
+
+.macro pixman_composite_src_pixbuf_8888_process_pixblock_head
+    vmull.u8    q8, d3, d0
+    vmull.u8    q9, d3, d1
+    vmull.u8    q10, d3, d2
+.endm
+
+.macro pixman_composite_src_pixbuf_8888_process_pixblock_tail
+    vrshr.u16   q11, q8, #8
+    vswp        d3, d31
+    vrshr.u16   q12, q9, #8
+    vrshr.u16   q13, q10, #8
+    vraddhn.u16 d30, q11, q8
+    vraddhn.u16 d29, q12, q9
+    vraddhn.u16 d28, q13, q10
+.endm
+
+.macro pixman_composite_src_pixbuf_8888_process_pixblock_tail_head
+        vrshr.u16   q11, q8, #8
+        vswp        d3, d31
+        vrshr.u16   q12, q9, #8
+        vrshr.u16   q13, q10, #8
+    fetch_src_pixblock
+        vraddhn.u16 d30, q11, q8
+                                    PF add PF_X, PF_X, #8
+                                    PF tst PF_CTL, #0xF
+                                    PF addne PF_X, PF_X, #8
+                                    PF subne PF_CTL, PF_CTL, #1
+        vraddhn.u16 d29, q12, q9
+        vraddhn.u16 d28, q13, q10
+    vmull.u8    q8, d3, d0
+    vmull.u8    q9, d3, d1
+    vmull.u8    q10, d3, d2
+        vst4.8 {d28, d29, d30, d31}, [DST_W, :128]!
+                                    PF cmp PF_X, ORIG_W
+                                    PF pld, [PF_SRC, PF_X, lsl #src_bpp_shift]
+                                    PF subge PF_X, PF_X, ORIG_W
+                                    PF subges PF_CTL, PF_CTL, #0x10
+                                    PF ldrgeb DUMMY, [PF_SRC, SRC_STRIDE, lsl #src_bpp_shift]!
+.endm
+
+generate_composite_function \
+    pixman_composite_src_pixbuf_8888_asm_neon, 32, 0, 32, \
+    FLAG_DST_WRITEONLY | FLAG_DEINTERLEAVE_32BPP, \
+    8, /* number of pixels, processed in a single block */ \
+    10, /* prefetch distance */ \
+    default_init, \
+    default_cleanup, \
+    pixman_composite_src_pixbuf_8888_process_pixblock_head, \
+    pixman_composite_src_pixbuf_8888_process_pixblock_tail, \
+    pixman_composite_src_pixbuf_8888_process_pixblock_tail_head, \
+    28, /* dst_w_basereg */ \
+    0, /* dst_r_basereg */ \
+    0, /* src_basereg   */ \
+    0  /* mask_basereg  */
+
+/******************************************************************************/
+
+.macro pixman_composite_src_rpixbuf_8888_process_pixblock_head
+    vmull.u8    q8, d3, d0
+    vmull.u8    q9, d3, d1
+    vmull.u8    q10, d3, d2
+.endm
+
+.macro pixman_composite_src_rpixbuf_8888_process_pixblock_tail
+    vrshr.u16   q11, q8, #8
+    vswp        d3, d31
+    vrshr.u16   q12, q9, #8
+    vrshr.u16   q13, q10, #8
+    vraddhn.u16 d28, q11, q8
+    vraddhn.u16 d29, q12, q9
+    vraddhn.u16 d30, q13, q10
+.endm
+
+.macro pixman_composite_src_rpixbuf_8888_process_pixblock_tail_head
+        vrshr.u16   q11, q8, #8
+        vswp        d3, d31
+        vrshr.u16   q12, q9, #8
+        vrshr.u16   q13, q10, #8
+    fetch_src_pixblock
+        vraddhn.u16 d28, q11, q8
+                                    PF add PF_X, PF_X, #8
+                                    PF tst PF_CTL, #0xF
+                                    PF addne PF_X, PF_X, #8
+                                    PF subne PF_CTL, PF_CTL, #1
+        vraddhn.u16 d29, q12, q9
+        vraddhn.u16 d30, q13, q10
+    vmull.u8    q8, d3, d0
+    vmull.u8    q9, d3, d1
+    vmull.u8    q10, d3, d2
+        vst4.8 {d28, d29, d30, d31}, [DST_W, :128]!
+                                    PF cmp PF_X, ORIG_W
+                                    PF pld, [PF_SRC, PF_X, lsl #src_bpp_shift]
+                                    PF subge PF_X, PF_X, ORIG_W
+                                    PF subges PF_CTL, PF_CTL, #0x10
+                                    PF ldrgeb DUMMY, [PF_SRC, SRC_STRIDE, lsl #src_bpp_shift]!
+.endm
+
+generate_composite_function \
+    pixman_composite_src_rpixbuf_8888_asm_neon, 32, 0, 32, \
+    FLAG_DST_WRITEONLY | FLAG_DEINTERLEAVE_32BPP, \
+    8, /* number of pixels, processed in a single block */ \
+    10, /* prefetch distance */ \
+    default_init, \
+    default_cleanup, \
+    pixman_composite_src_rpixbuf_8888_process_pixblock_head, \
+    pixman_composite_src_rpixbuf_8888_process_pixblock_tail, \
+    pixman_composite_src_rpixbuf_8888_process_pixblock_tail_head, \
+    28, /* dst_w_basereg */ \
+    0, /* dst_r_basereg */ \
+    0, /* src_basereg   */ \
+    0  /* mask_basereg  */
+
+/******************************************************************************/
+
+.macro pixman_composite_over_0565_8_0565_process_pixblock_head
+    /* mask is in d15 */
+    convert_0565_to_x888 q4, d2, d1, d0
+    convert_0565_to_x888 q5, d6, d5, d4
+    /* source pixel data is in      {d0, d1, d2, XX} */
+    /* destination pixel data is in {d4, d5, d6, XX} */
+    vmvn.8      d7,  d15
+    vmull.u8    q6,  d15, d2
+    vmull.u8    q5,  d15, d1
+    vmull.u8    q4,  d15, d0
+    vmull.u8    q8,  d7,  d4
+    vmull.u8    q9,  d7,  d5
+    vmull.u8    q13, d7,  d6
+    vrshr.u16   q12, q6,  #8
+    vrshr.u16   q11, q5,  #8
+    vrshr.u16   q10, q4,  #8
+    vraddhn.u16 d2,  q6,  q12
+    vraddhn.u16 d1,  q5,  q11
+    vraddhn.u16 d0,  q4,  q10
+.endm
+
+.macro pixman_composite_over_0565_8_0565_process_pixblock_tail
+    vrshr.u16   q14, q8,  #8
+    vrshr.u16   q15, q9,  #8
+    vrshr.u16   q12, q13, #8
+    vraddhn.u16 d28, q14, q8
+    vraddhn.u16 d29, q15, q9
+    vraddhn.u16 d30, q12, q13
+    vqadd.u8    q0,  q0,  q14
+    vqadd.u8    q1,  q1,  q15
+    /* 32bpp result is in {d0, d1, d2, XX} */
+    convert_8888_to_0565 d2, d1, d0, q14, q15, q3
+.endm
+
+/* TODO: expand macros and do better instructions scheduling */
+.macro pixman_composite_over_0565_8_0565_process_pixblock_tail_head
+    fetch_mask_pixblock
+    pixman_composite_over_0565_8_0565_process_pixblock_tail
+    fetch_src_pixblock
+    vld1.16    {d10, d11}, [DST_R, :128]!
+    cache_preload 8, 8
+    pixman_composite_over_0565_8_0565_process_pixblock_head
+    vst1.16    {d28, d29}, [DST_W, :128]!
+.endm
+
+generate_composite_function \
+    pixman_composite_over_0565_8_0565_asm_neon, 16, 8, 16, \
+    FLAG_DST_READWRITE, \
+    8, /* number of pixels, processed in a single block */ \
+    5, /* prefetch distance */ \
+    default_init_need_all_regs, \
+    default_cleanup_need_all_regs, \
+    pixman_composite_over_0565_8_0565_process_pixblock_head, \
+    pixman_composite_over_0565_8_0565_process_pixblock_tail, \
+    pixman_composite_over_0565_8_0565_process_pixblock_tail_head, \
+    28, /* dst_w_basereg */ \
+    10,  /* dst_r_basereg */ \
+    8,  /* src_basereg   */ \
+    15  /* mask_basereg  */
+
+/******************************************************************************/
+
+.macro pixman_composite_over_0565_n_0565_init
+    add         DUMMY, sp, #(ARGS_STACK_OFFSET + 8)
+    vpush       {d8-d15}
+    vld1.32     {d15[0]}, [DUMMY]
+    vdup.8      d15, d15[3]
+.endm
+
+.macro pixman_composite_over_0565_n_0565_cleanup
+    vpop        {d8-d15}
+.endm
+
+generate_composite_function \
+    pixman_composite_over_0565_n_0565_asm_neon, 16, 0, 16, \
+    FLAG_DST_READWRITE, \
+    8, /* number of pixels, processed in a single block */ \
+    5, /* prefetch distance */ \
+    pixman_composite_over_0565_n_0565_init, \
+    pixman_composite_over_0565_n_0565_cleanup, \
+    pixman_composite_over_0565_8_0565_process_pixblock_head, \
+    pixman_composite_over_0565_8_0565_process_pixblock_tail, \
+    pixman_composite_over_0565_8_0565_process_pixblock_tail_head, \
+    28, /* dst_w_basereg */ \
+    10, /* dst_r_basereg */ \
+    8,  /* src_basereg   */ \
+    15  /* mask_basereg  */
+
+/******************************************************************************/
+
+.macro pixman_composite_add_0565_8_0565_process_pixblock_head
+    /* mask is in d15 */
+    convert_0565_to_x888 q4, d2, d1, d0
+    convert_0565_to_x888 q5, d6, d5, d4
+    /* source pixel data is in      {d0, d1, d2, XX} */
+    /* destination pixel data is in {d4, d5, d6, XX} */
+    vmull.u8    q6,  d15, d2
+    vmull.u8    q5,  d15, d1
+    vmull.u8    q4,  d15, d0
+    vrshr.u16   q12, q6,  #8
+    vrshr.u16   q11, q5,  #8
+    vrshr.u16   q10, q4,  #8
+    vraddhn.u16 d2,  q6,  q12
+    vraddhn.u16 d1,  q5,  q11
+    vraddhn.u16 d0,  q4,  q10
+.endm
+
+.macro pixman_composite_add_0565_8_0565_process_pixblock_tail
+    vqadd.u8    q0,  q0,  q2
+    vqadd.u8    q1,  q1,  q3
+    /* 32bpp result is in {d0, d1, d2, XX} */
+    convert_8888_to_0565 d2, d1, d0, q14, q15, q3
+.endm
+
+/* TODO: expand macros and do better instructions scheduling */
+.macro pixman_composite_add_0565_8_0565_process_pixblock_tail_head
+    fetch_mask_pixblock
+    pixman_composite_add_0565_8_0565_process_pixblock_tail
+    fetch_src_pixblock
+    vld1.16    {d10, d11}, [DST_R, :128]!
+    cache_preload 8, 8
+    pixman_composite_add_0565_8_0565_process_pixblock_head
+    vst1.16    {d28, d29}, [DST_W, :128]!
+.endm
+
+generate_composite_function \
+    pixman_composite_add_0565_8_0565_asm_neon, 16, 8, 16, \
+    FLAG_DST_READWRITE, \
+    8, /* number of pixels, processed in a single block */ \
+    5, /* prefetch distance */ \
+    default_init_need_all_regs, \
+    default_cleanup_need_all_regs, \
+    pixman_composite_add_0565_8_0565_process_pixblock_head, \
+    pixman_composite_add_0565_8_0565_process_pixblock_tail, \
+    pixman_composite_add_0565_8_0565_process_pixblock_tail_head, \
+    28, /* dst_w_basereg */ \
+    10, /* dst_r_basereg */ \
+    8,  /* src_basereg   */ \
+    15  /* mask_basereg  */
+
+/******************************************************************************/
+
+.macro pixman_composite_out_reverse_8_0565_process_pixblock_head
+    /* mask is in d15 */
+    convert_0565_to_x888 q5, d6, d5, d4
+    /* destination pixel data is in {d4, d5, d6, xx} */
+    vmvn.8      d24, d15 /* get inverted alpha */
+    /* now do alpha blending */
+    vmull.u8    q8, d24, d4
+    vmull.u8    q9, d24, d5
+    vmull.u8    q10, d24, d6
+.endm
+
+.macro pixman_composite_out_reverse_8_0565_process_pixblock_tail
+    vrshr.u16   q14, q8, #8
+    vrshr.u16   q15, q9, #8
+    vrshr.u16   q12, q10, #8
+    vraddhn.u16 d0, q14, q8
+    vraddhn.u16 d1, q15, q9
+    vraddhn.u16 d2, q12, q10
+    /* 32bpp result is in {d0, d1, d2, XX} */
+    convert_8888_to_0565 d2, d1, d0, q14, q15, q3
+.endm
+
+/* TODO: expand macros and do better instructions scheduling */
+.macro pixman_composite_out_reverse_8_0565_process_pixblock_tail_head
+    fetch_src_pixblock
+    pixman_composite_out_reverse_8_0565_process_pixblock_tail
+    vld1.16    {d10, d11}, [DST_R, :128]!
+    cache_preload 8, 8
+    pixman_composite_out_reverse_8_0565_process_pixblock_head
+    vst1.16    {d28, d29}, [DST_W, :128]!
+.endm
+
+generate_composite_function \
+    pixman_composite_out_reverse_8_0565_asm_neon, 8, 0, 16, \
+    FLAG_DST_READWRITE, \
+    8, /* number of pixels, processed in a single block */ \
+    5, /* prefetch distance */ \
+    default_init_need_all_regs, \
+    default_cleanup_need_all_regs, \
+    pixman_composite_out_reverse_8_0565_process_pixblock_head, \
+    pixman_composite_out_reverse_8_0565_process_pixblock_tail, \
+    pixman_composite_out_reverse_8_0565_process_pixblock_tail_head, \
+    28, /* dst_w_basereg */ \
+    10, /* dst_r_basereg */ \
+    15, /* src_basereg   */ \
+    0   /* mask_basereg  */
+
+/******************************************************************************/
+
+generate_composite_function_nearest_scanline \
+    pixman_scaled_nearest_scanline_8888_8888_OVER_asm_neon, 32, 0, 32, \
+    FLAG_DST_READWRITE | FLAG_DEINTERLEAVE_32BPP, \
+    8, /* number of pixels, processed in a single block */ \
+    default_init, \
+    default_cleanup, \
+    pixman_composite_over_8888_8888_process_pixblock_head, \
+    pixman_composite_over_8888_8888_process_pixblock_tail, \
+    pixman_composite_over_8888_8888_process_pixblock_tail_head
+
+generate_composite_function_nearest_scanline \
+    pixman_scaled_nearest_scanline_8888_0565_OVER_asm_neon, 32, 0, 16, \
+    FLAG_DST_READWRITE | FLAG_DEINTERLEAVE_32BPP, \
+    8, /* number of pixels, processed in a single block */ \
+    default_init, \
+    default_cleanup, \
+    pixman_composite_over_8888_0565_process_pixblock_head, \
+    pixman_composite_over_8888_0565_process_pixblock_tail, \
+    pixman_composite_over_8888_0565_process_pixblock_tail_head, \
+    28, /* dst_w_basereg */ \
+    4,  /* dst_r_basereg */ \
+    0,  /* src_basereg   */ \
+    24  /* mask_basereg  */
+
+generate_composite_function_nearest_scanline \
+    pixman_scaled_nearest_scanline_8888_0565_SRC_asm_neon, 32, 0, 16, \
+    FLAG_DST_WRITEONLY | FLAG_DEINTERLEAVE_32BPP, \
+    8, /* number of pixels, processed in a single block */ \
+    default_init, \
+    default_cleanup, \
+    pixman_composite_src_8888_0565_process_pixblock_head, \
+    pixman_composite_src_8888_0565_process_pixblock_tail, \
+    pixman_composite_src_8888_0565_process_pixblock_tail_head
+
+generate_composite_function_nearest_scanline \
+    pixman_scaled_nearest_scanline_0565_8888_SRC_asm_neon, 16, 0, 32, \
+    FLAG_DST_WRITEONLY | FLAG_DEINTERLEAVE_32BPP, \
+    8, /* number of pixels, processed in a single block */ \
+    default_init, \
+    default_cleanup, \
+    pixman_composite_src_0565_8888_process_pixblock_head, \
+    pixman_composite_src_0565_8888_process_pixblock_tail, \
+    pixman_composite_src_0565_8888_process_pixblock_tail_head
+
+generate_composite_function_nearest_scanline \
+    pixman_scaled_nearest_scanline_8888_8_0565_OVER_asm_neon, 32, 8, 16, \
+    FLAG_DST_READWRITE | FLAG_DEINTERLEAVE_32BPP, \
+    8, /* number of pixels, processed in a single block */ \
+    default_init_need_all_regs, \
+    default_cleanup_need_all_regs, \
+    pixman_composite_over_8888_8_0565_process_pixblock_head, \
+    pixman_composite_over_8888_8_0565_process_pixblock_tail, \
+    pixman_composite_over_8888_8_0565_process_pixblock_tail_head, \
+    28, /* dst_w_basereg */ \
+    4,  /* dst_r_basereg */ \
+    8,  /* src_basereg   */ \
+    24  /* mask_basereg  */
+
+generate_composite_function_nearest_scanline \
+    pixman_scaled_nearest_scanline_0565_8_0565_OVER_asm_neon, 16, 8, 16, \
+    FLAG_DST_READWRITE, \
+    8, /* number of pixels, processed in a single block */ \
+    default_init_need_all_regs, \
+    default_cleanup_need_all_regs, \
+    pixman_composite_over_0565_8_0565_process_pixblock_head, \
+    pixman_composite_over_0565_8_0565_process_pixblock_tail, \
+    pixman_composite_over_0565_8_0565_process_pixblock_tail_head, \
+    28, /* dst_w_basereg */ \
+    10,  /* dst_r_basereg */ \
+    8,  /* src_basereg   */ \
+    15  /* mask_basereg  */
+
+/******************************************************************************/
+
+/* Supplementary macro for setting function attributes */
+.macro pixman_asm_function fname
+    .func fname
+    .global fname
+#ifdef __ELF__
+    .hidden fname
+    .type fname, %function
+#endif
+fname:
+.endm
+
+/*
+ * Bilinear scaling support code which tries to provide pixel fetching, color
+ * format conversion, and interpolation as separate macros which can be used
+ * as the basic building blocks for constructing bilinear scanline functions.
+ */
+
+.macro bilinear_load_8888 reg1, reg2, tmp
+    mov       TMP1, X, asr #16
+    add       X, X, UX
+    add       TMP1, TOP, TMP1, asl #2
+    vld1.32   {reg1}, [TMP1], STRIDE
+    vld1.32   {reg2}, [TMP1]
+.endm
+
+.macro bilinear_load_0565 reg1, reg2, tmp
+    mov       TMP1, X, asr #16
+    add       X, X, UX
+    add       TMP1, TOP, TMP1, asl #1
+    vld1.32   {reg2[0]}, [TMP1], STRIDE
+    vld1.32   {reg2[1]}, [TMP1]
+    convert_four_0565_to_x888_packed reg2, reg1, reg2, tmp
+.endm
+
+.macro bilinear_load_and_vertical_interpolate_two_8888 \
+                    acc1, acc2, reg1, reg2, reg3, reg4, tmp1, tmp2
+
+    bilinear_load_8888 reg1, reg2, tmp1
+    vmull.u8  acc1, reg1, d28
+    vmlal.u8  acc1, reg2, d29
+    bilinear_load_8888 reg3, reg4, tmp2
+    vmull.u8  acc2, reg3, d28
+    vmlal.u8  acc2, reg4, d29
+.endm
+
+.macro bilinear_load_and_vertical_interpolate_four_8888 \
+                xacc1, xacc2, xreg1, xreg2, xreg3, xreg4, xacc2lo, xacc2hi \
+                yacc1, yacc2, yreg1, yreg2, yreg3, yreg4, yacc2lo, yacc2hi
+
+    bilinear_load_and_vertical_interpolate_two_8888 \
+                xacc1, xacc2, xreg1, xreg2, xreg3, xreg4, xacc2lo, xacc2hi
+    bilinear_load_and_vertical_interpolate_two_8888 \
+                yacc1, yacc2, yreg1, yreg2, yreg3, yreg4, yacc2lo, yacc2hi
+.endm
+
+.macro bilinear_load_and_vertical_interpolate_two_0565 \
+                acc1, acc2, reg1, reg2, reg3, reg4, acc2lo, acc2hi
+
+    mov       TMP1, X, asr #16
+    add       X, X, UX
+    add       TMP1, TOP, TMP1, asl #1
+    mov       TMP2, X, asr #16
+    add       X, X, UX
+    add       TMP2, TOP, TMP2, asl #1
+    vld1.32   {acc2lo[0]}, [TMP1], STRIDE
+    vld1.32   {acc2hi[0]}, [TMP2], STRIDE
+    vld1.32   {acc2lo[1]}, [TMP1]
+    vld1.32   {acc2hi[1]}, [TMP2]
+    convert_0565_to_x888 acc2, reg3, reg2, reg1
+    vzip.u8   reg1, reg3
+    vzip.u8   reg2, reg4
+    vzip.u8   reg3, reg4
+    vzip.u8   reg1, reg2
+    vmull.u8  acc1, reg1, d28
+    vmlal.u8  acc1, reg2, d29
+    vmull.u8  acc2, reg3, d28
+    vmlal.u8  acc2, reg4, d29
+.endm
+
+.macro bilinear_load_and_vertical_interpolate_four_0565 \
+                xacc1, xacc2, xreg1, xreg2, xreg3, xreg4, xacc2lo, xacc2hi \
+                yacc1, yacc2, yreg1, yreg2, yreg3, yreg4, yacc2lo, yacc2hi
+
+    mov       TMP1, X, asr #16
+    add       X, X, UX
+    add       TMP1, TOP, TMP1, asl #1
+    mov       TMP2, X, asr #16
+    add       X, X, UX
+    add       TMP2, TOP, TMP2, asl #1
+    vld1.32   {xacc2lo[0]}, [TMP1], STRIDE
+    vld1.32   {xacc2hi[0]}, [TMP2], STRIDE
+    vld1.32   {xacc2lo[1]}, [TMP1]
+    vld1.32   {xacc2hi[1]}, [TMP2]
+    convert_0565_to_x888 xacc2, xreg3, xreg2, xreg1
+    mov       TMP1, X, asr #16
+    add       X, X, UX
+    add       TMP1, TOP, TMP1, asl #1
+    mov       TMP2, X, asr #16
+    add       X, X, UX
+    add       TMP2, TOP, TMP2, asl #1
+    vld1.32   {yacc2lo[0]}, [TMP1], STRIDE
+    vzip.u8   xreg1, xreg3
+    vld1.32   {yacc2hi[0]}, [TMP2], STRIDE
+    vzip.u8   xreg2, xreg4
+    vld1.32   {yacc2lo[1]}, [TMP1]
+    vzip.u8   xreg3, xreg4
+    vld1.32   {yacc2hi[1]}, [TMP2]
+    vzip.u8   xreg1, xreg2
+    convert_0565_to_x888 yacc2, yreg3, yreg2, yreg1
+    vmull.u8  xacc1, xreg1, d28
+    vzip.u8   yreg1, yreg3
+    vmlal.u8  xacc1, xreg2, d29
+    vzip.u8   yreg2, yreg4
+    vmull.u8  xacc2, xreg3, d28
+    vzip.u8   yreg3, yreg4
+    vmlal.u8  xacc2, xreg4, d29
+    vzip.u8   yreg1, yreg2
+    vmull.u8  yacc1, yreg1, d28
+    vmlal.u8  yacc1, yreg2, d29
+    vmull.u8  yacc2, yreg3, d28
+    vmlal.u8  yacc2, yreg4, d29
+.endm
+
+.macro bilinear_store_8888 numpix, tmp1, tmp2
+.if numpix == 4
+    vst1.32   {d0, d1}, [OUT, :128]!
+.elseif numpix == 2
+    vst1.32   {d0}, [OUT, :64]!
+.elseif numpix == 1
+    vst1.32   {d0[0]}, [OUT, :32]!
+.else
+    .error bilinear_store_8888 numpix is unsupported
+.endif
+.endm
+
+.macro bilinear_store_0565 numpix, tmp1, tmp2
+    vuzp.u8 d0, d1
+    vuzp.u8 d2, d3
+    vuzp.u8 d1, d3
+    vuzp.u8 d0, d2
+    convert_8888_to_0565 d2, d1, d0, q1, tmp1, tmp2
+.if numpix == 4
+    vst1.16   {d2}, [OUT, :64]!
+.elseif numpix == 2
+    vst1.32   {d2[0]}, [OUT, :32]!
+.elseif numpix == 1
+    vst1.16   {d2[0]}, [OUT, :16]!
+.else
+    .error bilinear_store_0565 numpix is unsupported
+.endif
+.endm
+
+.macro bilinear_interpolate_last_pixel src_fmt, dst_fmt
+    bilinear_load_&src_fmt d0, d1, d2
+    vmull.u8  q1, d0, d28
+    vmlal.u8  q1, d1, d29
+    /* 5 cycles bubble */
+    vshll.u16 q0, d2, #8
+    vmlsl.u16 q0, d2, d30
+    vmlal.u16 q0, d3, d30
+    /* 5 cycles bubble */
+    vshrn.u32 d0, q0, #16
+    /* 3 cycles bubble */
+    vmovn.u16 d0, q0
+    /* 1 cycle bubble */
+    bilinear_store_&dst_fmt 1, q2, q3
+.endm
+
+.macro bilinear_interpolate_two_pixels src_fmt, dst_fmt
+    bilinear_load_and_vertical_interpolate_two_&src_fmt \
+                q1, q11, d0, d1, d20, d21, d22, d23
+    vshll.u16 q0, d2, #8
+    vmlsl.u16 q0, d2, d30
+    vmlal.u16 q0, d3, d30
+    vshll.u16 q10, d22, #8
+    vmlsl.u16 q10, d22, d31
+    vmlal.u16 q10, d23, d31
+    vshrn.u32 d0, q0, #16
+    vshrn.u32 d1, q10, #16
+    vshr.u16  q15, q12, #8
+    vadd.u16  q12, q12, q13
+    vmovn.u16 d0, q0
+    bilinear_store_&dst_fmt 2, q2, q3
+.endm
+
+.macro bilinear_interpolate_four_pixels src_fmt, dst_fmt
+    bilinear_load_and_vertical_interpolate_four_&src_fmt \
+                q1, q11, d0, d1, d20, d21, d22, d23 \
+                q3, q9,  d4, d5, d16, d17, d18, d19
+    pld       [TMP1, PF_OFFS]
+    sub       TMP1, TMP1, STRIDE
+    vshll.u16 q0, d2, #8
+    vmlsl.u16 q0, d2, d30
+    vmlal.u16 q0, d3, d30
+    vshll.u16 q10, d22, #8
+    vmlsl.u16 q10, d22, d31
+    vmlal.u16 q10, d23, d31
+    vshr.u16  q15, q12, #8
+    vshll.u16 q2, d6, #8
+    vmlsl.u16 q2, d6, d30
+    vmlal.u16 q2, d7, d30
+    vshll.u16 q8, d18, #8
+    pld       [TMP2, PF_OFFS]
+    vmlsl.u16 q8, d18, d31
+    vmlal.u16 q8, d19, d31
+    vadd.u16  q12, q12, q13
+    vshrn.u32 d0, q0, #16
+    vshrn.u32 d1, q10, #16
+    vshrn.u32 d4, q2, #16
+    vshrn.u32 d5, q8, #16
+    vshr.u16  q15, q12, #8
+    vmovn.u16 d0, q0
+    vmovn.u16 d1, q2
+    vadd.u16  q12, q12, q13
+    bilinear_store_&dst_fmt 4, q2, q3
+.endm
+
+.macro bilinear_interpolate_four_pixels_head src_fmt, dst_fmt
+.ifdef have_bilinear_interpolate_four_pixels_&src_fmt&_&dst_fmt
+    bilinear_interpolate_four_pixels_&src_fmt&_&dst_fmt&_head
+.else
+    bilinear_interpolate_four_pixels src_fmt, dst_fmt
+.endif
+.endm
+
+.macro bilinear_interpolate_four_pixels_tail src_fmt, dst_fmt
+.ifdef have_bilinear_interpolate_four_pixels_&src_fmt&_&dst_fmt
+    bilinear_interpolate_four_pixels_&src_fmt&_&dst_fmt&_tail
+.endif
+.endm
+
+.macro bilinear_interpolate_four_pixels_tail_head src_fmt, dst_fmt
+.ifdef have_bilinear_interpolate_four_pixels_&src_fmt&_&dst_fmt
+    bilinear_interpolate_four_pixels_&src_fmt&_&dst_fmt&_tail_head
+.else
+    bilinear_interpolate_four_pixels src_fmt, dst_fmt
+.endif
+.endm
+
+.macro bilinear_interpolate_eight_pixels_head src_fmt, dst_fmt
+.ifdef have_bilinear_interpolate_eight_pixels_&src_fmt&_&dst_fmt
+    bilinear_interpolate_eight_pixels_&src_fmt&_&dst_fmt&_head
+.else
+    bilinear_interpolate_four_pixels_head src_fmt, dst_fmt
+    bilinear_interpolate_four_pixels_tail_head src_fmt, dst_fmt
+.endif
+.endm
+
+.macro bilinear_interpolate_eight_pixels_tail src_fmt, dst_fmt
+.ifdef have_bilinear_interpolate_eight_pixels_&src_fmt&_&dst_fmt
+    bilinear_interpolate_eight_pixels_&src_fmt&_&dst_fmt&_tail
+.else
+    bilinear_interpolate_four_pixels_tail src_fmt, dst_fmt
+.endif
+.endm
+
+.macro bilinear_interpolate_eight_pixels_tail_head src_fmt, dst_fmt
+.ifdef have_bilinear_interpolate_eight_pixels_&src_fmt&_&dst_fmt
+    bilinear_interpolate_eight_pixels_&src_fmt&_&dst_fmt&_tail_head
+.else
+    bilinear_interpolate_four_pixels_tail_head src_fmt, dst_fmt
+    bilinear_interpolate_four_pixels_tail_head src_fmt, dst_fmt
+.endif
+.endm
+
+.set BILINEAR_FLAG_UNROLL_4,          0
+.set BILINEAR_FLAG_UNROLL_8,          1
+.set BILINEAR_FLAG_USE_ALL_NEON_REGS, 2
+
+/*
+ * Main template macro for generating NEON optimized bilinear scanline
+ * functions.
+ *
+ * Bilinear scanline scaler macro template uses the following arguments:
+ *  fname             - name of the function to generate
+ *  src_fmt           - source color format (8888 or 0565)
+ *  dst_fmt           - destination color format (8888 or 0565)
+ *  bpp_shift         - (1 << bpp_shift) is the size of source pixel in bytes
+ *  prefetch_distance - prefetch in the source image by that many
+ *                      pixels ahead
+ */
+
+.macro generate_bilinear_scanline_func fname, src_fmt, dst_fmt, \
+                                       src_bpp_shift, dst_bpp_shift, \
+                                       prefetch_distance, flags
+
+pixman_asm_function fname
+    OUT       .req      r0
+    TOP       .req      r1
+    BOTTOM    .req      r2
+    WT        .req      r3
+    WB        .req      r4
+    X         .req      r5
+    UX        .req      r6
+    WIDTH     .req      ip
+    TMP1      .req      r3
+    TMP2      .req      r4
+    PF_OFFS   .req      r7
+    TMP3      .req      r8
+    TMP4      .req      r9
+    STRIDE    .req      r2
+
+    mov       ip, sp
+    push      {r4, r5, r6, r7, r8, r9}
+    mov       PF_OFFS, #prefetch_distance
+    ldmia     ip, {WB, X, UX, WIDTH}
+    mul       PF_OFFS, PF_OFFS, UX
+
+.if ((flags) & BILINEAR_FLAG_USE_ALL_NEON_REGS) != 0
+    vpush     {d8-d15}
+.endif
+
+    sub       STRIDE, BOTTOM, TOP
+    .unreq    BOTTOM
+
+    cmp       WIDTH, #0
+    ble       3f
+
+    vdup.u16  q12, X
+    vdup.u16  q13, UX
+    vdup.u8   d28, WT
+    vdup.u8   d29, WB
+    vadd.u16  d25, d25, d26
+
+    /* ensure good destination alignment  */
+    cmp       WIDTH, #1
+    blt       0f
+    tst       OUT, #(1 << dst_bpp_shift)
+    beq       0f
+    vshr.u16  q15, q12, #8
+    vadd.u16  q12, q12, q13
+    bilinear_interpolate_last_pixel src_fmt, dst_fmt
+    sub       WIDTH, WIDTH, #1
+0:
+    vadd.u16  q13, q13, q13
+    vshr.u16  q15, q12, #8
+    vadd.u16  q12, q12, q13
+
+    cmp       WIDTH, #2
+    blt       0f
+    tst       OUT, #(1 << (dst_bpp_shift + 1))
+    beq       0f
+    bilinear_interpolate_two_pixels src_fmt, dst_fmt
+    sub       WIDTH, WIDTH, #2
+0:
+.if ((flags) & BILINEAR_FLAG_UNROLL_8) != 0
+/*********** 8 pixels per iteration *****************/
+    cmp       WIDTH, #4
+    blt       0f
+    tst       OUT, #(1 << (dst_bpp_shift + 2))
+    beq       0f
+    bilinear_interpolate_four_pixels src_fmt, dst_fmt
+    sub       WIDTH, WIDTH, #4
+0:
+    subs      WIDTH, WIDTH, #8
+    blt       1f
+    mov       PF_OFFS, PF_OFFS, asr #(16 - src_bpp_shift)
+    bilinear_interpolate_eight_pixels_head src_fmt, dst_fmt
+    subs      WIDTH, WIDTH, #8
+    blt       5f
+0:
+    bilinear_interpolate_eight_pixels_tail_head src_fmt, dst_fmt
+    subs      WIDTH, WIDTH, #8
+    bge       0b
+5:
+    bilinear_interpolate_eight_pixels_tail src_fmt, dst_fmt
+1:
+    tst       WIDTH, #4
+    beq       2f
+    bilinear_interpolate_four_pixels src_fmt, dst_fmt
+2:
+.else
+/*********** 4 pixels per iteration *****************/
+    subs      WIDTH, WIDTH, #4
+    blt       1f
+    mov       PF_OFFS, PF_OFFS, asr #(16 - src_bpp_shift)
+    bilinear_interpolate_four_pixels_head src_fmt, dst_fmt
+    subs      WIDTH, WIDTH, #4
+    blt       5f
+0:
+    bilinear_interpolate_four_pixels_tail_head src_fmt, dst_fmt
+    subs      WIDTH, WIDTH, #4
+    bge       0b
+5:
+    bilinear_interpolate_four_pixels_tail src_fmt, dst_fmt
+1:
+/****************************************************/
+.endif
+    /* handle the remaining trailing pixels */
+    tst       WIDTH, #2
+    beq       2f
+    bilinear_interpolate_two_pixels src_fmt, dst_fmt
+2:
+    tst       WIDTH, #1
+    beq       3f
+    bilinear_interpolate_last_pixel src_fmt, dst_fmt
+3:
+.if ((flags) & BILINEAR_FLAG_USE_ALL_NEON_REGS) != 0
+    vpop      {d8-d15}
+.endif
+    pop       {r4, r5, r6, r7, r8, r9}
+    bx        lr
+
+    .unreq    OUT
+    .unreq    TOP
+    .unreq    WT
+    .unreq    WB
+    .unreq    X
+    .unreq    UX
+    .unreq    WIDTH
+    .unreq    TMP1
+    .unreq    TMP2
+    .unreq    PF_OFFS
+    .unreq    TMP3
+    .unreq    TMP4
+    .unreq    STRIDE
+.endfunc
+
+.endm
+
+/*****************************************************************************/
+
+.set have_bilinear_interpolate_four_pixels_8888_8888, 1
+
+.macro bilinear_interpolate_four_pixels_8888_8888_head
+    mov       TMP1, X, asr #16
+    add       X, X, UX
+    add       TMP1, TOP, TMP1, asl #2
+    mov       TMP2, X, asr #16
+    add       X, X, UX
+    add       TMP2, TOP, TMP2, asl #2
+
+    vld1.32   {d22}, [TMP1], STRIDE
+    vld1.32   {d23}, [TMP1]
+    mov       TMP3, X, asr #16
+    add       X, X, UX
+    add       TMP3, TOP, TMP3, asl #2
+    vmull.u8  q8, d22, d28
+    vmlal.u8  q8, d23, d29
+
+    vld1.32   {d22}, [TMP2], STRIDE
+    vld1.32   {d23}, [TMP2]
+    mov       TMP4, X, asr #16
+    add       X, X, UX
+    add       TMP4, TOP, TMP4, asl #2
+    vmull.u8  q9, d22, d28
+    vmlal.u8  q9, d23, d29
+
+    vld1.32   {d22}, [TMP3], STRIDE
+    vld1.32   {d23}, [TMP3]
+    vmull.u8  q10, d22, d28
+    vmlal.u8  q10, d23, d29
+
+    vshll.u16 q0, d16, #8
+    vmlsl.u16 q0, d16, d30
+    vmlal.u16 q0, d17, d30
+
+    pld       [TMP4, PF_OFFS]
+    vld1.32   {d16}, [TMP4], STRIDE
+    vld1.32   {d17}, [TMP4]
+    pld       [TMP4, PF_OFFS]
+    vmull.u8  q11, d16, d28
+    vmlal.u8  q11, d17, d29
+
+    vshll.u16 q1, d18, #8
+    vmlsl.u16 q1, d18, d31
+.endm
+
+.macro bilinear_interpolate_four_pixels_8888_8888_tail
+    vmlal.u16 q1, d19, d31
+    vshr.u16  q15, q12, #8
+    vshll.u16 q2, d20, #8
+    vmlsl.u16 q2, d20, d30
+    vmlal.u16 q2, d21, d30
+    vshll.u16 q3, d22, #8
+    vmlsl.u16 q3, d22, d31
+    vmlal.u16 q3, d23, d31
+    vadd.u16  q12, q12, q13
+    vshrn.u32 d0, q0, #16
+    vshrn.u32 d1, q1, #16
+    vshrn.u32 d4, q2, #16
+    vshr.u16  q15, q12, #8
+    vshrn.u32 d5, q3, #16
+    vmovn.u16 d6, q0
+    vmovn.u16 d7, q2
+    vadd.u16  q12, q12, q13
+    vst1.32   {d6, d7}, [OUT, :128]!
+.endm
+
+.macro bilinear_interpolate_four_pixels_8888_8888_tail_head
+    mov       TMP1, X, asr #16
+    add       X, X, UX
+    add       TMP1, TOP, TMP1, asl #2
+    mov       TMP2, X, asr #16
+    add       X, X, UX
+    add       TMP2, TOP, TMP2, asl #2
+        vmlal.u16 q1, d19, d31
+        vshr.u16  q15, q12, #8
+        vshll.u16 q2, d20, #8
+        vmlsl.u16 q2, d20, d30
+        vmlal.u16 q2, d21, d30
+        vshll.u16 q3, d22, #8
+    vld1.32   {d20}, [TMP1], STRIDE
+        vmlsl.u16 q3, d22, d31
+        vmlal.u16 q3, d23, d31
+    vld1.32   {d21}, [TMP1]
+    vmull.u8  q8, d20, d28
+    vmlal.u8  q8, d21, d29
+        vshrn.u32 d0, q0, #16
+        vshrn.u32 d1, q1, #16
+        vshrn.u32 d4, q2, #16
+    vld1.32   {d22}, [TMP2], STRIDE
+        vshrn.u32 d5, q3, #16
+        vadd.u16  q12, q12, q13
+    vld1.32   {d23}, [TMP2]
+    vmull.u8  q9, d22, d28
+    mov       TMP3, X, asr #16
+    add       X, X, UX
+    add       TMP3, TOP, TMP3, asl #2
+    mov       TMP4, X, asr #16
+    add       X, X, UX
+    add       TMP4, TOP, TMP4, asl #2
+    vmlal.u8  q9, d23, d29
+    vld1.32   {d22}, [TMP3], STRIDE
+        vshr.u16  q15, q12, #8
+    vld1.32   {d23}, [TMP3]
+    vmull.u8  q10, d22, d28
+    vmlal.u8  q10, d23, d29
+        vmovn.u16 d6, q0
+    vshll.u16 q0, d16, #8
+        vmovn.u16 d7, q2
+    vmlsl.u16 q0, d16, d30
+    vmlal.u16 q0, d17, d30
+    pld       [TMP4, PF_OFFS]
+    vld1.32   {d16}, [TMP4], STRIDE
+        vadd.u16  q12, q12, q13
+    vld1.32   {d17}, [TMP4]
+    pld       [TMP4, PF_OFFS]
+    vmull.u8  q11, d16, d28
+    vmlal.u8  q11, d17, d29
+        vst1.32   {d6, d7}, [OUT, :128]!
+    vshll.u16 q1, d18, #8
+    vmlsl.u16 q1, d18, d31
+.endm
+
+/*****************************************************************************/
+
+.set have_bilinear_interpolate_eight_pixels_8888_0565, 1
+
+.macro bilinear_interpolate_eight_pixels_8888_0565_head
+    mov       TMP1, X, asr #16
+    add       X, X, UX
+    add       TMP1, TOP, TMP1, asl #2
+    mov       TMP2, X, asr #16
+    add       X, X, UX
+    add       TMP2, TOP, TMP2, asl #2
+    vld1.32   {d20}, [TMP1], STRIDE
+    vld1.32   {d21}, [TMP1]
+    vmull.u8  q8, d20, d28
+    vmlal.u8  q8, d21, d29
+    vld1.32   {d22}, [TMP2], STRIDE
+    vld1.32   {d23}, [TMP2]
+    vmull.u8  q9, d22, d28
+    mov       TMP3, X, asr #16
+    add       X, X, UX
+    add       TMP3, TOP, TMP3, asl #2
+    mov       TMP4, X, asr #16
+    add       X, X, UX
+    add       TMP4, TOP, TMP4, asl #2
+    vmlal.u8  q9, d23, d29
+    vld1.32   {d22}, [TMP3], STRIDE
+    vld1.32   {d23}, [TMP3]
+    vmull.u8  q10, d22, d28
+    vmlal.u8  q10, d23, d29
+    vshll.u16 q0, d16, #8
+    vmlsl.u16 q0, d16, d30
+    vmlal.u16 q0, d17, d30
+    pld       [TMP4, PF_OFFS]
+    vld1.32   {d16}, [TMP4], STRIDE
+    vld1.32   {d17}, [TMP4]
+    pld       [TMP4, PF_OFFS]
+    vmull.u8  q11, d16, d28
+    vmlal.u8  q11, d17, d29
+    vshll.u16 q1, d18, #8
+    vmlsl.u16 q1, d18, d31
+
+    mov       TMP1, X, asr #16
+    add       X, X, UX
+    add       TMP1, TOP, TMP1, asl #2
+    mov       TMP2, X, asr #16
+    add       X, X, UX
+    add       TMP2, TOP, TMP2, asl #2
+        vmlal.u16 q1, d19, d31
+        vshr.u16  q15, q12, #8
+        vshll.u16 q2, d20, #8
+        vmlsl.u16 q2, d20, d30
+        vmlal.u16 q2, d21, d30
+        vshll.u16 q3, d22, #8
+    vld1.32   {d20}, [TMP1], STRIDE
+        vmlsl.u16 q3, d22, d31
+        vmlal.u16 q3, d23, d31
+    vld1.32   {d21}, [TMP1]
+    vmull.u8  q8, d20, d28
+    vmlal.u8  q8, d21, d29
+        vshrn.u32 d0, q0, #16
+        vshrn.u32 d1, q1, #16
+        vshrn.u32 d4, q2, #16
+    vld1.32   {d22}, [TMP2], STRIDE
+        vshrn.u32 d5, q3, #16
+        vadd.u16  q12, q12, q13
+    vld1.32   {d23}, [TMP2]
+    vmull.u8  q9, d22, d28
+    mov       TMP3, X, asr #16
+    add       X, X, UX
+    add       TMP3, TOP, TMP3, asl #2
+    mov       TMP4, X, asr #16
+    add       X, X, UX
+    add       TMP4, TOP, TMP4, asl #2
+    vmlal.u8  q9, d23, d29
+    vld1.32   {d22}, [TMP3], STRIDE
+        vshr.u16  q15, q12, #8
+    vld1.32   {d23}, [TMP3]
+    vmull.u8  q10, d22, d28
+    vmlal.u8  q10, d23, d29
+        vmovn.u16 d8, q0
+    vshll.u16 q0, d16, #8
+        vmovn.u16 d9, q2
+    vmlsl.u16 q0, d16, d30
+    vmlal.u16 q0, d17, d30
+    pld       [TMP4, PF_OFFS]
+    vld1.32   {d16}, [TMP4], STRIDE
+        vadd.u16  q12, q12, q13
+    vld1.32   {d17}, [TMP4]
+    pld       [TMP4, PF_OFFS]
+    vmull.u8  q11, d16, d28
+    vmlal.u8  q11, d17, d29
+    vshll.u16 q1, d18, #8
+    vmlsl.u16 q1, d18, d31
+.endm
+
+.macro bilinear_interpolate_eight_pixels_8888_0565_tail
+    vmlal.u16 q1, d19, d31
+    vshr.u16  q15, q12, #8
+    vshll.u16 q2, d20, #8
+    vmlsl.u16 q2, d20, d30
+    vmlal.u16 q2, d21, d30
+    vshll.u16 q3, d22, #8
+    vmlsl.u16 q3, d22, d31
+    vmlal.u16 q3, d23, d31
+    vadd.u16  q12, q12, q13
+    vshrn.u32 d0, q0, #16
+    vshrn.u32 d1, q1, #16
+    vshrn.u32 d4, q2, #16
+    vshr.u16  q15, q12, #8
+    vshrn.u32 d5, q3, #16
+    vmovn.u16 d10, q0
+    vmovn.u16 d11, q2
+    vadd.u16  q12, q12, q13
+
+    vuzp.u8   d8, d9
+    vuzp.u8   d10, d11
+    vuzp.u8   d9, d11
+    vuzp.u8   d8, d10
+    vshll.u8  q6, d9, #8
+    vshll.u8  q5, d10, #8
+    vshll.u8  q7, d8, #8
+    vsri.u16  q5, q6, #5
+    vsri.u16  q5, q7, #11
+    vst1.32   {d10, d11}, [OUT, :128]!
+.endm
+
+.macro bilinear_interpolate_eight_pixels_8888_0565_tail_head
+    mov       TMP1, X, asr #16
+    add       X, X, UX
+    add       TMP1, TOP, TMP1, asl #2
+    mov       TMP2, X, asr #16
+    add       X, X, UX
+    add       TMP2, TOP, TMP2, asl #2
+        vmlal.u16 q1, d19, d31
+        vshr.u16  q15, q12, #8
+            vuzp.u8 d8, d9
+        vshll.u16 q2, d20, #8
+        vmlsl.u16 q2, d20, d30
+        vmlal.u16 q2, d21, d30
+        vshll.u16 q3, d22, #8
+    vld1.32   {d20}, [TMP1], STRIDE
+        vmlsl.u16 q3, d22, d31
+        vmlal.u16 q3, d23, d31
+    vld1.32   {d21}, [TMP1]
+    vmull.u8  q8, d20, d28
+    vmlal.u8  q8, d21, d29
+        vshrn.u32 d0, q0, #16
+        vshrn.u32 d1, q1, #16
+        vshrn.u32 d4, q2, #16
+    vld1.32   {d22}, [TMP2], STRIDE
+        vshrn.u32 d5, q3, #16
+        vadd.u16  q12, q12, q13
+    vld1.32   {d23}, [TMP2]
+    vmull.u8  q9, d22, d28
+    mov       TMP3, X, asr #16
+    add       X, X, UX
+    add       TMP3, TOP, TMP3, asl #2
+    mov       TMP4, X, asr #16
+    add       X, X, UX
+    add       TMP4, TOP, TMP4, asl #2
+    vmlal.u8  q9, d23, d29
+    vld1.32   {d22}, [TMP3], STRIDE
+        vshr.u16  q15, q12, #8
+    vld1.32   {d23}, [TMP3]
+    vmull.u8  q10, d22, d28
+    vmlal.u8  q10, d23, d29
+        vmovn.u16 d10, q0
+    vshll.u16 q0, d16, #8
+        vmovn.u16 d11, q2
+    vmlsl.u16 q0, d16, d30
+    vmlal.u16 q0, d17, d30
+    pld       [TMP4, PF_OFFS]
+    vld1.32   {d16}, [TMP4], STRIDE
+        vadd.u16  q12, q12, q13
+    vld1.32   {d17}, [TMP4]
+    pld       [TMP4, PF_OFFS]
+    vmull.u8  q11, d16, d28
+    vmlal.u8  q11, d17, d29
+            vuzp.u8 d10, d11
+    vshll.u16 q1, d18, #8
+    vmlsl.u16 q1, d18, d31
+
+    mov       TMP1, X, asr #16
+    add       X, X, UX
+    add       TMP1, TOP, TMP1, asl #2
+    mov       TMP2, X, asr #16
+    add       X, X, UX
+    add       TMP2, TOP, TMP2, asl #2
+        vmlal.u16 q1, d19, d31
+            vuzp.u8 d9, d11
+        vshr.u16  q15, q12, #8
+        vshll.u16 q2, d20, #8
+            vuzp.u8 d8, d10
+        vmlsl.u16 q2, d20, d30
+        vmlal.u16 q2, d21, d30
+        vshll.u16 q3, d22, #8
+    vld1.32   {d20}, [TMP1], STRIDE
+        vmlsl.u16 q3, d22, d31
+        vmlal.u16 q3, d23, d31
+    vld1.32   {d21}, [TMP1]
+    vmull.u8  q8, d20, d28
+    vmlal.u8  q8, d21, d29
+            vshll.u8  q6, d9, #8
+            vshll.u8  q5, d10, #8
+            vshll.u8  q7, d8, #8
+        vshrn.u32 d0, q0, #16
+            vsri.u16  q5, q6, #5
+        vshrn.u32 d1, q1, #16
+            vsri.u16  q5, q7, #11
+        vshrn.u32 d4, q2, #16
+    vld1.32   {d22}, [TMP2], STRIDE
+        vshrn.u32 d5, q3, #16
+        vadd.u16  q12, q12, q13
+    vld1.32   {d23}, [TMP2]
+    vmull.u8  q9, d22, d28
+    mov       TMP3, X, asr #16
+    add       X, X, UX
+    add       TMP3, TOP, TMP3, asl #2
+    mov       TMP4, X, asr #16
+    add       X, X, UX
+    add       TMP4, TOP, TMP4, asl #2
+    vmlal.u8  q9, d23, d29
+    vld1.32   {d22}, [TMP3], STRIDE
+        vshr.u16  q15, q12, #8
+    vld1.32   {d23}, [TMP3]
+    vmull.u8  q10, d22, d28
+    vmlal.u8  q10, d23, d29
+        vmovn.u16 d8, q0
+    vshll.u16 q0, d16, #8
+        vmovn.u16 d9, q2
+    vmlsl.u16 q0, d16, d30
+    vmlal.u16 q0, d17, d30
+    pld       [TMP4, PF_OFFS]
+    vld1.32   {d16}, [TMP4], STRIDE
+        vadd.u16  q12, q12, q13
+    vld1.32   {d17}, [TMP4]
+    pld       [TMP4, PF_OFFS]
+    vmull.u8  q11, d16, d28
+    vmlal.u8  q11, d17, d29
+    vshll.u16 q1, d18, #8
+            vst1.32   {d10, d11}, [OUT, :128]!
+    vmlsl.u16 q1, d18, d31
+.endm
+/*****************************************************************************/
+
+generate_bilinear_scanline_func \
+    pixman_scaled_bilinear_scanline_8888_8888_SRC_asm_neon, 8888, 8888, \
+    2, 2, 28, BILINEAR_FLAG_UNROLL_4
+
+generate_bilinear_scanline_func \
+    pixman_scaled_bilinear_scanline_8888_0565_SRC_asm_neon, 8888, 0565, \
+    2, 1, 28, BILINEAR_FLAG_UNROLL_8 | BILINEAR_FLAG_USE_ALL_NEON_REGS
+
+generate_bilinear_scanline_func \
+    pixman_scaled_bilinear_scanline_0565_x888_SRC_asm_neon, 0565, 8888, \
+    1, 2, 28, BILINEAR_FLAG_UNROLL_4
+
+generate_bilinear_scanline_func \
+    pixman_scaled_bilinear_scanline_0565_0565_SRC_asm_neon, 0565, 0565, \
+    1, 1, 28, BILINEAR_FLAG_UNROLL_4