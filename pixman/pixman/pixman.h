<<<<<<< HEAD
/***********************************************************

Copyright 1987, 1998  The Open Group

Permission to use, copy, modify, distribute, and sell this software and its
documentation for any purpose is hereby granted without fee, provided that
the above copyright notice appear in all copies and that both that
copyright notice and this permission notice appear in supporting
documentation.

The above copyright notice and this permission notice shall be included in
all copies or substantial portions of the Software.

THE SOFTWARE IS PROVIDED "AS IS", WITHOUT WARRANTY OF ANY KIND, EXPRESS OR
IMPLIED, INCLUDING BUT NOT LIMITED TO THE WARRANTIES OF MERCHANTABILITY,
FITNESS FOR A PARTICULAR PURPOSE AND NONINFRINGEMENT.  IN NO EVENT SHALL THE
OPEN GROUP BE LIABLE FOR ANY CLAIM, DAMAGES OR OTHER LIABILITY, WHETHER IN
AN ACTION OF CONTRACT, TORT OR OTHERWISE, ARISING FROM, OUT OF OR IN
CONNECTION WITH THE SOFTWARE OR THE USE OR OTHER DEALINGS IN THE SOFTWARE.

Except as contained in this notice, the name of The Open Group shall not be
used in advertising or otherwise to promote the sale, use or other dealings
in this Software without prior written authorization from The Open Group.

Copyright 1987 by Digital Equipment Corporation, Maynard, Massachusetts.

                        All Rights Reserved

Permission to use, copy, modify, and distribute this software and its
documentation for any purpose and without fee is hereby granted,
provided that the above copyright notice appear in all copies and that
both that copyright notice and this permission notice appear in
supporting documentation, and that the name of Digital not be
used in advertising or publicity pertaining to distribution of the
software without specific, written prior permission.

DIGITAL DISCLAIMS ALL WARRANTIES WITH REGARD TO THIS SOFTWARE, INCLUDING
ALL IMPLIED WARRANTIES OF MERCHANTABILITY AND FITNESS, IN NO EVENT SHALL
DIGITAL BE LIABLE FOR ANY SPECIAL, INDIRECT OR CONSEQUENTIAL DAMAGES OR
ANY DAMAGES WHATSOEVER RESULTING FROM LOSS OF USE, DATA OR PROFITS,
WHETHER IN AN ACTION OF CONTRACT, NEGLIGENCE OR OTHER TORTIOUS ACTION,
ARISING OUT OF OR IN CONNECTION WITH THE USE OR PERFORMANCE OF THIS
SOFTWARE.

******************************************************************/
/*
 * Copyright © 1998, 2004 Keith Packard
 * Copyright   2007 Red Hat, Inc.
 *
 * Permission to use, copy, modify, distribute, and sell this software and its
 * documentation for any purpose is hereby granted without fee, provided that
 * the above copyright notice appear in all copies and that both that
 * copyright notice and this permission notice appear in supporting
 * documentation, and that the name of Keith Packard not be used in
 * advertising or publicity pertaining to distribution of the software without
 * specific, written prior permission.  Keith Packard makes no
 * representations about the suitability of this software for any purpose.  It
 * is provided "as is" without express or implied warranty.
 *
 * KEITH PACKARD DISCLAIMS ALL WARRANTIES WITH REGARD TO THIS SOFTWARE,
 * INCLUDING ALL IMPLIED WARRANTIES OF MERCHANTABILITY AND FITNESS, IN NO
 * EVENT SHALL KEITH PACKARD BE LIABLE FOR ANY SPECIAL, INDIRECT OR
 * CONSEQUENTIAL DAMAGES OR ANY DAMAGES WHATSOEVER RESULTING FROM LOSS OF USE,
 * DATA OR PROFITS, WHETHER IN AN ACTION OF CONTRACT, NEGLIGENCE OR OTHER
 * TORTIOUS ACTION, ARISING OUT OF OR IN CONNECTION WITH THE USE OR
 * PERFORMANCE OF THIS SOFTWARE.
 */

#ifndef PIXMAN_H__
#define PIXMAN_H__

#include <pixman-version.h>

#ifdef  __cplusplus
#define PIXMAN_BEGIN_DECLS extern "C" {
#define PIXMAN_END_DECLS }
#else
#define PIXMAN_BEGIN_DECLS
#define PIXMAN_END_DECLS
#endif

PIXMAN_BEGIN_DECLS

/*
 * Standard integers
 */

#if !defined (PIXMAN_DONT_DEFINE_STDINT)

#if defined (_SVR4) || defined (SVR4) || defined (__OpenBSD__) || defined (_sgi) || defined (__sun) || defined (sun) || defined (__digital__) || defined (__HP_cc)
#  include <inttypes.h>
/* VS 2010 (_MSC_VER 1600) has stdint.h */
#elif defined (_MSC_VER) && _MSC_VER < 1600
typedef __int8 int8_t;
typedef unsigned __int8 uint8_t;
typedef __int16 int16_t;
typedef unsigned __int16 uint16_t;
typedef __int32 int32_t;
typedef unsigned __int32 uint32_t;
typedef __int64 int64_t;
typedef unsigned __int64 uint64_t;
#elif defined (_AIX)
#  include <sys/inttypes.h>
#else
#  include <stdint.h>
#endif

#endif

/*
 * Boolean
 */
typedef int pixman_bool_t;

/*
 * Fixpoint numbers
 */
typedef int64_t			pixman_fixed_32_32_t;
typedef pixman_fixed_32_32_t	pixman_fixed_48_16_t;
typedef uint32_t		pixman_fixed_1_31_t;
typedef uint32_t		pixman_fixed_1_16_t;
typedef int32_t			pixman_fixed_16_16_t;
typedef pixman_fixed_16_16_t	pixman_fixed_t;

#define pixman_fixed_e			((pixman_fixed_t) 1)
#define pixman_fixed_1			(pixman_int_to_fixed(1))
#define pixman_fixed_1_minus_e		(pixman_fixed_1 - pixman_fixed_e)
#define pixman_fixed_minus_1		(pixman_int_to_fixed(-1))
#define pixman_fixed_to_int(f)		((int) ((f) >> 16))
#define pixman_int_to_fixed(i)		((pixman_fixed_t) ((i) << 16))
#define pixman_fixed_to_double(f)	(double) ((f) / (double) pixman_fixed_1)
#define pixman_double_to_fixed(d)	((pixman_fixed_t) ((d) * 65536.0))
#define pixman_fixed_frac(f)		((f) & pixman_fixed_1_minus_e)
#define pixman_fixed_floor(f)		((f) & ~pixman_fixed_1_minus_e)
#define pixman_fixed_ceil(f)		pixman_fixed_floor ((f) + pixman_fixed_1_minus_e)
#define pixman_fixed_fraction(f)	((f) & pixman_fixed_1_minus_e)
#define pixman_fixed_mod_2(f)		((f) & (pixman_fixed1 | pixman_fixed_1_minus_e))
#define pixman_max_fixed_48_16		((pixman_fixed_48_16_t) 0x7fffffff)
#define pixman_min_fixed_48_16		(-((pixman_fixed_48_16_t) 1 << 31))

/*
 * Misc structs
 */
typedef struct pixman_color pixman_color_t;
typedef struct pixman_point_fixed pixman_point_fixed_t;
typedef struct pixman_line_fixed pixman_line_fixed_t;
typedef struct pixman_vector pixman_vector_t;
typedef struct pixman_transform pixman_transform_t;

struct pixman_color
{
    uint16_t	red;
    uint16_t    green;
    uint16_t    blue;
    uint16_t    alpha;
};

struct pixman_point_fixed
{
    pixman_fixed_t	x;
    pixman_fixed_t	y;
};

struct pixman_line_fixed
{
    pixman_point_fixed_t	p1, p2;
};

/*
 * Fixed point matrices
 */

struct pixman_vector
{
    pixman_fixed_t	vector[3];
};

struct pixman_transform
{
    pixman_fixed_t	matrix[3][3];
};

/* forward declaration (sorry) */
struct pixman_box16;
typedef  union pixman_image		pixman_image_t;

void          pixman_transform_init_identity    (struct pixman_transform       *matrix);
pixman_bool_t pixman_transform_point_3d         (const struct pixman_transform *transform,
						 struct pixman_vector          *vector);
pixman_bool_t pixman_transform_point            (const struct pixman_transform *transform,
						 struct pixman_vector          *vector);
pixman_bool_t pixman_transform_multiply         (struct pixman_transform       *dst,
						 const struct pixman_transform *l,
						 const struct pixman_transform *r);
void          pixman_transform_init_scale       (struct pixman_transform       *t,
						 pixman_fixed_t                 sx,
						 pixman_fixed_t                 sy);
pixman_bool_t pixman_transform_scale            (struct pixman_transform       *forward,
						 struct pixman_transform       *reverse,
						 pixman_fixed_t                 sx,
						 pixman_fixed_t                 sy);
void          pixman_transform_init_rotate      (struct pixman_transform       *t,
						 pixman_fixed_t                 cos,
						 pixman_fixed_t                 sin);
pixman_bool_t pixman_transform_rotate           (struct pixman_transform       *forward,
						 struct pixman_transform       *reverse,
						 pixman_fixed_t                 c,
						 pixman_fixed_t                 s);
void          pixman_transform_init_translate   (struct pixman_transform       *t,
						 pixman_fixed_t                 tx,
						 pixman_fixed_t                 ty);
pixman_bool_t pixman_transform_translate        (struct pixman_transform       *forward,
						 struct pixman_transform       *reverse,
						 pixman_fixed_t                 tx,
						 pixman_fixed_t                 ty);
pixman_bool_t pixman_transform_bounds           (const struct pixman_transform *matrix,
						 struct pixman_box16           *b);
pixman_bool_t pixman_transform_invert           (struct pixman_transform       *dst,
						 const struct pixman_transform *src);
pixman_bool_t pixman_transform_is_identity      (const struct pixman_transform *t);
pixman_bool_t pixman_transform_is_scale         (const struct pixman_transform *t);
pixman_bool_t pixman_transform_is_int_translate (const struct pixman_transform *t);
pixman_bool_t pixman_transform_is_inverse       (const struct pixman_transform *a,
						 const struct pixman_transform *b);

/*
 * Floating point matrices
 */
struct pixman_f_vector
{
    double  v[3];
};

struct pixman_f_transform
{
    double  m[3][3];
};

pixman_bool_t pixman_transform_from_pixman_f_transform (struct pixman_transform         *t,
							const struct pixman_f_transform *ft);
void          pixman_f_transform_from_pixman_transform (struct pixman_f_transform       *ft,
							const struct pixman_transform   *t);
pixman_bool_t pixman_f_transform_invert                (struct pixman_f_transform       *dst,
							const struct pixman_f_transform *src);
pixman_bool_t pixman_f_transform_point                 (const struct pixman_f_transform *t,
							struct pixman_f_vector          *v);
void          pixman_f_transform_point_3d              (const struct pixman_f_transform *t,
							struct pixman_f_vector          *v);
void          pixman_f_transform_multiply              (struct pixman_f_transform       *dst,
							const struct pixman_f_transform *l,
							const struct pixman_f_transform *r);
void          pixman_f_transform_init_scale            (struct pixman_f_transform       *t,
							double                           sx,
							double                           sy);
pixman_bool_t pixman_f_transform_scale                 (struct pixman_f_transform       *forward,
							struct pixman_f_transform       *reverse,
							double                           sx,
							double                           sy);
void          pixman_f_transform_init_rotate           (struct pixman_f_transform       *t,
							double                           cos,
							double                           sin);
pixman_bool_t pixman_f_transform_rotate                (struct pixman_f_transform       *forward,
							struct pixman_f_transform       *reverse,
							double                           c,
							double                           s);
void          pixman_f_transform_init_translate        (struct pixman_f_transform       *t,
							double                           tx,
							double                           ty);
pixman_bool_t pixman_f_transform_translate             (struct pixman_f_transform       *forward,
							struct pixman_f_transform       *reverse,
							double                           tx,
							double                           ty);
pixman_bool_t pixman_f_transform_bounds                (const struct pixman_f_transform *t,
							struct pixman_box16             *b);
void          pixman_f_transform_init_identity         (struct pixman_f_transform       *t);

typedef enum
{
    PIXMAN_REPEAT_NONE,
    PIXMAN_REPEAT_NORMAL,
    PIXMAN_REPEAT_PAD,
    PIXMAN_REPEAT_REFLECT
} pixman_repeat_t;

typedef enum
{
    PIXMAN_FILTER_FAST,
    PIXMAN_FILTER_GOOD,
    PIXMAN_FILTER_BEST,
    PIXMAN_FILTER_NEAREST,
    PIXMAN_FILTER_BILINEAR,
    PIXMAN_FILTER_CONVOLUTION
} pixman_filter_t;

typedef enum
{
    PIXMAN_OP_CLEAR			= 0x00,
    PIXMAN_OP_SRC			= 0x01,
    PIXMAN_OP_DST			= 0x02,
    PIXMAN_OP_OVER			= 0x03,
    PIXMAN_OP_OVER_REVERSE		= 0x04,
    PIXMAN_OP_IN			= 0x05,
    PIXMAN_OP_IN_REVERSE		= 0x06,
    PIXMAN_OP_OUT			= 0x07,
    PIXMAN_OP_OUT_REVERSE		= 0x08,
    PIXMAN_OP_ATOP			= 0x09,
    PIXMAN_OP_ATOP_REVERSE		= 0x0a,
    PIXMAN_OP_XOR			= 0x0b,
    PIXMAN_OP_ADD			= 0x0c,
    PIXMAN_OP_SATURATE			= 0x0d,

    PIXMAN_OP_DISJOINT_CLEAR		= 0x10,
    PIXMAN_OP_DISJOINT_SRC		= 0x11,
    PIXMAN_OP_DISJOINT_DST		= 0x12,
    PIXMAN_OP_DISJOINT_OVER		= 0x13,
    PIXMAN_OP_DISJOINT_OVER_REVERSE	= 0x14,
    PIXMAN_OP_DISJOINT_IN		= 0x15,
    PIXMAN_OP_DISJOINT_IN_REVERSE	= 0x16,
    PIXMAN_OP_DISJOINT_OUT		= 0x17,
    PIXMAN_OP_DISJOINT_OUT_REVERSE	= 0x18,
    PIXMAN_OP_DISJOINT_ATOP		= 0x19,
    PIXMAN_OP_DISJOINT_ATOP_REVERSE	= 0x1a,
    PIXMAN_OP_DISJOINT_XOR		= 0x1b,

    PIXMAN_OP_CONJOINT_CLEAR		= 0x20,
    PIXMAN_OP_CONJOINT_SRC		= 0x21,
    PIXMAN_OP_CONJOINT_DST		= 0x22,
    PIXMAN_OP_CONJOINT_OVER		= 0x23,
    PIXMAN_OP_CONJOINT_OVER_REVERSE	= 0x24,
    PIXMAN_OP_CONJOINT_IN		= 0x25,
    PIXMAN_OP_CONJOINT_IN_REVERSE	= 0x26,
    PIXMAN_OP_CONJOINT_OUT		= 0x27,
    PIXMAN_OP_CONJOINT_OUT_REVERSE	= 0x28,
    PIXMAN_OP_CONJOINT_ATOP		= 0x29,
    PIXMAN_OP_CONJOINT_ATOP_REVERSE	= 0x2a,
    PIXMAN_OP_CONJOINT_XOR		= 0x2b,

    PIXMAN_OP_MULTIPLY                  = 0x30,
    PIXMAN_OP_SCREEN                    = 0x31,
    PIXMAN_OP_OVERLAY                   = 0x32,
    PIXMAN_OP_DARKEN                    = 0x33,
    PIXMAN_OP_LIGHTEN                   = 0x34,
    PIXMAN_OP_COLOR_DODGE               = 0x35,
    PIXMAN_OP_COLOR_BURN                = 0x36,
    PIXMAN_OP_HARD_LIGHT                = 0x37,
    PIXMAN_OP_SOFT_LIGHT                = 0x38,
    PIXMAN_OP_DIFFERENCE                = 0x39,
    PIXMAN_OP_EXCLUSION                 = 0x3a,
    PIXMAN_OP_HSL_HUE			= 0x3b,
    PIXMAN_OP_HSL_SATURATION		= 0x3c,
    PIXMAN_OP_HSL_COLOR			= 0x3d,
    PIXMAN_OP_HSL_LUMINOSITY		= 0x3e

#ifdef PIXMAN_USE_INTERNAL_API
    ,
    PIXMAN_N_OPERATORS,
    PIXMAN_OP_NONE = PIXMAN_N_OPERATORS
#endif
} pixman_op_t;

/*
 * Regions
 */
typedef struct pixman_region16_data	pixman_region16_data_t;
typedef struct pixman_box16		pixman_box16_t;
typedef struct pixman_rectangle16	pixman_rectangle16_t;
typedef struct pixman_region16		pixman_region16_t;

struct pixman_region16_data {
    long		size;
    long		numRects;
/*  pixman_box16_t	rects[size];   in memory but not explicitly declared */
};

struct pixman_rectangle16
{
    int16_t	x, y;
    uint16_t	width, height;
};

struct pixman_box16
{
    int16_t x1, y1, x2, y2;
};

struct pixman_region16
{
    pixman_box16_t          extents;
    pixman_region16_data_t *data;
};

typedef enum
{
    PIXMAN_REGION_OUT,
    PIXMAN_REGION_IN,
    PIXMAN_REGION_PART
} pixman_region_overlap_t;

/* This function exists only to make it possible to preserve
 * the X ABI - it should go away at first opportunity.
 */
void pixman_region_set_static_pointers (pixman_box16_t         *empty_box,
					pixman_region16_data_t *empty_data,
					pixman_region16_data_t *broken_data);

/* creation/destruction */
void                    pixman_region_init               (pixman_region16_t *region);
void                    pixman_region_init_rect          (pixman_region16_t *region,
							  int                x,
							  int                y,
							  unsigned int       width,
							  unsigned int       height);
pixman_bool_t           pixman_region_init_rects         (pixman_region16_t *region,
							  const pixman_box16_t *boxes,
							  int                count);
void                    pixman_region_init_with_extents  (pixman_region16_t *region,
							  pixman_box16_t    *extents);
void                    pixman_region_init_from_image    (pixman_region16_t *region,
							  pixman_image_t    *image);
void                    pixman_region_fini               (pixman_region16_t *region);


/* manipulation */
void                    pixman_region_translate          (pixman_region16_t *region,
							  int                x,
							  int                y);
pixman_bool_t           pixman_region_copy               (pixman_region16_t *dest,
							  pixman_region16_t *source);
pixman_bool_t           pixman_region_intersect          (pixman_region16_t *new_reg,
							  pixman_region16_t *reg1,
							  pixman_region16_t *reg2);
pixman_bool_t           pixman_region_union              (pixman_region16_t *new_reg,
							  pixman_region16_t *reg1,
							  pixman_region16_t *reg2);
pixman_bool_t           pixman_region_union_rect         (pixman_region16_t *dest,
							  pixman_region16_t *source,
							  int                x,
							  int                y,
							  unsigned int       width,
							  unsigned int       height);
pixman_bool_t		pixman_region_intersect_rect     (pixman_region16_t *dest,
							  pixman_region16_t *source,
							  int                x,
							  int                y,
							  unsigned int       width,
							  unsigned int       height);
pixman_bool_t           pixman_region_subtract           (pixman_region16_t *reg_d,
							  pixman_region16_t *reg_m,
							  pixman_region16_t *reg_s);
pixman_bool_t           pixman_region_inverse            (pixman_region16_t *new_reg,
							  pixman_region16_t *reg1,
							  pixman_box16_t    *inv_rect);
pixman_bool_t           pixman_region_contains_point     (pixman_region16_t *region,
							  int                x,
							  int                y,
							  pixman_box16_t    *box);
pixman_region_overlap_t pixman_region_contains_rectangle (pixman_region16_t *region,
							  pixman_box16_t    *prect);
pixman_bool_t           pixman_region_not_empty          (pixman_region16_t *region);
pixman_box16_t *        pixman_region_extents            (pixman_region16_t *region);
int                     pixman_region_n_rects            (pixman_region16_t *region);
pixman_box16_t *        pixman_region_rectangles         (pixman_region16_t *region,
							  int               *n_rects);
pixman_bool_t           pixman_region_equal              (pixman_region16_t *region1,
							  pixman_region16_t *region2);
pixman_bool_t           pixman_region_selfcheck          (pixman_region16_t *region);
void                    pixman_region_reset              (pixman_region16_t *region,
							  pixman_box16_t    *box);
/*
 * 32 bit regions
 */
typedef struct pixman_region32_data	pixman_region32_data_t;
typedef struct pixman_box32		pixman_box32_t;
typedef struct pixman_rectangle32	pixman_rectangle32_t;
typedef struct pixman_region32		pixman_region32_t;

struct pixman_region32_data {
    long		size;
    long		numRects;
/*  pixman_box32_t	rects[size];   in memory but not explicitly declared */
};

struct pixman_rectangle32
{
    int32_t x, y;
    uint32_t width, height;
};

struct pixman_box32
{
    int32_t x1, y1, x2, y2;
};

struct pixman_region32
{
    pixman_box32_t          extents;
    pixman_region32_data_t  *data;
};

/* creation/destruction */
void                    pixman_region32_init               (pixman_region32_t *region);
void                    pixman_region32_init_rect          (pixman_region32_t *region,
							    int                x,
							    int                y,
							    unsigned int       width,
							    unsigned int       height);
pixman_bool_t           pixman_region32_init_rects         (pixman_region32_t *region,
							    const pixman_box32_t *boxes,
							    int                count);
void                    pixman_region32_init_with_extents  (pixman_region32_t *region,
							    pixman_box32_t    *extents);
void                    pixman_region32_init_from_image    (pixman_region32_t *region,
							    pixman_image_t    *image);
void                    pixman_region32_fini               (pixman_region32_t *region);


/* manipulation */
void                    pixman_region32_translate          (pixman_region32_t *region,
							    int                x,
							    int                y);
pixman_bool_t           pixman_region32_copy               (pixman_region32_t *dest,
							    pixman_region32_t *source);
pixman_bool_t           pixman_region32_intersect          (pixman_region32_t *new_reg,
							    pixman_region32_t *reg1,
							    pixman_region32_t *reg2);
pixman_bool_t           pixman_region32_union              (pixman_region32_t *new_reg,
							    pixman_region32_t *reg1,
							    pixman_region32_t *reg2);
pixman_bool_t		pixman_region32_intersect_rect     (pixman_region32_t *dest,
							    pixman_region32_t *source,
							    int                x,
							    int                y,
							    unsigned int       width,
							    unsigned int       height);
pixman_bool_t           pixman_region32_union_rect         (pixman_region32_t *dest,
							    pixman_region32_t *source,
							    int                x,
							    int                y,
							    unsigned int       width,
							    unsigned int       height);
pixman_bool_t           pixman_region32_subtract           (pixman_region32_t *reg_d,
							    pixman_region32_t *reg_m,
							    pixman_region32_t *reg_s);
pixman_bool_t           pixman_region32_inverse            (pixman_region32_t *new_reg,
							    pixman_region32_t *reg1,
							    pixman_box32_t    *inv_rect);
pixman_bool_t           pixman_region32_contains_point     (pixman_region32_t *region,
							    int                x,
							    int                y,
							    pixman_box32_t    *box);
pixman_region_overlap_t pixman_region32_contains_rectangle (pixman_region32_t *region,
							    pixman_box32_t    *prect);
pixman_bool_t           pixman_region32_not_empty          (pixman_region32_t *region);
pixman_box32_t *        pixman_region32_extents            (pixman_region32_t *region);
int                     pixman_region32_n_rects            (pixman_region32_t *region);
pixman_box32_t *        pixman_region32_rectangles         (pixman_region32_t *region,
							    int               *n_rects);
pixman_bool_t           pixman_region32_equal              (pixman_region32_t *region1,
							    pixman_region32_t *region2);
pixman_bool_t           pixman_region32_selfcheck          (pixman_region32_t *region);
void                    pixman_region32_reset              (pixman_region32_t *region,
							    pixman_box32_t    *box);


/* Copy / Fill / Misc */
pixman_bool_t pixman_blt                (uint32_t           *src_bits,
					 uint32_t           *dst_bits,
					 int                 src_stride,
					 int                 dst_stride,
					 int                 src_bpp,
					 int                 dst_bpp,
					 int                 src_x,
					 int                 src_y,
					 int                 dst_x,
					 int                 dst_y,
					 int                 width,
					 int                 height);
pixman_bool_t pixman_fill               (uint32_t           *bits,
					 int                 stride,
					 int                 bpp,
					 int                 x,
					 int                 y,
					 int                 width,
					 int                 height,
					 uint32_t            _xor);

int           pixman_version            (void);
const char*   pixman_version_string     (void);

/*
 * Images
 */
typedef struct pixman_indexed		pixman_indexed_t;
typedef struct pixman_gradient_stop	pixman_gradient_stop_t;

typedef uint32_t (* pixman_read_memory_func_t) (const void *src, int size);
typedef void     (* pixman_write_memory_func_t) (void *dst, uint32_t value, int size);

typedef void     (* pixman_image_destroy_func_t) (pixman_image_t *image, void *data);

struct pixman_gradient_stop {
    pixman_fixed_t x;
    pixman_color_t color;
};

#define PIXMAN_MAX_INDEXED  256 /* XXX depth must be <= 8 */

#if PIXMAN_MAX_INDEXED <= 256
typedef uint8_t pixman_index_type;
#endif

struct pixman_indexed
{
    pixman_bool_t       color;
    uint32_t		rgba[PIXMAN_MAX_INDEXED];
    pixman_index_type	ent[32768];
};

/*
 * While the protocol is generous in format support, the
 * sample implementation allows only packed RGB and GBR
 * representations for data to simplify software rendering,
 */
#define PIXMAN_FORMAT(bpp,type,a,r,g,b)	(((bpp) << 24) |  \
					 ((type) << 16) | \
					 ((a) << 12) |	  \
					 ((r) << 8) |	  \
					 ((g) << 4) |	  \
					 ((b)))

#define PIXMAN_FORMAT_BPP(f)	(((f) >> 24)       )
#define PIXMAN_FORMAT_TYPE(f)	(((f) >> 16) & 0xff)
#define PIXMAN_FORMAT_A(f)	(((f) >> 12) & 0x0f)
#define PIXMAN_FORMAT_R(f)	(((f) >>  8) & 0x0f)
#define PIXMAN_FORMAT_G(f)	(((f) >>  4) & 0x0f)
#define PIXMAN_FORMAT_B(f)	(((f)      ) & 0x0f)
#define PIXMAN_FORMAT_RGB(f)	(((f)      ) & 0xfff)
#define PIXMAN_FORMAT_VIS(f)	(((f)      ) & 0xffff)
#define PIXMAN_FORMAT_DEPTH(f)	(PIXMAN_FORMAT_A(f) +	\
				 PIXMAN_FORMAT_R(f) +	\
				 PIXMAN_FORMAT_G(f) +	\
				 PIXMAN_FORMAT_B(f))

#define PIXMAN_TYPE_OTHER	0
#define PIXMAN_TYPE_A		1
#define PIXMAN_TYPE_ARGB	2
#define PIXMAN_TYPE_ABGR	3
#define PIXMAN_TYPE_COLOR	4
#define PIXMAN_TYPE_GRAY	5
#define PIXMAN_TYPE_YUY2	6
#define PIXMAN_TYPE_YV12	7
#define PIXMAN_TYPE_BGRA	8
#define PIXMAN_TYPE_RGBA	9

#define PIXMAN_FORMAT_COLOR(f)				\
	(PIXMAN_FORMAT_TYPE(f) == PIXMAN_TYPE_ARGB ||	\
	 PIXMAN_FORMAT_TYPE(f) == PIXMAN_TYPE_ABGR ||	\
	 PIXMAN_FORMAT_TYPE(f) == PIXMAN_TYPE_BGRA ||	\
	 PIXMAN_FORMAT_TYPE(f) == PIXMAN_TYPE_RGBA)

/* 32bpp formats */
typedef enum {
    PIXMAN_a8r8g8b8 =	 PIXMAN_FORMAT(32,PIXMAN_TYPE_ARGB,8,8,8,8),
    PIXMAN_x8r8g8b8 =	 PIXMAN_FORMAT(32,PIXMAN_TYPE_ARGB,0,8,8,8),
    PIXMAN_a8b8g8r8 =	 PIXMAN_FORMAT(32,PIXMAN_TYPE_ABGR,8,8,8,8),
    PIXMAN_x8b8g8r8 =	 PIXMAN_FORMAT(32,PIXMAN_TYPE_ABGR,0,8,8,8),
    PIXMAN_b8g8r8a8 =	 PIXMAN_FORMAT(32,PIXMAN_TYPE_BGRA,8,8,8,8),
    PIXMAN_b8g8r8x8 =	 PIXMAN_FORMAT(32,PIXMAN_TYPE_BGRA,0,8,8,8),
    PIXMAN_r8g8b8a8 =	 PIXMAN_FORMAT(32,PIXMAN_TYPE_RGBA,8,8,8,8),
    PIXMAN_r8g8b8x8 =	 PIXMAN_FORMAT(32,PIXMAN_TYPE_RGBA,0,8,8,8),
    PIXMAN_x14r6g6b6 =	 PIXMAN_FORMAT(32,PIXMAN_TYPE_ARGB,0,6,6,6),
    PIXMAN_x2r10g10b10 = PIXMAN_FORMAT(32,PIXMAN_TYPE_ARGB,0,10,10,10),
    PIXMAN_a2r10g10b10 = PIXMAN_FORMAT(32,PIXMAN_TYPE_ARGB,2,10,10,10),
    PIXMAN_x2b10g10r10 = PIXMAN_FORMAT(32,PIXMAN_TYPE_ABGR,0,10,10,10),
    PIXMAN_a2b10g10r10 = PIXMAN_FORMAT(32,PIXMAN_TYPE_ABGR,2,10,10,10),

/* 24bpp formats */
    PIXMAN_r8g8b8 =	 PIXMAN_FORMAT(24,PIXMAN_TYPE_ARGB,0,8,8,8),
    PIXMAN_b8g8r8 =	 PIXMAN_FORMAT(24,PIXMAN_TYPE_ABGR,0,8,8,8),

/* 16bpp formats */
    PIXMAN_r5g6b5 =	 PIXMAN_FORMAT(16,PIXMAN_TYPE_ARGB,0,5,6,5),
    PIXMAN_b5g6r5 =	 PIXMAN_FORMAT(16,PIXMAN_TYPE_ABGR,0,5,6,5),

    PIXMAN_a1r5g5b5 =	 PIXMAN_FORMAT(16,PIXMAN_TYPE_ARGB,1,5,5,5),
    PIXMAN_x1r5g5b5 =	 PIXMAN_FORMAT(16,PIXMAN_TYPE_ARGB,0,5,5,5),
    PIXMAN_a1b5g5r5 =	 PIXMAN_FORMAT(16,PIXMAN_TYPE_ABGR,1,5,5,5),
    PIXMAN_x1b5g5r5 =	 PIXMAN_FORMAT(16,PIXMAN_TYPE_ABGR,0,5,5,5),
    PIXMAN_a4r4g4b4 =	 PIXMAN_FORMAT(16,PIXMAN_TYPE_ARGB,4,4,4,4),
    PIXMAN_x4r4g4b4 =	 PIXMAN_FORMAT(16,PIXMAN_TYPE_ARGB,0,4,4,4),
    PIXMAN_a4b4g4r4 =	 PIXMAN_FORMAT(16,PIXMAN_TYPE_ABGR,4,4,4,4),
    PIXMAN_x4b4g4r4 =	 PIXMAN_FORMAT(16,PIXMAN_TYPE_ABGR,0,4,4,4),

/* 8bpp formats */
    PIXMAN_a8 =		 PIXMAN_FORMAT(8,PIXMAN_TYPE_A,8,0,0,0),
    PIXMAN_r3g3b2 =	 PIXMAN_FORMAT(8,PIXMAN_TYPE_ARGB,0,3,3,2),
    PIXMAN_b2g3r3 =	 PIXMAN_FORMAT(8,PIXMAN_TYPE_ABGR,0,3,3,2),
    PIXMAN_a2r2g2b2 =	 PIXMAN_FORMAT(8,PIXMAN_TYPE_ARGB,2,2,2,2),
    PIXMAN_a2b2g2r2 =	 PIXMAN_FORMAT(8,PIXMAN_TYPE_ABGR,2,2,2,2),

    PIXMAN_c8 =		 PIXMAN_FORMAT(8,PIXMAN_TYPE_COLOR,0,0,0,0),
    PIXMAN_g8 =		 PIXMAN_FORMAT(8,PIXMAN_TYPE_GRAY,0,0,0,0),

    PIXMAN_x4a4 =	 PIXMAN_FORMAT(8,PIXMAN_TYPE_A,4,0,0,0),

    PIXMAN_x4c4 =	 PIXMAN_FORMAT(8,PIXMAN_TYPE_COLOR,0,0,0,0),
    PIXMAN_x4g4 =	 PIXMAN_FORMAT(8,PIXMAN_TYPE_GRAY,0,0,0,0),

/* 4bpp formats */
    PIXMAN_a4 =		 PIXMAN_FORMAT(4,PIXMAN_TYPE_A,4,0,0,0),
    PIXMAN_r1g2b1 =	 PIXMAN_FORMAT(4,PIXMAN_TYPE_ARGB,0,1,2,1),
    PIXMAN_b1g2r1 =	 PIXMAN_FORMAT(4,PIXMAN_TYPE_ABGR,0,1,2,1),
    PIXMAN_a1r1g1b1 =	 PIXMAN_FORMAT(4,PIXMAN_TYPE_ARGB,1,1,1,1),
    PIXMAN_a1b1g1r1 =	 PIXMAN_FORMAT(4,PIXMAN_TYPE_ABGR,1,1,1,1),

    PIXMAN_c4 =		 PIXMAN_FORMAT(4,PIXMAN_TYPE_COLOR,0,0,0,0),
    PIXMAN_g4 =		 PIXMAN_FORMAT(4,PIXMAN_TYPE_GRAY,0,0,0,0),

/* 1bpp formats */
    PIXMAN_a1 =		 PIXMAN_FORMAT(1,PIXMAN_TYPE_A,1,0,0,0),

    PIXMAN_g1 =		 PIXMAN_FORMAT(1,PIXMAN_TYPE_GRAY,0,0,0,0),

/* YUV formats */
    PIXMAN_yuy2 =	 PIXMAN_FORMAT(16,PIXMAN_TYPE_YUY2,0,0,0,0),
    PIXMAN_yv12 =	 PIXMAN_FORMAT(12,PIXMAN_TYPE_YV12,0,0,0,0)
} pixman_format_code_t;

/* Querying supported format values. */
pixman_bool_t pixman_format_supported_destination (pixman_format_code_t format);
pixman_bool_t pixman_format_supported_source      (pixman_format_code_t format);

/* Constructors */
pixman_image_t *pixman_image_create_solid_fill       (pixman_color_t               *color);
pixman_image_t *pixman_image_create_linear_gradient  (pixman_point_fixed_t         *p1,
						      pixman_point_fixed_t         *p2,
						      const pixman_gradient_stop_t *stops,
						      int                           n_stops);
pixman_image_t *pixman_image_create_radial_gradient  (pixman_point_fixed_t         *inner,
						      pixman_point_fixed_t         *outer,
						      pixman_fixed_t                inner_radius,
						      pixman_fixed_t                outer_radius,
						      const pixman_gradient_stop_t *stops,
						      int                           n_stops);
pixman_image_t *pixman_image_create_conical_gradient (pixman_point_fixed_t         *center,
						      pixman_fixed_t                angle,
						      const pixman_gradient_stop_t *stops,
						      int                           n_stops);
pixman_image_t *pixman_image_create_bits             (pixman_format_code_t          format,
						      int                           width,
						      int                           height,
						      uint32_t                     *bits,
						      int                           rowstride_bytes);

/* Destructor */
pixman_image_t *pixman_image_ref                     (pixman_image_t               *image);
pixman_bool_t   pixman_image_unref                   (pixman_image_t               *image);

void		pixman_image_set_destroy_function    (pixman_image_t		   *image,
						      pixman_image_destroy_func_t   function,
						      void			   *data);
void *		pixman_image_get_destroy_data        (pixman_image_t		   *image);

/* Set properties */
pixman_bool_t   pixman_image_set_clip_region         (pixman_image_t               *image,
						      pixman_region16_t            *region);
pixman_bool_t   pixman_image_set_clip_region32       (pixman_image_t               *image,
						      pixman_region32_t            *region);
void		pixman_image_set_has_client_clip     (pixman_image_t               *image,
						      pixman_bool_t		    clien_clip);
pixman_bool_t   pixman_image_set_transform           (pixman_image_t               *image,
						      const pixman_transform_t     *transform);
void            pixman_image_set_repeat              (pixman_image_t               *image,
						      pixman_repeat_t               repeat);
pixman_bool_t   pixman_image_set_filter              (pixman_image_t               *image,
						      pixman_filter_t               filter,
						      const pixman_fixed_t         *filter_params,
						      int                           n_filter_params);
void		pixman_image_set_source_clipping     (pixman_image_t		   *image,
						      pixman_bool_t                 source_clipping);
void            pixman_image_set_alpha_map           (pixman_image_t               *image,
						      pixman_image_t               *alpha_map,
						      int16_t                       x,
						      int16_t                       y);
void            pixman_image_set_component_alpha     (pixman_image_t               *image,
						      pixman_bool_t                 component_alpha);
pixman_bool_t   pixman_image_get_component_alpha     (pixman_image_t               *image);
void		pixman_image_set_accessors	     (pixman_image_t		   *image,
						      pixman_read_memory_func_t	    read_func,
						      pixman_write_memory_func_t    write_func);
void		pixman_image_set_indexed	     (pixman_image_t		   *image,
						      const pixman_indexed_t	   *indexed);
uint32_t       *pixman_image_get_data                (pixman_image_t               *image);
int		pixman_image_get_width               (pixman_image_t               *image);
int             pixman_image_get_height              (pixman_image_t               *image);
int		pixman_image_get_stride              (pixman_image_t               *image); /* in bytes */
int		pixman_image_get_depth               (pixman_image_t		   *image);
pixman_format_code_t pixman_image_get_format	     (pixman_image_t		   *image);
pixman_bool_t	pixman_image_fill_rectangles	     (pixman_op_t		    op,
						      pixman_image_t		   *image,
						      pixman_color_t		   *color,
						      int			    n_rects,
						      const pixman_rectangle16_t   *rects);
pixman_bool_t   pixman_image_fill_boxes              (pixman_op_t                   op,
                                                      pixman_image_t               *dest,
                                                      pixman_color_t               *color,
                                                      int                           n_boxes,
                                                      const pixman_box32_t         *boxes);

/* Composite */
pixman_bool_t pixman_compute_composite_region (pixman_region16_t *region,
					       pixman_image_t    *src_image,
					       pixman_image_t    *mask_image,
					       pixman_image_t    *dst_image,
					       int16_t            src_x,
					       int16_t            src_y,
					       int16_t            mask_x,
					       int16_t            mask_y,
					       int16_t            dest_x,
					       int16_t            dest_y,
					       uint16_t           width,
					       uint16_t           height);
void          pixman_image_composite          (pixman_op_t        op,
					       pixman_image_t    *src,
					       pixman_image_t    *mask,
					       pixman_image_t    *dest,
					       int16_t            src_x,
					       int16_t            src_y,
					       int16_t            mask_x,
					       int16_t            mask_y,
					       int16_t            dest_x,
					       int16_t            dest_y,
					       uint16_t           width,
					       uint16_t           height);
void          pixman_image_composite32        (pixman_op_t        op,
					       pixman_image_t    *src,
					       pixman_image_t    *mask,
					       pixman_image_t    *dest,
					       int32_t            src_x,
					       int32_t            src_y,
					       int32_t            mask_x,
					       int32_t            mask_y,
					       int32_t            dest_x,
					       int32_t            dest_y,
					       int32_t            width,
					       int32_t            height);

/* Executive Summary: This function is a no-op that only exists
 * for historical reasons.
 *
 * There used to be a bug in the X server where it would rely on
 * out-of-bounds accesses when it was asked to composite with a
 * window as the source. It would create a pixman image pointing
 * to some bogus position in memory, but then set a clip region
 * to the position where the actual bits were.
 *
 * Due to a bug in old versions of pixman, where it would not clip
 * against the image bounds when a clip region was set, this would
 * actually work. So when the pixman bug was fixed, a workaround was
 * added to allow certain out-of-bound accesses. This function disabled
 * those workarounds.
 *
 * Since 0.21.2, pixman doesn't do these workarounds anymore, so now this
 * function is a no-op.
 */
void pixman_disable_out_of_bounds_workaround (void);

/*
 * Trapezoids
 */
typedef struct pixman_edge pixman_edge_t;
typedef struct pixman_trapezoid pixman_trapezoid_t;
typedef struct pixman_trap pixman_trap_t;
typedef struct pixman_span_fix pixman_span_fix_t;
typedef struct pixman_triangle pixman_triangle_t;

/*
 * An edge structure.  This represents a single polygon edge
 * and can be quickly stepped across small or large gaps in the
 * sample grid
 */
struct pixman_edge
{
    pixman_fixed_t	x;
    pixman_fixed_t	e;
    pixman_fixed_t	stepx;
    pixman_fixed_t	signdx;
    pixman_fixed_t	dy;
    pixman_fixed_t	dx;

    pixman_fixed_t	stepx_small;
    pixman_fixed_t	stepx_big;
    pixman_fixed_t	dx_small;
    pixman_fixed_t	dx_big;
};

struct pixman_trapezoid
{
    pixman_fixed_t	top, bottom;
    pixman_line_fixed_t	left, right;
};

struct pixman_triangle
{
    pixman_point_fixed_t p1, p2, p3;
};

/* whether 't' is a well defined not obviously empty trapezoid */
#define pixman_trapezoid_valid(t)				   \
    ((t)->left.p1.y != (t)->left.p2.y &&			   \
     (t)->right.p1.y != (t)->right.p2.y &&			   \
     (int) ((t)->bottom - (t)->top) > 0)

struct pixman_span_fix
{
    pixman_fixed_t	l, r, y;
};

struct pixman_trap
{
    pixman_span_fix_t	top, bot;
};

pixman_fixed_t pixman_sample_ceil_y        (pixman_fixed_t             y,
					    int                        bpp);
pixman_fixed_t pixman_sample_floor_y       (pixman_fixed_t             y,
					    int                        bpp);
void           pixman_edge_step            (pixman_edge_t             *e,
					    int                        n);
void           pixman_edge_init            (pixman_edge_t             *e,
					    int                        bpp,
					    pixman_fixed_t             y_start,
					    pixman_fixed_t             x_top,
					    pixman_fixed_t             y_top,
					    pixman_fixed_t             x_bot,
					    pixman_fixed_t             y_bot);
void           pixman_line_fixed_edge_init (pixman_edge_t             *e,
					    int                        bpp,
					    pixman_fixed_t             y,
					    const pixman_line_fixed_t *line,
					    int                        x_off,
					    int                        y_off);
void           pixman_rasterize_edges      (pixman_image_t            *image,
					    pixman_edge_t             *l,
					    pixman_edge_t             *r,
					    pixman_fixed_t             t,
					    pixman_fixed_t             b);
void           pixman_add_traps            (pixman_image_t            *image,
					    int16_t                    x_off,
					    int16_t                    y_off,
					    int                        ntrap,
					    pixman_trap_t             *traps);
void           pixman_add_trapezoids       (pixman_image_t            *image,
					    int16_t                    x_off,
					    int                        y_off,
					    int                        ntraps,
					    const pixman_trapezoid_t  *traps);
void           pixman_rasterize_trapezoid  (pixman_image_t            *image,
					    const pixman_trapezoid_t  *trap,
					    int                        x_off,
					    int                        y_off);
void          pixman_composite_trapezoids (pixman_op_t		       op,
					   pixman_image_t *	       src,
					   pixman_image_t *	       dst,
					   pixman_format_code_t	       mask_format,
					   int			       x_src,
					   int			       y_src,
					   int			       x_dst,
					   int			       y_dst,
					   int			       n_traps,
					   const pixman_trapezoid_t *  traps);
void          pixman_composite_triangles (pixman_op_t		       op,
					  pixman_image_t *	       src,
					  pixman_image_t *	       dst,
					  pixman_format_code_t	       mask_format,
					  int			       x_src,
					  int			       y_src,
					  int			       x_dst,
					  int			       y_dst,
					  int			       n_tris,
					  const pixman_triangle_t *    tris);
void	      pixman_add_triangles       (pixman_image_t              *image,
					  int32_t	               x_off,
					  int32_t	               y_off,
					  int	                       n_tris,
					  const pixman_triangle_t     *tris);

PIXMAN_END_DECLS

#endif /* PIXMAN_H__ */
=======
/***********************************************************

Copyright 1987, 1998  The Open Group

Permission to use, copy, modify, distribute, and sell this software and its
documentation for any purpose is hereby granted without fee, provided that
the above copyright notice appear in all copies and that both that
copyright notice and this permission notice appear in supporting
documentation.

The above copyright notice and this permission notice shall be included in
all copies or substantial portions of the Software.

THE SOFTWARE IS PROVIDED "AS IS", WITHOUT WARRANTY OF ANY KIND, EXPRESS OR
IMPLIED, INCLUDING BUT NOT LIMITED TO THE WARRANTIES OF MERCHANTABILITY,
FITNESS FOR A PARTICULAR PURPOSE AND NONINFRINGEMENT.  IN NO EVENT SHALL THE
OPEN GROUP BE LIABLE FOR ANY CLAIM, DAMAGES OR OTHER LIABILITY, WHETHER IN
AN ACTION OF CONTRACT, TORT OR OTHERWISE, ARISING FROM, OUT OF OR IN
CONNECTION WITH THE SOFTWARE OR THE USE OR OTHER DEALINGS IN THE SOFTWARE.

Except as contained in this notice, the name of The Open Group shall not be
used in advertising or otherwise to promote the sale, use or other dealings
in this Software without prior written authorization from The Open Group.

Copyright 1987 by Digital Equipment Corporation, Maynard, Massachusetts.

                        All Rights Reserved

Permission to use, copy, modify, and distribute this software and its
documentation for any purpose and without fee is hereby granted,
provided that the above copyright notice appear in all copies and that
both that copyright notice and this permission notice appear in
supporting documentation, and that the name of Digital not be
used in advertising or publicity pertaining to distribution of the
software without specific, written prior permission.

DIGITAL DISCLAIMS ALL WARRANTIES WITH REGARD TO THIS SOFTWARE, INCLUDING
ALL IMPLIED WARRANTIES OF MERCHANTABILITY AND FITNESS, IN NO EVENT SHALL
DIGITAL BE LIABLE FOR ANY SPECIAL, INDIRECT OR CONSEQUENTIAL DAMAGES OR
ANY DAMAGES WHATSOEVER RESULTING FROM LOSS OF USE, DATA OR PROFITS,
WHETHER IN AN ACTION OF CONTRACT, NEGLIGENCE OR OTHER TORTIOUS ACTION,
ARISING OUT OF OR IN CONNECTION WITH THE USE OR PERFORMANCE OF THIS
SOFTWARE.

******************************************************************/
/*
 * Copyright © 1998, 2004 Keith Packard
 * Copyright   2007 Red Hat, Inc.
 *
 * Permission to use, copy, modify, distribute, and sell this software and its
 * documentation for any purpose is hereby granted without fee, provided that
 * the above copyright notice appear in all copies and that both that
 * copyright notice and this permission notice appear in supporting
 * documentation, and that the name of Keith Packard not be used in
 * advertising or publicity pertaining to distribution of the software without
 * specific, written prior permission.  Keith Packard makes no
 * representations about the suitability of this software for any purpose.  It
 * is provided "as is" without express or implied warranty.
 *
 * KEITH PACKARD DISCLAIMS ALL WARRANTIES WITH REGARD TO THIS SOFTWARE,
 * INCLUDING ALL IMPLIED WARRANTIES OF MERCHANTABILITY AND FITNESS, IN NO
 * EVENT SHALL KEITH PACKARD BE LIABLE FOR ANY SPECIAL, INDIRECT OR
 * CONSEQUENTIAL DAMAGES OR ANY DAMAGES WHATSOEVER RESULTING FROM LOSS OF USE,
 * DATA OR PROFITS, WHETHER IN AN ACTION OF CONTRACT, NEGLIGENCE OR OTHER
 * TORTIOUS ACTION, ARISING OUT OF OR IN CONNECTION WITH THE USE OR
 * PERFORMANCE OF THIS SOFTWARE.
 */

#ifndef PIXMAN_H__
#define PIXMAN_H__

#include <pixman-version.h>

#ifdef  __cplusplus
#define PIXMAN_BEGIN_DECLS extern "C" {
#define PIXMAN_END_DECLS }
#else
#define PIXMAN_BEGIN_DECLS
#define PIXMAN_END_DECLS
#endif

PIXMAN_BEGIN_DECLS

/*
 * Standard integers
 */

#if !defined (PIXMAN_DONT_DEFINE_STDINT)

#if defined (_SVR4) || defined (SVR4) || defined (__OpenBSD__) || defined (_sgi) || defined (__sun) || defined (sun) || defined (__digital__) || defined (__HP_cc)
#  include <inttypes.h>
/* VS 2010 (_MSC_VER 1600) has stdint.h */
#elif defined (_MSC_VER) && _MSC_VER < 1600
typedef __int8 int8_t;
typedef unsigned __int8 uint8_t;
typedef __int16 int16_t;
typedef unsigned __int16 uint16_t;
typedef __int32 int32_t;
typedef unsigned __int32 uint32_t;
typedef __int64 int64_t;
typedef unsigned __int64 uint64_t;
#elif defined (_AIX)
#  include <sys/inttypes.h>
#else
#  include <stdint.h>
#endif

#endif

/*
 * Boolean
 */
typedef int pixman_bool_t;

/*
 * Fixpoint numbers
 */
typedef int64_t			pixman_fixed_32_32_t;
typedef pixman_fixed_32_32_t	pixman_fixed_48_16_t;
typedef uint32_t		pixman_fixed_1_31_t;
typedef uint32_t		pixman_fixed_1_16_t;
typedef int32_t			pixman_fixed_16_16_t;
typedef pixman_fixed_16_16_t	pixman_fixed_t;

#define pixman_fixed_e			((pixman_fixed_t) 1)
#define pixman_fixed_1			(pixman_int_to_fixed(1))
#define pixman_fixed_1_minus_e		(pixman_fixed_1 - pixman_fixed_e)
#define pixman_fixed_minus_1		(pixman_int_to_fixed(-1))
#define pixman_fixed_to_int(f)		((int) ((f) >> 16))
#define pixman_int_to_fixed(i)		((pixman_fixed_t) ((i) << 16))
#define pixman_fixed_to_double(f)	(double) ((f) / (double) pixman_fixed_1)
#define pixman_double_to_fixed(d)	((pixman_fixed_t) ((d) * 65536.0))
#define pixman_fixed_frac(f)		((f) & pixman_fixed_1_minus_e)
#define pixman_fixed_floor(f)		((f) & ~pixman_fixed_1_minus_e)
#define pixman_fixed_ceil(f)		pixman_fixed_floor ((f) + pixman_fixed_1_minus_e)
#define pixman_fixed_fraction(f)	((f) & pixman_fixed_1_minus_e)
#define pixman_fixed_mod_2(f)		((f) & (pixman_fixed1 | pixman_fixed_1_minus_e))
#define pixman_max_fixed_48_16		((pixman_fixed_48_16_t) 0x7fffffff)
#define pixman_min_fixed_48_16		(-((pixman_fixed_48_16_t) 1 << 31))

/*
 * Misc structs
 */
typedef struct pixman_color pixman_color_t;
typedef struct pixman_point_fixed pixman_point_fixed_t;
typedef struct pixman_line_fixed pixman_line_fixed_t;
typedef struct pixman_vector pixman_vector_t;
typedef struct pixman_transform pixman_transform_t;

struct pixman_color
{
    uint16_t	red;
    uint16_t    green;
    uint16_t    blue;
    uint16_t    alpha;
};

struct pixman_point_fixed
{
    pixman_fixed_t	x;
    pixman_fixed_t	y;
};

struct pixman_line_fixed
{
    pixman_point_fixed_t	p1, p2;
};

/*
 * Fixed point matrices
 */

struct pixman_vector
{
    pixman_fixed_t	vector[3];
};

struct pixman_transform
{
    pixman_fixed_t	matrix[3][3];
};

/* forward declaration (sorry) */
struct pixman_box16;
typedef  union pixman_image		pixman_image_t;

void          pixman_transform_init_identity    (struct pixman_transform       *matrix);
pixman_bool_t pixman_transform_point_3d         (const struct pixman_transform *transform,
						 struct pixman_vector          *vector);
pixman_bool_t pixman_transform_point            (const struct pixman_transform *transform,
						 struct pixman_vector          *vector);
pixman_bool_t pixman_transform_multiply         (struct pixman_transform       *dst,
						 const struct pixman_transform *l,
						 const struct pixman_transform *r);
void          pixman_transform_init_scale       (struct pixman_transform       *t,
						 pixman_fixed_t                 sx,
						 pixman_fixed_t                 sy);
pixman_bool_t pixman_transform_scale            (struct pixman_transform       *forward,
						 struct pixman_transform       *reverse,
						 pixman_fixed_t                 sx,
						 pixman_fixed_t                 sy);
void          pixman_transform_init_rotate      (struct pixman_transform       *t,
						 pixman_fixed_t                 cos,
						 pixman_fixed_t                 sin);
pixman_bool_t pixman_transform_rotate           (struct pixman_transform       *forward,
						 struct pixman_transform       *reverse,
						 pixman_fixed_t                 c,
						 pixman_fixed_t                 s);
void          pixman_transform_init_translate   (struct pixman_transform       *t,
						 pixman_fixed_t                 tx,
						 pixman_fixed_t                 ty);
pixman_bool_t pixman_transform_translate        (struct pixman_transform       *forward,
						 struct pixman_transform       *reverse,
						 pixman_fixed_t                 tx,
						 pixman_fixed_t                 ty);
pixman_bool_t pixman_transform_bounds           (const struct pixman_transform *matrix,
						 struct pixman_box16           *b);
pixman_bool_t pixman_transform_invert           (struct pixman_transform       *dst,
						 const struct pixman_transform *src);
pixman_bool_t pixman_transform_is_identity      (const struct pixman_transform *t);
pixman_bool_t pixman_transform_is_scale         (const struct pixman_transform *t);
pixman_bool_t pixman_transform_is_int_translate (const struct pixman_transform *t);
pixman_bool_t pixman_transform_is_inverse       (const struct pixman_transform *a,
						 const struct pixman_transform *b);

/*
 * Floating point matrices
 */
struct pixman_f_vector
{
    double  v[3];
};

struct pixman_f_transform
{
    double  m[3][3];
};

pixman_bool_t pixman_transform_from_pixman_f_transform (struct pixman_transform         *t,
							const struct pixman_f_transform *ft);
void          pixman_f_transform_from_pixman_transform (struct pixman_f_transform       *ft,
							const struct pixman_transform   *t);
pixman_bool_t pixman_f_transform_invert                (struct pixman_f_transform       *dst,
							const struct pixman_f_transform *src);
pixman_bool_t pixman_f_transform_point                 (const struct pixman_f_transform *t,
							struct pixman_f_vector          *v);
void          pixman_f_transform_point_3d              (const struct pixman_f_transform *t,
							struct pixman_f_vector          *v);
void          pixman_f_transform_multiply              (struct pixman_f_transform       *dst,
							const struct pixman_f_transform *l,
							const struct pixman_f_transform *r);
void          pixman_f_transform_init_scale            (struct pixman_f_transform       *t,
							double                           sx,
							double                           sy);
pixman_bool_t pixman_f_transform_scale                 (struct pixman_f_transform       *forward,
							struct pixman_f_transform       *reverse,
							double                           sx,
							double                           sy);
void          pixman_f_transform_init_rotate           (struct pixman_f_transform       *t,
							double                           cos,
							double                           sin);
pixman_bool_t pixman_f_transform_rotate                (struct pixman_f_transform       *forward,
							struct pixman_f_transform       *reverse,
							double                           c,
							double                           s);
void          pixman_f_transform_init_translate        (struct pixman_f_transform       *t,
							double                           tx,
							double                           ty);
pixman_bool_t pixman_f_transform_translate             (struct pixman_f_transform       *forward,
							struct pixman_f_transform       *reverse,
							double                           tx,
							double                           ty);
pixman_bool_t pixman_f_transform_bounds                (const struct pixman_f_transform *t,
							struct pixman_box16             *b);
void          pixman_f_transform_init_identity         (struct pixman_f_transform       *t);

typedef enum
{
    PIXMAN_REPEAT_NONE,
    PIXMAN_REPEAT_NORMAL,
    PIXMAN_REPEAT_PAD,
    PIXMAN_REPEAT_REFLECT
} pixman_repeat_t;

typedef enum
{
    PIXMAN_FILTER_FAST,
    PIXMAN_FILTER_GOOD,
    PIXMAN_FILTER_BEST,
    PIXMAN_FILTER_NEAREST,
    PIXMAN_FILTER_BILINEAR,
    PIXMAN_FILTER_CONVOLUTION
} pixman_filter_t;

typedef enum
{
    PIXMAN_OP_CLEAR			= 0x00,
    PIXMAN_OP_SRC			= 0x01,
    PIXMAN_OP_DST			= 0x02,
    PIXMAN_OP_OVER			= 0x03,
    PIXMAN_OP_OVER_REVERSE		= 0x04,
    PIXMAN_OP_IN			= 0x05,
    PIXMAN_OP_IN_REVERSE		= 0x06,
    PIXMAN_OP_OUT			= 0x07,
    PIXMAN_OP_OUT_REVERSE		= 0x08,
    PIXMAN_OP_ATOP			= 0x09,
    PIXMAN_OP_ATOP_REVERSE		= 0x0a,
    PIXMAN_OP_XOR			= 0x0b,
    PIXMAN_OP_ADD			= 0x0c,
    PIXMAN_OP_SATURATE			= 0x0d,

    PIXMAN_OP_DISJOINT_CLEAR		= 0x10,
    PIXMAN_OP_DISJOINT_SRC		= 0x11,
    PIXMAN_OP_DISJOINT_DST		= 0x12,
    PIXMAN_OP_DISJOINT_OVER		= 0x13,
    PIXMAN_OP_DISJOINT_OVER_REVERSE	= 0x14,
    PIXMAN_OP_DISJOINT_IN		= 0x15,
    PIXMAN_OP_DISJOINT_IN_REVERSE	= 0x16,
    PIXMAN_OP_DISJOINT_OUT		= 0x17,
    PIXMAN_OP_DISJOINT_OUT_REVERSE	= 0x18,
    PIXMAN_OP_DISJOINT_ATOP		= 0x19,
    PIXMAN_OP_DISJOINT_ATOP_REVERSE	= 0x1a,
    PIXMAN_OP_DISJOINT_XOR		= 0x1b,

    PIXMAN_OP_CONJOINT_CLEAR		= 0x20,
    PIXMAN_OP_CONJOINT_SRC		= 0x21,
    PIXMAN_OP_CONJOINT_DST		= 0x22,
    PIXMAN_OP_CONJOINT_OVER		= 0x23,
    PIXMAN_OP_CONJOINT_OVER_REVERSE	= 0x24,
    PIXMAN_OP_CONJOINT_IN		= 0x25,
    PIXMAN_OP_CONJOINT_IN_REVERSE	= 0x26,
    PIXMAN_OP_CONJOINT_OUT		= 0x27,
    PIXMAN_OP_CONJOINT_OUT_REVERSE	= 0x28,
    PIXMAN_OP_CONJOINT_ATOP		= 0x29,
    PIXMAN_OP_CONJOINT_ATOP_REVERSE	= 0x2a,
    PIXMAN_OP_CONJOINT_XOR		= 0x2b,

    PIXMAN_OP_MULTIPLY                  = 0x30,
    PIXMAN_OP_SCREEN                    = 0x31,
    PIXMAN_OP_OVERLAY                   = 0x32,
    PIXMAN_OP_DARKEN                    = 0x33,
    PIXMAN_OP_LIGHTEN                   = 0x34,
    PIXMAN_OP_COLOR_DODGE               = 0x35,
    PIXMAN_OP_COLOR_BURN                = 0x36,
    PIXMAN_OP_HARD_LIGHT                = 0x37,
    PIXMAN_OP_SOFT_LIGHT                = 0x38,
    PIXMAN_OP_DIFFERENCE                = 0x39,
    PIXMAN_OP_EXCLUSION                 = 0x3a,
    PIXMAN_OP_HSL_HUE			= 0x3b,
    PIXMAN_OP_HSL_SATURATION		= 0x3c,
    PIXMAN_OP_HSL_COLOR			= 0x3d,
    PIXMAN_OP_HSL_LUMINOSITY		= 0x3e

#ifdef PIXMAN_USE_INTERNAL_API
    ,
    PIXMAN_N_OPERATORS,
    PIXMAN_OP_NONE = PIXMAN_N_OPERATORS
#endif
} pixman_op_t;

/*
 * Regions
 */
typedef struct pixman_region16_data	pixman_region16_data_t;
typedef struct pixman_box16		pixman_box16_t;
typedef struct pixman_rectangle16	pixman_rectangle16_t;
typedef struct pixman_region16		pixman_region16_t;

struct pixman_region16_data {
    long		size;
    long		numRects;
/*  pixman_box16_t	rects[size];   in memory but not explicitly declared */
};

struct pixman_rectangle16
{
    int16_t	x, y;
    uint16_t	width, height;
};

struct pixman_box16
{
    int16_t x1, y1, x2, y2;
};

struct pixman_region16
{
    pixman_box16_t          extents;
    pixman_region16_data_t *data;
};

typedef enum
{
    PIXMAN_REGION_OUT,
    PIXMAN_REGION_IN,
    PIXMAN_REGION_PART
} pixman_region_overlap_t;

/* This function exists only to make it possible to preserve
 * the X ABI - it should go away at first opportunity.
 */
void pixman_region_set_static_pointers (pixman_box16_t         *empty_box,
					pixman_region16_data_t *empty_data,
					pixman_region16_data_t *broken_data);

/* creation/destruction */
void                    pixman_region_init               (pixman_region16_t *region);
void                    pixman_region_init_rect          (pixman_region16_t *region,
							  int                x,
							  int                y,
							  unsigned int       width,
							  unsigned int       height);
pixman_bool_t           pixman_region_init_rects         (pixman_region16_t *region,
							  const pixman_box16_t *boxes,
							  int                count);
void                    pixman_region_init_with_extents  (pixman_region16_t *region,
							  pixman_box16_t    *extents);
void                    pixman_region_init_from_image    (pixman_region16_t *region,
							  pixman_image_t    *image);
void                    pixman_region_fini               (pixman_region16_t *region);


/* manipulation */
void                    pixman_region_translate          (pixman_region16_t *region,
							  int                x,
							  int                y);
pixman_bool_t           pixman_region_copy               (pixman_region16_t *dest,
							  pixman_region16_t *source);
pixman_bool_t           pixman_region_intersect          (pixman_region16_t *new_reg,
							  pixman_region16_t *reg1,
							  pixman_region16_t *reg2);
pixman_bool_t           pixman_region_union              (pixman_region16_t *new_reg,
							  pixman_region16_t *reg1,
							  pixman_region16_t *reg2);
pixman_bool_t           pixman_region_union_rect         (pixman_region16_t *dest,
							  pixman_region16_t *source,
							  int                x,
							  int                y,
							  unsigned int       width,
							  unsigned int       height);
pixman_bool_t		pixman_region_intersect_rect     (pixman_region16_t *dest,
							  pixman_region16_t *source,
							  int                x,
							  int                y,
							  unsigned int       width,
							  unsigned int       height);
pixman_bool_t           pixman_region_subtract           (pixman_region16_t *reg_d,
							  pixman_region16_t *reg_m,
							  pixman_region16_t *reg_s);
pixman_bool_t           pixman_region_inverse            (pixman_region16_t *new_reg,
							  pixman_region16_t *reg1,
							  pixman_box16_t    *inv_rect);
pixman_bool_t           pixman_region_contains_point     (pixman_region16_t *region,
							  int                x,
							  int                y,
							  pixman_box16_t    *box);
pixman_region_overlap_t pixman_region_contains_rectangle (pixman_region16_t *region,
							  pixman_box16_t    *prect);
pixman_bool_t           pixman_region_not_empty          (pixman_region16_t *region);
pixman_box16_t *        pixman_region_extents            (pixman_region16_t *region);
int                     pixman_region_n_rects            (pixman_region16_t *region);
pixman_box16_t *        pixman_region_rectangles         (pixman_region16_t *region,
							  int               *n_rects);
pixman_bool_t           pixman_region_equal              (pixman_region16_t *region1,
							  pixman_region16_t *region2);
pixman_bool_t           pixman_region_selfcheck          (pixman_region16_t *region);
void                    pixman_region_reset              (pixman_region16_t *region,
							  pixman_box16_t    *box);
/*
 * 32 bit regions
 */
typedef struct pixman_region32_data	pixman_region32_data_t;
typedef struct pixman_box32		pixman_box32_t;
typedef struct pixman_rectangle32	pixman_rectangle32_t;
typedef struct pixman_region32		pixman_region32_t;

struct pixman_region32_data {
    long		size;
    long		numRects;
/*  pixman_box32_t	rects[size];   in memory but not explicitly declared */
};

struct pixman_rectangle32
{
    int32_t x, y;
    uint32_t width, height;
};

struct pixman_box32
{
    int32_t x1, y1, x2, y2;
};

struct pixman_region32
{
    pixman_box32_t          extents;
    pixman_region32_data_t  *data;
};

/* creation/destruction */
void                    pixman_region32_init               (pixman_region32_t *region);
void                    pixman_region32_init_rect          (pixman_region32_t *region,
							    int                x,
							    int                y,
							    unsigned int       width,
							    unsigned int       height);
pixman_bool_t           pixman_region32_init_rects         (pixman_region32_t *region,
							    const pixman_box32_t *boxes,
							    int                count);
void                    pixman_region32_init_with_extents  (pixman_region32_t *region,
							    pixman_box32_t    *extents);
void                    pixman_region32_init_from_image    (pixman_region32_t *region,
							    pixman_image_t    *image);
void                    pixman_region32_fini               (pixman_region32_t *region);


/* manipulation */
void                    pixman_region32_translate          (pixman_region32_t *region,
							    int                x,
							    int                y);
pixman_bool_t           pixman_region32_copy               (pixman_region32_t *dest,
							    pixman_region32_t *source);
pixman_bool_t           pixman_region32_intersect          (pixman_region32_t *new_reg,
							    pixman_region32_t *reg1,
							    pixman_region32_t *reg2);
pixman_bool_t           pixman_region32_union              (pixman_region32_t *new_reg,
							    pixman_region32_t *reg1,
							    pixman_region32_t *reg2);
pixman_bool_t		pixman_region32_intersect_rect     (pixman_region32_t *dest,
							    pixman_region32_t *source,
							    int                x,
							    int                y,
							    unsigned int       width,
							    unsigned int       height);
pixman_bool_t           pixman_region32_union_rect         (pixman_region32_t *dest,
							    pixman_region32_t *source,
							    int                x,
							    int                y,
							    unsigned int       width,
							    unsigned int       height);
pixman_bool_t           pixman_region32_subtract           (pixman_region32_t *reg_d,
							    pixman_region32_t *reg_m,
							    pixman_region32_t *reg_s);
pixman_bool_t           pixman_region32_inverse            (pixman_region32_t *new_reg,
							    pixman_region32_t *reg1,
							    pixman_box32_t    *inv_rect);
pixman_bool_t           pixman_region32_contains_point     (pixman_region32_t *region,
							    int                x,
							    int                y,
							    pixman_box32_t    *box);
pixman_region_overlap_t pixman_region32_contains_rectangle (pixman_region32_t *region,
							    pixman_box32_t    *prect);
pixman_bool_t           pixman_region32_not_empty          (pixman_region32_t *region);
pixman_box32_t *        pixman_region32_extents            (pixman_region32_t *region);
int                     pixman_region32_n_rects            (pixman_region32_t *region);
pixman_box32_t *        pixman_region32_rectangles         (pixman_region32_t *region,
							    int               *n_rects);
pixman_bool_t           pixman_region32_equal              (pixman_region32_t *region1,
							    pixman_region32_t *region2);
pixman_bool_t           pixman_region32_selfcheck          (pixman_region32_t *region);
void                    pixman_region32_reset              (pixman_region32_t *region,
							    pixman_box32_t    *box);


/* Copy / Fill / Misc */
pixman_bool_t pixman_blt                (uint32_t           *src_bits,
					 uint32_t           *dst_bits,
					 int                 src_stride,
					 int                 dst_stride,
					 int                 src_bpp,
					 int                 dst_bpp,
					 int                 src_x,
					 int                 src_y,
					 int                 dest_x,
					 int                 dest_y,
					 int                 width,
					 int                 height);
pixman_bool_t pixman_fill               (uint32_t           *bits,
					 int                 stride,
					 int                 bpp,
					 int                 x,
					 int                 y,
					 int                 width,
					 int                 height,
					 uint32_t            _xor);

int           pixman_version            (void);
const char*   pixman_version_string     (void);

/*
 * Images
 */
typedef struct pixman_indexed		pixman_indexed_t;
typedef struct pixman_gradient_stop	pixman_gradient_stop_t;

typedef uint32_t (* pixman_read_memory_func_t) (const void *src, int size);
typedef void     (* pixman_write_memory_func_t) (void *dst, uint32_t value, int size);

typedef void     (* pixman_image_destroy_func_t) (pixman_image_t *image, void *data);

struct pixman_gradient_stop {
    pixman_fixed_t x;
    pixman_color_t color;
};

#define PIXMAN_MAX_INDEXED  256 /* XXX depth must be <= 8 */

#if PIXMAN_MAX_INDEXED <= 256
typedef uint8_t pixman_index_type;
#endif

struct pixman_indexed
{
    pixman_bool_t       color;
    uint32_t		rgba[PIXMAN_MAX_INDEXED];
    pixman_index_type	ent[32768];
};

/*
 * While the protocol is generous in format support, the
 * sample implementation allows only packed RGB and GBR
 * representations for data to simplify software rendering,
 */
#define PIXMAN_FORMAT(bpp,type,a,r,g,b)	(((bpp) << 24) |  \
					 ((type) << 16) | \
					 ((a) << 12) |	  \
					 ((r) << 8) |	  \
					 ((g) << 4) |	  \
					 ((b)))

#define PIXMAN_FORMAT_BPP(f)	(((f) >> 24)       )
#define PIXMAN_FORMAT_TYPE(f)	(((f) >> 16) & 0xff)
#define PIXMAN_FORMAT_A(f)	(((f) >> 12) & 0x0f)
#define PIXMAN_FORMAT_R(f)	(((f) >>  8) & 0x0f)
#define PIXMAN_FORMAT_G(f)	(((f) >>  4) & 0x0f)
#define PIXMAN_FORMAT_B(f)	(((f)      ) & 0x0f)
#define PIXMAN_FORMAT_RGB(f)	(((f)      ) & 0xfff)
#define PIXMAN_FORMAT_VIS(f)	(((f)      ) & 0xffff)
#define PIXMAN_FORMAT_DEPTH(f)	(PIXMAN_FORMAT_A(f) +	\
				 PIXMAN_FORMAT_R(f) +	\
				 PIXMAN_FORMAT_G(f) +	\
				 PIXMAN_FORMAT_B(f))

#define PIXMAN_TYPE_OTHER	0
#define PIXMAN_TYPE_A		1
#define PIXMAN_TYPE_ARGB	2
#define PIXMAN_TYPE_ABGR	3
#define PIXMAN_TYPE_COLOR	4
#define PIXMAN_TYPE_GRAY	5
#define PIXMAN_TYPE_YUY2	6
#define PIXMAN_TYPE_YV12	7
#define PIXMAN_TYPE_BGRA	8
#define PIXMAN_TYPE_RGBA	9

#define PIXMAN_FORMAT_COLOR(f)				\
	(PIXMAN_FORMAT_TYPE(f) == PIXMAN_TYPE_ARGB ||	\
	 PIXMAN_FORMAT_TYPE(f) == PIXMAN_TYPE_ABGR ||	\
	 PIXMAN_FORMAT_TYPE(f) == PIXMAN_TYPE_BGRA ||	\
	 PIXMAN_FORMAT_TYPE(f) == PIXMAN_TYPE_RGBA)

/* 32bpp formats */
typedef enum {
    PIXMAN_a8r8g8b8 =	 PIXMAN_FORMAT(32,PIXMAN_TYPE_ARGB,8,8,8,8),
    PIXMAN_x8r8g8b8 =	 PIXMAN_FORMAT(32,PIXMAN_TYPE_ARGB,0,8,8,8),
    PIXMAN_a8b8g8r8 =	 PIXMAN_FORMAT(32,PIXMAN_TYPE_ABGR,8,8,8,8),
    PIXMAN_x8b8g8r8 =	 PIXMAN_FORMAT(32,PIXMAN_TYPE_ABGR,0,8,8,8),
    PIXMAN_b8g8r8a8 =	 PIXMAN_FORMAT(32,PIXMAN_TYPE_BGRA,8,8,8,8),
    PIXMAN_b8g8r8x8 =	 PIXMAN_FORMAT(32,PIXMAN_TYPE_BGRA,0,8,8,8),
    PIXMAN_r8g8b8a8 =	 PIXMAN_FORMAT(32,PIXMAN_TYPE_RGBA,8,8,8,8),
    PIXMAN_r8g8b8x8 =	 PIXMAN_FORMAT(32,PIXMAN_TYPE_RGBA,0,8,8,8),
    PIXMAN_x14r6g6b6 =	 PIXMAN_FORMAT(32,PIXMAN_TYPE_ARGB,0,6,6,6),
    PIXMAN_x2r10g10b10 = PIXMAN_FORMAT(32,PIXMAN_TYPE_ARGB,0,10,10,10),
    PIXMAN_a2r10g10b10 = PIXMAN_FORMAT(32,PIXMAN_TYPE_ARGB,2,10,10,10),
    PIXMAN_x2b10g10r10 = PIXMAN_FORMAT(32,PIXMAN_TYPE_ABGR,0,10,10,10),
    PIXMAN_a2b10g10r10 = PIXMAN_FORMAT(32,PIXMAN_TYPE_ABGR,2,10,10,10),

/* 24bpp formats */
    PIXMAN_r8g8b8 =	 PIXMAN_FORMAT(24,PIXMAN_TYPE_ARGB,0,8,8,8),
    PIXMAN_b8g8r8 =	 PIXMAN_FORMAT(24,PIXMAN_TYPE_ABGR,0,8,8,8),

/* 16bpp formats */
    PIXMAN_r5g6b5 =	 PIXMAN_FORMAT(16,PIXMAN_TYPE_ARGB,0,5,6,5),
    PIXMAN_b5g6r5 =	 PIXMAN_FORMAT(16,PIXMAN_TYPE_ABGR,0,5,6,5),

    PIXMAN_a1r5g5b5 =	 PIXMAN_FORMAT(16,PIXMAN_TYPE_ARGB,1,5,5,5),
    PIXMAN_x1r5g5b5 =	 PIXMAN_FORMAT(16,PIXMAN_TYPE_ARGB,0,5,5,5),
    PIXMAN_a1b5g5r5 =	 PIXMAN_FORMAT(16,PIXMAN_TYPE_ABGR,1,5,5,5),
    PIXMAN_x1b5g5r5 =	 PIXMAN_FORMAT(16,PIXMAN_TYPE_ABGR,0,5,5,5),
    PIXMAN_a4r4g4b4 =	 PIXMAN_FORMAT(16,PIXMAN_TYPE_ARGB,4,4,4,4),
    PIXMAN_x4r4g4b4 =	 PIXMAN_FORMAT(16,PIXMAN_TYPE_ARGB,0,4,4,4),
    PIXMAN_a4b4g4r4 =	 PIXMAN_FORMAT(16,PIXMAN_TYPE_ABGR,4,4,4,4),
    PIXMAN_x4b4g4r4 =	 PIXMAN_FORMAT(16,PIXMAN_TYPE_ABGR,0,4,4,4),

/* 8bpp formats */
    PIXMAN_a8 =		 PIXMAN_FORMAT(8,PIXMAN_TYPE_A,8,0,0,0),
    PIXMAN_r3g3b2 =	 PIXMAN_FORMAT(8,PIXMAN_TYPE_ARGB,0,3,3,2),
    PIXMAN_b2g3r3 =	 PIXMAN_FORMAT(8,PIXMAN_TYPE_ABGR,0,3,3,2),
    PIXMAN_a2r2g2b2 =	 PIXMAN_FORMAT(8,PIXMAN_TYPE_ARGB,2,2,2,2),
    PIXMAN_a2b2g2r2 =	 PIXMAN_FORMAT(8,PIXMAN_TYPE_ABGR,2,2,2,2),

    PIXMAN_c8 =		 PIXMAN_FORMAT(8,PIXMAN_TYPE_COLOR,0,0,0,0),
    PIXMAN_g8 =		 PIXMAN_FORMAT(8,PIXMAN_TYPE_GRAY,0,0,0,0),

    PIXMAN_x4a4 =	 PIXMAN_FORMAT(8,PIXMAN_TYPE_A,4,0,0,0),

    PIXMAN_x4c4 =	 PIXMAN_FORMAT(8,PIXMAN_TYPE_COLOR,0,0,0,0),
    PIXMAN_x4g4 =	 PIXMAN_FORMAT(8,PIXMAN_TYPE_GRAY,0,0,0,0),

/* 4bpp formats */
    PIXMAN_a4 =		 PIXMAN_FORMAT(4,PIXMAN_TYPE_A,4,0,0,0),
    PIXMAN_r1g2b1 =	 PIXMAN_FORMAT(4,PIXMAN_TYPE_ARGB,0,1,2,1),
    PIXMAN_b1g2r1 =	 PIXMAN_FORMAT(4,PIXMAN_TYPE_ABGR,0,1,2,1),
    PIXMAN_a1r1g1b1 =	 PIXMAN_FORMAT(4,PIXMAN_TYPE_ARGB,1,1,1,1),
    PIXMAN_a1b1g1r1 =	 PIXMAN_FORMAT(4,PIXMAN_TYPE_ABGR,1,1,1,1),

    PIXMAN_c4 =		 PIXMAN_FORMAT(4,PIXMAN_TYPE_COLOR,0,0,0,0),
    PIXMAN_g4 =		 PIXMAN_FORMAT(4,PIXMAN_TYPE_GRAY,0,0,0,0),

/* 1bpp formats */
    PIXMAN_a1 =		 PIXMAN_FORMAT(1,PIXMAN_TYPE_A,1,0,0,0),

    PIXMAN_g1 =		 PIXMAN_FORMAT(1,PIXMAN_TYPE_GRAY,0,0,0,0),

/* YUV formats */
    PIXMAN_yuy2 =	 PIXMAN_FORMAT(16,PIXMAN_TYPE_YUY2,0,0,0,0),
    PIXMAN_yv12 =	 PIXMAN_FORMAT(12,PIXMAN_TYPE_YV12,0,0,0,0)
} pixman_format_code_t;

/* Querying supported format values. */
pixman_bool_t pixman_format_supported_destination (pixman_format_code_t format);
pixman_bool_t pixman_format_supported_source      (pixman_format_code_t format);

/* Constructors */
pixman_image_t *pixman_image_create_solid_fill       (pixman_color_t               *color);
pixman_image_t *pixman_image_create_linear_gradient  (pixman_point_fixed_t         *p1,
						      pixman_point_fixed_t         *p2,
						      const pixman_gradient_stop_t *stops,
						      int                           n_stops);
pixman_image_t *pixman_image_create_radial_gradient  (pixman_point_fixed_t         *inner,
						      pixman_point_fixed_t         *outer,
						      pixman_fixed_t                inner_radius,
						      pixman_fixed_t                outer_radius,
						      const pixman_gradient_stop_t *stops,
						      int                           n_stops);
pixman_image_t *pixman_image_create_conical_gradient (pixman_point_fixed_t         *center,
						      pixman_fixed_t                angle,
						      const pixman_gradient_stop_t *stops,
						      int                           n_stops);
pixman_image_t *pixman_image_create_bits             (pixman_format_code_t          format,
						      int                           width,
						      int                           height,
						      uint32_t                     *bits,
						      int                           rowstride_bytes);

/* Destructor */
pixman_image_t *pixman_image_ref                     (pixman_image_t               *image);
pixman_bool_t   pixman_image_unref                   (pixman_image_t               *image);

void		pixman_image_set_destroy_function    (pixman_image_t		   *image,
						      pixman_image_destroy_func_t   function,
						      void			   *data);
void *		pixman_image_get_destroy_data        (pixman_image_t		   *image);

/* Set properties */
pixman_bool_t   pixman_image_set_clip_region         (pixman_image_t               *image,
						      pixman_region16_t            *region);
pixman_bool_t   pixman_image_set_clip_region32       (pixman_image_t               *image,
						      pixman_region32_t            *region);
void		pixman_image_set_has_client_clip     (pixman_image_t               *image,
						      pixman_bool_t		    clien_clip);
pixman_bool_t   pixman_image_set_transform           (pixman_image_t               *image,
						      const pixman_transform_t     *transform);
void            pixman_image_set_repeat              (pixman_image_t               *image,
						      pixman_repeat_t               repeat);
pixman_bool_t   pixman_image_set_filter              (pixman_image_t               *image,
						      pixman_filter_t               filter,
						      const pixman_fixed_t         *filter_params,
						      int                           n_filter_params);
void		pixman_image_set_source_clipping     (pixman_image_t		   *image,
						      pixman_bool_t                 source_clipping);
void            pixman_image_set_alpha_map           (pixman_image_t               *image,
						      pixman_image_t               *alpha_map,
						      int16_t                       x,
						      int16_t                       y);
void            pixman_image_set_component_alpha     (pixman_image_t               *image,
						      pixman_bool_t                 component_alpha);
pixman_bool_t   pixman_image_get_component_alpha     (pixman_image_t               *image);
void		pixman_image_set_accessors	     (pixman_image_t		   *image,
						      pixman_read_memory_func_t	    read_func,
						      pixman_write_memory_func_t    write_func);
void		pixman_image_set_indexed	     (pixman_image_t		   *image,
						      const pixman_indexed_t	   *indexed);
uint32_t       *pixman_image_get_data                (pixman_image_t               *image);
int		pixman_image_get_width               (pixman_image_t               *image);
int             pixman_image_get_height              (pixman_image_t               *image);
int		pixman_image_get_stride              (pixman_image_t               *image); /* in bytes */
int		pixman_image_get_depth               (pixman_image_t		   *image);
pixman_format_code_t pixman_image_get_format	     (pixman_image_t		   *image);
pixman_bool_t	pixman_image_fill_rectangles	     (pixman_op_t		    op,
						      pixman_image_t		   *image,
						      pixman_color_t		   *color,
						      int			    n_rects,
						      const pixman_rectangle16_t   *rects);
pixman_bool_t   pixman_image_fill_boxes              (pixman_op_t                   op,
                                                      pixman_image_t               *dest,
                                                      pixman_color_t               *color,
                                                      int                           n_boxes,
                                                      const pixman_box32_t         *boxes);

/* Composite */
pixman_bool_t pixman_compute_composite_region (pixman_region16_t *region,
					       pixman_image_t    *src_image,
					       pixman_image_t    *mask_image,
					       pixman_image_t    *dest_image,
					       int16_t            src_x,
					       int16_t            src_y,
					       int16_t            mask_x,
					       int16_t            mask_y,
					       int16_t            dest_x,
					       int16_t            dest_y,
					       uint16_t           width,
					       uint16_t           height);
void          pixman_image_composite          (pixman_op_t        op,
					       pixman_image_t    *src,
					       pixman_image_t    *mask,
					       pixman_image_t    *dest,
					       int16_t            src_x,
					       int16_t            src_y,
					       int16_t            mask_x,
					       int16_t            mask_y,
					       int16_t            dest_x,
					       int16_t            dest_y,
					       uint16_t           width,
					       uint16_t           height);
void          pixman_image_composite32        (pixman_op_t        op,
					       pixman_image_t    *src,
					       pixman_image_t    *mask,
					       pixman_image_t    *dest,
					       int32_t            src_x,
					       int32_t            src_y,
					       int32_t            mask_x,
					       int32_t            mask_y,
					       int32_t            dest_x,
					       int32_t            dest_y,
					       int32_t            width,
					       int32_t            height);

/* Executive Summary: This function is a no-op that only exists
 * for historical reasons.
 *
 * There used to be a bug in the X server where it would rely on
 * out-of-bounds accesses when it was asked to composite with a
 * window as the source. It would create a pixman image pointing
 * to some bogus position in memory, but then set a clip region
 * to the position where the actual bits were.
 *
 * Due to a bug in old versions of pixman, where it would not clip
 * against the image bounds when a clip region was set, this would
 * actually work. So when the pixman bug was fixed, a workaround was
 * added to allow certain out-of-bound accesses. This function disabled
 * those workarounds.
 *
 * Since 0.21.2, pixman doesn't do these workarounds anymore, so now this
 * function is a no-op.
 */
void pixman_disable_out_of_bounds_workaround (void);

/*
 * Trapezoids
 */
typedef struct pixman_edge pixman_edge_t;
typedef struct pixman_trapezoid pixman_trapezoid_t;
typedef struct pixman_trap pixman_trap_t;
typedef struct pixman_span_fix pixman_span_fix_t;
typedef struct pixman_triangle pixman_triangle_t;

/*
 * An edge structure.  This represents a single polygon edge
 * and can be quickly stepped across small or large gaps in the
 * sample grid
 */
struct pixman_edge
{
    pixman_fixed_t	x;
    pixman_fixed_t	e;
    pixman_fixed_t	stepx;
    pixman_fixed_t	signdx;
    pixman_fixed_t	dy;
    pixman_fixed_t	dx;

    pixman_fixed_t	stepx_small;
    pixman_fixed_t	stepx_big;
    pixman_fixed_t	dx_small;
    pixman_fixed_t	dx_big;
};

struct pixman_trapezoid
{
    pixman_fixed_t	top, bottom;
    pixman_line_fixed_t	left, right;
};

struct pixman_triangle
{
    pixman_point_fixed_t p1, p2, p3;
};

/* whether 't' is a well defined not obviously empty trapezoid */
#define pixman_trapezoid_valid(t)				   \
    ((t)->left.p1.y != (t)->left.p2.y &&			   \
     (t)->right.p1.y != (t)->right.p2.y &&			   \
     (int) ((t)->bottom - (t)->top) > 0)

struct pixman_span_fix
{
    pixman_fixed_t	l, r, y;
};

struct pixman_trap
{
    pixman_span_fix_t	top, bot;
};

pixman_fixed_t pixman_sample_ceil_y        (pixman_fixed_t             y,
					    int                        bpp);
pixman_fixed_t pixman_sample_floor_y       (pixman_fixed_t             y,
					    int                        bpp);
void           pixman_edge_step            (pixman_edge_t             *e,
					    int                        n);
void           pixman_edge_init            (pixman_edge_t             *e,
					    int                        bpp,
					    pixman_fixed_t             y_start,
					    pixman_fixed_t             x_top,
					    pixman_fixed_t             y_top,
					    pixman_fixed_t             x_bot,
					    pixman_fixed_t             y_bot);
void           pixman_line_fixed_edge_init (pixman_edge_t             *e,
					    int                        bpp,
					    pixman_fixed_t             y,
					    const pixman_line_fixed_t *line,
					    int                        x_off,
					    int                        y_off);
void           pixman_rasterize_edges      (pixman_image_t            *image,
					    pixman_edge_t             *l,
					    pixman_edge_t             *r,
					    pixman_fixed_t             t,
					    pixman_fixed_t             b);
void           pixman_add_traps            (pixman_image_t            *image,
					    int16_t                    x_off,
					    int16_t                    y_off,
					    int                        ntrap,
					    pixman_trap_t             *traps);
void           pixman_add_trapezoids       (pixman_image_t            *image,
					    int16_t                    x_off,
					    int                        y_off,
					    int                        ntraps,
					    const pixman_trapezoid_t  *traps);
void           pixman_rasterize_trapezoid  (pixman_image_t            *image,
					    const pixman_trapezoid_t  *trap,
					    int                        x_off,
					    int                        y_off);
void          pixman_composite_trapezoids (pixman_op_t		       op,
					   pixman_image_t *	       src,
					   pixman_image_t *	       dst,
					   pixman_format_code_t	       mask_format,
					   int			       x_src,
					   int			       y_src,
					   int			       x_dst,
					   int			       y_dst,
					   int			       n_traps,
					   const pixman_trapezoid_t *  traps);
void          pixman_composite_triangles (pixman_op_t		       op,
					  pixman_image_t *	       src,
					  pixman_image_t *	       dst,
					  pixman_format_code_t	       mask_format,
					  int			       x_src,
					  int			       y_src,
					  int			       x_dst,
					  int			       y_dst,
					  int			       n_tris,
					  const pixman_triangle_t *    tris);
void	      pixman_add_triangles       (pixman_image_t              *image,
					  int32_t	               x_off,
					  int32_t	               y_off,
					  int	                       n_tris,
					  const pixman_triangle_t     *tris);

PIXMAN_END_DECLS

#endif /* PIXMAN_H__ */
>>>>>>> 97c96ddb
<|MERGE_RESOLUTION|>--- conflicted
+++ resolved
@@ -1,1983 +1,990 @@
-<<<<<<< HEAD
-/***********************************************************
-
-Copyright 1987, 1998  The Open Group
-
-Permission to use, copy, modify, distribute, and sell this software and its
-documentation for any purpose is hereby granted without fee, provided that
-the above copyright notice appear in all copies and that both that
-copyright notice and this permission notice appear in supporting
-documentation.
-
-The above copyright notice and this permission notice shall be included in
-all copies or substantial portions of the Software.
-
-THE SOFTWARE IS PROVIDED "AS IS", WITHOUT WARRANTY OF ANY KIND, EXPRESS OR
-IMPLIED, INCLUDING BUT NOT LIMITED TO THE WARRANTIES OF MERCHANTABILITY,
-FITNESS FOR A PARTICULAR PURPOSE AND NONINFRINGEMENT.  IN NO EVENT SHALL THE
-OPEN GROUP BE LIABLE FOR ANY CLAIM, DAMAGES OR OTHER LIABILITY, WHETHER IN
-AN ACTION OF CONTRACT, TORT OR OTHERWISE, ARISING FROM, OUT OF OR IN
-CONNECTION WITH THE SOFTWARE OR THE USE OR OTHER DEALINGS IN THE SOFTWARE.
-
-Except as contained in this notice, the name of The Open Group shall not be
-used in advertising or otherwise to promote the sale, use or other dealings
-in this Software without prior written authorization from The Open Group.
-
-Copyright 1987 by Digital Equipment Corporation, Maynard, Massachusetts.
-
-                        All Rights Reserved
-
-Permission to use, copy, modify, and distribute this software and its
-documentation for any purpose and without fee is hereby granted,
-provided that the above copyright notice appear in all copies and that
-both that copyright notice and this permission notice appear in
-supporting documentation, and that the name of Digital not be
-used in advertising or publicity pertaining to distribution of the
-software without specific, written prior permission.
-
-DIGITAL DISCLAIMS ALL WARRANTIES WITH REGARD TO THIS SOFTWARE, INCLUDING
-ALL IMPLIED WARRANTIES OF MERCHANTABILITY AND FITNESS, IN NO EVENT SHALL
-DIGITAL BE LIABLE FOR ANY SPECIAL, INDIRECT OR CONSEQUENTIAL DAMAGES OR
-ANY DAMAGES WHATSOEVER RESULTING FROM LOSS OF USE, DATA OR PROFITS,
-WHETHER IN AN ACTION OF CONTRACT, NEGLIGENCE OR OTHER TORTIOUS ACTION,
-ARISING OUT OF OR IN CONNECTION WITH THE USE OR PERFORMANCE OF THIS
-SOFTWARE.
-
-******************************************************************/
-/*
- * Copyright © 1998, 2004 Keith Packard
- * Copyright   2007 Red Hat, Inc.
- *
- * Permission to use, copy, modify, distribute, and sell this software and its
- * documentation for any purpose is hereby granted without fee, provided that
- * the above copyright notice appear in all copies and that both that
- * copyright notice and this permission notice appear in supporting
- * documentation, and that the name of Keith Packard not be used in
- * advertising or publicity pertaining to distribution of the software without
- * specific, written prior permission.  Keith Packard makes no
- * representations about the suitability of this software for any purpose.  It
- * is provided "as is" without express or implied warranty.
- *
- * KEITH PACKARD DISCLAIMS ALL WARRANTIES WITH REGARD TO THIS SOFTWARE,
- * INCLUDING ALL IMPLIED WARRANTIES OF MERCHANTABILITY AND FITNESS, IN NO
- * EVENT SHALL KEITH PACKARD BE LIABLE FOR ANY SPECIAL, INDIRECT OR
- * CONSEQUENTIAL DAMAGES OR ANY DAMAGES WHATSOEVER RESULTING FROM LOSS OF USE,
- * DATA OR PROFITS, WHETHER IN AN ACTION OF CONTRACT, NEGLIGENCE OR OTHER
- * TORTIOUS ACTION, ARISING OUT OF OR IN CONNECTION WITH THE USE OR
- * PERFORMANCE OF THIS SOFTWARE.
- */
-
-#ifndef PIXMAN_H__
-#define PIXMAN_H__
-
-#include <pixman-version.h>
-
-#ifdef  __cplusplus
-#define PIXMAN_BEGIN_DECLS extern "C" {
-#define PIXMAN_END_DECLS }
-#else
-#define PIXMAN_BEGIN_DECLS
-#define PIXMAN_END_DECLS
-#endif
-
-PIXMAN_BEGIN_DECLS
-
-/*
- * Standard integers
- */
-
-#if !defined (PIXMAN_DONT_DEFINE_STDINT)
-
-#if defined (_SVR4) || defined (SVR4) || defined (__OpenBSD__) || defined (_sgi) || defined (__sun) || defined (sun) || defined (__digital__) || defined (__HP_cc)
-#  include <inttypes.h>
-/* VS 2010 (_MSC_VER 1600) has stdint.h */
-#elif defined (_MSC_VER) && _MSC_VER < 1600
-typedef __int8 int8_t;
-typedef unsigned __int8 uint8_t;
-typedef __int16 int16_t;
-typedef unsigned __int16 uint16_t;
-typedef __int32 int32_t;
-typedef unsigned __int32 uint32_t;
-typedef __int64 int64_t;
-typedef unsigned __int64 uint64_t;
-#elif defined (_AIX)
-#  include <sys/inttypes.h>
-#else
-#  include <stdint.h>
-#endif
-
-#endif
-
-/*
- * Boolean
- */
-typedef int pixman_bool_t;
-
-/*
- * Fixpoint numbers
- */
-typedef int64_t			pixman_fixed_32_32_t;
-typedef pixman_fixed_32_32_t	pixman_fixed_48_16_t;
-typedef uint32_t		pixman_fixed_1_31_t;
-typedef uint32_t		pixman_fixed_1_16_t;
-typedef int32_t			pixman_fixed_16_16_t;
-typedef pixman_fixed_16_16_t	pixman_fixed_t;
-
-#define pixman_fixed_e			((pixman_fixed_t) 1)
-#define pixman_fixed_1			(pixman_int_to_fixed(1))
-#define pixman_fixed_1_minus_e		(pixman_fixed_1 - pixman_fixed_e)
-#define pixman_fixed_minus_1		(pixman_int_to_fixed(-1))
-#define pixman_fixed_to_int(f)		((int) ((f) >> 16))
-#define pixman_int_to_fixed(i)		((pixman_fixed_t) ((i) << 16))
-#define pixman_fixed_to_double(f)	(double) ((f) / (double) pixman_fixed_1)
-#define pixman_double_to_fixed(d)	((pixman_fixed_t) ((d) * 65536.0))
-#define pixman_fixed_frac(f)		((f) & pixman_fixed_1_minus_e)
-#define pixman_fixed_floor(f)		((f) & ~pixman_fixed_1_minus_e)
-#define pixman_fixed_ceil(f)		pixman_fixed_floor ((f) + pixman_fixed_1_minus_e)
-#define pixman_fixed_fraction(f)	((f) & pixman_fixed_1_minus_e)
-#define pixman_fixed_mod_2(f)		((f) & (pixman_fixed1 | pixman_fixed_1_minus_e))
-#define pixman_max_fixed_48_16		((pixman_fixed_48_16_t) 0x7fffffff)
-#define pixman_min_fixed_48_16		(-((pixman_fixed_48_16_t) 1 << 31))
-
-/*
- * Misc structs
- */
-typedef struct pixman_color pixman_color_t;
-typedef struct pixman_point_fixed pixman_point_fixed_t;
-typedef struct pixman_line_fixed pixman_line_fixed_t;
-typedef struct pixman_vector pixman_vector_t;
-typedef struct pixman_transform pixman_transform_t;
-
-struct pixman_color
-{
-    uint16_t	red;
-    uint16_t    green;
-    uint16_t    blue;
-    uint16_t    alpha;
-};
-
-struct pixman_point_fixed
-{
-    pixman_fixed_t	x;
-    pixman_fixed_t	y;
-};
-
-struct pixman_line_fixed
-{
-    pixman_point_fixed_t	p1, p2;
-};
-
-/*
- * Fixed point matrices
- */
-
-struct pixman_vector
-{
-    pixman_fixed_t	vector[3];
-};
-
-struct pixman_transform
-{
-    pixman_fixed_t	matrix[3][3];
-};
-
-/* forward declaration (sorry) */
-struct pixman_box16;
-typedef  union pixman_image		pixman_image_t;
-
-void          pixman_transform_init_identity    (struct pixman_transform       *matrix);
-pixman_bool_t pixman_transform_point_3d         (const struct pixman_transform *transform,
-						 struct pixman_vector          *vector);
-pixman_bool_t pixman_transform_point            (const struct pixman_transform *transform,
-						 struct pixman_vector          *vector);
-pixman_bool_t pixman_transform_multiply         (struct pixman_transform       *dst,
-						 const struct pixman_transform *l,
-						 const struct pixman_transform *r);
-void          pixman_transform_init_scale       (struct pixman_transform       *t,
-						 pixman_fixed_t                 sx,
-						 pixman_fixed_t                 sy);
-pixman_bool_t pixman_transform_scale            (struct pixman_transform       *forward,
-						 struct pixman_transform       *reverse,
-						 pixman_fixed_t                 sx,
-						 pixman_fixed_t                 sy);
-void          pixman_transform_init_rotate      (struct pixman_transform       *t,
-						 pixman_fixed_t                 cos,
-						 pixman_fixed_t                 sin);
-pixman_bool_t pixman_transform_rotate           (struct pixman_transform       *forward,
-						 struct pixman_transform       *reverse,
-						 pixman_fixed_t                 c,
-						 pixman_fixed_t                 s);
-void          pixman_transform_init_translate   (struct pixman_transform       *t,
-						 pixman_fixed_t                 tx,
-						 pixman_fixed_t                 ty);
-pixman_bool_t pixman_transform_translate        (struct pixman_transform       *forward,
-						 struct pixman_transform       *reverse,
-						 pixman_fixed_t                 tx,
-						 pixman_fixed_t                 ty);
-pixman_bool_t pixman_transform_bounds           (const struct pixman_transform *matrix,
-						 struct pixman_box16           *b);
-pixman_bool_t pixman_transform_invert           (struct pixman_transform       *dst,
-						 const struct pixman_transform *src);
-pixman_bool_t pixman_transform_is_identity      (const struct pixman_transform *t);
-pixman_bool_t pixman_transform_is_scale         (const struct pixman_transform *t);
-pixman_bool_t pixman_transform_is_int_translate (const struct pixman_transform *t);
-pixman_bool_t pixman_transform_is_inverse       (const struct pixman_transform *a,
-						 const struct pixman_transform *b);
-
-/*
- * Floating point matrices
- */
-struct pixman_f_vector
-{
-    double  v[3];
-};
-
-struct pixman_f_transform
-{
-    double  m[3][3];
-};
-
-pixman_bool_t pixman_transform_from_pixman_f_transform (struct pixman_transform         *t,
-							const struct pixman_f_transform *ft);
-void          pixman_f_transform_from_pixman_transform (struct pixman_f_transform       *ft,
-							const struct pixman_transform   *t);
-pixman_bool_t pixman_f_transform_invert                (struct pixman_f_transform       *dst,
-							const struct pixman_f_transform *src);
-pixman_bool_t pixman_f_transform_point                 (const struct pixman_f_transform *t,
-							struct pixman_f_vector          *v);
-void          pixman_f_transform_point_3d              (const struct pixman_f_transform *t,
-							struct pixman_f_vector          *v);
-void          pixman_f_transform_multiply              (struct pixman_f_transform       *dst,
-							const struct pixman_f_transform *l,
-							const struct pixman_f_transform *r);
-void          pixman_f_transform_init_scale            (struct pixman_f_transform       *t,
-							double                           sx,
-							double                           sy);
-pixman_bool_t pixman_f_transform_scale                 (struct pixman_f_transform       *forward,
-							struct pixman_f_transform       *reverse,
-							double                           sx,
-							double                           sy);
-void          pixman_f_transform_init_rotate           (struct pixman_f_transform       *t,
-							double                           cos,
-							double                           sin);
-pixman_bool_t pixman_f_transform_rotate                (struct pixman_f_transform       *forward,
-							struct pixman_f_transform       *reverse,
-							double                           c,
-							double                           s);
-void          pixman_f_transform_init_translate        (struct pixman_f_transform       *t,
-							double                           tx,
-							double                           ty);
-pixman_bool_t pixman_f_transform_translate             (struct pixman_f_transform       *forward,
-							struct pixman_f_transform       *reverse,
-							double                           tx,
-							double                           ty);
-pixman_bool_t pixman_f_transform_bounds                (const struct pixman_f_transform *t,
-							struct pixman_box16             *b);
-void          pixman_f_transform_init_identity         (struct pixman_f_transform       *t);
-
-typedef enum
-{
-    PIXMAN_REPEAT_NONE,
-    PIXMAN_REPEAT_NORMAL,
-    PIXMAN_REPEAT_PAD,
-    PIXMAN_REPEAT_REFLECT
-} pixman_repeat_t;
-
-typedef enum
-{
-    PIXMAN_FILTER_FAST,
-    PIXMAN_FILTER_GOOD,
-    PIXMAN_FILTER_BEST,
-    PIXMAN_FILTER_NEAREST,
-    PIXMAN_FILTER_BILINEAR,
-    PIXMAN_FILTER_CONVOLUTION
-} pixman_filter_t;
-
-typedef enum
-{
-    PIXMAN_OP_CLEAR			= 0x00,
-    PIXMAN_OP_SRC			= 0x01,
-    PIXMAN_OP_DST			= 0x02,
-    PIXMAN_OP_OVER			= 0x03,
-    PIXMAN_OP_OVER_REVERSE		= 0x04,
-    PIXMAN_OP_IN			= 0x05,
-    PIXMAN_OP_IN_REVERSE		= 0x06,
-    PIXMAN_OP_OUT			= 0x07,
-    PIXMAN_OP_OUT_REVERSE		= 0x08,
-    PIXMAN_OP_ATOP			= 0x09,
-    PIXMAN_OP_ATOP_REVERSE		= 0x0a,
-    PIXMAN_OP_XOR			= 0x0b,
-    PIXMAN_OP_ADD			= 0x0c,
-    PIXMAN_OP_SATURATE			= 0x0d,
-
-    PIXMAN_OP_DISJOINT_CLEAR		= 0x10,
-    PIXMAN_OP_DISJOINT_SRC		= 0x11,
-    PIXMAN_OP_DISJOINT_DST		= 0x12,
-    PIXMAN_OP_DISJOINT_OVER		= 0x13,
-    PIXMAN_OP_DISJOINT_OVER_REVERSE	= 0x14,
-    PIXMAN_OP_DISJOINT_IN		= 0x15,
-    PIXMAN_OP_DISJOINT_IN_REVERSE	= 0x16,
-    PIXMAN_OP_DISJOINT_OUT		= 0x17,
-    PIXMAN_OP_DISJOINT_OUT_REVERSE	= 0x18,
-    PIXMAN_OP_DISJOINT_ATOP		= 0x19,
-    PIXMAN_OP_DISJOINT_ATOP_REVERSE	= 0x1a,
-    PIXMAN_OP_DISJOINT_XOR		= 0x1b,
-
-    PIXMAN_OP_CONJOINT_CLEAR		= 0x20,
-    PIXMAN_OP_CONJOINT_SRC		= 0x21,
-    PIXMAN_OP_CONJOINT_DST		= 0x22,
-    PIXMAN_OP_CONJOINT_OVER		= 0x23,
-    PIXMAN_OP_CONJOINT_OVER_REVERSE	= 0x24,
-    PIXMAN_OP_CONJOINT_IN		= 0x25,
-    PIXMAN_OP_CONJOINT_IN_REVERSE	= 0x26,
-    PIXMAN_OP_CONJOINT_OUT		= 0x27,
-    PIXMAN_OP_CONJOINT_OUT_REVERSE	= 0x28,
-    PIXMAN_OP_CONJOINT_ATOP		= 0x29,
-    PIXMAN_OP_CONJOINT_ATOP_REVERSE	= 0x2a,
-    PIXMAN_OP_CONJOINT_XOR		= 0x2b,
-
-    PIXMAN_OP_MULTIPLY                  = 0x30,
-    PIXMAN_OP_SCREEN                    = 0x31,
-    PIXMAN_OP_OVERLAY                   = 0x32,
-    PIXMAN_OP_DARKEN                    = 0x33,
-    PIXMAN_OP_LIGHTEN                   = 0x34,
-    PIXMAN_OP_COLOR_DODGE               = 0x35,
-    PIXMAN_OP_COLOR_BURN                = 0x36,
-    PIXMAN_OP_HARD_LIGHT                = 0x37,
-    PIXMAN_OP_SOFT_LIGHT                = 0x38,
-    PIXMAN_OP_DIFFERENCE                = 0x39,
-    PIXMAN_OP_EXCLUSION                 = 0x3a,
-    PIXMAN_OP_HSL_HUE			= 0x3b,
-    PIXMAN_OP_HSL_SATURATION		= 0x3c,
-    PIXMAN_OP_HSL_COLOR			= 0x3d,
-    PIXMAN_OP_HSL_LUMINOSITY		= 0x3e
-
-#ifdef PIXMAN_USE_INTERNAL_API
-    ,
-    PIXMAN_N_OPERATORS,
-    PIXMAN_OP_NONE = PIXMAN_N_OPERATORS
-#endif
-} pixman_op_t;
-
-/*
- * Regions
- */
-typedef struct pixman_region16_data	pixman_region16_data_t;
-typedef struct pixman_box16		pixman_box16_t;
-typedef struct pixman_rectangle16	pixman_rectangle16_t;
-typedef struct pixman_region16		pixman_region16_t;
-
-struct pixman_region16_data {
-    long		size;
-    long		numRects;
-/*  pixman_box16_t	rects[size];   in memory but not explicitly declared */
-};
-
-struct pixman_rectangle16
-{
-    int16_t	x, y;
-    uint16_t	width, height;
-};
-
-struct pixman_box16
-{
-    int16_t x1, y1, x2, y2;
-};
-
-struct pixman_region16
-{
-    pixman_box16_t          extents;
-    pixman_region16_data_t *data;
-};
-
-typedef enum
-{
-    PIXMAN_REGION_OUT,
-    PIXMAN_REGION_IN,
-    PIXMAN_REGION_PART
-} pixman_region_overlap_t;
-
-/* This function exists only to make it possible to preserve
- * the X ABI - it should go away at first opportunity.
- */
-void pixman_region_set_static_pointers (pixman_box16_t         *empty_box,
-					pixman_region16_data_t *empty_data,
-					pixman_region16_data_t *broken_data);
-
-/* creation/destruction */
-void                    pixman_region_init               (pixman_region16_t *region);
-void                    pixman_region_init_rect          (pixman_region16_t *region,
-							  int                x,
-							  int                y,
-							  unsigned int       width,
-							  unsigned int       height);
-pixman_bool_t           pixman_region_init_rects         (pixman_region16_t *region,
-							  const pixman_box16_t *boxes,
-							  int                count);
-void                    pixman_region_init_with_extents  (pixman_region16_t *region,
-							  pixman_box16_t    *extents);
-void                    pixman_region_init_from_image    (pixman_region16_t *region,
-							  pixman_image_t    *image);
-void                    pixman_region_fini               (pixman_region16_t *region);
-
-
-/* manipulation */
-void                    pixman_region_translate          (pixman_region16_t *region,
-							  int                x,
-							  int                y);
-pixman_bool_t           pixman_region_copy               (pixman_region16_t *dest,
-							  pixman_region16_t *source);
-pixman_bool_t           pixman_region_intersect          (pixman_region16_t *new_reg,
-							  pixman_region16_t *reg1,
-							  pixman_region16_t *reg2);
-pixman_bool_t           pixman_region_union              (pixman_region16_t *new_reg,
-							  pixman_region16_t *reg1,
-							  pixman_region16_t *reg2);
-pixman_bool_t           pixman_region_union_rect         (pixman_region16_t *dest,
-							  pixman_region16_t *source,
-							  int                x,
-							  int                y,
-							  unsigned int       width,
-							  unsigned int       height);
-pixman_bool_t		pixman_region_intersect_rect     (pixman_region16_t *dest,
-							  pixman_region16_t *source,
-							  int                x,
-							  int                y,
-							  unsigned int       width,
-							  unsigned int       height);
-pixman_bool_t           pixman_region_subtract           (pixman_region16_t *reg_d,
-							  pixman_region16_t *reg_m,
-							  pixman_region16_t *reg_s);
-pixman_bool_t           pixman_region_inverse            (pixman_region16_t *new_reg,
-							  pixman_region16_t *reg1,
-							  pixman_box16_t    *inv_rect);
-pixman_bool_t           pixman_region_contains_point     (pixman_region16_t *region,
-							  int                x,
-							  int                y,
-							  pixman_box16_t    *box);
-pixman_region_overlap_t pixman_region_contains_rectangle (pixman_region16_t *region,
-							  pixman_box16_t    *prect);
-pixman_bool_t           pixman_region_not_empty          (pixman_region16_t *region);
-pixman_box16_t *        pixman_region_extents            (pixman_region16_t *region);
-int                     pixman_region_n_rects            (pixman_region16_t *region);
-pixman_box16_t *        pixman_region_rectangles         (pixman_region16_t *region,
-							  int               *n_rects);
-pixman_bool_t           pixman_region_equal              (pixman_region16_t *region1,
-							  pixman_region16_t *region2);
-pixman_bool_t           pixman_region_selfcheck          (pixman_region16_t *region);
-void                    pixman_region_reset              (pixman_region16_t *region,
-							  pixman_box16_t    *box);
-/*
- * 32 bit regions
- */
-typedef struct pixman_region32_data	pixman_region32_data_t;
-typedef struct pixman_box32		pixman_box32_t;
-typedef struct pixman_rectangle32	pixman_rectangle32_t;
-typedef struct pixman_region32		pixman_region32_t;
-
-struct pixman_region32_data {
-    long		size;
-    long		numRects;
-/*  pixman_box32_t	rects[size];   in memory but not explicitly declared */
-};
-
-struct pixman_rectangle32
-{
-    int32_t x, y;
-    uint32_t width, height;
-};
-
-struct pixman_box32
-{
-    int32_t x1, y1, x2, y2;
-};
-
-struct pixman_region32
-{
-    pixman_box32_t          extents;
-    pixman_region32_data_t  *data;
-};
-
-/* creation/destruction */
-void                    pixman_region32_init               (pixman_region32_t *region);
-void                    pixman_region32_init_rect          (pixman_region32_t *region,
-							    int                x,
-							    int                y,
-							    unsigned int       width,
-							    unsigned int       height);
-pixman_bool_t           pixman_region32_init_rects         (pixman_region32_t *region,
-							    const pixman_box32_t *boxes,
-							    int                count);
-void                    pixman_region32_init_with_extents  (pixman_region32_t *region,
-							    pixman_box32_t    *extents);
-void                    pixman_region32_init_from_image    (pixman_region32_t *region,
-							    pixman_image_t    *image);
-void                    pixman_region32_fini               (pixman_region32_t *region);
-
-
-/* manipulation */
-void                    pixman_region32_translate          (pixman_region32_t *region,
-							    int                x,
-							    int                y);
-pixman_bool_t           pixman_region32_copy               (pixman_region32_t *dest,
-							    pixman_region32_t *source);
-pixman_bool_t           pixman_region32_intersect          (pixman_region32_t *new_reg,
-							    pixman_region32_t *reg1,
-							    pixman_region32_t *reg2);
-pixman_bool_t           pixman_region32_union              (pixman_region32_t *new_reg,
-							    pixman_region32_t *reg1,
-							    pixman_region32_t *reg2);
-pixman_bool_t		pixman_region32_intersect_rect     (pixman_region32_t *dest,
-							    pixman_region32_t *source,
-							    int                x,
-							    int                y,
-							    unsigned int       width,
-							    unsigned int       height);
-pixman_bool_t           pixman_region32_union_rect         (pixman_region32_t *dest,
-							    pixman_region32_t *source,
-							    int                x,
-							    int                y,
-							    unsigned int       width,
-							    unsigned int       height);
-pixman_bool_t           pixman_region32_subtract           (pixman_region32_t *reg_d,
-							    pixman_region32_t *reg_m,
-							    pixman_region32_t *reg_s);
-pixman_bool_t           pixman_region32_inverse            (pixman_region32_t *new_reg,
-							    pixman_region32_t *reg1,
-							    pixman_box32_t    *inv_rect);
-pixman_bool_t           pixman_region32_contains_point     (pixman_region32_t *region,
-							    int                x,
-							    int                y,
-							    pixman_box32_t    *box);
-pixman_region_overlap_t pixman_region32_contains_rectangle (pixman_region32_t *region,
-							    pixman_box32_t    *prect);
-pixman_bool_t           pixman_region32_not_empty          (pixman_region32_t *region);
-pixman_box32_t *        pixman_region32_extents            (pixman_region32_t *region);
-int                     pixman_region32_n_rects            (pixman_region32_t *region);
-pixman_box32_t *        pixman_region32_rectangles         (pixman_region32_t *region,
-							    int               *n_rects);
-pixman_bool_t           pixman_region32_equal              (pixman_region32_t *region1,
-							    pixman_region32_t *region2);
-pixman_bool_t           pixman_region32_selfcheck          (pixman_region32_t *region);
-void                    pixman_region32_reset              (pixman_region32_t *region,
-							    pixman_box32_t    *box);
-
-
-/* Copy / Fill / Misc */
-pixman_bool_t pixman_blt                (uint32_t           *src_bits,
-					 uint32_t           *dst_bits,
-					 int                 src_stride,
-					 int                 dst_stride,
-					 int                 src_bpp,
-					 int                 dst_bpp,
-					 int                 src_x,
-					 int                 src_y,
-					 int                 dst_x,
-					 int                 dst_y,
-					 int                 width,
-					 int                 height);
-pixman_bool_t pixman_fill               (uint32_t           *bits,
-					 int                 stride,
-					 int                 bpp,
-					 int                 x,
-					 int                 y,
-					 int                 width,
-					 int                 height,
-					 uint32_t            _xor);
-
-int           pixman_version            (void);
-const char*   pixman_version_string     (void);
-
-/*
- * Images
- */
-typedef struct pixman_indexed		pixman_indexed_t;
-typedef struct pixman_gradient_stop	pixman_gradient_stop_t;
-
-typedef uint32_t (* pixman_read_memory_func_t) (const void *src, int size);
-typedef void     (* pixman_write_memory_func_t) (void *dst, uint32_t value, int size);
-
-typedef void     (* pixman_image_destroy_func_t) (pixman_image_t *image, void *data);
-
-struct pixman_gradient_stop {
-    pixman_fixed_t x;
-    pixman_color_t color;
-};
-
-#define PIXMAN_MAX_INDEXED  256 /* XXX depth must be <= 8 */
-
-#if PIXMAN_MAX_INDEXED <= 256
-typedef uint8_t pixman_index_type;
-#endif
-
-struct pixman_indexed
-{
-    pixman_bool_t       color;
-    uint32_t		rgba[PIXMAN_MAX_INDEXED];
-    pixman_index_type	ent[32768];
-};
-
-/*
- * While the protocol is generous in format support, the
- * sample implementation allows only packed RGB and GBR
- * representations for data to simplify software rendering,
- */
-#define PIXMAN_FORMAT(bpp,type,a,r,g,b)	(((bpp) << 24) |  \
-					 ((type) << 16) | \
-					 ((a) << 12) |	  \
-					 ((r) << 8) |	  \
-					 ((g) << 4) |	  \
-					 ((b)))
-
-#define PIXMAN_FORMAT_BPP(f)	(((f) >> 24)       )
-#define PIXMAN_FORMAT_TYPE(f)	(((f) >> 16) & 0xff)
-#define PIXMAN_FORMAT_A(f)	(((f) >> 12) & 0x0f)
-#define PIXMAN_FORMAT_R(f)	(((f) >>  8) & 0x0f)
-#define PIXMAN_FORMAT_G(f)	(((f) >>  4) & 0x0f)
-#define PIXMAN_FORMAT_B(f)	(((f)      ) & 0x0f)
-#define PIXMAN_FORMAT_RGB(f)	(((f)      ) & 0xfff)
-#define PIXMAN_FORMAT_VIS(f)	(((f)      ) & 0xffff)
-#define PIXMAN_FORMAT_DEPTH(f)	(PIXMAN_FORMAT_A(f) +	\
-				 PIXMAN_FORMAT_R(f) +	\
-				 PIXMAN_FORMAT_G(f) +	\
-				 PIXMAN_FORMAT_B(f))
-
-#define PIXMAN_TYPE_OTHER	0
-#define PIXMAN_TYPE_A		1
-#define PIXMAN_TYPE_ARGB	2
-#define PIXMAN_TYPE_ABGR	3
-#define PIXMAN_TYPE_COLOR	4
-#define PIXMAN_TYPE_GRAY	5
-#define PIXMAN_TYPE_YUY2	6
-#define PIXMAN_TYPE_YV12	7
-#define PIXMAN_TYPE_BGRA	8
-#define PIXMAN_TYPE_RGBA	9
-
-#define PIXMAN_FORMAT_COLOR(f)				\
-	(PIXMAN_FORMAT_TYPE(f) == PIXMAN_TYPE_ARGB ||	\
-	 PIXMAN_FORMAT_TYPE(f) == PIXMAN_TYPE_ABGR ||	\
-	 PIXMAN_FORMAT_TYPE(f) == PIXMAN_TYPE_BGRA ||	\
-	 PIXMAN_FORMAT_TYPE(f) == PIXMAN_TYPE_RGBA)
-
-/* 32bpp formats */
-typedef enum {
-    PIXMAN_a8r8g8b8 =	 PIXMAN_FORMAT(32,PIXMAN_TYPE_ARGB,8,8,8,8),
-    PIXMAN_x8r8g8b8 =	 PIXMAN_FORMAT(32,PIXMAN_TYPE_ARGB,0,8,8,8),
-    PIXMAN_a8b8g8r8 =	 PIXMAN_FORMAT(32,PIXMAN_TYPE_ABGR,8,8,8,8),
-    PIXMAN_x8b8g8r8 =	 PIXMAN_FORMAT(32,PIXMAN_TYPE_ABGR,0,8,8,8),
-    PIXMAN_b8g8r8a8 =	 PIXMAN_FORMAT(32,PIXMAN_TYPE_BGRA,8,8,8,8),
-    PIXMAN_b8g8r8x8 =	 PIXMAN_FORMAT(32,PIXMAN_TYPE_BGRA,0,8,8,8),
-    PIXMAN_r8g8b8a8 =	 PIXMAN_FORMAT(32,PIXMAN_TYPE_RGBA,8,8,8,8),
-    PIXMAN_r8g8b8x8 =	 PIXMAN_FORMAT(32,PIXMAN_TYPE_RGBA,0,8,8,8),
-    PIXMAN_x14r6g6b6 =	 PIXMAN_FORMAT(32,PIXMAN_TYPE_ARGB,0,6,6,6),
-    PIXMAN_x2r10g10b10 = PIXMAN_FORMAT(32,PIXMAN_TYPE_ARGB,0,10,10,10),
-    PIXMAN_a2r10g10b10 = PIXMAN_FORMAT(32,PIXMAN_TYPE_ARGB,2,10,10,10),
-    PIXMAN_x2b10g10r10 = PIXMAN_FORMAT(32,PIXMAN_TYPE_ABGR,0,10,10,10),
-    PIXMAN_a2b10g10r10 = PIXMAN_FORMAT(32,PIXMAN_TYPE_ABGR,2,10,10,10),
-
-/* 24bpp formats */
-    PIXMAN_r8g8b8 =	 PIXMAN_FORMAT(24,PIXMAN_TYPE_ARGB,0,8,8,8),
-    PIXMAN_b8g8r8 =	 PIXMAN_FORMAT(24,PIXMAN_TYPE_ABGR,0,8,8,8),
-
-/* 16bpp formats */
-    PIXMAN_r5g6b5 =	 PIXMAN_FORMAT(16,PIXMAN_TYPE_ARGB,0,5,6,5),
-    PIXMAN_b5g6r5 =	 PIXMAN_FORMAT(16,PIXMAN_TYPE_ABGR,0,5,6,5),
-
-    PIXMAN_a1r5g5b5 =	 PIXMAN_FORMAT(16,PIXMAN_TYPE_ARGB,1,5,5,5),
-    PIXMAN_x1r5g5b5 =	 PIXMAN_FORMAT(16,PIXMAN_TYPE_ARGB,0,5,5,5),
-    PIXMAN_a1b5g5r5 =	 PIXMAN_FORMAT(16,PIXMAN_TYPE_ABGR,1,5,5,5),
-    PIXMAN_x1b5g5r5 =	 PIXMAN_FORMAT(16,PIXMAN_TYPE_ABGR,0,5,5,5),
-    PIXMAN_a4r4g4b4 =	 PIXMAN_FORMAT(16,PIXMAN_TYPE_ARGB,4,4,4,4),
-    PIXMAN_x4r4g4b4 =	 PIXMAN_FORMAT(16,PIXMAN_TYPE_ARGB,0,4,4,4),
-    PIXMAN_a4b4g4r4 =	 PIXMAN_FORMAT(16,PIXMAN_TYPE_ABGR,4,4,4,4),
-    PIXMAN_x4b4g4r4 =	 PIXMAN_FORMAT(16,PIXMAN_TYPE_ABGR,0,4,4,4),
-
-/* 8bpp formats */
-    PIXMAN_a8 =		 PIXMAN_FORMAT(8,PIXMAN_TYPE_A,8,0,0,0),
-    PIXMAN_r3g3b2 =	 PIXMAN_FORMAT(8,PIXMAN_TYPE_ARGB,0,3,3,2),
-    PIXMAN_b2g3r3 =	 PIXMAN_FORMAT(8,PIXMAN_TYPE_ABGR,0,3,3,2),
-    PIXMAN_a2r2g2b2 =	 PIXMAN_FORMAT(8,PIXMAN_TYPE_ARGB,2,2,2,2),
-    PIXMAN_a2b2g2r2 =	 PIXMAN_FORMAT(8,PIXMAN_TYPE_ABGR,2,2,2,2),
-
-    PIXMAN_c8 =		 PIXMAN_FORMAT(8,PIXMAN_TYPE_COLOR,0,0,0,0),
-    PIXMAN_g8 =		 PIXMAN_FORMAT(8,PIXMAN_TYPE_GRAY,0,0,0,0),
-
-    PIXMAN_x4a4 =	 PIXMAN_FORMAT(8,PIXMAN_TYPE_A,4,0,0,0),
-
-    PIXMAN_x4c4 =	 PIXMAN_FORMAT(8,PIXMAN_TYPE_COLOR,0,0,0,0),
-    PIXMAN_x4g4 =	 PIXMAN_FORMAT(8,PIXMAN_TYPE_GRAY,0,0,0,0),
-
-/* 4bpp formats */
-    PIXMAN_a4 =		 PIXMAN_FORMAT(4,PIXMAN_TYPE_A,4,0,0,0),
-    PIXMAN_r1g2b1 =	 PIXMAN_FORMAT(4,PIXMAN_TYPE_ARGB,0,1,2,1),
-    PIXMAN_b1g2r1 =	 PIXMAN_FORMAT(4,PIXMAN_TYPE_ABGR,0,1,2,1),
-    PIXMAN_a1r1g1b1 =	 PIXMAN_FORMAT(4,PIXMAN_TYPE_ARGB,1,1,1,1),
-    PIXMAN_a1b1g1r1 =	 PIXMAN_FORMAT(4,PIXMAN_TYPE_ABGR,1,1,1,1),
-
-    PIXMAN_c4 =		 PIXMAN_FORMAT(4,PIXMAN_TYPE_COLOR,0,0,0,0),
-    PIXMAN_g4 =		 PIXMAN_FORMAT(4,PIXMAN_TYPE_GRAY,0,0,0,0),
-
-/* 1bpp formats */
-    PIXMAN_a1 =		 PIXMAN_FORMAT(1,PIXMAN_TYPE_A,1,0,0,0),
-
-    PIXMAN_g1 =		 PIXMAN_FORMAT(1,PIXMAN_TYPE_GRAY,0,0,0,0),
-
-/* YUV formats */
-    PIXMAN_yuy2 =	 PIXMAN_FORMAT(16,PIXMAN_TYPE_YUY2,0,0,0,0),
-    PIXMAN_yv12 =	 PIXMAN_FORMAT(12,PIXMAN_TYPE_YV12,0,0,0,0)
-} pixman_format_code_t;
-
-/* Querying supported format values. */
-pixman_bool_t pixman_format_supported_destination (pixman_format_code_t format);
-pixman_bool_t pixman_format_supported_source      (pixman_format_code_t format);
-
-/* Constructors */
-pixman_image_t *pixman_image_create_solid_fill       (pixman_color_t               *color);
-pixman_image_t *pixman_image_create_linear_gradient  (pixman_point_fixed_t         *p1,
-						      pixman_point_fixed_t         *p2,
-						      const pixman_gradient_stop_t *stops,
-						      int                           n_stops);
-pixman_image_t *pixman_image_create_radial_gradient  (pixman_point_fixed_t         *inner,
-						      pixman_point_fixed_t         *outer,
-						      pixman_fixed_t                inner_radius,
-						      pixman_fixed_t                outer_radius,
-						      const pixman_gradient_stop_t *stops,
-						      int                           n_stops);
-pixman_image_t *pixman_image_create_conical_gradient (pixman_point_fixed_t         *center,
-						      pixman_fixed_t                angle,
-						      const pixman_gradient_stop_t *stops,
-						      int                           n_stops);
-pixman_image_t *pixman_image_create_bits             (pixman_format_code_t          format,
-						      int                           width,
-						      int                           height,
-						      uint32_t                     *bits,
-						      int                           rowstride_bytes);
-
-/* Destructor */
-pixman_image_t *pixman_image_ref                     (pixman_image_t               *image);
-pixman_bool_t   pixman_image_unref                   (pixman_image_t               *image);
-
-void		pixman_image_set_destroy_function    (pixman_image_t		   *image,
-						      pixman_image_destroy_func_t   function,
-						      void			   *data);
-void *		pixman_image_get_destroy_data        (pixman_image_t		   *image);
-
-/* Set properties */
-pixman_bool_t   pixman_image_set_clip_region         (pixman_image_t               *image,
-						      pixman_region16_t            *region);
-pixman_bool_t   pixman_image_set_clip_region32       (pixman_image_t               *image,
-						      pixman_region32_t            *region);
-void		pixman_image_set_has_client_clip     (pixman_image_t               *image,
-						      pixman_bool_t		    clien_clip);
-pixman_bool_t   pixman_image_set_transform           (pixman_image_t               *image,
-						      const pixman_transform_t     *transform);
-void            pixman_image_set_repeat              (pixman_image_t               *image,
-						      pixman_repeat_t               repeat);
-pixman_bool_t   pixman_image_set_filter              (pixman_image_t               *image,
-						      pixman_filter_t               filter,
-						      const pixman_fixed_t         *filter_params,
-						      int                           n_filter_params);
-void		pixman_image_set_source_clipping     (pixman_image_t		   *image,
-						      pixman_bool_t                 source_clipping);
-void            pixman_image_set_alpha_map           (pixman_image_t               *image,
-						      pixman_image_t               *alpha_map,
-						      int16_t                       x,
-						      int16_t                       y);
-void            pixman_image_set_component_alpha     (pixman_image_t               *image,
-						      pixman_bool_t                 component_alpha);
-pixman_bool_t   pixman_image_get_component_alpha     (pixman_image_t               *image);
-void		pixman_image_set_accessors	     (pixman_image_t		   *image,
-						      pixman_read_memory_func_t	    read_func,
-						      pixman_write_memory_func_t    write_func);
-void		pixman_image_set_indexed	     (pixman_image_t		   *image,
-						      const pixman_indexed_t	   *indexed);
-uint32_t       *pixman_image_get_data                (pixman_image_t               *image);
-int		pixman_image_get_width               (pixman_image_t               *image);
-int             pixman_image_get_height              (pixman_image_t               *image);
-int		pixman_image_get_stride              (pixman_image_t               *image); /* in bytes */
-int		pixman_image_get_depth               (pixman_image_t		   *image);
-pixman_format_code_t pixman_image_get_format	     (pixman_image_t		   *image);
-pixman_bool_t	pixman_image_fill_rectangles	     (pixman_op_t		    op,
-						      pixman_image_t		   *image,
-						      pixman_color_t		   *color,
-						      int			    n_rects,
-						      const pixman_rectangle16_t   *rects);
-pixman_bool_t   pixman_image_fill_boxes              (pixman_op_t                   op,
-                                                      pixman_image_t               *dest,
-                                                      pixman_color_t               *color,
-                                                      int                           n_boxes,
-                                                      const pixman_box32_t         *boxes);
-
-/* Composite */
-pixman_bool_t pixman_compute_composite_region (pixman_region16_t *region,
-					       pixman_image_t    *src_image,
-					       pixman_image_t    *mask_image,
-					       pixman_image_t    *dst_image,
-					       int16_t            src_x,
-					       int16_t            src_y,
-					       int16_t            mask_x,
-					       int16_t            mask_y,
-					       int16_t            dest_x,
-					       int16_t            dest_y,
-					       uint16_t           width,
-					       uint16_t           height);
-void          pixman_image_composite          (pixman_op_t        op,
-					       pixman_image_t    *src,
-					       pixman_image_t    *mask,
-					       pixman_image_t    *dest,
-					       int16_t            src_x,
-					       int16_t            src_y,
-					       int16_t            mask_x,
-					       int16_t            mask_y,
-					       int16_t            dest_x,
-					       int16_t            dest_y,
-					       uint16_t           width,
-					       uint16_t           height);
-void          pixman_image_composite32        (pixman_op_t        op,
-					       pixman_image_t    *src,
-					       pixman_image_t    *mask,
-					       pixman_image_t    *dest,
-					       int32_t            src_x,
-					       int32_t            src_y,
-					       int32_t            mask_x,
-					       int32_t            mask_y,
-					       int32_t            dest_x,
-					       int32_t            dest_y,
-					       int32_t            width,
-					       int32_t            height);
-
-/* Executive Summary: This function is a no-op that only exists
- * for historical reasons.
- *
- * There used to be a bug in the X server where it would rely on
- * out-of-bounds accesses when it was asked to composite with a
- * window as the source. It would create a pixman image pointing
- * to some bogus position in memory, but then set a clip region
- * to the position where the actual bits were.
- *
- * Due to a bug in old versions of pixman, where it would not clip
- * against the image bounds when a clip region was set, this would
- * actually work. So when the pixman bug was fixed, a workaround was
- * added to allow certain out-of-bound accesses. This function disabled
- * those workarounds.
- *
- * Since 0.21.2, pixman doesn't do these workarounds anymore, so now this
- * function is a no-op.
- */
-void pixman_disable_out_of_bounds_workaround (void);
-
-/*
- * Trapezoids
- */
-typedef struct pixman_edge pixman_edge_t;
-typedef struct pixman_trapezoid pixman_trapezoid_t;
-typedef struct pixman_trap pixman_trap_t;
-typedef struct pixman_span_fix pixman_span_fix_t;
-typedef struct pixman_triangle pixman_triangle_t;
-
-/*
- * An edge structure.  This represents a single polygon edge
- * and can be quickly stepped across small or large gaps in the
- * sample grid
- */
-struct pixman_edge
-{
-    pixman_fixed_t	x;
-    pixman_fixed_t	e;
-    pixman_fixed_t	stepx;
-    pixman_fixed_t	signdx;
-    pixman_fixed_t	dy;
-    pixman_fixed_t	dx;
-
-    pixman_fixed_t	stepx_small;
-    pixman_fixed_t	stepx_big;
-    pixman_fixed_t	dx_small;
-    pixman_fixed_t	dx_big;
-};
-
-struct pixman_trapezoid
-{
-    pixman_fixed_t	top, bottom;
-    pixman_line_fixed_t	left, right;
-};
-
-struct pixman_triangle
-{
-    pixman_point_fixed_t p1, p2, p3;
-};
-
-/* whether 't' is a well defined not obviously empty trapezoid */
-#define pixman_trapezoid_valid(t)				   \
-    ((t)->left.p1.y != (t)->left.p2.y &&			   \
-     (t)->right.p1.y != (t)->right.p2.y &&			   \
-     (int) ((t)->bottom - (t)->top) > 0)
-
-struct pixman_span_fix
-{
-    pixman_fixed_t	l, r, y;
-};
-
-struct pixman_trap
-{
-    pixman_span_fix_t	top, bot;
-};
-
-pixman_fixed_t pixman_sample_ceil_y        (pixman_fixed_t             y,
-					    int                        bpp);
-pixman_fixed_t pixman_sample_floor_y       (pixman_fixed_t             y,
-					    int                        bpp);
-void           pixman_edge_step            (pixman_edge_t             *e,
-					    int                        n);
-void           pixman_edge_init            (pixman_edge_t             *e,
-					    int                        bpp,
-					    pixman_fixed_t             y_start,
-					    pixman_fixed_t             x_top,
-					    pixman_fixed_t             y_top,
-					    pixman_fixed_t             x_bot,
-					    pixman_fixed_t             y_bot);
-void           pixman_line_fixed_edge_init (pixman_edge_t             *e,
-					    int                        bpp,
-					    pixman_fixed_t             y,
-					    const pixman_line_fixed_t *line,
-					    int                        x_off,
-					    int                        y_off);
-void           pixman_rasterize_edges      (pixman_image_t            *image,
-					    pixman_edge_t             *l,
-					    pixman_edge_t             *r,
-					    pixman_fixed_t             t,
-					    pixman_fixed_t             b);
-void           pixman_add_traps            (pixman_image_t            *image,
-					    int16_t                    x_off,
-					    int16_t                    y_off,
-					    int                        ntrap,
-					    pixman_trap_t             *traps);
-void           pixman_add_trapezoids       (pixman_image_t            *image,
-					    int16_t                    x_off,
-					    int                        y_off,
-					    int                        ntraps,
-					    const pixman_trapezoid_t  *traps);
-void           pixman_rasterize_trapezoid  (pixman_image_t            *image,
-					    const pixman_trapezoid_t  *trap,
-					    int                        x_off,
-					    int                        y_off);
-void          pixman_composite_trapezoids (pixman_op_t		       op,
-					   pixman_image_t *	       src,
-					   pixman_image_t *	       dst,
-					   pixman_format_code_t	       mask_format,
-					   int			       x_src,
-					   int			       y_src,
-					   int			       x_dst,
-					   int			       y_dst,
-					   int			       n_traps,
-					   const pixman_trapezoid_t *  traps);
-void          pixman_composite_triangles (pixman_op_t		       op,
-					  pixman_image_t *	       src,
-					  pixman_image_t *	       dst,
-					  pixman_format_code_t	       mask_format,
-					  int			       x_src,
-					  int			       y_src,
-					  int			       x_dst,
-					  int			       y_dst,
-					  int			       n_tris,
-					  const pixman_triangle_t *    tris);
-void	      pixman_add_triangles       (pixman_image_t              *image,
-					  int32_t	               x_off,
-					  int32_t	               y_off,
-					  int	                       n_tris,
-					  const pixman_triangle_t     *tris);
-
-PIXMAN_END_DECLS
-
-#endif /* PIXMAN_H__ */
-=======
-/***********************************************************
-
-Copyright 1987, 1998  The Open Group
-
-Permission to use, copy, modify, distribute, and sell this software and its
-documentation for any purpose is hereby granted without fee, provided that
-the above copyright notice appear in all copies and that both that
-copyright notice and this permission notice appear in supporting
-documentation.
-
-The above copyright notice and this permission notice shall be included in
-all copies or substantial portions of the Software.
-
-THE SOFTWARE IS PROVIDED "AS IS", WITHOUT WARRANTY OF ANY KIND, EXPRESS OR
-IMPLIED, INCLUDING BUT NOT LIMITED TO THE WARRANTIES OF MERCHANTABILITY,
-FITNESS FOR A PARTICULAR PURPOSE AND NONINFRINGEMENT.  IN NO EVENT SHALL THE
-OPEN GROUP BE LIABLE FOR ANY CLAIM, DAMAGES OR OTHER LIABILITY, WHETHER IN
-AN ACTION OF CONTRACT, TORT OR OTHERWISE, ARISING FROM, OUT OF OR IN
-CONNECTION WITH THE SOFTWARE OR THE USE OR OTHER DEALINGS IN THE SOFTWARE.
-
-Except as contained in this notice, the name of The Open Group shall not be
-used in advertising or otherwise to promote the sale, use or other dealings
-in this Software without prior written authorization from The Open Group.
-
-Copyright 1987 by Digital Equipment Corporation, Maynard, Massachusetts.
-
-                        All Rights Reserved
-
-Permission to use, copy, modify, and distribute this software and its
-documentation for any purpose and without fee is hereby granted,
-provided that the above copyright notice appear in all copies and that
-both that copyright notice and this permission notice appear in
-supporting documentation, and that the name of Digital not be
-used in advertising or publicity pertaining to distribution of the
-software without specific, written prior permission.
-
-DIGITAL DISCLAIMS ALL WARRANTIES WITH REGARD TO THIS SOFTWARE, INCLUDING
-ALL IMPLIED WARRANTIES OF MERCHANTABILITY AND FITNESS, IN NO EVENT SHALL
-DIGITAL BE LIABLE FOR ANY SPECIAL, INDIRECT OR CONSEQUENTIAL DAMAGES OR
-ANY DAMAGES WHATSOEVER RESULTING FROM LOSS OF USE, DATA OR PROFITS,
-WHETHER IN AN ACTION OF CONTRACT, NEGLIGENCE OR OTHER TORTIOUS ACTION,
-ARISING OUT OF OR IN CONNECTION WITH THE USE OR PERFORMANCE OF THIS
-SOFTWARE.
-
-******************************************************************/
-/*
- * Copyright © 1998, 2004 Keith Packard
- * Copyright   2007 Red Hat, Inc.
- *
- * Permission to use, copy, modify, distribute, and sell this software and its
- * documentation for any purpose is hereby granted without fee, provided that
- * the above copyright notice appear in all copies and that both that
- * copyright notice and this permission notice appear in supporting
- * documentation, and that the name of Keith Packard not be used in
- * advertising or publicity pertaining to distribution of the software without
- * specific, written prior permission.  Keith Packard makes no
- * representations about the suitability of this software for any purpose.  It
- * is provided "as is" without express or implied warranty.
- *
- * KEITH PACKARD DISCLAIMS ALL WARRANTIES WITH REGARD TO THIS SOFTWARE,
- * INCLUDING ALL IMPLIED WARRANTIES OF MERCHANTABILITY AND FITNESS, IN NO
- * EVENT SHALL KEITH PACKARD BE LIABLE FOR ANY SPECIAL, INDIRECT OR
- * CONSEQUENTIAL DAMAGES OR ANY DAMAGES WHATSOEVER RESULTING FROM LOSS OF USE,
- * DATA OR PROFITS, WHETHER IN AN ACTION OF CONTRACT, NEGLIGENCE OR OTHER
- * TORTIOUS ACTION, ARISING OUT OF OR IN CONNECTION WITH THE USE OR
- * PERFORMANCE OF THIS SOFTWARE.
- */
-
-#ifndef PIXMAN_H__
-#define PIXMAN_H__
-
-#include <pixman-version.h>
-
-#ifdef  __cplusplus
-#define PIXMAN_BEGIN_DECLS extern "C" {
-#define PIXMAN_END_DECLS }
-#else
-#define PIXMAN_BEGIN_DECLS
-#define PIXMAN_END_DECLS
-#endif
-
-PIXMAN_BEGIN_DECLS
-
-/*
- * Standard integers
- */
-
-#if !defined (PIXMAN_DONT_DEFINE_STDINT)
-
-#if defined (_SVR4) || defined (SVR4) || defined (__OpenBSD__) || defined (_sgi) || defined (__sun) || defined (sun) || defined (__digital__) || defined (__HP_cc)
-#  include <inttypes.h>
-/* VS 2010 (_MSC_VER 1600) has stdint.h */
-#elif defined (_MSC_VER) && _MSC_VER < 1600
-typedef __int8 int8_t;
-typedef unsigned __int8 uint8_t;
-typedef __int16 int16_t;
-typedef unsigned __int16 uint16_t;
-typedef __int32 int32_t;
-typedef unsigned __int32 uint32_t;
-typedef __int64 int64_t;
-typedef unsigned __int64 uint64_t;
-#elif defined (_AIX)
-#  include <sys/inttypes.h>
-#else
-#  include <stdint.h>
-#endif
-
-#endif
-
-/*
- * Boolean
- */
-typedef int pixman_bool_t;
-
-/*
- * Fixpoint numbers
- */
-typedef int64_t			pixman_fixed_32_32_t;
-typedef pixman_fixed_32_32_t	pixman_fixed_48_16_t;
-typedef uint32_t		pixman_fixed_1_31_t;
-typedef uint32_t		pixman_fixed_1_16_t;
-typedef int32_t			pixman_fixed_16_16_t;
-typedef pixman_fixed_16_16_t	pixman_fixed_t;
-
-#define pixman_fixed_e			((pixman_fixed_t) 1)
-#define pixman_fixed_1			(pixman_int_to_fixed(1))
-#define pixman_fixed_1_minus_e		(pixman_fixed_1 - pixman_fixed_e)
-#define pixman_fixed_minus_1		(pixman_int_to_fixed(-1))
-#define pixman_fixed_to_int(f)		((int) ((f) >> 16))
-#define pixman_int_to_fixed(i)		((pixman_fixed_t) ((i) << 16))
-#define pixman_fixed_to_double(f)	(double) ((f) / (double) pixman_fixed_1)
-#define pixman_double_to_fixed(d)	((pixman_fixed_t) ((d) * 65536.0))
-#define pixman_fixed_frac(f)		((f) & pixman_fixed_1_minus_e)
-#define pixman_fixed_floor(f)		((f) & ~pixman_fixed_1_minus_e)
-#define pixman_fixed_ceil(f)		pixman_fixed_floor ((f) + pixman_fixed_1_minus_e)
-#define pixman_fixed_fraction(f)	((f) & pixman_fixed_1_minus_e)
-#define pixman_fixed_mod_2(f)		((f) & (pixman_fixed1 | pixman_fixed_1_minus_e))
-#define pixman_max_fixed_48_16		((pixman_fixed_48_16_t) 0x7fffffff)
-#define pixman_min_fixed_48_16		(-((pixman_fixed_48_16_t) 1 << 31))
-
-/*
- * Misc structs
- */
-typedef struct pixman_color pixman_color_t;
-typedef struct pixman_point_fixed pixman_point_fixed_t;
-typedef struct pixman_line_fixed pixman_line_fixed_t;
-typedef struct pixman_vector pixman_vector_t;
-typedef struct pixman_transform pixman_transform_t;
-
-struct pixman_color
-{
-    uint16_t	red;
-    uint16_t    green;
-    uint16_t    blue;
-    uint16_t    alpha;
-};
-
-struct pixman_point_fixed
-{
-    pixman_fixed_t	x;
-    pixman_fixed_t	y;
-};
-
-struct pixman_line_fixed
-{
-    pixman_point_fixed_t	p1, p2;
-};
-
-/*
- * Fixed point matrices
- */
-
-struct pixman_vector
-{
-    pixman_fixed_t	vector[3];
-};
-
-struct pixman_transform
-{
-    pixman_fixed_t	matrix[3][3];
-};
-
-/* forward declaration (sorry) */
-struct pixman_box16;
-typedef  union pixman_image		pixman_image_t;
-
-void          pixman_transform_init_identity    (struct pixman_transform       *matrix);
-pixman_bool_t pixman_transform_point_3d         (const struct pixman_transform *transform,
-						 struct pixman_vector          *vector);
-pixman_bool_t pixman_transform_point            (const struct pixman_transform *transform,
-						 struct pixman_vector          *vector);
-pixman_bool_t pixman_transform_multiply         (struct pixman_transform       *dst,
-						 const struct pixman_transform *l,
-						 const struct pixman_transform *r);
-void          pixman_transform_init_scale       (struct pixman_transform       *t,
-						 pixman_fixed_t                 sx,
-						 pixman_fixed_t                 sy);
-pixman_bool_t pixman_transform_scale            (struct pixman_transform       *forward,
-						 struct pixman_transform       *reverse,
-						 pixman_fixed_t                 sx,
-						 pixman_fixed_t                 sy);
-void          pixman_transform_init_rotate      (struct pixman_transform       *t,
-						 pixman_fixed_t                 cos,
-						 pixman_fixed_t                 sin);
-pixman_bool_t pixman_transform_rotate           (struct pixman_transform       *forward,
-						 struct pixman_transform       *reverse,
-						 pixman_fixed_t                 c,
-						 pixman_fixed_t                 s);
-void          pixman_transform_init_translate   (struct pixman_transform       *t,
-						 pixman_fixed_t                 tx,
-						 pixman_fixed_t                 ty);
-pixman_bool_t pixman_transform_translate        (struct pixman_transform       *forward,
-						 struct pixman_transform       *reverse,
-						 pixman_fixed_t                 tx,
-						 pixman_fixed_t                 ty);
-pixman_bool_t pixman_transform_bounds           (const struct pixman_transform *matrix,
-						 struct pixman_box16           *b);
-pixman_bool_t pixman_transform_invert           (struct pixman_transform       *dst,
-						 const struct pixman_transform *src);
-pixman_bool_t pixman_transform_is_identity      (const struct pixman_transform *t);
-pixman_bool_t pixman_transform_is_scale         (const struct pixman_transform *t);
-pixman_bool_t pixman_transform_is_int_translate (const struct pixman_transform *t);
-pixman_bool_t pixman_transform_is_inverse       (const struct pixman_transform *a,
-						 const struct pixman_transform *b);
-
-/*
- * Floating point matrices
- */
-struct pixman_f_vector
-{
-    double  v[3];
-};
-
-struct pixman_f_transform
-{
-    double  m[3][3];
-};
-
-pixman_bool_t pixman_transform_from_pixman_f_transform (struct pixman_transform         *t,
-							const struct pixman_f_transform *ft);
-void          pixman_f_transform_from_pixman_transform (struct pixman_f_transform       *ft,
-							const struct pixman_transform   *t);
-pixman_bool_t pixman_f_transform_invert                (struct pixman_f_transform       *dst,
-							const struct pixman_f_transform *src);
-pixman_bool_t pixman_f_transform_point                 (const struct pixman_f_transform *t,
-							struct pixman_f_vector          *v);
-void          pixman_f_transform_point_3d              (const struct pixman_f_transform *t,
-							struct pixman_f_vector          *v);
-void          pixman_f_transform_multiply              (struct pixman_f_transform       *dst,
-							const struct pixman_f_transform *l,
-							const struct pixman_f_transform *r);
-void          pixman_f_transform_init_scale            (struct pixman_f_transform       *t,
-							double                           sx,
-							double                           sy);
-pixman_bool_t pixman_f_transform_scale                 (struct pixman_f_transform       *forward,
-							struct pixman_f_transform       *reverse,
-							double                           sx,
-							double                           sy);
-void          pixman_f_transform_init_rotate           (struct pixman_f_transform       *t,
-							double                           cos,
-							double                           sin);
-pixman_bool_t pixman_f_transform_rotate                (struct pixman_f_transform       *forward,
-							struct pixman_f_transform       *reverse,
-							double                           c,
-							double                           s);
-void          pixman_f_transform_init_translate        (struct pixman_f_transform       *t,
-							double                           tx,
-							double                           ty);
-pixman_bool_t pixman_f_transform_translate             (struct pixman_f_transform       *forward,
-							struct pixman_f_transform       *reverse,
-							double                           tx,
-							double                           ty);
-pixman_bool_t pixman_f_transform_bounds                (const struct pixman_f_transform *t,
-							struct pixman_box16             *b);
-void          pixman_f_transform_init_identity         (struct pixman_f_transform       *t);
-
-typedef enum
-{
-    PIXMAN_REPEAT_NONE,
-    PIXMAN_REPEAT_NORMAL,
-    PIXMAN_REPEAT_PAD,
-    PIXMAN_REPEAT_REFLECT
-} pixman_repeat_t;
-
-typedef enum
-{
-    PIXMAN_FILTER_FAST,
-    PIXMAN_FILTER_GOOD,
-    PIXMAN_FILTER_BEST,
-    PIXMAN_FILTER_NEAREST,
-    PIXMAN_FILTER_BILINEAR,
-    PIXMAN_FILTER_CONVOLUTION
-} pixman_filter_t;
-
-typedef enum
-{
-    PIXMAN_OP_CLEAR			= 0x00,
-    PIXMAN_OP_SRC			= 0x01,
-    PIXMAN_OP_DST			= 0x02,
-    PIXMAN_OP_OVER			= 0x03,
-    PIXMAN_OP_OVER_REVERSE		= 0x04,
-    PIXMAN_OP_IN			= 0x05,
-    PIXMAN_OP_IN_REVERSE		= 0x06,
-    PIXMAN_OP_OUT			= 0x07,
-    PIXMAN_OP_OUT_REVERSE		= 0x08,
-    PIXMAN_OP_ATOP			= 0x09,
-    PIXMAN_OP_ATOP_REVERSE		= 0x0a,
-    PIXMAN_OP_XOR			= 0x0b,
-    PIXMAN_OP_ADD			= 0x0c,
-    PIXMAN_OP_SATURATE			= 0x0d,
-
-    PIXMAN_OP_DISJOINT_CLEAR		= 0x10,
-    PIXMAN_OP_DISJOINT_SRC		= 0x11,
-    PIXMAN_OP_DISJOINT_DST		= 0x12,
-    PIXMAN_OP_DISJOINT_OVER		= 0x13,
-    PIXMAN_OP_DISJOINT_OVER_REVERSE	= 0x14,
-    PIXMAN_OP_DISJOINT_IN		= 0x15,
-    PIXMAN_OP_DISJOINT_IN_REVERSE	= 0x16,
-    PIXMAN_OP_DISJOINT_OUT		= 0x17,
-    PIXMAN_OP_DISJOINT_OUT_REVERSE	= 0x18,
-    PIXMAN_OP_DISJOINT_ATOP		= 0x19,
-    PIXMAN_OP_DISJOINT_ATOP_REVERSE	= 0x1a,
-    PIXMAN_OP_DISJOINT_XOR		= 0x1b,
-
-    PIXMAN_OP_CONJOINT_CLEAR		= 0x20,
-    PIXMAN_OP_CONJOINT_SRC		= 0x21,
-    PIXMAN_OP_CONJOINT_DST		= 0x22,
-    PIXMAN_OP_CONJOINT_OVER		= 0x23,
-    PIXMAN_OP_CONJOINT_OVER_REVERSE	= 0x24,
-    PIXMAN_OP_CONJOINT_IN		= 0x25,
-    PIXMAN_OP_CONJOINT_IN_REVERSE	= 0x26,
-    PIXMAN_OP_CONJOINT_OUT		= 0x27,
-    PIXMAN_OP_CONJOINT_OUT_REVERSE	= 0x28,
-    PIXMAN_OP_CONJOINT_ATOP		= 0x29,
-    PIXMAN_OP_CONJOINT_ATOP_REVERSE	= 0x2a,
-    PIXMAN_OP_CONJOINT_XOR		= 0x2b,
-
-    PIXMAN_OP_MULTIPLY                  = 0x30,
-    PIXMAN_OP_SCREEN                    = 0x31,
-    PIXMAN_OP_OVERLAY                   = 0x32,
-    PIXMAN_OP_DARKEN                    = 0x33,
-    PIXMAN_OP_LIGHTEN                   = 0x34,
-    PIXMAN_OP_COLOR_DODGE               = 0x35,
-    PIXMAN_OP_COLOR_BURN                = 0x36,
-    PIXMAN_OP_HARD_LIGHT                = 0x37,
-    PIXMAN_OP_SOFT_LIGHT                = 0x38,
-    PIXMAN_OP_DIFFERENCE                = 0x39,
-    PIXMAN_OP_EXCLUSION                 = 0x3a,
-    PIXMAN_OP_HSL_HUE			= 0x3b,
-    PIXMAN_OP_HSL_SATURATION		= 0x3c,
-    PIXMAN_OP_HSL_COLOR			= 0x3d,
-    PIXMAN_OP_HSL_LUMINOSITY		= 0x3e
-
-#ifdef PIXMAN_USE_INTERNAL_API
-    ,
-    PIXMAN_N_OPERATORS,
-    PIXMAN_OP_NONE = PIXMAN_N_OPERATORS
-#endif
-} pixman_op_t;
-
-/*
- * Regions
- */
-typedef struct pixman_region16_data	pixman_region16_data_t;
-typedef struct pixman_box16		pixman_box16_t;
-typedef struct pixman_rectangle16	pixman_rectangle16_t;
-typedef struct pixman_region16		pixman_region16_t;
-
-struct pixman_region16_data {
-    long		size;
-    long		numRects;
-/*  pixman_box16_t	rects[size];   in memory but not explicitly declared */
-};
-
-struct pixman_rectangle16
-{
-    int16_t	x, y;
-    uint16_t	width, height;
-};
-
-struct pixman_box16
-{
-    int16_t x1, y1, x2, y2;
-};
-
-struct pixman_region16
-{
-    pixman_box16_t          extents;
-    pixman_region16_data_t *data;
-};
-
-typedef enum
-{
-    PIXMAN_REGION_OUT,
-    PIXMAN_REGION_IN,
-    PIXMAN_REGION_PART
-} pixman_region_overlap_t;
-
-/* This function exists only to make it possible to preserve
- * the X ABI - it should go away at first opportunity.
- */
-void pixman_region_set_static_pointers (pixman_box16_t         *empty_box,
-					pixman_region16_data_t *empty_data,
-					pixman_region16_data_t *broken_data);
-
-/* creation/destruction */
-void                    pixman_region_init               (pixman_region16_t *region);
-void                    pixman_region_init_rect          (pixman_region16_t *region,
-							  int                x,
-							  int                y,
-							  unsigned int       width,
-							  unsigned int       height);
-pixman_bool_t           pixman_region_init_rects         (pixman_region16_t *region,
-							  const pixman_box16_t *boxes,
-							  int                count);
-void                    pixman_region_init_with_extents  (pixman_region16_t *region,
-							  pixman_box16_t    *extents);
-void                    pixman_region_init_from_image    (pixman_region16_t *region,
-							  pixman_image_t    *image);
-void                    pixman_region_fini               (pixman_region16_t *region);
-
-
-/* manipulation */
-void                    pixman_region_translate          (pixman_region16_t *region,
-							  int                x,
-							  int                y);
-pixman_bool_t           pixman_region_copy               (pixman_region16_t *dest,
-							  pixman_region16_t *source);
-pixman_bool_t           pixman_region_intersect          (pixman_region16_t *new_reg,
-							  pixman_region16_t *reg1,
-							  pixman_region16_t *reg2);
-pixman_bool_t           pixman_region_union              (pixman_region16_t *new_reg,
-							  pixman_region16_t *reg1,
-							  pixman_region16_t *reg2);
-pixman_bool_t           pixman_region_union_rect         (pixman_region16_t *dest,
-							  pixman_region16_t *source,
-							  int                x,
-							  int                y,
-							  unsigned int       width,
-							  unsigned int       height);
-pixman_bool_t		pixman_region_intersect_rect     (pixman_region16_t *dest,
-							  pixman_region16_t *source,
-							  int                x,
-							  int                y,
-							  unsigned int       width,
-							  unsigned int       height);
-pixman_bool_t           pixman_region_subtract           (pixman_region16_t *reg_d,
-							  pixman_region16_t *reg_m,
-							  pixman_region16_t *reg_s);
-pixman_bool_t           pixman_region_inverse            (pixman_region16_t *new_reg,
-							  pixman_region16_t *reg1,
-							  pixman_box16_t    *inv_rect);
-pixman_bool_t           pixman_region_contains_point     (pixman_region16_t *region,
-							  int                x,
-							  int                y,
-							  pixman_box16_t    *box);
-pixman_region_overlap_t pixman_region_contains_rectangle (pixman_region16_t *region,
-							  pixman_box16_t    *prect);
-pixman_bool_t           pixman_region_not_empty          (pixman_region16_t *region);
-pixman_box16_t *        pixman_region_extents            (pixman_region16_t *region);
-int                     pixman_region_n_rects            (pixman_region16_t *region);
-pixman_box16_t *        pixman_region_rectangles         (pixman_region16_t *region,
-							  int               *n_rects);
-pixman_bool_t           pixman_region_equal              (pixman_region16_t *region1,
-							  pixman_region16_t *region2);
-pixman_bool_t           pixman_region_selfcheck          (pixman_region16_t *region);
-void                    pixman_region_reset              (pixman_region16_t *region,
-							  pixman_box16_t    *box);
-/*
- * 32 bit regions
- */
-typedef struct pixman_region32_data	pixman_region32_data_t;
-typedef struct pixman_box32		pixman_box32_t;
-typedef struct pixman_rectangle32	pixman_rectangle32_t;
-typedef struct pixman_region32		pixman_region32_t;
-
-struct pixman_region32_data {
-    long		size;
-    long		numRects;
-/*  pixman_box32_t	rects[size];   in memory but not explicitly declared */
-};
-
-struct pixman_rectangle32
-{
-    int32_t x, y;
-    uint32_t width, height;
-};
-
-struct pixman_box32
-{
-    int32_t x1, y1, x2, y2;
-};
-
-struct pixman_region32
-{
-    pixman_box32_t          extents;
-    pixman_region32_data_t  *data;
-};
-
-/* creation/destruction */
-void                    pixman_region32_init               (pixman_region32_t *region);
-void                    pixman_region32_init_rect          (pixman_region32_t *region,
-							    int                x,
-							    int                y,
-							    unsigned int       width,
-							    unsigned int       height);
-pixman_bool_t           pixman_region32_init_rects         (pixman_region32_t *region,
-							    const pixman_box32_t *boxes,
-							    int                count);
-void                    pixman_region32_init_with_extents  (pixman_region32_t *region,
-							    pixman_box32_t    *extents);
-void                    pixman_region32_init_from_image    (pixman_region32_t *region,
-							    pixman_image_t    *image);
-void                    pixman_region32_fini               (pixman_region32_t *region);
-
-
-/* manipulation */
-void                    pixman_region32_translate          (pixman_region32_t *region,
-							    int                x,
-							    int                y);
-pixman_bool_t           pixman_region32_copy               (pixman_region32_t *dest,
-							    pixman_region32_t *source);
-pixman_bool_t           pixman_region32_intersect          (pixman_region32_t *new_reg,
-							    pixman_region32_t *reg1,
-							    pixman_region32_t *reg2);
-pixman_bool_t           pixman_region32_union              (pixman_region32_t *new_reg,
-							    pixman_region32_t *reg1,
-							    pixman_region32_t *reg2);
-pixman_bool_t		pixman_region32_intersect_rect     (pixman_region32_t *dest,
-							    pixman_region32_t *source,
-							    int                x,
-							    int                y,
-							    unsigned int       width,
-							    unsigned int       height);
-pixman_bool_t           pixman_region32_union_rect         (pixman_region32_t *dest,
-							    pixman_region32_t *source,
-							    int                x,
-							    int                y,
-							    unsigned int       width,
-							    unsigned int       height);
-pixman_bool_t           pixman_region32_subtract           (pixman_region32_t *reg_d,
-							    pixman_region32_t *reg_m,
-							    pixman_region32_t *reg_s);
-pixman_bool_t           pixman_region32_inverse            (pixman_region32_t *new_reg,
-							    pixman_region32_t *reg1,
-							    pixman_box32_t    *inv_rect);
-pixman_bool_t           pixman_region32_contains_point     (pixman_region32_t *region,
-							    int                x,
-							    int                y,
-							    pixman_box32_t    *box);
-pixman_region_overlap_t pixman_region32_contains_rectangle (pixman_region32_t *region,
-							    pixman_box32_t    *prect);
-pixman_bool_t           pixman_region32_not_empty          (pixman_region32_t *region);
-pixman_box32_t *        pixman_region32_extents            (pixman_region32_t *region);
-int                     pixman_region32_n_rects            (pixman_region32_t *region);
-pixman_box32_t *        pixman_region32_rectangles         (pixman_region32_t *region,
-							    int               *n_rects);
-pixman_bool_t           pixman_region32_equal              (pixman_region32_t *region1,
-							    pixman_region32_t *region2);
-pixman_bool_t           pixman_region32_selfcheck          (pixman_region32_t *region);
-void                    pixman_region32_reset              (pixman_region32_t *region,
-							    pixman_box32_t    *box);
-
-
-/* Copy / Fill / Misc */
-pixman_bool_t pixman_blt                (uint32_t           *src_bits,
-					 uint32_t           *dst_bits,
-					 int                 src_stride,
-					 int                 dst_stride,
-					 int                 src_bpp,
-					 int                 dst_bpp,
-					 int                 src_x,
-					 int                 src_y,
-					 int                 dest_x,
-					 int                 dest_y,
-					 int                 width,
-					 int                 height);
-pixman_bool_t pixman_fill               (uint32_t           *bits,
-					 int                 stride,
-					 int                 bpp,
-					 int                 x,
-					 int                 y,
-					 int                 width,
-					 int                 height,
-					 uint32_t            _xor);
-
-int           pixman_version            (void);
-const char*   pixman_version_string     (void);
-
-/*
- * Images
- */
-typedef struct pixman_indexed		pixman_indexed_t;
-typedef struct pixman_gradient_stop	pixman_gradient_stop_t;
-
-typedef uint32_t (* pixman_read_memory_func_t) (const void *src, int size);
-typedef void     (* pixman_write_memory_func_t) (void *dst, uint32_t value, int size);
-
-typedef void     (* pixman_image_destroy_func_t) (pixman_image_t *image, void *data);
-
-struct pixman_gradient_stop {
-    pixman_fixed_t x;
-    pixman_color_t color;
-};
-
-#define PIXMAN_MAX_INDEXED  256 /* XXX depth must be <= 8 */
-
-#if PIXMAN_MAX_INDEXED <= 256
-typedef uint8_t pixman_index_type;
-#endif
-
-struct pixman_indexed
-{
-    pixman_bool_t       color;
-    uint32_t		rgba[PIXMAN_MAX_INDEXED];
-    pixman_index_type	ent[32768];
-};
-
-/*
- * While the protocol is generous in format support, the
- * sample implementation allows only packed RGB and GBR
- * representations for data to simplify software rendering,
- */
-#define PIXMAN_FORMAT(bpp,type,a,r,g,b)	(((bpp) << 24) |  \
-					 ((type) << 16) | \
-					 ((a) << 12) |	  \
-					 ((r) << 8) |	  \
-					 ((g) << 4) |	  \
-					 ((b)))
-
-#define PIXMAN_FORMAT_BPP(f)	(((f) >> 24)       )
-#define PIXMAN_FORMAT_TYPE(f)	(((f) >> 16) & 0xff)
-#define PIXMAN_FORMAT_A(f)	(((f) >> 12) & 0x0f)
-#define PIXMAN_FORMAT_R(f)	(((f) >>  8) & 0x0f)
-#define PIXMAN_FORMAT_G(f)	(((f) >>  4) & 0x0f)
-#define PIXMAN_FORMAT_B(f)	(((f)      ) & 0x0f)
-#define PIXMAN_FORMAT_RGB(f)	(((f)      ) & 0xfff)
-#define PIXMAN_FORMAT_VIS(f)	(((f)      ) & 0xffff)
-#define PIXMAN_FORMAT_DEPTH(f)	(PIXMAN_FORMAT_A(f) +	\
-				 PIXMAN_FORMAT_R(f) +	\
-				 PIXMAN_FORMAT_G(f) +	\
-				 PIXMAN_FORMAT_B(f))
-
-#define PIXMAN_TYPE_OTHER	0
-#define PIXMAN_TYPE_A		1
-#define PIXMAN_TYPE_ARGB	2
-#define PIXMAN_TYPE_ABGR	3
-#define PIXMAN_TYPE_COLOR	4
-#define PIXMAN_TYPE_GRAY	5
-#define PIXMAN_TYPE_YUY2	6
-#define PIXMAN_TYPE_YV12	7
-#define PIXMAN_TYPE_BGRA	8
-#define PIXMAN_TYPE_RGBA	9
-
-#define PIXMAN_FORMAT_COLOR(f)				\
-	(PIXMAN_FORMAT_TYPE(f) == PIXMAN_TYPE_ARGB ||	\
-	 PIXMAN_FORMAT_TYPE(f) == PIXMAN_TYPE_ABGR ||	\
-	 PIXMAN_FORMAT_TYPE(f) == PIXMAN_TYPE_BGRA ||	\
-	 PIXMAN_FORMAT_TYPE(f) == PIXMAN_TYPE_RGBA)
-
-/* 32bpp formats */
-typedef enum {
-    PIXMAN_a8r8g8b8 =	 PIXMAN_FORMAT(32,PIXMAN_TYPE_ARGB,8,8,8,8),
-    PIXMAN_x8r8g8b8 =	 PIXMAN_FORMAT(32,PIXMAN_TYPE_ARGB,0,8,8,8),
-    PIXMAN_a8b8g8r8 =	 PIXMAN_FORMAT(32,PIXMAN_TYPE_ABGR,8,8,8,8),
-    PIXMAN_x8b8g8r8 =	 PIXMAN_FORMAT(32,PIXMAN_TYPE_ABGR,0,8,8,8),
-    PIXMAN_b8g8r8a8 =	 PIXMAN_FORMAT(32,PIXMAN_TYPE_BGRA,8,8,8,8),
-    PIXMAN_b8g8r8x8 =	 PIXMAN_FORMAT(32,PIXMAN_TYPE_BGRA,0,8,8,8),
-    PIXMAN_r8g8b8a8 =	 PIXMAN_FORMAT(32,PIXMAN_TYPE_RGBA,8,8,8,8),
-    PIXMAN_r8g8b8x8 =	 PIXMAN_FORMAT(32,PIXMAN_TYPE_RGBA,0,8,8,8),
-    PIXMAN_x14r6g6b6 =	 PIXMAN_FORMAT(32,PIXMAN_TYPE_ARGB,0,6,6,6),
-    PIXMAN_x2r10g10b10 = PIXMAN_FORMAT(32,PIXMAN_TYPE_ARGB,0,10,10,10),
-    PIXMAN_a2r10g10b10 = PIXMAN_FORMAT(32,PIXMAN_TYPE_ARGB,2,10,10,10),
-    PIXMAN_x2b10g10r10 = PIXMAN_FORMAT(32,PIXMAN_TYPE_ABGR,0,10,10,10),
-    PIXMAN_a2b10g10r10 = PIXMAN_FORMAT(32,PIXMAN_TYPE_ABGR,2,10,10,10),
-
-/* 24bpp formats */
-    PIXMAN_r8g8b8 =	 PIXMAN_FORMAT(24,PIXMAN_TYPE_ARGB,0,8,8,8),
-    PIXMAN_b8g8r8 =	 PIXMAN_FORMAT(24,PIXMAN_TYPE_ABGR,0,8,8,8),
-
-/* 16bpp formats */
-    PIXMAN_r5g6b5 =	 PIXMAN_FORMAT(16,PIXMAN_TYPE_ARGB,0,5,6,5),
-    PIXMAN_b5g6r5 =	 PIXMAN_FORMAT(16,PIXMAN_TYPE_ABGR,0,5,6,5),
-
-    PIXMAN_a1r5g5b5 =	 PIXMAN_FORMAT(16,PIXMAN_TYPE_ARGB,1,5,5,5),
-    PIXMAN_x1r5g5b5 =	 PIXMAN_FORMAT(16,PIXMAN_TYPE_ARGB,0,5,5,5),
-    PIXMAN_a1b5g5r5 =	 PIXMAN_FORMAT(16,PIXMAN_TYPE_ABGR,1,5,5,5),
-    PIXMAN_x1b5g5r5 =	 PIXMAN_FORMAT(16,PIXMAN_TYPE_ABGR,0,5,5,5),
-    PIXMAN_a4r4g4b4 =	 PIXMAN_FORMAT(16,PIXMAN_TYPE_ARGB,4,4,4,4),
-    PIXMAN_x4r4g4b4 =	 PIXMAN_FORMAT(16,PIXMAN_TYPE_ARGB,0,4,4,4),
-    PIXMAN_a4b4g4r4 =	 PIXMAN_FORMAT(16,PIXMAN_TYPE_ABGR,4,4,4,4),
-    PIXMAN_x4b4g4r4 =	 PIXMAN_FORMAT(16,PIXMAN_TYPE_ABGR,0,4,4,4),
-
-/* 8bpp formats */
-    PIXMAN_a8 =		 PIXMAN_FORMAT(8,PIXMAN_TYPE_A,8,0,0,0),
-    PIXMAN_r3g3b2 =	 PIXMAN_FORMAT(8,PIXMAN_TYPE_ARGB,0,3,3,2),
-    PIXMAN_b2g3r3 =	 PIXMAN_FORMAT(8,PIXMAN_TYPE_ABGR,0,3,3,2),
-    PIXMAN_a2r2g2b2 =	 PIXMAN_FORMAT(8,PIXMAN_TYPE_ARGB,2,2,2,2),
-    PIXMAN_a2b2g2r2 =	 PIXMAN_FORMAT(8,PIXMAN_TYPE_ABGR,2,2,2,2),
-
-    PIXMAN_c8 =		 PIXMAN_FORMAT(8,PIXMAN_TYPE_COLOR,0,0,0,0),
-    PIXMAN_g8 =		 PIXMAN_FORMAT(8,PIXMAN_TYPE_GRAY,0,0,0,0),
-
-    PIXMAN_x4a4 =	 PIXMAN_FORMAT(8,PIXMAN_TYPE_A,4,0,0,0),
-
-    PIXMAN_x4c4 =	 PIXMAN_FORMAT(8,PIXMAN_TYPE_COLOR,0,0,0,0),
-    PIXMAN_x4g4 =	 PIXMAN_FORMAT(8,PIXMAN_TYPE_GRAY,0,0,0,0),
-
-/* 4bpp formats */
-    PIXMAN_a4 =		 PIXMAN_FORMAT(4,PIXMAN_TYPE_A,4,0,0,0),
-    PIXMAN_r1g2b1 =	 PIXMAN_FORMAT(4,PIXMAN_TYPE_ARGB,0,1,2,1),
-    PIXMAN_b1g2r1 =	 PIXMAN_FORMAT(4,PIXMAN_TYPE_ABGR,0,1,2,1),
-    PIXMAN_a1r1g1b1 =	 PIXMAN_FORMAT(4,PIXMAN_TYPE_ARGB,1,1,1,1),
-    PIXMAN_a1b1g1r1 =	 PIXMAN_FORMAT(4,PIXMAN_TYPE_ABGR,1,1,1,1),
-
-    PIXMAN_c4 =		 PIXMAN_FORMAT(4,PIXMAN_TYPE_COLOR,0,0,0,0),
-    PIXMAN_g4 =		 PIXMAN_FORMAT(4,PIXMAN_TYPE_GRAY,0,0,0,0),
-
-/* 1bpp formats */
-    PIXMAN_a1 =		 PIXMAN_FORMAT(1,PIXMAN_TYPE_A,1,0,0,0),
-
-    PIXMAN_g1 =		 PIXMAN_FORMAT(1,PIXMAN_TYPE_GRAY,0,0,0,0),
-
-/* YUV formats */
-    PIXMAN_yuy2 =	 PIXMAN_FORMAT(16,PIXMAN_TYPE_YUY2,0,0,0,0),
-    PIXMAN_yv12 =	 PIXMAN_FORMAT(12,PIXMAN_TYPE_YV12,0,0,0,0)
-} pixman_format_code_t;
-
-/* Querying supported format values. */
-pixman_bool_t pixman_format_supported_destination (pixman_format_code_t format);
-pixman_bool_t pixman_format_supported_source      (pixman_format_code_t format);
-
-/* Constructors */
-pixman_image_t *pixman_image_create_solid_fill       (pixman_color_t               *color);
-pixman_image_t *pixman_image_create_linear_gradient  (pixman_point_fixed_t         *p1,
-						      pixman_point_fixed_t         *p2,
-						      const pixman_gradient_stop_t *stops,
-						      int                           n_stops);
-pixman_image_t *pixman_image_create_radial_gradient  (pixman_point_fixed_t         *inner,
-						      pixman_point_fixed_t         *outer,
-						      pixman_fixed_t                inner_radius,
-						      pixman_fixed_t                outer_radius,
-						      const pixman_gradient_stop_t *stops,
-						      int                           n_stops);
-pixman_image_t *pixman_image_create_conical_gradient (pixman_point_fixed_t         *center,
-						      pixman_fixed_t                angle,
-						      const pixman_gradient_stop_t *stops,
-						      int                           n_stops);
-pixman_image_t *pixman_image_create_bits             (pixman_format_code_t          format,
-						      int                           width,
-						      int                           height,
-						      uint32_t                     *bits,
-						      int                           rowstride_bytes);
-
-/* Destructor */
-pixman_image_t *pixman_image_ref                     (pixman_image_t               *image);
-pixman_bool_t   pixman_image_unref                   (pixman_image_t               *image);
-
-void		pixman_image_set_destroy_function    (pixman_image_t		   *image,
-						      pixman_image_destroy_func_t   function,
-						      void			   *data);
-void *		pixman_image_get_destroy_data        (pixman_image_t		   *image);
-
-/* Set properties */
-pixman_bool_t   pixman_image_set_clip_region         (pixman_image_t               *image,
-						      pixman_region16_t            *region);
-pixman_bool_t   pixman_image_set_clip_region32       (pixman_image_t               *image,
-						      pixman_region32_t            *region);
-void		pixman_image_set_has_client_clip     (pixman_image_t               *image,
-						      pixman_bool_t		    clien_clip);
-pixman_bool_t   pixman_image_set_transform           (pixman_image_t               *image,
-						      const pixman_transform_t     *transform);
-void            pixman_image_set_repeat              (pixman_image_t               *image,
-						      pixman_repeat_t               repeat);
-pixman_bool_t   pixman_image_set_filter              (pixman_image_t               *image,
-						      pixman_filter_t               filter,
-						      const pixman_fixed_t         *filter_params,
-						      int                           n_filter_params);
-void		pixman_image_set_source_clipping     (pixman_image_t		   *image,
-						      pixman_bool_t                 source_clipping);
-void            pixman_image_set_alpha_map           (pixman_image_t               *image,
-						      pixman_image_t               *alpha_map,
-						      int16_t                       x,
-						      int16_t                       y);
-void            pixman_image_set_component_alpha     (pixman_image_t               *image,
-						      pixman_bool_t                 component_alpha);
-pixman_bool_t   pixman_image_get_component_alpha     (pixman_image_t               *image);
-void		pixman_image_set_accessors	     (pixman_image_t		   *image,
-						      pixman_read_memory_func_t	    read_func,
-						      pixman_write_memory_func_t    write_func);
-void		pixman_image_set_indexed	     (pixman_image_t		   *image,
-						      const pixman_indexed_t	   *indexed);
-uint32_t       *pixman_image_get_data                (pixman_image_t               *image);
-int		pixman_image_get_width               (pixman_image_t               *image);
-int             pixman_image_get_height              (pixman_image_t               *image);
-int		pixman_image_get_stride              (pixman_image_t               *image); /* in bytes */
-int		pixman_image_get_depth               (pixman_image_t		   *image);
-pixman_format_code_t pixman_image_get_format	     (pixman_image_t		   *image);
-pixman_bool_t	pixman_image_fill_rectangles	     (pixman_op_t		    op,
-						      pixman_image_t		   *image,
-						      pixman_color_t		   *color,
-						      int			    n_rects,
-						      const pixman_rectangle16_t   *rects);
-pixman_bool_t   pixman_image_fill_boxes              (pixman_op_t                   op,
-                                                      pixman_image_t               *dest,
-                                                      pixman_color_t               *color,
-                                                      int                           n_boxes,
-                                                      const pixman_box32_t         *boxes);
-
-/* Composite */
-pixman_bool_t pixman_compute_composite_region (pixman_region16_t *region,
-					       pixman_image_t    *src_image,
-					       pixman_image_t    *mask_image,
-					       pixman_image_t    *dest_image,
-					       int16_t            src_x,
-					       int16_t            src_y,
-					       int16_t            mask_x,
-					       int16_t            mask_y,
-					       int16_t            dest_x,
-					       int16_t            dest_y,
-					       uint16_t           width,
-					       uint16_t           height);
-void          pixman_image_composite          (pixman_op_t        op,
-					       pixman_image_t    *src,
-					       pixman_image_t    *mask,
-					       pixman_image_t    *dest,
-					       int16_t            src_x,
-					       int16_t            src_y,
-					       int16_t            mask_x,
-					       int16_t            mask_y,
-					       int16_t            dest_x,
-					       int16_t            dest_y,
-					       uint16_t           width,
-					       uint16_t           height);
-void          pixman_image_composite32        (pixman_op_t        op,
-					       pixman_image_t    *src,
-					       pixman_image_t    *mask,
-					       pixman_image_t    *dest,
-					       int32_t            src_x,
-					       int32_t            src_y,
-					       int32_t            mask_x,
-					       int32_t            mask_y,
-					       int32_t            dest_x,
-					       int32_t            dest_y,
-					       int32_t            width,
-					       int32_t            height);
-
-/* Executive Summary: This function is a no-op that only exists
- * for historical reasons.
- *
- * There used to be a bug in the X server where it would rely on
- * out-of-bounds accesses when it was asked to composite with a
- * window as the source. It would create a pixman image pointing
- * to some bogus position in memory, but then set a clip region
- * to the position where the actual bits were.
- *
- * Due to a bug in old versions of pixman, where it would not clip
- * against the image bounds when a clip region was set, this would
- * actually work. So when the pixman bug was fixed, a workaround was
- * added to allow certain out-of-bound accesses. This function disabled
- * those workarounds.
- *
- * Since 0.21.2, pixman doesn't do these workarounds anymore, so now this
- * function is a no-op.
- */
-void pixman_disable_out_of_bounds_workaround (void);
-
-/*
- * Trapezoids
- */
-typedef struct pixman_edge pixman_edge_t;
-typedef struct pixman_trapezoid pixman_trapezoid_t;
-typedef struct pixman_trap pixman_trap_t;
-typedef struct pixman_span_fix pixman_span_fix_t;
-typedef struct pixman_triangle pixman_triangle_t;
-
-/*
- * An edge structure.  This represents a single polygon edge
- * and can be quickly stepped across small or large gaps in the
- * sample grid
- */
-struct pixman_edge
-{
-    pixman_fixed_t	x;
-    pixman_fixed_t	e;
-    pixman_fixed_t	stepx;
-    pixman_fixed_t	signdx;
-    pixman_fixed_t	dy;
-    pixman_fixed_t	dx;
-
-    pixman_fixed_t	stepx_small;
-    pixman_fixed_t	stepx_big;
-    pixman_fixed_t	dx_small;
-    pixman_fixed_t	dx_big;
-};
-
-struct pixman_trapezoid
-{
-    pixman_fixed_t	top, bottom;
-    pixman_line_fixed_t	left, right;
-};
-
-struct pixman_triangle
-{
-    pixman_point_fixed_t p1, p2, p3;
-};
-
-/* whether 't' is a well defined not obviously empty trapezoid */
-#define pixman_trapezoid_valid(t)				   \
-    ((t)->left.p1.y != (t)->left.p2.y &&			   \
-     (t)->right.p1.y != (t)->right.p2.y &&			   \
-     (int) ((t)->bottom - (t)->top) > 0)
-
-struct pixman_span_fix
-{
-    pixman_fixed_t	l, r, y;
-};
-
-struct pixman_trap
-{
-    pixman_span_fix_t	top, bot;
-};
-
-pixman_fixed_t pixman_sample_ceil_y        (pixman_fixed_t             y,
-					    int                        bpp);
-pixman_fixed_t pixman_sample_floor_y       (pixman_fixed_t             y,
-					    int                        bpp);
-void           pixman_edge_step            (pixman_edge_t             *e,
-					    int                        n);
-void           pixman_edge_init            (pixman_edge_t             *e,
-					    int                        bpp,
-					    pixman_fixed_t             y_start,
-					    pixman_fixed_t             x_top,
-					    pixman_fixed_t             y_top,
-					    pixman_fixed_t             x_bot,
-					    pixman_fixed_t             y_bot);
-void           pixman_line_fixed_edge_init (pixman_edge_t             *e,
-					    int                        bpp,
-					    pixman_fixed_t             y,
-					    const pixman_line_fixed_t *line,
-					    int                        x_off,
-					    int                        y_off);
-void           pixman_rasterize_edges      (pixman_image_t            *image,
-					    pixman_edge_t             *l,
-					    pixman_edge_t             *r,
-					    pixman_fixed_t             t,
-					    pixman_fixed_t             b);
-void           pixman_add_traps            (pixman_image_t            *image,
-					    int16_t                    x_off,
-					    int16_t                    y_off,
-					    int                        ntrap,
-					    pixman_trap_t             *traps);
-void           pixman_add_trapezoids       (pixman_image_t            *image,
-					    int16_t                    x_off,
-					    int                        y_off,
-					    int                        ntraps,
-					    const pixman_trapezoid_t  *traps);
-void           pixman_rasterize_trapezoid  (pixman_image_t            *image,
-					    const pixman_trapezoid_t  *trap,
-					    int                        x_off,
-					    int                        y_off);
-void          pixman_composite_trapezoids (pixman_op_t		       op,
-					   pixman_image_t *	       src,
-					   pixman_image_t *	       dst,
-					   pixman_format_code_t	       mask_format,
-					   int			       x_src,
-					   int			       y_src,
-					   int			       x_dst,
-					   int			       y_dst,
-					   int			       n_traps,
-					   const pixman_trapezoid_t *  traps);
-void          pixman_composite_triangles (pixman_op_t		       op,
-					  pixman_image_t *	       src,
-					  pixman_image_t *	       dst,
-					  pixman_format_code_t	       mask_format,
-					  int			       x_src,
-					  int			       y_src,
-					  int			       x_dst,
-					  int			       y_dst,
-					  int			       n_tris,
-					  const pixman_triangle_t *    tris);
-void	      pixman_add_triangles       (pixman_image_t              *image,
-					  int32_t	               x_off,
-					  int32_t	               y_off,
-					  int	                       n_tris,
-					  const pixman_triangle_t     *tris);
-
-PIXMAN_END_DECLS
-
-#endif /* PIXMAN_H__ */
->>>>>>> 97c96ddb
+/***********************************************************
+
+Copyright 1987, 1998  The Open Group
+
+Permission to use, copy, modify, distribute, and sell this software and its
+documentation for any purpose is hereby granted without fee, provided that
+the above copyright notice appear in all copies and that both that
+copyright notice and this permission notice appear in supporting
+documentation.
+
+The above copyright notice and this permission notice shall be included in
+all copies or substantial portions of the Software.
+
+THE SOFTWARE IS PROVIDED "AS IS", WITHOUT WARRANTY OF ANY KIND, EXPRESS OR
+IMPLIED, INCLUDING BUT NOT LIMITED TO THE WARRANTIES OF MERCHANTABILITY,
+FITNESS FOR A PARTICULAR PURPOSE AND NONINFRINGEMENT.  IN NO EVENT SHALL THE
+OPEN GROUP BE LIABLE FOR ANY CLAIM, DAMAGES OR OTHER LIABILITY, WHETHER IN
+AN ACTION OF CONTRACT, TORT OR OTHERWISE, ARISING FROM, OUT OF OR IN
+CONNECTION WITH THE SOFTWARE OR THE USE OR OTHER DEALINGS IN THE SOFTWARE.
+
+Except as contained in this notice, the name of The Open Group shall not be
+used in advertising or otherwise to promote the sale, use or other dealings
+in this Software without prior written authorization from The Open Group.
+
+Copyright 1987 by Digital Equipment Corporation, Maynard, Massachusetts.
+
+                        All Rights Reserved
+
+Permission to use, copy, modify, and distribute this software and its
+documentation for any purpose and without fee is hereby granted,
+provided that the above copyright notice appear in all copies and that
+both that copyright notice and this permission notice appear in
+supporting documentation, and that the name of Digital not be
+used in advertising or publicity pertaining to distribution of the
+software without specific, written prior permission.
+
+DIGITAL DISCLAIMS ALL WARRANTIES WITH REGARD TO THIS SOFTWARE, INCLUDING
+ALL IMPLIED WARRANTIES OF MERCHANTABILITY AND FITNESS, IN NO EVENT SHALL
+DIGITAL BE LIABLE FOR ANY SPECIAL, INDIRECT OR CONSEQUENTIAL DAMAGES OR
+ANY DAMAGES WHATSOEVER RESULTING FROM LOSS OF USE, DATA OR PROFITS,
+WHETHER IN AN ACTION OF CONTRACT, NEGLIGENCE OR OTHER TORTIOUS ACTION,
+ARISING OUT OF OR IN CONNECTION WITH THE USE OR PERFORMANCE OF THIS
+SOFTWARE.
+
+******************************************************************/
+/*
+ * Copyright © 1998, 2004 Keith Packard
+ * Copyright   2007 Red Hat, Inc.
+ *
+ * Permission to use, copy, modify, distribute, and sell this software and its
+ * documentation for any purpose is hereby granted without fee, provided that
+ * the above copyright notice appear in all copies and that both that
+ * copyright notice and this permission notice appear in supporting
+ * documentation, and that the name of Keith Packard not be used in
+ * advertising or publicity pertaining to distribution of the software without
+ * specific, written prior permission.  Keith Packard makes no
+ * representations about the suitability of this software for any purpose.  It
+ * is provided "as is" without express or implied warranty.
+ *
+ * KEITH PACKARD DISCLAIMS ALL WARRANTIES WITH REGARD TO THIS SOFTWARE,
+ * INCLUDING ALL IMPLIED WARRANTIES OF MERCHANTABILITY AND FITNESS, IN NO
+ * EVENT SHALL KEITH PACKARD BE LIABLE FOR ANY SPECIAL, INDIRECT OR
+ * CONSEQUENTIAL DAMAGES OR ANY DAMAGES WHATSOEVER RESULTING FROM LOSS OF USE,
+ * DATA OR PROFITS, WHETHER IN AN ACTION OF CONTRACT, NEGLIGENCE OR OTHER
+ * TORTIOUS ACTION, ARISING OUT OF OR IN CONNECTION WITH THE USE OR
+ * PERFORMANCE OF THIS SOFTWARE.
+ */
+
+#ifndef PIXMAN_H__
+#define PIXMAN_H__
+
+#include <pixman-version.h>
+
+#ifdef  __cplusplus
+#define PIXMAN_BEGIN_DECLS extern "C" {
+#define PIXMAN_END_DECLS }
+#else
+#define PIXMAN_BEGIN_DECLS
+#define PIXMAN_END_DECLS
+#endif
+
+PIXMAN_BEGIN_DECLS
+
+/*
+ * Standard integers
+ */
+
+#if !defined (PIXMAN_DONT_DEFINE_STDINT)
+
+#if defined (_SVR4) || defined (SVR4) || defined (__OpenBSD__) || defined (_sgi) || defined (__sun) || defined (sun) || defined (__digital__) || defined (__HP_cc)
+#  include <inttypes.h>
+/* VS 2010 (_MSC_VER 1600) has stdint.h */
+#elif defined (_MSC_VER) && _MSC_VER < 1600
+typedef __int8 int8_t;
+typedef unsigned __int8 uint8_t;
+typedef __int16 int16_t;
+typedef unsigned __int16 uint16_t;
+typedef __int32 int32_t;
+typedef unsigned __int32 uint32_t;
+typedef __int64 int64_t;
+typedef unsigned __int64 uint64_t;
+#elif defined (_AIX)
+#  include <sys/inttypes.h>
+#else
+#  include <stdint.h>
+#endif
+
+#endif
+
+/*
+ * Boolean
+ */
+typedef int pixman_bool_t;
+
+/*
+ * Fixpoint numbers
+ */
+typedef int64_t			pixman_fixed_32_32_t;
+typedef pixman_fixed_32_32_t	pixman_fixed_48_16_t;
+typedef uint32_t		pixman_fixed_1_31_t;
+typedef uint32_t		pixman_fixed_1_16_t;
+typedef int32_t			pixman_fixed_16_16_t;
+typedef pixman_fixed_16_16_t	pixman_fixed_t;
+
+#define pixman_fixed_e			((pixman_fixed_t) 1)
+#define pixman_fixed_1			(pixman_int_to_fixed(1))
+#define pixman_fixed_1_minus_e		(pixman_fixed_1 - pixman_fixed_e)
+#define pixman_fixed_minus_1		(pixman_int_to_fixed(-1))
+#define pixman_fixed_to_int(f)		((int) ((f) >> 16))
+#define pixman_int_to_fixed(i)		((pixman_fixed_t) ((i) << 16))
+#define pixman_fixed_to_double(f)	(double) ((f) / (double) pixman_fixed_1)
+#define pixman_double_to_fixed(d)	((pixman_fixed_t) ((d) * 65536.0))
+#define pixman_fixed_frac(f)		((f) & pixman_fixed_1_minus_e)
+#define pixman_fixed_floor(f)		((f) & ~pixman_fixed_1_minus_e)
+#define pixman_fixed_ceil(f)		pixman_fixed_floor ((f) + pixman_fixed_1_minus_e)
+#define pixman_fixed_fraction(f)	((f) & pixman_fixed_1_minus_e)
+#define pixman_fixed_mod_2(f)		((f) & (pixman_fixed1 | pixman_fixed_1_minus_e))
+#define pixman_max_fixed_48_16		((pixman_fixed_48_16_t) 0x7fffffff)
+#define pixman_min_fixed_48_16		(-((pixman_fixed_48_16_t) 1 << 31))
+
+/*
+ * Misc structs
+ */
+typedef struct pixman_color pixman_color_t;
+typedef struct pixman_point_fixed pixman_point_fixed_t;
+typedef struct pixman_line_fixed pixman_line_fixed_t;
+typedef struct pixman_vector pixman_vector_t;
+typedef struct pixman_transform pixman_transform_t;
+
+struct pixman_color
+{
+    uint16_t	red;
+    uint16_t    green;
+    uint16_t    blue;
+    uint16_t    alpha;
+};
+
+struct pixman_point_fixed
+{
+    pixman_fixed_t	x;
+    pixman_fixed_t	y;
+};
+
+struct pixman_line_fixed
+{
+    pixman_point_fixed_t	p1, p2;
+};
+
+/*
+ * Fixed point matrices
+ */
+
+struct pixman_vector
+{
+    pixman_fixed_t	vector[3];
+};
+
+struct pixman_transform
+{
+    pixman_fixed_t	matrix[3][3];
+};
+
+/* forward declaration (sorry) */
+struct pixman_box16;
+typedef  union pixman_image		pixman_image_t;
+
+void          pixman_transform_init_identity    (struct pixman_transform       *matrix);
+pixman_bool_t pixman_transform_point_3d         (const struct pixman_transform *transform,
+						 struct pixman_vector          *vector);
+pixman_bool_t pixman_transform_point            (const struct pixman_transform *transform,
+						 struct pixman_vector          *vector);
+pixman_bool_t pixman_transform_multiply         (struct pixman_transform       *dst,
+						 const struct pixman_transform *l,
+						 const struct pixman_transform *r);
+void          pixman_transform_init_scale       (struct pixman_transform       *t,
+						 pixman_fixed_t                 sx,
+						 pixman_fixed_t                 sy);
+pixman_bool_t pixman_transform_scale            (struct pixman_transform       *forward,
+						 struct pixman_transform       *reverse,
+						 pixman_fixed_t                 sx,
+						 pixman_fixed_t                 sy);
+void          pixman_transform_init_rotate      (struct pixman_transform       *t,
+						 pixman_fixed_t                 cos,
+						 pixman_fixed_t                 sin);
+pixman_bool_t pixman_transform_rotate           (struct pixman_transform       *forward,
+						 struct pixman_transform       *reverse,
+						 pixman_fixed_t                 c,
+						 pixman_fixed_t                 s);
+void          pixman_transform_init_translate   (struct pixman_transform       *t,
+						 pixman_fixed_t                 tx,
+						 pixman_fixed_t                 ty);
+pixman_bool_t pixman_transform_translate        (struct pixman_transform       *forward,
+						 struct pixman_transform       *reverse,
+						 pixman_fixed_t                 tx,
+						 pixman_fixed_t                 ty);
+pixman_bool_t pixman_transform_bounds           (const struct pixman_transform *matrix,
+						 struct pixman_box16           *b);
+pixman_bool_t pixman_transform_invert           (struct pixman_transform       *dst,
+						 const struct pixman_transform *src);
+pixman_bool_t pixman_transform_is_identity      (const struct pixman_transform *t);
+pixman_bool_t pixman_transform_is_scale         (const struct pixman_transform *t);
+pixman_bool_t pixman_transform_is_int_translate (const struct pixman_transform *t);
+pixman_bool_t pixman_transform_is_inverse       (const struct pixman_transform *a,
+						 const struct pixman_transform *b);
+
+/*
+ * Floating point matrices
+ */
+struct pixman_f_vector
+{
+    double  v[3];
+};
+
+struct pixman_f_transform
+{
+    double  m[3][3];
+};
+
+pixman_bool_t pixman_transform_from_pixman_f_transform (struct pixman_transform         *t,
+							const struct pixman_f_transform *ft);
+void          pixman_f_transform_from_pixman_transform (struct pixman_f_transform       *ft,
+							const struct pixman_transform   *t);
+pixman_bool_t pixman_f_transform_invert                (struct pixman_f_transform       *dst,
+							const struct pixman_f_transform *src);
+pixman_bool_t pixman_f_transform_point                 (const struct pixman_f_transform *t,
+							struct pixman_f_vector          *v);
+void          pixman_f_transform_point_3d              (const struct pixman_f_transform *t,
+							struct pixman_f_vector          *v);
+void          pixman_f_transform_multiply              (struct pixman_f_transform       *dst,
+							const struct pixman_f_transform *l,
+							const struct pixman_f_transform *r);
+void          pixman_f_transform_init_scale            (struct pixman_f_transform       *t,
+							double                           sx,
+							double                           sy);
+pixman_bool_t pixman_f_transform_scale                 (struct pixman_f_transform       *forward,
+							struct pixman_f_transform       *reverse,
+							double                           sx,
+							double                           sy);
+void          pixman_f_transform_init_rotate           (struct pixman_f_transform       *t,
+							double                           cos,
+							double                           sin);
+pixman_bool_t pixman_f_transform_rotate                (struct pixman_f_transform       *forward,
+							struct pixman_f_transform       *reverse,
+							double                           c,
+							double                           s);
+void          pixman_f_transform_init_translate        (struct pixman_f_transform       *t,
+							double                           tx,
+							double                           ty);
+pixman_bool_t pixman_f_transform_translate             (struct pixman_f_transform       *forward,
+							struct pixman_f_transform       *reverse,
+							double                           tx,
+							double                           ty);
+pixman_bool_t pixman_f_transform_bounds                (const struct pixman_f_transform *t,
+							struct pixman_box16             *b);
+void          pixman_f_transform_init_identity         (struct pixman_f_transform       *t);
+
+typedef enum
+{
+    PIXMAN_REPEAT_NONE,
+    PIXMAN_REPEAT_NORMAL,
+    PIXMAN_REPEAT_PAD,
+    PIXMAN_REPEAT_REFLECT
+} pixman_repeat_t;
+
+typedef enum
+{
+    PIXMAN_FILTER_FAST,
+    PIXMAN_FILTER_GOOD,
+    PIXMAN_FILTER_BEST,
+    PIXMAN_FILTER_NEAREST,
+    PIXMAN_FILTER_BILINEAR,
+    PIXMAN_FILTER_CONVOLUTION
+} pixman_filter_t;
+
+typedef enum
+{
+    PIXMAN_OP_CLEAR			= 0x00,
+    PIXMAN_OP_SRC			= 0x01,
+    PIXMAN_OP_DST			= 0x02,
+    PIXMAN_OP_OVER			= 0x03,
+    PIXMAN_OP_OVER_REVERSE		= 0x04,
+    PIXMAN_OP_IN			= 0x05,
+    PIXMAN_OP_IN_REVERSE		= 0x06,
+    PIXMAN_OP_OUT			= 0x07,
+    PIXMAN_OP_OUT_REVERSE		= 0x08,
+    PIXMAN_OP_ATOP			= 0x09,
+    PIXMAN_OP_ATOP_REVERSE		= 0x0a,
+    PIXMAN_OP_XOR			= 0x0b,
+    PIXMAN_OP_ADD			= 0x0c,
+    PIXMAN_OP_SATURATE			= 0x0d,
+
+    PIXMAN_OP_DISJOINT_CLEAR		= 0x10,
+    PIXMAN_OP_DISJOINT_SRC		= 0x11,
+    PIXMAN_OP_DISJOINT_DST		= 0x12,
+    PIXMAN_OP_DISJOINT_OVER		= 0x13,
+    PIXMAN_OP_DISJOINT_OVER_REVERSE	= 0x14,
+    PIXMAN_OP_DISJOINT_IN		= 0x15,
+    PIXMAN_OP_DISJOINT_IN_REVERSE	= 0x16,
+    PIXMAN_OP_DISJOINT_OUT		= 0x17,
+    PIXMAN_OP_DISJOINT_OUT_REVERSE	= 0x18,
+    PIXMAN_OP_DISJOINT_ATOP		= 0x19,
+    PIXMAN_OP_DISJOINT_ATOP_REVERSE	= 0x1a,
+    PIXMAN_OP_DISJOINT_XOR		= 0x1b,
+
+    PIXMAN_OP_CONJOINT_CLEAR		= 0x20,
+    PIXMAN_OP_CONJOINT_SRC		= 0x21,
+    PIXMAN_OP_CONJOINT_DST		= 0x22,
+    PIXMAN_OP_CONJOINT_OVER		= 0x23,
+    PIXMAN_OP_CONJOINT_OVER_REVERSE	= 0x24,
+    PIXMAN_OP_CONJOINT_IN		= 0x25,
+    PIXMAN_OP_CONJOINT_IN_REVERSE	= 0x26,
+    PIXMAN_OP_CONJOINT_OUT		= 0x27,
+    PIXMAN_OP_CONJOINT_OUT_REVERSE	= 0x28,
+    PIXMAN_OP_CONJOINT_ATOP		= 0x29,
+    PIXMAN_OP_CONJOINT_ATOP_REVERSE	= 0x2a,
+    PIXMAN_OP_CONJOINT_XOR		= 0x2b,
+
+    PIXMAN_OP_MULTIPLY                  = 0x30,
+    PIXMAN_OP_SCREEN                    = 0x31,
+    PIXMAN_OP_OVERLAY                   = 0x32,
+    PIXMAN_OP_DARKEN                    = 0x33,
+    PIXMAN_OP_LIGHTEN                   = 0x34,
+    PIXMAN_OP_COLOR_DODGE               = 0x35,
+    PIXMAN_OP_COLOR_BURN                = 0x36,
+    PIXMAN_OP_HARD_LIGHT                = 0x37,
+    PIXMAN_OP_SOFT_LIGHT                = 0x38,
+    PIXMAN_OP_DIFFERENCE                = 0x39,
+    PIXMAN_OP_EXCLUSION                 = 0x3a,
+    PIXMAN_OP_HSL_HUE			= 0x3b,
+    PIXMAN_OP_HSL_SATURATION		= 0x3c,
+    PIXMAN_OP_HSL_COLOR			= 0x3d,
+    PIXMAN_OP_HSL_LUMINOSITY		= 0x3e
+
+#ifdef PIXMAN_USE_INTERNAL_API
+    ,
+    PIXMAN_N_OPERATORS,
+    PIXMAN_OP_NONE = PIXMAN_N_OPERATORS
+#endif
+} pixman_op_t;
+
+/*
+ * Regions
+ */
+typedef struct pixman_region16_data	pixman_region16_data_t;
+typedef struct pixman_box16		pixman_box16_t;
+typedef struct pixman_rectangle16	pixman_rectangle16_t;
+typedef struct pixman_region16		pixman_region16_t;
+
+struct pixman_region16_data {
+    long		size;
+    long		numRects;
+/*  pixman_box16_t	rects[size];   in memory but not explicitly declared */
+};
+
+struct pixman_rectangle16
+{
+    int16_t	x, y;
+    uint16_t	width, height;
+};
+
+struct pixman_box16
+{
+    int16_t x1, y1, x2, y2;
+};
+
+struct pixman_region16
+{
+    pixman_box16_t          extents;
+    pixman_region16_data_t *data;
+};
+
+typedef enum
+{
+    PIXMAN_REGION_OUT,
+    PIXMAN_REGION_IN,
+    PIXMAN_REGION_PART
+} pixman_region_overlap_t;
+
+/* This function exists only to make it possible to preserve
+ * the X ABI - it should go away at first opportunity.
+ */
+void pixman_region_set_static_pointers (pixman_box16_t         *empty_box,
+					pixman_region16_data_t *empty_data,
+					pixman_region16_data_t *broken_data);
+
+/* creation/destruction */
+void                    pixman_region_init               (pixman_region16_t *region);
+void                    pixman_region_init_rect          (pixman_region16_t *region,
+							  int                x,
+							  int                y,
+							  unsigned int       width,
+							  unsigned int       height);
+pixman_bool_t           pixman_region_init_rects         (pixman_region16_t *region,
+							  const pixman_box16_t *boxes,
+							  int                count);
+void                    pixman_region_init_with_extents  (pixman_region16_t *region,
+							  pixman_box16_t    *extents);
+void                    pixman_region_init_from_image    (pixman_region16_t *region,
+							  pixman_image_t    *image);
+void                    pixman_region_fini               (pixman_region16_t *region);
+
+
+/* manipulation */
+void                    pixman_region_translate          (pixman_region16_t *region,
+							  int                x,
+							  int                y);
+pixman_bool_t           pixman_region_copy               (pixman_region16_t *dest,
+							  pixman_region16_t *source);
+pixman_bool_t           pixman_region_intersect          (pixman_region16_t *new_reg,
+							  pixman_region16_t *reg1,
+							  pixman_region16_t *reg2);
+pixman_bool_t           pixman_region_union              (pixman_region16_t *new_reg,
+							  pixman_region16_t *reg1,
+							  pixman_region16_t *reg2);
+pixman_bool_t           pixman_region_union_rect         (pixman_region16_t *dest,
+							  pixman_region16_t *source,
+							  int                x,
+							  int                y,
+							  unsigned int       width,
+							  unsigned int       height);
+pixman_bool_t		pixman_region_intersect_rect     (pixman_region16_t *dest,
+							  pixman_region16_t *source,
+							  int                x,
+							  int                y,
+							  unsigned int       width,
+							  unsigned int       height);
+pixman_bool_t           pixman_region_subtract           (pixman_region16_t *reg_d,
+							  pixman_region16_t *reg_m,
+							  pixman_region16_t *reg_s);
+pixman_bool_t           pixman_region_inverse            (pixman_region16_t *new_reg,
+							  pixman_region16_t *reg1,
+							  pixman_box16_t    *inv_rect);
+pixman_bool_t           pixman_region_contains_point     (pixman_region16_t *region,
+							  int                x,
+							  int                y,
+							  pixman_box16_t    *box);
+pixman_region_overlap_t pixman_region_contains_rectangle (pixman_region16_t *region,
+							  pixman_box16_t    *prect);
+pixman_bool_t           pixman_region_not_empty          (pixman_region16_t *region);
+pixman_box16_t *        pixman_region_extents            (pixman_region16_t *region);
+int                     pixman_region_n_rects            (pixman_region16_t *region);
+pixman_box16_t *        pixman_region_rectangles         (pixman_region16_t *region,
+							  int               *n_rects);
+pixman_bool_t           pixman_region_equal              (pixman_region16_t *region1,
+							  pixman_region16_t *region2);
+pixman_bool_t           pixman_region_selfcheck          (pixman_region16_t *region);
+void                    pixman_region_reset              (pixman_region16_t *region,
+							  pixman_box16_t    *box);
+/*
+ * 32 bit regions
+ */
+typedef struct pixman_region32_data	pixman_region32_data_t;
+typedef struct pixman_box32		pixman_box32_t;
+typedef struct pixman_rectangle32	pixman_rectangle32_t;
+typedef struct pixman_region32		pixman_region32_t;
+
+struct pixman_region32_data {
+    long		size;
+    long		numRects;
+/*  pixman_box32_t	rects[size];   in memory but not explicitly declared */
+};
+
+struct pixman_rectangle32
+{
+    int32_t x, y;
+    uint32_t width, height;
+};
+
+struct pixman_box32
+{
+    int32_t x1, y1, x2, y2;
+};
+
+struct pixman_region32
+{
+    pixman_box32_t          extents;
+    pixman_region32_data_t  *data;
+};
+
+/* creation/destruction */
+void                    pixman_region32_init               (pixman_region32_t *region);
+void                    pixman_region32_init_rect          (pixman_region32_t *region,
+							    int                x,
+							    int                y,
+							    unsigned int       width,
+							    unsigned int       height);
+pixman_bool_t           pixman_region32_init_rects         (pixman_region32_t *region,
+							    const pixman_box32_t *boxes,
+							    int                count);
+void                    pixman_region32_init_with_extents  (pixman_region32_t *region,
+							    pixman_box32_t    *extents);
+void                    pixman_region32_init_from_image    (pixman_region32_t *region,
+							    pixman_image_t    *image);
+void                    pixman_region32_fini               (pixman_region32_t *region);
+
+
+/* manipulation */
+void                    pixman_region32_translate          (pixman_region32_t *region,
+							    int                x,
+							    int                y);
+pixman_bool_t           pixman_region32_copy               (pixman_region32_t *dest,
+							    pixman_region32_t *source);
+pixman_bool_t           pixman_region32_intersect          (pixman_region32_t *new_reg,
+							    pixman_region32_t *reg1,
+							    pixman_region32_t *reg2);
+pixman_bool_t           pixman_region32_union              (pixman_region32_t *new_reg,
+							    pixman_region32_t *reg1,
+							    pixman_region32_t *reg2);
+pixman_bool_t		pixman_region32_intersect_rect     (pixman_region32_t *dest,
+							    pixman_region32_t *source,
+							    int                x,
+							    int                y,
+							    unsigned int       width,
+							    unsigned int       height);
+pixman_bool_t           pixman_region32_union_rect         (pixman_region32_t *dest,
+							    pixman_region32_t *source,
+							    int                x,
+							    int                y,
+							    unsigned int       width,
+							    unsigned int       height);
+pixman_bool_t           pixman_region32_subtract           (pixman_region32_t *reg_d,
+							    pixman_region32_t *reg_m,
+							    pixman_region32_t *reg_s);
+pixman_bool_t           pixman_region32_inverse            (pixman_region32_t *new_reg,
+							    pixman_region32_t *reg1,
+							    pixman_box32_t    *inv_rect);
+pixman_bool_t           pixman_region32_contains_point     (pixman_region32_t *region,
+							    int                x,
+							    int                y,
+							    pixman_box32_t    *box);
+pixman_region_overlap_t pixman_region32_contains_rectangle (pixman_region32_t *region,
+							    pixman_box32_t    *prect);
+pixman_bool_t           pixman_region32_not_empty          (pixman_region32_t *region);
+pixman_box32_t *        pixman_region32_extents            (pixman_region32_t *region);
+int                     pixman_region32_n_rects            (pixman_region32_t *region);
+pixman_box32_t *        pixman_region32_rectangles         (pixman_region32_t *region,
+							    int               *n_rects);
+pixman_bool_t           pixman_region32_equal              (pixman_region32_t *region1,
+							    pixman_region32_t *region2);
+pixman_bool_t           pixman_region32_selfcheck          (pixman_region32_t *region);
+void                    pixman_region32_reset              (pixman_region32_t *region,
+							    pixman_box32_t    *box);
+
+
+/* Copy / Fill / Misc */
+pixman_bool_t pixman_blt                (uint32_t           *src_bits,
+					 uint32_t           *dst_bits,
+					 int                 src_stride,
+					 int                 dst_stride,
+					 int                 src_bpp,
+					 int                 dst_bpp,
+					 int                 src_x,
+					 int                 src_y,
+					 int                 dest_x,
+					 int                 dest_y,
+					 int                 width,
+					 int                 height);
+pixman_bool_t pixman_fill               (uint32_t           *bits,
+					 int                 stride,
+					 int                 bpp,
+					 int                 x,
+					 int                 y,
+					 int                 width,
+					 int                 height,
+					 uint32_t            _xor);
+
+int           pixman_version            (void);
+const char*   pixman_version_string     (void);
+
+/*
+ * Images
+ */
+typedef struct pixman_indexed		pixman_indexed_t;
+typedef struct pixman_gradient_stop	pixman_gradient_stop_t;
+
+typedef uint32_t (* pixman_read_memory_func_t) (const void *src, int size);
+typedef void     (* pixman_write_memory_func_t) (void *dst, uint32_t value, int size);
+
+typedef void     (* pixman_image_destroy_func_t) (pixman_image_t *image, void *data);
+
+struct pixman_gradient_stop {
+    pixman_fixed_t x;
+    pixman_color_t color;
+};
+
+#define PIXMAN_MAX_INDEXED  256 /* XXX depth must be <= 8 */
+
+#if PIXMAN_MAX_INDEXED <= 256
+typedef uint8_t pixman_index_type;
+#endif
+
+struct pixman_indexed
+{
+    pixman_bool_t       color;
+    uint32_t		rgba[PIXMAN_MAX_INDEXED];
+    pixman_index_type	ent[32768];
+};
+
+/*
+ * While the protocol is generous in format support, the
+ * sample implementation allows only packed RGB and GBR
+ * representations for data to simplify software rendering,
+ */
+#define PIXMAN_FORMAT(bpp,type,a,r,g,b)	(((bpp) << 24) |  \
+					 ((type) << 16) | \
+					 ((a) << 12) |	  \
+					 ((r) << 8) |	  \
+					 ((g) << 4) |	  \
+					 ((b)))
+
+#define PIXMAN_FORMAT_BPP(f)	(((f) >> 24)       )
+#define PIXMAN_FORMAT_TYPE(f)	(((f) >> 16) & 0xff)
+#define PIXMAN_FORMAT_A(f)	(((f) >> 12) & 0x0f)
+#define PIXMAN_FORMAT_R(f)	(((f) >>  8) & 0x0f)
+#define PIXMAN_FORMAT_G(f)	(((f) >>  4) & 0x0f)
+#define PIXMAN_FORMAT_B(f)	(((f)      ) & 0x0f)
+#define PIXMAN_FORMAT_RGB(f)	(((f)      ) & 0xfff)
+#define PIXMAN_FORMAT_VIS(f)	(((f)      ) & 0xffff)
+#define PIXMAN_FORMAT_DEPTH(f)	(PIXMAN_FORMAT_A(f) +	\
+				 PIXMAN_FORMAT_R(f) +	\
+				 PIXMAN_FORMAT_G(f) +	\
+				 PIXMAN_FORMAT_B(f))
+
+#define PIXMAN_TYPE_OTHER	0
+#define PIXMAN_TYPE_A		1
+#define PIXMAN_TYPE_ARGB	2
+#define PIXMAN_TYPE_ABGR	3
+#define PIXMAN_TYPE_COLOR	4
+#define PIXMAN_TYPE_GRAY	5
+#define PIXMAN_TYPE_YUY2	6
+#define PIXMAN_TYPE_YV12	7
+#define PIXMAN_TYPE_BGRA	8
+#define PIXMAN_TYPE_RGBA	9
+
+#define PIXMAN_FORMAT_COLOR(f)				\
+	(PIXMAN_FORMAT_TYPE(f) == PIXMAN_TYPE_ARGB ||	\
+	 PIXMAN_FORMAT_TYPE(f) == PIXMAN_TYPE_ABGR ||	\
+	 PIXMAN_FORMAT_TYPE(f) == PIXMAN_TYPE_BGRA ||	\
+	 PIXMAN_FORMAT_TYPE(f) == PIXMAN_TYPE_RGBA)
+
+/* 32bpp formats */
+typedef enum {
+    PIXMAN_a8r8g8b8 =	 PIXMAN_FORMAT(32,PIXMAN_TYPE_ARGB,8,8,8,8),
+    PIXMAN_x8r8g8b8 =	 PIXMAN_FORMAT(32,PIXMAN_TYPE_ARGB,0,8,8,8),
+    PIXMAN_a8b8g8r8 =	 PIXMAN_FORMAT(32,PIXMAN_TYPE_ABGR,8,8,8,8),
+    PIXMAN_x8b8g8r8 =	 PIXMAN_FORMAT(32,PIXMAN_TYPE_ABGR,0,8,8,8),
+    PIXMAN_b8g8r8a8 =	 PIXMAN_FORMAT(32,PIXMAN_TYPE_BGRA,8,8,8,8),
+    PIXMAN_b8g8r8x8 =	 PIXMAN_FORMAT(32,PIXMAN_TYPE_BGRA,0,8,8,8),
+    PIXMAN_r8g8b8a8 =	 PIXMAN_FORMAT(32,PIXMAN_TYPE_RGBA,8,8,8,8),
+    PIXMAN_r8g8b8x8 =	 PIXMAN_FORMAT(32,PIXMAN_TYPE_RGBA,0,8,8,8),
+    PIXMAN_x14r6g6b6 =	 PIXMAN_FORMAT(32,PIXMAN_TYPE_ARGB,0,6,6,6),
+    PIXMAN_x2r10g10b10 = PIXMAN_FORMAT(32,PIXMAN_TYPE_ARGB,0,10,10,10),
+    PIXMAN_a2r10g10b10 = PIXMAN_FORMAT(32,PIXMAN_TYPE_ARGB,2,10,10,10),
+    PIXMAN_x2b10g10r10 = PIXMAN_FORMAT(32,PIXMAN_TYPE_ABGR,0,10,10,10),
+    PIXMAN_a2b10g10r10 = PIXMAN_FORMAT(32,PIXMAN_TYPE_ABGR,2,10,10,10),
+
+/* 24bpp formats */
+    PIXMAN_r8g8b8 =	 PIXMAN_FORMAT(24,PIXMAN_TYPE_ARGB,0,8,8,8),
+    PIXMAN_b8g8r8 =	 PIXMAN_FORMAT(24,PIXMAN_TYPE_ABGR,0,8,8,8),
+
+/* 16bpp formats */
+    PIXMAN_r5g6b5 =	 PIXMAN_FORMAT(16,PIXMAN_TYPE_ARGB,0,5,6,5),
+    PIXMAN_b5g6r5 =	 PIXMAN_FORMAT(16,PIXMAN_TYPE_ABGR,0,5,6,5),
+
+    PIXMAN_a1r5g5b5 =	 PIXMAN_FORMAT(16,PIXMAN_TYPE_ARGB,1,5,5,5),
+    PIXMAN_x1r5g5b5 =	 PIXMAN_FORMAT(16,PIXMAN_TYPE_ARGB,0,5,5,5),
+    PIXMAN_a1b5g5r5 =	 PIXMAN_FORMAT(16,PIXMAN_TYPE_ABGR,1,5,5,5),
+    PIXMAN_x1b5g5r5 =	 PIXMAN_FORMAT(16,PIXMAN_TYPE_ABGR,0,5,5,5),
+    PIXMAN_a4r4g4b4 =	 PIXMAN_FORMAT(16,PIXMAN_TYPE_ARGB,4,4,4,4),
+    PIXMAN_x4r4g4b4 =	 PIXMAN_FORMAT(16,PIXMAN_TYPE_ARGB,0,4,4,4),
+    PIXMAN_a4b4g4r4 =	 PIXMAN_FORMAT(16,PIXMAN_TYPE_ABGR,4,4,4,4),
+    PIXMAN_x4b4g4r4 =	 PIXMAN_FORMAT(16,PIXMAN_TYPE_ABGR,0,4,4,4),
+
+/* 8bpp formats */
+    PIXMAN_a8 =		 PIXMAN_FORMAT(8,PIXMAN_TYPE_A,8,0,0,0),
+    PIXMAN_r3g3b2 =	 PIXMAN_FORMAT(8,PIXMAN_TYPE_ARGB,0,3,3,2),
+    PIXMAN_b2g3r3 =	 PIXMAN_FORMAT(8,PIXMAN_TYPE_ABGR,0,3,3,2),
+    PIXMAN_a2r2g2b2 =	 PIXMAN_FORMAT(8,PIXMAN_TYPE_ARGB,2,2,2,2),
+    PIXMAN_a2b2g2r2 =	 PIXMAN_FORMAT(8,PIXMAN_TYPE_ABGR,2,2,2,2),
+
+    PIXMAN_c8 =		 PIXMAN_FORMAT(8,PIXMAN_TYPE_COLOR,0,0,0,0),
+    PIXMAN_g8 =		 PIXMAN_FORMAT(8,PIXMAN_TYPE_GRAY,0,0,0,0),
+
+    PIXMAN_x4a4 =	 PIXMAN_FORMAT(8,PIXMAN_TYPE_A,4,0,0,0),
+
+    PIXMAN_x4c4 =	 PIXMAN_FORMAT(8,PIXMAN_TYPE_COLOR,0,0,0,0),
+    PIXMAN_x4g4 =	 PIXMAN_FORMAT(8,PIXMAN_TYPE_GRAY,0,0,0,0),
+
+/* 4bpp formats */
+    PIXMAN_a4 =		 PIXMAN_FORMAT(4,PIXMAN_TYPE_A,4,0,0,0),
+    PIXMAN_r1g2b1 =	 PIXMAN_FORMAT(4,PIXMAN_TYPE_ARGB,0,1,2,1),
+    PIXMAN_b1g2r1 =	 PIXMAN_FORMAT(4,PIXMAN_TYPE_ABGR,0,1,2,1),
+    PIXMAN_a1r1g1b1 =	 PIXMAN_FORMAT(4,PIXMAN_TYPE_ARGB,1,1,1,1),
+    PIXMAN_a1b1g1r1 =	 PIXMAN_FORMAT(4,PIXMAN_TYPE_ABGR,1,1,1,1),
+
+    PIXMAN_c4 =		 PIXMAN_FORMAT(4,PIXMAN_TYPE_COLOR,0,0,0,0),
+    PIXMAN_g4 =		 PIXMAN_FORMAT(4,PIXMAN_TYPE_GRAY,0,0,0,0),
+
+/* 1bpp formats */
+    PIXMAN_a1 =		 PIXMAN_FORMAT(1,PIXMAN_TYPE_A,1,0,0,0),
+
+    PIXMAN_g1 =		 PIXMAN_FORMAT(1,PIXMAN_TYPE_GRAY,0,0,0,0),
+
+/* YUV formats */
+    PIXMAN_yuy2 =	 PIXMAN_FORMAT(16,PIXMAN_TYPE_YUY2,0,0,0,0),
+    PIXMAN_yv12 =	 PIXMAN_FORMAT(12,PIXMAN_TYPE_YV12,0,0,0,0)
+} pixman_format_code_t;
+
+/* Querying supported format values. */
+pixman_bool_t pixman_format_supported_destination (pixman_format_code_t format);
+pixman_bool_t pixman_format_supported_source      (pixman_format_code_t format);
+
+/* Constructors */
+pixman_image_t *pixman_image_create_solid_fill       (pixman_color_t               *color);
+pixman_image_t *pixman_image_create_linear_gradient  (pixman_point_fixed_t         *p1,
+						      pixman_point_fixed_t         *p2,
+						      const pixman_gradient_stop_t *stops,
+						      int                           n_stops);
+pixman_image_t *pixman_image_create_radial_gradient  (pixman_point_fixed_t         *inner,
+						      pixman_point_fixed_t         *outer,
+						      pixman_fixed_t                inner_radius,
+						      pixman_fixed_t                outer_radius,
+						      const pixman_gradient_stop_t *stops,
+						      int                           n_stops);
+pixman_image_t *pixman_image_create_conical_gradient (pixman_point_fixed_t         *center,
+						      pixman_fixed_t                angle,
+						      const pixman_gradient_stop_t *stops,
+						      int                           n_stops);
+pixman_image_t *pixman_image_create_bits             (pixman_format_code_t          format,
+						      int                           width,
+						      int                           height,
+						      uint32_t                     *bits,
+						      int                           rowstride_bytes);
+
+/* Destructor */
+pixman_image_t *pixman_image_ref                     (pixman_image_t               *image);
+pixman_bool_t   pixman_image_unref                   (pixman_image_t               *image);
+
+void		pixman_image_set_destroy_function    (pixman_image_t		   *image,
+						      pixman_image_destroy_func_t   function,
+						      void			   *data);
+void *		pixman_image_get_destroy_data        (pixman_image_t		   *image);
+
+/* Set properties */
+pixman_bool_t   pixman_image_set_clip_region         (pixman_image_t               *image,
+						      pixman_region16_t            *region);
+pixman_bool_t   pixman_image_set_clip_region32       (pixman_image_t               *image,
+						      pixman_region32_t            *region);
+void		pixman_image_set_has_client_clip     (pixman_image_t               *image,
+						      pixman_bool_t		    clien_clip);
+pixman_bool_t   pixman_image_set_transform           (pixman_image_t               *image,
+						      const pixman_transform_t     *transform);
+void            pixman_image_set_repeat              (pixman_image_t               *image,
+						      pixman_repeat_t               repeat);
+pixman_bool_t   pixman_image_set_filter              (pixman_image_t               *image,
+						      pixman_filter_t               filter,
+						      const pixman_fixed_t         *filter_params,
+						      int                           n_filter_params);
+void		pixman_image_set_source_clipping     (pixman_image_t		   *image,
+						      pixman_bool_t                 source_clipping);
+void            pixman_image_set_alpha_map           (pixman_image_t               *image,
+						      pixman_image_t               *alpha_map,
+						      int16_t                       x,
+						      int16_t                       y);
+void            pixman_image_set_component_alpha     (pixman_image_t               *image,
+						      pixman_bool_t                 component_alpha);
+pixman_bool_t   pixman_image_get_component_alpha     (pixman_image_t               *image);
+void		pixman_image_set_accessors	     (pixman_image_t		   *image,
+						      pixman_read_memory_func_t	    read_func,
+						      pixman_write_memory_func_t    write_func);
+void		pixman_image_set_indexed	     (pixman_image_t		   *image,
+						      const pixman_indexed_t	   *indexed);
+uint32_t       *pixman_image_get_data                (pixman_image_t               *image);
+int		pixman_image_get_width               (pixman_image_t               *image);
+int             pixman_image_get_height              (pixman_image_t               *image);
+int		pixman_image_get_stride              (pixman_image_t               *image); /* in bytes */
+int		pixman_image_get_depth               (pixman_image_t		   *image);
+pixman_format_code_t pixman_image_get_format	     (pixman_image_t		   *image);
+pixman_bool_t	pixman_image_fill_rectangles	     (pixman_op_t		    op,
+						      pixman_image_t		   *image,
+						      pixman_color_t		   *color,
+						      int			    n_rects,
+						      const pixman_rectangle16_t   *rects);
+pixman_bool_t   pixman_image_fill_boxes              (pixman_op_t                   op,
+                                                      pixman_image_t               *dest,
+                                                      pixman_color_t               *color,
+                                                      int                           n_boxes,
+                                                      const pixman_box32_t         *boxes);
+
+/* Composite */
+pixman_bool_t pixman_compute_composite_region (pixman_region16_t *region,
+					       pixman_image_t    *src_image,
+					       pixman_image_t    *mask_image,
+					       pixman_image_t    *dest_image,
+					       int16_t            src_x,
+					       int16_t            src_y,
+					       int16_t            mask_x,
+					       int16_t            mask_y,
+					       int16_t            dest_x,
+					       int16_t            dest_y,
+					       uint16_t           width,
+					       uint16_t           height);
+void          pixman_image_composite          (pixman_op_t        op,
+					       pixman_image_t    *src,
+					       pixman_image_t    *mask,
+					       pixman_image_t    *dest,
+					       int16_t            src_x,
+					       int16_t            src_y,
+					       int16_t            mask_x,
+					       int16_t            mask_y,
+					       int16_t            dest_x,
+					       int16_t            dest_y,
+					       uint16_t           width,
+					       uint16_t           height);
+void          pixman_image_composite32        (pixman_op_t        op,
+					       pixman_image_t    *src,
+					       pixman_image_t    *mask,
+					       pixman_image_t    *dest,
+					       int32_t            src_x,
+					       int32_t            src_y,
+					       int32_t            mask_x,
+					       int32_t            mask_y,
+					       int32_t            dest_x,
+					       int32_t            dest_y,
+					       int32_t            width,
+					       int32_t            height);
+
+/* Executive Summary: This function is a no-op that only exists
+ * for historical reasons.
+ *
+ * There used to be a bug in the X server where it would rely on
+ * out-of-bounds accesses when it was asked to composite with a
+ * window as the source. It would create a pixman image pointing
+ * to some bogus position in memory, but then set a clip region
+ * to the position where the actual bits were.
+ *
+ * Due to a bug in old versions of pixman, where it would not clip
+ * against the image bounds when a clip region was set, this would
+ * actually work. So when the pixman bug was fixed, a workaround was
+ * added to allow certain out-of-bound accesses. This function disabled
+ * those workarounds.
+ *
+ * Since 0.21.2, pixman doesn't do these workarounds anymore, so now this
+ * function is a no-op.
+ */
+void pixman_disable_out_of_bounds_workaround (void);
+
+/*
+ * Trapezoids
+ */
+typedef struct pixman_edge pixman_edge_t;
+typedef struct pixman_trapezoid pixman_trapezoid_t;
+typedef struct pixman_trap pixman_trap_t;
+typedef struct pixman_span_fix pixman_span_fix_t;
+typedef struct pixman_triangle pixman_triangle_t;
+
+/*
+ * An edge structure.  This represents a single polygon edge
+ * and can be quickly stepped across small or large gaps in the
+ * sample grid
+ */
+struct pixman_edge
+{
+    pixman_fixed_t	x;
+    pixman_fixed_t	e;
+    pixman_fixed_t	stepx;
+    pixman_fixed_t	signdx;
+    pixman_fixed_t	dy;
+    pixman_fixed_t	dx;
+
+    pixman_fixed_t	stepx_small;
+    pixman_fixed_t	stepx_big;
+    pixman_fixed_t	dx_small;
+    pixman_fixed_t	dx_big;
+};
+
+struct pixman_trapezoid
+{
+    pixman_fixed_t	top, bottom;
+    pixman_line_fixed_t	left, right;
+};
+
+struct pixman_triangle
+{
+    pixman_point_fixed_t p1, p2, p3;
+};
+
+/* whether 't' is a well defined not obviously empty trapezoid */
+#define pixman_trapezoid_valid(t)				   \
+    ((t)->left.p1.y != (t)->left.p2.y &&			   \
+     (t)->right.p1.y != (t)->right.p2.y &&			   \
+     (int) ((t)->bottom - (t)->top) > 0)
+
+struct pixman_span_fix
+{
+    pixman_fixed_t	l, r, y;
+};
+
+struct pixman_trap
+{
+    pixman_span_fix_t	top, bot;
+};
+
+pixman_fixed_t pixman_sample_ceil_y        (pixman_fixed_t             y,
+					    int                        bpp);
+pixman_fixed_t pixman_sample_floor_y       (pixman_fixed_t             y,
+					    int                        bpp);
+void           pixman_edge_step            (pixman_edge_t             *e,
+					    int                        n);
+void           pixman_edge_init            (pixman_edge_t             *e,
+					    int                        bpp,
+					    pixman_fixed_t             y_start,
+					    pixman_fixed_t             x_top,
+					    pixman_fixed_t             y_top,
+					    pixman_fixed_t             x_bot,
+					    pixman_fixed_t             y_bot);
+void           pixman_line_fixed_edge_init (pixman_edge_t             *e,
+					    int                        bpp,
+					    pixman_fixed_t             y,
+					    const pixman_line_fixed_t *line,
+					    int                        x_off,
+					    int                        y_off);
+void           pixman_rasterize_edges      (pixman_image_t            *image,
+					    pixman_edge_t             *l,
+					    pixman_edge_t             *r,
+					    pixman_fixed_t             t,
+					    pixman_fixed_t             b);
+void           pixman_add_traps            (pixman_image_t            *image,
+					    int16_t                    x_off,
+					    int16_t                    y_off,
+					    int                        ntrap,
+					    pixman_trap_t             *traps);
+void           pixman_add_trapezoids       (pixman_image_t            *image,
+					    int16_t                    x_off,
+					    int                        y_off,
+					    int                        ntraps,
+					    const pixman_trapezoid_t  *traps);
+void           pixman_rasterize_trapezoid  (pixman_image_t            *image,
+					    const pixman_trapezoid_t  *trap,
+					    int                        x_off,
+					    int                        y_off);
+void          pixman_composite_trapezoids (pixman_op_t		       op,
+					   pixman_image_t *	       src,
+					   pixman_image_t *	       dst,
+					   pixman_format_code_t	       mask_format,
+					   int			       x_src,
+					   int			       y_src,
+					   int			       x_dst,
+					   int			       y_dst,
+					   int			       n_traps,
+					   const pixman_trapezoid_t *  traps);
+void          pixman_composite_triangles (pixman_op_t		       op,
+					  pixman_image_t *	       src,
+					  pixman_image_t *	       dst,
+					  pixman_format_code_t	       mask_format,
+					  int			       x_src,
+					  int			       y_src,
+					  int			       x_dst,
+					  int			       y_dst,
+					  int			       n_tris,
+					  const pixman_triangle_t *    tris);
+void	      pixman_add_triangles       (pixman_image_t              *image,
+					  int32_t	               x_off,
+					  int32_t	               y_off,
+					  int	                       n_tris,
+					  const pixman_triangle_t     *tris);
+
+PIXMAN_END_DECLS
+
+#endif /* PIXMAN_H__ */