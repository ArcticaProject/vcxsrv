<<<<<<< HEAD
#include <stdlib.h>
#include <config.h>
#include <assert.h>
#include "pixman-private.h" /* For 'inline' definition */

#define ARRAY_LENGTH(A) ((int) (sizeof (A) / sizeof ((A) [0])))

/* A primitive pseudorandom number generator,
 * taken from POSIX.1-2001 example
 */

extern uint32_t lcg_seed;
#ifdef USE_OPENMP
#pragma omp threadprivate(lcg_seed)
#endif

static inline uint32_t
lcg_rand (void)
{
    lcg_seed = lcg_seed * 1103515245 + 12345;
    return ((uint32_t)(lcg_seed / 65536) % 32768);
}

static inline void
lcg_srand (uint32_t seed)
{
    lcg_seed = seed;
}

static inline uint32_t
lcg_rand_n (int max)
{
    return lcg_rand () % max;
}

static inline uint32_t
lcg_rand_N (int max)
{
    uint32_t lo = lcg_rand ();
    uint32_t hi = lcg_rand () << 15;
    return (lo | hi) % max;
}

static inline uint32_t
lcg_rand_u32 (void)
{
    /* This uses the 10/11 most significant bits from the 3 lcg results
     * (and mixes them with the low from the adjacent one).
     */
    uint32_t lo = lcg_rand() >> -(32 - 15 - 11 * 2);
    uint32_t mid = lcg_rand() << (32 - 15 - 11 * 1);
    uint32_t hi = lcg_rand() << (32 - 15 - 11 * 0);

    return (hi ^ mid ^ lo);
}

/* CRC 32 computation
 */
uint32_t
compute_crc32 (uint32_t    in_crc32,
	       const void *buf,
	       size_t      buf_len);

/* Returns TRUE if running on a little endian system */
pixman_bool_t
is_little_endian (void);

/* perform endian conversion of pixel data
 */
void
image_endian_swap (pixman_image_t *img);

/* Allocate memory that is bounded by protected pages,
 * so that out-of-bounds access will cause segfaults
 */
void *
fence_malloc (int64_t len);

void
fence_free (void *data);

/* Generate n_bytes random bytes in fence_malloced memory */
uint8_t *
make_random_bytes (int n_bytes);

/* Return current time in seconds */
double
gettime (void);

uint32_t
get_random_seed (void);

/* main body of the fuzzer test */
int
fuzzer_test_main (const char *test_name,
		  int         default_number_of_iterations,
		  uint32_t    expected_checksum,
		  uint32_t    (*test_function)(int testnum, int verbose),
		  int         argc,
		  const char *argv[]);

void
fail_after (int seconds, const char *msg);

/* If possible, enable traps for floating point exceptions */
void enable_fp_exceptions(void);

/* A pair of macros which can help to detect corruption of
 * floating point registers after a function call. This may
 * happen if _mm_empty() call is forgotten in MMX/SSE2 fast
 * path code, or ARM NEON assembly optimized function forgets
 * to save/restore d8-d15 registers before use.
 */

#define FLOAT_REGS_CORRUPTION_DETECTOR_START()                 \
    static volatile double frcd_volatile_constant1 = 123451;   \
    static volatile double frcd_volatile_constant2 = 123452;   \
    static volatile double frcd_volatile_constant3 = 123453;   \
    static volatile double frcd_volatile_constant4 = 123454;   \
    static volatile double frcd_volatile_constant5 = 123455;   \
    static volatile double frcd_volatile_constant6 = 123456;   \
    static volatile double frcd_volatile_constant7 = 123457;   \
    static volatile double frcd_volatile_constant8 = 123458;   \
    double frcd_canary_variable1 = frcd_volatile_constant1;    \
    double frcd_canary_variable2 = frcd_volatile_constant2;    \
    double frcd_canary_variable3 = frcd_volatile_constant3;    \
    double frcd_canary_variable4 = frcd_volatile_constant4;    \
    double frcd_canary_variable5 = frcd_volatile_constant5;    \
    double frcd_canary_variable6 = frcd_volatile_constant6;    \
    double frcd_canary_variable7 = frcd_volatile_constant7;    \
    double frcd_canary_variable8 = frcd_volatile_constant8;

#define FLOAT_REGS_CORRUPTION_DETECTOR_FINISH()                \
    assert (frcd_canary_variable1 == frcd_volatile_constant1); \
    assert (frcd_canary_variable2 == frcd_volatile_constant2); \
    assert (frcd_canary_variable3 == frcd_volatile_constant3); \
    assert (frcd_canary_variable4 == frcd_volatile_constant4); \
    assert (frcd_canary_variable5 == frcd_volatile_constant5); \
    assert (frcd_canary_variable6 == frcd_volatile_constant6); \
    assert (frcd_canary_variable7 == frcd_volatile_constant7); \
    assert (frcd_canary_variable8 == frcd_volatile_constant8);

/* Try to get an aligned memory chunk */
void *
aligned_malloc (size_t align, size_t size);

void
initialize_palette (pixman_indexed_t *palette, uint32_t depth, int is_rgb);
=======
#include <stdlib.h>
#include <config.h>
#include <assert.h>
#include "pixman-private.h" /* For 'inline' definition */

#define ARRAY_LENGTH(A) ((int) (sizeof (A) / sizeof ((A) [0])))

/* A primitive pseudorandom number generator,
 * taken from POSIX.1-2001 example
 */

extern uint32_t lcg_seed;
#ifdef USE_OPENMP
#pragma omp threadprivate(lcg_seed)
#endif

static inline uint32_t
lcg_rand (void)
{
    lcg_seed = lcg_seed * 1103515245 + 12345;
    return ((uint32_t)(lcg_seed / 65536) % 32768);
}

static inline void
lcg_srand (uint32_t seed)
{
    lcg_seed = seed;
}

static inline uint32_t
lcg_rand_n (int max)
{
    return lcg_rand () % max;
}

static inline uint32_t
lcg_rand_N (int max)
{
    uint32_t lo = lcg_rand ();
    uint32_t hi = lcg_rand () << 15;
    return (lo | hi) % max;
}

static inline uint32_t
lcg_rand_u32 (void)
{
    /* This uses the 10/11 most significant bits from the 3 lcg results
     * (and mixes them with the low from the adjacent one).
     */
    uint32_t lo = lcg_rand() >> -(32 - 15 - 11 * 2);
    uint32_t mid = lcg_rand() << (32 - 15 - 11 * 1);
    uint32_t hi = lcg_rand() << (32 - 15 - 11 * 0);

    return (hi ^ mid ^ lo);
}

/* CRC 32 computation
 */
uint32_t
compute_crc32 (uint32_t    in_crc32,
	       const void *buf,
	       size_t      buf_len);

/* Returns TRUE if running on a little endian system */
pixman_bool_t
is_little_endian (void);

/* perform endian conversion of pixel data
 */
void
image_endian_swap (pixman_image_t *img);

/* Allocate memory that is bounded by protected pages,
 * so that out-of-bounds access will cause segfaults
 */
void *
fence_malloc (int64_t len);

void
fence_free (void *data);

/* Generate n_bytes random bytes in fence_malloced memory */
uint8_t *
make_random_bytes (int n_bytes);

/* Return current time in seconds */
double
gettime (void);

uint32_t
get_random_seed (void);

/* main body of the fuzzer test */
int
fuzzer_test_main (const char *test_name,
		  int         default_number_of_iterations,
		  uint32_t    expected_checksum,
		  uint32_t    (*test_function)(int testnum, int verbose),
		  int         argc,
		  const char *argv[]);

void
fail_after (int seconds, const char *msg);

/* If possible, enable traps for floating point exceptions */
void enable_fp_exceptions(void);

pixman_bool_t
write_png (pixman_image_t *image, const char *filename);

/* A pair of macros which can help to detect corruption of
 * floating point registers after a function call. This may
 * happen if _mm_empty() call is forgotten in MMX/SSE2 fast
 * path code, or ARM NEON assembly optimized function forgets
 * to save/restore d8-d15 registers before use.
 */

#define FLOAT_REGS_CORRUPTION_DETECTOR_START()                 \
    static volatile double frcd_volatile_constant1 = 123451;   \
    static volatile double frcd_volatile_constant2 = 123452;   \
    static volatile double frcd_volatile_constant3 = 123453;   \
    static volatile double frcd_volatile_constant4 = 123454;   \
    static volatile double frcd_volatile_constant5 = 123455;   \
    static volatile double frcd_volatile_constant6 = 123456;   \
    static volatile double frcd_volatile_constant7 = 123457;   \
    static volatile double frcd_volatile_constant8 = 123458;   \
    double frcd_canary_variable1 = frcd_volatile_constant1;    \
    double frcd_canary_variable2 = frcd_volatile_constant2;    \
    double frcd_canary_variable3 = frcd_volatile_constant3;    \
    double frcd_canary_variable4 = frcd_volatile_constant4;    \
    double frcd_canary_variable5 = frcd_volatile_constant5;    \
    double frcd_canary_variable6 = frcd_volatile_constant6;    \
    double frcd_canary_variable7 = frcd_volatile_constant7;    \
    double frcd_canary_variable8 = frcd_volatile_constant8;

#define FLOAT_REGS_CORRUPTION_DETECTOR_FINISH()                \
    assert (frcd_canary_variable1 == frcd_volatile_constant1); \
    assert (frcd_canary_variable2 == frcd_volatile_constant2); \
    assert (frcd_canary_variable3 == frcd_volatile_constant3); \
    assert (frcd_canary_variable4 == frcd_volatile_constant4); \
    assert (frcd_canary_variable5 == frcd_volatile_constant5); \
    assert (frcd_canary_variable6 == frcd_volatile_constant6); \
    assert (frcd_canary_variable7 == frcd_volatile_constant7); \
    assert (frcd_canary_variable8 == frcd_volatile_constant8);

/* Try to get an aligned memory chunk */
void *
aligned_malloc (size_t align, size_t size);

void
initialize_palette (pixman_indexed_t *palette, uint32_t depth, int is_rgb);
>>>>>>> 24a692ce
<|MERGE_RESOLUTION|>--- conflicted
+++ resolved
@@ -1,302 +1,151 @@
-<<<<<<< HEAD
-#include <stdlib.h>
-#include <config.h>
-#include <assert.h>
-#include "pixman-private.h" /* For 'inline' definition */
-
-#define ARRAY_LENGTH(A) ((int) (sizeof (A) / sizeof ((A) [0])))
-
-/* A primitive pseudorandom number generator,
- * taken from POSIX.1-2001 example
- */
-
-extern uint32_t lcg_seed;
-#ifdef USE_OPENMP
-#pragma omp threadprivate(lcg_seed)
-#endif
-
-static inline uint32_t
-lcg_rand (void)
-{
-    lcg_seed = lcg_seed * 1103515245 + 12345;
-    return ((uint32_t)(lcg_seed / 65536) % 32768);
-}
-
-static inline void
-lcg_srand (uint32_t seed)
-{
-    lcg_seed = seed;
-}
-
-static inline uint32_t
-lcg_rand_n (int max)
-{
-    return lcg_rand () % max;
-}
-
-static inline uint32_t
-lcg_rand_N (int max)
-{
-    uint32_t lo = lcg_rand ();
-    uint32_t hi = lcg_rand () << 15;
-    return (lo | hi) % max;
-}
-
-static inline uint32_t
-lcg_rand_u32 (void)
-{
-    /* This uses the 10/11 most significant bits from the 3 lcg results
-     * (and mixes them with the low from the adjacent one).
-     */
-    uint32_t lo = lcg_rand() >> -(32 - 15 - 11 * 2);
-    uint32_t mid = lcg_rand() << (32 - 15 - 11 * 1);
-    uint32_t hi = lcg_rand() << (32 - 15 - 11 * 0);
-
-    return (hi ^ mid ^ lo);
-}
-
-/* CRC 32 computation
- */
-uint32_t
-compute_crc32 (uint32_t    in_crc32,
-	       const void *buf,
-	       size_t      buf_len);
-
-/* Returns TRUE if running on a little endian system */
-pixman_bool_t
-is_little_endian (void);
-
-/* perform endian conversion of pixel data
- */
-void
-image_endian_swap (pixman_image_t *img);
-
-/* Allocate memory that is bounded by protected pages,
- * so that out-of-bounds access will cause segfaults
- */
-void *
-fence_malloc (int64_t len);
-
-void
-fence_free (void *data);
-
-/* Generate n_bytes random bytes in fence_malloced memory */
-uint8_t *
-make_random_bytes (int n_bytes);
-
-/* Return current time in seconds */
-double
-gettime (void);
-
-uint32_t
-get_random_seed (void);
-
-/* main body of the fuzzer test */
-int
-fuzzer_test_main (const char *test_name,
-		  int         default_number_of_iterations,
-		  uint32_t    expected_checksum,
-		  uint32_t    (*test_function)(int testnum, int verbose),
-		  int         argc,
-		  const char *argv[]);
-
-void
-fail_after (int seconds, const char *msg);
-
-/* If possible, enable traps for floating point exceptions */
-void enable_fp_exceptions(void);
-
-/* A pair of macros which can help to detect corruption of
- * floating point registers after a function call. This may
- * happen if _mm_empty() call is forgotten in MMX/SSE2 fast
- * path code, or ARM NEON assembly optimized function forgets
- * to save/restore d8-d15 registers before use.
- */
-
-#define FLOAT_REGS_CORRUPTION_DETECTOR_START()                 \
-    static volatile double frcd_volatile_constant1 = 123451;   \
-    static volatile double frcd_volatile_constant2 = 123452;   \
-    static volatile double frcd_volatile_constant3 = 123453;   \
-    static volatile double frcd_volatile_constant4 = 123454;   \
-    static volatile double frcd_volatile_constant5 = 123455;   \
-    static volatile double frcd_volatile_constant6 = 123456;   \
-    static volatile double frcd_volatile_constant7 = 123457;   \
-    static volatile double frcd_volatile_constant8 = 123458;   \
-    double frcd_canary_variable1 = frcd_volatile_constant1;    \
-    double frcd_canary_variable2 = frcd_volatile_constant2;    \
-    double frcd_canary_variable3 = frcd_volatile_constant3;    \
-    double frcd_canary_variable4 = frcd_volatile_constant4;    \
-    double frcd_canary_variable5 = frcd_volatile_constant5;    \
-    double frcd_canary_variable6 = frcd_volatile_constant6;    \
-    double frcd_canary_variable7 = frcd_volatile_constant7;    \
-    double frcd_canary_variable8 = frcd_volatile_constant8;
-
-#define FLOAT_REGS_CORRUPTION_DETECTOR_FINISH()                \
-    assert (frcd_canary_variable1 == frcd_volatile_constant1); \
-    assert (frcd_canary_variable2 == frcd_volatile_constant2); \
-    assert (frcd_canary_variable3 == frcd_volatile_constant3); \
-    assert (frcd_canary_variable4 == frcd_volatile_constant4); \
-    assert (frcd_canary_variable5 == frcd_volatile_constant5); \
-    assert (frcd_canary_variable6 == frcd_volatile_constant6); \
-    assert (frcd_canary_variable7 == frcd_volatile_constant7); \
-    assert (frcd_canary_variable8 == frcd_volatile_constant8);
-
-/* Try to get an aligned memory chunk */
-void *
-aligned_malloc (size_t align, size_t size);
-
-void
-initialize_palette (pixman_indexed_t *palette, uint32_t depth, int is_rgb);
-=======
-#include <stdlib.h>
-#include <config.h>
-#include <assert.h>
-#include "pixman-private.h" /* For 'inline' definition */
-
-#define ARRAY_LENGTH(A) ((int) (sizeof (A) / sizeof ((A) [0])))
-
-/* A primitive pseudorandom number generator,
- * taken from POSIX.1-2001 example
- */
-
-extern uint32_t lcg_seed;
-#ifdef USE_OPENMP
-#pragma omp threadprivate(lcg_seed)
-#endif
-
-static inline uint32_t
-lcg_rand (void)
-{
-    lcg_seed = lcg_seed * 1103515245 + 12345;
-    return ((uint32_t)(lcg_seed / 65536) % 32768);
-}
-
-static inline void
-lcg_srand (uint32_t seed)
-{
-    lcg_seed = seed;
-}
-
-static inline uint32_t
-lcg_rand_n (int max)
-{
-    return lcg_rand () % max;
-}
-
-static inline uint32_t
-lcg_rand_N (int max)
-{
-    uint32_t lo = lcg_rand ();
-    uint32_t hi = lcg_rand () << 15;
-    return (lo | hi) % max;
-}
-
-static inline uint32_t
-lcg_rand_u32 (void)
-{
-    /* This uses the 10/11 most significant bits from the 3 lcg results
-     * (and mixes them with the low from the adjacent one).
-     */
-    uint32_t lo = lcg_rand() >> -(32 - 15 - 11 * 2);
-    uint32_t mid = lcg_rand() << (32 - 15 - 11 * 1);
-    uint32_t hi = lcg_rand() << (32 - 15 - 11 * 0);
-
-    return (hi ^ mid ^ lo);
-}
-
-/* CRC 32 computation
- */
-uint32_t
-compute_crc32 (uint32_t    in_crc32,
-	       const void *buf,
-	       size_t      buf_len);
-
-/* Returns TRUE if running on a little endian system */
-pixman_bool_t
-is_little_endian (void);
-
-/* perform endian conversion of pixel data
- */
-void
-image_endian_swap (pixman_image_t *img);
-
-/* Allocate memory that is bounded by protected pages,
- * so that out-of-bounds access will cause segfaults
- */
-void *
-fence_malloc (int64_t len);
-
-void
-fence_free (void *data);
-
-/* Generate n_bytes random bytes in fence_malloced memory */
-uint8_t *
-make_random_bytes (int n_bytes);
-
-/* Return current time in seconds */
-double
-gettime (void);
-
-uint32_t
-get_random_seed (void);
-
-/* main body of the fuzzer test */
-int
-fuzzer_test_main (const char *test_name,
-		  int         default_number_of_iterations,
-		  uint32_t    expected_checksum,
-		  uint32_t    (*test_function)(int testnum, int verbose),
-		  int         argc,
-		  const char *argv[]);
-
-void
-fail_after (int seconds, const char *msg);
-
-/* If possible, enable traps for floating point exceptions */
-void enable_fp_exceptions(void);
-
-pixman_bool_t
-write_png (pixman_image_t *image, const char *filename);
-
-/* A pair of macros which can help to detect corruption of
- * floating point registers after a function call. This may
- * happen if _mm_empty() call is forgotten in MMX/SSE2 fast
- * path code, or ARM NEON assembly optimized function forgets
- * to save/restore d8-d15 registers before use.
- */
-
-#define FLOAT_REGS_CORRUPTION_DETECTOR_START()                 \
-    static volatile double frcd_volatile_constant1 = 123451;   \
-    static volatile double frcd_volatile_constant2 = 123452;   \
-    static volatile double frcd_volatile_constant3 = 123453;   \
-    static volatile double frcd_volatile_constant4 = 123454;   \
-    static volatile double frcd_volatile_constant5 = 123455;   \
-    static volatile double frcd_volatile_constant6 = 123456;   \
-    static volatile double frcd_volatile_constant7 = 123457;   \
-    static volatile double frcd_volatile_constant8 = 123458;   \
-    double frcd_canary_variable1 = frcd_volatile_constant1;    \
-    double frcd_canary_variable2 = frcd_volatile_constant2;    \
-    double frcd_canary_variable3 = frcd_volatile_constant3;    \
-    double frcd_canary_variable4 = frcd_volatile_constant4;    \
-    double frcd_canary_variable5 = frcd_volatile_constant5;    \
-    double frcd_canary_variable6 = frcd_volatile_constant6;    \
-    double frcd_canary_variable7 = frcd_volatile_constant7;    \
-    double frcd_canary_variable8 = frcd_volatile_constant8;
-
-#define FLOAT_REGS_CORRUPTION_DETECTOR_FINISH()                \
-    assert (frcd_canary_variable1 == frcd_volatile_constant1); \
-    assert (frcd_canary_variable2 == frcd_volatile_constant2); \
-    assert (frcd_canary_variable3 == frcd_volatile_constant3); \
-    assert (frcd_canary_variable4 == frcd_volatile_constant4); \
-    assert (frcd_canary_variable5 == frcd_volatile_constant5); \
-    assert (frcd_canary_variable6 == frcd_volatile_constant6); \
-    assert (frcd_canary_variable7 == frcd_volatile_constant7); \
-    assert (frcd_canary_variable8 == frcd_volatile_constant8);
-
-/* Try to get an aligned memory chunk */
-void *
-aligned_malloc (size_t align, size_t size);
-
-void
-initialize_palette (pixman_indexed_t *palette, uint32_t depth, int is_rgb);
->>>>>>> 24a692ce
+#include <stdlib.h>
+#include <config.h>
+#include <assert.h>
+#include "pixman-private.h" /* For 'inline' definition */
+
+#define ARRAY_LENGTH(A) ((int) (sizeof (A) / sizeof ((A) [0])))
+
+/* A primitive pseudorandom number generator,
+ * taken from POSIX.1-2001 example
+ */
+
+extern uint32_t lcg_seed;
+#ifdef USE_OPENMP
+#pragma omp threadprivate(lcg_seed)
+#endif
+
+static inline uint32_t
+lcg_rand (void)
+{
+    lcg_seed = lcg_seed * 1103515245 + 12345;
+    return ((uint32_t)(lcg_seed / 65536) % 32768);
+}
+
+static inline void
+lcg_srand (uint32_t seed)
+{
+    lcg_seed = seed;
+}
+
+static inline uint32_t
+lcg_rand_n (int max)
+{
+    return lcg_rand () % max;
+}
+
+static inline uint32_t
+lcg_rand_N (int max)
+{
+    uint32_t lo = lcg_rand ();
+    uint32_t hi = lcg_rand () << 15;
+    return (lo | hi) % max;
+}
+
+static inline uint32_t
+lcg_rand_u32 (void)
+{
+    /* This uses the 10/11 most significant bits from the 3 lcg results
+     * (and mixes them with the low from the adjacent one).
+     */
+    uint32_t lo = lcg_rand() >> -(32 - 15 - 11 * 2);
+    uint32_t mid = lcg_rand() << (32 - 15 - 11 * 1);
+    uint32_t hi = lcg_rand() << (32 - 15 - 11 * 0);
+
+    return (hi ^ mid ^ lo);
+}
+
+/* CRC 32 computation
+ */
+uint32_t
+compute_crc32 (uint32_t    in_crc32,
+	       const void *buf,
+	       size_t      buf_len);
+
+/* Returns TRUE if running on a little endian system */
+pixman_bool_t
+is_little_endian (void);
+
+/* perform endian conversion of pixel data
+ */
+void
+image_endian_swap (pixman_image_t *img);
+
+/* Allocate memory that is bounded by protected pages,
+ * so that out-of-bounds access will cause segfaults
+ */
+void *
+fence_malloc (int64_t len);
+
+void
+fence_free (void *data);
+
+/* Generate n_bytes random bytes in fence_malloced memory */
+uint8_t *
+make_random_bytes (int n_bytes);
+
+/* Return current time in seconds */
+double
+gettime (void);
+
+uint32_t
+get_random_seed (void);
+
+/* main body of the fuzzer test */
+int
+fuzzer_test_main (const char *test_name,
+		  int         default_number_of_iterations,
+		  uint32_t    expected_checksum,
+		  uint32_t    (*test_function)(int testnum, int verbose),
+		  int         argc,
+		  const char *argv[]);
+
+void
+fail_after (int seconds, const char *msg);
+
+/* If possible, enable traps for floating point exceptions */
+void enable_fp_exceptions(void);
+
+pixman_bool_t
+write_png (pixman_image_t *image, const char *filename);
+
+/* A pair of macros which can help to detect corruption of
+ * floating point registers after a function call. This may
+ * happen if _mm_empty() call is forgotten in MMX/SSE2 fast
+ * path code, or ARM NEON assembly optimized function forgets
+ * to save/restore d8-d15 registers before use.
+ */
+
+#define FLOAT_REGS_CORRUPTION_DETECTOR_START()                 \
+    static volatile double frcd_volatile_constant1 = 123451;   \
+    static volatile double frcd_volatile_constant2 = 123452;   \
+    static volatile double frcd_volatile_constant3 = 123453;   \
+    static volatile double frcd_volatile_constant4 = 123454;   \
+    static volatile double frcd_volatile_constant5 = 123455;   \
+    static volatile double frcd_volatile_constant6 = 123456;   \
+    static volatile double frcd_volatile_constant7 = 123457;   \
+    static volatile double frcd_volatile_constant8 = 123458;   \
+    double frcd_canary_variable1 = frcd_volatile_constant1;    \
+    double frcd_canary_variable2 = frcd_volatile_constant2;    \
+    double frcd_canary_variable3 = frcd_volatile_constant3;    \
+    double frcd_canary_variable4 = frcd_volatile_constant4;    \
+    double frcd_canary_variable5 = frcd_volatile_constant5;    \
+    double frcd_canary_variable6 = frcd_volatile_constant6;    \
+    double frcd_canary_variable7 = frcd_volatile_constant7;    \
+    double frcd_canary_variable8 = frcd_volatile_constant8;
+
+#define FLOAT_REGS_CORRUPTION_DETECTOR_FINISH()                \
+    assert (frcd_canary_variable1 == frcd_volatile_constant1); \
+    assert (frcd_canary_variable2 == frcd_volatile_constant2); \
+    assert (frcd_canary_variable3 == frcd_volatile_constant3); \
+    assert (frcd_canary_variable4 == frcd_volatile_constant4); \
+    assert (frcd_canary_variable5 == frcd_volatile_constant5); \
+    assert (frcd_canary_variable6 == frcd_volatile_constant6); \
+    assert (frcd_canary_variable7 == frcd_volatile_constant7); \
+    assert (frcd_canary_variable8 == frcd_volatile_constant8);
+
+/* Try to get an aligned memory chunk */
+void *
+aligned_malloc (size_t align, size_t size);
+
+void
+initialize_palette (pixman_indexed_t *palette, uint32_t depth, int is_rgb);