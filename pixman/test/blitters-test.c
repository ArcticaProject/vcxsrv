--- conflicted
+++ resolved
@@ -1,853 +1,428 @@
-<<<<<<< HEAD
-/*
- * Test program, which stresses the use of different color formats and
- * compositing operations.
- *
- * Script 'fuzzer-find-diff.pl' can be used to narrow down the problem in
- * the case of test failure.
- */
-#include <assert.h>
-#include <stdlib.h>
-#include <stdio.h>
-#include <config.h>
-#include "utils.h"
-
-static pixman_indexed_t rgb_palette[9];
-static pixman_indexed_t y_palette[9];
-
-/* Create random image for testing purposes */
-static pixman_image_t *
-create_random_image (pixman_format_code_t *allowed_formats,
-		     int                   max_width,
-		     int                   max_height,
-		     int                   max_extra_stride,
-		     pixman_format_code_t *used_fmt)
-{
-    int n = 0, i, width, height, stride;
-    pixman_format_code_t fmt;
-    uint32_t *buf;
-    pixman_image_t *img;
-
-    while (allowed_formats[n] != PIXMAN_null)
-	n++;
-    fmt = allowed_formats[lcg_rand_n (n)];
-
-    width = lcg_rand_n (max_width) + 1;
-    height = lcg_rand_n (max_height) + 1;
-    stride = (width * PIXMAN_FORMAT_BPP (fmt) + 7) / 8 +
-	lcg_rand_n (max_extra_stride + 1);
-    stride = (stride + 3) & ~3;
-
-    /* do the allocation */
-    buf = aligned_malloc (64, stride * height);
-
-    /* initialize image with random data */
-    for (i = 0; i < stride * height; i++)
-    {
-	/* generation is biased to having more 0 or 255 bytes as
-	 * they are more likely to be special-cased in code
-	 */
-	*((uint8_t *)buf + i) = lcg_rand_n (4) ? lcg_rand_n (256) :
-	    (lcg_rand_n (2) ? 0 : 255);
-    }
-
-    img = pixman_image_create_bits (fmt, width, height, buf, stride);
-
-    if (PIXMAN_FORMAT_TYPE (fmt) == PIXMAN_TYPE_COLOR)
-    {
-	pixman_image_set_indexed (img, &(rgb_palette[PIXMAN_FORMAT_BPP (fmt)]));
-    }
-    else if (PIXMAN_FORMAT_TYPE (fmt) == PIXMAN_TYPE_GRAY)
-    {
-	pixman_image_set_indexed (img, &(y_palette[PIXMAN_FORMAT_BPP (fmt)]));
-    }
-
-    image_endian_swap (img);
-
-    if (used_fmt) *used_fmt = fmt;
-    return img;
-}
-
-/* Free random image, and optionally update crc32 based on its data */
-static uint32_t
-free_random_image (uint32_t initcrc,
-		   pixman_image_t *img,
-		   pixman_format_code_t fmt)
-{
-    uint32_t crc32 = 0;
-    int stride = pixman_image_get_stride (img);
-    uint32_t *data = pixman_image_get_data (img);
-    int height = pixman_image_get_height (img);
-
-    if (fmt != PIXMAN_null)
-    {
-	/* mask unused 'x' part */
-	if (PIXMAN_FORMAT_BPP (fmt) - PIXMAN_FORMAT_DEPTH (fmt) &&
-	    PIXMAN_FORMAT_DEPTH (fmt) != 0)
-	{
-	    int i;
-	    uint32_t *data = pixman_image_get_data (img);
-	    uint32_t mask = (1 << PIXMAN_FORMAT_DEPTH (fmt)) - 1;
-
-	    if (PIXMAN_FORMAT_TYPE (fmt) == PIXMAN_TYPE_BGRA ||
-		PIXMAN_FORMAT_TYPE (fmt) == PIXMAN_TYPE_RGBA)
-	    {
-		mask <<= (PIXMAN_FORMAT_BPP (fmt) - PIXMAN_FORMAT_DEPTH (fmt));
-	    }
-
-	    for (i = 0; i < 32; i++)
-		mask |= mask << (i * PIXMAN_FORMAT_BPP (fmt));
-
-	    for (i = 0; i < stride * height / 4; i++)
-		data[i] &= mask;
-	}
-
-	/* swap endiannes in order to provide identical results on both big
-	 * and litte endian systems
-	 */
-	image_endian_swap (img);
-	crc32 = compute_crc32 (initcrc, data, stride * height);
-    }
-
-    pixman_image_unref (img);
-    free (data);
-
-    return crc32;
-}
-
-static pixman_op_t op_list[] = {
-    PIXMAN_OP_SRC,
-    PIXMAN_OP_OVER,
-    PIXMAN_OP_ADD,
-    PIXMAN_OP_CLEAR,
-    PIXMAN_OP_SRC,
-    PIXMAN_OP_DST,
-    PIXMAN_OP_OVER,
-    PIXMAN_OP_OVER_REVERSE,
-    PIXMAN_OP_IN,
-    PIXMAN_OP_IN_REVERSE,
-    PIXMAN_OP_OUT,
-    PIXMAN_OP_OUT_REVERSE,
-    PIXMAN_OP_ATOP,
-    PIXMAN_OP_ATOP_REVERSE,
-    PIXMAN_OP_XOR,
-    PIXMAN_OP_ADD,
-    PIXMAN_OP_SATURATE,
-    PIXMAN_OP_DISJOINT_CLEAR,
-    PIXMAN_OP_DISJOINT_SRC,
-    PIXMAN_OP_DISJOINT_DST,
-    PIXMAN_OP_DISJOINT_OVER,
-    PIXMAN_OP_DISJOINT_OVER_REVERSE,
-    PIXMAN_OP_DISJOINT_IN,
-    PIXMAN_OP_DISJOINT_IN_REVERSE,
-    PIXMAN_OP_DISJOINT_OUT,
-    PIXMAN_OP_DISJOINT_OUT_REVERSE,
-    PIXMAN_OP_DISJOINT_ATOP,
-    PIXMAN_OP_DISJOINT_ATOP_REVERSE,
-    PIXMAN_OP_DISJOINT_XOR,
-    PIXMAN_OP_CONJOINT_CLEAR,
-    PIXMAN_OP_CONJOINT_SRC,
-    PIXMAN_OP_CONJOINT_DST,
-    PIXMAN_OP_CONJOINT_OVER,
-    PIXMAN_OP_CONJOINT_OVER_REVERSE,
-    PIXMAN_OP_CONJOINT_IN,
-    PIXMAN_OP_CONJOINT_IN_REVERSE,
-    PIXMAN_OP_CONJOINT_OUT,
-    PIXMAN_OP_CONJOINT_OUT_REVERSE,
-    PIXMAN_OP_CONJOINT_ATOP,
-    PIXMAN_OP_CONJOINT_ATOP_REVERSE,
-    PIXMAN_OP_CONJOINT_XOR,
-    PIXMAN_OP_MULTIPLY,
-    PIXMAN_OP_SCREEN,
-    PIXMAN_OP_OVERLAY,
-    PIXMAN_OP_DARKEN,
-    PIXMAN_OP_LIGHTEN,
-    PIXMAN_OP_COLOR_DODGE,
-    PIXMAN_OP_COLOR_BURN,
-    PIXMAN_OP_HARD_LIGHT,
-    PIXMAN_OP_DIFFERENCE,
-    PIXMAN_OP_EXCLUSION,
-#if 0 /* these use floating point math and are not always bitexact on different platforms */
-    PIXMAN_OP_SOFT_LIGHT,
-    PIXMAN_OP_HSL_HUE,
-    PIXMAN_OP_HSL_SATURATION,
-    PIXMAN_OP_HSL_COLOR,
-    PIXMAN_OP_HSL_LUMINOSITY,
-#endif
-};
-
-static pixman_format_code_t img_fmt_list[] = {
-    PIXMAN_a8r8g8b8,
-    PIXMAN_x8r8g8b8,
-    PIXMAN_r5g6b5,
-    PIXMAN_r3g3b2,
-    PIXMAN_a8,
-    PIXMAN_a8b8g8r8,
-    PIXMAN_x8b8g8r8,
-    PIXMAN_b8g8r8a8,
-    PIXMAN_b8g8r8x8,
-    PIXMAN_r8g8b8a8,
-    PIXMAN_r8g8b8x8,
-    PIXMAN_x14r6g6b6,
-    PIXMAN_r8g8b8,
-    PIXMAN_b8g8r8,
-    PIXMAN_r5g6b5,
-    PIXMAN_b5g6r5,
-    PIXMAN_x2r10g10b10,
-    PIXMAN_a2r10g10b10,
-    PIXMAN_x2b10g10r10,
-    PIXMAN_a2b10g10r10,
-    PIXMAN_a1r5g5b5,
-    PIXMAN_x1r5g5b5,
-    PIXMAN_a1b5g5r5,
-    PIXMAN_x1b5g5r5,
-    PIXMAN_a4r4g4b4,
-    PIXMAN_x4r4g4b4,
-    PIXMAN_a4b4g4r4,
-    PIXMAN_x4b4g4r4,
-    PIXMAN_a8,
-    PIXMAN_r3g3b2,
-    PIXMAN_b2g3r3,
-    PIXMAN_a2r2g2b2,
-    PIXMAN_a2b2g2r2,
-    PIXMAN_c8,
-    PIXMAN_g8,
-    PIXMAN_x4c4,
-    PIXMAN_x4g4,
-    PIXMAN_c4,
-    PIXMAN_g4,
-    PIXMAN_g1,
-    PIXMAN_x4a4,
-    PIXMAN_a4,
-    PIXMAN_r1g2b1,
-    PIXMAN_b1g2r1,
-    PIXMAN_a1r1g1b1,
-    PIXMAN_a1b1g1r1,
-    PIXMAN_a1,
-    PIXMAN_null
-};
-
-static pixman_format_code_t mask_fmt_list[] = {
-    PIXMAN_a8r8g8b8,
-    PIXMAN_a8,
-    PIXMAN_a4,
-    PIXMAN_a1,
-    PIXMAN_null
-};
-
-
-/*
- * Composite operation with pseudorandom images
- */
-uint32_t
-test_composite (int testnum, int verbose)
-{
-    int i;
-    pixman_image_t *src_img = NULL;
-    pixman_image_t *dst_img = NULL;
-    pixman_image_t *mask_img = NULL;
-    int src_width, src_height;
-    int dst_width, dst_height;
-    int src_stride, dst_stride;
-    int src_x, src_y;
-    int dst_x, dst_y;
-    int mask_x, mask_y;
-    int w, h;
-    pixman_op_t op;
-    pixman_format_code_t src_fmt, dst_fmt, mask_fmt;
-    uint32_t *dstbuf, *srcbuf, *maskbuf;
-    uint32_t crc32;
-    int max_width, max_height, max_extra_stride;
-    FLOAT_REGS_CORRUPTION_DETECTOR_START ();
-
-    max_width = max_height = 24 + testnum / 10000;
-    max_extra_stride = 4 + testnum / 1000000;
-
-    if (max_width > 256)
-	max_width = 256;
-
-    if (max_height > 16)
-	max_height = 16;
-
-    if (max_extra_stride > 8)
-	max_extra_stride = 8;
-
-    lcg_srand (testnum);
-
-    op = op_list[lcg_rand_n (sizeof (op_list) / sizeof (op_list[0]))];
-
-    if (lcg_rand_n (8))
-    {
-	/* normal image */
-	src_img = create_random_image (img_fmt_list, max_width, max_height,
-				       max_extra_stride, &src_fmt);
-    }
-    else
-    {
-	/* solid case */
-	src_img = create_random_image (img_fmt_list, 1, 1,
-				       max_extra_stride, &src_fmt);
-
-	pixman_image_set_repeat (src_img, PIXMAN_REPEAT_NORMAL);
-    }
-
-    dst_img = create_random_image (img_fmt_list, max_width, max_height,
-				   max_extra_stride, &dst_fmt);
-
-    src_width = pixman_image_get_width (src_img);
-    src_height = pixman_image_get_height (src_img);
-    src_stride = pixman_image_get_stride (src_img);
-
-    dst_width = pixman_image_get_width (dst_img);
-    dst_height = pixman_image_get_height (dst_img);
-    dst_stride = pixman_image_get_stride (dst_img);
-
-    dstbuf = pixman_image_get_data (dst_img);
-    srcbuf = pixman_image_get_data (src_img);
-
-    src_x = lcg_rand_n (src_width);
-    src_y = lcg_rand_n (src_height);
-    dst_x = lcg_rand_n (dst_width);
-    dst_y = lcg_rand_n (dst_height);
-
-    mask_img = NULL;
-    mask_fmt = PIXMAN_null;
-    mask_x = 0;
-    mask_y = 0;
-    maskbuf = NULL;
-
-    if ((src_fmt == PIXMAN_x8r8g8b8 || src_fmt == PIXMAN_x8b8g8r8) &&
-	(lcg_rand_n (4) == 0))
-    {
-	/* PIXBUF */
-	mask_fmt = lcg_rand_n (2) ? PIXMAN_a8r8g8b8 : PIXMAN_a8b8g8r8;
-	mask_img = pixman_image_create_bits (mask_fmt,
-	                                     src_width,
-	                                     src_height,
-	                                     srcbuf,
-	                                     src_stride);
-	mask_x = src_x;
-	mask_y = src_y;
-	maskbuf = srcbuf;
-    }
-    else if (lcg_rand_n (2))
-    {
-	if (lcg_rand_n (2))
-	{
-	    mask_img = create_random_image (mask_fmt_list, max_width, max_height,
-					   max_extra_stride, &mask_fmt);
-	}
-	else
-	{
-	    /* solid case */
-	    mask_img = create_random_image (mask_fmt_list, 1, 1,
-					   max_extra_stride, &mask_fmt);
-	    pixman_image_set_repeat (mask_img, PIXMAN_REPEAT_NORMAL);
-	}
-
-	if (lcg_rand_n (2))
-	    pixman_image_set_component_alpha (mask_img, 1);
-
-	mask_x = lcg_rand_n (pixman_image_get_width (mask_img));
-	mask_y = lcg_rand_n (pixman_image_get_height (mask_img));
-    }
-
-
-    w = lcg_rand_n (dst_width - dst_x + 1);
-    h = lcg_rand_n (dst_height - dst_y + 1);
-
-    if (verbose)
-    {
-	printf ("op=%d, src_fmt=%08X, dst_fmt=%08X, mask_fmt=%08X\n",
-	    op, src_fmt, dst_fmt, mask_fmt);
-	printf ("src_width=%d, src_height=%d, dst_width=%d, dst_height=%d\n",
-	    src_width, src_height, dst_width, dst_height);
-	printf ("src_x=%d, src_y=%d, dst_x=%d, dst_y=%d\n",
-	    src_x, src_y, dst_x, dst_y);
-	printf ("src_stride=%d, dst_stride=%d\n",
-	    src_stride, dst_stride);
-	printf ("w=%d, h=%d\n", w, h);
-    }
-
-    pixman_image_composite (op, src_img, mask_img, dst_img,
-			    src_x, src_y, mask_x, mask_y, dst_x, dst_y, w, h);
-
-    if (verbose)
-    {
-	int j;
-
-	printf ("---\n");
-	for (i = 0; i < dst_height; i++)
-	{
-	    for (j = 0; j < dst_stride; j++)
-	    {
-		if (j == (dst_width * PIXMAN_FORMAT_BPP (dst_fmt) + 7) / 8)
-		    printf ("| ");
-
-		printf ("%02X ", *((uint8_t *)dstbuf + i * dst_stride + j));
-	    }
-	    printf ("\n");
-	}
-	printf ("---\n");
-    }
-
-    free_random_image (0, src_img, PIXMAN_null);
-    crc32 = free_random_image (0, dst_img, dst_fmt);
-
-    if (mask_img)
-    {
-	if (srcbuf == maskbuf)
-	    pixman_image_unref(mask_img);
-	else
-	    free_random_image (0, mask_img, PIXMAN_null);
-    }
-
-    FLOAT_REGS_CORRUPTION_DETECTOR_FINISH ();
-    return crc32;
-}
-
-int
-main (int argc, const char *argv[])
-{
-    int i;
-
-    for (i = 1; i <= 8; i++)
-    {
-	initialize_palette (&(rgb_palette[i]), i, TRUE);
-	initialize_palette (&(y_palette[i]), i, FALSE);
-    }
-
-    return fuzzer_test_main("blitters", 2000000,
-			    0x265CDFEB,
-			    test_composite, argc, argv);
-}
-=======
-/*
- * Test program, which stresses the use of different color formats and
- * compositing operations.
- *
- * Script 'fuzzer-find-diff.pl' can be used to narrow down the problem in
- * the case of test failure.
- */
-#include <assert.h>
-#include <stdlib.h>
-#include <stdio.h>
-#include <config.h>
-#include "utils.h"
-
-static pixman_indexed_t rgb_palette[9];
-static pixman_indexed_t y_palette[9];
-
-/* The first eight format in the list are by far the most widely
- * used formats, so we test those more than the others
- */
-#define N_MOST_LIKELY_FORMATS 8
-
-/* Create random image for testing purposes */
-static pixman_image_t *
-create_random_image (pixman_format_code_t *allowed_formats,
-		     int                   max_width,
-		     int                   max_height,
-		     int                   max_extra_stride,
-		     pixman_format_code_t *used_fmt)
-{
-    int n = 0, i, width, height, stride;
-    pixman_format_code_t fmt;
-    uint32_t *buf;
-    pixman_image_t *img;
-
-    while (allowed_formats[n] != PIXMAN_null)
-	n++;
-
-    if (n > N_MOST_LIKELY_FORMATS && lcg_rand_n (4) != 0)
-	n = N_MOST_LIKELY_FORMATS;
-    fmt = allowed_formats[lcg_rand_n (n)];
-
-    width = lcg_rand_n (max_width) + 1;
-    height = lcg_rand_n (max_height) + 1;
-    stride = (width * PIXMAN_FORMAT_BPP (fmt) + 7) / 8 +
-	lcg_rand_n (max_extra_stride + 1);
-    stride = (stride + 3) & ~3;
-
-    /* do the allocation */
-    buf = aligned_malloc (64, stride * height);
-
-    /* initialize image with random data */
-    for (i = 0; i < stride * height; i++)
-    {
-	/* generation is biased to having more 0 or 255 bytes as
-	 * they are more likely to be special-cased in code
-	 */
-	*((uint8_t *)buf + i) = lcg_rand_n (4) ? lcg_rand_n (256) :
-	    (lcg_rand_n (2) ? 0 : 255);
-    }
-
-    img = pixman_image_create_bits (fmt, width, height, buf, stride);
-
-    if (PIXMAN_FORMAT_TYPE (fmt) == PIXMAN_TYPE_COLOR)
-    {
-	pixman_image_set_indexed (img, &(rgb_palette[PIXMAN_FORMAT_BPP (fmt)]));
-    }
-    else if (PIXMAN_FORMAT_TYPE (fmt) == PIXMAN_TYPE_GRAY)
-    {
-	pixman_image_set_indexed (img, &(y_palette[PIXMAN_FORMAT_BPP (fmt)]));
-    }
-
-    image_endian_swap (img);
-
-    if (used_fmt) *used_fmt = fmt;
-    return img;
-}
-
-/* Free random image, and optionally update crc32 based on its data */
-static uint32_t
-free_random_image (uint32_t initcrc,
-		   pixman_image_t *img,
-		   pixman_format_code_t fmt)
-{
-    uint32_t crc32 = 0;
-    int stride = pixman_image_get_stride (img);
-    uint32_t *data = pixman_image_get_data (img);
-    int height = pixman_image_get_height (img);
-
-    if (fmt != PIXMAN_null)
-    {
-	/* mask unused 'x' part */
-	if (PIXMAN_FORMAT_BPP (fmt) - PIXMAN_FORMAT_DEPTH (fmt) &&
-	    PIXMAN_FORMAT_DEPTH (fmt) != 0)
-	{
-	    int i;
-	    uint32_t *data = pixman_image_get_data (img);
-	    uint32_t mask = (1 << PIXMAN_FORMAT_DEPTH (fmt)) - 1;
-
-	    if (PIXMAN_FORMAT_TYPE (fmt) == PIXMAN_TYPE_BGRA ||
-		PIXMAN_FORMAT_TYPE (fmt) == PIXMAN_TYPE_RGBA)
-	    {
-		mask <<= (PIXMAN_FORMAT_BPP (fmt) - PIXMAN_FORMAT_DEPTH (fmt));
-	    }
-
-	    for (i = 0; i < 32; i++)
-		mask |= mask << (i * PIXMAN_FORMAT_BPP (fmt));
-
-	    for (i = 0; i < stride * height / 4; i++)
-		data[i] &= mask;
-	}
-
-	/* swap endiannes in order to provide identical results on both big
-	 * and litte endian systems
-	 */
-	image_endian_swap (img);
-	crc32 = compute_crc32 (initcrc, data, stride * height);
-    }
-
-    pixman_image_unref (img);
-    free (data);
-
-    return crc32;
-}
-
-static pixman_op_t op_list[] = {
-    PIXMAN_OP_SRC,
-    PIXMAN_OP_OVER,
-    PIXMAN_OP_ADD,
-    PIXMAN_OP_CLEAR,
-    PIXMAN_OP_SRC,
-    PIXMAN_OP_DST,
-    PIXMAN_OP_OVER,
-    PIXMAN_OP_OVER_REVERSE,
-    PIXMAN_OP_IN,
-    PIXMAN_OP_IN_REVERSE,
-    PIXMAN_OP_OUT,
-    PIXMAN_OP_OUT_REVERSE,
-    PIXMAN_OP_ATOP,
-    PIXMAN_OP_ATOP_REVERSE,
-    PIXMAN_OP_XOR,
-    PIXMAN_OP_ADD,
-    PIXMAN_OP_SATURATE,
-    PIXMAN_OP_DISJOINT_CLEAR,
-    PIXMAN_OP_DISJOINT_SRC,
-    PIXMAN_OP_DISJOINT_DST,
-    PIXMAN_OP_DISJOINT_OVER,
-    PIXMAN_OP_DISJOINT_OVER_REVERSE,
-    PIXMAN_OP_DISJOINT_IN,
-    PIXMAN_OP_DISJOINT_IN_REVERSE,
-    PIXMAN_OP_DISJOINT_OUT,
-    PIXMAN_OP_DISJOINT_OUT_REVERSE,
-    PIXMAN_OP_DISJOINT_ATOP,
-    PIXMAN_OP_DISJOINT_ATOP_REVERSE,
-    PIXMAN_OP_DISJOINT_XOR,
-    PIXMAN_OP_CONJOINT_CLEAR,
-    PIXMAN_OP_CONJOINT_SRC,
-    PIXMAN_OP_CONJOINT_DST,
-    PIXMAN_OP_CONJOINT_OVER,
-    PIXMAN_OP_CONJOINT_OVER_REVERSE,
-    PIXMAN_OP_CONJOINT_IN,
-    PIXMAN_OP_CONJOINT_IN_REVERSE,
-    PIXMAN_OP_CONJOINT_OUT,
-    PIXMAN_OP_CONJOINT_OUT_REVERSE,
-    PIXMAN_OP_CONJOINT_ATOP,
-    PIXMAN_OP_CONJOINT_ATOP_REVERSE,
-    PIXMAN_OP_CONJOINT_XOR,
-    PIXMAN_OP_MULTIPLY,
-    PIXMAN_OP_SCREEN,
-    PIXMAN_OP_OVERLAY,
-    PIXMAN_OP_DARKEN,
-    PIXMAN_OP_LIGHTEN,
-    PIXMAN_OP_COLOR_DODGE,
-    PIXMAN_OP_COLOR_BURN,
-    PIXMAN_OP_HARD_LIGHT,
-    PIXMAN_OP_DIFFERENCE,
-    PIXMAN_OP_EXCLUSION,
-#if 0 /* these use floating point math and are not always bitexact on different platforms */
-    PIXMAN_OP_SOFT_LIGHT,
-    PIXMAN_OP_HSL_HUE,
-    PIXMAN_OP_HSL_SATURATION,
-    PIXMAN_OP_HSL_COLOR,
-    PIXMAN_OP_HSL_LUMINOSITY,
-#endif
-};
-
-static pixman_format_code_t img_fmt_list[] = {
-    PIXMAN_a8r8g8b8,
-    PIXMAN_a8b8g8r8,
-    PIXMAN_x8r8g8b8,
-    PIXMAN_x8b8g8r8,
-    PIXMAN_r5g6b5,
-    PIXMAN_b5g6r5,
-    PIXMAN_a8,
-    PIXMAN_a1,
-    PIXMAN_r3g3b2,
-    PIXMAN_b8g8r8a8,
-    PIXMAN_b8g8r8x8,
-    PIXMAN_r8g8b8a8,
-    PIXMAN_r8g8b8x8,
-    PIXMAN_x14r6g6b6,
-    PIXMAN_r8g8b8,
-    PIXMAN_b8g8r8,
-    PIXMAN_x2r10g10b10,
-    PIXMAN_a2r10g10b10,
-    PIXMAN_x2b10g10r10,
-    PIXMAN_a2b10g10r10,
-    PIXMAN_a1r5g5b5,
-    PIXMAN_x1r5g5b5,
-    PIXMAN_a1b5g5r5,
-    PIXMAN_x1b5g5r5,
-    PIXMAN_a4r4g4b4,
-    PIXMAN_x4r4g4b4,
-    PIXMAN_a4b4g4r4,
-    PIXMAN_x4b4g4r4,
-    PIXMAN_r3g3b2,
-    PIXMAN_b2g3r3,
-    PIXMAN_a2r2g2b2,
-    PIXMAN_a2b2g2r2,
-    PIXMAN_c8,
-    PIXMAN_g8,
-    PIXMAN_x4c4,
-    PIXMAN_x4g4,
-    PIXMAN_c4,
-    PIXMAN_g4,
-    PIXMAN_g1,
-    PIXMAN_x4a4,
-    PIXMAN_a4,
-    PIXMAN_r1g2b1,
-    PIXMAN_b1g2r1,
-    PIXMAN_a1r1g1b1,
-    PIXMAN_a1b1g1r1,
-    PIXMAN_null
-};
-
-static pixman_format_code_t mask_fmt_list[] = {
-    PIXMAN_a8r8g8b8,
-    PIXMAN_a8,
-    PIXMAN_a4,
-    PIXMAN_a1,
-    PIXMAN_null
-};
-
-
-/*
- * Composite operation with pseudorandom images
- */
-uint32_t
-test_composite (int testnum, int verbose)
-{
-    int i;
-    pixman_image_t *src_img = NULL;
-    pixman_image_t *dst_img = NULL;
-    pixman_image_t *mask_img = NULL;
-    int src_width, src_height;
-    int dst_width, dst_height;
-    int src_stride, dst_stride;
-    int src_x, src_y;
-    int dst_x, dst_y;
-    int mask_x, mask_y;
-    int w, h;
-    pixman_op_t op;
-    pixman_format_code_t src_fmt, dst_fmt, mask_fmt;
-    uint32_t *dstbuf, *srcbuf, *maskbuf;
-    uint32_t crc32;
-    int max_width, max_height, max_extra_stride;
-    FLOAT_REGS_CORRUPTION_DETECTOR_START ();
-
-    max_width = max_height = 24 + testnum / 10000;
-    max_extra_stride = 4 + testnum / 1000000;
-
-    if (max_width > 256)
-	max_width = 256;
-
-    if (max_height > 16)
-	max_height = 16;
-
-    if (max_extra_stride > 8)
-	max_extra_stride = 8;
-
-    lcg_srand (testnum);
-
-    op = op_list[lcg_rand_n (sizeof (op_list) / sizeof (op_list[0]))];
-
-    if (lcg_rand_n (8))
-    {
-	/* normal image */
-	src_img = create_random_image (img_fmt_list, max_width, max_height,
-				       max_extra_stride, &src_fmt);
-    }
-    else
-    {
-	/* solid case */
-	src_img = create_random_image (img_fmt_list, 1, 1,
-				       max_extra_stride, &src_fmt);
-
-	pixman_image_set_repeat (src_img, PIXMAN_REPEAT_NORMAL);
-    }
-
-    dst_img = create_random_image (img_fmt_list, max_width, max_height,
-				   max_extra_stride, &dst_fmt);
-
-    src_width = pixman_image_get_width (src_img);
-    src_height = pixman_image_get_height (src_img);
-    src_stride = pixman_image_get_stride (src_img);
-
-    dst_width = pixman_image_get_width (dst_img);
-    dst_height = pixman_image_get_height (dst_img);
-    dst_stride = pixman_image_get_stride (dst_img);
-
-    dstbuf = pixman_image_get_data (dst_img);
-    srcbuf = pixman_image_get_data (src_img);
-
-    src_x = lcg_rand_n (src_width);
-    src_y = lcg_rand_n (src_height);
-    dst_x = lcg_rand_n (dst_width);
-    dst_y = lcg_rand_n (dst_height);
-
-    mask_img = NULL;
-    mask_fmt = PIXMAN_null;
-    mask_x = 0;
-    mask_y = 0;
-    maskbuf = NULL;
-
-    if ((src_fmt == PIXMAN_x8r8g8b8 || src_fmt == PIXMAN_x8b8g8r8) &&
-	(lcg_rand_n (4) == 0))
-    {
-	/* PIXBUF */
-	mask_fmt = lcg_rand_n (2) ? PIXMAN_a8r8g8b8 : PIXMAN_a8b8g8r8;
-	mask_img = pixman_image_create_bits (mask_fmt,
-	                                     src_width,
-	                                     src_height,
-	                                     srcbuf,
-	                                     src_stride);
-	mask_x = src_x;
-	mask_y = src_y;
-	maskbuf = srcbuf;
-    }
-    else if (lcg_rand_n (2))
-    {
-	if (lcg_rand_n (2))
-	{
-	    mask_img = create_random_image (mask_fmt_list, max_width, max_height,
-					   max_extra_stride, &mask_fmt);
-	}
-	else
-	{
-	    /* solid case */
-	    mask_img = create_random_image (mask_fmt_list, 1, 1,
-					   max_extra_stride, &mask_fmt);
-	    pixman_image_set_repeat (mask_img, PIXMAN_REPEAT_NORMAL);
-	}
-
-	if (lcg_rand_n (2))
-	    pixman_image_set_component_alpha (mask_img, 1);
-
-	mask_x = lcg_rand_n (pixman_image_get_width (mask_img));
-	mask_y = lcg_rand_n (pixman_image_get_height (mask_img));
-    }
-
-
-    w = lcg_rand_n (dst_width - dst_x + 1);
-    h = lcg_rand_n (dst_height - dst_y + 1);
-
-    if (verbose)
-    {
-	printf ("op=%d, src_fmt=%08X, dst_fmt=%08X, mask_fmt=%08X\n",
-	    op, src_fmt, dst_fmt, mask_fmt);
-	printf ("src_width=%d, src_height=%d, dst_width=%d, dst_height=%d\n",
-	    src_width, src_height, dst_width, dst_height);
-	printf ("src_x=%d, src_y=%d, dst_x=%d, dst_y=%d\n",
-	    src_x, src_y, dst_x, dst_y);
-	printf ("src_stride=%d, dst_stride=%d\n",
-	    src_stride, dst_stride);
-	printf ("w=%d, h=%d\n", w, h);
-    }
-
-    pixman_image_composite (op, src_img, mask_img, dst_img,
-			    src_x, src_y, mask_x, mask_y, dst_x, dst_y, w, h);
-
-    if (verbose)
-    {
-	int j;
-
-	printf ("---\n");
-	for (i = 0; i < dst_height; i++)
-	{
-	    for (j = 0; j < dst_stride; j++)
-	    {
-		if (j == (dst_width * PIXMAN_FORMAT_BPP (dst_fmt) + 7) / 8)
-		    printf ("| ");
-
-		printf ("%02X ", *((uint8_t *)dstbuf + i * dst_stride + j));
-	    }
-	    printf ("\n");
-	}
-	printf ("---\n");
-    }
-
-    free_random_image (0, src_img, PIXMAN_null);
-    crc32 = free_random_image (0, dst_img, dst_fmt);
-
-    if (mask_img)
-    {
-	if (srcbuf == maskbuf)
-	    pixman_image_unref(mask_img);
-	else
-	    free_random_image (0, mask_img, PIXMAN_null);
-    }
-
-    FLOAT_REGS_CORRUPTION_DETECTOR_FINISH ();
-    return crc32;
-}
-
-int
-main (int argc, const char *argv[])
-{
-    int i;
-
-    for (i = 1; i <= 8; i++)
-    {
-	initialize_palette (&(rgb_palette[i]), i, TRUE);
-	initialize_palette (&(y_palette[i]), i, FALSE);
-    }
-
-    return fuzzer_test_main("blitters", 2000000,
-			    0xB610300B,
-			    test_composite, argc, argv);
-}
->>>>>>> 0feab87a
+/*
+ * Test program, which stresses the use of different color formats and
+ * compositing operations.
+ *
+ * Script 'fuzzer-find-diff.pl' can be used to narrow down the problem in
+ * the case of test failure.
+ */
+#include <assert.h>
+#include <stdlib.h>
+#include <stdio.h>
+#include <config.h>
+#include "utils.h"
+
+static pixman_indexed_t rgb_palette[9];
+static pixman_indexed_t y_palette[9];
+
+/* The first eight format in the list are by far the most widely
+ * used formats, so we test those more than the others
+ */
+#define N_MOST_LIKELY_FORMATS 8
+
+/* Create random image for testing purposes */
+static pixman_image_t *
+create_random_image (pixman_format_code_t *allowed_formats,
+		     int                   max_width,
+		     int                   max_height,
+		     int                   max_extra_stride,
+		     pixman_format_code_t *used_fmt)
+{
+    int n = 0, i, width, height, stride;
+    pixman_format_code_t fmt;
+    uint32_t *buf;
+    pixman_image_t *img;
+
+    while (allowed_formats[n] != PIXMAN_null)
+	n++;
+
+    if (n > N_MOST_LIKELY_FORMATS && lcg_rand_n (4) != 0)
+	n = N_MOST_LIKELY_FORMATS;
+    fmt = allowed_formats[lcg_rand_n (n)];
+
+    width = lcg_rand_n (max_width) + 1;
+    height = lcg_rand_n (max_height) + 1;
+    stride = (width * PIXMAN_FORMAT_BPP (fmt) + 7) / 8 +
+	lcg_rand_n (max_extra_stride + 1);
+    stride = (stride + 3) & ~3;
+
+    /* do the allocation */
+    buf = aligned_malloc (64, stride * height);
+
+    /* initialize image with random data */
+    for (i = 0; i < stride * height; i++)
+    {
+	/* generation is biased to having more 0 or 255 bytes as
+	 * they are more likely to be special-cased in code
+	 */
+	*((uint8_t *)buf + i) = lcg_rand_n (4) ? lcg_rand_n (256) :
+	    (lcg_rand_n (2) ? 0 : 255);
+    }
+
+    img = pixman_image_create_bits (fmt, width, height, buf, stride);
+
+    if (PIXMAN_FORMAT_TYPE (fmt) == PIXMAN_TYPE_COLOR)
+    {
+	pixman_image_set_indexed (img, &(rgb_palette[PIXMAN_FORMAT_BPP (fmt)]));
+    }
+    else if (PIXMAN_FORMAT_TYPE (fmt) == PIXMAN_TYPE_GRAY)
+    {
+	pixman_image_set_indexed (img, &(y_palette[PIXMAN_FORMAT_BPP (fmt)]));
+    }
+
+    image_endian_swap (img);
+
+    if (used_fmt) *used_fmt = fmt;
+    return img;
+}
+
+/* Free random image, and optionally update crc32 based on its data */
+static uint32_t
+free_random_image (uint32_t initcrc,
+		   pixman_image_t *img,
+		   pixman_format_code_t fmt)
+{
+    uint32_t crc32 = 0;
+    int stride = pixman_image_get_stride (img);
+    uint32_t *data = pixman_image_get_data (img);
+    int height = pixman_image_get_height (img);
+
+    if (fmt != PIXMAN_null)
+    {
+	/* mask unused 'x' part */
+	if (PIXMAN_FORMAT_BPP (fmt) - PIXMAN_FORMAT_DEPTH (fmt) &&
+	    PIXMAN_FORMAT_DEPTH (fmt) != 0)
+	{
+	    int i;
+	    uint32_t *data = pixman_image_get_data (img);
+	    uint32_t mask = (1 << PIXMAN_FORMAT_DEPTH (fmt)) - 1;
+
+	    if (PIXMAN_FORMAT_TYPE (fmt) == PIXMAN_TYPE_BGRA ||
+		PIXMAN_FORMAT_TYPE (fmt) == PIXMAN_TYPE_RGBA)
+	    {
+		mask <<= (PIXMAN_FORMAT_BPP (fmt) - PIXMAN_FORMAT_DEPTH (fmt));
+	    }
+
+	    for (i = 0; i < 32; i++)
+		mask |= mask << (i * PIXMAN_FORMAT_BPP (fmt));
+
+	    for (i = 0; i < stride * height / 4; i++)
+		data[i] &= mask;
+	}
+
+	/* swap endiannes in order to provide identical results on both big
+	 * and litte endian systems
+	 */
+	image_endian_swap (img);
+	crc32 = compute_crc32 (initcrc, data, stride * height);
+    }
+
+    pixman_image_unref (img);
+    free (data);
+
+    return crc32;
+}
+
+static pixman_op_t op_list[] = {
+    PIXMAN_OP_SRC,
+    PIXMAN_OP_OVER,
+    PIXMAN_OP_ADD,
+    PIXMAN_OP_CLEAR,
+    PIXMAN_OP_SRC,
+    PIXMAN_OP_DST,
+    PIXMAN_OP_OVER,
+    PIXMAN_OP_OVER_REVERSE,
+    PIXMAN_OP_IN,
+    PIXMAN_OP_IN_REVERSE,
+    PIXMAN_OP_OUT,
+    PIXMAN_OP_OUT_REVERSE,
+    PIXMAN_OP_ATOP,
+    PIXMAN_OP_ATOP_REVERSE,
+    PIXMAN_OP_XOR,
+    PIXMAN_OP_ADD,
+    PIXMAN_OP_SATURATE,
+    PIXMAN_OP_DISJOINT_CLEAR,
+    PIXMAN_OP_DISJOINT_SRC,
+    PIXMAN_OP_DISJOINT_DST,
+    PIXMAN_OP_DISJOINT_OVER,
+    PIXMAN_OP_DISJOINT_OVER_REVERSE,
+    PIXMAN_OP_DISJOINT_IN,
+    PIXMAN_OP_DISJOINT_IN_REVERSE,
+    PIXMAN_OP_DISJOINT_OUT,
+    PIXMAN_OP_DISJOINT_OUT_REVERSE,
+    PIXMAN_OP_DISJOINT_ATOP,
+    PIXMAN_OP_DISJOINT_ATOP_REVERSE,
+    PIXMAN_OP_DISJOINT_XOR,
+    PIXMAN_OP_CONJOINT_CLEAR,
+    PIXMAN_OP_CONJOINT_SRC,
+    PIXMAN_OP_CONJOINT_DST,
+    PIXMAN_OP_CONJOINT_OVER,
+    PIXMAN_OP_CONJOINT_OVER_REVERSE,
+    PIXMAN_OP_CONJOINT_IN,
+    PIXMAN_OP_CONJOINT_IN_REVERSE,
+    PIXMAN_OP_CONJOINT_OUT,
+    PIXMAN_OP_CONJOINT_OUT_REVERSE,
+    PIXMAN_OP_CONJOINT_ATOP,
+    PIXMAN_OP_CONJOINT_ATOP_REVERSE,
+    PIXMAN_OP_CONJOINT_XOR,
+    PIXMAN_OP_MULTIPLY,
+    PIXMAN_OP_SCREEN,
+    PIXMAN_OP_OVERLAY,
+    PIXMAN_OP_DARKEN,
+    PIXMAN_OP_LIGHTEN,
+    PIXMAN_OP_COLOR_DODGE,
+    PIXMAN_OP_COLOR_BURN,
+    PIXMAN_OP_HARD_LIGHT,
+    PIXMAN_OP_DIFFERENCE,
+    PIXMAN_OP_EXCLUSION,
+#if 0 /* these use floating point math and are not always bitexact on different platforms */
+    PIXMAN_OP_SOFT_LIGHT,
+    PIXMAN_OP_HSL_HUE,
+    PIXMAN_OP_HSL_SATURATION,
+    PIXMAN_OP_HSL_COLOR,
+    PIXMAN_OP_HSL_LUMINOSITY,
+#endif
+};
+
+static pixman_format_code_t img_fmt_list[] = {
+    PIXMAN_a8r8g8b8,
+    PIXMAN_a8b8g8r8,
+    PIXMAN_x8r8g8b8,
+    PIXMAN_x8b8g8r8,
+    PIXMAN_r5g6b5,
+    PIXMAN_b5g6r5,
+    PIXMAN_a8,
+    PIXMAN_a1,
+    PIXMAN_r3g3b2,
+    PIXMAN_b8g8r8a8,
+    PIXMAN_b8g8r8x8,
+    PIXMAN_r8g8b8a8,
+    PIXMAN_r8g8b8x8,
+    PIXMAN_x14r6g6b6,
+    PIXMAN_r8g8b8,
+    PIXMAN_b8g8r8,
+    PIXMAN_x2r10g10b10,
+    PIXMAN_a2r10g10b10,
+    PIXMAN_x2b10g10r10,
+    PIXMAN_a2b10g10r10,
+    PIXMAN_a1r5g5b5,
+    PIXMAN_x1r5g5b5,
+    PIXMAN_a1b5g5r5,
+    PIXMAN_x1b5g5r5,
+    PIXMAN_a4r4g4b4,
+    PIXMAN_x4r4g4b4,
+    PIXMAN_a4b4g4r4,
+    PIXMAN_x4b4g4r4,
+    PIXMAN_r3g3b2,
+    PIXMAN_b2g3r3,
+    PIXMAN_a2r2g2b2,
+    PIXMAN_a2b2g2r2,
+    PIXMAN_c8,
+    PIXMAN_g8,
+    PIXMAN_x4c4,
+    PIXMAN_x4g4,
+    PIXMAN_c4,
+    PIXMAN_g4,
+    PIXMAN_g1,
+    PIXMAN_x4a4,
+    PIXMAN_a4,
+    PIXMAN_r1g2b1,
+    PIXMAN_b1g2r1,
+    PIXMAN_a1r1g1b1,
+    PIXMAN_a1b1g1r1,
+    PIXMAN_null
+};
+
+static pixman_format_code_t mask_fmt_list[] = {
+    PIXMAN_a8r8g8b8,
+    PIXMAN_a8,
+    PIXMAN_a4,
+    PIXMAN_a1,
+    PIXMAN_null
+};
+
+
+/*
+ * Composite operation with pseudorandom images
+ */
+uint32_t
+test_composite (int testnum, int verbose)
+{
+    int i;
+    pixman_image_t *src_img = NULL;
+    pixman_image_t *dst_img = NULL;
+    pixman_image_t *mask_img = NULL;
+    int src_width, src_height;
+    int dst_width, dst_height;
+    int src_stride, dst_stride;
+    int src_x, src_y;
+    int dst_x, dst_y;
+    int mask_x, mask_y;
+    int w, h;
+    pixman_op_t op;
+    pixman_format_code_t src_fmt, dst_fmt, mask_fmt;
+    uint32_t *dstbuf, *srcbuf, *maskbuf;
+    uint32_t crc32;
+    int max_width, max_height, max_extra_stride;
+    FLOAT_REGS_CORRUPTION_DETECTOR_START ();
+
+    max_width = max_height = 24 + testnum / 10000;
+    max_extra_stride = 4 + testnum / 1000000;
+
+    if (max_width > 256)
+	max_width = 256;
+
+    if (max_height > 16)
+	max_height = 16;
+
+    if (max_extra_stride > 8)
+	max_extra_stride = 8;
+
+    lcg_srand (testnum);
+
+    op = op_list[lcg_rand_n (sizeof (op_list) / sizeof (op_list[0]))];
+
+    if (lcg_rand_n (8))
+    {
+	/* normal image */
+	src_img = create_random_image (img_fmt_list, max_width, max_height,
+				       max_extra_stride, &src_fmt);
+    }
+    else
+    {
+	/* solid case */
+	src_img = create_random_image (img_fmt_list, 1, 1,
+				       max_extra_stride, &src_fmt);
+
+	pixman_image_set_repeat (src_img, PIXMAN_REPEAT_NORMAL);
+    }
+
+    dst_img = create_random_image (img_fmt_list, max_width, max_height,
+				   max_extra_stride, &dst_fmt);
+
+    src_width = pixman_image_get_width (src_img);
+    src_height = pixman_image_get_height (src_img);
+    src_stride = pixman_image_get_stride (src_img);
+
+    dst_width = pixman_image_get_width (dst_img);
+    dst_height = pixman_image_get_height (dst_img);
+    dst_stride = pixman_image_get_stride (dst_img);
+
+    dstbuf = pixman_image_get_data (dst_img);
+    srcbuf = pixman_image_get_data (src_img);
+
+    src_x = lcg_rand_n (src_width);
+    src_y = lcg_rand_n (src_height);
+    dst_x = lcg_rand_n (dst_width);
+    dst_y = lcg_rand_n (dst_height);
+
+    mask_img = NULL;
+    mask_fmt = PIXMAN_null;
+    mask_x = 0;
+    mask_y = 0;
+    maskbuf = NULL;
+
+    if ((src_fmt == PIXMAN_x8r8g8b8 || src_fmt == PIXMAN_x8b8g8r8) &&
+	(lcg_rand_n (4) == 0))
+    {
+	/* PIXBUF */
+	mask_fmt = lcg_rand_n (2) ? PIXMAN_a8r8g8b8 : PIXMAN_a8b8g8r8;
+	mask_img = pixman_image_create_bits (mask_fmt,
+	                                     src_width,
+	                                     src_height,
+	                                     srcbuf,
+	                                     src_stride);
+	mask_x = src_x;
+	mask_y = src_y;
+	maskbuf = srcbuf;
+    }
+    else if (lcg_rand_n (2))
+    {
+	if (lcg_rand_n (2))
+	{
+	    mask_img = create_random_image (mask_fmt_list, max_width, max_height,
+					   max_extra_stride, &mask_fmt);
+	}
+	else
+	{
+	    /* solid case */
+	    mask_img = create_random_image (mask_fmt_list, 1, 1,
+					   max_extra_stride, &mask_fmt);
+	    pixman_image_set_repeat (mask_img, PIXMAN_REPEAT_NORMAL);
+	}
+
+	if (lcg_rand_n (2))
+	    pixman_image_set_component_alpha (mask_img, 1);
+
+	mask_x = lcg_rand_n (pixman_image_get_width (mask_img));
+	mask_y = lcg_rand_n (pixman_image_get_height (mask_img));
+    }
+
+
+    w = lcg_rand_n (dst_width - dst_x + 1);
+    h = lcg_rand_n (dst_height - dst_y + 1);
+
+    if (verbose)
+    {
+	printf ("op=%d, src_fmt=%08X, dst_fmt=%08X, mask_fmt=%08X\n",
+	    op, src_fmt, dst_fmt, mask_fmt);
+	printf ("src_width=%d, src_height=%d, dst_width=%d, dst_height=%d\n",
+	    src_width, src_height, dst_width, dst_height);
+	printf ("src_x=%d, src_y=%d, dst_x=%d, dst_y=%d\n",
+	    src_x, src_y, dst_x, dst_y);
+	printf ("src_stride=%d, dst_stride=%d\n",
+	    src_stride, dst_stride);
+	printf ("w=%d, h=%d\n", w, h);
+    }
+
+    pixman_image_composite (op, src_img, mask_img, dst_img,
+			    src_x, src_y, mask_x, mask_y, dst_x, dst_y, w, h);
+
+    if (verbose)
+    {
+	int j;
+
+	printf ("---\n");
+	for (i = 0; i < dst_height; i++)
+	{
+	    for (j = 0; j < dst_stride; j++)
+	    {
+		if (j == (dst_width * PIXMAN_FORMAT_BPP (dst_fmt) + 7) / 8)
+		    printf ("| ");
+
+		printf ("%02X ", *((uint8_t *)dstbuf + i * dst_stride + j));
+	    }
+	    printf ("\n");
+	}
+	printf ("---\n");
+    }
+
+    free_random_image (0, src_img, PIXMAN_null);
+    crc32 = free_random_image (0, dst_img, dst_fmt);
+
+    if (mask_img)
+    {
+	if (srcbuf == maskbuf)
+	    pixman_image_unref(mask_img);
+	else
+	    free_random_image (0, mask_img, PIXMAN_null);
+    }
+
+    FLOAT_REGS_CORRUPTION_DETECTOR_FINISH ();
+    return crc32;
+}
+
+int
+main (int argc, const char *argv[])
+{
+    int i;
+
+    for (i = 1; i <= 8; i++)
+    {
+	initialize_palette (&(rgb_palette[i]), i, TRUE);
+	initialize_palette (&(y_palette[i]), i, FALSE);
+    }
+
+    return fuzzer_test_main("blitters", 2000000,
+			    0xB610300B,
+			    test_composite, argc, argv);
+}