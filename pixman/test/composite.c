<<<<<<< HEAD
/*
 * Copyright © 2005 Eric Anholt
 * Copyright © 2009 Chris Wilson
 * Copyright © 2010 Soeren Sandmann
 * Copyright © 2010 Red Hat, Inc.
 *
 * Permission to use, copy, modify, distribute, and sell this software and its
 * documentation for any purpose is hereby granted without fee, provided that
 * the above copyright notice appear in all copies and that both that
 * copyright notice and this permission notice appear in supporting
 * documentation, and that the name of Eric Anholt not be used in
 * advertising or publicity pertaining to distribution of the software without
 * specific, written prior permission.  Eric Anholt makes no
 * representations about the suitability of this software for any purpose.  It
 * is provided "as is" without express or implied warranty.
 *
 * ERIC ANHOLT DISCLAIMS ALL WARRANTIES WITH REGARD TO THIS SOFTWARE,
 * INCLUDING ALL IMPLIED WARRANTIES OF MERCHANTABILITY AND FITNESS, IN NO
 * EVENT SHALL ERIC ANHOLT BE LIABLE FOR ANY SPECIAL, INDIRECT OR
 * CONSEQUENTIAL DAMAGES OR ANY DAMAGES WHATSOEVER RESULTING FROM LOSS OF USE,
 * DATA OR PROFITS, WHETHER IN AN ACTION OF CONTRACT, NEGLIGENCE OR OTHER
 * TORTIOUS ACTION, ARISING OUT OF OR IN CONNECTION WITH THE USE OR
 * PERFORMANCE OF THIS SOFTWARE.
 */
#define PIXMAN_USE_INTERNAL_API
#include <pixman.h>
#include <stdio.h>
#include <stdlib.h> /* abort() */
#include <math.h>
#include <config.h>
#include <time.h>
#include "utils.h"

typedef struct color_t color_t;
typedef struct format_t format_t;
typedef struct image_t image_t;
typedef struct operator_t operator_t;

struct color_t
{
    double r, g, b, a;
};

struct format_t
{
    pixman_format_code_t format;
    const char *name;
};

static const color_t colors[] =
{
    { 1.0, 1.0, 1.0, 1.0 },
    { 1.0, 1.0, 1.0, 0.0 },
    { 0.0, 0.0, 0.0, 1.0 },
    { 0.0, 0.0, 0.0, 0.0 },
    { 1.0, 0.0, 0.0, 1.0 },
    { 0.0, 1.0, 0.0, 1.0 },
    { 0.0, 0.0, 1.0, 1.0 },
    { 0.5, 0.0, 0.0, 0.5 },
};

static uint16_t
_color_double_to_short (double d)
{
    uint32_t i;

    i = (uint32_t) (d * 65536);
    i -= (i >> 16);

    return i;
}

static void
compute_pixman_color (const color_t *color,
		      pixman_color_t *out)
{
    out->red   = _color_double_to_short (color->r);
    out->green = _color_double_to_short (color->g);
    out->blue  = _color_double_to_short (color->b);
    out->alpha = _color_double_to_short (color->a);
}

#define REPEAT 0x01000000
#define FLAGS  0xff000000

static const int sizes[] =
{
    0,
    1,
    1 | REPEAT,
    10
};

static const format_t formats[] =
{
#define P(x) { PIXMAN_##x, #x }

    /* 32 bpp formats */
    P(a8r8g8b8),
    P(x8r8g8b8),
    P(a8b8g8r8),
    P(x8b8g8r8),
    P(b8g8r8a8),
    P(b8g8r8x8),
    P(r8g8b8a8),
    P(r8g8b8x8),
    P(x2r10g10b10),
    P(x2b10g10r10),
    P(a2r10g10b10),
    P(a2b10g10r10),

    /* 24 bpp formats */
    P(r8g8b8),
    P(b8g8r8),
    P(r5g6b5),
    P(b5g6r5),

    /* 16 bpp formats */
    P(x1r5g5b5),
    P(x1b5g5r5),
    P(a1r5g5b5),
    P(a1b5g5r5),
    P(a4b4g4r4),
    P(x4b4g4r4),
    P(a4r4g4b4),
    P(x4r4g4b4),

    /* 8 bpp formats */
    P(a8),
    P(r3g3b2),
    P(b2g3r3),
    P(a2r2g2b2),
    P(a2b2g2r2),
    P(x4a4),

    /* 4 bpp formats */
    P(a4),
    P(r1g2b1),
    P(b1g2r1),
    P(a1r1g1b1),
    P(a1b1g1r1),

    /* 1 bpp formats */
    P(a1)
#undef P
};

struct image_t
{
    pixman_image_t *image;
    const format_t *format;
    const color_t *color;
    pixman_repeat_t repeat;
    int size;
};

struct operator_t
{
    pixman_op_t op;
    const char *name;
};

static const operator_t operators[] =
{
#define P(x) { PIXMAN_OP_##x, #x }
    P(CLEAR),
    P(SRC),
    P(DST),
    P(OVER),
    P(OVER_REVERSE),
    P(IN),
    P(IN_REVERSE),
    P(OUT),
    P(OUT_REVERSE),
    P(ATOP),
    P(ATOP_REVERSE),
    P(XOR),
    P(ADD),
    P(SATURATE),

    P(DISJOINT_CLEAR),
    P(DISJOINT_SRC),
    P(DISJOINT_DST),
    P(DISJOINT_OVER),
    P(DISJOINT_OVER_REVERSE),
    P(DISJOINT_IN),
    P(DISJOINT_IN_REVERSE),
    P(DISJOINT_OUT),
    P(DISJOINT_OUT_REVERSE),
    P(DISJOINT_ATOP),
    P(DISJOINT_ATOP_REVERSE),
    P(DISJOINT_XOR),

    P(CONJOINT_CLEAR),
    P(CONJOINT_SRC),
    P(CONJOINT_DST),
    P(CONJOINT_OVER),
    P(CONJOINT_OVER_REVERSE),
    P(CONJOINT_IN),
    P(CONJOINT_IN_REVERSE),
    P(CONJOINT_OUT),
    P(CONJOINT_OUT_REVERSE),
    P(CONJOINT_ATOP),
    P(CONJOINT_ATOP_REVERSE),
    P(CONJOINT_XOR),
#undef P
};

static double
calc_op (pixman_op_t op, double src, double dst, double srca, double dsta)
{
#define mult_chan(src, dst, Fa, Fb) MIN ((src) * (Fa) + (dst) * (Fb), 1.0)

    double Fa, Fb;

    switch (op)
    {
    case PIXMAN_OP_CLEAR:
    case PIXMAN_OP_DISJOINT_CLEAR:
    case PIXMAN_OP_CONJOINT_CLEAR:
	return mult_chan (src, dst, 0.0, 0.0);

    case PIXMAN_OP_SRC:
    case PIXMAN_OP_DISJOINT_SRC:
    case PIXMAN_OP_CONJOINT_SRC:
	return mult_chan (src, dst, 1.0, 0.0);

    case PIXMAN_OP_DST:
    case PIXMAN_OP_DISJOINT_DST:
    case PIXMAN_OP_CONJOINT_DST:
	return mult_chan (src, dst, 0.0, 1.0);

    case PIXMAN_OP_OVER:
	return mult_chan (src, dst, 1.0, 1.0 - srca);

    case PIXMAN_OP_OVER_REVERSE:
	return mult_chan (src, dst, 1.0 - dsta, 1.0);

    case PIXMAN_OP_IN:
	return mult_chan (src, dst, dsta, 0.0);

    case PIXMAN_OP_IN_REVERSE:
	return mult_chan (src, dst, 0.0, srca);

    case PIXMAN_OP_OUT:
	return mult_chan (src, dst, 1.0 - dsta, 0.0);

    case PIXMAN_OP_OUT_REVERSE:
	return mult_chan (src, dst, 0.0, 1.0 - srca);

    case PIXMAN_OP_ATOP:
	return mult_chan (src, dst, dsta, 1.0 - srca);

    case PIXMAN_OP_ATOP_REVERSE:
	return mult_chan (src, dst, 1.0 - dsta,  srca);

    case PIXMAN_OP_XOR:
	return mult_chan (src, dst, 1.0 - dsta, 1.0 - srca);

    case PIXMAN_OP_ADD:
	return mult_chan (src, dst, 1.0, 1.0);

    case PIXMAN_OP_SATURATE:
    case PIXMAN_OP_DISJOINT_OVER_REVERSE:
	if (srca == 0.0)
	    Fa = 1.0;
	else
	    Fa = MIN (1.0, (1.0 - dsta) / srca);
	return mult_chan (src, dst, Fa, 1.0);

    case PIXMAN_OP_DISJOINT_OVER:
	if (dsta == 0.0)
	    Fb = 1.0;
	else
	    Fb = MIN (1.0, (1.0 - srca) / dsta);
	return mult_chan (src, dst, 1.0, Fb);

    case PIXMAN_OP_DISJOINT_IN:
	if (srca == 0.0)
	    Fa = 0.0;
	else
	    Fa = MAX (0.0, 1.0 - (1.0 - dsta) / srca);
	return mult_chan (src, dst, Fa, 0.0);

    case PIXMAN_OP_DISJOINT_IN_REVERSE:
	if (dsta == 0.0)
	    Fb = 0.0;
	else
	    Fb = MAX (0.0, 1.0 - (1.0 - srca) / dsta);
	return mult_chan (src, dst, 0.0, Fb);

    case PIXMAN_OP_DISJOINT_OUT:
	if (srca == 0.0)
	    Fa = 1.0;
	else
	    Fa = MIN (1.0, (1.0 - dsta) / srca);
	return mult_chan (src, dst, Fa, 0.0);

    case PIXMAN_OP_DISJOINT_OUT_REVERSE:
	if (dsta == 0.0)
	    Fb = 1.0;
	else
	    Fb = MIN (1.0, (1.0 - srca) / dsta);
	return mult_chan (src, dst, 0.0, Fb);

    case PIXMAN_OP_DISJOINT_ATOP:
	if (srca == 0.0)
	    Fa = 0.0;
	else
	    Fa = MAX (0.0, 1.0 - (1.0 - dsta) / srca);
	if (dsta == 0.0)
	    Fb = 1.0;
	else
	    Fb = MIN (1.0, (1.0 - srca) / dsta);
	return mult_chan (src, dst, Fa, Fb);

    case PIXMAN_OP_DISJOINT_ATOP_REVERSE:
	if (srca == 0.0)
	    Fa = 1.0;
	else
	    Fa = MIN (1.0, (1.0 - dsta) / srca);
	if (dsta == 0.0)
	    Fb = 0.0;
	else
	    Fb = MAX (0.0, 1.0 - (1.0 - srca) / dsta);
	return mult_chan (src, dst, Fa, Fb);

    case PIXMAN_OP_DISJOINT_XOR:
	if (srca == 0.0)
	    Fa = 1.0;
	else
	    Fa = MIN (1.0, (1.0 - dsta) / srca);
	if (dsta == 0.0)
	    Fb = 1.0;
	else
	    Fb = MIN (1.0, (1.0 - srca) / dsta);
	return mult_chan (src, dst, Fa, Fb);

    case PIXMAN_OP_CONJOINT_OVER:
	if (dsta == 0.0)
	    Fb = 0.0;
	else
	    Fb = MAX (0.0, 1.0 - srca / dsta);
	return mult_chan (src, dst, 1.0, Fb);

    case PIXMAN_OP_CONJOINT_OVER_REVERSE:
	if (srca == 0.0)
	    Fa = 0.0;
	else
	    Fa = MAX (0.0, 1.0 - dsta / srca);
	return mult_chan (src, dst, Fa, 1.0);

    case PIXMAN_OP_CONJOINT_IN:
	if (srca == 0.0)
	    Fa = 1.0;
	else
	    Fa = MIN (1.0, dsta / srca);
	return mult_chan (src, dst, Fa, 0.0);

    case PIXMAN_OP_CONJOINT_IN_REVERSE:
	if (dsta == 0.0)
	    Fb = 1.0;
	else
	    Fb = MIN (1.0, srca / dsta);
	return mult_chan (src, dst, 0.0, Fb);

    case PIXMAN_OP_CONJOINT_OUT:
	if (srca == 0.0)
	    Fa = 0.0;
	else
	    Fa = MAX (0.0, 1.0 - dsta / srca);
	return mult_chan (src, dst, Fa, 0.0);

    case PIXMAN_OP_CONJOINT_OUT_REVERSE:
	if (dsta == 0.0)
	    Fb = 0.0;
	else
	    Fb = MAX (0.0, 1.0 - srca / dsta);
	return mult_chan (src, dst, 0.0, Fb);

    case PIXMAN_OP_CONJOINT_ATOP:
	if (srca == 0.0)
	    Fa = 1.0;
	else
	    Fa = MIN (1.0, dsta / srca);
	if (dsta == 0.0)
	    Fb = 0.0;
	else
	    Fb = MAX (0.0, 1.0 - srca / dsta);
	return mult_chan (src, dst, Fa, Fb);

    case PIXMAN_OP_CONJOINT_ATOP_REVERSE:
	if (srca == 0.0)
	    Fa = 0.0;
	else
	    Fa = MAX (0.0, 1.0 - dsta / srca);
	if (dsta == 0.0)
	    Fb = 1.0;
	else
	    Fb = MIN (1.0, srca / dsta);
	return mult_chan (src, dst, Fa, Fb);

    case PIXMAN_OP_CONJOINT_XOR:
	if (srca == 0.0)
	    Fa = 0.0;
	else
	    Fa = MAX (0.0, 1.0 - dsta / srca);
	if (dsta == 0.0)
	    Fb = 0.0;
	else
	    Fb = MAX (0.0, 1.0 - srca / dsta);
	return mult_chan (src, dst, Fa, Fb);

    case PIXMAN_OP_MULTIPLY:
    case PIXMAN_OP_SCREEN:
    case PIXMAN_OP_OVERLAY:
    case PIXMAN_OP_DARKEN:
    case PIXMAN_OP_LIGHTEN:
    case PIXMAN_OP_COLOR_DODGE:
    case PIXMAN_OP_COLOR_BURN:
    case PIXMAN_OP_HARD_LIGHT:
    case PIXMAN_OP_SOFT_LIGHT:
    case PIXMAN_OP_DIFFERENCE:
    case PIXMAN_OP_EXCLUSION:
    case PIXMAN_OP_HSL_HUE:
    case PIXMAN_OP_HSL_SATURATION:
    case PIXMAN_OP_HSL_COLOR:
    case PIXMAN_OP_HSL_LUMINOSITY:
    default:
	abort();
	return 0; /* silence MSVC */
    }
#undef mult_chan
}

static void
do_composite (pixman_op_t op,
	      const color_t *src,
	      const color_t *mask,
	      const color_t *dst,
	      color_t *result,
	      pixman_bool_t component_alpha)
{
    color_t srcval, srcalpha;

    if (mask == NULL)
    {
	srcval = *src;

	srcalpha.r = src->a;
	srcalpha.g = src->a;
	srcalpha.b = src->a;
	srcalpha.a = src->a;
    }
    else if (component_alpha)
    {
	srcval.r = src->r * mask->r;
	srcval.g = src->g * mask->g;
	srcval.b = src->b * mask->b;
	srcval.a = src->a * mask->a;

	srcalpha.r = src->a * mask->r;
	srcalpha.g = src->a * mask->g;
	srcalpha.b = src->a * mask->b;
	srcalpha.a = src->a * mask->a;
    }
    else
    {
	srcval.r = src->r * mask->a;
	srcval.g = src->g * mask->a;
	srcval.b = src->b * mask->a;
	srcval.a = src->a * mask->a;

	srcalpha.r = src->a * mask->a;
	srcalpha.g = src->a * mask->a;
	srcalpha.b = src->a * mask->a;
	srcalpha.a = src->a * mask->a;
    }

    result->r = calc_op (op, srcval.r, dst->r, srcalpha.r, dst->a);
    result->g = calc_op (op, srcval.g, dst->g, srcalpha.g, dst->a);
    result->b = calc_op (op, srcval.b, dst->b, srcalpha.b, dst->a);
    result->a = calc_op (op, srcval.a, dst->a, srcalpha.a, dst->a);
}

static void
color_correct (pixman_format_code_t format,
	       color_t *color)
{
#define MASK(x) ((1 << (x)) - 1)
#define round_pix(pix, m)						\
    ((int)((pix) * (MASK(m)) + .5) / (double) (MASK(m)))

    if (PIXMAN_FORMAT_R (format) == 0)
    {
	color->r = 0.0;
	color->g = 0.0;
	color->b = 0.0;
    }
    else
    {
	color->r = round_pix (color->r, PIXMAN_FORMAT_R (format));
	color->g = round_pix (color->g, PIXMAN_FORMAT_G (format));
	color->b = round_pix (color->b, PIXMAN_FORMAT_B (format));
    }

    if (PIXMAN_FORMAT_A (format) == 0)
	color->a = 1.0;
    else
	color->a = round_pix (color->a, PIXMAN_FORMAT_A (format));

#undef round_pix
#undef MASK
}

static void
get_pixel (pixman_image_t *image,
	   pixman_format_code_t format,
	   color_t *color)
{
#define MASK(N) ((1UL << (N))-1)

    unsigned long rs, gs, bs, as;
    int a, r, g, b;
    unsigned long val;

    val = *(unsigned long *) pixman_image_get_data (image);
#ifdef WORDS_BIGENDIAN
    val >>= 8 * sizeof(val) - PIXMAN_FORMAT_BPP (format);
#endif

    /* Number of bits in each channel */
    a = PIXMAN_FORMAT_A (format);
    r = PIXMAN_FORMAT_R (format);
    g = PIXMAN_FORMAT_G (format);
    b = PIXMAN_FORMAT_B (format);

    switch (PIXMAN_FORMAT_TYPE (format))
    {
    case PIXMAN_TYPE_ARGB:
        bs = 0;
        gs = b + bs;
        rs = g + gs;
        as = r + rs;
	break;

    case PIXMAN_TYPE_ABGR:
        rs = 0;
        gs = r + rs;
        bs = g + gs;
        as = b + bs;
	break;

    case PIXMAN_TYPE_BGRA:
        as = 0;
	rs = PIXMAN_FORMAT_BPP (format) - (b + g + r);
        gs = r + rs;
        bs = g + gs;
	break;

    case PIXMAN_TYPE_RGBA:
	as = 0;
	bs = PIXMAN_FORMAT_BPP (format) - (b + g + r);
	gs = b + bs;
	rs = g + gs;
	break;

    case PIXMAN_TYPE_A:
        as = 0;
        rs = 0;
        gs = 0;
        bs = 0;
	break;

    case PIXMAN_TYPE_OTHER:
    case PIXMAN_TYPE_COLOR:
    case PIXMAN_TYPE_GRAY:
    case PIXMAN_TYPE_YUY2:
    case PIXMAN_TYPE_YV12:
    default:
	abort ();
        as = 0;
        rs = 0;
        gs = 0;
        bs = 0;
	break;
    }

    if (MASK (a) != 0)
	color->a = ((val >> as) & MASK (a)) / (double) MASK (a);
    else
	color->a = 1.0;

    if (MASK (r) != 0)
    {
	color->r = ((val >> rs) & MASK (r)) / (double) MASK (r);
	color->g = ((val >> gs) & MASK (g)) / (double) MASK (g);
	color->b = ((val >> bs) & MASK (b)) / (double) MASK (b);
    }
    else
    {
	color->r = 0.0;
	color->g = 0.0;
	color->b = 0.0;
    }

#undef MASK
}

static double
eval_diff (color_t *expected, color_t *test, pixman_format_code_t format)
{
    double rscale, gscale, bscale, ascale;
    double rdiff, gdiff, bdiff, adiff;

    rscale = 1.0 * ((1 << PIXMAN_FORMAT_R (format)) - 1);
    gscale = 1.0 * ((1 << PIXMAN_FORMAT_G (format)) - 1);
    bscale = 1.0 * ((1 << PIXMAN_FORMAT_B (format)) - 1);
    ascale = 1.0 * ((1 << PIXMAN_FORMAT_A (format)) - 1);

    rdiff = fabs (test->r - expected->r) * rscale;
    bdiff = fabs (test->g - expected->g) * gscale;
    gdiff = fabs (test->b - expected->b) * bscale;
    adiff = fabs (test->a - expected->a) * ascale;

    return MAX (MAX (MAX (rdiff, gdiff), bdiff), adiff);
}

static char *
describe_image (image_t *info, char *buf)
{
    if (info->size)
    {
	sprintf (buf, "%s %dx%d%s",
		 info->format->name,
		 info->size, info->size,
		 info->repeat ? "R" :"");
    }
    else
    {
	sprintf (buf, "solid");
    }

    return buf;
}

/* Test a composite of a given operation, source, mask, and destination
 * picture.
 * Fills the window, and samples from the 0,0 pixel corner.
 */
static pixman_bool_t
composite_test (image_t *dst,
		const operator_t *op,
		image_t *src,
		image_t *mask,
		pixman_bool_t component_alpha)
{
    pixman_color_t fill;
    pixman_rectangle16_t rect;
    color_t expected, result, tdst, tsrc, tmsk;
    double diff;
    pixman_bool_t success = TRUE;

    compute_pixman_color (dst->color, &fill);
    rect.x = rect.y = 0;
    rect.width = rect.height = dst->size;
    pixman_image_fill_rectangles (PIXMAN_OP_SRC, dst->image,
				  &fill, 1, &rect);

    if (mask != NULL)
    {
	pixman_image_set_component_alpha (mask->image, component_alpha);
	pixman_image_composite (op->op, src->image, mask->image, dst->image,
				0, 0,
				0, 0,
				0, 0,
				dst->size, dst->size);

	tmsk = *mask->color;
	if (mask->size)
	{
	    color_correct (mask->format->format, &tmsk);

	    if (component_alpha &&
		PIXMAN_FORMAT_R (mask->format->format) == 0)
	    {
		/* Ax component-alpha masks expand alpha into
		 * all color channels.
		 */
		tmsk.r = tmsk.g = tmsk.b = tmsk.a;
	    }
	}
    }
    else
    {
	pixman_image_composite (op->op, src->image, NULL, dst->image,
				0, 0,
				0, 0,
				0, 0,
				dst->size, dst->size);
    }
    get_pixel (dst->image, dst->format->format, &result);

    tdst = *dst->color;
    color_correct (dst->format->format, &tdst);
    tsrc = *src->color;
    if (src->size)
	color_correct (src->format->format, &tsrc);
    do_composite (op->op, &tsrc, mask ? &tmsk : NULL, &tdst,
		  &expected, component_alpha);
    color_correct (dst->format->format, &expected);

    diff = eval_diff (&expected, &result, dst->format->format);

    /* FIXME: We should find out what deviation is acceptable. 3.0
     * is clearly absurd for 2 bit formats for example. On the other
     * hand currently 1.0 does not work.
     */
    if (diff > 3.0)
    {
	char buf[40];

	sprintf (buf, "%s %scomposite",
		 op->name,
		 component_alpha ? "CA " : "");

	printf ("%s test error of %.4f --\n"
		"           R    G    B    A\n"
		"got:       %.2f %.2f %.2f %.2f [%08lx]\n"
		"expected:  %.2f %.2f %.2f %.2f\n",
		buf, diff,
		result.r, result.g, result.b, result.a,
		*(unsigned long *) pixman_image_get_data (dst->image),
		expected.r, expected.g, expected.b, expected.a);

	if (mask != NULL)
	{
	    printf ("src color: %.2f %.2f %.2f %.2f\n"
		    "msk color: %.2f %.2f %.2f %.2f\n"
		    "dst color: %.2f %.2f %.2f %.2f\n",
		    src->color->r, src->color->g,
		    src->color->b, src->color->a,
		    mask->color->r, mask->color->g,
		    mask->color->b, mask->color->a,
		    dst->color->r, dst->color->g,
		    dst->color->b, dst->color->a);
	    printf ("src: %s, ", describe_image (src, buf));
	    printf ("mask: %s, ", describe_image (mask, buf));
	    printf ("dst: %s\n\n", describe_image (dst, buf));
	}
	else
	{
	    printf ("src color: %.2f %.2f %.2f %.2f\n"
		    "dst color: %.2f %.2f %.2f %.2f\n",
		    src->color->r, src->color->g,
		    src->color->b, src->color->a,
		    dst->color->r, dst->color->g,
		    dst->color->b, dst->color->a);
	    printf ("src: %s, ", describe_image (src, buf));
	    printf ("dst: %s\n\n", describe_image (dst, buf));
	}

	success = FALSE;
    }

    return success;
}

static void
image_init (image_t *info,
	    int color,
	    int format,
	    int size)
{
    pixman_color_t fill;

    info->color = &colors[color];
    compute_pixman_color (info->color, &fill);

    info->format = &formats[format];
    info->size = sizes[size] & ~FLAGS;
    info->repeat = PIXMAN_REPEAT_NONE;

    if (info->size)
    {
	pixman_rectangle16_t rect;

	info->image = pixman_image_create_bits (info->format->format,
						info->size, info->size,
						NULL, 0);

	rect.x = rect.y = 0;
	rect.width = rect.height = info->size;
	pixman_image_fill_rectangles (PIXMAN_OP_SRC, info->image, &fill,
				      1, &rect);

	if (size & REPEAT)
	{
	    pixman_image_set_repeat (info->image, PIXMAN_REPEAT_NORMAL);
	    info->repeat = PIXMAN_REPEAT_NORMAL;
	}
    }
    else
    {
	info->image = pixman_image_create_solid_fill (&fill);
    }
}

static void
image_fini (image_t *info)
{
    pixman_image_unref (info->image);
}

static int
random_size (void)
{
    return lcg_rand_n (ARRAY_LENGTH (sizes));
}

static int
random_color (void)
{
    return lcg_rand_n (ARRAY_LENGTH (colors));
}

static int
random_format (void)
{
    return lcg_rand_n (ARRAY_LENGTH (formats));
}

static pixman_bool_t
run_test (uint32_t seed)
{
    image_t src, mask, dst;
    const operator_t *op;
    int ca;
    int ok;

    lcg_srand (seed);
    
    image_init (&dst, random_color(), random_format(), 1);
    image_init (&src, random_color(), random_format(), random_size());
    image_init (&mask, random_color(), random_format(), random_size());

    op = &(operators [lcg_rand_n (ARRAY_LENGTH (operators))]);

    ca = lcg_rand_n (3);

    switch (ca)
    {
    case 0:
	ok = composite_test (&dst, op, &src, NULL, FALSE);
	break;
    case 1:
	ok = composite_test (&dst, op, &src, &mask, FALSE);
	break;
    case 2:
	ok = composite_test (&dst, op, &src, &mask,
			     mask.size? TRUE : FALSE);
	break;
    default:
	ok = FALSE;
	break;
    }

    image_fini (&src);
    image_fini (&mask);
    image_fini (&dst);

    return ok;
}

int
main (int argc, char **argv)
{
#define N_TESTS (8 * 1024 * 1024)
    int result = 0;
    uint32_t i;

    if (argc > 1)
    {
	char *end;
	
	i = strtol (argv[1], &end, 0);

	if (end != argv[1])
	{
	    if (!run_test (i))
		return 1;
	    else
		return 0;
	}
	else
	{
	    printf ("Usage:\n\n   %s <number>\n\n", argv[0]);
	    return -1;
	}
    }

    uint32_t seed;
    
    if (getenv ("PIXMAN_RANDOMIZE_TESTS"))
	seed = get_random_seed();
    else
	seed = 1;
    
#ifdef USE_OPENMP
#   pragma omp parallel for default(none) shared(result, argv, seed)
#endif
    for (i = 0; i <= N_TESTS; ++i)
    {
	if (!result && !run_test (i + seed))
	{
	    printf ("Test 0x%08X failed.\n", seed + i);
	    
	    result = seed + i;
	}
    }
    
    return result;
}
=======
/*
 * Copyright © 2005 Eric Anholt
 * Copyright © 2009 Chris Wilson
 * Copyright © 2010 Soeren Sandmann
 * Copyright © 2010 Red Hat, Inc.
 *
 * Permission to use, copy, modify, distribute, and sell this software and its
 * documentation for any purpose is hereby granted without fee, provided that
 * the above copyright notice appear in all copies and that both that
 * copyright notice and this permission notice appear in supporting
 * documentation, and that the name of Eric Anholt not be used in
 * advertising or publicity pertaining to distribution of the software without
 * specific, written prior permission.  Eric Anholt makes no
 * representations about the suitability of this software for any purpose.  It
 * is provided "as is" without express or implied warranty.
 *
 * ERIC ANHOLT DISCLAIMS ALL WARRANTIES WITH REGARD TO THIS SOFTWARE,
 * INCLUDING ALL IMPLIED WARRANTIES OF MERCHANTABILITY AND FITNESS, IN NO
 * EVENT SHALL ERIC ANHOLT BE LIABLE FOR ANY SPECIAL, INDIRECT OR
 * CONSEQUENTIAL DAMAGES OR ANY DAMAGES WHATSOEVER RESULTING FROM LOSS OF USE,
 * DATA OR PROFITS, WHETHER IN AN ACTION OF CONTRACT, NEGLIGENCE OR OTHER
 * TORTIOUS ACTION, ARISING OUT OF OR IN CONNECTION WITH THE USE OR
 * PERFORMANCE OF THIS SOFTWARE.
 */
#define PIXMAN_USE_INTERNAL_API
#include <pixman.h>
#include <stdio.h>
#include <stdlib.h> /* abort() */
#include <math.h>
#include <config.h>
#include <time.h>
#include "utils.h"

typedef struct color_t color_t;
typedef struct format_t format_t;
typedef struct image_t image_t;
typedef struct operator_t operator_t;

struct color_t
{
    double r, g, b, a;
};

struct format_t
{
    pixman_format_code_t format;
    const char *name;
};

static const color_t colors[] =
{
    { 1.0, 1.0, 1.0, 1.0 },
    { 1.0, 1.0, 1.0, 0.0 },
    { 0.0, 0.0, 0.0, 1.0 },
    { 0.0, 0.0, 0.0, 0.0 },
    { 1.0, 0.0, 0.0, 1.0 },
    { 0.0, 1.0, 0.0, 1.0 },
    { 0.0, 0.0, 1.0, 1.0 },
    { 0.5, 0.0, 0.0, 0.5 },
};

static uint16_t
_color_double_to_short (double d)
{
    uint32_t i;

    i = (uint32_t) (d * 65536);
    i -= (i >> 16);

    return i;
}

static void
compute_pixman_color (const color_t *color,
		      pixman_color_t *out)
{
    out->red   = _color_double_to_short (color->r);
    out->green = _color_double_to_short (color->g);
    out->blue  = _color_double_to_short (color->b);
    out->alpha = _color_double_to_short (color->a);
}

#define REPEAT 0x01000000
#define FLAGS  0xff000000

static const int sizes[] =
{
    0,
    1,
    1 | REPEAT,
    10
};

static const format_t formats[] =
{
#define P(x) { PIXMAN_##x, #x }

    /* 32 bpp formats */
    P(a8r8g8b8),
    P(x8r8g8b8),
    P(a8b8g8r8),
    P(x8b8g8r8),
    P(b8g8r8a8),
    P(b8g8r8x8),
    P(r8g8b8a8),
    P(r8g8b8x8),
    P(x2r10g10b10),
    P(x2b10g10r10),
    P(a2r10g10b10),
    P(a2b10g10r10),

    /* 24 bpp formats */
    P(r8g8b8),
    P(b8g8r8),
    P(r5g6b5),
    P(b5g6r5),

    /* 16 bpp formats */
    P(x1r5g5b5),
    P(x1b5g5r5),
    P(a1r5g5b5),
    P(a1b5g5r5),
    P(a4b4g4r4),
    P(x4b4g4r4),
    P(a4r4g4b4),
    P(x4r4g4b4),

    /* 8 bpp formats */
    P(a8),
    P(r3g3b2),
    P(b2g3r3),
    P(a2r2g2b2),
    P(a2b2g2r2),
    P(x4a4),

    /* 4 bpp formats */
    P(a4),
    P(r1g2b1),
    P(b1g2r1),
    P(a1r1g1b1),
    P(a1b1g1r1),

    /* 1 bpp formats */
    P(a1)
#undef P
};

struct image_t
{
    pixman_image_t *image;
    const format_t *format;
    const color_t *color;
    pixman_repeat_t repeat;
    int size;
};

struct operator_t
{
    pixman_op_t op;
    const char *name;
};

static const operator_t operators[] =
{
#define P(x) { PIXMAN_OP_##x, #x }
    P(CLEAR),
    P(SRC),
    P(DST),
    P(OVER),
    P(OVER_REVERSE),
    P(IN),
    P(IN_REVERSE),
    P(OUT),
    P(OUT_REVERSE),
    P(ATOP),
    P(ATOP_REVERSE),
    P(XOR),
    P(ADD),
    P(SATURATE),

    P(DISJOINT_CLEAR),
    P(DISJOINT_SRC),
    P(DISJOINT_DST),
    P(DISJOINT_OVER),
    P(DISJOINT_OVER_REVERSE),
    P(DISJOINT_IN),
    P(DISJOINT_IN_REVERSE),
    P(DISJOINT_OUT),
    P(DISJOINT_OUT_REVERSE),
    P(DISJOINT_ATOP),
    P(DISJOINT_ATOP_REVERSE),
    P(DISJOINT_XOR),

    P(CONJOINT_CLEAR),
    P(CONJOINT_SRC),
    P(CONJOINT_DST),
    P(CONJOINT_OVER),
    P(CONJOINT_OVER_REVERSE),
    P(CONJOINT_IN),
    P(CONJOINT_IN_REVERSE),
    P(CONJOINT_OUT),
    P(CONJOINT_OUT_REVERSE),
    P(CONJOINT_ATOP),
    P(CONJOINT_ATOP_REVERSE),
    P(CONJOINT_XOR),
#undef P
};

static double
calc_op (pixman_op_t op, double src, double dst, double srca, double dsta)
{
#define mult_chan(src, dst, Fa, Fb) MIN ((src) * (Fa) + (dst) * (Fb), 1.0)

    double Fa, Fb;

    switch (op)
    {
    case PIXMAN_OP_CLEAR:
    case PIXMAN_OP_DISJOINT_CLEAR:
    case PIXMAN_OP_CONJOINT_CLEAR:
	return mult_chan (src, dst, 0.0, 0.0);

    case PIXMAN_OP_SRC:
    case PIXMAN_OP_DISJOINT_SRC:
    case PIXMAN_OP_CONJOINT_SRC:
	return mult_chan (src, dst, 1.0, 0.0);

    case PIXMAN_OP_DST:
    case PIXMAN_OP_DISJOINT_DST:
    case PIXMAN_OP_CONJOINT_DST:
	return mult_chan (src, dst, 0.0, 1.0);

    case PIXMAN_OP_OVER:
	return mult_chan (src, dst, 1.0, 1.0 - srca);

    case PIXMAN_OP_OVER_REVERSE:
	return mult_chan (src, dst, 1.0 - dsta, 1.0);

    case PIXMAN_OP_IN:
	return mult_chan (src, dst, dsta, 0.0);

    case PIXMAN_OP_IN_REVERSE:
	return mult_chan (src, dst, 0.0, srca);

    case PIXMAN_OP_OUT:
	return mult_chan (src, dst, 1.0 - dsta, 0.0);

    case PIXMAN_OP_OUT_REVERSE:
	return mult_chan (src, dst, 0.0, 1.0 - srca);

    case PIXMAN_OP_ATOP:
	return mult_chan (src, dst, dsta, 1.0 - srca);

    case PIXMAN_OP_ATOP_REVERSE:
	return mult_chan (src, dst, 1.0 - dsta,  srca);

    case PIXMAN_OP_XOR:
	return mult_chan (src, dst, 1.0 - dsta, 1.0 - srca);

    case PIXMAN_OP_ADD:
	return mult_chan (src, dst, 1.0, 1.0);

    case PIXMAN_OP_SATURATE:
    case PIXMAN_OP_DISJOINT_OVER_REVERSE:
	if (srca == 0.0)
	    Fa = 1.0;
	else
	    Fa = MIN (1.0, (1.0 - dsta) / srca);
	return mult_chan (src, dst, Fa, 1.0);

    case PIXMAN_OP_DISJOINT_OVER:
	if (dsta == 0.0)
	    Fb = 1.0;
	else
	    Fb = MIN (1.0, (1.0 - srca) / dsta);
	return mult_chan (src, dst, 1.0, Fb);

    case PIXMAN_OP_DISJOINT_IN:
	if (srca == 0.0)
	    Fa = 0.0;
	else
	    Fa = MAX (0.0, 1.0 - (1.0 - dsta) / srca);
	return mult_chan (src, dst, Fa, 0.0);

    case PIXMAN_OP_DISJOINT_IN_REVERSE:
	if (dsta == 0.0)
	    Fb = 0.0;
	else
	    Fb = MAX (0.0, 1.0 - (1.0 - srca) / dsta);
	return mult_chan (src, dst, 0.0, Fb);

    case PIXMAN_OP_DISJOINT_OUT:
	if (srca == 0.0)
	    Fa = 1.0;
	else
	    Fa = MIN (1.0, (1.0 - dsta) / srca);
	return mult_chan (src, dst, Fa, 0.0);

    case PIXMAN_OP_DISJOINT_OUT_REVERSE:
	if (dsta == 0.0)
	    Fb = 1.0;
	else
	    Fb = MIN (1.0, (1.0 - srca) / dsta);
	return mult_chan (src, dst, 0.0, Fb);

    case PIXMAN_OP_DISJOINT_ATOP:
	if (srca == 0.0)
	    Fa = 0.0;
	else
	    Fa = MAX (0.0, 1.0 - (1.0 - dsta) / srca);
	if (dsta == 0.0)
	    Fb = 1.0;
	else
	    Fb = MIN (1.0, (1.0 - srca) / dsta);
	return mult_chan (src, dst, Fa, Fb);

    case PIXMAN_OP_DISJOINT_ATOP_REVERSE:
	if (srca == 0.0)
	    Fa = 1.0;
	else
	    Fa = MIN (1.0, (1.0 - dsta) / srca);
	if (dsta == 0.0)
	    Fb = 0.0;
	else
	    Fb = MAX (0.0, 1.0 - (1.0 - srca) / dsta);
	return mult_chan (src, dst, Fa, Fb);

    case PIXMAN_OP_DISJOINT_XOR:
	if (srca == 0.0)
	    Fa = 1.0;
	else
	    Fa = MIN (1.0, (1.0 - dsta) / srca);
	if (dsta == 0.0)
	    Fb = 1.0;
	else
	    Fb = MIN (1.0, (1.0 - srca) / dsta);
	return mult_chan (src, dst, Fa, Fb);

    case PIXMAN_OP_CONJOINT_OVER:
	if (dsta == 0.0)
	    Fb = 0.0;
	else
	    Fb = MAX (0.0, 1.0 - srca / dsta);
	return mult_chan (src, dst, 1.0, Fb);

    case PIXMAN_OP_CONJOINT_OVER_REVERSE:
	if (srca == 0.0)
	    Fa = 0.0;
	else
	    Fa = MAX (0.0, 1.0 - dsta / srca);
	return mult_chan (src, dst, Fa, 1.0);

    case PIXMAN_OP_CONJOINT_IN:
	if (srca == 0.0)
	    Fa = 1.0;
	else
	    Fa = MIN (1.0, dsta / srca);
	return mult_chan (src, dst, Fa, 0.0);

    case PIXMAN_OP_CONJOINT_IN_REVERSE:
	if (dsta == 0.0)
	    Fb = 1.0;
	else
	    Fb = MIN (1.0, srca / dsta);
	return mult_chan (src, dst, 0.0, Fb);

    case PIXMAN_OP_CONJOINT_OUT:
	if (srca == 0.0)
	    Fa = 0.0;
	else
	    Fa = MAX (0.0, 1.0 - dsta / srca);
	return mult_chan (src, dst, Fa, 0.0);

    case PIXMAN_OP_CONJOINT_OUT_REVERSE:
	if (dsta == 0.0)
	    Fb = 0.0;
	else
	    Fb = MAX (0.0, 1.0 - srca / dsta);
	return mult_chan (src, dst, 0.0, Fb);

    case PIXMAN_OP_CONJOINT_ATOP:
	if (srca == 0.0)
	    Fa = 1.0;
	else
	    Fa = MIN (1.0, dsta / srca);
	if (dsta == 0.0)
	    Fb = 0.0;
	else
	    Fb = MAX (0.0, 1.0 - srca / dsta);
	return mult_chan (src, dst, Fa, Fb);

    case PIXMAN_OP_CONJOINT_ATOP_REVERSE:
	if (srca == 0.0)
	    Fa = 0.0;
	else
	    Fa = MAX (0.0, 1.0 - dsta / srca);
	if (dsta == 0.0)
	    Fb = 1.0;
	else
	    Fb = MIN (1.0, srca / dsta);
	return mult_chan (src, dst, Fa, Fb);

    case PIXMAN_OP_CONJOINT_XOR:
	if (srca == 0.0)
	    Fa = 0.0;
	else
	    Fa = MAX (0.0, 1.0 - dsta / srca);
	if (dsta == 0.0)
	    Fb = 0.0;
	else
	    Fb = MAX (0.0, 1.0 - srca / dsta);
	return mult_chan (src, dst, Fa, Fb);

    case PIXMAN_OP_MULTIPLY:
    case PIXMAN_OP_SCREEN:
    case PIXMAN_OP_OVERLAY:
    case PIXMAN_OP_DARKEN:
    case PIXMAN_OP_LIGHTEN:
    case PIXMAN_OP_COLOR_DODGE:
    case PIXMAN_OP_COLOR_BURN:
    case PIXMAN_OP_HARD_LIGHT:
    case PIXMAN_OP_SOFT_LIGHT:
    case PIXMAN_OP_DIFFERENCE:
    case PIXMAN_OP_EXCLUSION:
    case PIXMAN_OP_HSL_HUE:
    case PIXMAN_OP_HSL_SATURATION:
    case PIXMAN_OP_HSL_COLOR:
    case PIXMAN_OP_HSL_LUMINOSITY:
    default:
	abort();
	return 0; /* silence MSVC */
    }
#undef mult_chan
}

static void
do_composite (pixman_op_t op,
	      const color_t *src,
	      const color_t *mask,
	      const color_t *dst,
	      color_t *result,
	      pixman_bool_t component_alpha)
{
    color_t srcval, srcalpha;

    if (mask == NULL)
    {
	srcval = *src;

	srcalpha.r = src->a;
	srcalpha.g = src->a;
	srcalpha.b = src->a;
	srcalpha.a = src->a;
    }
    else if (component_alpha)
    {
	srcval.r = src->r * mask->r;
	srcval.g = src->g * mask->g;
	srcval.b = src->b * mask->b;
	srcval.a = src->a * mask->a;

	srcalpha.r = src->a * mask->r;
	srcalpha.g = src->a * mask->g;
	srcalpha.b = src->a * mask->b;
	srcalpha.a = src->a * mask->a;
    }
    else
    {
	srcval.r = src->r * mask->a;
	srcval.g = src->g * mask->a;
	srcval.b = src->b * mask->a;
	srcval.a = src->a * mask->a;

	srcalpha.r = src->a * mask->a;
	srcalpha.g = src->a * mask->a;
	srcalpha.b = src->a * mask->a;
	srcalpha.a = src->a * mask->a;
    }

    result->r = calc_op (op, srcval.r, dst->r, srcalpha.r, dst->a);
    result->g = calc_op (op, srcval.g, dst->g, srcalpha.g, dst->a);
    result->b = calc_op (op, srcval.b, dst->b, srcalpha.b, dst->a);
    result->a = calc_op (op, srcval.a, dst->a, srcalpha.a, dst->a);
}

static void
color_correct (pixman_format_code_t format,
	       color_t *color)
{
#define MASK(x) ((1 << (x)) - 1)
#define round_pix(pix, m)						\
    ((int)((pix) * (MASK(m)) + .5) / (double) (MASK(m)))

    if (PIXMAN_FORMAT_R (format) == 0)
    {
	color->r = 0.0;
	color->g = 0.0;
	color->b = 0.0;
    }
    else
    {
	color->r = round_pix (color->r, PIXMAN_FORMAT_R (format));
	color->g = round_pix (color->g, PIXMAN_FORMAT_G (format));
	color->b = round_pix (color->b, PIXMAN_FORMAT_B (format));
    }

    if (PIXMAN_FORMAT_A (format) == 0)
	color->a = 1.0;
    else
	color->a = round_pix (color->a, PIXMAN_FORMAT_A (format));

#undef round_pix
#undef MASK
}

static void
get_pixel (pixman_image_t *image,
	   pixman_format_code_t format,
	   color_t *color)
{
#define MASK(N) ((1UL << (N))-1)

    unsigned long rs, gs, bs, as;
    int a, r, g, b;
    unsigned long val;

    val = *(unsigned long *) pixman_image_get_data (image);
#ifdef WORDS_BIGENDIAN
    val >>= 8 * sizeof(val) - PIXMAN_FORMAT_BPP (format);
#endif

    /* Number of bits in each channel */
    a = PIXMAN_FORMAT_A (format);
    r = PIXMAN_FORMAT_R (format);
    g = PIXMAN_FORMAT_G (format);
    b = PIXMAN_FORMAT_B (format);

    switch (PIXMAN_FORMAT_TYPE (format))
    {
    case PIXMAN_TYPE_ARGB:
        bs = 0;
        gs = b + bs;
        rs = g + gs;
        as = r + rs;
	break;

    case PIXMAN_TYPE_ABGR:
        rs = 0;
        gs = r + rs;
        bs = g + gs;
        as = b + bs;
	break;

    case PIXMAN_TYPE_BGRA:
        as = 0;
	rs = PIXMAN_FORMAT_BPP (format) - (b + g + r);
        gs = r + rs;
        bs = g + gs;
	break;

    case PIXMAN_TYPE_RGBA:
	as = 0;
	bs = PIXMAN_FORMAT_BPP (format) - (b + g + r);
	gs = b + bs;
	rs = g + gs;
	break;

    case PIXMAN_TYPE_A:
        as = 0;
        rs = 0;
        gs = 0;
        bs = 0;
	break;

    case PIXMAN_TYPE_OTHER:
    case PIXMAN_TYPE_COLOR:
    case PIXMAN_TYPE_GRAY:
    case PIXMAN_TYPE_YUY2:
    case PIXMAN_TYPE_YV12:
    default:
	abort ();
        as = 0;
        rs = 0;
        gs = 0;
        bs = 0;
	break;
    }

    if (MASK (a) != 0)
	color->a = ((val >> as) & MASK (a)) / (double) MASK (a);
    else
	color->a = 1.0;

    if (MASK (r) != 0)
    {
	color->r = ((val >> rs) & MASK (r)) / (double) MASK (r);
	color->g = ((val >> gs) & MASK (g)) / (double) MASK (g);
	color->b = ((val >> bs) & MASK (b)) / (double) MASK (b);
    }
    else
    {
	color->r = 0.0;
	color->g = 0.0;
	color->b = 0.0;
    }

#undef MASK
}

static double
eval_diff (color_t *expected, color_t *test, pixman_format_code_t format)
{
    double rscale, gscale, bscale, ascale;
    double rdiff, gdiff, bdiff, adiff;

    rscale = 1.0 * ((1 << PIXMAN_FORMAT_R (format)) - 1);
    gscale = 1.0 * ((1 << PIXMAN_FORMAT_G (format)) - 1);
    bscale = 1.0 * ((1 << PIXMAN_FORMAT_B (format)) - 1);
    ascale = 1.0 * ((1 << PIXMAN_FORMAT_A (format)) - 1);

    rdiff = fabs (test->r - expected->r) * rscale;
    bdiff = fabs (test->g - expected->g) * gscale;
    gdiff = fabs (test->b - expected->b) * bscale;
    adiff = fabs (test->a - expected->a) * ascale;

    return MAX (MAX (MAX (rdiff, gdiff), bdiff), adiff);
}

static char *
describe_image (image_t *info, char *buf)
{
    if (info->size)
    {
	sprintf (buf, "%s %dx%d%s",
		 info->format->name,
		 info->size, info->size,
		 info->repeat ? "R" :"");
    }
    else
    {
	sprintf (buf, "solid");
    }

    return buf;
}

/* Test a composite of a given operation, source, mask, and destination
 * picture.
 * Fills the window, and samples from the 0,0 pixel corner.
 */
static pixman_bool_t
composite_test (image_t *dst,
		const operator_t *op,
		image_t *src,
		image_t *mask,
		pixman_bool_t component_alpha)
{
    pixman_color_t fill;
    pixman_rectangle16_t rect;
    color_t expected, result, tdst, tsrc, tmsk;
    double diff;
    pixman_bool_t success = TRUE;

    compute_pixman_color (dst->color, &fill);
    rect.x = rect.y = 0;
    rect.width = rect.height = dst->size;
    pixman_image_fill_rectangles (PIXMAN_OP_SRC, dst->image,
				  &fill, 1, &rect);

    if (mask != NULL)
    {
	pixman_image_set_component_alpha (mask->image, component_alpha);
	pixman_image_composite (op->op, src->image, mask->image, dst->image,
				0, 0,
				0, 0,
				0, 0,
				dst->size, dst->size);

	tmsk = *mask->color;
	if (mask->size)
	{
	    color_correct (mask->format->format, &tmsk);

	    if (component_alpha &&
		PIXMAN_FORMAT_R (mask->format->format) == 0)
	    {
		/* Ax component-alpha masks expand alpha into
		 * all color channels.
		 */
		tmsk.r = tmsk.g = tmsk.b = tmsk.a;
	    }
	}
    }
    else
    {
	pixman_image_composite (op->op, src->image, NULL, dst->image,
				0, 0,
				0, 0,
				0, 0,
				dst->size, dst->size);
    }
    get_pixel (dst->image, dst->format->format, &result);

    tdst = *dst->color;
    color_correct (dst->format->format, &tdst);
    tsrc = *src->color;
    if (src->size)
	color_correct (src->format->format, &tsrc);
    do_composite (op->op, &tsrc, mask ? &tmsk : NULL, &tdst,
		  &expected, component_alpha);
    color_correct (dst->format->format, &expected);

    diff = eval_diff (&expected, &result, dst->format->format);

    /* FIXME: We should find out what deviation is acceptable. 3.0
     * is clearly absurd for 2 bit formats for example. On the other
     * hand currently 1.0 does not work.
     */
    if (diff > 3.0)
    {
	char buf[40];

	sprintf (buf, "%s %scomposite",
		 op->name,
		 component_alpha ? "CA " : "");

	printf ("%s test error of %.4f --\n"
		"           R    G    B    A\n"
		"got:       %.2f %.2f %.2f %.2f [%08lx]\n"
		"expected:  %.2f %.2f %.2f %.2f\n",
		buf, diff,
		result.r, result.g, result.b, result.a,
		*(unsigned long *) pixman_image_get_data (dst->image),
		expected.r, expected.g, expected.b, expected.a);

	if (mask != NULL)
	{
	    printf ("src color: %.2f %.2f %.2f %.2f\n"
		    "msk color: %.2f %.2f %.2f %.2f\n"
		    "dst color: %.2f %.2f %.2f %.2f\n",
		    src->color->r, src->color->g,
		    src->color->b, src->color->a,
		    mask->color->r, mask->color->g,
		    mask->color->b, mask->color->a,
		    dst->color->r, dst->color->g,
		    dst->color->b, dst->color->a);
	    printf ("src: %s, ", describe_image (src, buf));
	    printf ("mask: %s, ", describe_image (mask, buf));
	    printf ("dst: %s\n\n", describe_image (dst, buf));
	}
	else
	{
	    printf ("src color: %.2f %.2f %.2f %.2f\n"
		    "dst color: %.2f %.2f %.2f %.2f\n",
		    src->color->r, src->color->g,
		    src->color->b, src->color->a,
		    dst->color->r, dst->color->g,
		    dst->color->b, dst->color->a);
	    printf ("src: %s, ", describe_image (src, buf));
	    printf ("dst: %s\n\n", describe_image (dst, buf));
	}

	success = FALSE;
    }

    return success;
}

static void
image_init (image_t *info,
	    int color,
	    int format,
	    int size)
{
    pixman_color_t fill;

    info->color = &colors[color];
    compute_pixman_color (info->color, &fill);

    info->format = &formats[format];
    info->size = sizes[size] & ~FLAGS;
    info->repeat = PIXMAN_REPEAT_NONE;

    if (info->size)
    {
	pixman_rectangle16_t rect;

	info->image = pixman_image_create_bits (info->format->format,
						info->size, info->size,
						NULL, 0);

	rect.x = rect.y = 0;
	rect.width = rect.height = info->size;
	pixman_image_fill_rectangles (PIXMAN_OP_SRC, info->image, &fill,
				      1, &rect);

	if (size & REPEAT)
	{
	    pixman_image_set_repeat (info->image, PIXMAN_REPEAT_NORMAL);
	    info->repeat = PIXMAN_REPEAT_NORMAL;
	}
    }
    else
    {
	info->image = pixman_image_create_solid_fill (&fill);
    }
}

static void
image_fini (image_t *info)
{
    pixman_image_unref (info->image);
}

static int
random_size (void)
{
    return lcg_rand_n (ARRAY_LENGTH (sizes));
}

static int
random_color (void)
{
    return lcg_rand_n (ARRAY_LENGTH (colors));
}

static int
random_format (void)
{
    return lcg_rand_n (ARRAY_LENGTH (formats));
}

static pixman_bool_t
run_test (uint32_t seed)
{
    image_t src, mask, dst;
    const operator_t *op;
    int ca;
    int ok;

    lcg_srand (seed);
    
    image_init (&dst, random_color(), random_format(), 1);
    image_init (&src, random_color(), random_format(), random_size());
    image_init (&mask, random_color(), random_format(), random_size());

    op = &(operators [lcg_rand_n (ARRAY_LENGTH (operators))]);

    ca = lcg_rand_n (3);

    switch (ca)
    {
    case 0:
	ok = composite_test (&dst, op, &src, NULL, FALSE);
	break;
    case 1:
	ok = composite_test (&dst, op, &src, &mask, FALSE);
	break;
    case 2:
	ok = composite_test (&dst, op, &src, &mask,
			     mask.size? TRUE : FALSE);
	break;
    default:
	ok = FALSE;
	break;
    }

    image_fini (&src);
    image_fini (&mask);
    image_fini (&dst);

    return ok;
}

int
main (int argc, char **argv)
{
#define N_TESTS (8 * 1024 * 1024)
    int result = 0;
    uint32_t i, seed;

    if (argc > 1)
    {
	char *end;
	
	i = strtol (argv[1], &end, 0);

	if (end != argv[1])
	{
	    if (!run_test (i))
		return 1;
	    else
		return 0;
	}
	else
	{
	    printf ("Usage:\n\n   %s <number>\n\n", argv[0]);
	    return -1;
	}
    }

    if (getenv ("PIXMAN_RANDOMIZE_TESTS"))
	seed = get_random_seed();
    else
	seed = 1;
    
#ifdef USE_OPENMP
#   pragma omp parallel for default(none) shared(result, argv, seed)
#endif
    for (i = 0; i <= N_TESTS; ++i)
    {
	if (!result && !run_test (i + seed))
	{
	    printf ("Test 0x%08X failed.\n", seed + i);
	    
	    result = seed + i;
	}
    }
    
    return result;
}
>>>>>>> 35484135
<|MERGE_RESOLUTION|>--- conflicted
+++ resolved
@@ -1,1847 +1,921 @@
-<<<<<<< HEAD
-/*
- * Copyright © 2005 Eric Anholt
- * Copyright © 2009 Chris Wilson
- * Copyright © 2010 Soeren Sandmann
- * Copyright © 2010 Red Hat, Inc.
- *
- * Permission to use, copy, modify, distribute, and sell this software and its
- * documentation for any purpose is hereby granted without fee, provided that
- * the above copyright notice appear in all copies and that both that
- * copyright notice and this permission notice appear in supporting
- * documentation, and that the name of Eric Anholt not be used in
- * advertising or publicity pertaining to distribution of the software without
- * specific, written prior permission.  Eric Anholt makes no
- * representations about the suitability of this software for any purpose.  It
- * is provided "as is" without express or implied warranty.
- *
- * ERIC ANHOLT DISCLAIMS ALL WARRANTIES WITH REGARD TO THIS SOFTWARE,
- * INCLUDING ALL IMPLIED WARRANTIES OF MERCHANTABILITY AND FITNESS, IN NO
- * EVENT SHALL ERIC ANHOLT BE LIABLE FOR ANY SPECIAL, INDIRECT OR
- * CONSEQUENTIAL DAMAGES OR ANY DAMAGES WHATSOEVER RESULTING FROM LOSS OF USE,
- * DATA OR PROFITS, WHETHER IN AN ACTION OF CONTRACT, NEGLIGENCE OR OTHER
- * TORTIOUS ACTION, ARISING OUT OF OR IN CONNECTION WITH THE USE OR
- * PERFORMANCE OF THIS SOFTWARE.
- */
-#define PIXMAN_USE_INTERNAL_API
-#include <pixman.h>
-#include <stdio.h>
-#include <stdlib.h> /* abort() */
-#include <math.h>
-#include <config.h>
-#include <time.h>
-#include "utils.h"
-
-typedef struct color_t color_t;
-typedef struct format_t format_t;
-typedef struct image_t image_t;
-typedef struct operator_t operator_t;
-
-struct color_t
-{
-    double r, g, b, a;
-};
-
-struct format_t
-{
-    pixman_format_code_t format;
-    const char *name;
-};
-
-static const color_t colors[] =
-{
-    { 1.0, 1.0, 1.0, 1.0 },
-    { 1.0, 1.0, 1.0, 0.0 },
-    { 0.0, 0.0, 0.0, 1.0 },
-    { 0.0, 0.0, 0.0, 0.0 },
-    { 1.0, 0.0, 0.0, 1.0 },
-    { 0.0, 1.0, 0.0, 1.0 },
-    { 0.0, 0.0, 1.0, 1.0 },
-    { 0.5, 0.0, 0.0, 0.5 },
-};
-
-static uint16_t
-_color_double_to_short (double d)
-{
-    uint32_t i;
-
-    i = (uint32_t) (d * 65536);
-    i -= (i >> 16);
-
-    return i;
-}
-
-static void
-compute_pixman_color (const color_t *color,
-		      pixman_color_t *out)
-{
-    out->red   = _color_double_to_short (color->r);
-    out->green = _color_double_to_short (color->g);
-    out->blue  = _color_double_to_short (color->b);
-    out->alpha = _color_double_to_short (color->a);
-}
-
-#define REPEAT 0x01000000
-#define FLAGS  0xff000000
-
-static const int sizes[] =
-{
-    0,
-    1,
-    1 | REPEAT,
-    10
-};
-
-static const format_t formats[] =
-{
-#define P(x) { PIXMAN_##x, #x }
-
-    /* 32 bpp formats */
-    P(a8r8g8b8),
-    P(x8r8g8b8),
-    P(a8b8g8r8),
-    P(x8b8g8r8),
-    P(b8g8r8a8),
-    P(b8g8r8x8),
-    P(r8g8b8a8),
-    P(r8g8b8x8),
-    P(x2r10g10b10),
-    P(x2b10g10r10),
-    P(a2r10g10b10),
-    P(a2b10g10r10),
-
-    /* 24 bpp formats */
-    P(r8g8b8),
-    P(b8g8r8),
-    P(r5g6b5),
-    P(b5g6r5),
-
-    /* 16 bpp formats */
-    P(x1r5g5b5),
-    P(x1b5g5r5),
-    P(a1r5g5b5),
-    P(a1b5g5r5),
-    P(a4b4g4r4),
-    P(x4b4g4r4),
-    P(a4r4g4b4),
-    P(x4r4g4b4),
-
-    /* 8 bpp formats */
-    P(a8),
-    P(r3g3b2),
-    P(b2g3r3),
-    P(a2r2g2b2),
-    P(a2b2g2r2),
-    P(x4a4),
-
-    /* 4 bpp formats */
-    P(a4),
-    P(r1g2b1),
-    P(b1g2r1),
-    P(a1r1g1b1),
-    P(a1b1g1r1),
-
-    /* 1 bpp formats */
-    P(a1)
-#undef P
-};
-
-struct image_t
-{
-    pixman_image_t *image;
-    const format_t *format;
-    const color_t *color;
-    pixman_repeat_t repeat;
-    int size;
-};
-
-struct operator_t
-{
-    pixman_op_t op;
-    const char *name;
-};
-
-static const operator_t operators[] =
-{
-#define P(x) { PIXMAN_OP_##x, #x }
-    P(CLEAR),
-    P(SRC),
-    P(DST),
-    P(OVER),
-    P(OVER_REVERSE),
-    P(IN),
-    P(IN_REVERSE),
-    P(OUT),
-    P(OUT_REVERSE),
-    P(ATOP),
-    P(ATOP_REVERSE),
-    P(XOR),
-    P(ADD),
-    P(SATURATE),
-
-    P(DISJOINT_CLEAR),
-    P(DISJOINT_SRC),
-    P(DISJOINT_DST),
-    P(DISJOINT_OVER),
-    P(DISJOINT_OVER_REVERSE),
-    P(DISJOINT_IN),
-    P(DISJOINT_IN_REVERSE),
-    P(DISJOINT_OUT),
-    P(DISJOINT_OUT_REVERSE),
-    P(DISJOINT_ATOP),
-    P(DISJOINT_ATOP_REVERSE),
-    P(DISJOINT_XOR),
-
-    P(CONJOINT_CLEAR),
-    P(CONJOINT_SRC),
-    P(CONJOINT_DST),
-    P(CONJOINT_OVER),
-    P(CONJOINT_OVER_REVERSE),
-    P(CONJOINT_IN),
-    P(CONJOINT_IN_REVERSE),
-    P(CONJOINT_OUT),
-    P(CONJOINT_OUT_REVERSE),
-    P(CONJOINT_ATOP),
-    P(CONJOINT_ATOP_REVERSE),
-    P(CONJOINT_XOR),
-#undef P
-};
-
-static double
-calc_op (pixman_op_t op, double src, double dst, double srca, double dsta)
-{
-#define mult_chan(src, dst, Fa, Fb) MIN ((src) * (Fa) + (dst) * (Fb), 1.0)
-
-    double Fa, Fb;
-
-    switch (op)
-    {
-    case PIXMAN_OP_CLEAR:
-    case PIXMAN_OP_DISJOINT_CLEAR:
-    case PIXMAN_OP_CONJOINT_CLEAR:
-	return mult_chan (src, dst, 0.0, 0.0);
-
-    case PIXMAN_OP_SRC:
-    case PIXMAN_OP_DISJOINT_SRC:
-    case PIXMAN_OP_CONJOINT_SRC:
-	return mult_chan (src, dst, 1.0, 0.0);
-
-    case PIXMAN_OP_DST:
-    case PIXMAN_OP_DISJOINT_DST:
-    case PIXMAN_OP_CONJOINT_DST:
-	return mult_chan (src, dst, 0.0, 1.0);
-
-    case PIXMAN_OP_OVER:
-	return mult_chan (src, dst, 1.0, 1.0 - srca);
-
-    case PIXMAN_OP_OVER_REVERSE:
-	return mult_chan (src, dst, 1.0 - dsta, 1.0);
-
-    case PIXMAN_OP_IN:
-	return mult_chan (src, dst, dsta, 0.0);
-
-    case PIXMAN_OP_IN_REVERSE:
-	return mult_chan (src, dst, 0.0, srca);
-
-    case PIXMAN_OP_OUT:
-	return mult_chan (src, dst, 1.0 - dsta, 0.0);
-
-    case PIXMAN_OP_OUT_REVERSE:
-	return mult_chan (src, dst, 0.0, 1.0 - srca);
-
-    case PIXMAN_OP_ATOP:
-	return mult_chan (src, dst, dsta, 1.0 - srca);
-
-    case PIXMAN_OP_ATOP_REVERSE:
-	return mult_chan (src, dst, 1.0 - dsta,  srca);
-
-    case PIXMAN_OP_XOR:
-	return mult_chan (src, dst, 1.0 - dsta, 1.0 - srca);
-
-    case PIXMAN_OP_ADD:
-	return mult_chan (src, dst, 1.0, 1.0);
-
-    case PIXMAN_OP_SATURATE:
-    case PIXMAN_OP_DISJOINT_OVER_REVERSE:
-	if (srca == 0.0)
-	    Fa = 1.0;
-	else
-	    Fa = MIN (1.0, (1.0 - dsta) / srca);
-	return mult_chan (src, dst, Fa, 1.0);
-
-    case PIXMAN_OP_DISJOINT_OVER:
-	if (dsta == 0.0)
-	    Fb = 1.0;
-	else
-	    Fb = MIN (1.0, (1.0 - srca) / dsta);
-	return mult_chan (src, dst, 1.0, Fb);
-
-    case PIXMAN_OP_DISJOINT_IN:
-	if (srca == 0.0)
-	    Fa = 0.0;
-	else
-	    Fa = MAX (0.0, 1.0 - (1.0 - dsta) / srca);
-	return mult_chan (src, dst, Fa, 0.0);
-
-    case PIXMAN_OP_DISJOINT_IN_REVERSE:
-	if (dsta == 0.0)
-	    Fb = 0.0;
-	else
-	    Fb = MAX (0.0, 1.0 - (1.0 - srca) / dsta);
-	return mult_chan (src, dst, 0.0, Fb);
-
-    case PIXMAN_OP_DISJOINT_OUT:
-	if (srca == 0.0)
-	    Fa = 1.0;
-	else
-	    Fa = MIN (1.0, (1.0 - dsta) / srca);
-	return mult_chan (src, dst, Fa, 0.0);
-
-    case PIXMAN_OP_DISJOINT_OUT_REVERSE:
-	if (dsta == 0.0)
-	    Fb = 1.0;
-	else
-	    Fb = MIN (1.0, (1.0 - srca) / dsta);
-	return mult_chan (src, dst, 0.0, Fb);
-
-    case PIXMAN_OP_DISJOINT_ATOP:
-	if (srca == 0.0)
-	    Fa = 0.0;
-	else
-	    Fa = MAX (0.0, 1.0 - (1.0 - dsta) / srca);
-	if (dsta == 0.0)
-	    Fb = 1.0;
-	else
-	    Fb = MIN (1.0, (1.0 - srca) / dsta);
-	return mult_chan (src, dst, Fa, Fb);
-
-    case PIXMAN_OP_DISJOINT_ATOP_REVERSE:
-	if (srca == 0.0)
-	    Fa = 1.0;
-	else
-	    Fa = MIN (1.0, (1.0 - dsta) / srca);
-	if (dsta == 0.0)
-	    Fb = 0.0;
-	else
-	    Fb = MAX (0.0, 1.0 - (1.0 - srca) / dsta);
-	return mult_chan (src, dst, Fa, Fb);
-
-    case PIXMAN_OP_DISJOINT_XOR:
-	if (srca == 0.0)
-	    Fa = 1.0;
-	else
-	    Fa = MIN (1.0, (1.0 - dsta) / srca);
-	if (dsta == 0.0)
-	    Fb = 1.0;
-	else
-	    Fb = MIN (1.0, (1.0 - srca) / dsta);
-	return mult_chan (src, dst, Fa, Fb);
-
-    case PIXMAN_OP_CONJOINT_OVER:
-	if (dsta == 0.0)
-	    Fb = 0.0;
-	else
-	    Fb = MAX (0.0, 1.0 - srca / dsta);
-	return mult_chan (src, dst, 1.0, Fb);
-
-    case PIXMAN_OP_CONJOINT_OVER_REVERSE:
-	if (srca == 0.0)
-	    Fa = 0.0;
-	else
-	    Fa = MAX (0.0, 1.0 - dsta / srca);
-	return mult_chan (src, dst, Fa, 1.0);
-
-    case PIXMAN_OP_CONJOINT_IN:
-	if (srca == 0.0)
-	    Fa = 1.0;
-	else
-	    Fa = MIN (1.0, dsta / srca);
-	return mult_chan (src, dst, Fa, 0.0);
-
-    case PIXMAN_OP_CONJOINT_IN_REVERSE:
-	if (dsta == 0.0)
-	    Fb = 1.0;
-	else
-	    Fb = MIN (1.0, srca / dsta);
-	return mult_chan (src, dst, 0.0, Fb);
-
-    case PIXMAN_OP_CONJOINT_OUT:
-	if (srca == 0.0)
-	    Fa = 0.0;
-	else
-	    Fa = MAX (0.0, 1.0 - dsta / srca);
-	return mult_chan (src, dst, Fa, 0.0);
-
-    case PIXMAN_OP_CONJOINT_OUT_REVERSE:
-	if (dsta == 0.0)
-	    Fb = 0.0;
-	else
-	    Fb = MAX (0.0, 1.0 - srca / dsta);
-	return mult_chan (src, dst, 0.0, Fb);
-
-    case PIXMAN_OP_CONJOINT_ATOP:
-	if (srca == 0.0)
-	    Fa = 1.0;
-	else
-	    Fa = MIN (1.0, dsta / srca);
-	if (dsta == 0.0)
-	    Fb = 0.0;
-	else
-	    Fb = MAX (0.0, 1.0 - srca / dsta);
-	return mult_chan (src, dst, Fa, Fb);
-
-    case PIXMAN_OP_CONJOINT_ATOP_REVERSE:
-	if (srca == 0.0)
-	    Fa = 0.0;
-	else
-	    Fa = MAX (0.0, 1.0 - dsta / srca);
-	if (dsta == 0.0)
-	    Fb = 1.0;
-	else
-	    Fb = MIN (1.0, srca / dsta);
-	return mult_chan (src, dst, Fa, Fb);
-
-    case PIXMAN_OP_CONJOINT_XOR:
-	if (srca == 0.0)
-	    Fa = 0.0;
-	else
-	    Fa = MAX (0.0, 1.0 - dsta / srca);
-	if (dsta == 0.0)
-	    Fb = 0.0;
-	else
-	    Fb = MAX (0.0, 1.0 - srca / dsta);
-	return mult_chan (src, dst, Fa, Fb);
-
-    case PIXMAN_OP_MULTIPLY:
-    case PIXMAN_OP_SCREEN:
-    case PIXMAN_OP_OVERLAY:
-    case PIXMAN_OP_DARKEN:
-    case PIXMAN_OP_LIGHTEN:
-    case PIXMAN_OP_COLOR_DODGE:
-    case PIXMAN_OP_COLOR_BURN:
-    case PIXMAN_OP_HARD_LIGHT:
-    case PIXMAN_OP_SOFT_LIGHT:
-    case PIXMAN_OP_DIFFERENCE:
-    case PIXMAN_OP_EXCLUSION:
-    case PIXMAN_OP_HSL_HUE:
-    case PIXMAN_OP_HSL_SATURATION:
-    case PIXMAN_OP_HSL_COLOR:
-    case PIXMAN_OP_HSL_LUMINOSITY:
-    default:
-	abort();
-	return 0; /* silence MSVC */
-    }
-#undef mult_chan
-}
-
-static void
-do_composite (pixman_op_t op,
-	      const color_t *src,
-	      const color_t *mask,
-	      const color_t *dst,
-	      color_t *result,
-	      pixman_bool_t component_alpha)
-{
-    color_t srcval, srcalpha;
-
-    if (mask == NULL)
-    {
-	srcval = *src;
-
-	srcalpha.r = src->a;
-	srcalpha.g = src->a;
-	srcalpha.b = src->a;
-	srcalpha.a = src->a;
-    }
-    else if (component_alpha)
-    {
-	srcval.r = src->r * mask->r;
-	srcval.g = src->g * mask->g;
-	srcval.b = src->b * mask->b;
-	srcval.a = src->a * mask->a;
-
-	srcalpha.r = src->a * mask->r;
-	srcalpha.g = src->a * mask->g;
-	srcalpha.b = src->a * mask->b;
-	srcalpha.a = src->a * mask->a;
-    }
-    else
-    {
-	srcval.r = src->r * mask->a;
-	srcval.g = src->g * mask->a;
-	srcval.b = src->b * mask->a;
-	srcval.a = src->a * mask->a;
-
-	srcalpha.r = src->a * mask->a;
-	srcalpha.g = src->a * mask->a;
-	srcalpha.b = src->a * mask->a;
-	srcalpha.a = src->a * mask->a;
-    }
-
-    result->r = calc_op (op, srcval.r, dst->r, srcalpha.r, dst->a);
-    result->g = calc_op (op, srcval.g, dst->g, srcalpha.g, dst->a);
-    result->b = calc_op (op, srcval.b, dst->b, srcalpha.b, dst->a);
-    result->a = calc_op (op, srcval.a, dst->a, srcalpha.a, dst->a);
-}
-
-static void
-color_correct (pixman_format_code_t format,
-	       color_t *color)
-{
-#define MASK(x) ((1 << (x)) - 1)
-#define round_pix(pix, m)						\
-    ((int)((pix) * (MASK(m)) + .5) / (double) (MASK(m)))
-
-    if (PIXMAN_FORMAT_R (format) == 0)
-    {
-	color->r = 0.0;
-	color->g = 0.0;
-	color->b = 0.0;
-    }
-    else
-    {
-	color->r = round_pix (color->r, PIXMAN_FORMAT_R (format));
-	color->g = round_pix (color->g, PIXMAN_FORMAT_G (format));
-	color->b = round_pix (color->b, PIXMAN_FORMAT_B (format));
-    }
-
-    if (PIXMAN_FORMAT_A (format) == 0)
-	color->a = 1.0;
-    else
-	color->a = round_pix (color->a, PIXMAN_FORMAT_A (format));
-
-#undef round_pix
-#undef MASK
-}
-
-static void
-get_pixel (pixman_image_t *image,
-	   pixman_format_code_t format,
-	   color_t *color)
-{
-#define MASK(N) ((1UL << (N))-1)
-
-    unsigned long rs, gs, bs, as;
-    int a, r, g, b;
-    unsigned long val;
-
-    val = *(unsigned long *) pixman_image_get_data (image);
-#ifdef WORDS_BIGENDIAN
-    val >>= 8 * sizeof(val) - PIXMAN_FORMAT_BPP (format);
-#endif
-
-    /* Number of bits in each channel */
-    a = PIXMAN_FORMAT_A (format);
-    r = PIXMAN_FORMAT_R (format);
-    g = PIXMAN_FORMAT_G (format);
-    b = PIXMAN_FORMAT_B (format);
-
-    switch (PIXMAN_FORMAT_TYPE (format))
-    {
-    case PIXMAN_TYPE_ARGB:
-        bs = 0;
-        gs = b + bs;
-        rs = g + gs;
-        as = r + rs;
-	break;
-
-    case PIXMAN_TYPE_ABGR:
-        rs = 0;
-        gs = r + rs;
-        bs = g + gs;
-        as = b + bs;
-	break;
-
-    case PIXMAN_TYPE_BGRA:
-        as = 0;
-	rs = PIXMAN_FORMAT_BPP (format) - (b + g + r);
-        gs = r + rs;
-        bs = g + gs;
-	break;
-
-    case PIXMAN_TYPE_RGBA:
-	as = 0;
-	bs = PIXMAN_FORMAT_BPP (format) - (b + g + r);
-	gs = b + bs;
-	rs = g + gs;
-	break;
-
-    case PIXMAN_TYPE_A:
-        as = 0;
-        rs = 0;
-        gs = 0;
-        bs = 0;
-	break;
-
-    case PIXMAN_TYPE_OTHER:
-    case PIXMAN_TYPE_COLOR:
-    case PIXMAN_TYPE_GRAY:
-    case PIXMAN_TYPE_YUY2:
-    case PIXMAN_TYPE_YV12:
-    default:
-	abort ();
-        as = 0;
-        rs = 0;
-        gs = 0;
-        bs = 0;
-	break;
-    }
-
-    if (MASK (a) != 0)
-	color->a = ((val >> as) & MASK (a)) / (double) MASK (a);
-    else
-	color->a = 1.0;
-
-    if (MASK (r) != 0)
-    {
-	color->r = ((val >> rs) & MASK (r)) / (double) MASK (r);
-	color->g = ((val >> gs) & MASK (g)) / (double) MASK (g);
-	color->b = ((val >> bs) & MASK (b)) / (double) MASK (b);
-    }
-    else
-    {
-	color->r = 0.0;
-	color->g = 0.0;
-	color->b = 0.0;
-    }
-
-#undef MASK
-}
-
-static double
-eval_diff (color_t *expected, color_t *test, pixman_format_code_t format)
-{
-    double rscale, gscale, bscale, ascale;
-    double rdiff, gdiff, bdiff, adiff;
-
-    rscale = 1.0 * ((1 << PIXMAN_FORMAT_R (format)) - 1);
-    gscale = 1.0 * ((1 << PIXMAN_FORMAT_G (format)) - 1);
-    bscale = 1.0 * ((1 << PIXMAN_FORMAT_B (format)) - 1);
-    ascale = 1.0 * ((1 << PIXMAN_FORMAT_A (format)) - 1);
-
-    rdiff = fabs (test->r - expected->r) * rscale;
-    bdiff = fabs (test->g - expected->g) * gscale;
-    gdiff = fabs (test->b - expected->b) * bscale;
-    adiff = fabs (test->a - expected->a) * ascale;
-
-    return MAX (MAX (MAX (rdiff, gdiff), bdiff), adiff);
-}
-
-static char *
-describe_image (image_t *info, char *buf)
-{
-    if (info->size)
-    {
-	sprintf (buf, "%s %dx%d%s",
-		 info->format->name,
-		 info->size, info->size,
-		 info->repeat ? "R" :"");
-    }
-    else
-    {
-	sprintf (buf, "solid");
-    }
-
-    return buf;
-}
-
-/* Test a composite of a given operation, source, mask, and destination
- * picture.
- * Fills the window, and samples from the 0,0 pixel corner.
- */
-static pixman_bool_t
-composite_test (image_t *dst,
-		const operator_t *op,
-		image_t *src,
-		image_t *mask,
-		pixman_bool_t component_alpha)
-{
-    pixman_color_t fill;
-    pixman_rectangle16_t rect;
-    color_t expected, result, tdst, tsrc, tmsk;
-    double diff;
-    pixman_bool_t success = TRUE;
-
-    compute_pixman_color (dst->color, &fill);
-    rect.x = rect.y = 0;
-    rect.width = rect.height = dst->size;
-    pixman_image_fill_rectangles (PIXMAN_OP_SRC, dst->image,
-				  &fill, 1, &rect);
-
-    if (mask != NULL)
-    {
-	pixman_image_set_component_alpha (mask->image, component_alpha);
-	pixman_image_composite (op->op, src->image, mask->image, dst->image,
-				0, 0,
-				0, 0,
-				0, 0,
-				dst->size, dst->size);
-
-	tmsk = *mask->color;
-	if (mask->size)
-	{
-	    color_correct (mask->format->format, &tmsk);
-
-	    if (component_alpha &&
-		PIXMAN_FORMAT_R (mask->format->format) == 0)
-	    {
-		/* Ax component-alpha masks expand alpha into
-		 * all color channels.
-		 */
-		tmsk.r = tmsk.g = tmsk.b = tmsk.a;
-	    }
-	}
-    }
-    else
-    {
-	pixman_image_composite (op->op, src->image, NULL, dst->image,
-				0, 0,
-				0, 0,
-				0, 0,
-				dst->size, dst->size);
-    }
-    get_pixel (dst->image, dst->format->format, &result);
-
-    tdst = *dst->color;
-    color_correct (dst->format->format, &tdst);
-    tsrc = *src->color;
-    if (src->size)
-	color_correct (src->format->format, &tsrc);
-    do_composite (op->op, &tsrc, mask ? &tmsk : NULL, &tdst,
-		  &expected, component_alpha);
-    color_correct (dst->format->format, &expected);
-
-    diff = eval_diff (&expected, &result, dst->format->format);
-
-    /* FIXME: We should find out what deviation is acceptable. 3.0
-     * is clearly absurd for 2 bit formats for example. On the other
-     * hand currently 1.0 does not work.
-     */
-    if (diff > 3.0)
-    {
-	char buf[40];
-
-	sprintf (buf, "%s %scomposite",
-		 op->name,
-		 component_alpha ? "CA " : "");
-
-	printf ("%s test error of %.4f --\n"
-		"           R    G    B    A\n"
-		"got:       %.2f %.2f %.2f %.2f [%08lx]\n"
-		"expected:  %.2f %.2f %.2f %.2f\n",
-		buf, diff,
-		result.r, result.g, result.b, result.a,
-		*(unsigned long *) pixman_image_get_data (dst->image),
-		expected.r, expected.g, expected.b, expected.a);
-
-	if (mask != NULL)
-	{
-	    printf ("src color: %.2f %.2f %.2f %.2f\n"
-		    "msk color: %.2f %.2f %.2f %.2f\n"
-		    "dst color: %.2f %.2f %.2f %.2f\n",
-		    src->color->r, src->color->g,
-		    src->color->b, src->color->a,
-		    mask->color->r, mask->color->g,
-		    mask->color->b, mask->color->a,
-		    dst->color->r, dst->color->g,
-		    dst->color->b, dst->color->a);
-	    printf ("src: %s, ", describe_image (src, buf));
-	    printf ("mask: %s, ", describe_image (mask, buf));
-	    printf ("dst: %s\n\n", describe_image (dst, buf));
-	}
-	else
-	{
-	    printf ("src color: %.2f %.2f %.2f %.2f\n"
-		    "dst color: %.2f %.2f %.2f %.2f\n",
-		    src->color->r, src->color->g,
-		    src->color->b, src->color->a,
-		    dst->color->r, dst->color->g,
-		    dst->color->b, dst->color->a);
-	    printf ("src: %s, ", describe_image (src, buf));
-	    printf ("dst: %s\n\n", describe_image (dst, buf));
-	}
-
-	success = FALSE;
-    }
-
-    return success;
-}
-
-static void
-image_init (image_t *info,
-	    int color,
-	    int format,
-	    int size)
-{
-    pixman_color_t fill;
-
-    info->color = &colors[color];
-    compute_pixman_color (info->color, &fill);
-
-    info->format = &formats[format];
-    info->size = sizes[size] & ~FLAGS;
-    info->repeat = PIXMAN_REPEAT_NONE;
-
-    if (info->size)
-    {
-	pixman_rectangle16_t rect;
-
-	info->image = pixman_image_create_bits (info->format->format,
-						info->size, info->size,
-						NULL, 0);
-
-	rect.x = rect.y = 0;
-	rect.width = rect.height = info->size;
-	pixman_image_fill_rectangles (PIXMAN_OP_SRC, info->image, &fill,
-				      1, &rect);
-
-	if (size & REPEAT)
-	{
-	    pixman_image_set_repeat (info->image, PIXMAN_REPEAT_NORMAL);
-	    info->repeat = PIXMAN_REPEAT_NORMAL;
-	}
-    }
-    else
-    {
-	info->image = pixman_image_create_solid_fill (&fill);
-    }
-}
-
-static void
-image_fini (image_t *info)
-{
-    pixman_image_unref (info->image);
-}
-
-static int
-random_size (void)
-{
-    return lcg_rand_n (ARRAY_LENGTH (sizes));
-}
-
-static int
-random_color (void)
-{
-    return lcg_rand_n (ARRAY_LENGTH (colors));
-}
-
-static int
-random_format (void)
-{
-    return lcg_rand_n (ARRAY_LENGTH (formats));
-}
-
-static pixman_bool_t
-run_test (uint32_t seed)
-{
-    image_t src, mask, dst;
-    const operator_t *op;
-    int ca;
-    int ok;
-
-    lcg_srand (seed);
-    
-    image_init (&dst, random_color(), random_format(), 1);
-    image_init (&src, random_color(), random_format(), random_size());
-    image_init (&mask, random_color(), random_format(), random_size());
-
-    op = &(operators [lcg_rand_n (ARRAY_LENGTH (operators))]);
-
-    ca = lcg_rand_n (3);
-
-    switch (ca)
-    {
-    case 0:
-	ok = composite_test (&dst, op, &src, NULL, FALSE);
-	break;
-    case 1:
-	ok = composite_test (&dst, op, &src, &mask, FALSE);
-	break;
-    case 2:
-	ok = composite_test (&dst, op, &src, &mask,
-			     mask.size? TRUE : FALSE);
-	break;
-    default:
-	ok = FALSE;
-	break;
-    }
-
-    image_fini (&src);
-    image_fini (&mask);
-    image_fini (&dst);
-
-    return ok;
-}
-
-int
-main (int argc, char **argv)
-{
-#define N_TESTS (8 * 1024 * 1024)
-    int result = 0;
-    uint32_t i;
-
-    if (argc > 1)
-    {
-	char *end;
-	
-	i = strtol (argv[1], &end, 0);
-
-	if (end != argv[1])
-	{
-	    if (!run_test (i))
-		return 1;
-	    else
-		return 0;
-	}
-	else
-	{
-	    printf ("Usage:\n\n   %s <number>\n\n", argv[0]);
-	    return -1;
-	}
-    }
-
-    uint32_t seed;
-    
-    if (getenv ("PIXMAN_RANDOMIZE_TESTS"))
-	seed = get_random_seed();
-    else
-	seed = 1;
-    
-#ifdef USE_OPENMP
-#   pragma omp parallel for default(none) shared(result, argv, seed)
-#endif
-    for (i = 0; i <= N_TESTS; ++i)
-    {
-	if (!result && !run_test (i + seed))
-	{
-	    printf ("Test 0x%08X failed.\n", seed + i);
-	    
-	    result = seed + i;
-	}
-    }
-    
-    return result;
-}
-=======
-/*
- * Copyright © 2005 Eric Anholt
- * Copyright © 2009 Chris Wilson
- * Copyright © 2010 Soeren Sandmann
- * Copyright © 2010 Red Hat, Inc.
- *
- * Permission to use, copy, modify, distribute, and sell this software and its
- * documentation for any purpose is hereby granted without fee, provided that
- * the above copyright notice appear in all copies and that both that
- * copyright notice and this permission notice appear in supporting
- * documentation, and that the name of Eric Anholt not be used in
- * advertising or publicity pertaining to distribution of the software without
- * specific, written prior permission.  Eric Anholt makes no
- * representations about the suitability of this software for any purpose.  It
- * is provided "as is" without express or implied warranty.
- *
- * ERIC ANHOLT DISCLAIMS ALL WARRANTIES WITH REGARD TO THIS SOFTWARE,
- * INCLUDING ALL IMPLIED WARRANTIES OF MERCHANTABILITY AND FITNESS, IN NO
- * EVENT SHALL ERIC ANHOLT BE LIABLE FOR ANY SPECIAL, INDIRECT OR
- * CONSEQUENTIAL DAMAGES OR ANY DAMAGES WHATSOEVER RESULTING FROM LOSS OF USE,
- * DATA OR PROFITS, WHETHER IN AN ACTION OF CONTRACT, NEGLIGENCE OR OTHER
- * TORTIOUS ACTION, ARISING OUT OF OR IN CONNECTION WITH THE USE OR
- * PERFORMANCE OF THIS SOFTWARE.
- */
-#define PIXMAN_USE_INTERNAL_API
-#include <pixman.h>
-#include <stdio.h>
-#include <stdlib.h> /* abort() */
-#include <math.h>
-#include <config.h>
-#include <time.h>
-#include "utils.h"
-
-typedef struct color_t color_t;
-typedef struct format_t format_t;
-typedef struct image_t image_t;
-typedef struct operator_t operator_t;
-
-struct color_t
-{
-    double r, g, b, a;
-};
-
-struct format_t
-{
-    pixman_format_code_t format;
-    const char *name;
-};
-
-static const color_t colors[] =
-{
-    { 1.0, 1.0, 1.0, 1.0 },
-    { 1.0, 1.0, 1.0, 0.0 },
-    { 0.0, 0.0, 0.0, 1.0 },
-    { 0.0, 0.0, 0.0, 0.0 },
-    { 1.0, 0.0, 0.0, 1.0 },
-    { 0.0, 1.0, 0.0, 1.0 },
-    { 0.0, 0.0, 1.0, 1.0 },
-    { 0.5, 0.0, 0.0, 0.5 },
-};
-
-static uint16_t
-_color_double_to_short (double d)
-{
-    uint32_t i;
-
-    i = (uint32_t) (d * 65536);
-    i -= (i >> 16);
-
-    return i;
-}
-
-static void
-compute_pixman_color (const color_t *color,
-		      pixman_color_t *out)
-{
-    out->red   = _color_double_to_short (color->r);
-    out->green = _color_double_to_short (color->g);
-    out->blue  = _color_double_to_short (color->b);
-    out->alpha = _color_double_to_short (color->a);
-}
-
-#define REPEAT 0x01000000
-#define FLAGS  0xff000000
-
-static const int sizes[] =
-{
-    0,
-    1,
-    1 | REPEAT,
-    10
-};
-
-static const format_t formats[] =
-{
-#define P(x) { PIXMAN_##x, #x }
-
-    /* 32 bpp formats */
-    P(a8r8g8b8),
-    P(x8r8g8b8),
-    P(a8b8g8r8),
-    P(x8b8g8r8),
-    P(b8g8r8a8),
-    P(b8g8r8x8),
-    P(r8g8b8a8),
-    P(r8g8b8x8),
-    P(x2r10g10b10),
-    P(x2b10g10r10),
-    P(a2r10g10b10),
-    P(a2b10g10r10),
-
-    /* 24 bpp formats */
-    P(r8g8b8),
-    P(b8g8r8),
-    P(r5g6b5),
-    P(b5g6r5),
-
-    /* 16 bpp formats */
-    P(x1r5g5b5),
-    P(x1b5g5r5),
-    P(a1r5g5b5),
-    P(a1b5g5r5),
-    P(a4b4g4r4),
-    P(x4b4g4r4),
-    P(a4r4g4b4),
-    P(x4r4g4b4),
-
-    /* 8 bpp formats */
-    P(a8),
-    P(r3g3b2),
-    P(b2g3r3),
-    P(a2r2g2b2),
-    P(a2b2g2r2),
-    P(x4a4),
-
-    /* 4 bpp formats */
-    P(a4),
-    P(r1g2b1),
-    P(b1g2r1),
-    P(a1r1g1b1),
-    P(a1b1g1r1),
-
-    /* 1 bpp formats */
-    P(a1)
-#undef P
-};
-
-struct image_t
-{
-    pixman_image_t *image;
-    const format_t *format;
-    const color_t *color;
-    pixman_repeat_t repeat;
-    int size;
-};
-
-struct operator_t
-{
-    pixman_op_t op;
-    const char *name;
-};
-
-static const operator_t operators[] =
-{
-#define P(x) { PIXMAN_OP_##x, #x }
-    P(CLEAR),
-    P(SRC),
-    P(DST),
-    P(OVER),
-    P(OVER_REVERSE),
-    P(IN),
-    P(IN_REVERSE),
-    P(OUT),
-    P(OUT_REVERSE),
-    P(ATOP),
-    P(ATOP_REVERSE),
-    P(XOR),
-    P(ADD),
-    P(SATURATE),
-
-    P(DISJOINT_CLEAR),
-    P(DISJOINT_SRC),
-    P(DISJOINT_DST),
-    P(DISJOINT_OVER),
-    P(DISJOINT_OVER_REVERSE),
-    P(DISJOINT_IN),
-    P(DISJOINT_IN_REVERSE),
-    P(DISJOINT_OUT),
-    P(DISJOINT_OUT_REVERSE),
-    P(DISJOINT_ATOP),
-    P(DISJOINT_ATOP_REVERSE),
-    P(DISJOINT_XOR),
-
-    P(CONJOINT_CLEAR),
-    P(CONJOINT_SRC),
-    P(CONJOINT_DST),
-    P(CONJOINT_OVER),
-    P(CONJOINT_OVER_REVERSE),
-    P(CONJOINT_IN),
-    P(CONJOINT_IN_REVERSE),
-    P(CONJOINT_OUT),
-    P(CONJOINT_OUT_REVERSE),
-    P(CONJOINT_ATOP),
-    P(CONJOINT_ATOP_REVERSE),
-    P(CONJOINT_XOR),
-#undef P
-};
-
-static double
-calc_op (pixman_op_t op, double src, double dst, double srca, double dsta)
-{
-#define mult_chan(src, dst, Fa, Fb) MIN ((src) * (Fa) + (dst) * (Fb), 1.0)
-
-    double Fa, Fb;
-
-    switch (op)
-    {
-    case PIXMAN_OP_CLEAR:
-    case PIXMAN_OP_DISJOINT_CLEAR:
-    case PIXMAN_OP_CONJOINT_CLEAR:
-	return mult_chan (src, dst, 0.0, 0.0);
-
-    case PIXMAN_OP_SRC:
-    case PIXMAN_OP_DISJOINT_SRC:
-    case PIXMAN_OP_CONJOINT_SRC:
-	return mult_chan (src, dst, 1.0, 0.0);
-
-    case PIXMAN_OP_DST:
-    case PIXMAN_OP_DISJOINT_DST:
-    case PIXMAN_OP_CONJOINT_DST:
-	return mult_chan (src, dst, 0.0, 1.0);
-
-    case PIXMAN_OP_OVER:
-	return mult_chan (src, dst, 1.0, 1.0 - srca);
-
-    case PIXMAN_OP_OVER_REVERSE:
-	return mult_chan (src, dst, 1.0 - dsta, 1.0);
-
-    case PIXMAN_OP_IN:
-	return mult_chan (src, dst, dsta, 0.0);
-
-    case PIXMAN_OP_IN_REVERSE:
-	return mult_chan (src, dst, 0.0, srca);
-
-    case PIXMAN_OP_OUT:
-	return mult_chan (src, dst, 1.0 - dsta, 0.0);
-
-    case PIXMAN_OP_OUT_REVERSE:
-	return mult_chan (src, dst, 0.0, 1.0 - srca);
-
-    case PIXMAN_OP_ATOP:
-	return mult_chan (src, dst, dsta, 1.0 - srca);
-
-    case PIXMAN_OP_ATOP_REVERSE:
-	return mult_chan (src, dst, 1.0 - dsta,  srca);
-
-    case PIXMAN_OP_XOR:
-	return mult_chan (src, dst, 1.0 - dsta, 1.0 - srca);
-
-    case PIXMAN_OP_ADD:
-	return mult_chan (src, dst, 1.0, 1.0);
-
-    case PIXMAN_OP_SATURATE:
-    case PIXMAN_OP_DISJOINT_OVER_REVERSE:
-	if (srca == 0.0)
-	    Fa = 1.0;
-	else
-	    Fa = MIN (1.0, (1.0 - dsta) / srca);
-	return mult_chan (src, dst, Fa, 1.0);
-
-    case PIXMAN_OP_DISJOINT_OVER:
-	if (dsta == 0.0)
-	    Fb = 1.0;
-	else
-	    Fb = MIN (1.0, (1.0 - srca) / dsta);
-	return mult_chan (src, dst, 1.0, Fb);
-
-    case PIXMAN_OP_DISJOINT_IN:
-	if (srca == 0.0)
-	    Fa = 0.0;
-	else
-	    Fa = MAX (0.0, 1.0 - (1.0 - dsta) / srca);
-	return mult_chan (src, dst, Fa, 0.0);
-
-    case PIXMAN_OP_DISJOINT_IN_REVERSE:
-	if (dsta == 0.0)
-	    Fb = 0.0;
-	else
-	    Fb = MAX (0.0, 1.0 - (1.0 - srca) / dsta);
-	return mult_chan (src, dst, 0.0, Fb);
-
-    case PIXMAN_OP_DISJOINT_OUT:
-	if (srca == 0.0)
-	    Fa = 1.0;
-	else
-	    Fa = MIN (1.0, (1.0 - dsta) / srca);
-	return mult_chan (src, dst, Fa, 0.0);
-
-    case PIXMAN_OP_DISJOINT_OUT_REVERSE:
-	if (dsta == 0.0)
-	    Fb = 1.0;
-	else
-	    Fb = MIN (1.0, (1.0 - srca) / dsta);
-	return mult_chan (src, dst, 0.0, Fb);
-
-    case PIXMAN_OP_DISJOINT_ATOP:
-	if (srca == 0.0)
-	    Fa = 0.0;
-	else
-	    Fa = MAX (0.0, 1.0 - (1.0 - dsta) / srca);
-	if (dsta == 0.0)
-	    Fb = 1.0;
-	else
-	    Fb = MIN (1.0, (1.0 - srca) / dsta);
-	return mult_chan (src, dst, Fa, Fb);
-
-    case PIXMAN_OP_DISJOINT_ATOP_REVERSE:
-	if (srca == 0.0)
-	    Fa = 1.0;
-	else
-	    Fa = MIN (1.0, (1.0 - dsta) / srca);
-	if (dsta == 0.0)
-	    Fb = 0.0;
-	else
-	    Fb = MAX (0.0, 1.0 - (1.0 - srca) / dsta);
-	return mult_chan (src, dst, Fa, Fb);
-
-    case PIXMAN_OP_DISJOINT_XOR:
-	if (srca == 0.0)
-	    Fa = 1.0;
-	else
-	    Fa = MIN (1.0, (1.0 - dsta) / srca);
-	if (dsta == 0.0)
-	    Fb = 1.0;
-	else
-	    Fb = MIN (1.0, (1.0 - srca) / dsta);
-	return mult_chan (src, dst, Fa, Fb);
-
-    case PIXMAN_OP_CONJOINT_OVER:
-	if (dsta == 0.0)
-	    Fb = 0.0;
-	else
-	    Fb = MAX (0.0, 1.0 - srca / dsta);
-	return mult_chan (src, dst, 1.0, Fb);
-
-    case PIXMAN_OP_CONJOINT_OVER_REVERSE:
-	if (srca == 0.0)
-	    Fa = 0.0;
-	else
-	    Fa = MAX (0.0, 1.0 - dsta / srca);
-	return mult_chan (src, dst, Fa, 1.0);
-
-    case PIXMAN_OP_CONJOINT_IN:
-	if (srca == 0.0)
-	    Fa = 1.0;
-	else
-	    Fa = MIN (1.0, dsta / srca);
-	return mult_chan (src, dst, Fa, 0.0);
-
-    case PIXMAN_OP_CONJOINT_IN_REVERSE:
-	if (dsta == 0.0)
-	    Fb = 1.0;
-	else
-	    Fb = MIN (1.0, srca / dsta);
-	return mult_chan (src, dst, 0.0, Fb);
-
-    case PIXMAN_OP_CONJOINT_OUT:
-	if (srca == 0.0)
-	    Fa = 0.0;
-	else
-	    Fa = MAX (0.0, 1.0 - dsta / srca);
-	return mult_chan (src, dst, Fa, 0.0);
-
-    case PIXMAN_OP_CONJOINT_OUT_REVERSE:
-	if (dsta == 0.0)
-	    Fb = 0.0;
-	else
-	    Fb = MAX (0.0, 1.0 - srca / dsta);
-	return mult_chan (src, dst, 0.0, Fb);
-
-    case PIXMAN_OP_CONJOINT_ATOP:
-	if (srca == 0.0)
-	    Fa = 1.0;
-	else
-	    Fa = MIN (1.0, dsta / srca);
-	if (dsta == 0.0)
-	    Fb = 0.0;
-	else
-	    Fb = MAX (0.0, 1.0 - srca / dsta);
-	return mult_chan (src, dst, Fa, Fb);
-
-    case PIXMAN_OP_CONJOINT_ATOP_REVERSE:
-	if (srca == 0.0)
-	    Fa = 0.0;
-	else
-	    Fa = MAX (0.0, 1.0 - dsta / srca);
-	if (dsta == 0.0)
-	    Fb = 1.0;
-	else
-	    Fb = MIN (1.0, srca / dsta);
-	return mult_chan (src, dst, Fa, Fb);
-
-    case PIXMAN_OP_CONJOINT_XOR:
-	if (srca == 0.0)
-	    Fa = 0.0;
-	else
-	    Fa = MAX (0.0, 1.0 - dsta / srca);
-	if (dsta == 0.0)
-	    Fb = 0.0;
-	else
-	    Fb = MAX (0.0, 1.0 - srca / dsta);
-	return mult_chan (src, dst, Fa, Fb);
-
-    case PIXMAN_OP_MULTIPLY:
-    case PIXMAN_OP_SCREEN:
-    case PIXMAN_OP_OVERLAY:
-    case PIXMAN_OP_DARKEN:
-    case PIXMAN_OP_LIGHTEN:
-    case PIXMAN_OP_COLOR_DODGE:
-    case PIXMAN_OP_COLOR_BURN:
-    case PIXMAN_OP_HARD_LIGHT:
-    case PIXMAN_OP_SOFT_LIGHT:
-    case PIXMAN_OP_DIFFERENCE:
-    case PIXMAN_OP_EXCLUSION:
-    case PIXMAN_OP_HSL_HUE:
-    case PIXMAN_OP_HSL_SATURATION:
-    case PIXMAN_OP_HSL_COLOR:
-    case PIXMAN_OP_HSL_LUMINOSITY:
-    default:
-	abort();
-	return 0; /* silence MSVC */
-    }
-#undef mult_chan
-}
-
-static void
-do_composite (pixman_op_t op,
-	      const color_t *src,
-	      const color_t *mask,
-	      const color_t *dst,
-	      color_t *result,
-	      pixman_bool_t component_alpha)
-{
-    color_t srcval, srcalpha;
-
-    if (mask == NULL)
-    {
-	srcval = *src;
-
-	srcalpha.r = src->a;
-	srcalpha.g = src->a;
-	srcalpha.b = src->a;
-	srcalpha.a = src->a;
-    }
-    else if (component_alpha)
-    {
-	srcval.r = src->r * mask->r;
-	srcval.g = src->g * mask->g;
-	srcval.b = src->b * mask->b;
-	srcval.a = src->a * mask->a;
-
-	srcalpha.r = src->a * mask->r;
-	srcalpha.g = src->a * mask->g;
-	srcalpha.b = src->a * mask->b;
-	srcalpha.a = src->a * mask->a;
-    }
-    else
-    {
-	srcval.r = src->r * mask->a;
-	srcval.g = src->g * mask->a;
-	srcval.b = src->b * mask->a;
-	srcval.a = src->a * mask->a;
-
-	srcalpha.r = src->a * mask->a;
-	srcalpha.g = src->a * mask->a;
-	srcalpha.b = src->a * mask->a;
-	srcalpha.a = src->a * mask->a;
-    }
-
-    result->r = calc_op (op, srcval.r, dst->r, srcalpha.r, dst->a);
-    result->g = calc_op (op, srcval.g, dst->g, srcalpha.g, dst->a);
-    result->b = calc_op (op, srcval.b, dst->b, srcalpha.b, dst->a);
-    result->a = calc_op (op, srcval.a, dst->a, srcalpha.a, dst->a);
-}
-
-static void
-color_correct (pixman_format_code_t format,
-	       color_t *color)
-{
-#define MASK(x) ((1 << (x)) - 1)
-#define round_pix(pix, m)						\
-    ((int)((pix) * (MASK(m)) + .5) / (double) (MASK(m)))
-
-    if (PIXMAN_FORMAT_R (format) == 0)
-    {
-	color->r = 0.0;
-	color->g = 0.0;
-	color->b = 0.0;
-    }
-    else
-    {
-	color->r = round_pix (color->r, PIXMAN_FORMAT_R (format));
-	color->g = round_pix (color->g, PIXMAN_FORMAT_G (format));
-	color->b = round_pix (color->b, PIXMAN_FORMAT_B (format));
-    }
-
-    if (PIXMAN_FORMAT_A (format) == 0)
-	color->a = 1.0;
-    else
-	color->a = round_pix (color->a, PIXMAN_FORMAT_A (format));
-
-#undef round_pix
-#undef MASK
-}
-
-static void
-get_pixel (pixman_image_t *image,
-	   pixman_format_code_t format,
-	   color_t *color)
-{
-#define MASK(N) ((1UL << (N))-1)
-
-    unsigned long rs, gs, bs, as;
-    int a, r, g, b;
-    unsigned long val;
-
-    val = *(unsigned long *) pixman_image_get_data (image);
-#ifdef WORDS_BIGENDIAN
-    val >>= 8 * sizeof(val) - PIXMAN_FORMAT_BPP (format);
-#endif
-
-    /* Number of bits in each channel */
-    a = PIXMAN_FORMAT_A (format);
-    r = PIXMAN_FORMAT_R (format);
-    g = PIXMAN_FORMAT_G (format);
-    b = PIXMAN_FORMAT_B (format);
-
-    switch (PIXMAN_FORMAT_TYPE (format))
-    {
-    case PIXMAN_TYPE_ARGB:
-        bs = 0;
-        gs = b + bs;
-        rs = g + gs;
-        as = r + rs;
-	break;
-
-    case PIXMAN_TYPE_ABGR:
-        rs = 0;
-        gs = r + rs;
-        bs = g + gs;
-        as = b + bs;
-	break;
-
-    case PIXMAN_TYPE_BGRA:
-        as = 0;
-	rs = PIXMAN_FORMAT_BPP (format) - (b + g + r);
-        gs = r + rs;
-        bs = g + gs;
-	break;
-
-    case PIXMAN_TYPE_RGBA:
-	as = 0;
-	bs = PIXMAN_FORMAT_BPP (format) - (b + g + r);
-	gs = b + bs;
-	rs = g + gs;
-	break;
-
-    case PIXMAN_TYPE_A:
-        as = 0;
-        rs = 0;
-        gs = 0;
-        bs = 0;
-	break;
-
-    case PIXMAN_TYPE_OTHER:
-    case PIXMAN_TYPE_COLOR:
-    case PIXMAN_TYPE_GRAY:
-    case PIXMAN_TYPE_YUY2:
-    case PIXMAN_TYPE_YV12:
-    default:
-	abort ();
-        as = 0;
-        rs = 0;
-        gs = 0;
-        bs = 0;
-	break;
-    }
-
-    if (MASK (a) != 0)
-	color->a = ((val >> as) & MASK (a)) / (double) MASK (a);
-    else
-	color->a = 1.0;
-
-    if (MASK (r) != 0)
-    {
-	color->r = ((val >> rs) & MASK (r)) / (double) MASK (r);
-	color->g = ((val >> gs) & MASK (g)) / (double) MASK (g);
-	color->b = ((val >> bs) & MASK (b)) / (double) MASK (b);
-    }
-    else
-    {
-	color->r = 0.0;
-	color->g = 0.0;
-	color->b = 0.0;
-    }
-
-#undef MASK
-}
-
-static double
-eval_diff (color_t *expected, color_t *test, pixman_format_code_t format)
-{
-    double rscale, gscale, bscale, ascale;
-    double rdiff, gdiff, bdiff, adiff;
-
-    rscale = 1.0 * ((1 << PIXMAN_FORMAT_R (format)) - 1);
-    gscale = 1.0 * ((1 << PIXMAN_FORMAT_G (format)) - 1);
-    bscale = 1.0 * ((1 << PIXMAN_FORMAT_B (format)) - 1);
-    ascale = 1.0 * ((1 << PIXMAN_FORMAT_A (format)) - 1);
-
-    rdiff = fabs (test->r - expected->r) * rscale;
-    bdiff = fabs (test->g - expected->g) * gscale;
-    gdiff = fabs (test->b - expected->b) * bscale;
-    adiff = fabs (test->a - expected->a) * ascale;
-
-    return MAX (MAX (MAX (rdiff, gdiff), bdiff), adiff);
-}
-
-static char *
-describe_image (image_t *info, char *buf)
-{
-    if (info->size)
-    {
-	sprintf (buf, "%s %dx%d%s",
-		 info->format->name,
-		 info->size, info->size,
-		 info->repeat ? "R" :"");
-    }
-    else
-    {
-	sprintf (buf, "solid");
-    }
-
-    return buf;
-}
-
-/* Test a composite of a given operation, source, mask, and destination
- * picture.
- * Fills the window, and samples from the 0,0 pixel corner.
- */
-static pixman_bool_t
-composite_test (image_t *dst,
-		const operator_t *op,
-		image_t *src,
-		image_t *mask,
-		pixman_bool_t component_alpha)
-{
-    pixman_color_t fill;
-    pixman_rectangle16_t rect;
-    color_t expected, result, tdst, tsrc, tmsk;
-    double diff;
-    pixman_bool_t success = TRUE;
-
-    compute_pixman_color (dst->color, &fill);
-    rect.x = rect.y = 0;
-    rect.width = rect.height = dst->size;
-    pixman_image_fill_rectangles (PIXMAN_OP_SRC, dst->image,
-				  &fill, 1, &rect);
-
-    if (mask != NULL)
-    {
-	pixman_image_set_component_alpha (mask->image, component_alpha);
-	pixman_image_composite (op->op, src->image, mask->image, dst->image,
-				0, 0,
-				0, 0,
-				0, 0,
-				dst->size, dst->size);
-
-	tmsk = *mask->color;
-	if (mask->size)
-	{
-	    color_correct (mask->format->format, &tmsk);
-
-	    if (component_alpha &&
-		PIXMAN_FORMAT_R (mask->format->format) == 0)
-	    {
-		/* Ax component-alpha masks expand alpha into
-		 * all color channels.
-		 */
-		tmsk.r = tmsk.g = tmsk.b = tmsk.a;
-	    }
-	}
-    }
-    else
-    {
-	pixman_image_composite (op->op, src->image, NULL, dst->image,
-				0, 0,
-				0, 0,
-				0, 0,
-				dst->size, dst->size);
-    }
-    get_pixel (dst->image, dst->format->format, &result);
-
-    tdst = *dst->color;
-    color_correct (dst->format->format, &tdst);
-    tsrc = *src->color;
-    if (src->size)
-	color_correct (src->format->format, &tsrc);
-    do_composite (op->op, &tsrc, mask ? &tmsk : NULL, &tdst,
-		  &expected, component_alpha);
-    color_correct (dst->format->format, &expected);
-
-    diff = eval_diff (&expected, &result, dst->format->format);
-
-    /* FIXME: We should find out what deviation is acceptable. 3.0
-     * is clearly absurd for 2 bit formats for example. On the other
-     * hand currently 1.0 does not work.
-     */
-    if (diff > 3.0)
-    {
-	char buf[40];
-
-	sprintf (buf, "%s %scomposite",
-		 op->name,
-		 component_alpha ? "CA " : "");
-
-	printf ("%s test error of %.4f --\n"
-		"           R    G    B    A\n"
-		"got:       %.2f %.2f %.2f %.2f [%08lx]\n"
-		"expected:  %.2f %.2f %.2f %.2f\n",
-		buf, diff,
-		result.r, result.g, result.b, result.a,
-		*(unsigned long *) pixman_image_get_data (dst->image),
-		expected.r, expected.g, expected.b, expected.a);
-
-	if (mask != NULL)
-	{
-	    printf ("src color: %.2f %.2f %.2f %.2f\n"
-		    "msk color: %.2f %.2f %.2f %.2f\n"
-		    "dst color: %.2f %.2f %.2f %.2f\n",
-		    src->color->r, src->color->g,
-		    src->color->b, src->color->a,
-		    mask->color->r, mask->color->g,
-		    mask->color->b, mask->color->a,
-		    dst->color->r, dst->color->g,
-		    dst->color->b, dst->color->a);
-	    printf ("src: %s, ", describe_image (src, buf));
-	    printf ("mask: %s, ", describe_image (mask, buf));
-	    printf ("dst: %s\n\n", describe_image (dst, buf));
-	}
-	else
-	{
-	    printf ("src color: %.2f %.2f %.2f %.2f\n"
-		    "dst color: %.2f %.2f %.2f %.2f\n",
-		    src->color->r, src->color->g,
-		    src->color->b, src->color->a,
-		    dst->color->r, dst->color->g,
-		    dst->color->b, dst->color->a);
-	    printf ("src: %s, ", describe_image (src, buf));
-	    printf ("dst: %s\n\n", describe_image (dst, buf));
-	}
-
-	success = FALSE;
-    }
-
-    return success;
-}
-
-static void
-image_init (image_t *info,
-	    int color,
-	    int format,
-	    int size)
-{
-    pixman_color_t fill;
-
-    info->color = &colors[color];
-    compute_pixman_color (info->color, &fill);
-
-    info->format = &formats[format];
-    info->size = sizes[size] & ~FLAGS;
-    info->repeat = PIXMAN_REPEAT_NONE;
-
-    if (info->size)
-    {
-	pixman_rectangle16_t rect;
-
-	info->image = pixman_image_create_bits (info->format->format,
-						info->size, info->size,
-						NULL, 0);
-
-	rect.x = rect.y = 0;
-	rect.width = rect.height = info->size;
-	pixman_image_fill_rectangles (PIXMAN_OP_SRC, info->image, &fill,
-				      1, &rect);
-
-	if (size & REPEAT)
-	{
-	    pixman_image_set_repeat (info->image, PIXMAN_REPEAT_NORMAL);
-	    info->repeat = PIXMAN_REPEAT_NORMAL;
-	}
-    }
-    else
-    {
-	info->image = pixman_image_create_solid_fill (&fill);
-    }
-}
-
-static void
-image_fini (image_t *info)
-{
-    pixman_image_unref (info->image);
-}
-
-static int
-random_size (void)
-{
-    return lcg_rand_n (ARRAY_LENGTH (sizes));
-}
-
-static int
-random_color (void)
-{
-    return lcg_rand_n (ARRAY_LENGTH (colors));
-}
-
-static int
-random_format (void)
-{
-    return lcg_rand_n (ARRAY_LENGTH (formats));
-}
-
-static pixman_bool_t
-run_test (uint32_t seed)
-{
-    image_t src, mask, dst;
-    const operator_t *op;
-    int ca;
-    int ok;
-
-    lcg_srand (seed);
-    
-    image_init (&dst, random_color(), random_format(), 1);
-    image_init (&src, random_color(), random_format(), random_size());
-    image_init (&mask, random_color(), random_format(), random_size());
-
-    op = &(operators [lcg_rand_n (ARRAY_LENGTH (operators))]);
-
-    ca = lcg_rand_n (3);
-
-    switch (ca)
-    {
-    case 0:
-	ok = composite_test (&dst, op, &src, NULL, FALSE);
-	break;
-    case 1:
-	ok = composite_test (&dst, op, &src, &mask, FALSE);
-	break;
-    case 2:
-	ok = composite_test (&dst, op, &src, &mask,
-			     mask.size? TRUE : FALSE);
-	break;
-    default:
-	ok = FALSE;
-	break;
-    }
-
-    image_fini (&src);
-    image_fini (&mask);
-    image_fini (&dst);
-
-    return ok;
-}
-
-int
-main (int argc, char **argv)
-{
-#define N_TESTS (8 * 1024 * 1024)
-    int result = 0;
-    uint32_t i, seed;
-
-    if (argc > 1)
-    {
-	char *end;
-	
-	i = strtol (argv[1], &end, 0);
-
-	if (end != argv[1])
-	{
-	    if (!run_test (i))
-		return 1;
-	    else
-		return 0;
-	}
-	else
-	{
-	    printf ("Usage:\n\n   %s <number>\n\n", argv[0]);
-	    return -1;
-	}
-    }
-
-    if (getenv ("PIXMAN_RANDOMIZE_TESTS"))
-	seed = get_random_seed();
-    else
-	seed = 1;
-    
-#ifdef USE_OPENMP
-#   pragma omp parallel for default(none) shared(result, argv, seed)
-#endif
-    for (i = 0; i <= N_TESTS; ++i)
-    {
-	if (!result && !run_test (i + seed))
-	{
-	    printf ("Test 0x%08X failed.\n", seed + i);
-	    
-	    result = seed + i;
-	}
-    }
-    
-    return result;
-}
->>>>>>> 35484135
+/*
+ * Copyright © 2005 Eric Anholt
+ * Copyright © 2009 Chris Wilson
+ * Copyright © 2010 Soeren Sandmann
+ * Copyright © 2010 Red Hat, Inc.
+ *
+ * Permission to use, copy, modify, distribute, and sell this software and its
+ * documentation for any purpose is hereby granted without fee, provided that
+ * the above copyright notice appear in all copies and that both that
+ * copyright notice and this permission notice appear in supporting
+ * documentation, and that the name of Eric Anholt not be used in
+ * advertising or publicity pertaining to distribution of the software without
+ * specific, written prior permission.  Eric Anholt makes no
+ * representations about the suitability of this software for any purpose.  It
+ * is provided "as is" without express or implied warranty.
+ *
+ * ERIC ANHOLT DISCLAIMS ALL WARRANTIES WITH REGARD TO THIS SOFTWARE,
+ * INCLUDING ALL IMPLIED WARRANTIES OF MERCHANTABILITY AND FITNESS, IN NO
+ * EVENT SHALL ERIC ANHOLT BE LIABLE FOR ANY SPECIAL, INDIRECT OR
+ * CONSEQUENTIAL DAMAGES OR ANY DAMAGES WHATSOEVER RESULTING FROM LOSS OF USE,
+ * DATA OR PROFITS, WHETHER IN AN ACTION OF CONTRACT, NEGLIGENCE OR OTHER
+ * TORTIOUS ACTION, ARISING OUT OF OR IN CONNECTION WITH THE USE OR
+ * PERFORMANCE OF THIS SOFTWARE.
+ */
+#define PIXMAN_USE_INTERNAL_API
+#include <pixman.h>
+#include <stdio.h>
+#include <stdlib.h> /* abort() */
+#include <math.h>
+#include <config.h>
+#include <time.h>
+#include "utils.h"
+
+typedef struct color_t color_t;
+typedef struct format_t format_t;
+typedef struct image_t image_t;
+typedef struct operator_t operator_t;
+
+struct color_t
+{
+    double r, g, b, a;
+};
+
+struct format_t
+{
+    pixman_format_code_t format;
+    const char *name;
+};
+
+static const color_t colors[] =
+{
+    { 1.0, 1.0, 1.0, 1.0 },
+    { 1.0, 1.0, 1.0, 0.0 },
+    { 0.0, 0.0, 0.0, 1.0 },
+    { 0.0, 0.0, 0.0, 0.0 },
+    { 1.0, 0.0, 0.0, 1.0 },
+    { 0.0, 1.0, 0.0, 1.0 },
+    { 0.0, 0.0, 1.0, 1.0 },
+    { 0.5, 0.0, 0.0, 0.5 },
+};
+
+static uint16_t
+_color_double_to_short (double d)
+{
+    uint32_t i;
+
+    i = (uint32_t) (d * 65536);
+    i -= (i >> 16);
+
+    return i;
+}
+
+static void
+compute_pixman_color (const color_t *color,
+		      pixman_color_t *out)
+{
+    out->red   = _color_double_to_short (color->r);
+    out->green = _color_double_to_short (color->g);
+    out->blue  = _color_double_to_short (color->b);
+    out->alpha = _color_double_to_short (color->a);
+}
+
+#define REPEAT 0x01000000
+#define FLAGS  0xff000000
+
+static const int sizes[] =
+{
+    0,
+    1,
+    1 | REPEAT,
+    10
+};
+
+static const format_t formats[] =
+{
+#define P(x) { PIXMAN_##x, #x }
+
+    /* 32 bpp formats */
+    P(a8r8g8b8),
+    P(x8r8g8b8),
+    P(a8b8g8r8),
+    P(x8b8g8r8),
+    P(b8g8r8a8),
+    P(b8g8r8x8),
+    P(r8g8b8a8),
+    P(r8g8b8x8),
+    P(x2r10g10b10),
+    P(x2b10g10r10),
+    P(a2r10g10b10),
+    P(a2b10g10r10),
+
+    /* 24 bpp formats */
+    P(r8g8b8),
+    P(b8g8r8),
+    P(r5g6b5),
+    P(b5g6r5),
+
+    /* 16 bpp formats */
+    P(x1r5g5b5),
+    P(x1b5g5r5),
+    P(a1r5g5b5),
+    P(a1b5g5r5),
+    P(a4b4g4r4),
+    P(x4b4g4r4),
+    P(a4r4g4b4),
+    P(x4r4g4b4),
+
+    /* 8 bpp formats */
+    P(a8),
+    P(r3g3b2),
+    P(b2g3r3),
+    P(a2r2g2b2),
+    P(a2b2g2r2),
+    P(x4a4),
+
+    /* 4 bpp formats */
+    P(a4),
+    P(r1g2b1),
+    P(b1g2r1),
+    P(a1r1g1b1),
+    P(a1b1g1r1),
+
+    /* 1 bpp formats */
+    P(a1)
+#undef P
+};
+
+struct image_t
+{
+    pixman_image_t *image;
+    const format_t *format;
+    const color_t *color;
+    pixman_repeat_t repeat;
+    int size;
+};
+
+struct operator_t
+{
+    pixman_op_t op;
+    const char *name;
+};
+
+static const operator_t operators[] =
+{
+#define P(x) { PIXMAN_OP_##x, #x }
+    P(CLEAR),
+    P(SRC),
+    P(DST),
+    P(OVER),
+    P(OVER_REVERSE),
+    P(IN),
+    P(IN_REVERSE),
+    P(OUT),
+    P(OUT_REVERSE),
+    P(ATOP),
+    P(ATOP_REVERSE),
+    P(XOR),
+    P(ADD),
+    P(SATURATE),
+
+    P(DISJOINT_CLEAR),
+    P(DISJOINT_SRC),
+    P(DISJOINT_DST),
+    P(DISJOINT_OVER),
+    P(DISJOINT_OVER_REVERSE),
+    P(DISJOINT_IN),
+    P(DISJOINT_IN_REVERSE),
+    P(DISJOINT_OUT),
+    P(DISJOINT_OUT_REVERSE),
+    P(DISJOINT_ATOP),
+    P(DISJOINT_ATOP_REVERSE),
+    P(DISJOINT_XOR),
+
+    P(CONJOINT_CLEAR),
+    P(CONJOINT_SRC),
+    P(CONJOINT_DST),
+    P(CONJOINT_OVER),
+    P(CONJOINT_OVER_REVERSE),
+    P(CONJOINT_IN),
+    P(CONJOINT_IN_REVERSE),
+    P(CONJOINT_OUT),
+    P(CONJOINT_OUT_REVERSE),
+    P(CONJOINT_ATOP),
+    P(CONJOINT_ATOP_REVERSE),
+    P(CONJOINT_XOR),
+#undef P
+};
+
+static double
+calc_op (pixman_op_t op, double src, double dst, double srca, double dsta)
+{
+#define mult_chan(src, dst, Fa, Fb) MIN ((src) * (Fa) + (dst) * (Fb), 1.0)
+
+    double Fa, Fb;
+
+    switch (op)
+    {
+    case PIXMAN_OP_CLEAR:
+    case PIXMAN_OP_DISJOINT_CLEAR:
+    case PIXMAN_OP_CONJOINT_CLEAR:
+	return mult_chan (src, dst, 0.0, 0.0);
+
+    case PIXMAN_OP_SRC:
+    case PIXMAN_OP_DISJOINT_SRC:
+    case PIXMAN_OP_CONJOINT_SRC:
+	return mult_chan (src, dst, 1.0, 0.0);
+
+    case PIXMAN_OP_DST:
+    case PIXMAN_OP_DISJOINT_DST:
+    case PIXMAN_OP_CONJOINT_DST:
+	return mult_chan (src, dst, 0.0, 1.0);
+
+    case PIXMAN_OP_OVER:
+	return mult_chan (src, dst, 1.0, 1.0 - srca);
+
+    case PIXMAN_OP_OVER_REVERSE:
+	return mult_chan (src, dst, 1.0 - dsta, 1.0);
+
+    case PIXMAN_OP_IN:
+	return mult_chan (src, dst, dsta, 0.0);
+
+    case PIXMAN_OP_IN_REVERSE:
+	return mult_chan (src, dst, 0.0, srca);
+
+    case PIXMAN_OP_OUT:
+	return mult_chan (src, dst, 1.0 - dsta, 0.0);
+
+    case PIXMAN_OP_OUT_REVERSE:
+	return mult_chan (src, dst, 0.0, 1.0 - srca);
+
+    case PIXMAN_OP_ATOP:
+	return mult_chan (src, dst, dsta, 1.0 - srca);
+
+    case PIXMAN_OP_ATOP_REVERSE:
+	return mult_chan (src, dst, 1.0 - dsta,  srca);
+
+    case PIXMAN_OP_XOR:
+	return mult_chan (src, dst, 1.0 - dsta, 1.0 - srca);
+
+    case PIXMAN_OP_ADD:
+	return mult_chan (src, dst, 1.0, 1.0);
+
+    case PIXMAN_OP_SATURATE:
+    case PIXMAN_OP_DISJOINT_OVER_REVERSE:
+	if (srca == 0.0)
+	    Fa = 1.0;
+	else
+	    Fa = MIN (1.0, (1.0 - dsta) / srca);
+	return mult_chan (src, dst, Fa, 1.0);
+
+    case PIXMAN_OP_DISJOINT_OVER:
+	if (dsta == 0.0)
+	    Fb = 1.0;
+	else
+	    Fb = MIN (1.0, (1.0 - srca) / dsta);
+	return mult_chan (src, dst, 1.0, Fb);
+
+    case PIXMAN_OP_DISJOINT_IN:
+	if (srca == 0.0)
+	    Fa = 0.0;
+	else
+	    Fa = MAX (0.0, 1.0 - (1.0 - dsta) / srca);
+	return mult_chan (src, dst, Fa, 0.0);
+
+    case PIXMAN_OP_DISJOINT_IN_REVERSE:
+	if (dsta == 0.0)
+	    Fb = 0.0;
+	else
+	    Fb = MAX (0.0, 1.0 - (1.0 - srca) / dsta);
+	return mult_chan (src, dst, 0.0, Fb);
+
+    case PIXMAN_OP_DISJOINT_OUT:
+	if (srca == 0.0)
+	    Fa = 1.0;
+	else
+	    Fa = MIN (1.0, (1.0 - dsta) / srca);
+	return mult_chan (src, dst, Fa, 0.0);
+
+    case PIXMAN_OP_DISJOINT_OUT_REVERSE:
+	if (dsta == 0.0)
+	    Fb = 1.0;
+	else
+	    Fb = MIN (1.0, (1.0 - srca) / dsta);
+	return mult_chan (src, dst, 0.0, Fb);
+
+    case PIXMAN_OP_DISJOINT_ATOP:
+	if (srca == 0.0)
+	    Fa = 0.0;
+	else
+	    Fa = MAX (0.0, 1.0 - (1.0 - dsta) / srca);
+	if (dsta == 0.0)
+	    Fb = 1.0;
+	else
+	    Fb = MIN (1.0, (1.0 - srca) / dsta);
+	return mult_chan (src, dst, Fa, Fb);
+
+    case PIXMAN_OP_DISJOINT_ATOP_REVERSE:
+	if (srca == 0.0)
+	    Fa = 1.0;
+	else
+	    Fa = MIN (1.0, (1.0 - dsta) / srca);
+	if (dsta == 0.0)
+	    Fb = 0.0;
+	else
+	    Fb = MAX (0.0, 1.0 - (1.0 - srca) / dsta);
+	return mult_chan (src, dst, Fa, Fb);
+
+    case PIXMAN_OP_DISJOINT_XOR:
+	if (srca == 0.0)
+	    Fa = 1.0;
+	else
+	    Fa = MIN (1.0, (1.0 - dsta) / srca);
+	if (dsta == 0.0)
+	    Fb = 1.0;
+	else
+	    Fb = MIN (1.0, (1.0 - srca) / dsta);
+	return mult_chan (src, dst, Fa, Fb);
+
+    case PIXMAN_OP_CONJOINT_OVER:
+	if (dsta == 0.0)
+	    Fb = 0.0;
+	else
+	    Fb = MAX (0.0, 1.0 - srca / dsta);
+	return mult_chan (src, dst, 1.0, Fb);
+
+    case PIXMAN_OP_CONJOINT_OVER_REVERSE:
+	if (srca == 0.0)
+	    Fa = 0.0;
+	else
+	    Fa = MAX (0.0, 1.0 - dsta / srca);
+	return mult_chan (src, dst, Fa, 1.0);
+
+    case PIXMAN_OP_CONJOINT_IN:
+	if (srca == 0.0)
+	    Fa = 1.0;
+	else
+	    Fa = MIN (1.0, dsta / srca);
+	return mult_chan (src, dst, Fa, 0.0);
+
+    case PIXMAN_OP_CONJOINT_IN_REVERSE:
+	if (dsta == 0.0)
+	    Fb = 1.0;
+	else
+	    Fb = MIN (1.0, srca / dsta);
+	return mult_chan (src, dst, 0.0, Fb);
+
+    case PIXMAN_OP_CONJOINT_OUT:
+	if (srca == 0.0)
+	    Fa = 0.0;
+	else
+	    Fa = MAX (0.0, 1.0 - dsta / srca);
+	return mult_chan (src, dst, Fa, 0.0);
+
+    case PIXMAN_OP_CONJOINT_OUT_REVERSE:
+	if (dsta == 0.0)
+	    Fb = 0.0;
+	else
+	    Fb = MAX (0.0, 1.0 - srca / dsta);
+	return mult_chan (src, dst, 0.0, Fb);
+
+    case PIXMAN_OP_CONJOINT_ATOP:
+	if (srca == 0.0)
+	    Fa = 1.0;
+	else
+	    Fa = MIN (1.0, dsta / srca);
+	if (dsta == 0.0)
+	    Fb = 0.0;
+	else
+	    Fb = MAX (0.0, 1.0 - srca / dsta);
+	return mult_chan (src, dst, Fa, Fb);
+
+    case PIXMAN_OP_CONJOINT_ATOP_REVERSE:
+	if (srca == 0.0)
+	    Fa = 0.0;
+	else
+	    Fa = MAX (0.0, 1.0 - dsta / srca);
+	if (dsta == 0.0)
+	    Fb = 1.0;
+	else
+	    Fb = MIN (1.0, srca / dsta);
+	return mult_chan (src, dst, Fa, Fb);
+
+    case PIXMAN_OP_CONJOINT_XOR:
+	if (srca == 0.0)
+	    Fa = 0.0;
+	else
+	    Fa = MAX (0.0, 1.0 - dsta / srca);
+	if (dsta == 0.0)
+	    Fb = 0.0;
+	else
+	    Fb = MAX (0.0, 1.0 - srca / dsta);
+	return mult_chan (src, dst, Fa, Fb);
+
+    case PIXMAN_OP_MULTIPLY:
+    case PIXMAN_OP_SCREEN:
+    case PIXMAN_OP_OVERLAY:
+    case PIXMAN_OP_DARKEN:
+    case PIXMAN_OP_LIGHTEN:
+    case PIXMAN_OP_COLOR_DODGE:
+    case PIXMAN_OP_COLOR_BURN:
+    case PIXMAN_OP_HARD_LIGHT:
+    case PIXMAN_OP_SOFT_LIGHT:
+    case PIXMAN_OP_DIFFERENCE:
+    case PIXMAN_OP_EXCLUSION:
+    case PIXMAN_OP_HSL_HUE:
+    case PIXMAN_OP_HSL_SATURATION:
+    case PIXMAN_OP_HSL_COLOR:
+    case PIXMAN_OP_HSL_LUMINOSITY:
+    default:
+	abort();
+	return 0; /* silence MSVC */
+    }
+#undef mult_chan
+}
+
+static void
+do_composite (pixman_op_t op,
+	      const color_t *src,
+	      const color_t *mask,
+	      const color_t *dst,
+	      color_t *result,
+	      pixman_bool_t component_alpha)
+{
+    color_t srcval, srcalpha;
+
+    if (mask == NULL)
+    {
+	srcval = *src;
+
+	srcalpha.r = src->a;
+	srcalpha.g = src->a;
+	srcalpha.b = src->a;
+	srcalpha.a = src->a;
+    }
+    else if (component_alpha)
+    {
+	srcval.r = src->r * mask->r;
+	srcval.g = src->g * mask->g;
+	srcval.b = src->b * mask->b;
+	srcval.a = src->a * mask->a;
+
+	srcalpha.r = src->a * mask->r;
+	srcalpha.g = src->a * mask->g;
+	srcalpha.b = src->a * mask->b;
+	srcalpha.a = src->a * mask->a;
+    }
+    else
+    {
+	srcval.r = src->r * mask->a;
+	srcval.g = src->g * mask->a;
+	srcval.b = src->b * mask->a;
+	srcval.a = src->a * mask->a;
+
+	srcalpha.r = src->a * mask->a;
+	srcalpha.g = src->a * mask->a;
+	srcalpha.b = src->a * mask->a;
+	srcalpha.a = src->a * mask->a;
+    }
+
+    result->r = calc_op (op, srcval.r, dst->r, srcalpha.r, dst->a);
+    result->g = calc_op (op, srcval.g, dst->g, srcalpha.g, dst->a);
+    result->b = calc_op (op, srcval.b, dst->b, srcalpha.b, dst->a);
+    result->a = calc_op (op, srcval.a, dst->a, srcalpha.a, dst->a);
+}
+
+static void
+color_correct (pixman_format_code_t format,
+	       color_t *color)
+{
+#define MASK(x) ((1 << (x)) - 1)
+#define round_pix(pix, m)						\
+    ((int)((pix) * (MASK(m)) + .5) / (double) (MASK(m)))
+
+    if (PIXMAN_FORMAT_R (format) == 0)
+    {
+	color->r = 0.0;
+	color->g = 0.0;
+	color->b = 0.0;
+    }
+    else
+    {
+	color->r = round_pix (color->r, PIXMAN_FORMAT_R (format));
+	color->g = round_pix (color->g, PIXMAN_FORMAT_G (format));
+	color->b = round_pix (color->b, PIXMAN_FORMAT_B (format));
+    }
+
+    if (PIXMAN_FORMAT_A (format) == 0)
+	color->a = 1.0;
+    else
+	color->a = round_pix (color->a, PIXMAN_FORMAT_A (format));
+
+#undef round_pix
+#undef MASK
+}
+
+static void
+get_pixel (pixman_image_t *image,
+	   pixman_format_code_t format,
+	   color_t *color)
+{
+#define MASK(N) ((1UL << (N))-1)
+
+    unsigned long rs, gs, bs, as;
+    int a, r, g, b;
+    unsigned long val;
+
+    val = *(unsigned long *) pixman_image_get_data (image);
+#ifdef WORDS_BIGENDIAN
+    val >>= 8 * sizeof(val) - PIXMAN_FORMAT_BPP (format);
+#endif
+
+    /* Number of bits in each channel */
+    a = PIXMAN_FORMAT_A (format);
+    r = PIXMAN_FORMAT_R (format);
+    g = PIXMAN_FORMAT_G (format);
+    b = PIXMAN_FORMAT_B (format);
+
+    switch (PIXMAN_FORMAT_TYPE (format))
+    {
+    case PIXMAN_TYPE_ARGB:
+        bs = 0;
+        gs = b + bs;
+        rs = g + gs;
+        as = r + rs;
+	break;
+
+    case PIXMAN_TYPE_ABGR:
+        rs = 0;
+        gs = r + rs;
+        bs = g + gs;
+        as = b + bs;
+	break;
+
+    case PIXMAN_TYPE_BGRA:
+        as = 0;
+	rs = PIXMAN_FORMAT_BPP (format) - (b + g + r);
+        gs = r + rs;
+        bs = g + gs;
+	break;
+
+    case PIXMAN_TYPE_RGBA:
+	as = 0;
+	bs = PIXMAN_FORMAT_BPP (format) - (b + g + r);
+	gs = b + bs;
+	rs = g + gs;
+	break;
+
+    case PIXMAN_TYPE_A:
+        as = 0;
+        rs = 0;
+        gs = 0;
+        bs = 0;
+	break;
+
+    case PIXMAN_TYPE_OTHER:
+    case PIXMAN_TYPE_COLOR:
+    case PIXMAN_TYPE_GRAY:
+    case PIXMAN_TYPE_YUY2:
+    case PIXMAN_TYPE_YV12:
+    default:
+	abort ();
+        as = 0;
+        rs = 0;
+        gs = 0;
+        bs = 0;
+	break;
+    }
+
+    if (MASK (a) != 0)
+	color->a = ((val >> as) & MASK (a)) / (double) MASK (a);
+    else
+	color->a = 1.0;
+
+    if (MASK (r) != 0)
+    {
+	color->r = ((val >> rs) & MASK (r)) / (double) MASK (r);
+	color->g = ((val >> gs) & MASK (g)) / (double) MASK (g);
+	color->b = ((val >> bs) & MASK (b)) / (double) MASK (b);
+    }
+    else
+    {
+	color->r = 0.0;
+	color->g = 0.0;
+	color->b = 0.0;
+    }
+
+#undef MASK
+}
+
+static double
+eval_diff (color_t *expected, color_t *test, pixman_format_code_t format)
+{
+    double rscale, gscale, bscale, ascale;
+    double rdiff, gdiff, bdiff, adiff;
+
+    rscale = 1.0 * ((1 << PIXMAN_FORMAT_R (format)) - 1);
+    gscale = 1.0 * ((1 << PIXMAN_FORMAT_G (format)) - 1);
+    bscale = 1.0 * ((1 << PIXMAN_FORMAT_B (format)) - 1);
+    ascale = 1.0 * ((1 << PIXMAN_FORMAT_A (format)) - 1);
+
+    rdiff = fabs (test->r - expected->r) * rscale;
+    bdiff = fabs (test->g - expected->g) * gscale;
+    gdiff = fabs (test->b - expected->b) * bscale;
+    adiff = fabs (test->a - expected->a) * ascale;
+
+    return MAX (MAX (MAX (rdiff, gdiff), bdiff), adiff);
+}
+
+static char *
+describe_image (image_t *info, char *buf)
+{
+    if (info->size)
+    {
+	sprintf (buf, "%s %dx%d%s",
+		 info->format->name,
+		 info->size, info->size,
+		 info->repeat ? "R" :"");
+    }
+    else
+    {
+	sprintf (buf, "solid");
+    }
+
+    return buf;
+}
+
+/* Test a composite of a given operation, source, mask, and destination
+ * picture.
+ * Fills the window, and samples from the 0,0 pixel corner.
+ */
+static pixman_bool_t
+composite_test (image_t *dst,
+		const operator_t *op,
+		image_t *src,
+		image_t *mask,
+		pixman_bool_t component_alpha)
+{
+    pixman_color_t fill;
+    pixman_rectangle16_t rect;
+    color_t expected, result, tdst, tsrc, tmsk;
+    double diff;
+    pixman_bool_t success = TRUE;
+
+    compute_pixman_color (dst->color, &fill);
+    rect.x = rect.y = 0;
+    rect.width = rect.height = dst->size;
+    pixman_image_fill_rectangles (PIXMAN_OP_SRC, dst->image,
+				  &fill, 1, &rect);
+
+    if (mask != NULL)
+    {
+	pixman_image_set_component_alpha (mask->image, component_alpha);
+	pixman_image_composite (op->op, src->image, mask->image, dst->image,
+				0, 0,
+				0, 0,
+				0, 0,
+				dst->size, dst->size);
+
+	tmsk = *mask->color;
+	if (mask->size)
+	{
+	    color_correct (mask->format->format, &tmsk);
+
+	    if (component_alpha &&
+		PIXMAN_FORMAT_R (mask->format->format) == 0)
+	    {
+		/* Ax component-alpha masks expand alpha into
+		 * all color channels.
+		 */
+		tmsk.r = tmsk.g = tmsk.b = tmsk.a;
+	    }
+	}
+    }
+    else
+    {
+	pixman_image_composite (op->op, src->image, NULL, dst->image,
+				0, 0,
+				0, 0,
+				0, 0,
+				dst->size, dst->size);
+    }
+    get_pixel (dst->image, dst->format->format, &result);
+
+    tdst = *dst->color;
+    color_correct (dst->format->format, &tdst);
+    tsrc = *src->color;
+    if (src->size)
+	color_correct (src->format->format, &tsrc);
+    do_composite (op->op, &tsrc, mask ? &tmsk : NULL, &tdst,
+		  &expected, component_alpha);
+    color_correct (dst->format->format, &expected);
+
+    diff = eval_diff (&expected, &result, dst->format->format);
+
+    /* FIXME: We should find out what deviation is acceptable. 3.0
+     * is clearly absurd for 2 bit formats for example. On the other
+     * hand currently 1.0 does not work.
+     */
+    if (diff > 3.0)
+    {
+	char buf[40];
+
+	sprintf (buf, "%s %scomposite",
+		 op->name,
+		 component_alpha ? "CA " : "");
+
+	printf ("%s test error of %.4f --\n"
+		"           R    G    B    A\n"
+		"got:       %.2f %.2f %.2f %.2f [%08lx]\n"
+		"expected:  %.2f %.2f %.2f %.2f\n",
+		buf, diff,
+		result.r, result.g, result.b, result.a,
+		*(unsigned long *) pixman_image_get_data (dst->image),
+		expected.r, expected.g, expected.b, expected.a);
+
+	if (mask != NULL)
+	{
+	    printf ("src color: %.2f %.2f %.2f %.2f\n"
+		    "msk color: %.2f %.2f %.2f %.2f\n"
+		    "dst color: %.2f %.2f %.2f %.2f\n",
+		    src->color->r, src->color->g,
+		    src->color->b, src->color->a,
+		    mask->color->r, mask->color->g,
+		    mask->color->b, mask->color->a,
+		    dst->color->r, dst->color->g,
+		    dst->color->b, dst->color->a);
+	    printf ("src: %s, ", describe_image (src, buf));
+	    printf ("mask: %s, ", describe_image (mask, buf));
+	    printf ("dst: %s\n\n", describe_image (dst, buf));
+	}
+	else
+	{
+	    printf ("src color: %.2f %.2f %.2f %.2f\n"
+		    "dst color: %.2f %.2f %.2f %.2f\n",
+		    src->color->r, src->color->g,
+		    src->color->b, src->color->a,
+		    dst->color->r, dst->color->g,
+		    dst->color->b, dst->color->a);
+	    printf ("src: %s, ", describe_image (src, buf));
+	    printf ("dst: %s\n\n", describe_image (dst, buf));
+	}
+
+	success = FALSE;
+    }
+
+    return success;
+}
+
+static void
+image_init (image_t *info,
+	    int color,
+	    int format,
+	    int size)
+{
+    pixman_color_t fill;
+
+    info->color = &colors[color];
+    compute_pixman_color (info->color, &fill);
+
+    info->format = &formats[format];
+    info->size = sizes[size] & ~FLAGS;
+    info->repeat = PIXMAN_REPEAT_NONE;
+
+    if (info->size)
+    {
+	pixman_rectangle16_t rect;
+
+	info->image = pixman_image_create_bits (info->format->format,
+						info->size, info->size,
+						NULL, 0);
+
+	rect.x = rect.y = 0;
+	rect.width = rect.height = info->size;
+	pixman_image_fill_rectangles (PIXMAN_OP_SRC, info->image, &fill,
+				      1, &rect);
+
+	if (size & REPEAT)
+	{
+	    pixman_image_set_repeat (info->image, PIXMAN_REPEAT_NORMAL);
+	    info->repeat = PIXMAN_REPEAT_NORMAL;
+	}
+    }
+    else
+    {
+	info->image = pixman_image_create_solid_fill (&fill);
+    }
+}
+
+static void
+image_fini (image_t *info)
+{
+    pixman_image_unref (info->image);
+}
+
+static int
+random_size (void)
+{
+    return lcg_rand_n (ARRAY_LENGTH (sizes));
+}
+
+static int
+random_color (void)
+{
+    return lcg_rand_n (ARRAY_LENGTH (colors));
+}
+
+static int
+random_format (void)
+{
+    return lcg_rand_n (ARRAY_LENGTH (formats));
+}
+
+static pixman_bool_t
+run_test (uint32_t seed)
+{
+    image_t src, mask, dst;
+    const operator_t *op;
+    int ca;
+    int ok;
+
+    lcg_srand (seed);
+    
+    image_init (&dst, random_color(), random_format(), 1);
+    image_init (&src, random_color(), random_format(), random_size());
+    image_init (&mask, random_color(), random_format(), random_size());
+
+    op = &(operators [lcg_rand_n (ARRAY_LENGTH (operators))]);
+
+    ca = lcg_rand_n (3);
+
+    switch (ca)
+    {
+    case 0:
+	ok = composite_test (&dst, op, &src, NULL, FALSE);
+	break;
+    case 1:
+	ok = composite_test (&dst, op, &src, &mask, FALSE);
+	break;
+    case 2:
+	ok = composite_test (&dst, op, &src, &mask,
+			     mask.size? TRUE : FALSE);
+	break;
+    default:
+	ok = FALSE;
+	break;
+    }
+
+    image_fini (&src);
+    image_fini (&mask);
+    image_fini (&dst);
+
+    return ok;
+}
+
+int
+main (int argc, char **argv)
+{
+#define N_TESTS (8 * 1024 * 1024)
+    int result = 0;
+    uint32_t i, seed;
+
+    if (argc > 1)
+    {
+	char *end;
+	
+	i = strtol (argv[1], &end, 0);
+
+	if (end != argv[1])
+	{
+	    if (!run_test (i))
+		return 1;
+	    else
+		return 0;
+	}
+	else
+	{
+	    printf ("Usage:\n\n   %s <number>\n\n", argv[0]);
+	    return -1;
+	}
+    }
+
+    if (getenv ("PIXMAN_RANDOMIZE_TESTS"))
+	seed = get_random_seed();
+    else
+	seed = 1;
+    
+#ifdef USE_OPENMP
+#   pragma omp parallel for default(none) shared(result, argv, seed)
+#endif
+    for (i = 0; i <= N_TESTS; ++i)
+    {
+	if (!result && !run_test (i + seed))
+	{
+	    printf ("Test 0x%08X failed.\n", seed + i);
+	    
+	    result = seed + i;
+	}
+    }
+    
+    return result;
+}