<<<<<<< HEAD
#include <stdio.h>
#include "utils.h"
#include <sys/types.h>

#if 0
#define fence_malloc malloc
#define fence_free free
#define make_random_bytes malloc
#endif

static const pixman_format_code_t image_formats[] =
{
    PIXMAN_a8r8g8b8,
    PIXMAN_x8r8g8b8,
    PIXMAN_r5g6b5,
    PIXMAN_r3g3b2,
    PIXMAN_a8,
    PIXMAN_a8b8g8r8,
    PIXMAN_x8b8g8r8,
    PIXMAN_b8g8r8a8,
    PIXMAN_b8g8r8x8,
    PIXMAN_x14r6g6b6,
    PIXMAN_r8g8b8,
    PIXMAN_b8g8r8,
    PIXMAN_r5g6b5,
    PIXMAN_b5g6r5,
    PIXMAN_x2r10g10b10,
    PIXMAN_a2r10g10b10,
    PIXMAN_x2b10g10r10,
    PIXMAN_a2b10g10r10,
    PIXMAN_a1r5g5b5,
    PIXMAN_x1r5g5b5,
    PIXMAN_a1b5g5r5,
    PIXMAN_x1b5g5r5,
    PIXMAN_a4r4g4b4,
    PIXMAN_x4r4g4b4,
    PIXMAN_a4b4g4r4,
    PIXMAN_x4b4g4r4,
    PIXMAN_a8,
    PIXMAN_r3g3b2,
    PIXMAN_b2g3r3,
    PIXMAN_a2r2g2b2,
    PIXMAN_a2b2g2r2,
    PIXMAN_c8,
    PIXMAN_g8,
    PIXMAN_x4c4,
    PIXMAN_x4g4,
    PIXMAN_c4,
    PIXMAN_g4,
    PIXMAN_g1,
    PIXMAN_x4a4,
    PIXMAN_a4,
    PIXMAN_r1g2b1,
    PIXMAN_b1g2r1,
    PIXMAN_a1r1g1b1,
    PIXMAN_a1b1g1r1,
    PIXMAN_a1
};

static pixman_filter_t filters[] =
{
    PIXMAN_FILTER_NEAREST,
    PIXMAN_FILTER_BILINEAR,
    PIXMAN_FILTER_FAST,
    PIXMAN_FILTER_GOOD,
    PIXMAN_FILTER_BEST,
    PIXMAN_FILTER_CONVOLUTION
};

static int
get_size (void)
{
    switch (lcg_rand_n (28))
    {
    case 0:
	return 1;

    case 1:
	return 2;

    default:
    case 2:
	return lcg_rand_n (200);

    case 4:
	return lcg_rand_n (2000) + 1000;

    case 5:
	return 65535;

    case 6:
	return 65536;

    case 7:
	return lcg_rand_N (64000) + 63000;
    }
}

static void
destroy (pixman_image_t *image, void *data)
{
    if (image->type == BITS && image->bits.free_me != image->bits.bits)
    {
	uint32_t *bits;

	if (image->bits.bits != (void *)0x01)
	{
	    bits = image->bits.bits;

	    if (image->bits.rowstride < 0)
		bits -= (- image->bits.rowstride * (image->bits.height - 1));

	    fence_free (bits);
	}
    }

    free (data);
}

static uint32_t
real_reader (const void *src, int size)
{
    switch (size)
    {
    case 1:
	return *(uint8_t *)src;
    case 2:
	return *(uint16_t *)src;
    case 4:
	return *(uint32_t *)src;
    default:
	assert (0);
	return 0; /* silence MSVC */
    }
}

static void
real_writer (void *src, uint32_t value, int size)
{
    switch (size)
    {
    case 1:
	*(uint8_t *)src = value;
	break;

    case 2:
	*(uint16_t *)src = value;
	break;

    case 4:
	*(uint32_t *)src = value;
	break;

    default:
	assert (0);
	break;
    }
}

static uint32_t
fake_reader (const void *src, int size)
{
    uint32_t r = lcg_rand_u32 ();

    assert (size == 1 || size == 2 || size == 4);
    return r & ((1 << (size * 8)) - 1);
}

static void
fake_writer (void *src, uint32_t value, int size)
{
    assert (size == 1 || size == 2 || size == 4);
}

static int32_t
log_rand (void)
{
    uint32_t mask;

    mask = (1 << lcg_rand_n (31)) - 1;

    return (lcg_rand () & mask) - (mask >> 1);
}

static pixman_image_t *
create_random_bits_image (void)
{
    pixman_format_code_t format;
    pixman_indexed_t *indexed;
    pixman_image_t *image;
    int width, height, stride;
    uint32_t *bits;
    pixman_read_memory_func_t read_func = NULL;
    pixman_write_memory_func_t write_func = NULL;
    pixman_filter_t filter;
    pixman_fixed_t *coefficients = NULL;
    int n_coefficients = 0;

    /* format */
    format = image_formats[lcg_rand_n (ARRAY_LENGTH (image_formats))];

    indexed = NULL;
    if (PIXMAN_FORMAT_TYPE (format) == PIXMAN_TYPE_COLOR)
    {
	indexed = malloc (sizeof (pixman_indexed_t));

	initialize_palette (indexed, PIXMAN_FORMAT_BPP (format), TRUE);
    }
    else if (PIXMAN_FORMAT_TYPE (format) == PIXMAN_TYPE_GRAY)
    {
	indexed = malloc (sizeof (pixman_indexed_t));

	initialize_palette (indexed, PIXMAN_FORMAT_BPP (format), FALSE);
    }
    else
    {
	indexed = NULL;
    }

    /* size */
    width = get_size ();
    height = get_size ();

    if ((uint64_t)width * height > 200000)
    {
	if (lcg_rand_n(2) == 0)
	    height = 200000 / width;
	else
	    width = 200000 / height;
    }

    if (height == 0)
	height = 1;
    if (width == 0)
	width = 1;

    /* bits */
    switch (lcg_rand_n (7))
    {
    default:
    case 0:
	stride = width * PIXMAN_FORMAT_BPP (format) + lcg_rand_n (17);
	stride = (stride + 3) & (~3);
	bits = (uint32_t *)make_random_bytes (height * stride);
	break;

    case 1:
	stride = 0;
	bits = NULL;
	break;

    case 2: /* Zero-filled */
	stride = width * PIXMAN_FORMAT_BPP (format) + lcg_rand_n (17);
	stride = (stride + 3) & (~3);
	bits = fence_malloc (height * stride);
	if (!bits)
	    return NULL;
	memset (bits, 0, height * stride);
	break;

    case 3: /* Filled with 0xFF */
	stride = width * PIXMAN_FORMAT_BPP (format) + lcg_rand_n (17);
	stride = (stride + 3) & (~3);
	bits = fence_malloc (height * stride);
	if (!bits)
	    return NULL;
	memset (bits, 0xff, height * stride);
	break;

    case 4: /* bits is a bad pointer, has read/write functions */
	stride = 232;
	bits = (void *)0x01;
	read_func = fake_reader;
	write_func = fake_writer;
	break;

    case 5: /* bits is a real pointer, has read/write functions */
	stride = width * PIXMAN_FORMAT_BPP (format) + lcg_rand_n (17);
	stride = (stride + 3) & (~3);
	bits = fence_malloc (height * stride);
	if (!bits)
	    return NULL;
	memset (bits, 0xff, height * stride);
	read_func = real_reader;
	write_func = real_writer;
	break;

    case 6: /* bits is a real pointer, stride is negative */
	stride = (width * PIXMAN_FORMAT_BPP (format) + lcg_rand_n (17));
	stride = (stride + 3) & (~3);
	bits = (uint32_t *)make_random_bytes (height * stride);
	if (!bits)
	    return NULL;
	bits += ((height - 1) * stride) / 4;
	stride = - stride;
	break;
    }

    /* Filter */
    filter = filters[lcg_rand_n (ARRAY_LENGTH (filters))];
    if (filter == PIXMAN_FILTER_CONVOLUTION)
    {
	int width = lcg_rand_n (17);
	int height = lcg_rand_n (19);

	n_coefficients = width * height + 2;
	coefficients = malloc (n_coefficients * sizeof (pixman_fixed_t));

	if (coefficients)
	{
	    int i;

	    for (i = 0; i < width * height; ++i)
		coefficients[i + 2] = lcg_rand_u32();

	    coefficients[0] = width << 16;
	    coefficients[1] = height << 16;
	}
	else
	{
	    filter = PIXMAN_FILTER_BEST;
	}
    }

    /* Finally create the image */
    image = pixman_image_create_bits (format, width, height, bits, stride);
    if (!image)
	return NULL;

    pixman_image_set_indexed (image, indexed);
    pixman_image_set_destroy_function (image, destroy, indexed);
    pixman_image_set_accessors (image, read_func, write_func);
    pixman_image_set_filter (image, filter, coefficients, n_coefficients);

    return image;
}

static pixman_repeat_t repeats[] =
{
    PIXMAN_REPEAT_NONE,
    PIXMAN_REPEAT_NORMAL,
    PIXMAN_REPEAT_REFLECT,
    PIXMAN_REPEAT_PAD
};

static uint32_t
absolute (int32_t i)
{
    return i < 0? -i : i;
}

static void
set_general_properties (pixman_image_t *image, pixman_bool_t allow_alpha_map)
{
    pixman_repeat_t repeat;

    /* Set properties that are generic to all images */

    /* Repeat */
    repeat = repeats[lcg_rand_n (ARRAY_LENGTH (repeats))];
    pixman_image_set_repeat (image, repeat);

    /* Alpha map */
    if (allow_alpha_map && lcg_rand_n (3) == 0)
    {
	pixman_image_t *alpha_map;
	int16_t x, y;

	alpha_map = create_random_bits_image ();

	if (alpha_map)
	{
	    set_general_properties (alpha_map, FALSE);

	    x = lcg_rand_N (100000) - 65536;
	    y = lcg_rand_N (100000) - 65536;

	    pixman_image_set_alpha_map (image, alpha_map, x, y);

	    pixman_image_unref (alpha_map);
	}
    }

    /* Component alpha */
    pixman_image_set_component_alpha (image, lcg_rand_n (3) == 0);

    /* Clip region */
    if (lcg_rand_n (8) != 0)
    {
	pixman_region32_t region;
	int i, n_rects;

	pixman_region32_init (&region);

	switch (lcg_rand_n (10))
	{
	case 0:
	    n_rects = 0;
	    break;

	case 1: case 2: case 3:
	    n_rects = 1;
	    break;

	case 4: case 5:
	    n_rects = 2;
	    break;

	case 6: case 7:
	    n_rects = 3;

	default:
	    n_rects = lcg_rand_n (100);
	    break;
	}

	for (i = 0; i < n_rects; ++i)
	{
	    uint32_t width, height;
	    int x, y;

	    x = log_rand();
	    y = log_rand();
	    width = absolute (log_rand ()) + 1;
	    height = absolute (log_rand ()) + 1;

	    pixman_region32_union_rect (
		&region, &region, x, y, width, height);
	}

	pixman_image_set_clip_region32 (image, &region);

	pixman_region32_fini (&region);
    }

    /* Whether source clipping is enabled */
    pixman_image_set_source_clipping (image, !!lcg_rand_n (2));

    /* Client clip */
    pixman_image_set_has_client_clip (image, !!lcg_rand_n (2));

    /* Transform */
    if (lcg_rand_n (5) < 2)
    {
	pixman_transform_t xform;
	int i, j, k;
	uint32_t tx, ty, sx, sy;
	uint32_t c, s;

	memset (&xform, 0, sizeof xform);
	xform.matrix[0][0] = pixman_fixed_1;
	xform.matrix[1][1] = pixman_fixed_1;
	xform.matrix[2][2] = pixman_fixed_1;

	for (k = 0; k < 3; ++k)
	{
	    switch (lcg_rand_n (4))
	    {
	    case 0:
		/* rotation */
		c = lcg_rand_N (2 * 65536) - 65536;
		s = lcg_rand_N (2 * 65536) - 65536;
		pixman_transform_rotate (&xform, NULL, c, s);
		break;

	    case 1:
		/* translation */
		tx = lcg_rand_u32();
		ty = lcg_rand_u32();
		pixman_transform_translate (&xform, NULL, tx, ty);
		break;

	    case 2:
		/* scale */
		sx = lcg_rand_u32();
		sy = lcg_rand_u32();
		pixman_transform_scale (&xform, NULL, sx, sy);
		break;

	    case 3:
		if (lcg_rand_n (16) == 0)
		{
		    /* random */
		    for (i = 0; i < 3; ++i)
			for (j = 0; j < 3; ++j)
			    xform.matrix[i][j] = lcg_rand_u32();
		    break;
		}
		else if (lcg_rand_n (16) == 0)
		{
		    /* zero */
		    memset (&xform, 0, sizeof xform);
		}
		break;
	    }
	}

	pixman_image_set_transform (image, &xform);
    }
}

static pixman_color_t
random_color (void)
{
    pixman_color_t color =
    {
	lcg_rand() & 0xffff,
	lcg_rand() & 0xffff,
	lcg_rand() & 0xffff,
	lcg_rand() & 0xffff,
    };

    return color;
}


static pixman_image_t *
create_random_solid_image (void)
{
    pixman_color_t color = random_color();
    pixman_image_t *image = pixman_image_create_solid_fill (&color);

    return image;
}

static pixman_gradient_stop_t *
create_random_stops (int *n_stops)
{
    pixman_fixed_t step;
    pixman_fixed_t s;
    int i;
    pixman_gradient_stop_t *stops;

    *n_stops = lcg_rand_n (50) + 1;

    step = pixman_fixed_1 / *n_stops;

    stops = malloc (*n_stops * sizeof (pixman_gradient_stop_t));

    s = 0;
    for (i = 0; i < (*n_stops) - 1; ++i)
    {
	stops[i].x = s;
	stops[i].color = random_color();

	s += step;
    }

    stops[*n_stops - 1].x = pixman_fixed_1;
    stops[*n_stops - 1].color = random_color();

    return stops;
}

static pixman_point_fixed_t
create_random_point (void)
{
    pixman_point_fixed_t p;

    p.x = log_rand ();
    p.y = log_rand ();

    return p;
}

static pixman_image_t *
create_random_linear_image (void)
{
    int n_stops;
    pixman_gradient_stop_t *stops;
    pixman_point_fixed_t p1, p2;
    pixman_image_t *result;

    stops = create_random_stops (&n_stops);
    if (!stops)
	return NULL;

    p1 = create_random_point ();
    p2 = create_random_point ();

    result = pixman_image_create_linear_gradient (&p1, &p2, stops, n_stops);

    free (stops);

    return result;
}

static pixman_image_t *
create_random_radial_image (void)
{
    int n_stops;
    pixman_gradient_stop_t *stops;
    pixman_point_fixed_t inner_c, outer_c;
    pixman_fixed_t inner_r, outer_r;
    pixman_image_t *result;

    inner_c = create_random_point();
    outer_c = create_random_point();
    inner_r = lcg_rand();
    outer_r = lcg_rand();

    stops = create_random_stops (&n_stops);

    if (!stops)
	return NULL;

    result = pixman_image_create_radial_gradient (
	&inner_c, &outer_c, inner_r, outer_r, stops, n_stops);

    free (stops);

    return result;
}

static pixman_image_t *
create_random_conical_image (void)
{
    pixman_gradient_stop_t *stops;
    int n_stops;
    pixman_point_fixed_t c;
    pixman_fixed_t angle;
    pixman_image_t *result;

    c = create_random_point();
    angle = lcg_rand();

    stops = create_random_stops (&n_stops);

    if (!stops)
	return NULL;

    result = pixman_image_create_conical_gradient (&c, angle, stops, n_stops);

    free (stops);

    return result;
}

static pixman_image_t *
create_random_image (void)
{
    pixman_image_t *result;

    switch (lcg_rand_n (5))
    {
    default:
    case 0:
	result = create_random_bits_image ();
	break;

    case 1:
	result = create_random_solid_image ();
	break;

    case 2:
	result = create_random_linear_image ();
	break;

    case 3:
	result = create_random_radial_image ();
	break;

    case 4:
	result = create_random_conical_image ();
	break;
    }

    if (result)
	set_general_properties (result, TRUE);

    return result;
}

static const pixman_op_t op_list[] =
{
    PIXMAN_OP_SRC,
    PIXMAN_OP_OVER,
    PIXMAN_OP_ADD,
    PIXMAN_OP_CLEAR,
    PIXMAN_OP_SRC,
    PIXMAN_OP_DST,
    PIXMAN_OP_OVER,
    PIXMAN_OP_OVER_REVERSE,
    PIXMAN_OP_IN,
    PIXMAN_OP_IN_REVERSE,
    PIXMAN_OP_OUT,
    PIXMAN_OP_OUT_REVERSE,
    PIXMAN_OP_ATOP,
    PIXMAN_OP_ATOP_REVERSE,
    PIXMAN_OP_XOR,
    PIXMAN_OP_ADD,
    PIXMAN_OP_SATURATE,
    PIXMAN_OP_DISJOINT_CLEAR,
    PIXMAN_OP_DISJOINT_SRC,
    PIXMAN_OP_DISJOINT_DST,
    PIXMAN_OP_DISJOINT_OVER,
    PIXMAN_OP_DISJOINT_OVER_REVERSE,
    PIXMAN_OP_DISJOINT_IN,
    PIXMAN_OP_DISJOINT_IN_REVERSE,
    PIXMAN_OP_DISJOINT_OUT,
    PIXMAN_OP_DISJOINT_OUT_REVERSE,
    PIXMAN_OP_DISJOINT_ATOP,
    PIXMAN_OP_DISJOINT_ATOP_REVERSE,
    PIXMAN_OP_DISJOINT_XOR,
    PIXMAN_OP_CONJOINT_CLEAR,
    PIXMAN_OP_CONJOINT_SRC,
    PIXMAN_OP_CONJOINT_DST,
    PIXMAN_OP_CONJOINT_OVER,
    PIXMAN_OP_CONJOINT_OVER_REVERSE,
    PIXMAN_OP_CONJOINT_IN,
    PIXMAN_OP_CONJOINT_IN_REVERSE,
    PIXMAN_OP_CONJOINT_OUT,
    PIXMAN_OP_CONJOINT_OUT_REVERSE,
    PIXMAN_OP_CONJOINT_ATOP,
    PIXMAN_OP_CONJOINT_ATOP_REVERSE,
    PIXMAN_OP_CONJOINT_XOR,
    PIXMAN_OP_MULTIPLY,
    PIXMAN_OP_SCREEN,
    PIXMAN_OP_OVERLAY,
    PIXMAN_OP_DARKEN,
    PIXMAN_OP_LIGHTEN,
    PIXMAN_OP_COLOR_DODGE,
    PIXMAN_OP_COLOR_BURN,
    PIXMAN_OP_HARD_LIGHT,
    PIXMAN_OP_DIFFERENCE,
    PIXMAN_OP_EXCLUSION,
    PIXMAN_OP_SOFT_LIGHT,
    PIXMAN_OP_HSL_HUE,
    PIXMAN_OP_HSL_SATURATION,
    PIXMAN_OP_HSL_COLOR,
    PIXMAN_OP_HSL_LUMINOSITY,
};

static void
run_test (uint32_t seed, pixman_bool_t verbose, uint32_t mod)
{
    pixman_image_t *source, *mask, *dest;
    pixman_op_t op;

    if (verbose)
    {
	if (mod == 0 || (seed % mod) == 0)
	    printf ("Seed 0x%08x\n", seed);
    }
	    
    lcg_srand (seed);

    source = create_random_image ();
    mask   = create_random_image ();
    dest   = create_random_bits_image ();

    if (source && mask && dest)
    {
	set_general_properties (dest, TRUE);

	op = op_list [lcg_rand_n (ARRAY_LENGTH (op_list))];

	pixman_image_composite32 (op,
				  source, mask, dest,
				  log_rand(), log_rand(),
				  log_rand(), log_rand(),
				  log_rand(), log_rand(),
				  absolute (log_rand()),
				  absolute (log_rand()));
    }
    if (source)
	pixman_image_unref (source);
    if (mask)
	pixman_image_unref (mask);
    if (dest)
	pixman_image_unref (dest);
}

static pixman_bool_t
get_int (char *s, uint32_t *i)
{
    char *end;
    int p;

    p = strtol (s, &end, 0);

    if (end != s && *end == 0)
    {
	*i = p;
	return TRUE;
    }

    return FALSE;
}

int
main (int argc, char **argv)
{
    int verbose = FALSE;
    uint32_t seed = 1;
    uint32_t n_tests = 0xffffffff;
    uint32_t mod = 0;
    pixman_bool_t use_threads = TRUE;
    uint32_t i;

    pixman_disable_out_of_bounds_workaround ();

    enable_fp_exceptions();

    if (getenv ("VERBOSE") != NULL)
	verbose = TRUE;

    for (i = 1; i < argc; ++i)
    {
	if (strcmp (argv[i], "-v") == 0)
	{
	    verbose = TRUE;

	    if (i + 1 < argc)
	    {
		get_int (argv[i + 1], &mod);
		i++;
	    }
	}
	else if (strcmp (argv[i], "-s") == 0 && i + 1 < argc)
	{
	    get_int (argv[i + 1], &seed);
	    use_threads = FALSE;
	    i++;
	}
	else if (strcmp (argv[i], "-n") == 0 && i + 1 < argc)
	{
	    get_int (argv[i + 1], &n_tests);
	    i++;
	}
	else
	{
	    if (strcmp (argv[i], "-h") != 0)
		printf ("Unknown option '%s'\n\n", argv[i]);

	    printf ("Options:\n\n"
		    "-n <number>        Number of tests to run\n"
		    "-s <seed> 	        Seed of first test (ignored if PIXMAN_RANDOMIZE_TESTS is set)\n"
		    "-v                 Print out seeds\n"
		    "-v <n>             Print out every n'th seed\n\n");

	    exit (-1);
	}
    }

    if (n_tests == 0xffffffff)
	n_tests = 8000;

    if (getenv ("PIXMAN_RANDOMIZE_TESTS"))
    {
	seed = get_random_seed();
	printf ("First seed: 0x%08x\n", seed);
    }

    if (use_threads)
    {
#ifdef USE_OPENMP
#   pragma omp parallel for default(none) shared(verbose, n_tests, mod, seed)
#endif
	for (i = seed; i < seed + n_tests; ++i)
	    run_test (i, verbose, mod);
    }
    else
    {
	for (i = seed; i < seed + n_tests; ++i)
	    run_test (i, verbose, mod);
    }

    return 0;
}
=======
#include <stdio.h>
#include "utils.h"
#include <sys/types.h>

#if 0
#define fence_malloc malloc
#define fence_free free
#define make_random_bytes malloc
#endif

static const pixman_format_code_t image_formats[] =
{
    PIXMAN_a8r8g8b8,
    PIXMAN_x8r8g8b8,
    PIXMAN_r5g6b5,
    PIXMAN_r3g3b2,
    PIXMAN_a8,
    PIXMAN_a8b8g8r8,
    PIXMAN_x8b8g8r8,
    PIXMAN_b8g8r8a8,
    PIXMAN_b8g8r8x8,
    PIXMAN_r8g8b8a8,
    PIXMAN_r8g8b8x8,
    PIXMAN_x14r6g6b6,
    PIXMAN_r8g8b8,
    PIXMAN_b8g8r8,
    PIXMAN_r5g6b5,
    PIXMAN_b5g6r5,
    PIXMAN_x2r10g10b10,
    PIXMAN_a2r10g10b10,
    PIXMAN_x2b10g10r10,
    PIXMAN_a2b10g10r10,
    PIXMAN_a1r5g5b5,
    PIXMAN_x1r5g5b5,
    PIXMAN_a1b5g5r5,
    PIXMAN_x1b5g5r5,
    PIXMAN_a4r4g4b4,
    PIXMAN_x4r4g4b4,
    PIXMAN_a4b4g4r4,
    PIXMAN_x4b4g4r4,
    PIXMAN_a8,
    PIXMAN_r3g3b2,
    PIXMAN_b2g3r3,
    PIXMAN_a2r2g2b2,
    PIXMAN_a2b2g2r2,
    PIXMAN_c8,
    PIXMAN_g8,
    PIXMAN_x4c4,
    PIXMAN_x4g4,
    PIXMAN_c4,
    PIXMAN_g4,
    PIXMAN_g1,
    PIXMAN_x4a4,
    PIXMAN_a4,
    PIXMAN_r1g2b1,
    PIXMAN_b1g2r1,
    PIXMAN_a1r1g1b1,
    PIXMAN_a1b1g1r1,
    PIXMAN_a1
};

static pixman_filter_t filters[] =
{
    PIXMAN_FILTER_NEAREST,
    PIXMAN_FILTER_BILINEAR,
    PIXMAN_FILTER_FAST,
    PIXMAN_FILTER_GOOD,
    PIXMAN_FILTER_BEST,
    PIXMAN_FILTER_CONVOLUTION
};

static int
get_size (void)
{
    switch (lcg_rand_n (28))
    {
    case 0:
	return 1;

    case 1:
	return 2;

    default:
    case 2:
	return lcg_rand_n (200);

    case 4:
	return lcg_rand_n (2000) + 1000;

    case 5:
	return 65535;

    case 6:
	return 65536;

    case 7:
	return lcg_rand_N (64000) + 63000;
    }
}

static void
destroy (pixman_image_t *image, void *data)
{
    if (image->type == BITS && image->bits.free_me != image->bits.bits)
    {
	uint32_t *bits;

	if (image->bits.bits != (void *)0x01)
	{
	    bits = image->bits.bits;

	    if (image->bits.rowstride < 0)
		bits -= (- image->bits.rowstride * (image->bits.height - 1));

	    fence_free (bits);
	}
    }

    free (data);
}

static uint32_t
real_reader (const void *src, int size)
{
    switch (size)
    {
    case 1:
	return *(uint8_t *)src;
    case 2:
	return *(uint16_t *)src;
    case 4:
	return *(uint32_t *)src;
    default:
	assert (0);
	return 0; /* silence MSVC */
    }
}

static void
real_writer (void *src, uint32_t value, int size)
{
    switch (size)
    {
    case 1:
	*(uint8_t *)src = value;
	break;

    case 2:
	*(uint16_t *)src = value;
	break;

    case 4:
	*(uint32_t *)src = value;
	break;

    default:
	assert (0);
	break;
    }
}

static uint32_t
fake_reader (const void *src, int size)
{
    uint32_t r = lcg_rand_u32 ();

    assert (size == 1 || size == 2 || size == 4);
    return r & ((1 << (size * 8)) - 1);
}

static void
fake_writer (void *src, uint32_t value, int size)
{
    assert (size == 1 || size == 2 || size == 4);
}

static int32_t
log_rand (void)
{
    uint32_t mask;

    mask = (1 << lcg_rand_n (31)) - 1;

    return (lcg_rand () & mask) - (mask >> 1);
}

static pixman_image_t *
create_random_bits_image (void)
{
    pixman_format_code_t format;
    pixman_indexed_t *indexed;
    pixman_image_t *image;
    int width, height, stride;
    uint32_t *bits;
    pixman_read_memory_func_t read_func = NULL;
    pixman_write_memory_func_t write_func = NULL;
    pixman_filter_t filter;
    pixman_fixed_t *coefficients = NULL;
    int n_coefficients = 0;

    /* format */
    format = image_formats[lcg_rand_n (ARRAY_LENGTH (image_formats))];

    indexed = NULL;
    if (PIXMAN_FORMAT_TYPE (format) == PIXMAN_TYPE_COLOR)
    {
	indexed = malloc (sizeof (pixman_indexed_t));

	initialize_palette (indexed, PIXMAN_FORMAT_BPP (format), TRUE);
    }
    else if (PIXMAN_FORMAT_TYPE (format) == PIXMAN_TYPE_GRAY)
    {
	indexed = malloc (sizeof (pixman_indexed_t));

	initialize_palette (indexed, PIXMAN_FORMAT_BPP (format), FALSE);
    }
    else
    {
	indexed = NULL;
    }

    /* size */
    width = get_size ();
    height = get_size ();

    if ((uint64_t)width * height > 200000)
    {
	if (lcg_rand_n(2) == 0)
	    height = 200000 / width;
	else
	    width = 200000 / height;
    }

    if (height == 0)
	height = 1;
    if (width == 0)
	width = 1;

    /* bits */
    switch (lcg_rand_n (7))
    {
    default:
    case 0:
	stride = width * PIXMAN_FORMAT_BPP (format) + lcg_rand_n (17);
	stride = (stride + 3) & (~3);
	bits = (uint32_t *)make_random_bytes (height * stride);
	break;

    case 1:
	stride = 0;
	bits = NULL;
	break;

    case 2: /* Zero-filled */
	stride = width * PIXMAN_FORMAT_BPP (format) + lcg_rand_n (17);
	stride = (stride + 3) & (~3);
	bits = fence_malloc (height * stride);
	if (!bits)
	    return NULL;
	memset (bits, 0, height * stride);
	break;

    case 3: /* Filled with 0xFF */
	stride = width * PIXMAN_FORMAT_BPP (format) + lcg_rand_n (17);
	stride = (stride + 3) & (~3);
	bits = fence_malloc (height * stride);
	if (!bits)
	    return NULL;
	memset (bits, 0xff, height * stride);
	break;

    case 4: /* bits is a bad pointer, has read/write functions */
	stride = 232;
	bits = (void *)0x01;
	read_func = fake_reader;
	write_func = fake_writer;
	break;

    case 5: /* bits is a real pointer, has read/write functions */
	stride = width * PIXMAN_FORMAT_BPP (format) + lcg_rand_n (17);
	stride = (stride + 3) & (~3);
	bits = fence_malloc (height * stride);
	if (!bits)
	    return NULL;
	memset (bits, 0xff, height * stride);
	read_func = real_reader;
	write_func = real_writer;
	break;

    case 6: /* bits is a real pointer, stride is negative */
	stride = (width * PIXMAN_FORMAT_BPP (format) + lcg_rand_n (17));
	stride = (stride + 3) & (~3);
	bits = (uint32_t *)make_random_bytes (height * stride);
	if (!bits)
	    return NULL;
	bits += ((height - 1) * stride) / 4;
	stride = - stride;
	break;
    }

    /* Filter */
    filter = filters[lcg_rand_n (ARRAY_LENGTH (filters))];
    if (filter == PIXMAN_FILTER_CONVOLUTION)
    {
	int width = lcg_rand_n (17);
	int height = lcg_rand_n (19);

	n_coefficients = width * height + 2;
	coefficients = malloc (n_coefficients * sizeof (pixman_fixed_t));

	if (coefficients)
	{
	    int i;

	    for (i = 0; i < width * height; ++i)
		coefficients[i + 2] = lcg_rand_u32();

	    coefficients[0] = width << 16;
	    coefficients[1] = height << 16;
	}
	else
	{
	    filter = PIXMAN_FILTER_BEST;
	}
    }

    /* Finally create the image */
    image = pixman_image_create_bits (format, width, height, bits, stride);
    if (!image)
	return NULL;

    pixman_image_set_indexed (image, indexed);
    pixman_image_set_destroy_function (image, destroy, indexed);
    pixman_image_set_accessors (image, read_func, write_func);
    pixman_image_set_filter (image, filter, coefficients, n_coefficients);

    return image;
}

static pixman_repeat_t repeats[] =
{
    PIXMAN_REPEAT_NONE,
    PIXMAN_REPEAT_NORMAL,
    PIXMAN_REPEAT_REFLECT,
    PIXMAN_REPEAT_PAD
};

static uint32_t
absolute (int32_t i)
{
    return i < 0? -i : i;
}

static void
set_general_properties (pixman_image_t *image, pixman_bool_t allow_alpha_map)
{
    pixman_repeat_t repeat;

    /* Set properties that are generic to all images */

    /* Repeat */
    repeat = repeats[lcg_rand_n (ARRAY_LENGTH (repeats))];
    pixman_image_set_repeat (image, repeat);

    /* Alpha map */
    if (allow_alpha_map && lcg_rand_n (3) == 0)
    {
	pixman_image_t *alpha_map;
	int16_t x, y;

	alpha_map = create_random_bits_image ();

	if (alpha_map)
	{
	    set_general_properties (alpha_map, FALSE);

	    x = lcg_rand_N (100000) - 65536;
	    y = lcg_rand_N (100000) - 65536;

	    pixman_image_set_alpha_map (image, alpha_map, x, y);

	    pixman_image_unref (alpha_map);
	}
    }

    /* Component alpha */
    pixman_image_set_component_alpha (image, lcg_rand_n (3) == 0);

    /* Clip region */
    if (lcg_rand_n (8) != 0)
    {
	pixman_region32_t region;
	int i, n_rects;

	pixman_region32_init (&region);

	switch (lcg_rand_n (10))
	{
	case 0:
	    n_rects = 0;
	    break;

	case 1: case 2: case 3:
	    n_rects = 1;
	    break;

	case 4: case 5:
	    n_rects = 2;
	    break;

	case 6: case 7:
	    n_rects = 3;

	default:
	    n_rects = lcg_rand_n (100);
	    break;
	}

	for (i = 0; i < n_rects; ++i)
	{
	    uint32_t width, height;
	    int x, y;

	    x = log_rand();
	    y = log_rand();
	    width = absolute (log_rand ()) + 1;
	    height = absolute (log_rand ()) + 1;

	    pixman_region32_union_rect (
		&region, &region, x, y, width, height);
	}

	pixman_image_set_clip_region32 (image, &region);

	pixman_region32_fini (&region);
    }

    /* Whether source clipping is enabled */
    pixman_image_set_source_clipping (image, !!lcg_rand_n (2));

    /* Client clip */
    pixman_image_set_has_client_clip (image, !!lcg_rand_n (2));

    /* Transform */
    if (lcg_rand_n (5) < 2)
    {
	pixman_transform_t xform;
	int i, j, k;
	uint32_t tx, ty, sx, sy;
	uint32_t c, s;

	memset (&xform, 0, sizeof xform);
	xform.matrix[0][0] = pixman_fixed_1;
	xform.matrix[1][1] = pixman_fixed_1;
	xform.matrix[2][2] = pixman_fixed_1;

	for (k = 0; k < 3; ++k)
	{
	    switch (lcg_rand_n (4))
	    {
	    case 0:
		/* rotation */
		c = lcg_rand_N (2 * 65536) - 65536;
		s = lcg_rand_N (2 * 65536) - 65536;
		pixman_transform_rotate (&xform, NULL, c, s);
		break;

	    case 1:
		/* translation */
		tx = lcg_rand_u32();
		ty = lcg_rand_u32();
		pixman_transform_translate (&xform, NULL, tx, ty);
		break;

	    case 2:
		/* scale */
		sx = lcg_rand_u32();
		sy = lcg_rand_u32();
		pixman_transform_scale (&xform, NULL, sx, sy);
		break;

	    case 3:
		if (lcg_rand_n (16) == 0)
		{
		    /* random */
		    for (i = 0; i < 3; ++i)
			for (j = 0; j < 3; ++j)
			    xform.matrix[i][j] = lcg_rand_u32();
		    break;
		}
		else if (lcg_rand_n (16) == 0)
		{
		    /* zero */
		    memset (&xform, 0, sizeof xform);
		}
		break;
	    }
	}

	pixman_image_set_transform (image, &xform);
    }
}

static pixman_color_t
random_color (void)
{
    pixman_color_t color =
    {
	lcg_rand() & 0xffff,
	lcg_rand() & 0xffff,
	lcg_rand() & 0xffff,
	lcg_rand() & 0xffff,
    };

    return color;
}


static pixman_image_t *
create_random_solid_image (void)
{
    pixman_color_t color = random_color();
    pixman_image_t *image = pixman_image_create_solid_fill (&color);

    return image;
}

static pixman_gradient_stop_t *
create_random_stops (int *n_stops)
{
    pixman_fixed_t step;
    pixman_fixed_t s;
    int i;
    pixman_gradient_stop_t *stops;

    *n_stops = lcg_rand_n (50) + 1;

    step = pixman_fixed_1 / *n_stops;

    stops = malloc (*n_stops * sizeof (pixman_gradient_stop_t));

    s = 0;
    for (i = 0; i < (*n_stops) - 1; ++i)
    {
	stops[i].x = s;
	stops[i].color = random_color();

	s += step;
    }

    stops[*n_stops - 1].x = pixman_fixed_1;
    stops[*n_stops - 1].color = random_color();

    return stops;
}

static pixman_point_fixed_t
create_random_point (void)
{
    pixman_point_fixed_t p;

    p.x = log_rand ();
    p.y = log_rand ();

    return p;
}

static pixman_image_t *
create_random_linear_image (void)
{
    int n_stops;
    pixman_gradient_stop_t *stops;
    pixman_point_fixed_t p1, p2;
    pixman_image_t *result;

    stops = create_random_stops (&n_stops);
    if (!stops)
	return NULL;

    p1 = create_random_point ();
    p2 = create_random_point ();

    result = pixman_image_create_linear_gradient (&p1, &p2, stops, n_stops);

    free (stops);

    return result;
}

static pixman_image_t *
create_random_radial_image (void)
{
    int n_stops;
    pixman_gradient_stop_t *stops;
    pixman_point_fixed_t inner_c, outer_c;
    pixman_fixed_t inner_r, outer_r;
    pixman_image_t *result;

    inner_c = create_random_point();
    outer_c = create_random_point();
    inner_r = lcg_rand();
    outer_r = lcg_rand();

    stops = create_random_stops (&n_stops);

    if (!stops)
	return NULL;

    result = pixman_image_create_radial_gradient (
	&inner_c, &outer_c, inner_r, outer_r, stops, n_stops);

    free (stops);

    return result;
}

static pixman_image_t *
create_random_conical_image (void)
{
    pixman_gradient_stop_t *stops;
    int n_stops;
    pixman_point_fixed_t c;
    pixman_fixed_t angle;
    pixman_image_t *result;

    c = create_random_point();
    angle = lcg_rand();

    stops = create_random_stops (&n_stops);

    if (!stops)
	return NULL;

    result = pixman_image_create_conical_gradient (&c, angle, stops, n_stops);

    free (stops);

    return result;
}

static pixman_image_t *
create_random_image (void)
{
    pixman_image_t *result;

    switch (lcg_rand_n (5))
    {
    default:
    case 0:
	result = create_random_bits_image ();
	break;

    case 1:
	result = create_random_solid_image ();
	break;

    case 2:
	result = create_random_linear_image ();
	break;

    case 3:
	result = create_random_radial_image ();
	break;

    case 4:
	result = create_random_conical_image ();
	break;
    }

    if (result)
	set_general_properties (result, TRUE);

    return result;
}

static const pixman_op_t op_list[] =
{
    PIXMAN_OP_SRC,
    PIXMAN_OP_OVER,
    PIXMAN_OP_ADD,
    PIXMAN_OP_CLEAR,
    PIXMAN_OP_SRC,
    PIXMAN_OP_DST,
    PIXMAN_OP_OVER,
    PIXMAN_OP_OVER_REVERSE,
    PIXMAN_OP_IN,
    PIXMAN_OP_IN_REVERSE,
    PIXMAN_OP_OUT,
    PIXMAN_OP_OUT_REVERSE,
    PIXMAN_OP_ATOP,
    PIXMAN_OP_ATOP_REVERSE,
    PIXMAN_OP_XOR,
    PIXMAN_OP_ADD,
    PIXMAN_OP_SATURATE,
    PIXMAN_OP_DISJOINT_CLEAR,
    PIXMAN_OP_DISJOINT_SRC,
    PIXMAN_OP_DISJOINT_DST,
    PIXMAN_OP_DISJOINT_OVER,
    PIXMAN_OP_DISJOINT_OVER_REVERSE,
    PIXMAN_OP_DISJOINT_IN,
    PIXMAN_OP_DISJOINT_IN_REVERSE,
    PIXMAN_OP_DISJOINT_OUT,
    PIXMAN_OP_DISJOINT_OUT_REVERSE,
    PIXMAN_OP_DISJOINT_ATOP,
    PIXMAN_OP_DISJOINT_ATOP_REVERSE,
    PIXMAN_OP_DISJOINT_XOR,
    PIXMAN_OP_CONJOINT_CLEAR,
    PIXMAN_OP_CONJOINT_SRC,
    PIXMAN_OP_CONJOINT_DST,
    PIXMAN_OP_CONJOINT_OVER,
    PIXMAN_OP_CONJOINT_OVER_REVERSE,
    PIXMAN_OP_CONJOINT_IN,
    PIXMAN_OP_CONJOINT_IN_REVERSE,
    PIXMAN_OP_CONJOINT_OUT,
    PIXMAN_OP_CONJOINT_OUT_REVERSE,
    PIXMAN_OP_CONJOINT_ATOP,
    PIXMAN_OP_CONJOINT_ATOP_REVERSE,
    PIXMAN_OP_CONJOINT_XOR,
    PIXMAN_OP_MULTIPLY,
    PIXMAN_OP_SCREEN,
    PIXMAN_OP_OVERLAY,
    PIXMAN_OP_DARKEN,
    PIXMAN_OP_LIGHTEN,
    PIXMAN_OP_COLOR_DODGE,
    PIXMAN_OP_COLOR_BURN,
    PIXMAN_OP_HARD_LIGHT,
    PIXMAN_OP_DIFFERENCE,
    PIXMAN_OP_EXCLUSION,
    PIXMAN_OP_SOFT_LIGHT,
    PIXMAN_OP_HSL_HUE,
    PIXMAN_OP_HSL_SATURATION,
    PIXMAN_OP_HSL_COLOR,
    PIXMAN_OP_HSL_LUMINOSITY,
};

static void
run_test (uint32_t seed, pixman_bool_t verbose, uint32_t mod)
{
    pixman_image_t *source, *mask, *dest;
    pixman_op_t op;

    if (verbose)
    {
	if (mod == 0 || (seed % mod) == 0)
	    printf ("Seed 0x%08x\n", seed);
    }
	    
    lcg_srand (seed);

    source = create_random_image ();
    mask   = create_random_image ();
    dest   = create_random_bits_image ();

    if (source && mask && dest)
    {
	set_general_properties (dest, TRUE);

	op = op_list [lcg_rand_n (ARRAY_LENGTH (op_list))];

	pixman_image_composite32 (op,
				  source, mask, dest,
				  log_rand(), log_rand(),
				  log_rand(), log_rand(),
				  log_rand(), log_rand(),
				  absolute (log_rand()),
				  absolute (log_rand()));
    }
    if (source)
	pixman_image_unref (source);
    if (mask)
	pixman_image_unref (mask);
    if (dest)
	pixman_image_unref (dest);
}

static pixman_bool_t
get_int (char *s, uint32_t *i)
{
    char *end;
    int p;

    p = strtol (s, &end, 0);

    if (end != s && *end == 0)
    {
	*i = p;
	return TRUE;
    }

    return FALSE;
}

int
main (int argc, char **argv)
{
    int verbose = FALSE;
    uint32_t seed = 1;
    uint32_t n_tests = 0xffffffff;
    uint32_t mod = 0;
    pixman_bool_t use_threads = TRUE;
    uint32_t i;

    pixman_disable_out_of_bounds_workaround ();

    enable_fp_exceptions();

    if (getenv ("VERBOSE") != NULL)
	verbose = TRUE;

    for (i = 1; i < argc; ++i)
    {
	if (strcmp (argv[i], "-v") == 0)
	{
	    verbose = TRUE;

	    if (i + 1 < argc)
	    {
		get_int (argv[i + 1], &mod);
		i++;
	    }
	}
	else if (strcmp (argv[i], "-s") == 0 && i + 1 < argc)
	{
	    get_int (argv[i + 1], &seed);
	    use_threads = FALSE;
	    i++;
	}
	else if (strcmp (argv[i], "-n") == 0 && i + 1 < argc)
	{
	    get_int (argv[i + 1], &n_tests);
	    i++;
	}
	else
	{
	    if (strcmp (argv[i], "-h") != 0)
		printf ("Unknown option '%s'\n\n", argv[i]);

	    printf ("Options:\n\n"
		    "-n <number>        Number of tests to run\n"
		    "-s <seed> 	        Seed of first test (ignored if PIXMAN_RANDOMIZE_TESTS is set)\n"
		    "-v                 Print out seeds\n"
		    "-v <n>             Print out every n'th seed\n\n");

	    exit (-1);
	}
    }

    if (n_tests == 0xffffffff)
	n_tests = 8000;

    if (getenv ("PIXMAN_RANDOMIZE_TESTS"))
    {
	seed = get_random_seed();
	printf ("First seed: 0x%08x\n", seed);
    }

    if (use_threads)
    {
#ifdef USE_OPENMP
#   pragma omp parallel for default(none) shared(verbose, n_tests, mod, seed)
#endif
	for (i = seed; i < seed + n_tests; ++i)
	    run_test (i, verbose, mod);
    }
    else
    {
	for (i = seed; i < seed + n_tests; ++i)
	    run_test (i, verbose, mod);
    }

    return 0;
}
>>>>>>> 272e5723
<|MERGE_RESOLUTION|>--- conflicted
+++ resolved
@@ -1,1745 +1,872 @@
-<<<<<<< HEAD
-#include <stdio.h>
-#include "utils.h"
-#include <sys/types.h>
-
-#if 0
-#define fence_malloc malloc
-#define fence_free free
-#define make_random_bytes malloc
-#endif
-
-static const pixman_format_code_t image_formats[] =
-{
-    PIXMAN_a8r8g8b8,
-    PIXMAN_x8r8g8b8,
-    PIXMAN_r5g6b5,
-    PIXMAN_r3g3b2,
-    PIXMAN_a8,
-    PIXMAN_a8b8g8r8,
-    PIXMAN_x8b8g8r8,
-    PIXMAN_b8g8r8a8,
-    PIXMAN_b8g8r8x8,
-    PIXMAN_x14r6g6b6,
-    PIXMAN_r8g8b8,
-    PIXMAN_b8g8r8,
-    PIXMAN_r5g6b5,
-    PIXMAN_b5g6r5,
-    PIXMAN_x2r10g10b10,
-    PIXMAN_a2r10g10b10,
-    PIXMAN_x2b10g10r10,
-    PIXMAN_a2b10g10r10,
-    PIXMAN_a1r5g5b5,
-    PIXMAN_x1r5g5b5,
-    PIXMAN_a1b5g5r5,
-    PIXMAN_x1b5g5r5,
-    PIXMAN_a4r4g4b4,
-    PIXMAN_x4r4g4b4,
-    PIXMAN_a4b4g4r4,
-    PIXMAN_x4b4g4r4,
-    PIXMAN_a8,
-    PIXMAN_r3g3b2,
-    PIXMAN_b2g3r3,
-    PIXMAN_a2r2g2b2,
-    PIXMAN_a2b2g2r2,
-    PIXMAN_c8,
-    PIXMAN_g8,
-    PIXMAN_x4c4,
-    PIXMAN_x4g4,
-    PIXMAN_c4,
-    PIXMAN_g4,
-    PIXMAN_g1,
-    PIXMAN_x4a4,
-    PIXMAN_a4,
-    PIXMAN_r1g2b1,
-    PIXMAN_b1g2r1,
-    PIXMAN_a1r1g1b1,
-    PIXMAN_a1b1g1r1,
-    PIXMAN_a1
-};
-
-static pixman_filter_t filters[] =
-{
-    PIXMAN_FILTER_NEAREST,
-    PIXMAN_FILTER_BILINEAR,
-    PIXMAN_FILTER_FAST,
-    PIXMAN_FILTER_GOOD,
-    PIXMAN_FILTER_BEST,
-    PIXMAN_FILTER_CONVOLUTION
-};
-
-static int
-get_size (void)
-{
-    switch (lcg_rand_n (28))
-    {
-    case 0:
-	return 1;
-
-    case 1:
-	return 2;
-
-    default:
-    case 2:
-	return lcg_rand_n (200);
-
-    case 4:
-	return lcg_rand_n (2000) + 1000;
-
-    case 5:
-	return 65535;
-
-    case 6:
-	return 65536;
-
-    case 7:
-	return lcg_rand_N (64000) + 63000;
-    }
-}
-
-static void
-destroy (pixman_image_t *image, void *data)
-{
-    if (image->type == BITS && image->bits.free_me != image->bits.bits)
-    {
-	uint32_t *bits;
-
-	if (image->bits.bits != (void *)0x01)
-	{
-	    bits = image->bits.bits;
-
-	    if (image->bits.rowstride < 0)
-		bits -= (- image->bits.rowstride * (image->bits.height - 1));
-
-	    fence_free (bits);
-	}
-    }
-
-    free (data);
-}
-
-static uint32_t
-real_reader (const void *src, int size)
-{
-    switch (size)
-    {
-    case 1:
-	return *(uint8_t *)src;
-    case 2:
-	return *(uint16_t *)src;
-    case 4:
-	return *(uint32_t *)src;
-    default:
-	assert (0);
-	return 0; /* silence MSVC */
-    }
-}
-
-static void
-real_writer (void *src, uint32_t value, int size)
-{
-    switch (size)
-    {
-    case 1:
-	*(uint8_t *)src = value;
-	break;
-
-    case 2:
-	*(uint16_t *)src = value;
-	break;
-
-    case 4:
-	*(uint32_t *)src = value;
-	break;
-
-    default:
-	assert (0);
-	break;
-    }
-}
-
-static uint32_t
-fake_reader (const void *src, int size)
-{
-    uint32_t r = lcg_rand_u32 ();
-
-    assert (size == 1 || size == 2 || size == 4);
-    return r & ((1 << (size * 8)) - 1);
-}
-
-static void
-fake_writer (void *src, uint32_t value, int size)
-{
-    assert (size == 1 || size == 2 || size == 4);
-}
-
-static int32_t
-log_rand (void)
-{
-    uint32_t mask;
-
-    mask = (1 << lcg_rand_n (31)) - 1;
-
-    return (lcg_rand () & mask) - (mask >> 1);
-}
-
-static pixman_image_t *
-create_random_bits_image (void)
-{
-    pixman_format_code_t format;
-    pixman_indexed_t *indexed;
-    pixman_image_t *image;
-    int width, height, stride;
-    uint32_t *bits;
-    pixman_read_memory_func_t read_func = NULL;
-    pixman_write_memory_func_t write_func = NULL;
-    pixman_filter_t filter;
-    pixman_fixed_t *coefficients = NULL;
-    int n_coefficients = 0;
-
-    /* format */
-    format = image_formats[lcg_rand_n (ARRAY_LENGTH (image_formats))];
-
-    indexed = NULL;
-    if (PIXMAN_FORMAT_TYPE (format) == PIXMAN_TYPE_COLOR)
-    {
-	indexed = malloc (sizeof (pixman_indexed_t));
-
-	initialize_palette (indexed, PIXMAN_FORMAT_BPP (format), TRUE);
-    }
-    else if (PIXMAN_FORMAT_TYPE (format) == PIXMAN_TYPE_GRAY)
-    {
-	indexed = malloc (sizeof (pixman_indexed_t));
-
-	initialize_palette (indexed, PIXMAN_FORMAT_BPP (format), FALSE);
-    }
-    else
-    {
-	indexed = NULL;
-    }
-
-    /* size */
-    width = get_size ();
-    height = get_size ();
-
-    if ((uint64_t)width * height > 200000)
-    {
-	if (lcg_rand_n(2) == 0)
-	    height = 200000 / width;
-	else
-	    width = 200000 / height;
-    }
-
-    if (height == 0)
-	height = 1;
-    if (width == 0)
-	width = 1;
-
-    /* bits */
-    switch (lcg_rand_n (7))
-    {
-    default:
-    case 0:
-	stride = width * PIXMAN_FORMAT_BPP (format) + lcg_rand_n (17);
-	stride = (stride + 3) & (~3);
-	bits = (uint32_t *)make_random_bytes (height * stride);
-	break;
-
-    case 1:
-	stride = 0;
-	bits = NULL;
-	break;
-
-    case 2: /* Zero-filled */
-	stride = width * PIXMAN_FORMAT_BPP (format) + lcg_rand_n (17);
-	stride = (stride + 3) & (~3);
-	bits = fence_malloc (height * stride);
-	if (!bits)
-	    return NULL;
-	memset (bits, 0, height * stride);
-	break;
-
-    case 3: /* Filled with 0xFF */
-	stride = width * PIXMAN_FORMAT_BPP (format) + lcg_rand_n (17);
-	stride = (stride + 3) & (~3);
-	bits = fence_malloc (height * stride);
-	if (!bits)
-	    return NULL;
-	memset (bits, 0xff, height * stride);
-	break;
-
-    case 4: /* bits is a bad pointer, has read/write functions */
-	stride = 232;
-	bits = (void *)0x01;
-	read_func = fake_reader;
-	write_func = fake_writer;
-	break;
-
-    case 5: /* bits is a real pointer, has read/write functions */
-	stride = width * PIXMAN_FORMAT_BPP (format) + lcg_rand_n (17);
-	stride = (stride + 3) & (~3);
-	bits = fence_malloc (height * stride);
-	if (!bits)
-	    return NULL;
-	memset (bits, 0xff, height * stride);
-	read_func = real_reader;
-	write_func = real_writer;
-	break;
-
-    case 6: /* bits is a real pointer, stride is negative */
-	stride = (width * PIXMAN_FORMAT_BPP (format) + lcg_rand_n (17));
-	stride = (stride + 3) & (~3);
-	bits = (uint32_t *)make_random_bytes (height * stride);
-	if (!bits)
-	    return NULL;
-	bits += ((height - 1) * stride) / 4;
-	stride = - stride;
-	break;
-    }
-
-    /* Filter */
-    filter = filters[lcg_rand_n (ARRAY_LENGTH (filters))];
-    if (filter == PIXMAN_FILTER_CONVOLUTION)
-    {
-	int width = lcg_rand_n (17);
-	int height = lcg_rand_n (19);
-
-	n_coefficients = width * height + 2;
-	coefficients = malloc (n_coefficients * sizeof (pixman_fixed_t));
-
-	if (coefficients)
-	{
-	    int i;
-
-	    for (i = 0; i < width * height; ++i)
-		coefficients[i + 2] = lcg_rand_u32();
-
-	    coefficients[0] = width << 16;
-	    coefficients[1] = height << 16;
-	}
-	else
-	{
-	    filter = PIXMAN_FILTER_BEST;
-	}
-    }
-
-    /* Finally create the image */
-    image = pixman_image_create_bits (format, width, height, bits, stride);
-    if (!image)
-	return NULL;
-
-    pixman_image_set_indexed (image, indexed);
-    pixman_image_set_destroy_function (image, destroy, indexed);
-    pixman_image_set_accessors (image, read_func, write_func);
-    pixman_image_set_filter (image, filter, coefficients, n_coefficients);
-
-    return image;
-}
-
-static pixman_repeat_t repeats[] =
-{
-    PIXMAN_REPEAT_NONE,
-    PIXMAN_REPEAT_NORMAL,
-    PIXMAN_REPEAT_REFLECT,
-    PIXMAN_REPEAT_PAD
-};
-
-static uint32_t
-absolute (int32_t i)
-{
-    return i < 0? -i : i;
-}
-
-static void
-set_general_properties (pixman_image_t *image, pixman_bool_t allow_alpha_map)
-{
-    pixman_repeat_t repeat;
-
-    /* Set properties that are generic to all images */
-
-    /* Repeat */
-    repeat = repeats[lcg_rand_n (ARRAY_LENGTH (repeats))];
-    pixman_image_set_repeat (image, repeat);
-
-    /* Alpha map */
-    if (allow_alpha_map && lcg_rand_n (3) == 0)
-    {
-	pixman_image_t *alpha_map;
-	int16_t x, y;
-
-	alpha_map = create_random_bits_image ();
-
-	if (alpha_map)
-	{
-	    set_general_properties (alpha_map, FALSE);
-
-	    x = lcg_rand_N (100000) - 65536;
-	    y = lcg_rand_N (100000) - 65536;
-
-	    pixman_image_set_alpha_map (image, alpha_map, x, y);
-
-	    pixman_image_unref (alpha_map);
-	}
-    }
-
-    /* Component alpha */
-    pixman_image_set_component_alpha (image, lcg_rand_n (3) == 0);
-
-    /* Clip region */
-    if (lcg_rand_n (8) != 0)
-    {
-	pixman_region32_t region;
-	int i, n_rects;
-
-	pixman_region32_init (&region);
-
-	switch (lcg_rand_n (10))
-	{
-	case 0:
-	    n_rects = 0;
-	    break;
-
-	case 1: case 2: case 3:
-	    n_rects = 1;
-	    break;
-
-	case 4: case 5:
-	    n_rects = 2;
-	    break;
-
-	case 6: case 7:
-	    n_rects = 3;
-
-	default:
-	    n_rects = lcg_rand_n (100);
-	    break;
-	}
-
-	for (i = 0; i < n_rects; ++i)
-	{
-	    uint32_t width, height;
-	    int x, y;
-
-	    x = log_rand();
-	    y = log_rand();
-	    width = absolute (log_rand ()) + 1;
-	    height = absolute (log_rand ()) + 1;
-
-	    pixman_region32_union_rect (
-		&region, &region, x, y, width, height);
-	}
-
-	pixman_image_set_clip_region32 (image, &region);
-
-	pixman_region32_fini (&region);
-    }
-
-    /* Whether source clipping is enabled */
-    pixman_image_set_source_clipping (image, !!lcg_rand_n (2));
-
-    /* Client clip */
-    pixman_image_set_has_client_clip (image, !!lcg_rand_n (2));
-
-    /* Transform */
-    if (lcg_rand_n (5) < 2)
-    {
-	pixman_transform_t xform;
-	int i, j, k;
-	uint32_t tx, ty, sx, sy;
-	uint32_t c, s;
-
-	memset (&xform, 0, sizeof xform);
-	xform.matrix[0][0] = pixman_fixed_1;
-	xform.matrix[1][1] = pixman_fixed_1;
-	xform.matrix[2][2] = pixman_fixed_1;
-
-	for (k = 0; k < 3; ++k)
-	{
-	    switch (lcg_rand_n (4))
-	    {
-	    case 0:
-		/* rotation */
-		c = lcg_rand_N (2 * 65536) - 65536;
-		s = lcg_rand_N (2 * 65536) - 65536;
-		pixman_transform_rotate (&xform, NULL, c, s);
-		break;
-
-	    case 1:
-		/* translation */
-		tx = lcg_rand_u32();
-		ty = lcg_rand_u32();
-		pixman_transform_translate (&xform, NULL, tx, ty);
-		break;
-
-	    case 2:
-		/* scale */
-		sx = lcg_rand_u32();
-		sy = lcg_rand_u32();
-		pixman_transform_scale (&xform, NULL, sx, sy);
-		break;
-
-	    case 3:
-		if (lcg_rand_n (16) == 0)
-		{
-		    /* random */
-		    for (i = 0; i < 3; ++i)
-			for (j = 0; j < 3; ++j)
-			    xform.matrix[i][j] = lcg_rand_u32();
-		    break;
-		}
-		else if (lcg_rand_n (16) == 0)
-		{
-		    /* zero */
-		    memset (&xform, 0, sizeof xform);
-		}
-		break;
-	    }
-	}
-
-	pixman_image_set_transform (image, &xform);
-    }
-}
-
-static pixman_color_t
-random_color (void)
-{
-    pixman_color_t color =
-    {
-	lcg_rand() & 0xffff,
-	lcg_rand() & 0xffff,
-	lcg_rand() & 0xffff,
-	lcg_rand() & 0xffff,
-    };
-
-    return color;
-}
-
-
-static pixman_image_t *
-create_random_solid_image (void)
-{
-    pixman_color_t color = random_color();
-    pixman_image_t *image = pixman_image_create_solid_fill (&color);
-
-    return image;
-}
-
-static pixman_gradient_stop_t *
-create_random_stops (int *n_stops)
-{
-    pixman_fixed_t step;
-    pixman_fixed_t s;
-    int i;
-    pixman_gradient_stop_t *stops;
-
-    *n_stops = lcg_rand_n (50) + 1;
-
-    step = pixman_fixed_1 / *n_stops;
-
-    stops = malloc (*n_stops * sizeof (pixman_gradient_stop_t));
-
-    s = 0;
-    for (i = 0; i < (*n_stops) - 1; ++i)
-    {
-	stops[i].x = s;
-	stops[i].color = random_color();
-
-	s += step;
-    }
-
-    stops[*n_stops - 1].x = pixman_fixed_1;
-    stops[*n_stops - 1].color = random_color();
-
-    return stops;
-}
-
-static pixman_point_fixed_t
-create_random_point (void)
-{
-    pixman_point_fixed_t p;
-
-    p.x = log_rand ();
-    p.y = log_rand ();
-
-    return p;
-}
-
-static pixman_image_t *
-create_random_linear_image (void)
-{
-    int n_stops;
-    pixman_gradient_stop_t *stops;
-    pixman_point_fixed_t p1, p2;
-    pixman_image_t *result;
-
-    stops = create_random_stops (&n_stops);
-    if (!stops)
-	return NULL;
-
-    p1 = create_random_point ();
-    p2 = create_random_point ();
-
-    result = pixman_image_create_linear_gradient (&p1, &p2, stops, n_stops);
-
-    free (stops);
-
-    return result;
-}
-
-static pixman_image_t *
-create_random_radial_image (void)
-{
-    int n_stops;
-    pixman_gradient_stop_t *stops;
-    pixman_point_fixed_t inner_c, outer_c;
-    pixman_fixed_t inner_r, outer_r;
-    pixman_image_t *result;
-
-    inner_c = create_random_point();
-    outer_c = create_random_point();
-    inner_r = lcg_rand();
-    outer_r = lcg_rand();
-
-    stops = create_random_stops (&n_stops);
-
-    if (!stops)
-	return NULL;
-
-    result = pixman_image_create_radial_gradient (
-	&inner_c, &outer_c, inner_r, outer_r, stops, n_stops);
-
-    free (stops);
-
-    return result;
-}
-
-static pixman_image_t *
-create_random_conical_image (void)
-{
-    pixman_gradient_stop_t *stops;
-    int n_stops;
-    pixman_point_fixed_t c;
-    pixman_fixed_t angle;
-    pixman_image_t *result;
-
-    c = create_random_point();
-    angle = lcg_rand();
-
-    stops = create_random_stops (&n_stops);
-
-    if (!stops)
-	return NULL;
-
-    result = pixman_image_create_conical_gradient (&c, angle, stops, n_stops);
-
-    free (stops);
-
-    return result;
-}
-
-static pixman_image_t *
-create_random_image (void)
-{
-    pixman_image_t *result;
-
-    switch (lcg_rand_n (5))
-    {
-    default:
-    case 0:
-	result = create_random_bits_image ();
-	break;
-
-    case 1:
-	result = create_random_solid_image ();
-	break;
-
-    case 2:
-	result = create_random_linear_image ();
-	break;
-
-    case 3:
-	result = create_random_radial_image ();
-	break;
-
-    case 4:
-	result = create_random_conical_image ();
-	break;
-    }
-
-    if (result)
-	set_general_properties (result, TRUE);
-
-    return result;
-}
-
-static const pixman_op_t op_list[] =
-{
-    PIXMAN_OP_SRC,
-    PIXMAN_OP_OVER,
-    PIXMAN_OP_ADD,
-    PIXMAN_OP_CLEAR,
-    PIXMAN_OP_SRC,
-    PIXMAN_OP_DST,
-    PIXMAN_OP_OVER,
-    PIXMAN_OP_OVER_REVERSE,
-    PIXMAN_OP_IN,
-    PIXMAN_OP_IN_REVERSE,
-    PIXMAN_OP_OUT,
-    PIXMAN_OP_OUT_REVERSE,
-    PIXMAN_OP_ATOP,
-    PIXMAN_OP_ATOP_REVERSE,
-    PIXMAN_OP_XOR,
-    PIXMAN_OP_ADD,
-    PIXMAN_OP_SATURATE,
-    PIXMAN_OP_DISJOINT_CLEAR,
-    PIXMAN_OP_DISJOINT_SRC,
-    PIXMAN_OP_DISJOINT_DST,
-    PIXMAN_OP_DISJOINT_OVER,
-    PIXMAN_OP_DISJOINT_OVER_REVERSE,
-    PIXMAN_OP_DISJOINT_IN,
-    PIXMAN_OP_DISJOINT_IN_REVERSE,
-    PIXMAN_OP_DISJOINT_OUT,
-    PIXMAN_OP_DISJOINT_OUT_REVERSE,
-    PIXMAN_OP_DISJOINT_ATOP,
-    PIXMAN_OP_DISJOINT_ATOP_REVERSE,
-    PIXMAN_OP_DISJOINT_XOR,
-    PIXMAN_OP_CONJOINT_CLEAR,
-    PIXMAN_OP_CONJOINT_SRC,
-    PIXMAN_OP_CONJOINT_DST,
-    PIXMAN_OP_CONJOINT_OVER,
-    PIXMAN_OP_CONJOINT_OVER_REVERSE,
-    PIXMAN_OP_CONJOINT_IN,
-    PIXMAN_OP_CONJOINT_IN_REVERSE,
-    PIXMAN_OP_CONJOINT_OUT,
-    PIXMAN_OP_CONJOINT_OUT_REVERSE,
-    PIXMAN_OP_CONJOINT_ATOP,
-    PIXMAN_OP_CONJOINT_ATOP_REVERSE,
-    PIXMAN_OP_CONJOINT_XOR,
-    PIXMAN_OP_MULTIPLY,
-    PIXMAN_OP_SCREEN,
-    PIXMAN_OP_OVERLAY,
-    PIXMAN_OP_DARKEN,
-    PIXMAN_OP_LIGHTEN,
-    PIXMAN_OP_COLOR_DODGE,
-    PIXMAN_OP_COLOR_BURN,
-    PIXMAN_OP_HARD_LIGHT,
-    PIXMAN_OP_DIFFERENCE,
-    PIXMAN_OP_EXCLUSION,
-    PIXMAN_OP_SOFT_LIGHT,
-    PIXMAN_OP_HSL_HUE,
-    PIXMAN_OP_HSL_SATURATION,
-    PIXMAN_OP_HSL_COLOR,
-    PIXMAN_OP_HSL_LUMINOSITY,
-};
-
-static void
-run_test (uint32_t seed, pixman_bool_t verbose, uint32_t mod)
-{
-    pixman_image_t *source, *mask, *dest;
-    pixman_op_t op;
-
-    if (verbose)
-    {
-	if (mod == 0 || (seed % mod) == 0)
-	    printf ("Seed 0x%08x\n", seed);
-    }
-	    
-    lcg_srand (seed);
-
-    source = create_random_image ();
-    mask   = create_random_image ();
-    dest   = create_random_bits_image ();
-
-    if (source && mask && dest)
-    {
-	set_general_properties (dest, TRUE);
-
-	op = op_list [lcg_rand_n (ARRAY_LENGTH (op_list))];
-
-	pixman_image_composite32 (op,
-				  source, mask, dest,
-				  log_rand(), log_rand(),
-				  log_rand(), log_rand(),
-				  log_rand(), log_rand(),
-				  absolute (log_rand()),
-				  absolute (log_rand()));
-    }
-    if (source)
-	pixman_image_unref (source);
-    if (mask)
-	pixman_image_unref (mask);
-    if (dest)
-	pixman_image_unref (dest);
-}
-
-static pixman_bool_t
-get_int (char *s, uint32_t *i)
-{
-    char *end;
-    int p;
-
-    p = strtol (s, &end, 0);
-
-    if (end != s && *end == 0)
-    {
-	*i = p;
-	return TRUE;
-    }
-
-    return FALSE;
-}
-
-int
-main (int argc, char **argv)
-{
-    int verbose = FALSE;
-    uint32_t seed = 1;
-    uint32_t n_tests = 0xffffffff;
-    uint32_t mod = 0;
-    pixman_bool_t use_threads = TRUE;
-    uint32_t i;
-
-    pixman_disable_out_of_bounds_workaround ();
-
-    enable_fp_exceptions();
-
-    if (getenv ("VERBOSE") != NULL)
-	verbose = TRUE;
-
-    for (i = 1; i < argc; ++i)
-    {
-	if (strcmp (argv[i], "-v") == 0)
-	{
-	    verbose = TRUE;
-
-	    if (i + 1 < argc)
-	    {
-		get_int (argv[i + 1], &mod);
-		i++;
-	    }
-	}
-	else if (strcmp (argv[i], "-s") == 0 && i + 1 < argc)
-	{
-	    get_int (argv[i + 1], &seed);
-	    use_threads = FALSE;
-	    i++;
-	}
-	else if (strcmp (argv[i], "-n") == 0 && i + 1 < argc)
-	{
-	    get_int (argv[i + 1], &n_tests);
-	    i++;
-	}
-	else
-	{
-	    if (strcmp (argv[i], "-h") != 0)
-		printf ("Unknown option '%s'\n\n", argv[i]);
-
-	    printf ("Options:\n\n"
-		    "-n <number>        Number of tests to run\n"
-		    "-s <seed> 	        Seed of first test (ignored if PIXMAN_RANDOMIZE_TESTS is set)\n"
-		    "-v                 Print out seeds\n"
-		    "-v <n>             Print out every n'th seed\n\n");
-
-	    exit (-1);
-	}
-    }
-
-    if (n_tests == 0xffffffff)
-	n_tests = 8000;
-
-    if (getenv ("PIXMAN_RANDOMIZE_TESTS"))
-    {
-	seed = get_random_seed();
-	printf ("First seed: 0x%08x\n", seed);
-    }
-
-    if (use_threads)
-    {
-#ifdef USE_OPENMP
-#   pragma omp parallel for default(none) shared(verbose, n_tests, mod, seed)
-#endif
-	for (i = seed; i < seed + n_tests; ++i)
-	    run_test (i, verbose, mod);
-    }
-    else
-    {
-	for (i = seed; i < seed + n_tests; ++i)
-	    run_test (i, verbose, mod);
-    }
-
-    return 0;
-}
-=======
-#include <stdio.h>
-#include "utils.h"
-#include <sys/types.h>
-
-#if 0
-#define fence_malloc malloc
-#define fence_free free
-#define make_random_bytes malloc
-#endif
-
-static const pixman_format_code_t image_formats[] =
-{
-    PIXMAN_a8r8g8b8,
-    PIXMAN_x8r8g8b8,
-    PIXMAN_r5g6b5,
-    PIXMAN_r3g3b2,
-    PIXMAN_a8,
-    PIXMAN_a8b8g8r8,
-    PIXMAN_x8b8g8r8,
-    PIXMAN_b8g8r8a8,
-    PIXMAN_b8g8r8x8,
-    PIXMAN_r8g8b8a8,
-    PIXMAN_r8g8b8x8,
-    PIXMAN_x14r6g6b6,
-    PIXMAN_r8g8b8,
-    PIXMAN_b8g8r8,
-    PIXMAN_r5g6b5,
-    PIXMAN_b5g6r5,
-    PIXMAN_x2r10g10b10,
-    PIXMAN_a2r10g10b10,
-    PIXMAN_x2b10g10r10,
-    PIXMAN_a2b10g10r10,
-    PIXMAN_a1r5g5b5,
-    PIXMAN_x1r5g5b5,
-    PIXMAN_a1b5g5r5,
-    PIXMAN_x1b5g5r5,
-    PIXMAN_a4r4g4b4,
-    PIXMAN_x4r4g4b4,
-    PIXMAN_a4b4g4r4,
-    PIXMAN_x4b4g4r4,
-    PIXMAN_a8,
-    PIXMAN_r3g3b2,
-    PIXMAN_b2g3r3,
-    PIXMAN_a2r2g2b2,
-    PIXMAN_a2b2g2r2,
-    PIXMAN_c8,
-    PIXMAN_g8,
-    PIXMAN_x4c4,
-    PIXMAN_x4g4,
-    PIXMAN_c4,
-    PIXMAN_g4,
-    PIXMAN_g1,
-    PIXMAN_x4a4,
-    PIXMAN_a4,
-    PIXMAN_r1g2b1,
-    PIXMAN_b1g2r1,
-    PIXMAN_a1r1g1b1,
-    PIXMAN_a1b1g1r1,
-    PIXMAN_a1
-};
-
-static pixman_filter_t filters[] =
-{
-    PIXMAN_FILTER_NEAREST,
-    PIXMAN_FILTER_BILINEAR,
-    PIXMAN_FILTER_FAST,
-    PIXMAN_FILTER_GOOD,
-    PIXMAN_FILTER_BEST,
-    PIXMAN_FILTER_CONVOLUTION
-};
-
-static int
-get_size (void)
-{
-    switch (lcg_rand_n (28))
-    {
-    case 0:
-	return 1;
-
-    case 1:
-	return 2;
-
-    default:
-    case 2:
-	return lcg_rand_n (200);
-
-    case 4:
-	return lcg_rand_n (2000) + 1000;
-
-    case 5:
-	return 65535;
-
-    case 6:
-	return 65536;
-
-    case 7:
-	return lcg_rand_N (64000) + 63000;
-    }
-}
-
-static void
-destroy (pixman_image_t *image, void *data)
-{
-    if (image->type == BITS && image->bits.free_me != image->bits.bits)
-    {
-	uint32_t *bits;
-
-	if (image->bits.bits != (void *)0x01)
-	{
-	    bits = image->bits.bits;
-
-	    if (image->bits.rowstride < 0)
-		bits -= (- image->bits.rowstride * (image->bits.height - 1));
-
-	    fence_free (bits);
-	}
-    }
-
-    free (data);
-}
-
-static uint32_t
-real_reader (const void *src, int size)
-{
-    switch (size)
-    {
-    case 1:
-	return *(uint8_t *)src;
-    case 2:
-	return *(uint16_t *)src;
-    case 4:
-	return *(uint32_t *)src;
-    default:
-	assert (0);
-	return 0; /* silence MSVC */
-    }
-}
-
-static void
-real_writer (void *src, uint32_t value, int size)
-{
-    switch (size)
-    {
-    case 1:
-	*(uint8_t *)src = value;
-	break;
-
-    case 2:
-	*(uint16_t *)src = value;
-	break;
-
-    case 4:
-	*(uint32_t *)src = value;
-	break;
-
-    default:
-	assert (0);
-	break;
-    }
-}
-
-static uint32_t
-fake_reader (const void *src, int size)
-{
-    uint32_t r = lcg_rand_u32 ();
-
-    assert (size == 1 || size == 2 || size == 4);
-    return r & ((1 << (size * 8)) - 1);
-}
-
-static void
-fake_writer (void *src, uint32_t value, int size)
-{
-    assert (size == 1 || size == 2 || size == 4);
-}
-
-static int32_t
-log_rand (void)
-{
-    uint32_t mask;
-
-    mask = (1 << lcg_rand_n (31)) - 1;
-
-    return (lcg_rand () & mask) - (mask >> 1);
-}
-
-static pixman_image_t *
-create_random_bits_image (void)
-{
-    pixman_format_code_t format;
-    pixman_indexed_t *indexed;
-    pixman_image_t *image;
-    int width, height, stride;
-    uint32_t *bits;
-    pixman_read_memory_func_t read_func = NULL;
-    pixman_write_memory_func_t write_func = NULL;
-    pixman_filter_t filter;
-    pixman_fixed_t *coefficients = NULL;
-    int n_coefficients = 0;
-
-    /* format */
-    format = image_formats[lcg_rand_n (ARRAY_LENGTH (image_formats))];
-
-    indexed = NULL;
-    if (PIXMAN_FORMAT_TYPE (format) == PIXMAN_TYPE_COLOR)
-    {
-	indexed = malloc (sizeof (pixman_indexed_t));
-
-	initialize_palette (indexed, PIXMAN_FORMAT_BPP (format), TRUE);
-    }
-    else if (PIXMAN_FORMAT_TYPE (format) == PIXMAN_TYPE_GRAY)
-    {
-	indexed = malloc (sizeof (pixman_indexed_t));
-
-	initialize_palette (indexed, PIXMAN_FORMAT_BPP (format), FALSE);
-    }
-    else
-    {
-	indexed = NULL;
-    }
-
-    /* size */
-    width = get_size ();
-    height = get_size ();
-
-    if ((uint64_t)width * height > 200000)
-    {
-	if (lcg_rand_n(2) == 0)
-	    height = 200000 / width;
-	else
-	    width = 200000 / height;
-    }
-
-    if (height == 0)
-	height = 1;
-    if (width == 0)
-	width = 1;
-
-    /* bits */
-    switch (lcg_rand_n (7))
-    {
-    default:
-    case 0:
-	stride = width * PIXMAN_FORMAT_BPP (format) + lcg_rand_n (17);
-	stride = (stride + 3) & (~3);
-	bits = (uint32_t *)make_random_bytes (height * stride);
-	break;
-
-    case 1:
-	stride = 0;
-	bits = NULL;
-	break;
-
-    case 2: /* Zero-filled */
-	stride = width * PIXMAN_FORMAT_BPP (format) + lcg_rand_n (17);
-	stride = (stride + 3) & (~3);
-	bits = fence_malloc (height * stride);
-	if (!bits)
-	    return NULL;
-	memset (bits, 0, height * stride);
-	break;
-
-    case 3: /* Filled with 0xFF */
-	stride = width * PIXMAN_FORMAT_BPP (format) + lcg_rand_n (17);
-	stride = (stride + 3) & (~3);
-	bits = fence_malloc (height * stride);
-	if (!bits)
-	    return NULL;
-	memset (bits, 0xff, height * stride);
-	break;
-
-    case 4: /* bits is a bad pointer, has read/write functions */
-	stride = 232;
-	bits = (void *)0x01;
-	read_func = fake_reader;
-	write_func = fake_writer;
-	break;
-
-    case 5: /* bits is a real pointer, has read/write functions */
-	stride = width * PIXMAN_FORMAT_BPP (format) + lcg_rand_n (17);
-	stride = (stride + 3) & (~3);
-	bits = fence_malloc (height * stride);
-	if (!bits)
-	    return NULL;
-	memset (bits, 0xff, height * stride);
-	read_func = real_reader;
-	write_func = real_writer;
-	break;
-
-    case 6: /* bits is a real pointer, stride is negative */
-	stride = (width * PIXMAN_FORMAT_BPP (format) + lcg_rand_n (17));
-	stride = (stride + 3) & (~3);
-	bits = (uint32_t *)make_random_bytes (height * stride);
-	if (!bits)
-	    return NULL;
-	bits += ((height - 1) * stride) / 4;
-	stride = - stride;
-	break;
-    }
-
-    /* Filter */
-    filter = filters[lcg_rand_n (ARRAY_LENGTH (filters))];
-    if (filter == PIXMAN_FILTER_CONVOLUTION)
-    {
-	int width = lcg_rand_n (17);
-	int height = lcg_rand_n (19);
-
-	n_coefficients = width * height + 2;
-	coefficients = malloc (n_coefficients * sizeof (pixman_fixed_t));
-
-	if (coefficients)
-	{
-	    int i;
-
-	    for (i = 0; i < width * height; ++i)
-		coefficients[i + 2] = lcg_rand_u32();
-
-	    coefficients[0] = width << 16;
-	    coefficients[1] = height << 16;
-	}
-	else
-	{
-	    filter = PIXMAN_FILTER_BEST;
-	}
-    }
-
-    /* Finally create the image */
-    image = pixman_image_create_bits (format, width, height, bits, stride);
-    if (!image)
-	return NULL;
-
-    pixman_image_set_indexed (image, indexed);
-    pixman_image_set_destroy_function (image, destroy, indexed);
-    pixman_image_set_accessors (image, read_func, write_func);
-    pixman_image_set_filter (image, filter, coefficients, n_coefficients);
-
-    return image;
-}
-
-static pixman_repeat_t repeats[] =
-{
-    PIXMAN_REPEAT_NONE,
-    PIXMAN_REPEAT_NORMAL,
-    PIXMAN_REPEAT_REFLECT,
-    PIXMAN_REPEAT_PAD
-};
-
-static uint32_t
-absolute (int32_t i)
-{
-    return i < 0? -i : i;
-}
-
-static void
-set_general_properties (pixman_image_t *image, pixman_bool_t allow_alpha_map)
-{
-    pixman_repeat_t repeat;
-
-    /* Set properties that are generic to all images */
-
-    /* Repeat */
-    repeat = repeats[lcg_rand_n (ARRAY_LENGTH (repeats))];
-    pixman_image_set_repeat (image, repeat);
-
-    /* Alpha map */
-    if (allow_alpha_map && lcg_rand_n (3) == 0)
-    {
-	pixman_image_t *alpha_map;
-	int16_t x, y;
-
-	alpha_map = create_random_bits_image ();
-
-	if (alpha_map)
-	{
-	    set_general_properties (alpha_map, FALSE);
-
-	    x = lcg_rand_N (100000) - 65536;
-	    y = lcg_rand_N (100000) - 65536;
-
-	    pixman_image_set_alpha_map (image, alpha_map, x, y);
-
-	    pixman_image_unref (alpha_map);
-	}
-    }
-
-    /* Component alpha */
-    pixman_image_set_component_alpha (image, lcg_rand_n (3) == 0);
-
-    /* Clip region */
-    if (lcg_rand_n (8) != 0)
-    {
-	pixman_region32_t region;
-	int i, n_rects;
-
-	pixman_region32_init (&region);
-
-	switch (lcg_rand_n (10))
-	{
-	case 0:
-	    n_rects = 0;
-	    break;
-
-	case 1: case 2: case 3:
-	    n_rects = 1;
-	    break;
-
-	case 4: case 5:
-	    n_rects = 2;
-	    break;
-
-	case 6: case 7:
-	    n_rects = 3;
-
-	default:
-	    n_rects = lcg_rand_n (100);
-	    break;
-	}
-
-	for (i = 0; i < n_rects; ++i)
-	{
-	    uint32_t width, height;
-	    int x, y;
-
-	    x = log_rand();
-	    y = log_rand();
-	    width = absolute (log_rand ()) + 1;
-	    height = absolute (log_rand ()) + 1;
-
-	    pixman_region32_union_rect (
-		&region, &region, x, y, width, height);
-	}
-
-	pixman_image_set_clip_region32 (image, &region);
-
-	pixman_region32_fini (&region);
-    }
-
-    /* Whether source clipping is enabled */
-    pixman_image_set_source_clipping (image, !!lcg_rand_n (2));
-
-    /* Client clip */
-    pixman_image_set_has_client_clip (image, !!lcg_rand_n (2));
-
-    /* Transform */
-    if (lcg_rand_n (5) < 2)
-    {
-	pixman_transform_t xform;
-	int i, j, k;
-	uint32_t tx, ty, sx, sy;
-	uint32_t c, s;
-
-	memset (&xform, 0, sizeof xform);
-	xform.matrix[0][0] = pixman_fixed_1;
-	xform.matrix[1][1] = pixman_fixed_1;
-	xform.matrix[2][2] = pixman_fixed_1;
-
-	for (k = 0; k < 3; ++k)
-	{
-	    switch (lcg_rand_n (4))
-	    {
-	    case 0:
-		/* rotation */
-		c = lcg_rand_N (2 * 65536) - 65536;
-		s = lcg_rand_N (2 * 65536) - 65536;
-		pixman_transform_rotate (&xform, NULL, c, s);
-		break;
-
-	    case 1:
-		/* translation */
-		tx = lcg_rand_u32();
-		ty = lcg_rand_u32();
-		pixman_transform_translate (&xform, NULL, tx, ty);
-		break;
-
-	    case 2:
-		/* scale */
-		sx = lcg_rand_u32();
-		sy = lcg_rand_u32();
-		pixman_transform_scale (&xform, NULL, sx, sy);
-		break;
-
-	    case 3:
-		if (lcg_rand_n (16) == 0)
-		{
-		    /* random */
-		    for (i = 0; i < 3; ++i)
-			for (j = 0; j < 3; ++j)
-			    xform.matrix[i][j] = lcg_rand_u32();
-		    break;
-		}
-		else if (lcg_rand_n (16) == 0)
-		{
-		    /* zero */
-		    memset (&xform, 0, sizeof xform);
-		}
-		break;
-	    }
-	}
-
-	pixman_image_set_transform (image, &xform);
-    }
-}
-
-static pixman_color_t
-random_color (void)
-{
-    pixman_color_t color =
-    {
-	lcg_rand() & 0xffff,
-	lcg_rand() & 0xffff,
-	lcg_rand() & 0xffff,
-	lcg_rand() & 0xffff,
-    };
-
-    return color;
-}
-
-
-static pixman_image_t *
-create_random_solid_image (void)
-{
-    pixman_color_t color = random_color();
-    pixman_image_t *image = pixman_image_create_solid_fill (&color);
-
-    return image;
-}
-
-static pixman_gradient_stop_t *
-create_random_stops (int *n_stops)
-{
-    pixman_fixed_t step;
-    pixman_fixed_t s;
-    int i;
-    pixman_gradient_stop_t *stops;
-
-    *n_stops = lcg_rand_n (50) + 1;
-
-    step = pixman_fixed_1 / *n_stops;
-
-    stops = malloc (*n_stops * sizeof (pixman_gradient_stop_t));
-
-    s = 0;
-    for (i = 0; i < (*n_stops) - 1; ++i)
-    {
-	stops[i].x = s;
-	stops[i].color = random_color();
-
-	s += step;
-    }
-
-    stops[*n_stops - 1].x = pixman_fixed_1;
-    stops[*n_stops - 1].color = random_color();
-
-    return stops;
-}
-
-static pixman_point_fixed_t
-create_random_point (void)
-{
-    pixman_point_fixed_t p;
-
-    p.x = log_rand ();
-    p.y = log_rand ();
-
-    return p;
-}
-
-static pixman_image_t *
-create_random_linear_image (void)
-{
-    int n_stops;
-    pixman_gradient_stop_t *stops;
-    pixman_point_fixed_t p1, p2;
-    pixman_image_t *result;
-
-    stops = create_random_stops (&n_stops);
-    if (!stops)
-	return NULL;
-
-    p1 = create_random_point ();
-    p2 = create_random_point ();
-
-    result = pixman_image_create_linear_gradient (&p1, &p2, stops, n_stops);
-
-    free (stops);
-
-    return result;
-}
-
-static pixman_image_t *
-create_random_radial_image (void)
-{
-    int n_stops;
-    pixman_gradient_stop_t *stops;
-    pixman_point_fixed_t inner_c, outer_c;
-    pixman_fixed_t inner_r, outer_r;
-    pixman_image_t *result;
-
-    inner_c = create_random_point();
-    outer_c = create_random_point();
-    inner_r = lcg_rand();
-    outer_r = lcg_rand();
-
-    stops = create_random_stops (&n_stops);
-
-    if (!stops)
-	return NULL;
-
-    result = pixman_image_create_radial_gradient (
-	&inner_c, &outer_c, inner_r, outer_r, stops, n_stops);
-
-    free (stops);
-
-    return result;
-}
-
-static pixman_image_t *
-create_random_conical_image (void)
-{
-    pixman_gradient_stop_t *stops;
-    int n_stops;
-    pixman_point_fixed_t c;
-    pixman_fixed_t angle;
-    pixman_image_t *result;
-
-    c = create_random_point();
-    angle = lcg_rand();
-
-    stops = create_random_stops (&n_stops);
-
-    if (!stops)
-	return NULL;
-
-    result = pixman_image_create_conical_gradient (&c, angle, stops, n_stops);
-
-    free (stops);
-
-    return result;
-}
-
-static pixman_image_t *
-create_random_image (void)
-{
-    pixman_image_t *result;
-
-    switch (lcg_rand_n (5))
-    {
-    default:
-    case 0:
-	result = create_random_bits_image ();
-	break;
-
-    case 1:
-	result = create_random_solid_image ();
-	break;
-
-    case 2:
-	result = create_random_linear_image ();
-	break;
-
-    case 3:
-	result = create_random_radial_image ();
-	break;
-
-    case 4:
-	result = create_random_conical_image ();
-	break;
-    }
-
-    if (result)
-	set_general_properties (result, TRUE);
-
-    return result;
-}
-
-static const pixman_op_t op_list[] =
-{
-    PIXMAN_OP_SRC,
-    PIXMAN_OP_OVER,
-    PIXMAN_OP_ADD,
-    PIXMAN_OP_CLEAR,
-    PIXMAN_OP_SRC,
-    PIXMAN_OP_DST,
-    PIXMAN_OP_OVER,
-    PIXMAN_OP_OVER_REVERSE,
-    PIXMAN_OP_IN,
-    PIXMAN_OP_IN_REVERSE,
-    PIXMAN_OP_OUT,
-    PIXMAN_OP_OUT_REVERSE,
-    PIXMAN_OP_ATOP,
-    PIXMAN_OP_ATOP_REVERSE,
-    PIXMAN_OP_XOR,
-    PIXMAN_OP_ADD,
-    PIXMAN_OP_SATURATE,
-    PIXMAN_OP_DISJOINT_CLEAR,
-    PIXMAN_OP_DISJOINT_SRC,
-    PIXMAN_OP_DISJOINT_DST,
-    PIXMAN_OP_DISJOINT_OVER,
-    PIXMAN_OP_DISJOINT_OVER_REVERSE,
-    PIXMAN_OP_DISJOINT_IN,
-    PIXMAN_OP_DISJOINT_IN_REVERSE,
-    PIXMAN_OP_DISJOINT_OUT,
-    PIXMAN_OP_DISJOINT_OUT_REVERSE,
-    PIXMAN_OP_DISJOINT_ATOP,
-    PIXMAN_OP_DISJOINT_ATOP_REVERSE,
-    PIXMAN_OP_DISJOINT_XOR,
-    PIXMAN_OP_CONJOINT_CLEAR,
-    PIXMAN_OP_CONJOINT_SRC,
-    PIXMAN_OP_CONJOINT_DST,
-    PIXMAN_OP_CONJOINT_OVER,
-    PIXMAN_OP_CONJOINT_OVER_REVERSE,
-    PIXMAN_OP_CONJOINT_IN,
-    PIXMAN_OP_CONJOINT_IN_REVERSE,
-    PIXMAN_OP_CONJOINT_OUT,
-    PIXMAN_OP_CONJOINT_OUT_REVERSE,
-    PIXMAN_OP_CONJOINT_ATOP,
-    PIXMAN_OP_CONJOINT_ATOP_REVERSE,
-    PIXMAN_OP_CONJOINT_XOR,
-    PIXMAN_OP_MULTIPLY,
-    PIXMAN_OP_SCREEN,
-    PIXMAN_OP_OVERLAY,
-    PIXMAN_OP_DARKEN,
-    PIXMAN_OP_LIGHTEN,
-    PIXMAN_OP_COLOR_DODGE,
-    PIXMAN_OP_COLOR_BURN,
-    PIXMAN_OP_HARD_LIGHT,
-    PIXMAN_OP_DIFFERENCE,
-    PIXMAN_OP_EXCLUSION,
-    PIXMAN_OP_SOFT_LIGHT,
-    PIXMAN_OP_HSL_HUE,
-    PIXMAN_OP_HSL_SATURATION,
-    PIXMAN_OP_HSL_COLOR,
-    PIXMAN_OP_HSL_LUMINOSITY,
-};
-
-static void
-run_test (uint32_t seed, pixman_bool_t verbose, uint32_t mod)
-{
-    pixman_image_t *source, *mask, *dest;
-    pixman_op_t op;
-
-    if (verbose)
-    {
-	if (mod == 0 || (seed % mod) == 0)
-	    printf ("Seed 0x%08x\n", seed);
-    }
-	    
-    lcg_srand (seed);
-
-    source = create_random_image ();
-    mask   = create_random_image ();
-    dest   = create_random_bits_image ();
-
-    if (source && mask && dest)
-    {
-	set_general_properties (dest, TRUE);
-
-	op = op_list [lcg_rand_n (ARRAY_LENGTH (op_list))];
-
-	pixman_image_composite32 (op,
-				  source, mask, dest,
-				  log_rand(), log_rand(),
-				  log_rand(), log_rand(),
-				  log_rand(), log_rand(),
-				  absolute (log_rand()),
-				  absolute (log_rand()));
-    }
-    if (source)
-	pixman_image_unref (source);
-    if (mask)
-	pixman_image_unref (mask);
-    if (dest)
-	pixman_image_unref (dest);
-}
-
-static pixman_bool_t
-get_int (char *s, uint32_t *i)
-{
-    char *end;
-    int p;
-
-    p = strtol (s, &end, 0);
-
-    if (end != s && *end == 0)
-    {
-	*i = p;
-	return TRUE;
-    }
-
-    return FALSE;
-}
-
-int
-main (int argc, char **argv)
-{
-    int verbose = FALSE;
-    uint32_t seed = 1;
-    uint32_t n_tests = 0xffffffff;
-    uint32_t mod = 0;
-    pixman_bool_t use_threads = TRUE;
-    uint32_t i;
-
-    pixman_disable_out_of_bounds_workaround ();
-
-    enable_fp_exceptions();
-
-    if (getenv ("VERBOSE") != NULL)
-	verbose = TRUE;
-
-    for (i = 1; i < argc; ++i)
-    {
-	if (strcmp (argv[i], "-v") == 0)
-	{
-	    verbose = TRUE;
-
-	    if (i + 1 < argc)
-	    {
-		get_int (argv[i + 1], &mod);
-		i++;
-	    }
-	}
-	else if (strcmp (argv[i], "-s") == 0 && i + 1 < argc)
-	{
-	    get_int (argv[i + 1], &seed);
-	    use_threads = FALSE;
-	    i++;
-	}
-	else if (strcmp (argv[i], "-n") == 0 && i + 1 < argc)
-	{
-	    get_int (argv[i + 1], &n_tests);
-	    i++;
-	}
-	else
-	{
-	    if (strcmp (argv[i], "-h") != 0)
-		printf ("Unknown option '%s'\n\n", argv[i]);
-
-	    printf ("Options:\n\n"
-		    "-n <number>        Number of tests to run\n"
-		    "-s <seed> 	        Seed of first test (ignored if PIXMAN_RANDOMIZE_TESTS is set)\n"
-		    "-v                 Print out seeds\n"
-		    "-v <n>             Print out every n'th seed\n\n");
-
-	    exit (-1);
-	}
-    }
-
-    if (n_tests == 0xffffffff)
-	n_tests = 8000;
-
-    if (getenv ("PIXMAN_RANDOMIZE_TESTS"))
-    {
-	seed = get_random_seed();
-	printf ("First seed: 0x%08x\n", seed);
-    }
-
-    if (use_threads)
-    {
-#ifdef USE_OPENMP
-#   pragma omp parallel for default(none) shared(verbose, n_tests, mod, seed)
-#endif
-	for (i = seed; i < seed + n_tests; ++i)
-	    run_test (i, verbose, mod);
-    }
-    else
-    {
-	for (i = seed; i < seed + n_tests; ++i)
-	    run_test (i, verbose, mod);
-    }
-
-    return 0;
-}
->>>>>>> 272e5723
+#include <stdio.h>
+#include "utils.h"
+#include <sys/types.h>
+
+#if 0
+#define fence_malloc malloc
+#define fence_free free
+#define make_random_bytes malloc
+#endif
+
+static const pixman_format_code_t image_formats[] =
+{
+    PIXMAN_a8r8g8b8,
+    PIXMAN_x8r8g8b8,
+    PIXMAN_r5g6b5,
+    PIXMAN_r3g3b2,
+    PIXMAN_a8,
+    PIXMAN_a8b8g8r8,
+    PIXMAN_x8b8g8r8,
+    PIXMAN_b8g8r8a8,
+    PIXMAN_b8g8r8x8,
+    PIXMAN_r8g8b8a8,
+    PIXMAN_r8g8b8x8,
+    PIXMAN_x14r6g6b6,
+    PIXMAN_r8g8b8,
+    PIXMAN_b8g8r8,
+    PIXMAN_r5g6b5,
+    PIXMAN_b5g6r5,
+    PIXMAN_x2r10g10b10,
+    PIXMAN_a2r10g10b10,
+    PIXMAN_x2b10g10r10,
+    PIXMAN_a2b10g10r10,
+    PIXMAN_a1r5g5b5,
+    PIXMAN_x1r5g5b5,
+    PIXMAN_a1b5g5r5,
+    PIXMAN_x1b5g5r5,
+    PIXMAN_a4r4g4b4,
+    PIXMAN_x4r4g4b4,
+    PIXMAN_a4b4g4r4,
+    PIXMAN_x4b4g4r4,
+    PIXMAN_a8,
+    PIXMAN_r3g3b2,
+    PIXMAN_b2g3r3,
+    PIXMAN_a2r2g2b2,
+    PIXMAN_a2b2g2r2,
+    PIXMAN_c8,
+    PIXMAN_g8,
+    PIXMAN_x4c4,
+    PIXMAN_x4g4,
+    PIXMAN_c4,
+    PIXMAN_g4,
+    PIXMAN_g1,
+    PIXMAN_x4a4,
+    PIXMAN_a4,
+    PIXMAN_r1g2b1,
+    PIXMAN_b1g2r1,
+    PIXMAN_a1r1g1b1,
+    PIXMAN_a1b1g1r1,
+    PIXMAN_a1
+};
+
+static pixman_filter_t filters[] =
+{
+    PIXMAN_FILTER_NEAREST,
+    PIXMAN_FILTER_BILINEAR,
+    PIXMAN_FILTER_FAST,
+    PIXMAN_FILTER_GOOD,
+    PIXMAN_FILTER_BEST,
+    PIXMAN_FILTER_CONVOLUTION
+};
+
+static int
+get_size (void)
+{
+    switch (lcg_rand_n (28))
+    {
+    case 0:
+	return 1;
+
+    case 1:
+	return 2;
+
+    default:
+    case 2:
+	return lcg_rand_n (200);
+
+    case 4:
+	return lcg_rand_n (2000) + 1000;
+
+    case 5:
+	return 65535;
+
+    case 6:
+	return 65536;
+
+    case 7:
+	return lcg_rand_N (64000) + 63000;
+    }
+}
+
+static void
+destroy (pixman_image_t *image, void *data)
+{
+    if (image->type == BITS && image->bits.free_me != image->bits.bits)
+    {
+	uint32_t *bits;
+
+	if (image->bits.bits != (void *)0x01)
+	{
+	    bits = image->bits.bits;
+
+	    if (image->bits.rowstride < 0)
+		bits -= (- image->bits.rowstride * (image->bits.height - 1));
+
+	    fence_free (bits);
+	}
+    }
+
+    free (data);
+}
+
+static uint32_t
+real_reader (const void *src, int size)
+{
+    switch (size)
+    {
+    case 1:
+	return *(uint8_t *)src;
+    case 2:
+	return *(uint16_t *)src;
+    case 4:
+	return *(uint32_t *)src;
+    default:
+	assert (0);
+	return 0; /* silence MSVC */
+    }
+}
+
+static void
+real_writer (void *src, uint32_t value, int size)
+{
+    switch (size)
+    {
+    case 1:
+	*(uint8_t *)src = value;
+	break;
+
+    case 2:
+	*(uint16_t *)src = value;
+	break;
+
+    case 4:
+	*(uint32_t *)src = value;
+	break;
+
+    default:
+	assert (0);
+	break;
+    }
+}
+
+static uint32_t
+fake_reader (const void *src, int size)
+{
+    uint32_t r = lcg_rand_u32 ();
+
+    assert (size == 1 || size == 2 || size == 4);
+    return r & ((1 << (size * 8)) - 1);
+}
+
+static void
+fake_writer (void *src, uint32_t value, int size)
+{
+    assert (size == 1 || size == 2 || size == 4);
+}
+
+static int32_t
+log_rand (void)
+{
+    uint32_t mask;
+
+    mask = (1 << lcg_rand_n (31)) - 1;
+
+    return (lcg_rand () & mask) - (mask >> 1);
+}
+
+static pixman_image_t *
+create_random_bits_image (void)
+{
+    pixman_format_code_t format;
+    pixman_indexed_t *indexed;
+    pixman_image_t *image;
+    int width, height, stride;
+    uint32_t *bits;
+    pixman_read_memory_func_t read_func = NULL;
+    pixman_write_memory_func_t write_func = NULL;
+    pixman_filter_t filter;
+    pixman_fixed_t *coefficients = NULL;
+    int n_coefficients = 0;
+
+    /* format */
+    format = image_formats[lcg_rand_n (ARRAY_LENGTH (image_formats))];
+
+    indexed = NULL;
+    if (PIXMAN_FORMAT_TYPE (format) == PIXMAN_TYPE_COLOR)
+    {
+	indexed = malloc (sizeof (pixman_indexed_t));
+
+	initialize_palette (indexed, PIXMAN_FORMAT_BPP (format), TRUE);
+    }
+    else if (PIXMAN_FORMAT_TYPE (format) == PIXMAN_TYPE_GRAY)
+    {
+	indexed = malloc (sizeof (pixman_indexed_t));
+
+	initialize_palette (indexed, PIXMAN_FORMAT_BPP (format), FALSE);
+    }
+    else
+    {
+	indexed = NULL;
+    }
+
+    /* size */
+    width = get_size ();
+    height = get_size ();
+
+    if ((uint64_t)width * height > 200000)
+    {
+	if (lcg_rand_n(2) == 0)
+	    height = 200000 / width;
+	else
+	    width = 200000 / height;
+    }
+
+    if (height == 0)
+	height = 1;
+    if (width == 0)
+	width = 1;
+
+    /* bits */
+    switch (lcg_rand_n (7))
+    {
+    default:
+    case 0:
+	stride = width * PIXMAN_FORMAT_BPP (format) + lcg_rand_n (17);
+	stride = (stride + 3) & (~3);
+	bits = (uint32_t *)make_random_bytes (height * stride);
+	break;
+
+    case 1:
+	stride = 0;
+	bits = NULL;
+	break;
+
+    case 2: /* Zero-filled */
+	stride = width * PIXMAN_FORMAT_BPP (format) + lcg_rand_n (17);
+	stride = (stride + 3) & (~3);
+	bits = fence_malloc (height * stride);
+	if (!bits)
+	    return NULL;
+	memset (bits, 0, height * stride);
+	break;
+
+    case 3: /* Filled with 0xFF */
+	stride = width * PIXMAN_FORMAT_BPP (format) + lcg_rand_n (17);
+	stride = (stride + 3) & (~3);
+	bits = fence_malloc (height * stride);
+	if (!bits)
+	    return NULL;
+	memset (bits, 0xff, height * stride);
+	break;
+
+    case 4: /* bits is a bad pointer, has read/write functions */
+	stride = 232;
+	bits = (void *)0x01;
+	read_func = fake_reader;
+	write_func = fake_writer;
+	break;
+
+    case 5: /* bits is a real pointer, has read/write functions */
+	stride = width * PIXMAN_FORMAT_BPP (format) + lcg_rand_n (17);
+	stride = (stride + 3) & (~3);
+	bits = fence_malloc (height * stride);
+	if (!bits)
+	    return NULL;
+	memset (bits, 0xff, height * stride);
+	read_func = real_reader;
+	write_func = real_writer;
+	break;
+
+    case 6: /* bits is a real pointer, stride is negative */
+	stride = (width * PIXMAN_FORMAT_BPP (format) + lcg_rand_n (17));
+	stride = (stride + 3) & (~3);
+	bits = (uint32_t *)make_random_bytes (height * stride);
+	if (!bits)
+	    return NULL;
+	bits += ((height - 1) * stride) / 4;
+	stride = - stride;
+	break;
+    }
+
+    /* Filter */
+    filter = filters[lcg_rand_n (ARRAY_LENGTH (filters))];
+    if (filter == PIXMAN_FILTER_CONVOLUTION)
+    {
+	int width = lcg_rand_n (17);
+	int height = lcg_rand_n (19);
+
+	n_coefficients = width * height + 2;
+	coefficients = malloc (n_coefficients * sizeof (pixman_fixed_t));
+
+	if (coefficients)
+	{
+	    int i;
+
+	    for (i = 0; i < width * height; ++i)
+		coefficients[i + 2] = lcg_rand_u32();
+
+	    coefficients[0] = width << 16;
+	    coefficients[1] = height << 16;
+	}
+	else
+	{
+	    filter = PIXMAN_FILTER_BEST;
+	}
+    }
+
+    /* Finally create the image */
+    image = pixman_image_create_bits (format, width, height, bits, stride);
+    if (!image)
+	return NULL;
+
+    pixman_image_set_indexed (image, indexed);
+    pixman_image_set_destroy_function (image, destroy, indexed);
+    pixman_image_set_accessors (image, read_func, write_func);
+    pixman_image_set_filter (image, filter, coefficients, n_coefficients);
+
+    return image;
+}
+
+static pixman_repeat_t repeats[] =
+{
+    PIXMAN_REPEAT_NONE,
+    PIXMAN_REPEAT_NORMAL,
+    PIXMAN_REPEAT_REFLECT,
+    PIXMAN_REPEAT_PAD
+};
+
+static uint32_t
+absolute (int32_t i)
+{
+    return i < 0? -i : i;
+}
+
+static void
+set_general_properties (pixman_image_t *image, pixman_bool_t allow_alpha_map)
+{
+    pixman_repeat_t repeat;
+
+    /* Set properties that are generic to all images */
+
+    /* Repeat */
+    repeat = repeats[lcg_rand_n (ARRAY_LENGTH (repeats))];
+    pixman_image_set_repeat (image, repeat);
+
+    /* Alpha map */
+    if (allow_alpha_map && lcg_rand_n (3) == 0)
+    {
+	pixman_image_t *alpha_map;
+	int16_t x, y;
+
+	alpha_map = create_random_bits_image ();
+
+	if (alpha_map)
+	{
+	    set_general_properties (alpha_map, FALSE);
+
+	    x = lcg_rand_N (100000) - 65536;
+	    y = lcg_rand_N (100000) - 65536;
+
+	    pixman_image_set_alpha_map (image, alpha_map, x, y);
+
+	    pixman_image_unref (alpha_map);
+	}
+    }
+
+    /* Component alpha */
+    pixman_image_set_component_alpha (image, lcg_rand_n (3) == 0);
+
+    /* Clip region */
+    if (lcg_rand_n (8) != 0)
+    {
+	pixman_region32_t region;
+	int i, n_rects;
+
+	pixman_region32_init (&region);
+
+	switch (lcg_rand_n (10))
+	{
+	case 0:
+	    n_rects = 0;
+	    break;
+
+	case 1: case 2: case 3:
+	    n_rects = 1;
+	    break;
+
+	case 4: case 5:
+	    n_rects = 2;
+	    break;
+
+	case 6: case 7:
+	    n_rects = 3;
+
+	default:
+	    n_rects = lcg_rand_n (100);
+	    break;
+	}
+
+	for (i = 0; i < n_rects; ++i)
+	{
+	    uint32_t width, height;
+	    int x, y;
+
+	    x = log_rand();
+	    y = log_rand();
+	    width = absolute (log_rand ()) + 1;
+	    height = absolute (log_rand ()) + 1;
+
+	    pixman_region32_union_rect (
+		&region, &region, x, y, width, height);
+	}
+
+	pixman_image_set_clip_region32 (image, &region);
+
+	pixman_region32_fini (&region);
+    }
+
+    /* Whether source clipping is enabled */
+    pixman_image_set_source_clipping (image, !!lcg_rand_n (2));
+
+    /* Client clip */
+    pixman_image_set_has_client_clip (image, !!lcg_rand_n (2));
+
+    /* Transform */
+    if (lcg_rand_n (5) < 2)
+    {
+	pixman_transform_t xform;
+	int i, j, k;
+	uint32_t tx, ty, sx, sy;
+	uint32_t c, s;
+
+	memset (&xform, 0, sizeof xform);
+	xform.matrix[0][0] = pixman_fixed_1;
+	xform.matrix[1][1] = pixman_fixed_1;
+	xform.matrix[2][2] = pixman_fixed_1;
+
+	for (k = 0; k < 3; ++k)
+	{
+	    switch (lcg_rand_n (4))
+	    {
+	    case 0:
+		/* rotation */
+		c = lcg_rand_N (2 * 65536) - 65536;
+		s = lcg_rand_N (2 * 65536) - 65536;
+		pixman_transform_rotate (&xform, NULL, c, s);
+		break;
+
+	    case 1:
+		/* translation */
+		tx = lcg_rand_u32();
+		ty = lcg_rand_u32();
+		pixman_transform_translate (&xform, NULL, tx, ty);
+		break;
+
+	    case 2:
+		/* scale */
+		sx = lcg_rand_u32();
+		sy = lcg_rand_u32();
+		pixman_transform_scale (&xform, NULL, sx, sy);
+		break;
+
+	    case 3:
+		if (lcg_rand_n (16) == 0)
+		{
+		    /* random */
+		    for (i = 0; i < 3; ++i)
+			for (j = 0; j < 3; ++j)
+			    xform.matrix[i][j] = lcg_rand_u32();
+		    break;
+		}
+		else if (lcg_rand_n (16) == 0)
+		{
+		    /* zero */
+		    memset (&xform, 0, sizeof xform);
+		}
+		break;
+	    }
+	}
+
+	pixman_image_set_transform (image, &xform);
+    }
+}
+
+static pixman_color_t
+random_color (void)
+{
+    pixman_color_t color =
+    {
+	lcg_rand() & 0xffff,
+	lcg_rand() & 0xffff,
+	lcg_rand() & 0xffff,
+	lcg_rand() & 0xffff,
+    };
+
+    return color;
+}
+
+
+static pixman_image_t *
+create_random_solid_image (void)
+{
+    pixman_color_t color = random_color();
+    pixman_image_t *image = pixman_image_create_solid_fill (&color);
+
+    return image;
+}
+
+static pixman_gradient_stop_t *
+create_random_stops (int *n_stops)
+{
+    pixman_fixed_t step;
+    pixman_fixed_t s;
+    int i;
+    pixman_gradient_stop_t *stops;
+
+    *n_stops = lcg_rand_n (50) + 1;
+
+    step = pixman_fixed_1 / *n_stops;
+
+    stops = malloc (*n_stops * sizeof (pixman_gradient_stop_t));
+
+    s = 0;
+    for (i = 0; i < (*n_stops) - 1; ++i)
+    {
+	stops[i].x = s;
+	stops[i].color = random_color();
+
+	s += step;
+    }
+
+    stops[*n_stops - 1].x = pixman_fixed_1;
+    stops[*n_stops - 1].color = random_color();
+
+    return stops;
+}
+
+static pixman_point_fixed_t
+create_random_point (void)
+{
+    pixman_point_fixed_t p;
+
+    p.x = log_rand ();
+    p.y = log_rand ();
+
+    return p;
+}
+
+static pixman_image_t *
+create_random_linear_image (void)
+{
+    int n_stops;
+    pixman_gradient_stop_t *stops;
+    pixman_point_fixed_t p1, p2;
+    pixman_image_t *result;
+
+    stops = create_random_stops (&n_stops);
+    if (!stops)
+	return NULL;
+
+    p1 = create_random_point ();
+    p2 = create_random_point ();
+
+    result = pixman_image_create_linear_gradient (&p1, &p2, stops, n_stops);
+
+    free (stops);
+
+    return result;
+}
+
+static pixman_image_t *
+create_random_radial_image (void)
+{
+    int n_stops;
+    pixman_gradient_stop_t *stops;
+    pixman_point_fixed_t inner_c, outer_c;
+    pixman_fixed_t inner_r, outer_r;
+    pixman_image_t *result;
+
+    inner_c = create_random_point();
+    outer_c = create_random_point();
+    inner_r = lcg_rand();
+    outer_r = lcg_rand();
+
+    stops = create_random_stops (&n_stops);
+
+    if (!stops)
+	return NULL;
+
+    result = pixman_image_create_radial_gradient (
+	&inner_c, &outer_c, inner_r, outer_r, stops, n_stops);
+
+    free (stops);
+
+    return result;
+}
+
+static pixman_image_t *
+create_random_conical_image (void)
+{
+    pixman_gradient_stop_t *stops;
+    int n_stops;
+    pixman_point_fixed_t c;
+    pixman_fixed_t angle;
+    pixman_image_t *result;
+
+    c = create_random_point();
+    angle = lcg_rand();
+
+    stops = create_random_stops (&n_stops);
+
+    if (!stops)
+	return NULL;
+
+    result = pixman_image_create_conical_gradient (&c, angle, stops, n_stops);
+
+    free (stops);
+
+    return result;
+}
+
+static pixman_image_t *
+create_random_image (void)
+{
+    pixman_image_t *result;
+
+    switch (lcg_rand_n (5))
+    {
+    default:
+    case 0:
+	result = create_random_bits_image ();
+	break;
+
+    case 1:
+	result = create_random_solid_image ();
+	break;
+
+    case 2:
+	result = create_random_linear_image ();
+	break;
+
+    case 3:
+	result = create_random_radial_image ();
+	break;
+
+    case 4:
+	result = create_random_conical_image ();
+	break;
+    }
+
+    if (result)
+	set_general_properties (result, TRUE);
+
+    return result;
+}
+
+static const pixman_op_t op_list[] =
+{
+    PIXMAN_OP_SRC,
+    PIXMAN_OP_OVER,
+    PIXMAN_OP_ADD,
+    PIXMAN_OP_CLEAR,
+    PIXMAN_OP_SRC,
+    PIXMAN_OP_DST,
+    PIXMAN_OP_OVER,
+    PIXMAN_OP_OVER_REVERSE,
+    PIXMAN_OP_IN,
+    PIXMAN_OP_IN_REVERSE,
+    PIXMAN_OP_OUT,
+    PIXMAN_OP_OUT_REVERSE,
+    PIXMAN_OP_ATOP,
+    PIXMAN_OP_ATOP_REVERSE,
+    PIXMAN_OP_XOR,
+    PIXMAN_OP_ADD,
+    PIXMAN_OP_SATURATE,
+    PIXMAN_OP_DISJOINT_CLEAR,
+    PIXMAN_OP_DISJOINT_SRC,
+    PIXMAN_OP_DISJOINT_DST,
+    PIXMAN_OP_DISJOINT_OVER,
+    PIXMAN_OP_DISJOINT_OVER_REVERSE,
+    PIXMAN_OP_DISJOINT_IN,
+    PIXMAN_OP_DISJOINT_IN_REVERSE,
+    PIXMAN_OP_DISJOINT_OUT,
+    PIXMAN_OP_DISJOINT_OUT_REVERSE,
+    PIXMAN_OP_DISJOINT_ATOP,
+    PIXMAN_OP_DISJOINT_ATOP_REVERSE,
+    PIXMAN_OP_DISJOINT_XOR,
+    PIXMAN_OP_CONJOINT_CLEAR,
+    PIXMAN_OP_CONJOINT_SRC,
+    PIXMAN_OP_CONJOINT_DST,
+    PIXMAN_OP_CONJOINT_OVER,
+    PIXMAN_OP_CONJOINT_OVER_REVERSE,
+    PIXMAN_OP_CONJOINT_IN,
+    PIXMAN_OP_CONJOINT_IN_REVERSE,
+    PIXMAN_OP_CONJOINT_OUT,
+    PIXMAN_OP_CONJOINT_OUT_REVERSE,
+    PIXMAN_OP_CONJOINT_ATOP,
+    PIXMAN_OP_CONJOINT_ATOP_REVERSE,
+    PIXMAN_OP_CONJOINT_XOR,
+    PIXMAN_OP_MULTIPLY,
+    PIXMAN_OP_SCREEN,
+    PIXMAN_OP_OVERLAY,
+    PIXMAN_OP_DARKEN,
+    PIXMAN_OP_LIGHTEN,
+    PIXMAN_OP_COLOR_DODGE,
+    PIXMAN_OP_COLOR_BURN,
+    PIXMAN_OP_HARD_LIGHT,
+    PIXMAN_OP_DIFFERENCE,
+    PIXMAN_OP_EXCLUSION,
+    PIXMAN_OP_SOFT_LIGHT,
+    PIXMAN_OP_HSL_HUE,
+    PIXMAN_OP_HSL_SATURATION,
+    PIXMAN_OP_HSL_COLOR,
+    PIXMAN_OP_HSL_LUMINOSITY,
+};
+
+static void
+run_test (uint32_t seed, pixman_bool_t verbose, uint32_t mod)
+{
+    pixman_image_t *source, *mask, *dest;
+    pixman_op_t op;
+
+    if (verbose)
+    {
+	if (mod == 0 || (seed % mod) == 0)
+	    printf ("Seed 0x%08x\n", seed);
+    }
+	    
+    lcg_srand (seed);
+
+    source = create_random_image ();
+    mask   = create_random_image ();
+    dest   = create_random_bits_image ();
+
+    if (source && mask && dest)
+    {
+	set_general_properties (dest, TRUE);
+
+	op = op_list [lcg_rand_n (ARRAY_LENGTH (op_list))];
+
+	pixman_image_composite32 (op,
+				  source, mask, dest,
+				  log_rand(), log_rand(),
+				  log_rand(), log_rand(),
+				  log_rand(), log_rand(),
+				  absolute (log_rand()),
+				  absolute (log_rand()));
+    }
+    if (source)
+	pixman_image_unref (source);
+    if (mask)
+	pixman_image_unref (mask);
+    if (dest)
+	pixman_image_unref (dest);
+}
+
+static pixman_bool_t
+get_int (char *s, uint32_t *i)
+{
+    char *end;
+    int p;
+
+    p = strtol (s, &end, 0);
+
+    if (end != s && *end == 0)
+    {
+	*i = p;
+	return TRUE;
+    }
+
+    return FALSE;
+}
+
+int
+main (int argc, char **argv)
+{
+    int verbose = FALSE;
+    uint32_t seed = 1;
+    uint32_t n_tests = 0xffffffff;
+    uint32_t mod = 0;
+    pixman_bool_t use_threads = TRUE;
+    uint32_t i;
+
+    pixman_disable_out_of_bounds_workaround ();
+
+    enable_fp_exceptions();
+
+    if (getenv ("VERBOSE") != NULL)
+	verbose = TRUE;
+
+    for (i = 1; i < argc; ++i)
+    {
+	if (strcmp (argv[i], "-v") == 0)
+	{
+	    verbose = TRUE;
+
+	    if (i + 1 < argc)
+	    {
+		get_int (argv[i + 1], &mod);
+		i++;
+	    }
+	}
+	else if (strcmp (argv[i], "-s") == 0 && i + 1 < argc)
+	{
+	    get_int (argv[i + 1], &seed);
+	    use_threads = FALSE;
+	    i++;
+	}
+	else if (strcmp (argv[i], "-n") == 0 && i + 1 < argc)
+	{
+	    get_int (argv[i + 1], &n_tests);
+	    i++;
+	}
+	else
+	{
+	    if (strcmp (argv[i], "-h") != 0)
+		printf ("Unknown option '%s'\n\n", argv[i]);
+
+	    printf ("Options:\n\n"
+		    "-n <number>        Number of tests to run\n"
+		    "-s <seed> 	        Seed of first test (ignored if PIXMAN_RANDOMIZE_TESTS is set)\n"
+		    "-v                 Print out seeds\n"
+		    "-v <n>             Print out every n'th seed\n\n");
+
+	    exit (-1);
+	}
+    }
+
+    if (n_tests == 0xffffffff)
+	n_tests = 8000;
+
+    if (getenv ("PIXMAN_RANDOMIZE_TESTS"))
+    {
+	seed = get_random_seed();
+	printf ("First seed: 0x%08x\n", seed);
+    }
+
+    if (use_threads)
+    {
+#ifdef USE_OPENMP
+#   pragma omp parallel for default(none) shared(verbose, n_tests, mod, seed)
+#endif
+	for (i = seed; i < seed + n_tests; ++i)
+	    run_test (i, verbose, mod);
+    }
+    else
+    {
+	for (i = seed; i < seed + n_tests; ++i)
+	    run_test (i, verbose, mod);
+    }
+
+    return 0;
+}