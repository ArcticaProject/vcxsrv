	       The X Resize, Rotate and Reflect Extension
			     Version 1.4.0
			       2009-10-5

			      Jim Gettys
			   Jim.Gettys@hp.com
		     Cambridge Research Laboratory
				HP Labs
			Hewlett Packard Company

			     Keith Packard
			keith.packard@intel.com
		     Open Source Technology Center
			   Intel Corporation

1. Introduction

The X Resize, Rotate and Reflect Extension, called RandR for short,
brings the ability to resize, rotate and reflect the root window of a
screen. It is based on the X Resize and Rotate Extension as specified
in the Proceedings of the 2001 Usenix Technical Conference [RANDR].

RandR as implemented and integrated into the X server differs in
one substantial fashion from the design discussed in that paper: that
is, RandR 1.0 does not implement the depth switching described in that
document, and the support described for that in the protocol in that
document and in the implementation has been removed from the
protocol described here, as it has been overtaken by events.

These events include:
      ► Modern toolkits (in this case, GTK+ 2.x) have progressed to the point
	of implementing migration between screens of arbitrary depths
      ► The continued advance of Moore's law has made limited amounts of VRAM
	less of an issue, reducing the pressure to implement depth switching
	on laptops or desktop systems
      ► The continued decline of legacy toolkits whose design would have
	required depth switching to support migration
      ► The lack of depth switching implementation experience in the
	intervening time, due to events beyond our control

Additionally, the requirement to support depth switching might
complicate other re-engineering of the device independent part of the
X server that is currently being contemplated.

Rather than further delaying RandR's widespread deployment for a feature
long wanted by the community (resizing of screens, particularly on laptops),
or the deployment of a protocol design that might be flawed due to lack of
implementation experience, we decided to remove depth switching from the
protocol. It may be implemented at a later time if resources and
interests permit as a revision to the protocol described here, which will
remain a stable base for applications. The protocol described here has been
implemented in the main X.org server, and more fully in the hw/kdrive
implementation in the distribution, which fully implements resizing,
rotation and reflection.

1.2 Introduction to version 1.2 of the extension

One of the significant limitations found in version 1.1 of the RandR
protocol was the inability to deal with the Xinerama model where multiple
monitors display portions of a common underlying screen. In this environment,
zero or more video outputs are associated with each CRT controller which
defines both a set of video timings and a 'viewport' within the larger
screen. This viewport is independent of the overall size of the screen, and
may be located anywhere within the screen.

The effect is to decouple the reported size of the screen from the size
presented by each video output, and to permit multiple outputs to present
information for a single screen.

To extend RandR for this model, we separate out the output, CRTC and screen
configuration information and permit them to be configured separately. For
compatibility with the 1.1 version of the protocol, we make the 1.1 requests
simultaneously affect both the screen and the (presumably sole) CRTC and
output. The set of available outputs are presented with UTF-8 encoded names
and may be connected to CRTCs as permitted by the underlying hardware. CRTC
configuration is now done with full mode information instead of just size
and refresh rate, and these modes have names. These names also use UTF-8
encoding. New modes may also be added by the user.

Additional requests and events are provided for this new functionality.

       ┌────────────────────────────────┬──────────┐
    ┏━━━━━━━┳───────────────┐       ╔════════╗ ╔════════╗
    ┃   1   ┃               │       ║   A    ║ ║   B    ║
    ┃   ┏━━━╋━━━━━━━━━━━━━━━┫       ║        ║ ║        ║
    ┣━━━╋━━━┛               ┃       ╚════════╝ ╚════════╝
    │   ┃         2         ┃─────────────────┐
    │   ┃                   ┃        ╔═══════════════════╗
    │   ┃                   ┃        ║                   ║
    │   ┗━━━━━━━━━━━━━━━━━━━┫        ║        C          ║
    └───────────────────────┘        ║                   ║
    ┌──────┐  ┏━━━━┓  ╔══════╗       ║                   ║
    │screen│  ┃CRTC┃  ║output║       ╚═══════════════════╝
    └──────┘  ┗━━━━┛  ╚══════╝

In this picture, the screen is covered (incompletely) by two CRTCs. CRTC1
is connected to two outputs, A and B. CRTC2 is connected to output C.
Outputs A and B will present exactly the same region of the screen using
the same mode line. Output C will present a different (larger) region of
the screen using a different mode line.

RandR provides information about each available CRTC and output; the
connection between CRTC and output is under application control, although
the hardware will probably impose restrictions on the possible
configurations. The protocol doesn't try to describe these restrictions,
instead it provides a mechanism to find out what combinations are supported.

<<<<<<< HEAD
For instance, dual-link DVI gangs two CRTC outputs together to provide higher
bandwidth for large resolution screens. This is exposed in RandR by
requiring that nothing be connected to the second CRTC when driving a high
resolution screen on the first.

=======
>>>>>>> 52011cfe
1.3 Introduction to version 1.3 of the extension

Version 1.3 builds on the changes made with version 1.2 and adds some new
capabilities without fundmentally changing the extension again. The
following features are added in this version:

   • Projective Transforms. The implementation work for general rotation
     support made it trivial to add full projective transformations. These
     can be used to scale the screen up/down as well as perform projector
     keystone correct or other effects.

   • Panning. It was removed with RandR 1.2 because the old semantics didn't
     fit any longer. With RandR 1.3 panning can be specified per crtc.

1.4 Introduction to version 1.4 of the extension

Version 1.4 adds a couple more capabilities to further expose the
underlying hardware to clients

   • Per-crtc pixmaps. This provides for multiple scan-out buffers
     which applications can create and assign to arbitrary collections
     of crtcs.

   • Sprite position and image transforms. These provide a projective
     transform for both the hot spot location and the sprite image
     itself for each CRTC.

   • RRSetCrtcConfigs request. This supplies a set of
     crtc configurations to the server that must be applied together
     or not at all. This can reduce screen flicker while also
     providing the server a complete configuration for appropriate
     resource management.

The first two additions, per-crtc pixmaps and sprite transforms are
designed to solve two problems:

 1) Screen transforms. The software transform code in the X server
    uses a shadow frame buffer, adding another copy to every graphics
    operation. Worse, the server has no idea about when clients are
    done drawing a frame, so the user gets additional latency and
    judder.

    The goal is to move this operation out to the compositing manager
    which already deals with an extra copy of the frame buffer for
    many operations. Have the compositing manager create and draw to a
    separate pixmap for scanout. It can perform whatever transforms
    are required to get the image in the right orientation for the
    user.

 2) Hardware scanout engine size limits. With a single scanout buffer
    for the entire screen, it's possible for the user to ask for a
    configuration which requires that scanout buffer to be larger than
    the hardware is capable of scanning out from. Again, having the
    compositing manager create a pixmap for each CRTC will allow for
    any configuration where monitor position within the virtual space
    isn't limited by the scanout limits.

In both of these cases, the Sprite transforms are necessary to ensure
that the sprite appears at the desired spot on each CRTC and with the
right shape.

1.99 Acknowledgements

Our thanks to the contributors to the design found on the xpert mailing
list, in particular:

Alan Hourihane for work on the early implementation
Andrew C. Aitchison for help with the XFree86 DDX implementation
Andy Ritger for early questions about how mergefb/Xinerama work with RandR
Carl Worth for editing the specification and Usenix paper
David Dawes for XFree86 DDX integration work
Thomas Winischhofer for the hardware-accelerated SiS rotation implementation
Matthew Tippett and Kevin Martin for splitting outputs and CRTCs to more
fully expose what video hardware can do

			      ❧❧❧❧❧❧❧❧❧❧❧

2. Screen change model

Screens may change dynamically, either under control of this extension, or
due to external events. Examples include: monitors being swapped, pressing a
button to switch from internal display to an external monitor on a laptop,
or, eventually, the hotplug of a display card entirely on busses such as
Cardbus or Express Card which permit hot-swap (which will require other work
in addition to this extension).

Since the screen configuration is dynamic and asynchronous to the client and
may change at any time RandR provides mechanisms to ensure that your clients
view is up to date with the configuration possibilities of the moment and
enforces applications that wish to control the configuration to prove that
their information is up to date before honoring requests to change the
screen configuration (by requiring a timestamp on the request).

Interested applications are notified whenever the screen configuration
changes, providing the current size of the screen and subpixel order (see
the Render extension [RENDER]), to enable proper rendering of subpixel
decimated client text to continue, along with a time stamp of the
configuration change. A client must refresh its knowledge of the screen
configuration before attempting to change the configuration after a
notification, or the request will fail.

To avoid multiplicative explosion between orientation, reflection and sizes,
the sizes are only those sizes in the normal (0) rotation.

Rotation and reflection and how they interact can be confusing. In Randr,
the coordinate system is rotated in a counter-clockwise direction relative
to the normal orientation. Reflection is along the window system coordinate
system, not the physical screen X and Y axis, so that rotation and
reflection do not interact. The other way to consider reflection is to is
specified in the "normal" orientation, before rotation, if you find the
other way confusing.

We expect that most clients and toolkits will be oblivious to changes to the
screen structure, as they generally use the values in the connections Display
structure directly. By toolkits updating the values on the fly, we believe
pop-up menus and other pop up windows will position themselves correctly in
the face of screen configuration changes (the issue is ensuring that pop-ups
are visible on the reconfigured screen).

			      ❧❧❧❧❧❧❧❧❧❧❧

3. Data Types

The subpixel order is shared with the Render extension, and is documented
there. The only datatype defined is the screen size, defined in the normal
(0 degree) orientation.

			      ❧❧❧❧❧❧❧❧❧❧❧

4. Errors

Errors are sent using core X error reports.

Output
	A value for an OUTPUT argument does not name a defined OUTPUT.
CRTC
	A value for a CRTC argument does not name a defined CRTC.
Mode
	A value for a MODE argument does not name a defined MODE.

			      ❧❧❧❧❧❧❧❧❧❧❧

5. Protocol Types

RRCONFIGSTATUS { Success
		 InvalidConfigTime
		 InvalidTime
		 Failed }

	A value of type RRCONFIGSTATUS returned when manipulating the output
	configuration or querying information from the server that has some
	time-dependency.

	InvalidConfigTime indicates that the supplied configuration
	timestamp does not match the current X server configuration
	timestamp. Usually this means that the output configuration has
	changed since the timestamp was received by the application.

	InvalidTime indicates that the supplied output reconfiguration time
	is earlier than the most recent output reconfiguration request.
	Generally this indicates that another application has reconfigured
	the output using a later timestamp.

	Failed is returned whenever the operation is unsuccessful for some
	other reason. This generally indicates that the requested output
	configuration is unsupported by the hardware. The goal is to make
	these limitations expressed by the protocol, but when that isn't
	possible it is correct to return this error value. If, as a
	implentor, you find this error code required, please submit the
	hardware constraints that exist so that a future version of the
	extension can correctly capture the configuration constraints in
	your system.

ROTATION { Rotate_0
	   Rotate_90
	   Rotate_180
	   Rotate_270
	   Reflect_X
	   Reflect_Y }

	These values are used both to indicate a set of allowed rotations
	and reflections as well as to indicate a specific rotation and
	reflection combination.

RRSELECTMASK { RRScreenChangeNotifyMask
	       RRCrtcChangeNotifyMask (New in version 1.2)
	       RROutputChangeNotifyMask (New in version 1.2)
	       RROutputPropertyNotifyMask (New in version 1.2) }

SIZEID { CARD16 }

MODE { XID or None }

CRTC { XID }

OUTPUT { XID }

CONNECTION { Connected, Disconnected, UnknownConnection }

	This value provides an indication of whether an output is actually
	connected to a monitor or other presentation device.

SUBPIXELORDER { SubPixelUnknown		The subpixel order uses the Render
		SubPixelHorizontalRGB	extensions definitions; they are here
		SubPixelHorizontalBGR	only for convenience.
		SubPixelVerticalRGB
		SubPixelVerticalBGR
		SubPixelNone }

SCREENSIZE { widthInPixels, heightInPixels: CARD16
	     widthInMillimeters, heightInMillimeters: CARD16 }

MODEFLAG { HSyncPositive
	   HSyncNegative
	   VSyncPositive
	   VSyncNegative
	   Interlace
	   DoubleScan
	   CSync
	   CSyncPositive
	   CSyncNegative
	   HSkewPresent
	   BCast
	   PixelMultiplex
	   DoubleClock
	   ClockDivideBy2 }

MODEINFO { id: MODE
	   name: STRING
	   width, height: CARD16
	   dotClock: CARD32
	   hSyncStart, hSyncEnd, hTotal, hSkew: CARD16
	   vSyncStart, vSyncEnd, vTotal: CARD16
	   modeFlags: SETofMODEFLAG }

REFRESH { rates: LISTofCARD16 }

			      ❧❧❧❧❧❧❧❧❧❧❧

5.4. Protocol Types added in version 1.4 of the extension

SCANOUTPIXMAPINFO { format: PICTFORMAT
		    maxWidth, maxHeight: CARD16
		    rotations: SETofROTATION }

	'format' is the format of the pixels within the scanout
	pixmap. Only 'Direct' formats are supported, this will never
	be an 'Indexed' format.

	'maxWidth' and 'maxHeight' define the largest supported
	scanout pixmap. There is no minimum size; scanout pixmaps down
	to 1x1 may be created.

	'rotations' lists the set of rotations which can be provided
	without additional latency or memory usage within the
	environment. This typically means that they are supported
	directly by the hardware. It is expected that a compositing
	manager will perform other transforms as a part of the
	compositing process in conjunction with the sprite transforms
	described in this extension.

SCREENFLAG { SetScreenPixmapSize
             SetScreenSize
	     SetScreenSizeInMillimeters
	     SetScreenCrtcs }

CRTCFLAG { SetCrtcPosition
	   SetCrtcMode
	   SetCrtcRotation
	   SetCrtcOutputs
	   SetCrtcSpritePositionTransform
	   SetCrtcSpriteImageTransform
	   SetCrtcPixmap
	   SetCrtcPixmapPosition }

CRTCCONFIG { crtc: CRTC
	     set: SETofCRTCFLAG
	     x, y: INT16
	     mode: MODE
	     rotation: ROTATION
	     sprite-position-transform: TRANSFORM
	     sprite-image-transform: TRANSFORM
	     outputs: LISTofOUTPUT
	     pixmap: PIXMAP or None
	     pixmap-x, pixmap-y: INT16 }

	If 'set' includes SetCrtcSpritePositionTransform, then
	sprite-position-transform is used as in the
	RRSetCrtcSpriteTransform request position-transform parameter.

	If 'set' includes SetCrtcSpriteImageTransform, then
	sprite-image-transform is used as in the
	RRSetCrtcSpriteTransform request image-transform parameter.

	If 'set' includes SetCrtcPixmap, then 'pixmap' specifies the
	origin of the pixel data to be presented on 'crtc'. If
	'pixmap' is None, then data will be presented from the screen
	pixmap.

	If 'set' includes SetCrtcPixmapPosition, then 'pixmap-x' and
	'pixmap-y' specify the origin of the scanout data within the
	pixmap, the area from that location to pixmap-x +
	width-of(mode), pixmap-y + height-of(mode) is what will be
	seen on the connected outputs.

	If 'set' includes SetCrtcPixmap, then 'pixmap' must specify a
	scanout pixmap as created by RRCreateScanoutPixmap or
	None. Otherwise a Match error results. Furthermore: 

	 * 'pixmap' must be at least as large as the area to be
	   scanned out, or a Match error results.

	 * If 'pixmap' is destroyed while still being used as a
	   scanout pixmap, then the associated CRTC will have its
	   scanout pixmap set back to None, the CRTC origin set back
	   to 0,0 (to make sure it fits) and the screen pixmap width
	   and height increased to be at least as big as the current
	   CRTC mode.

	 * Future crtc changes that do not change the scanout pixmap
	   will cause an existing scanout pixmap to be resized to be
	   large enough to hold the new mode at the then-current
	   pixmap-x/pixmap-y location.

	If 'set' includes SetCrtcRotation then:

	 * Any new or existing scanout pixmap must have had the
	   specified 'rotation' included as a part of its creation
	   parameters, or a Match error results.

	 * If no scanout pixmap is in use, then the crtc must support
	   'rotation' else a Value error results.

			      ❧❧❧❧❧❧❧❧❧❧❧

6. Extension Initialization

The name of this extension is "RANDR".

┌───
    RRQueryVersion
	client-major-version:	CARD32
	client-minor-version:	CARD32
      ▶
	major-version:		CARD32
	minor-version:		CARD32
└───

	The client sends the highest supported version to the server
	and the server sends the highest version it supports, but no
	higher than the requested version. Major versions changes can
	introduce incompatibilities in existing functionality, minor
	version changes introduce only backward compatible changes.
	It is the clients responsibility to ensure that the server
	supports a version which is compatible with its expectations.

			      ❧❧❧❧❧❧❧❧❧❧❧

7. Extension Requests

┌───
    RRSelectInput
	window: WINDOW
	enable: SETofRRSELECTMASK
└───
	Errors: Window, Value

	If 'enable' is RRScreenChangeNotifyMask, RRScreenChangeNotify events
	will be sent when the screen configuration changes, either from
	this protocol extension, or due to detected external screen
	configuration changes. RRScreenChangeNotify may also be sent when
	this request executes if the screen configuration has changed since
	the client connected, to avoid race conditions.

	New for version 1.2:

	If 'enable' contains RRCrtcChangeMask, RRCrtcChangeNotify events
	will be sent when a the configuration for a CRTC associated with the
	screen changes, either through this protocol extension or due to
	detected external changes. RRCrtcChangeNotify may also be sent when
	this request executes if the CRTC configuration has changed since
	the client connected, to avoid race conditions.

	If 'enable' contains RROutputChangeMask, RROutputChangeNotify events
	will be sent when a the configuration for an output associated with
	the screen changes, either through this protocol extension or due to
	detected external changes. RROutputChangeNotify may also be sent
	when this request executes if the output configuration has changed
	since the client connected, to avoid race conditions.

	If 'enable' contains RROutputPropertyNotifyMask,
	RROutputPropertyNotify events will be sent when properties change on
	this output.

┌───
    RRSetScreenConfig
	window: WINDOW
	timestamp: TIMESTAMP
	config-timestamp: TIMESTAMP
	size-id: SIZEID
	rotation: ROTATION
	rate: CARD16
      ▶
	status: RRCONFIGSTATUS
	new-timestamp: TIMESTAMP
	config-timestamp: TIMESTAMP
	root: WINDOW
	subpixelOrder: SUBPIXELORDER
└───
	Errors: Value, Match

	If 'timestamp' is less than the time when the configuration was last
	successfully set, the request is ignored and InvalidTime returned in
	status.

	If 'config-timestamp' is not equal to when the server's screen
	configurations last changed, the request is ignored and
	InvalidConfigTime returned in status. This could occur if the
	screen changed since you last made a RRGetScreenInfo request,
	perhaps by a different piece of display hardware being installed.
	Rather than allowing an incorrect call to be executed based on stale
	data, the server will ignore the request.

	'rate' contains the desired refresh rate. If it is zero, the server
	selects an appropriate rate.

	This request may fail for other indeterminate reasons, in which case
	'status' will be set to Failed and no configuration change will be
	made.

	This request sets the screen to the specified size, rate, rotation
	and reflection.

	When this request succeeds, 'status' contains Success and the
	requested changes to configuration will have been made.

	'new-time-stamp' contains the time at which this request was
	executed.

	'config-timestamp' contains the time when the possible screen
	configurations were last changed.

	'root' contains the root window for the screen indicated by the
	window.

	'subpixelOrder' contains the resulting subpixel order of the screen
	to allow correct subpixel rendering.

	Value errors are generated when 'rotation', 'rate' or 'size-id'
	are invalid.

┌───
    RRGetScreenInfo
	window: WINDOW
      ▶
	rotations: SETofROTATION
	root: WINDOW
	timestamp: TIMESTAMP
	config-timestamp: TIMESTAMP
	size-id: SIZEID
	rotation: ROTATION
	rate: CARD16
	sizes: LISTofSCREENSIZE
	refresh: LISTofREFRESH
└───

	Errors: Window

	RRGetScreenInfo returns information about the current and available
	configurations for the screen associated with 'window'.

	'rotations' contains the set of rotations and reflections supported
	by the screen.

	'root' is the root window of the screen.

	'config-timestamp' indicates when the screen configuration
	information last changed: requests to set the screen will fail
	unless the timestamp indicates that the information the client
	is using is up to date, to ensure clients can be well behaved
	in the face of race conditions.

	'timestamp' indicates when the configuration was last set.

	'size-id' indicates which size is active.

	'rate' is the current refresh rate. This is zero when the refresh
	rate is unknown or on devices for which refresh is not relevant.

	'sizes' is the list of possible frame buffer sizes (at the normal
	orientation. Each size indicates both the linear physical size of
	the screen and the pixel size.

	'refresh' is the list of refresh rates for each size. Each element
	of 'sizes' has a corresponding element in 'refresh'. An empty list
	indicates no known rates, or a device for which refresh is not
	relevant.

	The default size of the screen (the size that would become the
	current size when the server resets) is the first size in the
	list.

7.1. Extension Requests added in version 1.2 of the extension

As introduced above, version 1.2 of the extension splits the screen size
from the crtc and output configuration, permitting the subset of the screen
presented by multiple outputs to be configured. As a separate notion, the
size of the screen itself may be arbitrarily configured within a defined
range. As crtcs and outputs are added and removed from the system, the set
returned by the extension will change so that applications can detect
dynamic changes in the display environment.

┌───
    RRGetScreenSizeRange
	window: WINDOW
      ▶
	CARD16	minWidth, minHeight
	CARD16	maxWidth, maxHeight
└───
	Errors: Window

	Returns the range of possible screen sizes. The screen may be set to
	any size within this range.

┌───
    RRSetScreenSize
	window: WINDOW
	width: CARD16
	height: CARD16
	width-in-millimeters: CARD32
	height-in-millimeters: CARD32
└───
	Errors: Window, Match, Value

	Sets the screen to the specified size. 'width' and 'height' must be
	within the range allowed by GetScreenSizeRanges, otherwise a Value
	error results. All active monitors must be configured to display a
	subset of the specified size, else a Match error results.

	'width-in-millimeters' and 'height-in-millimeters' can be set to
	reflect the physical size of the screen reported both through this
	extension and the core protocol. They must be non-zero, or Value
	error results.

	If panning is enabled, the width and height of the panning and the
	tracking areas are adapted to the new size and clamped afterwards.
	Disabled panning axes remain disabled.
	Panning borders are disabled if their requirements are no longer met
	(see RRSetPanning).

┌───
    RRGetScreenResources
	window: WINDOW
      ▶
	timestamp: TIMESTAMP
	config-timestamp: TIMESTAMP
	crtcs: LISTofCRTC
	outputs: LISTofOUTPUT
	modes: LISTofMODEINFO
└───
	Errors: Window

	RRGetScreenResources returns the list of outputs and crtcs connected
	to the screen associated with 'window'.

	'timestamp' indicates when the configuration was last set.

	'config-timestamp' indicates when the configuration information last
	changed. Requests to configure the output will fail unless the
	timestamp indicates that the information the client is using is up
	to date, to ensure clients can be well behaved in the face of race
	conditions.

	'crtcs' contains the list of CRTCs associated with the screen.

	'outputs' contains the list of outputs associated with the screen.

	'modes' contains the list of modes associated with the screen

	This request explicitly asks the server to ensure that the
	configuration data is up-to-date wrt the hardware. If that requires
	polling, this is when such polling would take place.  If the
	current configuration is all that's required, use
	RRGetScreenResourcesCurrent instead.

┌───
    RRGetOutputInfo
	output: OUTPUT
	config-timestamp: TIMESTAMP
      ▶
	status: RRCONFIGSTATUS
	timestamp: TIMESTAMP
	crtc: CRTC

	name: STRING
	connection: CONNECTION
	subpixel-order: SUBPIXELORDER
	widthInMillimeters, heightInMillimeters: CARD32
	crtcs: LISTofCRTC
	clones: LISTofOUTPUT
	modes: LISTofMODE
	num-preferred: CARD16
└───
	Errors: Output

	RRGetOutputInfo returns information about the current and available
	configurations 'output'.

	If 'config-timestamp' does not match the current configuration
	timestamp (as returned by RRGetScreenResources), 'status' is set to
	InvalidConfigTime and the remaining reply data is empty. Otherwise,
	'status' is set to Success.

	'timestamp' indicates when the configuration was last set.

	'crtc' is the current source CRTC for video data, or Disabled if the
	output is not connected to any CRTC.

	'name' is a UTF-8 encoded string designed to be presented to the
	user to indicate which output this is. E.g. "S-Video" or "DVI".

	'connection' indicates whether the hardware was able to detect a
	device connected to this output. If the hardware cannot determine
	whether something is connected, it will set this to
	UnknownConnection.

	'subpixel-order' contains the resulting subpixel order of the
	connected device to allow correct subpixel rendering.

	'widthInMillimeters' and 'heightInMillimeters' report the physical
	size of the displayed area. If unknown, or not really fixed (e.g.,
	for a projector), these	values are both zero.

	'crtcs' is the list of CRTCs that this output may be connected to.
	Attempting to connect this output to a different CRTC results in a
	Match error.

	'clones' is the list of outputs which may be simultaneously
	connected to the same CRTC along with this output. Attempting to
	connect this output with an output not in the 'clones' list
	results in a Match error.

	'modes' is the list of modes supported by this output. Attempting to
	connect this output to a CRTC not using one of these modes results
	in a Match error.

	The first 'num-preferred' modes in 'modes' are preferred by the
	monitor in some way; for fixed-pixel devices, this would generally
	indicate which modes match the resolution of the output device.

┌───
    RRListOutputProperties
	output:OUTPUT
      ▶
	atoms: LISTof ATOM
└───
	Errors: Output

	This request returns the atoms of properties currently defined on
	the output.

┌───
    RRQueryOutputProperty
	output: OUTPUT
	property: ATOM
      ▶
	pending: BOOL
	range: BOOL
	immutable: BOOL
	valid-values: LISTofINT32
└───
	Errors: Name, Atom, Output

	If the specified property does not exist for the specified output,
	then a Name error is returned.

	If 'pending' is TRUE, changes made to property values with
	RRChangeOutputProperty will be saved in the pending property value
	and be automatically copied to the current value on the next
	RRSetCrtcConfig request involving the named output. If 'pending' is
	FALSE, changes are copied immediately.

	If 'range' is TRUE, then the valid-values list will contain
	precisely two values indicating the minimum and maximum allowed
	values. If 'range' is FALSE, then the valid-values list will contain
	the list of possible values; attempts to set other values will
	result in a Value error.

	If 'immutable' is TRUE, then the property configuration cannot be
	changed by clients. Immutable properties are interpreted by the X
	server.

┌───
    RRConfigureOutputProperty
	output: OUTPUT
	property: ATOM
	pending: BOOL
	range: BOOL
	valid-values: LISTofINT32
└───
	Errors: Access, Name, Atom, Output

	If the specified property is 'immutable', an Access error is
	returned.

	Otherwise, the configuration of the specified property is changed to
	the values provided in this request.

	If the specified property does not exist for the specified output,
	it is created with an empty value and None type.

┌───
    RRChangeOutputProperty
	output: OUTPUT
	property, type: ATOM
	format: {8, 16, 32}
	mode: { Replace, Prepend, Append }
	data: LISTofINT8 or LISTofINT16 or LISTofINT32
└───
	Errors: Alloc, Atom, Match, Value, Output

	This request alters the value of the property for the specified
	output. If the property is marked as a 'pending' property, only the
	pending value of the property is changed. Otherwise, changes are
	reflected in both the pending and current values of the property.
	The type is uninterpreted by the server.  The format specifies
	whether the data should be viewed as a list of 8-bit, 16-bit, or
	32-bit quantities so that the server can correctly byte-swap as
	necessary.

	If the mode is Replace, the previous property value is discarded.
	If the mode is Prepend or Append, then the type and format must
	match the existing property value (or a Match error results).  If
	the property is undefined, it is treated as defined with the correct
	type and format with zero-length data.

	For Prepend, the data is tacked on to the beginning of the existing
	data, and for Append, it is tacked on to the end of the existing data.

	This request generates a OutputPropertyNotify

	The lifetime of a property is not tied to the storing client.
	Properties remain until explicitly deleted, until the output is
	destroyed, or until server reset (see section 10).

	The maximum size of a property is server-dependent and may vary
	dynamically.

┌───
    RRDeleteOutputProperty
	output: OUTPUT
	property: ATOM
└───
	Errors: Atom, Output

	This request deletes the property from the specified window if the
	property exists and generates a OutputPropertyNotify event unless
	the property does not exist.

┌───
    RRGetOutputProperty
	output: OUTPUT
	property: ATOM
	type: ATOM or AnyPropertyType
	long-offset, long-length: CARD32
	delete: BOOL
	pending: BOOL
      ▶
	type: ATOM or None
	format: {0, 8, 16, 32}
	bytes-after: CARD32
	value: LISTofINT8 or LISTofINT16 or LISTofINT32
└───
	Errors: Atom, Value, Output

	If the specified property does not exist for the specified output,
	then the return type is None, the format and bytes-after are zero,
	and the value is empty.  The delete argument is ignored in this
	case.

	If the specified property exists but its type does not match the
	specified type, then the return type is the actual type of the
	property, the format is the actual format of the property (never
	zero), the bytes-after is the length of the property in bytes (even
	if the format is 16 or 32), and the value is empty.  The delete
	argument is ignored in this case.

	If the specified property exists and either AnyPropertyType is
	specified or the specified type matches the actual type of the
	property, then the return type is the actual type of the property,
	the format is the actual format of the property (never zero), and
	the bytes-after and value are as follows, given:

		N = actual length of the stored property in bytes
				  (even if the format is 16 or 32)
		I = 4 × offset
		T = N - I
		L = MINIMUM(T, 4 × long-length)
		A = N - (I + L)

	If 'pending' is true, and if the property holds a pending value,
	then the value returned will be the pending value of the property
	rather than the current value.  The returned value starts at byte
	index I in the property (indexing from 0), and its length in bytes
	is L.  However, it is a Value error if long-offset is given such
	that L is negative.  The value of bytes-after is A, giving the
	number of trailing unread bytes in the stored property.  If delete
	is True and the bytes-after is zero, the property is also deleted
	from the output, and a RROutputPropertyNotify event is generated.

┌───
    RRCreateMode
	window: WINDOW
	modeinfo: MODEINFO
      ▶
	mode: MODE
└───
	Errors: Window, Name, Value

	'modeinfo' provides a new mode for outputs on the screen
	associated with 'window'. If the name of 'modeinfo' names an
	existing mode, a Name error is returned.  If some parameter of the
	mode is not valid in some other way, a Value error is returned.

	The returned 'mode' provides the id for the mode.

┌───
    RRDestroyMode
	mode: MODE
└───
	Errors: Mode, Access

	The user-defined 'mode' is destroyed. 'mode' must name a mode
	defined with RRCreateMode, else an Match error is returned.  If
	'mode' is in use by some CRTC or Output, then an Access error is
	returned.

┌───
    RRAddOutputMode
	output: OUTPUT
	mode: MODE
└───
	Errors: Output, Mode, Match

	'output' indicates which output is to be configured.

	'mode' specifies which mode to add. If 'mode' is not valid for
	'output', then a Match error is generated.

	This request generates OutputChangeNotify events.

┌───
    RRDeleteOutputMode
	output: OUTPUT
	mode: MODE
└───
	Errors: Output, Mode

	'output' indicates which output is to be configured.

	'mode' specifies which mode to delete. 'mode' must have been added
	with RRAddOutputMode, else an Access error is returned. 'mode' must
	not be active, else a Match error is returned.

	This request generates OutputChangeNotify events.

┌───
    RRGetCrtcInfo
	crtc: CRTC
	config-timestamp: TIMESTAMP
      ▶
	status: RRCONFIGSTATUS
	timestamp: TIMESTAMP
	x, y: INT16
	width, height: CARD16
	mode: MODE
	rotation: ROTATION
	outputs: LISTofOUTPUT

	rotations: SETofROTATION
	possible-outputs: LISTofOUTPUT
└───

	Errors: Window

	RRGetCrtcModes returns information about the current and available
	configurations for the specified crtc connected to the screen
	associated with 'window'.

	If 'config-timestamp' does not match the current configuration
	timestamp (as returned by RRGetScreenResources), 'status' is set to
	InvalidConfigTime and the remaining reply data is empty. Otherwise,
	'status' is set to Success.

	'timestamp' indicates when the configuration was last set.

	'x' and 'y' indicate the position of this CRTC within the screen
	region. They will be set to 0 when the CRTC is disabled.

	'width' and 'height' indicate the size of the area within the screen
	presented by this CRTC. This may be different than the size of the
	mode due to rotation. They will be set to 0 when the CRTC
	is disabled.

	'mode' indicates which mode is active, or None indicating that the
	CRTC has been disabled and is not displaying the screen contents.

	'rotation' indicates the active rotation. It is set to Rotate_0
	when the CRTC is disabled.

	'outputs' is the list of outputs currently connected to this CRTC
	and is empty when the CRTC is disabled.

	'rotations' contains the set of rotations and reflections supported
	by the CRTC.

	'possible-outputs' lists all of the outputs which may be connected
	to this CRTC.

┌───
    RRSetCrtcConfig
	crtc: CRTC
	timestamp: TIMESTAMP
	config-timestamp: TIMESTAMP
	x, y: INT16
	mode: MODE
	rotation: ROTATION
	outputs: LISTofOUTPUT
      ▶
	status: RRCONFIGSTATUS
	new-timestamp: TIMESTAMP
└───
	Errors: Value, Match

	If 'timestamp' is less than the time when the configuration was last
	successfully set, the request is ignored and InvalidTime returned in
	status.

	If 'config-timestamp' is not equal to when the monitor's
	configuration last changed, the request is ignored and
	InvalidConfigTime returned in status. This could occur if the
	monitor changed since you last made a RRGetScreenInfo request,
	perhaps by a different monitor being connected to the machine.
	Rather than allowing an incorrect call to be executed based on stale
	data, the server will ignore the request.

	'x' and 'y' contain the desired location within the screen for this
	monitor's content. 'x' and 'y' must be within the screen size, else
	a Value error results.

	'mode' is either the desired mode or None indicating the CRTC should
	be disabled. If 'mode' is not one of these values, a Value
	error results. 'mode' must be valid for all of the configured outputs,
	else a Match error.

	'rotation' contains the desired rotation along with which
	reflections should be enabled. The rotation and reflection values
	must be among those allowed for this monitor, else a Value error
	results.

	'outputs' contains the set of outputs that this CRTC should be
	connected to. The set must be among the list of acceptable output
	sets for this CRTC or a Match error results.

	If 'mode' is None, then 'outputs' must be empty, else a Match error
	results. Conversely, if 'mode' is not None, then 'outputs' must not be
	empty, else a Match error results.

	This request may fail for other indeterminate reasons, in which case
	'status' will be set to Failed and no configuration change will be
	made.

	This request sets the CRTC to the specified position, mode, rotation
	and reflection. The entire area of the CRTC must fit within the
	screen size, else a Match error results. As an example, rotating the
	screen so that a single CRTC fills the entire screen before and
	after may necessitate disabling the CRTC, resizing the screen,
	then re-enabling the CRTC at the new configuration to avoid an
	invalid intermediate configuration.

	If panning is enabled, the width and height of the panning and the
	tracking areas are clamped to the new mode size.
	Disabled panning axes remain disabled.
	Panning borders are disabled if their requirements are no longer met
	(see RRSetPanning).

	When this request succeeds, 'status' contains Success and the
	requested changes to configuration will have been made.

	'new-time-stamp' contains the time at which this request was
	executed.

┌───
    RRGetCrtcGammaSize
	crtc: CRTC
      ▶
	size: CARD16
└───
	Errors: Crtc

	This request returns the size of the gamma ramps used by 'crtc'.

┌───
    RRGetCrtcGamma
	crtc: CRTC
      ▶
	red: LISTofCARD16
	green: LISTofCARD16
	blue: LISTofCARD16
└───
	Errors: Crtc

	This request returns the currently set gamma ramps for 'crtc'.  All
	three lists will be the size returned by the RRGetCrtcGammaSize
	request.

┌───
    RRSetCrtcGamma
	crtc: CRTC
	red: LISTofCARD16
	green: LISTofCARD16
	blue: LISTofCARD16
└───
	Errors: Crtc, Match

	This request sets the gamma ramps for 'crtc'. All three lists
	must be the size returned by RRGetCrtcGammaSize else a Value error
	results.

7.2. Extension Requests added in version 1.3 of the extension

┌───
    RRGetScreenResourcesCurrent
	window: WINDOW
      ▶
	timestamp: TIMESTAMP
	config-timestamp: TIMESTAMP
	crtcs: LISTofCRTC
	outputs: LISTofOUTPUT
	modes: LISTofMODEINFO
└───
	Errors: Window

	RRGetScreenResourcesCurrent returns the list of outputs and crtcs
	connected to the screen associated with 'window'.

	'timestamp' indicates when the configuration was last set.

	'config-timestamp' indicates when the configuration information last
	changed. Requests to configure the output will fail unless the
	timestamp indicates that the information the client is using is up
	to date, to ensure clients can be well behaved in the face of race
	conditions.

	'crtcs' contains the list of CRTCs associated with the screen.

	'outputs' contains the list of outputs associated with the screen.

	'modes' contains the list of modes associated with the screen.

	Unlike RRGetScreenResources, this merely returns the current
	configuration, and does not poll for hardware changes.

┌───
    RRSetCrtcTransform
	crtc: CRTC
	transform: TRANSFORM
	filter: STRING8
	values: LISTofFIXED
└───
	Errors: Crtc, Match

	This request provides a mechanism that is more general than the
	existing rotation and reflection values for describing the
	transformation from frame buffer image to crtc presentation.
	'transform' is a full 2D projective transformation from screen
	coordinate space to crtc coordinate space. This transformation is
	applied before the rotation and reflection values to compute the
	complete transform.

	'filter' and 'values' specify a Render filter that may be used by the
	server when transforming data from frame buffer to crtc.

	This request sets the transform to be used at the next
	RRSetCrtcConfig request execution; it does not cause any change to
	occur in the current configuration.

	When a non-identity transformation is in use, the rectangle returned
	by RRGetCrtcInfo defines the bounding rectangle of the screen that is
	projected to the crtc. It is this projected rectangle which must be
	within the area of the screen when the mode is set.

┌───
    RRGetCrtcTransform
	crtc: CRTC
      ▶
	pending-transform: TRANSFORM
	pending-filter: STRING8
	pending-values: LISTofFIXED
	current-transform: TRANSFORM
	current-filter: STRING8
	current-values: LISTofFIXED
└───

	This request returns the pending and current transforms for the
	specified CRTC. The pending transform will be the same as the current
	transform if no new pending transform has been set since the last call
	to RRSetCrtcConfig.

┌───
    RRGetPanning
	crtc: CRTC
      ▶
	status: RRCONFIGSTATUS
	timestamp: TIMESTAMP
	left, top, width, height: CARD16
	track_left, track_top, track_width, track_height: CARD16
	border_left, border_top, border_right, border_bottom: INT16
└───

	Errors: Crtc

	Version 1.3 adds panning support again. If multiple crtcs are active
	the panning behavior can be defined per crtc individually.
	RRGetPanning returns information about the currently set panning
	configuration for the specified crtc.  If the CRTC does not support
	panning, all fields (except timestamp) will be 0.

	'timestamp' indicates when the configuration was last set.

	All other entries are explained for RRSetPanning.

┌───
    RRSetPanning
	crtc: CRTC
	timestamp: TIMESTAMP
	left, top, width, height: CARD16
	track_left, track_top, track_width, track_height: CARD16
	border_left, border_top, border_right, border_bottom: INT16
      ▶
	status: RRCONFIGSTATUS
	new-timestamp: TIMESTAMP
└───
	Errors: Crtc, Match

	This request sets the panning parameters.  As soon as panning is
	enabled, the CRTC position can change with every pointer move.
	RRCrtcChangeNotify events are sent to the clients requesting those.

	If 'timestamp' is less than the time when the configuration was last
	successfully set, the request is ignored and InvalidTime returned in
	status.

	┌──┳━━━━━━━━━━━━━━┳─────┬ ─ ─ ─ ─ ─ ┐
	│  ┃     CRTC     ┃     │
	│  ┃              ┃     │           │
	│  ┃             X┃→    │
	│  ┃              ┃     │           │  framebuffer
	│  ┗━━━━━━━━━━━━━━┛     │
	│                       │           │
	│panning area           │
	└───────────────────────┴ ─ ─ ─ ─ ─ ┘

	'left', 'top', 'width', and 'height' contain the total panning area
	for this CRTC.  'width' has to be larger than or equal to the CRTC's
	width or 0, and 'left'+'width' must be within the screen size, else a
	Match error results.  Equivalent restrictions for the height exist.
	'width' or 'height' set to 0 indicate that panning should be disabled
	on the according axis.  Setting 'width'/'height' to the CRTC's
	width/height will disable panning on the X/Y axis as well, but
	RRSetScreenSize will silently enable panning if the screen size is
	increased. This does not happen if set to 0.

	┌────────┳━━━━━━━━━━━━━━┳ ─ ─ ─ ─ ─ ┐
	│        ┃     CRTC     ┃
	│        ┃              ┃           │
	│        ┃              ┃
	│        ┃              ┃           │  tracking area
	│        ┗━━━━━━━━━━━━━━┫     X
	│               ↓       │     ↓     │
	│panning area           │
	└───────────────────────┴ ─ ─ ─ ─ ─ ┘

	'track_left', 'track_top', 'track_width', and 'track_height' contain
	the pointer area for which the panning region is updated.  For normal
	use cases it should enclose the panning area minus borders, and is
	typically set to either the panning area minus borders, or to the
	total screen size. If set to the total screen size, the CRTC will pan
	in the remaining axis even if the pointer is outside the panning area
	on a different CRTC, as shown in the figure above. If the pointer is
	outside the tracking area, the CRTC will not pan. Zero can be used as
	an alias for the total screen size.

	┌──┳━━━━━━━━━━━━━━┳────────────┐
	│  ┃     CRTC     ┃            │
	│  ┃              ┃            │
	│  ┃              ┃→           │
	│  ┃           X←→┃            │
	│  ┃       border_right        │
	│  ┗━━━━━━━━━━━━━━┛            │
	│                              │
	│panning area                  │
	└──────────────────────────────┘

	'border_left', 'border_top', 'border_right', and 'border_bottom'
	define the distances from the CRTC borders that will activate panning
	if the pointer hits them.  If the borders are 0, the screen will pan
	when the pointer hits the CRTC borders (behavior of pre-RandR Xserver
	panning).  If the borders are positive, the screen will pan when the
	pointer gets close to the CRTC borders, if they are negative, the
	screen will only pan when the pointer is already way past the CRTC
	borders.  Negative values might confuse users and disable panning to
	the very edges of the screen.  Thus they are discouraged.
	border_left + border_right has to be lower or equal than the CRTC's
	width, else a Match error results.  An equivalent restriction for the
	height exists.

	Screen size changes update the panning and the tracking areas to the
	new size. Both screen size changes and mode changes clamp these areas
	to the current CRTC size.  In these cases panning borders are disabled
	if their requirements are no longer met.

	When this request succeeds, 'status' contains Success and the
	requested changes to configuration will have been made.

	'new-time-stamp' contains the time at which this request was
	executed.

┌───
    RRSetOutputPrimary
	window: WINDOW
	output: OUTPUT
└───
	Errors: Match, Output, Window

	RRSetOutputPrimary marks 'output' as the primary output for the
	screen with the same root window as 'window'. This output's CRTC
	will be sorted to the front of the list in Xinerama and RANDR
	geometry requests for the benefit of older applications. The
	default primary output is None, and None is a legal value to pass
	to RRSetOutputPrimary. This request is expected to be used by
	desktop environments to mark the screen that should hold the primary
	menu bar or panel.

	As this changes the logical layout of the screen, ConfigureNotify
	and RRScreenChangeNotify will be generated on the appropriate root
	window when the primary output is changed by this call. This request
	also generates RROutputChangeNotify events on the outputs that gained
	and lost primary status.

	If an output is disconnected asynchronously (eg. due to recabling),
	the primary status does not change, but RROutputChangeNotify events
	will be generated if the hardware is capable of detecting this;
	clients are expected to reconfigure if appropriate.

	If an output is deleted (eg. due to device hotplug), the server will
	act as though None was passed to RRSetOutputPrimary, including
	generating the appropriate events.

┌───
    RRGetOutputPrimary
	window: WINDOW
      ▶
	output: OUTPUT
└───
	Errors: Window

	RRGetOutputPrimary returns the primary output for the screen.

			      ❧❧❧❧❧❧❧❧❧❧❧

7.3. Extension Requests added in version 1.4 of the extension.

┌───
    RRQueryScanoutPixmaps
	window: WINDOW
      ▶
	infos: LISTofSCANOUTPIXMAPINFO
└───
	Errors: Window

	This request returns information about the server support for
	alternate scanout pixmaps. For each pictformat, there is a set
	of rotations and a maximum supported size. The rotations here
	are those provided by the scanout hardware itself, not by
	software emulation.

┌───
    RRCreateScanoutPixmap
	pixmap: PIXMAP
	drawable: DRAWABLE
	width, height: CARD16
	format: PICTFORMAT
	rotations: SETofROTATION
└───
	Errors: Drawable, Match, Value

	Creates a pixmap which can subsequently be used as a scanout
	buffer for the screen associated with 'drawable'. 'rotations'
	is the set of rotation values which may be used with the
	resulting scanout buffer when it is associated with a CRTC.

	'format' must be one of the supported scanout formats, or a
	Match error results.

	'width' and 'height' must be within the supported range for
	the specified format or a Value error results.

	'rotations' must be a subset of those supported for the
	specified format or a Match error results.

┌───
    RRSetCrtcSpriteTransform
	crtc: CRTC
	position-transform: TRANSFORM
	image-transform: TRANSFORM
└───
	Sets the sprite transforms for the specified crtc, any sprites
	presented on this crtc will have their positions transformed
	by the position-transform matrix. Sprite images displayed on the crtc
	will be transformed by the image-transform matrix.

┌───
    RRGetCrtcSpriteTransform
	crtc: CRTC
      ▶
	position-transform: TRANSFORM
	image-transform: TRANSFORM
└───
	Gets the sprite transforms for the specified crtc.

┌───
    RRSetCrtcConfigs
	drawable: DRAWABLE
	set: SETofSCREENFLAG
	screen-pixmap-width: CARD16
	screen-pixmap-height: CARD16
	screen-width: CARD16
	screen-height: CARD16
	width-in-millimeters: CARD32
	height-in-millimeters: CARD32
	configs: LISTofCRTCCONFIG
      ▶
	status: RRCONFIGSTATUS
└───
	Errors: Value, Match

	This works much like RRSetScreenSize followed by a sequence of
	RRSetCrtcConfig, except that the entire configuration can be set
	in a single operation, either succeeding or failing without
	any partial execution.

	If 'set' includes 'SetScreenPixmapSize', then
	'screen-pixmap-width' and 'screen-pixmap-height' specify the
	new screen pixmap size.

	If 'set' includes 'SetScreenSize', then 'screen-width' and
	'screen-height' specify the new screen size.

	If 'set' includes 'SetScreenSizeInMillimeters', then
	'width-in-millimeters' and 'height-in-millimeters' specify
	the new screen physical size.

	If 'set' includes 'SetScreenCrtcs', then 'configs' includes
	the list of new CRTC configurations.

	In addition to the pre-1.4 semantics, this request adds the
	ability to specific a scanout pixmap for each crtc, and
	integrates the 1.4 sprite transform request as well.

			      ❧❧❧❧❧❧❧❧❧❧❧

8. Extension Events

Clients MAY select for ConfigureNotify on the root window to be
informed of screen changes. This may be advantageous if all your
client needs to know is the size of the root window, as it avoids
round trips to set up the extension.

RRScreenChangeNotify is sent if RRSelectInput has requested it
whenever properties of the screen change, which may be due to external
factors, such as re-cabling a monitor, etc.

┌───
    RRScreenChangeNotify

	rotation: ROTATION;		new rotation
	sequenceNumber: CARD16		low 16 bits of request seq. number
	timestamp: TIMESTAMP		time screen was changed
	configTimestamp: TIMESTAMP	time config data was changed
	root: WINDOW			root window of screen
	window: WINDOW			window requesting notification
	size-id: SIZEID			index of new SCREENSIZE
	subpixelOrder: SUBPIXELORDER	order of subpixels
	widthInPixels: CARD16		width in pixels of the new SCREENSIZE
	heightInPixels: CARD16		height in pixels of the new SCREENSIZE
	widthInMillimeters: CARD16	width in mm of the new SCREENSIZE
	heightInMillimeters: CARD16	height in mm of the new SCREENSIZE
└───
	This event is generated whenever the screen configuration is changed
	and sent to requesting clients. 'timestamp' indicates when the
	screen configuration was changed. 'configTimestamp' says when the
	last time the configuration was changed. 'root' is the root of the
	screen the change occurred on, 'window' is window selecting for this
	event. 'size-id' contains the index of the current size.

	This event is sent whenever the screen's configuration changes
	or if a new screen configuration becomes available that was
	not available in the past. In this case (config-timestamp in
	the event not being equal to the config-timestamp returned in
	the last call to RRGetScreenInfo), the client MUST call
	RRGetScreenInfo to update its view of possible screen
	configurations to have a correct view of possible screen
	organizations.

	Clients which select screen change notification events may be
	sent an event immediately if the screen configuration was
	changed between when they connected to the X server and
	selected for notification. This is to prevent a common race
	that might occur on log-in, where many applications start up
	just at the time when a display manager or log in script might
	be changing the screen size or configuration.

	Note that the sizes in this event reflect the new SCREENSIZE and
	thus will appear rotated by the 'rotation' parameter from the sizes
	of the screen itself. In other words, when rotation is 90 or 270,
	widthInPixels in this event will be the same as the height value
	from a ConfigureNotify that reflects the same size change. This
	will probably confuse developers.

8.1 Events added in version 1.2 of the RandR extension

┌───
    RROutputChangeNotify:
	timestamp: TIMESTAMP		time screen was reconfigured
	config-timestamp: TIMESTAMP	time available config data was changed
	window: WINDOW			window requesting notification
	output: OUTPUT			output affected by change
	crtc: CRTC			connected CRTC or None
	mode: MODE			mode in use on CRTC or None
	connection: CONNECTION		connection status
└───

	This event is generated whenever the available output configurations
	have changed and is sent to requesting clients. 'timestamp'
	indicates when the crtc configuration was changed by a client.
	'config-timestamp' says when the last time the available
	configurations changed. 'root' is the root of the screen the change
	occurred on, 'window' is window selecting for this event. The
	precise change can be detected by examining the new state of the
	system.

┌───
    RROutputPropertyNotify:
	window: WINDOW			window requesting notification
	output: OUTPUT			output affected by change
	atom: ATOM			affected property
	time: TIMESTAMP			time property was changed
	subpixel-order: SUBPIXELORDER	order of subpixels
	state: { NewValue, Deleted }	new property state
└───

	This event is reported to clients selecting RROutputPropertyChange
	on the window and is generated with state NewValue when a property
	of the window is changed using RRChangeOutputProperty even when
	adding zero-length data and when replacing all or part of a property
	with identical data.  It is generated with state Deleted when a
	property of the window is deleted using either
	RRDeleteOutputProperty or RRGetOutputProperty.  The timestamp
	indicates the server time when the property was changed.

┌───
    RRCrtcChangeNotify
	timestamp: TIMESTAMP		time monitor was changed
	window: WINDOW			window requesting notification
	crtc: CRTC			CRTC which changed
	mode: MODE			new mode
	rotation: ROTATION;		new rotation
	x: INT16			x position of CRTC within screen
	y: INT16			y position of CRTC within screen
	width: CARD16			width of new mode
	height: CARD16			height of new mode
└───
	This event is generated whenever the CRTC configuration is changed
	and sent to requesting clients. 'timestamp' indicates when the
	CRTC configuration was changed. 'window' is window selecting for this
	event. 'mode' is the new mode, or None if the crtc is disabled.
	'x' and 'y' mark the location in the screen where this CRTC
	is reading data. 'width' and 'height' indicate the size of the
	mode. 'x', 'y, 'width' and 'height' are all zero when 'mode' is None.

	This event is sent whenever the monitor's configuration changes
	or if a new monitor configuration becomes available that was
	not available in the past. In this case, the client MUST call
	RRGetCrtcModes to update its view of possible monitor
	configurations to have a correct view of possible monitor
	organizations.

	Clients which select monitor change notification events may be
	sent an event immediately if the monitor configuration was
	changed between when they connected to the X server and
	selected for notification. This is to prevent a common race
	that might occur on log-in, where many applications start up
	just at the time when a display manager or log in script might
	be changing the monitor size or configuration.

			      ❧❧❧❧❧❧❧❧❧❧❧

9. Properties

Properties are used for output specific parameters, and for announcing
static or rarely changing data.  Announced data is typically
immutable.  Properties are also used for evaluating new parameters
before adding them to the RandR protocol.

The following properties are hereby declared official, and drivers SHOULD
prefix driver specific properties with '_', unless they are planned to be
added to this specification.  List values, that are not declared by the table
below, and will remain driver specific or are not planned to be added to this
specification, SHOULD be prefixed with "_" as well in order to avoid name
space or semantics clashes with future extensions of these values.

Beginning with version 1.3 of the RandR extension, certain properties
are mandatory and MUST be provided by implementations.  Earlier
versions of the RandR extension MAY provide these properties as well,
as long as the semantics are not altered.  Clients SHOULD fall back
gracefully to lower version functionality, though, if the driver
doesn't handle a mandatory property correctly.

9.1 Known properties

    "Backlight"			aka RR_PROPERTY_BACKLIGHT
	Type:			int32
	Flags:			-
	Range/List:		0-x (driver specific)

	This property controls the brightness on laptop panels and equivalent
	displays with a backlight controller. The driver specific maximum
	value MUST turn the backlight to full brightness, 1 SHOULD turn the
	backlight to minimum brightness, 0 SHOULD turn the backlight off.

    "CloneList"			aka RR_PROPERTY_CLONE_LIST
	Type:			int32 [2*n] / Atom pairs
	Flags:			Immutable
	Range/List:		0-

	Some combinations of outputs on some cards cannot be served
	independently from each other, because they are wired up to the same
	encoder outputs.
	This property lists all output + signal format pairs that are
	driven together with this output, and thus can only be programmed in
	clone mode with the same CRTC.
	This property MUST be symmetric, but may change with changing signal
	format. I.e. if the property for DVI-1/VGA specifies VGA-1/VGA to be
	cloned, VGA-1/VGA has to list DVI-1/VGA as well.
	Outputs / format pairs listed in this property MUST be included in the
	CompatibilityList.

    "CompatibilityList"		aka RR_PROPERTY_COMPATIBILITY_LIST
	Type:			int32 [2*n] / Atom pairs
	Flags:			Immutable
	Range/List:		0-

	Some combinations of outputs on some cards cannot be served at all,
	because the according encoder is only capable of driving one output at
	a time.
	This property lists all output + signal format pairs that can be
	driven together with this output. NULL atoms specify any output / any
	signal format, respectively.
	This property MUST be symmetric, but may change with changing signal
	format. I.e. if the property for DVI-1/TMDS specifies VGA-1/VGA to be
	available, VGA-1/VGA has to list DVI-1/TMDS as well.

    "ConnectorNumber"		aka RR_PROPERTY_CONNECTOR_NUMBER
	Type:			int32
	Flags:			Immutable, Static
	Range/List:		0-

	Outputs that route their signal to the same connector MUST
	have the same connector number. Outputs with the same
	connector number MUST route their signal to the same
	connector, except if it is 0, which indicates unknown
	connectivity. 1 is called the primary connector, 2 the
	secondary. 3 is typically a TV connector, but that is completely
	driver / hardware dependent.
	Outputs with the same connector number SHOULD have the same
	connector type. Meaning and client behavior for mismatching
	connector types is undefined at the moment.

    "ConnectorType"		aka RR_PROPERTY_CONNECTOR_TYPE
	Type:			int32 / Atom
	Flags:			Immutable, Static
	Range/List:		unknown VGA DVI DVI‐I DVI‐A DVI‐D HDMI Panel
				TV TV-Composite TV-SVideo TV-Component
				TV-SCART TV-C4 DisplayPort

	Connector type, as far as known to the driver.
	Values with dashes (TV‐Composite) describe more specific versions of
	the base values (TV). The former SHOULD be used if the connector is
	not capable of producing other signal formats. The later SHOULD be
	used if the exact connector is unknown, or the connector is a
	multi‐format connector that is not described otherwise. DVI, for
	instance, SHOULD be handled like a DVI‐I connector, unless additional
	information is available to the user agent. PANEL describes
	laptop‐internal (normally LVDS) displays. TV, TV‐SCART, TV‐Component,
	and TV‐C4 with signal format VGA are valid combinations and describe
	RGB TV signals.

    "EDID"			aka RR_PROPERTY_RANDR_EDID
	Type:			int8 [n]
	Flags:			Immutable
	Range/List:		-

	Raw EDID data from the device attached to the according
	output. Should include main EDID data and all extension
	blocks. Previously known as EdidData.

    "SignalFormat"		aka RR_PROPERTY_SIGNAL_FORMAT
	Type:			int32 / Atom
	Flags:			-
	Range/List:		unknown VGA TMDS LVDS Composite Composite-PAL
				Composite-NTSC Composite-SECAM SVideo
				Component DisplayPort

	Signal format / physical protocol format that is used for the
	specified output. valid-values lists all possible formats on this
	output, which SHOULD be a subset of the list above and MUST be static.
	Values with dashes (Composite-PAL) describe more specific versions of
	the base values (Composite) and SHOULD be used if known to the driver.
	A driver MAY change this property of an output if the underlying
	hardware indicates a protocol change (e.g. TV formats).  Clients are
	allowed to change the signal format in order to select a different
	signal format (e.g. Composite etc.) or physical protocol (e.g. VGA or
	TMDS on DVI-I).
	Laptop panels SHOULD not be detected with this property, but rather by
	ConnectorType.

    "SignalProperties"		aka RR_PROPERTY_SIGNAL_FORMAT
	Type:			int32 [n] / Atom
	Flags:			-
	Range/List:		For Composite signals:
				  NTSC NTSC-M NTSC-J NTSC-N NTSC-4.43 NTSC-film
				  PAL PAL-B PAL-G PAL-H PAL-H PAL-I PAL-M PAL-D
				  PAL-N PAL-Nc PAL-L PAL-60
				  SECAM SECAM-L SECAM-B SECAM-G SECAM-D SECAM-K
				  SECAM-H SECAM-K
				For TMDS signals:
				  SingleLink DualLink
				For DisplayPort signals:
				  Lane1 Lane2 Lane4 LowSpeed HiSpeed

	Properties of the signal format that is currently used for the
	specified output. valid-values lists all possible properties on this
	output, which SHOULD be a subset of the list above. It will change if
	SignalFormat changes.  Multiple properties are allowed.
	Values with dashes (PAL-B) describe more specific versions of the base
	values (PAL) and SHOULD be used if known to the driver.  A driver MAY
	change this property of an output if the underlying hardware indicates
	a signal change (e.g. TV formats).  Clients are allowed to change the
	properties in order to select a different signal subformat.


9.2 Properties introduced with version 1.2 of the RandR extension

Property			Immutable	Mandatory since
────────			─────────	───────────────
EDID				yes		n/a

EDID is provided by the RandR frontend, thus not driver specific.


9.3 Properties introduced with version 1.3 of the RandR extension

Property			Immutable	Mandatory since
────────			─────────	───────────────
CloneList			yes		not mandatory
CompatibilityList		yes		not mandatory
ConnectorNumber			yes: static	not mandatory
ConnectorType			yes: static	RandR 1.3
SignalFormat			no		RandR 1.3
SignalProperties		no		not mandatory

9.4 Properties introduced with version 1.3.1 of the RandR extension

Property			Immutable	Mandatory since
────────			─────────	───────────────
Backlight			no		not mandatory

			      ❧❧❧❧❧❧❧❧❧❧❧

10. Extension Versioning

The RandR extension was developed in parallel with the implementation
to ensure the feasibility of various portions of the design. As
portions of the extension are implemented, the version number of the
extension has changed to reflect the portions of the standard provided.
This document describes the version 1.2 of the specification, the
partial implementations have version numbers less than that. Here's a
list of what each version provided:

	0.0: This prototype implemented resize and rotation in the
	     TinyX server Used approximately the protocol described in
	     the Usenix paper. Appeared in the TinyX server in
	     XFree86 4.2, but not in the XFree86 main server.

	0.1: Added subpixel order, added an event for subpixel order.
	     This version was never checked in to XFree86 CVS.

	1.0: Implements resize, rotation, and reflection. Implemented
	     both in the XFree86 main server (size change only at this
	     date), and fully (size change, rotation, and reflection)
	     in XFree86's TinyX server.

	1.1: Added refresh rates

	1.2: Separate screens from CRTCs and outputs, switch to full VESA
	     modes

	1.3: Added cheap version of RRGetScreenResources.  Added CRTC
	     transformations.  Added panning.  Added primary outputs.
	     Added standard properties.

Compatibility between 0.0 and 1.0 was *NOT* preserved, and 0.0 clients
will fail against 1.0 servers. The wire encoding op-codes were
changed for GetScreenInfo to ensure this failure in a relatively
graceful way. Version 1.1 servers and clients are cross compatible with
1.0. Version 1.1 is considered to be stable and we intend upward
compatibility from this point. Version 1.2 offers an extended model of the
system with multiple output support. Version 1.3 adds a cheap version of
GetScreenResources to avoid expensive DDC operations, CRTC transformations,
panning, and the primary output concept. 1.2 and 1.3 are backward-compatible
with 1.1.

			      ❧❧❧❧❧❧❧❧❧❧❧

11. Relationship with other extensions

Two other extensions have a direct relationship with this extension. This
section attempts to explain how these three are supposed to work together.

11.1 XFree86-VidModeExtension

XFree86-VidModeExtension changes the configuration of a single monitor
attached to the screen without changing the configuration of the screen
itself. It provides the ability to specify new mode lines for the server to
use along with selecting among existing mode lines. As it uses screen
numbers instead of window identifiers, it can be used to affect multiple
monitors in a single-screen Xinerama configuration. However, the association
between screen numbers and root windows in a multi-Screen environment is not
defined by the extension. Version 2.0 of this extension added the ability to
adjust the DAC values in a TrueColor server to modify the brightness curves
of the display.

All of the utility of this extension is subsumed by RandR version 1.2, RandR
should be used in preference to XFree86-VidModeExtension where both are
present.

11.2 Xinerama

Xinerama provides a mechanism for describing the relationship between the
overall screen display and monitors placed within that area. As such, it
provides the query functionality of RandR 1.2 without any of the
configuration functionality. Applications using Xinerama to discover
monitor geometry can continue to do so, with the caveat that they will not be
informed of changes when they occur. However, Xinerama configuration data
will be updated, so applications selecting for RandR notification and
re-querying the configuration with the Xinerama extension will get updated
information. It is probably better to view RandR as a superset of Xinerama
at this point and use it in preference to Xinerama where both are present.

			      ❧❧❧❧❧❧❧❧❧❧❧

Appendix A. Protocol Encoding

Syntactic Conventions

This document uses the same syntactic conventions as the core X
protocol encoding document.

A.1 Common Types

┌───
    ROTATION
	0x0001	Rotate_0
	0x0002	Rotate_90
	0x0004	Rotate_180
	0x0008	Rotate_270
	0x0010	Reflect_X
	0x0020	Reflect_Y
└───
	Used to encode both sets of possible rotations and individual
	selected rotations.

┌───
    RRSELECTMASK
	0x0001	ScreenChangeNotifyMask
	0x0002	CrtcChangeNotifyMask		Added in version 1.2
	0x0004	OutputChangeNotifyMask		Added in version 1.2
	0x0008	OutputPropertyNotifyMask	Added in version 1.2
└───
      Event select mask for RRSelectInput

┌───
    RRCONFIGSTATUS
	0x0 Success
	0x1 InvalidConfigTime
	0x2 InvalidTime
	0x3 Failed
└───
	Return status for requests which depend on time.

┌───
    MODEINFO (32)				Added in version 1.2
	4	CARD32		id
	2	CARD16		width in pixels
	2	CARD16		height in pixels
	4	CARD32		dot clock
	2	CARD16		h sync start
	2	CARD16		h sync end
	2	CARD16		h total
	2	CARD16		h skew
	2	CARD16		v sync start
	2	CARD16		v sync end
	2	CARD16		v total
	2	CARD16		name length
	4	SETofMODEFLAG	mode flags
└───

	An output mode specifies the complete CRTC timings for
	a specific mode. The vertical and horizontal synchronization rates
	can be computed given the dot clock and the h total/v total
	values. If the dot clock is zero, then all of the timing
	parameters and flags are not used, and must be zero as this
	indicates that the timings are unknown or otherwise unused.
	The name itself will be encoded separately in each usage.

┌───
    MODEFLAG
	0x00000001	HSyncPositive
	0x00000002	HSyncNegative
	0x00000004	VSyncPositive
	0x00000008	VSyncNegative
	0x00000010	Interlace
	0x00000020	DoubleScan
	0x00000040	CSync
	0x00000080	CSyncPositive
	0x00000100	CSyncNegative
	0x00000200	HSkewPresent
	0x00000400	BCast
	0x00000800	PixelMultiplex
	0x00001000	DoubleClock
	0x00002000	ClockDivideBy2
└───
┌───
    CONNECTION
	0		Connected
	1		Disconnected
	2		UnknownConnection
└───


A.2 Protocol Requests

Opcodes 1 and 3 were used in the 0.0 protocols, and will return
errors if used in version 1.0.

┌───
    RRQueryVersion

	1	CARD8			major opcode
	1	0			RandR opcode
	2	3			length
	4	CARD32			major version
	4	CARD32			minor version
      ▶
	1	1			Reply
	1				unused
	2	CARD16			sequence number
	4	0			reply length
	1	CARD32			major version
	1	CARD32			minor version
└───
┌───
    RRSetScreenConfig

	1	CARD8			major opcode
	1	2			RandR opcode
	2	6			length
	4	WINDOW			window on screen to be configured
	4	TIMESTAMP		timestamp
	4	TIMESTAMP		config timestamp
	2	SIZEID			size index
	2	ROTATION		rotation/reflection
	2	CARD16			refresh rate (1.1 only)
	2	CARD16			pad
      ▶
	1	1			Reply
	1	RRCONFIGSTATUS		status
	2	CARD16			sequence number
	4	0			reply length
	4	TIMESTAMP		new timestamp
	4	TIMESTAMP		new configuration timestamp
	4	WINDOW			root
	2	SUBPIXELORDER		subpixel order defined in Render
	2	CARD16			pad4
	4	CARD32			pad5
	4	CARD32			pad6
└───
┌───
    RRSelectInput

	1	CARD8			major opcode
	1	4			RandR opcode
	2	3			length
	4	WINDOW			window
	2	SETofRRSELECTMASK	enable
	2	CARD16			pad
└───
┌───
    RRGetScreenInfo

	1	CARD8			major opcode
	1	5			RandR opcode
	2	2			length
	4	WINDOW			window
      ▶
	1	1			Reply
	1	CARD8			set of Rotations
	2	CARD16			sequence number
	4	0			reply length
	4	WINDOW			root window
	4	TIMESTAMP		timestamp
	4	TIMESTAMP		config timestamp
	2	CARD16			number of SCREENSIZE following
	2	SIZEID			current size index
	2	ROTATION		current rotation and reflection
	2	CARD16			current rate (added in version 1.1)
	2	CARD16			length of rate info (number of CARD16s)
	2	CARD16			pad

	SCREENSIZE
	2	CARD16			width in pixels
	2	CARD16			height in pixels
	2	CARD16			width in millimeters
	2	CARD16			height in millimeters

	REFRESH
	2	CARD16			number of rates (n)
	2n	CARD16			rates
└───

A.2.1 Protocol Requests added with version 1.2

┌───
    RRGetScreenSizeRange
	1	CARD8			major opcode
	1	6			RandR opcode
	2	2			length
	4	WINDOW			window
      ▶
	1	1			Reply
	1				unused
	2	CARD16			sequence number
	4	0			reply length
	2	CARD16			minWidth
	2	CARD16			minHeight
	2	CARD16			maxWidth
	2	CARD16			maxHeight
	16				unused
└───
┌───
    RRSetScreenSize
	1	CARD8			major opcode
	1	7			RandR opcode
	2	5			length
	4	WINDOW			window
	2	CARD16			width
	2	CARD16			height
	4	CARD32			width in millimeters
	4	CARD32			height in millimeters
└───
┌───
    RRGetScreenResources
	1	CARD8			major opcode
	1	8			RandR opcode
	2	2			length
	4	WINDOW			window
      ▶
	1	1			Reply
	1				unused
	2	CARD16			sequence number
	4	c+o+8m+(b+p)/4		reply length
	4	TIMESTAMP		timestamp
	4	TIMESTAMP		config-timestamp
	2	c			number of CRTCs
	2	o			number of outputs
	2	m			number of modeinfos
	2	b			total bytes in mode names
	8				unused
	4c	LISTofCRTC		crtcs
	4o	LISTofOUTPUT		outputs
	32m	LISTofMODEINFO		modeinfos
	b	STRING8			mode names
	p				unused, p=pad(b)
└───
┌───
    RRGetOutputInfo
	1	CARD8			major opcode
	1	9			RandR opcode
	2	3			length
	4	OUTPUT			output
	4	TIMESTAMP		config-timestamp
      ▶
	1	1			Reply
	1	RRCONFIGSTATUS		status
	2	CARD16			sequence number
	4	1+c+m+(n+p)/4		reply length
	4	TIMESTAMP		timestamp
	4	CRTC			current connected crtc
	4	CARD32			width in millimeters
	4	CARD32			height in millimeters
	1	CONNECTION		connection
	1	SUBPIXELORDER		subpixel-order
	2	c			number of CRTCs
	2	m			number of modes
	2	p			number of preferred modes
	2	o			number of clones
	2	n			length of name
	4c	LISTofCRTC		crtcs
	4m	LISTofMODE		modes
	4o	LISTofOUTPUT		clones
	n	STRING8			name
	p				unused, p=pad(n)
└───
┌───
    RRListOutputProperties
	1	CARD8			major opcode
	1	10			RandR opcode
	2	2			length
	4	OUTPUT			output
      ▶
	1	1			Reply
	1				unused
	2	CARD16			sequence number
	4	n			reply length
	2	n			number of ATOMs in atoms
	22				unused
	4n	LISTofATOM		atoms
└───
┌───
    RRQueryOutputProperty
	1	CARD8			major opcode
	1	11			RandR opcode
	2	3			request length
	4	OUTPUT			output
	4	ATOM			property
      ▶
	1	1			Reply
	1				unused
	2	CARD16			sequence number
	4	n			reply length
	1	BOOL			pending
	1	BOOL			range
	1	BOOL			immutable
	21				unused
	4n	LISTofINT32		valid values
└───
┌───
    RRConfigureOutputProperty
	1	CARD8			major opcode
	1	12			RandR opcode
	2	4+n			request length
	4	OUTPUT			output
	4	ATOM			property
	1	BOOL			pending
	1	BOOL			range
	2				unused
	4n	LISTofINT32		valid values
└───
┌───
    RRChangeOutputProperty
	1	CARD8			major opcode
	1	13			RandR opcode
	2	6+(n+p)/4		request length
	4	OUTPUT			output
	4	ATOM			property
	4	ATOM			type
	1	CARD8			format
	1				mode
		0	Replace
		1	Prepend
		2	Append
	2				unused
	4	CARD32			length of data in format units
					(= n for format = 8)
					(= n/2 for format = 16)
					(= n/4 for format = 32)
	n	LISTofBYTE		data
					(n is a multiple of 2 for format = 16)
					(n is a multiple of 4 for format = 32)
	p				unused, p=pad(n)
└───
┌───
    RRDeleteOutputProperty
	1	CARD8			major opcode
	1	14			RandR opcode
	2	3			request length
	4	OUTPUT			output
	4	ATOM			property
└───
┌───
    RRGetOutputProperty
	1	CARD8			major opcode
	1	15			RandR opcode
	2	7			request length
	4	OUTPUT			output
	4	ATOM			property
	4	ATOM			type
		0	AnyPropertyType
	4	CARD32			long-offset
	4	CARD32			long-length
	1	BOOL			delete
	1	BOOL			pending
	2				unused
      ▶
	1	1			Reply
	1	CARD8			format
	2	CARD16			sequence number
	4	(n+p)/4			reply length
	4	ATOM			type
		0	None
	4	CARD32			bytes-after
	4	CARD32			length of value in format units
					(= 0 for format = 0)
					(= n for format = 8)
					(= n/2 for format = 16)
					(= n/4 for format = 32)
	12				unused
	n	LISTofBYTE		value
					(n is zero for format = 0)
					(n is a multiple of 2 for format = 16)
					(n is a multiple of 4 for format = 32)
	p				unused, p=pad(n)
└───
┌───
    RRCreateMode
	1	CARD8			major opcode
	1	16			RandR opcode
	2	12+(n+p)/4		length
	4	WINDOW			window
	32	MODEINFO		mode
	n	STRING8			mode name
	p				unused, p=pad(n)
      ▶
	1	1			Reply
	1				unused
	2	CARD16			sequence number
	4	0			reply length
	4	MODE			mode
	20				unused
└───
┌───
    RRDestroyMode
	1	CARD8			major opcode
	1	17			RandR opcode
	2	2			length
	4	MODE			mode
└───
┌───
    RRAddOutputMode
	1	CARD8			major opcode
	1	18			RandR opcode
	2	3			length
	4	OUTPUT			output
	4	MODE			mode
└───
┌───
    RRDeleteOutputMode
	1	CARD8			major opcode
	1	19			RandR opcode
	2	3			length
	4	OUTPUT			output
	4	MODE			mode
└───
┌───
    RRGetCrtcInfo
	1	CARD8			major opcode
	1	20			RandR opcode
	2	3			length
	4	CRTC			crtc
	4	TIMESTAMP		config-timestamp
      ▶
	1	1			Reply
	1	RRCONFIGSTATUS		status
	2	CARD16			sequence number
	4	o+p			reply length
	4	TIMESTATMP		timestamp
	2	INT16			x
	2	INT16			y
	2	CARD16			width
	2	CARD16			height
	4	MODE			mode
	2	ROTATION		current rotation and reflection
	2	ROTATION		set of possible rotations
	2	o			number of outputs
	2	p			number of possible outputs
	4o	LISTofOUTPUT		outputs
	4p	LISTofOUTPUT		possible outputs
└───
┌───
    RRSetCrtcConfig
	1	CARD8			major opcode
	1	21			RandR opcode
	2	7+2n			length
	4	CRTC			crtc
	4	TIMESTAMP		timestamp
	4	TIMESTAMP		config timestamp
	2	INT16			x
	2	INT16			y
	4	MODE			mode
	2	ROTATION		rotation/reflection
	2				unused
	8n	LISTofOUTPUT		outputs
      ▶
	1	1			Reply
	1	RRCONFIGSTATUS		status
	2	CARD16			sequence number
	4	0			reply length
	4	TIMESTAMP		new timestamp
	20				unused
└───
┌───
    RRGetCrtcGammaSize
	1	CARD8			major opcode
	1	22			RandR opcode
	2	2			length
	4	CRTC			crtc
      ▶
	1	1			Reply
	1				unused
	2	CARD16			sequence number
	4	0			reply length
	2	CARD16			size
	22				unused
└───
┌───
    RRGetCrtcGamma
	1	CARD8			major opcode
	1	23			RandR opcode
	2	2			length
	4	CRTC			crtc
      ▶
	1	1			Reply
	1				unused
	2	CARD16			sequence number
	4	(6n+2)/4		reply length
	2	n			size
	20				unused
	2n	LISTofCARD16		red
	2n	LISTofCARD16		green
	2n	LISTofCARD16		blue
	p				unused, p=pad(6n)
└───
┌───
    RRSetCrtcGamma
	1	CARD8			major opcode
	1	24			RandR opcode
	2	3+(6n+2)/4		length
	4	CRTC			crtc
	2	n			size
	2				unused
	2n	LISTofCARD16		red
	2n	LISTofCARD16		green
	2n	LISTofCARD16		blue
	p				unused, p=pad(6n)
└───

A.2.2 Protocol Requests added with version 1.3

┌───
    RRGetScreenResourcesCurrent
	1	CARD8			major opcode
	1	25			RandR opcode
	2	2			length
	4	WINDOW			window
      ▶
	1	1			Reply
	1				unused
	2	CARD16			sequence number
	4	c+o+8m+(b+p)/4		reply length
	4	TIMESTAMP		timestamp
	4	TIMESTAMP		config-timestamp
	2	c			number of CRTCs
	2	o			number of outputs
	2	m			number of modeinfos
	2	b			total bytes in mode names
	8				unused
	4c	LISTofCRTC		crtcs
	4o	LISTofOUTPUT		outputs
	32m	LISTofMODEINFO		modeinfos
	b	STRING8			mode names
	p				unused, p=pad(b)
└───

┌───
    RRSetCrtcTransform
	1	CARD8			major opcode
	1	26			RandR opcode
	2	12+(n+p)/4+v		length
	4	CRTC			crtc
	36	TRANSFORM		transform
	2	CARD16			filter length
	2				unused
	n	STRING8			filter name
	p				unused, p=pad(n)
	4v	FIXED			filter params
└───

┌───
    RRGetCrtcTransform
	1	CARD8			major opcode
	1	27			RandR opcode
	2	2			length
	4	CRTC			crtc
      ▶
	1	1			Reply
	1				unused
	2	CARD16			sequence number
	4	16+(pn+pnp)/4+(cn+cnp)/4+pf+cf	reply length
	36	TRANSFORM		pending transform
	1	BOOL			has transforms
	3				unused
	36	TRANSFORM		current transform
	4				unused
	2	pn			pending filter name length
	2	pf			pending filter num params
	2	cn			current filter name length
	2	cf			current filter num params
	pn	STRING8			pending filter name
	pnp				unused, pnp=pad(pn)
	4*pf	FIXED			pending filter params
	cn	STRING8			current filter name
	cnp				unused, cnp=pad(cn)
	4*cf	FIXED			current filter params
└───

┌───
    RRGetPanning
	1	CARD8			major opcode
	1	28			RandR opcode
	2	2			length
	4	CRTC			crtc
      ▶
	1	1			Reply
	1	RRCONFIGSTATUS		status
	2	CARD16			sequence number
	4	1			reply length
	4	TIMESTAMP		timestamp
	2	CARD16			left
	2	CARD16			top
	2	CARD16			width
	2	CARD16			height
	2	CARD16			track_left
	2	CARD16			track_top
	2	CARD16			track_width
	2	CARD16			track_height
	2	INT16			border_left
	2	INT16			border_top
	2	INT16			border_right
	2	INT16			border_bottom
└───
┌───
    RRSetPanning
	1	CARD8			major opcode
	1	29			RandR opcode
	2	9			length
	4	CRTC			crtc
	4	TIMESTAMP		timestamp
	2	CARD16			left
	2	CARD16			top
	2	CARD16			width
	2	CARD16			height
	2	CARD16			track_left
	2	CARD16			track_top
	2	CARD16			track_width
	2	CARD16			track_height
	2	INT16			border_left
	2	INT16			border_top
	2	INT16			border_right
	2	INT16			border_bottom
      ▶
	1	1			Reply
	1	RRCONFIGSTATUS		status
	2	CARD16			sequence number
	4	0			reply length
	4	TIMESTAMP		new timestamp
	20				unused
└───

┌───
    RRSetOutputPrimary
	1	CARD8			major opcode
	1	30			RandR opcode
	2	3			length
	4	WINDOW			window
	4	OUTPUT			output
└───

┌───
    RRGetOutputPrimary
	1	CARD8			major opcode
	1	31			RandR opcode
	2	2			length
	4	WINDOW			window
      ▶
	1	1			Reply
	1				unused
	2	CARD16			sequence number
	4	CARD32			length
	4	OUTPUT			output
	4	CARD32			pad1
	4	CARD32			pad2
	4	CARD32			pad3
	4	CARD32			pad4
└───

A.3 Protocol Events

┌───
    RRScreenChangeNotify
	1	Base + 0		code
	1	ROTATION		new rotation and reflection
	2	CARD16			sequence number
	4	TIMESTAMP		timestamp
	4	TIMESTAMP		configuration timestamp
	4	WINDOW			root window
	4	WINDOW			request window
	2	SIZEID			size ID
	2	SUBPIXELORDER		subpixel order defined in Render
	2	CARD16			width in pixels
	2	CARD16			height in pixels
	2	CARD16			width in millimeters
	2	CARD16			height in millimeters
└───

A.3.1 Protocol Events added with version 1.2

┌───
    RRCrtcChangeNotify
	1	Base + 1		code
	1	0			sub-code
	2	CARD16			sequence number
	4	TIMESTAMP		timestamp
	4	WINDOW			request window
	4	CRTC			crtc affected
	4	MODE			mode in use
	2	ROTATION		new rotation and reflection
	2				unused
	2	INT16			x
	2	INT16			y
	2	CARD16			width
	2	CARD16			height
└───
┌───
    RROutputChangeNotify
	1	Base + 1		code
	1	1			sub-code
	2	CARD16			sequence number
	4	TIMESTAMP		timestamp
	4	TIMESTAMP		configuration timestamp
	4	WINDOW			request window
	4	OUTPUT			output affected
	4	CRTC			crtc in use
	4	MODE			mode in use
	2	ROTATION		rotation in use
	1	CONNECTION		connection status
	1	SUBPIXELORDER		subpixel order
└───
┌───
    RROutputPropertyNotify
	1	Base + 1		code
	1	2			sub-code
	2	CARD16			sequence number
	4	WINDOW			window
	4	OUTPUT			output
	4	ATOM			atom
	4	TIMESTAMP		time
	1				state
		0	NewValue
		1	Deleted
	11				unused
└───

A.4 Protocol Errors

┌───
    ERRORS
	Base + 0		Output
	Base + 1		Crtc
	Base + 2		Mode
└───

Bibliography

[RANDR] Gettys, Jim and Keith Packard, "The X Resize and Rotate
	Extension - RandR", Proceedings of the 2001 USENIX Annual
	Technical Conference, Boston, MA

[RENDER]
	Packard, Keith, "The X Rendering Extension", work in progress,
	http://cgit.freedesktop.org/xorg/proto/renderproto/tree/renderproto.txt
<|MERGE_RESOLUTION|>--- conflicted
+++ resolved
@@ -1,2626 +1,2618 @@
-	       The X Resize, Rotate and Reflect Extension
-			     Version 1.4.0
-			       2009-10-5
-
-			      Jim Gettys
-			   Jim.Gettys@hp.com
-		     Cambridge Research Laboratory
-				HP Labs
-			Hewlett Packard Company
-
-			     Keith Packard
-			keith.packard@intel.com
-		     Open Source Technology Center
-			   Intel Corporation
-
-1. Introduction
-
-The X Resize, Rotate and Reflect Extension, called RandR for short,
-brings the ability to resize, rotate and reflect the root window of a
-screen. It is based on the X Resize and Rotate Extension as specified
-in the Proceedings of the 2001 Usenix Technical Conference [RANDR].
-
-RandR as implemented and integrated into the X server differs in
-one substantial fashion from the design discussed in that paper: that
-is, RandR 1.0 does not implement the depth switching described in that
-document, and the support described for that in the protocol in that
-document and in the implementation has been removed from the
-protocol described here, as it has been overtaken by events.
-
-These events include:
-      ► Modern toolkits (in this case, GTK+ 2.x) have progressed to the point
-	of implementing migration between screens of arbitrary depths
-      ► The continued advance of Moore's law has made limited amounts of VRAM
-	less of an issue, reducing the pressure to implement depth switching
-	on laptops or desktop systems
-      ► The continued decline of legacy toolkits whose design would have
-	required depth switching to support migration
-      ► The lack of depth switching implementation experience in the
-	intervening time, due to events beyond our control
-
-Additionally, the requirement to support depth switching might
-complicate other re-engineering of the device independent part of the
-X server that is currently being contemplated.
-
-Rather than further delaying RandR's widespread deployment for a feature
-long wanted by the community (resizing of screens, particularly on laptops),
-or the deployment of a protocol design that might be flawed due to lack of
-implementation experience, we decided to remove depth switching from the
-protocol. It may be implemented at a later time if resources and
-interests permit as a revision to the protocol described here, which will
-remain a stable base for applications. The protocol described here has been
-implemented in the main X.org server, and more fully in the hw/kdrive
-implementation in the distribution, which fully implements resizing,
-rotation and reflection.
-
-1.2 Introduction to version 1.2 of the extension
-
-One of the significant limitations found in version 1.1 of the RandR
-protocol was the inability to deal with the Xinerama model where multiple
-monitors display portions of a common underlying screen. In this environment,
-zero or more video outputs are associated with each CRT controller which
-defines both a set of video timings and a 'viewport' within the larger
-screen. This viewport is independent of the overall size of the screen, and
-may be located anywhere within the screen.
-
-The effect is to decouple the reported size of the screen from the size
-presented by each video output, and to permit multiple outputs to present
-information for a single screen.
-
-To extend RandR for this model, we separate out the output, CRTC and screen
-configuration information and permit them to be configured separately. For
-compatibility with the 1.1 version of the protocol, we make the 1.1 requests
-simultaneously affect both the screen and the (presumably sole) CRTC and
-output. The set of available outputs are presented with UTF-8 encoded names
-and may be connected to CRTCs as permitted by the underlying hardware. CRTC
-configuration is now done with full mode information instead of just size
-and refresh rate, and these modes have names. These names also use UTF-8
-encoding. New modes may also be added by the user.
-
-Additional requests and events are provided for this new functionality.
-
-       ┌────────────────────────────────┬──────────┐
-    ┏━━━━━━━┳───────────────┐       ╔════════╗ ╔════════╗
-    ┃   1   ┃               │       ║   A    ║ ║   B    ║
-    ┃   ┏━━━╋━━━━━━━━━━━━━━━┫       ║        ║ ║        ║
-    ┣━━━╋━━━┛               ┃       ╚════════╝ ╚════════╝
-    │   ┃         2         ┃─────────────────┐
-    │   ┃                   ┃        ╔═══════════════════╗
-    │   ┃                   ┃        ║                   ║
-    │   ┗━━━━━━━━━━━━━━━━━━━┫        ║        C          ║
-    └───────────────────────┘        ║                   ║
-    ┌──────┐  ┏━━━━┓  ╔══════╗       ║                   ║
-    │screen│  ┃CRTC┃  ║output║       ╚═══════════════════╝
-    └──────┘  ┗━━━━┛  ╚══════╝
-
-In this picture, the screen is covered (incompletely) by two CRTCs. CRTC1
-is connected to two outputs, A and B. CRTC2 is connected to output C.
-Outputs A and B will present exactly the same region of the screen using
-the same mode line. Output C will present a different (larger) region of
-the screen using a different mode line.
-
-RandR provides information about each available CRTC and output; the
-connection between CRTC and output is under application control, although
-the hardware will probably impose restrictions on the possible
-configurations. The protocol doesn't try to describe these restrictions,
-instead it provides a mechanism to find out what combinations are supported.
-
-<<<<<<< HEAD
-For instance, dual-link DVI gangs two CRTC outputs together to provide higher
-bandwidth for large resolution screens. This is exposed in RandR by
-requiring that nothing be connected to the second CRTC when driving a high
-resolution screen on the first.
-
-=======
->>>>>>> 52011cfe
-1.3 Introduction to version 1.3 of the extension
-
-Version 1.3 builds on the changes made with version 1.2 and adds some new
-capabilities without fundmentally changing the extension again. The
-following features are added in this version:
-
-   • Projective Transforms. The implementation work for general rotation
-     support made it trivial to add full projective transformations. These
-     can be used to scale the screen up/down as well as perform projector
-     keystone correct or other effects.
-
-   • Panning. It was removed with RandR 1.2 because the old semantics didn't
-     fit any longer. With RandR 1.3 panning can be specified per crtc.
-
-1.4 Introduction to version 1.4 of the extension
-
-Version 1.4 adds a couple more capabilities to further expose the
-underlying hardware to clients
-
-   • Per-crtc pixmaps. This provides for multiple scan-out buffers
-     which applications can create and assign to arbitrary collections
-     of crtcs.
-
-   • Sprite position and image transforms. These provide a projective
-     transform for both the hot spot location and the sprite image
-     itself for each CRTC.
-
-   • RRSetCrtcConfigs request. This supplies a set of
-     crtc configurations to the server that must be applied together
-     or not at all. This can reduce screen flicker while also
-     providing the server a complete configuration for appropriate
-     resource management.
-
-The first two additions, per-crtc pixmaps and sprite transforms are
-designed to solve two problems:
-
- 1) Screen transforms. The software transform code in the X server
-    uses a shadow frame buffer, adding another copy to every graphics
-    operation. Worse, the server has no idea about when clients are
-    done drawing a frame, so the user gets additional latency and
-    judder.
-
-    The goal is to move this operation out to the compositing manager
-    which already deals with an extra copy of the frame buffer for
-    many operations. Have the compositing manager create and draw to a
-    separate pixmap for scanout. It can perform whatever transforms
-    are required to get the image in the right orientation for the
-    user.
-
- 2) Hardware scanout engine size limits. With a single scanout buffer
-    for the entire screen, it's possible for the user to ask for a
-    configuration which requires that scanout buffer to be larger than
-    the hardware is capable of scanning out from. Again, having the
-    compositing manager create a pixmap for each CRTC will allow for
-    any configuration where monitor position within the virtual space
-    isn't limited by the scanout limits.
-
-In both of these cases, the Sprite transforms are necessary to ensure
-that the sprite appears at the desired spot on each CRTC and with the
-right shape.
-
-1.99 Acknowledgements
-
-Our thanks to the contributors to the design found on the xpert mailing
-list, in particular:
-
-Alan Hourihane for work on the early implementation
-Andrew C. Aitchison for help with the XFree86 DDX implementation
-Andy Ritger for early questions about how mergefb/Xinerama work with RandR
-Carl Worth for editing the specification and Usenix paper
-David Dawes for XFree86 DDX integration work
-Thomas Winischhofer for the hardware-accelerated SiS rotation implementation
-Matthew Tippett and Kevin Martin for splitting outputs and CRTCs to more
-fully expose what video hardware can do
-
-			      ❧❧❧❧❧❧❧❧❧❧❧
-
-2. Screen change model
-
-Screens may change dynamically, either under control of this extension, or
-due to external events. Examples include: monitors being swapped, pressing a
-button to switch from internal display to an external monitor on a laptop,
-or, eventually, the hotplug of a display card entirely on busses such as
-Cardbus or Express Card which permit hot-swap (which will require other work
-in addition to this extension).
-
-Since the screen configuration is dynamic and asynchronous to the client and
-may change at any time RandR provides mechanisms to ensure that your clients
-view is up to date with the configuration possibilities of the moment and
-enforces applications that wish to control the configuration to prove that
-their information is up to date before honoring requests to change the
-screen configuration (by requiring a timestamp on the request).
-
-Interested applications are notified whenever the screen configuration
-changes, providing the current size of the screen and subpixel order (see
-the Render extension [RENDER]), to enable proper rendering of subpixel
-decimated client text to continue, along with a time stamp of the
-configuration change. A client must refresh its knowledge of the screen
-configuration before attempting to change the configuration after a
-notification, or the request will fail.
-
-To avoid multiplicative explosion between orientation, reflection and sizes,
-the sizes are only those sizes in the normal (0) rotation.
-
-Rotation and reflection and how they interact can be confusing. In Randr,
-the coordinate system is rotated in a counter-clockwise direction relative
-to the normal orientation. Reflection is along the window system coordinate
-system, not the physical screen X and Y axis, so that rotation and
-reflection do not interact. The other way to consider reflection is to is
-specified in the "normal" orientation, before rotation, if you find the
-other way confusing.
-
-We expect that most clients and toolkits will be oblivious to changes to the
-screen structure, as they generally use the values in the connections Display
-structure directly. By toolkits updating the values on the fly, we believe
-pop-up menus and other pop up windows will position themselves correctly in
-the face of screen configuration changes (the issue is ensuring that pop-ups
-are visible on the reconfigured screen).
-
-			      ❧❧❧❧❧❧❧❧❧❧❧
-
-3. Data Types
-
-The subpixel order is shared with the Render extension, and is documented
-there. The only datatype defined is the screen size, defined in the normal
-(0 degree) orientation.
-
-			      ❧❧❧❧❧❧❧❧❧❧❧
-
-4. Errors
-
-Errors are sent using core X error reports.
-
-Output
-	A value for an OUTPUT argument does not name a defined OUTPUT.
-CRTC
-	A value for a CRTC argument does not name a defined CRTC.
-Mode
-	A value for a MODE argument does not name a defined MODE.
-
-			      ❧❧❧❧❧❧❧❧❧❧❧
-
-5. Protocol Types
-
-RRCONFIGSTATUS { Success
-		 InvalidConfigTime
-		 InvalidTime
-		 Failed }
-
-	A value of type RRCONFIGSTATUS returned when manipulating the output
-	configuration or querying information from the server that has some
-	time-dependency.
-
-	InvalidConfigTime indicates that the supplied configuration
-	timestamp does not match the current X server configuration
-	timestamp. Usually this means that the output configuration has
-	changed since the timestamp was received by the application.
-
-	InvalidTime indicates that the supplied output reconfiguration time
-	is earlier than the most recent output reconfiguration request.
-	Generally this indicates that another application has reconfigured
-	the output using a later timestamp.
-
-	Failed is returned whenever the operation is unsuccessful for some
-	other reason. This generally indicates that the requested output
-	configuration is unsupported by the hardware. The goal is to make
-	these limitations expressed by the protocol, but when that isn't
-	possible it is correct to return this error value. If, as a
-	implentor, you find this error code required, please submit the
-	hardware constraints that exist so that a future version of the
-	extension can correctly capture the configuration constraints in
-	your system.
-
-ROTATION { Rotate_0
-	   Rotate_90
-	   Rotate_180
-	   Rotate_270
-	   Reflect_X
-	   Reflect_Y }
-
-	These values are used both to indicate a set of allowed rotations
-	and reflections as well as to indicate a specific rotation and
-	reflection combination.
-
-RRSELECTMASK { RRScreenChangeNotifyMask
-	       RRCrtcChangeNotifyMask (New in version 1.2)
-	       RROutputChangeNotifyMask (New in version 1.2)
-	       RROutputPropertyNotifyMask (New in version 1.2) }
-
-SIZEID { CARD16 }
-
-MODE { XID or None }
-
-CRTC { XID }
-
-OUTPUT { XID }
-
-CONNECTION { Connected, Disconnected, UnknownConnection }
-
-	This value provides an indication of whether an output is actually
-	connected to a monitor or other presentation device.
-
-SUBPIXELORDER { SubPixelUnknown		The subpixel order uses the Render
-		SubPixelHorizontalRGB	extensions definitions; they are here
-		SubPixelHorizontalBGR	only for convenience.
-		SubPixelVerticalRGB
-		SubPixelVerticalBGR
-		SubPixelNone }
-
-SCREENSIZE { widthInPixels, heightInPixels: CARD16
-	     widthInMillimeters, heightInMillimeters: CARD16 }
-
-MODEFLAG { HSyncPositive
-	   HSyncNegative
-	   VSyncPositive
-	   VSyncNegative
-	   Interlace
-	   DoubleScan
-	   CSync
-	   CSyncPositive
-	   CSyncNegative
-	   HSkewPresent
-	   BCast
-	   PixelMultiplex
-	   DoubleClock
-	   ClockDivideBy2 }
-
-MODEINFO { id: MODE
-	   name: STRING
-	   width, height: CARD16
-	   dotClock: CARD32
-	   hSyncStart, hSyncEnd, hTotal, hSkew: CARD16
-	   vSyncStart, vSyncEnd, vTotal: CARD16
-	   modeFlags: SETofMODEFLAG }
-
-REFRESH { rates: LISTofCARD16 }
-
-			      ❧❧❧❧❧❧❧❧❧❧❧
-
-5.4. Protocol Types added in version 1.4 of the extension
-
-SCANOUTPIXMAPINFO { format: PICTFORMAT
-		    maxWidth, maxHeight: CARD16
-		    rotations: SETofROTATION }
-
-	'format' is the format of the pixels within the scanout
-	pixmap. Only 'Direct' formats are supported, this will never
-	be an 'Indexed' format.
-
-	'maxWidth' and 'maxHeight' define the largest supported
-	scanout pixmap. There is no minimum size; scanout pixmaps down
-	to 1x1 may be created.
-
-	'rotations' lists the set of rotations which can be provided
-	without additional latency or memory usage within the
-	environment. This typically means that they are supported
-	directly by the hardware. It is expected that a compositing
-	manager will perform other transforms as a part of the
-	compositing process in conjunction with the sprite transforms
-	described in this extension.
-
-SCREENFLAG { SetScreenPixmapSize
-             SetScreenSize
-	     SetScreenSizeInMillimeters
-	     SetScreenCrtcs }
-
-CRTCFLAG { SetCrtcPosition
-	   SetCrtcMode
-	   SetCrtcRotation
-	   SetCrtcOutputs
-	   SetCrtcSpritePositionTransform
-	   SetCrtcSpriteImageTransform
-	   SetCrtcPixmap
-	   SetCrtcPixmapPosition }
-
-CRTCCONFIG { crtc: CRTC
-	     set: SETofCRTCFLAG
-	     x, y: INT16
-	     mode: MODE
-	     rotation: ROTATION
-	     sprite-position-transform: TRANSFORM
-	     sprite-image-transform: TRANSFORM
-	     outputs: LISTofOUTPUT
-	     pixmap: PIXMAP or None
-	     pixmap-x, pixmap-y: INT16 }
-
-	If 'set' includes SetCrtcSpritePositionTransform, then
-	sprite-position-transform is used as in the
-	RRSetCrtcSpriteTransform request position-transform parameter.
-
-	If 'set' includes SetCrtcSpriteImageTransform, then
-	sprite-image-transform is used as in the
-	RRSetCrtcSpriteTransform request image-transform parameter.
-
-	If 'set' includes SetCrtcPixmap, then 'pixmap' specifies the
-	origin of the pixel data to be presented on 'crtc'. If
-	'pixmap' is None, then data will be presented from the screen
-	pixmap.
-
-	If 'set' includes SetCrtcPixmapPosition, then 'pixmap-x' and
-	'pixmap-y' specify the origin of the scanout data within the
-	pixmap, the area from that location to pixmap-x +
-	width-of(mode), pixmap-y + height-of(mode) is what will be
-	seen on the connected outputs.
-
-	If 'set' includes SetCrtcPixmap, then 'pixmap' must specify a
-	scanout pixmap as created by RRCreateScanoutPixmap or
-	None. Otherwise a Match error results. Furthermore: 
-
-	 * 'pixmap' must be at least as large as the area to be
-	   scanned out, or a Match error results.
-
-	 * If 'pixmap' is destroyed while still being used as a
-	   scanout pixmap, then the associated CRTC will have its
-	   scanout pixmap set back to None, the CRTC origin set back
-	   to 0,0 (to make sure it fits) and the screen pixmap width
-	   and height increased to be at least as big as the current
-	   CRTC mode.
-
-	 * Future crtc changes that do not change the scanout pixmap
-	   will cause an existing scanout pixmap to be resized to be
-	   large enough to hold the new mode at the then-current
-	   pixmap-x/pixmap-y location.
-
-	If 'set' includes SetCrtcRotation then:
-
-	 * Any new or existing scanout pixmap must have had the
-	   specified 'rotation' included as a part of its creation
-	   parameters, or a Match error results.
-
-	 * If no scanout pixmap is in use, then the crtc must support
-	   'rotation' else a Value error results.
-
-			      ❧❧❧❧❧❧❧❧❧❧❧
-
-6. Extension Initialization
-
-The name of this extension is "RANDR".
-
-┌───
-    RRQueryVersion
-	client-major-version:	CARD32
-	client-minor-version:	CARD32
-      ▶
-	major-version:		CARD32
-	minor-version:		CARD32
-└───
-
-	The client sends the highest supported version to the server
-	and the server sends the highest version it supports, but no
-	higher than the requested version. Major versions changes can
-	introduce incompatibilities in existing functionality, minor
-	version changes introduce only backward compatible changes.
-	It is the clients responsibility to ensure that the server
-	supports a version which is compatible with its expectations.
-
-			      ❧❧❧❧❧❧❧❧❧❧❧
-
-7. Extension Requests
-
-┌───
-    RRSelectInput
-	window: WINDOW
-	enable: SETofRRSELECTMASK
-└───
-	Errors: Window, Value
-
-	If 'enable' is RRScreenChangeNotifyMask, RRScreenChangeNotify events
-	will be sent when the screen configuration changes, either from
-	this protocol extension, or due to detected external screen
-	configuration changes. RRScreenChangeNotify may also be sent when
-	this request executes if the screen configuration has changed since
-	the client connected, to avoid race conditions.
-
-	New for version 1.2:
-
-	If 'enable' contains RRCrtcChangeMask, RRCrtcChangeNotify events
-	will be sent when a the configuration for a CRTC associated with the
-	screen changes, either through this protocol extension or due to
-	detected external changes. RRCrtcChangeNotify may also be sent when
-	this request executes if the CRTC configuration has changed since
-	the client connected, to avoid race conditions.
-
-	If 'enable' contains RROutputChangeMask, RROutputChangeNotify events
-	will be sent when a the configuration for an output associated with
-	the screen changes, either through this protocol extension or due to
-	detected external changes. RROutputChangeNotify may also be sent
-	when this request executes if the output configuration has changed
-	since the client connected, to avoid race conditions.
-
-	If 'enable' contains RROutputPropertyNotifyMask,
-	RROutputPropertyNotify events will be sent when properties change on
-	this output.
-
-┌───
-    RRSetScreenConfig
-	window: WINDOW
-	timestamp: TIMESTAMP
-	config-timestamp: TIMESTAMP
-	size-id: SIZEID
-	rotation: ROTATION
-	rate: CARD16
-      ▶
-	status: RRCONFIGSTATUS
-	new-timestamp: TIMESTAMP
-	config-timestamp: TIMESTAMP
-	root: WINDOW
-	subpixelOrder: SUBPIXELORDER
-└───
-	Errors: Value, Match
-
-	If 'timestamp' is less than the time when the configuration was last
-	successfully set, the request is ignored and InvalidTime returned in
-	status.
-
-	If 'config-timestamp' is not equal to when the server's screen
-	configurations last changed, the request is ignored and
-	InvalidConfigTime returned in status. This could occur if the
-	screen changed since you last made a RRGetScreenInfo request,
-	perhaps by a different piece of display hardware being installed.
-	Rather than allowing an incorrect call to be executed based on stale
-	data, the server will ignore the request.
-
-	'rate' contains the desired refresh rate. If it is zero, the server
-	selects an appropriate rate.
-
-	This request may fail for other indeterminate reasons, in which case
-	'status' will be set to Failed and no configuration change will be
-	made.
-
-	This request sets the screen to the specified size, rate, rotation
-	and reflection.
-
-	When this request succeeds, 'status' contains Success and the
-	requested changes to configuration will have been made.
-
-	'new-time-stamp' contains the time at which this request was
-	executed.
-
-	'config-timestamp' contains the time when the possible screen
-	configurations were last changed.
-
-	'root' contains the root window for the screen indicated by the
-	window.
-
-	'subpixelOrder' contains the resulting subpixel order of the screen
-	to allow correct subpixel rendering.
-
-	Value errors are generated when 'rotation', 'rate' or 'size-id'
-	are invalid.
-
-┌───
-    RRGetScreenInfo
-	window: WINDOW
-      ▶
-	rotations: SETofROTATION
-	root: WINDOW
-	timestamp: TIMESTAMP
-	config-timestamp: TIMESTAMP
-	size-id: SIZEID
-	rotation: ROTATION
-	rate: CARD16
-	sizes: LISTofSCREENSIZE
-	refresh: LISTofREFRESH
-└───
-
-	Errors: Window
-
-	RRGetScreenInfo returns information about the current and available
-	configurations for the screen associated with 'window'.
-
-	'rotations' contains the set of rotations and reflections supported
-	by the screen.
-
-	'root' is the root window of the screen.
-
-	'config-timestamp' indicates when the screen configuration
-	information last changed: requests to set the screen will fail
-	unless the timestamp indicates that the information the client
-	is using is up to date, to ensure clients can be well behaved
-	in the face of race conditions.
-
-	'timestamp' indicates when the configuration was last set.
-
-	'size-id' indicates which size is active.
-
-	'rate' is the current refresh rate. This is zero when the refresh
-	rate is unknown or on devices for which refresh is not relevant.
-
-	'sizes' is the list of possible frame buffer sizes (at the normal
-	orientation. Each size indicates both the linear physical size of
-	the screen and the pixel size.
-
-	'refresh' is the list of refresh rates for each size. Each element
-	of 'sizes' has a corresponding element in 'refresh'. An empty list
-	indicates no known rates, or a device for which refresh is not
-	relevant.
-
-	The default size of the screen (the size that would become the
-	current size when the server resets) is the first size in the
-	list.
-
-7.1. Extension Requests added in version 1.2 of the extension
-
-As introduced above, version 1.2 of the extension splits the screen size
-from the crtc and output configuration, permitting the subset of the screen
-presented by multiple outputs to be configured. As a separate notion, the
-size of the screen itself may be arbitrarily configured within a defined
-range. As crtcs and outputs are added and removed from the system, the set
-returned by the extension will change so that applications can detect
-dynamic changes in the display environment.
-
-┌───
-    RRGetScreenSizeRange
-	window: WINDOW
-      ▶
-	CARD16	minWidth, minHeight
-	CARD16	maxWidth, maxHeight
-└───
-	Errors: Window
-
-	Returns the range of possible screen sizes. The screen may be set to
-	any size within this range.
-
-┌───
-    RRSetScreenSize
-	window: WINDOW
-	width: CARD16
-	height: CARD16
-	width-in-millimeters: CARD32
-	height-in-millimeters: CARD32
-└───
-	Errors: Window, Match, Value
-
-	Sets the screen to the specified size. 'width' and 'height' must be
-	within the range allowed by GetScreenSizeRanges, otherwise a Value
-	error results. All active monitors must be configured to display a
-	subset of the specified size, else a Match error results.
-
-	'width-in-millimeters' and 'height-in-millimeters' can be set to
-	reflect the physical size of the screen reported both through this
-	extension and the core protocol. They must be non-zero, or Value
-	error results.
-
-	If panning is enabled, the width and height of the panning and the
-	tracking areas are adapted to the new size and clamped afterwards.
-	Disabled panning axes remain disabled.
-	Panning borders are disabled if their requirements are no longer met
-	(see RRSetPanning).
-
-┌───
-    RRGetScreenResources
-	window: WINDOW
-      ▶
-	timestamp: TIMESTAMP
-	config-timestamp: TIMESTAMP
-	crtcs: LISTofCRTC
-	outputs: LISTofOUTPUT
-	modes: LISTofMODEINFO
-└───
-	Errors: Window
-
-	RRGetScreenResources returns the list of outputs and crtcs connected
-	to the screen associated with 'window'.
-
-	'timestamp' indicates when the configuration was last set.
-
-	'config-timestamp' indicates when the configuration information last
-	changed. Requests to configure the output will fail unless the
-	timestamp indicates that the information the client is using is up
-	to date, to ensure clients can be well behaved in the face of race
-	conditions.
-
-	'crtcs' contains the list of CRTCs associated with the screen.
-
-	'outputs' contains the list of outputs associated with the screen.
-
-	'modes' contains the list of modes associated with the screen
-
-	This request explicitly asks the server to ensure that the
-	configuration data is up-to-date wrt the hardware. If that requires
-	polling, this is when such polling would take place.  If the
-	current configuration is all that's required, use
-	RRGetScreenResourcesCurrent instead.
-
-┌───
-    RRGetOutputInfo
-	output: OUTPUT
-	config-timestamp: TIMESTAMP
-      ▶
-	status: RRCONFIGSTATUS
-	timestamp: TIMESTAMP
-	crtc: CRTC
-
-	name: STRING
-	connection: CONNECTION
-	subpixel-order: SUBPIXELORDER
-	widthInMillimeters, heightInMillimeters: CARD32
-	crtcs: LISTofCRTC
-	clones: LISTofOUTPUT
-	modes: LISTofMODE
-	num-preferred: CARD16
-└───
-	Errors: Output
-
-	RRGetOutputInfo returns information about the current and available
-	configurations 'output'.
-
-	If 'config-timestamp' does not match the current configuration
-	timestamp (as returned by RRGetScreenResources), 'status' is set to
-	InvalidConfigTime and the remaining reply data is empty. Otherwise,
-	'status' is set to Success.
-
-	'timestamp' indicates when the configuration was last set.
-
-	'crtc' is the current source CRTC for video data, or Disabled if the
-	output is not connected to any CRTC.
-
-	'name' is a UTF-8 encoded string designed to be presented to the
-	user to indicate which output this is. E.g. "S-Video" or "DVI".
-
-	'connection' indicates whether the hardware was able to detect a
-	device connected to this output. If the hardware cannot determine
-	whether something is connected, it will set this to
-	UnknownConnection.
-
-	'subpixel-order' contains the resulting subpixel order of the
-	connected device to allow correct subpixel rendering.
-
-	'widthInMillimeters' and 'heightInMillimeters' report the physical
-	size of the displayed area. If unknown, or not really fixed (e.g.,
-	for a projector), these	values are both zero.
-
-	'crtcs' is the list of CRTCs that this output may be connected to.
-	Attempting to connect this output to a different CRTC results in a
-	Match error.
-
-	'clones' is the list of outputs which may be simultaneously
-	connected to the same CRTC along with this output. Attempting to
-	connect this output with an output not in the 'clones' list
-	results in a Match error.
-
-	'modes' is the list of modes supported by this output. Attempting to
-	connect this output to a CRTC not using one of these modes results
-	in a Match error.
-
-	The first 'num-preferred' modes in 'modes' are preferred by the
-	monitor in some way; for fixed-pixel devices, this would generally
-	indicate which modes match the resolution of the output device.
-
-┌───
-    RRListOutputProperties
-	output:OUTPUT
-      ▶
-	atoms: LISTof ATOM
-└───
-	Errors: Output
-
-	This request returns the atoms of properties currently defined on
-	the output.
-
-┌───
-    RRQueryOutputProperty
-	output: OUTPUT
-	property: ATOM
-      ▶
-	pending: BOOL
-	range: BOOL
-	immutable: BOOL
-	valid-values: LISTofINT32
-└───
-	Errors: Name, Atom, Output
-
-	If the specified property does not exist for the specified output,
-	then a Name error is returned.
-
-	If 'pending' is TRUE, changes made to property values with
-	RRChangeOutputProperty will be saved in the pending property value
-	and be automatically copied to the current value on the next
-	RRSetCrtcConfig request involving the named output. If 'pending' is
-	FALSE, changes are copied immediately.
-
-	If 'range' is TRUE, then the valid-values list will contain
-	precisely two values indicating the minimum and maximum allowed
-	values. If 'range' is FALSE, then the valid-values list will contain
-	the list of possible values; attempts to set other values will
-	result in a Value error.
-
-	If 'immutable' is TRUE, then the property configuration cannot be
-	changed by clients. Immutable properties are interpreted by the X
-	server.
-
-┌───
-    RRConfigureOutputProperty
-	output: OUTPUT
-	property: ATOM
-	pending: BOOL
-	range: BOOL
-	valid-values: LISTofINT32
-└───
-	Errors: Access, Name, Atom, Output
-
-	If the specified property is 'immutable', an Access error is
-	returned.
-
-	Otherwise, the configuration of the specified property is changed to
-	the values provided in this request.
-
-	If the specified property does not exist for the specified output,
-	it is created with an empty value and None type.
-
-┌───
-    RRChangeOutputProperty
-	output: OUTPUT
-	property, type: ATOM
-	format: {8, 16, 32}
-	mode: { Replace, Prepend, Append }
-	data: LISTofINT8 or LISTofINT16 or LISTofINT32
-└───
-	Errors: Alloc, Atom, Match, Value, Output
-
-	This request alters the value of the property for the specified
-	output. If the property is marked as a 'pending' property, only the
-	pending value of the property is changed. Otherwise, changes are
-	reflected in both the pending and current values of the property.
-	The type is uninterpreted by the server.  The format specifies
-	whether the data should be viewed as a list of 8-bit, 16-bit, or
-	32-bit quantities so that the server can correctly byte-swap as
-	necessary.
-
-	If the mode is Replace, the previous property value is discarded.
-	If the mode is Prepend or Append, then the type and format must
-	match the existing property value (or a Match error results).  If
-	the property is undefined, it is treated as defined with the correct
-	type and format with zero-length data.
-
-	For Prepend, the data is tacked on to the beginning of the existing
-	data, and for Append, it is tacked on to the end of the existing data.
-
-	This request generates a OutputPropertyNotify
-
-	The lifetime of a property is not tied to the storing client.
-	Properties remain until explicitly deleted, until the output is
-	destroyed, or until server reset (see section 10).
-
-	The maximum size of a property is server-dependent and may vary
-	dynamically.
-
-┌───
-    RRDeleteOutputProperty
-	output: OUTPUT
-	property: ATOM
-└───
-	Errors: Atom, Output
-
-	This request deletes the property from the specified window if the
-	property exists and generates a OutputPropertyNotify event unless
-	the property does not exist.
-
-┌───
-    RRGetOutputProperty
-	output: OUTPUT
-	property: ATOM
-	type: ATOM or AnyPropertyType
-	long-offset, long-length: CARD32
-	delete: BOOL
-	pending: BOOL
-      ▶
-	type: ATOM or None
-	format: {0, 8, 16, 32}
-	bytes-after: CARD32
-	value: LISTofINT8 or LISTofINT16 or LISTofINT32
-└───
-	Errors: Atom, Value, Output
-
-	If the specified property does not exist for the specified output,
-	then the return type is None, the format and bytes-after are zero,
-	and the value is empty.  The delete argument is ignored in this
-	case.
-
-	If the specified property exists but its type does not match the
-	specified type, then the return type is the actual type of the
-	property, the format is the actual format of the property (never
-	zero), the bytes-after is the length of the property in bytes (even
-	if the format is 16 or 32), and the value is empty.  The delete
-	argument is ignored in this case.
-
-	If the specified property exists and either AnyPropertyType is
-	specified or the specified type matches the actual type of the
-	property, then the return type is the actual type of the property,
-	the format is the actual format of the property (never zero), and
-	the bytes-after and value are as follows, given:
-
-		N = actual length of the stored property in bytes
-				  (even if the format is 16 or 32)
-		I = 4 × offset
-		T = N - I
-		L = MINIMUM(T, 4 × long-length)
-		A = N - (I + L)
-
-	If 'pending' is true, and if the property holds a pending value,
-	then the value returned will be the pending value of the property
-	rather than the current value.  The returned value starts at byte
-	index I in the property (indexing from 0), and its length in bytes
-	is L.  However, it is a Value error if long-offset is given such
-	that L is negative.  The value of bytes-after is A, giving the
-	number of trailing unread bytes in the stored property.  If delete
-	is True and the bytes-after is zero, the property is also deleted
-	from the output, and a RROutputPropertyNotify event is generated.
-
-┌───
-    RRCreateMode
-	window: WINDOW
-	modeinfo: MODEINFO
-      ▶
-	mode: MODE
-└───
-	Errors: Window, Name, Value
-
-	'modeinfo' provides a new mode for outputs on the screen
-	associated with 'window'. If the name of 'modeinfo' names an
-	existing mode, a Name error is returned.  If some parameter of the
-	mode is not valid in some other way, a Value error is returned.
-
-	The returned 'mode' provides the id for the mode.
-
-┌───
-    RRDestroyMode
-	mode: MODE
-└───
-	Errors: Mode, Access
-
-	The user-defined 'mode' is destroyed. 'mode' must name a mode
-	defined with RRCreateMode, else an Match error is returned.  If
-	'mode' is in use by some CRTC or Output, then an Access error is
-	returned.
-
-┌───
-    RRAddOutputMode
-	output: OUTPUT
-	mode: MODE
-└───
-	Errors: Output, Mode, Match
-
-	'output' indicates which output is to be configured.
-
-	'mode' specifies which mode to add. If 'mode' is not valid for
-	'output', then a Match error is generated.
-
-	This request generates OutputChangeNotify events.
-
-┌───
-    RRDeleteOutputMode
-	output: OUTPUT
-	mode: MODE
-└───
-	Errors: Output, Mode
-
-	'output' indicates which output is to be configured.
-
-	'mode' specifies which mode to delete. 'mode' must have been added
-	with RRAddOutputMode, else an Access error is returned. 'mode' must
-	not be active, else a Match error is returned.
-
-	This request generates OutputChangeNotify events.
-
-┌───
-    RRGetCrtcInfo
-	crtc: CRTC
-	config-timestamp: TIMESTAMP
-      ▶
-	status: RRCONFIGSTATUS
-	timestamp: TIMESTAMP
-	x, y: INT16
-	width, height: CARD16
-	mode: MODE
-	rotation: ROTATION
-	outputs: LISTofOUTPUT
-
-	rotations: SETofROTATION
-	possible-outputs: LISTofOUTPUT
-└───
-
-	Errors: Window
-
-	RRGetCrtcModes returns information about the current and available
-	configurations for the specified crtc connected to the screen
-	associated with 'window'.
-
-	If 'config-timestamp' does not match the current configuration
-	timestamp (as returned by RRGetScreenResources), 'status' is set to
-	InvalidConfigTime and the remaining reply data is empty. Otherwise,
-	'status' is set to Success.
-
-	'timestamp' indicates when the configuration was last set.
-
-	'x' and 'y' indicate the position of this CRTC within the screen
-	region. They will be set to 0 when the CRTC is disabled.
-
-	'width' and 'height' indicate the size of the area within the screen
-	presented by this CRTC. This may be different than the size of the
-	mode due to rotation. They will be set to 0 when the CRTC
-	is disabled.
-
-	'mode' indicates which mode is active, or None indicating that the
-	CRTC has been disabled and is not displaying the screen contents.
-
-	'rotation' indicates the active rotation. It is set to Rotate_0
-	when the CRTC is disabled.
-
-	'outputs' is the list of outputs currently connected to this CRTC
-	and is empty when the CRTC is disabled.
-
-	'rotations' contains the set of rotations and reflections supported
-	by the CRTC.
-
-	'possible-outputs' lists all of the outputs which may be connected
-	to this CRTC.
-
-┌───
-    RRSetCrtcConfig
-	crtc: CRTC
-	timestamp: TIMESTAMP
-	config-timestamp: TIMESTAMP
-	x, y: INT16
-	mode: MODE
-	rotation: ROTATION
-	outputs: LISTofOUTPUT
-      ▶
-	status: RRCONFIGSTATUS
-	new-timestamp: TIMESTAMP
-└───
-	Errors: Value, Match
-
-	If 'timestamp' is less than the time when the configuration was last
-	successfully set, the request is ignored and InvalidTime returned in
-	status.
-
-	If 'config-timestamp' is not equal to when the monitor's
-	configuration last changed, the request is ignored and
-	InvalidConfigTime returned in status. This could occur if the
-	monitor changed since you last made a RRGetScreenInfo request,
-	perhaps by a different monitor being connected to the machine.
-	Rather than allowing an incorrect call to be executed based on stale
-	data, the server will ignore the request.
-
-	'x' and 'y' contain the desired location within the screen for this
-	monitor's content. 'x' and 'y' must be within the screen size, else
-	a Value error results.
-
-	'mode' is either the desired mode or None indicating the CRTC should
-	be disabled. If 'mode' is not one of these values, a Value
-	error results. 'mode' must be valid for all of the configured outputs,
-	else a Match error.
-
-	'rotation' contains the desired rotation along with which
-	reflections should be enabled. The rotation and reflection values
-	must be among those allowed for this monitor, else a Value error
-	results.
-
-	'outputs' contains the set of outputs that this CRTC should be
-	connected to. The set must be among the list of acceptable output
-	sets for this CRTC or a Match error results.
-
-	If 'mode' is None, then 'outputs' must be empty, else a Match error
-	results. Conversely, if 'mode' is not None, then 'outputs' must not be
-	empty, else a Match error results.
-
-	This request may fail for other indeterminate reasons, in which case
-	'status' will be set to Failed and no configuration change will be
-	made.
-
-	This request sets the CRTC to the specified position, mode, rotation
-	and reflection. The entire area of the CRTC must fit within the
-	screen size, else a Match error results. As an example, rotating the
-	screen so that a single CRTC fills the entire screen before and
-	after may necessitate disabling the CRTC, resizing the screen,
-	then re-enabling the CRTC at the new configuration to avoid an
-	invalid intermediate configuration.
-
-	If panning is enabled, the width and height of the panning and the
-	tracking areas are clamped to the new mode size.
-	Disabled panning axes remain disabled.
-	Panning borders are disabled if their requirements are no longer met
-	(see RRSetPanning).
-
-	When this request succeeds, 'status' contains Success and the
-	requested changes to configuration will have been made.
-
-	'new-time-stamp' contains the time at which this request was
-	executed.
-
-┌───
-    RRGetCrtcGammaSize
-	crtc: CRTC
-      ▶
-	size: CARD16
-└───
-	Errors: Crtc
-
-	This request returns the size of the gamma ramps used by 'crtc'.
-
-┌───
-    RRGetCrtcGamma
-	crtc: CRTC
-      ▶
-	red: LISTofCARD16
-	green: LISTofCARD16
-	blue: LISTofCARD16
-└───
-	Errors: Crtc
-
-	This request returns the currently set gamma ramps for 'crtc'.  All
-	three lists will be the size returned by the RRGetCrtcGammaSize
-	request.
-
-┌───
-    RRSetCrtcGamma
-	crtc: CRTC
-	red: LISTofCARD16
-	green: LISTofCARD16
-	blue: LISTofCARD16
-└───
-	Errors: Crtc, Match
-
-	This request sets the gamma ramps for 'crtc'. All three lists
-	must be the size returned by RRGetCrtcGammaSize else a Value error
-	results.
-
-7.2. Extension Requests added in version 1.3 of the extension
-
-┌───
-    RRGetScreenResourcesCurrent
-	window: WINDOW
-      ▶
-	timestamp: TIMESTAMP
-	config-timestamp: TIMESTAMP
-	crtcs: LISTofCRTC
-	outputs: LISTofOUTPUT
-	modes: LISTofMODEINFO
-└───
-	Errors: Window
-
-	RRGetScreenResourcesCurrent returns the list of outputs and crtcs
-	connected to the screen associated with 'window'.
-
-	'timestamp' indicates when the configuration was last set.
-
-	'config-timestamp' indicates when the configuration information last
-	changed. Requests to configure the output will fail unless the
-	timestamp indicates that the information the client is using is up
-	to date, to ensure clients can be well behaved in the face of race
-	conditions.
-
-	'crtcs' contains the list of CRTCs associated with the screen.
-
-	'outputs' contains the list of outputs associated with the screen.
-
-	'modes' contains the list of modes associated with the screen.
-
-	Unlike RRGetScreenResources, this merely returns the current
-	configuration, and does not poll for hardware changes.
-
-┌───
-    RRSetCrtcTransform
-	crtc: CRTC
-	transform: TRANSFORM
-	filter: STRING8
-	values: LISTofFIXED
-└───
-	Errors: Crtc, Match
-
-	This request provides a mechanism that is more general than the
-	existing rotation and reflection values for describing the
-	transformation from frame buffer image to crtc presentation.
-	'transform' is a full 2D projective transformation from screen
-	coordinate space to crtc coordinate space. This transformation is
-	applied before the rotation and reflection values to compute the
-	complete transform.
-
-	'filter' and 'values' specify a Render filter that may be used by the
-	server when transforming data from frame buffer to crtc.
-
-	This request sets the transform to be used at the next
-	RRSetCrtcConfig request execution; it does not cause any change to
-	occur in the current configuration.
-
-	When a non-identity transformation is in use, the rectangle returned
-	by RRGetCrtcInfo defines the bounding rectangle of the screen that is
-	projected to the crtc. It is this projected rectangle which must be
-	within the area of the screen when the mode is set.
-
-┌───
-    RRGetCrtcTransform
-	crtc: CRTC
-      ▶
-	pending-transform: TRANSFORM
-	pending-filter: STRING8
-	pending-values: LISTofFIXED
-	current-transform: TRANSFORM
-	current-filter: STRING8
-	current-values: LISTofFIXED
-└───
-
-	This request returns the pending and current transforms for the
-	specified CRTC. The pending transform will be the same as the current
-	transform if no new pending transform has been set since the last call
-	to RRSetCrtcConfig.
-
-┌───
-    RRGetPanning
-	crtc: CRTC
-      ▶
-	status: RRCONFIGSTATUS
-	timestamp: TIMESTAMP
-	left, top, width, height: CARD16
-	track_left, track_top, track_width, track_height: CARD16
-	border_left, border_top, border_right, border_bottom: INT16
-└───
-
-	Errors: Crtc
-
-	Version 1.3 adds panning support again. If multiple crtcs are active
-	the panning behavior can be defined per crtc individually.
-	RRGetPanning returns information about the currently set panning
-	configuration for the specified crtc.  If the CRTC does not support
-	panning, all fields (except timestamp) will be 0.
-
-	'timestamp' indicates when the configuration was last set.
-
-	All other entries are explained for RRSetPanning.
-
-┌───
-    RRSetPanning
-	crtc: CRTC
-	timestamp: TIMESTAMP
-	left, top, width, height: CARD16
-	track_left, track_top, track_width, track_height: CARD16
-	border_left, border_top, border_right, border_bottom: INT16
-      ▶
-	status: RRCONFIGSTATUS
-	new-timestamp: TIMESTAMP
-└───
-	Errors: Crtc, Match
-
-	This request sets the panning parameters.  As soon as panning is
-	enabled, the CRTC position can change with every pointer move.
-	RRCrtcChangeNotify events are sent to the clients requesting those.
-
-	If 'timestamp' is less than the time when the configuration was last
-	successfully set, the request is ignored and InvalidTime returned in
-	status.
-
-	┌──┳━━━━━━━━━━━━━━┳─────┬ ─ ─ ─ ─ ─ ┐
-	│  ┃     CRTC     ┃     │
-	│  ┃              ┃     │           │
-	│  ┃             X┃→    │
-	│  ┃              ┃     │           │  framebuffer
-	│  ┗━━━━━━━━━━━━━━┛     │
-	│                       │           │
-	│panning area           │
-	└───────────────────────┴ ─ ─ ─ ─ ─ ┘
-
-	'left', 'top', 'width', and 'height' contain the total panning area
-	for this CRTC.  'width' has to be larger than or equal to the CRTC's
-	width or 0, and 'left'+'width' must be within the screen size, else a
-	Match error results.  Equivalent restrictions for the height exist.
-	'width' or 'height' set to 0 indicate that panning should be disabled
-	on the according axis.  Setting 'width'/'height' to the CRTC's
-	width/height will disable panning on the X/Y axis as well, but
-	RRSetScreenSize will silently enable panning if the screen size is
-	increased. This does not happen if set to 0.
-
-	┌────────┳━━━━━━━━━━━━━━┳ ─ ─ ─ ─ ─ ┐
-	│        ┃     CRTC     ┃
-	│        ┃              ┃           │
-	│        ┃              ┃
-	│        ┃              ┃           │  tracking area
-	│        ┗━━━━━━━━━━━━━━┫     X
-	│               ↓       │     ↓     │
-	│panning area           │
-	└───────────────────────┴ ─ ─ ─ ─ ─ ┘
-
-	'track_left', 'track_top', 'track_width', and 'track_height' contain
-	the pointer area for which the panning region is updated.  For normal
-	use cases it should enclose the panning area minus borders, and is
-	typically set to either the panning area minus borders, or to the
-	total screen size. If set to the total screen size, the CRTC will pan
-	in the remaining axis even if the pointer is outside the panning area
-	on a different CRTC, as shown in the figure above. If the pointer is
-	outside the tracking area, the CRTC will not pan. Zero can be used as
-	an alias for the total screen size.
-
-	┌──┳━━━━━━━━━━━━━━┳────────────┐
-	│  ┃     CRTC     ┃            │
-	│  ┃              ┃            │
-	│  ┃              ┃→           │
-	│  ┃           X←→┃            │
-	│  ┃       border_right        │
-	│  ┗━━━━━━━━━━━━━━┛            │
-	│                              │
-	│panning area                  │
-	└──────────────────────────────┘
-
-	'border_left', 'border_top', 'border_right', and 'border_bottom'
-	define the distances from the CRTC borders that will activate panning
-	if the pointer hits them.  If the borders are 0, the screen will pan
-	when the pointer hits the CRTC borders (behavior of pre-RandR Xserver
-	panning).  If the borders are positive, the screen will pan when the
-	pointer gets close to the CRTC borders, if they are negative, the
-	screen will only pan when the pointer is already way past the CRTC
-	borders.  Negative values might confuse users and disable panning to
-	the very edges of the screen.  Thus they are discouraged.
-	border_left + border_right has to be lower or equal than the CRTC's
-	width, else a Match error results.  An equivalent restriction for the
-	height exists.
-
-	Screen size changes update the panning and the tracking areas to the
-	new size. Both screen size changes and mode changes clamp these areas
-	to the current CRTC size.  In these cases panning borders are disabled
-	if their requirements are no longer met.
-
-	When this request succeeds, 'status' contains Success and the
-	requested changes to configuration will have been made.
-
-	'new-time-stamp' contains the time at which this request was
-	executed.
-
-┌───
-    RRSetOutputPrimary
-	window: WINDOW
-	output: OUTPUT
-└───
-	Errors: Match, Output, Window
-
-	RRSetOutputPrimary marks 'output' as the primary output for the
-	screen with the same root window as 'window'. This output's CRTC
-	will be sorted to the front of the list in Xinerama and RANDR
-	geometry requests for the benefit of older applications. The
-	default primary output is None, and None is a legal value to pass
-	to RRSetOutputPrimary. This request is expected to be used by
-	desktop environments to mark the screen that should hold the primary
-	menu bar or panel.
-
-	As this changes the logical layout of the screen, ConfigureNotify
-	and RRScreenChangeNotify will be generated on the appropriate root
-	window when the primary output is changed by this call. This request
-	also generates RROutputChangeNotify events on the outputs that gained
-	and lost primary status.
-
-	If an output is disconnected asynchronously (eg. due to recabling),
-	the primary status does not change, but RROutputChangeNotify events
-	will be generated if the hardware is capable of detecting this;
-	clients are expected to reconfigure if appropriate.
-
-	If an output is deleted (eg. due to device hotplug), the server will
-	act as though None was passed to RRSetOutputPrimary, including
-	generating the appropriate events.
-
-┌───
-    RRGetOutputPrimary
-	window: WINDOW
-      ▶
-	output: OUTPUT
-└───
-	Errors: Window
-
-	RRGetOutputPrimary returns the primary output for the screen.
-
-			      ❧❧❧❧❧❧❧❧❧❧❧
-
-7.3. Extension Requests added in version 1.4 of the extension.
-
-┌───
-    RRQueryScanoutPixmaps
-	window: WINDOW
-      ▶
-	infos: LISTofSCANOUTPIXMAPINFO
-└───
-	Errors: Window
-
-	This request returns information about the server support for
-	alternate scanout pixmaps. For each pictformat, there is a set
-	of rotations and a maximum supported size. The rotations here
-	are those provided by the scanout hardware itself, not by
-	software emulation.
-
-┌───
-    RRCreateScanoutPixmap
-	pixmap: PIXMAP
-	drawable: DRAWABLE
-	width, height: CARD16
-	format: PICTFORMAT
-	rotations: SETofROTATION
-└───
-	Errors: Drawable, Match, Value
-
-	Creates a pixmap which can subsequently be used as a scanout
-	buffer for the screen associated with 'drawable'. 'rotations'
-	is the set of rotation values which may be used with the
-	resulting scanout buffer when it is associated with a CRTC.
-
-	'format' must be one of the supported scanout formats, or a
-	Match error results.
-
-	'width' and 'height' must be within the supported range for
-	the specified format or a Value error results.
-
-	'rotations' must be a subset of those supported for the
-	specified format or a Match error results.
-
-┌───
-    RRSetCrtcSpriteTransform
-	crtc: CRTC
-	position-transform: TRANSFORM
-	image-transform: TRANSFORM
-└───
-	Sets the sprite transforms for the specified crtc, any sprites
-	presented on this crtc will have their positions transformed
-	by the position-transform matrix. Sprite images displayed on the crtc
-	will be transformed by the image-transform matrix.
-
-┌───
-    RRGetCrtcSpriteTransform
-	crtc: CRTC
-      ▶
-	position-transform: TRANSFORM
-	image-transform: TRANSFORM
-└───
-	Gets the sprite transforms for the specified crtc.
-
-┌───
-    RRSetCrtcConfigs
-	drawable: DRAWABLE
-	set: SETofSCREENFLAG
-	screen-pixmap-width: CARD16
-	screen-pixmap-height: CARD16
-	screen-width: CARD16
-	screen-height: CARD16
-	width-in-millimeters: CARD32
-	height-in-millimeters: CARD32
-	configs: LISTofCRTCCONFIG
-      ▶
-	status: RRCONFIGSTATUS
-└───
-	Errors: Value, Match
-
-	This works much like RRSetScreenSize followed by a sequence of
-	RRSetCrtcConfig, except that the entire configuration can be set
-	in a single operation, either succeeding or failing without
-	any partial execution.
-
-	If 'set' includes 'SetScreenPixmapSize', then
-	'screen-pixmap-width' and 'screen-pixmap-height' specify the
-	new screen pixmap size.
-
-	If 'set' includes 'SetScreenSize', then 'screen-width' and
-	'screen-height' specify the new screen size.
-
-	If 'set' includes 'SetScreenSizeInMillimeters', then
-	'width-in-millimeters' and 'height-in-millimeters' specify
-	the new screen physical size.
-
-	If 'set' includes 'SetScreenCrtcs', then 'configs' includes
-	the list of new CRTC configurations.
-
-	In addition to the pre-1.4 semantics, this request adds the
-	ability to specific a scanout pixmap for each crtc, and
-	integrates the 1.4 sprite transform request as well.
-
-			      ❧❧❧❧❧❧❧❧❧❧❧
-
-8. Extension Events
-
-Clients MAY select for ConfigureNotify on the root window to be
-informed of screen changes. This may be advantageous if all your
-client needs to know is the size of the root window, as it avoids
-round trips to set up the extension.
-
-RRScreenChangeNotify is sent if RRSelectInput has requested it
-whenever properties of the screen change, which may be due to external
-factors, such as re-cabling a monitor, etc.
-
-┌───
-    RRScreenChangeNotify
-
-	rotation: ROTATION;		new rotation
-	sequenceNumber: CARD16		low 16 bits of request seq. number
-	timestamp: TIMESTAMP		time screen was changed
-	configTimestamp: TIMESTAMP	time config data was changed
-	root: WINDOW			root window of screen
-	window: WINDOW			window requesting notification
-	size-id: SIZEID			index of new SCREENSIZE
-	subpixelOrder: SUBPIXELORDER	order of subpixels
-	widthInPixels: CARD16		width in pixels of the new SCREENSIZE
-	heightInPixels: CARD16		height in pixels of the new SCREENSIZE
-	widthInMillimeters: CARD16	width in mm of the new SCREENSIZE
-	heightInMillimeters: CARD16	height in mm of the new SCREENSIZE
-└───
-	This event is generated whenever the screen configuration is changed
-	and sent to requesting clients. 'timestamp' indicates when the
-	screen configuration was changed. 'configTimestamp' says when the
-	last time the configuration was changed. 'root' is the root of the
-	screen the change occurred on, 'window' is window selecting for this
-	event. 'size-id' contains the index of the current size.
-
-	This event is sent whenever the screen's configuration changes
-	or if a new screen configuration becomes available that was
-	not available in the past. In this case (config-timestamp in
-	the event not being equal to the config-timestamp returned in
-	the last call to RRGetScreenInfo), the client MUST call
-	RRGetScreenInfo to update its view of possible screen
-	configurations to have a correct view of possible screen
-	organizations.
-
-	Clients which select screen change notification events may be
-	sent an event immediately if the screen configuration was
-	changed between when they connected to the X server and
-	selected for notification. This is to prevent a common race
-	that might occur on log-in, where many applications start up
-	just at the time when a display manager or log in script might
-	be changing the screen size or configuration.
-
-	Note that the sizes in this event reflect the new SCREENSIZE and
-	thus will appear rotated by the 'rotation' parameter from the sizes
-	of the screen itself. In other words, when rotation is 90 or 270,
-	widthInPixels in this event will be the same as the height value
-	from a ConfigureNotify that reflects the same size change. This
-	will probably confuse developers.
-
-8.1 Events added in version 1.2 of the RandR extension
-
-┌───
-    RROutputChangeNotify:
-	timestamp: TIMESTAMP		time screen was reconfigured
-	config-timestamp: TIMESTAMP	time available config data was changed
-	window: WINDOW			window requesting notification
-	output: OUTPUT			output affected by change
-	crtc: CRTC			connected CRTC or None
-	mode: MODE			mode in use on CRTC or None
-	connection: CONNECTION		connection status
-└───
-
-	This event is generated whenever the available output configurations
-	have changed and is sent to requesting clients. 'timestamp'
-	indicates when the crtc configuration was changed by a client.
-	'config-timestamp' says when the last time the available
-	configurations changed. 'root' is the root of the screen the change
-	occurred on, 'window' is window selecting for this event. The
-	precise change can be detected by examining the new state of the
-	system.
-
-┌───
-    RROutputPropertyNotify:
-	window: WINDOW			window requesting notification
-	output: OUTPUT			output affected by change
-	atom: ATOM			affected property
-	time: TIMESTAMP			time property was changed
-	subpixel-order: SUBPIXELORDER	order of subpixels
-	state: { NewValue, Deleted }	new property state
-└───
-
-	This event is reported to clients selecting RROutputPropertyChange
-	on the window and is generated with state NewValue when a property
-	of the window is changed using RRChangeOutputProperty even when
-	adding zero-length data and when replacing all or part of a property
-	with identical data.  It is generated with state Deleted when a
-	property of the window is deleted using either
-	RRDeleteOutputProperty or RRGetOutputProperty.  The timestamp
-	indicates the server time when the property was changed.
-
-┌───
-    RRCrtcChangeNotify
-	timestamp: TIMESTAMP		time monitor was changed
-	window: WINDOW			window requesting notification
-	crtc: CRTC			CRTC which changed
-	mode: MODE			new mode
-	rotation: ROTATION;		new rotation
-	x: INT16			x position of CRTC within screen
-	y: INT16			y position of CRTC within screen
-	width: CARD16			width of new mode
-	height: CARD16			height of new mode
-└───
-	This event is generated whenever the CRTC configuration is changed
-	and sent to requesting clients. 'timestamp' indicates when the
-	CRTC configuration was changed. 'window' is window selecting for this
-	event. 'mode' is the new mode, or None if the crtc is disabled.
-	'x' and 'y' mark the location in the screen where this CRTC
-	is reading data. 'width' and 'height' indicate the size of the
-	mode. 'x', 'y, 'width' and 'height' are all zero when 'mode' is None.
-
-	This event is sent whenever the monitor's configuration changes
-	or if a new monitor configuration becomes available that was
-	not available in the past. In this case, the client MUST call
-	RRGetCrtcModes to update its view of possible monitor
-	configurations to have a correct view of possible monitor
-	organizations.
-
-	Clients which select monitor change notification events may be
-	sent an event immediately if the monitor configuration was
-	changed between when they connected to the X server and
-	selected for notification. This is to prevent a common race
-	that might occur on log-in, where many applications start up
-	just at the time when a display manager or log in script might
-	be changing the monitor size or configuration.
-
-			      ❧❧❧❧❧❧❧❧❧❧❧
-
-9. Properties
-
-Properties are used for output specific parameters, and for announcing
-static or rarely changing data.  Announced data is typically
-immutable.  Properties are also used for evaluating new parameters
-before adding them to the RandR protocol.
-
-The following properties are hereby declared official, and drivers SHOULD
-prefix driver specific properties with '_', unless they are planned to be
-added to this specification.  List values, that are not declared by the table
-below, and will remain driver specific or are not planned to be added to this
-specification, SHOULD be prefixed with "_" as well in order to avoid name
-space or semantics clashes with future extensions of these values.
-
-Beginning with version 1.3 of the RandR extension, certain properties
-are mandatory and MUST be provided by implementations.  Earlier
-versions of the RandR extension MAY provide these properties as well,
-as long as the semantics are not altered.  Clients SHOULD fall back
-gracefully to lower version functionality, though, if the driver
-doesn't handle a mandatory property correctly.
-
-9.1 Known properties
-
-    "Backlight"			aka RR_PROPERTY_BACKLIGHT
-	Type:			int32
-	Flags:			-
-	Range/List:		0-x (driver specific)
-
-	This property controls the brightness on laptop panels and equivalent
-	displays with a backlight controller. The driver specific maximum
-	value MUST turn the backlight to full brightness, 1 SHOULD turn the
-	backlight to minimum brightness, 0 SHOULD turn the backlight off.
-
-    "CloneList"			aka RR_PROPERTY_CLONE_LIST
-	Type:			int32 [2*n] / Atom pairs
-	Flags:			Immutable
-	Range/List:		0-
-
-	Some combinations of outputs on some cards cannot be served
-	independently from each other, because they are wired up to the same
-	encoder outputs.
-	This property lists all output + signal format pairs that are
-	driven together with this output, and thus can only be programmed in
-	clone mode with the same CRTC.
-	This property MUST be symmetric, but may change with changing signal
-	format. I.e. if the property for DVI-1/VGA specifies VGA-1/VGA to be
-	cloned, VGA-1/VGA has to list DVI-1/VGA as well.
-	Outputs / format pairs listed in this property MUST be included in the
-	CompatibilityList.
-
-    "CompatibilityList"		aka RR_PROPERTY_COMPATIBILITY_LIST
-	Type:			int32 [2*n] / Atom pairs
-	Flags:			Immutable
-	Range/List:		0-
-
-	Some combinations of outputs on some cards cannot be served at all,
-	because the according encoder is only capable of driving one output at
-	a time.
-	This property lists all output + signal format pairs that can be
-	driven together with this output. NULL atoms specify any output / any
-	signal format, respectively.
-	This property MUST be symmetric, but may change with changing signal
-	format. I.e. if the property for DVI-1/TMDS specifies VGA-1/VGA to be
-	available, VGA-1/VGA has to list DVI-1/TMDS as well.
-
-    "ConnectorNumber"		aka RR_PROPERTY_CONNECTOR_NUMBER
-	Type:			int32
-	Flags:			Immutable, Static
-	Range/List:		0-
-
-	Outputs that route their signal to the same connector MUST
-	have the same connector number. Outputs with the same
-	connector number MUST route their signal to the same
-	connector, except if it is 0, which indicates unknown
-	connectivity. 1 is called the primary connector, 2 the
-	secondary. 3 is typically a TV connector, but that is completely
-	driver / hardware dependent.
-	Outputs with the same connector number SHOULD have the same
-	connector type. Meaning and client behavior for mismatching
-	connector types is undefined at the moment.
-
-    "ConnectorType"		aka RR_PROPERTY_CONNECTOR_TYPE
-	Type:			int32 / Atom
-	Flags:			Immutable, Static
-	Range/List:		unknown VGA DVI DVI‐I DVI‐A DVI‐D HDMI Panel
-				TV TV-Composite TV-SVideo TV-Component
-				TV-SCART TV-C4 DisplayPort
-
-	Connector type, as far as known to the driver.
-	Values with dashes (TV‐Composite) describe more specific versions of
-	the base values (TV). The former SHOULD be used if the connector is
-	not capable of producing other signal formats. The later SHOULD be
-	used if the exact connector is unknown, or the connector is a
-	multi‐format connector that is not described otherwise. DVI, for
-	instance, SHOULD be handled like a DVI‐I connector, unless additional
-	information is available to the user agent. PANEL describes
-	laptop‐internal (normally LVDS) displays. TV, TV‐SCART, TV‐Component,
-	and TV‐C4 with signal format VGA are valid combinations and describe
-	RGB TV signals.
-
-    "EDID"			aka RR_PROPERTY_RANDR_EDID
-	Type:			int8 [n]
-	Flags:			Immutable
-	Range/List:		-
-
-	Raw EDID data from the device attached to the according
-	output. Should include main EDID data and all extension
-	blocks. Previously known as EdidData.
-
-    "SignalFormat"		aka RR_PROPERTY_SIGNAL_FORMAT
-	Type:			int32 / Atom
-	Flags:			-
-	Range/List:		unknown VGA TMDS LVDS Composite Composite-PAL
-				Composite-NTSC Composite-SECAM SVideo
-				Component DisplayPort
-
-	Signal format / physical protocol format that is used for the
-	specified output. valid-values lists all possible formats on this
-	output, which SHOULD be a subset of the list above and MUST be static.
-	Values with dashes (Composite-PAL) describe more specific versions of
-	the base values (Composite) and SHOULD be used if known to the driver.
-	A driver MAY change this property of an output if the underlying
-	hardware indicates a protocol change (e.g. TV formats).  Clients are
-	allowed to change the signal format in order to select a different
-	signal format (e.g. Composite etc.) or physical protocol (e.g. VGA or
-	TMDS on DVI-I).
-	Laptop panels SHOULD not be detected with this property, but rather by
-	ConnectorType.
-
-    "SignalProperties"		aka RR_PROPERTY_SIGNAL_FORMAT
-	Type:			int32 [n] / Atom
-	Flags:			-
-	Range/List:		For Composite signals:
-				  NTSC NTSC-M NTSC-J NTSC-N NTSC-4.43 NTSC-film
-				  PAL PAL-B PAL-G PAL-H PAL-H PAL-I PAL-M PAL-D
-				  PAL-N PAL-Nc PAL-L PAL-60
-				  SECAM SECAM-L SECAM-B SECAM-G SECAM-D SECAM-K
-				  SECAM-H SECAM-K
-				For TMDS signals:
-				  SingleLink DualLink
-				For DisplayPort signals:
-				  Lane1 Lane2 Lane4 LowSpeed HiSpeed
-
-	Properties of the signal format that is currently used for the
-	specified output. valid-values lists all possible properties on this
-	output, which SHOULD be a subset of the list above. It will change if
-	SignalFormat changes.  Multiple properties are allowed.
-	Values with dashes (PAL-B) describe more specific versions of the base
-	values (PAL) and SHOULD be used if known to the driver.  A driver MAY
-	change this property of an output if the underlying hardware indicates
-	a signal change (e.g. TV formats).  Clients are allowed to change the
-	properties in order to select a different signal subformat.
-
-
-9.2 Properties introduced with version 1.2 of the RandR extension
-
-Property			Immutable	Mandatory since
-────────			─────────	───────────────
-EDID				yes		n/a
-
-EDID is provided by the RandR frontend, thus not driver specific.
-
-
-9.3 Properties introduced with version 1.3 of the RandR extension
-
-Property			Immutable	Mandatory since
-────────			─────────	───────────────
-CloneList			yes		not mandatory
-CompatibilityList		yes		not mandatory
-ConnectorNumber			yes: static	not mandatory
-ConnectorType			yes: static	RandR 1.3
-SignalFormat			no		RandR 1.3
-SignalProperties		no		not mandatory
-
-9.4 Properties introduced with version 1.3.1 of the RandR extension
-
-Property			Immutable	Mandatory since
-────────			─────────	───────────────
-Backlight			no		not mandatory
-
-			      ❧❧❧❧❧❧❧❧❧❧❧
-
-10. Extension Versioning
-
-The RandR extension was developed in parallel with the implementation
-to ensure the feasibility of various portions of the design. As
-portions of the extension are implemented, the version number of the
-extension has changed to reflect the portions of the standard provided.
-This document describes the version 1.2 of the specification, the
-partial implementations have version numbers less than that. Here's a
-list of what each version provided:
-
-	0.0: This prototype implemented resize and rotation in the
-	     TinyX server Used approximately the protocol described in
-	     the Usenix paper. Appeared in the TinyX server in
-	     XFree86 4.2, but not in the XFree86 main server.
-
-	0.1: Added subpixel order, added an event for subpixel order.
-	     This version was never checked in to XFree86 CVS.
-
-	1.0: Implements resize, rotation, and reflection. Implemented
-	     both in the XFree86 main server (size change only at this
-	     date), and fully (size change, rotation, and reflection)
-	     in XFree86's TinyX server.
-
-	1.1: Added refresh rates
-
-	1.2: Separate screens from CRTCs and outputs, switch to full VESA
-	     modes
-
-	1.3: Added cheap version of RRGetScreenResources.  Added CRTC
-	     transformations.  Added panning.  Added primary outputs.
-	     Added standard properties.
-
-Compatibility between 0.0 and 1.0 was *NOT* preserved, and 0.0 clients
-will fail against 1.0 servers. The wire encoding op-codes were
-changed for GetScreenInfo to ensure this failure in a relatively
-graceful way. Version 1.1 servers and clients are cross compatible with
-1.0. Version 1.1 is considered to be stable and we intend upward
-compatibility from this point. Version 1.2 offers an extended model of the
-system with multiple output support. Version 1.3 adds a cheap version of
-GetScreenResources to avoid expensive DDC operations, CRTC transformations,
-panning, and the primary output concept. 1.2 and 1.3 are backward-compatible
-with 1.1.
-
-			      ❧❧❧❧❧❧❧❧❧❧❧
-
-11. Relationship with other extensions
-
-Two other extensions have a direct relationship with this extension. This
-section attempts to explain how these three are supposed to work together.
-
-11.1 XFree86-VidModeExtension
-
-XFree86-VidModeExtension changes the configuration of a single monitor
-attached to the screen without changing the configuration of the screen
-itself. It provides the ability to specify new mode lines for the server to
-use along with selecting among existing mode lines. As it uses screen
-numbers instead of window identifiers, it can be used to affect multiple
-monitors in a single-screen Xinerama configuration. However, the association
-between screen numbers and root windows in a multi-Screen environment is not
-defined by the extension. Version 2.0 of this extension added the ability to
-adjust the DAC values in a TrueColor server to modify the brightness curves
-of the display.
-
-All of the utility of this extension is subsumed by RandR version 1.2, RandR
-should be used in preference to XFree86-VidModeExtension where both are
-present.
-
-11.2 Xinerama
-
-Xinerama provides a mechanism for describing the relationship between the
-overall screen display and monitors placed within that area. As such, it
-provides the query functionality of RandR 1.2 without any of the
-configuration functionality. Applications using Xinerama to discover
-monitor geometry can continue to do so, with the caveat that they will not be
-informed of changes when they occur. However, Xinerama configuration data
-will be updated, so applications selecting for RandR notification and
-re-querying the configuration with the Xinerama extension will get updated
-information. It is probably better to view RandR as a superset of Xinerama
-at this point and use it in preference to Xinerama where both are present.
-
-			      ❧❧❧❧❧❧❧❧❧❧❧
-
-Appendix A. Protocol Encoding
-
-Syntactic Conventions
-
-This document uses the same syntactic conventions as the core X
-protocol encoding document.
-
-A.1 Common Types
-
-┌───
-    ROTATION
-	0x0001	Rotate_0
-	0x0002	Rotate_90
-	0x0004	Rotate_180
-	0x0008	Rotate_270
-	0x0010	Reflect_X
-	0x0020	Reflect_Y
-└───
-	Used to encode both sets of possible rotations and individual
-	selected rotations.
-
-┌───
-    RRSELECTMASK
-	0x0001	ScreenChangeNotifyMask
-	0x0002	CrtcChangeNotifyMask		Added in version 1.2
-	0x0004	OutputChangeNotifyMask		Added in version 1.2
-	0x0008	OutputPropertyNotifyMask	Added in version 1.2
-└───
-      Event select mask for RRSelectInput
-
-┌───
-    RRCONFIGSTATUS
-	0x0 Success
-	0x1 InvalidConfigTime
-	0x2 InvalidTime
-	0x3 Failed
-└───
-	Return status for requests which depend on time.
-
-┌───
-    MODEINFO (32)				Added in version 1.2
-	4	CARD32		id
-	2	CARD16		width in pixels
-	2	CARD16		height in pixels
-	4	CARD32		dot clock
-	2	CARD16		h sync start
-	2	CARD16		h sync end
-	2	CARD16		h total
-	2	CARD16		h skew
-	2	CARD16		v sync start
-	2	CARD16		v sync end
-	2	CARD16		v total
-	2	CARD16		name length
-	4	SETofMODEFLAG	mode flags
-└───
-
-	An output mode specifies the complete CRTC timings for
-	a specific mode. The vertical and horizontal synchronization rates
-	can be computed given the dot clock and the h total/v total
-	values. If the dot clock is zero, then all of the timing
-	parameters and flags are not used, and must be zero as this
-	indicates that the timings are unknown or otherwise unused.
-	The name itself will be encoded separately in each usage.
-
-┌───
-    MODEFLAG
-	0x00000001	HSyncPositive
-	0x00000002	HSyncNegative
-	0x00000004	VSyncPositive
-	0x00000008	VSyncNegative
-	0x00000010	Interlace
-	0x00000020	DoubleScan
-	0x00000040	CSync
-	0x00000080	CSyncPositive
-	0x00000100	CSyncNegative
-	0x00000200	HSkewPresent
-	0x00000400	BCast
-	0x00000800	PixelMultiplex
-	0x00001000	DoubleClock
-	0x00002000	ClockDivideBy2
-└───
-┌───
-    CONNECTION
-	0		Connected
-	1		Disconnected
-	2		UnknownConnection
-└───
-
-
-A.2 Protocol Requests
-
-Opcodes 1 and 3 were used in the 0.0 protocols, and will return
-errors if used in version 1.0.
-
-┌───
-    RRQueryVersion
-
-	1	CARD8			major opcode
-	1	0			RandR opcode
-	2	3			length
-	4	CARD32			major version
-	4	CARD32			minor version
-      ▶
-	1	1			Reply
-	1				unused
-	2	CARD16			sequence number
-	4	0			reply length
-	1	CARD32			major version
-	1	CARD32			minor version
-└───
-┌───
-    RRSetScreenConfig
-
-	1	CARD8			major opcode
-	1	2			RandR opcode
-	2	6			length
-	4	WINDOW			window on screen to be configured
-	4	TIMESTAMP		timestamp
-	4	TIMESTAMP		config timestamp
-	2	SIZEID			size index
-	2	ROTATION		rotation/reflection
-	2	CARD16			refresh rate (1.1 only)
-	2	CARD16			pad
-      ▶
-	1	1			Reply
-	1	RRCONFIGSTATUS		status
-	2	CARD16			sequence number
-	4	0			reply length
-	4	TIMESTAMP		new timestamp
-	4	TIMESTAMP		new configuration timestamp
-	4	WINDOW			root
-	2	SUBPIXELORDER		subpixel order defined in Render
-	2	CARD16			pad4
-	4	CARD32			pad5
-	4	CARD32			pad6
-└───
-┌───
-    RRSelectInput
-
-	1	CARD8			major opcode
-	1	4			RandR opcode
-	2	3			length
-	4	WINDOW			window
-	2	SETofRRSELECTMASK	enable
-	2	CARD16			pad
-└───
-┌───
-    RRGetScreenInfo
-
-	1	CARD8			major opcode
-	1	5			RandR opcode
-	2	2			length
-	4	WINDOW			window
-      ▶
-	1	1			Reply
-	1	CARD8			set of Rotations
-	2	CARD16			sequence number
-	4	0			reply length
-	4	WINDOW			root window
-	4	TIMESTAMP		timestamp
-	4	TIMESTAMP		config timestamp
-	2	CARD16			number of SCREENSIZE following
-	2	SIZEID			current size index
-	2	ROTATION		current rotation and reflection
-	2	CARD16			current rate (added in version 1.1)
-	2	CARD16			length of rate info (number of CARD16s)
-	2	CARD16			pad
-
-	SCREENSIZE
-	2	CARD16			width in pixels
-	2	CARD16			height in pixels
-	2	CARD16			width in millimeters
-	2	CARD16			height in millimeters
-
-	REFRESH
-	2	CARD16			number of rates (n)
-	2n	CARD16			rates
-└───
-
-A.2.1 Protocol Requests added with version 1.2
-
-┌───
-    RRGetScreenSizeRange
-	1	CARD8			major opcode
-	1	6			RandR opcode
-	2	2			length
-	4	WINDOW			window
-      ▶
-	1	1			Reply
-	1				unused
-	2	CARD16			sequence number
-	4	0			reply length
-	2	CARD16			minWidth
-	2	CARD16			minHeight
-	2	CARD16			maxWidth
-	2	CARD16			maxHeight
-	16				unused
-└───
-┌───
-    RRSetScreenSize
-	1	CARD8			major opcode
-	1	7			RandR opcode
-	2	5			length
-	4	WINDOW			window
-	2	CARD16			width
-	2	CARD16			height
-	4	CARD32			width in millimeters
-	4	CARD32			height in millimeters
-└───
-┌───
-    RRGetScreenResources
-	1	CARD8			major opcode
-	1	8			RandR opcode
-	2	2			length
-	4	WINDOW			window
-      ▶
-	1	1			Reply
-	1				unused
-	2	CARD16			sequence number
-	4	c+o+8m+(b+p)/4		reply length
-	4	TIMESTAMP		timestamp
-	4	TIMESTAMP		config-timestamp
-	2	c			number of CRTCs
-	2	o			number of outputs
-	2	m			number of modeinfos
-	2	b			total bytes in mode names
-	8				unused
-	4c	LISTofCRTC		crtcs
-	4o	LISTofOUTPUT		outputs
-	32m	LISTofMODEINFO		modeinfos
-	b	STRING8			mode names
-	p				unused, p=pad(b)
-└───
-┌───
-    RRGetOutputInfo
-	1	CARD8			major opcode
-	1	9			RandR opcode
-	2	3			length
-	4	OUTPUT			output
-	4	TIMESTAMP		config-timestamp
-      ▶
-	1	1			Reply
-	1	RRCONFIGSTATUS		status
-	2	CARD16			sequence number
-	4	1+c+m+(n+p)/4		reply length
-	4	TIMESTAMP		timestamp
-	4	CRTC			current connected crtc
-	4	CARD32			width in millimeters
-	4	CARD32			height in millimeters
-	1	CONNECTION		connection
-	1	SUBPIXELORDER		subpixel-order
-	2	c			number of CRTCs
-	2	m			number of modes
-	2	p			number of preferred modes
-	2	o			number of clones
-	2	n			length of name
-	4c	LISTofCRTC		crtcs
-	4m	LISTofMODE		modes
-	4o	LISTofOUTPUT		clones
-	n	STRING8			name
-	p				unused, p=pad(n)
-└───
-┌───
-    RRListOutputProperties
-	1	CARD8			major opcode
-	1	10			RandR opcode
-	2	2			length
-	4	OUTPUT			output
-      ▶
-	1	1			Reply
-	1				unused
-	2	CARD16			sequence number
-	4	n			reply length
-	2	n			number of ATOMs in atoms
-	22				unused
-	4n	LISTofATOM		atoms
-└───
-┌───
-    RRQueryOutputProperty
-	1	CARD8			major opcode
-	1	11			RandR opcode
-	2	3			request length
-	4	OUTPUT			output
-	4	ATOM			property
-      ▶
-	1	1			Reply
-	1				unused
-	2	CARD16			sequence number
-	4	n			reply length
-	1	BOOL			pending
-	1	BOOL			range
-	1	BOOL			immutable
-	21				unused
-	4n	LISTofINT32		valid values
-└───
-┌───
-    RRConfigureOutputProperty
-	1	CARD8			major opcode
-	1	12			RandR opcode
-	2	4+n			request length
-	4	OUTPUT			output
-	4	ATOM			property
-	1	BOOL			pending
-	1	BOOL			range
-	2				unused
-	4n	LISTofINT32		valid values
-└───
-┌───
-    RRChangeOutputProperty
-	1	CARD8			major opcode
-	1	13			RandR opcode
-	2	6+(n+p)/4		request length
-	4	OUTPUT			output
-	4	ATOM			property
-	4	ATOM			type
-	1	CARD8			format
-	1				mode
-		0	Replace
-		1	Prepend
-		2	Append
-	2				unused
-	4	CARD32			length of data in format units
-					(= n for format = 8)
-					(= n/2 for format = 16)
-					(= n/4 for format = 32)
-	n	LISTofBYTE		data
-					(n is a multiple of 2 for format = 16)
-					(n is a multiple of 4 for format = 32)
-	p				unused, p=pad(n)
-└───
-┌───
-    RRDeleteOutputProperty
-	1	CARD8			major opcode
-	1	14			RandR opcode
-	2	3			request length
-	4	OUTPUT			output
-	4	ATOM			property
-└───
-┌───
-    RRGetOutputProperty
-	1	CARD8			major opcode
-	1	15			RandR opcode
-	2	7			request length
-	4	OUTPUT			output
-	4	ATOM			property
-	4	ATOM			type
-		0	AnyPropertyType
-	4	CARD32			long-offset
-	4	CARD32			long-length
-	1	BOOL			delete
-	1	BOOL			pending
-	2				unused
-      ▶
-	1	1			Reply
-	1	CARD8			format
-	2	CARD16			sequence number
-	4	(n+p)/4			reply length
-	4	ATOM			type
-		0	None
-	4	CARD32			bytes-after
-	4	CARD32			length of value in format units
-					(= 0 for format = 0)
-					(= n for format = 8)
-					(= n/2 for format = 16)
-					(= n/4 for format = 32)
-	12				unused
-	n	LISTofBYTE		value
-					(n is zero for format = 0)
-					(n is a multiple of 2 for format = 16)
-					(n is a multiple of 4 for format = 32)
-	p				unused, p=pad(n)
-└───
-┌───
-    RRCreateMode
-	1	CARD8			major opcode
-	1	16			RandR opcode
-	2	12+(n+p)/4		length
-	4	WINDOW			window
-	32	MODEINFO		mode
-	n	STRING8			mode name
-	p				unused, p=pad(n)
-      ▶
-	1	1			Reply
-	1				unused
-	2	CARD16			sequence number
-	4	0			reply length
-	4	MODE			mode
-	20				unused
-└───
-┌───
-    RRDestroyMode
-	1	CARD8			major opcode
-	1	17			RandR opcode
-	2	2			length
-	4	MODE			mode
-└───
-┌───
-    RRAddOutputMode
-	1	CARD8			major opcode
-	1	18			RandR opcode
-	2	3			length
-	4	OUTPUT			output
-	4	MODE			mode
-└───
-┌───
-    RRDeleteOutputMode
-	1	CARD8			major opcode
-	1	19			RandR opcode
-	2	3			length
-	4	OUTPUT			output
-	4	MODE			mode
-└───
-┌───
-    RRGetCrtcInfo
-	1	CARD8			major opcode
-	1	20			RandR opcode
-	2	3			length
-	4	CRTC			crtc
-	4	TIMESTAMP		config-timestamp
-      ▶
-	1	1			Reply
-	1	RRCONFIGSTATUS		status
-	2	CARD16			sequence number
-	4	o+p			reply length
-	4	TIMESTATMP		timestamp
-	2	INT16			x
-	2	INT16			y
-	2	CARD16			width
-	2	CARD16			height
-	4	MODE			mode
-	2	ROTATION		current rotation and reflection
-	2	ROTATION		set of possible rotations
-	2	o			number of outputs
-	2	p			number of possible outputs
-	4o	LISTofOUTPUT		outputs
-	4p	LISTofOUTPUT		possible outputs
-└───
-┌───
-    RRSetCrtcConfig
-	1	CARD8			major opcode
-	1	21			RandR opcode
-	2	7+2n			length
-	4	CRTC			crtc
-	4	TIMESTAMP		timestamp
-	4	TIMESTAMP		config timestamp
-	2	INT16			x
-	2	INT16			y
-	4	MODE			mode
-	2	ROTATION		rotation/reflection
-	2				unused
-	8n	LISTofOUTPUT		outputs
-      ▶
-	1	1			Reply
-	1	RRCONFIGSTATUS		status
-	2	CARD16			sequence number
-	4	0			reply length
-	4	TIMESTAMP		new timestamp
-	20				unused
-└───
-┌───
-    RRGetCrtcGammaSize
-	1	CARD8			major opcode
-	1	22			RandR opcode
-	2	2			length
-	4	CRTC			crtc
-      ▶
-	1	1			Reply
-	1				unused
-	2	CARD16			sequence number
-	4	0			reply length
-	2	CARD16			size
-	22				unused
-└───
-┌───
-    RRGetCrtcGamma
-	1	CARD8			major opcode
-	1	23			RandR opcode
-	2	2			length
-	4	CRTC			crtc
-      ▶
-	1	1			Reply
-	1				unused
-	2	CARD16			sequence number
-	4	(6n+2)/4		reply length
-	2	n			size
-	20				unused
-	2n	LISTofCARD16		red
-	2n	LISTofCARD16		green
-	2n	LISTofCARD16		blue
-	p				unused, p=pad(6n)
-└───
-┌───
-    RRSetCrtcGamma
-	1	CARD8			major opcode
-	1	24			RandR opcode
-	2	3+(6n+2)/4		length
-	4	CRTC			crtc
-	2	n			size
-	2				unused
-	2n	LISTofCARD16		red
-	2n	LISTofCARD16		green
-	2n	LISTofCARD16		blue
-	p				unused, p=pad(6n)
-└───
-
-A.2.2 Protocol Requests added with version 1.3
-
-┌───
-    RRGetScreenResourcesCurrent
-	1	CARD8			major opcode
-	1	25			RandR opcode
-	2	2			length
-	4	WINDOW			window
-      ▶
-	1	1			Reply
-	1				unused
-	2	CARD16			sequence number
-	4	c+o+8m+(b+p)/4		reply length
-	4	TIMESTAMP		timestamp
-	4	TIMESTAMP		config-timestamp
-	2	c			number of CRTCs
-	2	o			number of outputs
-	2	m			number of modeinfos
-	2	b			total bytes in mode names
-	8				unused
-	4c	LISTofCRTC		crtcs
-	4o	LISTofOUTPUT		outputs
-	32m	LISTofMODEINFO		modeinfos
-	b	STRING8			mode names
-	p				unused, p=pad(b)
-└───
-
-┌───
-    RRSetCrtcTransform
-	1	CARD8			major opcode
-	1	26			RandR opcode
-	2	12+(n+p)/4+v		length
-	4	CRTC			crtc
-	36	TRANSFORM		transform
-	2	CARD16			filter length
-	2				unused
-	n	STRING8			filter name
-	p				unused, p=pad(n)
-	4v	FIXED			filter params
-└───
-
-┌───
-    RRGetCrtcTransform
-	1	CARD8			major opcode
-	1	27			RandR opcode
-	2	2			length
-	4	CRTC			crtc
-      ▶
-	1	1			Reply
-	1				unused
-	2	CARD16			sequence number
-	4	16+(pn+pnp)/4+(cn+cnp)/4+pf+cf	reply length
-	36	TRANSFORM		pending transform
-	1	BOOL			has transforms
-	3				unused
-	36	TRANSFORM		current transform
-	4				unused
-	2	pn			pending filter name length
-	2	pf			pending filter num params
-	2	cn			current filter name length
-	2	cf			current filter num params
-	pn	STRING8			pending filter name
-	pnp				unused, pnp=pad(pn)
-	4*pf	FIXED			pending filter params
-	cn	STRING8			current filter name
-	cnp				unused, cnp=pad(cn)
-	4*cf	FIXED			current filter params
-└───
-
-┌───
-    RRGetPanning
-	1	CARD8			major opcode
-	1	28			RandR opcode
-	2	2			length
-	4	CRTC			crtc
-      ▶
-	1	1			Reply
-	1	RRCONFIGSTATUS		status
-	2	CARD16			sequence number
-	4	1			reply length
-	4	TIMESTAMP		timestamp
-	2	CARD16			left
-	2	CARD16			top
-	2	CARD16			width
-	2	CARD16			height
-	2	CARD16			track_left
-	2	CARD16			track_top
-	2	CARD16			track_width
-	2	CARD16			track_height
-	2	INT16			border_left
-	2	INT16			border_top
-	2	INT16			border_right
-	2	INT16			border_bottom
-└───
-┌───
-    RRSetPanning
-	1	CARD8			major opcode
-	1	29			RandR opcode
-	2	9			length
-	4	CRTC			crtc
-	4	TIMESTAMP		timestamp
-	2	CARD16			left
-	2	CARD16			top
-	2	CARD16			width
-	2	CARD16			height
-	2	CARD16			track_left
-	2	CARD16			track_top
-	2	CARD16			track_width
-	2	CARD16			track_height
-	2	INT16			border_left
-	2	INT16			border_top
-	2	INT16			border_right
-	2	INT16			border_bottom
-      ▶
-	1	1			Reply
-	1	RRCONFIGSTATUS		status
-	2	CARD16			sequence number
-	4	0			reply length
-	4	TIMESTAMP		new timestamp
-	20				unused
-└───
-
-┌───
-    RRSetOutputPrimary
-	1	CARD8			major opcode
-	1	30			RandR opcode
-	2	3			length
-	4	WINDOW			window
-	4	OUTPUT			output
-└───
-
-┌───
-    RRGetOutputPrimary
-	1	CARD8			major opcode
-	1	31			RandR opcode
-	2	2			length
-	4	WINDOW			window
-      ▶
-	1	1			Reply
-	1				unused
-	2	CARD16			sequence number
-	4	CARD32			length
-	4	OUTPUT			output
-	4	CARD32			pad1
-	4	CARD32			pad2
-	4	CARD32			pad3
-	4	CARD32			pad4
-└───
-
-A.3 Protocol Events
-
-┌───
-    RRScreenChangeNotify
-	1	Base + 0		code
-	1	ROTATION		new rotation and reflection
-	2	CARD16			sequence number
-	4	TIMESTAMP		timestamp
-	4	TIMESTAMP		configuration timestamp
-	4	WINDOW			root window
-	4	WINDOW			request window
-	2	SIZEID			size ID
-	2	SUBPIXELORDER		subpixel order defined in Render
-	2	CARD16			width in pixels
-	2	CARD16			height in pixels
-	2	CARD16			width in millimeters
-	2	CARD16			height in millimeters
-└───
-
-A.3.1 Protocol Events added with version 1.2
-
-┌───
-    RRCrtcChangeNotify
-	1	Base + 1		code
-	1	0			sub-code
-	2	CARD16			sequence number
-	4	TIMESTAMP		timestamp
-	4	WINDOW			request window
-	4	CRTC			crtc affected
-	4	MODE			mode in use
-	2	ROTATION		new rotation and reflection
-	2				unused
-	2	INT16			x
-	2	INT16			y
-	2	CARD16			width
-	2	CARD16			height
-└───
-┌───
-    RROutputChangeNotify
-	1	Base + 1		code
-	1	1			sub-code
-	2	CARD16			sequence number
-	4	TIMESTAMP		timestamp
-	4	TIMESTAMP		configuration timestamp
-	4	WINDOW			request window
-	4	OUTPUT			output affected
-	4	CRTC			crtc in use
-	4	MODE			mode in use
-	2	ROTATION		rotation in use
-	1	CONNECTION		connection status
-	1	SUBPIXELORDER		subpixel order
-└───
-┌───
-    RROutputPropertyNotify
-	1	Base + 1		code
-	1	2			sub-code
-	2	CARD16			sequence number
-	4	WINDOW			window
-	4	OUTPUT			output
-	4	ATOM			atom
-	4	TIMESTAMP		time
-	1				state
-		0	NewValue
-		1	Deleted
-	11				unused
-└───
-
-A.4 Protocol Errors
-
-┌───
-    ERRORS
-	Base + 0		Output
-	Base + 1		Crtc
-	Base + 2		Mode
-└───
-
-Bibliography
-
-[RANDR] Gettys, Jim and Keith Packard, "The X Resize and Rotate
-	Extension - RandR", Proceedings of the 2001 USENIX Annual
-	Technical Conference, Boston, MA
-
-[RENDER]
-	Packard, Keith, "The X Rendering Extension", work in progress,
-	http://cgit.freedesktop.org/xorg/proto/renderproto/tree/renderproto.txt
+	       The X Resize, Rotate and Reflect Extension
+			     Version 1.4.0
+			       2009-10-5
+
+			      Jim Gettys
+			   Jim.Gettys@hp.com
+		     Cambridge Research Laboratory
+				HP Labs
+			Hewlett Packard Company
+
+			     Keith Packard
+			keith.packard@intel.com
+		     Open Source Technology Center
+			   Intel Corporation
+
+1. Introduction
+
+The X Resize, Rotate and Reflect Extension, called RandR for short,
+brings the ability to resize, rotate and reflect the root window of a
+screen. It is based on the X Resize and Rotate Extension as specified
+in the Proceedings of the 2001 Usenix Technical Conference [RANDR].
+
+RandR as implemented and integrated into the X server differs in
+one substantial fashion from the design discussed in that paper: that
+is, RandR 1.0 does not implement the depth switching described in that
+document, and the support described for that in the protocol in that
+document and in the implementation has been removed from the
+protocol described here, as it has been overtaken by events.
+
+These events include:
+      ► Modern toolkits (in this case, GTK+ 2.x) have progressed to the point
+	of implementing migration between screens of arbitrary depths
+      ► The continued advance of Moore's law has made limited amounts of VRAM
+	less of an issue, reducing the pressure to implement depth switching
+	on laptops or desktop systems
+      ► The continued decline of legacy toolkits whose design would have
+	required depth switching to support migration
+      ► The lack of depth switching implementation experience in the
+	intervening time, due to events beyond our control
+
+Additionally, the requirement to support depth switching might
+complicate other re-engineering of the device independent part of the
+X server that is currently being contemplated.
+
+Rather than further delaying RandR's widespread deployment for a feature
+long wanted by the community (resizing of screens, particularly on laptops),
+or the deployment of a protocol design that might be flawed due to lack of
+implementation experience, we decided to remove depth switching from the
+protocol. It may be implemented at a later time if resources and
+interests permit as a revision to the protocol described here, which will
+remain a stable base for applications. The protocol described here has been
+implemented in the main X.org server, and more fully in the hw/kdrive
+implementation in the distribution, which fully implements resizing,
+rotation and reflection.
+
+1.2 Introduction to version 1.2 of the extension
+
+One of the significant limitations found in version 1.1 of the RandR
+protocol was the inability to deal with the Xinerama model where multiple
+monitors display portions of a common underlying screen. In this environment,
+zero or more video outputs are associated with each CRT controller which
+defines both a set of video timings and a 'viewport' within the larger
+screen. This viewport is independent of the overall size of the screen, and
+may be located anywhere within the screen.
+
+The effect is to decouple the reported size of the screen from the size
+presented by each video output, and to permit multiple outputs to present
+information for a single screen.
+
+To extend RandR for this model, we separate out the output, CRTC and screen
+configuration information and permit them to be configured separately. For
+compatibility with the 1.1 version of the protocol, we make the 1.1 requests
+simultaneously affect both the screen and the (presumably sole) CRTC and
+output. The set of available outputs are presented with UTF-8 encoded names
+and may be connected to CRTCs as permitted by the underlying hardware. CRTC
+configuration is now done with full mode information instead of just size
+and refresh rate, and these modes have names. These names also use UTF-8
+encoding. New modes may also be added by the user.
+
+Additional requests and events are provided for this new functionality.
+
+       ┌────────────────────────────────┬──────────┐
+    ┏━━━━━━━┳───────────────┐       ╔════════╗ ╔════════╗
+    ┃   1   ┃               │       ║   A    ║ ║   B    ║
+    ┃   ┏━━━╋━━━━━━━━━━━━━━━┫       ║        ║ ║        ║
+    ┣━━━╋━━━┛               ┃       ╚════════╝ ╚════════╝
+    │   ┃         2         ┃─────────────────┐
+    │   ┃                   ┃        ╔═══════════════════╗
+    │   ┃                   ┃        ║                   ║
+    │   ┗━━━━━━━━━━━━━━━━━━━┫        ║        C          ║
+    └───────────────────────┘        ║                   ║
+    ┌──────┐  ┏━━━━┓  ╔══════╗       ║                   ║
+    │screen│  ┃CRTC┃  ║output║       ╚═══════════════════╝
+    └──────┘  ┗━━━━┛  ╚══════╝
+
+In this picture, the screen is covered (incompletely) by two CRTCs. CRTC1
+is connected to two outputs, A and B. CRTC2 is connected to output C.
+Outputs A and B will present exactly the same region of the screen using
+the same mode line. Output C will present a different (larger) region of
+the screen using a different mode line.
+
+RandR provides information about each available CRTC and output; the
+connection between CRTC and output is under application control, although
+the hardware will probably impose restrictions on the possible
+configurations. The protocol doesn't try to describe these restrictions,
+instead it provides a mechanism to find out what combinations are supported.
+
+1.3 Introduction to version 1.3 of the extension
+
+Version 1.3 builds on the changes made with version 1.2 and adds some new
+capabilities without fundmentally changing the extension again. The
+following features are added in this version:
+
+   • Projective Transforms. The implementation work for general rotation
+     support made it trivial to add full projective transformations. These
+     can be used to scale the screen up/down as well as perform projector
+     keystone correct or other effects.
+
+   • Panning. It was removed with RandR 1.2 because the old semantics didn't
+     fit any longer. With RandR 1.3 panning can be specified per crtc.
+
+1.4 Introduction to version 1.4 of the extension
+
+Version 1.4 adds a couple more capabilities to further expose the
+underlying hardware to clients
+
+   • Per-crtc pixmaps. This provides for multiple scan-out buffers
+     which applications can create and assign to arbitrary collections
+     of crtcs.
+
+   • Sprite position and image transforms. These provide a projective
+     transform for both the hot spot location and the sprite image
+     itself for each CRTC.
+
+   • RRSetCrtcConfigs request. This supplies a set of
+     crtc configurations to the server that must be applied together
+     or not at all. This can reduce screen flicker while also
+     providing the server a complete configuration for appropriate
+     resource management.
+
+The first two additions, per-crtc pixmaps and sprite transforms are
+designed to solve two problems:
+
+ 1) Screen transforms. The software transform code in the X server
+    uses a shadow frame buffer, adding another copy to every graphics
+    operation. Worse, the server has no idea about when clients are
+    done drawing a frame, so the user gets additional latency and
+    judder.
+
+    The goal is to move this operation out to the compositing manager
+    which already deals with an extra copy of the frame buffer for
+    many operations. Have the compositing manager create and draw to a
+    separate pixmap for scanout. It can perform whatever transforms
+    are required to get the image in the right orientation for the
+    user.
+
+ 2) Hardware scanout engine size limits. With a single scanout buffer
+    for the entire screen, it's possible for the user to ask for a
+    configuration which requires that scanout buffer to be larger than
+    the hardware is capable of scanning out from. Again, having the
+    compositing manager create a pixmap for each CRTC will allow for
+    any configuration where monitor position within the virtual space
+    isn't limited by the scanout limits.
+
+In both of these cases, the Sprite transforms are necessary to ensure
+that the sprite appears at the desired spot on each CRTC and with the
+right shape.
+
+1.99 Acknowledgements
+
+Our thanks to the contributors to the design found on the xpert mailing
+list, in particular:
+
+Alan Hourihane for work on the early implementation
+Andrew C. Aitchison for help with the XFree86 DDX implementation
+Andy Ritger for early questions about how mergefb/Xinerama work with RandR
+Carl Worth for editing the specification and Usenix paper
+David Dawes for XFree86 DDX integration work
+Thomas Winischhofer for the hardware-accelerated SiS rotation implementation
+Matthew Tippett and Kevin Martin for splitting outputs and CRTCs to more
+fully expose what video hardware can do
+
+			      ❧❧❧❧❧❧❧❧❧❧❧
+
+2. Screen change model
+
+Screens may change dynamically, either under control of this extension, or
+due to external events. Examples include: monitors being swapped, pressing a
+button to switch from internal display to an external monitor on a laptop,
+or, eventually, the hotplug of a display card entirely on busses such as
+Cardbus or Express Card which permit hot-swap (which will require other work
+in addition to this extension).
+
+Since the screen configuration is dynamic and asynchronous to the client and
+may change at any time RandR provides mechanisms to ensure that your clients
+view is up to date with the configuration possibilities of the moment and
+enforces applications that wish to control the configuration to prove that
+their information is up to date before honoring requests to change the
+screen configuration (by requiring a timestamp on the request).
+
+Interested applications are notified whenever the screen configuration
+changes, providing the current size of the screen and subpixel order (see
+the Render extension [RENDER]), to enable proper rendering of subpixel
+decimated client text to continue, along with a time stamp of the
+configuration change. A client must refresh its knowledge of the screen
+configuration before attempting to change the configuration after a
+notification, or the request will fail.
+
+To avoid multiplicative explosion between orientation, reflection and sizes,
+the sizes are only those sizes in the normal (0) rotation.
+
+Rotation and reflection and how they interact can be confusing. In Randr,
+the coordinate system is rotated in a counter-clockwise direction relative
+to the normal orientation. Reflection is along the window system coordinate
+system, not the physical screen X and Y axis, so that rotation and
+reflection do not interact. The other way to consider reflection is to is
+specified in the "normal" orientation, before rotation, if you find the
+other way confusing.
+
+We expect that most clients and toolkits will be oblivious to changes to the
+screen structure, as they generally use the values in the connections Display
+structure directly. By toolkits updating the values on the fly, we believe
+pop-up menus and other pop up windows will position themselves correctly in
+the face of screen configuration changes (the issue is ensuring that pop-ups
+are visible on the reconfigured screen).
+
+			      ❧❧❧❧❧❧❧❧❧❧❧
+
+3. Data Types
+
+The subpixel order is shared with the Render extension, and is documented
+there. The only datatype defined is the screen size, defined in the normal
+(0 degree) orientation.
+
+			      ❧❧❧❧❧❧❧❧❧❧❧
+
+4. Errors
+
+Errors are sent using core X error reports.
+
+Output
+	A value for an OUTPUT argument does not name a defined OUTPUT.
+CRTC
+	A value for a CRTC argument does not name a defined CRTC.
+Mode
+	A value for a MODE argument does not name a defined MODE.
+
+			      ❧❧❧❧❧❧❧❧❧❧❧
+
+5. Protocol Types
+
+RRCONFIGSTATUS { Success
+		 InvalidConfigTime
+		 InvalidTime
+		 Failed }
+
+	A value of type RRCONFIGSTATUS returned when manipulating the output
+	configuration or querying information from the server that has some
+	time-dependency.
+
+	InvalidConfigTime indicates that the supplied configuration
+	timestamp does not match the current X server configuration
+	timestamp. Usually this means that the output configuration has
+	changed since the timestamp was received by the application.
+
+	InvalidTime indicates that the supplied output reconfiguration time
+	is earlier than the most recent output reconfiguration request.
+	Generally this indicates that another application has reconfigured
+	the output using a later timestamp.
+
+	Failed is returned whenever the operation is unsuccessful for some
+	other reason. This generally indicates that the requested output
+	configuration is unsupported by the hardware. The goal is to make
+	these limitations expressed by the protocol, but when that isn't
+	possible it is correct to return this error value. If, as a
+	implentor, you find this error code required, please submit the
+	hardware constraints that exist so that a future version of the
+	extension can correctly capture the configuration constraints in
+	your system.
+
+ROTATION { Rotate_0
+	   Rotate_90
+	   Rotate_180
+	   Rotate_270
+	   Reflect_X
+	   Reflect_Y }
+
+	These values are used both to indicate a set of allowed rotations
+	and reflections as well as to indicate a specific rotation and
+	reflection combination.
+
+RRSELECTMASK { RRScreenChangeNotifyMask
+	       RRCrtcChangeNotifyMask (New in version 1.2)
+	       RROutputChangeNotifyMask (New in version 1.2)
+	       RROutputPropertyNotifyMask (New in version 1.2) }
+
+SIZEID { CARD16 }
+
+MODE { XID or None }
+
+CRTC { XID }
+
+OUTPUT { XID }
+
+CONNECTION { Connected, Disconnected, UnknownConnection }
+
+	This value provides an indication of whether an output is actually
+	connected to a monitor or other presentation device.
+
+SUBPIXELORDER { SubPixelUnknown		The subpixel order uses the Render
+		SubPixelHorizontalRGB	extensions definitions; they are here
+		SubPixelHorizontalBGR	only for convenience.
+		SubPixelVerticalRGB
+		SubPixelVerticalBGR
+		SubPixelNone }
+
+SCREENSIZE { widthInPixels, heightInPixels: CARD16
+	     widthInMillimeters, heightInMillimeters: CARD16 }
+
+MODEFLAG { HSyncPositive
+	   HSyncNegative
+	   VSyncPositive
+	   VSyncNegative
+	   Interlace
+	   DoubleScan
+	   CSync
+	   CSyncPositive
+	   CSyncNegative
+	   HSkewPresent
+	   BCast
+	   PixelMultiplex
+	   DoubleClock
+	   ClockDivideBy2 }
+
+MODEINFO { id: MODE
+	   name: STRING
+	   width, height: CARD16
+	   dotClock: CARD32
+	   hSyncStart, hSyncEnd, hTotal, hSkew: CARD16
+	   vSyncStart, vSyncEnd, vTotal: CARD16
+	   modeFlags: SETofMODEFLAG }
+
+REFRESH { rates: LISTofCARD16 }
+
+			      ❧❧❧❧❧❧❧❧❧❧❧
+
+5.4. Protocol Types added in version 1.4 of the extension
+
+SCANOUTPIXMAPINFO { format: PICTFORMAT
+		    maxWidth, maxHeight: CARD16
+		    rotations: SETofROTATION }
+
+	'format' is the format of the pixels within the scanout
+	pixmap. Only 'Direct' formats are supported, this will never
+	be an 'Indexed' format.
+
+	'maxWidth' and 'maxHeight' define the largest supported
+	scanout pixmap. There is no minimum size; scanout pixmaps down
+	to 1x1 may be created.
+
+	'rotations' lists the set of rotations which can be provided
+	without additional latency or memory usage within the
+	environment. This typically means that they are supported
+	directly by the hardware. It is expected that a compositing
+	manager will perform other transforms as a part of the
+	compositing process in conjunction with the sprite transforms
+	described in this extension.
+
+SCREENFLAG { SetScreenPixmapSize
+             SetScreenSize
+	     SetScreenSizeInMillimeters
+	     SetScreenCrtcs }
+
+CRTCFLAG { SetCrtcPosition
+	   SetCrtcMode
+	   SetCrtcRotation
+	   SetCrtcOutputs
+	   SetCrtcSpritePositionTransform
+	   SetCrtcSpriteImageTransform
+	   SetCrtcPixmap
+	   SetCrtcPixmapPosition }
+
+CRTCCONFIG { crtc: CRTC
+	     set: SETofCRTCFLAG
+	     x, y: INT16
+	     mode: MODE
+	     rotation: ROTATION
+	     sprite-position-transform: TRANSFORM
+	     sprite-image-transform: TRANSFORM
+	     outputs: LISTofOUTPUT
+	     pixmap: PIXMAP or None
+	     pixmap-x, pixmap-y: INT16 }
+
+	If 'set' includes SetCrtcSpritePositionTransform, then
+	sprite-position-transform is used as in the
+	RRSetCrtcSpriteTransform request position-transform parameter.
+
+	If 'set' includes SetCrtcSpriteImageTransform, then
+	sprite-image-transform is used as in the
+	RRSetCrtcSpriteTransform request image-transform parameter.
+
+	If 'set' includes SetCrtcPixmap, then 'pixmap' specifies the
+	origin of the pixel data to be presented on 'crtc'. If
+	'pixmap' is None, then data will be presented from the screen
+	pixmap.
+
+	If 'set' includes SetCrtcPixmapPosition, then 'pixmap-x' and
+	'pixmap-y' specify the origin of the scanout data within the
+	pixmap, the area from that location to pixmap-x +
+	width-of(mode), pixmap-y + height-of(mode) is what will be
+	seen on the connected outputs.
+
+	If 'set' includes SetCrtcPixmap, then 'pixmap' must specify a
+	scanout pixmap as created by RRCreateScanoutPixmap or
+	None. Otherwise a Match error results. Furthermore: 
+
+	 * 'pixmap' must be at least as large as the area to be
+	   scanned out, or a Match error results.
+
+	 * If 'pixmap' is destroyed while still being used as a
+	   scanout pixmap, then the associated CRTC will have its
+	   scanout pixmap set back to None, the CRTC origin set back
+	   to 0,0 (to make sure it fits) and the screen pixmap width
+	   and height increased to be at least as big as the current
+	   CRTC mode.
+
+	 * Future crtc changes that do not change the scanout pixmap
+	   will cause an existing scanout pixmap to be resized to be
+	   large enough to hold the new mode at the then-current
+	   pixmap-x/pixmap-y location.
+
+	If 'set' includes SetCrtcRotation then:
+
+	 * Any new or existing scanout pixmap must have had the
+	   specified 'rotation' included as a part of its creation
+	   parameters, or a Match error results.
+
+	 * If no scanout pixmap is in use, then the crtc must support
+	   'rotation' else a Value error results.
+
+			      ❧❧❧❧❧❧❧❧❧❧❧
+
+6. Extension Initialization
+
+The name of this extension is "RANDR".
+
+┌───
+    RRQueryVersion
+	client-major-version:	CARD32
+	client-minor-version:	CARD32
+      ▶
+	major-version:		CARD32
+	minor-version:		CARD32
+└───
+
+	The client sends the highest supported version to the server
+	and the server sends the highest version it supports, but no
+	higher than the requested version. Major versions changes can
+	introduce incompatibilities in existing functionality, minor
+	version changes introduce only backward compatible changes.
+	It is the clients responsibility to ensure that the server
+	supports a version which is compatible with its expectations.
+
+			      ❧❧❧❧❧❧❧❧❧❧❧
+
+7. Extension Requests
+
+┌───
+    RRSelectInput
+	window: WINDOW
+	enable: SETofRRSELECTMASK
+└───
+	Errors: Window, Value
+
+	If 'enable' is RRScreenChangeNotifyMask, RRScreenChangeNotify events
+	will be sent when the screen configuration changes, either from
+	this protocol extension, or due to detected external screen
+	configuration changes. RRScreenChangeNotify may also be sent when
+	this request executes if the screen configuration has changed since
+	the client connected, to avoid race conditions.
+
+	New for version 1.2:
+
+	If 'enable' contains RRCrtcChangeMask, RRCrtcChangeNotify events
+	will be sent when a the configuration for a CRTC associated with the
+	screen changes, either through this protocol extension or due to
+	detected external changes. RRCrtcChangeNotify may also be sent when
+	this request executes if the CRTC configuration has changed since
+	the client connected, to avoid race conditions.
+
+	If 'enable' contains RROutputChangeMask, RROutputChangeNotify events
+	will be sent when a the configuration for an output associated with
+	the screen changes, either through this protocol extension or due to
+	detected external changes. RROutputChangeNotify may also be sent
+	when this request executes if the output configuration has changed
+	since the client connected, to avoid race conditions.
+
+	If 'enable' contains RROutputPropertyNotifyMask,
+	RROutputPropertyNotify events will be sent when properties change on
+	this output.
+
+┌───
+    RRSetScreenConfig
+	window: WINDOW
+	timestamp: TIMESTAMP
+	config-timestamp: TIMESTAMP
+	size-id: SIZEID
+	rotation: ROTATION
+	rate: CARD16
+      ▶
+	status: RRCONFIGSTATUS
+	new-timestamp: TIMESTAMP
+	config-timestamp: TIMESTAMP
+	root: WINDOW
+	subpixelOrder: SUBPIXELORDER
+└───
+	Errors: Value, Match
+
+	If 'timestamp' is less than the time when the configuration was last
+	successfully set, the request is ignored and InvalidTime returned in
+	status.
+
+	If 'config-timestamp' is not equal to when the server's screen
+	configurations last changed, the request is ignored and
+	InvalidConfigTime returned in status. This could occur if the
+	screen changed since you last made a RRGetScreenInfo request,
+	perhaps by a different piece of display hardware being installed.
+	Rather than allowing an incorrect call to be executed based on stale
+	data, the server will ignore the request.
+
+	'rate' contains the desired refresh rate. If it is zero, the server
+	selects an appropriate rate.
+
+	This request may fail for other indeterminate reasons, in which case
+	'status' will be set to Failed and no configuration change will be
+	made.
+
+	This request sets the screen to the specified size, rate, rotation
+	and reflection.
+
+	When this request succeeds, 'status' contains Success and the
+	requested changes to configuration will have been made.
+
+	'new-time-stamp' contains the time at which this request was
+	executed.
+
+	'config-timestamp' contains the time when the possible screen
+	configurations were last changed.
+
+	'root' contains the root window for the screen indicated by the
+	window.
+
+	'subpixelOrder' contains the resulting subpixel order of the screen
+	to allow correct subpixel rendering.
+
+	Value errors are generated when 'rotation', 'rate' or 'size-id'
+	are invalid.
+
+┌───
+    RRGetScreenInfo
+	window: WINDOW
+      ▶
+	rotations: SETofROTATION
+	root: WINDOW
+	timestamp: TIMESTAMP
+	config-timestamp: TIMESTAMP
+	size-id: SIZEID
+	rotation: ROTATION
+	rate: CARD16
+	sizes: LISTofSCREENSIZE
+	refresh: LISTofREFRESH
+└───
+
+	Errors: Window
+
+	RRGetScreenInfo returns information about the current and available
+	configurations for the screen associated with 'window'.
+
+	'rotations' contains the set of rotations and reflections supported
+	by the screen.
+
+	'root' is the root window of the screen.
+
+	'config-timestamp' indicates when the screen configuration
+	information last changed: requests to set the screen will fail
+	unless the timestamp indicates that the information the client
+	is using is up to date, to ensure clients can be well behaved
+	in the face of race conditions.
+
+	'timestamp' indicates when the configuration was last set.
+
+	'size-id' indicates which size is active.
+
+	'rate' is the current refresh rate. This is zero when the refresh
+	rate is unknown or on devices for which refresh is not relevant.
+
+	'sizes' is the list of possible frame buffer sizes (at the normal
+	orientation. Each size indicates both the linear physical size of
+	the screen and the pixel size.
+
+	'refresh' is the list of refresh rates for each size. Each element
+	of 'sizes' has a corresponding element in 'refresh'. An empty list
+	indicates no known rates, or a device for which refresh is not
+	relevant.
+
+	The default size of the screen (the size that would become the
+	current size when the server resets) is the first size in the
+	list.
+
+7.1. Extension Requests added in version 1.2 of the extension
+
+As introduced above, version 1.2 of the extension splits the screen size
+from the crtc and output configuration, permitting the subset of the screen
+presented by multiple outputs to be configured. As a separate notion, the
+size of the screen itself may be arbitrarily configured within a defined
+range. As crtcs and outputs are added and removed from the system, the set
+returned by the extension will change so that applications can detect
+dynamic changes in the display environment.
+
+┌───
+    RRGetScreenSizeRange
+	window: WINDOW
+      ▶
+	CARD16	minWidth, minHeight
+	CARD16	maxWidth, maxHeight
+└───
+	Errors: Window
+
+	Returns the range of possible screen sizes. The screen may be set to
+	any size within this range.
+
+┌───
+    RRSetScreenSize
+	window: WINDOW
+	width: CARD16
+	height: CARD16
+	width-in-millimeters: CARD32
+	height-in-millimeters: CARD32
+└───
+	Errors: Window, Match, Value
+
+	Sets the screen to the specified size. 'width' and 'height' must be
+	within the range allowed by GetScreenSizeRanges, otherwise a Value
+	error results. All active monitors must be configured to display a
+	subset of the specified size, else a Match error results.
+
+	'width-in-millimeters' and 'height-in-millimeters' can be set to
+	reflect the physical size of the screen reported both through this
+	extension and the core protocol. They must be non-zero, or Value
+	error results.
+
+	If panning is enabled, the width and height of the panning and the
+	tracking areas are adapted to the new size and clamped afterwards.
+	Disabled panning axes remain disabled.
+	Panning borders are disabled if their requirements are no longer met
+	(see RRSetPanning).
+
+┌───
+    RRGetScreenResources
+	window: WINDOW
+      ▶
+	timestamp: TIMESTAMP
+	config-timestamp: TIMESTAMP
+	crtcs: LISTofCRTC
+	outputs: LISTofOUTPUT
+	modes: LISTofMODEINFO
+└───
+	Errors: Window
+
+	RRGetScreenResources returns the list of outputs and crtcs connected
+	to the screen associated with 'window'.
+
+	'timestamp' indicates when the configuration was last set.
+
+	'config-timestamp' indicates when the configuration information last
+	changed. Requests to configure the output will fail unless the
+	timestamp indicates that the information the client is using is up
+	to date, to ensure clients can be well behaved in the face of race
+	conditions.
+
+	'crtcs' contains the list of CRTCs associated with the screen.
+
+	'outputs' contains the list of outputs associated with the screen.
+
+	'modes' contains the list of modes associated with the screen
+
+	This request explicitly asks the server to ensure that the
+	configuration data is up-to-date wrt the hardware. If that requires
+	polling, this is when such polling would take place.  If the
+	current configuration is all that's required, use
+	RRGetScreenResourcesCurrent instead.
+
+┌───
+    RRGetOutputInfo
+	output: OUTPUT
+	config-timestamp: TIMESTAMP
+      ▶
+	status: RRCONFIGSTATUS
+	timestamp: TIMESTAMP
+	crtc: CRTC
+
+	name: STRING
+	connection: CONNECTION
+	subpixel-order: SUBPIXELORDER
+	widthInMillimeters, heightInMillimeters: CARD32
+	crtcs: LISTofCRTC
+	clones: LISTofOUTPUT
+	modes: LISTofMODE
+	num-preferred: CARD16
+└───
+	Errors: Output
+
+	RRGetOutputInfo returns information about the current and available
+	configurations 'output'.
+
+	If 'config-timestamp' does not match the current configuration
+	timestamp (as returned by RRGetScreenResources), 'status' is set to
+	InvalidConfigTime and the remaining reply data is empty. Otherwise,
+	'status' is set to Success.
+
+	'timestamp' indicates when the configuration was last set.
+
+	'crtc' is the current source CRTC for video data, or Disabled if the
+	output is not connected to any CRTC.
+
+	'name' is a UTF-8 encoded string designed to be presented to the
+	user to indicate which output this is. E.g. "S-Video" or "DVI".
+
+	'connection' indicates whether the hardware was able to detect a
+	device connected to this output. If the hardware cannot determine
+	whether something is connected, it will set this to
+	UnknownConnection.
+
+	'subpixel-order' contains the resulting subpixel order of the
+	connected device to allow correct subpixel rendering.
+
+	'widthInMillimeters' and 'heightInMillimeters' report the physical
+	size of the displayed area. If unknown, or not really fixed (e.g.,
+	for a projector), these	values are both zero.
+
+	'crtcs' is the list of CRTCs that this output may be connected to.
+	Attempting to connect this output to a different CRTC results in a
+	Match error.
+
+	'clones' is the list of outputs which may be simultaneously
+	connected to the same CRTC along with this output. Attempting to
+	connect this output with an output not in the 'clones' list
+	results in a Match error.
+
+	'modes' is the list of modes supported by this output. Attempting to
+	connect this output to a CRTC not using one of these modes results
+	in a Match error.
+
+	The first 'num-preferred' modes in 'modes' are preferred by the
+	monitor in some way; for fixed-pixel devices, this would generally
+	indicate which modes match the resolution of the output device.
+
+┌───
+    RRListOutputProperties
+	output:OUTPUT
+      ▶
+	atoms: LISTof ATOM
+└───
+	Errors: Output
+
+	This request returns the atoms of properties currently defined on
+	the output.
+
+┌───
+    RRQueryOutputProperty
+	output: OUTPUT
+	property: ATOM
+      ▶
+	pending: BOOL
+	range: BOOL
+	immutable: BOOL
+	valid-values: LISTofINT32
+└───
+	Errors: Name, Atom, Output
+
+	If the specified property does not exist for the specified output,
+	then a Name error is returned.
+
+	If 'pending' is TRUE, changes made to property values with
+	RRChangeOutputProperty will be saved in the pending property value
+	and be automatically copied to the current value on the next
+	RRSetCrtcConfig request involving the named output. If 'pending' is
+	FALSE, changes are copied immediately.
+
+	If 'range' is TRUE, then the valid-values list will contain
+	precisely two values indicating the minimum and maximum allowed
+	values. If 'range' is FALSE, then the valid-values list will contain
+	the list of possible values; attempts to set other values will
+	result in a Value error.
+
+	If 'immutable' is TRUE, then the property configuration cannot be
+	changed by clients. Immutable properties are interpreted by the X
+	server.
+
+┌───
+    RRConfigureOutputProperty
+	output: OUTPUT
+	property: ATOM
+	pending: BOOL
+	range: BOOL
+	valid-values: LISTofINT32
+└───
+	Errors: Access, Name, Atom, Output
+
+	If the specified property is 'immutable', an Access error is
+	returned.
+
+	Otherwise, the configuration of the specified property is changed to
+	the values provided in this request.
+
+	If the specified property does not exist for the specified output,
+	it is created with an empty value and None type.
+
+┌───
+    RRChangeOutputProperty
+	output: OUTPUT
+	property, type: ATOM
+	format: {8, 16, 32}
+	mode: { Replace, Prepend, Append }
+	data: LISTofINT8 or LISTofINT16 or LISTofINT32
+└───
+	Errors: Alloc, Atom, Match, Value, Output
+
+	This request alters the value of the property for the specified
+	output. If the property is marked as a 'pending' property, only the
+	pending value of the property is changed. Otherwise, changes are
+	reflected in both the pending and current values of the property.
+	The type is uninterpreted by the server.  The format specifies
+	whether the data should be viewed as a list of 8-bit, 16-bit, or
+	32-bit quantities so that the server can correctly byte-swap as
+	necessary.
+
+	If the mode is Replace, the previous property value is discarded.
+	If the mode is Prepend or Append, then the type and format must
+	match the existing property value (or a Match error results).  If
+	the property is undefined, it is treated as defined with the correct
+	type and format with zero-length data.
+
+	For Prepend, the data is tacked on to the beginning of the existing
+	data, and for Append, it is tacked on to the end of the existing data.
+
+	This request generates a OutputPropertyNotify
+
+	The lifetime of a property is not tied to the storing client.
+	Properties remain until explicitly deleted, until the output is
+	destroyed, or until server reset (see section 10).
+
+	The maximum size of a property is server-dependent and may vary
+	dynamically.
+
+┌───
+    RRDeleteOutputProperty
+	output: OUTPUT
+	property: ATOM
+└───
+	Errors: Atom, Output
+
+	This request deletes the property from the specified window if the
+	property exists and generates a OutputPropertyNotify event unless
+	the property does not exist.
+
+┌───
+    RRGetOutputProperty
+	output: OUTPUT
+	property: ATOM
+	type: ATOM or AnyPropertyType
+	long-offset, long-length: CARD32
+	delete: BOOL
+	pending: BOOL
+      ▶
+	type: ATOM or None
+	format: {0, 8, 16, 32}
+	bytes-after: CARD32
+	value: LISTofINT8 or LISTofINT16 or LISTofINT32
+└───
+	Errors: Atom, Value, Output
+
+	If the specified property does not exist for the specified output,
+	then the return type is None, the format and bytes-after are zero,
+	and the value is empty.  The delete argument is ignored in this
+	case.
+
+	If the specified property exists but its type does not match the
+	specified type, then the return type is the actual type of the
+	property, the format is the actual format of the property (never
+	zero), the bytes-after is the length of the property in bytes (even
+	if the format is 16 or 32), and the value is empty.  The delete
+	argument is ignored in this case.
+
+	If the specified property exists and either AnyPropertyType is
+	specified or the specified type matches the actual type of the
+	property, then the return type is the actual type of the property,
+	the format is the actual format of the property (never zero), and
+	the bytes-after and value are as follows, given:
+
+		N = actual length of the stored property in bytes
+				  (even if the format is 16 or 32)
+		I = 4 × offset
+		T = N - I
+		L = MINIMUM(T, 4 × long-length)
+		A = N - (I + L)
+
+	If 'pending' is true, and if the property holds a pending value,
+	then the value returned will be the pending value of the property
+	rather than the current value.  The returned value starts at byte
+	index I in the property (indexing from 0), and its length in bytes
+	is L.  However, it is a Value error if long-offset is given such
+	that L is negative.  The value of bytes-after is A, giving the
+	number of trailing unread bytes in the stored property.  If delete
+	is True and the bytes-after is zero, the property is also deleted
+	from the output, and a RROutputPropertyNotify event is generated.
+
+┌───
+    RRCreateMode
+	window: WINDOW
+	modeinfo: MODEINFO
+      ▶
+	mode: MODE
+└───
+	Errors: Window, Name, Value
+
+	'modeinfo' provides a new mode for outputs on the screen
+	associated with 'window'. If the name of 'modeinfo' names an
+	existing mode, a Name error is returned.  If some parameter of the
+	mode is not valid in some other way, a Value error is returned.
+
+	The returned 'mode' provides the id for the mode.
+
+┌───
+    RRDestroyMode
+	mode: MODE
+└───
+	Errors: Mode, Access
+
+	The user-defined 'mode' is destroyed. 'mode' must name a mode
+	defined with RRCreateMode, else an Match error is returned.  If
+	'mode' is in use by some CRTC or Output, then an Access error is
+	returned.
+
+┌───
+    RRAddOutputMode
+	output: OUTPUT
+	mode: MODE
+└───
+	Errors: Output, Mode, Match
+
+	'output' indicates which output is to be configured.
+
+	'mode' specifies which mode to add. If 'mode' is not valid for
+	'output', then a Match error is generated.
+
+	This request generates OutputChangeNotify events.
+
+┌───
+    RRDeleteOutputMode
+	output: OUTPUT
+	mode: MODE
+└───
+	Errors: Output, Mode
+
+	'output' indicates which output is to be configured.
+
+	'mode' specifies which mode to delete. 'mode' must have been added
+	with RRAddOutputMode, else an Access error is returned. 'mode' must
+	not be active, else a Match error is returned.
+
+	This request generates OutputChangeNotify events.
+
+┌───
+    RRGetCrtcInfo
+	crtc: CRTC
+	config-timestamp: TIMESTAMP
+      ▶
+	status: RRCONFIGSTATUS
+	timestamp: TIMESTAMP
+	x, y: INT16
+	width, height: CARD16
+	mode: MODE
+	rotation: ROTATION
+	outputs: LISTofOUTPUT
+
+	rotations: SETofROTATION
+	possible-outputs: LISTofOUTPUT
+└───
+
+	Errors: Window
+
+	RRGetCrtcModes returns information about the current and available
+	configurations for the specified crtc connected to the screen
+	associated with 'window'.
+
+	If 'config-timestamp' does not match the current configuration
+	timestamp (as returned by RRGetScreenResources), 'status' is set to
+	InvalidConfigTime and the remaining reply data is empty. Otherwise,
+	'status' is set to Success.
+
+	'timestamp' indicates when the configuration was last set.
+
+	'x' and 'y' indicate the position of this CRTC within the screen
+	region. They will be set to 0 when the CRTC is disabled.
+
+	'width' and 'height' indicate the size of the area within the screen
+	presented by this CRTC. This may be different than the size of the
+	mode due to rotation. They will be set to 0 when the CRTC
+	is disabled.
+
+	'mode' indicates which mode is active, or None indicating that the
+	CRTC has been disabled and is not displaying the screen contents.
+
+	'rotation' indicates the active rotation. It is set to Rotate_0
+	when the CRTC is disabled.
+
+	'outputs' is the list of outputs currently connected to this CRTC
+	and is empty when the CRTC is disabled.
+
+	'rotations' contains the set of rotations and reflections supported
+	by the CRTC.
+
+	'possible-outputs' lists all of the outputs which may be connected
+	to this CRTC.
+
+┌───
+    RRSetCrtcConfig
+	crtc: CRTC
+	timestamp: TIMESTAMP
+	config-timestamp: TIMESTAMP
+	x, y: INT16
+	mode: MODE
+	rotation: ROTATION
+	outputs: LISTofOUTPUT
+      ▶
+	status: RRCONFIGSTATUS
+	new-timestamp: TIMESTAMP
+└───
+	Errors: Value, Match
+
+	If 'timestamp' is less than the time when the configuration was last
+	successfully set, the request is ignored and InvalidTime returned in
+	status.
+
+	If 'config-timestamp' is not equal to when the monitor's
+	configuration last changed, the request is ignored and
+	InvalidConfigTime returned in status. This could occur if the
+	monitor changed since you last made a RRGetScreenInfo request,
+	perhaps by a different monitor being connected to the machine.
+	Rather than allowing an incorrect call to be executed based on stale
+	data, the server will ignore the request.
+
+	'x' and 'y' contain the desired location within the screen for this
+	monitor's content. 'x' and 'y' must be within the screen size, else
+	a Value error results.
+
+	'mode' is either the desired mode or None indicating the CRTC should
+	be disabled. If 'mode' is not one of these values, a Value
+	error results. 'mode' must be valid for all of the configured outputs,
+	else a Match error.
+
+	'rotation' contains the desired rotation along with which
+	reflections should be enabled. The rotation and reflection values
+	must be among those allowed for this monitor, else a Value error
+	results.
+
+	'outputs' contains the set of outputs that this CRTC should be
+	connected to. The set must be among the list of acceptable output
+	sets for this CRTC or a Match error results.
+
+	If 'mode' is None, then 'outputs' must be empty, else a Match error
+	results. Conversely, if 'mode' is not None, then 'outputs' must not be
+	empty, else a Match error results.
+
+	This request may fail for other indeterminate reasons, in which case
+	'status' will be set to Failed and no configuration change will be
+	made.
+
+	This request sets the CRTC to the specified position, mode, rotation
+	and reflection. The entire area of the CRTC must fit within the
+	screen size, else a Match error results. As an example, rotating the
+	screen so that a single CRTC fills the entire screen before and
+	after may necessitate disabling the CRTC, resizing the screen,
+	then re-enabling the CRTC at the new configuration to avoid an
+	invalid intermediate configuration.
+
+	If panning is enabled, the width and height of the panning and the
+	tracking areas are clamped to the new mode size.
+	Disabled panning axes remain disabled.
+	Panning borders are disabled if their requirements are no longer met
+	(see RRSetPanning).
+
+	When this request succeeds, 'status' contains Success and the
+	requested changes to configuration will have been made.
+
+	'new-time-stamp' contains the time at which this request was
+	executed.
+
+┌───
+    RRGetCrtcGammaSize
+	crtc: CRTC
+      ▶
+	size: CARD16
+└───
+	Errors: Crtc
+
+	This request returns the size of the gamma ramps used by 'crtc'.
+
+┌───
+    RRGetCrtcGamma
+	crtc: CRTC
+      ▶
+	red: LISTofCARD16
+	green: LISTofCARD16
+	blue: LISTofCARD16
+└───
+	Errors: Crtc
+
+	This request returns the currently set gamma ramps for 'crtc'.  All
+	three lists will be the size returned by the RRGetCrtcGammaSize
+	request.
+
+┌───
+    RRSetCrtcGamma
+	crtc: CRTC
+	red: LISTofCARD16
+	green: LISTofCARD16
+	blue: LISTofCARD16
+└───
+	Errors: Crtc, Match
+
+	This request sets the gamma ramps for 'crtc'. All three lists
+	must be the size returned by RRGetCrtcGammaSize else a Value error
+	results.
+
+7.2. Extension Requests added in version 1.3 of the extension
+
+┌───
+    RRGetScreenResourcesCurrent
+	window: WINDOW
+      ▶
+	timestamp: TIMESTAMP
+	config-timestamp: TIMESTAMP
+	crtcs: LISTofCRTC
+	outputs: LISTofOUTPUT
+	modes: LISTofMODEINFO
+└───
+	Errors: Window
+
+	RRGetScreenResourcesCurrent returns the list of outputs and crtcs
+	connected to the screen associated with 'window'.
+
+	'timestamp' indicates when the configuration was last set.
+
+	'config-timestamp' indicates when the configuration information last
+	changed. Requests to configure the output will fail unless the
+	timestamp indicates that the information the client is using is up
+	to date, to ensure clients can be well behaved in the face of race
+	conditions.
+
+	'crtcs' contains the list of CRTCs associated with the screen.
+
+	'outputs' contains the list of outputs associated with the screen.
+
+	'modes' contains the list of modes associated with the screen.
+
+	Unlike RRGetScreenResources, this merely returns the current
+	configuration, and does not poll for hardware changes.
+
+┌───
+    RRSetCrtcTransform
+	crtc: CRTC
+	transform: TRANSFORM
+	filter: STRING8
+	values: LISTofFIXED
+└───
+	Errors: Crtc, Match
+
+	This request provides a mechanism that is more general than the
+	existing rotation and reflection values for describing the
+	transformation from frame buffer image to crtc presentation.
+	'transform' is a full 2D projective transformation from screen
+	coordinate space to crtc coordinate space. This transformation is
+	applied before the rotation and reflection values to compute the
+	complete transform.
+
+	'filter' and 'values' specify a Render filter that may be used by the
+	server when transforming data from frame buffer to crtc.
+
+	This request sets the transform to be used at the next
+	RRSetCrtcConfig request execution; it does not cause any change to
+	occur in the current configuration.
+
+	When a non-identity transformation is in use, the rectangle returned
+	by RRGetCrtcInfo defines the bounding rectangle of the screen that is
+	projected to the crtc. It is this projected rectangle which must be
+	within the area of the screen when the mode is set.
+
+┌───
+    RRGetCrtcTransform
+	crtc: CRTC
+      ▶
+	pending-transform: TRANSFORM
+	pending-filter: STRING8
+	pending-values: LISTofFIXED
+	current-transform: TRANSFORM
+	current-filter: STRING8
+	current-values: LISTofFIXED
+└───
+
+	This request returns the pending and current transforms for the
+	specified CRTC. The pending transform will be the same as the current
+	transform if no new pending transform has been set since the last call
+	to RRSetCrtcConfig.
+
+┌───
+    RRGetPanning
+	crtc: CRTC
+      ▶
+	status: RRCONFIGSTATUS
+	timestamp: TIMESTAMP
+	left, top, width, height: CARD16
+	track_left, track_top, track_width, track_height: CARD16
+	border_left, border_top, border_right, border_bottom: INT16
+└───
+
+	Errors: Crtc
+
+	Version 1.3 adds panning support again. If multiple crtcs are active
+	the panning behavior can be defined per crtc individually.
+	RRGetPanning returns information about the currently set panning
+	configuration for the specified crtc.  If the CRTC does not support
+	panning, all fields (except timestamp) will be 0.
+
+	'timestamp' indicates when the configuration was last set.
+
+	All other entries are explained for RRSetPanning.
+
+┌───
+    RRSetPanning
+	crtc: CRTC
+	timestamp: TIMESTAMP
+	left, top, width, height: CARD16
+	track_left, track_top, track_width, track_height: CARD16
+	border_left, border_top, border_right, border_bottom: INT16
+      ▶
+	status: RRCONFIGSTATUS
+	new-timestamp: TIMESTAMP
+└───
+	Errors: Crtc, Match
+
+	This request sets the panning parameters.  As soon as panning is
+	enabled, the CRTC position can change with every pointer move.
+	RRCrtcChangeNotify events are sent to the clients requesting those.
+
+	If 'timestamp' is less than the time when the configuration was last
+	successfully set, the request is ignored and InvalidTime returned in
+	status.
+
+	┌──┳━━━━━━━━━━━━━━┳─────┬ ─ ─ ─ ─ ─ ┐
+	│  ┃     CRTC     ┃     │
+	│  ┃              ┃     │           │
+	│  ┃             X┃→    │
+	│  ┃              ┃     │           │  framebuffer
+	│  ┗━━━━━━━━━━━━━━┛     │
+	│                       │           │
+	│panning area           │
+	└───────────────────────┴ ─ ─ ─ ─ ─ ┘
+
+	'left', 'top', 'width', and 'height' contain the total panning area
+	for this CRTC.  'width' has to be larger than or equal to the CRTC's
+	width or 0, and 'left'+'width' must be within the screen size, else a
+	Match error results.  Equivalent restrictions for the height exist.
+	'width' or 'height' set to 0 indicate that panning should be disabled
+	on the according axis.  Setting 'width'/'height' to the CRTC's
+	width/height will disable panning on the X/Y axis as well, but
+	RRSetScreenSize will silently enable panning if the screen size is
+	increased. This does not happen if set to 0.
+
+	┌────────┳━━━━━━━━━━━━━━┳ ─ ─ ─ ─ ─ ┐
+	│        ┃     CRTC     ┃
+	│        ┃              ┃           │
+	│        ┃              ┃
+	│        ┃              ┃           │  tracking area
+	│        ┗━━━━━━━━━━━━━━┫     X
+	│               ↓       │     ↓     │
+	│panning area           │
+	└───────────────────────┴ ─ ─ ─ ─ ─ ┘
+
+	'track_left', 'track_top', 'track_width', and 'track_height' contain
+	the pointer area for which the panning region is updated.  For normal
+	use cases it should enclose the panning area minus borders, and is
+	typically set to either the panning area minus borders, or to the
+	total screen size. If set to the total screen size, the CRTC will pan
+	in the remaining axis even if the pointer is outside the panning area
+	on a different CRTC, as shown in the figure above. If the pointer is
+	outside the tracking area, the CRTC will not pan. Zero can be used as
+	an alias for the total screen size.
+
+	┌──┳━━━━━━━━━━━━━━┳────────────┐
+	│  ┃     CRTC     ┃            │
+	│  ┃              ┃            │
+	│  ┃              ┃→           │
+	│  ┃           X←→┃            │
+	│  ┃       border_right        │
+	│  ┗━━━━━━━━━━━━━━┛            │
+	│                              │
+	│panning area                  │
+	└──────────────────────────────┘
+
+	'border_left', 'border_top', 'border_right', and 'border_bottom'
+	define the distances from the CRTC borders that will activate panning
+	if the pointer hits them.  If the borders are 0, the screen will pan
+	when the pointer hits the CRTC borders (behavior of pre-RandR Xserver
+	panning).  If the borders are positive, the screen will pan when the
+	pointer gets close to the CRTC borders, if they are negative, the
+	screen will only pan when the pointer is already way past the CRTC
+	borders.  Negative values might confuse users and disable panning to
+	the very edges of the screen.  Thus they are discouraged.
+	border_left + border_right has to be lower or equal than the CRTC's
+	width, else a Match error results.  An equivalent restriction for the
+	height exists.
+
+	Screen size changes update the panning and the tracking areas to the
+	new size. Both screen size changes and mode changes clamp these areas
+	to the current CRTC size.  In these cases panning borders are disabled
+	if their requirements are no longer met.
+
+	When this request succeeds, 'status' contains Success and the
+	requested changes to configuration will have been made.
+
+	'new-time-stamp' contains the time at which this request was
+	executed.
+
+┌───
+    RRSetOutputPrimary
+	window: WINDOW
+	output: OUTPUT
+└───
+	Errors: Match, Output, Window
+
+	RRSetOutputPrimary marks 'output' as the primary output for the
+	screen with the same root window as 'window'. This output's CRTC
+	will be sorted to the front of the list in Xinerama and RANDR
+	geometry requests for the benefit of older applications. The
+	default primary output is None, and None is a legal value to pass
+	to RRSetOutputPrimary. This request is expected to be used by
+	desktop environments to mark the screen that should hold the primary
+	menu bar or panel.
+
+	As this changes the logical layout of the screen, ConfigureNotify
+	and RRScreenChangeNotify will be generated on the appropriate root
+	window when the primary output is changed by this call. This request
+	also generates RROutputChangeNotify events on the outputs that gained
+	and lost primary status.
+
+	If an output is disconnected asynchronously (eg. due to recabling),
+	the primary status does not change, but RROutputChangeNotify events
+	will be generated if the hardware is capable of detecting this;
+	clients are expected to reconfigure if appropriate.
+
+	If an output is deleted (eg. due to device hotplug), the server will
+	act as though None was passed to RRSetOutputPrimary, including
+	generating the appropriate events.
+
+┌───
+    RRGetOutputPrimary
+	window: WINDOW
+      ▶
+	output: OUTPUT
+└───
+	Errors: Window
+
+	RRGetOutputPrimary returns the primary output for the screen.
+
+			      ❧❧❧❧❧❧❧❧❧❧❧
+
+7.3. Extension Requests added in version 1.4 of the extension.
+
+┌───
+    RRQueryScanoutPixmaps
+	window: WINDOW
+      ▶
+	infos: LISTofSCANOUTPIXMAPINFO
+└───
+	Errors: Window
+
+	This request returns information about the server support for
+	alternate scanout pixmaps. For each pictformat, there is a set
+	of rotations and a maximum supported size. The rotations here
+	are those provided by the scanout hardware itself, not by
+	software emulation.
+
+┌───
+    RRCreateScanoutPixmap
+	pixmap: PIXMAP
+	drawable: DRAWABLE
+	width, height: CARD16
+	format: PICTFORMAT
+	rotations: SETofROTATION
+└───
+	Errors: Drawable, Match, Value
+
+	Creates a pixmap which can subsequently be used as a scanout
+	buffer for the screen associated with 'drawable'. 'rotations'
+	is the set of rotation values which may be used with the
+	resulting scanout buffer when it is associated with a CRTC.
+
+	'format' must be one of the supported scanout formats, or a
+	Match error results.
+
+	'width' and 'height' must be within the supported range for
+	the specified format or a Value error results.
+
+	'rotations' must be a subset of those supported for the
+	specified format or a Match error results.
+
+┌───
+    RRSetCrtcSpriteTransform
+	crtc: CRTC
+	position-transform: TRANSFORM
+	image-transform: TRANSFORM
+└───
+	Sets the sprite transforms for the specified crtc, any sprites
+	presented on this crtc will have their positions transformed
+	by the position-transform matrix. Sprite images displayed on the crtc
+	will be transformed by the image-transform matrix.
+
+┌───
+    RRGetCrtcSpriteTransform
+	crtc: CRTC
+      ▶
+	position-transform: TRANSFORM
+	image-transform: TRANSFORM
+└───
+	Gets the sprite transforms for the specified crtc.
+
+┌───
+    RRSetCrtcConfigs
+	drawable: DRAWABLE
+	set: SETofSCREENFLAG
+	screen-pixmap-width: CARD16
+	screen-pixmap-height: CARD16
+	screen-width: CARD16
+	screen-height: CARD16
+	width-in-millimeters: CARD32
+	height-in-millimeters: CARD32
+	configs: LISTofCRTCCONFIG
+      ▶
+	status: RRCONFIGSTATUS
+└───
+	Errors: Value, Match
+
+	This works much like RRSetScreenSize followed by a sequence of
+	RRSetCrtcConfig, except that the entire configuration can be set
+	in a single operation, either succeeding or failing without
+	any partial execution.
+
+	If 'set' includes 'SetScreenPixmapSize', then
+	'screen-pixmap-width' and 'screen-pixmap-height' specify the
+	new screen pixmap size.
+
+	If 'set' includes 'SetScreenSize', then 'screen-width' and
+	'screen-height' specify the new screen size.
+
+	If 'set' includes 'SetScreenSizeInMillimeters', then
+	'width-in-millimeters' and 'height-in-millimeters' specify
+	the new screen physical size.
+
+	If 'set' includes 'SetScreenCrtcs', then 'configs' includes
+	the list of new CRTC configurations.
+
+	In addition to the pre-1.4 semantics, this request adds the
+	ability to specific a scanout pixmap for each crtc, and
+	integrates the 1.4 sprite transform request as well.
+
+			      ❧❧❧❧❧❧❧❧❧❧❧
+
+8. Extension Events
+
+Clients MAY select for ConfigureNotify on the root window to be
+informed of screen changes. This may be advantageous if all your
+client needs to know is the size of the root window, as it avoids
+round trips to set up the extension.
+
+RRScreenChangeNotify is sent if RRSelectInput has requested it
+whenever properties of the screen change, which may be due to external
+factors, such as re-cabling a monitor, etc.
+
+┌───
+    RRScreenChangeNotify
+
+	rotation: ROTATION;		new rotation
+	sequenceNumber: CARD16		low 16 bits of request seq. number
+	timestamp: TIMESTAMP		time screen was changed
+	configTimestamp: TIMESTAMP	time config data was changed
+	root: WINDOW			root window of screen
+	window: WINDOW			window requesting notification
+	size-id: SIZEID			index of new SCREENSIZE
+	subpixelOrder: SUBPIXELORDER	order of subpixels
+	widthInPixels: CARD16		width in pixels of the new SCREENSIZE
+	heightInPixels: CARD16		height in pixels of the new SCREENSIZE
+	widthInMillimeters: CARD16	width in mm of the new SCREENSIZE
+	heightInMillimeters: CARD16	height in mm of the new SCREENSIZE
+└───
+	This event is generated whenever the screen configuration is changed
+	and sent to requesting clients. 'timestamp' indicates when the
+	screen configuration was changed. 'configTimestamp' says when the
+	last time the configuration was changed. 'root' is the root of the
+	screen the change occurred on, 'window' is window selecting for this
+	event. 'size-id' contains the index of the current size.
+
+	This event is sent whenever the screen's configuration changes
+	or if a new screen configuration becomes available that was
+	not available in the past. In this case (config-timestamp in
+	the event not being equal to the config-timestamp returned in
+	the last call to RRGetScreenInfo), the client MUST call
+	RRGetScreenInfo to update its view of possible screen
+	configurations to have a correct view of possible screen
+	organizations.
+
+	Clients which select screen change notification events may be
+	sent an event immediately if the screen configuration was
+	changed between when they connected to the X server and
+	selected for notification. This is to prevent a common race
+	that might occur on log-in, where many applications start up
+	just at the time when a display manager or log in script might
+	be changing the screen size or configuration.
+
+	Note that the sizes in this event reflect the new SCREENSIZE and
+	thus will appear rotated by the 'rotation' parameter from the sizes
+	of the screen itself. In other words, when rotation is 90 or 270,
+	widthInPixels in this event will be the same as the height value
+	from a ConfigureNotify that reflects the same size change. This
+	will probably confuse developers.
+
+8.1 Events added in version 1.2 of the RandR extension
+
+┌───
+    RROutputChangeNotify:
+	timestamp: TIMESTAMP		time screen was reconfigured
+	config-timestamp: TIMESTAMP	time available config data was changed
+	window: WINDOW			window requesting notification
+	output: OUTPUT			output affected by change
+	crtc: CRTC			connected CRTC or None
+	mode: MODE			mode in use on CRTC or None
+	connection: CONNECTION		connection status
+└───
+
+	This event is generated whenever the available output configurations
+	have changed and is sent to requesting clients. 'timestamp'
+	indicates when the crtc configuration was changed by a client.
+	'config-timestamp' says when the last time the available
+	configurations changed. 'root' is the root of the screen the change
+	occurred on, 'window' is window selecting for this event. The
+	precise change can be detected by examining the new state of the
+	system.
+
+┌───
+    RROutputPropertyNotify:
+	window: WINDOW			window requesting notification
+	output: OUTPUT			output affected by change
+	atom: ATOM			affected property
+	time: TIMESTAMP			time property was changed
+	subpixel-order: SUBPIXELORDER	order of subpixels
+	state: { NewValue, Deleted }	new property state
+└───
+
+	This event is reported to clients selecting RROutputPropertyChange
+	on the window and is generated with state NewValue when a property
+	of the window is changed using RRChangeOutputProperty even when
+	adding zero-length data and when replacing all or part of a property
+	with identical data.  It is generated with state Deleted when a
+	property of the window is deleted using either
+	RRDeleteOutputProperty or RRGetOutputProperty.  The timestamp
+	indicates the server time when the property was changed.
+
+┌───
+    RRCrtcChangeNotify
+	timestamp: TIMESTAMP		time monitor was changed
+	window: WINDOW			window requesting notification
+	crtc: CRTC			CRTC which changed
+	mode: MODE			new mode
+	rotation: ROTATION;		new rotation
+	x: INT16			x position of CRTC within screen
+	y: INT16			y position of CRTC within screen
+	width: CARD16			width of new mode
+	height: CARD16			height of new mode
+└───
+	This event is generated whenever the CRTC configuration is changed
+	and sent to requesting clients. 'timestamp' indicates when the
+	CRTC configuration was changed. 'window' is window selecting for this
+	event. 'mode' is the new mode, or None if the crtc is disabled.
+	'x' and 'y' mark the location in the screen where this CRTC
+	is reading data. 'width' and 'height' indicate the size of the
+	mode. 'x', 'y, 'width' and 'height' are all zero when 'mode' is None.
+
+	This event is sent whenever the monitor's configuration changes
+	or if a new monitor configuration becomes available that was
+	not available in the past. In this case, the client MUST call
+	RRGetCrtcModes to update its view of possible monitor
+	configurations to have a correct view of possible monitor
+	organizations.
+
+	Clients which select monitor change notification events may be
+	sent an event immediately if the monitor configuration was
+	changed between when they connected to the X server and
+	selected for notification. This is to prevent a common race
+	that might occur on log-in, where many applications start up
+	just at the time when a display manager or log in script might
+	be changing the monitor size or configuration.
+
+			      ❧❧❧❧❧❧❧❧❧❧❧
+
+9. Properties
+
+Properties are used for output specific parameters, and for announcing
+static or rarely changing data.  Announced data is typically
+immutable.  Properties are also used for evaluating new parameters
+before adding them to the RandR protocol.
+
+The following properties are hereby declared official, and drivers SHOULD
+prefix driver specific properties with '_', unless they are planned to be
+added to this specification.  List values, that are not declared by the table
+below, and will remain driver specific or are not planned to be added to this
+specification, SHOULD be prefixed with "_" as well in order to avoid name
+space or semantics clashes with future extensions of these values.
+
+Beginning with version 1.3 of the RandR extension, certain properties
+are mandatory and MUST be provided by implementations.  Earlier
+versions of the RandR extension MAY provide these properties as well,
+as long as the semantics are not altered.  Clients SHOULD fall back
+gracefully to lower version functionality, though, if the driver
+doesn't handle a mandatory property correctly.
+
+9.1 Known properties
+
+    "Backlight"			aka RR_PROPERTY_BACKLIGHT
+	Type:			int32
+	Flags:			-
+	Range/List:		0-x (driver specific)
+
+	This property controls the brightness on laptop panels and equivalent
+	displays with a backlight controller. The driver specific maximum
+	value MUST turn the backlight to full brightness, 1 SHOULD turn the
+	backlight to minimum brightness, 0 SHOULD turn the backlight off.
+
+    "CloneList"			aka RR_PROPERTY_CLONE_LIST
+	Type:			int32 [2*n] / Atom pairs
+	Flags:			Immutable
+	Range/List:		0-
+
+	Some combinations of outputs on some cards cannot be served
+	independently from each other, because they are wired up to the same
+	encoder outputs.
+	This property lists all output + signal format pairs that are
+	driven together with this output, and thus can only be programmed in
+	clone mode with the same CRTC.
+	This property MUST be symmetric, but may change with changing signal
+	format. I.e. if the property for DVI-1/VGA specifies VGA-1/VGA to be
+	cloned, VGA-1/VGA has to list DVI-1/VGA as well.
+	Outputs / format pairs listed in this property MUST be included in the
+	CompatibilityList.
+
+    "CompatibilityList"		aka RR_PROPERTY_COMPATIBILITY_LIST
+	Type:			int32 [2*n] / Atom pairs
+	Flags:			Immutable
+	Range/List:		0-
+
+	Some combinations of outputs on some cards cannot be served at all,
+	because the according encoder is only capable of driving one output at
+	a time.
+	This property lists all output + signal format pairs that can be
+	driven together with this output. NULL atoms specify any output / any
+	signal format, respectively.
+	This property MUST be symmetric, but may change with changing signal
+	format. I.e. if the property for DVI-1/TMDS specifies VGA-1/VGA to be
+	available, VGA-1/VGA has to list DVI-1/TMDS as well.
+
+    "ConnectorNumber"		aka RR_PROPERTY_CONNECTOR_NUMBER
+	Type:			int32
+	Flags:			Immutable, Static
+	Range/List:		0-
+
+	Outputs that route their signal to the same connector MUST
+	have the same connector number. Outputs with the same
+	connector number MUST route their signal to the same
+	connector, except if it is 0, which indicates unknown
+	connectivity. 1 is called the primary connector, 2 the
+	secondary. 3 is typically a TV connector, but that is completely
+	driver / hardware dependent.
+	Outputs with the same connector number SHOULD have the same
+	connector type. Meaning and client behavior for mismatching
+	connector types is undefined at the moment.
+
+    "ConnectorType"		aka RR_PROPERTY_CONNECTOR_TYPE
+	Type:			int32 / Atom
+	Flags:			Immutable, Static
+	Range/List:		unknown VGA DVI DVI‐I DVI‐A DVI‐D HDMI Panel
+				TV TV-Composite TV-SVideo TV-Component
+				TV-SCART TV-C4 DisplayPort
+
+	Connector type, as far as known to the driver.
+	Values with dashes (TV‐Composite) describe more specific versions of
+	the base values (TV). The former SHOULD be used if the connector is
+	not capable of producing other signal formats. The later SHOULD be
+	used if the exact connector is unknown, or the connector is a
+	multi‐format connector that is not described otherwise. DVI, for
+	instance, SHOULD be handled like a DVI‐I connector, unless additional
+	information is available to the user agent. PANEL describes
+	laptop‐internal (normally LVDS) displays. TV, TV‐SCART, TV‐Component,
+	and TV‐C4 with signal format VGA are valid combinations and describe
+	RGB TV signals.
+
+    "EDID"			aka RR_PROPERTY_RANDR_EDID
+	Type:			int8 [n]
+	Flags:			Immutable
+	Range/List:		-
+
+	Raw EDID data from the device attached to the according
+	output. Should include main EDID data and all extension
+	blocks. Previously known as EdidData.
+
+    "SignalFormat"		aka RR_PROPERTY_SIGNAL_FORMAT
+	Type:			int32 / Atom
+	Flags:			-
+	Range/List:		unknown VGA TMDS LVDS Composite Composite-PAL
+				Composite-NTSC Composite-SECAM SVideo
+				Component DisplayPort
+
+	Signal format / physical protocol format that is used for the
+	specified output. valid-values lists all possible formats on this
+	output, which SHOULD be a subset of the list above and MUST be static.
+	Values with dashes (Composite-PAL) describe more specific versions of
+	the base values (Composite) and SHOULD be used if known to the driver.
+	A driver MAY change this property of an output if the underlying
+	hardware indicates a protocol change (e.g. TV formats).  Clients are
+	allowed to change the signal format in order to select a different
+	signal format (e.g. Composite etc.) or physical protocol (e.g. VGA or
+	TMDS on DVI-I).
+	Laptop panels SHOULD not be detected with this property, but rather by
+	ConnectorType.
+
+    "SignalProperties"		aka RR_PROPERTY_SIGNAL_FORMAT
+	Type:			int32 [n] / Atom
+	Flags:			-
+	Range/List:		For Composite signals:
+				  NTSC NTSC-M NTSC-J NTSC-N NTSC-4.43 NTSC-film
+				  PAL PAL-B PAL-G PAL-H PAL-H PAL-I PAL-M PAL-D
+				  PAL-N PAL-Nc PAL-L PAL-60
+				  SECAM SECAM-L SECAM-B SECAM-G SECAM-D SECAM-K
+				  SECAM-H SECAM-K
+				For TMDS signals:
+				  SingleLink DualLink
+				For DisplayPort signals:
+				  Lane1 Lane2 Lane4 LowSpeed HiSpeed
+
+	Properties of the signal format that is currently used for the
+	specified output. valid-values lists all possible properties on this
+	output, which SHOULD be a subset of the list above. It will change if
+	SignalFormat changes.  Multiple properties are allowed.
+	Values with dashes (PAL-B) describe more specific versions of the base
+	values (PAL) and SHOULD be used if known to the driver.  A driver MAY
+	change this property of an output if the underlying hardware indicates
+	a signal change (e.g. TV formats).  Clients are allowed to change the
+	properties in order to select a different signal subformat.
+
+
+9.2 Properties introduced with version 1.2 of the RandR extension
+
+Property			Immutable	Mandatory since
+────────			─────────	───────────────
+EDID				yes		n/a
+
+EDID is provided by the RandR frontend, thus not driver specific.
+
+
+9.3 Properties introduced with version 1.3 of the RandR extension
+
+Property			Immutable	Mandatory since
+────────			─────────	───────────────
+CloneList			yes		not mandatory
+CompatibilityList		yes		not mandatory
+ConnectorNumber			yes: static	not mandatory
+ConnectorType			yes: static	RandR 1.3
+SignalFormat			no		RandR 1.3
+SignalProperties		no		not mandatory
+
+9.4 Properties introduced with version 1.3.1 of the RandR extension
+
+Property			Immutable	Mandatory since
+────────			─────────	───────────────
+Backlight			no		not mandatory
+
+			      ❧❧❧❧❧❧❧❧❧❧❧
+
+10. Extension Versioning
+
+The RandR extension was developed in parallel with the implementation
+to ensure the feasibility of various portions of the design. As
+portions of the extension are implemented, the version number of the
+extension has changed to reflect the portions of the standard provided.
+This document describes the version 1.2 of the specification, the
+partial implementations have version numbers less than that. Here's a
+list of what each version provided:
+
+	0.0: This prototype implemented resize and rotation in the
+	     TinyX server Used approximately the protocol described in
+	     the Usenix paper. Appeared in the TinyX server in
+	     XFree86 4.2, but not in the XFree86 main server.
+
+	0.1: Added subpixel order, added an event for subpixel order.
+	     This version was never checked in to XFree86 CVS.
+
+	1.0: Implements resize, rotation, and reflection. Implemented
+	     both in the XFree86 main server (size change only at this
+	     date), and fully (size change, rotation, and reflection)
+	     in XFree86's TinyX server.
+
+	1.1: Added refresh rates
+
+	1.2: Separate screens from CRTCs and outputs, switch to full VESA
+	     modes
+
+	1.3: Added cheap version of RRGetScreenResources.  Added CRTC
+	     transformations.  Added panning.  Added primary outputs.
+	     Added standard properties.
+
+Compatibility between 0.0 and 1.0 was *NOT* preserved, and 0.0 clients
+will fail against 1.0 servers. The wire encoding op-codes were
+changed for GetScreenInfo to ensure this failure in a relatively
+graceful way. Version 1.1 servers and clients are cross compatible with
+1.0. Version 1.1 is considered to be stable and we intend upward
+compatibility from this point. Version 1.2 offers an extended model of the
+system with multiple output support. Version 1.3 adds a cheap version of
+GetScreenResources to avoid expensive DDC operations, CRTC transformations,
+panning, and the primary output concept. 1.2 and 1.3 are backward-compatible
+with 1.1.
+
+			      ❧❧❧❧❧❧❧❧❧❧❧
+
+11. Relationship with other extensions
+
+Two other extensions have a direct relationship with this extension. This
+section attempts to explain how these three are supposed to work together.
+
+11.1 XFree86-VidModeExtension
+
+XFree86-VidModeExtension changes the configuration of a single monitor
+attached to the screen without changing the configuration of the screen
+itself. It provides the ability to specify new mode lines for the server to
+use along with selecting among existing mode lines. As it uses screen
+numbers instead of window identifiers, it can be used to affect multiple
+monitors in a single-screen Xinerama configuration. However, the association
+between screen numbers and root windows in a multi-Screen environment is not
+defined by the extension. Version 2.0 of this extension added the ability to
+adjust the DAC values in a TrueColor server to modify the brightness curves
+of the display.
+
+All of the utility of this extension is subsumed by RandR version 1.2, RandR
+should be used in preference to XFree86-VidModeExtension where both are
+present.
+
+11.2 Xinerama
+
+Xinerama provides a mechanism for describing the relationship between the
+overall screen display and monitors placed within that area. As such, it
+provides the query functionality of RandR 1.2 without any of the
+configuration functionality. Applications using Xinerama to discover
+monitor geometry can continue to do so, with the caveat that they will not be
+informed of changes when they occur. However, Xinerama configuration data
+will be updated, so applications selecting for RandR notification and
+re-querying the configuration with the Xinerama extension will get updated
+information. It is probably better to view RandR as a superset of Xinerama
+at this point and use it in preference to Xinerama where both are present.
+
+			      ❧❧❧❧❧❧❧❧❧❧❧
+
+Appendix A. Protocol Encoding
+
+Syntactic Conventions
+
+This document uses the same syntactic conventions as the core X
+protocol encoding document.
+
+A.1 Common Types
+
+┌───
+    ROTATION
+	0x0001	Rotate_0
+	0x0002	Rotate_90
+	0x0004	Rotate_180
+	0x0008	Rotate_270
+	0x0010	Reflect_X
+	0x0020	Reflect_Y
+└───
+	Used to encode both sets of possible rotations and individual
+	selected rotations.
+
+┌───
+    RRSELECTMASK
+	0x0001	ScreenChangeNotifyMask
+	0x0002	CrtcChangeNotifyMask		Added in version 1.2
+	0x0004	OutputChangeNotifyMask		Added in version 1.2
+	0x0008	OutputPropertyNotifyMask	Added in version 1.2
+└───
+      Event select mask for RRSelectInput
+
+┌───
+    RRCONFIGSTATUS
+	0x0 Success
+	0x1 InvalidConfigTime
+	0x2 InvalidTime
+	0x3 Failed
+└───
+	Return status for requests which depend on time.
+
+┌───
+    MODEINFO (32)				Added in version 1.2
+	4	CARD32		id
+	2	CARD16		width in pixels
+	2	CARD16		height in pixels
+	4	CARD32		dot clock
+	2	CARD16		h sync start
+	2	CARD16		h sync end
+	2	CARD16		h total
+	2	CARD16		h skew
+	2	CARD16		v sync start
+	2	CARD16		v sync end
+	2	CARD16		v total
+	2	CARD16		name length
+	4	SETofMODEFLAG	mode flags
+└───
+
+	An output mode specifies the complete CRTC timings for
+	a specific mode. The vertical and horizontal synchronization rates
+	can be computed given the dot clock and the h total/v total
+	values. If the dot clock is zero, then all of the timing
+	parameters and flags are not used, and must be zero as this
+	indicates that the timings are unknown or otherwise unused.
+	The name itself will be encoded separately in each usage.
+
+┌───
+    MODEFLAG
+	0x00000001	HSyncPositive
+	0x00000002	HSyncNegative
+	0x00000004	VSyncPositive
+	0x00000008	VSyncNegative
+	0x00000010	Interlace
+	0x00000020	DoubleScan
+	0x00000040	CSync
+	0x00000080	CSyncPositive
+	0x00000100	CSyncNegative
+	0x00000200	HSkewPresent
+	0x00000400	BCast
+	0x00000800	PixelMultiplex
+	0x00001000	DoubleClock
+	0x00002000	ClockDivideBy2
+└───
+┌───
+    CONNECTION
+	0		Connected
+	1		Disconnected
+	2		UnknownConnection
+└───
+
+
+A.2 Protocol Requests
+
+Opcodes 1 and 3 were used in the 0.0 protocols, and will return
+errors if used in version 1.0.
+
+┌───
+    RRQueryVersion
+
+	1	CARD8			major opcode
+	1	0			RandR opcode
+	2	3			length
+	4	CARD32			major version
+	4	CARD32			minor version
+      ▶
+	1	1			Reply
+	1				unused
+	2	CARD16			sequence number
+	4	0			reply length
+	1	CARD32			major version
+	1	CARD32			minor version
+└───
+┌───
+    RRSetScreenConfig
+
+	1	CARD8			major opcode
+	1	2			RandR opcode
+	2	6			length
+	4	WINDOW			window on screen to be configured
+	4	TIMESTAMP		timestamp
+	4	TIMESTAMP		config timestamp
+	2	SIZEID			size index
+	2	ROTATION		rotation/reflection
+	2	CARD16			refresh rate (1.1 only)
+	2	CARD16			pad
+      ▶
+	1	1			Reply
+	1	RRCONFIGSTATUS		status
+	2	CARD16			sequence number
+	4	0			reply length
+	4	TIMESTAMP		new timestamp
+	4	TIMESTAMP		new configuration timestamp
+	4	WINDOW			root
+	2	SUBPIXELORDER		subpixel order defined in Render
+	2	CARD16			pad4
+	4	CARD32			pad5
+	4	CARD32			pad6
+└───
+┌───
+    RRSelectInput
+
+	1	CARD8			major opcode
+	1	4			RandR opcode
+	2	3			length
+	4	WINDOW			window
+	2	SETofRRSELECTMASK	enable
+	2	CARD16			pad
+└───
+┌───
+    RRGetScreenInfo
+
+	1	CARD8			major opcode
+	1	5			RandR opcode
+	2	2			length
+	4	WINDOW			window
+      ▶
+	1	1			Reply
+	1	CARD8			set of Rotations
+	2	CARD16			sequence number
+	4	0			reply length
+	4	WINDOW			root window
+	4	TIMESTAMP		timestamp
+	4	TIMESTAMP		config timestamp
+	2	CARD16			number of SCREENSIZE following
+	2	SIZEID			current size index
+	2	ROTATION		current rotation and reflection
+	2	CARD16			current rate (added in version 1.1)
+	2	CARD16			length of rate info (number of CARD16s)
+	2	CARD16			pad
+
+	SCREENSIZE
+	2	CARD16			width in pixels
+	2	CARD16			height in pixels
+	2	CARD16			width in millimeters
+	2	CARD16			height in millimeters
+
+	REFRESH
+	2	CARD16			number of rates (n)
+	2n	CARD16			rates
+└───
+
+A.2.1 Protocol Requests added with version 1.2
+
+┌───
+    RRGetScreenSizeRange
+	1	CARD8			major opcode
+	1	6			RandR opcode
+	2	2			length
+	4	WINDOW			window
+      ▶
+	1	1			Reply
+	1				unused
+	2	CARD16			sequence number
+	4	0			reply length
+	2	CARD16			minWidth
+	2	CARD16			minHeight
+	2	CARD16			maxWidth
+	2	CARD16			maxHeight
+	16				unused
+└───
+┌───
+    RRSetScreenSize
+	1	CARD8			major opcode
+	1	7			RandR opcode
+	2	5			length
+	4	WINDOW			window
+	2	CARD16			width
+	2	CARD16			height
+	4	CARD32			width in millimeters
+	4	CARD32			height in millimeters
+└───
+┌───
+    RRGetScreenResources
+	1	CARD8			major opcode
+	1	8			RandR opcode
+	2	2			length
+	4	WINDOW			window
+      ▶
+	1	1			Reply
+	1				unused
+	2	CARD16			sequence number
+	4	c+o+8m+(b+p)/4		reply length
+	4	TIMESTAMP		timestamp
+	4	TIMESTAMP		config-timestamp
+	2	c			number of CRTCs
+	2	o			number of outputs
+	2	m			number of modeinfos
+	2	b			total bytes in mode names
+	8				unused
+	4c	LISTofCRTC		crtcs
+	4o	LISTofOUTPUT		outputs
+	32m	LISTofMODEINFO		modeinfos
+	b	STRING8			mode names
+	p				unused, p=pad(b)
+└───
+┌───
+    RRGetOutputInfo
+	1	CARD8			major opcode
+	1	9			RandR opcode
+	2	3			length
+	4	OUTPUT			output
+	4	TIMESTAMP		config-timestamp
+      ▶
+	1	1			Reply
+	1	RRCONFIGSTATUS		status
+	2	CARD16			sequence number
+	4	1+c+m+(n+p)/4		reply length
+	4	TIMESTAMP		timestamp
+	4	CRTC			current connected crtc
+	4	CARD32			width in millimeters
+	4	CARD32			height in millimeters
+	1	CONNECTION		connection
+	1	SUBPIXELORDER		subpixel-order
+	2	c			number of CRTCs
+	2	m			number of modes
+	2	p			number of preferred modes
+	2	o			number of clones
+	2	n			length of name
+	4c	LISTofCRTC		crtcs
+	4m	LISTofMODE		modes
+	4o	LISTofOUTPUT		clones
+	n	STRING8			name
+	p				unused, p=pad(n)
+└───
+┌───
+    RRListOutputProperties
+	1	CARD8			major opcode
+	1	10			RandR opcode
+	2	2			length
+	4	OUTPUT			output
+      ▶
+	1	1			Reply
+	1				unused
+	2	CARD16			sequence number
+	4	n			reply length
+	2	n			number of ATOMs in atoms
+	22				unused
+	4n	LISTofATOM		atoms
+└───
+┌───
+    RRQueryOutputProperty
+	1	CARD8			major opcode
+	1	11			RandR opcode
+	2	3			request length
+	4	OUTPUT			output
+	4	ATOM			property
+      ▶
+	1	1			Reply
+	1				unused
+	2	CARD16			sequence number
+	4	n			reply length
+	1	BOOL			pending
+	1	BOOL			range
+	1	BOOL			immutable
+	21				unused
+	4n	LISTofINT32		valid values
+└───
+┌───
+    RRConfigureOutputProperty
+	1	CARD8			major opcode
+	1	12			RandR opcode
+	2	4+n			request length
+	4	OUTPUT			output
+	4	ATOM			property
+	1	BOOL			pending
+	1	BOOL			range
+	2				unused
+	4n	LISTofINT32		valid values
+└───
+┌───
+    RRChangeOutputProperty
+	1	CARD8			major opcode
+	1	13			RandR opcode
+	2	6+(n+p)/4		request length
+	4	OUTPUT			output
+	4	ATOM			property
+	4	ATOM			type
+	1	CARD8			format
+	1				mode
+		0	Replace
+		1	Prepend
+		2	Append
+	2				unused
+	4	CARD32			length of data in format units
+					(= n for format = 8)
+					(= n/2 for format = 16)
+					(= n/4 for format = 32)
+	n	LISTofBYTE		data
+					(n is a multiple of 2 for format = 16)
+					(n is a multiple of 4 for format = 32)
+	p				unused, p=pad(n)
+└───
+┌───
+    RRDeleteOutputProperty
+	1	CARD8			major opcode
+	1	14			RandR opcode
+	2	3			request length
+	4	OUTPUT			output
+	4	ATOM			property
+└───
+┌───
+    RRGetOutputProperty
+	1	CARD8			major opcode
+	1	15			RandR opcode
+	2	7			request length
+	4	OUTPUT			output
+	4	ATOM			property
+	4	ATOM			type
+		0	AnyPropertyType
+	4	CARD32			long-offset
+	4	CARD32			long-length
+	1	BOOL			delete
+	1	BOOL			pending
+	2				unused
+      ▶
+	1	1			Reply
+	1	CARD8			format
+	2	CARD16			sequence number
+	4	(n+p)/4			reply length
+	4	ATOM			type
+		0	None
+	4	CARD32			bytes-after
+	4	CARD32			length of value in format units
+					(= 0 for format = 0)
+					(= n for format = 8)
+					(= n/2 for format = 16)
+					(= n/4 for format = 32)
+	12				unused
+	n	LISTofBYTE		value
+					(n is zero for format = 0)
+					(n is a multiple of 2 for format = 16)
+					(n is a multiple of 4 for format = 32)
+	p				unused, p=pad(n)
+└───
+┌───
+    RRCreateMode
+	1	CARD8			major opcode
+	1	16			RandR opcode
+	2	12+(n+p)/4		length
+	4	WINDOW			window
+	32	MODEINFO		mode
+	n	STRING8			mode name
+	p				unused, p=pad(n)
+      ▶
+	1	1			Reply
+	1				unused
+	2	CARD16			sequence number
+	4	0			reply length
+	4	MODE			mode
+	20				unused
+└───
+┌───
+    RRDestroyMode
+	1	CARD8			major opcode
+	1	17			RandR opcode
+	2	2			length
+	4	MODE			mode
+└───
+┌───
+    RRAddOutputMode
+	1	CARD8			major opcode
+	1	18			RandR opcode
+	2	3			length
+	4	OUTPUT			output
+	4	MODE			mode
+└───
+┌───
+    RRDeleteOutputMode
+	1	CARD8			major opcode
+	1	19			RandR opcode
+	2	3			length
+	4	OUTPUT			output
+	4	MODE			mode
+└───
+┌───
+    RRGetCrtcInfo
+	1	CARD8			major opcode
+	1	20			RandR opcode
+	2	3			length
+	4	CRTC			crtc
+	4	TIMESTAMP		config-timestamp
+      ▶
+	1	1			Reply
+	1	RRCONFIGSTATUS		status
+	2	CARD16			sequence number
+	4	o+p			reply length
+	4	TIMESTATMP		timestamp
+	2	INT16			x
+	2	INT16			y
+	2	CARD16			width
+	2	CARD16			height
+	4	MODE			mode
+	2	ROTATION		current rotation and reflection
+	2	ROTATION		set of possible rotations
+	2	o			number of outputs
+	2	p			number of possible outputs
+	4o	LISTofOUTPUT		outputs
+	4p	LISTofOUTPUT		possible outputs
+└───
+┌───
+    RRSetCrtcConfig
+	1	CARD8			major opcode
+	1	21			RandR opcode
+	2	7+2n			length
+	4	CRTC			crtc
+	4	TIMESTAMP		timestamp
+	4	TIMESTAMP		config timestamp
+	2	INT16			x
+	2	INT16			y
+	4	MODE			mode
+	2	ROTATION		rotation/reflection
+	2				unused
+	8n	LISTofOUTPUT		outputs
+      ▶
+	1	1			Reply
+	1	RRCONFIGSTATUS		status
+	2	CARD16			sequence number
+	4	0			reply length
+	4	TIMESTAMP		new timestamp
+	20				unused
+└───
+┌───
+    RRGetCrtcGammaSize
+	1	CARD8			major opcode
+	1	22			RandR opcode
+	2	2			length
+	4	CRTC			crtc
+      ▶
+	1	1			Reply
+	1				unused
+	2	CARD16			sequence number
+	4	0			reply length
+	2	CARD16			size
+	22				unused
+└───
+┌───
+    RRGetCrtcGamma
+	1	CARD8			major opcode
+	1	23			RandR opcode
+	2	2			length
+	4	CRTC			crtc
+      ▶
+	1	1			Reply
+	1				unused
+	2	CARD16			sequence number
+	4	(6n+2)/4		reply length
+	2	n			size
+	20				unused
+	2n	LISTofCARD16		red
+	2n	LISTofCARD16		green
+	2n	LISTofCARD16		blue
+	p				unused, p=pad(6n)
+└───
+┌───
+    RRSetCrtcGamma
+	1	CARD8			major opcode
+	1	24			RandR opcode
+	2	3+(6n+2)/4		length
+	4	CRTC			crtc
+	2	n			size
+	2				unused
+	2n	LISTofCARD16		red
+	2n	LISTofCARD16		green
+	2n	LISTofCARD16		blue
+	p				unused, p=pad(6n)
+└───
+
+A.2.2 Protocol Requests added with version 1.3
+
+┌───
+    RRGetScreenResourcesCurrent
+	1	CARD8			major opcode
+	1	25			RandR opcode
+	2	2			length
+	4	WINDOW			window
+      ▶
+	1	1			Reply
+	1				unused
+	2	CARD16			sequence number
+	4	c+o+8m+(b+p)/4		reply length
+	4	TIMESTAMP		timestamp
+	4	TIMESTAMP		config-timestamp
+	2	c			number of CRTCs
+	2	o			number of outputs
+	2	m			number of modeinfos
+	2	b			total bytes in mode names
+	8				unused
+	4c	LISTofCRTC		crtcs
+	4o	LISTofOUTPUT		outputs
+	32m	LISTofMODEINFO		modeinfos
+	b	STRING8			mode names
+	p				unused, p=pad(b)
+└───
+
+┌───
+    RRSetCrtcTransform
+	1	CARD8			major opcode
+	1	26			RandR opcode
+	2	12+(n+p)/4+v		length
+	4	CRTC			crtc
+	36	TRANSFORM		transform
+	2	CARD16			filter length
+	2				unused
+	n	STRING8			filter name
+	p				unused, p=pad(n)
+	4v	FIXED			filter params
+└───
+
+┌───
+    RRGetCrtcTransform
+	1	CARD8			major opcode
+	1	27			RandR opcode
+	2	2			length
+	4	CRTC			crtc
+      ▶
+	1	1			Reply
+	1				unused
+	2	CARD16			sequence number
+	4	16+(pn+pnp)/4+(cn+cnp)/4+pf+cf	reply length
+	36	TRANSFORM		pending transform
+	1	BOOL			has transforms
+	3				unused
+	36	TRANSFORM		current transform
+	4				unused
+	2	pn			pending filter name length
+	2	pf			pending filter num params
+	2	cn			current filter name length
+	2	cf			current filter num params
+	pn	STRING8			pending filter name
+	pnp				unused, pnp=pad(pn)
+	4*pf	FIXED			pending filter params
+	cn	STRING8			current filter name
+	cnp				unused, cnp=pad(cn)
+	4*cf	FIXED			current filter params
+└───
+
+┌───
+    RRGetPanning
+	1	CARD8			major opcode
+	1	28			RandR opcode
+	2	2			length
+	4	CRTC			crtc
+      ▶
+	1	1			Reply
+	1	RRCONFIGSTATUS		status
+	2	CARD16			sequence number
+	4	1			reply length
+	4	TIMESTAMP		timestamp
+	2	CARD16			left
+	2	CARD16			top
+	2	CARD16			width
+	2	CARD16			height
+	2	CARD16			track_left
+	2	CARD16			track_top
+	2	CARD16			track_width
+	2	CARD16			track_height
+	2	INT16			border_left
+	2	INT16			border_top
+	2	INT16			border_right
+	2	INT16			border_bottom
+└───
+┌───
+    RRSetPanning
+	1	CARD8			major opcode
+	1	29			RandR opcode
+	2	9			length
+	4	CRTC			crtc
+	4	TIMESTAMP		timestamp
+	2	CARD16			left
+	2	CARD16			top
+	2	CARD16			width
+	2	CARD16			height
+	2	CARD16			track_left
+	2	CARD16			track_top
+	2	CARD16			track_width
+	2	CARD16			track_height
+	2	INT16			border_left
+	2	INT16			border_top
+	2	INT16			border_right
+	2	INT16			border_bottom
+      ▶
+	1	1			Reply
+	1	RRCONFIGSTATUS		status
+	2	CARD16			sequence number
+	4	0			reply length
+	4	TIMESTAMP		new timestamp
+	20				unused
+└───
+
+┌───
+    RRSetOutputPrimary
+	1	CARD8			major opcode
+	1	30			RandR opcode
+	2	3			length
+	4	WINDOW			window
+	4	OUTPUT			output
+└───
+
+┌───
+    RRGetOutputPrimary
+	1	CARD8			major opcode
+	1	31			RandR opcode
+	2	2			length
+	4	WINDOW			window
+      ▶
+	1	1			Reply
+	1				unused
+	2	CARD16			sequence number
+	4	CARD32			length
+	4	OUTPUT			output
+	4	CARD32			pad1
+	4	CARD32			pad2
+	4	CARD32			pad3
+	4	CARD32			pad4
+└───
+
+A.3 Protocol Events
+
+┌───
+    RRScreenChangeNotify
+	1	Base + 0		code
+	1	ROTATION		new rotation and reflection
+	2	CARD16			sequence number
+	4	TIMESTAMP		timestamp
+	4	TIMESTAMP		configuration timestamp
+	4	WINDOW			root window
+	4	WINDOW			request window
+	2	SIZEID			size ID
+	2	SUBPIXELORDER		subpixel order defined in Render
+	2	CARD16			width in pixels
+	2	CARD16			height in pixels
+	2	CARD16			width in millimeters
+	2	CARD16			height in millimeters
+└───
+
+A.3.1 Protocol Events added with version 1.2
+
+┌───
+    RRCrtcChangeNotify
+	1	Base + 1		code
+	1	0			sub-code
+	2	CARD16			sequence number
+	4	TIMESTAMP		timestamp
+	4	WINDOW			request window
+	4	CRTC			crtc affected
+	4	MODE			mode in use
+	2	ROTATION		new rotation and reflection
+	2				unused
+	2	INT16			x
+	2	INT16			y
+	2	CARD16			width
+	2	CARD16			height
+└───
+┌───
+    RROutputChangeNotify
+	1	Base + 1		code
+	1	1			sub-code
+	2	CARD16			sequence number
+	4	TIMESTAMP		timestamp
+	4	TIMESTAMP		configuration timestamp
+	4	WINDOW			request window
+	4	OUTPUT			output affected
+	4	CRTC			crtc in use
+	4	MODE			mode in use
+	2	ROTATION		rotation in use
+	1	CONNECTION		connection status
+	1	SUBPIXELORDER		subpixel order
+└───
+┌───
+    RROutputPropertyNotify
+	1	Base + 1		code
+	1	2			sub-code
+	2	CARD16			sequence number
+	4	WINDOW			window
+	4	OUTPUT			output
+	4	ATOM			atom
+	4	TIMESTAMP		time
+	1				state
+		0	NewValue
+		1	Deleted
+	11				unused
+└───
+
+A.4 Protocol Errors
+
+┌───
+    ERRORS
+	Base + 0		Output
+	Base + 1		Crtc
+	Base + 2		Mode
+└───
+
+Bibliography
+
+[RANDR] Gettys, Jim and Keith Packard, "The X Resize and Rotate
+	Extension - RandR", Proceedings of the 2001 USENIX Annual
+	Technical Conference, Boston, MA
+
+[RENDER]
+	Packard, Keith, "The X Rendering Extension", work in progress,
+	http://cgit.freedesktop.org/xorg/proto/renderproto/tree/renderproto.txt