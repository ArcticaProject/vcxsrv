<<<<<<< HEAD
/*
 * Copyright © 2000 Compaq Computer Corporation
 * Copyright © 2002 Hewlett Packard Company
 * Copyright © 2006 Intel Corporation
 * Copyright © 2008 Red Hat, Inc.
 *
 * Permission to use, copy, modify, distribute, and sell this software and its
 * documentation for any purpose is hereby granted without fee, provided that
 * the above copyright notice appear in all copies and that both that copyright
 * notice and this permission notice appear in supporting documentation, and
 * that the name of the copyright holders not be used in advertising or
 * publicity pertaining to distribution of the software without specific,
 * written prior permission.  The copyright holders make no representations
 * about the suitability of this software for any purpose.  It is provided "as
 * is" without express or implied warranty.
 *
 * THE COPYRIGHT HOLDERS DISCLAIM ALL WARRANTIES WITH REGARD TO THIS SOFTWARE,
 * INCLUDING ALL IMPLIED WARRANTIES OF MERCHANTABILITY AND FITNESS, IN NO
 * EVENT SHALL THE COPYRIGHT HOLDERS BE LIABLE FOR ANY SPECIAL, INDIRECT OR
 * CONSEQUENTIAL DAMAGES OR ANY DAMAGES WHATSOEVER RESULTING FROM LOSS OF USE,
 * DATA OR PROFITS, WHETHER IN AN ACTION OF CONTRACT, NEGLIGENCE OR OTHER
 * TORTIOUS ACTION, ARISING OUT OF OR IN CONNECTION WITH THE USE OR PERFORMANCE
 * OF THIS SOFTWARE.
 *
 * Author:  Jim Gettys, HP Labs, Hewlett-Packard, Inc.
 *	    Keith Packard, Intel Corporation
 */

#ifndef _RANDR_H_
#define _RANDR_H_

typedef unsigned short	Rotation;
typedef unsigned short	SizeID;
typedef unsigned short	SubpixelOrder;
typedef unsigned short	Connection;
typedef unsigned short	XRandrRotation;
typedef unsigned short	XRandrSizeID;
typedef unsigned short	XRandrSubpixelOrder;
typedef unsigned long	XRandrModeFlags;

#define RANDR_NAME		"RANDR"
#define RANDR_MAJOR		1
#define RANDR_MINOR		4

#define RRNumberErrors		3
#define RRNumberEvents		2
#define RRNumberRequests	37

#define X_RRQueryVersion	0
/* we skip 1 to make old clients fail pretty immediately */
#define X_RROldGetScreenInfo	1
#define X_RR1_0SetScreenConfig	2
/* V1.0 apps share the same set screen config request id */
#define X_RRSetScreenConfig	2
#define X_RROldScreenChangeSelectInput	3
/* 3 used to be ScreenChangeSelectInput; deprecated */
#define X_RRSelectInput		4
#define X_RRGetScreenInfo	5

/* V1.2 additions */
#define X_RRGetScreenSizeRange	    6
#define X_RRSetScreenSize	    7
#define X_RRGetScreenResources	    8
#define X_RRGetOutputInfo	    9
#define X_RRListOutputProperties    10
#define X_RRQueryOutputProperty	    11
#define X_RRConfigureOutputProperty 12
#define X_RRChangeOutputProperty    13
#define X_RRDeleteOutputProperty    14
#define X_RRGetOutputProperty	    15
#define X_RRCreateMode		    16
#define X_RRDestroyMode		    17
#define X_RRAddOutputMode	    18
#define X_RRDeleteOutputMode	    19
#define X_RRGetCrtcInfo		    20
#define X_RRSetCrtcConfig	    21
#define X_RRGetCrtcGammaSize	    22
#define X_RRGetCrtcGamma	    23
#define X_RRSetCrtcGamma	    24

/* V1.3 additions */
#define X_RRGetScreenResourcesCurrent	25
#define X_RRSetCrtcTransform	    26
#define X_RRGetCrtcTransform	    27
#define X_RRGetPanning		    28
#define X_RRSetPanning		    29
#define X_RRSetOutputPrimary	    30
#define X_RRGetOutputPrimary	    31

#define RRTransformUnit		    (1L << 0)
#define RRTransformScaleUp	    (1L << 1)
#define RRTransformScaleDown	    (1L << 2)
#define RRTransformProjective	    (1L << 3)

/* V1.4 additions */

#define RR_SetScreenPixmapSize			(1 << 0)
#define RR_SetScreenSize			(1 << 1)
#define RR_SetScreenSizeInMillimeters		(1 << 2)
#define RR_SetScreenCrtcs			(1 << 3)

#define RR_SetCrtcPosition	    		(1 << 4)
#define RR_SetCrtcMode		    		(1 << 5)
#define RR_SetCrtcRotation	    		(1 << 6)
#define RR_SetCrtcOutputs	    		(1 << 7)
#define RR_SetCrtcSpritePositionTransform	(1 << 8)
#define RR_SetCrtcSpriteImageTransform		(1 << 9)
#define RR_SetCrtcPixmap			(1 << 10)
#define RR_SetCrtcPixmapPosition		(1 << 11)

#define X_RRQueryScanoutPixmaps	    32
#define X_RRCreateScanoutPixmap	    33
#define X_RRSetCrtcSpriteTransform  34
#define X_RRGetCrtcSpriteTransform  35
#define X_RRSetCrtcConfigs	    36

/* Event selection bits */
#define RRScreenChangeNotifyMask  (1L << 0)
/* V1.2 additions */
#define RRCrtcChangeNotifyMask	    (1L << 1)
#define RROutputChangeNotifyMask    (1L << 2)
#define RROutputPropertyNotifyMask  (1L << 3)

/* Event codes */
#define RRScreenChangeNotify	0
/* V1.2 additions */
#define RRNotify		    1
/* RRNotify Subcodes */
#define  RRNotify_CrtcChange	    0
#define  RRNotify_OutputChange	    1
#define  RRNotify_OutputProperty    2

/* used in the rotation field; rotation and reflection in 0.1 proto. */
#define RR_Rotate_0		1
#define RR_Rotate_90		2
#define RR_Rotate_180		4
#define RR_Rotate_270		8

/* new in 1.0 protocol, to allow reflection of screen */

#define RR_Reflect_X		16
#define RR_Reflect_Y		32

#define RRSetConfigSuccess		0
#define RRSetConfigInvalidConfigTime	1
#define RRSetConfigInvalidTime		2
#define RRSetConfigFailed		3

/* new in 1.2 protocol */

#define RR_HSyncPositive	0x00000001
#define RR_HSyncNegative	0x00000002
#define RR_VSyncPositive	0x00000004
#define RR_VSyncNegative	0x00000008
#define RR_Interlace		0x00000010
#define RR_DoubleScan		0x00000020
#define RR_CSync		0x00000040
#define RR_CSyncPositive	0x00000080
#define RR_CSyncNegative	0x00000100
#define RR_HSkewPresent		0x00000200
#define RR_BCast		0x00000400
#define RR_PixelMultiplex	0x00000800
#define RR_DoubleClock		0x00001000
#define RR_ClockDivideBy2	0x00002000

#define RR_Connected		0
#define RR_Disconnected		1
#define RR_UnknownConnection	2

#define BadRROutput		0
#define BadRRCrtc		1
#define BadRRMode		2

/* Conventional RandR output properties */

#define RR_PROPERTY_BACKLIGHT		"Backlight"
#define RR_PROPERTY_RANDR_EDID		"EDID"
#define RR_PROPERTY_SIGNAL_FORMAT	"SignalFormat"
#define RR_PROPERTY_SIGNAL_PROPERTIES	"SignalProperties"
#define RR_PROPERTY_CONNECTOR_TYPE	"ConnectorType"
#define RR_PROPERTY_CONNECTOR_NUMBER	"ConnectorNumber"
#define RR_PROPERTY_COMPATIBILITY_LIST	"CompatibilityList"
#define RR_PROPERTY_CLONE_LIST		"CloneList"

#endif	/* _RANDR_H_ */
=======
/*
 * Copyright © 2000 Compaq Computer Corporation
 * Copyright © 2002 Hewlett Packard Company
 * Copyright © 2006 Intel Corporation
 * Copyright © 2008 Red Hat, Inc.
 *
 * Permission to use, copy, modify, distribute, and sell this software and its
 * documentation for any purpose is hereby granted without fee, provided that
 * the above copyright notice appear in all copies and that both that copyright
 * notice and this permission notice appear in supporting documentation, and
 * that the name of the copyright holders not be used in advertising or
 * publicity pertaining to distribution of the software without specific,
 * written prior permission.  The copyright holders make no representations
 * about the suitability of this software for any purpose.  It is provided "as
 * is" without express or implied warranty.
 *
 * THE COPYRIGHT HOLDERS DISCLAIM ALL WARRANTIES WITH REGARD TO THIS SOFTWARE,
 * INCLUDING ALL IMPLIED WARRANTIES OF MERCHANTABILITY AND FITNESS, IN NO
 * EVENT SHALL THE COPYRIGHT HOLDERS BE LIABLE FOR ANY SPECIAL, INDIRECT OR
 * CONSEQUENTIAL DAMAGES OR ANY DAMAGES WHATSOEVER RESULTING FROM LOSS OF USE,
 * DATA OR PROFITS, WHETHER IN AN ACTION OF CONTRACT, NEGLIGENCE OR OTHER
 * TORTIOUS ACTION, ARISING OUT OF OR IN CONNECTION WITH THE USE OR PERFORMANCE
 * OF THIS SOFTWARE.
 *
 * Author:  Jim Gettys, HP Labs, Hewlett-Packard, Inc.
 *	    Keith Packard, Intel Corporation
 */

#ifndef _RANDR_H_
#define _RANDR_H_

typedef unsigned short	Rotation;
typedef unsigned short	SizeID;
typedef unsigned short	SubpixelOrder;
typedef unsigned short	Connection;
typedef unsigned short	XRandrRotation;
typedef unsigned short	XRandrSizeID;
typedef unsigned short	XRandrSubpixelOrder;
typedef unsigned long	XRandrModeFlags;

#define RANDR_NAME		"RANDR"
#define RANDR_MAJOR		1
#define RANDR_MINOR		4

#define RRNumberErrors		3
#define RRNumberEvents		2
#define RRNumberRequests	37

#define X_RRQueryVersion	0
/* we skip 1 to make old clients fail pretty immediately */
#define X_RROldGetScreenInfo	1
#define X_RR1_0SetScreenConfig	2
/* V1.0 apps share the same set screen config request id */
#define X_RRSetScreenConfig	2
#define X_RROldScreenChangeSelectInput	3
/* 3 used to be ScreenChangeSelectInput; deprecated */
#define X_RRSelectInput		4
#define X_RRGetScreenInfo	5

/* V1.2 additions */
#define X_RRGetScreenSizeRange	    6
#define X_RRSetScreenSize	    7
#define X_RRGetScreenResources	    8
#define X_RRGetOutputInfo	    9
#define X_RRListOutputProperties    10
#define X_RRQueryOutputProperty	    11
#define X_RRConfigureOutputProperty 12
#define X_RRChangeOutputProperty    13
#define X_RRDeleteOutputProperty    14
#define X_RRGetOutputProperty	    15
#define X_RRCreateMode		    16
#define X_RRDestroyMode		    17
#define X_RRAddOutputMode	    18
#define X_RRDeleteOutputMode	    19
#define X_RRGetCrtcInfo		    20
#define X_RRSetCrtcConfig	    21
#define X_RRGetCrtcGammaSize	    22
#define X_RRGetCrtcGamma	    23
#define X_RRSetCrtcGamma	    24

/* V1.3 additions */
#define X_RRGetScreenResourcesCurrent	25
#define X_RRSetCrtcTransform	    26
#define X_RRGetCrtcTransform	    27
#define X_RRGetPanning		    28
#define X_RRSetPanning		    29
#define X_RRSetOutputPrimary	    30
#define X_RRGetOutputPrimary	    31

#define RRTransformUnit		    (1L << 0)
#define RRTransformScaleUp	    (1L << 1)
#define RRTransformScaleDown	    (1L << 2)
#define RRTransformProjective	    (1L << 3)

/* V1.4 additions */

#define RR_SetScreenPixmapSize			(1 << 0)
#define RR_SetScreenSize			(1 << 1)
#define RR_SetScreenSizeInMillimeters		(1 << 2)
#define RR_SetScreenCrtcs			(1 << 3)

#define RR_SetCrtcPosition	    		(1 << 4)
#define RR_SetCrtcMode		    		(1 << 5)
#define RR_SetCrtcRotation	    		(1 << 6)
#define RR_SetCrtcOutputs	    		(1 << 7)
#define RR_SetCrtcSpritePositionTransform	(1 << 8)
#define RR_SetCrtcSpriteImageTransform		(1 << 9)
#define RR_SetCrtcPixmap			(1 << 10)
#define RR_SetCrtcPixmapPosition		(1 << 11)

#define X_RRQueryScanoutPixmaps	    32
#define X_RRCreateScanoutPixmap	    33
#define X_RRSetCrtcSpriteTransform  34
#define X_RRGetCrtcSpriteTransform  35
#define X_RRSetCrtcConfigs	    36

/* Event selection bits */
#define RRScreenChangeNotifyMask  (1L << 0)
/* V1.2 additions */
#define RRCrtcChangeNotifyMask	    (1L << 1)
#define RROutputChangeNotifyMask    (1L << 2)
#define RROutputPropertyNotifyMask  (1L << 3)

/* Event codes */
#define RRScreenChangeNotify	0
/* V1.2 additions */
#define RRNotify		    1
/* RRNotify Subcodes */
#define  RRNotify_CrtcChange	    0
#define  RRNotify_OutputChange	    1
#define  RRNotify_OutputProperty    2

/* used in the rotation field; rotation and reflection in 0.1 proto. */
#define RR_Rotate_0		1
#define RR_Rotate_90		2
#define RR_Rotate_180		4
#define RR_Rotate_270		8

/* new in 1.0 protocol, to allow reflection of screen */

#define RR_Reflect_X		16
#define RR_Reflect_Y		32

#define RRSetConfigSuccess		0
#define RRSetConfigInvalidConfigTime	1
#define RRSetConfigInvalidTime		2
#define RRSetConfigFailed		3

/* new in 1.2 protocol */

#define RR_HSyncPositive	0x00000001
#define RR_HSyncNegative	0x00000002
#define RR_VSyncPositive	0x00000004
#define RR_VSyncNegative	0x00000008
#define RR_Interlace		0x00000010
#define RR_DoubleScan		0x00000020
#define RR_CSync		0x00000040
#define RR_CSyncPositive	0x00000080
#define RR_CSyncNegative	0x00000100
#define RR_HSkewPresent		0x00000200
#define RR_BCast		0x00000400
#define RR_PixelMultiplex	0x00000800
#define RR_DoubleClock		0x00001000
#define RR_ClockDivideBy2	0x00002000

#define RR_Connected		0
#define RR_Disconnected		1
#define RR_UnknownConnection	2

#define BadRROutput		0
#define BadRRCrtc		1
#define BadRRMode		2

/* Conventional RandR output properties */

#define RR_PROPERTY_BACKLIGHT		"Backlight"
#define RR_PROPERTY_RANDR_EDID		"EDID"
#define RR_PROPERTY_SIGNAL_FORMAT	"SignalFormat"
#define RR_PROPERTY_SIGNAL_PROPERTIES	"SignalProperties"
#define RR_PROPERTY_CONNECTOR_TYPE	"ConnectorType"
#define RR_PROPERTY_CONNECTOR_NUMBER	"ConnectorNumber"
#define RR_PROPERTY_COMPATIBILITY_LIST	"CompatibilityList"
#define RR_PROPERTY_CLONE_LIST		"CloneList"
#define RR_PROPERTY_BORDER		"Border"
#define RR_PROPERTY_BORDER_DIMENSIONS	"BorderDimensions"

#endif	/* _RANDR_H_ */
>>>>>>> 93ed1267
<|MERGE_RESOLUTION|>--- conflicted
+++ resolved
@@ -1,375 +1,187 @@
-<<<<<<< HEAD
-/*
- * Copyright © 2000 Compaq Computer Corporation
- * Copyright © 2002 Hewlett Packard Company
- * Copyright © 2006 Intel Corporation
- * Copyright © 2008 Red Hat, Inc.
- *
- * Permission to use, copy, modify, distribute, and sell this software and its
- * documentation for any purpose is hereby granted without fee, provided that
- * the above copyright notice appear in all copies and that both that copyright
- * notice and this permission notice appear in supporting documentation, and
- * that the name of the copyright holders not be used in advertising or
- * publicity pertaining to distribution of the software without specific,
- * written prior permission.  The copyright holders make no representations
- * about the suitability of this software for any purpose.  It is provided "as
- * is" without express or implied warranty.
- *
- * THE COPYRIGHT HOLDERS DISCLAIM ALL WARRANTIES WITH REGARD TO THIS SOFTWARE,
- * INCLUDING ALL IMPLIED WARRANTIES OF MERCHANTABILITY AND FITNESS, IN NO
- * EVENT SHALL THE COPYRIGHT HOLDERS BE LIABLE FOR ANY SPECIAL, INDIRECT OR
- * CONSEQUENTIAL DAMAGES OR ANY DAMAGES WHATSOEVER RESULTING FROM LOSS OF USE,
- * DATA OR PROFITS, WHETHER IN AN ACTION OF CONTRACT, NEGLIGENCE OR OTHER
- * TORTIOUS ACTION, ARISING OUT OF OR IN CONNECTION WITH THE USE OR PERFORMANCE
- * OF THIS SOFTWARE.
- *
- * Author:  Jim Gettys, HP Labs, Hewlett-Packard, Inc.
- *	    Keith Packard, Intel Corporation
- */
-
-#ifndef _RANDR_H_
-#define _RANDR_H_
-
-typedef unsigned short	Rotation;
-typedef unsigned short	SizeID;
-typedef unsigned short	SubpixelOrder;
-typedef unsigned short	Connection;
-typedef unsigned short	XRandrRotation;
-typedef unsigned short	XRandrSizeID;
-typedef unsigned short	XRandrSubpixelOrder;
-typedef unsigned long	XRandrModeFlags;
-
-#define RANDR_NAME		"RANDR"
-#define RANDR_MAJOR		1
-#define RANDR_MINOR		4
-
-#define RRNumberErrors		3
-#define RRNumberEvents		2
-#define RRNumberRequests	37
-
-#define X_RRQueryVersion	0
-/* we skip 1 to make old clients fail pretty immediately */
-#define X_RROldGetScreenInfo	1
-#define X_RR1_0SetScreenConfig	2
-/* V1.0 apps share the same set screen config request id */
-#define X_RRSetScreenConfig	2
-#define X_RROldScreenChangeSelectInput	3
-/* 3 used to be ScreenChangeSelectInput; deprecated */
-#define X_RRSelectInput		4
-#define X_RRGetScreenInfo	5
-
-/* V1.2 additions */
-#define X_RRGetScreenSizeRange	    6
-#define X_RRSetScreenSize	    7
-#define X_RRGetScreenResources	    8
-#define X_RRGetOutputInfo	    9
-#define X_RRListOutputProperties    10
-#define X_RRQueryOutputProperty	    11
-#define X_RRConfigureOutputProperty 12
-#define X_RRChangeOutputProperty    13
-#define X_RRDeleteOutputProperty    14
-#define X_RRGetOutputProperty	    15
-#define X_RRCreateMode		    16
-#define X_RRDestroyMode		    17
-#define X_RRAddOutputMode	    18
-#define X_RRDeleteOutputMode	    19
-#define X_RRGetCrtcInfo		    20
-#define X_RRSetCrtcConfig	    21
-#define X_RRGetCrtcGammaSize	    22
-#define X_RRGetCrtcGamma	    23
-#define X_RRSetCrtcGamma	    24
-
-/* V1.3 additions */
-#define X_RRGetScreenResourcesCurrent	25
-#define X_RRSetCrtcTransform	    26
-#define X_RRGetCrtcTransform	    27
-#define X_RRGetPanning		    28
-#define X_RRSetPanning		    29
-#define X_RRSetOutputPrimary	    30
-#define X_RRGetOutputPrimary	    31
-
-#define RRTransformUnit		    (1L << 0)
-#define RRTransformScaleUp	    (1L << 1)
-#define RRTransformScaleDown	    (1L << 2)
-#define RRTransformProjective	    (1L << 3)
-
-/* V1.4 additions */
-
-#define RR_SetScreenPixmapSize			(1 << 0)
-#define RR_SetScreenSize			(1 << 1)
-#define RR_SetScreenSizeInMillimeters		(1 << 2)
-#define RR_SetScreenCrtcs			(1 << 3)
-
-#define RR_SetCrtcPosition	    		(1 << 4)
-#define RR_SetCrtcMode		    		(1 << 5)
-#define RR_SetCrtcRotation	    		(1 << 6)
-#define RR_SetCrtcOutputs	    		(1 << 7)
-#define RR_SetCrtcSpritePositionTransform	(1 << 8)
-#define RR_SetCrtcSpriteImageTransform		(1 << 9)
-#define RR_SetCrtcPixmap			(1 << 10)
-#define RR_SetCrtcPixmapPosition		(1 << 11)
-
-#define X_RRQueryScanoutPixmaps	    32
-#define X_RRCreateScanoutPixmap	    33
-#define X_RRSetCrtcSpriteTransform  34
-#define X_RRGetCrtcSpriteTransform  35
-#define X_RRSetCrtcConfigs	    36
-
-/* Event selection bits */
-#define RRScreenChangeNotifyMask  (1L << 0)
-/* V1.2 additions */
-#define RRCrtcChangeNotifyMask	    (1L << 1)
-#define RROutputChangeNotifyMask    (1L << 2)
-#define RROutputPropertyNotifyMask  (1L << 3)
-
-/* Event codes */
-#define RRScreenChangeNotify	0
-/* V1.2 additions */
-#define RRNotify		    1
-/* RRNotify Subcodes */
-#define  RRNotify_CrtcChange	    0
-#define  RRNotify_OutputChange	    1
-#define  RRNotify_OutputProperty    2
-
-/* used in the rotation field; rotation and reflection in 0.1 proto. */
-#define RR_Rotate_0		1
-#define RR_Rotate_90		2
-#define RR_Rotate_180		4
-#define RR_Rotate_270		8
-
-/* new in 1.0 protocol, to allow reflection of screen */
-
-#define RR_Reflect_X		16
-#define RR_Reflect_Y		32
-
-#define RRSetConfigSuccess		0
-#define RRSetConfigInvalidConfigTime	1
-#define RRSetConfigInvalidTime		2
-#define RRSetConfigFailed		3
-
-/* new in 1.2 protocol */
-
-#define RR_HSyncPositive	0x00000001
-#define RR_HSyncNegative	0x00000002
-#define RR_VSyncPositive	0x00000004
-#define RR_VSyncNegative	0x00000008
-#define RR_Interlace		0x00000010
-#define RR_DoubleScan		0x00000020
-#define RR_CSync		0x00000040
-#define RR_CSyncPositive	0x00000080
-#define RR_CSyncNegative	0x00000100
-#define RR_HSkewPresent		0x00000200
-#define RR_BCast		0x00000400
-#define RR_PixelMultiplex	0x00000800
-#define RR_DoubleClock		0x00001000
-#define RR_ClockDivideBy2	0x00002000
-
-#define RR_Connected		0
-#define RR_Disconnected		1
-#define RR_UnknownConnection	2
-
-#define BadRROutput		0
-#define BadRRCrtc		1
-#define BadRRMode		2
-
-/* Conventional RandR output properties */
-
-#define RR_PROPERTY_BACKLIGHT		"Backlight"
-#define RR_PROPERTY_RANDR_EDID		"EDID"
-#define RR_PROPERTY_SIGNAL_FORMAT	"SignalFormat"
-#define RR_PROPERTY_SIGNAL_PROPERTIES	"SignalProperties"
-#define RR_PROPERTY_CONNECTOR_TYPE	"ConnectorType"
-#define RR_PROPERTY_CONNECTOR_NUMBER	"ConnectorNumber"
-#define RR_PROPERTY_COMPATIBILITY_LIST	"CompatibilityList"
-#define RR_PROPERTY_CLONE_LIST		"CloneList"
-
-#endif	/* _RANDR_H_ */
-=======
-/*
- * Copyright © 2000 Compaq Computer Corporation
- * Copyright © 2002 Hewlett Packard Company
- * Copyright © 2006 Intel Corporation
- * Copyright © 2008 Red Hat, Inc.
- *
- * Permission to use, copy, modify, distribute, and sell this software and its
- * documentation for any purpose is hereby granted without fee, provided that
- * the above copyright notice appear in all copies and that both that copyright
- * notice and this permission notice appear in supporting documentation, and
- * that the name of the copyright holders not be used in advertising or
- * publicity pertaining to distribution of the software without specific,
- * written prior permission.  The copyright holders make no representations
- * about the suitability of this software for any purpose.  It is provided "as
- * is" without express or implied warranty.
- *
- * THE COPYRIGHT HOLDERS DISCLAIM ALL WARRANTIES WITH REGARD TO THIS SOFTWARE,
- * INCLUDING ALL IMPLIED WARRANTIES OF MERCHANTABILITY AND FITNESS, IN NO
- * EVENT SHALL THE COPYRIGHT HOLDERS BE LIABLE FOR ANY SPECIAL, INDIRECT OR
- * CONSEQUENTIAL DAMAGES OR ANY DAMAGES WHATSOEVER RESULTING FROM LOSS OF USE,
- * DATA OR PROFITS, WHETHER IN AN ACTION OF CONTRACT, NEGLIGENCE OR OTHER
- * TORTIOUS ACTION, ARISING OUT OF OR IN CONNECTION WITH THE USE OR PERFORMANCE
- * OF THIS SOFTWARE.
- *
- * Author:  Jim Gettys, HP Labs, Hewlett-Packard, Inc.
- *	    Keith Packard, Intel Corporation
- */
-
-#ifndef _RANDR_H_
-#define _RANDR_H_
-
-typedef unsigned short	Rotation;
-typedef unsigned short	SizeID;
-typedef unsigned short	SubpixelOrder;
-typedef unsigned short	Connection;
-typedef unsigned short	XRandrRotation;
-typedef unsigned short	XRandrSizeID;
-typedef unsigned short	XRandrSubpixelOrder;
-typedef unsigned long	XRandrModeFlags;
-
-#define RANDR_NAME		"RANDR"
-#define RANDR_MAJOR		1
-#define RANDR_MINOR		4
-
-#define RRNumberErrors		3
-#define RRNumberEvents		2
-#define RRNumberRequests	37
-
-#define X_RRQueryVersion	0
-/* we skip 1 to make old clients fail pretty immediately */
-#define X_RROldGetScreenInfo	1
-#define X_RR1_0SetScreenConfig	2
-/* V1.0 apps share the same set screen config request id */
-#define X_RRSetScreenConfig	2
-#define X_RROldScreenChangeSelectInput	3
-/* 3 used to be ScreenChangeSelectInput; deprecated */
-#define X_RRSelectInput		4
-#define X_RRGetScreenInfo	5
-
-/* V1.2 additions */
-#define X_RRGetScreenSizeRange	    6
-#define X_RRSetScreenSize	    7
-#define X_RRGetScreenResources	    8
-#define X_RRGetOutputInfo	    9
-#define X_RRListOutputProperties    10
-#define X_RRQueryOutputProperty	    11
-#define X_RRConfigureOutputProperty 12
-#define X_RRChangeOutputProperty    13
-#define X_RRDeleteOutputProperty    14
-#define X_RRGetOutputProperty	    15
-#define X_RRCreateMode		    16
-#define X_RRDestroyMode		    17
-#define X_RRAddOutputMode	    18
-#define X_RRDeleteOutputMode	    19
-#define X_RRGetCrtcInfo		    20
-#define X_RRSetCrtcConfig	    21
-#define X_RRGetCrtcGammaSize	    22
-#define X_RRGetCrtcGamma	    23
-#define X_RRSetCrtcGamma	    24
-
-/* V1.3 additions */
-#define X_RRGetScreenResourcesCurrent	25
-#define X_RRSetCrtcTransform	    26
-#define X_RRGetCrtcTransform	    27
-#define X_RRGetPanning		    28
-#define X_RRSetPanning		    29
-#define X_RRSetOutputPrimary	    30
-#define X_RRGetOutputPrimary	    31
-
-#define RRTransformUnit		    (1L << 0)
-#define RRTransformScaleUp	    (1L << 1)
-#define RRTransformScaleDown	    (1L << 2)
-#define RRTransformProjective	    (1L << 3)
-
-/* V1.4 additions */
-
-#define RR_SetScreenPixmapSize			(1 << 0)
-#define RR_SetScreenSize			(1 << 1)
-#define RR_SetScreenSizeInMillimeters		(1 << 2)
-#define RR_SetScreenCrtcs			(1 << 3)
-
-#define RR_SetCrtcPosition	    		(1 << 4)
-#define RR_SetCrtcMode		    		(1 << 5)
-#define RR_SetCrtcRotation	    		(1 << 6)
-#define RR_SetCrtcOutputs	    		(1 << 7)
-#define RR_SetCrtcSpritePositionTransform	(1 << 8)
-#define RR_SetCrtcSpriteImageTransform		(1 << 9)
-#define RR_SetCrtcPixmap			(1 << 10)
-#define RR_SetCrtcPixmapPosition		(1 << 11)
-
-#define X_RRQueryScanoutPixmaps	    32
-#define X_RRCreateScanoutPixmap	    33
-#define X_RRSetCrtcSpriteTransform  34
-#define X_RRGetCrtcSpriteTransform  35
-#define X_RRSetCrtcConfigs	    36
-
-/* Event selection bits */
-#define RRScreenChangeNotifyMask  (1L << 0)
-/* V1.2 additions */
-#define RRCrtcChangeNotifyMask	    (1L << 1)
-#define RROutputChangeNotifyMask    (1L << 2)
-#define RROutputPropertyNotifyMask  (1L << 3)
-
-/* Event codes */
-#define RRScreenChangeNotify	0
-/* V1.2 additions */
-#define RRNotify		    1
-/* RRNotify Subcodes */
-#define  RRNotify_CrtcChange	    0
-#define  RRNotify_OutputChange	    1
-#define  RRNotify_OutputProperty    2
-
-/* used in the rotation field; rotation and reflection in 0.1 proto. */
-#define RR_Rotate_0		1
-#define RR_Rotate_90		2
-#define RR_Rotate_180		4
-#define RR_Rotate_270		8
-
-/* new in 1.0 protocol, to allow reflection of screen */
-
-#define RR_Reflect_X		16
-#define RR_Reflect_Y		32
-
-#define RRSetConfigSuccess		0
-#define RRSetConfigInvalidConfigTime	1
-#define RRSetConfigInvalidTime		2
-#define RRSetConfigFailed		3
-
-/* new in 1.2 protocol */
-
-#define RR_HSyncPositive	0x00000001
-#define RR_HSyncNegative	0x00000002
-#define RR_VSyncPositive	0x00000004
-#define RR_VSyncNegative	0x00000008
-#define RR_Interlace		0x00000010
-#define RR_DoubleScan		0x00000020
-#define RR_CSync		0x00000040
-#define RR_CSyncPositive	0x00000080
-#define RR_CSyncNegative	0x00000100
-#define RR_HSkewPresent		0x00000200
-#define RR_BCast		0x00000400
-#define RR_PixelMultiplex	0x00000800
-#define RR_DoubleClock		0x00001000
-#define RR_ClockDivideBy2	0x00002000
-
-#define RR_Connected		0
-#define RR_Disconnected		1
-#define RR_UnknownConnection	2
-
-#define BadRROutput		0
-#define BadRRCrtc		1
-#define BadRRMode		2
-
-/* Conventional RandR output properties */
-
-#define RR_PROPERTY_BACKLIGHT		"Backlight"
-#define RR_PROPERTY_RANDR_EDID		"EDID"
-#define RR_PROPERTY_SIGNAL_FORMAT	"SignalFormat"
-#define RR_PROPERTY_SIGNAL_PROPERTIES	"SignalProperties"
-#define RR_PROPERTY_CONNECTOR_TYPE	"ConnectorType"
-#define RR_PROPERTY_CONNECTOR_NUMBER	"ConnectorNumber"
-#define RR_PROPERTY_COMPATIBILITY_LIST	"CompatibilityList"
-#define RR_PROPERTY_CLONE_LIST		"CloneList"
-#define RR_PROPERTY_BORDER		"Border"
-#define RR_PROPERTY_BORDER_DIMENSIONS	"BorderDimensions"
-
-#endif	/* _RANDR_H_ */
->>>>>>> 93ed1267
+/*
+ * Copyright © 2000 Compaq Computer Corporation
+ * Copyright © 2002 Hewlett Packard Company
+ * Copyright © 2006 Intel Corporation
+ * Copyright © 2008 Red Hat, Inc.
+ *
+ * Permission to use, copy, modify, distribute, and sell this software and its
+ * documentation for any purpose is hereby granted without fee, provided that
+ * the above copyright notice appear in all copies and that both that copyright
+ * notice and this permission notice appear in supporting documentation, and
+ * that the name of the copyright holders not be used in advertising or
+ * publicity pertaining to distribution of the software without specific,
+ * written prior permission.  The copyright holders make no representations
+ * about the suitability of this software for any purpose.  It is provided "as
+ * is" without express or implied warranty.
+ *
+ * THE COPYRIGHT HOLDERS DISCLAIM ALL WARRANTIES WITH REGARD TO THIS SOFTWARE,
+ * INCLUDING ALL IMPLIED WARRANTIES OF MERCHANTABILITY AND FITNESS, IN NO
+ * EVENT SHALL THE COPYRIGHT HOLDERS BE LIABLE FOR ANY SPECIAL, INDIRECT OR
+ * CONSEQUENTIAL DAMAGES OR ANY DAMAGES WHATSOEVER RESULTING FROM LOSS OF USE,
+ * DATA OR PROFITS, WHETHER IN AN ACTION OF CONTRACT, NEGLIGENCE OR OTHER
+ * TORTIOUS ACTION, ARISING OUT OF OR IN CONNECTION WITH THE USE OR PERFORMANCE
+ * OF THIS SOFTWARE.
+ *
+ * Author:  Jim Gettys, HP Labs, Hewlett-Packard, Inc.
+ *	    Keith Packard, Intel Corporation
+ */
+
+#ifndef _RANDR_H_
+#define _RANDR_H_
+
+typedef unsigned short	Rotation;
+typedef unsigned short	SizeID;
+typedef unsigned short	SubpixelOrder;
+typedef unsigned short	Connection;
+typedef unsigned short	XRandrRotation;
+typedef unsigned short	XRandrSizeID;
+typedef unsigned short	XRandrSubpixelOrder;
+typedef unsigned long	XRandrModeFlags;
+
+#define RANDR_NAME		"RANDR"
+#define RANDR_MAJOR		1
+#define RANDR_MINOR		4
+
+#define RRNumberErrors		3
+#define RRNumberEvents		2
+#define RRNumberRequests	37
+
+#define X_RRQueryVersion	0
+/* we skip 1 to make old clients fail pretty immediately */
+#define X_RROldGetScreenInfo	1
+#define X_RR1_0SetScreenConfig	2
+/* V1.0 apps share the same set screen config request id */
+#define X_RRSetScreenConfig	2
+#define X_RROldScreenChangeSelectInput	3
+/* 3 used to be ScreenChangeSelectInput; deprecated */
+#define X_RRSelectInput		4
+#define X_RRGetScreenInfo	5
+
+/* V1.2 additions */
+#define X_RRGetScreenSizeRange	    6
+#define X_RRSetScreenSize	    7
+#define X_RRGetScreenResources	    8
+#define X_RRGetOutputInfo	    9
+#define X_RRListOutputProperties    10
+#define X_RRQueryOutputProperty	    11
+#define X_RRConfigureOutputProperty 12
+#define X_RRChangeOutputProperty    13
+#define X_RRDeleteOutputProperty    14
+#define X_RRGetOutputProperty	    15
+#define X_RRCreateMode		    16
+#define X_RRDestroyMode		    17
+#define X_RRAddOutputMode	    18
+#define X_RRDeleteOutputMode	    19
+#define X_RRGetCrtcInfo		    20
+#define X_RRSetCrtcConfig	    21
+#define X_RRGetCrtcGammaSize	    22
+#define X_RRGetCrtcGamma	    23
+#define X_RRSetCrtcGamma	    24
+
+/* V1.3 additions */
+#define X_RRGetScreenResourcesCurrent	25
+#define X_RRSetCrtcTransform	    26
+#define X_RRGetCrtcTransform	    27
+#define X_RRGetPanning		    28
+#define X_RRSetPanning		    29
+#define X_RRSetOutputPrimary	    30
+#define X_RRGetOutputPrimary	    31
+
+#define RRTransformUnit		    (1L << 0)
+#define RRTransformScaleUp	    (1L << 1)
+#define RRTransformScaleDown	    (1L << 2)
+#define RRTransformProjective	    (1L << 3)
+
+/* V1.4 additions */
+
+#define RR_SetScreenPixmapSize			(1 << 0)
+#define RR_SetScreenSize			(1 << 1)
+#define RR_SetScreenSizeInMillimeters		(1 << 2)
+#define RR_SetScreenCrtcs			(1 << 3)
+
+#define RR_SetCrtcPosition	    		(1 << 4)
+#define RR_SetCrtcMode		    		(1 << 5)
+#define RR_SetCrtcRotation	    		(1 << 6)
+#define RR_SetCrtcOutputs	    		(1 << 7)
+#define RR_SetCrtcSpritePositionTransform	(1 << 8)
+#define RR_SetCrtcSpriteImageTransform		(1 << 9)
+#define RR_SetCrtcPixmap			(1 << 10)
+#define RR_SetCrtcPixmapPosition		(1 << 11)
+
+#define X_RRQueryScanoutPixmaps	    32
+#define X_RRCreateScanoutPixmap	    33
+#define X_RRSetCrtcSpriteTransform  34
+#define X_RRGetCrtcSpriteTransform  35
+#define X_RRSetCrtcConfigs	    36
+
+/* Event selection bits */
+#define RRScreenChangeNotifyMask  (1L << 0)
+/* V1.2 additions */
+#define RRCrtcChangeNotifyMask	    (1L << 1)
+#define RROutputChangeNotifyMask    (1L << 2)
+#define RROutputPropertyNotifyMask  (1L << 3)
+
+/* Event codes */
+#define RRScreenChangeNotify	0
+/* V1.2 additions */
+#define RRNotify		    1
+/* RRNotify Subcodes */
+#define  RRNotify_CrtcChange	    0
+#define  RRNotify_OutputChange	    1
+#define  RRNotify_OutputProperty    2
+
+/* used in the rotation field; rotation and reflection in 0.1 proto. */
+#define RR_Rotate_0		1
+#define RR_Rotate_90		2
+#define RR_Rotate_180		4
+#define RR_Rotate_270		8
+
+/* new in 1.0 protocol, to allow reflection of screen */
+
+#define RR_Reflect_X		16
+#define RR_Reflect_Y		32
+
+#define RRSetConfigSuccess		0
+#define RRSetConfigInvalidConfigTime	1
+#define RRSetConfigInvalidTime		2
+#define RRSetConfigFailed		3
+
+/* new in 1.2 protocol */
+
+#define RR_HSyncPositive	0x00000001
+#define RR_HSyncNegative	0x00000002
+#define RR_VSyncPositive	0x00000004
+#define RR_VSyncNegative	0x00000008
+#define RR_Interlace		0x00000010
+#define RR_DoubleScan		0x00000020
+#define RR_CSync		0x00000040
+#define RR_CSyncPositive	0x00000080
+#define RR_CSyncNegative	0x00000100
+#define RR_HSkewPresent		0x00000200
+#define RR_BCast		0x00000400
+#define RR_PixelMultiplex	0x00000800
+#define RR_DoubleClock		0x00001000
+#define RR_ClockDivideBy2	0x00002000
+
+#define RR_Connected		0
+#define RR_Disconnected		1
+#define RR_UnknownConnection	2
+
+#define BadRROutput		0
+#define BadRRCrtc		1
+#define BadRRMode		2
+
+/* Conventional RandR output properties */
+
+#define RR_PROPERTY_BACKLIGHT		"Backlight"
+#define RR_PROPERTY_RANDR_EDID		"EDID"
+#define RR_PROPERTY_SIGNAL_FORMAT	"SignalFormat"
+#define RR_PROPERTY_SIGNAL_PROPERTIES	"SignalProperties"
+#define RR_PROPERTY_CONNECTOR_TYPE	"ConnectorType"
+#define RR_PROPERTY_CONNECTOR_NUMBER	"ConnectorNumber"
+#define RR_PROPERTY_COMPATIBILITY_LIST	"CompatibilityList"
+#define RR_PROPERTY_CLONE_LIST		"CloneList"
+#define RR_PROPERTY_BORDER		"Border"
+#define RR_PROPERTY_BORDER_DIMENSIONS	"BorderDimensions"
+
+#endif	/* _RANDR_H_ */