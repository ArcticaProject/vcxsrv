<<<<<<< HEAD
AC_PREREQ([2.60])
AC_INIT([XExtProto], [7.2.0], [https://bugs.freedesktop.org/enter_bug.cgi?product=xorg])
AM_INIT_AUTOMAKE([foreign dist-bzip2])
AM_MAINTAINER_MODE

# Require xorg-macros minimum of 1.10 for DocBook XML documentation
m4_ifndef([XORG_MACROS_VERSION],
          [m4_fatal([must install xorg-macros 1.10 or later before running autoconf/autogen])])
XORG_MACROS_VERSION(1.10)
XORG_DEFAULT_OPTIONS
XORG_ENABLE_SPECS
XORG_WITH_XMLTO(0.0.20)
XORG_WITH_FOP
XORG_CHECK_SGML_DOCTOOLS(1.5)

AC_OUTPUT([Makefile
           specs/Makefile
           xextproto.pc])
=======
AC_PREREQ([2.60])
AC_INIT([XExtProto], [7.2.0], [https://bugs.freedesktop.org/enter_bug.cgi?product=xorg])
AM_INIT_AUTOMAKE([foreign dist-bzip2])
AM_MAINTAINER_MODE

# Require xorg-macros minimum of 1.12 for DocBook external references
m4_ifndef([XORG_MACROS_VERSION],
          [m4_fatal([must install xorg-macros 1.12 or later before running autoconf/autogen])])
XORG_MACROS_VERSION(1.12)
XORG_DEFAULT_OPTIONS
XORG_ENABLE_SPECS
XORG_WITH_XMLTO(0.0.22)
XORG_WITH_FOP
XORG_WITH_XSLTPROC
XORG_CHECK_SGML_DOCTOOLS(1.7)

AC_OUTPUT([Makefile
           specs/Makefile
           xextproto.pc])
>>>>>>> 5d8e1ad0
<|MERGE_RESOLUTION|>--- conflicted
+++ resolved
@@ -1,40 +1,19 @@
-<<<<<<< HEAD
-AC_PREREQ([2.60])
-AC_INIT([XExtProto], [7.2.0], [https://bugs.freedesktop.org/enter_bug.cgi?product=xorg])
-AM_INIT_AUTOMAKE([foreign dist-bzip2])
-AM_MAINTAINER_MODE
-
-# Require xorg-macros minimum of 1.10 for DocBook XML documentation
-m4_ifndef([XORG_MACROS_VERSION],
-          [m4_fatal([must install xorg-macros 1.10 or later before running autoconf/autogen])])
-XORG_MACROS_VERSION(1.10)
-XORG_DEFAULT_OPTIONS
-XORG_ENABLE_SPECS
-XORG_WITH_XMLTO(0.0.20)
-XORG_WITH_FOP
-XORG_CHECK_SGML_DOCTOOLS(1.5)
-
-AC_OUTPUT([Makefile
-           specs/Makefile
-           xextproto.pc])
-=======
-AC_PREREQ([2.60])
-AC_INIT([XExtProto], [7.2.0], [https://bugs.freedesktop.org/enter_bug.cgi?product=xorg])
-AM_INIT_AUTOMAKE([foreign dist-bzip2])
-AM_MAINTAINER_MODE
-
-# Require xorg-macros minimum of 1.12 for DocBook external references
-m4_ifndef([XORG_MACROS_VERSION],
-          [m4_fatal([must install xorg-macros 1.12 or later before running autoconf/autogen])])
-XORG_MACROS_VERSION(1.12)
-XORG_DEFAULT_OPTIONS
-XORG_ENABLE_SPECS
-XORG_WITH_XMLTO(0.0.22)
-XORG_WITH_FOP
-XORG_WITH_XSLTPROC
-XORG_CHECK_SGML_DOCTOOLS(1.7)
-
-AC_OUTPUT([Makefile
-           specs/Makefile
-           xextproto.pc])
->>>>>>> 5d8e1ad0
+AC_PREREQ([2.60])
+AC_INIT([XExtProto], [7.2.0], [https://bugs.freedesktop.org/enter_bug.cgi?product=xorg])
+AM_INIT_AUTOMAKE([foreign dist-bzip2])
+AM_MAINTAINER_MODE
+
+# Require xorg-macros minimum of 1.12 for DocBook external references
+m4_ifndef([XORG_MACROS_VERSION],
+          [m4_fatal([must install xorg-macros 1.12 or later before running autoconf/autogen])])
+XORG_MACROS_VERSION(1.12)
+XORG_DEFAULT_OPTIONS
+XORG_ENABLE_SPECS
+XORG_WITH_XMLTO(0.0.22)
+XORG_WITH_FOP
+XORG_WITH_XSLTPROC
+XORG_CHECK_SGML_DOCTOOLS(1.7)
+
+AC_OUTPUT([Makefile
+           specs/Makefile
+           xextproto.pc])