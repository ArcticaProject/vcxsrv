<<<<<<< HEAD
/*

Copyright 1993, 1994, 1998  The Open Group

Permission to use, copy, modify, distribute, and sell this software and its
documentation for any purpose is hereby granted without fee, provided that
the above copyright notice appear in all copies and that both that
copyright notice and this permission notice appear in supporting
documentation.

The above copyright notice and this permission notice shall be included
in all copies or substantial portions of the Software.

THE SOFTWARE IS PROVIDED "AS IS", WITHOUT WARRANTY OF ANY KIND, EXPRESS
OR IMPLIED, INCLUDING BUT NOT LIMITED TO THE WARRANTIES OF
MERCHANTABILITY, FITNESS FOR A PARTICULAR PURPOSE AND NONINFRINGEMENT.
IN NO EVENT SHALL THE OPEN GROUP BE LIABLE FOR ANY CLAIM, DAMAGES OR
OTHER LIABILITY, WHETHER IN AN ACTION OF CONTRACT, TORT OR OTHERWISE,
ARISING FROM, OUT OF OR IN CONNECTION WITH THE SOFTWARE OR THE USE OR
OTHER DEALINGS IN THE SOFTWARE.

Except as contained in this notice, the name of The Open Group shall
not be used in advertising or otherwise to promote the sale, use or
other dealings in this Software without prior written authorization
from The Open Group.

 * Copyright 1993, 1994 NCR Corporation - Dayton, Ohio, USA
 *
 * All Rights Reserved
 *
 * Permission to use, copy, modify, and distribute this software and its
 * documentation for any purpose and without fee is hereby granted, provided
 * that the above copyright notice appear in all copies and that both that
 * copyright notice and this permission notice appear in supporting
 * documentation, and that the name NCR not be used in advertising
 * or publicity pertaining to distribution of the software without specific,
 * written prior permission.  NCR makes no representations about the
 * suitability of this software for any purpose.  It is provided "as is"
 * without express or implied warranty.
 *
 * NCR DISCLAIMS ALL WARRANTIES WITH REGARD TO THIS SOFTWARE,
 * INCLUDING ALL IMPLIED WARRANTIES OF MERCHANTABILITY AND FITNESS, IN
 * NO EVENT SHALL NCR BE LIABLE FOR ANY SPECIAL, INDIRECT OR
 * CONSEQUENTIAL DAMAGES OR ANY DAMAGES WHATSOEVER RESULTING FROM LOSS
 * OF USE, DATA OR PROFITS, WHETHER IN AN ACTION OF CONTRACT,
 * NEGLIGENCE OR OTHER TORTIOUS ACTION, ARISING OUT OF OR IN
 * CONNECTION WITH THE USE OR PERFORMANCE OF THIS SOFTWARE.
 */

#ifndef _XTRANS_H_
#define _XTRANS_H_

#include <X11/Xfuncproto.h>
#include <X11/Xos.h>

#ifndef WIN32
#include <sys/socket.h>
#endif


/*
 * Set the functions names according to where this code is being compiled.
 */

#ifdef X11_t
#define TRANS(func) _X11Trans##func
#ifdef XTRANSDEBUG
static char* __xtransname = "_X11Trans";
#endif
#endif /* X11_t */

#ifdef XSERV_t
#define TRANS(func) _XSERVTrans##func
#ifdef XTRANSDEBUG
static char* __xtransname = "_XSERVTrans";
#endif
#define X11_t
#endif /* XSERV_t */

#ifdef XIM_t
#define TRANS(func) _XimXTrans##func
#ifdef XTRANSDEBUG
static char* __xtransname = "_XimTrans";
#endif
#endif /* XIM_t */

#ifdef FS_t
#define TRANS(func) _FSTrans##func
#ifdef XTRANSDEBUG
static char* __xtransname = "_FSTrans";
#endif
#endif /* FS_t */

#ifdef FONT_t
#define TRANS(func) _FontTrans##func
#ifdef XTRANSDEBUG
static char* __xtransname = "_FontTrans";
#endif
#endif /* FONT_t */

#ifdef ICE_t
#define TRANS(func) _IceTrans##func
#ifdef XTRANSDEBUG
static char* __xtransname = "_IceTrans";
#endif
#endif /* ICE_t */

#ifdef TEST_t
#define TRANS(func) _TESTTrans##func
#ifdef XTRANSDEBUG
static char* __xtransname = "_TESTTrans";
#endif
#endif /* TEST_t */

#ifdef LBXPROXY_t
#define TRANS(func) _LBXPROXYTrans##func
#define X11_t		/* The server defines this - so should the LBX proxy */
#ifdef XTRANSDEBUG
static char* __xtransname = "_LBXPROXYTrans";
#endif
#endif /* LBXPROXY_t */

#if !defined(TRANS)
#define TRANS(func) _XTrans##func
#ifdef XTRANSDEBUG
static char* __xtransname = "_XTrans";
#endif
#endif /* !TRANS */


/*
 * Create a single address structure that can be used wherever
 * an address structure is needed. struct sockaddr is not big enough
 * to hold a sockadd_un, so we create this definition to have a single
 * structure that is big enough for all the structures we might need.
 *
 * This structure needs to be independent of the socket/TLI interface used.
 */

#if defined(IPv6) && defined(AF_INET6)
typedef struct sockaddr_storage Xtransaddr;
#else
#define XTRANS_MAX_ADDR_LEN	128	/* large enough to hold sun_path */

typedef	struct {
    unsigned char	addr[XTRANS_MAX_ADDR_LEN];
} Xtransaddr;
#endif

#ifdef LONG64
typedef int BytesReadable_t;
#else
typedef long BytesReadable_t;
#endif


#if defined(WIN32) || defined(USG) 

/*
 *      TRANS(Readv) and TRANS(Writev) use struct iovec, normally found
 *      in Berkeley systems in <sys/uio.h>.  See the readv(2) and writev(2)
 *      manual pages for details.
 */

struct iovec {
    caddr_t iov_base;
    int iov_len;
};

#else
#include <sys/uio.h>
#endif

typedef struct _XtransConnInfo *XtransConnInfo;


/*
 * Transport Option definitions
 */

#define TRANS_NONBLOCKING	1
#define	TRANS_CLOSEONEXEC	2


/*
 * Return values of Connect (0 is success)
 */

#define TRANS_CONNECT_FAILED 	-1
#define TRANS_TRY_CONNECT_AGAIN -2
#define TRANS_IN_PROGRESS	-3


/*
 * Return values of CreateListener (0 is success)
 */

#define TRANS_CREATE_LISTENER_FAILED 	-1
#define TRANS_ADDR_IN_USE		-2


/*
 * Return values of Accept (0 is success)
 */

#define TRANS_ACCEPT_BAD_MALLOC			-1
#define TRANS_ACCEPT_FAILED 			-2
#define TRANS_ACCEPT_MISC_ERROR			-3


/*
 * ResetListener return values
 */

#define TRANS_RESET_NOOP	1
#define TRANS_RESET_NEW_FD	2
#define TRANS_RESET_FAILURE	3


/*
 * Function prototypes for the exposed interface
 */

void TRANS(FreeConnInfo) (
    XtransConnInfo 	/* ciptr */
);

#ifdef TRANS_CLIENT

XtransConnInfo TRANS(OpenCOTSClient)(
    char *		/* address */
);

#endif /* TRANS_CLIENT */

#ifdef TRANS_SERVER

XtransConnInfo TRANS(OpenCOTSServer)(
    char *		/* address */
);

#endif /* TRANS_SERVER */

#ifdef TRANS_CLIENT

XtransConnInfo TRANS(OpenCLTSClient)(
    char *		/* address */
);

#endif /* TRANS_CLIENT */

#ifdef TRANS_SERVER

XtransConnInfo TRANS(OpenCLTSServer)(
    char *		/* address */
);

#endif /* TRANS_SERVER */

#ifdef TRANS_REOPEN

XtransConnInfo TRANS(ReopenCOTSServer)(
    int,		/* trans_id */
    int,		/* fd */
    char *		/* port */
);

XtransConnInfo TRANS(ReopenCLTSServer)(
    int,		/* trans_id */
    int,		/* fd */
    char *		/* port */
);

int TRANS(GetReopenInfo)(
    XtransConnInfo,	/* ciptr */
    int *,		/* trans_id */
    int *,		/* fd */
    char **		/* port */
);

#endif /* TRANS_REOPEN */


int TRANS(SetOption)(
    XtransConnInfo,	/* ciptr */
    int,		/* option */
    int			/* arg */
);

#ifdef TRANS_SERVER

int TRANS(CreateListener)(
    XtransConnInfo,	/* ciptr */
    char *,		/* port */
    unsigned int	/* flags */
);

int TRANS(NoListen) (
    char*               /* protocol*/
);

int TRANS(ResetListener)(
    XtransConnInfo	/* ciptr */
);

XtransConnInfo TRANS(Accept)(
    XtransConnInfo,	/* ciptr */
    int *		/* status */
);

#endif /* TRANS_SERVER */

#ifdef TRANS_CLIENT

int TRANS(Connect)(
    XtransConnInfo,	/* ciptr */
    char *		/* address */
);

#endif /* TRANS_CLIENT */

int TRANS(BytesReadable)(
    XtransConnInfo,	/* ciptr */
    BytesReadable_t *	/* pend */
);

int TRANS(Read)(
    XtransConnInfo,	/* ciptr */
    char *,		/* buf */
    int			/* size */
);

int TRANS(Write)(
    XtransConnInfo,	/* ciptr */
    char *,		/* buf */
    int			/* size */
);

int TRANS(Readv)(
    XtransConnInfo,	/* ciptr */
    struct iovec *,	/* buf */
    int			/* size */
);

int TRANS(Writev)(
    XtransConnInfo,	/* ciptr */
    struct iovec *,	/* buf */
    int			/* size */
);

int TRANS(Disconnect)(
    XtransConnInfo	/* ciptr */
);

int TRANS(Close)(
    XtransConnInfo	/* ciptr */
);

int TRANS(CloseForCloning)(
    XtransConnInfo	/* ciptr */
);

int TRANS(IsLocal)(
    XtransConnInfo	/* ciptr */
);

int TRANS(GetMyAddr)(
    XtransConnInfo,	/* ciptr */
    int *,		/* familyp */
    int *,		/* addrlenp */
    Xtransaddr **	/* addrp */
);

int TRANS(GetPeerAddr)(
    XtransConnInfo,	/* ciptr */
    int *,		/* familyp */
    int *,		/* addrlenp */
    Xtransaddr **	/* addrp */
);

int TRANS(GetConnectionNumber)(
    XtransConnInfo	/* ciptr */
);

#ifdef TRANS_SERVER

int TRANS(MakeAllCOTSServerListeners)(
    char *,		/* port */
    int *,		/* partial */
    int *,		/* count_ret */
    XtransConnInfo **	/* ciptrs_ret */
);

int TRANS(MakeAllCLTSServerListeners)(
    char *,		/* port */
    int *,		/* partial */
    int *,		/* count_ret */
    XtransConnInfo **	/* ciptrs_ret */
);

#endif /* TRANS_SERVER */


/*
 * Function Prototypes for Utility Functions.
 */

#ifdef X11_t

int TRANS(ConvertAddress)(
    int *,		/* familyp */
    int *,		/* addrlenp */
    Xtransaddr **	/* addrp */
);

#endif /* X11_t */

#ifdef ICE_t

char *
TRANS(GetMyNetworkId)(
    XtransConnInfo	/* ciptr */
);

char *
TRANS(GetPeerNetworkId)(
    XtransConnInfo	/* ciptr */
);

#endif /* ICE_t */

int 
TRANS(GetHostname) (
    char *	/* buf */,
    int 	/* maxlen */
);

#if defined(WIN32) && defined(TCPCONN) 
int TRANS(WSAStartup)();
#endif

#endif /* _XTRANS_H_ */
=======
/*

Copyright 1993, 1994, 1998  The Open Group

Permission to use, copy, modify, distribute, and sell this software and its
documentation for any purpose is hereby granted without fee, provided that
the above copyright notice appear in all copies and that both that
copyright notice and this permission notice appear in supporting
documentation.

The above copyright notice and this permission notice shall be included
in all copies or substantial portions of the Software.

THE SOFTWARE IS PROVIDED "AS IS", WITHOUT WARRANTY OF ANY KIND, EXPRESS
OR IMPLIED, INCLUDING BUT NOT LIMITED TO THE WARRANTIES OF
MERCHANTABILITY, FITNESS FOR A PARTICULAR PURPOSE AND NONINFRINGEMENT.
IN NO EVENT SHALL THE OPEN GROUP BE LIABLE FOR ANY CLAIM, DAMAGES OR
OTHER LIABILITY, WHETHER IN AN ACTION OF CONTRACT, TORT OR OTHERWISE,
ARISING FROM, OUT OF OR IN CONNECTION WITH THE SOFTWARE OR THE USE OR
OTHER DEALINGS IN THE SOFTWARE.

Except as contained in this notice, the name of The Open Group shall
not be used in advertising or otherwise to promote the sale, use or
other dealings in this Software without prior written authorization
from The Open Group.

 * Copyright 1993, 1994 NCR Corporation - Dayton, Ohio, USA
 *
 * All Rights Reserved
 *
 * Permission to use, copy, modify, and distribute this software and its
 * documentation for any purpose and without fee is hereby granted, provided
 * that the above copyright notice appear in all copies and that both that
 * copyright notice and this permission notice appear in supporting
 * documentation, and that the name NCR not be used in advertising
 * or publicity pertaining to distribution of the software without specific,
 * written prior permission.  NCR makes no representations about the
 * suitability of this software for any purpose.  It is provided "as is"
 * without express or implied warranty.
 *
 * NCR DISCLAIMS ALL WARRANTIES WITH REGARD TO THIS SOFTWARE,
 * INCLUDING ALL IMPLIED WARRANTIES OF MERCHANTABILITY AND FITNESS, IN
 * NO EVENT SHALL NCR BE LIABLE FOR ANY SPECIAL, INDIRECT OR
 * CONSEQUENTIAL DAMAGES OR ANY DAMAGES WHATSOEVER RESULTING FROM LOSS
 * OF USE, DATA OR PROFITS, WHETHER IN AN ACTION OF CONTRACT,
 * NEGLIGENCE OR OTHER TORTIOUS ACTION, ARISING OUT OF OR IN
 * CONNECTION WITH THE USE OR PERFORMANCE OF THIS SOFTWARE.
 */

#ifndef _XTRANS_H_
#define _XTRANS_H_

#include <X11/Xfuncproto.h>
#include <X11/Xos.h>

#ifndef WIN32
#include <sys/socket.h>
#endif

#ifdef __clang__
/* Not all clients make use of all provided statics */
#pragma clang diagnostic push
#pragma clang diagnostic ignored "-Wunused-function"
#endif

/*
 * Set the functions names according to where this code is being compiled.
 */

#ifdef X11_t
#define TRANS(func) _X11Trans##func
#ifdef XTRANSDEBUG
static char* __xtransname = "_X11Trans";
#endif
#endif /* X11_t */

#ifdef XSERV_t
#define TRANS(func) _XSERVTrans##func
#ifdef XTRANSDEBUG
static char* __xtransname = "_XSERVTrans";
#endif
#define X11_t
#endif /* XSERV_t */

#ifdef XIM_t
#define TRANS(func) _XimXTrans##func
#ifdef XTRANSDEBUG
static char* __xtransname = "_XimTrans";
#endif
#endif /* XIM_t */

#ifdef FS_t
#define TRANS(func) _FSTrans##func
#ifdef XTRANSDEBUG
static char* __xtransname = "_FSTrans";
#endif
#endif /* FS_t */

#ifdef FONT_t
#define TRANS(func) _FontTrans##func
#ifdef XTRANSDEBUG
static char* __xtransname = "_FontTrans";
#endif
#endif /* FONT_t */

#ifdef ICE_t
#define TRANS(func) _IceTrans##func
#ifdef XTRANSDEBUG
static char* __xtransname = "_IceTrans";
#endif
#endif /* ICE_t */

#ifdef TEST_t
#define TRANS(func) _TESTTrans##func
#ifdef XTRANSDEBUG
static char* __xtransname = "_TESTTrans";
#endif
#endif /* TEST_t */

#ifdef LBXPROXY_t
#define TRANS(func) _LBXPROXYTrans##func
#define X11_t		/* The server defines this - so should the LBX proxy */
#ifdef XTRANSDEBUG
static char* __xtransname = "_LBXPROXYTrans";
#endif
#endif /* LBXPROXY_t */

#if !defined(TRANS)
#define TRANS(func) _XTrans##func
#ifdef XTRANSDEBUG
static char* __xtransname = "_XTrans";
#endif
#endif /* !TRANS */

#ifdef __clang__
#pragma clang diagnostic pop
#endif

/*
 * Create a single address structure that can be used wherever
 * an address structure is needed. struct sockaddr is not big enough
 * to hold a sockadd_un, so we create this definition to have a single
 * structure that is big enough for all the structures we might need.
 *
 * This structure needs to be independent of the socket/TLI interface used.
 */

#if defined(IPv6) && defined(AF_INET6)
typedef struct sockaddr_storage Xtransaddr;
#else
#define XTRANS_MAX_ADDR_LEN	128	/* large enough to hold sun_path */

typedef	struct {
    unsigned char	addr[XTRANS_MAX_ADDR_LEN];
} Xtransaddr;
#endif

#ifdef LONG64
typedef int BytesReadable_t;
#else
typedef long BytesReadable_t;
#endif


#if defined(WIN32) || defined(USG) 

/*
 *      TRANS(Readv) and TRANS(Writev) use struct iovec, normally found
 *      in Berkeley systems in <sys/uio.h>.  See the readv(2) and writev(2)
 *      manual pages for details.
 */

struct iovec {
    caddr_t iov_base;
    int iov_len;
};

#else
#include <sys/uio.h>
#endif

typedef struct _XtransConnInfo *XtransConnInfo;


/*
 * Transport Option definitions
 */

#define TRANS_NONBLOCKING	1
#define	TRANS_CLOSEONEXEC	2


/*
 * Return values of Connect (0 is success)
 */

#define TRANS_CONNECT_FAILED 	-1
#define TRANS_TRY_CONNECT_AGAIN -2
#define TRANS_IN_PROGRESS	-3


/*
 * Return values of CreateListener (0 is success)
 */

#define TRANS_CREATE_LISTENER_FAILED 	-1
#define TRANS_ADDR_IN_USE		-2


/*
 * Return values of Accept (0 is success)
 */

#define TRANS_ACCEPT_BAD_MALLOC			-1
#define TRANS_ACCEPT_FAILED 			-2
#define TRANS_ACCEPT_MISC_ERROR			-3


/*
 * ResetListener return values
 */

#define TRANS_RESET_NOOP	1
#define TRANS_RESET_NEW_FD	2
#define TRANS_RESET_FAILURE	3


/*
 * Function prototypes for the exposed interface
 */

void TRANS(FreeConnInfo) (
    XtransConnInfo 	/* ciptr */
);

#ifdef TRANS_CLIENT

XtransConnInfo TRANS(OpenCOTSClient)(
    char *		/* address */
);

#endif /* TRANS_CLIENT */

#ifdef TRANS_SERVER

XtransConnInfo TRANS(OpenCOTSServer)(
    char *		/* address */
);

#endif /* TRANS_SERVER */

#ifdef TRANS_CLIENT

XtransConnInfo TRANS(OpenCLTSClient)(
    char *		/* address */
);

#endif /* TRANS_CLIENT */

#ifdef TRANS_SERVER

XtransConnInfo TRANS(OpenCLTSServer)(
    char *		/* address */
);

#endif /* TRANS_SERVER */

#ifdef TRANS_REOPEN

XtransConnInfo TRANS(ReopenCOTSServer)(
    int,		/* trans_id */
    int,		/* fd */
    char *		/* port */
);

XtransConnInfo TRANS(ReopenCLTSServer)(
    int,		/* trans_id */
    int,		/* fd */
    char *		/* port */
);

int TRANS(GetReopenInfo)(
    XtransConnInfo,	/* ciptr */
    int *,		/* trans_id */
    int *,		/* fd */
    char **		/* port */
);

#endif /* TRANS_REOPEN */


int TRANS(SetOption)(
    XtransConnInfo,	/* ciptr */
    int,		/* option */
    int			/* arg */
);

#ifdef TRANS_SERVER

int TRANS(CreateListener)(
    XtransConnInfo,	/* ciptr */
    char *,		/* port */
    unsigned int	/* flags */
);

int TRANS(NoListen) (
    char*               /* protocol*/
);

int TRANS(ResetListener)(
    XtransConnInfo	/* ciptr */
);

XtransConnInfo TRANS(Accept)(
    XtransConnInfo,	/* ciptr */
    int *		/* status */
);

#endif /* TRANS_SERVER */

#ifdef TRANS_CLIENT

int TRANS(Connect)(
    XtransConnInfo,	/* ciptr */
    char *		/* address */
);

#endif /* TRANS_CLIENT */

int TRANS(BytesReadable)(
    XtransConnInfo,	/* ciptr */
    BytesReadable_t *	/* pend */
);

int TRANS(Read)(
    XtransConnInfo,	/* ciptr */
    char *,		/* buf */
    int			/* size */
);

int TRANS(Write)(
    XtransConnInfo,	/* ciptr */
    char *,		/* buf */
    int			/* size */
);

int TRANS(Readv)(
    XtransConnInfo,	/* ciptr */
    struct iovec *,	/* buf */
    int			/* size */
);

int TRANS(Writev)(
    XtransConnInfo,	/* ciptr */
    struct iovec *,	/* buf */
    int			/* size */
);

int TRANS(Disconnect)(
    XtransConnInfo	/* ciptr */
);

int TRANS(Close)(
    XtransConnInfo	/* ciptr */
);

int TRANS(CloseForCloning)(
    XtransConnInfo	/* ciptr */
);

int TRANS(IsLocal)(
    XtransConnInfo	/* ciptr */
);

int TRANS(GetMyAddr)(
    XtransConnInfo,	/* ciptr */
    int *,		/* familyp */
    int *,		/* addrlenp */
    Xtransaddr **	/* addrp */
);

int TRANS(GetPeerAddr)(
    XtransConnInfo,	/* ciptr */
    int *,		/* familyp */
    int *,		/* addrlenp */
    Xtransaddr **	/* addrp */
);

int TRANS(GetConnectionNumber)(
    XtransConnInfo	/* ciptr */
);

#ifdef TRANS_SERVER

int TRANS(MakeAllCOTSServerListeners)(
    char *,		/* port */
    int *,		/* partial */
    int *,		/* count_ret */
    XtransConnInfo **	/* ciptrs_ret */
);

int TRANS(MakeAllCLTSServerListeners)(
    char *,		/* port */
    int *,		/* partial */
    int *,		/* count_ret */
    XtransConnInfo **	/* ciptrs_ret */
);

#endif /* TRANS_SERVER */


/*
 * Function Prototypes for Utility Functions.
 */

#ifdef X11_t

int TRANS(ConvertAddress)(
    int *,		/* familyp */
    int *,		/* addrlenp */
    Xtransaddr **	/* addrp */
);

#endif /* X11_t */

#ifdef ICE_t

char *
TRANS(GetMyNetworkId)(
    XtransConnInfo	/* ciptr */
);

char *
TRANS(GetPeerNetworkId)(
    XtransConnInfo	/* ciptr */
);

#endif /* ICE_t */

int 
TRANS(GetHostname) (
    char *	/* buf */,
    int 	/* maxlen */
);

#if defined(WIN32) && defined(TCPCONN) 
int TRANS(WSAStartup)();
#endif

#endif /* _XTRANS_H_ */
>>>>>>> 96d6df5d
<|MERGE_RESOLUTION|>--- conflicted
+++ resolved
@@ -1,895 +1,450 @@
-<<<<<<< HEAD
-/*
-
-Copyright 1993, 1994, 1998  The Open Group
-
-Permission to use, copy, modify, distribute, and sell this software and its
-documentation for any purpose is hereby granted without fee, provided that
-the above copyright notice appear in all copies and that both that
-copyright notice and this permission notice appear in supporting
-documentation.
-
-The above copyright notice and this permission notice shall be included
-in all copies or substantial portions of the Software.
-
-THE SOFTWARE IS PROVIDED "AS IS", WITHOUT WARRANTY OF ANY KIND, EXPRESS
-OR IMPLIED, INCLUDING BUT NOT LIMITED TO THE WARRANTIES OF
-MERCHANTABILITY, FITNESS FOR A PARTICULAR PURPOSE AND NONINFRINGEMENT.
-IN NO EVENT SHALL THE OPEN GROUP BE LIABLE FOR ANY CLAIM, DAMAGES OR
-OTHER LIABILITY, WHETHER IN AN ACTION OF CONTRACT, TORT OR OTHERWISE,
-ARISING FROM, OUT OF OR IN CONNECTION WITH THE SOFTWARE OR THE USE OR
-OTHER DEALINGS IN THE SOFTWARE.
-
-Except as contained in this notice, the name of The Open Group shall
-not be used in advertising or otherwise to promote the sale, use or
-other dealings in this Software without prior written authorization
-from The Open Group.
-
- * Copyright 1993, 1994 NCR Corporation - Dayton, Ohio, USA
- *
- * All Rights Reserved
- *
- * Permission to use, copy, modify, and distribute this software and its
- * documentation for any purpose and without fee is hereby granted, provided
- * that the above copyright notice appear in all copies and that both that
- * copyright notice and this permission notice appear in supporting
- * documentation, and that the name NCR not be used in advertising
- * or publicity pertaining to distribution of the software without specific,
- * written prior permission.  NCR makes no representations about the
- * suitability of this software for any purpose.  It is provided "as is"
- * without express or implied warranty.
- *
- * NCR DISCLAIMS ALL WARRANTIES WITH REGARD TO THIS SOFTWARE,
- * INCLUDING ALL IMPLIED WARRANTIES OF MERCHANTABILITY AND FITNESS, IN
- * NO EVENT SHALL NCR BE LIABLE FOR ANY SPECIAL, INDIRECT OR
- * CONSEQUENTIAL DAMAGES OR ANY DAMAGES WHATSOEVER RESULTING FROM LOSS
- * OF USE, DATA OR PROFITS, WHETHER IN AN ACTION OF CONTRACT,
- * NEGLIGENCE OR OTHER TORTIOUS ACTION, ARISING OUT OF OR IN
- * CONNECTION WITH THE USE OR PERFORMANCE OF THIS SOFTWARE.
- */
-
-#ifndef _XTRANS_H_
-#define _XTRANS_H_
-
-#include <X11/Xfuncproto.h>
-#include <X11/Xos.h>
-
-#ifndef WIN32
-#include <sys/socket.h>
-#endif
-
-
-/*
- * Set the functions names according to where this code is being compiled.
- */
-
-#ifdef X11_t
-#define TRANS(func) _X11Trans##func
-#ifdef XTRANSDEBUG
-static char* __xtransname = "_X11Trans";
-#endif
-#endif /* X11_t */
-
-#ifdef XSERV_t
-#define TRANS(func) _XSERVTrans##func
-#ifdef XTRANSDEBUG
-static char* __xtransname = "_XSERVTrans";
-#endif
-#define X11_t
-#endif /* XSERV_t */
-
-#ifdef XIM_t
-#define TRANS(func) _XimXTrans##func
-#ifdef XTRANSDEBUG
-static char* __xtransname = "_XimTrans";
-#endif
-#endif /* XIM_t */
-
-#ifdef FS_t
-#define TRANS(func) _FSTrans##func
-#ifdef XTRANSDEBUG
-static char* __xtransname = "_FSTrans";
-#endif
-#endif /* FS_t */
-
-#ifdef FONT_t
-#define TRANS(func) _FontTrans##func
-#ifdef XTRANSDEBUG
-static char* __xtransname = "_FontTrans";
-#endif
-#endif /* FONT_t */
-
-#ifdef ICE_t
-#define TRANS(func) _IceTrans##func
-#ifdef XTRANSDEBUG
-static char* __xtransname = "_IceTrans";
-#endif
-#endif /* ICE_t */
-
-#ifdef TEST_t
-#define TRANS(func) _TESTTrans##func
-#ifdef XTRANSDEBUG
-static char* __xtransname = "_TESTTrans";
-#endif
-#endif /* TEST_t */
-
-#ifdef LBXPROXY_t
-#define TRANS(func) _LBXPROXYTrans##func
-#define X11_t		/* The server defines this - so should the LBX proxy */
-#ifdef XTRANSDEBUG
-static char* __xtransname = "_LBXPROXYTrans";
-#endif
-#endif /* LBXPROXY_t */
-
-#if !defined(TRANS)
-#define TRANS(func) _XTrans##func
-#ifdef XTRANSDEBUG
-static char* __xtransname = "_XTrans";
-#endif
-#endif /* !TRANS */
-
-
-/*
- * Create a single address structure that can be used wherever
- * an address structure is needed. struct sockaddr is not big enough
- * to hold a sockadd_un, so we create this definition to have a single
- * structure that is big enough for all the structures we might need.
- *
- * This structure needs to be independent of the socket/TLI interface used.
- */
-
-#if defined(IPv6) && defined(AF_INET6)
-typedef struct sockaddr_storage Xtransaddr;
-#else
-#define XTRANS_MAX_ADDR_LEN	128	/* large enough to hold sun_path */
-
-typedef	struct {
-    unsigned char	addr[XTRANS_MAX_ADDR_LEN];
-} Xtransaddr;
-#endif
-
-#ifdef LONG64
-typedef int BytesReadable_t;
-#else
-typedef long BytesReadable_t;
-#endif
-
-
-#if defined(WIN32) || defined(USG) 
-
-/*
- *      TRANS(Readv) and TRANS(Writev) use struct iovec, normally found
- *      in Berkeley systems in <sys/uio.h>.  See the readv(2) and writev(2)
- *      manual pages for details.
- */
-
-struct iovec {
-    caddr_t iov_base;
-    int iov_len;
-};
-
-#else
-#include <sys/uio.h>
-#endif
-
-typedef struct _XtransConnInfo *XtransConnInfo;
-
-
-/*
- * Transport Option definitions
- */
-
-#define TRANS_NONBLOCKING	1
-#define	TRANS_CLOSEONEXEC	2
-
-
-/*
- * Return values of Connect (0 is success)
- */
-
-#define TRANS_CONNECT_FAILED 	-1
-#define TRANS_TRY_CONNECT_AGAIN -2
-#define TRANS_IN_PROGRESS	-3
-
-
-/*
- * Return values of CreateListener (0 is success)
- */
-
-#define TRANS_CREATE_LISTENER_FAILED 	-1
-#define TRANS_ADDR_IN_USE		-2
-
-
-/*
- * Return values of Accept (0 is success)
- */
-
-#define TRANS_ACCEPT_BAD_MALLOC			-1
-#define TRANS_ACCEPT_FAILED 			-2
-#define TRANS_ACCEPT_MISC_ERROR			-3
-
-
-/*
- * ResetListener return values
- */
-
-#define TRANS_RESET_NOOP	1
-#define TRANS_RESET_NEW_FD	2
-#define TRANS_RESET_FAILURE	3
-
-
-/*
- * Function prototypes for the exposed interface
- */
-
-void TRANS(FreeConnInfo) (
-    XtransConnInfo 	/* ciptr */
-);
-
-#ifdef TRANS_CLIENT
-
-XtransConnInfo TRANS(OpenCOTSClient)(
-    char *		/* address */
-);
-
-#endif /* TRANS_CLIENT */
-
-#ifdef TRANS_SERVER
-
-XtransConnInfo TRANS(OpenCOTSServer)(
-    char *		/* address */
-);
-
-#endif /* TRANS_SERVER */
-
-#ifdef TRANS_CLIENT
-
-XtransConnInfo TRANS(OpenCLTSClient)(
-    char *		/* address */
-);
-
-#endif /* TRANS_CLIENT */
-
-#ifdef TRANS_SERVER
-
-XtransConnInfo TRANS(OpenCLTSServer)(
-    char *		/* address */
-);
-
-#endif /* TRANS_SERVER */
-
-#ifdef TRANS_REOPEN
-
-XtransConnInfo TRANS(ReopenCOTSServer)(
-    int,		/* trans_id */
-    int,		/* fd */
-    char *		/* port */
-);
-
-XtransConnInfo TRANS(ReopenCLTSServer)(
-    int,		/* trans_id */
-    int,		/* fd */
-    char *		/* port */
-);
-
-int TRANS(GetReopenInfo)(
-    XtransConnInfo,	/* ciptr */
-    int *,		/* trans_id */
-    int *,		/* fd */
-    char **		/* port */
-);
-
-#endif /* TRANS_REOPEN */
-
-
-int TRANS(SetOption)(
-    XtransConnInfo,	/* ciptr */
-    int,		/* option */
-    int			/* arg */
-);
-
-#ifdef TRANS_SERVER
-
-int TRANS(CreateListener)(
-    XtransConnInfo,	/* ciptr */
-    char *,		/* port */
-    unsigned int	/* flags */
-);
-
-int TRANS(NoListen) (
-    char*               /* protocol*/
-);
-
-int TRANS(ResetListener)(
-    XtransConnInfo	/* ciptr */
-);
-
-XtransConnInfo TRANS(Accept)(
-    XtransConnInfo,	/* ciptr */
-    int *		/* status */
-);
-
-#endif /* TRANS_SERVER */
-
-#ifdef TRANS_CLIENT
-
-int TRANS(Connect)(
-    XtransConnInfo,	/* ciptr */
-    char *		/* address */
-);
-
-#endif /* TRANS_CLIENT */
-
-int TRANS(BytesReadable)(
-    XtransConnInfo,	/* ciptr */
-    BytesReadable_t *	/* pend */
-);
-
-int TRANS(Read)(
-    XtransConnInfo,	/* ciptr */
-    char *,		/* buf */
-    int			/* size */
-);
-
-int TRANS(Write)(
-    XtransConnInfo,	/* ciptr */
-    char *,		/* buf */
-    int			/* size */
-);
-
-int TRANS(Readv)(
-    XtransConnInfo,	/* ciptr */
-    struct iovec *,	/* buf */
-    int			/* size */
-);
-
-int TRANS(Writev)(
-    XtransConnInfo,	/* ciptr */
-    struct iovec *,	/* buf */
-    int			/* size */
-);
-
-int TRANS(Disconnect)(
-    XtransConnInfo	/* ciptr */
-);
-
-int TRANS(Close)(
-    XtransConnInfo	/* ciptr */
-);
-
-int TRANS(CloseForCloning)(
-    XtransConnInfo	/* ciptr */
-);
-
-int TRANS(IsLocal)(
-    XtransConnInfo	/* ciptr */
-);
-
-int TRANS(GetMyAddr)(
-    XtransConnInfo,	/* ciptr */
-    int *,		/* familyp */
-    int *,		/* addrlenp */
-    Xtransaddr **	/* addrp */
-);
-
-int TRANS(GetPeerAddr)(
-    XtransConnInfo,	/* ciptr */
-    int *,		/* familyp */
-    int *,		/* addrlenp */
-    Xtransaddr **	/* addrp */
-);
-
-int TRANS(GetConnectionNumber)(
-    XtransConnInfo	/* ciptr */
-);
-
-#ifdef TRANS_SERVER
-
-int TRANS(MakeAllCOTSServerListeners)(
-    char *,		/* port */
-    int *,		/* partial */
-    int *,		/* count_ret */
-    XtransConnInfo **	/* ciptrs_ret */
-);
-
-int TRANS(MakeAllCLTSServerListeners)(
-    char *,		/* port */
-    int *,		/* partial */
-    int *,		/* count_ret */
-    XtransConnInfo **	/* ciptrs_ret */
-);
-
-#endif /* TRANS_SERVER */
-
-
-/*
- * Function Prototypes for Utility Functions.
- */
-
-#ifdef X11_t
-
-int TRANS(ConvertAddress)(
-    int *,		/* familyp */
-    int *,		/* addrlenp */
-    Xtransaddr **	/* addrp */
-);
-
-#endif /* X11_t */
-
-#ifdef ICE_t
-
-char *
-TRANS(GetMyNetworkId)(
-    XtransConnInfo	/* ciptr */
-);
-
-char *
-TRANS(GetPeerNetworkId)(
-    XtransConnInfo	/* ciptr */
-);
-
-#endif /* ICE_t */
-
-int 
-TRANS(GetHostname) (
-    char *	/* buf */,
-    int 	/* maxlen */
-);
-
-#if defined(WIN32) && defined(TCPCONN) 
-int TRANS(WSAStartup)();
-#endif
-
-#endif /* _XTRANS_H_ */
-=======
-/*
-
-Copyright 1993, 1994, 1998  The Open Group
-
-Permission to use, copy, modify, distribute, and sell this software and its
-documentation for any purpose is hereby granted without fee, provided that
-the above copyright notice appear in all copies and that both that
-copyright notice and this permission notice appear in supporting
-documentation.
-
-The above copyright notice and this permission notice shall be included
-in all copies or substantial portions of the Software.
-
-THE SOFTWARE IS PROVIDED "AS IS", WITHOUT WARRANTY OF ANY KIND, EXPRESS
-OR IMPLIED, INCLUDING BUT NOT LIMITED TO THE WARRANTIES OF
-MERCHANTABILITY, FITNESS FOR A PARTICULAR PURPOSE AND NONINFRINGEMENT.
-IN NO EVENT SHALL THE OPEN GROUP BE LIABLE FOR ANY CLAIM, DAMAGES OR
-OTHER LIABILITY, WHETHER IN AN ACTION OF CONTRACT, TORT OR OTHERWISE,
-ARISING FROM, OUT OF OR IN CONNECTION WITH THE SOFTWARE OR THE USE OR
-OTHER DEALINGS IN THE SOFTWARE.
-
-Except as contained in this notice, the name of The Open Group shall
-not be used in advertising or otherwise to promote the sale, use or
-other dealings in this Software without prior written authorization
-from The Open Group.
-
- * Copyright 1993, 1994 NCR Corporation - Dayton, Ohio, USA
- *
- * All Rights Reserved
- *
- * Permission to use, copy, modify, and distribute this software and its
- * documentation for any purpose and without fee is hereby granted, provided
- * that the above copyright notice appear in all copies and that both that
- * copyright notice and this permission notice appear in supporting
- * documentation, and that the name NCR not be used in advertising
- * or publicity pertaining to distribution of the software without specific,
- * written prior permission.  NCR makes no representations about the
- * suitability of this software for any purpose.  It is provided "as is"
- * without express or implied warranty.
- *
- * NCR DISCLAIMS ALL WARRANTIES WITH REGARD TO THIS SOFTWARE,
- * INCLUDING ALL IMPLIED WARRANTIES OF MERCHANTABILITY AND FITNESS, IN
- * NO EVENT SHALL NCR BE LIABLE FOR ANY SPECIAL, INDIRECT OR
- * CONSEQUENTIAL DAMAGES OR ANY DAMAGES WHATSOEVER RESULTING FROM LOSS
- * OF USE, DATA OR PROFITS, WHETHER IN AN ACTION OF CONTRACT,
- * NEGLIGENCE OR OTHER TORTIOUS ACTION, ARISING OUT OF OR IN
- * CONNECTION WITH THE USE OR PERFORMANCE OF THIS SOFTWARE.
- */
-
-#ifndef _XTRANS_H_
-#define _XTRANS_H_
-
-#include <X11/Xfuncproto.h>
-#include <X11/Xos.h>
-
-#ifndef WIN32
-#include <sys/socket.h>
-#endif
-
-#ifdef __clang__
-/* Not all clients make use of all provided statics */
-#pragma clang diagnostic push
-#pragma clang diagnostic ignored "-Wunused-function"
-#endif
-
-/*
- * Set the functions names according to where this code is being compiled.
- */
-
-#ifdef X11_t
-#define TRANS(func) _X11Trans##func
-#ifdef XTRANSDEBUG
-static char* __xtransname = "_X11Trans";
-#endif
-#endif /* X11_t */
-
-#ifdef XSERV_t
-#define TRANS(func) _XSERVTrans##func
-#ifdef XTRANSDEBUG
-static char* __xtransname = "_XSERVTrans";
-#endif
-#define X11_t
-#endif /* XSERV_t */
-
-#ifdef XIM_t
-#define TRANS(func) _XimXTrans##func
-#ifdef XTRANSDEBUG
-static char* __xtransname = "_XimTrans";
-#endif
-#endif /* XIM_t */
-
-#ifdef FS_t
-#define TRANS(func) _FSTrans##func
-#ifdef XTRANSDEBUG
-static char* __xtransname = "_FSTrans";
-#endif
-#endif /* FS_t */
-
-#ifdef FONT_t
-#define TRANS(func) _FontTrans##func
-#ifdef XTRANSDEBUG
-static char* __xtransname = "_FontTrans";
-#endif
-#endif /* FONT_t */
-
-#ifdef ICE_t
-#define TRANS(func) _IceTrans##func
-#ifdef XTRANSDEBUG
-static char* __xtransname = "_IceTrans";
-#endif
-#endif /* ICE_t */
-
-#ifdef TEST_t
-#define TRANS(func) _TESTTrans##func
-#ifdef XTRANSDEBUG
-static char* __xtransname = "_TESTTrans";
-#endif
-#endif /* TEST_t */
-
-#ifdef LBXPROXY_t
-#define TRANS(func) _LBXPROXYTrans##func
-#define X11_t		/* The server defines this - so should the LBX proxy */
-#ifdef XTRANSDEBUG
-static char* __xtransname = "_LBXPROXYTrans";
-#endif
-#endif /* LBXPROXY_t */
-
-#if !defined(TRANS)
-#define TRANS(func) _XTrans##func
-#ifdef XTRANSDEBUG
-static char* __xtransname = "_XTrans";
-#endif
-#endif /* !TRANS */
-
-#ifdef __clang__
-#pragma clang diagnostic pop
-#endif
-
-/*
- * Create a single address structure that can be used wherever
- * an address structure is needed. struct sockaddr is not big enough
- * to hold a sockadd_un, so we create this definition to have a single
- * structure that is big enough for all the structures we might need.
- *
- * This structure needs to be independent of the socket/TLI interface used.
- */
-
-#if defined(IPv6) && defined(AF_INET6)
-typedef struct sockaddr_storage Xtransaddr;
-#else
-#define XTRANS_MAX_ADDR_LEN	128	/* large enough to hold sun_path */
-
-typedef	struct {
-    unsigned char	addr[XTRANS_MAX_ADDR_LEN];
-} Xtransaddr;
-#endif
-
-#ifdef LONG64
-typedef int BytesReadable_t;
-#else
-typedef long BytesReadable_t;
-#endif
-
-
-#if defined(WIN32) || defined(USG) 
-
-/*
- *      TRANS(Readv) and TRANS(Writev) use struct iovec, normally found
- *      in Berkeley systems in <sys/uio.h>.  See the readv(2) and writev(2)
- *      manual pages for details.
- */
-
-struct iovec {
-    caddr_t iov_base;
-    int iov_len;
-};
-
-#else
-#include <sys/uio.h>
-#endif
-
-typedef struct _XtransConnInfo *XtransConnInfo;
-
-
-/*
- * Transport Option definitions
- */
-
-#define TRANS_NONBLOCKING	1
-#define	TRANS_CLOSEONEXEC	2
-
-
-/*
- * Return values of Connect (0 is success)
- */
-
-#define TRANS_CONNECT_FAILED 	-1
-#define TRANS_TRY_CONNECT_AGAIN -2
-#define TRANS_IN_PROGRESS	-3
-
-
-/*
- * Return values of CreateListener (0 is success)
- */
-
-#define TRANS_CREATE_LISTENER_FAILED 	-1
-#define TRANS_ADDR_IN_USE		-2
-
-
-/*
- * Return values of Accept (0 is success)
- */
-
-#define TRANS_ACCEPT_BAD_MALLOC			-1
-#define TRANS_ACCEPT_FAILED 			-2
-#define TRANS_ACCEPT_MISC_ERROR			-3
-
-
-/*
- * ResetListener return values
- */
-
-#define TRANS_RESET_NOOP	1
-#define TRANS_RESET_NEW_FD	2
-#define TRANS_RESET_FAILURE	3
-
-
-/*
- * Function prototypes for the exposed interface
- */
-
-void TRANS(FreeConnInfo) (
-    XtransConnInfo 	/* ciptr */
-);
-
-#ifdef TRANS_CLIENT
-
-XtransConnInfo TRANS(OpenCOTSClient)(
-    char *		/* address */
-);
-
-#endif /* TRANS_CLIENT */
-
-#ifdef TRANS_SERVER
-
-XtransConnInfo TRANS(OpenCOTSServer)(
-    char *		/* address */
-);
-
-#endif /* TRANS_SERVER */
-
-#ifdef TRANS_CLIENT
-
-XtransConnInfo TRANS(OpenCLTSClient)(
-    char *		/* address */
-);
-
-#endif /* TRANS_CLIENT */
-
-#ifdef TRANS_SERVER
-
-XtransConnInfo TRANS(OpenCLTSServer)(
-    char *		/* address */
-);
-
-#endif /* TRANS_SERVER */
-
-#ifdef TRANS_REOPEN
-
-XtransConnInfo TRANS(ReopenCOTSServer)(
-    int,		/* trans_id */
-    int,		/* fd */
-    char *		/* port */
-);
-
-XtransConnInfo TRANS(ReopenCLTSServer)(
-    int,		/* trans_id */
-    int,		/* fd */
-    char *		/* port */
-);
-
-int TRANS(GetReopenInfo)(
-    XtransConnInfo,	/* ciptr */
-    int *,		/* trans_id */
-    int *,		/* fd */
-    char **		/* port */
-);
-
-#endif /* TRANS_REOPEN */
-
-
-int TRANS(SetOption)(
-    XtransConnInfo,	/* ciptr */
-    int,		/* option */
-    int			/* arg */
-);
-
-#ifdef TRANS_SERVER
-
-int TRANS(CreateListener)(
-    XtransConnInfo,	/* ciptr */
-    char *,		/* port */
-    unsigned int	/* flags */
-);
-
-int TRANS(NoListen) (
-    char*               /* protocol*/
-);
-
-int TRANS(ResetListener)(
-    XtransConnInfo	/* ciptr */
-);
-
-XtransConnInfo TRANS(Accept)(
-    XtransConnInfo,	/* ciptr */
-    int *		/* status */
-);
-
-#endif /* TRANS_SERVER */
-
-#ifdef TRANS_CLIENT
-
-int TRANS(Connect)(
-    XtransConnInfo,	/* ciptr */
-    char *		/* address */
-);
-
-#endif /* TRANS_CLIENT */
-
-int TRANS(BytesReadable)(
-    XtransConnInfo,	/* ciptr */
-    BytesReadable_t *	/* pend */
-);
-
-int TRANS(Read)(
-    XtransConnInfo,	/* ciptr */
-    char *,		/* buf */
-    int			/* size */
-);
-
-int TRANS(Write)(
-    XtransConnInfo,	/* ciptr */
-    char *,		/* buf */
-    int			/* size */
-);
-
-int TRANS(Readv)(
-    XtransConnInfo,	/* ciptr */
-    struct iovec *,	/* buf */
-    int			/* size */
-);
-
-int TRANS(Writev)(
-    XtransConnInfo,	/* ciptr */
-    struct iovec *,	/* buf */
-    int			/* size */
-);
-
-int TRANS(Disconnect)(
-    XtransConnInfo	/* ciptr */
-);
-
-int TRANS(Close)(
-    XtransConnInfo	/* ciptr */
-);
-
-int TRANS(CloseForCloning)(
-    XtransConnInfo	/* ciptr */
-);
-
-int TRANS(IsLocal)(
-    XtransConnInfo	/* ciptr */
-);
-
-int TRANS(GetMyAddr)(
-    XtransConnInfo,	/* ciptr */
-    int *,		/* familyp */
-    int *,		/* addrlenp */
-    Xtransaddr **	/* addrp */
-);
-
-int TRANS(GetPeerAddr)(
-    XtransConnInfo,	/* ciptr */
-    int *,		/* familyp */
-    int *,		/* addrlenp */
-    Xtransaddr **	/* addrp */
-);
-
-int TRANS(GetConnectionNumber)(
-    XtransConnInfo	/* ciptr */
-);
-
-#ifdef TRANS_SERVER
-
-int TRANS(MakeAllCOTSServerListeners)(
-    char *,		/* port */
-    int *,		/* partial */
-    int *,		/* count_ret */
-    XtransConnInfo **	/* ciptrs_ret */
-);
-
-int TRANS(MakeAllCLTSServerListeners)(
-    char *,		/* port */
-    int *,		/* partial */
-    int *,		/* count_ret */
-    XtransConnInfo **	/* ciptrs_ret */
-);
-
-#endif /* TRANS_SERVER */
-
-
-/*
- * Function Prototypes for Utility Functions.
- */
-
-#ifdef X11_t
-
-int TRANS(ConvertAddress)(
-    int *,		/* familyp */
-    int *,		/* addrlenp */
-    Xtransaddr **	/* addrp */
-);
-
-#endif /* X11_t */
-
-#ifdef ICE_t
-
-char *
-TRANS(GetMyNetworkId)(
-    XtransConnInfo	/* ciptr */
-);
-
-char *
-TRANS(GetPeerNetworkId)(
-    XtransConnInfo	/* ciptr */
-);
-
-#endif /* ICE_t */
-
-int 
-TRANS(GetHostname) (
-    char *	/* buf */,
-    int 	/* maxlen */
-);
-
-#if defined(WIN32) && defined(TCPCONN) 
-int TRANS(WSAStartup)();
-#endif
-
-#endif /* _XTRANS_H_ */
->>>>>>> 96d6df5d
+/*
+
+Copyright 1993, 1994, 1998  The Open Group
+
+Permission to use, copy, modify, distribute, and sell this software and its
+documentation for any purpose is hereby granted without fee, provided that
+the above copyright notice appear in all copies and that both that
+copyright notice and this permission notice appear in supporting
+documentation.
+
+The above copyright notice and this permission notice shall be included
+in all copies or substantial portions of the Software.
+
+THE SOFTWARE IS PROVIDED "AS IS", WITHOUT WARRANTY OF ANY KIND, EXPRESS
+OR IMPLIED, INCLUDING BUT NOT LIMITED TO THE WARRANTIES OF
+MERCHANTABILITY, FITNESS FOR A PARTICULAR PURPOSE AND NONINFRINGEMENT.
+IN NO EVENT SHALL THE OPEN GROUP BE LIABLE FOR ANY CLAIM, DAMAGES OR
+OTHER LIABILITY, WHETHER IN AN ACTION OF CONTRACT, TORT OR OTHERWISE,
+ARISING FROM, OUT OF OR IN CONNECTION WITH THE SOFTWARE OR THE USE OR
+OTHER DEALINGS IN THE SOFTWARE.
+
+Except as contained in this notice, the name of The Open Group shall
+not be used in advertising or otherwise to promote the sale, use or
+other dealings in this Software without prior written authorization
+from The Open Group.
+
+ * Copyright 1993, 1994 NCR Corporation - Dayton, Ohio, USA
+ *
+ * All Rights Reserved
+ *
+ * Permission to use, copy, modify, and distribute this software and its
+ * documentation for any purpose and without fee is hereby granted, provided
+ * that the above copyright notice appear in all copies and that both that
+ * copyright notice and this permission notice appear in supporting
+ * documentation, and that the name NCR not be used in advertising
+ * or publicity pertaining to distribution of the software without specific,
+ * written prior permission.  NCR makes no representations about the
+ * suitability of this software for any purpose.  It is provided "as is"
+ * without express or implied warranty.
+ *
+ * NCR DISCLAIMS ALL WARRANTIES WITH REGARD TO THIS SOFTWARE,
+ * INCLUDING ALL IMPLIED WARRANTIES OF MERCHANTABILITY AND FITNESS, IN
+ * NO EVENT SHALL NCR BE LIABLE FOR ANY SPECIAL, INDIRECT OR
+ * CONSEQUENTIAL DAMAGES OR ANY DAMAGES WHATSOEVER RESULTING FROM LOSS
+ * OF USE, DATA OR PROFITS, WHETHER IN AN ACTION OF CONTRACT,
+ * NEGLIGENCE OR OTHER TORTIOUS ACTION, ARISING OUT OF OR IN
+ * CONNECTION WITH THE USE OR PERFORMANCE OF THIS SOFTWARE.
+ */
+
+#ifndef _XTRANS_H_
+#define _XTRANS_H_
+
+#include <X11/Xfuncproto.h>
+#include <X11/Xos.h>
+
+#ifndef WIN32
+#include <sys/socket.h>
+#endif
+
+#ifdef __clang__
+/* Not all clients make use of all provided statics */
+#pragma clang diagnostic push
+#pragma clang diagnostic ignored "-Wunused-function"
+#endif
+
+/*
+ * Set the functions names according to where this code is being compiled.
+ */
+
+#ifdef X11_t
+#define TRANS(func) _X11Trans##func
+#ifdef XTRANSDEBUG
+static char* __xtransname = "_X11Trans";
+#endif
+#endif /* X11_t */
+
+#ifdef XSERV_t
+#define TRANS(func) _XSERVTrans##func
+#ifdef XTRANSDEBUG
+static char* __xtransname = "_XSERVTrans";
+#endif
+#define X11_t
+#endif /* XSERV_t */
+
+#ifdef XIM_t
+#define TRANS(func) _XimXTrans##func
+#ifdef XTRANSDEBUG
+static char* __xtransname = "_XimTrans";
+#endif
+#endif /* XIM_t */
+
+#ifdef FS_t
+#define TRANS(func) _FSTrans##func
+#ifdef XTRANSDEBUG
+static char* __xtransname = "_FSTrans";
+#endif
+#endif /* FS_t */
+
+#ifdef FONT_t
+#define TRANS(func) _FontTrans##func
+#ifdef XTRANSDEBUG
+static char* __xtransname = "_FontTrans";
+#endif
+#endif /* FONT_t */
+
+#ifdef ICE_t
+#define TRANS(func) _IceTrans##func
+#ifdef XTRANSDEBUG
+static char* __xtransname = "_IceTrans";
+#endif
+#endif /* ICE_t */
+
+#ifdef TEST_t
+#define TRANS(func) _TESTTrans##func
+#ifdef XTRANSDEBUG
+static char* __xtransname = "_TESTTrans";
+#endif
+#endif /* TEST_t */
+
+#ifdef LBXPROXY_t
+#define TRANS(func) _LBXPROXYTrans##func
+#define X11_t		/* The server defines this - so should the LBX proxy */
+#ifdef XTRANSDEBUG
+static char* __xtransname = "_LBXPROXYTrans";
+#endif
+#endif /* LBXPROXY_t */
+
+#if !defined(TRANS)
+#define TRANS(func) _XTrans##func
+#ifdef XTRANSDEBUG
+static char* __xtransname = "_XTrans";
+#endif
+#endif /* !TRANS */
+
+#ifdef __clang__
+#pragma clang diagnostic pop
+#endif
+
+/*
+ * Create a single address structure that can be used wherever
+ * an address structure is needed. struct sockaddr is not big enough
+ * to hold a sockadd_un, so we create this definition to have a single
+ * structure that is big enough for all the structures we might need.
+ *
+ * This structure needs to be independent of the socket/TLI interface used.
+ */
+
+#if defined(IPv6) && defined(AF_INET6)
+typedef struct sockaddr_storage Xtransaddr;
+#else
+#define XTRANS_MAX_ADDR_LEN	128	/* large enough to hold sun_path */
+
+typedef	struct {
+    unsigned char	addr[XTRANS_MAX_ADDR_LEN];
+} Xtransaddr;
+#endif
+
+#ifdef LONG64
+typedef int BytesReadable_t;
+#else
+typedef long BytesReadable_t;
+#endif
+
+
+#if defined(WIN32) || defined(USG) 
+
+/*
+ *      TRANS(Readv) and TRANS(Writev) use struct iovec, normally found
+ *      in Berkeley systems in <sys/uio.h>.  See the readv(2) and writev(2)
+ *      manual pages for details.
+ */
+
+struct iovec {
+    caddr_t iov_base;
+    int iov_len;
+};
+
+#else
+#include <sys/uio.h>
+#endif
+
+typedef struct _XtransConnInfo *XtransConnInfo;
+
+
+/*
+ * Transport Option definitions
+ */
+
+#define TRANS_NONBLOCKING	1
+#define	TRANS_CLOSEONEXEC	2
+
+
+/*
+ * Return values of Connect (0 is success)
+ */
+
+#define TRANS_CONNECT_FAILED 	-1
+#define TRANS_TRY_CONNECT_AGAIN -2
+#define TRANS_IN_PROGRESS	-3
+
+
+/*
+ * Return values of CreateListener (0 is success)
+ */
+
+#define TRANS_CREATE_LISTENER_FAILED 	-1
+#define TRANS_ADDR_IN_USE		-2
+
+
+/*
+ * Return values of Accept (0 is success)
+ */
+
+#define TRANS_ACCEPT_BAD_MALLOC			-1
+#define TRANS_ACCEPT_FAILED 			-2
+#define TRANS_ACCEPT_MISC_ERROR			-3
+
+
+/*
+ * ResetListener return values
+ */
+
+#define TRANS_RESET_NOOP	1
+#define TRANS_RESET_NEW_FD	2
+#define TRANS_RESET_FAILURE	3
+
+
+/*
+ * Function prototypes for the exposed interface
+ */
+
+void TRANS(FreeConnInfo) (
+    XtransConnInfo 	/* ciptr */
+);
+
+#ifdef TRANS_CLIENT
+
+XtransConnInfo TRANS(OpenCOTSClient)(
+    char *		/* address */
+);
+
+#endif /* TRANS_CLIENT */
+
+#ifdef TRANS_SERVER
+
+XtransConnInfo TRANS(OpenCOTSServer)(
+    char *		/* address */
+);
+
+#endif /* TRANS_SERVER */
+
+#ifdef TRANS_CLIENT
+
+XtransConnInfo TRANS(OpenCLTSClient)(
+    char *		/* address */
+);
+
+#endif /* TRANS_CLIENT */
+
+#ifdef TRANS_SERVER
+
+XtransConnInfo TRANS(OpenCLTSServer)(
+    char *		/* address */
+);
+
+#endif /* TRANS_SERVER */
+
+#ifdef TRANS_REOPEN
+
+XtransConnInfo TRANS(ReopenCOTSServer)(
+    int,		/* trans_id */
+    int,		/* fd */
+    char *		/* port */
+);
+
+XtransConnInfo TRANS(ReopenCLTSServer)(
+    int,		/* trans_id */
+    int,		/* fd */
+    char *		/* port */
+);
+
+int TRANS(GetReopenInfo)(
+    XtransConnInfo,	/* ciptr */
+    int *,		/* trans_id */
+    int *,		/* fd */
+    char **		/* port */
+);
+
+#endif /* TRANS_REOPEN */
+
+
+int TRANS(SetOption)(
+    XtransConnInfo,	/* ciptr */
+    int,		/* option */
+    int			/* arg */
+);
+
+#ifdef TRANS_SERVER
+
+int TRANS(CreateListener)(
+    XtransConnInfo,	/* ciptr */
+    char *,		/* port */
+    unsigned int	/* flags */
+);
+
+int TRANS(NoListen) (
+    char*               /* protocol*/
+);
+
+int TRANS(ResetListener)(
+    XtransConnInfo	/* ciptr */
+);
+
+XtransConnInfo TRANS(Accept)(
+    XtransConnInfo,	/* ciptr */
+    int *		/* status */
+);
+
+#endif /* TRANS_SERVER */
+
+#ifdef TRANS_CLIENT
+
+int TRANS(Connect)(
+    XtransConnInfo,	/* ciptr */
+    char *		/* address */
+);
+
+#endif /* TRANS_CLIENT */
+
+int TRANS(BytesReadable)(
+    XtransConnInfo,	/* ciptr */
+    BytesReadable_t *	/* pend */
+);
+
+int TRANS(Read)(
+    XtransConnInfo,	/* ciptr */
+    char *,		/* buf */
+    int			/* size */
+);
+
+int TRANS(Write)(
+    XtransConnInfo,	/* ciptr */
+    char *,		/* buf */
+    int			/* size */
+);
+
+int TRANS(Readv)(
+    XtransConnInfo,	/* ciptr */
+    struct iovec *,	/* buf */
+    int			/* size */
+);
+
+int TRANS(Writev)(
+    XtransConnInfo,	/* ciptr */
+    struct iovec *,	/* buf */
+    int			/* size */
+);
+
+int TRANS(Disconnect)(
+    XtransConnInfo	/* ciptr */
+);
+
+int TRANS(Close)(
+    XtransConnInfo	/* ciptr */
+);
+
+int TRANS(CloseForCloning)(
+    XtransConnInfo	/* ciptr */
+);
+
+int TRANS(IsLocal)(
+    XtransConnInfo	/* ciptr */
+);
+
+int TRANS(GetMyAddr)(
+    XtransConnInfo,	/* ciptr */
+    int *,		/* familyp */
+    int *,		/* addrlenp */
+    Xtransaddr **	/* addrp */
+);
+
+int TRANS(GetPeerAddr)(
+    XtransConnInfo,	/* ciptr */
+    int *,		/* familyp */
+    int *,		/* addrlenp */
+    Xtransaddr **	/* addrp */
+);
+
+int TRANS(GetConnectionNumber)(
+    XtransConnInfo	/* ciptr */
+);
+
+#ifdef TRANS_SERVER
+
+int TRANS(MakeAllCOTSServerListeners)(
+    char *,		/* port */
+    int *,		/* partial */
+    int *,		/* count_ret */
+    XtransConnInfo **	/* ciptrs_ret */
+);
+
+int TRANS(MakeAllCLTSServerListeners)(
+    char *,		/* port */
+    int *,		/* partial */
+    int *,		/* count_ret */
+    XtransConnInfo **	/* ciptrs_ret */
+);
+
+#endif /* TRANS_SERVER */
+
+
+/*
+ * Function Prototypes for Utility Functions.
+ */
+
+#ifdef X11_t
+
+int TRANS(ConvertAddress)(
+    int *,		/* familyp */
+    int *,		/* addrlenp */
+    Xtransaddr **	/* addrp */
+);
+
+#endif /* X11_t */
+
+#ifdef ICE_t
+
+char *
+TRANS(GetMyNetworkId)(
+    XtransConnInfo	/* ciptr */
+);
+
+char *
+TRANS(GetPeerNetworkId)(
+    XtransConnInfo	/* ciptr */
+);
+
+#endif /* ICE_t */
+
+int 
+TRANS(GetHostname) (
+    char *	/* buf */,
+    int 	/* maxlen */
+);
+
+#if defined(WIN32) && defined(TCPCONN) 
+int TRANS(WSAStartup)();
+#endif
+
+#endif /* _XTRANS_H_ */