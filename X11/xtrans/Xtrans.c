--- conflicted
+++ resolved
@@ -48,14 +48,11 @@
  */
 
 #include <ctype.h>
-<<<<<<< HEAD
 #include <unistd.h>
-=======
 #ifdef HAVE_SYSTEMD_DAEMON
 #include <string.h>
 #include <systemd/sd-daemon.h>
 #endif
->>>>>>> 30af30b7
 
 #ifdef _MSC_VER
 #include <X11\Xwinsock.h>
