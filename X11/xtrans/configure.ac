<<<<<<< HEAD
#  Copyright © 2003 Keith Packard, Noah Levitt
#
#  Permission to use, copy, modify, distribute, and sell this software and its
#  documentation for any purpose is hereby granted without fee, provided that
#  the above copyright notice appear in all copies and that both that
#  copyright notice and this permission notice appear in supporting
#  documentation, and that the name of Keith Packard not be used in
#  advertising or publicity pertaining to distribution of the software without
#  specific, written prior permission.  Keith Packard makes no
#  representations about the suitability of this software for any purpose.  It
#  is provided "as is" without express or implied warranty.
#
#  KEITH PACKARD DISCLAIMS ALL WARRANTIES WITH REGARD TO THIS SOFTWARE,
#  INCLUDING ALL IMPLIED WARRANTIES OF MERCHANTABILITY AND FITNESS, IN NO
#  EVENT SHALL KEITH PACKARD BE LIABLE FOR ANY SPECIAL, INDIRECT OR
#  CONSEQUENTIAL DAMAGES OR ANY DAMAGES WHATSOEVER RESULTING FROM LOSS OF USE,
#  DATA OR PROFITS, WHETHER IN AN ACTION OF CONTRACT, NEGLIGENCE OR OTHER
#  TORTIOUS ACTION, ARISING OUT OF OR IN CONNECTION WITH THE USE OR
#  PERFORMANCE OF THIS SOFTWARE.
#

# Initialize Autoconf
AC_PREREQ([2.60])
AC_INIT([xtrans], [1.2.6],
        [https://bugs.freedesktop.org/enter_bug.cgi?product=xorg], [xtrans])
AC_CONFIG_SRCDIR([Makefile.am])

# Initialize Automake
AM_INIT_AUTOMAKE([foreign dist-bzip2])
AM_MAINTAINER_MODE

# Require xorg-macros minimum of 1.10 for DocBook XML documentation
m4_ifndef([XORG_MACROS_VERSION],
          [m4_fatal([must install xorg-macros 1.10 or later before running autoconf/autogen])])
XORG_MACROS_VERSION(1.10)
XORG_DEFAULT_OPTIONS
XORG_ENABLE_DOCS
XORG_WITH_XMLTO(0.0.20)
XORG_WITH_FOP
XORG_CHECK_SGML_DOCTOOLS(1.5)

# Because xtrans is included into other modules rather than being linked
# with, these defines have to be added to the cflags line

# fchown()

AC_CHECK_FUNC(fchown, [fchown_define="-DHAS_FCHOWN"], [fchown_define=""])

AC_SUBST(fchown_define)

# sticky bit
#
# if any system exists without sticky dir bits this 
# needs to be redone with a real autoconf test

sticky_bit_define="-DHAS_STICKY_DIR_BIT"

AC_SUBST(sticky_bit_define)

AC_CONFIG_FILES([Makefile
		doc/Makefile
		xtrans.pc])
AC_OUTPUT
=======
#  Copyright © 2003 Keith Packard, Noah Levitt
#
#  Permission to use, copy, modify, distribute, and sell this software and its
#  documentation for any purpose is hereby granted without fee, provided that
#  the above copyright notice appear in all copies and that both that
#  copyright notice and this permission notice appear in supporting
#  documentation, and that the name of Keith Packard not be used in
#  advertising or publicity pertaining to distribution of the software without
#  specific, written prior permission.  Keith Packard makes no
#  representations about the suitability of this software for any purpose.  It
#  is provided "as is" without express or implied warranty.
#
#  KEITH PACKARD DISCLAIMS ALL WARRANTIES WITH REGARD TO THIS SOFTWARE,
#  INCLUDING ALL IMPLIED WARRANTIES OF MERCHANTABILITY AND FITNESS, IN NO
#  EVENT SHALL KEITH PACKARD BE LIABLE FOR ANY SPECIAL, INDIRECT OR
#  CONSEQUENTIAL DAMAGES OR ANY DAMAGES WHATSOEVER RESULTING FROM LOSS OF USE,
#  DATA OR PROFITS, WHETHER IN AN ACTION OF CONTRACT, NEGLIGENCE OR OTHER
#  TORTIOUS ACTION, ARISING OUT OF OR IN CONNECTION WITH THE USE OR
#  PERFORMANCE OF THIS SOFTWARE.
#

# Initialize Autoconf
AC_PREREQ([2.60])
AC_INIT([xtrans], [1.2.6],
        [https://bugs.freedesktop.org/enter_bug.cgi?product=xorg], [xtrans])
AC_CONFIG_SRCDIR([Makefile.am])

# Initialize Automake
AM_INIT_AUTOMAKE([foreign dist-bzip2])
AM_MAINTAINER_MODE

# Require xorg-macros minimum of 1.12 for DocBook external references
m4_ifndef([XORG_MACROS_VERSION],
          [m4_fatal([must install xorg-macros 1.12 or later before running autoconf/autogen])])
XORG_MACROS_VERSION(1.12)
XORG_DEFAULT_OPTIONS
XORG_ENABLE_DOCS
XORG_WITH_XMLTO(0.0.22)
XORG_WITH_FOP
XORG_WITH_XSLTPROC
XORG_CHECK_SGML_DOCTOOLS(1.7)

# Because xtrans is included into other modules rather than being linked
# with, these defines have to be added to the cflags line

# fchown()

AC_CHECK_FUNC(fchown, [fchown_define="-DHAS_FCHOWN"], [fchown_define=""])

AC_SUBST(fchown_define)

# sticky bit
#
# if any system exists without sticky dir bits this 
# needs to be redone with a real autoconf test

sticky_bit_define="-DHAS_STICKY_DIR_BIT"

AC_SUBST(sticky_bit_define)

AC_CONFIG_FILES([Makefile
		doc/Makefile
		xtrans.pc])
AC_OUTPUT
>>>>>>> 5d8e1ad0
<|MERGE_RESOLUTION|>--- conflicted
+++ resolved
@@ -1,130 +1,64 @@
-<<<<<<< HEAD
-#  Copyright © 2003 Keith Packard, Noah Levitt
-#
-#  Permission to use, copy, modify, distribute, and sell this software and its
-#  documentation for any purpose is hereby granted without fee, provided that
-#  the above copyright notice appear in all copies and that both that
-#  copyright notice and this permission notice appear in supporting
-#  documentation, and that the name of Keith Packard not be used in
-#  advertising or publicity pertaining to distribution of the software without
-#  specific, written prior permission.  Keith Packard makes no
-#  representations about the suitability of this software for any purpose.  It
-#  is provided "as is" without express or implied warranty.
-#
-#  KEITH PACKARD DISCLAIMS ALL WARRANTIES WITH REGARD TO THIS SOFTWARE,
-#  INCLUDING ALL IMPLIED WARRANTIES OF MERCHANTABILITY AND FITNESS, IN NO
-#  EVENT SHALL KEITH PACKARD BE LIABLE FOR ANY SPECIAL, INDIRECT OR
-#  CONSEQUENTIAL DAMAGES OR ANY DAMAGES WHATSOEVER RESULTING FROM LOSS OF USE,
-#  DATA OR PROFITS, WHETHER IN AN ACTION OF CONTRACT, NEGLIGENCE OR OTHER
-#  TORTIOUS ACTION, ARISING OUT OF OR IN CONNECTION WITH THE USE OR
-#  PERFORMANCE OF THIS SOFTWARE.
-#
-
-# Initialize Autoconf
-AC_PREREQ([2.60])
-AC_INIT([xtrans], [1.2.6],
-        [https://bugs.freedesktop.org/enter_bug.cgi?product=xorg], [xtrans])
-AC_CONFIG_SRCDIR([Makefile.am])
-
-# Initialize Automake
-AM_INIT_AUTOMAKE([foreign dist-bzip2])
-AM_MAINTAINER_MODE
-
-# Require xorg-macros minimum of 1.10 for DocBook XML documentation
-m4_ifndef([XORG_MACROS_VERSION],
-          [m4_fatal([must install xorg-macros 1.10 or later before running autoconf/autogen])])
-XORG_MACROS_VERSION(1.10)
-XORG_DEFAULT_OPTIONS
-XORG_ENABLE_DOCS
-XORG_WITH_XMLTO(0.0.20)
-XORG_WITH_FOP
-XORG_CHECK_SGML_DOCTOOLS(1.5)
-
-# Because xtrans is included into other modules rather than being linked
-# with, these defines have to be added to the cflags line
-
-# fchown()
-
-AC_CHECK_FUNC(fchown, [fchown_define="-DHAS_FCHOWN"], [fchown_define=""])
-
-AC_SUBST(fchown_define)
-
-# sticky bit
-#
-# if any system exists without sticky dir bits this 
-# needs to be redone with a real autoconf test
-
-sticky_bit_define="-DHAS_STICKY_DIR_BIT"
-
-AC_SUBST(sticky_bit_define)
-
-AC_CONFIG_FILES([Makefile
-		doc/Makefile
-		xtrans.pc])
-AC_OUTPUT
-=======
-#  Copyright © 2003 Keith Packard, Noah Levitt
-#
-#  Permission to use, copy, modify, distribute, and sell this software and its
-#  documentation for any purpose is hereby granted without fee, provided that
-#  the above copyright notice appear in all copies and that both that
-#  copyright notice and this permission notice appear in supporting
-#  documentation, and that the name of Keith Packard not be used in
-#  advertising or publicity pertaining to distribution of the software without
-#  specific, written prior permission.  Keith Packard makes no
-#  representations about the suitability of this software for any purpose.  It
-#  is provided "as is" without express or implied warranty.
-#
-#  KEITH PACKARD DISCLAIMS ALL WARRANTIES WITH REGARD TO THIS SOFTWARE,
-#  INCLUDING ALL IMPLIED WARRANTIES OF MERCHANTABILITY AND FITNESS, IN NO
-#  EVENT SHALL KEITH PACKARD BE LIABLE FOR ANY SPECIAL, INDIRECT OR
-#  CONSEQUENTIAL DAMAGES OR ANY DAMAGES WHATSOEVER RESULTING FROM LOSS OF USE,
-#  DATA OR PROFITS, WHETHER IN AN ACTION OF CONTRACT, NEGLIGENCE OR OTHER
-#  TORTIOUS ACTION, ARISING OUT OF OR IN CONNECTION WITH THE USE OR
-#  PERFORMANCE OF THIS SOFTWARE.
-#
-
-# Initialize Autoconf
-AC_PREREQ([2.60])
-AC_INIT([xtrans], [1.2.6],
-        [https://bugs.freedesktop.org/enter_bug.cgi?product=xorg], [xtrans])
-AC_CONFIG_SRCDIR([Makefile.am])
-
-# Initialize Automake
-AM_INIT_AUTOMAKE([foreign dist-bzip2])
-AM_MAINTAINER_MODE
-
-# Require xorg-macros minimum of 1.12 for DocBook external references
-m4_ifndef([XORG_MACROS_VERSION],
-          [m4_fatal([must install xorg-macros 1.12 or later before running autoconf/autogen])])
-XORG_MACROS_VERSION(1.12)
-XORG_DEFAULT_OPTIONS
-XORG_ENABLE_DOCS
-XORG_WITH_XMLTO(0.0.22)
-XORG_WITH_FOP
-XORG_WITH_XSLTPROC
-XORG_CHECK_SGML_DOCTOOLS(1.7)
-
-# Because xtrans is included into other modules rather than being linked
-# with, these defines have to be added to the cflags line
-
-# fchown()
-
-AC_CHECK_FUNC(fchown, [fchown_define="-DHAS_FCHOWN"], [fchown_define=""])
-
-AC_SUBST(fchown_define)
-
-# sticky bit
-#
-# if any system exists without sticky dir bits this 
-# needs to be redone with a real autoconf test
-
-sticky_bit_define="-DHAS_STICKY_DIR_BIT"
-
-AC_SUBST(sticky_bit_define)
-
-AC_CONFIG_FILES([Makefile
-		doc/Makefile
-		xtrans.pc])
-AC_OUTPUT
->>>>>>> 5d8e1ad0
+#  Copyright © 2003 Keith Packard, Noah Levitt
+#
+#  Permission to use, copy, modify, distribute, and sell this software and its
+#  documentation for any purpose is hereby granted without fee, provided that
+#  the above copyright notice appear in all copies and that both that
+#  copyright notice and this permission notice appear in supporting
+#  documentation, and that the name of Keith Packard not be used in
+#  advertising or publicity pertaining to distribution of the software without
+#  specific, written prior permission.  Keith Packard makes no
+#  representations about the suitability of this software for any purpose.  It
+#  is provided "as is" without express or implied warranty.
+#
+#  KEITH PACKARD DISCLAIMS ALL WARRANTIES WITH REGARD TO THIS SOFTWARE,
+#  INCLUDING ALL IMPLIED WARRANTIES OF MERCHANTABILITY AND FITNESS, IN NO
+#  EVENT SHALL KEITH PACKARD BE LIABLE FOR ANY SPECIAL, INDIRECT OR
+#  CONSEQUENTIAL DAMAGES OR ANY DAMAGES WHATSOEVER RESULTING FROM LOSS OF USE,
+#  DATA OR PROFITS, WHETHER IN AN ACTION OF CONTRACT, NEGLIGENCE OR OTHER
+#  TORTIOUS ACTION, ARISING OUT OF OR IN CONNECTION WITH THE USE OR
+#  PERFORMANCE OF THIS SOFTWARE.
+#
+
+# Initialize Autoconf
+AC_PREREQ([2.60])
+AC_INIT([xtrans], [1.2.6],
+        [https://bugs.freedesktop.org/enter_bug.cgi?product=xorg], [xtrans])
+AC_CONFIG_SRCDIR([Makefile.am])
+
+# Initialize Automake
+AM_INIT_AUTOMAKE([foreign dist-bzip2])
+AM_MAINTAINER_MODE
+
+# Require xorg-macros minimum of 1.12 for DocBook external references
+m4_ifndef([XORG_MACROS_VERSION],
+          [m4_fatal([must install xorg-macros 1.12 or later before running autoconf/autogen])])
+XORG_MACROS_VERSION(1.12)
+XORG_DEFAULT_OPTIONS
+XORG_ENABLE_DOCS
+XORG_WITH_XMLTO(0.0.22)
+XORG_WITH_FOP
+XORG_WITH_XSLTPROC
+XORG_CHECK_SGML_DOCTOOLS(1.7)
+
+# Because xtrans is included into other modules rather than being linked
+# with, these defines have to be added to the cflags line
+
+# fchown()
+
+AC_CHECK_FUNC(fchown, [fchown_define="-DHAS_FCHOWN"], [fchown_define=""])
+
+AC_SUBST(fchown_define)
+
+# sticky bit
+#
+# if any system exists without sticky dir bits this 
+# needs to be redone with a real autoconf test
+
+sticky_bit_define="-DHAS_STICKY_DIR_BIT"
+
+AC_SUBST(sticky_bit_define)
+
+AC_CONFIG_FILES([Makefile
+		doc/Makefile
+		xtrans.pc])
+AC_OUTPUT