--- conflicted
+++ resolved
@@ -2201,6 +2201,20 @@
     return 0;
 }
 
+static int
+TRANS(SocketRecvFdInvalid)(XtransConnInfo ciptr)
+{
+    errno = EINVAL;
+    return -1;
+}
+
+static int
+TRANS(SocketSendFdInvalid)(XtransConnInfo ciptr, int fd, int do_close)
+{
+    errno = EINVAL;
+    return -1;
+}
+
 #define MAX_FDS		128
 
 struct fd_pass {
@@ -2225,20 +2239,6 @@
 }
 
 #endif /* XTRANS_SEND_FDS */
-
-static int
-TRANS(SocketRecvFdInvalid)(XtransConnInfo ciptr)
-{
-    errno = EINVAL;
-    return -1;
-}
-
-static int
-TRANS(SocketSendFdInvalid)(XtransConnInfo ciptr, int fd, int do_close)
-{
-    errno = EINVAL;
-    return -1;
-}
 
 static int
 TRANS(SocketRead) (XtransConnInfo ciptr, char *buf, int size)
@@ -2550,15 +2550,10 @@
 	TRANS(SocketWrite),
 	TRANS(SocketReadv),
 	TRANS(SocketWritev),
-<<<<<<< HEAD
+#if XTRANS_SEND_FDS
 	TRANS(SocketSendFdInvalid),
 	TRANS(SocketRecvFdInvalid),
-=======
-#if XTRANS_SEND_FDS
-        TRANS(SocketSendFdInvalid),
-        TRANS(SocketRecvFdInvalid),
-#endif
->>>>>>> 09e94a8e
+#endif
 	TRANS(SocketDisconnect),
 	TRANS(SocketINETClose),
 	TRANS(SocketINETClose),
@@ -2599,15 +2594,10 @@
 	TRANS(SocketWrite),
 	TRANS(SocketReadv),
 	TRANS(SocketWritev),
-<<<<<<< HEAD
+#if XTRANS_SEND_FDS
 	TRANS(SocketSendFdInvalid),
 	TRANS(SocketRecvFdInvalid),
-=======
-#if XTRANS_SEND_FDS
-        TRANS(SocketSendFdInvalid),
-        TRANS(SocketRecvFdInvalid),
-#endif
->>>>>>> 09e94a8e
+#endif
 	TRANS(SocketDisconnect),
 	TRANS(SocketINETClose),
 	TRANS(SocketINETClose),
@@ -2649,15 +2639,10 @@
 	TRANS(SocketWrite),
 	TRANS(SocketReadv),
 	TRANS(SocketWritev),
-<<<<<<< HEAD
+#if XTRANS_SEND_FDS
 	TRANS(SocketSendFdInvalid),
 	TRANS(SocketRecvFdInvalid),
-=======
-#if XTRANS_SEND_FDS
-        TRANS(SocketSendFdInvalid),
-        TRANS(SocketRecvFdInvalid),
-#endif
->>>>>>> 09e94a8e
+#endif
 	TRANS(SocketDisconnect),
 	TRANS(SocketINETClose),
 	TRANS(SocketINETClose),
