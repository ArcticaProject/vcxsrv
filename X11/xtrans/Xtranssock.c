/*

Copyright 1993, 1994, 1998  The Open Group
Copyright 2002 Sun Microsystems, Inc.  All rights reserved.

Permission to use, copy, modify, distribute, and sell this software and its
documentation for any purpose is hereby granted without fee, provided that
the above copyright notice appear in all copies and that both that
copyright notice and this permission notice appear in supporting
documentation.

The above copyright notice and this permission notice shall be included
in all copies or substantial portions of the Software.

THE SOFTWARE IS PROVIDED "AS IS", WITHOUT WARRANTY OF ANY KIND, EXPRESS
OR IMPLIED, INCLUDING BUT NOT LIMITED TO THE WARRANTIES OF
MERCHANTABILITY, FITNESS FOR A PARTICULAR PURPOSE AND NONINFRINGEMENT.
IN NO EVENT SHALL THE OPEN GROUP BE LIABLE FOR ANY CLAIM, DAMAGES OR
OTHER LIABILITY, WHETHER IN AN ACTION OF CONTRACT, TORT OR OTHERWISE,
ARISING FROM, OUT OF OR IN CONNECTION WITH THE SOFTWARE OR THE USE OR
OTHER DEALINGS IN THE SOFTWARE.

Except as contained in this notice, the name of the copyright holders shall
not be used in advertising or otherwise to promote the sale, use or
other dealings in this Software without prior written authorization
from the copyright holders.

 * Copyright 1993, 1994 NCR Corporation - Dayton, Ohio, USA
 *
 * All Rights Reserved
 *
 * Permission to use, copy, modify, and distribute this software and its
 * documentation for any purpose and without fee is hereby granted, provided
 * that the above copyright notice appear in all copies and that both that
 * copyright notice and this permission notice appear in supporting
 * documentation, and that the name NCR not be used in advertising
 * or publicity pertaining to distribution of the software without specific,
 * written prior permission.  NCR makes no representations about the
 * suitability of this software for any purpose.  It is provided "as is"
 * without express or implied warranty.
 *
 * NCR DISCLAIMS ALL WARRANTIES WITH REGARD TO THIS SOFTWARE,
 * INCLUDING ALL IMPLIED WARRANTIES OF MERCHANTABILITY AND FITNESS, IN
 * NO EVENT SHALL NCR BE LIABLE FOR ANY SPECIAL, INDIRECT OR
 * CONSEQUENTIAL DAMAGES OR ANY DAMAGES WHATSOEVER RESULTING FROM LOSS
 * OF USE, DATA OR PROFITS, WHETHER IN AN ACTION OF CONTRACT,
 * NEGLIGENCE OR OTHER TORTIOUS ACTION, ARISING OUT OF OR IN
 * CONNECTION WITH THE USE OR PERFORMANCE OF THIS SOFTWARE.
 */

#include <ctype.h>
#ifdef XTHREADS
#include <X11/Xthreads.h>
#endif

#ifndef WIN32

#if defined(TCPCONN) || defined(UNIXCONN)
#include <sys/socket.h>
#include <netinet/in.h>
#include <arpa/inet.h>
#endif

#if defined(TCPCONN) || defined(UNIXCONN)
#define X_INCLUDE_NETDB_H
#define XOS_USE_NO_LOCKING
#include <X11/Xos_r.h>
#endif

#ifdef UNIXCONN
#ifndef X_NO_SYS_UN
#include <sys/un.h>
#endif
#include <sys/stat.h>
#endif


#ifndef NO_TCP_H
#if defined(linux) || defined(__GLIBC__) 
#include <sys/param.h>
#endif /* osf */
#if defined(__NetBSD__) || defined(__OpenBSD__) || defined(__FreeBSD__) || defined(__DragonFly__)
#include <sys/param.h>
#include <machine/endian.h>
#endif /* __NetBSD__ || __OpenBSD__ || __FreeBSD__ || __DragonFly__ */
#include <netinet/tcp.h>
#endif /* !NO_TCP_H */

#include <sys/ioctl.h>
#if defined(SVR4) || defined(__SVR4)
#include <sys/filio.h>
#endif

#if (defined(__i386__) && defined(SYSV)) && !defined(SCO325) && !defined(sun)
#include <net/errno.h>
#endif 

#if defined(__i386__) && defined(SYSV) 
#include <sys/stropts.h>
#endif 

#include <unistd.h>

#else /* !WIN32 */

#include <X11/Xwinsock.h>
#include <X11/Xwindows.h>
#include <X11/Xw32defs.h>
#undef close
#define close closesocket
#define ECONNREFUSED WSAECONNREFUSED
#define EADDRINUSE WSAEADDRINUSE
#define EPROTOTYPE WSAEPROTOTYPE
#undef EWOULDBLOCK
#define EWOULDBLOCK WSAEWOULDBLOCK
#define EINPROGRESS WSAEINPROGRESS
#undef EINTR
#define EINTR WSAEINTR
#define X_INCLUDE_NETDB_H
#define XOS_USE_MTSAFE_NETDBAPI
#include <X11/Xos_r.h>
#endif /* WIN32 */

#if defined(SO_DONTLINGER) && defined(SO_LINGER)
#undef SO_DONTLINGER
#endif

/* others don't need this */
#define SocketInitOnce() /**/

#ifdef linux
#define HAVE_ABSTRACT_SOCKETS
#endif

#define MIN_BACKLOG 128
#ifdef SOMAXCONN
#if SOMAXCONN > MIN_BACKLOG
#define BACKLOG SOMAXCONN
#endif
#endif
#ifndef BACKLOG
#define BACKLOG MIN_BACKLOG
#endif

/*
 * This is the Socket implementation of the X Transport service layer
 *
 * This file contains the implementation for both the UNIX and INET domains,
 * and can be built for either one, or both.
 *
 */

typedef struct _Sockettrans2dev {      
    char	*transname;
    int		family;
    int		devcotsname;
    int		devcltsname;
    int		protocol;
} Sockettrans2dev;

static Sockettrans2dev Sockettrans2devtab[] = {
#ifdef TCPCONN
    {"inet",AF_INET,SOCK_STREAM,SOCK_DGRAM,0},
#if !defined(IPv6) || !defined(AF_INET6)
    {"tcp",AF_INET,SOCK_STREAM,SOCK_DGRAM,0},
#else /* IPv6 */
    {"tcp",AF_INET6,SOCK_STREAM,SOCK_DGRAM,0},
    {"tcp",AF_INET,SOCK_STREAM,SOCK_DGRAM,0}, /* fallback */
    {"inet6",AF_INET6,SOCK_STREAM,SOCK_DGRAM,0},
#endif
#endif /* TCPCONN */
#ifdef UNIXCONN
    {"unix",AF_UNIX,SOCK_STREAM,SOCK_DGRAM,0},
#if !defined(LOCALCONN)
    {"local",AF_UNIX,SOCK_STREAM,SOCK_DGRAM,0},
#endif /* !LOCALCONN */
#endif /* UNIXCONN */
};

#define NUMSOCKETFAMILIES (sizeof(Sockettrans2devtab)/sizeof(Sockettrans2dev))

#ifdef TCPCONN
static int TRANS(SocketINETClose) (XtransConnInfo ciptr);
#endif

#ifdef UNIXCONN


#if defined(X11_t)
#define UNIX_PATH "/tmp/.X11-unix/X"
#define UNIX_DIR "/tmp/.X11-unix"
#endif /* X11_t */
#if defined(XIM_t)
#define UNIX_PATH "/tmp/.XIM-unix/XIM"
#define UNIX_DIR "/tmp/.XIM-unix"
#endif /* XIM_t */
#if defined(FS_t) || defined(FONT_t)
#define UNIX_PATH "/tmp/.font-unix/fs"
#define UNIX_DIR "/tmp/.font-unix"
#endif /* FS_t || FONT_t */
#if defined(ICE_t)
#define UNIX_PATH "/tmp/.ICE-unix/"
#define UNIX_DIR "/tmp/.ICE-unix"
#endif /* ICE_t */
#if defined(TEST_t)
#define UNIX_PATH "/tmp/.Test-unix/test"
#define UNIX_DIR "/tmp/.Test-unix"
#endif
#if defined(LBXPROXY_t)
#define UNIX_PATH "/tmp/.X11-unix/X"
#define UNIX_DIR  "/tmp/.X11-unix"
#endif


#endif /* UNIXCONN */

#define PORTBUFSIZE	32

#ifndef MAXHOSTNAMELEN
#define MAXHOSTNAMELEN 255
#endif

#if defined HAVE_SOCKLEN_T || (defined(IPv6) && defined(AF_INET6))
#ifdef _MSC_VER
# define SOCKLEN_T int
#else
# define SOCKLEN_T socklen_t
<<<<<<< HEAD
#endif
#elif defined(SVR4) || defined(__SCO__)
=======
#elif defined(SVR4) || defined(__SVR4) || defined(__SCO__)
>>>>>>> 6f25a23d
# define SOCKLEN_T size_t 
#else
# define SOCKLEN_T int
#endif

/*
 * This provides compatibility for apps linked against system libraries
 * that don't have IPv6 support.
 */
#if defined(IPv6) && defined(AF_INET6)
static const struct in6_addr local_in6addr_any = IN6ADDR_ANY_INIT;
#pragma weak in6addr_any = local_in6addr_any
#ifndef __USLC__
#pragma weak getaddrinfo
#endif
static int haveIPv6 = 1;
#endif

/*
 * These are some utility function used by the real interface function below.
 */

static int
TRANS(SocketSelectFamily) (int first, char *family)

{
    int     i;

    PRMSG (3,"SocketSelectFamily(%s)\n", family, 0, 0);

    for (i = first + 1; i < NUMSOCKETFAMILIES;i++)
    {
        if (!strcmp (family, Sockettrans2devtab[i].transname))
	    return i;
    }

    return (first == -1 ? -2 : -1);
}


/*
 * This function gets the local address of the socket and stores it in the
 * XtransConnInfo structure for the connection.
 */

static int
TRANS(SocketINETGetAddr) (XtransConnInfo ciptr)

{
#if defined(IPv6) && defined(AF_INET6)
    struct sockaddr_storage socknamev6;
#endif
    struct sockaddr_in socknamev4;
    void *socknamePtr;
    SOCKLEN_T namelen;

    PRMSG (3,"SocketINETGetAddr(%p)\n", ciptr, 0, 0);

#if defined(IPv6) && defined(AF_INET6)
    if (haveIPv6)
    {
	namelen = sizeof(socknamev6);
	socknamePtr = &socknamev6;
    }
    else
#endif
    {
	namelen = sizeof(socknamev4);
	socknamePtr = &socknamev4;
    }

    bzero(socknamePtr, namelen);
    
    if (getsockname (ciptr->fd,(struct sockaddr *) socknamePtr,
		     (void *)&namelen) < 0)
    {
#ifdef WIN32
	errno = WSAGetLastError();
#endif
	PRMSG (1,"SocketINETGetAddr: getsockname() failed: %d\n",
	    EGET(),0, 0);
	return -1;
    }

    /*
     * Everything looks good: fill in the XtransConnInfo structure.
     */

    if ((ciptr->addr = (char *) xalloc (namelen)) == NULL)
    {
        PRMSG (1,
	    "SocketINETGetAddr: Can't allocate space for the addr\n",
	    0, 0, 0);
        return -1;
    }

#if defined(IPv6) && defined(AF_INET6)
    if (haveIPv6)
    {
	ciptr->family = ((struct sockaddr *)socknamePtr)->sa_family;
    }
    else
#endif
    {
	ciptr->family = socknamev4.sin_family;
    }
    ciptr->addrlen = namelen;
    memcpy (ciptr->addr, socknamePtr, ciptr->addrlen);

    return 0;
}


/*
 * This function gets the remote address of the socket and stores it in the
 * XtransConnInfo structure for the connection.
 */

static int
TRANS(SocketINETGetPeerAddr) (XtransConnInfo ciptr)

{
#if defined(IPv6) && defined(AF_INET6)
    struct sockaddr_storage socknamev6;
#endif
    struct sockaddr_in 	socknamev4;
    void *socknamePtr;
    SOCKLEN_T namelen;

#if defined(IPv6) && defined(AF_INET6)
    if (haveIPv6 && ciptr->family == AF_INET6)
    {
	namelen = sizeof(socknamev6);
	socknamePtr = &socknamev6;
    }
    else
#endif
    {
	namelen = sizeof(socknamev4);
	socknamePtr = &socknamev4;
    }

    bzero(socknamePtr, namelen);
    
    PRMSG (3,"SocketINETGetPeerAddr(%p)\n", ciptr, 0, 0);

    if (getpeername (ciptr->fd, (struct sockaddr *) socknamePtr,
		     (void *)&namelen) < 0)
    {
#ifdef WIN32
	errno = WSAGetLastError();
#endif
	PRMSG (1,"SocketINETGetPeerAddr: getpeername() failed: %d\n",
	    EGET(), 0, 0);
	return -1;
    }

    /*
     * Everything looks good: fill in the XtransConnInfo structure.
     */

    if ((ciptr->peeraddr = (char *) xalloc (namelen)) == NULL)
    {
        PRMSG (1,
	   "SocketINETGetPeerAddr: Can't allocate space for the addr\n",
	   0, 0, 0);
        return -1;
    }

    ciptr->peeraddrlen = namelen;
    memcpy (ciptr->peeraddr, socknamePtr, ciptr->peeraddrlen);

    return 0;
}


static XtransConnInfo
TRANS(SocketOpen) (int i, int type)

{
    XtransConnInfo	ciptr;

    PRMSG (3,"SocketOpen(%d,%d)\n", i, type, 0);

#if defined(IPv6) && defined(AF_INET6)
    if (getaddrinfo == NULL)
	haveIPv6 = 0;

    if (!haveIPv6 && Sockettrans2devtab[i].family == AF_INET6)
	return NULL;
#endif

    if ((ciptr = (XtransConnInfo) xcalloc (
	1, sizeof(struct _XtransConnInfo))) == NULL)
    {
	PRMSG (1, "SocketOpen: malloc failed\n", 0, 0, 0);
	return NULL;
    }

    if ((ciptr->fd = socket(Sockettrans2devtab[i].family, type,
	Sockettrans2devtab[i].protocol)) < 0
#ifndef WIN32
#if (defined(X11_t) && !defined(USE_POLL)) || defined(FS_t) || defined(FONT_t)
       || ciptr->fd >= sysconf(_SC_OPEN_MAX)
#endif
#endif
      ) {
#ifdef WIN32
	errno = WSAGetLastError();
#endif
	PRMSG (2, "SocketOpen: socket() failed for %s\n",
	    Sockettrans2devtab[i].transname, 0, 0);

	xfree ((char *) ciptr);
	return NULL;
    }

#ifdef TCP_NODELAY
    if (Sockettrans2devtab[i].family == AF_INET
#if defined(IPv6) && defined(AF_INET6)
      || Sockettrans2devtab[i].family == AF_INET6
#endif
    )
    {
	/*
	 * turn off TCP coalescence for INET sockets
	 */

	int tmp = 1;
	setsockopt (ciptr->fd, IPPROTO_TCP, TCP_NODELAY,
	    (char *) &tmp, sizeof (int));
    }
#endif

    return ciptr;
}


#ifdef TRANS_REOPEN

static XtransConnInfo
TRANS(SocketReopen) (int i, int type, int fd, char *port)

{
    XtransConnInfo	ciptr;
    int portlen;
    struct sockaddr *addr;

    PRMSG (3,"SocketReopen(%d,%d,%s)\n", type, fd, port);

    if (port == NULL) {
      PRMSG (1, "SocketReopen: port was null!\n", 0, 0, 0);
      return NULL;
    }

    portlen = strlen(port) + 1; // include space for trailing null
#ifdef SOCK_MAXADDRLEN
    if (portlen < 0 || portlen > (SOCK_MAXADDRLEN + 2)) {
      PRMSG (1, "SocketReopen: invalid portlen %d\n", portlen, 0, 0);
      return NULL;
    }
    if (portlen < 14) portlen = 14;
#else
    if (portlen < 0 || portlen > 14) {
      PRMSG (1, "SocketReopen: invalid portlen %d\n", portlen, 0, 0);
      return NULL;
    }
#endif /*SOCK_MAXADDRLEN*/

    if ((ciptr = (XtransConnInfo) xcalloc (
	1, sizeof(struct _XtransConnInfo))) == NULL)
    {
	PRMSG (1, "SocketReopen: malloc(ciptr) failed\n", 0, 0, 0);
	return NULL;
    }

    ciptr->fd = fd;

    if ((addr = (struct sockaddr *) xcalloc (1, portlen + 2)) == NULL) {
	PRMSG (1, "SocketReopen: malloc(addr) failed\n", 0, 0, 0);
	return NULL;
    }
    ciptr->addr = (char *) addr;
    ciptr->addrlen = portlen + 2;

    if ((ciptr->peeraddr = (char *) xcalloc (1, portlen + 2)) == NULL) {
	PRMSG (1, "SocketReopen: malloc(portaddr) failed\n", 0, 0, 0);
	return NULL;
    }
    ciptr->peeraddrlen = portlen + 2;

    /* Initialize ciptr structure as if it were a normally-opened unix socket */
    ciptr->flags = TRANS_LOCAL | TRANS_NOUNLINK;
#ifdef BSD44SOCKETS
    addr->sa_len = portlen + 1;
#endif
    addr->sa_family = AF_UNIX;
#ifdef HAS_STRLCPY
    strlcpy(addr->sa_data, port, portlen);
#else
    strncpy(addr->sa_data, port, portlen);
#endif
    ciptr->family = AF_UNIX;
    memcpy(ciptr->peeraddr, ciptr->addr, sizeof(struct sockaddr));
    ciptr->port = rindex(addr->sa_data, ':');
    if (ciptr->port == NULL) {
	if (is_numeric(addr->sa_data)) {
	    ciptr->port = addr->sa_data;
	}
    } else if (ciptr->port[0] == ':') {
	ciptr->port++;
    }
    /* port should now point to portnum or NULL */
    return ciptr;
}

#endif /* TRANS_REOPEN */


/*
 * These functions are the interface supplied in the Xtransport structure
 */

#ifdef TRANS_CLIENT

static XtransConnInfo
TRANS(SocketOpenCOTSClientBase) (char *transname, char *protocol,
				char *host, char *port, int previndex)
{
    XtransConnInfo	ciptr;
    int			i = previndex;

    PRMSG (2, "SocketOpenCOTSClient(%s,%s,%s)\n",
	protocol, host, port);

    SocketInitOnce();

    while ((i = TRANS(SocketSelectFamily) (i, transname)) >= 0) {
	if ((ciptr = TRANS(SocketOpen) (
		i, Sockettrans2devtab[i].devcotsname)) != NULL) {
	    /* Save the index for later use */

	    ciptr->index = i;
	    break;
	}
    }
    if (i < 0) {
	if (i == -1)
	    PRMSG (1,"SocketOpenCOTSClient: Unable to open socket for %s\n",
		   transname, 0, 0);
	else
	    PRMSG (1,"SocketOpenCOTSClient: Unable to determine socket type for %s\n",
		   transname, 0, 0);
	return NULL;
    }

    return ciptr;
}

static XtransConnInfo
TRANS(SocketOpenCOTSClient) (Xtransport *thistrans, char *protocol, 
			     char *host, char *port)
{
    return TRANS(SocketOpenCOTSClientBase)(
			thistrans->TransName, protocol, host, port, -1);
}


#endif /* TRANS_CLIENT */


#ifdef TRANS_SERVER

static XtransConnInfo
TRANS(SocketOpenCOTSServer) (Xtransport *thistrans, char *protocol, 
			     char *host, char *port)

{
    XtransConnInfo	ciptr;
    int	i = -1;

    PRMSG (2,"SocketOpenCOTSServer(%s,%s,%s)\n", protocol, host, port);

    SocketInitOnce();

    while ((i = TRANS(SocketSelectFamily) (i, thistrans->TransName)) >= 0) {
	if ((ciptr = TRANS(SocketOpen) (
		 i, Sockettrans2devtab[i].devcotsname)) != NULL)
	    break;
    }
    if (i < 0) {
	if (i == -1)
	    PRMSG (1,"SocketOpenCOTSServer: Unable to open socket for %s\n",
		   thistrans->TransName, 0, 0);
	else
	    PRMSG (1,"SocketOpenCOTSServer: Unable to determine socket type for %s\n",
		   thistrans->TransName, 0, 0);
	return NULL;
    }

    /*
     * Using this prevents the bind() check for an existing server listening
     * on the same port, but it is required for other reasons.
     */
#ifdef SO_REUSEADDR

    /*
     * SO_REUSEADDR only applied to AF_INET && AF_INET6
     */

    if (Sockettrans2devtab[i].family == AF_INET
#if defined(IPv6) && defined(AF_INET6)
      || Sockettrans2devtab[i].family == AF_INET6
#endif
    )
    {
	int one = 1;
	setsockopt (ciptr->fd, SOL_SOCKET, SO_REUSEADDR,
		    (char *) &one, sizeof (int));
    }
#endif
#ifdef IPV6_V6ONLY
    if (Sockettrans2devtab[i].family == AF_INET6)
    {
	int one = 1;
	setsockopt(ciptr->fd, IPPROTO_IPV6, IPV6_V6ONLY, &one, sizeof(int));
    }
#endif
    /* Save the index for later use */

    ciptr->index = i;

    return ciptr;
}

#endif /* TRANS_SERVER */


#ifdef TRANS_CLIENT

static XtransConnInfo
TRANS(SocketOpenCLTSClient) (Xtransport *thistrans, char *protocol, 
			     char *host, char *port)

{
    XtransConnInfo	ciptr;
    int			i = -1;

    PRMSG (2,"SocketOpenCLTSClient(%s,%s,%s)\n", protocol, host, port);

    SocketInitOnce();

    while ((i = TRANS(SocketSelectFamily) (i, thistrans->TransName)) >= 0) {
	if ((ciptr = TRANS(SocketOpen) (
		 i, Sockettrans2devtab[i].devcotsname)) != NULL)
	    break;
    }
    if (i < 0) {
	if (i == -1)
	    PRMSG (1,"SocketOpenCLTSClient: Unable to open socket for %s\n",
		   thistrans->TransName, 0, 0);
	else
	    PRMSG (1,"SocketOpenCLTSClient: Unable to determine socket type for %s\n",
		   thistrans->TransName, 0, 0);
	return NULL;
    }

    /* Save the index for later use */

    ciptr->index = i;

    return ciptr;
}

#endif /* TRANS_CLIENT */


#ifdef TRANS_SERVER

static XtransConnInfo
TRANS(SocketOpenCLTSServer) (Xtransport *thistrans, char *protocol, 
			     char *host, char *port)

{
    XtransConnInfo	ciptr;
    int	i = -1;

    PRMSG (2,"SocketOpenCLTSServer(%s,%s,%s)\n", protocol, host, port);

    SocketInitOnce();

    while ((i = TRANS(SocketSelectFamily) (i, thistrans->TransName)) >= 0) {
	if ((ciptr = TRANS(SocketOpen) (
		 i, Sockettrans2devtab[i].devcotsname)) != NULL)
	    break;
    }
    if (i < 0) {
	if (i == -1)
	    PRMSG (1,"SocketOpenCLTSServer: Unable to open socket for %s\n",
		   thistrans->TransName, 0, 0);
	else
	    PRMSG (1,"SocketOpenCLTSServer: Unable to determine socket type for %s\n",
		   thistrans->TransName, 0, 0);
	return NULL;
    }

#ifdef IPV6_V6ONLY
    if (Sockettrans2devtab[i].family == AF_INET6)
    {
	int one = 1;
	setsockopt(ciptr->fd, IPPROTO_IPV6, IPV6_V6ONLY, &one, sizeof(int));
    }
#endif
    /* Save the index for later use */

    ciptr->index = i;

    return ciptr;
}

#endif /* TRANS_SERVER */


#ifdef TRANS_REOPEN

static XtransConnInfo
TRANS(SocketReopenCOTSServer) (Xtransport *thistrans, int fd, char *port)

{
    XtransConnInfo	ciptr;
    int			i = -1;

    PRMSG (2,
	"SocketReopenCOTSServer(%d, %s)\n", fd, port, 0);

    SocketInitOnce();

    while ((i = TRANS(SocketSelectFamily) (i, thistrans->TransName)) >= 0) {
	if ((ciptr = TRANS(SocketReopen) (
		 i, Sockettrans2devtab[i].devcotsname, fd, port)) != NULL)
	    break;
    }
    if (i < 0) {
	if (i == -1)
	    PRMSG (1,"SocketReopenCOTSServer: Unable to open socket for %s\n",
		   thistrans->TransName, 0, 0);
	else
	    PRMSG (1,"SocketReopenCOTSServer: Unable to determine socket type for %s\n",
		   thistrans->TransName, 0, 0);
	return NULL;
    }

    /* Save the index for later use */

    ciptr->index = i;

    return ciptr;
}

static XtransConnInfo
TRANS(SocketReopenCLTSServer) (Xtransport *thistrans, int fd, char *port)

{
    XtransConnInfo	ciptr;
    int			i = -1;

    PRMSG (2,
	"SocketReopenCLTSServer(%d, %s)\n", fd, port, 0);

    SocketInitOnce();

    while ((i = TRANS(SocketSelectFamily) (i, thistrans->TransName)) >= 0) {
	if ((ciptr = TRANS(SocketReopen) (
		 i, Sockettrans2devtab[i].devcotsname, fd, port)) != NULL)
	    break;
    }
    if (i < 0) {
	if (i == -1)
	    PRMSG (1,"SocketReopenCLTSServer: Unable to open socket for %s\n",
		   thistrans->TransName, 0, 0);
	else
	    PRMSG (1,"SocketReopenCLTSServer: Unable to determine socket type for %s\n",
		   thistrans->TransName, 0, 0);
	return NULL;
    }

    /* Save the index for later use */

    ciptr->index = i;

    return ciptr;
}

#endif /* TRANS_REOPEN */


static int
TRANS(SocketSetOption) (XtransConnInfo ciptr, int option, int arg)

{
    PRMSG (2,"SocketSetOption(%d,%d,%d)\n", ciptr->fd, option, arg);

    return -1;
}

#ifdef UNIXCONN
static int
set_sun_path(const char *port, const char *upath, char *path, int abstract)
{
    struct sockaddr_un s;
    int maxlen = sizeof(s.sun_path) - 1;
    const char *at = "";

    if (!port || !*port || !path)
	return -1;

#ifdef HAVE_ABSTRACT_SOCKETS
    if (port[0] == '@')
	upath = "";
    else if (abstract)
	at = "@";
#endif

    if (*port == '/') /* a full pathname */
	upath = "";

    if (strlen(port) + strlen(upath) > maxlen)
	return -1;
    sprintf(path, "%s%s%s", at, upath, port);
    return 0;
}
#endif

#ifdef TRANS_SERVER

static int
TRANS(SocketCreateListener) (XtransConnInfo ciptr, 
			     struct sockaddr *sockname,
			     int socknamelen, unsigned int flags)

{
    SOCKLEN_T namelen = socknamelen;
    int	fd = ciptr->fd;
    int	retry;

    PRMSG (3, "SocketCreateListener(%x,%p)\n", ciptr, fd, 0);

    if (Sockettrans2devtab[ciptr->index].family == AF_INET
#if defined(IPv6) && defined(AF_INET6)
      || Sockettrans2devtab[ciptr->index].family == AF_INET6
#endif
	)
	retry = 20;
    else
	retry = 0;

    while (bind (fd, (struct sockaddr *) sockname, namelen) < 0)
    {
	if (errno == EADDRINUSE) {
	    if (flags & ADDR_IN_USE_ALLOWED)
		break;
	    else
		return TRANS_ADDR_IN_USE;
	}
	
	if (retry-- == 0) {
	    PRMSG (1, "SocketCreateListener: failed to bind listener\n",
		0, 0, 0);
	    close (fd);
	    return TRANS_CREATE_LISTENER_FAILED;
	}
#ifdef SO_REUSEADDR
	sleep (1);
#else
	sleep (10);
#endif /* SO_REUSEDADDR */
    }

    if (Sockettrans2devtab[ciptr->index].family == AF_INET
#if defined(IPv6) && defined(AF_INET6)
      || Sockettrans2devtab[ciptr->index].family == AF_INET6
#endif
	) {
#ifdef SO_DONTLINGER
	setsockopt (fd, SOL_SOCKET, SO_DONTLINGER, (char *) NULL, 0);
#else
#ifdef SO_LINGER
    {
	static int linger[2] = { 0, 0 };
	setsockopt (fd, SOL_SOCKET, SO_LINGER,
		(char *) linger, sizeof (linger));
    }
#endif
#endif
}

    if (listen (fd, BACKLOG) < 0)
    {
	PRMSG (1, "SocketCreateListener: listen() failed\n", 0, 0, 0);
	close (fd);
	return TRANS_CREATE_LISTENER_FAILED;
    }
	
    /* Set a flag to indicate that this connection is a listener */

    ciptr->flags = 1 | (ciptr->flags & TRANS_KEEPFLAGS);

    return 0;
}

#ifdef TCPCONN
static int
TRANS(SocketINETCreateListener) (XtransConnInfo ciptr, char *port, unsigned int flags)

{
#if defined(IPv6) && defined(AF_INET6)
    struct sockaddr_storage sockname;
#else
    struct sockaddr_in	    sockname;
#endif
    unsigned short	    sport;
    SOCKLEN_T	namelen = sizeof(sockname);
    int		status;
    long	tmpport;
#ifdef XTHREADS_NEEDS_BYNAMEPARAMS
    _Xgetservbynameparams sparams;
#endif
    struct servent *servp;

#ifdef X11_t
    char	portbuf[PORTBUFSIZE];
#endif
    
    PRMSG (2, "SocketINETCreateListener(%s)\n", port, 0, 0);

#ifdef X11_t
    /*
     * X has a well known port, that is transport dependent. It is easier
     * to handle it here, than try and come up with a transport independent
     * representation that can be passed in and resolved the usual way.
     *
     * The port that is passed here is really a string containing the idisplay
     * from ConnectDisplay().
     */

    if (is_numeric (port))
    {
	/* fixup the server port address */
	tmpport = X_TCP_PORT + strtol (port, (char**)NULL, 10);
	sprintf (portbuf,"%lu", tmpport);
	port = portbuf;
    }
#endif

    if (port && *port)
    {
	/* Check to see if the port string is just a number (handles X11) */

	if (!is_numeric (port))
	{
	    if ((servp = _XGetservbyname (port,"tcp",sparams)) == NULL)
	    {
		PRMSG (1,
	     "SocketINETCreateListener: Unable to get service for %s\n",
		      port, 0, 0);
		return TRANS_CREATE_LISTENER_FAILED;
	    }
	    /* we trust getservbyname to return a valid number */
	    sport = servp->s_port;
	}
	else
	{
	    tmpport = strtol (port, (char**)NULL, 10);
	    /* 
	     * check that somehow the port address isn't negative or in
	     * the range of reserved port addresses. This can happen and
	     * be very bad if the server is suid-root and the user does 
	     * something (dumb) like `X :60049`. 
	     */
	    if (tmpport < 1024 || tmpport > USHRT_MAX)
		return TRANS_CREATE_LISTENER_FAILED;

	    sport = (unsigned short) tmpport;
	}
    }
    else
	sport = 0;

    bzero(&sockname, sizeof(sockname));
#if defined(IPv6) && defined(AF_INET6)
    if (Sockettrans2devtab[ciptr->index].family == AF_INET) {
	namelen = sizeof (struct sockaddr_in);
#ifdef BSD44SOCKETS
	((struct sockaddr_in *)&sockname)->sin_len = namelen;
#endif
	((struct sockaddr_in *)&sockname)->sin_family = AF_INET;
	((struct sockaddr_in *)&sockname)->sin_port = htons(sport);
	((struct sockaddr_in *)&sockname)->sin_addr.s_addr = htonl(INADDR_ANY);
    } else {
	namelen = sizeof (struct sockaddr_in6);
#ifdef SIN6_LEN
	((struct sockaddr_in6 *)&sockname)->sin6_len = sizeof(sockname);
#endif
	((struct sockaddr_in6 *)&sockname)->sin6_family = AF_INET6;
	((struct sockaddr_in6 *)&sockname)->sin6_port = htons(sport);
	((struct sockaddr_in6 *)&sockname)->sin6_addr = in6addr_any;
    }
#else
#ifdef BSD44SOCKETS
    sockname.sin_len = sizeof (sockname);
#endif
    sockname.sin_family = AF_INET;
    sockname.sin_port = htons (sport);
    sockname.sin_addr.s_addr = htonl (INADDR_ANY);
#endif

    if ((status = TRANS(SocketCreateListener) (ciptr,
	(struct sockaddr *) &sockname, namelen, flags)) < 0)
    {
	PRMSG (1,
    "SocketINETCreateListener: ...SocketCreateListener() failed\n",
	    0, 0, 0);
	return status;
    }

    if (TRANS(SocketINETGetAddr) (ciptr) < 0)
    {
	PRMSG (1,
       "SocketINETCreateListener: ...SocketINETGetAddr() failed\n",
	    0, 0, 0);
	return TRANS_CREATE_LISTENER_FAILED;
    }

    return 0;
}

#endif /* TCPCONN */


#ifdef UNIXCONN

static int
TRANS(SocketUNIXCreateListener) (XtransConnInfo ciptr, char *port,
				 unsigned int flags)

{
    struct sockaddr_un	sockname;
    int			namelen;
    int			oldUmask;
    int			status;
    unsigned int	mode;
    char		tmpport[108];

    int			abstract = 0;
#ifdef HAVE_ABSTRACT_SOCKETS
    abstract = ciptr->transptr->flags & TRANS_ABSTRACT;
#endif

    PRMSG (2, "SocketUNIXCreateListener(%s)\n",
	port ? port : "NULL", 0, 0);

    /* Make sure the directory is created */

    oldUmask = umask (0);

#ifdef UNIX_DIR
#ifdef HAS_STICKY_DIR_BIT
    mode = 01777;
#else
    mode = 0777;
#endif
    if (!abstract && trans_mkdir(UNIX_DIR, mode) == -1) {
	PRMSG (1, "SocketUNIXCreateListener: mkdir(%s) failed, errno = %d\n",
	       UNIX_DIR, errno, 0);
	(void) umask (oldUmask);
	return TRANS_CREATE_LISTENER_FAILED;
    }
#endif

    memset(&sockname, 0, sizeof(sockname));
    sockname.sun_family = AF_UNIX;

    if (!(port && *port)) {
	snprintf (tmpport, sizeof(tmpport), "%s%ld", UNIX_PATH, (long)getpid());
	port = tmpport;
    }
    if (set_sun_path(port, UNIX_PATH, sockname.sun_path, abstract) != 0) {
	PRMSG (1, "SocketUNIXCreateListener: path too long\n", 0, 0, 0);
	return TRANS_CREATE_LISTENER_FAILED;
    }

#if (defined(BSD44SOCKETS) || defined(__UNIXWARE__)) 
    sockname.sun_len = strlen(sockname.sun_path);
#endif

#if defined(BSD44SOCKETS) || defined(SUN_LEN)
    namelen = SUN_LEN(&sockname);
#else
    namelen = strlen(sockname.sun_path) + offsetof(struct sockaddr_un, sun_path);
#endif

    if (abstract) {
	sockname.sun_path[0] = '\0';
	namelen = offsetof(struct sockaddr_un, sun_path) + 1 + strlen(&sockname.sun_path[1]);
    }
    else
	unlink (sockname.sun_path);

    if ((status = TRANS(SocketCreateListener) (ciptr,
	(struct sockaddr *) &sockname, namelen, flags)) < 0)
    {
	PRMSG (1,
    "SocketUNIXCreateListener: ...SocketCreateListener() failed\n",
	    0, 0, 0);
	(void) umask (oldUmask);
	return status;
    }

    /*
     * Now that the listener is esablished, create the addr info for
     * this connection. getpeername() doesn't work for UNIX Domain Sockets
     * on some systems (hpux at least), so we will just do it manually, instead
     * of calling something like TRANS(SocketUNIXGetAddr).
     */

    namelen = sizeof (sockname); /* this will always make it the same size */

    if ((ciptr->addr = (char *) xalloc (namelen)) == NULL)
    {
        PRMSG (1,
        "SocketUNIXCreateListener: Can't allocate space for the addr\n",
	    0, 0, 0);
	(void) umask (oldUmask);
        return TRANS_CREATE_LISTENER_FAILED;
    }

    if (abstract)
	sockname.sun_path[0] = '@';

    ciptr->family = sockname.sun_family;
    ciptr->addrlen = namelen;
    memcpy (ciptr->addr, &sockname, ciptr->addrlen);

    (void) umask (oldUmask);

    return 0;
}


static int
TRANS(SocketUNIXResetListener) (XtransConnInfo ciptr)

{
    /*
     * See if the unix domain socket has disappeared.  If it has, recreate it.
     */

    struct sockaddr_un 	*unsock = (struct sockaddr_un *) ciptr->addr;
    struct stat		statb;
    int 		status = TRANS_RESET_NOOP;
    unsigned int	mode;
    int abstract = 0;
#ifdef HAVE_ABSTRACT_SOCKETS
    abstract = ciptr->transptr->flags & TRANS_ABSTRACT;
#endif

    PRMSG (3, "SocketUNIXResetListener(%p,%d)\n", ciptr, ciptr->fd, 0);

    if (!abstract && (
	stat (unsock->sun_path, &statb) == -1 ||
        ((statb.st_mode & S_IFMT) !=
#if defined(NCR) || defined(SCO325) || !defined(S_IFSOCK)
	  		S_IFIFO
#else
			S_IFSOCK
#endif
				)))
    {
	int oldUmask = umask (0);

#ifdef UNIX_DIR
#ifdef HAS_STICKY_DIR_BIT
	mode = 01777;
#else
	mode = 0777;
#endif
        if (trans_mkdir(UNIX_DIR, mode) == -1) {
            PRMSG (1, "SocketUNIXResetListener: mkdir(%s) failed, errno = %d\n",
	    UNIX_DIR, errno, 0);
	    (void) umask (oldUmask);
	    return TRANS_RESET_FAILURE;
        }
#endif

	close (ciptr->fd);
	unlink (unsock->sun_path);

	if ((ciptr->fd = socket (AF_UNIX, SOCK_STREAM, 0)) < 0)
	{
	    TRANS(FreeConnInfo) (ciptr);
	    (void) umask (oldUmask);
	    return TRANS_RESET_FAILURE;
	}

	if (bind (ciptr->fd, (struct sockaddr *) unsock, ciptr->addrlen) < 0)
	{
	    close (ciptr->fd);
	    TRANS(FreeConnInfo) (ciptr);
	    return TRANS_RESET_FAILURE;
	}

	if (listen (ciptr->fd, BACKLOG) < 0)
	{
	    close (ciptr->fd);
	    TRANS(FreeConnInfo) (ciptr);
	    (void) umask (oldUmask);
	    return TRANS_RESET_FAILURE;
	}

	umask (oldUmask);

	status = TRANS_RESET_NEW_FD;
    }

    return status;
}

#endif /* UNIXCONN */


#ifdef TCPCONN

static XtransConnInfo
TRANS(SocketINETAccept) (XtransConnInfo ciptr, int *status)

{
    XtransConnInfo	newciptr;
    struct sockaddr_in	sockname;
    SOCKLEN_T		namelen = sizeof(sockname);

    PRMSG (2, "SocketINETAccept(%p,%d)\n", ciptr, ciptr->fd, 0);

    if ((newciptr = (XtransConnInfo) xcalloc (
	1, sizeof(struct _XtransConnInfo))) == NULL)
    {
	PRMSG (1, "SocketINETAccept: malloc failed\n", 0, 0, 0);
	*status = TRANS_ACCEPT_BAD_MALLOC;
	return NULL;
    }

    if ((newciptr->fd = accept (ciptr->fd,
	(struct sockaddr *) &sockname, (void *)&namelen)) < 0)
    {
#ifdef WIN32
	errno = WSAGetLastError();
#endif
	PRMSG (1, "SocketINETAccept: accept() failed\n", 0, 0, 0);
	xfree (newciptr);
	*status = TRANS_ACCEPT_FAILED;
	return NULL;
    }

#ifdef TCP_NODELAY
    {
	/*
	 * turn off TCP coalescence for INET sockets
	 */

	int tmp = 1;
	setsockopt (newciptr->fd, IPPROTO_TCP, TCP_NODELAY,
	    (char *) &tmp, sizeof (int));
    }
#endif

    /*
     * Get this address again because the transport may give a more 
     * specific address now that a connection is established.
     */

    if (TRANS(SocketINETGetAddr) (newciptr) < 0)
    {
	PRMSG (1,
	    "SocketINETAccept: ...SocketINETGetAddr() failed:\n",
	    0, 0, 0);
	close (newciptr->fd);
	xfree (newciptr);
	*status = TRANS_ACCEPT_MISC_ERROR;
        return NULL;
    }

    if (TRANS(SocketINETGetPeerAddr) (newciptr) < 0)
    {
	PRMSG (1,
	  "SocketINETAccept: ...SocketINETGetPeerAddr() failed:\n",
		0, 0, 0);
	close (newciptr->fd);
	if (newciptr->addr) xfree (newciptr->addr);
	xfree (newciptr);
	*status = TRANS_ACCEPT_MISC_ERROR;
        return NULL;
    }

    *status = 0;

    return newciptr;
}

#endif /* TCPCONN */


#ifdef UNIXCONN
static XtransConnInfo
TRANS(SocketUNIXAccept) (XtransConnInfo ciptr, int *status)

{
    XtransConnInfo	newciptr;
    struct sockaddr_un	sockname;
    SOCKLEN_T 		namelen = sizeof sockname;

    PRMSG (2, "SocketUNIXAccept(%p,%d)\n", ciptr, ciptr->fd, 0);

    if ((newciptr = (XtransConnInfo) xcalloc (
	1, sizeof(struct _XtransConnInfo))) == NULL)
    {
	PRMSG (1, "SocketUNIXAccept: malloc() failed\n", 0, 0, 0);
	*status = TRANS_ACCEPT_BAD_MALLOC;
	return NULL;
    }

    if ((newciptr->fd = accept (ciptr->fd,
	(struct sockaddr *) &sockname, (void *)&namelen)) < 0)
    {
	PRMSG (1, "SocketUNIXAccept: accept() failed\n", 0, 0, 0);
	xfree (newciptr);
	*status = TRANS_ACCEPT_FAILED;
	return NULL;
    }

	ciptr->addrlen = namelen;
    /*
     * Get the socket name and the peer name from the listener socket,
     * since this is unix domain.
     */

    if ((newciptr->addr = (char *) xalloc (ciptr->addrlen)) == NULL)
    {
        PRMSG (1,
        "SocketUNIXAccept: Can't allocate space for the addr\n",
	      0, 0, 0);
	close (newciptr->fd);
	xfree (newciptr);
	*status = TRANS_ACCEPT_BAD_MALLOC;
        return NULL;
    }

    /*
     * if the socket is abstract, we already modified the address to have a
     * @ instead of the initial NUL, so no need to do that again here.
     */

    newciptr->addrlen = ciptr->addrlen;
    memcpy (newciptr->addr, ciptr->addr, newciptr->addrlen);

    if ((newciptr->peeraddr = (char *) xalloc (ciptr->addrlen)) == NULL)
    {
        PRMSG (1,
	      "SocketUNIXAccept: Can't allocate space for the addr\n",
	      0, 0, 0);
	close (newciptr->fd);
	if (newciptr->addr) xfree (newciptr->addr);
	xfree (newciptr);
	*status = TRANS_ACCEPT_BAD_MALLOC;
        return NULL;
    }
    
    newciptr->peeraddrlen = ciptr->addrlen;
    memcpy (newciptr->peeraddr, ciptr->addr, newciptr->addrlen);

    newciptr->family = AF_UNIX;

    *status = 0;

    return newciptr;
}

#endif /* UNIXCONN */

#endif /* TRANS_SERVER */


#ifdef TRANS_CLIENT

#ifdef TCPCONN

#if defined(IPv6) && defined(AF_INET6)
struct addrlist {
    struct addrinfo *	addr;
    struct addrinfo *	firstaddr; 
    char 		port[PORTBUFSIZE];
    char 		host[MAXHOSTNAMELEN];
};
static struct addrlist  *addrlist = NULL;
#endif


static int
TRANS(SocketINETConnect) (XtransConnInfo ciptr, char *host, char *port)

{
    struct sockaddr *	socketaddr = NULL;
    int			socketaddrlen = 0;
    int			res;
#if defined(IPv6) && defined(AF_INET6)
    struct addrinfo 	hints;
    char		ntopbuf[INET6_ADDRSTRLEN];
    int			resetonce = 0;
#endif
    struct sockaddr_in	sockname;
#ifdef XTHREADS_NEEDS_BYNAMEPARAMS
    _Xgethostbynameparams hparams;
    _Xgetservbynameparams sparams;
#endif
    struct hostent	*hostp;
    struct servent	*servp;
    unsigned long 	tmpaddr;
#ifdef X11_t
    char	portbuf[PORTBUFSIZE];
#endif

    long		tmpport;
    char 		hostnamebuf[256];		/* tmp space */

    PRMSG (2,"SocketINETConnect(%d,%s,%s)\n", ciptr->fd, host, port);

    if (!host)
    {
	hostnamebuf[0] = '\0';
	(void) TRANS(GetHostname) (hostnamebuf, sizeof hostnamebuf);
	host = hostnamebuf;
    }

#ifdef X11_t
    /*
     * X has a well known port, that is transport dependent. It is easier
     * to handle it here, than try and come up with a transport independent
     * representation that can be passed in and resolved the usual way.
     *
     * The port that is passed here is really a string containing the idisplay
     * from ConnectDisplay().
     */

    if (is_numeric (port))
    {
	tmpport = X_TCP_PORT + strtol (port, (char**)NULL, 10);
	sprintf (portbuf, "%lu", tmpport);
	port = portbuf;
    }
#endif

#if defined(IPv6) && defined(AF_INET6)
    if (haveIPv6) {
	if (addrlist != NULL) {
	    if (strcmp(host,addrlist->host) || strcmp(port,addrlist->port)) {
		if (addrlist->firstaddr)
		    freeaddrinfo(addrlist->firstaddr);
		addrlist->firstaddr = NULL;
	    }
	} else {
	    addrlist = malloc(sizeof(struct addrlist));
	    addrlist->firstaddr = NULL;
	}

	if (addrlist->firstaddr == NULL) {
	    strncpy(addrlist->port, port, sizeof(addrlist->port));
	    addrlist->port[sizeof(addrlist->port) - 1] = '\0';
	    strncpy(addrlist->host, host, sizeof(addrlist->host));
	    addrlist->host[sizeof(addrlist->host) - 1] = '\0';

	    bzero(&hints,sizeof(hints));
	    hints.ai_socktype = Sockettrans2devtab[ciptr->index].devcotsname;

	    res = getaddrinfo(host,port,&hints,&addrlist->firstaddr);
	    if (res != 0) {
		PRMSG (1, "SocketINETConnect() can't get address "
			"for %s:%s: %s\n", host, port, gai_strerror(res));
		ESET(EINVAL);
		return TRANS_CONNECT_FAILED;
	    }
	    for (res = 0, addrlist->addr = addrlist->firstaddr;
		 addrlist->addr ; res++) {
		addrlist->addr = addrlist->addr->ai_next;
	    }
	    PRMSG(4,"Got New Address list with %d addresses\n", res, 0, 0);
	    res = 0;
	    addrlist->addr = NULL;
	}

	while (socketaddr == NULL) {
	    if (addrlist->addr == NULL) {
		if (resetonce) { 
		    /* Already checked entire list - no usable addresses */
		    PRMSG (1, "SocketINETConnect() no usable address "
			   "for %s:%s\n", host, port, 0);
		    return TRANS_CONNECT_FAILED;
		} else {
		    /* Go back to beginning of list */
		    resetonce = 1;
		    addrlist->addr = addrlist->firstaddr;
		}
	    } 

	    socketaddr = addrlist->addr->ai_addr;
	    socketaddrlen = addrlist->addr->ai_addrlen;

	    if (addrlist->addr->ai_family == AF_INET) {
		struct sockaddr_in *sin = (struct sockaddr_in *) socketaddr;

		PRMSG (4,"SocketINETConnect() sockname.sin_addr = %s\n",
			inet_ntop(addrlist->addr->ai_family,&sin->sin_addr,
			ntopbuf,sizeof(ntopbuf)), 0, 0); 

		PRMSG (4,"SocketINETConnect() sockname.sin_port = %d\n",
			ntohs(sin->sin_port), 0, 0); 

		if (Sockettrans2devtab[ciptr->index].family == AF_INET6) {
		    if (strcmp(Sockettrans2devtab[ciptr->index].transname,
				"tcp") == 0) {
			XtransConnInfo newciptr;

			/*
			 * Our socket is an IPv6 socket, but the address is
			 * IPv4.  Close it and get an IPv4 socket.  This is
			 * needed for IPv4 connections to work on platforms
			 * that don't allow IPv4 over IPv6 sockets.
			 */
			TRANS(SocketINETClose)(ciptr);
			newciptr = TRANS(SocketOpenCOTSClientBase)(
					"tcp", "tcp", host, port, ciptr->index);
			if (newciptr)
			    ciptr->fd = newciptr->fd;
			if (!newciptr ||
			    Sockettrans2devtab[newciptr->index].family !=
				AF_INET) {
			    socketaddr = NULL;
			    PRMSG (4,"SocketINETConnect() Cannot get IPv4 "
					" socketfor IPv4 address\n", 0,0,0);
			}
			if (newciptr)
			    xfree(newciptr);
		    } else {
			socketaddr = NULL;
			PRMSG (4,"SocketINETConnect Skipping IPv4 address\n",
				0,0,0);
		    }
		}
	    } else if (addrlist->addr->ai_family == AF_INET6) {
		struct sockaddr_in6 *sin6 = (struct sockaddr_in6 *) socketaddr;
	
		PRMSG (4,"SocketINETConnect() sockname.sin6_addr = %s\n",
			inet_ntop(addrlist->addr->ai_family,
				  &sin6->sin6_addr,ntopbuf,sizeof(ntopbuf)),
			0, 0); 
		PRMSG (4,"SocketINETConnect() sockname.sin6_port = %d\n",
			ntohs(sin6->sin6_port), 0, 0); 

		if (Sockettrans2devtab[ciptr->index].family == AF_INET) {
		    if (strcmp(Sockettrans2devtab[ciptr->index].transname,
				"tcp") == 0) {
			XtransConnInfo newciptr;

			/*
			 * Close the IPv4 socket and try to open an IPv6 socket.
			 */
			TRANS(SocketINETClose)(ciptr);
			newciptr = TRANS(SocketOpenCOTSClientBase)(
					"tcp", "tcp", host, port, -1);
			if (newciptr)
			    ciptr->fd = newciptr->fd;
			if (!newciptr ||
			    Sockettrans2devtab[newciptr->index].family !=
					AF_INET6) {
			    socketaddr = NULL;
			    PRMSG (4,"SocketINETConnect() Cannot get IPv6 "
				   "socket for IPv6 address\n", 0,0,0);
			}
			if (newciptr)
			    xfree(newciptr);
		    }
		    else
		    {
			socketaddr = NULL;
			PRMSG (4,"SocketINETConnect() Skipping IPv6 address\n",
				0,0,0);
		    }
		}
	    } else {
		socketaddr = NULL; /* Unsupported address type */
	    }
	    if (socketaddr == NULL) {
		addrlist->addr = addrlist->addr->ai_next;
	    }
	} 
    } else
#endif
    {
	/*
	 * Build the socket name.
	 */

#ifdef BSD44SOCKETS
	sockname.sin_len = sizeof (struct sockaddr_in);
#endif
	sockname.sin_family = AF_INET;

	/*
	 * fill in sin_addr
	 */

#ifndef INADDR_NONE
#define INADDR_NONE ((in_addr_t) 0xffffffff)
#endif

	/* check for ww.xx.yy.zz host string */

	if (isascii (host[0]) && isdigit (host[0])) {
	    tmpaddr = inet_addr (host); /* returns network byte order */
	} else {
	    tmpaddr = INADDR_NONE;
	}

	PRMSG (4,"SocketINETConnect() inet_addr(%s) = %x\n", host, tmpaddr, 0);

	if (tmpaddr == INADDR_NONE) {
	    if ((hostp = _XGethostbyname(host,hparams)) == NULL) {
		PRMSG (1,"SocketINETConnect: Can't get address for %s\n",
			host, 0, 0);
		ESET(EINVAL);
		return TRANS_CONNECT_FAILED;
	    }
	    if (hostp->h_addrtype != AF_INET) {  /* is IP host? */
		PRMSG (1,"SocketINETConnect: not INET host%s\n", host, 0, 0);
		ESET(EPROTOTYPE);
		return TRANS_CONNECT_FAILED;
	    }
	
	    memcpy ((char *) &sockname.sin_addr, (char *) hostp->h_addr,
		    sizeof (sockname.sin_addr));

	} else {
	    sockname.sin_addr.s_addr = tmpaddr;
        }

	/*
	 * fill in sin_port
	 */

	/* Check for number in the port string */

	if (!is_numeric (port)) {
	    if ((servp = _XGetservbyname (port,"tcp",sparams)) == NULL) {
		PRMSG (1,"SocketINETConnect: can't get service for %s\n",
			port, 0, 0);
		return TRANS_CONNECT_FAILED;
	    }
	    sockname.sin_port = htons (servp->s_port);
	} else {
	    tmpport = strtol (port, (char**)NULL, 10);
	    if (tmpport < 1024 || tmpport > USHRT_MAX)
		return TRANS_CONNECT_FAILED;
	    sockname.sin_port = htons (((unsigned short) tmpport));
	}

	PRMSG (4,"SocketINETConnect: sockname.sin_port = %d\n",
		ntohs(sockname.sin_port), 0, 0);
	socketaddr = (struct sockaddr *) &sockname;
	socketaddrlen = sizeof(sockname);
    }

    /*
     * Turn on socket keepalive so the client process will eventually
     * be notified with a SIGPIPE signal if the display server fails
     * to respond to a periodic transmission of messages
     * on the connected socket.
     * This is useful to avoid hung application processes when the
     * processes are not spawned from the xdm session and
     * the display server terminates abnormally.
     * (Someone turned off the power switch.)
     */

    {
	int tmp = 1;
	setsockopt (ciptr->fd, SOL_SOCKET, SO_KEEPALIVE,
		(char *) &tmp, sizeof (int));
    }

    /*
     * Do the connect()
     */

    if (connect (ciptr->fd, socketaddr, socketaddrlen ) < 0)
    {
#ifdef WIN32
	int olderrno = WSAGetLastError();
#else
	int olderrno = errno;
#endif

	/*
	 * If the error was ECONNREFUSED, the server may be overloaded
	 * and we should try again.
	 *
	 * If the error was EWOULDBLOCK or EINPROGRESS then the socket
	 * was non-blocking and we should poll using select
	 *
	 * If the error was EINTR, the connect was interrupted and we
	 * should try again.
	 *
	 * If multiple addresses are found for a host then we should
	 * try to connect again with a different address for a larger
	 * number of errors that made us quit before, since those
	 * could be caused by trying to use an IPv6 address to contact
	 * a machine with an IPv4-only server or other reasons that
	 * only affect one of a set of addresses.  
	 */

	if (olderrno == ECONNREFUSED || olderrno == EINTR
#if defined(IPv6) && defined(AF_INET6)
	  || (haveIPv6 && ((addrlist->addr->ai_next != NULL) || 
	        (addrlist->addr != addrlist->firstaddr)) &&
               (olderrno == ENETUNREACH || olderrno == EAFNOSUPPORT ||
		 olderrno == EADDRNOTAVAIL || olderrno == ETIMEDOUT
#if defined(EHOSTDOWN)
		   || olderrno == EHOSTDOWN
#endif
	       ))
#endif
	    )
	    res = TRANS_TRY_CONNECT_AGAIN;
	else if (olderrno == EWOULDBLOCK || olderrno == EINPROGRESS)
	    res = TRANS_IN_PROGRESS;
	else
	{
	    PRMSG (2,"SocketINETConnect: Can't connect: errno = %d\n",
		   olderrno,0, 0);

	    res = TRANS_CONNECT_FAILED;	
	}
    } else {
	res = 0;
    

	/*
	 * Sync up the address fields of ciptr.
	 */
    
	if (TRANS(SocketINETGetAddr) (ciptr) < 0)
	{
	    PRMSG (1,
	     "SocketINETConnect: ...SocketINETGetAddr() failed:\n",
	      0, 0, 0);
	    res = TRANS_CONNECT_FAILED;
	}

	else if (TRANS(SocketINETGetPeerAddr) (ciptr) < 0)
	{
	    PRMSG (1,
	      "SocketINETConnect: ...SocketINETGetPeerAddr() failed:\n",
	      0, 0, 0);
	    res = TRANS_CONNECT_FAILED;
	}
    }

#if defined(IPv6) && defined(AF_INET6)
   if (haveIPv6 && res != 0) { 
	addrlist->addr = addrlist->addr->ai_next;
   }
#endif

    return res;
}

#endif /* TCPCONN */



#ifdef UNIXCONN

/*
 * Make sure 'host' is really local.
 */

static int
UnixHostReallyLocal (char *host)

{
    char hostnamebuf[256];

#if defined(IPv6) && defined(AF_INET6)
    if (getaddrinfo == NULL)
	haveIPv6 = 0;
#endif

    TRANS(GetHostname) (hostnamebuf, sizeof (hostnamebuf));

    if (strcmp (hostnamebuf, host) == 0)
    {
	return (1);
    }
#if defined(IPv6) && defined(AF_INET6)
    else if (haveIPv6)
    {
	struct addrinfo *localhostaddr;
	struct addrinfo *otherhostaddr;
	struct addrinfo *i, *j;
	int equiv = 0;

	if (getaddrinfo(hostnamebuf, NULL, NULL, &localhostaddr) != 0)
	    return 0;
	if (getaddrinfo(host, NULL, NULL, &otherhostaddr) != 0) {
	    freeaddrinfo(localhostaddr);
	    return 0;
	}

	for (i = localhostaddr; i != NULL && equiv == 0; i = i->ai_next) {
	    for (j = otherhostaddr; j != NULL && equiv == 0; j = j->ai_next) {
		if (i->ai_family == j->ai_family) {
		    if (i->ai_family == AF_INET) {
			struct sockaddr_in *sinA 
			  = (struct sockaddr_in *) i->ai_addr;
			struct sockaddr_in *sinB
			  = (struct sockaddr_in *) j->ai_addr;
			struct in_addr *A = &sinA->sin_addr;
			struct in_addr *B = &sinB->sin_addr;

			if (memcmp(A,B,sizeof(struct in_addr)) == 0) {
			    equiv = 1;
			}
		    } else if (i->ai_family == AF_INET6) {
			struct sockaddr_in6 *sinA 
			  = (struct sockaddr_in6 *) i->ai_addr;
			struct sockaddr_in6 *sinB 
			  = (struct sockaddr_in6 *) j->ai_addr;
			struct in6_addr *A = &sinA->sin6_addr;
			struct in6_addr *B = &sinB->sin6_addr;

			if (memcmp(A,B,sizeof(struct in6_addr)) == 0) {
			    equiv = 1;
			}
		    }
		}
	    }
	}
	
	freeaddrinfo(localhostaddr);
	freeaddrinfo(otherhostaddr);
	return equiv;
    }
#endif
    else
    {
	/*
	 * A host may have more than one network address.  If any of the
	 * network addresses of 'host' (specified to the connect call)
	 * match any of the network addresses of 'hostname' (determined
	 * by TRANS(GetHostname)), then the two hostnames are equivalent,
	 * and we know that 'host' is really a local host.
	 */
	char specified_local_addr_list[10][4];
	int scount, equiv, i, j;
#ifdef XTHREADS_NEEDS_BYNAMEPARAMS
	_Xgethostbynameparams hparams;
#endif
	struct hostent *hostp;

	if ((hostp = _XGethostbyname (host,hparams)) == NULL)
	    return (0);

	scount = 0;
	while (hostp->h_addr_list[scount] && scount <= 8)
	{
	    /*
	     * The 2nd call to gethostname() overrides the data
	     * from the 1st call, so we must save the address list.
	     */

	    specified_local_addr_list[scount][0] = 
				hostp->h_addr_list[scount][0];
	    specified_local_addr_list[scount][1] = 
				hostp->h_addr_list[scount][1];
	    specified_local_addr_list[scount][2] = 
				hostp->h_addr_list[scount][2];
	    specified_local_addr_list[scount][3] = 
				hostp->h_addr_list[scount][3];
	    scount++;
	}
	if ((hostp = _XGethostbyname (hostnamebuf,hparams)) == NULL)
	    return (0);

	equiv = 0;
	i = 0;

	while (i < scount && !equiv)
	{
	    j = 0;

	    while (hostp->h_addr_list[j])
	    {
		if ((specified_local_addr_list[i][0] == 
					hostp->h_addr_list[j][0]) &&
		    (specified_local_addr_list[i][1] == 
					hostp->h_addr_list[j][1]) &&
		    (specified_local_addr_list[i][2] == 
					hostp->h_addr_list[j][2]) &&
		    (specified_local_addr_list[i][3] == 
					hostp->h_addr_list[j][3]))
		{
		    /* They're equal, so we're done */
		    
		    equiv = 1;
		    break;
		}

		j++;
	    }

	    i++;
	}
	return (equiv);
    }
}

static int
TRANS(SocketUNIXConnect) (XtransConnInfo ciptr, char *host, char *port)

{
    struct sockaddr_un	sockname;
    SOCKLEN_T		namelen;


    int abstract = 0;
#ifdef HAVE_ABSTRACT_SOCKETS
    abstract = ciptr->transptr->flags & TRANS_ABSTRACT;
#endif

    PRMSG (2,"SocketUNIXConnect(%d,%s,%s)\n", ciptr->fd, host, port);
    
    /*
     * Make sure 'host' is really local.  If not, we return failure.
     * The reason we make this check is because a process may advertise
     * a "local" network ID for which it can accept connections, but if
     * a process on a remote machine tries to connect to this network ID,
     * we know for sure it will fail.
     */

    if (host && *host && host[0]!='/' && strcmp (host, "unix") != 0 && !UnixHostReallyLocal (host))
    {
	PRMSG (1,
	   "SocketUNIXConnect: Cannot connect to non-local host %s\n",
	       host, 0, 0);
	return TRANS_CONNECT_FAILED;
    }


    /*
     * Check the port.
     */

    if (!port || !*port)
    {
	PRMSG (1,"SocketUNIXConnect: Missing port specification\n",
	      0, 0, 0);
	return TRANS_CONNECT_FAILED;
    }

    /*
     * Build the socket name.
     */
    
    sockname.sun_family = AF_UNIX;

    if (set_sun_path(port, UNIX_PATH, sockname.sun_path, abstract) != 0) {
	PRMSG (1, "SocketUNIXConnect: path too long\n", 0, 0, 0);
	return TRANS_CONNECT_FAILED;
    }

#if (defined(BSD44SOCKETS) || defined(__UNIXWARE__)) 
    sockname.sun_len = strlen (sockname.sun_path);
#endif

#if defined(BSD44SOCKETS) || defined(SUN_LEN)
    namelen = SUN_LEN (&sockname);
#else
    namelen = strlen (sockname.sun_path) + offsetof(struct sockaddr_un, sun_path);
#endif



    /*
     * Adjust the socket path if using abstract sockets.
     * Done here because otherwise all the strlen() calls above would fail.
     */

    if (abstract) {
	sockname.sun_path[0] = '\0';
    }

    /*
     * Do the connect()
     */

    if (connect (ciptr->fd, (struct sockaddr *) &sockname, namelen) < 0)
    {
	int olderrno = errno;
	int connected = 0;
	
	if (!connected)
	{
	    errno = olderrno;
	    
	    /*
	     * If the error was ENOENT, the server may be starting up; we used
	     * to suggest to try again in this case with
	     * TRANS_TRY_CONNECT_AGAIN, but this introduced problems for
	     * processes still referencing stale sockets in their environment.
	     * Hence, we now return a hard error, TRANS_CONNECT_FAILED, and it
	     * is suggested that higher level stacks handle retries on their
	     * level when they face a slow starting server.
	     *
	     * If the error was EWOULDBLOCK or EINPROGRESS then the socket
	     * was non-blocking and we should poll using select
	     *
	     * If the error was EINTR, the connect was interrupted and we
	     * should try again.
	     */

	    if (olderrno == EWOULDBLOCK || olderrno == EINPROGRESS)
		return TRANS_IN_PROGRESS;
	    else if (olderrno == EINTR)
		return TRANS_TRY_CONNECT_AGAIN;
	    else if (olderrno == ENOENT || olderrno == ECONNREFUSED) {
		/* If opening as abstract socket failed, try again normally */
		if (abstract) {
		    ciptr->transptr->flags &= ~(TRANS_ABSTRACT);
		    return TRANS_TRY_CONNECT_AGAIN;
		} else {
		    return TRANS_CONNECT_FAILED;
		}
	    } else {
		PRMSG (2,"SocketUNIXConnect: Can't connect: errno = %d\n",
		       EGET(),0, 0);

		return TRANS_CONNECT_FAILED;
	    }
	}
    }

    /*
     * Get the socket name and the peer name from the connect socket,
     * since this is unix domain.
     */

    if ((ciptr->addr = (char *) xalloc(namelen)) == NULL ||
       (ciptr->peeraddr = (char *) xalloc(namelen)) == NULL)
    {
        PRMSG (1,
	"SocketUNIXCreateListener: Can't allocate space for the addr\n",
	      0, 0, 0);
        return TRANS_CONNECT_FAILED;
    }

    if (abstract)
	sockname.sun_path[0] = '@';

    ciptr->family = AF_UNIX;
    ciptr->addrlen = namelen;
    ciptr->peeraddrlen = namelen;
    memcpy (ciptr->addr, &sockname, ciptr->addrlen);
    memcpy (ciptr->peeraddr, &sockname, ciptr->peeraddrlen);

    return 0;
}

#endif /* UNIXCONN */

#endif /* TRANS_CLIENT */


static int
TRANS(SocketBytesReadable) (XtransConnInfo ciptr, BytesReadable_t *pend)

{
    PRMSG (2,"SocketBytesReadable(%p,%d,%p)\n",
	ciptr, ciptr->fd, pend);
#ifdef WIN32
    {
	int ret = ioctlsocket ((SOCKET) ciptr->fd, FIONREAD, (u_long *) pend);
	if (ret == SOCKET_ERROR) errno = WSAGetLastError();
	return ret;
    }
#else
#if defined(__i386__) && defined(SYSV) && !defined(SCO325) 
    return ioctl (ciptr->fd, I_NREAD, (char *) pend);
#else
    return ioctl (ciptr->fd, FIONREAD, (char *) pend);
#endif /* __i386__ && SYSV || _SEQUENT_ && _SOCKET_VERSION == 1 */
#endif /* WIN32 */
}


static int
TRANS(SocketRead) (XtransConnInfo ciptr, char *buf, int size)

{
    PRMSG (2,"SocketRead(%d,%p,%d)\n", ciptr->fd, buf, size);

#if defined(WIN32) 
    {
	int ret = recv ((SOCKET)ciptr->fd, buf, size, 0);
#ifdef WIN32
	if (ret == SOCKET_ERROR) errno = WSAGetLastError();
#endif
	return ret;
    }
#else
    return read (ciptr->fd, buf, size);
#endif /* WIN32 */
}


static int
TRANS(SocketWrite) (XtransConnInfo ciptr, char *buf, int size)

{
    PRMSG (2,"SocketWrite(%d,%p,%d)\n", ciptr->fd, buf, size);

#if defined(WIN32) 
    {
	int ret = send ((SOCKET)ciptr->fd, buf, size, 0);
#ifdef WIN32
	if (ret == SOCKET_ERROR) errno = WSAGetLastError();
#endif
	return ret;
    }
#else
    return write (ciptr->fd, buf, size);
#endif /* WIN32 */
}


static int
TRANS(SocketReadv) (XtransConnInfo ciptr, struct iovec *buf, int size)

{
    PRMSG (2,"SocketReadv(%d,%p,%d)\n", ciptr->fd, buf, size);

    return READV (ciptr, buf, size);
}


static int
TRANS(SocketWritev) (XtransConnInfo ciptr, struct iovec *buf, int size)

{
    PRMSG (2,"SocketWritev(%d,%p,%d)\n", ciptr->fd, buf, size);

    return WRITEV (ciptr, buf, size);
}


static int
TRANS(SocketDisconnect) (XtransConnInfo ciptr)

{
    PRMSG (2,"SocketDisconnect(%p,%d)\n", ciptr, ciptr->fd, 0);

#ifdef WIN32
    { 
	int ret = shutdown (ciptr->fd, 2);
	if (ret == SOCKET_ERROR) errno = WSAGetLastError();
	return ret;
    }
#else
    return shutdown (ciptr->fd, 2); /* disallow further sends and receives */
#endif
}


#ifdef TCPCONN
static int
TRANS(SocketINETClose) (XtransConnInfo ciptr)

{
    PRMSG (2,"SocketINETClose(%p,%d)\n", ciptr, ciptr->fd, 0);

#ifdef WIN32
    {
	int ret = close (ciptr->fd);
	if (ret == SOCKET_ERROR) errno = WSAGetLastError();
	return ret;
    }
#else
    return close (ciptr->fd);
#endif
}

#endif /* TCPCONN */


#ifdef UNIXCONN
static int
TRANS(SocketUNIXClose) (XtransConnInfo ciptr)
{
    /*
     * If this is the server side, then once the socket is closed,
     * it must be unlinked to completely close it
     */

    struct sockaddr_un	*sockname = (struct sockaddr_un *) ciptr->addr;
    int ret;

    PRMSG (2,"SocketUNIXClose(%p,%d)\n", ciptr, ciptr->fd, 0);

    ret = close(ciptr->fd);

    if (ciptr->flags
       && sockname
       && sockname->sun_family == AF_UNIX
       && sockname->sun_path[0])
    {
	if (!(ciptr->flags & TRANS_NOUNLINK
	    || ciptr->transptr->flags & TRANS_ABSTRACT))
		unlink (sockname->sun_path);
    }

    return ret;
}

static int
TRANS(SocketUNIXCloseForCloning) (XtransConnInfo ciptr)

{
    /*
     * Don't unlink path.
     */

    int ret;

    PRMSG (2,"SocketUNIXCloseForCloning(%p,%d)\n",
	ciptr, ciptr->fd, 0);

    ret = close(ciptr->fd);

    return ret;
}

#endif /* UNIXCONN */


#ifdef TCPCONN
# ifdef TRANS_SERVER
static char* tcp_nolisten[] = {
	"inet",
#if defined(IPv6) && defined(AF_INET6)
	"inet6",
#endif
	NULL
};
# endif

Xtransport	TRANS(SocketTCPFuncs) = {
	/* Socket Interface */
	"tcp",
        TRANS_ALIAS,
#ifdef TRANS_CLIENT
	TRANS(SocketOpenCOTSClient),
#endif /* TRANS_CLIENT */
#ifdef TRANS_SERVER
	tcp_nolisten,
	TRANS(SocketOpenCOTSServer),
#endif /* TRANS_SERVER */
#ifdef TRANS_CLIENT
	TRANS(SocketOpenCLTSClient),
#endif /* TRANS_CLIENT */
#ifdef TRANS_SERVER
	TRANS(SocketOpenCLTSServer),
#endif /* TRANS_SERVER */
#ifdef TRANS_REOPEN
	TRANS(SocketReopenCOTSServer),
	TRANS(SocketReopenCLTSServer),
#endif
	TRANS(SocketSetOption),
#ifdef TRANS_SERVER
	TRANS(SocketINETCreateListener),
	NULL,		       			/* ResetListener */
	TRANS(SocketINETAccept),
#endif /* TRANS_SERVER */
#ifdef TRANS_CLIENT
	TRANS(SocketINETConnect),
#endif /* TRANS_CLIENT */
	TRANS(SocketBytesReadable),
	TRANS(SocketRead),
	TRANS(SocketWrite),
	TRANS(SocketReadv),
	TRANS(SocketWritev),
	TRANS(SocketDisconnect),
	TRANS(SocketINETClose),
	TRANS(SocketINETClose),
	};

Xtransport	TRANS(SocketINETFuncs) = {
	/* Socket Interface */
	"inet",
	0,
#ifdef TRANS_CLIENT
	TRANS(SocketOpenCOTSClient),
#endif /* TRANS_CLIENT */
#ifdef TRANS_SERVER
	NULL,
	TRANS(SocketOpenCOTSServer),
#endif /* TRANS_SERVER */
#ifdef TRANS_CLIENT
	TRANS(SocketOpenCLTSClient),
#endif /* TRANS_CLIENT */
#ifdef TRANS_SERVER
	TRANS(SocketOpenCLTSServer),
#endif /* TRANS_SERVER */
#ifdef TRANS_REOPEN
	TRANS(SocketReopenCOTSServer),
	TRANS(SocketReopenCLTSServer),
#endif
	TRANS(SocketSetOption),
#ifdef TRANS_SERVER
	TRANS(SocketINETCreateListener),
	NULL,		       			/* ResetListener */
	TRANS(SocketINETAccept),
#endif /* TRANS_SERVER */
#ifdef TRANS_CLIENT
	TRANS(SocketINETConnect),
#endif /* TRANS_CLIENT */
	TRANS(SocketBytesReadable),
	TRANS(SocketRead),
	TRANS(SocketWrite),
	TRANS(SocketReadv),
	TRANS(SocketWritev),
	TRANS(SocketDisconnect),
	TRANS(SocketINETClose),
	TRANS(SocketINETClose),
	};

#if defined(IPv6) && defined(AF_INET6)
Xtransport     TRANS(SocketINET6Funcs) = {
	/* Socket Interface */
	"inet6",
	0,
#ifdef TRANS_CLIENT
	TRANS(SocketOpenCOTSClient),
#endif /* TRANS_CLIENT */
#ifdef TRANS_SERVER
	NULL,
	TRANS(SocketOpenCOTSServer),
#endif /* TRANS_SERVER */
#ifdef TRANS_CLIENT
	TRANS(SocketOpenCLTSClient),
#endif /* TRANS_CLIENT */
#ifdef TRANS_SERVER
	TRANS(SocketOpenCLTSServer),
#endif /* TRANS_SERVER */
#ifdef TRANS_REOPEN
	TRANS(SocketReopenCOTSServer),
	TRANS(SocketReopenCLTSServer),
#endif
	TRANS(SocketSetOption),
#ifdef TRANS_SERVER
	TRANS(SocketINETCreateListener),
	NULL,					/* ResetListener */
	TRANS(SocketINETAccept),
#endif /* TRANS_SERVER */
#ifdef TRANS_CLIENT
	TRANS(SocketINETConnect),
#endif /* TRANS_CLIENT */
	TRANS(SocketBytesReadable),
	TRANS(SocketRead),
	TRANS(SocketWrite),
	TRANS(SocketReadv),
	TRANS(SocketWritev),
	TRANS(SocketDisconnect),
	TRANS(SocketINETClose),
	TRANS(SocketINETClose),
	};
#endif /* IPv6 */
#endif /* TCPCONN */

#ifdef UNIXCONN
#if !defined(LOCALCONN)
Xtransport	TRANS(SocketLocalFuncs) = {
	/* Socket Interface */
	"local",
#ifdef HAVE_ABSTRACT_SOCKETS
	TRANS_ABSTRACT,
#else
	0,
#endif
#ifdef TRANS_CLIENT
	TRANS(SocketOpenCOTSClient),
#endif /* TRANS_CLIENT */
#ifdef TRANS_SERVER
	NULL,
	TRANS(SocketOpenCOTSServer),
#endif /* TRANS_SERVER */
#ifdef TRANS_CLIENT
	TRANS(SocketOpenCLTSClient),
#endif /* TRANS_CLIENT */
#ifdef TRANS_SERVER
	TRANS(SocketOpenCLTSServer),
#endif /* TRANS_SERVER */
#ifdef TRANS_REOPEN
	TRANS(SocketReopenCOTSServer),
	TRANS(SocketReopenCLTSServer),
#endif
	TRANS(SocketSetOption),
#ifdef TRANS_SERVER
	TRANS(SocketUNIXCreateListener),
	TRANS(SocketUNIXResetListener),
	TRANS(SocketUNIXAccept),
#endif /* TRANS_SERVER */
#ifdef TRANS_CLIENT
	TRANS(SocketUNIXConnect),
#endif /* TRANS_CLIENT */
	TRANS(SocketBytesReadable),
	TRANS(SocketRead),
	TRANS(SocketWrite),
	TRANS(SocketReadv),
	TRANS(SocketWritev),
	TRANS(SocketDisconnect),
	TRANS(SocketUNIXClose),
	TRANS(SocketUNIXCloseForCloning),
	};
#endif /* !LOCALCONN */
# ifdef TRANS_SERVER
#  if !defined(LOCALCONN)
static char* unix_nolisten[] = { "local" , NULL };
#  endif
# endif
	    
Xtransport	TRANS(SocketUNIXFuncs) = {
	/* Socket Interface */
	"unix",
#if !defined(LOCALCONN) && !defined(HAVE_ABSTRACT_SOCKETS)
        TRANS_ALIAS,
#else
	0,
#endif
#ifdef TRANS_CLIENT
	TRANS(SocketOpenCOTSClient),
#endif /* TRANS_CLIENT */
#ifdef TRANS_SERVER
#if !defined(LOCALCONN)
	unix_nolisten,
#else
	NULL,
#endif
	TRANS(SocketOpenCOTSServer),
#endif /* TRANS_SERVER */
#ifdef TRANS_CLIENT
	TRANS(SocketOpenCLTSClient),
#endif /* TRANS_CLIENT */
#ifdef TRANS_SERVER
	TRANS(SocketOpenCLTSServer),
#endif /* TRANS_SERVER */
#ifdef TRANS_REOPEN
	TRANS(SocketReopenCOTSServer),
	TRANS(SocketReopenCLTSServer),
#endif
	TRANS(SocketSetOption),
#ifdef TRANS_SERVER
	TRANS(SocketUNIXCreateListener),
	TRANS(SocketUNIXResetListener),
	TRANS(SocketUNIXAccept),
#endif /* TRANS_SERVER */
#ifdef TRANS_CLIENT
	TRANS(SocketUNIXConnect),
#endif /* TRANS_CLIENT */
	TRANS(SocketBytesReadable),
	TRANS(SocketRead),
	TRANS(SocketWrite),
	TRANS(SocketReadv),
	TRANS(SocketWritev),
	TRANS(SocketDisconnect),
	TRANS(SocketUNIXClose),
	TRANS(SocketUNIXCloseForCloning),
	};

#endif /* UNIXCONN */<|MERGE_RESOLUTION|>--- conflicted
+++ resolved
@@ -225,12 +225,8 @@
 # define SOCKLEN_T int
 #else
 # define SOCKLEN_T socklen_t
-<<<<<<< HEAD
-#endif
-#elif defined(SVR4) || defined(__SCO__)
-=======
+#endif
 #elif defined(SVR4) || defined(__SVR4) || defined(__SCO__)
->>>>>>> 6f25a23d
 # define SOCKLEN_T size_t 
 #else
 # define SOCKLEN_T int
