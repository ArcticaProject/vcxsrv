<<<<<<< HEAD

if ENABLE_DOCS
if HAVE_XMLTO

# Main DocBook/XML files (DOCTYPE book)
docbook = xtrans.xml

# The location where the DocBook/XML files and their generated formats are installed
shelfdir = $(docdir)

# Generate DocBook/XML output formats with or without stylesheets
include $(top_srcdir)/docbook.am

endif HAVE_XMLTO
endif ENABLE_DOCS
=======

if ENABLE_DOCS

# Main DocBook/XML files (DOCTYPE book)
docbook = xtrans.xml

# The location where the DocBook/XML files and their generated formats are installed
shelfdir = $(docdir)

# Generate DocBook/XML output formats with or without stylesheets
include $(top_srcdir)/docbook.am

endif ENABLE_DOCS
>>>>>>> f4babb3a
<|MERGE_RESOLUTION|>--- conflicted
+++ resolved
@@ -1,31 +1,13 @@
-<<<<<<< HEAD
-
-if ENABLE_DOCS
-if HAVE_XMLTO
-
-# Main DocBook/XML files (DOCTYPE book)
-docbook = xtrans.xml
-
-# The location where the DocBook/XML files and their generated formats are installed
-shelfdir = $(docdir)
-
-# Generate DocBook/XML output formats with or without stylesheets
-include $(top_srcdir)/docbook.am
-
-endif HAVE_XMLTO
-endif ENABLE_DOCS
-=======
-
-if ENABLE_DOCS
-
-# Main DocBook/XML files (DOCTYPE book)
-docbook = xtrans.xml
-
-# The location where the DocBook/XML files and their generated formats are installed
-shelfdir = $(docdir)
-
-# Generate DocBook/XML output formats with or without stylesheets
-include $(top_srcdir)/docbook.am
-
-endif ENABLE_DOCS
->>>>>>> f4babb3a
+
+if ENABLE_DOCS
+
+# Main DocBook/XML files (DOCTYPE book)
+docbook = xtrans.xml
+
+# The location where the DocBook/XML files and their generated formats are installed
+shelfdir = $(docdir)
+
+# Generate DocBook/XML output formats with or without stylesheets
+include $(top_srcdir)/docbook.am
+
+endif ENABLE_DOCS