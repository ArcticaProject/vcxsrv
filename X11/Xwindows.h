--- conflicted
+++ resolved
@@ -63,14 +63,11 @@
 #define _NO_BOOL_TYPEDEF
 #define BOOL WINBOOL
 #define INT32 wINT32
-<<<<<<< HEAD
-#ifdef Status
-=======
 #ifdef __x86_64__
 #define INT64 wINT64
 #define LONG64 wLONG64
 #endif
->>>>>>> d435b203
+#ifdef Status
 #undef Status
 #endif
 #define Status wStatus
